//===--- CodeGenFunction.cpp - Emit LLVM Code from ASTs for a Function ----===//
//
// Part of the LLVM Project, under the Apache License v2.0 with LLVM Exceptions.
// See https://llvm.org/LICENSE.txt for license information.
// SPDX-License-Identifier: Apache-2.0 WITH LLVM-exception
//
//===----------------------------------------------------------------------===//
//
// This coordinates the per-function state used while generating code.
//
//===----------------------------------------------------------------------===//

#include "CodeGenFunction.h"
#include "CGBlocks.h"
#include "CGCUDARuntime.h"
#include "CGCXXABI.h"
#include "CGCleanup.h"
#include "CGDebugInfo.h"
#include "CGOpenMPRuntime.h"
#include "CGSYCLRuntime.h"
#include "CodeGenModule.h"
#include "CodeGenPGO.h"
#include "TargetInfo.h"
#include "clang/AST/ASTContext.h"
#include "clang/AST/ASTLambda.h"
#include "clang/AST/Attr.h"
#include "clang/AST/Decl.h"
#include "clang/AST/DeclCXX.h"
#include "clang/AST/Expr.h"
#include "clang/AST/StmtCXX.h"
#include "clang/AST/StmtObjC.h"
#include "clang/Basic/Builtins.h"
#include "clang/Basic/CodeGenOptions.h"
#include "clang/Basic/TargetInfo.h"
#include "clang/CodeGen/CGFunctionInfo.h"
#include "clang/Frontend/FrontendDiagnostic.h"
#include "llvm/ADT/ArrayRef.h"
#include "llvm/Frontend/OpenMP/OMPIRBuilder.h"
#include "llvm/IR/DataLayout.h"
#include "llvm/IR/Dominators.h"
#include "llvm/IR/FPEnv.h"
#include "llvm/IR/IntrinsicInst.h"
#include "llvm/IR/Intrinsics.h"
#include "llvm/IR/MDBuilder.h"
#include "llvm/IR/Operator.h"
#include "llvm/Support/CRC.h"
#include "llvm/Transforms/Scalar/LowerExpectIntrinsic.h"
#include "llvm/Transforms/Utils/PromoteMemToReg.h"
using namespace clang;
using namespace CodeGen;

/// shouldEmitLifetimeMarkers - Decide whether we need emit the life-time
/// markers.
static bool shouldEmitLifetimeMarkers(const CodeGenOptions &CGOpts,
                                      const LangOptions &LangOpts) {
  if (CGOpts.DisableLifetimeMarkers)
    return false;

  // Sanitizers may use markers.
  if (CGOpts.SanitizeAddressUseAfterScope ||
      LangOpts.Sanitize.has(SanitizerKind::HWAddress) ||
      LangOpts.Sanitize.has(SanitizerKind::Memory))
    return true;

  // For now, only in optimized builds.
  return CGOpts.OptimizationLevel != 0;
}

CodeGenFunction::CodeGenFunction(CodeGenModule &cgm, bool suppressNewContext)
    : CodeGenTypeCache(cgm), CGM(cgm), Target(cgm.getTarget()),
      Builder(cgm, cgm.getModule().getContext(), llvm::ConstantFolder(),
              CGBuilderInserterTy(this)),
      SanOpts(CGM.getLangOpts().Sanitize), CurFPFeatures(CGM.getLangOpts()),
      DebugInfo(CGM.getModuleDebugInfo()), PGO(cgm),
      ShouldEmitLifetimeMarkers(
          shouldEmitLifetimeMarkers(CGM.getCodeGenOpts(), CGM.getLangOpts())) {
  if (!suppressNewContext)
    CGM.getCXXABI().getMangleContext().startNewFunction();

  SetFastMathFlags(CurFPFeatures);
  SetFPModel();
}

CodeGenFunction::~CodeGenFunction() {
  assert(LifetimeExtendedCleanupStack.empty() && "failed to emit a cleanup");

  if (getLangOpts().OpenMP && CurFn)
    CGM.getOpenMPRuntime().functionFinished(*this);

  // If we have an OpenMPIRBuilder we want to finalize functions (incl.
  // outlining etc) at some point. Doing it once the function codegen is done
  // seems to be a reasonable spot. We do it here, as opposed to the deletion
  // time of the CodeGenModule, because we have to ensure the IR has not yet
  // been "emitted" to the outside, thus, modifications are still sensible.
  if (CGM.getLangOpts().OpenMPIRBuilder && CurFn)
    CGM.getOpenMPRuntime().getOMPBuilder().finalize(CurFn);
}

// Map the LangOption for exception behavior into
// the corresponding enum in the IR.
llvm::fp::ExceptionBehavior
clang::ToConstrainedExceptMD(LangOptions::FPExceptionModeKind Kind) {

  switch (Kind) {
  case LangOptions::FPE_Ignore:  return llvm::fp::ebIgnore;
  case LangOptions::FPE_MayTrap: return llvm::fp::ebMayTrap;
  case LangOptions::FPE_Strict:  return llvm::fp::ebStrict;
  }
  llvm_unreachable("Unsupported FP Exception Behavior");
}

void CodeGenFunction::SetFPModel() {
  llvm::RoundingMode RM = getLangOpts().getFPRoundingMode();
  auto fpExceptionBehavior = ToConstrainedExceptMD(
                               getLangOpts().getFPExceptionMode());

  Builder.setDefaultConstrainedRounding(RM);
  Builder.setDefaultConstrainedExcept(fpExceptionBehavior);
  Builder.setIsFPConstrained(fpExceptionBehavior != llvm::fp::ebIgnore ||
                             RM != llvm::RoundingMode::NearestTiesToEven);
}

void CodeGenFunction::SetFastMathFlags(FPOptions FPFeatures) {
  llvm::FastMathFlags FMF;
  FMF.setAllowReassoc(FPFeatures.getAllowFPReassociate());
  FMF.setNoNaNs(FPFeatures.getNoHonorNaNs());
  FMF.setNoInfs(FPFeatures.getNoHonorInfs());
  FMF.setNoSignedZeros(FPFeatures.getNoSignedZero());
  FMF.setAllowReciprocal(FPFeatures.getAllowReciprocal());
  FMF.setApproxFunc(FPFeatures.getAllowApproxFunc());
  FMF.setAllowContract(FPFeatures.allowFPContractAcrossStatement());
  Builder.setFastMathFlags(FMF);
}

CodeGenFunction::CGFPOptionsRAII::CGFPOptionsRAII(CodeGenFunction &CGF,
                                                  const Expr *E)
    : CGF(CGF) {
  ConstructorHelper(E->getFPFeaturesInEffect(CGF.getLangOpts()));
}

CodeGenFunction::CGFPOptionsRAII::CGFPOptionsRAII(CodeGenFunction &CGF,
                                                  FPOptions FPFeatures)
    : CGF(CGF) {
  ConstructorHelper(FPFeatures);
}

void CodeGenFunction::CGFPOptionsRAII::ConstructorHelper(FPOptions FPFeatures) {
  OldFPFeatures = CGF.CurFPFeatures;
  CGF.CurFPFeatures = FPFeatures;

  OldExcept = CGF.Builder.getDefaultConstrainedExcept();
  OldRounding = CGF.Builder.getDefaultConstrainedRounding();

  if (OldFPFeatures == FPFeatures)
    return;

  FMFGuard.emplace(CGF.Builder);

  llvm::RoundingMode NewRoundingBehavior =
      static_cast<llvm::RoundingMode>(FPFeatures.getRoundingMode());
  CGF.Builder.setDefaultConstrainedRounding(NewRoundingBehavior);
  auto NewExceptionBehavior =
      ToConstrainedExceptMD(static_cast<LangOptions::FPExceptionModeKind>(
          FPFeatures.getFPExceptionMode()));
  CGF.Builder.setDefaultConstrainedExcept(NewExceptionBehavior);

  CGF.SetFastMathFlags(FPFeatures);

  assert((CGF.CurFuncDecl == nullptr || CGF.Builder.getIsFPConstrained() ||
          isa<CXXConstructorDecl>(CGF.CurFuncDecl) ||
          isa<CXXDestructorDecl>(CGF.CurFuncDecl) ||
          (NewExceptionBehavior == llvm::fp::ebIgnore &&
           NewRoundingBehavior == llvm::RoundingMode::NearestTiesToEven)) &&
         "FPConstrained should be enabled on entire function");

  auto mergeFnAttrValue = [&](StringRef Name, bool Value) {
    auto OldValue =
        CGF.CurFn->getFnAttribute(Name).getValueAsString() == "true";
    auto NewValue = OldValue & Value;
    if (OldValue != NewValue)
      CGF.CurFn->addFnAttr(Name, llvm::toStringRef(NewValue));
  };
  mergeFnAttrValue("no-infs-fp-math", FPFeatures.getNoHonorInfs());
  mergeFnAttrValue("no-nans-fp-math", FPFeatures.getNoHonorNaNs());
  mergeFnAttrValue("no-signed-zeros-fp-math", FPFeatures.getNoSignedZero());
  mergeFnAttrValue("unsafe-fp-math", FPFeatures.getAllowFPReassociate() &&
                                         FPFeatures.getAllowReciprocal() &&
                                         FPFeatures.getAllowApproxFunc() &&
                                         FPFeatures.getNoSignedZero());
}

CodeGenFunction::CGFPOptionsRAII::~CGFPOptionsRAII() {
  CGF.CurFPFeatures = OldFPFeatures;
  CGF.Builder.setDefaultConstrainedExcept(OldExcept);
  CGF.Builder.setDefaultConstrainedRounding(OldRounding);
}

LValue CodeGenFunction::MakeNaturalAlignAddrLValue(llvm::Value *V, QualType T) {
  LValueBaseInfo BaseInfo;
  TBAAAccessInfo TBAAInfo;
  CharUnits Alignment = CGM.getNaturalTypeAlignment(T, &BaseInfo, &TBAAInfo);
  return LValue::MakeAddr(Address(V, Alignment), T, getContext(), BaseInfo,
                          TBAAInfo);
}

/// Given a value of type T* that may not be to a complete object,
/// construct an l-value with the natural pointee alignment of T.
LValue
CodeGenFunction::MakeNaturalAlignPointeeAddrLValue(llvm::Value *V, QualType T) {
  LValueBaseInfo BaseInfo;
  TBAAAccessInfo TBAAInfo;
  CharUnits Align = CGM.getNaturalTypeAlignment(T, &BaseInfo, &TBAAInfo,
                                                /* forPointeeType= */ true);
  return MakeAddrLValue(Address(V, Align), T, BaseInfo, TBAAInfo);
}


llvm::Type *CodeGenFunction::ConvertTypeForMem(QualType T) {
  return CGM.getTypes().ConvertTypeForMem(T);
}

llvm::Type *CodeGenFunction::ConvertType(QualType T) {
  return CGM.getTypes().ConvertType(T);
}

TypeEvaluationKind CodeGenFunction::getEvaluationKind(QualType type) {
  type = type.getCanonicalType();
  while (true) {
    switch (type->getTypeClass()) {
#define TYPE(name, parent)
#define ABSTRACT_TYPE(name, parent)
#define NON_CANONICAL_TYPE(name, parent) case Type::name:
#define DEPENDENT_TYPE(name, parent) case Type::name:
#define NON_CANONICAL_UNLESS_DEPENDENT_TYPE(name, parent) case Type::name:
#include "clang/AST/TypeNodes.inc"
      llvm_unreachable("non-canonical or dependent type in IR-generation");

    case Type::Auto:
    case Type::DeducedTemplateSpecialization:
      llvm_unreachable("undeduced type in IR-generation");

    // Various scalar types.
    case Type::Builtin:
    case Type::Pointer:
    case Type::BlockPointer:
    case Type::LValueReference:
    case Type::RValueReference:
    case Type::MemberPointer:
    case Type::Vector:
    case Type::ExtVector:
    case Type::ConstantMatrix:
    case Type::FunctionProto:
    case Type::FunctionNoProto:
    case Type::Enum:
    case Type::ObjCObjectPointer:
    case Type::Pipe:
    case Type::ExtInt:
      return TEK_Scalar;

    // Complexes.
    case Type::Complex:
      return TEK_Complex;

    // Arrays, records, and Objective-C objects.
    case Type::ConstantArray:
    case Type::IncompleteArray:
    case Type::VariableArray:
    case Type::Record:
    case Type::ObjCObject:
    case Type::ObjCInterface:
      return TEK_Aggregate;

    // We operate on atomic values according to their underlying type.
    case Type::Atomic:
      type = cast<AtomicType>(type)->getValueType();
      continue;
    }
    llvm_unreachable("unknown type kind!");
  }
}

llvm::DebugLoc CodeGenFunction::EmitReturnBlock() {
  // For cleanliness, we try to avoid emitting the return block for
  // simple cases.
  llvm::BasicBlock *CurBB = Builder.GetInsertBlock();

  if (CurBB) {
    assert(!CurBB->getTerminator() && "Unexpected terminated block.");

    // We have a valid insert point, reuse it if it is empty or there are no
    // explicit jumps to the return block.
    if (CurBB->empty() || ReturnBlock.getBlock()->use_empty()) {
      ReturnBlock.getBlock()->replaceAllUsesWith(CurBB);
      delete ReturnBlock.getBlock();
      ReturnBlock = JumpDest();
    } else
      EmitBlock(ReturnBlock.getBlock());
    return llvm::DebugLoc();
  }

  // Otherwise, if the return block is the target of a single direct
  // branch then we can just put the code in that block instead. This
  // cleans up functions which started with a unified return block.
  if (ReturnBlock.getBlock()->hasOneUse()) {
    llvm::BranchInst *BI =
      dyn_cast<llvm::BranchInst>(*ReturnBlock.getBlock()->user_begin());
    if (BI && BI->isUnconditional() &&
        BI->getSuccessor(0) == ReturnBlock.getBlock()) {
      // Record/return the DebugLoc of the simple 'return' expression to be used
      // later by the actual 'ret' instruction.
      llvm::DebugLoc Loc = BI->getDebugLoc();
      Builder.SetInsertPoint(BI->getParent());
      BI->eraseFromParent();
      delete ReturnBlock.getBlock();
      ReturnBlock = JumpDest();
      return Loc;
    }
  }

  // FIXME: We are at an unreachable point, there is no reason to emit the block
  // unless it has uses. However, we still need a place to put the debug
  // region.end for now.

  EmitBlock(ReturnBlock.getBlock());
  return llvm::DebugLoc();
}

static void EmitIfUsed(CodeGenFunction &CGF, llvm::BasicBlock *BB) {
  if (!BB) return;
  if (!BB->use_empty())
    return CGF.CurFn->getBasicBlockList().push_back(BB);
  delete BB;
}

void CodeGenFunction::FinishFunction(SourceLocation EndLoc) {
  assert(BreakContinueStack.empty() &&
         "mismatched push/pop in break/continue stack!");

  bool OnlySimpleReturnStmts = NumSimpleReturnExprs > 0
    && NumSimpleReturnExprs == NumReturnExprs
    && ReturnBlock.getBlock()->use_empty();
  // Usually the return expression is evaluated before the cleanup
  // code.  If the function contains only a simple return statement,
  // such as a constant, the location before the cleanup code becomes
  // the last useful breakpoint in the function, because the simple
  // return expression will be evaluated after the cleanup code. To be
  // safe, set the debug location for cleanup code to the location of
  // the return statement.  Otherwise the cleanup code should be at the
  // end of the function's lexical scope.
  //
  // If there are multiple branches to the return block, the branch
  // instructions will get the location of the return statements and
  // all will be fine.
  if (CGDebugInfo *DI = getDebugInfo()) {
    if (OnlySimpleReturnStmts)
      DI->EmitLocation(Builder, LastStopPoint);
    else
      DI->EmitLocation(Builder, EndLoc);
  }

  // Pop any cleanups that might have been associated with the
  // parameters.  Do this in whatever block we're currently in; it's
  // important to do this before we enter the return block or return
  // edges will be *really* confused.
  bool HasCleanups = EHStack.stable_begin() != PrologueCleanupDepth;
  bool HasOnlyLifetimeMarkers =
      HasCleanups && EHStack.containsOnlyLifetimeMarkers(PrologueCleanupDepth);
  bool EmitRetDbgLoc = !HasCleanups || HasOnlyLifetimeMarkers;
  if (HasCleanups) {
    // Make sure the line table doesn't jump back into the body for
    // the ret after it's been at EndLoc.
    Optional<ApplyDebugLocation> AL;
    if (CGDebugInfo *DI = getDebugInfo()) {
      if (OnlySimpleReturnStmts)
        DI->EmitLocation(Builder, EndLoc);
      else
        // We may not have a valid end location. Try to apply it anyway, and
        // fall back to an artificial location if needed.
        AL = ApplyDebugLocation::CreateDefaultArtificial(*this, EndLoc);
    }

    PopCleanupBlocks(PrologueCleanupDepth);
  }

  // Emit function epilog (to return).
  llvm::DebugLoc Loc = EmitReturnBlock();

  if (ShouldInstrumentFunction()) {
    if (CGM.getCodeGenOpts().InstrumentFunctions)
      CurFn->addFnAttr("instrument-function-exit", "__cyg_profile_func_exit");
    if (CGM.getCodeGenOpts().InstrumentFunctionsAfterInlining)
      CurFn->addFnAttr("instrument-function-exit-inlined",
                       "__cyg_profile_func_exit");
  }

  // Emit debug descriptor for function end.
  if (CGDebugInfo *DI = getDebugInfo())
    DI->EmitFunctionEnd(Builder, CurFn);

  // Reset the debug location to that of the simple 'return' expression, if any
  // rather than that of the end of the function's scope '}'.
  ApplyDebugLocation AL(*this, Loc);
  EmitFunctionEpilog(*CurFnInfo, EmitRetDbgLoc, EndLoc);
  EmitEndEHSpec(CurCodeDecl);

  assert(EHStack.empty() &&
         "did not remove all scopes from cleanup stack!");

  // If someone did an indirect goto, emit the indirect goto block at the end of
  // the function.
  if (IndirectBranch) {
    EmitBlock(IndirectBranch->getParent());
    Builder.ClearInsertionPoint();
  }

  // If some of our locals escaped, insert a call to llvm.localescape in the
  // entry block.
  if (!EscapedLocals.empty()) {
    // Invert the map from local to index into a simple vector. There should be
    // no holes.
    SmallVector<llvm::Value *, 4> EscapeArgs;
    EscapeArgs.resize(EscapedLocals.size());
    for (auto &Pair : EscapedLocals)
      EscapeArgs[Pair.second] = Pair.first;
    llvm::Function *FrameEscapeFn = llvm::Intrinsic::getDeclaration(
        &CGM.getModule(), llvm::Intrinsic::localescape);
    CGBuilderTy(*this, AllocaInsertPt).CreateCall(FrameEscapeFn, EscapeArgs);
  }

  // Remove the AllocaInsertPt instruction, which is just a convenience for us.
  llvm::Instruction *Ptr = AllocaInsertPt;
  AllocaInsertPt = nullptr;
  Ptr->eraseFromParent();

  // If someone took the address of a label but never did an indirect goto, we
  // made a zero entry PHI node, which is illegal, zap it now.
  if (IndirectBranch) {
    llvm::PHINode *PN = cast<llvm::PHINode>(IndirectBranch->getAddress());
    if (PN->getNumIncomingValues() == 0) {
      PN->replaceAllUsesWith(llvm::UndefValue::get(PN->getType()));
      PN->eraseFromParent();
    }
  }

  EmitIfUsed(*this, EHResumeBlock);
  EmitIfUsed(*this, TerminateLandingPad);
  EmitIfUsed(*this, TerminateHandler);
  EmitIfUsed(*this, UnreachableBlock);

  for (const auto &FuncletAndParent : TerminateFunclets)
    EmitIfUsed(*this, FuncletAndParent.second);

  if (CGM.getCodeGenOpts().EmitDeclMetadata)
    EmitDeclMetadata();

  for (const auto &R : DeferredReplacements) {
    if (llvm::Value *Old = R.first) {
      Old->replaceAllUsesWith(R.second);
      cast<llvm::Instruction>(Old)->eraseFromParent();
    }
  }
  DeferredReplacements.clear();

  // Eliminate CleanupDestSlot alloca by replacing it with SSA values and
  // PHIs if the current function is a coroutine. We don't do it for all
  // functions as it may result in slight increase in numbers of instructions
  // if compiled with no optimizations. We do it for coroutine as the lifetime
  // of CleanupDestSlot alloca make correct coroutine frame building very
  // difficult.
  if (NormalCleanupDest.isValid() && isCoroutine()) {
    llvm::DominatorTree DT(*CurFn);
    llvm::PromoteMemToReg(
        cast<llvm::AllocaInst>(NormalCleanupDest.getPointer()), DT);
    NormalCleanupDest = Address::invalid();
  }

  // Scan function arguments for vector width.
  for (llvm::Argument &A : CurFn->args())
    if (auto *VT = dyn_cast<llvm::VectorType>(A.getType()))
      LargestVectorWidth =
          std::max((uint64_t)LargestVectorWidth,
                   VT->getPrimitiveSizeInBits().getKnownMinSize());

  // Update vector width based on return type.
  if (auto *VT = dyn_cast<llvm::VectorType>(CurFn->getReturnType()))
    LargestVectorWidth =
        std::max((uint64_t)LargestVectorWidth,
                 VT->getPrimitiveSizeInBits().getKnownMinSize());

  // Add the required-vector-width attribute. This contains the max width from:
  // 1. min-vector-width attribute used in the source program.
  // 2. Any builtins used that have a vector width specified.
  // 3. Values passed in and out of inline assembly.
  // 4. Width of vector arguments and return types for this function.
  // 5. Width of vector aguments and return types for functions called by this
  //    function.
  if (LargestVectorWidth)
    CurFn->addFnAttr("min-legal-vector-width", llvm::utostr(LargestVectorWidth));

  // Add vscale attribute if appropriate.
  if (getLangOpts().ArmSveVectorBits) {
    unsigned VScale = getLangOpts().ArmSveVectorBits / 128;
    CurFn->addFnAttr(llvm::Attribute::getWithVScaleRangeArgs(getLLVMContext(),
                                                             VScale, VScale));
  }

  // If we generated an unreachable return block, delete it now.
  if (ReturnBlock.isValid() && ReturnBlock.getBlock()->use_empty()) {
    Builder.ClearInsertionPoint();
    ReturnBlock.getBlock()->eraseFromParent();
  }
  if (ReturnValue.isValid()) {
    auto *RetAlloca = dyn_cast<llvm::AllocaInst>(ReturnValue.getPointer());
    if (RetAlloca && RetAlloca->use_empty()) {
      RetAlloca->eraseFromParent();
      ReturnValue = Address::invalid();
    }
  }
}

/// ShouldInstrumentFunction - Return true if the current function should be
/// instrumented with __cyg_profile_func_* calls
bool CodeGenFunction::ShouldInstrumentFunction() {
  if (!CGM.getCodeGenOpts().InstrumentFunctions &&
      !CGM.getCodeGenOpts().InstrumentFunctionsAfterInlining &&
      !CGM.getCodeGenOpts().InstrumentFunctionEntryBare)
    return false;
  if (!CurFuncDecl || CurFuncDecl->hasAttr<NoInstrumentFunctionAttr>())
    return false;
  return true;
}

/// ShouldXRayInstrument - Return true if the current function should be
/// instrumented with XRay nop sleds.
bool CodeGenFunction::ShouldXRayInstrumentFunction() const {
  return CGM.getCodeGenOpts().XRayInstrumentFunctions;
}

/// AlwaysEmitXRayCustomEvents - Return true if we should emit IR for calls to
/// the __xray_customevent(...) builtin calls, when doing XRay instrumentation.
bool CodeGenFunction::AlwaysEmitXRayCustomEvents() const {
  return CGM.getCodeGenOpts().XRayInstrumentFunctions &&
         (CGM.getCodeGenOpts().XRayAlwaysEmitCustomEvents ||
          CGM.getCodeGenOpts().XRayInstrumentationBundle.Mask ==
              XRayInstrKind::Custom);
}

bool CodeGenFunction::AlwaysEmitXRayTypedEvents() const {
  return CGM.getCodeGenOpts().XRayInstrumentFunctions &&
         (CGM.getCodeGenOpts().XRayAlwaysEmitTypedEvents ||
          CGM.getCodeGenOpts().XRayInstrumentationBundle.Mask ==
              XRayInstrKind::Typed);
}

llvm::Constant *
CodeGenFunction::EncodeAddrForUseInPrologue(llvm::Function *F,
                                            llvm::Constant *Addr) {
  // Addresses stored in prologue data can't require run-time fixups and must
  // be PC-relative. Run-time fixups are undesirable because they necessitate
  // writable text segments, which are unsafe. And absolute addresses are
  // undesirable because they break PIE mode.

  // Add a layer of indirection through a private global. Taking its address
  // won't result in a run-time fixup, even if Addr has linkonce_odr linkage.
  auto *GV = new llvm::GlobalVariable(CGM.getModule(), Addr->getType(),
                                      /*isConstant=*/true,
                                      llvm::GlobalValue::PrivateLinkage, Addr);

  // Create a PC-relative address.
  auto *GOTAsInt = llvm::ConstantExpr::getPtrToInt(GV, IntPtrTy);
  auto *FuncAsInt = llvm::ConstantExpr::getPtrToInt(F, IntPtrTy);
  auto *PCRelAsInt = llvm::ConstantExpr::getSub(GOTAsInt, FuncAsInt);
  return (IntPtrTy == Int32Ty)
             ? PCRelAsInt
             : llvm::ConstantExpr::getTrunc(PCRelAsInt, Int32Ty);
}

llvm::Value *
CodeGenFunction::DecodeAddrUsedInPrologue(llvm::Value *F,
                                          llvm::Value *EncodedAddr) {
  // Reconstruct the address of the global.
  auto *PCRelAsInt = Builder.CreateSExt(EncodedAddr, IntPtrTy);
  auto *FuncAsInt = Builder.CreatePtrToInt(F, IntPtrTy, "func_addr.int");
  auto *GOTAsInt = Builder.CreateAdd(PCRelAsInt, FuncAsInt, "global_addr.int");
  auto *GOTAddr = Builder.CreateIntToPtr(GOTAsInt, Int8PtrPtrTy, "global_addr");

  // Load the original pointer through the global.
  return Builder.CreateLoad(Address(GOTAddr, getPointerAlign()),
                            "decoded_addr");
}

void CodeGenFunction::EmitOpenCLKernelMetadata(const FunctionDecl *FD,
                                               llvm::Function *Fn)
{
  if (!FD->hasAttr<OpenCLKernelAttr>())
    return;

  // TODO Module identifier is not reliable for this purpose since two modules
  // can have the same ID, needs improvement
  if (getLangOpts().SYCLIsDevice)
    Fn->addFnAttr("sycl-module-id", Fn->getParent()->getModuleIdentifier());

  llvm::LLVMContext &Context = getLLVMContext();

  CGM.GenOpenCLArgMetadata(Fn, FD, this);

  if (const VecTypeHintAttr *A = FD->getAttr<VecTypeHintAttr>()) {
    QualType HintQTy = A->getTypeHint();
    const ExtVectorType *HintEltQTy = HintQTy->getAs<ExtVectorType>();
    bool IsSignedInteger =
        HintQTy->isSignedIntegerType() ||
        (HintEltQTy && HintEltQTy->getElementType()->isSignedIntegerType());
    llvm::Metadata *AttrMDArgs[] = {
        llvm::ConstantAsMetadata::get(llvm::UndefValue::get(
            CGM.getTypes().ConvertType(A->getTypeHint()))),
        llvm::ConstantAsMetadata::get(llvm::ConstantInt::get(
            llvm::IntegerType::get(Context, 32),
            llvm::APInt(32, (uint64_t)(IsSignedInteger ? 1 : 0))))};
    Fn->setMetadata("vec_type_hint", llvm::MDNode::get(Context, AttrMDArgs));
  }

  if (const WorkGroupSizeHintAttr *A = FD->getAttr<WorkGroupSizeHintAttr>()) {
    llvm::Metadata *AttrMDArgs[] = {
        llvm::ConstantAsMetadata::get(Builder.getInt32(A->getXDim())),
        llvm::ConstantAsMetadata::get(Builder.getInt32(A->getYDim())),
        llvm::ConstantAsMetadata::get(Builder.getInt32(A->getZDim()))};
    Fn->setMetadata("work_group_size_hint", llvm::MDNode::get(Context, AttrMDArgs));
  }

  if (const ReqdWorkGroupSizeAttr *A = FD->getAttr<ReqdWorkGroupSizeAttr>()) {
    ASTContext &ClangCtx = FD->getASTContext();
    Optional<llvm::APSInt> XDimVal = A->getXDimVal(ClangCtx);
    Optional<llvm::APSInt> YDimVal = A->getYDimVal(ClangCtx);
    Optional<llvm::APSInt> ZDimVal = A->getZDimVal(ClangCtx);

    // For a SYCLDevice ReqdWorkGroupSizeAttr arguments are reversed.
    if (getLangOpts().SYCLIsDevice)
      std::swap(XDimVal, ZDimVal);

    llvm::Metadata *AttrMDArgs[] = {
        llvm::ConstantAsMetadata::get(
            Builder.getInt32(XDimVal->getZExtValue())),
        llvm::ConstantAsMetadata::get(
            Builder.getInt32(YDimVal->getZExtValue())),
        llvm::ConstantAsMetadata::get(
            Builder.getInt32(ZDimVal->getZExtValue()))};
    Fn->setMetadata("reqd_work_group_size",
                    llvm::MDNode::get(Context, AttrMDArgs));
  }

  if (const IntelReqdSubGroupSizeAttr *A =
          FD->getAttr<IntelReqdSubGroupSizeAttr>()) {
    const auto *CE = dyn_cast<ConstantExpr>(A->getValue());
    assert(CE && "Not an integer constant expression");
    Optional<llvm::APSInt> ArgVal = CE->getResultAsAPSInt();
    llvm::Metadata *AttrMDArgs[] = {llvm::ConstantAsMetadata::get(
        Builder.getInt32(ArgVal->getSExtValue()))};
    Fn->setMetadata("intel_reqd_sub_group_size",
                    llvm::MDNode::get(Context, AttrMDArgs));
  }

  if (FD->hasAttr<SYCLSimdAttr>()) {
    Fn->setMetadata("sycl_explicit_simd", llvm::MDNode::get(Context, {}));
    llvm::Metadata *AttrMDArgs[] = {
        llvm::ConstantAsMetadata::get(Builder.getInt32(1))};
    Fn->setMetadata("intel_reqd_sub_group_size",
                    llvm::MDNode::get(Context, AttrMDArgs));
  }

  if (const SYCLIntelNumSimdWorkItemsAttr *A =
      FD->getAttr<SYCLIntelNumSimdWorkItemsAttr>()) {
    const auto *CE = dyn_cast<ConstantExpr>(A->getValue());
    assert(CE && "Not an integer constant expression");
    Optional<llvm::APSInt> ArgVal = CE->getResultAsAPSInt();
    llvm::Metadata *AttrMDArgs[] = {llvm::ConstantAsMetadata::get(
        Builder.getInt32(ArgVal->getSExtValue()))};
    Fn->setMetadata("num_simd_work_items",
                    llvm::MDNode::get(Context, AttrMDArgs));
  }

  if (const SYCLIntelSchedulerTargetFmaxMhzAttr *A =
          FD->getAttr<SYCLIntelSchedulerTargetFmaxMhzAttr>()) {
    const auto *CE = dyn_cast<ConstantExpr>(A->getValue());
    assert(CE && "Not an integer constant expression");
    Optional<llvm::APSInt> ArgVal = CE->getResultAsAPSInt();
    llvm::Metadata *AttrMDArgs[] = {llvm::ConstantAsMetadata::get(
        Builder.getInt32(ArgVal->getSExtValue()))};
    Fn->setMetadata("scheduler_target_fmax_mhz",
                    llvm::MDNode::get(Context, AttrMDArgs));
  }

  if (const SYCLIntelMaxGlobalWorkDimAttr *A =
      FD->getAttr<SYCLIntelMaxGlobalWorkDimAttr>()) {
    const auto *CE = dyn_cast<ConstantExpr>(A->getValue());
    assert(CE && "Not an integer constant expression");
    Optional<llvm::APSInt> ArgVal = CE->getResultAsAPSInt();
    llvm::Metadata *AttrMDArgs[] = {llvm::ConstantAsMetadata::get(
        Builder.getInt32(ArgVal->getSExtValue()))};
    Fn->setMetadata("max_global_work_dim",
                    llvm::MDNode::get(Context, AttrMDArgs));
  }

  if (const SYCLIntelMaxWorkGroupSizeAttr *A =
          FD->getAttr<SYCLIntelMaxWorkGroupSizeAttr>()) {
    ASTContext &ClangCtx = FD->getASTContext();
    Optional<llvm::APSInt> XDimVal = A->getXDimVal(ClangCtx);
    Optional<llvm::APSInt> YDimVal = A->getYDimVal(ClangCtx);
    Optional<llvm::APSInt> ZDimVal = A->getZDimVal(ClangCtx);

    // For a SYCLDevice SYCLIntelMaxWorkGroupSizeAttr arguments are reversed.
    if (getLangOpts().SYCLIsDevice)
      std::swap(XDimVal, ZDimVal);

    llvm::Metadata *AttrMDArgs[] = {
        llvm::ConstantAsMetadata::get(
            Builder.getInt32(XDimVal->getZExtValue())),
        llvm::ConstantAsMetadata::get(
            Builder.getInt32(YDimVal->getZExtValue())),
        llvm::ConstantAsMetadata::get(
            Builder.getInt32(ZDimVal->getZExtValue()))};
    Fn->setMetadata("max_work_group_size",
                    llvm::MDNode::get(Context, AttrMDArgs));
  }

  if (const SYCLIntelNoGlobalWorkOffsetAttr *A =
          FD->getAttr<SYCLIntelNoGlobalWorkOffsetAttr>()) {
    const Expr *Arg = A->getValue();
    assert(Arg && "Got an unexpected null argument");
    const auto *CE = dyn_cast<ConstantExpr>(Arg);
    assert(CE && "Not an integer constant expression");
    Optional<llvm::APSInt> ArgVal = CE->getResultAsAPSInt();
    if (ArgVal->getBoolValue())
      Fn->setMetadata("no_global_work_offset", llvm::MDNode::get(Context, {}));
  }

  if (FD->hasAttr<SYCLIntelUseStallEnableClustersAttr>()) {
    llvm::Metadata *AttrMDArgs[] = {
        llvm::ConstantAsMetadata::get(Builder.getInt32(1))};
    Fn->setMetadata("stall_enable", llvm::MDNode::get(Context, AttrMDArgs));
  }

<<<<<<< HEAD
  if (const auto *A = FD->getAttr<SYCLIntelFPGAMaxConcurrencyAttr>()) {
    const auto *CE = cast<ConstantExpr>(A->getNThreadsExpr());
    llvm::APSInt ArgVal = CE->getResultAsAPSInt();
    llvm::Metadata *AttrMDArgs[] = {
        llvm::ConstantAsMetadata::get(Builder.getInt32(ArgVal.getSExtValue()))};
    Fn->setMetadata("max_concurrency", llvm::MDNode::get(Context, AttrMDArgs));
=======
  if (FD->hasAttr<SYCLIntelFPGADisableLoopPipeliningAttr>()) {
    llvm::Metadata *AttrMDArgs[] = {
        llvm::ConstantAsMetadata::get(Builder.getInt32(1))};
    Fn->setMetadata("disable_loop_pipelining",
                    llvm::MDNode::get(Context, AttrMDArgs));
  }

  if (const auto *A = FD->getAttr<SYCLIntelFPGAInitiationIntervalAttr>()) {
    const auto *CE = cast<ConstantExpr>(A->getIntervalExpr());
    llvm::APSInt ArgVal = CE->getResultAsAPSInt();
    llvm::Metadata *AttrMDArgs[] = {
        llvm::ConstantAsMetadata::get(Builder.getInt32(ArgVal.getSExtValue()))};
    Fn->setMetadata("initiation_interval",
                    llvm::MDNode::get(Context, AttrMDArgs));
>>>>>>> 4c6ea6e2
  }
}

/// Determine whether the function F ends with a return stmt.
static bool endsWithReturn(const Decl* F) {
  const Stmt *Body = nullptr;
  if (auto *FD = dyn_cast_or_null<FunctionDecl>(F))
    Body = FD->getBody();
  else if (auto *OMD = dyn_cast_or_null<ObjCMethodDecl>(F))
    Body = OMD->getBody();

  if (auto *CS = dyn_cast_or_null<CompoundStmt>(Body)) {
    auto LastStmt = CS->body_rbegin();
    if (LastStmt != CS->body_rend())
      return isa<ReturnStmt>(*LastStmt);
  }
  return false;
}

void CodeGenFunction::markAsIgnoreThreadCheckingAtRuntime(llvm::Function *Fn) {
  if (SanOpts.has(SanitizerKind::Thread)) {
    Fn->addFnAttr("sanitize_thread_no_checking_at_run_time");
    Fn->removeFnAttr(llvm::Attribute::SanitizeThread);
  }
}

/// Check if the return value of this function requires sanitization.
bool CodeGenFunction::requiresReturnValueCheck() const {
  return requiresReturnValueNullabilityCheck() ||
         (SanOpts.has(SanitizerKind::ReturnsNonnullAttribute) && CurCodeDecl &&
          CurCodeDecl->getAttr<ReturnsNonNullAttr>());
}

static bool matchesStlAllocatorFn(const Decl *D, const ASTContext &Ctx) {
  auto *MD = dyn_cast_or_null<CXXMethodDecl>(D);
  if (!MD || !MD->getDeclName().getAsIdentifierInfo() ||
      !MD->getDeclName().getAsIdentifierInfo()->isStr("allocate") ||
      (MD->getNumParams() != 1 && MD->getNumParams() != 2))
    return false;

  if (MD->parameters()[0]->getType().getCanonicalType() != Ctx.getSizeType())
    return false;

  if (MD->getNumParams() == 2) {
    auto *PT = MD->parameters()[1]->getType()->getAs<PointerType>();
    if (!PT || !PT->isVoidPointerType() ||
        !PT->getPointeeType().isConstQualified())
      return false;
  }

  return true;
}

/// Return the UBSan prologue signature for \p FD if one is available.
static llvm::Constant *getPrologueSignature(CodeGenModule &CGM,
                                            const FunctionDecl *FD) {
  if (const auto *MD = dyn_cast<CXXMethodDecl>(FD))
    if (!MD->isStatic())
      return nullptr;
  return CGM.getTargetCodeGenInfo().getUBSanFunctionSignature(CGM);
}

void CodeGenFunction::StartFunction(GlobalDecl GD, QualType RetTy,
                                    llvm::Function *Fn,
                                    const CGFunctionInfo &FnInfo,
                                    const FunctionArgList &Args,
                                    SourceLocation Loc,
                                    SourceLocation StartLoc) {
  assert(!CurFn &&
         "Do not use a CodeGenFunction object for more than one function");

  const Decl *D = GD.getDecl();

  DidCallStackSave = false;
  CurCodeDecl = D;
  if (const auto *FD = dyn_cast_or_null<FunctionDecl>(D))
    if (FD->usesSEHTry())
      CurSEHParent = FD;
  CurFuncDecl = (D ? D->getNonClosureContext() : nullptr);
  FnRetTy = RetTy;
  CurFn = Fn;
  CurFnInfo = &FnInfo;
  assert(CurFn->isDeclaration() && "Function already has body?");

  // If this function is ignored for any of the enabled sanitizers,
  // disable the sanitizer for the function.
  do {
#define SANITIZER(NAME, ID)                                                    \
  if (SanOpts.empty())                                                         \
    break;                                                                     \
  if (SanOpts.has(SanitizerKind::ID))                                          \
    if (CGM.isInNoSanitizeList(SanitizerKind::ID, Fn, Loc))                    \
      SanOpts.set(SanitizerKind::ID, false);

#include "clang/Basic/Sanitizers.def"
#undef SANITIZER
  } while (0);

  if (D) {
    // Apply the no_sanitize* attributes to SanOpts.
    for (auto Attr : D->specific_attrs<NoSanitizeAttr>()) {
      SanitizerMask mask = Attr->getMask();
      SanOpts.Mask &= ~mask;
      if (mask & SanitizerKind::Address)
        SanOpts.set(SanitizerKind::KernelAddress, false);
      if (mask & SanitizerKind::KernelAddress)
        SanOpts.set(SanitizerKind::Address, false);
      if (mask & SanitizerKind::HWAddress)
        SanOpts.set(SanitizerKind::KernelHWAddress, false);
      if (mask & SanitizerKind::KernelHWAddress)
        SanOpts.set(SanitizerKind::HWAddress, false);
    }
  }

  // Apply sanitizer attributes to the function.
  if (SanOpts.hasOneOf(SanitizerKind::Address | SanitizerKind::KernelAddress))
    Fn->addFnAttr(llvm::Attribute::SanitizeAddress);
  if (SanOpts.hasOneOf(SanitizerKind::HWAddress | SanitizerKind::KernelHWAddress))
    Fn->addFnAttr(llvm::Attribute::SanitizeHWAddress);
  if (SanOpts.has(SanitizerKind::MemTag))
    Fn->addFnAttr(llvm::Attribute::SanitizeMemTag);
  if (SanOpts.has(SanitizerKind::Thread))
    Fn->addFnAttr(llvm::Attribute::SanitizeThread);
  if (SanOpts.hasOneOf(SanitizerKind::Memory | SanitizerKind::KernelMemory))
    Fn->addFnAttr(llvm::Attribute::SanitizeMemory);
  if (SanOpts.has(SanitizerKind::SafeStack))
    Fn->addFnAttr(llvm::Attribute::SafeStack);
  if (SanOpts.has(SanitizerKind::ShadowCallStack))
    Fn->addFnAttr(llvm::Attribute::ShadowCallStack);

  // Apply fuzzing attribute to the function.
  if (SanOpts.hasOneOf(SanitizerKind::Fuzzer | SanitizerKind::FuzzerNoLink))
    Fn->addFnAttr(llvm::Attribute::OptForFuzzing);

  // Ignore TSan memory acesses from within ObjC/ObjC++ dealloc, initialize,
  // .cxx_destruct, __destroy_helper_block_ and all of their calees at run time.
  if (SanOpts.has(SanitizerKind::Thread)) {
    if (const auto *OMD = dyn_cast_or_null<ObjCMethodDecl>(D)) {
      IdentifierInfo *II = OMD->getSelector().getIdentifierInfoForSlot(0);
      if (OMD->getMethodFamily() == OMF_dealloc ||
          OMD->getMethodFamily() == OMF_initialize ||
          (OMD->getSelector().isUnarySelector() && II->isStr(".cxx_destruct"))) {
        markAsIgnoreThreadCheckingAtRuntime(Fn);
      }
    }
  }

  // Ignore unrelated casts in STL allocate() since the allocator must cast
  // from void* to T* before object initialization completes. Don't match on the
  // namespace because not all allocators are in std::
  if (D && SanOpts.has(SanitizerKind::CFIUnrelatedCast)) {
    if (matchesStlAllocatorFn(D, getContext()))
      SanOpts.Mask &= ~SanitizerKind::CFIUnrelatedCast;
  }

  // Ignore null checks in coroutine functions since the coroutines passes
  // are not aware of how to move the extra UBSan instructions across the split
  // coroutine boundaries.
  if (D && SanOpts.has(SanitizerKind::Null))
    if (const auto *FD = dyn_cast<FunctionDecl>(D))
      if (FD->getBody() &&
          FD->getBody()->getStmtClass() == Stmt::CoroutineBodyStmtClass)
        SanOpts.Mask &= ~SanitizerKind::Null;

  // Apply xray attributes to the function (as a string, for now)
  bool AlwaysXRayAttr = false;
  if (const auto *XRayAttr = D ? D->getAttr<XRayInstrumentAttr>() : nullptr) {
    if (CGM.getCodeGenOpts().XRayInstrumentationBundle.has(
            XRayInstrKind::FunctionEntry) ||
        CGM.getCodeGenOpts().XRayInstrumentationBundle.has(
            XRayInstrKind::FunctionExit)) {
      if (XRayAttr->alwaysXRayInstrument() && ShouldXRayInstrumentFunction()) {
        Fn->addFnAttr("function-instrument", "xray-always");
        AlwaysXRayAttr = true;
      }
      if (XRayAttr->neverXRayInstrument())
        Fn->addFnAttr("function-instrument", "xray-never");
      if (const auto *LogArgs = D->getAttr<XRayLogArgsAttr>())
        if (ShouldXRayInstrumentFunction())
          Fn->addFnAttr("xray-log-args",
                        llvm::utostr(LogArgs->getArgumentCount()));
    }
  } else {
    if (ShouldXRayInstrumentFunction() && !CGM.imbueXRayAttrs(Fn, Loc))
      Fn->addFnAttr(
          "xray-instruction-threshold",
          llvm::itostr(CGM.getCodeGenOpts().XRayInstructionThreshold));
  }

  if (ShouldXRayInstrumentFunction()) {
    if (CGM.getCodeGenOpts().XRayIgnoreLoops)
      Fn->addFnAttr("xray-ignore-loops");

    if (!CGM.getCodeGenOpts().XRayInstrumentationBundle.has(
            XRayInstrKind::FunctionExit))
      Fn->addFnAttr("xray-skip-exit");

    if (!CGM.getCodeGenOpts().XRayInstrumentationBundle.has(
            XRayInstrKind::FunctionEntry))
      Fn->addFnAttr("xray-skip-entry");

    auto FuncGroups = CGM.getCodeGenOpts().XRayTotalFunctionGroups;
    if (FuncGroups > 1) {
      auto FuncName = llvm::makeArrayRef<uint8_t>(
          CurFn->getName().bytes_begin(), CurFn->getName().bytes_end());
      auto Group = crc32(FuncName) % FuncGroups;
      if (Group != CGM.getCodeGenOpts().XRaySelectedFunctionGroup &&
          !AlwaysXRayAttr)
        Fn->addFnAttr("function-instrument", "xray-never");
    }
  }

  if (CGM.getCodeGenOpts().getProfileInstr() != CodeGenOptions::ProfileNone)
    if (CGM.isProfileInstrExcluded(Fn, Loc))
      Fn->addFnAttr(llvm::Attribute::NoProfile);

  unsigned Count, Offset;
  if (const auto *Attr =
          D ? D->getAttr<PatchableFunctionEntryAttr>() : nullptr) {
    Count = Attr->getCount();
    Offset = Attr->getOffset();
  } else {
    Count = CGM.getCodeGenOpts().PatchableFunctionEntryCount;
    Offset = CGM.getCodeGenOpts().PatchableFunctionEntryOffset;
  }
  if (Count && Offset <= Count) {
    Fn->addFnAttr("patchable-function-entry", std::to_string(Count - Offset));
    if (Offset)
      Fn->addFnAttr("patchable-function-prefix", std::to_string(Offset));
  }

  // Add no-jump-tables value.
  if (CGM.getCodeGenOpts().NoUseJumpTables)
    Fn->addFnAttr("no-jump-tables", "true");

  // Add no-inline-line-tables value.
  if (CGM.getCodeGenOpts().NoInlineLineTables)
    Fn->addFnAttr("no-inline-line-tables");

  // Add profile-sample-accurate value.
  if (CGM.getCodeGenOpts().ProfileSampleAccurate)
    Fn->addFnAttr("profile-sample-accurate");

  if (!CGM.getCodeGenOpts().SampleProfileFile.empty())
    Fn->addFnAttr("use-sample-profile");

  if (D && D->hasAttr<CFICanonicalJumpTableAttr>())
    Fn->addFnAttr("cfi-canonical-jump-table");

  if (getLangOpts().SYCLIsHost && D && D->hasAttr<SYCLKernelAttr>())
    Fn->addFnAttr("sycl_kernel");

  if (getLangOpts().SYCLIsDevice && D) {
    if (const auto *A = D->getAttr<SYCLIntelLoopFuseAttr>()) {
      const auto *CE = cast<ConstantExpr>(A->getValue());
      Optional<llvm::APSInt> ArgVal = CE->getResultAsAPSInt();
      llvm::Metadata *AttrMDArgs[] = {
          llvm::ConstantAsMetadata::get(
              Builder.getInt32(ArgVal->getZExtValue())),
          llvm::ConstantAsMetadata::get(
              A->isIndependent() ? Builder.getInt32(1) : Builder.getInt32(0))};
      Fn->setMetadata("loop_fuse",
                      llvm::MDNode::get(getLLVMContext(), AttrMDArgs));
    }
  }

  if (getLangOpts().OpenCL || getLangOpts().SYCLIsDevice) {
    // Add metadata for a kernel function.
    if (const FunctionDecl *FD = dyn_cast_or_null<FunctionDecl>(D)) {
      EmitOpenCLKernelMetadata(FD, Fn);

      if (getLangOpts().SYCLIsDevice)
        CGM.getSYCLRuntime().actOnFunctionStart(*FD, *Fn);
    }
  }

  // If we are checking function types, emit a function type signature as
  // prologue data.
  if (getLangOpts().CPlusPlus && SanOpts.has(SanitizerKind::Function)) {
    if (const FunctionDecl *FD = dyn_cast_or_null<FunctionDecl>(D)) {
      if (llvm::Constant *PrologueSig = getPrologueSignature(CGM, FD)) {
        // Remove any (C++17) exception specifications, to allow calling e.g. a
        // noexcept function through a non-noexcept pointer.
        auto ProtoTy =
          getContext().getFunctionTypeWithExceptionSpec(FD->getType(),
                                                        EST_None);
        llvm::Constant *FTRTTIConst =
            CGM.GetAddrOfRTTIDescriptor(ProtoTy, /*ForEH=*/true);
        llvm::Constant *FTRTTIConstEncoded =
            EncodeAddrForUseInPrologue(Fn, FTRTTIConst);
        llvm::Constant *PrologueStructElems[] = {PrologueSig,
                                                 FTRTTIConstEncoded};
        llvm::Constant *PrologueStructConst =
            llvm::ConstantStruct::getAnon(PrologueStructElems, /*Packed=*/true);
        Fn->setPrologueData(PrologueStructConst);
      }
    }
  }

  // If we're checking nullability, we need to know whether we can check the
  // return value. Initialize the flag to 'true' and refine it in EmitParmDecl.
  if (SanOpts.has(SanitizerKind::NullabilityReturn)) {
    auto Nullability = FnRetTy->getNullability(getContext());
    if (Nullability && *Nullability == NullabilityKind::NonNull) {
      if (!(SanOpts.has(SanitizerKind::ReturnsNonnullAttribute) &&
            CurCodeDecl && CurCodeDecl->getAttr<ReturnsNonNullAttr>()))
        RetValNullabilityPrecondition =
            llvm::ConstantInt::getTrue(getLLVMContext());
    }
  }

  // If we're in C++ mode and the function name is "main", it is guaranteed
  // to be norecurse by the standard (3.6.1.3 "The function main shall not be
  // used within a program").
  //
  // OpenCL C 2.0 v2.2-11 s6.9.i:
  //     Recursion is not supported.
  //
  // SYCL v1.2.1 s3.10:
  //     kernels cannot include RTTI information, exception classes,
  //     recursive code, virtual functions or make use of C++ libraries that
  //     are not compiled for the device.
  if (const FunctionDecl *FD = dyn_cast_or_null<FunctionDecl>(D)) {
    if ((getLangOpts().CPlusPlus && FD->isMain()) || getLangOpts().OpenCL ||
        getLangOpts().SYCLIsDevice ||
        (getLangOpts().CUDA && FD->hasAttr<CUDAGlobalAttr>()))
      Fn->addFnAttr(llvm::Attribute::NoRecurse);
  }

  if (const FunctionDecl *FD = dyn_cast_or_null<FunctionDecl>(D)) {
    Builder.setIsFPConstrained(FD->hasAttr<StrictFPAttr>());
    if (FD->hasAttr<StrictFPAttr>())
      Fn->addFnAttr(llvm::Attribute::StrictFP);
  }

  // If a custom alignment is used, force realigning to this alignment on
  // any main function which certainly will need it.
  if (const FunctionDecl *FD = dyn_cast_or_null<FunctionDecl>(D))
    if ((FD->isMain() || FD->isMSVCRTEntryPoint()) &&
        CGM.getCodeGenOpts().StackAlignment)
      Fn->addFnAttr("stackrealign");

  if (getLangOpts().SYCLIsDevice)
    if (const FunctionDecl *FD = dyn_cast_or_null<FunctionDecl>(D))
      if (FD->hasAttr<SYCLDeviceIndirectlyCallableAttr>())
        Fn->addFnAttr("referenced-indirectly");

  llvm::BasicBlock *EntryBB = createBasicBlock("entry", CurFn);

  // Create a marker to make it easy to insert allocas into the entryblock
  // later.  Don't create this with the builder, because we don't want it
  // folded.
  llvm::Value *Undef = llvm::UndefValue::get(Int32Ty);
  AllocaInsertPt = new llvm::BitCastInst(Undef, Int32Ty, "allocapt", EntryBB);

  ReturnBlock = getJumpDestInCurrentScope("return");

  Builder.SetInsertPoint(EntryBB);

  // If we're checking the return value, allocate space for a pointer to a
  // precise source location of the checked return statement.
  if (requiresReturnValueCheck()) {
    ReturnLocation = CreateDefaultAlignTempAlloca(Int8PtrTy, "return.sloc.ptr");
    InitTempAlloca(ReturnLocation, llvm::ConstantPointerNull::get(Int8PtrTy));
  }

  // Emit subprogram debug descriptor.
  if (CGDebugInfo *DI = getDebugInfo()) {
    // Reconstruct the type from the argument list so that implicit parameters,
    // such as 'this' and 'vtt', show up in the debug info. Preserve the calling
    // convention.
    CallingConv CC = CallingConv::CC_C;
    if (auto *FD = dyn_cast_or_null<FunctionDecl>(D))
      if (const auto *SrcFnTy = FD->getType()->getAs<FunctionType>())
        CC = SrcFnTy->getCallConv();
    SmallVector<QualType, 16> ArgTypes;
    for (const VarDecl *VD : Args)
      ArgTypes.push_back(VD->getType());
    QualType FnType = getContext().getFunctionType(
        RetTy, ArgTypes, FunctionProtoType::ExtProtoInfo(CC));
    DI->emitFunctionStart(GD, Loc, StartLoc, FnType, CurFn, CurFuncIsThunk);
  }

  if (ShouldInstrumentFunction()) {
    if (CGM.getCodeGenOpts().InstrumentFunctions)
      CurFn->addFnAttr("instrument-function-entry", "__cyg_profile_func_enter");
    if (CGM.getCodeGenOpts().InstrumentFunctionsAfterInlining)
      CurFn->addFnAttr("instrument-function-entry-inlined",
                       "__cyg_profile_func_enter");
    if (CGM.getCodeGenOpts().InstrumentFunctionEntryBare)
      CurFn->addFnAttr("instrument-function-entry-inlined",
                       "__cyg_profile_func_enter_bare");
  }

  // Since emitting the mcount call here impacts optimizations such as function
  // inlining, we just add an attribute to insert a mcount call in backend.
  // The attribute "counting-function" is set to mcount function name which is
  // architecture dependent.
  if (CGM.getCodeGenOpts().InstrumentForProfiling) {
    // Calls to fentry/mcount should not be generated if function has
    // the no_instrument_function attribute.
    if (!CurFuncDecl || !CurFuncDecl->hasAttr<NoInstrumentFunctionAttr>()) {
      if (CGM.getCodeGenOpts().CallFEntry)
        Fn->addFnAttr("fentry-call", "true");
      else {
        Fn->addFnAttr("instrument-function-entry-inlined",
                      getTarget().getMCountName());
      }
      if (CGM.getCodeGenOpts().MNopMCount) {
        if (!CGM.getCodeGenOpts().CallFEntry)
          CGM.getDiags().Report(diag::err_opt_not_valid_without_opt)
            << "-mnop-mcount" << "-mfentry";
        Fn->addFnAttr("mnop-mcount");
      }

      if (CGM.getCodeGenOpts().RecordMCount) {
        if (!CGM.getCodeGenOpts().CallFEntry)
          CGM.getDiags().Report(diag::err_opt_not_valid_without_opt)
            << "-mrecord-mcount" << "-mfentry";
        Fn->addFnAttr("mrecord-mcount");
      }
    }
  }

  if (CGM.getCodeGenOpts().PackedStack) {
    if (getContext().getTargetInfo().getTriple().getArch() !=
        llvm::Triple::systemz)
      CGM.getDiags().Report(diag::err_opt_not_valid_on_target)
        << "-mpacked-stack";
    Fn->addFnAttr("packed-stack");
  }

  if (RetTy->isVoidType()) {
    // Void type; nothing to return.
    ReturnValue = Address::invalid();

    // Count the implicit return.
    if (!endsWithReturn(D))
      ++NumReturnExprs;
  } else if (CurFnInfo->getReturnInfo().getKind() == ABIArgInfo::Indirect) {
    // Indirect return; emit returned value directly into sret slot.
    // This reduces code size, and affects correctness in C++.
    auto AI = CurFn->arg_begin();
    if (CurFnInfo->getReturnInfo().isSRetAfterThis())
      ++AI;
    ReturnValue = Address(&*AI, CurFnInfo->getReturnInfo().getIndirectAlign());
    if (!CurFnInfo->getReturnInfo().getIndirectByVal()) {
      ReturnValuePointer =
          CreateDefaultAlignTempAlloca(Int8PtrTy, "result.ptr");
      Builder.CreateStore(Builder.CreatePointerBitCastOrAddrSpaceCast(
                              ReturnValue.getPointer(), Int8PtrTy),
                          ReturnValuePointer);
    }
  } else if (CurFnInfo->getReturnInfo().getKind() == ABIArgInfo::InAlloca &&
             !hasScalarEvaluationKind(CurFnInfo->getReturnType())) {
    // Load the sret pointer from the argument struct and return into that.
    unsigned Idx = CurFnInfo->getReturnInfo().getInAllocaFieldIndex();
    llvm::Function::arg_iterator EI = CurFn->arg_end();
    --EI;
    llvm::Value *Addr = Builder.CreateStructGEP(nullptr, &*EI, Idx);
    llvm::Type *Ty =
        cast<llvm::GetElementPtrInst>(Addr)->getResultElementType();
    ReturnValuePointer = Address(Addr, getPointerAlign());
    Addr = Builder.CreateAlignedLoad(Ty, Addr, getPointerAlign(), "agg.result");
    ReturnValue = Address(Addr, CGM.getNaturalTypeAlignment(RetTy));
  } else {
    ReturnValue = CreateIRTemp(RetTy, "retval");

    // Tell the epilog emitter to autorelease the result.  We do this
    // now so that various specialized functions can suppress it
    // during their IR-generation.
    if (getLangOpts().ObjCAutoRefCount &&
        !CurFnInfo->isReturnsRetained() &&
        RetTy->isObjCRetainableType())
      AutoreleaseResult = true;
  }

  EmitStartEHSpec(CurCodeDecl);

  PrologueCleanupDepth = EHStack.stable_begin();

  // Emit OpenMP specific initialization of the device functions.
  if (getLangOpts().OpenMP && CurCodeDecl)
    CGM.getOpenMPRuntime().emitFunctionProlog(*this, CurCodeDecl);

  EmitFunctionProlog(*CurFnInfo, CurFn, Args);

  if (D && isa<CXXMethodDecl>(D) && cast<CXXMethodDecl>(D)->isInstance()) {
    CGM.getCXXABI().EmitInstanceFunctionProlog(*this);
    const CXXMethodDecl *MD = cast<CXXMethodDecl>(D);
    if (MD->getParent()->isLambda() &&
        MD->getOverloadedOperator() == OO_Call) {
      // We're in a lambda; figure out the captures.
      MD->getParent()->getCaptureFields(LambdaCaptureFields,
                                        LambdaThisCaptureField);
      if (LambdaThisCaptureField) {
        // If the lambda captures the object referred to by '*this' - either by
        // value or by reference, make sure CXXThisValue points to the correct
        // object.

        // Get the lvalue for the field (which is a copy of the enclosing object
        // or contains the address of the enclosing object).
        LValue ThisFieldLValue = EmitLValueForLambdaField(LambdaThisCaptureField);
        if (!LambdaThisCaptureField->getType()->isPointerType()) {
          // If the enclosing object was captured by value, just use its address.
          CXXThisValue = ThisFieldLValue.getAddress(*this).getPointer();
        } else {
          // Load the lvalue pointed to by the field, since '*this' was captured
          // by reference.
          CXXThisValue =
              EmitLoadOfLValue(ThisFieldLValue, SourceLocation()).getScalarVal();
        }
      }
      for (auto *FD : MD->getParent()->fields()) {
        if (FD->hasCapturedVLAType()) {
          auto *ExprArg = EmitLoadOfLValue(EmitLValueForLambdaField(FD),
                                           SourceLocation()).getScalarVal();
          auto VAT = FD->getCapturedVLAType();
          VLASizeMap[VAT->getSizeExpr()] = ExprArg;
        }
      }
    } else {
      // Not in a lambda; just use 'this' from the method.
      // FIXME: Should we generate a new load for each use of 'this'?  The
      // fast register allocator would be happier...
      CXXThisValue = CXXABIThisValue;
    }

    // Check the 'this' pointer once per function, if it's available.
    if (CXXABIThisValue) {
      SanitizerSet SkippedChecks;
      SkippedChecks.set(SanitizerKind::ObjectSize, true);
      QualType ThisTy = MD->getThisType();

      // If this is the call operator of a lambda with no capture-default, it
      // may have a static invoker function, which may call this operator with
      // a null 'this' pointer.
      if (isLambdaCallOperator(MD) &&
          MD->getParent()->getLambdaCaptureDefault() == LCD_None)
        SkippedChecks.set(SanitizerKind::Null, true);

      EmitTypeCheck(
          isa<CXXConstructorDecl>(MD) ? TCK_ConstructorCall : TCK_MemberCall,
          Loc, CXXABIThisValue, ThisTy, CXXABIThisAlignment, SkippedChecks);
    }
  }

  // If any of the arguments have a variably modified type, make sure to
  // emit the type size.
  for (FunctionArgList::const_iterator i = Args.begin(), e = Args.end();
       i != e; ++i) {
    const VarDecl *VD = *i;

    // Dig out the type as written from ParmVarDecls; it's unclear whether
    // the standard (C99 6.9.1p10) requires this, but we're following the
    // precedent set by gcc.
    QualType Ty;
    if (const ParmVarDecl *PVD = dyn_cast<ParmVarDecl>(VD))
      Ty = PVD->getOriginalType();
    else
      Ty = VD->getType();

    if (Ty->isVariablyModifiedType())
      EmitVariablyModifiedType(Ty);
  }
  // Emit a location at the end of the prologue.
  if (CGDebugInfo *DI = getDebugInfo())
    DI->EmitLocation(Builder, StartLoc);

  // TODO: Do we need to handle this in two places like we do with
  // target-features/target-cpu?
  if (CurFuncDecl)
    if (const auto *VecWidth = CurFuncDecl->getAttr<MinVectorWidthAttr>())
      LargestVectorWidth = VecWidth->getVectorWidth();
}

void CodeGenFunction::EmitFunctionBody(const Stmt *Body) {
  incrementProfileCounter(Body);
  if (CPlusPlusWithProgress())
    FnIsMustProgress = true;

  if (const CompoundStmt *S = dyn_cast<CompoundStmt>(Body))
    EmitCompoundStmtWithoutScope(*S);
  else
    EmitStmt(Body);

  // This is checked after emitting the function body so we know if there
  // are any permitted infinite loops.
  if (FnIsMustProgress)
    CurFn->addFnAttr(llvm::Attribute::MustProgress);
}

/// When instrumenting to collect profile data, the counts for some blocks
/// such as switch cases need to not include the fall-through counts, so
/// emit a branch around the instrumentation code. When not instrumenting,
/// this just calls EmitBlock().
void CodeGenFunction::EmitBlockWithFallThrough(llvm::BasicBlock *BB,
                                               const Stmt *S) {
  llvm::BasicBlock *SkipCountBB = nullptr;
  if (HaveInsertPoint() && CGM.getCodeGenOpts().hasProfileClangInstr()) {
    // When instrumenting for profiling, the fallthrough to certain
    // statements needs to skip over the instrumentation code so that we
    // get an accurate count.
    SkipCountBB = createBasicBlock("skipcount");
    EmitBranch(SkipCountBB);
  }
  EmitBlock(BB);
  uint64_t CurrentCount = getCurrentProfileCount();
  incrementProfileCounter(S);
  setCurrentProfileCount(getCurrentProfileCount() + CurrentCount);
  if (SkipCountBB)
    EmitBlock(SkipCountBB);
}

/// Tries to mark the given function nounwind based on the
/// non-existence of any throwing calls within it.  We believe this is
/// lightweight enough to do at -O0.
static void TryMarkNoThrow(llvm::Function *F) {
  // LLVM treats 'nounwind' on a function as part of the type, so we
  // can't do this on functions that can be overwritten.
  if (F->isInterposable()) return;

  for (llvm::BasicBlock &BB : *F)
    for (llvm::Instruction &I : BB)
      if (I.mayThrow())
        return;

  F->setDoesNotThrow();
}

QualType CodeGenFunction::BuildFunctionArgList(GlobalDecl GD,
                                               FunctionArgList &Args) {
  const FunctionDecl *FD = cast<FunctionDecl>(GD.getDecl());
  QualType ResTy = FD->getReturnType();

  const CXXMethodDecl *MD = dyn_cast<CXXMethodDecl>(FD);
  if (MD && MD->isInstance()) {
    if (CGM.getCXXABI().HasThisReturn(GD))
      ResTy = MD->getThisType();
    else if (CGM.getCXXABI().hasMostDerivedReturn(GD))
      ResTy = CGM.getContext().VoidPtrTy;
    CGM.getCXXABI().buildThisParam(*this, Args);
  }

  // The base version of an inheriting constructor whose constructed base is a
  // virtual base is not passed any arguments (because it doesn't actually call
  // the inherited constructor).
  bool PassedParams = true;
  if (const CXXConstructorDecl *CD = dyn_cast<CXXConstructorDecl>(FD))
    if (auto Inherited = CD->getInheritedConstructor())
      PassedParams =
          getTypes().inheritingCtorHasParams(Inherited, GD.getCtorType());

  if (PassedParams) {
    for (auto *Param : FD->parameters()) {
      Args.push_back(Param);
      if (!Param->hasAttr<PassObjectSizeAttr>())
        continue;

      auto *Implicit = ImplicitParamDecl::Create(
          getContext(), Param->getDeclContext(), Param->getLocation(),
          /*Id=*/nullptr, getContext().getSizeType(), ImplicitParamDecl::Other);
      SizeArguments[Param] = Implicit;
      Args.push_back(Implicit);
    }
  }

  if (MD && (isa<CXXConstructorDecl>(MD) || isa<CXXDestructorDecl>(MD)))
    CGM.getCXXABI().addImplicitStructorParams(*this, ResTy, Args);

  return ResTy;
}

void CodeGenFunction::GenerateCode(GlobalDecl GD, llvm::Function *Fn,
                                   const CGFunctionInfo &FnInfo) {
  const FunctionDecl *FD = cast<FunctionDecl>(GD.getDecl());
  CurGD = GD;

  FunctionArgList Args;
  QualType ResTy = BuildFunctionArgList(GD, Args);

  // Check if we should generate debug info for this function.
  if (FD->hasAttr<NoDebugAttr>())
    DebugInfo = nullptr; // disable debug info indefinitely for this function

  // The function might not have a body if we're generating thunks for a
  // function declaration.
  SourceRange BodyRange;
  if (Stmt *Body = FD->getBody())
    BodyRange = Body->getSourceRange();
  else
    BodyRange = FD->getLocation();
  CurEHLocation = BodyRange.getEnd();

  // Use the location of the start of the function to determine where
  // the function definition is located. By default use the location
  // of the declaration as the location for the subprogram. A function
  // may lack a declaration in the source code if it is created by code
  // gen. (examples: _GLOBAL__I_a, __cxx_global_array_dtor, thunk).
  SourceLocation Loc = FD->getLocation();

  // If this is a function specialization then use the pattern body
  // as the location for the function.
  if (const FunctionDecl *SpecDecl = FD->getTemplateInstantiationPattern())
    if (SpecDecl->hasBody(SpecDecl))
      Loc = SpecDecl->getLocation();

  Stmt *Body = FD->getBody();

  if (Body) {
    // Coroutines always emit lifetime markers.
    if (isa<CoroutineBodyStmt>(Body))
      ShouldEmitLifetimeMarkers = true;

    // Initialize helper which will detect jumps which can cause invalid
    // lifetime markers.
    if (ShouldEmitLifetimeMarkers)
      Bypasses.Init(Body);
  }

  // Emit the standard function prologue.
  StartFunction(GD, ResTy, Fn, FnInfo, Args, Loc, BodyRange.getBegin());

  // Generate the body of the function.
  PGO.assignRegionCounters(GD, CurFn);
  if (isa<CXXDestructorDecl>(FD))
    EmitDestructorBody(Args);
  else if (isa<CXXConstructorDecl>(FD))
    EmitConstructorBody(Args);
  else if (getLangOpts().CUDA &&
           !getLangOpts().CUDAIsDevice &&
           FD->hasAttr<CUDAGlobalAttr>())
    CGM.getCUDARuntime().emitDeviceStub(*this, Args);
  else if (isa<CXXMethodDecl>(FD) &&
           cast<CXXMethodDecl>(FD)->isLambdaStaticInvoker()) {
    // The lambda static invoker function is special, because it forwards or
    // clones the body of the function call operator (but is actually static).
    EmitLambdaStaticInvokeBody(cast<CXXMethodDecl>(FD));
  } else if (FD->isDefaulted() && isa<CXXMethodDecl>(FD) &&
             (cast<CXXMethodDecl>(FD)->isCopyAssignmentOperator() ||
              cast<CXXMethodDecl>(FD)->isMoveAssignmentOperator())) {
    // Implicit copy-assignment gets the same special treatment as implicit
    // copy-constructors.
    emitImplicitAssignmentOperatorBody(Args);
  } else if (Body) {
    EmitFunctionBody(Body);
  } else
    llvm_unreachable("no definition for emitted function");

  // C++11 [stmt.return]p2:
  //   Flowing off the end of a function [...] results in undefined behavior in
  //   a value-returning function.
  // C11 6.9.1p12:
  //   If the '}' that terminates a function is reached, and the value of the
  //   function call is used by the caller, the behavior is undefined.
  if (getLangOpts().CPlusPlus && !FD->hasImplicitReturnZero() && !SawAsmBlock &&
      !FD->getReturnType()->isVoidType() && Builder.GetInsertBlock()) {
    bool ShouldEmitUnreachable =
        CGM.getCodeGenOpts().StrictReturn ||
        !CGM.MayDropFunctionReturn(FD->getASTContext(), FD->getReturnType());
    if (SanOpts.has(SanitizerKind::Return)) {
      SanitizerScope SanScope(this);
      llvm::Value *IsFalse = Builder.getFalse();
      EmitCheck(std::make_pair(IsFalse, SanitizerKind::Return),
                SanitizerHandler::MissingReturn,
                EmitCheckSourceLocation(FD->getLocation()), None);
    } else if (ShouldEmitUnreachable) {
      if (CGM.getCodeGenOpts().OptimizationLevel == 0)
        EmitTrapCall(llvm::Intrinsic::trap);
    }
    if (SanOpts.has(SanitizerKind::Return) || ShouldEmitUnreachable) {
      Builder.CreateUnreachable();
      Builder.ClearInsertionPoint();
    }
  }

  // Emit the standard function epilogue.
  FinishFunction(BodyRange.getEnd());

  // If we haven't marked the function nothrow through other means, do
  // a quick pass now to see if we can.
  if (!CurFn->doesNotThrow())
    TryMarkNoThrow(CurFn);
}

/// ContainsLabel - Return true if the statement contains a label in it.  If
/// this statement is not executed normally, it not containing a label means
/// that we can just remove the code.
bool CodeGenFunction::ContainsLabel(const Stmt *S, bool IgnoreCaseStmts) {
  // Null statement, not a label!
  if (!S) return false;

  // If this is a label, we have to emit the code, consider something like:
  // if (0) {  ...  foo:  bar(); }  goto foo;
  //
  // TODO: If anyone cared, we could track __label__'s, since we know that you
  // can't jump to one from outside their declared region.
  if (isa<LabelStmt>(S))
    return true;

  // If this is a case/default statement, and we haven't seen a switch, we have
  // to emit the code.
  if (isa<SwitchCase>(S) && !IgnoreCaseStmts)
    return true;

  // If this is a switch statement, we want to ignore cases below it.
  if (isa<SwitchStmt>(S))
    IgnoreCaseStmts = true;

  // Scan subexpressions for verboten labels.
  for (const Stmt *SubStmt : S->children())
    if (ContainsLabel(SubStmt, IgnoreCaseStmts))
      return true;

  return false;
}

/// containsBreak - Return true if the statement contains a break out of it.
/// If the statement (recursively) contains a switch or loop with a break
/// inside of it, this is fine.
bool CodeGenFunction::containsBreak(const Stmt *S) {
  // Null statement, not a label!
  if (!S) return false;

  // If this is a switch or loop that defines its own break scope, then we can
  // include it and anything inside of it.
  if (isa<SwitchStmt>(S) || isa<WhileStmt>(S) || isa<DoStmt>(S) ||
      isa<ForStmt>(S))
    return false;

  if (isa<BreakStmt>(S))
    return true;

  // Scan subexpressions for verboten breaks.
  for (const Stmt *SubStmt : S->children())
    if (containsBreak(SubStmt))
      return true;

  return false;
}

bool CodeGenFunction::mightAddDeclToScope(const Stmt *S) {
  if (!S) return false;

  // Some statement kinds add a scope and thus never add a decl to the current
  // scope. Note, this list is longer than the list of statements that might
  // have an unscoped decl nested within them, but this way is conservatively
  // correct even if more statement kinds are added.
  if (isa<IfStmt>(S) || isa<SwitchStmt>(S) || isa<WhileStmt>(S) ||
      isa<DoStmt>(S) || isa<ForStmt>(S) || isa<CompoundStmt>(S) ||
      isa<CXXForRangeStmt>(S) || isa<CXXTryStmt>(S) ||
      isa<ObjCForCollectionStmt>(S) || isa<ObjCAtTryStmt>(S))
    return false;

  if (isa<DeclStmt>(S))
    return true;

  for (const Stmt *SubStmt : S->children())
    if (mightAddDeclToScope(SubStmt))
      return true;

  return false;
}

/// ConstantFoldsToSimpleInteger - If the specified expression does not fold
/// to a constant, or if it does but contains a label, return false.  If it
/// constant folds return true and set the boolean result in Result.
bool CodeGenFunction::ConstantFoldsToSimpleInteger(const Expr *Cond,
                                                   bool &ResultBool,
                                                   bool AllowLabels) {
  llvm::APSInt ResultInt;
  if (!ConstantFoldsToSimpleInteger(Cond, ResultInt, AllowLabels))
    return false;

  ResultBool = ResultInt.getBoolValue();
  return true;
}

/// ConstantFoldsToSimpleInteger - If the specified expression does not fold
/// to a constant, or if it does but contains a label, return false.  If it
/// constant folds return true and set the folded value.
bool CodeGenFunction::ConstantFoldsToSimpleInteger(const Expr *Cond,
                                                   llvm::APSInt &ResultInt,
                                                   bool AllowLabels) {
  // FIXME: Rename and handle conversion of other evaluatable things
  // to bool.
  Expr::EvalResult Result;
  if (!Cond->EvaluateAsInt(Result, getContext()))
    return false;  // Not foldable, not integer or not fully evaluatable.

  llvm::APSInt Int = Result.Val.getInt();
  if (!AllowLabels && CodeGenFunction::ContainsLabel(Cond))
    return false;  // Contains a label.

  ResultInt = Int;
  return true;
}

/// Determine whether the given condition is an instrumentable condition
/// (i.e. no "&&" or "||").
bool CodeGenFunction::isInstrumentedCondition(const Expr *C) {
  // Bypass simplistic logical-NOT operator before determining whether the
  // condition contains any other logical operator.
  if (const UnaryOperator *UnOp = dyn_cast<UnaryOperator>(C->IgnoreParens()))
    if (UnOp->getOpcode() == UO_LNot)
      C = UnOp->getSubExpr();

  const BinaryOperator *BOp = dyn_cast<BinaryOperator>(C->IgnoreParens());
  return (!BOp || !BOp->isLogicalOp());
}

/// EmitBranchToCounterBlock - Emit a conditional branch to a new block that
/// increments a profile counter based on the semantics of the given logical
/// operator opcode.  This is used to instrument branch condition coverage for
/// logical operators.
void CodeGenFunction::EmitBranchToCounterBlock(
    const Expr *Cond, BinaryOperator::Opcode LOp, llvm::BasicBlock *TrueBlock,
    llvm::BasicBlock *FalseBlock, uint64_t TrueCount /* = 0 */,
    Stmt::Likelihood LH /* =None */, const Expr *CntrIdx /* = nullptr */) {
  // If not instrumenting, just emit a branch.
  bool InstrumentRegions = CGM.getCodeGenOpts().hasProfileClangInstr();
  if (!InstrumentRegions || !isInstrumentedCondition(Cond))
    return EmitBranchOnBoolExpr(Cond, TrueBlock, FalseBlock, TrueCount, LH);

  llvm::BasicBlock *ThenBlock = NULL;
  llvm::BasicBlock *ElseBlock = NULL;
  llvm::BasicBlock *NextBlock = NULL;

  // Create the block we'll use to increment the appropriate counter.
  llvm::BasicBlock *CounterIncrBlock = createBasicBlock("lop.rhscnt");

  // Set block pointers according to Logical-AND (BO_LAnd) semantics. This
  // means we need to evaluate the condition and increment the counter on TRUE:
  //
  // if (Cond)
  //   goto CounterIncrBlock;
  // else
  //   goto FalseBlock;
  //
  // CounterIncrBlock:
  //   Counter++;
  //   goto TrueBlock;

  if (LOp == BO_LAnd) {
    ThenBlock = CounterIncrBlock;
    ElseBlock = FalseBlock;
    NextBlock = TrueBlock;
  }

  // Set block pointers according to Logical-OR (BO_LOr) semantics. This means
  // we need to evaluate the condition and increment the counter on FALSE:
  //
  // if (Cond)
  //   goto TrueBlock;
  // else
  //   goto CounterIncrBlock;
  //
  // CounterIncrBlock:
  //   Counter++;
  //   goto FalseBlock;

  else if (LOp == BO_LOr) {
    ThenBlock = TrueBlock;
    ElseBlock = CounterIncrBlock;
    NextBlock = FalseBlock;
  } else {
    llvm_unreachable("Expected Opcode must be that of a Logical Operator");
  }

  // Emit Branch based on condition.
  EmitBranchOnBoolExpr(Cond, ThenBlock, ElseBlock, TrueCount, LH);

  // Emit the block containing the counter increment(s).
  EmitBlock(CounterIncrBlock);

  // Increment corresponding counter; if index not provided, use Cond as index.
  incrementProfileCounter(CntrIdx ? CntrIdx : Cond);

  // Go to the next block.
  EmitBranch(NextBlock);
}

/// EmitBranchOnBoolExpr - Emit a branch on a boolean condition (e.g. for an if
/// statement) to the specified blocks.  Based on the condition, this might try
/// to simplify the codegen of the conditional based on the branch.
/// \param LH The value of the likelihood attribute on the True branch.
void CodeGenFunction::EmitBranchOnBoolExpr(const Expr *Cond,
                                           llvm::BasicBlock *TrueBlock,
                                           llvm::BasicBlock *FalseBlock,
                                           uint64_t TrueCount,
                                           Stmt::Likelihood LH) {
  Cond = Cond->IgnoreParens();

  if (const BinaryOperator *CondBOp = dyn_cast<BinaryOperator>(Cond)) {

    // Handle X && Y in a condition.
    if (CondBOp->getOpcode() == BO_LAnd) {
      // If we have "1 && X", simplify the code.  "0 && X" would have constant
      // folded if the case was simple enough.
      bool ConstantBool = false;
      if (ConstantFoldsToSimpleInteger(CondBOp->getLHS(), ConstantBool) &&
          ConstantBool) {
        // br(1 && X) -> br(X).
        incrementProfileCounter(CondBOp);
        return EmitBranchToCounterBlock(CondBOp->getRHS(), BO_LAnd, TrueBlock,
                                        FalseBlock, TrueCount, LH);
      }

      // If we have "X && 1", simplify the code to use an uncond branch.
      // "X && 0" would have been constant folded to 0.
      if (ConstantFoldsToSimpleInteger(CondBOp->getRHS(), ConstantBool) &&
          ConstantBool) {
        // br(X && 1) -> br(X).
        return EmitBranchToCounterBlock(CondBOp->getLHS(), BO_LAnd, TrueBlock,
                                        FalseBlock, TrueCount, LH, CondBOp);
      }

      // Emit the LHS as a conditional.  If the LHS conditional is false, we
      // want to jump to the FalseBlock.
      llvm::BasicBlock *LHSTrue = createBasicBlock("land.lhs.true");
      // The counter tells us how often we evaluate RHS, and all of TrueCount
      // can be propagated to that branch.
      uint64_t RHSCount = getProfileCount(CondBOp->getRHS());

      ConditionalEvaluation eval(*this);
      {
        ApplyDebugLocation DL(*this, Cond);
        // Propagate the likelihood attribute like __builtin_expect
        // __builtin_expect(X && Y, 1) -> X and Y are likely
        // __builtin_expect(X && Y, 0) -> only Y is unlikely
        EmitBranchOnBoolExpr(CondBOp->getLHS(), LHSTrue, FalseBlock, RHSCount,
                             LH == Stmt::LH_Unlikely ? Stmt::LH_None : LH);
        EmitBlock(LHSTrue);
      }

      incrementProfileCounter(CondBOp);
      setCurrentProfileCount(getProfileCount(CondBOp->getRHS()));

      // Any temporaries created here are conditional.
      eval.begin(*this);
      EmitBranchToCounterBlock(CondBOp->getRHS(), BO_LAnd, TrueBlock,
                               FalseBlock, TrueCount, LH);
      eval.end(*this);

      return;
    }

    if (CondBOp->getOpcode() == BO_LOr) {
      // If we have "0 || X", simplify the code.  "1 || X" would have constant
      // folded if the case was simple enough.
      bool ConstantBool = false;
      if (ConstantFoldsToSimpleInteger(CondBOp->getLHS(), ConstantBool) &&
          !ConstantBool) {
        // br(0 || X) -> br(X).
        incrementProfileCounter(CondBOp);
        return EmitBranchToCounterBlock(CondBOp->getRHS(), BO_LOr, TrueBlock,
                                        FalseBlock, TrueCount, LH);
      }

      // If we have "X || 0", simplify the code to use an uncond branch.
      // "X || 1" would have been constant folded to 1.
      if (ConstantFoldsToSimpleInteger(CondBOp->getRHS(), ConstantBool) &&
          !ConstantBool) {
        // br(X || 0) -> br(X).
        return EmitBranchToCounterBlock(CondBOp->getLHS(), BO_LOr, TrueBlock,
                                        FalseBlock, TrueCount, LH, CondBOp);
      }

      // Emit the LHS as a conditional.  If the LHS conditional is true, we
      // want to jump to the TrueBlock.
      llvm::BasicBlock *LHSFalse = createBasicBlock("lor.lhs.false");
      // We have the count for entry to the RHS and for the whole expression
      // being true, so we can divy up True count between the short circuit and
      // the RHS.
      uint64_t LHSCount =
          getCurrentProfileCount() - getProfileCount(CondBOp->getRHS());
      uint64_t RHSCount = TrueCount - LHSCount;

      ConditionalEvaluation eval(*this);
      {
        // Propagate the likelihood attribute like __builtin_expect
        // __builtin_expect(X || Y, 1) -> only Y is likely
        // __builtin_expect(X || Y, 0) -> both X and Y are unlikely
        ApplyDebugLocation DL(*this, Cond);
        EmitBranchOnBoolExpr(CondBOp->getLHS(), TrueBlock, LHSFalse, LHSCount,
                             LH == Stmt::LH_Likely ? Stmt::LH_None : LH);
        EmitBlock(LHSFalse);
      }

      incrementProfileCounter(CondBOp);
      setCurrentProfileCount(getProfileCount(CondBOp->getRHS()));

      // Any temporaries created here are conditional.
      eval.begin(*this);
      EmitBranchToCounterBlock(CondBOp->getRHS(), BO_LOr, TrueBlock, FalseBlock,
                               RHSCount, LH);

      eval.end(*this);

      return;
    }
  }

  if (const UnaryOperator *CondUOp = dyn_cast<UnaryOperator>(Cond)) {
    // br(!x, t, f) -> br(x, f, t)
    if (CondUOp->getOpcode() == UO_LNot) {
      // Negate the count.
      uint64_t FalseCount = getCurrentProfileCount() - TrueCount;
      // The values of the enum are chosen to make this negation possible.
      LH = static_cast<Stmt::Likelihood>(-LH);
      // Negate the condition and swap the destination blocks.
      return EmitBranchOnBoolExpr(CondUOp->getSubExpr(), FalseBlock, TrueBlock,
                                  FalseCount, LH);
    }
  }

  if (const ConditionalOperator *CondOp = dyn_cast<ConditionalOperator>(Cond)) {
    // br(c ? x : y, t, f) -> br(c, br(x, t, f), br(y, t, f))
    llvm::BasicBlock *LHSBlock = createBasicBlock("cond.true");
    llvm::BasicBlock *RHSBlock = createBasicBlock("cond.false");

    // The ConditionalOperator itself has no likelihood information for its
    // true and false branches. This matches the behavior of __builtin_expect.
    ConditionalEvaluation cond(*this);
    EmitBranchOnBoolExpr(CondOp->getCond(), LHSBlock, RHSBlock,
                         getProfileCount(CondOp), Stmt::LH_None);

    // When computing PGO branch weights, we only know the overall count for
    // the true block. This code is essentially doing tail duplication of the
    // naive code-gen, introducing new edges for which counts are not
    // available. Divide the counts proportionally between the LHS and RHS of
    // the conditional operator.
    uint64_t LHSScaledTrueCount = 0;
    if (TrueCount) {
      double LHSRatio =
          getProfileCount(CondOp) / (double)getCurrentProfileCount();
      LHSScaledTrueCount = TrueCount * LHSRatio;
    }

    cond.begin(*this);
    EmitBlock(LHSBlock);
    incrementProfileCounter(CondOp);
    {
      ApplyDebugLocation DL(*this, Cond);
      EmitBranchOnBoolExpr(CondOp->getLHS(), TrueBlock, FalseBlock,
                           LHSScaledTrueCount, LH);
    }
    cond.end(*this);

    cond.begin(*this);
    EmitBlock(RHSBlock);
    EmitBranchOnBoolExpr(CondOp->getRHS(), TrueBlock, FalseBlock,
                         TrueCount - LHSScaledTrueCount, LH);
    cond.end(*this);

    return;
  }

  if (const CXXThrowExpr *Throw = dyn_cast<CXXThrowExpr>(Cond)) {
    // Conditional operator handling can give us a throw expression as a
    // condition for a case like:
    //   br(c ? throw x : y, t, f) -> br(c, br(throw x, t, f), br(y, t, f)
    // Fold this to:
    //   br(c, throw x, br(y, t, f))
    EmitCXXThrowExpr(Throw, /*KeepInsertionPoint*/false);
    return;
  }

  // Emit the code with the fully general case.
  llvm::Value *CondV;
  {
    ApplyDebugLocation DL(*this, Cond);
    CondV = EvaluateExprAsBool(Cond);
  }

  llvm::MDNode *Weights = nullptr;
  llvm::MDNode *Unpredictable = nullptr;

  // If the branch has a condition wrapped by __builtin_unpredictable,
  // create metadata that specifies that the branch is unpredictable.
  // Don't bother if not optimizing because that metadata would not be used.
  auto *Call = dyn_cast<CallExpr>(Cond->IgnoreImpCasts());
  if (Call && CGM.getCodeGenOpts().OptimizationLevel != 0) {
    auto *FD = dyn_cast_or_null<FunctionDecl>(Call->getCalleeDecl());
    if (FD && FD->getBuiltinID() == Builtin::BI__builtin_unpredictable) {
      llvm::MDBuilder MDHelper(getLLVMContext());
      Unpredictable = MDHelper.createUnpredictable();
    }
  }

  // If there is a Likelihood knowledge for the cond, lower it.
  // Note that if not optimizing this won't emit anything.
  llvm::Value *NewCondV = emitCondLikelihoodViaExpectIntrinsic(CondV, LH);
  if (CondV != NewCondV)
    CondV = NewCondV;
  else {
    // Otherwise, lower profile counts. Note that we do this even at -O0.
    uint64_t CurrentCount = std::max(getCurrentProfileCount(), TrueCount);
    Weights = createProfileWeights(TrueCount, CurrentCount - TrueCount);
  }

  Builder.CreateCondBr(CondV, TrueBlock, FalseBlock, Weights, Unpredictable);
}

/// ErrorUnsupported - Print out an error that codegen doesn't support the
/// specified stmt yet.
void CodeGenFunction::ErrorUnsupported(const Stmt *S, const char *Type) {
  CGM.ErrorUnsupported(S, Type);
}

/// emitNonZeroVLAInit - Emit the "zero" initialization of a
/// variable-length array whose elements have a non-zero bit-pattern.
///
/// \param baseType the inner-most element type of the array
/// \param src - a char* pointing to the bit-pattern for a single
/// base element of the array
/// \param sizeInChars - the total size of the VLA, in chars
static void emitNonZeroVLAInit(CodeGenFunction &CGF, QualType baseType,
                               Address dest, Address src,
                               llvm::Value *sizeInChars) {
  CGBuilderTy &Builder = CGF.Builder;

  CharUnits baseSize = CGF.getContext().getTypeSizeInChars(baseType);
  llvm::Value *baseSizeInChars
    = llvm::ConstantInt::get(CGF.IntPtrTy, baseSize.getQuantity());

  Address begin =
    Builder.CreateElementBitCast(dest, CGF.Int8Ty, "vla.begin");
  llvm::Value *end = Builder.CreateInBoundsGEP(
      begin.getElementType(), begin.getPointer(), sizeInChars, "vla.end");

  llvm::BasicBlock *originBB = CGF.Builder.GetInsertBlock();
  llvm::BasicBlock *loopBB = CGF.createBasicBlock("vla-init.loop");
  llvm::BasicBlock *contBB = CGF.createBasicBlock("vla-init.cont");

  // Make a loop over the VLA.  C99 guarantees that the VLA element
  // count must be nonzero.
  CGF.EmitBlock(loopBB);

  llvm::PHINode *cur = Builder.CreatePHI(begin.getType(), 2, "vla.cur");
  cur->addIncoming(begin.getPointer(), originBB);

  CharUnits curAlign =
    dest.getAlignment().alignmentOfArrayElement(baseSize);

  // memcpy the individual element bit-pattern.
  Builder.CreateMemCpy(Address(cur, curAlign), src, baseSizeInChars,
                       /*volatile*/ false);

  // Go to the next element.
  llvm::Value *next =
    Builder.CreateInBoundsGEP(CGF.Int8Ty, cur, baseSizeInChars, "vla.next");

  // Leave if that's the end of the VLA.
  llvm::Value *done = Builder.CreateICmpEQ(next, end, "vla-init.isdone");
  Builder.CreateCondBr(done, contBB, loopBB);
  cur->addIncoming(next, loopBB);

  CGF.EmitBlock(contBB);
}

void
CodeGenFunction::EmitNullInitialization(Address DestPtr, QualType Ty) {
  // Ignore empty classes in C++.
  if (getLangOpts().CPlusPlus) {
    if (const RecordType *RT = Ty->getAs<RecordType>()) {
      if (cast<CXXRecordDecl>(RT->getDecl())->isEmpty())
        return;
    }
  }

  // Cast the dest ptr to the appropriate i8 pointer type.
  if (DestPtr.getElementType() != Int8Ty)
    DestPtr = Builder.CreateElementBitCast(DestPtr, Int8Ty);

  // Get size and alignment info for this aggregate.
  CharUnits size = getContext().getTypeSizeInChars(Ty);

  llvm::Value *SizeVal;
  const VariableArrayType *vla;

  // Don't bother emitting a zero-byte memset.
  if (size.isZero()) {
    // But note that getTypeInfo returns 0 for a VLA.
    if (const VariableArrayType *vlaType =
          dyn_cast_or_null<VariableArrayType>(
                                          getContext().getAsArrayType(Ty))) {
      auto VlaSize = getVLASize(vlaType);
      SizeVal = VlaSize.NumElts;
      CharUnits eltSize = getContext().getTypeSizeInChars(VlaSize.Type);
      if (!eltSize.isOne())
        SizeVal = Builder.CreateNUWMul(SizeVal, CGM.getSize(eltSize));
      vla = vlaType;
    } else {
      return;
    }
  } else {
    SizeVal = CGM.getSize(size);
    vla = nullptr;
  }

  // If the type contains a pointer to data member we can't memset it to zero.
  // Instead, create a null constant and copy it to the destination.
  // TODO: there are other patterns besides zero that we can usefully memset,
  // like -1, which happens to be the pattern used by member-pointers.
  if (!CGM.getTypes().isZeroInitializable(Ty)) {
    // For a VLA, emit a single element, then splat that over the VLA.
    if (vla) Ty = getContext().getBaseElementType(vla);

    llvm::Constant *NullConstant = CGM.EmitNullConstant(Ty);

    llvm::GlobalVariable *NullVariable =
      new llvm::GlobalVariable(CGM.getModule(), NullConstant->getType(),
                               /*isConstant=*/true,
                               llvm::GlobalVariable::PrivateLinkage,
                               NullConstant, Twine());
    CharUnits NullAlign = DestPtr.getAlignment();
    NullVariable->setAlignment(NullAlign.getAsAlign());
    Address SrcPtr(Builder.CreateBitCast(NullVariable, Builder.getInt8PtrTy()),
                   NullAlign);

    if (vla) return emitNonZeroVLAInit(*this, Ty, DestPtr, SrcPtr, SizeVal);

    // Get and call the appropriate llvm.memcpy overload.
    Builder.CreateMemCpy(DestPtr, SrcPtr, SizeVal, false);
    return;
  }

  // Otherwise, just memset the whole thing to zero.  This is legal
  // because in LLVM, all default initializers (other than the ones we just
  // handled above) are guaranteed to have a bit pattern of all zeros.
  Builder.CreateMemSet(DestPtr, Builder.getInt8(0), SizeVal, false);
}

llvm::BlockAddress *CodeGenFunction::GetAddrOfLabel(const LabelDecl *L) {
  // Make sure that there is a block for the indirect goto.
  if (!IndirectBranch)
    GetIndirectGotoBlock();

  llvm::BasicBlock *BB = getJumpDestForLabel(L).getBlock();

  // Make sure the indirect branch includes all of the address-taken blocks.
  IndirectBranch->addDestination(BB);
  return llvm::BlockAddress::get(CurFn, BB);
}

llvm::BasicBlock *CodeGenFunction::GetIndirectGotoBlock() {
  // If we already made the indirect branch for indirect goto, return its block.
  if (IndirectBranch) return IndirectBranch->getParent();

  CGBuilderTy TmpBuilder(*this, createBasicBlock("indirectgoto"));

  // Create the PHI node that indirect gotos will add entries to.
  llvm::Value *DestVal = TmpBuilder.CreatePHI(Int8PtrTy, 0,
                                              "indirect.goto.dest");

  // Create the indirect branch instruction.
  IndirectBranch = TmpBuilder.CreateIndirectBr(DestVal);
  return IndirectBranch->getParent();
}

/// Computes the length of an array in elements, as well as the base
/// element type and a properly-typed first element pointer.
llvm::Value *CodeGenFunction::emitArrayLength(const ArrayType *origArrayType,
                                              QualType &baseType,
                                              Address &addr) {
  const ArrayType *arrayType = origArrayType;

  // If it's a VLA, we have to load the stored size.  Note that
  // this is the size of the VLA in bytes, not its size in elements.
  llvm::Value *numVLAElements = nullptr;
  if (isa<VariableArrayType>(arrayType)) {
    numVLAElements = getVLASize(cast<VariableArrayType>(arrayType)).NumElts;

    // Walk into all VLAs.  This doesn't require changes to addr,
    // which has type T* where T is the first non-VLA element type.
    do {
      QualType elementType = arrayType->getElementType();
      arrayType = getContext().getAsArrayType(elementType);

      // If we only have VLA components, 'addr' requires no adjustment.
      if (!arrayType) {
        baseType = elementType;
        return numVLAElements;
      }
    } while (isa<VariableArrayType>(arrayType));

    // We get out here only if we find a constant array type
    // inside the VLA.
  }

  // We have some number of constant-length arrays, so addr should
  // have LLVM type [M x [N x [...]]]*.  Build a GEP that walks
  // down to the first element of addr.
  SmallVector<llvm::Value*, 8> gepIndices;

  // GEP down to the array type.
  llvm::ConstantInt *zero = Builder.getInt32(0);
  gepIndices.push_back(zero);

  uint64_t countFromCLAs = 1;
  QualType eltType;

  llvm::ArrayType *llvmArrayType =
    dyn_cast<llvm::ArrayType>(addr.getElementType());
  while (llvmArrayType) {
    assert(isa<ConstantArrayType>(arrayType));
    assert(cast<ConstantArrayType>(arrayType)->getSize().getZExtValue()
             == llvmArrayType->getNumElements());

    gepIndices.push_back(zero);
    countFromCLAs *= llvmArrayType->getNumElements();
    eltType = arrayType->getElementType();

    llvmArrayType =
      dyn_cast<llvm::ArrayType>(llvmArrayType->getElementType());
    arrayType = getContext().getAsArrayType(arrayType->getElementType());
    assert((!llvmArrayType || arrayType) &&
           "LLVM and Clang types are out-of-synch");
  }

  if (arrayType) {
    // From this point onwards, the Clang array type has been emitted
    // as some other type (probably a packed struct). Compute the array
    // size, and just emit the 'begin' expression as a bitcast.
    while (arrayType) {
      countFromCLAs *=
          cast<ConstantArrayType>(arrayType)->getSize().getZExtValue();
      eltType = arrayType->getElementType();
      arrayType = getContext().getAsArrayType(eltType);
    }

    llvm::Type *baseType = ConvertType(eltType);
    addr = Builder.CreateElementBitCast(addr, baseType, "array.begin");
  } else {
    // Create the actual GEP.
    addr = Address(Builder.CreateInBoundsGEP(
        addr.getElementType(), addr.getPointer(), gepIndices, "array.begin"),
        addr.getAlignment());
  }

  baseType = eltType;

  llvm::Value *numElements
    = llvm::ConstantInt::get(SizeTy, countFromCLAs);

  // If we had any VLA dimensions, factor them in.
  if (numVLAElements)
    numElements = Builder.CreateNUWMul(numVLAElements, numElements);

  return numElements;
}

CodeGenFunction::VlaSizePair CodeGenFunction::getVLASize(QualType type) {
  const VariableArrayType *vla = getContext().getAsVariableArrayType(type);
  assert(vla && "type was not a variable array type!");
  return getVLASize(vla);
}

CodeGenFunction::VlaSizePair
CodeGenFunction::getVLASize(const VariableArrayType *type) {
  // The number of elements so far; always size_t.
  llvm::Value *numElements = nullptr;

  QualType elementType;
  do {
    elementType = type->getElementType();
    llvm::Value *vlaSize = VLASizeMap[type->getSizeExpr()];
    assert(vlaSize && "no size for VLA!");
    assert(vlaSize->getType() == SizeTy);

    if (!numElements) {
      numElements = vlaSize;
    } else {
      // It's undefined behavior if this wraps around, so mark it that way.
      // FIXME: Teach -fsanitize=undefined to trap this.
      numElements = Builder.CreateNUWMul(numElements, vlaSize);
    }
  } while ((type = getContext().getAsVariableArrayType(elementType)));

  return { numElements, elementType };
}

CodeGenFunction::VlaSizePair
CodeGenFunction::getVLAElements1D(QualType type) {
  const VariableArrayType *vla = getContext().getAsVariableArrayType(type);
  assert(vla && "type was not a variable array type!");
  return getVLAElements1D(vla);
}

CodeGenFunction::VlaSizePair
CodeGenFunction::getVLAElements1D(const VariableArrayType *Vla) {
  llvm::Value *VlaSize = VLASizeMap[Vla->getSizeExpr()];
  assert(VlaSize && "no size for VLA!");
  assert(VlaSize->getType() == SizeTy);
  return { VlaSize, Vla->getElementType() };
}

void CodeGenFunction::EmitVariablyModifiedType(QualType type) {
  assert(type->isVariablyModifiedType() &&
         "Must pass variably modified type to EmitVLASizes!");

  EnsureInsertPoint();

  // We're going to walk down into the type and look for VLA
  // expressions.
  do {
    assert(type->isVariablyModifiedType());

    const Type *ty = type.getTypePtr();
    switch (ty->getTypeClass()) {

#define TYPE(Class, Base)
#define ABSTRACT_TYPE(Class, Base)
#define NON_CANONICAL_TYPE(Class, Base)
#define DEPENDENT_TYPE(Class, Base) case Type::Class:
#define NON_CANONICAL_UNLESS_DEPENDENT_TYPE(Class, Base)
#include "clang/AST/TypeNodes.inc"
      llvm_unreachable("unexpected dependent type!");

    // These types are never variably-modified.
    case Type::Builtin:
    case Type::Complex:
    case Type::Vector:
    case Type::ExtVector:
    case Type::ConstantMatrix:
    case Type::Record:
    case Type::Enum:
    case Type::Elaborated:
    case Type::TemplateSpecialization:
    case Type::ObjCTypeParam:
    case Type::ObjCObject:
    case Type::ObjCInterface:
    case Type::ObjCObjectPointer:
    case Type::ExtInt:
      llvm_unreachable("type class is never variably-modified!");

    case Type::Adjusted:
      type = cast<AdjustedType>(ty)->getAdjustedType();
      break;

    case Type::Decayed:
      type = cast<DecayedType>(ty)->getPointeeType();
      break;

    case Type::Pointer:
      type = cast<PointerType>(ty)->getPointeeType();
      break;

    case Type::BlockPointer:
      type = cast<BlockPointerType>(ty)->getPointeeType();
      break;

    case Type::LValueReference:
    case Type::RValueReference:
      type = cast<ReferenceType>(ty)->getPointeeType();
      break;

    case Type::MemberPointer:
      type = cast<MemberPointerType>(ty)->getPointeeType();
      break;

    case Type::ConstantArray:
    case Type::IncompleteArray:
      // Losing element qualification here is fine.
      type = cast<ArrayType>(ty)->getElementType();
      break;

    case Type::VariableArray: {
      // Losing element qualification here is fine.
      const VariableArrayType *vat = cast<VariableArrayType>(ty);

      // Unknown size indication requires no size computation.
      // Otherwise, evaluate and record it.
      if (const Expr *size = vat->getSizeExpr()) {
        // It's possible that we might have emitted this already,
        // e.g. with a typedef and a pointer to it.
        llvm::Value *&entry = VLASizeMap[size];
        if (!entry) {
          llvm::Value *Size = EmitScalarExpr(size);

          // C11 6.7.6.2p5:
          //   If the size is an expression that is not an integer constant
          //   expression [...] each time it is evaluated it shall have a value
          //   greater than zero.
          if (SanOpts.has(SanitizerKind::VLABound) &&
              size->getType()->isSignedIntegerType()) {
            SanitizerScope SanScope(this);
            llvm::Value *Zero = llvm::Constant::getNullValue(Size->getType());
            llvm::Constant *StaticArgs[] = {
                EmitCheckSourceLocation(size->getBeginLoc()),
                EmitCheckTypeDescriptor(size->getType())};
            EmitCheck(std::make_pair(Builder.CreateICmpSGT(Size, Zero),
                                     SanitizerKind::VLABound),
                      SanitizerHandler::VLABoundNotPositive, StaticArgs, Size);
          }

          // Always zexting here would be wrong if it weren't
          // undefined behavior to have a negative bound.
          entry = Builder.CreateIntCast(Size, SizeTy, /*signed*/ false);
        }
      }
      type = vat->getElementType();
      break;
    }

    case Type::FunctionProto:
    case Type::FunctionNoProto:
      type = cast<FunctionType>(ty)->getReturnType();
      break;

    case Type::Paren:
    case Type::TypeOf:
    case Type::UnaryTransform:
    case Type::Attributed:
    case Type::SubstTemplateTypeParm:
    case Type::MacroQualified:
      // Keep walking after single level desugaring.
      type = type.getSingleStepDesugaredType(getContext());
      break;

    case Type::Typedef:
    case Type::Decltype:
    case Type::Auto:
    case Type::DeducedTemplateSpecialization:
      // Stop walking: nothing to do.
      return;

    case Type::TypeOfExpr:
      // Stop walking: emit typeof expression.
      EmitIgnoredExpr(cast<TypeOfExprType>(ty)->getUnderlyingExpr());
      return;

    case Type::Atomic:
      type = cast<AtomicType>(ty)->getValueType();
      break;

    case Type::Pipe:
      type = cast<PipeType>(ty)->getElementType();
      break;
    }
  } while (type->isVariablyModifiedType());
}

Address CodeGenFunction::EmitVAListRef(const Expr* E) {
  if (getContext().getBuiltinVaListType()->isArrayType())
    return EmitPointerWithAlignment(E);
  return EmitLValue(E).getAddress(*this);
}

Address CodeGenFunction::EmitMSVAListRef(const Expr *E) {
  return EmitLValue(E).getAddress(*this);
}

void CodeGenFunction::EmitDeclRefExprDbgValue(const DeclRefExpr *E,
                                              const APValue &Init) {
  assert(Init.hasValue() && "Invalid DeclRefExpr initializer!");
  if (CGDebugInfo *Dbg = getDebugInfo())
    if (CGM.getCodeGenOpts().hasReducedDebugInfo())
      Dbg->EmitGlobalVariable(E->getDecl(), Init);
}

CodeGenFunction::PeepholeProtection
CodeGenFunction::protectFromPeepholes(RValue rvalue) {
  // At the moment, the only aggressive peephole we do in IR gen
  // is trunc(zext) folding, but if we add more, we can easily
  // extend this protection.

  if (!rvalue.isScalar()) return PeepholeProtection();
  llvm::Value *value = rvalue.getScalarVal();
  if (!isa<llvm::ZExtInst>(value)) return PeepholeProtection();

  // Just make an extra bitcast.
  assert(HaveInsertPoint());
  llvm::Instruction *inst = new llvm::BitCastInst(value, value->getType(), "",
                                                  Builder.GetInsertBlock());

  PeepholeProtection protection;
  protection.Inst = inst;
  return protection;
}

void CodeGenFunction::unprotectFromPeepholes(PeepholeProtection protection) {
  if (!protection.Inst) return;

  // In theory, we could try to duplicate the peepholes now, but whatever.
  protection.Inst->eraseFromParent();
}

void CodeGenFunction::emitAlignmentAssumption(llvm::Value *PtrValue,
                                              QualType Ty, SourceLocation Loc,
                                              SourceLocation AssumptionLoc,
                                              llvm::Value *Alignment,
                                              llvm::Value *OffsetValue) {
  if (Alignment->getType() != IntPtrTy)
    Alignment =
        Builder.CreateIntCast(Alignment, IntPtrTy, false, "casted.align");
  if (OffsetValue && OffsetValue->getType() != IntPtrTy)
    OffsetValue =
        Builder.CreateIntCast(OffsetValue, IntPtrTy, true, "casted.offset");
  llvm::Value *TheCheck = nullptr;
  if (SanOpts.has(SanitizerKind::Alignment)) {
    llvm::Value *PtrIntValue =
        Builder.CreatePtrToInt(PtrValue, IntPtrTy, "ptrint");

    if (OffsetValue) {
      bool IsOffsetZero = false;
      if (const auto *CI = dyn_cast<llvm::ConstantInt>(OffsetValue))
        IsOffsetZero = CI->isZero();

      if (!IsOffsetZero)
        PtrIntValue = Builder.CreateSub(PtrIntValue, OffsetValue, "offsetptr");
    }

    llvm::Value *Zero = llvm::ConstantInt::get(IntPtrTy, 0);
    llvm::Value *Mask =
        Builder.CreateSub(Alignment, llvm::ConstantInt::get(IntPtrTy, 1));
    llvm::Value *MaskedPtr = Builder.CreateAnd(PtrIntValue, Mask, "maskedptr");
    TheCheck = Builder.CreateICmpEQ(MaskedPtr, Zero, "maskcond");
  }
  llvm::Instruction *Assumption = Builder.CreateAlignmentAssumption(
      CGM.getDataLayout(), PtrValue, Alignment, OffsetValue);

  if (!SanOpts.has(SanitizerKind::Alignment))
    return;
  emitAlignmentAssumptionCheck(PtrValue, Ty, Loc, AssumptionLoc, Alignment,
                               OffsetValue, TheCheck, Assumption);
}

void CodeGenFunction::emitAlignmentAssumption(llvm::Value *PtrValue,
                                              const Expr *E,
                                              SourceLocation AssumptionLoc,
                                              llvm::Value *Alignment,
                                              llvm::Value *OffsetValue) {
  if (auto *CE = dyn_cast<CastExpr>(E))
    E = CE->getSubExprAsWritten();
  QualType Ty = E->getType();
  SourceLocation Loc = E->getExprLoc();

  emitAlignmentAssumption(PtrValue, Ty, Loc, AssumptionLoc, Alignment,
                          OffsetValue);
}

llvm::Value *CodeGenFunction::EmitAnnotationCall(llvm::Function *AnnotationFn,
                                                 llvm::Value *AnnotatedVal,
                                                 StringRef AnnotationStr,
                                                 SourceLocation Location,
                                                 const AnnotateAttr *Attr) {
  SmallVector<llvm::Value *, 5> Args = {
      AnnotatedVal,
      Builder.CreateBitCast(CGM.EmitAnnotationString(AnnotationStr), Int8PtrTy),
      Builder.CreateBitCast(CGM.EmitAnnotationUnit(Location), Int8PtrTy),
      CGM.EmitAnnotationLineNo(Location),
  };
  if (Attr)
    Args.push_back(CGM.EmitAnnotationArgs(Attr));
  else {
    assert(AnnotationFn->isIntrinsic() &&
           "Annotation call must be an intrinsic");
    const llvm::Intrinsic::ID ID = AnnotationFn->getIntrinsicID();
    if (ID == llvm::Intrinsic::ptr_annotation ||
        ID == llvm::Intrinsic::var_annotation)
      Args.push_back(llvm::ConstantPointerNull::get(Int8PtrTy));
  }
  return Builder.CreateCall(AnnotationFn, Args);
}

void CodeGenFunction::EmitVarAnnotations(const VarDecl *D, llvm::Value *V) {
  assert(D->hasAttr<AnnotateAttr>() && "no annotate attribute");
  // FIXME We create a new bitcast for every annotation because that's what
  // llvm-gcc was doing.
  for (const auto *I : D->specific_attrs<AnnotateAttr>())
    EmitAnnotationCall(CGM.getIntrinsic(llvm::Intrinsic::var_annotation),
                       Builder.CreateBitCast(V, CGM.Int8PtrTy, V->getName()),
                       I->getAnnotation(), D->getLocation(), I);
}

Address CodeGenFunction::EmitFieldAnnotations(const FieldDecl *D,
                                              Address Addr) {
  assert(D->hasAttr<AnnotateAttr>() && "no annotate attribute");
  llvm::Value *V = Addr.getPointer();
  llvm::Type *VTy = V->getType();

  // llvm.ptr.annotation intrinsic accepts a pointer to integer of any width -
  // don't perform bitcasts if value is integer
  if (VTy->getPointerElementType()->isIntegerTy()) {
    llvm::Function *F = CGM.getIntrinsic(llvm::Intrinsic::ptr_annotation, VTy);

    for (const auto *I : D->specific_attrs<AnnotateAttr>())
      V = EmitAnnotationCall(F, V, I->getAnnotation(), D->getLocation(), I);

    return Address(V, Addr.getAlignment());
  }

  llvm::Function *F = CGM.getIntrinsic(llvm::Intrinsic::ptr_annotation,
                                    CGM.Int8PtrTy);

  for (const auto *I : D->specific_attrs<AnnotateAttr>()) {
    V = Builder.CreateBitCast(V, CGM.Int8PtrTy);
    V = EmitAnnotationCall(F, V, I->getAnnotation(), D->getLocation(), I);
    V = Builder.CreateBitCast(V, VTy);
  }

  return Address(V, Addr.getAlignment());
}

Address CodeGenFunction::EmitIntelFPGAFieldAnnotations(const FieldDecl *D,
                                                       Address Addr,
                                                       StringRef AnnotStr) {
  return EmitIntelFPGAFieldAnnotations(D->getLocation(), Addr, AnnotStr);
}

Address CodeGenFunction::EmitIntelFPGAFieldAnnotations(SourceLocation Location,
                                                       Address Addr,
                                                       StringRef AnnotStr) {
  llvm::Value *V = Addr.getPointer();
  llvm::Type *VTy = V->getType();
  // llvm.ptr.annotation intrinsic accepts a pointer to integer of any width -
  // don't perform bitcasts if value is integer
  if (VTy->getPointerElementType()->isIntegerTy()) {
    llvm::Function *F =
        CGM.getIntrinsic(llvm::Intrinsic::ptr_annotation, VTy);
    V = EmitAnnotationCall(F, V, AnnotStr, Location);

    return Address(V, Addr.getAlignment());
  }

  unsigned AS = VTy->getPointerAddressSpace();
  llvm::Type *Int8VPtrTy = llvm::Type::getInt8PtrTy(CGM.getLLVMContext(), AS);
  llvm::Function *F =
      CGM.getIntrinsic(llvm::Intrinsic::ptr_annotation, Int8VPtrTy);
  V = Builder.CreateBitCast(V, Int8VPtrTy);
  V = EmitAnnotationCall(F, V, AnnotStr, Location);
  V = Builder.CreateBitCast(V, VTy);

  return Address(V, Addr.getAlignment());
}

CodeGenFunction::CGCapturedStmtInfo::~CGCapturedStmtInfo() { }

CodeGenFunction::SanitizerScope::SanitizerScope(CodeGenFunction *CGF)
    : CGF(CGF) {
  assert(!CGF->IsSanitizerScope);
  CGF->IsSanitizerScope = true;
}

CodeGenFunction::SanitizerScope::~SanitizerScope() {
  CGF->IsSanitizerScope = false;
}

void CodeGenFunction::InsertHelper(llvm::Instruction *I,
                                   const llvm::Twine &Name,
                                   llvm::BasicBlock *BB,
                                   llvm::BasicBlock::iterator InsertPt) const {
  LoopStack.InsertHelper(I);
  if (IsSanitizerScope)
    CGM.getSanitizerMetadata()->disableSanitizerForInstruction(I);
}

void CGBuilderInserter::InsertHelper(
    llvm::Instruction *I, const llvm::Twine &Name, llvm::BasicBlock *BB,
    llvm::BasicBlock::iterator InsertPt) const {
  llvm::IRBuilderDefaultInserter::InsertHelper(I, Name, BB, InsertPt);
  if (CGF)
    CGF->InsertHelper(I, Name, BB, InsertPt);
}

// Emits an error if we don't have a valid set of target features for the
// called function.
void CodeGenFunction::checkTargetFeatures(const CallExpr *E,
                                          const FunctionDecl *TargetDecl) {
  return checkTargetFeatures(E->getBeginLoc(), TargetDecl);
}

// Emits an error if we don't have a valid set of target features for the
// called function.
void CodeGenFunction::checkTargetFeatures(SourceLocation Loc,
                                          const FunctionDecl *TargetDecl) {
  // Early exit if this is an indirect call.
  if (!TargetDecl)
    return;

  // Get the current enclosing function if it exists. If it doesn't
  // we can't check the target features anyhow.
  const FunctionDecl *FD = dyn_cast_or_null<FunctionDecl>(CurCodeDecl);
  if (!FD)
    return;

  // Grab the required features for the call. For a builtin this is listed in
  // the td file with the default cpu, for an always_inline function this is any
  // listed cpu and any listed features.
  unsigned BuiltinID = TargetDecl->getBuiltinID();
  std::string MissingFeature;
  llvm::StringMap<bool> CallerFeatureMap;
  CGM.getContext().getFunctionFeatureMap(CallerFeatureMap, FD);
  if (BuiltinID) {
    StringRef FeatureList(
        CGM.getContext().BuiltinInfo.getRequiredFeatures(BuiltinID));
    // Return if the builtin doesn't have any required features.
    if (FeatureList.empty())
      return;
    assert(FeatureList.find(' ') == StringRef::npos &&
           "Space in feature list");
    TargetFeatures TF(CallerFeatureMap);
    if (!TF.hasRequiredFeatures(FeatureList))
      CGM.getDiags().Report(Loc, diag::err_builtin_needs_feature)
          << TargetDecl->getDeclName() << FeatureList;
  } else if (!TargetDecl->isMultiVersion() &&
             TargetDecl->hasAttr<TargetAttr>()) {
    // Get the required features for the callee.

    const TargetAttr *TD = TargetDecl->getAttr<TargetAttr>();
    ParsedTargetAttr ParsedAttr =
        CGM.getContext().filterFunctionTargetAttrs(TD);

    SmallVector<StringRef, 1> ReqFeatures;
    llvm::StringMap<bool> CalleeFeatureMap;
    CGM.getContext().getFunctionFeatureMap(CalleeFeatureMap, TargetDecl);

    for (const auto &F : ParsedAttr.Features) {
      if (F[0] == '+' && CalleeFeatureMap.lookup(F.substr(1)))
        ReqFeatures.push_back(StringRef(F).substr(1));
    }

    for (const auto &F : CalleeFeatureMap) {
      // Only positive features are "required".
      if (F.getValue())
        ReqFeatures.push_back(F.getKey());
    }
    if (!llvm::all_of(ReqFeatures, [&](StringRef Feature) {
      if (!CallerFeatureMap.lookup(Feature)) {
        MissingFeature = Feature.str();
        return false;
      }
      return true;
    }))
      CGM.getDiags().Report(Loc, diag::err_function_needs_feature)
          << FD->getDeclName() << TargetDecl->getDeclName() << MissingFeature;
  }
}

void CodeGenFunction::EmitSanitizerStatReport(llvm::SanitizerStatKind SSK) {
  if (!CGM.getCodeGenOpts().SanitizeStats)
    return;

  llvm::IRBuilder<> IRB(Builder.GetInsertBlock(), Builder.GetInsertPoint());
  IRB.SetCurrentDebugLocation(Builder.getCurrentDebugLocation());
  CGM.getSanStats().create(IRB, SSK);
}

llvm::Value *
CodeGenFunction::FormResolverCondition(const MultiVersionResolverOption &RO) {
  llvm::Value *Condition = nullptr;

  if (!RO.Conditions.Architecture.empty())
    Condition = EmitX86CpuIs(RO.Conditions.Architecture);

  if (!RO.Conditions.Features.empty()) {
    llvm::Value *FeatureCond = EmitX86CpuSupports(RO.Conditions.Features);
    Condition =
        Condition ? Builder.CreateAnd(Condition, FeatureCond) : FeatureCond;
  }
  return Condition;
}

static void CreateMultiVersionResolverReturn(CodeGenModule &CGM,
                                             llvm::Function *Resolver,
                                             CGBuilderTy &Builder,
                                             llvm::Function *FuncToReturn,
                                             bool SupportsIFunc) {
  if (SupportsIFunc) {
    Builder.CreateRet(FuncToReturn);
    return;
  }

  llvm::SmallVector<llvm::Value *, 10> Args;
  llvm::for_each(Resolver->args(),
                 [&](llvm::Argument &Arg) { Args.push_back(&Arg); });

  llvm::CallInst *Result = Builder.CreateCall(FuncToReturn, Args);
  Result->setTailCallKind(llvm::CallInst::TCK_MustTail);

  if (Resolver->getReturnType()->isVoidTy())
    Builder.CreateRetVoid();
  else
    Builder.CreateRet(Result);
}

void CodeGenFunction::EmitMultiVersionResolver(
    llvm::Function *Resolver, ArrayRef<MultiVersionResolverOption> Options) {
  assert(getContext().getTargetInfo().getTriple().isX86() &&
         "Only implemented for x86 targets");

  bool SupportsIFunc = getContext().getTargetInfo().supportsIFunc();

  // Main function's basic block.
  llvm::BasicBlock *CurBlock = createBasicBlock("resolver_entry", Resolver);
  Builder.SetInsertPoint(CurBlock);
  EmitX86CpuInit();

  for (const MultiVersionResolverOption &RO : Options) {
    Builder.SetInsertPoint(CurBlock);
    llvm::Value *Condition = FormResolverCondition(RO);

    // The 'default' or 'generic' case.
    if (!Condition) {
      assert(&RO == Options.end() - 1 &&
             "Default or Generic case must be last");
      CreateMultiVersionResolverReturn(CGM, Resolver, Builder, RO.Function,
                                       SupportsIFunc);
      return;
    }

    llvm::BasicBlock *RetBlock = createBasicBlock("resolver_return", Resolver);
    CGBuilderTy RetBuilder(*this, RetBlock);
    CreateMultiVersionResolverReturn(CGM, Resolver, RetBuilder, RO.Function,
                                     SupportsIFunc);
    CurBlock = createBasicBlock("resolver_else", Resolver);
    Builder.CreateCondBr(Condition, RetBlock, CurBlock);
  }

  // If no generic/default, emit an unreachable.
  Builder.SetInsertPoint(CurBlock);
  llvm::CallInst *TrapCall = EmitTrapCall(llvm::Intrinsic::trap);
  TrapCall->setDoesNotReturn();
  TrapCall->setDoesNotThrow();
  Builder.CreateUnreachable();
  Builder.ClearInsertionPoint();
}

// Loc - where the diagnostic will point, where in the source code this
//  alignment has failed.
// SecondaryLoc - if present (will be present if sufficiently different from
//  Loc), the diagnostic will additionally point a "Note:" to this location.
//  It should be the location where the __attribute__((assume_aligned))
//  was written e.g.
void CodeGenFunction::emitAlignmentAssumptionCheck(
    llvm::Value *Ptr, QualType Ty, SourceLocation Loc,
    SourceLocation SecondaryLoc, llvm::Value *Alignment,
    llvm::Value *OffsetValue, llvm::Value *TheCheck,
    llvm::Instruction *Assumption) {
  assert(Assumption && isa<llvm::CallInst>(Assumption) &&
         cast<llvm::CallInst>(Assumption)->getCalledOperand() ==
             llvm::Intrinsic::getDeclaration(
                 Builder.GetInsertBlock()->getParent()->getParent(),
                 llvm::Intrinsic::assume) &&
         "Assumption should be a call to llvm.assume().");
  assert(&(Builder.GetInsertBlock()->back()) == Assumption &&
         "Assumption should be the last instruction of the basic block, "
         "since the basic block is still being generated.");

  if (!SanOpts.has(SanitizerKind::Alignment))
    return;

  // Don't check pointers to volatile data. The behavior here is implementation-
  // defined.
  if (Ty->getPointeeType().isVolatileQualified())
    return;

  // We need to temorairly remove the assumption so we can insert the
  // sanitizer check before it, else the check will be dropped by optimizations.
  Assumption->removeFromParent();

  {
    SanitizerScope SanScope(this);

    if (!OffsetValue)
      OffsetValue = Builder.getInt1(0); // no offset.

    llvm::Constant *StaticData[] = {EmitCheckSourceLocation(Loc),
                                    EmitCheckSourceLocation(SecondaryLoc),
                                    EmitCheckTypeDescriptor(Ty)};
    llvm::Value *DynamicData[] = {EmitCheckValue(Ptr),
                                  EmitCheckValue(Alignment),
                                  EmitCheckValue(OffsetValue)};
    EmitCheck({std::make_pair(TheCheck, SanitizerKind::Alignment)},
              SanitizerHandler::AlignmentAssumption, StaticData, DynamicData);
  }

  // We are now in the (new, empty) "cont" basic block.
  // Reintroduce the assumption.
  Builder.Insert(Assumption);
  // FIXME: Assumption still has it's original basic block as it's Parent.
}

llvm::DebugLoc CodeGenFunction::SourceLocToDebugLoc(SourceLocation Location) {
  if (CGDebugInfo *DI = getDebugInfo())
    return DI->SourceLocToDebugLoc(Location);

  return llvm::DebugLoc();
}

llvm::Value *
CodeGenFunction::emitCondLikelihoodViaExpectIntrinsic(llvm::Value *Cond,
                                                      Stmt::Likelihood LH) {
  switch (LH) {
  case Stmt::LH_None:
    return Cond;
  case Stmt::LH_Likely:
  case Stmt::LH_Unlikely:
    // Don't generate llvm.expect on -O0 as the backend won't use it for
    // anything.
    if (CGM.getCodeGenOpts().OptimizationLevel == 0)
      return Cond;
    llvm::Type *CondTy = Cond->getType();
    assert(CondTy->isIntegerTy(1) && "expecting condition to be a boolean");
    llvm::Function *FnExpect =
        CGM.getIntrinsic(llvm::Intrinsic::expect, CondTy);
    llvm::Value *ExpectedValueOfCond =
        llvm::ConstantInt::getBool(CondTy, LH == Stmt::LH_Likely);
    return Builder.CreateCall(FnExpect, {Cond, ExpectedValueOfCond},
                              Cond->getName() + ".expval");
  }
  llvm_unreachable("Unknown Likelihood");
}<|MERGE_RESOLUTION|>--- conflicted
+++ resolved
@@ -739,14 +739,13 @@
     Fn->setMetadata("stall_enable", llvm::MDNode::get(Context, AttrMDArgs));
   }
 
-<<<<<<< HEAD
   if (const auto *A = FD->getAttr<SYCLIntelFPGAMaxConcurrencyAttr>()) {
     const auto *CE = cast<ConstantExpr>(A->getNThreadsExpr());
     llvm::APSInt ArgVal = CE->getResultAsAPSInt();
     llvm::Metadata *AttrMDArgs[] = {
         llvm::ConstantAsMetadata::get(Builder.getInt32(ArgVal.getSExtValue()))};
     Fn->setMetadata("max_concurrency", llvm::MDNode::get(Context, AttrMDArgs));
-=======
+
   if (FD->hasAttr<SYCLIntelFPGADisableLoopPipeliningAttr>()) {
     llvm::Metadata *AttrMDArgs[] = {
         llvm::ConstantAsMetadata::get(Builder.getInt32(1))};
@@ -761,7 +760,6 @@
         llvm::ConstantAsMetadata::get(Builder.getInt32(ArgVal.getSExtValue()))};
     Fn->setMetadata("initiation_interval",
                     llvm::MDNode::get(Context, AttrMDArgs));
->>>>>>> 4c6ea6e2
   }
 }
 
