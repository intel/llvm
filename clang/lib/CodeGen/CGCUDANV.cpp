--- conflicted
+++ resolved
@@ -150,22 +150,9 @@
                            /*Managed*/ false, Normalized, Type}});
   }
 
-public:
-  CGNVCUDARuntime(CodeGenModule &CGM);
-
-  void emitDeviceStub(CodeGenFunction &CGF, FunctionArgList &Args) override;
-  void handleVarRegistration(const VarDecl *VD,
-                             llvm::GlobalVariable &Var) override;
-
   /// Creates module constructor function
   llvm::Function *makeModuleCtorFunction();
   /// Creates module destructor function
-<<<<<<< HEAD
-  llvm::Function *makeModuleDtorFunction() override;
-  void
-  internalizeDeviceSideVar(const VarDecl *D,
-                           llvm::GlobalValue::LinkageTypes &Linkage) override;
-=======
   llvm::Function *makeModuleDtorFunction();
   /// Transform managed variables for device compilation.
   void transformManagedVars();
@@ -187,7 +174,6 @@
                            llvm::GlobalValue::LinkageTypes &Linkage) override;
 
   llvm::Function *finalizeModule() override;
->>>>>>> 2e412c55
 };
 
 }
@@ -600,12 +586,9 @@
             llvm::GlobalVariable::NotThreadLocal);
         ManagedVar->setDSOLocal(Var->isDSOLocal());
         ManagedVar->setVisibility(Var->getVisibility());
-<<<<<<< HEAD
-=======
         ManagedVar->setExternallyInitialized(true);
         ManagedVar->takeName(Var);
         Var->setName(Twine(ManagedVar->getName() + ".managed"));
->>>>>>> 2e412c55
         replaceManagedVar(Var, ManagedVar);
         llvm::Value *Args[] = {
             &GpuBinaryHandlePtr,
@@ -1027,11 +1010,6 @@
     // discarded and referencing a discarded local symbol from outside the
     // comdat (__cuda_register_globals) is disallowed by the ELF spec.
     // TODO: Reject __device__ constexpr and __device__ inline in Sema.
-<<<<<<< HEAD
-    if (!D->hasExternalStorage() && !D->isInline())
-      registerDeviceVar(D, GV, !D->hasDefinition(),
-                        D->hasAttr<CUDAConstantAttr>());
-=======
     // HIP managed variables need to be always recorded in device and host
     // compilations for transformation.
     if ((!D->hasExternalStorage() && !D->isInline()) ||
@@ -1039,7 +1017,6 @@
       registerDeviceVar(D, GV, !D->hasDefinition(),
                         D->hasAttr<CUDAConstantAttr>());
     }
->>>>>>> 2e412c55
   } else if (D->getType()->isCUDADeviceBuiltinSurfaceType() ||
              D->getType()->isCUDADeviceBuiltinTextureType()) {
     // Builtin surfaces and textures and their template arguments are
@@ -1066,8 +1043,6 @@
                           Normalized.getZExtValue());
     }
   }
-<<<<<<< HEAD
-=======
 }
 
 // Transform managed variables to pointers to managed variables in device code.
@@ -1137,5 +1112,4 @@
   KernelHandles[F] = Var;
   KernelStubs[Var] = F;
   return Var;
->>>>>>> 2e412c55
 }