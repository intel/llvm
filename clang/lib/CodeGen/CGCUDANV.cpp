//===----- CGCUDANV.cpp - Interface to NVIDIA CUDA Runtime ----------------===//
//
// Part of the LLVM Project, under the Apache License v2.0 with LLVM Exceptions.
// See https://llvm.org/LICENSE.txt for license information.
// SPDX-License-Identifier: Apache-2.0 WITH LLVM-exception
//
//===----------------------------------------------------------------------===//
//
// This provides a class for CUDA code generation targeting the NVIDIA CUDA
// runtime library.
//
//===----------------------------------------------------------------------===//

#include "CGCUDARuntime.h"
#include "CGCXXABI.h"
#include "CodeGenFunction.h"
#include "CodeGenModule.h"
#include "clang/AST/CharUnits.h"
#include "clang/AST/Decl.h"
#include "clang/Basic/Cuda.h"
#include "clang/CodeGen/CodeGenABITypes.h"
#include "clang/CodeGen/ConstantInitBuilder.h"
#include "llvm/ADT/StringRef.h"
#include "llvm/Frontend/Offloading/Utility.h"
#include "llvm/IR/BasicBlock.h"
#include "llvm/IR/Constants.h"
#include "llvm/IR/DerivedTypes.h"
#include "llvm/IR/ReplaceConstant.h"
#include "llvm/Support/Format.h"
#include "llvm/Support/VirtualFileSystem.h"

using namespace clang;
using namespace CodeGen;

namespace {
constexpr unsigned CudaFatMagic = 0x466243b1;
constexpr unsigned HIPFatMagic = 0x48495046; // "HIPF"

class CGNVCUDARuntime : public CGCUDARuntime {

  /// The prefix used for function calls and section names (CUDA, HIP, LLVM)
  StringRef Prefix;

private:
  llvm::IntegerType *IntTy, *SizeTy;
  llvm::Type *VoidTy;
  llvm::PointerType *PtrTy;

  /// Convenience reference to LLVM Context
  llvm::LLVMContext &Context;
  /// Convenience reference to the current module
  llvm::Module &TheModule;
  /// Keeps track of kernel launch stubs and handles emitted in this module
  struct KernelInfo {
    llvm::Function *Kernel; // stub function to help launch kernel
    const Decl *D;
  };
  llvm::SmallVector<KernelInfo, 16> EmittedKernels;
  // Map a kernel mangled name to a symbol for identifying kernel in host code
  // For CUDA, the symbol for identifying the kernel is the same as the device
  // stub function. For HIP, they are different.
  llvm::DenseMap<StringRef, llvm::GlobalValue *> KernelHandles;
  // Map a kernel handle to the kernel stub.
  llvm::DenseMap<llvm::GlobalValue *, llvm::Function *> KernelStubs;
  struct VarInfo {
    llvm::GlobalVariable *Var;
    const VarDecl *D;
    DeviceVarFlags Flags;
  };
  llvm::SmallVector<VarInfo, 16> DeviceVars;
  /// Keeps track of variable containing handle of GPU binary. Populated by
  /// ModuleCtorFunction() and used to create corresponding cleanup calls in
  /// ModuleDtorFunction()
  llvm::GlobalVariable *GpuBinaryHandle = nullptr;
  /// Whether we generate relocatable device code.
  bool RelocatableDeviceCode;
  /// Mangle context for device.
  std::unique_ptr<MangleContext> DeviceMC;

  llvm::FunctionCallee getSetupArgumentFn() const;
  llvm::FunctionCallee getLaunchFn() const;

  llvm::FunctionType *getRegisterGlobalsFnTy() const;
  llvm::FunctionType *getCallbackFnTy() const;
  llvm::FunctionType *getRegisterLinkedBinaryFnTy() const;
  std::string addPrefixToName(StringRef FuncName) const;
  std::string addUnderscoredPrefixToName(StringRef FuncName) const;

  /// Creates a function to register all kernel stubs generated in this module.
  llvm::Function *makeRegisterGlobalsFn();

  /// Helper function that generates a constant string and returns a pointer to
  /// the start of the string.  The result of this function can be used anywhere
  /// where the C code specifies const char*.
  llvm::Constant *makeConstantString(const std::string &Str,
                                     const std::string &Name = "") {
    return CGM.GetAddrOfConstantCString(Str, Name).getPointer();
  }

  /// Helper function which generates an initialized constant array from Str,
  /// and optionally sets section name and alignment. AddNull specifies whether
  /// the array should nave NUL termination.
  llvm::Constant *makeConstantArray(StringRef Str,
                                    StringRef Name = "",
                                    StringRef SectionName = "",
                                    unsigned Alignment = 0,
                                    bool AddNull = false) {
    llvm::Constant *Value =
        llvm::ConstantDataArray::getString(Context, Str, AddNull);
    auto *GV = new llvm::GlobalVariable(
        TheModule, Value->getType(), /*isConstant=*/true,
        llvm::GlobalValue::PrivateLinkage, Value, Name);
    if (!SectionName.empty()) {
      GV->setSection(SectionName);
      // Mark the address as used which make sure that this section isn't
      // merged and we will really have it in the object file.
      GV->setUnnamedAddr(llvm::GlobalValue::UnnamedAddr::None);
    }
    if (Alignment)
      GV->setAlignment(llvm::Align(Alignment));
    return GV;
  }

  /// Helper function that generates an empty dummy function returning void.
  llvm::Function *makeDummyFunction(llvm::FunctionType *FnTy) {
    assert(FnTy->getReturnType()->isVoidTy() &&
           "Can only generate dummy functions returning void!");
    llvm::Function *DummyFunc = llvm::Function::Create(
        FnTy, llvm::GlobalValue::InternalLinkage, "dummy", &TheModule);

    llvm::BasicBlock *DummyBlock =
        llvm::BasicBlock::Create(Context, "", DummyFunc);
    CGBuilderTy FuncBuilder(CGM, Context);
    FuncBuilder.SetInsertPoint(DummyBlock);
    FuncBuilder.CreateRetVoid();

    return DummyFunc;
  }

  Address prepareKernelArgs(CodeGenFunction &CGF, FunctionArgList &Args);
  Address prepareKernelArgsLLVMOffload(CodeGenFunction &CGF,
                                       FunctionArgList &Args);
  void emitDeviceStubBodyLegacy(CodeGenFunction &CGF, FunctionArgList &Args);
  void emitDeviceStubBodyNew(CodeGenFunction &CGF, FunctionArgList &Args);
  std::string getDeviceSideName(const NamedDecl *ND) override;

  void registerDeviceVar(const VarDecl *VD, llvm::GlobalVariable &Var,
                         bool Extern, bool Constant) {
    DeviceVars.push_back({&Var,
                          VD,
                          {DeviceVarFlags::Variable, Extern, Constant,
                           VD->hasAttr<HIPManagedAttr>(),
                           /*Normalized*/ false, 0}});
  }
  void registerDeviceSurf(const VarDecl *VD, llvm::GlobalVariable &Var,
                          bool Extern, int Type) {
    DeviceVars.push_back({&Var,
                          VD,
                          {DeviceVarFlags::Surface, Extern, /*Constant*/ false,
                           /*Managed*/ false,
                           /*Normalized*/ false, Type}});
  }
  void registerDeviceTex(const VarDecl *VD, llvm::GlobalVariable &Var,
                         bool Extern, int Type, bool Normalized) {
    DeviceVars.push_back({&Var,
                          VD,
                          {DeviceVarFlags::Texture, Extern, /*Constant*/ false,
                           /*Managed*/ false, Normalized, Type}});
  }

  /// Creates module constructor function
  llvm::Function *makeModuleCtorFunction();
  /// Creates module destructor function
  llvm::Function *makeModuleDtorFunction();
  /// Transform managed variables for device compilation.
  void transformManagedVars();
  /// Create offloading entries to register globals in RDC mode.
  void createOffloadingEntries();

public:
  CGNVCUDARuntime(CodeGenModule &CGM);

  llvm::GlobalValue *getKernelHandle(llvm::Function *F, GlobalDecl GD) override;
  llvm::Function *getKernelStub(llvm::GlobalValue *Handle) override {
    auto Loc = KernelStubs.find(Handle);
    assert(Loc != KernelStubs.end());
    return Loc->second;
  }
  void emitDeviceStub(CodeGenFunction &CGF, FunctionArgList &Args) override;
  void handleVarRegistration(const VarDecl *VD,
                             llvm::GlobalVariable &Var) override;
  void
  internalizeDeviceSideVar(const VarDecl *D,
                           llvm::GlobalValue::LinkageTypes &Linkage) override;

  llvm::Function *finalizeModule() override;
};

} // end anonymous namespace

std::string CGNVCUDARuntime::addPrefixToName(StringRef FuncName) const {
  return (Prefix + FuncName).str();
}
std::string
CGNVCUDARuntime::addUnderscoredPrefixToName(StringRef FuncName) const {
  return ("__" + Prefix + FuncName).str();
}

static std::unique_ptr<MangleContext> InitDeviceMC(CodeGenModule &CGM) {
  // If the host and device have different C++ ABIs, mark it as the device
  // mangle context so that the mangling needs to retrieve the additional
  // device lambda mangling number instead of the regular host one.
  if (CGM.getContext().getAuxTargetInfo() &&
      CGM.getContext().getTargetInfo().getCXXABI().isMicrosoft() &&
      CGM.getContext().getAuxTargetInfo()->getCXXABI().isItaniumFamily()) {
    return std::unique_ptr<MangleContext>(
        CGM.getContext().createDeviceMangleContext(
            *CGM.getContext().getAuxTargetInfo()));
  }

  return std::unique_ptr<MangleContext>(CGM.getContext().createMangleContext(
      CGM.getContext().getAuxTargetInfo()));
}

CGNVCUDARuntime::CGNVCUDARuntime(CodeGenModule &CGM)
    : CGCUDARuntime(CGM), Context(CGM.getLLVMContext()),
      TheModule(CGM.getModule()),
      RelocatableDeviceCode(CGM.getLangOpts().GPURelocatableDeviceCode),
      DeviceMC(InitDeviceMC(CGM)) {
  IntTy = CGM.IntTy;
  SizeTy = CGM.SizeTy;
  VoidTy = CGM.VoidTy;
  PtrTy = CGM.UnqualPtrTy;

  if (CGM.getLangOpts().OffloadViaLLVM)
    Prefix = "llvm";
  else if (CGM.getLangOpts().HIP)
    Prefix = "hip";
  else
    Prefix = "cuda";
}

llvm::FunctionCallee CGNVCUDARuntime::getSetupArgumentFn() const {
  // cudaError_t cudaSetupArgument(void *, size_t, size_t)
  llvm::Type *Params[] = {PtrTy, SizeTy, SizeTy};
  return CGM.CreateRuntimeFunction(
      llvm::FunctionType::get(IntTy, Params, false),
      addPrefixToName("SetupArgument"));
}

llvm::FunctionCallee CGNVCUDARuntime::getLaunchFn() const {
  if (CGM.getLangOpts().HIP) {
    // hipError_t hipLaunchByPtr(char *);
    return CGM.CreateRuntimeFunction(
        llvm::FunctionType::get(IntTy, PtrTy, false), "hipLaunchByPtr");
  }
  // cudaError_t cudaLaunch(char *);
  return CGM.CreateRuntimeFunction(llvm::FunctionType::get(IntTy, PtrTy, false),
                                   "cudaLaunch");
}

llvm::FunctionType *CGNVCUDARuntime::getRegisterGlobalsFnTy() const {
  return llvm::FunctionType::get(VoidTy, PtrTy, false);
}

llvm::FunctionType *CGNVCUDARuntime::getCallbackFnTy() const {
  return llvm::FunctionType::get(VoidTy, PtrTy, false);
}

llvm::FunctionType *CGNVCUDARuntime::getRegisterLinkedBinaryFnTy() const {
  auto *CallbackFnTy = getCallbackFnTy();
  auto *RegisterGlobalsFnTy = getRegisterGlobalsFnTy();
  llvm::Type *Params[] = {RegisterGlobalsFnTy->getPointerTo(), PtrTy,
                          PtrTy, CallbackFnTy->getPointerTo()};
  return llvm::FunctionType::get(VoidTy, Params, false);
}

std::string CGNVCUDARuntime::getDeviceSideName(const NamedDecl *ND) {
  GlobalDecl GD;
  // D could be either a kernel or a variable.
  if (auto *FD = dyn_cast<FunctionDecl>(ND))
    GD = GlobalDecl(FD, KernelReferenceKind::Kernel);
  else
    GD = GlobalDecl(ND);
  std::string DeviceSideName;
  MangleContext *MC;
  if (CGM.getLangOpts().CUDAIsDevice)
    MC = &CGM.getCXXABI().getMangleContext();
  else
    MC = DeviceMC.get();
  if (MC->shouldMangleDeclName(ND)) {
    SmallString<256> Buffer;
    llvm::raw_svector_ostream Out(Buffer);
    MC->mangleName(GD, Out);
    DeviceSideName = std::string(Out.str());
  } else
    DeviceSideName = std::string(ND->getIdentifier()->getName());

  // Make unique name for device side static file-scope variable for HIP.
  if (CGM.getContext().shouldExternalize(ND) &&
      CGM.getLangOpts().GPURelocatableDeviceCode) {
    SmallString<256> Buffer;
    llvm::raw_svector_ostream Out(Buffer);
    Out << DeviceSideName;
    CGM.printPostfixForExternalizedDecl(Out, ND);
    DeviceSideName = std::string(Out.str());
  }
  return DeviceSideName;
}

void CGNVCUDARuntime::emitDeviceStub(CodeGenFunction &CGF,
                                     FunctionArgList &Args) {
  EmittedKernels.push_back({CGF.CurFn, CGF.CurFuncDecl});
  if (auto *GV =
          dyn_cast<llvm::GlobalVariable>(KernelHandles[CGF.CurFn->getName()])) {
    GV->setLinkage(CGF.CurFn->getLinkage());
    GV->setInitializer(CGF.CurFn);
  }
  if (CudaFeatureEnabled(CGM.getTarget().getSDKVersion(),
                         CudaFeature::CUDA_USES_NEW_LAUNCH) ||
      (CGF.getLangOpts().HIP && CGF.getLangOpts().HIPUseNewLaunchAPI) ||
      (CGF.getLangOpts().OffloadViaLLVM))
    emitDeviceStubBodyNew(CGF, Args);
  else
    emitDeviceStubBodyLegacy(CGF, Args);
}

/// CUDA passes the arguments with a level of indirection. For example, a
/// (void*, short, void*) is passed as {void **, short *, void **} to the launch
/// function. For the LLVM/offload launch we flatten the arguments into the
/// struct directly. In addition, we include the size of the arguments, thus
/// pass {sizeof({void *, short, void *}), ptr to {void *, short, void *},
/// nullptr}. The last nullptr needs to be initialized to an array of pointers
/// pointing to the arguments if we want to offload to the host.
Address CGNVCUDARuntime::prepareKernelArgsLLVMOffload(CodeGenFunction &CGF,
                                                      FunctionArgList &Args) {
  SmallVector<llvm::Type *> ArgTypes, KernelLaunchParamsTypes;
  for (auto &Arg : Args)
    ArgTypes.push_back(CGF.ConvertTypeForMem(Arg->getType()));
  llvm::StructType *KernelArgsTy = llvm::StructType::create(ArgTypes);

  auto *Int64Ty = CGF.Builder.getInt64Ty();
  KernelLaunchParamsTypes.push_back(Int64Ty);
  KernelLaunchParamsTypes.push_back(PtrTy);
  KernelLaunchParamsTypes.push_back(PtrTy);

  llvm::StructType *KernelLaunchParamsTy =
      llvm::StructType::create(KernelLaunchParamsTypes);
  Address KernelArgs = CGF.CreateTempAllocaWithoutCast(
      KernelArgsTy, CharUnits::fromQuantity(16), "kernel_args");
  Address KernelLaunchParams = CGF.CreateTempAllocaWithoutCast(
      KernelLaunchParamsTy, CharUnits::fromQuantity(16),
      "kernel_launch_params");

  auto KernelArgsSize = CGM.getDataLayout().getTypeAllocSize(KernelArgsTy);
  CGF.Builder.CreateStore(llvm::ConstantInt::get(Int64Ty, KernelArgsSize),
                          CGF.Builder.CreateStructGEP(KernelLaunchParams, 0));
  CGF.Builder.CreateStore(KernelArgs.emitRawPointer(CGF),
                          CGF.Builder.CreateStructGEP(KernelLaunchParams, 1));
  CGF.Builder.CreateStore(llvm::Constant::getNullValue(PtrTy),
                          CGF.Builder.CreateStructGEP(KernelLaunchParams, 2));

  for (unsigned i = 0; i < Args.size(); ++i) {
    auto *ArgVal = CGF.Builder.CreateLoad(CGF.GetAddrOfLocalVar(Args[i]));
    CGF.Builder.CreateStore(ArgVal, CGF.Builder.CreateStructGEP(KernelArgs, i));
  }

  return KernelLaunchParams;
}

Address CGNVCUDARuntime::prepareKernelArgs(CodeGenFunction &CGF,
                                           FunctionArgList &Args) {
  // Calculate amount of space we will need for all arguments.  If we have no
  // args, allocate a single pointer so we still have a valid pointer to the
  // argument array that we can pass to runtime, even if it will be unused.
  Address KernelArgs = CGF.CreateTempAlloca(
      PtrTy, CharUnits::fromQuantity(16), "kernel_args",
      llvm::ConstantInt::get(SizeTy, std::max<size_t>(1, Args.size())));
  // Store pointers to the arguments in a locally allocated launch_args.
  for (unsigned i = 0; i < Args.size(); ++i) {
    llvm::Value *VarPtr = CGF.GetAddrOfLocalVar(Args[i]).emitRawPointer(CGF);
    llvm::Value *VoidVarPtr = CGF.Builder.CreatePointerCast(VarPtr, PtrTy);
    CGF.Builder.CreateDefaultAlignedStore(
        VoidVarPtr, CGF.Builder.CreateConstGEP1_32(
                        PtrTy, KernelArgs.emitRawPointer(CGF), i));
  }
  return KernelArgs;
}

// CUDA 9.0+ uses new way to launch kernels. Parameters are packed in a local
// array and kernels are launched using cudaLaunchKernel().
void CGNVCUDARuntime::emitDeviceStubBodyNew(CodeGenFunction &CGF,
                                            FunctionArgList &Args) {
  // Build the shadow stack entry at the very start of the function.
  Address KernelArgs = CGF.getLangOpts().OffloadViaLLVM
                           ? prepareKernelArgsLLVMOffload(CGF, Args)
                           : prepareKernelArgs(CGF, Args);

  llvm::BasicBlock *EndBlock = CGF.createBasicBlock("setup.end");

  // Lookup cudaLaunchKernel/hipLaunchKernel function.
  // HIP kernel launching API name depends on -fgpu-default-stream option. For
  // the default value 'legacy', it is hipLaunchKernel. For 'per-thread',
  // it is hipLaunchKernel_spt.
  // cudaError_t cudaLaunchKernel(const void *func, dim3 gridDim, dim3 blockDim,
  //                              void **args, size_t sharedMem,
  //                              cudaStream_t stream);
  // hipError_t hipLaunchKernel[_spt](const void *func, dim3 gridDim,
  //                                  dim3 blockDim, void **args,
  //                                  size_t sharedMem, hipStream_t stream);
  TranslationUnitDecl *TUDecl = CGM.getContext().getTranslationUnitDecl();
  DeclContext *DC = TranslationUnitDecl::castToDeclContext(TUDecl);
  std::string KernelLaunchAPI = "LaunchKernel";
  if (CGF.getLangOpts().GPUDefaultStream ==
      LangOptions::GPUDefaultStreamKind::PerThread) {
    if (CGF.getLangOpts().HIP)
      KernelLaunchAPI = KernelLaunchAPI + "_spt";
    else if (CGF.getLangOpts().CUDA)
      KernelLaunchAPI = KernelLaunchAPI + "_ptsz";
  }
  auto LaunchKernelName = addPrefixToName(KernelLaunchAPI);
  const IdentifierInfo &cudaLaunchKernelII =
      CGM.getContext().Idents.get(LaunchKernelName);
  FunctionDecl *cudaLaunchKernelFD = nullptr;
  for (auto *Result : DC->lookup(&cudaLaunchKernelII)) {
    if (FunctionDecl *FD = dyn_cast<FunctionDecl>(Result))
      cudaLaunchKernelFD = FD;
  }

  if (cudaLaunchKernelFD == nullptr) {
    CGM.Error(CGF.CurFuncDecl->getLocation(),
              "Can't find declaration for " + LaunchKernelName);
    return;
  }
  // Create temporary dim3 grid_dim, block_dim.
  ParmVarDecl *GridDimParam = cudaLaunchKernelFD->getParamDecl(1);
  QualType Dim3Ty = GridDimParam->getType();
  Address GridDim =
      CGF.CreateMemTemp(Dim3Ty, CharUnits::fromQuantity(8), "grid_dim");
  Address BlockDim =
      CGF.CreateMemTemp(Dim3Ty, CharUnits::fromQuantity(8), "block_dim");
  Address ShmemSize =
      CGF.CreateTempAlloca(SizeTy, CGM.getSizeAlign(), "shmem_size");
  Address Stream = CGF.CreateTempAlloca(PtrTy, CGM.getPointerAlign(), "stream");
  llvm::FunctionCallee cudaPopConfigFn = CGM.CreateRuntimeFunction(
      llvm::FunctionType::get(IntTy,
                              {/*gridDim=*/GridDim.getType(),
                               /*blockDim=*/BlockDim.getType(),
                               /*ShmemSize=*/ShmemSize.getType(),
                               /*Stream=*/Stream.getType()},
                              /*isVarArg=*/false),
      addUnderscoredPrefixToName("PopCallConfiguration"));

  CGF.EmitRuntimeCallOrInvoke(cudaPopConfigFn, {GridDim.emitRawPointer(CGF),
                                                BlockDim.emitRawPointer(CGF),
                                                ShmemSize.emitRawPointer(CGF),
                                                Stream.emitRawPointer(CGF)});

  // Emit the call to cudaLaunch
  llvm::Value *Kernel =
      CGF.Builder.CreatePointerCast(KernelHandles[CGF.CurFn->getName()], PtrTy);
  CallArgList LaunchKernelArgs;
  LaunchKernelArgs.add(RValue::get(Kernel),
                       cudaLaunchKernelFD->getParamDecl(0)->getType());
  LaunchKernelArgs.add(RValue::getAggregate(GridDim), Dim3Ty);
  LaunchKernelArgs.add(RValue::getAggregate(BlockDim), Dim3Ty);
  LaunchKernelArgs.add(RValue::get(KernelArgs, CGF),
                       cudaLaunchKernelFD->getParamDecl(3)->getType());
  LaunchKernelArgs.add(RValue::get(CGF.Builder.CreateLoad(ShmemSize)),
                       cudaLaunchKernelFD->getParamDecl(4)->getType());
  LaunchKernelArgs.add(RValue::get(CGF.Builder.CreateLoad(Stream)),
                       cudaLaunchKernelFD->getParamDecl(5)->getType());

  QualType QT = cudaLaunchKernelFD->getType();
  QualType CQT = QT.getCanonicalType();
  llvm::Type *Ty = CGM.getTypes().ConvertType(CQT);
  llvm::FunctionType *FTy = cast<llvm::FunctionType>(Ty);

  const CGFunctionInfo &FI =
      CGM.getTypes().arrangeFunctionDeclaration(cudaLaunchKernelFD);
  llvm::FunctionCallee cudaLaunchKernelFn =
      CGM.CreateRuntimeFunction(FTy, LaunchKernelName);
  CGF.EmitCall(FI, CGCallee::forDirect(cudaLaunchKernelFn), ReturnValueSlot(),
               LaunchKernelArgs);

  // To prevent CUDA device stub functions from being merged by ICF in MSVC
  // environment, create an unique global variable for each kernel and write to
  // the variable in the device stub.
  if (CGM.getContext().getTargetInfo().getCXXABI().isMicrosoft() &&
      !CGF.getLangOpts().HIP) {
    llvm::Function *KernelFunction = llvm::cast<llvm::Function>(Kernel);
    std::string GlobalVarName = (KernelFunction->getName() + ".id").str();

    llvm::GlobalVariable *HandleVar =
        CGM.getModule().getNamedGlobal(GlobalVarName);
    if (!HandleVar) {
      HandleVar = new llvm::GlobalVariable(
          CGM.getModule(), CGM.Int8Ty,
          /*Constant=*/false, KernelFunction->getLinkage(),
          llvm::ConstantInt::get(CGM.Int8Ty, 0), GlobalVarName);
      HandleVar->setDSOLocal(KernelFunction->isDSOLocal());
      HandleVar->setVisibility(KernelFunction->getVisibility());
      if (KernelFunction->hasComdat())
        HandleVar->setComdat(CGM.getModule().getOrInsertComdat(GlobalVarName));
    }

    CGF.Builder.CreateAlignedStore(llvm::ConstantInt::get(CGM.Int8Ty, 1),
                                   HandleVar, CharUnits::One(),
                                   /*IsVolatile=*/true);
  }

  CGF.EmitBranch(EndBlock);

  CGF.EmitBlock(EndBlock);
}

void CGNVCUDARuntime::emitDeviceStubBodyLegacy(CodeGenFunction &CGF,
                                               FunctionArgList &Args) {
  // Emit a call to cudaSetupArgument for each arg in Args.
  llvm::FunctionCallee cudaSetupArgFn = getSetupArgumentFn();
  llvm::BasicBlock *EndBlock = CGF.createBasicBlock("setup.end");
  CharUnits Offset = CharUnits::Zero();
  for (const VarDecl *A : Args) {
    auto TInfo = CGM.getContext().getTypeInfoInChars(A->getType());
    Offset = Offset.alignTo(TInfo.Align);
    llvm::Value *Args[] = {
        CGF.Builder.CreatePointerCast(
            CGF.GetAddrOfLocalVar(A).emitRawPointer(CGF), PtrTy),
        llvm::ConstantInt::get(SizeTy, TInfo.Width.getQuantity()),
        llvm::ConstantInt::get(SizeTy, Offset.getQuantity()),
    };
    llvm::CallBase *CB = CGF.EmitRuntimeCallOrInvoke(cudaSetupArgFn, Args);
    llvm::Constant *Zero = llvm::ConstantInt::get(IntTy, 0);
    llvm::Value *CBZero = CGF.Builder.CreateICmpEQ(CB, Zero);
    llvm::BasicBlock *NextBlock = CGF.createBasicBlock("setup.next");
    CGF.Builder.CreateCondBr(CBZero, NextBlock, EndBlock);
    CGF.EmitBlock(NextBlock);
    Offset += TInfo.Width;
  }

  // Emit the call to cudaLaunch
  llvm::FunctionCallee cudaLaunchFn = getLaunchFn();
  llvm::Value *Arg =
      CGF.Builder.CreatePointerCast(KernelHandles[CGF.CurFn->getName()], PtrTy);
  CGF.EmitRuntimeCallOrInvoke(cudaLaunchFn, Arg);
  CGF.EmitBranch(EndBlock);

  CGF.EmitBlock(EndBlock);
}

// Replace the original variable Var with the address loaded from variable
// ManagedVar populated by HIP runtime.
static void replaceManagedVar(llvm::GlobalVariable *Var,
                              llvm::GlobalVariable *ManagedVar) {
  SmallVector<SmallVector<llvm::User *, 8>, 8> WorkList;
  for (auto &&VarUse : Var->uses()) {
    WorkList.push_back({VarUse.getUser()});
  }
  while (!WorkList.empty()) {
    auto &&WorkItem = WorkList.pop_back_val();
    auto *U = WorkItem.back();
    if (isa<llvm::ConstantExpr>(U)) {
      for (auto &&UU : U->uses()) {
        WorkItem.push_back(UU.getUser());
        WorkList.push_back(WorkItem);
        WorkItem.pop_back();
      }
      continue;
    }
    if (auto *I = dyn_cast<llvm::Instruction>(U)) {
      llvm::Value *OldV = Var;
      llvm::Instruction *NewV = new llvm::LoadInst(
          Var->getType(), ManagedVar, "ld.managed", false,
          llvm::Align(Var->getAlignment()), I->getIterator());
      WorkItem.pop_back();
      // Replace constant expressions directly or indirectly using the managed
      // variable with instructions.
      for (auto &&Op : WorkItem) {
        auto *CE = cast<llvm::ConstantExpr>(Op);
        auto *NewInst = CE->getAsInstruction();
        NewInst->insertBefore(*I->getParent(), I->getIterator());
        NewInst->replaceUsesOfWith(OldV, NewV);
        OldV = CE;
        NewV = NewInst;
      }
      I->replaceUsesOfWith(OldV, NewV);
    } else {
      llvm_unreachable("Invalid use of managed variable");
    }
  }
}

/// Creates a function that sets up state on the host side for CUDA objects that
/// have a presence on both the host and device sides. Specifically, registers
/// the host side of kernel functions and device global variables with the CUDA
/// runtime.
/// \code
/// void __cuda_register_globals(void** GpuBinaryHandle) {
///    __cudaRegisterFunction(GpuBinaryHandle,Kernel0,...);
///    ...
///    __cudaRegisterFunction(GpuBinaryHandle,KernelM,...);
///    __cudaRegisterVar(GpuBinaryHandle, GlobalVar0, ...);
///    ...
///    __cudaRegisterVar(GpuBinaryHandle, GlobalVarN, ...);
/// }
/// \endcode
llvm::Function *CGNVCUDARuntime::makeRegisterGlobalsFn() {
  // No need to register anything
  if (EmittedKernels.empty() && DeviceVars.empty())
    return nullptr;

  llvm::Function *RegisterKernelsFunc = llvm::Function::Create(
      getRegisterGlobalsFnTy(), llvm::GlobalValue::InternalLinkage,
      addUnderscoredPrefixToName("_register_globals"), &TheModule);
  llvm::BasicBlock *EntryBB =
      llvm::BasicBlock::Create(Context, "entry", RegisterKernelsFunc);
  CGBuilderTy Builder(CGM, Context);
  Builder.SetInsertPoint(EntryBB);

  // void __cudaRegisterFunction(void **, const char *, char *, const char *,
  //                             int, uint3*, uint3*, dim3*, dim3*, int*)
  llvm::Type *RegisterFuncParams[] = {
      PtrTy, PtrTy, PtrTy, PtrTy, IntTy,
      PtrTy, PtrTy, PtrTy, PtrTy, IntTy->getPointerTo()};
  llvm::FunctionCallee RegisterFunc = CGM.CreateRuntimeFunction(
      llvm::FunctionType::get(IntTy, RegisterFuncParams, false),
      addUnderscoredPrefixToName("RegisterFunction"));

  // Extract GpuBinaryHandle passed as the first argument passed to
  // __cuda_register_globals() and generate __cudaRegisterFunction() call for
  // each emitted kernel.
  llvm::Argument &GpuBinaryHandlePtr = *RegisterKernelsFunc->arg_begin();
  for (auto &&I : EmittedKernels) {
    llvm::Constant *KernelName =
        makeConstantString(getDeviceSideName(cast<NamedDecl>(I.D)));
    llvm::Constant *NullPtr = llvm::ConstantPointerNull::get(PtrTy);
    llvm::Value *Args[] = {
        &GpuBinaryHandlePtr,
        KernelHandles[I.Kernel->getName()],
        KernelName,
        KernelName,
        llvm::ConstantInt::get(IntTy, -1),
        NullPtr,
        NullPtr,
        NullPtr,
        NullPtr,
        llvm::ConstantPointerNull::get(IntTy->getPointerTo())};
    Builder.CreateCall(RegisterFunc, Args);
  }

  llvm::Type *VarSizeTy = IntTy;
  // For HIP or CUDA 9.0+, device variable size is type of `size_t`.
  if (CGM.getLangOpts().HIP ||
      ToCudaVersion(CGM.getTarget().getSDKVersion()) >= CudaVersion::CUDA_90)
    VarSizeTy = SizeTy;

  // void __cudaRegisterVar(void **, char *, char *, const char *,
  //                        int, int, int, int)
  llvm::Type *RegisterVarParams[] = {PtrTy, PtrTy,     PtrTy, PtrTy,
                                     IntTy, VarSizeTy, IntTy, IntTy};
  llvm::FunctionCallee RegisterVar = CGM.CreateRuntimeFunction(
      llvm::FunctionType::get(VoidTy, RegisterVarParams, false),
      addUnderscoredPrefixToName("RegisterVar"));
  // void __hipRegisterManagedVar(void **, char *, char *, const char *,
  //                              size_t, unsigned)
  llvm::Type *RegisterManagedVarParams[] = {PtrTy, PtrTy,     PtrTy,
                                            PtrTy, VarSizeTy, IntTy};
  llvm::FunctionCallee RegisterManagedVar = CGM.CreateRuntimeFunction(
      llvm::FunctionType::get(VoidTy, RegisterManagedVarParams, false),
      addUnderscoredPrefixToName("RegisterManagedVar"));
  // void __cudaRegisterSurface(void **, const struct surfaceReference *,
  //                            const void **, const char *, int, int);
  llvm::FunctionCallee RegisterSurf = CGM.CreateRuntimeFunction(
      llvm::FunctionType::get(
          VoidTy, {PtrTy, PtrTy, PtrTy, PtrTy, IntTy, IntTy}, false),
      addUnderscoredPrefixToName("RegisterSurface"));
  // void __cudaRegisterTexture(void **, const struct textureReference *,
  //                            const void **, const char *, int, int, int)
  llvm::FunctionCallee RegisterTex = CGM.CreateRuntimeFunction(
      llvm::FunctionType::get(
          VoidTy, {PtrTy, PtrTy, PtrTy, PtrTy, IntTy, IntTy, IntTy}, false),
      addUnderscoredPrefixToName("RegisterTexture"));
  for (auto &&Info : DeviceVars) {
    llvm::GlobalVariable *Var = Info.Var;
    assert((!Var->isDeclaration() || Info.Flags.isManaged()) &&
           "External variables should not show up here, except HIP managed "
           "variables");
    llvm::Constant *VarName = makeConstantString(getDeviceSideName(Info.D));
    switch (Info.Flags.getKind()) {
    case DeviceVarFlags::Variable: {
      uint64_t VarSize =
          CGM.getDataLayout().getTypeAllocSize(Var->getValueType());
      if (Info.Flags.isManaged()) {
        assert(Var->getName().ends_with(".managed") &&
               "HIP managed variables not transformed");
        auto *ManagedVar = CGM.getModule().getNamedGlobal(
            Var->getName().drop_back(StringRef(".managed").size()));
        llvm::Value *Args[] = {
            &GpuBinaryHandlePtr,
            ManagedVar,
            Var,
            VarName,
            llvm::ConstantInt::get(VarSizeTy, VarSize),
            llvm::ConstantInt::get(IntTy, Var->getAlignment())};
        if (!Var->isDeclaration())
          Builder.CreateCall(RegisterManagedVar, Args);
      } else {
        llvm::Value *Args[] = {
            &GpuBinaryHandlePtr,
            Var,
            VarName,
            VarName,
            llvm::ConstantInt::get(IntTy, Info.Flags.isExtern()),
            llvm::ConstantInt::get(VarSizeTy, VarSize),
            llvm::ConstantInt::get(IntTy, Info.Flags.isConstant()),
            llvm::ConstantInt::get(IntTy, 0)};
        Builder.CreateCall(RegisterVar, Args);
      }
      break;
    }
    case DeviceVarFlags::Surface:
      Builder.CreateCall(
          RegisterSurf,
          {&GpuBinaryHandlePtr, Var, VarName, VarName,
           llvm::ConstantInt::get(IntTy, Info.Flags.getSurfTexType()),
           llvm::ConstantInt::get(IntTy, Info.Flags.isExtern())});
      break;
    case DeviceVarFlags::Texture:
      Builder.CreateCall(
          RegisterTex,
          {&GpuBinaryHandlePtr, Var, VarName, VarName,
           llvm::ConstantInt::get(IntTy, Info.Flags.getSurfTexType()),
           llvm::ConstantInt::get(IntTy, Info.Flags.isNormalized()),
           llvm::ConstantInt::get(IntTy, Info.Flags.isExtern())});
      break;
    }
  }

  Builder.CreateRetVoid();
  return RegisterKernelsFunc;
}

/// Creates a global constructor function for the module:
///
/// For CUDA:
/// \code
/// void __cuda_module_ctor() {
///     Handle = __cudaRegisterFatBinary(GpuBinaryBlob);
///     __cuda_register_globals(Handle);
/// }
/// \endcode
///
/// For HIP:
/// \code
/// void __hip_module_ctor() {
///     if (__hip_gpubin_handle == 0) {
///         __hip_gpubin_handle  = __hipRegisterFatBinary(GpuBinaryBlob);
///         __hip_register_globals(__hip_gpubin_handle);
///     }
/// }
/// \endcode
llvm::Function *CGNVCUDARuntime::makeModuleCtorFunction() {
  bool IsHIP = CGM.getLangOpts().HIP;
  bool IsCUDA = CGM.getLangOpts().CUDA;
  // No need to generate ctors/dtors if there is no GPU binary.
  StringRef CudaGpuBinaryFileName = CGM.getCodeGenOpts().CudaGpuBinaryFileName;
  if (CudaGpuBinaryFileName.empty() && !IsHIP)
    return nullptr;
  if ((IsHIP || (IsCUDA && !RelocatableDeviceCode)) && EmittedKernels.empty() &&
      DeviceVars.empty())
    return nullptr;

  // void __{cuda|hip}_register_globals(void* handle);
  llvm::Function *RegisterGlobalsFunc = makeRegisterGlobalsFn();
  // We always need a function to pass in as callback. Create a dummy
  // implementation if we don't need to register anything.
  if (RelocatableDeviceCode && !RegisterGlobalsFunc)
    RegisterGlobalsFunc = makeDummyFunction(getRegisterGlobalsFnTy());

  // void ** __{cuda|hip}RegisterFatBinary(void *);
  llvm::FunctionCallee RegisterFatbinFunc = CGM.CreateRuntimeFunction(
      llvm::FunctionType::get(PtrTy, PtrTy, false),
      addUnderscoredPrefixToName("RegisterFatBinary"));
  // struct { int magic, int version, void * gpu_binary, void * dont_care };
  llvm::StructType *FatbinWrapperTy =
      llvm::StructType::get(IntTy, IntTy, PtrTy, PtrTy);

  // Register GPU binary with the CUDA runtime, store returned handle in a
  // global variable and save a reference in GpuBinaryHandle to be cleaned up
  // in destructor on exit. Then associate all known kernels with the GPU binary
  // handle so CUDA runtime can figure out what to call on the GPU side.
  std::unique_ptr<llvm::MemoryBuffer> CudaGpuBinary = nullptr;
  if (!CudaGpuBinaryFileName.empty()) {
    auto VFS = CGM.getFileSystem();
    auto CudaGpuBinaryOrErr =
        VFS->getBufferForFile(CudaGpuBinaryFileName, -1, false);
    if (std::error_code EC = CudaGpuBinaryOrErr.getError()) {
      CGM.getDiags().Report(diag::err_cannot_open_file)
          << CudaGpuBinaryFileName << EC.message();
      return nullptr;
    }
    CudaGpuBinary = std::move(CudaGpuBinaryOrErr.get());
  }

  llvm::Function *ModuleCtorFunc = llvm::Function::Create(
      llvm::FunctionType::get(VoidTy, false),
      llvm::GlobalValue::InternalLinkage,
      addUnderscoredPrefixToName("_module_ctor"), &TheModule);
  llvm::BasicBlock *CtorEntryBB =
      llvm::BasicBlock::Create(Context, "entry", ModuleCtorFunc);
  CGBuilderTy CtorBuilder(CGM, Context);

  CtorBuilder.SetInsertPoint(CtorEntryBB);

  const char *FatbinConstantName;
  const char *FatbinSectionName;
  const char *ModuleIDSectionName;
  StringRef ModuleIDPrefix;
  llvm::Constant *FatBinStr;
  unsigned FatMagic;
  if (IsHIP) {
    FatbinConstantName = ".hip_fatbin";
    FatbinSectionName = ".hipFatBinSegment";

    ModuleIDSectionName = "__hip_module_id";
    ModuleIDPrefix = "__hip_";

    if (CudaGpuBinary) {
      // If fatbin is available from early finalization, create a string
      // literal containing the fat binary loaded from the given file.
      const unsigned HIPCodeObjectAlign = 4096;
      FatBinStr = makeConstantArray(std::string(CudaGpuBinary->getBuffer()), "",
                                    FatbinConstantName, HIPCodeObjectAlign);
    } else {
      // If fatbin is not available, create an external symbol
      // __hip_fatbin in section .hip_fatbin. The external symbol is supposed
      // to contain the fat binary but will be populated somewhere else,
      // e.g. by lld through link script.
      FatBinStr = new llvm::GlobalVariable(
          CGM.getModule(), CGM.Int8Ty,
          /*isConstant=*/true, llvm::GlobalValue::ExternalLinkage, nullptr,
          "__hip_fatbin" + (CGM.getLangOpts().CUID.empty()
                                ? ""
                                : "_" + CGM.getContext().getCUIDHash()),
          nullptr, llvm::GlobalVariable::NotThreadLocal);
      cast<llvm::GlobalVariable>(FatBinStr)->setSection(FatbinConstantName);
    }

    FatMagic = HIPFatMagic;
  } else {
    if (RelocatableDeviceCode)
      FatbinConstantName = CGM.getTriple().isMacOSX()
                               ? "__NV_CUDA,__nv_relfatbin"
                               : "__nv_relfatbin";
    else
      FatbinConstantName =
          CGM.getTriple().isMacOSX() ? "__NV_CUDA,__nv_fatbin" : ".nv_fatbin";
    // NVIDIA's cuobjdump looks for fatbins in this section.
    FatbinSectionName =
        CGM.getTriple().isMacOSX() ? "__NV_CUDA,__fatbin" : ".nvFatBinSegment";

    ModuleIDSectionName = CGM.getTriple().isMacOSX()
                              ? "__NV_CUDA,__nv_module_id"
                              : "__nv_module_id";
    ModuleIDPrefix = "__nv_";

    // For CUDA, create a string literal containing the fat binary loaded from
    // the given file.
    FatBinStr = makeConstantArray(std::string(CudaGpuBinary->getBuffer()), "",
                                  FatbinConstantName, 8);
    FatMagic = CudaFatMagic;
  }

  // Create initialized wrapper structure that points to the loaded GPU binary
  ConstantInitBuilder Builder(CGM);
  auto Values = Builder.beginStruct(FatbinWrapperTy);
  // Fatbin wrapper magic.
  Values.addInt(IntTy, FatMagic);
  // Fatbin version.
  Values.addInt(IntTy, 1);
  // Data.
  Values.add(FatBinStr);
  // Unused in fatbin v1.
  Values.add(llvm::ConstantPointerNull::get(PtrTy));
  llvm::GlobalVariable *FatbinWrapper = Values.finishAndCreateGlobal(
      addUnderscoredPrefixToName("_fatbin_wrapper"), CGM.getPointerAlign(),
      /*constant*/ true);
  FatbinWrapper->setSection(FatbinSectionName);

  // There is only one HIP fat binary per linked module, however there are
  // multiple constructor functions. Make sure the fat binary is registered
  // only once. The constructor functions are executed by the dynamic loader
  // before the program gains control. The dynamic loader cannot execute the
  // constructor functions concurrently since doing that would not guarantee
  // thread safety of the loaded program. Therefore we can assume sequential
  // execution of constructor functions here.
  if (IsHIP) {
    auto Linkage = RelocatableDeviceCode ? llvm::GlobalValue::ExternalLinkage
                                         : llvm::GlobalValue::InternalLinkage;
    llvm::BasicBlock *IfBlock =
        llvm::BasicBlock::Create(Context, "if", ModuleCtorFunc);
    llvm::BasicBlock *ExitBlock =
        llvm::BasicBlock::Create(Context, "exit", ModuleCtorFunc);
    // The name, size, and initialization pattern of this variable is part
    // of HIP ABI.
    GpuBinaryHandle = new llvm::GlobalVariable(
        TheModule, PtrTy, /*isConstant=*/false, Linkage,
        /*Initializer=*/
        !RelocatableDeviceCode ? llvm::ConstantPointerNull::get(PtrTy)
                               : nullptr,
        "__hip_gpubin_handle" + (CGM.getLangOpts().CUID.empty()
                                     ? ""
                                     : "_" + CGM.getContext().getCUIDHash()));
    GpuBinaryHandle->setAlignment(CGM.getPointerAlign().getAsAlign());
    // Prevent the weak symbol in different shared libraries being merged.
    if (Linkage != llvm::GlobalValue::InternalLinkage)
      GpuBinaryHandle->setVisibility(llvm::GlobalValue::HiddenVisibility);
    Address GpuBinaryAddr(
        GpuBinaryHandle, PtrTy,
        CharUnits::fromQuantity(GpuBinaryHandle->getAlignment()));
    {
      auto *HandleValue = CtorBuilder.CreateLoad(GpuBinaryAddr);
      llvm::Constant *Zero =
          llvm::Constant::getNullValue(HandleValue->getType());
      llvm::Value *EQZero = CtorBuilder.CreateICmpEQ(HandleValue, Zero);
      CtorBuilder.CreateCondBr(EQZero, IfBlock, ExitBlock);
    }
    {
      CtorBuilder.SetInsertPoint(IfBlock);
      // GpuBinaryHandle = __hipRegisterFatBinary(&FatbinWrapper);
      llvm::CallInst *RegisterFatbinCall =
          CtorBuilder.CreateCall(RegisterFatbinFunc, FatbinWrapper);
      CtorBuilder.CreateStore(RegisterFatbinCall, GpuBinaryAddr);
      CtorBuilder.CreateBr(ExitBlock);
    }
    {
      CtorBuilder.SetInsertPoint(ExitBlock);
      // Call __hip_register_globals(GpuBinaryHandle);
      if (RegisterGlobalsFunc) {
        auto *HandleValue = CtorBuilder.CreateLoad(GpuBinaryAddr);
        CtorBuilder.CreateCall(RegisterGlobalsFunc, HandleValue);
      }
    }
  } else if (!RelocatableDeviceCode) {
    // Register binary with CUDA runtime. This is substantially different in
    // default mode vs. separate compilation!
    // GpuBinaryHandle = __cudaRegisterFatBinary(&FatbinWrapper);
    llvm::CallInst *RegisterFatbinCall =
        CtorBuilder.CreateCall(RegisterFatbinFunc, FatbinWrapper);
    GpuBinaryHandle = new llvm::GlobalVariable(
        TheModule, PtrTy, false, llvm::GlobalValue::InternalLinkage,
        llvm::ConstantPointerNull::get(PtrTy), "__cuda_gpubin_handle");
    GpuBinaryHandle->setAlignment(CGM.getPointerAlign().getAsAlign());
    CtorBuilder.CreateAlignedStore(RegisterFatbinCall, GpuBinaryHandle,
                                   CGM.getPointerAlign());

    // Call __cuda_register_globals(GpuBinaryHandle);
    if (RegisterGlobalsFunc)
      CtorBuilder.CreateCall(RegisterGlobalsFunc, RegisterFatbinCall);

    // Call __cudaRegisterFatBinaryEnd(Handle) if this CUDA version needs it.
    if (CudaFeatureEnabled(CGM.getTarget().getSDKVersion(),
                           CudaFeature::CUDA_USES_FATBIN_REGISTER_END)) {
      // void __cudaRegisterFatBinaryEnd(void **);
      llvm::FunctionCallee RegisterFatbinEndFunc = CGM.CreateRuntimeFunction(
          llvm::FunctionType::get(VoidTy, PtrTy, false),
          "__cudaRegisterFatBinaryEnd");
      CtorBuilder.CreateCall(RegisterFatbinEndFunc, RegisterFatbinCall);
    }
  } else {
    // Generate a unique module ID.
    SmallString<64> ModuleID;
    llvm::raw_svector_ostream OS(ModuleID);
    OS << ModuleIDPrefix << llvm::format("%" PRIx64, FatbinWrapper->getGUID());
    llvm::Constant *ModuleIDConstant = makeConstantArray(
        std::string(ModuleID), "", ModuleIDSectionName, 32, /*AddNull=*/true);

    // Create an alias for the FatbinWrapper that nvcc will look for.
    llvm::GlobalAlias::create(llvm::GlobalValue::ExternalLinkage,
                              Twine("__fatbinwrap") + ModuleID, FatbinWrapper);

    // void __cudaRegisterLinkedBinary%ModuleID%(void (*)(void *), void *,
    // void *, void (*)(void **))
    SmallString<128> RegisterLinkedBinaryName("__cudaRegisterLinkedBinary");
    RegisterLinkedBinaryName += ModuleID;
    llvm::FunctionCallee RegisterLinkedBinaryFunc = CGM.CreateRuntimeFunction(
        getRegisterLinkedBinaryFnTy(), RegisterLinkedBinaryName);

    assert(RegisterGlobalsFunc && "Expecting at least dummy function!");
    llvm::Value *Args[] = {RegisterGlobalsFunc, FatbinWrapper, ModuleIDConstant,
                           makeDummyFunction(getCallbackFnTy())};
    CtorBuilder.CreateCall(RegisterLinkedBinaryFunc, Args);
  }

  // Create destructor and register it with atexit() the way NVCC does it. Doing
  // it during regular destructor phase worked in CUDA before 9.2 but results in
  // double-free in 9.2.
  if (llvm::Function *CleanupFn = makeModuleDtorFunction()) {
    // extern "C" int atexit(void (*f)(void));
    llvm::FunctionType *AtExitTy =
        llvm::FunctionType::get(IntTy, CleanupFn->getType(), false);
    llvm::FunctionCallee AtExitFunc =
        CGM.CreateRuntimeFunction(AtExitTy, "atexit", llvm::AttributeList(),
                                  /*Local=*/true);
    CtorBuilder.CreateCall(AtExitFunc, CleanupFn);
  }

  CtorBuilder.CreateRetVoid();
  return ModuleCtorFunc;
}

/// Creates a global destructor function that unregisters the GPU code blob
/// registered by constructor.
///
/// For CUDA:
/// \code
/// void __cuda_module_dtor() {
///     __cudaUnregisterFatBinary(Handle);
/// }
/// \endcode
///
/// For HIP:
/// \code
/// void __hip_module_dtor() {
///     if (__hip_gpubin_handle) {
///         __hipUnregisterFatBinary(__hip_gpubin_handle);
///         __hip_gpubin_handle = 0;
///     }
/// }
/// \endcode
llvm::Function *CGNVCUDARuntime::makeModuleDtorFunction() {
  // No need for destructor if we don't have a handle to unregister.
  if (!GpuBinaryHandle)
    return nullptr;

  // void __cudaUnregisterFatBinary(void ** handle);
  llvm::FunctionCallee UnregisterFatbinFunc = CGM.CreateRuntimeFunction(
      llvm::FunctionType::get(VoidTy, PtrTy, false),
      addUnderscoredPrefixToName("UnregisterFatBinary"));

  llvm::Function *ModuleDtorFunc = llvm::Function::Create(
      llvm::FunctionType::get(VoidTy, false),
      llvm::GlobalValue::InternalLinkage,
      addUnderscoredPrefixToName("_module_dtor"), &TheModule);

  llvm::BasicBlock *DtorEntryBB =
      llvm::BasicBlock::Create(Context, "entry", ModuleDtorFunc);
  CGBuilderTy DtorBuilder(CGM, Context);
  DtorBuilder.SetInsertPoint(DtorEntryBB);

  Address GpuBinaryAddr(
      GpuBinaryHandle, GpuBinaryHandle->getValueType(),
      CharUnits::fromQuantity(GpuBinaryHandle->getAlignment()));
  auto *HandleValue = DtorBuilder.CreateLoad(GpuBinaryAddr);
  // There is only one HIP fat binary per linked module, however there are
  // multiple destructor functions. Make sure the fat binary is unregistered
  // only once.
  if (CGM.getLangOpts().HIP) {
    llvm::BasicBlock *IfBlock =
        llvm::BasicBlock::Create(Context, "if", ModuleDtorFunc);
    llvm::BasicBlock *ExitBlock =
        llvm::BasicBlock::Create(Context, "exit", ModuleDtorFunc);
    llvm::Constant *Zero = llvm::Constant::getNullValue(HandleValue->getType());
    llvm::Value *NEZero = DtorBuilder.CreateICmpNE(HandleValue, Zero);
    DtorBuilder.CreateCondBr(NEZero, IfBlock, ExitBlock);

    DtorBuilder.SetInsertPoint(IfBlock);
    DtorBuilder.CreateCall(UnregisterFatbinFunc, HandleValue);
    DtorBuilder.CreateStore(Zero, GpuBinaryAddr);
    DtorBuilder.CreateBr(ExitBlock);

    DtorBuilder.SetInsertPoint(ExitBlock);
  } else {
    DtorBuilder.CreateCall(UnregisterFatbinFunc, HandleValue);
  }
  DtorBuilder.CreateRetVoid();
  return ModuleDtorFunc;
}

CGCUDARuntime *CodeGen::CreateNVCUDARuntime(CodeGenModule &CGM) {
  return new CGNVCUDARuntime(CGM);
}

void CGNVCUDARuntime::internalizeDeviceSideVar(
    const VarDecl *D, llvm::GlobalValue::LinkageTypes &Linkage) {
  // For -fno-gpu-rdc, host-side shadows of external declarations of device-side
  // global variables become internal definitions. These have to be internal in
  // order to prevent name conflicts with global host variables with the same
  // name in a different TUs.
  //
  // For -fgpu-rdc, the shadow variables should not be internalized because
  // they may be accessed by different TU.
  if (CGM.getLangOpts().GPURelocatableDeviceCode)
    return;

  // __shared__ variables are odd. Shadows do get created, but
  // they are not registered with the CUDA runtime, so they
  // can't really be used to access their device-side
  // counterparts. It's not clear yet whether it's nvcc's bug or
  // a feature, but we've got to do the same for compatibility.
  if (D->hasAttr<CUDADeviceAttr>() || D->hasAttr<CUDAConstantAttr>() ||
      D->hasAttr<CUDASharedAttr>() ||
      D->getType()->isCUDADeviceBuiltinSurfaceType() ||
      D->getType()->isCUDADeviceBuiltinTextureType()) {
    Linkage = llvm::GlobalValue::InternalLinkage;
  }
}

void CGNVCUDARuntime::handleVarRegistration(const VarDecl *D,
                                            llvm::GlobalVariable &GV) {
  if (D->hasAttr<CUDADeviceAttr>() || D->hasAttr<CUDAConstantAttr>()) {
    // Shadow variables and their properties must be registered with CUDA
    // runtime. Skip Extern global variables, which will be registered in
    // the TU where they are defined.
    //
    // Don't register a C++17 inline variable. The local symbol can be
    // discarded and referencing a discarded local symbol from outside the
    // comdat (__cuda_register_globals) is disallowed by the ELF spec.
    //
    // HIP managed variables need to be always recorded in device and host
    // compilations for transformation.
    //
    // HIP managed variables and variables in CUDADeviceVarODRUsedByHost are
    // added to llvm.compiler-used, therefore they are safe to be registered.
    if ((!D->hasExternalStorage() && !D->isInline()) ||
        CGM.getContext().CUDADeviceVarODRUsedByHost.contains(D) ||
        D->hasAttr<HIPManagedAttr>()) {
      registerDeviceVar(D, GV, !D->hasDefinition(),
                        D->hasAttr<CUDAConstantAttr>());
    }
  } else if (D->getType()->isCUDADeviceBuiltinSurfaceType() ||
             D->getType()->isCUDADeviceBuiltinTextureType()) {
    // Builtin surfaces and textures and their template arguments are
    // also registered with CUDA runtime.
    const auto *TD = cast<ClassTemplateSpecializationDecl>(
<<<<<<< HEAD
                         D->getType()->castAs<RecordType>()->getOriginalDecl())
                         ->getDefinitionOrSelf();
=======
        D->getType()->castAsCXXRecordDecl());
>>>>>>> 35227056
    const TemplateArgumentList &Args = TD->getTemplateArgs();
    if (TD->hasAttr<CUDADeviceBuiltinSurfaceTypeAttr>()) {
      assert(Args.size() == 2 &&
             "Unexpected number of template arguments of CUDA device "
             "builtin surface type.");
      auto SurfType = Args[1].getAsIntegral();
      if (!D->hasExternalStorage())
        registerDeviceSurf(D, GV, !D->hasDefinition(), SurfType.getSExtValue());
    } else {
      assert(Args.size() == 3 &&
             "Unexpected number of template arguments of CUDA device "
             "builtin texture type.");
      auto TexType = Args[1].getAsIntegral();
      auto Normalized = Args[2].getAsIntegral();
      if (!D->hasExternalStorage())
        registerDeviceTex(D, GV, !D->hasDefinition(), TexType.getSExtValue(),
                          Normalized.getZExtValue());
    }
  }
}

// Transform managed variables to pointers to managed variables in device code.
// Each use of the original managed variable is replaced by a load from the
// transformed managed variable. The transformed managed variable contains
// the address of managed memory which will be allocated by the runtime.
void CGNVCUDARuntime::transformManagedVars() {
  for (auto &&Info : DeviceVars) {
    llvm::GlobalVariable *Var = Info.Var;
    if (Info.Flags.getKind() == DeviceVarFlags::Variable &&
        Info.Flags.isManaged()) {
      auto *ManagedVar = new llvm::GlobalVariable(
          CGM.getModule(), Var->getType(),
          /*isConstant=*/false, Var->getLinkage(),
          /*Init=*/Var->isDeclaration()
              ? nullptr
              : llvm::ConstantPointerNull::get(Var->getType()),
          /*Name=*/"", /*InsertBefore=*/nullptr,
          llvm::GlobalVariable::NotThreadLocal,
          CGM.getContext().getTargetAddressSpace(CGM.getLangOpts().CUDAIsDevice
                                                     ? LangAS::cuda_device
                                                     : LangAS::Default));
      ManagedVar->setDSOLocal(Var->isDSOLocal());
      ManagedVar->setVisibility(Var->getVisibility());
      ManagedVar->setExternallyInitialized(true);
      replaceManagedVar(Var, ManagedVar);
      ManagedVar->takeName(Var);
      Var->setName(Twine(ManagedVar->getName()) + ".managed");
      // Keep managed variables even if they are not used in device code since
      // they need to be allocated by the runtime.
      if (CGM.getLangOpts().CUDAIsDevice && !Var->isDeclaration()) {
        assert(!ManagedVar->isDeclaration());
        CGM.addCompilerUsedGlobal(Var);
        CGM.addCompilerUsedGlobal(ManagedVar);
      }
    }
  }
}

// Creates offloading entries for all the kernels and globals that must be
// registered. The linker will provide a pointer to this section so we can
// register the symbols with the linked device image.
void CGNVCUDARuntime::createOffloadingEntries() {
  llvm::object::OffloadKind Kind = CGM.getLangOpts().HIP
                                       ? llvm::object::OffloadKind::OFK_HIP
                                       : llvm::object::OffloadKind::OFK_Cuda;
  // For now, just spoof this as OpenMP because that's the runtime it uses.
  if (CGM.getLangOpts().OffloadViaLLVM)
    Kind = llvm::object::OffloadKind::OFK_OpenMP;

  llvm::Module &M = CGM.getModule();
  for (KernelInfo &I : EmittedKernels)
    llvm::offloading::emitOffloadingEntry(
        M, Kind, KernelHandles[I.Kernel->getName()],
        getDeviceSideName(cast<NamedDecl>(I.D)), /*Flags=*/0, /*Data=*/0,
        llvm::offloading::OffloadGlobalEntry);

  for (VarInfo &I : DeviceVars) {
    uint64_t VarSize =
        CGM.getDataLayout().getTypeAllocSize(I.Var->getValueType());
    int32_t Flags =
        (I.Flags.isExtern()
             ? static_cast<int32_t>(llvm::offloading::OffloadGlobalExtern)
             : 0) |
        (I.Flags.isConstant()
             ? static_cast<int32_t>(llvm::offloading::OffloadGlobalConstant)
             : 0) |
        (I.Flags.isNormalized()
             ? static_cast<int32_t>(llvm::offloading::OffloadGlobalNormalized)
             : 0);
    if (I.Flags.getKind() == DeviceVarFlags::Variable) {
      if (I.Flags.isManaged()) {
        assert(I.Var->getName().ends_with(".managed") &&
               "HIP managed variables not transformed");

        auto *ManagedVar = M.getNamedGlobal(
            I.Var->getName().drop_back(StringRef(".managed").size()));
        llvm::offloading::emitOffloadingEntry(
            M, Kind, I.Var, getDeviceSideName(I.D), VarSize,
            llvm::offloading::OffloadGlobalManagedEntry | Flags,
            /*Data=*/I.Var->getAlignment(), ManagedVar);
      } else {
        llvm::offloading::emitOffloadingEntry(
            M, Kind, I.Var, getDeviceSideName(I.D), VarSize,
            llvm::offloading::OffloadGlobalEntry | Flags,
            /*Data=*/0);
      }
    } else if (I.Flags.getKind() == DeviceVarFlags::Surface) {
      llvm::offloading::emitOffloadingEntry(
          M, Kind, I.Var, getDeviceSideName(I.D), VarSize,
          llvm::offloading::OffloadGlobalSurfaceEntry | Flags,
          I.Flags.getSurfTexType());
    } else if (I.Flags.getKind() == DeviceVarFlags::Texture) {
      llvm::offloading::emitOffloadingEntry(
          M, Kind, I.Var, getDeviceSideName(I.D), VarSize,
          llvm::offloading::OffloadGlobalTextureEntry | Flags,
          I.Flags.getSurfTexType());
    }
  }
}

// Returns module constructor to be added.
llvm::Function *CGNVCUDARuntime::finalizeModule() {
  transformManagedVars();
  if (CGM.getLangOpts().CUDAIsDevice) {
    // Mark ODR-used device variables as compiler used to prevent it from being
    // eliminated by optimization. This is necessary for device variables
    // ODR-used by host functions. Sema correctly marks them as ODR-used no
    // matter whether they are ODR-used by device or host functions.
    //
    // We do not need to do this if the variable has used attribute since it
    // has already been added.
    //
    // Static device variables have been externalized at this point, therefore
    // variables with LLVM private or internal linkage need not be added.
    for (auto &&Info : DeviceVars) {
      auto Kind = Info.Flags.getKind();
      if (!Info.Var->isDeclaration() &&
          !llvm::GlobalValue::isLocalLinkage(Info.Var->getLinkage()) &&
          (Kind == DeviceVarFlags::Variable ||
           Kind == DeviceVarFlags::Surface ||
           Kind == DeviceVarFlags::Texture) &&
          Info.D->isUsed() && !Info.D->hasAttr<UsedAttr>()) {
        CGM.addCompilerUsedGlobal(Info.Var);
      }
    }
    return nullptr;
  }
  if (CGM.getLangOpts().OffloadViaLLVM ||
      (CGM.getLangOpts().OffloadingNewDriver &&
       (CGM.getLangOpts().HIP || RelocatableDeviceCode)))
    createOffloadingEntries();
  else
    return makeModuleCtorFunction();

  return nullptr;
}

llvm::GlobalValue *CGNVCUDARuntime::getKernelHandle(llvm::Function *F,
                                                    GlobalDecl GD) {
  auto Loc = KernelHandles.find(F->getName());
  if (Loc != KernelHandles.end()) {
    auto OldHandle = Loc->second;
    if (KernelStubs[OldHandle] == F)
      return OldHandle;

    // We've found the function name, but F itself has changed, so we need to
    // update the references.
    if (CGM.getLangOpts().HIP) {
      // For HIP compilation the handle itself does not change, so we only need
      // to update the Stub value.
      KernelStubs[OldHandle] = F;
      return OldHandle;
    }
    // For non-HIP compilation, erase the old Stub and fall-through to creating
    // new entries.
    KernelStubs.erase(OldHandle);
  }

  if (!CGM.getLangOpts().HIP) {
    KernelHandles[F->getName()] = F;
    KernelStubs[F] = F;
    return F;
  }

  auto *Var = new llvm::GlobalVariable(
      TheModule, F->getType(), /*isConstant=*/true, F->getLinkage(),
      /*Initializer=*/nullptr,
      CGM.getMangledName(
          GD.getWithKernelReferenceKind(KernelReferenceKind::Kernel)));
  Var->setAlignment(CGM.getPointerAlign().getAsAlign());
  Var->setDSOLocal(F->isDSOLocal());
  Var->setVisibility(F->getVisibility());
  auto *FD = cast<FunctionDecl>(GD.getDecl());
  auto *FT = FD->getPrimaryTemplate();
  if (!FT || FT->isThisDeclarationADefinition())
    CGM.maybeSetTrivialComdat(*FD, *Var);
  KernelHandles[F->getName()] = Var;
  KernelStubs[Var] = F;
  return Var;
}<|MERGE_RESOLUTION|>--- conflicted
+++ resolved
@@ -1133,12 +1133,7 @@
     // Builtin surfaces and textures and their template arguments are
     // also registered with CUDA runtime.
     const auto *TD = cast<ClassTemplateSpecializationDecl>(
-<<<<<<< HEAD
-                         D->getType()->castAs<RecordType>()->getOriginalDecl())
-                         ->getDefinitionOrSelf();
-=======
         D->getType()->castAsCXXRecordDecl());
->>>>>>> 35227056
     const TemplateArgumentList &Args = TD->getTemplateArgs();
     if (TD->hasAttr<CUDADeviceBuiltinSurfaceTypeAttr>()) {
       assert(Args.size() == 2 &&
