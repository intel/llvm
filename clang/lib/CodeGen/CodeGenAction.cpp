//===--- CodeGenAction.cpp - LLVM Code Generation Frontend Action ---------===//
//
// Part of the LLVM Project, under the Apache License v2.0 with LLVM Exceptions.
// See https://llvm.org/LICENSE.txt for license information.
// SPDX-License-Identifier: Apache-2.0 WITH LLVM-exception
//
//===----------------------------------------------------------------------===//

#include "clang/CodeGen/CodeGenAction.h"
#include "CGCall.h"
#include "CodeGenModule.h"
#include "CoverageMappingGen.h"
#include "MacroPPCallbacks.h"
#include "clang/AST/ASTConsumer.h"
#include "clang/AST/ASTContext.h"
#include "clang/AST/DeclCXX.h"
#include "clang/AST/DeclGroup.h"
#include "clang/Basic/DiagnosticFrontend.h"
#include "clang/Basic/FileManager.h"
#include "clang/Basic/LangStandard.h"
#include "clang/Basic/SourceManager.h"
#include "clang/Basic/TargetInfo.h"
#include "clang/CodeGen/BackendUtil.h"
#include "clang/CodeGen/ModuleBuilder.h"
#include "clang/Driver/DriverDiagnostic.h"
#include "clang/Frontend/CompilerInstance.h"
#include "clang/Frontend/FrontendDiagnostic.h"
#include "clang/Lex/Preprocessor.h"
#include "llvm/ADT/Hashing.h"
#include "llvm/Bitcode/BitcodeReader.h"
#include "llvm/CodeGen/MachineOptimizationRemarkEmitter.h"
#include "llvm/Demangle/Demangle.h"
#include "llvm/IR/DebugInfo.h"
#include "llvm/IR/DiagnosticInfo.h"
#include "llvm/IR/DiagnosticPrinter.h"
#include "llvm/IR/GlobalValue.h"
#include "llvm/IR/LLVMContext.h"
#include "llvm/IR/LLVMRemarkStreamer.h"
#include "llvm/IR/LegacyPassManager.h"
#include "llvm/IR/Module.h"
#include "llvm/IRReader/IRReader.h"
#include "llvm/LTO/LTOBackend.h"
#include "llvm/Linker/Linker.h"
#include "llvm/Pass.h"
#include "llvm/SYCLLowerIR/LowerWGScope.h"
#include "llvm/Support/MemoryBuffer.h"
#include "llvm/Support/SourceMgr.h"
#include "llvm/Support/TimeProfiler.h"
#include "llvm/Support/Timer.h"
#include "llvm/Support/ToolOutputFile.h"
#include "llvm/Support/YAMLTraits.h"
#include "llvm/Transforms/IPO/Internalize.h"
#include "llvm/Transforms/Utils/Cloning.h"

#include <memory>
#include <optional>
using namespace clang;
using namespace llvm;

#define DEBUG_TYPE "codegenaction"

namespace llvm {
extern cl::opt<bool> ClRelinkBuiltinBitcodePostop;
}

namespace clang {
  class BackendConsumer;
  class ClangDiagnosticHandler final : public DiagnosticHandler {
  public:
    ClangDiagnosticHandler(const CodeGenOptions &CGOpts, BackendConsumer *BCon)
        : CodeGenOpts(CGOpts), BackendCon(BCon) {}

    bool handleDiagnostics(const DiagnosticInfo &DI) override;

<<<<<<< HEAD
    bool isAnalysisRemarkEnabled(StringRef PassName) const override {
      return CodeGenOpts.OptimizationRemarkAnalysis.patternMatches(PassName);
    }
    bool isMissedOptRemarkEnabled(StringRef PassName) const override {
      return CodeGenOpts.OptimizationRemarkMissed.patternMatches(PassName);
    }
    bool isPassedOptRemarkEnabled(StringRef PassName) const override {
      return CodeGenOpts.OptimizationRemark.patternMatches(PassName);
    }
=======
  bool isAnalysisRemarkEnabled(StringRef PassName) const override {
    return CodeGenOpts.OptimizationRemarkAnalysis.patternMatches(PassName);
  }
  bool isMissedOptRemarkEnabled(StringRef PassName) const override {
    return CodeGenOpts.OptimizationRemarkMissed.patternMatches(PassName);
  }
  bool isPassedOptRemarkEnabled(StringRef PassName) const override {
    return CodeGenOpts.OptimizationRemark.patternMatches(PassName);
  }

  bool isAnyRemarkEnabled() const override {
    return CodeGenOpts.OptimizationRemarkAnalysis.hasValidPattern() ||
           CodeGenOpts.OptimizationRemarkMissed.hasValidPattern() ||
           CodeGenOpts.OptimizationRemark.hasValidPattern();
  }

private:
  const CodeGenOptions &CodeGenOpts;
  BackendConsumer *BackendCon;
};

static void reportOptRecordError(Error E, DiagnosticsEngine &Diags,
                                 const CodeGenOptions &CodeGenOpts) {
  handleAllErrors(
      std::move(E),
    [&](const LLVMRemarkSetupFileError &E) {
        Diags.Report(diag::err_cannot_open_file)
            << CodeGenOpts.OptRecordFile << E.message();
      },
    [&](const LLVMRemarkSetupPatternError &E) {
        Diags.Report(diag::err_drv_optimization_remark_pattern)
            << E.message() << CodeGenOpts.OptRecordPasses;
      },
    [&](const LLVMRemarkSetupFormatError &E) {
        Diags.Report(diag::err_drv_optimization_remark_format)
            << CodeGenOpts.OptRecordFormat;
      });
}

BackendConsumer::BackendConsumer(
    BackendAction Action, DiagnosticsEngine &Diags,
    IntrusiveRefCntPtr<llvm::vfs::FileSystem> VFS,
    const HeaderSearchOptions &HeaderSearchOpts,
    const PreprocessorOptions &PPOpts, const CodeGenOptions &CodeGenOpts,
    const TargetOptions &TargetOpts, const LangOptions &LangOpts,
    const FileManager &FileMgr, const std::string &InFile,
    SmallVector<LinkModule, 4> LinkModules,
    std::unique_ptr<raw_pwrite_stream> OS, LLVMContext &C,
    CoverageSourceInfo *CoverageInfo)
    : Diags(Diags), Action(Action), HeaderSearchOpts(HeaderSearchOpts),
      CodeGenOpts(CodeGenOpts), TargetOpts(TargetOpts), LangOpts(LangOpts),
      FileMgr(FileMgr), AsmOutStream(std::move(OS)), Context(nullptr), FS(VFS),
      LLVMIRGeneration("irgen", "LLVM IR Generation Time"),
      LLVMIRGenerationRefCount(0),
      Gen(CreateLLVMCodeGen(Diags, InFile, std::move(VFS), HeaderSearchOpts,
                            PPOpts, CodeGenOpts, C, CoverageInfo)),
      LinkModules(std::move(LinkModules)) {
  TimerIsEnabled = CodeGenOpts.TimePasses;
  llvm::TimePassesIsEnabled = CodeGenOpts.TimePasses;
  llvm::TimePassesPerRun = CodeGenOpts.TimePassesPerRun;
}

// This constructor is used in installing an empty BackendConsumer
// to use the clang diagnostic handler for IR input files. It avoids
// initializing the OS field.
BackendConsumer::BackendConsumer(
    BackendAction Action, DiagnosticsEngine &Diags,
    IntrusiveRefCntPtr<llvm::vfs::FileSystem> VFS,
    const HeaderSearchOptions &HeaderSearchOpts,
    const PreprocessorOptions &PPOpts, const CodeGenOptions &CodeGenOpts,
    const TargetOptions &TargetOpts, const LangOptions &LangOpts,
    const FileManager &FileMgr, llvm::Module *Module,
    SmallVector<LinkModule, 4> LinkModules, LLVMContext &C,
    CoverageSourceInfo *CoverageInfo)
    : Diags(Diags), Action(Action), HeaderSearchOpts(HeaderSearchOpts),
      CodeGenOpts(CodeGenOpts), TargetOpts(TargetOpts), LangOpts(LangOpts),
      FileMgr(FileMgr), Context(nullptr), FS(VFS),
      LLVMIRGeneration("irgen", "LLVM IR Generation Time"),
      LLVMIRGenerationRefCount(0),
      Gen(CreateLLVMCodeGen(Diags, "", std::move(VFS), HeaderSearchOpts, PPOpts,
                            CodeGenOpts, C, CoverageInfo)),
      LinkModules(std::move(LinkModules)), CurLinkModule(Module) {
  TimerIsEnabled = CodeGenOpts.TimePasses;
  llvm::TimePassesIsEnabled = CodeGenOpts.TimePasses;
  llvm::TimePassesPerRun = CodeGenOpts.TimePassesPerRun;
}

llvm::Module* BackendConsumer::getModule() const {
  return Gen->GetModule();
}

std::unique_ptr<llvm::Module> BackendConsumer::takeModule() {
  return std::unique_ptr<llvm::Module>(Gen->ReleaseModule());
}

CodeGenerator* BackendConsumer::getCodeGenerator() {
  return Gen.get();
}
>>>>>>> 6d4ffbdf

    bool isAnyRemarkEnabled() const override {
      return CodeGenOpts.OptimizationRemarkAnalysis.hasValidPattern() ||
             CodeGenOpts.OptimizationRemarkMissed.hasValidPattern() ||
             CodeGenOpts.OptimizationRemark.hasValidPattern();
    }

  private:
    const CodeGenOptions &CodeGenOpts;
    BackendConsumer *BackendCon;
  };

  static void reportOptRecordError(Error E, DiagnosticsEngine &Diags,
                                   const CodeGenOptions &CodeGenOpts) {
    handleAllErrors(
        std::move(E),
      [&](const LLVMRemarkSetupFileError &E) {
          Diags.Report(diag::err_cannot_open_file)
              << CodeGenOpts.OptRecordFile << E.message();
        },
      [&](const LLVMRemarkSetupPatternError &E) {
          Diags.Report(diag::err_drv_optimization_remark_pattern)
              << E.message() << CodeGenOpts.OptRecordPasses;
        },
      [&](const LLVMRemarkSetupFormatError &E) {
          Diags.Report(diag::err_drv_optimization_remark_format)
              << CodeGenOpts.OptRecordFormat;
        });
    }

  class BackendConsumer : public ASTConsumer {
    using LinkModule = CodeGenAction::LinkModule;

    virtual void anchor();
    DiagnosticsEngine &Diags;
    BackendAction Action;
    const HeaderSearchOptions &HeaderSearchOpts;
    const CodeGenOptions &CodeGenOpts;
    const TargetOptions &TargetOpts;
    const LangOptions &LangOpts;
    std::unique_ptr<raw_pwrite_stream> AsmOutStream;
    ASTContext *Context;
    IntrusiveRefCntPtr<llvm::vfs::FileSystem> FS;

    Timer LLVMIRGeneration;
    unsigned LLVMIRGenerationRefCount;

    /// True if we've finished generating IR. This prevents us from generating
    /// additional LLVM IR after emitting output in HandleTranslationUnit. This
    /// can happen when Clang plugins trigger additional AST deserialization.
    bool IRGenFinished = false;

    bool TimerIsEnabled = false;

    std::unique_ptr<CodeGenerator> Gen;

    SmallVector<LinkModule, 4> LinkModules;

    // A map from mangled names to their function's source location, used for
    // backend diagnostics as the Clang AST may be unavailable. We actually use
    // the mangled name's hash as the key because mangled names can be very
    // long and take up lots of space. Using a hash can cause name collision,
    // but that is rare and the consequences are pointing to a wrong source
    // location which is not severe. This is a vector instead of an actual map
    // because we optimize for time building this map rather than time
    // retrieving an entry, as backend diagnostics are uncommon.
    std::vector<std::pair<llvm::hash_code, FullSourceLoc>>
        ManglingFullSourceLocs;

    // This is here so that the diagnostic printer knows the module a diagnostic
    // refers to.
    llvm::Module *CurLinkModule = nullptr;

  public:
    BackendConsumer(BackendAction Action, DiagnosticsEngine &Diags,
                    IntrusiveRefCntPtr<llvm::vfs::FileSystem> VFS,
                    const HeaderSearchOptions &HeaderSearchOpts,
                    const PreprocessorOptions &PPOpts,
                    const CodeGenOptions &CodeGenOpts,
                    const TargetOptions &TargetOpts,
                    const LangOptions &LangOpts, const std::string &InFile,
                    SmallVector<LinkModule, 4> LinkModules,
                    std::unique_ptr<raw_pwrite_stream> OS, LLVMContext &C,
                    CoverageSourceInfo *CoverageInfo = nullptr)
        : Diags(Diags), Action(Action), HeaderSearchOpts(HeaderSearchOpts),
          CodeGenOpts(CodeGenOpts), TargetOpts(TargetOpts), LangOpts(LangOpts),
          AsmOutStream(std::move(OS)), Context(nullptr), FS(VFS),
          LLVMIRGeneration("irgen", "LLVM IR Generation Time"),
          LLVMIRGenerationRefCount(0),
          Gen(CreateLLVMCodeGen(Diags, InFile, std::move(VFS), HeaderSearchOpts,
                                PPOpts, CodeGenOpts, C, CoverageInfo)),
          LinkModules(std::move(LinkModules)) {
      TimerIsEnabled = CodeGenOpts.TimePasses;
      llvm::TimePassesIsEnabled = CodeGenOpts.TimePasses;
      llvm::TimePassesPerRun = CodeGenOpts.TimePassesPerRun;
    }

    // This constructor is used in installing an empty BackendConsumer
    // to use the clang diagnostic handler for IR input files. It avoids
    // initializing the OS field.
    BackendConsumer(BackendAction Action, DiagnosticsEngine &Diags,
                    IntrusiveRefCntPtr<llvm::vfs::FileSystem> VFS,
                    const HeaderSearchOptions &HeaderSearchOpts,
                    const PreprocessorOptions &PPOpts,
                    const CodeGenOptions &CodeGenOpts,
                    const TargetOptions &TargetOpts,
                    const LangOptions &LangOpts, llvm::Module *Module,
                    SmallVector<LinkModule, 4> LinkModules, LLVMContext &C,
                    CoverageSourceInfo *CoverageInfo = nullptr)
        : Diags(Diags), Action(Action), HeaderSearchOpts(HeaderSearchOpts),
          CodeGenOpts(CodeGenOpts), TargetOpts(TargetOpts), LangOpts(LangOpts),
          Context(nullptr), FS(VFS),
          LLVMIRGeneration("irgen", "LLVM IR Generation Time"),
          LLVMIRGenerationRefCount(0),
          Gen(CreateLLVMCodeGen(Diags, "", std::move(VFS), HeaderSearchOpts,
                                PPOpts, CodeGenOpts, C, CoverageInfo)),
          LinkModules(std::move(LinkModules)), CurLinkModule(Module) {
      TimerIsEnabled = CodeGenOpts.TimePasses;
      llvm::TimePassesIsEnabled = CodeGenOpts.TimePasses;
      llvm::TimePassesPerRun = CodeGenOpts.TimePassesPerRun;
    }
    llvm::Module *getModule() const { return Gen->GetModule(); }
    std::unique_ptr<llvm::Module> takeModule() {
      return std::unique_ptr<llvm::Module>(Gen->ReleaseModule());
    }

    CodeGenerator *getCodeGenerator() { return Gen.get(); }

    void HandleCXXStaticMemberVarInstantiation(VarDecl *VD) override {
      Gen->HandleCXXStaticMemberVarInstantiation(VD);
    }

    void Initialize(ASTContext &Ctx) override {
      assert(!Context && "initialized multiple times");

      Context = &Ctx;

      if (TimerIsEnabled)
        LLVMIRGeneration.startTimer();

      Gen->Initialize(Ctx);

      if (TimerIsEnabled)
        LLVMIRGeneration.stopTimer();
    }

    bool HandleTopLevelDecl(DeclGroupRef D) override {
      PrettyStackTraceDecl CrashInfo(*D.begin(), SourceLocation(),
                                     Context->getSourceManager(),
                                     "LLVM IR generation of declaration");

      // Recurse.
      if (TimerIsEnabled) {
        LLVMIRGenerationRefCount += 1;
        if (LLVMIRGenerationRefCount == 1)
          LLVMIRGeneration.startTimer();
      }

      Gen->HandleTopLevelDecl(D);

<<<<<<< HEAD
      if (TimerIsEnabled) {
        LLVMIRGenerationRefCount -= 1;
        if (LLVMIRGenerationRefCount == 0)
          LLVMIRGeneration.stopTimer();
      }

      return true;
    }
=======
bool BackendConsumer::ReloadModules(llvm::Module *M) {
  for (const CodeGenOptions::BitcodeFileToLink &F :
       CodeGenOpts.LinkBitcodeFiles) {
    auto BCBuf = FileMgr.getBufferForFile(F.Filename);
    if (!BCBuf) {
      Diags.Report(diag::err_cannot_open_file)
          << F.Filename << BCBuf.getError().message();
      LinkModules.clear();
      return true;
    }

    LLVMContext &Ctx = getModule()->getContext();
    Expected<std::unique_ptr<llvm::Module>> ModuleOrErr =
        getOwningLazyBitcodeModule(std::move(*BCBuf), Ctx);

    if (!ModuleOrErr) {
      handleAllErrors(ModuleOrErr.takeError(), [&](ErrorInfoBase &EIB) {
        Diags.Report(diag::err_cannot_open_file) << F.Filename << EIB.message();
      });
      LinkModules.clear();
      return true;
    }
    LinkModules.push_back({std::move(ModuleOrErr.get()), F.PropagateAttrs,
                           F.Internalize, F.LinkFlags});
  }

  return false; // success
}

// Links each entry in LinkModules into our module.  Returns true on error.
bool BackendConsumer::LinkInModules(llvm::Module *M, bool ShouldLinkFiles) {
  for (auto &LM : LinkModules) {
    assert(LM.Module && "LinkModule does not actually have a module");

    // If ShouldLinkFiles is not set, skip files added via the
    // -mlink-bitcode-files, only linking -mlink-builtin-bitcode
    if (!LM.Internalize && !ShouldLinkFiles)
      continue;

    if (LM.PropagateAttrs)
      for (Function &F : *LM.Module) {
        // Skip intrinsics. Keep consistent with how intrinsics are created
        // in LLVM IR.
        if (F.isIntrinsic())
          continue;
        CodeGen::mergeDefaultFunctionDefinitionAttributes(
          F, CodeGenOpts, LangOpts, TargetOpts, LM.Internalize);
      }

    CurLinkModule = LM.Module.get();
    bool Err;

    if (LM.Internalize) {
      Err = Linker::linkModules(
          *M, std::move(LM.Module), LM.LinkFlags,
          [](llvm::Module &M, const llvm::StringSet<> &GVS) {
            internalizeModule(M, [&GVS](const llvm::GlobalValue &GV) {
              return !GV.hasName() || (GVS.count(GV.getName()) == 0);
            });
          });
    } else
      Err = Linker::linkModules(*M, std::move(LM.Module), LM.LinkFlags);
  }

  LinkModules.clear();
  return false; // success
}
>>>>>>> 6d4ffbdf

    void HandleInlineFunctionDefinition(FunctionDecl *D) override {
      PrettyStackTraceDecl CrashInfo(D, SourceLocation(),
                                     Context->getSourceManager(),
                                     "LLVM IR generation of inline function");
      if (TimerIsEnabled)
        LLVMIRGeneration.startTimer();

      Gen->HandleInlineFunctionDefinition(D);

      if (TimerIsEnabled)
        LLVMIRGeneration.stopTimer();
    }

    void HandleInterestingDecl(DeclGroupRef D) override {
      // Ignore interesting decls from the AST reader after IRGen is finished.
      if (!IRGenFinished)
        HandleTopLevelDecl(D);
    }

    // Links each entry in LinkModules into our module.  Returns true on error.
    bool LinkInModules(llvm::Module *M) {
      for (auto &LM : LinkModules) {
        assert(LM.Module && "LinkModule does not actually have a module");
        if (LM.PropagateAttrs)
          for (Function &F : *LM.Module) {
            // Skip intrinsics. Keep consistent with how intrinsics are created
            // in LLVM IR.
            if (F.isIntrinsic())
              continue;
            CodeGen::mergeDefaultFunctionDefinitionAttributes(
                F, CodeGenOpts, LangOpts, TargetOpts, LM.Internalize);
          }

        CurLinkModule = LM.Module.get();

        bool Err;
        auto DoLink = [&](auto &Mod) {
          if (LM.Internalize) {
            Err = Linker::linkModules(
                *M, std::move(Mod), LM.LinkFlags,
                [](llvm::Module &M, const llvm::StringSet<> &GVS) {
                  internalizeModule(M, [&GVS](const llvm::GlobalValue &GV) {
                    return !GV.hasName() || (GVS.count(GV.getName()) == 0);
                  });
                });
          } else
            Err = Linker::linkModules(*M, std::move(Mod), LM.LinkFlags);
        };

        // Create a Clone to move to the linker, which preserves the original
        // linking modules, allowing them to be linked again in the future
        if (ClRelinkBuiltinBitcodePostop) {
          // TODO: If CloneModule() is updated to support cloning of
          // unmaterialized modules, we can remove this
          if (Error E = CurLinkModule->materializeAll())
            return false;

          std::unique_ptr<llvm::Module> Clone = llvm::CloneModule(*LM.Module);

          DoLink(Clone);
        }
        // Otherwise we can link (and clean up) the original modules
        else {
          DoLink(LM.Module);
        }
      }
      return false; // success
    }

    void HandleTranslationUnit(ASTContext &C) override {
      {
        llvm::TimeTraceScope TimeScope("Frontend");
        PrettyStackTraceString CrashInfo("Per-file LLVM IR generation");
        if (TimerIsEnabled) {
          LLVMIRGenerationRefCount += 1;
          if (LLVMIRGenerationRefCount == 1)
            LLVMIRGeneration.startTimer();
        }

        Gen->HandleTranslationUnit(C);

        if (TimerIsEnabled) {
          LLVMIRGenerationRefCount -= 1;
          if (LLVMIRGenerationRefCount == 0)
            LLVMIRGeneration.stopTimer();
        }

        IRGenFinished = true;
      }

      // Silently ignore if we weren't initialized for some reason.
      if (!getModule())
        return;

      LLVMContext &Ctx = getModule()->getContext();

      std::unique_ptr<DiagnosticHandler> OldDiagnosticHandler =
          Ctx.getDiagnosticHandler();
      Ctx.setDiagnosticHandler(std::make_unique<ClangDiagnosticHandler>(
        CodeGenOpts, this));
      // The diagnostic handler is now processed in OptRecordFileRAII.

      // The parallel_for_work_group legalization pass can emit calls to
      // builtins function. Definitions of those builtins can be provided in
      // LinkModule. We force the pass to legalize the code before the link
      // happens.
      if (LangOpts.SYCLIsDevice) {
        PrettyStackTraceString CrashInfo("Pre-linking SYCL passes");

        FunctionAnalysisManager FAM;
        ModuleAnalysisManager MAM;
        MAM.registerPass([&] { return PassInstrumentationAnalysis(); });
        MAM.registerPass(
            [&] { return FunctionAnalysisManagerModuleProxy(FAM); });
        FAM.registerPass(
            [&] { return ModuleAnalysisManagerFunctionProxy(MAM); });

        ModulePassManager PreLinkingSyclPasses;
        PreLinkingSyclPasses.addPass(
            createModuleToFunctionPassAdaptor(SYCLLowerWGScopePass()));
        PreLinkingSyclPasses.run(*getModule(), MAM);
      }

      if (CodeGenOpts.MisExpect) {
        Ctx.setMisExpectWarningRequested(true);
      }

      if (CodeGenOpts.DiagnosticsMisExpectTolerance) {
        Ctx.setDiagnosticsMisExpectTolerance(
            CodeGenOpts.DiagnosticsMisExpectTolerance);
      }

      // Link each LinkModule into our module.
      if (LinkInModules(getModule()))
        return;

      for (auto &F : getModule()->functions()) {
        if (const Decl *FD = Gen->GetDeclForMangledName(F.getName())) {
          auto Loc = FD->getASTContext().getFullLoc(FD->getLocation());
          // TODO: use a fast content hash when available.
          auto NameHash = llvm::hash_value(F.getName());
          ManglingFullSourceLocs.push_back(std::make_pair(NameHash, Loc));
        }
      }

      if (CodeGenOpts.ClearASTBeforeBackend) {
        LLVM_DEBUG(llvm::dbgs() << "Clearing AST...\n");
        // Access to the AST is no longer available after this.
        // Other things that the ASTContext manages are still available, e.g.
        // the SourceManager. It'd be nice if we could separate out all the
        // things in ASTContext used after this point and null out the
        // ASTContext, but too many various parts of the ASTContext are still
        // used in various parts.
        C.cleanup();
        C.getAllocator().Reset();
      }

      EmbedBitcode(getModule(), CodeGenOpts, llvm::MemoryBufferRef());

      EmitBackendOutput(Diags, HeaderSearchOpts, CodeGenOpts, TargetOpts,
                        LangOpts, C.getTargetInfo().getDataLayoutString(),
                        getModule(), Action, FS, std::move(AsmOutStream));

      Ctx.setDiagnosticHandler(std::move(OldDiagnosticHandler));
    }

    void HandleTagDeclDefinition(TagDecl *D) override {
      PrettyStackTraceDecl CrashInfo(D, SourceLocation(),
                                     Context->getSourceManager(),
                                     "LLVM IR generation of declaration");
      Gen->HandleTagDeclDefinition(D);
    }

    void HandleTagDeclRequiredDefinition(const TagDecl *D) override {
      Gen->HandleTagDeclRequiredDefinition(D);
    }

    void CompleteTentativeDefinition(VarDecl *D) override {
      Gen->CompleteTentativeDefinition(D);
    }

    void CompleteExternalDeclaration(VarDecl *D) override {
      Gen->CompleteExternalDeclaration(D);
    }

    void AssignInheritanceModel(CXXRecordDecl *RD) override {
      Gen->AssignInheritanceModel(RD);
    }

    void HandleVTable(CXXRecordDecl *RD) override {
      Gen->HandleVTable(RD);
    }

    /// Get the best possible source location to represent a diagnostic that
    /// may have associated debug info.
    const FullSourceLoc
    getBestLocationFromDebugLoc(const llvm::DiagnosticInfoWithLocationBase &D,
                                bool &BadDebugInfo, StringRef &Filename,
                                unsigned &Line, unsigned &Column) const;

    std::optional<FullSourceLoc>
    getFunctionSourceLocation(const Function &F) const;

    void DiagnosticHandlerImpl(const llvm::DiagnosticInfo &DI);
    /// Specialized handler for InlineAsm diagnostic.
    /// \return True if the diagnostic has been successfully reported, false
    /// otherwise.
    bool InlineAsmDiagHandler(const llvm::DiagnosticInfoInlineAsm &D);
    /// Specialized handler for diagnostics reported using SMDiagnostic.
    void SrcMgrDiagHandler(const llvm::DiagnosticInfoSrcMgr &D);
    /// Specialized handler for StackSize diagnostic.
    /// \return True if the diagnostic has been successfully reported, false
    /// otherwise.
    bool StackSizeDiagHandler(const llvm::DiagnosticInfoStackSize &D);
    /// Specialized handler for ResourceLimit diagnostic.
    /// \return True if the diagnostic has been successfully reported, false
    /// otherwise.
    bool ResourceLimitDiagHandler(const llvm::DiagnosticInfoResourceLimit &D);

    /// Specialized handler for unsupported backend feature diagnostic.
    void UnsupportedDiagHandler(const llvm::DiagnosticInfoUnsupported &D);
    /// Specialized handlers for optimization remarks.
    /// Note that these handlers only accept remarks and they always handle
    /// them.
    void EmitOptimizationMessage(const llvm::DiagnosticInfoOptimizationBase &D,
                                 unsigned DiagID);
    void
    OptimizationRemarkHandler(const llvm::DiagnosticInfoOptimizationBase &D);
    void OptimizationRemarkHandler(
        const llvm::OptimizationRemarkAnalysisFPCommute &D);
    void OptimizationRemarkHandler(
        const llvm::OptimizationRemarkAnalysisAliasing &D);
    void OptimizationFailureHandler(
        const llvm::DiagnosticInfoOptimizationFailure &D);
    void DontCallDiagHandler(const DiagnosticInfoDontCall &D);
    /// Specialized handler for misexpect warnings.
    /// Note that misexpect remarks are emitted through ORE
    void MisExpectDiagHandler(const llvm::DiagnosticInfoMisExpect &D);
    void
    AspectMismatchDiagHandler(const llvm::DiagnosticInfoAspectsMismatch &D);
  };

  void BackendConsumer::anchor() {}
}

bool ClangDiagnosticHandler::handleDiagnostics(const DiagnosticInfo &DI) {
  BackendCon->DiagnosticHandlerImpl(DI);
  return true;
}

/// ConvertBackendLocation - Convert a location in a temporary llvm::SourceMgr
/// buffer to be a valid FullSourceLoc.
static FullSourceLoc ConvertBackendLocation(const llvm::SMDiagnostic &D,
                                            SourceManager &CSM) {
  // Get both the clang and llvm source managers.  The location is relative to
  // a memory buffer that the LLVM Source Manager is handling, we need to add
  // a copy to the Clang source manager.
  const llvm::SourceMgr &LSM = *D.getSourceMgr();

  // We need to copy the underlying LLVM memory buffer because llvm::SourceMgr
  // already owns its one and clang::SourceManager wants to own its one.
  const MemoryBuffer *LBuf =
  LSM.getMemoryBuffer(LSM.FindBufferContainingLoc(D.getLoc()));

  // Create the copy and transfer ownership to clang::SourceManager.
  // TODO: Avoid copying files into memory.
  std::unique_ptr<llvm::MemoryBuffer> CBuf =
      llvm::MemoryBuffer::getMemBufferCopy(LBuf->getBuffer(),
                                           LBuf->getBufferIdentifier());
  // FIXME: Keep a file ID map instead of creating new IDs for each location.
  FileID FID = CSM.createFileID(std::move(CBuf));

  // Translate the offset into the file.
  unsigned Offset = D.getLoc().getPointer() - LBuf->getBufferStart();
  SourceLocation NewLoc =
  CSM.getLocForStartOfFile(FID).getLocWithOffset(Offset);
  return FullSourceLoc(NewLoc, CSM);
}

#define ComputeDiagID(Severity, GroupName, DiagID)                             \
  do {                                                                         \
    switch (Severity) {                                                        \
    case llvm::DS_Error:                                                       \
      DiagID = diag::err_fe_##GroupName;                                       \
      break;                                                                   \
    case llvm::DS_Warning:                                                     \
      DiagID = diag::warn_fe_##GroupName;                                      \
      break;                                                                   \
    case llvm::DS_Remark:                                                      \
      llvm_unreachable("'remark' severity not expected");                      \
      break;                                                                   \
    case llvm::DS_Note:                                                        \
      DiagID = diag::note_fe_##GroupName;                                      \
      break;                                                                   \
    }                                                                          \
  } while (false)

#define ComputeDiagRemarkID(Severity, GroupName, DiagID)                       \
  do {                                                                         \
    switch (Severity) {                                                        \
    case llvm::DS_Error:                                                       \
      DiagID = diag::err_fe_##GroupName;                                       \
      break;                                                                   \
    case llvm::DS_Warning:                                                     \
      DiagID = diag::warn_fe_##GroupName;                                      \
      break;                                                                   \
    case llvm::DS_Remark:                                                      \
      DiagID = diag::remark_fe_##GroupName;                                    \
      break;                                                                   \
    case llvm::DS_Note:                                                        \
      DiagID = diag::note_fe_##GroupName;                                      \
      break;                                                                   \
    }                                                                          \
  } while (false)

void BackendConsumer::SrcMgrDiagHandler(const llvm::DiagnosticInfoSrcMgr &DI) {
  const llvm::SMDiagnostic &D = DI.getSMDiag();

  unsigned DiagID;
  if (DI.isInlineAsmDiag())
    ComputeDiagID(DI.getSeverity(), inline_asm, DiagID);
  else
    ComputeDiagID(DI.getSeverity(), source_mgr, DiagID);

  // This is for the empty BackendConsumer that uses the clang diagnostic
  // handler for IR input files.
  if (!Context) {
    D.print(nullptr, llvm::errs());
    Diags.Report(DiagID).AddString("cannot compile inline asm");
    return;
  }

  // There are a couple of different kinds of errors we could get here.
  // First, we re-format the SMDiagnostic in terms of a clang diagnostic.

  // Strip "error: " off the start of the message string.
  StringRef Message = D.getMessage();
  (void)Message.consume_front("error: ");

  // If the SMDiagnostic has an inline asm source location, translate it.
  FullSourceLoc Loc;
  if (D.getLoc() != SMLoc())
    Loc = ConvertBackendLocation(D, Context->getSourceManager());

  // If this problem has clang-level source location information, report the
  // issue in the source with a note showing the instantiated
  // code.
  if (DI.isInlineAsmDiag()) {
    SourceLocation LocCookie =
        SourceLocation::getFromRawEncoding(DI.getLocCookie());
    if (LocCookie.isValid()) {
      Diags.Report(LocCookie, DiagID).AddString(Message);

      if (D.getLoc().isValid()) {
        DiagnosticBuilder B = Diags.Report(Loc, diag::note_fe_inline_asm_here);
        // Convert the SMDiagnostic ranges into SourceRange and attach them
        // to the diagnostic.
        for (const std::pair<unsigned, unsigned> &Range : D.getRanges()) {
          unsigned Column = D.getColumnNo();
          B << SourceRange(Loc.getLocWithOffset(Range.first - Column),
                           Loc.getLocWithOffset(Range.second - Column));
        }
      }
      return;
    }
  }

  // Otherwise, report the backend issue as occurring in the generated .s file.
  // If Loc is invalid, we still need to report the issue, it just gets no
  // location info.
  Diags.Report(Loc, DiagID).AddString(Message);
}

bool
BackendConsumer::InlineAsmDiagHandler(const llvm::DiagnosticInfoInlineAsm &D) {
  unsigned DiagID;
  ComputeDiagID(D.getSeverity(), inline_asm, DiagID);
  std::string Message = D.getMsgStr().str();

  // If this problem has clang-level source location information, report the
  // issue as being a problem in the source with a note showing the instantiated
  // code.
  SourceLocation LocCookie =
      SourceLocation::getFromRawEncoding(D.getLocCookie());
  if (LocCookie.isValid())
    Diags.Report(LocCookie, DiagID).AddString(Message);
  else {
    // Otherwise, report the backend diagnostic as occurring in the generated
    // .s file.
    // If Loc is invalid, we still need to report the diagnostic, it just gets
    // no location info.
    FullSourceLoc Loc;
    Diags.Report(Loc, DiagID).AddString(Message);
  }
  // We handled all the possible severities.
  return true;
}

bool
BackendConsumer::StackSizeDiagHandler(const llvm::DiagnosticInfoStackSize &D) {
  if (D.getSeverity() != llvm::DS_Warning)
    // For now, the only support we have for StackSize diagnostic is warning.
    // We do not know how to format other severities.
    return false;

  auto Loc = getFunctionSourceLocation(D.getFunction());
  if (!Loc)
    return false;

  Diags.Report(*Loc, diag::warn_fe_frame_larger_than)
      << D.getStackSize() << D.getStackLimit()
      << llvm::demangle(D.getFunction().getName());
  return true;
}

bool BackendConsumer::ResourceLimitDiagHandler(
    const llvm::DiagnosticInfoResourceLimit &D) {
  auto Loc = getFunctionSourceLocation(D.getFunction());
  if (!Loc)
    return false;
  unsigned DiagID = diag::err_fe_backend_resource_limit;
  ComputeDiagID(D.getSeverity(), backend_resource_limit, DiagID);

  Diags.Report(*Loc, DiagID)
      << D.getResourceName() << D.getResourceSize() << D.getResourceLimit()
      << llvm::demangle(D.getFunction().getName());
  return true;
}

const FullSourceLoc BackendConsumer::getBestLocationFromDebugLoc(
    const llvm::DiagnosticInfoWithLocationBase &D, bool &BadDebugInfo,
    StringRef &Filename, unsigned &Line, unsigned &Column) const {
  SourceManager &SourceMgr = Context->getSourceManager();
  FileManager &FileMgr = SourceMgr.getFileManager();
  SourceLocation DILoc;

  if (D.isLocationAvailable()) {
    D.getLocation(Filename, Line, Column);
    if (Line > 0) {
      auto FE = FileMgr.getFile(Filename);
      if (!FE)
        FE = FileMgr.getFile(D.getAbsolutePath());
      if (FE) {
        // If -gcolumn-info was not used, Column will be 0. This upsets the
        // source manager, so pass 1 if Column is not set.
        DILoc = SourceMgr.translateFileLineCol(*FE, Line, Column ? Column : 1);
      }
    }
    BadDebugInfo = DILoc.isInvalid();
  }

  // If a location isn't available, try to approximate it using the associated
  // function definition. We use the definition's right brace to differentiate
  // from diagnostics that genuinely relate to the function itself.
  FullSourceLoc Loc(DILoc, SourceMgr);
  if (Loc.isInvalid()) {
    if (auto MaybeLoc = getFunctionSourceLocation(D.getFunction()))
      Loc = *MaybeLoc;
  }

  if (DILoc.isInvalid() && D.isLocationAvailable())
    // If we were not able to translate the file:line:col information
    // back to a SourceLocation, at least emit a note stating that
    // we could not translate this location. This can happen in the
    // case of #line directives.
    Diags.Report(Loc, diag::note_fe_backend_invalid_loc)
        << Filename << Line << Column;

  return Loc;
}

std::optional<FullSourceLoc>
BackendConsumer::getFunctionSourceLocation(const Function &F) const {
  auto Hash = llvm::hash_value(F.getName());
  for (const auto &Pair : ManglingFullSourceLocs) {
    if (Pair.first == Hash)
      return Pair.second;
  }
  return std::nullopt;
}

void BackendConsumer::UnsupportedDiagHandler(
    const llvm::DiagnosticInfoUnsupported &D) {
  // We only support warnings or errors.
  assert(D.getSeverity() == llvm::DS_Error ||
         D.getSeverity() == llvm::DS_Warning);

  StringRef Filename;
  unsigned Line, Column;
  bool BadDebugInfo = false;
  FullSourceLoc Loc;
  std::string Msg;
  raw_string_ostream MsgStream(Msg);

  // Context will be nullptr for IR input files, we will construct the diag
  // message from llvm::DiagnosticInfoUnsupported.
  if (Context != nullptr) {
    Loc = getBestLocationFromDebugLoc(D, BadDebugInfo, Filename, Line, Column);
    MsgStream << D.getMessage();
  } else {
    DiagnosticPrinterRawOStream DP(MsgStream);
    D.print(DP);
  }

  auto DiagType = D.getSeverity() == llvm::DS_Error
                      ? diag::err_fe_backend_unsupported
                      : diag::warn_fe_backend_unsupported;
  Diags.Report(Loc, DiagType) << MsgStream.str();

  if (BadDebugInfo)
    // If we were not able to translate the file:line:col information
    // back to a SourceLocation, at least emit a note stating that
    // we could not translate this location. This can happen in the
    // case of #line directives.
    Diags.Report(Loc, diag::note_fe_backend_invalid_loc)
        << Filename << Line << Column;
}

void BackendConsumer::EmitOptimizationMessage(
    const llvm::DiagnosticInfoOptimizationBase &D, unsigned DiagID) {
  // We only support warnings and remarks.
  assert(D.getSeverity() == llvm::DS_Remark ||
         D.getSeverity() == llvm::DS_Warning);

  StringRef Filename;
  unsigned Line, Column;
  bool BadDebugInfo = false;
  FullSourceLoc Loc;
  std::string Msg;
  raw_string_ostream MsgStream(Msg);

  // Context will be nullptr for IR input files, we will construct the remark
  // message from llvm::DiagnosticInfoOptimizationBase.
  if (Context != nullptr) {
    Loc = getBestLocationFromDebugLoc(D, BadDebugInfo, Filename, Line, Column);
    MsgStream << D.getMsg();
  } else {
    DiagnosticPrinterRawOStream DP(MsgStream);
    D.print(DP);
  }

  if (D.getHotness())
    MsgStream << " (hotness: " << *D.getHotness() << ")";

  Diags.Report(Loc, DiagID)
      << AddFlagValue(D.getPassName())
      << MsgStream.str();

  if (BadDebugInfo)
    // If we were not able to translate the file:line:col information
    // back to a SourceLocation, at least emit a note stating that
    // we could not translate this location. This can happen in the
    // case of #line directives.
    Diags.Report(Loc, diag::note_fe_backend_invalid_loc)
        << Filename << Line << Column;
}

void BackendConsumer::OptimizationRemarkHandler(
    const llvm::DiagnosticInfoOptimizationBase &D) {
  // Without hotness information, don't show noisy remarks.
  if (D.isVerbose() && !D.getHotness())
    return;

  if (D.isPassed()) {
    // Optimization remarks are active only if the -Rpass flag has a regular
    // expression that matches the name of the pass name in \p D.
    if (CodeGenOpts.OptimizationRemark.patternMatches(D.getPassName()))
      EmitOptimizationMessage(D, diag::remark_fe_backend_optimization_remark);
  } else if (D.isMissed()) {
    // Missed optimization remarks are active only if the -Rpass-missed
    // flag has a regular expression that matches the name of the pass
    // name in \p D.
    if (CodeGenOpts.OptimizationRemarkMissed.patternMatches(D.getPassName()))
      EmitOptimizationMessage(
          D, diag::remark_fe_backend_optimization_remark_missed);
  } else {
    assert(D.isAnalysis() && "Unknown remark type");

    bool ShouldAlwaysPrint = false;
    if (auto *ORA = dyn_cast<llvm::OptimizationRemarkAnalysis>(&D))
      ShouldAlwaysPrint = ORA->shouldAlwaysPrint();

    if (ShouldAlwaysPrint ||
        CodeGenOpts.OptimizationRemarkAnalysis.patternMatches(D.getPassName()))
      EmitOptimizationMessage(
          D, diag::remark_fe_backend_optimization_remark_analysis);
  }
}

void BackendConsumer::OptimizationRemarkHandler(
    const llvm::OptimizationRemarkAnalysisFPCommute &D) {
  // Optimization analysis remarks are active if the pass name is set to
  // llvm::DiagnosticInfo::AlwasyPrint or if the -Rpass-analysis flag has a
  // regular expression that matches the name of the pass name in \p D.

  if (D.shouldAlwaysPrint() ||
      CodeGenOpts.OptimizationRemarkAnalysis.patternMatches(D.getPassName()))
    EmitOptimizationMessage(
        D, diag::remark_fe_backend_optimization_remark_analysis_fpcommute);
}

void BackendConsumer::OptimizationRemarkHandler(
    const llvm::OptimizationRemarkAnalysisAliasing &D) {
  // Optimization analysis remarks are active if the pass name is set to
  // llvm::DiagnosticInfo::AlwasyPrint or if the -Rpass-analysis flag has a
  // regular expression that matches the name of the pass name in \p D.

  if (D.shouldAlwaysPrint() ||
      CodeGenOpts.OptimizationRemarkAnalysis.patternMatches(D.getPassName()))
    EmitOptimizationMessage(
        D, diag::remark_fe_backend_optimization_remark_analysis_aliasing);
}

void BackendConsumer::OptimizationFailureHandler(
    const llvm::DiagnosticInfoOptimizationFailure &D) {
  EmitOptimizationMessage(D, diag::warn_fe_backend_optimization_failure);
}

void BackendConsumer::DontCallDiagHandler(const DiagnosticInfoDontCall &D) {
  SourceLocation LocCookie =
      SourceLocation::getFromRawEncoding(D.getLocCookie());

  // FIXME: we can't yet diagnose indirect calls. When/if we can, we
  // should instead assert that LocCookie.isValid().
  if (!LocCookie.isValid())
    return;

  Diags.Report(LocCookie, D.getSeverity() == DiagnosticSeverity::DS_Error
                              ? diag::err_fe_backend_error_attr
                              : diag::warn_fe_backend_warning_attr)
      << llvm::demangle(D.getFunctionName()) << D.getNote();
}

void BackendConsumer::AspectMismatchDiagHandler(
    const DiagnosticInfoAspectsMismatch &D) {
  SourceLocation LocCookie =
      SourceLocation::getFromRawEncoding(D.getLocCookie());
  assert(LocCookie.isValid() &&
         "Invalid location for caller in aspect mismatch diagnostic");
  Diags.Report(LocCookie, diag::warn_sycl_device_has_aspect_mismatch)
      << llvm::demangle(D.getFunctionName().str()) << D.getAspect()
      << D.isFromDeviceHasAttribute();
  for (const std::pair<StringRef, unsigned> &CalleeInfo : D.getCallChain()) {
    LocCookie = SourceLocation::getFromRawEncoding(CalleeInfo.second);
    assert(LocCookie.isValid() &&
           "Invalid location for callee in aspect mismatch diagnostic");
    Diags.Report(LocCookie, diag::note_sycl_aspect_propagated_from_call)
        << llvm::demangle(CalleeInfo.first.str());
  }
}

void BackendConsumer::MisExpectDiagHandler(
    const llvm::DiagnosticInfoMisExpect &D) {
  StringRef Filename;
  unsigned Line, Column;
  bool BadDebugInfo = false;
  FullSourceLoc Loc =
      getBestLocationFromDebugLoc(D, BadDebugInfo, Filename, Line, Column);

  Diags.Report(Loc, diag::warn_profile_data_misexpect) << D.getMsg().str();

  if (BadDebugInfo)
    // If we were not able to translate the file:line:col information
    // back to a SourceLocation, at least emit a note stating that
    // we could not translate this location. This can happen in the
    // case of #line directives.
    Diags.Report(Loc, diag::note_fe_backend_invalid_loc)
        << Filename << Line << Column;
}

/// This function is invoked when the backend needs
/// to report something to the user.
void BackendConsumer::DiagnosticHandlerImpl(const DiagnosticInfo &DI) {
  unsigned DiagID = diag::err_fe_inline_asm;
  llvm::DiagnosticSeverity Severity = DI.getSeverity();
  // Get the diagnostic ID based.
  switch (DI.getKind()) {
  case llvm::DK_InlineAsm:
    if (InlineAsmDiagHandler(cast<DiagnosticInfoInlineAsm>(DI)))
      return;
    ComputeDiagID(Severity, inline_asm, DiagID);
    break;
  case llvm::DK_SrcMgr:
    SrcMgrDiagHandler(cast<DiagnosticInfoSrcMgr>(DI));
    return;
  case llvm::DK_StackSize:
    if (StackSizeDiagHandler(cast<DiagnosticInfoStackSize>(DI)))
      return;
    ComputeDiagID(Severity, backend_frame_larger_than, DiagID);
    break;
  case llvm::DK_ResourceLimit:
    if (ResourceLimitDiagHandler(cast<DiagnosticInfoResourceLimit>(DI)))
      return;
    ComputeDiagID(Severity, backend_resource_limit, DiagID);
    break;
  case DK_Linker:
    ComputeDiagID(Severity, linking_module, DiagID);
    break;
  case llvm::DK_OptimizationRemark:
    // Optimization remarks are always handled completely by this
    // handler. There is no generic way of emitting them.
    OptimizationRemarkHandler(cast<OptimizationRemark>(DI));
    return;
  case llvm::DK_OptimizationRemarkMissed:
    // Optimization remarks are always handled completely by this
    // handler. There is no generic way of emitting them.
    OptimizationRemarkHandler(cast<OptimizationRemarkMissed>(DI));
    return;
  case llvm::DK_OptimizationRemarkAnalysis:
    // Optimization remarks are always handled completely by this
    // handler. There is no generic way of emitting them.
    OptimizationRemarkHandler(cast<OptimizationRemarkAnalysis>(DI));
    return;
  case llvm::DK_OptimizationRemarkAnalysisFPCommute:
    // Optimization remarks are always handled completely by this
    // handler. There is no generic way of emitting them.
    OptimizationRemarkHandler(cast<OptimizationRemarkAnalysisFPCommute>(DI));
    return;
  case llvm::DK_OptimizationRemarkAnalysisAliasing:
    // Optimization remarks are always handled completely by this
    // handler. There is no generic way of emitting them.
    OptimizationRemarkHandler(cast<OptimizationRemarkAnalysisAliasing>(DI));
    return;
  case llvm::DK_MachineOptimizationRemark:
    // Optimization remarks are always handled completely by this
    // handler. There is no generic way of emitting them.
    OptimizationRemarkHandler(cast<MachineOptimizationRemark>(DI));
    return;
  case llvm::DK_MachineOptimizationRemarkMissed:
    // Optimization remarks are always handled completely by this
    // handler. There is no generic way of emitting them.
    OptimizationRemarkHandler(cast<MachineOptimizationRemarkMissed>(DI));
    return;
  case llvm::DK_MachineOptimizationRemarkAnalysis:
    // Optimization remarks are always handled completely by this
    // handler. There is no generic way of emitting them.
    OptimizationRemarkHandler(cast<MachineOptimizationRemarkAnalysis>(DI));
    return;
  case llvm::DK_OptimizationFailure:
    // Optimization failures are always handled completely by this
    // handler.
    OptimizationFailureHandler(cast<DiagnosticInfoOptimizationFailure>(DI));
    return;
  case llvm::DK_Unsupported:
    UnsupportedDiagHandler(cast<DiagnosticInfoUnsupported>(DI));
    return;
  case llvm::DK_DontCall:
    DontCallDiagHandler(cast<DiagnosticInfoDontCall>(DI));
    return;
  case llvm::DK_MisExpect:
    MisExpectDiagHandler(cast<DiagnosticInfoMisExpect>(DI));
    return;
  case llvm::DK_AspectMismatch:
    AspectMismatchDiagHandler(cast<DiagnosticInfoAspectsMismatch>(DI));
    return;
  default:
    // Plugin IDs are not bound to any value as they are set dynamically.
    ComputeDiagRemarkID(Severity, backend_plugin, DiagID);
    break;
  }
  std::string MsgStorage;
  {
    raw_string_ostream Stream(MsgStorage);
    DiagnosticPrinterRawOStream DP(Stream);
    DI.print(DP);
  }

  if (DI.getKind() == DK_Linker) {
    assert(CurLinkModule && "CurLinkModule must be set for linker diagnostics");
    Diags.Report(DiagID) << CurLinkModule->getModuleIdentifier() << MsgStorage;
    return;
  }

  // Report the backend message using the usual diagnostic mechanism.
  FullSourceLoc Loc;
  Diags.Report(Loc, DiagID).AddString(MsgStorage);
}
#undef ComputeDiagID

CodeGenAction::CodeGenAction(unsigned _Act, LLVMContext *_VMContext)
    : Act(_Act), VMContext(_VMContext ? _VMContext : new LLVMContext),
      OwnsVMContext(!_VMContext) {}

CodeGenAction::~CodeGenAction() {
  TheModule.reset();
  if (OwnsVMContext)
    delete VMContext;
}

bool CodeGenAction::loadLinkModules(CompilerInstance &CI) {
  if (!LinkModules.empty())
    return false;

  for (const CodeGenOptions::BitcodeFileToLink &F :
       CI.getCodeGenOpts().LinkBitcodeFiles) {
    auto BCBuf = CI.getFileManager().getBufferForFile(F.Filename);
    if (!BCBuf) {
      CI.getDiagnostics().Report(diag::err_cannot_open_file)
          << F.Filename << BCBuf.getError().message();
      LinkModules.clear();
      return true;
    }

    Expected<std::unique_ptr<llvm::Module>> ModuleOrErr =
        getOwningLazyBitcodeModule(std::move(*BCBuf), *VMContext);
    if (!ModuleOrErr) {
      handleAllErrors(ModuleOrErr.takeError(), [&](ErrorInfoBase &EIB) {
        CI.getDiagnostics().Report(diag::err_cannot_open_file)
            << F.Filename << EIB.message();
      });
      LinkModules.clear();
      return true;
    }
    LinkModules.push_back({std::move(ModuleOrErr.get()), F.PropagateAttrs,
                           F.Internalize, F.LinkFlags});
  }
  return false;
}

bool CodeGenAction::hasIRSupport() const { return true; }

void CodeGenAction::EndSourceFileAction() {
  // If the consumer creation failed, do nothing.
  if (!getCompilerInstance().hasASTConsumer())
    return;

  // Steal the module from the consumer.
  TheModule = BEConsumer->takeModule();
}

std::unique_ptr<llvm::Module> CodeGenAction::takeModule() {
  return std::move(TheModule);
}

llvm::LLVMContext *CodeGenAction::takeLLVMContext() {
  OwnsVMContext = false;
  return VMContext;
}

CodeGenerator *CodeGenAction::getCodeGenerator() const {
  return BEConsumer->getCodeGenerator();
}

static std::unique_ptr<raw_pwrite_stream>
GetOutputStream(CompilerInstance &CI, StringRef InFile, BackendAction Action) {
  switch (Action) {
  case Backend_EmitAssembly:
    return CI.createDefaultOutputFile(false, InFile, "s");
  case Backend_EmitLL:
    return CI.createDefaultOutputFile(false, InFile, "ll");
  case Backend_EmitBC:
    return CI.createDefaultOutputFile(true, InFile, "bc");
  case Backend_EmitNothing:
    return nullptr;
  case Backend_EmitMCNull:
    return CI.createNullOutputFile();
  case Backend_EmitObj:
    return CI.createDefaultOutputFile(true, InFile, "o");
  }

  llvm_unreachable("Invalid action!");
}

std::unique_ptr<ASTConsumer>
CodeGenAction::CreateASTConsumer(CompilerInstance &CI, StringRef InFile) {
  BackendAction BA = static_cast<BackendAction>(Act);
  std::unique_ptr<raw_pwrite_stream> OS = CI.takeOutputStream();
  if (!OS)
    OS = GetOutputStream(CI, InFile, BA);

  if (BA != Backend_EmitNothing && !OS)
    return nullptr;

  // Load bitcode modules to link with, if we need to.
  if (loadLinkModules(CI))
    return nullptr;

  CoverageSourceInfo *CoverageInfo = nullptr;
  // Add the preprocessor callback only when the coverage mapping is generated.
  if (CI.getCodeGenOpts().CoverageMapping)
    CoverageInfo = CodeGen::CoverageMappingModuleGen::setUpCoverageCallbacks(
        CI.getPreprocessor());

  std::unique_ptr<BackendConsumer> Result(new BackendConsumer(
      BA, CI.getDiagnostics(), &CI.getVirtualFileSystem(),
      CI.getHeaderSearchOpts(), CI.getPreprocessorOpts(), CI.getCodeGenOpts(),
      CI.getTargetOpts(), CI.getLangOpts(), CI.getFileManager(),
      std::string(InFile), std::move(LinkModules), std::move(OS), *VMContext,
      CoverageInfo));
  BEConsumer = Result.get();

  // Enable generating macro debug info only when debug info is not disabled and
  // also macro debug info is enabled.
  if (CI.getCodeGenOpts().getDebugInfo() != codegenoptions::NoDebugInfo &&
      CI.getCodeGenOpts().MacroDebugInfo) {
    std::unique_ptr<PPCallbacks> Callbacks =
        std::make_unique<MacroPPCallbacks>(BEConsumer->getCodeGenerator(),
                                            CI.getPreprocessor());
    CI.getPreprocessor().addPPCallbacks(std::move(Callbacks));
  }

  return std::move(Result);
}

std::unique_ptr<llvm::Module>
CodeGenAction::loadModule(MemoryBufferRef MBRef) {
  CompilerInstance &CI = getCompilerInstance();
  SourceManager &SM = CI.getSourceManager();

  auto DiagErrors = [&](Error E) -> std::unique_ptr<llvm::Module> {
    unsigned DiagID =
        CI.getDiagnostics().getCustomDiagID(DiagnosticsEngine::Error, "%0");
    handleAllErrors(std::move(E), [&](ErrorInfoBase &EIB) {
      CI.getDiagnostics().Report(DiagID) << EIB.message();
    });
    return {};
  };

  // For ThinLTO backend invocations, ensure that the context
  // merges types based on ODR identifiers. We also need to read
  // the correct module out of a multi-module bitcode file.
  if (!CI.getCodeGenOpts().ThinLTOIndexFile.empty()) {
    VMContext->enableDebugTypeODRUniquing();

    Expected<std::vector<BitcodeModule>> BMsOrErr = getBitcodeModuleList(MBRef);
    if (!BMsOrErr)
      return DiagErrors(BMsOrErr.takeError());
    BitcodeModule *Bm = llvm::lto::findThinLTOModule(*BMsOrErr);
    // We have nothing to do if the file contains no ThinLTO module. This is
    // possible if ThinLTO compilation was not able to split module. Content of
    // the file was already processed by indexing and will be passed to the
    // linker using merged object file.
    if (!Bm) {
      auto M = std::make_unique<llvm::Module>("empty", *VMContext);
      M->setTargetTriple(CI.getTargetOpts().Triple);
      return M;
    }
    Expected<std::unique_ptr<llvm::Module>> MOrErr =
        Bm->parseModule(*VMContext);
    if (!MOrErr)
      return DiagErrors(MOrErr.takeError());
    return std::move(*MOrErr);
  }

  // Load bitcode modules to link with, if we need to.
  if (loadLinkModules(CI))
    return nullptr;

  // Handle textual IR and bitcode file with one single module.
  llvm::SMDiagnostic Err;
  if (std::unique_ptr<llvm::Module> M = parseIR(MBRef, Err, *VMContext))
    return M;

  // If MBRef is a bitcode with multiple modules (e.g., -fsplit-lto-unit
  // output), place the extra modules (actually only one, a regular LTO module)
  // into LinkModules as if we are using -mlink-bitcode-file.
  Expected<std::vector<BitcodeModule>> BMsOrErr = getBitcodeModuleList(MBRef);
  if (BMsOrErr && BMsOrErr->size()) {
    std::unique_ptr<llvm::Module> FirstM;
    for (auto &BM : *BMsOrErr) {
      Expected<std::unique_ptr<llvm::Module>> MOrErr =
          BM.parseModule(*VMContext);
      if (!MOrErr)
        return DiagErrors(MOrErr.takeError());
      if (FirstM)
        LinkModules.push_back({std::move(*MOrErr), /*PropagateAttrs=*/false,
                               /*Internalize=*/false, /*LinkFlags=*/{}});
      else
        FirstM = std::move(*MOrErr);
    }
    if (FirstM)
      return FirstM;
  }
  // If BMsOrErr fails, consume the error and use the error message from
  // parseIR.
  consumeError(BMsOrErr.takeError());

  // Translate from the diagnostic info to the SourceManager location if
  // available.
  // TODO: Unify this with ConvertBackendLocation()
  SourceLocation Loc;
  if (Err.getLineNo() > 0) {
    assert(Err.getColumnNo() >= 0);
    Loc = SM.translateFileLineCol(SM.getFileEntryForID(SM.getMainFileID()),
                                  Err.getLineNo(), Err.getColumnNo() + 1);
  }

  // Strip off a leading diagnostic code if there is one.
  StringRef Msg = Err.getMessage();
  Msg.consume_front("error: ");

  unsigned DiagID =
      CI.getDiagnostics().getCustomDiagID(DiagnosticsEngine::Error, "%0");

  CI.getDiagnostics().Report(Loc, DiagID) << Msg;
  return {};
}

namespace {
// Handles the initialization and cleanup of the OptRecordFile before the clang
// codegen runs so it can also emit to the opt report.
struct OptRecordFileRAII {
  std::unique_ptr<llvm::ToolOutputFile> OptRecordFile;
  std::unique_ptr<DiagnosticHandler> OldDiagnosticHandler;
  llvm::LLVMContext &Ctx;

  OptRecordFileRAII(CodeGenAction &CGA, llvm::LLVMContext &Ctx,
                    BackendConsumer &BC)
      : OldDiagnosticHandler(Ctx.getDiagnosticHandler()), Ctx(Ctx) {

    CompilerInstance &CI = CGA.getCompilerInstance();
    CodeGenOptions &CodeGenOpts = CI.getCodeGenOpts();

    Ctx.setDiagnosticHandler(
        std::make_unique<ClangDiagnosticHandler>(CodeGenOpts, &BC));

    Expected<std::unique_ptr<llvm::ToolOutputFile>> OptRecordFileOrErr =
        setupLLVMOptimizationRemarks(
            Ctx, CodeGenOpts.OptRecordFile, CodeGenOpts.OptRecordPasses,
            CodeGenOpts.OptRecordFormat, CodeGenOpts.DiagnosticsWithHotness,
            CodeGenOpts.DiagnosticsHotnessThreshold);

    if (Error E = OptRecordFileOrErr.takeError())
      reportOptRecordError(std::move(E), CI.getDiagnostics(), CodeGenOpts);
    else
      OptRecordFile = std::move(*OptRecordFileOrErr);

    if (OptRecordFile &&
        CodeGenOpts.getProfileUse() != CodeGenOptions::ProfileNone)
      Ctx.setDiagnosticsHotnessRequested(true);
  }
  ~OptRecordFileRAII() {
    Ctx.setDiagnosticHandler(std::move(OldDiagnosticHandler));
    if (OptRecordFile)
      OptRecordFile->keep();
  }
};
} // namespace

void CodeGenAction::ExecuteAction() {
  if (getCurrentFileKind().getLanguage() != Language::LLVM_IR) {
    OptRecordFileRAII ORF(*this, *VMContext, *BEConsumer);
    this->ASTFrontendAction::ExecuteAction();
    return;
  }

  // If this is an IR file, we have to treat it specially.
  BackendAction BA = static_cast<BackendAction>(Act);
  CompilerInstance &CI = getCompilerInstance();
  auto &CodeGenOpts = CI.getCodeGenOpts();
  auto &Diagnostics = CI.getDiagnostics();
  std::unique_ptr<raw_pwrite_stream> OS =
      GetOutputStream(CI, getCurrentFileOrBufferName(), BA);
  if (BA != Backend_EmitNothing && !OS)
    return;

  SourceManager &SM = CI.getSourceManager();
  FileID FID = SM.getMainFileID();
  std::optional<MemoryBufferRef> MainFile = SM.getBufferOrNone(FID);
  if (!MainFile)
    return;

  TheModule = loadModule(*MainFile);
  if (!TheModule)
    return;

  const TargetOptions &TargetOpts = CI.getTargetOpts();
  if (TheModule->getTargetTriple() != TargetOpts.Triple) {
    Diagnostics.Report(SourceLocation(), diag::warn_fe_override_module)
        << TargetOpts.Triple;
    TheModule->setTargetTriple(TargetOpts.Triple);
  }

  EmbedObject(TheModule.get(), CodeGenOpts, Diagnostics);
  EmbedBitcode(TheModule.get(), CodeGenOpts, *MainFile);

  LLVMContext &Ctx = TheModule->getContext();

  // Restore any diagnostic handler previously set before returning from this
  // function.
  struct RAII {
    LLVMContext &Ctx;
    std::unique_ptr<DiagnosticHandler> PrevHandler = Ctx.getDiagnosticHandler();
    ~RAII() { Ctx.setDiagnosticHandler(std::move(PrevHandler)); }
  } _{Ctx};

  // Set clang diagnostic handler. To do this we need to create a fake
  // BackendConsumer.
  BackendConsumer Result(BA, CI.getDiagnostics(), &CI.getVirtualFileSystem(),
                         CI.getHeaderSearchOpts(), CI.getPreprocessorOpts(),
                         CI.getCodeGenOpts(), CI.getTargetOpts(),
                         CI.getLangOpts(), CI.getFileManager(), TheModule.get(),
                         std::move(LinkModules), *VMContext, nullptr);

  // Link in each pending link module.
  if (Result.LinkInModules(&*TheModule))
    return;

  // PR44896: Force DiscardValueNames as false. DiscardValueNames cannot be
  // true here because the valued names are needed for reading textual IR.
  Ctx.setDiscardValueNames(false);
  Ctx.setDiagnosticHandler(
      std::make_unique<ClangDiagnosticHandler>(CodeGenOpts, &Result));

  Expected<std::unique_ptr<llvm::ToolOutputFile>> OptRecordFileOrErr =
      setupLLVMOptimizationRemarks(
          Ctx, CodeGenOpts.OptRecordFile, CodeGenOpts.OptRecordPasses,
          CodeGenOpts.OptRecordFormat, CodeGenOpts.DiagnosticsWithHotness,
          CodeGenOpts.DiagnosticsHotnessThreshold);

  if (Error E = OptRecordFileOrErr.takeError()) {
    reportOptRecordError(std::move(E), Diagnostics, CodeGenOpts);
    return;
  }
  std::unique_ptr<llvm::ToolOutputFile> OptRecordFile =
      std::move(*OptRecordFileOrErr);

  EmitBackendOutput(
      Diagnostics, CI.getHeaderSearchOpts(), CodeGenOpts, TargetOpts,
      CI.getLangOpts(), CI.getTarget().getDataLayoutString(), TheModule.get(),
      BA, CI.getFileManager().getVirtualFileSystemPtr(), std::move(OS));
  if (OptRecordFile)
    OptRecordFile->keep();
}

//

void EmitAssemblyAction::anchor() { }
EmitAssemblyAction::EmitAssemblyAction(llvm::LLVMContext *_VMContext)
  : CodeGenAction(Backend_EmitAssembly, _VMContext) {}

void EmitBCAction::anchor() { }
EmitBCAction::EmitBCAction(llvm::LLVMContext *_VMContext)
  : CodeGenAction(Backend_EmitBC, _VMContext) {}

void EmitLLVMAction::anchor() { }
EmitLLVMAction::EmitLLVMAction(llvm::LLVMContext *_VMContext)
  : CodeGenAction(Backend_EmitLL, _VMContext) {}

void EmitLLVMOnlyAction::anchor() { }
EmitLLVMOnlyAction::EmitLLVMOnlyAction(llvm::LLVMContext *_VMContext)
  : CodeGenAction(Backend_EmitNothing, _VMContext) {}

void EmitCodeGenOnlyAction::anchor() { }
EmitCodeGenOnlyAction::EmitCodeGenOnlyAction(llvm::LLVMContext *_VMContext)
  : CodeGenAction(Backend_EmitMCNull, _VMContext) {}

void EmitObjAction::anchor() { }
EmitObjAction::EmitObjAction(llvm::LLVMContext *_VMContext)
  : CodeGenAction(Backend_EmitObj, _VMContext) {}<|MERGE_RESOLUTION|>--- conflicted
+++ resolved
@@ -72,7 +72,6 @@
 
     bool handleDiagnostics(const DiagnosticInfo &DI) override;
 
-<<<<<<< HEAD
     bool isAnalysisRemarkEnabled(StringRef PassName) const override {
       return CodeGenOpts.OptimizationRemarkAnalysis.patternMatches(PassName);
     }
@@ -82,106 +81,6 @@
     bool isPassedOptRemarkEnabled(StringRef PassName) const override {
       return CodeGenOpts.OptimizationRemark.patternMatches(PassName);
     }
-=======
-  bool isAnalysisRemarkEnabled(StringRef PassName) const override {
-    return CodeGenOpts.OptimizationRemarkAnalysis.patternMatches(PassName);
-  }
-  bool isMissedOptRemarkEnabled(StringRef PassName) const override {
-    return CodeGenOpts.OptimizationRemarkMissed.patternMatches(PassName);
-  }
-  bool isPassedOptRemarkEnabled(StringRef PassName) const override {
-    return CodeGenOpts.OptimizationRemark.patternMatches(PassName);
-  }
-
-  bool isAnyRemarkEnabled() const override {
-    return CodeGenOpts.OptimizationRemarkAnalysis.hasValidPattern() ||
-           CodeGenOpts.OptimizationRemarkMissed.hasValidPattern() ||
-           CodeGenOpts.OptimizationRemark.hasValidPattern();
-  }
-
-private:
-  const CodeGenOptions &CodeGenOpts;
-  BackendConsumer *BackendCon;
-};
-
-static void reportOptRecordError(Error E, DiagnosticsEngine &Diags,
-                                 const CodeGenOptions &CodeGenOpts) {
-  handleAllErrors(
-      std::move(E),
-    [&](const LLVMRemarkSetupFileError &E) {
-        Diags.Report(diag::err_cannot_open_file)
-            << CodeGenOpts.OptRecordFile << E.message();
-      },
-    [&](const LLVMRemarkSetupPatternError &E) {
-        Diags.Report(diag::err_drv_optimization_remark_pattern)
-            << E.message() << CodeGenOpts.OptRecordPasses;
-      },
-    [&](const LLVMRemarkSetupFormatError &E) {
-        Diags.Report(diag::err_drv_optimization_remark_format)
-            << CodeGenOpts.OptRecordFormat;
-      });
-}
-
-BackendConsumer::BackendConsumer(
-    BackendAction Action, DiagnosticsEngine &Diags,
-    IntrusiveRefCntPtr<llvm::vfs::FileSystem> VFS,
-    const HeaderSearchOptions &HeaderSearchOpts,
-    const PreprocessorOptions &PPOpts, const CodeGenOptions &CodeGenOpts,
-    const TargetOptions &TargetOpts, const LangOptions &LangOpts,
-    const FileManager &FileMgr, const std::string &InFile,
-    SmallVector<LinkModule, 4> LinkModules,
-    std::unique_ptr<raw_pwrite_stream> OS, LLVMContext &C,
-    CoverageSourceInfo *CoverageInfo)
-    : Diags(Diags), Action(Action), HeaderSearchOpts(HeaderSearchOpts),
-      CodeGenOpts(CodeGenOpts), TargetOpts(TargetOpts), LangOpts(LangOpts),
-      FileMgr(FileMgr), AsmOutStream(std::move(OS)), Context(nullptr), FS(VFS),
-      LLVMIRGeneration("irgen", "LLVM IR Generation Time"),
-      LLVMIRGenerationRefCount(0),
-      Gen(CreateLLVMCodeGen(Diags, InFile, std::move(VFS), HeaderSearchOpts,
-                            PPOpts, CodeGenOpts, C, CoverageInfo)),
-      LinkModules(std::move(LinkModules)) {
-  TimerIsEnabled = CodeGenOpts.TimePasses;
-  llvm::TimePassesIsEnabled = CodeGenOpts.TimePasses;
-  llvm::TimePassesPerRun = CodeGenOpts.TimePassesPerRun;
-}
-
-// This constructor is used in installing an empty BackendConsumer
-// to use the clang diagnostic handler for IR input files. It avoids
-// initializing the OS field.
-BackendConsumer::BackendConsumer(
-    BackendAction Action, DiagnosticsEngine &Diags,
-    IntrusiveRefCntPtr<llvm::vfs::FileSystem> VFS,
-    const HeaderSearchOptions &HeaderSearchOpts,
-    const PreprocessorOptions &PPOpts, const CodeGenOptions &CodeGenOpts,
-    const TargetOptions &TargetOpts, const LangOptions &LangOpts,
-    const FileManager &FileMgr, llvm::Module *Module,
-    SmallVector<LinkModule, 4> LinkModules, LLVMContext &C,
-    CoverageSourceInfo *CoverageInfo)
-    : Diags(Diags), Action(Action), HeaderSearchOpts(HeaderSearchOpts),
-      CodeGenOpts(CodeGenOpts), TargetOpts(TargetOpts), LangOpts(LangOpts),
-      FileMgr(FileMgr), Context(nullptr), FS(VFS),
-      LLVMIRGeneration("irgen", "LLVM IR Generation Time"),
-      LLVMIRGenerationRefCount(0),
-      Gen(CreateLLVMCodeGen(Diags, "", std::move(VFS), HeaderSearchOpts, PPOpts,
-                            CodeGenOpts, C, CoverageInfo)),
-      LinkModules(std::move(LinkModules)), CurLinkModule(Module) {
-  TimerIsEnabled = CodeGenOpts.TimePasses;
-  llvm::TimePassesIsEnabled = CodeGenOpts.TimePasses;
-  llvm::TimePassesPerRun = CodeGenOpts.TimePassesPerRun;
-}
-
-llvm::Module* BackendConsumer::getModule() const {
-  return Gen->GetModule();
-}
-
-std::unique_ptr<llvm::Module> BackendConsumer::takeModule() {
-  return std::unique_ptr<llvm::Module>(Gen->ReleaseModule());
-}
-
-CodeGenerator* BackendConsumer::getCodeGenerator() {
-  return Gen.get();
-}
->>>>>>> 6d4ffbdf
 
     bool isAnyRemarkEnabled() const override {
       return CodeGenOpts.OptimizationRemarkAnalysis.hasValidPattern() ||
@@ -222,6 +121,7 @@
     const CodeGenOptions &CodeGenOpts;
     const TargetOptions &TargetOpts;
     const LangOptions &LangOpts;
+    const FileManager &FileMgr;
     std::unique_ptr<raw_pwrite_stream> AsmOutStream;
     ASTContext *Context;
     IntrusiveRefCntPtr<llvm::vfs::FileSystem> FS;
@@ -262,12 +162,14 @@
                     const PreprocessorOptions &PPOpts,
                     const CodeGenOptions &CodeGenOpts,
                     const TargetOptions &TargetOpts,
-                    const LangOptions &LangOpts, const std::string &InFile,
+                    const LangOptions &LangOpts, const FileManager &FileMgr,
+                    const std::string &InFile,
                     SmallVector<LinkModule, 4> LinkModules,
                     std::unique_ptr<raw_pwrite_stream> OS, LLVMContext &C,
                     CoverageSourceInfo *CoverageInfo = nullptr)
         : Diags(Diags), Action(Action), HeaderSearchOpts(HeaderSearchOpts),
           CodeGenOpts(CodeGenOpts), TargetOpts(TargetOpts), LangOpts(LangOpts),
+          FileMgr(FileMgr),
           AsmOutStream(std::move(OS)), Context(nullptr), FS(VFS),
           LLVMIRGeneration("irgen", "LLVM IR Generation Time"),
           LLVMIRGenerationRefCount(0),
@@ -288,12 +190,13 @@
                     const PreprocessorOptions &PPOpts,
                     const CodeGenOptions &CodeGenOpts,
                     const TargetOptions &TargetOpts,
-                    const LangOptions &LangOpts, llvm::Module *Module,
+                    const LangOptions &LangOpts,const FileManager &FileMgr,
+                    llvm::Module *Module,
                     SmallVector<LinkModule, 4> LinkModules, LLVMContext &C,
                     CoverageSourceInfo *CoverageInfo = nullptr)
         : Diags(Diags), Action(Action), HeaderSearchOpts(HeaderSearchOpts),
           CodeGenOpts(CodeGenOpts), TargetOpts(TargetOpts), LangOpts(LangOpts),
-          Context(nullptr), FS(VFS),
+          FileMgr(FileMgr),Context(nullptr), FS(VFS),
           LLVMIRGeneration("irgen", "LLVM IR Generation Time"),
           LLVMIRGenerationRefCount(0),
           Gen(CreateLLVMCodeGen(Diags, "", std::move(VFS), HeaderSearchOpts,
@@ -342,7 +245,6 @@
 
       Gen->HandleTopLevelDecl(D);
 
-<<<<<<< HEAD
       if (TimerIsEnabled) {
         LLVMIRGenerationRefCount -= 1;
         if (LLVMIRGenerationRefCount == 0)
@@ -351,75 +253,6 @@
 
       return true;
     }
-=======
-bool BackendConsumer::ReloadModules(llvm::Module *M) {
-  for (const CodeGenOptions::BitcodeFileToLink &F :
-       CodeGenOpts.LinkBitcodeFiles) {
-    auto BCBuf = FileMgr.getBufferForFile(F.Filename);
-    if (!BCBuf) {
-      Diags.Report(diag::err_cannot_open_file)
-          << F.Filename << BCBuf.getError().message();
-      LinkModules.clear();
-      return true;
-    }
-
-    LLVMContext &Ctx = getModule()->getContext();
-    Expected<std::unique_ptr<llvm::Module>> ModuleOrErr =
-        getOwningLazyBitcodeModule(std::move(*BCBuf), Ctx);
-
-    if (!ModuleOrErr) {
-      handleAllErrors(ModuleOrErr.takeError(), [&](ErrorInfoBase &EIB) {
-        Diags.Report(diag::err_cannot_open_file) << F.Filename << EIB.message();
-      });
-      LinkModules.clear();
-      return true;
-    }
-    LinkModules.push_back({std::move(ModuleOrErr.get()), F.PropagateAttrs,
-                           F.Internalize, F.LinkFlags});
-  }
-
-  return false; // success
-}
-
-// Links each entry in LinkModules into our module.  Returns true on error.
-bool BackendConsumer::LinkInModules(llvm::Module *M, bool ShouldLinkFiles) {
-  for (auto &LM : LinkModules) {
-    assert(LM.Module && "LinkModule does not actually have a module");
-
-    // If ShouldLinkFiles is not set, skip files added via the
-    // -mlink-bitcode-files, only linking -mlink-builtin-bitcode
-    if (!LM.Internalize && !ShouldLinkFiles)
-      continue;
-
-    if (LM.PropagateAttrs)
-      for (Function &F : *LM.Module) {
-        // Skip intrinsics. Keep consistent with how intrinsics are created
-        // in LLVM IR.
-        if (F.isIntrinsic())
-          continue;
-        CodeGen::mergeDefaultFunctionDefinitionAttributes(
-          F, CodeGenOpts, LangOpts, TargetOpts, LM.Internalize);
-      }
-
-    CurLinkModule = LM.Module.get();
-    bool Err;
-
-    if (LM.Internalize) {
-      Err = Linker::linkModules(
-          *M, std::move(LM.Module), LM.LinkFlags,
-          [](llvm::Module &M, const llvm::StringSet<> &GVS) {
-            internalizeModule(M, [&GVS](const llvm::GlobalValue &GV) {
-              return !GV.hasName() || (GVS.count(GV.getName()) == 0);
-            });
-          });
-    } else
-      Err = Linker::linkModules(*M, std::move(LM.Module), LM.LinkFlags);
-  }
-
-  LinkModules.clear();
-  return false; // success
-}
->>>>>>> 6d4ffbdf
 
     void HandleInlineFunctionDefinition(FunctionDecl *D) override {
       PrettyStackTraceDecl CrashInfo(D, SourceLocation(),
@@ -438,6 +271,36 @@
       // Ignore interesting decls from the AST reader after IRGen is finished.
       if (!IRGenFinished)
         HandleTopLevelDecl(D);
+    }
+
+    bool ReloadModules(llvm::Module *M) {
+      for (const CodeGenOptions::BitcodeFileToLink &F :
+           CodeGenOpts.LinkBitcodeFiles) {
+        auto BCBuf = FileMgr.getBufferForFile(F.Filename);
+        if (!BCBuf) {
+          Diags.Report(diag::err_cannot_open_file)
+              << F.Filename << BCBuf.getError().message();
+          LinkModules.clear();
+          return true;
+        }
+
+        LLVMContext &Ctx = getModule()->getContext();
+        Expected<std::unique_ptr<llvm::Module>> ModuleOrErr =
+            getOwningLazyBitcodeModule(std::move(*BCBuf), Ctx);
+
+        if (!ModuleOrErr) {
+          handleAllErrors(ModuleOrErr.takeError(), [&](ErrorInfoBase &EIB) {
+            Diags.Report(diag::err_cannot_open_file) << F.Filename
+                                       << EIB.message();
+          });
+           LinkModules.clear();
+          return true;
+        }
+        LinkModules.push_back({std::move(ModuleOrErr.get()), F.PropagateAttrs,
+                               F.Internalize, F.LinkFlags});
+      }
+
+      return false; // success
     }
 
     // Links each entry in LinkModules into our module.  Returns true on error.
@@ -457,36 +320,22 @@
         CurLinkModule = LM.Module.get();
 
         bool Err;
-        auto DoLink = [&](auto &Mod) {
-          if (LM.Internalize) {
-            Err = Linker::linkModules(
-                *M, std::move(Mod), LM.LinkFlags,
-                [](llvm::Module &M, const llvm::StringSet<> &GVS) {
-                  internalizeModule(M, [&GVS](const llvm::GlobalValue &GV) {
-                    return !GV.hasName() || (GVS.count(GV.getName()) == 0);
-                  });
-                });
-          } else
-            Err = Linker::linkModules(*M, std::move(Mod), LM.LinkFlags);
-        };
-
-        // Create a Clone to move to the linker, which preserves the original
-        // linking modules, allowing them to be linked again in the future
-        if (ClRelinkBuiltinBitcodePostop) {
-          // TODO: If CloneModule() is updated to support cloning of
-          // unmaterialized modules, we can remove this
-          if (Error E = CurLinkModule->materializeAll())
-            return false;
-
-          std::unique_ptr<llvm::Module> Clone = llvm::CloneModule(*LM.Module);
-
-          DoLink(Clone);
-        }
-        // Otherwise we can link (and clean up) the original modules
-        else {
-          DoLink(LM.Module);
-        }
+        if (LM.Internalize) {
+          Err = Linker::linkModules(
+            *M, std::move(LM.Module), LM.LinkFlags,
+          [](llvm::Module &M, const llvm::StringSet<> &GVS) {
+              internalizeModule(M, [&GVS](const llvm::GlobalValue &GV) {
+              return !GV.hasName() || (GVS.count(GV.getName()) == 0);
+             });
+            });
+        } else
+          Err = Linker::linkModules(*M, std::move(LM.Module), LM.LinkFlags);
+
+        if (Err)
+          return true;
       }
+
+      LinkModules.clear();
       return false; // success
     }
 
