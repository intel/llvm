--- conflicted
+++ resolved
@@ -273,10 +273,6 @@
     return false;
 
   // Don't mess with non-trivial C++ types.
-<<<<<<< HEAD
-  RecordDecl *Record = RecordTy->getOriginalDecl()->getDefinitionOrSelf();
-=======
->>>>>>> 35227056
   if (isa<CXXRecordDecl>(Record) &&
       (cast<CXXRecordDecl>(Record)->hasNonTrivialCopyConstructor() ||
        !cast<CXXRecordDecl>(Record)->hasTrivialDestructor()))
@@ -428,14 +424,7 @@
       Ctx.getAsConstantArrayType(E->getSubExpr()->getType());
   assert(ArrayType && "std::initializer_list constructed from non-array");
 
-<<<<<<< HEAD
-  RecordDecl *Record = E->getType()
-                           ->castAs<RecordType>()
-                           ->getOriginalDecl()
-                           ->getDefinitionOrSelf();
-=======
   auto *Record = E->getType()->castAsRecordDecl();
->>>>>>> 35227056
   RecordDecl::field_iterator Field = Record->field_begin();
   assert(Field != Record->field_end() &&
          Ctx.hasSameType(Field->getType()->getPointeeType(),
@@ -1817,14 +1806,7 @@
   // the disadvantage is that the generated code is more difficult for
   // the optimizer, especially with bitfields.
   unsigned NumInitElements = InitExprs.size();
-<<<<<<< HEAD
-  RecordDecl *record = ExprToVisit->getType()
-                           ->castAs<RecordType>()
-                           ->getOriginalDecl()
-                           ->getDefinitionOrSelf();
-=======
   RecordDecl *record = ExprToVisit->getType()->castAsRecordDecl();
->>>>>>> 35227056
 
   // We'll need to enter cleanup scopes in case any of the element
   // initializers throws an exception.
@@ -2185,12 +2167,8 @@
   // C++ objects with a user-declared constructor don't need zero'ing.
   if (CGF.getLangOpts().CPlusPlus)
     if (const RecordType *RT = CGF.getContext()
-<<<<<<< HEAD
-                       .getBaseElementType(E->getType())->getAs<RecordType>()) {
-=======
                                    .getBaseElementType(E->getType())
                                    ->getAsCanonical<RecordType>()) {
->>>>>>> 35227056
       const CXXRecordDecl *RD = cast<CXXRecordDecl>(RT->getOriginalDecl());
       if (RD->hasUserDeclaredConstructor())
         return;
@@ -2311,13 +2289,7 @@
   Address SrcPtr = Src.getAddress();
 
   if (getLangOpts().CPlusPlus) {
-<<<<<<< HEAD
-    if (const RecordType *RT = Ty->getAs<RecordType>()) {
-      auto *Record =
-          cast<CXXRecordDecl>(RT->getOriginalDecl())->getDefinitionOrSelf();
-=======
     if (const auto *Record = Ty->getAsCXXRecordDecl()) {
->>>>>>> 35227056
       assert((Record->hasTrivialCopyConstructor() ||
               Record->hasTrivialCopyAssignment() ||
               Record->hasTrivialMoveConstructor() ||
@@ -2400,12 +2372,7 @@
   // Don't do any of the memmove_collectable tests if GC isn't set.
   if (CGM.getLangOpts().getGC() == LangOptions::NonGC) {
     // fall through
-<<<<<<< HEAD
-  } else if (const RecordType *RecordTy = Ty->getAs<RecordType>()) {
-    RecordDecl *Record = RecordTy->getOriginalDecl()->getDefinitionOrSelf();
-=======
   } else if (const auto *Record = Ty->getAsRecordDecl()) {
->>>>>>> 35227056
     if (Record->hasObjectMember()) {
       CGM.getObjCRuntime().EmitGCMemmoveCollectable(*this, DestPtr, SrcPtr,
                                                     SizeVal);
@@ -2413,15 +2380,8 @@
     }
   } else if (Ty->isArrayType()) {
     QualType BaseType = getContext().getBaseElementType(Ty);
-<<<<<<< HEAD
-    if (const RecordType *RecordTy = BaseType->getAs<RecordType>()) {
-      if (RecordTy->getOriginalDecl()
-              ->getDefinitionOrSelf()
-              ->hasObjectMember()) {
-=======
     if (const auto *Record = BaseType->getAsRecordDecl()) {
       if (Record->hasObjectMember()) {
->>>>>>> 35227056
         CGM.getObjCRuntime().EmitGCMemmoveCollectable(*this, DestPtr, SrcPtr,
                                                       SizeVal);
         return;
