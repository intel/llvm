--- conflicted
+++ resolved
@@ -147,11 +147,8 @@
   VarBypassDetector.cpp
 
   DEPENDS
-<<<<<<< HEAD
   ${codegen_deps}
-=======
   vt_gen
->>>>>>> c3fe7271
   intrinsics_gen
   ClangDriverOptions
   # These generated headers are included transitively.
