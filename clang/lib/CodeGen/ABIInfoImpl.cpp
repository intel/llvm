//===- ABIInfoImpl.cpp ----------------------------------------------------===//
//
// Part of the LLVM Project, under the Apache License v2.0 with LLVM Exceptions.
// See https://llvm.org/LICENSE.txt for license information.
// SPDX-License-Identifier: Apache-2.0 WITH LLVM-exception
//
//===----------------------------------------------------------------------===//

#include "ABIInfoImpl.h"

using namespace clang;
using namespace clang::CodeGen;

// Pin the vtable to this file.
DefaultABIInfo::~DefaultABIInfo() = default;

ABIArgInfo DefaultABIInfo::classifyArgumentType(QualType Ty) const {
  Ty = useFirstFieldIfTransparentUnion(Ty);

  if (isAggregateTypeForABI(Ty)) {
    // Records with non-trivial destructors/copy-constructors should not be
    // passed by value.
    if (CGCXXABI::RecordArgABI RAA = getRecordArgABI(Ty, getCXXABI()))
      return getNaturalAlignIndirect(Ty,
                                     getCodeGenOpts().UseAllocaASForSrets
                                         ? getDataLayout().getAllocaAddrSpace()
                                         : CGT.getTargetAddressSpace(Ty),
                                     RAA == CGCXXABI::RAA_DirectInMemory);

    return getNaturalAlignIndirect(Ty,
                                   getCodeGenOpts().UseAllocaASForSrets
                                       ? getDataLayout().getAllocaAddrSpace()
                                       : CGT.getTargetAddressSpace(Ty));
  }

  // Treat an enum type as its underlying type.
  if (const EnumType *EnumTy = Ty->getAs<EnumType>())
    Ty = EnumTy->getOriginalDecl()->getDefinitionOrSelf()->getIntegerType();

  ASTContext &Context = getContext();
  if (const auto *EIT = Ty->getAs<BitIntType>())
    if (EIT->getNumBits() >
        Context.getTypeSize(Context.getTargetInfo().hasInt128Type()
                                ? Context.Int128Ty
                                : Context.LongLongTy))
      return getNaturalAlignIndirect(Ty,
                                     getCodeGenOpts().UseAllocaASForSrets
                                         ? getDataLayout().getAllocaAddrSpace()
                                         : CGT.getTargetAddressSpace(Ty));

  return (isPromotableIntegerTypeForABI(Ty)
              ? ABIArgInfo::getExtend(Ty, CGT.ConvertType(Ty))
              : ABIArgInfo::getDirect());
}

ABIArgInfo DefaultABIInfo::classifyReturnType(QualType RetTy) const {
  if (RetTy->isVoidType())
    return ABIArgInfo::getIgnore();

  if (isAggregateTypeForABI(RetTy))
    return getNaturalAlignIndirect(RetTy,
                                   getCodeGenOpts().UseAllocaASForSrets
                                       ? getDataLayout().getAllocaAddrSpace()
                                       : CGT.getTargetAddressSpace(RetTy));

  // Treat an enum type as its underlying type.
  if (const EnumType *EnumTy = RetTy->getAs<EnumType>())
    RetTy = EnumTy->getOriginalDecl()->getDefinitionOrSelf()->getIntegerType();

  if (const auto *EIT = RetTy->getAs<BitIntType>())
    if (EIT->getNumBits() >
        getContext().getTypeSize(getContext().getTargetInfo().hasInt128Type()
                                     ? getContext().Int128Ty
                                     : getContext().LongLongTy))
      return getNaturalAlignIndirect(RetTy,
                                     getCodeGenOpts().UseAllocaASForSrets
                                         ? getDataLayout().getAllocaAddrSpace()
                                         : CGT.getTargetAddressSpace(RetTy));

  return (isPromotableIntegerTypeForABI(RetTy) ? ABIArgInfo::getExtend(RetTy)
                                               : ABIArgInfo::getDirect());
}

void DefaultABIInfo::computeInfo(CGFunctionInfo &FI) const {
  if (!getCXXABI().classifyReturnType(FI))
    FI.getReturnInfo() = classifyReturnType(FI.getReturnType());
  for (auto &I : FI.arguments())
    I.info = classifyArgumentType(I.type);
}

RValue DefaultABIInfo::EmitVAArg(CodeGenFunction &CGF, Address VAListAddr,
                                 QualType Ty, AggValueSlot Slot) const {
  return CGF.EmitLoadOfAnyValue(
      CGF.MakeAddrLValue(
          EmitVAArgInstr(CGF, VAListAddr, Ty, classifyArgumentType(Ty)), Ty),
      Slot);
}

void CodeGen::AssignToArrayRange(CodeGen::CGBuilderTy &Builder,
                                 llvm::Value *Array, llvm::Value *Value,
                                 unsigned FirstIndex, unsigned LastIndex) {
  // Alternatively, we could emit this as a loop in the source.
  for (unsigned I = FirstIndex; I <= LastIndex; ++I) {
    llvm::Value *Cell =
        Builder.CreateConstInBoundsGEP1_32(Builder.getInt8Ty(), Array, I);
    Builder.CreateAlignedStore(Value, Cell, CharUnits::One());
  }
}

bool CodeGen::isAggregateTypeForABI(QualType T) {
  return !CodeGenFunction::hasScalarEvaluationKind(T) ||
         T->isMemberFunctionPointerType();
}

llvm::Type *CodeGen::getVAListElementType(CodeGenFunction &CGF) {
  return CGF.ConvertTypeForMem(
      CGF.getContext().getBuiltinVaListType()->getPointeeType());
}

CGCXXABI::RecordArgABI CodeGen::getRecordArgABI(const RecordType *RT,
                                                CGCXXABI &CXXABI) {
  const RecordDecl *RD = RT->getOriginalDecl()->getDefinitionOrSelf();
  if (const auto *CXXRD = dyn_cast<CXXRecordDecl>(RD))
    return CXXABI.getRecordArgABI(CXXRD);
  if (!RD->canPassInRegisters())
    return CGCXXABI::RAA_Indirect;
  return CGCXXABI::RAA_Default;
}

CGCXXABI::RecordArgABI CodeGen::getRecordArgABI(QualType T, CGCXXABI &CXXABI) {
  const RecordType *RT = T->getAs<RecordType>();
  if (!RT)
    return CGCXXABI::RAA_Default;
  return getRecordArgABI(RT, CXXABI);
}

bool CodeGen::classifyReturnType(const CGCXXABI &CXXABI, CGFunctionInfo &FI,
                                 const ABIInfo &Info, CodeGenTypes &CGT) {
  QualType Ty = FI.getReturnType();

<<<<<<< HEAD
  if (const auto *RT = Ty->getAs<RecordType>()) {
    const RecordDecl *RD = RT->getOriginalDecl()->getDefinitionOrSelf();
    if (!isa<CXXRecordDecl>(RD) && !RD->canPassInRegisters()) {
      FI.getReturnInfo() = Info.getNaturalAlignIndirect(
          Ty, Info.getCodeGenOpts().UseAllocaASForSrets
                  ? Info.getDataLayout().getAllocaAddrSpace()
                  : CGT.getTargetAddressSpace(Ty));
      return true;
    }
=======
  if (const auto *RD = Ty->getAsRecordDecl();
      RD && !isa<CXXRecordDecl>(RD) && !RD->canPassInRegisters()) {
    FI.getReturnInfo() = Info.getNaturalAlignIndirect(
        Ty, Info.getDataLayout().getAllocaAddrSpace());
    return true;
>>>>>>> dc8596d5
  }

  return CXXABI.classifyReturnType(FI);
}

QualType CodeGen::useFirstFieldIfTransparentUnion(QualType Ty) {
  if (const RecordType *UT = Ty->getAsUnionType()) {
    const RecordDecl *UD = UT->getOriginalDecl()->getDefinitionOrSelf();
    if (UD->hasAttr<TransparentUnionAttr>()) {
      assert(!UD->field_empty() && "sema created an empty transparent union");
      return UD->field_begin()->getType();
    }
  }
  return Ty;
}

llvm::Value *CodeGen::emitRoundPointerUpToAlignment(CodeGenFunction &CGF,
                                                    llvm::Value *Ptr,
                                                    CharUnits Align) {
  // OverflowArgArea = (OverflowArgArea + Align - 1) & -Align;
  llvm::Value *RoundUp = CGF.Builder.CreateConstInBoundsGEP1_32(
      CGF.Builder.getInt8Ty(), Ptr, Align.getQuantity() - 1);
  return CGF.Builder.CreateIntrinsic(
      llvm::Intrinsic::ptrmask, {Ptr->getType(), CGF.IntPtrTy},
      {RoundUp, llvm::ConstantInt::get(CGF.IntPtrTy, -Align.getQuantity())},
      nullptr, Ptr->getName() + ".aligned");
}

Address
CodeGen::emitVoidPtrDirectVAArg(CodeGenFunction &CGF, Address VAListAddr,
                                llvm::Type *DirectTy, CharUnits DirectSize,
                                CharUnits DirectAlign, CharUnits SlotSize,
                                bool AllowHigherAlign, bool ForceRightAdjust) {
  // Cast the element type to i8* if necessary.  Some platforms define
  // va_list as a struct containing an i8* instead of just an i8*.
  if (VAListAddr.getElementType() != CGF.Int8PtrTy)
    VAListAddr = VAListAddr.withElementType(CGF.Int8PtrTy);

  llvm::Value *Ptr = CGF.Builder.CreateLoad(VAListAddr, "argp.cur");

  // If the CC aligns values higher than the slot size, do so if needed.
  Address Addr = Address::invalid();
  if (AllowHigherAlign && DirectAlign > SlotSize) {
    Addr = Address(emitRoundPointerUpToAlignment(CGF, Ptr, DirectAlign),
                   CGF.Int8Ty, DirectAlign);
  } else {
    Addr = Address(Ptr, CGF.Int8Ty, SlotSize);
  }

  // Advance the pointer past the argument, then store that back.
  CharUnits FullDirectSize = DirectSize.alignTo(SlotSize);
  Address NextPtr =
      CGF.Builder.CreateConstInBoundsByteGEP(Addr, FullDirectSize, "argp.next");
  CGF.Builder.CreateStore(NextPtr.emitRawPointer(CGF), VAListAddr);

  // If the argument is smaller than a slot, and this is a big-endian
  // target, the argument will be right-adjusted in its slot.
  if (DirectSize < SlotSize && CGF.CGM.getDataLayout().isBigEndian() &&
      (!DirectTy->isStructTy() || ForceRightAdjust)) {
    Addr = CGF.Builder.CreateConstInBoundsByteGEP(Addr, SlotSize - DirectSize);
  }

  return Addr.withElementType(DirectTy);
}

RValue CodeGen::emitVoidPtrVAArg(CodeGenFunction &CGF, Address VAListAddr,
                                 QualType ValueTy, bool IsIndirect,
                                 TypeInfoChars ValueInfo,
                                 CharUnits SlotSizeAndAlign,
                                 bool AllowHigherAlign, AggValueSlot Slot,
                                 bool ForceRightAdjust) {
  // The size and alignment of the value that was passed directly.
  CharUnits DirectSize, DirectAlign;
  if (IsIndirect) {
    DirectSize = CGF.getPointerSize();
    DirectAlign = CGF.getPointerAlign();
  } else {
    DirectSize = ValueInfo.Width;
    DirectAlign = ValueInfo.Align;
  }

  // Cast the address we've calculated to the right type.
  llvm::Type *DirectTy = CGF.ConvertTypeForMem(ValueTy), *ElementTy = DirectTy;
  if (IsIndirect) {
    unsigned AllocaAS = CGF.CGM.getDataLayout().getAllocaAddrSpace();
    DirectTy = llvm::PointerType::get(CGF.getLLVMContext(), AllocaAS);
  }

  Address Addr = emitVoidPtrDirectVAArg(CGF, VAListAddr, DirectTy, DirectSize,
                                        DirectAlign, SlotSizeAndAlign,
                                        AllowHigherAlign, ForceRightAdjust);

  if (IsIndirect) {
    Addr = Address(CGF.Builder.CreateLoad(Addr), ElementTy, ValueInfo.Align);
  }

  return CGF.EmitLoadOfAnyValue(CGF.MakeAddrLValue(Addr, ValueTy), Slot);
}

Address CodeGen::emitMergePHI(CodeGenFunction &CGF, Address Addr1,
                              llvm::BasicBlock *Block1, Address Addr2,
                              llvm::BasicBlock *Block2,
                              const llvm::Twine &Name) {
  assert(Addr1.getType() == Addr2.getType());
  llvm::PHINode *PHI = CGF.Builder.CreatePHI(Addr1.getType(), 2, Name);
  PHI->addIncoming(Addr1.emitRawPointer(CGF), Block1);
  PHI->addIncoming(Addr2.emitRawPointer(CGF), Block2);
  CharUnits Align = std::min(Addr1.getAlignment(), Addr2.getAlignment());
  return Address(PHI, Addr1.getElementType(), Align);
}

bool CodeGen::isEmptyField(ASTContext &Context, const FieldDecl *FD,
                           bool AllowArrays, bool AsIfNoUniqueAddr) {
  if (FD->isUnnamedBitField())
    return true;

  QualType FT = FD->getType();

  // Constant arrays of empty records count as empty, strip them off.
  // Constant arrays of zero length always count as empty.
  bool WasArray = false;
  if (AllowArrays)
    while (const ConstantArrayType *AT = Context.getAsConstantArrayType(FT)) {
      if (AT->isZeroSize())
        return true;
      FT = AT->getElementType();
      // The [[no_unique_address]] special case below does not apply to
      // arrays of C++ empty records, so we need to remember this fact.
      WasArray = true;
    }

  const RecordType *RT = FT->getAs<RecordType>();
  if (!RT)
    return false;

  // C++ record fields are never empty, at least in the Itanium ABI.
  //
  // FIXME: We should use a predicate for whether this behavior is true in the
  // current ABI.
  //
  // The exception to the above rule are fields marked with the
  // [[no_unique_address]] attribute (since C++20).  Those do count as empty
  // according to the Itanium ABI.  The exception applies only to records,
  // not arrays of records, so we must also check whether we stripped off an
  // array type above.
  if (isa<CXXRecordDecl>(RT->getOriginalDecl()) &&
      (WasArray || (!AsIfNoUniqueAddr && !FD->hasAttr<NoUniqueAddressAttr>())))
    return false;

  return isEmptyRecord(Context, FT, AllowArrays, AsIfNoUniqueAddr);
}

bool CodeGen::isEmptyRecord(ASTContext &Context, QualType T, bool AllowArrays,
                            bool AsIfNoUniqueAddr) {
  const auto *RD = T->getAsRecordDecl();
  if (!RD)
    return false;
  if (RD->hasFlexibleArrayMember())
    return false;

  // If this is a C++ record, check the bases first.
  if (const CXXRecordDecl *CXXRD = dyn_cast<CXXRecordDecl>(RD))
    for (const auto &I : CXXRD->bases())
      if (!isEmptyRecord(Context, I.getType(), true, AsIfNoUniqueAddr))
        return false;

  for (const auto *I : RD->fields())
    if (!isEmptyField(Context, I, AllowArrays, AsIfNoUniqueAddr))
      return false;
  return true;
}

bool CodeGen::isEmptyFieldForLayout(const ASTContext &Context,
                                    const FieldDecl *FD) {
  if (FD->isZeroLengthBitField())
    return true;

  if (FD->isUnnamedBitField())
    return false;

  return isEmptyRecordForLayout(Context, FD->getType());
}

bool CodeGen::isEmptyRecordForLayout(const ASTContext &Context, QualType T) {
  const auto *RD = T->getAsRecordDecl();
  if (!RD)
    return false;

  // If this is a C++ record, check the bases first.
  if (const CXXRecordDecl *CXXRD = dyn_cast<CXXRecordDecl>(RD)) {
    if (CXXRD->isDynamicClass())
      return false;

    for (const auto &I : CXXRD->bases())
      if (!isEmptyRecordForLayout(Context, I.getType()))
        return false;
  }

  for (const auto *I : RD->fields())
    if (!isEmptyFieldForLayout(Context, I))
      return false;

  return true;
}

const Type *CodeGen::isSingleElementStruct(QualType T, ASTContext &Context) {
  const auto *RD = T->getAsRecordDecl();
  if (!RD)
    return nullptr;

  if (RD->hasFlexibleArrayMember())
    return nullptr;

  const Type *Found = nullptr;

  // If this is a C++ record, check the bases first.
  if (const CXXRecordDecl *CXXRD = dyn_cast<CXXRecordDecl>(RD)) {
    for (const auto &I : CXXRD->bases()) {
      // Ignore empty records.
      if (isEmptyRecord(Context, I.getType(), true))
        continue;

      // If we already found an element then this isn't a single-element struct.
      if (Found)
        return nullptr;

      // If this is non-empty and not a single element struct, the composite
      // cannot be a single element struct.
      Found = isSingleElementStruct(I.getType(), Context);
      if (!Found)
        return nullptr;
    }
  }

  // Check for single element.
  for (const auto *FD : RD->fields()) {
    QualType FT = FD->getType();

    // Ignore empty fields.
    if (isEmptyField(Context, FD, true))
      continue;

    // If we already found an element then this isn't a single-element
    // struct.
    if (Found)
      return nullptr;

    // Treat single element arrays as the element.
    while (const ConstantArrayType *AT = Context.getAsConstantArrayType(FT)) {
      if (AT->getZExtSize() != 1)
        break;
      FT = AT->getElementType();
    }

    if (!isAggregateTypeForABI(FT)) {
      Found = FT.getTypePtr();
    } else {
      Found = isSingleElementStruct(FT, Context);
      if (!Found)
        return nullptr;
    }
  }

  // We don't consider a struct a single-element struct if it has
  // padding beyond the element type.
  if (Found && Context.getTypeSize(Found) != Context.getTypeSize(T))
    return nullptr;

  return Found;
}

Address CodeGen::EmitVAArgInstr(CodeGenFunction &CGF, Address VAListAddr,
                                QualType Ty, const ABIArgInfo &AI) {
  // This default implementation defers to the llvm backend's va_arg
  // instruction. It can handle only passing arguments directly
  // (typically only handled in the backend for primitive types), or
  // aggregates passed indirectly by pointer (NOTE: if the "byval"
  // flag has ABI impact in the callee, this implementation cannot
  // work.)

  // Only a few cases are covered here at the moment -- those needed
  // by the default abi.
  llvm::Value *Val;

  if (AI.isIndirect()) {
    assert(!AI.getPaddingType() &&
           "Unexpected PaddingType seen in arginfo in generic VAArg emitter!");
    assert(
        !AI.getIndirectRealign() &&
        "Unexpected IndirectRealign seen in arginfo in generic VAArg emitter!");

    auto TyInfo = CGF.getContext().getTypeInfoInChars(Ty);
    CharUnits TyAlignForABI = TyInfo.Align;

    llvm::Type *ElementTy = CGF.ConvertTypeForMem(Ty);
    llvm::Type *BaseTy = llvm::PointerType::getUnqual(CGF.getLLVMContext());
    llvm::Value *Addr =
        CGF.Builder.CreateVAArg(VAListAddr.emitRawPointer(CGF), BaseTy);
    return Address(Addr, ElementTy, TyAlignForABI);
  } else {
    assert((AI.isDirect() || AI.isExtend()) &&
           "Unexpected ArgInfo Kind in generic VAArg emitter!");

    assert(!AI.getInReg() &&
           "Unexpected InReg seen in arginfo in generic VAArg emitter!");
    assert(!AI.getPaddingType() &&
           "Unexpected PaddingType seen in arginfo in generic VAArg emitter!");
    assert(!AI.getDirectOffset() &&
           "Unexpected DirectOffset seen in arginfo in generic VAArg emitter!");
    assert(!AI.getCoerceToType() &&
           "Unexpected CoerceToType seen in arginfo in generic VAArg emitter!");

    Address Temp = CGF.CreateMemTemp(Ty, "varet");
    Val = CGF.Builder.CreateVAArg(VAListAddr.emitRawPointer(CGF),
                                  CGF.ConvertTypeForMem(Ty));
    CGF.Builder.CreateStore(Val, Temp);
    return Temp;
  }
}

bool CodeGen::isSIMDVectorType(ASTContext &Context, QualType Ty) {
  return Ty->getAs<VectorType>() && Context.getTypeSize(Ty) == 128;
}

bool CodeGen::isRecordWithSIMDVectorType(ASTContext &Context, QualType Ty) {
  const auto *RD = Ty->getAsRecordDecl();
  if (!RD)
    return false;

  // If this is a C++ record, check the bases first.
  if (const CXXRecordDecl *CXXRD = dyn_cast<CXXRecordDecl>(RD))
    for (const auto &I : CXXRD->bases())
      if (!isRecordWithSIMDVectorType(Context, I.getType()))
        return false;

  for (const auto *i : RD->fields()) {
    QualType FT = i->getType();

    if (isSIMDVectorType(Context, FT))
      return true;

    if (isRecordWithSIMDVectorType(Context, FT))
      return true;
  }

  return false;
}<|MERGE_RESOLUTION|>--- conflicted
+++ resolved
@@ -138,23 +138,13 @@
                                  const ABIInfo &Info, CodeGenTypes &CGT) {
   QualType Ty = FI.getReturnType();
 
-<<<<<<< HEAD
-  if (const auto *RT = Ty->getAs<RecordType>()) {
-    const RecordDecl *RD = RT->getOriginalDecl()->getDefinitionOrSelf();
-    if (!isa<CXXRecordDecl>(RD) && !RD->canPassInRegisters()) {
-      FI.getReturnInfo() = Info.getNaturalAlignIndirect(
-          Ty, Info.getCodeGenOpts().UseAllocaASForSrets
-                  ? Info.getDataLayout().getAllocaAddrSpace()
-                  : CGT.getTargetAddressSpace(Ty));
-      return true;
-    }
-=======
   if (const auto *RD = Ty->getAsRecordDecl();
       RD && !isa<CXXRecordDecl>(RD) && !RD->canPassInRegisters()) {
     FI.getReturnInfo() = Info.getNaturalAlignIndirect(
-        Ty, Info.getDataLayout().getAllocaAddrSpace());
+        Ty, Info.getCodeGenOpts().UseAllocaASForSrets
+                  ? Info.getDataLayout().getAllocaAddrSpace()
+                  : CGT.getTargetAddressSpace(Ty));
     return true;
->>>>>>> dc8596d5
   }
 
   return CXXABI.classifyReturnType(FI);
