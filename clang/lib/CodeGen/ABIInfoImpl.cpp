--- conflicted
+++ resolved
@@ -34,13 +34,8 @@
   }
 
   // Treat an enum type as its underlying type.
-<<<<<<< HEAD
-  if (const EnumType *EnumTy = Ty->getAs<EnumType>())
-    Ty = EnumTy->getOriginalDecl()->getDefinitionOrSelf()->getIntegerType();
-=======
   if (const auto *ED = Ty->getAsEnumDecl())
     Ty = ED->getIntegerType();
->>>>>>> 35227056
 
   ASTContext &Context = getContext();
   if (const auto *EIT = Ty->getAs<BitIntType>())
@@ -69,13 +64,8 @@
                                        : CGT.getTargetAddressSpace(RetTy));
 
   // Treat an enum type as its underlying type.
-<<<<<<< HEAD
-  if (const EnumType *EnumTy = RetTy->getAs<EnumType>())
-    RetTy = EnumTy->getOriginalDecl()->getDefinitionOrSelf()->getIntegerType();
-=======
   if (const auto *ED = RetTy->getAsEnumDecl())
     RetTy = ED->getIntegerType();
->>>>>>> 35227056
 
   if (const auto *EIT = RetTy->getAs<BitIntType>())
     if (EIT->getNumBits() >
@@ -148,17 +138,6 @@
                                  const ABIInfo &Info, CodeGenTypes &CGT) {
   QualType Ty = FI.getReturnType();
 
-<<<<<<< HEAD
-  if (const auto *RT = Ty->getAs<RecordType>()) {
-    const RecordDecl *RD = RT->getOriginalDecl()->getDefinitionOrSelf();
-    if (!isa<CXXRecordDecl>(RD) && !RD->canPassInRegisters()) {
-      FI.getReturnInfo() = Info.getNaturalAlignIndirect(
-          Ty, Info.getCodeGenOpts().UseAllocaASForSrets
-                  ? Info.getDataLayout().getAllocaAddrSpace()
-                  : CGT.getTargetAddressSpace(Ty));
-      return true;
-    }
-=======
   if (const auto *RD = Ty->getAsRecordDecl();
       RD && !isa<CXXRecordDecl>(RD) && !RD->canPassInRegisters()) {
     FI.getReturnInfo() = Info.getNaturalAlignIndirect(
@@ -166,7 +145,6 @@
                   ? Info.getDataLayout().getAllocaAddrSpace()
                   : CGT.getTargetAddressSpace(Ty));
     return true;
->>>>>>> 35227056
   }
 
   return CXXABI.classifyReturnType(FI);
@@ -324,10 +302,6 @@
   const auto *RD = T->getAsRecordDecl();
   if (!RD)
     return false;
-<<<<<<< HEAD
-  const RecordDecl *RD = RT->getOriginalDecl()->getDefinitionOrSelf();
-=======
->>>>>>> 35227056
   if (RD->hasFlexibleArrayMember())
     return false;
 
@@ -359,11 +333,6 @@
   if (!RD)
     return false;
 
-<<<<<<< HEAD
-  const RecordDecl *RD = RT->getOriginalDecl()->getDefinitionOrSelf();
-
-=======
->>>>>>> 35227056
   // If this is a C++ record, check the bases first.
   if (const CXXRecordDecl *CXXRD = dyn_cast<CXXRecordDecl>(RD)) {
     if (CXXRD->isDynamicClass())
@@ -386,10 +355,6 @@
   if (!RD)
     return nullptr;
 
-<<<<<<< HEAD
-  const RecordDecl *RD = RT->getOriginalDecl()->getDefinitionOrSelf();
-=======
->>>>>>> 35227056
   if (RD->hasFlexibleArrayMember())
     return nullptr;
 
@@ -508,10 +473,6 @@
   const auto *RD = Ty->getAsRecordDecl();
   if (!RD)
     return false;
-<<<<<<< HEAD
-  const RecordDecl *RD = RT->getOriginalDecl()->getDefinitionOrSelf();
-=======
->>>>>>> 35227056
 
   // If this is a C++ record, check the bases first.
   if (const CXXRecordDecl *CXXRD = dyn_cast<CXXRecordDecl>(RD))
