//===--- CGExprConstant.cpp - Emit LLVM Code from Constant Expressions ----===//
//
// Part of the LLVM Project, under the Apache License v2.0 with LLVM Exceptions.
// See https://llvm.org/LICENSE.txt for license information.
// SPDX-License-Identifier: Apache-2.0 WITH LLVM-exception
//
//===----------------------------------------------------------------------===//
//
// This contains code to emit Constant Expr nodes as LLVM code.
//
//===----------------------------------------------------------------------===//

#include "ABIInfoImpl.h"
#include "CGCXXABI.h"
#include "CGObjCRuntime.h"
#include "CGRecordLayout.h"
#include "CodeGenFunction.h"
#include "CodeGenModule.h"
#include "ConstantEmitter.h"
#include "TargetInfo.h"
#include "clang/AST/APValue.h"
#include "clang/AST/ASTContext.h"
#include "clang/AST/Attr.h"
#include "clang/AST/RecordLayout.h"
#include "clang/AST/StmtVisitor.h"
#include "clang/Basic/Builtins.h"
#include "llvm/ADT/STLExtras.h"
#include "llvm/ADT/Sequence.h"
#include "llvm/Analysis/ConstantFolding.h"
#include "llvm/IR/Constants.h"
#include "llvm/IR/DataLayout.h"
#include "llvm/IR/Function.h"
#include "llvm/IR/GlobalVariable.h"
#include <optional>
using namespace clang;
using namespace CodeGen;

//===----------------------------------------------------------------------===//
//                            ConstantAggregateBuilder
//===----------------------------------------------------------------------===//

namespace {
class ConstExprEmitter;

llvm::Constant *getPadding(const CodeGenModule &CGM, CharUnits PadSize) {
  llvm::Type *Ty = CGM.CharTy;
  if (PadSize > CharUnits::One())
    Ty = llvm::ArrayType::get(Ty, PadSize.getQuantity());
  if (CGM.shouldZeroInitPadding()) {
    return llvm::Constant::getNullValue(Ty);
  }
  return llvm::UndefValue::get(Ty);
}

struct ConstantAggregateBuilderUtils {
  CodeGenModule &CGM;

  ConstantAggregateBuilderUtils(CodeGenModule &CGM) : CGM(CGM) {}

  CharUnits getAlignment(const llvm::Constant *C) const {
    return CharUnits::fromQuantity(
        CGM.getDataLayout().getABITypeAlign(C->getType()));
  }

  CharUnits getSize(llvm::Type *Ty) const {
    return CharUnits::fromQuantity(CGM.getDataLayout().getTypeAllocSize(Ty));
  }

  CharUnits getSize(const llvm::Constant *C) const {
    return getSize(C->getType());
  }

  llvm::Constant *getPadding(CharUnits PadSize) const {
    return ::getPadding(CGM, PadSize);
  }

  llvm::Constant *getZeroes(CharUnits ZeroSize) const {
    llvm::Type *Ty = llvm::ArrayType::get(CGM.CharTy, ZeroSize.getQuantity());
    return llvm::ConstantAggregateZero::get(Ty);
  }
};

/// Incremental builder for an llvm::Constant* holding a struct or array
/// constant.
class ConstantAggregateBuilder : private ConstantAggregateBuilderUtils {
  /// The elements of the constant. These two arrays must have the same size;
  /// Offsets[i] describes the offset of Elems[i] within the constant. The
  /// elements are kept in increasing offset order, and we ensure that there
  /// is no overlap: Offsets[i+1] >= Offsets[i] + getSize(Elemes[i]).
  ///
  /// This may contain explicit padding elements (in order to create a
  /// natural layout), but need not. Gaps between elements are implicitly
  /// considered to be filled with undef.
  llvm::SmallVector<llvm::Constant*, 32> Elems;
  llvm::SmallVector<CharUnits, 32> Offsets;

  /// The size of the constant (the maximum end offset of any added element).
  /// May be larger than the end of Elems.back() if we split the last element
  /// and removed some trailing undefs.
  CharUnits Size = CharUnits::Zero();

  /// This is true only if laying out Elems in order as the elements of a
  /// non-packed LLVM struct will give the correct layout.
  bool NaturalLayout = true;

  bool split(size_t Index, CharUnits Hint);
  std::optional<size_t> splitAt(CharUnits Pos);

  static llvm::Constant *buildFrom(CodeGenModule &CGM,
                                   ArrayRef<llvm::Constant *> Elems,
                                   ArrayRef<CharUnits> Offsets,
                                   CharUnits StartOffset, CharUnits Size,
                                   bool NaturalLayout, llvm::Type *DesiredTy,
                                   bool AllowOversized);

public:
  ConstantAggregateBuilder(CodeGenModule &CGM)
      : ConstantAggregateBuilderUtils(CGM) {}

  /// Update or overwrite the value starting at \p Offset with \c C.
  ///
  /// \param AllowOverwrite If \c true, this constant might overwrite (part of)
  ///        a constant that has already been added. This flag is only used to
  ///        detect bugs.
  bool add(llvm::Constant *C, CharUnits Offset, bool AllowOverwrite);

  /// Update or overwrite the bits starting at \p OffsetInBits with \p Bits.
  bool addBits(llvm::APInt Bits, uint64_t OffsetInBits, bool AllowOverwrite);

  /// Attempt to condense the value starting at \p Offset to a constant of type
  /// \p DesiredTy.
  void condense(CharUnits Offset, llvm::Type *DesiredTy);

  /// Produce a constant representing the entire accumulated value, ideally of
  /// the specified type. If \p AllowOversized, the constant might be larger
  /// than implied by \p DesiredTy (eg, if there is a flexible array member).
  /// Otherwise, the constant will be of exactly the same size as \p DesiredTy
  /// even if we can't represent it as that type.
  llvm::Constant *build(llvm::Type *DesiredTy, bool AllowOversized) const {
    return buildFrom(CGM, Elems, Offsets, CharUnits::Zero(), Size,
                     NaturalLayout, DesiredTy, AllowOversized);
  }
};

template<typename Container, typename Range = std::initializer_list<
                                 typename Container::value_type>>
static void replace(Container &C, size_t BeginOff, size_t EndOff, Range Vals) {
  assert(BeginOff <= EndOff && "invalid replacement range");
  llvm::replace(C, C.begin() + BeginOff, C.begin() + EndOff, Vals);
}

bool ConstantAggregateBuilder::add(llvm::Constant *C, CharUnits Offset,
                          bool AllowOverwrite) {
  // Common case: appending to a layout.
  if (Offset >= Size) {
    CharUnits Align = getAlignment(C);
    CharUnits AlignedSize = Size.alignTo(Align);
    if (AlignedSize > Offset || Offset.alignTo(Align) != Offset)
      NaturalLayout = false;
    else if (AlignedSize < Offset) {
      Elems.push_back(getPadding(Offset - Size));
      Offsets.push_back(Size);
    }
    Elems.push_back(C);
    Offsets.push_back(Offset);
    Size = Offset + getSize(C);
    return true;
  }

  // Uncommon case: constant overlaps what we've already created.
  std::optional<size_t> FirstElemToReplace = splitAt(Offset);
  if (!FirstElemToReplace)
    return false;

  CharUnits CSize = getSize(C);
  std::optional<size_t> LastElemToReplace = splitAt(Offset + CSize);
  if (!LastElemToReplace)
    return false;

  assert((FirstElemToReplace == LastElemToReplace || AllowOverwrite) &&
         "unexpectedly overwriting field");

  replace(Elems, *FirstElemToReplace, *LastElemToReplace, {C});
  replace(Offsets, *FirstElemToReplace, *LastElemToReplace, {Offset});
  Size = std::max(Size, Offset + CSize);
  NaturalLayout = false;
  return true;
}

bool ConstantAggregateBuilder::addBits(llvm::APInt Bits, uint64_t OffsetInBits,
                              bool AllowOverwrite) {
  const ASTContext &Context = CGM.getContext();
  const uint64_t CharWidth = CGM.getContext().getCharWidth();

  // Offset of where we want the first bit to go within the bits of the
  // current char.
  unsigned OffsetWithinChar = OffsetInBits % CharWidth;

  // We split bit-fields up into individual bytes. Walk over the bytes and
  // update them.
  for (CharUnits OffsetInChars =
           Context.toCharUnitsFromBits(OffsetInBits - OffsetWithinChar);
       /**/; ++OffsetInChars) {
    // Number of bits we want to fill in this char.
    unsigned WantedBits =
        std::min((uint64_t)Bits.getBitWidth(), CharWidth - OffsetWithinChar);

    // Get a char containing the bits we want in the right places. The other
    // bits have unspecified values.
    llvm::APInt BitsThisChar = Bits;
    if (BitsThisChar.getBitWidth() < CharWidth)
      BitsThisChar = BitsThisChar.zext(CharWidth);
    if (CGM.getDataLayout().isBigEndian()) {
      // Figure out how much to shift by. We may need to left-shift if we have
      // less than one byte of Bits left.
      int Shift = Bits.getBitWidth() - CharWidth + OffsetWithinChar;
      if (Shift > 0)
        BitsThisChar.lshrInPlace(Shift);
      else if (Shift < 0)
        BitsThisChar = BitsThisChar.shl(-Shift);
    } else {
      BitsThisChar = BitsThisChar.shl(OffsetWithinChar);
    }
    if (BitsThisChar.getBitWidth() > CharWidth)
      BitsThisChar = BitsThisChar.trunc(CharWidth);

    if (WantedBits == CharWidth) {
      // Got a full byte: just add it directly.
      add(llvm::ConstantInt::get(CGM.getLLVMContext(), BitsThisChar),
          OffsetInChars, AllowOverwrite);
    } else {
      // Partial byte: update the existing integer if there is one. If we
      // can't split out a 1-CharUnit range to update, then we can't add
      // these bits and fail the entire constant emission.
      std::optional<size_t> FirstElemToUpdate = splitAt(OffsetInChars);
      if (!FirstElemToUpdate)
        return false;
      std::optional<size_t> LastElemToUpdate =
          splitAt(OffsetInChars + CharUnits::One());
      if (!LastElemToUpdate)
        return false;
      assert(*LastElemToUpdate - *FirstElemToUpdate < 2 &&
             "should have at most one element covering one byte");

      // Figure out which bits we want and discard the rest.
      llvm::APInt UpdateMask(CharWidth, 0);
      if (CGM.getDataLayout().isBigEndian())
        UpdateMask.setBits(CharWidth - OffsetWithinChar - WantedBits,
                           CharWidth - OffsetWithinChar);
      else
        UpdateMask.setBits(OffsetWithinChar, OffsetWithinChar + WantedBits);
      BitsThisChar &= UpdateMask;

      if (*FirstElemToUpdate == *LastElemToUpdate ||
          Elems[*FirstElemToUpdate]->isNullValue() ||
          isa<llvm::UndefValue>(Elems[*FirstElemToUpdate])) {
        // All existing bits are either zero or undef.
        add(llvm::ConstantInt::get(CGM.getLLVMContext(), BitsThisChar),
            OffsetInChars, /*AllowOverwrite*/ true);
      } else {
        llvm::Constant *&ToUpdate = Elems[*FirstElemToUpdate];
        // In order to perform a partial update, we need the existing bitwise
        // value, which we can only extract for a constant int.
        auto *CI = dyn_cast<llvm::ConstantInt>(ToUpdate);
        if (!CI)
          return false;
        // Because this is a 1-CharUnit range, the constant occupying it must
        // be exactly one CharUnit wide.
        assert(CI->getBitWidth() == CharWidth && "splitAt failed");
        assert((!(CI->getValue() & UpdateMask) || AllowOverwrite) &&
               "unexpectedly overwriting bitfield");
        BitsThisChar |= (CI->getValue() & ~UpdateMask);
        ToUpdate = llvm::ConstantInt::get(CGM.getLLVMContext(), BitsThisChar);
      }
    }

    // Stop if we've added all the bits.
    if (WantedBits == Bits.getBitWidth())
      break;

    // Remove the consumed bits from Bits.
    if (!CGM.getDataLayout().isBigEndian())
      Bits.lshrInPlace(WantedBits);
    Bits = Bits.trunc(Bits.getBitWidth() - WantedBits);

    // The remanining bits go at the start of the following bytes.
    OffsetWithinChar = 0;
  }

  return true;
}

/// Returns a position within Elems and Offsets such that all elements
/// before the returned index end before Pos and all elements at or after
/// the returned index begin at or after Pos. Splits elements as necessary
/// to ensure this. Returns std::nullopt if we find something we can't split.
std::optional<size_t> ConstantAggregateBuilder::splitAt(CharUnits Pos) {
  if (Pos >= Size)
    return Offsets.size();

  while (true) {
    auto FirstAfterPos = llvm::upper_bound(Offsets, Pos);
    if (FirstAfterPos == Offsets.begin())
      return 0;

    // If we already have an element starting at Pos, we're done.
    size_t LastAtOrBeforePosIndex = FirstAfterPos - Offsets.begin() - 1;
    if (Offsets[LastAtOrBeforePosIndex] == Pos)
      return LastAtOrBeforePosIndex;

    // We found an element starting before Pos. Check for overlap.
    if (Offsets[LastAtOrBeforePosIndex] +
        getSize(Elems[LastAtOrBeforePosIndex]) <= Pos)
      return LastAtOrBeforePosIndex + 1;

    // Try to decompose it into smaller constants.
    if (!split(LastAtOrBeforePosIndex, Pos))
      return std::nullopt;
  }
}

/// Split the constant at index Index, if possible. Return true if we did.
/// Hint indicates the location at which we'd like to split, but may be
/// ignored.
bool ConstantAggregateBuilder::split(size_t Index, CharUnits Hint) {
  NaturalLayout = false;
  llvm::Constant *C = Elems[Index];
  CharUnits Offset = Offsets[Index];

  if (auto *CA = dyn_cast<llvm::ConstantAggregate>(C)) {
    // Expand the sequence into its contained elements.
    // FIXME: This assumes vector elements are byte-sized.
    replace(Elems, Index, Index + 1,
            llvm::map_range(llvm::seq(0u, CA->getNumOperands()),
                            [&](unsigned Op) { return CA->getOperand(Op); }));
    if (isa<llvm::ArrayType>(CA->getType()) ||
        isa<llvm::VectorType>(CA->getType())) {
      // Array or vector.
      llvm::Type *ElemTy =
          llvm::GetElementPtrInst::getTypeAtIndex(CA->getType(), (uint64_t)0);
      CharUnits ElemSize = getSize(ElemTy);
      replace(
          Offsets, Index, Index + 1,
          llvm::map_range(llvm::seq(0u, CA->getNumOperands()),
                          [&](unsigned Op) { return Offset + Op * ElemSize; }));
    } else {
      // Must be a struct.
      auto *ST = cast<llvm::StructType>(CA->getType());
      const llvm::StructLayout *Layout =
          CGM.getDataLayout().getStructLayout(ST);
      replace(Offsets, Index, Index + 1,
              llvm::map_range(
                  llvm::seq(0u, CA->getNumOperands()), [&](unsigned Op) {
                    return Offset + CharUnits::fromQuantity(
                                        Layout->getElementOffset(Op));
                  }));
    }
    return true;
  }

  if (auto *CDS = dyn_cast<llvm::ConstantDataSequential>(C)) {
    // Expand the sequence into its contained elements.
    // FIXME: This assumes vector elements are byte-sized.
    // FIXME: If possible, split into two ConstantDataSequentials at Hint.
    CharUnits ElemSize = getSize(CDS->getElementType());
    replace(Elems, Index, Index + 1,
            llvm::map_range(llvm::seq(uint64_t(0u), CDS->getNumElements()),
                            [&](uint64_t Elem) {
                              return CDS->getElementAsConstant(Elem);
                            }));
    replace(Offsets, Index, Index + 1,
            llvm::map_range(
                llvm::seq(uint64_t(0u), CDS->getNumElements()),
                [&](uint64_t Elem) { return Offset + Elem * ElemSize; }));
    return true;
  }

  if (isa<llvm::ConstantAggregateZero>(C)) {
    // Split into two zeros at the hinted offset.
    CharUnits ElemSize = getSize(C);
    assert(Hint > Offset && Hint < Offset + ElemSize && "nothing to split");
    replace(Elems, Index, Index + 1,
            {getZeroes(Hint - Offset), getZeroes(Offset + ElemSize - Hint)});
    replace(Offsets, Index, Index + 1, {Offset, Hint});
    return true;
  }

  if (isa<llvm::UndefValue>(C)) {
    // Drop undef; it doesn't contribute to the final layout.
    replace(Elems, Index, Index + 1, {});
    replace(Offsets, Index, Index + 1, {});
    return true;
  }

  // FIXME: We could split a ConstantInt if the need ever arose.
  // We don't need to do this to handle bit-fields because we always eagerly
  // split them into 1-byte chunks.

  return false;
}

static llvm::Constant *
EmitArrayConstant(CodeGenModule &CGM, llvm::ArrayType *DesiredType,
                  llvm::Type *CommonElementType, uint64_t ArrayBound,
                  SmallVectorImpl<llvm::Constant *> &Elements,
                  llvm::Constant *Filler);

llvm::Constant *ConstantAggregateBuilder::buildFrom(
    CodeGenModule &CGM, ArrayRef<llvm::Constant *> Elems,
    ArrayRef<CharUnits> Offsets, CharUnits StartOffset, CharUnits Size,
    bool NaturalLayout, llvm::Type *DesiredTy, bool AllowOversized) {
  ConstantAggregateBuilderUtils Utils(CGM);

  if (Elems.empty())
    return llvm::UndefValue::get(DesiredTy);

  auto Offset = [&](size_t I) { return Offsets[I] - StartOffset; };

  // If we want an array type, see if all the elements are the same type and
  // appropriately spaced.
  if (llvm::ArrayType *ATy = dyn_cast<llvm::ArrayType>(DesiredTy)) {
    assert(!AllowOversized && "oversized array emission not supported");

    bool CanEmitArray = true;
    llvm::Type *CommonType = Elems[0]->getType();
    llvm::Constant *Filler = llvm::Constant::getNullValue(CommonType);
    CharUnits ElemSize = Utils.getSize(ATy->getElementType());
    SmallVector<llvm::Constant*, 32> ArrayElements;
    for (size_t I = 0; I != Elems.size(); ++I) {
      // Skip zeroes; we'll use a zero value as our array filler.
      if (Elems[I]->isNullValue())
        continue;

      // All remaining elements must be the same type.
      if (Elems[I]->getType() != CommonType ||
          Offset(I) % ElemSize != 0) {
        CanEmitArray = false;
        break;
      }
      ArrayElements.resize(Offset(I) / ElemSize + 1, Filler);
      ArrayElements.back() = Elems[I];
    }

    if (CanEmitArray) {
      return EmitArrayConstant(CGM, ATy, CommonType, ATy->getNumElements(),
                               ArrayElements, Filler);
    }

    // Can't emit as an array, carry on to emit as a struct.
  }

  // The size of the constant we plan to generate.  This is usually just
  // the size of the initialized type, but in AllowOversized mode (i.e.
  // flexible array init), it can be larger.
  CharUnits DesiredSize = Utils.getSize(DesiredTy);
  if (Size > DesiredSize) {
    assert(AllowOversized && "Elems are oversized");
    DesiredSize = Size;
  }

  // The natural alignment of an unpacked LLVM struct with the given elements.
  CharUnits Align = CharUnits::One();
  for (llvm::Constant *C : Elems)
    Align = std::max(Align, Utils.getAlignment(C));

  // The natural size of an unpacked LLVM struct with the given elements.
  CharUnits AlignedSize = Size.alignTo(Align);

  bool Packed = false;
  ArrayRef<llvm::Constant*> UnpackedElems = Elems;
  llvm::SmallVector<llvm::Constant*, 32> UnpackedElemStorage;
  if (DesiredSize < AlignedSize || DesiredSize.alignTo(Align) != DesiredSize) {
    // The natural layout would be too big; force use of a packed layout.
    NaturalLayout = false;
    Packed = true;
  } else if (DesiredSize > AlignedSize) {
    // The natural layout would be too small. Add padding to fix it. (This
    // is ignored if we choose a packed layout.)
    UnpackedElemStorage.assign(Elems.begin(), Elems.end());
    UnpackedElemStorage.push_back(Utils.getPadding(DesiredSize - Size));
    UnpackedElems = UnpackedElemStorage;
  }

  // If we don't have a natural layout, insert padding as necessary.
  // As we go, double-check to see if we can actually just emit Elems
  // as a non-packed struct and do so opportunistically if possible.
  llvm::SmallVector<llvm::Constant*, 32> PackedElems;
  if (!NaturalLayout) {
    CharUnits SizeSoFar = CharUnits::Zero();
    for (size_t I = 0; I != Elems.size(); ++I) {
      CharUnits Align = Utils.getAlignment(Elems[I]);
      CharUnits NaturalOffset = SizeSoFar.alignTo(Align);
      CharUnits DesiredOffset = Offset(I);
      assert(DesiredOffset >= SizeSoFar && "elements out of order");

      if (DesiredOffset != NaturalOffset)
        Packed = true;
      if (DesiredOffset != SizeSoFar)
        PackedElems.push_back(Utils.getPadding(DesiredOffset - SizeSoFar));
      PackedElems.push_back(Elems[I]);
      SizeSoFar = DesiredOffset + Utils.getSize(Elems[I]);
    }
    // If we're using the packed layout, pad it out to the desired size if
    // necessary.
    if (Packed) {
      assert(SizeSoFar <= DesiredSize &&
             "requested size is too small for contents");
      if (SizeSoFar < DesiredSize)
        PackedElems.push_back(Utils.getPadding(DesiredSize - SizeSoFar));
    }
  }

  llvm::StructType *STy = llvm::ConstantStruct::getTypeForElements(
      CGM.getLLVMContext(), Packed ? PackedElems : UnpackedElems, Packed);

  // Pick the type to use.  If the type is layout identical to the desired
  // type then use it, otherwise use whatever the builder produced for us.
  if (llvm::StructType *DesiredSTy = dyn_cast<llvm::StructType>(DesiredTy)) {
    if (DesiredSTy->isLayoutIdentical(STy))
      STy = DesiredSTy;
  }

  return llvm::ConstantStruct::get(STy, Packed ? PackedElems : UnpackedElems);
}

void ConstantAggregateBuilder::condense(CharUnits Offset,
                                        llvm::Type *DesiredTy) {
  CharUnits Size = getSize(DesiredTy);

  std::optional<size_t> FirstElemToReplace = splitAt(Offset);
  if (!FirstElemToReplace)
    return;
  size_t First = *FirstElemToReplace;

  std::optional<size_t> LastElemToReplace = splitAt(Offset + Size);
  if (!LastElemToReplace)
    return;
  size_t Last = *LastElemToReplace;

  size_t Length = Last - First;
  if (Length == 0)
    return;

  if (Length == 1 && Offsets[First] == Offset &&
      getSize(Elems[First]) == Size) {
    // Re-wrap single element structs if necessary. Otherwise, leave any single
    // element constant of the right size alone even if it has the wrong type.
    auto *STy = dyn_cast<llvm::StructType>(DesiredTy);
    if (STy && STy->getNumElements() == 1 &&
        STy->getElementType(0) == Elems[First]->getType())
      Elems[First] = llvm::ConstantStruct::get(STy, Elems[First]);
    return;
  }

  llvm::Constant *Replacement = buildFrom(
      CGM, ArrayRef(Elems).slice(First, Length),
      ArrayRef(Offsets).slice(First, Length), Offset, getSize(DesiredTy),
      /*known to have natural layout=*/false, DesiredTy, false);
  replace(Elems, First, Last, {Replacement});
  replace(Offsets, First, Last, {Offset});
}

//===----------------------------------------------------------------------===//
//                            ConstStructBuilder
//===----------------------------------------------------------------------===//

class ConstStructBuilder {
  CodeGenModule &CGM;
  ConstantEmitter &Emitter;
  ConstantAggregateBuilder &Builder;
  CharUnits StartOffset;

public:
  static llvm::Constant *BuildStruct(ConstantEmitter &Emitter,
                                     const InitListExpr *ILE,
                                     QualType StructTy);
  static llvm::Constant *BuildStruct(ConstantEmitter &Emitter,
                                     const APValue &Value, QualType ValTy);
  static bool UpdateStruct(ConstantEmitter &Emitter,
                           ConstantAggregateBuilder &Const, CharUnits Offset,
                           const InitListExpr *Updater);

private:
  ConstStructBuilder(ConstantEmitter &Emitter,
                     ConstantAggregateBuilder &Builder, CharUnits StartOffset)
      : CGM(Emitter.CGM), Emitter(Emitter), Builder(Builder),
        StartOffset(StartOffset) {}

  bool AppendField(const FieldDecl *Field, uint64_t FieldOffset,
                   llvm::Constant *InitExpr, bool AllowOverwrite = false);

  bool AppendBytes(CharUnits FieldOffsetInChars, llvm::Constant *InitCst,
                   bool AllowOverwrite = false);

  bool AppendBitField(const FieldDecl *Field, uint64_t FieldOffset,
                      llvm::Constant *InitExpr, bool AllowOverwrite = false);

  bool Build(const InitListExpr *ILE, bool AllowOverwrite);
  bool Build(const APValue &Val, const RecordDecl *RD, bool IsPrimaryBase,
             const CXXRecordDecl *VTableClass, CharUnits BaseOffset);
  bool DoZeroInitPadding(const ASTRecordLayout &Layout, unsigned FieldNo,
                         const FieldDecl &Field, bool AllowOverwrite,
                         CharUnits &SizeSoFar, bool &ZeroFieldSize);
  bool DoZeroInitPadding(const ASTRecordLayout &Layout, bool AllowOverwrite,
                         CharUnits SizeSoFar);
  llvm::Constant *Finalize(QualType Ty);
};

bool ConstStructBuilder::AppendField(
    const FieldDecl *Field, uint64_t FieldOffset, llvm::Constant *InitCst,
    bool AllowOverwrite) {
  const ASTContext &Context = CGM.getContext();

  CharUnits FieldOffsetInChars = Context.toCharUnitsFromBits(FieldOffset);

  return AppendBytes(FieldOffsetInChars, InitCst, AllowOverwrite);
}

bool ConstStructBuilder::AppendBytes(CharUnits FieldOffsetInChars,
                                     llvm::Constant *InitCst,
                                     bool AllowOverwrite) {
  return Builder.add(InitCst, StartOffset + FieldOffsetInChars, AllowOverwrite);
}

bool ConstStructBuilder::AppendBitField(const FieldDecl *Field,
                                        uint64_t FieldOffset, llvm::Constant *C,
                                        bool AllowOverwrite) {

  llvm::ConstantInt *CI = dyn_cast<llvm::ConstantInt>(C);
  if (!CI) {
    // Constants for long _BitInt types are sometimes split into individual
    // bytes. Try to fold these back into an integer constant. If that doesn't
    // work out, then we are trying to initialize a bitfield with a non-trivial
    // constant, this must require run-time code.
    llvm::Type *LoadType =
        CGM.getTypes().convertTypeForLoadStore(Field->getType(), C->getType());
    llvm::Constant *FoldedConstant = llvm::ConstantFoldLoadFromConst(
        C, LoadType, llvm::APInt::getZero(32), CGM.getDataLayout());
    CI = dyn_cast_if_present<llvm::ConstantInt>(FoldedConstant);
    if (!CI)
      return false;
  }

  const CGRecordLayout &RL =
      CGM.getTypes().getCGRecordLayout(Field->getParent());
  const CGBitFieldInfo &Info = RL.getBitFieldInfo(Field);
  llvm::APInt FieldValue = CI->getValue();

  // Promote the size of FieldValue if necessary
  // FIXME: This should never occur, but currently it can because initializer
  // constants are cast to bool, and because clang is not enforcing bitfield
  // width limits.
  if (Info.Size > FieldValue.getBitWidth())
    FieldValue = FieldValue.zext(Info.Size);

  // Truncate the size of FieldValue to the bit field size.
  if (Info.Size < FieldValue.getBitWidth())
    FieldValue = FieldValue.trunc(Info.Size);

  return Builder.addBits(FieldValue,
                         CGM.getContext().toBits(StartOffset) + FieldOffset,
                         AllowOverwrite);
}

static bool EmitDesignatedInitUpdater(ConstantEmitter &Emitter,
                                      ConstantAggregateBuilder &Const,
                                      CharUnits Offset, QualType Type,
                                      const InitListExpr *Updater) {
  if (Type->isRecordType())
    return ConstStructBuilder::UpdateStruct(Emitter, Const, Offset, Updater);

  auto CAT = Emitter.CGM.getContext().getAsConstantArrayType(Type);
  if (!CAT)
    return false;
  QualType ElemType = CAT->getElementType();
  CharUnits ElemSize = Emitter.CGM.getContext().getTypeSizeInChars(ElemType);
  llvm::Type *ElemTy = Emitter.CGM.getTypes().ConvertTypeForMem(ElemType);

  llvm::Constant *FillC = nullptr;
  if (const Expr *Filler = Updater->getArrayFiller()) {
    if (!isa<NoInitExpr>(Filler)) {
      FillC = Emitter.tryEmitAbstractForMemory(Filler, ElemType);
      if (!FillC)
        return false;
    }
  }

  unsigned NumElementsToUpdate =
      FillC ? CAT->getZExtSize() : Updater->getNumInits();
  for (unsigned I = 0; I != NumElementsToUpdate; ++I, Offset += ElemSize) {
    const Expr *Init = nullptr;
    if (I < Updater->getNumInits())
      Init = Updater->getInit(I);

    if (!Init && FillC) {
      if (!Const.add(FillC, Offset, true))
        return false;
    } else if (!Init || isa<NoInitExpr>(Init)) {
      continue;
    } else if (const auto *ChildILE = dyn_cast<InitListExpr>(Init)) {
      if (!EmitDesignatedInitUpdater(Emitter, Const, Offset, ElemType,
                                     ChildILE))
        return false;
      // Attempt to reduce the array element to a single constant if necessary.
      Const.condense(Offset, ElemTy);
    } else {
      llvm::Constant *Val = Emitter.tryEmitPrivateForMemory(Init, ElemType);
      if (!Const.add(Val, Offset, true))
        return false;
    }
  }

  return true;
}

bool ConstStructBuilder::Build(const InitListExpr *ILE, bool AllowOverwrite) {
<<<<<<< HEAD
  RecordDecl *RD = ILE->getType()
                       ->castAs<RecordType>()
                       ->getOriginalDecl()
                       ->getDefinitionOrSelf();
=======
  auto *RD = ILE->getType()->castAsRecordDecl();
>>>>>>> 35227056
  const ASTRecordLayout &Layout = CGM.getContext().getASTRecordLayout(RD);

  unsigned FieldNo = -1;
  unsigned ElementNo = 0;

  // Bail out if we have base classes. We could support these, but they only
  // arise in C++1z where we will have already constant folded most interesting
  // cases. FIXME: There are still a few more cases we can handle this way.
  if (auto *CXXRD = dyn_cast<CXXRecordDecl>(RD))
    if (CXXRD->getNumBases())
      return false;

  const bool ZeroInitPadding = CGM.shouldZeroInitPadding();
  bool ZeroFieldSize = false;
  CharUnits SizeSoFar = CharUnits::Zero();

  for (FieldDecl *Field : RD->fields()) {
    ++FieldNo;

    // If this is a union, skip all the fields that aren't being initialized.
    if (RD->isUnion() &&
        !declaresSameEntity(ILE->getInitializedFieldInUnion(), Field))
      continue;

    // Don't emit anonymous bitfields.
    if (Field->isUnnamedBitField())
      continue;

    // Get the initializer.  A struct can include fields without initializers,
    // we just use explicit null values for them.
    const Expr *Init = nullptr;
    if (ElementNo < ILE->getNumInits())
      Init = ILE->getInit(ElementNo++);
    if (isa_and_nonnull<NoInitExpr>(Init)) {
      if (ZeroInitPadding &&
          !DoZeroInitPadding(Layout, FieldNo, *Field, AllowOverwrite, SizeSoFar,
                             ZeroFieldSize))
        return false;
      continue;
    }

    // Zero-sized fields are not emitted, but their initializers may still
    // prevent emission of this struct as a constant.
    if (isEmptyFieldForLayout(CGM.getContext(), Field)) {
      if (Init && Init->HasSideEffects(CGM.getContext()))
        return false;
      continue;
    }

    if (ZeroInitPadding &&
        !DoZeroInitPadding(Layout, FieldNo, *Field, AllowOverwrite, SizeSoFar,
                           ZeroFieldSize))
      return false;

    // When emitting a DesignatedInitUpdateExpr, a nested InitListExpr
    // represents additional overwriting of our current constant value, and not
    // a new constant to emit independently.
    if (AllowOverwrite &&
        (Field->getType()->isArrayType() || Field->getType()->isRecordType())) {
      if (auto *SubILE = dyn_cast<InitListExpr>(Init)) {
        CharUnits Offset = CGM.getContext().toCharUnitsFromBits(
            Layout.getFieldOffset(FieldNo));
        if (!EmitDesignatedInitUpdater(Emitter, Builder, StartOffset + Offset,
                                       Field->getType(), SubILE))
          return false;
        // If we split apart the field's value, try to collapse it down to a
        // single value now.
        Builder.condense(StartOffset + Offset,
                         CGM.getTypes().ConvertTypeForMem(Field->getType()));
        continue;
      }
    }

    llvm::Constant *EltInit =
        Init ? Emitter.tryEmitPrivateForMemory(Init, Field->getType())
             : Emitter.emitNullForMemory(Field->getType());
    if (!EltInit)
      return false;

    if (ZeroInitPadding && ZeroFieldSize)
      SizeSoFar += CharUnits::fromQuantity(
          CGM.getDataLayout().getTypeAllocSize(EltInit->getType()));

    if (!Field->isBitField()) {
      // Handle non-bitfield members.
      if (!AppendField(Field, Layout.getFieldOffset(FieldNo), EltInit,
                       AllowOverwrite))
        return false;
      // After emitting a non-empty field with [[no_unique_address]], we may
      // need to overwrite its tail padding.
      if (Field->hasAttr<NoUniqueAddressAttr>())
        AllowOverwrite = true;
    } else {
      // Otherwise we have a bitfield.
      if (!AppendBitField(Field, Layout.getFieldOffset(FieldNo), EltInit,
                          AllowOverwrite))
        return false;
    }
  }

  if (ZeroInitPadding && !DoZeroInitPadding(Layout, AllowOverwrite, SizeSoFar))
    return false;

  return true;
}

namespace {
struct BaseInfo {
  BaseInfo(const CXXRecordDecl *Decl, CharUnits Offset, unsigned Index)
    : Decl(Decl), Offset(Offset), Index(Index) {
  }

  const CXXRecordDecl *Decl;
  CharUnits Offset;
  unsigned Index;

  bool operator<(const BaseInfo &O) const { return Offset < O.Offset; }
};
}

bool ConstStructBuilder::Build(const APValue &Val, const RecordDecl *RD,
                               bool IsPrimaryBase,
                               const CXXRecordDecl *VTableClass,
                               CharUnits Offset) {
  const ASTRecordLayout &Layout = CGM.getContext().getASTRecordLayout(RD);

  if (const CXXRecordDecl *CD = dyn_cast<CXXRecordDecl>(RD)) {
    // Add a vtable pointer, if we need one and it hasn't already been added.
    if (Layout.hasOwnVFPtr()) {
      llvm::Constant *VTableAddressPoint =
          CGM.getCXXABI().getVTableAddressPoint(BaseSubobject(CD, Offset),
                                                VTableClass);
      if (auto Authentication = CGM.getVTablePointerAuthentication(CD)) {
        VTableAddressPoint = Emitter.tryEmitConstantSignedPointer(
            VTableAddressPoint, *Authentication);
        if (!VTableAddressPoint)
          return false;
      }
      if (!AppendBytes(Offset, VTableAddressPoint))
        return false;
    }

    // Accumulate and sort bases, in order to visit them in address order, which
    // may not be the same as declaration order.
    SmallVector<BaseInfo, 8> Bases;
    Bases.reserve(CD->getNumBases());
    unsigned BaseNo = 0;
    for (CXXRecordDecl::base_class_const_iterator Base = CD->bases_begin(),
         BaseEnd = CD->bases_end(); Base != BaseEnd; ++Base, ++BaseNo) {
      assert(!Base->isVirtual() && "should not have virtual bases here");
      const CXXRecordDecl *BD = Base->getType()->getAsCXXRecordDecl();
      CharUnits BaseOffset = Layout.getBaseClassOffset(BD);
      Bases.push_back(BaseInfo(BD, BaseOffset, BaseNo));
    }
    llvm::stable_sort(Bases);

    for (const BaseInfo &Base : Bases) {
      bool IsPrimaryBase = Layout.getPrimaryBase() == Base.Decl;
      if (!Build(Val.getStructBase(Base.Index), Base.Decl, IsPrimaryBase,
                 VTableClass, Offset + Base.Offset))
        return false;
    }
  }

  unsigned FieldNo = 0;
  uint64_t OffsetBits = CGM.getContext().toBits(Offset);
  const bool ZeroInitPadding = CGM.shouldZeroInitPadding();
  bool ZeroFieldSize = false;
  CharUnits SizeSoFar = CharUnits::Zero();

  bool AllowOverwrite = false;
  for (RecordDecl::field_iterator Field = RD->field_begin(),
       FieldEnd = RD->field_end(); Field != FieldEnd; ++Field, ++FieldNo) {
    // If this is a union, skip all the fields that aren't being initialized.
    if (RD->isUnion() && !declaresSameEntity(Val.getUnionField(), *Field))
      continue;

    // Don't emit anonymous bitfields or zero-sized fields.
    if (Field->isUnnamedBitField() ||
        isEmptyFieldForLayout(CGM.getContext(), *Field))
      continue;

    // Emit the value of the initializer.
    const APValue &FieldValue =
      RD->isUnion() ? Val.getUnionValue() : Val.getStructField(FieldNo);
    llvm::Constant *EltInit =
      Emitter.tryEmitPrivateForMemory(FieldValue, Field->getType());
    if (!EltInit)
      return false;

    if (ZeroInitPadding) {
      if (!DoZeroInitPadding(Layout, FieldNo, **Field, AllowOverwrite,
                             SizeSoFar, ZeroFieldSize))
        return false;
      if (ZeroFieldSize)
        SizeSoFar += CharUnits::fromQuantity(
            CGM.getDataLayout().getTypeAllocSize(EltInit->getType()));
    }

    if (!Field->isBitField()) {
      // Handle non-bitfield members.
      if (!AppendField(*Field, Layout.getFieldOffset(FieldNo) + OffsetBits,
                       EltInit, AllowOverwrite))
        return false;
      // After emitting a non-empty field with [[no_unique_address]], we may
      // need to overwrite its tail padding.
      if (Field->hasAttr<NoUniqueAddressAttr>())
        AllowOverwrite = true;
    } else {
      // Otherwise we have a bitfield.
      if (!AppendBitField(*Field, Layout.getFieldOffset(FieldNo) + OffsetBits,
                          EltInit, AllowOverwrite))
        return false;
    }
  }
  if (ZeroInitPadding && !DoZeroInitPadding(Layout, AllowOverwrite, SizeSoFar))
    return false;

  return true;
}

bool ConstStructBuilder::DoZeroInitPadding(
    const ASTRecordLayout &Layout, unsigned FieldNo, const FieldDecl &Field,
    bool AllowOverwrite, CharUnits &SizeSoFar, bool &ZeroFieldSize) {
  uint64_t StartBitOffset = Layout.getFieldOffset(FieldNo);
  CharUnits StartOffset = CGM.getContext().toCharUnitsFromBits(StartBitOffset);
  if (SizeSoFar < StartOffset)
    if (!AppendBytes(SizeSoFar, getPadding(CGM, StartOffset - SizeSoFar),
                     AllowOverwrite))
      return false;

  if (!Field.isBitField()) {
    CharUnits FieldSize = CGM.getContext().getTypeSizeInChars(Field.getType());
    SizeSoFar = StartOffset + FieldSize;
    ZeroFieldSize = FieldSize.isZero();
  } else {
    const CGRecordLayout &RL =
        CGM.getTypes().getCGRecordLayout(Field.getParent());
    const CGBitFieldInfo &Info = RL.getBitFieldInfo(&Field);
    uint64_t EndBitOffset = StartBitOffset + Info.Size;
    SizeSoFar = CGM.getContext().toCharUnitsFromBits(EndBitOffset);
    if (EndBitOffset % CGM.getContext().getCharWidth() != 0) {
      SizeSoFar++;
    }
    ZeroFieldSize = Info.Size == 0;
  }
  return true;
}

bool ConstStructBuilder::DoZeroInitPadding(const ASTRecordLayout &Layout,
                                           bool AllowOverwrite,
                                           CharUnits SizeSoFar) {
  CharUnits TotalSize = Layout.getSize();
  if (SizeSoFar < TotalSize)
    if (!AppendBytes(SizeSoFar, getPadding(CGM, TotalSize - SizeSoFar),
                     AllowOverwrite))
      return false;
  SizeSoFar = TotalSize;
  return true;
}

llvm::Constant *ConstStructBuilder::Finalize(QualType Type) {
  Type = Type.getNonReferenceType();
<<<<<<< HEAD
  RecordDecl *RD =
      Type->castAs<RecordType>()->getOriginalDecl()->getDefinitionOrSelf();
=======
  auto *RD = Type->castAsRecordDecl();
>>>>>>> 35227056
  llvm::Type *ValTy = CGM.getTypes().ConvertType(Type);
  return Builder.build(ValTy, RD->hasFlexibleArrayMember());
}

llvm::Constant *ConstStructBuilder::BuildStruct(ConstantEmitter &Emitter,
                                                const InitListExpr *ILE,
                                                QualType ValTy) {
  ConstantAggregateBuilder Const(Emitter.CGM);
  ConstStructBuilder Builder(Emitter, Const, CharUnits::Zero());

  if (!Builder.Build(ILE, /*AllowOverwrite*/false))
    return nullptr;

  return Builder.Finalize(ValTy);
}

llvm::Constant *ConstStructBuilder::BuildStruct(ConstantEmitter &Emitter,
                                                const APValue &Val,
                                                QualType ValTy) {
  ConstantAggregateBuilder Const(Emitter.CGM);
  ConstStructBuilder Builder(Emitter, Const, CharUnits::Zero());

<<<<<<< HEAD
  const RecordDecl *RD =
      ValTy->castAs<RecordType>()->getOriginalDecl()->getDefinitionOrSelf();
=======
  const auto *RD = ValTy->castAsRecordDecl();
>>>>>>> 35227056
  const CXXRecordDecl *CD = dyn_cast<CXXRecordDecl>(RD);
  if (!Builder.Build(Val, RD, false, CD, CharUnits::Zero()))
    return nullptr;

  return Builder.Finalize(ValTy);
}

bool ConstStructBuilder::UpdateStruct(ConstantEmitter &Emitter,
                                      ConstantAggregateBuilder &Const,
                                      CharUnits Offset,
                                      const InitListExpr *Updater) {
  return ConstStructBuilder(Emitter, Const, Offset)
      .Build(Updater, /*AllowOverwrite*/ true);
}

//===----------------------------------------------------------------------===//
//                             ConstExprEmitter
//===----------------------------------------------------------------------===//

static ConstantAddress
tryEmitGlobalCompoundLiteral(ConstantEmitter &emitter,
                             const CompoundLiteralExpr *E) {
  CodeGenModule &CGM = emitter.CGM;
  CharUnits Align = CGM.getContext().getTypeAlignInChars(E->getType());
  if (llvm::GlobalVariable *Addr =
          CGM.getAddrOfConstantCompoundLiteralIfEmitted(E))
    return ConstantAddress(Addr, Addr->getValueType(), Align);

  LangAS addressSpace = E->getType().getAddressSpace();
  llvm::Constant *C = emitter.tryEmitForInitializer(E->getInitializer(),
                                                    addressSpace, E->getType());
  if (!C) {
    assert(!E->isFileScope() &&
           "file-scope compound literal did not have constant initializer!");
    return ConstantAddress::invalid();
  }

  auto GV = new llvm::GlobalVariable(
      CGM.getModule(), C->getType(),
      E->getType().isConstantStorage(CGM.getContext(), true, false),
      llvm::GlobalValue::InternalLinkage, C, ".compoundliteral", nullptr,
      llvm::GlobalVariable::NotThreadLocal,
      CGM.getContext().getTargetAddressSpace(addressSpace));
  emitter.finalize(GV);
  GV->setAlignment(Align.getAsAlign());
  CGM.setAddrOfConstantCompoundLiteral(E, GV);
  return ConstantAddress(GV, GV->getValueType(), Align);
}

static llvm::Constant *
EmitArrayConstant(CodeGenModule &CGM, llvm::ArrayType *DesiredType,
                  llvm::Type *CommonElementType, uint64_t ArrayBound,
                  SmallVectorImpl<llvm::Constant *> &Elements,
                  llvm::Constant *Filler) {
  // Figure out how long the initial prefix of non-zero elements is.
  uint64_t NonzeroLength = ArrayBound;
  if (Elements.size() < NonzeroLength && Filler->isNullValue())
    NonzeroLength = Elements.size();
  if (NonzeroLength == Elements.size()) {
    while (NonzeroLength > 0 && Elements[NonzeroLength - 1]->isNullValue())
      --NonzeroLength;
  }

  if (NonzeroLength == 0)
    return llvm::ConstantAggregateZero::get(DesiredType);

  // Add a zeroinitializer array filler if we have lots of trailing zeroes.
  uint64_t TrailingZeroes = ArrayBound - NonzeroLength;
  if (TrailingZeroes >= 8) {
    assert(Elements.size() >= NonzeroLength &&
           "missing initializer for non-zero element");

    // If all the elements had the same type up to the trailing zeroes, emit a
    // struct of two arrays (the nonzero data and the zeroinitializer).
    if (CommonElementType && NonzeroLength >= 8) {
      llvm::Constant *Initial = llvm::ConstantArray::get(
          llvm::ArrayType::get(CommonElementType, NonzeroLength),
          ArrayRef(Elements).take_front(NonzeroLength));
      Elements.resize(2);
      Elements[0] = Initial;
    } else {
      Elements.resize(NonzeroLength + 1);
    }

    auto *FillerType =
        CommonElementType ? CommonElementType : DesiredType->getElementType();
    FillerType = llvm::ArrayType::get(FillerType, TrailingZeroes);
    Elements.back() = llvm::ConstantAggregateZero::get(FillerType);
    CommonElementType = nullptr;
  } else if (Elements.size() != ArrayBound) {
    // Otherwise pad to the right size with the filler if necessary.
    Elements.resize(ArrayBound, Filler);
    if (Filler->getType() != CommonElementType)
      CommonElementType = nullptr;
  }

  // If all elements have the same type, just emit an array constant.
  if (CommonElementType)
    return llvm::ConstantArray::get(
        llvm::ArrayType::get(CommonElementType, ArrayBound), Elements);

  // We have mixed types. Use a packed struct.
  llvm::SmallVector<llvm::Type *, 16> Types;
  Types.reserve(Elements.size());
  for (llvm::Constant *Elt : Elements)
    Types.push_back(Elt->getType());
  llvm::StructType *SType =
      llvm::StructType::get(CGM.getLLVMContext(), Types, true);
  return llvm::ConstantStruct::get(SType, Elements);
}

// This class only needs to handle arrays, structs and unions. Outside C++11
// mode, we don't currently constant fold those types.  All other types are
// handled by constant folding.
//
// Constant folding is currently missing support for a few features supported
// here: CK_ToUnion, CK_ReinterpretMemberPointer, and DesignatedInitUpdateExpr.
class ConstExprEmitter
    : public ConstStmtVisitor<ConstExprEmitter, llvm::Constant *, QualType> {
  CodeGenModule &CGM;
  ConstantEmitter &Emitter;
  llvm::LLVMContext &VMContext;
public:
  ConstExprEmitter(ConstantEmitter &emitter)
    : CGM(emitter.CGM), Emitter(emitter), VMContext(CGM.getLLVMContext()) {
  }

  //===--------------------------------------------------------------------===//
  //                            Visitor Methods
  //===--------------------------------------------------------------------===//

  llvm::Constant *VisitStmt(const Stmt *S, QualType T) { return nullptr; }

  llvm::Constant *VisitConstantExpr(const ConstantExpr *CE, QualType T) {
    if (llvm::Constant *Result = Emitter.tryEmitConstantExpr(CE))
      return Result;
    return Visit(CE->getSubExpr(), T);
  }

  llvm::Constant *VisitParenExpr(const ParenExpr *PE, QualType T) {
    return Visit(PE->getSubExpr(), T);
  }

  llvm::Constant *
  VisitSubstNonTypeTemplateParmExpr(const SubstNonTypeTemplateParmExpr *PE,
                                    QualType T) {
    return Visit(PE->getReplacement(), T);
  }

  llvm::Constant *VisitGenericSelectionExpr(const GenericSelectionExpr *GE,
                                            QualType T) {
    return Visit(GE->getResultExpr(), T);
  }

  llvm::Constant *VisitChooseExpr(const ChooseExpr *CE, QualType T) {
    return Visit(CE->getChosenSubExpr(), T);
  }

  llvm::Constant *VisitCompoundLiteralExpr(const CompoundLiteralExpr *E,
                                           QualType T) {
    return Visit(E->getInitializer(), T);
  }

  llvm::Constant *ProduceIntToIntCast(const Expr *E, QualType DestType) {
    QualType FromType = E->getType();
    // See also HandleIntToIntCast in ExprConstant.cpp
    if (FromType->isIntegerType())
      if (llvm::Constant *C = Visit(E, FromType))
        if (auto *CI = dyn_cast<llvm::ConstantInt>(C)) {
          unsigned SrcWidth = CGM.getContext().getIntWidth(FromType);
          unsigned DstWidth = CGM.getContext().getIntWidth(DestType);
          if (DstWidth == SrcWidth)
            return CI;
          llvm::APInt A = FromType->isSignedIntegerType()
                              ? CI->getValue().sextOrTrunc(DstWidth)
                              : CI->getValue().zextOrTrunc(DstWidth);
          return llvm::ConstantInt::get(CGM.getLLVMContext(), A);
        }
    return nullptr;
  }

  llvm::Constant *VisitCastExpr(const CastExpr *E, QualType destType) {
    if (const auto *ECE = dyn_cast<ExplicitCastExpr>(E))
      CGM.EmitExplicitCastExprType(ECE, Emitter.CGF);
    const Expr *subExpr = E->getSubExpr();

    switch (E->getCastKind()) {
    case CK_ToUnion: {
      // GCC cast to union extension
      assert(E->getType()->isUnionType() &&
             "Destination type is not union type!");

      auto field = E->getTargetUnionField();

      auto C = Emitter.tryEmitPrivateForMemory(subExpr, field->getType());
      if (!C) return nullptr;

      auto destTy = ConvertType(destType);
      if (C->getType() == destTy) return C;

      // Build a struct with the union sub-element as the first member,
      // and padded to the appropriate size.
      SmallVector<llvm::Constant*, 2> Elts;
      SmallVector<llvm::Type*, 2> Types;
      Elts.push_back(C);
      Types.push_back(C->getType());
      unsigned CurSize = CGM.getDataLayout().getTypeAllocSize(C->getType());
      unsigned TotalSize = CGM.getDataLayout().getTypeAllocSize(destTy);

      assert(CurSize <= TotalSize && "Union size mismatch!");
      if (unsigned NumPadBytes = TotalSize - CurSize) {
        llvm::Constant *Padding =
            getPadding(CGM, CharUnits::fromQuantity(NumPadBytes));
        Elts.push_back(Padding);
        Types.push_back(Padding->getType());
      }

      llvm::StructType *STy = llvm::StructType::get(VMContext, Types, false);
      return llvm::ConstantStruct::get(STy, Elts);
    }

    case CK_AddressSpaceConversion: {
      auto C = Emitter.tryEmitPrivate(subExpr, subExpr->getType());
      if (!C)
        return nullptr;
      LangAS srcAS = subExpr->getType()->getPointeeType().getAddressSpace();
      llvm::Type *destTy = ConvertType(E->getType());
      return CGM.getTargetCodeGenInfo().performAddrSpaceCast(CGM, C, srcAS,
                                                             destTy);
    }

    case CK_LValueToRValue: {
      // We don't really support doing lvalue-to-rvalue conversions here; any
      // interesting conversions should be done in Evaluate().  But as a
      // special case, allow compound literals to support the gcc extension
      // allowing "struct x {int x;} x = (struct x) {};".
      if (const auto *E =
              dyn_cast<CompoundLiteralExpr>(subExpr->IgnoreParens()))
        return Visit(E->getInitializer(), destType);
      return nullptr;
    }

    case CK_AtomicToNonAtomic:
    case CK_NonAtomicToAtomic:
    case CK_NoOp:
    case CK_ConstructorConversion:
      return Visit(subExpr, destType);

    case CK_ArrayToPointerDecay:
      if (const auto *S = dyn_cast<StringLiteral>(subExpr))
        return CGM.GetAddrOfConstantStringFromLiteral(S).getPointer();
      return nullptr;
    case CK_NullToPointer:
      if (Visit(subExpr, destType))
        return CGM.EmitNullConstant(destType);
      return nullptr;

    case CK_IntToOCLSampler:
      llvm_unreachable("global sampler variables are not generated");

    case CK_IntegralCast:
      return ProduceIntToIntCast(subExpr, destType);

    case CK_Dependent: llvm_unreachable("saw dependent cast!");

    case CK_BuiltinFnToFnPtr:
      llvm_unreachable("builtin functions are handled elsewhere");

    case CK_ReinterpretMemberPointer:
    case CK_DerivedToBaseMemberPointer:
    case CK_BaseToDerivedMemberPointer: {
      auto C = Emitter.tryEmitPrivate(subExpr, subExpr->getType());
      if (!C) return nullptr;
      return CGM.getCXXABI().EmitMemberPointerConversion(E, C);
    }

    // These will never be supported.
    case CK_ObjCObjectLValueCast:
    case CK_ARCProduceObject:
    case CK_ARCConsumeObject:
    case CK_ARCReclaimReturnedObject:
    case CK_ARCExtendBlockObject:
    case CK_CopyAndAutoreleaseBlockObject:
      return nullptr;

    // These don't need to be handled here because Evaluate knows how to
    // evaluate them in the cases where they can be folded.
    case CK_BitCast:
    case CK_ToVoid:
    case CK_Dynamic:
    case CK_LValueBitCast:
    case CK_LValueToRValueBitCast:
    case CK_NullToMemberPointer:
    case CK_UserDefinedConversion:
    case CK_CPointerToObjCPointerCast:
    case CK_BlockPointerToObjCPointerCast:
    case CK_AnyPointerToBlockPointerCast:
    case CK_FunctionToPointerDecay:
    case CK_BaseToDerived:
    case CK_DerivedToBase:
    case CK_UncheckedDerivedToBase:
    case CK_MemberPointerToBoolean:
    case CK_VectorSplat:
    case CK_FloatingRealToComplex:
    case CK_FloatingComplexToReal:
    case CK_FloatingComplexToBoolean:
    case CK_FloatingComplexCast:
    case CK_FloatingComplexToIntegralComplex:
    case CK_IntegralRealToComplex:
    case CK_IntegralComplexToReal:
    case CK_IntegralComplexToBoolean:
    case CK_IntegralComplexCast:
    case CK_IntegralComplexToFloatingComplex:
    case CK_PointerToIntegral:
    case CK_PointerToBoolean:
    case CK_BooleanToSignedIntegral:
    case CK_IntegralToPointer:
    case CK_IntegralToBoolean:
    case CK_IntegralToFloating:
    case CK_FloatingToIntegral:
    case CK_FloatingToBoolean:
    case CK_FloatingCast:
    case CK_FloatingToFixedPoint:
    case CK_FixedPointToFloating:
    case CK_FixedPointCast:
    case CK_FixedPointToBoolean:
    case CK_FixedPointToIntegral:
    case CK_IntegralToFixedPoint:
    case CK_ZeroToOCLOpaqueType:
    case CK_MatrixCast:
    case CK_HLSLVectorTruncation:
    case CK_HLSLArrayRValue:
    case CK_HLSLElementwiseCast:
    case CK_HLSLAggregateSplatCast:
      return nullptr;
    }
    llvm_unreachable("Invalid CastKind");
  }

  llvm::Constant *VisitCXXDefaultInitExpr(const CXXDefaultInitExpr *DIE,
                                          QualType T) {
    // No need for a DefaultInitExprScope: we don't handle 'this' in a
    // constant expression.
    return Visit(DIE->getExpr(), T);
  }

  llvm::Constant *VisitExprWithCleanups(const ExprWithCleanups *E, QualType T) {
    return Visit(E->getSubExpr(), T);
  }

  llvm::Constant *VisitIntegerLiteral(const IntegerLiteral *I, QualType T) {
    return llvm::ConstantInt::get(CGM.getLLVMContext(), I->getValue());
  }

  static APValue withDestType(ASTContext &Ctx, const Expr *E, QualType SrcType,
                              QualType DestType, const llvm::APSInt &Value) {
    if (!Ctx.hasSameType(SrcType, DestType)) {
      if (DestType->isFloatingType()) {
        llvm::APFloat Result =
            llvm::APFloat(Ctx.getFloatTypeSemantics(DestType), 1);
        llvm::RoundingMode RM =
            E->getFPFeaturesInEffect(Ctx.getLangOpts()).getRoundingMode();
        if (RM == llvm::RoundingMode::Dynamic)
          RM = llvm::RoundingMode::NearestTiesToEven;
        Result.convertFromAPInt(Value, Value.isSigned(), RM);
        return APValue(Result);
      }
    }
    return APValue(Value);
  }

  llvm::Constant *EmitArrayInitialization(const InitListExpr *ILE, QualType T) {
    auto *CAT = CGM.getContext().getAsConstantArrayType(ILE->getType());
    assert(CAT && "can't emit array init for non-constant-bound array");
    uint64_t NumInitElements = ILE->getNumInits();
    const uint64_t NumElements = CAT->getZExtSize();
    for (const auto *Init : ILE->inits()) {
      if (const auto *Embed =
              dyn_cast<EmbedExpr>(Init->IgnoreParenImpCasts())) {
        NumInitElements += Embed->getDataElementCount() - 1;
        if (NumInitElements > NumElements) {
          NumInitElements = NumElements;
          break;
        }
      }
    }

    // Initialising an array requires us to automatically
    // initialise any elements that have not been initialised explicitly
    uint64_t NumInitableElts = std::min<uint64_t>(NumInitElements, NumElements);

    QualType EltType = CAT->getElementType();

    // Initialize remaining array elements.
    llvm::Constant *fillC = nullptr;
    if (const Expr *filler = ILE->getArrayFiller()) {
      fillC = Emitter.tryEmitAbstractForMemory(filler, EltType);
      if (!fillC)
        return nullptr;
    }

    // Copy initializer elements.
    SmallVector<llvm::Constant *, 16> Elts;
    if (fillC && fillC->isNullValue())
      Elts.reserve(NumInitableElts + 1);
    else
      Elts.reserve(NumElements);

    llvm::Type *CommonElementType = nullptr;
    auto Emit = [&](const Expr *Init, unsigned ArrayIndex) {
      llvm::Constant *C = nullptr;
      C = Emitter.tryEmitPrivateForMemory(Init, EltType);
      if (!C)
        return false;
      if (ArrayIndex == 0)
        CommonElementType = C->getType();
      else if (C->getType() != CommonElementType)
        CommonElementType = nullptr;
      Elts.push_back(C);
      return true;
    };

    unsigned ArrayIndex = 0;
    QualType DestTy = CAT->getElementType();
    for (unsigned i = 0; i < ILE->getNumInits(); ++i) {
      const Expr *Init = ILE->getInit(i);
      if (auto *EmbedS = dyn_cast<EmbedExpr>(Init->IgnoreParenImpCasts())) {
        StringLiteral *SL = EmbedS->getDataStringLiteral();
        llvm::APSInt Value(CGM.getContext().getTypeSize(DestTy),
                           DestTy->isUnsignedIntegerType());
        llvm::Constant *C;
        for (unsigned I = EmbedS->getStartingElementPos(),
                      N = EmbedS->getDataElementCount();
             I != EmbedS->getStartingElementPos() + N; ++I) {
          Value = SL->getCodeUnit(I);
          if (DestTy->isIntegerType()) {
            C = llvm::ConstantInt::get(CGM.getLLVMContext(), Value);
          } else {
            C = Emitter.tryEmitPrivateForMemory(
                withDestType(CGM.getContext(), Init, EmbedS->getType(), DestTy,
                             Value),
                EltType);
          }
          if (!C)
            return nullptr;
          Elts.push_back(C);
          ArrayIndex++;
        }
        if ((ArrayIndex - EmbedS->getDataElementCount()) == 0)
          CommonElementType = C->getType();
        else if (C->getType() != CommonElementType)
          CommonElementType = nullptr;
      } else {
        if (!Emit(Init, ArrayIndex))
          return nullptr;
        ArrayIndex++;
      }
    }

    llvm::ArrayType *Desired =
        cast<llvm::ArrayType>(CGM.getTypes().ConvertType(ILE->getType()));
    return EmitArrayConstant(CGM, Desired, CommonElementType, NumElements, Elts,
                             fillC);
  }

  llvm::Constant *EmitRecordInitialization(const InitListExpr *ILE,
                                           QualType T) {
    return ConstStructBuilder::BuildStruct(Emitter, ILE, T);
  }

  llvm::Constant *VisitImplicitValueInitExpr(const ImplicitValueInitExpr *E,
                                             QualType T) {
    return CGM.EmitNullConstant(T);
  }

  llvm::Constant *VisitInitListExpr(const InitListExpr *ILE, QualType T) {
    if (ILE->isTransparent())
      return Visit(ILE->getInit(0), T);

    if (ILE->getType()->isArrayType())
      return EmitArrayInitialization(ILE, T);

    if (ILE->getType()->isRecordType())
      return EmitRecordInitialization(ILE, T);

    return nullptr;
  }

  llvm::Constant *
  VisitDesignatedInitUpdateExpr(const DesignatedInitUpdateExpr *E,
                                QualType destType) {
    auto C = Visit(E->getBase(), destType);
    if (!C)
      return nullptr;

    ConstantAggregateBuilder Const(CGM);
    Const.add(C, CharUnits::Zero(), false);

    if (!EmitDesignatedInitUpdater(Emitter, Const, CharUnits::Zero(), destType,
                                   E->getUpdater()))
      return nullptr;

    llvm::Type *ValTy = CGM.getTypes().ConvertType(destType);
    bool HasFlexibleArray = false;
<<<<<<< HEAD
    if (const auto *RT = destType->getAs<RecordType>())
      HasFlexibleArray = RT->getOriginalDecl()
                             ->getDefinitionOrSelf()
                             ->hasFlexibleArrayMember();
=======
    if (const auto *RD = destType->getAsRecordDecl())
      HasFlexibleArray = RD->hasFlexibleArrayMember();
>>>>>>> 35227056
    return Const.build(ValTy, HasFlexibleArray);
  }

  llvm::Constant *VisitCXXConstructExpr(const CXXConstructExpr *E,
                                        QualType Ty) {
    if (!E->getConstructor()->isTrivial())
      return nullptr;

    // Only default and copy/move constructors can be trivial.
    if (E->getNumArgs()) {
      assert(E->getNumArgs() == 1 && "trivial ctor with > 1 argument");
      assert(E->getConstructor()->isCopyOrMoveConstructor() &&
             "trivial ctor has argument but isn't a copy/move ctor");

      const Expr *Arg = E->getArg(0);
      assert(CGM.getContext().hasSameUnqualifiedType(Ty, Arg->getType()) &&
             "argument to copy ctor is of wrong type");

      // Look through the temporary; it's just converting the value to an
      // lvalue to pass it to the constructor.
      if (const auto *MTE = dyn_cast<MaterializeTemporaryExpr>(Arg))
        return Visit(MTE->getSubExpr(), Ty);
      // Don't try to support arbitrary lvalue-to-rvalue conversions for now.
      return nullptr;
    }

    return CGM.EmitNullConstant(Ty);
  }

  llvm::Constant *VisitStringLiteral(const StringLiteral *E, QualType T) {
    // This is a string literal initializing an array in an initializer.
    return CGM.GetConstantArrayFromStringLiteral(E);
  }

  llvm::Constant *VisitObjCEncodeExpr(const ObjCEncodeExpr *E, QualType T) {
    // This must be an @encode initializing an array in a static initializer.
    // Don't emit it as the address of the string, emit the string data itself
    // as an inline array.
    std::string Str;
    CGM.getContext().getObjCEncodingForType(E->getEncodedType(), Str);
    const ConstantArrayType *CAT = CGM.getContext().getAsConstantArrayType(T);
    assert(CAT && "String data not of constant array type!");

    // Resize the string to the right size, adding zeros at the end, or
    // truncating as needed.
    Str.resize(CAT->getZExtSize(), '\0');
    return llvm::ConstantDataArray::getString(VMContext, Str, false);
  }

  llvm::Constant *VisitUnaryExtension(const UnaryOperator *E, QualType T) {
    return Visit(E->getSubExpr(), T);
  }

  llvm::Constant *VisitUnaryMinus(const UnaryOperator *U, QualType T) {
    if (llvm::Constant *C = Visit(U->getSubExpr(), T))
      if (auto *CI = dyn_cast<llvm::ConstantInt>(C))
        return llvm::ConstantInt::get(CGM.getLLVMContext(), -CI->getValue());
    return nullptr;
  }

  llvm::Constant *VisitPackIndexingExpr(const PackIndexingExpr *E, QualType T) {
    return Visit(E->getSelectedExpr(), T);
  }

  // Utility methods
  llvm::Type *ConvertType(QualType T) {
    return CGM.getTypes().ConvertType(T);
  }
};

}  // end anonymous namespace.

llvm::Constant *ConstantEmitter::validateAndPopAbstract(llvm::Constant *C,
                                                        AbstractState saved) {
  Abstract = saved.OldValue;

  assert(saved.OldPlaceholdersSize == PlaceholderAddresses.size() &&
         "created a placeholder while doing an abstract emission?");

  // No validation necessary for now.
  // No cleanup to do for now.
  return C;
}

llvm::Constant *
ConstantEmitter::tryEmitAbstractForInitializer(const VarDecl &D) {
  auto state = pushAbstract();
  auto C = tryEmitPrivateForVarInit(D);
  return validateAndPopAbstract(C, state);
}

llvm::Constant *
ConstantEmitter::tryEmitAbstract(const Expr *E, QualType destType) {
  auto state = pushAbstract();
  auto C = tryEmitPrivate(E, destType);
  return validateAndPopAbstract(C, state);
}

llvm::Constant *
ConstantEmitter::tryEmitAbstract(const APValue &value, QualType destType) {
  auto state = pushAbstract();
  auto C = tryEmitPrivate(value, destType);
  return validateAndPopAbstract(C, state);
}

llvm::Constant *ConstantEmitter::tryEmitConstantExpr(const ConstantExpr *CE) {
  if (!CE->hasAPValueResult())
    return nullptr;

  QualType RetType = CE->getType();
  if (CE->isGLValue())
    RetType = CGM.getContext().getLValueReferenceType(RetType);

  return tryEmitAbstract(CE->getAPValueResult(), RetType);
}

llvm::Constant *
ConstantEmitter::emitAbstract(const Expr *E, QualType destType) {
  auto state = pushAbstract();
  auto C = tryEmitPrivate(E, destType);
  C = validateAndPopAbstract(C, state);
  if (!C) {
    CGM.Error(E->getExprLoc(),
              "internal error: could not emit constant value \"abstractly\"");
    C = CGM.EmitNullConstant(destType);
  }
  return C;
}

llvm::Constant *
ConstantEmitter::emitAbstract(SourceLocation loc, const APValue &value,
                              QualType destType,
                              bool EnablePtrAuthFunctionTypeDiscrimination) {
  auto state = pushAbstract();
  auto C =
      tryEmitPrivate(value, destType, EnablePtrAuthFunctionTypeDiscrimination);
  C = validateAndPopAbstract(C, state);
  if (!C) {
    CGM.Error(loc,
              "internal error: could not emit constant value \"abstractly\"");
    C = CGM.EmitNullConstant(destType);
  }
  return C;
}

llvm::Constant *ConstantEmitter::tryEmitForInitializer(const VarDecl &D) {
  initializeNonAbstract(D.getType().getAddressSpace());
  return markIfFailed(tryEmitPrivateForVarInit(D));
}

llvm::Constant *ConstantEmitter::tryEmitForInitializer(const Expr *E,
                                                       LangAS destAddrSpace,
                                                       QualType destType) {
  initializeNonAbstract(destAddrSpace);
  return markIfFailed(tryEmitPrivateForMemory(E, destType));
}

llvm::Constant *ConstantEmitter::emitForInitializer(const APValue &value,
                                                    LangAS destAddrSpace,
                                                    QualType destType) {
  initializeNonAbstract(destAddrSpace);
  auto C = tryEmitPrivateForMemory(value, destType);
  assert(C && "couldn't emit constant value non-abstractly?");
  return C;
}

llvm::GlobalValue *ConstantEmitter::getCurrentAddrPrivate() {
  assert(!Abstract && "cannot get current address for abstract constant");



  // Make an obviously ill-formed global that should blow up compilation
  // if it survives.
  auto global = new llvm::GlobalVariable(CGM.getModule(), CGM.Int8Ty, true,
                                         llvm::GlobalValue::PrivateLinkage,
                                         /*init*/ nullptr,
                                         /*name*/ "",
                                         /*before*/ nullptr,
                                         llvm::GlobalVariable::NotThreadLocal,
                                         CGM.getContext().getTargetAddressSpace(DestAddressSpace));

  PlaceholderAddresses.push_back(std::make_pair(nullptr, global));

  return global;
}

void ConstantEmitter::registerCurrentAddrPrivate(llvm::Constant *signal,
                                           llvm::GlobalValue *placeholder) {
  assert(!PlaceholderAddresses.empty());
  assert(PlaceholderAddresses.back().first == nullptr);
  assert(PlaceholderAddresses.back().second == placeholder);
  PlaceholderAddresses.back().first = signal;
}

namespace {
  struct ReplacePlaceholders {
    CodeGenModule &CGM;

    /// The base address of the global.
    llvm::Constant *Base;
    llvm::Type *BaseValueTy = nullptr;

    /// The placeholder addresses that were registered during emission.
    llvm::DenseMap<llvm::Constant*, llvm::GlobalVariable*> PlaceholderAddresses;

    /// The locations of the placeholder signals.
    llvm::DenseMap<llvm::GlobalVariable*, llvm::Constant*> Locations;

    /// The current index stack.  We use a simple unsigned stack because
    /// we assume that placeholders will be relatively sparse in the
    /// initializer, but we cache the index values we find just in case.
    llvm::SmallVector<unsigned, 8> Indices;
    llvm::SmallVector<llvm::Constant*, 8> IndexValues;

    ReplacePlaceholders(CodeGenModule &CGM, llvm::Constant *base,
                        ArrayRef<std::pair<llvm::Constant*,
                                           llvm::GlobalVariable*>> addresses)
        : CGM(CGM), Base(base),
          PlaceholderAddresses(addresses.begin(), addresses.end()) {
    }

    void replaceInInitializer(llvm::Constant *init) {
      // Remember the type of the top-most initializer.
      BaseValueTy = init->getType();

      // Initialize the stack.
      Indices.push_back(0);
      IndexValues.push_back(nullptr);

      // Recurse into the initializer.
      findLocations(init);

      // Check invariants.
      assert(IndexValues.size() == Indices.size() && "mismatch");
      assert(Indices.size() == 1 && "didn't pop all indices");

      // Do the replacement; this basically invalidates 'init'.
      assert(Locations.size() == PlaceholderAddresses.size() &&
             "missed a placeholder?");

      // We're iterating over a hashtable, so this would be a source of
      // non-determinism in compiler output *except* that we're just
      // messing around with llvm::Constant structures, which never itself
      // does anything that should be visible in compiler output.
      for (auto &entry : Locations) {
        assert(entry.first->getName() == "" && "not a placeholder!");
        entry.first->replaceAllUsesWith(entry.second);
        entry.first->eraseFromParent();
      }
    }

  private:
    void findLocations(llvm::Constant *init) {
      // Recurse into aggregates.
      if (auto agg = dyn_cast<llvm::ConstantAggregate>(init)) {
        for (unsigned i = 0, e = agg->getNumOperands(); i != e; ++i) {
          Indices.push_back(i);
          IndexValues.push_back(nullptr);

          findLocations(agg->getOperand(i));

          IndexValues.pop_back();
          Indices.pop_back();
        }
        return;
      }

      // Otherwise, check for registered constants.
      while (true) {
        auto it = PlaceholderAddresses.find(init);
        if (it != PlaceholderAddresses.end()) {
          setLocation(it->second);
          break;
        }

        // Look through bitcasts or other expressions.
        if (auto expr = dyn_cast<llvm::ConstantExpr>(init)) {
          init = expr->getOperand(0);
        } else {
          break;
        }
      }
    }

    void setLocation(llvm::GlobalVariable *placeholder) {
      assert(!Locations.contains(placeholder) &&
             "already found location for placeholder!");

      // Lazily fill in IndexValues with the values from Indices.
      // We do this in reverse because we should always have a strict
      // prefix of indices from the start.
      assert(Indices.size() == IndexValues.size());
      for (size_t i = Indices.size() - 1; i != size_t(-1); --i) {
        if (IndexValues[i]) {
#ifndef NDEBUG
          for (size_t j = 0; j != i + 1; ++j) {
            assert(IndexValues[j] &&
                   isa<llvm::ConstantInt>(IndexValues[j]) &&
                   cast<llvm::ConstantInt>(IndexValues[j])->getZExtValue()
                     == Indices[j]);
          }
#endif
          break;
        }

        IndexValues[i] = llvm::ConstantInt::get(CGM.Int32Ty, Indices[i]);
      }

      llvm::Constant *location = llvm::ConstantExpr::getInBoundsGetElementPtr(
          BaseValueTy, Base, IndexValues);

      Locations.insert({placeholder, location});
    }
  };
}

void ConstantEmitter::finalize(llvm::GlobalVariable *global) {
  assert(InitializedNonAbstract &&
         "finalizing emitter that was used for abstract emission?");
  assert(!Finalized && "finalizing emitter multiple times");
  assert(global->getInitializer());

  // Note that we might also be Failed.
  Finalized = true;

  if (!PlaceholderAddresses.empty()) {
    ReplacePlaceholders(CGM, global, PlaceholderAddresses)
      .replaceInInitializer(global->getInitializer());
    PlaceholderAddresses.clear(); // satisfy
  }
}

ConstantEmitter::~ConstantEmitter() {
  assert((!InitializedNonAbstract || Finalized || Failed) &&
         "not finalized after being initialized for non-abstract emission");
  assert(PlaceholderAddresses.empty() && "unhandled placeholders");
}

static QualType getNonMemoryType(CodeGenModule &CGM, QualType type) {
  if (auto AT = type->getAs<AtomicType>()) {
    return CGM.getContext().getQualifiedType(AT->getValueType(),
                                             type.getQualifiers());
  }
  return type;
}

llvm::Constant *ConstantEmitter::tryEmitPrivateForVarInit(const VarDecl &D) {
  // Make a quick check if variable can be default NULL initialized
  // and avoid going through rest of code which may do, for c++11,
  // initialization of memory to all NULLs.
  if (!D.hasLocalStorage()) {
    QualType Ty = CGM.getContext().getBaseElementType(D.getType());
    if (Ty->isRecordType())
      if (const CXXConstructExpr *E =
          dyn_cast_or_null<CXXConstructExpr>(D.getInit())) {
        const CXXConstructorDecl *CD = E->getConstructor();
        if (CD->isTrivial() && CD->isDefaultConstructor())
          return CGM.EmitNullConstant(D.getType());
      }
  }
  InConstantContext = D.hasConstantInitialization();

  QualType destType = D.getType();
  const Expr *E = D.getInit();
  assert(E && "No initializer to emit");

  if (!destType->isReferenceType()) {
    QualType nonMemoryDestType = getNonMemoryType(CGM, destType);
    if (llvm::Constant *C = ConstExprEmitter(*this).Visit(E, nonMemoryDestType))
      return emitForMemory(C, destType);
  }

  // Try to emit the initializer.  Note that this can allow some things that
  // are not allowed by tryEmitPrivateForMemory alone.
  if (APValue *value = D.evaluateValue()) {
    assert(!value->allowConstexprUnknown() &&
           "Constexpr unknown values are not allowed in CodeGen");
    return tryEmitPrivateForMemory(*value, destType);
  }

  return nullptr;
}

llvm::Constant *
ConstantEmitter::tryEmitAbstractForMemory(const Expr *E, QualType destType) {
  auto nonMemoryDestType = getNonMemoryType(CGM, destType);
  auto C = tryEmitAbstract(E, nonMemoryDestType);
  return (C ? emitForMemory(C, destType) : nullptr);
}

llvm::Constant *
ConstantEmitter::tryEmitAbstractForMemory(const APValue &value,
                                          QualType destType) {
  auto nonMemoryDestType = getNonMemoryType(CGM, destType);
  auto C = tryEmitAbstract(value, nonMemoryDestType);
  return (C ? emitForMemory(C, destType) : nullptr);
}

llvm::Constant *ConstantEmitter::tryEmitPrivateForMemory(const Expr *E,
                                                         QualType destType) {
  auto nonMemoryDestType = getNonMemoryType(CGM, destType);
  llvm::Constant *C = tryEmitPrivate(E, nonMemoryDestType);
  return (C ? emitForMemory(C, destType) : nullptr);
}

llvm::Constant *ConstantEmitter::tryEmitPrivateForMemory(const APValue &value,
                                                         QualType destType) {
  auto nonMemoryDestType = getNonMemoryType(CGM, destType);
  auto C = tryEmitPrivate(value, nonMemoryDestType);
  return (C ? emitForMemory(C, destType) : nullptr);
}

/// Try to emit a constant signed pointer, given a raw pointer and the
/// destination ptrauth qualifier.
///
/// This can fail if the qualifier needs address discrimination and the
/// emitter is in an abstract mode.
llvm::Constant *
ConstantEmitter::tryEmitConstantSignedPointer(llvm::Constant *UnsignedPointer,
                                              PointerAuthQualifier Schema) {
  assert(Schema && "applying trivial ptrauth schema");

  if (Schema.hasKeyNone())
    return UnsignedPointer;

  unsigned Key = Schema.getKey();

  // Create an address placeholder if we're using address discrimination.
  llvm::GlobalValue *StorageAddress = nullptr;
  if (Schema.isAddressDiscriminated()) {
    // We can't do this if the emitter is in an abstract state.
    if (isAbstract())
      return nullptr;

    StorageAddress = getCurrentAddrPrivate();
  }

  llvm::ConstantInt *Discriminator =
      llvm::ConstantInt::get(CGM.IntPtrTy, Schema.getExtraDiscriminator());

  llvm::Constant *SignedPointer = CGM.getConstantSignedPointer(
      UnsignedPointer, Key, StorageAddress, Discriminator);

  if (Schema.isAddressDiscriminated())
    registerCurrentAddrPrivate(SignedPointer, StorageAddress);

  return SignedPointer;
}

llvm::Constant *ConstantEmitter::emitForMemory(CodeGenModule &CGM,
                                               llvm::Constant *C,
                                               QualType destType) {
  // For an _Atomic-qualified constant, we may need to add tail padding.
  if (auto AT = destType->getAs<AtomicType>()) {
    QualType destValueType = AT->getValueType();
    C = emitForMemory(CGM, C, destValueType);

    uint64_t innerSize = CGM.getContext().getTypeSize(destValueType);
    uint64_t outerSize = CGM.getContext().getTypeSize(destType);
    if (innerSize == outerSize)
      return C;

    assert(innerSize < outerSize && "emitted over-large constant for atomic");
    llvm::Constant *elts[] = {
      C,
      llvm::ConstantAggregateZero::get(
          llvm::ArrayType::get(CGM.Int8Ty, (outerSize - innerSize) / 8))
    };
    return llvm::ConstantStruct::getAnon(elts);
  }

  // Zero-extend bool.
  // In HLSL bool vectors are stored in memory as a vector of i32
  if ((C->getType()->isIntegerTy(1) && !destType->isBitIntType()) ||
      (destType->isExtVectorBoolType() &&
       !destType->isPackedVectorBoolType(CGM.getContext()))) {
    llvm::Type *boolTy = CGM.getTypes().ConvertTypeForMem(destType);
    llvm::Constant *Res = llvm::ConstantFoldCastOperand(
        llvm::Instruction::ZExt, C, boolTy, CGM.getDataLayout());
    assert(Res && "Constant folding must succeed");
    return Res;
  }

  if (destType->isBitIntType()) {
    ConstantAggregateBuilder Builder(CGM);
    llvm::Type *LoadStoreTy = CGM.getTypes().convertTypeForLoadStore(destType);
    // ptrtoint/inttoptr should not involve _BitInt in constant expressions, so
    // casting to ConstantInt is safe here.
    auto *CI = cast<llvm::ConstantInt>(C);
    llvm::Constant *Res = llvm::ConstantFoldCastOperand(
        destType->isSignedIntegerOrEnumerationType() ? llvm::Instruction::SExt
                                                     : llvm::Instruction::ZExt,
        CI, LoadStoreTy, CGM.getDataLayout());
    if (CGM.getTypes().typeRequiresSplitIntoByteArray(destType, C->getType())) {
      // Long _BitInt has array of bytes as in-memory type.
      // So, split constant into individual bytes.
      llvm::Type *DesiredTy = CGM.getTypes().ConvertTypeForMem(destType);
      llvm::APInt Value = cast<llvm::ConstantInt>(Res)->getValue();
      Builder.addBits(Value, /*OffsetInBits=*/0, /*AllowOverwrite=*/false);
      return Builder.build(DesiredTy, /*AllowOversized*/ false);
    }
    return Res;
  }

  return C;
}

llvm::Constant *ConstantEmitter::tryEmitPrivate(const Expr *E,
                                                QualType destType) {
  assert(!destType->isVoidType() && "can't emit a void constant");

  if (!destType->isReferenceType())
    if (llvm::Constant *C = ConstExprEmitter(*this).Visit(E, destType))
      return C;

  Expr::EvalResult Result;

  bool Success = false;

  if (destType->isReferenceType())
    Success = E->EvaluateAsLValue(Result, CGM.getContext());
  else
    Success = E->EvaluateAsRValue(Result, CGM.getContext(), InConstantContext);

  if (Success && !Result.HasSideEffects)
    return tryEmitPrivate(Result.Val, destType);

  return nullptr;
}

llvm::Constant *CodeGenModule::getNullPointer(llvm::PointerType *T, QualType QT) {
  return getTargetCodeGenInfo().getNullPointer(*this, T, QT);
}

namespace {
/// A struct which can be used to peephole certain kinds of finalization
/// that normally happen during l-value emission.
struct ConstantLValue {
  llvm::Constant *Value;
  bool HasOffsetApplied;
  bool HasDestPointerAuth;

  /*implicit*/ ConstantLValue(llvm::Constant *value,
                              bool hasOffsetApplied = false,
                              bool hasDestPointerAuth = false)
      : Value(value), HasOffsetApplied(hasOffsetApplied),
        HasDestPointerAuth(hasDestPointerAuth) {}

  /*implicit*/ ConstantLValue(ConstantAddress address)
    : ConstantLValue(address.getPointer()) {}
};

/// A helper class for emitting constant l-values.
class ConstantLValueEmitter : public ConstStmtVisitor<ConstantLValueEmitter,
                                                      ConstantLValue> {
  CodeGenModule &CGM;
  ConstantEmitter &Emitter;
  const APValue &Value;
  QualType DestType;
  bool EnablePtrAuthFunctionTypeDiscrimination;

  // Befriend StmtVisitorBase so that we don't have to expose Visit*.
  friend StmtVisitorBase;

public:
  ConstantLValueEmitter(ConstantEmitter &emitter, const APValue &value,
                        QualType destType,
                        bool EnablePtrAuthFunctionTypeDiscrimination = true)
      : CGM(emitter.CGM), Emitter(emitter), Value(value), DestType(destType),
        EnablePtrAuthFunctionTypeDiscrimination(
            EnablePtrAuthFunctionTypeDiscrimination) {}

  llvm::Constant *tryEmit();

private:
  llvm::Constant *tryEmitAbsolute(llvm::Type *destTy);
  ConstantLValue tryEmitBase(const APValue::LValueBase &base);

  ConstantLValue VisitStmt(const Stmt *S) { return nullptr; }
  ConstantLValue VisitConstantExpr(const ConstantExpr *E);
  ConstantLValue VisitCompoundLiteralExpr(const CompoundLiteralExpr *E);
  ConstantLValue VisitStringLiteral(const StringLiteral *E);
  ConstantLValue VisitObjCBoxedExpr(const ObjCBoxedExpr *E);
  ConstantLValue VisitObjCEncodeExpr(const ObjCEncodeExpr *E);
  ConstantLValue VisitObjCStringLiteral(const ObjCStringLiteral *E);
  ConstantLValue VisitPredefinedExpr(const PredefinedExpr *E);
  ConstantLValue VisitAddrLabelExpr(const AddrLabelExpr *E);
  ConstantLValue VisitCallExpr(const CallExpr *E);
  ConstantLValue VisitBlockExpr(const BlockExpr *E);
  ConstantLValue VisitCXXTypeidExpr(const CXXTypeidExpr *E);
  ConstantLValue VisitMaterializeTemporaryExpr(
                                         const MaterializeTemporaryExpr *E);

  ConstantLValue emitPointerAuthSignConstant(const CallExpr *E);
  llvm::Constant *emitPointerAuthPointer(const Expr *E);
  unsigned emitPointerAuthKey(const Expr *E);
  std::pair<llvm::Constant *, llvm::ConstantInt *>
  emitPointerAuthDiscriminator(const Expr *E);

  bool hasNonZeroOffset() const {
    return !Value.getLValueOffset().isZero();
  }

  /// Return the value offset.
  llvm::Constant *getOffset() {
    return llvm::ConstantInt::get(CGM.Int64Ty,
                                  Value.getLValueOffset().getQuantity());
  }

  /// Apply the value offset to the given constant.
  llvm::Constant *applyOffset(llvm::Constant *C) {
    if (!hasNonZeroOffset())
      return C;

    return llvm::ConstantExpr::getGetElementPtr(CGM.Int8Ty, C, getOffset());
  }
};

}

llvm::Constant *ConstantLValueEmitter::tryEmit() {
  const APValue::LValueBase &base = Value.getLValueBase();

  // The destination type should be a pointer or reference
  // type, but it might also be a cast thereof.
  //
  // FIXME: the chain of casts required should be reflected in the APValue.
  // We need this in order to correctly handle things like a ptrtoint of a
  // non-zero null pointer and addrspace casts that aren't trivially
  // represented in LLVM IR.
  auto destTy = CGM.getTypes().ConvertTypeForMem(DestType);
  assert(isa<llvm::IntegerType>(destTy) || isa<llvm::PointerType>(destTy));

  // If there's no base at all, this is a null or absolute pointer,
  // possibly cast back to an integer type.
  if (!base) {
    return tryEmitAbsolute(destTy);
  }

  // Otherwise, try to emit the base.
  ConstantLValue result = tryEmitBase(base);

  // If that failed, we're done.
  llvm::Constant *value = result.Value;
  if (!value) return nullptr;

  // Apply the offset if necessary and not already done.
  if (!result.HasOffsetApplied) {
    value = applyOffset(value);
  }

  // Apply pointer-auth signing from the destination type.
  if (PointerAuthQualifier PointerAuth = DestType.getPointerAuth();
      PointerAuth && !result.HasDestPointerAuth) {
    value = Emitter.tryEmitConstantSignedPointer(value, PointerAuth);
    if (!value)
      return nullptr;
  }

  // Convert to the appropriate type; this could be an lvalue for
  // an integer.  FIXME: performAddrSpaceCast
  if (isa<llvm::PointerType>(destTy))
    return llvm::ConstantExpr::getPointerCast(value, destTy);

  return llvm::ConstantExpr::getPtrToInt(value, destTy);
}

/// Try to emit an absolute l-value, such as a null pointer or an integer
/// bitcast to pointer type.
llvm::Constant *
ConstantLValueEmitter::tryEmitAbsolute(llvm::Type *destTy) {
  // If we're producing a pointer, this is easy.
  auto destPtrTy = cast<llvm::PointerType>(destTy);
  if (Value.isNullPointer()) {
    // FIXME: integer offsets from non-zero null pointers.
    return CGM.getNullPointer(destPtrTy, DestType);
  }

  // Convert the integer to a pointer-sized integer before converting it
  // to a pointer.
  // FIXME: signedness depends on the original integer type.
  auto intptrTy = CGM.getDataLayout().getIntPtrType(destPtrTy);
  llvm::Constant *C;
  C = llvm::ConstantFoldIntegerCast(getOffset(), intptrTy, /*isSigned*/ false,
                                    CGM.getDataLayout());
  assert(C && "Must have folded, as Offset is a ConstantInt");
  C = llvm::ConstantExpr::getIntToPtr(C, destPtrTy);
  return C;
}

ConstantLValue
ConstantLValueEmitter::tryEmitBase(const APValue::LValueBase &base) {
  // Handle values.
  if (const ValueDecl *D = base.dyn_cast<const ValueDecl*>()) {
    // The constant always points to the canonical declaration. We want to look
    // at properties of the most recent declaration at the point of emission.
    D = cast<ValueDecl>(D->getMostRecentDecl());

    if (D->hasAttr<WeakRefAttr>())
      return CGM.GetWeakRefReference(D).getPointer();

    auto PtrAuthSign = [&](llvm::Constant *C) {
      if (PointerAuthQualifier PointerAuth = DestType.getPointerAuth()) {
        C = applyOffset(C);
        C = Emitter.tryEmitConstantSignedPointer(C, PointerAuth);
        return ConstantLValue(C, /*applied offset*/ true, /*signed*/ true);
      }

      CGPointerAuthInfo AuthInfo;

      if (EnablePtrAuthFunctionTypeDiscrimination)
        AuthInfo = CGM.getFunctionPointerAuthInfo(DestType);

      if (AuthInfo) {
        if (hasNonZeroOffset())
          return ConstantLValue(nullptr);

        C = applyOffset(C);
        C = CGM.getConstantSignedPointer(
            C, AuthInfo.getKey(), nullptr,
            cast_or_null<llvm::ConstantInt>(AuthInfo.getDiscriminator()));
        return ConstantLValue(C, /*applied offset*/ true, /*signed*/ true);
      }

      return ConstantLValue(C);
    };

    if (const auto *FD = dyn_cast<FunctionDecl>(D)) {
      llvm::Constant *C = CGM.getRawFunctionPointer(FD);
      if (FD->getType()->isCFIUncheckedCalleeFunctionType())
        C = llvm::NoCFIValue::get(cast<llvm::GlobalValue>(C));
      return PtrAuthSign(C);
    }

    if (const auto *VD = dyn_cast<VarDecl>(D)) {
      // We can never refer to a variable with local storage.
      if (!VD->hasLocalStorage()) {
        if (VD->isFileVarDecl() || VD->hasExternalStorage())
          return CGM.GetAddrOfGlobalVar(VD);

        if (VD->isLocalVarDecl()) {
          return CGM.getOrCreateStaticVarDecl(
              *VD, CGM.getLLVMLinkageVarDefinition(VD));
        }
      }
    }

    if (const auto *GD = dyn_cast<MSGuidDecl>(D))
      return CGM.GetAddrOfMSGuidDecl(GD);

    if (const auto *GCD = dyn_cast<UnnamedGlobalConstantDecl>(D))
      return CGM.GetAddrOfUnnamedGlobalConstantDecl(GCD);

    if (const auto *TPO = dyn_cast<TemplateParamObjectDecl>(D))
      return CGM.GetAddrOfTemplateParamObject(TPO);

    return nullptr;
  }

  // Handle typeid(T).
  if (TypeInfoLValue TI = base.dyn_cast<TypeInfoLValue>())
    return CGM.GetAddrOfRTTIDescriptor(QualType(TI.getType(), 0));

  // Otherwise, it must be an expression.
  return Visit(base.get<const Expr*>());
}

ConstantLValue
ConstantLValueEmitter::VisitConstantExpr(const ConstantExpr *E) {
  if (llvm::Constant *Result = Emitter.tryEmitConstantExpr(E))
    return Result;
  return Visit(E->getSubExpr());
}

ConstantLValue
ConstantLValueEmitter::VisitCompoundLiteralExpr(const CompoundLiteralExpr *E) {
  ConstantEmitter CompoundLiteralEmitter(CGM, Emitter.CGF);
  CompoundLiteralEmitter.setInConstantContext(Emitter.isInConstantContext());
  return tryEmitGlobalCompoundLiteral(CompoundLiteralEmitter, E);
}

ConstantLValue
ConstantLValueEmitter::VisitStringLiteral(const StringLiteral *E) {
  return CGM.GetAddrOfConstantStringFromLiteral(E);
}

ConstantLValue
ConstantLValueEmitter::VisitObjCEncodeExpr(const ObjCEncodeExpr *E) {
  return CGM.GetAddrOfConstantStringFromObjCEncode(E);
}

static ConstantLValue emitConstantObjCStringLiteral(const StringLiteral *S,
                                                    QualType T,
                                                    CodeGenModule &CGM) {
  auto C = CGM.getObjCRuntime().GenerateConstantString(S);
  return C.withElementType(CGM.getTypes().ConvertTypeForMem(T));
}

ConstantLValue
ConstantLValueEmitter::VisitObjCStringLiteral(const ObjCStringLiteral *E) {
  return emitConstantObjCStringLiteral(E->getString(), E->getType(), CGM);
}

ConstantLValue
ConstantLValueEmitter::VisitObjCBoxedExpr(const ObjCBoxedExpr *E) {
  assert(E->isExpressibleAsConstantInitializer() &&
         "this boxed expression can't be emitted as a compile-time constant");
  const auto *SL = cast<StringLiteral>(E->getSubExpr()->IgnoreParenCasts());
  return emitConstantObjCStringLiteral(SL, E->getType(), CGM);
}

ConstantLValue
ConstantLValueEmitter::VisitPredefinedExpr(const PredefinedExpr *E) {
  return CGM.GetAddrOfConstantStringFromLiteral(E->getFunctionName());
}

ConstantLValue
ConstantLValueEmitter::VisitAddrLabelExpr(const AddrLabelExpr *E) {
  assert(Emitter.CGF && "Invalid address of label expression outside function");
  llvm::Constant *Ptr = Emitter.CGF->GetAddrOfLabel(E->getLabel());
  return Ptr;
}

ConstantLValue
ConstantLValueEmitter::VisitCallExpr(const CallExpr *E) {
  unsigned builtin = E->getBuiltinCallee();
  if (builtin == Builtin::BI__builtin_function_start)
    return CGM.GetFunctionStart(
        E->getArg(0)->getAsBuiltinConstantDeclRef(CGM.getContext()));

  if (builtin == Builtin::BI__builtin_ptrauth_sign_constant)
    return emitPointerAuthSignConstant(E);

  if (builtin != Builtin::BI__builtin___CFStringMakeConstantString &&
      builtin != Builtin::BI__builtin___NSStringMakeConstantString)
    return nullptr;

  const auto *Literal = cast<StringLiteral>(E->getArg(0)->IgnoreParenCasts());
  if (builtin == Builtin::BI__builtin___NSStringMakeConstantString) {
    return CGM.getObjCRuntime().GenerateConstantString(Literal);
  } else {
    // FIXME: need to deal with UCN conversion issues.
    return CGM.GetAddrOfConstantCFString(Literal);
  }
}

ConstantLValue
ConstantLValueEmitter::emitPointerAuthSignConstant(const CallExpr *E) {
  llvm::Constant *UnsignedPointer = emitPointerAuthPointer(E->getArg(0));
  unsigned Key = emitPointerAuthKey(E->getArg(1));
  auto [StorageAddress, OtherDiscriminator] =
      emitPointerAuthDiscriminator(E->getArg(2));

  llvm::Constant *SignedPointer = CGM.getConstantSignedPointer(
      UnsignedPointer, Key, StorageAddress, OtherDiscriminator);
  return SignedPointer;
}

llvm::Constant *ConstantLValueEmitter::emitPointerAuthPointer(const Expr *E) {
  Expr::EvalResult Result;
  bool Succeeded = E->EvaluateAsRValue(Result, CGM.getContext());
  assert(Succeeded);
  (void)Succeeded;

  // The assertions here are all checked by Sema.
  assert(Result.Val.isLValue());
  if (isa<FunctionDecl>(Result.Val.getLValueBase().get<const ValueDecl *>()))
    assert(Result.Val.getLValueOffset().isZero());
  return ConstantEmitter(CGM, Emitter.CGF)
      .emitAbstract(E->getExprLoc(), Result.Val, E->getType(), false);
}

unsigned ConstantLValueEmitter::emitPointerAuthKey(const Expr *E) {
  return E->EvaluateKnownConstInt(CGM.getContext()).getZExtValue();
}

std::pair<llvm::Constant *, llvm::ConstantInt *>
ConstantLValueEmitter::emitPointerAuthDiscriminator(const Expr *E) {
  E = E->IgnoreParens();

  if (const auto *Call = dyn_cast<CallExpr>(E)) {
    if (Call->getBuiltinCallee() ==
        Builtin::BI__builtin_ptrauth_blend_discriminator) {
      llvm::Constant *Pointer = ConstantEmitter(CGM).emitAbstract(
          Call->getArg(0), Call->getArg(0)->getType());
      auto *Extra = cast<llvm::ConstantInt>(ConstantEmitter(CGM).emitAbstract(
          Call->getArg(1), Call->getArg(1)->getType()));
      return {Pointer, Extra};
    }
  }

  llvm::Constant *Result = ConstantEmitter(CGM).emitAbstract(E, E->getType());
  if (Result->getType()->isPointerTy())
    return {Result, nullptr};
  return {nullptr, cast<llvm::ConstantInt>(Result)};
}

ConstantLValue
ConstantLValueEmitter::VisitBlockExpr(const BlockExpr *E) {
  StringRef functionName;
  if (auto CGF = Emitter.CGF)
    functionName = CGF->CurFn->getName();
  else
    functionName = "global";

  return CGM.GetAddrOfGlobalBlock(E, functionName);
}

ConstantLValue
ConstantLValueEmitter::VisitCXXTypeidExpr(const CXXTypeidExpr *E) {
  QualType T;
  if (E->isTypeOperand())
    T = E->getTypeOperand(CGM.getContext());
  else
    T = E->getExprOperand()->getType();
  return CGM.GetAddrOfRTTIDescriptor(T);
}

ConstantLValue
ConstantLValueEmitter::VisitMaterializeTemporaryExpr(
                                            const MaterializeTemporaryExpr *E) {
  assert(E->getStorageDuration() == SD_Static);
  const Expr *Inner = E->getSubExpr()->skipRValueSubobjectAdjustments();
  return CGM.GetAddrOfGlobalTemporary(E, Inner);
}

llvm::Constant *
ConstantEmitter::tryEmitPrivate(const APValue &Value, QualType DestType,
                                bool EnablePtrAuthFunctionTypeDiscrimination) {
  switch (Value.getKind()) {
  case APValue::None:
  case APValue::Indeterminate:
    // Out-of-lifetime and indeterminate values can be modeled as 'undef'.
    return llvm::UndefValue::get(CGM.getTypes().ConvertType(DestType));
  case APValue::LValue:
    return ConstantLValueEmitter(*this, Value, DestType,
                                 EnablePtrAuthFunctionTypeDiscrimination)
        .tryEmit();
  case APValue::Int:
    if (PointerAuthQualifier PointerAuth = DestType.getPointerAuth();
        PointerAuth &&
        (PointerAuth.authenticatesNullValues() || Value.getInt() != 0))
      return nullptr;
    return llvm::ConstantInt::get(CGM.getLLVMContext(), Value.getInt());
  case APValue::FixedPoint:
    return llvm::ConstantInt::get(CGM.getLLVMContext(),
                                  Value.getFixedPoint().getValue());
  case APValue::ComplexInt: {
    llvm::Constant *Complex[2];

    Complex[0] = llvm::ConstantInt::get(CGM.getLLVMContext(),
                                        Value.getComplexIntReal());
    Complex[1] = llvm::ConstantInt::get(CGM.getLLVMContext(),
                                        Value.getComplexIntImag());

    // FIXME: the target may want to specify that this is packed.
    llvm::StructType *STy =
        llvm::StructType::get(Complex[0]->getType(), Complex[1]->getType());
    return llvm::ConstantStruct::get(STy, Complex);
  }
  case APValue::Float: {
    const llvm::APFloat &Init = Value.getFloat();
    if (&Init.getSemantics() == &llvm::APFloat::IEEEhalf() &&
        !CGM.getContext().getLangOpts().NativeHalfType &&
        CGM.getContext().getTargetInfo().useFP16ConversionIntrinsics())
      return llvm::ConstantInt::get(CGM.getLLVMContext(),
                                    Init.bitcastToAPInt());
    else
      return llvm::ConstantFP::get(CGM.getLLVMContext(), Init);
  }
  case APValue::ComplexFloat: {
    llvm::Constant *Complex[2];

    Complex[0] = llvm::ConstantFP::get(CGM.getLLVMContext(),
                                       Value.getComplexFloatReal());
    Complex[1] = llvm::ConstantFP::get(CGM.getLLVMContext(),
                                       Value.getComplexFloatImag());

    // FIXME: the target may want to specify that this is packed.
    llvm::StructType *STy =
        llvm::StructType::get(Complex[0]->getType(), Complex[1]->getType());
    return llvm::ConstantStruct::get(STy, Complex);
  }
  case APValue::Vector: {
    unsigned NumElts = Value.getVectorLength();
    SmallVector<llvm::Constant *, 4> Inits(NumElts);

    for (unsigned I = 0; I != NumElts; ++I) {
      const APValue &Elt = Value.getVectorElt(I);
      if (Elt.isInt())
        Inits[I] = llvm::ConstantInt::get(CGM.getLLVMContext(), Elt.getInt());
      else if (Elt.isFloat())
        Inits[I] = llvm::ConstantFP::get(CGM.getLLVMContext(), Elt.getFloat());
      else if (Elt.isIndeterminate())
        Inits[I] = llvm::UndefValue::get(CGM.getTypes().ConvertType(
            DestType->castAs<VectorType>()->getElementType()));
      else
        llvm_unreachable("unsupported vector element type");
    }
    return llvm::ConstantVector::get(Inits);
  }
  case APValue::AddrLabelDiff: {
    const AddrLabelExpr *LHSExpr = Value.getAddrLabelDiffLHS();
    const AddrLabelExpr *RHSExpr = Value.getAddrLabelDiffRHS();
    llvm::Constant *LHS = tryEmitPrivate(LHSExpr, LHSExpr->getType());
    llvm::Constant *RHS = tryEmitPrivate(RHSExpr, RHSExpr->getType());
    if (!LHS || !RHS) return nullptr;

    // Compute difference
    llvm::Type *ResultType = CGM.getTypes().ConvertType(DestType);
    LHS = llvm::ConstantExpr::getPtrToInt(LHS, CGM.IntPtrTy);
    RHS = llvm::ConstantExpr::getPtrToInt(RHS, CGM.IntPtrTy);
    llvm::Constant *AddrLabelDiff = llvm::ConstantExpr::getSub(LHS, RHS);

    // LLVM is a bit sensitive about the exact format of the
    // address-of-label difference; make sure to truncate after
    // the subtraction.
    return llvm::ConstantExpr::getTruncOrBitCast(AddrLabelDiff, ResultType);
  }
  case APValue::Struct:
  case APValue::Union:
    return ConstStructBuilder::BuildStruct(*this, Value, DestType);
  case APValue::Array: {
    const ArrayType *ArrayTy = CGM.getContext().getAsArrayType(DestType);
    unsigned NumElements = Value.getArraySize();
    unsigned NumInitElts = Value.getArrayInitializedElts();

    // Emit array filler, if there is one.
    llvm::Constant *Filler = nullptr;
    if (Value.hasArrayFiller()) {
      Filler = tryEmitAbstractForMemory(Value.getArrayFiller(),
                                        ArrayTy->getElementType());
      if (!Filler)
        return nullptr;
    }

    // Emit initializer elements.
    SmallVector<llvm::Constant*, 16> Elts;
    if (Filler && Filler->isNullValue())
      Elts.reserve(NumInitElts + 1);
    else
      Elts.reserve(NumElements);

    llvm::Type *CommonElementType = nullptr;
    for (unsigned I = 0; I < NumInitElts; ++I) {
      llvm::Constant *C = tryEmitPrivateForMemory(
          Value.getArrayInitializedElt(I), ArrayTy->getElementType());
      if (!C) return nullptr;

      if (I == 0)
        CommonElementType = C->getType();
      else if (C->getType() != CommonElementType)
        CommonElementType = nullptr;
      Elts.push_back(C);
    }

    llvm::ArrayType *Desired =
        cast<llvm::ArrayType>(CGM.getTypes().ConvertType(DestType));

    // Fix the type of incomplete arrays if the initializer isn't empty.
    if (DestType->isIncompleteArrayType() && !Elts.empty())
      Desired = llvm::ArrayType::get(Desired->getElementType(), Elts.size());

    return EmitArrayConstant(CGM, Desired, CommonElementType, NumElements, Elts,
                             Filler);
  }
  case APValue::MemberPointer:
    return CGM.getCXXABI().EmitMemberPointer(Value, DestType);
  }
  llvm_unreachable("Unknown APValue kind");
}

llvm::GlobalVariable *CodeGenModule::getAddrOfConstantCompoundLiteralIfEmitted(
    const CompoundLiteralExpr *E) {
  return EmittedCompoundLiterals.lookup(E);
}

void CodeGenModule::setAddrOfConstantCompoundLiteral(
    const CompoundLiteralExpr *CLE, llvm::GlobalVariable *GV) {
  bool Ok = EmittedCompoundLiterals.insert(std::make_pair(CLE, GV)).second;
  (void)Ok;
  assert(Ok && "CLE has already been emitted!");
}

ConstantAddress
CodeGenModule::GetAddrOfConstantCompoundLiteral(const CompoundLiteralExpr *E) {
  assert(E->isFileScope() && "not a file-scope compound literal expr");
  ConstantEmitter emitter(*this);
  return tryEmitGlobalCompoundLiteral(emitter, E);
}

llvm::Constant *
CodeGenModule::getMemberPointerConstant(const UnaryOperator *uo) {
  // Member pointer constants always have a very particular form.
  const MemberPointerType *type = cast<MemberPointerType>(uo->getType());
  const ValueDecl *decl = cast<DeclRefExpr>(uo->getSubExpr())->getDecl();

  // A member function pointer.
  if (const CXXMethodDecl *method = dyn_cast<CXXMethodDecl>(decl))
    return getCXXABI().EmitMemberFunctionPointer(method);

  // Otherwise, a member data pointer.
  uint64_t fieldOffset = getContext().getFieldOffset(decl);
  CharUnits chars = getContext().toCharUnitsFromBits((int64_t) fieldOffset);
  return getCXXABI().EmitMemberDataPointer(type, chars);
}

static llvm::Constant *EmitNullConstantForBase(CodeGenModule &CGM,
                                               llvm::Type *baseType,
                                               const CXXRecordDecl *base);

static llvm::Constant *EmitNullConstant(CodeGenModule &CGM,
                                        const RecordDecl *record,
                                        bool asCompleteObject) {
  const CGRecordLayout &layout = CGM.getTypes().getCGRecordLayout(record);
  llvm::StructType *structure =
    (asCompleteObject ? layout.getLLVMType()
                      : layout.getBaseSubobjectLLVMType());

  unsigned numElements = structure->getNumElements();
  std::vector<llvm::Constant *> elements(numElements);

  auto CXXR = dyn_cast<CXXRecordDecl>(record);
  // Fill in all the bases.
  if (CXXR) {
    for (const auto &I : CXXR->bases()) {
      if (I.isVirtual()) {
        // Ignore virtual bases; if we're laying out for a complete
        // object, we'll lay these out later.
        continue;
      }

<<<<<<< HEAD
      const CXXRecordDecl *base =
          cast<CXXRecordDecl>(
              I.getType()->castAs<RecordType>()->getOriginalDecl())
              ->getDefinitionOrSelf();

=======
      const auto *base = I.getType()->castAsCXXRecordDecl();
>>>>>>> 35227056
      // Ignore empty bases.
      if (isEmptyRecordForLayout(CGM.getContext(), I.getType()) ||
          CGM.getContext()
              .getASTRecordLayout(base)
              .getNonVirtualSize()
              .isZero())
        continue;

      unsigned fieldIndex = layout.getNonVirtualBaseLLVMFieldNo(base);
      llvm::Type *baseType = structure->getElementType(fieldIndex);
      elements[fieldIndex] = EmitNullConstantForBase(CGM, baseType, base);
    }
  }

  // Fill in all the fields.
  for (const auto *Field : record->fields()) {
    // Fill in non-bitfields. (Bitfields always use a zero pattern, which we
    // will fill in later.)
    if (!Field->isBitField() &&
        !isEmptyFieldForLayout(CGM.getContext(), Field)) {
      unsigned fieldIndex = layout.getLLVMFieldNo(Field);
      elements[fieldIndex] = CGM.EmitNullConstant(Field->getType());
    }

    // For unions, stop after the first named field.
    if (record->isUnion()) {
      if (Field->getIdentifier())
        break;
      if (const auto *FieldRD = Field->getType()->getAsRecordDecl())
        if (FieldRD->findFirstNamedDataMember())
          break;
    }
  }

  // Fill in the virtual bases, if we're working with the complete object.
  if (CXXR && asCompleteObject) {
    for (const auto &I : CXXR->vbases()) {
<<<<<<< HEAD
      const auto *base =
          cast<CXXRecordDecl>(
              I.getType()->castAs<RecordType>()->getOriginalDecl())
              ->getDefinitionOrSelf();

=======
      const auto *base = I.getType()->castAsCXXRecordDecl();
>>>>>>> 35227056
      // Ignore empty bases.
      if (isEmptyRecordForLayout(CGM.getContext(), I.getType()))
        continue;

      unsigned fieldIndex = layout.getVirtualBaseIndex(base);

      // We might have already laid this field out.
      if (elements[fieldIndex]) continue;

      llvm::Type *baseType = structure->getElementType(fieldIndex);
      elements[fieldIndex] = EmitNullConstantForBase(CGM, baseType, base);
    }
  }

  // Now go through all other fields and zero them out.
  for (unsigned i = 0; i != numElements; ++i) {
    if (!elements[i])
      elements[i] = llvm::Constant::getNullValue(structure->getElementType(i));
  }

  return llvm::ConstantStruct::get(structure, elements);
}

/// Emit the null constant for a base subobject.
static llvm::Constant *EmitNullConstantForBase(CodeGenModule &CGM,
                                               llvm::Type *baseType,
                                               const CXXRecordDecl *base) {
  const CGRecordLayout &baseLayout = CGM.getTypes().getCGRecordLayout(base);

  // Just zero out bases that don't have any pointer to data members.
  if (baseLayout.isZeroInitializableAsBase())
    return llvm::Constant::getNullValue(baseType);

  // Otherwise, we can just use its null constant.
  return EmitNullConstant(CGM, base, /*asCompleteObject=*/false);
}

llvm::Constant *ConstantEmitter::emitNullForMemory(CodeGenModule &CGM,
                                                   QualType T) {
  return emitForMemory(CGM, CGM.EmitNullConstant(T), T);
}

llvm::Constant *CodeGenModule::EmitNullConstant(QualType T) {
  if (T->getAs<PointerType>())
    return getNullPointer(
        cast<llvm::PointerType>(getTypes().ConvertTypeForMem(T)), T);

  if (getTypes().isZeroInitializable(T))
    return llvm::Constant::getNullValue(getTypes().ConvertTypeForMem(T));

  if (const ConstantArrayType *CAT = Context.getAsConstantArrayType(T)) {
    llvm::ArrayType *ATy =
      cast<llvm::ArrayType>(getTypes().ConvertTypeForMem(T));

    QualType ElementTy = CAT->getElementType();

    llvm::Constant *Element =
      ConstantEmitter::emitNullForMemory(*this, ElementTy);
    unsigned NumElements = CAT->getZExtSize();
    SmallVector<llvm::Constant *, 8> Array(NumElements, Element);
    return llvm::ConstantArray::get(ATy, Array);
  }

<<<<<<< HEAD
  if (const RecordType *RT = T->getAs<RecordType>())
    return ::EmitNullConstant(*this,
                              RT->getOriginalDecl()->getDefinitionOrSelf(),
                              /*complete object*/ true);
=======
  if (const auto *RD = T->getAsRecordDecl())
    return ::EmitNullConstant(*this, RD,
                              /*asCompleteObject=*/true);
>>>>>>> 35227056

  assert(T->isMemberDataPointerType() &&
         "Should only see pointers to data members here!");

  return getCXXABI().EmitNullMemberPointer(T->castAs<MemberPointerType>());
}

llvm::Constant *
CodeGenModule::EmitNullConstantForBase(const CXXRecordDecl *Record) {
  return ::EmitNullConstant(*this, Record, false);
}<|MERGE_RESOLUTION|>--- conflicted
+++ resolved
@@ -714,14 +714,7 @@
 }
 
 bool ConstStructBuilder::Build(const InitListExpr *ILE, bool AllowOverwrite) {
-<<<<<<< HEAD
-  RecordDecl *RD = ILE->getType()
-                       ->castAs<RecordType>()
-                       ->getOriginalDecl()
-                       ->getDefinitionOrSelf();
-=======
   auto *RD = ILE->getType()->castAsRecordDecl();
->>>>>>> 35227056
   const ASTRecordLayout &Layout = CGM.getContext().getASTRecordLayout(RD);
 
   unsigned FieldNo = -1;
@@ -985,12 +978,7 @@
 
 llvm::Constant *ConstStructBuilder::Finalize(QualType Type) {
   Type = Type.getNonReferenceType();
-<<<<<<< HEAD
-  RecordDecl *RD =
-      Type->castAs<RecordType>()->getOriginalDecl()->getDefinitionOrSelf();
-=======
   auto *RD = Type->castAsRecordDecl();
->>>>>>> 35227056
   llvm::Type *ValTy = CGM.getTypes().ConvertType(Type);
   return Builder.build(ValTy, RD->hasFlexibleArrayMember());
 }
@@ -1013,12 +1001,7 @@
   ConstantAggregateBuilder Const(Emitter.CGM);
   ConstStructBuilder Builder(Emitter, Const, CharUnits::Zero());
 
-<<<<<<< HEAD
-  const RecordDecl *RD =
-      ValTy->castAs<RecordType>()->getOriginalDecl()->getDefinitionOrSelf();
-=======
   const auto *RD = ValTy->castAsRecordDecl();
->>>>>>> 35227056
   const CXXRecordDecl *CD = dyn_cast<CXXRecordDecl>(RD);
   if (!Builder.Build(Val, RD, false, CD, CharUnits::Zero()))
     return nullptr;
@@ -1523,15 +1506,8 @@
 
     llvm::Type *ValTy = CGM.getTypes().ConvertType(destType);
     bool HasFlexibleArray = false;
-<<<<<<< HEAD
-    if (const auto *RT = destType->getAs<RecordType>())
-      HasFlexibleArray = RT->getOriginalDecl()
-                             ->getDefinitionOrSelf()
-                             ->hasFlexibleArrayMember();
-=======
     if (const auto *RD = destType->getAsRecordDecl())
       HasFlexibleArray = RD->hasFlexibleArrayMember();
->>>>>>> 35227056
     return Const.build(ValTy, HasFlexibleArray);
   }
 
@@ -2664,15 +2640,7 @@
         continue;
       }
 
-<<<<<<< HEAD
-      const CXXRecordDecl *base =
-          cast<CXXRecordDecl>(
-              I.getType()->castAs<RecordType>()->getOriginalDecl())
-              ->getDefinitionOrSelf();
-
-=======
       const auto *base = I.getType()->castAsCXXRecordDecl();
->>>>>>> 35227056
       // Ignore empty bases.
       if (isEmptyRecordForLayout(CGM.getContext(), I.getType()) ||
           CGM.getContext()
@@ -2710,15 +2678,7 @@
   // Fill in the virtual bases, if we're working with the complete object.
   if (CXXR && asCompleteObject) {
     for (const auto &I : CXXR->vbases()) {
-<<<<<<< HEAD
-      const auto *base =
-          cast<CXXRecordDecl>(
-              I.getType()->castAs<RecordType>()->getOriginalDecl())
-              ->getDefinitionOrSelf();
-
-=======
       const auto *base = I.getType()->castAsCXXRecordDecl();
->>>>>>> 35227056
       // Ignore empty bases.
       if (isEmptyRecordForLayout(CGM.getContext(), I.getType()))
         continue;
@@ -2782,16 +2742,9 @@
     return llvm::ConstantArray::get(ATy, Array);
   }
 
-<<<<<<< HEAD
-  if (const RecordType *RT = T->getAs<RecordType>())
-    return ::EmitNullConstant(*this,
-                              RT->getOriginalDecl()->getDefinitionOrSelf(),
-                              /*complete object*/ true);
-=======
   if (const auto *RD = T->getAsRecordDecl())
     return ::EmitNullConstant(*this, RD,
                               /*asCompleteObject=*/true);
->>>>>>> 35227056
 
   assert(T->isMemberDataPointerType() &&
          "Should only see pointers to data members here!");
