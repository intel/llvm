//===--- CGExprConstant.cpp - Emit LLVM Code from Constant Expressions ----===//
//
// Part of the LLVM Project, under the Apache License v2.0 with LLVM Exceptions.
// See https://llvm.org/LICENSE.txt for license information.
// SPDX-License-Identifier: Apache-2.0 WITH LLVM-exception
//
//===----------------------------------------------------------------------===//
//
// This contains code to emit Constant Expr nodes as LLVM code.
//
//===----------------------------------------------------------------------===//

#include "CGCXXABI.h"
#include "CGObjCRuntime.h"
#include "CGRecordLayout.h"
#include "CodeGenFunction.h"
#include "CodeGenModule.h"
#include "ConstantEmitter.h"
#include "TargetInfo.h"
#include "clang/AST/APValue.h"
#include "clang/AST/ASTContext.h"
#include "clang/AST/Attr.h"
#include "clang/AST/RecordLayout.h"
#include "clang/AST/StmtVisitor.h"
#include "clang/Basic/Builtins.h"
#include "llvm/ADT/STLExtras.h"
#include "llvm/ADT/Sequence.h"
#include "llvm/Analysis/ConstantFolding.h"
#include "llvm/IR/Constants.h"
#include "llvm/IR/DataLayout.h"
#include "llvm/IR/Function.h"
#include "llvm/IR/GlobalVariable.h"
#include <optional>
using namespace clang;
using namespace CodeGen;

//===----------------------------------------------------------------------===//
//                            ConstantAggregateBuilder
//===----------------------------------------------------------------------===//

namespace {
class ConstExprEmitter;

struct ConstantAggregateBuilderUtils {
  CodeGenModule &CGM;

  ConstantAggregateBuilderUtils(CodeGenModule &CGM) : CGM(CGM) {}

  CharUnits getAlignment(const llvm::Constant *C) const {
    return CharUnits::fromQuantity(
        CGM.getDataLayout().getABITypeAlign(C->getType()));
  }

  CharUnits getSize(llvm::Type *Ty) const {
    return CharUnits::fromQuantity(CGM.getDataLayout().getTypeAllocSize(Ty));
  }

  CharUnits getSize(const llvm::Constant *C) const {
    return getSize(C->getType());
  }

  llvm::Constant *getPadding(CharUnits PadSize) const {
    llvm::Type *Ty = CGM.CharTy;
    if (PadSize > CharUnits::One())
      Ty = llvm::ArrayType::get(Ty, PadSize.getQuantity());
    return llvm::UndefValue::get(Ty);
  }

  llvm::Constant *getZeroes(CharUnits ZeroSize) const {
    llvm::Type *Ty = llvm::ArrayType::get(CGM.CharTy, ZeroSize.getQuantity());
    return llvm::ConstantAggregateZero::get(Ty);
  }
};

/// Incremental builder for an llvm::Constant* holding a struct or array
/// constant.
class ConstantAggregateBuilder : private ConstantAggregateBuilderUtils {
  /// The elements of the constant. These two arrays must have the same size;
  /// Offsets[i] describes the offset of Elems[i] within the constant. The
  /// elements are kept in increasing offset order, and we ensure that there
  /// is no overlap: Offsets[i+1] >= Offsets[i] + getSize(Elemes[i]).
  ///
  /// This may contain explicit padding elements (in order to create a
  /// natural layout), but need not. Gaps between elements are implicitly
  /// considered to be filled with undef.
  llvm::SmallVector<llvm::Constant*, 32> Elems;
  llvm::SmallVector<CharUnits, 32> Offsets;

  /// The size of the constant (the maximum end offset of any added element).
  /// May be larger than the end of Elems.back() if we split the last element
  /// and removed some trailing undefs.
  CharUnits Size = CharUnits::Zero();

  /// This is true only if laying out Elems in order as the elements of a
  /// non-packed LLVM struct will give the correct layout.
  bool NaturalLayout = true;

  bool split(size_t Index, CharUnits Hint);
  std::optional<size_t> splitAt(CharUnits Pos);

  static llvm::Constant *buildFrom(CodeGenModule &CGM,
                                   ArrayRef<llvm::Constant *> Elems,
                                   ArrayRef<CharUnits> Offsets,
                                   CharUnits StartOffset, CharUnits Size,
                                   bool NaturalLayout, llvm::Type *DesiredTy,
                                   bool AllowOversized);

public:
  ConstantAggregateBuilder(CodeGenModule &CGM)
      : ConstantAggregateBuilderUtils(CGM) {}

  /// Update or overwrite the value starting at \p Offset with \c C.
  ///
  /// \param AllowOverwrite If \c true, this constant might overwrite (part of)
  ///        a constant that has already been added. This flag is only used to
  ///        detect bugs.
  bool add(llvm::Constant *C, CharUnits Offset, bool AllowOverwrite);

  /// Update or overwrite the bits starting at \p OffsetInBits with \p Bits.
  bool addBits(llvm::APInt Bits, uint64_t OffsetInBits, bool AllowOverwrite);

  /// Attempt to condense the value starting at \p Offset to a constant of type
  /// \p DesiredTy.
  void condense(CharUnits Offset, llvm::Type *DesiredTy);

  /// Produce a constant representing the entire accumulated value, ideally of
  /// the specified type. If \p AllowOversized, the constant might be larger
  /// than implied by \p DesiredTy (eg, if there is a flexible array member).
  /// Otherwise, the constant will be of exactly the same size as \p DesiredTy
  /// even if we can't represent it as that type.
  llvm::Constant *build(llvm::Type *DesiredTy, bool AllowOversized) const {
    return buildFrom(CGM, Elems, Offsets, CharUnits::Zero(), Size,
                     NaturalLayout, DesiredTy, AllowOversized);
  }
};

template<typename Container, typename Range = std::initializer_list<
                                 typename Container::value_type>>
static void replace(Container &C, size_t BeginOff, size_t EndOff, Range Vals) {
  assert(BeginOff <= EndOff && "invalid replacement range");
  llvm::replace(C, C.begin() + BeginOff, C.begin() + EndOff, Vals);
}

bool ConstantAggregateBuilder::add(llvm::Constant *C, CharUnits Offset,
                          bool AllowOverwrite) {
  // Common case: appending to a layout.
  if (Offset >= Size) {
    CharUnits Align = getAlignment(C);
    CharUnits AlignedSize = Size.alignTo(Align);
    if (AlignedSize > Offset || Offset.alignTo(Align) != Offset)
      NaturalLayout = false;
    else if (AlignedSize < Offset) {
      Elems.push_back(getPadding(Offset - Size));
      Offsets.push_back(Size);
    }
    Elems.push_back(C);
    Offsets.push_back(Offset);
    Size = Offset + getSize(C);
    return true;
  }

  // Uncommon case: constant overlaps what we've already created.
  std::optional<size_t> FirstElemToReplace = splitAt(Offset);
  if (!FirstElemToReplace)
    return false;

  CharUnits CSize = getSize(C);
  std::optional<size_t> LastElemToReplace = splitAt(Offset + CSize);
  if (!LastElemToReplace)
    return false;

  assert((FirstElemToReplace == LastElemToReplace || AllowOverwrite) &&
         "unexpectedly overwriting field");

  replace(Elems, *FirstElemToReplace, *LastElemToReplace, {C});
  replace(Offsets, *FirstElemToReplace, *LastElemToReplace, {Offset});
  Size = std::max(Size, Offset + CSize);
  NaturalLayout = false;
  return true;
}

bool ConstantAggregateBuilder::addBits(llvm::APInt Bits, uint64_t OffsetInBits,
                              bool AllowOverwrite) {
  const ASTContext &Context = CGM.getContext();
  const uint64_t CharWidth = CGM.getContext().getCharWidth();

  // Offset of where we want the first bit to go within the bits of the
  // current char.
  unsigned OffsetWithinChar = OffsetInBits % CharWidth;

  // We split bit-fields up into individual bytes. Walk over the bytes and
  // update them.
  for (CharUnits OffsetInChars =
           Context.toCharUnitsFromBits(OffsetInBits - OffsetWithinChar);
       /**/; ++OffsetInChars) {
    // Number of bits we want to fill in this char.
    unsigned WantedBits =
        std::min((uint64_t)Bits.getBitWidth(), CharWidth - OffsetWithinChar);

    // Get a char containing the bits we want in the right places. The other
    // bits have unspecified values.
    llvm::APInt BitsThisChar = Bits;
    if (BitsThisChar.getBitWidth() < CharWidth)
      BitsThisChar = BitsThisChar.zext(CharWidth);
    if (CGM.getDataLayout().isBigEndian()) {
      // Figure out how much to shift by. We may need to left-shift if we have
      // less than one byte of Bits left.
      int Shift = Bits.getBitWidth() - CharWidth + OffsetWithinChar;
      if (Shift > 0)
        BitsThisChar.lshrInPlace(Shift);
      else if (Shift < 0)
        BitsThisChar = BitsThisChar.shl(-Shift);
    } else {
      BitsThisChar = BitsThisChar.shl(OffsetWithinChar);
    }
    if (BitsThisChar.getBitWidth() > CharWidth)
      BitsThisChar = BitsThisChar.trunc(CharWidth);

    if (WantedBits == CharWidth) {
      // Got a full byte: just add it directly.
      add(llvm::ConstantInt::get(CGM.getLLVMContext(), BitsThisChar),
          OffsetInChars, AllowOverwrite);
    } else {
      // Partial byte: update the existing integer if there is one. If we
      // can't split out a 1-CharUnit range to update, then we can't add
      // these bits and fail the entire constant emission.
      std::optional<size_t> FirstElemToUpdate = splitAt(OffsetInChars);
      if (!FirstElemToUpdate)
        return false;
      std::optional<size_t> LastElemToUpdate =
          splitAt(OffsetInChars + CharUnits::One());
      if (!LastElemToUpdate)
        return false;
      assert(*LastElemToUpdate - *FirstElemToUpdate < 2 &&
             "should have at most one element covering one byte");

      // Figure out which bits we want and discard the rest.
      llvm::APInt UpdateMask(CharWidth, 0);
      if (CGM.getDataLayout().isBigEndian())
        UpdateMask.setBits(CharWidth - OffsetWithinChar - WantedBits,
                           CharWidth - OffsetWithinChar);
      else
        UpdateMask.setBits(OffsetWithinChar, OffsetWithinChar + WantedBits);
      BitsThisChar &= UpdateMask;

      if (*FirstElemToUpdate == *LastElemToUpdate ||
          Elems[*FirstElemToUpdate]->isNullValue() ||
          isa<llvm::UndefValue>(Elems[*FirstElemToUpdate])) {
        // All existing bits are either zero or undef.
        add(llvm::ConstantInt::get(CGM.getLLVMContext(), BitsThisChar),
            OffsetInChars, /*AllowOverwrite*/ true);
      } else {
        llvm::Constant *&ToUpdate = Elems[*FirstElemToUpdate];
        // In order to perform a partial update, we need the existing bitwise
        // value, which we can only extract for a constant int.
        auto *CI = dyn_cast<llvm::ConstantInt>(ToUpdate);
        if (!CI)
          return false;
        // Because this is a 1-CharUnit range, the constant occupying it must
        // be exactly one CharUnit wide.
        assert(CI->getBitWidth() == CharWidth && "splitAt failed");
        assert((!(CI->getValue() & UpdateMask) || AllowOverwrite) &&
               "unexpectedly overwriting bitfield");
        BitsThisChar |= (CI->getValue() & ~UpdateMask);
        ToUpdate = llvm::ConstantInt::get(CGM.getLLVMContext(), BitsThisChar);
      }
    }

    // Stop if we've added all the bits.
    if (WantedBits == Bits.getBitWidth())
      break;

    // Remove the consumed bits from Bits.
    if (!CGM.getDataLayout().isBigEndian())
      Bits.lshrInPlace(WantedBits);
    Bits = Bits.trunc(Bits.getBitWidth() - WantedBits);

    // The remanining bits go at the start of the following bytes.
    OffsetWithinChar = 0;
  }

  return true;
}

/// Returns a position within Elems and Offsets such that all elements
/// before the returned index end before Pos and all elements at or after
/// the returned index begin at or after Pos. Splits elements as necessary
/// to ensure this. Returns std::nullopt if we find something we can't split.
std::optional<size_t> ConstantAggregateBuilder::splitAt(CharUnits Pos) {
  if (Pos >= Size)
    return Offsets.size();

  while (true) {
    auto FirstAfterPos = llvm::upper_bound(Offsets, Pos);
    if (FirstAfterPos == Offsets.begin())
      return 0;

    // If we already have an element starting at Pos, we're done.
    size_t LastAtOrBeforePosIndex = FirstAfterPos - Offsets.begin() - 1;
    if (Offsets[LastAtOrBeforePosIndex] == Pos)
      return LastAtOrBeforePosIndex;

    // We found an element starting before Pos. Check for overlap.
    if (Offsets[LastAtOrBeforePosIndex] +
        getSize(Elems[LastAtOrBeforePosIndex]) <= Pos)
      return LastAtOrBeforePosIndex + 1;

    // Try to decompose it into smaller constants.
    if (!split(LastAtOrBeforePosIndex, Pos))
      return std::nullopt;
  }
}

/// Split the constant at index Index, if possible. Return true if we did.
/// Hint indicates the location at which we'd like to split, but may be
/// ignored.
bool ConstantAggregateBuilder::split(size_t Index, CharUnits Hint) {
  NaturalLayout = false;
  llvm::Constant *C = Elems[Index];
  CharUnits Offset = Offsets[Index];

  if (auto *CA = dyn_cast<llvm::ConstantAggregate>(C)) {
    // Expand the sequence into its contained elements.
    // FIXME: This assumes vector elements are byte-sized.
    replace(Elems, Index, Index + 1,
            llvm::map_range(llvm::seq(0u, CA->getNumOperands()),
                            [&](unsigned Op) { return CA->getOperand(Op); }));
    if (isa<llvm::ArrayType>(CA->getType()) ||
        isa<llvm::VectorType>(CA->getType())) {
      // Array or vector.
      llvm::Type *ElemTy =
          llvm::GetElementPtrInst::getTypeAtIndex(CA->getType(), (uint64_t)0);
      CharUnits ElemSize = getSize(ElemTy);
      replace(
          Offsets, Index, Index + 1,
          llvm::map_range(llvm::seq(0u, CA->getNumOperands()),
                          [&](unsigned Op) { return Offset + Op * ElemSize; }));
    } else {
      // Must be a struct.
      auto *ST = cast<llvm::StructType>(CA->getType());
      const llvm::StructLayout *Layout =
          CGM.getDataLayout().getStructLayout(ST);
      replace(Offsets, Index, Index + 1,
              llvm::map_range(
                  llvm::seq(0u, CA->getNumOperands()), [&](unsigned Op) {
                    return Offset + CharUnits::fromQuantity(
                                        Layout->getElementOffset(Op));
                  }));
    }
    return true;
  }

  if (auto *CDS = dyn_cast<llvm::ConstantDataSequential>(C)) {
    // Expand the sequence into its contained elements.
    // FIXME: This assumes vector elements are byte-sized.
    // FIXME: If possible, split into two ConstantDataSequentials at Hint.
    CharUnits ElemSize = getSize(CDS->getElementType());
    replace(Elems, Index, Index + 1,
            llvm::map_range(llvm::seq(0u, CDS->getNumElements()),
                            [&](unsigned Elem) {
                              return CDS->getElementAsConstant(Elem);
                            }));
    replace(Offsets, Index, Index + 1,
            llvm::map_range(
                llvm::seq(0u, CDS->getNumElements()),
                [&](unsigned Elem) { return Offset + Elem * ElemSize; }));
    return true;
  }

  if (isa<llvm::ConstantAggregateZero>(C)) {
    // Split into two zeros at the hinted offset.
    CharUnits ElemSize = getSize(C);
    assert(Hint > Offset && Hint < Offset + ElemSize && "nothing to split");
    replace(Elems, Index, Index + 1,
            {getZeroes(Hint - Offset), getZeroes(Offset + ElemSize - Hint)});
    replace(Offsets, Index, Index + 1, {Offset, Hint});
    return true;
  }

  if (isa<llvm::UndefValue>(C)) {
    // Drop undef; it doesn't contribute to the final layout.
    replace(Elems, Index, Index + 1, {});
    replace(Offsets, Index, Index + 1, {});
    return true;
  }

  // FIXME: We could split a ConstantInt if the need ever arose.
  // We don't need to do this to handle bit-fields because we always eagerly
  // split them into 1-byte chunks.

  return false;
}

static llvm::Constant *
EmitArrayConstant(CodeGenModule &CGM, llvm::ArrayType *DesiredType,
                  llvm::Type *CommonElementType, uint64_t ArrayBound,
                  SmallVectorImpl<llvm::Constant *> &Elements,
                  llvm::Constant *Filler);

llvm::Constant *ConstantAggregateBuilder::buildFrom(
    CodeGenModule &CGM, ArrayRef<llvm::Constant *> Elems,
    ArrayRef<CharUnits> Offsets, CharUnits StartOffset, CharUnits Size,
    bool NaturalLayout, llvm::Type *DesiredTy, bool AllowOversized) {
  ConstantAggregateBuilderUtils Utils(CGM);

  if (Elems.empty())
    return llvm::UndefValue::get(DesiredTy);

  auto Offset = [&](size_t I) { return Offsets[I] - StartOffset; };

  // If we want an array type, see if all the elements are the same type and
  // appropriately spaced.
  if (llvm::ArrayType *ATy = dyn_cast<llvm::ArrayType>(DesiredTy)) {
    assert(!AllowOversized && "oversized array emission not supported");

    bool CanEmitArray = true;
    llvm::Type *CommonType = Elems[0]->getType();
    llvm::Constant *Filler = llvm::Constant::getNullValue(CommonType);
    CharUnits ElemSize = Utils.getSize(ATy->getElementType());
    SmallVector<llvm::Constant*, 32> ArrayElements;
    for (size_t I = 0; I != Elems.size(); ++I) {
      // Skip zeroes; we'll use a zero value as our array filler.
      if (Elems[I]->isNullValue())
        continue;

      // All remaining elements must be the same type.
      if (Elems[I]->getType() != CommonType ||
          Offset(I) % ElemSize != 0) {
        CanEmitArray = false;
        break;
      }
      ArrayElements.resize(Offset(I) / ElemSize + 1, Filler);
      ArrayElements.back() = Elems[I];
    }

    if (CanEmitArray) {
      return EmitArrayConstant(CGM, ATy, CommonType, ATy->getNumElements(),
                               ArrayElements, Filler);
    }

    // Can't emit as an array, carry on to emit as a struct.
  }

  // The size of the constant we plan to generate.  This is usually just
  // the size of the initialized type, but in AllowOversized mode (i.e.
  // flexible array init), it can be larger.
  CharUnits DesiredSize = Utils.getSize(DesiredTy);
  if (Size > DesiredSize) {
    assert(AllowOversized && "Elems are oversized");
    DesiredSize = Size;
  }

  // The natural alignment of an unpacked LLVM struct with the given elements.
  CharUnits Align = CharUnits::One();
  for (llvm::Constant *C : Elems)
    Align = std::max(Align, Utils.getAlignment(C));

  // The natural size of an unpacked LLVM struct with the given elements.
  CharUnits AlignedSize = Size.alignTo(Align);

  bool Packed = false;
  ArrayRef<llvm::Constant*> UnpackedElems = Elems;
  llvm::SmallVector<llvm::Constant*, 32> UnpackedElemStorage;
  if (DesiredSize < AlignedSize || DesiredSize.alignTo(Align) != DesiredSize) {
    // The natural layout would be too big; force use of a packed layout.
    NaturalLayout = false;
    Packed = true;
  } else if (DesiredSize > AlignedSize) {
    // The natural layout would be too small. Add padding to fix it. (This
    // is ignored if we choose a packed layout.)
    UnpackedElemStorage.assign(Elems.begin(), Elems.end());
    UnpackedElemStorage.push_back(Utils.getPadding(DesiredSize - Size));
    UnpackedElems = UnpackedElemStorage;
  }

  // If we don't have a natural layout, insert padding as necessary.
  // As we go, double-check to see if we can actually just emit Elems
  // as a non-packed struct and do so opportunistically if possible.
  llvm::SmallVector<llvm::Constant*, 32> PackedElems;
  if (!NaturalLayout) {
    CharUnits SizeSoFar = CharUnits::Zero();
    for (size_t I = 0; I != Elems.size(); ++I) {
      CharUnits Align = Utils.getAlignment(Elems[I]);
      CharUnits NaturalOffset = SizeSoFar.alignTo(Align);
      CharUnits DesiredOffset = Offset(I);
      assert(DesiredOffset >= SizeSoFar && "elements out of order");

      if (DesiredOffset != NaturalOffset)
        Packed = true;
      if (DesiredOffset != SizeSoFar)
        PackedElems.push_back(Utils.getPadding(DesiredOffset - SizeSoFar));
      PackedElems.push_back(Elems[I]);
      SizeSoFar = DesiredOffset + Utils.getSize(Elems[I]);
    }
    // If we're using the packed layout, pad it out to the desired size if
    // necessary.
    if (Packed) {
      assert(SizeSoFar <= DesiredSize &&
             "requested size is too small for contents");
      if (SizeSoFar < DesiredSize)
        PackedElems.push_back(Utils.getPadding(DesiredSize - SizeSoFar));
    }
  }

  llvm::StructType *STy = llvm::ConstantStruct::getTypeForElements(
      CGM.getLLVMContext(), Packed ? PackedElems : UnpackedElems, Packed);

  // Pick the type to use.  If the type is layout identical to the desired
  // type then use it, otherwise use whatever the builder produced for us.
  if (llvm::StructType *DesiredSTy = dyn_cast<llvm::StructType>(DesiredTy)) {
    if (DesiredSTy->isLayoutIdentical(STy))
      STy = DesiredSTy;
  }

  return llvm::ConstantStruct::get(STy, Packed ? PackedElems : UnpackedElems);
}

void ConstantAggregateBuilder::condense(CharUnits Offset,
                                        llvm::Type *DesiredTy) {
  CharUnits Size = getSize(DesiredTy);

  std::optional<size_t> FirstElemToReplace = splitAt(Offset);
  if (!FirstElemToReplace)
    return;
  size_t First = *FirstElemToReplace;

  std::optional<size_t> LastElemToReplace = splitAt(Offset + Size);
  if (!LastElemToReplace)
    return;
  size_t Last = *LastElemToReplace;

  size_t Length = Last - First;
  if (Length == 0)
    return;

  if (Length == 1 && Offsets[First] == Offset &&
      getSize(Elems[First]) == Size) {
    // Re-wrap single element structs if necessary. Otherwise, leave any single
    // element constant of the right size alone even if it has the wrong type.
    auto *STy = dyn_cast<llvm::StructType>(DesiredTy);
    if (STy && STy->getNumElements() == 1 &&
        STy->getElementType(0) == Elems[First]->getType())
      Elems[First] = llvm::ConstantStruct::get(STy, Elems[First]);
    return;
  }

  llvm::Constant *Replacement = buildFrom(
      CGM, ArrayRef(Elems).slice(First, Length),
      ArrayRef(Offsets).slice(First, Length), Offset, getSize(DesiredTy),
      /*known to have natural layout=*/false, DesiredTy, false);
  replace(Elems, First, Last, {Replacement});
  replace(Offsets, First, Last, {Offset});
}

//===----------------------------------------------------------------------===//
//                            ConstStructBuilder
//===----------------------------------------------------------------------===//

class ConstStructBuilder {
  CodeGenModule &CGM;
  ConstantEmitter &Emitter;
  ConstantAggregateBuilder &Builder;
  CharUnits StartOffset;

public:
  static llvm::Constant *BuildStruct(ConstantEmitter &Emitter,
                                     const InitListExpr *ILE,
                                     QualType StructTy);
  static llvm::Constant *BuildStruct(ConstantEmitter &Emitter,
                                     const APValue &Value, QualType ValTy);
  static bool UpdateStruct(ConstantEmitter &Emitter,
                           ConstantAggregateBuilder &Const, CharUnits Offset,
                           const InitListExpr *Updater);

private:
  ConstStructBuilder(ConstantEmitter &Emitter,
                     ConstantAggregateBuilder &Builder, CharUnits StartOffset)
      : CGM(Emitter.CGM), Emitter(Emitter), Builder(Builder),
        StartOffset(StartOffset) {}

  bool AppendField(const FieldDecl *Field, uint64_t FieldOffset,
                   llvm::Constant *InitExpr, bool AllowOverwrite = false);

  bool AppendBytes(CharUnits FieldOffsetInChars, llvm::Constant *InitCst,
                   bool AllowOverwrite = false);

  bool AppendBitField(const FieldDecl *Field, uint64_t FieldOffset,
                      llvm::ConstantInt *InitExpr, bool AllowOverwrite = false);

  bool Build(const InitListExpr *ILE, bool AllowOverwrite);
  bool Build(const APValue &Val, const RecordDecl *RD, bool IsPrimaryBase,
             const CXXRecordDecl *VTableClass, CharUnits BaseOffset);
  llvm::Constant *Finalize(QualType Ty);
};

bool ConstStructBuilder::AppendField(
    const FieldDecl *Field, uint64_t FieldOffset, llvm::Constant *InitCst,
    bool AllowOverwrite) {
  const ASTContext &Context = CGM.getContext();

  CharUnits FieldOffsetInChars = Context.toCharUnitsFromBits(FieldOffset);

  return AppendBytes(FieldOffsetInChars, InitCst, AllowOverwrite);
}

bool ConstStructBuilder::AppendBytes(CharUnits FieldOffsetInChars,
                                     llvm::Constant *InitCst,
                                     bool AllowOverwrite) {
  return Builder.add(InitCst, StartOffset + FieldOffsetInChars, AllowOverwrite);
}

bool ConstStructBuilder::AppendBitField(
    const FieldDecl *Field, uint64_t FieldOffset, llvm::ConstantInt *CI,
    bool AllowOverwrite) {
  const CGRecordLayout &RL =
      CGM.getTypes().getCGRecordLayout(Field->getParent());
  const CGBitFieldInfo &Info = RL.getBitFieldInfo(Field);
  llvm::APInt FieldValue = CI->getValue();

  // Promote the size of FieldValue if necessary
  // FIXME: This should never occur, but currently it can because initializer
  // constants are cast to bool, and because clang is not enforcing bitfield
  // width limits.
  if (Info.Size > FieldValue.getBitWidth())
    FieldValue = FieldValue.zext(Info.Size);

  // Truncate the size of FieldValue to the bit field size.
  if (Info.Size < FieldValue.getBitWidth())
    FieldValue = FieldValue.trunc(Info.Size);

  return Builder.addBits(FieldValue,
                         CGM.getContext().toBits(StartOffset) + FieldOffset,
                         AllowOverwrite);
}

static bool EmitDesignatedInitUpdater(ConstantEmitter &Emitter,
                                      ConstantAggregateBuilder &Const,
                                      CharUnits Offset, QualType Type,
                                      const InitListExpr *Updater) {
  if (Type->isRecordType())
    return ConstStructBuilder::UpdateStruct(Emitter, Const, Offset, Updater);

  auto CAT = Emitter.CGM.getContext().getAsConstantArrayType(Type);
  if (!CAT)
    return false;
  QualType ElemType = CAT->getElementType();
  CharUnits ElemSize = Emitter.CGM.getContext().getTypeSizeInChars(ElemType);
  llvm::Type *ElemTy = Emitter.CGM.getTypes().ConvertTypeForMem(ElemType);

  llvm::Constant *FillC = nullptr;
  if (const Expr *Filler = Updater->getArrayFiller()) {
    if (!isa<NoInitExpr>(Filler)) {
      FillC = Emitter.tryEmitAbstractForMemory(Filler, ElemType);
      if (!FillC)
        return false;
    }
  }

  unsigned NumElementsToUpdate =
      FillC ? CAT->getZExtSize() : Updater->getNumInits();
  for (unsigned I = 0; I != NumElementsToUpdate; ++I, Offset += ElemSize) {
    const Expr *Init = nullptr;
    if (I < Updater->getNumInits())
      Init = Updater->getInit(I);

    if (!Init && FillC) {
      if (!Const.add(FillC, Offset, true))
        return false;
    } else if (!Init || isa<NoInitExpr>(Init)) {
      continue;
    } else if (const auto *ChildILE = dyn_cast<InitListExpr>(Init)) {
      if (!EmitDesignatedInitUpdater(Emitter, Const, Offset, ElemType,
                                     ChildILE))
        return false;
      // Attempt to reduce the array element to a single constant if necessary.
      Const.condense(Offset, ElemTy);
    } else {
      llvm::Constant *Val = Emitter.tryEmitPrivateForMemory(Init, ElemType);
      if (!Const.add(Val, Offset, true))
        return false;
    }
  }

  return true;
}

bool ConstStructBuilder::Build(const InitListExpr *ILE, bool AllowOverwrite) {
  RecordDecl *RD = ILE->getType()->castAs<RecordType>()->getDecl();
  const ASTRecordLayout &Layout = CGM.getContext().getASTRecordLayout(RD);

  unsigned FieldNo = -1;
  unsigned ElementNo = 0;

  // Bail out if we have base classes. We could support these, but they only
  // arise in C++1z where we will have already constant folded most interesting
  // cases. FIXME: There are still a few more cases we can handle this way.
  if (auto *CXXRD = dyn_cast<CXXRecordDecl>(RD))
    if (CXXRD->getNumBases())
      return false;

  for (FieldDecl *Field : RD->fields()) {
    ++FieldNo;

    // If this is a union, skip all the fields that aren't being initialized.
    if (RD->isUnion() &&
        !declaresSameEntity(ILE->getInitializedFieldInUnion(), Field))
      continue;

    // Don't emit anonymous bitfields.
    if (Field->isUnnamedBitField())
      continue;

    // Get the initializer.  A struct can include fields without initializers,
    // we just use explicit null values for them.
    const Expr *Init = nullptr;
    if (ElementNo < ILE->getNumInits())
      Init = ILE->getInit(ElementNo++);
    if (isa_and_nonnull<NoInitExpr>(Init))
      continue;

    // Zero-sized fields are not emitted, but their initializers may still
    // prevent emission of this struct as a constant.
    if (Field->isZeroSize(CGM.getContext())) {
      if (Init->HasSideEffects(CGM.getContext()))
        return false;
      continue;
    }

    // When emitting a DesignatedInitUpdateExpr, a nested InitListExpr
    // represents additional overwriting of our current constant value, and not
    // a new constant to emit independently.
    if (AllowOverwrite &&
        (Field->getType()->isArrayType() || Field->getType()->isRecordType())) {
      if (auto *SubILE = dyn_cast<InitListExpr>(Init)) {
        CharUnits Offset = CGM.getContext().toCharUnitsFromBits(
            Layout.getFieldOffset(FieldNo));
        if (!EmitDesignatedInitUpdater(Emitter, Builder, StartOffset + Offset,
                                       Field->getType(), SubILE))
          return false;
        // If we split apart the field's value, try to collapse it down to a
        // single value now.
        Builder.condense(StartOffset + Offset,
                         CGM.getTypes().ConvertTypeForMem(Field->getType()));
        continue;
      }
    }

    llvm::Constant *EltInit =
        Init ? Emitter.tryEmitPrivateForMemory(Init, Field->getType())
             : Emitter.emitNullForMemory(Field->getType());
    if (!EltInit)
      return false;

    if (!Field->isBitField()) {
      // Handle non-bitfield members.
      if (!AppendField(Field, Layout.getFieldOffset(FieldNo), EltInit,
                       AllowOverwrite))
        return false;
      // After emitting a non-empty field with [[no_unique_address]], we may
      // need to overwrite its tail padding.
      if (Field->hasAttr<NoUniqueAddressAttr>())
        AllowOverwrite = true;
    } else {
      // Otherwise we have a bitfield.
      if (auto *CI = dyn_cast<llvm::ConstantInt>(EltInit)) {
        if (!AppendBitField(Field, Layout.getFieldOffset(FieldNo), CI,
                            AllowOverwrite))
          return false;
      } else {
        // We are trying to initialize a bitfield with a non-trivial constant,
        // this must require run-time code.
        return false;
      }
    }
  }

  return true;
}

namespace {
struct BaseInfo {
  BaseInfo(const CXXRecordDecl *Decl, CharUnits Offset, unsigned Index)
    : Decl(Decl), Offset(Offset), Index(Index) {
  }

  const CXXRecordDecl *Decl;
  CharUnits Offset;
  unsigned Index;

  bool operator<(const BaseInfo &O) const { return Offset < O.Offset; }
};
}

bool ConstStructBuilder::Build(const APValue &Val, const RecordDecl *RD,
                               bool IsPrimaryBase,
                               const CXXRecordDecl *VTableClass,
                               CharUnits Offset) {
  const ASTRecordLayout &Layout = CGM.getContext().getASTRecordLayout(RD);

  if (const CXXRecordDecl *CD = dyn_cast<CXXRecordDecl>(RD)) {
    // Add a vtable pointer, if we need one and it hasn't already been added.
    if (Layout.hasOwnVFPtr()) {
      llvm::Constant *VTableAddressPoint =
          CGM.getCXXABI().getVTableAddressPoint(BaseSubobject(CD, Offset),
                                                VTableClass);
      if (auto Authentication =
              CGM.getVTablePointerAuthentication(VTableClass)) {
        VTableAddressPoint = Emitter.tryEmitConstantSignedPointer(
            VTableAddressPoint, *Authentication);
        if (!VTableAddressPoint)
          return false;
      }
      if (!AppendBytes(Offset, VTableAddressPoint))
        return false;
    }

    // Accumulate and sort bases, in order to visit them in address order, which
    // may not be the same as declaration order.
    SmallVector<BaseInfo, 8> Bases;
    Bases.reserve(CD->getNumBases());
    unsigned BaseNo = 0;
    for (CXXRecordDecl::base_class_const_iterator Base = CD->bases_begin(),
         BaseEnd = CD->bases_end(); Base != BaseEnd; ++Base, ++BaseNo) {
      assert(!Base->isVirtual() && "should not have virtual bases here");
      const CXXRecordDecl *BD = Base->getType()->getAsCXXRecordDecl();
      CharUnits BaseOffset = Layout.getBaseClassOffset(BD);
      Bases.push_back(BaseInfo(BD, BaseOffset, BaseNo));
    }
    llvm::stable_sort(Bases);

    for (unsigned I = 0, N = Bases.size(); I != N; ++I) {
      BaseInfo &Base = Bases[I];

      bool IsPrimaryBase = Layout.getPrimaryBase() == Base.Decl;
      Build(Val.getStructBase(Base.Index), Base.Decl, IsPrimaryBase,
            VTableClass, Offset + Base.Offset);
    }
  }

  unsigned FieldNo = 0;
  uint64_t OffsetBits = CGM.getContext().toBits(Offset);

  bool AllowOverwrite = false;
  for (RecordDecl::field_iterator Field = RD->field_begin(),
       FieldEnd = RD->field_end(); Field != FieldEnd; ++Field, ++FieldNo) {
    // If this is a union, skip all the fields that aren't being initialized.
    if (RD->isUnion() && !declaresSameEntity(Val.getUnionField(), *Field))
      continue;

    // Don't emit anonymous bitfields or zero-sized fields.
    if (Field->isUnnamedBitField() || Field->isZeroSize(CGM.getContext()))
      continue;

    // Emit the value of the initializer.
    const APValue &FieldValue =
      RD->isUnion() ? Val.getUnionValue() : Val.getStructField(FieldNo);
    llvm::Constant *EltInit =
      Emitter.tryEmitPrivateForMemory(FieldValue, Field->getType());
    if (!EltInit)
      return false;

    if (!Field->isBitField()) {
      // Handle non-bitfield members.
      if (!AppendField(*Field, Layout.getFieldOffset(FieldNo) + OffsetBits,
                       EltInit, AllowOverwrite))
        return false;
      // After emitting a non-empty field with [[no_unique_address]], we may
      // need to overwrite its tail padding.
      if (Field->hasAttr<NoUniqueAddressAttr>())
        AllowOverwrite = true;
    } else {
      // Otherwise we have a bitfield.
      if (!AppendBitField(*Field, Layout.getFieldOffset(FieldNo) + OffsetBits,
                          cast<llvm::ConstantInt>(EltInit), AllowOverwrite))
        return false;
    }
  }

  return true;
}

llvm::Constant *ConstStructBuilder::Finalize(QualType Type) {
  Type = Type.getNonReferenceType();
  RecordDecl *RD = Type->castAs<RecordType>()->getDecl();
  llvm::Type *ValTy = CGM.getTypes().ConvertType(Type);
  return Builder.build(ValTy, RD->hasFlexibleArrayMember());
}

llvm::Constant *ConstStructBuilder::BuildStruct(ConstantEmitter &Emitter,
                                                const InitListExpr *ILE,
                                                QualType ValTy) {
  ConstantAggregateBuilder Const(Emitter.CGM);
  ConstStructBuilder Builder(Emitter, Const, CharUnits::Zero());

  if (!Builder.Build(ILE, /*AllowOverwrite*/false))
    return nullptr;

  return Builder.Finalize(ValTy);
}

llvm::Constant *ConstStructBuilder::BuildStruct(ConstantEmitter &Emitter,
                                                const APValue &Val,
                                                QualType ValTy) {
  ConstantAggregateBuilder Const(Emitter.CGM);
  ConstStructBuilder Builder(Emitter, Const, CharUnits::Zero());

  const RecordDecl *RD = ValTy->castAs<RecordType>()->getDecl();
  const CXXRecordDecl *CD = dyn_cast<CXXRecordDecl>(RD);
  if (!Builder.Build(Val, RD, false, CD, CharUnits::Zero()))
    return nullptr;

  return Builder.Finalize(ValTy);
}

bool ConstStructBuilder::UpdateStruct(ConstantEmitter &Emitter,
                                      ConstantAggregateBuilder &Const,
                                      CharUnits Offset,
                                      const InitListExpr *Updater) {
  return ConstStructBuilder(Emitter, Const, Offset)
      .Build(Updater, /*AllowOverwrite*/ true);
}

//===----------------------------------------------------------------------===//
//                             ConstExprEmitter
//===----------------------------------------------------------------------===//

static ConstantAddress
tryEmitGlobalCompoundLiteral(ConstantEmitter &emitter,
                             const CompoundLiteralExpr *E) {
  CodeGenModule &CGM = emitter.CGM;
  CharUnits Align = CGM.getContext().getTypeAlignInChars(E->getType());
  if (llvm::GlobalVariable *Addr =
          CGM.getAddrOfConstantCompoundLiteralIfEmitted(E))
    return ConstantAddress(Addr, Addr->getValueType(), Align);

  LangAS addressSpace = E->getType().getAddressSpace();
  llvm::Constant *C = emitter.tryEmitForInitializer(E->getInitializer(),
                                                    addressSpace, E->getType());
  if (!C) {
    assert(!E->isFileScope() &&
           "file-scope compound literal did not have constant initializer!");
    return ConstantAddress::invalid();
  }

  auto GV = new llvm::GlobalVariable(
      CGM.getModule(), C->getType(),
      E->getType().isConstantStorage(CGM.getContext(), true, false),
      llvm::GlobalValue::InternalLinkage, C, ".compoundliteral", nullptr,
      llvm::GlobalVariable::NotThreadLocal,
      CGM.getContext().getTargetAddressSpace(addressSpace));
  emitter.finalize(GV);
  GV->setAlignment(Align.getAsAlign());
  CGM.setAddrOfConstantCompoundLiteral(E, GV);
  return ConstantAddress(GV, GV->getValueType(), Align);
}

static llvm::Constant *
EmitArrayConstant(CodeGenModule &CGM, llvm::ArrayType *DesiredType,
                  llvm::Type *CommonElementType, uint64_t ArrayBound,
                  SmallVectorImpl<llvm::Constant *> &Elements,
                  llvm::Constant *Filler) {
  // Figure out how long the initial prefix of non-zero elements is.
  uint64_t NonzeroLength = ArrayBound;
  if (Elements.size() < NonzeroLength && Filler->isNullValue())
    NonzeroLength = Elements.size();
  if (NonzeroLength == Elements.size()) {
    while (NonzeroLength > 0 && Elements[NonzeroLength - 1]->isNullValue())
      --NonzeroLength;
  }

  if (NonzeroLength == 0)
    return llvm::ConstantAggregateZero::get(DesiredType);

  // Add a zeroinitializer array filler if we have lots of trailing zeroes.
  uint64_t TrailingZeroes = ArrayBound - NonzeroLength;
  if (TrailingZeroes >= 8) {
    assert(Elements.size() >= NonzeroLength &&
           "missing initializer for non-zero element");

    // If all the elements had the same type up to the trailing zeroes, emit a
    // struct of two arrays (the nonzero data and the zeroinitializer).
    if (CommonElementType && NonzeroLength >= 8) {
      llvm::Constant *Initial = llvm::ConstantArray::get(
          llvm::ArrayType::get(CommonElementType, NonzeroLength),
          ArrayRef(Elements).take_front(NonzeroLength));
      Elements.resize(2);
      Elements[0] = Initial;
    } else {
      Elements.resize(NonzeroLength + 1);
    }

    auto *FillerType =
        CommonElementType ? CommonElementType : DesiredType->getElementType();
    FillerType = llvm::ArrayType::get(FillerType, TrailingZeroes);
    Elements.back() = llvm::ConstantAggregateZero::get(FillerType);
    CommonElementType = nullptr;
  } else if (Elements.size() != ArrayBound) {
    // Otherwise pad to the right size with the filler if necessary.
    Elements.resize(ArrayBound, Filler);
    if (Filler->getType() != CommonElementType)
      CommonElementType = nullptr;
  }

  // If all elements have the same type, just emit an array constant.
  if (CommonElementType)
    return llvm::ConstantArray::get(
        llvm::ArrayType::get(CommonElementType, ArrayBound), Elements);

  // We have mixed types. Use a packed struct.
  llvm::SmallVector<llvm::Type *, 16> Types;
  Types.reserve(Elements.size());
  for (llvm::Constant *Elt : Elements)
    Types.push_back(Elt->getType());
  llvm::StructType *SType =
      llvm::StructType::get(CGM.getLLVMContext(), Types, true);
  return llvm::ConstantStruct::get(SType, Elements);
}

// This class only needs to handle arrays, structs and unions. Outside C++11
// mode, we don't currently constant fold those types.  All other types are
// handled by constant folding.
//
// Constant folding is currently missing support for a few features supported
// here: CK_ToUnion, CK_ReinterpretMemberPointer, and DesignatedInitUpdateExpr.
class ConstExprEmitter
    : public ConstStmtVisitor<ConstExprEmitter, llvm::Constant *, QualType> {
  CodeGenModule &CGM;
  ConstantEmitter &Emitter;
  llvm::LLVMContext &VMContext;
public:
  ConstExprEmitter(ConstantEmitter &emitter)
    : CGM(emitter.CGM), Emitter(emitter), VMContext(CGM.getLLVMContext()) {
  }

  //===--------------------------------------------------------------------===//
  //                            Visitor Methods
  //===--------------------------------------------------------------------===//

  llvm::Constant *VisitStmt(const Stmt *S, QualType T) { return nullptr; }

  llvm::Constant *VisitConstantExpr(const ConstantExpr *CE, QualType T) {
    if (llvm::Constant *Result = Emitter.tryEmitConstantExpr(CE))
      return Result;
    return Visit(CE->getSubExpr(), T);
  }

  llvm::Constant *VisitParenExpr(const ParenExpr *PE, QualType T) {
    return Visit(PE->getSubExpr(), T);
  }

  llvm::Constant *
  VisitSubstNonTypeTemplateParmExpr(const SubstNonTypeTemplateParmExpr *PE,
                                    QualType T) {
    return Visit(PE->getReplacement(), T);
  }

  llvm::Constant *VisitGenericSelectionExpr(const GenericSelectionExpr *GE,
                                            QualType T) {
    return Visit(GE->getResultExpr(), T);
  }

  llvm::Constant *VisitChooseExpr(const ChooseExpr *CE, QualType T) {
    return Visit(CE->getChosenSubExpr(), T);
  }

  llvm::Constant *VisitCompoundLiteralExpr(const CompoundLiteralExpr *E,
                                           QualType T) {
    return Visit(E->getInitializer(), T);
  }

  llvm::Constant *ProduceIntToIntCast(const Expr *E, QualType DestType) {
    QualType FromType = E->getType();
    // See also HandleIntToIntCast in ExprConstant.cpp
    if (FromType->isIntegerType())
      if (llvm::Constant *C = Visit(E, FromType))
        if (auto *CI = dyn_cast<llvm::ConstantInt>(C)) {
          unsigned SrcWidth = CGM.getContext().getIntWidth(FromType);
          unsigned DstWidth = CGM.getContext().getIntWidth(DestType);
          if (DstWidth == SrcWidth)
            return CI;
          llvm::APInt A = FromType->isSignedIntegerType()
                              ? CI->getValue().sextOrTrunc(DstWidth)
                              : CI->getValue().zextOrTrunc(DstWidth);
          return llvm::ConstantInt::get(CGM.getLLVMContext(), A);
        }
    return nullptr;
  }

  llvm::Constant *VisitCastExpr(const CastExpr *E, QualType destType) {
    if (const auto *ECE = dyn_cast<ExplicitCastExpr>(E))
      CGM.EmitExplicitCastExprType(ECE, Emitter.CGF);
    const Expr *subExpr = E->getSubExpr();

    switch (E->getCastKind()) {
    case CK_ToUnion: {
      // GCC cast to union extension
      assert(E->getType()->isUnionType() &&
             "Destination type is not union type!");

      auto field = E->getTargetUnionField();

      auto C = Emitter.tryEmitPrivateForMemory(subExpr, field->getType());
      if (!C) return nullptr;

      auto destTy = ConvertType(destType);
      if (C->getType() == destTy) return C;

      // Build a struct with the union sub-element as the first member,
      // and padded to the appropriate size.
      SmallVector<llvm::Constant*, 2> Elts;
      SmallVector<llvm::Type*, 2> Types;
      Elts.push_back(C);
      Types.push_back(C->getType());
      unsigned CurSize = CGM.getDataLayout().getTypeAllocSize(C->getType());
      unsigned TotalSize = CGM.getDataLayout().getTypeAllocSize(destTy);

      assert(CurSize <= TotalSize && "Union size mismatch!");
      if (unsigned NumPadBytes = TotalSize - CurSize) {
        llvm::Type *Ty = CGM.CharTy;
        if (NumPadBytes > 1)
          Ty = llvm::ArrayType::get(Ty, NumPadBytes);

        Elts.push_back(llvm::UndefValue::get(Ty));
        Types.push_back(Ty);
      }

      llvm::StructType *STy = llvm::StructType::get(VMContext, Types, false);
      return llvm::ConstantStruct::get(STy, Elts);
    }

    case CK_AddressSpaceConversion: {
      auto C = Emitter.tryEmitPrivate(subExpr, subExpr->getType());
      if (!C) return nullptr;
      LangAS destAS = E->getType()->getPointeeType().getAddressSpace();
      LangAS srcAS = subExpr->getType()->getPointeeType().getAddressSpace();
      llvm::Type *destTy = ConvertType(E->getType());
      return CGM.getTargetCodeGenInfo().performAddrSpaceCast(CGM, C, srcAS,
                                                             destAS, destTy);
    }

    case CK_LValueToRValue: {
      // We don't really support doing lvalue-to-rvalue conversions here; any
      // interesting conversions should be done in Evaluate().  But as a
      // special case, allow compound literals to support the gcc extension
      // allowing "struct x {int x;} x = (struct x) {};".
      if (const auto *E =
              dyn_cast<CompoundLiteralExpr>(subExpr->IgnoreParens()))
        return Visit(E->getInitializer(), destType);
      return nullptr;
    }

    case CK_AtomicToNonAtomic:
    case CK_NonAtomicToAtomic:
    case CK_NoOp:
    case CK_ConstructorConversion:
      return Visit(subExpr, destType);

    case CK_ArrayToPointerDecay:
      if (const auto *S = dyn_cast<StringLiteral>(subExpr))
        return CGM.GetAddrOfConstantStringFromLiteral(S).getPointer();
      return nullptr;
    case CK_NullToPointer:
      if (Visit(subExpr, destType))
        return CGM.EmitNullConstant(destType);
      return nullptr;

    case CK_IntToOCLSampler:
      llvm_unreachable("global sampler variables are not generated");

    case CK_IntegralCast:
      return ProduceIntToIntCast(subExpr, destType);

    case CK_Dependent: llvm_unreachable("saw dependent cast!");

    case CK_BuiltinFnToFnPtr:
      llvm_unreachable("builtin functions are handled elsewhere");

    case CK_ReinterpretMemberPointer:
    case CK_DerivedToBaseMemberPointer:
    case CK_BaseToDerivedMemberPointer: {
      auto C = Emitter.tryEmitPrivate(subExpr, subExpr->getType());
      if (!C) return nullptr;
      return CGM.getCXXABI().EmitMemberPointerConversion(E, C);
    }

    // These will never be supported.
    case CK_ObjCObjectLValueCast:
    case CK_ARCProduceObject:
    case CK_ARCConsumeObject:
    case CK_ARCReclaimReturnedObject:
    case CK_ARCExtendBlockObject:
    case CK_CopyAndAutoreleaseBlockObject:
      return nullptr;

    // These don't need to be handled here because Evaluate knows how to
    // evaluate them in the cases where they can be folded.
    case CK_BitCast:
    case CK_ToVoid:
    case CK_Dynamic:
    case CK_LValueBitCast:
    case CK_LValueToRValueBitCast:
    case CK_NullToMemberPointer:
    case CK_UserDefinedConversion:
    case CK_CPointerToObjCPointerCast:
    case CK_BlockPointerToObjCPointerCast:
    case CK_AnyPointerToBlockPointerCast:
    case CK_FunctionToPointerDecay:
    case CK_BaseToDerived:
    case CK_DerivedToBase:
    case CK_UncheckedDerivedToBase:
    case CK_MemberPointerToBoolean:
    case CK_VectorSplat:
    case CK_FloatingRealToComplex:
    case CK_FloatingComplexToReal:
    case CK_FloatingComplexToBoolean:
    case CK_FloatingComplexCast:
    case CK_FloatingComplexToIntegralComplex:
    case CK_IntegralRealToComplex:
    case CK_IntegralComplexToReal:
    case CK_IntegralComplexToBoolean:
    case CK_IntegralComplexCast:
    case CK_IntegralComplexToFloatingComplex:
    case CK_PointerToIntegral:
    case CK_PointerToBoolean:
    case CK_BooleanToSignedIntegral:
    case CK_IntegralToPointer:
    case CK_IntegralToBoolean:
    case CK_IntegralToFloating:
    case CK_FloatingToIntegral:
    case CK_FloatingToBoolean:
    case CK_FloatingCast:
    case CK_FloatingToFixedPoint:
    case CK_FixedPointToFloating:
    case CK_FixedPointCast:
    case CK_FixedPointToBoolean:
    case CK_FixedPointToIntegral:
    case CK_IntegralToFixedPoint:
    case CK_ZeroToOCLOpaqueType:
    case CK_MatrixCast:
    case CK_HLSLVectorTruncation:
    case CK_HLSLArrayRValue:
      return nullptr;
    }
    llvm_unreachable("Invalid CastKind");
  }

  llvm::Constant *VisitCXXDefaultInitExpr(const CXXDefaultInitExpr *DIE,
                                          QualType T) {
    // No need for a DefaultInitExprScope: we don't handle 'this' in a
    // constant expression.
    return Visit(DIE->getExpr(), T);
  }

  llvm::Constant *VisitExprWithCleanups(const ExprWithCleanups *E, QualType T) {
    return Visit(E->getSubExpr(), T);
  }

  llvm::Constant *VisitIntegerLiteral(const IntegerLiteral *I, QualType T) {
    return llvm::ConstantInt::get(CGM.getLLVMContext(), I->getValue());
  }

  static APValue withDestType(ASTContext &Ctx, const Expr *E, QualType SrcType,
                              QualType DestType, const llvm::APSInt &Value) {
    if (!Ctx.hasSameType(SrcType, DestType)) {
      if (DestType->isFloatingType()) {
        llvm::APFloat Result =
            llvm::APFloat(Ctx.getFloatTypeSemantics(DestType), 1);
        llvm::RoundingMode RM =
            E->getFPFeaturesInEffect(Ctx.getLangOpts()).getRoundingMode();
        if (RM == llvm::RoundingMode::Dynamic)
          RM = llvm::RoundingMode::NearestTiesToEven;
        Result.convertFromAPInt(Value, Value.isSigned(), RM);
        return APValue(Result);
      }
    }
    return APValue(Value);
  }

  llvm::Constant *EmitArrayInitialization(const InitListExpr *ILE, QualType T) {
    auto *CAT = CGM.getContext().getAsConstantArrayType(ILE->getType());
    assert(CAT && "can't emit array init for non-constant-bound array");
    uint64_t NumInitElements = ILE->getNumInits();
    const uint64_t NumElements = CAT->getZExtSize();
    for (const auto *Init : ILE->inits()) {
      if (const auto *Embed =
              dyn_cast<EmbedExpr>(Init->IgnoreParenImpCasts())) {
        NumInitElements += Embed->getDataElementCount() - 1;
        if (NumInitElements > NumElements) {
          NumInitElements = NumElements;
          break;
        }
      }
    }

    // Initialising an array requires us to automatically
    // initialise any elements that have not been initialised explicitly
    uint64_t NumInitableElts = std::min<uint64_t>(NumInitElements, NumElements);

    QualType EltType = CAT->getElementType();

    // Initialize remaining array elements.
    llvm::Constant *fillC = nullptr;
    if (const Expr *filler = ILE->getArrayFiller()) {
      fillC = Emitter.tryEmitAbstractForMemory(filler, EltType);
      if (!fillC)
        return nullptr;
    }

    // Copy initializer elements.
    SmallVector<llvm::Constant *, 16> Elts;
    if (fillC && fillC->isNullValue())
      Elts.reserve(NumInitableElts + 1);
    else
      Elts.reserve(NumElements);

    llvm::Type *CommonElementType = nullptr;
    auto Emit = [&](const Expr *Init, unsigned ArrayIndex) {
      llvm::Constant *C = nullptr;
      C = Emitter.tryEmitPrivateForMemory(Init, EltType);
      if (!C)
        return false;
      if (ArrayIndex == 0)
        CommonElementType = C->getType();
      else if (C->getType() != CommonElementType)
        CommonElementType = nullptr;
      Elts.push_back(C);
      return true;
    };

    unsigned ArrayIndex = 0;
    QualType DestTy = CAT->getElementType();
    for (unsigned i = 0; i < ILE->getNumInits(); ++i) {
      const Expr *Init = ILE->getInit(i);
      if (auto *EmbedS = dyn_cast<EmbedExpr>(Init->IgnoreParenImpCasts())) {
        StringLiteral *SL = EmbedS->getDataStringLiteral();
        llvm::APSInt Value(CGM.getContext().getTypeSize(DestTy),
                           DestTy->isUnsignedIntegerType());
        llvm::Constant *C;
        for (unsigned I = EmbedS->getStartingElementPos(),
                      N = EmbedS->getDataElementCount();
             I != EmbedS->getStartingElementPos() + N; ++I) {
          Value = SL->getCodeUnit(I);
          if (DestTy->isIntegerType()) {
            C = llvm::ConstantInt::get(CGM.getLLVMContext(), Value);
          } else {
            C = Emitter.tryEmitPrivateForMemory(
                withDestType(CGM.getContext(), Init, EmbedS->getType(), DestTy,
                             Value),
                EltType);
          }
          if (!C)
            return nullptr;
          Elts.push_back(C);
          ArrayIndex++;
        }
        if ((ArrayIndex - EmbedS->getDataElementCount()) == 0)
          CommonElementType = C->getType();
        else if (C->getType() != CommonElementType)
          CommonElementType = nullptr;
      } else {
        if (!Emit(Init, ArrayIndex))
          return nullptr;
        ArrayIndex++;
      }
    }

    llvm::ArrayType *Desired =
        cast<llvm::ArrayType>(CGM.getTypes().ConvertType(ILE->getType()));
    return EmitArrayConstant(CGM, Desired, CommonElementType, NumElements, Elts,
                             fillC);
  }

  llvm::Constant *EmitRecordInitialization(const InitListExpr *ILE,
                                           QualType T) {
    return ConstStructBuilder::BuildStruct(Emitter, ILE, T);
  }

  llvm::Constant *VisitImplicitValueInitExpr(const ImplicitValueInitExpr *E,
                                             QualType T) {
    return CGM.EmitNullConstant(T);
  }

  llvm::Constant *VisitInitListExpr(const InitListExpr *ILE, QualType T) {
    if (ILE->isTransparent())
      return Visit(ILE->getInit(0), T);

    if (ILE->getType()->isArrayType())
      return EmitArrayInitialization(ILE, T);

    if (ILE->getType()->isRecordType())
      return EmitRecordInitialization(ILE, T);

    return nullptr;
  }

  llvm::Constant *
  VisitDesignatedInitUpdateExpr(const DesignatedInitUpdateExpr *E,
                                QualType destType) {
    auto C = Visit(E->getBase(), destType);
    if (!C)
      return nullptr;

    ConstantAggregateBuilder Const(CGM);
    Const.add(C, CharUnits::Zero(), false);

    if (!EmitDesignatedInitUpdater(Emitter, Const, CharUnits::Zero(), destType,
                                   E->getUpdater()))
      return nullptr;

    llvm::Type *ValTy = CGM.getTypes().ConvertType(destType);
    bool HasFlexibleArray = false;
    if (const auto *RT = destType->getAs<RecordType>())
      HasFlexibleArray = RT->getDecl()->hasFlexibleArrayMember();
    return Const.build(ValTy, HasFlexibleArray);
  }

  llvm::Constant *VisitCXXConstructExpr(const CXXConstructExpr *E,
                                        QualType Ty) {
    if (!E->getConstructor()->isTrivial())
      return nullptr;

    // Only default and copy/move constructors can be trivial.
    if (E->getNumArgs()) {
      assert(E->getNumArgs() == 1 && "trivial ctor with > 1 argument");
      assert(E->getConstructor()->isCopyOrMoveConstructor() &&
             "trivial ctor has argument but isn't a copy/move ctor");

      const Expr *Arg = E->getArg(0);
      assert(CGM.getContext().hasSameUnqualifiedType(Ty, Arg->getType()) &&
             "argument to copy ctor is of wrong type");

      // Look through the temporary; it's just converting the value to an
      // lvalue to pass it to the constructor.
      if (const auto *MTE = dyn_cast<MaterializeTemporaryExpr>(Arg))
        return Visit(MTE->getSubExpr(), Ty);
      // Don't try to support arbitrary lvalue-to-rvalue conversions for now.
      return nullptr;
    }

    return CGM.EmitNullConstant(Ty);
  }

  llvm::Constant *VisitStringLiteral(const StringLiteral *E, QualType T) {
    // This is a string literal initializing an array in an initializer.
    return CGM.GetConstantArrayFromStringLiteral(E);
  }

  llvm::Constant *VisitObjCEncodeExpr(const ObjCEncodeExpr *E, QualType T) {
    // This must be an @encode initializing an array in a static initializer.
    // Don't emit it as the address of the string, emit the string data itself
    // as an inline array.
    std::string Str;
    CGM.getContext().getObjCEncodingForType(E->getEncodedType(), Str);
    const ConstantArrayType *CAT = CGM.getContext().getAsConstantArrayType(T);
    assert(CAT && "String data not of constant array type!");

    // Resize the string to the right size, adding zeros at the end, or
    // truncating as needed.
    Str.resize(CAT->getZExtSize(), '\0');
    return llvm::ConstantDataArray::getString(VMContext, Str, false);
  }

  llvm::Constant *VisitUnaryExtension(const UnaryOperator *E, QualType T) {
    return Visit(E->getSubExpr(), T);
  }

  llvm::Constant *VisitUnaryMinus(const UnaryOperator *U, QualType T) {
    if (llvm::Constant *C = Visit(U->getSubExpr(), T))
      if (auto *CI = dyn_cast<llvm::ConstantInt>(C))
        return llvm::ConstantInt::get(CGM.getLLVMContext(), -CI->getValue());
    return nullptr;
  }

  llvm::Constant *VisitPackIndexingExpr(const PackIndexingExpr *E, QualType T) {
    return Visit(E->getSelectedExpr(), T);
  }

  // Utility methods
  llvm::Type *ConvertType(QualType T) {
    return CGM.getTypes().ConvertType(T);
  }
};

}  // end anonymous namespace.

llvm::Constant *ConstantEmitter::validateAndPopAbstract(llvm::Constant *C,
                                                        AbstractState saved) {
  Abstract = saved.OldValue;

  assert(saved.OldPlaceholdersSize == PlaceholderAddresses.size() &&
         "created a placeholder while doing an abstract emission?");

  // No validation necessary for now.
  // No cleanup to do for now.
  return C;
}

llvm::Constant *
ConstantEmitter::tryEmitAbstractForInitializer(const VarDecl &D) {
  auto state = pushAbstract();
  auto C = tryEmitPrivateForVarInit(D);
  return validateAndPopAbstract(C, state);
}

llvm::Constant *
ConstantEmitter::tryEmitAbstract(const Expr *E, QualType destType) {
  auto state = pushAbstract();
  auto C = tryEmitPrivate(E, destType);
  return validateAndPopAbstract(C, state);
}

llvm::Constant *
ConstantEmitter::tryEmitAbstract(const APValue &value, QualType destType) {
  auto state = pushAbstract();
  auto C = tryEmitPrivate(value, destType);
  return validateAndPopAbstract(C, state);
}

llvm::Constant *ConstantEmitter::tryEmitConstantExpr(const ConstantExpr *CE) {
  if (!CE->hasAPValueResult())
    return nullptr;

  QualType RetType = CE->getType();
  if (CE->isGLValue())
    RetType = CGM.getContext().getLValueReferenceType(RetType);

  return emitAbstract(CE->getBeginLoc(), CE->getAPValueResult(), RetType);
}

llvm::Constant *
ConstantEmitter::emitAbstract(const Expr *E, QualType destType) {
  auto state = pushAbstract();
  auto C = tryEmitPrivate(E, destType);
  C = validateAndPopAbstract(C, state);
  if (!C) {
    CGM.Error(E->getExprLoc(),
              "internal error: could not emit constant value \"abstractly\"");
    C = CGM.EmitNullConstant(destType);
  }
  return C;
}

llvm::Constant *
ConstantEmitter::emitAbstract(SourceLocation loc, const APValue &value,
                              QualType destType) {
  auto state = pushAbstract();
  auto C = tryEmitPrivate(value, destType);
  C = validateAndPopAbstract(C, state);
  if (!C) {
    CGM.Error(loc,
              "internal error: could not emit constant value \"abstractly\"");
    C = CGM.EmitNullConstant(destType);
  }
  return C;
}

llvm::Constant *ConstantEmitter::tryEmitForInitializer(const VarDecl &D) {
  initializeNonAbstract(D.getType().getAddressSpace());
  return markIfFailed(tryEmitPrivateForVarInit(D));
}

llvm::Constant *ConstantEmitter::tryEmitForInitializer(const Expr *E,
                                                       LangAS destAddrSpace,
                                                       QualType destType) {
  initializeNonAbstract(destAddrSpace);
  return markIfFailed(tryEmitPrivateForMemory(E, destType));
}

llvm::Constant *ConstantEmitter::emitForInitializer(const APValue &value,
                                                    LangAS destAddrSpace,
                                                    QualType destType) {
  initializeNonAbstract(destAddrSpace);
  auto C = tryEmitPrivateForMemory(value, destType);
  assert(C && "couldn't emit constant value non-abstractly?");
  return C;
}

llvm::GlobalValue *ConstantEmitter::getCurrentAddrPrivate() {
  assert(!Abstract && "cannot get current address for abstract constant");



  // Make an obviously ill-formed global that should blow up compilation
  // if it survives.
  auto global = new llvm::GlobalVariable(CGM.getModule(), CGM.Int8Ty, true,
                                         llvm::GlobalValue::PrivateLinkage,
                                         /*init*/ nullptr,
                                         /*name*/ "",
                                         /*before*/ nullptr,
                                         llvm::GlobalVariable::NotThreadLocal,
                                         CGM.getContext().getTargetAddressSpace(DestAddressSpace));

  PlaceholderAddresses.push_back(std::make_pair(nullptr, global));

  return global;
}

void ConstantEmitter::registerCurrentAddrPrivate(llvm::Constant *signal,
                                           llvm::GlobalValue *placeholder) {
  assert(!PlaceholderAddresses.empty());
  assert(PlaceholderAddresses.back().first == nullptr);
  assert(PlaceholderAddresses.back().second == placeholder);
  PlaceholderAddresses.back().first = signal;
}

namespace {
  struct ReplacePlaceholders {
    CodeGenModule &CGM;

    /// The base address of the global.
    llvm::Constant *Base;
    llvm::Type *BaseValueTy = nullptr;

    /// The placeholder addresses that were registered during emission.
    llvm::DenseMap<llvm::Constant*, llvm::GlobalVariable*> PlaceholderAddresses;

    /// The locations of the placeholder signals.
    llvm::DenseMap<llvm::GlobalVariable*, llvm::Constant*> Locations;

    /// The current index stack.  We use a simple unsigned stack because
    /// we assume that placeholders will be relatively sparse in the
    /// initializer, but we cache the index values we find just in case.
    llvm::SmallVector<unsigned, 8> Indices;
    llvm::SmallVector<llvm::Constant*, 8> IndexValues;

    ReplacePlaceholders(CodeGenModule &CGM, llvm::Constant *base,
                        ArrayRef<std::pair<llvm::Constant*,
                                           llvm::GlobalVariable*>> addresses)
        : CGM(CGM), Base(base),
          PlaceholderAddresses(addresses.begin(), addresses.end()) {
    }

    void replaceInInitializer(llvm::Constant *init) {
      // Remember the type of the top-most initializer.
      BaseValueTy = init->getType();

      // Initialize the stack.
      Indices.push_back(0);
      IndexValues.push_back(nullptr);

      // Recurse into the initializer.
      findLocations(init);

      // Check invariants.
      assert(IndexValues.size() == Indices.size() && "mismatch");
      assert(Indices.size() == 1 && "didn't pop all indices");

      // Do the replacement; this basically invalidates 'init'.
      assert(Locations.size() == PlaceholderAddresses.size() &&
             "missed a placeholder?");

      // We're iterating over a hashtable, so this would be a source of
      // non-determinism in compiler output *except* that we're just
      // messing around with llvm::Constant structures, which never itself
      // does anything that should be visible in compiler output.
      for (auto &entry : Locations) {
        assert(entry.first->getName() == "" && "not a placeholder!");
        entry.first->replaceAllUsesWith(entry.second);
        entry.first->eraseFromParent();
      }
    }

  private:
    void findLocations(llvm::Constant *init) {
      // Recurse into aggregates.
      if (auto agg = dyn_cast<llvm::ConstantAggregate>(init)) {
        for (unsigned i = 0, e = agg->getNumOperands(); i != e; ++i) {
          Indices.push_back(i);
          IndexValues.push_back(nullptr);

          findLocations(agg->getOperand(i));

          IndexValues.pop_back();
          Indices.pop_back();
        }
        return;
      }

      // Otherwise, check for registered constants.
      while (true) {
        auto it = PlaceholderAddresses.find(init);
        if (it != PlaceholderAddresses.end()) {
          setLocation(it->second);
          break;
        }

        // Look through bitcasts or other expressions.
        if (auto expr = dyn_cast<llvm::ConstantExpr>(init)) {
          init = expr->getOperand(0);
        } else {
          break;
        }
      }
    }

    void setLocation(llvm::GlobalVariable *placeholder) {
      assert(!Locations.contains(placeholder) &&
             "already found location for placeholder!");

      // Lazily fill in IndexValues with the values from Indices.
      // We do this in reverse because we should always have a strict
      // prefix of indices from the start.
      assert(Indices.size() == IndexValues.size());
      for (size_t i = Indices.size() - 1; i != size_t(-1); --i) {
        if (IndexValues[i]) {
#ifndef NDEBUG
          for (size_t j = 0; j != i + 1; ++j) {
            assert(IndexValues[j] &&
                   isa<llvm::ConstantInt>(IndexValues[j]) &&
                   cast<llvm::ConstantInt>(IndexValues[j])->getZExtValue()
                     == Indices[j]);
          }
#endif
          break;
        }

        IndexValues[i] = llvm::ConstantInt::get(CGM.Int32Ty, Indices[i]);
      }

      llvm::Constant *location = llvm::ConstantExpr::getInBoundsGetElementPtr(
          BaseValueTy, Base, IndexValues);

      Locations.insert({placeholder, location});
    }
  };
}

void ConstantEmitter::finalize(llvm::GlobalVariable *global) {
  assert(InitializedNonAbstract &&
         "finalizing emitter that was used for abstract emission?");
  assert(!Finalized && "finalizing emitter multiple times");
  assert(global->getInitializer());

  // Note that we might also be Failed.
  Finalized = true;

  if (!PlaceholderAddresses.empty()) {
    ReplacePlaceholders(CGM, global, PlaceholderAddresses)
      .replaceInInitializer(global->getInitializer());
    PlaceholderAddresses.clear(); // satisfy
  }
}

ConstantEmitter::~ConstantEmitter() {
  assert((!InitializedNonAbstract || Finalized || Failed) &&
         "not finalized after being initialized for non-abstract emission");
  assert(PlaceholderAddresses.empty() && "unhandled placeholders");
}

static QualType getNonMemoryType(CodeGenModule &CGM, QualType type) {
  if (auto AT = type->getAs<AtomicType>()) {
    return CGM.getContext().getQualifiedType(AT->getValueType(),
                                             type.getQualifiers());
  }
  return type;
}

llvm::Constant *ConstantEmitter::tryEmitPrivateForVarInit(const VarDecl &D) {
  // Make a quick check if variable can be default NULL initialized
  // and avoid going through rest of code which may do, for c++11,
  // initialization of memory to all NULLs.
  if (!D.hasLocalStorage()) {
    QualType Ty = CGM.getContext().getBaseElementType(D.getType());
    if (Ty->isRecordType())
      if (const CXXConstructExpr *E =
          dyn_cast_or_null<CXXConstructExpr>(D.getInit())) {
        const CXXConstructorDecl *CD = E->getConstructor();
        if (CD->isTrivial() && CD->isDefaultConstructor())
          return CGM.EmitNullConstant(D.getType());
      }
  }
  InConstantContext = D.hasConstantInitialization();

  QualType destType = D.getType();
  const Expr *E = D.getInit();
  assert(E && "No initializer to emit");

  if (!destType->isReferenceType()) {
    QualType nonMemoryDestType = getNonMemoryType(CGM, destType);
    if (llvm::Constant *C = ConstExprEmitter(*this).Visit(E, nonMemoryDestType))
      return emitForMemory(C, destType);
  }

  // Try to emit the initializer.  Note that this can allow some things that
  // are not allowed by tryEmitPrivateForMemory alone.
  if (APValue *value = D.evaluateValue())
    return tryEmitPrivateForMemory(*value, destType);

  return nullptr;
}

llvm::Constant *
ConstantEmitter::tryEmitAbstractForMemory(const Expr *E, QualType destType) {
  auto nonMemoryDestType = getNonMemoryType(CGM, destType);
  auto C = tryEmitAbstract(E, nonMemoryDestType);
  return (C ? emitForMemory(C, destType) : nullptr);
}

llvm::Constant *
ConstantEmitter::tryEmitAbstractForMemory(const APValue &value,
                                          QualType destType) {
  auto nonMemoryDestType = getNonMemoryType(CGM, destType);
  auto C = tryEmitAbstract(value, nonMemoryDestType);
  return (C ? emitForMemory(C, destType) : nullptr);
}

llvm::Constant *ConstantEmitter::tryEmitPrivateForMemory(const Expr *E,
                                                         QualType destType) {
  auto nonMemoryDestType = getNonMemoryType(CGM, destType);
  llvm::Constant *C = tryEmitPrivate(E, nonMemoryDestType);
  return (C ? emitForMemory(C, destType) : nullptr);
}

llvm::Constant *ConstantEmitter::tryEmitPrivateForMemory(const APValue &value,
                                                         QualType destType) {
  auto nonMemoryDestType = getNonMemoryType(CGM, destType);
  auto C = tryEmitPrivate(value, nonMemoryDestType);
  return (C ? emitForMemory(C, destType) : nullptr);
}

/// Try to emit a constant signed pointer, given a raw pointer and the
/// destination ptrauth qualifier.
///
/// This can fail if the qualifier needs address discrimination and the
/// emitter is in an abstract mode.
llvm::Constant *
ConstantEmitter::tryEmitConstantSignedPointer(llvm::Constant *UnsignedPointer,
                                              PointerAuthQualifier Schema) {
  assert(Schema && "applying trivial ptrauth schema");

  if (Schema.hasKeyNone())
    return UnsignedPointer;

  unsigned Key = Schema.getKey();

  // Create an address placeholder if we're using address discrimination.
  llvm::GlobalValue *StorageAddress = nullptr;
  if (Schema.isAddressDiscriminated()) {
    // We can't do this if the emitter is in an abstract state.
    if (isAbstract())
      return nullptr;

    StorageAddress = getCurrentAddrPrivate();
  }

  llvm::ConstantInt *Discriminator =
      llvm::ConstantInt::get(CGM.IntPtrTy, Schema.getExtraDiscriminator());

  llvm::Constant *SignedPointer = CGM.getConstantSignedPointer(
      UnsignedPointer, Key, StorageAddress, Discriminator);

  if (Schema.isAddressDiscriminated())
    registerCurrentAddrPrivate(SignedPointer, StorageAddress);

  return SignedPointer;
}

llvm::Constant *ConstantEmitter::emitForMemory(CodeGenModule &CGM,
                                               llvm::Constant *C,
                                               QualType destType) {
  // For an _Atomic-qualified constant, we may need to add tail padding.
  if (auto AT = destType->getAs<AtomicType>()) {
    QualType destValueType = AT->getValueType();
    C = emitForMemory(CGM, C, destValueType);

    uint64_t innerSize = CGM.getContext().getTypeSize(destValueType);
    uint64_t outerSize = CGM.getContext().getTypeSize(destType);
    if (innerSize == outerSize)
      return C;

    assert(innerSize < outerSize && "emitted over-large constant for atomic");
    llvm::Constant *elts[] = {
      C,
      llvm::ConstantAggregateZero::get(
          llvm::ArrayType::get(CGM.Int8Ty, (outerSize - innerSize) / 8))
    };
    return llvm::ConstantStruct::getAnon(elts);
  }

  // Zero-extend bool.
  if (C->getType()->isIntegerTy(1) && !destType->isBitIntType()) {
    llvm::Type *boolTy = CGM.getTypes().ConvertTypeForMem(destType);
    llvm::Constant *Res = llvm::ConstantFoldCastOperand(
        llvm::Instruction::ZExt, C, boolTy, CGM.getDataLayout());
    assert(Res && "Constant folding must succeed");
    return Res;
  }

  return C;
}

llvm::Constant *ConstantEmitter::tryEmitPrivate(const Expr *E,
                                                QualType destType) {
  assert(!destType->isVoidType() && "can't emit a void constant");

  if (!destType->isReferenceType())
    if (llvm::Constant *C = ConstExprEmitter(*this).Visit(E, destType))
      return C;

  Expr::EvalResult Result;

  bool Success = false;

  if (destType->isReferenceType())
    Success = E->EvaluateAsLValue(Result, CGM.getContext());
  else
    Success = E->EvaluateAsRValue(Result, CGM.getContext(), InConstantContext);

  if (Success && !Result.HasSideEffects)
    return tryEmitPrivate(Result.Val, destType);

  return nullptr;
}

llvm::Constant *CodeGenModule::getNullPointer(llvm::PointerType *T, QualType QT) {
  return getTargetCodeGenInfo().getNullPointer(*this, T, QT);
}

namespace {
/// A struct which can be used to peephole certain kinds of finalization
/// that normally happen during l-value emission.
struct ConstantLValue {
  llvm::Constant *Value;
  bool HasOffsetApplied;

  /*implicit*/ ConstantLValue(llvm::Constant *value,
                              bool hasOffsetApplied = false)
    : Value(value), HasOffsetApplied(hasOffsetApplied) {}

  /*implicit*/ ConstantLValue(ConstantAddress address)
    : ConstantLValue(address.getPointer()) {}
};

/// A helper class for emitting constant l-values.
class ConstantLValueEmitter : public ConstStmtVisitor<ConstantLValueEmitter,
                                                      ConstantLValue> {
  CodeGenModule &CGM;
  ConstantEmitter &Emitter;
  const APValue &Value;
  QualType DestType;

  // Befriend StmtVisitorBase so that we don't have to expose Visit*.
  friend StmtVisitorBase;

public:
  ConstantLValueEmitter(ConstantEmitter &emitter, const APValue &value,
                        QualType destType)
    : CGM(emitter.CGM), Emitter(emitter), Value(value), DestType(destType) {}

  llvm::Constant *tryEmit();

private:
  llvm::Constant *tryEmitAbsolute(llvm::Type *destTy);
  ConstantLValue tryEmitBase(const APValue::LValueBase &base);

  ConstantLValue VisitStmt(const Stmt *S) { return nullptr; }
  ConstantLValue VisitConstantExpr(const ConstantExpr *E);
  ConstantLValue VisitCompoundLiteralExpr(const CompoundLiteralExpr *E);
  ConstantLValue VisitStringLiteral(const StringLiteral *E);
  ConstantLValue VisitObjCBoxedExpr(const ObjCBoxedExpr *E);
  ConstantLValue VisitObjCEncodeExpr(const ObjCEncodeExpr *E);
  ConstantLValue VisitObjCStringLiteral(const ObjCStringLiteral *E);
  ConstantLValue VisitPredefinedExpr(const PredefinedExpr *E);
  ConstantLValue VisitAddrLabelExpr(const AddrLabelExpr *E);
  ConstantLValue VisitCallExpr(const CallExpr *E);
  ConstantLValue VisitBlockExpr(const BlockExpr *E);
  ConstantLValue VisitCXXTypeidExpr(const CXXTypeidExpr *E);
  ConstantLValue VisitMaterializeTemporaryExpr(
                                         const MaterializeTemporaryExpr *E);

  ConstantLValue emitPointerAuthSignConstant(const CallExpr *E);
  llvm::Constant *emitPointerAuthPointer(const Expr *E);
  unsigned emitPointerAuthKey(const Expr *E);
  std::pair<llvm::Constant *, llvm::ConstantInt *>
  emitPointerAuthDiscriminator(const Expr *E);

  bool hasNonZeroOffset() const {
    return !Value.getLValueOffset().isZero();
  }

  /// Return the value offset.
  llvm::Constant *getOffset() {
    return llvm::ConstantInt::get(CGM.Int64Ty,
                                  Value.getLValueOffset().getQuantity());
  }

  /// Apply the value offset to the given constant.
  llvm::Constant *applyOffset(llvm::Constant *C) {
    if (!hasNonZeroOffset())
      return C;

    return llvm::ConstantExpr::getGetElementPtr(CGM.Int8Ty, C, getOffset());
  }
};

}

llvm::Constant *ConstantLValueEmitter::tryEmit() {
  const APValue::LValueBase &base = Value.getLValueBase();

  // The destination type should be a pointer or reference
  // type, but it might also be a cast thereof.
  //
  // FIXME: the chain of casts required should be reflected in the APValue.
  // We need this in order to correctly handle things like a ptrtoint of a
  // non-zero null pointer and addrspace casts that aren't trivially
  // represented in LLVM IR.
  auto destTy = CGM.getTypes().ConvertTypeForMem(DestType);
  assert(isa<llvm::IntegerType>(destTy) || isa<llvm::PointerType>(destTy));

  // If there's no base at all, this is a null or absolute pointer,
  // possibly cast back to an integer type.
  if (!base) {
    return tryEmitAbsolute(destTy);
  }

  // Otherwise, try to emit the base.
  ConstantLValue result = tryEmitBase(base);

  // If that failed, we're done.
  llvm::Constant *value = result.Value;
  if (!value) return nullptr;

  // Apply the offset if necessary and not already done.
  if (!result.HasOffsetApplied) {
    value = applyOffset(value);
  }

  // Convert to the appropriate type; this could be an lvalue for
  // an integer.  FIXME: performAddrSpaceCast
  if (isa<llvm::PointerType>(destTy))
    return llvm::ConstantExpr::getPointerCast(value, destTy);

  return llvm::ConstantExpr::getPtrToInt(value, destTy);
}

/// Try to emit an absolute l-value, such as a null pointer or an integer
/// bitcast to pointer type.
llvm::Constant *
ConstantLValueEmitter::tryEmitAbsolute(llvm::Type *destTy) {
  // If we're producing a pointer, this is easy.
  auto destPtrTy = cast<llvm::PointerType>(destTy);
  if (Value.isNullPointer()) {
    // FIXME: integer offsets from non-zero null pointers.
    return CGM.getNullPointer(destPtrTy, DestType);
  }

  // Convert the integer to a pointer-sized integer before converting it
  // to a pointer.
  // FIXME: signedness depends on the original integer type.
  auto intptrTy = CGM.getDataLayout().getIntPtrType(destPtrTy);
  llvm::Constant *C;
  C = llvm::ConstantFoldIntegerCast(getOffset(), intptrTy, /*isSigned*/ false,
                                    CGM.getDataLayout());
  assert(C && "Must have folded, as Offset is a ConstantInt");
  C = llvm::ConstantExpr::getIntToPtr(C, destPtrTy);
  return C;
}

ConstantLValue
ConstantLValueEmitter::tryEmitBase(const APValue::LValueBase &base) {
  // Handle values.
  if (const ValueDecl *D = base.dyn_cast<const ValueDecl*>()) {
    // The constant always points to the canonical declaration. We want to look
    // at properties of the most recent declaration at the point of emission.
    D = cast<ValueDecl>(D->getMostRecentDecl());

    if (D->hasAttr<WeakRefAttr>())
      return CGM.GetWeakRefReference(D).getPointer();

    auto PtrAuthSign = [&](llvm::Constant *C) {
      CGPointerAuthInfo AuthInfo = CGM.getFunctionPointerAuthInfo(DestType);
<<<<<<< HEAD

      if (AuthInfo) {
        if (hasNonZeroOffset())
          return ConstantLValue(nullptr);

        C = applyOffset(C);
        C = CGM.getConstantSignedPointer(
            C, AuthInfo.getKey(), nullptr,
            cast_or_null<llvm::ConstantInt>(AuthInfo.getDiscriminator()));
        return ConstantLValue(C, /*applied offset*/ true);
      }

      return ConstantLValue(C);
    };

    if (const auto *FD = dyn_cast<FunctionDecl>(D))
      return PtrAuthSign(CGM.getRawFunctionPointer(FD));

=======

      if (AuthInfo) {
        if (hasNonZeroOffset())
          return ConstantLValue(nullptr);

        C = applyOffset(C);
        C = CGM.getConstantSignedPointer(
            C, AuthInfo.getKey(), nullptr,
            cast_or_null<llvm::ConstantInt>(AuthInfo.getDiscriminator()));
        return ConstantLValue(C, /*applied offset*/ true);
      }

      return ConstantLValue(C);
    };

    if (const auto *FD = dyn_cast<FunctionDecl>(D))
      return PtrAuthSign(CGM.getRawFunctionPointer(FD));

>>>>>>> 4fe5a3cc
    if (const auto *VD = dyn_cast<VarDecl>(D)) {
      // We can never refer to a variable with local storage.
      if (!VD->hasLocalStorage()) {
        if (VD->isFileVarDecl() || VD->hasExternalStorage())
          return CGM.GetAddrOfGlobalVar(VD);

        if (VD->isLocalVarDecl()) {
          return CGM.getOrCreateStaticVarDecl(
              *VD, CGM.getLLVMLinkageVarDefinition(VD));
        }
      }
    }

    if (const auto *GD = dyn_cast<MSGuidDecl>(D))
      return CGM.GetAddrOfMSGuidDecl(GD);

    if (const auto *GCD = dyn_cast<UnnamedGlobalConstantDecl>(D))
      return CGM.GetAddrOfUnnamedGlobalConstantDecl(GCD);

    if (const auto *TPO = dyn_cast<TemplateParamObjectDecl>(D))
      return CGM.GetAddrOfTemplateParamObject(TPO);

    return nullptr;
  }

  // Handle typeid(T).
  if (TypeInfoLValue TI = base.dyn_cast<TypeInfoLValue>())
    return CGM.GetAddrOfRTTIDescriptor(QualType(TI.getType(), 0));

  // Otherwise, it must be an expression.
  return Visit(base.get<const Expr*>());
}

ConstantLValue
ConstantLValueEmitter::VisitConstantExpr(const ConstantExpr *E) {
  if (llvm::Constant *Result = Emitter.tryEmitConstantExpr(E))
    return Result;
  return Visit(E->getSubExpr());
}

ConstantLValue
ConstantLValueEmitter::VisitCompoundLiteralExpr(const CompoundLiteralExpr *E) {
  ConstantEmitter CompoundLiteralEmitter(CGM, Emitter.CGF);
  CompoundLiteralEmitter.setInConstantContext(Emitter.isInConstantContext());
  return tryEmitGlobalCompoundLiteral(CompoundLiteralEmitter, E);
}

ConstantLValue
ConstantLValueEmitter::VisitStringLiteral(const StringLiteral *E) {
  return CGM.GetAddrOfConstantStringFromLiteral(E);
}

ConstantLValue
ConstantLValueEmitter::VisitObjCEncodeExpr(const ObjCEncodeExpr *E) {
  return CGM.GetAddrOfConstantStringFromObjCEncode(E);
}

static ConstantLValue emitConstantObjCStringLiteral(const StringLiteral *S,
                                                    QualType T,
                                                    CodeGenModule &CGM) {
  auto C = CGM.getObjCRuntime().GenerateConstantString(S);
  return C.withElementType(CGM.getTypes().ConvertTypeForMem(T));
}

ConstantLValue
ConstantLValueEmitter::VisitObjCStringLiteral(const ObjCStringLiteral *E) {
  return emitConstantObjCStringLiteral(E->getString(), E->getType(), CGM);
}

ConstantLValue
ConstantLValueEmitter::VisitObjCBoxedExpr(const ObjCBoxedExpr *E) {
  assert(E->isExpressibleAsConstantInitializer() &&
         "this boxed expression can't be emitted as a compile-time constant");
  const auto *SL = cast<StringLiteral>(E->getSubExpr()->IgnoreParenCasts());
  return emitConstantObjCStringLiteral(SL, E->getType(), CGM);
}

ConstantLValue
ConstantLValueEmitter::VisitPredefinedExpr(const PredefinedExpr *E) {
  return CGM.GetAddrOfConstantStringFromLiteral(E->getFunctionName());
}

ConstantLValue
ConstantLValueEmitter::VisitAddrLabelExpr(const AddrLabelExpr *E) {
  assert(Emitter.CGF && "Invalid address of label expression outside function");
  llvm::Constant *Ptr = Emitter.CGF->GetAddrOfLabel(E->getLabel());
  return Ptr;
}

ConstantLValue
ConstantLValueEmitter::VisitCallExpr(const CallExpr *E) {
  unsigned builtin = E->getBuiltinCallee();
  if (builtin == Builtin::BI__builtin_function_start)
    return CGM.GetFunctionStart(
        E->getArg(0)->getAsBuiltinConstantDeclRef(CGM.getContext()));

  if (builtin == Builtin::BI__builtin_ptrauth_sign_constant)
    return emitPointerAuthSignConstant(E);

  if (builtin != Builtin::BI__builtin___CFStringMakeConstantString &&
      builtin != Builtin::BI__builtin___NSStringMakeConstantString)
    return nullptr;

  const auto *Literal = cast<StringLiteral>(E->getArg(0)->IgnoreParenCasts());
  if (builtin == Builtin::BI__builtin___NSStringMakeConstantString) {
    return CGM.getObjCRuntime().GenerateConstantString(Literal);
  } else {
    // FIXME: need to deal with UCN conversion issues.
    return CGM.GetAddrOfConstantCFString(Literal);
  }
}

ConstantLValue
ConstantLValueEmitter::emitPointerAuthSignConstant(const CallExpr *E) {
  llvm::Constant *UnsignedPointer = emitPointerAuthPointer(E->getArg(0));
  unsigned Key = emitPointerAuthKey(E->getArg(1));
  auto [StorageAddress, OtherDiscriminator] =
      emitPointerAuthDiscriminator(E->getArg(2));

  llvm::Constant *SignedPointer = CGM.getConstantSignedPointer(
      UnsignedPointer, Key, StorageAddress, OtherDiscriminator);
  return SignedPointer;
}

llvm::Constant *ConstantLValueEmitter::emitPointerAuthPointer(const Expr *E) {
  Expr::EvalResult Result;
  bool Succeeded = E->EvaluateAsRValue(Result, CGM.getContext());
  assert(Succeeded);
  (void)Succeeded;

  // The assertions here are all checked by Sema.
  assert(Result.Val.isLValue());
  return ConstantEmitter(CGM, Emitter.CGF)
      .emitAbstract(E->getExprLoc(), Result.Val, E->getType());
}

unsigned ConstantLValueEmitter::emitPointerAuthKey(const Expr *E) {
  return E->EvaluateKnownConstInt(CGM.getContext()).getZExtValue();
}

std::pair<llvm::Constant *, llvm::ConstantInt *>
ConstantLValueEmitter::emitPointerAuthDiscriminator(const Expr *E) {
  E = E->IgnoreParens();

  if (const auto *Call = dyn_cast<CallExpr>(E)) {
    if (Call->getBuiltinCallee() ==
        Builtin::BI__builtin_ptrauth_blend_discriminator) {
      llvm::Constant *Pointer = ConstantEmitter(CGM).emitAbstract(
          Call->getArg(0), Call->getArg(0)->getType());
      auto *Extra = cast<llvm::ConstantInt>(ConstantEmitter(CGM).emitAbstract(
          Call->getArg(1), Call->getArg(1)->getType()));
      return {Pointer, Extra};
    }
  }

  llvm::Constant *Result = ConstantEmitter(CGM).emitAbstract(E, E->getType());
  if (Result->getType()->isPointerTy())
    return {Result, nullptr};
  return {nullptr, cast<llvm::ConstantInt>(Result)};
}

ConstantLValue
ConstantLValueEmitter::VisitBlockExpr(const BlockExpr *E) {
  StringRef functionName;
  if (auto CGF = Emitter.CGF)
    functionName = CGF->CurFn->getName();
  else
    functionName = "global";

  return CGM.GetAddrOfGlobalBlock(E, functionName);
}

ConstantLValue
ConstantLValueEmitter::VisitCXXTypeidExpr(const CXXTypeidExpr *E) {
  QualType T;
  if (E->isTypeOperand())
    T = E->getTypeOperand(CGM.getContext());
  else
    T = E->getExprOperand()->getType();
  return CGM.GetAddrOfRTTIDescriptor(T);
}

ConstantLValue
ConstantLValueEmitter::VisitMaterializeTemporaryExpr(
                                            const MaterializeTemporaryExpr *E) {
  assert(E->getStorageDuration() == SD_Static);
  const Expr *Inner = E->getSubExpr()->skipRValueSubobjectAdjustments();
  return CGM.GetAddrOfGlobalTemporary(E, Inner);
}

llvm::Constant *ConstantEmitter::tryEmitPrivate(const APValue &Value,
                                                QualType DestType) {
  switch (Value.getKind()) {
  case APValue::None:
  case APValue::Indeterminate:
    // Out-of-lifetime and indeterminate values can be modeled as 'undef'.
    return llvm::UndefValue::get(CGM.getTypes().ConvertType(DestType));
  case APValue::LValue:
    return ConstantLValueEmitter(*this, Value, DestType).tryEmit();
  case APValue::Int:
    return llvm::ConstantInt::get(CGM.getLLVMContext(), Value.getInt());
  case APValue::FixedPoint:
    return llvm::ConstantInt::get(CGM.getLLVMContext(),
                                  Value.getFixedPoint().getValue());
  case APValue::ComplexInt: {
    llvm::Constant *Complex[2];

    Complex[0] = llvm::ConstantInt::get(CGM.getLLVMContext(),
                                        Value.getComplexIntReal());
    Complex[1] = llvm::ConstantInt::get(CGM.getLLVMContext(),
                                        Value.getComplexIntImag());

    // FIXME: the target may want to specify that this is packed.
    llvm::StructType *STy =
        llvm::StructType::get(Complex[0]->getType(), Complex[1]->getType());
    return llvm::ConstantStruct::get(STy, Complex);
  }
  case APValue::Float: {
    const llvm::APFloat &Init = Value.getFloat();
    if (&Init.getSemantics() == &llvm::APFloat::IEEEhalf() &&
        !CGM.getContext().getLangOpts().NativeHalfType &&
        CGM.getContext().getTargetInfo().useFP16ConversionIntrinsics())
      return llvm::ConstantInt::get(CGM.getLLVMContext(),
                                    Init.bitcastToAPInt());
    else
      return llvm::ConstantFP::get(CGM.getLLVMContext(), Init);
  }
  case APValue::ComplexFloat: {
    llvm::Constant *Complex[2];

    Complex[0] = llvm::ConstantFP::get(CGM.getLLVMContext(),
                                       Value.getComplexFloatReal());
    Complex[1] = llvm::ConstantFP::get(CGM.getLLVMContext(),
                                       Value.getComplexFloatImag());

    // FIXME: the target may want to specify that this is packed.
    llvm::StructType *STy =
        llvm::StructType::get(Complex[0]->getType(), Complex[1]->getType());
    return llvm::ConstantStruct::get(STy, Complex);
  }
  case APValue::Vector: {
    unsigned NumElts = Value.getVectorLength();
    SmallVector<llvm::Constant *, 4> Inits(NumElts);

    for (unsigned I = 0; I != NumElts; ++I) {
      const APValue &Elt = Value.getVectorElt(I);
      if (Elt.isInt())
        Inits[I] = llvm::ConstantInt::get(CGM.getLLVMContext(), Elt.getInt());
      else if (Elt.isFloat())
        Inits[I] = llvm::ConstantFP::get(CGM.getLLVMContext(), Elt.getFloat());
      else if (Elt.isIndeterminate())
        Inits[I] = llvm::UndefValue::get(CGM.getTypes().ConvertType(
            DestType->castAs<VectorType>()->getElementType()));
      else
        llvm_unreachable("unsupported vector element type");
    }
    return llvm::ConstantVector::get(Inits);
  }
  case APValue::AddrLabelDiff: {
    const AddrLabelExpr *LHSExpr = Value.getAddrLabelDiffLHS();
    const AddrLabelExpr *RHSExpr = Value.getAddrLabelDiffRHS();
    llvm::Constant *LHS = tryEmitPrivate(LHSExpr, LHSExpr->getType());
    llvm::Constant *RHS = tryEmitPrivate(RHSExpr, RHSExpr->getType());
    if (!LHS || !RHS) return nullptr;

    // Compute difference
    llvm::Type *ResultType = CGM.getTypes().ConvertType(DestType);
    LHS = llvm::ConstantExpr::getPtrToInt(LHS, CGM.IntPtrTy);
    RHS = llvm::ConstantExpr::getPtrToInt(RHS, CGM.IntPtrTy);
    llvm::Constant *AddrLabelDiff = llvm::ConstantExpr::getSub(LHS, RHS);

    // LLVM is a bit sensitive about the exact format of the
    // address-of-label difference; make sure to truncate after
    // the subtraction.
    return llvm::ConstantExpr::getTruncOrBitCast(AddrLabelDiff, ResultType);
  }
  case APValue::Struct:
  case APValue::Union:
    return ConstStructBuilder::BuildStruct(*this, Value, DestType);
  case APValue::Array: {
    const ArrayType *ArrayTy = CGM.getContext().getAsArrayType(DestType);
    unsigned NumElements = Value.getArraySize();
    unsigned NumInitElts = Value.getArrayInitializedElts();

    // Emit array filler, if there is one.
    llvm::Constant *Filler = nullptr;
    if (Value.hasArrayFiller()) {
      Filler = tryEmitAbstractForMemory(Value.getArrayFiller(),
                                        ArrayTy->getElementType());
      if (!Filler)
        return nullptr;
    }

    // Emit initializer elements.
    SmallVector<llvm::Constant*, 16> Elts;
    if (Filler && Filler->isNullValue())
      Elts.reserve(NumInitElts + 1);
    else
      Elts.reserve(NumElements);

    llvm::Type *CommonElementType = nullptr;
    for (unsigned I = 0; I < NumInitElts; ++I) {
      llvm::Constant *C = tryEmitPrivateForMemory(
          Value.getArrayInitializedElt(I), ArrayTy->getElementType());
      if (!C) return nullptr;

      if (I == 0)
        CommonElementType = C->getType();
      else if (C->getType() != CommonElementType)
        CommonElementType = nullptr;
      Elts.push_back(C);
    }

    llvm::ArrayType *Desired =
        cast<llvm::ArrayType>(CGM.getTypes().ConvertType(DestType));

    // Fix the type of incomplete arrays if the initializer isn't empty.
    if (DestType->isIncompleteArrayType() && !Elts.empty())
      Desired = llvm::ArrayType::get(Desired->getElementType(), Elts.size());

    return EmitArrayConstant(CGM, Desired, CommonElementType, NumElements, Elts,
                             Filler);
  }
  case APValue::MemberPointer:
    return CGM.getCXXABI().EmitMemberPointer(Value, DestType);
  }
  llvm_unreachable("Unknown APValue kind");
}

llvm::GlobalVariable *CodeGenModule::getAddrOfConstantCompoundLiteralIfEmitted(
    const CompoundLiteralExpr *E) {
  return EmittedCompoundLiterals.lookup(E);
}

void CodeGenModule::setAddrOfConstantCompoundLiteral(
    const CompoundLiteralExpr *CLE, llvm::GlobalVariable *GV) {
  bool Ok = EmittedCompoundLiterals.insert(std::make_pair(CLE, GV)).second;
  (void)Ok;
  assert(Ok && "CLE has already been emitted!");
}

ConstantAddress
CodeGenModule::GetAddrOfConstantCompoundLiteral(const CompoundLiteralExpr *E) {
  assert(E->isFileScope() && "not a file-scope compound literal expr");
  ConstantEmitter emitter(*this);
  return tryEmitGlobalCompoundLiteral(emitter, E);
}

llvm::Constant *
CodeGenModule::getMemberPointerConstant(const UnaryOperator *uo) {
  // Member pointer constants always have a very particular form.
  const MemberPointerType *type = cast<MemberPointerType>(uo->getType());
  const ValueDecl *decl = cast<DeclRefExpr>(uo->getSubExpr())->getDecl();

  // A member function pointer.
  if (const CXXMethodDecl *method = dyn_cast<CXXMethodDecl>(decl))
    return getCXXABI().EmitMemberFunctionPointer(method);

  // Otherwise, a member data pointer.
  uint64_t fieldOffset = getContext().getFieldOffset(decl);
  CharUnits chars = getContext().toCharUnitsFromBits((int64_t) fieldOffset);
  return getCXXABI().EmitMemberDataPointer(type, chars);
}

static llvm::Constant *EmitNullConstantForBase(CodeGenModule &CGM,
                                               llvm::Type *baseType,
                                               const CXXRecordDecl *base);

static llvm::Constant *EmitNullConstant(CodeGenModule &CGM,
                                        const RecordDecl *record,
                                        bool asCompleteObject) {
  const CGRecordLayout &layout = CGM.getTypes().getCGRecordLayout(record);
  llvm::StructType *structure =
    (asCompleteObject ? layout.getLLVMType()
                      : layout.getBaseSubobjectLLVMType());

  unsigned numElements = structure->getNumElements();
  std::vector<llvm::Constant *> elements(numElements);

  auto CXXR = dyn_cast<CXXRecordDecl>(record);
  // Fill in all the bases.
  if (CXXR) {
    for (const auto &I : CXXR->bases()) {
      if (I.isVirtual()) {
        // Ignore virtual bases; if we're laying out for a complete
        // object, we'll lay these out later.
        continue;
      }

      const CXXRecordDecl *base =
        cast<CXXRecordDecl>(I.getType()->castAs<RecordType>()->getDecl());

      // Ignore empty bases.
      if (base->isEmpty() ||
          CGM.getContext().getASTRecordLayout(base).getNonVirtualSize()
              .isZero())
        continue;

      unsigned fieldIndex = layout.getNonVirtualBaseLLVMFieldNo(base);
      llvm::Type *baseType = structure->getElementType(fieldIndex);
      elements[fieldIndex] = EmitNullConstantForBase(CGM, baseType, base);
    }
  }

  // Fill in all the fields.
  for (const auto *Field : record->fields()) {
    // Fill in non-bitfields. (Bitfields always use a zero pattern, which we
    // will fill in later.)
    if (!Field->isBitField() && !Field->isZeroSize(CGM.getContext())) {
      unsigned fieldIndex = layout.getLLVMFieldNo(Field);
      elements[fieldIndex] = CGM.EmitNullConstant(Field->getType());
    }

    // For unions, stop after the first named field.
    if (record->isUnion()) {
      if (Field->getIdentifier())
        break;
      if (const auto *FieldRD = Field->getType()->getAsRecordDecl())
        if (FieldRD->findFirstNamedDataMember())
          break;
    }
  }

  // Fill in the virtual bases, if we're working with the complete object.
  if (CXXR && asCompleteObject) {
    for (const auto &I : CXXR->vbases()) {
      const CXXRecordDecl *base =
        cast<CXXRecordDecl>(I.getType()->castAs<RecordType>()->getDecl());

      // Ignore empty bases.
      if (base->isEmpty())
        continue;

      unsigned fieldIndex = layout.getVirtualBaseIndex(base);

      // We might have already laid this field out.
      if (elements[fieldIndex]) continue;

      llvm::Type *baseType = structure->getElementType(fieldIndex);
      elements[fieldIndex] = EmitNullConstantForBase(CGM, baseType, base);
    }
  }

  // Now go through all other fields and zero them out.
  for (unsigned i = 0; i != numElements; ++i) {
    if (!elements[i])
      elements[i] = llvm::Constant::getNullValue(structure->getElementType(i));
  }

  return llvm::ConstantStruct::get(structure, elements);
}

/// Emit the null constant for a base subobject.
static llvm::Constant *EmitNullConstantForBase(CodeGenModule &CGM,
                                               llvm::Type *baseType,
                                               const CXXRecordDecl *base) {
  const CGRecordLayout &baseLayout = CGM.getTypes().getCGRecordLayout(base);

  // Just zero out bases that don't have any pointer to data members.
  if (baseLayout.isZeroInitializableAsBase())
    return llvm::Constant::getNullValue(baseType);

  // Otherwise, we can just use its null constant.
  return EmitNullConstant(CGM, base, /*asCompleteObject=*/false);
}

llvm::Constant *ConstantEmitter::emitNullForMemory(CodeGenModule &CGM,
                                                   QualType T) {
  return emitForMemory(CGM, CGM.EmitNullConstant(T), T);
}

llvm::Constant *CodeGenModule::EmitNullConstant(QualType T) {
  if (T->getAs<PointerType>())
    return getNullPointer(
        cast<llvm::PointerType>(getTypes().ConvertTypeForMem(T)), T);

  if (getTypes().isZeroInitializable(T))
    return llvm::Constant::getNullValue(getTypes().ConvertTypeForMem(T));

  if (const ConstantArrayType *CAT = Context.getAsConstantArrayType(T)) {
    llvm::ArrayType *ATy =
      cast<llvm::ArrayType>(getTypes().ConvertTypeForMem(T));

    QualType ElementTy = CAT->getElementType();

    llvm::Constant *Element =
      ConstantEmitter::emitNullForMemory(*this, ElementTy);
    unsigned NumElements = CAT->getZExtSize();
    SmallVector<llvm::Constant *, 8> Array(NumElements, Element);
    return llvm::ConstantArray::get(ATy, Array);
  }

  if (const RecordType *RT = T->getAs<RecordType>())
    return ::EmitNullConstant(*this, RT->getDecl(), /*complete object*/ true);

  assert(T->isMemberDataPointerType() &&
         "Should only see pointers to data members here!");

  return getCXXABI().EmitNullMemberPointer(T->castAs<MemberPointerType>());
}

llvm::Constant *
CodeGenModule::EmitNullConstantForBase(const CXXRecordDecl *Record) {
  return ::EmitNullConstant(*this, Record, false);
}<|MERGE_RESOLUTION|>--- conflicted
+++ resolved
@@ -2070,7 +2070,6 @@
 
     auto PtrAuthSign = [&](llvm::Constant *C) {
       CGPointerAuthInfo AuthInfo = CGM.getFunctionPointerAuthInfo(DestType);
-<<<<<<< HEAD
 
       if (AuthInfo) {
         if (hasNonZeroOffset())
@@ -2089,26 +2088,6 @@
     if (const auto *FD = dyn_cast<FunctionDecl>(D))
       return PtrAuthSign(CGM.getRawFunctionPointer(FD));
 
-=======
-
-      if (AuthInfo) {
-        if (hasNonZeroOffset())
-          return ConstantLValue(nullptr);
-
-        C = applyOffset(C);
-        C = CGM.getConstantSignedPointer(
-            C, AuthInfo.getKey(), nullptr,
-            cast_or_null<llvm::ConstantInt>(AuthInfo.getDiscriminator()));
-        return ConstantLValue(C, /*applied offset*/ true);
-      }
-
-      return ConstantLValue(C);
-    };
-
-    if (const auto *FD = dyn_cast<FunctionDecl>(D))
-      return PtrAuthSign(CGM.getRawFunctionPointer(FD));
-
->>>>>>> 4fe5a3cc
     if (const auto *VD = dyn_cast<VarDecl>(D)) {
       // We can never refer to a variable with local storage.
       if (!VD->hasLocalStorage()) {
