--- conflicted
+++ resolved
@@ -545,16 +545,10 @@
 std::unique_ptr<TargetCodeGenInfo>
 createNVPTXTargetCodeGenInfo(CodeGenModule &CGM);
 
-<<<<<<< HEAD
 std::unique_ptr<TargetCodeGenInfo>
 createNativeCPUTargetCodeGenInfo(CodeGenModule &CGM,
                                  std::unique_ptr<TargetCodeGenInfo>);
 
-std::unique_ptr<TargetCodeGenInfo>
-createPNaClTargetCodeGenInfo(CodeGenModule &CGM);
-
-=======
->>>>>>> 0d2e11f3
 enum class PPC64_SVR4_ABIKind {
   ELFv1 = 0,
   ELFv2,
