//===--- CGBlocks.cpp - Emit LLVM Code for declarations ---------*- C++ -*-===//
//
// Part of the LLVM Project, under the Apache License v2.0 with LLVM Exceptions.
// See https://llvm.org/LICENSE.txt for license information.
// SPDX-License-Identifier: Apache-2.0 WITH LLVM-exception
//
//===----------------------------------------------------------------------===//
//
// This contains code to emit blocks.
//
//===----------------------------------------------------------------------===//

#include "CGBlocks.h"
#include "CGCXXABI.h"
#include "CGDebugInfo.h"
#include "CGObjCRuntime.h"
#include "CGOpenCLRuntime.h"
#include "CodeGenFunction.h"
#include "CodeGenModule.h"
#include "CodeGenPGO.h"
#include "ConstantEmitter.h"
#include "TargetInfo.h"
#include "clang/AST/Attr.h"
#include "clang/AST/DeclObjC.h"
#include "clang/CodeGen/ConstantInitBuilder.h"
#include "llvm/IR/DataLayout.h"
#include "llvm/IR/Module.h"
#include "llvm/Support/ScopedPrinter.h"
#include <algorithm>
#include <cstdio>

using namespace clang;
using namespace CodeGen;

CGBlockInfo::CGBlockInfo(const BlockDecl *block, StringRef name)
    : Name(name), CXXThisIndex(0), CanBeGlobal(false), NeedsCopyDispose(false),
      NoEscape(false), HasCXXObject(false), UsesStret(false),
      HasCapturedVariableLayout(false), CapturesNonExternalType(false),
      LocalAddress(RawAddress::invalid()), StructureType(nullptr),
      Block(block) {

  // Skip asm prefix, if any.  'name' is usually taken directly from
  // the mangled name of the enclosing function.
  name.consume_front("\01");
}

// Anchor the vtable to this translation unit.
BlockByrefHelpers::~BlockByrefHelpers() {}

/// Build the given block as a global block.
static llvm::Constant *buildGlobalBlock(CodeGenModule &CGM,
                                        const CGBlockInfo &blockInfo,
                                        llvm::Constant *blockFn);

/// Build the helper function to copy a block.
static llvm::Constant *buildCopyHelper(CodeGenModule &CGM,
                                       const CGBlockInfo &blockInfo) {
  return CodeGenFunction(CGM).GenerateCopyHelperFunction(blockInfo);
}

/// Build the helper function to dispose of a block.
static llvm::Constant *buildDisposeHelper(CodeGenModule &CGM,
                                          const CGBlockInfo &blockInfo) {
  return CodeGenFunction(CGM).GenerateDestroyHelperFunction(blockInfo);
}

namespace {

enum class CaptureStrKind {
  // String for the copy helper.
  CopyHelper,
  // String for the dispose helper.
  DisposeHelper,
  // Merge the strings for the copy helper and dispose helper.
  Merged
};

} // end anonymous namespace

static std::string getBlockCaptureStr(const CGBlockInfo::Capture &Cap,
                                      CaptureStrKind StrKind,
                                      CharUnits BlockAlignment,
                                      CodeGenModule &CGM);

static std::string getBlockDescriptorName(const CGBlockInfo &BlockInfo,
                                          CodeGenModule &CGM) {
  std::string Name = "__block_descriptor_";
  Name += llvm::to_string(BlockInfo.BlockSize.getQuantity()) + "_";

  if (BlockInfo.NeedsCopyDispose) {
    if (CGM.getLangOpts().Exceptions)
      Name += "e";
    if (CGM.getCodeGenOpts().ObjCAutoRefCountExceptions)
      Name += "a";
    Name += llvm::to_string(BlockInfo.BlockAlign.getQuantity()) + "_";

    for (auto &Cap : BlockInfo.SortedCaptures) {
      if (Cap.isConstantOrTrivial())
        continue;

      Name += llvm::to_string(Cap.getOffset().getQuantity());

      if (Cap.CopyKind == Cap.DisposeKind) {
        // If CopyKind and DisposeKind are the same, merge the capture
        // information.
        assert(Cap.CopyKind != BlockCaptureEntityKind::None &&
               "shouldn't see BlockCaptureManagedEntity that is None");
        Name += getBlockCaptureStr(Cap, CaptureStrKind::Merged,
                                   BlockInfo.BlockAlign, CGM);
      } else {
        // If CopyKind and DisposeKind are not the same, which can happen when
        // either Kind is None or the captured object is a __strong block,
        // concatenate the copy and dispose strings.
        Name += getBlockCaptureStr(Cap, CaptureStrKind::CopyHelper,
                                   BlockInfo.BlockAlign, CGM);
        Name += getBlockCaptureStr(Cap, CaptureStrKind::DisposeHelper,
                                   BlockInfo.BlockAlign, CGM);
      }
    }
    Name += "_";
  }

  std::string TypeAtEncoding;

  if (!CGM.getCodeGenOpts().DisableBlockSignatureString) {
    TypeAtEncoding =
        CGM.getContext().getObjCEncodingForBlock(BlockInfo.getBlockExpr());
    /// Replace occurrences of '@' with '\1'. '@' is reserved on ELF platforms
    /// as a separator between symbol name and symbol version.
    llvm::replace(TypeAtEncoding, '@', '\1');
  }
  Name += "e" + llvm::to_string(TypeAtEncoding.size()) + "_" + TypeAtEncoding;
  Name += "l" + CGM.getObjCRuntime().getRCBlockLayoutStr(CGM, BlockInfo);
  return Name;
}

/// buildBlockDescriptor - Build the block descriptor meta-data for a block.
/// buildBlockDescriptor is accessed from 5th field of the Block_literal
/// meta-data and contains stationary information about the block literal.
/// Its definition will have 4 (or optionally 6) words.
/// \code
/// struct Block_descriptor {
///   unsigned long reserved;
///   unsigned long size;  // size of Block_literal metadata in bytes.
///   void *copy_func_helper_decl;  // optional copy helper.
///   void *destroy_func_decl; // optional destructor helper.
///   void *block_method_encoding_address; // @encode for block literal signature.
///   void *block_layout_info; // encoding of captured block variables.
/// };
/// \endcode
static llvm::Constant *buildBlockDescriptor(CodeGenModule &CGM,
                                            const CGBlockInfo &blockInfo) {
  ASTContext &C = CGM.getContext();

  llvm::IntegerType *ulong =
    cast<llvm::IntegerType>(CGM.getTypes().ConvertType(C.UnsignedLongTy));
  llvm::PointerType *i8p = nullptr;
  if (CGM.getLangOpts().OpenCL)
    i8p = llvm::PointerType::get(
        CGM.getLLVMContext(), C.getTargetAddressSpace(LangAS::opencl_constant));
  else
    i8p = CGM.VoidPtrTy;

  std::string descName;

  // If an equivalent block descriptor global variable exists, return it.
  if (C.getLangOpts().ObjC &&
      CGM.getLangOpts().getGC() == LangOptions::NonGC) {
    descName = getBlockDescriptorName(blockInfo, CGM);
    if (llvm::GlobalValue *desc = CGM.getModule().getNamedValue(descName))
      return desc;
  }

  // If there isn't an equivalent block descriptor global variable, create a new
  // one.
  ConstantInitBuilder builder(CGM);
  auto elements = builder.beginStruct();

  // reserved
  elements.addInt(ulong, 0);

  // Size
  // FIXME: What is the right way to say this doesn't fit?  We should give
  // a user diagnostic in that case.  Better fix would be to change the
  // API to size_t.
  elements.addInt(ulong, blockInfo.BlockSize.getQuantity());

  // Optional copy/dispose helpers.
  bool hasInternalHelper = false;
  if (blockInfo.NeedsCopyDispose) {
    auto &Schema = CGM.getCodeGenOpts().PointerAuth.BlockHelperFunctionPointers;
    // copy_func_helper_decl
    llvm::Constant *copyHelper = buildCopyHelper(CGM, blockInfo);
    elements.addSignedPointer(copyHelper, Schema, GlobalDecl(), QualType());

    // destroy_func_decl
    llvm::Constant *disposeHelper = buildDisposeHelper(CGM, blockInfo);
    elements.addSignedPointer(disposeHelper, Schema, GlobalDecl(), QualType());

    if (cast<llvm::Function>(copyHelper->stripPointerCasts())
            ->hasInternalLinkage() ||
        cast<llvm::Function>(disposeHelper->stripPointerCasts())
            ->hasInternalLinkage())
      hasInternalHelper = true;
  }

  // Signature.  Mandatory ObjC-style method descriptor @encode sequence.
  if (CGM.getCodeGenOpts().DisableBlockSignatureString) {
    elements.addNullPointer(i8p);
  } else {
    std::string typeAtEncoding =
        CGM.getContext().getObjCEncodingForBlock(blockInfo.getBlockExpr());
    elements.add(CGM.GetAddrOfConstantCString(typeAtEncoding).getPointer());
  }

  // GC layout.
  if (C.getLangOpts().ObjC) {
    if (CGM.getLangOpts().getGC() != LangOptions::NonGC)
      elements.add(CGM.getObjCRuntime().BuildGCBlockLayout(CGM, blockInfo));
    else
      elements.add(CGM.getObjCRuntime().BuildRCBlockLayout(CGM, blockInfo));
  }
  else
    elements.addNullPointer(i8p);

  unsigned AddrSpace = 0;
  if (C.getLangOpts().OpenCL)
    AddrSpace = C.getTargetAddressSpace(LangAS::opencl_constant);

  llvm::GlobalValue::LinkageTypes linkage;
  if (descName.empty()) {
    linkage = llvm::GlobalValue::InternalLinkage;
    descName = "__block_descriptor_tmp";
  } else if (hasInternalHelper) {
    // If either the copy helper or the dispose helper has internal linkage,
    // the block descriptor must have internal linkage too.
    linkage = llvm::GlobalValue::InternalLinkage;
  } else {
    linkage = llvm::GlobalValue::LinkOnceODRLinkage;
  }

  llvm::GlobalVariable *global =
      elements.finishAndCreateGlobal(descName, CGM.getPointerAlign(),
                                     /*constant*/ true, linkage, AddrSpace);

  if (linkage == llvm::GlobalValue::LinkOnceODRLinkage) {
    if (CGM.supportsCOMDAT())
      global->setComdat(CGM.getModule().getOrInsertComdat(descName));
    global->setVisibility(llvm::GlobalValue::HiddenVisibility);
    global->setUnnamedAddr(llvm::GlobalValue::UnnamedAddr::Global);
  }

  return global;
}

/*
  Purely notional variadic template describing the layout of a block.

  template <class _ResultType, class... _ParamTypes, class... _CaptureTypes>
  struct Block_literal {
    /// Initialized to one of:
    ///   extern void *_NSConcreteStackBlock[];
    ///   extern void *_NSConcreteGlobalBlock[];
    ///
    /// In theory, we could start one off malloc'ed by setting
    /// BLOCK_NEEDS_FREE, giving it a refcount of 1, and using
    /// this isa:
    ///   extern void *_NSConcreteMallocBlock[];
    struct objc_class *isa;

    /// These are the flags (with corresponding bit number) that the
    /// compiler is actually supposed to know about.
    ///  23. BLOCK_IS_NOESCAPE - indicates that the block is non-escaping
    ///  25. BLOCK_HAS_COPY_DISPOSE - indicates that the block
    ///   descriptor provides copy and dispose helper functions
    ///  26. BLOCK_HAS_CXX_OBJ - indicates that there's a captured
    ///   object with a nontrivial destructor or copy constructor
    ///  28. BLOCK_IS_GLOBAL - indicates that the block is allocated
    ///   as global memory
    ///  29. BLOCK_USE_STRET - indicates that the block function
    ///   uses stret, which objc_msgSend needs to know about
    ///  30. BLOCK_HAS_SIGNATURE - indicates that the block has an
    ///   @encoded signature string
    /// And we're not supposed to manipulate these:
    ///  24. BLOCK_NEEDS_FREE - indicates that the block has been moved
    ///   to malloc'ed memory
    ///  27. BLOCK_IS_GC - indicates that the block has been moved to
    ///   to GC-allocated memory
    /// Additionally, the bottom 16 bits are a reference count which
    /// should be zero on the stack.
    int flags;

    /// Reserved;  should be zero-initialized.
    int reserved;

    /// Function pointer generated from block literal.
    _ResultType (*invoke)(Block_literal *, _ParamTypes...);

    /// Block description metadata generated from block literal.
    struct Block_descriptor *block_descriptor;

    /// Captured values follow.
    _CapturesTypes captures...;
  };
 */

namespace {
  /// A chunk of data that we actually have to capture in the block.
  struct BlockLayoutChunk {
    CharUnits Alignment;
    CharUnits Size;
    const BlockDecl::Capture *Capture; // null for 'this'
    llvm::Type *Type;
    QualType FieldType;
    BlockCaptureEntityKind CopyKind, DisposeKind;
    BlockFieldFlags CopyFlags, DisposeFlags;

    BlockLayoutChunk(CharUnits align, CharUnits size,
                     const BlockDecl::Capture *capture, llvm::Type *type,
                     QualType fieldType, BlockCaptureEntityKind CopyKind,
                     BlockFieldFlags CopyFlags,
                     BlockCaptureEntityKind DisposeKind,
                     BlockFieldFlags DisposeFlags)
        : Alignment(align), Size(size), Capture(capture), Type(type),
          FieldType(fieldType), CopyKind(CopyKind), DisposeKind(DisposeKind),
          CopyFlags(CopyFlags), DisposeFlags(DisposeFlags) {}

    /// Tell the block info that this chunk has the given field index.
    void setIndex(CGBlockInfo &info, unsigned index, CharUnits offset) {
      if (!Capture) {
        info.CXXThisIndex = index;
        info.CXXThisOffset = offset;
      } else {
        info.SortedCaptures.push_back(CGBlockInfo::Capture::makeIndex(
            index, offset, FieldType, CopyKind, CopyFlags, DisposeKind,
            DisposeFlags, Capture));
      }
    }

    bool isTrivial() const {
      return CopyKind == BlockCaptureEntityKind::None &&
             DisposeKind == BlockCaptureEntityKind::None;
    }
  };

  /// Order by 1) all __strong together 2) next, all block together 3) next,
  /// all byref together 4) next, all __weak together. Preserve descending
  /// alignment in all situations.
  bool operator<(const BlockLayoutChunk &left, const BlockLayoutChunk &right) {
    if (left.Alignment != right.Alignment)
      return left.Alignment > right.Alignment;

    auto getPrefOrder = [](const BlockLayoutChunk &chunk) {
      switch (chunk.CopyKind) {
      case BlockCaptureEntityKind::ARCStrong:
        return 0;
      case BlockCaptureEntityKind::BlockObject:
        switch (chunk.CopyFlags.getBitMask()) {
        case BLOCK_FIELD_IS_OBJECT:
          return 0;
        case BLOCK_FIELD_IS_BLOCK:
          return 1;
        case BLOCK_FIELD_IS_BYREF:
          return 2;
        default:
          break;
        }
        break;
      case BlockCaptureEntityKind::ARCWeak:
        return 3;
      default:
        break;
      }
      return 4;
    };

    return getPrefOrder(left) < getPrefOrder(right);
  }
} // end anonymous namespace

static std::pair<BlockCaptureEntityKind, BlockFieldFlags>
computeCopyInfoForBlockCapture(const BlockDecl::Capture &CI, QualType T,
                               const LangOptions &LangOpts);

static std::pair<BlockCaptureEntityKind, BlockFieldFlags>
computeDestroyInfoForBlockCapture(const BlockDecl::Capture &CI, QualType T,
                                  const LangOptions &LangOpts);

static void addBlockLayout(CharUnits align, CharUnits size,
                           const BlockDecl::Capture *capture, llvm::Type *type,
                           QualType fieldType,
                           SmallVectorImpl<BlockLayoutChunk> &Layout,
                           CGBlockInfo &Info, CodeGenModule &CGM) {
  if (!capture) {
    // 'this' capture.
    Layout.push_back(BlockLayoutChunk(
        align, size, capture, type, fieldType, BlockCaptureEntityKind::None,
        BlockFieldFlags(), BlockCaptureEntityKind::None, BlockFieldFlags()));
    return;
  }

  const LangOptions &LangOpts = CGM.getLangOpts();
  BlockCaptureEntityKind CopyKind, DisposeKind;
  BlockFieldFlags CopyFlags, DisposeFlags;

  std::tie(CopyKind, CopyFlags) =
      computeCopyInfoForBlockCapture(*capture, fieldType, LangOpts);
  std::tie(DisposeKind, DisposeFlags) =
      computeDestroyInfoForBlockCapture(*capture, fieldType, LangOpts);
  Layout.push_back(BlockLayoutChunk(align, size, capture, type, fieldType,
                                    CopyKind, CopyFlags, DisposeKind,
                                    DisposeFlags));

  if (Info.NoEscape)
    return;

  if (!Layout.back().isTrivial())
    Info.NeedsCopyDispose = true;
}

/// Determines if the given type is safe for constant capture in C++.
static bool isSafeForCXXConstantCapture(QualType type) {
  const auto *record = type->getBaseElementTypeUnsafe()->getAsCXXRecordDecl();

  // Only records can be unsafe.
<<<<<<< HEAD
  if (!recordType) return true;

  const auto *record =
      cast<CXXRecordDecl>(recordType->getOriginalDecl())->getDefinitionOrSelf();
=======
  if (!record)
    return true;
>>>>>>> 35227056

  // Maintain semantics for classes with non-trivial dtors or copy ctors.
  if (!record->hasTrivialDestructor()) return false;
  if (record->hasNonTrivialCopyConstructor()) return false;

  // Otherwise, we just have to make sure there aren't any mutable
  // fields that might have changed since initialization.
  return !record->hasMutableFields();
}

/// It is illegal to modify a const object after initialization.
/// Therefore, if a const object has a constant initializer, we don't
/// actually need to keep storage for it in the block; we'll just
/// rematerialize it at the start of the block function.  This is
/// acceptable because we make no promises about address stability of
/// captured variables.
static llvm::Constant *tryCaptureAsConstant(CodeGenModule &CGM,
                                            CodeGenFunction *CGF,
                                            const VarDecl *var) {
  // Return if this is a function parameter. We shouldn't try to
  // rematerialize default arguments of function parameters.
  if (isa<ParmVarDecl>(var))
    return nullptr;

  QualType type = var->getType();

  // We can only do this if the variable is const.
  if (!type.isConstQualified()) return nullptr;

  // Furthermore, in C++ we have to worry about mutable fields:
  // C++ [dcl.type.cv]p4:
  //   Except that any class member declared mutable can be
  //   modified, any attempt to modify a const object during its
  //   lifetime results in undefined behavior.
  if (CGM.getLangOpts().CPlusPlus && !isSafeForCXXConstantCapture(type))
    return nullptr;

  // If the variable doesn't have any initializer (shouldn't this be
  // invalid?), it's not clear what we should do.  Maybe capture as
  // zero?
  const Expr *init = var->getInit();
  if (!init) return nullptr;

  return ConstantEmitter(CGM, CGF).tryEmitAbstractForInitializer(*var);
}

/// Get the low bit of a nonzero character count.  This is the
/// alignment of the nth byte if the 0th byte is universally aligned.
static CharUnits getLowBit(CharUnits v) {
  return CharUnits::fromQuantity(v.getQuantity() & (~v.getQuantity() + 1));
}

static void initializeForBlockHeader(CodeGenModule &CGM, CGBlockInfo &info,
                             SmallVectorImpl<llvm::Type*> &elementTypes) {

  assert(elementTypes.empty());
  if (CGM.getLangOpts().OpenCL) {
    // The header is basically 'struct { int; int; generic void *;
    // custom_fields; }'. Assert that struct is packed.
    auto GenPtrAlign = CharUnits::fromQuantity(
        CGM.getTarget().getPointerAlign(LangAS::opencl_generic) / 8);
    auto GenPtrSize = CharUnits::fromQuantity(
        CGM.getTarget().getPointerWidth(LangAS::opencl_generic) / 8);
    assert(CGM.getIntSize() <= GenPtrSize);
    assert(CGM.getIntAlign() <= GenPtrAlign);
    assert((2 * CGM.getIntSize()).isMultipleOf(GenPtrAlign));
    elementTypes.push_back(CGM.IntTy); /* total size */
    elementTypes.push_back(CGM.IntTy); /* align */
    elementTypes.push_back(
        CGM.getOpenCLRuntime()
            .getGenericVoidPointerType()); /* invoke function */
    unsigned Offset =
        2 * CGM.getIntSize().getQuantity() + GenPtrSize.getQuantity();
    unsigned BlockAlign = GenPtrAlign.getQuantity();
    if (auto *Helper =
            CGM.getTargetCodeGenInfo().getTargetOpenCLBlockHelper()) {
      for (auto *I : Helper->getCustomFieldTypes()) /* custom fields */ {
        // TargetOpenCLBlockHelp needs to make sure the struct is packed.
        // If necessary, add padding fields to the custom fields.
        unsigned Align = CGM.getDataLayout().getABITypeAlign(I).value();
        if (BlockAlign < Align)
          BlockAlign = Align;
        assert(Offset % Align == 0);
        Offset += CGM.getDataLayout().getTypeAllocSize(I);
        elementTypes.push_back(I);
      }
    }
    info.BlockAlign = CharUnits::fromQuantity(BlockAlign);
    info.BlockSize = CharUnits::fromQuantity(Offset);
  } else {
    // The header is basically 'struct { void *; int; int; void *; void *; }'.
    // Assert that the struct is packed.
    assert(CGM.getIntSize() <= CGM.getPointerSize());
    assert(CGM.getIntAlign() <= CGM.getPointerAlign());
    assert((2 * CGM.getIntSize()).isMultipleOf(CGM.getPointerAlign()));
    info.BlockAlign = CGM.getPointerAlign();
    info.BlockSize = 3 * CGM.getPointerSize() + 2 * CGM.getIntSize();
    elementTypes.push_back(CGM.VoidPtrTy);
    elementTypes.push_back(CGM.IntTy);
    elementTypes.push_back(CGM.IntTy);
    elementTypes.push_back(CGM.VoidPtrTy);
    elementTypes.push_back(CGM.getBlockDescriptorType());
  }
}

static QualType getCaptureFieldType(const CodeGenFunction &CGF,
                                    const BlockDecl::Capture &CI) {
  const VarDecl *VD = CI.getVariable();

  // If the variable is captured by an enclosing block or lambda expression,
  // use the type of the capture field.
  if (CGF.BlockInfo && CI.isNested())
    return CGF.BlockInfo->getCapture(VD).fieldType();
  if (auto *FD = CGF.LambdaCaptureFields.lookup(VD))
    return FD->getType();
  // If the captured variable is a non-escaping __block variable, the field
  // type is the reference type. If the variable is a __block variable that
  // already has a reference type, the field type is the variable's type.
  return VD->isNonEscapingByref() ?
         CGF.getContext().getLValueReferenceType(VD->getType()) : VD->getType();
}

/// Compute the layout of the given block.  Attempts to lay the block
/// out with minimal space requirements.
static void computeBlockInfo(CodeGenModule &CGM, CodeGenFunction *CGF,
                             CGBlockInfo &info) {
  ASTContext &C = CGM.getContext();
  const BlockDecl *block = info.getBlockDecl();

  SmallVector<llvm::Type*, 8> elementTypes;
  initializeForBlockHeader(CGM, info, elementTypes);
  bool hasNonConstantCustomFields = false;
  if (auto *OpenCLHelper =
          CGM.getTargetCodeGenInfo().getTargetOpenCLBlockHelper())
    hasNonConstantCustomFields =
        !OpenCLHelper->areAllCustomFieldValuesConstant(info);
  if (!block->hasCaptures() && !hasNonConstantCustomFields) {
    info.StructureType =
      llvm::StructType::get(CGM.getLLVMContext(), elementTypes, true);
    info.CanBeGlobal = true;
    return;
  } else if (C.getLangOpts().ObjC &&
             CGM.getLangOpts().getGC() == LangOptions::NonGC)
    info.HasCapturedVariableLayout = true;

  if (block->doesNotEscape())
    info.NoEscape = true;

  // Collect the layout chunks.
  SmallVector<BlockLayoutChunk, 16> layout;
  layout.reserve(block->capturesCXXThis() +
                 (block->capture_end() - block->capture_begin()));

  CharUnits maxFieldAlign;

  // First, 'this'.
  if (block->capturesCXXThis()) {
    assert(CGF && isa_and_nonnull<CXXMethodDecl>(CGF->CurFuncDecl) &&
           "Can't capture 'this' outside a method");
    QualType thisType = cast<CXXMethodDecl>(CGF->CurFuncDecl)->getThisType();

    // Theoretically, this could be in a different address space, so
    // don't assume standard pointer size/align.
    llvm::Type *llvmType = CGM.getTypes().ConvertType(thisType);
    auto TInfo = CGM.getContext().getTypeInfoInChars(thisType);
    maxFieldAlign = std::max(maxFieldAlign, TInfo.Align);

    addBlockLayout(TInfo.Align, TInfo.Width, nullptr, llvmType, thisType,
                   layout, info, CGM);
  }

  // Next, all the block captures.
  for (const auto &CI : block->captures()) {
    const VarDecl *variable = CI.getVariable();

    if (CI.isEscapingByref()) {
      // Just use void* instead of a pointer to the byref type.
      CharUnits align = CGM.getPointerAlign();
      maxFieldAlign = std::max(maxFieldAlign, align);

      // Since a __block variable cannot be captured by lambdas, its type and
      // the capture field type should always match.
      assert(CGF && getCaptureFieldType(*CGF, CI) == variable->getType() &&
             "capture type differs from the variable type");
      addBlockLayout(align, CGM.getPointerSize(), &CI, CGM.VoidPtrTy,
                     variable->getType(), layout, info, CGM);
      continue;
    }

    // Otherwise, build a layout chunk with the size and alignment of
    // the declaration.
    if (llvm::Constant *constant = tryCaptureAsConstant(CGM, CGF, variable)) {
      info.SortedCaptures.push_back(
          CGBlockInfo::Capture::makeConstant(constant, &CI));
      continue;
    }

    QualType VT = getCaptureFieldType(*CGF, CI);

    if (CGM.getLangOpts().CPlusPlus)
      if (const CXXRecordDecl *record = VT->getAsCXXRecordDecl())
        if (CI.hasCopyExpr() || !record->hasTrivialDestructor()) {
          info.HasCXXObject = true;
          if (!record->isExternallyVisible())
            info.CapturesNonExternalType = true;
        }

    CharUnits size = C.getTypeSizeInChars(VT);
    CharUnits align = C.getDeclAlign(variable);

    maxFieldAlign = std::max(maxFieldAlign, align);

    llvm::Type *llvmType =
      CGM.getTypes().ConvertTypeForMem(VT);

    addBlockLayout(align, size, &CI, llvmType, VT, layout, info, CGM);
  }

  // If that was everything, we're done here.
  if (layout.empty()) {
    info.StructureType =
      llvm::StructType::get(CGM.getLLVMContext(), elementTypes, true);
    info.CanBeGlobal = true;
    info.buildCaptureMap();
    return;
  }

  // Sort the layout by alignment.  We have to use a stable sort here
  // to get reproducible results.  There should probably be an
  // llvm::array_pod_stable_sort.
  llvm::stable_sort(layout);

  // Needed for blocks layout info.
  info.BlockHeaderForcedGapOffset = info.BlockSize;
  info.BlockHeaderForcedGapSize = CharUnits::Zero();

  CharUnits &blockSize = info.BlockSize;
  info.BlockAlign = std::max(maxFieldAlign, info.BlockAlign);

  // Assuming that the first byte in the header is maximally aligned,
  // get the alignment of the first byte following the header.
  CharUnits endAlign = getLowBit(blockSize);

  // If the end of the header isn't satisfactorily aligned for the
  // maximum thing, look for things that are okay with the header-end
  // alignment, and keep appending them until we get something that's
  // aligned right.  This algorithm is only guaranteed optimal if
  // that condition is satisfied at some point; otherwise we can get
  // things like:
  //   header                 // next byte has alignment 4
  //   something_with_size_5; // next byte has alignment 1
  //   something_with_alignment_8;
  // which has 7 bytes of padding, as opposed to the naive solution
  // which might have less (?).
  if (endAlign < maxFieldAlign) {
    SmallVectorImpl<BlockLayoutChunk>::iterator
      li = layout.begin() + 1, le = layout.end();

    // Look for something that the header end is already
    // satisfactorily aligned for.
    for (; li != le && endAlign < li->Alignment; ++li)
      ;

    // If we found something that's naturally aligned for the end of
    // the header, keep adding things...
    if (li != le) {
      SmallVectorImpl<BlockLayoutChunk>::iterator first = li;
      for (; li != le; ++li) {
        assert(endAlign >= li->Alignment);

        li->setIndex(info, elementTypes.size(), blockSize);
        elementTypes.push_back(li->Type);
        blockSize += li->Size;
        endAlign = getLowBit(blockSize);

        // ...until we get to the alignment of the maximum field.
        if (endAlign >= maxFieldAlign) {
          ++li;
          break;
        }
      }
      // Don't re-append everything we just appended.
      layout.erase(first, li);
    }
  }

  assert(endAlign == getLowBit(blockSize));

  // At this point, we just have to add padding if the end align still
  // isn't aligned right.
  if (endAlign < maxFieldAlign) {
    CharUnits newBlockSize = blockSize.alignTo(maxFieldAlign);
    CharUnits padding = newBlockSize - blockSize;

    // If we haven't yet added any fields, remember that there was an
    // initial gap; this need to go into the block layout bit map.
    if (blockSize == info.BlockHeaderForcedGapOffset) {
      info.BlockHeaderForcedGapSize = padding;
    }

    elementTypes.push_back(llvm::ArrayType::get(CGM.Int8Ty,
                                                padding.getQuantity()));
    blockSize = newBlockSize;
    endAlign = getLowBit(blockSize); // might be > maxFieldAlign
  }

  assert(endAlign >= maxFieldAlign);
  assert(endAlign == getLowBit(blockSize));
  // Slam everything else on now.  This works because they have
  // strictly decreasing alignment and we expect that size is always a
  // multiple of alignment.
  for (SmallVectorImpl<BlockLayoutChunk>::iterator
         li = layout.begin(), le = layout.end(); li != le; ++li) {
    if (endAlign < li->Alignment) {
      // size may not be multiple of alignment. This can only happen with
      // an over-aligned variable. We will be adding a padding field to
      // make the size be multiple of alignment.
      CharUnits padding = li->Alignment - endAlign;
      elementTypes.push_back(llvm::ArrayType::get(CGM.Int8Ty,
                                                  padding.getQuantity()));
      blockSize += padding;
      endAlign = getLowBit(blockSize);
    }
    assert(endAlign >= li->Alignment);
    li->setIndex(info, elementTypes.size(), blockSize);
    elementTypes.push_back(li->Type);
    blockSize += li->Size;
    endAlign = getLowBit(blockSize);
  }

  info.buildCaptureMap();
  info.StructureType =
    llvm::StructType::get(CGM.getLLVMContext(), elementTypes, true);
}

/// Emit a block literal expression in the current function.
llvm::Value *CodeGenFunction::EmitBlockLiteral(const BlockExpr *blockExpr) {
  // If the block has no captures, we won't have a pre-computed
  // layout for it.
  if (!blockExpr->getBlockDecl()->hasCaptures())
    // The block literal is emitted as a global variable, and the block invoke
    // function has to be extracted from its initializer.
    if (llvm::Constant *Block = CGM.getAddrOfGlobalBlockIfEmitted(blockExpr))
      return Block;

  CGBlockInfo blockInfo(blockExpr->getBlockDecl(), CurFn->getName());
  computeBlockInfo(CGM, this, blockInfo);
  blockInfo.BlockExpression = blockExpr;
  if (!blockInfo.CanBeGlobal)
    blockInfo.LocalAddress = CreateTempAlloca(blockInfo.StructureType,
                                              blockInfo.BlockAlign, "block");
  return EmitBlockLiteral(blockInfo);
}

llvm::Value *CodeGenFunction::EmitBlockLiteral(const CGBlockInfo &blockInfo) {
  bool IsOpenCL = CGM.getContext().getLangOpts().OpenCL;
  llvm::PointerType *GenVoidPtrTy =
      IsOpenCL ? CGM.getOpenCLRuntime().getGenericVoidPointerType() : VoidPtrTy;
  LangAS GenVoidPtrAddr = IsOpenCL ? LangAS::opencl_generic : LangAS::Default;
  auto GenVoidPtrSize = CharUnits::fromQuantity(
      CGM.getTarget().getPointerWidth(GenVoidPtrAddr) / 8);
  // Using the computed layout, generate the actual block function.
  bool isLambdaConv = blockInfo.getBlockDecl()->isConversionFromLambda();
  CodeGenFunction BlockCGF{CGM, true};
  BlockCGF.SanOpts = SanOpts;
  auto *InvokeFn = BlockCGF.GenerateBlockFunction(
      CurGD, blockInfo, LocalDeclMap, isLambdaConv, blockInfo.CanBeGlobal);
  auto *blockFn = llvm::ConstantExpr::getPointerCast(InvokeFn, GenVoidPtrTy);

  // If there is nothing to capture, we can emit this as a global block.
  if (blockInfo.CanBeGlobal)
    return CGM.getAddrOfGlobalBlockIfEmitted(blockInfo.BlockExpression);

  // Otherwise, we have to emit this as a local block.

  RawAddress blockAddr = blockInfo.LocalAddress;
  assert(blockAddr.isValid() && "block has no address!");

  llvm::Constant *isa;
  llvm::Constant *descriptor;
  BlockFlags flags;
  if (!IsOpenCL) {
    // If the block is non-escaping, set field 'isa 'to NSConcreteGlobalBlock
    // and set the BLOCK_IS_GLOBAL bit of field 'flags'. Copying a non-escaping
    // block just returns the original block and releasing it is a no-op.
    llvm::Constant *blockISA = blockInfo.NoEscape
                                   ? CGM.getNSConcreteGlobalBlock()
                                   : CGM.getNSConcreteStackBlock();
    isa = blockISA;

    // Compute the initial on-stack block flags.
    if (!CGM.getCodeGenOpts().DisableBlockSignatureString)
      flags = BLOCK_HAS_SIGNATURE;
    if (blockInfo.HasCapturedVariableLayout)
      flags |= BLOCK_HAS_EXTENDED_LAYOUT;
    if (blockInfo.NeedsCopyDispose)
      flags |= BLOCK_HAS_COPY_DISPOSE;
    if (blockInfo.HasCXXObject)
      flags |= BLOCK_HAS_CXX_OBJ;
    if (blockInfo.UsesStret)
      flags |= BLOCK_USE_STRET;
    if (blockInfo.NoEscape)
      flags |= BLOCK_IS_NOESCAPE | BLOCK_IS_GLOBAL;

    // Build the block descriptor.
    descriptor = buildBlockDescriptor(CGM, blockInfo);
  }

  auto projectField = [&](unsigned index, const Twine &name) -> Address {
    return Builder.CreateStructGEP(blockAddr, index, name);
  };
  auto storeField = [&](llvm::Value *value, unsigned index, const Twine &name) {
    Builder.CreateStore(value, projectField(index, name));
  };

  // Initialize the block header.
  {
    // We assume all the header fields are densely packed.
    unsigned index = 0;
    CharUnits offset;
    auto addHeaderField = [&](llvm::Value *value, CharUnits size,
                              const Twine &name) {
      storeField(value, index, name);
      offset += size;
      index++;
    };
    auto addSignedHeaderField =
        [&](llvm::Value *Value, const PointerAuthSchema &Schema,
            GlobalDecl Decl, QualType Type, CharUnits Size, const Twine &Name) {
          auto StorageAddress = projectField(index, Name);
          if (Schema) {
            auto AuthInfo = EmitPointerAuthInfo(
                Schema, StorageAddress.emitRawPointer(*this), Decl, Type);
            Value = EmitPointerAuthSign(AuthInfo, Value);
          }
          Builder.CreateStore(Value, StorageAddress);
          offset += Size;
          index++;
        };

    if (!IsOpenCL) {
      addSignedHeaderField(
          isa, CGM.getCodeGenOpts().PointerAuth.ObjCIsaPointers, GlobalDecl(),
          QualType(), getPointerSize(), "block.isa");
      addHeaderField(llvm::ConstantInt::get(IntTy, flags.getBitMask()),
                     getIntSize(), "block.flags");
      addHeaderField(llvm::ConstantInt::get(IntTy, 0), getIntSize(),
                     "block.reserved");
    } else {
      addHeaderField(
          llvm::ConstantInt::get(IntTy, blockInfo.BlockSize.getQuantity()),
          getIntSize(), "block.size");
      addHeaderField(
          llvm::ConstantInt::get(IntTy, blockInfo.BlockAlign.getQuantity()),
          getIntSize(), "block.align");
    }

    if (!IsOpenCL) {
      llvm::Value *blockFnPtr =
          llvm::ConstantExpr::getBitCast(InvokeFn, VoidPtrTy);
      QualType type = blockInfo.getBlockExpr()
                          ->getType()
                          ->castAs<BlockPointerType>()
                          ->getPointeeType();
      addSignedHeaderField(
          blockFnPtr,
          CGM.getCodeGenOpts().PointerAuth.BlockInvocationFunctionPointers,
          GlobalDecl(), type, getPointerSize(), "block.invoke");

      addSignedHeaderField(
          descriptor, CGM.getCodeGenOpts().PointerAuth.BlockDescriptorPointers,
          GlobalDecl(), type, getPointerSize(), "block.descriptor");
    } else if (auto *Helper =
                   CGM.getTargetCodeGenInfo().getTargetOpenCLBlockHelper()) {
      addHeaderField(blockFn, GenVoidPtrSize, "block.invoke");
      for (auto I : Helper->getCustomFieldValues(*this, blockInfo)) {
        addHeaderField(
            I.first,
            CharUnits::fromQuantity(
                CGM.getDataLayout().getTypeAllocSize(I.first->getType())),
            I.second);
      }
    } else
      addHeaderField(blockFn, GenVoidPtrSize, "block.invoke");
  }

  // Finally, capture all the values into the block.
  const BlockDecl *blockDecl = blockInfo.getBlockDecl();

  // First, 'this'.
  if (blockDecl->capturesCXXThis()) {
    Address addr =
        projectField(blockInfo.CXXThisIndex, "block.captured-this.addr");
    Builder.CreateStore(LoadCXXThis(), addr);
  }

  // Next, captured variables.
  for (const auto &CI : blockDecl->captures()) {
    const VarDecl *variable = CI.getVariable();
    const CGBlockInfo::Capture &capture = blockInfo.getCapture(variable);

    // Ignore constant captures.
    if (capture.isConstant()) continue;

    QualType type = capture.fieldType();

    // This will be a [[type]]*, except that a byref entry will just be
    // an i8**.
    Address blockField = projectField(capture.getIndex(), "block.captured");

    // Compute the address of the thing we're going to move into the
    // block literal.
    Address src = Address::invalid();

    if (blockDecl->isConversionFromLambda()) {
      // The lambda capture in a lambda's conversion-to-block-pointer is
      // special; we'll simply emit it directly.
      src = Address::invalid();
    } else if (CI.isEscapingByref()) {
      if (BlockInfo && CI.isNested()) {
        // We need to use the capture from the enclosing block.
        const CGBlockInfo::Capture &enclosingCapture =
            BlockInfo->getCapture(variable);

        // This is a [[type]]*, except that a byref entry will just be an i8**.
        src = Builder.CreateStructGEP(LoadBlockStruct(),
                                      enclosingCapture.getIndex(),
                                      "block.capture.addr");
      } else {
        auto I = LocalDeclMap.find(variable);
        assert(I != LocalDeclMap.end());
        src = I->second;
      }
    } else {
      DeclRefExpr declRef(getContext(), const_cast<VarDecl *>(variable),
                          /*RefersToEnclosingVariableOrCapture*/ CI.isNested(),
                          type.getNonReferenceType(), VK_LValue,
                          SourceLocation());
      src = EmitDeclRefLValue(&declRef).getAddress();
    };

    // For byrefs, we just write the pointer to the byref struct into
    // the block field.  There's no need to chase the forwarding
    // pointer at this point, since we're building something that will
    // live a shorter life than the stack byref anyway.
    if (CI.isEscapingByref()) {
      // Get a void* that points to the byref struct.
      llvm::Value *byrefPointer;
      if (CI.isNested())
        byrefPointer = Builder.CreateLoad(src, "byref.capture");
      else
        byrefPointer = src.emitRawPointer(*this);

      // Write that void* into the capture field.
      Builder.CreateStore(byrefPointer, blockField);

    // If we have a copy constructor, evaluate that into the block field.
    } else if (const Expr *copyExpr = CI.getCopyExpr()) {
      if (blockDecl->isConversionFromLambda()) {
        // If we have a lambda conversion, emit the expression
        // directly into the block instead.
        AggValueSlot Slot =
            AggValueSlot::forAddr(blockField, Qualifiers(),
                                  AggValueSlot::IsDestructed,
                                  AggValueSlot::DoesNotNeedGCBarriers,
                                  AggValueSlot::IsNotAliased,
                                  AggValueSlot::DoesNotOverlap);
        EmitAggExpr(copyExpr, Slot);
      } else {
        EmitSynthesizedCXXCopyCtor(blockField, src, copyExpr);
      }

    // If it's a reference variable, copy the reference into the block field.
    } else if (type->getAs<ReferenceType>()) {
      Builder.CreateStore(src.emitRawPointer(*this), blockField);

     // If type is const-qualified, copy the value into the block field.
    } else if (type.isConstQualified() &&
               type.getObjCLifetime() == Qualifiers::OCL_Strong &&
               CGM.getCodeGenOpts().OptimizationLevel != 0) {
      llvm::Value *value = Builder.CreateLoad(src, "captured");
      Builder.CreateStore(value, blockField);

    // If this is an ARC __strong block-pointer variable, don't do a
    // block copy.
    //
    // TODO: this can be generalized into the normal initialization logic:
    // we should never need to do a block-copy when initializing a local
    // variable, because the local variable's lifetime should be strictly
    // contained within the stack block's.
    } else if (type.getObjCLifetime() == Qualifiers::OCL_Strong &&
               type->isBlockPointerType()) {
      // Load the block and do a simple retain.
      llvm::Value *value = Builder.CreateLoad(src, "block.captured_block");
      value = EmitARCRetainNonBlock(value);

      // Do a primitive store to the block field.
      Builder.CreateStore(value, blockField);

    // Otherwise, fake up a POD copy into the block field.
    } else {
      // Fake up a new variable so that EmitScalarInit doesn't think
      // we're referring to the variable in its own initializer.
      ImplicitParamDecl BlockFieldPseudoVar(getContext(), type,
                                            ImplicitParamKind::Other);

      // We use one of these or the other depending on whether the
      // reference is nested.
      DeclRefExpr declRef(getContext(), const_cast<VarDecl *>(variable),
                          /*RefersToEnclosingVariableOrCapture*/ CI.isNested(),
                          type, VK_LValue, SourceLocation());

      ImplicitCastExpr l2r(ImplicitCastExpr::OnStack, type, CK_LValueToRValue,
                           &declRef, VK_PRValue, FPOptionsOverride());
      // FIXME: Pass a specific location for the expr init so that the store is
      // attributed to a reasonable location - otherwise it may be attributed to
      // locations of subexpressions in the initialization.
      EmitExprAsInit(&l2r, &BlockFieldPseudoVar,
                     MakeAddrLValue(blockField, type, AlignmentSource::Decl),
                     /*captured by init*/ false);
    }

    // Push a cleanup for the capture if necessary.
    if (!blockInfo.NoEscape && !blockInfo.NeedsCopyDispose)
      continue;

    // Ignore __block captures; there's nothing special in the on-stack block
    // that we need to do for them.
    if (CI.isByRef())
      continue;

    // Ignore objects that aren't destructed.
    QualType::DestructionKind dtorKind = type.isDestructedType();
    if (dtorKind == QualType::DK_none)
      continue;

    CodeGenFunction::Destroyer *destroyer;

    // Block captures count as local values and have imprecise semantics.
    // They also can't be arrays, so need to worry about that.
    //
    // For const-qualified captures, emit clang.arc.use to ensure the captured
    // object doesn't get released while we are still depending on its validity
    // within the block.
    if (type.isConstQualified() &&
        type.getObjCLifetime() == Qualifiers::OCL_Strong &&
        CGM.getCodeGenOpts().OptimizationLevel != 0) {
      assert(CGM.getLangOpts().ObjCAutoRefCount &&
             "expected ObjC ARC to be enabled");
      destroyer = emitARCIntrinsicUse;
    } else if (dtorKind == QualType::DK_objc_strong_lifetime) {
      destroyer = destroyARCStrongImprecise;
    } else {
      destroyer = getDestroyer(dtorKind);
    }

    CleanupKind cleanupKind = NormalCleanup;
    bool useArrayEHCleanup = needsEHCleanup(dtorKind);
    if (useArrayEHCleanup)
      cleanupKind = NormalAndEHCleanup;

    // Extend the lifetime of the capture to the end of the scope enclosing the
    // block expression except when the block decl is in the list of RetExpr's
    // cleanup objects, in which case its lifetime ends after the full
    // expression.
    auto IsBlockDeclInRetExpr = [&]() {
      auto *EWC = llvm::dyn_cast_or_null<ExprWithCleanups>(RetExpr);
      if (EWC)
        for (auto &C : EWC->getObjects())
          if (auto *BD = C.dyn_cast<BlockDecl *>())
            if (BD == blockDecl)
              return true;
      return false;
    };

    if (IsBlockDeclInRetExpr())
      pushDestroy(cleanupKind, blockField, type, destroyer, useArrayEHCleanup);
    else
      pushLifetimeExtendedDestroy(cleanupKind, blockField, type, destroyer,
                                  useArrayEHCleanup);
  }

  // Cast to the converted block-pointer type, which happens (somewhat
  // unfortunately) to be a pointer to function type.
  llvm::Value *result = Builder.CreatePointerCast(
      blockAddr.getPointer(), ConvertType(blockInfo.getBlockExpr()->getType()));

  if (IsOpenCL) {
    CGM.getOpenCLRuntime().recordBlockInfo(blockInfo.BlockExpression, InvokeFn,
                                           result, blockInfo.StructureType);
  }

  return result;
}


llvm::Type *CodeGenModule::getBlockDescriptorType() {
  if (BlockDescriptorType)
    return BlockDescriptorType;

  unsigned AddrSpace = 0;
  if (getLangOpts().OpenCL)
    AddrSpace = getContext().getTargetAddressSpace(LangAS::opencl_constant);
  BlockDescriptorType = llvm::PointerType::get(getLLVMContext(), AddrSpace);
  return BlockDescriptorType;
}

llvm::Type *CodeGenModule::getGenericBlockLiteralType() {
  if (GenericBlockLiteralType)
    return GenericBlockLiteralType;

  llvm::Type *BlockDescPtrTy = getBlockDescriptorType();

  if (getLangOpts().OpenCL) {
    // struct __opencl_block_literal_generic {
    //   int __size;
    //   int __align;
    //   __generic void *__invoke;
    //   /* custom fields */
    // };
    SmallVector<llvm::Type *, 8> StructFields(
        {IntTy, IntTy, getOpenCLRuntime().getGenericVoidPointerType()});
    if (auto *Helper = getTargetCodeGenInfo().getTargetOpenCLBlockHelper()) {
      llvm::append_range(StructFields, Helper->getCustomFieldTypes());
    }
    GenericBlockLiteralType = llvm::StructType::create(
        StructFields, "struct.__opencl_block_literal_generic");
  } else {
    // struct __block_literal_generic {
    //   void *__isa;
    //   int __flags;
    //   int __reserved;
    //   void (*__invoke)(void *);
    //   struct __block_descriptor *__descriptor;
    // };
    GenericBlockLiteralType =
        llvm::StructType::create("struct.__block_literal_generic", VoidPtrTy,
                                 IntTy, IntTy, VoidPtrTy, BlockDescPtrTy);
  }

  return GenericBlockLiteralType;
}

RValue CodeGenFunction::EmitBlockCallExpr(const CallExpr *E,
                                          ReturnValueSlot ReturnValue,
                                          llvm::CallBase **CallOrInvoke) {
  const auto *BPT = E->getCallee()->getType()->castAs<BlockPointerType>();
  llvm::Value *BlockPtr = EmitScalarExpr(E->getCallee());
  llvm::Type *GenBlockTy = CGM.getGenericBlockLiteralType();
  llvm::Value *Func = nullptr;
  QualType FnType = BPT->getPointeeType();
  ASTContext &Ctx = getContext();
  CallArgList Args;

  llvm::Value *FuncPtr = nullptr;

  if (getLangOpts().OpenCL) {
    // For OpenCL, BlockPtr is already casted to generic block literal.

    // First argument of a block call is a generic block literal casted to
    // generic void pointer, i.e. i8 addrspace(4)*
    llvm::Type *GenericVoidPtrTy =
        CGM.getOpenCLRuntime().getGenericVoidPointerType();
    llvm::Value *BlockDescriptor = Builder.CreatePointerCast(
        BlockPtr, GenericVoidPtrTy);
    QualType VoidPtrQualTy = Ctx.getPointerType(
        Ctx.getAddrSpaceQualType(Ctx.VoidTy, LangAS::opencl_generic));
    Args.add(RValue::get(BlockDescriptor), VoidPtrQualTy);
    // And the rest of the arguments.
    EmitCallArgs(Args, FnType->getAs<FunctionProtoType>(), E->arguments());

    // We *can* call the block directly unless it is a function argument.
    if (!isa<ParmVarDecl>(E->getCalleeDecl()))
      Func = CGM.getOpenCLRuntime().getInvokeFunction(E->getCallee());
    else {
      FuncPtr = Builder.CreateStructGEP(GenBlockTy, BlockPtr, 2);
      Func = Builder.CreateAlignedLoad(GenericVoidPtrTy, FuncPtr,
                                       getPointerAlign());
    }
  } else {
    // Bitcast the block literal to a generic block literal.
    BlockPtr =
        Builder.CreatePointerCast(BlockPtr, UnqualPtrTy, "block.literal");
    // Get pointer to the block invoke function
    FuncPtr = Builder.CreateStructGEP(GenBlockTy, BlockPtr, 3);

    // First argument is a block literal casted to a void pointer
    BlockPtr = Builder.CreatePointerCast(BlockPtr, VoidPtrTy);
    Args.add(RValue::get(BlockPtr), Ctx.VoidPtrTy);
    // And the rest of the arguments.
    EmitCallArgs(Args, FnType->getAs<FunctionProtoType>(), E->arguments());

    // Load the function.
    Func = Builder.CreateAlignedLoad(VoidPtrTy, FuncPtr, getPointerAlign());
  }

  const FunctionType *FuncTy = FnType->castAs<FunctionType>();
  const CGFunctionInfo &FnInfo =
    CGM.getTypes().arrangeBlockFunctionCall(Args, FuncTy);

  // Prepare the callee.
  CGPointerAuthInfo PointerAuth;
  if (auto &AuthSchema =
          CGM.getCodeGenOpts().PointerAuth.BlockInvocationFunctionPointers) {
    assert(FuncPtr != nullptr && "Missing function pointer for AuthInfo");
    PointerAuth =
        EmitPointerAuthInfo(AuthSchema, FuncPtr, GlobalDecl(), FnType);
  }

  CGCallee Callee(CGCalleeInfo(), Func, PointerAuth);

  // And call the block.
  return EmitCall(FnInfo, Callee, ReturnValue, Args, CallOrInvoke);
}

Address CodeGenFunction::GetAddrOfBlockDecl(const VarDecl *variable) {
  assert(BlockInfo && "evaluating block ref without block information?");
  const CGBlockInfo::Capture &capture = BlockInfo->getCapture(variable);

  // Handle constant captures.
  if (capture.isConstant()) return LocalDeclMap.find(variable)->second;

  Address addr = Builder.CreateStructGEP(LoadBlockStruct(), capture.getIndex(),
                                         "block.capture.addr");

  if (variable->isEscapingByref()) {
    // addr should be a void** right now.  Load, then cast the result
    // to byref*.

    auto &byrefInfo = getBlockByrefInfo(variable);

    addr = Address(Builder.CreateLoad(addr), byrefInfo.Type,
                   byrefInfo.ByrefAlignment);

    addr = emitBlockByrefAddress(addr, byrefInfo, /*follow*/ true,
                                 variable->getName());
  }

  assert((!variable->isNonEscapingByref() ||
          capture.fieldType()->isReferenceType()) &&
         "the capture field of a non-escaping variable should have a "
         "reference type");
  if (capture.fieldType()->isReferenceType())
    addr = EmitLoadOfReference(MakeAddrLValue(addr, capture.fieldType()));

  return addr;
}

void CodeGenModule::setAddrOfGlobalBlock(const BlockExpr *BE,
                                         llvm::Constant *Addr) {
  bool Ok = EmittedGlobalBlocks.insert(std::make_pair(BE, Addr)).second;
  (void)Ok;
  assert(Ok && "Trying to replace an already-existing global block!");
}

llvm::Constant *
CodeGenModule::GetAddrOfGlobalBlock(const BlockExpr *BE,
                                    StringRef Name) {
  if (llvm::Constant *Block = getAddrOfGlobalBlockIfEmitted(BE))
    return Block;

  CGBlockInfo blockInfo(BE->getBlockDecl(), Name);
  blockInfo.BlockExpression = BE;

  // Compute information about the layout, etc., of this block.
  computeBlockInfo(*this, nullptr, blockInfo);

  // Using that metadata, generate the actual block function.
  {
    CodeGenFunction::DeclMapTy LocalDeclMap;
    CodeGenFunction(*this).GenerateBlockFunction(
        GlobalDecl(), blockInfo, LocalDeclMap,
        /*IsLambdaConversionToBlock*/ false, /*BuildGlobalBlock*/ true);
  }

  return getAddrOfGlobalBlockIfEmitted(BE);
}

static llvm::Constant *buildGlobalBlock(CodeGenModule &CGM,
                                        const CGBlockInfo &blockInfo,
                                        llvm::Constant *blockFn) {
  assert(blockInfo.CanBeGlobal);
  // Callers should detect this case on their own: calling this function
  // generally requires computing layout information, which is a waste of time
  // if we've already emitted this block.
  assert(!CGM.getAddrOfGlobalBlockIfEmitted(blockInfo.BlockExpression) &&
         "Refusing to re-emit a global block.");

  // Generate the constants for the block literal initializer.
  ConstantInitBuilder builder(CGM);
  auto fields = builder.beginStruct();

  bool IsOpenCL = CGM.getLangOpts().OpenCL;
  bool IsWindows = CGM.getTarget().getTriple().isOSWindows();
  auto &CGOPointerAuth = CGM.getCodeGenOpts().PointerAuth;
  if (!IsOpenCL) {
    // isa
    if (IsWindows)
      fields.addNullPointer(CGM.Int8PtrPtrTy);
    else
      fields.addSignedPointer(CGM.getNSConcreteGlobalBlock(),
                              CGOPointerAuth.ObjCIsaPointers, GlobalDecl(),
                              QualType());

    // __flags
    BlockFlags flags = BLOCK_IS_GLOBAL;
    if (!CGM.getCodeGenOpts().DisableBlockSignatureString)
      flags |= BLOCK_HAS_SIGNATURE;
    if (blockInfo.UsesStret)
      flags |= BLOCK_USE_STRET;

    fields.addInt(CGM.IntTy, flags.getBitMask());

    // Reserved
    fields.addInt(CGM.IntTy, 0);
  } else {
    fields.addInt(CGM.IntTy, blockInfo.BlockSize.getQuantity());
    fields.addInt(CGM.IntTy, blockInfo.BlockAlign.getQuantity());
  }

  // Function
  if (auto &Schema = CGOPointerAuth.BlockInvocationFunctionPointers) {
    QualType FnType = blockInfo.getBlockExpr()
                          ->getType()
                          ->castAs<BlockPointerType>()
                          ->getPointeeType();
    fields.addSignedPointer(blockFn, Schema, GlobalDecl(), FnType);
  } else
    fields.add(blockFn);

  if (!IsOpenCL) {
    // Descriptor
    llvm::Constant *Descriptor = buildBlockDescriptor(CGM, blockInfo);
    fields.addSignedPointer(Descriptor, CGOPointerAuth.BlockDescriptorPointers,
                            GlobalDecl(), QualType());
  } else if (auto *Helper =
                 CGM.getTargetCodeGenInfo().getTargetOpenCLBlockHelper()) {
    for (auto *I : Helper->getCustomFieldValues(CGM, blockInfo)) {
      fields.add(I);
    }
  }

  unsigned AddrSpace = 0;
  if (CGM.getContext().getLangOpts().OpenCL)
    AddrSpace = CGM.getContext().getTargetAddressSpace(LangAS::opencl_global);

  llvm::GlobalVariable *literal = fields.finishAndCreateGlobal(
      "__block_literal_global", blockInfo.BlockAlign,
      /*constant*/ !IsWindows, llvm::GlobalVariable::InternalLinkage, AddrSpace);

  literal->addAttribute("objc_arc_inert");

  // Windows does not allow globals to be initialised to point to globals in
  // different DLLs.  Any such variables must run code to initialise them.
  if (IsWindows) {
    auto *Init = llvm::Function::Create(llvm::FunctionType::get(CGM.VoidTy,
          {}), llvm::GlobalValue::InternalLinkage, ".block_isa_init",
        &CGM.getModule());
    llvm::IRBuilder<> b(llvm::BasicBlock::Create(CGM.getLLVMContext(), "entry",
          Init));
    b.CreateAlignedStore(CGM.getNSConcreteGlobalBlock(),
                         b.CreateStructGEP(literal->getValueType(), literal, 0),
                         CGM.getPointerAlign().getAsAlign());
    b.CreateRetVoid();
    // We can't use the normal LLVM global initialisation array, because we
    // need to specify that this runs early in library initialisation.
    auto *InitVar = new llvm::GlobalVariable(CGM.getModule(), Init->getType(),
        /*isConstant*/true, llvm::GlobalValue::InternalLinkage,
        Init, ".block_isa_init_ptr");
    InitVar->setSection(".CRT$XCLa");
    CGM.addUsedGlobal(InitVar);
  }

  // Return a constant of the appropriately-casted type.
  llvm::Type *RequiredType =
    CGM.getTypes().ConvertType(blockInfo.getBlockExpr()->getType());
  llvm::Constant *Result =
      llvm::ConstantExpr::getPointerCast(literal, RequiredType);
  CGM.setAddrOfGlobalBlock(blockInfo.BlockExpression, Result);
  if (CGM.getContext().getLangOpts().OpenCL)
    CGM.getOpenCLRuntime().recordBlockInfo(
        blockInfo.BlockExpression,
        cast<llvm::Function>(blockFn->stripPointerCasts()), Result,
        literal->getValueType());
  return Result;
}

void CodeGenFunction::setBlockContextParameter(const ImplicitParamDecl *D,
                                               unsigned argNum,
                                               llvm::Value *arg) {
  assert(BlockInfo && "not emitting prologue of block invocation function?!");

  // Allocate a stack slot like for any local variable to guarantee optimal
  // debug info at -O0. The mem2reg pass will eliminate it when optimizing.
  RawAddress alloc = CreateMemTemp(D->getType(), D->getName() + ".addr");
  Builder.CreateStore(arg, alloc);
  if (CGDebugInfo *DI = getDebugInfo()) {
    if (CGM.getCodeGenOpts().hasReducedDebugInfo()) {
      DI->setLocation(D->getLocation());
      DI->EmitDeclareOfBlockLiteralArgVariable(
          *BlockInfo, D->getName(), argNum,
          cast<llvm::AllocaInst>(alloc.getPointer()->stripPointerCasts()),
          Builder);
    }
  }

  SourceLocation StartLoc = BlockInfo->getBlockExpr()->getBody()->getBeginLoc();
  ApplyDebugLocation Scope(*this, StartLoc);

  // Instead of messing around with LocalDeclMap, just set the value
  // directly as BlockPointer.
  BlockPointer = Builder.CreatePointerCast(
      arg,
      llvm::PointerType::get(
          getLLVMContext(),
          getContext().getLangOpts().OpenCL
              ? getContext().getTargetAddressSpace(LangAS::opencl_generic)
              : 0),
      "block");
}

Address CodeGenFunction::LoadBlockStruct() {
  assert(BlockInfo && "not in a block invocation function!");
  assert(BlockPointer && "no block pointer set!");
  return Address(BlockPointer, BlockInfo->StructureType, BlockInfo->BlockAlign);
}

llvm::Function *CodeGenFunction::GenerateBlockFunction(
    GlobalDecl GD, const CGBlockInfo &blockInfo, const DeclMapTy &ldm,
    bool IsLambdaConversionToBlock, bool BuildGlobalBlock) {
  const BlockDecl *blockDecl = blockInfo.getBlockDecl();

  CurGD = GD;

  CurEHLocation = blockInfo.getBlockExpr()->getEndLoc();

  BlockInfo = &blockInfo;

  // Arrange for local static and local extern declarations to appear
  // to be local to this function as well, in case they're directly
  // referenced in a block.
  for (const auto &KV : ldm) {
    const auto *var = dyn_cast<VarDecl>(KV.first);
    if (var && !var->hasLocalStorage())
      setAddrOfLocalVar(var, KV.second);
  }

  // Begin building the function declaration.

  // Build the argument list.
  FunctionArgList args;

  // The first argument is the block pointer.  Just take it as a void*
  // and cast it later.
  QualType selfTy = getContext().VoidPtrTy;

  // For OpenCL passed block pointer can be private AS local variable or
  // global AS program scope variable (for the case with and without captures).
  // Generic AS is used therefore to be able to accommodate both private and
  // generic AS in one implementation.
  if (getLangOpts().OpenCL)
    selfTy = getContext().getPointerType(getContext().getAddrSpaceQualType(
        getContext().VoidTy, LangAS::opencl_generic));

  const IdentifierInfo *II = &CGM.getContext().Idents.get(".block_descriptor");

  ImplicitParamDecl SelfDecl(getContext(), const_cast<BlockDecl *>(blockDecl),
                             SourceLocation(), II, selfTy,
                             ImplicitParamKind::ObjCSelf);
  args.push_back(&SelfDecl);

  // Now add the rest of the parameters.
  args.append(blockDecl->param_begin(), blockDecl->param_end());

  // Create the function declaration.
  const FunctionProtoType *fnType = blockInfo.getBlockExpr()->getFunctionType();
  const CGFunctionInfo &fnInfo =
    CGM.getTypes().arrangeBlockFunctionDeclaration(fnType, args);
  if (CGM.ReturnSlotInterferesWithArgs(fnInfo))
    blockInfo.UsesStret = true;

  llvm::FunctionType *fnLLVMType = CGM.getTypes().GetFunctionType(fnInfo);

  StringRef name = CGM.getBlockMangledName(GD, blockDecl);
  llvm::Function *fn = llvm::Function::Create(
      fnLLVMType, llvm::GlobalValue::InternalLinkage, name, &CGM.getModule());
  CGM.SetInternalFunctionAttributes(blockDecl, fn, fnInfo);

  if (BuildGlobalBlock) {
    auto GenVoidPtrTy = getContext().getLangOpts().OpenCL
                            ? CGM.getOpenCLRuntime().getGenericVoidPointerType()
                            : VoidPtrTy;
    buildGlobalBlock(CGM, blockInfo,
                     llvm::ConstantExpr::getPointerCast(fn, GenVoidPtrTy));
  }

  // Begin generating the function.
  StartFunction(blockDecl, fnType->getReturnType(), fn, fnInfo, args,
                blockDecl->getLocation(),
                blockInfo.getBlockExpr()->getBody()->getBeginLoc());

  // Okay.  Undo some of what StartFunction did.

  // At -O0 we generate an explicit alloca for the BlockPointer, so the RA
  // won't delete the dbg.declare intrinsics for captured variables.
  llvm::Value *BlockPointerDbgLoc = BlockPointer;
  if (CGM.getCodeGenOpts().OptimizationLevel == 0) {
    // Allocate a stack slot for it, so we can point the debugger to it
    Address Alloca = CreateTempAlloca(BlockPointer->getType(),
                                      getPointerAlign(),
                                      "block.addr");
    // Set the DebugLocation to empty, so the store is recognized as a
    // frame setup instruction by llvm::DwarfDebug::beginFunction().
    auto NL = ApplyDebugLocation::CreateEmpty(*this);
    Builder.CreateStore(BlockPointer, Alloca);
    BlockPointerDbgLoc = Alloca.emitRawPointer(*this);
  }

  // If we have a C++ 'this' reference, go ahead and force it into
  // existence now.
  if (blockDecl->capturesCXXThis()) {
    Address addr = Builder.CreateStructGEP(
        LoadBlockStruct(), blockInfo.CXXThisIndex, "block.captured-this");
    CXXThisValue = Builder.CreateLoad(addr, "this");
  }

  // Also force all the constant captures.
  for (const auto &CI : blockDecl->captures()) {
    const VarDecl *variable = CI.getVariable();
    const CGBlockInfo::Capture &capture = blockInfo.getCapture(variable);
    if (!capture.isConstant()) continue;

    CharUnits align = getContext().getDeclAlign(variable);
    Address alloca =
      CreateMemTemp(variable->getType(), align, "block.captured-const");

    Builder.CreateStore(capture.getConstant(), alloca);

    setAddrOfLocalVar(variable, alloca);
  }

  // Save a spot to insert the debug information for all the DeclRefExprs.
  llvm::BasicBlock *entry = Builder.GetInsertBlock();
  llvm::BasicBlock::iterator entry_ptr = Builder.GetInsertPoint();
  --entry_ptr;

  if (IsLambdaConversionToBlock)
    EmitLambdaBlockInvokeBody();
  else {
    PGO->assignRegionCounters(GlobalDecl(blockDecl), fn);
    incrementProfileCounter(blockDecl->getBody());
    EmitStmt(blockDecl->getBody());
  }

  // Remember where we were...
  llvm::BasicBlock *resume = Builder.GetInsertBlock();

  // Go back to the entry.
  if (entry_ptr->getNextNode())
    entry_ptr = entry_ptr->getNextNode()->getIterator();
  else
    entry_ptr = entry->end();
  Builder.SetInsertPoint(entry, entry_ptr);

  // Emit debug information for all the DeclRefExprs.
  // FIXME: also for 'this'
  if (CGDebugInfo *DI = getDebugInfo()) {
    for (const auto &CI : blockDecl->captures()) {
      const VarDecl *variable = CI.getVariable();
      DI->EmitLocation(Builder, variable->getLocation());

      if (CGM.getCodeGenOpts().hasReducedDebugInfo()) {
        const CGBlockInfo::Capture &capture = blockInfo.getCapture(variable);
        if (capture.isConstant()) {
          auto addr = LocalDeclMap.find(variable)->second;
          (void)DI->EmitDeclareOfAutoVariable(
              variable, addr.emitRawPointer(*this), Builder);
          continue;
        }

        DI->EmitDeclareOfBlockDeclRefVariable(
            variable, BlockPointerDbgLoc, Builder, blockInfo,
            entry_ptr == entry->end() ? nullptr : &*entry_ptr);
      }
    }
    // Recover location if it was changed in the above loop.
    DI->EmitLocation(Builder,
                     cast<CompoundStmt>(blockDecl->getBody())->getRBracLoc());
  }

  // And resume where we left off.
  if (resume == nullptr)
    Builder.ClearInsertionPoint();
  else
    Builder.SetInsertPoint(resume);

  FinishFunction(cast<CompoundStmt>(blockDecl->getBody())->getRBracLoc());

  return fn;
}

static std::pair<BlockCaptureEntityKind, BlockFieldFlags>
computeCopyInfoForBlockCapture(const BlockDecl::Capture &CI, QualType T,
                               const LangOptions &LangOpts) {
  if (CI.getCopyExpr()) {
    assert(!CI.isByRef());
    // don't bother computing flags
    return std::make_pair(BlockCaptureEntityKind::CXXRecord, BlockFieldFlags());
  }
  BlockFieldFlags Flags;
  if (CI.isEscapingByref()) {
    Flags = BLOCK_FIELD_IS_BYREF;
    if (T.isObjCGCWeak())
      Flags |= BLOCK_FIELD_IS_WEAK;
    return std::make_pair(BlockCaptureEntityKind::BlockObject, Flags);
  }

  if (T.hasAddressDiscriminatedPointerAuth())
    return std::make_pair(
        BlockCaptureEntityKind::AddressDiscriminatedPointerAuth, Flags);

  Flags = BLOCK_FIELD_IS_OBJECT;
  bool isBlockPointer = T->isBlockPointerType();
  if (isBlockPointer)
    Flags = BLOCK_FIELD_IS_BLOCK;

  switch (T.isNonTrivialToPrimitiveCopy()) {
  case QualType::PCK_Struct:
    return std::make_pair(BlockCaptureEntityKind::NonTrivialCStruct,
                          BlockFieldFlags());
  case QualType::PCK_ARCWeak:
    // We need to register __weak direct captures with the runtime.
    return std::make_pair(BlockCaptureEntityKind::ARCWeak, Flags);
  case QualType::PCK_ARCStrong:
    // We need to retain the copied value for __strong direct captures.
    // If it's a block pointer, we have to copy the block and assign that to
    // the destination pointer, so we might as well use _Block_object_assign.
    // Otherwise we can avoid that.
    return std::make_pair(!isBlockPointer ? BlockCaptureEntityKind::ARCStrong
                                          : BlockCaptureEntityKind::BlockObject,
                          Flags);
  case QualType::PCK_PtrAuth:
    return std::make_pair(
        BlockCaptureEntityKind::AddressDiscriminatedPointerAuth,
        BlockFieldFlags());
  case QualType::PCK_Trivial:
  case QualType::PCK_VolatileTrivial: {
    if (!T->isObjCRetainableType())
      // For all other types, the memcpy is fine.
      return std::make_pair(BlockCaptureEntityKind::None, BlockFieldFlags());

    // Honor the inert __unsafe_unretained qualifier, which doesn't actually
    // make it into the type system.
    if (T->isObjCInertUnsafeUnretainedType())
      return std::make_pair(BlockCaptureEntityKind::None, BlockFieldFlags());

    // Special rules for ARC captures:
    Qualifiers QS = T.getQualifiers();

    // Non-ARC captures of retainable pointers are strong and
    // therefore require a call to _Block_object_assign.
    if (!QS.getObjCLifetime() && !LangOpts.ObjCAutoRefCount)
      return std::make_pair(BlockCaptureEntityKind::BlockObject, Flags);

    // Otherwise the memcpy is fine.
    return std::make_pair(BlockCaptureEntityKind::None, BlockFieldFlags());
  }
  }
  llvm_unreachable("after exhaustive PrimitiveCopyKind switch");
}

namespace {
/// Release a __block variable.
struct CallBlockRelease final : EHScopeStack::Cleanup {
  Address Addr;
  BlockFieldFlags FieldFlags;
  bool LoadBlockVarAddr, CanThrow;

  CallBlockRelease(Address Addr, BlockFieldFlags Flags, bool LoadValue,
                   bool CT)
      : Addr(Addr), FieldFlags(Flags), LoadBlockVarAddr(LoadValue),
        CanThrow(CT) {}

  void Emit(CodeGenFunction &CGF, Flags flags) override {
    llvm::Value *BlockVarAddr;
    if (LoadBlockVarAddr) {
      BlockVarAddr = CGF.Builder.CreateLoad(Addr);
    } else {
      BlockVarAddr = Addr.emitRawPointer(CGF);
    }

    CGF.BuildBlockRelease(BlockVarAddr, FieldFlags, CanThrow);
  }
};
} // end anonymous namespace

/// Check if \p T is a C++ class that has a destructor that can throw.
bool CodeGenFunction::cxxDestructorCanThrow(QualType T) {
  if (const auto *RD = T->getAsCXXRecordDecl())
    if (const CXXDestructorDecl *DD = RD->getDestructor())
      return DD->getType()->castAs<FunctionProtoType>()->canThrow();
  return false;
}

// Return a string that has the information about a capture.
static std::string getBlockCaptureStr(const CGBlockInfo::Capture &Cap,
                                      CaptureStrKind StrKind,
                                      CharUnits BlockAlignment,
                                      CodeGenModule &CGM) {
  std::string Str;
  ASTContext &Ctx = CGM.getContext();
  const BlockDecl::Capture &CI = *Cap.Cap;
  QualType CaptureTy = CI.getVariable()->getType();

  BlockCaptureEntityKind Kind;
  BlockFieldFlags Flags;

  // CaptureStrKind::Merged should be passed only when the operations and the
  // flags are the same for copy and dispose.
  assert((StrKind != CaptureStrKind::Merged ||
          (Cap.CopyKind == Cap.DisposeKind &&
           Cap.CopyFlags == Cap.DisposeFlags)) &&
         "different operations and flags");

  if (StrKind == CaptureStrKind::DisposeHelper) {
    Kind = Cap.DisposeKind;
    Flags = Cap.DisposeFlags;
  } else {
    Kind = Cap.CopyKind;
    Flags = Cap.CopyFlags;
  }

  switch (Kind) {
  case BlockCaptureEntityKind::CXXRecord: {
    Str += "c";
    SmallString<256> TyStr;
    llvm::raw_svector_ostream Out(TyStr);
    CGM.getCXXABI().getMangleContext().mangleCanonicalTypeName(CaptureTy, Out);
    Str += llvm::to_string(TyStr.size()) + TyStr.c_str();
    break;
  }
  case BlockCaptureEntityKind::ARCWeak:
    Str += "w";
    break;
  case BlockCaptureEntityKind::ARCStrong:
    Str += "s";
    break;
  case BlockCaptureEntityKind::AddressDiscriminatedPointerAuth: {
    auto PtrAuth = CaptureTy.getPointerAuth();
    assert(PtrAuth && PtrAuth.isAddressDiscriminated());
    Str += "p" + llvm::to_string(PtrAuth.getKey()) + "d" +
           llvm::to_string(PtrAuth.getExtraDiscriminator());
    break;
  }
  case BlockCaptureEntityKind::BlockObject: {
    const VarDecl *Var = CI.getVariable();
    unsigned F = Flags.getBitMask();
    if (F & BLOCK_FIELD_IS_BYREF) {
      Str += "r";
      if (F & BLOCK_FIELD_IS_WEAK)
        Str += "w";
      else {
        // If CaptureStrKind::Merged is passed, check both the copy expression
        // and the destructor.
        if (StrKind != CaptureStrKind::DisposeHelper) {
          if (Ctx.getBlockVarCopyInit(Var).canThrow())
            Str += "c";
        }
        if (StrKind != CaptureStrKind::CopyHelper) {
          if (CodeGenFunction::cxxDestructorCanThrow(CaptureTy))
            Str += "d";
        }
      }
    } else {
      assert((F & BLOCK_FIELD_IS_OBJECT) && "unexpected flag value");
      if (F == BLOCK_FIELD_IS_BLOCK)
        Str += "b";
      else
        Str += "o";
    }
    break;
  }
  case BlockCaptureEntityKind::NonTrivialCStruct: {
    bool IsVolatile = CaptureTy.isVolatileQualified();
    CharUnits Alignment = BlockAlignment.alignmentAtOffset(Cap.getOffset());

    Str += "n";
    std::string FuncStr;
    if (StrKind == CaptureStrKind::DisposeHelper)
      FuncStr = CodeGenFunction::getNonTrivialDestructorStr(
          CaptureTy, Alignment, IsVolatile, Ctx);
    else
      // If CaptureStrKind::Merged is passed, use the copy constructor string.
      // It has all the information that the destructor string has.
      FuncStr = CodeGenFunction::getNonTrivialCopyConstructorStr(
          CaptureTy, Alignment, IsVolatile, Ctx);
    // The underscore is necessary here because non-trivial copy constructor
    // and destructor strings can start with a number.
    Str += llvm::to_string(FuncStr.size()) + "_" + FuncStr;
    break;
  }
  case BlockCaptureEntityKind::None:
    break;
  }

  return Str;
}

static std::string getCopyDestroyHelperFuncName(
    const SmallVectorImpl<CGBlockInfo::Capture> &Captures,
    CharUnits BlockAlignment, CaptureStrKind StrKind, CodeGenModule &CGM) {
  assert((StrKind == CaptureStrKind::CopyHelper ||
          StrKind == CaptureStrKind::DisposeHelper) &&
         "unexpected CaptureStrKind");
  std::string Name = StrKind == CaptureStrKind::CopyHelper
                         ? "__copy_helper_block_"
                         : "__destroy_helper_block_";
  if (CGM.getLangOpts().Exceptions)
    Name += "e";
  if (CGM.getCodeGenOpts().ObjCAutoRefCountExceptions)
    Name += "a";
  Name += llvm::to_string(BlockAlignment.getQuantity()) + "_";

  for (auto &Cap : Captures) {
    if (Cap.isConstantOrTrivial())
      continue;
    Name += llvm::to_string(Cap.getOffset().getQuantity());
    Name += getBlockCaptureStr(Cap, StrKind, BlockAlignment, CGM);
  }

  return Name;
}

static void pushCaptureCleanup(BlockCaptureEntityKind CaptureKind,
                               Address Field, QualType CaptureType,
                               BlockFieldFlags Flags, bool ForCopyHelper,
                               VarDecl *Var, CodeGenFunction &CGF) {
  bool EHOnly = ForCopyHelper;

  switch (CaptureKind) {
  case BlockCaptureEntityKind::CXXRecord:
  case BlockCaptureEntityKind::ARCWeak:
  case BlockCaptureEntityKind::NonTrivialCStruct:
  case BlockCaptureEntityKind::ARCStrong: {
    if (CaptureType.isDestructedType() &&
        (!EHOnly || CGF.needsEHCleanup(CaptureType.isDestructedType()))) {
      CodeGenFunction::Destroyer *Destroyer =
          CaptureKind == BlockCaptureEntityKind::ARCStrong
              ? CodeGenFunction::destroyARCStrongImprecise
              : CGF.getDestroyer(CaptureType.isDestructedType());
      CleanupKind Kind =
          EHOnly ? EHCleanup
                 : CGF.getCleanupKind(CaptureType.isDestructedType());
      CGF.pushDestroy(Kind, Field, CaptureType, Destroyer, Kind & EHCleanup);
    }
    break;
  }
  case BlockCaptureEntityKind::BlockObject: {
    if (!EHOnly || CGF.getLangOpts().Exceptions) {
      CleanupKind Kind = EHOnly ? EHCleanup : NormalAndEHCleanup;
      // Calls to _Block_object_dispose along the EH path in the copy helper
      // function don't throw as newly-copied __block variables always have a
      // reference count of 2.
      bool CanThrow =
          !ForCopyHelper && CGF.cxxDestructorCanThrow(CaptureType);
      CGF.enterByrefCleanup(Kind, Field, Flags, /*LoadBlockVarAddr*/ true,
                            CanThrow);
    }
    break;
  }
  case BlockCaptureEntityKind::AddressDiscriminatedPointerAuth:
  case BlockCaptureEntityKind::None:
    break;
  }
}

static void setBlockHelperAttributesVisibility(bool CapturesNonExternalType,
                                               llvm::Function *Fn,
                                               const CGFunctionInfo &FI,
                                               CodeGenModule &CGM) {
  if (CapturesNonExternalType) {
    CGM.SetInternalFunctionAttributes(GlobalDecl(), Fn, FI);
  } else {
    Fn->setVisibility(llvm::GlobalValue::HiddenVisibility);
    Fn->setUnnamedAddr(llvm::GlobalValue::UnnamedAddr::Global);
    CGM.SetLLVMFunctionAttributes(GlobalDecl(), FI, Fn, /*IsThunk=*/false);
    CGM.SetLLVMFunctionAttributesForDefinition(nullptr, Fn);
  }
}
/// Generate the copy-helper function for a block closure object:
///   static void block_copy_helper(block_t *dst, block_t *src);
/// The runtime will have previously initialized 'dst' by doing a
/// bit-copy of 'src'.
///
/// Note that this copies an entire block closure object to the heap;
/// it should not be confused with a 'byref copy helper', which moves
/// the contents of an individual __block variable to the heap.
llvm::Constant *
CodeGenFunction::GenerateCopyHelperFunction(const CGBlockInfo &blockInfo) {
  std::string FuncName = getCopyDestroyHelperFuncName(
      blockInfo.SortedCaptures, blockInfo.BlockAlign,
      CaptureStrKind::CopyHelper, CGM);

  if (llvm::GlobalValue *Func = CGM.getModule().getNamedValue(FuncName))
    return Func;

  ASTContext &C = getContext();

  QualType ReturnTy = C.VoidTy;

  FunctionArgList args;
  ImplicitParamDecl DstDecl(C, C.VoidPtrTy, ImplicitParamKind::Other);
  args.push_back(&DstDecl);
  ImplicitParamDecl SrcDecl(C, C.VoidPtrTy, ImplicitParamKind::Other);
  args.push_back(&SrcDecl);

  const CGFunctionInfo &FI =
      CGM.getTypes().arrangeBuiltinFunctionDeclaration(ReturnTy, args);

  // FIXME: it would be nice if these were mergeable with things with
  // identical semantics.
  llvm::FunctionType *LTy = CGM.getTypes().GetFunctionType(FI);

  llvm::Function *Fn =
    llvm::Function::Create(LTy, llvm::GlobalValue::LinkOnceODRLinkage,
                           FuncName, &CGM.getModule());
  if (CGM.supportsCOMDAT())
    Fn->setComdat(CGM.getModule().getOrInsertComdat(FuncName));

  SmallVector<QualType, 2> ArgTys;
  ArgTys.push_back(C.VoidPtrTy);
  ArgTys.push_back(C.VoidPtrTy);

  setBlockHelperAttributesVisibility(blockInfo.CapturesNonExternalType, Fn, FI,
                                     CGM);
  StartFunction(GlobalDecl(), ReturnTy, Fn, FI, args);
  auto AL = ApplyDebugLocation::CreateArtificial(*this);

  Address src = GetAddrOfLocalVar(&SrcDecl);
  src = Address(Builder.CreateLoad(src), blockInfo.StructureType,
                blockInfo.BlockAlign);

  Address dst = GetAddrOfLocalVar(&DstDecl);
  dst = Address(Builder.CreateLoad(dst), blockInfo.StructureType,
                blockInfo.BlockAlign);

  for (auto &capture : blockInfo.SortedCaptures) {
    if (capture.isConstantOrTrivial())
      continue;

    const BlockDecl::Capture &CI = *capture.Cap;
    QualType captureType = CI.getVariable()->getType();
    BlockFieldFlags flags = capture.CopyFlags;

    unsigned index = capture.getIndex();
    Address srcField = Builder.CreateStructGEP(src, index);
    Address dstField = Builder.CreateStructGEP(dst, index);

    switch (capture.CopyKind) {
    case BlockCaptureEntityKind::CXXRecord:
      // If there's an explicit copy expression, we do that.
      assert(CI.getCopyExpr() && "copy expression for variable is missing");
      EmitSynthesizedCXXCopyCtor(dstField, srcField, CI.getCopyExpr());
      break;
    case BlockCaptureEntityKind::ARCWeak:
      EmitARCCopyWeak(dstField, srcField);
      break;
    case BlockCaptureEntityKind::AddressDiscriminatedPointerAuth: {
      QualType Type = CI.getVariable()->getType();
      PointerAuthQualifier PointerAuth = Type.getPointerAuth();
      assert(PointerAuth && PointerAuth.isAddressDiscriminated());
      EmitPointerAuthCopy(PointerAuth, Type, dstField, srcField);
      // We don't need to push cleanups for ptrauth types.
      continue;
    }
    case BlockCaptureEntityKind::NonTrivialCStruct: {
      // If this is a C struct that requires non-trivial copy construction,
      // emit a call to its copy constructor.
      QualType varType = CI.getVariable()->getType();
      callCStructCopyConstructor(MakeAddrLValue(dstField, varType),
                                 MakeAddrLValue(srcField, varType));
      break;
    }
    case BlockCaptureEntityKind::ARCStrong: {
      llvm::Value *srcValue = Builder.CreateLoad(srcField, "blockcopy.src");
      // At -O0, store null into the destination field (so that the
      // storeStrong doesn't over-release) and then call storeStrong.
      // This is a workaround to not having an initStrong call.
      if (CGM.getCodeGenOpts().OptimizationLevel == 0) {
        auto *ty = cast<llvm::PointerType>(srcValue->getType());
        llvm::Value *null = llvm::ConstantPointerNull::get(ty);
        Builder.CreateStore(null, dstField);
        EmitARCStoreStrongCall(dstField, srcValue, true);

      // With optimization enabled, take advantage of the fact that
      // the blocks runtime guarantees a memcpy of the block data, and
      // just emit a retain of the src field.
      } else {
        EmitARCRetainNonBlock(srcValue);

        // Unless EH cleanup is required, we don't need this anymore, so kill
        // it. It's not quite worth the annoyance to avoid creating it in the
        // first place.
        if (!needsEHCleanup(captureType.isDestructedType()))
          if (auto *I = cast_or_null<llvm::Instruction>(
                  dstField.getPointerIfNotSigned()))
            I->eraseFromParent();
      }
      break;
    }
    case BlockCaptureEntityKind::BlockObject: {
      llvm::Value *srcValue = Builder.CreateLoad(srcField, "blockcopy.src");
      llvm::Value *dstAddr = dstField.emitRawPointer(*this);
      llvm::Value *args[] = {
        dstAddr, srcValue, llvm::ConstantInt::get(Int32Ty, flags.getBitMask())
      };

      if (CI.isByRef() && C.getBlockVarCopyInit(CI.getVariable()).canThrow())
        EmitRuntimeCallOrInvoke(CGM.getBlockObjectAssign(), args);
      else
        EmitNounwindRuntimeCall(CGM.getBlockObjectAssign(), args);
      break;
    }
    case BlockCaptureEntityKind::None:
      continue;
    }

    // Ensure that we destroy the copied object if an exception is thrown later
    // in the helper function.
    pushCaptureCleanup(capture.CopyKind, dstField, captureType, flags,
                       /*ForCopyHelper*/ true, CI.getVariable(), *this);
  }

  FinishFunction();

  return Fn;
}

static BlockFieldFlags
getBlockFieldFlagsForObjCObjectPointer(const BlockDecl::Capture &CI,
                                       QualType T) {
  BlockFieldFlags Flags = BLOCK_FIELD_IS_OBJECT;
  if (T->isBlockPointerType())
    Flags = BLOCK_FIELD_IS_BLOCK;
  return Flags;
}

static std::pair<BlockCaptureEntityKind, BlockFieldFlags>
computeDestroyInfoForBlockCapture(const BlockDecl::Capture &CI, QualType T,
                                  const LangOptions &LangOpts) {
  if (CI.isEscapingByref()) {
    BlockFieldFlags Flags = BLOCK_FIELD_IS_BYREF;
    if (T.isObjCGCWeak())
      Flags |= BLOCK_FIELD_IS_WEAK;
    return std::make_pair(BlockCaptureEntityKind::BlockObject, Flags);
  }

  switch (T.isDestructedType()) {
  case QualType::DK_cxx_destructor:
    return std::make_pair(BlockCaptureEntityKind::CXXRecord, BlockFieldFlags());
  case QualType::DK_objc_strong_lifetime:
    // Use objc_storeStrong for __strong direct captures; the
    // dynamic tools really like it when we do this.
    return std::make_pair(BlockCaptureEntityKind::ARCStrong,
                          getBlockFieldFlagsForObjCObjectPointer(CI, T));
  case QualType::DK_objc_weak_lifetime:
    // Support __weak direct captures.
    return std::make_pair(BlockCaptureEntityKind::ARCWeak,
                          getBlockFieldFlagsForObjCObjectPointer(CI, T));
  case QualType::DK_nontrivial_c_struct:
    return std::make_pair(BlockCaptureEntityKind::NonTrivialCStruct,
                          BlockFieldFlags());
  case QualType::DK_none: {
    // Non-ARC captures are strong, and we need to use _Block_object_dispose.
    // But honor the inert __unsafe_unretained qualifier, which doesn't actually
    // make it into the type system.
    if (T->isObjCRetainableType() && !T.getQualifiers().hasObjCLifetime() &&
        !LangOpts.ObjCAutoRefCount && !T->isObjCInertUnsafeUnretainedType())
      return std::make_pair(BlockCaptureEntityKind::BlockObject,
                            getBlockFieldFlagsForObjCObjectPointer(CI, T));
    // Otherwise, we have nothing to do.
    return std::make_pair(BlockCaptureEntityKind::None, BlockFieldFlags());
  }
  }
  llvm_unreachable("after exhaustive DestructionKind switch");
}

/// Generate the destroy-helper function for a block closure object:
///   static void block_destroy_helper(block_t *theBlock);
///
/// Note that this destroys a heap-allocated block closure object;
/// it should not be confused with a 'byref destroy helper', which
/// destroys the heap-allocated contents of an individual __block
/// variable.
llvm::Constant *
CodeGenFunction::GenerateDestroyHelperFunction(const CGBlockInfo &blockInfo) {
  std::string FuncName = getCopyDestroyHelperFuncName(
      blockInfo.SortedCaptures, blockInfo.BlockAlign,
      CaptureStrKind::DisposeHelper, CGM);

  if (llvm::GlobalValue *Func = CGM.getModule().getNamedValue(FuncName))
    return Func;

  ASTContext &C = getContext();

  QualType ReturnTy = C.VoidTy;

  FunctionArgList args;
  ImplicitParamDecl SrcDecl(C, C.VoidPtrTy, ImplicitParamKind::Other);
  args.push_back(&SrcDecl);

  const CGFunctionInfo &FI =
      CGM.getTypes().arrangeBuiltinFunctionDeclaration(ReturnTy, args);

  // FIXME: We'd like to put these into a mergable by content, with
  // internal linkage.
  llvm::FunctionType *LTy = CGM.getTypes().GetFunctionType(FI);

  llvm::Function *Fn =
    llvm::Function::Create(LTy, llvm::GlobalValue::LinkOnceODRLinkage,
                           FuncName, &CGM.getModule());
  if (CGM.supportsCOMDAT())
    Fn->setComdat(CGM.getModule().getOrInsertComdat(FuncName));

  SmallVector<QualType, 1> ArgTys;
  ArgTys.push_back(C.VoidPtrTy);

  setBlockHelperAttributesVisibility(blockInfo.CapturesNonExternalType, Fn, FI,
                                     CGM);
  StartFunction(GlobalDecl(), ReturnTy, Fn, FI, args);
  markAsIgnoreThreadCheckingAtRuntime(Fn);

  auto AL = ApplyDebugLocation::CreateArtificial(*this);

  Address src = GetAddrOfLocalVar(&SrcDecl);
  src = Address(Builder.CreateLoad(src), blockInfo.StructureType,
                blockInfo.BlockAlign);

  CodeGenFunction::RunCleanupsScope cleanups(*this);

  for (auto &capture : blockInfo.SortedCaptures) {
    if (capture.isConstantOrTrivial())
      continue;

    const BlockDecl::Capture &CI = *capture.Cap;
    BlockFieldFlags flags = capture.DisposeFlags;

    Address srcField = Builder.CreateStructGEP(src, capture.getIndex());

    pushCaptureCleanup(capture.DisposeKind, srcField,
                       CI.getVariable()->getType(), flags,
                       /*ForCopyHelper*/ false, CI.getVariable(), *this);
  }

  cleanups.ForceCleanup();

  FinishFunction();

  return Fn;
}

namespace {

/// Emits the copy/dispose helper functions for a __block object of id type.
class ObjectByrefHelpers final : public BlockByrefHelpers {
  BlockFieldFlags Flags;

public:
  ObjectByrefHelpers(CharUnits alignment, BlockFieldFlags flags)
    : BlockByrefHelpers(alignment), Flags(flags) {}

  void emitCopy(CodeGenFunction &CGF, Address destField,
                Address srcField) override {

    destField = destField.withElementType(CGF.Int8Ty);
    srcField = srcField.withElementType(CGF.Int8PtrTy);
    llvm::Value *srcValue = CGF.Builder.CreateLoad(srcField);

    unsigned flags = (Flags | BLOCK_BYREF_CALLER).getBitMask();

    llvm::Value *flagsVal = llvm::ConstantInt::get(CGF.Int32Ty, flags);
    llvm::FunctionCallee fn = CGF.CGM.getBlockObjectAssign();

    llvm::Value *args[] = {destField.emitRawPointer(CGF), srcValue, flagsVal};
    CGF.EmitNounwindRuntimeCall(fn, args);
  }

  void emitDispose(CodeGenFunction &CGF, Address field) override {
    field = field.withElementType(CGF.Int8PtrTy);
    llvm::Value *value = CGF.Builder.CreateLoad(field);

    CGF.BuildBlockRelease(value, Flags | BLOCK_BYREF_CALLER, false);
  }

  void profileImpl(llvm::FoldingSetNodeID &id) const override {
    id.AddInteger(Flags.getBitMask());
  }
};

/// Emits the copy/dispose helpers for an ARC __block __weak variable.
class ARCWeakByrefHelpers final : public BlockByrefHelpers {
public:
  ARCWeakByrefHelpers(CharUnits alignment) : BlockByrefHelpers(alignment) {}

  void emitCopy(CodeGenFunction &CGF, Address destField,
                Address srcField) override {
    CGF.EmitARCMoveWeak(destField, srcField);
  }

  void emitDispose(CodeGenFunction &CGF, Address field) override {
    CGF.EmitARCDestroyWeak(field);
  }

  void profileImpl(llvm::FoldingSetNodeID &id) const override {
    // 0 is distinguishable from all pointers and byref flags
    id.AddInteger(0);
  }
};

/// Emits the copy/dispose helpers for an ARC __block __strong variable
/// that's not of block-pointer type.
class ARCStrongByrefHelpers final : public BlockByrefHelpers {
public:
  ARCStrongByrefHelpers(CharUnits alignment) : BlockByrefHelpers(alignment) {}

  void emitCopy(CodeGenFunction &CGF, Address destField,
                Address srcField) override {
    // Do a "move" by copying the value and then zeroing out the old
    // variable.

    llvm::Value *value = CGF.Builder.CreateLoad(srcField);

    llvm::Value *null =
      llvm::ConstantPointerNull::get(cast<llvm::PointerType>(value->getType()));

    if (CGF.CGM.getCodeGenOpts().OptimizationLevel == 0) {
      CGF.Builder.CreateStore(null, destField);
      CGF.EmitARCStoreStrongCall(destField, value, /*ignored*/ true);
      CGF.EmitARCStoreStrongCall(srcField, null, /*ignored*/ true);
      return;
    }
    CGF.Builder.CreateStore(value, destField);
    CGF.Builder.CreateStore(null, srcField);
  }

  void emitDispose(CodeGenFunction &CGF, Address field) override {
    CGF.EmitARCDestroyStrong(field, ARCImpreciseLifetime);
  }

  void profileImpl(llvm::FoldingSetNodeID &id) const override {
    // 1 is distinguishable from all pointers and byref flags
    id.AddInteger(1);
  }
};

/// Emits the copy/dispose helpers for an ARC __block __strong
/// variable that's of block-pointer type.
class ARCStrongBlockByrefHelpers final : public BlockByrefHelpers {
public:
  ARCStrongBlockByrefHelpers(CharUnits alignment)
    : BlockByrefHelpers(alignment) {}

  void emitCopy(CodeGenFunction &CGF, Address destField,
                Address srcField) override {
    // Do the copy with objc_retainBlock; that's all that
    // _Block_object_assign would do anyway, and we'd have to pass the
    // right arguments to make sure it doesn't get no-op'ed.
    llvm::Value *oldValue = CGF.Builder.CreateLoad(srcField);
    llvm::Value *copy = CGF.EmitARCRetainBlock(oldValue, /*mandatory*/ true);
    CGF.Builder.CreateStore(copy, destField);
  }

  void emitDispose(CodeGenFunction &CGF, Address field) override {
    CGF.EmitARCDestroyStrong(field, ARCImpreciseLifetime);
  }

  void profileImpl(llvm::FoldingSetNodeID &id) const override {
    // 2 is distinguishable from all pointers and byref flags
    id.AddInteger(2);
  }
};

/// Emits the copy/dispose helpers for a __block variable with a
/// nontrivial copy constructor or destructor.
class CXXByrefHelpers final : public BlockByrefHelpers {
  QualType VarType;
  const Expr *CopyExpr;

public:
  CXXByrefHelpers(CharUnits alignment, QualType type,
                  const Expr *copyExpr)
    : BlockByrefHelpers(alignment), VarType(type), CopyExpr(copyExpr) {}

  bool needsCopy() const override { return CopyExpr != nullptr; }
  void emitCopy(CodeGenFunction &CGF, Address destField,
                Address srcField) override {
    if (!CopyExpr) return;
    CGF.EmitSynthesizedCXXCopyCtor(destField, srcField, CopyExpr);
  }

  void emitDispose(CodeGenFunction &CGF, Address field) override {
    EHScopeStack::stable_iterator cleanupDepth = CGF.EHStack.stable_begin();
    CGF.PushDestructorCleanup(VarType, field);
    CGF.PopCleanupBlocks(cleanupDepth);
  }

  void profileImpl(llvm::FoldingSetNodeID &id) const override {
    id.AddPointer(VarType.getCanonicalType().getAsOpaquePtr());
  }
};

/// Emits the copy/dispose helpers for a __block variable with
/// address-discriminated pointer authentication.
class AddressDiscriminatedByrefHelpers final : public BlockByrefHelpers {
  QualType VarType;

public:
  AddressDiscriminatedByrefHelpers(CharUnits Alignment, QualType Type)
      : BlockByrefHelpers(Alignment), VarType(Type) {
    assert(Type.hasAddressDiscriminatedPointerAuth());
  }

  void emitCopy(CodeGenFunction &CGF, Address DestField,
                Address SrcField) override {
    CGF.EmitPointerAuthCopy(VarType.getPointerAuth(), VarType, DestField,
                            SrcField);
  }

  bool needsDispose() const override { return false; }
  void emitDispose(CodeGenFunction &CGF, Address Field) override {
    llvm_unreachable("should never be called");
  }

  void profileImpl(llvm::FoldingSetNodeID &ID) const override {
    ID.AddPointer(VarType.getCanonicalType().getAsOpaquePtr());
  }
};

/// Emits the copy/dispose helpers for a __block variable that is a non-trivial
/// C struct.
class NonTrivialCStructByrefHelpers final : public BlockByrefHelpers {
  QualType VarType;

public:
  NonTrivialCStructByrefHelpers(CharUnits alignment, QualType type)
    : BlockByrefHelpers(alignment), VarType(type) {}

  void emitCopy(CodeGenFunction &CGF, Address destField,
                Address srcField) override {
    CGF.callCStructMoveConstructor(CGF.MakeAddrLValue(destField, VarType),
                                   CGF.MakeAddrLValue(srcField, VarType));
  }

  bool needsDispose() const override {
    return VarType.isDestructedType();
  }

  void emitDispose(CodeGenFunction &CGF, Address field) override {
    EHScopeStack::stable_iterator cleanupDepth = CGF.EHStack.stable_begin();
    CGF.pushDestroy(VarType.isDestructedType(), field, VarType);
    CGF.PopCleanupBlocks(cleanupDepth);
  }

  void profileImpl(llvm::FoldingSetNodeID &id) const override {
    id.AddPointer(VarType.getCanonicalType().getAsOpaquePtr());
  }
};
} // end anonymous namespace

static llvm::Constant *
generateByrefCopyHelper(CodeGenFunction &CGF, const BlockByrefInfo &byrefInfo,
                        BlockByrefHelpers &generator) {
  ASTContext &Context = CGF.getContext();

  QualType ReturnTy = Context.VoidTy;

  FunctionArgList args;
  ImplicitParamDecl Dst(Context, Context.VoidPtrTy, ImplicitParamKind::Other);
  args.push_back(&Dst);

  ImplicitParamDecl Src(Context, Context.VoidPtrTy, ImplicitParamKind::Other);
  args.push_back(&Src);

  const CGFunctionInfo &FI =
      CGF.CGM.getTypes().arrangeBuiltinFunctionDeclaration(ReturnTy, args);

  llvm::FunctionType *LTy = CGF.CGM.getTypes().GetFunctionType(FI);

  // FIXME: We'd like to put these into a mergable by content, with
  // internal linkage.
  llvm::Function *Fn =
    llvm::Function::Create(LTy, llvm::GlobalValue::InternalLinkage,
                           "__Block_byref_object_copy_", &CGF.CGM.getModule());

  SmallVector<QualType, 2> ArgTys;
  ArgTys.push_back(Context.VoidPtrTy);
  ArgTys.push_back(Context.VoidPtrTy);

  CGF.CGM.SetInternalFunctionAttributes(GlobalDecl(), Fn, FI);

  CGF.StartFunction(GlobalDecl(), ReturnTy, Fn, FI, args);
    // Create a scope with an artificial location for the body of this function.
  auto AL = ApplyDebugLocation::CreateArtificial(CGF);

  if (generator.needsCopy()) {
    // dst->x
    Address destField = CGF.GetAddrOfLocalVar(&Dst);
    destField = Address(CGF.Builder.CreateLoad(destField), byrefInfo.Type,
                        byrefInfo.ByrefAlignment);
    destField =
        CGF.emitBlockByrefAddress(destField, byrefInfo, false, "dest-object");

    // src->x
    Address srcField = CGF.GetAddrOfLocalVar(&Src);
    srcField = Address(CGF.Builder.CreateLoad(srcField), byrefInfo.Type,
                       byrefInfo.ByrefAlignment);
    srcField =
        CGF.emitBlockByrefAddress(srcField, byrefInfo, false, "src-object");

    generator.emitCopy(CGF, destField, srcField);
  }

  CGF.FinishFunction();

  return Fn;
}

/// Build the copy helper for a __block variable.
static llvm::Constant *buildByrefCopyHelper(CodeGenModule &CGM,
                                            const BlockByrefInfo &byrefInfo,
                                            BlockByrefHelpers &generator) {
  CodeGenFunction CGF(CGM);
  return generateByrefCopyHelper(CGF, byrefInfo, generator);
}

/// Generate code for a __block variable's dispose helper.
static llvm::Constant *
generateByrefDisposeHelper(CodeGenFunction &CGF,
                           const BlockByrefInfo &byrefInfo,
                           BlockByrefHelpers &generator) {
  ASTContext &Context = CGF.getContext();
  QualType R = Context.VoidTy;

  FunctionArgList args;
  ImplicitParamDecl Src(CGF.getContext(), Context.VoidPtrTy,
                        ImplicitParamKind::Other);
  args.push_back(&Src);

  const CGFunctionInfo &FI =
    CGF.CGM.getTypes().arrangeBuiltinFunctionDeclaration(R, args);

  llvm::FunctionType *LTy = CGF.CGM.getTypes().GetFunctionType(FI);

  // FIXME: We'd like to put these into a mergable by content, with
  // internal linkage.
  llvm::Function *Fn =
    llvm::Function::Create(LTy, llvm::GlobalValue::InternalLinkage,
                           "__Block_byref_object_dispose_",
                           &CGF.CGM.getModule());

  SmallVector<QualType, 1> ArgTys;
  ArgTys.push_back(Context.VoidPtrTy);

  CGF.CGM.SetInternalFunctionAttributes(GlobalDecl(), Fn, FI);

  CGF.StartFunction(GlobalDecl(), R, Fn, FI, args);
    // Create a scope with an artificial location for the body of this function.
  auto AL = ApplyDebugLocation::CreateArtificial(CGF);

  if (generator.needsDispose()) {
    Address addr = CGF.GetAddrOfLocalVar(&Src);
    addr = Address(CGF.Builder.CreateLoad(addr), byrefInfo.Type,
                   byrefInfo.ByrefAlignment);
    addr = CGF.emitBlockByrefAddress(addr, byrefInfo, false, "object");

    generator.emitDispose(CGF, addr);
  }

  CGF.FinishFunction();

  return Fn;
}

/// Build the dispose helper for a __block variable.
static llvm::Constant *buildByrefDisposeHelper(CodeGenModule &CGM,
                                               const BlockByrefInfo &byrefInfo,
                                               BlockByrefHelpers &generator) {
  CodeGenFunction CGF(CGM);
  return generateByrefDisposeHelper(CGF, byrefInfo, generator);
}

/// Lazily build the copy and dispose helpers for a __block variable
/// with the given information.
template <class T>
static T *buildByrefHelpers(CodeGenModule &CGM, const BlockByrefInfo &byrefInfo,
                            T &&generator) {
  llvm::FoldingSetNodeID id;
  generator.Profile(id);

  void *insertPos;
  BlockByrefHelpers *node
    = CGM.ByrefHelpersCache.FindNodeOrInsertPos(id, insertPos);
  if (node) return static_cast<T*>(node);

  generator.CopyHelper = buildByrefCopyHelper(CGM, byrefInfo, generator);
  generator.DisposeHelper = buildByrefDisposeHelper(CGM, byrefInfo, generator);

  T *copy = new (CGM.getContext()) T(std::forward<T>(generator));
  CGM.ByrefHelpersCache.InsertNode(copy, insertPos);
  return copy;
}

/// Build the copy and dispose helpers for the given __block variable
/// emission.  Places the helpers in the global cache.  Returns null
/// if no helpers are required.
BlockByrefHelpers *
CodeGenFunction::buildByrefHelpers(llvm::StructType &byrefType,
                                   const AutoVarEmission &emission) {
  const VarDecl &var = *emission.Variable;
  assert(var.isEscapingByref() &&
         "only escaping __block variables need byref helpers");

  QualType type = var.getType();

  auto &byrefInfo = getBlockByrefInfo(&var);

  // The alignment we care about for the purposes of uniquing byref
  // helpers is the alignment of the actual byref value field.
  CharUnits valueAlignment =
    byrefInfo.ByrefAlignment.alignmentAtOffset(byrefInfo.FieldOffset);

  if (const CXXRecordDecl *record = type->getAsCXXRecordDecl()) {
    const Expr *copyExpr =
        CGM.getContext().getBlockVarCopyInit(&var).getCopyExpr();
    if (!copyExpr && record->hasTrivialDestructor()) return nullptr;

    return ::buildByrefHelpers(
        CGM, byrefInfo, CXXByrefHelpers(valueAlignment, type, copyExpr));
  }
  if (type.hasAddressDiscriminatedPointerAuth()) {
    return ::buildByrefHelpers(
        CGM, byrefInfo, AddressDiscriminatedByrefHelpers(valueAlignment, type));
  }
  // If type is a non-trivial C struct type that is non-trivial to
  // destructly move or destroy, build the copy and dispose helpers.
  if (type.isNonTrivialToPrimitiveDestructiveMove() == QualType::PCK_Struct ||
      type.isDestructedType() == QualType::DK_nontrivial_c_struct)
    return ::buildByrefHelpers(
        CGM, byrefInfo, NonTrivialCStructByrefHelpers(valueAlignment, type));

  // Otherwise, if we don't have a retainable type, there's nothing to do.
  // that the runtime does extra copies.
  if (!type->isObjCRetainableType()) return nullptr;

  Qualifiers qs = type.getQualifiers();

  // If we have lifetime, that dominates.
  if (Qualifiers::ObjCLifetime lifetime = qs.getObjCLifetime()) {
    switch (lifetime) {
    case Qualifiers::OCL_None: llvm_unreachable("impossible");

    // These are just bits as far as the runtime is concerned.
    case Qualifiers::OCL_ExplicitNone:
    case Qualifiers::OCL_Autoreleasing:
      return nullptr;

    // Tell the runtime that this is ARC __weak, called by the
    // byref routines.
    case Qualifiers::OCL_Weak:
      return ::buildByrefHelpers(CGM, byrefInfo,
                                 ARCWeakByrefHelpers(valueAlignment));

    // ARC __strong __block variables need to be retained.
    case Qualifiers::OCL_Strong:
      // Block pointers need to be copied, and there's no direct
      // transfer possible.
      if (type->isBlockPointerType()) {
        return ::buildByrefHelpers(CGM, byrefInfo,
                                   ARCStrongBlockByrefHelpers(valueAlignment));

      // Otherwise, we transfer ownership of the retain from the stack
      // to the heap.
      } else {
        return ::buildByrefHelpers(CGM, byrefInfo,
                                   ARCStrongByrefHelpers(valueAlignment));
      }
    }
    llvm_unreachable("fell out of lifetime switch!");
  }

  BlockFieldFlags flags;
  if (type->isBlockPointerType()) {
    flags |= BLOCK_FIELD_IS_BLOCK;
  } else if (CGM.getContext().isObjCNSObjectType(type) ||
             type->isObjCObjectPointerType()) {
    flags |= BLOCK_FIELD_IS_OBJECT;
  } else {
    return nullptr;
  }

  if (type.isObjCGCWeak())
    flags |= BLOCK_FIELD_IS_WEAK;

  return ::buildByrefHelpers(CGM, byrefInfo,
                             ObjectByrefHelpers(valueAlignment, flags));
}

Address CodeGenFunction::emitBlockByrefAddress(Address baseAddr,
                                               const VarDecl *var,
                                               bool followForward) {
  auto &info = getBlockByrefInfo(var);
  return emitBlockByrefAddress(baseAddr, info, followForward, var->getName());
}

Address CodeGenFunction::emitBlockByrefAddress(Address baseAddr,
                                               const BlockByrefInfo &info,
                                               bool followForward,
                                               const llvm::Twine &name) {
  // Chase the forwarding address if requested.
  if (followForward) {
    Address forwardingAddr = Builder.CreateStructGEP(baseAddr, 1, "forwarding");
    baseAddr = Address(Builder.CreateLoad(forwardingAddr), info.Type,
                       info.ByrefAlignment);
  }

  return Builder.CreateStructGEP(baseAddr, info.FieldIndex, name);
}

/// BuildByrefInfo - This routine changes a __block variable declared as T x
///   into:
///
///      struct {
///        void *__isa;
///        void *__forwarding;
///        int32_t __flags;
///        int32_t __size;
///        void *__copy_helper;       // only if needed
///        void *__destroy_helper;    // only if needed
///        void *__byref_variable_layout;// only if needed
///        char padding[X];           // only if needed
///        T x;
///      } x
///
const BlockByrefInfo &CodeGenFunction::getBlockByrefInfo(const VarDecl *D) {
  auto it = BlockByrefInfos.find(D);
  if (it != BlockByrefInfos.end())
    return it->second;

  QualType Ty = D->getType();

  CharUnits size;
  SmallVector<llvm::Type *, 8> types;

  // void *__isa;
  types.push_back(VoidPtrTy);
  size += getPointerSize();

  // void *__forwarding;
  types.push_back(VoidPtrTy);
  size += getPointerSize();

  // int32_t __flags;
  types.push_back(Int32Ty);
  size += CharUnits::fromQuantity(4);

  // int32_t __size;
  types.push_back(Int32Ty);
  size += CharUnits::fromQuantity(4);

  // Note that this must match *exactly* the logic in buildByrefHelpers.
  bool hasCopyAndDispose = getContext().BlockRequiresCopying(Ty, D);
  if (hasCopyAndDispose) {
    /// void *__copy_helper;
    types.push_back(VoidPtrTy);
    size += getPointerSize();

    /// void *__destroy_helper;
    types.push_back(VoidPtrTy);
    size += getPointerSize();
  }

  bool HasByrefExtendedLayout = false;
  Qualifiers::ObjCLifetime Lifetime = Qualifiers::OCL_None;
  if (getContext().getByrefLifetime(Ty, Lifetime, HasByrefExtendedLayout) &&
      HasByrefExtendedLayout) {
    /// void *__byref_variable_layout;
    types.push_back(VoidPtrTy);
    size += CharUnits::fromQuantity(PointerSizeInBytes);
  }

  // T x;
  llvm::Type *varTy = ConvertTypeForMem(Ty);

  bool packed = false;
  CharUnits varAlign = getContext().getDeclAlign(D);
  CharUnits varOffset = size.alignTo(varAlign);

  // We may have to insert padding.
  if (varOffset != size) {
    llvm::Type *paddingTy =
      llvm::ArrayType::get(Int8Ty, (varOffset - size).getQuantity());

    types.push_back(paddingTy);
    size = varOffset;

  // Conversely, we might have to prevent LLVM from inserting padding.
  } else if (CGM.getDataLayout().getABITypeAlign(varTy) >
             uint64_t(varAlign.getQuantity())) {
    packed = true;
  }
  types.push_back(varTy);

  llvm::StructType *byrefType = llvm::StructType::create(
      getLLVMContext(), types, "struct.__block_byref_" + D->getNameAsString(),
      packed);

  BlockByrefInfo info;
  info.Type = byrefType;
  info.FieldIndex = types.size() - 1;
  info.FieldOffset = varOffset;
  info.ByrefAlignment = std::max(varAlign, getPointerAlign());

  auto pair = BlockByrefInfos.insert({D, info});
  assert(pair.second && "info was inserted recursively?");
  return pair.first->second;
}

/// Initialize the structural components of a __block variable, i.e.
/// everything but the actual object.
void CodeGenFunction::emitByrefStructureInit(const AutoVarEmission &emission) {
  // Find the address of the local.
  Address addr = emission.Addr;

  // That's an alloca of the byref structure type.
  llvm::StructType *byrefType = cast<llvm::StructType>(addr.getElementType());

  unsigned nextHeaderIndex = 0;
  CharUnits nextHeaderOffset;
  auto storeHeaderField = [&](llvm::Value *value, CharUnits fieldSize,
                              const Twine &name, bool isFunction = false) {
    auto fieldAddr = Builder.CreateStructGEP(addr, nextHeaderIndex, name);
    if (isFunction) {
      if (auto &Schema = CGM.getCodeGenOpts()
                             .PointerAuth.BlockByrefHelperFunctionPointers) {
        auto PointerAuth = EmitPointerAuthInfo(
            Schema, fieldAddr.emitRawPointer(*this), GlobalDecl(), QualType());
        value = EmitPointerAuthSign(PointerAuth, value);
      }
    }
    Builder.CreateStore(value, fieldAddr);

    nextHeaderIndex++;
    nextHeaderOffset += fieldSize;
  };

  // Build the byref helpers if necessary.  This is null if we don't need any.
  BlockByrefHelpers *helpers = buildByrefHelpers(*byrefType, emission);

  const VarDecl &D = *emission.Variable;
  QualType type = D.getType();

  bool HasByrefExtendedLayout = false;
  Qualifiers::ObjCLifetime ByrefLifetime = Qualifiers::OCL_None;
  bool ByRefHasLifetime =
    getContext().getByrefLifetime(type, ByrefLifetime, HasByrefExtendedLayout);

  llvm::Value *V;

  // Initialize the 'isa', which is just 0 or 1.
  int isa = 0;
  if (type.isObjCGCWeak())
    isa = 1;
  V = Builder.CreateIntToPtr(Builder.getInt32(isa), Int8PtrTy, "isa");
  storeHeaderField(V, getPointerSize(), "byref.isa");

  // Store the address of the variable into its own forwarding pointer.
  storeHeaderField(addr.emitRawPointer(*this), getPointerSize(),
                   "byref.forwarding");

  // Blocks ABI:
  //   c) the flags field is set to either 0 if no helper functions are
  //      needed or BLOCK_BYREF_HAS_COPY_DISPOSE if they are,
  BlockFlags flags;
  if (helpers) flags |= BLOCK_BYREF_HAS_COPY_DISPOSE;
  if (ByRefHasLifetime) {
    if (HasByrefExtendedLayout) flags |= BLOCK_BYREF_LAYOUT_EXTENDED;
      else switch (ByrefLifetime) {
        case Qualifiers::OCL_Strong:
          flags |= BLOCK_BYREF_LAYOUT_STRONG;
          break;
        case Qualifiers::OCL_Weak:
          flags |= BLOCK_BYREF_LAYOUT_WEAK;
          break;
        case Qualifiers::OCL_ExplicitNone:
          flags |= BLOCK_BYREF_LAYOUT_UNRETAINED;
          break;
        case Qualifiers::OCL_None:
          if (!type->isObjCObjectPointerType() && !type->isBlockPointerType())
            flags |= BLOCK_BYREF_LAYOUT_NON_OBJECT;
          break;
        default:
          break;
      }
    if (CGM.getLangOpts().ObjCGCBitmapPrint) {
      printf("\n Inline flag for BYREF variable layout (%d):", flags.getBitMask());
      if (flags & BLOCK_BYREF_HAS_COPY_DISPOSE)
        printf(" BLOCK_BYREF_HAS_COPY_DISPOSE");
      if (flags & BLOCK_BYREF_LAYOUT_MASK) {
        BlockFlags ThisFlag(flags.getBitMask() & BLOCK_BYREF_LAYOUT_MASK);
        if (ThisFlag ==  BLOCK_BYREF_LAYOUT_EXTENDED)
          printf(" BLOCK_BYREF_LAYOUT_EXTENDED");
        if (ThisFlag ==  BLOCK_BYREF_LAYOUT_STRONG)
          printf(" BLOCK_BYREF_LAYOUT_STRONG");
        if (ThisFlag == BLOCK_BYREF_LAYOUT_WEAK)
          printf(" BLOCK_BYREF_LAYOUT_WEAK");
        if (ThisFlag == BLOCK_BYREF_LAYOUT_UNRETAINED)
          printf(" BLOCK_BYREF_LAYOUT_UNRETAINED");
        if (ThisFlag == BLOCK_BYREF_LAYOUT_NON_OBJECT)
          printf(" BLOCK_BYREF_LAYOUT_NON_OBJECT");
      }
      printf("\n");
    }
  }
  storeHeaderField(llvm::ConstantInt::get(IntTy, flags.getBitMask()),
                   getIntSize(), "byref.flags");

  CharUnits byrefSize = CGM.GetTargetTypeStoreSize(byrefType);
  V = llvm::ConstantInt::get(IntTy, byrefSize.getQuantity());
  storeHeaderField(V, getIntSize(), "byref.size");

  if (helpers) {
    storeHeaderField(helpers->CopyHelper, getPointerSize(), "byref.copyHelper",
                     /*isFunction=*/true);
    storeHeaderField(helpers->DisposeHelper, getPointerSize(),
                     "byref.disposeHelper", /*isFunction=*/true);
  }

  if (ByRefHasLifetime && HasByrefExtendedLayout) {
    auto layoutInfo = CGM.getObjCRuntime().BuildByrefLayout(CGM, type);
    storeHeaderField(layoutInfo, getPointerSize(), "byref.layout");
  }
}

void CodeGenFunction::BuildBlockRelease(llvm::Value *V, BlockFieldFlags flags,
                                        bool CanThrow) {
  llvm::FunctionCallee F = CGM.getBlockObjectDispose();
  llvm::Value *args[] = {V,
                         llvm::ConstantInt::get(Int32Ty, flags.getBitMask())};

  if (CanThrow)
    EmitRuntimeCallOrInvoke(F, args);
  else
    EmitNounwindRuntimeCall(F, args);
}

void CodeGenFunction::enterByrefCleanup(CleanupKind Kind, Address Addr,
                                        BlockFieldFlags Flags,
                                        bool LoadBlockVarAddr, bool CanThrow) {
  EHStack.pushCleanup<CallBlockRelease>(Kind, Addr, Flags, LoadBlockVarAddr,
                                        CanThrow);
}

/// Adjust the declaration of something from the blocks API.
static void configureBlocksRuntimeObject(CodeGenModule &CGM,
                                         llvm::Constant *C) {
  auto *GV = cast<llvm::GlobalValue>(C->stripPointerCasts());

  if (!CGM.getCodeGenOpts().StaticClosure &&
      CGM.getTarget().getTriple().isOSBinFormatCOFF()) {
    const IdentifierInfo &II = CGM.getContext().Idents.get(C->getName());
    TranslationUnitDecl *TUDecl = CGM.getContext().getTranslationUnitDecl();
    DeclContext *DC = TranslationUnitDecl::castToDeclContext(TUDecl);

    assert((isa<llvm::Function>(C->stripPointerCasts()) ||
            isa<llvm::GlobalVariable>(C->stripPointerCasts())) &&
           "expected Function or GlobalVariable");

    const NamedDecl *ND = nullptr;
    for (const auto *Result : DC->lookup(&II))
      if ((ND = dyn_cast<FunctionDecl>(Result)) ||
          (ND = dyn_cast<VarDecl>(Result)))
        break;

    if (GV->isDeclaration() && (!ND || !ND->hasAttr<DLLExportAttr>())) {
      GV->setDLLStorageClass(llvm::GlobalValue::DLLImportStorageClass);
      GV->setLinkage(llvm::GlobalValue::ExternalLinkage);
    } else {
      GV->setDLLStorageClass(llvm::GlobalValue::DLLExportStorageClass);
      GV->setLinkage(llvm::GlobalValue::ExternalLinkage);
    }
  }

  if (CGM.getLangOpts().BlocksRuntimeOptional && GV->isDeclaration() &&
      GV->hasExternalLinkage())
    GV->setLinkage(llvm::GlobalValue::ExternalWeakLinkage);

  CGM.setDSOLocal(GV);
}

llvm::FunctionCallee CodeGenModule::getBlockObjectDispose() {
  if (BlockObjectDispose)
    return BlockObjectDispose;

  QualType args[] = {Context.VoidPtrTy, Context.IntTy};
  BlockObjectDispose =
      CreateRuntimeFunction(Context.VoidTy, args, "_Block_object_dispose");
  configureBlocksRuntimeObject(
      *this, cast<llvm::Constant>(BlockObjectDispose.getCallee()));
  return BlockObjectDispose;
}

llvm::FunctionCallee CodeGenModule::getBlockObjectAssign() {
  if (BlockObjectAssign)
    return BlockObjectAssign;

  QualType args[] = {Context.VoidPtrTy, Context.VoidPtrTy, Context.IntTy};
  BlockObjectAssign =
      CreateRuntimeFunction(Context.VoidTy, args, "_Block_object_assign");
  configureBlocksRuntimeObject(
      *this, cast<llvm::Constant>(BlockObjectAssign.getCallee()));
  return BlockObjectAssign;
}

llvm::Constant *CodeGenModule::getNSConcreteGlobalBlock() {
  if (NSConcreteGlobalBlock)
    return NSConcreteGlobalBlock;

  NSConcreteGlobalBlock = GetOrCreateLLVMGlobal(
      "_NSConcreteGlobalBlock", Int8PtrTy, LangAS::Default, nullptr);
  configureBlocksRuntimeObject(*this, NSConcreteGlobalBlock);
  return NSConcreteGlobalBlock;
}

llvm::Constant *CodeGenModule::getNSConcreteStackBlock() {
  if (NSConcreteStackBlock)
    return NSConcreteStackBlock;

  NSConcreteStackBlock = GetOrCreateLLVMGlobal(
      "_NSConcreteStackBlock", Int8PtrTy, LangAS::Default, nullptr);
  configureBlocksRuntimeObject(*this, NSConcreteStackBlock);
  return NSConcreteStackBlock;
}<|MERGE_RESOLUTION|>--- conflicted
+++ resolved
@@ -423,15 +423,8 @@
   const auto *record = type->getBaseElementTypeUnsafe()->getAsCXXRecordDecl();
 
   // Only records can be unsafe.
-<<<<<<< HEAD
-  if (!recordType) return true;
-
-  const auto *record =
-      cast<CXXRecordDecl>(recordType->getOriginalDecl())->getDefinitionOrSelf();
-=======
   if (!record)
     return true;
->>>>>>> 35227056
 
   // Maintain semantics for classes with non-trivial dtors or copy ctors.
   if (!record->hasTrivialDestructor()) return false;
