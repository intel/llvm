//===-- Address.h - An aligned address -------------------------*- C++ -*-===//
//
// Part of the LLVM Project, under the Apache License v2.0 with LLVM Exceptions.
// See https://llvm.org/LICENSE.txt for license information.
// SPDX-License-Identifier: Apache-2.0 WITH LLVM-exception
//
//===----------------------------------------------------------------------===//
//
// This class provides a simple wrapper for a pair of a pointer and an
// alignment.
//
//===----------------------------------------------------------------------===//

#ifndef LLVM_CLANG_LIB_CODEGEN_ADDRESS_H
#define LLVM_CLANG_LIB_CODEGEN_ADDRESS_H

#include "clang/AST/CharUnits.h"
#include "llvm/ADT/PointerIntPair.h"
#include "llvm/IR/Constants.h"
#include "llvm/Support/MathExtras.h"

namespace clang {
namespace CodeGen {

// Indicates whether a pointer is known not to be null.
enum KnownNonNull_t { NotKnownNonNull, KnownNonNull };

/// An aligned address.
class Address {
  llvm::PointerIntPair<llvm::Value *, 1, bool> PointerAndKnownNonNull;
  llvm::Type *ElementType;
  CharUnits Alignment;

protected:
  Address(std::nullptr_t) : ElementType(nullptr) {}

public:
  Address(llvm::Value *Pointer, llvm::Type *ElementType, CharUnits Alignment,
          KnownNonNull_t IsKnownNonNull = NotKnownNonNull)
      : PointerAndKnownNonNull(Pointer, IsKnownNonNull),
        ElementType(ElementType), Alignment(Alignment) {
    assert(Pointer != nullptr && "Pointer cannot be null");
    assert(ElementType != nullptr && "Element type cannot be null");
  }

  static Address invalid() { return Address(nullptr); }
  bool isValid() const {
    return PointerAndKnownNonNull.getPointer() != nullptr;
  }

  llvm::Value *getPointer() const {
    assert(isValid());
    return PointerAndKnownNonNull.getPointer();
  }

  /// Return the type of the pointer value.
  llvm::PointerType *getType() const {
    return llvm::cast<llvm::PointerType>(getPointer()->getType());
  }

  /// Return the type of the values stored in this address.
  llvm::Type *getElementType() const {
    assert(isValid());
    return ElementType;
  }

  /// Return the address space that this address resides in.
  unsigned getAddressSpace() const {
    return getType()->getAddressSpace();
  }

  /// Return the IR name of the pointer value.
  llvm::StringRef getName() const {
    return getPointer()->getName();
  }

  /// Return the alignment of this pointer.
  CharUnits getAlignment() const {
    assert(isValid());
    return Alignment;
  }

  /// Return address with different pointer, but same element type and
  /// alignment.
  Address withPointer(llvm::Value *NewPointer,
                      KnownNonNull_t IsKnownNonNull) const {
    return Address(NewPointer, getElementType(), getAlignment(),
                   IsKnownNonNull);
  }

  /// Return address with different alignment, but same pointer and element
  /// type.
  Address withAlignment(CharUnits NewAlignment) const {
    return Address(getPointer(), getElementType(), NewAlignment,
                   isKnownNonNull());
  }

<<<<<<< HEAD
#ifdef INTEL_SYCL_OPAQUEPOINTER_READY
=======
>>>>>>> bac3a63c
  /// Return address with different element type, but same pointer and
  /// alignment.
  Address withElementType(llvm::Type *ElemTy) const {
    return Address(getPointer(), ElemTy, getAlignment(), isKnownNonNull());
  }
<<<<<<< HEAD
#endif // INTEL_SYCL_OPAQUEPOINTER_READY
=======
>>>>>>> bac3a63c

  /// Whether the pointer is known not to be null.
  KnownNonNull_t isKnownNonNull() const {
    assert(isValid());
    return (KnownNonNull_t)PointerAndKnownNonNull.getInt();
  }

  /// Set the non-null bit.
  Address setKnownNonNull() {
    assert(isValid());
    PointerAndKnownNonNull.setInt(true);
    return *this;
  }
};

/// A specialization of Address that requires the address to be an
/// LLVM Constant.
class ConstantAddress : public Address {
  ConstantAddress(std::nullptr_t) : Address(nullptr) {}

public:
  ConstantAddress(llvm::Constant *pointer, llvm::Type *elementType,
                  CharUnits alignment)
      : Address(pointer, elementType, alignment) {}

  static ConstantAddress invalid() {
    return ConstantAddress(nullptr);
  }

  llvm::Constant *getPointer() const {
    return llvm::cast<llvm::Constant>(Address::getPointer());
  }

  ConstantAddress withElementType(llvm::Type *ElemTy) const {
    return ConstantAddress(getPointer(), ElemTy, getAlignment());
  }

  static bool isaImpl(Address addr) {
    return llvm::isa<llvm::Constant>(addr.getPointer());
  }
  static ConstantAddress castImpl(Address addr) {
    return ConstantAddress(llvm::cast<llvm::Constant>(addr.getPointer()),
                           addr.getElementType(), addr.getAlignment());
  }
};

}

// Present a minimal LLVM-like casting interface.
template <class U> inline U cast(CodeGen::Address addr) {
  return U::castImpl(addr);
}
template <class U> inline bool isa(CodeGen::Address addr) {
  return U::isaImpl(addr);
}

}

#endif<|MERGE_RESOLUTION|>--- conflicted
+++ resolved
@@ -95,19 +95,11 @@
                    isKnownNonNull());
   }
 
-<<<<<<< HEAD
-#ifdef INTEL_SYCL_OPAQUEPOINTER_READY
-=======
->>>>>>> bac3a63c
   /// Return address with different element type, but same pointer and
   /// alignment.
   Address withElementType(llvm::Type *ElemTy) const {
     return Address(getPointer(), ElemTy, getAlignment(), isKnownNonNull());
   }
-<<<<<<< HEAD
-#endif // INTEL_SYCL_OPAQUEPOINTER_READY
-=======
->>>>>>> bac3a63c
 
   /// Whether the pointer is known not to be null.
   KnownNonNull_t isKnownNonNull() const {
