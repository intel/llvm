--- conflicted
+++ resolved
@@ -160,8 +160,6 @@
   return LastInst;
 }
 
-<<<<<<< HEAD
-=======
 static Value *handleElementwiseF16ToF32(CodeGenFunction &CGF,
                                         const CallExpr *E) {
   Value *Op0 = CGF.EmitScalarExpr(E->getArg(0));
@@ -213,7 +211,6 @@
   llvm_unreachable("Intrinsic F16ToF32 not supported by target architecture");
 }
 
->>>>>>> 811fe024
 static Value *emitBufferStride(CodeGenFunction *CGF, const Expr *HandleExpr,
                                LValue &Stride) {
   // Figure out the stride of the buffer elements from the handle type.
