//===------- CGHLSLBuiltins.cpp - Emit LLVM Code for HLSL builtins --------===//
//
// Part of the LLVM Project, under the Apache License v2.0 with LLVM Exceptions.
// See https://llvm.org/LICENSE.txt for license information.
// SPDX-License-Identifier: Apache-2.0 WITH LLVM-exception
//
//===----------------------------------------------------------------------===//
//
// This contains code to emit HLSL Builtin calls as LLVM code.
//
//===----------------------------------------------------------------------===//

#include "CGBuiltin.h"
#include "CGHLSLRuntime.h"
#include "CodeGenFunction.h"

using namespace clang;
using namespace CodeGen;
using namespace llvm;

static Value *handleAsDoubleBuiltin(CodeGenFunction &CGF, const CallExpr *E) {
  assert((E->getArg(0)->getType()->hasUnsignedIntegerRepresentation() &&
          E->getArg(1)->getType()->hasUnsignedIntegerRepresentation()) &&
         "asdouble operands types mismatch");
  Value *OpLowBits = CGF.EmitScalarExpr(E->getArg(0));
  Value *OpHighBits = CGF.EmitScalarExpr(E->getArg(1));

  llvm::Type *ResultType = CGF.DoubleTy;
  int N = 1;
  if (auto *VTy = E->getArg(0)->getType()->getAs<clang::VectorType>()) {
    N = VTy->getNumElements();
    ResultType = llvm::FixedVectorType::get(CGF.DoubleTy, N);
  }

  if (CGF.CGM.getTarget().getTriple().isDXIL())
    return CGF.Builder.CreateIntrinsic(
        /*ReturnType=*/ResultType, Intrinsic::dx_asdouble,
        {OpLowBits, OpHighBits}, nullptr, "hlsl.asdouble");

  if (!E->getArg(0)->getType()->isVectorType()) {
    OpLowBits = CGF.Builder.CreateVectorSplat(1, OpLowBits);
    OpHighBits = CGF.Builder.CreateVectorSplat(1, OpHighBits);
  }

  llvm::SmallVector<int> Mask;
  for (int i = 0; i < N; i++) {
    Mask.push_back(i);
    Mask.push_back(i + N);
  }

  Value *BitVec = CGF.Builder.CreateShuffleVector(OpLowBits, OpHighBits, Mask);

  return CGF.Builder.CreateBitCast(BitVec, ResultType);
}

static Value *handleHlslClip(const CallExpr *E, CodeGenFunction *CGF) {
  Value *Op0 = CGF->EmitScalarExpr(E->getArg(0));

  Constant *FZeroConst = ConstantFP::getZero(CGF->FloatTy);
  Value *CMP;
  Value *LastInstr;

  if (const auto *VecTy = E->getArg(0)->getType()->getAs<clang::VectorType>()) {
    FZeroConst = ConstantVector::getSplat(
        ElementCount::getFixed(VecTy->getNumElements()), FZeroConst);
    auto *FCompInst = CGF->Builder.CreateFCmpOLT(Op0, FZeroConst);
    CMP = CGF->Builder.CreateIntrinsic(
        CGF->Builder.getInt1Ty(), CGF->CGM.getHLSLRuntime().getAnyIntrinsic(),
        {FCompInst});
  } else {
    CMP = CGF->Builder.CreateFCmpOLT(Op0, FZeroConst);
  }

  if (CGF->CGM.getTarget().getTriple().isDXIL()) {
    LastInstr = CGF->Builder.CreateIntrinsic(Intrinsic::dx_discard, {CMP});
  } else if (CGF->CGM.getTarget().getTriple().isSPIRV()) {
    BasicBlock *LT0 = CGF->createBasicBlock("lt0", CGF->CurFn);
    BasicBlock *End = CGF->createBasicBlock("end", CGF->CurFn);

    CGF->Builder.CreateCondBr(CMP, LT0, End);

    CGF->Builder.SetInsertPoint(LT0);

    CGF->Builder.CreateIntrinsic(Intrinsic::spv_discard, {});

    LastInstr = CGF->Builder.CreateBr(End);
    CGF->Builder.SetInsertPoint(End);
  } else {
    llvm_unreachable("Backend Codegen not supported.");
  }

  return LastInstr;
}

static Value *handleHlslSplitdouble(const CallExpr *E, CodeGenFunction *CGF) {
  Value *Op0 = CGF->EmitScalarExpr(E->getArg(0));
  const auto *OutArg1 = dyn_cast<HLSLOutArgExpr>(E->getArg(1));
  const auto *OutArg2 = dyn_cast<HLSLOutArgExpr>(E->getArg(2));

  CallArgList Args;
  LValue Op1TmpLValue =
      CGF->EmitHLSLOutArgExpr(OutArg1, Args, OutArg1->getType());
  LValue Op2TmpLValue =
      CGF->EmitHLSLOutArgExpr(OutArg2, Args, OutArg2->getType());

  if (CGF->getTarget().getCXXABI().areArgsDestroyedLeftToRightInCallee())
    Args.reverseWritebacks();

  Value *LowBits = nullptr;
  Value *HighBits = nullptr;

  if (CGF->CGM.getTarget().getTriple().isDXIL()) {
    llvm::Type *RetElementTy = CGF->Int32Ty;
    if (auto *Op0VecTy = E->getArg(0)->getType()->getAs<clang::VectorType>())
      RetElementTy = llvm::VectorType::get(
          CGF->Int32Ty, ElementCount::getFixed(Op0VecTy->getNumElements()));
    auto *RetTy = llvm::StructType::get(RetElementTy, RetElementTy);

    CallInst *CI = CGF->Builder.CreateIntrinsic(
        RetTy, Intrinsic::dx_splitdouble, {Op0}, nullptr, "hlsl.splitdouble");

    LowBits = CGF->Builder.CreateExtractValue(CI, 0);
    HighBits = CGF->Builder.CreateExtractValue(CI, 1);
  } else {
    // For Non DXIL targets we generate the instructions.

    if (!Op0->getType()->isVectorTy()) {
      FixedVectorType *DestTy = FixedVectorType::get(CGF->Int32Ty, 2);
      Value *Bitcast = CGF->Builder.CreateBitCast(Op0, DestTy);

      LowBits = CGF->Builder.CreateExtractElement(Bitcast, (uint64_t)0);
      HighBits = CGF->Builder.CreateExtractElement(Bitcast, 1);
    } else {
      int NumElements = 1;
      if (const auto *VecTy =
              E->getArg(0)->getType()->getAs<clang::VectorType>())
        NumElements = VecTy->getNumElements();

      FixedVectorType *Uint32VecTy =
          FixedVectorType::get(CGF->Int32Ty, NumElements * 2);
      Value *Uint32Vec = CGF->Builder.CreateBitCast(Op0, Uint32VecTy);
      if (NumElements == 1) {
        LowBits = CGF->Builder.CreateExtractElement(Uint32Vec, (uint64_t)0);
        HighBits = CGF->Builder.CreateExtractElement(Uint32Vec, 1);
      } else {
        SmallVector<int> EvenMask, OddMask;
        for (int I = 0, E = NumElements; I != E; ++I) {
          EvenMask.push_back(I * 2);
          OddMask.push_back(I * 2 + 1);
        }
        LowBits = CGF->Builder.CreateShuffleVector(Uint32Vec, EvenMask);
        HighBits = CGF->Builder.CreateShuffleVector(Uint32Vec, OddMask);
      }
    }
  }
  CGF->Builder.CreateStore(LowBits, Op1TmpLValue.getAddress());
  auto *LastInst =
      CGF->Builder.CreateStore(HighBits, Op2TmpLValue.getAddress());
  CGF->EmitWritebacks(Args);
  return LastInst;
}

static Value *emitBufferStride(CodeGenFunction *CGF, const Expr *HandleExpr,
                               LValue &Stride) {
  // Figure out the stride of the buffer elements from the handle type.
  auto *HandleTy =
      cast<HLSLAttributedResourceType>(HandleExpr->getType().getTypePtr());
  QualType ElementTy = HandleTy->getContainedType();
  Value *StrideValue = CGF->getTypeSize(ElementTy);
  return CGF->Builder.CreateStore(StrideValue, Stride.getAddress());
}

// Return dot product intrinsic that corresponds to the QT scalar type
static Intrinsic::ID getDotProductIntrinsic(CGHLSLRuntime &RT, QualType QT) {
  if (QT->isFloatingType())
    return RT.getFDotIntrinsic();
  if (QT->isSignedIntegerType())
    return RT.getSDotIntrinsic();
  assert(QT->isUnsignedIntegerType());
  return RT.getUDotIntrinsic();
}

static Intrinsic::ID getFirstBitHighIntrinsic(CGHLSLRuntime &RT, QualType QT) {
  if (QT->hasSignedIntegerRepresentation()) {
    return RT.getFirstBitSHighIntrinsic();
  }

  assert(QT->hasUnsignedIntegerRepresentation());
  return RT.getFirstBitUHighIntrinsic();
}

// Return wave active sum that corresponds to the QT scalar type
static Intrinsic::ID getWaveActiveSumIntrinsic(llvm::Triple::ArchType Arch,
                                               CGHLSLRuntime &RT, QualType QT) {
  switch (Arch) {
  case llvm::Triple::spirv:
    return Intrinsic::spv_wave_reduce_sum;
  case llvm::Triple::dxil: {
    if (QT->isUnsignedIntegerType())
      return Intrinsic::dx_wave_reduce_usum;
    return Intrinsic::dx_wave_reduce_sum;
  }
  default:
    llvm_unreachable("Intrinsic WaveActiveSum"
                     " not supported by target architecture");
  }
}

// Return wave active sum that corresponds to the QT scalar type
static Intrinsic::ID getWaveActiveMaxIntrinsic(llvm::Triple::ArchType Arch,
                                               CGHLSLRuntime &RT, QualType QT) {
  switch (Arch) {
  case llvm::Triple::spirv:
    if (QT->isUnsignedIntegerType())
      return Intrinsic::spv_wave_reduce_umax;
    return Intrinsic::spv_wave_reduce_max;
  case llvm::Triple::dxil: {
    if (QT->isUnsignedIntegerType())
      return Intrinsic::dx_wave_reduce_umax;
    return Intrinsic::dx_wave_reduce_max;
  }
  default:
    llvm_unreachable("Intrinsic WaveActiveMax"
                     " not supported by target architecture");
  }
}

// Returns the mangled name for a builtin function that the SPIR-V backend
// will expand into a spec Constant.
static std::string getSpecConstantFunctionName(clang::QualType SpecConstantType,
                                               ASTContext &Context) {
  // The parameter types for our conceptual intrinsic function.
  QualType ClangParamTypes[] = {Context.IntTy, SpecConstantType};

  // Create a temporary FunctionDecl for the builtin fuction. It won't be
  // added to the AST.
  FunctionProtoType::ExtProtoInfo EPI;
  QualType FnType =
      Context.getFunctionType(SpecConstantType, ClangParamTypes, EPI);
  DeclarationName FuncName = &Context.Idents.get("__spirv_SpecConstant");
  FunctionDecl *FnDeclForMangling = FunctionDecl::Create(
      Context, Context.getTranslationUnitDecl(), SourceLocation(),
      SourceLocation(), FuncName, FnType, /*TSI=*/nullptr, SC_Extern);

  // Attach the created parameter declarations to the function declaration.
  SmallVector<ParmVarDecl *, 2> ParamDecls;
  for (QualType ParamType : ClangParamTypes) {
    ParmVarDecl *PD = ParmVarDecl::Create(
        Context, FnDeclForMangling, SourceLocation(), SourceLocation(),
        /*IdentifierInfo*/ nullptr, ParamType, /*TSI*/ nullptr, SC_None,
        /*DefaultArg*/ nullptr);
    ParamDecls.push_back(PD);
  }
  FnDeclForMangling->setParams(ParamDecls);

  // Get the mangled name.
  std::string Name;
  llvm::raw_string_ostream MangledNameStream(Name);
  std::unique_ptr<MangleContext> Mangler(Context.createMangleContext());
  Mangler->mangleName(FnDeclForMangling, MangledNameStream);
  MangledNameStream.flush();

  return Name;
}

Value *CodeGenFunction::EmitHLSLBuiltinExpr(unsigned BuiltinID,
                                            const CallExpr *E,
                                            ReturnValueSlot ReturnValue) {
  if (!getLangOpts().HLSL)
    return nullptr;

  switch (BuiltinID) {
  case Builtin::BI__builtin_hlsl_adduint64: {
    Value *OpA = EmitScalarExpr(E->getArg(0));
    Value *OpB = EmitScalarExpr(E->getArg(1));
    QualType Arg0Ty = E->getArg(0)->getType();
    uint64_t NumElements = Arg0Ty->castAs<VectorType>()->getNumElements();
    assert(Arg0Ty == E->getArg(1)->getType() &&
           "AddUint64 operand types must match");
    assert(Arg0Ty->hasIntegerRepresentation() &&
           "AddUint64 operands must have an integer representation");
    assert((NumElements == 2 || NumElements == 4) &&
           "AddUint64 operands must have 2 or 4 elements");

    llvm::Value *LowA;
    llvm::Value *HighA;
    llvm::Value *LowB;
    llvm::Value *HighB;

    // Obtain low and high words of inputs A and B
    if (NumElements == 2) {
      LowA = Builder.CreateExtractElement(OpA, (uint64_t)0, "LowA");
      HighA = Builder.CreateExtractElement(OpA, (uint64_t)1, "HighA");
      LowB = Builder.CreateExtractElement(OpB, (uint64_t)0, "LowB");
      HighB = Builder.CreateExtractElement(OpB, (uint64_t)1, "HighB");
    } else {
      LowA = Builder.CreateShuffleVector(OpA, {0, 2}, "LowA");
      HighA = Builder.CreateShuffleVector(OpA, {1, 3}, "HighA");
      LowB = Builder.CreateShuffleVector(OpB, {0, 2}, "LowB");
      HighB = Builder.CreateShuffleVector(OpB, {1, 3}, "HighB");
    }

    // Use an uadd_with_overflow to compute the sum of low words and obtain a
    // carry value
    llvm::Value *Carry;
    llvm::Value *LowSum = EmitOverflowIntrinsic(
        *this, Intrinsic::uadd_with_overflow, LowA, LowB, Carry);
    llvm::Value *ZExtCarry =
        Builder.CreateZExt(Carry, HighA->getType(), "CarryZExt");

    // Sum the high words and the carry
    llvm::Value *HighSum = Builder.CreateAdd(HighA, HighB, "HighSum");
    llvm::Value *HighSumPlusCarry =
        Builder.CreateAdd(HighSum, ZExtCarry, "HighSumPlusCarry");

    if (NumElements == 4) {
      return Builder.CreateShuffleVector(LowSum, HighSumPlusCarry, {0, 2, 1, 3},
                                         "hlsl.AddUint64");
    }

    llvm::Value *Result = PoisonValue::get(OpA->getType());
    Result = Builder.CreateInsertElement(Result, LowSum, (uint64_t)0,
                                         "hlsl.AddUint64.upto0");
    Result = Builder.CreateInsertElement(Result, HighSumPlusCarry, (uint64_t)1,
                                         "hlsl.AddUint64");
    return Result;
  }
  case Builtin::BI__builtin_hlsl_resource_getpointer: {
    Value *HandleOp = EmitScalarExpr(E->getArg(0));
    Value *IndexOp = EmitScalarExpr(E->getArg(1));

    llvm::Type *RetTy = ConvertType(E->getType());
    return Builder.CreateIntrinsic(
        RetTy, CGM.getHLSLRuntime().getCreateResourceGetPointerIntrinsic(),
        ArrayRef<Value *>{HandleOp, IndexOp});
  }
  case Builtin::BI__builtin_hlsl_resource_uninitializedhandle: {
    llvm::Type *HandleTy = CGM.getTypes().ConvertType(E->getType());
    return llvm::PoisonValue::get(HandleTy);
  }
  case Builtin::BI__builtin_hlsl_resource_handlefrombinding: {
    llvm::Type *HandleTy = CGM.getTypes().ConvertType(E->getType());
    Value *RegisterOp = EmitScalarExpr(E->getArg(1));
    Value *SpaceOp = EmitScalarExpr(E->getArg(2));
    Value *RangeOp = EmitScalarExpr(E->getArg(3));
    Value *IndexOp = EmitScalarExpr(E->getArg(4));
    Value *Name = EmitScalarExpr(E->getArg(5));
    llvm::Intrinsic::ID IntrinsicID =
        CGM.getHLSLRuntime().getCreateHandleFromBindingIntrinsic();
    SmallVector<Value *> Args{SpaceOp, RegisterOp, RangeOp, IndexOp, Name};
    return Builder.CreateIntrinsic(HandleTy, IntrinsicID, Args);
  }
  case Builtin::BI__builtin_hlsl_resource_handlefromimplicitbinding: {
    llvm::Type *HandleTy = CGM.getTypes().ConvertType(E->getType());
    Value *OrderID = EmitScalarExpr(E->getArg(1));
    Value *SpaceOp = EmitScalarExpr(E->getArg(2));
    Value *RangeOp = EmitScalarExpr(E->getArg(3));
    Value *IndexOp = EmitScalarExpr(E->getArg(4));
    Value *Name = EmitScalarExpr(E->getArg(5));
    llvm::Intrinsic::ID IntrinsicID =
        CGM.getHLSLRuntime().getCreateHandleFromImplicitBindingIntrinsic();
    SmallVector<Value *> Args{OrderID, SpaceOp, RangeOp, IndexOp, Name};
    return Builder.CreateIntrinsic(HandleTy, IntrinsicID, Args);
  }
<<<<<<< HEAD
=======
  case Builtin::BI__builtin_hlsl_resource_counterhandlefromimplicitbinding: {
    Value *MainHandle = EmitScalarExpr(E->getArg(0));
    if (!CGM.getTriple().isSPIRV())
      return MainHandle;

    llvm::Type *HandleTy = CGM.getTypes().ConvertType(E->getType());
    Value *OrderID = EmitScalarExpr(E->getArg(1));
    Value *SpaceOp = EmitScalarExpr(E->getArg(2));
    llvm::Intrinsic::ID IntrinsicID =
        llvm::Intrinsic::spv_resource_counterhandlefromimplicitbinding;
    SmallVector<Value *> Args{MainHandle, OrderID, SpaceOp};
    return Builder.CreateIntrinsic(HandleTy, IntrinsicID, Args);
  }
>>>>>>> 54c4ef26
  case Builtin::BI__builtin_hlsl_resource_nonuniformindex: {
    Value *IndexOp = EmitScalarExpr(E->getArg(0));
    llvm::Type *RetTy = ConvertType(E->getType());
    return Builder.CreateIntrinsic(
        RetTy, CGM.getHLSLRuntime().getNonUniformResourceIndexIntrinsic(),
        ArrayRef<Value *>{IndexOp});
  }
<<<<<<< HEAD
=======
  case Builtin::BI__builtin_hlsl_resource_getdimensions_x: {
    Value *Handle = EmitScalarExpr(E->getArg(0));
    LValue Dim = EmitLValue(E->getArg(1));
    llvm::Type *RetTy = llvm::Type::getInt32Ty(getLLVMContext());
    Value *DimValue = Builder.CreateIntrinsic(
        RetTy, CGM.getHLSLRuntime().getGetDimensionsXIntrinsic(),
        ArrayRef<Value *>{Handle});
    return Builder.CreateStore(DimValue, Dim.getAddress());
  }
  case Builtin::BI__builtin_hlsl_resource_getstride: {
    LValue Stride = EmitLValue(E->getArg(1));
    return emitBufferStride(this, E->getArg(0), Stride);
  }
>>>>>>> 54c4ef26
  case Builtin::BI__builtin_hlsl_all: {
    Value *Op0 = EmitScalarExpr(E->getArg(0));
    return Builder.CreateIntrinsic(
        /*ReturnType=*/llvm::Type::getInt1Ty(getLLVMContext()),
        CGM.getHLSLRuntime().getAllIntrinsic(), ArrayRef<Value *>{Op0}, nullptr,
        "hlsl.all");
  }
  case Builtin::BI__builtin_hlsl_and: {
    Value *Op0 = EmitScalarExpr(E->getArg(0));
    Value *Op1 = EmitScalarExpr(E->getArg(1));
    return Builder.CreateAnd(Op0, Op1, "hlsl.and");
  }
  case Builtin::BI__builtin_hlsl_or: {
    Value *Op0 = EmitScalarExpr(E->getArg(0));
    Value *Op1 = EmitScalarExpr(E->getArg(1));
    return Builder.CreateOr(Op0, Op1, "hlsl.or");
  }
  case Builtin::BI__builtin_hlsl_any: {
    Value *Op0 = EmitScalarExpr(E->getArg(0));
    return Builder.CreateIntrinsic(
        /*ReturnType=*/llvm::Type::getInt1Ty(getLLVMContext()),
        CGM.getHLSLRuntime().getAnyIntrinsic(), ArrayRef<Value *>{Op0}, nullptr,
        "hlsl.any");
  }
  case Builtin::BI__builtin_hlsl_asdouble:
    return handleAsDoubleBuiltin(*this, E);
  case Builtin::BI__builtin_hlsl_elementwise_clamp: {
    Value *OpX = EmitScalarExpr(E->getArg(0));
    Value *OpMin = EmitScalarExpr(E->getArg(1));
    Value *OpMax = EmitScalarExpr(E->getArg(2));

    QualType Ty = E->getArg(0)->getType();
    if (auto *VecTy = Ty->getAs<VectorType>())
      Ty = VecTy->getElementType();

    Intrinsic::ID Intr;
    if (Ty->isFloatingType()) {
      Intr = CGM.getHLSLRuntime().getNClampIntrinsic();
    } else if (Ty->isUnsignedIntegerType()) {
      Intr = CGM.getHLSLRuntime().getUClampIntrinsic();
    } else {
      assert(Ty->isSignedIntegerType());
      Intr = CGM.getHLSLRuntime().getSClampIntrinsic();
    }
    return Builder.CreateIntrinsic(
        /*ReturnType=*/OpX->getType(), Intr,
        ArrayRef<Value *>{OpX, OpMin, OpMax}, nullptr, "hlsl.clamp");
  }
  case Builtin::BI__builtin_hlsl_crossf16:
  case Builtin::BI__builtin_hlsl_crossf32: {
    Value *Op0 = EmitScalarExpr(E->getArg(0));
    Value *Op1 = EmitScalarExpr(E->getArg(1));
    assert(E->getArg(0)->getType()->hasFloatingRepresentation() &&
           E->getArg(1)->getType()->hasFloatingRepresentation() &&
           "cross operands must have a float representation");
    // make sure each vector has exactly 3 elements
    assert(
        E->getArg(0)->getType()->castAs<VectorType>()->getNumElements() == 3 &&
        E->getArg(1)->getType()->castAs<VectorType>()->getNumElements() == 3 &&
        "input vectors must have 3 elements each");
    return Builder.CreateIntrinsic(
        /*ReturnType=*/Op0->getType(), CGM.getHLSLRuntime().getCrossIntrinsic(),
        ArrayRef<Value *>{Op0, Op1}, nullptr, "hlsl.cross");
  }
  case Builtin::BI__builtin_hlsl_dot: {
    Value *Op0 = EmitScalarExpr(E->getArg(0));
    Value *Op1 = EmitScalarExpr(E->getArg(1));
    llvm::Type *T0 = Op0->getType();
    llvm::Type *T1 = Op1->getType();

    // If the arguments are scalars, just emit a multiply
    if (!T0->isVectorTy() && !T1->isVectorTy()) {
      if (T0->isFloatingPointTy())
        return Builder.CreateFMul(Op0, Op1, "hlsl.dot");

      if (T0->isIntegerTy())
        return Builder.CreateMul(Op0, Op1, "hlsl.dot");

      llvm_unreachable(
          "Scalar dot product is only supported on ints and floats.");
    }
    // For vectors, validate types and emit the appropriate intrinsic
    assert(CGM.getContext().hasSameUnqualifiedType(E->getArg(0)->getType(),
                                                   E->getArg(1)->getType()) &&
           "Dot product operands must have the same type.");

    auto *VecTy0 = E->getArg(0)->getType()->castAs<VectorType>();
    assert(VecTy0 && "Dot product argument must be a vector.");

    return Builder.CreateIntrinsic(
        /*ReturnType=*/T0->getScalarType(),
        getDotProductIntrinsic(CGM.getHLSLRuntime(), VecTy0->getElementType()),
        ArrayRef<Value *>{Op0, Op1}, nullptr, "hlsl.dot");
  }
  case Builtin::BI__builtin_hlsl_dot4add_i8packed: {
    Value *X = EmitScalarExpr(E->getArg(0));
    Value *Y = EmitScalarExpr(E->getArg(1));
    Value *Acc = EmitScalarExpr(E->getArg(2));

    Intrinsic::ID ID = CGM.getHLSLRuntime().getDot4AddI8PackedIntrinsic();
    // Note that the argument order disagrees between the builtin and the
    // intrinsic here.
    return Builder.CreateIntrinsic(
        /*ReturnType=*/Acc->getType(), ID, ArrayRef<Value *>{Acc, X, Y},
        nullptr, "hlsl.dot4add.i8packed");
  }
  case Builtin::BI__builtin_hlsl_dot4add_u8packed: {
    Value *X = EmitScalarExpr(E->getArg(0));
    Value *Y = EmitScalarExpr(E->getArg(1));
    Value *Acc = EmitScalarExpr(E->getArg(2));

    Intrinsic::ID ID = CGM.getHLSLRuntime().getDot4AddU8PackedIntrinsic();
    // Note that the argument order disagrees between the builtin and the
    // intrinsic here.
    return Builder.CreateIntrinsic(
        /*ReturnType=*/Acc->getType(), ID, ArrayRef<Value *>{Acc, X, Y},
        nullptr, "hlsl.dot4add.u8packed");
  }
  case Builtin::BI__builtin_hlsl_elementwise_firstbithigh: {
    Value *X = EmitScalarExpr(E->getArg(0));

    return Builder.CreateIntrinsic(
        /*ReturnType=*/ConvertType(E->getType()),
        getFirstBitHighIntrinsic(CGM.getHLSLRuntime(), E->getArg(0)->getType()),
        ArrayRef<Value *>{X}, nullptr, "hlsl.firstbithigh");
  }
  case Builtin::BI__builtin_hlsl_elementwise_firstbitlow: {
    Value *X = EmitScalarExpr(E->getArg(0));

    return Builder.CreateIntrinsic(
        /*ReturnType=*/ConvertType(E->getType()),
        CGM.getHLSLRuntime().getFirstBitLowIntrinsic(), ArrayRef<Value *>{X},
        nullptr, "hlsl.firstbitlow");
  }
  case Builtin::BI__builtin_hlsl_lerp: {
    Value *X = EmitScalarExpr(E->getArg(0));
    Value *Y = EmitScalarExpr(E->getArg(1));
    Value *S = EmitScalarExpr(E->getArg(2));
    if (!E->getArg(0)->getType()->hasFloatingRepresentation())
      llvm_unreachable("lerp operand must have a float representation");
    return Builder.CreateIntrinsic(
        /*ReturnType=*/X->getType(), CGM.getHLSLRuntime().getLerpIntrinsic(),
        ArrayRef<Value *>{X, Y, S}, nullptr, "hlsl.lerp");
  }
  case Builtin::BI__builtin_hlsl_normalize: {
    Value *X = EmitScalarExpr(E->getArg(0));

    assert(E->getArg(0)->getType()->hasFloatingRepresentation() &&
           "normalize operand must have a float representation");

    return Builder.CreateIntrinsic(
        /*ReturnType=*/X->getType(),
        CGM.getHLSLRuntime().getNormalizeIntrinsic(), ArrayRef<Value *>{X},
        nullptr, "hlsl.normalize");
  }
  case Builtin::BI__builtin_hlsl_elementwise_degrees: {
    Value *X = EmitScalarExpr(E->getArg(0));

    assert(E->getArg(0)->getType()->hasFloatingRepresentation() &&
           "degree operand must have a float representation");

    return Builder.CreateIntrinsic(
        /*ReturnType=*/X->getType(), CGM.getHLSLRuntime().getDegreesIntrinsic(),
        ArrayRef<Value *>{X}, nullptr, "hlsl.degrees");
  }
  case Builtin::BI__builtin_hlsl_elementwise_frac: {
    Value *Op0 = EmitScalarExpr(E->getArg(0));
    if (!E->getArg(0)->getType()->hasFloatingRepresentation())
      llvm_unreachable("frac operand must have a float representation");
    return Builder.CreateIntrinsic(
        /*ReturnType=*/Op0->getType(), CGM.getHLSLRuntime().getFracIntrinsic(),
        ArrayRef<Value *>{Op0}, nullptr, "hlsl.frac");
  }
  case Builtin::BI__builtin_hlsl_elementwise_isinf: {
    Value *Op0 = EmitScalarExpr(E->getArg(0));
    llvm::Type *Xty = Op0->getType();
    llvm::Type *retType = llvm::Type::getInt1Ty(this->getLLVMContext());
    if (Xty->isVectorTy()) {
      auto *XVecTy = E->getArg(0)->getType()->castAs<VectorType>();
      retType = llvm::VectorType::get(
          retType, ElementCount::getFixed(XVecTy->getNumElements()));
    }
    if (!E->getArg(0)->getType()->hasFloatingRepresentation())
      llvm_unreachable("isinf operand must have a float representation");
    return Builder.CreateIntrinsic(
        retType, CGM.getHLSLRuntime().getIsInfIntrinsic(),
        ArrayRef<Value *>{Op0}, nullptr, "hlsl.isinf");
  }
  case Builtin::BI__builtin_hlsl_elementwise_isnan: {
    Value *Op0 = EmitScalarExpr(E->getArg(0));
    llvm::Type *Xty = Op0->getType();
    llvm::Type *retType = llvm::Type::getInt1Ty(this->getLLVMContext());
    if (Xty->isVectorTy()) {
      auto *XVecTy = E->getArg(0)->getType()->castAs<VectorType>();
      retType = llvm::VectorType::get(
          retType, ElementCount::getFixed(XVecTy->getNumElements()));
    }
    if (!E->getArg(0)->getType()->hasFloatingRepresentation())
      llvm_unreachable("isnan operand must have a float representation");
    return Builder.CreateIntrinsic(
        retType, CGM.getHLSLRuntime().getIsNaNIntrinsic(),
        ArrayRef<Value *>{Op0}, nullptr, "hlsl.isnan");
  }
  case Builtin::BI__builtin_hlsl_mad: {
    Value *M = EmitScalarExpr(E->getArg(0));
    Value *A = EmitScalarExpr(E->getArg(1));
    Value *B = EmitScalarExpr(E->getArg(2));
    if (E->getArg(0)->getType()->hasFloatingRepresentation())
      return Builder.CreateIntrinsic(
          /*ReturnType*/ M->getType(), Intrinsic::fmuladd,
          ArrayRef<Value *>{M, A, B}, nullptr, "hlsl.fmad");

    if (E->getArg(0)->getType()->hasSignedIntegerRepresentation()) {
      if (CGM.getTarget().getTriple().getArch() == llvm::Triple::dxil)
        return Builder.CreateIntrinsic(
            /*ReturnType*/ M->getType(), Intrinsic::dx_imad,
            ArrayRef<Value *>{M, A, B}, nullptr, "dx.imad");

      Value *Mul = Builder.CreateNSWMul(M, A);
      return Builder.CreateNSWAdd(Mul, B);
    }
    assert(E->getArg(0)->getType()->hasUnsignedIntegerRepresentation());
    if (CGM.getTarget().getTriple().getArch() == llvm::Triple::dxil)
      return Builder.CreateIntrinsic(
          /*ReturnType=*/M->getType(), Intrinsic::dx_umad,
          ArrayRef<Value *>{M, A, B}, nullptr, "dx.umad");

    Value *Mul = Builder.CreateNUWMul(M, A);
    return Builder.CreateNUWAdd(Mul, B);
  }
  case Builtin::BI__builtin_hlsl_elementwise_rcp: {
    Value *Op0 = EmitScalarExpr(E->getArg(0));
    if (!E->getArg(0)->getType()->hasFloatingRepresentation())
      llvm_unreachable("rcp operand must have a float representation");
    llvm::Type *Ty = Op0->getType();
    llvm::Type *EltTy = Ty->getScalarType();
    Constant *One = Ty->isVectorTy()
                        ? ConstantVector::getSplat(
                              ElementCount::getFixed(
                                  cast<FixedVectorType>(Ty)->getNumElements()),
                              ConstantFP::get(EltTy, 1.0))
                        : ConstantFP::get(EltTy, 1.0);
    return Builder.CreateFDiv(One, Op0, "hlsl.rcp");
  }
  case Builtin::BI__builtin_hlsl_elementwise_rsqrt: {
    Value *Op0 = EmitScalarExpr(E->getArg(0));
    if (!E->getArg(0)->getType()->hasFloatingRepresentation())
      llvm_unreachable("rsqrt operand must have a float representation");
    return Builder.CreateIntrinsic(
        /*ReturnType=*/Op0->getType(), CGM.getHLSLRuntime().getRsqrtIntrinsic(),
        ArrayRef<Value *>{Op0}, nullptr, "hlsl.rsqrt");
  }
  case Builtin::BI__builtin_hlsl_elementwise_saturate: {
    Value *Op0 = EmitScalarExpr(E->getArg(0));
    assert(E->getArg(0)->getType()->hasFloatingRepresentation() &&
           "saturate operand must have a float representation");
    return Builder.CreateIntrinsic(
        /*ReturnType=*/Op0->getType(),
        CGM.getHLSLRuntime().getSaturateIntrinsic(), ArrayRef<Value *>{Op0},
        nullptr, "hlsl.saturate");
  }
  case Builtin::BI__builtin_hlsl_select: {
    Value *OpCond = EmitScalarExpr(E->getArg(0));
    RValue RValTrue = EmitAnyExpr(E->getArg(1));
    Value *OpTrue =
        RValTrue.isScalar()
            ? RValTrue.getScalarVal()
            : Builder.CreateLoad(RValTrue.getAggregateAddress(), "true_val");
    RValue RValFalse = EmitAnyExpr(E->getArg(2));
    Value *OpFalse =
        RValFalse.isScalar()
            ? RValFalse.getScalarVal()
            : Builder.CreateLoad(RValFalse.getAggregateAddress(), "false_val");
    if (auto *VTy = E->getType()->getAs<VectorType>()) {
      if (!OpTrue->getType()->isVectorTy())
        OpTrue =
            Builder.CreateVectorSplat(VTy->getNumElements(), OpTrue, "splat");
      if (!OpFalse->getType()->isVectorTy())
        OpFalse =
            Builder.CreateVectorSplat(VTy->getNumElements(), OpFalse, "splat");
    }

    Value *SelectVal =
        Builder.CreateSelect(OpCond, OpTrue, OpFalse, "hlsl.select");
    if (!RValTrue.isScalar())
      Builder.CreateStore(SelectVal, ReturnValue.getAddress(),
                          ReturnValue.isVolatile());

    return SelectVal;
  }
  case Builtin::BI__builtin_hlsl_step: {
    Value *Op0 = EmitScalarExpr(E->getArg(0));
    Value *Op1 = EmitScalarExpr(E->getArg(1));
    assert(E->getArg(0)->getType()->hasFloatingRepresentation() &&
           E->getArg(1)->getType()->hasFloatingRepresentation() &&
           "step operands must have a float representation");
    return Builder.CreateIntrinsic(
        /*ReturnType=*/Op0->getType(), CGM.getHLSLRuntime().getStepIntrinsic(),
        ArrayRef<Value *>{Op0, Op1}, nullptr, "hlsl.step");
  }
  case Builtin::BI__builtin_hlsl_wave_active_all_true: {
    Value *Op = EmitScalarExpr(E->getArg(0));
    assert(Op->getType()->isIntegerTy(1) &&
           "Intrinsic WaveActiveAllTrue operand must be a bool");

    Intrinsic::ID ID = CGM.getHLSLRuntime().getWaveActiveAllTrueIntrinsic();
    return EmitRuntimeCall(
        Intrinsic::getOrInsertDeclaration(&CGM.getModule(), ID), {Op});
  }
  case Builtin::BI__builtin_hlsl_wave_active_any_true: {
    Value *Op = EmitScalarExpr(E->getArg(0));
    assert(Op->getType()->isIntegerTy(1) &&
           "Intrinsic WaveActiveAnyTrue operand must be a bool");

    Intrinsic::ID ID = CGM.getHLSLRuntime().getWaveActiveAnyTrueIntrinsic();
    return EmitRuntimeCall(
        Intrinsic::getOrInsertDeclaration(&CGM.getModule(), ID), {Op});
  }
  case Builtin::BI__builtin_hlsl_wave_active_count_bits: {
    Value *OpExpr = EmitScalarExpr(E->getArg(0));
    Intrinsic::ID ID = CGM.getHLSLRuntime().getWaveActiveCountBitsIntrinsic();
    return EmitRuntimeCall(
        Intrinsic::getOrInsertDeclaration(&CGM.getModule(), ID),
        ArrayRef{OpExpr});
  }
  case Builtin::BI__builtin_hlsl_wave_active_sum: {
    // Due to the use of variadic arguments, explicitly retreive argument
    Value *OpExpr = EmitScalarExpr(E->getArg(0));
    Intrinsic::ID IID = getWaveActiveSumIntrinsic(
        getTarget().getTriple().getArch(), CGM.getHLSLRuntime(),
        E->getArg(0)->getType());

    return EmitRuntimeCall(Intrinsic::getOrInsertDeclaration(
                               &CGM.getModule(), IID, {OpExpr->getType()}),
                           ArrayRef{OpExpr}, "hlsl.wave.active.sum");
  }
  case Builtin::BI__builtin_hlsl_wave_active_max: {
    // Due to the use of variadic arguments, explicitly retreive argument
    Value *OpExpr = EmitScalarExpr(E->getArg(0));
    Intrinsic::ID IID = getWaveActiveMaxIntrinsic(
        getTarget().getTriple().getArch(), CGM.getHLSLRuntime(),
        E->getArg(0)->getType());

    return EmitRuntimeCall(Intrinsic::getOrInsertDeclaration(
                               &CGM.getModule(), IID, {OpExpr->getType()}),
                           ArrayRef{OpExpr}, "hlsl.wave.active.max");
  }
  case Builtin::BI__builtin_hlsl_wave_get_lane_index: {
    // We don't define a SPIR-V intrinsic, instead it is a SPIR-V built-in
    // defined in SPIRVBuiltins.td. So instead we manually get the matching name
    // for the DirectX intrinsic and the demangled builtin name
    switch (CGM.getTarget().getTriple().getArch()) {
    case llvm::Triple::dxil:
      return EmitRuntimeCall(Intrinsic::getOrInsertDeclaration(
          &CGM.getModule(), Intrinsic::dx_wave_getlaneindex));
    case llvm::Triple::spirv:
      return EmitRuntimeCall(CGM.CreateRuntimeFunction(
          llvm::FunctionType::get(IntTy, {}, false),
          "__hlsl_wave_get_lane_index", {}, false, true));
    default:
      llvm_unreachable(
          "Intrinsic WaveGetLaneIndex not supported by target architecture");
    }
  }
  case Builtin::BI__builtin_hlsl_wave_is_first_lane: {
    Intrinsic::ID ID = CGM.getHLSLRuntime().getWaveIsFirstLaneIntrinsic();
    return EmitRuntimeCall(
        Intrinsic::getOrInsertDeclaration(&CGM.getModule(), ID));
  }
  case Builtin::BI__builtin_hlsl_wave_get_lane_count: {
    Intrinsic::ID ID = CGM.getHLSLRuntime().getWaveGetLaneCountIntrinsic();
    return EmitRuntimeCall(
        Intrinsic::getOrInsertDeclaration(&CGM.getModule(), ID));
  }
  case Builtin::BI__builtin_hlsl_wave_read_lane_at: {
    // Due to the use of variadic arguments we must explicitly retreive them and
    // create our function type.
    Value *OpExpr = EmitScalarExpr(E->getArg(0));
    Value *OpIndex = EmitScalarExpr(E->getArg(1));
    return EmitRuntimeCall(
        Intrinsic::getOrInsertDeclaration(
            &CGM.getModule(), CGM.getHLSLRuntime().getWaveReadLaneAtIntrinsic(),
            {OpExpr->getType()}),
        ArrayRef{OpExpr, OpIndex}, "hlsl.wave.readlane");
  }
  case Builtin::BI__builtin_hlsl_elementwise_sign: {
    auto *Arg0 = E->getArg(0);
    Value *Op0 = EmitScalarExpr(Arg0);
    llvm::Type *Xty = Op0->getType();
    llvm::Type *retType = llvm::Type::getInt32Ty(this->getLLVMContext());
    if (Xty->isVectorTy()) {
      auto *XVecTy = Arg0->getType()->castAs<VectorType>();
      retType = llvm::VectorType::get(
          retType, ElementCount::getFixed(XVecTy->getNumElements()));
    }
    assert((Arg0->getType()->hasFloatingRepresentation() ||
            Arg0->getType()->hasIntegerRepresentation()) &&
           "sign operand must have a float or int representation");

    if (Arg0->getType()->hasUnsignedIntegerRepresentation()) {
      Value *Cmp = Builder.CreateICmpEQ(Op0, ConstantInt::get(Xty, 0));
      return Builder.CreateSelect(Cmp, ConstantInt::get(retType, 0),
                                  ConstantInt::get(retType, 1), "hlsl.sign");
    }

    return Builder.CreateIntrinsic(
        retType, CGM.getHLSLRuntime().getSignIntrinsic(),
        ArrayRef<Value *>{Op0}, nullptr, "hlsl.sign");
  }
  case Builtin::BI__builtin_hlsl_elementwise_radians: {
    Value *Op0 = EmitScalarExpr(E->getArg(0));
    assert(E->getArg(0)->getType()->hasFloatingRepresentation() &&
           "radians operand must have a float representation");
    return Builder.CreateIntrinsic(
        /*ReturnType=*/Op0->getType(),
        CGM.getHLSLRuntime().getRadiansIntrinsic(), ArrayRef<Value *>{Op0},
        nullptr, "hlsl.radians");
  }
  case Builtin::BI__builtin_hlsl_buffer_update_counter: {
    Value *ResHandle = EmitScalarExpr(E->getArg(0));
    Value *Offset = EmitScalarExpr(E->getArg(1));
    Value *OffsetI8 = Builder.CreateIntCast(Offset, Int8Ty, true);
    return Builder.CreateIntrinsic(
        /*ReturnType=*/Offset->getType(),
        CGM.getHLSLRuntime().getBufferUpdateCounterIntrinsic(),
        ArrayRef<Value *>{ResHandle, OffsetI8}, nullptr);
  }
  case Builtin::BI__builtin_hlsl_elementwise_splitdouble: {

    assert((E->getArg(0)->getType()->hasFloatingRepresentation() &&
            E->getArg(1)->getType()->hasUnsignedIntegerRepresentation() &&
            E->getArg(2)->getType()->hasUnsignedIntegerRepresentation()) &&
           "asuint operands types mismatch");
    return handleHlslSplitdouble(E, this);
  }
  case Builtin::BI__builtin_hlsl_elementwise_clip:
    assert(E->getArg(0)->getType()->hasFloatingRepresentation() &&
           "clip operands types mismatch");
    return handleHlslClip(E, this);
  case Builtin::BI__builtin_hlsl_group_memory_barrier_with_group_sync: {
    Intrinsic::ID ID =
        CGM.getHLSLRuntime().getGroupMemoryBarrierWithGroupSyncIntrinsic();
    return EmitRuntimeCall(
        Intrinsic::getOrInsertDeclaration(&CGM.getModule(), ID));
  }
  case Builtin::BI__builtin_get_spirv_spec_constant_bool:
  case Builtin::BI__builtin_get_spirv_spec_constant_short:
  case Builtin::BI__builtin_get_spirv_spec_constant_ushort:
  case Builtin::BI__builtin_get_spirv_spec_constant_int:
  case Builtin::BI__builtin_get_spirv_spec_constant_uint:
  case Builtin::BI__builtin_get_spirv_spec_constant_longlong:
  case Builtin::BI__builtin_get_spirv_spec_constant_ulonglong:
  case Builtin::BI__builtin_get_spirv_spec_constant_half:
  case Builtin::BI__builtin_get_spirv_spec_constant_float:
  case Builtin::BI__builtin_get_spirv_spec_constant_double: {
    llvm::Function *SpecConstantFn = getSpecConstantFunction(E->getType());
    llvm::Value *SpecId = EmitScalarExpr(E->getArg(0));
    llvm::Value *DefaultVal = EmitScalarExpr(E->getArg(1));
    llvm::Value *Args[] = {SpecId, DefaultVal};
    return Builder.CreateCall(SpecConstantFn, Args);
  }
  }
  return nullptr;
}

llvm::Function *clang::CodeGen::CodeGenFunction::getSpecConstantFunction(
    const clang::QualType &SpecConstantType) {

  // Find or create the declaration for the function.
  llvm::Module *M = &CGM.getModule();
  std::string MangledName =
      getSpecConstantFunctionName(SpecConstantType, getContext());
  llvm::Function *SpecConstantFn = M->getFunction(MangledName);

  if (!SpecConstantFn) {
    llvm::Type *IntType = ConvertType(getContext().IntTy);
    llvm::Type *RetTy = ConvertType(SpecConstantType);
    llvm::Type *ArgTypes[] = {IntType, RetTy};
    llvm::FunctionType *FnTy = llvm::FunctionType::get(RetTy, ArgTypes, false);
    SpecConstantFn = llvm::Function::Create(
        FnTy, llvm::GlobalValue::ExternalLinkage, MangledName, M);
  }
  return SpecConstantFn;
}<|MERGE_RESOLUTION|>--- conflicted
+++ resolved
@@ -362,8 +362,6 @@
     SmallVector<Value *> Args{OrderID, SpaceOp, RangeOp, IndexOp, Name};
     return Builder.CreateIntrinsic(HandleTy, IntrinsicID, Args);
   }
-<<<<<<< HEAD
-=======
   case Builtin::BI__builtin_hlsl_resource_counterhandlefromimplicitbinding: {
     Value *MainHandle = EmitScalarExpr(E->getArg(0));
     if (!CGM.getTriple().isSPIRV())
@@ -377,7 +375,6 @@
     SmallVector<Value *> Args{MainHandle, OrderID, SpaceOp};
     return Builder.CreateIntrinsic(HandleTy, IntrinsicID, Args);
   }
->>>>>>> 54c4ef26
   case Builtin::BI__builtin_hlsl_resource_nonuniformindex: {
     Value *IndexOp = EmitScalarExpr(E->getArg(0));
     llvm::Type *RetTy = ConvertType(E->getType());
@@ -385,8 +382,6 @@
         RetTy, CGM.getHLSLRuntime().getNonUniformResourceIndexIntrinsic(),
         ArrayRef<Value *>{IndexOp});
   }
-<<<<<<< HEAD
-=======
   case Builtin::BI__builtin_hlsl_resource_getdimensions_x: {
     Value *Handle = EmitScalarExpr(E->getArg(0));
     LValue Dim = EmitLValue(E->getArg(1));
@@ -400,7 +395,6 @@
     LValue Stride = EmitLValue(E->getArg(1));
     return emitBufferStride(this, E->getArg(0), Stride);
   }
->>>>>>> 54c4ef26
   case Builtin::BI__builtin_hlsl_all: {
     Value *Op0 = EmitScalarExpr(E->getArg(0));
     return Builder.CreateIntrinsic(
