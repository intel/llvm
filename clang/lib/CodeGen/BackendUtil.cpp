//===--- BackendUtil.cpp - LLVM Backend Utilities -------------------------===//
//
// Part of the LLVM Project, under the Apache License v2.0 with LLVM Exceptions.
// See https://llvm.org/LICENSE.txt for license information.
// SPDX-License-Identifier: Apache-2.0 WITH LLVM-exception
//
//===----------------------------------------------------------------------===//

#include "clang/CodeGen/BackendUtil.h"
#include "clang/Basic/CodeGenOptions.h"
#include "clang/Basic/Diagnostic.h"
#include "clang/Basic/LangOptions.h"
#include "clang/Basic/SYCLNativeCPUHelpers.h"
#include "clang/Basic/TargetOptions.h"
#include "clang/Basic/Targets/SPIR.h"
#include "clang/Frontend/FrontendDiagnostic.h"
#include "clang/Frontend/Utils.h"
#include "clang/Lex/HeaderSearchOptions.h"
#include "llvm/ADT/SmallSet.h"
#include "llvm/ADT/StringExtras.h"
#include "llvm/ADT/StringSwitch.h"
#include "llvm/Analysis/AliasAnalysis.h"
#include "llvm/Analysis/GlobalsModRef.h"
#include "llvm/Analysis/TargetLibraryInfo.h"
#include "llvm/Analysis/TargetTransformInfo.h"
#include "llvm/Bitcode/BitcodeReader.h"
#include "llvm/Bitcode/BitcodeWriter.h"
#include "llvm/Bitcode/BitcodeWriterPass.h"
#include "llvm/CodeGen/RegAllocRegistry.h"
#include "llvm/CodeGen/SchedulerRegistry.h"
#include "llvm/CodeGen/TargetSubtargetInfo.h"
#include "llvm/IR/DataLayout.h"
#include "llvm/IR/DebugInfo.h"
#include "llvm/IR/LegacyPassManager.h"
#include "llvm/IR/Module.h"
#include "llvm/IR/ModuleSummaryIndex.h"
#include "llvm/IR/PassManager.h"
#include "llvm/IR/Verifier.h"
#include "llvm/IRPrinter/IRPrintingPasses.h"
#include "llvm/LTO/LTOBackend.h"
#include "llvm/MC/MCAsmInfo.h"
#include "llvm/MC/SubtargetFeature.h"
#include "llvm/MC/TargetRegistry.h"
#include "llvm/Object/OffloadBinary.h"
#include "llvm/Passes/PassBuilder.h"
#include "llvm/Passes/PassPlugin.h"
#include "llvm/Passes/StandardInstrumentations.h"
#include "llvm/SYCLLowerIR/CompileTimePropertiesPass.h"
#include "llvm/SYCLLowerIR/ESIMD/ESIMDVerifier.h"
#include "llvm/SYCLLowerIR/EmitSYCLNativeCPUHeader.h"
#include "llvm/SYCLLowerIR/LowerWGLocalMemory.h"
#include "llvm/SYCLLowerIR/MutatePrintfAddrspace.h"
#include "llvm/SYCLLowerIR/PrepareSYCLNativeCPU.h"
<<<<<<< HEAD
#include "llvm/SYCLLowerIR/RenameKernelSYCLNativeCPU.h"
=======
>>>>>>> 5b501eec
#include "llvm/SYCLLowerIR/SYCLAddOptLevelAttribute.h"
#include "llvm/SYCLLowerIR/SYCLPropagateAspectsUsage.h"
#include "llvm/Support/BuryPointer.h"
#include "llvm/Support/CommandLine.h"
#include "llvm/Support/MemoryBuffer.h"
#include "llvm/Support/PrettyStackTrace.h"
#include "llvm/Support/TimeProfiler.h"
#include "llvm/Support/Timer.h"
#include "llvm/Support/ToolOutputFile.h"
#include "llvm/Support/VirtualFileSystem.h"
#include "llvm/Support/raw_ostream.h"
#include "llvm/Target/TargetMachine.h"
#include "llvm/Target/TargetOptions.h"
#include "llvm/TargetParser/Triple.h"
#include "llvm/Transforms/IPO/DeadArgumentElimination.h"
#include "llvm/Transforms/IPO/LowerTypeTests.h"
#include "llvm/Transforms/IPO/ThinLTOBitcodeWriter.h"
#include "llvm/Transforms/InstCombine/InstCombine.h"
#include "llvm/Transforms/Instrumentation.h"
#include "llvm/Transforms/Instrumentation/AddressSanitizer.h"
#include "llvm/Transforms/Instrumentation/AddressSanitizerOptions.h"
#include "llvm/Transforms/Instrumentation/BoundsChecking.h"
#include "llvm/Transforms/Instrumentation/DataFlowSanitizer.h"
#include "llvm/Transforms/Instrumentation/GCOVProfiler.h"
#include "llvm/Transforms/Instrumentation/HWAddressSanitizer.h"
#include "llvm/Transforms/Instrumentation/InstrProfiling.h"
#include "llvm/Transforms/Instrumentation/KCFI.h"
#include "llvm/Transforms/Instrumentation/MemProfiler.h"
#include "llvm/Transforms/Instrumentation/MemorySanitizer.h"
#include "llvm/Transforms/Instrumentation/SPIRITTAnnotations.h"
#include "llvm/Transforms/Instrumentation/SanitizerBinaryMetadata.h"
#include "llvm/Transforms/Instrumentation/SanitizerCoverage.h"
#include "llvm/Transforms/Instrumentation/ThreadSanitizer.h"
#include "llvm/Transforms/ObjCARC.h"
#include "llvm/Transforms/Scalar/EarlyCSE.h"
#include "llvm/Transforms/Scalar/GVN.h"
#include "llvm/Transforms/Scalar/InferAddressSpaces.h"
#include "llvm/Transforms/Scalar/JumpThreading.h"
#include "llvm/Transforms/Utils/Debugify.h"
#include "llvm/Transforms/Utils/EntryExitInstrumenter.h"
#include "llvm/Transforms/Utils/ModuleUtils.h"
#include <memory>
#include <optional>
using namespace clang;
using namespace llvm;

#define HANDLE_EXTENSION(Ext)                                                  \
  llvm::PassPluginLibraryInfo get##Ext##PluginInfo();
#include "llvm/Support/Extension.def"

namespace llvm {
extern cl::opt<bool> DebugInfoCorrelate;

// Experiment to move sanitizers earlier.
static cl::opt<bool> ClSanitizeOnOptimizerEarlyEP(
    "sanitizer-early-opt-ep", cl::Optional,
    cl::desc("Insert sanitizers on OptimizerEarlyEP."), cl::init(false));

static cl::opt<bool> SYCLNativeCPURename(
    "sycl-native-cpu-rename", cl::init(false),
    cl::desc("Rename kernel functions for SYCL Native CPU"));
}

namespace {

// Default filename used for profile generation.
std::string getDefaultProfileGenName() {
  return DebugInfoCorrelate ? "default_%p.proflite" : "default_%m.profraw";
}

class EmitAssemblyHelper {
  DiagnosticsEngine &Diags;
  const HeaderSearchOptions &HSOpts;
  const CodeGenOptions &CodeGenOpts;
  const clang::TargetOptions &TargetOpts;
  const LangOptions &LangOpts;
  Module *TheModule;
  IntrusiveRefCntPtr<llvm::vfs::FileSystem> VFS;

  Timer CodeGenerationTime;

  std::unique_ptr<raw_pwrite_stream> OS;

  Triple TargetTriple;

  TargetIRAnalysis getTargetIRAnalysis() const {
    if (TM)
      return TM->getTargetIRAnalysis();

    return TargetIRAnalysis();
  }

  /// Generates the TargetMachine.
  /// Leaves TM unchanged if it is unable to create the target machine.
  /// Some of our clang tests specify triples which are not built
  /// into clang. This is okay because these tests check the generated
  /// IR, and they require DataLayout which depends on the triple.
  /// In this case, we allow this method to fail and not report an error.
  /// When MustCreateTM is used, we print an error if we are unable to load
  /// the requested target.
  void CreateTargetMachine(bool MustCreateTM);

  /// Add passes necessary to emit assembly or LLVM IR.
  ///
  /// \return True on success.
  bool AddEmitPasses(legacy::PassManager &CodeGenPasses, BackendAction Action,
                     raw_pwrite_stream &OS, raw_pwrite_stream *DwoOS);

  std::unique_ptr<llvm::ToolOutputFile> openOutputFile(StringRef Path) {
    std::error_code EC;
    auto F = std::make_unique<llvm::ToolOutputFile>(Path, EC,
                                                     llvm::sys::fs::OF_None);
    if (EC) {
      Diags.Report(diag::err_fe_unable_to_open_output) << Path << EC.message();
      F.reset();
    }
    return F;
  }

  void
  RunOptimizationPipeline(BackendAction Action,
                          std::unique_ptr<raw_pwrite_stream> &OS,
                          std::unique_ptr<llvm::ToolOutputFile> &ThinLinkOS);
  void RunCodegenPipeline(BackendAction Action,
                          std::unique_ptr<raw_pwrite_stream> &OS,
                          std::unique_ptr<llvm::ToolOutputFile> &DwoOS);

  /// Check whether we should emit a module summary for regular LTO.
  /// The module summary should be emitted by default for regular LTO
  /// except for ld64 targets.
  ///
  /// \return True if the module summary should be emitted.
  bool shouldEmitRegularLTOSummary() const {
    return CodeGenOpts.PrepareForLTO && !CodeGenOpts.DisableLLVMPasses &&
           TargetTriple.getVendor() != llvm::Triple::Apple;
  }

public:
  EmitAssemblyHelper(DiagnosticsEngine &_Diags,
                     const HeaderSearchOptions &HeaderSearchOpts,
                     const CodeGenOptions &CGOpts,
                     const clang::TargetOptions &TOpts,
                     const LangOptions &LOpts, Module *M,
                     IntrusiveRefCntPtr<llvm::vfs::FileSystem> VFS)
      : Diags(_Diags), HSOpts(HeaderSearchOpts), CodeGenOpts(CGOpts),
        TargetOpts(TOpts), LangOpts(LOpts), TheModule(M), VFS(std::move(VFS)),
        CodeGenerationTime("codegen", "Code Generation Time"),
        TargetTriple(TheModule->getTargetTriple()) {}

  ~EmitAssemblyHelper() {
    if (CodeGenOpts.DisableFree)
      BuryPointer(std::move(TM));
  }

  std::unique_ptr<TargetMachine> TM;

  // Emit output using the new pass manager for the optimization pipeline.
  void EmitAssembly(BackendAction Action,
                    std::unique_ptr<raw_pwrite_stream> OS);
};
}

static SanitizerCoverageOptions
getSancovOptsFromCGOpts(const CodeGenOptions &CGOpts) {
  SanitizerCoverageOptions Opts;
  Opts.CoverageType =
      static_cast<SanitizerCoverageOptions::Type>(CGOpts.SanitizeCoverageType);
  Opts.IndirectCalls = CGOpts.SanitizeCoverageIndirectCalls;
  Opts.TraceBB = CGOpts.SanitizeCoverageTraceBB;
  Opts.TraceCmp = CGOpts.SanitizeCoverageTraceCmp;
  Opts.TraceDiv = CGOpts.SanitizeCoverageTraceDiv;
  Opts.TraceGep = CGOpts.SanitizeCoverageTraceGep;
  Opts.Use8bitCounters = CGOpts.SanitizeCoverage8bitCounters;
  Opts.TracePC = CGOpts.SanitizeCoverageTracePC;
  Opts.TracePCGuard = CGOpts.SanitizeCoverageTracePCGuard;
  Opts.NoPrune = CGOpts.SanitizeCoverageNoPrune;
  Opts.Inline8bitCounters = CGOpts.SanitizeCoverageInline8bitCounters;
  Opts.InlineBoolFlag = CGOpts.SanitizeCoverageInlineBoolFlag;
  Opts.PCTable = CGOpts.SanitizeCoveragePCTable;
  Opts.StackDepth = CGOpts.SanitizeCoverageStackDepth;
  Opts.TraceLoads = CGOpts.SanitizeCoverageTraceLoads;
  Opts.TraceStores = CGOpts.SanitizeCoverageTraceStores;
  Opts.CollectControlFlow = CGOpts.SanitizeCoverageControlFlow;
  return Opts;
}

static SanitizerBinaryMetadataOptions
getSanitizerBinaryMetadataOptions(const CodeGenOptions &CGOpts) {
  SanitizerBinaryMetadataOptions Opts;
  Opts.Covered = CGOpts.SanitizeBinaryMetadataCovered;
  Opts.Atomics = CGOpts.SanitizeBinaryMetadataAtomics;
  Opts.UAR = CGOpts.SanitizeBinaryMetadataUAR;
  return Opts;
}

// Check if ASan should use GC-friendly instrumentation for globals.
// First of all, there is no point if -fdata-sections is off (expect for MachO,
// where this is not a factor). Also, on ELF this feature requires an assembler
// extension that only works with -integrated-as at the moment.
static bool asanUseGlobalsGC(const Triple &T, const CodeGenOptions &CGOpts) {
  if (!CGOpts.SanitizeAddressGlobalsDeadStripping)
    return false;
  switch (T.getObjectFormat()) {
  case Triple::MachO:
  case Triple::COFF:
    return true;
  case Triple::ELF:
    return !CGOpts.DisableIntegratedAS;
  case Triple::GOFF:
    llvm::report_fatal_error("ASan not implemented for GOFF");
  case Triple::XCOFF:
    llvm::report_fatal_error("ASan not implemented for XCOFF.");
  case Triple::Wasm:
  case Triple::DXContainer:
  case Triple::SPIRV:
  case Triple::UnknownObjectFormat:
    break;
  }
  return false;
}

static TargetLibraryInfoImpl *createTLII(llvm::Triple &TargetTriple,
                                         const CodeGenOptions &CodeGenOpts) {
  TargetLibraryInfoImpl *TLII = new TargetLibraryInfoImpl(TargetTriple);

  switch (CodeGenOpts.getVecLib()) {
  case CodeGenOptions::Accelerate:
    TLII->addVectorizableFunctionsFromVecLib(TargetLibraryInfoImpl::Accelerate,
                                             TargetTriple);
    break;
  case CodeGenOptions::LIBMVEC:
    TLII->addVectorizableFunctionsFromVecLib(TargetLibraryInfoImpl::LIBMVEC_X86,
                                             TargetTriple);
    break;
  case CodeGenOptions::MASSV:
    TLII->addVectorizableFunctionsFromVecLib(TargetLibraryInfoImpl::MASSV,
                                             TargetTriple);
    break;
  case CodeGenOptions::SVML:
    TLII->addVectorizableFunctionsFromVecLib(TargetLibraryInfoImpl::SVML,
                                             TargetTriple);
    break;
  case CodeGenOptions::SLEEF:
    TLII->addVectorizableFunctionsFromVecLib(TargetLibraryInfoImpl::SLEEFGNUABI,
                                             TargetTriple);
    break;
  case CodeGenOptions::Darwin_libsystem_m:
    TLII->addVectorizableFunctionsFromVecLib(
        TargetLibraryInfoImpl::DarwinLibSystemM, TargetTriple);
    break;
  default:
    break;
  }
  return TLII;
}

static std::optional<llvm::CodeModel::Model>
getCodeModel(const CodeGenOptions &CodeGenOpts) {
  unsigned CodeModel = llvm::StringSwitch<unsigned>(CodeGenOpts.CodeModel)
                           .Case("tiny", llvm::CodeModel::Tiny)
                           .Case("small", llvm::CodeModel::Small)
                           .Case("kernel", llvm::CodeModel::Kernel)
                           .Case("medium", llvm::CodeModel::Medium)
                           .Case("large", llvm::CodeModel::Large)
                           .Case("default", ~1u)
                           .Default(~0u);
  assert(CodeModel != ~0u && "invalid code model!");
  if (CodeModel == ~1u)
    return std::nullopt;
  return static_cast<llvm::CodeModel::Model>(CodeModel);
}

static CodeGenFileType getCodeGenFileType(BackendAction Action) {
  if (Action == Backend_EmitObj)
    return CGFT_ObjectFile;
  else if (Action == Backend_EmitMCNull)
    return CGFT_Null;
  else {
    assert(Action == Backend_EmitAssembly && "Invalid action!");
    return CGFT_AssemblyFile;
  }
}

static bool actionRequiresCodeGen(BackendAction Action) {
  return Action != Backend_EmitNothing && Action != Backend_EmitBC &&
         Action != Backend_EmitLL;
}

static bool initTargetOptions(DiagnosticsEngine &Diags,
                              llvm::TargetOptions &Options,
                              const CodeGenOptions &CodeGenOpts,
                              const clang::TargetOptions &TargetOpts,
                              const LangOptions &LangOpts,
                              const HeaderSearchOptions &HSOpts) {
  switch (LangOpts.getThreadModel()) {
  case LangOptions::ThreadModelKind::POSIX:
    Options.ThreadModel = llvm::ThreadModel::POSIX;
    break;
  case LangOptions::ThreadModelKind::Single:
    Options.ThreadModel = llvm::ThreadModel::Single;
    break;
  }

  // Set float ABI type.
  assert((CodeGenOpts.FloatABI == "soft" || CodeGenOpts.FloatABI == "softfp" ||
          CodeGenOpts.FloatABI == "hard" || CodeGenOpts.FloatABI.empty()) &&
         "Invalid Floating Point ABI!");
  Options.FloatABIType =
      llvm::StringSwitch<llvm::FloatABI::ABIType>(CodeGenOpts.FloatABI)
          .Case("soft", llvm::FloatABI::Soft)
          .Case("softfp", llvm::FloatABI::Soft)
          .Case("hard", llvm::FloatABI::Hard)
          .Default(llvm::FloatABI::Default);

  // Set FP fusion mode.
  switch (LangOpts.getDefaultFPContractMode()) {
  case LangOptions::FPM_Off:
    // Preserve any contraction performed by the front-end.  (Strict performs
    // splitting of the muladd intrinsic in the backend.)
    Options.AllowFPOpFusion = llvm::FPOpFusion::Standard;
    break;
  case LangOptions::FPM_On:
  case LangOptions::FPM_FastHonorPragmas:
    Options.AllowFPOpFusion = llvm::FPOpFusion::Standard;
    break;
  case LangOptions::FPM_Fast:
    Options.AllowFPOpFusion = llvm::FPOpFusion::Fast;
    break;
  }

  Options.BinutilsVersion =
      llvm::TargetMachine::parseBinutilsVersion(CodeGenOpts.BinutilsVersion);
  Options.UseInitArray = CodeGenOpts.UseInitArray;
  Options.DisableIntegratedAS = CodeGenOpts.DisableIntegratedAS;
  Options.CompressDebugSections = CodeGenOpts.getCompressDebugSections();
  Options.RelaxELFRelocations = CodeGenOpts.RelaxELFRelocations;

  // Set EABI version.
  Options.EABIVersion = TargetOpts.EABIVersion;

  if (LangOpts.hasSjLjExceptions())
    Options.ExceptionModel = llvm::ExceptionHandling::SjLj;
  if (LangOpts.hasSEHExceptions())
    Options.ExceptionModel = llvm::ExceptionHandling::WinEH;
  if (LangOpts.hasDWARFExceptions())
    Options.ExceptionModel = llvm::ExceptionHandling::DwarfCFI;
  if (LangOpts.hasWasmExceptions())
    Options.ExceptionModel = llvm::ExceptionHandling::Wasm;

  Options.NoInfsFPMath = LangOpts.NoHonorInfs;
  Options.NoNaNsFPMath = LangOpts.NoHonorNaNs;
  Options.NoZerosInBSS = CodeGenOpts.NoZeroInitializedInBSS;
  Options.UnsafeFPMath = LangOpts.AllowFPReassoc && LangOpts.AllowRecip &&
                         LangOpts.NoSignedZero && LangOpts.ApproxFunc &&
                         (LangOpts.getDefaultFPContractMode() ==
                              LangOptions::FPModeKind::FPM_Fast ||
                          LangOpts.getDefaultFPContractMode() ==
                              LangOptions::FPModeKind::FPM_FastHonorPragmas);
  Options.ApproxFuncFPMath = LangOpts.ApproxFunc;

  Options.BBSections =
      llvm::StringSwitch<llvm::BasicBlockSection>(CodeGenOpts.BBSections)
          .Case("all", llvm::BasicBlockSection::All)
          .Case("labels", llvm::BasicBlockSection::Labels)
          .StartsWith("list=", llvm::BasicBlockSection::List)
          .Case("none", llvm::BasicBlockSection::None)
          .Default(llvm::BasicBlockSection::None);

  if (Options.BBSections == llvm::BasicBlockSection::List) {
    ErrorOr<std::unique_ptr<MemoryBuffer>> MBOrErr =
        MemoryBuffer::getFile(CodeGenOpts.BBSections.substr(5));
    if (!MBOrErr) {
      Diags.Report(diag::err_fe_unable_to_load_basic_block_sections_file)
          << MBOrErr.getError().message();
      return false;
    }
    Options.BBSectionsFuncListBuf = std::move(*MBOrErr);
  }

  Options.EnableMachineFunctionSplitter = CodeGenOpts.SplitMachineFunctions;
  Options.FunctionSections = CodeGenOpts.FunctionSections;
  Options.DataSections = CodeGenOpts.DataSections;
  Options.IgnoreXCOFFVisibility = LangOpts.IgnoreXCOFFVisibility;
  Options.UniqueSectionNames = CodeGenOpts.UniqueSectionNames;
  Options.UniqueBasicBlockSectionNames =
      CodeGenOpts.UniqueBasicBlockSectionNames;
  Options.TLSSize = CodeGenOpts.TLSSize;
  Options.EmulatedTLS = CodeGenOpts.EmulatedTLS;
  Options.DebuggerTuning = CodeGenOpts.getDebuggerTuning();
  Options.EmitStackSizeSection = CodeGenOpts.StackSizeSection;
  Options.StackUsageOutput = CodeGenOpts.StackUsageOutput;
  Options.EmitAddrsig = CodeGenOpts.Addrsig;
  Options.ForceDwarfFrameSection = CodeGenOpts.ForceDwarfFrameSection;
  Options.EmitCallSiteInfo = CodeGenOpts.EmitCallSiteInfo;
  Options.EnableAIXExtendedAltivecABI = LangOpts.EnableAIXExtendedAltivecABI;
  Options.XRayOmitFunctionIndex = CodeGenOpts.XRayOmitFunctionIndex;
  Options.LoopAlignment = CodeGenOpts.LoopAlignment;
  Options.DebugStrictDwarf = CodeGenOpts.DebugStrictDwarf;
  Options.ObjectFilenameForDebug = CodeGenOpts.ObjectFilenameForDebug;
  Options.Hotpatch = CodeGenOpts.HotPatch;
  Options.JMCInstrument = CodeGenOpts.JMCInstrument;
  Options.XCOFFReadOnlyPointers = CodeGenOpts.XCOFFReadOnlyPointers;

  switch (CodeGenOpts.getSwiftAsyncFramePointer()) {
  case CodeGenOptions::SwiftAsyncFramePointerKind::Auto:
    Options.SwiftAsyncFramePointer =
        SwiftAsyncFramePointerMode::DeploymentBased;
    break;

  case CodeGenOptions::SwiftAsyncFramePointerKind::Always:
    Options.SwiftAsyncFramePointer = SwiftAsyncFramePointerMode::Always;
    break;

  case CodeGenOptions::SwiftAsyncFramePointerKind::Never:
    Options.SwiftAsyncFramePointer = SwiftAsyncFramePointerMode::Never;
    break;
  }

  Options.MCOptions.SplitDwarfFile = CodeGenOpts.SplitDwarfFile;
  Options.MCOptions.EmitDwarfUnwind = CodeGenOpts.getEmitDwarfUnwind();
  Options.MCOptions.MCRelaxAll = CodeGenOpts.RelaxAll;
  Options.MCOptions.MCSaveTempLabels = CodeGenOpts.SaveTempLabels;
  Options.MCOptions.MCUseDwarfDirectory =
      CodeGenOpts.NoDwarfDirectoryAsm
          ? llvm::MCTargetOptions::DisableDwarfDirectory
          : llvm::MCTargetOptions::EnableDwarfDirectory;
  Options.MCOptions.MCNoExecStack = CodeGenOpts.NoExecStack;
  Options.MCOptions.MCIncrementalLinkerCompatible =
      CodeGenOpts.IncrementalLinkerCompatible;
  Options.MCOptions.MCFatalWarnings = CodeGenOpts.FatalWarnings;
  Options.MCOptions.MCNoWarn = CodeGenOpts.NoWarn;
  Options.MCOptions.AsmVerbose = CodeGenOpts.AsmVerbose;
  Options.MCOptions.Dwarf64 = CodeGenOpts.Dwarf64;
  Options.MCOptions.PreserveAsmComments = CodeGenOpts.PreserveAsmComments;
  Options.MCOptions.ABIName = TargetOpts.ABI;
  for (const auto &Entry : HSOpts.UserEntries)
    if (!Entry.IsFramework &&
        (Entry.Group == frontend::IncludeDirGroup::Quoted ||
         Entry.Group == frontend::IncludeDirGroup::Angled ||
         Entry.Group == frontend::IncludeDirGroup::System))
      Options.MCOptions.IASSearchPaths.push_back(
          Entry.IgnoreSysRoot ? Entry.Path : HSOpts.Sysroot + Entry.Path);
  Options.MCOptions.Argv0 = CodeGenOpts.Argv0;
  Options.MCOptions.CommandLineArgs = CodeGenOpts.CommandLineArgs;
  Options.MCOptions.AsSecureLogFile = CodeGenOpts.AsSecureLogFile;
  Options.MisExpect = CodeGenOpts.MisExpect;

  return true;
}

static std::optional<GCOVOptions>
getGCOVOptions(const CodeGenOptions &CodeGenOpts, const LangOptions &LangOpts) {
  if (CodeGenOpts.CoverageNotesFile.empty() &&
      CodeGenOpts.CoverageDataFile.empty())
    return std::nullopt;
  // Not using 'GCOVOptions::getDefault' allows us to avoid exiting if
  // LLVM's -default-gcov-version flag is set to something invalid.
  GCOVOptions Options;
  Options.EmitNotes = !CodeGenOpts.CoverageNotesFile.empty();
  Options.EmitData = !CodeGenOpts.CoverageDataFile.empty();
  llvm::copy(CodeGenOpts.CoverageVersion, std::begin(Options.Version));
  Options.NoRedZone = CodeGenOpts.DisableRedZone;
  Options.Filter = CodeGenOpts.ProfileFilterFiles;
  Options.Exclude = CodeGenOpts.ProfileExcludeFiles;
  Options.Atomic = CodeGenOpts.AtomicProfileUpdate;
  return Options;
}

static std::optional<InstrProfOptions>
getInstrProfOptions(const CodeGenOptions &CodeGenOpts,
                    const LangOptions &LangOpts) {
  if (!CodeGenOpts.hasProfileClangInstr())
    return std::nullopt;
  InstrProfOptions Options;
  Options.NoRedZone = CodeGenOpts.DisableRedZone;
  Options.InstrProfileOutput = CodeGenOpts.InstrProfileOutput;
  Options.Atomic = CodeGenOpts.AtomicProfileUpdate;
  return Options;
}

static void setCommandLineOpts(const CodeGenOptions &CodeGenOpts) {
  SmallVector<const char *, 16> BackendArgs;
  BackendArgs.push_back("clang"); // Fake program name.
  if (!CodeGenOpts.DebugPass.empty()) {
    BackendArgs.push_back("-debug-pass");
    BackendArgs.push_back(CodeGenOpts.DebugPass.c_str());
  }
  if (!CodeGenOpts.LimitFloatPrecision.empty()) {
    BackendArgs.push_back("-limit-float-precision");
    BackendArgs.push_back(CodeGenOpts.LimitFloatPrecision.c_str());
  }
  // Check for the default "clang" invocation that won't set any cl::opt values.
  // Skip trying to parse the command line invocation to avoid the issues
  // described below.
  if (BackendArgs.size() == 1)
    return;
  BackendArgs.push_back(nullptr);
  // FIXME: The command line parser below is not thread-safe and shares a global
  // state, so this call might crash or overwrite the options of another Clang
  // instance in the same process.
  llvm::cl::ParseCommandLineOptions(BackendArgs.size() - 1,
                                    BackendArgs.data());
}

void EmitAssemblyHelper::CreateTargetMachine(bool MustCreateTM) {
  // Create the TargetMachine for generating code.
  std::string Error;
  std::string Triple = TheModule->getTargetTriple();
  const llvm::Target *TheTarget = TargetRegistry::lookupTarget(Triple, Error);
  if (!TheTarget) {
    if (MustCreateTM)
      Diags.Report(diag::err_fe_unable_to_create_target) << Error;
    return;
  }

  std::optional<llvm::CodeModel::Model> CM = getCodeModel(CodeGenOpts);
  std::string FeaturesStr =
      llvm::join(TargetOpts.Features.begin(), TargetOpts.Features.end(), ",");
  llvm::Reloc::Model RM = CodeGenOpts.RelocationModel;
  std::optional<CodeGenOpt::Level> OptLevelOrNone =
      CodeGenOpt::getLevel(CodeGenOpts.OptimizationLevel);
  assert(OptLevelOrNone && "Invalid optimization level!");
  CodeGenOpt::Level OptLevel = *OptLevelOrNone;

  llvm::TargetOptions Options;
  if (!initTargetOptions(Diags, Options, CodeGenOpts, TargetOpts, LangOpts,
                         HSOpts))
    return;
  TM.reset(TheTarget->createTargetMachine(Triple, TargetOpts.CPU, FeaturesStr,
                                          Options, RM, CM, OptLevel));
}

bool EmitAssemblyHelper::AddEmitPasses(legacy::PassManager &CodeGenPasses,
                                       BackendAction Action,
                                       raw_pwrite_stream &OS,
                                       raw_pwrite_stream *DwoOS) {
  // Add LibraryInfo.
  std::unique_ptr<TargetLibraryInfoImpl> TLII(
      createTLII(TargetTriple, CodeGenOpts));
  CodeGenPasses.add(new TargetLibraryInfoWrapperPass(*TLII));

  // Normal mode, emit a .s or .o file by running the code generator. Note,
  // this also adds codegenerator level optimization passes.
  CodeGenFileType CGFT = getCodeGenFileType(Action);

  // Add ObjC ARC final-cleanup optimizations. This is done as part of the
  // "codegen" passes so that it isn't run multiple times when there is
  // inlining happening.
  if (CodeGenOpts.OptimizationLevel > 0)
    CodeGenPasses.add(createObjCARCContractPass());

  if (TM->addPassesToEmitFile(CodeGenPasses, OS, DwoOS, CGFT,
                              /*DisableVerify=*/!CodeGenOpts.VerifyModule)) {
    Diags.Report(diag::err_fe_unable_to_interface_with_target);
    return false;
  }

  return true;
}

static OptimizationLevel mapToLevel(const CodeGenOptions &Opts) {
  switch (Opts.OptimizationLevel) {
  default:
    llvm_unreachable("Invalid optimization level!");

  case 0:
    return OptimizationLevel::O0;

  case 1:
    return OptimizationLevel::O1;

  case 2:
    switch (Opts.OptimizeSize) {
    default:
      llvm_unreachable("Invalid optimization level for size!");

    case 0:
      return OptimizationLevel::O2;

    case 1:
      return OptimizationLevel::Os;

    case 2:
      return OptimizationLevel::Oz;
    }

  case 3:
    return OptimizationLevel::O3;
  }
}

static void addKCFIPass(const Triple &TargetTriple, const LangOptions &LangOpts,
                        PassBuilder &PB) {
  // If the back-end supports KCFI operand bundle lowering, skip KCFIPass.
  if (TargetTriple.getArch() == llvm::Triple::x86_64 ||
      TargetTriple.isAArch64(64))
    return;

  // Ensure we lower KCFI operand bundles with -O0.
  PB.registerOptimizerLastEPCallback(
      [&](ModulePassManager &MPM, OptimizationLevel Level) {
        if (Level == OptimizationLevel::O0 &&
            LangOpts.Sanitize.has(SanitizerKind::KCFI))
          MPM.addPass(createModuleToFunctionPassAdaptor(KCFIPass()));
      });

  // When optimizations are requested, run KCIFPass after InstCombine to
  // avoid unnecessary checks.
  PB.registerPeepholeEPCallback(
      [&](FunctionPassManager &FPM, OptimizationLevel Level) {
        if (Level != OptimizationLevel::O0 &&
            LangOpts.Sanitize.has(SanitizerKind::KCFI))
          FPM.addPass(KCFIPass());
      });
}

static void addSanitizers(const Triple &TargetTriple,
                          const CodeGenOptions &CodeGenOpts,
                          const LangOptions &LangOpts, PassBuilder &PB) {
  auto SanitizersCallback = [&](ModulePassManager &MPM,
                                OptimizationLevel Level) {
    if (CodeGenOpts.hasSanitizeCoverage()) {
      auto SancovOpts = getSancovOptsFromCGOpts(CodeGenOpts);
      MPM.addPass(SanitizerCoveragePass(
          SancovOpts, CodeGenOpts.SanitizeCoverageAllowlistFiles,
          CodeGenOpts.SanitizeCoverageIgnorelistFiles));
    }

    if (CodeGenOpts.hasSanitizeBinaryMetadata()) {
      MPM.addPass(SanitizerBinaryMetadataPass(
          getSanitizerBinaryMetadataOptions(CodeGenOpts),
          CodeGenOpts.SanitizeMetadataIgnorelistFiles));
    }

    auto MSanPass = [&](SanitizerMask Mask, bool CompileKernel) {
      if (LangOpts.Sanitize.has(Mask)) {
        int TrackOrigins = CodeGenOpts.SanitizeMemoryTrackOrigins;
        bool Recover = CodeGenOpts.SanitizeRecover.has(Mask);

        MemorySanitizerOptions options(TrackOrigins, Recover, CompileKernel,
                                       CodeGenOpts.SanitizeMemoryParamRetval);
        MPM.addPass(MemorySanitizerPass(options));
        if (Level != OptimizationLevel::O0) {
          // MemorySanitizer inserts complex instrumentation that mostly follows
          // the logic of the original code, but operates on "shadow" values. It
          // can benefit from re-running some general purpose optimization
          // passes.
          MPM.addPass(RequireAnalysisPass<GlobalsAA, Module>());
          FunctionPassManager FPM;
          FPM.addPass(EarlyCSEPass(true /* Enable mem-ssa. */));
          FPM.addPass(InstCombinePass());
          FPM.addPass(JumpThreadingPass());
          FPM.addPass(GVNPass());
          FPM.addPass(InstCombinePass());
          MPM.addPass(createModuleToFunctionPassAdaptor(std::move(FPM)));
        }
      }
    };
    MSanPass(SanitizerKind::Memory, false);
    MSanPass(SanitizerKind::KernelMemory, true);

    if (LangOpts.Sanitize.has(SanitizerKind::Thread)) {
      MPM.addPass(ModuleThreadSanitizerPass());
      MPM.addPass(createModuleToFunctionPassAdaptor(ThreadSanitizerPass()));
    }

    auto ASanPass = [&](SanitizerMask Mask, bool CompileKernel) {
      if (LangOpts.Sanitize.has(Mask)) {
        bool UseGlobalGC = asanUseGlobalsGC(TargetTriple, CodeGenOpts);
        bool UseOdrIndicator = CodeGenOpts.SanitizeAddressUseOdrIndicator;
        llvm::AsanDtorKind DestructorKind =
            CodeGenOpts.getSanitizeAddressDtor();
        AddressSanitizerOptions Opts;
        Opts.CompileKernel = CompileKernel;
        Opts.Recover = CodeGenOpts.SanitizeRecover.has(Mask);
        Opts.UseAfterScope = CodeGenOpts.SanitizeAddressUseAfterScope;
        Opts.UseAfterReturn = CodeGenOpts.getSanitizeAddressUseAfterReturn();
        MPM.addPass(AddressSanitizerPass(Opts, UseGlobalGC, UseOdrIndicator,
                                         DestructorKind));
      }
    };
    ASanPass(SanitizerKind::Address, false);
    ASanPass(SanitizerKind::KernelAddress, true);

    auto HWASanPass = [&](SanitizerMask Mask, bool CompileKernel) {
      if (LangOpts.Sanitize.has(Mask)) {
        bool Recover = CodeGenOpts.SanitizeRecover.has(Mask);
        MPM.addPass(HWAddressSanitizerPass(
            {CompileKernel, Recover,
             /*DisableOptimization=*/CodeGenOpts.OptimizationLevel == 0}));
      }
    };
    HWASanPass(SanitizerKind::HWAddress, false);
    HWASanPass(SanitizerKind::KernelHWAddress, true);

    if (LangOpts.Sanitize.has(SanitizerKind::DataFlow)) {
      MPM.addPass(DataFlowSanitizerPass(LangOpts.NoSanitizeFiles));
    }
  };
  if (ClSanitizeOnOptimizerEarlyEP) {
    PB.registerOptimizerEarlyEPCallback(
        [SanitizersCallback](ModulePassManager &MPM, OptimizationLevel Level) {
          ModulePassManager NewMPM;
          SanitizersCallback(NewMPM, Level);
          if (!NewMPM.isEmpty()) {
            // Sanitizers can abandon<GlobalsAA>.
            NewMPM.addPass(RequireAnalysisPass<GlobalsAA, Module>());
            MPM.addPass(std::move(NewMPM));
          }
        });
  } else {
    // LastEP does not need GlobalsAA.
    PB.registerOptimizerLastEPCallback(SanitizersCallback);
  }
}

void EmitAssemblyHelper::RunOptimizationPipeline(
    BackendAction Action, std::unique_ptr<raw_pwrite_stream> &OS,
    std::unique_ptr<llvm::ToolOutputFile> &ThinLinkOS) {
  std::optional<PGOOptions> PGOOpt;

  if (CodeGenOpts.hasProfileIRInstr())
    // -fprofile-generate.
    PGOOpt = PGOOptions(
        CodeGenOpts.InstrProfileOutput.empty() ? getDefaultProfileGenName()
                                               : CodeGenOpts.InstrProfileOutput,
        "", "", nullptr, PGOOptions::IRInstr, PGOOptions::NoCSAction,
        CodeGenOpts.DebugInfoForProfiling);
  else if (CodeGenOpts.hasProfileIRUse()) {
    // -fprofile-use.
    auto CSAction = CodeGenOpts.hasProfileCSIRUse() ? PGOOptions::CSIRUse
                                                    : PGOOptions::NoCSAction;
    PGOOpt =
        PGOOptions(CodeGenOpts.ProfileInstrumentUsePath, "",
                   CodeGenOpts.ProfileRemappingFile, VFS, PGOOptions::IRUse,
                   CSAction, CodeGenOpts.DebugInfoForProfiling);
  } else if (!CodeGenOpts.SampleProfileFile.empty())
    // -fprofile-sample-use
    PGOOpt = PGOOptions(
        CodeGenOpts.SampleProfileFile, "", CodeGenOpts.ProfileRemappingFile,
        VFS, PGOOptions::SampleUse, PGOOptions::NoCSAction,
        CodeGenOpts.DebugInfoForProfiling, CodeGenOpts.PseudoProbeForProfiling);
  else if (CodeGenOpts.PseudoProbeForProfiling)
    // -fpseudo-probe-for-profiling
    PGOOpt = PGOOptions("", "", "", nullptr, PGOOptions::NoAction,
                        PGOOptions::NoCSAction,
                        CodeGenOpts.DebugInfoForProfiling, true);
  else if (CodeGenOpts.DebugInfoForProfiling)
    // -fdebug-info-for-profiling
    PGOOpt = PGOOptions("", "", "", nullptr, PGOOptions::NoAction,
                        PGOOptions::NoCSAction, true);

  // Check to see if we want to generate a CS profile.
  if (CodeGenOpts.hasProfileCSIRInstr()) {
    assert(!CodeGenOpts.hasProfileCSIRUse() &&
           "Cannot have both CSProfileUse pass and CSProfileGen pass at "
           "the same time");
    if (PGOOpt) {
      assert(PGOOpt->Action != PGOOptions::IRInstr &&
             PGOOpt->Action != PGOOptions::SampleUse &&
             "Cannot run CSProfileGen pass with ProfileGen or SampleUse "
             " pass");
      PGOOpt->CSProfileGenFile = CodeGenOpts.InstrProfileOutput.empty()
                                     ? getDefaultProfileGenName()
                                     : CodeGenOpts.InstrProfileOutput;
      PGOOpt->CSAction = PGOOptions::CSIRInstr;
    } else
      PGOOpt =
          PGOOptions("",
                     CodeGenOpts.InstrProfileOutput.empty()
                         ? getDefaultProfileGenName()
                         : CodeGenOpts.InstrProfileOutput,
                     "", nullptr, PGOOptions::NoAction, PGOOptions::CSIRInstr,
                     CodeGenOpts.DebugInfoForProfiling);
  }
  if (TM)
    TM->setPGOOption(PGOOpt);

  PipelineTuningOptions PTO;
  PTO.LoopUnrolling = CodeGenOpts.UnrollLoops;
  // For historical reasons, loop interleaving is set to mirror setting for loop
  // unrolling.
  PTO.LoopInterleaving = CodeGenOpts.UnrollLoops;
  PTO.LoopVectorization = CodeGenOpts.VectorizeLoop;
  PTO.SLPVectorization = CodeGenOpts.VectorizeSLP;
  PTO.MergeFunctions = CodeGenOpts.MergeFunctions;
  // Only enable CGProfilePass when using integrated assembler, since
  // non-integrated assemblers don't recognize .cgprofile section.
  PTO.CallGraphProfile = !CodeGenOpts.DisableIntegratedAS;
  // Enable a custom optimization pipeline for non-user SYCL code.
  PTO.OptimizeSYCLFramework =
      CodeGenOpts.OptimizeSYCLFramework && !CodeGenOpts.DisableLLVMPasses;

  LoopAnalysisManager LAM;
  FunctionAnalysisManager FAM;
  CGSCCAnalysisManager CGAM;
  ModuleAnalysisManager MAM;

  bool DebugPassStructure = CodeGenOpts.DebugPass == "Structure";
  PassInstrumentationCallbacks PIC;
  PrintPassOptions PrintPassOpts;
  PrintPassOpts.Indent = DebugPassStructure;
  PrintPassOpts.SkipAnalyses = DebugPassStructure;
  StandardInstrumentations SI(
      TheModule->getContext(),
      (CodeGenOpts.DebugPassManager || DebugPassStructure),
      /*VerifyEach*/ false, PrintPassOpts);
  SI.registerCallbacks(PIC, &MAM);
  PassBuilder PB(TM.get(), PTO, PGOOpt, &PIC);

  // Handle the assignment tracking feature options.
  switch (CodeGenOpts.getAssignmentTrackingMode()) {
  case CodeGenOptions::AssignmentTrackingOpts::Forced:
    PB.registerPipelineStartEPCallback(
        [&](ModulePassManager &MPM, OptimizationLevel Level) {
          MPM.addPass(AssignmentTrackingPass());
        });
    break;
  case CodeGenOptions::AssignmentTrackingOpts::Enabled:
    // Disable assignment tracking in LTO builds for now as the performance
    // cost is too high. Disable for LLDB tuning due to llvm.org/PR43126.
    if (!CodeGenOpts.PrepareForThinLTO && !CodeGenOpts.PrepareForLTO &&
        CodeGenOpts.getDebuggerTuning() != llvm::DebuggerKind::LLDB) {
      PB.registerPipelineStartEPCallback(
          [&](ModulePassManager &MPM, OptimizationLevel Level) {
            // Only use assignment tracking if optimisations are enabled.
            if (Level != OptimizationLevel::O0)
              MPM.addPass(AssignmentTrackingPass());
          });
    }
    break;
  case CodeGenOptions::AssignmentTrackingOpts::Disabled:
    break;
  }

  // Enable verify-debuginfo-preserve-each for new PM.
  DebugifyEachInstrumentation Debugify;
  DebugInfoPerPass DebugInfoBeforePass;
  if (CodeGenOpts.EnableDIPreservationVerify) {
    Debugify.setDebugifyMode(DebugifyMode::OriginalDebugInfo);
    Debugify.setDebugInfoBeforePass(DebugInfoBeforePass);

    if (!CodeGenOpts.DIBugsReportFilePath.empty())
      Debugify.setOrigDIVerifyBugsReportFilePath(
          CodeGenOpts.DIBugsReportFilePath);
    Debugify.registerCallbacks(PIC, MAM);
  }
  // Attempt to load pass plugins and register their callbacks with PB.
  for (auto &PluginFN : CodeGenOpts.PassPlugins) {
    auto PassPlugin = PassPlugin::Load(PluginFN);
    if (PassPlugin) {
      PassPlugin->registerPassBuilderCallbacks(PB);
    } else {
      Diags.Report(diag::err_fe_unable_to_load_plugin)
          << PluginFN << toString(PassPlugin.takeError());
    }
  }
#define HANDLE_EXTENSION(Ext)                                                  \
  get##Ext##PluginInfo().RegisterPassBuilderCallbacks(PB);
#include "llvm/Support/Extension.def"

  // Register the target library analysis directly and give it a customized
  // preset TLI.
  std::unique_ptr<TargetLibraryInfoImpl> TLII(
      createTLII(TargetTriple, CodeGenOpts));
  FAM.registerPass([&] { return TargetLibraryAnalysis(*TLII); });

  // Register all the basic analyses with the managers.
  PB.registerModuleAnalyses(MAM);
  PB.registerCGSCCAnalyses(CGAM);
  PB.registerFunctionAnalyses(FAM);
  PB.registerLoopAnalyses(LAM);
  PB.crossRegisterProxies(LAM, FAM, CGAM, MAM);

  ModulePassManager MPM;

  if (!CodeGenOpts.DisableLLVMPasses) {
    // Map our optimization levels into one of the distinct levels used to
    // configure the pipeline.
    OptimizationLevel Level = mapToLevel(CodeGenOpts);

    if (LangOpts.SYCLIsDevice)
      PB.registerPipelineStartEPCallback(
          [&](ModulePassManager &MPM, OptimizationLevel Level) {
            MPM.addPass(ESIMDVerifierPass(LangOpts.SYCLESIMDForceStatelessMem));
            MPM.addPass(
                SYCLPropagateAspectsUsagePass(/*ExcludeAspects=*/{"fp64"}));
          });

    // Add the InferAddressSpaces pass for all the SPIR[V] targets
    if (TargetTriple.isSPIR() || TargetTriple.isSPIRV()) {
      PB.registerOptimizerLastEPCallback(
          [](ModulePassManager &MPM, OptimizationLevel Level) {
            MPM.addPass(createModuleToFunctionPassAdaptor(
                InferAddressSpacesPass(clang::targets::SPIR_GENERIC_AS)));
          });
    }

    bool IsThinLTO = CodeGenOpts.PrepareForThinLTO;
    bool IsLTO = CodeGenOpts.PrepareForLTO;

    if (LangOpts.ObjCAutoRefCount) {
      PB.registerPipelineStartEPCallback(
          [](ModulePassManager &MPM, OptimizationLevel Level) {
            if (Level != OptimizationLevel::O0)
              MPM.addPass(
                  createModuleToFunctionPassAdaptor(ObjCARCExpandPass()));
          });
      PB.registerPipelineEarlySimplificationEPCallback(
          [](ModulePassManager &MPM, OptimizationLevel Level) {
            if (Level != OptimizationLevel::O0)
              MPM.addPass(ObjCARCAPElimPass());
          });
      PB.registerScalarOptimizerLateEPCallback(
          [](FunctionPassManager &FPM, OptimizationLevel Level) {
            if (Level != OptimizationLevel::O0)
              FPM.addPass(ObjCARCOptPass());
          });
    }

    // If we reached here with a non-empty index file name, then the index
    // file was empty and we are not performing ThinLTO backend compilation
    // (used in testing in a distributed build environment).
    bool IsThinLTOPostLink = !CodeGenOpts.ThinLTOIndexFile.empty();
    // If so drop any the type test assume sequences inserted for whole program
    // vtables so that codegen doesn't complain.
    if (IsThinLTOPostLink)
      PB.registerPipelineStartEPCallback(
          [](ModulePassManager &MPM, OptimizationLevel Level) {
            MPM.addPass(LowerTypeTestsPass(/*ExportSummary=*/nullptr,
                                           /*ImportSummary=*/nullptr,
                                           /*DropTypeTests=*/true));
          });

    if (CodeGenOpts.InstrumentFunctions ||
        CodeGenOpts.InstrumentFunctionEntryBare ||
        CodeGenOpts.InstrumentFunctionsAfterInlining ||
        CodeGenOpts.InstrumentForProfiling) {
      PB.registerPipelineStartEPCallback(
          [](ModulePassManager &MPM, OptimizationLevel Level) {
            MPM.addPass(createModuleToFunctionPassAdaptor(
                EntryExitInstrumenterPass(/*PostInlining=*/false)));
          });
      PB.registerOptimizerLastEPCallback(
          [](ModulePassManager &MPM, OptimizationLevel Level) {
            MPM.addPass(createModuleToFunctionPassAdaptor(
                EntryExitInstrumenterPass(/*PostInlining=*/true)));
          });
    }

    // Register callbacks to schedule sanitizer passes at the appropriate part
    // of the pipeline.
    if (LangOpts.Sanitize.has(SanitizerKind::LocalBounds))
      PB.registerScalarOptimizerLateEPCallback(
          [](FunctionPassManager &FPM, OptimizationLevel Level) {
            FPM.addPass(BoundsCheckingPass());
          });

    // Don't add sanitizers if we are here from ThinLTO PostLink. That already
    // done on PreLink stage.
    if (!IsThinLTOPostLink) {
      addSanitizers(TargetTriple, CodeGenOpts, LangOpts, PB);
      addKCFIPass(TargetTriple, LangOpts, PB);
    }

    if (std::optional<GCOVOptions> Options =
            getGCOVOptions(CodeGenOpts, LangOpts))
      PB.registerPipelineStartEPCallback(
          [Options](ModulePassManager &MPM, OptimizationLevel Level) {
            MPM.addPass(GCOVProfilerPass(*Options));
          });
    if (std::optional<InstrProfOptions> Options =
            getInstrProfOptions(CodeGenOpts, LangOpts))
      PB.registerPipelineStartEPCallback(
          [Options](ModulePassManager &MPM, OptimizationLevel Level) {
            MPM.addPass(InstrProfiling(*Options, false));
          });

    // TODO: Consider passing the MemoryProfileOutput to the pass builder via
    // the PGOOptions, and set this up there.
    if (!CodeGenOpts.MemoryProfileOutput.empty()) {
      PB.registerOptimizerLastEPCallback(
          [](ModulePassManager &MPM, OptimizationLevel Level) {
            MPM.addPass(createModuleToFunctionPassAdaptor(MemProfilerPass()));
            MPM.addPass(ModuleMemProfilerPass());
          });
    }

    if (CodeGenOpts.DisableSYCLEarlyOpts) {
      MPM =
          PB.buildO0DefaultPipeline(OptimizationLevel::O0, IsLTO || IsThinLTO);
    } else if (IsThinLTO) {
      MPM = PB.buildThinLTOPreLinkDefaultPipeline(Level);
    } else if (IsLTO) {
      MPM = PB.buildLTOPreLinkDefaultPipeline(Level);
    } else {
      MPM = PB.buildPerModuleDefaultPipeline(Level);
    }

    if (SYCLNativeCPURename)
      MPM.addPass(RenameKernelSYCLNativeCPUPass());
    if (LangOpts.SYCLIsDevice) {
      MPM.addPass(SYCLMutatePrintfAddrspacePass());
      if (LangOpts.EnableDAEInSpirKernels)
        MPM.addPass(DeadArgumentEliminationSYCLPass());

      // Rerun aspect propagation without warning diagnostics.
      MPM.addPass(SYCLPropagateAspectsUsagePass(/*ExcludeAspects=*/{},
                                                /*ValidateAspects=*/false));

      // Add attribute corresponding to optimization level.
      MPM.addPass(SYCLAddOptLevelAttributePass(CodeGenOpts.OptimizationLevel));

      // Add SPIRITTAnnotations pass to the pass manager if
      // -fsycl-instrument-device-code option was passed. This option can be
      // used only with spir triple.
      if (CodeGenOpts.SPIRITTAnnotations) {
        assert(
            TargetTriple.isSPIR() &&
            "ITT annotations can only be added to a module with spir target");
        MPM.addPass(SPIRITTAnnotationsPass());
      }

      // Allocate static local memory in SYCL kernel scope for each allocation
      // call.
      MPM.addPass(SYCLLowerWGLocalMemoryPass());

      // Process properties and annotations
      MPM.addPass(CompileTimePropertiesPass());

      if (LangOpts.SYCLIsNativeCPU) {
<<<<<<< HEAD
=======
        MPM.addPass(
            EmitSYCLNativeCPUHeaderPass(getNativeCPUHeaderName(LangOpts)));
>>>>>>> 5b501eec
        MPM.addPass(PrepareSYCLNativeCPUPass());
      }
    }
  }

  // Add a verifier pass if requested. We don't have to do this if the action
  // requires code generation because there will already be a verifier pass in
  // the code-generation pipeline.
  if (!actionRequiresCodeGen(Action) && CodeGenOpts.VerifyModule)
    MPM.addPass(VerifierPass());

  if (Action == Backend_EmitBC || Action == Backend_EmitLL) {
    if (CodeGenOpts.PrepareForThinLTO && !CodeGenOpts.DisableLLVMPasses) {
      if (!TheModule->getModuleFlag("EnableSplitLTOUnit"))
        TheModule->addModuleFlag(Module::Error, "EnableSplitLTOUnit",
                                 CodeGenOpts.EnableSplitLTOUnit);
      if (Action == Backend_EmitBC) {
        if (!CodeGenOpts.ThinLinkBitcodeFile.empty()) {
          ThinLinkOS = openOutputFile(CodeGenOpts.ThinLinkBitcodeFile);
          if (!ThinLinkOS)
            return;
        }
        MPM.addPass(ThinLTOBitcodeWriterPass(*OS, ThinLinkOS ? &ThinLinkOS->os()
                                                             : nullptr));
      } else {
        MPM.addPass(PrintModulePass(*OS, "", CodeGenOpts.EmitLLVMUseLists,
                                    /*EmitLTOSummary=*/true));
      }

    } else {
      // Emit a module summary by default for Regular LTO except for ld64
      // targets
      bool EmitLTOSummary = shouldEmitRegularLTOSummary();
      if (EmitLTOSummary) {
        if (!TheModule->getModuleFlag("ThinLTO"))
          TheModule->addModuleFlag(Module::Error, "ThinLTO", uint32_t(0));
        if (!TheModule->getModuleFlag("EnableSplitLTOUnit"))
          TheModule->addModuleFlag(Module::Error, "EnableSplitLTOUnit",
                                   uint32_t(1));
      }
      if (Action == Backend_EmitBC)
        MPM.addPass(BitcodeWriterPass(*OS, CodeGenOpts.EmitLLVMUseLists,
                                      EmitLTOSummary));
      else
        MPM.addPass(PrintModulePass(*OS, "", CodeGenOpts.EmitLLVMUseLists,
                                    EmitLTOSummary));
    }
  }

  // Now that we have all of the passes ready, run them.
  {
    PrettyStackTraceString CrashInfo("Optimizer");
    llvm::TimeTraceScope TimeScope("Optimizer");
    MPM.run(*TheModule, MAM);
  }
}

void EmitAssemblyHelper::RunCodegenPipeline(
    BackendAction Action, std::unique_ptr<raw_pwrite_stream> &OS,
    std::unique_ptr<llvm::ToolOutputFile> &DwoOS) {
  // We still use the legacy PM to run the codegen pipeline since the new PM
  // does not work with the codegen pipeline.
  // FIXME: make the new PM work with the codegen pipeline.
  legacy::PassManager CodeGenPasses;

  // Append any output we need to the pass manager.
  switch (Action) {
  case Backend_EmitAssembly:
  case Backend_EmitMCNull:
  case Backend_EmitObj:
    CodeGenPasses.add(
        createTargetTransformInfoWrapperPass(getTargetIRAnalysis()));
    if (!CodeGenOpts.SplitDwarfOutput.empty()) {
      DwoOS = openOutputFile(CodeGenOpts.SplitDwarfOutput);
      if (!DwoOS)
        return;
    }
    if (!AddEmitPasses(CodeGenPasses, Action, *OS,
                       DwoOS ? &DwoOS->os() : nullptr))
      // FIXME: Should we handle this error differently?
      return;
    break;
  default:
    return;
  }

  {
    PrettyStackTraceString CrashInfo("Code generation");
    llvm::TimeTraceScope TimeScope("CodeGenPasses");
    CodeGenPasses.run(*TheModule);
  }
}

void EmitAssemblyHelper::EmitAssembly(BackendAction Action,
                                      std::unique_ptr<raw_pwrite_stream> OS) {
  TimeRegion Region(CodeGenOpts.TimePasses ? &CodeGenerationTime : nullptr);
  setCommandLineOpts(CodeGenOpts);

  bool RequiresCodeGen = actionRequiresCodeGen(Action);
  CreateTargetMachine(RequiresCodeGen);

  if (RequiresCodeGen && !TM)
    return;
  if (TM)
    TheModule->setDataLayout(TM->createDataLayout());

  // Before executing passes, print the final values of the LLVM options.
  cl::PrintOptionValues();

  std::unique_ptr<llvm::ToolOutputFile> ThinLinkOS, DwoOS;
  RunOptimizationPipeline(Action, OS, ThinLinkOS);
  RunCodegenPipeline(Action, OS, DwoOS);

  if (ThinLinkOS)
    ThinLinkOS->keep();
  if (DwoOS)
    DwoOS->keep();
}

static void runThinLTOBackend(
    DiagnosticsEngine &Diags, ModuleSummaryIndex *CombinedIndex, Module *M,
    const HeaderSearchOptions &HeaderOpts, const CodeGenOptions &CGOpts,
    const clang::TargetOptions &TOpts, const LangOptions &LOpts,
    std::unique_ptr<raw_pwrite_stream> OS, std::string SampleProfile,
    std::string ProfileRemapping, BackendAction Action) {
  StringMap<DenseMap<GlobalValue::GUID, GlobalValueSummary *>>
      ModuleToDefinedGVSummaries;
  CombinedIndex->collectDefinedGVSummariesPerModule(ModuleToDefinedGVSummaries);

  setCommandLineOpts(CGOpts);

  // We can simply import the values mentioned in the combined index, since
  // we should only invoke this using the individual indexes written out
  // via a WriteIndexesThinBackend.
  FunctionImporter::ImportMapTy ImportList;
  if (!lto::initImportList(*M, *CombinedIndex, ImportList))
    return;

  auto AddStream = [&](size_t Task, const Twine &ModuleName) {
    return std::make_unique<CachedFileStream>(std::move(OS),
                                              CGOpts.ObjectFilenameForDebug);
  };
  lto::Config Conf;
  if (CGOpts.SaveTempsFilePrefix != "") {
    if (Error E = Conf.addSaveTemps(CGOpts.SaveTempsFilePrefix + ".",
                                    /* UseInputModulePath */ false)) {
      handleAllErrors(std::move(E), [&](ErrorInfoBase &EIB) {
        errs() << "Error setting up ThinLTO save-temps: " << EIB.message()
               << '\n';
      });
    }
  }
  Conf.CPU = TOpts.CPU;
  Conf.CodeModel = getCodeModel(CGOpts);
  Conf.MAttrs = TOpts.Features;
  Conf.RelocModel = CGOpts.RelocationModel;
  std::optional<CodeGenOpt::Level> OptLevelOrNone =
      CodeGenOpt::getLevel(CGOpts.OptimizationLevel);
  assert(OptLevelOrNone && "Invalid optimization level!");
  Conf.CGOptLevel = *OptLevelOrNone;
  Conf.OptLevel = CGOpts.OptimizationLevel;
  initTargetOptions(Diags, Conf.Options, CGOpts, TOpts, LOpts, HeaderOpts);
  Conf.SampleProfile = std::move(SampleProfile);
  Conf.PTO.LoopUnrolling = CGOpts.UnrollLoops;
  // For historical reasons, loop interleaving is set to mirror setting for loop
  // unrolling.
  Conf.PTO.LoopInterleaving = CGOpts.UnrollLoops;
  Conf.PTO.LoopVectorization = CGOpts.VectorizeLoop;
  Conf.PTO.SLPVectorization = CGOpts.VectorizeSLP;
  // Only enable CGProfilePass when using integrated assembler, since
  // non-integrated assemblers don't recognize .cgprofile section.
  Conf.PTO.CallGraphProfile = !CGOpts.DisableIntegratedAS;

  // Context sensitive profile.
  if (CGOpts.hasProfileCSIRInstr()) {
    Conf.RunCSIRInstr = true;
    Conf.CSIRProfile = std::move(CGOpts.InstrProfileOutput);
  } else if (CGOpts.hasProfileCSIRUse()) {
    Conf.RunCSIRInstr = false;
    Conf.CSIRProfile = std::move(CGOpts.ProfileInstrumentUsePath);
  }

  Conf.ProfileRemapping = std::move(ProfileRemapping);
  Conf.DebugPassManager = CGOpts.DebugPassManager;
  Conf.RemarksWithHotness = CGOpts.DiagnosticsWithHotness;
  Conf.RemarksFilename = CGOpts.OptRecordFile;
  Conf.RemarksPasses = CGOpts.OptRecordPasses;
  Conf.RemarksFormat = CGOpts.OptRecordFormat;
  Conf.SplitDwarfFile = CGOpts.SplitDwarfFile;
  Conf.SplitDwarfOutput = CGOpts.SplitDwarfOutput;
  switch (Action) {
  case Backend_EmitNothing:
    Conf.PreCodeGenModuleHook = [](size_t Task, const Module &Mod) {
      return false;
    };
    break;
  case Backend_EmitLL:
    Conf.PreCodeGenModuleHook = [&](size_t Task, const Module &Mod) {
      M->print(*OS, nullptr, CGOpts.EmitLLVMUseLists);
      return false;
    };
    break;
  case Backend_EmitBC:
    Conf.PreCodeGenModuleHook = [&](size_t Task, const Module &Mod) {
      WriteBitcodeToFile(*M, *OS, CGOpts.EmitLLVMUseLists);
      return false;
    };
    break;
  default:
    Conf.CGFileType = getCodeGenFileType(Action);
    break;
  }
  if (Error E =
          thinBackend(Conf, -1, AddStream, *M, *CombinedIndex, ImportList,
                      ModuleToDefinedGVSummaries[M->getModuleIdentifier()],
                      /* ModuleMap */ nullptr, CGOpts.CmdArgs)) {
    handleAllErrors(std::move(E), [&](ErrorInfoBase &EIB) {
      errs() << "Error running ThinLTO backend: " << EIB.message() << '\n';
    });
  }
}

void clang::EmitBackendOutput(DiagnosticsEngine &Diags,
                              const HeaderSearchOptions &HeaderOpts,
                              const CodeGenOptions &CGOpts,
                              const clang::TargetOptions &TOpts,
                              const LangOptions &LOpts, StringRef TDesc,
                              Module *M, BackendAction Action,
                              IntrusiveRefCntPtr<llvm::vfs::FileSystem> VFS,
                              std::unique_ptr<raw_pwrite_stream> OS) {

  llvm::TimeTraceScope TimeScope("Backend");

  std::unique_ptr<llvm::Module> EmptyModule;
  if (!CGOpts.ThinLTOIndexFile.empty()) {
    // If we are performing a ThinLTO importing compile, load the function index
    // into memory and pass it into runThinLTOBackend, which will run the
    // function importer and invoke LTO passes.
    std::unique_ptr<ModuleSummaryIndex> CombinedIndex;
    if (Error E = llvm::getModuleSummaryIndexForFile(
                      CGOpts.ThinLTOIndexFile,
                      /*IgnoreEmptyThinLTOIndexFile*/ true)
                      .moveInto(CombinedIndex)) {
      logAllUnhandledErrors(std::move(E), errs(),
                            "Error loading index file '" +
                            CGOpts.ThinLTOIndexFile + "': ");
      return;
    }

    // A null CombinedIndex means we should skip ThinLTO compilation
    // (LLVM will optionally ignore empty index files, returning null instead
    // of an error).
    if (CombinedIndex) {
      if (!CombinedIndex->skipModuleByDistributedBackend()) {
        runThinLTOBackend(Diags, CombinedIndex.get(), M, HeaderOpts, CGOpts,
                          TOpts, LOpts, std::move(OS), CGOpts.SampleProfileFile,
                          CGOpts.ProfileRemappingFile, Action);
        return;
      }
      // Distributed indexing detected that nothing from the module is needed
      // for the final linking. So we can skip the compilation. We sill need to
      // output an empty object file to make sure that a linker does not fail
      // trying to read it. Also for some features, like CFI, we must skip
      // the compilation as CombinedIndex does not contain all required
      // information.
      EmptyModule = std::make_unique<llvm::Module>("empty", M->getContext());
      EmptyModule->setTargetTriple(M->getTargetTriple());
      M = EmptyModule.get();
    }
  }

  EmitAssemblyHelper AsmHelper(Diags, HeaderOpts, CGOpts, TOpts, LOpts, M, VFS);
  AsmHelper.EmitAssembly(Action, std::move(OS));

  // Verify clang's TargetInfo DataLayout against the LLVM TargetMachine's
  // DataLayout.
  if (AsmHelper.TM) {
    std::string DLDesc = M->getDataLayout().getStringRepresentation();
    if (DLDesc != TDesc) {
      unsigned DiagID = Diags.getCustomDiagID(
          DiagnosticsEngine::Error, "backend data layout '%0' does not match "
                                    "expected target description '%1'");
      Diags.Report(DiagID) << DLDesc << TDesc;
    }
  }
}

// With -fembed-bitcode, save a copy of the llvm IR as data in the
// __LLVM,__bitcode section.
void clang::EmbedBitcode(llvm::Module *M, const CodeGenOptions &CGOpts,
                         llvm::MemoryBufferRef Buf) {
  if (CGOpts.getEmbedBitcode() == CodeGenOptions::Embed_Off)
    return;
  llvm::embedBitcodeInModule(
      *M, Buf, CGOpts.getEmbedBitcode() != CodeGenOptions::Embed_Marker,
      CGOpts.getEmbedBitcode() != CodeGenOptions::Embed_Bitcode,
      CGOpts.CmdArgs);
}

void clang::EmbedObject(llvm::Module *M, const CodeGenOptions &CGOpts,
                        DiagnosticsEngine &Diags) {
  if (CGOpts.OffloadObjects.empty())
    return;

  for (StringRef OffloadObject : CGOpts.OffloadObjects) {
    llvm::ErrorOr<std::unique_ptr<llvm::MemoryBuffer>> ObjectOrErr =
        llvm::MemoryBuffer::getFileOrSTDIN(OffloadObject);
    if (std::error_code EC = ObjectOrErr.getError()) {
      auto DiagID = Diags.getCustomDiagID(DiagnosticsEngine::Error,
                                          "could not open '%0' for embedding");
      Diags.Report(DiagID) << OffloadObject;
      return;
    }

    llvm::embedBufferInModule(*M, **ObjectOrErr, ".llvm.offloading",
                              Align(object::OffloadBinary::getAlignment()));
  }
}<|MERGE_RESOLUTION|>--- conflicted
+++ resolved
@@ -51,10 +51,7 @@
 #include "llvm/SYCLLowerIR/LowerWGLocalMemory.h"
 #include "llvm/SYCLLowerIR/MutatePrintfAddrspace.h"
 #include "llvm/SYCLLowerIR/PrepareSYCLNativeCPU.h"
-<<<<<<< HEAD
 #include "llvm/SYCLLowerIR/RenameKernelSYCLNativeCPU.h"
-=======
->>>>>>> 5b501eec
 #include "llvm/SYCLLowerIR/SYCLAddOptLevelAttribute.h"
 #include "llvm/SYCLLowerIR/SYCLPropagateAspectsUsage.h"
 #include "llvm/Support/BuryPointer.h"
@@ -1086,11 +1083,6 @@
       MPM.addPass(CompileTimePropertiesPass());
 
       if (LangOpts.SYCLIsNativeCPU) {
-<<<<<<< HEAD
-=======
-        MPM.addPass(
-            EmitSYCLNativeCPUHeaderPass(getNativeCPUHeaderName(LangOpts)));
->>>>>>> 5b501eec
         MPM.addPass(PrepareSYCLNativeCPUPass());
       }
     }
