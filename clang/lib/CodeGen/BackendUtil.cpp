//===--- BackendUtil.cpp - LLVM Backend Utilities -------------------------===//
//
// Part of the LLVM Project, under the Apache License v2.0 with LLVM Exceptions.
// See https://llvm.org/LICENSE.txt for license information.
// SPDX-License-Identifier: Apache-2.0 WITH LLVM-exception
//
//===----------------------------------------------------------------------===//

#include "clang/CodeGen/BackendUtil.h"
#include "clang/Basic/CodeGenOptions.h"
#include "clang/Basic/Diagnostic.h"
#include "clang/Basic/LangOptions.h"
#include "clang/Basic/TargetOptions.h"
#include "clang/Basic/Targets/SPIR.h"
#include "clang/Frontend/FrontendDiagnostic.h"
#include "clang/Frontend/Utils.h"
#include "clang/Lex/HeaderSearchOptions.h"
#include "llvm/ADT/SmallSet.h"
#include "llvm/ADT/StringExtras.h"
#include "llvm/ADT/StringSwitch.h"
#include "llvm/Analysis/AliasAnalysis.h"
#include "llvm/Analysis/GlobalsModRef.h"
#include "llvm/Analysis/TargetLibraryInfo.h"
#include "llvm/Analysis/TargetTransformInfo.h"
#include "llvm/Bitcode/BitcodeReader.h"
#include "llvm/Bitcode/BitcodeWriter.h"
#include "llvm/Bitcode/BitcodeWriterPass.h"
#include "llvm/CodeGen/RegAllocRegistry.h"
#include "llvm/CodeGen/SchedulerRegistry.h"
#include "llvm/CodeGen/TargetSubtargetInfo.h"
#include "llvm/Frontend/Driver/CodeGenOptions.h"
#include "llvm/IR/DataLayout.h"
#include "llvm/IR/DebugInfo.h"
#include "llvm/IR/LegacyPassManager.h"
#include "llvm/IR/Module.h"
#include "llvm/IR/ModuleSummaryIndex.h"
#include "llvm/IR/PassManager.h"
#include "llvm/IR/Verifier.h"
#include "llvm/IRPrinter/IRPrintingPasses.h"
#include "llvm/LTO/LTOBackend.h"
#include "llvm/MC/MCAsmInfo.h"
#include "llvm/MC/TargetRegistry.h"
#include "llvm/Object/OffloadBinary.h"
#include "llvm/Passes/PassBuilder.h"
#include "llvm/Passes/PassPlugin.h"
#include "llvm/Passes/StandardInstrumentations.h"
#include "llvm/ProfileData/InstrProfCorrelator.h"
#include "llvm/SYCLLowerIR/CleanupSYCLMetadata.h"
#include "llvm/SYCLLowerIR/CompileTimePropertiesPass.h"
#include "llvm/SYCLLowerIR/ESIMD/ESIMDVerifier.h"
#include "llvm/SYCLLowerIR/ESIMD/LowerESIMD.h"
#include "llvm/SYCLLowerIR/LowerWGLocalMemory.h"
#include "llvm/SYCLLowerIR/MutatePrintfAddrspace.h"
#include "llvm/SYCLLowerIR/SYCLAddOptLevelAttribute.h"
#include "llvm/SYCLLowerIR/SYCLPropagateAspectsUsage.h"
#include "llvm/SYCLLowerIR/SYCLPropagateJointMatrixUsage.h"
#include "llvm/SYCLLowerIR/UtilsSYCLNativeCPU.h"
#include "llvm/Support/BuryPointer.h"
#include "llvm/Support/CommandLine.h"
#include "llvm/Support/MemoryBuffer.h"
#include "llvm/Support/PrettyStackTrace.h"
#include "llvm/Support/TimeProfiler.h"
#include "llvm/Support/Timer.h"
#include "llvm/Support/ToolOutputFile.h"
#include "llvm/Support/VirtualFileSystem.h"
#include "llvm/Support/raw_ostream.h"
#include "llvm/Target/TargetMachine.h"
#include "llvm/Target/TargetOptions.h"
#include "llvm/TargetParser/SubtargetFeature.h"
#include "llvm/TargetParser/Triple.h"
<<<<<<< HEAD
#include "llvm/Transforms/HipStdPar/HipStdPar.h"
#include "llvm/Transforms/IPO/DeadArgumentElimination.h"
=======
>>>>>>> 7d492f87
#include "llvm/Transforms/HipStdPar/HipStdPar.h"
#include "llvm/Transforms/IPO/DeadArgumentElimination.h"
#include "llvm/Transforms/IPO/EmbedBitcodePass.h"
#include "llvm/Transforms/IPO/LowerTypeTests.h"
#include "llvm/Transforms/IPO/ThinLTOBitcodeWriter.h"
#include "llvm/Transforms/InstCombine/InstCombine.h"
#include "llvm/Transforms/Instrumentation.h"
#include "llvm/Transforms/Instrumentation/AddressSanitizer.h"
#include "llvm/Transforms/Instrumentation/AddressSanitizerOptions.h"
#include "llvm/Transforms/Instrumentation/BoundsChecking.h"
#include "llvm/Transforms/Instrumentation/DataFlowSanitizer.h"
#include "llvm/Transforms/Instrumentation/GCOVProfiler.h"
#include "llvm/Transforms/Instrumentation/HWAddressSanitizer.h"
#include "llvm/Transforms/Instrumentation/InstrProfiling.h"
#include "llvm/Transforms/Instrumentation/KCFI.h"
#include "llvm/Transforms/Instrumentation/MemProfiler.h"
#include "llvm/Transforms/Instrumentation/MemorySanitizer.h"
#include "llvm/Transforms/Instrumentation/PGOInstrumentation.h"
#include "llvm/Transforms/Instrumentation/SPIRITTAnnotations.h"
#include "llvm/Transforms/Instrumentation/SanitizerBinaryMetadata.h"
#include "llvm/Transforms/Instrumentation/SanitizerCoverage.h"
#include "llvm/Transforms/Instrumentation/ThreadSanitizer.h"
#include "llvm/Transforms/ObjCARC.h"
#include "llvm/Transforms/Scalar/EarlyCSE.h"
#include "llvm/Transforms/Scalar/GVN.h"
#include "llvm/Transforms/Scalar/InferAddressSpaces.h"
#include "llvm/Transforms/Scalar/JumpThreading.h"
#include "llvm/Transforms/Utils/Debugify.h"
#include "llvm/Transforms/Utils/EntryExitInstrumenter.h"
#include "llvm/Transforms/Utils/ModuleUtils.h"
#include <memory>
#include <optional>
using namespace clang;
using namespace llvm;

#define HANDLE_EXTENSION(Ext)                                                  \
  llvm::PassPluginLibraryInfo get##Ext##PluginInfo();
#include "llvm/Support/Extension.def"

namespace llvm {
extern cl::opt<bool> PrintPipelinePasses;

// Experiment to move sanitizers earlier.
static cl::opt<bool> ClSanitizeOnOptimizerEarlyEP(
    "sanitizer-early-opt-ep", cl::Optional,
    cl::desc("Insert sanitizers on OptimizerEarlyEP."), cl::init(false));

<<<<<<< HEAD
static cl::opt<bool> SYCLNativeCPUBackend(
    "sycl-native-cpu-backend", cl::init(false),
    cl::desc("Run the backend passes for SYCL Native CPU"));

static cl::opt<bool> SYCLNativeCPUNoVecz(
    "sycl-native-cpu-no-vecz", cl::init(false),
    cl::desc("Disable vectorizer for SYCL Native CPU"));
=======
extern cl::opt<InstrProfCorrelator::ProfCorrelatorKind> ProfileCorrelate;
>>>>>>> 7d492f87

// Re-link builtin bitcodes after optimization
cl::opt<bool> ClRelinkBuiltinBitcodePostop(
    "relink-builtin-bitcode-postop", cl::Optional,
    cl::desc("Re-link builtin bitcodes after optimization."), cl::init(false));

<<<<<<< HEAD
}
=======
static cl::opt<bool> SYCLNativeCPUBackend(
    "sycl-native-cpu-backend", cl::init(false),
    cl::desc("Run the backend passes for SYCL Native CPU"));
} // namespace llvm
>>>>>>> 7d492f87

namespace {

// Default filename used for profile generation.
std::string getDefaultProfileGenName() {
  return DebugInfoCorrelate || ProfileCorrelate != InstrProfCorrelator::NONE
             ? "default_%m.proflite"
             : "default_%m.profraw";
}

class EmitAssemblyHelper {
  DiagnosticsEngine &Diags;
  const HeaderSearchOptions &HSOpts;
  const CodeGenOptions &CodeGenOpts;
  const clang::TargetOptions &TargetOpts;
  const LangOptions &LangOpts;
  Module *TheModule;
  IntrusiveRefCntPtr<llvm::vfs::FileSystem> VFS;

  Timer CodeGenerationTime;

  std::unique_ptr<raw_pwrite_stream> OS;

  Triple TargetTriple;

  TargetIRAnalysis getTargetIRAnalysis() const {
    if (TM)
      return TM->getTargetIRAnalysis();

    return TargetIRAnalysis();
  }

  /// Generates the TargetMachine.
  /// Leaves TM unchanged if it is unable to create the target machine.
  /// Some of our clang tests specify triples which are not built
  /// into clang. This is okay because these tests check the generated
  /// IR, and they require DataLayout which depends on the triple.
  /// In this case, we allow this method to fail and not report an error.
  /// When MustCreateTM is used, we print an error if we are unable to load
  /// the requested target.
  void CreateTargetMachine(bool MustCreateTM);

  /// Add passes necessary to emit assembly or LLVM IR.
  ///
  /// \return True on success.
  bool AddEmitPasses(legacy::PassManager &CodeGenPasses, BackendAction Action,
                     raw_pwrite_stream &OS, raw_pwrite_stream *DwoOS);

  std::unique_ptr<llvm::ToolOutputFile> openOutputFile(StringRef Path) {
    std::error_code EC;
    auto F = std::make_unique<llvm::ToolOutputFile>(Path, EC,
                                                     llvm::sys::fs::OF_None);
    if (EC) {
      Diags.Report(diag::err_fe_unable_to_open_output) << Path << EC.message();
      F.reset();
    }
    return F;
  }

  void
  RunOptimizationPipeline(BackendAction Action,
                          std::unique_ptr<raw_pwrite_stream> &OS,
                          std::unique_ptr<llvm::ToolOutputFile> &ThinLinkOS);
  void RunCodegenPipeline(BackendAction Action,
                          std::unique_ptr<raw_pwrite_stream> &OS,
                          std::unique_ptr<llvm::ToolOutputFile> &DwoOS);

  /// Check whether we should emit a module summary for regular LTO.
  /// The module summary should be emitted by default for regular LTO
  /// except for ld64 targets.
  ///
  /// \return True if the module summary should be emitted.
  bool shouldEmitRegularLTOSummary() const {
    return CodeGenOpts.PrepareForLTO && !CodeGenOpts.DisableLLVMPasses &&
           TargetTriple.getVendor() != llvm::Triple::Apple;
  }

public:
  EmitAssemblyHelper(DiagnosticsEngine &_Diags,
                     const HeaderSearchOptions &HeaderSearchOpts,
                     const CodeGenOptions &CGOpts,
                     const clang::TargetOptions &TOpts,
                     const LangOptions &LOpts, Module *M,
                     IntrusiveRefCntPtr<llvm::vfs::FileSystem> VFS)
      : Diags(_Diags), HSOpts(HeaderSearchOpts), CodeGenOpts(CGOpts),
        TargetOpts(TOpts), LangOpts(LOpts), TheModule(M), VFS(std::move(VFS)),
        CodeGenerationTime("codegen", "Code Generation Time"),
        TargetTriple(TheModule->getTargetTriple()) {}

  ~EmitAssemblyHelper() {
    if (CodeGenOpts.DisableFree)
      BuryPointer(std::move(TM));
  }

  std::unique_ptr<TargetMachine> TM;

  // Emit output using the new pass manager for the optimization pipeline.
  void EmitAssembly(BackendAction Action,
                    std::unique_ptr<raw_pwrite_stream> OS);
};
} // namespace

static SanitizerCoverageOptions
getSancovOptsFromCGOpts(const CodeGenOptions &CGOpts) {
  SanitizerCoverageOptions Opts;
  Opts.CoverageType =
      static_cast<SanitizerCoverageOptions::Type>(CGOpts.SanitizeCoverageType);
  Opts.IndirectCalls = CGOpts.SanitizeCoverageIndirectCalls;
  Opts.TraceBB = CGOpts.SanitizeCoverageTraceBB;
  Opts.TraceCmp = CGOpts.SanitizeCoverageTraceCmp;
  Opts.TraceDiv = CGOpts.SanitizeCoverageTraceDiv;
  Opts.TraceGep = CGOpts.SanitizeCoverageTraceGep;
  Opts.Use8bitCounters = CGOpts.SanitizeCoverage8bitCounters;
  Opts.TracePC = CGOpts.SanitizeCoverageTracePC;
  Opts.TracePCGuard = CGOpts.SanitizeCoverageTracePCGuard;
  Opts.NoPrune = CGOpts.SanitizeCoverageNoPrune;
  Opts.Inline8bitCounters = CGOpts.SanitizeCoverageInline8bitCounters;
  Opts.InlineBoolFlag = CGOpts.SanitizeCoverageInlineBoolFlag;
  Opts.PCTable = CGOpts.SanitizeCoveragePCTable;
  Opts.StackDepth = CGOpts.SanitizeCoverageStackDepth;
  Opts.TraceLoads = CGOpts.SanitizeCoverageTraceLoads;
  Opts.TraceStores = CGOpts.SanitizeCoverageTraceStores;
  Opts.CollectControlFlow = CGOpts.SanitizeCoverageControlFlow;
  return Opts;
}

static SanitizerBinaryMetadataOptions
getSanitizerBinaryMetadataOptions(const CodeGenOptions &CGOpts) {
  SanitizerBinaryMetadataOptions Opts;
  Opts.Covered = CGOpts.SanitizeBinaryMetadataCovered;
  Opts.Atomics = CGOpts.SanitizeBinaryMetadataAtomics;
  Opts.UAR = CGOpts.SanitizeBinaryMetadataUAR;
  return Opts;
}

// Check if ASan should use GC-friendly instrumentation for globals.
// First of all, there is no point if -fdata-sections is off (expect for MachO,
// where this is not a factor). Also, on ELF this feature requires an assembler
// extension that only works with -integrated-as at the moment.
static bool asanUseGlobalsGC(const Triple &T, const CodeGenOptions &CGOpts) {
  if (!CGOpts.SanitizeAddressGlobalsDeadStripping)
    return false;
  switch (T.getObjectFormat()) {
  case Triple::MachO:
  case Triple::COFF:
    return true;
  case Triple::ELF:
    return !CGOpts.DisableIntegratedAS;
  case Triple::GOFF:
    llvm::report_fatal_error("ASan not implemented for GOFF");
  case Triple::XCOFF:
    llvm::report_fatal_error("ASan not implemented for XCOFF.");
  case Triple::Wasm:
  case Triple::DXContainer:
  case Triple::SPIRV:
  case Triple::UnknownObjectFormat:
    break;
  }
  return false;
}

static TargetLibraryInfoImpl *createTLII(llvm::Triple &TargetTriple,
                                         const CodeGenOptions &CodeGenOpts) {
  TargetLibraryInfoImpl *TLII =
      llvm::driver::createTLII(TargetTriple, CodeGenOpts.getVecLib());

  switch (CodeGenOpts.getAltMathLib()) {
  case CodeGenOptions::TestAltMathLibrary:
    TLII->addAltMathFunctionsFromLib(
        TargetLibraryInfoImpl::AltMathLibrary::TestAltMathLibrary);
    break;
  case CodeGenOptions::SVMLAltMathLibrary:
    TLII->addAltMathFunctionsFromLib(
        TargetLibraryInfoImpl::AltMathLibrary::SVMLAltMathLibrary);
    break;
  default:
    break;
  }
  return TLII;
}

static std::optional<llvm::CodeModel::Model>
getCodeModel(const CodeGenOptions &CodeGenOpts) {
  unsigned CodeModel = llvm::StringSwitch<unsigned>(CodeGenOpts.CodeModel)
                           .Case("tiny", llvm::CodeModel::Tiny)
                           .Case("small", llvm::CodeModel::Small)
                           .Case("kernel", llvm::CodeModel::Kernel)
                           .Case("medium", llvm::CodeModel::Medium)
                           .Case("large", llvm::CodeModel::Large)
                           .Case("default", ~1u)
                           .Default(~0u);
  assert(CodeModel != ~0u && "invalid code model!");
  if (CodeModel == ~1u)
    return std::nullopt;
  return static_cast<llvm::CodeModel::Model>(CodeModel);
}

static CodeGenFileType getCodeGenFileType(BackendAction Action) {
  if (Action == Backend_EmitObj)
    return CodeGenFileType::ObjectFile;
  else if (Action == Backend_EmitMCNull)
    return CodeGenFileType::Null;
  else {
    assert(Action == Backend_EmitAssembly && "Invalid action!");
    return CodeGenFileType::AssemblyFile;
  }
}

static bool actionRequiresCodeGen(BackendAction Action) {
  return Action != Backend_EmitNothing && Action != Backend_EmitBC &&
         Action != Backend_EmitLL;
}

static bool initTargetOptions(DiagnosticsEngine &Diags,
                              llvm::TargetOptions &Options,
                              const CodeGenOptions &CodeGenOpts,
                              const clang::TargetOptions &TargetOpts,
                              const LangOptions &LangOpts,
                              const HeaderSearchOptions &HSOpts) {
  switch (LangOpts.getThreadModel()) {
  case LangOptions::ThreadModelKind::POSIX:
    Options.ThreadModel = llvm::ThreadModel::POSIX;
    break;
  case LangOptions::ThreadModelKind::Single:
    Options.ThreadModel = llvm::ThreadModel::Single;
    break;
  }

  // Set float ABI type.
  assert((CodeGenOpts.FloatABI == "soft" || CodeGenOpts.FloatABI == "softfp" ||
          CodeGenOpts.FloatABI == "hard" || CodeGenOpts.FloatABI.empty()) &&
         "Invalid Floating Point ABI!");
  Options.FloatABIType =
      llvm::StringSwitch<llvm::FloatABI::ABIType>(CodeGenOpts.FloatABI)
          .Case("soft", llvm::FloatABI::Soft)
          .Case("softfp", llvm::FloatABI::Soft)
          .Case("hard", llvm::FloatABI::Hard)
          .Default(llvm::FloatABI::Default);

  // Set FP fusion mode.
  switch (LangOpts.getDefaultFPContractMode()) {
  case LangOptions::FPM_Off:
    // Preserve any contraction performed by the front-end.  (Strict performs
    // splitting of the muladd intrinsic in the backend.)
    Options.AllowFPOpFusion = llvm::FPOpFusion::Standard;
    break;
  case LangOptions::FPM_On:
  case LangOptions::FPM_FastHonorPragmas:
    Options.AllowFPOpFusion = llvm::FPOpFusion::Standard;
    break;
  case LangOptions::FPM_Fast:
    Options.AllowFPOpFusion = llvm::FPOpFusion::Fast;
    break;
  }

  Options.BinutilsVersion =
      llvm::TargetMachine::parseBinutilsVersion(CodeGenOpts.BinutilsVersion);
  Options.UseInitArray = CodeGenOpts.UseInitArray;
  Options.DisableIntegratedAS = CodeGenOpts.DisableIntegratedAS;
  Options.CompressDebugSections = CodeGenOpts.getCompressDebugSections();
  Options.RelaxELFRelocations = CodeGenOpts.RelaxELFRelocations;

  // Set EABI version.
  Options.EABIVersion = TargetOpts.EABIVersion;

  if (LangOpts.hasSjLjExceptions())
    Options.ExceptionModel = llvm::ExceptionHandling::SjLj;
  if (LangOpts.hasSEHExceptions())
    Options.ExceptionModel = llvm::ExceptionHandling::WinEH;
  if (LangOpts.hasDWARFExceptions())
    Options.ExceptionModel = llvm::ExceptionHandling::DwarfCFI;
  if (LangOpts.hasWasmExceptions())
    Options.ExceptionModel = llvm::ExceptionHandling::Wasm;

  Options.NoInfsFPMath = LangOpts.NoHonorInfs;
  Options.NoNaNsFPMath = LangOpts.NoHonorNaNs;
  Options.NoZerosInBSS = CodeGenOpts.NoZeroInitializedInBSS;
  Options.UnsafeFPMath = LangOpts.AllowFPReassoc && LangOpts.AllowRecip &&
                         LangOpts.NoSignedZero && LangOpts.ApproxFunc &&
                         (LangOpts.getDefaultFPContractMode() ==
                              LangOptions::FPModeKind::FPM_Fast ||
                          LangOpts.getDefaultFPContractMode() ==
                              LangOptions::FPModeKind::FPM_FastHonorPragmas);
  Options.ApproxFuncFPMath = LangOpts.ApproxFunc;

  Options.BBSections =
      llvm::StringSwitch<llvm::BasicBlockSection>(CodeGenOpts.BBSections)
          .Case("all", llvm::BasicBlockSection::All)
          .Case("labels", llvm::BasicBlockSection::Labels)
          .StartsWith("list=", llvm::BasicBlockSection::List)
          .Case("none", llvm::BasicBlockSection::None)
          .Default(llvm::BasicBlockSection::None);

  if (Options.BBSections == llvm::BasicBlockSection::List) {
    ErrorOr<std::unique_ptr<MemoryBuffer>> MBOrErr =
        MemoryBuffer::getFile(CodeGenOpts.BBSections.substr(5));
    if (!MBOrErr) {
      Diags.Report(diag::err_fe_unable_to_load_basic_block_sections_file)
          << MBOrErr.getError().message();
      return false;
    }
    Options.BBSectionsFuncListBuf = std::move(*MBOrErr);
  }

  Options.EnableMachineFunctionSplitter = CodeGenOpts.SplitMachineFunctions;
  Options.FunctionSections = CodeGenOpts.FunctionSections;
  Options.DataSections = CodeGenOpts.DataSections;
  Options.IgnoreXCOFFVisibility = LangOpts.IgnoreXCOFFVisibility;
  Options.UniqueSectionNames = CodeGenOpts.UniqueSectionNames;
  Options.UniqueBasicBlockSectionNames =
      CodeGenOpts.UniqueBasicBlockSectionNames;
  Options.TLSSize = CodeGenOpts.TLSSize;
  Options.EmulatedTLS = CodeGenOpts.EmulatedTLS;
  Options.DebuggerTuning = CodeGenOpts.getDebuggerTuning();
  Options.EmitStackSizeSection = CodeGenOpts.StackSizeSection;
  Options.StackUsageOutput = CodeGenOpts.StackUsageOutput;
  Options.EmitAddrsig = CodeGenOpts.Addrsig;
  Options.ForceDwarfFrameSection = CodeGenOpts.ForceDwarfFrameSection;
  Options.EmitCallSiteInfo = CodeGenOpts.EmitCallSiteInfo;
  Options.EnableAIXExtendedAltivecABI = LangOpts.EnableAIXExtendedAltivecABI;
  Options.XRayFunctionIndex = CodeGenOpts.XRayFunctionIndex;
  Options.LoopAlignment = CodeGenOpts.LoopAlignment;
  Options.DebugStrictDwarf = CodeGenOpts.DebugStrictDwarf;
  Options.ObjectFilenameForDebug = CodeGenOpts.ObjectFilenameForDebug;
  Options.Hotpatch = CodeGenOpts.HotPatch;
  Options.JMCInstrument = CodeGenOpts.JMCInstrument;
  Options.XCOFFReadOnlyPointers = CodeGenOpts.XCOFFReadOnlyPointers;

  switch (CodeGenOpts.getSwiftAsyncFramePointer()) {
  case CodeGenOptions::SwiftAsyncFramePointerKind::Auto:
    Options.SwiftAsyncFramePointer =
        SwiftAsyncFramePointerMode::DeploymentBased;
    break;

  case CodeGenOptions::SwiftAsyncFramePointerKind::Always:
    Options.SwiftAsyncFramePointer = SwiftAsyncFramePointerMode::Always;
    break;

  case CodeGenOptions::SwiftAsyncFramePointerKind::Never:
    Options.SwiftAsyncFramePointer = SwiftAsyncFramePointerMode::Never;
    break;
  }

  Options.MCOptions.SplitDwarfFile = CodeGenOpts.SplitDwarfFile;
  Options.MCOptions.EmitDwarfUnwind = CodeGenOpts.getEmitDwarfUnwind();
  Options.MCOptions.EmitCompactUnwindNonCanonical =
      CodeGenOpts.EmitCompactUnwindNonCanonical;
  Options.MCOptions.MCRelaxAll = CodeGenOpts.RelaxAll;
  Options.MCOptions.MCSaveTempLabels = CodeGenOpts.SaveTempLabels;
  Options.MCOptions.MCUseDwarfDirectory =
      CodeGenOpts.NoDwarfDirectoryAsm
          ? llvm::MCTargetOptions::DisableDwarfDirectory
          : llvm::MCTargetOptions::EnableDwarfDirectory;
  Options.MCOptions.MCNoExecStack = CodeGenOpts.NoExecStack;
  Options.MCOptions.MCIncrementalLinkerCompatible =
      CodeGenOpts.IncrementalLinkerCompatible;
  Options.MCOptions.MCFatalWarnings = CodeGenOpts.FatalWarnings;
  Options.MCOptions.MCNoWarn = CodeGenOpts.NoWarn;
  Options.MCOptions.AsmVerbose = CodeGenOpts.AsmVerbose;
  Options.MCOptions.Dwarf64 = CodeGenOpts.Dwarf64;
  Options.MCOptions.PreserveAsmComments = CodeGenOpts.PreserveAsmComments;
  Options.MCOptions.ABIName = TargetOpts.ABI;
  for (const auto &Entry : HSOpts.UserEntries)
    if (!Entry.IsFramework &&
        (Entry.Group == frontend::IncludeDirGroup::Quoted ||
         Entry.Group == frontend::IncludeDirGroup::Angled ||
         Entry.Group == frontend::IncludeDirGroup::System))
      Options.MCOptions.IASSearchPaths.push_back(
          Entry.IgnoreSysRoot ? Entry.Path : HSOpts.Sysroot + Entry.Path);
  Options.MCOptions.Argv0 = CodeGenOpts.Argv0;
  Options.MCOptions.CommandLineArgs = CodeGenOpts.CommandLineArgs;
  Options.MCOptions.AsSecureLogFile = CodeGenOpts.AsSecureLogFile;
  Options.MCOptions.PPCUseFullRegisterNames =
      CodeGenOpts.PPCUseFullRegisterNames;
  Options.MisExpect = CodeGenOpts.MisExpect;

  return true;
}

static std::optional<GCOVOptions>
getGCOVOptions(const CodeGenOptions &CodeGenOpts, const LangOptions &LangOpts) {
  if (CodeGenOpts.CoverageNotesFile.empty() &&
      CodeGenOpts.CoverageDataFile.empty())
    return std::nullopt;
  // Not using 'GCOVOptions::getDefault' allows us to avoid exiting if
  // LLVM's -default-gcov-version flag is set to something invalid.
  GCOVOptions Options;
  Options.EmitNotes = !CodeGenOpts.CoverageNotesFile.empty();
  Options.EmitData = !CodeGenOpts.CoverageDataFile.empty();
  llvm::copy(CodeGenOpts.CoverageVersion, std::begin(Options.Version));
  Options.NoRedZone = CodeGenOpts.DisableRedZone;
  Options.Filter = CodeGenOpts.ProfileFilterFiles;
  Options.Exclude = CodeGenOpts.ProfileExcludeFiles;
  Options.Atomic = CodeGenOpts.AtomicProfileUpdate;
  return Options;
}

static std::optional<InstrProfOptions>
getInstrProfOptions(const CodeGenOptions &CodeGenOpts,
                    const LangOptions &LangOpts) {
  if (!CodeGenOpts.hasProfileClangInstr())
    return std::nullopt;
  InstrProfOptions Options;
  Options.NoRedZone = CodeGenOpts.DisableRedZone;
  Options.InstrProfileOutput = CodeGenOpts.InstrProfileOutput;
  Options.Atomic = CodeGenOpts.AtomicProfileUpdate;
  return Options;
}

static void setCommandLineOpts(const CodeGenOptions &CodeGenOpts) {
  SmallVector<const char *, 16> BackendArgs;
  BackendArgs.push_back("clang"); // Fake program name.
  if (!CodeGenOpts.DebugPass.empty()) {
    BackendArgs.push_back("-debug-pass");
    BackendArgs.push_back(CodeGenOpts.DebugPass.c_str());
  }
  if (!CodeGenOpts.LimitFloatPrecision.empty()) {
    BackendArgs.push_back("-limit-float-precision");
    BackendArgs.push_back(CodeGenOpts.LimitFloatPrecision.c_str());
  }
  // Check for the default "clang" invocation that won't set any cl::opt values.
  // Skip trying to parse the command line invocation to avoid the issues
  // described below.
  if (BackendArgs.size() == 1)
    return;
  BackendArgs.push_back(nullptr);
  // FIXME: The command line parser below is not thread-safe and shares a global
  // state, so this call might crash or overwrite the options of another Clang
  // instance in the same process.
  llvm::cl::ParseCommandLineOptions(BackendArgs.size() - 1,
                                    BackendArgs.data());
}

void EmitAssemblyHelper::CreateTargetMachine(bool MustCreateTM) {
  // Create the TargetMachine for generating code.
  std::string Error;
  std::string Triple = TheModule->getTargetTriple();
  const llvm::Target *TheTarget = TargetRegistry::lookupTarget(Triple, Error);
  if (!TheTarget) {
    if (MustCreateTM)
      Diags.Report(diag::err_fe_unable_to_create_target) << Error;
    return;
  }

  std::optional<llvm::CodeModel::Model> CM = getCodeModel(CodeGenOpts);
  std::string FeaturesStr =
      llvm::join(TargetOpts.Features.begin(), TargetOpts.Features.end(), ",");
  llvm::Reloc::Model RM = CodeGenOpts.RelocationModel;
  std::optional<CodeGenOptLevel> OptLevelOrNone =
      CodeGenOpt::getLevel(CodeGenOpts.OptimizationLevel);
  assert(OptLevelOrNone && "Invalid optimization level!");
  CodeGenOptLevel OptLevel = *OptLevelOrNone;

  llvm::TargetOptions Options;
  if (!initTargetOptions(Diags, Options, CodeGenOpts, TargetOpts, LangOpts,
                         HSOpts))
    return;
  TM.reset(TheTarget->createTargetMachine(Triple, TargetOpts.CPU, FeaturesStr,
                                          Options, RM, CM, OptLevel));
  TM->setLargeDataThreshold(CodeGenOpts.LargeDataThreshold);
}

bool EmitAssemblyHelper::AddEmitPasses(legacy::PassManager &CodeGenPasses,
                                       BackendAction Action,
                                       raw_pwrite_stream &OS,
                                       raw_pwrite_stream *DwoOS) {
  // Add LibraryInfo.
  std::unique_ptr<TargetLibraryInfoImpl> TLII(
      createTLII(TargetTriple, CodeGenOpts));
  CodeGenPasses.add(new TargetLibraryInfoWrapperPass(*TLII));

  // Normal mode, emit a .s or .o file by running the code generator. Note,
  // this also adds codegenerator level optimization passes.
  CodeGenFileType CGFT = getCodeGenFileType(Action);

  // Add ObjC ARC final-cleanup optimizations. This is done as part of the
  // "codegen" passes so that it isn't run multiple times when there is
  // inlining happening.
  if (CodeGenOpts.OptimizationLevel > 0)
    CodeGenPasses.add(createObjCARCContractPass());

  if (TM->addPassesToEmitFile(CodeGenPasses, OS, DwoOS, CGFT,
                              /*DisableVerify=*/!CodeGenOpts.VerifyModule)) {
    Diags.Report(diag::err_fe_unable_to_interface_with_target);
    return false;
  }

  return true;
}

static OptimizationLevel mapToLevel(const CodeGenOptions &Opts) {
  switch (Opts.OptimizationLevel) {
  default:
    llvm_unreachable("Invalid optimization level!");

  case 0:
    return OptimizationLevel::O0;

  case 1:
    return OptimizationLevel::O1;

  case 2:
    switch (Opts.OptimizeSize) {
    default:
      llvm_unreachable("Invalid optimization level for size!");

    case 0:
      return OptimizationLevel::O2;

    case 1:
      return OptimizationLevel::Os;

    case 2:
      return OptimizationLevel::Oz;
    }

  case 3:
    return OptimizationLevel::O3;
  }
}

static void addKCFIPass(const Triple &TargetTriple, const LangOptions &LangOpts,
                        PassBuilder &PB) {
  // If the back-end supports KCFI operand bundle lowering, skip KCFIPass.
  if (TargetTriple.getArch() == llvm::Triple::x86_64 ||
      TargetTriple.isAArch64(64) || TargetTriple.isRISCV())
    return;

  // Ensure we lower KCFI operand bundles with -O0.
  PB.registerOptimizerLastEPCallback(
      [&](ModulePassManager &MPM, OptimizationLevel Level) {
        if (Level == OptimizationLevel::O0 &&
            LangOpts.Sanitize.has(SanitizerKind::KCFI))
          MPM.addPass(createModuleToFunctionPassAdaptor(KCFIPass()));
      });

  // When optimizations are requested, run KCIFPass after InstCombine to
  // avoid unnecessary checks.
  PB.registerPeepholeEPCallback(
      [&](FunctionPassManager &FPM, OptimizationLevel Level) {
        if (Level != OptimizationLevel::O0 &&
            LangOpts.Sanitize.has(SanitizerKind::KCFI))
          FPM.addPass(KCFIPass());
      });
}

static void addSanitizers(const Triple &TargetTriple,
                          const CodeGenOptions &CodeGenOpts,
                          const LangOptions &LangOpts, PassBuilder &PB) {
  auto SanitizersCallback = [&](ModulePassManager &MPM,
                                OptimizationLevel Level) {
    if (CodeGenOpts.hasSanitizeCoverage()) {
      auto SancovOpts = getSancovOptsFromCGOpts(CodeGenOpts);
      MPM.addPass(SanitizerCoveragePass(
          SancovOpts, CodeGenOpts.SanitizeCoverageAllowlistFiles,
          CodeGenOpts.SanitizeCoverageIgnorelistFiles));
    }

    if (CodeGenOpts.hasSanitizeBinaryMetadata()) {
      MPM.addPass(SanitizerBinaryMetadataPass(
          getSanitizerBinaryMetadataOptions(CodeGenOpts),
          CodeGenOpts.SanitizeMetadataIgnorelistFiles));
    }

    auto MSanPass = [&](SanitizerMask Mask, bool CompileKernel) {
      if (LangOpts.Sanitize.has(Mask)) {
        int TrackOrigins = CodeGenOpts.SanitizeMemoryTrackOrigins;
        bool Recover = CodeGenOpts.SanitizeRecover.has(Mask);

        MemorySanitizerOptions options(TrackOrigins, Recover, CompileKernel,
                                       CodeGenOpts.SanitizeMemoryParamRetval);
        MPM.addPass(MemorySanitizerPass(options));
        if (Level != OptimizationLevel::O0) {
          // MemorySanitizer inserts complex instrumentation that mostly follows
          // the logic of the original code, but operates on "shadow" values. It
          // can benefit from re-running some general purpose optimization
          // passes.
          MPM.addPass(RequireAnalysisPass<GlobalsAA, Module>());
          FunctionPassManager FPM;
          FPM.addPass(EarlyCSEPass(true /* Enable mem-ssa. */));
          FPM.addPass(InstCombinePass());
          FPM.addPass(JumpThreadingPass());
          FPM.addPass(GVNPass());
          FPM.addPass(InstCombinePass());
          MPM.addPass(createModuleToFunctionPassAdaptor(std::move(FPM)));
        }
      }
    };
    MSanPass(SanitizerKind::Memory, false);
    MSanPass(SanitizerKind::KernelMemory, true);

    if (LangOpts.Sanitize.has(SanitizerKind::Thread)) {
      MPM.addPass(ModuleThreadSanitizerPass());
      MPM.addPass(createModuleToFunctionPassAdaptor(ThreadSanitizerPass()));
    }

    auto ASanPass = [&](SanitizerMask Mask, bool CompileKernel) {
      if (LangOpts.Sanitize.has(Mask)) {
        bool UseGlobalGC = asanUseGlobalsGC(TargetTriple, CodeGenOpts);
        bool UseOdrIndicator = CodeGenOpts.SanitizeAddressUseOdrIndicator;
        llvm::AsanDtorKind DestructorKind =
            CodeGenOpts.getSanitizeAddressDtor();
        AddressSanitizerOptions Opts;
        Opts.CompileKernel = CompileKernel;
        Opts.Recover = CodeGenOpts.SanitizeRecover.has(Mask);
        Opts.UseAfterScope = CodeGenOpts.SanitizeAddressUseAfterScope;
        Opts.UseAfterReturn = CodeGenOpts.getSanitizeAddressUseAfterReturn();
        MPM.addPass(AddressSanitizerPass(Opts, UseGlobalGC, UseOdrIndicator,
                                         DestructorKind));
      }
    };
    ASanPass(SanitizerKind::Address, false);
    ASanPass(SanitizerKind::KernelAddress, true);

    auto HWASanPass = [&](SanitizerMask Mask, bool CompileKernel) {
      if (LangOpts.Sanitize.has(Mask)) {
        bool Recover = CodeGenOpts.SanitizeRecover.has(Mask);
        MPM.addPass(HWAddressSanitizerPass(
            {CompileKernel, Recover,
             /*DisableOptimization=*/CodeGenOpts.OptimizationLevel == 0}));
      }
    };
    HWASanPass(SanitizerKind::HWAddress, false);
    HWASanPass(SanitizerKind::KernelHWAddress, true);

    if (LangOpts.Sanitize.has(SanitizerKind::DataFlow)) {
      MPM.addPass(DataFlowSanitizerPass(LangOpts.NoSanitizeFiles));
    }
  };
  if (ClSanitizeOnOptimizerEarlyEP) {
    PB.registerOptimizerEarlyEPCallback(
        [SanitizersCallback](ModulePassManager &MPM, OptimizationLevel Level) {
          ModulePassManager NewMPM;
          SanitizersCallback(NewMPM, Level);
          if (!NewMPM.isEmpty()) {
            // Sanitizers can abandon<GlobalsAA>.
            NewMPM.addPass(RequireAnalysisPass<GlobalsAA, Module>());
            MPM.addPass(std::move(NewMPM));
          }
        });
  } else {
    // LastEP does not need GlobalsAA.
    PB.registerOptimizerLastEPCallback(SanitizersCallback);
  }
}

void EmitAssemblyHelper::RunOptimizationPipeline(
    BackendAction Action, std::unique_ptr<raw_pwrite_stream> &OS,
    std::unique_ptr<llvm::ToolOutputFile> &ThinLinkOS) {
  std::optional<PGOOptions> PGOOpt;

  if (CodeGenOpts.hasProfileIRInstr())
    // -fprofile-generate.
    PGOOpt = PGOOptions(
        CodeGenOpts.InstrProfileOutput.empty() ? getDefaultProfileGenName()
                                               : CodeGenOpts.InstrProfileOutput,
        "", "", CodeGenOpts.MemoryProfileUsePath, nullptr, PGOOptions::IRInstr,
        PGOOptions::NoCSAction, CodeGenOpts.DebugInfoForProfiling,
        /*PseudoProbeForProfiling=*/false, CodeGenOpts.AtomicProfileUpdate);
  else if (CodeGenOpts.hasProfileIRUse()) {
    // -fprofile-use.
    auto CSAction = CodeGenOpts.hasProfileCSIRUse() ? PGOOptions::CSIRUse
                                                    : PGOOptions::NoCSAction;
    PGOOpt = PGOOptions(
        CodeGenOpts.ProfileInstrumentUsePath, "",
        CodeGenOpts.ProfileRemappingFile, CodeGenOpts.MemoryProfileUsePath, VFS,
        PGOOptions::IRUse, CSAction, CodeGenOpts.DebugInfoForProfiling);
  } else if (!CodeGenOpts.SampleProfileFile.empty())
    // -fprofile-sample-use
    PGOOpt = PGOOptions(
        CodeGenOpts.SampleProfileFile, "", CodeGenOpts.ProfileRemappingFile,
        CodeGenOpts.MemoryProfileUsePath, VFS, PGOOptions::SampleUse,
        PGOOptions::NoCSAction, CodeGenOpts.DebugInfoForProfiling,
        CodeGenOpts.PseudoProbeForProfiling);
  else if (!CodeGenOpts.MemoryProfileUsePath.empty())
    // -fmemory-profile-use (without any of the above options)
    PGOOpt = PGOOptions("", "", "", CodeGenOpts.MemoryProfileUsePath, VFS,
                        PGOOptions::NoAction, PGOOptions::NoCSAction,
                        CodeGenOpts.DebugInfoForProfiling);
  else if (CodeGenOpts.PseudoProbeForProfiling)
    // -fpseudo-probe-for-profiling
    PGOOpt = PGOOptions("", "", "", /*MemoryProfile=*/"", nullptr,
                        PGOOptions::NoAction, PGOOptions::NoCSAction,
                        CodeGenOpts.DebugInfoForProfiling, true);
  else if (CodeGenOpts.DebugInfoForProfiling)
    // -fdebug-info-for-profiling
    PGOOpt = PGOOptions("", "", "", /*MemoryProfile=*/"", nullptr,
                        PGOOptions::NoAction, PGOOptions::NoCSAction, true);

  // Check to see if we want to generate a CS profile.
  if (CodeGenOpts.hasProfileCSIRInstr()) {
    assert(!CodeGenOpts.hasProfileCSIRUse() &&
           "Cannot have both CSProfileUse pass and CSProfileGen pass at "
           "the same time");
    if (PGOOpt) {
      assert(PGOOpt->Action != PGOOptions::IRInstr &&
             PGOOpt->Action != PGOOptions::SampleUse &&
             "Cannot run CSProfileGen pass with ProfileGen or SampleUse "
             " pass");
      PGOOpt->CSProfileGenFile = CodeGenOpts.InstrProfileOutput.empty()
                                     ? getDefaultProfileGenName()
                                     : CodeGenOpts.InstrProfileOutput;
      PGOOpt->CSAction = PGOOptions::CSIRInstr;
    } else
      PGOOpt =
          PGOOptions("",
                     CodeGenOpts.InstrProfileOutput.empty()
                         ? getDefaultProfileGenName()
                         : CodeGenOpts.InstrProfileOutput,
                     "", /*MemoryProfile=*/"", nullptr, PGOOptions::NoAction,
                     PGOOptions::CSIRInstr, CodeGenOpts.DebugInfoForProfiling);
  }
  if (TM)
    TM->setPGOOption(PGOOpt);

  PipelineTuningOptions PTO;
  PTO.LoopUnrolling = CodeGenOpts.UnrollLoops;
  // For historical reasons, loop interleaving is set to mirror setting for loop
  // unrolling.
  PTO.LoopInterleaving = CodeGenOpts.UnrollLoops;
  PTO.LoopVectorization = CodeGenOpts.VectorizeLoop;
  PTO.SLPVectorization = CodeGenOpts.VectorizeSLP;
  PTO.MergeFunctions = CodeGenOpts.MergeFunctions;
  // Only enable CGProfilePass when using integrated assembler, since
  // non-integrated assemblers don't recognize .cgprofile section.
  PTO.CallGraphProfile = !CodeGenOpts.DisableIntegratedAS;
  // Enable a custom optimization pipeline for non-user SYCL code.
  PTO.OptimizeSYCLFramework =
      CodeGenOpts.OptimizeSYCLFramework && !CodeGenOpts.DisableLLVMPasses;
  PTO.UnifiedLTO = CodeGenOpts.UnifiedLTO;

  LoopAnalysisManager LAM;
  FunctionAnalysisManager FAM;
  CGSCCAnalysisManager CGAM;
  ModuleAnalysisManager MAM;

  bool DebugPassStructure = CodeGenOpts.DebugPass == "Structure";
  PassInstrumentationCallbacks PIC;
  PrintPassOptions PrintPassOpts;
  PrintPassOpts.Indent = DebugPassStructure;
  PrintPassOpts.SkipAnalyses = DebugPassStructure;
  StandardInstrumentations SI(
      TheModule->getContext(),
      (CodeGenOpts.DebugPassManager || DebugPassStructure),
      CodeGenOpts.VerifyEach, PrintPassOpts);
  SI.registerCallbacks(PIC, &MAM);
  PassBuilder PB(TM.get(), PTO, PGOOpt, &PIC);

  // Handle the assignment tracking feature options.
  switch (CodeGenOpts.getAssignmentTrackingMode()) {
  case CodeGenOptions::AssignmentTrackingOpts::Forced:
    PB.registerPipelineStartEPCallback(
        [&](ModulePassManager &MPM, OptimizationLevel Level) {
          MPM.addPass(AssignmentTrackingPass());
        });
    break;
  case CodeGenOptions::AssignmentTrackingOpts::Enabled:
    // Disable assignment tracking in LTO builds for now as the performance
    // cost is too high. Disable for LLDB tuning due to llvm.org/PR43126.
    if (!CodeGenOpts.PrepareForThinLTO && !CodeGenOpts.PrepareForLTO &&
        CodeGenOpts.getDebuggerTuning() != llvm::DebuggerKind::LLDB) {
      PB.registerPipelineStartEPCallback(
          [&](ModulePassManager &MPM, OptimizationLevel Level) {
            // Only use assignment tracking if optimisations are enabled.
            if (Level != OptimizationLevel::O0)
              MPM.addPass(AssignmentTrackingPass());
          });
    }
    break;
  case CodeGenOptions::AssignmentTrackingOpts::Disabled:
    break;
  }

  // Enable verify-debuginfo-preserve-each for new PM.
  DebugifyEachInstrumentation Debugify;
  DebugInfoPerPass DebugInfoBeforePass;
  if (CodeGenOpts.EnableDIPreservationVerify) {
    Debugify.setDebugifyMode(DebugifyMode::OriginalDebugInfo);
    Debugify.setDebugInfoBeforePass(DebugInfoBeforePass);

    if (!CodeGenOpts.DIBugsReportFilePath.empty())
      Debugify.setOrigDIVerifyBugsReportFilePath(
          CodeGenOpts.DIBugsReportFilePath);
    Debugify.registerCallbacks(PIC, MAM);
  }
  // Attempt to load pass plugins and register their callbacks with PB.
  for (auto &PluginFN : CodeGenOpts.PassPlugins) {
    auto PassPlugin = PassPlugin::Load(PluginFN);
    if (PassPlugin) {
      PassPlugin->registerPassBuilderCallbacks(PB);
    } else {
      Diags.Report(diag::err_fe_unable_to_load_plugin)
          << PluginFN << toString(PassPlugin.takeError());
    }
  }
  for (const auto &PassCallback : CodeGenOpts.PassBuilderCallbacks)
    PassCallback(PB);
#define HANDLE_EXTENSION(Ext)                                                  \
  get##Ext##PluginInfo().RegisterPassBuilderCallbacks(PB);
#include "llvm/Support/Extension.def"

  // Register the target library analysis directly and give it a customized
  // preset TLI.
  std::unique_ptr<TargetLibraryInfoImpl> TLII(
      createTLII(TargetTriple, CodeGenOpts));
  FAM.registerPass([&] { return TargetLibraryAnalysis(*TLII); });

  // Register all the basic analyses with the managers.
  PB.registerModuleAnalyses(MAM);
  PB.registerCGSCCAnalyses(CGAM);
  PB.registerFunctionAnalyses(FAM);
  PB.registerLoopAnalyses(LAM);
  PB.crossRegisterProxies(LAM, FAM, CGAM, MAM);

  ModulePassManager MPM;
  // Add a verifier pass, before any other passes, to catch CodeGen issues.
  if (CodeGenOpts.VerifyModule)
    MPM.addPass(VerifierPass());

  if (!CodeGenOpts.DisableLLVMPasses) {
    // Map our optimization levels into one of the distinct levels used to
    // configure the pipeline.
    OptimizationLevel Level = mapToLevel(CodeGenOpts);

    if (LangOpts.SYCLIsDevice)
      PB.registerPipelineStartEPCallback([&](ModulePassManager &MPM,
                                             OptimizationLevel Level) {
        MPM.addPass(ESIMDVerifierPass(LangOpts.SYCLESIMDForceStatelessMem));
        MPM.addPass(SYCLPropagateAspectsUsagePass(/*ExcludeAspects=*/{"fp64"}));
        MPM.addPass(SYCLPropagateJointMatrixUsagePass());
      });
    else if (LangOpts.SYCLIsHost && !LangOpts.SYCLESIMDBuildHostCode)
      PB.registerPipelineStartEPCallback(
          [&](ModulePassManager &MPM, OptimizationLevel Level) {
            MPM.addPass(ESIMDRemoveHostCodePass());
          });

    // Add the InferAddressSpaces pass for all the SPIR[V] targets
    if (TargetTriple.isSPIR() || TargetTriple.isSPIRV()) {
      PB.registerOptimizerLastEPCallback(
          [](ModulePassManager &MPM, OptimizationLevel Level) {
            MPM.addPass(createModuleToFunctionPassAdaptor(
                InferAddressSpacesPass(clang::targets::SPIR_GENERIC_AS)));
          });
    }

    const bool PrepareForThinLTO = CodeGenOpts.PrepareForThinLTO;
    const bool PrepareForLTO = CodeGenOpts.PrepareForLTO;

    if (LangOpts.ObjCAutoRefCount) {
      PB.registerPipelineStartEPCallback(
          [](ModulePassManager &MPM, OptimizationLevel Level) {
            if (Level != OptimizationLevel::O0)
              MPM.addPass(
                  createModuleToFunctionPassAdaptor(ObjCARCExpandPass()));
          });
      PB.registerPipelineEarlySimplificationEPCallback(
          [](ModulePassManager &MPM, OptimizationLevel Level) {
            if (Level != OptimizationLevel::O0)
              MPM.addPass(ObjCARCAPElimPass());
          });
      PB.registerScalarOptimizerLateEPCallback(
          [](FunctionPassManager &FPM, OptimizationLevel Level) {
            if (Level != OptimizationLevel::O0)
              FPM.addPass(ObjCARCOptPass());
          });
    }

    // If we reached here with a non-empty index file name, then the index
    // file was empty and we are not performing ThinLTO backend compilation
    // (used in testing in a distributed build environment).
    bool IsThinLTOPostLink = !CodeGenOpts.ThinLTOIndexFile.empty();
    // If so drop any the type test assume sequences inserted for whole program
    // vtables so that codegen doesn't complain.
    if (IsThinLTOPostLink)
      PB.registerPipelineStartEPCallback(
          [](ModulePassManager &MPM, OptimizationLevel Level) {
            MPM.addPass(LowerTypeTestsPass(/*ExportSummary=*/nullptr,
                                           /*ImportSummary=*/nullptr,
                                           /*DropTypeTests=*/true));
          });

    if (CodeGenOpts.InstrumentFunctions ||
        CodeGenOpts.InstrumentFunctionEntryBare ||
        CodeGenOpts.InstrumentFunctionsAfterInlining ||
        CodeGenOpts.InstrumentForProfiling) {
      PB.registerPipelineStartEPCallback(
          [](ModulePassManager &MPM, OptimizationLevel Level) {
            MPM.addPass(createModuleToFunctionPassAdaptor(
                EntryExitInstrumenterPass(/*PostInlining=*/false)));
          });
      PB.registerOptimizerLastEPCallback(
          [](ModulePassManager &MPM, OptimizationLevel Level) {
            MPM.addPass(createModuleToFunctionPassAdaptor(
                EntryExitInstrumenterPass(/*PostInlining=*/true)));
          });
    }

    // Register callbacks to schedule sanitizer passes at the appropriate part
    // of the pipeline.
    if (LangOpts.Sanitize.has(SanitizerKind::LocalBounds))
      PB.registerScalarOptimizerLateEPCallback(
          [](FunctionPassManager &FPM, OptimizationLevel Level) {
            FPM.addPass(BoundsCheckingPass());
          });

    // Don't add sanitizers if we are here from ThinLTO PostLink. That already
    // done on PreLink stage.
    if (!IsThinLTOPostLink) {
      addSanitizers(TargetTriple, CodeGenOpts, LangOpts, PB);
      addKCFIPass(TargetTriple, LangOpts, PB);
    }

    if (std::optional<GCOVOptions> Options =
            getGCOVOptions(CodeGenOpts, LangOpts))
      PB.registerPipelineStartEPCallback(
          [Options](ModulePassManager &MPM, OptimizationLevel Level) {
            MPM.addPass(GCOVProfilerPass(*Options));
          });
    if (std::optional<InstrProfOptions> Options =
            getInstrProfOptions(CodeGenOpts, LangOpts))
      PB.registerPipelineStartEPCallback(
          [Options](ModulePassManager &MPM, OptimizationLevel Level) {
            MPM.addPass(InstrProfilingLoweringPass(*Options, false));
          });

    // TODO: Consider passing the MemoryProfileOutput to the pass builder via
    // the PGOOptions, and set this up there.
    if (!CodeGenOpts.MemoryProfileOutput.empty()) {
      PB.registerOptimizerLastEPCallback(
          [](ModulePassManager &MPM, OptimizationLevel Level) {
            MPM.addPass(createModuleToFunctionPassAdaptor(MemProfilerPass()));
            MPM.addPass(ModuleMemProfilerPass());
          });
    }

    if (CodeGenOpts.DisableSYCLEarlyOpts) {
      MPM.addPass(PB.buildO0DefaultPipeline(OptimizationLevel::O0,
                                      PrepareForLTO || PrepareForThinLTO));
    } else if (CodeGenOpts.FatLTO) {
      MPM.addPass(PB.buildFatLTODefaultPipeline(
          Level, PrepareForThinLTO,
          PrepareForThinLTO || shouldEmitRegularLTOSummary()));
    } else if (PrepareForThinLTO) {
      MPM.addPass(PB.buildThinLTOPreLinkDefaultPipeline(Level));
    } else if (PrepareForLTO) {
      MPM.addPass(PB.buildLTOPreLinkDefaultPipeline(Level));
    } else {
      MPM.addPass(PB.buildPerModuleDefaultPipeline(Level));
    }

    if (SYCLNativeCPUBackend) {
<<<<<<< HEAD
      llvm::sycl::utils::addSYCLNativeCPUBackendPasses(MPM, MAM, Level.getSpeedupLevel(), SYCLNativeCPUNoVecz);
=======
      sycl::utils::addSYCLNativeCPUBackendPasses(MPM, MAM);
>>>>>>> 7d492f87
    }
    if (LangOpts.SYCLIsDevice) {
      MPM.addPass(SYCLMutatePrintfAddrspacePass());
      if (LangOpts.EnableDAEInSpirKernels)
        MPM.addPass(DeadArgumentEliminationSYCLPass());

      // Rerun aspect propagation without warning diagnostics.
      MPM.addPass(SYCLPropagateAspectsUsagePass(/*ExcludeAspects=*/{},
                                                /*ValidateAspects=*/false));

      // Add attribute corresponding to optimization level.
      MPM.addPass(SYCLAddOptLevelAttributePass(CodeGenOpts.OptimizationLevel));

      // Add SPIRITTAnnotations pass to the pass manager if
      // -fsycl-instrument-device-code option was passed. This option can be
      // used only with spir triple.
      if (CodeGenOpts.SPIRITTAnnotations) {
        assert(
            TargetTriple.isSPIR() &&
            "ITT annotations can only be added to a module with spir target");
        MPM.addPass(SPIRITTAnnotationsPass());
      }

      // Allocate static local memory in SYCL kernel scope for each allocation
      // call.
      MPM.addPass(SYCLLowerWGLocalMemoryPass());

      // Process properties and annotations
      MPM.addPass(CompileTimePropertiesPass());

      // Remove SYCL metadata added by the frontend, like sycl_aspects
      // Note, this pass should be at the end of the pipeline
      MPM.addPass(CleanupSYCLMetadataPass());
    }
  }

  // Add a verifier pass if requested. We don't have to do this if the action
  // requires code generation because there will already be a verifier pass in
  // the code-generation pipeline.
  // Since we already added a verifier pass above, this
  // might even not run the analysis, if previous passes caused no changes.
  if (!actionRequiresCodeGen(Action) && CodeGenOpts.VerifyModule)
    MPM.addPass(VerifierPass());

  if (Action == Backend_EmitBC || Action == Backend_EmitLL) {
    if (CodeGenOpts.PrepareForThinLTO && !CodeGenOpts.DisableLLVMPasses) {
      if (!TheModule->getModuleFlag("EnableSplitLTOUnit"))
        TheModule->addModuleFlag(Module::Error, "EnableSplitLTOUnit",
                                 CodeGenOpts.EnableSplitLTOUnit);
      if (Action == Backend_EmitBC) {
        if (!CodeGenOpts.ThinLinkBitcodeFile.empty()) {
          ThinLinkOS = openOutputFile(CodeGenOpts.ThinLinkBitcodeFile);
          if (!ThinLinkOS)
            return;
        }
        if (CodeGenOpts.UnifiedLTO)
          TheModule->addModuleFlag(Module::Error, "UnifiedLTO", uint32_t(1));
        MPM.addPass(ThinLTOBitcodeWriterPass(
            *OS, ThinLinkOS ? &ThinLinkOS->os() : nullptr));
      } else {
        MPM.addPass(PrintModulePass(*OS, "", CodeGenOpts.EmitLLVMUseLists,
                                    /*EmitLTOSummary=*/true));
      }
    } else {
      // Emit a module summary by default for Regular LTO except for ld64
      // targets
      bool EmitLTOSummary = shouldEmitRegularLTOSummary();
      if (EmitLTOSummary) {
        if (!TheModule->getModuleFlag("ThinLTO") && !CodeGenOpts.UnifiedLTO)
          TheModule->addModuleFlag(Module::Error, "ThinLTO", uint32_t(0));
        if (!TheModule->getModuleFlag("EnableSplitLTOUnit"))
          TheModule->addModuleFlag(Module::Error, "EnableSplitLTOUnit",
                                   uint32_t(1));
        if (CodeGenOpts.UnifiedLTO)
          TheModule->addModuleFlag(Module::Error, "UnifiedLTO", uint32_t(1));
      }
      if (Action == Backend_EmitBC)
        MPM.addPass(BitcodeWriterPass(*OS, CodeGenOpts.EmitLLVMUseLists,
                                      EmitLTOSummary));
      else
        MPM.addPass(PrintModulePass(*OS, "", CodeGenOpts.EmitLLVMUseLists,
                                    EmitLTOSummary));
    }
  }
  if (CodeGenOpts.FatLTO) {
    // Set the EnableSplitLTOUnit and UnifiedLTO module flags, since FatLTO
    // uses a different action than Backend_EmitBC or Backend_EmitLL.
    if (!TheModule->getModuleFlag("EnableSplitLTOUnit"))
      TheModule->addModuleFlag(Module::Error, "EnableSplitLTOUnit",
                               uint32_t(CodeGenOpts.EnableSplitLTOUnit));
    if (CodeGenOpts.UnifiedLTO && !TheModule->getModuleFlag("UnifiedLTO"))
      TheModule->addModuleFlag(llvm::Module::Error, "UnifiedLTO", uint32_t(1));
  }

  // Print a textual, '-passes=' compatible, representation of pipeline if
  // requested.
  if (PrintPipelinePasses) {
    MPM.printPipeline(outs(), [&PIC](StringRef ClassName) {
      auto PassName = PIC.getPassNameForClassName(ClassName);
      return PassName.empty() ? ClassName : PassName;
    });
    outs() << "\n";
    return;
  }

  if (LangOpts.HIPStdPar && !LangOpts.CUDAIsDevice &&
      LangOpts.HIPStdParInterposeAlloc)
    MPM.addPass(HipStdParAllocationInterpositionPass());

  // Now that we have all of the passes ready, run them.
  {
    PrettyStackTraceString CrashInfo("Optimizer");
    llvm::TimeTraceScope TimeScope("Optimizer");
    MPM.run(*TheModule, MAM);
  }
}

void EmitAssemblyHelper::RunCodegenPipeline(
    BackendAction Action, std::unique_ptr<raw_pwrite_stream> &OS,
    std::unique_ptr<llvm::ToolOutputFile> &DwoOS) {
  // We still use the legacy PM to run the codegen pipeline since the new PM
  // does not work with the codegen pipeline.
  // FIXME: make the new PM work with the codegen pipeline.
  legacy::PassManager CodeGenPasses;

  // Append any output we need to the pass manager.
  switch (Action) {
  case Backend_EmitAssembly:
  case Backend_EmitMCNull:
  case Backend_EmitObj:
    CodeGenPasses.add(
        createTargetTransformInfoWrapperPass(getTargetIRAnalysis()));
    if (!CodeGenOpts.SplitDwarfOutput.empty()) {
      DwoOS = openOutputFile(CodeGenOpts.SplitDwarfOutput);
      if (!DwoOS)
        return;
    }
    if (!AddEmitPasses(CodeGenPasses, Action, *OS,
                       DwoOS ? &DwoOS->os() : nullptr))
      // FIXME: Should we handle this error differently?
      return;
    break;
  default:
    return;
  }

  // If -print-pipeline-passes is requested, don't run the legacy pass manager.
  // FIXME: when codegen is switched to use the new pass manager, it should also
  // emit pass names here.
  if (PrintPipelinePasses) {
    return;
  }

  {
    PrettyStackTraceString CrashInfo("Code generation");
    llvm::TimeTraceScope TimeScope("CodeGenPasses");
    CodeGenPasses.run(*TheModule);
  }
}

void EmitAssemblyHelper::EmitAssembly(BackendAction Action,
                                      std::unique_ptr<raw_pwrite_stream> OS) {
  TimeRegion Region(CodeGenOpts.TimePasses ? &CodeGenerationTime : nullptr);
  setCommandLineOpts(CodeGenOpts);

  bool RequiresCodeGen = actionRequiresCodeGen(Action);
  CreateTargetMachine(RequiresCodeGen);

  if (RequiresCodeGen && !TM)
    return;
  if (TM)
    TheModule->setDataLayout(TM->createDataLayout());

  // Before executing passes, print the final values of the LLVM options.
  cl::PrintOptionValues();

  std::unique_ptr<llvm::ToolOutputFile> ThinLinkOS, DwoOS;
  RunOptimizationPipeline(Action, OS, ThinLinkOS);
  RunCodegenPipeline(Action, OS, DwoOS);

  if (ThinLinkOS)
    ThinLinkOS->keep();
  if (DwoOS)
    DwoOS->keep();
}

static void runThinLTOBackend(
    DiagnosticsEngine &Diags, ModuleSummaryIndex *CombinedIndex, Module *M,
    const HeaderSearchOptions &HeaderOpts, const CodeGenOptions &CGOpts,
    const clang::TargetOptions &TOpts, const LangOptions &LOpts,
    std::unique_ptr<raw_pwrite_stream> OS, std::string SampleProfile,
    std::string ProfileRemapping, BackendAction Action) {
  DenseMap<StringRef, DenseMap<GlobalValue::GUID, GlobalValueSummary *>>
      ModuleToDefinedGVSummaries;
  CombinedIndex->collectDefinedGVSummariesPerModule(ModuleToDefinedGVSummaries);

  setCommandLineOpts(CGOpts);

  // We can simply import the values mentioned in the combined index, since
  // we should only invoke this using the individual indexes written out
  // via a WriteIndexesThinBackend.
  FunctionImporter::ImportMapTy ImportList;
  if (!lto::initImportList(*M, *CombinedIndex, ImportList))
    return;

  auto AddStream = [&](size_t Task, const Twine &ModuleName) {
    return std::make_unique<CachedFileStream>(std::move(OS),
                                              CGOpts.ObjectFilenameForDebug);
  };
  lto::Config Conf;
  if (CGOpts.SaveTempsFilePrefix != "") {
    if (Error E = Conf.addSaveTemps(CGOpts.SaveTempsFilePrefix + ".",
                                    /* UseInputModulePath */ false)) {
      handleAllErrors(std::move(E), [&](ErrorInfoBase &EIB) {
        errs() << "Error setting up ThinLTO save-temps: " << EIB.message()
               << '\n';
      });
    }
  }
  Conf.CPU = TOpts.CPU;
  Conf.CodeModel = getCodeModel(CGOpts);
  Conf.MAttrs = TOpts.Features;
  Conf.RelocModel = CGOpts.RelocationModel;
  std::optional<CodeGenOptLevel> OptLevelOrNone =
      CodeGenOpt::getLevel(CGOpts.OptimizationLevel);
  assert(OptLevelOrNone && "Invalid optimization level!");
  Conf.CGOptLevel = *OptLevelOrNone;
  Conf.OptLevel = CGOpts.OptimizationLevel;
  initTargetOptions(Diags, Conf.Options, CGOpts, TOpts, LOpts, HeaderOpts);
  Conf.SampleProfile = std::move(SampleProfile);
  Conf.PTO.LoopUnrolling = CGOpts.UnrollLoops;
  // For historical reasons, loop interleaving is set to mirror setting for loop
  // unrolling.
  Conf.PTO.LoopInterleaving = CGOpts.UnrollLoops;
  Conf.PTO.LoopVectorization = CGOpts.VectorizeLoop;
  Conf.PTO.SLPVectorization = CGOpts.VectorizeSLP;
  // Only enable CGProfilePass when using integrated assembler, since
  // non-integrated assemblers don't recognize .cgprofile section.
  Conf.PTO.CallGraphProfile = !CGOpts.DisableIntegratedAS;

  // Context sensitive profile.
  if (CGOpts.hasProfileCSIRInstr()) {
    Conf.RunCSIRInstr = true;
    Conf.CSIRProfile = std::move(CGOpts.InstrProfileOutput);
  } else if (CGOpts.hasProfileCSIRUse()) {
    Conf.RunCSIRInstr = false;
    Conf.CSIRProfile = std::move(CGOpts.ProfileInstrumentUsePath);
  }

  Conf.ProfileRemapping = std::move(ProfileRemapping);
  Conf.DebugPassManager = CGOpts.DebugPassManager;
  Conf.VerifyEach = CGOpts.VerifyEach;
  Conf.RemarksWithHotness = CGOpts.DiagnosticsWithHotness;
  Conf.RemarksFilename = CGOpts.OptRecordFile;
  Conf.RemarksPasses = CGOpts.OptRecordPasses;
  Conf.RemarksFormat = CGOpts.OptRecordFormat;
  Conf.SplitDwarfFile = CGOpts.SplitDwarfFile;
  Conf.SplitDwarfOutput = CGOpts.SplitDwarfOutput;
  switch (Action) {
  case Backend_EmitNothing:
    Conf.PreCodeGenModuleHook = [](size_t Task, const Module &Mod) {
      return false;
    };
    break;
  case Backend_EmitLL:
    Conf.PreCodeGenModuleHook = [&](size_t Task, const Module &Mod) {
      M->print(*OS, nullptr, CGOpts.EmitLLVMUseLists);
      return false;
    };
    break;
  case Backend_EmitBC:
    Conf.PreCodeGenModuleHook = [&](size_t Task, const Module &Mod) {
      WriteBitcodeToFile(*M, *OS, CGOpts.EmitLLVMUseLists);
      return false;
    };
    break;
  default:
    Conf.CGFileType = getCodeGenFileType(Action);
    break;
  }
  if (Error E =
          thinBackend(Conf, -1, AddStream, *M, *CombinedIndex, ImportList,
                      ModuleToDefinedGVSummaries[M->getModuleIdentifier()],
                      /* ModuleMap */ nullptr, CGOpts.CmdArgs)) {
    handleAllErrors(std::move(E), [&](ErrorInfoBase &EIB) {
      errs() << "Error running ThinLTO backend: " << EIB.message() << '\n';
    });
  }
}

void clang::EmitBackendOutput(DiagnosticsEngine &Diags,
                              const HeaderSearchOptions &HeaderOpts,
                              const CodeGenOptions &CGOpts,
                              const clang::TargetOptions &TOpts,
                              const LangOptions &LOpts, StringRef TDesc,
                              Module *M, BackendAction Action,
                              IntrusiveRefCntPtr<llvm::vfs::FileSystem> VFS,
                              std::unique_ptr<raw_pwrite_stream> OS) {

  llvm::TimeTraceScope TimeScope("Backend");

  std::unique_ptr<llvm::Module> EmptyModule;
  if (!CGOpts.ThinLTOIndexFile.empty()) {
    // If we are performing a ThinLTO importing compile, load the function index
    // into memory and pass it into runThinLTOBackend, which will run the
    // function importer and invoke LTO passes.
    std::unique_ptr<ModuleSummaryIndex> CombinedIndex;
    if (Error E = llvm::getModuleSummaryIndexForFile(
                      CGOpts.ThinLTOIndexFile,
                      /*IgnoreEmptyThinLTOIndexFile*/ true)
                      .moveInto(CombinedIndex)) {
      logAllUnhandledErrors(std::move(E), errs(),
                            "Error loading index file '" +
                            CGOpts.ThinLTOIndexFile + "': ");
      return;
    }

    // A null CombinedIndex means we should skip ThinLTO compilation
    // (LLVM will optionally ignore empty index files, returning null instead
    // of an error).
    if (CombinedIndex) {
      if (!CombinedIndex->skipModuleByDistributedBackend()) {
        runThinLTOBackend(Diags, CombinedIndex.get(), M, HeaderOpts, CGOpts,
                          TOpts, LOpts, std::move(OS), CGOpts.SampleProfileFile,
                          CGOpts.ProfileRemappingFile, Action);
        return;
      }
      // Distributed indexing detected that nothing from the module is needed
      // for the final linking. So we can skip the compilation. We sill need to
      // output an empty object file to make sure that a linker does not fail
      // trying to read it. Also for some features, like CFI, we must skip
      // the compilation as CombinedIndex does not contain all required
      // information.
      EmptyModule = std::make_unique<llvm::Module>("empty", M->getContext());
      EmptyModule->setTargetTriple(M->getTargetTriple());
      M = EmptyModule.get();
    }
  }

  EmitAssemblyHelper AsmHelper(Diags, HeaderOpts, CGOpts, TOpts, LOpts, M, VFS);
  AsmHelper.EmitAssembly(Action, std::move(OS));

  // Verify clang's TargetInfo DataLayout against the LLVM TargetMachine's
  // DataLayout.
  if (AsmHelper.TM) {
    std::string DLDesc = M->getDataLayout().getStringRepresentation();
    if (DLDesc != TDesc) {
      unsigned DiagID = Diags.getCustomDiagID(
          DiagnosticsEngine::Error, "backend data layout '%0' does not match "
                                    "expected target description '%1'");
      Diags.Report(DiagID) << DLDesc << TDesc;
    }
  }
}

// With -fembed-bitcode, save a copy of the llvm IR as data in the
// __LLVM,__bitcode section.
void clang::EmbedBitcode(llvm::Module *M, const CodeGenOptions &CGOpts,
                         llvm::MemoryBufferRef Buf) {
  if (CGOpts.getEmbedBitcode() == CodeGenOptions::Embed_Off)
    return;
  llvm::embedBitcodeInModule(
      *M, Buf, CGOpts.getEmbedBitcode() != CodeGenOptions::Embed_Marker,
      CGOpts.getEmbedBitcode() != CodeGenOptions::Embed_Bitcode,
      CGOpts.CmdArgs);
}

void clang::EmbedObject(llvm::Module *M, const CodeGenOptions &CGOpts,
                        DiagnosticsEngine &Diags) {
  if (CGOpts.OffloadObjects.empty())
    return;

  for (StringRef OffloadObject : CGOpts.OffloadObjects) {
    llvm::ErrorOr<std::unique_ptr<llvm::MemoryBuffer>> ObjectOrErr =
        llvm::MemoryBuffer::getFileOrSTDIN(OffloadObject);
    if (ObjectOrErr.getError()) {
      auto DiagID = Diags.getCustomDiagID(DiagnosticsEngine::Error,
                                          "could not open '%0' for embedding");
      Diags.Report(DiagID) << OffloadObject;
      return;
    }

    llvm::embedBufferInModule(*M, **ObjectOrErr, ".llvm.offloading",
                              Align(object::OffloadBinary::getAlignment()));
  }
}<|MERGE_RESOLUTION|>--- conflicted
+++ resolved
@@ -68,11 +68,6 @@
 #include "llvm/Target/TargetOptions.h"
 #include "llvm/TargetParser/SubtargetFeature.h"
 #include "llvm/TargetParser/Triple.h"
-<<<<<<< HEAD
-#include "llvm/Transforms/HipStdPar/HipStdPar.h"
-#include "llvm/Transforms/IPO/DeadArgumentElimination.h"
-=======
->>>>>>> 7d492f87
 #include "llvm/Transforms/HipStdPar/HipStdPar.h"
 #include "llvm/Transforms/IPO/DeadArgumentElimination.h"
 #include "llvm/Transforms/IPO/EmbedBitcodePass.h"
@@ -120,31 +115,21 @@
     "sanitizer-early-opt-ep", cl::Optional,
     cl::desc("Insert sanitizers on OptimizerEarlyEP."), cl::init(false));
 
-<<<<<<< HEAD
-static cl::opt<bool> SYCLNativeCPUBackend(
-    "sycl-native-cpu-backend", cl::init(false),
-    cl::desc("Run the backend passes for SYCL Native CPU"));
-
-static cl::opt<bool> SYCLNativeCPUNoVecz(
-    "sycl-native-cpu-no-vecz", cl::init(false),
-    cl::desc("Disable vectorizer for SYCL Native CPU"));
-=======
 extern cl::opt<InstrProfCorrelator::ProfCorrelatorKind> ProfileCorrelate;
->>>>>>> 7d492f87
 
 // Re-link builtin bitcodes after optimization
 cl::opt<bool> ClRelinkBuiltinBitcodePostop(
     "relink-builtin-bitcode-postop", cl::Optional,
     cl::desc("Re-link builtin bitcodes after optimization."), cl::init(false));
 
-<<<<<<< HEAD
-}
-=======
 static cl::opt<bool> SYCLNativeCPUBackend(
     "sycl-native-cpu-backend", cl::init(false),
     cl::desc("Run the backend passes for SYCL Native CPU"));
 } // namespace llvm
->>>>>>> 7d492f87
+
+static cl::opt<bool> SYCLNativeCPUNoVecz(
+    "sycl-native-cpu-no-vecz", cl::init(false),
+    cl::desc("Disable vectorizer for SYCL Native CPU"));
 
 namespace {
 
@@ -1097,11 +1082,7 @@
     }
 
     if (SYCLNativeCPUBackend) {
-<<<<<<< HEAD
       llvm::sycl::utils::addSYCLNativeCPUBackendPasses(MPM, MAM, Level.getSpeedupLevel(), SYCLNativeCPUNoVecz);
-=======
-      sycl::utils::addSYCLNativeCPUBackendPasses(MPM, MAM);
->>>>>>> 7d492f87
     }
     if (LangOpts.SYCLIsDevice) {
       MPM.addPass(SYCLMutatePrintfAddrspacePass());
