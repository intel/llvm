//===--- BackendUtil.cpp - LLVM Backend Utilities -------------------------===//
//
// Part of the LLVM Project, under the Apache License v2.0 with LLVM Exceptions.
// See https://llvm.org/LICENSE.txt for license information.
// SPDX-License-Identifier: Apache-2.0 WITH LLVM-exception
//
//===----------------------------------------------------------------------===//

#include "clang/CodeGen/BackendUtil.h"
#include "clang/Basic/CodeGenOptions.h"
#include "clang/Basic/Diagnostic.h"
#include "clang/Basic/LangOptions.h"
#include "clang/Basic/TargetOptions.h"
#include "clang/Basic/Targets/SPIR.h"
#include "clang/Frontend/FrontendDiagnostic.h"
#include "clang/Frontend/Utils.h"
#include "clang/Lex/HeaderSearchOptions.h"
#include "llvm/ADT/SmallSet.h"
#include "llvm/ADT/StringExtras.h"
#include "llvm/ADT/StringSwitch.h"
#include "llvm/Analysis/AliasAnalysis.h"
#include "llvm/Analysis/GlobalsModRef.h"
#include "llvm/Analysis/TargetLibraryInfo.h"
#include "llvm/Analysis/TargetTransformInfo.h"
#include "llvm/Bitcode/BitcodeReader.h"
#include "llvm/Bitcode/BitcodeWriter.h"
#include "llvm/Bitcode/BitcodeWriterPass.h"
#include "llvm/CodeGen/RegAllocRegistry.h"
#include "llvm/CodeGen/SchedulerRegistry.h"
#include "llvm/CodeGen/TargetSubtargetInfo.h"
#include "llvm/Frontend/Driver/CodeGenOptions.h"
#include "llvm/IR/DataLayout.h"
#include "llvm/IR/DebugInfo.h"
#include "llvm/IR/LegacyPassManager.h"
#include "llvm/IR/Module.h"
#include "llvm/IR/ModuleSummaryIndex.h"
#include "llvm/IR/PassManager.h"
#include "llvm/IR/Verifier.h"
#include "llvm/IRPrinter/IRPrintingPasses.h"
#include "llvm/LTO/LTOBackend.h"
#include "llvm/MC/MCAsmInfo.h"
#include "llvm/MC/TargetRegistry.h"
#include "llvm/Object/OffloadBinary.h"
#include "llvm/Passes/PassBuilder.h"
#include "llvm/Passes/PassPlugin.h"
#include "llvm/Passes/StandardInstrumentations.h"
#include "llvm/ProfileData/InstrProfCorrelator.h"
#include "llvm/SYCLLowerIR/CleanupSYCLMetadata.h"
#include "llvm/SYCLLowerIR/CompileTimePropertiesPass.h"
#include "llvm/SYCLLowerIR/ESIMD/ESIMDVerifier.h"
#include "llvm/SYCLLowerIR/ESIMD/LowerESIMD.h"
#include "llvm/SYCLLowerIR/LowerWGLocalMemory.h"
#include "llvm/SYCLLowerIR/MutatePrintfAddrspace.h"
#include "llvm/SYCLLowerIR/SYCLAddOptLevelAttribute.h"
#include "llvm/SYCLLowerIR/SYCLPropagateAspectsUsage.h"
#include "llvm/SYCLLowerIR/SYCLPropagateJointMatrixUsage.h"
#include "llvm/SYCLLowerIR/UtilsSYCLNativeCPU.h"
#include "llvm/Support/BuryPointer.h"
#include "llvm/Support/CommandLine.h"
#include "llvm/Support/MemoryBuffer.h"
#include "llvm/Support/PrettyStackTrace.h"
#include "llvm/Support/TimeProfiler.h"
#include "llvm/Support/Timer.h"
#include "llvm/Support/ToolOutputFile.h"
#include "llvm/Support/VirtualFileSystem.h"
#include "llvm/Support/raw_ostream.h"
#include "llvm/Target/TargetMachine.h"
#include "llvm/Target/TargetOptions.h"
#include "llvm/TargetParser/SubtargetFeature.h"
#include "llvm/TargetParser/Triple.h"
#include "llvm/Transforms/HipStdPar/HipStdPar.h"
#include "llvm/Transforms/IPO/DeadArgumentElimination.h"
#include "llvm/Transforms/IPO/EmbedBitcodePass.h"
#include "llvm/Transforms/IPO/LowerTypeTests.h"
#include "llvm/Transforms/IPO/ThinLTOBitcodeWriter.h"
#include "llvm/Transforms/InstCombine/InstCombine.h"
#include "llvm/Transforms/Instrumentation.h"
#include "llvm/Transforms/Instrumentation/AddressSanitizer.h"
#include "llvm/Transforms/Instrumentation/AddressSanitizerOptions.h"
#include "llvm/Transforms/Instrumentation/BoundsChecking.h"
#include "llvm/Transforms/Instrumentation/DataFlowSanitizer.h"
#include "llvm/Transforms/Instrumentation/GCOVProfiler.h"
#include "llvm/Transforms/Instrumentation/HWAddressSanitizer.h"
#include "llvm/Transforms/Instrumentation/InstrProfiling.h"
#include "llvm/Transforms/Instrumentation/KCFI.h"
#include "llvm/Transforms/Instrumentation/MemProfiler.h"
#include "llvm/Transforms/Instrumentation/MemorySanitizer.h"
#include "llvm/Transforms/Instrumentation/PGOInstrumentation.h"
#include "llvm/Transforms/Instrumentation/SPIRITTAnnotations.h"
#include "llvm/Transforms/Instrumentation/SanitizerBinaryMetadata.h"
#include "llvm/Transforms/Instrumentation/SanitizerCoverage.h"
#include "llvm/Transforms/Instrumentation/ThreadSanitizer.h"
#include "llvm/Transforms/ObjCARC.h"
#include "llvm/Transforms/Scalar/EarlyCSE.h"
#include "llvm/Transforms/Scalar/GVN.h"
#include "llvm/Transforms/Scalar/InferAddressSpaces.h"
#include "llvm/Transforms/Scalar/JumpThreading.h"
#include "llvm/Transforms/Utils/Debugify.h"
#include "llvm/Transforms/Utils/EntryExitInstrumenter.h"
#include "llvm/Transforms/Utils/ModuleUtils.h"
#include <memory>
#include <optional>
using namespace clang;
using namespace llvm;

#define HANDLE_EXTENSION(Ext)                                                  \
  llvm::PassPluginLibraryInfo get##Ext##PluginInfo();
#include "llvm/Support/Extension.def"

namespace llvm {
extern cl::opt<bool> PrintPipelinePasses;

// Experiment to move sanitizers earlier.
static cl::opt<bool> ClSanitizeOnOptimizerEarlyEP(
    "sanitizer-early-opt-ep", cl::Optional,
    cl::desc("Insert sanitizers on OptimizerEarlyEP."), cl::init(false));

extern cl::opt<InstrProfCorrelator::ProfCorrelatorKind> ProfileCorrelate;

// Re-link builtin bitcodes after optimization
cl::opt<bool> ClRelinkBuiltinBitcodePostop(
    "relink-builtin-bitcode-postop", cl::Optional,
    cl::desc("Re-link builtin bitcodes after optimization."), cl::init(false));

<<<<<<< HEAD
static cl::opt<bool> SYCLNativeCPUBackend(
    "sycl-native-cpu-backend", cl::init(false),
    cl::desc("Run the backend passes for SYCL Native CPU"));
}
=======
static cl::opt<bool> SYCLNativeCPURename(
    "sycl-native-cpu-rename", cl::init(false),
    cl::desc("Rename kernel functions for SYCL Native CPU"));
} // namespace llvm
>>>>>>> acf89a6c

namespace {

// Default filename used for profile generation.
std::string getDefaultProfileGenName() {
  return DebugInfoCorrelate || ProfileCorrelate != InstrProfCorrelator::NONE
             ? "default_%m.proflite"
             : "default_%m.profraw";
}

class EmitAssemblyHelper {
  DiagnosticsEngine &Diags;
  const HeaderSearchOptions &HSOpts;
  const CodeGenOptions &CodeGenOpts;
  const clang::TargetOptions &TargetOpts;
  const LangOptions &LangOpts;
  Module *TheModule;
  IntrusiveRefCntPtr<llvm::vfs::FileSystem> VFS;

  Timer CodeGenerationTime;

  std::unique_ptr<raw_pwrite_stream> OS;

  Triple TargetTriple;

  TargetIRAnalysis getTargetIRAnalysis() const {
    if (TM)
      return TM->getTargetIRAnalysis();

    return TargetIRAnalysis();
  }

  /// Generates the TargetMachine.
  /// Leaves TM unchanged if it is unable to create the target machine.
  /// Some of our clang tests specify triples which are not built
  /// into clang. This is okay because these tests check the generated
  /// IR, and they require DataLayout which depends on the triple.
  /// In this case, we allow this method to fail and not report an error.
  /// When MustCreateTM is used, we print an error if we are unable to load
  /// the requested target.
  void CreateTargetMachine(bool MustCreateTM);

  /// Add passes necessary to emit assembly or LLVM IR.
  ///
  /// \return True on success.
  bool AddEmitPasses(legacy::PassManager &CodeGenPasses, BackendAction Action,
                     raw_pwrite_stream &OS, raw_pwrite_stream *DwoOS);

  std::unique_ptr<llvm::ToolOutputFile> openOutputFile(StringRef Path) {
    std::error_code EC;
    auto F = std::make_unique<llvm::ToolOutputFile>(Path, EC,
                                                     llvm::sys::fs::OF_None);
    if (EC) {
      Diags.Report(diag::err_fe_unable_to_open_output) << Path << EC.message();
      F.reset();
    }
    return F;
  }

  void
  RunOptimizationPipeline(BackendAction Action,
                          std::unique_ptr<raw_pwrite_stream> &OS,
                          std::unique_ptr<llvm::ToolOutputFile> &ThinLinkOS);
  void RunCodegenPipeline(BackendAction Action,
                          std::unique_ptr<raw_pwrite_stream> &OS,
                          std::unique_ptr<llvm::ToolOutputFile> &DwoOS);

  /// Check whether we should emit a module summary for regular LTO.
  /// The module summary should be emitted by default for regular LTO
  /// except for ld64 targets.
  ///
  /// \return True if the module summary should be emitted.
  bool shouldEmitRegularLTOSummary() const {
    return CodeGenOpts.PrepareForLTO && !CodeGenOpts.DisableLLVMPasses &&
           TargetTriple.getVendor() != llvm::Triple::Apple;
  }

public:
  EmitAssemblyHelper(DiagnosticsEngine &_Diags,
                     const HeaderSearchOptions &HeaderSearchOpts,
                     const CodeGenOptions &CGOpts,
                     const clang::TargetOptions &TOpts,
                     const LangOptions &LOpts, Module *M,
                     IntrusiveRefCntPtr<llvm::vfs::FileSystem> VFS)
      : Diags(_Diags), HSOpts(HeaderSearchOpts), CodeGenOpts(CGOpts),
        TargetOpts(TOpts), LangOpts(LOpts), TheModule(M), VFS(std::move(VFS)),
        CodeGenerationTime("codegen", "Code Generation Time"),
        TargetTriple(TheModule->getTargetTriple()) {}

  ~EmitAssemblyHelper() {
    if (CodeGenOpts.DisableFree)
      BuryPointer(std::move(TM));
  }

  std::unique_ptr<TargetMachine> TM;

  // Emit output using the new pass manager for the optimization pipeline.
  void EmitAssembly(BackendAction Action,
                    std::unique_ptr<raw_pwrite_stream> OS);
};
} // namespace

static SanitizerCoverageOptions
getSancovOptsFromCGOpts(const CodeGenOptions &CGOpts) {
  SanitizerCoverageOptions Opts;
  Opts.CoverageType =
      static_cast<SanitizerCoverageOptions::Type>(CGOpts.SanitizeCoverageType);
  Opts.IndirectCalls = CGOpts.SanitizeCoverageIndirectCalls;
  Opts.TraceBB = CGOpts.SanitizeCoverageTraceBB;
  Opts.TraceCmp = CGOpts.SanitizeCoverageTraceCmp;
  Opts.TraceDiv = CGOpts.SanitizeCoverageTraceDiv;
  Opts.TraceGep = CGOpts.SanitizeCoverageTraceGep;
  Opts.Use8bitCounters = CGOpts.SanitizeCoverage8bitCounters;
  Opts.TracePC = CGOpts.SanitizeCoverageTracePC;
  Opts.TracePCGuard = CGOpts.SanitizeCoverageTracePCGuard;
  Opts.NoPrune = CGOpts.SanitizeCoverageNoPrune;
  Opts.Inline8bitCounters = CGOpts.SanitizeCoverageInline8bitCounters;
  Opts.InlineBoolFlag = CGOpts.SanitizeCoverageInlineBoolFlag;
  Opts.PCTable = CGOpts.SanitizeCoveragePCTable;
  Opts.StackDepth = CGOpts.SanitizeCoverageStackDepth;
  Opts.TraceLoads = CGOpts.SanitizeCoverageTraceLoads;
  Opts.TraceStores = CGOpts.SanitizeCoverageTraceStores;
  Opts.CollectControlFlow = CGOpts.SanitizeCoverageControlFlow;
  return Opts;
}

static SanitizerBinaryMetadataOptions
getSanitizerBinaryMetadataOptions(const CodeGenOptions &CGOpts) {
  SanitizerBinaryMetadataOptions Opts;
  Opts.Covered = CGOpts.SanitizeBinaryMetadataCovered;
  Opts.Atomics = CGOpts.SanitizeBinaryMetadataAtomics;
  Opts.UAR = CGOpts.SanitizeBinaryMetadataUAR;
  return Opts;
}

// Check if ASan should use GC-friendly instrumentation for globals.
// First of all, there is no point if -fdata-sections is off (expect for MachO,
// where this is not a factor). Also, on ELF this feature requires an assembler
// extension that only works with -integrated-as at the moment.
static bool asanUseGlobalsGC(const Triple &T, const CodeGenOptions &CGOpts) {
  if (!CGOpts.SanitizeAddressGlobalsDeadStripping)
    return false;
  switch (T.getObjectFormat()) {
  case Triple::MachO:
  case Triple::COFF:
    return true;
  case Triple::ELF:
    return !CGOpts.DisableIntegratedAS;
  case Triple::GOFF:
    llvm::report_fatal_error("ASan not implemented for GOFF");
  case Triple::XCOFF:
    llvm::report_fatal_error("ASan not implemented for XCOFF.");
  case Triple::Wasm:
  case Triple::DXContainer:
  case Triple::SPIRV:
  case Triple::UnknownObjectFormat:
    break;
  }
  return false;
}

static TargetLibraryInfoImpl *createTLII(llvm::Triple &TargetTriple,
                                         const CodeGenOptions &CodeGenOpts) {
  TargetLibraryInfoImpl *TLII =
      llvm::driver::createTLII(TargetTriple, CodeGenOpts.getVecLib());

  switch (CodeGenOpts.getAltMathLib()) {
  case CodeGenOptions::TestAltMathLibrary:
    TLII->addAltMathFunctionsFromLib(
        TargetLibraryInfoImpl::AltMathLibrary::TestAltMathLibrary);
    break;
  case CodeGenOptions::SVMLAltMathLibrary:
    TLII->addAltMathFunctionsFromLib(
        TargetLibraryInfoImpl::AltMathLibrary::SVMLAltMathLibrary);
    break;
  default:
    break;
  }
  return TLII;
}

static std::optional<llvm::CodeModel::Model>
getCodeModel(const CodeGenOptions &CodeGenOpts) {
  unsigned CodeModel = llvm::StringSwitch<unsigned>(CodeGenOpts.CodeModel)
                           .Case("tiny", llvm::CodeModel::Tiny)
                           .Case("small", llvm::CodeModel::Small)
                           .Case("kernel", llvm::CodeModel::Kernel)
                           .Case("medium", llvm::CodeModel::Medium)
                           .Case("large", llvm::CodeModel::Large)
                           .Case("default", ~1u)
                           .Default(~0u);
  assert(CodeModel != ~0u && "invalid code model!");
  if (CodeModel == ~1u)
    return std::nullopt;
  return static_cast<llvm::CodeModel::Model>(CodeModel);
}

static CodeGenFileType getCodeGenFileType(BackendAction Action) {
  if (Action == Backend_EmitObj)
    return CodeGenFileType::ObjectFile;
  else if (Action == Backend_EmitMCNull)
    return CodeGenFileType::Null;
  else {
    assert(Action == Backend_EmitAssembly && "Invalid action!");
    return CodeGenFileType::AssemblyFile;
  }
}

static bool actionRequiresCodeGen(BackendAction Action) {
  return Action != Backend_EmitNothing && Action != Backend_EmitBC &&
         Action != Backend_EmitLL;
}

static bool initTargetOptions(DiagnosticsEngine &Diags,
                              llvm::TargetOptions &Options,
                              const CodeGenOptions &CodeGenOpts,
                              const clang::TargetOptions &TargetOpts,
                              const LangOptions &LangOpts,
                              const HeaderSearchOptions &HSOpts) {
  switch (LangOpts.getThreadModel()) {
  case LangOptions::ThreadModelKind::POSIX:
    Options.ThreadModel = llvm::ThreadModel::POSIX;
    break;
  case LangOptions::ThreadModelKind::Single:
    Options.ThreadModel = llvm::ThreadModel::Single;
    break;
  }

  // Set float ABI type.
  assert((CodeGenOpts.FloatABI == "soft" || CodeGenOpts.FloatABI == "softfp" ||
          CodeGenOpts.FloatABI == "hard" || CodeGenOpts.FloatABI.empty()) &&
         "Invalid Floating Point ABI!");
  Options.FloatABIType =
      llvm::StringSwitch<llvm::FloatABI::ABIType>(CodeGenOpts.FloatABI)
          .Case("soft", llvm::FloatABI::Soft)
          .Case("softfp", llvm::FloatABI::Soft)
          .Case("hard", llvm::FloatABI::Hard)
          .Default(llvm::FloatABI::Default);

  // Set FP fusion mode.
  switch (LangOpts.getDefaultFPContractMode()) {
  case LangOptions::FPM_Off:
    // Preserve any contraction performed by the front-end.  (Strict performs
    // splitting of the muladd intrinsic in the backend.)
    Options.AllowFPOpFusion = llvm::FPOpFusion::Standard;
    break;
  case LangOptions::FPM_On:
  case LangOptions::FPM_FastHonorPragmas:
    Options.AllowFPOpFusion = llvm::FPOpFusion::Standard;
    break;
  case LangOptions::FPM_Fast:
    Options.AllowFPOpFusion = llvm::FPOpFusion::Fast;
    break;
  }

  Options.BinutilsVersion =
      llvm::TargetMachine::parseBinutilsVersion(CodeGenOpts.BinutilsVersion);
  Options.UseInitArray = CodeGenOpts.UseInitArray;
  Options.DisableIntegratedAS = CodeGenOpts.DisableIntegratedAS;
  Options.CompressDebugSections = CodeGenOpts.getCompressDebugSections();
  Options.RelaxELFRelocations = CodeGenOpts.RelaxELFRelocations;

  // Set EABI version.
  Options.EABIVersion = TargetOpts.EABIVersion;

  if (LangOpts.hasSjLjExceptions())
    Options.ExceptionModel = llvm::ExceptionHandling::SjLj;
  if (LangOpts.hasSEHExceptions())
    Options.ExceptionModel = llvm::ExceptionHandling::WinEH;
  if (LangOpts.hasDWARFExceptions())
    Options.ExceptionModel = llvm::ExceptionHandling::DwarfCFI;
  if (LangOpts.hasWasmExceptions())
    Options.ExceptionModel = llvm::ExceptionHandling::Wasm;

  Options.NoInfsFPMath = LangOpts.NoHonorInfs;
  Options.NoNaNsFPMath = LangOpts.NoHonorNaNs;
  Options.NoZerosInBSS = CodeGenOpts.NoZeroInitializedInBSS;
  Options.UnsafeFPMath = LangOpts.AllowFPReassoc && LangOpts.AllowRecip &&
                         LangOpts.NoSignedZero && LangOpts.ApproxFunc &&
                         (LangOpts.getDefaultFPContractMode() ==
                              LangOptions::FPModeKind::FPM_Fast ||
                          LangOpts.getDefaultFPContractMode() ==
                              LangOptions::FPModeKind::FPM_FastHonorPragmas);
  Options.ApproxFuncFPMath = LangOpts.ApproxFunc;

  Options.BBSections =
      llvm::StringSwitch<llvm::BasicBlockSection>(CodeGenOpts.BBSections)
          .Case("all", llvm::BasicBlockSection::All)
          .Case("labels", llvm::BasicBlockSection::Labels)
          .StartsWith("list=", llvm::BasicBlockSection::List)
          .Case("none", llvm::BasicBlockSection::None)
          .Default(llvm::BasicBlockSection::None);

  if (Options.BBSections == llvm::BasicBlockSection::List) {
    ErrorOr<std::unique_ptr<MemoryBuffer>> MBOrErr =
        MemoryBuffer::getFile(CodeGenOpts.BBSections.substr(5));
    if (!MBOrErr) {
      Diags.Report(diag::err_fe_unable_to_load_basic_block_sections_file)
          << MBOrErr.getError().message();
      return false;
    }
    Options.BBSectionsFuncListBuf = std::move(*MBOrErr);
  }

  Options.EnableMachineFunctionSplitter = CodeGenOpts.SplitMachineFunctions;
  Options.FunctionSections = CodeGenOpts.FunctionSections;
  Options.DataSections = CodeGenOpts.DataSections;
  Options.IgnoreXCOFFVisibility = LangOpts.IgnoreXCOFFVisibility;
  Options.UniqueSectionNames = CodeGenOpts.UniqueSectionNames;
  Options.UniqueBasicBlockSectionNames =
      CodeGenOpts.UniqueBasicBlockSectionNames;
  Options.TLSSize = CodeGenOpts.TLSSize;
  Options.EmulatedTLS = CodeGenOpts.EmulatedTLS;
  Options.DebuggerTuning = CodeGenOpts.getDebuggerTuning();
  Options.EmitStackSizeSection = CodeGenOpts.StackSizeSection;
  Options.StackUsageOutput = CodeGenOpts.StackUsageOutput;
  Options.EmitAddrsig = CodeGenOpts.Addrsig;
  Options.ForceDwarfFrameSection = CodeGenOpts.ForceDwarfFrameSection;
  Options.EmitCallSiteInfo = CodeGenOpts.EmitCallSiteInfo;
  Options.EnableAIXExtendedAltivecABI = LangOpts.EnableAIXExtendedAltivecABI;
  Options.XRayFunctionIndex = CodeGenOpts.XRayFunctionIndex;
  Options.LoopAlignment = CodeGenOpts.LoopAlignment;
  Options.DebugStrictDwarf = CodeGenOpts.DebugStrictDwarf;
  Options.ObjectFilenameForDebug = CodeGenOpts.ObjectFilenameForDebug;
  Options.Hotpatch = CodeGenOpts.HotPatch;
  Options.JMCInstrument = CodeGenOpts.JMCInstrument;
  Options.XCOFFReadOnlyPointers = CodeGenOpts.XCOFFReadOnlyPointers;

  switch (CodeGenOpts.getSwiftAsyncFramePointer()) {
  case CodeGenOptions::SwiftAsyncFramePointerKind::Auto:
    Options.SwiftAsyncFramePointer =
        SwiftAsyncFramePointerMode::DeploymentBased;
    break;

  case CodeGenOptions::SwiftAsyncFramePointerKind::Always:
    Options.SwiftAsyncFramePointer = SwiftAsyncFramePointerMode::Always;
    break;

  case CodeGenOptions::SwiftAsyncFramePointerKind::Never:
    Options.SwiftAsyncFramePointer = SwiftAsyncFramePointerMode::Never;
    break;
  }

  Options.MCOptions.SplitDwarfFile = CodeGenOpts.SplitDwarfFile;
  Options.MCOptions.EmitDwarfUnwind = CodeGenOpts.getEmitDwarfUnwind();
  Options.MCOptions.EmitCompactUnwindNonCanonical =
      CodeGenOpts.EmitCompactUnwindNonCanonical;
  Options.MCOptions.MCRelaxAll = CodeGenOpts.RelaxAll;
  Options.MCOptions.MCSaveTempLabels = CodeGenOpts.SaveTempLabels;
  Options.MCOptions.MCUseDwarfDirectory =
      CodeGenOpts.NoDwarfDirectoryAsm
          ? llvm::MCTargetOptions::DisableDwarfDirectory
          : llvm::MCTargetOptions::EnableDwarfDirectory;
  Options.MCOptions.MCNoExecStack = CodeGenOpts.NoExecStack;
  Options.MCOptions.MCIncrementalLinkerCompatible =
      CodeGenOpts.IncrementalLinkerCompatible;
  Options.MCOptions.MCFatalWarnings = CodeGenOpts.FatalWarnings;
  Options.MCOptions.MCNoWarn = CodeGenOpts.NoWarn;
  Options.MCOptions.AsmVerbose = CodeGenOpts.AsmVerbose;
  Options.MCOptions.Dwarf64 = CodeGenOpts.Dwarf64;
  Options.MCOptions.PreserveAsmComments = CodeGenOpts.PreserveAsmComments;
  Options.MCOptions.ABIName = TargetOpts.ABI;
  for (const auto &Entry : HSOpts.UserEntries)
    if (!Entry.IsFramework &&
        (Entry.Group == frontend::IncludeDirGroup::Quoted ||
         Entry.Group == frontend::IncludeDirGroup::Angled ||
         Entry.Group == frontend::IncludeDirGroup::System))
      Options.MCOptions.IASSearchPaths.push_back(
          Entry.IgnoreSysRoot ? Entry.Path : HSOpts.Sysroot + Entry.Path);
  Options.MCOptions.Argv0 = CodeGenOpts.Argv0;
  Options.MCOptions.CommandLineArgs = CodeGenOpts.CommandLineArgs;
  Options.MCOptions.AsSecureLogFile = CodeGenOpts.AsSecureLogFile;
  Options.MCOptions.PPCUseFullRegisterNames =
      CodeGenOpts.PPCUseFullRegisterNames;
  Options.MisExpect = CodeGenOpts.MisExpect;

  return true;
}

static std::optional<GCOVOptions>
getGCOVOptions(const CodeGenOptions &CodeGenOpts, const LangOptions &LangOpts) {
  if (CodeGenOpts.CoverageNotesFile.empty() &&
      CodeGenOpts.CoverageDataFile.empty())
    return std::nullopt;
  // Not using 'GCOVOptions::getDefault' allows us to avoid exiting if
  // LLVM's -default-gcov-version flag is set to something invalid.
  GCOVOptions Options;
  Options.EmitNotes = !CodeGenOpts.CoverageNotesFile.empty();
  Options.EmitData = !CodeGenOpts.CoverageDataFile.empty();
  llvm::copy(CodeGenOpts.CoverageVersion, std::begin(Options.Version));
  Options.NoRedZone = CodeGenOpts.DisableRedZone;
  Options.Filter = CodeGenOpts.ProfileFilterFiles;
  Options.Exclude = CodeGenOpts.ProfileExcludeFiles;
  Options.Atomic = CodeGenOpts.AtomicProfileUpdate;
  return Options;
}

static std::optional<InstrProfOptions>
getInstrProfOptions(const CodeGenOptions &CodeGenOpts,
                    const LangOptions &LangOpts) {
  if (!CodeGenOpts.hasProfileClangInstr())
    return std::nullopt;
  InstrProfOptions Options;
  Options.NoRedZone = CodeGenOpts.DisableRedZone;
  Options.InstrProfileOutput = CodeGenOpts.InstrProfileOutput;
  Options.Atomic = CodeGenOpts.AtomicProfileUpdate;
  return Options;
}

static void setCommandLineOpts(const CodeGenOptions &CodeGenOpts) {
  SmallVector<const char *, 16> BackendArgs;
  BackendArgs.push_back("clang"); // Fake program name.
  if (!CodeGenOpts.DebugPass.empty()) {
    BackendArgs.push_back("-debug-pass");
    BackendArgs.push_back(CodeGenOpts.DebugPass.c_str());
  }
  if (!CodeGenOpts.LimitFloatPrecision.empty()) {
    BackendArgs.push_back("-limit-float-precision");
    BackendArgs.push_back(CodeGenOpts.LimitFloatPrecision.c_str());
  }
  // Check for the default "clang" invocation that won't set any cl::opt values.
  // Skip trying to parse the command line invocation to avoid the issues
  // described below.
  if (BackendArgs.size() == 1)
    return;
  BackendArgs.push_back(nullptr);
  // FIXME: The command line parser below is not thread-safe and shares a global
  // state, so this call might crash or overwrite the options of another Clang
  // instance in the same process.
  llvm::cl::ParseCommandLineOptions(BackendArgs.size() - 1,
                                    BackendArgs.data());
}

void EmitAssemblyHelper::CreateTargetMachine(bool MustCreateTM) {
  // Create the TargetMachine for generating code.
  std::string Error;
  std::string Triple = TheModule->getTargetTriple();
  const llvm::Target *TheTarget = TargetRegistry::lookupTarget(Triple, Error);
  if (!TheTarget) {
    if (MustCreateTM)
      Diags.Report(diag::err_fe_unable_to_create_target) << Error;
    return;
  }

  std::optional<llvm::CodeModel::Model> CM = getCodeModel(CodeGenOpts);
  std::string FeaturesStr =
      llvm::join(TargetOpts.Features.begin(), TargetOpts.Features.end(), ",");
  llvm::Reloc::Model RM = CodeGenOpts.RelocationModel;
  std::optional<CodeGenOptLevel> OptLevelOrNone =
      CodeGenOpt::getLevel(CodeGenOpts.OptimizationLevel);
  assert(OptLevelOrNone && "Invalid optimization level!");
  CodeGenOptLevel OptLevel = *OptLevelOrNone;

  llvm::TargetOptions Options;
  if (!initTargetOptions(Diags, Options, CodeGenOpts, TargetOpts, LangOpts,
                         HSOpts))
    return;
  TM.reset(TheTarget->createTargetMachine(Triple, TargetOpts.CPU, FeaturesStr,
                                          Options, RM, CM, OptLevel));
  TM->setLargeDataThreshold(CodeGenOpts.LargeDataThreshold);
}

bool EmitAssemblyHelper::AddEmitPasses(legacy::PassManager &CodeGenPasses,
                                       BackendAction Action,
                                       raw_pwrite_stream &OS,
                                       raw_pwrite_stream *DwoOS) {
  // Add LibraryInfo.
  std::unique_ptr<TargetLibraryInfoImpl> TLII(
      createTLII(TargetTriple, CodeGenOpts));
  CodeGenPasses.add(new TargetLibraryInfoWrapperPass(*TLII));

  // Normal mode, emit a .s or .o file by running the code generator. Note,
  // this also adds codegenerator level optimization passes.
  CodeGenFileType CGFT = getCodeGenFileType(Action);

  // Add ObjC ARC final-cleanup optimizations. This is done as part of the
  // "codegen" passes so that it isn't run multiple times when there is
  // inlining happening.
  if (CodeGenOpts.OptimizationLevel > 0)
    CodeGenPasses.add(createObjCARCContractPass());

  if (TM->addPassesToEmitFile(CodeGenPasses, OS, DwoOS, CGFT,
                              /*DisableVerify=*/!CodeGenOpts.VerifyModule)) {
    Diags.Report(diag::err_fe_unable_to_interface_with_target);
    return false;
  }

  return true;
}

static OptimizationLevel mapToLevel(const CodeGenOptions &Opts) {
  switch (Opts.OptimizationLevel) {
  default:
    llvm_unreachable("Invalid optimization level!");

  case 0:
    return OptimizationLevel::O0;

  case 1:
    return OptimizationLevel::O1;

  case 2:
    switch (Opts.OptimizeSize) {
    default:
      llvm_unreachable("Invalid optimization level for size!");

    case 0:
      return OptimizationLevel::O2;

    case 1:
      return OptimizationLevel::Os;

    case 2:
      return OptimizationLevel::Oz;
    }

  case 3:
    return OptimizationLevel::O3;
  }
}

static void addKCFIPass(const Triple &TargetTriple, const LangOptions &LangOpts,
                        PassBuilder &PB) {
  // If the back-end supports KCFI operand bundle lowering, skip KCFIPass.
  if (TargetTriple.getArch() == llvm::Triple::x86_64 ||
      TargetTriple.isAArch64(64) || TargetTriple.isRISCV())
    return;

  // Ensure we lower KCFI operand bundles with -O0.
  PB.registerOptimizerLastEPCallback(
      [&](ModulePassManager &MPM, OptimizationLevel Level) {
        if (Level == OptimizationLevel::O0 &&
            LangOpts.Sanitize.has(SanitizerKind::KCFI))
          MPM.addPass(createModuleToFunctionPassAdaptor(KCFIPass()));
      });

  // When optimizations are requested, run KCIFPass after InstCombine to
  // avoid unnecessary checks.
  PB.registerPeepholeEPCallback(
      [&](FunctionPassManager &FPM, OptimizationLevel Level) {
        if (Level != OptimizationLevel::O0 &&
            LangOpts.Sanitize.has(SanitizerKind::KCFI))
          FPM.addPass(KCFIPass());
      });
}

static void addSanitizers(const Triple &TargetTriple,
                          const CodeGenOptions &CodeGenOpts,
                          const LangOptions &LangOpts, PassBuilder &PB) {
  auto SanitizersCallback = [&](ModulePassManager &MPM,
                                OptimizationLevel Level) {
    if (CodeGenOpts.hasSanitizeCoverage()) {
      auto SancovOpts = getSancovOptsFromCGOpts(CodeGenOpts);
      MPM.addPass(SanitizerCoveragePass(
          SancovOpts, CodeGenOpts.SanitizeCoverageAllowlistFiles,
          CodeGenOpts.SanitizeCoverageIgnorelistFiles));
    }

    if (CodeGenOpts.hasSanitizeBinaryMetadata()) {
      MPM.addPass(SanitizerBinaryMetadataPass(
          getSanitizerBinaryMetadataOptions(CodeGenOpts),
          CodeGenOpts.SanitizeMetadataIgnorelistFiles));
    }

    auto MSanPass = [&](SanitizerMask Mask, bool CompileKernel) {
      if (LangOpts.Sanitize.has(Mask)) {
        int TrackOrigins = CodeGenOpts.SanitizeMemoryTrackOrigins;
        bool Recover = CodeGenOpts.SanitizeRecover.has(Mask);

        MemorySanitizerOptions options(TrackOrigins, Recover, CompileKernel,
                                       CodeGenOpts.SanitizeMemoryParamRetval);
        MPM.addPass(MemorySanitizerPass(options));
        if (Level != OptimizationLevel::O0) {
          // MemorySanitizer inserts complex instrumentation that mostly follows
          // the logic of the original code, but operates on "shadow" values. It
          // can benefit from re-running some general purpose optimization
          // passes.
          MPM.addPass(RequireAnalysisPass<GlobalsAA, Module>());
          FunctionPassManager FPM;
          FPM.addPass(EarlyCSEPass(true /* Enable mem-ssa. */));
          FPM.addPass(InstCombinePass());
          FPM.addPass(JumpThreadingPass());
          FPM.addPass(GVNPass());
          FPM.addPass(InstCombinePass());
          MPM.addPass(createModuleToFunctionPassAdaptor(std::move(FPM)));
        }
      }
    };
    MSanPass(SanitizerKind::Memory, false);
    MSanPass(SanitizerKind::KernelMemory, true);

    if (LangOpts.Sanitize.has(SanitizerKind::Thread)) {
      MPM.addPass(ModuleThreadSanitizerPass());
      MPM.addPass(createModuleToFunctionPassAdaptor(ThreadSanitizerPass()));
    }

    auto ASanPass = [&](SanitizerMask Mask, bool CompileKernel) {
      if (LangOpts.Sanitize.has(Mask)) {
        bool UseGlobalGC = asanUseGlobalsGC(TargetTriple, CodeGenOpts);
        bool UseOdrIndicator = CodeGenOpts.SanitizeAddressUseOdrIndicator;
        llvm::AsanDtorKind DestructorKind =
            CodeGenOpts.getSanitizeAddressDtor();
        AddressSanitizerOptions Opts;
        Opts.CompileKernel = CompileKernel;
        Opts.Recover = CodeGenOpts.SanitizeRecover.has(Mask);
        Opts.UseAfterScope = CodeGenOpts.SanitizeAddressUseAfterScope;
        Opts.UseAfterReturn = CodeGenOpts.getSanitizeAddressUseAfterReturn();
        MPM.addPass(AddressSanitizerPass(Opts, UseGlobalGC, UseOdrIndicator,
                                         DestructorKind));
      }
    };
    ASanPass(SanitizerKind::Address, false);
    ASanPass(SanitizerKind::KernelAddress, true);

    auto HWASanPass = [&](SanitizerMask Mask, bool CompileKernel) {
      if (LangOpts.Sanitize.has(Mask)) {
        bool Recover = CodeGenOpts.SanitizeRecover.has(Mask);
        MPM.addPass(HWAddressSanitizerPass(
            {CompileKernel, Recover,
             /*DisableOptimization=*/CodeGenOpts.OptimizationLevel == 0}));
      }
    };
    HWASanPass(SanitizerKind::HWAddress, false);
    HWASanPass(SanitizerKind::KernelHWAddress, true);

    if (LangOpts.Sanitize.has(SanitizerKind::DataFlow)) {
      MPM.addPass(DataFlowSanitizerPass(LangOpts.NoSanitizeFiles));
    }
  };
  if (ClSanitizeOnOptimizerEarlyEP) {
    PB.registerOptimizerEarlyEPCallback(
        [SanitizersCallback](ModulePassManager &MPM, OptimizationLevel Level) {
          ModulePassManager NewMPM;
          SanitizersCallback(NewMPM, Level);
          if (!NewMPM.isEmpty()) {
            // Sanitizers can abandon<GlobalsAA>.
            NewMPM.addPass(RequireAnalysisPass<GlobalsAA, Module>());
            MPM.addPass(std::move(NewMPM));
          }
        });
  } else {
    // LastEP does not need GlobalsAA.
    PB.registerOptimizerLastEPCallback(SanitizersCallback);
  }
}

void EmitAssemblyHelper::RunOptimizationPipeline(
    BackendAction Action, std::unique_ptr<raw_pwrite_stream> &OS,
    std::unique_ptr<llvm::ToolOutputFile> &ThinLinkOS) {
  std::optional<PGOOptions> PGOOpt;

  if (CodeGenOpts.hasProfileIRInstr())
    // -fprofile-generate.
    PGOOpt = PGOOptions(
        CodeGenOpts.InstrProfileOutput.empty() ? getDefaultProfileGenName()
                                               : CodeGenOpts.InstrProfileOutput,
        "", "", CodeGenOpts.MemoryProfileUsePath, nullptr, PGOOptions::IRInstr,
        PGOOptions::NoCSAction, CodeGenOpts.DebugInfoForProfiling,
        /*PseudoProbeForProfiling=*/false, CodeGenOpts.AtomicProfileUpdate);
  else if (CodeGenOpts.hasProfileIRUse()) {
    // -fprofile-use.
    auto CSAction = CodeGenOpts.hasProfileCSIRUse() ? PGOOptions::CSIRUse
                                                    : PGOOptions::NoCSAction;
    PGOOpt = PGOOptions(
        CodeGenOpts.ProfileInstrumentUsePath, "",
        CodeGenOpts.ProfileRemappingFile, CodeGenOpts.MemoryProfileUsePath, VFS,
        PGOOptions::IRUse, CSAction, CodeGenOpts.DebugInfoForProfiling);
  } else if (!CodeGenOpts.SampleProfileFile.empty())
    // -fprofile-sample-use
    PGOOpt = PGOOptions(
        CodeGenOpts.SampleProfileFile, "", CodeGenOpts.ProfileRemappingFile,
        CodeGenOpts.MemoryProfileUsePath, VFS, PGOOptions::SampleUse,
        PGOOptions::NoCSAction, CodeGenOpts.DebugInfoForProfiling,
        CodeGenOpts.PseudoProbeForProfiling);
  else if (!CodeGenOpts.MemoryProfileUsePath.empty())
    // -fmemory-profile-use (without any of the above options)
    PGOOpt = PGOOptions("", "", "", CodeGenOpts.MemoryProfileUsePath, VFS,
                        PGOOptions::NoAction, PGOOptions::NoCSAction,
                        CodeGenOpts.DebugInfoForProfiling);
  else if (CodeGenOpts.PseudoProbeForProfiling)
    // -fpseudo-probe-for-profiling
    PGOOpt = PGOOptions("", "", "", /*MemoryProfile=*/"", nullptr,
                        PGOOptions::NoAction, PGOOptions::NoCSAction,
                        CodeGenOpts.DebugInfoForProfiling, true);
  else if (CodeGenOpts.DebugInfoForProfiling)
    // -fdebug-info-for-profiling
    PGOOpt = PGOOptions("", "", "", /*MemoryProfile=*/"", nullptr,
                        PGOOptions::NoAction, PGOOptions::NoCSAction, true);

  // Check to see if we want to generate a CS profile.
  if (CodeGenOpts.hasProfileCSIRInstr()) {
    assert(!CodeGenOpts.hasProfileCSIRUse() &&
           "Cannot have both CSProfileUse pass and CSProfileGen pass at "
           "the same time");
    if (PGOOpt) {
      assert(PGOOpt->Action != PGOOptions::IRInstr &&
             PGOOpt->Action != PGOOptions::SampleUse &&
             "Cannot run CSProfileGen pass with ProfileGen or SampleUse "
             " pass");
      PGOOpt->CSProfileGenFile = CodeGenOpts.InstrProfileOutput.empty()
                                     ? getDefaultProfileGenName()
                                     : CodeGenOpts.InstrProfileOutput;
      PGOOpt->CSAction = PGOOptions::CSIRInstr;
    } else
      PGOOpt =
          PGOOptions("",
                     CodeGenOpts.InstrProfileOutput.empty()
                         ? getDefaultProfileGenName()
                         : CodeGenOpts.InstrProfileOutput,
                     "", /*MemoryProfile=*/"", nullptr, PGOOptions::NoAction,
                     PGOOptions::CSIRInstr, CodeGenOpts.DebugInfoForProfiling);
  }
  if (TM)
    TM->setPGOOption(PGOOpt);

  PipelineTuningOptions PTO;
  PTO.LoopUnrolling = CodeGenOpts.UnrollLoops;
  // For historical reasons, loop interleaving is set to mirror setting for loop
  // unrolling.
  PTO.LoopInterleaving = CodeGenOpts.UnrollLoops;
  PTO.LoopVectorization = CodeGenOpts.VectorizeLoop;
  PTO.SLPVectorization = CodeGenOpts.VectorizeSLP;
  PTO.MergeFunctions = CodeGenOpts.MergeFunctions;
  // Only enable CGProfilePass when using integrated assembler, since
  // non-integrated assemblers don't recognize .cgprofile section.
  PTO.CallGraphProfile = !CodeGenOpts.DisableIntegratedAS;
  // Enable a custom optimization pipeline for non-user SYCL code.
  PTO.OptimizeSYCLFramework =
      CodeGenOpts.OptimizeSYCLFramework && !CodeGenOpts.DisableLLVMPasses;
  PTO.UnifiedLTO = CodeGenOpts.UnifiedLTO;

  LoopAnalysisManager LAM;
  FunctionAnalysisManager FAM;
  CGSCCAnalysisManager CGAM;
  ModuleAnalysisManager MAM;

  bool DebugPassStructure = CodeGenOpts.DebugPass == "Structure";
  PassInstrumentationCallbacks PIC;
  PrintPassOptions PrintPassOpts;
  PrintPassOpts.Indent = DebugPassStructure;
  PrintPassOpts.SkipAnalyses = DebugPassStructure;
  StandardInstrumentations SI(
      TheModule->getContext(),
      (CodeGenOpts.DebugPassManager || DebugPassStructure),
      CodeGenOpts.VerifyEach, PrintPassOpts);
  SI.registerCallbacks(PIC, &MAM);
  PassBuilder PB(TM.get(), PTO, PGOOpt, &PIC);

  // Handle the assignment tracking feature options.
  switch (CodeGenOpts.getAssignmentTrackingMode()) {
  case CodeGenOptions::AssignmentTrackingOpts::Forced:
    PB.registerPipelineStartEPCallback(
        [&](ModulePassManager &MPM, OptimizationLevel Level) {
          MPM.addPass(AssignmentTrackingPass());
        });
    break;
  case CodeGenOptions::AssignmentTrackingOpts::Enabled:
    // Disable assignment tracking in LTO builds for now as the performance
    // cost is too high. Disable for LLDB tuning due to llvm.org/PR43126.
    if (!CodeGenOpts.PrepareForThinLTO && !CodeGenOpts.PrepareForLTO &&
        CodeGenOpts.getDebuggerTuning() != llvm::DebuggerKind::LLDB) {
      PB.registerPipelineStartEPCallback(
          [&](ModulePassManager &MPM, OptimizationLevel Level) {
            // Only use assignment tracking if optimisations are enabled.
            if (Level != OptimizationLevel::O0)
              MPM.addPass(AssignmentTrackingPass());
          });
    }
    break;
  case CodeGenOptions::AssignmentTrackingOpts::Disabled:
    break;
  }

  // Enable verify-debuginfo-preserve-each for new PM.
  DebugifyEachInstrumentation Debugify;
  DebugInfoPerPass DebugInfoBeforePass;
  if (CodeGenOpts.EnableDIPreservationVerify) {
    Debugify.setDebugifyMode(DebugifyMode::OriginalDebugInfo);
    Debugify.setDebugInfoBeforePass(DebugInfoBeforePass);

    if (!CodeGenOpts.DIBugsReportFilePath.empty())
      Debugify.setOrigDIVerifyBugsReportFilePath(
          CodeGenOpts.DIBugsReportFilePath);
    Debugify.registerCallbacks(PIC, MAM);
  }
  // Attempt to load pass plugins and register their callbacks with PB.
  for (auto &PluginFN : CodeGenOpts.PassPlugins) {
    auto PassPlugin = PassPlugin::Load(PluginFN);
    if (PassPlugin) {
      PassPlugin->registerPassBuilderCallbacks(PB);
    } else {
      Diags.Report(diag::err_fe_unable_to_load_plugin)
          << PluginFN << toString(PassPlugin.takeError());
    }
  }
  for (const auto &PassCallback : CodeGenOpts.PassBuilderCallbacks)
    PassCallback(PB);
#define HANDLE_EXTENSION(Ext)                                                  \
  get##Ext##PluginInfo().RegisterPassBuilderCallbacks(PB);
#include "llvm/Support/Extension.def"

  // Register the target library analysis directly and give it a customized
  // preset TLI.
  std::unique_ptr<TargetLibraryInfoImpl> TLII(
      createTLII(TargetTriple, CodeGenOpts));
  FAM.registerPass([&] { return TargetLibraryAnalysis(*TLII); });

  // Register all the basic analyses with the managers.
  PB.registerModuleAnalyses(MAM);
  PB.registerCGSCCAnalyses(CGAM);
  PB.registerFunctionAnalyses(FAM);
  PB.registerLoopAnalyses(LAM);
  PB.crossRegisterProxies(LAM, FAM, CGAM, MAM);

  ModulePassManager MPM;
  // Add a verifier pass, before any other passes, to catch CodeGen issues.
  if (CodeGenOpts.VerifyModule)
    MPM.addPass(VerifierPass());

  if (!CodeGenOpts.DisableLLVMPasses) {
    // Map our optimization levels into one of the distinct levels used to
    // configure the pipeline.
    OptimizationLevel Level = mapToLevel(CodeGenOpts);

    if (LangOpts.SYCLIsDevice)
      PB.registerPipelineStartEPCallback([&](ModulePassManager &MPM,
                                             OptimizationLevel Level) {
        MPM.addPass(ESIMDVerifierPass(LangOpts.SYCLESIMDForceStatelessMem));
        MPM.addPass(SYCLPropagateAspectsUsagePass(/*ExcludeAspects=*/{"fp64"}));
        MPM.addPass(SYCLPropagateJointMatrixUsagePass());
      });
    else if (LangOpts.SYCLIsHost && !LangOpts.SYCLESIMDBuildHostCode)
      PB.registerPipelineStartEPCallback(
          [&](ModulePassManager &MPM, OptimizationLevel Level) {
            MPM.addPass(ESIMDRemoveHostCodePass());
          });

    // Add the InferAddressSpaces pass for all the SPIR[V] targets
    if (TargetTriple.isSPIR() || TargetTriple.isSPIRV()) {
      PB.registerOptimizerLastEPCallback(
          [](ModulePassManager &MPM, OptimizationLevel Level) {
            MPM.addPass(createModuleToFunctionPassAdaptor(
                InferAddressSpacesPass(clang::targets::SPIR_GENERIC_AS)));
          });
    }

    const bool PrepareForThinLTO = CodeGenOpts.PrepareForThinLTO;
    const bool PrepareForLTO = CodeGenOpts.PrepareForLTO;

    if (LangOpts.ObjCAutoRefCount) {
      PB.registerPipelineStartEPCallback(
          [](ModulePassManager &MPM, OptimizationLevel Level) {
            if (Level != OptimizationLevel::O0)
              MPM.addPass(
                  createModuleToFunctionPassAdaptor(ObjCARCExpandPass()));
          });
      PB.registerPipelineEarlySimplificationEPCallback(
          [](ModulePassManager &MPM, OptimizationLevel Level) {
            if (Level != OptimizationLevel::O0)
              MPM.addPass(ObjCARCAPElimPass());
          });
      PB.registerScalarOptimizerLateEPCallback(
          [](FunctionPassManager &FPM, OptimizationLevel Level) {
            if (Level != OptimizationLevel::O0)
              FPM.addPass(ObjCARCOptPass());
          });
    }

    // If we reached here with a non-empty index file name, then the index
    // file was empty and we are not performing ThinLTO backend compilation
    // (used in testing in a distributed build environment).
    bool IsThinLTOPostLink = !CodeGenOpts.ThinLTOIndexFile.empty();
    // If so drop any the type test assume sequences inserted for whole program
    // vtables so that codegen doesn't complain.
    if (IsThinLTOPostLink)
      PB.registerPipelineStartEPCallback(
          [](ModulePassManager &MPM, OptimizationLevel Level) {
            MPM.addPass(LowerTypeTestsPass(/*ExportSummary=*/nullptr,
                                           /*ImportSummary=*/nullptr,
                                           /*DropTypeTests=*/true));
          });

    if (CodeGenOpts.InstrumentFunctions ||
        CodeGenOpts.InstrumentFunctionEntryBare ||
        CodeGenOpts.InstrumentFunctionsAfterInlining ||
        CodeGenOpts.InstrumentForProfiling) {
      PB.registerPipelineStartEPCallback(
          [](ModulePassManager &MPM, OptimizationLevel Level) {
            MPM.addPass(createModuleToFunctionPassAdaptor(
                EntryExitInstrumenterPass(/*PostInlining=*/false)));
          });
      PB.registerOptimizerLastEPCallback(
          [](ModulePassManager &MPM, OptimizationLevel Level) {
            MPM.addPass(createModuleToFunctionPassAdaptor(
                EntryExitInstrumenterPass(/*PostInlining=*/true)));
          });
    }

    // Register callbacks to schedule sanitizer passes at the appropriate part
    // of the pipeline.
    if (LangOpts.Sanitize.has(SanitizerKind::LocalBounds))
      PB.registerScalarOptimizerLateEPCallback(
          [](FunctionPassManager &FPM, OptimizationLevel Level) {
            FPM.addPass(BoundsCheckingPass());
          });

    // Don't add sanitizers if we are here from ThinLTO PostLink. That already
    // done on PreLink stage.
    if (!IsThinLTOPostLink) {
      addSanitizers(TargetTriple, CodeGenOpts, LangOpts, PB);
      addKCFIPass(TargetTriple, LangOpts, PB);
    }

    if (std::optional<GCOVOptions> Options =
            getGCOVOptions(CodeGenOpts, LangOpts))
      PB.registerPipelineStartEPCallback(
          [Options](ModulePassManager &MPM, OptimizationLevel Level) {
            MPM.addPass(GCOVProfilerPass(*Options));
          });
    if (std::optional<InstrProfOptions> Options =
            getInstrProfOptions(CodeGenOpts, LangOpts))
      PB.registerPipelineStartEPCallback(
          [Options](ModulePassManager &MPM, OptimizationLevel Level) {
            MPM.addPass(InstrProfilingLoweringPass(*Options, false));
          });

    // TODO: Consider passing the MemoryProfileOutput to the pass builder via
    // the PGOOptions, and set this up there.
    if (!CodeGenOpts.MemoryProfileOutput.empty()) {
      PB.registerOptimizerLastEPCallback(
          [](ModulePassManager &MPM, OptimizationLevel Level) {
            MPM.addPass(createModuleToFunctionPassAdaptor(MemProfilerPass()));
            MPM.addPass(ModuleMemProfilerPass());
          });
    }

    if (CodeGenOpts.DisableSYCLEarlyOpts) {
      MPM.addPass(PB.buildO0DefaultPipeline(OptimizationLevel::O0,
                                      PrepareForLTO || PrepareForThinLTO));
    } else if (CodeGenOpts.FatLTO) {
      assert(CodeGenOpts.UnifiedLTO && "FatLTO requires UnifiedLTO");
      MPM.addPass(PB.buildFatLTODefaultPipeline(Level));
    } else if (PrepareForThinLTO) {
      MPM.addPass(PB.buildThinLTOPreLinkDefaultPipeline(Level));
    } else if (PrepareForLTO) {
      MPM.addPass(PB.buildLTOPreLinkDefaultPipeline(Level));
    } else {
      MPM.addPass(PB.buildPerModuleDefaultPipeline(Level));
    }

    if (SYCLNativeCPUBackend) {
      sycl::utils::addSYCLNativeCPUBackendPasses(MPM, MAM);
    }
    if (LangOpts.SYCLIsDevice) {
      MPM.addPass(SYCLMutatePrintfAddrspacePass());
      if (LangOpts.EnableDAEInSpirKernels)
        MPM.addPass(DeadArgumentEliminationSYCLPass());

      // Rerun aspect propagation without warning diagnostics.
      MPM.addPass(SYCLPropagateAspectsUsagePass(/*ExcludeAspects=*/{},
                                                /*ValidateAspects=*/false));

      // Add attribute corresponding to optimization level.
      MPM.addPass(SYCLAddOptLevelAttributePass(CodeGenOpts.OptimizationLevel));

      // Add SPIRITTAnnotations pass to the pass manager if
      // -fsycl-instrument-device-code option was passed. This option can be
      // used only with spir triple.
      if (CodeGenOpts.SPIRITTAnnotations) {
        assert(
            TargetTriple.isSPIR() &&
            "ITT annotations can only be added to a module with spir target");
        MPM.addPass(SPIRITTAnnotationsPass());
      }

      // Allocate static local memory in SYCL kernel scope for each allocation
      // call.
      MPM.addPass(SYCLLowerWGLocalMemoryPass());

      // Process properties and annotations
      MPM.addPass(CompileTimePropertiesPass());

      // Remove SYCL metadata added by the frontend, like sycl_aspects
      // Note, this pass should be at the end of the pipeline
      MPM.addPass(CleanupSYCLMetadataPass());
    }
  }

  // Add a verifier pass if requested. We don't have to do this if the action
  // requires code generation because there will already be a verifier pass in
  // the code-generation pipeline.
  // Since we already added a verifier pass above, this
  // might even not run the analysis, if previous passes caused no changes.
  if (!actionRequiresCodeGen(Action) && CodeGenOpts.VerifyModule)
    MPM.addPass(VerifierPass());

  if (Action == Backend_EmitBC || Action == Backend_EmitLL) {
    if (CodeGenOpts.PrepareForThinLTO && !CodeGenOpts.DisableLLVMPasses) {
      if (!TheModule->getModuleFlag("EnableSplitLTOUnit"))
        TheModule->addModuleFlag(Module::Error, "EnableSplitLTOUnit",
                                 CodeGenOpts.EnableSplitLTOUnit);
      if (Action == Backend_EmitBC) {
        if (!CodeGenOpts.ThinLinkBitcodeFile.empty()) {
          ThinLinkOS = openOutputFile(CodeGenOpts.ThinLinkBitcodeFile);
          if (!ThinLinkOS)
            return;
        }
        if (CodeGenOpts.UnifiedLTO)
          TheModule->addModuleFlag(Module::Error, "UnifiedLTO", uint32_t(1));
        MPM.addPass(ThinLTOBitcodeWriterPass(
            *OS, ThinLinkOS ? &ThinLinkOS->os() : nullptr));
      } else {
        MPM.addPass(PrintModulePass(*OS, "", CodeGenOpts.EmitLLVMUseLists,
                                    /*EmitLTOSummary=*/true));
      }
    } else {
      // Emit a module summary by default for Regular LTO except for ld64
      // targets
      bool EmitLTOSummary = shouldEmitRegularLTOSummary();
      if (EmitLTOSummary) {
        if (!TheModule->getModuleFlag("ThinLTO") && !CodeGenOpts.UnifiedLTO)
          TheModule->addModuleFlag(Module::Error, "ThinLTO", uint32_t(0));
        if (!TheModule->getModuleFlag("EnableSplitLTOUnit"))
          TheModule->addModuleFlag(Module::Error, "EnableSplitLTOUnit",
                                   uint32_t(1));
        if (CodeGenOpts.UnifiedLTO)
          TheModule->addModuleFlag(Module::Error, "UnifiedLTO", uint32_t(1));
      }
      if (Action == Backend_EmitBC)
        MPM.addPass(BitcodeWriterPass(*OS, CodeGenOpts.EmitLLVMUseLists,
                                      EmitLTOSummary));
      else
        MPM.addPass(PrintModulePass(*OS, "", CodeGenOpts.EmitLLVMUseLists,
                                    EmitLTOSummary));
    }
  }
  if (CodeGenOpts.FatLTO) {
    // Set the EnableSplitLTOUnit and UnifiedLTO module flags, since FatLTO
    // uses a different action than Backend_EmitBC or Backend_EmitLL.
    if (!TheModule->getModuleFlag("EnableSplitLTOUnit"))
      TheModule->addModuleFlag(Module::Error, "EnableSplitLTOUnit",
                               uint32_t(CodeGenOpts.EnableSplitLTOUnit));
    // FatLTO always means UnifiedLTO
    if (!TheModule->getModuleFlag("UnifiedLTO"))
      TheModule->addModuleFlag(Module::Error, "UnifiedLTO", uint32_t(1));
  }

  // Print a textual, '-passes=' compatible, representation of pipeline if
  // requested.
  if (PrintPipelinePasses) {
    MPM.printPipeline(outs(), [&PIC](StringRef ClassName) {
      auto PassName = PIC.getPassNameForClassName(ClassName);
      return PassName.empty() ? ClassName : PassName;
    });
    outs() << "\n";
    return;
  }

  if (LangOpts.HIPStdPar && !LangOpts.CUDAIsDevice &&
      LangOpts.HIPStdParInterposeAlloc)
    MPM.addPass(HipStdParAllocationInterpositionPass());

  // Now that we have all of the passes ready, run them.
  {
    PrettyStackTraceString CrashInfo("Optimizer");
    llvm::TimeTraceScope TimeScope("Optimizer");
    MPM.run(*TheModule, MAM);
  }
}

void EmitAssemblyHelper::RunCodegenPipeline(
    BackendAction Action, std::unique_ptr<raw_pwrite_stream> &OS,
    std::unique_ptr<llvm::ToolOutputFile> &DwoOS) {
  // We still use the legacy PM to run the codegen pipeline since the new PM
  // does not work with the codegen pipeline.
  // FIXME: make the new PM work with the codegen pipeline.
  legacy::PassManager CodeGenPasses;

  // Append any output we need to the pass manager.
  switch (Action) {
  case Backend_EmitAssembly:
  case Backend_EmitMCNull:
  case Backend_EmitObj:
    CodeGenPasses.add(
        createTargetTransformInfoWrapperPass(getTargetIRAnalysis()));
    if (!CodeGenOpts.SplitDwarfOutput.empty()) {
      DwoOS = openOutputFile(CodeGenOpts.SplitDwarfOutput);
      if (!DwoOS)
        return;
    }
    if (!AddEmitPasses(CodeGenPasses, Action, *OS,
                       DwoOS ? &DwoOS->os() : nullptr))
      // FIXME: Should we handle this error differently?
      return;
    break;
  default:
    return;
  }

  // If -print-pipeline-passes is requested, don't run the legacy pass manager.
  // FIXME: when codegen is switched to use the new pass manager, it should also
  // emit pass names here.
  if (PrintPipelinePasses) {
    return;
  }

  {
    PrettyStackTraceString CrashInfo("Code generation");
    llvm::TimeTraceScope TimeScope("CodeGenPasses");
    CodeGenPasses.run(*TheModule);
  }
}

void EmitAssemblyHelper::EmitAssembly(BackendAction Action,
                                      std::unique_ptr<raw_pwrite_stream> OS) {
  TimeRegion Region(CodeGenOpts.TimePasses ? &CodeGenerationTime : nullptr);
  setCommandLineOpts(CodeGenOpts);

  bool RequiresCodeGen = actionRequiresCodeGen(Action);
  CreateTargetMachine(RequiresCodeGen);

  if (RequiresCodeGen && !TM)
    return;
  if (TM)
    TheModule->setDataLayout(TM->createDataLayout());

  // Before executing passes, print the final values of the LLVM options.
  cl::PrintOptionValues();

  std::unique_ptr<llvm::ToolOutputFile> ThinLinkOS, DwoOS;
  RunOptimizationPipeline(Action, OS, ThinLinkOS);
  RunCodegenPipeline(Action, OS, DwoOS);

  if (ThinLinkOS)
    ThinLinkOS->keep();
  if (DwoOS)
    DwoOS->keep();
}

static void runThinLTOBackend(
    DiagnosticsEngine &Diags, ModuleSummaryIndex *CombinedIndex, Module *M,
    const HeaderSearchOptions &HeaderOpts, const CodeGenOptions &CGOpts,
    const clang::TargetOptions &TOpts, const LangOptions &LOpts,
    std::unique_ptr<raw_pwrite_stream> OS, std::string SampleProfile,
    std::string ProfileRemapping, BackendAction Action) {
  DenseMap<StringRef, DenseMap<GlobalValue::GUID, GlobalValueSummary *>>
      ModuleToDefinedGVSummaries;
  CombinedIndex->collectDefinedGVSummariesPerModule(ModuleToDefinedGVSummaries);

  setCommandLineOpts(CGOpts);

  // We can simply import the values mentioned in the combined index, since
  // we should only invoke this using the individual indexes written out
  // via a WriteIndexesThinBackend.
  FunctionImporter::ImportMapTy ImportList;
  if (!lto::initImportList(*M, *CombinedIndex, ImportList))
    return;

  auto AddStream = [&](size_t Task, const Twine &ModuleName) {
    return std::make_unique<CachedFileStream>(std::move(OS),
                                              CGOpts.ObjectFilenameForDebug);
  };
  lto::Config Conf;
  if (CGOpts.SaveTempsFilePrefix != "") {
    if (Error E = Conf.addSaveTemps(CGOpts.SaveTempsFilePrefix + ".",
                                    /* UseInputModulePath */ false)) {
      handleAllErrors(std::move(E), [&](ErrorInfoBase &EIB) {
        errs() << "Error setting up ThinLTO save-temps: " << EIB.message()
               << '\n';
      });
    }
  }
  Conf.CPU = TOpts.CPU;
  Conf.CodeModel = getCodeModel(CGOpts);
  Conf.MAttrs = TOpts.Features;
  Conf.RelocModel = CGOpts.RelocationModel;
  std::optional<CodeGenOptLevel> OptLevelOrNone =
      CodeGenOpt::getLevel(CGOpts.OptimizationLevel);
  assert(OptLevelOrNone && "Invalid optimization level!");
  Conf.CGOptLevel = *OptLevelOrNone;
  Conf.OptLevel = CGOpts.OptimizationLevel;
  initTargetOptions(Diags, Conf.Options, CGOpts, TOpts, LOpts, HeaderOpts);
  Conf.SampleProfile = std::move(SampleProfile);
  Conf.PTO.LoopUnrolling = CGOpts.UnrollLoops;
  // For historical reasons, loop interleaving is set to mirror setting for loop
  // unrolling.
  Conf.PTO.LoopInterleaving = CGOpts.UnrollLoops;
  Conf.PTO.LoopVectorization = CGOpts.VectorizeLoop;
  Conf.PTO.SLPVectorization = CGOpts.VectorizeSLP;
  // Only enable CGProfilePass when using integrated assembler, since
  // non-integrated assemblers don't recognize .cgprofile section.
  Conf.PTO.CallGraphProfile = !CGOpts.DisableIntegratedAS;

  // Context sensitive profile.
  if (CGOpts.hasProfileCSIRInstr()) {
    Conf.RunCSIRInstr = true;
    Conf.CSIRProfile = std::move(CGOpts.InstrProfileOutput);
  } else if (CGOpts.hasProfileCSIRUse()) {
    Conf.RunCSIRInstr = false;
    Conf.CSIRProfile = std::move(CGOpts.ProfileInstrumentUsePath);
  }

  Conf.ProfileRemapping = std::move(ProfileRemapping);
  Conf.DebugPassManager = CGOpts.DebugPassManager;
  Conf.VerifyEach = CGOpts.VerifyEach;
  Conf.RemarksWithHotness = CGOpts.DiagnosticsWithHotness;
  Conf.RemarksFilename = CGOpts.OptRecordFile;
  Conf.RemarksPasses = CGOpts.OptRecordPasses;
  Conf.RemarksFormat = CGOpts.OptRecordFormat;
  Conf.SplitDwarfFile = CGOpts.SplitDwarfFile;
  Conf.SplitDwarfOutput = CGOpts.SplitDwarfOutput;
  switch (Action) {
  case Backend_EmitNothing:
    Conf.PreCodeGenModuleHook = [](size_t Task, const Module &Mod) {
      return false;
    };
    break;
  case Backend_EmitLL:
    Conf.PreCodeGenModuleHook = [&](size_t Task, const Module &Mod) {
      M->print(*OS, nullptr, CGOpts.EmitLLVMUseLists);
      return false;
    };
    break;
  case Backend_EmitBC:
    Conf.PreCodeGenModuleHook = [&](size_t Task, const Module &Mod) {
      WriteBitcodeToFile(*M, *OS, CGOpts.EmitLLVMUseLists);
      return false;
    };
    break;
  default:
    Conf.CGFileType = getCodeGenFileType(Action);
    break;
  }
  if (Error E =
          thinBackend(Conf, -1, AddStream, *M, *CombinedIndex, ImportList,
                      ModuleToDefinedGVSummaries[M->getModuleIdentifier()],
                      /* ModuleMap */ nullptr, CGOpts.CmdArgs)) {
    handleAllErrors(std::move(E), [&](ErrorInfoBase &EIB) {
      errs() << "Error running ThinLTO backend: " << EIB.message() << '\n';
    });
  }
}

void clang::EmitBackendOutput(DiagnosticsEngine &Diags,
                              const HeaderSearchOptions &HeaderOpts,
                              const CodeGenOptions &CGOpts,
                              const clang::TargetOptions &TOpts,
                              const LangOptions &LOpts, StringRef TDesc,
                              Module *M, BackendAction Action,
                              IntrusiveRefCntPtr<llvm::vfs::FileSystem> VFS,
                              std::unique_ptr<raw_pwrite_stream> OS) {

  llvm::TimeTraceScope TimeScope("Backend");

  std::unique_ptr<llvm::Module> EmptyModule;
  if (!CGOpts.ThinLTOIndexFile.empty()) {
    // If we are performing a ThinLTO importing compile, load the function index
    // into memory and pass it into runThinLTOBackend, which will run the
    // function importer and invoke LTO passes.
    std::unique_ptr<ModuleSummaryIndex> CombinedIndex;
    if (Error E = llvm::getModuleSummaryIndexForFile(
                      CGOpts.ThinLTOIndexFile,
                      /*IgnoreEmptyThinLTOIndexFile*/ true)
                      .moveInto(CombinedIndex)) {
      logAllUnhandledErrors(std::move(E), errs(),
                            "Error loading index file '" +
                            CGOpts.ThinLTOIndexFile + "': ");
      return;
    }

    // A null CombinedIndex means we should skip ThinLTO compilation
    // (LLVM will optionally ignore empty index files, returning null instead
    // of an error).
    if (CombinedIndex) {
      if (!CombinedIndex->skipModuleByDistributedBackend()) {
        runThinLTOBackend(Diags, CombinedIndex.get(), M, HeaderOpts, CGOpts,
                          TOpts, LOpts, std::move(OS), CGOpts.SampleProfileFile,
                          CGOpts.ProfileRemappingFile, Action);
        return;
      }
      // Distributed indexing detected that nothing from the module is needed
      // for the final linking. So we can skip the compilation. We sill need to
      // output an empty object file to make sure that a linker does not fail
      // trying to read it. Also for some features, like CFI, we must skip
      // the compilation as CombinedIndex does not contain all required
      // information.
      EmptyModule = std::make_unique<llvm::Module>("empty", M->getContext());
      EmptyModule->setTargetTriple(M->getTargetTriple());
      M = EmptyModule.get();
    }
  }

  EmitAssemblyHelper AsmHelper(Diags, HeaderOpts, CGOpts, TOpts, LOpts, M, VFS);
  AsmHelper.EmitAssembly(Action, std::move(OS));

  // Verify clang's TargetInfo DataLayout against the LLVM TargetMachine's
  // DataLayout.
  if (AsmHelper.TM) {
    std::string DLDesc = M->getDataLayout().getStringRepresentation();
    if (DLDesc != TDesc) {
      unsigned DiagID = Diags.getCustomDiagID(
          DiagnosticsEngine::Error, "backend data layout '%0' does not match "
                                    "expected target description '%1'");
      Diags.Report(DiagID) << DLDesc << TDesc;
    }
  }
}

// With -fembed-bitcode, save a copy of the llvm IR as data in the
// __LLVM,__bitcode section.
void clang::EmbedBitcode(llvm::Module *M, const CodeGenOptions &CGOpts,
                         llvm::MemoryBufferRef Buf) {
  if (CGOpts.getEmbedBitcode() == CodeGenOptions::Embed_Off)
    return;
  llvm::embedBitcodeInModule(
      *M, Buf, CGOpts.getEmbedBitcode() != CodeGenOptions::Embed_Marker,
      CGOpts.getEmbedBitcode() != CodeGenOptions::Embed_Bitcode,
      CGOpts.CmdArgs);
}

void clang::EmbedObject(llvm::Module *M, const CodeGenOptions &CGOpts,
                        DiagnosticsEngine &Diags) {
  if (CGOpts.OffloadObjects.empty())
    return;

  for (StringRef OffloadObject : CGOpts.OffloadObjects) {
    llvm::ErrorOr<std::unique_ptr<llvm::MemoryBuffer>> ObjectOrErr =
        llvm::MemoryBuffer::getFileOrSTDIN(OffloadObject);
    if (ObjectOrErr.getError()) {
      auto DiagID = Diags.getCustomDiagID(DiagnosticsEngine::Error,
                                          "could not open '%0' for embedding");
      Diags.Report(DiagID) << OffloadObject;
      return;
    }

    llvm::embedBufferInModule(*M, **ObjectOrErr, ".llvm.offloading",
                              Align(object::OffloadBinary::getAlignment()));
  }
}<|MERGE_RESOLUTION|>--- conflicted
+++ resolved
@@ -122,17 +122,10 @@
     "relink-builtin-bitcode-postop", cl::Optional,
     cl::desc("Re-link builtin bitcodes after optimization."), cl::init(false));
 
-<<<<<<< HEAD
 static cl::opt<bool> SYCLNativeCPUBackend(
     "sycl-native-cpu-backend", cl::init(false),
     cl::desc("Run the backend passes for SYCL Native CPU"));
 }
-=======
-static cl::opt<bool> SYCLNativeCPURename(
-    "sycl-native-cpu-rename", cl::init(false),
-    cl::desc("Rename kernel functions for SYCL Native CPU"));
-} // namespace llvm
->>>>>>> acf89a6c
 
 namespace {
 
