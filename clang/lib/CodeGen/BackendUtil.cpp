--- conflicted
+++ resolved
@@ -115,20 +115,15 @@
     "sanitizer-early-opt-ep", cl::Optional,
     cl::desc("Insert sanitizers on OptimizerEarlyEP."), cl::init(false));
 
-<<<<<<< HEAD
-static cl::opt<bool> SYCLNativeCPUBackend(
-    "sycl-native-cpu-backend", cl::init(false),
-    cl::desc("Run the backend passes for SYCL Native CPU"));
-=======
 // Re-link builtin bitcodes after optimization
 cl::opt<bool> ClRelinkBuiltinBitcodePostop(
     "relink-builtin-bitcode-postop", cl::Optional,
     cl::desc("Re-link builtin bitcodes after optimization."), cl::init(false));
 
-static cl::opt<bool> SYCLNativeCPURename(
-    "sycl-native-cpu-rename", cl::init(false),
-    cl::desc("Rename kernel functions for SYCL Native CPU"));
->>>>>>> 1dbee22f
+
+static cl::opt<bool> SYCLNativeCPUBackend(
+    "sycl-native-cpu-backend", cl::init(false),
+    cl::desc("Run the backend passes for SYCL Native CPU"));
 }
 
 namespace {
