//===--- BackendUtil.cpp - LLVM Backend Utilities -------------------------===//
//
// Part of the LLVM Project, under the Apache License v2.0 with LLVM Exceptions.
// See https://llvm.org/LICENSE.txt for license information.
// SPDX-License-Identifier: Apache-2.0 WITH LLVM-exception
//
//===----------------------------------------------------------------------===//

#include "clang/CodeGen/BackendUtil.h"
#include "BackendConsumer.h"
#include "LinkInModulesPass.h"
#include "clang/Basic/CodeGenOptions.h"
#include "clang/Basic/Diagnostic.h"
#include "clang/Basic/DiagnosticFrontend.h"
#include "clang/Basic/LangOptions.h"
#include "clang/Basic/TargetOptions.h"
#include "clang/Basic/Targets/SPIR.h"
#include "clang/Frontend/FrontendDiagnostic.h"
#include "clang/Frontend/Utils.h"
#include "clang/Lex/HeaderSearchOptions.h"
#include "llvm/ADT/StringExtras.h"
#include "llvm/ADT/StringSwitch.h"
#include "llvm/Analysis/GlobalsModRef.h"
#include "llvm/Analysis/RuntimeLibcallInfo.h"
#include "llvm/Analysis/TargetLibraryInfo.h"
#include "llvm/Analysis/TargetTransformInfo.h"
#include "llvm/Bitcode/BitcodeReader.h"
#include "llvm/Bitcode/BitcodeWriter.h"
#include "llvm/Bitcode/BitcodeWriterPass.h"
#include "llvm/CodeGen/TargetSubtargetInfo.h"
#include "llvm/Config/llvm-config.h"
#include "llvm/Frontend/Driver/CodeGenOptions.h"
#include "llvm/IR/DataLayout.h"
#include "llvm/IR/DebugInfo.h"
#include "llvm/IR/LLVMRemarkStreamer.h"
#include "llvm/IR/LegacyPassManager.h"
#include "llvm/IR/Module.h"
#include "llvm/IR/ModuleSummaryIndex.h"
#include "llvm/IR/PassManager.h"
#include "llvm/IR/Verifier.h"
#include "llvm/IRPrinter/IRPrintingPasses.h"
#include "llvm/LTO/LTOBackend.h"
#include "llvm/MC/TargetRegistry.h"
#include "llvm/Object/OffloadBinary.h"
#include "llvm/Passes/PassBuilder.h"
#include "llvm/Passes/StandardInstrumentations.h"
#include "llvm/Plugins/PassPlugin.h"
#include "llvm/ProfileData/InstrProfCorrelator.h"
#include "llvm/SYCLLowerIR/CleanupSYCLMetadata.h"
#include "llvm/SYCLLowerIR/CompileTimePropertiesPass.h"
#include "llvm/SYCLLowerIR/ESIMD/ESIMDVerifier.h"
#include "llvm/SYCLLowerIR/ESIMD/LowerESIMD.h"
#include "llvm/SYCLLowerIR/LowerWGLocalMemory.h"
#include "llvm/SYCLLowerIR/MutatePrintfAddrspace.h"
#include "llvm/SYCLLowerIR/RecordSYCLAspectNames.h"
#include "llvm/SYCLLowerIR/SYCLAddOptLevelAttribute.h"
#include "llvm/SYCLLowerIR/SYCLConditionalCallOnDevice.h"
#include "llvm/SYCLLowerIR/SYCLCreateNVVMAnnotations.h"
#include "llvm/SYCLLowerIR/SYCLOptimizeBarriers.h"
#include "llvm/SYCLLowerIR/SYCLPropagateAspectsUsage.h"
#include "llvm/SYCLLowerIR/SYCLPropagateJointMatrixUsage.h"
#include "llvm/SYCLLowerIR/SYCLVirtualFunctionsAnalysis.h"
#include "llvm/SYCLLowerIR/UtilsSYCLNativeCPU.h"
#include "llvm/Support/BuryPointer.h"
#include "llvm/Support/CommandLine.h"
#include "llvm/Support/Compiler.h"
#include "llvm/Support/IOSandbox.h"
#include "llvm/Support/MemoryBuffer.h"
#include "llvm/Support/PrettyStackTrace.h"
#include "llvm/Support/Program.h"
#include "llvm/Support/TimeProfiler.h"
#include "llvm/Support/Timer.h"
#include "llvm/Support/ToolOutputFile.h"
#include "llvm/Support/VirtualFileSystem.h"
#include "llvm/Support/raw_ostream.h"
#include "llvm/Target/TargetMachine.h"
#include "llvm/Target/TargetOptions.h"
#include "llvm/TargetParser/SubtargetFeature.h"
#include "llvm/TargetParser/Triple.h"
#include "llvm/Transforms/HipStdPar/HipStdPar.h"
#include "llvm/Transforms/IPO/DeadArgumentElimination.h"
#include "llvm/Transforms/IPO/EmbedBitcodePass.h"
#include "llvm/Transforms/IPO/InferFunctionAttrs.h"
#include "llvm/Transforms/IPO/LowerTypeTests.h"
#include "llvm/Transforms/IPO/ThinLTOBitcodeWriter.h"
#include "llvm/Transforms/InstCombine/InstCombine.h"
#include "llvm/Transforms/Instrumentation/AddressSanitizer.h"
#include "llvm/Transforms/Instrumentation/AddressSanitizerOptions.h"
#include "llvm/Transforms/Instrumentation/BoundsChecking.h"
#include "llvm/Transforms/Instrumentation/DataFlowSanitizer.h"
#include "llvm/Transforms/Instrumentation/GCOVProfiler.h"
#include "llvm/Transforms/Instrumentation/HWAddressSanitizer.h"
#include "llvm/Transforms/Instrumentation/InstrProfiling.h"
#include "llvm/Transforms/Instrumentation/KCFI.h"
#include "llvm/Transforms/Instrumentation/LowerAllowCheckPass.h"
#include "llvm/Transforms/Instrumentation/MemProfInstrumentation.h"
#include "llvm/Transforms/Instrumentation/MemProfUse.h"
#include "llvm/Transforms/Instrumentation/MemorySanitizer.h"
#include "llvm/Transforms/Instrumentation/NumericalStabilitySanitizer.h"
#include "llvm/Transforms/Instrumentation/PGOInstrumentation.h"
#include "llvm/Transforms/Instrumentation/RealtimeSanitizer.h"
#include "llvm/Transforms/Instrumentation/SPIRITTAnnotations.h"
#include "llvm/Transforms/Instrumentation/SanitizerBinaryMetadata.h"
#include "llvm/Transforms/Instrumentation/SanitizerCoverage.h"
#include "llvm/Transforms/Instrumentation/ThreadSanitizer.h"
#include "llvm/Transforms/Instrumentation/TypeSanitizer.h"
#include "llvm/Transforms/ObjCARC.h"
#include "llvm/Transforms/Scalar/EarlyCSE.h"
#include "llvm/Transforms/Scalar/GVN.h"
#include "llvm/Transforms/Scalar/InferAddressSpaces.h"
#include "llvm/Transforms/Scalar/JumpThreading.h"
#include "llvm/Transforms/Utils/Debugify.h"
#include "llvm/Transforms/Utils/ModuleUtils.h"
#include <limits>
#include <memory>
#include <optional>
using namespace clang;
using namespace llvm;

#define HANDLE_EXTENSION(Ext)                                                  \
  llvm::PassPluginLibraryInfo get##Ext##PluginInfo();
#include "llvm/Support/Extension.def"

namespace llvm {
// Experiment to move sanitizers earlier.
static cl::opt<bool> ClSanitizeOnOptimizerEarlyEP(
    "sanitizer-early-opt-ep", cl::Optional,
    cl::desc("Insert sanitizers on OptimizerEarlyEP."));

// Experiment to mark cold functions as optsize/minsize/optnone.
// TODO: remove once this is exposed as a proper driver flag.
static cl::opt<PGOOptions::ColdFuncOpt> ClPGOColdFuncAttr(
    "pgo-cold-func-opt", cl::init(PGOOptions::ColdFuncOpt::Default), cl::Hidden,
    cl::desc(
        "Function attribute to apply to cold functions as determined by PGO"),
    cl::values(clEnumValN(PGOOptions::ColdFuncOpt::Default, "default",
                          "Default (no attribute)"),
               clEnumValN(PGOOptions::ColdFuncOpt::OptSize, "optsize",
                          "Mark cold functions with optsize."),
               clEnumValN(PGOOptions::ColdFuncOpt::MinSize, "minsize",
                          "Mark cold functions with minsize."),
               clEnumValN(PGOOptions::ColdFuncOpt::OptNone, "optnone",
                          "Mark cold functions with optnone.")));

LLVM_ABI extern cl::opt<InstrProfCorrelator::ProfCorrelatorKind> ProfileCorrelate;

static cl::opt<bool> SYCLNativeCPUBackend(
    "sycl-native-cpu-backend", cl::init(false),
    cl::desc("Re-link builtin bitcodes after optimization."));
} // namespace llvm
namespace clang {
extern llvm::cl::opt<bool> ClSanitizeGuardChecks;
}

// Path and name of file used for profile generation
static std::string getProfileGenName(const CodeGenOptions &CodeGenOpts) {
  std::string FileName = CodeGenOpts.InstrProfileOutput.empty()
                             ? llvm::driver::getDefaultProfileGenName()
                             : CodeGenOpts.InstrProfileOutput;
  if (CodeGenOpts.ContinuousProfileSync)
    FileName = "%c" + FileName;
  return FileName;
}

namespace {

class EmitAssemblyHelper {
  CompilerInstance &CI;
  DiagnosticsEngine &Diags;
  const CodeGenOptions &CodeGenOpts;
  const clang::TargetOptions &TargetOpts;
  const LangOptions &LangOpts;
  llvm::Module *TheModule;
  IntrusiveRefCntPtr<llvm::vfs::FileSystem> VFS;

  std::unique_ptr<raw_pwrite_stream> OS;

  Triple TargetTriple;

  TargetIRAnalysis getTargetIRAnalysis() const {
    if (TM)
      return TM->getTargetIRAnalysis();

    return TargetIRAnalysis();
  }

  /// Generates the TargetMachine.
  /// Leaves TM unchanged if it is unable to create the target machine.
  /// Some of our clang tests specify triples which are not built
  /// into clang. This is okay because these tests check the generated
  /// IR, and they require DataLayout which depends on the triple.
  /// In this case, we allow this method to fail and not report an error.
  /// When MustCreateTM is used, we print an error if we are unable to load
  /// the requested target.
  void CreateTargetMachine(bool MustCreateTM);

  std::unique_ptr<llvm::ToolOutputFile> openOutputFile(StringRef Path) {
    std::error_code EC;
    auto F = std::make_unique<llvm::ToolOutputFile>(Path, EC,
                                                     llvm::sys::fs::OF_None);
    if (EC) {
      Diags.Report(diag::err_fe_unable_to_open_output) << Path << EC.message();
      F.reset();
    }
    return F;
  }

  void RunOptimizationPipeline(
      BackendAction Action, std::unique_ptr<raw_pwrite_stream> &OS,
      std::unique_ptr<llvm::ToolOutputFile> &ThinLinkOS, BackendConsumer *BC);
  void RunCodegenPipeline(BackendAction Action,
                          std::unique_ptr<raw_pwrite_stream> &OS,
                          std::unique_ptr<llvm::ToolOutputFile> &DwoOS);

  /// Check whether we should emit a module summary for regular LTO.
  /// The module summary should be emitted by default for regular LTO
  /// except for ld64 targets.
  ///
  /// \return True if the module summary should be emitted.
  bool shouldEmitRegularLTOSummary() const {
    return CodeGenOpts.PrepareForLTO && !CodeGenOpts.DisableLLVMPasses &&
           TargetTriple.getVendor() != llvm::Triple::Apple;
  }

  /// Check whether we should emit a flag for UnifiedLTO.
  /// The UnifiedLTO module flag should be set when UnifiedLTO is enabled for
  /// ThinLTO or Full LTO with module summaries.
  bool shouldEmitUnifiedLTOModueFlag() const {
    return CodeGenOpts.UnifiedLTO &&
           (CodeGenOpts.PrepareForThinLTO || shouldEmitRegularLTOSummary());
  }

public:
  EmitAssemblyHelper(CompilerInstance &CI, CodeGenOptions &CGOpts,
                     llvm::Module *M,
                     IntrusiveRefCntPtr<llvm::vfs::FileSystem> VFS)
      : CI(CI), Diags(CI.getDiagnostics()), CodeGenOpts(CGOpts),
        TargetOpts(CI.getTargetOpts()), LangOpts(CI.getLangOpts()),
        TheModule(M), VFS(std::move(VFS)),
        TargetTriple(TheModule->getTargetTriple()) {}

  ~EmitAssemblyHelper() {
    if (CodeGenOpts.DisableFree)
      BuryPointer(std::move(TM));
  }

  std::unique_ptr<TargetMachine> TM;

  // Emit output using the new pass manager for the optimization pipeline.
  void emitAssembly(BackendAction Action, std::unique_ptr<raw_pwrite_stream> OS,
                    BackendConsumer *BC);
};
} // namespace

static SanitizerCoverageOptions
getSancovOptsFromCGOpts(const CodeGenOptions &CGOpts) {
  SanitizerCoverageOptions Opts;
  Opts.CoverageType =
      static_cast<SanitizerCoverageOptions::Type>(CGOpts.SanitizeCoverageType);
  Opts.IndirectCalls = CGOpts.SanitizeCoverageIndirectCalls;
  Opts.TraceBB = CGOpts.SanitizeCoverageTraceBB;
  Opts.TraceCmp = CGOpts.SanitizeCoverageTraceCmp;
  Opts.TraceDiv = CGOpts.SanitizeCoverageTraceDiv;
  Opts.TraceGep = CGOpts.SanitizeCoverageTraceGep;
  Opts.Use8bitCounters = CGOpts.SanitizeCoverage8bitCounters;
  Opts.TracePC = CGOpts.SanitizeCoverageTracePC;
  Opts.TracePCGuard = CGOpts.SanitizeCoverageTracePCGuard;
  Opts.NoPrune = CGOpts.SanitizeCoverageNoPrune;
  Opts.Inline8bitCounters = CGOpts.SanitizeCoverageInline8bitCounters;
  Opts.InlineBoolFlag = CGOpts.SanitizeCoverageInlineBoolFlag;
  Opts.PCTable = CGOpts.SanitizeCoveragePCTable;
  Opts.StackDepth = CGOpts.SanitizeCoverageStackDepth;
  Opts.StackDepthCallbackMin = CGOpts.SanitizeCoverageStackDepthCallbackMin;
  Opts.TraceLoads = CGOpts.SanitizeCoverageTraceLoads;
  Opts.TraceStores = CGOpts.SanitizeCoverageTraceStores;
  Opts.CollectControlFlow = CGOpts.SanitizeCoverageControlFlow;
  return Opts;
}

static SanitizerBinaryMetadataOptions
getSanitizerBinaryMetadataOptions(const CodeGenOptions &CGOpts) {
  SanitizerBinaryMetadataOptions Opts;
  Opts.Covered = CGOpts.SanitizeBinaryMetadataCovered;
  Opts.Atomics = CGOpts.SanitizeBinaryMetadataAtomics;
  Opts.UAR = CGOpts.SanitizeBinaryMetadataUAR;
  return Opts;
}

// Check if ASan should use GC-friendly instrumentation for globals.
// First of all, there is no point if -fdata-sections is off (expect for MachO,
// where this is not a factor). Also, on ELF this feature requires an assembler
// extension that only works with -integrated-as at the moment.
static bool asanUseGlobalsGC(const Triple &T, const CodeGenOptions &CGOpts) {
  if (!CGOpts.SanitizeAddressGlobalsDeadStripping)
    return false;
  switch (T.getObjectFormat()) {
  case Triple::MachO:
  case Triple::COFF:
    return true;
  case Triple::ELF:
    return !CGOpts.DisableIntegratedAS;
  case Triple::GOFF:
    llvm::report_fatal_error("ASan not implemented for GOFF");
  case Triple::XCOFF:
    llvm::report_fatal_error("ASan not implemented for XCOFF.");
  case Triple::Wasm:
  case Triple::DXContainer:
  case Triple::SPIRV:
  case Triple::UnknownObjectFormat:
    break;
  }
  return false;
}

static TargetLibraryInfoImpl *createTLII(llvm::Triple &TargetTriple,
                                         const CodeGenOptions &CodeGenOpts) {
  TargetLibraryInfoImpl *TLII =
      llvm::driver::createTLII(TargetTriple, CodeGenOpts.getVecLib());

  switch (CodeGenOpts.getAltMathLib()) {
  case CodeGenOptions::TestAltMathLibrary:
    TLII->addAltMathFunctionsFromLib(
        TargetLibraryInfoImpl::AltMathLibrary::TestAltMathLibrary);
    break;
  case CodeGenOptions::SVMLAltMathLibrary:
    TLII->addAltMathFunctionsFromLib(
        TargetLibraryInfoImpl::AltMathLibrary::SVMLAltMathLibrary);
    break;
  default:
    break;
  }
  return TLII;
}

static std::optional<llvm::CodeModel::Model>
getCodeModel(const CodeGenOptions &CodeGenOpts) {
  unsigned CodeModel = llvm::StringSwitch<unsigned>(CodeGenOpts.CodeModel)
                           .Case("tiny", llvm::CodeModel::Tiny)
                           .Case("small", llvm::CodeModel::Small)
                           .Case("kernel", llvm::CodeModel::Kernel)
                           .Case("medium", llvm::CodeModel::Medium)
                           .Case("large", llvm::CodeModel::Large)
                           .Cases({"default", ""}, ~1u)
                           .Default(~0u);
  assert(CodeModel != ~0u && "invalid code model!");
  if (CodeModel == ~1u)
    return std::nullopt;
  return static_cast<llvm::CodeModel::Model>(CodeModel);
}

static CodeGenFileType getCodeGenFileType(BackendAction Action) {
  if (Action == Backend_EmitObj)
    return CodeGenFileType::ObjectFile;
  else if (Action == Backend_EmitMCNull)
    return CodeGenFileType::Null;
  else {
    assert(Action == Backend_EmitAssembly && "Invalid action!");
    return CodeGenFileType::AssemblyFile;
  }
}

static bool actionRequiresCodeGen(BackendAction Action) {
  return Action != Backend_EmitNothing && Action != Backend_EmitBC &&
         Action != Backend_EmitLL;
}

static std::string flattenClangCommandLine(ArrayRef<std::string> Args,
                                           StringRef MainFilename) {
  if (Args.empty())
    return std::string{};

  std::string FlatCmdLine;
  raw_string_ostream OS(FlatCmdLine);
  bool PrintedOneArg = false;
  if (!StringRef(Args[0]).contains("-cc1")) {
    llvm::sys::printArg(OS, "-cc1", /*Quote=*/true);
    PrintedOneArg = true;
  }
  for (unsigned i = 0; i < Args.size(); i++) {
    StringRef Arg = Args[i];
    if (Arg.empty())
      continue;
    if (Arg == "-main-file-name" || Arg == "-o") {
      i++; // Skip this argument and next one.
      continue;
    }
    if (Arg.starts_with("-object-file-name") || Arg == MainFilename)
      continue;
    // Skip fmessage-length for reproducibility.
    if (Arg.starts_with("-fmessage-length"))
      continue;
    if (PrintedOneArg)
      OS << " ";
    llvm::sys::printArg(OS, Arg, /*Quote=*/true);
    PrintedOneArg = true;
  }
  return FlatCmdLine;
}

static bool initTargetOptions(const CompilerInstance &CI,
                              DiagnosticsEngine &Diags,
                              llvm::TargetOptions &Options) {
  const auto &CodeGenOpts = CI.getCodeGenOpts();
  const auto &TargetOpts = CI.getTargetOpts();
  const auto &LangOpts = CI.getLangOpts();
  const auto &HSOpts = CI.getHeaderSearchOpts();
  switch (LangOpts.getThreadModel()) {
  case LangOptions::ThreadModelKind::POSIX:
    Options.ThreadModel = llvm::ThreadModel::POSIX;
    break;
  case LangOptions::ThreadModelKind::Single:
    Options.ThreadModel = llvm::ThreadModel::Single;
    break;
  }

  // Set float ABI type.
  assert((CodeGenOpts.FloatABI == "soft" || CodeGenOpts.FloatABI == "softfp" ||
          CodeGenOpts.FloatABI == "hard" || CodeGenOpts.FloatABI.empty()) &&
         "Invalid Floating Point ABI!");
  Options.FloatABIType =
      llvm::StringSwitch<llvm::FloatABI::ABIType>(CodeGenOpts.FloatABI)
          .Case("soft", llvm::FloatABI::Soft)
          .Case("softfp", llvm::FloatABI::Soft)
          .Case("hard", llvm::FloatABI::Hard)
          .Default(llvm::FloatABI::Default);

  // Set FP fusion mode.
  switch (LangOpts.getDefaultFPContractMode()) {
  case LangOptions::FPM_Off:
    // Preserve any contraction performed by the front-end.  (Strict performs
    // splitting of the muladd intrinsic in the backend.)
    Options.AllowFPOpFusion = llvm::FPOpFusion::Standard;
    break;
  case LangOptions::FPM_On:
  case LangOptions::FPM_FastHonorPragmas:
    Options.AllowFPOpFusion = llvm::FPOpFusion::Standard;
    break;
  case LangOptions::FPM_Fast:
    Options.AllowFPOpFusion = llvm::FPOpFusion::Fast;
    break;
  }

  Options.BinutilsVersion =
      llvm::TargetMachine::parseBinutilsVersion(CodeGenOpts.BinutilsVersion);
  Options.UseInitArray = CodeGenOpts.UseInitArray;
  Options.DisableIntegratedAS = CodeGenOpts.DisableIntegratedAS;

  // Set EABI version.
  Options.EABIVersion = TargetOpts.EABIVersion;

  if (CodeGenOpts.hasSjLjExceptions())
    Options.ExceptionModel = llvm::ExceptionHandling::SjLj;
  if (CodeGenOpts.hasSEHExceptions())
    Options.ExceptionModel = llvm::ExceptionHandling::WinEH;
  if (CodeGenOpts.hasDWARFExceptions())
    Options.ExceptionModel = llvm::ExceptionHandling::DwarfCFI;
  if (CodeGenOpts.hasWasmExceptions())
    Options.ExceptionModel = llvm::ExceptionHandling::Wasm;

  Options.NoInfsFPMath = LangOpts.NoHonorInfs;
  Options.NoNaNsFPMath = LangOpts.NoHonorNaNs;
  Options.NoZerosInBSS = CodeGenOpts.NoZeroInitializedInBSS;

  Options.BBAddrMap = CodeGenOpts.BBAddrMap;
  Options.BBSections =
      llvm::StringSwitch<llvm::BasicBlockSection>(CodeGenOpts.BBSections)
          .Case("all", llvm::BasicBlockSection::All)
          .StartsWith("list=", llvm::BasicBlockSection::List)
          .Case("none", llvm::BasicBlockSection::None)
          .Default(llvm::BasicBlockSection::None);

  if (Options.BBSections == llvm::BasicBlockSection::List) {
    ErrorOr<std::unique_ptr<MemoryBuffer>> MBOrErr =
        CI.getVirtualFileSystem().getBufferForFile(
            CodeGenOpts.BBSections.substr(5));
    if (!MBOrErr) {
      Diags.Report(diag::err_fe_unable_to_load_basic_block_sections_file)
          << MBOrErr.getError().message();
      return false;
    }
    Options.BBSectionsFuncListBuf = std::move(*MBOrErr);
  }

  Options.EnableMachineFunctionSplitter = CodeGenOpts.SplitMachineFunctions;
  Options.FunctionSections = CodeGenOpts.FunctionSections;
  Options.DataSections = CodeGenOpts.DataSections;
  Options.IgnoreXCOFFVisibility = LangOpts.IgnoreXCOFFVisibility;
  Options.UniqueSectionNames = CodeGenOpts.UniqueSectionNames;
  Options.UniqueBasicBlockSectionNames =
      CodeGenOpts.UniqueBasicBlockSectionNames;
  Options.SeparateNamedSections = CodeGenOpts.SeparateNamedSections;
  Options.TLSSize = CodeGenOpts.TLSSize;
  Options.EnableTLSDESC = CodeGenOpts.EnableTLSDESC;
  Options.EmulatedTLS = CodeGenOpts.EmulatedTLS;
  Options.DebuggerTuning = CodeGenOpts.getDebuggerTuning();
  Options.EmitStackSizeSection = CodeGenOpts.StackSizeSection;
  Options.StackUsageOutput = CodeGenOpts.StackUsageOutput;
  Options.EmitAddrsig = CodeGenOpts.Addrsig;
  Options.ForceDwarfFrameSection = CodeGenOpts.ForceDwarfFrameSection;
  Options.EmitCallGraphSection = CodeGenOpts.CallGraphSection;
  Options.EmitCallSiteInfo = CodeGenOpts.EmitCallSiteInfo;
  Options.EnableAIXExtendedAltivecABI = LangOpts.EnableAIXExtendedAltivecABI;
  Options.XRayFunctionIndex = CodeGenOpts.XRayFunctionIndex;
  Options.LoopAlignment = CodeGenOpts.LoopAlignment;
  Options.DebugStrictDwarf = CodeGenOpts.DebugStrictDwarf;
  Options.ObjectFilenameForDebug = CodeGenOpts.ObjectFilenameForDebug;
  Options.Hotpatch = CodeGenOpts.HotPatch;
  Options.JMCInstrument = CodeGenOpts.JMCInstrument;
  Options.XCOFFReadOnlyPointers = CodeGenOpts.XCOFFReadOnlyPointers;

  switch (CodeGenOpts.getVecLib()) {
  case llvm::driver::VectorLibrary::NoLibrary:
    Options.VecLib = llvm::VectorLibrary::NoLibrary;
    break;
  case llvm::driver::VectorLibrary::Accelerate:
    Options.VecLib = llvm::VectorLibrary::Accelerate;
    break;
  case llvm::driver::VectorLibrary::Darwin_libsystem_m:
    Options.VecLib = llvm::VectorLibrary::DarwinLibSystemM;
    break;
  case llvm::driver::VectorLibrary::LIBMVEC:
    Options.VecLib = llvm::VectorLibrary::LIBMVEC;
    break;
  case llvm::driver::VectorLibrary::MASSV:
    Options.VecLib = llvm::VectorLibrary::MASSV;
    break;
  case llvm::driver::VectorLibrary::SVML:
    Options.VecLib = llvm::VectorLibrary::SVML;
    break;
  case llvm::driver::VectorLibrary::SLEEF:
    Options.VecLib = llvm::VectorLibrary::SLEEFGNUABI;
    break;
  case llvm::driver::VectorLibrary::ArmPL:
    Options.VecLib = llvm::VectorLibrary::ArmPL;
    break;
  case llvm::driver::VectorLibrary::AMDLIBM:
    Options.VecLib = llvm::VectorLibrary::AMDLIBM;
    break;
  }

  switch (CodeGenOpts.getSwiftAsyncFramePointer()) {
  case CodeGenOptions::SwiftAsyncFramePointerKind::Auto:
    Options.SwiftAsyncFramePointer =
        SwiftAsyncFramePointerMode::DeploymentBased;
    break;

  case CodeGenOptions::SwiftAsyncFramePointerKind::Always:
    Options.SwiftAsyncFramePointer = SwiftAsyncFramePointerMode::Always;
    break;

  case CodeGenOptions::SwiftAsyncFramePointerKind::Never:
    Options.SwiftAsyncFramePointer = SwiftAsyncFramePointerMode::Never;
    break;
  }

  Options.MCOptions.SplitDwarfFile = CodeGenOpts.SplitDwarfFile;
  Options.MCOptions.EmitDwarfUnwind = CodeGenOpts.getEmitDwarfUnwind();
  Options.MCOptions.EmitCompactUnwindNonCanonical =
      CodeGenOpts.EmitCompactUnwindNonCanonical;
  Options.MCOptions.MCRelaxAll = CodeGenOpts.RelaxAll;
  Options.MCOptions.MCSaveTempLabels = CodeGenOpts.SaveTempLabels;
  Options.MCOptions.MCUseDwarfDirectory =
      CodeGenOpts.NoDwarfDirectoryAsm
          ? llvm::MCTargetOptions::DisableDwarfDirectory
          : llvm::MCTargetOptions::EnableDwarfDirectory;
  Options.MCOptions.MCNoExecStack = CodeGenOpts.NoExecStack;
  Options.MCOptions.MCIncrementalLinkerCompatible =
      CodeGenOpts.IncrementalLinkerCompatible;
  Options.MCOptions.MCFatalWarnings = CodeGenOpts.FatalWarnings;
  Options.MCOptions.MCNoWarn = CodeGenOpts.NoWarn;
  Options.MCOptions.AsmVerbose = CodeGenOpts.AsmVerbose;
  Options.MCOptions.Dwarf64 = CodeGenOpts.Dwarf64;
  Options.MCOptions.PreserveAsmComments = CodeGenOpts.PreserveAsmComments;
  Options.MCOptions.Crel = CodeGenOpts.Crel;
  Options.MCOptions.ImplicitMapSyms = CodeGenOpts.ImplicitMapSyms;
  Options.MCOptions.X86RelaxRelocations = CodeGenOpts.X86RelaxRelocations;
  Options.MCOptions.CompressDebugSections =
      CodeGenOpts.getCompressDebugSections();
  if (CodeGenOpts.OutputAsmVariant != 3) // 3 (default): not specified
    Options.MCOptions.OutputAsmVariant = CodeGenOpts.OutputAsmVariant;
  Options.MCOptions.ABIName = TargetOpts.ABI;
  for (const auto &Entry : HSOpts.UserEntries)
    if (!Entry.IsFramework &&
        (Entry.Group == frontend::IncludeDirGroup::Quoted ||
         Entry.Group == frontend::IncludeDirGroup::Angled ||
         Entry.Group == frontend::IncludeDirGroup::System))
      Options.MCOptions.IASSearchPaths.push_back(
          Entry.IgnoreSysRoot ? Entry.Path : HSOpts.Sysroot + Entry.Path);
  Options.MCOptions.Argv0 = CodeGenOpts.Argv0 ? CodeGenOpts.Argv0 : "";
  Options.MCOptions.CommandlineArgs = flattenClangCommandLine(
      CodeGenOpts.CommandLineArgs, CodeGenOpts.MainFileName);
  Options.MCOptions.AsSecureLogFile = CodeGenOpts.AsSecureLogFile;
  Options.MCOptions.PPCUseFullRegisterNames =
      CodeGenOpts.PPCUseFullRegisterNames;
  Options.MisExpect = CodeGenOpts.MisExpect;

  return true;
}

static std::optional<GCOVOptions>
getGCOVOptions(const CodeGenOptions &CodeGenOpts, const LangOptions &LangOpts) {
  if (CodeGenOpts.CoverageNotesFile.empty() &&
      CodeGenOpts.CoverageDataFile.empty())
    return std::nullopt;
  // Not using 'GCOVOptions::getDefault' allows us to avoid exiting if
  // LLVM's -default-gcov-version flag is set to something invalid.
  GCOVOptions Options;
  Options.EmitNotes = !CodeGenOpts.CoverageNotesFile.empty();
  Options.EmitData = !CodeGenOpts.CoverageDataFile.empty();
  llvm::copy(CodeGenOpts.CoverageVersion, std::begin(Options.Version));
  Options.NoRedZone = CodeGenOpts.DisableRedZone;
  Options.Filter = CodeGenOpts.ProfileFilterFiles;
  Options.Exclude = CodeGenOpts.ProfileExcludeFiles;
  Options.Atomic = CodeGenOpts.AtomicProfileUpdate;
  return Options;
}

static std::optional<InstrProfOptions>
getInstrProfOptions(const CodeGenOptions &CodeGenOpts,
                    const LangOptions &LangOpts) {
  if (!CodeGenOpts.hasProfileClangInstr())
    return std::nullopt;
  InstrProfOptions Options;
  Options.NoRedZone = CodeGenOpts.DisableRedZone;
  Options.InstrProfileOutput = CodeGenOpts.ContinuousProfileSync
                                   ? ("%c" + CodeGenOpts.InstrProfileOutput)
                                   : CodeGenOpts.InstrProfileOutput;
  Options.Atomic = CodeGenOpts.AtomicProfileUpdate;
  return Options;
}

static void setCommandLineOpts(const CodeGenOptions &CodeGenOpts,
                               vfs::FileSystem &VFS) {
  SmallVector<const char *, 16> BackendArgs;
  BackendArgs.push_back("clang"); // Fake program name.
  if (!CodeGenOpts.DebugPass.empty()) {
    BackendArgs.push_back("-debug-pass");
    BackendArgs.push_back(CodeGenOpts.DebugPass.c_str());
  }
  if (!CodeGenOpts.LimitFloatPrecision.empty()) {
    BackendArgs.push_back("-limit-float-precision");
    BackendArgs.push_back(CodeGenOpts.LimitFloatPrecision.c_str());
  }

  // Check for the default "clang" invocation that won't set any cl::opt values.
  // Skip trying to parse the command line invocation to avoid the issues
  // described below.
  if (BackendArgs.size() == 1)
    return;
  BackendArgs.push_back(nullptr);
  // FIXME: The command line parser below is not thread-safe and shares a global
  // state, so this call might crash or overwrite the options of another Clang
  // instance in the same process.
  llvm::cl::ParseCommandLineOptions(BackendArgs.size() - 1, BackendArgs.data(),
                                    /*Overview=*/"", /*Errs=*/nullptr,
                                    /*VFS=*/&VFS);
}

void EmitAssemblyHelper::CreateTargetMachine(bool MustCreateTM) {
  // Create the TargetMachine for generating code.
  std::string Error;
  const llvm::Triple &Triple = TheModule->getTargetTriple();
  const llvm::Target *TheTarget = TargetRegistry::lookupTarget(Triple, Error);
  if (!TheTarget) {
    if (MustCreateTM)
      Diags.Report(diag::err_fe_unable_to_create_target) << Error;
    return;
  }

  std::optional<llvm::CodeModel::Model> CM = getCodeModel(CodeGenOpts);
  std::string FeaturesStr =
      llvm::join(TargetOpts.Features.begin(), TargetOpts.Features.end(), ",");
  llvm::Reloc::Model RM = CodeGenOpts.RelocationModel;
  std::optional<CodeGenOptLevel> OptLevelOrNone =
      CodeGenOpt::getLevel(CodeGenOpts.OptimizationLevel);
  assert(OptLevelOrNone && "Invalid optimization level!");
  CodeGenOptLevel OptLevel = *OptLevelOrNone;

  llvm::TargetOptions Options;
  if (!initTargetOptions(CI, Diags, Options))
    return;
  TM.reset(TheTarget->createTargetMachine(Triple, TargetOpts.CPU, FeaturesStr,
                                          Options, RM, CM, OptLevel));
  if (TM)
    TM->setLargeDataThreshold(CodeGenOpts.LargeDataThreshold);
}

<<<<<<< HEAD
bool EmitAssemblyHelper::AddEmitPasses(legacy::PassManager &CodeGenPasses,
                                       BackendAction Action,
                                       raw_pwrite_stream &OS,
                                       raw_pwrite_stream *DwoOS) {
  // Add LibraryInfo.
  std::unique_ptr<TargetLibraryInfoImpl> TLII(
      createTLII(TargetTriple, CodeGenOpts));
  CodeGenPasses.add(new TargetLibraryInfoWrapperPass(*TLII));

  const llvm::TargetOptions &Options = TM->Options;
  CodeGenPasses.add(new RuntimeLibraryInfoWrapper(
      TargetTriple, Options.ExceptionModel, Options.FloatABIType,
      Options.EABIVersion, Options.MCOptions.ABIName, Options.VecLib));

  // Normal mode, emit a .s or .o file by running the code generator. Note,
  // this also adds codegenerator level optimization passes.
  CodeGenFileType CGFT = getCodeGenFileType(Action);

  if (TM->addPassesToEmitFile(CodeGenPasses, OS, DwoOS, CGFT,
                              /*DisableVerify=*/!CodeGenOpts.VerifyModule)) {
    Diags.Report(diag::err_fe_unable_to_interface_with_target);
    return false;
  }

  return true;
}

=======
>>>>>>> a9e193b0
static OptimizationLevel mapToLevel(const CodeGenOptions &Opts) {
  switch (Opts.OptimizationLevel) {
  default:
    llvm_unreachable("Invalid optimization level!");

  case 0:
    return OptimizationLevel::O0;

  case 1:
    return OptimizationLevel::O1;

  case 2:
    switch (Opts.OptimizeSize) {
    default:
      llvm_unreachable("Invalid optimization level for size!");

    case 0:
      return OptimizationLevel::O2;

    case 1:
      return OptimizationLevel::Os;

    case 2:
      return OptimizationLevel::Oz;
    }

  case 3:
    return OptimizationLevel::O3;
  }
}

static void addKCFIPass(const Triple &TargetTriple, const LangOptions &LangOpts,
                        PassBuilder &PB) {
  // If the back-end supports KCFI operand bundle lowering, skip KCFIPass.
  if (TargetTriple.getArch() == llvm::Triple::x86_64 ||
      TargetTriple.isAArch64(64) || TargetTriple.isRISCV() ||
      TargetTriple.isARM() || TargetTriple.isThumb())
    return;

  // Ensure we lower KCFI operand bundles with -O0.
  PB.registerOptimizerLastEPCallback(
      [&](ModulePassManager &MPM, OptimizationLevel Level, ThinOrFullLTOPhase) {
        if (Level == OptimizationLevel::O0 &&
            LangOpts.Sanitize.has(SanitizerKind::KCFI))
          MPM.addPass(createModuleToFunctionPassAdaptor(KCFIPass()));
      });

  // When optimizations are requested, run KCIFPass after InstCombine to
  // avoid unnecessary checks.
  PB.registerPeepholeEPCallback(
      [&](FunctionPassManager &FPM, OptimizationLevel Level) {
        if (Level != OptimizationLevel::O0 &&
            LangOpts.Sanitize.has(SanitizerKind::KCFI))
          FPM.addPass(KCFIPass());
      });
}

static void addSanitizers(const Triple &TargetTriple,
                          const CodeGenOptions &CodeGenOpts,
                          const LangOptions &LangOpts, PassBuilder &PB) {
  auto SanitizersCallback = [&](ModulePassManager &MPM, OptimizationLevel Level,
                                ThinOrFullLTOPhase) {
    if (CodeGenOpts.hasSanitizeCoverage()) {
      auto SancovOpts = getSancovOptsFromCGOpts(CodeGenOpts);
      MPM.addPass(
          SanitizerCoveragePass(SancovOpts, PB.getVirtualFileSystemPtr(),
                                CodeGenOpts.SanitizeCoverageAllowlistFiles,
                                CodeGenOpts.SanitizeCoverageIgnorelistFiles));
    }

    if (CodeGenOpts.hasSanitizeBinaryMetadata()) {
      MPM.addPass(SanitizerBinaryMetadataPass(
          getSanitizerBinaryMetadataOptions(CodeGenOpts),
          PB.getVirtualFileSystemPtr(),
          CodeGenOpts.SanitizeMetadataIgnorelistFiles));
    }

    auto MSanPass = [&](SanitizerMask Mask, bool CompileKernel) {
      if (LangOpts.Sanitize.has(Mask)) {
        int TrackOrigins = CodeGenOpts.SanitizeMemoryTrackOrigins;
        bool Recover = CodeGenOpts.SanitizeRecover.has(Mask);

        MemorySanitizerOptions options(TrackOrigins, Recover, CompileKernel,
                                       CodeGenOpts.SanitizeMemoryParamRetval);
        MPM.addPass(MemorySanitizerPass(options));
        if (Level != OptimizationLevel::O0) {
          // MemorySanitizer inserts complex instrumentation that mostly follows
          // the logic of the original code, but operates on "shadow" values. It
          // can benefit from re-running some general purpose optimization
          // passes.
          MPM.addPass(RequireAnalysisPass<GlobalsAA, llvm::Module>());
          FunctionPassManager FPM;
          FPM.addPass(EarlyCSEPass(true /* Enable mem-ssa. */));
          FPM.addPass(InstCombinePass());
          FPM.addPass(JumpThreadingPass());
          FPM.addPass(GVNPass());
          FPM.addPass(InstCombinePass());
          MPM.addPass(createModuleToFunctionPassAdaptor(std::move(FPM)));
        }
      }
    };
    MSanPass(SanitizerKind::Memory, false);
    MSanPass(SanitizerKind::KernelMemory, true);

    if (LangOpts.Sanitize.has(SanitizerKind::Thread)) {
      MPM.addPass(ModuleThreadSanitizerPass());
      MPM.addPass(createModuleToFunctionPassAdaptor(ThreadSanitizerPass()));
    }

    if (LangOpts.Sanitize.has(SanitizerKind::Type))
      MPM.addPass(TypeSanitizerPass());

    if (LangOpts.Sanitize.has(SanitizerKind::NumericalStability))
      MPM.addPass(NumericalStabilitySanitizerPass());

    if (LangOpts.Sanitize.has(SanitizerKind::Realtime))
      MPM.addPass(RealtimeSanitizerPass());

    auto ASanPass = [&](SanitizerMask Mask, bool CompileKernel) {
      if (LangOpts.Sanitize.has(Mask)) {
        bool UseGlobalGC = asanUseGlobalsGC(TargetTriple, CodeGenOpts);
        bool UseOdrIndicator = CodeGenOpts.SanitizeAddressUseOdrIndicator;
        llvm::AsanDtorKind DestructorKind =
            CodeGenOpts.getSanitizeAddressDtor();
        AddressSanitizerOptions Opts;
        Opts.CompileKernel = CompileKernel;
        Opts.Recover = CodeGenOpts.SanitizeRecover.has(Mask);
        Opts.UseAfterScope = CodeGenOpts.SanitizeAddressUseAfterScope;
        Opts.UseAfterReturn = CodeGenOpts.getSanitizeAddressUseAfterReturn();
        MPM.addPass(AddressSanitizerPass(Opts, UseGlobalGC, UseOdrIndicator,
                                         DestructorKind));
      }
    };
    ASanPass(SanitizerKind::Address, false);
    ASanPass(SanitizerKind::KernelAddress, true);

    auto HWASanPass = [&](SanitizerMask Mask, bool CompileKernel) {
      if (LangOpts.Sanitize.has(Mask)) {
        bool Recover = CodeGenOpts.SanitizeRecover.has(Mask);
        MPM.addPass(HWAddressSanitizerPass(
            {CompileKernel, Recover,
             /*DisableOptimization=*/CodeGenOpts.OptimizationLevel == 0}));
      }
    };
    HWASanPass(SanitizerKind::HWAddress, false);
    HWASanPass(SanitizerKind::KernelHWAddress, true);

    if (LangOpts.Sanitize.has(SanitizerKind::DataFlow)) {
      MPM.addPass(DataFlowSanitizerPass(LangOpts.NoSanitizeFiles,
                                        PB.getVirtualFileSystemPtr()));
    }
  };
  if (ClSanitizeOnOptimizerEarlyEP) {
    PB.registerOptimizerEarlyEPCallback(
        [SanitizersCallback](ModulePassManager &MPM, OptimizationLevel Level,
                             ThinOrFullLTOPhase Phase) {
          ModulePassManager NewMPM;
          SanitizersCallback(NewMPM, Level, Phase);
          if (!NewMPM.isEmpty()) {
            // Sanitizers can abandon<GlobalsAA>.
            NewMPM.addPass(RequireAnalysisPass<GlobalsAA, llvm::Module>());
            MPM.addPass(std::move(NewMPM));
          }
        });
  } else {
    // LastEP does not need GlobalsAA.
    PB.registerOptimizerLastEPCallback(SanitizersCallback);
  }

  // SanitizeSkipHotCutoffs: doubles with range [0, 1]
  // Opts.cutoffs: unsigned ints with range [0, 1000000]
  auto ScaledCutoffs = CodeGenOpts.SanitizeSkipHotCutoffs.getAllScaled(1000000);
  uint64_t AllowRuntimeCheckSkipHotCutoff =
      CodeGenOpts.AllowRuntimeCheckSkipHotCutoff.value_or(0.0) * 1000000;
  // TODO: remove IsRequested()
  if (LowerAllowCheckPass::IsRequested() || ScaledCutoffs.has_value() ||
      CodeGenOpts.AllowRuntimeCheckSkipHotCutoff.has_value()) {
    // We want to call it after inline, which is about OptimizerEarlyEPCallback.
    PB.registerOptimizerEarlyEPCallback(
        [ScaledCutoffs, AllowRuntimeCheckSkipHotCutoff](
            ModulePassManager &MPM, OptimizationLevel Level,
            ThinOrFullLTOPhase Phase) {
          LowerAllowCheckPass::Options Opts;
          // TODO: after removing IsRequested(), make this unconditional
          if (ScaledCutoffs.has_value())
            Opts.cutoffs = ScaledCutoffs.value();
          Opts.runtime_check = AllowRuntimeCheckSkipHotCutoff;
          MPM.addPass(
              createModuleToFunctionPassAdaptor(LowerAllowCheckPass(Opts)));
        });
  }
}

void EmitAssemblyHelper::RunOptimizationPipeline(
    BackendAction Action, std::unique_ptr<raw_pwrite_stream> &OS,
    std::unique_ptr<llvm::ToolOutputFile> &ThinLinkOS, BackendConsumer *BC) {
  std::optional<PGOOptions> PGOOpt;

  if (CodeGenOpts.hasProfileIRInstr())
    // -fprofile-generate.
    PGOOpt = PGOOptions(getProfileGenName(CodeGenOpts), "", "",
                        CodeGenOpts.MemoryProfileUsePath, PGOOptions::IRInstr,
                        PGOOptions::NoCSAction, ClPGOColdFuncAttr,
                        CodeGenOpts.DebugInfoForProfiling,
                        /*PseudoProbeForProfiling=*/false,
                        CodeGenOpts.AtomicProfileUpdate);
  else if (CodeGenOpts.hasProfileIRUse()) {
    // -fprofile-use.
    auto CSAction = CodeGenOpts.hasProfileCSIRUse() ? PGOOptions::CSIRUse
                                                    : PGOOptions::NoCSAction;
    PGOOpt = PGOOptions(CodeGenOpts.ProfileInstrumentUsePath, "",
                        CodeGenOpts.ProfileRemappingFile,
                        CodeGenOpts.MemoryProfileUsePath, PGOOptions::IRUse,
                        CSAction, ClPGOColdFuncAttr,
                        CodeGenOpts.DebugInfoForProfiling);
  } else if (!CodeGenOpts.SampleProfileFile.empty())
    // -fprofile-sample-use
    PGOOpt = PGOOptions(
        CodeGenOpts.SampleProfileFile, "", CodeGenOpts.ProfileRemappingFile,
        CodeGenOpts.MemoryProfileUsePath, PGOOptions::SampleUse,
        PGOOptions::NoCSAction, ClPGOColdFuncAttr,
        CodeGenOpts.DebugInfoForProfiling, CodeGenOpts.PseudoProbeForProfiling);
  else if (!CodeGenOpts.MemoryProfileUsePath.empty())
    // -fmemory-profile-use (without any of the above options)
    PGOOpt = PGOOptions("", "", "", CodeGenOpts.MemoryProfileUsePath,
                        PGOOptions::NoAction, PGOOptions::NoCSAction,
                        ClPGOColdFuncAttr, CodeGenOpts.DebugInfoForProfiling);
  else if (CodeGenOpts.PseudoProbeForProfiling)
    // -fpseudo-probe-for-profiling
    PGOOpt = PGOOptions("", "", "", /*MemoryProfile=*/"", PGOOptions::NoAction,
                        PGOOptions::NoCSAction, ClPGOColdFuncAttr,
                        CodeGenOpts.DebugInfoForProfiling, true);
  else if (CodeGenOpts.DebugInfoForProfiling)
    // -fdebug-info-for-profiling
    PGOOpt = PGOOptions("", "", "", /*MemoryProfile=*/"", PGOOptions::NoAction,
                        PGOOptions::NoCSAction, ClPGOColdFuncAttr, true);

  // Check to see if we want to generate a CS profile.
  if (CodeGenOpts.hasProfileCSIRInstr()) {
    assert(!CodeGenOpts.hasProfileCSIRUse() &&
           "Cannot have both CSProfileUse pass and CSProfileGen pass at "
           "the same time");
    if (PGOOpt) {
      assert(PGOOpt->Action != PGOOptions::IRInstr &&
             PGOOpt->Action != PGOOptions::SampleUse &&
             "Cannot run CSProfileGen pass with ProfileGen or SampleUse "
             " pass");
      PGOOpt->CSProfileGenFile = getProfileGenName(CodeGenOpts);
      PGOOpt->CSAction = PGOOptions::CSIRInstr;
    } else
      PGOOpt = PGOOptions("", getProfileGenName(CodeGenOpts), "",
                          /*MemoryProfile=*/"", PGOOptions::NoAction,
                          PGOOptions::CSIRInstr, ClPGOColdFuncAttr,
                          CodeGenOpts.DebugInfoForProfiling);
  }
  if (TM)
    TM->setPGOOption(PGOOpt);

  PipelineTuningOptions PTO;
  PTO.LoopUnrolling = CodeGenOpts.UnrollLoops;
  PTO.LoopInterchange = CodeGenOpts.InterchangeLoops;
  PTO.LoopFusion = CodeGenOpts.FuseLoops;
  // For historical reasons, loop interleaving is set to mirror setting for loop
  // unrolling.
  PTO.LoopInterleaving = CodeGenOpts.UnrollLoops;
  PTO.LoopVectorization = CodeGenOpts.VectorizeLoop;
  PTO.SLPVectorization = CodeGenOpts.VectorizeSLP;
  PTO.MergeFunctions = CodeGenOpts.MergeFunctions;
  // Only enable CGProfilePass when using integrated assembler, since
  // non-integrated assemblers don't recognize .cgprofile section.
  PTO.CallGraphProfile = !CodeGenOpts.DisableIntegratedAS;
  // Enable a custom optimization pipeline for non-user SYCL code.
  PTO.OptimizeSYCLFramework =
      CodeGenOpts.OptimizeSYCLFramework && !CodeGenOpts.DisableLLVMPasses;
  PTO.UnifiedLTO = CodeGenOpts.UnifiedLTO;
  PTO.DevirtualizeSpeculatively = CodeGenOpts.DevirtualizeSpeculatively;

  LoopAnalysisManager LAM;
  FunctionAnalysisManager FAM;
  CGSCCAnalysisManager CGAM;
  ModuleAnalysisManager MAM;

  bool DebugPassStructure = CodeGenOpts.DebugPass == "Structure";
  PassInstrumentationCallbacks PIC;
  PrintPassOptions PrintPassOpts;
  PrintPassOpts.Indent = DebugPassStructure;
  PrintPassOpts.SkipAnalyses = DebugPassStructure;
  StandardInstrumentations SI(
      TheModule->getContext(),
      (CodeGenOpts.DebugPassManager || DebugPassStructure),
      CodeGenOpts.VerifyEach, PrintPassOpts);
  SI.registerCallbacks(PIC, &MAM);
  PassBuilder PB(TM.get(), PTO, PGOOpt, &PIC, CI.getVirtualFileSystemPtr());

  // Handle the assignment tracking feature options.
  switch (CodeGenOpts.getAssignmentTrackingMode()) {
  case CodeGenOptions::AssignmentTrackingOpts::Forced:
    PB.registerPipelineStartEPCallback(
        [&](ModulePassManager &MPM, OptimizationLevel Level) {
          MPM.addPass(AssignmentTrackingPass());
        });
    break;
  case CodeGenOptions::AssignmentTrackingOpts::Enabled:
    // Disable assignment tracking in LTO builds for now as the performance
    // cost is too high. Disable for LLDB tuning due to llvm.org/PR43126.
    if (!CodeGenOpts.PrepareForThinLTO && !CodeGenOpts.PrepareForLTO &&
        CodeGenOpts.getDebuggerTuning() != llvm::DebuggerKind::LLDB) {
      PB.registerPipelineStartEPCallback(
          [&](ModulePassManager &MPM, OptimizationLevel Level) {
            // Only use assignment tracking if optimisations are enabled.
            if (Level != OptimizationLevel::O0)
              MPM.addPass(AssignmentTrackingPass());
          });
    }
    break;
  case CodeGenOptions::AssignmentTrackingOpts::Disabled:
    break;
  }

  // Enable verify-debuginfo-preserve-each for new PM.
  DebugifyEachInstrumentation Debugify;
  DebugInfoPerPass DebugInfoBeforePass;
  if (CodeGenOpts.EnableDIPreservationVerify) {
    Debugify.setDebugifyMode(DebugifyMode::OriginalDebugInfo);
    Debugify.setDebugInfoBeforePass(DebugInfoBeforePass);

    if (!CodeGenOpts.DIBugsReportFilePath.empty())
      Debugify.setOrigDIVerifyBugsReportFilePath(
          CodeGenOpts.DIBugsReportFilePath);
    Debugify.registerCallbacks(PIC, MAM);

#if LLVM_ENABLE_DEBUGLOC_TRACKING_COVERAGE
    // If we're using debug location coverage tracking, mark all the
    // instructions coming out of the frontend without a DebugLoc as being
    // compiler-generated, to prevent both those instructions and new
    // instructions that inherit their location from being treated as
    // incorrectly empty locations.
    for (Function &F : *TheModule) {
      if (!F.getSubprogram())
        continue;
      for (BasicBlock &BB : F)
        for (Instruction &I : BB)
          if (!I.getDebugLoc())
            I.setDebugLoc(DebugLoc::getCompilerGenerated());
    }
#endif
  }
  // Register plugin callbacks with PB.
  for (const std::unique_ptr<PassPlugin> &Plugin : CI.getPassPlugins())
    Plugin->registerPassBuilderCallbacks(PB);
  for (const auto &PassCallback : CodeGenOpts.PassBuilderCallbacks)
    PassCallback(PB);
#define HANDLE_EXTENSION(Ext)                                                  \
  get##Ext##PluginInfo().RegisterPassBuilderCallbacks(PB);
#include "llvm/Support/Extension.def"

  // Register the target library analysis directly and give it a customized
  // preset TLI.
  std::unique_ptr<TargetLibraryInfoImpl> TLII(
      createTLII(TargetTriple, CodeGenOpts));
  FAM.registerPass([&] { return TargetLibraryAnalysis(*TLII); });

  // Register all the basic analyses with the managers.
  PB.registerModuleAnalyses(MAM);
  PB.registerCGSCCAnalyses(CGAM);
  PB.registerFunctionAnalyses(FAM);
  PB.registerLoopAnalyses(LAM);
  PB.crossRegisterProxies(LAM, FAM, CGAM, MAM);

  ModulePassManager MPM;
  // Add a verifier pass, before any other passes, to catch CodeGen issues.
  if (CodeGenOpts.VerifyModule)
    MPM.addPass(VerifierPass());

  if (!CodeGenOpts.DisableLLVMPasses) {
    // Map our optimization levels into one of the distinct levels used to
    // configure the pipeline.
    OptimizationLevel Level = mapToLevel(CodeGenOpts);

    if (LangOpts.SYCLIsDevice)
      PB.registerPipelineStartEPCallback([&](ModulePassManager &MPM,
                                             OptimizationLevel Level) {
        MPM.addPass(SYCLVirtualFunctionsAnalysisPass());
        MPM.addPass(ESIMDVerifierPass(LangOpts.SYCLESIMDForceStatelessMem));
        if (Level == OptimizationLevel::O0)
          MPM.addPass(ESIMDRemoveOptnoneNoinlinePass());
        // SYCLConditionalCallOnDevicePass should be run before
        // SYCLPropagateAspectsUsagePass
        MPM.addPass(SYCLConditionalCallOnDevicePass(LangOpts.SYCLUniquePrefix));
        MPM.addPass(SYCLPropagateAspectsUsagePass(
            /*FP64ConvEmu=*/CodeGenOpts.FP64ConvEmu,
            /*ExcludeAspects=*/{"fp64"}));
        MPM.addPass(SYCLPropagateJointMatrixUsagePass());
        // Lowers static/dynamic local memory builtin calls.
        MPM.addPass(SYCLLowerWGLocalMemoryPass());
        // Compile-time properties pass must create standard metadata as early
        // as possible to make them available for other passes.
        MPM.addPass(CompileTimePropertiesPass());
      });
    else if (LangOpts.SYCLIsHost && !LangOpts.SYCLESIMDBuildHostCode)
      PB.registerPipelineStartEPCallback(
          [&](ModulePassManager &MPM, OptimizationLevel Level) {
            MPM.addPass(ESIMDRemoveHostCodePass());
          });

    // Add the InferAddressSpaces and SYCLOptimizeBarriers passes for all
    // the SPIR[V] targets
    if (TargetTriple.isSPIR() || TargetTriple.isSPIRV()) {
      PB.registerOptimizerLastEPCallback(
          [](ModulePassManager &MPM, OptimizationLevel Level,
             ThinOrFullLTOPhase) {
            MPM.addPass(createModuleToFunctionPassAdaptor(
                InferAddressSpacesPass(clang::targets::SPIR_GENERIC_AS)));
            if (Level != OptimizationLevel::O0)
              MPM.addPass(createModuleToFunctionPassAdaptor(
                  SYCLOptimizeBarriersPass()));
          });
    }

    const bool PrepareForThinLTO = CodeGenOpts.PrepareForThinLTO;
    const bool PrepareForLTO = CodeGenOpts.PrepareForLTO;

    if (LangOpts.ObjCAutoRefCount) {
      PB.registerPipelineStartEPCallback(
          [](ModulePassManager &MPM, OptimizationLevel Level) {
            if (Level != OptimizationLevel::O0)
              MPM.addPass(
                  createModuleToFunctionPassAdaptor(ObjCARCExpandPass()));
          });
      PB.registerScalarOptimizerLateEPCallback(
          [](FunctionPassManager &FPM, OptimizationLevel Level) {
            if (Level != OptimizationLevel::O0)
              FPM.addPass(ObjCARCOptPass());
          });
    }

    // If we reached here with a non-empty index file name, then the index
    // file was empty and we are not performing ThinLTO backend compilation
    // (used in testing in a distributed build environment).
    bool IsThinLTOPostLink = !CodeGenOpts.ThinLTOIndexFile.empty();
    // If so drop any the type test assume sequences inserted for whole program
    // vtables so that codegen doesn't complain.
    if (IsThinLTOPostLink)
      PB.registerPipelineStartEPCallback(
          [](ModulePassManager &MPM, OptimizationLevel Level) {
            MPM.addPass(LowerTypeTestsPass(
                /*ExportSummary=*/nullptr,
                /*ImportSummary=*/nullptr,
                /*DropTypeTests=*/lowertypetests::DropTestKind::Assume));
          });

    // Register callbacks to schedule sanitizer passes at the appropriate part
    // of the pipeline.
    if (LangOpts.Sanitize.has(SanitizerKind::LocalBounds))
      PB.registerScalarOptimizerLateEPCallback([this](FunctionPassManager &FPM,
                                                      OptimizationLevel Level) {
        BoundsCheckingPass::Options Options;
        if (CodeGenOpts.SanitizeSkipHotCutoffs[SanitizerKind::SO_LocalBounds] ||
            ClSanitizeGuardChecks) {
          static_assert(SanitizerKind::SO_LocalBounds <=
                            std::numeric_limits<
                                decltype(Options.GuardKind)::value_type>::max(),
                        "Update type of llvm.allow.ubsan.check to represent "
                        "SanitizerKind::SO_LocalBounds.");
          Options.GuardKind = SanitizerKind::SO_LocalBounds;
        }
        Options.Merge =
            CodeGenOpts.SanitizeMergeHandlers.has(SanitizerKind::LocalBounds);
        if (!CodeGenOpts.SanitizeTrap.has(SanitizerKind::LocalBounds)) {
          Options.Rt = {
              /*MinRuntime=*/static_cast<bool>(
                  CodeGenOpts.SanitizeMinimalRuntime),
              /*MayReturn=*/
              CodeGenOpts.SanitizeRecover.has(SanitizerKind::LocalBounds),
              /*HandlerPreserveAllRegs=*/
              static_cast<bool>(CodeGenOpts.SanitizeHandlerPreserveAllRegs),
          };
        }
        FPM.addPass(BoundsCheckingPass(Options));
      });

    if (!IsThinLTOPostLink) {
      // Most sanitizers only run during PreLink stage.
      addSanitizers(TargetTriple, CodeGenOpts, LangOpts, PB);
      addKCFIPass(TargetTriple, LangOpts, PB);

      PB.registerPipelineStartEPCallback(
          [&](ModulePassManager &MPM, OptimizationLevel Level) {
            if (Level == OptimizationLevel::O0 &&
                LangOpts.Sanitize.has(SanitizerKind::AllocToken)) {
              // With the default O0 pipeline, LibFunc attrs are not inferred,
              // so we insert it here because we need it for accurate memory
              // allocation function detection with -fsanitize=alloc-token.
              // Note: This could also be added to the default O0 pipeline, but
              // has a non-trivial effect on generated IR size (attributes).
              MPM.addPass(InferFunctionAttrsPass());
            }
          });
    }

    if (std::optional<GCOVOptions> Options =
            getGCOVOptions(CodeGenOpts, LangOpts))
      PB.registerPipelineStartEPCallback(
          [this, Options](ModulePassManager &MPM, OptimizationLevel Level) {
            MPM.addPass(
                GCOVProfilerPass(*Options, CI.getVirtualFileSystemPtr()));
          });
    if (std::optional<InstrProfOptions> Options =
            getInstrProfOptions(CodeGenOpts, LangOpts))
      PB.registerPipelineStartEPCallback(
          [Options](ModulePassManager &MPM, OptimizationLevel Level) {
            MPM.addPass(InstrProfilingLoweringPass(*Options, false));
            // The profiling pass adds SYCL device globals so we need to run
            // the compile-time properties pass to update the metadata.
            MPM.addPass(CompileTimePropertiesPass());
          });

    // TODO: Consider passing the MemoryProfileOutput to the pass builder via
    // the PGOOptions, and set this up there.
    if (!CodeGenOpts.MemoryProfileOutput.empty()) {
      PB.registerOptimizerLastEPCallback([](ModulePassManager &MPM,
                                            OptimizationLevel Level,
                                            ThinOrFullLTOPhase) {
        MPM.addPass(createModuleToFunctionPassAdaptor(MemProfilerPass()));
        MPM.addPass(ModuleMemProfilerPass());
      });
    }

    if (CodeGenOpts.DisableSYCLEarlyOpts) {
      MPM.addPass(PB.buildO0DefaultPipeline(
          OptimizationLevel::O0, (PrepareForLTO || PrepareForThinLTO)
                                     ? ThinOrFullLTOPhase::ThinLTOPreLink
                                     : ThinOrFullLTOPhase::None));
    } else if (CodeGenOpts.FatLTO) {
      MPM.addPass(PB.buildFatLTODefaultPipeline(
          Level, PrepareForThinLTO,
          PrepareForThinLTO || shouldEmitRegularLTOSummary()));
    } else if (PrepareForThinLTO) {
      MPM.addPass(PB.buildThinLTOPreLinkDefaultPipeline(Level));
    } else if (PrepareForLTO) {
      MPM.addPass(PB.buildLTOPreLinkDefaultPipeline(Level));
    } else {
      MPM.addPass(PB.buildPerModuleDefaultPipeline(Level));
    }

    if (SYCLNativeCPUBackend) {
      llvm::sycl::utils::addSYCLNativeCPUBackendPasses(MPM, MAM, Level);
      // Run optimization passes after all the changes we made to the kernels.
      // Todo: maybe we could find a set of relevant passes instead of re-running
      // the full optimization pipeline.
      MPM.addPass(PB.buildPerModuleDefaultPipeline(Level));
    }
    if (LangOpts.SYCLIsDevice) {
      MPM.addPass(SYCLMutatePrintfAddrspacePass());
      if (LangOpts.EnableDAEInSpirKernels)
        MPM.addPass(DeadArgumentEliminationSYCLPass());

      // Rerun aspect propagation without warning diagnostics.
      MPM.addPass(
          SYCLPropagateAspectsUsagePass(/*FP64ConvEmu=*/CodeGenOpts.FP64ConvEmu,
                                        /*ExcludeAspects=*/{},
                                        /*ValidateAspects=*/false));

      // Add attribute corresponding to optimization level.
      MPM.addPass(SYCLAddOptLevelAttributePass(CodeGenOpts.OptimizationLevel));

      // Add SPIRITTAnnotations pass to the pass manager if
      // -fsycl-instrument-device-code option was passed. This option can be
      // used only with spir or spirv triple.
      if (CodeGenOpts.SPIRITTAnnotations) {
        assert(
            TargetTriple.isSPIROrSPIRV() &&
            "ITT annotations can only be added to a module with spir target");
        MPM.addPass(SPIRITTAnnotationsPass());
      }

      // Record SYCL aspect names (this should come after propagating aspects
      // and before cleaning up metadata)
      MPM.addPass(RecordSYCLAspectNamesPass());

      if (TargetTriple.isNVPTX())
        MPM.addPass(SYCLCreateNVVMAnnotationsPass());

      // Remove SYCL metadata added by the frontend, like sycl_aspects
      // Note, this pass should be at the end of the pipeline
      MPM.addPass(CleanupSYCLMetadataPass());
    }
  }

  // Link against bitcodes supplied via the -mlink-builtin-bitcode option
  if (CodeGenOpts.LinkBitcodePostopt)
    MPM.addPass(LinkInModulesPass(BC));

  if (LangOpts.HIPStdPar && !LangOpts.CUDAIsDevice &&
      LangOpts.HIPStdParInterposeAlloc)
    MPM.addPass(HipStdParAllocationInterpositionPass());

  // Add a verifier pass if requested. We don't have to do this if the action
  // requires code generation because there will already be a verifier pass in
  // the code-generation pipeline.
  // Since we already added a verifier pass above, this
  // might even not run the analysis, if previous passes caused no changes.
  if (!actionRequiresCodeGen(Action) && CodeGenOpts.VerifyModule)
    MPM.addPass(VerifierPass());

  if (Action == Backend_EmitBC || Action == Backend_EmitLL ||
      CodeGenOpts.FatLTO) {
    if (CodeGenOpts.PrepareForThinLTO && !CodeGenOpts.DisableLLVMPasses) {
      if (!TheModule->getModuleFlag("EnableSplitLTOUnit"))
        TheModule->addModuleFlag(llvm::Module::Error, "EnableSplitLTOUnit",
                                 CodeGenOpts.EnableSplitLTOUnit);
      if (Action == Backend_EmitBC) {
        if (!CodeGenOpts.ThinLinkBitcodeFile.empty()) {
          ThinLinkOS = openOutputFile(CodeGenOpts.ThinLinkBitcodeFile);
          if (!ThinLinkOS)
            return;
        }
        MPM.addPass(ThinLTOBitcodeWriterPass(
            *OS, ThinLinkOS ? &ThinLinkOS->os() : nullptr));
      } else if (Action == Backend_EmitLL) {
        MPM.addPass(PrintModulePass(*OS, "", CodeGenOpts.EmitLLVMUseLists,
                                    /*EmitLTOSummary=*/true));
      }
    } else {
      // Emit a module summary by default for Regular LTO except for ld64
      // targets
      bool EmitLTOSummary = shouldEmitRegularLTOSummary();
      if (EmitLTOSummary) {
        if (!TheModule->getModuleFlag("ThinLTO") && !CodeGenOpts.UnifiedLTO)
          TheModule->addModuleFlag(llvm::Module::Error, "ThinLTO", uint32_t(0));
        if (!TheModule->getModuleFlag("EnableSplitLTOUnit"))
          TheModule->addModuleFlag(llvm::Module::Error, "EnableSplitLTOUnit",
                                   uint32_t(1));
      }
      if (Action == Backend_EmitBC) {
        MPM.addPass(BitcodeWriterPass(*OS, CodeGenOpts.EmitLLVMUseLists,
                                      EmitLTOSummary));
      } else if (Action == Backend_EmitLL) {
        MPM.addPass(PrintModulePass(*OS, "", CodeGenOpts.EmitLLVMUseLists,
                                    EmitLTOSummary));
      }
    }

    if (shouldEmitUnifiedLTOModueFlag() &&
        !TheModule->getModuleFlag("UnifiedLTO"))
      TheModule->addModuleFlag(llvm::Module::Error, "UnifiedLTO", uint32_t(1));
  }

  // FIXME: This should eventually be replaced by a first-class driver option.
  // This should be done for both clang and flang simultaneously.
  // Print a textual, '-passes=' compatible, representation of pipeline if
  // requested.
  if (PrintPipelinePasses) {
    MPM.printPipeline(outs(), [&PIC](StringRef ClassName) {
      auto PassName = PIC.getPassNameForClassName(ClassName);
      return PassName.empty() ? ClassName : PassName;
    });
    outs() << "\n";
    return;
  }

  // Now that we have all of the passes ready, run them.
  {
    PrettyStackTraceString CrashInfo("Optimizer");
    llvm::TimeTraceScope TimeScope("Optimizer");
    Timer timer;
    if (CI.getCodeGenOpts().TimePasses) {
      timer.init("optimizer", "Optimizer", CI.getTimerGroup());
      CI.getFrontendTimer().yieldTo(timer);
    }
    MPM.run(*TheModule, MAM);
    if (CI.getCodeGenOpts().TimePasses)
      timer.yieldTo(CI.getFrontendTimer());
  }
}

void EmitAssemblyHelper::RunCodegenPipeline(
    BackendAction Action, std::unique_ptr<raw_pwrite_stream> &OS,
    std::unique_ptr<llvm::ToolOutputFile> &DwoOS) {
  if (!actionRequiresCodeGen(Action))
    return;

  // Normal mode, emit a .s or .o file by running the code generator. Note,
  // this also adds codegenerator level optimization passes.
  CodeGenFileType CGFT = getCodeGenFileType(Action);

  // Invoke pre-codegen callback from plugin, which might want to take over the
  // entire code generation itself.
  for (const std::unique_ptr<llvm::PassPlugin> &Plugin : CI.getPassPlugins()) {
    if (Plugin->invokePreCodeGenCallback(*TheModule, *TM, CGFT, *OS))
      return;
  }

  // We still use the legacy PM to run the codegen pipeline since the new PM
  // does not work with the codegen pipeline.
  // FIXME: make the new PM work with the codegen pipeline.
  legacy::PassManager CodeGenPasses;

  CodeGenPasses.add(
      createTargetTransformInfoWrapperPass(getTargetIRAnalysis()));
  // Add LibraryInfo.
  std::unique_ptr<TargetLibraryInfoImpl> TLII(
      llvm::driver::createTLII(TargetTriple, CodeGenOpts.getVecLib()));
  CodeGenPasses.add(new TargetLibraryInfoWrapperPass(*TLII));

  const llvm::TargetOptions &Options = TM->Options;
  CodeGenPasses.add(new RuntimeLibraryInfoWrapper(
      TargetTriple, Options.ExceptionModel, Options.FloatABIType,
      Options.EABIVersion, Options.MCOptions.ABIName, Options.VecLib));

  if (!CodeGenOpts.SplitDwarfOutput.empty()) {
    DwoOS = openOutputFile(CodeGenOpts.SplitDwarfOutput);
    if (!DwoOS)
      return;
  }

  if (TM->addPassesToEmitFile(CodeGenPasses, *OS,
                              DwoOS ? &DwoOS->os() : nullptr, CGFT,
                              /*DisableVerify=*/!CodeGenOpts.VerifyModule)) {
    Diags.Report(diag::err_fe_unable_to_interface_with_target);
    return;
  }

  // If -print-pipeline-passes is requested, don't run the legacy pass manager.
  // FIXME: when codegen is switched to use the new pass manager, it should also
  // emit pass names here.
  if (PrintPipelinePasses) {
    return;
  }

  {
    PrettyStackTraceString CrashInfo("Code generation");
    llvm::TimeTraceScope TimeScope("CodeGenPasses");
    Timer timer;
    if (CI.getCodeGenOpts().TimePasses) {
      timer.init("codegen", "Machine code generation", CI.getTimerGroup());
      CI.getFrontendTimer().yieldTo(timer);
    }
    CodeGenPasses.run(*TheModule);
    if (CI.getCodeGenOpts().TimePasses)
      timer.yieldTo(CI.getFrontendTimer());
  }
}

void EmitAssemblyHelper::emitAssembly(BackendAction Action,
                                      std::unique_ptr<raw_pwrite_stream> OS,
                                      BackendConsumer *BC) {
  setCommandLineOpts(CodeGenOpts, CI.getVirtualFileSystem());

  bool RequiresCodeGen = actionRequiresCodeGen(Action);
  CreateTargetMachine(RequiresCodeGen);

  if (RequiresCodeGen && !TM)
    return;
  if (TM)
    TheModule->setDataLayout(TM->createDataLayout());

  // Before executing passes, print the final values of the LLVM options.
  cl::PrintOptionValues();

  std::unique_ptr<llvm::ToolOutputFile> ThinLinkOS, DwoOS;
  RunOptimizationPipeline(Action, OS, ThinLinkOS, BC);
  RunCodegenPipeline(Action, OS, DwoOS);

  if (ThinLinkOS)
    ThinLinkOS->keep();
  if (DwoOS)
    DwoOS->keep();
}

static void
runThinLTOBackend(CompilerInstance &CI, ModuleSummaryIndex *CombinedIndex,
                  llvm::Module *M, std::unique_ptr<raw_pwrite_stream> OS,
                  std::string SampleProfile, std::string ProfileRemapping,
                  BackendAction Action) {
  DiagnosticsEngine &Diags = CI.getDiagnostics();
  const auto &CGOpts = CI.getCodeGenOpts();
  const auto &TOpts = CI.getTargetOpts();
  DenseMap<StringRef, DenseMap<GlobalValue::GUID, GlobalValueSummary *>>
      ModuleToDefinedGVSummaries;
  CombinedIndex->collectDefinedGVSummariesPerModule(ModuleToDefinedGVSummaries);

  setCommandLineOpts(CGOpts, CI.getVirtualFileSystem());

  // We can simply import the values mentioned in the combined index, since
  // we should only invoke this using the individual indexes written out
  // via a WriteIndexesThinBackend.
  FunctionImporter::ImportIDTable ImportIDs;
  FunctionImporter::ImportMapTy ImportList(ImportIDs);
  if (!lto::initImportList(*M, *CombinedIndex, ImportList))
    return;

  auto AddStream = [&](size_t Task, const Twine &ModuleName) {
    return std::make_unique<CachedFileStream>(std::move(OS),
                                              CGOpts.ObjectFilenameForDebug);
  };
  lto::Config Conf;
  if (CGOpts.SaveTempsFilePrefix != "") {
    if (Error E = Conf.addSaveTemps(CGOpts.SaveTempsFilePrefix + ".",
                                    /* UseInputModulePath */ false)) {
      handleAllErrors(std::move(E), [&](ErrorInfoBase &EIB) {
        errs() << "Error setting up ThinLTO save-temps: " << EIB.message()
               << '\n';
      });
    }
  }
  Conf.CPU = TOpts.CPU;
  Conf.CodeModel = getCodeModel(CGOpts);
  Conf.MAttrs = TOpts.Features;
  Conf.RelocModel = CGOpts.RelocationModel;
  std::optional<CodeGenOptLevel> OptLevelOrNone =
      CodeGenOpt::getLevel(CGOpts.OptimizationLevel);
  assert(OptLevelOrNone && "Invalid optimization level!");
  Conf.CGOptLevel = *OptLevelOrNone;
  Conf.OptLevel = CGOpts.OptimizationLevel;
  initTargetOptions(CI, Diags, Conf.Options);
  Conf.SampleProfile = std::move(SampleProfile);
  Conf.PTO.LoopUnrolling = CGOpts.UnrollLoops;
  Conf.PTO.LoopInterchange = CGOpts.InterchangeLoops;
  Conf.PTO.LoopFusion = CGOpts.FuseLoops;
  // For historical reasons, loop interleaving is set to mirror setting for loop
  // unrolling.
  Conf.PTO.LoopInterleaving = CGOpts.UnrollLoops;
  Conf.PTO.LoopVectorization = CGOpts.VectorizeLoop;
  Conf.PTO.SLPVectorization = CGOpts.VectorizeSLP;
  // Only enable CGProfilePass when using integrated assembler, since
  // non-integrated assemblers don't recognize .cgprofile section.
  Conf.PTO.CallGraphProfile = !CGOpts.DisableIntegratedAS;

  // Context sensitive profile.
  if (CGOpts.hasProfileCSIRInstr()) {
    Conf.RunCSIRInstr = true;
    Conf.CSIRProfile = getProfileGenName(CGOpts);
  } else if (CGOpts.hasProfileCSIRUse()) {
    Conf.RunCSIRInstr = false;
    Conf.CSIRProfile = std::move(CGOpts.ProfileInstrumentUsePath);
  }

  Conf.ProfileRemapping = std::move(ProfileRemapping);
  Conf.DebugPassManager = CGOpts.DebugPassManager;
  Conf.VerifyEach = CGOpts.VerifyEach;
  Conf.RemarksWithHotness = CGOpts.DiagnosticsWithHotness;
  Conf.RemarksFilename = CGOpts.OptRecordFile;
  Conf.RemarksPasses = CGOpts.OptRecordPasses;
  Conf.RemarksFormat = CGOpts.OptRecordFormat;
  Conf.SplitDwarfFile = CGOpts.SplitDwarfFile;
  Conf.SplitDwarfOutput = CGOpts.SplitDwarfOutput;
  switch (Action) {
  case Backend_EmitNothing:
    Conf.PreCodeGenModuleHook = [](size_t Task, const llvm::Module &Mod) {
      return false;
    };
    break;
  case Backend_EmitLL:
    Conf.PreCodeGenModuleHook = [&](size_t Task, const llvm::Module &Mod) {
      M->print(*OS, nullptr, CGOpts.EmitLLVMUseLists);
      return false;
    };
    break;
  case Backend_EmitBC:
    Conf.PreCodeGenModuleHook = [&](size_t Task, const llvm::Module &Mod) {
      WriteBitcodeToFile(*M, *OS, CGOpts.EmitLLVMUseLists);
      return false;
    };
    break;
  default:
    Conf.CGFileType = getCodeGenFileType(Action);
    break;
  }

  // FIXME: Both ExecuteAction and thinBackend set up optimization remarks for
  // the same context.
  finalizeLLVMOptimizationRemarks(M->getContext());
  if (Error E =
          thinBackend(Conf, -1, AddStream, *M, *CombinedIndex, ImportList,
                      ModuleToDefinedGVSummaries[M->getModuleIdentifier()],
                      /*ModuleMap=*/nullptr, Conf.CodeGenOnly,
                      /*IRAddStream=*/nullptr, CGOpts.CmdArgs)) {
    handleAllErrors(std::move(E), [&](ErrorInfoBase &EIB) {
      errs() << "Error running ThinLTO backend: " << EIB.message() << '\n';
    });
  }
}

void clang::emitBackendOutput(CompilerInstance &CI, CodeGenOptions &CGOpts,
                              StringRef TDesc, llvm::Module *M,
                              BackendAction Action,
                              IntrusiveRefCntPtr<llvm::vfs::FileSystem> VFS,
                              std::unique_ptr<raw_pwrite_stream> OS,
                              BackendConsumer *BC) {
  llvm::TimeTraceScope TimeScope("Backend");
  DiagnosticsEngine &Diags = CI.getDiagnostics();

  std::unique_ptr<llvm::Module> EmptyModule;
  if (!CGOpts.ThinLTOIndexFile.empty()) {
    // FIXME(sandboxing): Figure out how to support distributed indexing.
    auto BypassSandbox = sys::sandbox::scopedDisable();
    // If we are performing a ThinLTO importing compile, load the function index
    // into memory and pass it into runThinLTOBackend, which will run the
    // function importer and invoke LTO passes.
    std::unique_ptr<ModuleSummaryIndex> CombinedIndex;
    if (Error E = llvm::getModuleSummaryIndexForFile(
                      CGOpts.ThinLTOIndexFile,
                      /*IgnoreEmptyThinLTOIndexFile*/ true)
                      .moveInto(CombinedIndex)) {
      logAllUnhandledErrors(std::move(E), errs(),
                            "Error loading index file '" +
                            CGOpts.ThinLTOIndexFile + "': ");
      return;
    }

    // A null CombinedIndex means we should skip ThinLTO compilation
    // (LLVM will optionally ignore empty index files, returning null instead
    // of an error).
    if (CombinedIndex) {
      if (!CombinedIndex->skipModuleByDistributedBackend()) {
        runThinLTOBackend(CI, CombinedIndex.get(), M, std::move(OS),
                          CGOpts.SampleProfileFile, CGOpts.ProfileRemappingFile,
                          Action);
        return;
      }
      // Distributed indexing detected that nothing from the module is needed
      // for the final linking. So we can skip the compilation. We sill need to
      // output an empty object file to make sure that a linker does not fail
      // trying to read it. Also for some features, like CFI, we must skip
      // the compilation as CombinedIndex does not contain all required
      // information.
      EmptyModule = std::make_unique<llvm::Module>("empty", M->getContext());
      EmptyModule->setTargetTriple(M->getTargetTriple());
      M = EmptyModule.get();
    }
  }

  EmitAssemblyHelper AsmHelper(CI, CGOpts, M, VFS);
  AsmHelper.emitAssembly(Action, std::move(OS), BC);

  // Verify clang's TargetInfo DataLayout against the LLVM TargetMachine's
  // DataLayout.
  if (AsmHelper.TM) {
    std::string DLDesc = M->getDataLayout().getStringRepresentation();
    if (DLDesc != TDesc) {
      Diags.Report(diag::err_data_layout_mismatch) << DLDesc << TDesc;
    }
  }
}

// With -fembed-bitcode, save a copy of the llvm IR as data in the
// __LLVM,__bitcode section.
void clang::EmbedBitcode(llvm::Module *M, const CodeGenOptions &CGOpts,
                         llvm::MemoryBufferRef Buf) {
  if (CGOpts.getEmbedBitcode() == CodeGenOptions::Embed_Off)
    return;
  llvm::embedBitcodeInModule(
      *M, Buf, CGOpts.getEmbedBitcode() != CodeGenOptions::Embed_Marker,
      CGOpts.getEmbedBitcode() != CodeGenOptions::Embed_Bitcode,
      CGOpts.CmdArgs);
}

void clang::EmbedObject(llvm::Module *M, const CodeGenOptions &CGOpts,
                        llvm::vfs::FileSystem &VFS, DiagnosticsEngine &Diags) {
  if (CGOpts.OffloadObjects.empty())
    return;

  for (StringRef OffloadObject : CGOpts.OffloadObjects) {
    llvm::ErrorOr<std::unique_ptr<llvm::MemoryBuffer>> ObjectOrErr =
        VFS.getBufferForFile(OffloadObject);
    if (ObjectOrErr.getError()) {
      Diags.Report(diag::err_failed_to_open_for_embedding) << OffloadObject;
      return;
    }

    llvm::embedBufferInModule(*M, **ObjectOrErr, ".llvm.offloading",
                              Align(object::OffloadBinary::getAlignment()));
  }
}<|MERGE_RESOLUTION|>--- conflicted
+++ resolved
@@ -685,36 +685,6 @@
     TM->setLargeDataThreshold(CodeGenOpts.LargeDataThreshold);
 }
 
-<<<<<<< HEAD
-bool EmitAssemblyHelper::AddEmitPasses(legacy::PassManager &CodeGenPasses,
-                                       BackendAction Action,
-                                       raw_pwrite_stream &OS,
-                                       raw_pwrite_stream *DwoOS) {
-  // Add LibraryInfo.
-  std::unique_ptr<TargetLibraryInfoImpl> TLII(
-      createTLII(TargetTriple, CodeGenOpts));
-  CodeGenPasses.add(new TargetLibraryInfoWrapperPass(*TLII));
-
-  const llvm::TargetOptions &Options = TM->Options;
-  CodeGenPasses.add(new RuntimeLibraryInfoWrapper(
-      TargetTriple, Options.ExceptionModel, Options.FloatABIType,
-      Options.EABIVersion, Options.MCOptions.ABIName, Options.VecLib));
-
-  // Normal mode, emit a .s or .o file by running the code generator. Note,
-  // this also adds codegenerator level optimization passes.
-  CodeGenFileType CGFT = getCodeGenFileType(Action);
-
-  if (TM->addPassesToEmitFile(CodeGenPasses, OS, DwoOS, CGFT,
-                              /*DisableVerify=*/!CodeGenOpts.VerifyModule)) {
-    Diags.Report(diag::err_fe_unable_to_interface_with_target);
-    return false;
-  }
-
-  return true;
-}
-
-=======
->>>>>>> a9e193b0
 static OptimizationLevel mapToLevel(const CodeGenOptions &Opts) {
   switch (Opts.OptimizationLevel) {
   default:
