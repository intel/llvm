//===--- BackendUtil.cpp - LLVM Backend Utilities -------------------------===//
//
// Part of the LLVM Project, under the Apache License v2.0 with LLVM Exceptions.
// See https://llvm.org/LICENSE.txt for license information.
// SPDX-License-Identifier: Apache-2.0 WITH LLVM-exception
//
//===----------------------------------------------------------------------===//

#include "clang/CodeGen/BackendUtil.h"
#include "clang/Basic/CodeGenOptions.h"
#include "clang/Basic/Diagnostic.h"
#include "clang/Basic/LangOptions.h"
#include "clang/Basic/TargetOptions.h"
#include "clang/Frontend/FrontendDiagnostic.h"
#include "clang/Frontend/Utils.h"
#include "clang/Lex/HeaderSearchOptions.h"
#include "llvm/ADT/SmallSet.h"
#include "llvm/ADT/StringExtras.h"
#include "llvm/ADT/StringSwitch.h"
#include "llvm/ADT/Triple.h"
#include "llvm/Analysis/AliasAnalysis.h"
#include "llvm/Analysis/StackSafetyAnalysis.h"
#include "llvm/Analysis/TargetLibraryInfo.h"
#include "llvm/Analysis/TargetTransformInfo.h"
#include "llvm/Bitcode/BitcodeReader.h"
#include "llvm/Bitcode/BitcodeWriter.h"
#include "llvm/Bitcode/BitcodeWriterPass.h"
#include "llvm/CodeGen/RegAllocRegistry.h"
#include "llvm/CodeGen/SchedulerRegistry.h"
#include "llvm/CodeGen/TargetSubtargetInfo.h"
#include "llvm/IR/DataLayout.h"
#include "llvm/IR/IRPrintingPasses.h"
#include "llvm/IR/LegacyPassManager.h"
#include "llvm/IR/Module.h"
#include "llvm/IR/ModuleSummaryIndex.h"
#include "llvm/IR/PassManager.h"
#include "llvm/IR/Verifier.h"
#include "llvm/LTO/LTOBackend.h"
#include "llvm/MC/MCAsmInfo.h"
#include "llvm/MC/SubtargetFeature.h"
#include "llvm/MC/TargetRegistry.h"
#include "llvm/Passes/PassBuilder.h"
#include "llvm/Passes/PassPlugin.h"
#include "llvm/Passes/StandardInstrumentations.h"
#include "llvm/SYCLLowerIR/ESIMD/ESIMDVerifier.h"
#include "llvm/SYCLLowerIR/LowerWGLocalMemory.h"
#include "llvm/SYCLLowerIR/MutatePrintfAddrspace.h"
#include "llvm/Support/BuryPointer.h"
#include "llvm/Support/CommandLine.h"
#include "llvm/Support/MemoryBuffer.h"
#include "llvm/Support/PrettyStackTrace.h"
#include "llvm/Support/TimeProfiler.h"
#include "llvm/Support/Timer.h"
#include "llvm/Support/ToolOutputFile.h"
#include "llvm/Support/raw_ostream.h"
#include "llvm/Target/TargetMachine.h"
#include "llvm/Target/TargetOptions.h"
#include "llvm/Transforms/Coroutines.h"
#include "llvm/Transforms/Coroutines/CoroCleanup.h"
#include "llvm/Transforms/Coroutines/CoroEarly.h"
#include "llvm/Transforms/Coroutines/CoroElide.h"
#include "llvm/Transforms/Coroutines/CoroSplit.h"
#include "llvm/Transforms/IPO.h"
#include "llvm/Transforms/IPO/AlwaysInliner.h"
#include "llvm/Transforms/IPO/LowerTypeTests.h"
#include "llvm/Transforms/IPO/PassManagerBuilder.h"
#include "llvm/Transforms/IPO/ThinLTOBitcodeWriter.h"
#include "llvm/Transforms/InstCombine/InstCombine.h"
#include "llvm/Transforms/Instrumentation.h"
#include "llvm/Transforms/Instrumentation/AddressSanitizer.h"
#include "llvm/Transforms/Instrumentation/AddressSanitizerOptions.h"
#include "llvm/Transforms/Instrumentation/BoundsChecking.h"
#include "llvm/Transforms/Instrumentation/DataFlowSanitizer.h"
#include "llvm/Transforms/Instrumentation/GCOVProfiler.h"
#include "llvm/Transforms/Instrumentation/HWAddressSanitizer.h"
#include "llvm/Transforms/Instrumentation/InstrProfiling.h"
#include "llvm/Transforms/Instrumentation/MemProfiler.h"
#include "llvm/Transforms/Instrumentation/MemorySanitizer.h"
#include "llvm/Transforms/Instrumentation/SPIRITTAnnotations.h"
#include "llvm/Transforms/Instrumentation/SanitizerCoverage.h"
#include "llvm/Transforms/Instrumentation/ThreadSanitizer.h"
#include "llvm/Transforms/ObjCARC.h"
#include "llvm/Transforms/Scalar.h"
#include "llvm/Transforms/Scalar/EarlyCSE.h"
#include "llvm/Transforms/Scalar/GVN.h"
#include "llvm/Transforms/Scalar/LowerMatrixIntrinsics.h"
#include "llvm/Transforms/Utils.h"
#include "llvm/Transforms/Utils/CanonicalizeAliases.h"
#include "llvm/Transforms/Utils/Debugify.h"
#include "llvm/Transforms/Utils/EntryExitInstrumenter.h"
#include "llvm/Transforms/Utils/NameAnonGlobals.h"
#include "llvm/Transforms/Utils/SymbolRewriter.h"
#include <memory>
using namespace clang;
using namespace llvm;

#define HANDLE_EXTENSION(Ext)                                                  \
  llvm::PassPluginLibraryInfo get##Ext##PluginInfo();
#include "llvm/Support/Extension.def"

namespace llvm {
extern cl::opt<bool> DebugInfoCorrelate;
}

namespace {

// Default filename used for profile generation.
std::string getDefaultProfileGenName() {
  return DebugInfoCorrelate ? "default_%p.proflite" : "default_%m.profraw";
}

class EmitAssemblyHelper {
  DiagnosticsEngine &Diags;
  const HeaderSearchOptions &HSOpts;
  const CodeGenOptions &CodeGenOpts;
  const clang::TargetOptions &TargetOpts;
  const LangOptions &LangOpts;
  Module *TheModule;

  Timer CodeGenerationTime;

  std::unique_ptr<raw_pwrite_stream> OS;

  TargetIRAnalysis getTargetIRAnalysis() const {
    if (TM)
      return TM->getTargetIRAnalysis();

    return TargetIRAnalysis();
  }

  void CreatePasses(legacy::PassManager &MPM, legacy::FunctionPassManager &FPM);

  /// Generates the TargetMachine.
  /// Leaves TM unchanged if it is unable to create the target machine.
  /// Some of our clang tests specify triples which are not built
  /// into clang. This is okay because these tests check the generated
  /// IR, and they require DataLayout which depends on the triple.
  /// In this case, we allow this method to fail and not report an error.
  /// When MustCreateTM is used, we print an error if we are unable to load
  /// the requested target.
  void CreateTargetMachine(bool MustCreateTM);

  /// Add passes necessary to emit assembly or LLVM IR.
  ///
  /// \return True on success.
  bool AddEmitPasses(legacy::PassManager &CodeGenPasses, BackendAction Action,
                     raw_pwrite_stream &OS, raw_pwrite_stream *DwoOS);

  std::unique_ptr<llvm::ToolOutputFile> openOutputFile(StringRef Path) {
    std::error_code EC;
    auto F = std::make_unique<llvm::ToolOutputFile>(Path, EC,
                                                     llvm::sys::fs::OF_None);
    if (EC) {
      Diags.Report(diag::err_fe_unable_to_open_output) << Path << EC.message();
      F.reset();
    }
    return F;
  }

  void
  RunOptimizationPipeline(BackendAction Action,
                          std::unique_ptr<raw_pwrite_stream> &OS,
                          std::unique_ptr<llvm::ToolOutputFile> &ThinLinkOS);
  void RunCodegenPipeline(BackendAction Action,
                          std::unique_ptr<raw_pwrite_stream> &OS,
                          std::unique_ptr<llvm::ToolOutputFile> &DwoOS);

public:
  EmitAssemblyHelper(DiagnosticsEngine &_Diags,
                     const HeaderSearchOptions &HeaderSearchOpts,
                     const CodeGenOptions &CGOpts,
                     const clang::TargetOptions &TOpts,
                     const LangOptions &LOpts, Module *M)
      : Diags(_Diags), HSOpts(HeaderSearchOpts), CodeGenOpts(CGOpts),
        TargetOpts(TOpts), LangOpts(LOpts), TheModule(M),
        CodeGenerationTime("codegen", "Code Generation Time") {}

  ~EmitAssemblyHelper() {
    if (CodeGenOpts.DisableFree)
      BuryPointer(std::move(TM));
  }

  std::unique_ptr<TargetMachine> TM;

  // Emit output using the legacy pass manager for the optimization pipeline.
  // This will be removed soon when using the legacy pass manager for the
  // optimization pipeline is no longer supported.
  void EmitAssemblyWithLegacyPassManager(BackendAction Action,
                                         std::unique_ptr<raw_pwrite_stream> OS);

  // Emit output using the new pass manager for the optimization pipeline. This
  // is the default.
  void EmitAssembly(BackendAction Action,
                    std::unique_ptr<raw_pwrite_stream> OS);
};

// We need this wrapper to access LangOpts and CGOpts from extension functions
// that we add to the PassManagerBuilder.
class PassManagerBuilderWrapper : public PassManagerBuilder {
public:
  PassManagerBuilderWrapper(const Triple &TargetTriple,
                            const CodeGenOptions &CGOpts,
                            const LangOptions &LangOpts)
      : TargetTriple(TargetTriple), CGOpts(CGOpts), LangOpts(LangOpts) {}
  const Triple &getTargetTriple() const { return TargetTriple; }
  const CodeGenOptions &getCGOpts() const { return CGOpts; }
  const LangOptions &getLangOpts() const { return LangOpts; }

private:
  const Triple &TargetTriple;
  const CodeGenOptions &CGOpts;
  const LangOptions &LangOpts;
};
}

static void addObjCARCAPElimPass(const PassManagerBuilder &Builder, PassManagerBase &PM) {
  if (Builder.OptLevel > 0)
    PM.add(createObjCARCAPElimPass());
}

static void addObjCARCExpandPass(const PassManagerBuilder &Builder, PassManagerBase &PM) {
  if (Builder.OptLevel > 0)
    PM.add(createObjCARCExpandPass());
}

static void addObjCARCOptPass(const PassManagerBuilder &Builder, PassManagerBase &PM) {
  if (Builder.OptLevel > 0)
    PM.add(createObjCARCOptPass());
}

static void addAddDiscriminatorsPass(const PassManagerBuilder &Builder,
                                     legacy::PassManagerBase &PM) {
  PM.add(createAddDiscriminatorsPass());
}

static void addBoundsCheckingPass(const PassManagerBuilder &Builder,
                                  legacy::PassManagerBase &PM) {
  PM.add(createBoundsCheckingLegacyPass());
}

static SanitizerCoverageOptions
getSancovOptsFromCGOpts(const CodeGenOptions &CGOpts) {
  SanitizerCoverageOptions Opts;
  Opts.CoverageType =
      static_cast<SanitizerCoverageOptions::Type>(CGOpts.SanitizeCoverageType);
  Opts.IndirectCalls = CGOpts.SanitizeCoverageIndirectCalls;
  Opts.TraceBB = CGOpts.SanitizeCoverageTraceBB;
  Opts.TraceCmp = CGOpts.SanitizeCoverageTraceCmp;
  Opts.TraceDiv = CGOpts.SanitizeCoverageTraceDiv;
  Opts.TraceGep = CGOpts.SanitizeCoverageTraceGep;
  Opts.Use8bitCounters = CGOpts.SanitizeCoverage8bitCounters;
  Opts.TracePC = CGOpts.SanitizeCoverageTracePC;
  Opts.TracePCGuard = CGOpts.SanitizeCoverageTracePCGuard;
  Opts.NoPrune = CGOpts.SanitizeCoverageNoPrune;
  Opts.Inline8bitCounters = CGOpts.SanitizeCoverageInline8bitCounters;
  Opts.InlineBoolFlag = CGOpts.SanitizeCoverageInlineBoolFlag;
  Opts.PCTable = CGOpts.SanitizeCoveragePCTable;
  Opts.StackDepth = CGOpts.SanitizeCoverageStackDepth;
  Opts.TraceLoads = CGOpts.SanitizeCoverageTraceLoads;
  Opts.TraceStores = CGOpts.SanitizeCoverageTraceStores;
  return Opts;
}

static void addSanitizerCoveragePass(const PassManagerBuilder &Builder,
                                     legacy::PassManagerBase &PM) {
  const PassManagerBuilderWrapper &BuilderWrapper =
      static_cast<const PassManagerBuilderWrapper &>(Builder);
  const CodeGenOptions &CGOpts = BuilderWrapper.getCGOpts();
  auto Opts = getSancovOptsFromCGOpts(CGOpts);
  PM.add(createModuleSanitizerCoverageLegacyPassPass(
      Opts, CGOpts.SanitizeCoverageAllowlistFiles,
      CGOpts.SanitizeCoverageIgnorelistFiles));
}

// Check if ASan should use GC-friendly instrumentation for globals.
// First of all, there is no point if -fdata-sections is off (expect for MachO,
// where this is not a factor). Also, on ELF this feature requires an assembler
// extension that only works with -integrated-as at the moment.
static bool asanUseGlobalsGC(const Triple &T, const CodeGenOptions &CGOpts) {
  if (!CGOpts.SanitizeAddressGlobalsDeadStripping)
    return false;
  switch (T.getObjectFormat()) {
  case Triple::MachO:
  case Triple::COFF:
    return true;
  case Triple::ELF:
    return CGOpts.DataSections && !CGOpts.DisableIntegratedAS;
  case Triple::GOFF:
    llvm::report_fatal_error("ASan not implemented for GOFF");
  case Triple::XCOFF:
    llvm::report_fatal_error("ASan not implemented for XCOFF.");
  case Triple::Wasm:
  case Triple::UnknownObjectFormat:
    break;
  }
  return false;
}

static void addMemProfilerPasses(const PassManagerBuilder &Builder,
                                 legacy::PassManagerBase &PM) {
  PM.add(createMemProfilerFunctionPass());
  PM.add(createModuleMemProfilerLegacyPassPass());
}

static void addAddressSanitizerPasses(const PassManagerBuilder &Builder,
                                      legacy::PassManagerBase &PM) {
  const PassManagerBuilderWrapper &BuilderWrapper =
      static_cast<const PassManagerBuilderWrapper&>(Builder);
  const Triple &T = BuilderWrapper.getTargetTriple();
  const CodeGenOptions &CGOpts = BuilderWrapper.getCGOpts();
  bool Recover = CGOpts.SanitizeRecover.has(SanitizerKind::Address);
  bool UseAfterScope = CGOpts.SanitizeAddressUseAfterScope;
  bool UseOdrIndicator = CGOpts.SanitizeAddressUseOdrIndicator;
  bool UseGlobalsGC = asanUseGlobalsGC(T, CGOpts);
  llvm::AsanDtorKind DestructorKind = CGOpts.getSanitizeAddressDtor();
  llvm::AsanDetectStackUseAfterReturnMode UseAfterReturn =
      CGOpts.getSanitizeAddressUseAfterReturn();
  PM.add(createAddressSanitizerFunctionPass(/*CompileKernel*/ false, Recover,
                                            UseAfterScope, UseAfterReturn));
  PM.add(createModuleAddressSanitizerLegacyPassPass(
      /*CompileKernel*/ false, Recover, UseGlobalsGC, UseOdrIndicator,
      DestructorKind));
}

static void addKernelAddressSanitizerPasses(const PassManagerBuilder &Builder,
                                            legacy::PassManagerBase &PM) {
  PM.add(createAddressSanitizerFunctionPass(
      /*CompileKernel*/ true, /*Recover*/ true, /*UseAfterScope*/ false,
      /*UseAfterReturn*/ llvm::AsanDetectStackUseAfterReturnMode::Never));
  PM.add(createModuleAddressSanitizerLegacyPassPass(
      /*CompileKernel*/ true, /*Recover*/ true, /*UseGlobalsGC*/ true,
      /*UseOdrIndicator*/ false));
}

static void addHWAddressSanitizerPasses(const PassManagerBuilder &Builder,
                                            legacy::PassManagerBase &PM) {
  const PassManagerBuilderWrapper &BuilderWrapper =
      static_cast<const PassManagerBuilderWrapper &>(Builder);
  const CodeGenOptions &CGOpts = BuilderWrapper.getCGOpts();
  bool Recover = CGOpts.SanitizeRecover.has(SanitizerKind::HWAddress);
  PM.add(createHWAddressSanitizerLegacyPassPass(
      /*CompileKernel*/ false, Recover,
      /*DisableOptimization*/ CGOpts.OptimizationLevel == 0));
}

static void addKernelHWAddressSanitizerPasses(const PassManagerBuilder &Builder,
                                              legacy::PassManagerBase &PM) {
  const PassManagerBuilderWrapper &BuilderWrapper =
      static_cast<const PassManagerBuilderWrapper &>(Builder);
  const CodeGenOptions &CGOpts = BuilderWrapper.getCGOpts();
  PM.add(createHWAddressSanitizerLegacyPassPass(
      /*CompileKernel*/ true, /*Recover*/ true,
      /*DisableOptimization*/ CGOpts.OptimizationLevel == 0));
}

static void addGeneralOptsForMemorySanitizer(const PassManagerBuilder &Builder,
                                             legacy::PassManagerBase &PM,
                                             bool CompileKernel) {
  const PassManagerBuilderWrapper &BuilderWrapper =
      static_cast<const PassManagerBuilderWrapper&>(Builder);
  const CodeGenOptions &CGOpts = BuilderWrapper.getCGOpts();
  int TrackOrigins = CGOpts.SanitizeMemoryTrackOrigins;
  bool Recover = CGOpts.SanitizeRecover.has(SanitizerKind::Memory);
  PM.add(createMemorySanitizerLegacyPassPass(
      MemorySanitizerOptions{TrackOrigins, Recover, CompileKernel,
                             CGOpts.SanitizeMemoryParamRetval != 0}));

  // MemorySanitizer inserts complex instrumentation that mostly follows
  // the logic of the original code, but operates on "shadow" values.
  // It can benefit from re-running some general purpose optimization passes.
  if (Builder.OptLevel > 0) {
    PM.add(createEarlyCSEPass());
    PM.add(createReassociatePass());
    PM.add(createLICMPass());
    PM.add(createGVNPass());
    PM.add(createInstructionCombiningPass());
    PM.add(createDeadStoreEliminationPass());
  }
}

static void addMemorySanitizerPass(const PassManagerBuilder &Builder,
                                   legacy::PassManagerBase &PM) {
  addGeneralOptsForMemorySanitizer(Builder, PM, /*CompileKernel*/ false);
}

static void addKernelMemorySanitizerPass(const PassManagerBuilder &Builder,
                                         legacy::PassManagerBase &PM) {
  addGeneralOptsForMemorySanitizer(Builder, PM, /*CompileKernel*/ true);
}

static void addThreadSanitizerPass(const PassManagerBuilder &Builder,
                                   legacy::PassManagerBase &PM) {
  PM.add(createThreadSanitizerLegacyPassPass());
}

static void addDataFlowSanitizerPass(const PassManagerBuilder &Builder,
                                     legacy::PassManagerBase &PM) {
  const PassManagerBuilderWrapper &BuilderWrapper =
      static_cast<const PassManagerBuilderWrapper&>(Builder);
  const LangOptions &LangOpts = BuilderWrapper.getLangOpts();
  PM.add(createDataFlowSanitizerLegacyPassPass(LangOpts.NoSanitizeFiles));
}

static void addEntryExitInstrumentationPass(const PassManagerBuilder &Builder,
                                            legacy::PassManagerBase &PM) {
  PM.add(createEntryExitInstrumenterPass());
}

static void
addPostInlineEntryExitInstrumentationPass(const PassManagerBuilder &Builder,
                                          legacy::PassManagerBase &PM) {
  PM.add(createPostInlineEntryExitInstrumenterPass());
}

static TargetLibraryInfoImpl *createTLII(llvm::Triple &TargetTriple,
                                         const CodeGenOptions &CodeGenOpts) {
  TargetLibraryInfoImpl *TLII = new TargetLibraryInfoImpl(TargetTriple);

  switch (CodeGenOpts.getVecLib()) {
  case CodeGenOptions::Accelerate:
    TLII->addVectorizableFunctionsFromVecLib(TargetLibraryInfoImpl::Accelerate);
    break;
  case CodeGenOptions::LIBMVEC:
    switch(TargetTriple.getArch()) {
      default:
        break;
      case llvm::Triple::x86_64:
        TLII->addVectorizableFunctionsFromVecLib
                (TargetLibraryInfoImpl::LIBMVEC_X86);
        break;
    }
    break;
  case CodeGenOptions::MASSV:
    TLII->addVectorizableFunctionsFromVecLib(TargetLibraryInfoImpl::MASSV);
    break;
  case CodeGenOptions::SVML:
    TLII->addVectorizableFunctionsFromVecLib(TargetLibraryInfoImpl::SVML);
    break;
  case CodeGenOptions::Darwin_libsystem_m:
    TLII->addVectorizableFunctionsFromVecLib(
        TargetLibraryInfoImpl::DarwinLibSystemM);
    break;
  default:
    break;
  }
  return TLII;
}

static void addSymbolRewriterPass(const CodeGenOptions &Opts,
                                  legacy::PassManager *MPM) {
  llvm::SymbolRewriter::RewriteDescriptorList DL;

  llvm::SymbolRewriter::RewriteMapParser MapParser;
  for (const auto &MapFile : Opts.RewriteMapFiles)
    MapParser.parse(MapFile, &DL);

  MPM->add(createRewriteSymbolsPass(DL));
}

static CodeGenOpt::Level getCGOptLevel(const CodeGenOptions &CodeGenOpts) {
  switch (CodeGenOpts.OptimizationLevel) {
  default:
    llvm_unreachable("Invalid optimization level!");
  case 0:
    return CodeGenOpt::None;
  case 1:
    return CodeGenOpt::Less;
  case 2:
    return CodeGenOpt::Default; // O2/Os/Oz
  case 3:
    return CodeGenOpt::Aggressive;
  }
}

static Optional<llvm::CodeModel::Model>
getCodeModel(const CodeGenOptions &CodeGenOpts) {
  unsigned CodeModel = llvm::StringSwitch<unsigned>(CodeGenOpts.CodeModel)
                           .Case("tiny", llvm::CodeModel::Tiny)
                           .Case("small", llvm::CodeModel::Small)
                           .Case("kernel", llvm::CodeModel::Kernel)
                           .Case("medium", llvm::CodeModel::Medium)
                           .Case("large", llvm::CodeModel::Large)
                           .Case("default", ~1u)
                           .Default(~0u);
  assert(CodeModel != ~0u && "invalid code model!");
  if (CodeModel == ~1u)
    return None;
  return static_cast<llvm::CodeModel::Model>(CodeModel);
}

static CodeGenFileType getCodeGenFileType(BackendAction Action) {
  if (Action == Backend_EmitObj)
    return CGFT_ObjectFile;
  else if (Action == Backend_EmitMCNull)
    return CGFT_Null;
  else {
    assert(Action == Backend_EmitAssembly && "Invalid action!");
    return CGFT_AssemblyFile;
  }
}

static bool actionRequiresCodeGen(BackendAction Action) {
  return Action != Backend_EmitNothing && Action != Backend_EmitBC &&
         Action != Backend_EmitLL;
}

static bool initTargetOptions(DiagnosticsEngine &Diags,
                              llvm::TargetOptions &Options,
                              const CodeGenOptions &CodeGenOpts,
                              const clang::TargetOptions &TargetOpts,
                              const LangOptions &LangOpts,
                              const HeaderSearchOptions &HSOpts) {
  switch (LangOpts.getThreadModel()) {
  case LangOptions::ThreadModelKind::POSIX:
    Options.ThreadModel = llvm::ThreadModel::POSIX;
    break;
  case LangOptions::ThreadModelKind::Single:
    Options.ThreadModel = llvm::ThreadModel::Single;
    break;
  }

  // Set float ABI type.
  assert((CodeGenOpts.FloatABI == "soft" || CodeGenOpts.FloatABI == "softfp" ||
          CodeGenOpts.FloatABI == "hard" || CodeGenOpts.FloatABI.empty()) &&
         "Invalid Floating Point ABI!");
  Options.FloatABIType =
      llvm::StringSwitch<llvm::FloatABI::ABIType>(CodeGenOpts.FloatABI)
          .Case("soft", llvm::FloatABI::Soft)
          .Case("softfp", llvm::FloatABI::Soft)
          .Case("hard", llvm::FloatABI::Hard)
          .Default(llvm::FloatABI::Default);

  // Set FP fusion mode.
  switch (LangOpts.getDefaultFPContractMode()) {
  case LangOptions::FPM_Off:
    // Preserve any contraction performed by the front-end.  (Strict performs
    // splitting of the muladd intrinsic in the backend.)
    Options.AllowFPOpFusion = llvm::FPOpFusion::Standard;
    break;
  case LangOptions::FPM_On:
  case LangOptions::FPM_FastHonorPragmas:
    Options.AllowFPOpFusion = llvm::FPOpFusion::Standard;
    break;
  case LangOptions::FPM_Fast:
    Options.AllowFPOpFusion = llvm::FPOpFusion::Fast;
    break;
  }

  Options.BinutilsVersion =
      llvm::TargetMachine::parseBinutilsVersion(CodeGenOpts.BinutilsVersion);
  Options.UseInitArray = CodeGenOpts.UseInitArray;
  Options.DisableIntegratedAS = CodeGenOpts.DisableIntegratedAS;
  Options.CompressDebugSections = CodeGenOpts.getCompressDebugSections();
  Options.RelaxELFRelocations = CodeGenOpts.RelaxELFRelocations;

  // Set EABI version.
  Options.EABIVersion = TargetOpts.EABIVersion;

  if (LangOpts.hasSjLjExceptions())
    Options.ExceptionModel = llvm::ExceptionHandling::SjLj;
  if (LangOpts.hasSEHExceptions())
    Options.ExceptionModel = llvm::ExceptionHandling::WinEH;
  if (LangOpts.hasDWARFExceptions())
    Options.ExceptionModel = llvm::ExceptionHandling::DwarfCFI;
  if (LangOpts.hasWasmExceptions())
    Options.ExceptionModel = llvm::ExceptionHandling::Wasm;

  Options.NoInfsFPMath = LangOpts.NoHonorInfs;
  Options.NoNaNsFPMath = LangOpts.NoHonorNaNs;
  Options.NoZerosInBSS = CodeGenOpts.NoZeroInitializedInBSS;
  Options.UnsafeFPMath = LangOpts.UnsafeFPMath;
  Options.ApproxFuncFPMath = LangOpts.ApproxFunc;

  Options.BBSections =
      llvm::StringSwitch<llvm::BasicBlockSection>(CodeGenOpts.BBSections)
          .Case("all", llvm::BasicBlockSection::All)
          .Case("labels", llvm::BasicBlockSection::Labels)
          .StartsWith("list=", llvm::BasicBlockSection::List)
          .Case("none", llvm::BasicBlockSection::None)
          .Default(llvm::BasicBlockSection::None);

  if (Options.BBSections == llvm::BasicBlockSection::List) {
    ErrorOr<std::unique_ptr<MemoryBuffer>> MBOrErr =
        MemoryBuffer::getFile(CodeGenOpts.BBSections.substr(5));
    if (!MBOrErr) {
      Diags.Report(diag::err_fe_unable_to_load_basic_block_sections_file)
          << MBOrErr.getError().message();
      return false;
    }
    Options.BBSectionsFuncListBuf = std::move(*MBOrErr);
  }

  Options.EnableMachineFunctionSplitter = CodeGenOpts.SplitMachineFunctions;
  Options.FunctionSections = CodeGenOpts.FunctionSections;
  Options.DataSections = CodeGenOpts.DataSections;
  Options.IgnoreXCOFFVisibility = LangOpts.IgnoreXCOFFVisibility;
  Options.UniqueSectionNames = CodeGenOpts.UniqueSectionNames;
  Options.UniqueBasicBlockSectionNames =
      CodeGenOpts.UniqueBasicBlockSectionNames;
  Options.TLSSize = CodeGenOpts.TLSSize;
  Options.EmulatedTLS = CodeGenOpts.EmulatedTLS;
  Options.ExplicitEmulatedTLS = CodeGenOpts.ExplicitEmulatedTLS;
  Options.DebuggerTuning = CodeGenOpts.getDebuggerTuning();
  Options.EmitStackSizeSection = CodeGenOpts.StackSizeSection;
  Options.StackUsageOutput = CodeGenOpts.StackUsageOutput;
  Options.EmitAddrsig = CodeGenOpts.Addrsig;
  Options.ForceDwarfFrameSection = CodeGenOpts.ForceDwarfFrameSection;
  Options.EmitCallSiteInfo = CodeGenOpts.EmitCallSiteInfo;
  Options.EnableAIXExtendedAltivecABI = CodeGenOpts.EnableAIXExtendedAltivecABI;
  Options.XRayOmitFunctionIndex = CodeGenOpts.XRayOmitFunctionIndex;
  Options.LoopAlignment = CodeGenOpts.LoopAlignment;

  switch (CodeGenOpts.getSwiftAsyncFramePointer()) {
  case CodeGenOptions::SwiftAsyncFramePointerKind::Auto:
    Options.SwiftAsyncFramePointer =
        SwiftAsyncFramePointerMode::DeploymentBased;
    break;

  case CodeGenOptions::SwiftAsyncFramePointerKind::Always:
    Options.SwiftAsyncFramePointer = SwiftAsyncFramePointerMode::Always;
    break;

  case CodeGenOptions::SwiftAsyncFramePointerKind::Never:
    Options.SwiftAsyncFramePointer = SwiftAsyncFramePointerMode::Never;
    break;
  }

  Options.MCOptions.SplitDwarfFile = CodeGenOpts.SplitDwarfFile;
  Options.MCOptions.MCRelaxAll = CodeGenOpts.RelaxAll;
  Options.MCOptions.MCSaveTempLabels = CodeGenOpts.SaveTempLabels;
  Options.MCOptions.MCUseDwarfDirectory = !CodeGenOpts.NoDwarfDirectoryAsm;
  Options.MCOptions.MCNoExecStack = CodeGenOpts.NoExecStack;
  Options.MCOptions.MCIncrementalLinkerCompatible =
      CodeGenOpts.IncrementalLinkerCompatible;
  Options.MCOptions.MCFatalWarnings = CodeGenOpts.FatalWarnings;
  Options.MCOptions.MCNoWarn = CodeGenOpts.NoWarn;
  Options.MCOptions.AsmVerbose = CodeGenOpts.AsmVerbose;
  Options.MCOptions.Dwarf64 = CodeGenOpts.Dwarf64;
  Options.MCOptions.PreserveAsmComments = CodeGenOpts.PreserveAsmComments;
  Options.MCOptions.ABIName = TargetOpts.ABI;
  for (const auto &Entry : HSOpts.UserEntries)
    if (!Entry.IsFramework &&
        (Entry.Group == frontend::IncludeDirGroup::Quoted ||
         Entry.Group == frontend::IncludeDirGroup::Angled ||
         Entry.Group == frontend::IncludeDirGroup::System))
      Options.MCOptions.IASSearchPaths.push_back(
          Entry.IgnoreSysRoot ? Entry.Path : HSOpts.Sysroot + Entry.Path);
  Options.MCOptions.Argv0 = CodeGenOpts.Argv0;
  Options.MCOptions.CommandLineArgs = CodeGenOpts.CommandLineArgs;
  Options.DebugStrictDwarf = CodeGenOpts.DebugStrictDwarf;
  Options.ObjectFilenameForDebug = CodeGenOpts.ObjectFilenameForDebug;

  return true;
}

static Optional<GCOVOptions> getGCOVOptions(const CodeGenOptions &CodeGenOpts,
                                            const LangOptions &LangOpts) {
  if (!CodeGenOpts.EmitGcovArcs && !CodeGenOpts.EmitGcovNotes)
    return None;
  // Not using 'GCOVOptions::getDefault' allows us to avoid exiting if
  // LLVM's -default-gcov-version flag is set to something invalid.
  GCOVOptions Options;
  Options.EmitNotes = CodeGenOpts.EmitGcovNotes;
  Options.EmitData = CodeGenOpts.EmitGcovArcs;
  llvm::copy(CodeGenOpts.CoverageVersion, std::begin(Options.Version));
  Options.NoRedZone = CodeGenOpts.DisableRedZone;
  Options.Filter = CodeGenOpts.ProfileFilterFiles;
  Options.Exclude = CodeGenOpts.ProfileExcludeFiles;
  Options.Atomic = CodeGenOpts.AtomicProfileUpdate;
  return Options;
}

static Optional<InstrProfOptions>
getInstrProfOptions(const CodeGenOptions &CodeGenOpts,
                    const LangOptions &LangOpts) {
  if (!CodeGenOpts.hasProfileClangInstr())
    return None;
  InstrProfOptions Options;
  Options.NoRedZone = CodeGenOpts.DisableRedZone;
  Options.InstrProfileOutput = CodeGenOpts.InstrProfileOutput;
  Options.Atomic = CodeGenOpts.AtomicProfileUpdate;
  return Options;
}

void EmitAssemblyHelper::CreatePasses(legacy::PassManager &MPM,
                                      legacy::FunctionPassManager &FPM) {
  // Handle disabling of all LLVM passes, where we want to preserve the
  // internal module before any optimization.
  if (CodeGenOpts.DisableLLVMPasses)
    return;

  // Figure out TargetLibraryInfo.  This needs to be added to MPM and FPM
  // manually (and not via PMBuilder), since some passes (eg. InstrProfiling)
  // are inserted before PMBuilder ones - they'd get the default-constructed
  // TLI with an unknown target otherwise.
  Triple TargetTriple(TheModule->getTargetTriple());
  std::unique_ptr<TargetLibraryInfoImpl> TLII(
      createTLII(TargetTriple, CodeGenOpts));

  // If we reached here with a non-empty index file name, then the index file
  // was empty and we are not performing ThinLTO backend compilation (used in
  // testing in a distributed build environment). Drop any the type test
  // assume sequences inserted for whole program vtables so that codegen doesn't
  // complain.
  if (!CodeGenOpts.ThinLTOIndexFile.empty())
    MPM.add(createLowerTypeTestsPass(/*ExportSummary=*/nullptr,
                                     /*ImportSummary=*/nullptr,
                                     /*DropTypeTests=*/true));

  PassManagerBuilderWrapper PMBuilder(TargetTriple, CodeGenOpts, LangOpts);

  // At O0 and O1 we only run the always inliner which is more efficient. At
  // higher optimization levels we run the normal inliner.
  if (CodeGenOpts.OptimizationLevel <= 1) {
    bool InsertLifetimeIntrinsics = ((CodeGenOpts.OptimizationLevel != 0 &&
                                      !CodeGenOpts.DisableLifetimeMarkers) ||
                                     LangOpts.Coroutines);
    PMBuilder.Inliner = createAlwaysInlinerLegacyPass(InsertLifetimeIntrinsics);
  } else {
    // We do not want to inline hot callsites for SamplePGO module-summary build
    // because profile annotation will happen again in ThinLTO backend, and we
    // want the IR of the hot path to match the profile.
    PMBuilder.Inliner = createFunctionInliningPass(
        CodeGenOpts.OptimizationLevel, CodeGenOpts.OptimizeSize,
        (!CodeGenOpts.SampleProfileFile.empty() &&
         CodeGenOpts.PrepareForThinLTO));
  }

  PMBuilder.OptLevel = CodeGenOpts.OptimizationLevel;
  PMBuilder.SizeLevel = CodeGenOpts.OptimizeSize;
  PMBuilder.SLPVectorize = CodeGenOpts.VectorizeSLP;
  PMBuilder.LoopVectorize = CodeGenOpts.VectorizeLoop;
  // Only enable CGProfilePass when using integrated assembler, since
  // non-integrated assemblers don't recognize .cgprofile section.
  PMBuilder.CallGraphProfile = !CodeGenOpts.DisableIntegratedAS;

  PMBuilder.DisableUnrollLoops = !CodeGenOpts.UnrollLoops;
  // Loop interleaving in the loop vectorizer has historically been set to be
  // enabled when loop unrolling is enabled.
  PMBuilder.LoopsInterleaved = CodeGenOpts.UnrollLoops;
  PMBuilder.MergeFunctions = CodeGenOpts.MergeFunctions;
  PMBuilder.PrepareForThinLTO = CodeGenOpts.PrepareForThinLTO;
  PMBuilder.PrepareForLTO = CodeGenOpts.PrepareForLTO;
  PMBuilder.RerollLoops = CodeGenOpts.RerollLoops;

  MPM.add(new TargetLibraryInfoWrapperPass(*TLII));

  if (TM)
    TM->adjustPassManager(PMBuilder);

  if (CodeGenOpts.DebugInfoForProfiling ||
      !CodeGenOpts.SampleProfileFile.empty())
    PMBuilder.addExtension(PassManagerBuilder::EP_EarlyAsPossible,
                           addAddDiscriminatorsPass);

  // In ObjC ARC mode, add the main ARC optimization passes.
  if (LangOpts.ObjCAutoRefCount) {
    PMBuilder.addExtension(PassManagerBuilder::EP_EarlyAsPossible,
                           addObjCARCExpandPass);
    PMBuilder.addExtension(PassManagerBuilder::EP_ModuleOptimizerEarly,
                           addObjCARCAPElimPass);
    PMBuilder.addExtension(PassManagerBuilder::EP_ScalarOptimizerLate,
                           addObjCARCOptPass);
  }

  if (LangOpts.Coroutines)
    addCoroutinePassesToExtensionPoints(PMBuilder);

  if (!CodeGenOpts.MemoryProfileOutput.empty()) {
    PMBuilder.addExtension(PassManagerBuilder::EP_OptimizerLast,
                           addMemProfilerPasses);
    PMBuilder.addExtension(PassManagerBuilder::EP_EnabledOnOptLevel0,
                           addMemProfilerPasses);
  }

  if (LangOpts.Sanitize.has(SanitizerKind::LocalBounds)) {
    PMBuilder.addExtension(PassManagerBuilder::EP_ScalarOptimizerLate,
                           addBoundsCheckingPass);
    PMBuilder.addExtension(PassManagerBuilder::EP_EnabledOnOptLevel0,
                           addBoundsCheckingPass);
  }

  if (CodeGenOpts.hasSanitizeCoverage()) {
    PMBuilder.addExtension(PassManagerBuilder::EP_OptimizerLast,
                           addSanitizerCoveragePass);
    PMBuilder.addExtension(PassManagerBuilder::EP_EnabledOnOptLevel0,
                           addSanitizerCoveragePass);
  }

  if (LangOpts.Sanitize.has(SanitizerKind::Address)) {
    PMBuilder.addExtension(PassManagerBuilder::EP_OptimizerLast,
                           addAddressSanitizerPasses);
    PMBuilder.addExtension(PassManagerBuilder::EP_EnabledOnOptLevel0,
                           addAddressSanitizerPasses);
  }

  if (LangOpts.Sanitize.has(SanitizerKind::KernelAddress)) {
    PMBuilder.addExtension(PassManagerBuilder::EP_OptimizerLast,
                           addKernelAddressSanitizerPasses);
    PMBuilder.addExtension(PassManagerBuilder::EP_EnabledOnOptLevel0,
                           addKernelAddressSanitizerPasses);
  }

  if (LangOpts.Sanitize.has(SanitizerKind::HWAddress)) {
    PMBuilder.addExtension(PassManagerBuilder::EP_OptimizerLast,
                           addHWAddressSanitizerPasses);
    PMBuilder.addExtension(PassManagerBuilder::EP_EnabledOnOptLevel0,
                           addHWAddressSanitizerPasses);
  }

  if (LangOpts.Sanitize.has(SanitizerKind::KernelHWAddress)) {
    PMBuilder.addExtension(PassManagerBuilder::EP_OptimizerLast,
                           addKernelHWAddressSanitizerPasses);
    PMBuilder.addExtension(PassManagerBuilder::EP_EnabledOnOptLevel0,
                           addKernelHWAddressSanitizerPasses);
  }

  if (LangOpts.Sanitize.has(SanitizerKind::Memory)) {
    PMBuilder.addExtension(PassManagerBuilder::EP_OptimizerLast,
                           addMemorySanitizerPass);
    PMBuilder.addExtension(PassManagerBuilder::EP_EnabledOnOptLevel0,
                           addMemorySanitizerPass);
  }

  if (LangOpts.Sanitize.has(SanitizerKind::KernelMemory)) {
    PMBuilder.addExtension(PassManagerBuilder::EP_OptimizerLast,
                           addKernelMemorySanitizerPass);
    PMBuilder.addExtension(PassManagerBuilder::EP_EnabledOnOptLevel0,
                           addKernelMemorySanitizerPass);
  }

  if (LangOpts.Sanitize.has(SanitizerKind::Thread)) {
    PMBuilder.addExtension(PassManagerBuilder::EP_OptimizerLast,
                           addThreadSanitizerPass);
    PMBuilder.addExtension(PassManagerBuilder::EP_EnabledOnOptLevel0,
                           addThreadSanitizerPass);
  }

  if (LangOpts.Sanitize.has(SanitizerKind::DataFlow)) {
    PMBuilder.addExtension(PassManagerBuilder::EP_OptimizerLast,
                           addDataFlowSanitizerPass);
    PMBuilder.addExtension(PassManagerBuilder::EP_EnabledOnOptLevel0,
                           addDataFlowSanitizerPass);
  }

  if (CodeGenOpts.InstrumentFunctions ||
      CodeGenOpts.InstrumentFunctionEntryBare ||
      CodeGenOpts.InstrumentFunctionsAfterInlining ||
      CodeGenOpts.InstrumentForProfiling) {
    PMBuilder.addExtension(PassManagerBuilder::EP_EarlyAsPossible,
                           addEntryExitInstrumentationPass);
    PMBuilder.addExtension(PassManagerBuilder::EP_EnabledOnOptLevel0,
                           addEntryExitInstrumentationPass);
    PMBuilder.addExtension(PassManagerBuilder::EP_OptimizerLast,
                           addPostInlineEntryExitInstrumentationPass);
    PMBuilder.addExtension(PassManagerBuilder::EP_EnabledOnOptLevel0,
                           addPostInlineEntryExitInstrumentationPass);
  }

  // Set up the per-function pass manager.
  FPM.add(new TargetLibraryInfoWrapperPass(*TLII));
  if (CodeGenOpts.VerifyModule)
    FPM.add(createVerifierPass());

  // Set up the per-module pass manager.
  if (LangOpts.SYCLIsDevice)
    MPM.add(createESIMDVerifierPass());

  if (!CodeGenOpts.RewriteMapFiles.empty())
    addSymbolRewriterPass(CodeGenOpts, &MPM);

  if (Optional<GCOVOptions> Options = getGCOVOptions(CodeGenOpts, LangOpts)) {
    MPM.add(createGCOVProfilerPass(*Options));
    if (CodeGenOpts.getDebugInfo() == codegenoptions::NoDebugInfo)
      MPM.add(createStripSymbolsPass(true));
  }

  if (Optional<InstrProfOptions> Options =
          getInstrProfOptions(CodeGenOpts, LangOpts))
    MPM.add(createInstrProfilingLegacyPass(*Options, false));

  bool hasIRInstr = false;
  if (CodeGenOpts.hasProfileIRInstr()) {
    PMBuilder.EnablePGOInstrGen = true;
    hasIRInstr = true;
  }
  if (CodeGenOpts.hasProfileCSIRInstr()) {
    assert(!CodeGenOpts.hasProfileCSIRUse() &&
           "Cannot have both CSProfileUse pass and CSProfileGen pass at the "
           "same time");
    assert(!hasIRInstr &&
           "Cannot have both ProfileGen pass and CSProfileGen pass at the "
           "same time");
    PMBuilder.EnablePGOCSInstrGen = true;
    hasIRInstr = true;
  }
  if (hasIRInstr) {
    if (!CodeGenOpts.InstrProfileOutput.empty())
      PMBuilder.PGOInstrGen = CodeGenOpts.InstrProfileOutput;
    else
      PMBuilder.PGOInstrGen = getDefaultProfileGenName();
  }
  if (CodeGenOpts.hasProfileIRUse()) {
    PMBuilder.PGOInstrUse = CodeGenOpts.ProfileInstrumentUsePath;
    PMBuilder.EnablePGOCSInstrUse = CodeGenOpts.hasProfileCSIRUse();
  }

  if (!CodeGenOpts.SampleProfileFile.empty())
    PMBuilder.PGOSampleUse = CodeGenOpts.SampleProfileFile;

  PMBuilder.populateFunctionPassManager(FPM);
  PMBuilder.populateModulePassManager(MPM);
}

static void setCommandLineOpts(const CodeGenOptions &CodeGenOpts) {
  SmallVector<const char *, 16> BackendArgs;
  BackendArgs.push_back("clang"); // Fake program name.
  if (!CodeGenOpts.DebugPass.empty()) {
    BackendArgs.push_back("-debug-pass");
    BackendArgs.push_back(CodeGenOpts.DebugPass.c_str());
  }
  if (!CodeGenOpts.LimitFloatPrecision.empty()) {
    BackendArgs.push_back("-limit-float-precision");
    BackendArgs.push_back(CodeGenOpts.LimitFloatPrecision.c_str());
  }
  // Check for the default "clang" invocation that won't set any cl::opt values.
  // Skip trying to parse the command line invocation to avoid the issues
  // described below.
  if (BackendArgs.size() == 1)
    return;
  BackendArgs.push_back(nullptr);
  // FIXME: The command line parser below is not thread-safe and shares a global
  // state, so this call might crash or overwrite the options of another Clang
  // instance in the same process.
  llvm::cl::ParseCommandLineOptions(BackendArgs.size() - 1,
                                    BackendArgs.data());
}

void EmitAssemblyHelper::CreateTargetMachine(bool MustCreateTM) {
  // Create the TargetMachine for generating code.
  std::string Error;
  std::string Triple = TheModule->getTargetTriple();
  const llvm::Target *TheTarget = TargetRegistry::lookupTarget(Triple, Error);
  if (!TheTarget) {
    if (MustCreateTM)
      Diags.Report(diag::err_fe_unable_to_create_target) << Error;
    return;
  }

  Optional<llvm::CodeModel::Model> CM = getCodeModel(CodeGenOpts);
  std::string FeaturesStr =
      llvm::join(TargetOpts.Features.begin(), TargetOpts.Features.end(), ",");
  llvm::Reloc::Model RM = CodeGenOpts.RelocationModel;
  CodeGenOpt::Level OptLevel = getCGOptLevel(CodeGenOpts);

  llvm::TargetOptions Options;
  if (!initTargetOptions(Diags, Options, CodeGenOpts, TargetOpts, LangOpts,
                         HSOpts))
    return;
  TM.reset(TheTarget->createTargetMachine(Triple, TargetOpts.CPU, FeaturesStr,
                                          Options, RM, CM, OptLevel));
}

bool EmitAssemblyHelper::AddEmitPasses(legacy::PassManager &CodeGenPasses,
                                       BackendAction Action,
                                       raw_pwrite_stream &OS,
                                       raw_pwrite_stream *DwoOS) {
  // Add LibraryInfo.
  llvm::Triple TargetTriple(TheModule->getTargetTriple());
  std::unique_ptr<TargetLibraryInfoImpl> TLII(
      createTLII(TargetTriple, CodeGenOpts));
  CodeGenPasses.add(new TargetLibraryInfoWrapperPass(*TLII));

  // Normal mode, emit a .s or .o file by running the code generator. Note,
  // this also adds codegenerator level optimization passes.
  CodeGenFileType CGFT = getCodeGenFileType(Action);

  // Add ObjC ARC final-cleanup optimizations. This is done as part of the
  // "codegen" passes so that it isn't run multiple times when there is
  // inlining happening.
  if (CodeGenOpts.OptimizationLevel > 0)
    CodeGenPasses.add(createObjCARCContractPass());

  if (TM->addPassesToEmitFile(CodeGenPasses, OS, DwoOS, CGFT,
                              /*DisableVerify=*/!CodeGenOpts.VerifyModule)) {
    Diags.Report(diag::err_fe_unable_to_interface_with_target);
    return false;
  }

  return true;
}

void EmitAssemblyHelper::EmitAssemblyWithLegacyPassManager(
    BackendAction Action, std::unique_ptr<raw_pwrite_stream> OS) {
  TimeRegion Region(CodeGenOpts.TimePasses ? &CodeGenerationTime : nullptr);

  setCommandLineOpts(CodeGenOpts);

  bool UsesCodeGen = actionRequiresCodeGen(Action);
  CreateTargetMachine(UsesCodeGen);

  if (UsesCodeGen && !TM)
    return;
  if (TM)
    TheModule->setDataLayout(TM->createDataLayout());

  DebugifyCustomPassManager PerModulePasses;
  DebugInfoPerPassMap DIPreservationMap;
  if (CodeGenOpts.EnableDIPreservationVerify) {
    PerModulePasses.setDebugifyMode(DebugifyMode::OriginalDebugInfo);
    PerModulePasses.setDIPreservationMap(DIPreservationMap);

    if (!CodeGenOpts.DIBugsReportFilePath.empty())
      PerModulePasses.setOrigDIVerifyBugsReportFilePath(
          CodeGenOpts.DIBugsReportFilePath);
  }
  PerModulePasses.add(
      createTargetTransformInfoWrapperPass(getTargetIRAnalysis()));

  legacy::FunctionPassManager PerFunctionPasses(TheModule);
  PerFunctionPasses.add(
      createTargetTransformInfoWrapperPass(getTargetIRAnalysis()));

  CreatePasses(PerModulePasses, PerFunctionPasses);

  // Add a verifier pass if requested. We don't have to do this if the action
  // requires code generation because there will already be a verifier pass in
  // the code-generation pipeline.
  if (!UsesCodeGen && CodeGenOpts.VerifyModule)
    PerModulePasses.add(createVerifierPass());

  legacy::PassManager CodeGenPasses;
  CodeGenPasses.add(
      createTargetTransformInfoWrapperPass(getTargetIRAnalysis()));

  std::unique_ptr<llvm::ToolOutputFile> ThinLinkOS, DwoOS;

  // Eliminate dead arguments from SPIR kernels in SYCL environment.
  // Run DAE when LLVM optimizations are applied as well.
  if (LangOpts.SYCLIsDevice && !CodeGenOpts.DisableLLVMPasses &&
      LangOpts.EnableDAEInSpirKernels)
    PerModulePasses.add(createDeadArgEliminationSYCLPass());

  // Add SPIRITTAnnotations pass to the pass manager if
  // -fsycl-instrument-device-code option was passed. This option can be
  // used only with spir triple.
<<<<<<< HEAD
  if (LangOpts.SYCLIsDevice && CodeGenOpts.SPIRITTAnnotations) {
    if (!llvm::Triple(TheModule->getTargetTriple()).isSPIR())
      llvm::report_fatal_error(
          "ITT annotations can only by added to a module with spir target");
=======
  if (CodeGenOpts.SPIRITTAnnotations) {
    assert(llvm::Triple(TheModule->getTargetTriple()).isSPIR() &&
           "ITT annotations can only be added to a module with spir target");
>>>>>>> c230f3c4
    PerModulePasses.add(createSPIRITTAnnotationsLegacyPass());
  }

  // Allocate static local memory in SYCL kernel scope for each allocation call.
  if (LangOpts.SYCLIsDevice) {
    // Group local memory pass depends on inlining. Turn it on even in case if
    // all llvm passes or SYCL early optimizations are disabled.
    // FIXME: Remove this workaround when dependency on inlining is eliminated.
    if (CodeGenOpts.DisableLLVMPasses)
      PerModulePasses.add(createAlwaysInlinerLegacyPass(false));
    PerModulePasses.add(createSYCLLowerWGLocalMemoryLegacyPass());
    PerModulePasses.add(createSYCLMutatePrintfAddrspaceLegacyPass());
  }

  switch (Action) {
  case Backend_EmitNothing:
    break;

  case Backend_EmitBC:
    if (CodeGenOpts.PrepareForThinLTO && !CodeGenOpts.DisableLLVMPasses) {
      if (!CodeGenOpts.ThinLinkBitcodeFile.empty()) {
        ThinLinkOS = openOutputFile(CodeGenOpts.ThinLinkBitcodeFile);
        if (!ThinLinkOS)
          return;
      }
      if (!TheModule->getModuleFlag("EnableSplitLTOUnit"))
        TheModule->addModuleFlag(Module::Error, "EnableSplitLTOUnit",
                                 CodeGenOpts.EnableSplitLTOUnit);
      PerModulePasses.add(createWriteThinLTOBitcodePass(
          *OS, ThinLinkOS ? &ThinLinkOS->os() : nullptr));
    } else {
      // Emit a module summary by default for Regular LTO except for ld64
      // targets
      bool EmitLTOSummary =
          (CodeGenOpts.PrepareForLTO &&
           !CodeGenOpts.DisableLLVMPasses &&
           llvm::Triple(TheModule->getTargetTriple()).getVendor() !=
               llvm::Triple::Apple);
      if (EmitLTOSummary) {
        if (!TheModule->getModuleFlag("ThinLTO"))
          TheModule->addModuleFlag(Module::Error, "ThinLTO", uint32_t(0));
        if (!TheModule->getModuleFlag("EnableSplitLTOUnit"))
          TheModule->addModuleFlag(Module::Error, "EnableSplitLTOUnit",
                                   uint32_t(1));
      }

      PerModulePasses.add(createBitcodeWriterPass(
          *OS, CodeGenOpts.EmitLLVMUseLists, EmitLTOSummary));
    }
    break;

  case Backend_EmitLL:
    PerModulePasses.add(
        createPrintModulePass(*OS, "", CodeGenOpts.EmitLLVMUseLists));
    break;

  default:
    if (!CodeGenOpts.SplitDwarfOutput.empty()) {
      DwoOS = openOutputFile(CodeGenOpts.SplitDwarfOutput);
      if (!DwoOS)
        return;
    }
    if (!AddEmitPasses(CodeGenPasses, Action, *OS,
                       DwoOS ? &DwoOS->os() : nullptr))
      return;
  }

  // Before executing passes, print the final values of the LLVM options.
  cl::PrintOptionValues();

  // Run passes. For now we do all passes at once, but eventually we
  // would like to have the option of streaming code generation.

  {
    PrettyStackTraceString CrashInfo("Per-function optimization");
    llvm::TimeTraceScope TimeScope("PerFunctionPasses");

    PerFunctionPasses.doInitialization();
    for (Function &F : *TheModule)
      if (!F.isDeclaration())
        PerFunctionPasses.run(F);
    PerFunctionPasses.doFinalization();
  }

  {
    PrettyStackTraceString CrashInfo("Per-module optimization passes");
    llvm::TimeTraceScope TimeScope("PerModulePasses");
    PerModulePasses.run(*TheModule);
  }

  {
    PrettyStackTraceString CrashInfo("Code generation");
    llvm::TimeTraceScope TimeScope("CodeGenPasses");
    CodeGenPasses.run(*TheModule);
  }

  if (ThinLinkOS)
    ThinLinkOS->keep();
  if (DwoOS)
    DwoOS->keep();
}

static OptimizationLevel mapToLevel(const CodeGenOptions &Opts) {
  switch (Opts.OptimizationLevel) {
  default:
    llvm_unreachable("Invalid optimization level!");

  case 0:
    return OptimizationLevel::O0;

  case 1:
    return OptimizationLevel::O1;

  case 2:
    switch (Opts.OptimizeSize) {
    default:
      llvm_unreachable("Invalid optimization level for size!");

    case 0:
      return OptimizationLevel::O2;

    case 1:
      return OptimizationLevel::Os;

    case 2:
      return OptimizationLevel::Oz;
    }

  case 3:
    return OptimizationLevel::O3;
  }
}

static void addSanitizers(const Triple &TargetTriple,
                          const CodeGenOptions &CodeGenOpts,
                          const LangOptions &LangOpts, PassBuilder &PB) {
  PB.registerOptimizerLastEPCallback([&](ModulePassManager &MPM,
                                         OptimizationLevel Level) {
    if (CodeGenOpts.hasSanitizeCoverage()) {
      auto SancovOpts = getSancovOptsFromCGOpts(CodeGenOpts);
      MPM.addPass(ModuleSanitizerCoveragePass(
          SancovOpts, CodeGenOpts.SanitizeCoverageAllowlistFiles,
          CodeGenOpts.SanitizeCoverageIgnorelistFiles));
    }

    auto MSanPass = [&](SanitizerMask Mask, bool CompileKernel) {
      if (LangOpts.Sanitize.has(Mask)) {
        int TrackOrigins = CodeGenOpts.SanitizeMemoryTrackOrigins;
        bool Recover = CodeGenOpts.SanitizeRecover.has(Mask);

        MemorySanitizerOptions options(TrackOrigins, Recover, CompileKernel,
                                       CodeGenOpts.SanitizeMemoryParamRetval);
        MPM.addPass(ModuleMemorySanitizerPass(options));
        FunctionPassManager FPM;
        FPM.addPass(MemorySanitizerPass(options));
        if (Level != OptimizationLevel::O0) {
          // MemorySanitizer inserts complex instrumentation that mostly
          // follows the logic of the original code, but operates on
          // "shadow" values. It can benefit from re-running some
          // general purpose optimization passes.
          FPM.addPass(EarlyCSEPass());
          // TODO: Consider add more passes like in
          // addGeneralOptsForMemorySanitizer. EarlyCSEPass makes visible
          // difference on size. It's not clear if the rest is still
          // usefull. InstCombinePass breakes
          // compiler-rt/test/msan/select_origin.cpp.
        }
        MPM.addPass(createModuleToFunctionPassAdaptor(std::move(FPM)));
      }
    };
    MSanPass(SanitizerKind::Memory, false);
    MSanPass(SanitizerKind::KernelMemory, true);

    if (LangOpts.Sanitize.has(SanitizerKind::Thread)) {
      MPM.addPass(ModuleThreadSanitizerPass());
      MPM.addPass(createModuleToFunctionPassAdaptor(ThreadSanitizerPass()));
    }

    auto ASanPass = [&](SanitizerMask Mask, bool CompileKernel) {
      if (LangOpts.Sanitize.has(Mask)) {
        bool UseGlobalGC = asanUseGlobalsGC(TargetTriple, CodeGenOpts);
        bool UseOdrIndicator = CodeGenOpts.SanitizeAddressUseOdrIndicator;
        llvm::AsanDtorKind DestructorKind =
            CodeGenOpts.getSanitizeAddressDtor();
        AddressSanitizerOptions Opts;
        Opts.CompileKernel = CompileKernel;
        Opts.Recover = CodeGenOpts.SanitizeRecover.has(Mask);
        Opts.UseAfterScope = CodeGenOpts.SanitizeAddressUseAfterScope;
        Opts.UseAfterReturn = CodeGenOpts.getSanitizeAddressUseAfterReturn();
        MPM.addPass(RequireAnalysisPass<ASanGlobalsMetadataAnalysis, Module>());
        MPM.addPass(ModuleAddressSanitizerPass(
            Opts, UseGlobalGC, UseOdrIndicator, DestructorKind));
      }
    };
    ASanPass(SanitizerKind::Address, false);
    ASanPass(SanitizerKind::KernelAddress, true);

    auto HWASanPass = [&](SanitizerMask Mask, bool CompileKernel) {
      if (LangOpts.Sanitize.has(Mask)) {
        bool Recover = CodeGenOpts.SanitizeRecover.has(Mask);
        MPM.addPass(HWAddressSanitizerPass(
            {CompileKernel, Recover,
             /*DisableOptimization=*/CodeGenOpts.OptimizationLevel == 0}));
      }
    };
    HWASanPass(SanitizerKind::HWAddress, false);
    HWASanPass(SanitizerKind::KernelHWAddress, true);

    if (LangOpts.Sanitize.has(SanitizerKind::DataFlow)) {
      MPM.addPass(DataFlowSanitizerPass(LangOpts.NoSanitizeFiles));
    }
  });
}

void EmitAssemblyHelper::RunOptimizationPipeline(
    BackendAction Action, std::unique_ptr<raw_pwrite_stream> &OS,
    std::unique_ptr<llvm::ToolOutputFile> &ThinLinkOS) {
  Optional<PGOOptions> PGOOpt;

  if (CodeGenOpts.hasProfileIRInstr())
    // -fprofile-generate.
    PGOOpt = PGOOptions(CodeGenOpts.InstrProfileOutput.empty()
                            ? getDefaultProfileGenName()
                            : CodeGenOpts.InstrProfileOutput,
                        "", "", PGOOptions::IRInstr, PGOOptions::NoCSAction,
                        CodeGenOpts.DebugInfoForProfiling);
  else if (CodeGenOpts.hasProfileIRUse()) {
    // -fprofile-use.
    auto CSAction = CodeGenOpts.hasProfileCSIRUse() ? PGOOptions::CSIRUse
                                                    : PGOOptions::NoCSAction;
    PGOOpt = PGOOptions(CodeGenOpts.ProfileInstrumentUsePath, "",
                        CodeGenOpts.ProfileRemappingFile, PGOOptions::IRUse,
                        CSAction, CodeGenOpts.DebugInfoForProfiling);
  } else if (!CodeGenOpts.SampleProfileFile.empty())
    // -fprofile-sample-use
    PGOOpt = PGOOptions(
        CodeGenOpts.SampleProfileFile, "", CodeGenOpts.ProfileRemappingFile,
        PGOOptions::SampleUse, PGOOptions::NoCSAction,
        CodeGenOpts.DebugInfoForProfiling, CodeGenOpts.PseudoProbeForProfiling);
  else if (CodeGenOpts.PseudoProbeForProfiling)
    // -fpseudo-probe-for-profiling
    PGOOpt =
        PGOOptions("", "", "", PGOOptions::NoAction, PGOOptions::NoCSAction,
                   CodeGenOpts.DebugInfoForProfiling, true);
  else if (CodeGenOpts.DebugInfoForProfiling)
    // -fdebug-info-for-profiling
    PGOOpt = PGOOptions("", "", "", PGOOptions::NoAction,
                        PGOOptions::NoCSAction, true);

  // Check to see if we want to generate a CS profile.
  if (CodeGenOpts.hasProfileCSIRInstr()) {
    assert(!CodeGenOpts.hasProfileCSIRUse() &&
           "Cannot have both CSProfileUse pass and CSProfileGen pass at "
           "the same time");
    if (PGOOpt.hasValue()) {
      assert(PGOOpt->Action != PGOOptions::IRInstr &&
             PGOOpt->Action != PGOOptions::SampleUse &&
             "Cannot run CSProfileGen pass with ProfileGen or SampleUse "
             " pass");
      PGOOpt->CSProfileGenFile = CodeGenOpts.InstrProfileOutput.empty()
                                     ? getDefaultProfileGenName()
                                     : CodeGenOpts.InstrProfileOutput;
      PGOOpt->CSAction = PGOOptions::CSIRInstr;
    } else
      PGOOpt = PGOOptions("",
                          CodeGenOpts.InstrProfileOutput.empty()
                              ? getDefaultProfileGenName()
                              : CodeGenOpts.InstrProfileOutput,
                          "", PGOOptions::NoAction, PGOOptions::CSIRInstr,
                          CodeGenOpts.DebugInfoForProfiling);
  }
  if (TM)
    TM->setPGOOption(PGOOpt);

  PipelineTuningOptions PTO;
  PTO.LoopUnrolling = CodeGenOpts.UnrollLoops;
  // For historical reasons, loop interleaving is set to mirror setting for loop
  // unrolling.
  PTO.LoopInterleaving = CodeGenOpts.UnrollLoops;
  PTO.LoopVectorization = CodeGenOpts.VectorizeLoop;
  PTO.SLPVectorization = CodeGenOpts.VectorizeSLP;
  PTO.MergeFunctions = CodeGenOpts.MergeFunctions;
  // Only enable CGProfilePass when using integrated assembler, since
  // non-integrated assemblers don't recognize .cgprofile section.
  PTO.CallGraphProfile = !CodeGenOpts.DisableIntegratedAS;

  LoopAnalysisManager LAM;
  FunctionAnalysisManager FAM;
  CGSCCAnalysisManager CGAM;
  ModuleAnalysisManager MAM;

  bool DebugPassStructure = CodeGenOpts.DebugPass == "Structure";
  PassInstrumentationCallbacks PIC;
  PrintPassOptions PrintPassOpts;
  PrintPassOpts.Indent = DebugPassStructure;
  PrintPassOpts.SkipAnalyses = DebugPassStructure;
  StandardInstrumentations SI(CodeGenOpts.DebugPassManager ||
                                  DebugPassStructure,
                              /*VerifyEach*/ false, PrintPassOpts);
  SI.registerCallbacks(PIC, &FAM);
  PassBuilder PB(TM.get(), PTO, PGOOpt, &PIC);

  // Attempt to load pass plugins and register their callbacks with PB.
  for (auto &PluginFN : CodeGenOpts.PassPlugins) {
    auto PassPlugin = PassPlugin::Load(PluginFN);
    if (PassPlugin) {
      PassPlugin->registerPassBuilderCallbacks(PB);
    } else {
      Diags.Report(diag::err_fe_unable_to_load_plugin)
          << PluginFN << toString(PassPlugin.takeError());
    }
  }
#define HANDLE_EXTENSION(Ext)                                                  \
  get##Ext##PluginInfo().RegisterPassBuilderCallbacks(PB);
#include "llvm/Support/Extension.def"

  // Register the target library analysis directly and give it a customized
  // preset TLI.
  Triple TargetTriple(TheModule->getTargetTriple());
  std::unique_ptr<TargetLibraryInfoImpl> TLII(
      createTLII(TargetTriple, CodeGenOpts));
  FAM.registerPass([&] { return TargetLibraryAnalysis(*TLII); });

  // Register all the basic analyses with the managers.
  PB.registerModuleAnalyses(MAM);
  PB.registerCGSCCAnalyses(CGAM);
  PB.registerFunctionAnalyses(FAM);
  PB.registerLoopAnalyses(LAM);
  PB.crossRegisterProxies(LAM, FAM, CGAM, MAM);

  ModulePassManager MPM;

  if (!CodeGenOpts.DisableLLVMPasses) {
    // Map our optimization levels into one of the distinct levels used to
    // configure the pipeline.
    OptimizationLevel Level = mapToLevel(CodeGenOpts);

    bool IsThinLTO = CodeGenOpts.PrepareForThinLTO;
    bool IsLTO = CodeGenOpts.PrepareForLTO;

    if (LangOpts.ObjCAutoRefCount) {
      PB.registerPipelineStartEPCallback(
          [](ModulePassManager &MPM, OptimizationLevel Level) {
            if (Level != OptimizationLevel::O0)
              MPM.addPass(
                  createModuleToFunctionPassAdaptor(ObjCARCExpandPass()));
          });
      PB.registerPipelineEarlySimplificationEPCallback(
          [](ModulePassManager &MPM, OptimizationLevel Level) {
            if (Level != OptimizationLevel::O0)
              MPM.addPass(ObjCARCAPElimPass());
          });
      PB.registerScalarOptimizerLateEPCallback(
          [](FunctionPassManager &FPM, OptimizationLevel Level) {
            if (Level != OptimizationLevel::O0)
              FPM.addPass(ObjCARCOptPass());
          });
    }

    // If we reached here with a non-empty index file name, then the index
    // file was empty and we are not performing ThinLTO backend compilation
    // (used in testing in a distributed build environment).
    bool IsThinLTOPostLink = !CodeGenOpts.ThinLTOIndexFile.empty();
    // If so drop any the type test assume sequences inserted for whole program
    // vtables so that codegen doesn't complain.
    if (IsThinLTOPostLink)
      PB.registerPipelineStartEPCallback(
          [](ModulePassManager &MPM, OptimizationLevel Level) {
            MPM.addPass(LowerTypeTestsPass(/*ExportSummary=*/nullptr,
                                           /*ImportSummary=*/nullptr,
                                           /*DropTypeTests=*/true));
          });

    if (CodeGenOpts.InstrumentFunctions ||
        CodeGenOpts.InstrumentFunctionEntryBare ||
        CodeGenOpts.InstrumentFunctionsAfterInlining ||
        CodeGenOpts.InstrumentForProfiling) {
      PB.registerPipelineStartEPCallback(
          [](ModulePassManager &MPM, OptimizationLevel Level) {
            MPM.addPass(createModuleToFunctionPassAdaptor(
                EntryExitInstrumenterPass(/*PostInlining=*/false)));
          });
      PB.registerOptimizerLastEPCallback(
          [](ModulePassManager &MPM, OptimizationLevel Level) {
            MPM.addPass(createModuleToFunctionPassAdaptor(
                EntryExitInstrumenterPass(/*PostInlining=*/true)));
          });
    }

    // Register callbacks to schedule sanitizer passes at the appropriate part
    // of the pipeline.
    if (LangOpts.Sanitize.has(SanitizerKind::LocalBounds))
      PB.registerScalarOptimizerLateEPCallback(
          [](FunctionPassManager &FPM, OptimizationLevel Level) {
            FPM.addPass(BoundsCheckingPass());
          });

    // Don't add sanitizers if we are here from ThinLTO PostLink. That already
    // done on PreLink stage.
    if (!IsThinLTOPostLink)
      addSanitizers(TargetTriple, CodeGenOpts, LangOpts, PB);

    if (Optional<GCOVOptions> Options = getGCOVOptions(CodeGenOpts, LangOpts))
      PB.registerPipelineStartEPCallback(
          [Options](ModulePassManager &MPM, OptimizationLevel Level) {
            MPM.addPass(GCOVProfilerPass(*Options));
          });
    if (Optional<InstrProfOptions> Options =
            getInstrProfOptions(CodeGenOpts, LangOpts))
      PB.registerPipelineStartEPCallback(
          [Options](ModulePassManager &MPM, OptimizationLevel Level) {
            MPM.addPass(InstrProfiling(*Options, false));
          });

    if (CodeGenOpts.OptimizationLevel == 0) {
      MPM = PB.buildO0DefaultPipeline(Level, IsLTO || IsThinLTO);
    } else if (IsThinLTO) {
      MPM = PB.buildThinLTOPreLinkDefaultPipeline(Level);
    } else if (IsLTO) {
      MPM = PB.buildLTOPreLinkDefaultPipeline(Level);
    } else {
      MPM = PB.buildPerModuleDefaultPipeline(Level);
    }

    if (!CodeGenOpts.MemoryProfileOutput.empty()) {
      MPM.addPass(createModuleToFunctionPassAdaptor(MemProfilerPass()));
      MPM.addPass(ModuleMemProfilerPass());
    }
  }
  if (LangOpts.SYCLIsDevice) {
    MPM.addPass(SYCLMutatePrintfAddrspacePass());
  }

  // Add SPIRITTAnnotations pass to the pass manager if
  // -fsycl-instrument-device-code option was passed. This option can be used
  // only with spir triple.
  if (CodeGenOpts.SPIRITTAnnotations) {
    assert(llvm::Triple(TheModule->getTargetTriple()).isSPIR() &&
           "ITT annotations can only be added to a module with spir target");
    MPM.addPass(SPIRITTAnnotationsPass());
  }

  // Allocate static local memory in SYCL kernel scope for each allocation
  // call. It should be called after inlining pass.
  if (LangOpts.SYCLIsDevice) {
    // Group local memory pass depends on inlining. Turn it on even in case if
    // all llvm passes or SYCL early optimizations are disabled.
    // FIXME: Remove this workaround when dependency on inlining is eliminated.
    if (CodeGenOpts.DisableLLVMPasses)
      MPM.addPass(AlwaysInlinerPass(false));
    MPM.addPass(SYCLLowerWGLocalMemoryPass());
  }

  // Add a verifier pass if requested. We don't have to do this if the action
  // requires code generation because there will already be a verifier pass in
  // the code-generation pipeline.
  if (!actionRequiresCodeGen(Action) && CodeGenOpts.VerifyModule)
    MPM.addPass(VerifierPass());

  switch (Action) {
  case Backend_EmitBC:
    if (CodeGenOpts.PrepareForThinLTO && !CodeGenOpts.DisableLLVMPasses) {
      if (!CodeGenOpts.ThinLinkBitcodeFile.empty()) {
        ThinLinkOS = openOutputFile(CodeGenOpts.ThinLinkBitcodeFile);
        if (!ThinLinkOS)
          return;
      }
      if (!TheModule->getModuleFlag("EnableSplitLTOUnit"))
        TheModule->addModuleFlag(Module::Error, "EnableSplitLTOUnit",
                                 CodeGenOpts.EnableSplitLTOUnit);
      MPM.addPass(ThinLTOBitcodeWriterPass(*OS, ThinLinkOS ? &ThinLinkOS->os()
                                                           : nullptr));
    } else {
      // Emit a module summary by default for Regular LTO except for ld64
      // targets
      bool EmitLTOSummary =
          (CodeGenOpts.PrepareForLTO && !CodeGenOpts.DisableLLVMPasses &&
           llvm::Triple(TheModule->getTargetTriple()).getVendor() !=
               llvm::Triple::Apple);
      if (EmitLTOSummary) {
        if (!TheModule->getModuleFlag("ThinLTO"))
          TheModule->addModuleFlag(Module::Error, "ThinLTO", uint32_t(0));
        if (!TheModule->getModuleFlag("EnableSplitLTOUnit"))
          TheModule->addModuleFlag(Module::Error, "EnableSplitLTOUnit",
                                   uint32_t(1));
      }
      MPM.addPass(
          BitcodeWriterPass(*OS, CodeGenOpts.EmitLLVMUseLists, EmitLTOSummary));
    }
    break;

  case Backend_EmitLL:
    MPM.addPass(PrintModulePass(*OS, "", CodeGenOpts.EmitLLVMUseLists));
    break;

  default:
    break;
  }

  // Now that we have all of the passes ready, run them.
  PrettyStackTraceString CrashInfo("Optimizer");
  MPM.run(*TheModule, MAM);
}

void EmitAssemblyHelper::RunCodegenPipeline(
    BackendAction Action, std::unique_ptr<raw_pwrite_stream> &OS,
    std::unique_ptr<llvm::ToolOutputFile> &DwoOS) {
  // We still use the legacy PM to run the codegen pipeline since the new PM
  // does not work with the codegen pipeline.
  // FIXME: make the new PM work with the codegen pipeline.
  legacy::PassManager CodeGenPasses;

  // Append any output we need to the pass manager.
  switch (Action) {
  case Backend_EmitAssembly:
  case Backend_EmitMCNull:
  case Backend_EmitObj:
    CodeGenPasses.add(
        createTargetTransformInfoWrapperPass(getTargetIRAnalysis()));
    if (!CodeGenOpts.SplitDwarfOutput.empty()) {
      DwoOS = openOutputFile(CodeGenOpts.SplitDwarfOutput);
      if (!DwoOS)
        return;
    }
    if (!AddEmitPasses(CodeGenPasses, Action, *OS,
                       DwoOS ? &DwoOS->os() : nullptr))
      // FIXME: Should we handle this error differently?
      return;
    break;
  default:
    return;
  }

  PrettyStackTraceString CrashInfo("Code generation");
  CodeGenPasses.run(*TheModule);
}

/// A clean version of `EmitAssembly` that uses the new pass manager.
///
/// Not all features are currently supported in this system, but where
/// necessary it falls back to the legacy pass manager to at least provide
/// basic functionality.
///
/// This API is planned to have its functionality finished and then to replace
/// `EmitAssembly` at some point in the future when the default switches.
void EmitAssemblyHelper::EmitAssembly(BackendAction Action,
                                      std::unique_ptr<raw_pwrite_stream> OS) {
  TimeRegion Region(CodeGenOpts.TimePasses ? &CodeGenerationTime : nullptr);
  setCommandLineOpts(CodeGenOpts);

  bool RequiresCodeGen = actionRequiresCodeGen(Action);
  CreateTargetMachine(RequiresCodeGen);

  if (RequiresCodeGen && !TM)
    return;
  if (TM)
    TheModule->setDataLayout(TM->createDataLayout());

  // Before executing passes, print the final values of the LLVM options.
  cl::PrintOptionValues();

  std::unique_ptr<llvm::ToolOutputFile> ThinLinkOS, DwoOS;
  RunOptimizationPipeline(Action, OS, ThinLinkOS);
  RunCodegenPipeline(Action, OS, DwoOS);

  if (ThinLinkOS)
    ThinLinkOS->keep();
  if (DwoOS)
    DwoOS->keep();
}

static void runThinLTOBackend(
    DiagnosticsEngine &Diags, ModuleSummaryIndex *CombinedIndex, Module *M,
    const HeaderSearchOptions &HeaderOpts, const CodeGenOptions &CGOpts,
    const clang::TargetOptions &TOpts, const LangOptions &LOpts,
    std::unique_ptr<raw_pwrite_stream> OS, std::string SampleProfile,
    std::string ProfileRemapping, BackendAction Action) {
  StringMap<DenseMap<GlobalValue::GUID, GlobalValueSummary *>>
      ModuleToDefinedGVSummaries;
  CombinedIndex->collectDefinedGVSummariesPerModule(ModuleToDefinedGVSummaries);

  setCommandLineOpts(CGOpts);

  // We can simply import the values mentioned in the combined index, since
  // we should only invoke this using the individual indexes written out
  // via a WriteIndexesThinBackend.
  FunctionImporter::ImportMapTy ImportList;
  if (!lto::initImportList(*M, *CombinedIndex, ImportList))
    return;

  auto AddStream = [&](size_t Task) {
    return std::make_unique<CachedFileStream>(std::move(OS),
                                              CGOpts.ObjectFilenameForDebug);
  };
  lto::Config Conf;
  if (CGOpts.SaveTempsFilePrefix != "") {
    if (Error E = Conf.addSaveTemps(CGOpts.SaveTempsFilePrefix + ".",
                                    /* UseInputModulePath */ false)) {
      handleAllErrors(std::move(E), [&](ErrorInfoBase &EIB) {
        errs() << "Error setting up ThinLTO save-temps: " << EIB.message()
               << '\n';
      });
    }
  }
  Conf.CPU = TOpts.CPU;
  Conf.CodeModel = getCodeModel(CGOpts);
  Conf.MAttrs = TOpts.Features;
  Conf.RelocModel = CGOpts.RelocationModel;
  Conf.CGOptLevel = getCGOptLevel(CGOpts);
  Conf.OptLevel = CGOpts.OptimizationLevel;
  initTargetOptions(Diags, Conf.Options, CGOpts, TOpts, LOpts, HeaderOpts);
  Conf.SampleProfile = std::move(SampleProfile);
  Conf.PTO.LoopUnrolling = CGOpts.UnrollLoops;
  // For historical reasons, loop interleaving is set to mirror setting for loop
  // unrolling.
  Conf.PTO.LoopInterleaving = CGOpts.UnrollLoops;
  Conf.PTO.LoopVectorization = CGOpts.VectorizeLoop;
  Conf.PTO.SLPVectorization = CGOpts.VectorizeSLP;
  // Only enable CGProfilePass when using integrated assembler, since
  // non-integrated assemblers don't recognize .cgprofile section.
  Conf.PTO.CallGraphProfile = !CGOpts.DisableIntegratedAS;

  // Context sensitive profile.
  if (CGOpts.hasProfileCSIRInstr()) {
    Conf.RunCSIRInstr = true;
    Conf.CSIRProfile = std::move(CGOpts.InstrProfileOutput);
  } else if (CGOpts.hasProfileCSIRUse()) {
    Conf.RunCSIRInstr = false;
    Conf.CSIRProfile = std::move(CGOpts.ProfileInstrumentUsePath);
  }

  Conf.ProfileRemapping = std::move(ProfileRemapping);
  Conf.UseNewPM = !CGOpts.LegacyPassManager;
  Conf.DebugPassManager = CGOpts.DebugPassManager;
  Conf.RemarksWithHotness = CGOpts.DiagnosticsWithHotness;
  Conf.RemarksFilename = CGOpts.OptRecordFile;
  Conf.RemarksPasses = CGOpts.OptRecordPasses;
  Conf.RemarksFormat = CGOpts.OptRecordFormat;
  Conf.SplitDwarfFile = CGOpts.SplitDwarfFile;
  Conf.SplitDwarfOutput = CGOpts.SplitDwarfOutput;
  switch (Action) {
  case Backend_EmitNothing:
    Conf.PreCodeGenModuleHook = [](size_t Task, const Module &Mod) {
      return false;
    };
    break;
  case Backend_EmitLL:
    Conf.PreCodeGenModuleHook = [&](size_t Task, const Module &Mod) {
      M->print(*OS, nullptr, CGOpts.EmitLLVMUseLists);
      return false;
    };
    break;
  case Backend_EmitBC:
    Conf.PreCodeGenModuleHook = [&](size_t Task, const Module &Mod) {
      WriteBitcodeToFile(*M, *OS, CGOpts.EmitLLVMUseLists);
      return false;
    };
    break;
  default:
    Conf.CGFileType = getCodeGenFileType(Action);
    break;
  }
  if (Error E =
          thinBackend(Conf, -1, AddStream, *M, *CombinedIndex, ImportList,
                      ModuleToDefinedGVSummaries[M->getModuleIdentifier()],
                      /* ModuleMap */ nullptr, CGOpts.CmdArgs)) {
    handleAllErrors(std::move(E), [&](ErrorInfoBase &EIB) {
      errs() << "Error running ThinLTO backend: " << EIB.message() << '\n';
    });
  }
}

void clang::EmitBackendOutput(DiagnosticsEngine &Diags,
                              const HeaderSearchOptions &HeaderOpts,
                              const CodeGenOptions &CGOpts,
                              const clang::TargetOptions &TOpts,
                              const LangOptions &LOpts,
                              StringRef TDesc, Module *M,
                              BackendAction Action,
                              std::unique_ptr<raw_pwrite_stream> OS) {

  llvm::TimeTraceScope TimeScope("Backend");

  std::unique_ptr<llvm::Module> EmptyModule;
  if (!CGOpts.ThinLTOIndexFile.empty()) {
    // If we are performing a ThinLTO importing compile, load the function index
    // into memory and pass it into runThinLTOBackend, which will run the
    // function importer and invoke LTO passes.
    std::unique_ptr<ModuleSummaryIndex> CombinedIndex;
    if (Error E = llvm::getModuleSummaryIndexForFile(
                      CGOpts.ThinLTOIndexFile,
                      /*IgnoreEmptyThinLTOIndexFile*/ true)
                      .moveInto(CombinedIndex)) {
      logAllUnhandledErrors(std::move(E), errs(),
                            "Error loading index file '" +
                            CGOpts.ThinLTOIndexFile + "': ");
      return;
    }

    // A null CombinedIndex means we should skip ThinLTO compilation
    // (LLVM will optionally ignore empty index files, returning null instead
    // of an error).
    if (CombinedIndex) {
      if (!CombinedIndex->skipModuleByDistributedBackend()) {
        runThinLTOBackend(Diags, CombinedIndex.get(), M, HeaderOpts, CGOpts,
                          TOpts, LOpts, std::move(OS), CGOpts.SampleProfileFile,
                          CGOpts.ProfileRemappingFile, Action);
        return;
      }
      // Distributed indexing detected that nothing from the module is needed
      // for the final linking. So we can skip the compilation. We sill need to
      // output an empty object file to make sure that a linker does not fail
      // trying to read it. Also for some features, like CFI, we must skip
      // the compilation as CombinedIndex does not contain all required
      // information.
      EmptyModule = std::make_unique<llvm::Module>("empty", M->getContext());
      EmptyModule->setTargetTriple(M->getTargetTriple());
      M = EmptyModule.get();
    }
  }

  EmitAssemblyHelper AsmHelper(Diags, HeaderOpts, CGOpts, TOpts, LOpts, M);

  if (CGOpts.LegacyPassManager)
    AsmHelper.EmitAssemblyWithLegacyPassManager(Action, std::move(OS));
  else
    AsmHelper.EmitAssembly(Action, std::move(OS));

  // Verify clang's TargetInfo DataLayout against the LLVM TargetMachine's
  // DataLayout.
  if (AsmHelper.TM) {
    std::string DLDesc = M->getDataLayout().getStringRepresentation();
    if (DLDesc != TDesc) {
      unsigned DiagID = Diags.getCustomDiagID(
          DiagnosticsEngine::Error, "backend data layout '%0' does not match "
                                    "expected target description '%1'");
      Diags.Report(DiagID) << DLDesc << TDesc;
    }
  }
}

// With -fembed-bitcode, save a copy of the llvm IR as data in the
// __LLVM,__bitcode section.
void clang::EmbedBitcode(llvm::Module *M, const CodeGenOptions &CGOpts,
                         llvm::MemoryBufferRef Buf) {
  if (CGOpts.getEmbedBitcode() == CodeGenOptions::Embed_Off)
    return;
  llvm::EmbedBitcodeInModule(
      *M, Buf, CGOpts.getEmbedBitcode() != CodeGenOptions::Embed_Marker,
      CGOpts.getEmbedBitcode() != CodeGenOptions::Embed_Bitcode,
      CGOpts.CmdArgs);
}<|MERGE_RESOLUTION|>--- conflicted
+++ resolved
@@ -1044,16 +1044,9 @@
   // Add SPIRITTAnnotations pass to the pass manager if
   // -fsycl-instrument-device-code option was passed. This option can be
   // used only with spir triple.
-<<<<<<< HEAD
   if (LangOpts.SYCLIsDevice && CodeGenOpts.SPIRITTAnnotations) {
-    if (!llvm::Triple(TheModule->getTargetTriple()).isSPIR())
-      llvm::report_fatal_error(
-          "ITT annotations can only by added to a module with spir target");
-=======
-  if (CodeGenOpts.SPIRITTAnnotations) {
     assert(llvm::Triple(TheModule->getTargetTriple()).isSPIR() &&
            "ITT annotations can only be added to a module with spir target");
->>>>>>> c230f3c4
     PerModulePasses.add(createSPIRITTAnnotationsLegacyPass());
   }
 
