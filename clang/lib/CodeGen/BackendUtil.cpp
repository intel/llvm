--- conflicted
+++ resolved
@@ -1479,7 +1479,6 @@
     MPM.addPass(SYCLMutatePrintfAddrspacePass());
   }
 
-<<<<<<< HEAD
   // Add SPIRITTAnnotations pass to the pass manager if
   // -fsycl-instrument-device-code option was passed. This option can be used
   // only with spir triple.
@@ -1487,7 +1486,8 @@
     assert(llvm::Triple(TheModule->getTargetTriple()).isSPIR() &&
            "ITT annotations can only be added to a module with spir target");
     MPM.addPass(SPIRITTAnnotationsPass());
-=======
+  }
+
   // Allocate static local memory in SYCL kernel scope for each allocation
   // call. It should be called after inlining pass.
   if (LangOpts.SYCLIsDevice) {
@@ -1497,7 +1497,6 @@
     if (CodeGenOpts.DisableLLVMPasses)
       MPM.addPass(AlwaysInlinerPass(false));
     MPM.addPass(SYCLLowerWGLocalMemoryPass());
->>>>>>> 010c5359
   }
 
   // Add a verifier pass if requested. We don't have to do this if the action
