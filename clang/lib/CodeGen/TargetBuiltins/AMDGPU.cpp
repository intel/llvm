//===------- AMDCPU.cpp - Emit LLVM Code for builtins ---------------------===//
//
// Part of the LLVM Project, under the Apache License v2.0 with LLVM Exceptions.
// See https://llvm.org/LICENSE.txt for license information.
// SPDX-License-Identifier: Apache-2.0 WITH LLVM-exception
//
//===----------------------------------------------------------------------===//
//
// This contains code to emit Builtin calls as LLVM code.
//
//===----------------------------------------------------------------------===//

#include "CGBuiltin.h"
#include "CodeGenFunction.h"
#include "clang/Basic/SyncScope.h"
#include "clang/Basic/TargetBuiltins.h"
#include "clang/Frontend/FrontendDiagnostic.h"
#include "llvm/Analysis/ValueTracking.h"
#include "llvm/CodeGen/MachineFunction.h"
#include "llvm/IR/IntrinsicsAMDGPU.h"
#include "llvm/IR/IntrinsicsR600.h"
#include "llvm/IR/MemoryModelRelaxationAnnotations.h"
#include "llvm/Support/AMDGPUAddrSpace.h"

using namespace clang;
using namespace CodeGen;
using namespace llvm;

namespace {

// Has second type mangled argument.
static Value *
emitBinaryExpMaybeConstrainedFPBuiltin(CodeGenFunction &CGF, const CallExpr *E,
                                       Intrinsic::ID IntrinsicID,
                                       Intrinsic::ID ConstrainedIntrinsicID) {
  llvm::Value *Src0 = CGF.EmitScalarExpr(E->getArg(0));
  llvm::Value *Src1 = CGF.EmitScalarExpr(E->getArg(1));

  CodeGenFunction::CGFPOptionsRAII FPOptsRAII(CGF, E);
  if (CGF.Builder.getIsFPConstrained()) {
    Function *F = CGF.CGM.getIntrinsic(ConstrainedIntrinsicID,
                                       {Src0->getType(), Src1->getType()});
    return CGF.Builder.CreateConstrainedFPCall(F, {Src0, Src1});
  }

  Function *F =
      CGF.CGM.getIntrinsic(IntrinsicID, {Src0->getType(), Src1->getType()});
  return CGF.Builder.CreateCall(F, {Src0, Src1});
}

// If \p E is not null pointer, insert address space cast to match return
// type of \p E if necessary.
Value *EmitAMDGPUDispatchPtr(CodeGenFunction &CGF,
                             const CallExpr *E = nullptr) {
  auto *F = CGF.CGM.getIntrinsic(Intrinsic::amdgcn_dispatch_ptr);
  auto *Call = CGF.Builder.CreateCall(F);
  Call->addRetAttr(
      Attribute::getWithDereferenceableBytes(Call->getContext(), 64));
  Call->addRetAttr(Attribute::getWithAlignment(Call->getContext(), Align(4)));
  if (!E)
    return Call;
  QualType BuiltinRetType = E->getType();
  auto *RetTy = cast<llvm::PointerType>(CGF.ConvertType(BuiltinRetType));
  if (RetTy == Call->getType())
    return Call;
  return CGF.Builder.CreateAddrSpaceCast(Call, RetTy);
}

Value *EmitAMDGPUImplicitArgPtr(CodeGenFunction &CGF) {
  auto *F = CGF.CGM.getIntrinsic(Intrinsic::amdgcn_implicitarg_ptr);
  auto *Call = CGF.Builder.CreateCall(F);
  Call->addRetAttr(
      Attribute::getWithDereferenceableBytes(Call->getContext(), 256));
  Call->addRetAttr(Attribute::getWithAlignment(Call->getContext(), Align(8)));
  return Call;
}

// \p Index is 0, 1, and 2 for x, y, and z dimension, respectively.
/// Emit code based on Code Object ABI version.
/// COV_4    : Emit code to use dispatch ptr
/// COV_5+   : Emit code to use implicitarg ptr
/// COV_NONE : Emit code to load a global variable "__oclc_ABI_version"
///            and use its value for COV_4 or COV_5+ approach. It is used for
///            compiling device libraries in an ABI-agnostic way.
Value *EmitAMDGPUWorkGroupSize(CodeGenFunction &CGF, unsigned Index) {
  llvm::LoadInst *LD;

  auto Cov = CGF.getTarget().getTargetOpts().CodeObjectVersion;

  if (Cov == CodeObjectVersionKind::COV_None) {
    StringRef Name = "__oclc_ABI_version";
    auto *ABIVersionC = CGF.CGM.getModule().getNamedGlobal(Name);
    if (!ABIVersionC)
      ABIVersionC = new llvm::GlobalVariable(
          CGF.CGM.getModule(), CGF.Int32Ty, false,
          llvm::GlobalValue::ExternalLinkage, nullptr, Name, nullptr,
          llvm::GlobalVariable::NotThreadLocal,
          CGF.CGM.getContext().getTargetAddressSpace(LangAS::opencl_constant));

    // This load will be eliminated by the IPSCCP because it is constant
    // weak_odr without externally_initialized. Either changing it to weak or
    // adding externally_initialized will keep the load.
    Value *ABIVersion = CGF.Builder.CreateAlignedLoad(CGF.Int32Ty, ABIVersionC,
                                                      CGF.CGM.getIntAlign());

    Value *IsCOV5 = CGF.Builder.CreateICmpSGE(
        ABIVersion,
        llvm::ConstantInt::get(CGF.Int32Ty, CodeObjectVersionKind::COV_5));

    // Indexing the implicit kernarg segment.
    Value *ImplicitGEP = CGF.Builder.CreateConstGEP1_32(
        CGF.Int8Ty, EmitAMDGPUImplicitArgPtr(CGF), 12 + Index * 2);

    // Indexing the HSA kernel_dispatch_packet struct.
    Value *DispatchGEP = CGF.Builder.CreateConstGEP1_32(
        CGF.Int8Ty, EmitAMDGPUDispatchPtr(CGF), 4 + Index * 2);

    auto Result = CGF.Builder.CreateSelect(IsCOV5, ImplicitGEP, DispatchGEP);
    LD = CGF.Builder.CreateLoad(
        Address(Result, CGF.Int16Ty, CharUnits::fromQuantity(2)));
  } else {
    Value *GEP = nullptr;
    if (Cov >= CodeObjectVersionKind::COV_5) {
      // Indexing the implicit kernarg segment.
      GEP = CGF.Builder.CreateConstGEP1_32(
          CGF.Int8Ty, EmitAMDGPUImplicitArgPtr(CGF), 12 + Index * 2);
    } else {
      // Indexing the HSA kernel_dispatch_packet struct.
      GEP = CGF.Builder.CreateConstGEP1_32(
          CGF.Int8Ty, EmitAMDGPUDispatchPtr(CGF), 4 + Index * 2);
    }
    LD = CGF.Builder.CreateLoad(
        Address(GEP, CGF.Int16Ty, CharUnits::fromQuantity(2)));
  }

  llvm::MDBuilder MDHelper(CGF.getLLVMContext());
  llvm::MDNode *RNode = MDHelper.createRange(APInt(16, 1),
      APInt(16, CGF.getTarget().getMaxOpenCLWorkGroupSize() + 1));
  LD->setMetadata(llvm::LLVMContext::MD_range, RNode);
  LD->setMetadata(llvm::LLVMContext::MD_noundef,
                  llvm::MDNode::get(CGF.getLLVMContext(), {}));
  LD->setMetadata(llvm::LLVMContext::MD_invariant_load,
                  llvm::MDNode::get(CGF.getLLVMContext(), {}));
  return LD;
}

// \p Index is 0, 1, and 2 for x, y, and z dimension, respectively.
Value *EmitAMDGPUGridSize(CodeGenFunction &CGF, unsigned Index) {
  const unsigned XOffset = 12;
  auto *DP = EmitAMDGPUDispatchPtr(CGF);
  // Indexing the HSA kernel_dispatch_packet struct.
  auto *Offset = llvm::ConstantInt::get(CGF.Int32Ty, XOffset + Index * 4);
  auto *GEP = CGF.Builder.CreateGEP(CGF.Int8Ty, DP, Offset);
  auto *LD = CGF.Builder.CreateLoad(
      Address(GEP, CGF.Int32Ty, CharUnits::fromQuantity(4)));

  llvm::MDBuilder MDB(CGF.getLLVMContext());

  // Known non-zero.
  LD->setMetadata(llvm::LLVMContext::MD_range,
                  MDB.createRange(APInt(32, 1), APInt::getZero(32)));
  LD->setMetadata(llvm::LLVMContext::MD_invariant_load,
                  llvm::MDNode::get(CGF.getLLVMContext(), {}));
  return LD;
}
} // namespace

// Generates the IR for __builtin_read_exec_*.
// Lowers the builtin to amdgcn_ballot intrinsic.
static Value *EmitAMDGCNBallotForExec(CodeGenFunction &CGF, const CallExpr *E,
                                      llvm::Type *RegisterType,
                                      llvm::Type *ValueType, bool isExecHi) {
  CodeGen::CGBuilderTy &Builder = CGF.Builder;
  CodeGen::CodeGenModule &CGM = CGF.CGM;

  Function *F = CGM.getIntrinsic(Intrinsic::amdgcn_ballot, {RegisterType});
  llvm::Value *Call = Builder.CreateCall(F, {Builder.getInt1(true)});

  if (isExecHi) {
    Value *Rt2 = Builder.CreateLShr(Call, 32);
    Rt2 = Builder.CreateTrunc(Rt2, CGF.Int32Ty);
    return Rt2;
  }

  return Call;
}

static llvm::Value *loadTextureDescPtorAsVec8I32(CodeGenFunction &CGF,
                                                 llvm::Value *RsrcPtr) {
  auto &B = CGF.Builder;
  auto *VecTy = llvm::FixedVectorType::get(B.getInt32Ty(), 8);

  if (RsrcPtr->getType() == VecTy)
    return RsrcPtr;

  if (RsrcPtr->getType()->isIntegerTy(32)) {
    llvm::PointerType *VecPtrTy =
        llvm::PointerType::get(CGF.getLLVMContext(), 8);
    llvm::Value *Ptr = B.CreateIntToPtr(RsrcPtr, VecPtrTy, "tex.rsrc.from.int");
    return B.CreateAlignedLoad(VecTy, Ptr, llvm::Align(32), "tex.rsrc.val");
  }

  if (RsrcPtr->getType()->isPointerTy()) {
    auto *VecPtrTy = llvm::PointerType::get(
        CGF.getLLVMContext(), RsrcPtr->getType()->getPointerAddressSpace());
    llvm::Value *Typed = B.CreateBitCast(RsrcPtr, VecPtrTy, "tex.rsrc.typed");
    return B.CreateAlignedLoad(VecTy, Typed, llvm::Align(32), "tex.rsrc.val");
  }

  const auto &DL = CGF.CGM.getDataLayout();
  if (DL.getTypeSizeInBits(RsrcPtr->getType()) == 256)
    return B.CreateBitCast(RsrcPtr, VecTy, "tex.rsrc.val");

  llvm::report_fatal_error("Unexpected texture resource argument form");
}

llvm::CallInst *
emitAMDGCNImageOverloadedReturnType(clang::CodeGen::CodeGenFunction &CGF,
                                    const clang::CallExpr *E,
                                    unsigned IntrinsicID, bool IsImageStore) {
  auto findTextureDescIndex = [&CGF](const CallExpr *E) -> unsigned {
    QualType TexQT = CGF.getContext().AMDGPUTextureTy;
    for (unsigned I = 0, N = E->getNumArgs(); I < N; ++I) {
      QualType ArgTy = E->getArg(I)->getType();
      if (ArgTy == TexQT) {
        return I;
      }

      if (ArgTy.getCanonicalType() == TexQT.getCanonicalType()) {
        return I;
      }
    }

    return ~0U;
  };

  clang::SmallVector<llvm::Value *, 10> Args;
  unsigned RsrcIndex = findTextureDescIndex(E);

  if (RsrcIndex == ~0U) {
    llvm::report_fatal_error("Invalid argument count for image builtin");
  }

  for (unsigned I = 0; I < E->getNumArgs(); ++I) {
    llvm::Value *V = CGF.EmitScalarExpr(E->getArg(I));
    if (I == RsrcIndex)
      V = loadTextureDescPtorAsVec8I32(CGF, V);
    Args.push_back(V);
  }

  llvm::Type *RetTy = IsImageStore ? CGF.VoidTy : CGF.ConvertType(E->getType());
  llvm::CallInst *Call = CGF.Builder.CreateIntrinsic(RetTy, IntrinsicID, Args);
  return Call;
}

// Emit an intrinsic that has 1 float or double operand, and 1 integer.
static Value *emitFPIntBuiltin(CodeGenFunction &CGF,
                               const CallExpr *E,
                               unsigned IntrinsicID) {
  llvm::Value *Src0 = CGF.EmitScalarExpr(E->getArg(0));
  llvm::Value *Src1 = CGF.EmitScalarExpr(E->getArg(1));

  Function *F = CGF.CGM.getIntrinsic(IntrinsicID, Src0->getType());
  return CGF.Builder.CreateCall(F, {Src0, Src1});
}

static inline StringRef mapScopeToSPIRV(StringRef AMDGCNScope) {
  if (AMDGCNScope == "agent")
    return "device";
  if (AMDGCNScope == "wavefront")
    return "subgroup";
  return AMDGCNScope;
}

// For processing memory ordering and memory scope arguments of various
// amdgcn builtins.
// \p Order takes a C++11 compatible memory-ordering specifier and converts
// it into LLVM's memory ordering specifier using atomic C ABI, and writes
// to \p AO. \p Scope takes a const char * and converts it into AMDGCN
// specific SyncScopeID and writes it to \p SSID.
void CodeGenFunction::ProcessOrderScopeAMDGCN(Value *Order, Value *Scope,
                                              llvm::AtomicOrdering &AO,
                                              llvm::SyncScope::ID &SSID) {
  int ord = cast<llvm::ConstantInt>(Order)->getZExtValue();

  // Map C11/C++11 memory ordering to LLVM memory ordering
  assert(llvm::isValidAtomicOrderingCABI(ord));
  switch (static_cast<llvm::AtomicOrderingCABI>(ord)) {
  case llvm::AtomicOrderingCABI::acquire:
  case llvm::AtomicOrderingCABI::consume:
    AO = llvm::AtomicOrdering::Acquire;
    break;
  case llvm::AtomicOrderingCABI::release:
    AO = llvm::AtomicOrdering::Release;
    break;
  case llvm::AtomicOrderingCABI::acq_rel:
    AO = llvm::AtomicOrdering::AcquireRelease;
    break;
  case llvm::AtomicOrderingCABI::seq_cst:
    AO = llvm::AtomicOrdering::SequentiallyConsistent;
    break;
  case llvm::AtomicOrderingCABI::relaxed:
    AO = llvm::AtomicOrdering::Monotonic;
    break;
  }

  // Some of the atomic builtins take the scope as a string name.
  StringRef scp;
  if (llvm::getConstantStringInfo(Scope, scp)) {
    if (getTarget().getTriple().isSPIRV())
      scp = mapScopeToSPIRV(scp);
    SSID = getLLVMContext().getOrInsertSyncScopeID(scp);
    return;
  }

  // Older builtins had an enum argument for the memory scope.
  const char *SSN = nullptr;
  int scope = cast<llvm::ConstantInt>(Scope)->getZExtValue();
  switch (scope) {
  case AtomicScopeGenericModel::System: // __MEMORY_SCOPE_SYSTEM
    SSID = llvm::SyncScope::System;
    break;
<<<<<<< HEAD
  case 1: // __MEMORY_SCOPE_DEVICE
    if (getTarget().getTriple().isSPIRV())
      SSID = getLLVMContext().getOrInsertSyncScopeID("device");
    else
      SSID = getLLVMContext().getOrInsertSyncScopeID("agent");
=======
  case AtomicScopeGenericModel::Device: // __MEMORY_SCOPE_DEVICE
    SSN = getTarget().getTriple().isSPIRV() ? "device" : "agent";
    break;
  case AtomicScopeGenericModel::Workgroup: // __MEMORY_SCOPE_WRKGRP
    SSN = "workgroup";
>>>>>>> 54c4ef26
    break;
  case AtomicScopeGenericModel::Cluster: // __MEMORY_SCOPE_CLUSTR
    SSN = getTarget().getTriple().isSPIRV() ? "workgroup" : "cluster";
    break;
<<<<<<< HEAD
  case 3: // __MEMORY_SCOPE_WVFRNT
    if (getTarget().getTriple().isSPIRV())
      SSID = getLLVMContext().getOrInsertSyncScopeID("subgroup");
    else
      SSID = getLLVMContext().getOrInsertSyncScopeID("wavefront");
=======
  case AtomicScopeGenericModel::Wavefront: // __MEMORY_SCOPE_WVFRNT
    SSN = getTarget().getTriple().isSPIRV() ? "subgroup" : "wavefront";
>>>>>>> 54c4ef26
    break;
  case AtomicScopeGenericModel::Single: // __MEMORY_SCOPE_SINGLE
    SSID = llvm::SyncScope::SingleThread;
    break;
  default:
    SSID = llvm::SyncScope::System;
    break;
  }
  if (SSN)
    SSID = getLLVMContext().getOrInsertSyncScopeID(SSN);
}

llvm::Value *CodeGenFunction::EmitScalarOrConstFoldImmArg(unsigned ICEArguments,
                                                          unsigned Idx,
                                                          const CallExpr *E) {
  llvm::Value *Arg = nullptr;
  if ((ICEArguments & (1 << Idx)) == 0) {
    Arg = EmitScalarExpr(E->getArg(Idx));
  } else {
    // If this is required to be a constant, constant fold it so that we
    // know that the generated intrinsic gets a ConstantInt.
    std::optional<llvm::APSInt> Result =
        E->getArg(Idx)->getIntegerConstantExpr(getContext());
    assert(Result && "Expected argument to be a constant");
    Arg = llvm::ConstantInt::get(getLLVMContext(), *Result);
  }
  return Arg;
}

void CodeGenFunction::AddAMDGPUFenceAddressSpaceMMRA(llvm::Instruction *Inst,
                                                     const CallExpr *E) {
  constexpr const char *Tag = "amdgpu-synchronize-as";

  LLVMContext &Ctx = Inst->getContext();
  SmallVector<MMRAMetadata::TagT, 3> MMRAs;
  for (unsigned K = 2; K < E->getNumArgs(); ++K) {
    llvm::Value *V = EmitScalarExpr(E->getArg(K));
    StringRef AS;
    if (llvm::getConstantStringInfo(V, AS)) {
      MMRAs.push_back({Tag, AS});
      // TODO: Delete the resulting unused constant?
      continue;
    }
    CGM.Error(E->getExprLoc(),
              "expected an address space name as a string literal");
  }

  llvm::sort(MMRAs);
  MMRAs.erase(llvm::unique(MMRAs), MMRAs.end());
  Inst->setMetadata(LLVMContext::MD_mmra, MMRAMetadata::getMD(Ctx, MMRAs));
}

static Intrinsic::ID getIntrinsicIDforWaveReduction(unsigned BuiltinID) {
  switch (BuiltinID) {
  default:
    llvm_unreachable("Unknown BuiltinID for wave reduction");
  case clang::AMDGPU::BI__builtin_amdgcn_wave_reduce_add_u32:
  case clang::AMDGPU::BI__builtin_amdgcn_wave_reduce_add_u64:
    return Intrinsic::amdgcn_wave_reduce_add;
  case clang::AMDGPU::BI__builtin_amdgcn_wave_reduce_sub_u32:
  case clang::AMDGPU::BI__builtin_amdgcn_wave_reduce_sub_u64:
    return Intrinsic::amdgcn_wave_reduce_sub;
  case clang::AMDGPU::BI__builtin_amdgcn_wave_reduce_min_i32:
  case clang::AMDGPU::BI__builtin_amdgcn_wave_reduce_min_i64:
    return Intrinsic::amdgcn_wave_reduce_min;
  case clang::AMDGPU::BI__builtin_amdgcn_wave_reduce_min_u32:
  case clang::AMDGPU::BI__builtin_amdgcn_wave_reduce_min_u64:
    return Intrinsic::amdgcn_wave_reduce_umin;
  case clang::AMDGPU::BI__builtin_amdgcn_wave_reduce_max_i32:
  case clang::AMDGPU::BI__builtin_amdgcn_wave_reduce_max_i64:
    return Intrinsic::amdgcn_wave_reduce_max;
  case clang::AMDGPU::BI__builtin_amdgcn_wave_reduce_max_u32:
  case clang::AMDGPU::BI__builtin_amdgcn_wave_reduce_max_u64:
    return Intrinsic::amdgcn_wave_reduce_umax;
  case clang::AMDGPU::BI__builtin_amdgcn_wave_reduce_and_b32:
  case clang::AMDGPU::BI__builtin_amdgcn_wave_reduce_and_b64:
    return Intrinsic::amdgcn_wave_reduce_and;
  case clang::AMDGPU::BI__builtin_amdgcn_wave_reduce_or_b32:
  case clang::AMDGPU::BI__builtin_amdgcn_wave_reduce_or_b64:
    return Intrinsic::amdgcn_wave_reduce_or;
  case clang::AMDGPU::BI__builtin_amdgcn_wave_reduce_xor_b32:
  case clang::AMDGPU::BI__builtin_amdgcn_wave_reduce_xor_b64:
    return Intrinsic::amdgcn_wave_reduce_xor;
  }
}

Value *CodeGenFunction::EmitAMDGPUBuiltinExpr(unsigned BuiltinID,
                                              const CallExpr *E) {
  llvm::AtomicOrdering AO = llvm::AtomicOrdering::SequentiallyConsistent;
  llvm::SyncScope::ID SSID;
  switch (BuiltinID) {
  case AMDGPU::BI__builtin_amdgcn_wave_reduce_add_u32:
  case AMDGPU::BI__builtin_amdgcn_wave_reduce_sub_u32:
  case AMDGPU::BI__builtin_amdgcn_wave_reduce_min_i32:
  case AMDGPU::BI__builtin_amdgcn_wave_reduce_min_u32:
  case AMDGPU::BI__builtin_amdgcn_wave_reduce_max_i32:
  case AMDGPU::BI__builtin_amdgcn_wave_reduce_max_u32:
  case AMDGPU::BI__builtin_amdgcn_wave_reduce_and_b32:
  case AMDGPU::BI__builtin_amdgcn_wave_reduce_or_b32:
  case AMDGPU::BI__builtin_amdgcn_wave_reduce_xor_b32:
  case AMDGPU::BI__builtin_amdgcn_wave_reduce_add_u64:
  case AMDGPU::BI__builtin_amdgcn_wave_reduce_sub_u64:
  case AMDGPU::BI__builtin_amdgcn_wave_reduce_min_i64:
  case AMDGPU::BI__builtin_amdgcn_wave_reduce_min_u64:
  case AMDGPU::BI__builtin_amdgcn_wave_reduce_max_i64:
  case AMDGPU::BI__builtin_amdgcn_wave_reduce_max_u64:
  case AMDGPU::BI__builtin_amdgcn_wave_reduce_and_b64:
  case AMDGPU::BI__builtin_amdgcn_wave_reduce_or_b64:
  case AMDGPU::BI__builtin_amdgcn_wave_reduce_xor_b64: {
    Intrinsic::ID IID = getIntrinsicIDforWaveReduction(BuiltinID);
    llvm::Value *Value = EmitScalarExpr(E->getArg(0));
    llvm::Value *Strategy = EmitScalarExpr(E->getArg(1));
    llvm::Function *F = CGM.getIntrinsic(IID, {Value->getType()});
    return Builder.CreateCall(F, {Value, Strategy});
  }
  case AMDGPU::BI__builtin_amdgcn_div_scale:
  case AMDGPU::BI__builtin_amdgcn_div_scalef: {
    // Translate from the intrinsics's struct return to the builtin's out
    // argument.

    Address FlagOutPtr = EmitPointerWithAlignment(E->getArg(3));

    llvm::Value *X = EmitScalarExpr(E->getArg(0));
    llvm::Value *Y = EmitScalarExpr(E->getArg(1));
    llvm::Value *Z = EmitScalarExpr(E->getArg(2));

    llvm::Function *Callee = CGM.getIntrinsic(Intrinsic::amdgcn_div_scale,
                                           X->getType());

    llvm::Value *Tmp = Builder.CreateCall(Callee, {X, Y, Z});

    llvm::Value *Result = Builder.CreateExtractValue(Tmp, 0);
    llvm::Value *Flag = Builder.CreateExtractValue(Tmp, 1);

    llvm::Type *RealFlagType = FlagOutPtr.getElementType();

    llvm::Value *FlagExt = Builder.CreateZExt(Flag, RealFlagType);
    Builder.CreateStore(FlagExt, FlagOutPtr);
    return Result;
  }
  case AMDGPU::BI__builtin_amdgcn_div_fmas:
  case AMDGPU::BI__builtin_amdgcn_div_fmasf: {
    llvm::Value *Src0 = EmitScalarExpr(E->getArg(0));
    llvm::Value *Src1 = EmitScalarExpr(E->getArg(1));
    llvm::Value *Src2 = EmitScalarExpr(E->getArg(2));
    llvm::Value *Src3 = EmitScalarExpr(E->getArg(3));

    llvm::Function *F = CGM.getIntrinsic(Intrinsic::amdgcn_div_fmas,
                                      Src0->getType());
    llvm::Value *Src3ToBool = Builder.CreateIsNotNull(Src3);
    return Builder.CreateCall(F, {Src0, Src1, Src2, Src3ToBool});
  }

  case AMDGPU::BI__builtin_amdgcn_ds_swizzle:
    return emitBuiltinWithOneOverloadedType<2>(*this, E,
                                               Intrinsic::amdgcn_ds_swizzle);
  case AMDGPU::BI__builtin_amdgcn_mov_dpp8:
  case AMDGPU::BI__builtin_amdgcn_mov_dpp:
  case AMDGPU::BI__builtin_amdgcn_update_dpp: {
    llvm::SmallVector<llvm::Value *, 6> Args;
    // Find out if any arguments are required to be integer constant
    // expressions.
    unsigned ICEArguments = 0;
    ASTContext::GetBuiltinTypeError Error;
    getContext().GetBuiltinType(BuiltinID, Error, &ICEArguments);
    assert(Error == ASTContext::GE_None && "Should not codegen an error");
    llvm::Type *DataTy = ConvertType(E->getArg(0)->getType());
    unsigned Size = DataTy->getPrimitiveSizeInBits();
    llvm::Type *IntTy =
        llvm::IntegerType::get(Builder.getContext(), std::max(Size, 32u));
    Function *F =
        CGM.getIntrinsic(BuiltinID == AMDGPU::BI__builtin_amdgcn_mov_dpp8
                             ? Intrinsic::amdgcn_mov_dpp8
                             : Intrinsic::amdgcn_update_dpp,
                         IntTy);
    assert(E->getNumArgs() == 5 || E->getNumArgs() == 6 ||
           E->getNumArgs() == 2);
    bool InsertOld = BuiltinID == AMDGPU::BI__builtin_amdgcn_mov_dpp;
    if (InsertOld)
      Args.push_back(llvm::PoisonValue::get(IntTy));
    for (unsigned I = 0; I != E->getNumArgs(); ++I) {
      llvm::Value *V = EmitScalarOrConstFoldImmArg(ICEArguments, I, E);
      if (I < (BuiltinID == AMDGPU::BI__builtin_amdgcn_update_dpp ? 2u : 1u) &&
          Size < 32) {
        if (!DataTy->isIntegerTy())
          V = Builder.CreateBitCast(
              V, llvm::IntegerType::get(Builder.getContext(), Size));
        V = Builder.CreateZExtOrBitCast(V, IntTy);
      }
      llvm::Type *ExpTy =
          F->getFunctionType()->getFunctionParamType(I + InsertOld);
      Args.push_back(Builder.CreateTruncOrBitCast(V, ExpTy));
    }
    Value *V = Builder.CreateCall(F, Args);
    if (Size < 32 && !DataTy->isIntegerTy())
      V = Builder.CreateTrunc(
          V, llvm::IntegerType::get(Builder.getContext(), Size));
    return Builder.CreateTruncOrBitCast(V, DataTy);
  }
  case AMDGPU::BI__builtin_amdgcn_permlane16:
  case AMDGPU::BI__builtin_amdgcn_permlanex16:
    return emitBuiltinWithOneOverloadedType<6>(
        *this, E,
        BuiltinID == AMDGPU::BI__builtin_amdgcn_permlane16
            ? Intrinsic::amdgcn_permlane16
            : Intrinsic::amdgcn_permlanex16);
  case AMDGPU::BI__builtin_amdgcn_permlane64:
    return emitBuiltinWithOneOverloadedType<1>(*this, E,
                                               Intrinsic::amdgcn_permlane64);
  case AMDGPU::BI__builtin_amdgcn_readlane:
    return emitBuiltinWithOneOverloadedType<2>(*this, E,
                                               Intrinsic::amdgcn_readlane);
  case AMDGPU::BI__builtin_amdgcn_readfirstlane:
    return emitBuiltinWithOneOverloadedType<1>(*this, E,
                                               Intrinsic::amdgcn_readfirstlane);
  case AMDGPU::BI__builtin_amdgcn_div_fixup:
  case AMDGPU::BI__builtin_amdgcn_div_fixupf:
  case AMDGPU::BI__builtin_amdgcn_div_fixuph:
    return emitBuiltinWithOneOverloadedType<3>(*this, E,
                                               Intrinsic::amdgcn_div_fixup);
  case AMDGPU::BI__builtin_amdgcn_trig_preop:
  case AMDGPU::BI__builtin_amdgcn_trig_preopf:
    return emitFPIntBuiltin(*this, E, Intrinsic::amdgcn_trig_preop);
  case AMDGPU::BI__builtin_amdgcn_rcp:
  case AMDGPU::BI__builtin_amdgcn_rcpf:
  case AMDGPU::BI__builtin_amdgcn_rcph:
  case AMDGPU::BI__builtin_amdgcn_rcp_bf16:
    return emitBuiltinWithOneOverloadedType<1>(*this, E, Intrinsic::amdgcn_rcp);
  case AMDGPU::BI__builtin_amdgcn_sqrt:
  case AMDGPU::BI__builtin_amdgcn_sqrtf:
  case AMDGPU::BI__builtin_amdgcn_sqrth:
  case AMDGPU::BI__builtin_amdgcn_sqrt_bf16:
    return emitBuiltinWithOneOverloadedType<1>(*this, E,
                                               Intrinsic::amdgcn_sqrt);
  case AMDGPU::BI__builtin_amdgcn_rsq:
  case AMDGPU::BI__builtin_amdgcn_rsqf:
  case AMDGPU::BI__builtin_amdgcn_rsqh:
  case AMDGPU::BI__builtin_amdgcn_rsq_bf16:
    return emitBuiltinWithOneOverloadedType<1>(*this, E, Intrinsic::amdgcn_rsq);
  case AMDGPU::BI__builtin_amdgcn_rsq_clamp:
  case AMDGPU::BI__builtin_amdgcn_rsq_clampf:
    return emitBuiltinWithOneOverloadedType<1>(*this, E,
                                               Intrinsic::amdgcn_rsq_clamp);
  case AMDGPU::BI__builtin_amdgcn_sinf:
  case AMDGPU::BI__builtin_amdgcn_sinh:
  case AMDGPU::BI__builtin_amdgcn_sin_bf16:
    return emitBuiltinWithOneOverloadedType<1>(*this, E, Intrinsic::amdgcn_sin);
  case AMDGPU::BI__builtin_amdgcn_cosf:
  case AMDGPU::BI__builtin_amdgcn_cosh:
  case AMDGPU::BI__builtin_amdgcn_cos_bf16:
    return emitBuiltinWithOneOverloadedType<1>(*this, E, Intrinsic::amdgcn_cos);
  case AMDGPU::BI__builtin_amdgcn_dispatch_ptr:
    return EmitAMDGPUDispatchPtr(*this, E);
  case AMDGPU::BI__builtin_amdgcn_logf:
  case AMDGPU::BI__builtin_amdgcn_log_bf16:
    return emitBuiltinWithOneOverloadedType<1>(*this, E, Intrinsic::amdgcn_log);
  case AMDGPU::BI__builtin_amdgcn_exp2f:
  case AMDGPU::BI__builtin_amdgcn_exp2_bf16:
    return emitBuiltinWithOneOverloadedType<1>(*this, E,
                                               Intrinsic::amdgcn_exp2);
  case AMDGPU::BI__builtin_amdgcn_log_clampf:
    return emitBuiltinWithOneOverloadedType<1>(*this, E,
                                               Intrinsic::amdgcn_log_clamp);
  case AMDGPU::BI__builtin_amdgcn_ldexp:
  case AMDGPU::BI__builtin_amdgcn_ldexpf: {
    llvm::Value *Src0 = EmitScalarExpr(E->getArg(0));
    llvm::Value *Src1 = EmitScalarExpr(E->getArg(1));
    llvm::Function *F =
        CGM.getIntrinsic(Intrinsic::ldexp, {Src0->getType(), Src1->getType()});
    return Builder.CreateCall(F, {Src0, Src1});
  }
  case AMDGPU::BI__builtin_amdgcn_ldexph: {
    // The raw instruction has a different behavior for out of bounds exponent
    // values (implicit truncation instead of saturate to short_min/short_max).
    llvm::Value *Src0 = EmitScalarExpr(E->getArg(0));
    llvm::Value *Src1 = EmitScalarExpr(E->getArg(1));
    llvm::Function *F =
        CGM.getIntrinsic(Intrinsic::ldexp, {Src0->getType(), Int16Ty});
    return Builder.CreateCall(F, {Src0, Builder.CreateTrunc(Src1, Int16Ty)});
  }
  case AMDGPU::BI__builtin_amdgcn_frexp_mant:
  case AMDGPU::BI__builtin_amdgcn_frexp_mantf:
  case AMDGPU::BI__builtin_amdgcn_frexp_manth:
    return emitBuiltinWithOneOverloadedType<1>(*this, E,
                                               Intrinsic::amdgcn_frexp_mant);
  case AMDGPU::BI__builtin_amdgcn_frexp_exp:
  case AMDGPU::BI__builtin_amdgcn_frexp_expf: {
    Value *Src0 = EmitScalarExpr(E->getArg(0));
    Function *F = CGM.getIntrinsic(Intrinsic::amdgcn_frexp_exp,
                                { Builder.getInt32Ty(), Src0->getType() });
    return Builder.CreateCall(F, Src0);
  }
  case AMDGPU::BI__builtin_amdgcn_frexp_exph: {
    Value *Src0 = EmitScalarExpr(E->getArg(0));
    Function *F = CGM.getIntrinsic(Intrinsic::amdgcn_frexp_exp,
                                { Builder.getInt16Ty(), Src0->getType() });
    return Builder.CreateCall(F, Src0);
  }
  case AMDGPU::BI__builtin_amdgcn_fract:
  case AMDGPU::BI__builtin_amdgcn_fractf:
  case AMDGPU::BI__builtin_amdgcn_fracth:
    return emitBuiltinWithOneOverloadedType<1>(*this, E,
                                               Intrinsic::amdgcn_fract);
  case AMDGPU::BI__builtin_amdgcn_lerp:
    return emitBuiltinWithOneOverloadedType<3>(*this, E,
                                               Intrinsic::amdgcn_lerp);
  case AMDGPU::BI__builtin_amdgcn_ubfe:
    return emitBuiltinWithOneOverloadedType<3>(*this, E,
                                               Intrinsic::amdgcn_ubfe);
  case AMDGPU::BI__builtin_amdgcn_sbfe:
    return emitBuiltinWithOneOverloadedType<3>(*this, E,
                                               Intrinsic::amdgcn_sbfe);
  case AMDGPU::BI__builtin_amdgcn_ballot_w32:
  case AMDGPU::BI__builtin_amdgcn_ballot_w64: {
    llvm::Type *ResultType = ConvertType(E->getType());
    llvm::Value *Src = EmitScalarExpr(E->getArg(0));
    Function *F = CGM.getIntrinsic(Intrinsic::amdgcn_ballot, { ResultType });
    return Builder.CreateCall(F, { Src });
  }
  case AMDGPU::BI__builtin_amdgcn_inverse_ballot_w32:
  case AMDGPU::BI__builtin_amdgcn_inverse_ballot_w64: {
    llvm::Value *Src = EmitScalarExpr(E->getArg(0));
    Function *F =
        CGM.getIntrinsic(Intrinsic::amdgcn_inverse_ballot, {Src->getType()});
    return Builder.CreateCall(F, {Src});
  }
  case AMDGPU::BI__builtin_amdgcn_tanhf:
  case AMDGPU::BI__builtin_amdgcn_tanhh:
  case AMDGPU::BI__builtin_amdgcn_tanh_bf16:
    return emitBuiltinWithOneOverloadedType<1>(*this, E,
                                               Intrinsic::amdgcn_tanh);
  case AMDGPU::BI__builtin_amdgcn_uicmp:
  case AMDGPU::BI__builtin_amdgcn_uicmpl:
  case AMDGPU::BI__builtin_amdgcn_sicmp:
  case AMDGPU::BI__builtin_amdgcn_sicmpl: {
    llvm::Value *Src0 = EmitScalarExpr(E->getArg(0));
    llvm::Value *Src1 = EmitScalarExpr(E->getArg(1));
    llvm::Value *Src2 = EmitScalarExpr(E->getArg(2));

    // FIXME-GFX10: How should 32 bit mask be handled?
    Function *F = CGM.getIntrinsic(Intrinsic::amdgcn_icmp,
      { Builder.getInt64Ty(), Src0->getType() });
    return Builder.CreateCall(F, { Src0, Src1, Src2 });
  }
  case AMDGPU::BI__builtin_amdgcn_fcmp:
  case AMDGPU::BI__builtin_amdgcn_fcmpf: {
    llvm::Value *Src0 = EmitScalarExpr(E->getArg(0));
    llvm::Value *Src1 = EmitScalarExpr(E->getArg(1));
    llvm::Value *Src2 = EmitScalarExpr(E->getArg(2));

    // FIXME-GFX10: How should 32 bit mask be handled?
    Function *F = CGM.getIntrinsic(Intrinsic::amdgcn_fcmp,
      { Builder.getInt64Ty(), Src0->getType() });
    return Builder.CreateCall(F, { Src0, Src1, Src2 });
  }
  case AMDGPU::BI__builtin_amdgcn_class:
  case AMDGPU::BI__builtin_amdgcn_classf:
  case AMDGPU::BI__builtin_amdgcn_classh:
    return emitFPIntBuiltin(*this, E, Intrinsic::amdgcn_class);
  case AMDGPU::BI__builtin_amdgcn_fmed3f:
  case AMDGPU::BI__builtin_amdgcn_fmed3h:
    return emitBuiltinWithOneOverloadedType<3>(*this, E,
                                               Intrinsic::amdgcn_fmed3);
  case AMDGPU::BI__builtin_amdgcn_ds_append:
  case AMDGPU::BI__builtin_amdgcn_ds_consume: {
    Intrinsic::ID Intrin = BuiltinID == AMDGPU::BI__builtin_amdgcn_ds_append ?
      Intrinsic::amdgcn_ds_append : Intrinsic::amdgcn_ds_consume;
    Value *Src0 = EmitScalarExpr(E->getArg(0));
    Function *F = CGM.getIntrinsic(Intrin, { Src0->getType() });
    return Builder.CreateCall(F, { Src0, Builder.getFalse() });
  }
  case AMDGPU::BI__builtin_amdgcn_global_load_tr_b64_i32:
  case AMDGPU::BI__builtin_amdgcn_global_load_tr_b64_v2i32:
  case AMDGPU::BI__builtin_amdgcn_global_load_tr_b128_v4i16:
  case AMDGPU::BI__builtin_amdgcn_global_load_tr_b128_v4f16:
  case AMDGPU::BI__builtin_amdgcn_global_load_tr_b128_v4bf16:
  case AMDGPU::BI__builtin_amdgcn_global_load_tr_b128_v8i16:
  case AMDGPU::BI__builtin_amdgcn_global_load_tr_b128_v8f16:
  case AMDGPU::BI__builtin_amdgcn_global_load_tr_b128_v8bf16:
  case AMDGPU::BI__builtin_amdgcn_global_load_tr4_b64_v2i32:
  case AMDGPU::BI__builtin_amdgcn_global_load_tr8_b64_v2i32:
  case AMDGPU::BI__builtin_amdgcn_global_load_tr6_b96_v3i32:
  case AMDGPU::BI__builtin_amdgcn_global_load_tr16_b128_v8i16:
  case AMDGPU::BI__builtin_amdgcn_global_load_tr16_b128_v8f16:
  case AMDGPU::BI__builtin_amdgcn_global_load_tr16_b128_v8bf16:
  case AMDGPU::BI__builtin_amdgcn_ds_load_tr4_b64_v2i32:
  case AMDGPU::BI__builtin_amdgcn_ds_load_tr8_b64_v2i32:
  case AMDGPU::BI__builtin_amdgcn_ds_load_tr6_b96_v3i32:
  case AMDGPU::BI__builtin_amdgcn_ds_load_tr16_b128_v8i16:
  case AMDGPU::BI__builtin_amdgcn_ds_load_tr16_b128_v8f16:
  case AMDGPU::BI__builtin_amdgcn_ds_load_tr16_b128_v8bf16:
  case AMDGPU::BI__builtin_amdgcn_ds_read_tr4_b64_v2i32:
  case AMDGPU::BI__builtin_amdgcn_ds_read_tr8_b64_v2i32:
  case AMDGPU::BI__builtin_amdgcn_ds_read_tr6_b96_v3i32:
  case AMDGPU::BI__builtin_amdgcn_ds_read_tr16_b64_v4f16:
  case AMDGPU::BI__builtin_amdgcn_ds_read_tr16_b64_v4bf16:
  case AMDGPU::BI__builtin_amdgcn_ds_read_tr16_b64_v4i16: {
    Intrinsic::ID IID;
    switch (BuiltinID) {
    case AMDGPU::BI__builtin_amdgcn_global_load_tr_b64_i32:
    case AMDGPU::BI__builtin_amdgcn_global_load_tr_b64_v2i32:
    case AMDGPU::BI__builtin_amdgcn_global_load_tr8_b64_v2i32:
      IID = Intrinsic::amdgcn_global_load_tr_b64;
      break;
    case AMDGPU::BI__builtin_amdgcn_global_load_tr_b128_v4i16:
    case AMDGPU::BI__builtin_amdgcn_global_load_tr_b128_v4f16:
    case AMDGPU::BI__builtin_amdgcn_global_load_tr_b128_v4bf16:
    case AMDGPU::BI__builtin_amdgcn_global_load_tr_b128_v8i16:
    case AMDGPU::BI__builtin_amdgcn_global_load_tr_b128_v8f16:
    case AMDGPU::BI__builtin_amdgcn_global_load_tr_b128_v8bf16:
    case AMDGPU::BI__builtin_amdgcn_global_load_tr16_b128_v8i16:
    case AMDGPU::BI__builtin_amdgcn_global_load_tr16_b128_v8f16:
    case AMDGPU::BI__builtin_amdgcn_global_load_tr16_b128_v8bf16:
      IID = Intrinsic::amdgcn_global_load_tr_b128;
      break;
    case AMDGPU::BI__builtin_amdgcn_global_load_tr4_b64_v2i32:
      IID = Intrinsic::amdgcn_global_load_tr4_b64;
      break;
    case AMDGPU::BI__builtin_amdgcn_global_load_tr6_b96_v3i32:
      IID = Intrinsic::amdgcn_global_load_tr6_b96;
      break;
    case AMDGPU::BI__builtin_amdgcn_ds_load_tr4_b64_v2i32:
      IID = Intrinsic::amdgcn_ds_load_tr4_b64;
      break;
    case AMDGPU::BI__builtin_amdgcn_ds_load_tr6_b96_v3i32:
      IID = Intrinsic::amdgcn_ds_load_tr6_b96;
      break;
    case AMDGPU::BI__builtin_amdgcn_ds_load_tr8_b64_v2i32:
      IID = Intrinsic::amdgcn_ds_load_tr8_b64;
      break;
    case AMDGPU::BI__builtin_amdgcn_ds_load_tr16_b128_v8i16:
    case AMDGPU::BI__builtin_amdgcn_ds_load_tr16_b128_v8f16:
    case AMDGPU::BI__builtin_amdgcn_ds_load_tr16_b128_v8bf16:
      IID = Intrinsic::amdgcn_ds_load_tr16_b128;
      break;
    case AMDGPU::BI__builtin_amdgcn_ds_read_tr4_b64_v2i32:
      IID = Intrinsic::amdgcn_ds_read_tr4_b64;
      break;
    case AMDGPU::BI__builtin_amdgcn_ds_read_tr8_b64_v2i32:
      IID = Intrinsic::amdgcn_ds_read_tr8_b64;
      break;
    case AMDGPU::BI__builtin_amdgcn_ds_read_tr6_b96_v3i32:
      IID = Intrinsic::amdgcn_ds_read_tr6_b96;
      break;
    case AMDGPU::BI__builtin_amdgcn_ds_read_tr16_b64_v4i16:
    case AMDGPU::BI__builtin_amdgcn_ds_read_tr16_b64_v4f16:
    case AMDGPU::BI__builtin_amdgcn_ds_read_tr16_b64_v4bf16:
      IID = Intrinsic::amdgcn_ds_read_tr16_b64;
      break;
    }
    llvm::Type *LoadTy = ConvertType(E->getType());
    llvm::Value *Addr = EmitScalarExpr(E->getArg(0));
    llvm::Function *F = CGM.getIntrinsic(IID, {LoadTy});
    return Builder.CreateCall(F, {Addr});
  }
  case AMDGPU::BI__builtin_amdgcn_global_load_monitor_b32:
  case AMDGPU::BI__builtin_amdgcn_global_load_monitor_b64:
  case AMDGPU::BI__builtin_amdgcn_global_load_monitor_b128:
  case AMDGPU::BI__builtin_amdgcn_flat_load_monitor_b32:
  case AMDGPU::BI__builtin_amdgcn_flat_load_monitor_b64:
  case AMDGPU::BI__builtin_amdgcn_flat_load_monitor_b128: {

    Intrinsic::ID IID;
    switch (BuiltinID) {
    case AMDGPU::BI__builtin_amdgcn_global_load_monitor_b32:
      IID = Intrinsic::amdgcn_global_load_monitor_b32;
      break;
    case AMDGPU::BI__builtin_amdgcn_global_load_monitor_b64:
      IID = Intrinsic::amdgcn_global_load_monitor_b64;
      break;
    case AMDGPU::BI__builtin_amdgcn_global_load_monitor_b128:
      IID = Intrinsic::amdgcn_global_load_monitor_b128;
      break;
    case AMDGPU::BI__builtin_amdgcn_flat_load_monitor_b32:
      IID = Intrinsic::amdgcn_flat_load_monitor_b32;
      break;
    case AMDGPU::BI__builtin_amdgcn_flat_load_monitor_b64:
      IID = Intrinsic::amdgcn_flat_load_monitor_b64;
      break;
    case AMDGPU::BI__builtin_amdgcn_flat_load_monitor_b128:
      IID = Intrinsic::amdgcn_flat_load_monitor_b128;
      break;
    }

    llvm::Type *LoadTy = ConvertType(E->getType());
    llvm::Value *Addr = EmitScalarExpr(E->getArg(0));
    llvm::Value *Val = EmitScalarExpr(E->getArg(1));
    llvm::Function *F = CGM.getIntrinsic(IID, {LoadTy});
    return Builder.CreateCall(F, {Addr, Val});
  }
  case AMDGPU::BI__builtin_amdgcn_cluster_load_b32:
  case AMDGPU::BI__builtin_amdgcn_cluster_load_b64:
  case AMDGPU::BI__builtin_amdgcn_cluster_load_b128: {
    Intrinsic::ID IID;
    switch (BuiltinID) {
    case AMDGPU::BI__builtin_amdgcn_cluster_load_b32:
      IID = Intrinsic::amdgcn_cluster_load_b32;
      break;
    case AMDGPU::BI__builtin_amdgcn_cluster_load_b64:
      IID = Intrinsic::amdgcn_cluster_load_b64;
      break;
    case AMDGPU::BI__builtin_amdgcn_cluster_load_b128:
      IID = Intrinsic::amdgcn_cluster_load_b128;
      break;
    }
    SmallVector<Value *, 3> Args;
    for (int i = 0, e = E->getNumArgs(); i != e; ++i)
      Args.push_back(EmitScalarExpr(E->getArg(i)));
    llvm::Function *F = CGM.getIntrinsic(IID, {ConvertType(E->getType())});
    return Builder.CreateCall(F, {Args});
  }
  case AMDGPU::BI__builtin_amdgcn_load_to_lds: {
    // Should this have asan instrumentation?
    return emitBuiltinWithOneOverloadedType<5>(*this, E,
                                               Intrinsic::amdgcn_load_to_lds);
  }
  case AMDGPU::BI__builtin_amdgcn_cooperative_atomic_load_32x4B:
  case AMDGPU::BI__builtin_amdgcn_cooperative_atomic_store_32x4B:
  case AMDGPU::BI__builtin_amdgcn_cooperative_atomic_load_16x8B:
  case AMDGPU::BI__builtin_amdgcn_cooperative_atomic_store_16x8B:
  case AMDGPU::BI__builtin_amdgcn_cooperative_atomic_load_8x16B:
  case AMDGPU::BI__builtin_amdgcn_cooperative_atomic_store_8x16B: {
    Intrinsic::ID IID;
    switch (BuiltinID) {
    case AMDGPU::BI__builtin_amdgcn_cooperative_atomic_load_32x4B:
      IID = Intrinsic::amdgcn_cooperative_atomic_load_32x4B;
      break;
    case AMDGPU::BI__builtin_amdgcn_cooperative_atomic_store_32x4B:
      IID = Intrinsic::amdgcn_cooperative_atomic_store_32x4B;
      break;
    case AMDGPU::BI__builtin_amdgcn_cooperative_atomic_load_16x8B:
      IID = Intrinsic::amdgcn_cooperative_atomic_load_16x8B;
      break;
    case AMDGPU::BI__builtin_amdgcn_cooperative_atomic_store_16x8B:
      IID = Intrinsic::amdgcn_cooperative_atomic_store_16x8B;
      break;
    case AMDGPU::BI__builtin_amdgcn_cooperative_atomic_load_8x16B:
      IID = Intrinsic::amdgcn_cooperative_atomic_load_8x16B;
      break;
    case AMDGPU::BI__builtin_amdgcn_cooperative_atomic_store_8x16B:
      IID = Intrinsic::amdgcn_cooperative_atomic_store_8x16B;
      break;
    }

    LLVMContext &Ctx = CGM.getLLVMContext();
    SmallVector<Value *, 5> Args;
    // last argument is a MD string
    const unsigned ScopeArg = E->getNumArgs() - 1;
    for (unsigned i = 0; i != ScopeArg; ++i)
      Args.push_back(EmitScalarExpr(E->getArg(i)));
    StringRef Arg = cast<StringLiteral>(E->getArg(ScopeArg)->IgnoreParenCasts())
                        ->getString();
    llvm::MDNode *MD = llvm::MDNode::get(Ctx, {llvm::MDString::get(Ctx, Arg)});
    Args.push_back(llvm::MetadataAsValue::get(Ctx, MD));
    // Intrinsic is typed based on the pointer AS. Pointer is always the first
    // argument.
    llvm::Function *F = CGM.getIntrinsic(IID, {Args[0]->getType()});
    return Builder.CreateCall(F, {Args});
  }
  case AMDGPU::BI__builtin_amdgcn_get_fpenv: {
    Function *F = CGM.getIntrinsic(Intrinsic::get_fpenv,
                                   {llvm::Type::getInt64Ty(getLLVMContext())});
    return Builder.CreateCall(F);
  }
  case AMDGPU::BI__builtin_amdgcn_set_fpenv: {
    Function *F = CGM.getIntrinsic(Intrinsic::set_fpenv,
                                   {llvm::Type::getInt64Ty(getLLVMContext())});
    llvm::Value *Env = EmitScalarExpr(E->getArg(0));
    return Builder.CreateCall(F, {Env});
  }
  case AMDGPU::BI__builtin_amdgcn_read_exec:
    return EmitAMDGCNBallotForExec(*this, E, Int64Ty, Int64Ty, false);
  case AMDGPU::BI__builtin_amdgcn_read_exec_lo:
    return EmitAMDGCNBallotForExec(*this, E, Int32Ty, Int32Ty, false);
  case AMDGPU::BI__builtin_amdgcn_read_exec_hi:
    return EmitAMDGCNBallotForExec(*this, E, Int64Ty, Int64Ty, true);
  case AMDGPU::BI__builtin_amdgcn_image_bvh_intersect_ray:
  case AMDGPU::BI__builtin_amdgcn_image_bvh_intersect_ray_h:
  case AMDGPU::BI__builtin_amdgcn_image_bvh_intersect_ray_l:
  case AMDGPU::BI__builtin_amdgcn_image_bvh_intersect_ray_lh: {
    llvm::Value *NodePtr = EmitScalarExpr(E->getArg(0));
    llvm::Value *RayExtent = EmitScalarExpr(E->getArg(1));
    llvm::Value *RayOrigin = EmitScalarExpr(E->getArg(2));
    llvm::Value *RayDir = EmitScalarExpr(E->getArg(3));
    llvm::Value *RayInverseDir = EmitScalarExpr(E->getArg(4));
    llvm::Value *TextureDescr = EmitScalarExpr(E->getArg(5));

    // The builtins take these arguments as vec4 where the last element is
    // ignored. The intrinsic takes them as vec3.
    RayOrigin = Builder.CreateShuffleVector(RayOrigin, RayOrigin,
                                            {0, 1, 2});
    RayDir =
        Builder.CreateShuffleVector(RayDir, RayDir, {0, 1, 2});
    RayInverseDir = Builder.CreateShuffleVector(RayInverseDir, RayInverseDir,
                                                {0, 1, 2});

    Function *F = CGM.getIntrinsic(Intrinsic::amdgcn_image_bvh_intersect_ray,
                                   {NodePtr->getType(), RayDir->getType()});
    return Builder.CreateCall(F, {NodePtr, RayExtent, RayOrigin, RayDir,
                                  RayInverseDir, TextureDescr});
  }
  case AMDGPU::BI__builtin_amdgcn_image_bvh8_intersect_ray:
  case AMDGPU::BI__builtin_amdgcn_image_bvh_dual_intersect_ray: {
    Intrinsic::ID IID;
    switch (BuiltinID) {
    case AMDGPU::BI__builtin_amdgcn_image_bvh8_intersect_ray:
      IID = Intrinsic::amdgcn_image_bvh8_intersect_ray;
      break;
    case AMDGPU::BI__builtin_amdgcn_image_bvh_dual_intersect_ray:
      IID = Intrinsic::amdgcn_image_bvh_dual_intersect_ray;
      break;
    }
    llvm::Value *NodePtr = EmitScalarExpr(E->getArg(0));
    llvm::Value *RayExtent = EmitScalarExpr(E->getArg(1));
    llvm::Value *InstanceMask = EmitScalarExpr(E->getArg(2));
    llvm::Value *RayOrigin = EmitScalarExpr(E->getArg(3));
    llvm::Value *RayDir = EmitScalarExpr(E->getArg(4));
    llvm::Value *Offset = EmitScalarExpr(E->getArg(5));
    llvm::Value *TextureDescr = EmitScalarExpr(E->getArg(6));

    Address RetRayOriginPtr = EmitPointerWithAlignment(E->getArg(7));
    Address RetRayDirPtr = EmitPointerWithAlignment(E->getArg(8));

    llvm::Function *IntrinsicFunc = CGM.getIntrinsic(IID);

    llvm::CallInst *CI = Builder.CreateCall(
        IntrinsicFunc, {NodePtr, RayExtent, InstanceMask, RayOrigin, RayDir,
                        Offset, TextureDescr});

    llvm::Value *RetVData = Builder.CreateExtractValue(CI, 0);
    llvm::Value *RetRayOrigin = Builder.CreateExtractValue(CI, 1);
    llvm::Value *RetRayDir = Builder.CreateExtractValue(CI, 2);

    Builder.CreateStore(RetRayOrigin, RetRayOriginPtr);
    Builder.CreateStore(RetRayDir, RetRayDirPtr);

    return RetVData;
  }

  case AMDGPU::BI__builtin_amdgcn_ds_bvh_stack_rtn:
  case AMDGPU::BI__builtin_amdgcn_ds_bvh_stack_push4_pop1_rtn:
  case AMDGPU::BI__builtin_amdgcn_ds_bvh_stack_push8_pop1_rtn:
  case AMDGPU::BI__builtin_amdgcn_ds_bvh_stack_push8_pop2_rtn: {
    Intrinsic::ID IID;
    switch (BuiltinID) {
    case AMDGPU::BI__builtin_amdgcn_ds_bvh_stack_rtn:
      IID = Intrinsic::amdgcn_ds_bvh_stack_rtn;
      break;
    case AMDGPU::BI__builtin_amdgcn_ds_bvh_stack_push4_pop1_rtn:
      IID = Intrinsic::amdgcn_ds_bvh_stack_push4_pop1_rtn;
      break;
    case AMDGPU::BI__builtin_amdgcn_ds_bvh_stack_push8_pop1_rtn:
      IID = Intrinsic::amdgcn_ds_bvh_stack_push8_pop1_rtn;
      break;
    case AMDGPU::BI__builtin_amdgcn_ds_bvh_stack_push8_pop2_rtn:
      IID = Intrinsic::amdgcn_ds_bvh_stack_push8_pop2_rtn;
      break;
    }

    SmallVector<Value *, 4> Args;
    for (int i = 0, e = E->getNumArgs(); i != e; ++i)
      Args.push_back(EmitScalarExpr(E->getArg(i)));

    Function *F = CGM.getIntrinsic(IID);
    Value *Call = Builder.CreateCall(F, Args);
    Value *Rtn = Builder.CreateExtractValue(Call, 0);
    Value *A = Builder.CreateExtractValue(Call, 1);
    llvm::Type *RetTy = ConvertType(E->getType());
    Value *I0 = Builder.CreateInsertElement(PoisonValue::get(RetTy), Rtn,
                                            (uint64_t)0);
    // ds_bvh_stack_push8_pop2_rtn returns {i64, i32} but the builtin returns
    // <2 x i64>, zext the second value.
    if (A->getType()->getPrimitiveSizeInBits() <
        RetTy->getScalarType()->getPrimitiveSizeInBits())
      A = Builder.CreateZExt(A, RetTy->getScalarType());

    return Builder.CreateInsertElement(I0, A, 1);
  }
  case AMDGPU::BI__builtin_amdgcn_image_load_1d_v4f32_i32:
  case AMDGPU::BI__builtin_amdgcn_image_load_1d_v4f16_i32:
    return emitAMDGCNImageOverloadedReturnType(
        *this, E, Intrinsic::amdgcn_image_load_1d, false);
  case AMDGPU::BI__builtin_amdgcn_image_load_1darray_v4f32_i32:
  case AMDGPU::BI__builtin_amdgcn_image_load_1darray_v4f16_i32:
    return emitAMDGCNImageOverloadedReturnType(
        *this, E, Intrinsic::amdgcn_image_load_1darray, false);
  case AMDGPU::BI__builtin_amdgcn_image_load_2d_f32_i32:
  case AMDGPU::BI__builtin_amdgcn_image_load_2d_v4f32_i32:
  case AMDGPU::BI__builtin_amdgcn_image_load_2d_v4f16_i32:
    return emitAMDGCNImageOverloadedReturnType(
        *this, E, Intrinsic::amdgcn_image_load_2d, false);
  case AMDGPU::BI__builtin_amdgcn_image_load_2darray_f32_i32:
  case AMDGPU::BI__builtin_amdgcn_image_load_2darray_v4f32_i32:
  case AMDGPU::BI__builtin_amdgcn_image_load_2darray_v4f16_i32:
    return emitAMDGCNImageOverloadedReturnType(
        *this, E, Intrinsic::amdgcn_image_load_2darray, false);
  case AMDGPU::BI__builtin_amdgcn_image_load_3d_v4f32_i32:
  case AMDGPU::BI__builtin_amdgcn_image_load_3d_v4f16_i32:
    return emitAMDGCNImageOverloadedReturnType(
        *this, E, Intrinsic::amdgcn_image_load_3d, false);
  case AMDGPU::BI__builtin_amdgcn_image_load_cube_v4f32_i32:
  case AMDGPU::BI__builtin_amdgcn_image_load_cube_v4f16_i32:
    return emitAMDGCNImageOverloadedReturnType(
        *this, E, Intrinsic::amdgcn_image_load_cube, false);
  case AMDGPU::BI__builtin_amdgcn_image_load_mip_1d_v4f32_i32:
  case AMDGPU::BI__builtin_amdgcn_image_load_mip_1d_v4f16_i32:
    return emitAMDGCNImageOverloadedReturnType(
        *this, E, Intrinsic::amdgcn_image_load_mip_1d, false);
  case AMDGPU::BI__builtin_amdgcn_image_load_mip_1darray_v4f32_i32:
  case AMDGPU::BI__builtin_amdgcn_image_load_mip_1darray_v4f16_i32:
    return emitAMDGCNImageOverloadedReturnType(
        *this, E, Intrinsic::amdgcn_image_load_mip_1darray, false);
  case AMDGPU::BI__builtin_amdgcn_image_load_mip_2d_f32_i32:
  case AMDGPU::BI__builtin_amdgcn_image_load_mip_2d_v4f32_i32:
  case AMDGPU::BI__builtin_amdgcn_image_load_mip_2d_v4f16_i32:
    return emitAMDGCNImageOverloadedReturnType(
        *this, E, Intrinsic::amdgcn_image_load_mip_2d, false);
  case AMDGPU::BI__builtin_amdgcn_image_load_mip_2darray_f32_i32:
  case AMDGPU::BI__builtin_amdgcn_image_load_mip_2darray_v4f32_i32:
  case AMDGPU::BI__builtin_amdgcn_image_load_mip_2darray_v4f16_i32:
    return emitAMDGCNImageOverloadedReturnType(
        *this, E, Intrinsic::amdgcn_image_load_mip_2darray, false);
  case AMDGPU::BI__builtin_amdgcn_image_load_mip_3d_v4f32_i32:
  case AMDGPU::BI__builtin_amdgcn_image_load_mip_3d_v4f16_i32:
    return emitAMDGCNImageOverloadedReturnType(
        *this, E, Intrinsic::amdgcn_image_load_mip_3d, false);
  case AMDGPU::BI__builtin_amdgcn_image_load_mip_cube_v4f32_i32:
  case AMDGPU::BI__builtin_amdgcn_image_load_mip_cube_v4f16_i32:
    return emitAMDGCNImageOverloadedReturnType(
        *this, E, Intrinsic::amdgcn_image_load_mip_cube, false);
  case AMDGPU::BI__builtin_amdgcn_image_store_1d_v4f32_i32:
  case AMDGPU::BI__builtin_amdgcn_image_store_1d_v4f16_i32:
    return emitAMDGCNImageOverloadedReturnType(
        *this, E, Intrinsic::amdgcn_image_store_1d, true);
  case AMDGPU::BI__builtin_amdgcn_image_store_1darray_v4f32_i32:
  case AMDGPU::BI__builtin_amdgcn_image_store_1darray_v4f16_i32:
    return emitAMDGCNImageOverloadedReturnType(
        *this, E, Intrinsic::amdgcn_image_store_1darray, true);
  case AMDGPU::BI__builtin_amdgcn_image_store_2d_f32_i32:
  case AMDGPU::BI__builtin_amdgcn_image_store_2d_v4f32_i32:
  case AMDGPU::BI__builtin_amdgcn_image_store_2d_v4f16_i32:
    return emitAMDGCNImageOverloadedReturnType(
        *this, E, Intrinsic::amdgcn_image_store_2d, true);
  case AMDGPU::BI__builtin_amdgcn_image_store_2darray_f32_i32:
  case AMDGPU::BI__builtin_amdgcn_image_store_2darray_v4f32_i32:
  case AMDGPU::BI__builtin_amdgcn_image_store_2darray_v4f16_i32:
    return emitAMDGCNImageOverloadedReturnType(
        *this, E, Intrinsic::amdgcn_image_store_2darray, true);
  case AMDGPU::BI__builtin_amdgcn_image_store_3d_v4f32_i32:
  case AMDGPU::BI__builtin_amdgcn_image_store_3d_v4f16_i32:
    return emitAMDGCNImageOverloadedReturnType(
        *this, E, Intrinsic::amdgcn_image_store_3d, true);
  case AMDGPU::BI__builtin_amdgcn_image_store_cube_v4f32_i32:
  case AMDGPU::BI__builtin_amdgcn_image_store_cube_v4f16_i32:
    return emitAMDGCNImageOverloadedReturnType(
        *this, E, Intrinsic::amdgcn_image_store_cube, true);
  case AMDGPU::BI__builtin_amdgcn_image_store_mip_1d_v4f32_i32:
  case AMDGPU::BI__builtin_amdgcn_image_store_mip_1d_v4f16_i32:
    return emitAMDGCNImageOverloadedReturnType(
        *this, E, Intrinsic::amdgcn_image_store_mip_1d, true);
  case AMDGPU::BI__builtin_amdgcn_image_store_mip_1darray_v4f32_i32:
  case AMDGPU::BI__builtin_amdgcn_image_store_mip_1darray_v4f16_i32:
    return emitAMDGCNImageOverloadedReturnType(
        *this, E, Intrinsic::amdgcn_image_store_mip_1darray, true);
  case AMDGPU::BI__builtin_amdgcn_image_store_mip_2d_f32_i32:
  case AMDGPU::BI__builtin_amdgcn_image_store_mip_2d_v4f32_i32:
  case AMDGPU::BI__builtin_amdgcn_image_store_mip_2d_v4f16_i32:
    return emitAMDGCNImageOverloadedReturnType(
        *this, E, Intrinsic::amdgcn_image_store_mip_2d, true);
  case AMDGPU::BI__builtin_amdgcn_image_store_mip_2darray_f32_i32:
  case AMDGPU::BI__builtin_amdgcn_image_store_mip_2darray_v4f32_i32:
  case AMDGPU::BI__builtin_amdgcn_image_store_mip_2darray_v4f16_i32:
    return emitAMDGCNImageOverloadedReturnType(
        *this, E, Intrinsic::amdgcn_image_store_mip_2darray, true);
  case AMDGPU::BI__builtin_amdgcn_image_store_mip_3d_v4f32_i32:
  case AMDGPU::BI__builtin_amdgcn_image_store_mip_3d_v4f16_i32:
    return emitAMDGCNImageOverloadedReturnType(
        *this, E, Intrinsic::amdgcn_image_store_mip_3d, true);
  case AMDGPU::BI__builtin_amdgcn_image_store_mip_cube_v4f32_i32:
  case AMDGPU::BI__builtin_amdgcn_image_store_mip_cube_v4f16_i32:
    return emitAMDGCNImageOverloadedReturnType(
        *this, E, Intrinsic::amdgcn_image_store_mip_cube, true);
  case AMDGPU::BI__builtin_amdgcn_image_sample_1d_v4f32_f32:
  case AMDGPU::BI__builtin_amdgcn_image_sample_1d_v4f16_f32:
    return emitAMDGCNImageOverloadedReturnType(
        *this, E, Intrinsic::amdgcn_image_sample_1d, false);
  case AMDGPU::BI__builtin_amdgcn_image_sample_1darray_v4f32_f32:
  case AMDGPU::BI__builtin_amdgcn_image_sample_1darray_v4f16_f32:
    return emitAMDGCNImageOverloadedReturnType(
        *this, E, Intrinsic::amdgcn_image_sample_1darray, false);
  case AMDGPU::BI__builtin_amdgcn_image_sample_2d_f32_f32:
  case AMDGPU::BI__builtin_amdgcn_image_sample_2d_v4f32_f32:
  case AMDGPU::BI__builtin_amdgcn_image_sample_2d_v4f16_f32:
    return emitAMDGCNImageOverloadedReturnType(
        *this, E, Intrinsic::amdgcn_image_sample_2d, false);
  case AMDGPU::BI__builtin_amdgcn_image_sample_2darray_f32_f32:
  case AMDGPU::BI__builtin_amdgcn_image_sample_2darray_v4f32_f32:
  case AMDGPU::BI__builtin_amdgcn_image_sample_2darray_v4f16_f32:
    return emitAMDGCNImageOverloadedReturnType(
        *this, E, Intrinsic::amdgcn_image_sample_2darray, false);
  case AMDGPU::BI__builtin_amdgcn_image_sample_3d_v4f32_f32:
  case AMDGPU::BI__builtin_amdgcn_image_sample_3d_v4f16_f32:
    return emitAMDGCNImageOverloadedReturnType(
        *this, E, Intrinsic::amdgcn_image_sample_3d, false);
  case AMDGPU::BI__builtin_amdgcn_image_sample_cube_v4f32_f32:
  case AMDGPU::BI__builtin_amdgcn_image_sample_cube_v4f16_f32:
    return emitAMDGCNImageOverloadedReturnType(
        *this, E, Intrinsic::amdgcn_image_sample_cube, false);
  case AMDGPU::BI__builtin_amdgcn_mfma_scale_f32_16x16x128_f8f6f4:
  case AMDGPU::BI__builtin_amdgcn_mfma_scale_f32_32x32x64_f8f6f4: {
    llvm::FixedVectorType *VT = FixedVectorType::get(Builder.getInt32Ty(), 8);
    Function *F = CGM.getIntrinsic(
        BuiltinID == AMDGPU::BI__builtin_amdgcn_mfma_scale_f32_32x32x64_f8f6f4
            ? Intrinsic::amdgcn_mfma_scale_f32_32x32x64_f8f6f4
            : Intrinsic::amdgcn_mfma_scale_f32_16x16x128_f8f6f4,
        {VT, VT});

    SmallVector<Value *, 9> Args;
    for (unsigned I = 0, N = E->getNumArgs(); I != N; ++I)
      Args.push_back(EmitScalarExpr(E->getArg(I)));
    return Builder.CreateCall(F, Args);
  }
  case AMDGPU::BI__builtin_amdgcn_wmma_bf16_16x16x16_bf16_w32:
  case AMDGPU::BI__builtin_amdgcn_wmma_bf16_16x16x16_bf16_tied_w32:
  case AMDGPU::BI__builtin_amdgcn_wmma_bf16_16x16x16_bf16_w64:
  case AMDGPU::BI__builtin_amdgcn_wmma_bf16_16x16x16_bf16_tied_w64:
  case AMDGPU::BI__builtin_amdgcn_wmma_f16_16x16x16_f16_w32:
  case AMDGPU::BI__builtin_amdgcn_wmma_f16_16x16x16_f16_tied_w32:
  case AMDGPU::BI__builtin_amdgcn_wmma_f16_16x16x16_f16_w64:
  case AMDGPU::BI__builtin_amdgcn_wmma_f16_16x16x16_f16_tied_w64:
  case AMDGPU::BI__builtin_amdgcn_wmma_f32_16x16x16_bf16_w32:
  case AMDGPU::BI__builtin_amdgcn_wmma_f32_16x16x16_bf16_w64:
  case AMDGPU::BI__builtin_amdgcn_wmma_f32_16x16x16_f16_w32:
  case AMDGPU::BI__builtin_amdgcn_wmma_f32_16x16x16_f16_w64:
  case AMDGPU::BI__builtin_amdgcn_wmma_i32_16x16x16_iu4_w32:
  case AMDGPU::BI__builtin_amdgcn_wmma_i32_16x16x16_iu4_w64:
  case AMDGPU::BI__builtin_amdgcn_wmma_i32_16x16x16_iu8_w32:
  case AMDGPU::BI__builtin_amdgcn_wmma_i32_16x16x16_iu8_w64:
  case AMDGPU::BI__builtin_amdgcn_wmma_bf16_16x16x16_bf16_w32_gfx12:
  case AMDGPU::BI__builtin_amdgcn_wmma_bf16_16x16x16_bf16_w64_gfx12:
  case AMDGPU::BI__builtin_amdgcn_wmma_f16_16x16x16_f16_w32_gfx12:
  case AMDGPU::BI__builtin_amdgcn_wmma_f16_16x16x16_f16_w64_gfx12:
  case AMDGPU::BI__builtin_amdgcn_wmma_f32_16x16x16_bf16_w32_gfx12:
  case AMDGPU::BI__builtin_amdgcn_wmma_f32_16x16x16_bf16_w64_gfx12:
  case AMDGPU::BI__builtin_amdgcn_wmma_f32_16x16x16_f16_w32_gfx12:
  case AMDGPU::BI__builtin_amdgcn_wmma_f32_16x16x16_f16_w64_gfx12:
  case AMDGPU::BI__builtin_amdgcn_wmma_i32_16x16x16_iu4_w32_gfx12:
  case AMDGPU::BI__builtin_amdgcn_wmma_i32_16x16x16_iu4_w64_gfx12:
  case AMDGPU::BI__builtin_amdgcn_wmma_i32_16x16x16_iu8_w32_gfx12:
  case AMDGPU::BI__builtin_amdgcn_wmma_i32_16x16x16_iu8_w64_gfx12:
  case AMDGPU::BI__builtin_amdgcn_wmma_f32_16x16x16_fp8_fp8_w32_gfx12:
  case AMDGPU::BI__builtin_amdgcn_wmma_f32_16x16x16_fp8_fp8_w64_gfx12:
  case AMDGPU::BI__builtin_amdgcn_wmma_f32_16x16x16_fp8_bf8_w32_gfx12:
  case AMDGPU::BI__builtin_amdgcn_wmma_f32_16x16x16_fp8_bf8_w64_gfx12:
  case AMDGPU::BI__builtin_amdgcn_wmma_f32_16x16x16_bf8_fp8_w32_gfx12:
  case AMDGPU::BI__builtin_amdgcn_wmma_f32_16x16x16_bf8_fp8_w64_gfx12:
  case AMDGPU::BI__builtin_amdgcn_wmma_f32_16x16x16_bf8_bf8_w32_gfx12:
  case AMDGPU::BI__builtin_amdgcn_wmma_f32_16x16x16_bf8_bf8_w64_gfx12:
  case AMDGPU::BI__builtin_amdgcn_wmma_i32_16x16x32_iu4_w32_gfx12:
  case AMDGPU::BI__builtin_amdgcn_wmma_i32_16x16x32_iu4_w64_gfx12:
  case AMDGPU::BI__builtin_amdgcn_swmmac_f32_16x16x32_f16_w32:
  case AMDGPU::BI__builtin_amdgcn_swmmac_f32_16x16x32_f16_w64:
  case AMDGPU::BI__builtin_amdgcn_swmmac_f32_16x16x32_bf16_w32:
  case AMDGPU::BI__builtin_amdgcn_swmmac_f32_16x16x32_bf16_w64:
  case AMDGPU::BI__builtin_amdgcn_swmmac_f16_16x16x32_f16_w32:
  case AMDGPU::BI__builtin_amdgcn_swmmac_f16_16x16x32_f16_w64:
  case AMDGPU::BI__builtin_amdgcn_swmmac_bf16_16x16x32_bf16_w32:
  case AMDGPU::BI__builtin_amdgcn_swmmac_bf16_16x16x32_bf16_w64:
  case AMDGPU::BI__builtin_amdgcn_swmmac_i32_16x16x32_iu8_w32:
  case AMDGPU::BI__builtin_amdgcn_swmmac_i32_16x16x32_iu8_w64:
  case AMDGPU::BI__builtin_amdgcn_swmmac_i32_16x16x32_iu4_w32:
  case AMDGPU::BI__builtin_amdgcn_swmmac_i32_16x16x32_iu4_w64:
  case AMDGPU::BI__builtin_amdgcn_swmmac_i32_16x16x64_iu4_w32:
  case AMDGPU::BI__builtin_amdgcn_swmmac_i32_16x16x64_iu4_w64:
  case AMDGPU::BI__builtin_amdgcn_swmmac_f32_16x16x32_fp8_fp8_w32:
  case AMDGPU::BI__builtin_amdgcn_swmmac_f32_16x16x32_fp8_fp8_w64:
  case AMDGPU::BI__builtin_amdgcn_swmmac_f32_16x16x32_fp8_bf8_w32:
  case AMDGPU::BI__builtin_amdgcn_swmmac_f32_16x16x32_fp8_bf8_w64:
  case AMDGPU::BI__builtin_amdgcn_swmmac_f32_16x16x32_bf8_fp8_w32:
  case AMDGPU::BI__builtin_amdgcn_swmmac_f32_16x16x32_bf8_fp8_w64:
  case AMDGPU::BI__builtin_amdgcn_swmmac_f32_16x16x32_bf8_bf8_w32:
  case AMDGPU::BI__builtin_amdgcn_swmmac_f32_16x16x32_bf8_bf8_w64:
  // GFX1250 WMMA builtins
  case AMDGPU::BI__builtin_amdgcn_wmma_f32_16x16x4_f32:
  case AMDGPU::BI__builtin_amdgcn_wmma_f32_16x16x32_bf16:
  case AMDGPU::BI__builtin_amdgcn_wmma_f32_16x16x32_f16:
  case AMDGPU::BI__builtin_amdgcn_wmma_f16_16x16x32_f16:
  case AMDGPU::BI__builtin_amdgcn_wmma_bf16_16x16x32_bf16:
  case AMDGPU::BI__builtin_amdgcn_wmma_bf16f32_16x16x32_bf16:
  case AMDGPU::BI__builtin_amdgcn_wmma_f32_16x16x64_fp8_fp8:
  case AMDGPU::BI__builtin_amdgcn_wmma_f32_16x16x64_fp8_bf8:
  case AMDGPU::BI__builtin_amdgcn_wmma_f32_16x16x64_bf8_fp8:
  case AMDGPU::BI__builtin_amdgcn_wmma_f32_16x16x64_bf8_bf8:
  case AMDGPU::BI__builtin_amdgcn_wmma_f16_16x16x64_fp8_fp8:
  case AMDGPU::BI__builtin_amdgcn_wmma_f16_16x16x64_fp8_bf8:
  case AMDGPU::BI__builtin_amdgcn_wmma_f16_16x16x64_bf8_fp8:
  case AMDGPU::BI__builtin_amdgcn_wmma_f16_16x16x64_bf8_bf8:
  case AMDGPU::BI__builtin_amdgcn_wmma_f16_16x16x128_fp8_fp8:
  case AMDGPU::BI__builtin_amdgcn_wmma_f16_16x16x128_fp8_bf8:
  case AMDGPU::BI__builtin_amdgcn_wmma_f16_16x16x128_bf8_fp8:
  case AMDGPU::BI__builtin_amdgcn_wmma_f16_16x16x128_bf8_bf8:
  case AMDGPU::BI__builtin_amdgcn_wmma_f32_16x16x128_fp8_fp8:
  case AMDGPU::BI__builtin_amdgcn_wmma_f32_16x16x128_fp8_bf8:
  case AMDGPU::BI__builtin_amdgcn_wmma_f32_16x16x128_bf8_fp8:
  case AMDGPU::BI__builtin_amdgcn_wmma_f32_16x16x128_bf8_bf8:
  case AMDGPU::BI__builtin_amdgcn_wmma_i32_16x16x64_iu8:
  case AMDGPU::BI__builtin_amdgcn_wmma_f32_16x16x128_f8f6f4:
  case AMDGPU::BI__builtin_amdgcn_wmma_f32_32x16x128_f4:
  case AMDGPU::BI__builtin_amdgcn_wmma_scale_f32_16x16x128_f8f6f4:
  case AMDGPU::BI__builtin_amdgcn_wmma_scale16_f32_16x16x128_f8f6f4:
  case AMDGPU::BI__builtin_amdgcn_wmma_scale_f32_32x16x128_f4:
  case AMDGPU::BI__builtin_amdgcn_wmma_scale16_f32_32x16x128_f4:
  case AMDGPU::BI__builtin_amdgcn_swmmac_f32_16x16x64_f16:
  case AMDGPU::BI__builtin_amdgcn_swmmac_f32_16x16x64_bf16:
  case AMDGPU::BI__builtin_amdgcn_swmmac_f16_16x16x64_f16:
  case AMDGPU::BI__builtin_amdgcn_swmmac_bf16_16x16x64_bf16:
  case AMDGPU::BI__builtin_amdgcn_swmmac_bf16f32_16x16x64_bf16:
  case AMDGPU::BI__builtin_amdgcn_swmmac_f32_16x16x128_fp8_fp8:
  case AMDGPU::BI__builtin_amdgcn_swmmac_f32_16x16x128_fp8_bf8:
  case AMDGPU::BI__builtin_amdgcn_swmmac_f32_16x16x128_bf8_fp8:
  case AMDGPU::BI__builtin_amdgcn_swmmac_f32_16x16x128_bf8_bf8:
  case AMDGPU::BI__builtin_amdgcn_swmmac_f16_16x16x128_fp8_fp8:
  case AMDGPU::BI__builtin_amdgcn_swmmac_f16_16x16x128_fp8_bf8:
  case AMDGPU::BI__builtin_amdgcn_swmmac_f16_16x16x128_bf8_fp8:
  case AMDGPU::BI__builtin_amdgcn_swmmac_f16_16x16x128_bf8_bf8:
  case AMDGPU::BI__builtin_amdgcn_swmmac_i32_16x16x128_iu8: {

    // These operations perform a matrix multiplication and accumulation of
    // the form:
    //             D = A * B + C
    // We need to specify one type for matrices AB and one for matrices CD.
    // Sparse matrix operations can have different types for A and B as well as
    // an additional type for sparsity index.
    // Destination type should be put before types used for source operands.
    SmallVector<unsigned, 2> ArgsForMatchingMatrixTypes;
    // On GFX12, the intrinsics with 16-bit accumulator use a packed layout.
    // There is no need for the variable opsel argument, so always set it to
    // "false".
    bool AppendFalseForOpselArg = false;
    unsigned BuiltinWMMAOp;
    // Need return type when D and C are of different types.
    bool NeedReturnType = false;

    switch (BuiltinID) {
    case AMDGPU::BI__builtin_amdgcn_wmma_f32_16x16x16_f16_w32:
    case AMDGPU::BI__builtin_amdgcn_wmma_f32_16x16x16_f16_w64:
    case AMDGPU::BI__builtin_amdgcn_wmma_f32_16x16x16_f16_w32_gfx12:
    case AMDGPU::BI__builtin_amdgcn_wmma_f32_16x16x16_f16_w64_gfx12:
      ArgsForMatchingMatrixTypes = {2, 0}; // CD, AB
      BuiltinWMMAOp = Intrinsic::amdgcn_wmma_f32_16x16x16_f16;
      break;
    case AMDGPU::BI__builtin_amdgcn_wmma_f32_16x16x16_bf16_w32:
    case AMDGPU::BI__builtin_amdgcn_wmma_f32_16x16x16_bf16_w64:
    case AMDGPU::BI__builtin_amdgcn_wmma_f32_16x16x16_bf16_w32_gfx12:
    case AMDGPU::BI__builtin_amdgcn_wmma_f32_16x16x16_bf16_w64_gfx12:
      ArgsForMatchingMatrixTypes = {2, 0}; // CD, AB
      BuiltinWMMAOp = Intrinsic::amdgcn_wmma_f32_16x16x16_bf16;
      break;
    case AMDGPU::BI__builtin_amdgcn_wmma_f16_16x16x16_f16_w32_gfx12:
    case AMDGPU::BI__builtin_amdgcn_wmma_f16_16x16x16_f16_w64_gfx12:
      AppendFalseForOpselArg = true;
      [[fallthrough]];
    case AMDGPU::BI__builtin_amdgcn_wmma_f16_16x16x16_f16_w32:
    case AMDGPU::BI__builtin_amdgcn_wmma_f16_16x16x16_f16_w64:
      ArgsForMatchingMatrixTypes = {2, 0}; // CD, AB
      BuiltinWMMAOp = Intrinsic::amdgcn_wmma_f16_16x16x16_f16;
      break;
    case AMDGPU::BI__builtin_amdgcn_wmma_bf16_16x16x16_bf16_w32_gfx12:
    case AMDGPU::BI__builtin_amdgcn_wmma_bf16_16x16x16_bf16_w64_gfx12:
      AppendFalseForOpselArg = true;
      [[fallthrough]];
    case AMDGPU::BI__builtin_amdgcn_wmma_bf16_16x16x16_bf16_w32:
    case AMDGPU::BI__builtin_amdgcn_wmma_bf16_16x16x16_bf16_w64:
      ArgsForMatchingMatrixTypes = {2, 0}; // CD, AB
      BuiltinWMMAOp = Intrinsic::amdgcn_wmma_bf16_16x16x16_bf16;
      break;
    case AMDGPU::BI__builtin_amdgcn_wmma_f16_16x16x16_f16_tied_w32:
    case AMDGPU::BI__builtin_amdgcn_wmma_f16_16x16x16_f16_tied_w64:
      ArgsForMatchingMatrixTypes = {2, 0}; // CD, AB
      BuiltinWMMAOp = Intrinsic::amdgcn_wmma_f16_16x16x16_f16_tied;
      break;
    case AMDGPU::BI__builtin_amdgcn_wmma_bf16_16x16x16_bf16_tied_w32:
    case AMDGPU::BI__builtin_amdgcn_wmma_bf16_16x16x16_bf16_tied_w64:
      ArgsForMatchingMatrixTypes = {2, 0}; // CD, AB
      BuiltinWMMAOp = Intrinsic::amdgcn_wmma_bf16_16x16x16_bf16_tied;
      break;
    case AMDGPU::BI__builtin_amdgcn_wmma_i32_16x16x16_iu8_w32:
    case AMDGPU::BI__builtin_amdgcn_wmma_i32_16x16x16_iu8_w64:
    case AMDGPU::BI__builtin_amdgcn_wmma_i32_16x16x16_iu8_w32_gfx12:
    case AMDGPU::BI__builtin_amdgcn_wmma_i32_16x16x16_iu8_w64_gfx12:
      ArgsForMatchingMatrixTypes = {4, 1}; // CD, AB
      BuiltinWMMAOp = Intrinsic::amdgcn_wmma_i32_16x16x16_iu8;
      break;
    case AMDGPU::BI__builtin_amdgcn_wmma_i32_16x16x16_iu4_w32:
    case AMDGPU::BI__builtin_amdgcn_wmma_i32_16x16x16_iu4_w64:
    case AMDGPU::BI__builtin_amdgcn_wmma_i32_16x16x16_iu4_w32_gfx12:
    case AMDGPU::BI__builtin_amdgcn_wmma_i32_16x16x16_iu4_w64_gfx12:
      ArgsForMatchingMatrixTypes = {4, 1}; // CD, AB
      BuiltinWMMAOp = Intrinsic::amdgcn_wmma_i32_16x16x16_iu4;
      break;
    case AMDGPU::BI__builtin_amdgcn_wmma_f32_16x16x16_fp8_fp8_w32_gfx12:
    case AMDGPU::BI__builtin_amdgcn_wmma_f32_16x16x16_fp8_fp8_w64_gfx12:
      ArgsForMatchingMatrixTypes = {2, 0}; // CD, AB
      BuiltinWMMAOp = Intrinsic::amdgcn_wmma_f32_16x16x16_fp8_fp8;
      break;
    case AMDGPU::BI__builtin_amdgcn_wmma_f32_16x16x16_fp8_bf8_w32_gfx12:
    case AMDGPU::BI__builtin_amdgcn_wmma_f32_16x16x16_fp8_bf8_w64_gfx12:
      ArgsForMatchingMatrixTypes = {2, 0}; // CD, AB
      BuiltinWMMAOp = Intrinsic::amdgcn_wmma_f32_16x16x16_fp8_bf8;
      break;
    case AMDGPU::BI__builtin_amdgcn_wmma_f32_16x16x16_bf8_fp8_w32_gfx12:
    case AMDGPU::BI__builtin_amdgcn_wmma_f32_16x16x16_bf8_fp8_w64_gfx12:
      ArgsForMatchingMatrixTypes = {2, 0}; // CD, AB
      BuiltinWMMAOp = Intrinsic::amdgcn_wmma_f32_16x16x16_bf8_fp8;
      break;
    case AMDGPU::BI__builtin_amdgcn_wmma_f32_16x16x16_bf8_bf8_w32_gfx12:
    case AMDGPU::BI__builtin_amdgcn_wmma_f32_16x16x16_bf8_bf8_w64_gfx12:
      ArgsForMatchingMatrixTypes = {2, 0}; // CD, AB
      BuiltinWMMAOp = Intrinsic::amdgcn_wmma_f32_16x16x16_bf8_bf8;
      break;
    case AMDGPU::BI__builtin_amdgcn_wmma_i32_16x16x32_iu4_w32_gfx12:
    case AMDGPU::BI__builtin_amdgcn_wmma_i32_16x16x32_iu4_w64_gfx12:
      ArgsForMatchingMatrixTypes = {4, 1}; // CD, AB
      BuiltinWMMAOp = Intrinsic::amdgcn_wmma_i32_16x16x32_iu4;
      break;
    case AMDGPU::BI__builtin_amdgcn_swmmac_f32_16x16x32_f16_w32:
    case AMDGPU::BI__builtin_amdgcn_swmmac_f32_16x16x32_f16_w64:
      ArgsForMatchingMatrixTypes = {2, 0, 1, 3}; // CD, A, B, Index
      BuiltinWMMAOp = Intrinsic::amdgcn_swmmac_f32_16x16x32_f16;
      break;
    case AMDGPU::BI__builtin_amdgcn_swmmac_f32_16x16x32_bf16_w32:
    case AMDGPU::BI__builtin_amdgcn_swmmac_f32_16x16x32_bf16_w64:
      ArgsForMatchingMatrixTypes = {2, 0, 1, 3}; // CD, A, B, Index
      BuiltinWMMAOp = Intrinsic::amdgcn_swmmac_f32_16x16x32_bf16;
      break;
    case AMDGPU::BI__builtin_amdgcn_swmmac_f16_16x16x32_f16_w32:
    case AMDGPU::BI__builtin_amdgcn_swmmac_f16_16x16x32_f16_w64:
      ArgsForMatchingMatrixTypes = {2, 0, 1, 3}; // CD, A, B, Index
      BuiltinWMMAOp = Intrinsic::amdgcn_swmmac_f16_16x16x32_f16;
      break;
    case AMDGPU::BI__builtin_amdgcn_swmmac_bf16_16x16x32_bf16_w32:
    case AMDGPU::BI__builtin_amdgcn_swmmac_bf16_16x16x32_bf16_w64:
      ArgsForMatchingMatrixTypes = {2, 0, 1, 3}; // CD, A, B, Index
      BuiltinWMMAOp = Intrinsic::amdgcn_swmmac_bf16_16x16x32_bf16;
      break;
    case AMDGPU::BI__builtin_amdgcn_swmmac_i32_16x16x32_iu8_w32:
    case AMDGPU::BI__builtin_amdgcn_swmmac_i32_16x16x32_iu8_w64:
      ArgsForMatchingMatrixTypes = {4, 1, 3, 5}; // CD, A, B, Index
      BuiltinWMMAOp = Intrinsic::amdgcn_swmmac_i32_16x16x32_iu8;
      break;
    case AMDGPU::BI__builtin_amdgcn_swmmac_i32_16x16x32_iu4_w32:
    case AMDGPU::BI__builtin_amdgcn_swmmac_i32_16x16x32_iu4_w64:
      ArgsForMatchingMatrixTypes = {4, 1, 3, 5}; // CD, A, B, Index
      BuiltinWMMAOp = Intrinsic::amdgcn_swmmac_i32_16x16x32_iu4;
      break;
    case AMDGPU::BI__builtin_amdgcn_swmmac_i32_16x16x64_iu4_w32:
    case AMDGPU::BI__builtin_amdgcn_swmmac_i32_16x16x64_iu4_w64:
      ArgsForMatchingMatrixTypes = {4, 1, 3, 5}; // CD, A, B, Index
      BuiltinWMMAOp = Intrinsic::amdgcn_swmmac_i32_16x16x64_iu4;
      break;
    case AMDGPU::BI__builtin_amdgcn_swmmac_f32_16x16x32_fp8_fp8_w32:
    case AMDGPU::BI__builtin_amdgcn_swmmac_f32_16x16x32_fp8_fp8_w64:
      ArgsForMatchingMatrixTypes = {2, 0, 1, 3}; // CD, A, B, Index
      BuiltinWMMAOp = Intrinsic::amdgcn_swmmac_f32_16x16x32_fp8_fp8;
      break;
    case AMDGPU::BI__builtin_amdgcn_swmmac_f32_16x16x32_fp8_bf8_w32:
    case AMDGPU::BI__builtin_amdgcn_swmmac_f32_16x16x32_fp8_bf8_w64:
      ArgsForMatchingMatrixTypes = {2, 0, 1, 3}; // CD, A, B, Index
      BuiltinWMMAOp = Intrinsic::amdgcn_swmmac_f32_16x16x32_fp8_bf8;
      break;
    case AMDGPU::BI__builtin_amdgcn_swmmac_f32_16x16x32_bf8_fp8_w32:
    case AMDGPU::BI__builtin_amdgcn_swmmac_f32_16x16x32_bf8_fp8_w64:
      ArgsForMatchingMatrixTypes = {2, 0, 1, 3}; // CD, A, B, Index
      BuiltinWMMAOp = Intrinsic::amdgcn_swmmac_f32_16x16x32_bf8_fp8;
      break;
    case AMDGPU::BI__builtin_amdgcn_swmmac_f32_16x16x32_bf8_bf8_w32:
    case AMDGPU::BI__builtin_amdgcn_swmmac_f32_16x16x32_bf8_bf8_w64:
      ArgsForMatchingMatrixTypes = {2, 0, 1, 3}; // CD, A, B, Index
      BuiltinWMMAOp = Intrinsic::amdgcn_swmmac_f32_16x16x32_bf8_bf8;
      break;
    // GFX1250 WMMA builtins
    case AMDGPU::BI__builtin_amdgcn_wmma_f32_16x16x4_f32:
      ArgsForMatchingMatrixTypes = {5, 1};
      BuiltinWMMAOp = Intrinsic::amdgcn_wmma_f32_16x16x4_f32;
      break;
    case AMDGPU::BI__builtin_amdgcn_wmma_f32_16x16x32_bf16:
      ArgsForMatchingMatrixTypes = {5, 1};
      BuiltinWMMAOp = Intrinsic::amdgcn_wmma_f32_16x16x32_bf16;
      break;
    case AMDGPU::BI__builtin_amdgcn_wmma_f32_16x16x32_f16:
      ArgsForMatchingMatrixTypes = {5, 1};
      BuiltinWMMAOp = Intrinsic::amdgcn_wmma_f32_16x16x32_f16;
      break;
    case AMDGPU::BI__builtin_amdgcn_wmma_f16_16x16x32_f16:
      ArgsForMatchingMatrixTypes = {5, 1};
      BuiltinWMMAOp = Intrinsic::amdgcn_wmma_f16_16x16x32_f16;
      break;
    case AMDGPU::BI__builtin_amdgcn_wmma_bf16_16x16x32_bf16:
      ArgsForMatchingMatrixTypes = {5, 1};
      BuiltinWMMAOp = Intrinsic::amdgcn_wmma_bf16_16x16x32_bf16;
      break;
    case AMDGPU::BI__builtin_amdgcn_wmma_bf16f32_16x16x32_bf16:
      NeedReturnType = true;
      ArgsForMatchingMatrixTypes = {1, 5};
      BuiltinWMMAOp = Intrinsic::amdgcn_wmma_bf16f32_16x16x32_bf16;
      break;
    case AMDGPU::BI__builtin_amdgcn_wmma_f32_16x16x64_fp8_fp8:
      ArgsForMatchingMatrixTypes = {3, 0};
      BuiltinWMMAOp = Intrinsic::amdgcn_wmma_f32_16x16x64_fp8_fp8;
      break;
    case AMDGPU::BI__builtin_amdgcn_wmma_f32_16x16x64_fp8_bf8:
      ArgsForMatchingMatrixTypes = {3, 0};
      BuiltinWMMAOp = Intrinsic::amdgcn_wmma_f32_16x16x64_fp8_bf8;
      break;
    case AMDGPU::BI__builtin_amdgcn_wmma_f32_16x16x64_bf8_fp8:
      ArgsForMatchingMatrixTypes = {3, 0};
      BuiltinWMMAOp = Intrinsic::amdgcn_wmma_f32_16x16x64_bf8_fp8;
      break;
    case AMDGPU::BI__builtin_amdgcn_wmma_f32_16x16x64_bf8_bf8:
      ArgsForMatchingMatrixTypes = {3, 0};
      BuiltinWMMAOp = Intrinsic::amdgcn_wmma_f32_16x16x64_bf8_bf8;
      break;
    case AMDGPU::BI__builtin_amdgcn_wmma_f16_16x16x64_fp8_fp8:
      ArgsForMatchingMatrixTypes = {3, 0};
      BuiltinWMMAOp = Intrinsic::amdgcn_wmma_f16_16x16x64_fp8_fp8;
      break;
    case AMDGPU::BI__builtin_amdgcn_wmma_f16_16x16x64_fp8_bf8:
      ArgsForMatchingMatrixTypes = {3, 0};
      BuiltinWMMAOp = Intrinsic::amdgcn_wmma_f16_16x16x64_fp8_bf8;
      break;
    case AMDGPU::BI__builtin_amdgcn_wmma_f16_16x16x64_bf8_fp8:
      ArgsForMatchingMatrixTypes = {3, 0};
      BuiltinWMMAOp = Intrinsic::amdgcn_wmma_f16_16x16x64_bf8_fp8;
      break;
    case AMDGPU::BI__builtin_amdgcn_wmma_f16_16x16x64_bf8_bf8:
      ArgsForMatchingMatrixTypes = {3, 0};
      BuiltinWMMAOp = Intrinsic::amdgcn_wmma_f16_16x16x64_bf8_bf8;
      break;
    case AMDGPU::BI__builtin_amdgcn_wmma_f16_16x16x128_fp8_fp8:
      ArgsForMatchingMatrixTypes = {3, 0};
      BuiltinWMMAOp = Intrinsic::amdgcn_wmma_f16_16x16x128_fp8_fp8;
      break;
    case AMDGPU::BI__builtin_amdgcn_wmma_f16_16x16x128_fp8_bf8:
      ArgsForMatchingMatrixTypes = {3, 0};
      BuiltinWMMAOp = Intrinsic::amdgcn_wmma_f16_16x16x128_fp8_bf8;
      break;
    case AMDGPU::BI__builtin_amdgcn_wmma_f16_16x16x128_bf8_fp8:
      ArgsForMatchingMatrixTypes = {3, 0};
      BuiltinWMMAOp = Intrinsic::amdgcn_wmma_f16_16x16x128_bf8_fp8;
      break;
    case AMDGPU::BI__builtin_amdgcn_wmma_f16_16x16x128_bf8_bf8:
      ArgsForMatchingMatrixTypes = {3, 0};
      BuiltinWMMAOp = Intrinsic::amdgcn_wmma_f16_16x16x128_bf8_bf8;
      break;
    case AMDGPU::BI__builtin_amdgcn_wmma_f32_16x16x128_fp8_fp8:
      ArgsForMatchingMatrixTypes = {3, 0};
      BuiltinWMMAOp = Intrinsic::amdgcn_wmma_f32_16x16x128_fp8_fp8;
      break;
    case AMDGPU::BI__builtin_amdgcn_wmma_f32_16x16x128_fp8_bf8:
      ArgsForMatchingMatrixTypes = {3, 0};
      BuiltinWMMAOp = Intrinsic::amdgcn_wmma_f32_16x16x128_fp8_bf8;
      break;
    case AMDGPU::BI__builtin_amdgcn_wmma_f32_16x16x128_bf8_fp8:
      ArgsForMatchingMatrixTypes = {3, 0};
      BuiltinWMMAOp = Intrinsic::amdgcn_wmma_f32_16x16x128_bf8_fp8;
      break;
    case AMDGPU::BI__builtin_amdgcn_wmma_f32_16x16x128_bf8_bf8:
      ArgsForMatchingMatrixTypes = {3, 0};
      BuiltinWMMAOp = Intrinsic::amdgcn_wmma_f32_16x16x128_bf8_bf8;
      break;
    case AMDGPU::BI__builtin_amdgcn_wmma_i32_16x16x64_iu8:
      ArgsForMatchingMatrixTypes = {4, 1};
      BuiltinWMMAOp = Intrinsic::amdgcn_wmma_i32_16x16x64_iu8;
      break;
    case AMDGPU::BI__builtin_amdgcn_wmma_f32_16x16x128_f8f6f4:
      ArgsForMatchingMatrixTypes = {5, 1, 3};
      BuiltinWMMAOp = Intrinsic::amdgcn_wmma_f32_16x16x128_f8f6f4;
      break;
    case AMDGPU::BI__builtin_amdgcn_wmma_scale_f32_16x16x128_f8f6f4:
      ArgsForMatchingMatrixTypes = {5, 1, 3};
      BuiltinWMMAOp = Intrinsic::amdgcn_wmma_scale_f32_16x16x128_f8f6f4;
      break;
    case AMDGPU::BI__builtin_amdgcn_wmma_scale16_f32_16x16x128_f8f6f4:
      ArgsForMatchingMatrixTypes = {5, 1, 3};
      BuiltinWMMAOp = Intrinsic::amdgcn_wmma_scale16_f32_16x16x128_f8f6f4;
      break;
    case AMDGPU::BI__builtin_amdgcn_wmma_f32_32x16x128_f4:
      ArgsForMatchingMatrixTypes = {3, 0, 1};
      BuiltinWMMAOp = Intrinsic::amdgcn_wmma_f32_32x16x128_f4;
      break;
    case AMDGPU::BI__builtin_amdgcn_wmma_scale_f32_32x16x128_f4:
      ArgsForMatchingMatrixTypes = {3, 0, 1};
      BuiltinWMMAOp = Intrinsic::amdgcn_wmma_scale_f32_32x16x128_f4;
      break;
    case AMDGPU::BI__builtin_amdgcn_wmma_scale16_f32_32x16x128_f4:
      ArgsForMatchingMatrixTypes = {3, 0, 1};
      BuiltinWMMAOp = Intrinsic::amdgcn_wmma_scale16_f32_32x16x128_f4;
      break;
    case AMDGPU::BI__builtin_amdgcn_swmmac_f32_16x16x64_f16:
      ArgsForMatchingMatrixTypes = {4, 1, 3, 5};
      BuiltinWMMAOp = Intrinsic::amdgcn_swmmac_f32_16x16x64_f16;
      break;
    case AMDGPU::BI__builtin_amdgcn_swmmac_f32_16x16x64_bf16:
      ArgsForMatchingMatrixTypes = {4, 1, 3, 5};
      BuiltinWMMAOp = Intrinsic::amdgcn_swmmac_f32_16x16x64_bf16;
      break;
    case AMDGPU::BI__builtin_amdgcn_swmmac_f16_16x16x64_f16:
      ArgsForMatchingMatrixTypes = {4, 1, 3, 5};
      BuiltinWMMAOp = Intrinsic::amdgcn_swmmac_f16_16x16x64_f16;
      break;
    case AMDGPU::BI__builtin_amdgcn_swmmac_bf16_16x16x64_bf16:
      ArgsForMatchingMatrixTypes = {4, 1, 3, 5};
      BuiltinWMMAOp = Intrinsic::amdgcn_swmmac_bf16_16x16x64_bf16;
      break;
    case AMDGPU::BI__builtin_amdgcn_swmmac_bf16f32_16x16x64_bf16:
      ArgsForMatchingMatrixTypes = {4, 1, 3, 5};
      BuiltinWMMAOp = Intrinsic::amdgcn_swmmac_bf16f32_16x16x64_bf16;
      break;
    case AMDGPU::BI__builtin_amdgcn_swmmac_f32_16x16x128_fp8_fp8:
      ArgsForMatchingMatrixTypes = {2, 0, 1, 3};
      BuiltinWMMAOp = Intrinsic::amdgcn_swmmac_f32_16x16x128_fp8_fp8;
      break;
    case AMDGPU::BI__builtin_amdgcn_swmmac_f32_16x16x128_fp8_bf8:
      ArgsForMatchingMatrixTypes = {2, 0, 1, 3};
      BuiltinWMMAOp = Intrinsic::amdgcn_swmmac_f32_16x16x128_fp8_bf8;
      break;
    case AMDGPU::BI__builtin_amdgcn_swmmac_f32_16x16x128_bf8_fp8:
      ArgsForMatchingMatrixTypes = {2, 0, 1, 3};
      BuiltinWMMAOp = Intrinsic::amdgcn_swmmac_f32_16x16x128_bf8_fp8;
      break;
    case AMDGPU::BI__builtin_amdgcn_swmmac_f32_16x16x128_bf8_bf8:
      ArgsForMatchingMatrixTypes = {2, 0, 1, 3};
      BuiltinWMMAOp = Intrinsic::amdgcn_swmmac_f32_16x16x128_bf8_bf8;
      break;
    case AMDGPU::BI__builtin_amdgcn_swmmac_f16_16x16x128_fp8_fp8:
      ArgsForMatchingMatrixTypes = {2, 0, 1, 3};
      BuiltinWMMAOp = Intrinsic::amdgcn_swmmac_f16_16x16x128_fp8_fp8;
      break;
    case AMDGPU::BI__builtin_amdgcn_swmmac_f16_16x16x128_fp8_bf8:
      ArgsForMatchingMatrixTypes = {2, 0, 1, 3};
      BuiltinWMMAOp = Intrinsic::amdgcn_swmmac_f16_16x16x128_fp8_bf8;
      break;
    case AMDGPU::BI__builtin_amdgcn_swmmac_f16_16x16x128_bf8_fp8:
      ArgsForMatchingMatrixTypes = {2, 0, 1, 3};
      BuiltinWMMAOp = Intrinsic::amdgcn_swmmac_f16_16x16x128_bf8_fp8;
      break;
    case AMDGPU::BI__builtin_amdgcn_swmmac_f16_16x16x128_bf8_bf8:
      ArgsForMatchingMatrixTypes = {2, 0, 1, 3};
      BuiltinWMMAOp = Intrinsic::amdgcn_swmmac_f16_16x16x128_bf8_bf8;
      break;
    case AMDGPU::BI__builtin_amdgcn_swmmac_i32_16x16x128_iu8:
      ArgsForMatchingMatrixTypes = {4, 1, 3, 5};
      BuiltinWMMAOp = Intrinsic::amdgcn_swmmac_i32_16x16x128_iu8;
      break;
    }

    SmallVector<Value *, 6> Args;
    for (int i = 0, e = E->getNumArgs(); i != e; ++i)
      Args.push_back(EmitScalarExpr(E->getArg(i)));
    if (AppendFalseForOpselArg)
      Args.push_back(Builder.getFalse());

    SmallVector<llvm::Type *, 6> ArgTypes;
    if (NeedReturnType)
      ArgTypes.push_back(ConvertType(E->getType()));
    for (auto ArgIdx : ArgsForMatchingMatrixTypes)
      ArgTypes.push_back(Args[ArgIdx]->getType());

    Function *F = CGM.getIntrinsic(BuiltinWMMAOp, ArgTypes);
    return Builder.CreateCall(F, Args);
  }
  // amdgcn workgroup size
  case AMDGPU::BI__builtin_amdgcn_workgroup_size_x:
    return EmitAMDGPUWorkGroupSize(*this, 0);
  case AMDGPU::BI__builtin_amdgcn_workgroup_size_y:
    return EmitAMDGPUWorkGroupSize(*this, 1);
  case AMDGPU::BI__builtin_amdgcn_workgroup_size_z:
    return EmitAMDGPUWorkGroupSize(*this, 2);

  // amdgcn grid size
  case AMDGPU::BI__builtin_amdgcn_grid_size_x:
    return EmitAMDGPUGridSize(*this, 0);
  case AMDGPU::BI__builtin_amdgcn_grid_size_y:
    return EmitAMDGPUGridSize(*this, 1);
  case AMDGPU::BI__builtin_amdgcn_grid_size_z:
    return EmitAMDGPUGridSize(*this, 2);

  // r600 intrinsics
  case AMDGPU::BI__builtin_r600_recipsqrt_ieee:
  case AMDGPU::BI__builtin_r600_recipsqrt_ieeef:
    return emitBuiltinWithOneOverloadedType<1>(*this, E,
                                               Intrinsic::r600_recipsqrt_ieee);
  case AMDGPU::BI__builtin_amdgcn_alignbit: {
    llvm::Value *Src0 = EmitScalarExpr(E->getArg(0));
    llvm::Value *Src1 = EmitScalarExpr(E->getArg(1));
    llvm::Value *Src2 = EmitScalarExpr(E->getArg(2));
    Function *F = CGM.getIntrinsic(Intrinsic::fshr, Src0->getType());
    return Builder.CreateCall(F, { Src0, Src1, Src2 });
  }
  case AMDGPU::BI__builtin_amdgcn_fence: {
    ProcessOrderScopeAMDGCN(EmitScalarExpr(E->getArg(0)),
                            EmitScalarExpr(E->getArg(1)), AO, SSID);
    FenceInst *Fence = Builder.CreateFence(AO, SSID);
    if (E->getNumArgs() > 2)
      AddAMDGPUFenceAddressSpaceMMRA(Fence, E);
    return Fence;
  }
  case AMDGPU::BI__builtin_amdgcn_atomic_inc32:
  case AMDGPU::BI__builtin_amdgcn_atomic_inc64:
  case AMDGPU::BI__builtin_amdgcn_atomic_dec32:
  case AMDGPU::BI__builtin_amdgcn_atomic_dec64:
  case AMDGPU::BI__builtin_amdgcn_ds_atomic_fadd_f64:
  case AMDGPU::BI__builtin_amdgcn_ds_atomic_fadd_f32:
  case AMDGPU::BI__builtin_amdgcn_ds_atomic_fadd_v2f16:
  case AMDGPU::BI__builtin_amdgcn_ds_atomic_fadd_v2bf16:
  case AMDGPU::BI__builtin_amdgcn_ds_faddf:
  case AMDGPU::BI__builtin_amdgcn_ds_fminf:
  case AMDGPU::BI__builtin_amdgcn_ds_fmaxf:
  case AMDGPU::BI__builtin_amdgcn_global_atomic_fadd_f32:
  case AMDGPU::BI__builtin_amdgcn_global_atomic_fadd_f64:
  case AMDGPU::BI__builtin_amdgcn_global_atomic_fadd_v2f16:
  case AMDGPU::BI__builtin_amdgcn_flat_atomic_fadd_v2f16:
  case AMDGPU::BI__builtin_amdgcn_flat_atomic_fadd_f32:
  case AMDGPU::BI__builtin_amdgcn_flat_atomic_fadd_f64:
  case AMDGPU::BI__builtin_amdgcn_global_atomic_fadd_v2bf16:
  case AMDGPU::BI__builtin_amdgcn_flat_atomic_fadd_v2bf16:
  case AMDGPU::BI__builtin_amdgcn_global_atomic_fmin_f64:
  case AMDGPU::BI__builtin_amdgcn_global_atomic_fmax_f64:
  case AMDGPU::BI__builtin_amdgcn_flat_atomic_fmin_f64:
  case AMDGPU::BI__builtin_amdgcn_flat_atomic_fmax_f64: {
    llvm::AtomicRMWInst::BinOp BinOp;
    switch (BuiltinID) {
    case AMDGPU::BI__builtin_amdgcn_atomic_inc32:
    case AMDGPU::BI__builtin_amdgcn_atomic_inc64:
      BinOp = llvm::AtomicRMWInst::UIncWrap;
      break;
    case AMDGPU::BI__builtin_amdgcn_atomic_dec32:
    case AMDGPU::BI__builtin_amdgcn_atomic_dec64:
      BinOp = llvm::AtomicRMWInst::UDecWrap;
      break;
    case AMDGPU::BI__builtin_amdgcn_ds_faddf:
    case AMDGPU::BI__builtin_amdgcn_ds_atomic_fadd_f64:
    case AMDGPU::BI__builtin_amdgcn_ds_atomic_fadd_f32:
    case AMDGPU::BI__builtin_amdgcn_ds_atomic_fadd_v2f16:
    case AMDGPU::BI__builtin_amdgcn_ds_atomic_fadd_v2bf16:
    case AMDGPU::BI__builtin_amdgcn_global_atomic_fadd_f32:
    case AMDGPU::BI__builtin_amdgcn_global_atomic_fadd_f64:
    case AMDGPU::BI__builtin_amdgcn_global_atomic_fadd_v2f16:
    case AMDGPU::BI__builtin_amdgcn_flat_atomic_fadd_v2f16:
    case AMDGPU::BI__builtin_amdgcn_flat_atomic_fadd_f32:
    case AMDGPU::BI__builtin_amdgcn_flat_atomic_fadd_f64:
    case AMDGPU::BI__builtin_amdgcn_global_atomic_fadd_v2bf16:
    case AMDGPU::BI__builtin_amdgcn_flat_atomic_fadd_v2bf16:
      BinOp = llvm::AtomicRMWInst::FAdd;
      break;
    case AMDGPU::BI__builtin_amdgcn_ds_fminf:
    case AMDGPU::BI__builtin_amdgcn_global_atomic_fmin_f64:
    case AMDGPU::BI__builtin_amdgcn_flat_atomic_fmin_f64:
      BinOp = llvm::AtomicRMWInst::FMin;
      break;
    case AMDGPU::BI__builtin_amdgcn_global_atomic_fmax_f64:
    case AMDGPU::BI__builtin_amdgcn_flat_atomic_fmax_f64:
    case AMDGPU::BI__builtin_amdgcn_ds_fmaxf:
      BinOp = llvm::AtomicRMWInst::FMax;
      break;
    }

    Address Ptr = CheckAtomicAlignment(*this, E);
    Value *Val = EmitScalarExpr(E->getArg(1));
    llvm::Type *OrigTy = Val->getType();
    QualType PtrTy = E->getArg(0)->IgnoreImpCasts()->getType();

    bool Volatile;

    if (BuiltinID == AMDGPU::BI__builtin_amdgcn_ds_faddf ||
        BuiltinID == AMDGPU::BI__builtin_amdgcn_ds_fminf ||
        BuiltinID == AMDGPU::BI__builtin_amdgcn_ds_fmaxf) {
      // __builtin_amdgcn_ds_faddf/fminf/fmaxf has an explicit volatile argument
      Volatile =
          cast<ConstantInt>(EmitScalarExpr(E->getArg(4)))->getZExtValue();
    } else {
      // Infer volatile from the passed type.
      Volatile =
          PtrTy->castAs<PointerType>()->getPointeeType().isVolatileQualified();
    }

    if (E->getNumArgs() >= 4) {
      // Some of the builtins have explicit ordering and scope arguments.
      ProcessOrderScopeAMDGCN(EmitScalarExpr(E->getArg(2)),
                              EmitScalarExpr(E->getArg(3)), AO, SSID);
    } else {
      // Most of the builtins do not have syncscope/order arguments. For DS
      // atomics the scope doesn't really matter, as they implicitly operate at
      // workgroup scope.
      //
      // The global/flat cases need to use agent scope to consistently produce
      // the native instruction instead of a cmpxchg expansion.
      if (getTarget().getTriple().isSPIRV())
        SSID = getLLVMContext().getOrInsertSyncScopeID("device");
      else
        SSID = getLLVMContext().getOrInsertSyncScopeID("agent");
      AO = AtomicOrdering::Monotonic;

      // The v2bf16 builtin uses i16 instead of a natural bfloat type.
      if (BuiltinID == AMDGPU::BI__builtin_amdgcn_ds_atomic_fadd_v2bf16 ||
          BuiltinID == AMDGPU::BI__builtin_amdgcn_global_atomic_fadd_v2bf16 ||
          BuiltinID == AMDGPU::BI__builtin_amdgcn_flat_atomic_fadd_v2bf16) {
        llvm::Type *V2BF16Ty = FixedVectorType::get(
            llvm::Type::getBFloatTy(Builder.getContext()), 2);
        Val = Builder.CreateBitCast(Val, V2BF16Ty);
      }
    }

    llvm::AtomicRMWInst *RMW =
        Builder.CreateAtomicRMW(BinOp, Ptr, Val, AO, SSID);
    if (Volatile)
      RMW->setVolatile(true);

    unsigned AddrSpace = Ptr.getType()->getAddressSpace();
    if (AddrSpace != llvm::AMDGPUAS::LOCAL_ADDRESS) {
      // Most targets require "amdgpu.no.fine.grained.memory" to emit the native
      // instruction for flat and global operations.
      llvm::MDTuple *EmptyMD = MDNode::get(getLLVMContext(), {});
      RMW->setMetadata("amdgpu.no.fine.grained.memory", EmptyMD);

      // Most targets require "amdgpu.ignore.denormal.mode" to emit the native
      // instruction, but this only matters for float fadd.
      if (BinOp == llvm::AtomicRMWInst::FAdd && Val->getType()->isFloatTy())
        RMW->setMetadata("amdgpu.ignore.denormal.mode", EmptyMD);
    }

    return Builder.CreateBitCast(RMW, OrigTy);
  }
  case AMDGPU::BI__builtin_amdgcn_s_sendmsg_rtn:
  case AMDGPU::BI__builtin_amdgcn_s_sendmsg_rtnl: {
    llvm::Value *Arg = EmitScalarExpr(E->getArg(0));
    llvm::Type *ResultType = ConvertType(E->getType());
    // s_sendmsg_rtn is mangled using return type only.
    Function *F =
        CGM.getIntrinsic(Intrinsic::amdgcn_s_sendmsg_rtn, {ResultType});
    return Builder.CreateCall(F, {Arg});
  }
  case AMDGPU::BI__builtin_amdgcn_permlane16_swap:
  case AMDGPU::BI__builtin_amdgcn_permlane32_swap: {
    // Because builtin types are limited, and the intrinsic uses a struct/pair
    // output, marshal the pair-of-i32 to <2 x i32>.
    Value *VDstOld = EmitScalarExpr(E->getArg(0));
    Value *VSrcOld = EmitScalarExpr(E->getArg(1));
    Value *FI = EmitScalarExpr(E->getArg(2));
    Value *BoundCtrl = EmitScalarExpr(E->getArg(3));
    Function *F =
        CGM.getIntrinsic(BuiltinID == AMDGPU::BI__builtin_amdgcn_permlane16_swap
                             ? Intrinsic::amdgcn_permlane16_swap
                             : Intrinsic::amdgcn_permlane32_swap);
    llvm::CallInst *Call =
        Builder.CreateCall(F, {VDstOld, VSrcOld, FI, BoundCtrl});

    llvm::Value *Elt0 = Builder.CreateExtractValue(Call, 0);
    llvm::Value *Elt1 = Builder.CreateExtractValue(Call, 1);

    llvm::Type *ResultType = ConvertType(E->getType());

    llvm::Value *Insert0 = Builder.CreateInsertElement(
        llvm::PoisonValue::get(ResultType), Elt0, UINT64_C(0));
    llvm::Value *AsVector =
        Builder.CreateInsertElement(Insert0, Elt1, UINT64_C(1));
    return AsVector;
  }
  case AMDGPU::BI__builtin_amdgcn_bitop3_b32:
  case AMDGPU::BI__builtin_amdgcn_bitop3_b16:
    return emitBuiltinWithOneOverloadedType<4>(*this, E,
                                               Intrinsic::amdgcn_bitop3);
  case AMDGPU::BI__builtin_amdgcn_make_buffer_rsrc: {
    // TODO: LLVM has this overloaded to allow for fat pointers, but since
    // those haven't been plumbed through to Clang yet, default to creating the
    // resource type.
    SmallVector<Value *, 4> Args;
    for (unsigned I = 0; I < 4; ++I)
      Args.push_back(EmitScalarExpr(E->getArg(I)));
    llvm::PointerType *RetTy = llvm::PointerType::get(
        Builder.getContext(), llvm::AMDGPUAS::BUFFER_RESOURCE);
    Function *F = CGM.getIntrinsic(Intrinsic::amdgcn_make_buffer_rsrc,
                                   {RetTy, Args[0]->getType()});
    return Builder.CreateCall(F, Args);
  }
  case AMDGPU::BI__builtin_amdgcn_raw_buffer_store_b8:
  case AMDGPU::BI__builtin_amdgcn_raw_buffer_store_b16:
  case AMDGPU::BI__builtin_amdgcn_raw_buffer_store_b32:
  case AMDGPU::BI__builtin_amdgcn_raw_buffer_store_b64:
  case AMDGPU::BI__builtin_amdgcn_raw_buffer_store_b96:
  case AMDGPU::BI__builtin_amdgcn_raw_buffer_store_b128:
    return emitBuiltinWithOneOverloadedType<5>(
        *this, E, Intrinsic::amdgcn_raw_ptr_buffer_store);
  case AMDGPU::BI__builtin_amdgcn_raw_buffer_load_b8:
  case AMDGPU::BI__builtin_amdgcn_raw_buffer_load_b16:
  case AMDGPU::BI__builtin_amdgcn_raw_buffer_load_b32:
  case AMDGPU::BI__builtin_amdgcn_raw_buffer_load_b64:
  case AMDGPU::BI__builtin_amdgcn_raw_buffer_load_b96:
  case AMDGPU::BI__builtin_amdgcn_raw_buffer_load_b128: {
    llvm::Type *RetTy = nullptr;
    switch (BuiltinID) {
    case AMDGPU::BI__builtin_amdgcn_raw_buffer_load_b8:
      RetTy = Int8Ty;
      break;
    case AMDGPU::BI__builtin_amdgcn_raw_buffer_load_b16:
      RetTy = Int16Ty;
      break;
    case AMDGPU::BI__builtin_amdgcn_raw_buffer_load_b32:
      RetTy = Int32Ty;
      break;
    case AMDGPU::BI__builtin_amdgcn_raw_buffer_load_b64:
      RetTy = llvm::FixedVectorType::get(Int32Ty, /*NumElements=*/2);
      break;
    case AMDGPU::BI__builtin_amdgcn_raw_buffer_load_b96:
      RetTy = llvm::FixedVectorType::get(Int32Ty, /*NumElements=*/3);
      break;
    case AMDGPU::BI__builtin_amdgcn_raw_buffer_load_b128:
      RetTy = llvm::FixedVectorType::get(Int32Ty, /*NumElements=*/4);
      break;
    }
    Function *F =
        CGM.getIntrinsic(Intrinsic::amdgcn_raw_ptr_buffer_load, RetTy);
    return Builder.CreateCall(
        F, {EmitScalarExpr(E->getArg(0)), EmitScalarExpr(E->getArg(1)),
            EmitScalarExpr(E->getArg(2)), EmitScalarExpr(E->getArg(3))});
  }
  case AMDGPU::BI__builtin_amdgcn_raw_ptr_buffer_atomic_add_i32:
    return emitBuiltinWithOneOverloadedType<5>(
        *this, E, Intrinsic::amdgcn_raw_ptr_buffer_atomic_add);
  case AMDGPU::BI__builtin_amdgcn_raw_ptr_buffer_atomic_fadd_f32:
  case AMDGPU::BI__builtin_amdgcn_raw_ptr_buffer_atomic_fadd_v2f16:
    return emitBuiltinWithOneOverloadedType<5>(
        *this, E, Intrinsic::amdgcn_raw_ptr_buffer_atomic_fadd);
  case AMDGPU::BI__builtin_amdgcn_raw_ptr_buffer_atomic_fmin_f32:
  case AMDGPU::BI__builtin_amdgcn_raw_ptr_buffer_atomic_fmin_f64:
    return emitBuiltinWithOneOverloadedType<5>(
        *this, E, Intrinsic::amdgcn_raw_ptr_buffer_atomic_fmin);
  case AMDGPU::BI__builtin_amdgcn_raw_ptr_buffer_atomic_fmax_f32:
  case AMDGPU::BI__builtin_amdgcn_raw_ptr_buffer_atomic_fmax_f64:
    return emitBuiltinWithOneOverloadedType<5>(
        *this, E, Intrinsic::amdgcn_raw_ptr_buffer_atomic_fmax);
  case AMDGPU::BI__builtin_amdgcn_s_prefetch_data:
    return emitBuiltinWithOneOverloadedType<2>(
        *this, E, Intrinsic::amdgcn_s_prefetch_data);
  case Builtin::BIlogbf:
  case Builtin::BI__builtin_logbf: {
    Value *Src0 = EmitScalarExpr(E->getArg(0));
    Function *FrExpFunc = CGM.getIntrinsic(
        Intrinsic::frexp, {Src0->getType(), Builder.getInt32Ty()});
    CallInst *FrExp = Builder.CreateCall(FrExpFunc, Src0);
    Value *Exp = Builder.CreateExtractValue(FrExp, 1);
    Value *Add = Builder.CreateAdd(
        Exp, ConstantInt::getSigned(Exp->getType(), -1), "", false, true);
    Value *SIToFP = Builder.CreateSIToFP(Add, Builder.getFloatTy());
    Value *Fabs =
        emitBuiltinWithOneOverloadedType<1>(*this, E, Intrinsic::fabs);
    Value *FCmpONE = Builder.CreateFCmpONE(
        Fabs, ConstantFP::getInfinity(Builder.getFloatTy()));
    Value *Sel1 = Builder.CreateSelect(FCmpONE, SIToFP, Fabs);
    Value *FCmpOEQ =
        Builder.CreateFCmpOEQ(Src0, ConstantFP::getZero(Builder.getFloatTy()));
    Value *Sel2 = Builder.CreateSelect(
        FCmpOEQ,
        ConstantFP::getInfinity(Builder.getFloatTy(), /*Negative=*/true), Sel1);
    return Sel2;
  }
  case Builtin::BIlogb:
  case Builtin::BI__builtin_logb: {
    Value *Src0 = EmitScalarExpr(E->getArg(0));
    Function *FrExpFunc = CGM.getIntrinsic(
        Intrinsic::frexp, {Src0->getType(), Builder.getInt32Ty()});
    CallInst *FrExp = Builder.CreateCall(FrExpFunc, Src0);
    Value *Exp = Builder.CreateExtractValue(FrExp, 1);
    Value *Add = Builder.CreateAdd(
        Exp, ConstantInt::getSigned(Exp->getType(), -1), "", false, true);
    Value *SIToFP = Builder.CreateSIToFP(Add, Builder.getDoubleTy());
    Value *Fabs =
        emitBuiltinWithOneOverloadedType<1>(*this, E, Intrinsic::fabs);
    Value *FCmpONE = Builder.CreateFCmpONE(
        Fabs, ConstantFP::getInfinity(Builder.getDoubleTy()));
    Value *Sel1 = Builder.CreateSelect(FCmpONE, SIToFP, Fabs);
    Value *FCmpOEQ =
        Builder.CreateFCmpOEQ(Src0, ConstantFP::getZero(Builder.getDoubleTy()));
    Value *Sel2 = Builder.CreateSelect(
        FCmpOEQ,
        ConstantFP::getInfinity(Builder.getDoubleTy(), /*Negative=*/true),
        Sel1);
    return Sel2;
  }
  case Builtin::BIscalbnf:
  case Builtin::BI__builtin_scalbnf:
  case Builtin::BIscalbn:
  case Builtin::BI__builtin_scalbn:
    return emitBinaryExpMaybeConstrainedFPBuiltin(
        *this, E, Intrinsic::ldexp, Intrinsic::experimental_constrained_ldexp);
  default:
    return nullptr;
  }
}<|MERGE_RESOLUTION|>--- conflicted
+++ resolved
@@ -320,33 +320,17 @@
   case AtomicScopeGenericModel::System: // __MEMORY_SCOPE_SYSTEM
     SSID = llvm::SyncScope::System;
     break;
-<<<<<<< HEAD
-  case 1: // __MEMORY_SCOPE_DEVICE
-    if (getTarget().getTriple().isSPIRV())
-      SSID = getLLVMContext().getOrInsertSyncScopeID("device");
-    else
-      SSID = getLLVMContext().getOrInsertSyncScopeID("agent");
-=======
   case AtomicScopeGenericModel::Device: // __MEMORY_SCOPE_DEVICE
     SSN = getTarget().getTriple().isSPIRV() ? "device" : "agent";
     break;
   case AtomicScopeGenericModel::Workgroup: // __MEMORY_SCOPE_WRKGRP
     SSN = "workgroup";
->>>>>>> 54c4ef26
     break;
   case AtomicScopeGenericModel::Cluster: // __MEMORY_SCOPE_CLUSTR
     SSN = getTarget().getTriple().isSPIRV() ? "workgroup" : "cluster";
     break;
-<<<<<<< HEAD
-  case 3: // __MEMORY_SCOPE_WVFRNT
-    if (getTarget().getTriple().isSPIRV())
-      SSID = getLLVMContext().getOrInsertSyncScopeID("subgroup");
-    else
-      SSID = getLLVMContext().getOrInsertSyncScopeID("wavefront");
-=======
   case AtomicScopeGenericModel::Wavefront: // __MEMORY_SCOPE_WVFRNT
     SSN = getTarget().getTriple().isSPIRV() ? "subgroup" : "wavefront";
->>>>>>> 54c4ef26
     break;
   case AtomicScopeGenericModel::Single: // __MEMORY_SCOPE_SINGLE
     SSID = llvm::SyncScope::SingleThread;
