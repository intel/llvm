--- conflicted
+++ resolved
@@ -74,8 +74,6 @@
   }
   return MaskVec;
 }
-<<<<<<< HEAD
-=======
 
 /// Emit rounding for the value \p X according to the rounding \p
 /// RoundingControl based on bits 0 and 1.
@@ -133,7 +131,6 @@
   return CGF.Builder.CreateCall(F, {X});
 }
 
->>>>>>> 8290134a
 static Value *EmitX86MaskedStore(CodeGenFunction &CGF, ArrayRef<Value *> Ops,
                                  Align Alignment) {
   Value *Ptr = CGF.Builder.CreateAddrSpaceCast(
