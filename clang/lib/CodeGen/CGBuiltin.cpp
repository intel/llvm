--- conflicted
+++ resolved
@@ -43,8 +43,6 @@
 using namespace CodeGen;
 using namespace llvm;
 
-<<<<<<< HEAD
-=======
 static Value *EmitTargetArchBuiltinExpr(CodeGenFunction *CGF,
                                         unsigned BuiltinID, const CallExpr *E,
                                         ReturnValueSlot ReturnValue,
@@ -123,7 +121,6 @@
                                    getTarget().getTriple().getArch());
 }
 
->>>>>>> 16c84c44
 static void initializeAlloca(CodeGenFunction &CGF, AllocaInst *AI, Value *Size,
                              Align AlignmentInBytes) {
   ConstantInt *Byte;
@@ -6293,82 +6290,6 @@
 
   // Unknown builtin, for now just dump it out and return undef.
   return GetUndefRValue(E->getType());
-}
-
-static Value *EmitTargetArchBuiltinExpr(CodeGenFunction *CGF,
-                                        unsigned BuiltinID, const CallExpr *E,
-                                        ReturnValueSlot ReturnValue,
-                                        llvm::Triple::ArchType Arch) {
-  // When compiling in HipStdPar mode we have to be conservative in rejecting
-  // target specific features in the FE, and defer the possible error to the
-  // AcceleratorCodeSelection pass, wherein iff an unsupported target builtin is
-  // referenced by an accelerator executable function, we emit an error.
-  // Returning nullptr here leads to the builtin being handled in
-  // EmitStdParUnsupportedBuiltin.
-  if (CGF->getLangOpts().HIPStdPar && CGF->getLangOpts().CUDAIsDevice &&
-      Arch != CGF->getTarget().getTriple().getArch())
-    return nullptr;
-
-  switch (Arch) {
-  case llvm::Triple::arm:
-  case llvm::Triple::armeb:
-  case llvm::Triple::thumb:
-  case llvm::Triple::thumbeb:
-    return CGF->EmitARMBuiltinExpr(BuiltinID, E, ReturnValue, Arch);
-  case llvm::Triple::aarch64:
-  case llvm::Triple::aarch64_32:
-  case llvm::Triple::aarch64_be:
-    return CGF->EmitAArch64BuiltinExpr(BuiltinID, E, Arch);
-  case llvm::Triple::bpfeb:
-  case llvm::Triple::bpfel:
-    return CGF->EmitBPFBuiltinExpr(BuiltinID, E);
-  case llvm::Triple::x86:
-  case llvm::Triple::x86_64:
-    return CGF->EmitX86BuiltinExpr(BuiltinID, E);
-  case llvm::Triple::ppc:
-  case llvm::Triple::ppcle:
-  case llvm::Triple::ppc64:
-  case llvm::Triple::ppc64le:
-    return CGF->EmitPPCBuiltinExpr(BuiltinID, E);
-  case llvm::Triple::r600:
-  case llvm::Triple::amdgcn:
-    return CGF->EmitAMDGPUBuiltinExpr(BuiltinID, E);
-  case llvm::Triple::systemz:
-    return CGF->EmitSystemZBuiltinExpr(BuiltinID, E);
-  case llvm::Triple::nvptx:
-  case llvm::Triple::nvptx64:
-    return CGF->EmitNVPTXBuiltinExpr(BuiltinID, E);
-  case llvm::Triple::wasm32:
-  case llvm::Triple::wasm64:
-    return CGF->EmitWebAssemblyBuiltinExpr(BuiltinID, E);
-  case llvm::Triple::hexagon:
-    return CGF->EmitHexagonBuiltinExpr(BuiltinID, E);
-  case llvm::Triple::riscv32:
-  case llvm::Triple::riscv64:
-    return CGF->EmitRISCVBuiltinExpr(BuiltinID, E, ReturnValue);
-  case llvm::Triple::spirv:
-    return CGF->EmitSPIRVBuiltinExpr(BuiltinID, E);
-  case llvm::Triple::spirv64:
-    if (CGF->getTarget().getTriple().getOS() != llvm::Triple::OSType::AMDHSA)
-      return nullptr;
-    return CGF->EmitAMDGPUBuiltinExpr(BuiltinID, E);
-  default:
-    return nullptr;
-  }
-}
-
-Value *CodeGenFunction::EmitTargetBuiltinExpr(unsigned BuiltinID,
-                                              const CallExpr *E,
-                                              ReturnValueSlot ReturnValue) {
-  if (getContext().BuiltinInfo.isAuxBuiltinID(BuiltinID)) {
-    assert(getContext().getAuxTargetInfo() && "Missing aux target info");
-    return EmitTargetArchBuiltinExpr(
-        this, getContext().BuiltinInfo.getAuxBuiltinID(BuiltinID), E,
-        ReturnValue, getContext().getAuxTargetInfo()->getTriple().getArch());
-  }
-
-  return EmitTargetArchBuiltinExpr(this, BuiltinID, E, ReturnValue,
-                                   getTarget().getTriple().getArch());
 }
 
 namespace {
