--- conflicted
+++ resolved
@@ -4392,23 +4392,11 @@
 
     CharUnits Align = CGM.getNaturalTypeAlignment(
         E->getType()->getAs<VectorType>()->getElementType(), nullptr);
-<<<<<<< HEAD
-    llvm::Value *AlignVal =
-        llvm::ConstantInt::get(Int32Ty, Align.getQuantity());
-
-    llvm::Value *Result;
-    if (BuiltinID == Builtin::BI__builtin_masked_load) {
-      Function *F =
-          CGM.getIntrinsic(Intrinsic::masked_load, {RetTy, Ptr->getType()});
-      Result =
-          Builder.CreateCall(F, {Ptr, AlignVal, Mask, PassThru}, "masked_load");
-=======
 
     llvm::Value *Result;
     if (BuiltinID == Builtin::BI__builtin_masked_load) {
       Result = Builder.CreateMaskedLoad(RetTy, Ptr, Align.getAsAlign(), Mask,
                                         PassThru, "masked_load");
->>>>>>> 54c4ef26
     } else {
       Function *F = CGM.getIntrinsic(Intrinsic::masked_expandload, {RetTy});
       Result =
@@ -4424,11 +4412,6 @@
     llvm::Type *RetTy = CGM.getTypes().ConvertType(E->getType());
     CharUnits Align = CGM.getNaturalTypeAlignment(
         E->getType()->getAs<VectorType>()->getElementType(), nullptr);
-<<<<<<< HEAD
-    llvm::Value *AlignVal =
-        llvm::ConstantInt::get(Int32Ty, Align.getQuantity());
-=======
->>>>>>> 54c4ef26
 
     llvm::Value *PassThru = llvm::PoisonValue::get(RetTy);
     if (E->getNumArgs() > 3)
@@ -4438,17 +4421,8 @@
         E->getType()->getAs<VectorType>()->getElementType());
     llvm::Value *PtrVec = Builder.CreateGEP(ElemTy, Ptr, Idx);
 
-<<<<<<< HEAD
-    llvm::Value *Result;
-    Function *F =
-        CGM.getIntrinsic(Intrinsic::masked_gather, {RetTy, PtrVec->getType()});
-
-    Result = Builder.CreateCall(F, {PtrVec, AlignVal, Mask, PassThru},
-                                "masked_gather");
-=======
     llvm::Value *Result = Builder.CreateMaskedGather(
         RetTy, PtrVec, Align.getAsAlign(), Mask, PassThru, "masked_gather");
->>>>>>> 54c4ef26
     return RValue::get(Result);
   }
   case Builtin::BI__builtin_masked_store:
@@ -4463,19 +4437,9 @@
     CharUnits Align = CGM.getNaturalTypeAlignment(
         E->getArg(1)->getType()->getAs<VectorType>()->getElementType(),
         nullptr);
-<<<<<<< HEAD
-    llvm::Value *AlignVal =
-        llvm::ConstantInt::get(Int32Ty, Align.getQuantity());
-
-    if (BuiltinID == Builtin::BI__builtin_masked_store) {
-      llvm::Function *F = CGM.getIntrinsic(llvm::Intrinsic::masked_store,
-                                           {ValLLTy, Ptr->getType()});
-      Builder.CreateCall(F, {Val, Ptr, AlignVal, Mask});
-=======
 
     if (BuiltinID == Builtin::BI__builtin_masked_store) {
       Builder.CreateMaskedStore(Val, Ptr, Align.getAsAlign(), Mask);
->>>>>>> 54c4ef26
     } else {
       llvm::Function *F =
           CGM.getIntrinsic(llvm::Intrinsic::masked_compressstore, {ValLLTy});
@@ -4492,24 +4456,12 @@
     CharUnits Align = CGM.getNaturalTypeAlignment(
         E->getArg(2)->getType()->getAs<VectorType>()->getElementType(),
         nullptr);
-<<<<<<< HEAD
-    llvm::Value *AlignVal =
-        llvm::ConstantInt::get(Int32Ty, Align.getQuantity());
-=======
->>>>>>> 54c4ef26
 
     llvm::Type *ElemTy = CGM.getTypes().ConvertType(
         E->getArg(1)->getType()->getAs<VectorType>()->getElementType());
     llvm::Value *PtrVec = Builder.CreateGEP(ElemTy, Ptr, Idx);
 
-<<<<<<< HEAD
-    Function *F = CGM.getIntrinsic(Intrinsic::masked_scatter,
-                                   {Val->getType(), PtrVec->getType()});
-
-    Builder.CreateCall(F, {Val, PtrVec, AlignVal, Mask});
-=======
     Builder.CreateMaskedScatter(Val, PtrVec, Align.getAsAlign(), Mask);
->>>>>>> 54c4ef26
     return RValue();
   }
   case Builtin::BI__builtin_isinf_sign: {
