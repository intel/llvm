--- conflicted
+++ resolved
@@ -2905,16 +2905,11 @@
     case Builtin::BI__builtin_cosf16:
     case Builtin::BI__builtin_cosl:
     case Builtin::BI__builtin_cosf128:
-<<<<<<< HEAD
-      return RValue::get(emitUnaryMaybeConstrainedFPBuiltin(
-          *this, E, Intrinsic::cos, Intrinsic::experimental_constrained_cos,
-          Intrinsic::fpbuiltin_cos));
-=======
     case Builtin::BI__builtin_elementwise_cos:
       return RValue::get(emitUnaryMaybeConstrainedFPBuiltin(*this, E,
                                    Intrinsic::cos,
-                                   Intrinsic::experimental_constrained_cos));
->>>>>>> e9743e24
+                                   Intrinsic::experimental_constrained_cos,
+				   Intrinsic::fpbuiltin_cos));
 
     case Builtin::BIcosh:
     case Builtin::BIcoshf:
@@ -2937,16 +2932,10 @@
     case Builtin::BI__builtin_expf16:
     case Builtin::BI__builtin_expl:
     case Builtin::BI__builtin_expf128:
-<<<<<<< HEAD
+    case Builtin::BI__builtin_elementwise_exp:
       return RValue::get(emitUnaryMaybeConstrainedFPBuiltin(
           *this, E, Intrinsic::exp, Intrinsic::experimental_constrained_exp,
           Intrinsic::fpbuiltin_exp));
-=======
-    case Builtin::BI__builtin_elementwise_exp:
-      return RValue::get(emitUnaryMaybeConstrainedFPBuiltin(*this, E,
-                                   Intrinsic::exp,
-                                   Intrinsic::experimental_constrained_exp));
->>>>>>> e9743e24
 
     case Builtin::BIexp2:
     case Builtin::BIexp2f:
@@ -2956,16 +2945,10 @@
     case Builtin::BI__builtin_exp2f16:
     case Builtin::BI__builtin_exp2l:
     case Builtin::BI__builtin_exp2f128:
-<<<<<<< HEAD
+    case Builtin::BI__builtin_elementwise_exp2:
       return RValue::get(emitUnaryMaybeConstrainedFPBuiltin(
           *this, E, Intrinsic::exp2, Intrinsic::experimental_constrained_exp2,
           Intrinsic::fpbuiltin_exp2));
-=======
-    case Builtin::BI__builtin_elementwise_exp2:
-      return RValue::get(emitUnaryMaybeConstrainedFPBuiltin(*this, E,
-                                   Intrinsic::exp2,
-                                   Intrinsic::experimental_constrained_exp2));
->>>>>>> e9743e24
     case Builtin::BI__builtin_exp10:
     case Builtin::BI__builtin_exp10f:
     case Builtin::BI__builtin_exp10f16:
@@ -3092,16 +3075,10 @@
     case Builtin::BI__builtin_logf16:
     case Builtin::BI__builtin_logl:
     case Builtin::BI__builtin_logf128:
-<<<<<<< HEAD
+    case Builtin::BI__builtin_elementwise_log:
       return RValue::get(emitUnaryMaybeConstrainedFPBuiltin(
           *this, E, Intrinsic::log, Intrinsic::experimental_constrained_log,
           Intrinsic::fpbuiltin_log));
-=======
-    case Builtin::BI__builtin_elementwise_log:
-      return RValue::get(emitUnaryMaybeConstrainedFPBuiltin(*this, E,
-                                   Intrinsic::log,
-                                   Intrinsic::experimental_constrained_log));
->>>>>>> e9743e24
 
     case Builtin::BIlog10:
     case Builtin::BIlog10f:
@@ -3111,16 +3088,10 @@
     case Builtin::BI__builtin_log10f16:
     case Builtin::BI__builtin_log10l:
     case Builtin::BI__builtin_log10f128:
-<<<<<<< HEAD
+    case Builtin::BI__builtin_elementwise_log10:
       return RValue::get(emitUnaryMaybeConstrainedFPBuiltin(
           *this, E, Intrinsic::log10, Intrinsic::experimental_constrained_log10,
           Intrinsic::fpbuiltin_log10));
-=======
-    case Builtin::BI__builtin_elementwise_log10:
-      return RValue::get(emitUnaryMaybeConstrainedFPBuiltin(*this, E,
-                                   Intrinsic::log10,
-                                   Intrinsic::experimental_constrained_log10));
->>>>>>> e9743e24
 
     case Builtin::BIlog2:
     case Builtin::BIlog2f:
@@ -3130,16 +3101,10 @@
     case Builtin::BI__builtin_log2f16:
     case Builtin::BI__builtin_log2l:
     case Builtin::BI__builtin_log2f128:
-<<<<<<< HEAD
+    case Builtin::BI__builtin_elementwise_log2:
       return RValue::get(emitUnaryMaybeConstrainedFPBuiltin(
           *this, E, Intrinsic::log2, Intrinsic::experimental_constrained_log2,
           Intrinsic::fpbuiltin_log2));
-=======
-    case Builtin::BI__builtin_elementwise_log2:
-      return RValue::get(emitUnaryMaybeConstrainedFPBuiltin(*this, E,
-                                   Intrinsic::log2,
-                                   Intrinsic::experimental_constrained_log2));
->>>>>>> e9743e24
 
     case Builtin::BInearbyint:
     case Builtin::BInearbyintf:
@@ -3161,16 +3126,10 @@
     case Builtin::BI__builtin_powf16:
     case Builtin::BI__builtin_powl:
     case Builtin::BI__builtin_powf128:
-<<<<<<< HEAD
+    case Builtin::BI__builtin_elementwise_pow:
       return RValue::get(emitBinaryMaybeConstrainedFPBuiltin(
           *this, E, Intrinsic::pow, Intrinsic::experimental_constrained_pow,
           Intrinsic::fpbuiltin_pow));
-=======
-    case Builtin::BI__builtin_elementwise_pow:
-      return RValue::get(emitBinaryMaybeConstrainedFPBuiltin(*this, E,
-                                   Intrinsic::pow,
-                                   Intrinsic::experimental_constrained_pow));
->>>>>>> e9743e24
 
     case Builtin::BIrint:
     case Builtin::BIrintf:
@@ -3219,16 +3178,10 @@
     case Builtin::BI__builtin_sinf16:
     case Builtin::BI__builtin_sinl:
     case Builtin::BI__builtin_sinf128:
-<<<<<<< HEAD
+    case Builtin::BI__builtin_elementwise_sin:
       return RValue::get(emitUnaryMaybeConstrainedFPBuiltin(
           *this, E, Intrinsic::sin, Intrinsic::experimental_constrained_sin,
           Intrinsic::fpbuiltin_sin));
-=======
-    case Builtin::BI__builtin_elementwise_sin:
-      return RValue::get(emitUnaryMaybeConstrainedFPBuiltin(*this, E,
-                                   Intrinsic::sin,
-                                   Intrinsic::experimental_constrained_sin));
->>>>>>> e9743e24
 
     case Builtin::BIsinh:
     case Builtin::BIsinhf:
