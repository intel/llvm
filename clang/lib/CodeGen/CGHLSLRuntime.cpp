//===----- CGHLSLRuntime.cpp - Interface to HLSL Runtimes -----------------===//
//
// Part of the LLVM Project, under the Apache License v2.0 with LLVM Exceptions.
// See https://llvm.org/LICENSE.txt for license information.
// SPDX-License-Identifier: Apache-2.0 WITH LLVM-exception
//
//===----------------------------------------------------------------------===//
//
// This provides an abstract class for HLSL code generation.  Concrete
// subclasses of this implement code generation for specific HLSL
// runtime libraries.
//
//===----------------------------------------------------------------------===//

#include "CGHLSLRuntime.h"
#include "CGDebugInfo.h"
#include "CodeGenFunction.h"
#include "CodeGenModule.h"
#include "TargetInfo.h"
#include "clang/AST/ASTContext.h"
#include "clang/AST/Decl.h"
#include "clang/AST/RecursiveASTVisitor.h"
#include "clang/AST/Type.h"
#include "clang/Basic/TargetOptions.h"
#include "llvm/ADT/SmallVector.h"
#include "llvm/IR/DerivedTypes.h"
#include "llvm/IR/GlobalVariable.h"
#include "llvm/IR/LLVMContext.h"
#include "llvm/IR/Metadata.h"
#include "llvm/IR/Module.h"
#include "llvm/IR/Type.h"
#include "llvm/IR/Value.h"
#include "llvm/Support/Alignment.h"
<<<<<<< HEAD

=======
>>>>>>> d465594a
#include "llvm/Support/ErrorHandling.h"
#include "llvm/Support/FormatVariadic.h"

using namespace clang;
using namespace CodeGen;
using namespace clang::hlsl;
using namespace llvm;

using llvm::hlsl::CBufferRowSizeInBytes;

static void createResourceInitFn(CodeGenModule &CGM, llvm::GlobalVariable *GV,
                                 unsigned Slot, unsigned Space);

namespace {

void addDxilValVersion(StringRef ValVersionStr, llvm::Module &M) {
  // The validation of ValVersionStr is done at HLSLToolChain::TranslateArgs.
  // Assume ValVersionStr is legal here.
  VersionTuple Version;
  if (Version.tryParse(ValVersionStr) || Version.getBuild() ||
      Version.getSubminor() || !Version.getMinor()) {
    return;
  }

  uint64_t Major = Version.getMajor();
  uint64_t Minor = *Version.getMinor();

  auto &Ctx = M.getContext();
  IRBuilder<> B(M.getContext());
  MDNode *Val = MDNode::get(Ctx, {ConstantAsMetadata::get(B.getInt32(Major)),
                                  ConstantAsMetadata::get(B.getInt32(Minor))});
  StringRef DXILValKey = "dx.valver";
  auto *DXILValMD = M.getOrInsertNamedMetadata(DXILValKey);
  DXILValMD->addOperand(Val);
}

} // namespace

llvm::Type *
CGHLSLRuntime::convertHLSLSpecificType(const Type *T,
                                       SmallVector<int32_t> *Packoffsets) {
  assert(T->isHLSLSpecificType() && "Not an HLSL specific type!");

  // Check if the target has a specific translation for this type first.
  if (llvm::Type *TargetTy =
          CGM.getTargetCodeGenInfo().getHLSLType(CGM, T, Packoffsets))
    return TargetTy;

  llvm_unreachable("Generic handling of HLSL types is not supported.");
}

llvm::Triple::ArchType CGHLSLRuntime::getArch() {
  return CGM.getTarget().getTriple().getArch();
}

// Returns true if the type is an HLSL resource class or an array of them
static bool isResourceRecordTypeOrArrayOf(const clang::Type *Ty) {
  while (const ConstantArrayType *CAT = dyn_cast<ConstantArrayType>(Ty))
    Ty = CAT->getArrayElementTypeNoTypeQual();
  return Ty->isHLSLResourceRecord();
}

// Emits constant global variables for buffer constants declarations
// and creates metadata linking the constant globals with the buffer global.
void CGHLSLRuntime::emitBufferGlobalsAndMetadata(const HLSLBufferDecl *BufDecl,
                                                 llvm::GlobalVariable *BufGV) {
  LLVMContext &Ctx = CGM.getLLVMContext();

  // get the layout struct from constant buffer target type
  llvm::Type *BufType = BufGV->getValueType();
  llvm::Type *BufLayoutType =
      cast<llvm::TargetExtType>(BufType)->getTypeParameter(0);
  llvm::StructType *LayoutStruct = cast<llvm::StructType>(
      cast<llvm::TargetExtType>(BufLayoutType)->getTypeParameter(0));

  // Start metadata list associating the buffer global variable with its
  // constatns
  SmallVector<llvm::Metadata *> BufGlobals;
  BufGlobals.push_back(ValueAsMetadata::get(BufGV));

  const auto *ElemIt = LayoutStruct->element_begin();
  for (Decl *D : BufDecl->buffer_decls()) {
    if (isa<CXXRecordDecl, EmptyDecl>(D))
      // Nothing to do for this declaration.
      continue;
    if (isa<FunctionDecl>(D)) {
      // A function within an cbuffer is effectively a top-level function.
      CGM.EmitTopLevelDecl(D);
      continue;
    }
    VarDecl *VD = dyn_cast<VarDecl>(D);
    if (!VD)
      continue;

    QualType VDTy = VD->getType();
    if (VDTy.getAddressSpace() != LangAS::hlsl_constant) {
      if (VD->getStorageClass() == SC_Static ||
          VDTy.getAddressSpace() == LangAS::hlsl_groupshared ||
          isResourceRecordTypeOrArrayOf(VDTy.getTypePtr())) {
        // Emit static and groupshared variables and resource classes inside
        // cbuffer as regular globals
        CGM.EmitGlobal(VD);
      } else {
        // Anything else that is not in the hlsl_constant address space must be
        // an empty struct or a zero-sized array and can be ignored
        assert(BufDecl->getASTContext().getTypeSize(VDTy) == 0 &&
               "constant buffer decl with non-zero sized type outside of "
               "hlsl_constant address space");
      }
      continue;
    }

    assert(ElemIt != LayoutStruct->element_end() &&
           "number of elements in layout struct does not match");
    llvm::Type *LayoutType = *ElemIt++;

    // FIXME: handle resources inside user defined structs
    // (llvm/wg-hlsl#175)

    // create global variable for the constant and to metadata list
    GlobalVariable *ElemGV =
        cast<GlobalVariable>(CGM.GetAddrOfGlobalVar(VD, LayoutType));
    BufGlobals.push_back(ValueAsMetadata::get(ElemGV));
  }
  assert(ElemIt == LayoutStruct->element_end() &&
         "number of elements in layout struct does not match");

  // add buffer metadata to the module
  CGM.getModule()
      .getOrInsertNamedMetadata("hlsl.cbs")
      ->addOperand(MDNode::get(Ctx, BufGlobals));
}

// Creates resource handle type for the HLSL buffer declaration
static const clang::HLSLAttributedResourceType *
createBufferHandleType(const HLSLBufferDecl *BufDecl) {
  ASTContext &AST = BufDecl->getASTContext();
  QualType QT = AST.getHLSLAttributedResourceType(
      AST.HLSLResourceTy,
      QualType(BufDecl->getLayoutStruct()->getTypeForDecl(), 0),
      HLSLAttributedResourceType::Attributes(ResourceClass::CBuffer));
  return cast<HLSLAttributedResourceType>(QT.getTypePtr());
}

// Iterates over all declarations in the HLSL buffer and based on the
// packoffset or register(c#) annotations it fills outs the Layout
// vector with the user-specified layout offsets.
// The buffer offsets can be specified 2 ways:
// 1. declarations in cbuffer {} block can have a packoffset annotation
//    (translates to HLSLPackOffsetAttr)
// 2. default constant buffer declarations at global scope can have
//    register(c#) annotations (translates to HLSLResourceBindingAttr with
//    RegisterType::C)
// It is not guaranteed that all declarations in a buffer have an annotation.
// For those where it is not specified a -1 value is added to the Layout
// vector. In the final layout these declarations will be placed at the end
// of the HLSL buffer after all of the elements with specified offset.
static void fillPackoffsetLayout(const HLSLBufferDecl *BufDecl,
                                 SmallVector<int32_t> &Layout) {
  assert(Layout.empty() && "expected empty vector for layout");
  assert(BufDecl->hasValidPackoffset());

  for (Decl *D : BufDecl->buffer_decls()) {
    if (isa<CXXRecordDecl, EmptyDecl>(D) || isa<FunctionDecl>(D)) {
      continue;
    }
    VarDecl *VD = dyn_cast<VarDecl>(D);
    if (!VD || VD->getType().getAddressSpace() != LangAS::hlsl_constant)
      continue;

    if (!VD->hasAttrs()) {
      Layout.push_back(-1);
      continue;
    }

    int32_t Offset = -1;
    for (auto *Attr : VD->getAttrs()) {
      if (auto *POA = dyn_cast<HLSLPackOffsetAttr>(Attr)) {
        Offset = POA->getOffsetInBytes();
        break;
      }
      auto *RBA = dyn_cast<HLSLResourceBindingAttr>(Attr);
      if (RBA &&
          RBA->getRegisterType() == HLSLResourceBindingAttr::RegisterType::C) {
        Offset = RBA->getSlotNumber() * CBufferRowSizeInBytes;
        break;
      }
    }
    Layout.push_back(Offset);
  }
}

// Codegen for HLSLBufferDecl
void CGHLSLRuntime::addBuffer(const HLSLBufferDecl *BufDecl) {

  assert(BufDecl->isCBuffer() && "tbuffer codegen is not supported yet");

  // create resource handle type for the buffer
  const clang::HLSLAttributedResourceType *ResHandleTy =
      createBufferHandleType(BufDecl);

  // empty constant buffer is ignored
  if (ResHandleTy->getContainedType()->getAsCXXRecordDecl()->isEmpty())
    return;

  // create global variable for the constant buffer
  SmallVector<int32_t> Layout;
  if (BufDecl->hasValidPackoffset())
    fillPackoffsetLayout(BufDecl, Layout);

  llvm::TargetExtType *TargetTy =
      cast<llvm::TargetExtType>(convertHLSLSpecificType(
          ResHandleTy, BufDecl->hasValidPackoffset() ? &Layout : nullptr));
<<<<<<< HEAD
  llvm::GlobalVariable *BufGV =
      new GlobalVariable(TargetTy, /*isConstant*/ true,
                         GlobalValue::LinkageTypes::ExternalLinkage, nullptr,
                         llvm::formatv("{0}{1}", BufDecl->getName(),
                                       BufDecl->isCBuffer() ? ".cb" : ".tb"),
                         GlobalValue::NotThreadLocal);
=======
  llvm::GlobalVariable *BufGV = new GlobalVariable(
      TargetTy, /*isConstant*/ false,
      GlobalValue::LinkageTypes::ExternalLinkage, PoisonValue::get(TargetTy),
      llvm::formatv("{0}{1}", BufDecl->getName(),
                    BufDecl->isCBuffer() ? ".cb" : ".tb"),
      GlobalValue::NotThreadLocal);
>>>>>>> d465594a
  CGM.getModule().insertGlobalVariable(BufGV);

  // Add globals for constant buffer elements and create metadata nodes
  emitBufferGlobalsAndMetadata(BufDecl, BufGV);

  // Resource initialization
  const HLSLResourceBindingAttr *RBA =
      BufDecl->getAttr<HLSLResourceBindingAttr>();
  // FIXME: handle implicit binding if no binding attribute is found
  // (llvm/llvm-project#110722)
  if (RBA)
    createResourceInitFn(CGM, BufGV, RBA->getSlotNumber(),
                         RBA->getSpaceNumber());
}

llvm::TargetExtType *
CGHLSLRuntime::getHLSLBufferLayoutType(const RecordType *StructType) {
  const auto Entry = LayoutTypes.find(StructType);
  if (Entry != LayoutTypes.end())
    return Entry->getSecond();
  return nullptr;
}

void CGHLSLRuntime::addHLSLBufferLayoutType(const RecordType *StructType,
                                            llvm::TargetExtType *LayoutTy) {
  assert(getHLSLBufferLayoutType(StructType) == nullptr &&
         "layout type for this struct already exist");
  LayoutTypes[StructType] = LayoutTy;
}

void CGHLSLRuntime::finishCodeGen() {
  auto &TargetOpts = CGM.getTarget().getTargetOpts();
  llvm::Module &M = CGM.getModule();
  Triple T(M.getTargetTriple());
  if (T.getArch() == Triple::ArchType::dxil)
    addDxilValVersion(TargetOpts.DxilValidatorVersion, M);

  generateGlobalCtorDtorCalls();
}

void clang::CodeGen::CGHLSLRuntime::setHLSLEntryAttributes(
    const FunctionDecl *FD, llvm::Function *Fn) {
  const auto *ShaderAttr = FD->getAttr<HLSLShaderAttr>();
  assert(ShaderAttr && "All entry functions must have a HLSLShaderAttr");
  const StringRef ShaderAttrKindStr = "hlsl.shader";
  Fn->addFnAttr(ShaderAttrKindStr,
                llvm::Triple::getEnvironmentTypeName(ShaderAttr->getType()));
  if (HLSLNumThreadsAttr *NumThreadsAttr = FD->getAttr<HLSLNumThreadsAttr>()) {
    const StringRef NumThreadsKindStr = "hlsl.numthreads";
    std::string NumThreadsStr =
        formatv("{0},{1},{2}", NumThreadsAttr->getX(), NumThreadsAttr->getY(),
                NumThreadsAttr->getZ());
    Fn->addFnAttr(NumThreadsKindStr, NumThreadsStr);
  }
  if (HLSLWaveSizeAttr *WaveSizeAttr = FD->getAttr<HLSLWaveSizeAttr>()) {
    const StringRef WaveSizeKindStr = "hlsl.wavesize";
    std::string WaveSizeStr =
        formatv("{0},{1},{2}", WaveSizeAttr->getMin(), WaveSizeAttr->getMax(),
                WaveSizeAttr->getPreferred());
    Fn->addFnAttr(WaveSizeKindStr, WaveSizeStr);
  }
  // HLSL entry functions are materialized for module functions with
  // HLSLShaderAttr attribute. SetLLVMFunctionAttributesForDefinition called
  // later in the compiler-flow for such module functions is not aware of and
  // hence not able to set attributes of the newly materialized entry functions.
  // So, set attributes of entry function here, as appropriate.
  if (CGM.getCodeGenOpts().OptimizationLevel == 0)
    Fn->addFnAttr(llvm::Attribute::OptimizeNone);
  Fn->addFnAttr(llvm::Attribute::NoInline);
}

static Value *buildVectorInput(IRBuilder<> &B, Function *F, llvm::Type *Ty) {
  if (const auto *VT = dyn_cast<FixedVectorType>(Ty)) {
    Value *Result = PoisonValue::get(Ty);
    for (unsigned I = 0; I < VT->getNumElements(); ++I) {
      Value *Elt = B.CreateCall(F, {B.getInt32(I)});
      Result = B.CreateInsertElement(Result, Elt, I);
    }
    return Result;
  }
  return B.CreateCall(F, {B.getInt32(0)});
}

llvm::Value *CGHLSLRuntime::emitInputSemantic(IRBuilder<> &B,
                                              const ParmVarDecl &D,
                                              llvm::Type *Ty) {
  assert(D.hasAttrs() && "Entry parameter missing annotation attribute!");
  if (D.hasAttr<HLSLSV_GroupIndexAttr>()) {
    llvm::Function *GroupIndex =
        CGM.getIntrinsic(getFlattenedThreadIdInGroupIntrinsic());
    return B.CreateCall(FunctionCallee(GroupIndex));
  }
  if (D.hasAttr<HLSLSV_DispatchThreadIDAttr>()) {
    llvm::Function *ThreadIDIntrinsic =
        CGM.getIntrinsic(getThreadIdIntrinsic());
    return buildVectorInput(B, ThreadIDIntrinsic, Ty);
  }
  if (D.hasAttr<HLSLSV_GroupThreadIDAttr>()) {
    llvm::Function *GroupThreadIDIntrinsic =
        CGM.getIntrinsic(getGroupThreadIdIntrinsic());
    return buildVectorInput(B, GroupThreadIDIntrinsic, Ty);
  }
  if (D.hasAttr<HLSLSV_GroupIDAttr>()) {
    llvm::Function *GroupIDIntrinsic = CGM.getIntrinsic(getGroupIdIntrinsic());
    return buildVectorInput(B, GroupIDIntrinsic, Ty);
  }
  assert(false && "Unhandled parameter attribute");
  return nullptr;
}

void CGHLSLRuntime::emitEntryFunction(const FunctionDecl *FD,
                                      llvm::Function *Fn) {
  llvm::Module &M = CGM.getModule();
  llvm::LLVMContext &Ctx = M.getContext();
  auto *EntryTy = llvm::FunctionType::get(llvm::Type::getVoidTy(Ctx), false);
  Function *EntryFn =
      Function::Create(EntryTy, Function::ExternalLinkage, FD->getName(), &M);

  // Copy function attributes over, we have no argument or return attributes
  // that can be valid on the real entry.
  AttributeList NewAttrs = AttributeList::get(Ctx, AttributeList::FunctionIndex,
                                              Fn->getAttributes().getFnAttrs());
  EntryFn->setAttributes(NewAttrs);
  setHLSLEntryAttributes(FD, EntryFn);

  // Set the called function as internal linkage.
  Fn->setLinkage(GlobalValue::InternalLinkage);

  BasicBlock *BB = BasicBlock::Create(Ctx, "entry", EntryFn);
  IRBuilder<> B(BB);
  llvm::SmallVector<Value *> Args;

  SmallVector<OperandBundleDef, 1> OB;
  if (CGM.shouldEmitConvergenceTokens()) {
    assert(EntryFn->isConvergent());
    llvm::Value *I =
        B.CreateIntrinsic(llvm::Intrinsic::experimental_convergence_entry, {});
    llvm::Value *bundleArgs[] = {I};
    OB.emplace_back("convergencectrl", bundleArgs);
  }

  // FIXME: support struct parameters where semantics are on members.
  // See: https://github.com/llvm/llvm-project/issues/57874
  unsigned SRetOffset = 0;
  for (const auto &Param : Fn->args()) {
    if (Param.hasStructRetAttr()) {
      // FIXME: support output.
      // See: https://github.com/llvm/llvm-project/issues/57874
      SRetOffset = 1;
      Args.emplace_back(PoisonValue::get(Param.getType()));
      continue;
    }
    const ParmVarDecl *PD = FD->getParamDecl(Param.getArgNo() - SRetOffset);
    Args.push_back(emitInputSemantic(B, *PD, Param.getType()));
  }

  CallInst *CI = B.CreateCall(FunctionCallee(Fn), Args, OB);
  CI->setCallingConv(Fn->getCallingConv());
  // FIXME: Handle codegen for return type semantics.
  // See: https://github.com/llvm/llvm-project/issues/57875
  B.CreateRetVoid();
}

void CGHLSLRuntime::setHLSLFunctionAttributes(const FunctionDecl *FD,
                                              llvm::Function *Fn) {
  if (FD->isInExportDeclContext()) {
    const StringRef ExportAttrKindStr = "hlsl.export";
    Fn->addFnAttr(ExportAttrKindStr);
  }
}

static void gatherFunctions(SmallVectorImpl<Function *> &Fns, llvm::Module &M,
                            bool CtorOrDtor) {
  const auto *GV =
      M.getNamedGlobal(CtorOrDtor ? "llvm.global_ctors" : "llvm.global_dtors");
  if (!GV)
    return;
  const auto *CA = dyn_cast<ConstantArray>(GV->getInitializer());
  if (!CA)
    return;
  // The global_ctor array elements are a struct [Priority, Fn *, COMDat].
  // HLSL neither supports priorities or COMDat values, so we will check those
  // in an assert but not handle them.

  llvm::SmallVector<Function *> CtorFns;
  for (const auto &Ctor : CA->operands()) {
    if (isa<ConstantAggregateZero>(Ctor))
      continue;
    ConstantStruct *CS = cast<ConstantStruct>(Ctor);

    assert(cast<ConstantInt>(CS->getOperand(0))->getValue() == 65535 &&
           "HLSL doesn't support setting priority for global ctors.");
    assert(isa<ConstantPointerNull>(CS->getOperand(2)) &&
           "HLSL doesn't support COMDat for global ctors.");
    Fns.push_back(cast<Function>(CS->getOperand(1)));
  }
}

void CGHLSLRuntime::generateGlobalCtorDtorCalls() {
  llvm::Module &M = CGM.getModule();
  SmallVector<Function *> CtorFns;
  SmallVector<Function *> DtorFns;
  gatherFunctions(CtorFns, M, true);
  gatherFunctions(DtorFns, M, false);

  // Insert a call to the global constructor at the beginning of the entry block
  // to externally exported functions. This is a bit of a hack, but HLSL allows
  // global constructors, but doesn't support driver initialization of globals.
  for (auto &F : M.functions()) {
    if (!F.hasFnAttribute("hlsl.shader"))
      continue;
    auto *Token = getConvergenceToken(F.getEntryBlock());
    Instruction *IP = &*F.getEntryBlock().begin();
    SmallVector<OperandBundleDef, 1> OB;
    if (Token) {
      llvm::Value *bundleArgs[] = {Token};
      OB.emplace_back("convergencectrl", bundleArgs);
      IP = Token->getNextNode();
    }
    IRBuilder<> B(IP);
    for (auto *Fn : CtorFns) {
      auto CI = B.CreateCall(FunctionCallee(Fn), {}, OB);
      CI->setCallingConv(Fn->getCallingConv());
    }

    // Insert global dtors before the terminator of the last instruction
    B.SetInsertPoint(F.back().getTerminator());
    for (auto *Fn : DtorFns) {
      auto CI = B.CreateCall(FunctionCallee(Fn), {}, OB);
      CI->setCallingConv(Fn->getCallingConv());
    }
  }

  // No need to keep global ctors/dtors for non-lib profile after call to
  // ctors/dtors added for entry.
  Triple T(M.getTargetTriple());
  if (T.getEnvironment() != Triple::EnvironmentType::Library) {
    if (auto *GV = M.getNamedGlobal("llvm.global_ctors"))
      GV->eraseFromParent();
    if (auto *GV = M.getNamedGlobal("llvm.global_dtors"))
      GV->eraseFromParent();
  }
}

static void createResourceInitFn(CodeGenModule &CGM, llvm::GlobalVariable *GV,
                                 unsigned Slot, unsigned Space) {
  LLVMContext &Ctx = CGM.getLLVMContext();
  llvm::Type *Int1Ty = llvm::Type::getInt1Ty(Ctx);

  llvm::Function *InitResFunc = llvm::Function::Create(
      llvm::FunctionType::get(CGM.VoidTy, false),
      llvm::GlobalValue::InternalLinkage,
      ("_init_resource_" + GV->getName()).str(), CGM.getModule());
  InitResFunc->addFnAttr(llvm::Attribute::AlwaysInline);

  llvm::BasicBlock *EntryBB =
      llvm::BasicBlock::Create(Ctx, "entry", InitResFunc);
  CGBuilderTy Builder(CGM, Ctx);
  const DataLayout &DL = CGM.getModule().getDataLayout();
  Builder.SetInsertPoint(EntryBB);

  // Make sure the global variable is resource handle (cbuffer) or
  // resource class (=class where the first element is a resource handle).
  llvm::Type *HandleTy = GV->getValueType();
  assert((HandleTy->isTargetExtTy() ||
          (HandleTy->isStructTy() &&
           HandleTy->getStructElementType(0)->isTargetExtTy())) &&
         "unexpected type of the global");
  if (!HandleTy->isTargetExtTy())
    HandleTy = HandleTy->getStructElementType(0);

  llvm::Value *Args[] = {
      llvm::ConstantInt::get(CGM.IntTy, Space), /* reg_space */
      llvm::ConstantInt::get(CGM.IntTy, Slot),  /* lower_bound */
      // FIXME: resource arrays are not yet implemented
      llvm::ConstantInt::get(CGM.IntTy, 1), /* range_size */
      llvm::ConstantInt::get(CGM.IntTy, 0), /* index */
      // FIXME: NonUniformResourceIndex bit is not yet implemented
      llvm::ConstantInt::get(Int1Ty, false) /* non-uniform */
  };
  llvm::Value *CreateHandle = Builder.CreateIntrinsic(
      /*ReturnType=*/HandleTy,
      CGM.getHLSLRuntime().getCreateHandleFromBindingIntrinsic(), Args, nullptr,
      Twine(GV->getName()).concat("_h"));

  llvm::Value *HandleRef = Builder.CreateStructGEP(GV->getValueType(), GV, 0);
  Builder.CreateAlignedStore(CreateHandle, HandleRef,
                             HandleRef->getPointerAlignment(DL));
  Builder.CreateRetVoid();

  CGM.AddCXXGlobalInit(InitResFunc);
}

void CGHLSLRuntime::handleGlobalVarDefinition(const VarDecl *VD,
                                              llvm::GlobalVariable *GV) {

  // If the global variable has resource binding, create an init function
  // for the resource
  const HLSLResourceBindingAttr *RBA = VD->getAttr<HLSLResourceBindingAttr>();
  if (!RBA)
    // FIXME: collect unbound resources for implicit binding resolution later
    // on?
    return;

  if (!VD->getType().getTypePtr()->isHLSLResourceRecord())
    // FIXME: Only simple declarations of resources are supported for now.
    // Arrays of resources or resources in user defined classes are
    // not implemented yet.
    return;

  createResourceInitFn(CGM, GV, RBA->getSlotNumber(), RBA->getSpaceNumber());
}

llvm::Instruction *CGHLSLRuntime::getConvergenceToken(BasicBlock &BB) {
  if (!CGM.shouldEmitConvergenceTokens())
    return nullptr;

  auto E = BB.end();
  for (auto I = BB.begin(); I != E; ++I) {
    auto *II = dyn_cast<llvm::IntrinsicInst>(&*I);
    if (II && llvm::isConvergenceControlIntrinsic(II->getIntrinsicID())) {
      return II;
    }
  }
  llvm_unreachable("Convergence token should have been emitted.");
  return nullptr;
}

class OpaqueValueVisitor : public RecursiveASTVisitor<OpaqueValueVisitor> {
public:
  llvm::SmallPtrSet<OpaqueValueExpr *, 8> OVEs;
  OpaqueValueVisitor() {}

  bool VisitOpaqueValueExpr(OpaqueValueExpr *E) {
    OVEs.insert(E);
    return true;
  }
};

void CGHLSLRuntime::emitInitListOpaqueValues(CodeGenFunction &CGF,
                                             InitListExpr *E) {

  typedef CodeGenFunction::OpaqueValueMappingData OpaqueValueMappingData;
  OpaqueValueVisitor Visitor;
  Visitor.TraverseStmt(E);
  for (auto *OVE : Visitor.OVEs) {
    if (CGF.isOpaqueValueEmitted(OVE))
      continue;
    if (OpaqueValueMappingData::shouldBindAsLValue(OVE)) {
      LValue LV = CGF.EmitLValue(OVE->getSourceExpr());
      OpaqueValueMappingData::bind(CGF, OVE, LV);
    } else {
      RValue RV = CGF.EmitAnyExpr(OVE->getSourceExpr());
      OpaqueValueMappingData::bind(CGF, OVE, RV);
    }
  }
}<|MERGE_RESOLUTION|>--- conflicted
+++ resolved
@@ -31,10 +31,6 @@
 #include "llvm/IR/Type.h"
 #include "llvm/IR/Value.h"
 #include "llvm/Support/Alignment.h"
-<<<<<<< HEAD
-
-=======
->>>>>>> d465594a
 #include "llvm/Support/ErrorHandling.h"
 #include "llvm/Support/FormatVariadic.h"
 
@@ -248,21 +244,12 @@
   llvm::TargetExtType *TargetTy =
       cast<llvm::TargetExtType>(convertHLSLSpecificType(
           ResHandleTy, BufDecl->hasValidPackoffset() ? &Layout : nullptr));
-<<<<<<< HEAD
-  llvm::GlobalVariable *BufGV =
-      new GlobalVariable(TargetTy, /*isConstant*/ true,
-                         GlobalValue::LinkageTypes::ExternalLinkage, nullptr,
-                         llvm::formatv("{0}{1}", BufDecl->getName(),
-                                       BufDecl->isCBuffer() ? ".cb" : ".tb"),
-                         GlobalValue::NotThreadLocal);
-=======
   llvm::GlobalVariable *BufGV = new GlobalVariable(
       TargetTy, /*isConstant*/ false,
       GlobalValue::LinkageTypes::ExternalLinkage, PoisonValue::get(TargetTy),
       llvm::formatv("{0}{1}", BufDecl->getName(),
                     BufDecl->isCBuffer() ? ".cb" : ".tb"),
       GlobalValue::NotThreadLocal);
->>>>>>> d465594a
   CGM.getModule().insertGlobalVariable(BufGV);
 
   // Add globals for constant buffer elements and create metadata nodes
