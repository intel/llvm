--- conflicted
+++ resolved
@@ -446,8 +446,6 @@
            "cbuffer/tbuffer should always have resource binding attribute");
     initializeBufferFromBinding(BufDecl, BufGV, RBA);
   }
-<<<<<<< HEAD
-=======
 }
 
 void CGHLSLRuntime::addRootSignature(
@@ -461,7 +459,6 @@
 
   addRootSignatureMD(SignatureDecl->getVersion(),
                      SignatureDecl->getRootElements(), nullptr, M);
->>>>>>> 35227056
 }
 
 llvm::TargetExtType *
@@ -776,31 +773,6 @@
   Builder.CreateRetVoid();
 
   CGM.AddCXXGlobalInit(InitResFunc);
-}
-
-static Value *buildNameForResource(llvm::StringRef BaseName,
-                                   CodeGenModule &CGM) {
-  std::string Str(BaseName);
-  std::string GlobalName(Str + ".str");
-  return CGM.GetAddrOfConstantCString(Str, GlobalName.c_str()).getPointer();
-}
-
-void CGHLSLRuntime::initializeBufferFromBinding(const HLSLBufferDecl *BufDecl,
-                                                llvm::GlobalVariable *GV,
-                                                HLSLVkBindingAttr *VkBinding) {
-  assert(VkBinding && "expect a nonnull binding attribute");
-  llvm::Type *Int1Ty = llvm::Type::getInt1Ty(CGM.getLLVMContext());
-  auto *NonUniform = llvm::ConstantInt::get(Int1Ty, false);
-  auto *Index = llvm::ConstantInt::get(CGM.IntTy, 0);
-  auto *RangeSize = llvm::ConstantInt::get(CGM.IntTy, 1);
-  auto *Set = llvm::ConstantInt::get(CGM.IntTy, VkBinding->getSet());
-  auto *Binding = llvm::ConstantInt::get(CGM.IntTy, VkBinding->getBinding());
-  Value *Name = buildNameForResource(BufDecl->getName(), CGM);
-  llvm::Intrinsic::ID IntrinsicID =
-      CGM.getHLSLRuntime().getCreateHandleFromBindingIntrinsic();
-
-  SmallVector<Value *> Args{Set, Binding, RangeSize, Index, NonUniform, Name};
-  initializeBuffer(CGM, GV, IntrinsicID, Args);
 }
 
 void CGHLSLRuntime::initializeBufferFromBinding(const HLSLBufferDecl *BufDecl,
