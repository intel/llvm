//===----- CGHLSLRuntime.cpp - Interface to HLSL Runtimes -----------------===//
//
// Part of the LLVM Project, under the Apache License v2.0 with LLVM Exceptions.
// See https://llvm.org/LICENSE.txt for license information.
// SPDX-License-Identifier: Apache-2.0 WITH LLVM-exception
//
//===----------------------------------------------------------------------===//
//
// This provides an abstract class for HLSL code generation.  Concrete
// subclasses of this implement code generation for specific HLSL
// runtime libraries.
//
//===----------------------------------------------------------------------===//

#include "CGHLSLRuntime.h"
#include "CGDebugInfo.h"
#include "CodeGenFunction.h"
#include "CodeGenModule.h"
#include "TargetInfo.h"
#include "clang/AST/ASTContext.h"
#include "clang/AST/Decl.h"
#include "clang/AST/RecursiveASTVisitor.h"
#include "clang/AST/Type.h"
#include "clang/Basic/TargetOptions.h"
#include "llvm/ADT/SmallVector.h"
#include "llvm/Frontend/HLSL/RootSignatureMetadata.h"
#include "llvm/IR/Constants.h"
#include "llvm/IR/DerivedTypes.h"
#include "llvm/IR/GlobalVariable.h"
#include "llvm/IR/LLVMContext.h"
#include "llvm/IR/Metadata.h"
#include "llvm/IR/Module.h"
#include "llvm/IR/Type.h"
#include "llvm/IR/Value.h"
#include "llvm/Support/Alignment.h"
#include "llvm/Support/ErrorHandling.h"
#include "llvm/Support/FormatVariadic.h"

using namespace clang;
using namespace CodeGen;
using namespace clang::hlsl;
using namespace llvm;

using llvm::hlsl::CBufferRowSizeInBytes;

namespace {

void addDxilValVersion(StringRef ValVersionStr, llvm::Module &M) {
  // The validation of ValVersionStr is done at HLSLToolChain::TranslateArgs.
  // Assume ValVersionStr is legal here.
  VersionTuple Version;
  if (Version.tryParse(ValVersionStr) || Version.getBuild() ||
      Version.getSubminor() || !Version.getMinor()) {
    return;
  }

  uint64_t Major = Version.getMajor();
  uint64_t Minor = *Version.getMinor();

  auto &Ctx = M.getContext();
  IRBuilder<> B(M.getContext());
  MDNode *Val = MDNode::get(Ctx, {ConstantAsMetadata::get(B.getInt32(Major)),
                                  ConstantAsMetadata::get(B.getInt32(Minor))});
  StringRef DXILValKey = "dx.valver";
  auto *DXILValMD = M.getOrInsertNamedMetadata(DXILValKey);
  DXILValMD->addOperand(Val);
}

void addRootSignature(llvm::dxbc::RootSignatureVersion RootSigVer,
                      ArrayRef<llvm::hlsl::rootsig::RootElement> Elements,
                      llvm::Function *Fn, llvm::Module &M) {
  auto &Ctx = M.getContext();

<<<<<<< HEAD
  llvm::hlsl::rootsig::MetadataBuilder Builder(Ctx, Elements);
  MDNode *RootSignature = Builder.BuildRootSignature();

  // TODO: We need to wire the root signature version up through the frontend
  // rather than hardcoding it.
  ConstantAsMetadata *Version =
      ConstantAsMetadata::get(ConstantInt::get(llvm::Type::getInt32Ty(Ctx), 2));
=======
  llvm::hlsl::rootsig::MetadataBuilder RSBuilder(Ctx, Elements);
  MDNode *RootSignature = RSBuilder.BuildRootSignature();

  ConstantAsMetadata *Version = ConstantAsMetadata::get(ConstantInt::get(
      llvm::Type::getInt32Ty(Ctx), llvm::to_underlying(RootSigVer)));
>>>>>>> 5ee67ebe
  MDNode *MDVals =
      MDNode::get(Ctx, {ValueAsMetadata::get(Fn), RootSignature, Version});

  StringRef RootSignatureValKey = "dx.rootsignatures";
  auto *RootSignatureValMD = M.getOrInsertNamedMetadata(RootSignatureValKey);
  RootSignatureValMD->addOperand(MDVals);
}

} // namespace

llvm::Type *
CGHLSLRuntime::convertHLSLSpecificType(const Type *T,
                                       SmallVector<int32_t> *Packoffsets) {
  assert(T->isHLSLSpecificType() && "Not an HLSL specific type!");

  // Check if the target has a specific translation for this type first.
  if (llvm::Type *TargetTy =
          CGM.getTargetCodeGenInfo().getHLSLType(CGM, T, Packoffsets))
    return TargetTy;

  llvm_unreachable("Generic handling of HLSL types is not supported.");
}

llvm::Triple::ArchType CGHLSLRuntime::getArch() {
  return CGM.getTarget().getTriple().getArch();
}

// Returns true if the type is an HLSL resource class or an array of them
static bool isResourceRecordTypeOrArrayOf(const clang::Type *Ty) {
  while (const ConstantArrayType *CAT = dyn_cast<ConstantArrayType>(Ty))
    Ty = CAT->getArrayElementTypeNoTypeQual();
  return Ty->isHLSLResourceRecord();
}

// Emits constant global variables for buffer constants declarations
// and creates metadata linking the constant globals with the buffer global.
void CGHLSLRuntime::emitBufferGlobalsAndMetadata(const HLSLBufferDecl *BufDecl,
                                                 llvm::GlobalVariable *BufGV) {
  LLVMContext &Ctx = CGM.getLLVMContext();

  // get the layout struct from constant buffer target type
  llvm::Type *BufType = BufGV->getValueType();
  llvm::Type *BufLayoutType =
      cast<llvm::TargetExtType>(BufType)->getTypeParameter(0);
  llvm::StructType *LayoutStruct = cast<llvm::StructType>(
      cast<llvm::TargetExtType>(BufLayoutType)->getTypeParameter(0));

  // Start metadata list associating the buffer global variable with its
  // constatns
  SmallVector<llvm::Metadata *> BufGlobals;
  BufGlobals.push_back(ValueAsMetadata::get(BufGV));

  const auto *ElemIt = LayoutStruct->element_begin();
  for (Decl *D : BufDecl->buffer_decls()) {
    if (isa<CXXRecordDecl, EmptyDecl>(D))
      // Nothing to do for this declaration.
      continue;
    if (isa<FunctionDecl>(D)) {
      // A function within an cbuffer is effectively a top-level function.
      CGM.EmitTopLevelDecl(D);
      continue;
    }
    VarDecl *VD = dyn_cast<VarDecl>(D);
    if (!VD)
      continue;

    QualType VDTy = VD->getType();
    if (VDTy.getAddressSpace() != LangAS::hlsl_constant) {
      if (VD->getStorageClass() == SC_Static ||
          VDTy.getAddressSpace() == LangAS::hlsl_groupshared ||
          isResourceRecordTypeOrArrayOf(VDTy.getTypePtr())) {
        // Emit static and groupshared variables and resource classes inside
        // cbuffer as regular globals
        CGM.EmitGlobal(VD);
      } else {
        // Anything else that is not in the hlsl_constant address space must be
        // an empty struct or a zero-sized array and can be ignored
        assert(BufDecl->getASTContext().getTypeSize(VDTy) == 0 &&
               "constant buffer decl with non-zero sized type outside of "
               "hlsl_constant address space");
      }
      continue;
    }

    assert(ElemIt != LayoutStruct->element_end() &&
           "number of elements in layout struct does not match");
    llvm::Type *LayoutType = *ElemIt++;

    // FIXME: handle resources inside user defined structs
    // (llvm/wg-hlsl#175)

    // create global variable for the constant and to metadata list
    GlobalVariable *ElemGV =
        cast<GlobalVariable>(CGM.GetAddrOfGlobalVar(VD, LayoutType));
    BufGlobals.push_back(ValueAsMetadata::get(ElemGV));
  }
  assert(ElemIt == LayoutStruct->element_end() &&
         "number of elements in layout struct does not match");

  // add buffer metadata to the module
  CGM.getModule()
      .getOrInsertNamedMetadata("hlsl.cbs")
      ->addOperand(MDNode::get(Ctx, BufGlobals));
}

// Creates resource handle type for the HLSL buffer declaration
static const clang::HLSLAttributedResourceType *
createBufferHandleType(const HLSLBufferDecl *BufDecl) {
  ASTContext &AST = BufDecl->getASTContext();
  QualType QT = AST.getHLSLAttributedResourceType(
      AST.HLSLResourceTy,
      QualType(BufDecl->getLayoutStruct()->getTypeForDecl(), 0),
      HLSLAttributedResourceType::Attributes(ResourceClass::CBuffer));
  return cast<HLSLAttributedResourceType>(QT.getTypePtr());
}

// Iterates over all declarations in the HLSL buffer and based on the
// packoffset or register(c#) annotations it fills outs the Layout
// vector with the user-specified layout offsets.
// The buffer offsets can be specified 2 ways:
// 1. declarations in cbuffer {} block can have a packoffset annotation
//    (translates to HLSLPackOffsetAttr)
// 2. default constant buffer declarations at global scope can have
//    register(c#) annotations (translates to HLSLResourceBindingAttr with
//    RegisterType::C)
// It is not guaranteed that all declarations in a buffer have an annotation.
// For those where it is not specified a -1 value is added to the Layout
// vector. In the final layout these declarations will be placed at the end
// of the HLSL buffer after all of the elements with specified offset.
static void fillPackoffsetLayout(const HLSLBufferDecl *BufDecl,
                                 SmallVector<int32_t> &Layout) {
  assert(Layout.empty() && "expected empty vector for layout");
  assert(BufDecl->hasValidPackoffset());

  for (Decl *D : BufDecl->buffer_decls()) {
    if (isa<CXXRecordDecl, EmptyDecl>(D) || isa<FunctionDecl>(D)) {
      continue;
    }
    VarDecl *VD = dyn_cast<VarDecl>(D);
    if (!VD || VD->getType().getAddressSpace() != LangAS::hlsl_constant)
      continue;

    if (!VD->hasAttrs()) {
      Layout.push_back(-1);
      continue;
    }

    int32_t Offset = -1;
    for (auto *Attr : VD->getAttrs()) {
      if (auto *POA = dyn_cast<HLSLPackOffsetAttr>(Attr)) {
        Offset = POA->getOffsetInBytes();
        break;
      }
      auto *RBA = dyn_cast<HLSLResourceBindingAttr>(Attr);
      if (RBA &&
          RBA->getRegisterType() == HLSLResourceBindingAttr::RegisterType::C) {
        Offset = RBA->getSlotNumber() * CBufferRowSizeInBytes;
        break;
      }
    }
    Layout.push_back(Offset);
  }
}

// Codegen for HLSLBufferDecl
void CGHLSLRuntime::addBuffer(const HLSLBufferDecl *BufDecl) {

  assert(BufDecl->isCBuffer() && "tbuffer codegen is not supported yet");

  // create resource handle type for the buffer
  const clang::HLSLAttributedResourceType *ResHandleTy =
      createBufferHandleType(BufDecl);

  // empty constant buffer is ignored
  if (ResHandleTy->getContainedType()->getAsCXXRecordDecl()->isEmpty())
    return;

  // create global variable for the constant buffer
  SmallVector<int32_t> Layout;
  if (BufDecl->hasValidPackoffset())
    fillPackoffsetLayout(BufDecl, Layout);

  llvm::TargetExtType *TargetTy =
      cast<llvm::TargetExtType>(convertHLSLSpecificType(
          ResHandleTy, BufDecl->hasValidPackoffset() ? &Layout : nullptr));
  llvm::GlobalVariable *BufGV = new GlobalVariable(
      TargetTy, /*isConstant*/ false,
      GlobalValue::LinkageTypes::ExternalLinkage, PoisonValue::get(TargetTy),
      llvm::formatv("{0}{1}", BufDecl->getName(),
                    BufDecl->isCBuffer() ? ".cb" : ".tb"),
      GlobalValue::NotThreadLocal);
  CGM.getModule().insertGlobalVariable(BufGV);

  // Add globals for constant buffer elements and create metadata nodes
  emitBufferGlobalsAndMetadata(BufDecl, BufGV);

  // Initialize cbuffer from binding (implicit or explicit)
  HLSLResourceBindingAttr *RBA = BufDecl->getAttr<HLSLResourceBindingAttr>();
  assert(RBA &&
         "cbuffer/tbuffer should always have resource binding attribute");
  initializeBufferFromBinding(BufDecl, BufGV, RBA);
}

llvm::TargetExtType *
CGHLSLRuntime::getHLSLBufferLayoutType(const RecordType *StructType) {
  const auto Entry = LayoutTypes.find(StructType);
  if (Entry != LayoutTypes.end())
    return Entry->getSecond();
  return nullptr;
}

void CGHLSLRuntime::addHLSLBufferLayoutType(const RecordType *StructType,
                                            llvm::TargetExtType *LayoutTy) {
  assert(getHLSLBufferLayoutType(StructType) == nullptr &&
         "layout type for this struct already exist");
  LayoutTypes[StructType] = LayoutTy;
}

void CGHLSLRuntime::finishCodeGen() {
  auto &TargetOpts = CGM.getTarget().getTargetOpts();
  auto &CodeGenOpts = CGM.getCodeGenOpts();
  auto &LangOpts = CGM.getLangOpts();
  llvm::Module &M = CGM.getModule();
  Triple T(M.getTargetTriple());
  if (T.getArch() == Triple::ArchType::dxil)
    addDxilValVersion(TargetOpts.DxilValidatorVersion, M);
  if (CodeGenOpts.ResMayAlias)
    M.setModuleFlag(llvm::Module::ModFlagBehavior::Error, "dx.resmayalias", 1);

  // NativeHalfType corresponds to the -fnative-half-type clang option which is
  // aliased by clang-dxc's -enable-16bit-types option. This option is used to
  // set the UseNativeLowPrecision DXIL module flag in the DirectX backend
  if (LangOpts.NativeHalfType)
    M.setModuleFlag(llvm::Module::ModFlagBehavior::Error, "dx.nativelowprec",
                    1);

  generateGlobalCtorDtorCalls();
}

void clang::CodeGen::CGHLSLRuntime::setHLSLEntryAttributes(
    const FunctionDecl *FD, llvm::Function *Fn) {
  const auto *ShaderAttr = FD->getAttr<HLSLShaderAttr>();
  assert(ShaderAttr && "All entry functions must have a HLSLShaderAttr");
  const StringRef ShaderAttrKindStr = "hlsl.shader";
  Fn->addFnAttr(ShaderAttrKindStr,
                llvm::Triple::getEnvironmentTypeName(ShaderAttr->getType()));
  if (HLSLNumThreadsAttr *NumThreadsAttr = FD->getAttr<HLSLNumThreadsAttr>()) {
    const StringRef NumThreadsKindStr = "hlsl.numthreads";
    std::string NumThreadsStr =
        formatv("{0},{1},{2}", NumThreadsAttr->getX(), NumThreadsAttr->getY(),
                NumThreadsAttr->getZ());
    Fn->addFnAttr(NumThreadsKindStr, NumThreadsStr);
  }
  if (HLSLWaveSizeAttr *WaveSizeAttr = FD->getAttr<HLSLWaveSizeAttr>()) {
    const StringRef WaveSizeKindStr = "hlsl.wavesize";
    std::string WaveSizeStr =
        formatv("{0},{1},{2}", WaveSizeAttr->getMin(), WaveSizeAttr->getMax(),
                WaveSizeAttr->getPreferred());
    Fn->addFnAttr(WaveSizeKindStr, WaveSizeStr);
  }
  // HLSL entry functions are materialized for module functions with
  // HLSLShaderAttr attribute. SetLLVMFunctionAttributesForDefinition called
  // later in the compiler-flow for such module functions is not aware of and
  // hence not able to set attributes of the newly materialized entry functions.
  // So, set attributes of entry function here, as appropriate.
  if (CGM.getCodeGenOpts().OptimizationLevel == 0)
    Fn->addFnAttr(llvm::Attribute::OptimizeNone);
  Fn->addFnAttr(llvm::Attribute::NoInline);
}

static Value *buildVectorInput(IRBuilder<> &B, Function *F, llvm::Type *Ty) {
  if (const auto *VT = dyn_cast<FixedVectorType>(Ty)) {
    Value *Result = PoisonValue::get(Ty);
    for (unsigned I = 0; I < VT->getNumElements(); ++I) {
      Value *Elt = B.CreateCall(F, {B.getInt32(I)});
      Result = B.CreateInsertElement(Result, Elt, I);
    }
    return Result;
  }
  return B.CreateCall(F, {B.getInt32(0)});
}

static void addSPIRVBuiltinDecoration(llvm::GlobalVariable *GV,
                                      unsigned BuiltIn) {
  LLVMContext &Ctx = GV->getContext();
  IRBuilder<> B(GV->getContext());
  MDNode *Operands = MDNode::get(
      Ctx,
      {ConstantAsMetadata::get(B.getInt32(/* Spirv::Decoration::BuiltIn */ 11)),
       ConstantAsMetadata::get(B.getInt32(BuiltIn))});
  MDNode *Decoration = MDNode::get(Ctx, {Operands});
  GV->addMetadata("spirv.Decorations", *Decoration);
}

static llvm::Value *createSPIRVBuiltinLoad(IRBuilder<> &B, llvm::Module &M,
                                           llvm::Type *Ty, const Twine &Name,
                                           unsigned BuiltInID) {
  auto *GV = new llvm::GlobalVariable(
      M, Ty, /* isConstant= */ true, llvm::GlobalValue::ExternalLinkage,
      /* Initializer= */ nullptr, Name, /* insertBefore= */ nullptr,
      llvm::GlobalVariable::GeneralDynamicTLSModel,
      /* AddressSpace */ 7, /* isExternallyInitialized= */ true);
  addSPIRVBuiltinDecoration(GV, BuiltInID);
  GV->setVisibility(llvm::GlobalValue::HiddenVisibility);
  return B.CreateLoad(Ty, GV);
}

llvm::Value *CGHLSLRuntime::emitInputSemantic(IRBuilder<> &B,
                                              const ParmVarDecl &D,
                                              llvm::Type *Ty) {
  assert(D.hasAttrs() && "Entry parameter missing annotation attribute!");
  if (D.hasAttr<HLSLSV_GroupIndexAttr>()) {
    llvm::Function *GroupIndex =
        CGM.getIntrinsic(getFlattenedThreadIdInGroupIntrinsic());
    return B.CreateCall(FunctionCallee(GroupIndex));
  }
  if (D.hasAttr<HLSLSV_DispatchThreadIDAttr>()) {
    llvm::Function *ThreadIDIntrinsic =
        CGM.getIntrinsic(getThreadIdIntrinsic());
    return buildVectorInput(B, ThreadIDIntrinsic, Ty);
  }
  if (D.hasAttr<HLSLSV_GroupThreadIDAttr>()) {
    llvm::Function *GroupThreadIDIntrinsic =
        CGM.getIntrinsic(getGroupThreadIdIntrinsic());
    return buildVectorInput(B, GroupThreadIDIntrinsic, Ty);
  }
  if (D.hasAttr<HLSLSV_GroupIDAttr>()) {
    llvm::Function *GroupIDIntrinsic = CGM.getIntrinsic(getGroupIdIntrinsic());
    return buildVectorInput(B, GroupIDIntrinsic, Ty);
  }
  if (D.hasAttr<HLSLSV_PositionAttr>()) {
    if (getArch() == llvm::Triple::spirv)
      return createSPIRVBuiltinLoad(B, CGM.getModule(), Ty, "sv_position",
                                    /* BuiltIn::Position */ 0);
    llvm_unreachable("SV_Position semantic not implemented for this target.");
  }
  assert(false && "Unhandled parameter attribute");
  return nullptr;
}

void CGHLSLRuntime::emitEntryFunction(const FunctionDecl *FD,
                                      llvm::Function *Fn) {
  llvm::Module &M = CGM.getModule();
  llvm::LLVMContext &Ctx = M.getContext();
  auto *EntryTy = llvm::FunctionType::get(llvm::Type::getVoidTy(Ctx), false);
  Function *EntryFn =
      Function::Create(EntryTy, Function::ExternalLinkage, FD->getName(), &M);

  // Copy function attributes over, we have no argument or return attributes
  // that can be valid on the real entry.
  AttributeList NewAttrs = AttributeList::get(Ctx, AttributeList::FunctionIndex,
                                              Fn->getAttributes().getFnAttrs());
  EntryFn->setAttributes(NewAttrs);
  setHLSLEntryAttributes(FD, EntryFn);

  // Set the called function as internal linkage.
  Fn->setLinkage(GlobalValue::InternalLinkage);

  BasicBlock *BB = BasicBlock::Create(Ctx, "entry", EntryFn);
  IRBuilder<> B(BB);
  llvm::SmallVector<Value *> Args;

  SmallVector<OperandBundleDef, 1> OB;
  if (CGM.shouldEmitConvergenceTokens()) {
    assert(EntryFn->isConvergent());
    llvm::Value *I =
        B.CreateIntrinsic(llvm::Intrinsic::experimental_convergence_entry, {});
    llvm::Value *bundleArgs[] = {I};
    OB.emplace_back("convergencectrl", bundleArgs);
  }

  // FIXME: support struct parameters where semantics are on members.
  // See: https://github.com/llvm/llvm-project/issues/57874
  unsigned SRetOffset = 0;
  for (const auto &Param : Fn->args()) {
    if (Param.hasStructRetAttr()) {
      // FIXME: support output.
      // See: https://github.com/llvm/llvm-project/issues/57874
      SRetOffset = 1;
      Args.emplace_back(PoisonValue::get(Param.getType()));
      continue;
    }
    const ParmVarDecl *PD = FD->getParamDecl(Param.getArgNo() - SRetOffset);
    Args.push_back(emitInputSemantic(B, *PD, Param.getType()));
  }

  CallInst *CI = B.CreateCall(FunctionCallee(Fn), Args, OB);
  CI->setCallingConv(Fn->getCallingConv());
  // FIXME: Handle codegen for return type semantics.
  // See: https://github.com/llvm/llvm-project/issues/57875
  B.CreateRetVoid();

  // Add and identify root signature to function, if applicable
  for (const Attr *Attr : FD->getAttrs()) {
    if (const auto *RSAttr = dyn_cast<RootSignatureAttr>(Attr)) {
      auto *RSDecl = RSAttr->getSignatureDecl();
      addRootSignature(RSDecl->getVersion(), RSDecl->getRootElements(), EntryFn,
                       M);
<<<<<<< HEAD
=======
    }
>>>>>>> 5ee67ebe
  }
}

static void gatherFunctions(SmallVectorImpl<Function *> &Fns, llvm::Module &M,
                            bool CtorOrDtor) {
  const auto *GV =
      M.getNamedGlobal(CtorOrDtor ? "llvm.global_ctors" : "llvm.global_dtors");
  if (!GV)
    return;
  const auto *CA = dyn_cast<ConstantArray>(GV->getInitializer());
  if (!CA)
    return;
  // The global_ctor array elements are a struct [Priority, Fn *, COMDat].
  // HLSL neither supports priorities or COMDat values, so we will check those
  // in an assert but not handle them.

  for (const auto &Ctor : CA->operands()) {
    if (isa<ConstantAggregateZero>(Ctor))
      continue;
    ConstantStruct *CS = cast<ConstantStruct>(Ctor);

    assert(cast<ConstantInt>(CS->getOperand(0))->getValue() == 65535 &&
           "HLSL doesn't support setting priority for global ctors.");
    assert(isa<ConstantPointerNull>(CS->getOperand(2)) &&
           "HLSL doesn't support COMDat for global ctors.");
    Fns.push_back(cast<Function>(CS->getOperand(1)));
  }
}

void CGHLSLRuntime::generateGlobalCtorDtorCalls() {
  llvm::Module &M = CGM.getModule();
  SmallVector<Function *> CtorFns;
  SmallVector<Function *> DtorFns;
  gatherFunctions(CtorFns, M, true);
  gatherFunctions(DtorFns, M, false);

  // Insert a call to the global constructor at the beginning of the entry block
  // to externally exported functions. This is a bit of a hack, but HLSL allows
  // global constructors, but doesn't support driver initialization of globals.
  for (auto &F : M.functions()) {
    if (!F.hasFnAttribute("hlsl.shader"))
      continue;
    auto *Token = getConvergenceToken(F.getEntryBlock());
    Instruction *IP = &*F.getEntryBlock().begin();
    SmallVector<OperandBundleDef, 1> OB;
    if (Token) {
      llvm::Value *bundleArgs[] = {Token};
      OB.emplace_back("convergencectrl", bundleArgs);
      IP = Token->getNextNode();
    }
    IRBuilder<> B(IP);
    for (auto *Fn : CtorFns) {
      auto CI = B.CreateCall(FunctionCallee(Fn), {}, OB);
      CI->setCallingConv(Fn->getCallingConv());
    }

    // Insert global dtors before the terminator of the last instruction
    B.SetInsertPoint(F.back().getTerminator());
    for (auto *Fn : DtorFns) {
      auto CI = B.CreateCall(FunctionCallee(Fn), {}, OB);
      CI->setCallingConv(Fn->getCallingConv());
    }
  }

  // No need to keep global ctors/dtors for non-lib profile after call to
  // ctors/dtors added for entry.
  Triple T(M.getTargetTriple());
  if (T.getEnvironment() != Triple::EnvironmentType::Library) {
    if (auto *GV = M.getNamedGlobal("llvm.global_ctors"))
      GV->eraseFromParent();
    if (auto *GV = M.getNamedGlobal("llvm.global_dtors"))
      GV->eraseFromParent();
  }
}

static void initializeBuffer(CodeGenModule &CGM, llvm::GlobalVariable *GV,
                             Intrinsic::ID IntrID,
                             ArrayRef<llvm::Value *> Args) {

  LLVMContext &Ctx = CGM.getLLVMContext();
  llvm::Function *InitResFunc = llvm::Function::Create(
      llvm::FunctionType::get(CGM.VoidTy, false),
      llvm::GlobalValue::InternalLinkage,
      ("_init_buffer_" + GV->getName()).str(), CGM.getModule());
  InitResFunc->addFnAttr(llvm::Attribute::AlwaysInline);

  llvm::BasicBlock *EntryBB =
      llvm::BasicBlock::Create(Ctx, "entry", InitResFunc);
  CGBuilderTy Builder(CGM, Ctx);
  const DataLayout &DL = CGM.getModule().getDataLayout();
  Builder.SetInsertPoint(EntryBB);

  // Make sure the global variable is buffer resource handle
  llvm::Type *HandleTy = GV->getValueType();
  assert(HandleTy->isTargetExtTy() && "unexpected type of the buffer global");

  llvm::Value *CreateHandle = Builder.CreateIntrinsic(
      /*ReturnType=*/HandleTy, IntrID, Args, nullptr,
      Twine(GV->getName()).concat("_h"));

  llvm::Value *HandleRef = Builder.CreateStructGEP(GV->getValueType(), GV, 0);
  Builder.CreateAlignedStore(CreateHandle, HandleRef,
                             HandleRef->getPointerAlignment(DL));
  Builder.CreateRetVoid();

  CGM.AddCXXGlobalInit(InitResFunc);
}

void CGHLSLRuntime::initializeBufferFromBinding(const HLSLBufferDecl *BufDecl,
                                                llvm::GlobalVariable *GV,
                                                HLSLResourceBindingAttr *RBA) {
  assert(RBA && "expect a nonnull binding attribute");
  llvm::Type *Int1Ty = llvm::Type::getInt1Ty(CGM.getLLVMContext());
  auto *NonUniform = llvm::ConstantInt::get(Int1Ty, false);
  auto *Index = llvm::ConstantInt::get(CGM.IntTy, 0);
  auto *RangeSize = llvm::ConstantInt::get(CGM.IntTy, 1);
  auto *Space = llvm::ConstantInt::get(CGM.IntTy, RBA->getSpaceNumber());
  Value *Name = nullptr;

  llvm::Intrinsic::ID IntrinsicID =
      RBA->hasRegisterSlot()
          ? CGM.getHLSLRuntime().getCreateHandleFromBindingIntrinsic()
          : CGM.getHLSLRuntime().getCreateHandleFromImplicitBindingIntrinsic();

  std::string Str(BufDecl->getName());
  std::string GlobalName(Str + ".str");
  Name = CGM.GetAddrOfConstantCString(Str, GlobalName.c_str()).getPointer();

  // buffer with explicit binding
  if (RBA->hasRegisterSlot()) {
    auto *RegSlot = llvm::ConstantInt::get(CGM.IntTy, RBA->getSlotNumber());
    SmallVector<Value *> Args{Space, RegSlot,    RangeSize,
                              Index, NonUniform, Name};
    initializeBuffer(CGM, GV, IntrinsicID, Args);
  } else {
    // buffer with implicit binding
    auto *OrderID =
        llvm::ConstantInt::get(CGM.IntTy, RBA->getImplicitBindingOrderID());
    SmallVector<Value *> Args{OrderID, Space,      RangeSize,
                              Index,   NonUniform, Name};
    initializeBuffer(CGM, GV, IntrinsicID, Args);
  }
}

void CGHLSLRuntime::handleGlobalVarDefinition(const VarDecl *VD,
                                              llvm::GlobalVariable *GV) {
  if (auto Attr = VD->getAttr<HLSLVkExtBuiltinInputAttr>())
    addSPIRVBuiltinDecoration(GV, Attr->getBuiltIn());
}

llvm::Instruction *CGHLSLRuntime::getConvergenceToken(BasicBlock &BB) {
  if (!CGM.shouldEmitConvergenceTokens())
    return nullptr;

  auto E = BB.end();
  for (auto I = BB.begin(); I != E; ++I) {
    auto *II = dyn_cast<llvm::IntrinsicInst>(&*I);
    if (II && llvm::isConvergenceControlIntrinsic(II->getIntrinsicID())) {
      return II;
    }
  }
  llvm_unreachable("Convergence token should have been emitted.");
  return nullptr;
}

class OpaqueValueVisitor : public RecursiveASTVisitor<OpaqueValueVisitor> {
public:
  llvm::SmallPtrSet<OpaqueValueExpr *, 8> OVEs;
  OpaqueValueVisitor() {}

  bool VisitOpaqueValueExpr(OpaqueValueExpr *E) {
    OVEs.insert(E);
    return true;
  }
};

void CGHLSLRuntime::emitInitListOpaqueValues(CodeGenFunction &CGF,
                                             InitListExpr *E) {

  typedef CodeGenFunction::OpaqueValueMappingData OpaqueValueMappingData;
  OpaqueValueVisitor Visitor;
  Visitor.TraverseStmt(E);
  for (auto *OVE : Visitor.OVEs) {
    if (CGF.isOpaqueValueEmitted(OVE))
      continue;
    if (OpaqueValueMappingData::shouldBindAsLValue(OVE)) {
      LValue LV = CGF.EmitLValue(OVE->getSourceExpr());
      OpaqueValueMappingData::bind(CGF, OVE, LV);
    } else {
      RValue RV = CGF.EmitAnyExpr(OVE->getSourceExpr());
      OpaqueValueMappingData::bind(CGF, OVE, RV);
    }
  }
}<|MERGE_RESOLUTION|>--- conflicted
+++ resolved
@@ -71,21 +71,11 @@
                       llvm::Function *Fn, llvm::Module &M) {
   auto &Ctx = M.getContext();
 
-<<<<<<< HEAD
-  llvm::hlsl::rootsig::MetadataBuilder Builder(Ctx, Elements);
-  MDNode *RootSignature = Builder.BuildRootSignature();
-
-  // TODO: We need to wire the root signature version up through the frontend
-  // rather than hardcoding it.
-  ConstantAsMetadata *Version =
-      ConstantAsMetadata::get(ConstantInt::get(llvm::Type::getInt32Ty(Ctx), 2));
-=======
   llvm::hlsl::rootsig::MetadataBuilder RSBuilder(Ctx, Elements);
   MDNode *RootSignature = RSBuilder.BuildRootSignature();
 
   ConstantAsMetadata *Version = ConstantAsMetadata::get(ConstantInt::get(
       llvm::Type::getInt32Ty(Ctx), llvm::to_underlying(RootSigVer)));
->>>>>>> 5ee67ebe
   MDNode *MDVals =
       MDNode::get(Ctx, {ValueAsMetadata::get(Fn), RootSignature, Version});
 
@@ -484,10 +474,7 @@
       auto *RSDecl = RSAttr->getSignatureDecl();
       addRootSignature(RSDecl->getVersion(), RSDecl->getRootElements(), EntryFn,
                        M);
-<<<<<<< HEAD
-=======
-    }
->>>>>>> 5ee67ebe
+    }
   }
 }
 
