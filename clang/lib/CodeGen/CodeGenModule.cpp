--- conflicted
+++ resolved
@@ -3620,32 +3620,26 @@
   if (List.empty())
     return;
 
-<<<<<<< HEAD
-  llvm::PointerType *UnqualPtr =
-      llvm::PointerType::getUnqual(CGM.getLLVMContext());
-
   // For SYCL emit pointers in the default address space which is a superset of
   // other address spaces, so that casts from any other address spaces will be
   // valid.
+  llvm::PointerType *TargetType = CGM.Int8PtrTy;
   if (CGM.getLangOpts().SYCLIsDevice)
-    UnqualPtr = llvm::PointerType::get(
+    TargetType = llvm::PointerType::get(
         CGM.getLLVMContext(),
         CGM.getContext().getTargetAddressSpace(LangAS::Default));
 
-=======
->>>>>>> 2c8781de
   // Convert List to what ConstantArray needs.
   SmallVector<llvm::Constant*, 8> UsedArray;
   UsedArray.resize(List.size());
   for (unsigned i = 0, e = List.size(); i != e; ++i) {
-    UsedArray[i] =
-        llvm::ConstantExpr::getPointerBitCastOrAddrSpaceCast(
-            cast<llvm::Constant>(&*List[i]), CGM.Int8PtrTy);
+    UsedArray[i] = llvm::ConstantExpr::getPointerBitCastOrAddrSpaceCast(
+            cast<llvm::Constant>(&*List[i]), TargetType);
   }
 
   if (UsedArray.empty())
     return;
-  llvm::ArrayType *ATy = llvm::ArrayType::get(CGM.Int8PtrTy, UsedArray.size());
+  llvm::ArrayType *ATy = llvm::ArrayType::get(TargetType, UsedArray.size());
 
   auto *GV = new llvm::GlobalVariable(
       CGM.getModule(), ATy, false, llvm::GlobalValue::AppendingLinkage,
