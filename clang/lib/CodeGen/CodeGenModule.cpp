--- conflicted
+++ resolved
@@ -4449,12 +4449,8 @@
   bool NeedsGlobalDtor =
       D->needsDestruction(getContext()) == QualType::DK_cxx_destructor;
 
-  bool IsHIPManagedVarOnDevice =
-      getLangOpts().CUDAIsDevice && D->hasAttr<HIPManagedAttr>();
-
   const VarDecl *InitDecl;
-  const Expr *InitExpr =
-      IsHIPManagedVarOnDevice ? nullptr : D->getAnyInitializer(InitDecl);
+  const Expr *InitExpr = D->getAnyInitializer(InitDecl);
 
   Optional<ConstantEmitter> emitter;
 
@@ -4473,12 +4469,7 @@
   bool IsCUDADeviceShadowVar =
       getLangOpts().CUDAIsDevice && !D->hasAttr<HIPManagedAttr>() &&
       (D->getType()->isCUDADeviceBuiltinSurfaceType() ||
-<<<<<<< HEAD
-       D->getType()->isCUDADeviceBuiltinTextureType() ||
-       D->hasAttr<HIPManagedAttr>());
-=======
        D->getType()->isCUDADeviceBuiltinTextureType());
->>>>>>> 2e412c55
   if (getLangOpts().CUDA &&
       (IsCUDASharedVar || IsCUDAShadowVar || IsCUDADeviceShadowVar))
     Init = llvm::UndefValue::get(getTypes().ConvertType(ASTTy));
@@ -4600,18 +4591,11 @@
         GV->setExternallyInitialized(true);
     } else {
       getCUDARuntime().internalizeDeviceSideVar(D, Linkage);
-<<<<<<< HEAD
-      getCUDARuntime().handleVarRegistration(D, *GV);
-=======
->>>>>>> 2e412c55
     }
     getCUDARuntime().handleVarRegistration(D, *GV);
   }
 
-  // HIP managed variables need to be emitted as declarations in device
-  // compilation.
-  if (!IsHIPManagedVarOnDevice)
-    GV->setInitializer(Init);
+  GV->setInitializer(Init);
   if (emitter)
     emitter->finalize(GV);
 
