//===--- CodeGenModule.cpp - Emit LLVM Code from ASTs for a Module --------===//
//
// Part of the LLVM Project, under the Apache License v2.0 with LLVM Exceptions.
// See https://llvm.org/LICENSE.txt for license information.
// SPDX-License-Identifier: Apache-2.0 WITH LLVM-exception
//
//===----------------------------------------------------------------------===//
//
// This coordinates the per-module state used while generating code.
//
//===----------------------------------------------------------------------===//

#include "CodeGenModule.h"
#include "ABIInfo.h"
#include "CGBlocks.h"
#include "CGCUDARuntime.h"
#include "CGCXXABI.h"
#include "CGCall.h"
#include "CGDebugInfo.h"
#include "CGHLSLRuntime.h"
#include "CGObjCRuntime.h"
#include "CGOpenCLRuntime.h"
#include "CGOpenMPRuntime.h"
#include "CGOpenMPRuntimeGPU.h"
#include "CGSYCLRuntime.h"
#include "CodeGenFunction.h"
#include "CodeGenPGO.h"
#include "ConstantEmitter.h"
#include "CoverageMappingGen.h"
#include "TargetInfo.h"
#include "clang/AST/ASTContext.h"
#include "clang/AST/ASTLambda.h"
#include "clang/AST/CharUnits.h"
#include "clang/AST/Decl.h"
#include "clang/AST/DeclCXX.h"
#include "clang/AST/DeclObjC.h"
#include "clang/AST/DeclTemplate.h"
#include "clang/AST/Mangle.h"
#include "clang/AST/RecursiveASTVisitor.h"
#include "clang/AST/StmtVisitor.h"
#include "clang/Basic/Builtins.h"
#include "clang/Basic/CharInfo.h"
#include "clang/Basic/CodeGenOptions.h"
#include "clang/Basic/Diagnostic.h"
#include "clang/Basic/FileManager.h"
#include "clang/Basic/Module.h"
#include "clang/Basic/SourceManager.h"
#include "clang/Basic/TargetInfo.h"
#include "clang/Basic/Version.h"
#include "clang/CodeGen/BackendUtil.h"
#include "clang/CodeGen/ConstantInitBuilder.h"
#include "clang/Frontend/FrontendDiagnostic.h"
#include "clang/Sema/Sema.h"
#include "llvm/ADT/STLExtras.h"
#include "llvm/ADT/StringExtras.h"
#include "llvm/ADT/StringSwitch.h"
#include "llvm/Analysis/TargetLibraryInfo.h"
#include "llvm/Frontend/OpenMP/OMPIRBuilder.h"
#include "llvm/IR/AttributeMask.h"
#include "llvm/IR/CallingConv.h"
#include "llvm/IR/DataLayout.h"
#include "llvm/IR/Intrinsics.h"
#include "llvm/IR/LLVMContext.h"
#include "llvm/IR/Module.h"
#include "llvm/IR/ProfileSummary.h"
#include "llvm/ProfileData/InstrProfReader.h"
#include "llvm/ProfileData/SampleProf.h"
#include "llvm/Support/CRC.h"
#include "llvm/Support/CodeGen.h"
#include "llvm/Support/CommandLine.h"
#include "llvm/Support/ConvertUTF.h"
#include "llvm/Support/ErrorHandling.h"
#include "llvm/Support/RISCVISAInfo.h"
#include "llvm/Support/TimeProfiler.h"
#include "llvm/Support/xxhash.h"
#include "llvm/TargetParser/Triple.h"
#include "llvm/TargetParser/X86TargetParser.h"
#include <optional>

using namespace clang;
using namespace CodeGen;

static llvm::cl::opt<bool> LimitedCoverage(
    "limited-coverage-experimental", llvm::cl::Hidden,
    llvm::cl::desc("Emit limited coverage mapping information (experimental)"));

static const char AnnotationSection[] = "llvm.metadata";

static CGCXXABI *createCXXABI(CodeGenModule &CGM) {
  switch (CGM.getContext().getCXXABIKind()) {
  case TargetCXXABI::AppleARM64:
  case TargetCXXABI::Fuchsia:
  case TargetCXXABI::GenericAArch64:
  case TargetCXXABI::GenericARM:
  case TargetCXXABI::iOS:
  case TargetCXXABI::WatchOS:
  case TargetCXXABI::GenericMIPS:
  case TargetCXXABI::GenericItanium:
  case TargetCXXABI::WebAssembly:
  case TargetCXXABI::XL:
    return CreateItaniumCXXABI(CGM);
  case TargetCXXABI::Microsoft:
    return CreateMicrosoftCXXABI(CGM);
  }

  llvm_unreachable("invalid C++ ABI kind");
}

static bool SYCLCUDAIsHost(const clang::LangOptions &LangOpts) {
  // Return true for the host compilation of SYCL CUDA sources.
  return LangOpts.SYCLIsHost && LangOpts.CUDA && !LangOpts.CUDAIsDevice;
}
static bool SYCLCUDAIsSYCLDevice(const clang::LangOptions &LangOpts) {
  // Return true for the SYCL device compilation of SYCL CUDA sources.
  return LangOpts.SYCLIsDevice && LangOpts.CUDA && !LangOpts.CUDAIsDevice;
}

static std::unique_ptr<TargetCodeGenInfo>
createTargetCodeGenInfo(CodeGenModule &CGM) {
  const TargetInfo &Target = CGM.getTarget();
  const llvm::Triple &Triple = Target.getTriple();
  const CodeGenOptions &CodeGenOpts = CGM.getCodeGenOpts();

  switch (Triple.getArch()) {
  default:
    return createDefaultTargetCodeGenInfo(CGM);

  case llvm::Triple::le32:
    return createPNaClTargetCodeGenInfo(CGM);
  case llvm::Triple::m68k:
    return createM68kTargetCodeGenInfo(CGM);
  case llvm::Triple::mips:
  case llvm::Triple::mipsel:
    if (Triple.getOS() == llvm::Triple::NaCl)
      return createPNaClTargetCodeGenInfo(CGM);
    return createMIPSTargetCodeGenInfo(CGM, /*IsOS32=*/true);

  case llvm::Triple::mips64:
  case llvm::Triple::mips64el:
    return createMIPSTargetCodeGenInfo(CGM, /*IsOS32=*/false);

  case llvm::Triple::avr: {
    // For passing parameters, R8~R25 are used on avr, and R18~R25 are used
    // on avrtiny. For passing return value, R18~R25 are used on avr, and
    // R22~R25 are used on avrtiny.
    unsigned NPR = Target.getABI() == "avrtiny" ? 6 : 18;
    unsigned NRR = Target.getABI() == "avrtiny" ? 4 : 8;
    return createAVRTargetCodeGenInfo(CGM, NPR, NRR);
  }

  case llvm::Triple::aarch64:
  case llvm::Triple::aarch64_32:
  case llvm::Triple::aarch64_be: {
    AArch64ABIKind Kind = AArch64ABIKind::AAPCS;
    if (Target.getABI() == "darwinpcs")
      Kind = AArch64ABIKind::DarwinPCS;
    else if (Triple.isOSWindows())
      return createWindowsAArch64TargetCodeGenInfo(CGM, AArch64ABIKind::Win64);
    else if (Target.getABI() == "aapcs-soft")
      Kind = AArch64ABIKind::AAPCSSoft;

    return createAArch64TargetCodeGenInfo(CGM, Kind);
  }

  case llvm::Triple::wasm32:
  case llvm::Triple::wasm64: {
    WebAssemblyABIKind Kind = WebAssemblyABIKind::MVP;
    if (Target.getABI() == "experimental-mv")
      Kind = WebAssemblyABIKind::ExperimentalMV;
    return createWebAssemblyTargetCodeGenInfo(CGM, Kind);
  }

  case llvm::Triple::arm:
  case llvm::Triple::armeb:
  case llvm::Triple::thumb:
  case llvm::Triple::thumbeb: {
    if (Triple.getOS() == llvm::Triple::Win32)
      return createWindowsARMTargetCodeGenInfo(CGM, ARMABIKind::AAPCS_VFP);

    ARMABIKind Kind = ARMABIKind::AAPCS;
    StringRef ABIStr = Target.getABI();
    if (ABIStr == "apcs-gnu")
      Kind = ARMABIKind::APCS;
    else if (ABIStr == "aapcs16")
      Kind = ARMABIKind::AAPCS16_VFP;
    else if (CodeGenOpts.FloatABI == "hard" ||
             (CodeGenOpts.FloatABI != "soft" &&
              (Triple.getEnvironment() == llvm::Triple::GNUEABIHF ||
               Triple.getEnvironment() == llvm::Triple::MuslEABIHF ||
               Triple.getEnvironment() == llvm::Triple::EABIHF)))
      Kind = ARMABIKind::AAPCS_VFP;

    return createARMTargetCodeGenInfo(CGM, Kind);
  }

  case llvm::Triple::ppc: {
    if (Triple.isOSAIX())
      return createAIXTargetCodeGenInfo(CGM, /*Is64Bit=*/false);

    bool IsSoftFloat =
        CodeGenOpts.FloatABI == "soft" || Target.hasFeature("spe");
    return createPPC32TargetCodeGenInfo(CGM, IsSoftFloat);
  }
  case llvm::Triple::ppcle: {
    bool IsSoftFloat = CodeGenOpts.FloatABI == "soft";
    return createPPC32TargetCodeGenInfo(CGM, IsSoftFloat);
  }
  case llvm::Triple::ppc64:
    if (Triple.isOSAIX())
      return createAIXTargetCodeGenInfo(CGM, /*Is64Bit=*/true);

    if (Triple.isOSBinFormatELF()) {
      PPC64_SVR4_ABIKind Kind = PPC64_SVR4_ABIKind::ELFv1;
      if (Target.getABI() == "elfv2")
        Kind = PPC64_SVR4_ABIKind::ELFv2;
      bool IsSoftFloat = CodeGenOpts.FloatABI == "soft";

      return createPPC64_SVR4_TargetCodeGenInfo(CGM, Kind, IsSoftFloat);
    }
    return createPPC64TargetCodeGenInfo(CGM);
  case llvm::Triple::ppc64le: {
    assert(Triple.isOSBinFormatELF() && "PPC64 LE non-ELF not supported!");
    PPC64_SVR4_ABIKind Kind = PPC64_SVR4_ABIKind::ELFv2;
    if (Target.getABI() == "elfv1")
      Kind = PPC64_SVR4_ABIKind::ELFv1;
    bool IsSoftFloat = CodeGenOpts.FloatABI == "soft";

    return createPPC64_SVR4_TargetCodeGenInfo(CGM, Kind, IsSoftFloat);
  }

  case llvm::Triple::nvptx:
  case llvm::Triple::nvptx64:
    return createNVPTXTargetCodeGenInfo(CGM);

  case llvm::Triple::msp430:
    return createMSP430TargetCodeGenInfo(CGM);

  case llvm::Triple::riscv32:
  case llvm::Triple::riscv64: {
    StringRef ABIStr = Target.getABI();
    unsigned XLen = Target.getPointerWidth(LangAS::Default);
    unsigned ABIFLen = 0;
    if (ABIStr.ends_with("f"))
      ABIFLen = 32;
    else if (ABIStr.ends_with("d"))
      ABIFLen = 64;
    bool EABI = ABIStr.ends_with("e");
    return createRISCVTargetCodeGenInfo(CGM, XLen, ABIFLen, EABI);
  }

  case llvm::Triple::systemz: {
    bool SoftFloat = CodeGenOpts.FloatABI == "soft";
    bool HasVector = !SoftFloat && Target.getABI() == "vector";
    return createSystemZTargetCodeGenInfo(CGM, HasVector, SoftFloat);
  }

  case llvm::Triple::tce:
  case llvm::Triple::tcele:
    return createTCETargetCodeGenInfo(CGM);

  case llvm::Triple::x86: {
    bool IsDarwinVectorABI = Triple.isOSDarwin();
    bool IsWin32FloatStructABI = Triple.isOSWindows() && !Triple.isOSCygMing();

    if (Triple.getOS() == llvm::Triple::Win32) {
      return createWinX86_32TargetCodeGenInfo(
          CGM, IsDarwinVectorABI, IsWin32FloatStructABI,
          CodeGenOpts.NumRegisterParameters);
    }
    return createX86_32TargetCodeGenInfo(
        CGM, IsDarwinVectorABI, IsWin32FloatStructABI,
        CodeGenOpts.NumRegisterParameters, CodeGenOpts.FloatABI == "soft");
  }

  case llvm::Triple::x86_64: {
    StringRef ABI = Target.getABI();
    X86AVXABILevel AVXLevel = (ABI == "avx512" ? X86AVXABILevel::AVX512
                               : ABI == "avx"  ? X86AVXABILevel::AVX
                                               : X86AVXABILevel::None);

    switch (Triple.getOS()) {
    case llvm::Triple::Win32:
      return createWinX86_64TargetCodeGenInfo(CGM, AVXLevel);
    default:
      return createX86_64TargetCodeGenInfo(CGM, AVXLevel);
    }
  }
  case llvm::Triple::hexagon:
    return createHexagonTargetCodeGenInfo(CGM);
  case llvm::Triple::lanai:
    return createLanaiTargetCodeGenInfo(CGM);
  case llvm::Triple::r600:
    return createAMDGPUTargetCodeGenInfo(CGM);
  case llvm::Triple::amdgcn:
    return createAMDGPUTargetCodeGenInfo(CGM);
  case llvm::Triple::sparc:
    return createSparcV8TargetCodeGenInfo(CGM);
  case llvm::Triple::sparcv9:
    return createSparcV9TargetCodeGenInfo(CGM);
  case llvm::Triple::xcore:
    return createXCoreTargetCodeGenInfo(CGM);
  case llvm::Triple::arc:
    return createARCTargetCodeGenInfo(CGM);
  case llvm::Triple::spir:
  case llvm::Triple::spir64:
    return createCommonSPIRTargetCodeGenInfo(CGM);
  case llvm::Triple::spirv32:
  case llvm::Triple::spirv64:
    return createSPIRVTargetCodeGenInfo(CGM);
  case llvm::Triple::ve:
    return createVETargetCodeGenInfo(CGM);
  case llvm::Triple::csky: {
    bool IsSoftFloat = !Target.hasFeature("hard-float-abi");
    bool hasFP64 =
        Target.hasFeature("fpuv2_df") || Target.hasFeature("fpuv3_df");
    return createCSKYTargetCodeGenInfo(CGM, IsSoftFloat ? 0
                                            : hasFP64   ? 64
                                                        : 32);
  }
  case llvm::Triple::bpfeb:
  case llvm::Triple::bpfel:
    return createBPFTargetCodeGenInfo(CGM);
  case llvm::Triple::loongarch32:
  case llvm::Triple::loongarch64: {
    StringRef ABIStr = Target.getABI();
    unsigned ABIFRLen = 0;
    if (ABIStr.ends_with("f"))
      ABIFRLen = 32;
    else if (ABIStr.ends_with("d"))
      ABIFRLen = 64;
    return createLoongArchTargetCodeGenInfo(
        CGM, Target.getPointerWidth(LangAS::Default), ABIFRLen);
  }
  }
}

const TargetCodeGenInfo &CodeGenModule::getTargetCodeGenInfo() {
  if (!TheTargetCodeGenInfo)
    TheTargetCodeGenInfo = createTargetCodeGenInfo(*this);
  return *TheTargetCodeGenInfo;
}

CodeGenModule::CodeGenModule(ASTContext &C,
                             IntrusiveRefCntPtr<llvm::vfs::FileSystem> FS,
                             const HeaderSearchOptions &HSO,
                             const PreprocessorOptions &PPO,
                             const CodeGenOptions &CGO, llvm::Module &M,
                             DiagnosticsEngine &diags,
                             CoverageSourceInfo *CoverageInfo)
    : Context(C), LangOpts(C.getLangOpts()), FS(FS), HeaderSearchOpts(HSO),
      PreprocessorOpts(PPO), CodeGenOpts(CGO), TheModule(M), Diags(diags),
      Target(C.getTargetInfo()), ABI(createCXXABI(*this)),
      VMContext(M.getContext()), Types(*this), VTables(*this),
      SanitizerMD(new SanitizerMetadata(*this)) {

  // Initialize the type cache.
  llvm::LLVMContext &LLVMContext = M.getContext();
  VoidTy = llvm::Type::getVoidTy(LLVMContext);
  Int8Ty = llvm::Type::getInt8Ty(LLVMContext);
  Int16Ty = llvm::Type::getInt16Ty(LLVMContext);
  Int32Ty = llvm::Type::getInt32Ty(LLVMContext);
  Int64Ty = llvm::Type::getInt64Ty(LLVMContext);
  HalfTy = llvm::Type::getHalfTy(LLVMContext);
  BFloatTy = llvm::Type::getBFloatTy(LLVMContext);
  FloatTy = llvm::Type::getFloatTy(LLVMContext);
  DoubleTy = llvm::Type::getDoubleTy(LLVMContext);
  PointerWidthInBits = C.getTargetInfo().getPointerWidth(LangAS::Default);
  PointerAlignInBytes =
      C.toCharUnitsFromBits(C.getTargetInfo().getPointerAlign(LangAS::Default))
          .getQuantity();
  SizeSizeInBytes =
    C.toCharUnitsFromBits(C.getTargetInfo().getMaxPointerWidth()).getQuantity();
  IntAlignInBytes =
    C.toCharUnitsFromBits(C.getTargetInfo().getIntAlign()).getQuantity();
  CharTy =
    llvm::IntegerType::get(LLVMContext, C.getTargetInfo().getCharWidth());
  IntTy = llvm::IntegerType::get(LLVMContext, C.getTargetInfo().getIntWidth());
  IntPtrTy = llvm::IntegerType::get(LLVMContext,
    C.getTargetInfo().getMaxPointerWidth());
  Int8PtrTy = llvm::PointerType::get(LLVMContext, 0);
  const llvm::DataLayout &DL = M.getDataLayout();
  AllocaInt8PtrTy =
      llvm::PointerType::get(LLVMContext, DL.getAllocaAddrSpace());
  GlobalsInt8PtrTy =
      llvm::PointerType::get(LLVMContext, DL.getDefaultGlobalsAddressSpace());
  DefaultInt8PtrTy =
      Int8Ty->getPointerTo(getContext().getTargetAddressSpace(LangAS::Default));
  ConstGlobalsPtrTy = llvm::PointerType::get(
      LLVMContext, C.getTargetAddressSpace(GetGlobalConstantAddressSpace()));
  ASTAllocaAddressSpace = getTargetCodeGenInfo().getASTAllocaAddressSpace();

  // Build C++20 Module initializers.
  // TODO: Add Microsoft here once we know the mangling required for the
  // initializers.
  CXX20ModuleInits =
      LangOpts.CPlusPlusModules && getCXXABI().getMangleContext().getKind() ==
                                       ItaniumMangleContext::MK_Itanium;

  RuntimeCC = getTargetCodeGenInfo().getABIInfo().getRuntimeCC();

  if (LangOpts.ObjC)
    createObjCRuntime();
  if (LangOpts.OpenCL || LangOpts.SYCLIsDevice)
    createOpenCLRuntime();
  if (LangOpts.OpenMP)
    createOpenMPRuntime();
  if (LangOpts.CUDA)
    createCUDARuntime();
  if (LangOpts.SYCLIsDevice)
    createSYCLRuntime();
  if (LangOpts.HLSL)
    createHLSLRuntime();

  // Enable TBAA unless it's suppressed. ThreadSanitizer needs TBAA even at O0.
  if (LangOpts.Sanitize.has(SanitizerKind::Thread) ||
      (!CodeGenOpts.RelaxedAliasing && CodeGenOpts.OptimizationLevel > 0))
    TBAA.reset(new CodeGenTBAA(Context, getTypes(), TheModule, CodeGenOpts,
                               getLangOpts(), getCXXABI().getMangleContext()));

  // If debug info or coverage generation is enabled, create the CGDebugInfo
  // object.
  if (CodeGenOpts.getDebugInfo() != llvm::codegenoptions::NoDebugInfo ||
      CodeGenOpts.CoverageNotesFile.size() ||
      CodeGenOpts.CoverageDataFile.size())
    DebugInfo.reset(new CGDebugInfo(*this));

  Block.GlobalUniqueCount = 0;

  if (C.getLangOpts().ObjC)
    ObjCData.reset(new ObjCEntrypoints());

  if (CodeGenOpts.hasProfileClangUse()) {
    auto ReaderOrErr = llvm::IndexedInstrProfReader::create(
        CodeGenOpts.ProfileInstrumentUsePath, *FS,
        CodeGenOpts.ProfileRemappingFile);
    // We're checking for profile read errors in CompilerInvocation, so if
    // there was an error it should've already been caught. If it hasn't been
    // somehow, trip an assertion.
    assert(ReaderOrErr);
    PGOReader = std::move(ReaderOrErr.get());
  }

  // If coverage mapping generation is enabled, create the
  // CoverageMappingModuleGen object.
  if (CodeGenOpts.CoverageMapping)
    CoverageMapping.reset(new CoverageMappingModuleGen(*this, *CoverageInfo));

  // Generate the module name hash here if needed.
  if (CodeGenOpts.UniqueInternalLinkageNames &&
      !getModule().getSourceFileName().empty()) {
    std::string Path = getModule().getSourceFileName();
    // Check if a path substitution is needed from the MacroPrefixMap.
    for (const auto &Entry : LangOpts.MacroPrefixMap)
      if (Path.rfind(Entry.first, 0) != std::string::npos) {
        Path = Entry.second + Path.substr(Entry.first.size());
        break;
      }
    ModuleNameHash = llvm::getUniqueInternalLinkagePostfix(Path);
  }
}

CodeGenModule::~CodeGenModule() {}

void CodeGenModule::createObjCRuntime() {
  // This is just isGNUFamily(), but we want to force implementors of
  // new ABIs to decide how best to do this.
  switch (LangOpts.ObjCRuntime.getKind()) {
  case ObjCRuntime::GNUstep:
  case ObjCRuntime::GCC:
  case ObjCRuntime::ObjFW:
    ObjCRuntime.reset(CreateGNUObjCRuntime(*this));
    return;

  case ObjCRuntime::FragileMacOSX:
  case ObjCRuntime::MacOSX:
  case ObjCRuntime::iOS:
  case ObjCRuntime::WatchOS:
    ObjCRuntime.reset(CreateMacObjCRuntime(*this));
    return;
  }
  llvm_unreachable("bad runtime kind");
}

void CodeGenModule::createOpenCLRuntime() {
  OpenCLRuntime.reset(new CGOpenCLRuntime(*this));
}

void CodeGenModule::createOpenMPRuntime() {
  // Select a specialized code generation class based on the target, if any.
  // If it does not exist use the default implementation.
  switch (getTriple().getArch()) {
  case llvm::Triple::nvptx:
  case llvm::Triple::nvptx64:
  case llvm::Triple::amdgcn:
    assert(getLangOpts().OpenMPIsTargetDevice &&
           "OpenMP AMDGPU/NVPTX is only prepared to deal with device code.");
    OpenMPRuntime.reset(new CGOpenMPRuntimeGPU(*this));
    break;
  default:
    if (LangOpts.OpenMPSimd)
      OpenMPRuntime.reset(new CGOpenMPSIMDRuntime(*this));
    else
      OpenMPRuntime.reset(new CGOpenMPRuntime(*this));
    break;
  }
}

void CodeGenModule::createCUDARuntime() {
  CUDARuntime.reset(CreateNVCUDARuntime(*this));
}

void CodeGenModule::createSYCLRuntime() {
  SYCLRuntime.reset(new CGSYCLRuntime(*this));
}

void CodeGenModule::createHLSLRuntime() {
  HLSLRuntime.reset(new CGHLSLRuntime(*this));
}

void CodeGenModule::addReplacement(StringRef Name, llvm::Constant *C) {
  Replacements[Name] = C;
}

void CodeGenModule::applyReplacements() {
  for (auto &I : Replacements) {
    StringRef MangledName = I.first;
    llvm::Constant *Replacement = I.second;
    llvm::GlobalValue *Entry = GetGlobalValue(MangledName);
    if (!Entry)
      continue;
    auto *OldF = cast<llvm::Function>(Entry);
    auto *NewF = dyn_cast<llvm::Function>(Replacement);
    if (!NewF) {
      if (auto *Alias = dyn_cast<llvm::GlobalAlias>(Replacement)) {
        NewF = dyn_cast<llvm::Function>(Alias->getAliasee());
      } else {
        auto *CE = cast<llvm::ConstantExpr>(Replacement);
        assert(CE->getOpcode() == llvm::Instruction::BitCast ||
               CE->getOpcode() == llvm::Instruction::GetElementPtr);
        NewF = dyn_cast<llvm::Function>(CE->getOperand(0));
      }
    }

    // Replace old with new, but keep the old order.
    OldF->replaceAllUsesWith(Replacement);
    if (NewF) {
      NewF->removeFromParent();
      OldF->getParent()->getFunctionList().insertAfter(OldF->getIterator(),
                                                       NewF);
    }
    OldF->eraseFromParent();
  }
}

void CodeGenModule::addGlobalValReplacement(llvm::GlobalValue *GV, llvm::Constant *C) {
  GlobalValReplacements.push_back(std::make_pair(GV, C));
}

void CodeGenModule::applyGlobalValReplacements() {
  for (auto &I : GlobalValReplacements) {
    llvm::GlobalValue *GV = I.first;
    llvm::Constant *C = I.second;

    GV->replaceAllUsesWith(C);
    GV->eraseFromParent();
  }
}

// This is only used in aliases that we created and we know they have a
// linear structure.
static const llvm::GlobalValue *getAliasedGlobal(const llvm::GlobalValue *GV) {
  const llvm::Constant *C;
  if (auto *GA = dyn_cast<llvm::GlobalAlias>(GV))
    C = GA->getAliasee();
  else if (auto *GI = dyn_cast<llvm::GlobalIFunc>(GV))
    C = GI->getResolver();
  else
    return GV;

  const auto *AliaseeGV = dyn_cast<llvm::GlobalValue>(C->stripPointerCasts());
  if (!AliaseeGV)
    return nullptr;

  const llvm::GlobalValue *FinalGV = AliaseeGV->getAliaseeObject();
  if (FinalGV == GV)
    return nullptr;

  return FinalGV;
}

static bool checkAliasedGlobal(
    const ASTContext &Context, DiagnosticsEngine &Diags, SourceLocation Location,
    bool IsIFunc, const llvm::GlobalValue *Alias, const llvm::GlobalValue *&GV,
    const llvm::MapVector<GlobalDecl, StringRef> &MangledDeclNames,
    SourceRange AliasRange) {
  GV = getAliasedGlobal(Alias);
  if (!GV) {
    Diags.Report(Location, diag::err_cyclic_alias) << IsIFunc;
    return false;
  }

  if (GV->hasCommonLinkage()) {
    const llvm::Triple &Triple = Context.getTargetInfo().getTriple();
    if (Triple.getObjectFormat() == llvm::Triple::XCOFF) {
      Diags.Report(Location, diag::err_alias_to_common);
      return false;
    }
  }

  if (GV->isDeclaration()) {
    Diags.Report(Location, diag::err_alias_to_undefined) << IsIFunc << IsIFunc;
    Diags.Report(Location, diag::note_alias_requires_mangled_name)
        << IsIFunc << IsIFunc;
    // Provide a note if the given function is not found and exists as a
    // mangled name.
    for (const auto &[Decl, Name] : MangledDeclNames) {
      if (const auto *ND = dyn_cast<NamedDecl>(Decl.getDecl())) {
        if (ND->getName() == GV->getName()) {
          Diags.Report(Location, diag::note_alias_mangled_name_alternative)
              << Name
              << FixItHint::CreateReplacement(
                     AliasRange,
                     (Twine(IsIFunc ? "ifunc" : "alias") + "(\"" + Name + "\")")
                         .str());
        }
      }
    }
    return false;
  }

  if (IsIFunc) {
    // Check resolver function type.
    const auto *F = dyn_cast<llvm::Function>(GV);
    if (!F) {
      Diags.Report(Location, diag::err_alias_to_undefined)
          << IsIFunc << IsIFunc;
      return false;
    }

    llvm::FunctionType *FTy = F->getFunctionType();
    if (!FTy->getReturnType()->isPointerTy()) {
      Diags.Report(Location, diag::err_ifunc_resolver_return);
      return false;
    }
  }

  return true;
}

// Emit a warning if toc-data attribute is requested for global variables that
// have aliases and remove the toc-data attribute.
static void checkAliasForTocData(llvm::GlobalVariable *GVar,
                                 const CodeGenOptions &CodeGenOpts,
                                 DiagnosticsEngine &Diags,
                                 SourceLocation Location) {
  if (GVar->hasAttribute("toc-data")) {
    auto GVId = GVar->getName();
    // Is this a global variable specified by the user as local?
    if ((llvm::binary_search(CodeGenOpts.TocDataVarsUserSpecified, GVId))) {
      Diags.Report(Location, diag::warn_toc_unsupported_type)
          << GVId << "the variable has an alias";
    }
    llvm::AttributeSet CurrAttributes = GVar->getAttributes();
    llvm::AttributeSet NewAttributes =
        CurrAttributes.removeAttribute(GVar->getContext(), "toc-data");
    GVar->setAttributes(NewAttributes);
  }
}

void CodeGenModule::checkAliases() {
  // Check if the constructed aliases are well formed. It is really unfortunate
  // that we have to do this in CodeGen, but we only construct mangled names
  // and aliases during codegen.
  bool Error = false;
  DiagnosticsEngine &Diags = getDiags();
  for (const GlobalDecl &GD : Aliases) {
    const auto *D = cast<ValueDecl>(GD.getDecl());
    SourceLocation Location;
    SourceRange Range;
    bool IsIFunc = D->hasAttr<IFuncAttr>();
    if (const Attr *A = D->getDefiningAttr()) {
      Location = A->getLocation();
      Range = A->getRange();
    } else
      llvm_unreachable("Not an alias or ifunc?");

    StringRef MangledName = getMangledName(GD);
    llvm::GlobalValue *Alias = GetGlobalValue(MangledName);
    const llvm::GlobalValue *GV = nullptr;
    if (!checkAliasedGlobal(getContext(), Diags, Location, IsIFunc, Alias, GV,
                            MangledDeclNames, Range)) {
      Error = true;
      continue;
    }

    if (getContext().getTargetInfo().getTriple().isOSAIX())
      if (const llvm::GlobalVariable *GVar =
              dyn_cast<const llvm::GlobalVariable>(GV))
        checkAliasForTocData(const_cast<llvm::GlobalVariable *>(GVar),
                             getCodeGenOpts(), Diags, Location);

    llvm::Constant *Aliasee =
        IsIFunc ? cast<llvm::GlobalIFunc>(Alias)->getResolver()
                : cast<llvm::GlobalAlias>(Alias)->getAliasee();

    llvm::GlobalValue *AliaseeGV;
    if (auto CE = dyn_cast<llvm::ConstantExpr>(Aliasee))
      AliaseeGV = cast<llvm::GlobalValue>(CE->getOperand(0));
    else
      AliaseeGV = cast<llvm::GlobalValue>(Aliasee);

    if (const SectionAttr *SA = D->getAttr<SectionAttr>()) {
      StringRef AliasSection = SA->getName();
      if (AliasSection != AliaseeGV->getSection())
        Diags.Report(SA->getLocation(), diag::warn_alias_with_section)
            << AliasSection << IsIFunc << IsIFunc;
    }

    // We have to handle alias to weak aliases in here. LLVM itself disallows
    // this since the object semantics would not match the IL one. For
    // compatibility with gcc we implement it by just pointing the alias
    // to its aliasee's aliasee. We also warn, since the user is probably
    // expecting the link to be weak.
    if (auto *GA = dyn_cast<llvm::GlobalAlias>(AliaseeGV)) {
      if (GA->isInterposable()) {
        Diags.Report(Location, diag::warn_alias_to_weak_alias)
            << GV->getName() << GA->getName() << IsIFunc;
        Aliasee = llvm::ConstantExpr::getPointerBitCastOrAddrSpaceCast(
            GA->getAliasee(), Alias->getType());

        if (IsIFunc)
          cast<llvm::GlobalIFunc>(Alias)->setResolver(Aliasee);
        else
          cast<llvm::GlobalAlias>(Alias)->setAliasee(Aliasee);
      }
    }
  }
  if (!Error)
    return;

  for (const GlobalDecl &GD : Aliases) {
    StringRef MangledName = getMangledName(GD);
    llvm::GlobalValue *Alias = GetGlobalValue(MangledName);
    Alias->replaceAllUsesWith(llvm::UndefValue::get(Alias->getType()));
    Alias->eraseFromParent();
  }
}

void CodeGenModule::clear() {
  DeferredDeclsToEmit.clear();
  EmittedDeferredDecls.clear();
  DeferredAnnotations.clear();
  if (OpenMPRuntime)
    OpenMPRuntime->clear();
}

void InstrProfStats::reportDiagnostics(DiagnosticsEngine &Diags,
                                       StringRef MainFile) {
  if (!hasDiagnostics())
    return;
  if (VisitedInMainFile > 0 && VisitedInMainFile == MissingInMainFile) {
    if (MainFile.empty())
      MainFile = "<stdin>";
    Diags.Report(diag::warn_profile_data_unprofiled) << MainFile;
  } else {
    if (Mismatched > 0)
      Diags.Report(diag::warn_profile_data_out_of_date) << Visited << Mismatched;

    if (Missing > 0)
      Diags.Report(diag::warn_profile_data_missing) << Visited << Missing;
  }
}

static std::optional<llvm::GlobalValue::VisibilityTypes>
getLLVMVisibility(clang::LangOptions::VisibilityFromDLLStorageClassKinds K) {
  // Map to LLVM visibility.
  switch (K) {
  case clang::LangOptions::VisibilityFromDLLStorageClassKinds::Keep:
    return std::nullopt;
  case clang::LangOptions::VisibilityFromDLLStorageClassKinds::Default:
    return llvm::GlobalValue::DefaultVisibility;
  case clang::LangOptions::VisibilityFromDLLStorageClassKinds::Hidden:
    return llvm::GlobalValue::HiddenVisibility;
  case clang::LangOptions::VisibilityFromDLLStorageClassKinds::Protected:
    return llvm::GlobalValue::ProtectedVisibility;
  }
  llvm_unreachable("unknown option value!");
}

void setLLVMVisibility(llvm::GlobalValue &GV,
                       std::optional<llvm::GlobalValue::VisibilityTypes> V) {
  if (!V)
    return;

  // Reset DSO locality before setting the visibility. This removes
  // any effects that visibility options and annotations may have
  // had on the DSO locality. Setting the visibility will implicitly set
  // appropriate globals to DSO Local; however, this will be pessimistic
  // w.r.t. to the normal compiler IRGen.
  GV.setDSOLocal(false);
  GV.setVisibility(*V);
}

static void setVisibilityFromDLLStorageClass(const clang::LangOptions &LO,
                                             llvm::Module &M) {
  if (!LO.VisibilityFromDLLStorageClass)
    return;

  std::optional<llvm::GlobalValue::VisibilityTypes> DLLExportVisibility =
      getLLVMVisibility(LO.getDLLExportVisibility());

  std::optional<llvm::GlobalValue::VisibilityTypes>
      NoDLLStorageClassVisibility =
          getLLVMVisibility(LO.getNoDLLStorageClassVisibility());

  std::optional<llvm::GlobalValue::VisibilityTypes>
      ExternDeclDLLImportVisibility =
          getLLVMVisibility(LO.getExternDeclDLLImportVisibility());

  std::optional<llvm::GlobalValue::VisibilityTypes>
      ExternDeclNoDLLStorageClassVisibility =
          getLLVMVisibility(LO.getExternDeclNoDLLStorageClassVisibility());

  for (llvm::GlobalValue &GV : M.global_values()) {
    if (GV.hasAppendingLinkage() || GV.hasLocalLinkage())
      continue;

    if (GV.isDeclarationForLinker())
      setLLVMVisibility(GV, GV.getDLLStorageClass() ==
                                    llvm::GlobalValue::DLLImportStorageClass
                                ? ExternDeclDLLImportVisibility
                                : ExternDeclNoDLLStorageClassVisibility);
    else
      setLLVMVisibility(GV, GV.getDLLStorageClass() ==
                                    llvm::GlobalValue::DLLExportStorageClass
                                ? DLLExportVisibility
                                : NoDLLStorageClassVisibility);

    GV.setDLLStorageClass(llvm::GlobalValue::DefaultStorageClass);
  }
}

static llvm::MDNode *getAspectsMD(ASTContext &ASTContext,
                                  llvm::LLVMContext &Ctx, StringRef Name,
                                  const SYCLUsesAspectsAttr *A) {
  SmallVector<llvm::Metadata *, 4> AspectsMD;
  AspectsMD.push_back(llvm::MDString::get(Ctx, Name));
  for (auto *Aspect : A->aspects()) {
    llvm::APSInt AspectInt = Aspect->EvaluateKnownConstInt(ASTContext);
    AspectsMD.push_back(llvm::ConstantAsMetadata::get(llvm::ConstantInt::get(
        llvm::Type::getInt32Ty(Ctx), AspectInt.getZExtValue())));
  }
  return llvm::MDNode::get(Ctx, AspectsMD);
}

static llvm::MDNode *getAspectEnumValueMD(ASTContext &ASTContext,
                                          llvm::LLVMContext &Ctx,
                                          const EnumConstantDecl *ECD) {
  SmallVector<llvm::Metadata *, 2> AspectEnumValMD;
  AspectEnumValMD.push_back(llvm::MDString::get(Ctx, ECD->getName()));
  AspectEnumValMD.push_back(
      llvm::ConstantAsMetadata::get(llvm::ConstantInt::get(
          llvm::Type::getInt32Ty(Ctx), ECD->getInitVal().getSExtValue())));
  return llvm::MDNode::get(Ctx, AspectEnumValMD);
}

static bool isStackProtectorOn(const LangOptions &LangOpts,
                               const llvm::Triple &Triple,
                               clang::LangOptions::StackProtectorMode Mode) {
  if (Triple.isAMDGPU() || Triple.isNVPTX())
    return false;
  return LangOpts.getStackProtector() == Mode;
}

void CodeGenModule::Release() {
  Module *Primary = getContext().getCurrentNamedModule();
  if (CXX20ModuleInits && Primary && !Primary->isHeaderLikeModule())
    EmitModuleInitializers(Primary);
  EmitDeferred();
  DeferredDecls.insert(EmittedDeferredDecls.begin(),
                       EmittedDeferredDecls.end());
  EmittedDeferredDecls.clear();
  EmitVTablesOpportunistically();
  applyGlobalValReplacements();
  applyReplacements();
  emitMultiVersionFunctions();

  if (Context.getLangOpts().IncrementalExtensions &&
      GlobalTopLevelStmtBlockInFlight.first) {
    const TopLevelStmtDecl *TLSD = GlobalTopLevelStmtBlockInFlight.second;
    GlobalTopLevelStmtBlockInFlight.first->FinishFunction(TLSD->getEndLoc());
    GlobalTopLevelStmtBlockInFlight = {nullptr, nullptr};
  }

  // Module implementations are initialized the same way as a regular TU that
  // imports one or more modules.
  if (CXX20ModuleInits && Primary && Primary->isInterfaceOrPartition())
    EmitCXXModuleInitFunc(Primary);
  else
    EmitCXXGlobalInitFunc();
  EmitCXXGlobalCleanUpFunc();
  registerGlobalDtorsWithAtExit();
  EmitCXXThreadLocalInitFunc();
  if (ObjCRuntime)
    if (llvm::Function *ObjCInitFunction = ObjCRuntime->ModuleInitFunction())
      AddGlobalCtor(ObjCInitFunction);
  if (Context.getLangOpts().CUDA && CUDARuntime) {
    if (llvm::Function *CudaCtorFunction = CUDARuntime->finalizeModule())
      AddGlobalCtor(CudaCtorFunction);
  }
  if (OpenMPRuntime) {
    OpenMPRuntime->createOffloadEntriesAndInfoMetadata();
    OpenMPRuntime->clear();
  }
  if (PGOReader) {
    getModule().setProfileSummary(
        PGOReader->getSummary(/* UseCS */ false).getMD(VMContext),
        llvm::ProfileSummary::PSK_Instr);
    if (PGOStats.hasDiagnostics())
      PGOStats.reportDiagnostics(getDiags(), getCodeGenOpts().MainFileName);
  }
  llvm::stable_sort(GlobalCtors, [](const Structor &L, const Structor &R) {
    return L.LexOrder < R.LexOrder;
  });
  EmitCtorList(GlobalCtors, "llvm.global_ctors");
  EmitCtorList(GlobalDtors, "llvm.global_dtors");
  EmitGlobalAnnotations();
  EmitStaticExternCAliases();
  checkAliases();
  EmitDeferredUnusedCoverageMappings();
  CodeGenPGO(*this).setValueProfilingFlag(getModule());
  CodeGenPGO(*this).setProfileVersion(getModule());
  if (CoverageMapping)
    CoverageMapping->emit();
  if (CodeGenOpts.SanitizeCfiCrossDso) {
    CodeGenFunction(*this).EmitCfiCheckFail();
    CodeGenFunction(*this).EmitCfiCheckStub();
  }
  if (LangOpts.Sanitize.has(SanitizerKind::KCFI))
    finalizeKCFITypes();
  emitAtAvailableLinkGuard();
  if (Context.getTargetInfo().getTriple().isWasm())
    EmitMainVoidAlias();

  if (getTriple().isAMDGPU()) {
    // Emit amdhsa_code_object_version module flag, which is code object version
    // times 100.
    if (getTarget().getTargetOpts().CodeObjectVersion !=
        llvm::CodeObjectVersionKind::COV_None) {
      getModule().addModuleFlag(llvm::Module::Error,
                                "amdhsa_code_object_version",
                                getTarget().getTargetOpts().CodeObjectVersion);
    }

    // Currently, "-mprintf-kind" option is only supported for HIP
    if (LangOpts.HIP) {
      auto *MDStr = llvm::MDString::get(
          getLLVMContext(), (getTarget().getTargetOpts().AMDGPUPrintfKindVal ==
                             TargetOptions::AMDGPUPrintfKind::Hostcall)
                                ? "hostcall"
                                : "buffered");
      getModule().addModuleFlag(llvm::Module::Error, "amdgpu_printf_kind",
                                MDStr);
    }
  }

  // Emit a global array containing all external kernels or device variables
  // used by host functions and mark it as used for CUDA/HIP. This is necessary
  // to get kernels or device variables in archives linked in even if these
  // kernels or device variables are only used in host functions.
  if (!Context.CUDAExternalDeviceDeclODRUsedByHost.empty()) {
    SmallVector<llvm::Constant *, 8> UsedArray;
    for (auto D : Context.CUDAExternalDeviceDeclODRUsedByHost) {
      GlobalDecl GD;
      if (auto *FD = dyn_cast<FunctionDecl>(D))
        GD = GlobalDecl(FD, KernelReferenceKind::Kernel);
      else
        GD = GlobalDecl(D);
      UsedArray.push_back(llvm::ConstantExpr::getPointerBitCastOrAddrSpaceCast(
          GetAddrOfGlobal(GD), Int8PtrTy));
    }

    llvm::ArrayType *ATy = llvm::ArrayType::get(Int8PtrTy, UsedArray.size());

    auto *GV = new llvm::GlobalVariable(
        getModule(), ATy, false, llvm::GlobalValue::InternalLinkage,
        llvm::ConstantArray::get(ATy, UsedArray), "__clang_gpu_used_external");
    addCompilerUsedGlobal(GV);
  }
  if (LangOpts.HIP && !getLangOpts().OffloadingNewDriver) {
    // Emit a unique ID so that host and device binaries from the same
    // compilation unit can be associated.
    auto *GV = new llvm::GlobalVariable(
        getModule(), Int8Ty, false, llvm::GlobalValue::ExternalLinkage,
        llvm::Constant::getNullValue(Int8Ty),
        "__hip_cuid_" + getContext().getCUIDHash());
    addCompilerUsedGlobal(GV);
  }
  emitLLVMUsed();
  if (SanStats)
    SanStats->finish();

  if (CodeGenOpts.Autolink &&
      (Context.getLangOpts().Modules || !LinkerOptionsMetadata.empty())) {
    EmitModuleLinkOptions();
  }

  // On ELF we pass the dependent library specifiers directly to the linker
  // without manipulating them. This is in contrast to other platforms where
  // they are mapped to a specific linker option by the compiler. This
  // difference is a result of the greater variety of ELF linkers and the fact
  // that ELF linkers tend to handle libraries in a more complicated fashion
  // than on other platforms. This forces us to defer handling the dependent
  // libs to the linker.
  //
  // CUDA/HIP device and host libraries are different. Currently there is no
  // way to differentiate dependent libraries for host or device. Existing
  // usage of #pragma comment(lib, *) is intended for host libraries on
  // Windows. Therefore emit llvm.dependent-libraries only for host.
  if (!ELFDependentLibraries.empty() && !Context.getLangOpts().CUDAIsDevice) {
    auto *NMD = getModule().getOrInsertNamedMetadata("llvm.dependent-libraries");
    for (auto *MD : ELFDependentLibraries)
      NMD->addOperand(MD);
  }

  // Record mregparm value now so it is visible through rest of codegen.
  if (Context.getTargetInfo().getTriple().getArch() == llvm::Triple::x86)
    getModule().addModuleFlag(llvm::Module::Error, "NumRegisterParameters",
                              CodeGenOpts.NumRegisterParameters);

  if (CodeGenOpts.DwarfVersion) {
    getModule().addModuleFlag(llvm::Module::Max, "Dwarf Version",
                              CodeGenOpts.DwarfVersion);
  }

  if (CodeGenOpts.Dwarf64)
    getModule().addModuleFlag(llvm::Module::Max, "DWARF64", 1);

  if (Context.getLangOpts().SemanticInterposition)
    // Require various optimization to respect semantic interposition.
    getModule().setSemanticInterposition(true);

  if (CodeGenOpts.EmitCodeView) {
    // Indicate that we want CodeView in the metadata.
    getModule().addModuleFlag(llvm::Module::Warning, "CodeView", 1);
  }
  if (CodeGenOpts.CodeViewGHash) {
    getModule().addModuleFlag(llvm::Module::Warning, "CodeViewGHash", 1);
  }
  if (CodeGenOpts.ControlFlowGuard) {
    // Function ID tables and checks for Control Flow Guard (cfguard=2).
    getModule().addModuleFlag(llvm::Module::Warning, "cfguard", 2);
  } else if (CodeGenOpts.ControlFlowGuardNoChecks) {
    // Function ID tables for Control Flow Guard (cfguard=1).
    getModule().addModuleFlag(llvm::Module::Warning, "cfguard", 1);
  }
  if (CodeGenOpts.EHContGuard) {
    // Function ID tables for EH Continuation Guard.
    getModule().addModuleFlag(llvm::Module::Warning, "ehcontguard", 1);
  }
  if (Context.getLangOpts().Kernel) {
    // Note if we are compiling with /kernel.
    getModule().addModuleFlag(llvm::Module::Warning, "ms-kernel", 1);
  }
  if (CodeGenOpts.OptimizationLevel > 0 && CodeGenOpts.StrictVTablePointers) {
    // We don't support LTO with 2 with different StrictVTablePointers
    // FIXME: we could support it by stripping all the information introduced
    // by StrictVTablePointers.

    getModule().addModuleFlag(llvm::Module::Error, "StrictVTablePointers",1);

    llvm::Metadata *Ops[2] = {
              llvm::MDString::get(VMContext, "StrictVTablePointers"),
              llvm::ConstantAsMetadata::get(llvm::ConstantInt::get(
                  llvm::Type::getInt32Ty(VMContext), 1))};

    getModule().addModuleFlag(llvm::Module::Require,
                              "StrictVTablePointersRequirement",
                              llvm::MDNode::get(VMContext, Ops));
  }
  if (getModuleDebugInfo())
    // We support a single version in the linked module. The LLVM
    // parser will drop debug info with a different version number
    // (and warn about it, too).
    getModule().addModuleFlag(llvm::Module::Warning, "Debug Info Version",
                              llvm::DEBUG_METADATA_VERSION);

  // We need to record the widths of enums and wchar_t, so that we can generate
  // the correct build attributes in the ARM backend. wchar_size is also used by
  // TargetLibraryInfo.
  uint64_t WCharWidth =
      Context.getTypeSizeInChars(Context.getWideCharType()).getQuantity();
  getModule().addModuleFlag(llvm::Module::Error, "wchar_size", WCharWidth);

  if (getTriple().isOSzOS()) {
    getModule().addModuleFlag(llvm::Module::Warning,
                              "zos_product_major_version",
                              uint32_t(CLANG_VERSION_MAJOR));
    getModule().addModuleFlag(llvm::Module::Warning,
                              "zos_product_minor_version",
                              uint32_t(CLANG_VERSION_MINOR));
    getModule().addModuleFlag(llvm::Module::Warning, "zos_product_patchlevel",
                              uint32_t(CLANG_VERSION_PATCHLEVEL));
    std::string ProductId = getClangVendor() + "clang";
    getModule().addModuleFlag(llvm::Module::Error, "zos_product_id",
                              llvm::MDString::get(VMContext, ProductId));

    // Record the language because we need it for the PPA2.
    StringRef lang_str = languageToString(
        LangStandard::getLangStandardForKind(LangOpts.LangStd).Language);
    getModule().addModuleFlag(llvm::Module::Error, "zos_cu_language",
                              llvm::MDString::get(VMContext, lang_str));

    time_t TT = PreprocessorOpts.SourceDateEpoch
                    ? *PreprocessorOpts.SourceDateEpoch
                    : std::time(nullptr);
    getModule().addModuleFlag(llvm::Module::Max, "zos_translation_time",
                              static_cast<uint64_t>(TT));

    // Multiple modes will be supported here.
    getModule().addModuleFlag(llvm::Module::Error, "zos_le_char_mode",
                              llvm::MDString::get(VMContext, "ascii"));
  }

  llvm::Triple T = Context.getTargetInfo().getTriple();
  if (T.isARM() || T.isThumb()) {
    // The minimum width of an enum in bytes
    uint64_t EnumWidth = Context.getLangOpts().ShortEnums ? 1 : 4;
    getModule().addModuleFlag(llvm::Module::Error, "min_enum_size", EnumWidth);
  }

  if (T.isRISCV()) {
    StringRef ABIStr = Target.getABI();
    llvm::LLVMContext &Ctx = TheModule.getContext();
    getModule().addModuleFlag(llvm::Module::Error, "target-abi",
                              llvm::MDString::get(Ctx, ABIStr));

    // Add the canonical ISA string as metadata so the backend can set the ELF
    // attributes correctly. We use AppendUnique so LTO will keep all of the
    // unique ISA strings that were linked together.
    const std::vector<std::string> &Features =
        getTarget().getTargetOpts().Features;
    auto ParseResult =
        llvm::RISCVISAInfo::parseFeatures(T.isRISCV64() ? 64 : 32, Features);
    if (!errorToBool(ParseResult.takeError()))
      getModule().addModuleFlag(
          llvm::Module::AppendUnique, "riscv-isa",
          llvm::MDNode::get(
              Ctx, llvm::MDString::get(Ctx, (*ParseResult)->toString())));
  }

  if (CodeGenOpts.SanitizeCfiCrossDso) {
    // Indicate that we want cross-DSO control flow integrity checks.
    getModule().addModuleFlag(llvm::Module::Override, "Cross-DSO CFI", 1);
  }

  if (CodeGenOpts.WholeProgramVTables) {
    // Indicate whether VFE was enabled for this module, so that the
    // vcall_visibility metadata added under whole program vtables is handled
    // appropriately in the optimizer.
    getModule().addModuleFlag(llvm::Module::Error, "Virtual Function Elim",
                              CodeGenOpts.VirtualFunctionElimination);
  }

  if (LangOpts.Sanitize.has(SanitizerKind::CFIICall)) {
    getModule().addModuleFlag(llvm::Module::Override,
                              "CFI Canonical Jump Tables",
                              CodeGenOpts.SanitizeCfiCanonicalJumpTables);
  }

  if (LangOpts.Sanitize.has(SanitizerKind::KCFI)) {
    getModule().addModuleFlag(llvm::Module::Override, "kcfi", 1);
    // KCFI assumes patchable-function-prefix is the same for all indirectly
    // called functions. Store the expected offset for code generation.
    if (CodeGenOpts.PatchableFunctionEntryOffset)
      getModule().addModuleFlag(llvm::Module::Override, "kcfi-offset",
                                CodeGenOpts.PatchableFunctionEntryOffset);
  }

  if (CodeGenOpts.CFProtectionReturn &&
      Target.checkCFProtectionReturnSupported(getDiags())) {
    // Indicate that we want to instrument return control flow protection.
    getModule().addModuleFlag(llvm::Module::Min, "cf-protection-return",
                              1);
  }

  if (CodeGenOpts.CFProtectionBranch &&
      Target.checkCFProtectionBranchSupported(getDiags())) {
    // Indicate that we want to instrument branch control flow protection.
    getModule().addModuleFlag(llvm::Module::Min, "cf-protection-branch",
                              1);
  }

  if (CodeGenOpts.FunctionReturnThunks)
    getModule().addModuleFlag(llvm::Module::Override, "function_return_thunk_extern", 1);

  if (CodeGenOpts.IndirectBranchCSPrefix)
    getModule().addModuleFlag(llvm::Module::Override, "indirect_branch_cs_prefix", 1);

  // Add module metadata for return address signing (ignoring
  // non-leaf/all) and stack tagging. These are actually turned on by function
  // attributes, but we use module metadata to emit build attributes. This is
  // needed for LTO, where the function attributes are inside bitcode
  // serialised into a global variable by the time build attributes are
  // emitted, so we can't access them. LTO objects could be compiled with
  // different flags therefore module flags are set to "Min" behavior to achieve
  // the same end result of the normal build where e.g BTI is off if any object
  // doesn't support it.
  if (Context.getTargetInfo().hasFeature("ptrauth") &&
      LangOpts.getSignReturnAddressScope() !=
          LangOptions::SignReturnAddressScopeKind::None)
    getModule().addModuleFlag(llvm::Module::Override,
                              "sign-return-address-buildattr", 1);
  if (LangOpts.Sanitize.has(SanitizerKind::MemtagStack))
    getModule().addModuleFlag(llvm::Module::Override,
                              "tag-stack-memory-buildattr", 1);

  if (T.isARM() || T.isThumb() || T.isAArch64()) {
    if (LangOpts.BranchTargetEnforcement)
      getModule().addModuleFlag(llvm::Module::Min, "branch-target-enforcement",
                                1);
    if (LangOpts.BranchProtectionPAuthLR)
      getModule().addModuleFlag(llvm::Module::Min, "branch-protection-pauth-lr",
                                1);
    if (LangOpts.GuardedControlStack)
      getModule().addModuleFlag(llvm::Module::Min, "guarded-control-stack", 1);
    if (LangOpts.hasSignReturnAddress())
      getModule().addModuleFlag(llvm::Module::Min, "sign-return-address", 1);
    if (LangOpts.isSignReturnAddressScopeAll())
      getModule().addModuleFlag(llvm::Module::Min, "sign-return-address-all",
                                1);
    if (!LangOpts.isSignReturnAddressWithAKey())
      getModule().addModuleFlag(llvm::Module::Min,
                                "sign-return-address-with-bkey", 1);
  }

  if (CodeGenOpts.StackClashProtector)
    getModule().addModuleFlag(
        llvm::Module::Override, "probe-stack",
        llvm::MDString::get(TheModule.getContext(), "inline-asm"));

  if (CodeGenOpts.StackProbeSize && CodeGenOpts.StackProbeSize != 4096)
    getModule().addModuleFlag(llvm::Module::Min, "stack-probe-size",
                              CodeGenOpts.StackProbeSize);

  if (!CodeGenOpts.MemoryProfileOutput.empty()) {
    llvm::LLVMContext &Ctx = TheModule.getContext();
    getModule().addModuleFlag(
        llvm::Module::Error, "MemProfProfileFilename",
        llvm::MDString::get(Ctx, CodeGenOpts.MemoryProfileOutput));
  }

  if ((LangOpts.CUDAIsDevice || LangOpts.SYCLIsDevice) && getTriple().isNVPTX()) {
    // Indicate whether __nvvm_reflect should be configured to flush denormal
    // floating point values to 0.  (This corresponds to its "__CUDA_FTZ"
    // property.)
    getModule().addModuleFlag(
        llvm::Module::Max, "nvvm-reflect-ftz",
        (CodeGenOpts.FP32DenormalMode.Output != llvm::DenormalMode::IEEE) ||
            (CodeGenOpts.FPDenormalMode.Output != llvm::DenormalMode::IEEE));
    getModule().addModuleFlag(llvm::Module::Max, "nvvm-reflect-prec-sqrt",
                              getTarget().getTargetOpts().NVVMCudaPrecSqrt);
  }

  if (LangOpts.SYCLIsDevice && LangOpts.SYCLIsNativeCPU) {
    getModule().addModuleFlag(llvm::Module::Error, "is-native-cpu", 1);
  }

  if (LangOpts.EHAsynch)
    getModule().addModuleFlag(llvm::Module::Warning, "eh-asynch", 1);

  // Indicate whether this Module was compiled with -fopenmp
  if (getLangOpts().OpenMP && !getLangOpts().OpenMPSimd)
    getModule().addModuleFlag(llvm::Module::Max, "openmp", LangOpts.OpenMP);
  if (getLangOpts().OpenMPIsTargetDevice)
    getModule().addModuleFlag(llvm::Module::Max, "openmp-device",
                              LangOpts.OpenMP);

  // Emit OpenCL specific module metadata: OpenCL/SPIR version.
  if (LangOpts.OpenCL || (LangOpts.CUDAIsDevice && getTriple().isSPIRV())) {
    EmitOpenCLMetadata();
    // Emit SPIR version.
    if (getTriple().isSPIR()) {
      // SPIR v2.0 s2.12 - The SPIR version used by the module is stored in the
      // opencl.spir.version named metadata.
      // C++ for OpenCL has a distinct mapping for version compatibility with
      // OpenCL.
      auto Version = LangOpts.getOpenCLCompatibleVersion();
      llvm::Metadata *SPIRVerElts[] = {
          llvm::ConstantAsMetadata::get(llvm::ConstantInt::get(
              Int32Ty, Version / 100)),
          llvm::ConstantAsMetadata::get(llvm::ConstantInt::get(
              Int32Ty, (Version / 100 > 1) ? 0 : 2))};
      llvm::NamedMDNode *SPIRVerMD =
          TheModule.getOrInsertNamedMetadata("opencl.spir.version");
      llvm::LLVMContext &Ctx = TheModule.getContext();
      SPIRVerMD->addOperand(llvm::MDNode::get(Ctx, SPIRVerElts));
    }
  }

  // Emit SYCL specific module metadata: OpenCL/SPIR version, OpenCL language,
  // metadata for optional features (device aspects).
  if (LangOpts.SYCLIsDevice) {
    llvm::LLVMContext &Ctx = TheModule.getContext();
    llvm::Metadata *SPIRVerElts[] = {
        llvm::ConstantAsMetadata::get(llvm::ConstantInt::get(Int32Ty, 1)),
        llvm::ConstantAsMetadata::get(llvm::ConstantInt::get(Int32Ty, 2))};
    llvm::NamedMDNode *SPIRVerMD =
        TheModule.getOrInsertNamedMetadata("opencl.spir.version");
    SPIRVerMD->addOperand(llvm::MDNode::get(Ctx, SPIRVerElts));
    // We are trying to look like OpenCL C++ for SPIR-V translator.
    // 4 - OpenCL_CPP, 100000 - OpenCL C++ version 1.0
    // 0 - ESIMD, if any kernel or function is an explicit SIMD one
    int Lang = llvm::any_of(TheModule,
                            [](const auto &F) {
                              return F.getMetadata("sycl_explicit_simd");
                            })
                   ? 0
                   : 4;

    llvm::Metadata *SPIRVSourceElts[] = {
        llvm::ConstantAsMetadata::get(llvm::ConstantInt::get(Int32Ty, Lang)),
        llvm::ConstantAsMetadata::get(llvm::ConstantInt::get(Int32Ty, 100000))};
    llvm::NamedMDNode *SPIRVSourceMD =
        TheModule.getOrInsertNamedMetadata("spirv.Source");
    SPIRVSourceMD->addOperand(llvm::MDNode::get(Ctx, SPIRVSourceElts));

    // Emit type name with list of associated device aspects.
    if (TypesWithAspects.size() > 0) {
      llvm::NamedMDNode *AspectsMD =
          TheModule.getOrInsertNamedMetadata("sycl_types_that_use_aspects");
      for (const auto &Type : TypesWithAspects) {
        StringRef Name = Type.first;
        const RecordDecl *RD = Type.second;
        AspectsMD->addOperand(getAspectsMD(Context, TheModule.getContext(),
                                           Name,
                                           RD->getAttr<SYCLUsesAspectsAttr>()));
      }
    }

    // Emit metadata for all aspects defined in the aspects enum.
    if (AspectsEnumDecl) {
      llvm::NamedMDNode *AspectEnumValsMD =
          TheModule.getOrInsertNamedMetadata("sycl_aspects");
      for (const EnumConstantDecl *ECD : AspectsEnumDecl->enumerators())
        AspectEnumValsMD->addOperand(
            getAspectEnumValueMD(Context, TheModule.getContext(), ECD));
    }
  }

  // HLSL related end of code gen work items.
  if (LangOpts.HLSL)
    getHLSLRuntime().finishCodeGen();

  if (uint32_t PLevel = Context.getLangOpts().PICLevel) {
    assert(PLevel < 3 && "Invalid PIC Level");
    getModule().setPICLevel(static_cast<llvm::PICLevel::Level>(PLevel));
    if (Context.getLangOpts().PIE)
      getModule().setPIELevel(static_cast<llvm::PIELevel::Level>(PLevel));
  }

  if (getCodeGenOpts().CodeModel.size() > 0) {
    unsigned CM = llvm::StringSwitch<unsigned>(getCodeGenOpts().CodeModel)
                  .Case("tiny", llvm::CodeModel::Tiny)
                  .Case("small", llvm::CodeModel::Small)
                  .Case("kernel", llvm::CodeModel::Kernel)
                  .Case("medium", llvm::CodeModel::Medium)
                  .Case("large", llvm::CodeModel::Large)
                  .Default(~0u);
    if (CM != ~0u) {
      llvm::CodeModel::Model codeModel = static_cast<llvm::CodeModel::Model>(CM);
      getModule().setCodeModel(codeModel);

      if ((CM == llvm::CodeModel::Medium || CM == llvm::CodeModel::Large) &&
          Context.getTargetInfo().getTriple().getArch() ==
              llvm::Triple::x86_64) {
        getModule().setLargeDataThreshold(getCodeGenOpts().LargeDataThreshold);
      }
    }
  }

  if (CodeGenOpts.NoPLT)
    getModule().setRtLibUseGOT();
  if (getTriple().isOSBinFormatELF() &&
      CodeGenOpts.DirectAccessExternalData !=
          getModule().getDirectAccessExternalData()) {
    getModule().setDirectAccessExternalData(
        CodeGenOpts.DirectAccessExternalData);
  }
  if (CodeGenOpts.UnwindTables)
    getModule().setUwtable(llvm::UWTableKind(CodeGenOpts.UnwindTables));

  switch (CodeGenOpts.getFramePointer()) {
  case CodeGenOptions::FramePointerKind::None:
    // 0 ("none") is the default.
    break;
  case CodeGenOptions::FramePointerKind::NonLeaf:
    getModule().setFramePointer(llvm::FramePointerKind::NonLeaf);
    break;
  case CodeGenOptions::FramePointerKind::All:
    getModule().setFramePointer(llvm::FramePointerKind::All);
    break;
  }

  SimplifyPersonality();

  if (getCodeGenOpts().EmitDeclMetadata)
    EmitDeclMetadata();

  if (getCodeGenOpts().CoverageNotesFile.size() ||
      getCodeGenOpts().CoverageDataFile.size())
    EmitCoverageFile();

  if (CGDebugInfo *DI = getModuleDebugInfo())
    DI->finalize();

  if (getCodeGenOpts().EmitVersionIdentMetadata)
    EmitVersionIdentMetadata();

  if (!getCodeGenOpts().RecordCommandLine.empty())
    EmitCommandLineMetadata();

  if (!getCodeGenOpts().StackProtectorGuard.empty())
    getModule().setStackProtectorGuard(getCodeGenOpts().StackProtectorGuard);
  if (!getCodeGenOpts().StackProtectorGuardReg.empty())
    getModule().setStackProtectorGuardReg(
        getCodeGenOpts().StackProtectorGuardReg);
  if (!getCodeGenOpts().StackProtectorGuardSymbol.empty())
    getModule().setStackProtectorGuardSymbol(
        getCodeGenOpts().StackProtectorGuardSymbol);
  if (getCodeGenOpts().StackProtectorGuardOffset != INT_MAX)
    getModule().setStackProtectorGuardOffset(
        getCodeGenOpts().StackProtectorGuardOffset);
  if (getCodeGenOpts().StackAlignment)
    getModule().setOverrideStackAlignment(getCodeGenOpts().StackAlignment);
  if (getCodeGenOpts().SkipRaxSetup)
    getModule().addModuleFlag(llvm::Module::Override, "SkipRaxSetup", 1);
  if (getLangOpts().RegCall4)
    getModule().addModuleFlag(llvm::Module::Override, "RegCallv4", 1);

  if (getContext().getTargetInfo().getMaxTLSAlign())
    getModule().addModuleFlag(llvm::Module::Error, "MaxTLSAlign",
                              getContext().getTargetInfo().getMaxTLSAlign());

  getTargetCodeGenInfo().emitTargetGlobals(*this);

  getTargetCodeGenInfo().emitTargetMetadata(*this, MangledDeclNames);

  EmitBackendOptionsMetadata(getCodeGenOpts());

  // If there is device offloading code embed it in the host now.
  EmbedObject(&getModule(), CodeGenOpts, getDiags());

  // Set visibility from DLL storage class
  // We do this at the end of LLVM IR generation; after any operation
  // that might affect the DLL storage class or the visibility, and
  // before anything that might act on these.
  setVisibilityFromDLLStorageClass(LangOpts, getModule());
}

void CodeGenModule::EmitOpenCLMetadata() {
  // SPIR v2.0 s2.13 - The OpenCL version used by the module is stored in the
  // opencl.ocl.version named metadata node.
  // C++ for OpenCL has a distinct mapping for versions compatibile with OpenCL.
  auto Version = LangOpts.getOpenCLCompatibleVersion();
  llvm::Metadata *OCLVerElts[] = {
      llvm::ConstantAsMetadata::get(llvm::ConstantInt::get(
          Int32Ty, Version / 100)),
      llvm::ConstantAsMetadata::get(llvm::ConstantInt::get(
          Int32Ty, (Version % 100) / 10))};
  llvm::NamedMDNode *OCLVerMD =
      TheModule.getOrInsertNamedMetadata("opencl.ocl.version");
  llvm::LLVMContext &Ctx = TheModule.getContext();
  OCLVerMD->addOperand(llvm::MDNode::get(Ctx, OCLVerElts));
}

void CodeGenModule::EmitBackendOptionsMetadata(
    const CodeGenOptions &CodeGenOpts) {
  if (getTriple().isRISCV()) {
    getModule().addModuleFlag(llvm::Module::Min, "SmallDataLimit",
                              CodeGenOpts.SmallDataLimit);
  }
}

void CodeGenModule::UpdateCompletedType(const TagDecl *TD) {
  // Make sure that this type is translated.
  Types.UpdateCompletedType(TD);
}

void CodeGenModule::RefreshTypeCacheForClass(const CXXRecordDecl *RD) {
  // Make sure that this type is translated.
  Types.RefreshTypeCacheForClass(RD);
}

llvm::MDNode *CodeGenModule::getTBAATypeInfo(QualType QTy) {
  if (!TBAA)
    return nullptr;
  return TBAA->getTypeInfo(QTy);
}

TBAAAccessInfo CodeGenModule::getTBAAAccessInfo(QualType AccessType) {
  if (!TBAA)
    return TBAAAccessInfo();
  if (getLangOpts().CUDAIsDevice) {
    // As CUDA builtin surface/texture types are replaced, skip generating TBAA
    // access info.
    if (AccessType->isCUDADeviceBuiltinSurfaceType()) {
      if (getTargetCodeGenInfo().getCUDADeviceBuiltinSurfaceDeviceType() !=
          nullptr)
        return TBAAAccessInfo();
    } else if (AccessType->isCUDADeviceBuiltinTextureType()) {
      if (getTargetCodeGenInfo().getCUDADeviceBuiltinTextureDeviceType() !=
          nullptr)
        return TBAAAccessInfo();
    }
  }
  return TBAA->getAccessInfo(AccessType);
}

TBAAAccessInfo
CodeGenModule::getTBAAVTablePtrAccessInfo(llvm::Type *VTablePtrType) {
  if (!TBAA)
    return TBAAAccessInfo();
  return TBAA->getVTablePtrAccessInfo(VTablePtrType);
}

llvm::MDNode *CodeGenModule::getTBAAStructInfo(QualType QTy) {
  if (!TBAA)
    return nullptr;
  return TBAA->getTBAAStructInfo(QTy);
}

llvm::MDNode *CodeGenModule::getTBAABaseTypeInfo(QualType QTy) {
  if (!TBAA)
    return nullptr;
  return TBAA->getBaseTypeInfo(QTy);
}

llvm::MDNode *CodeGenModule::getTBAAAccessTagInfo(TBAAAccessInfo Info) {
  if (!TBAA)
    return nullptr;
  return TBAA->getAccessTagInfo(Info);
}

TBAAAccessInfo CodeGenModule::mergeTBAAInfoForCast(TBAAAccessInfo SourceInfo,
                                                   TBAAAccessInfo TargetInfo) {
  if (!TBAA)
    return TBAAAccessInfo();
  return TBAA->mergeTBAAInfoForCast(SourceInfo, TargetInfo);
}

TBAAAccessInfo
CodeGenModule::mergeTBAAInfoForConditionalOperator(TBAAAccessInfo InfoA,
                                                   TBAAAccessInfo InfoB) {
  if (!TBAA)
    return TBAAAccessInfo();
  return TBAA->mergeTBAAInfoForConditionalOperator(InfoA, InfoB);
}

TBAAAccessInfo
CodeGenModule::mergeTBAAInfoForMemoryTransfer(TBAAAccessInfo DestInfo,
                                              TBAAAccessInfo SrcInfo) {
  if (!TBAA)
    return TBAAAccessInfo();
  return TBAA->mergeTBAAInfoForConditionalOperator(DestInfo, SrcInfo);
}

void CodeGenModule::DecorateInstructionWithTBAA(llvm::Instruction *Inst,
                                                TBAAAccessInfo TBAAInfo) {
  if (llvm::MDNode *Tag = getTBAAAccessTagInfo(TBAAInfo))
    Inst->setMetadata(llvm::LLVMContext::MD_tbaa, Tag);
}

void CodeGenModule::DecorateInstructionWithInvariantGroup(
    llvm::Instruction *I, const CXXRecordDecl *RD) {
  I->setMetadata(llvm::LLVMContext::MD_invariant_group,
                 llvm::MDNode::get(getLLVMContext(), {}));
}

void CodeGenModule::Error(SourceLocation loc, StringRef message) {
  unsigned diagID = getDiags().getCustomDiagID(DiagnosticsEngine::Error, "%0");
  getDiags().Report(Context.getFullLoc(loc), diagID) << message;
}

/// ErrorUnsupported - Print out an error that codegen doesn't support the
/// specified stmt yet.
void CodeGenModule::ErrorUnsupported(const Stmt *S, const char *Type) {
  unsigned DiagID = getDiags().getCustomDiagID(DiagnosticsEngine::Error,
                                               "cannot compile this %0 yet");
  std::string Msg = Type;
  getDiags().Report(Context.getFullLoc(S->getBeginLoc()), DiagID)
      << Msg << S->getSourceRange();
}

/// ErrorUnsupported - Print out an error that codegen doesn't support the
/// specified decl yet.
void CodeGenModule::ErrorUnsupported(const Decl *D, const char *Type) {
  unsigned DiagID = getDiags().getCustomDiagID(DiagnosticsEngine::Error,
                                               "cannot compile this %0 yet");
  std::string Msg = Type;
  getDiags().Report(Context.getFullLoc(D->getLocation()), DiagID) << Msg;
}

llvm::ConstantInt *CodeGenModule::getSize(CharUnits size) {
  return llvm::ConstantInt::get(SizeTy, size.getQuantity());
}

void CodeGenModule::setGlobalVisibility(llvm::GlobalValue *GV,
                                        const NamedDecl *D) const {
  // Internal definitions always have default visibility.
  if (GV->hasLocalLinkage()) {
    GV->setVisibility(llvm::GlobalValue::DefaultVisibility);
    return;
  }
  if (!D)
    return;

  // Set visibility for definitions, and for declarations if requested globally
  // or set explicitly.
  LinkageInfo LV = D->getLinkageAndVisibility();

  // OpenMP declare target variables must be visible to the host so they can
  // be registered. We require protected visibility unless the variable has
  // the DT_nohost modifier and does not need to be registered.
  if (Context.getLangOpts().OpenMP &&
      Context.getLangOpts().OpenMPIsTargetDevice && isa<VarDecl>(D) &&
      D->hasAttr<OMPDeclareTargetDeclAttr>() &&
      D->getAttr<OMPDeclareTargetDeclAttr>()->getDevType() !=
          OMPDeclareTargetDeclAttr::DT_NoHost &&
      LV.getVisibility() == HiddenVisibility) {
    GV->setVisibility(llvm::GlobalValue::ProtectedVisibility);
    return;
  }

  if (GV->hasDLLExportStorageClass() || GV->hasDLLImportStorageClass()) {
    // Reject incompatible dlllstorage and visibility annotations.
    if (!LV.isVisibilityExplicit())
      return;
    if (GV->hasDLLExportStorageClass()) {
      if (LV.getVisibility() == HiddenVisibility)
        getDiags().Report(D->getLocation(),
                          diag::err_hidden_visibility_dllexport);
    } else if (LV.getVisibility() != DefaultVisibility) {
      getDiags().Report(D->getLocation(),
                        diag::err_non_default_visibility_dllimport);
    }
    return;
  }

  if (LV.isVisibilityExplicit() || getLangOpts().SetVisibilityForExternDecls ||
      !GV->isDeclarationForLinker())
    GV->setVisibility(GetLLVMVisibility(LV.getVisibility()));
}

static bool shouldAssumeDSOLocal(const CodeGenModule &CGM,
                                 llvm::GlobalValue *GV) {
  if (GV->hasLocalLinkage())
    return true;

  if (!GV->hasDefaultVisibility() && !GV->hasExternalWeakLinkage())
    return true;

  // DLLImport explicitly marks the GV as external.
  if (GV->hasDLLImportStorageClass())
    return false;

  const llvm::Triple &TT = CGM.getTriple();
  const auto &CGOpts = CGM.getCodeGenOpts();
  if (TT.isWindowsGNUEnvironment()) {
    // In MinGW, variables without DLLImport can still be automatically
    // imported from a DLL by the linker; don't mark variables that
    // potentially could come from another DLL as DSO local.

    // With EmulatedTLS, TLS variables can be autoimported from other DLLs
    // (and this actually happens in the public interface of libstdc++), so
    // such variables can't be marked as DSO local. (Native TLS variables
    // can't be dllimported at all, though.)
    if (GV->isDeclarationForLinker() && isa<llvm::GlobalVariable>(GV) &&
        (!GV->isThreadLocal() || CGM.getCodeGenOpts().EmulatedTLS) &&
        CGOpts.AutoImport)
      return false;
  }

  // On COFF, don't mark 'extern_weak' symbols as DSO local. If these symbols
  // remain unresolved in the link, they can be resolved to zero, which is
  // outside the current DSO.
  if (TT.isOSBinFormatCOFF() && GV->hasExternalWeakLinkage())
    return false;

  // Every other GV is local on COFF.
  // Make an exception for windows OS in the triple: Some firmware builds use
  // *-win32-macho triples. This (accidentally?) produced windows relocations
  // without GOT tables in older clang versions; Keep this behaviour.
  // FIXME: even thread local variables?
  if (TT.isOSBinFormatCOFF() || (TT.isOSWindows() && TT.isOSBinFormatMachO()))
    return true;

  // Only handle COFF and ELF for now.
  if (!TT.isOSBinFormatELF())
    return false;

  // If this is not an executable, don't assume anything is local.
  llvm::Reloc::Model RM = CGOpts.RelocationModel;
  const auto &LOpts = CGM.getLangOpts();
  if (RM != llvm::Reloc::Static && !LOpts.PIE) {
    // On ELF, if -fno-semantic-interposition is specified and the target
    // supports local aliases, there will be neither CC1
    // -fsemantic-interposition nor -fhalf-no-semantic-interposition. Set
    // dso_local on the function if using a local alias is preferable (can avoid
    // PLT indirection).
    if (!(isa<llvm::Function>(GV) && GV->canBenefitFromLocalAlias()))
      return false;
    return !(CGM.getLangOpts().SemanticInterposition ||
             CGM.getLangOpts().HalfNoSemanticInterposition);
  }

  // A definition cannot be preempted from an executable.
  if (!GV->isDeclarationForLinker())
    return true;

  // Most PIC code sequences that assume that a symbol is local cannot produce a
  // 0 if it turns out the symbol is undefined. While this is ABI and relocation
  // depended, it seems worth it to handle it here.
  if (RM == llvm::Reloc::PIC_ && GV->hasExternalWeakLinkage())
    return false;

  // PowerPC64 prefers TOC indirection to avoid copy relocations.
  if (TT.isPPC64())
    return false;

  if (CGOpts.DirectAccessExternalData) {
    // If -fdirect-access-external-data (default for -fno-pic), set dso_local
    // for non-thread-local variables. If the symbol is not defined in the
    // executable, a copy relocation will be needed at link time. dso_local is
    // excluded for thread-local variables because they generally don't support
    // copy relocations.
    if (auto *Var = dyn_cast<llvm::GlobalVariable>(GV))
      if (!Var->isThreadLocal())
        return true;

    // -fno-pic sets dso_local on a function declaration to allow direct
    // accesses when taking its address (similar to a data symbol). If the
    // function is not defined in the executable, a canonical PLT entry will be
    // needed at link time. -fno-direct-access-external-data can avoid the
    // canonical PLT entry. We don't generalize this condition to -fpie/-fpic as
    // it could just cause trouble without providing perceptible benefits.
    if (isa<llvm::Function>(GV) && !CGOpts.NoPLT && RM == llvm::Reloc::Static)
      return true;
  }

  // If we can use copy relocations we can assume it is local.

  // Otherwise don't assume it is local.
  return false;
}

void CodeGenModule::setDSOLocal(llvm::GlobalValue *GV) const {
  GV->setDSOLocal(shouldAssumeDSOLocal(*this, GV));
}

void CodeGenModule::setDLLImportDLLExport(llvm::GlobalValue *GV,
                                          GlobalDecl GD) const {
  const auto *D = dyn_cast<NamedDecl>(GD.getDecl());
  // C++ destructors have a few C++ ABI specific special cases.
  if (const auto *Dtor = dyn_cast_or_null<CXXDestructorDecl>(D)) {
    getCXXABI().setCXXDestructorDLLStorage(GV, Dtor, GD.getDtorType());
    return;
  }
  setDLLImportDLLExport(GV, D);
}

void CodeGenModule::setDLLImportDLLExport(llvm::GlobalValue *GV,
                                          const NamedDecl *D) const {
  if (D && D->isExternallyVisible()) {
    if (D->hasAttr<DLLImportAttr>())
      GV->setDLLStorageClass(llvm::GlobalVariable::DLLImportStorageClass);
    else if ((D->hasAttr<DLLExportAttr>() ||
              shouldMapVisibilityToDLLExport(D)) &&
             !GV->isDeclarationForLinker())
      GV->setDLLStorageClass(llvm::GlobalVariable::DLLExportStorageClass);
  }
}

void CodeGenModule::setGVProperties(llvm::GlobalValue *GV,
                                    GlobalDecl GD) const {
  setDLLImportDLLExport(GV, GD);
  setGVPropertiesAux(GV, dyn_cast<NamedDecl>(GD.getDecl()));
}

void CodeGenModule::setGVProperties(llvm::GlobalValue *GV,
                                    const NamedDecl *D) const {
  setDLLImportDLLExport(GV, D);
  setGVPropertiesAux(GV, D);
}

void CodeGenModule::setGVPropertiesAux(llvm::GlobalValue *GV,
                                       const NamedDecl *D) const {
  setGlobalVisibility(GV, D);
  setDSOLocal(GV);
  GV->setPartition(CodeGenOpts.SymbolPartition);
}

static llvm::GlobalVariable::ThreadLocalMode GetLLVMTLSModel(StringRef S) {
  return llvm::StringSwitch<llvm::GlobalVariable::ThreadLocalMode>(S)
      .Case("global-dynamic", llvm::GlobalVariable::GeneralDynamicTLSModel)
      .Case("local-dynamic", llvm::GlobalVariable::LocalDynamicTLSModel)
      .Case("initial-exec", llvm::GlobalVariable::InitialExecTLSModel)
      .Case("local-exec", llvm::GlobalVariable::LocalExecTLSModel);
}

llvm::GlobalVariable::ThreadLocalMode
CodeGenModule::GetDefaultLLVMTLSModel() const {
  switch (CodeGenOpts.getDefaultTLSModel()) {
  case CodeGenOptions::GeneralDynamicTLSModel:
    return llvm::GlobalVariable::GeneralDynamicTLSModel;
  case CodeGenOptions::LocalDynamicTLSModel:
    return llvm::GlobalVariable::LocalDynamicTLSModel;
  case CodeGenOptions::InitialExecTLSModel:
    return llvm::GlobalVariable::InitialExecTLSModel;
  case CodeGenOptions::LocalExecTLSModel:
    return llvm::GlobalVariable::LocalExecTLSModel;
  }
  llvm_unreachable("Invalid TLS model!");
}

void CodeGenModule::setTLSMode(llvm::GlobalValue *GV, const VarDecl &D) const {
  assert(D.getTLSKind() && "setting TLS mode on non-TLS var!");

  llvm::GlobalValue::ThreadLocalMode TLM;
  TLM = GetDefaultLLVMTLSModel();

  // Override the TLS model if it is explicitly specified.
  if (const TLSModelAttr *Attr = D.getAttr<TLSModelAttr>()) {
    TLM = GetLLVMTLSModel(Attr->getModel());
  }

  GV->setThreadLocalMode(TLM);
}

static std::string getCPUSpecificMangling(const CodeGenModule &CGM,
                                          StringRef Name) {
  const TargetInfo &Target = CGM.getTarget();
  return (Twine('.') + Twine(Target.CPUSpecificManglingCharacter(Name))).str();
}

static void AppendCPUSpecificCPUDispatchMangling(const CodeGenModule &CGM,
                                                 const CPUSpecificAttr *Attr,
                                                 unsigned CPUIndex,
                                                 raw_ostream &Out) {
  // cpu_specific gets the current name, dispatch gets the resolver if IFunc is
  // supported.
  if (Attr)
    Out << getCPUSpecificMangling(CGM, Attr->getCPUName(CPUIndex)->getName());
  else if (CGM.getTarget().supportsIFunc())
    Out << ".resolver";
}

// Returns true if GD is a function decl with internal linkage and
// needs a unique suffix after the mangled name.
static bool isUniqueInternalLinkageDecl(GlobalDecl GD,
                                        CodeGenModule &CGM) {
  const Decl *D = GD.getDecl();
  return !CGM.getModuleNameHash().empty() && isa<FunctionDecl>(D) &&
         (CGM.getFunctionLinkage(GD) == llvm::GlobalValue::InternalLinkage);
}

static std::string getMangledNameImpl(CodeGenModule &CGM, GlobalDecl GD,
                                      const NamedDecl *ND,
                                      bool OmitMultiVersionMangling = false) {
  SmallString<256> Buffer;
  llvm::raw_svector_ostream Out(Buffer);
  MangleContext &MC = CGM.getCXXABI().getMangleContext();
  if (!CGM.getModuleNameHash().empty())
    MC.needsUniqueInternalLinkageNames();
  bool ShouldMangle = MC.shouldMangleDeclName(ND);
  if (ShouldMangle)
    MC.mangleName(GD.getWithDecl(ND), Out);
  else {
    IdentifierInfo *II = ND->getIdentifier();
    assert(II && "Attempt to mangle unnamed decl.");
    const auto *FD = dyn_cast<FunctionDecl>(ND);

    if (FD &&
        FD->getType()->castAs<FunctionType>()->getCallConv() == CC_X86RegCall) {
      if (CGM.getLangOpts().RegCall4)
        Out << "__regcall4__" << II->getName();
      else
        Out << "__regcall3__" << II->getName();
    } else if (FD && FD->hasAttr<CUDAGlobalAttr>() &&
               GD.getKernelReferenceKind() == KernelReferenceKind::Stub) {
      Out << "__device_stub__" << II->getName();
    } else {
      Out << II->getName();
    }
  }

  // Check if the module name hash should be appended for internal linkage
  // symbols.   This should come before multi-version target suffixes are
  // appended. This is to keep the name and module hash suffix of the
  // internal linkage function together.  The unique suffix should only be
  // added when name mangling is done to make sure that the final name can
  // be properly demangled.  For example, for C functions without prototypes,
  // name mangling is not done and the unique suffix should not be appeneded
  // then.
  if (ShouldMangle && isUniqueInternalLinkageDecl(GD, CGM)) {
    assert(CGM.getCodeGenOpts().UniqueInternalLinkageNames &&
           "Hash computed when not explicitly requested");
    Out << CGM.getModuleNameHash();
  }

  if (const auto *FD = dyn_cast<FunctionDecl>(ND))
    if (FD->isMultiVersion() && !OmitMultiVersionMangling) {
      switch (FD->getMultiVersionKind()) {
      case MultiVersionKind::CPUDispatch:
      case MultiVersionKind::CPUSpecific:
        AppendCPUSpecificCPUDispatchMangling(CGM,
                                             FD->getAttr<CPUSpecificAttr>(),
                                             GD.getMultiVersionIndex(), Out);
        break;
      case MultiVersionKind::Target: {
        auto *Attr = FD->getAttr<TargetAttr>();
        const ABIInfo &Info = CGM.getTargetCodeGenInfo().getABIInfo();
        Info.appendAttributeMangling(Attr, Out);
        break;
      }
      case MultiVersionKind::TargetVersion: {
        auto *Attr = FD->getAttr<TargetVersionAttr>();
        const ABIInfo &Info = CGM.getTargetCodeGenInfo().getABIInfo();
        Info.appendAttributeMangling(Attr, Out);
        break;
      }
      case MultiVersionKind::TargetClones: {
        auto *Attr = FD->getAttr<TargetClonesAttr>();
        unsigned Index = GD.getMultiVersionIndex();
        const ABIInfo &Info = CGM.getTargetCodeGenInfo().getABIInfo();
        Info.appendAttributeMangling(Attr, Index, Out);
        break;
      }
      case MultiVersionKind::None:
        llvm_unreachable("None multiversion type isn't valid here");
      }
    }

  // Make unique name for device side static file-scope variable for HIP.
  if (CGM.getContext().shouldExternalize(ND) &&
      CGM.getLangOpts().GPURelocatableDeviceCode &&
      CGM.getLangOpts().CUDAIsDevice)
    CGM.printPostfixForExternalizedDecl(Out, ND);

  return std::string(Out.str());
}

void CodeGenModule::UpdateMultiVersionNames(GlobalDecl GD,
                                            const FunctionDecl *FD,
                                            StringRef &CurName) {
  if (!FD->isMultiVersion())
    return;

  // Get the name of what this would be without the 'target' attribute.  This
  // allows us to lookup the version that was emitted when this wasn't a
  // multiversion function.
  std::string NonTargetName =
      getMangledNameImpl(*this, GD, FD, /*OmitMultiVersionMangling=*/true);
  GlobalDecl OtherGD;
  if (lookupRepresentativeDecl(NonTargetName, OtherGD)) {
    assert(OtherGD.getCanonicalDecl()
               .getDecl()
               ->getAsFunction()
               ->isMultiVersion() &&
           "Other GD should now be a multiversioned function");
    // OtherFD is the version of this function that was mangled BEFORE
    // becoming a MultiVersion function.  It potentially needs to be updated.
    const FunctionDecl *OtherFD = OtherGD.getCanonicalDecl()
                                      .getDecl()
                                      ->getAsFunction()
                                      ->getMostRecentDecl();
    std::string OtherName = getMangledNameImpl(*this, OtherGD, OtherFD);
    // This is so that if the initial version was already the 'default'
    // version, we don't try to update it.
    if (OtherName != NonTargetName) {
      // Remove instead of erase, since others may have stored the StringRef
      // to this.
      const auto ExistingRecord = Manglings.find(NonTargetName);
      if (ExistingRecord != std::end(Manglings))
        Manglings.remove(&(*ExistingRecord));
      auto Result = Manglings.insert(std::make_pair(OtherName, OtherGD));
      StringRef OtherNameRef = MangledDeclNames[OtherGD.getCanonicalDecl()] =
          Result.first->first();
      // If this is the current decl is being created, make sure we update the name.
      if (GD.getCanonicalDecl() == OtherGD.getCanonicalDecl())
        CurName = OtherNameRef;
      if (llvm::GlobalValue *Entry = GetGlobalValue(NonTargetName))
        Entry->setName(OtherName);
    }
  }
}

StringRef CodeGenModule::getMangledName(GlobalDecl GD) {
  GlobalDecl CanonicalGD = GD.getCanonicalDecl();

  // Some ABIs don't have constructor variants.  Make sure that base and
  // complete constructors get mangled the same.
  if (const auto *CD = dyn_cast<CXXConstructorDecl>(CanonicalGD.getDecl())) {
    if (!getTarget().getCXXABI().hasConstructorVariants()) {
      CXXCtorType OrigCtorType = GD.getCtorType();
      assert(OrigCtorType == Ctor_Base || OrigCtorType == Ctor_Complete);
      if (OrigCtorType == Ctor_Base)
        CanonicalGD = GlobalDecl(CD, Ctor_Complete);
    }
  }

  // In CUDA/HIP device compilation with -fgpu-rdc, the mangled name of a
  // static device variable depends on whether the variable is referenced by
  // a host or device host function. Therefore the mangled name cannot be
  // cached.
  if (!LangOpts.CUDAIsDevice || !getContext().mayExternalize(GD.getDecl())) {
    auto FoundName = MangledDeclNames.find(CanonicalGD);
    if (FoundName != MangledDeclNames.end())
      return FoundName->second;
  }

  // Keep the first result in the case of a mangling collision.
  const auto *ND = cast<NamedDecl>(GD.getDecl());
  std::string MangledName = getMangledNameImpl(*this, GD, ND);

  // Ensure either we have different ABIs between host and device compilations,
  // says host compilation following MSVC ABI but device compilation follows
  // Itanium C++ ABI or, if they follow the same ABI, kernel names after
  // mangling should be the same after name stubbing. The later checking is
  // very important as the device kernel name being mangled in host-compilation
  // is used to resolve the device binaries to be executed. Inconsistent naming
  // result in undefined behavior. Even though we cannot check that naming
  // directly between host- and device-compilations, the host- and
  // device-mangling in host compilation could help catching certain ones.
  assert(!isa<FunctionDecl>(ND) || !ND->hasAttr<CUDAGlobalAttr>() ||
         getContext().shouldExternalize(ND) || getLangOpts().CUDAIsDevice ||
         (getContext().getAuxTargetInfo() &&
          (getContext().getAuxTargetInfo()->getCXXABI() !=
           getContext().getTargetInfo().getCXXABI())) ||
         getCUDARuntime().getDeviceSideName(ND) ==
             getMangledNameImpl(
                 *this,
                 GD.getWithKernelReferenceKind(KernelReferenceKind::Kernel),
                 ND));

  auto Result = Manglings.insert(std::make_pair(MangledName, GD));
  return MangledDeclNames[CanonicalGD] = Result.first->first();
}

StringRef CodeGenModule::getBlockMangledName(GlobalDecl GD,
                                             const BlockDecl *BD) {
  MangleContext &MangleCtx = getCXXABI().getMangleContext();
  const Decl *D = GD.getDecl();

  SmallString<256> Buffer;
  llvm::raw_svector_ostream Out(Buffer);
  if (!D)
    MangleCtx.mangleGlobalBlock(BD,
      dyn_cast_or_null<VarDecl>(initializedGlobalDecl.getDecl()), Out);
  else if (const auto *CD = dyn_cast<CXXConstructorDecl>(D))
    MangleCtx.mangleCtorBlock(CD, GD.getCtorType(), BD, Out);
  else if (const auto *DD = dyn_cast<CXXDestructorDecl>(D))
    MangleCtx.mangleDtorBlock(DD, GD.getDtorType(), BD, Out);
  else
    MangleCtx.mangleBlock(cast<DeclContext>(D), BD, Out);

  auto Result = Manglings.insert(std::make_pair(Out.str(), BD));
  return Result.first->first();
}

const GlobalDecl CodeGenModule::getMangledNameDecl(StringRef Name) {
  auto it = MangledDeclNames.begin();
  while (it != MangledDeclNames.end()) {
    if (it->second == Name)
      return it->first;
    it++;
  }
  return GlobalDecl();
}

llvm::GlobalValue *CodeGenModule::GetGlobalValue(StringRef Name) {
  return getModule().getNamedValue(Name);
}

/// AddGlobalCtor - Add a function to the list that will be called before
/// main() runs.
void CodeGenModule::AddGlobalCtor(llvm::Function *Ctor, int Priority,
                                  unsigned LexOrder,
                                  llvm::Constant *AssociatedData) {
  // FIXME: Type coercion of void()* types.
  GlobalCtors.push_back(Structor(Priority, LexOrder, Ctor, AssociatedData));
}

/// AddGlobalDtor - Add a function to the list that will be called
/// when the module is unloaded.
void CodeGenModule::AddGlobalDtor(llvm::Function *Dtor, int Priority,
                                  bool IsDtorAttrFunc) {
  if (CodeGenOpts.RegisterGlobalDtorsWithAtExit &&
      (!getContext().getTargetInfo().getTriple().isOSAIX() || IsDtorAttrFunc)) {
    DtorsUsingAtExit[Priority].push_back(Dtor);
    return;
  }

  // FIXME: Type coercion of void()* types.
  GlobalDtors.push_back(Structor(Priority, ~0U, Dtor, nullptr));
}

void CodeGenModule::EmitCtorList(CtorList &Fns, const char *GlobalName) {
  if (Fns.empty()) return;

  // Ctor function type is void()*.
  llvm::FunctionType* CtorFTy = llvm::FunctionType::get(VoidTy, false);
  llvm::Type *CtorPFTy = llvm::PointerType::get(CtorFTy,
      TheModule.getDataLayout().getProgramAddressSpace());
  llvm::PointerType *TargetType = VoidPtrTy;
  // Get target type when templated global variables are used,
  // to emit them correctly in the target (default) address space and avoid
  // emitting them in a private address space.
  if (getLangOpts().SYCLIsDevice)
    TargetType = llvm::PointerType::get(
        getLLVMContext(), getContext().getTargetAddressSpace(LangAS::Default));

  // Get the type of a ctor entry, { i32, void ()*, i8* }.
  llvm::StructType *CtorStructTy =
      llvm::StructType::get(Int32Ty, CtorPFTy, TargetType);

  // Construct the constructor and destructor arrays.
  ConstantInitBuilder builder(*this);
  auto ctors = builder.beginArray(CtorStructTy);
  for (const auto &I : Fns) {
    auto ctor = ctors.beginStruct(CtorStructTy);
    ctor.addInt(Int32Ty, I.Priority);
    ctor.add(I.Initializer);
    if (I.AssociatedData)
      ctor.add(llvm::ConstantExpr::getPointerBitCastOrAddrSpaceCast(
          I.AssociatedData, TargetType));
    else
      ctor.addNullPointer(TargetType);
    ctor.finishAndAddTo(ctors);
  }

  auto list =
    ctors.finishAndCreateGlobal(GlobalName, getPointerAlign(),
                                /*constant*/ false,
                                llvm::GlobalValue::AppendingLinkage);

  // The LTO linker doesn't seem to like it when we set an alignment
  // on appending variables.  Take it off as a workaround.
  list->setAlignment(std::nullopt);

  Fns.clear();
}

llvm::GlobalValue::LinkageTypes
CodeGenModule::getFunctionLinkage(GlobalDecl GD) {
  const auto *D = cast<FunctionDecl>(GD.getDecl());

  GVALinkage Linkage = getContext().GetGVALinkageForFunction(D);

  if (const auto *Dtor = dyn_cast<CXXDestructorDecl>(D))
    return getCXXABI().getCXXDestructorLinkage(Linkage, Dtor, GD.getDtorType());

  return getLLVMLinkageForDeclarator(D, Linkage);
}

llvm::ConstantInt *CodeGenModule::CreateCrossDsoCfiTypeId(llvm::Metadata *MD) {
  llvm::MDString *MDS = dyn_cast<llvm::MDString>(MD);
  if (!MDS) return nullptr;

  return llvm::ConstantInt::get(Int64Ty, llvm::MD5Hash(MDS->getString()));
}

llvm::ConstantInt *CodeGenModule::CreateKCFITypeId(QualType T) {
  if (auto *FnType = T->getAs<FunctionProtoType>())
    T = getContext().getFunctionType(
        FnType->getReturnType(), FnType->getParamTypes(),
        FnType->getExtProtoInfo().withExceptionSpec(EST_None));

  std::string OutName;
  llvm::raw_string_ostream Out(OutName);
  getCXXABI().getMangleContext().mangleCanonicalTypeName(
      T, Out, getCodeGenOpts().SanitizeCfiICallNormalizeIntegers);

  if (getCodeGenOpts().SanitizeCfiICallNormalizeIntegers)
    Out << ".normalized";

  return llvm::ConstantInt::get(Int32Ty,
                                static_cast<uint32_t>(llvm::xxHash64(OutName)));
}

void CodeGenModule::SetLLVMFunctionAttributes(GlobalDecl GD,
                                              const CGFunctionInfo &Info,
                                              llvm::Function *F, bool IsThunk) {
  unsigned CallingConv;
  llvm::AttributeList PAL;
  ConstructAttributeList(F->getName(), Info, GD, PAL, CallingConv,
                         /*AttrOnCallSite=*/false, IsThunk);
  if (CallingConv == llvm::CallingConv::X86_VectorCall &&
      getTarget().getTriple().isWindowsArm64EC()) {
    SourceLocation Loc;
    if (const Decl *D = GD.getDecl())
      Loc = D->getLocation();

    Error(Loc, "__vectorcall calling convention is not currently supported");
  }
  F->setAttributes(PAL);
  F->setCallingConv(static_cast<llvm::CallingConv::ID>(CallingConv));
}

static void removeImageAccessQualifier(std::string& TyName) {
  std::string ReadOnlyQual("__read_only");
  std::string::size_type ReadOnlyPos = TyName.find(ReadOnlyQual);
  if (ReadOnlyPos != std::string::npos)
    // "+ 1" for the space after access qualifier.
    TyName.erase(ReadOnlyPos, ReadOnlyQual.size() + 1);
  else {
    std::string WriteOnlyQual("__write_only");
    std::string::size_type WriteOnlyPos = TyName.find(WriteOnlyQual);
    if (WriteOnlyPos != std::string::npos)
      TyName.erase(WriteOnlyPos, WriteOnlyQual.size() + 1);
    else {
      std::string ReadWriteQual("__read_write");
      std::string::size_type ReadWritePos = TyName.find(ReadWriteQual);
      if (ReadWritePos != std::string::npos)
        TyName.erase(ReadWritePos, ReadWriteQual.size() + 1);
    }
  }
}

// Returns the address space id that should be produced to the
// kernel_arg_addr_space metadata. This is always fixed to the ids
// as specified in the SPIR 2.0 specification in order to differentiate
// for example in clGetKernelArgInfo() implementation between the address
// spaces with targets without unique mapping to the OpenCL address spaces
// (basically all single AS CPUs).
static unsigned ArgInfoAddressSpace(LangAS AS) {
  switch (AS) {
  case LangAS::opencl_global:
  case LangAS::sycl_global:
    return 1;
  case LangAS::opencl_constant:
    return 2;
  case LangAS::opencl_local:
  case LangAS::sycl_local:
    return 3;
  case LangAS::opencl_generic:
    return 4; // Not in SPIR 2.0 specs.
  case LangAS::opencl_global_device:
  case LangAS::sycl_global_device:
    return 5;
  case LangAS::opencl_global_host:
  case LangAS::sycl_global_host:
    return 6;
  default:
    return 0; // Assume private.
  }
}

void CodeGenModule::GenKernelArgMetadata(llvm::Function *Fn,
                                         const FunctionDecl *FD,
                                         CodeGenFunction *CGF) {
  assert(((FD && CGF) || (!FD && !CGF)) &&
         "Incorrect use - FD and CGF should either be both null or not!");
  // Create MDNodes that represent the kernel arg metadata.
  // Each MDNode is a list in the form of "key", N number of values which is
  // the same number of values as their are kernel arguments.

  const PrintingPolicy &Policy = Context.getPrintingPolicy();

  // MDNode for the kernel argument address space qualifiers.
  SmallVector<llvm::Metadata *, 8> addressQuals;

  // MDNode for the kernel argument access qualifiers (images only).
  SmallVector<llvm::Metadata *, 8> accessQuals;

  // MDNode for the kernel argument type names.
  SmallVector<llvm::Metadata *, 8> argTypeNames;

  // MDNode for the kernel argument base type names.
  SmallVector<llvm::Metadata *, 8> argBaseTypeNames;

  // MDNode for the kernel argument type qualifiers.
  SmallVector<llvm::Metadata *, 8> argTypeQuals;

  // MDNode for the kernel argument names.
  SmallVector<llvm::Metadata *, 8> argNames;

  // MDNode for the intel_buffer_location attribute.
  SmallVector<llvm::Metadata *, 8> argSYCLBufferLocationAttr;

  // MDNode for listing SYCL kernel pointer arguments originating from
  // accessors.
  SmallVector<llvm::Metadata *, 8> argSYCLAccessorPtrs;

  bool isKernelArgAnAccessor = false;

  if (FD && CGF)
    for (unsigned i = 0, e = FD->getNumParams(); i != e; ++i) {
      const ParmVarDecl *parm = FD->getParamDecl(i);
      // Get argument name.
      argNames.push_back(llvm::MDString::get(VMContext, parm->getName()));

      if (!getLangOpts().OpenCL && !getLangOpts().SYCLIsDevice)
        continue;
      QualType ty = parm->getType();
      std::string typeQuals;

      // Get image and pipe access qualifier:
      if (ty->isImageType() || ty->isPipeType()) {
        const Decl *PDecl = parm;
        if (const auto *TD = ty->getAs<TypedefType>())
          PDecl = TD->getDecl();
        const OpenCLAccessAttr *A = PDecl->getAttr<OpenCLAccessAttr>();
        if (A && A->isWriteOnly())
          accessQuals.push_back(llvm::MDString::get(VMContext, "write_only"));
        else if (A && A->isReadWrite())
          accessQuals.push_back(llvm::MDString::get(VMContext, "read_write"));
        else
          accessQuals.push_back(llvm::MDString::get(VMContext, "read_only"));
      } else
        accessQuals.push_back(llvm::MDString::get(VMContext, "none"));

      auto getTypeSpelling = [&](QualType Ty) {
        auto typeName = Ty.getUnqualifiedType().getAsString(Policy);

        if (Ty.isCanonical()) {
          StringRef typeNameRef = typeName;
          // Turn "unsigned type" to "utype"
          if (typeNameRef.consume_front("unsigned "))
            return std::string("u") + typeNameRef.str();
          if (typeNameRef.consume_front("signed "))
            return typeNameRef.str();
        }

        return typeName;
      };

      if (ty->isPointerType()) {
        QualType pointeeTy = ty->getPointeeType();

        // Get address qualifier.
        addressQuals.push_back(
            llvm::ConstantAsMetadata::get(CGF->Builder.getInt32(
                ArgInfoAddressSpace(pointeeTy.getAddressSpace()))));

        // Get argument type name.
        std::string typeName = getTypeSpelling(pointeeTy) + "*";
        std::string baseTypeName =
            getTypeSpelling(pointeeTy.getCanonicalType()) + "*";
        argTypeNames.push_back(llvm::MDString::get(VMContext, typeName));
        argBaseTypeNames.push_back(
            llvm::MDString::get(VMContext, baseTypeName));

        // Get argument type qualifiers:
        if (ty.isRestrictQualified())
          typeQuals = "restrict";
        if (pointeeTy.isConstQualified() ||
            (pointeeTy.getAddressSpace() == LangAS::opencl_constant))
          typeQuals += typeQuals.empty() ? "const" : " const";
        if (pointeeTy.isVolatileQualified())
          typeQuals += typeQuals.empty() ? "volatile" : " volatile";
      } else {
        uint32_t AddrSpc = 0;
        bool isPipe = ty->isPipeType();
        if (ty->isImageType() || isPipe)
          AddrSpc = ArgInfoAddressSpace(LangAS::opencl_global);

        addressQuals.push_back(
            llvm::ConstantAsMetadata::get(CGF->Builder.getInt32(AddrSpc)));

        // Get argument type name.
        ty = isPipe ? ty->castAs<PipeType>()->getElementType() : ty;
        std::string typeName = getTypeSpelling(ty);
        std::string baseTypeName = getTypeSpelling(ty.getCanonicalType());

        // Remove access qualifiers on images
        // (as they are inseparable from type in clang implementation,
        // but OpenCL spec provides a special query to get access qualifier
        // via clGetKernelArgInfo with CL_KERNEL_ARG_ACCESS_QUALIFIER):
        if (ty->isImageType()) {
          removeImageAccessQualifier(typeName);
          removeImageAccessQualifier(baseTypeName);
        }

        argTypeNames.push_back(llvm::MDString::get(VMContext, typeName));
        argBaseTypeNames.push_back(
            llvm::MDString::get(VMContext, baseTypeName));

        if (isPipe)
          typeQuals = "pipe";
      }
      argTypeQuals.push_back(llvm::MDString::get(VMContext, typeQuals));

      auto *SYCLBufferLocationAttr =
          parm->getAttr<SYCLIntelBufferLocationAttr>();
      argSYCLBufferLocationAttr.push_back(
          (SYCLBufferLocationAttr)
              ? llvm::ConstantAsMetadata::get(CGF->Builder.getInt32(
                    SYCLBufferLocationAttr->getLocationID()))
              : llvm::ConstantAsMetadata::get(CGF->Builder.getInt32(-1)));

      // If a kernel pointer argument comes from an accessor, we generate
      // the following metadata :
      // 1. kernel_arg_runtime_aligned - To indicate that this pointer has
      // runtime allocated alignment.
      // 2. kernel_arg_exclusive_ptr - To indicate that it is illegal to
      // dereference the pointer from outside current invocation of the
      // kernel.
      // In both cases, the value of metadata element is 'true' for any
      // kernel arguments that corresponds to the base pointer of an accessor
      // and 'false' otherwise.
      // Note: Although both metadata apply only to the base pointer of an
      // accessor currently, it is possible that one or both may be extended
      // to include other pointers. Therefore, both metadata are required.
      if (parm->hasAttr<SYCLAccessorPtrAttr>()) {
        isKernelArgAnAccessor = true;
        argSYCLAccessorPtrs.push_back(
            llvm::ConstantAsMetadata::get(CGF->Builder.getTrue()));
      } else {
        argSYCLAccessorPtrs.push_back(
            llvm::ConstantAsMetadata::get(CGF->Builder.getFalse()));
      }
    }

  bool IsEsimdFunction = FD && FD->hasAttr<SYCLSimdAttr>();

  if (LangOpts.SYCLIsDevice && !IsEsimdFunction) {
    Fn->setMetadata("kernel_arg_buffer_location",
                    llvm::MDNode::get(VMContext, argSYCLBufferLocationAttr));
    // Generate this metadata only if atleast one kernel argument is an
    // accessor.
    if (isKernelArgAnAccessor) {
      Fn->setMetadata("kernel_arg_runtime_aligned",
                      llvm::MDNode::get(VMContext, argSYCLAccessorPtrs));
      Fn->setMetadata("kernel_arg_exclusive_ptr",
                      llvm::MDNode::get(VMContext, argSYCLAccessorPtrs));
    }
  } else {
    if (getLangOpts().OpenCL || getLangOpts().SYCLIsDevice) {
      Fn->setMetadata("kernel_arg_addr_space",
                      llvm::MDNode::get(VMContext, addressQuals));
      Fn->setMetadata("kernel_arg_access_qual",
                      llvm::MDNode::get(VMContext, accessQuals));
      Fn->setMetadata("kernel_arg_type",
                      llvm::MDNode::get(VMContext, argTypeNames));
      Fn->setMetadata("kernel_arg_base_type",
                      llvm::MDNode::get(VMContext, argBaseTypeNames));
      Fn->setMetadata("kernel_arg_type_qual",
                      llvm::MDNode::get(VMContext, argTypeQuals));
      if (IsEsimdFunction)
        Fn->setMetadata("kernel_arg_accessor_ptr",
                        llvm::MDNode::get(VMContext, argSYCLAccessorPtrs));
    }
    if (getCodeGenOpts().EmitOpenCLArgMetadata ||
        getCodeGenOpts().HIPSaveKernelArgName)
      Fn->setMetadata("kernel_arg_name",
                      llvm::MDNode::get(VMContext, argNames));
  }
}

/// Determines whether the language options require us to model
/// unwind exceptions.  We treat -fexceptions as mandating this
/// except under the fragile ObjC ABI with only ObjC exceptions
/// enabled.  This means, for example, that C with -fexceptions
/// enables this.
static bool hasUnwindExceptions(const LangOptions &LangOpts) {
  // If exceptions are completely disabled, obviously this is false.
  if (!LangOpts.Exceptions) return false;

  // If C++ exceptions are enabled, this is true.
  if (LangOpts.CXXExceptions) return true;

  // If ObjC exceptions are enabled, this depends on the ABI.
  if (LangOpts.ObjCExceptions) {
    return LangOpts.ObjCRuntime.hasUnwindExceptions();
  }

  return true;
}

static bool requiresMemberFunctionPointerTypeMetadata(CodeGenModule &CGM,
                                                      const CXXMethodDecl *MD) {
  // Check that the type metadata can ever actually be used by a call.
  if (!CGM.getCodeGenOpts().LTOUnit ||
      !CGM.HasHiddenLTOVisibility(MD->getParent()))
    return false;

  // Only functions whose address can be taken with a member function pointer
  // need this sort of type metadata.
  return MD->isImplicitObjectMemberFunction() && !MD->isVirtual() &&
         !isa<CXXConstructorDecl, CXXDestructorDecl>(MD);
}

SmallVector<const CXXRecordDecl *, 0>
CodeGenModule::getMostBaseClasses(const CXXRecordDecl *RD) {
  llvm::SetVector<const CXXRecordDecl *> MostBases;

  std::function<void (const CXXRecordDecl *)> CollectMostBases;
  CollectMostBases = [&](const CXXRecordDecl *RD) {
    if (RD->getNumBases() == 0)
      MostBases.insert(RD);
    for (const CXXBaseSpecifier &B : RD->bases())
      CollectMostBases(B.getType()->getAsCXXRecordDecl());
  };
  CollectMostBases(RD);
  return MostBases.takeVector();
}

/// Function checks whether given DeclContext contains a topmost
/// namespace with name "sycl"
static bool checkIfDeclaredInSYCLNamespace(const Decl *D) {
  const DeclContext *DC = D->getDeclContext()->getEnclosingNamespaceContext();
  const auto *ND = dyn_cast<NamespaceDecl>(DC);
  if (!ND)
    return false;

  while (const DeclContext *Parent = ND->getParent()) {
    if (!isa<NamespaceDecl>(Parent))
      break;
    ND = cast<NamespaceDecl>(Parent);
  }

  return ND && ND->getName() == "sycl";
}

void CodeGenModule::SetLLVMFunctionAttributesForDefinition(const Decl *D,
                                                           llvm::Function *F) {
  llvm::AttrBuilder B(F->getContext());

  if ((!D || !D->hasAttr<NoUwtableAttr>()) && CodeGenOpts.UnwindTables)
    B.addUWTableAttr(llvm::UWTableKind(CodeGenOpts.UnwindTables));

  if (CodeGenOpts.StackClashProtector)
    B.addAttribute("probe-stack", "inline-asm");

  if (CodeGenOpts.StackProbeSize && CodeGenOpts.StackProbeSize != 4096)
    B.addAttribute("stack-probe-size",
                   std::to_string(CodeGenOpts.StackProbeSize));

  if (!hasUnwindExceptions(LangOpts))
    B.addAttribute(llvm::Attribute::NoUnwind);

  if (D && D->hasAttr<NoStackProtectorAttr>())
    ; // Do nothing.
  else if (D && D->hasAttr<StrictGuardStackCheckAttr>() &&
           isStackProtectorOn(LangOpts, getTriple(), LangOptions::SSPOn))
    B.addAttribute(llvm::Attribute::StackProtectStrong);
  else if (isStackProtectorOn(LangOpts, getTriple(), LangOptions::SSPOn))
    B.addAttribute(llvm::Attribute::StackProtect);
  else if (isStackProtectorOn(LangOpts, getTriple(), LangOptions::SSPStrong))
    B.addAttribute(llvm::Attribute::StackProtectStrong);
  else if (isStackProtectorOn(LangOpts, getTriple(), LangOptions::SSPReq))
    B.addAttribute(llvm::Attribute::StackProtectReq);

  if (!D) {
    // If we don't have a declaration to control inlining, the function isn't
    // explicitly marked as alwaysinline for semantic reasons, and inlining is
    // disabled, mark the function as noinline.
    if (!F->hasFnAttribute(llvm::Attribute::AlwaysInline) &&
        CodeGenOpts.getInlining() == CodeGenOptions::OnlyAlwaysInlining)
      B.addAttribute(llvm::Attribute::NoInline);

    F->addFnAttrs(B);
    return;
  }

  // Handle SME attributes that apply to function definitions,
  // rather than to function prototypes.
  if (D->hasAttr<ArmLocallyStreamingAttr>())
    B.addAttribute("aarch64_pstate_sm_body");

  if (auto *Attr = D->getAttr<ArmNewAttr>()) {
    if (Attr->isNewZA())
      B.addAttribute("aarch64_new_za");
    if (Attr->isNewZT0())
      B.addAttribute("aarch64_new_zt0");
  }

  // Track whether we need to add the optnone LLVM attribute,
  // starting with the default for this optimization level.
  bool ShouldAddOptNone =
      !CodeGenOpts.DisableO0ImplyOptNone && CodeGenOpts.OptimizationLevel == 0;
  // We can't add optnone in the following cases, it won't pass the verifier.
  ShouldAddOptNone &= !D->hasAttr<MinSizeAttr>();
  ShouldAddOptNone &= !D->hasAttr<AlwaysInlineAttr>();

  // Add optnone, but do so only if the function isn't always_inline.
  if ((ShouldAddOptNone || D->hasAttr<OptimizeNoneAttr>()) &&
      !F->hasFnAttribute(llvm::Attribute::AlwaysInline)) {
    B.addAttribute(llvm::Attribute::OptimizeNone);

    // OptimizeNone implies noinline; we should not be inlining such functions.
    B.addAttribute(llvm::Attribute::NoInline);

    // We still need to handle naked functions even though optnone subsumes
    // much of their semantics.
    if (D->hasAttr<NakedAttr>())
      B.addAttribute(llvm::Attribute::Naked);

    // OptimizeNone wins over OptimizeForSize and MinSize.
    F->removeFnAttr(llvm::Attribute::OptimizeForSize);
    F->removeFnAttr(llvm::Attribute::MinSize);
  } else if (D->hasAttr<NakedAttr>()) {
    // Naked implies noinline: we should not be inlining such functions.
    B.addAttribute(llvm::Attribute::Naked);
    B.addAttribute(llvm::Attribute::NoInline);
  } else if (D->hasAttr<NoDuplicateAttr>()) {
    B.addAttribute(llvm::Attribute::NoDuplicate);
  } else if (D->hasAttr<NoInlineAttr>() && !F->hasFnAttribute(llvm::Attribute::AlwaysInline)) {
    // Add noinline if the function isn't always_inline.
    B.addAttribute(llvm::Attribute::NoInline);
  } else if (D->hasAttr<AlwaysInlineAttr>() &&
             !F->hasFnAttribute(llvm::Attribute::NoInline)) {
    // (noinline wins over always_inline, and we can't specify both in IR)
    B.addAttribute(llvm::Attribute::AlwaysInline);
  } else if (CodeGenOpts.getInlining() == CodeGenOptions::OnlyAlwaysInlining) {
    // If we're not inlining, then force everything that isn't always_inline to
    // carry an explicit noinline attribute.
    if (!F->hasFnAttribute(llvm::Attribute::AlwaysInline))
      B.addAttribute(llvm::Attribute::NoInline);
  } else {
    // Otherwise, propagate the inline hint attribute and potentially use its
    // absence to mark things as noinline.
    if (auto *FD = dyn_cast<FunctionDecl>(D)) {
      // Search function and template pattern redeclarations for inline.
      auto CheckForInline = [](const FunctionDecl *FD) {
        auto CheckRedeclForInline = [](const FunctionDecl *Redecl) {
          return Redecl->isInlineSpecified();
        };
        if (any_of(FD->redecls(), CheckRedeclForInline))
          return true;
        const FunctionDecl *Pattern = FD->getTemplateInstantiationPattern();
        if (!Pattern)
          return false;
        return any_of(Pattern->redecls(), CheckRedeclForInline);
      };
      if (CheckForInline(FD)) {
        B.addAttribute(llvm::Attribute::InlineHint);
      } else if (CodeGenOpts.getInlining() ==
                     CodeGenOptions::OnlyHintInlining &&
                 !FD->isInlined() &&
                 !F->hasFnAttribute(llvm::Attribute::AlwaysInline)) {
        B.addAttribute(llvm::Attribute::NoInline);
      }
    }
  }

  // Add other optimization related attributes if we are optimizing this
  // function.
  if (!D->hasAttr<OptimizeNoneAttr>()) {
    if (D->hasAttr<ColdAttr>()) {
      if (!ShouldAddOptNone)
        B.addAttribute(llvm::Attribute::OptimizeForSize);
      B.addAttribute(llvm::Attribute::Cold);
    }
    if (D->hasAttr<HotAttr>())
      B.addAttribute(llvm::Attribute::Hot);
    if (D->hasAttr<MinSizeAttr>())
      B.addAttribute(llvm::Attribute::MinSize);
  }

  F->addFnAttrs(B);

  if (getLangOpts().SYCLIsDevice && getCodeGenOpts().OptimizeSYCLFramework &&
      checkIfDeclaredInSYCLNamespace(D)) {
    F->removeFnAttr(llvm::Attribute::OptimizeNone);
    F->removeFnAttr(llvm::Attribute::NoInline);
  }

  unsigned alignment = D->getMaxAlignment() / Context.getCharWidth();
  if (alignment)
    F->setAlignment(llvm::Align(alignment));

  if (!D->hasAttr<AlignedAttr>())
    if (LangOpts.FunctionAlignment)
      F->setAlignment(llvm::Align(1ull << LangOpts.FunctionAlignment));

  // Some C++ ABIs require 2-byte alignment for member functions, in order to
  // reserve a bit for differentiating between virtual and non-virtual member
  // functions. If the current target's C++ ABI requires this and this is a
  // member function, set its alignment accordingly.
  if (getTarget().getCXXABI().areMemberFunctionsAligned()) {
    if (isa<CXXMethodDecl>(D) && F->getPointerAlignment(getDataLayout()) < 2)
      F->setAlignment(std::max(llvm::Align(2), F->getAlign().valueOrOne()));
  }

  // In the cross-dso CFI mode with canonical jump tables, we want !type
  // attributes on definitions only.
  if (CodeGenOpts.SanitizeCfiCrossDso &&
      CodeGenOpts.SanitizeCfiCanonicalJumpTables) {
    if (auto *FD = dyn_cast<FunctionDecl>(D)) {
      // Skip available_externally functions. They won't be codegen'ed in the
      // current module anyway.
      if (getContext().GetGVALinkageForFunction(FD) != GVA_AvailableExternally)
        CreateFunctionTypeMetadataForIcall(FD, F);
    }
  }

  // Emit type metadata on member functions for member function pointer checks.
  // These are only ever necessary on definitions; we're guaranteed that the
  // definition will be present in the LTO unit as a result of LTO visibility.
  auto *MD = dyn_cast<CXXMethodDecl>(D);
  if (MD && requiresMemberFunctionPointerTypeMetadata(*this, MD)) {
    for (const CXXRecordDecl *Base : getMostBaseClasses(MD->getParent())) {
      llvm::Metadata *Id =
          CreateMetadataIdentifierForType(Context.getMemberPointerType(
              MD->getType(), Context.getRecordType(Base).getTypePtr()));
      F->addTypeMetadata(0, Id);
    }
  }
}

void CodeGenModule::SetCommonAttributes(GlobalDecl GD, llvm::GlobalValue *GV) {
  const Decl *D = GD.getDecl();
  if (isa_and_nonnull<NamedDecl>(D))
    setGVProperties(GV, GD);
  else
    GV->setVisibility(llvm::GlobalValue::DefaultVisibility);

  if (D && D->hasAttr<UsedAttr>())
    addUsedOrCompilerUsedGlobal(GV);

  if (const auto *VD = dyn_cast_if_present<VarDecl>(D);
      VD &&
      ((CodeGenOpts.KeepPersistentStorageVariables &&
        (VD->getStorageDuration() == SD_Static ||
         VD->getStorageDuration() == SD_Thread)) ||
       (CodeGenOpts.KeepStaticConsts && VD->getStorageDuration() == SD_Static &&
        VD->getType().isConstQualified())))
    addUsedOrCompilerUsedGlobal(GV);

  if (getLangOpts().SYCLIsDevice) {
    // Add internal device_global variables to llvm.compiler.used array to
    // prevent early optimizations from removing these variables from the
    // module.
    if (D && isa<VarDecl>(D)) {
      const auto *VD = cast<VarDecl>(D);
      const RecordDecl *RD = VD->getType()->getAsRecordDecl();
      if (RD && RD->hasAttr<SYCLDeviceGlobalAttr>() &&
          VD->getFormalLinkage() == Linkage::Internal)
        addUsedOrCompilerUsedGlobal(GV);
    }
  }
}

bool CodeGenModule::GetCPUAndFeaturesAttributes(GlobalDecl GD,
                                                llvm::AttrBuilder &Attrs,
                                                bool SetTargetFeatures) {
  // Add target-cpu and target-features attributes to functions. If
  // we have a decl for the function and it has a target attribute then
  // parse that and add it to the feature set.
  StringRef TargetCPU = getTarget().getTargetOpts().CPU;
  StringRef TuneCPU = getTarget().getTargetOpts().TuneCPU;
  std::vector<std::string> Features;
  const auto *FD = dyn_cast_or_null<FunctionDecl>(GD.getDecl());
  FD = FD ? FD->getMostRecentDecl() : FD;
  const auto *TD = FD ? FD->getAttr<TargetAttr>() : nullptr;
  const auto *TV = FD ? FD->getAttr<TargetVersionAttr>() : nullptr;
  assert((!TD || !TV) && "both target_version and target specified");
  const auto *SD = FD ? FD->getAttr<CPUSpecificAttr>() : nullptr;
  const auto *TC = FD ? FD->getAttr<TargetClonesAttr>() : nullptr;
  bool AddedAttr = false;
  if (TD || TV || SD || TC) {
    llvm::StringMap<bool> FeatureMap;
    getContext().getFunctionFeatureMap(FeatureMap, GD);

    // Produce the canonical string for this set of features.
    for (const llvm::StringMap<bool>::value_type &Entry : FeatureMap)
      Features.push_back((Entry.getValue() ? "+" : "-") + Entry.getKey().str());

    // Now add the target-cpu and target-features to the function.
    // While we populated the feature map above, we still need to
    // get and parse the target attribute so we can get the cpu for
    // the function.
    if (TD) {
      ParsedTargetAttr ParsedAttr =
          Target.parseTargetAttr(TD->getFeaturesStr());
      if (!ParsedAttr.CPU.empty() &&
          getTarget().isValidCPUName(ParsedAttr.CPU)) {
        TargetCPU = ParsedAttr.CPU;
        TuneCPU = ""; // Clear the tune CPU.
      }
      if (!ParsedAttr.Tune.empty() &&
          getTarget().isValidCPUName(ParsedAttr.Tune))
        TuneCPU = ParsedAttr.Tune;
    }

    if (SD) {
      // Apply the given CPU name as the 'tune-cpu' so that the optimizer can
      // favor this processor.
      TuneCPU = SD->getCPUName(GD.getMultiVersionIndex())->getName();
    }
  } else {
    // Otherwise just add the existing target cpu and target features to the
    // function.
    Features = getTarget().getTargetOpts().Features;
  }

  if (!TargetCPU.empty()) {
    Attrs.addAttribute("target-cpu", TargetCPU);
    AddedAttr = true;
  }
  if (!TuneCPU.empty()) {
    Attrs.addAttribute("tune-cpu", TuneCPU);
    AddedAttr = true;
  }
  if (!Features.empty() && SetTargetFeatures) {
    llvm::erase_if(Features, [&](const std::string& F) {
       return getTarget().isReadOnlyFeature(F.substr(1));
    });
    llvm::sort(Features);
    Attrs.addAttribute("target-features", llvm::join(Features, ","));
    AddedAttr = true;
  }

  return AddedAttr;
}

void CodeGenModule::setNonAliasAttributes(GlobalDecl GD,
                                          llvm::GlobalObject *GO) {
  const Decl *D = GD.getDecl();
  SetCommonAttributes(GD, GO);

  if (D) {
    if (auto *GV = dyn_cast<llvm::GlobalVariable>(GO)) {
      if (D->hasAttr<RetainAttr>())
        addUsedGlobal(GV);
      if (auto *SA = D->getAttr<PragmaClangBSSSectionAttr>())
        GV->addAttribute("bss-section", SA->getName());
      if (auto *SA = D->getAttr<PragmaClangDataSectionAttr>())
        GV->addAttribute("data-section", SA->getName());
      if (auto *SA = D->getAttr<PragmaClangRodataSectionAttr>())
        GV->addAttribute("rodata-section", SA->getName());
      if (auto *SA = D->getAttr<PragmaClangRelroSectionAttr>())
        GV->addAttribute("relro-section", SA->getName());
    }

    if (auto *F = dyn_cast<llvm::Function>(GO)) {
      if (D->hasAttr<RetainAttr>())
        addUsedGlobal(F);
      if (auto *SA = D->getAttr<PragmaClangTextSectionAttr>())
        if (!D->getAttr<SectionAttr>())
          F->addFnAttr("implicit-section-name", SA->getName());

      llvm::AttrBuilder Attrs(F->getContext());
      if (GetCPUAndFeaturesAttributes(GD, Attrs)) {
        // We know that GetCPUAndFeaturesAttributes will always have the
        // newest set, since it has the newest possible FunctionDecl, so the
        // new ones should replace the old.
        llvm::AttributeMask RemoveAttrs;
        RemoveAttrs.addAttribute("target-cpu");
        RemoveAttrs.addAttribute("target-features");
        RemoveAttrs.addAttribute("tune-cpu");
        F->removeFnAttrs(RemoveAttrs);
        F->addFnAttrs(Attrs);
      }
    }

    if (const auto *CSA = D->getAttr<CodeSegAttr>())
      GO->setSection(CSA->getName());
    else if (const auto *SA = D->getAttr<SectionAttr>())
      GO->setSection(SA->getName());
  }

  getTargetCodeGenInfo().setTargetAttributes(D, GO, *this);
}

void CodeGenModule::SetInternalFunctionAttributes(GlobalDecl GD,
                                                  llvm::Function *F,
                                                  const CGFunctionInfo &FI) {
  const Decl *D = GD.getDecl();
  SetLLVMFunctionAttributes(GD, FI, F, /*IsThunk=*/false);
  SetLLVMFunctionAttributesForDefinition(D, F);

  F->setLinkage(llvm::Function::InternalLinkage);

  setNonAliasAttributes(GD, F);
}

static void setLinkageForGV(llvm::GlobalValue *GV, const NamedDecl *ND) {
  // Set linkage and visibility in case we never see a definition.
  LinkageInfo LV = ND->getLinkageAndVisibility();
  // Don't set internal linkage on declarations.
  // "extern_weak" is overloaded in LLVM; we probably should have
  // separate linkage types for this.
  if (isExternallyVisible(LV.getLinkage()) &&
      (ND->hasAttr<WeakAttr>() || ND->isWeakImported()))
    GV->setLinkage(llvm::GlobalValue::ExternalWeakLinkage);
}

void CodeGenModule::CreateFunctionTypeMetadataForIcall(const FunctionDecl *FD,
                                                       llvm::Function *F) {
  // Only if we are checking indirect calls.
  if (!LangOpts.Sanitize.has(SanitizerKind::CFIICall))
    return;

  // Non-static class methods are handled via vtable or member function pointer
  // checks elsewhere.
  if (isa<CXXMethodDecl>(FD) && !cast<CXXMethodDecl>(FD)->isStatic())
    return;

  llvm::Metadata *MD = CreateMetadataIdentifierForType(FD->getType());
  F->addTypeMetadata(0, MD);
  F->addTypeMetadata(0, CreateMetadataIdentifierGeneralized(FD->getType()));

  // Emit a hash-based bit set entry for cross-DSO calls.
  if (CodeGenOpts.SanitizeCfiCrossDso)
    if (auto CrossDsoTypeId = CreateCrossDsoCfiTypeId(MD))
      F->addTypeMetadata(0, llvm::ConstantAsMetadata::get(CrossDsoTypeId));
}

void CodeGenModule::setKCFIType(const FunctionDecl *FD, llvm::Function *F) {
  llvm::LLVMContext &Ctx = F->getContext();
  llvm::MDBuilder MDB(Ctx);
  F->setMetadata(llvm::LLVMContext::MD_kcfi_type,
                 llvm::MDNode::get(
                     Ctx, MDB.createConstant(CreateKCFITypeId(FD->getType()))));
}

static bool allowKCFIIdentifier(StringRef Name) {
  // KCFI type identifier constants are only necessary for external assembly
  // functions, which means it's safe to skip unusual names. Subset of
  // MCAsmInfo::isAcceptableChar() and MCAsmInfoXCOFF::isAcceptableChar().
  return llvm::all_of(Name, [](const char &C) {
    return llvm::isAlnum(C) || C == '_' || C == '.';
  });
}

void CodeGenModule::finalizeKCFITypes() {
  llvm::Module &M = getModule();
  for (auto &F : M.functions()) {
    // Remove KCFI type metadata from non-address-taken local functions.
    bool AddressTaken = F.hasAddressTaken();
    if (!AddressTaken && F.hasLocalLinkage())
      F.eraseMetadata(llvm::LLVMContext::MD_kcfi_type);

    // Generate a constant with the expected KCFI type identifier for all
    // address-taken function declarations to support annotating indirectly
    // called assembly functions.
    if (!AddressTaken || !F.isDeclaration())
      continue;

    const llvm::ConstantInt *Type;
    if (const llvm::MDNode *MD = F.getMetadata(llvm::LLVMContext::MD_kcfi_type))
      Type = llvm::mdconst::extract<llvm::ConstantInt>(MD->getOperand(0));
    else
      continue;

    StringRef Name = F.getName();
    if (!allowKCFIIdentifier(Name))
      continue;

    std::string Asm = (".weak __kcfi_typeid_" + Name + "\n.set __kcfi_typeid_" +
                       Name + ", " + Twine(Type->getZExtValue()) + "\n")
                          .str();
    M.appendModuleInlineAsm(Asm);
  }
}

template <typename AttrT>
void applySYCLAspectsMD(AttrT *A, ASTContext &ACtx, llvm::LLVMContext &LLVMCtx,
                        llvm::Function *F, StringRef MDName) {
  SmallVector<llvm::Metadata *, 4> AspectsMD;
  for (auto *Aspect : A->aspects()) {
    llvm::APSInt AspectInt = Aspect->EvaluateKnownConstInt(ACtx);
    auto *T = llvm::Type::getInt32Ty(LLVMCtx);
    auto *C = llvm::Constant::getIntegerValue(T, AspectInt);
    AspectsMD.push_back(llvm::ConstantAsMetadata::get(C));
  }
  F->setMetadata(MDName, llvm::MDNode::get(LLVMCtx, AspectsMD));
}

void CodeGenModule::SetFunctionAttributes(GlobalDecl GD, llvm::Function *F,
                                          bool IsIncompleteFunction,
                                          bool IsThunk) {

  if (llvm::Intrinsic::ID IID = F->getIntrinsicID()) {
    // If this is an intrinsic function, set the function's attributes
    // to the intrinsic's attributes.
    F->setAttributes(llvm::Intrinsic::getAttributes(getLLVMContext(), IID));
    return;
  }

  const auto *FD = cast<FunctionDecl>(GD.getDecl());

  if (!IsIncompleteFunction)
    SetLLVMFunctionAttributes(GD, getTypes().arrangeGlobalDeclaration(GD), F,
                              IsThunk);

  // Add the Returned attribute for "this", except for iOS 5 and earlier
  // where substantial code, including the libstdc++ dylib, was compiled with
  // GCC and does not actually return "this".
  if (!IsThunk && getCXXABI().HasThisReturn(GD) &&
      !(getTriple().isiOS() && getTriple().isOSVersionLT(6))) {
    assert(!F->arg_empty() &&
           F->arg_begin()->getType()
             ->canLosslesslyBitCastTo(F->getReturnType()) &&
           "unexpected this return");
    F->addParamAttr(0, llvm::Attribute::Returned);
  }

  // Only a few attributes are set on declarations; these may later be
  // overridden by a definition.

  setLinkageForGV(F, FD);
  setGVProperties(F, FD);

  // Setup target-specific attributes.
  if (!IsIncompleteFunction && F->isDeclaration())
    getTargetCodeGenInfo().setTargetAttributes(FD, F, *this);

  if (const auto *CSA = FD->getAttr<CodeSegAttr>())
    F->setSection(CSA->getName());
  else if (const auto *SA = FD->getAttr<SectionAttr>())
     F->setSection(SA->getName());

  if (const auto *EA = FD->getAttr<ErrorAttr>()) {
    if (EA->isError())
      F->addFnAttr("dontcall-error", EA->getUserDiagnostic());
    else if (EA->isWarning())
      F->addFnAttr("dontcall-warn", EA->getUserDiagnostic());
  }

  // If we plan on emitting this inline builtin, we can't treat it as a builtin.
  if (FD->isInlineBuiltinDeclaration()) {
    const FunctionDecl *FDBody;
    bool HasBody = FD->hasBody(FDBody);
    (void)HasBody;
    assert(HasBody && "Inline builtin declarations should always have an "
                      "available body!");
    if (shouldEmitFunction(FDBody))
      F->addFnAttr(llvm::Attribute::NoBuiltin);
  }

  if (FD->isReplaceableGlobalAllocationFunction()) {
    // A replaceable global allocation function does not act like a builtin by
    // default, only if it is invoked by a new-expression or delete-expression.
    F->addFnAttr(llvm::Attribute::NoBuiltin);
  }

  if (isa<CXXConstructorDecl>(FD) || isa<CXXDestructorDecl>(FD))
    F->setUnnamedAddr(llvm::GlobalValue::UnnamedAddr::Global);
  else if (const auto *MD = dyn_cast<CXXMethodDecl>(FD))
    if (MD->isVirtual())
      F->setUnnamedAddr(llvm::GlobalValue::UnnamedAddr::Global);

  // Don't emit entries for function declarations in the cross-DSO mode. This
  // is handled with better precision by the receiving DSO. But if jump tables
  // are non-canonical then we need type metadata in order to produce the local
  // jump table.
  if (!CodeGenOpts.SanitizeCfiCrossDso ||
      !CodeGenOpts.SanitizeCfiCanonicalJumpTables)
    CreateFunctionTypeMetadataForIcall(FD, F);

  if (LangOpts.Sanitize.has(SanitizerKind::KCFI))
    setKCFIType(FD, F);

  if (getLangOpts().OpenMP && FD->hasAttr<OMPDeclareSimdDeclAttr>())
    getOpenMPRuntime().emitDeclareSimdFunction(FD, F);

  if (CodeGenOpts.InlineMaxStackSize != UINT_MAX)
    F->addFnAttr("inline-max-stacksize", llvm::utostr(CodeGenOpts.InlineMaxStackSize));

  if (const auto *CB = FD->getAttr<CallbackAttr>()) {
    // Annotate the callback behavior as metadata:
    //  - The callback callee (as argument number).
    //  - The callback payloads (as argument numbers).
    llvm::LLVMContext &Ctx = F->getContext();
    llvm::MDBuilder MDB(Ctx);

    // The payload indices are all but the first one in the encoding. The first
    // identifies the callback callee.
    int CalleeIdx = *CB->encoding_begin();
    ArrayRef<int> PayloadIndices(CB->encoding_begin() + 1, CB->encoding_end());
    F->addMetadata(llvm::LLVMContext::MD_callback,
                   *llvm::MDNode::get(Ctx, {MDB.createCallbackEncoding(
                                               CalleeIdx, PayloadIndices,
                                               /* VarArgsArePassed */ false)}));
  }

  // Apply SYCL specific attributes/metadata.
  if (const auto *A = FD->getAttr<SYCLDeviceHasAttr>())
    applySYCLAspectsMD(A, getContext(), getLLVMContext(), F,
                       "sycl_declared_aspects");

  if (const auto *A = FD->getAttr<SYCLUsesAspectsAttr>())
    applySYCLAspectsMD(A, getContext(), getLLVMContext(), F,
                       "sycl_used_aspects");
}

void CodeGenModule::addUsedGlobal(llvm::GlobalValue *GV) {
  assert((isa<llvm::Function>(GV) || !GV->isDeclaration()) &&
         "Only globals with definition can force usage.");
  LLVMUsed.emplace_back(GV);
}

void CodeGenModule::addCompilerUsedGlobal(llvm::GlobalValue *GV) {
  assert(!GV->isDeclaration() &&
         "Only globals with definition can force usage.");
  LLVMCompilerUsed.emplace_back(GV);
}

void CodeGenModule::addUsedOrCompilerUsedGlobal(llvm::GlobalValue *GV) {
  assert((isa<llvm::Function>(GV) || !GV->isDeclaration()) &&
         "Only globals with definition can force usage.");
  if (getTriple().isOSBinFormatELF())
    LLVMCompilerUsed.emplace_back(GV);
  else
    LLVMUsed.emplace_back(GV);
}

static void emitUsed(CodeGenModule &CGM, StringRef Name,
                     std::vector<llvm::WeakTrackingVH> &List) {
  // Don't create llvm.used if there is no need.
  if (List.empty())
    return;
  // For SYCL emit pointers in the default address space which is a superset of
  // other address spaces, so that casts from any other address spaces will be
  // valid.
  llvm::PointerType *TargetType = CGM.Int8PtrTy;
  if (CGM.getLangOpts().SYCLIsDevice)
    TargetType = llvm::PointerType::get(
        CGM.getLLVMContext(),
        CGM.getContext().getTargetAddressSpace(LangAS::Default));

  // Convert List to what ConstantArray needs.
  SmallVector<llvm::Constant*, 8> UsedArray;
  UsedArray.resize(List.size());
  for (unsigned i = 0, e = List.size(); i != e; ++i) {
    UsedArray[i] = llvm::ConstantExpr::getPointerBitCastOrAddrSpaceCast(
        cast<llvm::Constant>(&*List[i]), TargetType);
  }

  if (UsedArray.empty())
    return;
  llvm::ArrayType *ATy = llvm::ArrayType::get(TargetType, UsedArray.size());

  auto *GV = new llvm::GlobalVariable(
      CGM.getModule(), ATy, false, llvm::GlobalValue::AppendingLinkage,
      llvm::ConstantArray::get(ATy, UsedArray), Name);

  GV->setSection("llvm.metadata");
}

void CodeGenModule::emitLLVMUsed() {
  emitUsed(*this, "llvm.used", LLVMUsed);
  emitUsed(*this, "llvm.compiler.used", LLVMCompilerUsed);
}

void CodeGenModule::AppendLinkerOptions(StringRef Opts) {
  auto *MDOpts = llvm::MDString::get(getLLVMContext(), Opts);
  LinkerOptionsMetadata.push_back(llvm::MDNode::get(getLLVMContext(), MDOpts));
}

void CodeGenModule::AddDetectMismatch(StringRef Name, StringRef Value) {
  llvm::SmallString<32> Opt;
  getTargetCodeGenInfo().getDetectMismatchOption(Name, Value, Opt);
  if (Opt.empty())
    return;
  auto *MDOpts = llvm::MDString::get(getLLVMContext(), Opt);
  LinkerOptionsMetadata.push_back(llvm::MDNode::get(getLLVMContext(), MDOpts));
}

void CodeGenModule::AddDependentLib(StringRef Lib) {
  auto &C = getLLVMContext();
  if (getTarget().getTriple().isOSBinFormatELF()) {
      ELFDependentLibraries.push_back(
        llvm::MDNode::get(C, llvm::MDString::get(C, Lib)));
    return;
  }

  llvm::SmallString<24> Opt;
  getTargetCodeGenInfo().getDependentLibraryOption(Lib, Opt);
  auto *MDOpts = llvm::MDString::get(getLLVMContext(), Opt);
  LinkerOptionsMetadata.push_back(llvm::MDNode::get(C, MDOpts));
}

/// Add link options implied by the given module, including modules
/// it depends on, using a postorder walk.
static void addLinkOptionsPostorder(CodeGenModule &CGM, Module *Mod,
                                    SmallVectorImpl<llvm::MDNode *> &Metadata,
                                    llvm::SmallPtrSet<Module *, 16> &Visited) {
  // Import this module's parent.
  if (Mod->Parent && Visited.insert(Mod->Parent).second) {
    addLinkOptionsPostorder(CGM, Mod->Parent, Metadata, Visited);
  }

  // Import this module's dependencies.
  for (Module *Import : llvm::reverse(Mod->Imports)) {
    if (Visited.insert(Import).second)
      addLinkOptionsPostorder(CGM, Import, Metadata, Visited);
  }

  // Add linker options to link against the libraries/frameworks
  // described by this module.
  llvm::LLVMContext &Context = CGM.getLLVMContext();
  bool IsELF = CGM.getTarget().getTriple().isOSBinFormatELF();

  // For modules that use export_as for linking, use that module
  // name instead.
  if (Mod->UseExportAsModuleLinkName)
    return;

  for (const Module::LinkLibrary &LL : llvm::reverse(Mod->LinkLibraries)) {
    // Link against a framework.  Frameworks are currently Darwin only, so we
    // don't to ask TargetCodeGenInfo for the spelling of the linker option.
    if (LL.IsFramework) {
      llvm::Metadata *Args[2] = {llvm::MDString::get(Context, "-framework"),
                                 llvm::MDString::get(Context, LL.Library)};

      Metadata.push_back(llvm::MDNode::get(Context, Args));
      continue;
    }

    // Link against a library.
    if (IsELF) {
      llvm::Metadata *Args[2] = {
          llvm::MDString::get(Context, "lib"),
          llvm::MDString::get(Context, LL.Library),
      };
      Metadata.push_back(llvm::MDNode::get(Context, Args));
    } else {
      llvm::SmallString<24> Opt;
      CGM.getTargetCodeGenInfo().getDependentLibraryOption(LL.Library, Opt);
      auto *OptString = llvm::MDString::get(Context, Opt);
      Metadata.push_back(llvm::MDNode::get(Context, OptString));
    }
  }
}

void CodeGenModule::EmitModuleInitializers(clang::Module *Primary) {
  assert(Primary->isNamedModuleUnit() &&
         "We should only emit module initializers for named modules.");

  // Emit the initializers in the order that sub-modules appear in the
  // source, first Global Module Fragments, if present.
  if (auto GMF = Primary->getGlobalModuleFragment()) {
    for (Decl *D : getContext().getModuleInitializers(GMF)) {
      if (isa<ImportDecl>(D))
        continue;
      assert(isa<VarDecl>(D) && "GMF initializer decl is not a var?");
      EmitTopLevelDecl(D);
    }
  }
  // Second any associated with the module, itself.
  for (Decl *D : getContext().getModuleInitializers(Primary)) {
    // Skip import decls, the inits for those are called explicitly.
    if (isa<ImportDecl>(D))
      continue;
    EmitTopLevelDecl(D);
  }
  // Third any associated with the Privat eMOdule Fragment, if present.
  if (auto PMF = Primary->getPrivateModuleFragment()) {
    for (Decl *D : getContext().getModuleInitializers(PMF)) {
      // Skip import decls, the inits for those are called explicitly.
      if (isa<ImportDecl>(D))
        continue;
      assert(isa<VarDecl>(D) && "PMF initializer decl is not a var?");
      EmitTopLevelDecl(D);
    }
  }
}

void CodeGenModule::EmitModuleLinkOptions() {
  // Collect the set of all of the modules we want to visit to emit link
  // options, which is essentially the imported modules and all of their
  // non-explicit child modules.
  llvm::SetVector<clang::Module *> LinkModules;
  llvm::SmallPtrSet<clang::Module *, 16> Visited;
  SmallVector<clang::Module *, 16> Stack;

  // Seed the stack with imported modules.
  for (Module *M : ImportedModules) {
    // Do not add any link flags when an implementation TU of a module imports
    // a header of that same module.
    if (M->getTopLevelModuleName() == getLangOpts().CurrentModule &&
        !getLangOpts().isCompilingModule())
      continue;
    if (Visited.insert(M).second)
      Stack.push_back(M);
  }

  // Find all of the modules to import, making a little effort to prune
  // non-leaf modules.
  while (!Stack.empty()) {
    clang::Module *Mod = Stack.pop_back_val();

    bool AnyChildren = false;

    // Visit the submodules of this module.
    for (const auto &SM : Mod->submodules()) {
      // Skip explicit children; they need to be explicitly imported to be
      // linked against.
      if (SM->IsExplicit)
        continue;

      if (Visited.insert(SM).second) {
        Stack.push_back(SM);
        AnyChildren = true;
      }
    }

    // We didn't find any children, so add this module to the list of
    // modules to link against.
    if (!AnyChildren) {
      LinkModules.insert(Mod);
    }
  }

  // Add link options for all of the imported modules in reverse topological
  // order.  We don't do anything to try to order import link flags with respect
  // to linker options inserted by things like #pragma comment().
  SmallVector<llvm::MDNode *, 16> MetadataArgs;
  Visited.clear();
  for (Module *M : LinkModules)
    if (Visited.insert(M).second)
      addLinkOptionsPostorder(*this, M, MetadataArgs, Visited);
  std::reverse(MetadataArgs.begin(), MetadataArgs.end());
  LinkerOptionsMetadata.append(MetadataArgs.begin(), MetadataArgs.end());

  // Add the linker options metadata flag.
  auto *NMD = getModule().getOrInsertNamedMetadata("llvm.linker.options");
  for (auto *MD : LinkerOptionsMetadata)
    NMD->addOperand(MD);
}

void CodeGenModule::EmitDeferred() {
  // Emit deferred declare target declarations.
  if (getLangOpts().OpenMP && !getLangOpts().OpenMPSimd)
    getOpenMPRuntime().emitDeferredTargetDecls();

  // Emit code for any potentially referenced deferred decls.  Since a
  // previously unused static decl may become used during the generation of code
  // for a static function, iterate until no changes are made.

  if (!DeferredVTables.empty()) {
    EmitDeferredVTables();

    // Emitting a vtable doesn't directly cause more vtables to
    // become deferred, although it can cause functions to be
    // emitted that then need those vtables.
    assert(DeferredVTables.empty());
  }

  // Emit CUDA/HIP static device variables referenced by host code only.
  // Note we should not clear CUDADeviceVarODRUsedByHost since it is still
  // needed for further handling.
  if (getLangOpts().CUDA && getLangOpts().CUDAIsDevice)
    llvm::append_range(DeferredDeclsToEmit,
                       getContext().CUDADeviceVarODRUsedByHost);

  // Stop if we're out of both deferred vtables and deferred declarations.
  if (DeferredDeclsToEmit.empty())
    return;

  // Grab the list of decls to emit. If EmitGlobalDefinition schedules more
  // work, it will not interfere with this.
  std::vector<GlobalDecl> CurDeclsToEmit;
  CurDeclsToEmit.swap(DeferredDeclsToEmit);

  for (GlobalDecl &D : CurDeclsToEmit) {
    // Emit a dummy __host__ function if a legit one is not already present in
    // case of SYCL compilation of CUDA sources.
    if (SYCLCUDAIsHost(LangOpts)) {
      GlobalDecl OtherD;
      if (lookupRepresentativeDecl(getMangledName(D), OtherD) &&
          (D.getCanonicalDecl().getDecl() !=
           OtherD.getCanonicalDecl().getDecl()) &&
          D.getCanonicalDecl().getDecl()->hasAttr<CUDADeviceAttr>())
        continue;
    }
    // Emit a dummy __host__ function if a legit one is not already present in
    // case of SYCL compilation of CUDA sources.
    if (SYCLCUDAIsSYCLDevice(LangOpts)) {
      GlobalDecl OtherD;
      if (lookupRepresentativeDecl(getMangledName(D), OtherD) &&
          (D.getCanonicalDecl().getDecl() !=
           OtherD.getCanonicalDecl().getDecl()) &&
          D.getCanonicalDecl().getDecl()->hasAttr<CUDAHostAttr>())
        continue;
    }
    const ValueDecl *VD = cast<ValueDecl>(D.getDecl());
    // If emitting for SYCL device, emit the deferred alias
    // as well as what it aliases.
    if (LangOpts.SYCLIsDevice) {
      if (AliasAttr *Attr = VD->getAttr<AliasAttr>()) {
        StringRef AliaseeName = Attr->getAliasee();
        auto DDI = DeferredDecls.find(AliaseeName);
        // Emit what is aliased first.
        if (DDI != DeferredDecls.end()) {
          GlobalDecl GD = DDI->second;
          llvm::GlobalValue *AliaseeGV =
              dyn_cast<llvm::GlobalValue>(GetAddrOfGlobal(GD, ForDefinition));
          if (!AliaseeGV)
            AliaseeGV = GetGlobalValue(getMangledName(GD));
          assert(AliaseeGV);
          EmitGlobalDefinition(GD, AliaseeGV);
          // Remove the entry just added to the DeferredDeclsToEmit
          // since we have emitted it.
          DeferredDeclsToEmit.pop_back();
        }
        // Now emit the alias itself.
        EmitAliasDefinition(D);
        continue;
      }
    }
    // We should call GetAddrOfGlobal with IsForDefinition set to true in order
    // to get GlobalValue with exactly the type we need, not something that
    // might had been created for another decl with the same mangled name but
    // different type.
    llvm::GlobalValue *GV = dyn_cast<llvm::GlobalValue>(
        GetAddrOfGlobal(D, ForDefinition));

    // In case of different address spaces, we may still get a cast, even with
    // IsForDefinition equal to true. Query mangled names table to get
    // GlobalValue.
    if (!GV)
      GV = GetGlobalValue(getMangledName(D));

    // Make sure GetGlobalValue returned non-null.
    assert(GV);

    // Check to see if we've already emitted this.  This is necessary
    // for a couple of reasons: first, decls can end up in the
    // deferred-decls queue multiple times, and second, decls can end
    // up with definitions in unusual ways (e.g. by an extern inline
    // function acquiring a strong function redefinition).  Just
    // ignore these cases.
    if (!GV->isDeclaration())
      continue;

    // If this is OpenMP, check if it is legal to emit this global normally.
    if (LangOpts.OpenMP && OpenMPRuntime && OpenMPRuntime->emitTargetGlobal(D))
      continue;

    // Otherwise, emit the definition and move on to the next one.
    EmitGlobalDefinition(D, GV);

    if (LangOpts.SYCLIsDevice) {
      // If there are any aliases deferred for this, emit those now.
      for (auto It = DeferredAliases.begin(); It != DeferredAliases.end();
           /*no increment*/) {
        const ValueDecl *Global = cast<ValueDecl>(It->second.getDecl());
        if (It->first == getMangledName(D)) {
          EmitAliasDefinition(Global);
          It = DeferredAliases.erase(It);
        } else {
          ++It;
        }
      }
    }

    // If we found out that we need to emit more decls, do that recursively.
    // This has the advantage that the decls are emitted in a DFS and related
    // ones are close together, which is convenient for testing.
    if (!DeferredVTables.empty() || !DeferredDeclsToEmit.empty()) {
      EmitDeferred();
      assert(DeferredVTables.empty() && DeferredDeclsToEmit.empty());
    }
  }
}

void CodeGenModule::EmitVTablesOpportunistically() {
  // Try to emit external vtables as available_externally if they have emitted
  // all inlined virtual functions.  It runs after EmitDeferred() and therefore
  // is not allowed to create new references to things that need to be emitted
  // lazily. Note that it also uses fact that we eagerly emitting RTTI.

  assert((OpportunisticVTables.empty() || shouldOpportunisticallyEmitVTables())
         && "Only emit opportunistic vtables with optimizations");

  for (const CXXRecordDecl *RD : OpportunisticVTables) {
    assert(getVTables().isVTableExternal(RD) &&
           "This queue should only contain external vtables");
    if (getCXXABI().canSpeculativelyEmitVTable(RD))
      VTables.GenerateClassData(RD);
  }
  OpportunisticVTables.clear();
}

void CodeGenModule::EmitGlobalAnnotations() {
  for (const auto& [MangledName, VD] : DeferredAnnotations) {
    llvm::GlobalValue *GV = GetGlobalValue(MangledName);
    if (GV)
      AddGlobalAnnotations(VD, GV);
  }
  DeferredAnnotations.clear();

  if (Annotations.empty())
    return;

  // Create a new global variable for the ConstantStruct in the Module.
  llvm::Constant *Array = llvm::ConstantArray::get(llvm::ArrayType::get(
    Annotations[0]->getType(), Annotations.size()), Annotations);
  auto *gv = new llvm::GlobalVariable(getModule(), Array->getType(), false,
                                      llvm::GlobalValue::AppendingLinkage,
                                      Array, "llvm.global.annotations");
  gv->setSection(AnnotationSection);
}

llvm::Constant *CodeGenModule::EmitAnnotationString(StringRef Str) {
  llvm::Constant *&AStr = AnnotationStrings[Str];
  if (AStr)
    return AStr;

  // Not found yet, create a new global.
  llvm::Constant *s = llvm::ConstantDataArray::getString(getLLVMContext(), Str);
  auto *gv = new llvm::GlobalVariable(
      getModule(), s->getType(), true, llvm::GlobalValue::PrivateLinkage, s,
      ".str", nullptr, llvm::GlobalValue::NotThreadLocal,
      ConstGlobalsPtrTy->getAddressSpace());
  gv->setSection(AnnotationSection);
  gv->setUnnamedAddr(llvm::GlobalValue::UnnamedAddr::Global);
  AStr = gv;
  return gv;
}

llvm::Constant *CodeGenModule::EmitAnnotationUnit(SourceLocation Loc) {
  SourceManager &SM = getContext().getSourceManager();
  PresumedLoc PLoc = SM.getPresumedLoc(Loc);
  if (PLoc.isValid())
    return EmitAnnotationString(PLoc.getFilename());
  return EmitAnnotationString(SM.getBufferName(Loc));
}

llvm::Constant *CodeGenModule::EmitAnnotationLineNo(SourceLocation L) {
  SourceManager &SM = getContext().getSourceManager();
  PresumedLoc PLoc = SM.getPresumedLoc(L);
  unsigned LineNo = PLoc.isValid() ? PLoc.getLine() :
    SM.getExpansionLineNumber(L);
  return llvm::ConstantInt::get(Int32Ty, LineNo);
}

llvm::Constant *CodeGenModule::EmitAnnotationArgs(const AnnotateAttr *Attr) {
  ArrayRef<Expr *> Exprs = {Attr->args_begin(), Attr->args_size()};
  if (Exprs.empty())
    return llvm::ConstantPointerNull::get(ConstGlobalsPtrTy);

  llvm::FoldingSetNodeID ID;
  for (Expr *E : Exprs) {
    ID.Add(cast<clang::ConstantExpr>(E)->getAPValueResult());
  }
  llvm::Constant *&Lookup = AnnotationArgs[ID.ComputeHash()];
  if (Lookup)
    return Lookup;

  llvm::SmallVector<llvm::Constant *, 4> LLVMArgs;
  LLVMArgs.reserve(Exprs.size());
  ConstantEmitter ConstEmiter(*this);
  llvm::transform(Exprs, std::back_inserter(LLVMArgs), [&](const Expr *E) {
    const auto *CE = cast<clang::ConstantExpr>(E);
    return ConstEmiter.emitAbstract(CE->getBeginLoc(), CE->getAPValueResult(),
                                    CE->getType());
  });
  auto *Struct = llvm::ConstantStruct::getAnon(LLVMArgs);
  auto *GV = new llvm::GlobalVariable(getModule(), Struct->getType(), true,
                                      llvm::GlobalValue::PrivateLinkage, Struct,
                                      ".args");
  GV->setSection(AnnotationSection);
  GV->setUnnamedAddr(llvm::GlobalValue::UnnamedAddr::Global);

  Lookup = GV;
  return GV;
}

llvm::Constant *CodeGenModule::EmitAnnotateAttr(llvm::GlobalValue *GV,
                                                const AnnotateAttr *AA,
                                                SourceLocation L) {
  // Get the globals for file name, annotation, and the line number.
  llvm::Constant *AnnoGV = EmitAnnotationString(AA->getAnnotation()),
                 *UnitGV = EmitAnnotationUnit(L),
                 *LineNoCst = EmitAnnotationLineNo(L),
                 *Args = EmitAnnotationArgs(AA);

  llvm::Constant *GVInGlobalsAS = GV;
  if (GV->getAddressSpace() !=
      getDataLayout().getDefaultGlobalsAddressSpace()) {
    GVInGlobalsAS = llvm::ConstantExpr::getAddrSpaceCast(
        GV,
        llvm::PointerType::get(
            GV->getContext(), getDataLayout().getDefaultGlobalsAddressSpace()));
  }

  // Create the ConstantStruct for the global annotation.
  llvm::Constant *Fields[] = {
      GVInGlobalsAS, AnnoGV, UnitGV, LineNoCst, Args,
  };
  return llvm::ConstantStruct::getAnon(Fields);
}

void CodeGenModule::AddGlobalAnnotations(const ValueDecl *D,
                                         llvm::GlobalValue *GV) {
  assert(D->hasAttr<AnnotateAttr>() && "no annotate attribute");
  // Get the struct elements for these annotations.
  for (const auto *I : D->specific_attrs<AnnotateAttr>())
    Annotations.push_back(EmitAnnotateAttr(GV, I, D->getLocation()));
}

llvm::Constant *CodeGenModule::EmitSYCLAnnotationArgs(
    llvm::SmallVectorImpl<std::pair<std::string, std::string>>
        &AnnotationNameValPairs) {

  if (AnnotationNameValPairs.empty())
    return llvm::ConstantPointerNull::get(ConstGlobalsPtrTy);

  // For each name-value pair of the SYCL annotation attribute, create an
  // annotation string for it. This will be the annotation arguments. If the
  // value is the empty string, use a null-pointer instead.
  llvm::SmallVector<llvm::Constant *, 4> LLVMArgs;
  llvm::FoldingSetNodeID ID;
  LLVMArgs.reserve(AnnotationNameValPairs.size() * 2);
  for (const std::pair<std::string, std::string> &NVP :
       AnnotationNameValPairs) {
    llvm::Constant *NameStrC = EmitAnnotationString(NVP.first);
    llvm::Constant *ValueStrC =
        NVP.second == "" ? llvm::ConstantPointerNull::get(ConstGlobalsPtrTy)
                         : EmitAnnotationString(NVP.second);
    LLVMArgs.push_back(NameStrC);
    LLVMArgs.push_back(ValueStrC);
    ID.Add(NameStrC);
    ID.Add(ValueStrC);
  }

  // If another SYCL annotation had the same arguments we can reuse the
  // annotation value it created.
  llvm::Constant *&LookupRef = SYCLAnnotationArgs[ID.ComputeHash()];
  if (LookupRef)
    return LookupRef;

  // Create an anonymous struct global variable pointing to the annotation
  // arguments in the order they were added above. This is the final constant
  // used as the annotation value.
  auto *Struct = llvm::ConstantStruct::getAnon(LLVMArgs);
  auto *GV = new llvm::GlobalVariable(
      getModule(), Struct->getType(), true, llvm::GlobalValue::PrivateLinkage,
      Struct, ".args", nullptr, llvm::GlobalValue::NotThreadLocal,
      ConstGlobalsPtrTy->getAddressSpace());
  GV->setSection(AnnotationSection);
  GV->setUnnamedAddr(llvm::GlobalValue::UnnamedAddr::Global);
  auto *Bitcasted = llvm::ConstantExpr::getBitCast(GV, ConstGlobalsPtrTy);

  // Set the look-up reference to the final annotation value for future
  // annotations to reuse.
  LookupRef = Bitcasted;
  return Bitcasted;
}

void CodeGenModule::AddGlobalSYCLIRAttributes(llvm::GlobalVariable *GV,
                                              const RecordDecl *RD) {
  const auto *A = RD->getAttr<SYCLAddIRAttributesGlobalVariableAttr>();
  assert(A && "no add_ir_attributes_global_variable attribute");
  SmallVector<std::pair<std::string, std::string>, 4> NameValuePairs =
      A->getFilteredAttributeNameValuePairs(Context);
  for (const std::pair<std::string, std::string> &NameValuePair :
       NameValuePairs)
    GV->addAttribute(NameValuePair.first, NameValuePair.second);
}

// Add "sycl-unique-id" llvm IR attribute that has a unique string generated
// by __builtin_sycl_unique_stable_id for global variables marked with
// SYCL device_global attribute.
static void addSYCLUniqueID(llvm::GlobalVariable *GV, const VarDecl *VD,
                            ASTContext &Context) {
  auto builtinString = SYCLUniqueStableIdExpr::ComputeName(Context, VD);
  GV->addAttribute("sycl-unique-id", builtinString);
}

bool CodeGenModule::isInNoSanitizeList(SanitizerMask Kind, llvm::Function *Fn,
                                       SourceLocation Loc) const {
  const auto &NoSanitizeL = getContext().getNoSanitizeList();
  // NoSanitize by function name.
  if (NoSanitizeL.containsFunction(Kind, Fn->getName()))
    return true;
  // NoSanitize by location. Check "mainfile" prefix.
  auto &SM = Context.getSourceManager();
  FileEntryRef MainFile = *SM.getFileEntryRefForID(SM.getMainFileID());
  if (NoSanitizeL.containsMainFile(Kind, MainFile.getName()))
    return true;

  // Check "src" prefix.
  if (Loc.isValid())
    return NoSanitizeL.containsLocation(Kind, Loc);
  // If location is unknown, this may be a compiler-generated function. Assume
  // it's located in the main file.
  return NoSanitizeL.containsFile(Kind, MainFile.getName());
}

bool CodeGenModule::isInNoSanitizeList(SanitizerMask Kind,
                                       llvm::GlobalVariable *GV,
                                       SourceLocation Loc, QualType Ty,
                                       StringRef Category) const {
  const auto &NoSanitizeL = getContext().getNoSanitizeList();
  if (NoSanitizeL.containsGlobal(Kind, GV->getName(), Category))
    return true;
  auto &SM = Context.getSourceManager();
  if (NoSanitizeL.containsMainFile(
          Kind, SM.getFileEntryRefForID(SM.getMainFileID())->getName(),
          Category))
    return true;
  if (NoSanitizeL.containsLocation(Kind, Loc, Category))
    return true;

  // Check global type.
  if (!Ty.isNull()) {
    // Drill down the array types: if global variable of a fixed type is
    // not sanitized, we also don't instrument arrays of them.
    while (auto AT = dyn_cast<ArrayType>(Ty.getTypePtr()))
      Ty = AT->getElementType();
    Ty = Ty.getCanonicalType().getUnqualifiedType();
    // Only record types (classes, structs etc.) are ignored.
    if (Ty->isRecordType()) {
      std::string TypeStr = Ty.getAsString(getContext().getPrintingPolicy());
      if (NoSanitizeL.containsType(Kind, TypeStr, Category))
        return true;
    }
  }
  return false;
}

bool CodeGenModule::imbueXRayAttrs(llvm::Function *Fn, SourceLocation Loc,
                                   StringRef Category) const {
  const auto &XRayFilter = getContext().getXRayFilter();
  using ImbueAttr = XRayFunctionFilter::ImbueAttribute;
  auto Attr = ImbueAttr::NONE;
  if (Loc.isValid())
    Attr = XRayFilter.shouldImbueLocation(Loc, Category);
  if (Attr == ImbueAttr::NONE)
    Attr = XRayFilter.shouldImbueFunction(Fn->getName());
  switch (Attr) {
  case ImbueAttr::NONE:
    return false;
  case ImbueAttr::ALWAYS:
    Fn->addFnAttr("function-instrument", "xray-always");
    break;
  case ImbueAttr::ALWAYS_ARG1:
    Fn->addFnAttr("function-instrument", "xray-always");
    Fn->addFnAttr("xray-log-args", "1");
    break;
  case ImbueAttr::NEVER:
    Fn->addFnAttr("function-instrument", "xray-never");
    break;
  }
  return true;
}

ProfileList::ExclusionType
CodeGenModule::isFunctionBlockedByProfileList(llvm::Function *Fn,
                                              SourceLocation Loc) const {
  const auto &ProfileList = getContext().getProfileList();
  // If the profile list is empty, then instrument everything.
  if (ProfileList.isEmpty())
    return ProfileList::Allow;
  CodeGenOptions::ProfileInstrKind Kind = getCodeGenOpts().getProfileInstr();
  // First, check the function name.
  if (auto V = ProfileList.isFunctionExcluded(Fn->getName(), Kind))
    return *V;
  // Next, check the source location.
  if (Loc.isValid())
    if (auto V = ProfileList.isLocationExcluded(Loc, Kind))
      return *V;
  // If location is unknown, this may be a compiler-generated function. Assume
  // it's located in the main file.
  auto &SM = Context.getSourceManager();
  if (auto MainFile = SM.getFileEntryRefForID(SM.getMainFileID()))
    if (auto V = ProfileList.isFileExcluded(MainFile->getName(), Kind))
      return *V;
  return ProfileList.getDefault(Kind);
}

ProfileList::ExclusionType
CodeGenModule::isFunctionBlockedFromProfileInstr(llvm::Function *Fn,
                                                 SourceLocation Loc) const {
  auto V = isFunctionBlockedByProfileList(Fn, Loc);
  if (V != ProfileList::Allow)
    return V;

  auto NumGroups = getCodeGenOpts().ProfileTotalFunctionGroups;
  if (NumGroups > 1) {
    auto Group = llvm::crc32(arrayRefFromStringRef(Fn->getName())) % NumGroups;
    if (Group != getCodeGenOpts().ProfileSelectedFunctionGroup)
      return ProfileList::Skip;
  }
  return ProfileList::Allow;
}

bool CodeGenModule::MustBeEmitted(const ValueDecl *Global) {
  // Never defer when EmitAllDecls is specified.
  if (LangOpts.EmitAllDecls)
    return true;

  const auto *VD = dyn_cast<VarDecl>(Global);
  if (VD &&
      ((CodeGenOpts.KeepPersistentStorageVariables &&
        (VD->getStorageDuration() == SD_Static ||
         VD->getStorageDuration() == SD_Thread)) ||
       (CodeGenOpts.KeepStaticConsts && VD->getStorageDuration() == SD_Static &&
        VD->getType().isConstQualified())))
    return true;

  return getContext().DeclMustBeEmitted(Global);
}

bool CodeGenModule::MayBeEmittedEagerly(const ValueDecl *Global) {
  // In OpenMP 5.0 variables and function may be marked as
  // device_type(host/nohost) and we should not emit them eagerly unless we sure
  // that they must be emitted on the host/device. To be sure we need to have
  // seen a declare target with an explicit mentioning of the function, we know
  // we have if the level of the declare target attribute is -1. Note that we
  // check somewhere else if we should emit this at all.
  if (LangOpts.OpenMP >= 50 && !LangOpts.OpenMPSimd) {
    std::optional<OMPDeclareTargetDeclAttr *> ActiveAttr =
        OMPDeclareTargetDeclAttr::getActiveAttr(Global);
    if (!ActiveAttr || (*ActiveAttr)->getLevel() != (unsigned)-1)
      return false;
  }

  if (const auto *FD = dyn_cast<FunctionDecl>(Global)) {
    if (FD->getTemplateSpecializationKind() == TSK_ImplicitInstantiation)
      // Implicit template instantiations may change linkage if they are later
      // explicitly instantiated, so they should not be emitted eagerly.
      return false;
    // Defer until all versions have been semantically checked.
    if (FD->hasAttr<TargetVersionAttr>() && !FD->isMultiVersion())
      return false;
  }
  if (const auto *VD = dyn_cast<VarDecl>(Global)) {
    if (Context.getInlineVariableDefinitionKind(VD) ==
        ASTContext::InlineVariableDefinitionKind::WeakUnknown)
      // A definition of an inline constexpr static data member may change
      // linkage later if it's redeclared outside the class.
      return false;
    if (CXX20ModuleInits && VD->getOwningModule() &&
        !VD->getOwningModule()->isModuleMapModule()) {
      // For CXX20, module-owned initializers need to be deferred, since it is
      // not known at this point if they will be run for the current module or
      // as part of the initializer for an imported one.
      return false;
    }
  }
  // If OpenMP is enabled and threadprivates must be generated like TLS, delay
  // codegen for global variables, because they may be marked as threadprivate.
  if (LangOpts.OpenMP && LangOpts.OpenMPUseTLS &&
      getContext().getTargetInfo().isTLSSupported() && isa<VarDecl>(Global) &&
      !Global->getType().isConstantStorage(getContext(), false, false) &&
      !OMPDeclareTargetDeclAttr::isDeclareTargetDeclaration(Global))
    return false;

  return true;
}

ConstantAddress CodeGenModule::GetAddrOfMSGuidDecl(const MSGuidDecl *GD) {
  StringRef Name = getMangledName(GD);

  // The UUID descriptor should be pointer aligned.
  CharUnits Alignment = CharUnits::fromQuantity(PointerAlignInBytes);

  // Look for an existing global.
  if (llvm::GlobalVariable *GV = getModule().getNamedGlobal(Name))
    return ConstantAddress(GV, GV->getValueType(), Alignment);

  ConstantEmitter Emitter(*this);
  llvm::Constant *Init;

  APValue &V = GD->getAsAPValue();
  if (!V.isAbsent()) {
    // If possible, emit the APValue version of the initializer. In particular,
    // this gets the type of the constant right.
    Init = Emitter.emitForInitializer(
        GD->getAsAPValue(), GD->getType().getAddressSpace(), GD->getType());
  } else {
    // As a fallback, directly construct the constant.
    // FIXME: This may get padding wrong under esoteric struct layout rules.
    // MSVC appears to create a complete type 'struct __s_GUID' that it
    // presumably uses to represent these constants.
    MSGuidDecl::Parts Parts = GD->getParts();
    llvm::Constant *Fields[4] = {
        llvm::ConstantInt::get(Int32Ty, Parts.Part1),
        llvm::ConstantInt::get(Int16Ty, Parts.Part2),
        llvm::ConstantInt::get(Int16Ty, Parts.Part3),
        llvm::ConstantDataArray::getRaw(
            StringRef(reinterpret_cast<char *>(Parts.Part4And5), 8), 8,
            Int8Ty)};
    Init = llvm::ConstantStruct::getAnon(Fields);
  }

  auto *GV = new llvm::GlobalVariable(
      getModule(), Init->getType(),
      /*isConstant=*/true, llvm::GlobalValue::LinkOnceODRLinkage, Init, Name);
  if (supportsCOMDAT())
    GV->setComdat(TheModule.getOrInsertComdat(GV->getName()));
  setDSOLocal(GV);

  if (!V.isAbsent()) {
    Emitter.finalize(GV);
    return ConstantAddress(GV, GV->getValueType(), Alignment);
  }

  llvm::Type *Ty = getTypes().ConvertTypeForMem(GD->getType());
  return ConstantAddress(GV, Ty, Alignment);
}

ConstantAddress CodeGenModule::GetAddrOfUnnamedGlobalConstantDecl(
    const UnnamedGlobalConstantDecl *GCD) {
  CharUnits Alignment = getContext().getTypeAlignInChars(GCD->getType());

  llvm::GlobalVariable **Entry = nullptr;
  Entry = &UnnamedGlobalConstantDeclMap[GCD];
  if (*Entry)
    return ConstantAddress(*Entry, (*Entry)->getValueType(), Alignment);

  ConstantEmitter Emitter(*this);
  llvm::Constant *Init;

  const APValue &V = GCD->getValue();

  assert(!V.isAbsent());
  Init = Emitter.emitForInitializer(V, GCD->getType().getAddressSpace(),
                                    GCD->getType());

  auto *GV = new llvm::GlobalVariable(getModule(), Init->getType(),
                                      /*isConstant=*/true,
                                      llvm::GlobalValue::PrivateLinkage, Init,
                                      ".constant");
  GV->setUnnamedAddr(llvm::GlobalValue::UnnamedAddr::Global);
  GV->setAlignment(Alignment.getAsAlign());

  Emitter.finalize(GV);

  *Entry = GV;
  return ConstantAddress(GV, GV->getValueType(), Alignment);
}

ConstantAddress CodeGenModule::GetAddrOfTemplateParamObject(
    const TemplateParamObjectDecl *TPO) {
  StringRef Name = getMangledName(TPO);
  CharUnits Alignment = getNaturalTypeAlignment(TPO->getType());

  if (llvm::GlobalVariable *GV = getModule().getNamedGlobal(Name))
    return ConstantAddress(GV, GV->getValueType(), Alignment);

  ConstantEmitter Emitter(*this);
  llvm::Constant *Init = Emitter.emitForInitializer(
        TPO->getValue(), TPO->getType().getAddressSpace(), TPO->getType());

  if (!Init) {
    ErrorUnsupported(TPO, "template parameter object");
    return ConstantAddress::invalid();
  }

  llvm::GlobalValue::LinkageTypes Linkage =
      isExternallyVisible(TPO->getLinkageAndVisibility().getLinkage())
          ? llvm::GlobalValue::LinkOnceODRLinkage
          : llvm::GlobalValue::InternalLinkage;
  auto *GV = new llvm::GlobalVariable(getModule(), Init->getType(),
                                      /*isConstant=*/true, Linkage, Init, Name);
  setGVProperties(GV, TPO);
  if (supportsCOMDAT())
    GV->setComdat(TheModule.getOrInsertComdat(GV->getName()));
  Emitter.finalize(GV);

    return ConstantAddress(GV, GV->getValueType(), Alignment);
}

ConstantAddress CodeGenModule::GetWeakRefReference(const ValueDecl *VD) {
  const AliasAttr *AA = VD->getAttr<AliasAttr>();
  assert(AA && "No alias?");

  CharUnits Alignment = getContext().getDeclAlign(VD);
  llvm::Type *DeclTy = getTypes().ConvertTypeForMem(VD->getType());

  // See if there is already something with the target's name in the module.
  llvm::GlobalValue *Entry = GetGlobalValue(AA->getAliasee());
  if (Entry)
    return ConstantAddress(Entry, DeclTy, Alignment);

  llvm::Constant *Aliasee;
  if (isa<llvm::FunctionType>(DeclTy))
    Aliasee = GetOrCreateLLVMFunction(AA->getAliasee(), DeclTy,
                                      GlobalDecl(cast<FunctionDecl>(VD)),
                                      /*ForVTable=*/false);
  else
    Aliasee = GetOrCreateLLVMGlobal(AA->getAliasee(), DeclTy, LangAS::Default,
                                    nullptr);

  auto *F = cast<llvm::GlobalValue>(Aliasee);
  F->setLinkage(llvm::Function::ExternalWeakLinkage);
  WeakRefReferences.insert(F);

  return ConstantAddress(Aliasee, DeclTy, Alignment);
}

template <typename AttrT> static bool hasImplicitAttr(const ValueDecl *D) {
  if (!D)
    return false;
  if (auto *A = D->getAttr<AttrT>())
    return A->isImplicit();
  return D->isImplicit();
}

void CodeGenModule::EmitGlobal(GlobalDecl GD) {
  const auto *Global = cast<ValueDecl>(GD.getDecl());

  // Weak references don't produce any output by themselves.
  if (Global->hasAttr<WeakRefAttr>())
    return;

  // If this is an alias definition (which otherwise looks like a declaration)
  // handle it now.
  if (AliasAttr *Attr = Global->getAttr<AliasAttr>()) {
    // Emit the alias here if it is not SYCL device compilation.
    if (!LangOpts.SYCLIsDevice)
      return EmitAliasDefinition(GD);
    // Defer for SYCL devices, until either the alias or what it aliases
    // is used.
    StringRef MangledName = getMangledName(GD);
    DeferredDecls[MangledName] = GD;
    StringRef AliaseeName = Attr->getAliasee();
    DeferredAliases[AliaseeName] = GD;
    return;
  }

  // IFunc like an alias whose value is resolved at runtime by calling resolver.
  if (Global->hasAttr<IFuncAttr>())
    return emitIFuncDefinition(GD);

  // If this is a cpu_dispatch multiversion function, emit the resolver.
  if (Global->hasAttr<CPUDispatchAttr>())
    return emitCPUDispatchDefinition(GD);

  // If this is CUDA, be selective about which declarations we emit.
  // Non-constexpr non-lambda implicit host device functions are not emitted
  // unless they are used on device side.
  if (LangOpts.CUDA) {
    if (LangOpts.CUDAIsDevice) {
      const auto *FD = dyn_cast<FunctionDecl>(Global);
      if ((!Global->hasAttr<CUDADeviceAttr>() ||
           (LangOpts.OffloadImplicitHostDeviceTemplates && FD &&
            hasImplicitAttr<CUDAHostAttr>(FD) &&
            hasImplicitAttr<CUDADeviceAttr>(FD) && !FD->isConstexpr() &&
            !isLambdaCallOperator(FD) &&
            !getContext().CUDAImplicitHostDeviceFunUsedByDevice.count(FD))) &&
          !Global->hasAttr<CUDAGlobalAttr>() &&
          !Global->hasAttr<CUDAConstantAttr>() &&
          !Global->hasAttr<CUDASharedAttr>() &&
          !Global->getType()->isCUDADeviceBuiltinSurfaceType() &&
          !Global->getType()->isCUDADeviceBuiltinTextureType() &&
          !(LangOpts.HIPStdPar && isa<FunctionDecl>(Global) &&
            !Global->hasAttr<CUDAHostAttr>()))
        return;
    } else {
      // We need to emit host-side 'shadows' for all global
      // device-side variables because the CUDA runtime needs their
      // size and host-side address in order to provide access to
      // their device-side incarnations.

      // So device-only functions are the only things we skip, except for SYCL.
      if (!LangOpts.isSYCL() && isa<FunctionDecl>(Global) &&
          !Global->hasAttr<CUDAHostAttr>() && Global->hasAttr<CUDADeviceAttr>())
        return;

      assert((isa<FunctionDecl>(Global) || isa<VarDecl>(Global)) &&
             "Expected Variable or Function");
    }
  }

  if (LangOpts.OpenMP) {
    // If this is OpenMP, check if it is legal to emit this global normally.
    if (OpenMPRuntime && OpenMPRuntime->emitTargetGlobal(GD))
      return;
    if (auto *DRD = dyn_cast<OMPDeclareReductionDecl>(Global)) {
      if (MustBeEmitted(Global))
        EmitOMPDeclareReduction(DRD);
      return;
    }
    if (auto *DMD = dyn_cast<OMPDeclareMapperDecl>(Global)) {
      if (MustBeEmitted(Global))
        EmitOMPDeclareMapper(DMD);
      return;
    }
  }

  // Ignore declarations, they will be emitted on their first use.
  if (const auto *FD = dyn_cast<FunctionDecl>(Global)) {
    // Update deferred annotations with the latest declaration if the function
    // function was already used or defined.
    if (FD->hasAttr<AnnotateAttr>()) {
      StringRef MangledName = getMangledName(GD);
      if (GetGlobalValue(MangledName))
        DeferredAnnotations[MangledName] = FD;
    }

    // Forward declarations are emitted lazily on first use.
    if (!FD->doesThisDeclarationHaveABody()) {
<<<<<<< HEAD
      if (!FD->doesDeclarationForceExternallyVisibleDefinition())
=======
      if (!FD->doesDeclarationForceExternallyVisibleDefinition() &&
          (!FD->isMultiVersion() ||
           !FD->getASTContext().getTargetInfo().getTriple().isAArch64()))
>>>>>>> 5b3e7c8f
        return;

      StringRef MangledName = getMangledName(GD);

      // Compute the function info and LLVM type.
      const CGFunctionInfo &FI = getTypes().arrangeGlobalDeclaration(GD);
      llvm::Type *Ty = getTypes().GetFunctionType(FI);

      GetOrCreateLLVMFunction(MangledName, Ty, GD, /*ForVTable=*/false,
                              /*DontDefer=*/false);
      return;
    }
  } else {
    const auto *VD = cast<VarDecl>(Global);
    assert(VD->isFileVarDecl() && "Cannot emit local var decl as global.");
    if (VD->isThisDeclarationADefinition() != VarDecl::Definition &&
        !Context.isMSStaticDataMemberInlineDefinition(VD)) {
      if (LangOpts.OpenMP) {
        // Emit declaration of the must-be-emitted declare target variable.
        if (std::optional<OMPDeclareTargetDeclAttr::MapTypeTy> Res =
                OMPDeclareTargetDeclAttr::isDeclareTargetDeclaration(VD)) {

          // If this variable has external storage and doesn't require special
          // link handling we defer to its canonical definition.
          if (VD->hasExternalStorage() &&
              Res != OMPDeclareTargetDeclAttr::MT_Link)
            return;

          bool UnifiedMemoryEnabled =
              getOpenMPRuntime().hasRequiresUnifiedSharedMemory();
          if ((*Res == OMPDeclareTargetDeclAttr::MT_To ||
               *Res == OMPDeclareTargetDeclAttr::MT_Enter) &&
              !UnifiedMemoryEnabled) {
            (void)GetAddrOfGlobalVar(VD);
          } else {
            assert(((*Res == OMPDeclareTargetDeclAttr::MT_Link) ||
                    ((*Res == OMPDeclareTargetDeclAttr::MT_To ||
                      *Res == OMPDeclareTargetDeclAttr::MT_Enter) &&
                     UnifiedMemoryEnabled)) &&
                   "Link clause or to clause with unified memory expected.");
            (void)getOpenMPRuntime().getAddrOfDeclareTargetVar(VD);
          }

          return;
        }
      }
      // If this declaration may have caused an inline variable definition to
      // change linkage, make sure that it's emitted.
      if (Context.getInlineVariableDefinitionKind(VD) ==
          ASTContext::InlineVariableDefinitionKind::Strong)
        GetAddrOfGlobalVar(VD);
      return;
    }
  }

  // clang::ParseAST ensures that we emit the SYCL devices at the end, so
  // anything that is a device (or indirectly called) will be handled later.
  if (LangOpts.SYCLIsDevice && MustBeEmitted(Global)) {
    addDeferredDeclToEmit(GD);
    return;
  }

  // Defer code generation to first use when possible, e.g. if this is an inline
  // function. If the global must always be emitted, do it eagerly if possible
  // to benefit from cache locality.
  if (MustBeEmitted(Global) && MayBeEmittedEagerly(Global)) {
    // Avoid emitting the same __host__ __device__ functions,
    // in SYCL-CUDA-host compilation, and
    if (SYCLCUDAIsHost(LangOpts) && isa<FunctionDecl>(Global) &&
        !Global->hasAttr<CUDAHostAttr>() && Global->hasAttr<CUDADeviceAttr>()) {
      addDeferredDeclToEmit(GD);
      return;
    }
    // in SYCL-CUDA-device compilation.
    if (SYCLCUDAIsSYCLDevice(LangOpts) && isa<FunctionDecl>(Global) &&
        Global->hasAttr<CUDAHostAttr>() && !Global->hasAttr<CUDADeviceAttr>()) {
      addDeferredDeclToEmit(GD);
      return;
    }

    // Emit the definition if it can't be deferred.
    EmitGlobalDefinition(GD);
    addEmittedDeferredDecl(GD);
    return;
  }

  // If we're deferring emission of a C++ variable with an
  // initializer, remember the order in which it appeared in the file.
  if (getLangOpts().CPlusPlus && isa<VarDecl>(Global) &&
      cast<VarDecl>(Global)->hasInit()) {
    DelayedCXXInitPosition[Global] = CXXGlobalInits.size();
    CXXGlobalInits.push_back(nullptr);
  }

  StringRef MangledName = getMangledName(GD);
  if (GetGlobalValue(MangledName) != nullptr) {
    // The value has already been used and should therefore be emitted.
    addDeferredDeclToEmit(GD);
  } else if (MustBeEmitted(Global)) {
    // The value must be emitted, but cannot be emitted eagerly.
    assert(!MayBeEmittedEagerly(Global));
    addDeferredDeclToEmit(GD);
  } else {

    // For SYCL compilation of CUDA sources,
    if (LangOpts.isSYCL() && LangOpts.CUDA && !LangOpts.CUDAIsDevice) {
      // in case of SYCL-CUDA-host,
      if (LangOpts.SYCLIsHost) {
        if (Global->hasAttr<CUDAHostAttr>()) {
          // remove already present __device__ function.
          auto DDI = DeferredDecls.find(MangledName);
          if (DDI != DeferredDecls.end())
            DeferredDecls.erase(DDI);
        } else if (Global->hasAttr<CUDADeviceAttr>()) {
          // do not insert a __device__ function if a __host__ one is present.
          auto DDI = DeferredDecls.find(MangledName);
          if (DDI != DeferredDecls.end())
            return;
        }
      }
      // in case of SYCL-CUDA-device,
      if (LangOpts.SYCLIsDevice) {
        if (Global->hasAttr<CUDADeviceAttr>()) {
          // remove already present __host__ function.
          auto DDI = DeferredDecls.find(MangledName);
          if (DDI != DeferredDecls.end())
            DeferredDecls.erase(DDI);
        } else if (Global->hasAttr<CUDAHostAttr>()) {
          // do not insert a __host__ function if a __device__ one is present.
          auto DDI = DeferredDecls.find(MangledName);
          if (DDI != DeferredDecls.end())
            return;
        }
      }
    }

    // Otherwise, remember that we saw a deferred decl with this name.  The
    // first use of the mangled name will cause it to move into
    // DeferredDeclsToEmit.
    DeferredDecls[MangledName] = GD;
  }
}

// Check if T is a class type with a destructor that's not dllimport.
static bool HasNonDllImportDtor(QualType T) {
  if (const auto *RT = T->getBaseElementTypeUnsafe()->getAs<RecordType>())
    if (CXXRecordDecl *RD = dyn_cast<CXXRecordDecl>(RT->getDecl()))
      if (RD->getDestructor() && !RD->getDestructor()->hasAttr<DLLImportAttr>())
        return true;

  return false;
}

namespace {
  struct FunctionIsDirectlyRecursive
      : public ConstStmtVisitor<FunctionIsDirectlyRecursive, bool> {
    const StringRef Name;
    const Builtin::Context &BI;
    FunctionIsDirectlyRecursive(StringRef N, const Builtin::Context &C)
        : Name(N), BI(C) {}

    bool VisitCallExpr(const CallExpr *E) {
      const FunctionDecl *FD = E->getDirectCallee();
      if (!FD)
        return false;
      AsmLabelAttr *Attr = FD->getAttr<AsmLabelAttr>();
      if (Attr && Name == Attr->getLabel())
        return true;
      unsigned BuiltinID = FD->getBuiltinID();
      if (!BuiltinID || !BI.isLibFunction(BuiltinID))
        return false;
      StringRef BuiltinName = BI.getName(BuiltinID);
      if (BuiltinName.starts_with("__builtin_") &&
          Name == BuiltinName.slice(strlen("__builtin_"), StringRef::npos)) {
        return true;
      }
      return false;
    }

    bool VisitStmt(const Stmt *S) {
      for (const Stmt *Child : S->children())
        if (Child && this->Visit(Child))
          return true;
      return false;
    }
  };

  // Make sure we're not referencing non-imported vars or functions.
  struct DLLImportFunctionVisitor
      : public RecursiveASTVisitor<DLLImportFunctionVisitor> {
    bool SafeToInline = true;

    bool shouldVisitImplicitCode() const { return true; }

    bool VisitVarDecl(VarDecl *VD) {
      if (VD->getTLSKind()) {
        // A thread-local variable cannot be imported.
        SafeToInline = false;
        return SafeToInline;
      }

      // A variable definition might imply a destructor call.
      if (VD->isThisDeclarationADefinition())
        SafeToInline = !HasNonDllImportDtor(VD->getType());

      return SafeToInline;
    }

    bool VisitCXXBindTemporaryExpr(CXXBindTemporaryExpr *E) {
      if (const auto *D = E->getTemporary()->getDestructor())
        SafeToInline = D->hasAttr<DLLImportAttr>();
      return SafeToInline;
    }

    bool VisitDeclRefExpr(DeclRefExpr *E) {
      ValueDecl *VD = E->getDecl();
      if (isa<FunctionDecl>(VD))
        SafeToInline = VD->hasAttr<DLLImportAttr>();
      else if (VarDecl *V = dyn_cast<VarDecl>(VD))
        SafeToInline = !V->hasGlobalStorage() || V->hasAttr<DLLImportAttr>();
      return SafeToInline;
    }

    bool VisitCXXConstructExpr(CXXConstructExpr *E) {
      SafeToInline = E->getConstructor()->hasAttr<DLLImportAttr>();
      return SafeToInline;
    }

    bool VisitCXXMemberCallExpr(CXXMemberCallExpr *E) {
      CXXMethodDecl *M = E->getMethodDecl();
      if (!M) {
        // Call through a pointer to member function. This is safe to inline.
        SafeToInline = true;
      } else {
        SafeToInline = M->hasAttr<DLLImportAttr>();
      }
      return SafeToInline;
    }

    bool VisitCXXDeleteExpr(CXXDeleteExpr *E) {
      SafeToInline = E->getOperatorDelete()->hasAttr<DLLImportAttr>();
      return SafeToInline;
    }

    bool VisitCXXNewExpr(CXXNewExpr *E) {
      SafeToInline = E->getOperatorNew()->hasAttr<DLLImportAttr>();
      return SafeToInline;
    }
  };
}

// isTriviallyRecursive - Check if this function calls another
// decl that, because of the asm attribute or the other decl being a builtin,
// ends up pointing to itself.
bool
CodeGenModule::isTriviallyRecursive(const FunctionDecl *FD) {
  StringRef Name;
  if (getCXXABI().getMangleContext().shouldMangleDeclName(FD)) {
    // asm labels are a special kind of mangling we have to support.
    AsmLabelAttr *Attr = FD->getAttr<AsmLabelAttr>();
    if (!Attr)
      return false;
    Name = Attr->getLabel();
  } else {
    Name = FD->getName();
  }

  FunctionIsDirectlyRecursive Walker(Name, Context.BuiltinInfo);
  const Stmt *Body = FD->getBody();
  return Body ? Walker.Visit(Body) : false;
}

bool CodeGenModule::shouldEmitFunction(GlobalDecl GD) {
  if (getFunctionLinkage(GD) != llvm::Function::AvailableExternallyLinkage)
    return true;

  const auto *F = cast<FunctionDecl>(GD.getDecl());
  if (CodeGenOpts.OptimizationLevel == 0 && !F->hasAttr<AlwaysInlineAttr>())
    return false;

  // We don't import function bodies from other named module units since that
  // behavior may break ABI compatibility of the current unit.
  if (const Module *M = F->getOwningModule();
      M && M->getTopLevelModule()->isNamedModule() &&
      getContext().getCurrentNamedModule() != M->getTopLevelModule())
    return false;

  if (F->hasAttr<NoInlineAttr>())
    return false;

  if (F->hasAttr<DLLImportAttr>() && !F->hasAttr<AlwaysInlineAttr>()) {
    // Check whether it would be safe to inline this dllimport function.
    DLLImportFunctionVisitor Visitor;
    Visitor.TraverseFunctionDecl(const_cast<FunctionDecl*>(F));
    if (!Visitor.SafeToInline)
      return false;

    if (const CXXDestructorDecl *Dtor = dyn_cast<CXXDestructorDecl>(F)) {
      // Implicit destructor invocations aren't captured in the AST, so the
      // check above can't see them. Check for them manually here.
      for (const Decl *Member : Dtor->getParent()->decls())
        if (isa<FieldDecl>(Member))
          if (HasNonDllImportDtor(cast<FieldDecl>(Member)->getType()))
            return false;
      for (const CXXBaseSpecifier &B : Dtor->getParent()->bases())
        if (HasNonDllImportDtor(B.getType()))
          return false;
    }
  }

  // Inline builtins declaration must be emitted. They often are fortified
  // functions.
  if (F->isInlineBuiltinDeclaration())
    return true;

  // PR9614. Avoid cases where the source code is lying to us. An available
  // externally function should have an equivalent function somewhere else,
  // but a function that calls itself through asm label/`__builtin_` trickery is
  // clearly not equivalent to the real implementation.
  // This happens in glibc's btowc and in some configure checks.
  return !isTriviallyRecursive(F);
}

bool CodeGenModule::shouldOpportunisticallyEmitVTables() {
  return CodeGenOpts.OptimizationLevel > 0;
}

void CodeGenModule::EmitMultiVersionFunctionDefinition(GlobalDecl GD,
                                                       llvm::GlobalValue *GV) {
  const auto *FD = cast<FunctionDecl>(GD.getDecl());

  if (FD->isCPUSpecificMultiVersion()) {
    auto *Spec = FD->getAttr<CPUSpecificAttr>();
    for (unsigned I = 0; I < Spec->cpus_size(); ++I)
      EmitGlobalFunctionDefinition(GD.getWithMultiVersionIndex(I), nullptr);
  } else if (auto *TC = FD->getAttr<TargetClonesAttr>()) {
    for (unsigned I = 0; I < TC->featuresStrs_size(); ++I)
      // AArch64 favors the default target version over the clone if any.
      if ((!TC->isDefaultVersion(I) || !getTarget().getTriple().isAArch64()) &&
          TC->isFirstOfVersion(I))
        EmitGlobalFunctionDefinition(GD.getWithMultiVersionIndex(I), nullptr);
    // Ensure that the resolver function is also emitted.
    GetOrCreateMultiVersionResolver(GD);
  } else
    EmitGlobalFunctionDefinition(GD, GV);
  // Defer the resolver emission until we can reason whether the TU
  // contains a default target version implementation.
  if (FD->isTargetVersionMultiVersion())
    AddDeferredMultiVersionResolverToEmit(GD);
}

void CodeGenModule::EmitGlobalDefinition(GlobalDecl GD, llvm::GlobalValue *GV) {
  const auto *D = cast<ValueDecl>(GD.getDecl());

  PrettyStackTraceDecl CrashInfo(const_cast<ValueDecl *>(D), D->getLocation(),
                                 Context.getSourceManager(),
                                 "Generating code for declaration");

  if (const auto *FD = dyn_cast<FunctionDecl>(D)) {
    // At -O0, don't generate IR for functions with available_externally
    // linkage.
    if (!shouldEmitFunction(GD))
      return;

    llvm::TimeTraceScope TimeScope("CodeGen Function", [&]() {
      std::string Name;
      llvm::raw_string_ostream OS(Name);
      FD->getNameForDiagnostic(OS, getContext().getPrintingPolicy(),
                               /*Qualified=*/true);
      return Name;
    });

    if (const auto *Method = dyn_cast<CXXMethodDecl>(D)) {
      // Make sure to emit the definition(s) before we emit the thunks.
      // This is necessary for the generation of certain thunks.
      if (isa<CXXConstructorDecl>(Method) || isa<CXXDestructorDecl>(Method))
        ABI->emitCXXStructor(GD);
      else if (FD->isMultiVersion())
        EmitMultiVersionFunctionDefinition(GD, GV);
      else
        EmitGlobalFunctionDefinition(GD, GV);

      if (Method->isVirtual())
        getVTables().EmitThunks(GD);

      return;
    }

    if (FD->isMultiVersion())
      return EmitMultiVersionFunctionDefinition(GD, GV);
    return EmitGlobalFunctionDefinition(GD, GV);
  }

  if (const auto *VD = dyn_cast<VarDecl>(D))
    return EmitGlobalVarDefinition(VD, !VD->hasDefinition());

  llvm_unreachable("Invalid argument to EmitGlobalDefinition()");
}

static void ReplaceUsesOfNonProtoTypeWithRealFunction(llvm::GlobalValue *Old,
                                                      llvm::Function *NewFn);

static unsigned
TargetMVPriority(const TargetInfo &TI,
                 const CodeGenFunction::MultiVersionResolverOption &RO) {
  unsigned Priority = 0;
  unsigned NumFeatures = 0;
  for (StringRef Feat : RO.Conditions.Features) {
    Priority = std::max(Priority, TI.multiVersionSortPriority(Feat));
    NumFeatures++;
  }

  if (!RO.Conditions.Architecture.empty())
    Priority = std::max(
        Priority, TI.multiVersionSortPriority(RO.Conditions.Architecture));

  Priority += TI.multiVersionFeatureCost() * NumFeatures;

  return Priority;
}

// Multiversion functions should be at most 'WeakODRLinkage' so that a different
// TU can forward declare the function without causing problems.  Particularly
// in the cases of CPUDispatch, this causes issues. This also makes sure we
// work with internal linkage functions, so that the same function name can be
// used with internal linkage in multiple TUs.
llvm::GlobalValue::LinkageTypes getMultiversionLinkage(CodeGenModule &CGM,
                                                       GlobalDecl GD) {
  const FunctionDecl *FD = cast<FunctionDecl>(GD.getDecl());
  if (FD->getFormalLinkage() == Linkage::Internal)
    return llvm::GlobalValue::InternalLinkage;
  return llvm::GlobalValue::WeakODRLinkage;
}

static FunctionDecl *createDefaultTargetVersionFrom(const FunctionDecl *FD) {
  DeclContext *DeclCtx = FD->getASTContext().getTranslationUnitDecl();
  TypeSourceInfo *TInfo = FD->getTypeSourceInfo();
  StorageClass SC = FD->getStorageClass();
  DeclarationName Name = FD->getNameInfo().getName();

  FunctionDecl *NewDecl =
      FunctionDecl::Create(FD->getASTContext(), DeclCtx, FD->getBeginLoc(),
                           FD->getEndLoc(), Name, TInfo->getType(), TInfo, SC);

  NewDecl->setIsMultiVersion();
  NewDecl->addAttr(TargetVersionAttr::CreateImplicit(
      NewDecl->getASTContext(), "default", NewDecl->getSourceRange()));

  return NewDecl;
}

void CodeGenModule::emitMultiVersionFunctions() {
  std::vector<GlobalDecl> MVFuncsToEmit;
  MultiVersionFuncs.swap(MVFuncsToEmit);
  for (GlobalDecl GD : MVFuncsToEmit) {
    const auto *FD = cast<FunctionDecl>(GD.getDecl());
    assert(FD && "Expected a FunctionDecl");

    auto createFunction = [&](const FunctionDecl *Decl, unsigned MVIdx = 0) {
      GlobalDecl CurGD{Decl->isDefined() ? Decl->getDefinition() : Decl, MVIdx};
      StringRef MangledName = getMangledName(CurGD);
      llvm::Constant *Func = GetGlobalValue(MangledName);
      if (!Func) {
        if (Decl->isDefined()) {
          EmitGlobalFunctionDefinition(CurGD, nullptr);
          Func = GetGlobalValue(MangledName);
        } else {
          const CGFunctionInfo &FI = getTypes().arrangeGlobalDeclaration(CurGD);
          llvm::FunctionType *Ty = getTypes().GetFunctionType(FI);
          Func = GetAddrOfFunction(CurGD, Ty, /*ForVTable=*/false,
                                   /*DontDefer=*/false, ForDefinition);
        }
        assert(Func && "This should have just been created");
      }
      return cast<llvm::Function>(Func);
    };

    bool HasDefaultDecl = !FD->isTargetVersionMultiVersion();
    bool ShouldEmitResolver =
        !getContext().getTargetInfo().getTriple().isAArch64();
    SmallVector<CodeGenFunction::MultiVersionResolverOption, 10> Options;

    getContext().forEachMultiversionedFunctionVersion(
        FD, [&](const FunctionDecl *CurFD) {
          llvm::SmallVector<StringRef, 8> Feats;

          if (const auto *TA = CurFD->getAttr<TargetAttr>()) {
            TA->getAddedFeatures(Feats);
            llvm::Function *Func = createFunction(CurFD);
            Options.emplace_back(Func, TA->getArchitecture(), Feats);
          } else if (const auto *TVA = CurFD->getAttr<TargetVersionAttr>()) {
            bool HasDefaultDef = TVA->isDefaultVersion() &&
                                 CurFD->doesThisDeclarationHaveABody();
            HasDefaultDecl |= TVA->isDefaultVersion();
            ShouldEmitResolver |= (CurFD->isUsed() || HasDefaultDef);
            TVA->getFeatures(Feats);
            llvm::Function *Func = createFunction(CurFD);
            Options.emplace_back(Func, /*Architecture*/ "", Feats);
          } else if (const auto *TC = CurFD->getAttr<TargetClonesAttr>()) {
            ShouldEmitResolver |= CurFD->doesThisDeclarationHaveABody();
            for (unsigned I = 0; I < TC->featuresStrs_size(); ++I) {
              if (!TC->isFirstOfVersion(I))
                continue;

              llvm::Function *Func = createFunction(CurFD, I);
              StringRef Architecture;
              Feats.clear();
              if (getTarget().getTriple().isAArch64())
                TC->getFeatures(Feats, I);
              else {
                StringRef Version = TC->getFeatureStr(I);
                if (Version.starts_with("arch="))
                  Architecture = Version.drop_front(sizeof("arch=") - 1);
                else if (Version != "default")
                  Feats.push_back(Version);
              }
              Options.emplace_back(Func, Architecture, Feats);
            }
          } else
            llvm_unreachable("unexpected MultiVersionKind");
        });

    if (!ShouldEmitResolver)
      continue;

    if (!HasDefaultDecl) {
      FunctionDecl *NewFD = createDefaultTargetVersionFrom(FD);
      llvm::Function *Func = createFunction(NewFD);
      llvm::SmallVector<StringRef, 1> Feats;
      Options.emplace_back(Func, /*Architecture*/ "", Feats);
    }

    llvm::Constant *ResolverConstant = GetOrCreateMultiVersionResolver(GD);
    if (auto *IFunc = dyn_cast<llvm::GlobalIFunc>(ResolverConstant)) {
      ResolverConstant = IFunc->getResolver();
      if (FD->isTargetClonesMultiVersion() ||
          FD->isTargetVersionMultiVersion()) {
        const CGFunctionInfo &FI = getTypes().arrangeGlobalDeclaration(GD);
        llvm::FunctionType *DeclTy = getTypes().GetFunctionType(FI);
        std::string MangledName = getMangledNameImpl(
            *this, GD, FD, /*OmitMultiVersionMangling=*/true);
        // In prior versions of Clang, the mangling for ifuncs incorrectly
        // included an .ifunc suffix. This alias is generated for backward
        // compatibility. It is deprecated, and may be removed in the future.
        auto *Alias = llvm::GlobalAlias::create(
            DeclTy, 0, getMultiversionLinkage(*this, GD),
            MangledName + ".ifunc", IFunc, &getModule());
        SetCommonAttributes(FD, Alias);
      }
    }
    llvm::Function *ResolverFunc = cast<llvm::Function>(ResolverConstant);

    ResolverFunc->setLinkage(getMultiversionLinkage(*this, GD));

    if (!ResolverFunc->hasLocalLinkage() && supportsCOMDAT())
      ResolverFunc->setComdat(
          getModule().getOrInsertComdat(ResolverFunc->getName()));

    const TargetInfo &TI = getTarget();
    llvm::stable_sort(
        Options, [&TI](const CodeGenFunction::MultiVersionResolverOption &LHS,
                       const CodeGenFunction::MultiVersionResolverOption &RHS) {
          return TargetMVPriority(TI, LHS) > TargetMVPriority(TI, RHS);
        });
    CodeGenFunction CGF(*this);
    CGF.EmitMultiVersionResolver(ResolverFunc, Options);
  }

  // Ensure that any additions to the deferred decls list caused by emitting a
  // variant are emitted.  This can happen when the variant itself is inline and
  // calls a function without linkage.
  if (!MVFuncsToEmit.empty())
    EmitDeferred();

  // Ensure that any additions to the multiversion funcs list from either the
  // deferred decls or the multiversion functions themselves are emitted.
  if (!MultiVersionFuncs.empty())
    emitMultiVersionFunctions();
}

void CodeGenModule::emitCPUDispatchDefinition(GlobalDecl GD) {
  const auto *FD = cast<FunctionDecl>(GD.getDecl());
  assert(FD && "Not a FunctionDecl?");
  assert(FD->isCPUDispatchMultiVersion() && "Not a multiversion function?");
  const auto *DD = FD->getAttr<CPUDispatchAttr>();
  assert(DD && "Not a cpu_dispatch Function?");

  const CGFunctionInfo &FI = getTypes().arrangeGlobalDeclaration(GD);
  llvm::FunctionType *DeclTy = getTypes().GetFunctionType(FI);

  StringRef ResolverName = getMangledName(GD);
  UpdateMultiVersionNames(GD, FD, ResolverName);

  llvm::Type *ResolverType;
  GlobalDecl ResolverGD;
  if (getTarget().supportsIFunc()) {
    ResolverType = llvm::FunctionType::get(
        llvm::PointerType::get(DeclTy,
                               getTypes().getTargetAddressSpace(FD->getType())),
        false);
  }
  else {
    ResolverType = DeclTy;
    ResolverGD = GD;
  }

  auto *ResolverFunc = cast<llvm::Function>(GetOrCreateLLVMFunction(
      ResolverName, ResolverType, ResolverGD, /*ForVTable=*/false));
  ResolverFunc->setLinkage(getMultiversionLinkage(*this, GD));
  if (supportsCOMDAT())
    ResolverFunc->setComdat(
        getModule().getOrInsertComdat(ResolverFunc->getName()));

  SmallVector<CodeGenFunction::MultiVersionResolverOption, 10> Options;
  const TargetInfo &Target = getTarget();
  unsigned Index = 0;
  for (const IdentifierInfo *II : DD->cpus()) {
    // Get the name of the target function so we can look it up/create it.
    std::string MangledName = getMangledNameImpl(*this, GD, FD, true) +
                              getCPUSpecificMangling(*this, II->getName());

    llvm::Constant *Func = GetGlobalValue(MangledName);

    if (!Func) {
      GlobalDecl ExistingDecl = Manglings.lookup(MangledName);
      if (ExistingDecl.getDecl() &&
          ExistingDecl.getDecl()->getAsFunction()->isDefined()) {
        EmitGlobalFunctionDefinition(ExistingDecl, nullptr);
        Func = GetGlobalValue(MangledName);
      } else {
        if (!ExistingDecl.getDecl())
          ExistingDecl = GD.getWithMultiVersionIndex(Index);

      Func = GetOrCreateLLVMFunction(
          MangledName, DeclTy, ExistingDecl,
          /*ForVTable=*/false, /*DontDefer=*/true,
          /*IsThunk=*/false, llvm::AttributeList(), ForDefinition);
      }
    }

    llvm::SmallVector<StringRef, 32> Features;
    Target.getCPUSpecificCPUDispatchFeatures(II->getName(), Features);
    llvm::transform(Features, Features.begin(),
                    [](StringRef Str) { return Str.substr(1); });
    llvm::erase_if(Features, [&Target](StringRef Feat) {
      return !Target.validateCpuSupports(Feat);
    });
    Options.emplace_back(cast<llvm::Function>(Func), StringRef{}, Features);
    ++Index;
  }

  llvm::stable_sort(
      Options, [](const CodeGenFunction::MultiVersionResolverOption &LHS,
                  const CodeGenFunction::MultiVersionResolverOption &RHS) {
        return llvm::X86::getCpuSupportsMask(LHS.Conditions.Features) >
               llvm::X86::getCpuSupportsMask(RHS.Conditions.Features);
      });

  // If the list contains multiple 'default' versions, such as when it contains
  // 'pentium' and 'generic', don't emit the call to the generic one (since we
  // always run on at least a 'pentium'). We do this by deleting the 'least
  // advanced' (read, lowest mangling letter).
  while (Options.size() > 1 &&
         llvm::all_of(llvm::X86::getCpuSupportsMask(
                          (Options.end() - 2)->Conditions.Features),
                      [](auto X) { return X == 0; })) {
    StringRef LHSName = (Options.end() - 2)->Function->getName();
    StringRef RHSName = (Options.end() - 1)->Function->getName();
    if (LHSName.compare(RHSName) < 0)
      Options.erase(Options.end() - 2);
    else
      Options.erase(Options.end() - 1);
  }

  CodeGenFunction CGF(*this);
  CGF.EmitMultiVersionResolver(ResolverFunc, Options);

  if (getTarget().supportsIFunc()) {
    llvm::GlobalValue::LinkageTypes Linkage = getMultiversionLinkage(*this, GD);
    auto *IFunc = cast<llvm::GlobalValue>(GetOrCreateMultiVersionResolver(GD));

    // Fix up function declarations that were created for cpu_specific before
    // cpu_dispatch was known
    if (!isa<llvm::GlobalIFunc>(IFunc)) {
      assert(cast<llvm::Function>(IFunc)->isDeclaration());
      auto *GI = llvm::GlobalIFunc::create(DeclTy, 0, Linkage, "", ResolverFunc,
                                           &getModule());
      GI->takeName(IFunc);
      IFunc->replaceAllUsesWith(GI);
      IFunc->eraseFromParent();
      IFunc = GI;
    }

    std::string AliasName = getMangledNameImpl(
        *this, GD, FD, /*OmitMultiVersionMangling=*/true);
    llvm::Constant *AliasFunc = GetGlobalValue(AliasName);
    if (!AliasFunc) {
      auto *GA = llvm::GlobalAlias::create(DeclTy, 0, Linkage, AliasName, IFunc,
                                           &getModule());
      SetCommonAttributes(GD, GA);
    }
  }
}

/// Adds a declaration to the list of multi version functions if not present.
void CodeGenModule::AddDeferredMultiVersionResolverToEmit(GlobalDecl GD) {
  const auto *FD = cast<FunctionDecl>(GD.getDecl());
  assert(FD && "Not a FunctionDecl?");

  if (FD->isTargetVersionMultiVersion() || FD->isTargetClonesMultiVersion()) {
    std::string MangledName =
        getMangledNameImpl(*this, GD, FD, /*OmitMultiVersionMangling=*/true);
    if (!DeferredResolversToEmit.insert(MangledName).second)
      return;
  }
  MultiVersionFuncs.push_back(GD);
}

/// If a dispatcher for the specified mangled name is not in the module, create
/// and return an llvm Function with the specified type.
llvm::Constant *CodeGenModule::GetOrCreateMultiVersionResolver(GlobalDecl GD) {
  const auto *FD = cast<FunctionDecl>(GD.getDecl());
  assert(FD && "Not a FunctionDecl?");

  std::string MangledName =
      getMangledNameImpl(*this, GD, FD, /*OmitMultiVersionMangling=*/true);

  // Holds the name of the resolver, in ifunc mode this is the ifunc (which has
  // a separate resolver).
  std::string ResolverName = MangledName;
  if (getTarget().supportsIFunc()) {
    switch (FD->getMultiVersionKind()) {
    case MultiVersionKind::None:
      llvm_unreachable("unexpected MultiVersionKind::None for resolver");
    case MultiVersionKind::Target:
    case MultiVersionKind::CPUSpecific:
    case MultiVersionKind::CPUDispatch:
      ResolverName += ".ifunc";
      break;
    case MultiVersionKind::TargetClones:
    case MultiVersionKind::TargetVersion:
      break;
    }
  } else if (FD->isTargetMultiVersion()) {
    ResolverName += ".resolver";
  }

  // If the resolver has already been created, just return it.
  if (llvm::GlobalValue *ResolverGV = GetGlobalValue(ResolverName))
    return ResolverGV;

  const CGFunctionInfo &FI = getTypes().arrangeGlobalDeclaration(GD);
  llvm::FunctionType *DeclTy = getTypes().GetFunctionType(FI);

  // The resolver needs to be created. For target and target_clones, defer
  // creation until the end of the TU.
  if (FD->isTargetMultiVersion() || FD->isTargetClonesMultiVersion())
    MultiVersionFuncs.push_back(GD);

  // For cpu_specific, don't create an ifunc yet because we don't know if the
  // cpu_dispatch will be emitted in this translation unit.
  if (getTarget().supportsIFunc() && !FD->isCPUSpecificMultiVersion()) {
    llvm::Type *ResolverType = llvm::FunctionType::get(
        llvm::PointerType::get(DeclTy,
                               getTypes().getTargetAddressSpace(FD->getType())),
        false);
    llvm::Constant *Resolver = GetOrCreateLLVMFunction(
        MangledName + ".resolver", ResolverType, GlobalDecl{},
        /*ForVTable=*/false);
    llvm::GlobalIFunc *GIF =
        llvm::GlobalIFunc::create(DeclTy, 0, getMultiversionLinkage(*this, GD),
                                  "", Resolver, &getModule());
    GIF->setName(ResolverName);
    SetCommonAttributes(FD, GIF);

    return GIF;
  }

  llvm::Constant *Resolver = GetOrCreateLLVMFunction(
      ResolverName, DeclTy, GlobalDecl{}, /*ForVTable=*/false);
  assert(isa<llvm::GlobalValue>(Resolver) &&
         "Resolver should be created for the first time");
  SetCommonAttributes(FD, cast<llvm::GlobalValue>(Resolver));
  return Resolver;
}

/// GetOrCreateLLVMFunction - If the specified mangled name is not in the
/// module, create and return an llvm Function with the specified type. If there
/// is something in the module with the specified name, return it potentially
/// bitcasted to the right type.
///
/// If D is non-null, it specifies a decl that correspond to this.  This is used
/// to set the attributes on the function when it is first created.
llvm::Constant *CodeGenModule::GetOrCreateLLVMFunction(
    StringRef MangledName, llvm::Type *Ty, GlobalDecl GD, bool ForVTable,
    bool DontDefer, bool IsThunk, llvm::AttributeList ExtraAttrs,
    ForDefinition_t IsForDefinition) {
  const Decl *D = GD.getDecl();

  // Any attempts to use a MultiVersion function should result in retrieving
  // the iFunc instead. Name Mangling will handle the rest of the changes.
  if (const FunctionDecl *FD = cast_or_null<FunctionDecl>(D)) {
    // For the device mark the function as one that should be emitted.
    if (getLangOpts().OpenMPIsTargetDevice && OpenMPRuntime &&
        !OpenMPRuntime->markAsGlobalTarget(GD) && FD->isDefined() &&
        !DontDefer && !IsForDefinition) {
      if (const FunctionDecl *FDDef = FD->getDefinition()) {
        GlobalDecl GDDef;
        if (const auto *CD = dyn_cast<CXXConstructorDecl>(FDDef))
          GDDef = GlobalDecl(CD, GD.getCtorType());
        else if (const auto *DD = dyn_cast<CXXDestructorDecl>(FDDef))
          GDDef = GlobalDecl(DD, GD.getDtorType());
        else
          GDDef = GlobalDecl(FDDef);
        EmitGlobal(GDDef);
      }
    }

    if (FD->isMultiVersion()) {
      UpdateMultiVersionNames(GD, FD, MangledName);
      if (FD->getASTContext().getTargetInfo().getTriple().isAArch64() &&
          !FD->isUsed())
        AddDeferredMultiVersionResolverToEmit(GD);
      else if (!IsForDefinition)
        return GetOrCreateMultiVersionResolver(GD);
    }
  }

  // Lookup the entry, lazily creating it if necessary.
  llvm::GlobalValue *Entry = GetGlobalValue(MangledName);
  if (Entry) {
    if (WeakRefReferences.erase(Entry)) {
      const FunctionDecl *FD = cast_or_null<FunctionDecl>(D);
      if (FD && !FD->hasAttr<WeakAttr>())
        Entry->setLinkage(llvm::Function::ExternalLinkage);
    }

    // Handle dropped DLL attributes.
    if (D && !D->hasAttr<DLLImportAttr>() && !D->hasAttr<DLLExportAttr>() &&
        !shouldMapVisibilityToDLLExport(cast_or_null<NamedDecl>(D))) {
      Entry->setDLLStorageClass(llvm::GlobalValue::DefaultStorageClass);
      setDSOLocal(Entry);
    }

    // If there are two attempts to define the same mangled name, issue an
    // error.
    if (IsForDefinition && !Entry->isDeclaration()) {
      GlobalDecl OtherGD;
      // Check that GD is not yet in DiagnosedConflictingDefinitions is required
      // to make sure that we issue an error only once.
      if (lookupRepresentativeDecl(MangledName, OtherGD) &&
          (GD.getCanonicalDecl().getDecl() !=
           OtherGD.getCanonicalDecl().getDecl()) &&
          DiagnosedConflictingDefinitions.insert(GD).second) {
        getDiags().Report(D->getLocation(), diag::err_duplicate_mangled_name)
            << MangledName;
        getDiags().Report(OtherGD.getDecl()->getLocation(),
                          diag::note_previous_definition);
      }
    }

    if ((isa<llvm::Function>(Entry) || isa<llvm::GlobalAlias>(Entry)) &&
        (Entry->getValueType() == Ty)) {
      return Entry;
    }

    // Make sure the result is of the correct type.
    // (If function is requested for a definition, we always need to create a new
    // function, not just return a bitcast.)
    if (!IsForDefinition)
      return Entry;
  }

  // This function doesn't have a complete type (for example, the return
  // type is an incomplete struct). Use a fake type instead, and make
  // sure not to try to set attributes.
  bool IsIncompleteFunction = false;

  llvm::FunctionType *FTy;
  if (isa<llvm::FunctionType>(Ty)) {
    FTy = cast<llvm::FunctionType>(Ty);
  } else {
    FTy = llvm::FunctionType::get(VoidTy, false);
    IsIncompleteFunction = true;
  }

  llvm::Function *F =
      llvm::Function::Create(FTy, llvm::Function::ExternalLinkage,
                             Entry ? StringRef() : MangledName, &getModule());

  // Store the declaration associated with this function so it is potentially
  // updated by further declarations or definitions and emitted at the end.
  if (D && D->hasAttr<AnnotateAttr>())
    DeferredAnnotations[MangledName] = cast<ValueDecl>(D);

  // If we already created a function with the same mangled name (but different
  // type) before, take its name and add it to the list of functions to be
  // replaced with F at the end of CodeGen.
  //
  // This happens if there is a prototype for a function (e.g. "int f()") and
  // then a definition of a different type (e.g. "int f(int x)").
  if (Entry) {
    F->takeName(Entry);

    // This might be an implementation of a function without a prototype, in
    // which case, try to do special replacement of calls which match the new
    // prototype.  The really key thing here is that we also potentially drop
    // arguments from the call site so as to make a direct call, which makes the
    // inliner happier and suppresses a number of optimizer warnings (!) about
    // dropping arguments.
    if (!Entry->use_empty()) {
      ReplaceUsesOfNonProtoTypeWithRealFunction(Entry, F);
      Entry->removeDeadConstantUsers();
    }

    addGlobalValReplacement(Entry, F);
  }

  assert(F->getName() == MangledName && "name was uniqued!");
  if (D)
    SetFunctionAttributes(GD, F, IsIncompleteFunction, IsThunk);
  if (ExtraAttrs.hasFnAttrs()) {
    llvm::AttrBuilder B(F->getContext(), ExtraAttrs.getFnAttrs());
    F->addFnAttrs(B);
  }

  if (!DontDefer) {
    // All MSVC dtors other than the base dtor are linkonce_odr and delegate to
    // each other bottoming out with the base dtor.  Therefore we emit non-base
    // dtors on usage, even if there is no dtor definition in the TU.
    if (isa_and_nonnull<CXXDestructorDecl>(D) &&
        getCXXABI().useThunkForDtorVariant(cast<CXXDestructorDecl>(D),
                                           GD.getDtorType()))
      addDeferredDeclToEmit(GD);

    // This is the first use or definition of a mangled name.  If there is a
    // deferred decl with this name, remember that we need to emit it at the end
    // of the file.
    // In SYCL compilation of CUDA sources, avoid the emission if the
    // __device__/__host__ attributes do not match.
    auto DDI = DeferredDecls.find(MangledName);
    if (DDI != DeferredDecls.end() &&
        (!(getLangOpts().isSYCL() && getLangOpts().CUDA &&
           !getLangOpts().CUDAIsDevice) ||
         ((DDI->second).getDecl()->hasAttr<CUDAHostAttr>() ==
              D->hasAttr<CUDAHostAttr>() &&
          (DDI->second).getDecl()->hasAttr<CUDADeviceAttr>() ==
              D->hasAttr<CUDADeviceAttr>()))) {
      // Move the potentially referenced deferred decl to the
      // DeferredDeclsToEmit list, and remove it from DeferredDecls (since we
      // don't need it anymore).
      addDeferredDeclToEmit(DDI->second);
      DeferredDecls.erase(DDI);

      // Otherwise, there are cases we have to worry about where we're
      // using a declaration for which we must emit a definition but where
      // we might not find a top-level definition:
      //   - member functions defined inline in their classes
      //   - friend functions defined inline in some class
      //   - special member functions with implicit definitions
      // If we ever change our AST traversal to walk into class methods,
      // this will be unnecessary.
      //
      // We also don't emit a definition for a function if it's going to be an
      // entry in a vtable, unless it's already marked as used.
    } else if (getLangOpts().CPlusPlus && D) {
      // Look for a declaration that's lexically in a record.
      for (const auto *FD = cast<FunctionDecl>(D)->getMostRecentDecl(); FD;
           FD = FD->getPreviousDecl()) {
        if (isa<CXXRecordDecl>(FD->getLexicalDeclContext())) {
          if (FD->doesThisDeclarationHaveABody()) {
            addDeferredDeclToEmit(GD.getWithDecl(FD));
            break;
          }
        }
      }
    }
  }

  // Make sure the result is of the requested type.
  if (!IsIncompleteFunction) {
    assert(F->getFunctionType() == Ty);
    return F;
  }

  return F;
}

/// GetAddrOfFunction - Return the address of the given function.  If Ty is
/// non-null, then this function will use the specified type if it has to
/// create it (this occurs when we see a definition of the function).
llvm::Constant *
CodeGenModule::GetAddrOfFunction(GlobalDecl GD, llvm::Type *Ty, bool ForVTable,
                                 bool DontDefer,
                                 ForDefinition_t IsForDefinition) {
  // If there was no specific requested type, just convert it now.
  if (!Ty) {
    const auto *FD = cast<FunctionDecl>(GD.getDecl());
    Ty = getTypes().ConvertType(FD->getType());
  }

  // Devirtualized destructor calls may come through here instead of via
  // getAddrOfCXXStructor. Make sure we use the MS ABI base destructor instead
  // of the complete destructor when necessary.
  if (const auto *DD = dyn_cast<CXXDestructorDecl>(GD.getDecl())) {
    if (getTarget().getCXXABI().isMicrosoft() &&
        GD.getDtorType() == Dtor_Complete &&
        DD->getParent()->getNumVBases() == 0)
      GD = GlobalDecl(DD, Dtor_Base);
  }

  StringRef MangledName = getMangledName(GD);
  auto *F = GetOrCreateLLVMFunction(MangledName, Ty, GD, ForVTable, DontDefer,
                                    /*IsThunk=*/false, llvm::AttributeList(),
                                    IsForDefinition);
  // Returns kernel handle for HIP kernel stub function.
  if (LangOpts.CUDA && !LangOpts.CUDAIsDevice &&
      cast<FunctionDecl>(GD.getDecl())->hasAttr<CUDAGlobalAttr>()) {
    auto *Handle = getCUDARuntime().getKernelHandle(
        cast<llvm::Function>(F->stripPointerCasts()), GD);
    if (IsForDefinition)
      return F;
    return Handle;
  }
  return F;
}

llvm::Constant *CodeGenModule::GetFunctionStart(const ValueDecl *Decl) {
  llvm::GlobalValue *F =
      cast<llvm::GlobalValue>(GetAddrOfFunction(Decl)->stripPointerCasts());

  return llvm::NoCFIValue::get(F);
}

static const FunctionDecl *
GetRuntimeFunctionDecl(ASTContext &C, StringRef Name) {
  TranslationUnitDecl *TUDecl = C.getTranslationUnitDecl();
  DeclContext *DC = TranslationUnitDecl::castToDeclContext(TUDecl);

  IdentifierInfo &CII = C.Idents.get(Name);
  for (const auto *Result : DC->lookup(&CII))
    if (const auto *FD = dyn_cast<FunctionDecl>(Result))
      return FD;

  if (!C.getLangOpts().CPlusPlus)
    return nullptr;

  // Demangle the premangled name from getTerminateFn()
  IdentifierInfo &CXXII =
      (Name == "_ZSt9terminatev" || Name == "?terminate@@YAXXZ")
          ? C.Idents.get("terminate")
          : C.Idents.get(Name);

  for (const auto &N : {"__cxxabiv1", "std"}) {
    IdentifierInfo &NS = C.Idents.get(N);
    for (const auto *Result : DC->lookup(&NS)) {
      const NamespaceDecl *ND = dyn_cast<NamespaceDecl>(Result);
      if (auto *LSD = dyn_cast<LinkageSpecDecl>(Result))
        for (const auto *Result : LSD->lookup(&NS))
          if ((ND = dyn_cast<NamespaceDecl>(Result)))
            break;

      if (ND)
        for (const auto *Result : ND->lookup(&CXXII))
          if (const auto *FD = dyn_cast<FunctionDecl>(Result))
            return FD;
    }
  }

  return nullptr;
}

/// CreateRuntimeFunction - Create a new runtime function with the specified
/// type and name.
llvm::FunctionCallee
CodeGenModule::CreateRuntimeFunction(llvm::FunctionType *FTy, StringRef Name,
                                     llvm::AttributeList ExtraAttrs, bool Local,
                                     bool AssumeConvergent) {
  if (AssumeConvergent) {
    ExtraAttrs =
        ExtraAttrs.addFnAttribute(VMContext, llvm::Attribute::Convergent);
  }

  llvm::Constant *C =
      GetOrCreateLLVMFunction(Name, FTy, GlobalDecl(), /*ForVTable=*/false,
                              /*DontDefer=*/false, /*IsThunk=*/false,
                              ExtraAttrs);

  if (auto *F = dyn_cast<llvm::Function>(C)) {
    if (F->empty()) {
      F->setCallingConv(getRuntimeCC());

      // In Windows Itanium environments, try to mark runtime functions
      // dllimport. For Mingw and MSVC, don't. We don't really know if the user
      // will link their standard library statically or dynamically. Marking
      // functions imported when they are not imported can cause linker errors
      // and warnings.
      if (!Local && getTriple().isWindowsItaniumEnvironment() &&
          !getCodeGenOpts().LTOVisibilityPublicStd) {
        const FunctionDecl *FD = GetRuntimeFunctionDecl(Context, Name);
        if (!FD || FD->hasAttr<DLLImportAttr>()) {
          F->setDLLStorageClass(llvm::GlobalValue::DLLImportStorageClass);
          F->setLinkage(llvm::GlobalValue::ExternalLinkage);
        }
      }
      setDSOLocal(F);
    }
  }

  return {FTy, C};
}

static void maybeEmitPipeStorageMetadata(const VarDecl *D,
                                         llvm::GlobalVariable *GV,
                                         CodeGenModule &CGM) {
  // TODO: Applicable only on pipe storages. Currently they are defined
  // as structures inside of SYCL headers. Add a check for pipe_storage_t
  // when it ready.
  QualType PipeTy = D->getType();
  if (!PipeTy->isStructureType())
    return;

  if (const auto *IOAttr = D->getAttr<SYCLIntelPipeIOAttr>()) {
    const auto *CE = cast<ConstantExpr>(IOAttr->getID());
    std::optional<llvm::APSInt> ID = CE->getResultAsAPSInt();
    llvm::LLVMContext &Context = CGM.getLLVMContext();

    llvm::Metadata *AttrMDArgs[] = {
        llvm::ConstantAsMetadata::get(llvm::ConstantInt::get(
            llvm::Type::getInt32Ty(Context), ID->getSExtValue()))};
    GV->setMetadata(IOAttr->getSpelling(),
                    llvm::MDNode::get(Context, AttrMDArgs));
  }
}

/// GetOrCreateLLVMGlobal - If the specified mangled name is not in the module,
/// create and return an llvm GlobalVariable with the specified type and address
/// space. If there is something in the module with the specified name, return
/// it potentially bitcasted to the right type.
///
/// If D is non-null, it specifies a decl that correspond to this.  This is used
/// to set the attributes on the global when it is first created.
///
/// If IsForDefinition is true, it is guaranteed that an actual global with
/// type Ty will be returned, not conversion of a variable with the same
/// mangled name but some other type.
llvm::Constant *
CodeGenModule::GetOrCreateLLVMGlobal(StringRef MangledName, llvm::Type *Ty,
                                     LangAS AddrSpace, const VarDecl *D,
                                     ForDefinition_t IsForDefinition) {
  // Lookup the entry, lazily creating it if necessary.
  llvm::GlobalValue *Entry = GetGlobalValue(MangledName);
  unsigned TargetAS = getContext().getTargetAddressSpace(AddrSpace);
  if (Entry) {
    if (WeakRefReferences.erase(Entry)) {
      if (D && !D->hasAttr<WeakAttr>())
        Entry->setLinkage(llvm::Function::ExternalLinkage);
    }

    // Handle dropped DLL attributes.
    if (D && !D->hasAttr<DLLImportAttr>() && !D->hasAttr<DLLExportAttr>() &&
        !shouldMapVisibilityToDLLExport(D))
      Entry->setDLLStorageClass(llvm::GlobalValue::DefaultStorageClass);

    if (LangOpts.OpenMP && !LangOpts.OpenMPSimd && D)
      getOpenMPRuntime().registerTargetGlobalVariable(D, Entry);

    if (Entry->getValueType() == Ty && Entry->getAddressSpace() == TargetAS)
      return Entry;

    // If there are two attempts to define the same mangled name, issue an
    // error.
    if (IsForDefinition && !Entry->isDeclaration()) {
      GlobalDecl OtherGD;
      const VarDecl *OtherD;

      // Check that D is not yet in DiagnosedConflictingDefinitions is required
      // to make sure that we issue an error only once.
      if (D && lookupRepresentativeDecl(MangledName, OtherGD) &&
          (D->getCanonicalDecl() != OtherGD.getCanonicalDecl().getDecl()) &&
          (OtherD = dyn_cast<VarDecl>(OtherGD.getDecl())) &&
          OtherD->hasInit() &&
          DiagnosedConflictingDefinitions.insert(D).second) {
        getDiags().Report(D->getLocation(), diag::err_duplicate_mangled_name)
            << MangledName;
        getDiags().Report(OtherGD.getDecl()->getLocation(),
                          diag::note_previous_definition);
      }
    }

    // Make sure the result is of the correct type.
    if (Entry->getType()->getAddressSpace() != TargetAS)
      return llvm::ConstantExpr::getAddrSpaceCast(
          Entry, llvm::PointerType::get(Ty->getContext(), TargetAS));

    // (If global is requested for a definition, we always need to create a new
    // global, not just return a bitcast.)
    if (!IsForDefinition)
      return Entry;
  }

  auto DAddrSpace = GetGlobalVarAddressSpace(D);

  auto *GV = new llvm::GlobalVariable(
      getModule(), Ty, false, llvm::GlobalValue::ExternalLinkage, nullptr,
      MangledName, nullptr, llvm::GlobalVariable::NotThreadLocal,
      getContext().getTargetAddressSpace(DAddrSpace));

  // If we already created a global with the same mangled name (but different
  // type) before, take its name and remove it from its parent.
  if (Entry) {
    GV->takeName(Entry);

    if (!Entry->use_empty()) {
      Entry->replaceAllUsesWith(GV);
    }

    Entry->eraseFromParent();
  }

  // This is the first use or definition of a mangled name.  If there is a
  // deferred decl with this name, remember that we need to emit it at the end
  // of the file.
  auto DDI = DeferredDecls.find(MangledName);
  if (DDI != DeferredDecls.end()) {
    // Move the potentially referenced deferred decl to the DeferredDeclsToEmit
    // list, and remove it from DeferredDecls (since we don't need it anymore).
    addDeferredDeclToEmit(DDI->second);
    DeferredDecls.erase(DDI);
  }

  // Handle things which are present even on external declarations.
  if (D) {
    if (LangOpts.OpenMP && !LangOpts.OpenMPSimd)
      getOpenMPRuntime().registerTargetGlobalVariable(D, GV);

    // FIXME: This code is overly simple and should be merged with other global
    // handling.
    GV->setConstant(D->getType().isConstantStorage(getContext(), false, false));

    GV->setAlignment(getContext().getDeclAlign(D).getAsAlign());

    setLinkageForGV(GV, D);

    if (D->getTLSKind()) {
      if (D->getTLSKind() == VarDecl::TLS_Dynamic)
        CXXThreadLocals.push_back(D);
      setTLSMode(GV, *D);
    }

    setGVProperties(GV, D);

    // If required by the ABI, treat declarations of static data members with
    // inline initializers as definitions.
    if (getContext().isMSStaticDataMemberInlineDefinition(D)) {
      EmitGlobalVarDefinition(D);
    }

    // Emit section information for extern variables.
    if (D->hasExternalStorage()) {
      if (const SectionAttr *SA = D->getAttr<SectionAttr>())
        GV->setSection(SA->getName());
    }

    // Handle XCore specific ABI requirements.
    if (getTriple().getArch() == llvm::Triple::xcore &&
        D->getLanguageLinkage() == CLanguageLinkage &&
        D->getType().isConstant(Context) &&
        isExternallyVisible(D->getLinkageAndVisibility().getLinkage()))
      GV->setSection(".cp.rodata");

    // Handle code model attribute
    if (const auto *CMA = D->getAttr<CodeModelAttr>())
      GV->setCodeModel(CMA->getModel());

    // Check if we a have a const declaration with an initializer, we may be
    // able to emit it as available_externally to expose it's value to the
    // optimizer.
    if (Context.getLangOpts().CPlusPlus && GV->hasExternalLinkage() &&
        D->getType().isConstQualified() && !GV->hasInitializer() &&
        !D->hasDefinition() && D->hasInit() && !D->hasAttr<DLLImportAttr>()) {
      const auto *Record =
          Context.getBaseElementType(D->getType())->getAsCXXRecordDecl();
      bool HasMutableFields = Record && Record->hasMutableFields();
      if (!HasMutableFields) {
        const VarDecl *InitDecl;
        const Expr *InitExpr = D->getAnyInitializer(InitDecl);
        if (InitExpr) {
          ConstantEmitter emitter(*this);
          llvm::Constant *Init = emitter.tryEmitForInitializer(*InitDecl);
          if (Init) {
            auto *InitType = Init->getType();
            if (GV->getValueType() != InitType) {
              // The type of the initializer does not match the definition.
              // This happens when an initializer has a different type from
              // the type of the global (because of padding at the end of a
              // structure for instance).
              GV->setName(StringRef());
              // Make a new global with the correct type, this is now guaranteed
              // to work.
              auto *NewGV = cast<llvm::GlobalVariable>(
                  GetAddrOfGlobalVar(D, InitType, IsForDefinition)
                      ->stripPointerCasts());

              // Erase the old global, since it is no longer used.
              GV->eraseFromParent();
              GV = NewGV;
            } else {
              GV->setInitializer(Init);
              GV->setConstant(true);
              GV->setLinkage(llvm::GlobalValue::AvailableExternallyLinkage);
            }
            emitter.finalize(GV);
          }
        }
      }
    }

    if (LangOpts.SYCLIsDevice)
      maybeEmitPipeStorageMetadata(D, GV, *this);
  }

  if (D &&
      D->isThisDeclarationADefinition(Context) == VarDecl::DeclarationOnly) {
    getTargetCodeGenInfo().setTargetAttributes(D, GV, *this);
    // External HIP managed variables needed to be recorded for transformation
    // in both device and host compilations.
    if (getLangOpts().CUDA && D && D->hasAttr<HIPManagedAttr>() &&
        D->hasExternalStorage())
      getCUDARuntime().handleVarRegistration(D, *GV);
  }

  if (D)
    SanitizerMD->reportGlobal(GV, *D);

  LangAS ExpectedAS =
      D ? D->getType().getAddressSpace()
        : (LangOpts.OpenCL ? LangAS::opencl_global : LangAS::Default);
  assert(getContext().getTargetAddressSpace(ExpectedAS) == TargetAS);
  if (DAddrSpace != ExpectedAS) {
    return getTargetCodeGenInfo().performAddrSpaceCast(
        *this, GV, DAddrSpace, ExpectedAS,
        llvm::PointerType::get(getLLVMContext(), TargetAS));
  }

  return GV;
}

llvm::Constant *
CodeGenModule::GetAddrOfGlobal(GlobalDecl GD, ForDefinition_t IsForDefinition) {
  const Decl *D = GD.getDecl();

  if (isa<CXXConstructorDecl>(D) || isa<CXXDestructorDecl>(D))
    return getAddrOfCXXStructor(GD, /*FnInfo=*/nullptr, /*FnType=*/nullptr,
                                /*DontDefer=*/false, IsForDefinition);

  if (isa<CXXMethodDecl>(D)) {
    auto FInfo =
        &getTypes().arrangeCXXMethodDeclaration(cast<CXXMethodDecl>(D));
    auto Ty = getTypes().GetFunctionType(*FInfo);
    return GetAddrOfFunction(GD, Ty, /*ForVTable=*/false, /*DontDefer=*/false,
                             IsForDefinition);
  }

  if (isa<FunctionDecl>(D)) {
    const CGFunctionInfo &FI = getTypes().arrangeGlobalDeclaration(GD);
    llvm::FunctionType *Ty = getTypes().GetFunctionType(FI);
    return GetAddrOfFunction(GD, Ty, /*ForVTable=*/false, /*DontDefer=*/false,
                             IsForDefinition);
  }

  return GetAddrOfGlobalVar(cast<VarDecl>(D), /*Ty=*/nullptr, IsForDefinition);
}

llvm::GlobalVariable *CodeGenModule::CreateOrReplaceCXXRuntimeVariable(
    StringRef Name, llvm::Type *Ty, llvm::GlobalValue::LinkageTypes Linkage,
    llvm::Align Alignment) {
  llvm::GlobalVariable *GV = getModule().getNamedGlobal(Name);
  llvm::GlobalVariable *OldGV = nullptr;

  if (GV) {
    // Check if the variable has the right type.
    if (GV->getValueType() == Ty)
      return GV;

    // Because C++ name mangling, the only way we can end up with an already
    // existing global with the same name is if it has been declared extern "C".
    assert(GV->isDeclaration() && "Declaration has wrong type!");
    OldGV = GV;
  }

  // Create a new variable.
  GV = new llvm::GlobalVariable(getModule(), Ty, /*isConstant=*/true,
                                Linkage, nullptr, Name);

  if (OldGV) {
    // Replace occurrences of the old variable if needed.
    GV->takeName(OldGV);

    if (!OldGV->use_empty()) {
      OldGV->replaceAllUsesWith(GV);
    }

    OldGV->eraseFromParent();
  }

  if (supportsCOMDAT() && GV->isWeakForLinker() &&
      !GV->hasAvailableExternallyLinkage())
    GV->setComdat(TheModule.getOrInsertComdat(GV->getName()));

  GV->setAlignment(Alignment);

  return GV;
}

/// GetAddrOfGlobalVar - Return the llvm::Constant for the address of the
/// given global variable.  If Ty is non-null and if the global doesn't exist,
/// then it will be created with the specified type instead of whatever the
/// normal requested type would be. If IsForDefinition is true, it is guaranteed
/// that an actual global with type Ty will be returned, not conversion of a
/// variable with the same mangled name but some other type.
llvm::Constant *CodeGenModule::GetAddrOfGlobalVar(const VarDecl *D,
                                                  llvm::Type *Ty,
                                           ForDefinition_t IsForDefinition) {
  assert(D->hasGlobalStorage() && "Not a global variable");
  QualType ASTTy = D->getType();
  if (!Ty)
    Ty = getTypes().ConvertTypeForMem(ASTTy);

  StringRef MangledName = getMangledName(D);
  return GetOrCreateLLVMGlobal(MangledName, Ty, ASTTy.getAddressSpace(), D,
                               IsForDefinition);
}

/// CreateRuntimeVariable - Create a new runtime global variable with the
/// specified type and name.
llvm::Constant *
CodeGenModule::CreateRuntimeVariable(llvm::Type *Ty,
                                     StringRef Name) {
  LangAS AddrSpace = getContext().getLangOpts().OpenCL ? LangAS::opencl_global
                                                       : LangAS::Default;
  auto *Ret = GetOrCreateLLVMGlobal(Name, Ty, AddrSpace, nullptr);
  setDSOLocal(cast<llvm::GlobalValue>(Ret->stripPointerCasts()));
  return Ret;
}

void CodeGenModule::EmitTentativeDefinition(const VarDecl *D) {
  assert(!D->getInit() && "Cannot emit definite definitions here!");

  StringRef MangledName = getMangledName(D);
  llvm::GlobalValue *GV = GetGlobalValue(MangledName);

  // We already have a definition, not declaration, with the same mangled name.
  // Emitting of declaration is not required (and actually overwrites emitted
  // definition).
  if (GV && !GV->isDeclaration())
    return;

  // If we have not seen a reference to this variable yet, place it into the
  // deferred declarations table to be emitted if needed later.
  if (!MustBeEmitted(D) && !GV) {
      DeferredDecls[MangledName] = D;
      return;
  }

  // The tentative definition is the only definition.
  EmitGlobalVarDefinition(D);
}

void CodeGenModule::EmitExternalDeclaration(const VarDecl *D) {
  EmitExternalVarDeclaration(D);
}

CharUnits CodeGenModule::GetTargetTypeStoreSize(llvm::Type *Ty) const {
  return Context.toCharUnitsFromBits(
      getDataLayout().getTypeStoreSizeInBits(Ty));
}

LangAS CodeGenModule::GetGlobalVarAddressSpace(const VarDecl *D) {
  if (LangOpts.OpenCL) {
    LangAS AS = D ? D->getType().getAddressSpace() : LangAS::opencl_global;
    assert(AS == LangAS::opencl_global ||
           AS == LangAS::opencl_global_device ||
           AS == LangAS::opencl_global_host ||
           AS == LangAS::opencl_constant ||
           AS == LangAS::opencl_local ||
           AS >= LangAS::FirstTargetAddressSpace);
    return AS;
  }

  if (LangOpts.SYCLIsDevice && D) {
    auto *Scope = D->getAttr<SYCLScopeAttr>();
    if (Scope && Scope->isWorkGroup())
      return LangAS::sycl_local;
  }

  if (LangOpts.SYCLIsDevice &&
      (!D || D->getType().getAddressSpace() == LangAS::Default))
    return LangAS::sycl_global;

  if (LangOpts.CUDA && LangOpts.CUDAIsDevice) {
    if (D) {
      if (D->hasAttr<CUDAConstantAttr>())
        return LangAS::cuda_constant;
      if (D->hasAttr<CUDASharedAttr>())
        return LangAS::cuda_shared;
      if (D->hasAttr<CUDADeviceAttr>())
        return LangAS::cuda_device;
      if (D->getType().isConstQualified())
        return LangAS::cuda_constant;
    }
    return LangAS::cuda_device;
  }

  if (LangOpts.OpenMP) {
    LangAS AS;
    if (OpenMPRuntime->hasAllocateAttributeForGlobalVar(D, AS))
      return AS;
  }
  return getTargetCodeGenInfo().getGlobalVarAddressSpace(*this, D);
}

LangAS CodeGenModule::GetGlobalConstantAddressSpace() const {
  // OpenCL v1.2 s6.5.3: a string literal is in the constant address space.
  if (LangOpts.OpenCL)
    return LangAS::opencl_constant;
  if (LangOpts.SYCLIsDevice)
    return LangAS::sycl_global;
  if (LangOpts.HIP && LangOpts.CUDAIsDevice && getTriple().isSPIRV())
    // For HIPSPV map literals to cuda_device (maps to CrossWorkGroup in SPIR-V)
    // instead of default AS (maps to Generic in SPIR-V). Otherwise, we end up
    // with OpVariable instructions with Generic storage class which is not
    // allowed (SPIR-V V1.6 s3.42.8). Also, mapping literals to SPIR-V
    // UniformConstant storage class is not viable as pointers to it may not be
    // casted to Generic pointers which are used to model HIP's "flat" pointers.
    return LangAS::cuda_device;
  if (auto AS = getTarget().getConstantAddressSpace())
    return *AS;
  return LangAS::Default;
}

// In address space agnostic languages, string literals are in default address
// space in AST. However, certain targets (e.g. amdgcn) request them to be
// emitted in constant address space in LLVM IR. To be consistent with other
// parts of AST, string literal global variables in constant address space
// need to be casted to default address space before being put into address
// map and referenced by other part of CodeGen.
// In OpenCL, string literals are in constant address space in AST, therefore
// they should not be casted to default address space.
static llvm::Constant *
castStringLiteralToDefaultAddressSpace(CodeGenModule &CGM,
                                       llvm::GlobalVariable *GV) {
  llvm::Constant *Cast = GV;
  if (!CGM.getLangOpts().OpenCL) {
    auto AS = CGM.GetGlobalConstantAddressSpace();
    if (AS != LangAS::Default)
      Cast = CGM.getTargetCodeGenInfo().performAddrSpaceCast(
          CGM, GV, AS, LangAS::Default,
          llvm::PointerType::get(
              CGM.getLLVMContext(),
              CGM.getContext().getTargetAddressSpace(LangAS::Default)));
  }
  return Cast;
}

template<typename SomeDecl>
void CodeGenModule::MaybeHandleStaticInExternC(const SomeDecl *D,
                                               llvm::GlobalValue *GV) {
  if (!getLangOpts().CPlusPlus)
    return;

  // Must have 'used' attribute, or else inline assembly can't rely on
  // the name existing.
  if (!D->template hasAttr<UsedAttr>())
    return;

  // Must have internal linkage and an ordinary name.
  if (!D->getIdentifier() || D->getFormalLinkage() != Linkage::Internal)
    return;

  // Must be in an extern "C" context. Entities declared directly within
  // a record are not extern "C" even if the record is in such a context.
  const SomeDecl *First = D->getFirstDecl();
  if (First->getDeclContext()->isRecord() || !First->isInExternCContext())
    return;

  // OK, this is an internal linkage entity inside an extern "C" linkage
  // specification. Make a note of that so we can give it the "expected"
  // mangled name if nothing else is using that name.
  std::pair<StaticExternCMap::iterator, bool> R =
      StaticExternCValues.insert(std::make_pair(D->getIdentifier(), GV));

  // If we have multiple internal linkage entities with the same name
  // in extern "C" regions, none of them gets that name.
  if (!R.second)
    R.first->second = nullptr;
}

static bool shouldBeInCOMDAT(CodeGenModule &CGM, const Decl &D) {
  if (!CGM.supportsCOMDAT())
    return false;

  if (D.hasAttr<SelectAnyAttr>())
    return true;

  GVALinkage Linkage;
  if (auto *VD = dyn_cast<VarDecl>(&D))
    Linkage = CGM.getContext().GetGVALinkageForVariable(VD);
  else
    Linkage = CGM.getContext().GetGVALinkageForFunction(cast<FunctionDecl>(&D));

  switch (Linkage) {
  case GVA_Internal:
  case GVA_AvailableExternally:
  case GVA_StrongExternal:
    return false;
  case GVA_DiscardableODR:
  case GVA_StrongODR:
    return true;
  }
  llvm_unreachable("No such linkage");
}

bool CodeGenModule::supportsCOMDAT() const {
  return getTriple().supportsCOMDAT();
}

void CodeGenModule::maybeSetTrivialComdat(const Decl &D,
                                          llvm::GlobalObject &GO) {
  if (!shouldBeInCOMDAT(*this, D))
    return;
  GO.setComdat(TheModule.getOrInsertComdat(GO.getName()));
}

void CodeGenModule::setAspectsEnumDecl(const EnumDecl *ED) {
  if (AspectsEnumDecl && AspectsEnumDecl != ED) {
    // Conflicting definitions of the aspect enum are not allowed.
    Error(ED->getLocation(), "redefinition of aspect enum");
    getDiags().Report(AspectsEnumDecl->getLocation(),
                      diag::note_previous_definition);
  }
  AspectsEnumDecl = ED;
}

void CodeGenModule::generateIntelFPGAAnnotation(
    const Decl *D, llvm::SmallString<256> &AnnotStr) {
  llvm::raw_svector_ostream Out(AnnotStr);
  if (D->hasAttr<SYCLIntelRegisterAttr>())
    Out << "{register:1}";
  if (auto const *MA = D->getAttr<SYCLIntelMemoryAttr>()) {
    SYCLIntelMemoryAttr::MemoryKind Kind = MA->getKind();
    Out << "{memory:";
    switch (Kind) {
    case SYCLIntelMemoryAttr::MLAB:
    case SYCLIntelMemoryAttr::BlockRAM:
      Out << SYCLIntelMemoryAttr::ConvertMemoryKindToStr(Kind);
      break;
    case SYCLIntelMemoryAttr::Default:
      Out << "DEFAULT";
      break;
    }
    Out << '}';
    if (const auto *DD = dyn_cast<DeclaratorDecl>(D)) {
      Out << "{sizeinfo:";
      // D can't be of type FunctionDecl (as no memory attribute can be applied
      // to a function)
      QualType ElementTy = DD->getType();
      QualType TmpTy = ElementTy->isArrayType()
                           ? getContext().getBaseElementType(ElementTy)
                           : ElementTy;
      Out << getContext().getTypeSizeInChars(TmpTy).getQuantity();
      // Add the dimension of the array to Out.
      while (const auto *AT = getContext().getAsArrayType(ElementTy)) {
        // Expecting only constant array types, assert otherwise.
        const auto *CAT = cast<ConstantArrayType>(AT);
        Out << "," << CAT->getSize();
        ElementTy = CAT->getElementType();
      }
      Out << '}';
    }
  }
  if (D->hasAttr<SYCLIntelSinglePumpAttr>())
    Out << "{pump:1}";
  if (D->hasAttr<SYCLIntelDoublePumpAttr>())
    Out << "{pump:2}";
  if (const auto *BWA = D->getAttr<SYCLIntelBankWidthAttr>()) {
    llvm::APSInt BWAInt = BWA->getValue()->EvaluateKnownConstInt(getContext());
    Out << '{' << BWA->getSpelling() << ':' << BWAInt << '}';
  }
  if (const auto *PCA = D->getAttr<SYCLIntelPrivateCopiesAttr>()) {
    llvm::APSInt PCAInt = PCA->getValue()->EvaluateKnownConstInt(getContext());
    Out << '{' << PCA->getSpelling() << ':' << PCAInt << '}';
  }
  if (const auto *NBA = D->getAttr<SYCLIntelNumBanksAttr>()) {
    llvm::APSInt NBAInt = NBA->getValue()->EvaluateKnownConstInt(getContext());
    Out << '{' << NBA->getSpelling() << ':' << NBAInt << '}';
  }
  if (const auto *BBA = D->getAttr<SYCLIntelBankBitsAttr>()) {
    Out << '{' << BBA->getSpelling() << ':';
    for (SYCLIntelBankBitsAttr::args_iterator I = BBA->args_begin(),
                                              E = BBA->args_end();
         I != E; ++I) {
      if (I != BBA->args_begin())
        Out << ',';
      llvm::APSInt BBAInt = (*I)->EvaluateKnownConstInt(getContext());
      Out << BBAInt;
    }
    Out << '}';
  }
  if (const auto *MRA = D->getAttr<SYCLIntelMaxReplicatesAttr>()) {
    llvm::APSInt MRAInt = MRA->getValue()->EvaluateKnownConstInt(getContext());
    Out << '{' << MRA->getSpelling() << ':' << MRAInt << '}';
  }
  if (const auto *MA = D->getAttr<SYCLIntelMergeAttr>()) {
    Out << '{' << MA->getSpelling() << ':' << MA->getName() << ':'
        << MA->getDirection() << '}';
  }
  if (D->hasAttr<SYCLIntelSimpleDualPortAttr>())
    Out << "{simple_dual_port:1}";
  if (const auto *FP2D = D->getAttr<SYCLIntelForcePow2DepthAttr>()) {
    llvm::APSInt FP2DInt =
        FP2D->getValue()->EvaluateKnownConstInt(getContext());
    Out << '{' << FP2D->getSpelling() << ':' << FP2DInt << '}';
  }
}

void CodeGenModule::addGlobalIntelFPGAAnnotation(const VarDecl *VD,
                                                 llvm::GlobalValue *GV) {
  SmallString<256> AnnotStr;
  generateIntelFPGAAnnotation(VD, AnnotStr);
  if (!AnnotStr.empty()) {
    // Get the globals for file name, annotation, and the line number.
    llvm::Constant *AnnoGV = EmitAnnotationString(AnnotStr),
                   *UnitGV = EmitAnnotationUnit(VD->getLocation()),
                   *LineNoCst = EmitAnnotationLineNo(VD->getLocation());

    llvm::Constant *ASZeroGV = GV;
    if (GV->getAddressSpace() != 0)
      ASZeroGV = llvm::ConstantExpr::getAddrSpaceCast(
          GV, GV->getValueType()->getPointerTo(0));

    // Create the ConstantStruct for the global annotation.
    llvm::Constant *Fields[5] = {
        llvm::ConstantExpr::getBitCast(ASZeroGV, Int8PtrTy),
        llvm::ConstantExpr::getBitCast(AnnoGV, ConstGlobalsPtrTy),
        llvm::ConstantExpr::getBitCast(UnitGV, ConstGlobalsPtrTy), LineNoCst,
        llvm::ConstantPointerNull::get(ConstGlobalsPtrTy)};
    Annotations.push_back(llvm::ConstantStruct::getAnon(Fields));
  }
}

/// Pass IsTentative as true if you want to create a tentative definition.
void CodeGenModule::EmitGlobalVarDefinition(const VarDecl *D,
                                            bool IsTentative) {
  // OpenCL global variables of sampler type are translated to function calls,
  // therefore no need to be translated.
  QualType ASTTy = D->getType();
  if (getLangOpts().OpenCL && ASTTy->isSamplerT())
    return;

  // If this is OpenMP device, check if it is legal to emit this global
  // normally.
  if (LangOpts.OpenMPIsTargetDevice && OpenMPRuntime &&
      OpenMPRuntime->emitTargetGlobalVariable(D))
    return;

  llvm::TrackingVH<llvm::Constant> Init;
  bool NeedsGlobalCtor = false;
  // Whether the definition of the variable is available externally.
  // If yes, we shouldn't emit the GloablCtor and GlobalDtor for the variable
  // since this is the job for its original source.
  bool IsDefinitionAvailableExternally =
      getContext().GetGVALinkageForVariable(D) == GVA_AvailableExternally;
  bool NeedsGlobalDtor =
      !IsDefinitionAvailableExternally &&
      D->needsDestruction(getContext()) == QualType::DK_cxx_destructor;

  const VarDecl *InitDecl;
  const Expr *InitExpr = D->getAnyInitializer(InitDecl);

  std::optional<ConstantEmitter> emitter;

  // CUDA E.2.4.1 "__shared__ variables cannot have an initialization
  // as part of their declaration."  Sema has already checked for
  // error cases, so we just need to set Init to UndefValue.
  bool IsCUDASharedVar =
      getLangOpts().CUDAIsDevice && D->hasAttr<CUDASharedAttr>();
  // Shadows of initialized device-side global variables are also left
  // undefined.
  // Managed Variables should be initialized on both host side and device side.
  bool IsCUDAShadowVar =
      !getLangOpts().CUDAIsDevice && !D->hasAttr<HIPManagedAttr>() &&
      (D->hasAttr<CUDAConstantAttr>() || D->hasAttr<CUDADeviceAttr>() ||
       D->hasAttr<CUDASharedAttr>());
  bool IsCUDADeviceShadowVar =
      getLangOpts().CUDAIsDevice && !D->hasAttr<HIPManagedAttr>() &&
      (D->getType()->isCUDADeviceBuiltinSurfaceType() ||
       D->getType()->isCUDADeviceBuiltinTextureType());
  if (getLangOpts().CUDA &&
      (IsCUDASharedVar || IsCUDAShadowVar || IsCUDADeviceShadowVar))
    Init = llvm::UndefValue::get(getTypes().ConvertTypeForMem(ASTTy));
  else if (D->hasAttr<LoaderUninitializedAttr>())
    Init = llvm::UndefValue::get(getTypes().ConvertTypeForMem(ASTTy));
  else if (!InitExpr) {
    // This is a tentative definition; tentative definitions are
    // implicitly initialized with { 0 }.
    //
    // Note that tentative definitions are only emitted at the end of
    // a translation unit, so they should never have incomplete
    // type. In addition, EmitTentativeDefinition makes sure that we
    // never attempt to emit a tentative definition if a real one
    // exists. A use may still exists, however, so we still may need
    // to do a RAUW.
    assert(!ASTTy->isIncompleteType() && "Unexpected incomplete type");
    Init = EmitNullConstant(D->getType());
  } else {
    initializedGlobalDecl = GlobalDecl(D);
    emitter.emplace(*this);
    llvm::Constant *Initializer = emitter->tryEmitForInitializer(*InitDecl);
    if (!Initializer) {
      QualType T = InitExpr->getType();
      if (D->getType()->isReferenceType())
        T = D->getType();

      if (getLangOpts().CPlusPlus) {
        if (InitDecl->hasFlexibleArrayInit(getContext()))
          ErrorUnsupported(D, "flexible array initializer");
        Init = EmitNullConstant(T);

        if (!IsDefinitionAvailableExternally)
          NeedsGlobalCtor = true;
      } else {
        ErrorUnsupported(D, "static initializer");
        Init = llvm::UndefValue::get(getTypes().ConvertType(T));
      }
    } else {
      Init = Initializer;
      // We don't need an initializer, so remove the entry for the delayed
      // initializer position (just in case this entry was delayed) if we
      // also don't need to register a destructor.
      if (getLangOpts().CPlusPlus && !NeedsGlobalDtor)
        DelayedCXXInitPosition.erase(D);

#ifndef NDEBUG
      CharUnits VarSize = getContext().getTypeSizeInChars(ASTTy) +
                          InitDecl->getFlexibleArrayInitChars(getContext());
      CharUnits CstSize = CharUnits::fromQuantity(
          getDataLayout().getTypeAllocSize(Init->getType()));
      assert(VarSize == CstSize && "Emitted constant has unexpected size");
#endif
    }
  }

  llvm::Type* InitType = Init->getType();
  llvm::Constant *Entry =
      GetAddrOfGlobalVar(D, InitType, ForDefinition_t(!IsTentative));

  // Strip off pointer casts if we got them.
  Entry = Entry->stripPointerCasts();

  // Entry is now either a Function or GlobalVariable.
  auto *GV = dyn_cast<llvm::GlobalVariable>(Entry);

  // We have a definition after a declaration with the wrong type.
  // We must make a new GlobalVariable* and update everything that used OldGV
  // (a declaration or tentative definition) with the new GlobalVariable*
  // (which will be a definition).
  //
  // This happens if there is a prototype for a global (e.g.
  // "extern int x[];") and then a definition of a different type (e.g.
  // "int x[10];"). This also happens when an initializer has a different type
  // from the type of the global (this happens with unions).
  if (!GV || GV->getValueType() != InitType ||
      GV->getType()->getAddressSpace() !=
          getContext().getTargetAddressSpace(GetGlobalVarAddressSpace(D))) {

    // Move the old entry aside so that we'll create a new one.
    Entry->setName(StringRef());

    // Make a new global with the correct type, this is now guaranteed to work.
    GV = cast<llvm::GlobalVariable>(
        GetAddrOfGlobalVar(D, InitType, ForDefinition_t(!IsTentative))
            ->stripPointerCasts());

    // Replace all uses of the old global with the new global
    llvm::Constant *NewPtrForOldDecl =
        llvm::ConstantExpr::getPointerBitCastOrAddrSpaceCast(GV,
                                                             Entry->getType());
    Entry->replaceAllUsesWith(NewPtrForOldDecl);

    // Erase the old global, since it is no longer used.
    cast<llvm::GlobalValue>(Entry)->eraseFromParent();
  }

  MaybeHandleStaticInExternC(D, GV);

  if (D->hasAttr<AnnotateAttr>())
    AddGlobalAnnotations(D, GV);

  // Emit Intel FPGA attribute annotation for a file-scope static variable.
  if (getLangOpts().SYCLIsDevice)
    addGlobalIntelFPGAAnnotation(D, GV);

  if (getLangOpts().SYCLIsDevice) {
    const RecordDecl *RD = D->getType()->getAsRecordDecl();

    if (RD) {
      // Add IR attributes if add_ir_attribute_global_variable is attached to
      // type.
      if (RD->hasAttr<SYCLAddIRAttributesGlobalVariableAttr>())
        AddGlobalSYCLIRAttributes(GV, RD);
      // If VarDecl has a type decorated with SYCL device_global attribute 
      // emit IR attribute 'sycl-unique-id'.
      if (RD->hasAttr<SYCLDeviceGlobalAttr>())
        addSYCLUniqueID(GV, D, Context);
      // If VarDecl type is SYCLTypeAttr::host_pipe, emit the IR attribute 
      // 'sycl-unique-id'.
      if (const auto *Attr = RD->getAttr<SYCLTypeAttr>())
        if (Attr->getType() == SYCLTypeAttr::SYCLType::host_pipe)
          addSYCLUniqueID(GV, D, Context);
    }
  }

  if (D->getType().isRestrictQualified()) {
    llvm::LLVMContext &Context = getLLVMContext();

    // Common metadata nodes.
    llvm::NamedMDNode *GlobalsRestrict =
        getModule().getOrInsertNamedMetadata("globals.restrict");
    llvm::Metadata *Args[] = {llvm::ValueAsMetadata::get(GV)};
    llvm::MDNode *Node = llvm::MDNode::get(Context, Args);
    GlobalsRestrict->addOperand(Node);
  }

  // Set the llvm linkage type as appropriate.
  llvm::GlobalValue::LinkageTypes Linkage = getLLVMLinkageVarDefinition(D);

  // CUDA B.2.1 "The __device__ qualifier declares a variable that resides on
  // the device. [...]"
  // CUDA B.2.2 "The __constant__ qualifier, optionally used together with
  // __device__, declares a variable that: [...]
  // Is accessible from all the threads within the grid and from the host
  // through the runtime library (cudaGetSymbolAddress() / cudaGetSymbolSize()
  // / cudaMemcpyToSymbol() / cudaMemcpyFromSymbol())."
  if (LangOpts.CUDA) {
    if (LangOpts.CUDAIsDevice) {
      if (Linkage != llvm::GlobalValue::InternalLinkage &&
          (D->hasAttr<CUDADeviceAttr>() || D->hasAttr<CUDAConstantAttr>() ||
           D->getType()->isCUDADeviceBuiltinSurfaceType() ||
           D->getType()->isCUDADeviceBuiltinTextureType()))
        GV->setExternallyInitialized(true);
    } else {
      getCUDARuntime().internalizeDeviceSideVar(D, Linkage);
    }
    getCUDARuntime().handleVarRegistration(D, *GV);
  }

  GV->setInitializer(Init);
  if (emitter)
    emitter->finalize(GV);

  // If it is safe to mark the global 'constant', do so now.
  GV->setConstant(!NeedsGlobalCtor && !NeedsGlobalDtor &&
                  D->getType().isConstantStorage(getContext(), true, true));

  // If it is in a read-only section, mark it 'constant'.
  if (const SectionAttr *SA = D->getAttr<SectionAttr>()) {
    const ASTContext::SectionInfo &SI = Context.SectionInfos[SA->getName()];
    if ((SI.SectionFlags & ASTContext::PSF_Write) == 0)
      GV->setConstant(true);
  }

  CharUnits AlignVal = getContext().getDeclAlign(D);
  // Check for alignment specifed in an 'omp allocate' directive.
  if (std::optional<CharUnits> AlignValFromAllocate =
          getOMPAllocateAlignment(D))
    AlignVal = *AlignValFromAllocate;
  GV->setAlignment(AlignVal.getAsAlign());

  // On Darwin, unlike other Itanium C++ ABI platforms, the thread-wrapper
  // function is only defined alongside the variable, not also alongside
  // callers. Normally, all accesses to a thread_local go through the
  // thread-wrapper in order to ensure initialization has occurred, underlying
  // variable will never be used other than the thread-wrapper, so it can be
  // converted to internal linkage.
  //
  // However, if the variable has the 'constinit' attribute, it _can_ be
  // referenced directly, without calling the thread-wrapper, so the linkage
  // must not be changed.
  //
  // Additionally, if the variable isn't plain external linkage, e.g. if it's
  // weak or linkonce, the de-duplication semantics are important to preserve,
  // so we don't change the linkage.
  if (D->getTLSKind() == VarDecl::TLS_Dynamic &&
      Linkage == llvm::GlobalValue::ExternalLinkage &&
      Context.getTargetInfo().getTriple().isOSDarwin() &&
      !D->hasAttr<ConstInitAttr>())
    Linkage = llvm::GlobalValue::InternalLinkage;

  GV->setLinkage(Linkage);
  if (D->hasAttr<DLLImportAttr>())
    GV->setDLLStorageClass(llvm::GlobalVariable::DLLImportStorageClass);
  else if (D->hasAttr<DLLExportAttr>())
    GV->setDLLStorageClass(llvm::GlobalVariable::DLLExportStorageClass);
  else
    GV->setDLLStorageClass(llvm::GlobalVariable::DefaultStorageClass);

  if (Linkage == llvm::GlobalVariable::CommonLinkage) {
    // common vars aren't constant even if declared const.
    GV->setConstant(false);
    // Tentative definition of global variables may be initialized with
    // non-zero null pointers. In this case they should have weak linkage
    // since common linkage must have zero initializer and must not have
    // explicit section therefore cannot have non-zero initial value.
    if (!GV->getInitializer()->isNullValue())
      GV->setLinkage(llvm::GlobalVariable::WeakAnyLinkage);
  }

  setNonAliasAttributes(D, GV);

  if (D->getTLSKind() && !GV->isThreadLocal()) {
    if (D->getTLSKind() == VarDecl::TLS_Dynamic)
      CXXThreadLocals.push_back(D);
    setTLSMode(GV, *D);
  }

  maybeSetTrivialComdat(*D, *GV);

  // Emit the initializer function if necessary.
  if (NeedsGlobalCtor || NeedsGlobalDtor)
    EmitCXXGlobalVarDeclInitFunc(D, GV, NeedsGlobalCtor);

  SanitizerMD->reportGlobal(GV, *D, NeedsGlobalCtor);

  // Emit global variable debug information.
  if (CGDebugInfo *DI = getModuleDebugInfo())
    if (getCodeGenOpts().hasReducedDebugInfo())
      DI->EmitGlobalVariable(GV, D);

  if (LangOpts.SYCLIsDevice) {
    maybeEmitPipeStorageMetadata(D, GV, *this);
    // Notify SYCL code generation infrastructure that a global variable is
    // being generated.
    getSYCLRuntime().actOnGlobalVarEmit(*this, *D, GV);
  }
}

void CodeGenModule::EmitExternalVarDeclaration(const VarDecl *D) {
  if (CGDebugInfo *DI = getModuleDebugInfo())
    if (getCodeGenOpts().hasReducedDebugInfo()) {
      QualType ASTTy = D->getType();
      llvm::Type *Ty = getTypes().ConvertTypeForMem(D->getType());
      llvm::Constant *GV =
          GetOrCreateLLVMGlobal(D->getName(), Ty, ASTTy.getAddressSpace(), D);
      DI->EmitExternalVariable(
          cast<llvm::GlobalVariable>(GV->stripPointerCasts()), D);
    }
}

static bool isVarDeclStrongDefinition(const ASTContext &Context,
                                      CodeGenModule &CGM, const VarDecl *D,
                                      bool NoCommon) {
  // Don't give variables common linkage if -fno-common was specified unless it
  // was overridden by a NoCommon attribute.
  if ((NoCommon || D->hasAttr<NoCommonAttr>()) && !D->hasAttr<CommonAttr>())
    return true;

  // C11 6.9.2/2:
  //   A declaration of an identifier for an object that has file scope without
  //   an initializer, and without a storage-class specifier or with the
  //   storage-class specifier static, constitutes a tentative definition.
  if (D->getInit() || D->hasExternalStorage())
    return true;

  // A variable cannot be both common and exist in a section.
  if (D->hasAttr<SectionAttr>())
    return true;

  // A variable cannot be both common and exist in a section.
  // We don't try to determine which is the right section in the front-end.
  // If no specialized section name is applicable, it will resort to default.
  if (D->hasAttr<PragmaClangBSSSectionAttr>() ||
      D->hasAttr<PragmaClangDataSectionAttr>() ||
      D->hasAttr<PragmaClangRelroSectionAttr>() ||
      D->hasAttr<PragmaClangRodataSectionAttr>())
    return true;

  // Thread local vars aren't considered common linkage.
  if (D->getTLSKind())
    return true;

  // Tentative definitions marked with WeakImportAttr are true definitions.
  if (D->hasAttr<WeakImportAttr>())
    return true;

  // A variable cannot be both common and exist in a comdat.
  if (shouldBeInCOMDAT(CGM, *D))
    return true;

  // Declarations with a required alignment do not have common linkage in MSVC
  // mode.
  if (Context.getTargetInfo().getCXXABI().isMicrosoft()) {
    if (D->hasAttr<AlignedAttr>())
      return true;
    QualType VarType = D->getType();
    if (Context.isAlignmentRequired(VarType))
      return true;

    if (const auto *RT = VarType->getAs<RecordType>()) {
      const RecordDecl *RD = RT->getDecl();
      for (const FieldDecl *FD : RD->fields()) {
        if (FD->isBitField())
          continue;
        if (FD->hasAttr<AlignedAttr>())
          return true;
        if (Context.isAlignmentRequired(FD->getType()))
          return true;
      }
    }
  }

  // Microsoft's link.exe doesn't support alignments greater than 32 bytes for
  // common symbols, so symbols with greater alignment requirements cannot be
  // common.
  // Other COFF linkers (ld.bfd and LLD) support arbitrary power-of-two
  // alignments for common symbols via the aligncomm directive, so this
  // restriction only applies to MSVC environments.
  if (Context.getTargetInfo().getTriple().isKnownWindowsMSVCEnvironment() &&
      Context.getTypeAlignIfKnown(D->getType()) >
          Context.toBits(CharUnits::fromQuantity(32)))
    return true;

  return false;
}

llvm::GlobalValue::LinkageTypes
CodeGenModule::getLLVMLinkageForDeclarator(const DeclaratorDecl *D,
                                           GVALinkage Linkage) {
  if (Linkage == GVA_Internal)
    return llvm::Function::InternalLinkage;

  if (D->hasAttr<WeakAttr>())
    return llvm::GlobalVariable::WeakAnyLinkage;

  if (const auto *FD = D->getAsFunction())
    if (FD->isMultiVersion() && Linkage == GVA_AvailableExternally)
      return llvm::GlobalVariable::LinkOnceAnyLinkage;

  // We are guaranteed to have a strong definition somewhere else,
  // so we can use available_externally linkage.
  if (Linkage == GVA_AvailableExternally)
    return llvm::GlobalValue::AvailableExternallyLinkage;

  // SYCL: Device code is not generally limited to one translation unit, but
  // anything accessed from another translation unit is required to be annotated
  // with the SYCL_EXTERNAL macro. For any function or variable that does not
  // have this, linkonce_odr suffices. If -fno-sycl-rdc is passed, we know there
  // is only one translation unit and can so mark them internal.
  if (getLangOpts().SYCLIsDevice && !D->hasAttr<SYCLKernelAttr>() &&
      !D->hasAttr<SYCLDeviceAttr>() &&
      !Sema::isTypeDecoratedWithDeclAttribute<SYCLDeviceGlobalAttr>(
          D->getType()))
    return getLangOpts().GPURelocatableDeviceCode
               ? llvm::Function::LinkOnceODRLinkage
               : llvm::Function::InternalLinkage;

  // Note that Apple's kernel linker doesn't support symbol
  // coalescing, so we need to avoid linkonce and weak linkages there.
  // Normally, this means we just map to internal, but for explicit
  // instantiations we'll map to external.

  // In C++, the compiler has to emit a definition in every translation unit
  // that references the function.  We should use linkonce_odr because
  // a) if all references in this translation unit are optimized away, we
  // don't need to codegen it.  b) if the function persists, it needs to be
  // merged with other definitions. c) C++ has the ODR, so we know the
  // definition is dependable.
  if (Linkage == GVA_DiscardableODR)
    return !Context.getLangOpts().AppleKext ? llvm::Function::LinkOnceODRLinkage
                                            : llvm::Function::InternalLinkage;

  // An explicit instantiation of a template has weak linkage, since
  // explicit instantiations can occur in multiple translation units
  // and must all be equivalent. However, we are not allowed to
  // throw away these explicit instantiations.
  //
  // CUDA/HIP: For -fno-gpu-rdc case, device code is limited to one TU,
  // so say that CUDA templates are either external (for kernels) or internal.
  // This lets llvm perform aggressive inter-procedural optimizations. For
  // -fgpu-rdc case, device function calls across multiple TU's are allowed,
  // therefore we need to follow the normal linkage paradigm.
  if (Linkage == GVA_StrongODR) {
    if (getLangOpts().AppleKext)
      return llvm::Function::ExternalLinkage;
    if (getLangOpts().CUDA && getLangOpts().CUDAIsDevice &&
        !getLangOpts().GPURelocatableDeviceCode)
      return D->hasAttr<CUDAGlobalAttr>() ? llvm::Function::ExternalLinkage
                                          : llvm::Function::InternalLinkage;
    return llvm::Function::WeakODRLinkage;
  }

  // C++ doesn't have tentative definitions and thus cannot have common
  // linkage.
  if (!getLangOpts().CPlusPlus && isa<VarDecl>(D) &&
      !isVarDeclStrongDefinition(Context, *this, cast<VarDecl>(D),
                                 CodeGenOpts.NoCommon))
    return llvm::GlobalVariable::CommonLinkage;

  // selectany symbols are externally visible, so use weak instead of
  // linkonce.  MSVC optimizes away references to const selectany globals, so
  // all definitions should be the same and ODR linkage should be used.
  // http://msdn.microsoft.com/en-us/library/5tkz6s71.aspx
  if (D->hasAttr<SelectAnyAttr>())
    return llvm::GlobalVariable::WeakODRLinkage;

  // Otherwise, we have strong external linkage.
  assert(Linkage == GVA_StrongExternal);
  return llvm::GlobalVariable::ExternalLinkage;
}

llvm::GlobalValue::LinkageTypes
CodeGenModule::getLLVMLinkageVarDefinition(const VarDecl *VD) {
  GVALinkage Linkage = getContext().GetGVALinkageForVariable(VD);
  return getLLVMLinkageForDeclarator(VD, Linkage);
}

/// Replace the uses of a function that was declared with a non-proto type.
/// We want to silently drop extra arguments from call sites
static void replaceUsesOfNonProtoConstant(llvm::Constant *old,
                                          llvm::Function *newFn) {
  // Fast path.
  if (old->use_empty()) return;

  llvm::Type *newRetTy = newFn->getReturnType();
  SmallVector<llvm::Value*, 4> newArgs;

  for (llvm::Value::use_iterator ui = old->use_begin(), ue = old->use_end();
         ui != ue; ) {
    llvm::Value::use_iterator use = ui++; // Increment before the use is erased.
    llvm::User *user = use->getUser();

    // Recognize and replace uses of bitcasts.  Most calls to
    // unprototyped functions will use bitcasts.
    if (auto *bitcast = dyn_cast<llvm::ConstantExpr>(user)) {
      if (bitcast->getOpcode() == llvm::Instruction::BitCast)
        replaceUsesOfNonProtoConstant(bitcast, newFn);
      continue;
    }

    // Recognize calls to the function.
    llvm::CallBase *callSite = dyn_cast<llvm::CallBase>(user);
    if (!callSite) continue;
    if (!callSite->isCallee(&*use))
      continue;

    // If the return types don't match exactly, then we can't
    // transform this call unless it's dead.
    if (callSite->getType() != newRetTy && !callSite->use_empty())
      continue;

    // Get the call site's attribute list.
    SmallVector<llvm::AttributeSet, 8> newArgAttrs;
    llvm::AttributeList oldAttrs = callSite->getAttributes();

    // If the function was passed too few arguments, don't transform.
    unsigned newNumArgs = newFn->arg_size();
    if (callSite->arg_size() < newNumArgs)
      continue;

    // If extra arguments were passed, we silently drop them.
    // If any of the types mismatch, we don't transform.
    unsigned argNo = 0;
    bool dontTransform = false;
    for (llvm::Argument &A : newFn->args()) {
      if (callSite->getArgOperand(argNo)->getType() != A.getType()) {
        dontTransform = true;
        break;
      }

      // Add any parameter attributes.
      newArgAttrs.push_back(oldAttrs.getParamAttrs(argNo));
      argNo++;
    }
    if (dontTransform)
      continue;

    // Okay, we can transform this.  Create the new call instruction and copy
    // over the required information.
    newArgs.append(callSite->arg_begin(), callSite->arg_begin() + argNo);

    // Copy over any operand bundles.
    SmallVector<llvm::OperandBundleDef, 1> newBundles;
    callSite->getOperandBundlesAsDefs(newBundles);

    llvm::CallBase *newCall;
    if (isa<llvm::CallInst>(callSite)) {
      newCall =
          llvm::CallInst::Create(newFn, newArgs, newBundles, "", callSite);
    } else {
      auto *oldInvoke = cast<llvm::InvokeInst>(callSite);
      newCall = llvm::InvokeInst::Create(newFn, oldInvoke->getNormalDest(),
                                         oldInvoke->getUnwindDest(), newArgs,
                                         newBundles, "", callSite);
    }
    newArgs.clear(); // for the next iteration

    if (!newCall->getType()->isVoidTy())
      newCall->takeName(callSite);
    newCall->setAttributes(
        llvm::AttributeList::get(newFn->getContext(), oldAttrs.getFnAttrs(),
                                 oldAttrs.getRetAttrs(), newArgAttrs));
    newCall->setCallingConv(callSite->getCallingConv());

    // Finally, remove the old call, replacing any uses with the new one.
    if (!callSite->use_empty())
      callSite->replaceAllUsesWith(newCall);

    // Copy debug location attached to CI.
    if (callSite->getDebugLoc())
      newCall->setDebugLoc(callSite->getDebugLoc());

    callSite->eraseFromParent();
  }
}

/// ReplaceUsesOfNonProtoTypeWithRealFunction - This function is called when we
/// implement a function with no prototype, e.g. "int foo() {}".  If there are
/// existing call uses of the old function in the module, this adjusts them to
/// call the new function directly.
///
/// This is not just a cleanup: the always_inline pass requires direct calls to
/// functions to be able to inline them.  If there is a bitcast in the way, it
/// won't inline them.  Instcombine normally deletes these calls, but it isn't
/// run at -O0.
static void ReplaceUsesOfNonProtoTypeWithRealFunction(llvm::GlobalValue *Old,
                                                      llvm::Function *NewFn) {
  // If we're redefining a global as a function, don't transform it.
  if (!isa<llvm::Function>(Old)) return;

  replaceUsesOfNonProtoConstant(Old, NewFn);
}

void CodeGenModule::HandleCXXStaticMemberVarInstantiation(VarDecl *VD) {
  auto DK = VD->isThisDeclarationADefinition();
  if (DK == VarDecl::Definition && VD->hasAttr<DLLImportAttr>())
    return;

  TemplateSpecializationKind TSK = VD->getTemplateSpecializationKind();
  // If we have a definition, this might be a deferred decl. If the
  // instantiation is explicit, make sure we emit it at the end.
  if (VD->getDefinition() && TSK == TSK_ExplicitInstantiationDefinition)
    GetAddrOfGlobalVar(VD);

  EmitTopLevelDecl(VD);
}

void CodeGenModule::EmitGlobalFunctionDefinition(GlobalDecl GD,
                                                 llvm::GlobalValue *GV) {
  const auto *D = cast<FunctionDecl>(GD.getDecl());

  // Compute the function info and LLVM type.
  const CGFunctionInfo &FI = getTypes().arrangeGlobalDeclaration(GD);
  llvm::FunctionType *Ty = getTypes().GetFunctionType(FI);

  // Get or create the prototype for the function.
  if (!GV || (GV->getValueType() != Ty))
    GV = cast<llvm::GlobalValue>(GetAddrOfFunction(GD, Ty, /*ForVTable=*/false,
                                                   /*DontDefer=*/true,
                                                   ForDefinition));

  // Already emitted.
  if (!GV->isDeclaration())
    return;

  // We need to set linkage and visibility on the function before
  // generating code for it because various parts of IR generation
  // want to propagate this information down (e.g. to local static
  // declarations).
  auto *Fn = cast<llvm::Function>(GV);
  setFunctionLinkage(GD, Fn);

  // FIXME: this is redundant with part of setFunctionDefinitionAttributes
  setGVProperties(Fn, GD);

  MaybeHandleStaticInExternC(D, Fn);

  maybeSetTrivialComdat(*D, *Fn);

  CodeGenFunction(*this).GenerateCode(GD, Fn, FI);

  setNonAliasAttributes(GD, Fn);
  SetLLVMFunctionAttributesForDefinition(D, Fn);

  if (const ConstructorAttr *CA = D->getAttr<ConstructorAttr>())
    AddGlobalCtor(Fn, CA->getPriority());
  if (const DestructorAttr *DA = D->getAttr<DestructorAttr>())
    AddGlobalDtor(Fn, DA->getPriority(), true);
  if (getLangOpts().OpenMP && D->hasAttr<OMPDeclareTargetDeclAttr>())
    getOpenMPRuntime().emitDeclareTargetFunction(D, GV);
}

void CodeGenModule::EmitAliasDefinition(GlobalDecl GD) {
  const auto *D = cast<ValueDecl>(GD.getDecl());
  const AliasAttr *AA = D->getAttr<AliasAttr>();
  assert(AA && "Not an alias?");

  StringRef MangledName = getMangledName(GD);

  if (AA->getAliasee() == MangledName) {
    Diags.Report(AA->getLocation(), diag::err_cyclic_alias) << 0;
    return;
  }

  // If there is a definition in the module, then it wins over the alias.
  // This is dubious, but allow it to be safe.  Just ignore the alias.
  llvm::GlobalValue *Entry = GetGlobalValue(MangledName);
  if (Entry && !Entry->isDeclaration())
    return;

  Aliases.push_back(GD);

  llvm::Type *DeclTy = getTypes().ConvertTypeForMem(D->getType());

  // Create a reference to the named value.  This ensures that it is emitted
  // if a deferred decl.
  llvm::Constant *Aliasee;
  llvm::GlobalValue::LinkageTypes LT;
  unsigned AS;
  if (isa<llvm::FunctionType>(DeclTy)) {
    Aliasee = GetOrCreateLLVMFunction(AA->getAliasee(), DeclTy, GD,
                                      /*ForVTable=*/false);
    LT = getFunctionLinkage(GD);
    AS = Aliasee->getType()->getPointerAddressSpace();
  } else {
    LangAS LAS = GetGlobalVarAddressSpace(dyn_cast<VarDecl>(GD.getDecl()));
    AS = ArgInfoAddressSpace(LAS);
    Aliasee = GetOrCreateLLVMGlobal(AA->getAliasee(), DeclTy, LAS,
                                    /*D=*/nullptr);
    if (const auto *VD = dyn_cast<VarDecl>(GD.getDecl()))
      LT = getLLVMLinkageVarDefinition(VD);
    else
      LT = getFunctionLinkage(GD);
  }

  // Create the new alias itself, but don't set a name yet.
  auto *GA =
      llvm::GlobalAlias::create(DeclTy, AS, LT, "", Aliasee, &getModule());

  if (Entry) {
    if (GA->getAliasee() == Entry) {
      Diags.Report(AA->getLocation(), diag::err_cyclic_alias) << 0;
      return;
    }

    assert(Entry->isDeclaration());

    // If there is a declaration in the module, then we had an extern followed
    // by the alias, as in:
    //   extern int test6();
    //   ...
    //   int test6() __attribute__((alias("test7")));
    //
    // Remove it and replace uses of it with the alias.
    GA->takeName(Entry);

    Entry->replaceAllUsesWith(GA);
    Entry->eraseFromParent();
  } else {
    GA->setName(MangledName);
  }

  // Set attributes which are particular to an alias; this is a
  // specialization of the attributes which may be set on a global
  // variable/function.
  if (D->hasAttr<WeakAttr>() || D->hasAttr<WeakRefAttr>() ||
      D->isWeakImported()) {
    GA->setLinkage(llvm::Function::WeakAnyLinkage);
  }

  if (const auto *VD = dyn_cast<VarDecl>(D))
    if (VD->getTLSKind())
      setTLSMode(GA, *VD);

  SetCommonAttributes(GD, GA);

  // Emit global alias debug information.
  if (isa<VarDecl>(D))
    if (CGDebugInfo *DI = getModuleDebugInfo())
      DI->EmitGlobalAlias(cast<llvm::GlobalValue>(GA->getAliasee()->stripPointerCasts()), GD);
}

void CodeGenModule::emitIFuncDefinition(GlobalDecl GD) {
  const auto *D = cast<ValueDecl>(GD.getDecl());
  const IFuncAttr *IFA = D->getAttr<IFuncAttr>();
  assert(IFA && "Not an ifunc?");

  StringRef MangledName = getMangledName(GD);

  if (IFA->getResolver() == MangledName) {
    Diags.Report(IFA->getLocation(), diag::err_cyclic_alias) << 1;
    return;
  }

  // Report an error if some definition overrides ifunc.
  llvm::GlobalValue *Entry = GetGlobalValue(MangledName);
  if (Entry && !Entry->isDeclaration()) {
    GlobalDecl OtherGD;
    if (lookupRepresentativeDecl(MangledName, OtherGD) &&
        DiagnosedConflictingDefinitions.insert(GD).second) {
      Diags.Report(D->getLocation(), diag::err_duplicate_mangled_name)
          << MangledName;
      Diags.Report(OtherGD.getDecl()->getLocation(),
                   diag::note_previous_definition);
    }
    return;
  }

  Aliases.push_back(GD);

  llvm::Type *DeclTy = getTypes().ConvertTypeForMem(D->getType());
  llvm::Type *ResolverTy = llvm::GlobalIFunc::getResolverFunctionType(DeclTy);
  llvm::Constant *Resolver =
      GetOrCreateLLVMFunction(IFA->getResolver(), ResolverTy, {},
                              /*ForVTable=*/false);
  llvm::GlobalIFunc *GIF =
      llvm::GlobalIFunc::create(DeclTy, 0, llvm::Function::ExternalLinkage,
                                "", Resolver, &getModule());
  if (Entry) {
    if (GIF->getResolver() == Entry) {
      Diags.Report(IFA->getLocation(), diag::err_cyclic_alias) << 1;
      return;
    }
    assert(Entry->isDeclaration());

    // If there is a declaration in the module, then we had an extern followed
    // by the ifunc, as in:
    //   extern int test();
    //   ...
    //   int test() __attribute__((ifunc("resolver")));
    //
    // Remove it and replace uses of it with the ifunc.
    GIF->takeName(Entry);

    Entry->replaceAllUsesWith(GIF);
    Entry->eraseFromParent();
  } else
    GIF->setName(MangledName);
  if (auto *F = dyn_cast<llvm::Function>(Resolver)) {
    F->addFnAttr(llvm::Attribute::DisableSanitizerInstrumentation);
  }
  SetCommonAttributes(GD, GIF);
}

llvm::Function *CodeGenModule::getIntrinsic(unsigned IID,
                                            ArrayRef<llvm::Type*> Tys) {
  return llvm::Intrinsic::getDeclaration(&getModule(), (llvm::Intrinsic::ID)IID,
                                         Tys);
}

static llvm::StringMapEntry<llvm::GlobalVariable *> &
GetConstantCFStringEntry(llvm::StringMap<llvm::GlobalVariable *> &Map,
                         const StringLiteral *Literal, bool TargetIsLSB,
                         bool &IsUTF16, unsigned &StringLength) {
  StringRef String = Literal->getString();
  unsigned NumBytes = String.size();

  // Check for simple case.
  if (!Literal->containsNonAsciiOrNull()) {
    StringLength = NumBytes;
    return *Map.insert(std::make_pair(String, nullptr)).first;
  }

  // Otherwise, convert the UTF8 literals into a string of shorts.
  IsUTF16 = true;

  SmallVector<llvm::UTF16, 128> ToBuf(NumBytes + 1); // +1 for ending nulls.
  const llvm::UTF8 *FromPtr = (const llvm::UTF8 *)String.data();
  llvm::UTF16 *ToPtr = &ToBuf[0];

  (void)llvm::ConvertUTF8toUTF16(&FromPtr, FromPtr + NumBytes, &ToPtr,
                                 ToPtr + NumBytes, llvm::strictConversion);

  // ConvertUTF8toUTF16 returns the length in ToPtr.
  StringLength = ToPtr - &ToBuf[0];

  // Add an explicit null.
  *ToPtr = 0;
  return *Map.insert(std::make_pair(
                         StringRef(reinterpret_cast<const char *>(ToBuf.data()),
                                   (StringLength + 1) * 2),
                         nullptr)).first;
}

ConstantAddress
CodeGenModule::GetAddrOfConstantCFString(const StringLiteral *Literal) {
  unsigned StringLength = 0;
  bool isUTF16 = false;
  llvm::StringMapEntry<llvm::GlobalVariable *> &Entry =
      GetConstantCFStringEntry(CFConstantStringMap, Literal,
                               getDataLayout().isLittleEndian(), isUTF16,
                               StringLength);

  if (auto *C = Entry.second)
    return ConstantAddress(
        C, C->getValueType(), CharUnits::fromQuantity(C->getAlignment()));

  llvm::Constant *Zero = llvm::Constant::getNullValue(Int32Ty);
  llvm::Constant *Zeros[] = { Zero, Zero };

  const ASTContext &Context = getContext();
  const llvm::Triple &Triple = getTriple();

  const auto CFRuntime = getLangOpts().CFRuntime;
  const bool IsSwiftABI =
      static_cast<unsigned>(CFRuntime) >=
      static_cast<unsigned>(LangOptions::CoreFoundationABI::Swift);
  const bool IsSwift4_1 = CFRuntime == LangOptions::CoreFoundationABI::Swift4_1;

  // If we don't already have it, get __CFConstantStringClassReference.
  if (!CFConstantStringClassRef) {
    const char *CFConstantStringClassName = "__CFConstantStringClassReference";
    llvm::Type *Ty = getTypes().ConvertType(getContext().IntTy);
    Ty = llvm::ArrayType::get(Ty, 0);

    switch (CFRuntime) {
    default: break;
    case LangOptions::CoreFoundationABI::Swift: [[fallthrough]];
    case LangOptions::CoreFoundationABI::Swift5_0:
      CFConstantStringClassName =
          Triple.isOSDarwin() ? "$s15SwiftFoundation19_NSCFConstantStringCN"
                              : "$s10Foundation19_NSCFConstantStringCN";
      Ty = IntPtrTy;
      break;
    case LangOptions::CoreFoundationABI::Swift4_2:
      CFConstantStringClassName =
          Triple.isOSDarwin() ? "$S15SwiftFoundation19_NSCFConstantStringCN"
                              : "$S10Foundation19_NSCFConstantStringCN";
      Ty = IntPtrTy;
      break;
    case LangOptions::CoreFoundationABI::Swift4_1:
      CFConstantStringClassName =
          Triple.isOSDarwin() ? "__T015SwiftFoundation19_NSCFConstantStringCN"
                              : "__T010Foundation19_NSCFConstantStringCN";
      Ty = IntPtrTy;
      break;
    }

    llvm::Constant *C = CreateRuntimeVariable(Ty, CFConstantStringClassName);

    if (Triple.isOSBinFormatELF() || Triple.isOSBinFormatCOFF()) {
      llvm::GlobalValue *GV = nullptr;

      if ((GV = dyn_cast<llvm::GlobalValue>(C))) {
        IdentifierInfo &II = Context.Idents.get(GV->getName());
        TranslationUnitDecl *TUDecl = Context.getTranslationUnitDecl();
        DeclContext *DC = TranslationUnitDecl::castToDeclContext(TUDecl);

        const VarDecl *VD = nullptr;
        for (const auto *Result : DC->lookup(&II))
          if ((VD = dyn_cast<VarDecl>(Result)))
            break;

        if (Triple.isOSBinFormatELF()) {
          if (!VD)
            GV->setLinkage(llvm::GlobalValue::ExternalLinkage);
        } else {
          GV->setLinkage(llvm::GlobalValue::ExternalLinkage);
          if (!VD || !VD->hasAttr<DLLExportAttr>())
            GV->setDLLStorageClass(llvm::GlobalValue::DLLImportStorageClass);
          else
            GV->setDLLStorageClass(llvm::GlobalValue::DLLExportStorageClass);
        }

        setDSOLocal(GV);
      }
    }

    // Decay array -> ptr
    CFConstantStringClassRef =
        IsSwiftABI ? llvm::ConstantExpr::getPtrToInt(C, Ty)
                   : llvm::ConstantExpr::getGetElementPtr(Ty, C, Zeros);
  }

  QualType CFTy = Context.getCFConstantStringType();

  auto *STy = cast<llvm::StructType>(getTypes().ConvertType(CFTy));

  ConstantInitBuilder Builder(*this);
  auto Fields = Builder.beginStruct(STy);

  // Class pointer.
  Fields.add(cast<llvm::Constant>(CFConstantStringClassRef));

  // Flags.
  if (IsSwiftABI) {
    Fields.addInt(IntPtrTy, IsSwift4_1 ? 0x05 : 0x01);
    Fields.addInt(Int64Ty, isUTF16 ? 0x07d0 : 0x07c8);
  } else {
    Fields.addInt(IntTy, isUTF16 ? 0x07d0 : 0x07C8);
  }

  // String pointer.
  llvm::Constant *C = nullptr;
  if (isUTF16) {
    auto Arr = llvm::ArrayRef(
        reinterpret_cast<uint16_t *>(const_cast<char *>(Entry.first().data())),
        Entry.first().size() / 2);
    C = llvm::ConstantDataArray::get(VMContext, Arr);
  } else {
    C = llvm::ConstantDataArray::getString(VMContext, Entry.first());
  }

  // Note: -fwritable-strings doesn't make the backing store strings of
  // CFStrings writable.
  auto *GV =
      new llvm::GlobalVariable(getModule(), C->getType(), /*isConstant=*/true,
                               llvm::GlobalValue::PrivateLinkage, C, ".str");
  GV->setUnnamedAddr(llvm::GlobalValue::UnnamedAddr::Global);
  // Don't enforce the target's minimum global alignment, since the only use
  // of the string is via this class initializer.
  CharUnits Align = isUTF16 ? Context.getTypeAlignInChars(Context.ShortTy)
                            : Context.getTypeAlignInChars(Context.CharTy);
  GV->setAlignment(Align.getAsAlign());

  // FIXME: We set the section explicitly to avoid a bug in ld64 224.1.
  // Without it LLVM can merge the string with a non unnamed_addr one during
  // LTO.  Doing that changes the section it ends in, which surprises ld64.
  if (Triple.isOSBinFormatMachO())
    GV->setSection(isUTF16 ? "__TEXT,__ustring"
                           : "__TEXT,__cstring,cstring_literals");
  // Make sure the literal ends up in .rodata to allow for safe ICF and for
  // the static linker to adjust permissions to read-only later on.
  else if (Triple.isOSBinFormatELF())
    GV->setSection(".rodata");

  // String.
  llvm::Constant *Str =
      llvm::ConstantExpr::getGetElementPtr(GV->getValueType(), GV, Zeros);

  Fields.add(Str);

  // String length.
  llvm::IntegerType *LengthTy =
      llvm::IntegerType::get(getModule().getContext(),
                             Context.getTargetInfo().getLongWidth());
  if (IsSwiftABI) {
    if (CFRuntime == LangOptions::CoreFoundationABI::Swift4_1 ||
        CFRuntime == LangOptions::CoreFoundationABI::Swift4_2)
      LengthTy = Int32Ty;
    else
      LengthTy = IntPtrTy;
  }
  Fields.addInt(LengthTy, StringLength);

  // Swift ABI requires 8-byte alignment to ensure that the _Atomic(uint64_t) is
  // properly aligned on 32-bit platforms.
  CharUnits Alignment =
      IsSwiftABI ? Context.toCharUnitsFromBits(64) : getPointerAlign();

  // The struct.
  GV = Fields.finishAndCreateGlobal("_unnamed_cfstring_", Alignment,
                                    /*isConstant=*/false,
                                    llvm::GlobalVariable::PrivateLinkage);
  GV->addAttribute("objc_arc_inert");
  switch (Triple.getObjectFormat()) {
  case llvm::Triple::UnknownObjectFormat:
    llvm_unreachable("unknown file format");
  case llvm::Triple::DXContainer:
  case llvm::Triple::GOFF:
  case llvm::Triple::SPIRV:
  case llvm::Triple::XCOFF:
    llvm_unreachable("unimplemented");
  case llvm::Triple::COFF:
  case llvm::Triple::ELF:
  case llvm::Triple::Wasm:
    GV->setSection("cfstring");
    break;
  case llvm::Triple::MachO:
    GV->setSection("__DATA,__cfstring");
    break;
  }
  Entry.second = GV;

  return ConstantAddress(GV, GV->getValueType(), Alignment);
}

bool CodeGenModule::getExpressionLocationsEnabled() const {
  return !CodeGenOpts.EmitCodeView || CodeGenOpts.DebugColumnInfo;
}

QualType CodeGenModule::getObjCFastEnumerationStateType() {
  if (ObjCFastEnumerationStateType.isNull()) {
    RecordDecl *D = Context.buildImplicitRecord("__objcFastEnumerationState");
    D->startDefinition();

    QualType FieldTypes[] = {
        Context.UnsignedLongTy, Context.getPointerType(Context.getObjCIdType()),
        Context.getPointerType(Context.UnsignedLongTy),
        Context.getConstantArrayType(Context.UnsignedLongTy, llvm::APInt(32, 5),
                                     nullptr, ArraySizeModifier::Normal, 0)};

    for (size_t i = 0; i < 4; ++i) {
      FieldDecl *Field = FieldDecl::Create(Context,
                                           D,
                                           SourceLocation(),
                                           SourceLocation(), nullptr,
                                           FieldTypes[i], /*TInfo=*/nullptr,
                                           /*BitWidth=*/nullptr,
                                           /*Mutable=*/false,
                                           ICIS_NoInit);
      Field->setAccess(AS_public);
      D->addDecl(Field);
    }

    D->completeDefinition();
    ObjCFastEnumerationStateType = Context.getTagDeclType(D);
  }

  return ObjCFastEnumerationStateType;
}

llvm::Constant *
CodeGenModule::GetConstantArrayFromStringLiteral(const StringLiteral *E) {
  assert(!E->getType()->isPointerType() && "Strings are always arrays");

  // Don't emit it as the address of the string, emit the string data itself
  // as an inline array.
  if (E->getCharByteWidth() == 1) {
    SmallString<64> Str(E->getString());

    // Resize the string to the right size, which is indicated by its type.
    const ConstantArrayType *CAT = Context.getAsConstantArrayType(E->getType());
    assert(CAT && "String literal not of constant array type!");
    Str.resize(CAT->getZExtSize());
    return llvm::ConstantDataArray::getString(VMContext, Str, false);
  }

  auto *AType = cast<llvm::ArrayType>(getTypes().ConvertType(E->getType()));
  llvm::Type *ElemTy = AType->getElementType();
  unsigned NumElements = AType->getNumElements();

  // Wide strings have either 2-byte or 4-byte elements.
  if (ElemTy->getPrimitiveSizeInBits() == 16) {
    SmallVector<uint16_t, 32> Elements;
    Elements.reserve(NumElements);

    for(unsigned i = 0, e = E->getLength(); i != e; ++i)
      Elements.push_back(E->getCodeUnit(i));
    Elements.resize(NumElements);
    return llvm::ConstantDataArray::get(VMContext, Elements);
  }

  assert(ElemTy->getPrimitiveSizeInBits() == 32);
  SmallVector<uint32_t, 32> Elements;
  Elements.reserve(NumElements);

  for(unsigned i = 0, e = E->getLength(); i != e; ++i)
    Elements.push_back(E->getCodeUnit(i));
  Elements.resize(NumElements);
  return llvm::ConstantDataArray::get(VMContext, Elements);
}

static llvm::GlobalVariable *
GenerateStringLiteral(llvm::Constant *C, llvm::GlobalValue::LinkageTypes LT,
                      CodeGenModule &CGM, StringRef GlobalName,
                      CharUnits Alignment) {
  unsigned AddrSpace = CGM.getContext().getTargetAddressSpace(
      CGM.GetGlobalConstantAddressSpace());

  llvm::Module &M = CGM.getModule();
  // Create a global variable for this string
  auto *GV = new llvm::GlobalVariable(
      M, C->getType(), !CGM.getLangOpts().WritableStrings, LT, C, GlobalName,
      nullptr, llvm::GlobalVariable::NotThreadLocal, AddrSpace);
  GV->setAlignment(Alignment.getAsAlign());
  GV->setUnnamedAddr(llvm::GlobalValue::UnnamedAddr::Global);
  if (GV->isWeakForLinker()) {
    assert(CGM.supportsCOMDAT() && "Only COFF uses weak string literals");
    GV->setComdat(M.getOrInsertComdat(GV->getName()));
  }
  CGM.setDSOLocal(GV);

  return GV;
}

/// GetAddrOfConstantStringFromLiteral - Return a pointer to a
/// constant array for the given string literal.
ConstantAddress
CodeGenModule::GetAddrOfConstantStringFromLiteral(const StringLiteral *S,
                                                  StringRef Name) {
  CharUnits Alignment =
      getContext().getAlignOfGlobalVarInChars(S->getType(), /*VD=*/nullptr);

  llvm::Constant *C = GetConstantArrayFromStringLiteral(S);
  llvm::GlobalVariable **Entry = nullptr;
  if (!LangOpts.WritableStrings) {
    Entry = &ConstantStringMap[C];
    if (auto GV = *Entry) {
      if (uint64_t(Alignment.getQuantity()) > GV->getAlignment())
        GV->setAlignment(Alignment.getAsAlign());
      return ConstantAddress(castStringLiteralToDefaultAddressSpace(*this, GV),
                             GV->getValueType(), Alignment);
    }
  }

  SmallString<256> MangledNameBuffer;
  StringRef GlobalVariableName;
  llvm::GlobalValue::LinkageTypes LT;

  // Mangle the string literal if that's how the ABI merges duplicate strings.
  // Don't do it if they are writable, since we don't want writes in one TU to
  // affect strings in another.
  if (getCXXABI().getMangleContext().shouldMangleStringLiteral(S) &&
      !LangOpts.WritableStrings) {
    llvm::raw_svector_ostream Out(MangledNameBuffer);
    getCXXABI().getMangleContext().mangleStringLiteral(S, Out);
    LT = llvm::GlobalValue::LinkOnceODRLinkage;
    GlobalVariableName = MangledNameBuffer;
  } else {
    LT = llvm::GlobalValue::PrivateLinkage;
    GlobalVariableName = Name;
  }

  auto GV = GenerateStringLiteral(C, LT, *this, GlobalVariableName, Alignment);

  CGDebugInfo *DI = getModuleDebugInfo();
  if (DI && getCodeGenOpts().hasReducedDebugInfo())
    DI->AddStringLiteralDebugInfo(GV, S);

  if (Entry)
    *Entry = GV;

  SanitizerMD->reportGlobal(GV, S->getStrTokenLoc(0), "<string literal>");

  return ConstantAddress(castStringLiteralToDefaultAddressSpace(*this, GV),
                         GV->getValueType(), Alignment);
}

/// GetAddrOfConstantStringFromObjCEncode - Return a pointer to a constant
/// array for the given ObjCEncodeExpr node.
ConstantAddress
CodeGenModule::GetAddrOfConstantStringFromObjCEncode(const ObjCEncodeExpr *E) {
  std::string Str;
  getContext().getObjCEncodingForType(E->getEncodedType(), Str);

  return GetAddrOfConstantCString(Str);
}

/// GetAddrOfConstantCString - Returns a pointer to a character array containing
/// the literal and a terminating '\0' character.
/// The result has pointer to array type.
ConstantAddress CodeGenModule::GetAddrOfConstantCString(
    const std::string &Str, const char *GlobalName) {
  StringRef StrWithNull(Str.c_str(), Str.size() + 1);
  CharUnits Alignment = getContext().getAlignOfGlobalVarInChars(
      getContext().CharTy, /*VD=*/nullptr);

  llvm::Constant *C =
      llvm::ConstantDataArray::getString(getLLVMContext(), StrWithNull, false);

  // Don't share any string literals if strings aren't constant.
  llvm::GlobalVariable **Entry = nullptr;
  if (!LangOpts.WritableStrings) {
    Entry = &ConstantStringMap[C];
    if (auto GV = *Entry) {
      if (uint64_t(Alignment.getQuantity()) > GV->getAlignment())
        GV->setAlignment(Alignment.getAsAlign());
      return ConstantAddress(castStringLiteralToDefaultAddressSpace(*this, GV),
                             GV->getValueType(), Alignment);
    }
  }

  // Get the default prefix if a name wasn't specified.
  if (!GlobalName)
    GlobalName = ".str";
  // Create a global variable for this.
  auto GV = GenerateStringLiteral(C, llvm::GlobalValue::PrivateLinkage, *this,
                                  GlobalName, Alignment);
  if (Entry)
    *Entry = GV;

  return ConstantAddress(castStringLiteralToDefaultAddressSpace(*this, GV),
                         GV->getValueType(), Alignment);
}

ConstantAddress CodeGenModule::GetAddrOfGlobalTemporary(
    const MaterializeTemporaryExpr *E, const Expr *Init) {
  assert((E->getStorageDuration() == SD_Static ||
          E->getStorageDuration() == SD_Thread) && "not a global temporary");
  const auto *VD = cast<VarDecl>(E->getExtendingDecl());

  // If we're not materializing a subobject of the temporary, keep the
  // cv-qualifiers from the type of the MaterializeTemporaryExpr.
  QualType MaterializedType = Init->getType();
  if (Init == E->getSubExpr())
    MaterializedType = E->getType();

  CharUnits Align = getContext().getTypeAlignInChars(MaterializedType);

  auto InsertResult = MaterializedGlobalTemporaryMap.insert({E, nullptr});
  if (!InsertResult.second) {
    // We've seen this before: either we already created it or we're in the
    // process of doing so.
    if (!InsertResult.first->second) {
      // We recursively re-entered this function, probably during emission of
      // the initializer. Create a placeholder. We'll clean this up in the
      // outer call, at the end of this function.
      llvm::Type *Type = getTypes().ConvertTypeForMem(MaterializedType);
      InsertResult.first->second = new llvm::GlobalVariable(
          getModule(), Type, false, llvm::GlobalVariable::InternalLinkage,
          nullptr);
    }
    return ConstantAddress(InsertResult.first->second,
                           llvm::cast<llvm::GlobalVariable>(
                               InsertResult.first->second->stripPointerCasts())
                               ->getValueType(),
                           Align);
  }

  // FIXME: If an externally-visible declaration extends multiple temporaries,
  // we need to give each temporary the same name in every translation unit (and
  // we also need to make the temporaries externally-visible).
  SmallString<256> Name;
  llvm::raw_svector_ostream Out(Name);
  getCXXABI().getMangleContext().mangleReferenceTemporary(
      VD, E->getManglingNumber(), Out);

  APValue *Value = nullptr;
  if (E->getStorageDuration() == SD_Static && VD->evaluateValue()) {
    // If the initializer of the extending declaration is a constant
    // initializer, we should have a cached constant initializer for this
    // temporary. Note that this might have a different value from the value
    // computed by evaluating the initializer if the surrounding constant
    // expression modifies the temporary.
    Value = E->getOrCreateValue(false);
  }

  // Try evaluating it now, it might have a constant initializer.
  Expr::EvalResult EvalResult;
  if (!Value && Init->EvaluateAsRValue(EvalResult, getContext()) &&
      !EvalResult.hasSideEffects())
    Value = &EvalResult.Val;

  LangAS AddrSpace = GetGlobalVarAddressSpace(VD);

  std::optional<ConstantEmitter> emitter;
  llvm::Constant *InitialValue = nullptr;
  bool Constant = false;
  llvm::Type *Type;
  if (Value) {
    // The temporary has a constant initializer, use it.
    emitter.emplace(*this);
    InitialValue = emitter->emitForInitializer(*Value, AddrSpace,
                                               MaterializedType);
    Constant =
        MaterializedType.isConstantStorage(getContext(), /*ExcludeCtor*/ Value,
                                           /*ExcludeDtor*/ false);
    Type = InitialValue->getType();
  } else {
    // No initializer, the initialization will be provided when we
    // initialize the declaration which performed lifetime extension.
    Type = getTypes().ConvertTypeForMem(MaterializedType);
  }

  // Create a global variable for this lifetime-extended temporary.
  llvm::GlobalValue::LinkageTypes Linkage = getLLVMLinkageVarDefinition(VD);
  if (Linkage == llvm::GlobalVariable::ExternalLinkage) {
    const VarDecl *InitVD;
    if (VD->isStaticDataMember() && VD->getAnyInitializer(InitVD) &&
        isa<CXXRecordDecl>(InitVD->getLexicalDeclContext())) {
      // Temporaries defined inside a class get linkonce_odr linkage because the
      // class can be defined in multiple translation units.
      Linkage = llvm::GlobalVariable::LinkOnceODRLinkage;
    } else {
      // There is no need for this temporary to have external linkage if the
      // VarDecl has external linkage.
      Linkage = llvm::GlobalVariable::InternalLinkage;
    }
  }
  auto TargetAS = getContext().getTargetAddressSpace(AddrSpace);
  auto *GV = new llvm::GlobalVariable(
      getModule(), Type, Constant, Linkage, InitialValue, Name.c_str(),
      /*InsertBefore=*/nullptr, llvm::GlobalVariable::NotThreadLocal, TargetAS);
  if (emitter) emitter->finalize(GV);
  // Don't assign dllimport or dllexport to local linkage globals.
  if (!llvm::GlobalValue::isLocalLinkage(Linkage)) {
    setGVProperties(GV, VD);
    if (GV->getDLLStorageClass() == llvm::GlobalVariable::DLLExportStorageClass)
      // The reference temporary should never be dllexport.
      GV->setDLLStorageClass(llvm::GlobalVariable::DefaultStorageClass);
  }
  GV->setAlignment(Align.getAsAlign());
  if (supportsCOMDAT() && GV->isWeakForLinker())
    GV->setComdat(TheModule.getOrInsertComdat(GV->getName()));
  if (VD->getTLSKind())
    setTLSMode(GV, *VD);
  llvm::Constant *CV = GV;
  if (AddrSpace != LangAS::Default)
    CV = getTargetCodeGenInfo().performAddrSpaceCast(
        *this, GV, AddrSpace, LangAS::Default,
        llvm::PointerType::get(
            getLLVMContext(),
            getContext().getTargetAddressSpace(LangAS::Default)));

  // Update the map with the new temporary. If we created a placeholder above,
  // replace it with the new global now.
  llvm::Constant *&Entry = MaterializedGlobalTemporaryMap[E];
  if (Entry) {
    Entry->replaceAllUsesWith(CV);
    llvm::cast<llvm::GlobalVariable>(Entry)->eraseFromParent();
  }
  Entry = CV;

  return ConstantAddress(CV, Type, Align);
}

/// EmitObjCPropertyImplementations - Emit information for synthesized
/// properties for an implementation.
void CodeGenModule::EmitObjCPropertyImplementations(const
                                                    ObjCImplementationDecl *D) {
  for (const auto *PID : D->property_impls()) {
    // Dynamic is just for type-checking.
    if (PID->getPropertyImplementation() == ObjCPropertyImplDecl::Synthesize) {
      ObjCPropertyDecl *PD = PID->getPropertyDecl();

      // Determine which methods need to be implemented, some may have
      // been overridden. Note that ::isPropertyAccessor is not the method
      // we want, that just indicates if the decl came from a
      // property. What we want to know is if the method is defined in
      // this implementation.
      auto *Getter = PID->getGetterMethodDecl();
      if (!Getter || Getter->isSynthesizedAccessorStub())
        CodeGenFunction(*this).GenerateObjCGetter(
            const_cast<ObjCImplementationDecl *>(D), PID);
      auto *Setter = PID->getSetterMethodDecl();
      if (!PD->isReadOnly() && (!Setter || Setter->isSynthesizedAccessorStub()))
        CodeGenFunction(*this).GenerateObjCSetter(
                                 const_cast<ObjCImplementationDecl *>(D), PID);
    }
  }
}

static bool needsDestructMethod(ObjCImplementationDecl *impl) {
  const ObjCInterfaceDecl *iface = impl->getClassInterface();
  for (const ObjCIvarDecl *ivar = iface->all_declared_ivar_begin();
       ivar; ivar = ivar->getNextIvar())
    if (ivar->getType().isDestructedType())
      return true;

  return false;
}

static bool AllTrivialInitializers(CodeGenModule &CGM,
                                   ObjCImplementationDecl *D) {
  CodeGenFunction CGF(CGM);
  for (ObjCImplementationDecl::init_iterator B = D->init_begin(),
       E = D->init_end(); B != E; ++B) {
    CXXCtorInitializer *CtorInitExp = *B;
    Expr *Init = CtorInitExp->getInit();
    if (!CGF.isTrivialInitializer(Init))
      return false;
  }
  return true;
}

/// EmitObjCIvarInitializations - Emit information for ivar initialization
/// for an implementation.
void CodeGenModule::EmitObjCIvarInitializations(ObjCImplementationDecl *D) {
  // We might need a .cxx_destruct even if we don't have any ivar initializers.
  if (needsDestructMethod(D)) {
    IdentifierInfo *II = &getContext().Idents.get(".cxx_destruct");
    Selector cxxSelector = getContext().Selectors.getSelector(0, &II);
    ObjCMethodDecl *DTORMethod = ObjCMethodDecl::Create(
        getContext(), D->getLocation(), D->getLocation(), cxxSelector,
        getContext().VoidTy, nullptr, D,
        /*isInstance=*/true, /*isVariadic=*/false,
        /*isPropertyAccessor=*/true, /*isSynthesizedAccessorStub=*/false,
        /*isImplicitlyDeclared=*/true,
        /*isDefined=*/false, ObjCImplementationControl::Required);
    D->addInstanceMethod(DTORMethod);
    CodeGenFunction(*this).GenerateObjCCtorDtorMethod(D, DTORMethod, false);
    D->setHasDestructors(true);
  }

  // If the implementation doesn't have any ivar initializers, we don't need
  // a .cxx_construct.
  if (D->getNumIvarInitializers() == 0 ||
      AllTrivialInitializers(*this, D))
    return;

  IdentifierInfo *II = &getContext().Idents.get(".cxx_construct");
  Selector cxxSelector = getContext().Selectors.getSelector(0, &II);
  // The constructor returns 'self'.
  ObjCMethodDecl *CTORMethod = ObjCMethodDecl::Create(
      getContext(), D->getLocation(), D->getLocation(), cxxSelector,
      getContext().getObjCIdType(), nullptr, D, /*isInstance=*/true,
      /*isVariadic=*/false,
      /*isPropertyAccessor=*/true, /*isSynthesizedAccessorStub=*/false,
      /*isImplicitlyDeclared=*/true,
      /*isDefined=*/false, ObjCImplementationControl::Required);
  D->addInstanceMethod(CTORMethod);
  CodeGenFunction(*this).GenerateObjCCtorDtorMethod(D, CTORMethod, true);
  D->setHasNonZeroConstructors(true);
}

// EmitLinkageSpec - Emit all declarations in a linkage spec.
void CodeGenModule::EmitLinkageSpec(const LinkageSpecDecl *LSD) {
  if (LSD->getLanguage() != LinkageSpecLanguageIDs::C &&
      LSD->getLanguage() != LinkageSpecLanguageIDs::CXX) {
    ErrorUnsupported(LSD, "linkage spec");
    return;
  }

  EmitDeclContext(LSD);
}

void CodeGenModule::EmitTopLevelStmt(const TopLevelStmtDecl *D) {
  // Device code should not be at top level.
  if (LangOpts.CUDA && LangOpts.CUDAIsDevice)
    return;

  std::unique_ptr<CodeGenFunction> &CurCGF =
      GlobalTopLevelStmtBlockInFlight.first;

  // We emitted a top-level stmt but after it there is initialization.
  // Stop squashing the top-level stmts into a single function.
  if (CurCGF && CXXGlobalInits.back() != CurCGF->CurFn) {
    CurCGF->FinishFunction(D->getEndLoc());
    CurCGF = nullptr;
  }

  if (!CurCGF) {
    // void __stmts__N(void)
    // FIXME: Ask the ABI name mangler to pick a name.
    std::string Name = "__stmts__" + llvm::utostr(CXXGlobalInits.size());
    FunctionArgList Args;
    QualType RetTy = getContext().VoidTy;
    const CGFunctionInfo &FnInfo =
        getTypes().arrangeBuiltinFunctionDeclaration(RetTy, Args);
    llvm::FunctionType *FnTy = getTypes().GetFunctionType(FnInfo);
    llvm::Function *Fn = llvm::Function::Create(
        FnTy, llvm::GlobalValue::InternalLinkage, Name, &getModule());

    CurCGF.reset(new CodeGenFunction(*this));
    GlobalTopLevelStmtBlockInFlight.second = D;
    CurCGF->StartFunction(GlobalDecl(), RetTy, Fn, FnInfo, Args,
                          D->getBeginLoc(), D->getBeginLoc());
    CXXGlobalInits.push_back(Fn);
  }

  CurCGF->EmitStmt(D->getStmt());
}

void CodeGenModule::EmitDeclContext(const DeclContext *DC) {
  for (auto *I : DC->decls()) {
    // Unlike other DeclContexts, the contents of an ObjCImplDecl at TU scope
    // are themselves considered "top-level", so EmitTopLevelDecl on an
    // ObjCImplDecl does not recursively visit them. We need to do that in
    // case they're nested inside another construct (LinkageSpecDecl /
    // ExportDecl) that does stop them from being considered "top-level".
    if (auto *OID = dyn_cast<ObjCImplDecl>(I)) {
      for (auto *M : OID->methods())
        EmitTopLevelDecl(M);
    }

    EmitTopLevelDecl(I);
  }
}

/// EmitTopLevelDecl - Emit code for a single top level declaration.
void CodeGenModule::EmitTopLevelDecl(Decl *D) {
  // Ignore dependent declarations.
  if (D->isTemplated())
    return;

  // Consteval function shouldn't be emitted.
  if (auto *FD = dyn_cast<FunctionDecl>(D); FD && FD->isImmediateFunction())
    return;

  switch (D->getKind()) {
  case Decl::CXXConversion:
  case Decl::CXXMethod:
  case Decl::Function:
    EmitGlobal(cast<FunctionDecl>(D));
    // Always provide some coverage mapping
    // even for the functions that aren't emitted.
    AddDeferredUnusedCoverageMapping(D);
    break;

  case Decl::CXXDeductionGuide:
    // Function-like, but does not result in code emission.
    break;

  case Decl::Var:
  case Decl::Decomposition:
  case Decl::VarTemplateSpecialization:
    EmitGlobal(cast<VarDecl>(D));
    if (auto *DD = dyn_cast<DecompositionDecl>(D))
      for (auto *B : DD->bindings())
        if (auto *HD = B->getHoldingVar())
          EmitGlobal(HD);
    break;

  // Indirect fields from global anonymous structs and unions can be
  // ignored; only the actual variable requires IR gen support.
  case Decl::IndirectField:
    break;

  // C++ Decls
  case Decl::Namespace:
    EmitDeclContext(cast<NamespaceDecl>(D));
    break;
  case Decl::ClassTemplateSpecialization: {
    const auto *Spec = cast<ClassTemplateSpecializationDecl>(D);
    if (CGDebugInfo *DI = getModuleDebugInfo())
      if (Spec->getSpecializationKind() ==
              TSK_ExplicitInstantiationDefinition &&
          Spec->hasDefinition())
        DI->completeTemplateDefinition(*Spec);
  } [[fallthrough]];
  case Decl::CXXRecord: {
    CXXRecordDecl *CRD = cast<CXXRecordDecl>(D);
    if (CGDebugInfo *DI = getModuleDebugInfo()) {
      if (CRD->hasDefinition())
        DI->EmitAndRetainType(getContext().getRecordType(cast<RecordDecl>(D)));
      if (auto *ES = D->getASTContext().getExternalSource())
        if (ES->hasExternalDefinitions(D) == ExternalASTSource::EK_Never)
          DI->completeUnusedClass(*CRD);
    }
    // Emit any static data members, they may be definitions.
    for (auto *I : CRD->decls())
      if (isa<VarDecl>(I) || isa<CXXRecordDecl>(I))
        EmitTopLevelDecl(I);
    break;
  }
    // No code generation needed.
  case Decl::UsingShadow:
  case Decl::ClassTemplate:
  case Decl::VarTemplate:
  case Decl::Concept:
  case Decl::VarTemplatePartialSpecialization:
  case Decl::FunctionTemplate:
  case Decl::TypeAliasTemplate:
  case Decl::Block:
  case Decl::Empty:
  case Decl::Binding:
    break;
  case Decl::Using:          // using X; [C++]
    if (CGDebugInfo *DI = getModuleDebugInfo())
        DI->EmitUsingDecl(cast<UsingDecl>(*D));
    break;
  case Decl::UsingEnum: // using enum X; [C++]
    if (CGDebugInfo *DI = getModuleDebugInfo())
      DI->EmitUsingEnumDecl(cast<UsingEnumDecl>(*D));
    break;
  case Decl::NamespaceAlias:
    if (CGDebugInfo *DI = getModuleDebugInfo())
        DI->EmitNamespaceAlias(cast<NamespaceAliasDecl>(*D));
    break;
  case Decl::UsingDirective: // using namespace X; [C++]
    if (CGDebugInfo *DI = getModuleDebugInfo())
      DI->EmitUsingDirective(cast<UsingDirectiveDecl>(*D));
    break;
  case Decl::CXXConstructor:
    getCXXABI().EmitCXXConstructors(cast<CXXConstructorDecl>(D));
    break;
  case Decl::CXXDestructor:
    getCXXABI().EmitCXXDestructors(cast<CXXDestructorDecl>(D));
    break;

  case Decl::StaticAssert:
    // Nothing to do.
    break;

  // Objective-C Decls

  // Forward declarations, no (immediate) code generation.
  case Decl::ObjCInterface:
  case Decl::ObjCCategory:
    break;

  case Decl::ObjCProtocol: {
    auto *Proto = cast<ObjCProtocolDecl>(D);
    if (Proto->isThisDeclarationADefinition())
      ObjCRuntime->GenerateProtocol(Proto);
    break;
  }

  case Decl::ObjCCategoryImpl:
    // Categories have properties but don't support synthesize so we
    // can ignore them here.
    ObjCRuntime->GenerateCategory(cast<ObjCCategoryImplDecl>(D));
    break;

  case Decl::ObjCImplementation: {
    auto *OMD = cast<ObjCImplementationDecl>(D);
    EmitObjCPropertyImplementations(OMD);
    EmitObjCIvarInitializations(OMD);
    ObjCRuntime->GenerateClass(OMD);
    // Emit global variable debug information.
    if (CGDebugInfo *DI = getModuleDebugInfo())
      if (getCodeGenOpts().hasReducedDebugInfo())
        DI->getOrCreateInterfaceType(getContext().getObjCInterfaceType(
            OMD->getClassInterface()), OMD->getLocation());
    break;
  }
  case Decl::ObjCMethod: {
    auto *OMD = cast<ObjCMethodDecl>(D);
    // If this is not a prototype, emit the body.
    if (OMD->getBody())
      CodeGenFunction(*this).GenerateObjCMethod(OMD);
    break;
  }
  case Decl::ObjCCompatibleAlias:
    ObjCRuntime->RegisterAlias(cast<ObjCCompatibleAliasDecl>(D));
    break;

  case Decl::PragmaComment: {
    const auto *PCD = cast<PragmaCommentDecl>(D);
    switch (PCD->getCommentKind()) {
    case PCK_Unknown:
      llvm_unreachable("unexpected pragma comment kind");
    case PCK_Linker:
      AppendLinkerOptions(PCD->getArg());
      break;
    case PCK_Lib:
        AddDependentLib(PCD->getArg());
      break;
    case PCK_Compiler:
    case PCK_ExeStr:
    case PCK_User:
      break; // We ignore all of these.
    }
    break;
  }

  case Decl::PragmaDetectMismatch: {
    const auto *PDMD = cast<PragmaDetectMismatchDecl>(D);
    AddDetectMismatch(PDMD->getName(), PDMD->getValue());
    break;
  }

  case Decl::LinkageSpec:
    EmitLinkageSpec(cast<LinkageSpecDecl>(D));
    break;

  case Decl::FileScopeAsm: {
    // File-scope asm is ignored during device-side CUDA compilation.
    if (LangOpts.CUDA && LangOpts.CUDAIsDevice)
      break;
    // File-scope asm is ignored during device-side OpenMP compilation.
    if (LangOpts.OpenMPIsTargetDevice)
      break;
    // File-scope asm is ignored during device-side SYCL compilation.
    if (LangOpts.SYCLIsDevice)
      break;
    auto *AD = cast<FileScopeAsmDecl>(D);
    getModule().appendModuleInlineAsm(AD->getAsmString()->getString());
    break;
  }

  case Decl::TopLevelStmt:
    EmitTopLevelStmt(cast<TopLevelStmtDecl>(D));
    break;

  case Decl::Import: {
    auto *Import = cast<ImportDecl>(D);

    // If we've already imported this module, we're done.
    if (!ImportedModules.insert(Import->getImportedModule()))
      break;

    // Emit debug information for direct imports.
    if (!Import->getImportedOwningModule()) {
      if (CGDebugInfo *DI = getModuleDebugInfo())
        DI->EmitImportDecl(*Import);
    }

    // For C++ standard modules we are done - we will call the module
    // initializer for imported modules, and that will likewise call those for
    // any imports it has.
    if (CXX20ModuleInits && Import->getImportedOwningModule() &&
        !Import->getImportedOwningModule()->isModuleMapModule())
      break;

    // For clang C++ module map modules the initializers for sub-modules are
    // emitted here.

    // Find all of the submodules and emit the module initializers.
    llvm::SmallPtrSet<clang::Module *, 16> Visited;
    SmallVector<clang::Module *, 16> Stack;
    Visited.insert(Import->getImportedModule());
    Stack.push_back(Import->getImportedModule());

    while (!Stack.empty()) {
      clang::Module *Mod = Stack.pop_back_val();
      if (!EmittedModuleInitializers.insert(Mod).second)
        continue;

      for (auto *D : Context.getModuleInitializers(Mod))
        EmitTopLevelDecl(D);

      // Visit the submodules of this module.
      for (auto *Submodule : Mod->submodules()) {
        // Skip explicit children; they need to be explicitly imported to emit
        // the initializers.
        if (Submodule->IsExplicit)
          continue;

        if (Visited.insert(Submodule).second)
          Stack.push_back(Submodule);
      }
    }
    break;
  }

  case Decl::Export:
    EmitDeclContext(cast<ExportDecl>(D));
    break;

  case Decl::OMPThreadPrivate:
    EmitOMPThreadPrivateDecl(cast<OMPThreadPrivateDecl>(D));
    break;

  case Decl::OMPAllocate:
    EmitOMPAllocateDecl(cast<OMPAllocateDecl>(D));
    break;

  case Decl::OMPDeclareReduction:
    EmitOMPDeclareReduction(cast<OMPDeclareReductionDecl>(D));
    break;

  case Decl::OMPDeclareMapper:
    EmitOMPDeclareMapper(cast<OMPDeclareMapperDecl>(D));
    break;

  case Decl::OMPRequires:
    EmitOMPRequiresDecl(cast<OMPRequiresDecl>(D));
    break;

  case Decl::Typedef:
  case Decl::TypeAlias: // using foo = bar; [C++11]
    if (CGDebugInfo *DI = getModuleDebugInfo())
      DI->EmitAndRetainType(
          getContext().getTypedefType(cast<TypedefNameDecl>(D)));
    break;

  case Decl::Record:
    if (CGDebugInfo *DI = getModuleDebugInfo())
      if (cast<RecordDecl>(D)->getDefinition())
        DI->EmitAndRetainType(getContext().getRecordType(cast<RecordDecl>(D)));
    break;

  case Decl::Enum:
    if (CGDebugInfo *DI = getModuleDebugInfo())
      if (cast<EnumDecl>(D)->getDefinition())
        DI->EmitAndRetainType(getContext().getEnumType(cast<EnumDecl>(D)));
    break;

  case Decl::HLSLBuffer:
    getHLSLRuntime().addBuffer(cast<HLSLBufferDecl>(D));
    break;

  default:
    // Make sure we handled everything we should, every other kind is a
    // non-top-level decl.  FIXME: Would be nice to have an isTopLevelDeclKind
    // function. Need to recode Decl::Kind to do that easily.
    assert(isa<TypeDecl>(D) && "Unsupported decl kind");
    break;
  }
}

void CodeGenModule::AddDeferredUnusedCoverageMapping(Decl *D) {
  // Do we need to generate coverage mapping?
  if (!CodeGenOpts.CoverageMapping)
    return;
  switch (D->getKind()) {
  case Decl::CXXConversion:
  case Decl::CXXMethod:
  case Decl::Function:
  case Decl::ObjCMethod:
  case Decl::CXXConstructor:
  case Decl::CXXDestructor: {
    if (!cast<FunctionDecl>(D)->doesThisDeclarationHaveABody())
      break;
    SourceManager &SM = getContext().getSourceManager();
    if (LimitedCoverage && SM.getMainFileID() != SM.getFileID(D->getBeginLoc()))
      break;
    DeferredEmptyCoverageMappingDecls.try_emplace(D, true);
    break;
  }
  default:
    break;
  };
}

void CodeGenModule::ClearUnusedCoverageMapping(const Decl *D) {
  // Do we need to generate coverage mapping?
  if (!CodeGenOpts.CoverageMapping)
    return;
  if (const auto *Fn = dyn_cast<FunctionDecl>(D)) {
    if (Fn->isTemplateInstantiation())
      ClearUnusedCoverageMapping(Fn->getTemplateInstantiationPattern());
  }
  DeferredEmptyCoverageMappingDecls.insert_or_assign(D, false);
}

void CodeGenModule::EmitDeferredUnusedCoverageMappings() {
  // We call takeVector() here to avoid use-after-free.
  // FIXME: DeferredEmptyCoverageMappingDecls is getting mutated because
  // we deserialize function bodies to emit coverage info for them, and that
  // deserializes more declarations. How should we handle that case?
  for (const auto &Entry : DeferredEmptyCoverageMappingDecls.takeVector()) {
    if (!Entry.second)
      continue;
    const Decl *D = Entry.first;
    switch (D->getKind()) {
    case Decl::CXXConversion:
    case Decl::CXXMethod:
    case Decl::Function:
    case Decl::ObjCMethod: {
      CodeGenPGO PGO(*this);
      GlobalDecl GD(cast<FunctionDecl>(D));
      PGO.emitEmptyCounterMapping(D, getMangledName(GD),
                                  getFunctionLinkage(GD));
      break;
    }
    case Decl::CXXConstructor: {
      CodeGenPGO PGO(*this);
      GlobalDecl GD(cast<CXXConstructorDecl>(D), Ctor_Base);
      PGO.emitEmptyCounterMapping(D, getMangledName(GD),
                                  getFunctionLinkage(GD));
      break;
    }
    case Decl::CXXDestructor: {
      CodeGenPGO PGO(*this);
      GlobalDecl GD(cast<CXXDestructorDecl>(D), Dtor_Base);
      PGO.emitEmptyCounterMapping(D, getMangledName(GD),
                                  getFunctionLinkage(GD));
      break;
    }
    default:
      break;
    };
  }
}

void CodeGenModule::EmitMainVoidAlias() {
  // In order to transition away from "__original_main" gracefully, emit an
  // alias for "main" in the no-argument case so that libc can detect when
  // new-style no-argument main is in used.
  if (llvm::Function *F = getModule().getFunction("main")) {
    if (!F->isDeclaration() && F->arg_size() == 0 && !F->isVarArg() &&
        F->getReturnType()->isIntegerTy(Context.getTargetInfo().getIntWidth())) {
      auto *GA = llvm::GlobalAlias::create("__main_void", F);
      GA->setVisibility(llvm::GlobalValue::HiddenVisibility);
    }
  }
}

/// Turns the given pointer into a constant.
static llvm::Constant *GetPointerConstant(llvm::LLVMContext &Context,
                                          const void *Ptr) {
  uintptr_t PtrInt = reinterpret_cast<uintptr_t>(Ptr);
  llvm::Type *i64 = llvm::Type::getInt64Ty(Context);
  return llvm::ConstantInt::get(i64, PtrInt);
}

static void EmitGlobalDeclMetadata(CodeGenModule &CGM,
                                   llvm::NamedMDNode *&GlobalMetadata,
                                   GlobalDecl D,
                                   llvm::GlobalValue *Addr) {
  if (!GlobalMetadata)
    GlobalMetadata =
      CGM.getModule().getOrInsertNamedMetadata("clang.global.decl.ptrs");

  // TODO: should we report variant information for ctors/dtors?
  llvm::Metadata *Ops[] = {llvm::ConstantAsMetadata::get(Addr),
                           llvm::ConstantAsMetadata::get(GetPointerConstant(
                               CGM.getLLVMContext(), D.getDecl()))};
  GlobalMetadata->addOperand(llvm::MDNode::get(CGM.getLLVMContext(), Ops));
}

bool CodeGenModule::CheckAndReplaceExternCIFuncs(llvm::GlobalValue *Elem,
                                                 llvm::GlobalValue *CppFunc) {
  // Store the list of ifuncs we need to replace uses in.
  llvm::SmallVector<llvm::GlobalIFunc *> IFuncs;
  // List of ConstantExprs that we should be able to delete when we're done
  // here.
  llvm::SmallVector<llvm::ConstantExpr *> CEs;

  // It isn't valid to replace the extern-C ifuncs if all we find is itself!
  if (Elem == CppFunc)
    return false;

  // First make sure that all users of this are ifuncs (or ifuncs via a
  // bitcast), and collect the list of ifuncs and CEs so we can work on them
  // later.
  for (llvm::User *User : Elem->users()) {
    // Users can either be a bitcast ConstExpr that is used by the ifuncs, OR an
    // ifunc directly. In any other case, just give up, as we don't know what we
    // could break by changing those.
    if (auto *ConstExpr = dyn_cast<llvm::ConstantExpr>(User)) {
      if (ConstExpr->getOpcode() != llvm::Instruction::BitCast)
        return false;

      for (llvm::User *CEUser : ConstExpr->users()) {
        if (auto *IFunc = dyn_cast<llvm::GlobalIFunc>(CEUser)) {
          IFuncs.push_back(IFunc);
        } else {
          return false;
        }
      }
      CEs.push_back(ConstExpr);
    } else if (auto *IFunc = dyn_cast<llvm::GlobalIFunc>(User)) {
      IFuncs.push_back(IFunc);
    } else {
      // This user is one we don't know how to handle, so fail redirection. This
      // will result in an ifunc retaining a resolver name that will ultimately
      // fail to be resolved to a defined function.
      return false;
    }
  }

  // Now we know this is a valid case where we can do this alias replacement, we
  // need to remove all of the references to Elem (and the bitcasts!) so we can
  // delete it.
  for (llvm::GlobalIFunc *IFunc : IFuncs)
    IFunc->setResolver(nullptr);
  for (llvm::ConstantExpr *ConstExpr : CEs)
    ConstExpr->destroyConstant();

  // We should now be out of uses for the 'old' version of this function, so we
  // can erase it as well.
  Elem->eraseFromParent();

  for (llvm::GlobalIFunc *IFunc : IFuncs) {
    // The type of the resolver is always just a function-type that returns the
    // type of the IFunc, so create that here. If the type of the actual
    // resolver doesn't match, it just gets bitcast to the right thing.
    auto *ResolverTy =
        llvm::FunctionType::get(IFunc->getType(), /*isVarArg*/ false);
    llvm::Constant *Resolver = GetOrCreateLLVMFunction(
        CppFunc->getName(), ResolverTy, {}, /*ForVTable*/ false);
    IFunc->setResolver(Resolver);
  }
  return true;
}

/// For each function which is declared within an extern "C" region and marked
/// as 'used', but has internal linkage, create an alias from the unmangled
/// name to the mangled name if possible. People expect to be able to refer
/// to such functions with an unmangled name from inline assembly within the
/// same translation unit.
void CodeGenModule::EmitStaticExternCAliases() {
  if (!getTargetCodeGenInfo().shouldEmitStaticExternCAliases())
    return;
  for (auto &I : StaticExternCValues) {
    IdentifierInfo *Name = I.first;
    llvm::GlobalValue *Val = I.second;

    // If Val is null, that implies there were multiple declarations that each
    // had a claim to the unmangled name. In this case, generation of the alias
    // is suppressed. See CodeGenModule::MaybeHandleStaticInExternC.
    if (!Val)
      break;

    llvm::GlobalValue *ExistingElem =
        getModule().getNamedValue(Name->getName());

    // If there is either not something already by this name, or we were able to
    // replace all uses from IFuncs, create the alias.
    if (!ExistingElem || CheckAndReplaceExternCIFuncs(ExistingElem, Val))
      addCompilerUsedGlobal(llvm::GlobalAlias::create(Name->getName(), Val));
  }
}

bool CodeGenModule::lookupRepresentativeDecl(StringRef MangledName,
                                             GlobalDecl &Result) const {
  auto Res = Manglings.find(MangledName);
  if (Res == Manglings.end())
    return false;
  Result = Res->getValue();
  return true;
}

/// Emits metadata nodes associating all the global values in the
/// current module with the Decls they came from.  This is useful for
/// projects using IR gen as a subroutine.
///
/// Since there's currently no way to associate an MDNode directly
/// with an llvm::GlobalValue, we create a global named metadata
/// with the name 'clang.global.decl.ptrs'.
void CodeGenModule::EmitDeclMetadata() {
  llvm::NamedMDNode *GlobalMetadata = nullptr;

  for (auto &I : MangledDeclNames) {
    llvm::GlobalValue *Addr = getModule().getNamedValue(I.second);
    // Some mangled names don't necessarily have an associated GlobalValue
    // in this module, e.g. if we mangled it for DebugInfo.
    if (Addr)
      EmitGlobalDeclMetadata(*this, GlobalMetadata, I.first, Addr);
  }
}

/// Emits metadata nodes for all the local variables in the current
/// function.
void CodeGenFunction::EmitDeclMetadata() {
  if (LocalDeclMap.empty()) return;

  llvm::LLVMContext &Context = getLLVMContext();

  // Find the unique metadata ID for this name.
  unsigned DeclPtrKind = Context.getMDKindID("clang.decl.ptr");

  llvm::NamedMDNode *GlobalMetadata = nullptr;

  for (auto &I : LocalDeclMap) {
    const Decl *D = I.first;
    llvm::Value *Addr = I.second.getPointer();
    if (auto *Alloca = dyn_cast<llvm::AllocaInst>(Addr)) {
      llvm::Value *DAddr = GetPointerConstant(getLLVMContext(), D);
      Alloca->setMetadata(
          DeclPtrKind, llvm::MDNode::get(
                           Context, llvm::ValueAsMetadata::getConstant(DAddr)));
    } else if (auto *GV = dyn_cast<llvm::GlobalValue>(Addr)) {
      GlobalDecl GD = GlobalDecl(cast<VarDecl>(D));
      EmitGlobalDeclMetadata(CGM, GlobalMetadata, GD, GV);
    }
  }
}

void CodeGenModule::EmitVersionIdentMetadata() {
  llvm::NamedMDNode *IdentMetadata =
    TheModule.getOrInsertNamedMetadata("llvm.ident");
  std::string Version = getClangFullVersion();
  llvm::LLVMContext &Ctx = TheModule.getContext();

  llvm::Metadata *IdentNode[] = {llvm::MDString::get(Ctx, Version)};
  IdentMetadata->addOperand(llvm::MDNode::get(Ctx, IdentNode));
}

void CodeGenModule::EmitCommandLineMetadata() {
  llvm::NamedMDNode *CommandLineMetadata =
    TheModule.getOrInsertNamedMetadata("llvm.commandline");
  std::string CommandLine = getCodeGenOpts().RecordCommandLine;
  llvm::LLVMContext &Ctx = TheModule.getContext();

  llvm::Metadata *CommandLineNode[] = {llvm::MDString::get(Ctx, CommandLine)};
  CommandLineMetadata->addOperand(llvm::MDNode::get(Ctx, CommandLineNode));
}

void CodeGenModule::EmitCoverageFile() {
  llvm::NamedMDNode *CUNode = TheModule.getNamedMetadata("llvm.dbg.cu");
  if (!CUNode)
    return;

  llvm::NamedMDNode *GCov = TheModule.getOrInsertNamedMetadata("llvm.gcov");
  llvm::LLVMContext &Ctx = TheModule.getContext();
  auto *CoverageDataFile =
      llvm::MDString::get(Ctx, getCodeGenOpts().CoverageDataFile);
  auto *CoverageNotesFile =
      llvm::MDString::get(Ctx, getCodeGenOpts().CoverageNotesFile);
  for (int i = 0, e = CUNode->getNumOperands(); i != e; ++i) {
    llvm::MDNode *CU = CUNode->getOperand(i);
    llvm::Metadata *Elts[] = {CoverageNotesFile, CoverageDataFile, CU};
    GCov->addOperand(llvm::MDNode::get(Ctx, Elts));
  }
}

llvm::Constant *CodeGenModule::GetAddrOfRTTIDescriptor(QualType Ty,
                                                       bool ForEH) {
  // Return a bogus pointer if RTTI is disabled, unless it's for EH.
  // FIXME: should we even be calling this method if RTTI is disabled
  // and it's not for EH?
  if (!shouldEmitRTTI(ForEH))
    return llvm::Constant::getNullValue(GlobalsInt8PtrTy);

  if (ForEH && Ty->isObjCObjectPointerType() &&
      LangOpts.ObjCRuntime.isGNUFamily())
    return ObjCRuntime->GetEHType(Ty);

  return getCXXABI().getAddrOfRTTIDescriptor(Ty);
}

void CodeGenModule::EmitOMPThreadPrivateDecl(const OMPThreadPrivateDecl *D) {
  // Do not emit threadprivates in simd-only mode.
  if (LangOpts.OpenMP && LangOpts.OpenMPSimd)
    return;
  for (auto RefExpr : D->varlists()) {
    auto *VD = cast<VarDecl>(cast<DeclRefExpr>(RefExpr)->getDecl());
    bool PerformInit =
        VD->getAnyInitializer() &&
        !VD->getAnyInitializer()->isConstantInitializer(getContext(),
                                                        /*ForRef=*/false);

    Address Addr(GetAddrOfGlobalVar(VD),
                 getTypes().ConvertTypeForMem(VD->getType()),
                 getContext().getDeclAlign(VD));
    if (auto InitFunction = getOpenMPRuntime().emitThreadPrivateVarDefinition(
            VD, Addr, RefExpr->getBeginLoc(), PerformInit))
      CXXGlobalInits.push_back(InitFunction);
  }
}

llvm::Metadata *
CodeGenModule::CreateMetadataIdentifierImpl(QualType T, MetadataTypeMap &Map,
                                            StringRef Suffix) {
  if (auto *FnType = T->getAs<FunctionProtoType>())
    T = getContext().getFunctionType(
        FnType->getReturnType(), FnType->getParamTypes(),
        FnType->getExtProtoInfo().withExceptionSpec(EST_None));

  llvm::Metadata *&InternalId = Map[T.getCanonicalType()];
  if (InternalId)
    return InternalId;

  if (isExternallyVisible(T->getLinkage())) {
    std::string OutName;
    llvm::raw_string_ostream Out(OutName);
    getCXXABI().getMangleContext().mangleCanonicalTypeName(
        T, Out, getCodeGenOpts().SanitizeCfiICallNormalizeIntegers);

    if (getCodeGenOpts().SanitizeCfiICallNormalizeIntegers)
      Out << ".normalized";

    Out << Suffix;

    InternalId = llvm::MDString::get(getLLVMContext(), Out.str());
  } else {
    InternalId = llvm::MDNode::getDistinct(getLLVMContext(),
                                           llvm::ArrayRef<llvm::Metadata *>());
  }

  return InternalId;
}

llvm::Metadata *CodeGenModule::CreateMetadataIdentifierForType(QualType T) {
  return CreateMetadataIdentifierImpl(T, MetadataIdMap, "");
}

llvm::Metadata *
CodeGenModule::CreateMetadataIdentifierForVirtualMemPtrType(QualType T) {
  return CreateMetadataIdentifierImpl(T, VirtualMetadataIdMap, ".virtual");
}

// Generalize pointer types to a void pointer with the qualifiers of the
// originally pointed-to type, e.g. 'const char *' and 'char * const *'
// generalize to 'const void *' while 'char *' and 'const char **' generalize to
// 'void *'.
static QualType GeneralizeType(ASTContext &Ctx, QualType Ty) {
  if (!Ty->isPointerType())
    return Ty;

  return Ctx.getPointerType(
      QualType(Ctx.VoidTy).withCVRQualifiers(
          Ty->getPointeeType().getCVRQualifiers()));
}

// Apply type generalization to a FunctionType's return and argument types
static QualType GeneralizeFunctionType(ASTContext &Ctx, QualType Ty) {
  if (auto *FnType = Ty->getAs<FunctionProtoType>()) {
    SmallVector<QualType, 8> GeneralizedParams;
    for (auto &Param : FnType->param_types())
      GeneralizedParams.push_back(GeneralizeType(Ctx, Param));

    return Ctx.getFunctionType(
        GeneralizeType(Ctx, FnType->getReturnType()),
        GeneralizedParams, FnType->getExtProtoInfo());
  }

  if (auto *FnType = Ty->getAs<FunctionNoProtoType>())
    return Ctx.getFunctionNoProtoType(
        GeneralizeType(Ctx, FnType->getReturnType()));

  llvm_unreachable("Encountered unknown FunctionType");
}

llvm::Metadata *CodeGenModule::CreateMetadataIdentifierGeneralized(QualType T) {
  return CreateMetadataIdentifierImpl(GeneralizeFunctionType(getContext(), T),
                                      GeneralizedMetadataIdMap, ".generalized");
}

/// Returns whether this module needs the "all-vtables" type identifier.
bool CodeGenModule::NeedAllVtablesTypeId() const {
  // Returns true if at least one of vtable-based CFI checkers is enabled and
  // is not in the trapping mode.
  return ((LangOpts.Sanitize.has(SanitizerKind::CFIVCall) &&
           !CodeGenOpts.SanitizeTrap.has(SanitizerKind::CFIVCall)) ||
          (LangOpts.Sanitize.has(SanitizerKind::CFINVCall) &&
           !CodeGenOpts.SanitizeTrap.has(SanitizerKind::CFINVCall)) ||
          (LangOpts.Sanitize.has(SanitizerKind::CFIDerivedCast) &&
           !CodeGenOpts.SanitizeTrap.has(SanitizerKind::CFIDerivedCast)) ||
          (LangOpts.Sanitize.has(SanitizerKind::CFIUnrelatedCast) &&
           !CodeGenOpts.SanitizeTrap.has(SanitizerKind::CFIUnrelatedCast)));
}

void CodeGenModule::AddVTableTypeMetadata(llvm::GlobalVariable *VTable,
                                          CharUnits Offset,
                                          const CXXRecordDecl *RD) {
  llvm::Metadata *MD =
      CreateMetadataIdentifierForType(QualType(RD->getTypeForDecl(), 0));
  VTable->addTypeMetadata(Offset.getQuantity(), MD);

  if (CodeGenOpts.SanitizeCfiCrossDso)
    if (auto CrossDsoTypeId = CreateCrossDsoCfiTypeId(MD))
      VTable->addTypeMetadata(Offset.getQuantity(),
                              llvm::ConstantAsMetadata::get(CrossDsoTypeId));

  if (NeedAllVtablesTypeId()) {
    llvm::Metadata *MD = llvm::MDString::get(getLLVMContext(), "all-vtables");
    VTable->addTypeMetadata(Offset.getQuantity(), MD);
  }
}

llvm::SanitizerStatReport &CodeGenModule::getSanStats() {
  if (!SanStats)
    SanStats = std::make_unique<llvm::SanitizerStatReport>(&getModule());

  return *SanStats;
}

llvm::Value *
CodeGenModule::createOpenCLIntToSamplerConversion(const Expr *E,
                                                  CodeGenFunction &CGF) {
  llvm::Constant *C = ConstantEmitter(CGF).emitAbstract(E, E->getType());
  auto *SamplerT = getOpenCLRuntime().getSamplerType(E->getType().getTypePtr());
  auto *FTy = llvm::FunctionType::get(SamplerT, {C->getType()}, false);
  auto *Call = CGF.EmitRuntimeCall(
      CreateRuntimeFunction(FTy, "__translate_sampler_initializer"), {C});
  return Call;
}

CharUnits CodeGenModule::getNaturalPointeeTypeAlignment(
    QualType T, LValueBaseInfo *BaseInfo, TBAAAccessInfo *TBAAInfo) {
  return getNaturalTypeAlignment(T->getPointeeType(), BaseInfo, TBAAInfo,
                                 /* forPointeeType= */ true);
}

CharUnits CodeGenModule::getNaturalTypeAlignment(QualType T,
                                                 LValueBaseInfo *BaseInfo,
                                                 TBAAAccessInfo *TBAAInfo,
                                                 bool forPointeeType) {
  if (TBAAInfo)
    *TBAAInfo = getTBAAAccessInfo(T);

  // FIXME: This duplicates logic in ASTContext::getTypeAlignIfKnown. But
  // that doesn't return the information we need to compute BaseInfo.

  // Honor alignment typedef attributes even on incomplete types.
  // We also honor them straight for C++ class types, even as pointees;
  // there's an expressivity gap here.
  if (auto TT = T->getAs<TypedefType>()) {
    if (auto Align = TT->getDecl()->getMaxAlignment()) {
      if (BaseInfo)
        *BaseInfo = LValueBaseInfo(AlignmentSource::AttributedType);
      return getContext().toCharUnitsFromBits(Align);
    }
  }

  bool AlignForArray = T->isArrayType();

  // Analyze the base element type, so we don't get confused by incomplete
  // array types.
  T = getContext().getBaseElementType(T);

  if (T->isIncompleteType()) {
    // We could try to replicate the logic from
    // ASTContext::getTypeAlignIfKnown, but nothing uses the alignment if the
    // type is incomplete, so it's impossible to test. We could try to reuse
    // getTypeAlignIfKnown, but that doesn't return the information we need
    // to set BaseInfo.  So just ignore the possibility that the alignment is
    // greater than one.
    if (BaseInfo)
      *BaseInfo = LValueBaseInfo(AlignmentSource::Type);
    return CharUnits::One();
  }

  if (BaseInfo)
    *BaseInfo = LValueBaseInfo(AlignmentSource::Type);

  CharUnits Alignment;
  const CXXRecordDecl *RD;
  if (T.getQualifiers().hasUnaligned()) {
    Alignment = CharUnits::One();
  } else if (forPointeeType && !AlignForArray &&
             (RD = T->getAsCXXRecordDecl())) {
    // For C++ class pointees, we don't know whether we're pointing at a
    // base or a complete object, so we generally need to use the
    // non-virtual alignment.
    Alignment = getClassPointerAlignment(RD);
  } else {
    Alignment = getContext().getTypeAlignInChars(T);
  }

  // Cap to the global maximum type alignment unless the alignment
  // was somehow explicit on the type.
  if (unsigned MaxAlign = getLangOpts().MaxTypeAlign) {
    if (Alignment.getQuantity() > MaxAlign &&
        !getContext().isAlignmentRequired(T))
      Alignment = CharUnits::fromQuantity(MaxAlign);
  }
  return Alignment;
}

bool CodeGenModule::stopAutoInit() {
  unsigned StopAfter = getContext().getLangOpts().TrivialAutoVarInitStopAfter;
  if (StopAfter) {
    // This number is positive only when -ftrivial-auto-var-init-stop-after=* is
    // used
    if (NumAutoVarInit >= StopAfter) {
      return true;
    }
    if (!NumAutoVarInit) {
      unsigned DiagID = getDiags().getCustomDiagID(
          DiagnosticsEngine::Warning,
          "-ftrivial-auto-var-init-stop-after=%0 has been enabled to limit the "
          "number of times ftrivial-auto-var-init=%1 gets applied.");
      getDiags().Report(DiagID)
          << StopAfter
          << (getContext().getLangOpts().getTrivialAutoVarInit() ==
                      LangOptions::TrivialAutoVarInitKind::Zero
                  ? "zero"
                  : "pattern");
    }
    ++NumAutoVarInit;
  }
  return false;
}

void CodeGenModule::printPostfixForExternalizedDecl(llvm::raw_ostream &OS,
                                                    const Decl *D) const {
  // ptxas does not allow '.' in symbol names. On the other hand, HIP prefers
  // postfix beginning with '.' since the symbol name can be demangled.
  if (LangOpts.HIP)
    OS << (isa<VarDecl>(D) ? ".static." : ".intern.");
  else
    OS << (isa<VarDecl>(D) ? "__static__" : "__intern__");

  // If the CUID is not specified we try to generate a unique postfix.
  if (getLangOpts().CUID.empty()) {
    SourceManager &SM = getContext().getSourceManager();
    PresumedLoc PLoc = SM.getPresumedLoc(D->getLocation());
    assert(PLoc.isValid() && "Source location is expected to be valid.");

    // Get the hash of the user defined macros.
    llvm::MD5 Hash;
    llvm::MD5::MD5Result Result;
    for (const auto &Arg : PreprocessorOpts.Macros)
      Hash.update(Arg.first);
    Hash.final(Result);

    // Get the UniqueID for the file containing the decl.
    llvm::sys::fs::UniqueID ID;
    if (llvm::sys::fs::getUniqueID(PLoc.getFilename(), ID)) {
      PLoc = SM.getPresumedLoc(D->getLocation(), /*UseLineDirectives=*/false);
      assert(PLoc.isValid() && "Source location is expected to be valid.");
      if (auto EC = llvm::sys::fs::getUniqueID(PLoc.getFilename(), ID))
        SM.getDiagnostics().Report(diag::err_cannot_open_file)
            << PLoc.getFilename() << EC.message();
    }
    OS << llvm::format("%x", ID.getFile()) << llvm::format("%x", ID.getDevice())
       << "_" << llvm::utohexstr(Result.low(), /*LowerCase=*/true, /*Width=*/8);
  } else {
    OS << getContext().getCUIDHash();
  }
}

void CodeGenModule::moveLazyEmissionStates(CodeGenModule *NewBuilder) {
  assert(DeferredDeclsToEmit.empty() &&
         "Should have emitted all decls deferred to emit.");
  assert(NewBuilder->DeferredDecls.empty() &&
         "Newly created module should not have deferred decls");
  NewBuilder->DeferredDecls = std::move(DeferredDecls);
  assert(EmittedDeferredDecls.empty() &&
         "Still have (unmerged) EmittedDeferredDecls deferred decls");

  assert(NewBuilder->DeferredVTables.empty() &&
         "Newly created module should not have deferred vtables");
  NewBuilder->DeferredVTables = std::move(DeferredVTables);

  assert(NewBuilder->MangledDeclNames.empty() &&
         "Newly created module should not have mangled decl names");
  assert(NewBuilder->Manglings.empty() &&
         "Newly created module should not have manglings");
  NewBuilder->Manglings = std::move(Manglings);

  NewBuilder->WeakRefReferences = std::move(WeakRefReferences);

  NewBuilder->TBAA = std::move(TBAA);

  NewBuilder->ABI->MangleCtx = std::move(ABI->MangleCtx);
}

void CodeGenModule::getFPAccuracyFuncAttributes(StringRef Name,
                                                llvm::AttributeList &AttrList,
                                                llvm::Metadata *&MD,
                                                unsigned ID,
                                                const llvm::Type *FuncType) {
  llvm::AttrBuilder FuncAttrs(getLLVMContext());
  getDefaultFunctionFPAccuracyAttributes(Name, FuncAttrs, MD, ID, FuncType);
  AttrList = llvm::AttributeList::get(
      getLLVMContext(), llvm::AttributeList::FunctionIndex, FuncAttrs);
}<|MERGE_RESOLUTION|>--- conflicted
+++ resolved
@@ -4091,13 +4091,9 @@
 
     // Forward declarations are emitted lazily on first use.
     if (!FD->doesThisDeclarationHaveABody()) {
-<<<<<<< HEAD
-      if (!FD->doesDeclarationForceExternallyVisibleDefinition())
-=======
       if (!FD->doesDeclarationForceExternallyVisibleDefinition() &&
           (!FD->isMultiVersion() ||
            !FD->getASTContext().getTargetInfo().getTriple().isAArch64()))
->>>>>>> 5b3e7c8f
         return;
 
       StringRef MangledName = getMangledName(GD);
