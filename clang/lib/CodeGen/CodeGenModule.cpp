--- conflicted
+++ resolved
@@ -4706,12 +4706,6 @@
         EmitGlobalFunctionDefinition(GD.getWithMultiVersionIndex(I), nullptr);
   } else
     EmitGlobalFunctionDefinition(GD, GV);
-<<<<<<< HEAD
-  // Defer the resolver emission until we can reason whether the TU
-  // contains a default target version implementation.
-  if (FD->isTargetVersionMultiVersion())
-    AddDeferredMultiVersionResolverToEmit(GD);
-=======
 
   // Ensure that the resolver function is also emitted.
   if (FD->isTargetVersionMultiVersion() || FD->isTargetClonesMultiVersion()) {
@@ -4721,7 +4715,6 @@
     else
       GetOrCreateMultiVersionResolver(GD);
   }
->>>>>>> b3fd2ea8
 }
 
 void CodeGenModule::EmitGlobalDefinition(GlobalDecl GD, llvm::GlobalValue *GV) {
