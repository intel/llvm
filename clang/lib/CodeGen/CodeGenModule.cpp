//===--- CodeGenModule.cpp - Emit LLVM Code from ASTs for a Module --------===//
//
// Part of the LLVM Project, under the Apache License v2.0 with LLVM Exceptions.
// See https://llvm.org/LICENSE.txt for license information.
// SPDX-License-Identifier: Apache-2.0 WITH LLVM-exception
//
//===----------------------------------------------------------------------===//
//
// This coordinates the per-module state used while generating code.
//
//===----------------------------------------------------------------------===//

#include "CodeGenModule.h"
#include "ABIInfo.h"
#include "CGBlocks.h"
#include "CGCUDARuntime.h"
#include "CGCXXABI.h"
#include "CGCall.h"
#include "CGDebugInfo.h"
#include "CGHLSLRuntime.h"
#include "CGObjCRuntime.h"
#include "CGOpenCLRuntime.h"
#include "CGOpenMPRuntime.h"
#include "CGOpenMPRuntimeGPU.h"
#include "CGSYCLRuntime.h"
#include "CodeGenFunction.h"
#include "CodeGenPGO.h"
#include "ConstantEmitter.h"
#include "CoverageMappingGen.h"
#include "TargetInfo.h"
#include "clang/AST/ASTContext.h"
#include "clang/AST/ASTLambda.h"
#include "clang/AST/CharUnits.h"
#include "clang/AST/Decl.h"
#include "clang/AST/DeclCXX.h"
#include "clang/AST/DeclObjC.h"
#include "clang/AST/DeclTemplate.h"
#include "clang/AST/Mangle.h"
#include "clang/AST/RecursiveASTVisitor.h"
#include "clang/AST/StmtVisitor.h"
#include "clang/Basic/Builtins.h"
#include "clang/Basic/CodeGenOptions.h"
#include "clang/Basic/Diagnostic.h"
#include "clang/Basic/Module.h"
#include "clang/Basic/SourceManager.h"
#include "clang/Basic/TargetInfo.h"
#include "clang/Basic/Version.h"
#include "clang/CodeGen/BackendUtil.h"
#include "clang/CodeGen/ConstantInitBuilder.h"
#include "clang/Frontend/FrontendDiagnostic.h"
#include "clang/Sema/Sema.h"
#include "clang/Sema/SemaSYCL.h"
#include "llvm/ADT/STLExtras.h"
#include "llvm/ADT/StringExtras.h"
#include "llvm/ADT/StringSwitch.h"
#include "llvm/Analysis/TargetLibraryInfo.h"
#include "llvm/BinaryFormat/ELF.h"
#include "llvm/IR/AttributeMask.h"
#include "llvm/IR/CallingConv.h"
#include "llvm/IR/DataLayout.h"
#include "llvm/IR/Intrinsics.h"
#include "llvm/IR/LLVMContext.h"
#include "llvm/IR/Module.h"
#include "llvm/IR/ProfileSummary.h"
#include "llvm/ProfileData/InstrProfReader.h"
#include "llvm/ProfileData/SampleProf.h"
#include "llvm/Support/CRC.h"
#include "llvm/Support/CodeGen.h"
#include "llvm/Support/CommandLine.h"
#include "llvm/Support/ConvertUTF.h"
#include "llvm/Support/ErrorHandling.h"
#include "llvm/Support/TimeProfiler.h"
#include "llvm/Support/xxhash.h"
#include "llvm/TargetParser/RISCVISAInfo.h"
#include "llvm/TargetParser/Triple.h"
#include "llvm/TargetParser/X86TargetParser.h"
#include "llvm/Transforms/Utils/BuildLibCalls.h"
#include <optional>
#include <set>

using namespace clang;
using namespace CodeGen;

static llvm::cl::opt<bool> LimitedCoverage(
    "limited-coverage-experimental", llvm::cl::Hidden,
    llvm::cl::desc("Emit limited coverage mapping information (experimental)"));

static const char AnnotationSection[] = "llvm.metadata";

static CGCXXABI *createCXXABI(CodeGenModule &CGM) {
  switch (CGM.getContext().getCXXABIKind()) {
  case TargetCXXABI::AppleARM64:
  case TargetCXXABI::Fuchsia:
  case TargetCXXABI::GenericAArch64:
  case TargetCXXABI::GenericARM:
  case TargetCXXABI::iOS:
  case TargetCXXABI::WatchOS:
  case TargetCXXABI::GenericMIPS:
  case TargetCXXABI::GenericItanium:
  case TargetCXXABI::WebAssembly:
  case TargetCXXABI::XL:
    return CreateItaniumCXXABI(CGM);
  case TargetCXXABI::Microsoft:
    return CreateMicrosoftCXXABI(CGM);
  }

  llvm_unreachable("invalid C++ ABI kind");
}

static bool SYCLCUDAIsHost(const clang::LangOptions &LangOpts) {
  // Return true for the host compilation of SYCL CUDA sources.
  return LangOpts.SYCLIsHost && LangOpts.CUDA && !LangOpts.CUDAIsDevice;
}
static bool SYCLCUDAIsSYCLDevice(const clang::LangOptions &LangOpts) {
  // Return true for the SYCL device compilation of SYCL CUDA sources.
  return LangOpts.SYCLIsDevice && LangOpts.CUDA && !LangOpts.CUDAIsDevice;
}

static std::unique_ptr<TargetCodeGenInfo>
createTargetCodeGenInfo(CodeGenModule &CGM) {
  const TargetInfo &Target = CGM.getTarget();
  const llvm::Triple &Triple = Target.getTriple();
  const CodeGenOptions &CodeGenOpts = CGM.getCodeGenOpts();

  switch (Triple.getArch()) {
  default:
    return createDefaultTargetCodeGenInfo(CGM);

  case llvm::Triple::m68k:
    return createM68kTargetCodeGenInfo(CGM);
  case llvm::Triple::mips:
  case llvm::Triple::mipsel:
    if (Triple.getOS() == llvm::Triple::NaCl)
      return createPNaClTargetCodeGenInfo(CGM);
    else if (Triple.getOS() == llvm::Triple::Win32)
      return createWindowsMIPSTargetCodeGenInfo(CGM, /*IsOS32=*/true);
    return createMIPSTargetCodeGenInfo(CGM, /*IsOS32=*/true);

  case llvm::Triple::mips64:
  case llvm::Triple::mips64el:
    return createMIPSTargetCodeGenInfo(CGM, /*IsOS32=*/false);

  case llvm::Triple::avr: {
    // For passing parameters, R8~R25 are used on avr, and R18~R25 are used
    // on avrtiny. For passing return value, R18~R25 are used on avr, and
    // R22~R25 are used on avrtiny.
    unsigned NPR = Target.getABI() == "avrtiny" ? 6 : 18;
    unsigned NRR = Target.getABI() == "avrtiny" ? 4 : 8;
    return createAVRTargetCodeGenInfo(CGM, NPR, NRR);
  }

  case llvm::Triple::aarch64:
  case llvm::Triple::aarch64_32:
  case llvm::Triple::aarch64_be: {
    AArch64ABIKind Kind = AArch64ABIKind::AAPCS;
    if (Target.getABI() == "darwinpcs")
      Kind = AArch64ABIKind::DarwinPCS;
    else if (Triple.isOSWindows())
      return createWindowsAArch64TargetCodeGenInfo(CGM, AArch64ABIKind::Win64);
    else if (Target.getABI() == "aapcs-soft")
      Kind = AArch64ABIKind::AAPCSSoft;
    else if (Target.getABI() == "pauthtest")
      Kind = AArch64ABIKind::PAuthTest;

    return createAArch64TargetCodeGenInfo(CGM, Kind);
  }

  case llvm::Triple::wasm32:
  case llvm::Triple::wasm64: {
    WebAssemblyABIKind Kind = WebAssemblyABIKind::MVP;
    if (Target.getABI() == "experimental-mv")
      Kind = WebAssemblyABIKind::ExperimentalMV;
    return createWebAssemblyTargetCodeGenInfo(CGM, Kind);
  }

  case llvm::Triple::arm:
  case llvm::Triple::armeb:
  case llvm::Triple::thumb:
  case llvm::Triple::thumbeb: {
    if (Triple.getOS() == llvm::Triple::Win32)
      return createWindowsARMTargetCodeGenInfo(CGM, ARMABIKind::AAPCS_VFP);

    ARMABIKind Kind = ARMABIKind::AAPCS;
    StringRef ABIStr = Target.getABI();
    if (ABIStr == "apcs-gnu")
      Kind = ARMABIKind::APCS;
    else if (ABIStr == "aapcs16")
      Kind = ARMABIKind::AAPCS16_VFP;
    else if (CodeGenOpts.FloatABI == "hard" ||
             (CodeGenOpts.FloatABI != "soft" && Triple.isHardFloatABI()))
      Kind = ARMABIKind::AAPCS_VFP;

    return createARMTargetCodeGenInfo(CGM, Kind);
  }

  case llvm::Triple::ppc: {
    if (Triple.isOSAIX())
      return createAIXTargetCodeGenInfo(CGM, /*Is64Bit=*/false);

    bool IsSoftFloat =
        CodeGenOpts.FloatABI == "soft" || Target.hasFeature("spe");
    return createPPC32TargetCodeGenInfo(CGM, IsSoftFloat);
  }
  case llvm::Triple::ppcle: {
    bool IsSoftFloat = CodeGenOpts.FloatABI == "soft";
    return createPPC32TargetCodeGenInfo(CGM, IsSoftFloat);
  }
  case llvm::Triple::ppc64:
    if (Triple.isOSAIX())
      return createAIXTargetCodeGenInfo(CGM, /*Is64Bit=*/true);

    if (Triple.isOSBinFormatELF()) {
      PPC64_SVR4_ABIKind Kind = PPC64_SVR4_ABIKind::ELFv1;
      if (Target.getABI() == "elfv2")
        Kind = PPC64_SVR4_ABIKind::ELFv2;
      bool IsSoftFloat = CodeGenOpts.FloatABI == "soft";

      return createPPC64_SVR4_TargetCodeGenInfo(CGM, Kind, IsSoftFloat);
    }
    return createPPC64TargetCodeGenInfo(CGM);
  case llvm::Triple::ppc64le: {
    assert(Triple.isOSBinFormatELF() && "PPC64 LE non-ELF not supported!");
    PPC64_SVR4_ABIKind Kind = PPC64_SVR4_ABIKind::ELFv2;
    if (Target.getABI() == "elfv1")
      Kind = PPC64_SVR4_ABIKind::ELFv1;
    bool IsSoftFloat = CodeGenOpts.FloatABI == "soft";

    return createPPC64_SVR4_TargetCodeGenInfo(CGM, Kind, IsSoftFloat);
  }

  case llvm::Triple::nvptx:
  case llvm::Triple::nvptx64:
    return createNVPTXTargetCodeGenInfo(CGM);

  case llvm::Triple::msp430:
    return createMSP430TargetCodeGenInfo(CGM);

  case llvm::Triple::riscv32:
  case llvm::Triple::riscv64: {
    StringRef ABIStr = Target.getABI();
    unsigned XLen = Target.getPointerWidth(LangAS::Default);
    unsigned ABIFLen = 0;
    if (ABIStr.ends_with("f"))
      ABIFLen = 32;
    else if (ABIStr.ends_with("d"))
      ABIFLen = 64;
    bool EABI = ABIStr.ends_with("e");
    return createRISCVTargetCodeGenInfo(CGM, XLen, ABIFLen, EABI);
  }

  case llvm::Triple::systemz: {
    bool SoftFloat = CodeGenOpts.FloatABI == "soft";
    bool HasVector = !SoftFloat && Target.getABI() == "vector";
    return createSystemZTargetCodeGenInfo(CGM, HasVector, SoftFloat);
  }

  case llvm::Triple::tce:
  case llvm::Triple::tcele:
    return createTCETargetCodeGenInfo(CGM);

  case llvm::Triple::x86: {
    bool IsDarwinVectorABI = Triple.isOSDarwin();
    bool IsWin32FloatStructABI = Triple.isOSWindows() && !Triple.isOSCygMing();

    if (Triple.getOS() == llvm::Triple::Win32) {
      return createWinX86_32TargetCodeGenInfo(
          CGM, IsDarwinVectorABI, IsWin32FloatStructABI,
          CodeGenOpts.NumRegisterParameters);
    }
    return createX86_32TargetCodeGenInfo(
        CGM, IsDarwinVectorABI, IsWin32FloatStructABI,
        CodeGenOpts.NumRegisterParameters, CodeGenOpts.FloatABI == "soft");
  }

  case llvm::Triple::x86_64: {
    StringRef ABI = Target.getABI();
    X86AVXABILevel AVXLevel = (ABI == "avx512" ? X86AVXABILevel::AVX512
                               : ABI == "avx"  ? X86AVXABILevel::AVX
                                               : X86AVXABILevel::None);

    switch (Triple.getOS()) {
    case llvm::Triple::Win32:
      return createWinX86_64TargetCodeGenInfo(CGM, AVXLevel);
    default:
      return createX86_64TargetCodeGenInfo(CGM, AVXLevel);
    }
  }
  case llvm::Triple::hexagon:
    return createHexagonTargetCodeGenInfo(CGM);
  case llvm::Triple::lanai:
    return createLanaiTargetCodeGenInfo(CGM);
  case llvm::Triple::r600:
    return createAMDGPUTargetCodeGenInfo(CGM);
  case llvm::Triple::amdgcn:
    return createAMDGPUTargetCodeGenInfo(CGM);
  case llvm::Triple::sparc:
    return createSparcV8TargetCodeGenInfo(CGM);
  case llvm::Triple::sparcv9:
    return createSparcV9TargetCodeGenInfo(CGM);
  case llvm::Triple::xcore:
    return createXCoreTargetCodeGenInfo(CGM);
  case llvm::Triple::arc:
    return createARCTargetCodeGenInfo(CGM);
  case llvm::Triple::spir:
  case llvm::Triple::spir64:
    return createCommonSPIRTargetCodeGenInfo(CGM);
  case llvm::Triple::spirv32:
  case llvm::Triple::spirv64:
  case llvm::Triple::spirv:
    return createSPIRVTargetCodeGenInfo(CGM);
  case llvm::Triple::dxil:
    return createDirectXTargetCodeGenInfo(CGM);
  case llvm::Triple::ve:
    return createVETargetCodeGenInfo(CGM);
  case llvm::Triple::csky: {
    bool IsSoftFloat = !Target.hasFeature("hard-float-abi");
    bool hasFP64 =
        Target.hasFeature("fpuv2_df") || Target.hasFeature("fpuv3_df");
    return createCSKYTargetCodeGenInfo(CGM, IsSoftFloat ? 0
                                            : hasFP64   ? 64
                                                        : 32);
  }
  case llvm::Triple::bpfeb:
  case llvm::Triple::bpfel:
    return createBPFTargetCodeGenInfo(CGM);
  case llvm::Triple::loongarch32:
  case llvm::Triple::loongarch64: {
    StringRef ABIStr = Target.getABI();
    unsigned ABIFRLen = 0;
    if (ABIStr.ends_with("f"))
      ABIFRLen = 32;
    else if (ABIStr.ends_with("d"))
      ABIFRLen = 64;
    return createLoongArchTargetCodeGenInfo(
        CGM, Target.getPointerWidth(LangAS::Default), ABIFRLen);
  }
  }
}

const TargetCodeGenInfo &CodeGenModule::getTargetCodeGenInfo() {
  if (!TheTargetCodeGenInfo)
    TheTargetCodeGenInfo = createTargetCodeGenInfo(*this);
  return *TheTargetCodeGenInfo;
}

CodeGenModule::CodeGenModule(ASTContext &C,
                             IntrusiveRefCntPtr<llvm::vfs::FileSystem> FS,
                             const HeaderSearchOptions &HSO,
                             const PreprocessorOptions &PPO,
                             const CodeGenOptions &CGO, llvm::Module &M,
                             DiagnosticsEngine &diags,
                             CoverageSourceInfo *CoverageInfo)
    : Context(C), LangOpts(C.getLangOpts()), FS(FS), HeaderSearchOpts(HSO),
      PreprocessorOpts(PPO), CodeGenOpts(CGO), TheModule(M), Diags(diags),
      Target(C.getTargetInfo()), ABI(createCXXABI(*this)),
      VMContext(M.getContext()), VTables(*this), StackHandler(diags),
      SanitizerMD(new SanitizerMetadata(*this)),
      AtomicOpts(Target.getAtomicOpts()) {

  // Initialize the type cache.
  Types.reset(new CodeGenTypes(*this));
  llvm::LLVMContext &LLVMContext = M.getContext();
  VoidTy = llvm::Type::getVoidTy(LLVMContext);
  Int8Ty = llvm::Type::getInt8Ty(LLVMContext);
  Int16Ty = llvm::Type::getInt16Ty(LLVMContext);
  Int32Ty = llvm::Type::getInt32Ty(LLVMContext);
  Int64Ty = llvm::Type::getInt64Ty(LLVMContext);
  HalfTy = llvm::Type::getHalfTy(LLVMContext);
  BFloatTy = llvm::Type::getBFloatTy(LLVMContext);
  FloatTy = llvm::Type::getFloatTy(LLVMContext);
  DoubleTy = llvm::Type::getDoubleTy(LLVMContext);
  PointerWidthInBits = C.getTargetInfo().getPointerWidth(LangAS::Default);
  PointerAlignInBytes =
      C.toCharUnitsFromBits(C.getTargetInfo().getPointerAlign(LangAS::Default))
          .getQuantity();
  SizeSizeInBytes =
    C.toCharUnitsFromBits(C.getTargetInfo().getMaxPointerWidth()).getQuantity();
  IntAlignInBytes =
    C.toCharUnitsFromBits(C.getTargetInfo().getIntAlign()).getQuantity();
  CharTy =
    llvm::IntegerType::get(LLVMContext, C.getTargetInfo().getCharWidth());
  IntTy = llvm::IntegerType::get(LLVMContext, C.getTargetInfo().getIntWidth());
  IntPtrTy = llvm::IntegerType::get(LLVMContext,
    C.getTargetInfo().getMaxPointerWidth());
  Int8PtrTy = llvm::PointerType::get(LLVMContext,
                                     C.getTargetAddressSpace(LangAS::Default));
  const llvm::DataLayout &DL = M.getDataLayout();
  AllocaInt8PtrTy =
      llvm::PointerType::get(LLVMContext, DL.getAllocaAddrSpace());
  GlobalsInt8PtrTy =
      llvm::PointerType::get(LLVMContext, DL.getDefaultGlobalsAddressSpace());
  DefaultInt8PtrTy =
      Int8Ty->getPointerTo(getContext().getTargetAddressSpace(LangAS::Default));
  ConstGlobalsPtrTy = llvm::PointerType::get(
      LLVMContext, C.getTargetAddressSpace(GetGlobalConstantAddressSpace()));
  ASTAllocaAddressSpace = getTargetCodeGenInfo().getASTAllocaAddressSpace();

  if (getTriple().isSPIR()) {
    // Currently code uses GlobalsInt8PtrTy for virtual table elements but for
    // SPIR-V targets default address space pointers are needed.
    GlobalsInt8PtrTy = DefaultInt8PtrTy;
    // Pointer to runtime globals such as virtual tables.
    RuntimeGlobalsInt8PtrTy = Int8Ty->getPointerTo(
        getContext().getTargetAddressSpace(LangAS::opencl_global));
  } else {
    RuntimeGlobalsInt8PtrTy = GlobalsInt8PtrTy;
  }

  // Build C++20 Module initializers.
  // TODO: Add Microsoft here once we know the mangling required for the
  // initializers.
  CXX20ModuleInits =
      LangOpts.CPlusPlusModules && getCXXABI().getMangleContext().getKind() ==
                                       ItaniumMangleContext::MK_Itanium;

  RuntimeCC = getTargetCodeGenInfo().getABIInfo().getRuntimeCC();

  if (LangOpts.ObjC)
    createObjCRuntime();
  if (LangOpts.OpenCL || LangOpts.SYCLIsDevice)
    createOpenCLRuntime();
  if (LangOpts.OpenMP)
    createOpenMPRuntime();
  if (LangOpts.CUDA)
    createCUDARuntime();
  if (LangOpts.SYCLIsDevice)
    createSYCLRuntime();
  if (LangOpts.HLSL)
    createHLSLRuntime();

  // Enable TBAA unless it's suppressed. TSan and TySan need TBAA even at O0.
  if (LangOpts.Sanitize.hasOneOf(SanitizerKind::Thread | SanitizerKind::Type) ||
      (!CodeGenOpts.RelaxedAliasing && CodeGenOpts.OptimizationLevel > 0))
    TBAA.reset(new CodeGenTBAA(Context, getTypes(), TheModule, CodeGenOpts,
                               getLangOpts()));

  // If debug info or coverage generation is enabled, create the CGDebugInfo
  // object.
  if (CodeGenOpts.getDebugInfo() != llvm::codegenoptions::NoDebugInfo ||
      CodeGenOpts.CoverageNotesFile.size() ||
      CodeGenOpts.CoverageDataFile.size())
    DebugInfo.reset(new CGDebugInfo(*this));

  Block.GlobalUniqueCount = 0;

  if (C.getLangOpts().ObjC)
    ObjCData.reset(new ObjCEntrypoints());

  if (CodeGenOpts.hasProfileClangUse()) {
    auto ReaderOrErr = llvm::IndexedInstrProfReader::create(
        CodeGenOpts.ProfileInstrumentUsePath, *FS,
        CodeGenOpts.ProfileRemappingFile);
    // We're checking for profile read errors in CompilerInvocation, so if
    // there was an error it should've already been caught. If it hasn't been
    // somehow, trip an assertion.
    assert(ReaderOrErr);
    PGOReader = std::move(ReaderOrErr.get());
  }

  // If coverage mapping generation is enabled, create the
  // CoverageMappingModuleGen object.
  if (CodeGenOpts.CoverageMapping)
    CoverageMapping.reset(new CoverageMappingModuleGen(*this, *CoverageInfo));

  // Generate the module name hash here if needed.
  if (CodeGenOpts.UniqueInternalLinkageNames &&
      !getModule().getSourceFileName().empty()) {
    std::string Path = getModule().getSourceFileName();
    // Check if a path substitution is needed from the MacroPrefixMap.
    for (const auto &Entry : LangOpts.MacroPrefixMap)
      if (Path.rfind(Entry.first, 0) != std::string::npos) {
        Path = Entry.second + Path.substr(Entry.first.size());
        break;
      }
    ModuleNameHash = llvm::getUniqueInternalLinkagePostfix(Path);
  }

  // Record mregparm value now so it is visible through all of codegen.
  if (Context.getTargetInfo().getTriple().getArch() == llvm::Triple::x86)
    getModule().addModuleFlag(llvm::Module::Error, "NumRegisterParameters",
                              CodeGenOpts.NumRegisterParameters);
}

CodeGenModule::~CodeGenModule() {}

void CodeGenModule::createObjCRuntime() {
  // This is just isGNUFamily(), but we want to force implementors of
  // new ABIs to decide how best to do this.
  switch (LangOpts.ObjCRuntime.getKind()) {
  case ObjCRuntime::GNUstep:
  case ObjCRuntime::GCC:
  case ObjCRuntime::ObjFW:
    ObjCRuntime.reset(CreateGNUObjCRuntime(*this));
    return;

  case ObjCRuntime::FragileMacOSX:
  case ObjCRuntime::MacOSX:
  case ObjCRuntime::iOS:
  case ObjCRuntime::WatchOS:
    ObjCRuntime.reset(CreateMacObjCRuntime(*this));
    return;
  }
  llvm_unreachable("bad runtime kind");
}

void CodeGenModule::createOpenCLRuntime() {
  OpenCLRuntime.reset(new CGOpenCLRuntime(*this));
}

void CodeGenModule::createOpenMPRuntime() {
  // Select a specialized code generation class based on the target, if any.
  // If it does not exist use the default implementation.
  switch (getTriple().getArch()) {
  case llvm::Triple::nvptx:
  case llvm::Triple::nvptx64:
  case llvm::Triple::amdgcn:
  case llvm::Triple::spirv64:
    assert(
        getLangOpts().OpenMPIsTargetDevice &&
        "OpenMP AMDGPU/NVPTX/SPIRV is only prepared to deal with device code.");
    OpenMPRuntime.reset(new CGOpenMPRuntimeGPU(*this));
    break;
  default:
    if (LangOpts.OpenMPSimd)
      OpenMPRuntime.reset(new CGOpenMPSIMDRuntime(*this));
    else
      OpenMPRuntime.reset(new CGOpenMPRuntime(*this));
    break;
  }
}

void CodeGenModule::createCUDARuntime() {
  CUDARuntime.reset(CreateNVCUDARuntime(*this));
}

void CodeGenModule::createSYCLRuntime() {
  SYCLRuntime.reset(new CGSYCLRuntime(*this));
}

void CodeGenModule::createHLSLRuntime() {
  HLSLRuntime.reset(new CGHLSLRuntime(*this));
}

void CodeGenModule::addReplacement(StringRef Name, llvm::Constant *C) {
  Replacements[Name] = C;
}

void CodeGenModule::applyReplacements() {
  for (auto &I : Replacements) {
    StringRef MangledName = I.first;
    llvm::Constant *Replacement = I.second;
    llvm::GlobalValue *Entry = GetGlobalValue(MangledName);
    if (!Entry)
      continue;
    auto *OldF = cast<llvm::Function>(Entry);
    auto *NewF = dyn_cast<llvm::Function>(Replacement);
    if (!NewF) {
      if (auto *Alias = dyn_cast<llvm::GlobalAlias>(Replacement)) {
        NewF = dyn_cast<llvm::Function>(Alias->getAliasee());
      } else {
        auto *CE = cast<llvm::ConstantExpr>(Replacement);
        assert(CE->getOpcode() == llvm::Instruction::BitCast ||
               CE->getOpcode() == llvm::Instruction::GetElementPtr);
        NewF = dyn_cast<llvm::Function>(CE->getOperand(0));
      }
    }

    // Replace old with new, but keep the old order.
    OldF->replaceAllUsesWith(Replacement);
    if (NewF) {
      NewF->removeFromParent();
      OldF->getParent()->getFunctionList().insertAfter(OldF->getIterator(),
                                                       NewF);
    }
    OldF->eraseFromParent();
  }
}

void CodeGenModule::addGlobalValReplacement(llvm::GlobalValue *GV, llvm::Constant *C) {
  GlobalValReplacements.push_back(std::make_pair(GV, C));
}

void CodeGenModule::applyGlobalValReplacements() {
  for (auto &I : GlobalValReplacements) {
    llvm::GlobalValue *GV = I.first;
    llvm::Constant *C = I.second;

    GV->replaceAllUsesWith(C);
    GV->eraseFromParent();
  }
}

// This is only used in aliases that we created and we know they have a
// linear structure.
static const llvm::GlobalValue *getAliasedGlobal(const llvm::GlobalValue *GV) {
  const llvm::Constant *C;
  if (auto *GA = dyn_cast<llvm::GlobalAlias>(GV))
    C = GA->getAliasee();
  else if (auto *GI = dyn_cast<llvm::GlobalIFunc>(GV))
    C = GI->getResolver();
  else
    return GV;

  const auto *AliaseeGV = dyn_cast<llvm::GlobalValue>(C->stripPointerCasts());
  if (!AliaseeGV)
    return nullptr;

  const llvm::GlobalValue *FinalGV = AliaseeGV->getAliaseeObject();
  if (FinalGV == GV)
    return nullptr;

  return FinalGV;
}

static bool checkAliasedGlobal(
    const ASTContext &Context, DiagnosticsEngine &Diags, SourceLocation Location,
    bool IsIFunc, const llvm::GlobalValue *Alias, const llvm::GlobalValue *&GV,
    const llvm::MapVector<GlobalDecl, StringRef> &MangledDeclNames,
    SourceRange AliasRange) {
  GV = getAliasedGlobal(Alias);
  if (!GV) {
    Diags.Report(Location, diag::err_cyclic_alias) << IsIFunc;
    return false;
  }

  if (GV->hasCommonLinkage()) {
    const llvm::Triple &Triple = Context.getTargetInfo().getTriple();
    if (Triple.getObjectFormat() == llvm::Triple::XCOFF) {
      Diags.Report(Location, diag::err_alias_to_common);
      return false;
    }
  }

  if (GV->isDeclaration()) {
    Diags.Report(Location, diag::err_alias_to_undefined) << IsIFunc << IsIFunc;
    Diags.Report(Location, diag::note_alias_requires_mangled_name)
        << IsIFunc << IsIFunc;
    // Provide a note if the given function is not found and exists as a
    // mangled name.
    for (const auto &[Decl, Name] : MangledDeclNames) {
      if (const auto *ND = dyn_cast<NamedDecl>(Decl.getDecl())) {
        IdentifierInfo *II = ND->getIdentifier();
        if (II && II->getName() == GV->getName()) {
          Diags.Report(Location, diag::note_alias_mangled_name_alternative)
              << Name
              << FixItHint::CreateReplacement(
                     AliasRange,
                     (Twine(IsIFunc ? "ifunc" : "alias") + "(\"" + Name + "\")")
                         .str());
        }
      }
    }
    return false;
  }

  if (IsIFunc) {
    // Check resolver function type.
    const auto *F = dyn_cast<llvm::Function>(GV);
    if (!F) {
      Diags.Report(Location, diag::err_alias_to_undefined)
          << IsIFunc << IsIFunc;
      return false;
    }

    llvm::FunctionType *FTy = F->getFunctionType();
    if (!FTy->getReturnType()->isPointerTy()) {
      Diags.Report(Location, diag::err_ifunc_resolver_return);
      return false;
    }
  }

  return true;
}

// Emit a warning if toc-data attribute is requested for global variables that
// have aliases and remove the toc-data attribute.
static void checkAliasForTocData(llvm::GlobalVariable *GVar,
                                 const CodeGenOptions &CodeGenOpts,
                                 DiagnosticsEngine &Diags,
                                 SourceLocation Location) {
  if (GVar->hasAttribute("toc-data")) {
    auto GVId = GVar->getName();
    // Is this a global variable specified by the user as local?
    if ((llvm::binary_search(CodeGenOpts.TocDataVarsUserSpecified, GVId))) {
      Diags.Report(Location, diag::warn_toc_unsupported_type)
          << GVId << "the variable has an alias";
    }
    llvm::AttributeSet CurrAttributes = GVar->getAttributes();
    llvm::AttributeSet NewAttributes =
        CurrAttributes.removeAttribute(GVar->getContext(), "toc-data");
    GVar->setAttributes(NewAttributes);
  }
}

void CodeGenModule::checkAliases() {
  // Check if the constructed aliases are well formed. It is really unfortunate
  // that we have to do this in CodeGen, but we only construct mangled names
  // and aliases during codegen.
  bool Error = false;
  DiagnosticsEngine &Diags = getDiags();
  for (const GlobalDecl &GD : Aliases) {
    const auto *D = cast<ValueDecl>(GD.getDecl());
    SourceLocation Location;
    SourceRange Range;
    bool IsIFunc = D->hasAttr<IFuncAttr>();
    if (const Attr *A = D->getDefiningAttr()) {
      Location = A->getLocation();
      Range = A->getRange();
    } else
      llvm_unreachable("Not an alias or ifunc?");

    StringRef MangledName = getMangledName(GD);
    llvm::GlobalValue *Alias = GetGlobalValue(MangledName);
    const llvm::GlobalValue *GV = nullptr;
    if (!checkAliasedGlobal(getContext(), Diags, Location, IsIFunc, Alias, GV,
                            MangledDeclNames, Range)) {
      Error = true;
      continue;
    }

    if (getContext().getTargetInfo().getTriple().isOSAIX())
      if (const llvm::GlobalVariable *GVar =
              dyn_cast<const llvm::GlobalVariable>(GV))
        checkAliasForTocData(const_cast<llvm::GlobalVariable *>(GVar),
                             getCodeGenOpts(), Diags, Location);

    llvm::Constant *Aliasee =
        IsIFunc ? cast<llvm::GlobalIFunc>(Alias)->getResolver()
                : cast<llvm::GlobalAlias>(Alias)->getAliasee();

    llvm::GlobalValue *AliaseeGV;
    if (auto CE = dyn_cast<llvm::ConstantExpr>(Aliasee))
      AliaseeGV = cast<llvm::GlobalValue>(CE->getOperand(0));
    else
      AliaseeGV = cast<llvm::GlobalValue>(Aliasee);

    if (const SectionAttr *SA = D->getAttr<SectionAttr>()) {
      StringRef AliasSection = SA->getName();
      if (AliasSection != AliaseeGV->getSection())
        Diags.Report(SA->getLocation(), diag::warn_alias_with_section)
            << AliasSection << IsIFunc << IsIFunc;
    }

    // We have to handle alias to weak aliases in here. LLVM itself disallows
    // this since the object semantics would not match the IL one. For
    // compatibility with gcc we implement it by just pointing the alias
    // to its aliasee's aliasee. We also warn, since the user is probably
    // expecting the link to be weak.
    if (auto *GA = dyn_cast<llvm::GlobalAlias>(AliaseeGV)) {
      if (GA->isInterposable()) {
        Diags.Report(Location, diag::warn_alias_to_weak_alias)
            << GV->getName() << GA->getName() << IsIFunc;
        Aliasee = llvm::ConstantExpr::getPointerBitCastOrAddrSpaceCast(
            GA->getAliasee(), Alias->getType());

        if (IsIFunc)
          cast<llvm::GlobalIFunc>(Alias)->setResolver(Aliasee);
        else
          cast<llvm::GlobalAlias>(Alias)->setAliasee(Aliasee);
      }
    }
    // ifunc resolvers are usually implemented to run before sanitizer
    // initialization. Disable instrumentation to prevent the ordering issue.
    if (IsIFunc)
      cast<llvm::Function>(Aliasee)->addFnAttr(
          llvm::Attribute::DisableSanitizerInstrumentation);
  }
  if (!Error)
    return;

  for (const GlobalDecl &GD : Aliases) {
    StringRef MangledName = getMangledName(GD);
    llvm::GlobalValue *Alias = GetGlobalValue(MangledName);
    Alias->replaceAllUsesWith(llvm::PoisonValue::get(Alias->getType()));
    Alias->eraseFromParent();
  }
}

void CodeGenModule::clear() {
  DeferredDeclsToEmit.clear();
  EmittedDeferredDecls.clear();
  DeferredAnnotations.clear();
  if (OpenMPRuntime)
    OpenMPRuntime->clear();
}

void InstrProfStats::reportDiagnostics(DiagnosticsEngine &Diags,
                                       StringRef MainFile) {
  if (!hasDiagnostics())
    return;
  if (VisitedInMainFile > 0 && VisitedInMainFile == MissingInMainFile) {
    if (MainFile.empty())
      MainFile = "<stdin>";
    Diags.Report(diag::warn_profile_data_unprofiled) << MainFile;
  } else {
    if (Mismatched > 0)
      Diags.Report(diag::warn_profile_data_out_of_date) << Visited << Mismatched;

    if (Missing > 0)
      Diags.Report(diag::warn_profile_data_missing) << Visited << Missing;
  }
}

static std::optional<llvm::GlobalValue::VisibilityTypes>
getLLVMVisibility(clang::LangOptions::VisibilityFromDLLStorageClassKinds K) {
  // Map to LLVM visibility.
  switch (K) {
  case clang::LangOptions::VisibilityFromDLLStorageClassKinds::Keep:
    return std::nullopt;
  case clang::LangOptions::VisibilityFromDLLStorageClassKinds::Default:
    return llvm::GlobalValue::DefaultVisibility;
  case clang::LangOptions::VisibilityFromDLLStorageClassKinds::Hidden:
    return llvm::GlobalValue::HiddenVisibility;
  case clang::LangOptions::VisibilityFromDLLStorageClassKinds::Protected:
    return llvm::GlobalValue::ProtectedVisibility;
  }
  llvm_unreachable("unknown option value!");
}

static void
setLLVMVisibility(llvm::GlobalValue &GV,
                  std::optional<llvm::GlobalValue::VisibilityTypes> V) {
  if (!V)
    return;

  // Reset DSO locality before setting the visibility. This removes
  // any effects that visibility options and annotations may have
  // had on the DSO locality. Setting the visibility will implicitly set
  // appropriate globals to DSO Local; however, this will be pessimistic
  // w.r.t. to the normal compiler IRGen.
  GV.setDSOLocal(false);
  GV.setVisibility(*V);
}

static void setVisibilityFromDLLStorageClass(const clang::LangOptions &LO,
                                             llvm::Module &M) {
  if (!LO.VisibilityFromDLLStorageClass)
    return;

  std::optional<llvm::GlobalValue::VisibilityTypes> DLLExportVisibility =
      getLLVMVisibility(LO.getDLLExportVisibility());

  std::optional<llvm::GlobalValue::VisibilityTypes>
      NoDLLStorageClassVisibility =
          getLLVMVisibility(LO.getNoDLLStorageClassVisibility());

  std::optional<llvm::GlobalValue::VisibilityTypes>
      ExternDeclDLLImportVisibility =
          getLLVMVisibility(LO.getExternDeclDLLImportVisibility());

  std::optional<llvm::GlobalValue::VisibilityTypes>
      ExternDeclNoDLLStorageClassVisibility =
          getLLVMVisibility(LO.getExternDeclNoDLLStorageClassVisibility());

  for (llvm::GlobalValue &GV : M.global_values()) {
    if (GV.hasAppendingLinkage() || GV.hasLocalLinkage())
      continue;

    if (GV.isDeclarationForLinker())
      setLLVMVisibility(GV, GV.getDLLStorageClass() ==
                                    llvm::GlobalValue::DLLImportStorageClass
                                ? ExternDeclDLLImportVisibility
                                : ExternDeclNoDLLStorageClassVisibility);
    else
      setLLVMVisibility(GV, GV.getDLLStorageClass() ==
                                    llvm::GlobalValue::DLLExportStorageClass
                                ? DLLExportVisibility
                                : NoDLLStorageClassVisibility);

    GV.setDLLStorageClass(llvm::GlobalValue::DefaultStorageClass);
  }
}

static llvm::MDNode *getAspectsMD(ASTContext &ASTContext,
                                  llvm::LLVMContext &Ctx, StringRef Name,
                                  const SYCLUsesAspectsAttr *A) {
  SmallVector<llvm::Metadata *, 4> AspectsMD;
  AspectsMD.push_back(llvm::MDString::get(Ctx, Name));
  for (auto *Aspect : A->aspects()) {
    llvm::APSInt AspectInt = Aspect->EvaluateKnownConstInt(ASTContext);
    AspectsMD.push_back(llvm::ConstantAsMetadata::get(llvm::ConstantInt::get(
        llvm::Type::getInt32Ty(Ctx), AspectInt.getZExtValue())));
  }
  return llvm::MDNode::get(Ctx, AspectsMD);
}

static llvm::MDNode *getAspectEnumValueMD(ASTContext &ASTContext,
                                          llvm::LLVMContext &Ctx,
                                          const EnumConstantDecl *ECD) {
  SmallVector<llvm::Metadata *, 2> AspectEnumValMD;
  AspectEnumValMD.push_back(llvm::MDString::get(Ctx, ECD->getName()));
  AspectEnumValMD.push_back(
      llvm::ConstantAsMetadata::get(llvm::ConstantInt::get(
          llvm::Type::getInt32Ty(Ctx), ECD->getInitVal().getSExtValue())));
  return llvm::MDNode::get(Ctx, AspectEnumValMD);
}

static bool isStackProtectorOn(const LangOptions &LangOpts,
                               const llvm::Triple &Triple,
                               clang::LangOptions::StackProtectorMode Mode) {
  if (Triple.isGPU())
    return false;
  return LangOpts.getStackProtector() == Mode;
}

void CodeGenModule::Release() {
  Module *Primary = getContext().getCurrentNamedModule();
  if (CXX20ModuleInits && Primary && !Primary->isHeaderLikeModule())
    EmitModuleInitializers(Primary);
  EmitDeferred();
  DeferredDecls.insert_range(EmittedDeferredDecls);
  EmittedDeferredDecls.clear();
  EmitVTablesOpportunistically();
  applyGlobalValReplacements();
  applyReplacements();
  emitMultiVersionFunctions();

  if (Context.getLangOpts().IncrementalExtensions &&
      GlobalTopLevelStmtBlockInFlight.first) {
    const TopLevelStmtDecl *TLSD = GlobalTopLevelStmtBlockInFlight.second;
    GlobalTopLevelStmtBlockInFlight.first->FinishFunction(TLSD->getEndLoc());
    GlobalTopLevelStmtBlockInFlight = {nullptr, nullptr};
  }

  // Module implementations are initialized the same way as a regular TU that
  // imports one or more modules.
  if (CXX20ModuleInits && Primary && Primary->isInterfaceOrPartition())
    EmitCXXModuleInitFunc(Primary);
  else
    EmitCXXGlobalInitFunc();
  EmitCXXGlobalCleanUpFunc();
  registerGlobalDtorsWithAtExit();
  EmitCXXThreadLocalInitFunc();
  if (ObjCRuntime)
    if (llvm::Function *ObjCInitFunction = ObjCRuntime->ModuleInitFunction())
      AddGlobalCtor(ObjCInitFunction);
  if (Context.getLangOpts().CUDA && CUDARuntime) {
    if (llvm::Function *CudaCtorFunction = CUDARuntime->finalizeModule())
      AddGlobalCtor(CudaCtorFunction);
  }
  if (OpenMPRuntime) {
    OpenMPRuntime->createOffloadEntriesAndInfoMetadata();
    OpenMPRuntime->clear();
  }
  if (PGOReader) {
    getModule().setProfileSummary(
        PGOReader->getSummary(/* UseCS */ false).getMD(VMContext),
        llvm::ProfileSummary::PSK_Instr);
    if (PGOStats.hasDiagnostics())
      PGOStats.reportDiagnostics(getDiags(), getCodeGenOpts().MainFileName);
  }
  llvm::stable_sort(GlobalCtors, [](const Structor &L, const Structor &R) {
    return L.LexOrder < R.LexOrder;
  });
  EmitCtorList(GlobalCtors, "llvm.global_ctors");
  EmitCtorList(GlobalDtors, "llvm.global_dtors");
  EmitGlobalAnnotations();
  EmitStaticExternCAliases();
  checkAliases();
  EmitDeferredUnusedCoverageMappings();
  CodeGenPGO(*this).setValueProfilingFlag(getModule());
  CodeGenPGO(*this).setProfileVersion(getModule());
  if (CoverageMapping)
    CoverageMapping->emit();
  if (CodeGenOpts.SanitizeCfiCrossDso) {
    CodeGenFunction(*this).EmitCfiCheckFail();
    CodeGenFunction(*this).EmitCfiCheckStub();
  }
  if (LangOpts.Sanitize.has(SanitizerKind::KCFI))
    finalizeKCFITypes();
  emitAtAvailableLinkGuard();
  if (Context.getTargetInfo().getTriple().isWasm())
    EmitMainVoidAlias();

  if (getTriple().isAMDGPU() ||
      (getTriple().isSPIRV() && getTriple().getVendor() == llvm::Triple::AMD)) {
    // Emit amdhsa_code_object_version module flag, which is code object version
    // times 100.
    if (getTarget().getTargetOpts().CodeObjectVersion !=
        llvm::CodeObjectVersionKind::COV_None) {
      getModule().addModuleFlag(llvm::Module::Error,
                                "amdhsa_code_object_version",
                                getTarget().getTargetOpts().CodeObjectVersion);
    }

    // Currently, "-mprintf-kind" option is only supported for HIP
    if (LangOpts.HIP) {
      auto *MDStr = llvm::MDString::get(
          getLLVMContext(), (getTarget().getTargetOpts().AMDGPUPrintfKindVal ==
                             TargetOptions::AMDGPUPrintfKind::Hostcall)
                                ? "hostcall"
                                : "buffered");
      getModule().addModuleFlag(llvm::Module::Error, "amdgpu_printf_kind",
                                MDStr);
    }
  }

  // Emit a global array containing all external kernels or device variables
  // used by host functions and mark it as used for CUDA/HIP. This is necessary
  // to get kernels or device variables in archives linked in even if these
  // kernels or device variables are only used in host functions.
  if (!Context.CUDAExternalDeviceDeclODRUsedByHost.empty()) {
    SmallVector<llvm::Constant *, 8> UsedArray;
    for (auto D : Context.CUDAExternalDeviceDeclODRUsedByHost) {
      GlobalDecl GD;
      if (auto *FD = dyn_cast<FunctionDecl>(D))
        GD = GlobalDecl(FD, KernelReferenceKind::Kernel);
      else
        GD = GlobalDecl(D);
      UsedArray.push_back(llvm::ConstantExpr::getPointerBitCastOrAddrSpaceCast(
          GetAddrOfGlobal(GD), Int8PtrTy));
    }

    llvm::ArrayType *ATy = llvm::ArrayType::get(Int8PtrTy, UsedArray.size());

    auto *GV = new llvm::GlobalVariable(
        getModule(), ATy, false, llvm::GlobalValue::InternalLinkage,
        llvm::ConstantArray::get(ATy, UsedArray), "__clang_gpu_used_external");
    addCompilerUsedGlobal(GV);
  }
  if (LangOpts.HIP && !getLangOpts().OffloadingNewDriver) {
    // Emit a unique ID so that host and device binaries from the same
    // compilation unit can be associated.
    auto *GV = new llvm::GlobalVariable(
        getModule(), Int8Ty, false, llvm::GlobalValue::ExternalLinkage,
        llvm::Constant::getNullValue(Int8Ty),
        "__hip_cuid_" + getContext().getCUIDHash());
    addCompilerUsedGlobal(GV);
  }
  emitLLVMUsed();
  if (SanStats)
    SanStats->finish();

  if (CodeGenOpts.Autolink &&
      (Context.getLangOpts().Modules || !LinkerOptionsMetadata.empty())) {
    EmitModuleLinkOptions();
  }

  // On ELF we pass the dependent library specifiers directly to the linker
  // without manipulating them. This is in contrast to other platforms where
  // they are mapped to a specific linker option by the compiler. This
  // difference is a result of the greater variety of ELF linkers and the fact
  // that ELF linkers tend to handle libraries in a more complicated fashion
  // than on other platforms. This forces us to defer handling the dependent
  // libs to the linker.
  //
  // CUDA/HIP device and host libraries are different. Currently there is no
  // way to differentiate dependent libraries for host or device. Existing
  // usage of #pragma comment(lib, *) is intended for host libraries on
  // Windows. Therefore emit llvm.dependent-libraries only for host.
  if (!ELFDependentLibraries.empty() && !Context.getLangOpts().CUDAIsDevice) {
    auto *NMD = getModule().getOrInsertNamedMetadata("llvm.dependent-libraries");
    for (auto *MD : ELFDependentLibraries)
      NMD->addOperand(MD);
  }

  if (CodeGenOpts.DwarfVersion) {
    getModule().addModuleFlag(llvm::Module::Max, "Dwarf Version",
                              CodeGenOpts.DwarfVersion);
  }

  if (CodeGenOpts.Dwarf64)
    getModule().addModuleFlag(llvm::Module::Max, "DWARF64", 1);

  if (Context.getLangOpts().SemanticInterposition)
    // Require various optimization to respect semantic interposition.
    getModule().setSemanticInterposition(true);

  if (CodeGenOpts.EmitCodeView) {
    // Indicate that we want CodeView in the metadata.
    getModule().addModuleFlag(llvm::Module::Warning, "CodeView", 1);
  }
  if (CodeGenOpts.CodeViewGHash) {
    getModule().addModuleFlag(llvm::Module::Warning, "CodeViewGHash", 1);
  }
  if (CodeGenOpts.ControlFlowGuard) {
    // Function ID tables and checks for Control Flow Guard (cfguard=2).
    getModule().addModuleFlag(llvm::Module::Warning, "cfguard", 2);
  } else if (CodeGenOpts.ControlFlowGuardNoChecks) {
    // Function ID tables for Control Flow Guard (cfguard=1).
    getModule().addModuleFlag(llvm::Module::Warning, "cfguard", 1);
  }
  if (CodeGenOpts.EHContGuard) {
    // Function ID tables for EH Continuation Guard.
    getModule().addModuleFlag(llvm::Module::Warning, "ehcontguard", 1);
  }
  if (Context.getLangOpts().Kernel) {
    // Note if we are compiling with /kernel.
    getModule().addModuleFlag(llvm::Module::Warning, "ms-kernel", 1);
  }
  if (CodeGenOpts.OptimizationLevel > 0 && CodeGenOpts.StrictVTablePointers) {
    // We don't support LTO with 2 with different StrictVTablePointers
    // FIXME: we could support it by stripping all the information introduced
    // by StrictVTablePointers.

    getModule().addModuleFlag(llvm::Module::Error, "StrictVTablePointers",1);

    llvm::Metadata *Ops[2] = {
              llvm::MDString::get(VMContext, "StrictVTablePointers"),
              llvm::ConstantAsMetadata::get(llvm::ConstantInt::get(
                  llvm::Type::getInt32Ty(VMContext), 1))};

    getModule().addModuleFlag(llvm::Module::Require,
                              "StrictVTablePointersRequirement",
                              llvm::MDNode::get(VMContext, Ops));
  }
  if (getModuleDebugInfo())
    // We support a single version in the linked module. The LLVM
    // parser will drop debug info with a different version number
    // (and warn about it, too).
    getModule().addModuleFlag(llvm::Module::Warning, "Debug Info Version",
                              llvm::DEBUG_METADATA_VERSION);

  // We need to record the widths of enums and wchar_t, so that we can generate
  // the correct build attributes in the ARM backend. wchar_size is also used by
  // TargetLibraryInfo.
  uint64_t WCharWidth =
      Context.getTypeSizeInChars(Context.getWideCharType()).getQuantity();
  getModule().addModuleFlag(llvm::Module::Error, "wchar_size", WCharWidth);

  if (getTriple().isOSzOS()) {
    getModule().addModuleFlag(llvm::Module::Warning,
                              "zos_product_major_version",
                              uint32_t(CLANG_VERSION_MAJOR));
    getModule().addModuleFlag(llvm::Module::Warning,
                              "zos_product_minor_version",
                              uint32_t(CLANG_VERSION_MINOR));
    getModule().addModuleFlag(llvm::Module::Warning, "zos_product_patchlevel",
                              uint32_t(CLANG_VERSION_PATCHLEVEL));
    std::string ProductId = getClangVendor() + "clang";
    getModule().addModuleFlag(llvm::Module::Error, "zos_product_id",
                              llvm::MDString::get(VMContext, ProductId));

    // Record the language because we need it for the PPA2.
    StringRef lang_str = languageToString(
        LangStandard::getLangStandardForKind(LangOpts.LangStd).Language);
    getModule().addModuleFlag(llvm::Module::Error, "zos_cu_language",
                              llvm::MDString::get(VMContext, lang_str));

    time_t TT = PreprocessorOpts.SourceDateEpoch
                    ? *PreprocessorOpts.SourceDateEpoch
                    : std::time(nullptr);
    getModule().addModuleFlag(llvm::Module::Max, "zos_translation_time",
                              static_cast<uint64_t>(TT));

    // Multiple modes will be supported here.
    getModule().addModuleFlag(llvm::Module::Error, "zos_le_char_mode",
                              llvm::MDString::get(VMContext, "ascii"));
  }

  llvm::Triple T = Context.getTargetInfo().getTriple();
  if (T.isARM() || T.isThumb()) {
    // The minimum width of an enum in bytes
    uint64_t EnumWidth = Context.getLangOpts().ShortEnums ? 1 : 4;
    getModule().addModuleFlag(llvm::Module::Error, "min_enum_size", EnumWidth);
  }

  if (T.isRISCV()) {
    StringRef ABIStr = Target.getABI();
    llvm::LLVMContext &Ctx = TheModule.getContext();
    getModule().addModuleFlag(llvm::Module::Error, "target-abi",
                              llvm::MDString::get(Ctx, ABIStr));

    // Add the canonical ISA string as metadata so the backend can set the ELF
    // attributes correctly. We use AppendUnique so LTO will keep all of the
    // unique ISA strings that were linked together.
    const std::vector<std::string> &Features =
        getTarget().getTargetOpts().Features;
    auto ParseResult =
        llvm::RISCVISAInfo::parseFeatures(T.isRISCV64() ? 64 : 32, Features);
    if (!errorToBool(ParseResult.takeError()))
      getModule().addModuleFlag(
          llvm::Module::AppendUnique, "riscv-isa",
          llvm::MDNode::get(
              Ctx, llvm::MDString::get(Ctx, (*ParseResult)->toString())));
  }

  if (CodeGenOpts.SanitizeCfiCrossDso) {
    // Indicate that we want cross-DSO control flow integrity checks.
    getModule().addModuleFlag(llvm::Module::Override, "Cross-DSO CFI", 1);
  }

  if (CodeGenOpts.WholeProgramVTables) {
    // Indicate whether VFE was enabled for this module, so that the
    // vcall_visibility metadata added under whole program vtables is handled
    // appropriately in the optimizer.
    getModule().addModuleFlag(llvm::Module::Error, "Virtual Function Elim",
                              CodeGenOpts.VirtualFunctionElimination);
  }

  if (LangOpts.Sanitize.has(SanitizerKind::CFIICall)) {
    getModule().addModuleFlag(llvm::Module::Override,
                              "CFI Canonical Jump Tables",
                              CodeGenOpts.SanitizeCfiCanonicalJumpTables);
  }

  if (CodeGenOpts.SanitizeCfiICallNormalizeIntegers) {
    getModule().addModuleFlag(llvm::Module::Override, "cfi-normalize-integers",
                              1);
  }

  if (CodeGenOpts.UniqueSourceFileNames) {
    getModule().addModuleFlag(llvm::Module::Max, "Unique Source File Names", 1);
  }

  if (LangOpts.Sanitize.has(SanitizerKind::KCFI)) {
    getModule().addModuleFlag(llvm::Module::Override, "kcfi", 1);
    // KCFI assumes patchable-function-prefix is the same for all indirectly
    // called functions. Store the expected offset for code generation.
    if (CodeGenOpts.PatchableFunctionEntryOffset)
      getModule().addModuleFlag(llvm::Module::Override, "kcfi-offset",
                                CodeGenOpts.PatchableFunctionEntryOffset);
    if (CodeGenOpts.SanitizeKcfiArity)
      getModule().addModuleFlag(llvm::Module::Override, "kcfi-arity", 1);
  }

  if (CodeGenOpts.CFProtectionReturn &&
      Target.checkCFProtectionReturnSupported(getDiags())) {
    // Indicate that we want to instrument return control flow protection.
    getModule().addModuleFlag(llvm::Module::Min, "cf-protection-return",
                              1);
  }

  if (CodeGenOpts.CFProtectionBranch &&
      Target.checkCFProtectionBranchSupported(getDiags())) {
    // Indicate that we want to instrument branch control flow protection.
    getModule().addModuleFlag(llvm::Module::Min, "cf-protection-branch",
                              1);

    auto Scheme = CodeGenOpts.getCFBranchLabelScheme();
    if (Target.checkCFBranchLabelSchemeSupported(Scheme, getDiags())) {
      if (Scheme == CFBranchLabelSchemeKind::Default)
        Scheme = Target.getDefaultCFBranchLabelScheme();
      getModule().addModuleFlag(
          llvm::Module::Error, "cf-branch-label-scheme",
          llvm::MDString::get(getLLVMContext(),
                              getCFBranchLabelSchemeFlagVal(Scheme)));
    }
  }

  if (CodeGenOpts.FunctionReturnThunks)
    getModule().addModuleFlag(llvm::Module::Override, "function_return_thunk_extern", 1);

  if (CodeGenOpts.IndirectBranchCSPrefix)
    getModule().addModuleFlag(llvm::Module::Override, "indirect_branch_cs_prefix", 1);

  // Add module metadata for return address signing (ignoring
  // non-leaf/all) and stack tagging. These are actually turned on by function
  // attributes, but we use module metadata to emit build attributes. This is
  // needed for LTO, where the function attributes are inside bitcode
  // serialised into a global variable by the time build attributes are
  // emitted, so we can't access them. LTO objects could be compiled with
  // different flags therefore module flags are set to "Min" behavior to achieve
  // the same end result of the normal build where e.g BTI is off if any object
  // doesn't support it.
  if (Context.getTargetInfo().hasFeature("ptrauth") &&
      LangOpts.getSignReturnAddressScope() !=
          LangOptions::SignReturnAddressScopeKind::None)
    getModule().addModuleFlag(llvm::Module::Override,
                              "sign-return-address-buildattr", 1);
  if (LangOpts.Sanitize.has(SanitizerKind::MemtagStack))
    getModule().addModuleFlag(llvm::Module::Override,
                              "tag-stack-memory-buildattr", 1);

  if (T.isARM() || T.isThumb() || T.isAArch64()) {
    if (LangOpts.BranchTargetEnforcement)
      getModule().addModuleFlag(llvm::Module::Min, "branch-target-enforcement",
                                1);
    if (LangOpts.BranchProtectionPAuthLR)
      getModule().addModuleFlag(llvm::Module::Min, "branch-protection-pauth-lr",
                                1);
    if (LangOpts.GuardedControlStack)
      getModule().addModuleFlag(llvm::Module::Min, "guarded-control-stack", 1);
    if (LangOpts.hasSignReturnAddress())
      getModule().addModuleFlag(llvm::Module::Min, "sign-return-address", 1);
    if (LangOpts.isSignReturnAddressScopeAll())
      getModule().addModuleFlag(llvm::Module::Min, "sign-return-address-all",
                                1);
    if (!LangOpts.isSignReturnAddressWithAKey())
      getModule().addModuleFlag(llvm::Module::Min,
                                "sign-return-address-with-bkey", 1);

    if (LangOpts.PointerAuthELFGOT)
      getModule().addModuleFlag(llvm::Module::Min, "ptrauth-elf-got", 1);

    if (getTriple().isOSLinux()) {
      if (LangOpts.PointerAuthCalls)
        getModule().addModuleFlag(llvm::Module::Min, "ptrauth-sign-personality",
                                  1);
      assert(getTriple().isOSBinFormatELF());
      using namespace llvm::ELF;
      uint64_t PAuthABIVersion =
          (LangOpts.PointerAuthIntrinsics
           << AARCH64_PAUTH_PLATFORM_LLVM_LINUX_VERSION_INTRINSICS) |
          (LangOpts.PointerAuthCalls
           << AARCH64_PAUTH_PLATFORM_LLVM_LINUX_VERSION_CALLS) |
          (LangOpts.PointerAuthReturns
           << AARCH64_PAUTH_PLATFORM_LLVM_LINUX_VERSION_RETURNS) |
          (LangOpts.PointerAuthAuthTraps
           << AARCH64_PAUTH_PLATFORM_LLVM_LINUX_VERSION_AUTHTRAPS) |
          (LangOpts.PointerAuthVTPtrAddressDiscrimination
           << AARCH64_PAUTH_PLATFORM_LLVM_LINUX_VERSION_VPTRADDRDISCR) |
          (LangOpts.PointerAuthVTPtrTypeDiscrimination
           << AARCH64_PAUTH_PLATFORM_LLVM_LINUX_VERSION_VPTRTYPEDISCR) |
          (LangOpts.PointerAuthInitFini
           << AARCH64_PAUTH_PLATFORM_LLVM_LINUX_VERSION_INITFINI) |
          (LangOpts.PointerAuthInitFiniAddressDiscrimination
           << AARCH64_PAUTH_PLATFORM_LLVM_LINUX_VERSION_INITFINIADDRDISC) |
          (LangOpts.PointerAuthELFGOT
           << AARCH64_PAUTH_PLATFORM_LLVM_LINUX_VERSION_GOT) |
          (LangOpts.PointerAuthIndirectGotos
           << AARCH64_PAUTH_PLATFORM_LLVM_LINUX_VERSION_GOTOS) |
          (LangOpts.PointerAuthTypeInfoVTPtrDiscrimination
           << AARCH64_PAUTH_PLATFORM_LLVM_LINUX_VERSION_TYPEINFOVPTRDISCR) |
          (LangOpts.PointerAuthFunctionTypeDiscrimination
           << AARCH64_PAUTH_PLATFORM_LLVM_LINUX_VERSION_FPTRTYPEDISCR);
      static_assert(AARCH64_PAUTH_PLATFORM_LLVM_LINUX_VERSION_FPTRTYPEDISCR ==
                        AARCH64_PAUTH_PLATFORM_LLVM_LINUX_VERSION_LAST,
                    "Update when new enum items are defined");
      if (PAuthABIVersion != 0) {
        getModule().addModuleFlag(llvm::Module::Error,
                                  "aarch64-elf-pauthabi-platform",
                                  AARCH64_PAUTH_PLATFORM_LLVM_LINUX);
        getModule().addModuleFlag(llvm::Module::Error,
                                  "aarch64-elf-pauthabi-version",
                                  PAuthABIVersion);
      }
    }
  }

  if (CodeGenOpts.StackClashProtector)
    getModule().addModuleFlag(
        llvm::Module::Override, "probe-stack",
        llvm::MDString::get(TheModule.getContext(), "inline-asm"));

  if (CodeGenOpts.StackProbeSize && CodeGenOpts.StackProbeSize != 4096)
    getModule().addModuleFlag(llvm::Module::Min, "stack-probe-size",
                              CodeGenOpts.StackProbeSize);

  if (!CodeGenOpts.MemoryProfileOutput.empty()) {
    llvm::LLVMContext &Ctx = TheModule.getContext();
    getModule().addModuleFlag(
        llvm::Module::Error, "MemProfProfileFilename",
        llvm::MDString::get(Ctx, CodeGenOpts.MemoryProfileOutput));
  }

  if ((LangOpts.CUDAIsDevice || LangOpts.SYCLIsDevice) && getTriple().isNVPTX()) {
    // Indicate whether __nvvm_reflect should be configured to flush denormal
    // floating point values to 0.  (This corresponds to its "__CUDA_FTZ"
    // property.)
    getModule().addModuleFlag(
        llvm::Module::Max, "nvvm-reflect-ftz",
        (CodeGenOpts.FP32DenormalMode.Output != llvm::DenormalMode::IEEE) ||
            (CodeGenOpts.FPDenormalMode.Output != llvm::DenormalMode::IEEE));
    getModule().addModuleFlag(llvm::Module::Max, "nvvm-reflect-prec-sqrt",
                              getTarget().getTargetOpts().NVVMCudaPrecSqrt);
  }

  if (LangOpts.SYCLIsDevice) {
    getModule().addModuleFlag(llvm::Module::Error, "sycl-device", 1);
    if (LangOpts.SYCLIsNativeCPU)
      getModule().addModuleFlag(llvm::Module::Error, "is-native-cpu", 1);
  }

  if (LangOpts.EHAsynch)
    getModule().addModuleFlag(llvm::Module::Warning, "eh-asynch", 1);

  // Emit Import Call section.
  if (CodeGenOpts.ImportCallOptimization)
    getModule().addModuleFlag(llvm::Module::Warning, "import-call-optimization",
                              1);

  // Indicate whether this Module was compiled with -fopenmp
  if (getLangOpts().OpenMP && !getLangOpts().OpenMPSimd)
    getModule().addModuleFlag(llvm::Module::Max, "openmp", LangOpts.OpenMP);
  if (getLangOpts().OpenMPIsTargetDevice)
    getModule().addModuleFlag(llvm::Module::Max, "openmp-device",
                              LangOpts.OpenMP);

  // Emit OpenCL specific module metadata: OpenCL/SPIR version.
  if (LangOpts.OpenCL || (LangOpts.CUDAIsDevice && getTriple().isSPIRV())) {
    EmitOpenCLMetadata();
    // Emit SPIR version.
    if (getTriple().isSPIR()) {
      // SPIR v2.0 s2.12 - The SPIR version used by the module is stored in the
      // opencl.spir.version named metadata.
      // C++ for OpenCL has a distinct mapping for version compatibility with
      // OpenCL.
      auto Version = LangOpts.getOpenCLCompatibleVersion();
      llvm::Metadata *SPIRVerElts[] = {
          llvm::ConstantAsMetadata::get(llvm::ConstantInt::get(
              Int32Ty, Version / 100)),
          llvm::ConstantAsMetadata::get(llvm::ConstantInt::get(
              Int32Ty, (Version / 100 > 1) ? 0 : 2))};
      llvm::NamedMDNode *SPIRVerMD =
          TheModule.getOrInsertNamedMetadata("opencl.spir.version");
      llvm::LLVMContext &Ctx = TheModule.getContext();
      SPIRVerMD->addOperand(llvm::MDNode::get(Ctx, SPIRVerElts));
    }
  }

  // Emit SYCL specific module metadata: OpenCL/SPIR version, OpenCL language,
  // metadata for optional features (device aspects).
  if (LangOpts.SYCLIsDevice) {
    llvm::LLVMContext &Ctx = TheModule.getContext();
    llvm::Metadata *SPIRVerElts[] = {
        llvm::ConstantAsMetadata::get(llvm::ConstantInt::get(Int32Ty, 1)),
        llvm::ConstantAsMetadata::get(llvm::ConstantInt::get(Int32Ty, 2))};
    llvm::NamedMDNode *SPIRVerMD =
        TheModule.getOrInsertNamedMetadata("opencl.spir.version");
    SPIRVerMD->addOperand(llvm::MDNode::get(Ctx, SPIRVerElts));
    // We are trying to look like OpenCL C++ for SPIR-V translator.
    // 4 - OpenCL_CPP, 100000 - OpenCL C++ version 1.0
    // 0 - ESIMD, if any kernel or function is an explicit SIMD one
    int Lang = llvm::any_of(TheModule,
                            [](const auto &F) {
                              return F.getMetadata("sycl_explicit_simd");
                            })
                   ? 0
                   : 4;

    llvm::Metadata *SPIRVSourceElts[] = {
        llvm::ConstantAsMetadata::get(llvm::ConstantInt::get(Int32Ty, Lang)),
        llvm::ConstantAsMetadata::get(llvm::ConstantInt::get(Int32Ty, 100000))};
    llvm::NamedMDNode *SPIRVSourceMD =
        TheModule.getOrInsertNamedMetadata("spirv.Source");
    SPIRVSourceMD->addOperand(llvm::MDNode::get(Ctx, SPIRVSourceElts));

    // Emit type name with list of associated device aspects.
    if (TypesWithAspects.size() > 0) {
      llvm::NamedMDNode *AspectsMD =
          TheModule.getOrInsertNamedMetadata("sycl_types_that_use_aspects");
      for (const auto &Type : TypesWithAspects) {
        StringRef Name = Type.first;
        const RecordDecl *RD = Type.second;
        if (const auto *Attr = RD->getAttr<SYCLUsesAspectsAttr>())
          AspectsMD->addOperand(
              getAspectsMD(Context, TheModule.getContext(), Name, Attr));
      }
    }

    // Emit metadata for all aspects defined in the aspects enum.
    if (AspectsEnumDecl) {
      llvm::NamedMDNode *AspectEnumValsMD =
          TheModule.getOrInsertNamedMetadata("sycl_aspects");
      for (const EnumConstantDecl *ECD : AspectsEnumDecl->enumerators())
        AspectEnumValsMD->addOperand(
            getAspectEnumValueMD(Context, TheModule.getContext(), ECD));
    }

    if (!SYCLRegKernelNames.empty()) {
      std::vector<llvm::Metadata *> Nodes;
      llvm::LLVMContext &Ctx = TheModule.getContext();
      for (auto MDKernelNames : SYCLRegKernelNames) {
        llvm::Metadata *Vals[] = {MDKernelNames.first, MDKernelNames.second};
        Nodes.push_back(llvm::MDTuple::get(Ctx, Vals));
      }

      llvm::NamedMDNode *SYCLRegKernelsMD =
          TheModule.getOrInsertNamedMetadata("sycl_registered_kernels");
      SYCLRegKernelsMD->addOperand(llvm::MDNode::get(Ctx, Nodes));
    }
  }

  // HLSL related end of code gen work items.
  if (LangOpts.HLSL)
    getHLSLRuntime().finishCodeGen();

  if (uint32_t PLevel = Context.getLangOpts().PICLevel) {
    assert(PLevel < 3 && "Invalid PIC Level");
    getModule().setPICLevel(static_cast<llvm::PICLevel::Level>(PLevel));
    if (Context.getLangOpts().PIE)
      getModule().setPIELevel(static_cast<llvm::PIELevel::Level>(PLevel));
  }

  if (getCodeGenOpts().CodeModel.size() > 0) {
    unsigned CM = llvm::StringSwitch<unsigned>(getCodeGenOpts().CodeModel)
                  .Case("tiny", llvm::CodeModel::Tiny)
                  .Case("small", llvm::CodeModel::Small)
                  .Case("kernel", llvm::CodeModel::Kernel)
                  .Case("medium", llvm::CodeModel::Medium)
                  .Case("large", llvm::CodeModel::Large)
                  .Default(~0u);
    if (CM != ~0u) {
      llvm::CodeModel::Model codeModel = static_cast<llvm::CodeModel::Model>(CM);
      getModule().setCodeModel(codeModel);

      if ((CM == llvm::CodeModel::Medium || CM == llvm::CodeModel::Large) &&
          Context.getTargetInfo().getTriple().getArch() ==
              llvm::Triple::x86_64) {
        getModule().setLargeDataThreshold(getCodeGenOpts().LargeDataThreshold);
      }
    }
  }

  if (CodeGenOpts.NoPLT)
    getModule().setRtLibUseGOT();
  if (getTriple().isOSBinFormatELF() &&
      CodeGenOpts.DirectAccessExternalData !=
          getModule().getDirectAccessExternalData()) {
    getModule().setDirectAccessExternalData(
        CodeGenOpts.DirectAccessExternalData);
  }
  if (CodeGenOpts.UnwindTables)
    getModule().setUwtable(llvm::UWTableKind(CodeGenOpts.UnwindTables));

  switch (CodeGenOpts.getFramePointer()) {
  case CodeGenOptions::FramePointerKind::None:
    // 0 ("none") is the default.
    break;
  case CodeGenOptions::FramePointerKind::Reserved:
    getModule().setFramePointer(llvm::FramePointerKind::Reserved);
    break;
  case CodeGenOptions::FramePointerKind::NonLeaf:
    getModule().setFramePointer(llvm::FramePointerKind::NonLeaf);
    break;
  case CodeGenOptions::FramePointerKind::All:
    getModule().setFramePointer(llvm::FramePointerKind::All);
    break;
  }

  SimplifyPersonality();

  if (getCodeGenOpts().EmitDeclMetadata)
    EmitDeclMetadata();

  if (getCodeGenOpts().CoverageNotesFile.size() ||
      getCodeGenOpts().CoverageDataFile.size())
    EmitCoverageFile();

  if (CGDebugInfo *DI = getModuleDebugInfo())
    DI->finalize();

  if (getCodeGenOpts().EmitVersionIdentMetadata)
    EmitVersionIdentMetadata();

  if (!getCodeGenOpts().RecordCommandLine.empty())
    EmitCommandLineMetadata();

  if (!getCodeGenOpts().StackProtectorGuard.empty())
    getModule().setStackProtectorGuard(getCodeGenOpts().StackProtectorGuard);
  if (!getCodeGenOpts().StackProtectorGuardReg.empty())
    getModule().setStackProtectorGuardReg(
        getCodeGenOpts().StackProtectorGuardReg);
  if (!getCodeGenOpts().StackProtectorGuardSymbol.empty())
    getModule().setStackProtectorGuardSymbol(
        getCodeGenOpts().StackProtectorGuardSymbol);
  if (getCodeGenOpts().StackProtectorGuardOffset != INT_MAX)
    getModule().setStackProtectorGuardOffset(
        getCodeGenOpts().StackProtectorGuardOffset);
  if (getCodeGenOpts().StackAlignment)
    getModule().setOverrideStackAlignment(getCodeGenOpts().StackAlignment);
  if (getCodeGenOpts().SkipRaxSetup)
    getModule().addModuleFlag(llvm::Module::Override, "SkipRaxSetup", 1);
  if (getLangOpts().RegCall4)
    getModule().addModuleFlag(llvm::Module::Override, "RegCallv4", 1);

  if (getContext().getTargetInfo().getMaxTLSAlign())
    getModule().addModuleFlag(llvm::Module::Error, "MaxTLSAlign",
                              getContext().getTargetInfo().getMaxTLSAlign());

  getTargetCodeGenInfo().emitTargetGlobals(*this);

  getTargetCodeGenInfo().emitTargetMetadata(*this, MangledDeclNames);

  EmitBackendOptionsMetadata(getCodeGenOpts());

  // If there is device offloading code embed it in the host now.
  EmbedObject(&getModule(), CodeGenOpts, getDiags());

  // Set visibility from DLL storage class
  // We do this at the end of LLVM IR generation; after any operation
  // that might affect the DLL storage class or the visibility, and
  // before anything that might act on these.
  setVisibilityFromDLLStorageClass(LangOpts, getModule());

  // Check the tail call symbols are truly undefined.
  if (getTriple().isPPC() && !MustTailCallUndefinedGlobals.empty()) {
    for (auto &I : MustTailCallUndefinedGlobals) {
      if (!I.first->isDefined())
        getDiags().Report(I.second, diag::err_ppc_impossible_musttail) << 2;
      else {
        StringRef MangledName = getMangledName(GlobalDecl(I.first));
        llvm::GlobalValue *Entry = GetGlobalValue(MangledName);
        if (!Entry || Entry->isWeakForLinker() ||
            Entry->isDeclarationForLinker())
          getDiags().Report(I.second, diag::err_ppc_impossible_musttail) << 2;
      }
    }
  }
}

void CodeGenModule::EmitOpenCLMetadata() {
  // SPIR v2.0 s2.13 - The OpenCL version used by the module is stored in the
  // opencl.ocl.version named metadata node.
  // C++ for OpenCL has a distinct mapping for versions compatible with OpenCL.
  auto CLVersion = LangOpts.getOpenCLCompatibleVersion();

  auto EmitVersion = [this](StringRef MDName, int Version) {
    llvm::Metadata *OCLVerElts[] = {
        llvm::ConstantAsMetadata::get(
            llvm::ConstantInt::get(Int32Ty, Version / 100)),
        llvm::ConstantAsMetadata::get(
            llvm::ConstantInt::get(Int32Ty, (Version % 100) / 10))};
    llvm::NamedMDNode *OCLVerMD = TheModule.getOrInsertNamedMetadata(MDName);
    llvm::LLVMContext &Ctx = TheModule.getContext();
    OCLVerMD->addOperand(llvm::MDNode::get(Ctx, OCLVerElts));
  };

  EmitVersion("opencl.ocl.version", CLVersion);
  if (LangOpts.OpenCLCPlusPlus) {
    // In addition to the OpenCL compatible version, emit the C++ version.
    EmitVersion("opencl.cxx.version", LangOpts.OpenCLCPlusPlusVersion);
  }
}

void CodeGenModule::EmitBackendOptionsMetadata(
    const CodeGenOptions &CodeGenOpts) {
  if (getTriple().isRISCV()) {
    getModule().addModuleFlag(llvm::Module::Min, "SmallDataLimit",
                              CodeGenOpts.SmallDataLimit);
  }
}

void CodeGenModule::UpdateCompletedType(const TagDecl *TD) {
  // Make sure that this type is translated.
  getTypes().UpdateCompletedType(TD);
}

void CodeGenModule::RefreshTypeCacheForClass(const CXXRecordDecl *RD) {
  // Make sure that this type is translated.
  getTypes().RefreshTypeCacheForClass(RD);
}

llvm::MDNode *CodeGenModule::getTBAATypeInfo(QualType QTy) {
  if (!TBAA)
    return nullptr;
  return TBAA->getTypeInfo(QTy);
}

TBAAAccessInfo CodeGenModule::getTBAAAccessInfo(QualType AccessType) {
  if (!TBAA)
    return TBAAAccessInfo();
  if (getLangOpts().CUDAIsDevice) {
    // As CUDA builtin surface/texture types are replaced, skip generating TBAA
    // access info.
    if (AccessType->isCUDADeviceBuiltinSurfaceType()) {
      if (getTargetCodeGenInfo().getCUDADeviceBuiltinSurfaceDeviceType() !=
          nullptr)
        return TBAAAccessInfo();
    } else if (AccessType->isCUDADeviceBuiltinTextureType()) {
      if (getTargetCodeGenInfo().getCUDADeviceBuiltinTextureDeviceType() !=
          nullptr)
        return TBAAAccessInfo();
    }
  }
  return TBAA->getAccessInfo(AccessType);
}

TBAAAccessInfo
CodeGenModule::getTBAAVTablePtrAccessInfo(llvm::Type *VTablePtrType) {
  if (!TBAA)
    return TBAAAccessInfo();
  return TBAA->getVTablePtrAccessInfo(VTablePtrType);
}

llvm::MDNode *CodeGenModule::getTBAAStructInfo(QualType QTy) {
  if (!TBAA)
    return nullptr;
  return TBAA->getTBAAStructInfo(QTy);
}

llvm::MDNode *CodeGenModule::getTBAABaseTypeInfo(QualType QTy) {
  if (!TBAA)
    return nullptr;
  return TBAA->getBaseTypeInfo(QTy);
}

llvm::MDNode *CodeGenModule::getTBAAAccessTagInfo(TBAAAccessInfo Info) {
  if (!TBAA)
    return nullptr;
  return TBAA->getAccessTagInfo(Info);
}

TBAAAccessInfo CodeGenModule::mergeTBAAInfoForCast(TBAAAccessInfo SourceInfo,
                                                   TBAAAccessInfo TargetInfo) {
  if (!TBAA)
    return TBAAAccessInfo();
  return TBAA->mergeTBAAInfoForCast(SourceInfo, TargetInfo);
}

TBAAAccessInfo
CodeGenModule::mergeTBAAInfoForConditionalOperator(TBAAAccessInfo InfoA,
                                                   TBAAAccessInfo InfoB) {
  if (!TBAA)
    return TBAAAccessInfo();
  return TBAA->mergeTBAAInfoForConditionalOperator(InfoA, InfoB);
}

TBAAAccessInfo
CodeGenModule::mergeTBAAInfoForMemoryTransfer(TBAAAccessInfo DestInfo,
                                              TBAAAccessInfo SrcInfo) {
  if (!TBAA)
    return TBAAAccessInfo();
  return TBAA->mergeTBAAInfoForConditionalOperator(DestInfo, SrcInfo);
}

void CodeGenModule::DecorateInstructionWithTBAA(llvm::Instruction *Inst,
                                                TBAAAccessInfo TBAAInfo) {
  if (llvm::MDNode *Tag = getTBAAAccessTagInfo(TBAAInfo))
    Inst->setMetadata(llvm::LLVMContext::MD_tbaa, Tag);
}

void CodeGenModule::DecorateInstructionWithInvariantGroup(
    llvm::Instruction *I, const CXXRecordDecl *RD) {
  I->setMetadata(llvm::LLVMContext::MD_invariant_group,
                 llvm::MDNode::get(getLLVMContext(), {}));
}

void CodeGenModule::Error(SourceLocation loc, StringRef message) {
  unsigned diagID = getDiags().getCustomDiagID(DiagnosticsEngine::Error, "%0");
  getDiags().Report(Context.getFullLoc(loc), diagID) << message;
}

/// ErrorUnsupported - Print out an error that codegen doesn't support the
/// specified stmt yet.
void CodeGenModule::ErrorUnsupported(const Stmt *S, const char *Type) {
  unsigned DiagID = getDiags().getCustomDiagID(DiagnosticsEngine::Error,
                                               "cannot compile this %0 yet");
  std::string Msg = Type;
  getDiags().Report(Context.getFullLoc(S->getBeginLoc()), DiagID)
      << Msg << S->getSourceRange();
}

/// ErrorUnsupported - Print out an error that codegen doesn't support the
/// specified decl yet.
void CodeGenModule::ErrorUnsupported(const Decl *D, const char *Type) {
  unsigned DiagID = getDiags().getCustomDiagID(DiagnosticsEngine::Error,
                                               "cannot compile this %0 yet");
  std::string Msg = Type;
  getDiags().Report(Context.getFullLoc(D->getLocation()), DiagID) << Msg;
}

void CodeGenModule::runWithSufficientStackSpace(SourceLocation Loc,
                                                llvm::function_ref<void()> Fn) {
  StackHandler.runWithSufficientStackSpace(Loc, Fn);
}

llvm::ConstantInt *CodeGenModule::getSize(CharUnits size) {
  return llvm::ConstantInt::get(SizeTy, size.getQuantity());
}

void CodeGenModule::setGlobalVisibility(llvm::GlobalValue *GV,
                                        const NamedDecl *D) const {
  // Internal definitions always have default visibility.
  if (GV->hasLocalLinkage()) {
    GV->setVisibility(llvm::GlobalValue::DefaultVisibility);
    return;
  }
  if (!D)
    return;

  // Set visibility for definitions, and for declarations if requested globally
  // or set explicitly.
  LinkageInfo LV = D->getLinkageAndVisibility();

  // OpenMP declare target variables must be visible to the host so they can
  // be registered. We require protected visibility unless the variable has
  // the DT_nohost modifier and does not need to be registered.
  if (Context.getLangOpts().OpenMP &&
      Context.getLangOpts().OpenMPIsTargetDevice && isa<VarDecl>(D) &&
      D->hasAttr<OMPDeclareTargetDeclAttr>() &&
      D->getAttr<OMPDeclareTargetDeclAttr>()->getDevType() !=
          OMPDeclareTargetDeclAttr::DT_NoHost &&
      LV.getVisibility() == HiddenVisibility) {
    GV->setVisibility(llvm::GlobalValue::ProtectedVisibility);
    return;
  }

  if (GV->hasDLLExportStorageClass() || GV->hasDLLImportStorageClass()) {
    // Reject incompatible dlllstorage and visibility annotations.
    if (!LV.isVisibilityExplicit())
      return;
    if (GV->hasDLLExportStorageClass()) {
      if (LV.getVisibility() == HiddenVisibility)
        getDiags().Report(D->getLocation(),
                          diag::err_hidden_visibility_dllexport);
    } else if (LV.getVisibility() != DefaultVisibility) {
      getDiags().Report(D->getLocation(),
                        diag::err_non_default_visibility_dllimport);
    }
    return;
  }

  if (LV.isVisibilityExplicit() || getLangOpts().SetVisibilityForExternDecls ||
      !GV->isDeclarationForLinker())
    GV->setVisibility(GetLLVMVisibility(LV.getVisibility()));
}

static bool shouldAssumeDSOLocal(const CodeGenModule &CGM,
                                 llvm::GlobalValue *GV) {
  if (GV->hasLocalLinkage())
    return true;

  if (!GV->hasDefaultVisibility() && !GV->hasExternalWeakLinkage())
    return true;

  // DLLImport explicitly marks the GV as external.
  if (GV->hasDLLImportStorageClass())
    return false;

  const llvm::Triple &TT = CGM.getTriple();
  const auto &CGOpts = CGM.getCodeGenOpts();
  if (TT.isWindowsGNUEnvironment()) {
    // In MinGW, variables without DLLImport can still be automatically
    // imported from a DLL by the linker; don't mark variables that
    // potentially could come from another DLL as DSO local.

    // With EmulatedTLS, TLS variables can be autoimported from other DLLs
    // (and this actually happens in the public interface of libstdc++), so
    // such variables can't be marked as DSO local. (Native TLS variables
    // can't be dllimported at all, though.)
    if (GV->isDeclarationForLinker() && isa<llvm::GlobalVariable>(GV) &&
        (!GV->isThreadLocal() || CGM.getCodeGenOpts().EmulatedTLS) &&
        CGOpts.AutoImport)
      return false;
  }

  // On COFF, don't mark 'extern_weak' symbols as DSO local. If these symbols
  // remain unresolved in the link, they can be resolved to zero, which is
  // outside the current DSO.
  if (TT.isOSBinFormatCOFF() && GV->hasExternalWeakLinkage())
    return false;

  // Every other GV is local on COFF.
  // Make an exception for windows OS in the triple: Some firmware builds use
  // *-win32-macho triples. This (accidentally?) produced windows relocations
  // without GOT tables in older clang versions; Keep this behaviour.
  // FIXME: even thread local variables?
  if (TT.isOSBinFormatCOFF() || (TT.isOSWindows() && TT.isOSBinFormatMachO()))
    return true;

  // Only handle COFF and ELF for now.
  if (!TT.isOSBinFormatELF())
    return false;

  // If this is not an executable, don't assume anything is local.
  llvm::Reloc::Model RM = CGOpts.RelocationModel;
  const auto &LOpts = CGM.getLangOpts();
  if (RM != llvm::Reloc::Static && !LOpts.PIE) {
    // On ELF, if -fno-semantic-interposition is specified and the target
    // supports local aliases, there will be neither CC1
    // -fsemantic-interposition nor -fhalf-no-semantic-interposition. Set
    // dso_local on the function if using a local alias is preferable (can avoid
    // PLT indirection).
    if (!(isa<llvm::Function>(GV) && GV->canBenefitFromLocalAlias()))
      return false;
    return !(CGM.getLangOpts().SemanticInterposition ||
             CGM.getLangOpts().HalfNoSemanticInterposition);
  }

  // A definition cannot be preempted from an executable.
  if (!GV->isDeclarationForLinker())
    return true;

  // Most PIC code sequences that assume that a symbol is local cannot produce a
  // 0 if it turns out the symbol is undefined. While this is ABI and relocation
  // depended, it seems worth it to handle it here.
  if (RM == llvm::Reloc::PIC_ && GV->hasExternalWeakLinkage())
    return false;

  // PowerPC64 prefers TOC indirection to avoid copy relocations.
  if (TT.isPPC64())
    return false;

  if (CGOpts.DirectAccessExternalData) {
    // If -fdirect-access-external-data (default for -fno-pic), set dso_local
    // for non-thread-local variables. If the symbol is not defined in the
    // executable, a copy relocation will be needed at link time. dso_local is
    // excluded for thread-local variables because they generally don't support
    // copy relocations.
    if (auto *Var = dyn_cast<llvm::GlobalVariable>(GV))
      if (!Var->isThreadLocal())
        return true;

    // -fno-pic sets dso_local on a function declaration to allow direct
    // accesses when taking its address (similar to a data symbol). If the
    // function is not defined in the executable, a canonical PLT entry will be
    // needed at link time. -fno-direct-access-external-data can avoid the
    // canonical PLT entry. We don't generalize this condition to -fpie/-fpic as
    // it could just cause trouble without providing perceptible benefits.
    if (isa<llvm::Function>(GV) && !CGOpts.NoPLT && RM == llvm::Reloc::Static)
      return true;
  }

  // If we can use copy relocations we can assume it is local.

  // Otherwise don't assume it is local.
  return false;
}

void CodeGenModule::setDSOLocal(llvm::GlobalValue *GV) const {
  GV->setDSOLocal(shouldAssumeDSOLocal(*this, GV));
}

void CodeGenModule::setDLLImportDLLExport(llvm::GlobalValue *GV,
                                          GlobalDecl GD) const {
  const auto *D = dyn_cast<NamedDecl>(GD.getDecl());
  // C++ destructors have a few C++ ABI specific special cases.
  if (const auto *Dtor = dyn_cast_or_null<CXXDestructorDecl>(D)) {
    getCXXABI().setCXXDestructorDLLStorage(GV, Dtor, GD.getDtorType());
    return;
  }
  setDLLImportDLLExport(GV, D);
}

void CodeGenModule::setDLLImportDLLExport(llvm::GlobalValue *GV,
                                          const NamedDecl *D) const {
  if (D && D->isExternallyVisible()) {
    if (D->hasAttr<DLLImportAttr>())
      GV->setDLLStorageClass(llvm::GlobalVariable::DLLImportStorageClass);
    else if ((D->hasAttr<DLLExportAttr>() ||
              shouldMapVisibilityToDLLExport(D)) &&
             !GV->isDeclarationForLinker())
      GV->setDLLStorageClass(llvm::GlobalVariable::DLLExportStorageClass);
  }
}

void CodeGenModule::setGVProperties(llvm::GlobalValue *GV,
                                    GlobalDecl GD) const {
  setDLLImportDLLExport(GV, GD);
  setGVPropertiesAux(GV, dyn_cast<NamedDecl>(GD.getDecl()));
}

void CodeGenModule::setGVProperties(llvm::GlobalValue *GV,
                                    const NamedDecl *D) const {
  setDLLImportDLLExport(GV, D);
  setGVPropertiesAux(GV, D);
}

void CodeGenModule::setGVPropertiesAux(llvm::GlobalValue *GV,
                                       const NamedDecl *D) const {
  setGlobalVisibility(GV, D);
  setDSOLocal(GV);
  GV->setPartition(CodeGenOpts.SymbolPartition);
}

static llvm::GlobalVariable::ThreadLocalMode GetLLVMTLSModel(StringRef S) {
  return llvm::StringSwitch<llvm::GlobalVariable::ThreadLocalMode>(S)
      .Case("global-dynamic", llvm::GlobalVariable::GeneralDynamicTLSModel)
      .Case("local-dynamic", llvm::GlobalVariable::LocalDynamicTLSModel)
      .Case("initial-exec", llvm::GlobalVariable::InitialExecTLSModel)
      .Case("local-exec", llvm::GlobalVariable::LocalExecTLSModel);
}

llvm::GlobalVariable::ThreadLocalMode
CodeGenModule::GetDefaultLLVMTLSModel() const {
  switch (CodeGenOpts.getDefaultTLSModel()) {
  case CodeGenOptions::GeneralDynamicTLSModel:
    return llvm::GlobalVariable::GeneralDynamicTLSModel;
  case CodeGenOptions::LocalDynamicTLSModel:
    return llvm::GlobalVariable::LocalDynamicTLSModel;
  case CodeGenOptions::InitialExecTLSModel:
    return llvm::GlobalVariable::InitialExecTLSModel;
  case CodeGenOptions::LocalExecTLSModel:
    return llvm::GlobalVariable::LocalExecTLSModel;
  }
  llvm_unreachable("Invalid TLS model!");
}

void CodeGenModule::setTLSMode(llvm::GlobalValue *GV, const VarDecl &D) const {
  assert(D.getTLSKind() && "setting TLS mode on non-TLS var!");

  llvm::GlobalValue::ThreadLocalMode TLM;
  TLM = GetDefaultLLVMTLSModel();

  // Override the TLS model if it is explicitly specified.
  if (const TLSModelAttr *Attr = D.getAttr<TLSModelAttr>()) {
    TLM = GetLLVMTLSModel(Attr->getModel());
  }

  GV->setThreadLocalMode(TLM);
}

static std::string getCPUSpecificMangling(const CodeGenModule &CGM,
                                          StringRef Name) {
  const TargetInfo &Target = CGM.getTarget();
  return (Twine('.') + Twine(Target.CPUSpecificManglingCharacter(Name))).str();
}

static void AppendCPUSpecificCPUDispatchMangling(const CodeGenModule &CGM,
                                                 const CPUSpecificAttr *Attr,
                                                 unsigned CPUIndex,
                                                 raw_ostream &Out) {
  // cpu_specific gets the current name, dispatch gets the resolver if IFunc is
  // supported.
  if (Attr)
    Out << getCPUSpecificMangling(CGM, Attr->getCPUName(CPUIndex)->getName());
  else if (CGM.getTarget().supportsIFunc())
    Out << ".resolver";
}

// Returns true if GD is a function decl with internal linkage and
// needs a unique suffix after the mangled name.
static bool isUniqueInternalLinkageDecl(GlobalDecl GD,
                                        CodeGenModule &CGM) {
  const Decl *D = GD.getDecl();
  return !CGM.getModuleNameHash().empty() && isa<FunctionDecl>(D) &&
         (CGM.getFunctionLinkage(GD) == llvm::GlobalValue::InternalLinkage);
}

static std::string getMangledNameImpl(CodeGenModule &CGM, GlobalDecl GD,
                                      const NamedDecl *ND,
                                      bool OmitMultiVersionMangling = false) {
  SmallString<256> Buffer;
  llvm::raw_svector_ostream Out(Buffer);
  MangleContext &MC = CGM.getCXXABI().getMangleContext();
  if (!CGM.getModuleNameHash().empty())
    MC.needsUniqueInternalLinkageNames();
  bool ShouldMangle = MC.shouldMangleDeclName(ND);
  if (ShouldMangle)
    MC.mangleName(GD.getWithDecl(ND), Out);
  else {
    IdentifierInfo *II = ND->getIdentifier();
    assert(II && "Attempt to mangle unnamed decl.");
    const auto *FD = dyn_cast<FunctionDecl>(ND);

    if (FD &&
        FD->getType()->castAs<FunctionType>()->getCallConv() == CC_X86RegCall) {
      if (CGM.getLangOpts().RegCall4)
        Out << "__regcall4__" << II->getName();
      else
        Out << "__regcall3__" << II->getName();
    } else if (FD && FD->hasAttr<CUDAGlobalAttr>() &&
               GD.getKernelReferenceKind() == KernelReferenceKind::Stub) {
      Out << "__device_stub__" << II->getName();
    } else if (FD && FD->hasAttr<OpenCLKernelAttr>() &&
               GD.getKernelReferenceKind() == KernelReferenceKind::Stub) {
      Out << "__clang_ocl_kern_imp_" << II->getName();
    } else {
      Out << II->getName();
    }
  }

  // Check if the module name hash should be appended for internal linkage
  // symbols.   This should come before multi-version target suffixes are
  // appended. This is to keep the name and module hash suffix of the
  // internal linkage function together.  The unique suffix should only be
  // added when name mangling is done to make sure that the final name can
  // be properly demangled.  For example, for C functions without prototypes,
  // name mangling is not done and the unique suffix should not be appeneded
  // then.
  if (ShouldMangle && isUniqueInternalLinkageDecl(GD, CGM)) {
    assert(CGM.getCodeGenOpts().UniqueInternalLinkageNames &&
           "Hash computed when not explicitly requested");
    Out << CGM.getModuleNameHash();
  }

  if (const auto *FD = dyn_cast<FunctionDecl>(ND))
    if (FD->isMultiVersion() && !OmitMultiVersionMangling) {
      switch (FD->getMultiVersionKind()) {
      case MultiVersionKind::CPUDispatch:
      case MultiVersionKind::CPUSpecific:
        AppendCPUSpecificCPUDispatchMangling(CGM,
                                             FD->getAttr<CPUSpecificAttr>(),
                                             GD.getMultiVersionIndex(), Out);
        break;
      case MultiVersionKind::Target: {
        auto *Attr = FD->getAttr<TargetAttr>();
        assert(Attr && "Expected TargetAttr to be present "
                       "for attribute mangling");
        const ABIInfo &Info = CGM.getTargetCodeGenInfo().getABIInfo();
        Info.appendAttributeMangling(Attr, Out);
        break;
      }
      case MultiVersionKind::TargetVersion: {
        auto *Attr = FD->getAttr<TargetVersionAttr>();
        assert(Attr && "Expected TargetVersionAttr to be present "
                       "for attribute mangling");
        const ABIInfo &Info = CGM.getTargetCodeGenInfo().getABIInfo();
        Info.appendAttributeMangling(Attr, Out);
        break;
      }
      case MultiVersionKind::TargetClones: {
        auto *Attr = FD->getAttr<TargetClonesAttr>();
        assert(Attr && "Expected TargetClonesAttr to be present "
                       "for attribute mangling");
        unsigned Index = GD.getMultiVersionIndex();
        const ABIInfo &Info = CGM.getTargetCodeGenInfo().getABIInfo();
        Info.appendAttributeMangling(Attr, Index, Out);
        break;
      }
      case MultiVersionKind::None:
        llvm_unreachable("None multiversion type isn't valid here");
      }
    }

  // Make unique name for device side static file-scope variable for HIP.
  if (CGM.getContext().shouldExternalize(ND) &&
      CGM.getLangOpts().GPURelocatableDeviceCode &&
      CGM.getLangOpts().CUDAIsDevice)
    CGM.printPostfixForExternalizedDecl(Out, ND);

  return std::string(Out.str());
}

void CodeGenModule::UpdateMultiVersionNames(GlobalDecl GD,
                                            const FunctionDecl *FD,
                                            StringRef &CurName) {
  if (!FD->isMultiVersion())
    return;

  // Get the name of what this would be without the 'target' attribute.  This
  // allows us to lookup the version that was emitted when this wasn't a
  // multiversion function.
  std::string NonTargetName =
      getMangledNameImpl(*this, GD, FD, /*OmitMultiVersionMangling=*/true);
  GlobalDecl OtherGD;
  if (lookupRepresentativeDecl(NonTargetName, OtherGD)) {
    assert(OtherGD.getCanonicalDecl()
               .getDecl()
               ->getAsFunction()
               ->isMultiVersion() &&
           "Other GD should now be a multiversioned function");
    // OtherFD is the version of this function that was mangled BEFORE
    // becoming a MultiVersion function.  It potentially needs to be updated.
    const FunctionDecl *OtherFD = OtherGD.getCanonicalDecl()
                                      .getDecl()
                                      ->getAsFunction()
                                      ->getMostRecentDecl();
    std::string OtherName = getMangledNameImpl(*this, OtherGD, OtherFD);
    // This is so that if the initial version was already the 'default'
    // version, we don't try to update it.
    if (OtherName != NonTargetName) {
      // Remove instead of erase, since others may have stored the StringRef
      // to this.
      const auto ExistingRecord = Manglings.find(NonTargetName);
      if (ExistingRecord != std::end(Manglings))
        Manglings.remove(&(*ExistingRecord));
      auto Result = Manglings.insert(std::make_pair(OtherName, OtherGD));
      StringRef OtherNameRef = MangledDeclNames[OtherGD.getCanonicalDecl()] =
          Result.first->first();
      // If this is the current decl is being created, make sure we update the name.
      if (GD.getCanonicalDecl() == OtherGD.getCanonicalDecl())
        CurName = OtherNameRef;
      if (llvm::GlobalValue *Entry = GetGlobalValue(NonTargetName))
        Entry->setName(OtherName);
    }
  }
}

StringRef CodeGenModule::getMangledName(GlobalDecl GD) {
  GlobalDecl CanonicalGD = GD.getCanonicalDecl();

  // Some ABIs don't have constructor variants.  Make sure that base and
  // complete constructors get mangled the same.
  if (const auto *CD = dyn_cast<CXXConstructorDecl>(CanonicalGD.getDecl())) {
    if (!getTarget().getCXXABI().hasConstructorVariants()) {
      CXXCtorType OrigCtorType = GD.getCtorType();
      assert(OrigCtorType == Ctor_Base || OrigCtorType == Ctor_Complete);
      if (OrigCtorType == Ctor_Base)
        CanonicalGD = GlobalDecl(CD, Ctor_Complete);
    }
  }

  // In CUDA/HIP device compilation with -fgpu-rdc, the mangled name of a
  // static device variable depends on whether the variable is referenced by
  // a host or device host function. Therefore the mangled name cannot be
  // cached.
  if (!LangOpts.CUDAIsDevice || !getContext().mayExternalize(GD.getDecl())) {
    auto FoundName = MangledDeclNames.find(CanonicalGD);
    if (FoundName != MangledDeclNames.end())
      return FoundName->second;
  }

  // Keep the first result in the case of a mangling collision.
  const auto *ND = cast<NamedDecl>(GD.getDecl());
  std::string MangledName = getMangledNameImpl(*this, GD, ND);

  // Ensure either we have different ABIs between host and device compilations,
  // says host compilation following MSVC ABI but device compilation follows
  // Itanium C++ ABI or, if they follow the same ABI, kernel names after
  // mangling should be the same after name stubbing. The later checking is
  // very important as the device kernel name being mangled in host-compilation
  // is used to resolve the device binaries to be executed. Inconsistent naming
  // result in undefined behavior. Even though we cannot check that naming
  // directly between host- and device-compilations, the host- and
  // device-mangling in host compilation could help catching certain ones.
  assert(!isa<FunctionDecl>(ND) || !ND->hasAttr<CUDAGlobalAttr>() ||
         getContext().shouldExternalize(ND) || getLangOpts().CUDAIsDevice ||
         (getContext().getAuxTargetInfo() &&
          (getContext().getAuxTargetInfo()->getCXXABI() !=
           getContext().getTargetInfo().getCXXABI())) ||
         getCUDARuntime().getDeviceSideName(ND) ==
             getMangledNameImpl(
                 *this,
                 GD.getWithKernelReferenceKind(KernelReferenceKind::Kernel),
                 ND));

  // This invariant should hold true in the future.
  // Prior work:
  // https://discourse.llvm.org/t/rfc-clang-diagnostic-for-demangling-failures/82835/8
  // https://github.com/llvm/llvm-project/issues/111345
  // assert(!((StringRef(MangledName).starts_with("_Z") ||
  //           StringRef(MangledName).starts_with("?")) &&
  //          !GD.getDecl()->hasAttr<AsmLabelAttr>() &&
  //          llvm::demangle(MangledName) == MangledName) &&
  //        "LLVM demangler must demangle clang-generated names");

  auto Result = Manglings.insert(std::make_pair(MangledName, GD));
  return MangledDeclNames[CanonicalGD] = Result.first->first();
}

StringRef CodeGenModule::getBlockMangledName(GlobalDecl GD,
                                             const BlockDecl *BD) {
  MangleContext &MangleCtx = getCXXABI().getMangleContext();
  const Decl *D = GD.getDecl();

  SmallString<256> Buffer;
  llvm::raw_svector_ostream Out(Buffer);
  if (!D)
    MangleCtx.mangleGlobalBlock(BD,
      dyn_cast_or_null<VarDecl>(initializedGlobalDecl.getDecl()), Out);
  else if (const auto *CD = dyn_cast<CXXConstructorDecl>(D))
    MangleCtx.mangleCtorBlock(CD, GD.getCtorType(), BD, Out);
  else if (const auto *DD = dyn_cast<CXXDestructorDecl>(D))
    MangleCtx.mangleDtorBlock(DD, GD.getDtorType(), BD, Out);
  else
    MangleCtx.mangleBlock(cast<DeclContext>(D), BD, Out);

  auto Result = Manglings.insert(std::make_pair(Out.str(), BD));
  return Result.first->first();
}

const GlobalDecl CodeGenModule::getMangledNameDecl(StringRef Name) {
  auto it = MangledDeclNames.begin();
  while (it != MangledDeclNames.end()) {
    if (it->second == Name)
      return it->first;
    it++;
  }
  return GlobalDecl();
}

llvm::GlobalValue *CodeGenModule::GetGlobalValue(StringRef Name) {
  return getModule().getNamedValue(Name);
}

/// AddGlobalCtor - Add a function to the list that will be called before
/// main() runs.
void CodeGenModule::AddGlobalCtor(llvm::Function *Ctor, int Priority,
                                  unsigned LexOrder,
                                  llvm::Constant *AssociatedData) {
  // FIXME: Type coercion of void()* types.
  GlobalCtors.push_back(Structor(Priority, LexOrder, Ctor, AssociatedData));
}

/// AddGlobalDtor - Add a function to the list that will be called
/// when the module is unloaded.
void CodeGenModule::AddGlobalDtor(llvm::Function *Dtor, int Priority,
                                  bool IsDtorAttrFunc) {
  if (CodeGenOpts.RegisterGlobalDtorsWithAtExit &&
      (!getContext().getTargetInfo().getTriple().isOSAIX() || IsDtorAttrFunc)) {
    DtorsUsingAtExit[Priority].push_back(Dtor);
    return;
  }

  // FIXME: Type coercion of void()* types.
  GlobalDtors.push_back(Structor(Priority, ~0U, Dtor, nullptr));
}

void CodeGenModule::EmitCtorList(CtorList &Fns, const char *GlobalName) {
  if (Fns.empty()) return;

  const PointerAuthSchema &InitFiniAuthSchema =
      getCodeGenOpts().PointerAuth.InitFiniPointers;

  // Ctor function type is ptr.
  llvm::PointerType *PtrTy = llvm::PointerType::get(
      getLLVMContext(), TheModule.getDataLayout().getProgramAddressSpace());

  llvm::PointerType *TargetType = PtrTy;
  // Get target type when templated global variables are used,
  // to emit them correctly in the target (default) address space and avoid
  // emitting them in a private address space.
  if (getLangOpts().SYCLIsDevice)
    TargetType = llvm::PointerType::get(
        getLLVMContext(), getContext().getTargetAddressSpace(LangAS::Default));


  // Get the type of a ctor entry, { i32, ptr, ptr }.
  llvm::StructType *CtorStructTy = llvm::StructType::get(Int32Ty, PtrTy, TargetType);

  // Construct the constructor and destructor arrays.
  ConstantInitBuilder Builder(*this);
  auto Ctors = Builder.beginArray(CtorStructTy);
  for (const auto &I : Fns) {
    auto Ctor = Ctors.beginStruct(CtorStructTy);
    Ctor.addInt(Int32Ty, I.Priority);
    if (InitFiniAuthSchema) {
      llvm::Constant *StorageAddress =
          (InitFiniAuthSchema.isAddressDiscriminated()
               ? llvm::ConstantExpr::getIntToPtr(
                     llvm::ConstantInt::get(
                         IntPtrTy,
                         llvm::ConstantPtrAuth::AddrDiscriminator_CtorsDtors),
                     PtrTy)
               : nullptr);
      llvm::Constant *SignedCtorPtr = getConstantSignedPointer(
          I.Initializer, InitFiniAuthSchema.getKey(), StorageAddress,
          llvm::ConstantInt::get(
              SizeTy, InitFiniAuthSchema.getConstantDiscrimination()));
      Ctor.add(SignedCtorPtr);
    } else {
      Ctor.add(I.Initializer);
    }
    if (I.AssociatedData)
      Ctor.add(llvm::ConstantExpr::getPointerBitCastOrAddrSpaceCast(
          I.AssociatedData, TargetType));
    else
      Ctor.addNullPointer(TargetType);
    Ctor.finishAndAddTo(Ctors);
  }

  auto List = Ctors.finishAndCreateGlobal(GlobalName, getPointerAlign(),
                                          /*constant*/ false,
                                          llvm::GlobalValue::AppendingLinkage);

  // The LTO linker doesn't seem to like it when we set an alignment
  // on appending variables.  Take it off as a workaround.
  List->setAlignment(std::nullopt);

  Fns.clear();
}

llvm::GlobalValue::LinkageTypes
CodeGenModule::getFunctionLinkage(GlobalDecl GD) {
  const auto *D = cast<FunctionDecl>(GD.getDecl());

  GVALinkage Linkage = getContext().GetGVALinkageForFunction(D);

  if (const auto *Dtor = dyn_cast<CXXDestructorDecl>(D))
    return getCXXABI().getCXXDestructorLinkage(Linkage, Dtor, GD.getDtorType());

  return getLLVMLinkageForDeclarator(D, Linkage);
}

llvm::ConstantInt *CodeGenModule::CreateCrossDsoCfiTypeId(llvm::Metadata *MD) {
  llvm::MDString *MDS = dyn_cast<llvm::MDString>(MD);
  if (!MDS) return nullptr;

  return llvm::ConstantInt::get(Int64Ty, llvm::MD5Hash(MDS->getString()));
}

llvm::ConstantInt *CodeGenModule::CreateKCFITypeId(QualType T) {
  if (auto *FnType = T->getAs<FunctionProtoType>())
    T = getContext().getFunctionType(
        FnType->getReturnType(), FnType->getParamTypes(),
        FnType->getExtProtoInfo().withExceptionSpec(EST_None));

  std::string OutName;
  llvm::raw_string_ostream Out(OutName);
  getCXXABI().getMangleContext().mangleCanonicalTypeName(
      T, Out, getCodeGenOpts().SanitizeCfiICallNormalizeIntegers);

  if (getCodeGenOpts().SanitizeCfiICallNormalizeIntegers)
    Out << ".normalized";

  return llvm::ConstantInt::get(Int32Ty,
                                static_cast<uint32_t>(llvm::xxHash64(OutName)));
}

void CodeGenModule::SetLLVMFunctionAttributes(GlobalDecl GD,
                                              const CGFunctionInfo &Info,
                                              llvm::Function *F, bool IsThunk) {
  unsigned CallingConv;
  llvm::AttributeList PAL;
  ConstructAttributeList(F->getName(), Info, GD, PAL, CallingConv,
                         /*AttrOnCallSite=*/false, IsThunk);
  if (CallingConv == llvm::CallingConv::X86_VectorCall &&
      getTarget().getTriple().isWindowsArm64EC()) {
    SourceLocation Loc;
    if (const Decl *D = GD.getDecl())
      Loc = D->getLocation();

    Error(Loc, "__vectorcall calling convention is not currently supported");
  }
  F->setAttributes(PAL);
  F->setCallingConv(static_cast<llvm::CallingConv::ID>(CallingConv));
}

static void removeImageAccessQualifier(std::string& TyName) {
  std::string ReadOnlyQual("__read_only");
  std::string::size_type ReadOnlyPos = TyName.find(ReadOnlyQual);
  if (ReadOnlyPos != std::string::npos)
    // "+ 1" for the space after access qualifier.
    TyName.erase(ReadOnlyPos, ReadOnlyQual.size() + 1);
  else {
    std::string WriteOnlyQual("__write_only");
    std::string::size_type WriteOnlyPos = TyName.find(WriteOnlyQual);
    if (WriteOnlyPos != std::string::npos)
      TyName.erase(WriteOnlyPos, WriteOnlyQual.size() + 1);
    else {
      std::string ReadWriteQual("__read_write");
      std::string::size_type ReadWritePos = TyName.find(ReadWriteQual);
      if (ReadWritePos != std::string::npos)
        TyName.erase(ReadWritePos, ReadWriteQual.size() + 1);
    }
  }
}

// Returns the address space id that should be produced to the
// kernel_arg_addr_space metadata. This is always fixed to the ids
// as specified in the SPIR 2.0 specification in order to differentiate
// for example in clGetKernelArgInfo() implementation between the address
// spaces with targets without unique mapping to the OpenCL address spaces
// (basically all single AS CPUs).
static unsigned ArgInfoAddressSpace(LangAS AS) {
  switch (AS) {
  case LangAS::opencl_global:
  case LangAS::sycl_global:
    return 1;
  case LangAS::opencl_constant:
    return 2;
  case LangAS::opencl_local:
  case LangAS::sycl_local:
    return 3;
  case LangAS::opencl_generic:
    return 4; // Not in SPIR 2.0 specs.
  case LangAS::opencl_global_device:
  case LangAS::sycl_global_device:
    return 5;
  case LangAS::opencl_global_host:
  case LangAS::sycl_global_host:
    return 6;
  default:
    return 0; // Assume private.
  }
}

void CodeGenModule::GenKernelArgMetadata(llvm::Function *Fn,
                                         const FunctionDecl *FD,
                                         CodeGenFunction *CGF) {
  assert(((FD && CGF) || (!FD && !CGF)) &&
         "Incorrect use - FD and CGF should either be both null or not!");
  // Create MDNodes that represent the kernel arg metadata.
  // Each MDNode is a list in the form of "key", N number of values which is
  // the same number of values as their are kernel arguments.

  const PrintingPolicy &Policy = Context.getPrintingPolicy();

  // MDNode for the kernel argument address space qualifiers.
  SmallVector<llvm::Metadata *, 8> addressQuals;

  // MDNode for the kernel argument access qualifiers (images only).
  SmallVector<llvm::Metadata *, 8> accessQuals;

  // MDNode for the kernel argument type names.
  SmallVector<llvm::Metadata *, 8> argTypeNames;

  // MDNode for the kernel argument base type names.
  SmallVector<llvm::Metadata *, 8> argBaseTypeNames;

  // MDNode for the kernel argument type qualifiers.
  SmallVector<llvm::Metadata *, 8> argTypeQuals;

  // MDNode for the kernel argument names.
  SmallVector<llvm::Metadata *, 8> argNames;

  // MDNode for the intel_buffer_location attribute.
  SmallVector<llvm::Metadata *, 8> argSYCLBufferLocationAttr;

  // MDNode for listing SYCL kernel pointer arguments originating from
  // accessors.
  SmallVector<llvm::Metadata *, 8> argSYCLAccessorPtrs;

  bool isKernelArgAnAccessor = false;

  if (FD && CGF)
    for (unsigned i = 0, e = FD->getNumParams(); i != e; ++i) {
      const ParmVarDecl *parm = FD->getParamDecl(i);
      // Get argument name.
      argNames.push_back(llvm::MDString::get(VMContext, parm->getName()));

      if (!getLangOpts().OpenCL && !getLangOpts().SYCLIsDevice)
        continue;
      QualType ty = parm->getType();
      std::string typeQuals;

      // Get image and pipe access qualifier:
      if (ty->isImageType() || ty->isPipeType()) {
        const Decl *PDecl = parm;
        if (const auto *TD = ty->getAs<TypedefType>())
          PDecl = TD->getDecl();
        const OpenCLAccessAttr *A = PDecl->getAttr<OpenCLAccessAttr>();
        if (A && A->isWriteOnly())
          accessQuals.push_back(llvm::MDString::get(VMContext, "write_only"));
        else if (A && A->isReadWrite())
          accessQuals.push_back(llvm::MDString::get(VMContext, "read_write"));
        else
          accessQuals.push_back(llvm::MDString::get(VMContext, "read_only"));
      } else
        accessQuals.push_back(llvm::MDString::get(VMContext, "none"));

      auto getTypeSpelling = [&](QualType Ty) {
        auto typeName = Ty.getUnqualifiedType().getAsString(Policy);

        if (Ty.isCanonical()) {
          StringRef typeNameRef = typeName;
          // Turn "unsigned type" to "utype"
          if (typeNameRef.consume_front("unsigned "))
            return std::string("u") + typeNameRef.str();
          if (typeNameRef.consume_front("signed "))
            return typeNameRef.str();
        }

        return typeName;
      };

      if (ty->isPointerType()) {
        QualType pointeeTy = ty->getPointeeType();

        // Get address qualifier.
        addressQuals.push_back(
            llvm::ConstantAsMetadata::get(CGF->Builder.getInt32(
                ArgInfoAddressSpace(pointeeTy.getAddressSpace()))));

        // Get argument type name.
        std::string typeName = getTypeSpelling(pointeeTy) + "*";
        std::string baseTypeName =
            getTypeSpelling(pointeeTy.getCanonicalType()) + "*";
        argTypeNames.push_back(llvm::MDString::get(VMContext, typeName));
        argBaseTypeNames.push_back(
            llvm::MDString::get(VMContext, baseTypeName));

        // Get argument type qualifiers:
        if (ty.isRestrictQualified())
          typeQuals = "restrict";
        if (pointeeTy.isConstQualified() ||
            (pointeeTy.getAddressSpace() == LangAS::opencl_constant))
          typeQuals += typeQuals.empty() ? "const" : " const";
        if (pointeeTy.isVolatileQualified())
          typeQuals += typeQuals.empty() ? "volatile" : " volatile";
      } else {
        uint32_t AddrSpc = 0;
        bool isPipe = ty->isPipeType();
        if (ty->isImageType() || isPipe)
          AddrSpc = ArgInfoAddressSpace(LangAS::opencl_global);

        addressQuals.push_back(
            llvm::ConstantAsMetadata::get(CGF->Builder.getInt32(AddrSpc)));

        // Get argument type name.
        ty = isPipe ? ty->castAs<PipeType>()->getElementType() : ty;
        std::string typeName = getTypeSpelling(ty);
        std::string baseTypeName = getTypeSpelling(ty.getCanonicalType());

        // Remove access qualifiers on images
        // (as they are inseparable from type in clang implementation,
        // but OpenCL spec provides a special query to get access qualifier
        // via clGetKernelArgInfo with CL_KERNEL_ARG_ACCESS_QUALIFIER):
        if (ty->isImageType()) {
          removeImageAccessQualifier(typeName);
          removeImageAccessQualifier(baseTypeName);
        }

        argTypeNames.push_back(llvm::MDString::get(VMContext, typeName));
        argBaseTypeNames.push_back(
            llvm::MDString::get(VMContext, baseTypeName));

        if (isPipe)
          typeQuals = "pipe";
      }
      argTypeQuals.push_back(llvm::MDString::get(VMContext, typeQuals));

      auto *SYCLBufferLocationAttr =
          parm->getAttr<SYCLIntelBufferLocationAttr>();
      argSYCLBufferLocationAttr.push_back(
          (SYCLBufferLocationAttr)
              ? llvm::ConstantAsMetadata::get(CGF->Builder.getInt32(
                    SYCLBufferLocationAttr->getLocationID()))
              : llvm::ConstantAsMetadata::get(CGF->Builder.getInt32(-1)));

      // If a kernel pointer argument comes from an accessor, we generate
      // the following metadata :
      // 1. kernel_arg_runtime_aligned - To indicate that this pointer has
      // runtime allocated alignment.
      // 2. kernel_arg_exclusive_ptr - To indicate that it is illegal to
      // dereference the pointer from outside current invocation of the
      // kernel.
      // In both cases, the value of metadata element is 'true' for any
      // kernel arguments that corresponds to the base pointer of an accessor
      // and 'false' otherwise.
      // Note: Although both metadata apply only to the base pointer of an
      // accessor currently, it is possible that one or both may be extended
      // to include other pointers. Therefore, both metadata are required.
      if (parm->hasAttr<SYCLAccessorPtrAttr>()) {
        isKernelArgAnAccessor = true;
        argSYCLAccessorPtrs.push_back(
            llvm::ConstantAsMetadata::get(CGF->Builder.getTrue()));
      } else {
        argSYCLAccessorPtrs.push_back(
            llvm::ConstantAsMetadata::get(CGF->Builder.getFalse()));
      }
    }

  if (getLangOpts().SYCLIsDevice) {
    if (FD && FD->hasAttr<SYCLSimdAttr>()) {
      Fn->setMetadata("kernel_arg_accessor_ptr",
                      llvm::MDNode::get(VMContext, argSYCLAccessorPtrs));
    } else {
      Fn->setMetadata("kernel_arg_buffer_location",
                      llvm::MDNode::get(VMContext, argSYCLBufferLocationAttr));
      // Generate this metadata only if at least one kernel argument is an
      // accessor.
      if (isKernelArgAnAccessor) {
        Fn->setMetadata("kernel_arg_runtime_aligned",
                        llvm::MDNode::get(VMContext, argSYCLAccessorPtrs));
        Fn->setMetadata("kernel_arg_exclusive_ptr",
                        llvm::MDNode::get(VMContext, argSYCLAccessorPtrs));
      }
    }
  }

  if (getLangOpts().OpenCL) {
    Fn->setMetadata("kernel_arg_addr_space",
                    llvm::MDNode::get(VMContext, addressQuals));
    Fn->setMetadata("kernel_arg_access_qual",
                    llvm::MDNode::get(VMContext, accessQuals));
    Fn->setMetadata("kernel_arg_type",
                    llvm::MDNode::get(VMContext, argTypeNames));
    Fn->setMetadata("kernel_arg_base_type",
                    llvm::MDNode::get(VMContext, argBaseTypeNames));
    Fn->setMetadata("kernel_arg_type_qual",
                    llvm::MDNode::get(VMContext, argTypeQuals));
  }
  if (getCodeGenOpts().EmitOpenCLArgMetadata ||
      getCodeGenOpts().HIPSaveKernelArgName)
    Fn->setMetadata("kernel_arg_name", llvm::MDNode::get(VMContext, argNames));
}

/// Determines whether the language options require us to model
/// unwind exceptions.  We treat -fexceptions as mandating this
/// except under the fragile ObjC ABI with only ObjC exceptions
/// enabled.  This means, for example, that C with -fexceptions
/// enables this.
static bool hasUnwindExceptions(const LangOptions &LangOpts) {
  // If exceptions are completely disabled, obviously this is false.
  if (!LangOpts.Exceptions) return false;

  // If C++ exceptions are enabled, this is true.
  if (LangOpts.CXXExceptions) return true;

  // If ObjC exceptions are enabled, this depends on the ABI.
  if (LangOpts.ObjCExceptions) {
    return LangOpts.ObjCRuntime.hasUnwindExceptions();
  }

  return true;
}

static bool requiresMemberFunctionPointerTypeMetadata(CodeGenModule &CGM,
                                                      const CXXMethodDecl *MD) {
  // Check that the type metadata can ever actually be used by a call.
  if (!CGM.getCodeGenOpts().LTOUnit ||
      !CGM.HasHiddenLTOVisibility(MD->getParent()))
    return false;

  // Only functions whose address can be taken with a member function pointer
  // need this sort of type metadata.
  return MD->isImplicitObjectMemberFunction() && !MD->isVirtual() &&
         !isa<CXXConstructorDecl, CXXDestructorDecl>(MD);
}

SmallVector<const CXXRecordDecl *, 0>
CodeGenModule::getMostBaseClasses(const CXXRecordDecl *RD) {
  llvm::SetVector<const CXXRecordDecl *> MostBases;

  std::function<void (const CXXRecordDecl *)> CollectMostBases;
  CollectMostBases = [&](const CXXRecordDecl *RD) {
    if (RD->getNumBases() == 0)
      MostBases.insert(RD);
    for (const CXXBaseSpecifier &B : RD->bases())
      CollectMostBases(B.getType()->getAsCXXRecordDecl());
  };
  CollectMostBases(RD);
  return MostBases.takeVector();
}

/// Function checks whether given DeclContext contains a topmost
/// namespace with name "sycl"
static bool checkIfDeclaredInSYCLNamespace(const Decl *D) {
  const DeclContext *DC = D->getDeclContext()->getEnclosingNamespaceContext();
  const auto *ND = dyn_cast<NamespaceDecl>(DC);
  if (!ND)
    return false;

  while (const DeclContext *Parent = ND->getParent()) {
    if (!isa<NamespaceDecl>(Parent))
      break;
    ND = cast<NamespaceDecl>(Parent);
  }

  return ND && ND->getName() == "sycl";
}

void CodeGenModule::SetLLVMFunctionAttributesForDefinition(const Decl *D,
                                                           llvm::Function *F) {
  llvm::AttrBuilder B(F->getContext());

  if ((!D || !D->hasAttr<NoUwtableAttr>()) && CodeGenOpts.UnwindTables)
    B.addUWTableAttr(llvm::UWTableKind(CodeGenOpts.UnwindTables));

  if (CodeGenOpts.StackClashProtector)
    B.addAttribute("probe-stack", "inline-asm");

  if (CodeGenOpts.StackProbeSize && CodeGenOpts.StackProbeSize != 4096)
    B.addAttribute("stack-probe-size",
                   std::to_string(CodeGenOpts.StackProbeSize));

  if (!hasUnwindExceptions(LangOpts))
    B.addAttribute(llvm::Attribute::NoUnwind);

  if (D && D->hasAttr<NoStackProtectorAttr>())
    ; // Do nothing.
  else if (D && D->hasAttr<StrictGuardStackCheckAttr>() &&
           isStackProtectorOn(LangOpts, getTriple(), LangOptions::SSPOn))
    B.addAttribute(llvm::Attribute::StackProtectStrong);
  else if (isStackProtectorOn(LangOpts, getTriple(), LangOptions::SSPOn))
    B.addAttribute(llvm::Attribute::StackProtect);
  else if (isStackProtectorOn(LangOpts, getTriple(), LangOptions::SSPStrong))
    B.addAttribute(llvm::Attribute::StackProtectStrong);
  else if (isStackProtectorOn(LangOpts, getTriple(), LangOptions::SSPReq))
    B.addAttribute(llvm::Attribute::StackProtectReq);

  if (!D) {
    // Non-entry HLSL functions must always be inlined.
    if (getLangOpts().HLSL && !F->hasFnAttribute(llvm::Attribute::NoInline))
      B.addAttribute(llvm::Attribute::AlwaysInline);
    // If we don't have a declaration to control inlining, the function isn't
    // explicitly marked as alwaysinline for semantic reasons, and inlining is
    // disabled, mark the function as noinline.
    else if (!F->hasFnAttribute(llvm::Attribute::AlwaysInline) &&
             CodeGenOpts.getInlining() == CodeGenOptions::OnlyAlwaysInlining)
      B.addAttribute(llvm::Attribute::NoInline);

    F->addFnAttrs(B);
    return;
  }

  // Handle SME attributes that apply to function definitions,
  // rather than to function prototypes.
  if (D->hasAttr<ArmLocallyStreamingAttr>())
    B.addAttribute("aarch64_pstate_sm_body");

  if (auto *Attr = D->getAttr<ArmNewAttr>()) {
    if (Attr->isNewZA())
      B.addAttribute("aarch64_new_za");
    if (Attr->isNewZT0())
      B.addAttribute("aarch64_new_zt0");
  }

  // Track whether we need to add the optnone LLVM attribute,
  // starting with the default for this optimization level.
  bool ShouldAddOptNone =
      !CodeGenOpts.DisableO0ImplyOptNone && CodeGenOpts.OptimizationLevel == 0;
  // We can't add optnone in the following cases, it won't pass the verifier.
  ShouldAddOptNone &= !D->hasAttr<MinSizeAttr>();
  ShouldAddOptNone &= !D->hasAttr<AlwaysInlineAttr>();

  // Non-entry HLSL functions must always be inlined.
  if (getLangOpts().HLSL && !F->hasFnAttribute(llvm::Attribute::NoInline) &&
      !D->hasAttr<NoInlineAttr>()) {
    B.addAttribute(llvm::Attribute::AlwaysInline);
  } else if ((ShouldAddOptNone || D->hasAttr<OptimizeNoneAttr>()) &&
             !F->hasFnAttribute(llvm::Attribute::AlwaysInline)) {
    // Add optnone, but do so only if the function isn't always_inline.
    B.addAttribute(llvm::Attribute::OptimizeNone);

    // OptimizeNone implies noinline; we should not be inlining such functions.
    B.addAttribute(llvm::Attribute::NoInline);

    // We still need to handle naked functions even though optnone subsumes
    // much of their semantics.
    if (D->hasAttr<NakedAttr>())
      B.addAttribute(llvm::Attribute::Naked);

    // OptimizeNone wins over OptimizeForSize and MinSize.
    F->removeFnAttr(llvm::Attribute::OptimizeForSize);
    F->removeFnAttr(llvm::Attribute::MinSize);
  } else if (D->hasAttr<NakedAttr>()) {
    // Naked implies noinline: we should not be inlining such functions.
    B.addAttribute(llvm::Attribute::Naked);
    B.addAttribute(llvm::Attribute::NoInline);
  } else if (D->hasAttr<NoDuplicateAttr>()) {
    B.addAttribute(llvm::Attribute::NoDuplicate);
  } else if (D->hasAttr<NoInlineAttr>() &&
             !F->hasFnAttribute(llvm::Attribute::AlwaysInline)) {
    // Add noinline if the function isn't always_inline.
    B.addAttribute(llvm::Attribute::NoInline);
  } else if (D->hasAttr<AlwaysInlineAttr>() &&
             !F->hasFnAttribute(llvm::Attribute::NoInline)) {
    // (noinline wins over always_inline, and we can't specify both in IR)
    B.addAttribute(llvm::Attribute::AlwaysInline);
  } else if (CodeGenOpts.getInlining() == CodeGenOptions::OnlyAlwaysInlining) {
    // If we're not inlining, then force everything that isn't always_inline to
    // carry an explicit noinline attribute.
    if (!F->hasFnAttribute(llvm::Attribute::AlwaysInline))
      B.addAttribute(llvm::Attribute::NoInline);
  } else {
    // Otherwise, propagate the inline hint attribute and potentially use its
    // absence to mark things as noinline.
    if (auto *FD = dyn_cast<FunctionDecl>(D)) {
      // Search function and template pattern redeclarations for inline.
      auto CheckForInline = [](const FunctionDecl *FD) {
        auto CheckRedeclForInline = [](const FunctionDecl *Redecl) {
          return Redecl->isInlineSpecified();
        };
        if (any_of(FD->redecls(), CheckRedeclForInline))
          return true;
        const FunctionDecl *Pattern = FD->getTemplateInstantiationPattern();
        if (!Pattern)
          return false;
        return any_of(Pattern->redecls(), CheckRedeclForInline);
      };
      if (CheckForInline(FD)) {
        B.addAttribute(llvm::Attribute::InlineHint);
      } else if (CodeGenOpts.getInlining() ==
                     CodeGenOptions::OnlyHintInlining &&
                 !FD->isInlined() &&
                 !F->hasFnAttribute(llvm::Attribute::AlwaysInline)) {
        B.addAttribute(llvm::Attribute::NoInline);
      }
    }
  }

  // Add other optimization related attributes if we are optimizing this
  // function.
  if (!D->hasAttr<OptimizeNoneAttr>()) {
    if (D->hasAttr<ColdAttr>()) {
      if (!ShouldAddOptNone)
        B.addAttribute(llvm::Attribute::OptimizeForSize);
      B.addAttribute(llvm::Attribute::Cold);
    }
    if (D->hasAttr<HotAttr>())
      B.addAttribute(llvm::Attribute::Hot);
    if (D->hasAttr<MinSizeAttr>())
      B.addAttribute(llvm::Attribute::MinSize);
  }

  F->addFnAttrs(B);

  if (getLangOpts().SYCLIsDevice && getCodeGenOpts().OptimizeSYCLFramework &&
      checkIfDeclaredInSYCLNamespace(D)) {
    F->removeFnAttr(llvm::Attribute::OptimizeNone);
    F->removeFnAttr(llvm::Attribute::NoInline);
  }

  unsigned alignment = D->getMaxAlignment() / Context.getCharWidth();
  if (alignment)
    F->setAlignment(llvm::Align(alignment));

  if (!D->hasAttr<AlignedAttr>())
    if (LangOpts.FunctionAlignment)
      F->setAlignment(llvm::Align(1ull << LangOpts.FunctionAlignment));

  // Some C++ ABIs require 2-byte alignment for member functions, in order to
  // reserve a bit for differentiating between virtual and non-virtual member
  // functions. If the current target's C++ ABI requires this and this is a
  // member function, set its alignment accordingly.
  if (getTarget().getCXXABI().areMemberFunctionsAligned()) {
    if (isa<CXXMethodDecl>(D) && F->getPointerAlignment(getDataLayout()) < 2)
      F->setAlignment(std::max(llvm::Align(2), F->getAlign().valueOrOne()));
  }

  // In the cross-dso CFI mode with canonical jump tables, we want !type
  // attributes on definitions only.
  if (CodeGenOpts.SanitizeCfiCrossDso &&
      CodeGenOpts.SanitizeCfiCanonicalJumpTables) {
    if (auto *FD = dyn_cast<FunctionDecl>(D)) {
      // Skip available_externally functions. They won't be codegen'ed in the
      // current module anyway.
      if (getContext().GetGVALinkageForFunction(FD) != GVA_AvailableExternally)
        CreateFunctionTypeMetadataForIcall(FD, F);
    }
  }

  // Emit type metadata on member functions for member function pointer checks.
  // These are only ever necessary on definitions; we're guaranteed that the
  // definition will be present in the LTO unit as a result of LTO visibility.
  auto *MD = dyn_cast<CXXMethodDecl>(D);
  if (MD && requiresMemberFunctionPointerTypeMetadata(*this, MD)) {
    for (const CXXRecordDecl *Base : getMostBaseClasses(MD->getParent())) {
      llvm::Metadata *Id =
          CreateMetadataIdentifierForType(Context.getMemberPointerType(
              MD->getType(), /*Qualifier=*/nullptr, Base));
      F->addTypeMetadata(0, Id);
    }
  }
}

void CodeGenModule::SetCommonAttributes(GlobalDecl GD, llvm::GlobalValue *GV) {
  const Decl *D = GD.getDecl();
  if (isa_and_nonnull<NamedDecl>(D))
    setGVProperties(GV, GD);
  else
    GV->setVisibility(llvm::GlobalValue::DefaultVisibility);

  if (D && D->hasAttr<UsedAttr>())
    addUsedOrCompilerUsedGlobal(GV);

  if (const auto *VD = dyn_cast_if_present<VarDecl>(D);
      VD &&
      ((CodeGenOpts.KeepPersistentStorageVariables &&
        (VD->getStorageDuration() == SD_Static ||
         VD->getStorageDuration() == SD_Thread)) ||
       (CodeGenOpts.KeepStaticConsts && VD->getStorageDuration() == SD_Static &&
        VD->getType().isConstQualified())))
    addUsedOrCompilerUsedGlobal(GV);

  if (getLangOpts().SYCLIsDevice) {
    // Add internal device_global variables to llvm.compiler.used array to
    // prevent early optimizations from removing these variables from the
    // module.
    if (D && isa<VarDecl>(D)) {
      const auto *VD = cast<VarDecl>(D);
      const RecordDecl *RD = VD->getType()->getAsRecordDecl();
      if (RD && RD->hasAttr<SYCLDeviceGlobalAttr>() &&
          VD->getFormalLinkage() == Linkage::Internal)
        addUsedOrCompilerUsedGlobal(GV);
    }
  }
}

bool CodeGenModule::GetCPUAndFeaturesAttributes(GlobalDecl GD,
                                                llvm::AttrBuilder &Attrs,
                                                bool SetTargetFeatures) {
  // Add target-cpu and target-features attributes to functions. If
  // we have a decl for the function and it has a target attribute then
  // parse that and add it to the feature set.
  StringRef TargetCPU = getTarget().getTargetOpts().CPU;
  StringRef TuneCPU = getTarget().getTargetOpts().TuneCPU;
  std::vector<std::string> Features;
  const auto *FD = dyn_cast_or_null<FunctionDecl>(GD.getDecl());
  FD = FD ? FD->getMostRecentDecl() : FD;
  const auto *TD = FD ? FD->getAttr<TargetAttr>() : nullptr;
  const auto *TV = FD ? FD->getAttr<TargetVersionAttr>() : nullptr;
  assert((!TD || !TV) && "both target_version and target specified");
  const auto *SD = FD ? FD->getAttr<CPUSpecificAttr>() : nullptr;
  const auto *TC = FD ? FD->getAttr<TargetClonesAttr>() : nullptr;
  bool AddedAttr = false;
  if (TD || TV || SD || TC) {
    llvm::StringMap<bool> FeatureMap;
    getContext().getFunctionFeatureMap(FeatureMap, GD);

    // Produce the canonical string for this set of features.
    for (const llvm::StringMap<bool>::value_type &Entry : FeatureMap)
      Features.push_back((Entry.getValue() ? "+" : "-") + Entry.getKey().str());

    // Now add the target-cpu and target-features to the function.
    // While we populated the feature map above, we still need to
    // get and parse the target attribute so we can get the cpu for
    // the function.
    if (TD) {
      ParsedTargetAttr ParsedAttr =
          Target.parseTargetAttr(TD->getFeaturesStr());
      if (!ParsedAttr.CPU.empty() &&
          getTarget().isValidCPUName(ParsedAttr.CPU)) {
        TargetCPU = ParsedAttr.CPU;
        TuneCPU = ""; // Clear the tune CPU.
      }
      if (!ParsedAttr.Tune.empty() &&
          getTarget().isValidCPUName(ParsedAttr.Tune))
        TuneCPU = ParsedAttr.Tune;
    }

    if (SD) {
      // Apply the given CPU name as the 'tune-cpu' so that the optimizer can
      // favor this processor.
      TuneCPU = SD->getCPUName(GD.getMultiVersionIndex())->getName();
    }
  } else {
    // Otherwise just add the existing target cpu and target features to the
    // function.
    Features = getTarget().getTargetOpts().Features;
  }

  if (!TargetCPU.empty()) {
    Attrs.addAttribute("target-cpu", TargetCPU);
    AddedAttr = true;
  }
  if (!TuneCPU.empty()) {
    Attrs.addAttribute("tune-cpu", TuneCPU);
    AddedAttr = true;
  }
  if (!Features.empty() && SetTargetFeatures) {
    llvm::erase_if(Features, [&](const std::string& F) {
       return getTarget().isReadOnlyFeature(F.substr(1));
    });
    llvm::sort(Features);
    Attrs.addAttribute("target-features", llvm::join(Features, ","));
    AddedAttr = true;
  }
  // Add metadata for AArch64 Function Multi Versioning.
  if (getTarget().getTriple().isAArch64()) {
    llvm::SmallVector<StringRef, 8> Feats;
    bool IsDefault = false;
    if (TV) {
      IsDefault = TV->isDefaultVersion();
      TV->getFeatures(Feats);
    } else if (TC) {
      IsDefault = TC->isDefaultVersion(GD.getMultiVersionIndex());
      TC->getFeatures(Feats, GD.getMultiVersionIndex());
    }
    if (IsDefault) {
      Attrs.addAttribute("fmv-features");
      AddedAttr = true;
    } else if (!Feats.empty()) {
      // Sort features and remove duplicates.
      std::set<StringRef> OrderedFeats(Feats.begin(), Feats.end());
      std::string FMVFeatures;
      for (StringRef F : OrderedFeats)
        FMVFeatures.append("," + F.str());
      Attrs.addAttribute("fmv-features", FMVFeatures.substr(1));
      AddedAttr = true;
    }
  }
  return AddedAttr;
}

void CodeGenModule::setNonAliasAttributes(GlobalDecl GD,
                                          llvm::GlobalObject *GO) {
  const Decl *D = GD.getDecl();
  SetCommonAttributes(GD, GO);

  if (D) {
    if (auto *GV = dyn_cast<llvm::GlobalVariable>(GO)) {
      if (D->hasAttr<RetainAttr>())
        addUsedGlobal(GV);
      if (auto *SA = D->getAttr<PragmaClangBSSSectionAttr>())
        GV->addAttribute("bss-section", SA->getName());
      if (auto *SA = D->getAttr<PragmaClangDataSectionAttr>())
        GV->addAttribute("data-section", SA->getName());
      if (auto *SA = D->getAttr<PragmaClangRodataSectionAttr>())
        GV->addAttribute("rodata-section", SA->getName());
      if (auto *SA = D->getAttr<PragmaClangRelroSectionAttr>())
        GV->addAttribute("relro-section", SA->getName());
    }

    if (auto *F = dyn_cast<llvm::Function>(GO)) {
      if (D->hasAttr<RetainAttr>())
        addUsedGlobal(F);
      if (auto *SA = D->getAttr<PragmaClangTextSectionAttr>())
        if (!D->getAttr<SectionAttr>())
          F->setSection(SA->getName());

      llvm::AttrBuilder Attrs(F->getContext());
      if (GetCPUAndFeaturesAttributes(GD, Attrs)) {
        // We know that GetCPUAndFeaturesAttributes will always have the
        // newest set, since it has the newest possible FunctionDecl, so the
        // new ones should replace the old.
        llvm::AttributeMask RemoveAttrs;
        RemoveAttrs.addAttribute("target-cpu");
        RemoveAttrs.addAttribute("target-features");
        RemoveAttrs.addAttribute("fmv-features");
        RemoveAttrs.addAttribute("tune-cpu");
        F->removeFnAttrs(RemoveAttrs);
        F->addFnAttrs(Attrs);
      }
    }

    if (const auto *CSA = D->getAttr<CodeSegAttr>())
      GO->setSection(CSA->getName());
    else if (const auto *SA = D->getAttr<SectionAttr>())
      GO->setSection(SA->getName());
  }

  getTargetCodeGenInfo().setTargetAttributes(D, GO, *this);
}

void CodeGenModule::SetInternalFunctionAttributes(GlobalDecl GD,
                                                  llvm::Function *F,
                                                  const CGFunctionInfo &FI) {
  const Decl *D = GD.getDecl();
  SetLLVMFunctionAttributes(GD, FI, F, /*IsThunk=*/false);
  SetLLVMFunctionAttributesForDefinition(D, F);

  F->setLinkage(llvm::Function::InternalLinkage);

  setNonAliasAttributes(GD, F);
}

static void setLinkageForGV(llvm::GlobalValue *GV, const NamedDecl *ND) {
  // Set linkage and visibility in case we never see a definition.
  LinkageInfo LV = ND->getLinkageAndVisibility();
  // Don't set internal linkage on declarations.
  // "extern_weak" is overloaded in LLVM; we probably should have
  // separate linkage types for this.
  if (isExternallyVisible(LV.getLinkage()) &&
      (ND->hasAttr<WeakAttr>() || ND->isWeakImported()))
    GV->setLinkage(llvm::GlobalValue::ExternalWeakLinkage);
}

void CodeGenModule::CreateFunctionTypeMetadataForIcall(const FunctionDecl *FD,
                                                       llvm::Function *F) {
  // Only if we are checking indirect calls.
  if (!LangOpts.Sanitize.has(SanitizerKind::CFIICall))
    return;

  // Non-static class methods are handled via vtable or member function pointer
  // checks elsewhere.
  if (isa<CXXMethodDecl>(FD) && !cast<CXXMethodDecl>(FD)->isStatic())
    return;

  llvm::Metadata *MD = CreateMetadataIdentifierForType(FD->getType());
  F->addTypeMetadata(0, MD);
  F->addTypeMetadata(0, CreateMetadataIdentifierGeneralized(FD->getType()));

  // Emit a hash-based bit set entry for cross-DSO calls.
  if (CodeGenOpts.SanitizeCfiCrossDso)
    if (auto CrossDsoTypeId = CreateCrossDsoCfiTypeId(MD))
      F->addTypeMetadata(0, llvm::ConstantAsMetadata::get(CrossDsoTypeId));
}

void CodeGenModule::setKCFIType(const FunctionDecl *FD, llvm::Function *F) {
  llvm::LLVMContext &Ctx = F->getContext();
  llvm::MDBuilder MDB(Ctx);
  F->setMetadata(llvm::LLVMContext::MD_kcfi_type,
                 llvm::MDNode::get(
                     Ctx, MDB.createConstant(CreateKCFITypeId(FD->getType()))));
}

static bool allowKCFIIdentifier(StringRef Name) {
  // KCFI type identifier constants are only necessary for external assembly
  // functions, which means it's safe to skip unusual names. Subset of
  // MCAsmInfo::isAcceptableChar() and MCAsmInfoXCOFF::isAcceptableChar().
  return llvm::all_of(Name, [](const char &C) {
    return llvm::isAlnum(C) || C == '_' || C == '.';
  });
}

void CodeGenModule::finalizeKCFITypes() {
  llvm::Module &M = getModule();
  for (auto &F : M.functions()) {
    // Remove KCFI type metadata from non-address-taken local functions.
    bool AddressTaken = F.hasAddressTaken();
    if (!AddressTaken && F.hasLocalLinkage())
      F.eraseMetadata(llvm::LLVMContext::MD_kcfi_type);

    // Generate a constant with the expected KCFI type identifier for all
    // address-taken function declarations to support annotating indirectly
    // called assembly functions.
    if (!AddressTaken || !F.isDeclaration())
      continue;

    const llvm::ConstantInt *Type;
    if (const llvm::MDNode *MD = F.getMetadata(llvm::LLVMContext::MD_kcfi_type))
      Type = llvm::mdconst::extract<llvm::ConstantInt>(MD->getOperand(0));
    else
      continue;

    StringRef Name = F.getName();
    if (!allowKCFIIdentifier(Name))
      continue;

    std::string Asm = (".weak __kcfi_typeid_" + Name + "\n.set __kcfi_typeid_" +
                       Name + ", " + Twine(Type->getZExtValue()) + "\n")
                          .str();
    M.appendModuleInlineAsm(Asm);
  }
}

template <typename AttrT>
void applySYCLAspectsMD(AttrT *A, ASTContext &ACtx, llvm::LLVMContext &LLVMCtx,
                        llvm::Function *F, StringRef MDName) {
  SmallVector<llvm::Metadata *, 4> AspectsMD;
  for (auto *Aspect : A->aspects()) {
    llvm::APSInt AspectInt = Aspect->EvaluateKnownConstInt(ACtx);
    auto *T = llvm::Type::getInt32Ty(LLVMCtx);
    auto *C = llvm::Constant::getIntegerValue(T, AspectInt);
    AspectsMD.push_back(llvm::ConstantAsMetadata::get(C));
  }
  F->setMetadata(MDName, llvm::MDNode::get(LLVMCtx, AspectsMD));
}

void CodeGenModule::SetFunctionAttributes(GlobalDecl GD, llvm::Function *F,
                                          bool IsIncompleteFunction,
                                          bool IsThunk) {

  if (F->getIntrinsicID() != llvm::Intrinsic::not_intrinsic) {
    // If this is an intrinsic function, the attributes will have been set
    // when the function was created.
    return;
  }

  const auto *FD = cast<FunctionDecl>(GD.getDecl());

  if (!IsIncompleteFunction)
    SetLLVMFunctionAttributes(GD, getTypes().arrangeGlobalDeclaration(GD), F,
                              IsThunk);

  // Add the Returned attribute for "this", except for iOS 5 and earlier
  // where substantial code, including the libstdc++ dylib, was compiled with
  // GCC and does not actually return "this".
  if (!IsThunk && getCXXABI().HasThisReturn(GD) &&
      !(getTriple().isiOS() && getTriple().isOSVersionLT(6))) {
    assert(!F->arg_empty() &&
           F->arg_begin()->getType()
             ->canLosslesslyBitCastTo(F->getReturnType()) &&
           "unexpected this return");
    F->addParamAttr(0, llvm::Attribute::Returned);
  }

  // Only a few attributes are set on declarations; these may later be
  // overridden by a definition.

  setLinkageForGV(F, FD);
  setGVProperties(F, FD);

  // Setup target-specific attributes.
  if (!IsIncompleteFunction && F->isDeclaration())
    getTargetCodeGenInfo().setTargetAttributes(FD, F, *this);

  if (const auto *CSA = FD->getAttr<CodeSegAttr>())
    F->setSection(CSA->getName());
  else if (const auto *SA = FD->getAttr<SectionAttr>())
     F->setSection(SA->getName());

  if (const auto *EA = FD->getAttr<ErrorAttr>()) {
    if (EA->isError())
      F->addFnAttr("dontcall-error", EA->getUserDiagnostic());
    else if (EA->isWarning())
      F->addFnAttr("dontcall-warn", EA->getUserDiagnostic());
  }

  // If we plan on emitting this inline builtin, we can't treat it as a builtin.
  if (FD->isInlineBuiltinDeclaration()) {
    const FunctionDecl *FDBody;
    bool HasBody = FD->hasBody(FDBody);
    (void)HasBody;
    assert(HasBody && "Inline builtin declarations should always have an "
                      "available body!");
    if (shouldEmitFunction(FDBody))
      F->addFnAttr(llvm::Attribute::NoBuiltin);
  }

  if (FD->isReplaceableGlobalAllocationFunction()) {
    // A replaceable global allocation function does not act like a builtin by
    // default, only if it is invoked by a new-expression or delete-expression.
    F->addFnAttr(llvm::Attribute::NoBuiltin);
  }

  if (isa<CXXConstructorDecl>(FD) || isa<CXXDestructorDecl>(FD))
    F->setUnnamedAddr(llvm::GlobalValue::UnnamedAddr::Global);
  else if (const auto *MD = dyn_cast<CXXMethodDecl>(FD))
    if (MD->isVirtual())
      F->setUnnamedAddr(llvm::GlobalValue::UnnamedAddr::Global);

  // Don't emit entries for function declarations in the cross-DSO mode. This
  // is handled with better precision by the receiving DSO. But if jump tables
  // are non-canonical then we need type metadata in order to produce the local
  // jump table.
  if (!CodeGenOpts.SanitizeCfiCrossDso ||
      !CodeGenOpts.SanitizeCfiCanonicalJumpTables)
    CreateFunctionTypeMetadataForIcall(FD, F);

  if (LangOpts.Sanitize.has(SanitizerKind::KCFI))
    setKCFIType(FD, F);

  if (getLangOpts().OpenMP && FD->hasAttr<OMPDeclareSimdDeclAttr>())
    getOpenMPRuntime().emitDeclareSimdFunction(FD, F);

  if (CodeGenOpts.InlineMaxStackSize != UINT_MAX)
    F->addFnAttr("inline-max-stacksize", llvm::utostr(CodeGenOpts.InlineMaxStackSize));

  if (const auto *CB = FD->getAttr<CallbackAttr>()) {
    // Annotate the callback behavior as metadata:
    //  - The callback callee (as argument number).
    //  - The callback payloads (as argument numbers).
    llvm::LLVMContext &Ctx = F->getContext();
    llvm::MDBuilder MDB(Ctx);

    // The payload indices are all but the first one in the encoding. The first
    // identifies the callback callee.
    int CalleeIdx = *CB->encoding_begin();
    ArrayRef<int> PayloadIndices(CB->encoding_begin() + 1, CB->encoding_end());
    F->addMetadata(llvm::LLVMContext::MD_callback,
                   *llvm::MDNode::get(Ctx, {MDB.createCallbackEncoding(
                                               CalleeIdx, PayloadIndices,
                                               /* VarArgsArePassed */ false)}));
  }

  // Apply SYCL specific attributes/metadata.
  if (const auto *A = FD->getAttr<SYCLDeviceHasAttr>())
    applySYCLAspectsMD(A, getContext(), getLLVMContext(), F,
                       "sycl_declared_aspects");

  if (const auto *A = FD->getAttr<SYCLUsesAspectsAttr>())
    applySYCLAspectsMD(A, getContext(), getLLVMContext(), F,
                       "sycl_used_aspects");
}

void CodeGenModule::addUsedGlobal(llvm::GlobalValue *GV) {
  assert((isa<llvm::Function>(GV) || !GV->isDeclaration()) &&
         "Only globals with definition can force usage.");
  LLVMUsed.emplace_back(GV);
}

void CodeGenModule::addCompilerUsedGlobal(llvm::GlobalValue *GV) {
  assert(!GV->isDeclaration() &&
         "Only globals with definition can force usage.");
  LLVMCompilerUsed.emplace_back(GV);
}

void CodeGenModule::addUsedOrCompilerUsedGlobal(llvm::GlobalValue *GV) {
  assert((isa<llvm::Function>(GV) || !GV->isDeclaration()) &&
         "Only globals with definition can force usage.");
  if (getTriple().isOSBinFormatELF())
    LLVMCompilerUsed.emplace_back(GV);
  else
    LLVMUsed.emplace_back(GV);
}

static void emitUsed(CodeGenModule &CGM, StringRef Name,
                     std::vector<llvm::WeakTrackingVH> &List) {
  // Don't create llvm.used if there is no need.
  if (List.empty())
    return;
  // For SYCL emit pointers in the default address space which is a superset of
  // other address spaces, so that casts from any other address spaces will be
  // valid.
  llvm::PointerType *TargetType = CGM.Int8PtrTy;
  if (CGM.getLangOpts().SYCLIsDevice)
    TargetType = llvm::PointerType::get(
        CGM.getLLVMContext(),
        CGM.getContext().getTargetAddressSpace(LangAS::Default));

  // Convert List to what ConstantArray needs.
  SmallVector<llvm::Constant*, 8> UsedArray;
  UsedArray.resize(List.size());
  for (unsigned i = 0, e = List.size(); i != e; ++i) {
    UsedArray[i] = llvm::ConstantExpr::getPointerBitCastOrAddrSpaceCast(
        cast<llvm::Constant>(&*List[i]), TargetType);
  }

  if (UsedArray.empty())
    return;
  llvm::ArrayType *ATy = llvm::ArrayType::get(TargetType, UsedArray.size());

  auto *GV = new llvm::GlobalVariable(
      CGM.getModule(), ATy, false, llvm::GlobalValue::AppendingLinkage,
      llvm::ConstantArray::get(ATy, UsedArray), Name);

  GV->setSection("llvm.metadata");
}

void CodeGenModule::emitLLVMUsed() {
  emitUsed(*this, "llvm.used", LLVMUsed);
  emitUsed(*this, "llvm.compiler.used", LLVMCompilerUsed);
}

void CodeGenModule::AppendLinkerOptions(StringRef Opts) {
  auto *MDOpts = llvm::MDString::get(getLLVMContext(), Opts);
  LinkerOptionsMetadata.push_back(llvm::MDNode::get(getLLVMContext(), MDOpts));
}

void CodeGenModule::AddDetectMismatch(StringRef Name, StringRef Value) {
  llvm::SmallString<32> Opt;
  getTargetCodeGenInfo().getDetectMismatchOption(Name, Value, Opt);
  if (Opt.empty())
    return;
  auto *MDOpts = llvm::MDString::get(getLLVMContext(), Opt);
  LinkerOptionsMetadata.push_back(llvm::MDNode::get(getLLVMContext(), MDOpts));
}

void CodeGenModule::AddDependentLib(StringRef Lib) {
  auto &C = getLLVMContext();
  if (getTarget().getTriple().isOSBinFormatELF()) {
      ELFDependentLibraries.push_back(
        llvm::MDNode::get(C, llvm::MDString::get(C, Lib)));
    return;
  }

  llvm::SmallString<24> Opt;
  getTargetCodeGenInfo().getDependentLibraryOption(Lib, Opt);
  auto *MDOpts = llvm::MDString::get(getLLVMContext(), Opt);
  LinkerOptionsMetadata.push_back(llvm::MDNode::get(C, MDOpts));
}

/// Add link options implied by the given module, including modules
/// it depends on, using a postorder walk.
static void addLinkOptionsPostorder(CodeGenModule &CGM, Module *Mod,
                                    SmallVectorImpl<llvm::MDNode *> &Metadata,
                                    llvm::SmallPtrSet<Module *, 16> &Visited) {
  // Import this module's parent.
  if (Mod->Parent && Visited.insert(Mod->Parent).second) {
    addLinkOptionsPostorder(CGM, Mod->Parent, Metadata, Visited);
  }

  // Import this module's dependencies.
  for (Module *Import : llvm::reverse(Mod->Imports)) {
    if (Visited.insert(Import).second)
      addLinkOptionsPostorder(CGM, Import, Metadata, Visited);
  }

  // Add linker options to link against the libraries/frameworks
  // described by this module.
  llvm::LLVMContext &Context = CGM.getLLVMContext();
  bool IsELF = CGM.getTarget().getTriple().isOSBinFormatELF();

  // For modules that use export_as for linking, use that module
  // name instead.
  if (Mod->UseExportAsModuleLinkName)
    return;

  for (const Module::LinkLibrary &LL : llvm::reverse(Mod->LinkLibraries)) {
    // Link against a framework.  Frameworks are currently Darwin only, so we
    // don't to ask TargetCodeGenInfo for the spelling of the linker option.
    if (LL.IsFramework) {
      llvm::Metadata *Args[2] = {llvm::MDString::get(Context, "-framework"),
                                 llvm::MDString::get(Context, LL.Library)};

      Metadata.push_back(llvm::MDNode::get(Context, Args));
      continue;
    }

    // Link against a library.
    if (IsELF) {
      llvm::Metadata *Args[2] = {
          llvm::MDString::get(Context, "lib"),
          llvm::MDString::get(Context, LL.Library),
      };
      Metadata.push_back(llvm::MDNode::get(Context, Args));
    } else {
      llvm::SmallString<24> Opt;
      CGM.getTargetCodeGenInfo().getDependentLibraryOption(LL.Library, Opt);
      auto *OptString = llvm::MDString::get(Context, Opt);
      Metadata.push_back(llvm::MDNode::get(Context, OptString));
    }
  }
}

void CodeGenModule::EmitModuleInitializers(clang::Module *Primary) {
  assert(Primary->isNamedModuleUnit() &&
         "We should only emit module initializers for named modules.");

  // Emit the initializers in the order that sub-modules appear in the
  // source, first Global Module Fragments, if present.
  if (auto GMF = Primary->getGlobalModuleFragment()) {
    for (Decl *D : getContext().getModuleInitializers(GMF)) {
      if (isa<ImportDecl>(D))
        continue;
      assert(isa<VarDecl>(D) && "GMF initializer decl is not a var?");
      EmitTopLevelDecl(D);
    }
  }
  // Second any associated with the module, itself.
  for (Decl *D : getContext().getModuleInitializers(Primary)) {
    // Skip import decls, the inits for those are called explicitly.
    if (isa<ImportDecl>(D))
      continue;
    EmitTopLevelDecl(D);
  }
  // Third any associated with the Privat eMOdule Fragment, if present.
  if (auto PMF = Primary->getPrivateModuleFragment()) {
    for (Decl *D : getContext().getModuleInitializers(PMF)) {
      // Skip import decls, the inits for those are called explicitly.
      if (isa<ImportDecl>(D))
        continue;
      assert(isa<VarDecl>(D) && "PMF initializer decl is not a var?");
      EmitTopLevelDecl(D);
    }
  }
}

void CodeGenModule::EmitModuleLinkOptions() {
  // Collect the set of all of the modules we want to visit to emit link
  // options, which is essentially the imported modules and all of their
  // non-explicit child modules.
  llvm::SetVector<clang::Module *> LinkModules;
  llvm::SmallPtrSet<clang::Module *, 16> Visited;
  SmallVector<clang::Module *, 16> Stack;

  // Seed the stack with imported modules.
  for (Module *M : ImportedModules) {
    // Do not add any link flags when an implementation TU of a module imports
    // a header of that same module.
    if (M->getTopLevelModuleName() == getLangOpts().CurrentModule &&
        !getLangOpts().isCompilingModule())
      continue;
    if (Visited.insert(M).second)
      Stack.push_back(M);
  }

  // Find all of the modules to import, making a little effort to prune
  // non-leaf modules.
  while (!Stack.empty()) {
    clang::Module *Mod = Stack.pop_back_val();

    bool AnyChildren = false;

    // Visit the submodules of this module.
    for (const auto &SM : Mod->submodules()) {
      // Skip explicit children; they need to be explicitly imported to be
      // linked against.
      if (SM->IsExplicit)
        continue;

      if (Visited.insert(SM).second) {
        Stack.push_back(SM);
        AnyChildren = true;
      }
    }

    // We didn't find any children, so add this module to the list of
    // modules to link against.
    if (!AnyChildren) {
      LinkModules.insert(Mod);
    }
  }

  // Add link options for all of the imported modules in reverse topological
  // order.  We don't do anything to try to order import link flags with respect
  // to linker options inserted by things like #pragma comment().
  SmallVector<llvm::MDNode *, 16> MetadataArgs;
  Visited.clear();
  for (Module *M : LinkModules)
    if (Visited.insert(M).second)
      addLinkOptionsPostorder(*this, M, MetadataArgs, Visited);
  std::reverse(MetadataArgs.begin(), MetadataArgs.end());
  LinkerOptionsMetadata.append(MetadataArgs.begin(), MetadataArgs.end());

  // Add the linker options metadata flag.
  auto *NMD = getModule().getOrInsertNamedMetadata("llvm.linker.options");
  for (auto *MD : LinkerOptionsMetadata)
    NMD->addOperand(MD);
}

void CodeGenModule::EmitDeferred() {
  // Emit deferred declare target declarations.
  if (getLangOpts().OpenMP && !getLangOpts().OpenMPSimd)
    getOpenMPRuntime().emitDeferredTargetDecls();

  // Emit code for any potentially referenced deferred decls.  Since a
  // previously unused static decl may become used during the generation of code
  // for a static function, iterate until no changes are made.

  if (!DeferredVTables.empty()) {
    EmitDeferredVTables();

    // Emitting a vtable doesn't directly cause more vtables to
    // become deferred, although it can cause functions to be
    // emitted that then need those vtables.
    assert(DeferredVTables.empty());
  }

  // Emit CUDA/HIP static device variables referenced by host code only.
  // Note we should not clear CUDADeviceVarODRUsedByHost since it is still
  // needed for further handling.
  if (getLangOpts().CUDA && getLangOpts().CUDAIsDevice)
    llvm::append_range(DeferredDeclsToEmit,
                       getContext().CUDADeviceVarODRUsedByHost);

  // Stop if we're out of both deferred vtables and deferred declarations.
  if (DeferredDeclsToEmit.empty())
    return;

  // Grab the list of decls to emit. If EmitGlobalDefinition schedules more
  // work, it will not interfere with this.
  std::vector<GlobalDecl> CurDeclsToEmit;
  CurDeclsToEmit.swap(DeferredDeclsToEmit);

  for (GlobalDecl &D : CurDeclsToEmit) {
<<<<<<< HEAD
    // Emit a dummy __host__ function if a legit one is not already present in
    // case of SYCL compilation of CUDA sources.
    if (SYCLCUDAIsHost(LangOpts)) {
      GlobalDecl OtherD;
      if (lookupRepresentativeDecl(getMangledName(D), OtherD) &&
          (D.getCanonicalDecl().getDecl() !=
           OtherD.getCanonicalDecl().getDecl()) &&
          D.getCanonicalDecl().getDecl()->hasAttr<CUDADeviceAttr>())
        continue;
    }
    // Emit a dummy __host__ function if a legit one is not already present in
    // case of SYCL compilation of CUDA sources.
    if (SYCLCUDAIsSYCLDevice(LangOpts)) {
      GlobalDecl OtherD;
      if (lookupRepresentativeDecl(getMangledName(D), OtherD) &&
          (D.getCanonicalDecl().getDecl() !=
           OtherD.getCanonicalDecl().getDecl()) &&
          D.getCanonicalDecl().getDecl()->hasAttr<CUDAHostAttr>())
        continue;
    }
    const ValueDecl *VD = cast<ValueDecl>(D.getDecl());
    // If emitting for SYCL device, emit the deferred alias
    // as well as what it aliases.
    if (LangOpts.SYCLIsDevice) {
      if (AliasAttr *Attr = VD->getAttr<AliasAttr>()) {
        StringRef AliaseeName = Attr->getAliasee();
        auto DDI = DeferredDecls.find(AliaseeName);
        // Emit what is aliased first.
        if (DDI != DeferredDecls.end()) {
          GlobalDecl GD = DDI->second;
          llvm::GlobalValue *AliaseeGV =
              dyn_cast<llvm::GlobalValue>(GetAddrOfGlobal(GD, ForDefinition));
          if (!AliaseeGV)
            AliaseeGV = GetGlobalValue(getMangledName(GD));
          assert(AliaseeGV);
          EmitGlobalDefinition(GD, AliaseeGV);
          // Remove the entry just added to the DeferredDeclsToEmit
          // since we have emitted it.
          DeferredDeclsToEmit.pop_back();
        }
        // Now emit the alias itself.
        EmitAliasDefinition(D);
        continue;
      }
    }
=======
    // Functions declared with the sycl_kernel_entry_point attribute are
    // emitted normally during host compilation. During device compilation,
    // a SYCL kernel caller offload entry point function is generated and
    // emitted in place of each of these functions.
    if (const auto *FD = D.getDecl()->getAsFunction()) {
      if (LangOpts.SYCLIsDevice && FD->hasAttr<SYCLKernelEntryPointAttr>() &&
          FD->isDefined()) {
        // Functions with an invalid sycl_kernel_entry_point attribute are
        // ignored during device compilation.
        if (!FD->getAttr<SYCLKernelEntryPointAttr>()->isInvalidAttr()) {
          // Generate and emit the SYCL kernel caller function.
          EmitSYCLKernelCaller(FD, getContext());
          // Recurse to emit any symbols directly or indirectly referenced
          // by the SYCL kernel caller function.
          EmitDeferred();
        }
        // Do not emit the sycl_kernel_entry_point attributed function.
        continue;
      }
    }

>>>>>>> 0348ff51
    // We should call GetAddrOfGlobal with IsForDefinition set to true in order
    // to get GlobalValue with exactly the type we need, not something that
    // might had been created for another decl with the same mangled name but
    // different type.
    llvm::GlobalValue *GV = dyn_cast<llvm::GlobalValue>(
        GetAddrOfGlobal(D, ForDefinition));

    // In case of different address spaces, we may still get a cast, even with
    // IsForDefinition equal to true. Query mangled names table to get
    // GlobalValue.
    if (!GV)
      GV = GetGlobalValue(getMangledName(D));

    // Make sure GetGlobalValue returned non-null.
    assert(GV);

    // Check to see if we've already emitted this.  This is necessary
    // for a couple of reasons: first, decls can end up in the
    // deferred-decls queue multiple times, and second, decls can end
    // up with definitions in unusual ways (e.g. by an extern inline
    // function acquiring a strong function redefinition).  Just
    // ignore these cases.
    if (!GV->isDeclaration())
      continue;

    // If this is OpenMP, check if it is legal to emit this global normally.
    if (LangOpts.OpenMP && OpenMPRuntime && OpenMPRuntime->emitTargetGlobal(D))
      continue;

    // Otherwise, emit the definition and move on to the next one.
    EmitGlobalDefinition(D, GV);

    if (LangOpts.SYCLIsDevice) {
      // If there are any aliases deferred for this, emit those now.
      for (auto It = DeferredAliases.begin(); It != DeferredAliases.end();
           /*no increment*/) {
        const ValueDecl *Global = cast<ValueDecl>(It->second.getDecl());
        if (It->first == getMangledName(D)) {
          EmitAliasDefinition(Global);
          It = DeferredAliases.erase(It);
        } else {
          ++It;
        }
      }
    }

    // If we found out that we need to emit more decls, do that recursively.
    // This has the advantage that the decls are emitted in a DFS and related
    // ones are close together, which is convenient for testing.
    if (!DeferredVTables.empty() || !DeferredDeclsToEmit.empty()) {
      EmitDeferred();
      assert(DeferredVTables.empty() && DeferredDeclsToEmit.empty());
    }
  }
}

void CodeGenModule::EmitVTablesOpportunistically() {
  // Try to emit external vtables as available_externally if they have emitted
  // all inlined virtual functions.  It runs after EmitDeferred() and therefore
  // is not allowed to create new references to things that need to be emitted
  // lazily. Note that it also uses fact that we eagerly emitting RTTI.

  assert((OpportunisticVTables.empty() || shouldOpportunisticallyEmitVTables())
         && "Only emit opportunistic vtables with optimizations");

  for (const CXXRecordDecl *RD : OpportunisticVTables) {
    assert(getVTables().isVTableExternal(RD) &&
           "This queue should only contain external vtables");
    if (getCXXABI().canSpeculativelyEmitVTable(RD))
      VTables.GenerateClassData(RD);
  }
  OpportunisticVTables.clear();
}

void CodeGenModule::EmitGlobalAnnotations() {
  for (const auto& [MangledName, VD] : DeferredAnnotations) {
    llvm::GlobalValue *GV = GetGlobalValue(MangledName);
    if (GV)
      AddGlobalAnnotations(VD, GV);
  }
  DeferredAnnotations.clear();

  if (Annotations.empty())
    return;

  // Create a new global variable for the ConstantStruct in the Module.
  llvm::Constant *Array = llvm::ConstantArray::get(llvm::ArrayType::get(
    Annotations[0]->getType(), Annotations.size()), Annotations);
  auto *gv = new llvm::GlobalVariable(getModule(), Array->getType(), false,
                                      llvm::GlobalValue::AppendingLinkage,
                                      Array, "llvm.global.annotations");
  gv->setSection(AnnotationSection);
}

llvm::Constant *CodeGenModule::EmitAnnotationString(StringRef Str) {
  llvm::Constant *&AStr = AnnotationStrings[Str];
  if (AStr)
    return AStr;

  // Not found yet, create a new global.
  llvm::Constant *s = llvm::ConstantDataArray::getString(getLLVMContext(), Str);
  auto *gv = new llvm::GlobalVariable(
      getModule(), s->getType(), true, llvm::GlobalValue::PrivateLinkage, s,
      ".str", nullptr, llvm::GlobalValue::NotThreadLocal,
      ConstGlobalsPtrTy->getAddressSpace());
  gv->setSection(AnnotationSection);
  gv->setUnnamedAddr(llvm::GlobalValue::UnnamedAddr::Global);
  AStr = gv;
  return gv;
}

llvm::Constant *CodeGenModule::EmitAnnotationUnit(SourceLocation Loc) {
  SourceManager &SM = getContext().getSourceManager();
  PresumedLoc PLoc = SM.getPresumedLoc(Loc);
  if (PLoc.isValid())
    return EmitAnnotationString(PLoc.getFilename());
  return EmitAnnotationString(SM.getBufferName(Loc));
}

llvm::Constant *CodeGenModule::EmitAnnotationLineNo(SourceLocation L) {
  SourceManager &SM = getContext().getSourceManager();
  PresumedLoc PLoc = SM.getPresumedLoc(L);
  unsigned LineNo = PLoc.isValid() ? PLoc.getLine() :
    SM.getExpansionLineNumber(L);
  return llvm::ConstantInt::get(Int32Ty, LineNo);
}

llvm::Constant *CodeGenModule::EmitAnnotationArgs(const AnnotateAttr *Attr) {
  ArrayRef<Expr *> Exprs = {Attr->args_begin(), Attr->args_size()};
  if (Exprs.empty())
    return llvm::ConstantPointerNull::get(ConstGlobalsPtrTy);

  llvm::FoldingSetNodeID ID;
  for (Expr *E : Exprs) {
    ID.Add(cast<clang::ConstantExpr>(E)->getAPValueResult());
  }
  llvm::Constant *&Lookup = AnnotationArgs[ID.ComputeHash()];
  if (Lookup)
    return Lookup;

  llvm::SmallVector<llvm::Constant *, 4> LLVMArgs;
  LLVMArgs.reserve(Exprs.size());
  ConstantEmitter ConstEmiter(*this);
  llvm::transform(Exprs, std::back_inserter(LLVMArgs), [&](const Expr *E) {
    const auto *CE = cast<clang::ConstantExpr>(E);
    return ConstEmiter.emitAbstract(CE->getBeginLoc(), CE->getAPValueResult(),
                                    CE->getType());
  });
  auto *Struct = llvm::ConstantStruct::getAnon(LLVMArgs);
  auto *GV = new llvm::GlobalVariable(getModule(), Struct->getType(), true,
                                      llvm::GlobalValue::PrivateLinkage, Struct,
                                      ".args");
  GV->setSection(AnnotationSection);
  GV->setUnnamedAddr(llvm::GlobalValue::UnnamedAddr::Global);

  Lookup = GV;
  return GV;
}

llvm::Constant *CodeGenModule::EmitAnnotateAttr(llvm::GlobalValue *GV,
                                                const AnnotateAttr *AA,
                                                SourceLocation L) {
  // Get the globals for file name, annotation, and the line number.
  llvm::Constant *AnnoGV = EmitAnnotationString(AA->getAnnotation()),
                 *UnitGV = EmitAnnotationUnit(L),
                 *LineNoCst = EmitAnnotationLineNo(L),
                 *Args = EmitAnnotationArgs(AA);

  llvm::Constant *GVInGlobalsAS = GV;
  if (GV->getAddressSpace() !=
      getDataLayout().getDefaultGlobalsAddressSpace()) {
    GVInGlobalsAS = llvm::ConstantExpr::getAddrSpaceCast(
        GV,
        llvm::PointerType::get(
            GV->getContext(), getDataLayout().getDefaultGlobalsAddressSpace()));
  }

  // Create the ConstantStruct for the global annotation.
  llvm::Constant *Fields[] = {
      GVInGlobalsAS, AnnoGV, UnitGV, LineNoCst, Args,
  };
  return llvm::ConstantStruct::getAnon(Fields);
}

void CodeGenModule::AddGlobalAnnotations(const ValueDecl *D,
                                         llvm::GlobalValue *GV) {
  assert(D->hasAttr<AnnotateAttr>() && "no annotate attribute");
  // Get the struct elements for these annotations.
  for (const auto *I : D->specific_attrs<AnnotateAttr>())
    Annotations.push_back(EmitAnnotateAttr(GV, I, D->getLocation()));
}

llvm::Constant *CodeGenModule::EmitSYCLAnnotationArgs(
    llvm::SmallVectorImpl<std::pair<std::string, std::string>>
        &AnnotationNameValPairs) {

  if (AnnotationNameValPairs.empty())
    return llvm::ConstantPointerNull::get(ConstGlobalsPtrTy);

  // For each name-value pair of the SYCL annotation attribute, create an
  // annotation string for it. This will be the annotation arguments. If the
  // value is the empty string, use a null-pointer instead.
  llvm::SmallVector<llvm::Constant *, 4> LLVMArgs;
  llvm::FoldingSetNodeID ID;
  LLVMArgs.reserve(AnnotationNameValPairs.size() * 2);
  for (const std::pair<std::string, std::string> &NVP :
       AnnotationNameValPairs) {
    llvm::Constant *NameStrC = EmitAnnotationString(NVP.first);
    llvm::Constant *ValueStrC =
        NVP.second == "" ? llvm::ConstantPointerNull::get(ConstGlobalsPtrTy)
                         : EmitAnnotationString(NVP.second);
    LLVMArgs.push_back(NameStrC);
    LLVMArgs.push_back(ValueStrC);
    ID.Add(NameStrC);
    ID.Add(ValueStrC);
  }

  // If another SYCL annotation had the same arguments we can reuse the
  // annotation value it created.
  llvm::Constant *&LookupRef = SYCLAnnotationArgs[ID.ComputeHash()];
  if (LookupRef)
    return LookupRef;

  // Create an anonymous struct global variable pointing to the annotation
  // arguments in the order they were added above. This is the final constant
  // used as the annotation value.
  auto *Struct = llvm::ConstantStruct::getAnon(LLVMArgs);
  auto *GV = new llvm::GlobalVariable(
      getModule(), Struct->getType(), true, llvm::GlobalValue::PrivateLinkage,
      Struct, ".args", nullptr, llvm::GlobalValue::NotThreadLocal,
      ConstGlobalsPtrTy->getAddressSpace());
  GV->setSection(AnnotationSection);
  GV->setUnnamedAddr(llvm::GlobalValue::UnnamedAddr::Global);
  auto *Bitcasted = llvm::ConstantExpr::getBitCast(GV, ConstGlobalsPtrTy);

  // Set the look-up reference to the final annotation value for future
  // annotations to reuse.
  LookupRef = Bitcasted;
  return Bitcasted;
}

void CodeGenModule::AddGlobalSYCLIRAttributes(llvm::GlobalVariable *GV,
                                              const RecordDecl *RD) {
  const auto *A = RD->getAttr<SYCLAddIRAttributesGlobalVariableAttr>();
  assert(A && "no add_ir_attributes_global_variable attribute");
  SmallVector<std::pair<std::string, std::string>, 4> NameValuePairs =
      A->getFilteredAttributeNameValuePairs(Context);
  for (const std::pair<std::string, std::string> &NameValuePair :
       NameValuePairs)
    GV->addAttribute(NameValuePair.first, NameValuePair.second);
}

// Add "sycl-unique-id" llvm IR attribute that has a unique string generated
// by __builtin_sycl_unique_stable_id for global variables marked with
// SYCL device_global attribute.
static void addSYCLUniqueID(llvm::GlobalVariable *GV, const VarDecl *VD,
                            ASTContext &Context) {
  auto builtinString = SYCLUniqueStableIdExpr::ComputeName(Context, VD);
  GV->addAttribute("sycl-unique-id", builtinString);
}

bool CodeGenModule::isInNoSanitizeList(SanitizerMask Kind, llvm::Function *Fn,
                                       SourceLocation Loc) const {
  const auto &NoSanitizeL = getContext().getNoSanitizeList();
  // NoSanitize by function name.
  if (NoSanitizeL.containsFunction(Kind, Fn->getName()))
    return true;
  // NoSanitize by location. Check "mainfile" prefix.
  auto &SM = Context.getSourceManager();
  FileEntryRef MainFile = *SM.getFileEntryRefForID(SM.getMainFileID());
  if (NoSanitizeL.containsMainFile(Kind, MainFile.getName()))
    return true;

  // Check "src" prefix.
  if (Loc.isValid())
    return NoSanitizeL.containsLocation(Kind, Loc);
  // If location is unknown, this may be a compiler-generated function. Assume
  // it's located in the main file.
  return NoSanitizeL.containsFile(Kind, MainFile.getName());
}

bool CodeGenModule::isInNoSanitizeList(SanitizerMask Kind,
                                       llvm::GlobalVariable *GV,
                                       SourceLocation Loc, QualType Ty,
                                       StringRef Category) const {
  const auto &NoSanitizeL = getContext().getNoSanitizeList();
  if (NoSanitizeL.containsGlobal(Kind, GV->getName(), Category))
    return true;
  auto &SM = Context.getSourceManager();
  if (NoSanitizeL.containsMainFile(
          Kind, SM.getFileEntryRefForID(SM.getMainFileID())->getName(),
          Category))
    return true;
  if (NoSanitizeL.containsLocation(Kind, Loc, Category))
    return true;

  // Check global type.
  if (!Ty.isNull()) {
    // Drill down the array types: if global variable of a fixed type is
    // not sanitized, we also don't instrument arrays of them.
    while (auto AT = dyn_cast<ArrayType>(Ty.getTypePtr()))
      Ty = AT->getElementType();
    Ty = Ty.getCanonicalType().getUnqualifiedType();
    // Only record types (classes, structs etc.) are ignored.
    if (Ty->isRecordType()) {
      std::string TypeStr = Ty.getAsString(getContext().getPrintingPolicy());
      if (NoSanitizeL.containsType(Kind, TypeStr, Category))
        return true;
    }
  }
  return false;
}

bool CodeGenModule::imbueXRayAttrs(llvm::Function *Fn, SourceLocation Loc,
                                   StringRef Category) const {
  const auto &XRayFilter = getContext().getXRayFilter();
  using ImbueAttr = XRayFunctionFilter::ImbueAttribute;
  auto Attr = ImbueAttr::NONE;
  if (Loc.isValid())
    Attr = XRayFilter.shouldImbueLocation(Loc, Category);
  if (Attr == ImbueAttr::NONE)
    Attr = XRayFilter.shouldImbueFunction(Fn->getName());
  switch (Attr) {
  case ImbueAttr::NONE:
    return false;
  case ImbueAttr::ALWAYS:
    Fn->addFnAttr("function-instrument", "xray-always");
    break;
  case ImbueAttr::ALWAYS_ARG1:
    Fn->addFnAttr("function-instrument", "xray-always");
    Fn->addFnAttr("xray-log-args", "1");
    break;
  case ImbueAttr::NEVER:
    Fn->addFnAttr("function-instrument", "xray-never");
    break;
  }
  return true;
}

ProfileList::ExclusionType
CodeGenModule::isFunctionBlockedByProfileList(llvm::Function *Fn,
                                              SourceLocation Loc) const {
  const auto &ProfileList = getContext().getProfileList();
  // If the profile list is empty, then instrument everything.
  if (ProfileList.isEmpty())
    return ProfileList::Allow;
  CodeGenOptions::ProfileInstrKind Kind = getCodeGenOpts().getProfileInstr();
  // First, check the function name.
  if (auto V = ProfileList.isFunctionExcluded(Fn->getName(), Kind))
    return *V;
  // Next, check the source location.
  if (Loc.isValid())
    if (auto V = ProfileList.isLocationExcluded(Loc, Kind))
      return *V;
  // If location is unknown, this may be a compiler-generated function. Assume
  // it's located in the main file.
  auto &SM = Context.getSourceManager();
  if (auto MainFile = SM.getFileEntryRefForID(SM.getMainFileID()))
    if (auto V = ProfileList.isFileExcluded(MainFile->getName(), Kind))
      return *V;
  return ProfileList.getDefault(Kind);
}

ProfileList::ExclusionType
CodeGenModule::isFunctionBlockedFromProfileInstr(llvm::Function *Fn,
                                                 SourceLocation Loc) const {
  auto V = isFunctionBlockedByProfileList(Fn, Loc);
  if (V != ProfileList::Allow)
    return V;

  auto NumGroups = getCodeGenOpts().ProfileTotalFunctionGroups;
  if (NumGroups > 1) {
    auto Group = llvm::crc32(arrayRefFromStringRef(Fn->getName())) % NumGroups;
    if (Group != getCodeGenOpts().ProfileSelectedFunctionGroup)
      return ProfileList::Skip;
  }
  return ProfileList::Allow;
}

bool CodeGenModule::MustBeEmitted(const ValueDecl *Global) {
  // Never defer when EmitAllDecls is specified.
  if (LangOpts.EmitAllDecls)
    return true;

  const auto *VD = dyn_cast<VarDecl>(Global);
  if (VD &&
      ((CodeGenOpts.KeepPersistentStorageVariables &&
        (VD->getStorageDuration() == SD_Static ||
         VD->getStorageDuration() == SD_Thread)) ||
       (CodeGenOpts.KeepStaticConsts && VD->getStorageDuration() == SD_Static &&
        VD->getType().isConstQualified())))
    return true;

  return getContext().DeclMustBeEmitted(Global);
}

bool CodeGenModule::MayBeEmittedEagerly(const ValueDecl *Global) {
  // In OpenMP 5.0 variables and function may be marked as
  // device_type(host/nohost) and we should not emit them eagerly unless we sure
  // that they must be emitted on the host/device. To be sure we need to have
  // seen a declare target with an explicit mentioning of the function, we know
  // we have if the level of the declare target attribute is -1. Note that we
  // check somewhere else if we should emit this at all.
  if (LangOpts.OpenMP >= 50 && !LangOpts.OpenMPSimd) {
    std::optional<OMPDeclareTargetDeclAttr *> ActiveAttr =
        OMPDeclareTargetDeclAttr::getActiveAttr(Global);
    if (!ActiveAttr || (*ActiveAttr)->getLevel() != (unsigned)-1)
      return false;
  }

  if (const auto *FD = dyn_cast<FunctionDecl>(Global)) {
    if (FD->getTemplateSpecializationKind() == TSK_ImplicitInstantiation)
      // Implicit template instantiations may change linkage if they are later
      // explicitly instantiated, so they should not be emitted eagerly.
      return false;
    // Defer until all versions have been semantically checked.
    if (FD->hasAttr<TargetVersionAttr>() && !FD->isMultiVersion())
      return false;
    // Defer emission of SYCL kernel entry point functions during device
    // compilation.
    if (LangOpts.SYCLIsDevice && FD->hasAttr<SYCLKernelEntryPointAttr>())
      return false;
  }
  if (const auto *VD = dyn_cast<VarDecl>(Global)) {
    if (Context.getInlineVariableDefinitionKind(VD) ==
        ASTContext::InlineVariableDefinitionKind::WeakUnknown)
      // A definition of an inline constexpr static data member may change
      // linkage later if it's redeclared outside the class.
      return false;
    if (CXX20ModuleInits && VD->getOwningModule() &&
        !VD->getOwningModule()->isModuleMapModule()) {
      // For CXX20, module-owned initializers need to be deferred, since it is
      // not known at this point if they will be run for the current module or
      // as part of the initializer for an imported one.
      return false;
    }
  }
  // If OpenMP is enabled and threadprivates must be generated like TLS, delay
  // codegen for global variables, because they may be marked as threadprivate.
  if (LangOpts.OpenMP && LangOpts.OpenMPUseTLS &&
      getContext().getTargetInfo().isTLSSupported() && isa<VarDecl>(Global) &&
      !Global->getType().isConstantStorage(getContext(), false, false) &&
      !OMPDeclareTargetDeclAttr::isDeclareTargetDeclaration(Global))
    return false;

  return true;
}

ConstantAddress CodeGenModule::GetAddrOfMSGuidDecl(const MSGuidDecl *GD) {
  StringRef Name = getMangledName(GD);

  // The UUID descriptor should be pointer aligned.
  CharUnits Alignment = CharUnits::fromQuantity(PointerAlignInBytes);

  // Look for an existing global.
  if (llvm::GlobalVariable *GV = getModule().getNamedGlobal(Name))
    return ConstantAddress(GV, GV->getValueType(), Alignment);

  ConstantEmitter Emitter(*this);
  llvm::Constant *Init;

  APValue &V = GD->getAsAPValue();
  if (!V.isAbsent()) {
    // If possible, emit the APValue version of the initializer. In particular,
    // this gets the type of the constant right.
    Init = Emitter.emitForInitializer(
        GD->getAsAPValue(), GD->getType().getAddressSpace(), GD->getType());
  } else {
    // As a fallback, directly construct the constant.
    // FIXME: This may get padding wrong under esoteric struct layout rules.
    // MSVC appears to create a complete type 'struct __s_GUID' that it
    // presumably uses to represent these constants.
    MSGuidDecl::Parts Parts = GD->getParts();
    llvm::Constant *Fields[4] = {
        llvm::ConstantInt::get(Int32Ty, Parts.Part1),
        llvm::ConstantInt::get(Int16Ty, Parts.Part2),
        llvm::ConstantInt::get(Int16Ty, Parts.Part3),
        llvm::ConstantDataArray::getRaw(
            StringRef(reinterpret_cast<char *>(Parts.Part4And5), 8), 8,
            Int8Ty)};
    Init = llvm::ConstantStruct::getAnon(Fields);
  }

  auto *GV = new llvm::GlobalVariable(
      getModule(), Init->getType(),
      /*isConstant=*/true, llvm::GlobalValue::LinkOnceODRLinkage, Init, Name);
  if (supportsCOMDAT())
    GV->setComdat(TheModule.getOrInsertComdat(GV->getName()));
  setDSOLocal(GV);

  if (!V.isAbsent()) {
    Emitter.finalize(GV);
    return ConstantAddress(GV, GV->getValueType(), Alignment);
  }

  llvm::Type *Ty = getTypes().ConvertTypeForMem(GD->getType());
  return ConstantAddress(GV, Ty, Alignment);
}

ConstantAddress CodeGenModule::GetAddrOfUnnamedGlobalConstantDecl(
    const UnnamedGlobalConstantDecl *GCD) {
  CharUnits Alignment = getContext().getTypeAlignInChars(GCD->getType());

  llvm::GlobalVariable **Entry = nullptr;
  Entry = &UnnamedGlobalConstantDeclMap[GCD];
  if (*Entry)
    return ConstantAddress(*Entry, (*Entry)->getValueType(), Alignment);

  ConstantEmitter Emitter(*this);
  llvm::Constant *Init;

  const APValue &V = GCD->getValue();

  assert(!V.isAbsent());
  Init = Emitter.emitForInitializer(V, GCD->getType().getAddressSpace(),
                                    GCD->getType());

  auto *GV = new llvm::GlobalVariable(getModule(), Init->getType(),
                                      /*isConstant=*/true,
                                      llvm::GlobalValue::PrivateLinkage, Init,
                                      ".constant");
  GV->setUnnamedAddr(llvm::GlobalValue::UnnamedAddr::Global);
  GV->setAlignment(Alignment.getAsAlign());

  Emitter.finalize(GV);

  *Entry = GV;
  return ConstantAddress(GV, GV->getValueType(), Alignment);
}

ConstantAddress CodeGenModule::GetAddrOfTemplateParamObject(
    const TemplateParamObjectDecl *TPO) {
  StringRef Name = getMangledName(TPO);
  CharUnits Alignment = getNaturalTypeAlignment(TPO->getType());

  if (llvm::GlobalVariable *GV = getModule().getNamedGlobal(Name))
    return ConstantAddress(GV, GV->getValueType(), Alignment);

  ConstantEmitter Emitter(*this);
  llvm::Constant *Init = Emitter.emitForInitializer(
        TPO->getValue(), TPO->getType().getAddressSpace(), TPO->getType());

  if (!Init) {
    ErrorUnsupported(TPO, "template parameter object");
    return ConstantAddress::invalid();
  }

  llvm::GlobalValue::LinkageTypes Linkage =
      isExternallyVisible(TPO->getLinkageAndVisibility().getLinkage())
          ? llvm::GlobalValue::LinkOnceODRLinkage
          : llvm::GlobalValue::InternalLinkage;
  auto *GV = new llvm::GlobalVariable(getModule(), Init->getType(),
                                      /*isConstant=*/true, Linkage, Init, Name);
  setGVProperties(GV, TPO);
  if (supportsCOMDAT() && Linkage == llvm::GlobalValue::LinkOnceODRLinkage)
    GV->setComdat(TheModule.getOrInsertComdat(GV->getName()));
  Emitter.finalize(GV);

    return ConstantAddress(GV, GV->getValueType(), Alignment);
}

ConstantAddress CodeGenModule::GetWeakRefReference(const ValueDecl *VD) {
  const AliasAttr *AA = VD->getAttr<AliasAttr>();
  assert(AA && "No alias?");

  CharUnits Alignment = getContext().getDeclAlign(VD);
  llvm::Type *DeclTy = getTypes().ConvertTypeForMem(VD->getType());

  // See if there is already something with the target's name in the module.
  llvm::GlobalValue *Entry = GetGlobalValue(AA->getAliasee());
  if (Entry)
    return ConstantAddress(Entry, DeclTy, Alignment);

  llvm::Constant *Aliasee;
  if (isa<llvm::FunctionType>(DeclTy))
    Aliasee = GetOrCreateLLVMFunction(AA->getAliasee(), DeclTy,
                                      GlobalDecl(cast<FunctionDecl>(VD)),
                                      /*ForVTable=*/false);
  else
    Aliasee = GetOrCreateLLVMGlobal(AA->getAliasee(), DeclTy, LangAS::Default,
                                    nullptr);

  auto *F = cast<llvm::GlobalValue>(Aliasee);
  F->setLinkage(llvm::Function::ExternalWeakLinkage);
  WeakRefReferences.insert(F);

  return ConstantAddress(Aliasee, DeclTy, Alignment);
}

template <typename AttrT> static bool hasImplicitAttr(const ValueDecl *D) {
  if (!D)
    return false;
  if (auto *A = D->getAttr<AttrT>())
    return A->isImplicit();
  return D->isImplicit();
}

bool CodeGenModule::shouldEmitCUDAGlobalVar(const VarDecl *Global) const {
  assert(LangOpts.CUDA && "Should not be called by non-CUDA languages");
  // We need to emit host-side 'shadows' for all global
  // device-side variables because the CUDA runtime needs their
  // size and host-side address in order to provide access to
  // their device-side incarnations.
  return !LangOpts.CUDAIsDevice || Global->hasAttr<CUDADeviceAttr>() ||
         Global->hasAttr<CUDAConstantAttr>() ||
         Global->hasAttr<CUDASharedAttr>() ||
         Global->getType()->isCUDADeviceBuiltinSurfaceType() ||
         Global->getType()->isCUDADeviceBuiltinTextureType();
}

void CodeGenModule::EmitGlobal(GlobalDecl GD) {
  const auto *Global = cast<ValueDecl>(GD.getDecl());

  // Weak references don't produce any output by themselves.
  if (Global->hasAttr<WeakRefAttr>())
    return;

  // If this is an alias definition (which otherwise looks like a declaration)
  // handle it now.
  if (AliasAttr *Attr = Global->getAttr<AliasAttr>()) {
    // Emit the alias here if it is not SYCL device compilation.
    if (!LangOpts.SYCLIsDevice)
      return EmitAliasDefinition(GD);
    // Defer for SYCL devices, until either the alias or what it aliases
    // is used.
    StringRef MangledName = getMangledName(GD);
    DeferredDecls[MangledName] = GD;
    StringRef AliaseeName = Attr->getAliasee();
    DeferredAliases[AliaseeName] = GD;
    return;
  }

  // IFunc like an alias whose value is resolved at runtime by calling resolver.
  if (Global->hasAttr<IFuncAttr>())
    return emitIFuncDefinition(GD);

  // If this is a cpu_dispatch multiversion function, emit the resolver.
  if (Global->hasAttr<CPUDispatchAttr>())
    return emitCPUDispatchDefinition(GD);

  // If this is CUDA, be selective about which declarations we emit.
  // Non-constexpr non-lambda implicit host device functions are not emitted
  // unless they are used on device side.
  if (LangOpts.CUDA) {
    assert((isa<FunctionDecl>(Global) || isa<VarDecl>(Global)) &&
           "Expected Variable or Function");
    if (const auto *VD = dyn_cast<VarDecl>(Global)) {
      if (!shouldEmitCUDAGlobalVar(VD))
        return;
    } else if (LangOpts.CUDAIsDevice) {
      const auto *FD = dyn_cast<FunctionDecl>(Global);
      if ((!Global->hasAttr<CUDADeviceAttr>() ||
           (LangOpts.OffloadImplicitHostDeviceTemplates &&
            hasImplicitAttr<CUDAHostAttr>(FD) &&
            hasImplicitAttr<CUDADeviceAttr>(FD) && !FD->isConstexpr() &&
            !isLambdaCallOperator(FD) &&
            !getContext().CUDAImplicitHostDeviceFunUsedByDevice.count(FD))) &&
          !Global->hasAttr<CUDAGlobalAttr>() &&
          !(LangOpts.HIPStdPar && isa<FunctionDecl>(Global) &&
            !Global->hasAttr<CUDAHostAttr>()))
        return;
      // Device-only functions are the only things we skip.
    } else {
      // We need to emit host-side 'shadows' for all global
      // device-side variables because the CUDA runtime needs their
      // size and host-side address in order to provide access to
      // their device-side incarnations.

      // So device-only functions are the only things we skip, except for SYCL.
      if (!LangOpts.isSYCL() && isa<FunctionDecl>(Global) &&
          !Global->hasAttr<CUDAHostAttr>() && Global->hasAttr<CUDADeviceAttr>())
        return;

      assert((isa<FunctionDecl>(Global) || isa<VarDecl>(Global)) &&
             "Expected Variable or Function");
    }
  }

  if (LangOpts.OpenMP) {
    // If this is OpenMP, check if it is legal to emit this global normally.
    if (OpenMPRuntime && OpenMPRuntime->emitTargetGlobal(GD))
      return;
    if (auto *DRD = dyn_cast<OMPDeclareReductionDecl>(Global)) {
      if (MustBeEmitted(Global))
        EmitOMPDeclareReduction(DRD);
      return;
    }
    if (auto *DMD = dyn_cast<OMPDeclareMapperDecl>(Global)) {
      if (MustBeEmitted(Global))
        EmitOMPDeclareMapper(DMD);
      return;
    }
  }

  // Ignore declarations, they will be emitted on their first use.
  if (const auto *FD = dyn_cast<FunctionDecl>(Global)) {
    if (FD->hasAttr<OpenCLKernelAttr>() && FD->doesThisDeclarationHaveABody())
      addDeferredDeclToEmit(GlobalDecl(FD, KernelReferenceKind::Stub));

    // Update deferred annotations with the latest declaration if the function
    // function was already used or defined.
    if (FD->hasAttr<AnnotateAttr>()) {
      StringRef MangledName = getMangledName(GD);
      if (GetGlobalValue(MangledName))
        DeferredAnnotations[MangledName] = FD;
    }

    // Forward declarations are emitted lazily on first use.
    if (!FD->doesThisDeclarationHaveABody()) {
      if (!FD->doesDeclarationForceExternallyVisibleDefinition() &&
          (!FD->isMultiVersion() || !getTarget().getTriple().isAArch64()))
        return;

      StringRef MangledName = getMangledName(GD);

      // Compute the function info and LLVM type.
      const CGFunctionInfo &FI = getTypes().arrangeGlobalDeclaration(GD);
      llvm::Type *Ty = getTypes().GetFunctionType(FI);

      GetOrCreateLLVMFunction(MangledName, Ty, GD, /*ForVTable=*/false,
                              /*DontDefer=*/false);
      return;
    }
  } else {
    const auto *VD = cast<VarDecl>(Global);
    assert(VD->isFileVarDecl() && "Cannot emit local var decl as global.");
    if (VD->isThisDeclarationADefinition() != VarDecl::Definition &&
        !Context.isMSStaticDataMemberInlineDefinition(VD)) {
      if (LangOpts.OpenMP) {
        // Emit declaration of the must-be-emitted declare target variable.
        if (std::optional<OMPDeclareTargetDeclAttr::MapTypeTy> Res =
                OMPDeclareTargetDeclAttr::isDeclareTargetDeclaration(VD)) {

          // If this variable has external storage and doesn't require special
          // link handling we defer to its canonical definition.
          if (VD->hasExternalStorage() &&
              Res != OMPDeclareTargetDeclAttr::MT_Link)
            return;

          bool UnifiedMemoryEnabled =
              getOpenMPRuntime().hasRequiresUnifiedSharedMemory();
          if ((*Res == OMPDeclareTargetDeclAttr::MT_To ||
               *Res == OMPDeclareTargetDeclAttr::MT_Enter) &&
              !UnifiedMemoryEnabled) {
            (void)GetAddrOfGlobalVar(VD);
          } else {
            assert(((*Res == OMPDeclareTargetDeclAttr::MT_Link) ||
                    ((*Res == OMPDeclareTargetDeclAttr::MT_To ||
                      *Res == OMPDeclareTargetDeclAttr::MT_Enter) &&
                     UnifiedMemoryEnabled)) &&
                   "Link clause or to clause with unified memory expected.");
            (void)getOpenMPRuntime().getAddrOfDeclareTargetVar(VD);
          }

          return;
        }
      }
      // If this declaration may have caused an inline variable definition to
      // change linkage, make sure that it's emitted.
      if (Context.getInlineVariableDefinitionKind(VD) ==
          ASTContext::InlineVariableDefinitionKind::Strong)
        GetAddrOfGlobalVar(VD);
      return;
    }
  }

  // clang::ParseAST ensures that we emit the SYCL devices at the end, so
  // anything that is a device (or indirectly called) will be handled later.
  if (LangOpts.SYCLIsDevice && MustBeEmitted(Global)) {
    addDeferredDeclToEmit(GD);
    return;
  }

  // Defer code generation to first use when possible, e.g. if this is an inline
  // function. If the global must always be emitted, do it eagerly if possible
  // to benefit from cache locality.
  if (MustBeEmitted(Global) && MayBeEmittedEagerly(Global)) {
    // Avoid emitting the same __host__ __device__ functions,
    // in SYCL-CUDA-host compilation, and
    if (SYCLCUDAIsHost(LangOpts) && isa<FunctionDecl>(Global) &&
        !Global->hasAttr<CUDAHostAttr>() && Global->hasAttr<CUDADeviceAttr>()) {
      addDeferredDeclToEmit(GD);
      return;
    }
    // in SYCL-CUDA-device compilation.
    if (SYCLCUDAIsSYCLDevice(LangOpts) && isa<FunctionDecl>(Global) &&
        Global->hasAttr<CUDAHostAttr>() && !Global->hasAttr<CUDADeviceAttr>()) {
      addDeferredDeclToEmit(GD);
      return;
    }

    // Emit the definition if it can't be deferred.
    EmitGlobalDefinition(GD);
    addEmittedDeferredDecl(GD);
    return;
  }

  // If we're deferring emission of a C++ variable with an
  // initializer, remember the order in which it appeared in the file.
  if (getLangOpts().CPlusPlus && isa<VarDecl>(Global) &&
      cast<VarDecl>(Global)->hasInit()) {
    DelayedCXXInitPosition[Global] = CXXGlobalInits.size();
    CXXGlobalInits.push_back(nullptr);
  }

  StringRef MangledName = getMangledName(GD);
  if (GetGlobalValue(MangledName) != nullptr) {
    // The value has already been used and should therefore be emitted.
    addDeferredDeclToEmit(GD);
  } else if (MustBeEmitted(Global)) {
    // The value must be emitted, but cannot be emitted eagerly.
    assert(!MayBeEmittedEagerly(Global));
    addDeferredDeclToEmit(GD);
  } else {

    // For SYCL compilation of CUDA sources,
    if (LangOpts.isSYCL() && LangOpts.CUDA && !LangOpts.CUDAIsDevice) {
      // in case of SYCL-CUDA-host,
      if (LangOpts.SYCLIsHost) {
        if (Global->hasAttr<CUDAHostAttr>()) {
          // remove already present __device__ function.
          auto DDI = DeferredDecls.find(MangledName);
          if (DDI != DeferredDecls.end())
            DeferredDecls.erase(DDI);
        } else if (Global->hasAttr<CUDADeviceAttr>()) {
          // do not insert a __device__ function if a __host__ one is present.
          auto DDI = DeferredDecls.find(MangledName);
          if (DDI != DeferredDecls.end())
            return;
        }
      }
      // in case of SYCL-CUDA-device,
      if (LangOpts.SYCLIsDevice) {
        if (Global->hasAttr<CUDADeviceAttr>()) {
          // remove already present __host__ function.
          auto DDI = DeferredDecls.find(MangledName);
          if (DDI != DeferredDecls.end())
            DeferredDecls.erase(DDI);
        } else if (Global->hasAttr<CUDAHostAttr>()) {
          // do not insert a __host__ function if a __device__ one is present.
          auto DDI = DeferredDecls.find(MangledName);
          if (DDI != DeferredDecls.end())
            return;
        }
      }
    }

    // Otherwise, remember that we saw a deferred decl with this name.  The
    // first use of the mangled name will cause it to move into
    // DeferredDeclsToEmit.
    DeferredDecls[MangledName] = GD;
  }
}

// Check if T is a class type with a destructor that's not dllimport.
static bool HasNonDllImportDtor(QualType T) {
  if (const auto *RT = T->getBaseElementTypeUnsafe()->getAs<RecordType>())
    if (CXXRecordDecl *RD = dyn_cast<CXXRecordDecl>(RT->getDecl()))
      if (RD->getDestructor() && !RD->getDestructor()->hasAttr<DLLImportAttr>())
        return true;

  return false;
}

namespace {
  struct FunctionIsDirectlyRecursive
      : public ConstStmtVisitor<FunctionIsDirectlyRecursive, bool> {
    const StringRef Name;
    const Builtin::Context &BI;
    FunctionIsDirectlyRecursive(StringRef N, const Builtin::Context &C)
        : Name(N), BI(C) {}

    bool VisitCallExpr(const CallExpr *E) {
      const FunctionDecl *FD = E->getDirectCallee();
      if (!FD)
        return false;
      AsmLabelAttr *Attr = FD->getAttr<AsmLabelAttr>();
      if (Attr && Name == Attr->getLabel())
        return true;
      unsigned BuiltinID = FD->getBuiltinID();
      if (!BuiltinID || !BI.isLibFunction(BuiltinID))
        return false;
      std::string BuiltinNameStr = BI.getName(BuiltinID);
      StringRef BuiltinName = BuiltinNameStr;
      if (BuiltinName.starts_with("__builtin_") &&
          Name == BuiltinName.slice(strlen("__builtin_"), StringRef::npos)) {
        return true;
      }
      return false;
    }

    bool VisitStmt(const Stmt *S) {
      for (const Stmt *Child : S->children())
        if (Child && this->Visit(Child))
          return true;
      return false;
    }
  };

  // Make sure we're not referencing non-imported vars or functions.
  struct DLLImportFunctionVisitor
      : public RecursiveASTVisitor<DLLImportFunctionVisitor> {
    bool SafeToInline = true;

    bool shouldVisitImplicitCode() const { return true; }

    bool VisitVarDecl(VarDecl *VD) {
      if (VD->getTLSKind()) {
        // A thread-local variable cannot be imported.
        SafeToInline = false;
        return SafeToInline;
      }

      // A variable definition might imply a destructor call.
      if (VD->isThisDeclarationADefinition())
        SafeToInline = !HasNonDllImportDtor(VD->getType());

      return SafeToInline;
    }

    bool VisitCXXBindTemporaryExpr(CXXBindTemporaryExpr *E) {
      if (const auto *D = E->getTemporary()->getDestructor())
        SafeToInline = D->hasAttr<DLLImportAttr>();
      return SafeToInline;
    }

    bool VisitDeclRefExpr(DeclRefExpr *E) {
      ValueDecl *VD = E->getDecl();
      if (isa<FunctionDecl>(VD))
        SafeToInline = VD->hasAttr<DLLImportAttr>();
      else if (VarDecl *V = dyn_cast<VarDecl>(VD))
        SafeToInline = !V->hasGlobalStorage() || V->hasAttr<DLLImportAttr>();
      return SafeToInline;
    }

    bool VisitCXXConstructExpr(CXXConstructExpr *E) {
      SafeToInline = E->getConstructor()->hasAttr<DLLImportAttr>();
      return SafeToInline;
    }

    bool VisitCXXMemberCallExpr(CXXMemberCallExpr *E) {
      CXXMethodDecl *M = E->getMethodDecl();
      if (!M) {
        // Call through a pointer to member function. This is safe to inline.
        SafeToInline = true;
      } else {
        SafeToInline = M->hasAttr<DLLImportAttr>();
      }
      return SafeToInline;
    }

    bool VisitCXXDeleteExpr(CXXDeleteExpr *E) {
      SafeToInline = E->getOperatorDelete()->hasAttr<DLLImportAttr>();
      return SafeToInline;
    }

    bool VisitCXXNewExpr(CXXNewExpr *E) {
      SafeToInline = E->getOperatorNew()->hasAttr<DLLImportAttr>();
      return SafeToInline;
    }
  };
}

// isTriviallyRecursive - Check if this function calls another
// decl that, because of the asm attribute or the other decl being a builtin,
// ends up pointing to itself.
bool
CodeGenModule::isTriviallyRecursive(const FunctionDecl *FD) {
  StringRef Name;
  if (getCXXABI().getMangleContext().shouldMangleDeclName(FD)) {
    // asm labels are a special kind of mangling we have to support.
    AsmLabelAttr *Attr = FD->getAttr<AsmLabelAttr>();
    if (!Attr)
      return false;
    Name = Attr->getLabel();
  } else {
    Name = FD->getName();
  }

  FunctionIsDirectlyRecursive Walker(Name, Context.BuiltinInfo);
  const Stmt *Body = FD->getBody();
  return Body ? Walker.Visit(Body) : false;
}

bool CodeGenModule::shouldEmitFunction(GlobalDecl GD) {
  if (getFunctionLinkage(GD) != llvm::Function::AvailableExternallyLinkage)
    return true;

  const auto *F = cast<FunctionDecl>(GD.getDecl());
  // Inline builtins declaration must be emitted. They often are fortified
  // functions.
  if (F->isInlineBuiltinDeclaration())
    return true;

  if (CodeGenOpts.OptimizationLevel == 0 && !F->hasAttr<AlwaysInlineAttr>())
    return false;

  // We don't import function bodies from other named module units since that
  // behavior may break ABI compatibility of the current unit.
  if (const Module *M = F->getOwningModule();
      M && M->getTopLevelModule()->isNamedModule() &&
      getContext().getCurrentNamedModule() != M->getTopLevelModule()) {
    // There are practices to mark template member function as always-inline
    // and mark the template as extern explicit instantiation but not give
    // the definition for member function. So we have to emit the function
    // from explicitly instantiation with always-inline.
    //
    // See https://github.com/llvm/llvm-project/issues/86893 for details.
    //
    // TODO: Maybe it is better to give it a warning if we call a non-inline
    // function from other module units which is marked as always-inline.
    if (!F->isTemplateInstantiation() || !F->hasAttr<AlwaysInlineAttr>()) {
      return false;
    }
  }

  if (F->hasAttr<NoInlineAttr>())
    return false;

  if (F->hasAttr<DLLImportAttr>() && !F->hasAttr<AlwaysInlineAttr>()) {
    // Check whether it would be safe to inline this dllimport function.
    DLLImportFunctionVisitor Visitor;
    Visitor.TraverseFunctionDecl(const_cast<FunctionDecl*>(F));
    if (!Visitor.SafeToInline)
      return false;

    if (const CXXDestructorDecl *Dtor = dyn_cast<CXXDestructorDecl>(F)) {
      // Implicit destructor invocations aren't captured in the AST, so the
      // check above can't see them. Check for them manually here.
      for (const Decl *Member : Dtor->getParent()->decls())
        if (isa<FieldDecl>(Member))
          if (HasNonDllImportDtor(cast<FieldDecl>(Member)->getType()))
            return false;
      for (const CXXBaseSpecifier &B : Dtor->getParent()->bases())
        if (HasNonDllImportDtor(B.getType()))
          return false;
    }
  }

  // PR9614. Avoid cases where the source code is lying to us. An available
  // externally function should have an equivalent function somewhere else,
  // but a function that calls itself through asm label/`__builtin_` trickery is
  // clearly not equivalent to the real implementation.
  // This happens in glibc's btowc and in some configure checks.
  return !isTriviallyRecursive(F);
}

bool CodeGenModule::shouldOpportunisticallyEmitVTables() {
  return CodeGenOpts.OptimizationLevel > 0;
}

void CodeGenModule::EmitMultiVersionFunctionDefinition(GlobalDecl GD,
                                                       llvm::GlobalValue *GV) {
  const auto *FD = cast<FunctionDecl>(GD.getDecl());

  if (FD->isCPUSpecificMultiVersion()) {
    auto *Spec = FD->getAttr<CPUSpecificAttr>();
    for (unsigned I = 0; I < Spec->cpus_size(); ++I)
      EmitGlobalFunctionDefinition(GD.getWithMultiVersionIndex(I), nullptr);
  } else if (auto *TC = FD->getAttr<TargetClonesAttr>()) {
    for (unsigned I = 0; I < TC->featuresStrs_size(); ++I)
      // AArch64 favors the default target version over the clone if any.
      if ((!TC->isDefaultVersion(I) || !getTarget().getTriple().isAArch64()) &&
          TC->isFirstOfVersion(I))
        EmitGlobalFunctionDefinition(GD.getWithMultiVersionIndex(I), nullptr);
    // Ensure that the resolver function is also emitted.
    GetOrCreateMultiVersionResolver(GD);
  } else
    EmitGlobalFunctionDefinition(GD, GV);
  // Defer the resolver emission until we can reason whether the TU
  // contains a default target version implementation.
  if (FD->isTargetVersionMultiVersion())
    AddDeferredMultiVersionResolverToEmit(GD);
}

void CodeGenModule::EmitGlobalDefinition(GlobalDecl GD, llvm::GlobalValue *GV) {
  const auto *D = cast<ValueDecl>(GD.getDecl());

  PrettyStackTraceDecl CrashInfo(const_cast<ValueDecl *>(D), D->getLocation(),
                                 Context.getSourceManager(),
                                 "Generating code for declaration");

  if (const auto *FD = dyn_cast<FunctionDecl>(D)) {
    // At -O0, don't generate IR for functions with available_externally
    // linkage.
    if (!shouldEmitFunction(GD))
      return;

    llvm::TimeTraceScope TimeScope("CodeGen Function", [&]() {
      std::string Name;
      llvm::raw_string_ostream OS(Name);
      FD->getNameForDiagnostic(OS, getContext().getPrintingPolicy(),
                               /*Qualified=*/true);
      return Name;
    });

    if (const auto *Method = dyn_cast<CXXMethodDecl>(D)) {
      // Make sure to emit the definition(s) before we emit the thunks.
      // This is necessary for the generation of certain thunks.
      if (isa<CXXConstructorDecl>(Method) || isa<CXXDestructorDecl>(Method))
        ABI->emitCXXStructor(GD);
      else if (FD->isMultiVersion())
        EmitMultiVersionFunctionDefinition(GD, GV);
      else
        EmitGlobalFunctionDefinition(GD, GV);

      if (Method->isVirtual())
        getVTables().EmitThunks(GD);

      return;
    }

    if (FD->isMultiVersion())
      return EmitMultiVersionFunctionDefinition(GD, GV);
    return EmitGlobalFunctionDefinition(GD, GV);
  }

  if (const auto *VD = dyn_cast<VarDecl>(D))
    return EmitGlobalVarDefinition(VD, !VD->hasDefinition());

  llvm_unreachable("Invalid argument to EmitGlobalDefinition()");
}

static void ReplaceUsesOfNonProtoTypeWithRealFunction(llvm::GlobalValue *Old,
                                                      llvm::Function *NewFn);

static uint64_t getFMVPriority(const TargetInfo &TI,
                               const CodeGenFunction::FMVResolverOption &RO) {
  llvm::SmallVector<StringRef, 8> Features{RO.Features};
  if (RO.Architecture)
    Features.push_back(*RO.Architecture);
  return TI.getFMVPriority(Features);
}

// Multiversion functions should be at most 'WeakODRLinkage' so that a different
// TU can forward declare the function without causing problems.  Particularly
// in the cases of CPUDispatch, this causes issues. This also makes sure we
// work with internal linkage functions, so that the same function name can be
// used with internal linkage in multiple TUs.
static llvm::GlobalValue::LinkageTypes
getMultiversionLinkage(CodeGenModule &CGM, GlobalDecl GD) {
  const FunctionDecl *FD = cast<FunctionDecl>(GD.getDecl());
  if (FD->getFormalLinkage() == Linkage::Internal)
    return llvm::GlobalValue::InternalLinkage;
  return llvm::GlobalValue::WeakODRLinkage;
}

void CodeGenModule::emitMultiVersionFunctions() {
  std::vector<GlobalDecl> MVFuncsToEmit;
  MultiVersionFuncs.swap(MVFuncsToEmit);
  for (GlobalDecl GD : MVFuncsToEmit) {
    const auto *FD = cast<FunctionDecl>(GD.getDecl());
    assert(FD && "Expected a FunctionDecl");

    auto createFunction = [&](const FunctionDecl *Decl, unsigned MVIdx = 0) {
      GlobalDecl CurGD{Decl->isDefined() ? Decl->getDefinition() : Decl, MVIdx};
      StringRef MangledName = getMangledName(CurGD);
      llvm::Constant *Func = GetGlobalValue(MangledName);
      if (!Func) {
        if (Decl->isDefined()) {
          EmitGlobalFunctionDefinition(CurGD, nullptr);
          Func = GetGlobalValue(MangledName);
        } else {
          const CGFunctionInfo &FI = getTypes().arrangeGlobalDeclaration(CurGD);
          llvm::FunctionType *Ty = getTypes().GetFunctionType(FI);
          Func = GetAddrOfFunction(CurGD, Ty, /*ForVTable=*/false,
                                   /*DontDefer=*/false, ForDefinition);
        }
        assert(Func && "This should have just been created");
      }
      return cast<llvm::Function>(Func);
    };

    // For AArch64, a resolver is only emitted if a function marked with
    // target_version("default")) or target_clones() is present and defined
    // in this TU. For other architectures it is always emitted.
    bool ShouldEmitResolver = !getTarget().getTriple().isAArch64();
    SmallVector<CodeGenFunction::FMVResolverOption, 10> Options;

    getContext().forEachMultiversionedFunctionVersion(
        FD, [&](const FunctionDecl *CurFD) {
          llvm::SmallVector<StringRef, 8> Feats;
          bool IsDefined = CurFD->getDefinition() != nullptr;

          if (const auto *TA = CurFD->getAttr<TargetAttr>()) {
            assert(getTarget().getTriple().isX86() && "Unsupported target");
            TA->getX86AddedFeatures(Feats);
            llvm::Function *Func = createFunction(CurFD);
            Options.emplace_back(Func, Feats, TA->getX86Architecture());
          } else if (const auto *TVA = CurFD->getAttr<TargetVersionAttr>()) {
            if (TVA->isDefaultVersion() && IsDefined)
              ShouldEmitResolver = true;
            llvm::Function *Func = createFunction(CurFD);
            char Delim = getTarget().getTriple().isAArch64() ? '+' : ',';
            TVA->getFeatures(Feats, Delim);
            Options.emplace_back(Func, Feats);
          } else if (const auto *TC = CurFD->getAttr<TargetClonesAttr>()) {
            if (IsDefined)
              ShouldEmitResolver = true;
            for (unsigned I = 0; I < TC->featuresStrs_size(); ++I) {
              if (!TC->isFirstOfVersion(I))
                continue;

              llvm::Function *Func = createFunction(CurFD, I);
              Feats.clear();
              if (getTarget().getTriple().isX86()) {
                TC->getX86Feature(Feats, I);
                Options.emplace_back(Func, Feats, TC->getX86Architecture(I));
              } else {
                char Delim = getTarget().getTriple().isAArch64() ? '+' : ',';
                TC->getFeatures(Feats, I, Delim);
                Options.emplace_back(Func, Feats);
              }
            }
          } else
            llvm_unreachable("unexpected MultiVersionKind");
        });

    if (!ShouldEmitResolver)
      continue;

    llvm::Constant *ResolverConstant = GetOrCreateMultiVersionResolver(GD);
    if (auto *IFunc = dyn_cast<llvm::GlobalIFunc>(ResolverConstant)) {
      ResolverConstant = IFunc->getResolver();
      if (FD->isTargetClonesMultiVersion() &&
          !getTarget().getTriple().isAArch64()) {
        const CGFunctionInfo &FI = getTypes().arrangeGlobalDeclaration(GD);
        llvm::FunctionType *DeclTy = getTypes().GetFunctionType(FI);
        std::string MangledName = getMangledNameImpl(
            *this, GD, FD, /*OmitMultiVersionMangling=*/true);
        // In prior versions of Clang, the mangling for ifuncs incorrectly
        // included an .ifunc suffix. This alias is generated for backward
        // compatibility. It is deprecated, and may be removed in the future.
        auto *Alias = llvm::GlobalAlias::create(
            DeclTy, 0, getMultiversionLinkage(*this, GD),
            MangledName + ".ifunc", IFunc, &getModule());
        SetCommonAttributes(FD, Alias);
      }
    }
    llvm::Function *ResolverFunc = cast<llvm::Function>(ResolverConstant);

    ResolverFunc->setLinkage(getMultiversionLinkage(*this, GD));

    if (!ResolverFunc->hasLocalLinkage() && supportsCOMDAT())
      ResolverFunc->setComdat(
          getModule().getOrInsertComdat(ResolverFunc->getName()));

    const TargetInfo &TI = getTarget();
    llvm::stable_sort(
        Options, [&TI](const CodeGenFunction::FMVResolverOption &LHS,
                       const CodeGenFunction::FMVResolverOption &RHS) {
          return getFMVPriority(TI, LHS) > getFMVPriority(TI, RHS);
        });
    CodeGenFunction CGF(*this);
    CGF.EmitMultiVersionResolver(ResolverFunc, Options);
  }

  // Ensure that any additions to the deferred decls list caused by emitting a
  // variant are emitted.  This can happen when the variant itself is inline and
  // calls a function without linkage.
  if (!MVFuncsToEmit.empty())
    EmitDeferred();

  // Ensure that any additions to the multiversion funcs list from either the
  // deferred decls or the multiversion functions themselves are emitted.
  if (!MultiVersionFuncs.empty())
    emitMultiVersionFunctions();
}

static void replaceDeclarationWith(llvm::GlobalValue *Old,
                                   llvm::Constant *New) {
  assert(cast<llvm::Function>(Old)->isDeclaration() && "Not a declaration");
  New->takeName(Old);
  Old->replaceAllUsesWith(New);
  Old->eraseFromParent();
}

void CodeGenModule::emitCPUDispatchDefinition(GlobalDecl GD) {
  const auto *FD = cast<FunctionDecl>(GD.getDecl());
  assert(FD && "Not a FunctionDecl?");
  assert(FD->isCPUDispatchMultiVersion() && "Not a multiversion function?");
  const auto *DD = FD->getAttr<CPUDispatchAttr>();
  assert(DD && "Not a cpu_dispatch Function?");

  const CGFunctionInfo &FI = getTypes().arrangeGlobalDeclaration(GD);
  llvm::FunctionType *DeclTy = getTypes().GetFunctionType(FI);

  StringRef ResolverName = getMangledName(GD);
  UpdateMultiVersionNames(GD, FD, ResolverName);

  llvm::Type *ResolverType;
  GlobalDecl ResolverGD;
  if (getTarget().supportsIFunc()) {
    ResolverType = llvm::FunctionType::get(
        llvm::PointerType::get(getLLVMContext(),
                               getTypes().getTargetAddressSpace(FD->getType())),
        false);
  }
  else {
    ResolverType = DeclTy;
    ResolverGD = GD;
  }

  auto *ResolverFunc = cast<llvm::Function>(GetOrCreateLLVMFunction(
      ResolverName, ResolverType, ResolverGD, /*ForVTable=*/false));
  ResolverFunc->setLinkage(getMultiversionLinkage(*this, GD));
  if (supportsCOMDAT())
    ResolverFunc->setComdat(
        getModule().getOrInsertComdat(ResolverFunc->getName()));

  SmallVector<CodeGenFunction::FMVResolverOption, 10> Options;
  const TargetInfo &Target = getTarget();
  unsigned Index = 0;
  for (const IdentifierInfo *II : DD->cpus()) {
    // Get the name of the target function so we can look it up/create it.
    std::string MangledName = getMangledNameImpl(*this, GD, FD, true) +
                              getCPUSpecificMangling(*this, II->getName());

    llvm::Constant *Func = GetGlobalValue(MangledName);

    if (!Func) {
      GlobalDecl ExistingDecl = Manglings.lookup(MangledName);
      if (ExistingDecl.getDecl() &&
          ExistingDecl.getDecl()->getAsFunction()->isDefined()) {
        EmitGlobalFunctionDefinition(ExistingDecl, nullptr);
        Func = GetGlobalValue(MangledName);
      } else {
        if (!ExistingDecl.getDecl())
          ExistingDecl = GD.getWithMultiVersionIndex(Index);

      Func = GetOrCreateLLVMFunction(
          MangledName, DeclTy, ExistingDecl,
          /*ForVTable=*/false, /*DontDefer=*/true,
          /*IsThunk=*/false, llvm::AttributeList(), ForDefinition);
      }
    }

    llvm::SmallVector<StringRef, 32> Features;
    Target.getCPUSpecificCPUDispatchFeatures(II->getName(), Features);
    llvm::transform(Features, Features.begin(),
                    [](StringRef Str) { return Str.substr(1); });
    llvm::erase_if(Features, [&Target](StringRef Feat) {
      return !Target.validateCpuSupports(Feat);
    });
    Options.emplace_back(cast<llvm::Function>(Func), Features);
    ++Index;
  }

  llvm::stable_sort(Options, [](const CodeGenFunction::FMVResolverOption &LHS,
                                const CodeGenFunction::FMVResolverOption &RHS) {
    return llvm::X86::getCpuSupportsMask(LHS.Features) >
           llvm::X86::getCpuSupportsMask(RHS.Features);
  });

  // If the list contains multiple 'default' versions, such as when it contains
  // 'pentium' and 'generic', don't emit the call to the generic one (since we
  // always run on at least a 'pentium'). We do this by deleting the 'least
  // advanced' (read, lowest mangling letter).
  while (Options.size() > 1 && llvm::all_of(llvm::X86::getCpuSupportsMask(
                                                (Options.end() - 2)->Features),
                                            [](auto X) { return X == 0; })) {
    StringRef LHSName = (Options.end() - 2)->Function->getName();
    StringRef RHSName = (Options.end() - 1)->Function->getName();
    if (LHSName.compare(RHSName) < 0)
      Options.erase(Options.end() - 2);
    else
      Options.erase(Options.end() - 1);
  }

  CodeGenFunction CGF(*this);
  CGF.EmitMultiVersionResolver(ResolverFunc, Options);

  if (getTarget().supportsIFunc()) {
    llvm::GlobalValue::LinkageTypes Linkage = getMultiversionLinkage(*this, GD);
    auto *IFunc = cast<llvm::GlobalValue>(GetOrCreateMultiVersionResolver(GD));
    unsigned AS = IFunc->getType()->getPointerAddressSpace();

    // Fix up function declarations that were created for cpu_specific before
    // cpu_dispatch was known
    if (!isa<llvm::GlobalIFunc>(IFunc)) {
      auto *GI = llvm::GlobalIFunc::create(DeclTy, AS, Linkage, "",
                                           ResolverFunc, &getModule());
      replaceDeclarationWith(IFunc, GI);
      IFunc = GI;
    }

    std::string AliasName = getMangledNameImpl(
        *this, GD, FD, /*OmitMultiVersionMangling=*/true);
    llvm::Constant *AliasFunc = GetGlobalValue(AliasName);
    if (!AliasFunc) {
      auto *GA = llvm::GlobalAlias::create(DeclTy, AS, Linkage, AliasName,
                                           IFunc, &getModule());
      SetCommonAttributes(GD, GA);
    }
  }
}

/// Adds a declaration to the list of multi version functions if not present.
void CodeGenModule::AddDeferredMultiVersionResolverToEmit(GlobalDecl GD) {
  const auto *FD = cast<FunctionDecl>(GD.getDecl());
  assert(FD && "Not a FunctionDecl?");

  if (FD->isTargetVersionMultiVersion() || FD->isTargetClonesMultiVersion()) {
    std::string MangledName =
        getMangledNameImpl(*this, GD, FD, /*OmitMultiVersionMangling=*/true);
    if (!DeferredResolversToEmit.insert(MangledName).second)
      return;
  }
  MultiVersionFuncs.push_back(GD);
}

/// If a dispatcher for the specified mangled name is not in the module, create
/// and return it. The dispatcher is either an llvm Function with the specified
/// type, or a global ifunc.
llvm::Constant *CodeGenModule::GetOrCreateMultiVersionResolver(GlobalDecl GD) {
  const auto *FD = cast<FunctionDecl>(GD.getDecl());
  assert(FD && "Not a FunctionDecl?");

  std::string MangledName =
      getMangledNameImpl(*this, GD, FD, /*OmitMultiVersionMangling=*/true);

  // Holds the name of the resolver, in ifunc mode this is the ifunc (which has
  // a separate resolver).
  std::string ResolverName = MangledName;
  if (getTarget().supportsIFunc()) {
    switch (FD->getMultiVersionKind()) {
    case MultiVersionKind::None:
      llvm_unreachable("unexpected MultiVersionKind::None for resolver");
    case MultiVersionKind::Target:
    case MultiVersionKind::CPUSpecific:
    case MultiVersionKind::CPUDispatch:
      ResolverName += ".ifunc";
      break;
    case MultiVersionKind::TargetClones:
    case MultiVersionKind::TargetVersion:
      break;
    }
  } else if (FD->isTargetMultiVersion()) {
    ResolverName += ".resolver";
  }

  bool ShouldReturnIFunc =
      getTarget().supportsIFunc() && !FD->isCPUSpecificMultiVersion();

  // If the resolver has already been created, just return it. This lookup may
  // yield a function declaration instead of a resolver on AArch64. That is
  // because we didn't know whether a resolver will be generated when we first
  // encountered a use of the symbol named after this resolver. Therefore,
  // targets which support ifuncs should not return here unless we actually
  // found an ifunc.
  llvm::GlobalValue *ResolverGV = GetGlobalValue(ResolverName);
  if (ResolverGV && (isa<llvm::GlobalIFunc>(ResolverGV) || !ShouldReturnIFunc))
    return ResolverGV;

  const CGFunctionInfo &FI = getTypes().arrangeGlobalDeclaration(GD);
  llvm::FunctionType *DeclTy = getTypes().GetFunctionType(FI);

  // The resolver needs to be created. For target and target_clones, defer
  // creation until the end of the TU.
  if (FD->isTargetMultiVersion() || FD->isTargetClonesMultiVersion())
    MultiVersionFuncs.push_back(GD);

  // For cpu_specific, don't create an ifunc yet because we don't know if the
  // cpu_dispatch will be emitted in this translation unit.
  if (ShouldReturnIFunc) {
    unsigned AS = getTypes().getTargetAddressSpace(FD->getType());
    llvm::Type *ResolverType = llvm::FunctionType::get(
        llvm::PointerType::get(getLLVMContext(), AS), false);
    llvm::Constant *Resolver = GetOrCreateLLVMFunction(
        MangledName + ".resolver", ResolverType, GlobalDecl{},
        /*ForVTable=*/false);
    llvm::GlobalIFunc *GIF =
        llvm::GlobalIFunc::create(DeclTy, AS, getMultiversionLinkage(*this, GD),
                                  "", Resolver, &getModule());
    GIF->setName(ResolverName);
    SetCommonAttributes(FD, GIF);
    if (ResolverGV)
      replaceDeclarationWith(ResolverGV, GIF);
    return GIF;
  }

  llvm::Constant *Resolver = GetOrCreateLLVMFunction(
      ResolverName, DeclTy, GlobalDecl{}, /*ForVTable=*/false);
  assert(isa<llvm::GlobalValue>(Resolver) && !ResolverGV &&
         "Resolver should be created for the first time");
  SetCommonAttributes(FD, cast<llvm::GlobalValue>(Resolver));
  return Resolver;
}

bool CodeGenModule::shouldDropDLLAttribute(const Decl *D,
                                           const llvm::GlobalValue *GV) const {
  auto SC = GV->getDLLStorageClass();
  if (SC == llvm::GlobalValue::DefaultStorageClass)
    return false;
  const Decl *MRD = D->getMostRecentDecl();
  return (((SC == llvm::GlobalValue::DLLImportStorageClass &&
            !MRD->hasAttr<DLLImportAttr>()) ||
           (SC == llvm::GlobalValue::DLLExportStorageClass &&
            !MRD->hasAttr<DLLExportAttr>())) &&
          !shouldMapVisibilityToDLLExport(cast<NamedDecl>(MRD)));
}

/// GetOrCreateLLVMFunction - If the specified mangled name is not in the
/// module, create and return an llvm Function with the specified type. If there
/// is something in the module with the specified name, return it potentially
/// bitcasted to the right type.
///
/// If D is non-null, it specifies a decl that correspond to this.  This is used
/// to set the attributes on the function when it is first created.
llvm::Constant *CodeGenModule::GetOrCreateLLVMFunction(
    StringRef MangledName, llvm::Type *Ty, GlobalDecl GD, bool ForVTable,
    bool DontDefer, bool IsThunk, llvm::AttributeList ExtraAttrs,
    ForDefinition_t IsForDefinition) {
  const Decl *D = GD.getDecl();

  std::string NameWithoutMultiVersionMangling;
  // Any attempts to use a MultiVersion function should result in retrieving
  // the iFunc instead. Name Mangling will handle the rest of the changes.
  if (const FunctionDecl *FD = cast_or_null<FunctionDecl>(D)) {
    // For the device mark the function as one that should be emitted.
    if (getLangOpts().OpenMPIsTargetDevice && OpenMPRuntime &&
        !OpenMPRuntime->markAsGlobalTarget(GD) && FD->isDefined() &&
        !DontDefer && !IsForDefinition) {
      if (const FunctionDecl *FDDef = FD->getDefinition()) {
        GlobalDecl GDDef;
        if (const auto *CD = dyn_cast<CXXConstructorDecl>(FDDef))
          GDDef = GlobalDecl(CD, GD.getCtorType());
        else if (const auto *DD = dyn_cast<CXXDestructorDecl>(FDDef))
          GDDef = GlobalDecl(DD, GD.getDtorType());
        else
          GDDef = GlobalDecl(FDDef);
        EmitGlobal(GDDef);
      }
    }

    if (FD->isMultiVersion()) {
      UpdateMultiVersionNames(GD, FD, MangledName);
      if (!IsForDefinition) {
        // On AArch64 we do not immediatelly emit an ifunc resolver when a
        // function is used. Instead we defer the emission until we see a
        // default definition. In the meantime we just reference the symbol
        // without FMV mangling (it may or may not be replaced later).
        if (getTarget().getTriple().isAArch64()) {
          AddDeferredMultiVersionResolverToEmit(GD);
          NameWithoutMultiVersionMangling = getMangledNameImpl(
              *this, GD, FD, /*OmitMultiVersionMangling=*/true);
        } else
          return GetOrCreateMultiVersionResolver(GD);
      }
    }
  }

  if (!NameWithoutMultiVersionMangling.empty())
    MangledName = NameWithoutMultiVersionMangling;

  // Lookup the entry, lazily creating it if necessary.
  llvm::GlobalValue *Entry = GetGlobalValue(MangledName);
  if (Entry) {
    if (WeakRefReferences.erase(Entry)) {
      const FunctionDecl *FD = cast_or_null<FunctionDecl>(D);
      if (FD && !FD->hasAttr<WeakAttr>())
        Entry->setLinkage(llvm::Function::ExternalLinkage);
    }

    // Handle dropped DLL attributes.
    if (D && shouldDropDLLAttribute(D, Entry)) {
      Entry->setDLLStorageClass(llvm::GlobalValue::DefaultStorageClass);
      setDSOLocal(Entry);
    }

    // If there are two attempts to define the same mangled name, issue an
    // error.
    if (IsForDefinition && !Entry->isDeclaration()) {
      GlobalDecl OtherGD;
      // Check that GD is not yet in DiagnosedConflictingDefinitions is required
      // to make sure that we issue an error only once.
      if (lookupRepresentativeDecl(MangledName, OtherGD) &&
          (GD.getCanonicalDecl().getDecl() !=
           OtherGD.getCanonicalDecl().getDecl()) &&
          DiagnosedConflictingDefinitions.insert(GD).second) {
        getDiags().Report(D->getLocation(), diag::err_duplicate_mangled_name)
            << MangledName;
        getDiags().Report(OtherGD.getDecl()->getLocation(),
                          diag::note_previous_definition);
      }
    }

    if ((isa<llvm::Function>(Entry) || isa<llvm::GlobalAlias>(Entry)) &&
        (Entry->getValueType() == Ty)) {
      return Entry;
    }

    // Make sure the result is of the correct type.
    // (If function is requested for a definition, we always need to create a new
    // function, not just return a bitcast.)
    if (!IsForDefinition)
      return Entry;
  }

  // This function doesn't have a complete type (for example, the return
  // type is an incomplete struct). Use a fake type instead, and make
  // sure not to try to set attributes.
  bool IsIncompleteFunction = false;

  llvm::FunctionType *FTy;
  if (isa<llvm::FunctionType>(Ty)) {
    FTy = cast<llvm::FunctionType>(Ty);
  } else {
    FTy = llvm::FunctionType::get(VoidTy, false);
    IsIncompleteFunction = true;
  }

  llvm::Function *F =
      llvm::Function::Create(FTy, llvm::Function::ExternalLinkage,
                             Entry ? StringRef() : MangledName, &getModule());

  // Store the declaration associated with this function so it is potentially
  // updated by further declarations or definitions and emitted at the end.
  if (D && D->hasAttr<AnnotateAttr>())
    DeferredAnnotations[MangledName] = cast<ValueDecl>(D);

  // If we already created a function with the same mangled name (but different
  // type) before, take its name and add it to the list of functions to be
  // replaced with F at the end of CodeGen.
  //
  // This happens if there is a prototype for a function (e.g. "int f()") and
  // then a definition of a different type (e.g. "int f(int x)").
  if (Entry) {
    F->takeName(Entry);

    // This might be an implementation of a function without a prototype, in
    // which case, try to do special replacement of calls which match the new
    // prototype.  The really key thing here is that we also potentially drop
    // arguments from the call site so as to make a direct call, which makes the
    // inliner happier and suppresses a number of optimizer warnings (!) about
    // dropping arguments.
    if (!Entry->use_empty()) {
      ReplaceUsesOfNonProtoTypeWithRealFunction(Entry, F);
      Entry->removeDeadConstantUsers();
    }

    addGlobalValReplacement(Entry, F);
  }

  assert(F->getName() == MangledName && "name was uniqued!");
  if (D)
    SetFunctionAttributes(GD, F, IsIncompleteFunction, IsThunk);
  if (ExtraAttrs.hasFnAttrs()) {
    llvm::AttrBuilder B(F->getContext(), ExtraAttrs.getFnAttrs());
    F->addFnAttrs(B);
  }

  if (!DontDefer) {
    // All MSVC dtors other than the base dtor are linkonce_odr and delegate to
    // each other bottoming out with the base dtor.  Therefore we emit non-base
    // dtors on usage, even if there is no dtor definition in the TU.
    if (isa_and_nonnull<CXXDestructorDecl>(D) &&
        getCXXABI().useThunkForDtorVariant(cast<CXXDestructorDecl>(D),
                                           GD.getDtorType()))
      addDeferredDeclToEmit(GD);

    // This is the first use or definition of a mangled name.  If there is a
    // deferred decl with this name, remember that we need to emit it at the end
    // of the file.
    // In SYCL compilation of CUDA sources, avoid the emission if the
    // __device__/__host__ attributes do not match.
    auto DDI = DeferredDecls.find(MangledName);
    if (DDI != DeferredDecls.end() &&
        (!(getLangOpts().isSYCL() && getLangOpts().CUDA &&
           !getLangOpts().CUDAIsDevice) ||
         ((DDI->second).getDecl()->hasAttr<CUDAHostAttr>() ==
              D->hasAttr<CUDAHostAttr>() &&
          (DDI->second).getDecl()->hasAttr<CUDADeviceAttr>() ==
              D->hasAttr<CUDADeviceAttr>()))) {
      // Move the potentially referenced deferred decl to the
      // DeferredDeclsToEmit list, and remove it from DeferredDecls (since we
      // don't need it anymore).
      addDeferredDeclToEmit(DDI->second);
      DeferredDecls.erase(DDI);

      // Otherwise, there are cases we have to worry about where we're
      // using a declaration for which we must emit a definition but where
      // we might not find a top-level definition:
      //   - member functions defined inline in their classes
      //   - friend functions defined inline in some class
      //   - special member functions with implicit definitions
      // If we ever change our AST traversal to walk into class methods,
      // this will be unnecessary.
      //
      // We also don't emit a definition for a function if it's going to be an
      // entry in a vtable, unless it's already marked as used.
    } else if (getLangOpts().CPlusPlus && D) {
      // Look for a declaration that's lexically in a record.
      for (const auto *FD = cast<FunctionDecl>(D)->getMostRecentDecl(); FD;
           FD = FD->getPreviousDecl()) {
        if (isa<CXXRecordDecl>(FD->getLexicalDeclContext())) {
          if (FD->doesThisDeclarationHaveABody()) {
            addDeferredDeclToEmit(GD.getWithDecl(FD));
            break;
          }
        }
      }
    }
  }

  // Make sure the result is of the requested type.
  if (!IsIncompleteFunction) {
    assert(F->getFunctionType() == Ty);
    return F;
  }

  return F;
}

/// GetAddrOfFunction - Return the address of the given function.  If Ty is
/// non-null, then this function will use the specified type if it has to
/// create it (this occurs when we see a definition of the function).
llvm::Constant *
CodeGenModule::GetAddrOfFunction(GlobalDecl GD, llvm::Type *Ty, bool ForVTable,
                                 bool DontDefer,
                                 ForDefinition_t IsForDefinition) {
  // If there was no specific requested type, just convert it now.
  if (!Ty) {
    const auto *FD = cast<FunctionDecl>(GD.getDecl());
    Ty = getTypes().ConvertType(FD->getType());
    if (FD->hasAttr<OpenCLKernelAttr>() &&
        GD.getKernelReferenceKind() == KernelReferenceKind::Stub) {
      const CGFunctionInfo &FI = getTypes().arrangeGlobalDeclaration(GD);
      Ty = getTypes().GetFunctionType(FI);
    }
  }

  // Devirtualized destructor calls may come through here instead of via
  // getAddrOfCXXStructor. Make sure we use the MS ABI base destructor instead
  // of the complete destructor when necessary.
  if (const auto *DD = dyn_cast<CXXDestructorDecl>(GD.getDecl())) {
    if (getTarget().getCXXABI().isMicrosoft() &&
        GD.getDtorType() == Dtor_Complete &&
        DD->getParent()->getNumVBases() == 0)
      GD = GlobalDecl(DD, Dtor_Base);
  }

  StringRef MangledName = getMangledName(GD);
  auto *F = GetOrCreateLLVMFunction(MangledName, Ty, GD, ForVTable, DontDefer,
                                    /*IsThunk=*/false, llvm::AttributeList(),
                                    IsForDefinition);
  // Returns kernel handle for HIP kernel stub function.
  if (LangOpts.CUDA && !LangOpts.CUDAIsDevice &&
      cast<FunctionDecl>(GD.getDecl())->hasAttr<CUDAGlobalAttr>()) {
    auto *Handle = getCUDARuntime().getKernelHandle(
        cast<llvm::Function>(F->stripPointerCasts()), GD);
    if (IsForDefinition)
      return F;
    return Handle;
  }
  return F;
}

llvm::Constant *CodeGenModule::GetFunctionStart(const ValueDecl *Decl) {
  llvm::GlobalValue *F =
      cast<llvm::GlobalValue>(GetAddrOfFunction(Decl)->stripPointerCasts());

  return llvm::NoCFIValue::get(F);
}

static const FunctionDecl *
GetRuntimeFunctionDecl(ASTContext &C, StringRef Name) {
  TranslationUnitDecl *TUDecl = C.getTranslationUnitDecl();
  DeclContext *DC = TranslationUnitDecl::castToDeclContext(TUDecl);

  IdentifierInfo &CII = C.Idents.get(Name);
  for (const auto *Result : DC->lookup(&CII))
    if (const auto *FD = dyn_cast<FunctionDecl>(Result))
      return FD;

  if (!C.getLangOpts().CPlusPlus)
    return nullptr;

  // Demangle the premangled name from getTerminateFn()
  IdentifierInfo &CXXII =
      (Name == "_ZSt9terminatev" || Name == "?terminate@@YAXXZ")
          ? C.Idents.get("terminate")
          : C.Idents.get(Name);

  for (const auto &N : {"__cxxabiv1", "std"}) {
    IdentifierInfo &NS = C.Idents.get(N);
    for (const auto *Result : DC->lookup(&NS)) {
      const NamespaceDecl *ND = dyn_cast<NamespaceDecl>(Result);
      if (auto *LSD = dyn_cast<LinkageSpecDecl>(Result))
        for (const auto *Result : LSD->lookup(&NS))
          if ((ND = dyn_cast<NamespaceDecl>(Result)))
            break;

      if (ND)
        for (const auto *Result : ND->lookup(&CXXII))
          if (const auto *FD = dyn_cast<FunctionDecl>(Result))
            return FD;
    }
  }

  return nullptr;
}

static void setWindowsItaniumDLLImport(CodeGenModule &CGM, bool Local,
                                       llvm::Function *F, StringRef Name) {
  // In Windows Itanium environments, try to mark runtime functions
  // dllimport. For Mingw and MSVC, don't. We don't really know if the user
  // will link their standard library statically or dynamically. Marking
  // functions imported when they are not imported can cause linker errors
  // and warnings.
  if (!Local && CGM.getTriple().isWindowsItaniumEnvironment() &&
      !CGM.getCodeGenOpts().LTOVisibilityPublicStd) {
    const FunctionDecl *FD = GetRuntimeFunctionDecl(CGM.getContext(), Name);
    if (!FD || FD->hasAttr<DLLImportAttr>()) {
      F->setDLLStorageClass(llvm::GlobalValue::DLLImportStorageClass);
      F->setLinkage(llvm::GlobalValue::ExternalLinkage);
    }
  }
}

llvm::FunctionCallee CodeGenModule::CreateRuntimeFunction(
    QualType ReturnTy, ArrayRef<QualType> ArgTys, StringRef Name,
    llvm::AttributeList ExtraAttrs, bool Local, bool AssumeConvergent) {
  if (AssumeConvergent) {
    ExtraAttrs =
        ExtraAttrs.addFnAttribute(VMContext, llvm::Attribute::Convergent);
  }

  QualType FTy = Context.getFunctionType(ReturnTy, ArgTys,
                                         FunctionProtoType::ExtProtoInfo());
  const CGFunctionInfo &Info = getTypes().arrangeFreeFunctionType(
      Context.getCanonicalType(FTy).castAs<FunctionProtoType>());
  auto *ConvTy = getTypes().GetFunctionType(Info);
  llvm::Constant *C = GetOrCreateLLVMFunction(
      Name, ConvTy, GlobalDecl(), /*ForVTable=*/false,
      /*DontDefer=*/false, /*IsThunk=*/false, ExtraAttrs);

  if (auto *F = dyn_cast<llvm::Function>(C)) {
    if (F->empty()) {
      SetLLVMFunctionAttributes(GlobalDecl(), Info, F, /*IsThunk*/ false);
      // FIXME: Set calling-conv properly in ExtProtoInfo
      F->setCallingConv(getRuntimeCC());
      setWindowsItaniumDLLImport(*this, Local, F, Name);
      setDSOLocal(F);
    }
  }
  return {ConvTy, C};
}

/// CreateRuntimeFunction - Create a new runtime function with the specified
/// type and name.
llvm::FunctionCallee
CodeGenModule::CreateRuntimeFunction(llvm::FunctionType *FTy, StringRef Name,
                                     llvm::AttributeList ExtraAttrs, bool Local,
                                     bool AssumeConvergent) {
  if (AssumeConvergent) {
    ExtraAttrs =
        ExtraAttrs.addFnAttribute(VMContext, llvm::Attribute::Convergent);
  }

  llvm::Constant *C =
      GetOrCreateLLVMFunction(Name, FTy, GlobalDecl(), /*ForVTable=*/false,
                              /*DontDefer=*/false, /*IsThunk=*/false,
                              ExtraAttrs);

  if (auto *F = dyn_cast<llvm::Function>(C)) {
    if (F->empty()) {
      F->setCallingConv(getRuntimeCC());
      setWindowsItaniumDLLImport(*this, Local, F, Name);
      setDSOLocal(F);
      // FIXME: We should use CodeGenModule::SetLLVMFunctionAttributes() instead
      // of trying to approximate the attributes using the LLVM function
      // signature.  The other overload of CreateRuntimeFunction does this; it
      // should be used for new code.
      markRegisterParameterAttributes(F);
    }
  }

  return {FTy, C};
}

static void maybeEmitPipeStorageMetadata(const VarDecl *D,
                                         llvm::GlobalVariable *GV,
                                         CodeGenModule &CGM) {
  // TODO: Applicable only on pipe storages. Currently they are defined
  // as structures inside of SYCL headers. Add a check for pipe_storage_t
  // when it ready.
  QualType PipeTy = D->getType();
  if (!PipeTy->isStructureType())
    return;

  if (const auto *IOAttr = D->getAttr<SYCLIntelPipeIOAttr>()) {
    const auto *CE = cast<ConstantExpr>(IOAttr->getID());
    std::optional<llvm::APSInt> ID = CE->getResultAsAPSInt();
    llvm::LLVMContext &Context = CGM.getLLVMContext();

    llvm::Metadata *AttrMDArgs[] = {
        llvm::ConstantAsMetadata::get(llvm::ConstantInt::get(
            llvm::Type::getInt32Ty(Context), ID->getSExtValue()))};
    GV->setMetadata(IOAttr->getSpelling(),
                    llvm::MDNode::get(Context, AttrMDArgs));
  }
}

/// GetOrCreateLLVMGlobal - If the specified mangled name is not in the module,
/// create and return an llvm GlobalVariable with the specified type and address
/// space. If there is something in the module with the specified name, return
/// it potentially bitcasted to the right type.
///
/// If D is non-null, it specifies a decl that correspond to this.  This is used
/// to set the attributes on the global when it is first created.
///
/// If IsForDefinition is true, it is guaranteed that an actual global with
/// type Ty will be returned, not conversion of a variable with the same
/// mangled name but some other type.
llvm::Constant *
CodeGenModule::GetOrCreateLLVMGlobal(StringRef MangledName, llvm::Type *Ty,
                                     LangAS AddrSpace, const VarDecl *D,
                                     ForDefinition_t IsForDefinition) {
  // Lookup the entry, lazily creating it if necessary.
  llvm::GlobalValue *Entry = GetGlobalValue(MangledName);
  unsigned TargetAS = getContext().getTargetAddressSpace(AddrSpace);
  if (Entry) {
    if (WeakRefReferences.erase(Entry)) {
      if (D && !D->hasAttr<WeakAttr>())
        Entry->setLinkage(llvm::Function::ExternalLinkage);
    }

    // Handle dropped DLL attributes.
    if (D && shouldDropDLLAttribute(D, Entry))
      Entry->setDLLStorageClass(llvm::GlobalValue::DefaultStorageClass);

    if (LangOpts.OpenMP && !LangOpts.OpenMPSimd && D)
      getOpenMPRuntime().registerTargetGlobalVariable(D, Entry);

    if (Entry->getValueType() == Ty && Entry->getAddressSpace() == TargetAS)
      return Entry;

    // If there are two attempts to define the same mangled name, issue an
    // error.
    if (IsForDefinition && !Entry->isDeclaration()) {
      GlobalDecl OtherGD;
      const VarDecl *OtherD;

      // Check that D is not yet in DiagnosedConflictingDefinitions is required
      // to make sure that we issue an error only once.
      if (D && lookupRepresentativeDecl(MangledName, OtherGD) &&
          (D->getCanonicalDecl() != OtherGD.getCanonicalDecl().getDecl()) &&
          (OtherD = dyn_cast<VarDecl>(OtherGD.getDecl())) &&
          OtherD->hasInit() &&
          DiagnosedConflictingDefinitions.insert(D).second) {
        getDiags().Report(D->getLocation(), diag::err_duplicate_mangled_name)
            << MangledName;
        getDiags().Report(OtherGD.getDecl()->getLocation(),
                          diag::note_previous_definition);
      }
    }

    // Make sure the result is of the correct type.
    if (Entry->getType()->getAddressSpace() != TargetAS)
      return llvm::ConstantExpr::getAddrSpaceCast(
          Entry, llvm::PointerType::get(Ty->getContext(), TargetAS));

    // (If global is requested for a definition, we always need to create a new
    // global, not just return a bitcast.)
    if (!IsForDefinition)
      return Entry;
  }

  auto DAddrSpace = GetGlobalVarAddressSpace(D);

  auto *GV = new llvm::GlobalVariable(
      getModule(), Ty, false, llvm::GlobalValue::ExternalLinkage, nullptr,
      MangledName, nullptr, llvm::GlobalVariable::NotThreadLocal,
      getContext().getTargetAddressSpace(DAddrSpace));

  // If we already created a global with the same mangled name (but different
  // type) before, take its name and remove it from its parent.
  if (Entry) {
    GV->takeName(Entry);

    if (!Entry->use_empty()) {
      Entry->replaceAllUsesWith(GV);
    }

    Entry->eraseFromParent();
  }

  // This is the first use or definition of a mangled name.  If there is a
  // deferred decl with this name, remember that we need to emit it at the end
  // of the file.
  auto DDI = DeferredDecls.find(MangledName);
  if (DDI != DeferredDecls.end()) {
    // Move the potentially referenced deferred decl to the DeferredDeclsToEmit
    // list, and remove it from DeferredDecls (since we don't need it anymore).
    addDeferredDeclToEmit(DDI->second);
    DeferredDecls.erase(DDI);
  }

  // Handle things which are present even on external declarations.
  if (D) {
    if (LangOpts.OpenMP && !LangOpts.OpenMPSimd)
      getOpenMPRuntime().registerTargetGlobalVariable(D, GV);

    // FIXME: This code is overly simple and should be merged with other global
    // handling.
    GV->setConstant(D->getType().isConstantStorage(getContext(), false, false));

    GV->setAlignment(getContext().getDeclAlign(D).getAsAlign());

    setLinkageForGV(GV, D);

    if (D->getTLSKind()) {
      if (D->getTLSKind() == VarDecl::TLS_Dynamic)
        CXXThreadLocals.push_back(D);
      setTLSMode(GV, *D);
    }

    setGVProperties(GV, D);

    // If required by the ABI, treat declarations of static data members with
    // inline initializers as definitions.
    if (getContext().isMSStaticDataMemberInlineDefinition(D)) {
      EmitGlobalVarDefinition(D);
    }

    // Emit section information for extern variables.
    if (D->hasExternalStorage()) {
      if (const SectionAttr *SA = D->getAttr<SectionAttr>())
        GV->setSection(SA->getName());
    }

    // Handle XCore specific ABI requirements.
    if (getTriple().getArch() == llvm::Triple::xcore &&
        D->getLanguageLinkage() == CLanguageLinkage &&
        D->getType().isConstant(Context) &&
        isExternallyVisible(D->getLinkageAndVisibility().getLinkage()))
      GV->setSection(".cp.rodata");

    // Handle code model attribute
    if (const auto *CMA = D->getAttr<CodeModelAttr>())
      GV->setCodeModel(CMA->getModel());

    // Check if we a have a const declaration with an initializer, we may be
    // able to emit it as available_externally to expose it's value to the
    // optimizer.
    if (Context.getLangOpts().CPlusPlus && GV->hasExternalLinkage() &&
        D->getType().isConstQualified() && !GV->hasInitializer() &&
        !D->hasDefinition() && D->hasInit() && !D->hasAttr<DLLImportAttr>()) {
      const auto *Record =
          Context.getBaseElementType(D->getType())->getAsCXXRecordDecl();
      bool HasMutableFields = Record && Record->hasMutableFields();
      if (!HasMutableFields) {
        const VarDecl *InitDecl;
        const Expr *InitExpr = D->getAnyInitializer(InitDecl);
        if (InitExpr) {
          ConstantEmitter emitter(*this);
          llvm::Constant *Init = emitter.tryEmitForInitializer(*InitDecl);
          if (Init) {
            auto *InitType = Init->getType();
            if (GV->getValueType() != InitType) {
              // The type of the initializer does not match the definition.
              // This happens when an initializer has a different type from
              // the type of the global (because of padding at the end of a
              // structure for instance).
              GV->setName(StringRef());
              // Make a new global with the correct type, this is now guaranteed
              // to work.
              auto *NewGV = cast<llvm::GlobalVariable>(
                  GetAddrOfGlobalVar(D, InitType, IsForDefinition)
                      ->stripPointerCasts());

              // Erase the old global, since it is no longer used.
              GV->eraseFromParent();
              GV = NewGV;
            } else {
              GV->setInitializer(Init);
              GV->setConstant(true);
              GV->setLinkage(llvm::GlobalValue::AvailableExternallyLinkage);
            }
            emitter.finalize(GV);
          }
        }
      }
    }

    if (LangOpts.SYCLIsDevice)
      maybeEmitPipeStorageMetadata(D, GV, *this);
  }

  if (D &&
      D->isThisDeclarationADefinition(Context) == VarDecl::DeclarationOnly) {
    getTargetCodeGenInfo().setTargetAttributes(D, GV, *this);
    // External HIP managed variables needed to be recorded for transformation
    // in both device and host compilations.
    if (getLangOpts().CUDA && D && D->hasAttr<HIPManagedAttr>() &&
        D->hasExternalStorage())
      getCUDARuntime().handleVarRegistration(D, *GV);
  }

  if (D)
    SanitizerMD->reportGlobal(GV, *D);

  LangAS ExpectedAS =
      D ? D->getType().getAddressSpace()
        : (LangOpts.OpenCL ? LangAS::opencl_global : LangAS::Default);
  assert(getContext().getTargetAddressSpace(ExpectedAS) == TargetAS);
  if (DAddrSpace != ExpectedAS) {
    return getTargetCodeGenInfo().performAddrSpaceCast(
        *this, GV, DAddrSpace, ExpectedAS,
        llvm::PointerType::get(getLLVMContext(), TargetAS));
  }

  return GV;
}

llvm::Constant *
CodeGenModule::GetAddrOfGlobal(GlobalDecl GD, ForDefinition_t IsForDefinition) {
  const Decl *D = GD.getDecl();

  if (isa<CXXConstructorDecl>(D) || isa<CXXDestructorDecl>(D))
    return getAddrOfCXXStructor(GD, /*FnInfo=*/nullptr, /*FnType=*/nullptr,
                                /*DontDefer=*/false, IsForDefinition);

  if (isa<CXXMethodDecl>(D)) {
    auto FInfo =
        &getTypes().arrangeCXXMethodDeclaration(cast<CXXMethodDecl>(D));
    auto Ty = getTypes().GetFunctionType(*FInfo);
    return GetAddrOfFunction(GD, Ty, /*ForVTable=*/false, /*DontDefer=*/false,
                             IsForDefinition);
  }

  if (isa<FunctionDecl>(D)) {
    const CGFunctionInfo &FI = getTypes().arrangeGlobalDeclaration(GD);
    llvm::FunctionType *Ty = getTypes().GetFunctionType(FI);
    return GetAddrOfFunction(GD, Ty, /*ForVTable=*/false, /*DontDefer=*/false,
                             IsForDefinition);
  }

  return GetAddrOfGlobalVar(cast<VarDecl>(D), /*Ty=*/nullptr, IsForDefinition);
}

llvm::GlobalVariable *CodeGenModule::CreateOrReplaceCXXRuntimeVariable(
    StringRef Name, llvm::Type *Ty, llvm::GlobalValue::LinkageTypes Linkage,
    llvm::Align Alignment) {
  llvm::GlobalVariable *GV = getModule().getNamedGlobal(Name);
  llvm::GlobalVariable *OldGV = nullptr;

  if (GV) {
    // Check if the variable has the right type.
    if (GV->getValueType() == Ty)
      return GV;

    // Because C++ name mangling, the only way we can end up with an already
    // existing global with the same name is if it has been declared extern "C".
    assert(GV->isDeclaration() && "Declaration has wrong type!");
    OldGV = GV;
  }

  // Create a new variable.
  GV = new llvm::GlobalVariable(getModule(), Ty, /*isConstant=*/true, Linkage,
                                nullptr, Name, nullptr,
                                llvm::GlobalValue::NotThreadLocal,
                                RuntimeGlobalsInt8PtrTy->getAddressSpace());

  if (OldGV) {
    // Replace occurrences of the old variable if needed.
    GV->takeName(OldGV);

    if (!OldGV->use_empty()) {
      OldGV->replaceAllUsesWith(GV);
    }

    OldGV->eraseFromParent();
  }

  if (supportsCOMDAT() && GV->isWeakForLinker() &&
      !GV->hasAvailableExternallyLinkage())
    GV->setComdat(TheModule.getOrInsertComdat(GV->getName()));

  GV->setAlignment(Alignment);

  return GV;
}

/// GetAddrOfGlobalVar - Return the llvm::Constant for the address of the
/// given global variable.  If Ty is non-null and if the global doesn't exist,
/// then it will be created with the specified type instead of whatever the
/// normal requested type would be. If IsForDefinition is true, it is guaranteed
/// that an actual global with type Ty will be returned, not conversion of a
/// variable with the same mangled name but some other type.
llvm::Constant *CodeGenModule::GetAddrOfGlobalVar(const VarDecl *D,
                                                  llvm::Type *Ty,
                                           ForDefinition_t IsForDefinition) {
  assert(D->hasGlobalStorage() && "Not a global variable");
  QualType ASTTy = D->getType();
  if (!Ty)
    Ty = getTypes().ConvertTypeForMem(ASTTy);

  StringRef MangledName = getMangledName(D);
  return GetOrCreateLLVMGlobal(MangledName, Ty, ASTTy.getAddressSpace(), D,
                               IsForDefinition);
}

/// CreateRuntimeVariable - Create a new runtime global variable with the
/// specified type and name.
llvm::Constant *
CodeGenModule::CreateRuntimeVariable(llvm::Type *Ty,
                                     StringRef Name) {
  LangAS AddrSpace = getContext().getLangOpts().OpenCL ? LangAS::opencl_global
                                                       : LangAS::Default;
  auto *Ret = GetOrCreateLLVMGlobal(Name, Ty, AddrSpace, nullptr);
  setDSOLocal(cast<llvm::GlobalValue>(Ret->stripPointerCasts()));
  return Ret;
}

void CodeGenModule::EmitTentativeDefinition(const VarDecl *D) {
  assert(!D->getInit() && "Cannot emit definite definitions here!");

  StringRef MangledName = getMangledName(D);
  llvm::GlobalValue *GV = GetGlobalValue(MangledName);

  // We already have a definition, not declaration, with the same mangled name.
  // Emitting of declaration is not required (and actually overwrites emitted
  // definition).
  if (GV && !GV->isDeclaration())
    return;

  // If we have not seen a reference to this variable yet, place it into the
  // deferred declarations table to be emitted if needed later.
  if (!MustBeEmitted(D) && !GV) {
      DeferredDecls[MangledName] = D;
      return;
  }

  // The tentative definition is the only definition.
  EmitGlobalVarDefinition(D);
}

void CodeGenModule::EmitExternalDeclaration(const DeclaratorDecl *D) {
  if (auto const *V = dyn_cast<const VarDecl>(D))
    EmitExternalVarDeclaration(V);
  if (auto const *FD = dyn_cast<const FunctionDecl>(D))
    EmitExternalFunctionDeclaration(FD);
}

CharUnits CodeGenModule::GetTargetTypeStoreSize(llvm::Type *Ty) const {
  return Context.toCharUnitsFromBits(
      getDataLayout().getTypeStoreSizeInBits(Ty));
}

LangAS CodeGenModule::GetGlobalVarAddressSpace(const VarDecl *D) {
  if (LangOpts.OpenCL) {
    LangAS AS = D ? D->getType().getAddressSpace() : LangAS::opencl_global;
    assert(AS == LangAS::opencl_global ||
           AS == LangAS::opencl_global_device ||
           AS == LangAS::opencl_global_host ||
           AS == LangAS::opencl_constant ||
           AS == LangAS::opencl_local ||
           AS >= LangAS::FirstTargetAddressSpace);
    return AS;
  }

  if (LangOpts.SYCLIsDevice && D) {
    auto *Scope = D->getAttr<SYCLScopeAttr>();
    if (!Scope)
      if (auto *RD = D->getType()->getAsCXXRecordDecl())
        Scope = RD->getAttr<SYCLScopeAttr>();
    if (Scope && Scope->isWorkGroup())
      return LangAS::sycl_local;
  }

  if (LangOpts.SYCLIsDevice &&
      (!D || D->getType().getAddressSpace() == LangAS::Default))
    return LangAS::sycl_global;

  if (LangOpts.CUDA && LangOpts.CUDAIsDevice) {
    if (D) {
      if (D->hasAttr<CUDAConstantAttr>())
        return LangAS::cuda_constant;
      if (D->hasAttr<CUDASharedAttr>())
        return LangAS::cuda_shared;
      if (D->hasAttr<CUDADeviceAttr>())
        return LangAS::cuda_device;
      if (D->getType().isConstQualified())
        return LangAS::cuda_constant;
    }
    return LangAS::cuda_device;
  }

  if (LangOpts.OpenMP) {
    LangAS AS;
    if (OpenMPRuntime->hasAllocateAttributeForGlobalVar(D, AS))
      return AS;
  }
  return getTargetCodeGenInfo().getGlobalVarAddressSpace(*this, D);
}

LangAS CodeGenModule::GetGlobalConstantAddressSpace() const {
  // OpenCL v1.2 s6.5.3: a string literal is in the constant address space.
  if (LangOpts.OpenCL)
    return LangAS::opencl_constant;
  if (LangOpts.SYCLIsDevice)
    return LangAS::sycl_global;
  if (LangOpts.HIP && LangOpts.CUDAIsDevice && getTriple().isSPIRV())
    // For HIPSPV map literals to cuda_device (maps to CrossWorkGroup in SPIR-V)
    // instead of default AS (maps to Generic in SPIR-V). Otherwise, we end up
    // with OpVariable instructions with Generic storage class which is not
    // allowed (SPIR-V V1.6 s3.42.8). Also, mapping literals to SPIR-V
    // UniformConstant storage class is not viable as pointers to it may not be
    // casted to Generic pointers which are used to model HIP's "flat" pointers.
    return LangAS::cuda_device;
  if (auto AS = getTarget().getConstantAddressSpace())
    return *AS;
  return LangAS::Default;
}

// In address space agnostic languages, string literals are in default address
// space in AST. However, certain targets (e.g. amdgcn) request them to be
// emitted in constant address space in LLVM IR. To be consistent with other
// parts of AST, string literal global variables in constant address space
// need to be casted to default address space before being put into address
// map and referenced by other part of CodeGen.
// In OpenCL, string literals are in constant address space in AST, therefore
// they should not be casted to default address space.
static llvm::Constant *
castStringLiteralToDefaultAddressSpace(CodeGenModule &CGM,
                                       llvm::GlobalVariable *GV) {
  llvm::Constant *Cast = GV;
  if (!CGM.getLangOpts().OpenCL) {
    auto AS = CGM.GetGlobalConstantAddressSpace();
    if (AS != LangAS::Default)
      Cast = CGM.getTargetCodeGenInfo().performAddrSpaceCast(
          CGM, GV, AS, LangAS::Default,
          llvm::PointerType::get(
              CGM.getLLVMContext(),
              CGM.getContext().getTargetAddressSpace(LangAS::Default)));
  }
  return Cast;
}

template<typename SomeDecl>
void CodeGenModule::MaybeHandleStaticInExternC(const SomeDecl *D,
                                               llvm::GlobalValue *GV) {
  if (!getLangOpts().CPlusPlus)
    return;

  // Must have 'used' attribute, or else inline assembly can't rely on
  // the name existing.
  if (!D->template hasAttr<UsedAttr>())
    return;

  // Must have internal linkage and an ordinary name.
  if (!D->getIdentifier() || D->getFormalLinkage() != Linkage::Internal)
    return;

  // Must be in an extern "C" context. Entities declared directly within
  // a record are not extern "C" even if the record is in such a context.
  const SomeDecl *First = D->getFirstDecl();
  if (First->getDeclContext()->isRecord() || !First->isInExternCContext())
    return;

  // OK, this is an internal linkage entity inside an extern "C" linkage
  // specification. Make a note of that so we can give it the "expected"
  // mangled name if nothing else is using that name.
  std::pair<StaticExternCMap::iterator, bool> R =
      StaticExternCValues.insert(std::make_pair(D->getIdentifier(), GV));

  // If we have multiple internal linkage entities with the same name
  // in extern "C" regions, none of them gets that name.
  if (!R.second)
    R.first->second = nullptr;
}

static bool shouldBeInCOMDAT(CodeGenModule &CGM, const Decl &D) {
  if (!CGM.supportsCOMDAT())
    return false;

  if (D.hasAttr<SelectAnyAttr>())
    return true;

  GVALinkage Linkage;
  if (auto *VD = dyn_cast<VarDecl>(&D))
    Linkage = CGM.getContext().GetGVALinkageForVariable(VD);
  else
    Linkage = CGM.getContext().GetGVALinkageForFunction(cast<FunctionDecl>(&D));

  switch (Linkage) {
  case GVA_Internal:
  case GVA_AvailableExternally:
  case GVA_StrongExternal:
    return false;
  case GVA_DiscardableODR:
  case GVA_StrongODR:
    return true;
  }
  llvm_unreachable("No such linkage");
}

bool CodeGenModule::supportsCOMDAT() const {
  return getTriple().supportsCOMDAT();
}

void CodeGenModule::maybeSetTrivialComdat(const Decl &D,
                                          llvm::GlobalObject &GO) {
  if (!shouldBeInCOMDAT(*this, D))
    return;
  GO.setComdat(TheModule.getOrInsertComdat(GO.getName()));
}

void CodeGenModule::setAspectsEnumDecl(const EnumDecl *ED) {
  if (AspectsEnumDecl && AspectsEnumDecl != ED) {
    // Conflicting definitions of the aspect enum are not allowed.
    Error(ED->getLocation(), "redefinition of aspect enum");
    getDiags().Report(AspectsEnumDecl->getLocation(),
                      diag::note_previous_definition);
  }
  AspectsEnumDecl = ED;
}

void CodeGenModule::generateIntelFPGAAnnotation(
    const Decl *D, llvm::SmallString<256> &AnnotStr) {
  llvm::raw_svector_ostream Out(AnnotStr);
  if (D->hasAttr<SYCLIntelRegisterAttr>())
    Out << "{register:1}";
  if (auto const *MA = D->getAttr<SYCLIntelMemoryAttr>()) {
    SYCLIntelMemoryAttr::MemoryKind Kind = MA->getKind();
    Out << "{memory:";
    switch (Kind) {
    case SYCLIntelMemoryAttr::MLAB:
    case SYCLIntelMemoryAttr::BlockRAM:
      Out << SYCLIntelMemoryAttr::ConvertMemoryKindToStr(Kind);
      break;
    case SYCLIntelMemoryAttr::Default:
      Out << "DEFAULT";
      break;
    }
    Out << '}';
    if (const auto *DD = dyn_cast<DeclaratorDecl>(D)) {
      Out << "{sizeinfo:";
      // D can't be of type FunctionDecl (as no memory attribute can be applied
      // to a function)
      QualType ElementTy = DD->getType();
      QualType TmpTy = ElementTy->isArrayType()
                           ? getContext().getBaseElementType(ElementTy)
                           : ElementTy;
      Out << getContext().getTypeSizeInChars(TmpTy).getQuantity();
      // Add the dimension of the array to Out.
      while (const auto *AT = getContext().getAsArrayType(ElementTy)) {
        // Expecting only constant array types, assert otherwise.
        const auto *CAT = cast<ConstantArrayType>(AT);
        Out << "," << CAT->getSize();
        ElementTy = CAT->getElementType();
      }
      Out << '}';
    }
  }
  if (D->hasAttr<SYCLIntelSinglePumpAttr>())
    Out << "{pump:1}";
  if (D->hasAttr<SYCLIntelDoublePumpAttr>())
    Out << "{pump:2}";
  if (const auto *BWA = D->getAttr<SYCLIntelBankWidthAttr>()) {
    llvm::APSInt BWAInt = BWA->getValue()->EvaluateKnownConstInt(getContext());
    Out << '{' << BWA->getSpelling() << ':' << BWAInt << '}';
  }
  if (const auto *PCA = D->getAttr<SYCLIntelPrivateCopiesAttr>()) {
    llvm::APSInt PCAInt = PCA->getValue()->EvaluateKnownConstInt(getContext());
    Out << '{' << PCA->getSpelling() << ':' << PCAInt << '}';
  }
  if (const auto *NBA = D->getAttr<SYCLIntelNumBanksAttr>()) {
    llvm::APSInt NBAInt = NBA->getValue()->EvaluateKnownConstInt(getContext());
    Out << '{' << NBA->getSpelling() << ':' << NBAInt << '}';
  }
  if (const auto *BBA = D->getAttr<SYCLIntelBankBitsAttr>()) {
    Out << '{' << BBA->getSpelling() << ':';
    for (SYCLIntelBankBitsAttr::args_iterator I = BBA->args_begin(),
                                              E = BBA->args_end();
         I != E; ++I) {
      if (I != BBA->args_begin())
        Out << ',';
      llvm::APSInt BBAInt = (*I)->EvaluateKnownConstInt(getContext());
      Out << BBAInt;
    }
    Out << '}';
  }
  if (const auto *MRA = D->getAttr<SYCLIntelMaxReplicatesAttr>()) {
    llvm::APSInt MRAInt = MRA->getValue()->EvaluateKnownConstInt(getContext());
    Out << '{' << MRA->getSpelling() << ':' << MRAInt << '}';
  }
  if (const auto *MA = D->getAttr<SYCLIntelMergeAttr>()) {
    Out << '{' << MA->getSpelling() << ':' << MA->getName() << ':'
        << MA->getDirection() << '}';
  }
  if (D->hasAttr<SYCLIntelSimpleDualPortAttr>())
    Out << "{simple_dual_port:1}";
  if (const auto *FP2D = D->getAttr<SYCLIntelForcePow2DepthAttr>()) {
    llvm::APSInt FP2DInt =
        FP2D->getValue()->EvaluateKnownConstInt(getContext());
    Out << '{' << FP2D->getSpelling() << ':' << FP2DInt << '}';
  }
}

/// Adds global Intel FPGA annotations for a given variable declaration.
/// This function handles both simple global variables and fields within
/// structs that are annotated with Intel FPGA attributes. For structs,
/// it recursively visits all fields and base classes to collect annotations.
/// \param VD The variable declaration to annotate.
/// \param GV The LLVM GlobalValue corresponding to the variable declaration.
void CodeGenModule::addGlobalIntelFPGAAnnotation(const VarDecl *VD,
                                                 llvm::GlobalValue *GV) {
  SmallString<256> AnnotStr;

  // Handle annotations for fields within a device_global struct.
  if (getLangOpts().IntelFPGA && VD->getType()->isRecordType()) {
    auto RT = VD->getType()->castAs<RecordType>();

    auto Gen = [&AnnotStr, this](const RecordType *Ty, auto &&Gen) -> void {
      const CXXRecordDecl *RD = cast<CXXRecordDecl>(Ty->getDecl());

      // Iterate over the fields of the struct.
      for (const auto *Field : RD->fields()) {
        generateIntelFPGAAnnotation(Field, AnnotStr);

        if (const auto *FT =
                Field->getType()
                    ->getPointeeOrArrayElementType() // Strip pointers/arrays
                    ->getAs<RecordType>())
          Gen(FT, Gen);
      }

      // Iterate over the base classes of the struct.
      for (const auto &Base : RD->bases()) {
        QualType BaseTy = Base.getType();

        const auto *BRT = BaseTy->castAs<RecordType>();
        Gen(BRT, Gen);
      }
    };
    Gen(RT, Gen);
  }

  generateIntelFPGAAnnotation(VD, AnnotStr);

  if (!AnnotStr.empty()) {
    // Get the globals for file name, annotation, and the line number.
    llvm::Constant *AnnoGV = EmitAnnotationString(AnnotStr),
                   *UnitGV = EmitAnnotationUnit(VD->getLocation()),
                   *LineNoCst = EmitAnnotationLineNo(VD->getLocation());

    llvm::Constant *ASZeroGV = GV;
    if (GV->getAddressSpace() !=
        getDataLayout().getDefaultGlobalsAddressSpace())
      ASZeroGV = llvm::ConstantExpr::getAddrSpaceCast(
          GV, llvm::PointerType::get(
                  GV->getContext(),
                  getDataLayout().getDefaultGlobalsAddressSpace()));

    // Create the ConstantStruct for the global annotation.
    llvm::Constant *Fields[5] = {
        ASZeroGV, llvm::ConstantExpr::getBitCast(AnnoGV, ConstGlobalsPtrTy),
        llvm::ConstantExpr::getBitCast(UnitGV, ConstGlobalsPtrTy), LineNoCst,
        llvm::ConstantPointerNull::get(ConstGlobalsPtrTy)};
    Annotations.push_back(llvm::ConstantStruct::getAnon(Fields));
  }
}

const ABIInfo &CodeGenModule::getABIInfo() {
  return getTargetCodeGenInfo().getABIInfo();
}

/// Pass IsTentative as true if you want to create a tentative definition.
void CodeGenModule::EmitGlobalVarDefinition(const VarDecl *D,
                                            bool IsTentative) {
  // OpenCL global variables of sampler type are translated to function calls,
  // therefore no need to be translated.
  QualType ASTTy = D->getType();
  if (getLangOpts().OpenCL && ASTTy->isSamplerT())
    return;

  // HLSL default buffer constants will be emitted during HLSLBufferDecl codegen
  if (getLangOpts().HLSL &&
      D->getType().getAddressSpace() == LangAS::hlsl_constant)
    return;

  // If this is OpenMP device, check if it is legal to emit this global
  // normally.
  if (LangOpts.OpenMPIsTargetDevice && OpenMPRuntime &&
      OpenMPRuntime->emitTargetGlobalVariable(D))
    return;

  llvm::TrackingVH<llvm::Constant> Init;
  bool NeedsGlobalCtor = false;
  // Whether the definition of the variable is available externally.
  // If yes, we shouldn't emit the GloablCtor and GlobalDtor for the variable
  // since this is the job for its original source.
  bool IsDefinitionAvailableExternally =
      getContext().GetGVALinkageForVariable(D) == GVA_AvailableExternally;
  bool NeedsGlobalDtor =
      !IsDefinitionAvailableExternally &&
      D->needsDestruction(getContext()) == QualType::DK_cxx_destructor;

  // It is helpless to emit the definition for an available_externally variable
  // which can't be marked as const.
  // We don't need to check if it needs global ctor or dtor. See the above
  // comment for ideas.
  if (IsDefinitionAvailableExternally &&
      (!D->hasConstantInitialization() ||
       // TODO: Update this when we have interface to check constexpr
       // destructor.
       D->needsDestruction(getContext()) ||
       !D->getType().isConstantStorage(getContext(), true, true)))
    return;

  const VarDecl *InitDecl;
  const Expr *InitExpr = D->getAnyInitializer(InitDecl);

  std::optional<ConstantEmitter> emitter;

  // CUDA E.2.4.1 "__shared__ variables cannot have an initialization
  // as part of their declaration."  Sema has already checked for
  // error cases, so we just need to set Init to UndefValue.
  bool IsCUDASharedVar =
      getLangOpts().CUDAIsDevice && D->hasAttr<CUDASharedAttr>();
  // Shadows of initialized device-side global variables are also left
  // undefined.
  // Managed Variables should be initialized on both host side and device side.
  bool IsCUDAShadowVar =
      !getLangOpts().CUDAIsDevice && !D->hasAttr<HIPManagedAttr>() &&
      (D->hasAttr<CUDAConstantAttr>() || D->hasAttr<CUDADeviceAttr>() ||
       D->hasAttr<CUDASharedAttr>());
  bool IsCUDADeviceShadowVar =
      getLangOpts().CUDAIsDevice && !D->hasAttr<HIPManagedAttr>() &&
      (D->getType()->isCUDADeviceBuiltinSurfaceType() ||
       D->getType()->isCUDADeviceBuiltinTextureType());
  if (getLangOpts().CUDA &&
      (IsCUDASharedVar || IsCUDAShadowVar || IsCUDADeviceShadowVar))
    Init = llvm::UndefValue::get(getTypes().ConvertTypeForMem(ASTTy));
  else if (D->hasAttr<LoaderUninitializedAttr>())
    Init = llvm::UndefValue::get(getTypes().ConvertTypeForMem(ASTTy));
  else if (!InitExpr) {
    // This is a tentative definition; tentative definitions are
    // implicitly initialized with { 0 }.
    //
    // Note that tentative definitions are only emitted at the end of
    // a translation unit, so they should never have incomplete
    // type. In addition, EmitTentativeDefinition makes sure that we
    // never attempt to emit a tentative definition if a real one
    // exists. A use may still exists, however, so we still may need
    // to do a RAUW.
    assert(!ASTTy->isIncompleteType() && "Unexpected incomplete type");
    Init = EmitNullConstant(D->getType());
  } else {
    initializedGlobalDecl = GlobalDecl(D);
    emitter.emplace(*this);
    llvm::Constant *Initializer = emitter->tryEmitForInitializer(*InitDecl);
    if (!Initializer) {
      QualType T = InitExpr->getType();
      if (D->getType()->isReferenceType())
        T = D->getType();

      if (getLangOpts().HLSL &&
          D->getType().getTypePtr()->isHLSLResourceRecord()) {
        Init = llvm::PoisonValue::get(getTypes().ConvertType(ASTTy));
        NeedsGlobalCtor = true;
      } else if (getLangOpts().CPlusPlus) {
        Init = EmitNullConstant(T);
        if (!IsDefinitionAvailableExternally)
          NeedsGlobalCtor = true;
        if (InitDecl->hasFlexibleArrayInit(getContext())) {
          ErrorUnsupported(D, "flexible array initializer");
          // We cannot create ctor for flexible array initializer
          NeedsGlobalCtor = false;
        }
      } else {
        ErrorUnsupported(D, "static initializer");
        Init = llvm::PoisonValue::get(getTypes().ConvertType(T));
      }
    } else {
      Init = Initializer;
      // We don't need an initializer, so remove the entry for the delayed
      // initializer position (just in case this entry was delayed) if we
      // also don't need to register a destructor.
      if (getLangOpts().CPlusPlus && !NeedsGlobalDtor)
        DelayedCXXInitPosition.erase(D);

#ifndef NDEBUG
      CharUnits VarSize = getContext().getTypeSizeInChars(ASTTy) +
                          InitDecl->getFlexibleArrayInitChars(getContext());
      CharUnits CstSize = CharUnits::fromQuantity(
          getDataLayout().getTypeAllocSize(Init->getType()));
      assert(VarSize == CstSize && "Emitted constant has unexpected size");
#endif
    }
  }

  llvm::Type* InitType = Init->getType();
  llvm::Constant *Entry =
      GetAddrOfGlobalVar(D, InitType, ForDefinition_t(!IsTentative));

  // Strip off pointer casts if we got them.
  Entry = Entry->stripPointerCasts();

  // Entry is now either a Function or GlobalVariable.
  auto *GV = dyn_cast<llvm::GlobalVariable>(Entry);

  // We have a definition after a declaration with the wrong type.
  // We must make a new GlobalVariable* and update everything that used OldGV
  // (a declaration or tentative definition) with the new GlobalVariable*
  // (which will be a definition).
  //
  // This happens if there is a prototype for a global (e.g.
  // "extern int x[];") and then a definition of a different type (e.g.
  // "int x[10];"). This also happens when an initializer has a different type
  // from the type of the global (this happens with unions).
  if (!GV || GV->getValueType() != InitType ||
      GV->getType()->getAddressSpace() !=
          getContext().getTargetAddressSpace(GetGlobalVarAddressSpace(D))) {

    // Move the old entry aside so that we'll create a new one.
    Entry->setName(StringRef());

    // Make a new global with the correct type, this is now guaranteed to work.
    GV = cast<llvm::GlobalVariable>(
        GetAddrOfGlobalVar(D, InitType, ForDefinition_t(!IsTentative))
            ->stripPointerCasts());

    // Replace all uses of the old global with the new global
    llvm::Constant *NewPtrForOldDecl =
        llvm::ConstantExpr::getPointerBitCastOrAddrSpaceCast(GV,
                                                             Entry->getType());
    Entry->replaceAllUsesWith(NewPtrForOldDecl);

    // Erase the old global, since it is no longer used.
    cast<llvm::GlobalValue>(Entry)->eraseFromParent();
  }

  MaybeHandleStaticInExternC(D, GV);

  if (D->hasAttr<AnnotateAttr>())
    AddGlobalAnnotations(D, GV);

  // Emit Intel FPGA attribute annotation for a file-scope static variable.
  if (getLangOpts().SYCLIsDevice)
    addGlobalIntelFPGAAnnotation(D, GV);

  if (getLangOpts().SYCLIsDevice) {
    const RecordDecl *RD = D->getType()->getAsRecordDecl();

    if (RD) {
      // Add IR attributes if add_ir_attribute_global_variable is attached to
      // type.
      if (RD->hasAttr<SYCLAddIRAttributesGlobalVariableAttr>())
        AddGlobalSYCLIRAttributes(GV, RD);
      // If VarDecl has a type decorated with SYCL device_global attribute 
      // emit IR attribute 'sycl-unique-id'.
      if (RD->hasAttr<SYCLDeviceGlobalAttr>())
        addSYCLUniqueID(GV, D, Context);
      // If VarDecl type is SYCLTypeAttr::host_pipe, emit the IR attribute 
      // 'sycl-unique-id'.
      if (const auto *Attr = RD->getAttr<SYCLTypeAttr>())
        if (Attr->getType() == SYCLTypeAttr::SYCLType::host_pipe)
          addSYCLUniqueID(GV, D, Context);
    }
  }

  if (D->getType().isRestrictQualified()) {
    llvm::LLVMContext &Context = getLLVMContext();

    // Common metadata nodes.
    llvm::NamedMDNode *GlobalsRestrict =
        getModule().getOrInsertNamedMetadata("globals.restrict");
    llvm::Metadata *Args[] = {llvm::ValueAsMetadata::get(GV)};
    llvm::MDNode *Node = llvm::MDNode::get(Context, Args);
    GlobalsRestrict->addOperand(Node);
  }

  // Set the llvm linkage type as appropriate.
  llvm::GlobalValue::LinkageTypes Linkage = getLLVMLinkageVarDefinition(D);

  // CUDA B.2.1 "The __device__ qualifier declares a variable that resides on
  // the device. [...]"
  // CUDA B.2.2 "The __constant__ qualifier, optionally used together with
  // __device__, declares a variable that: [...]
  // Is accessible from all the threads within the grid and from the host
  // through the runtime library (cudaGetSymbolAddress() / cudaGetSymbolSize()
  // / cudaMemcpyToSymbol() / cudaMemcpyFromSymbol())."
  if (LangOpts.CUDA) {
    if (LangOpts.CUDAIsDevice) {
      if (Linkage != llvm::GlobalValue::InternalLinkage &&
          (D->hasAttr<CUDADeviceAttr>() || D->hasAttr<CUDAConstantAttr>() ||
           D->getType()->isCUDADeviceBuiltinSurfaceType() ||
           D->getType()->isCUDADeviceBuiltinTextureType()))
        GV->setExternallyInitialized(true);
    } else {
      getCUDARuntime().internalizeDeviceSideVar(D, Linkage);
    }
    getCUDARuntime().handleVarRegistration(D, *GV);
  }

  if (LangOpts.HLSL)
    getHLSLRuntime().handleGlobalVarDefinition(D, GV);

  GV->setInitializer(Init);
  if (emitter)
    emitter->finalize(GV);

  // If it is safe to mark the global 'constant', do so now.
  GV->setConstant((D->hasAttr<CUDAConstantAttr>() && LangOpts.CUDAIsDevice) ||
                  (!NeedsGlobalCtor && !NeedsGlobalDtor &&
                   D->getType().isConstantStorage(getContext(), true, true)));

  // If it is in a read-only section, mark it 'constant'.
  if (const SectionAttr *SA = D->getAttr<SectionAttr>()) {
    const ASTContext::SectionInfo &SI = Context.SectionInfos[SA->getName()];
    if ((SI.SectionFlags & ASTContext::PSF_Write) == 0)
      GV->setConstant(true);
  }

  CharUnits AlignVal = getContext().getDeclAlign(D);
  // Check for alignment specifed in an 'omp allocate' directive.
  if (std::optional<CharUnits> AlignValFromAllocate =
          getOMPAllocateAlignment(D))
    AlignVal = *AlignValFromAllocate;
  GV->setAlignment(AlignVal.getAsAlign());

  // On Darwin, unlike other Itanium C++ ABI platforms, the thread-wrapper
  // function is only defined alongside the variable, not also alongside
  // callers. Normally, all accesses to a thread_local go through the
  // thread-wrapper in order to ensure initialization has occurred, underlying
  // variable will never be used other than the thread-wrapper, so it can be
  // converted to internal linkage.
  //
  // However, if the variable has the 'constinit' attribute, it _can_ be
  // referenced directly, without calling the thread-wrapper, so the linkage
  // must not be changed.
  //
  // Additionally, if the variable isn't plain external linkage, e.g. if it's
  // weak or linkonce, the de-duplication semantics are important to preserve,
  // so we don't change the linkage.
  if (D->getTLSKind() == VarDecl::TLS_Dynamic &&
      Linkage == llvm::GlobalValue::ExternalLinkage &&
      Context.getTargetInfo().getTriple().isOSDarwin() &&
      !D->hasAttr<ConstInitAttr>())
    Linkage = llvm::GlobalValue::InternalLinkage;

  GV->setLinkage(Linkage);
  if (D->hasAttr<DLLImportAttr>())
    GV->setDLLStorageClass(llvm::GlobalVariable::DLLImportStorageClass);
  else if (D->hasAttr<DLLExportAttr>())
    GV->setDLLStorageClass(llvm::GlobalVariable::DLLExportStorageClass);
  else
    GV->setDLLStorageClass(llvm::GlobalVariable::DefaultStorageClass);

  if (Linkage == llvm::GlobalVariable::CommonLinkage) {
    // common vars aren't constant even if declared const.
    GV->setConstant(false);
    // Tentative definition of global variables may be initialized with
    // non-zero null pointers. In this case they should have weak linkage
    // since common linkage must have zero initializer and must not have
    // explicit section therefore cannot have non-zero initial value.
    if (!GV->getInitializer()->isNullValue())
      GV->setLinkage(llvm::GlobalVariable::WeakAnyLinkage);
  }

  setNonAliasAttributes(D, GV);

  if (D->getTLSKind() && !GV->isThreadLocal()) {
    if (D->getTLSKind() == VarDecl::TLS_Dynamic)
      CXXThreadLocals.push_back(D);
    setTLSMode(GV, *D);
  }

  maybeSetTrivialComdat(*D, *GV);

  // Emit the initializer function if necessary.
  if (NeedsGlobalCtor || NeedsGlobalDtor)
    EmitCXXGlobalVarDeclInitFunc(D, GV, NeedsGlobalCtor);

  SanitizerMD->reportGlobal(GV, *D, NeedsGlobalCtor);

  // Emit global variable debug information.
  if (CGDebugInfo *DI = getModuleDebugInfo())
    if (getCodeGenOpts().hasReducedDebugInfo())
      DI->EmitGlobalVariable(GV, D);

  if (LangOpts.SYCLIsDevice) {
    maybeEmitPipeStorageMetadata(D, GV, *this);
    // Notify SYCL code generation infrastructure that a global variable is
    // being generated.
    getSYCLRuntime().actOnGlobalVarEmit(*this, *D, GV);
  }
}

void CodeGenModule::EmitExternalVarDeclaration(const VarDecl *D) {
  if (CGDebugInfo *DI = getModuleDebugInfo())
    if (getCodeGenOpts().hasReducedDebugInfo()) {
      QualType ASTTy = D->getType();
      llvm::Type *Ty = getTypes().ConvertTypeForMem(D->getType());
      llvm::Constant *GV =
          GetOrCreateLLVMGlobal(D->getName(), Ty, ASTTy.getAddressSpace(), D);
      DI->EmitExternalVariable(
          cast<llvm::GlobalVariable>(GV->stripPointerCasts()), D);
    }
}

void CodeGenModule::EmitExternalFunctionDeclaration(const FunctionDecl *FD) {
  if (CGDebugInfo *DI = getModuleDebugInfo())
    if (getCodeGenOpts().hasReducedDebugInfo()) {
      auto *Ty = getTypes().ConvertType(FD->getType());
      StringRef MangledName = getMangledName(FD);
      auto *Fn = cast<llvm::Function>(
          GetOrCreateLLVMFunction(MangledName, Ty, FD, /* ForVTable */ false));
      if (!Fn->getSubprogram())
        DI->EmitFunctionDecl(FD, FD->getLocation(), FD->getType(), Fn);
    }
}

static bool isVarDeclStrongDefinition(const ASTContext &Context,
                                      CodeGenModule &CGM, const VarDecl *D,
                                      bool NoCommon) {
  // Don't give variables common linkage if -fno-common was specified unless it
  // was overridden by a NoCommon attribute.
  if ((NoCommon || D->hasAttr<NoCommonAttr>()) && !D->hasAttr<CommonAttr>())
    return true;

  // C11 6.9.2/2:
  //   A declaration of an identifier for an object that has file scope without
  //   an initializer, and without a storage-class specifier or with the
  //   storage-class specifier static, constitutes a tentative definition.
  if (D->getInit() || D->hasExternalStorage())
    return true;

  // A variable cannot be both common and exist in a section.
  if (D->hasAttr<SectionAttr>())
    return true;

  // A variable cannot be both common and exist in a section.
  // We don't try to determine which is the right section in the front-end.
  // If no specialized section name is applicable, it will resort to default.
  if (D->hasAttr<PragmaClangBSSSectionAttr>() ||
      D->hasAttr<PragmaClangDataSectionAttr>() ||
      D->hasAttr<PragmaClangRelroSectionAttr>() ||
      D->hasAttr<PragmaClangRodataSectionAttr>())
    return true;

  // Thread local vars aren't considered common linkage.
  if (D->getTLSKind())
    return true;

  // Tentative definitions marked with WeakImportAttr are true definitions.
  if (D->hasAttr<WeakImportAttr>())
    return true;

  // A variable cannot be both common and exist in a comdat.
  if (shouldBeInCOMDAT(CGM, *D))
    return true;

  // Declarations with a required alignment do not have common linkage in MSVC
  // mode.
  if (Context.getTargetInfo().getCXXABI().isMicrosoft()) {
    if (D->hasAttr<AlignedAttr>())
      return true;
    QualType VarType = D->getType();
    if (Context.isAlignmentRequired(VarType))
      return true;

    if (const auto *RT = VarType->getAs<RecordType>()) {
      const RecordDecl *RD = RT->getDecl();
      for (const FieldDecl *FD : RD->fields()) {
        if (FD->isBitField())
          continue;
        if (FD->hasAttr<AlignedAttr>())
          return true;
        if (Context.isAlignmentRequired(FD->getType()))
          return true;
      }
    }
  }

  // Microsoft's link.exe doesn't support alignments greater than 32 bytes for
  // common symbols, so symbols with greater alignment requirements cannot be
  // common.
  // Other COFF linkers (ld.bfd and LLD) support arbitrary power-of-two
  // alignments for common symbols via the aligncomm directive, so this
  // restriction only applies to MSVC environments.
  if (Context.getTargetInfo().getTriple().isKnownWindowsMSVCEnvironment() &&
      Context.getTypeAlignIfKnown(D->getType()) >
          Context.toBits(CharUnits::fromQuantity(32)))
    return true;

  return false;
}

llvm::GlobalValue::LinkageTypes
CodeGenModule::getLLVMLinkageForDeclarator(const DeclaratorDecl *D,
                                           GVALinkage Linkage) {
  if (Linkage == GVA_Internal)
    return llvm::Function::InternalLinkage;

  if (D->hasAttr<WeakAttr>())
    return llvm::GlobalVariable::WeakAnyLinkage;

  if (const auto *FD = D->getAsFunction())
    if (FD->isMultiVersion() && Linkage == GVA_AvailableExternally)
      return llvm::GlobalVariable::LinkOnceAnyLinkage;

  // We are guaranteed to have a strong definition somewhere else,
  // so we can use available_externally linkage.
  if (Linkage == GVA_AvailableExternally)
    return llvm::GlobalValue::AvailableExternallyLinkage;

  // SYCL: Device code is not generally limited to one translation unit, but
  // anything accessed from another translation unit is required to be annotated
  // with the SYCL_EXTERNAL macro. For any function or variable that does not
  // have this, linkonce_odr suffices. If -fno-sycl-rdc is passed, we know there
  // is only one translation unit and can so mark them internal.
  if (getLangOpts().SYCLIsDevice && !D->hasAttr<SYCLKernelAttr>() &&
      !D->hasAttr<SYCLDeviceAttr>() &&
      !SemaSYCL::isTypeDecoratedWithDeclAttribute<SYCLDeviceGlobalAttr>(
          D->getType()))
    return getLangOpts().GPURelocatableDeviceCode
               ? llvm::Function::LinkOnceODRLinkage
               : llvm::Function::InternalLinkage;

  // Note that Apple's kernel linker doesn't support symbol
  // coalescing, so we need to avoid linkonce and weak linkages there.
  // Normally, this means we just map to internal, but for explicit
  // instantiations we'll map to external.

  // In C++, the compiler has to emit a definition in every translation unit
  // that references the function.  We should use linkonce_odr because
  // a) if all references in this translation unit are optimized away, we
  // don't need to codegen it.  b) if the function persists, it needs to be
  // merged with other definitions. c) C++ has the ODR, so we know the
  // definition is dependable.
  if (Linkage == GVA_DiscardableODR)
    return !Context.getLangOpts().AppleKext ? llvm::Function::LinkOnceODRLinkage
                                            : llvm::Function::InternalLinkage;

  // An explicit instantiation of a template has weak linkage, since
  // explicit instantiations can occur in multiple translation units
  // and must all be equivalent. However, we are not allowed to
  // throw away these explicit instantiations.
  //
  // CUDA/HIP: For -fno-gpu-rdc case, device code is limited to one TU,
  // so say that CUDA templates are either external (for kernels) or internal.
  // This lets llvm perform aggressive inter-procedural optimizations. For
  // -fgpu-rdc case, device function calls across multiple TU's are allowed,
  // therefore we need to follow the normal linkage paradigm.
  if (Linkage == GVA_StrongODR) {
    if (getLangOpts().AppleKext)
      return llvm::Function::ExternalLinkage;
    if (getLangOpts().CUDA && getLangOpts().CUDAIsDevice &&
        !getLangOpts().GPURelocatableDeviceCode)
      return D->hasAttr<CUDAGlobalAttr>() ? llvm::Function::ExternalLinkage
                                          : llvm::Function::InternalLinkage;
    return llvm::Function::WeakODRLinkage;
  }

  // C++ doesn't have tentative definitions and thus cannot have common
  // linkage.
  if (!getLangOpts().CPlusPlus && isa<VarDecl>(D) &&
      !isVarDeclStrongDefinition(Context, *this, cast<VarDecl>(D),
                                 CodeGenOpts.NoCommon))
    return llvm::GlobalVariable::CommonLinkage;

  // selectany symbols are externally visible, so use weak instead of
  // linkonce.  MSVC optimizes away references to const selectany globals, so
  // all definitions should be the same and ODR linkage should be used.
  // http://msdn.microsoft.com/en-us/library/5tkz6s71.aspx
  if (D->hasAttr<SelectAnyAttr>())
    return llvm::GlobalVariable::WeakODRLinkage;

  // Otherwise, we have strong external linkage.
  assert(Linkage == GVA_StrongExternal);
  return llvm::GlobalVariable::ExternalLinkage;
}

llvm::GlobalValue::LinkageTypes
CodeGenModule::getLLVMLinkageVarDefinition(const VarDecl *VD) {
  GVALinkage Linkage = getContext().GetGVALinkageForVariable(VD);
  return getLLVMLinkageForDeclarator(VD, Linkage);
}

/// Replace the uses of a function that was declared with a non-proto type.
/// We want to silently drop extra arguments from call sites
static void replaceUsesOfNonProtoConstant(llvm::Constant *old,
                                          llvm::Function *newFn) {
  // Fast path.
  if (old->use_empty())
    return;

  llvm::Type *newRetTy = newFn->getReturnType();
  SmallVector<llvm::Value *, 4> newArgs;

  SmallVector<llvm::CallBase *> callSitesToBeRemovedFromParent;

  for (llvm::Value::use_iterator ui = old->use_begin(), ue = old->use_end();
       ui != ue; ui++) {
    llvm::User *user = ui->getUser();

    // Recognize and replace uses of bitcasts.  Most calls to
    // unprototyped functions will use bitcasts.
    if (auto *bitcast = dyn_cast<llvm::ConstantExpr>(user)) {
      if (bitcast->getOpcode() == llvm::Instruction::BitCast)
        replaceUsesOfNonProtoConstant(bitcast, newFn);
      continue;
    }

    // Recognize calls to the function.
    llvm::CallBase *callSite = dyn_cast<llvm::CallBase>(user);
    if (!callSite)
      continue;
    if (!callSite->isCallee(&*ui))
      continue;

    // If the return types don't match exactly, then we can't
    // transform this call unless it's dead.
    if (callSite->getType() != newRetTy && !callSite->use_empty())
      continue;

    // Get the call site's attribute list.
    SmallVector<llvm::AttributeSet, 8> newArgAttrs;
    llvm::AttributeList oldAttrs = callSite->getAttributes();

    // If the function was passed too few arguments, don't transform.
    unsigned newNumArgs = newFn->arg_size();
    if (callSite->arg_size() < newNumArgs)
      continue;

    // If extra arguments were passed, we silently drop them.
    // If any of the types mismatch, we don't transform.
    unsigned argNo = 0;
    bool dontTransform = false;
    for (llvm::Argument &A : newFn->args()) {
      if (callSite->getArgOperand(argNo)->getType() != A.getType()) {
        dontTransform = true;
        break;
      }

      // Add any parameter attributes.
      newArgAttrs.push_back(oldAttrs.getParamAttrs(argNo));
      argNo++;
    }
    if (dontTransform)
      continue;

    // Okay, we can transform this.  Create the new call instruction and copy
    // over the required information.
    newArgs.append(callSite->arg_begin(), callSite->arg_begin() + argNo);

    // Copy over any operand bundles.
    SmallVector<llvm::OperandBundleDef, 1> newBundles;
    callSite->getOperandBundlesAsDefs(newBundles);

    llvm::CallBase *newCall;
    if (isa<llvm::CallInst>(callSite)) {
      newCall = llvm::CallInst::Create(newFn, newArgs, newBundles, "",
                                       callSite->getIterator());
    } else {
      auto *oldInvoke = cast<llvm::InvokeInst>(callSite);
      newCall = llvm::InvokeInst::Create(
          newFn, oldInvoke->getNormalDest(), oldInvoke->getUnwindDest(),
          newArgs, newBundles, "", callSite->getIterator());
    }
    newArgs.clear(); // for the next iteration

    if (!newCall->getType()->isVoidTy())
      newCall->takeName(callSite);
    newCall->setAttributes(
        llvm::AttributeList::get(newFn->getContext(), oldAttrs.getFnAttrs(),
                                 oldAttrs.getRetAttrs(), newArgAttrs));
    newCall->setCallingConv(callSite->getCallingConv());

    // Finally, remove the old call, replacing any uses with the new one.
    if (!callSite->use_empty())
      callSite->replaceAllUsesWith(newCall);

    // Copy debug location attached to CI.
    if (callSite->getDebugLoc())
      newCall->setDebugLoc(callSite->getDebugLoc());

    callSitesToBeRemovedFromParent.push_back(callSite);
  }

  for (auto *callSite : callSitesToBeRemovedFromParent) {
    callSite->eraseFromParent();
  }
}

/// ReplaceUsesOfNonProtoTypeWithRealFunction - This function is called when we
/// implement a function with no prototype, e.g. "int foo() {}".  If there are
/// existing call uses of the old function in the module, this adjusts them to
/// call the new function directly.
///
/// This is not just a cleanup: the always_inline pass requires direct calls to
/// functions to be able to inline them.  If there is a bitcast in the way, it
/// won't inline them.  Instcombine normally deletes these calls, but it isn't
/// run at -O0.
static void ReplaceUsesOfNonProtoTypeWithRealFunction(llvm::GlobalValue *Old,
                                                      llvm::Function *NewFn) {
  // If we're redefining a global as a function, don't transform it.
  if (!isa<llvm::Function>(Old)) return;

  replaceUsesOfNonProtoConstant(Old, NewFn);
}

void CodeGenModule::HandleCXXStaticMemberVarInstantiation(VarDecl *VD) {
  auto DK = VD->isThisDeclarationADefinition();
  if ((DK == VarDecl::Definition && VD->hasAttr<DLLImportAttr>()) ||
      (LangOpts.CUDA && !shouldEmitCUDAGlobalVar(VD)))
    return;

  TemplateSpecializationKind TSK = VD->getTemplateSpecializationKind();
  // If we have a definition, this might be a deferred decl. If the
  // instantiation is explicit, make sure we emit it at the end.
  if (VD->getDefinition() && TSK == TSK_ExplicitInstantiationDefinition)
    GetAddrOfGlobalVar(VD);

  EmitTopLevelDecl(VD);
}

void CodeGenModule::EmitGlobalFunctionDefinition(GlobalDecl GD,
                                                 llvm::GlobalValue *GV) {
  const auto *D = cast<FunctionDecl>(GD.getDecl());

  // Compute the function info and LLVM type.
  const CGFunctionInfo &FI = getTypes().arrangeGlobalDeclaration(GD);
  llvm::FunctionType *Ty = getTypes().GetFunctionType(FI);

  // Get or create the prototype for the function.
  if (!GV || (GV->getValueType() != Ty))
    GV = cast<llvm::GlobalValue>(GetAddrOfFunction(GD, Ty, /*ForVTable=*/false,
                                                   /*DontDefer=*/true,
                                                   ForDefinition));

  // Already emitted.
  if (!GV->isDeclaration())
    return;

  // We need to set linkage and visibility on the function before
  // generating code for it because various parts of IR generation
  // want to propagate this information down (e.g. to local static
  // declarations).
  auto *Fn = cast<llvm::Function>(GV);
  setFunctionLinkage(GD, Fn);

  // FIXME: this is redundant with part of setFunctionDefinitionAttributes
  setGVProperties(Fn, GD);

  MaybeHandleStaticInExternC(D, Fn);

  maybeSetTrivialComdat(*D, *Fn);

  CodeGenFunction(*this).GenerateCode(GD, Fn, FI);

  setNonAliasAttributes(GD, Fn);
  SetLLVMFunctionAttributesForDefinition(D, Fn);

  if (const ConstructorAttr *CA = D->getAttr<ConstructorAttr>())
    AddGlobalCtor(Fn, CA->getPriority());
  if (const DestructorAttr *DA = D->getAttr<DestructorAttr>())
    AddGlobalDtor(Fn, DA->getPriority(), true);
  if (getLangOpts().OpenMP && D->hasAttr<OMPDeclareTargetDeclAttr>())
    getOpenMPRuntime().emitDeclareTargetFunction(D, GV);
}

void CodeGenModule::EmitAliasDefinition(GlobalDecl GD) {
  const auto *D = cast<ValueDecl>(GD.getDecl());
  const AliasAttr *AA = D->getAttr<AliasAttr>();
  assert(AA && "Not an alias?");

  StringRef MangledName = getMangledName(GD);

  if (AA->getAliasee() == MangledName) {
    Diags.Report(AA->getLocation(), diag::err_cyclic_alias) << 0;
    return;
  }

  // If there is a definition in the module, then it wins over the alias.
  // This is dubious, but allow it to be safe.  Just ignore the alias.
  llvm::GlobalValue *Entry = GetGlobalValue(MangledName);
  if (Entry && !Entry->isDeclaration())
    return;

  Aliases.push_back(GD);

  llvm::Type *DeclTy = getTypes().ConvertTypeForMem(D->getType());

  // Create a reference to the named value.  This ensures that it is emitted
  // if a deferred decl.
  llvm::Constant *Aliasee;
  llvm::GlobalValue::LinkageTypes LT;
  unsigned AS;
  if (isa<llvm::FunctionType>(DeclTy)) {
    Aliasee = GetOrCreateLLVMFunction(AA->getAliasee(), DeclTy, GD,
                                      /*ForVTable=*/false);
    LT = getFunctionLinkage(GD);
    AS = Aliasee->getType()->getPointerAddressSpace();
  } else {
    LangAS LAS = GetGlobalVarAddressSpace(dyn_cast<VarDecl>(GD.getDecl()));
    AS = ArgInfoAddressSpace(LAS);
    Aliasee = GetOrCreateLLVMGlobal(AA->getAliasee(), DeclTy, LAS,
                                    /*D=*/nullptr);
    if (const auto *VD = dyn_cast<VarDecl>(GD.getDecl()))
      LT = getLLVMLinkageVarDefinition(VD);
    else
      LT = getFunctionLinkage(GD);
  }

  // Create the new alias itself, but don't set a name yet.
  auto *GA =
      llvm::GlobalAlias::create(DeclTy, AS, LT, "", Aliasee, &getModule());

  if (Entry) {
    if (GA->getAliasee() == Entry) {
      Diags.Report(AA->getLocation(), diag::err_cyclic_alias) << 0;
      return;
    }

    assert(Entry->isDeclaration());

    // If there is a declaration in the module, then we had an extern followed
    // by the alias, as in:
    //   extern int test6();
    //   ...
    //   int test6() __attribute__((alias("test7")));
    //
    // Remove it and replace uses of it with the alias.
    GA->takeName(Entry);

    Entry->replaceAllUsesWith(GA);
    Entry->eraseFromParent();
  } else {
    GA->setName(MangledName);
  }

  // Set attributes which are particular to an alias; this is a
  // specialization of the attributes which may be set on a global
  // variable/function.
  if (D->hasAttr<WeakAttr>() || D->hasAttr<WeakRefAttr>() ||
      D->isWeakImported()) {
    GA->setLinkage(llvm::Function::WeakAnyLinkage);
  }

  if (const auto *VD = dyn_cast<VarDecl>(D))
    if (VD->getTLSKind())
      setTLSMode(GA, *VD);

  SetCommonAttributes(GD, GA);

  // Emit global alias debug information.
  if (isa<VarDecl>(D))
    if (CGDebugInfo *DI = getModuleDebugInfo())
      DI->EmitGlobalAlias(cast<llvm::GlobalValue>(GA->getAliasee()->stripPointerCasts()), GD);
}

void CodeGenModule::emitIFuncDefinition(GlobalDecl GD) {
  const auto *D = cast<ValueDecl>(GD.getDecl());
  const IFuncAttr *IFA = D->getAttr<IFuncAttr>();
  assert(IFA && "Not an ifunc?");

  StringRef MangledName = getMangledName(GD);

  if (IFA->getResolver() == MangledName) {
    Diags.Report(IFA->getLocation(), diag::err_cyclic_alias) << 1;
    return;
  }

  // Report an error if some definition overrides ifunc.
  llvm::GlobalValue *Entry = GetGlobalValue(MangledName);
  if (Entry && !Entry->isDeclaration()) {
    GlobalDecl OtherGD;
    if (lookupRepresentativeDecl(MangledName, OtherGD) &&
        DiagnosedConflictingDefinitions.insert(GD).second) {
      Diags.Report(D->getLocation(), diag::err_duplicate_mangled_name)
          << MangledName;
      Diags.Report(OtherGD.getDecl()->getLocation(),
                   diag::note_previous_definition);
    }
    return;
  }

  Aliases.push_back(GD);

  // The resolver might not be visited yet. Specify a dummy non-function type to
  // indicate IsIncompleteFunction. Either the type is ignored (if the resolver
  // was emitted) or the whole function will be replaced (if the resolver has
  // not been emitted).
  llvm::Constant *Resolver =
      GetOrCreateLLVMFunction(IFA->getResolver(), VoidTy, {},
                              /*ForVTable=*/false);
  llvm::Type *DeclTy = getTypes().ConvertTypeForMem(D->getType());
  unsigned AS = getTypes().getTargetAddressSpace(D->getType());
  llvm::GlobalIFunc *GIF = llvm::GlobalIFunc::create(
      DeclTy, AS, llvm::Function::ExternalLinkage, "", Resolver, &getModule());
  if (Entry) {
    if (GIF->getResolver() == Entry) {
      Diags.Report(IFA->getLocation(), diag::err_cyclic_alias) << 1;
      return;
    }
    assert(Entry->isDeclaration());

    // If there is a declaration in the module, then we had an extern followed
    // by the ifunc, as in:
    //   extern int test();
    //   ...
    //   int test() __attribute__((ifunc("resolver")));
    //
    // Remove it and replace uses of it with the ifunc.
    GIF->takeName(Entry);

    Entry->replaceAllUsesWith(GIF);
    Entry->eraseFromParent();
  } else
    GIF->setName(MangledName);
  SetCommonAttributes(GD, GIF);
}

llvm::Function *CodeGenModule::getIntrinsic(unsigned IID,
                                            ArrayRef<llvm::Type*> Tys) {
  return llvm::Intrinsic::getOrInsertDeclaration(&getModule(),
                                                 (llvm::Intrinsic::ID)IID, Tys);
}

static llvm::StringMapEntry<llvm::GlobalVariable *> &
GetConstantCFStringEntry(llvm::StringMap<llvm::GlobalVariable *> &Map,
                         const StringLiteral *Literal, bool TargetIsLSB,
                         bool &IsUTF16, unsigned &StringLength) {
  StringRef String = Literal->getString();
  unsigned NumBytes = String.size();

  // Check for simple case.
  if (!Literal->containsNonAsciiOrNull()) {
    StringLength = NumBytes;
    return *Map.insert(std::make_pair(String, nullptr)).first;
  }

  // Otherwise, convert the UTF8 literals into a string of shorts.
  IsUTF16 = true;

  SmallVector<llvm::UTF16, 128> ToBuf(NumBytes + 1); // +1 for ending nulls.
  const llvm::UTF8 *FromPtr = (const llvm::UTF8 *)String.data();
  llvm::UTF16 *ToPtr = &ToBuf[0];

  (void)llvm::ConvertUTF8toUTF16(&FromPtr, FromPtr + NumBytes, &ToPtr,
                                 ToPtr + NumBytes, llvm::strictConversion);

  // ConvertUTF8toUTF16 returns the length in ToPtr.
  StringLength = ToPtr - &ToBuf[0];

  // Add an explicit null.
  *ToPtr = 0;
  return *Map.insert(std::make_pair(
                         StringRef(reinterpret_cast<const char *>(ToBuf.data()),
                                   (StringLength + 1) * 2),
                         nullptr)).first;
}

ConstantAddress
CodeGenModule::GetAddrOfConstantCFString(const StringLiteral *Literal) {
  unsigned StringLength = 0;
  bool isUTF16 = false;
  llvm::StringMapEntry<llvm::GlobalVariable *> &Entry =
      GetConstantCFStringEntry(CFConstantStringMap, Literal,
                               getDataLayout().isLittleEndian(), isUTF16,
                               StringLength);

  if (auto *C = Entry.second)
    return ConstantAddress(
        C, C->getValueType(), CharUnits::fromQuantity(C->getAlignment()));

  const ASTContext &Context = getContext();
  const llvm::Triple &Triple = getTriple();

  const auto CFRuntime = getLangOpts().CFRuntime;
  const bool IsSwiftABI =
      static_cast<unsigned>(CFRuntime) >=
      static_cast<unsigned>(LangOptions::CoreFoundationABI::Swift);
  const bool IsSwift4_1 = CFRuntime == LangOptions::CoreFoundationABI::Swift4_1;

  // If we don't already have it, get __CFConstantStringClassReference.
  if (!CFConstantStringClassRef) {
    const char *CFConstantStringClassName = "__CFConstantStringClassReference";
    llvm::Type *Ty = getTypes().ConvertType(getContext().IntTy);
    Ty = llvm::ArrayType::get(Ty, 0);

    switch (CFRuntime) {
    default: break;
    case LangOptions::CoreFoundationABI::Swift: [[fallthrough]];
    case LangOptions::CoreFoundationABI::Swift5_0:
      CFConstantStringClassName =
          Triple.isOSDarwin() ? "$s15SwiftFoundation19_NSCFConstantStringCN"
                              : "$s10Foundation19_NSCFConstantStringCN";
      Ty = IntPtrTy;
      break;
    case LangOptions::CoreFoundationABI::Swift4_2:
      CFConstantStringClassName =
          Triple.isOSDarwin() ? "$S15SwiftFoundation19_NSCFConstantStringCN"
                              : "$S10Foundation19_NSCFConstantStringCN";
      Ty = IntPtrTy;
      break;
    case LangOptions::CoreFoundationABI::Swift4_1:
      CFConstantStringClassName =
          Triple.isOSDarwin() ? "__T015SwiftFoundation19_NSCFConstantStringCN"
                              : "__T010Foundation19_NSCFConstantStringCN";
      Ty = IntPtrTy;
      break;
    }

    llvm::Constant *C = CreateRuntimeVariable(Ty, CFConstantStringClassName);

    if (Triple.isOSBinFormatELF() || Triple.isOSBinFormatCOFF()) {
      llvm::GlobalValue *GV = nullptr;

      if ((GV = dyn_cast<llvm::GlobalValue>(C))) {
        IdentifierInfo &II = Context.Idents.get(GV->getName());
        TranslationUnitDecl *TUDecl = Context.getTranslationUnitDecl();
        DeclContext *DC = TranslationUnitDecl::castToDeclContext(TUDecl);

        const VarDecl *VD = nullptr;
        for (const auto *Result : DC->lookup(&II))
          if ((VD = dyn_cast<VarDecl>(Result)))
            break;

        if (Triple.isOSBinFormatELF()) {
          if (!VD)
            GV->setLinkage(llvm::GlobalValue::ExternalLinkage);
        } else {
          GV->setLinkage(llvm::GlobalValue::ExternalLinkage);
          if (!VD || !VD->hasAttr<DLLExportAttr>())
            GV->setDLLStorageClass(llvm::GlobalValue::DLLImportStorageClass);
          else
            GV->setDLLStorageClass(llvm::GlobalValue::DLLExportStorageClass);
        }

        setDSOLocal(GV);
      }
    }

    // Decay array -> ptr
    CFConstantStringClassRef =
        IsSwiftABI ? llvm::ConstantExpr::getPtrToInt(C, Ty) : C;
  }

  QualType CFTy = Context.getCFConstantStringType();

  auto *STy = cast<llvm::StructType>(getTypes().ConvertType(CFTy));

  ConstantInitBuilder Builder(*this);
  auto Fields = Builder.beginStruct(STy);

  // Class pointer.
  Fields.add(cast<llvm::Constant>(CFConstantStringClassRef));

  // Flags.
  if (IsSwiftABI) {
    Fields.addInt(IntPtrTy, IsSwift4_1 ? 0x05 : 0x01);
    Fields.addInt(Int64Ty, isUTF16 ? 0x07d0 : 0x07c8);
  } else {
    Fields.addInt(IntTy, isUTF16 ? 0x07d0 : 0x07C8);
  }

  // String pointer.
  llvm::Constant *C = nullptr;
  if (isUTF16) {
    auto Arr = llvm::ArrayRef(
        reinterpret_cast<uint16_t *>(const_cast<char *>(Entry.first().data())),
        Entry.first().size() / 2);
    C = llvm::ConstantDataArray::get(VMContext, Arr);
  } else {
    C = llvm::ConstantDataArray::getString(VMContext, Entry.first());
  }

  // Note: -fwritable-strings doesn't make the backing store strings of
  // CFStrings writable.
  auto *GV =
      new llvm::GlobalVariable(getModule(), C->getType(), /*isConstant=*/true,
                               llvm::GlobalValue::PrivateLinkage, C, ".str");
  GV->setUnnamedAddr(llvm::GlobalValue::UnnamedAddr::Global);
  // Don't enforce the target's minimum global alignment, since the only use
  // of the string is via this class initializer.
  CharUnits Align = isUTF16 ? Context.getTypeAlignInChars(Context.ShortTy)
                            : Context.getTypeAlignInChars(Context.CharTy);
  GV->setAlignment(Align.getAsAlign());

  // FIXME: We set the section explicitly to avoid a bug in ld64 224.1.
  // Without it LLVM can merge the string with a non unnamed_addr one during
  // LTO.  Doing that changes the section it ends in, which surprises ld64.
  if (Triple.isOSBinFormatMachO())
    GV->setSection(isUTF16 ? "__TEXT,__ustring"
                           : "__TEXT,__cstring,cstring_literals");
  // Make sure the literal ends up in .rodata to allow for safe ICF and for
  // the static linker to adjust permissions to read-only later on.
  else if (Triple.isOSBinFormatELF())
    GV->setSection(".rodata");

  // String.
  Fields.add(GV);

  // String length.
  llvm::IntegerType *LengthTy =
      llvm::IntegerType::get(getModule().getContext(),
                             Context.getTargetInfo().getLongWidth());
  if (IsSwiftABI) {
    if (CFRuntime == LangOptions::CoreFoundationABI::Swift4_1 ||
        CFRuntime == LangOptions::CoreFoundationABI::Swift4_2)
      LengthTy = Int32Ty;
    else
      LengthTy = IntPtrTy;
  }
  Fields.addInt(LengthTy, StringLength);

  // Swift ABI requires 8-byte alignment to ensure that the _Atomic(uint64_t) is
  // properly aligned on 32-bit platforms.
  CharUnits Alignment =
      IsSwiftABI ? Context.toCharUnitsFromBits(64) : getPointerAlign();

  // The struct.
  GV = Fields.finishAndCreateGlobal("_unnamed_cfstring_", Alignment,
                                    /*isConstant=*/false,
                                    llvm::GlobalVariable::PrivateLinkage);
  GV->addAttribute("objc_arc_inert");
  switch (Triple.getObjectFormat()) {
  case llvm::Triple::UnknownObjectFormat:
    llvm_unreachable("unknown file format");
  case llvm::Triple::DXContainer:
  case llvm::Triple::GOFF:
  case llvm::Triple::SPIRV:
  case llvm::Triple::XCOFF:
    llvm_unreachable("unimplemented");
  case llvm::Triple::COFF:
  case llvm::Triple::ELF:
  case llvm::Triple::Wasm:
    GV->setSection("cfstring");
    break;
  case llvm::Triple::MachO:
    GV->setSection("__DATA,__cfstring");
    break;
  }
  Entry.second = GV;

  return ConstantAddress(GV, GV->getValueType(), Alignment);
}

bool CodeGenModule::getExpressionLocationsEnabled() const {
  return !CodeGenOpts.EmitCodeView || CodeGenOpts.DebugColumnInfo;
}

QualType CodeGenModule::getObjCFastEnumerationStateType() {
  if (ObjCFastEnumerationStateType.isNull()) {
    RecordDecl *D = Context.buildImplicitRecord("__objcFastEnumerationState");
    D->startDefinition();

    QualType FieldTypes[] = {
        Context.UnsignedLongTy, Context.getPointerType(Context.getObjCIdType()),
        Context.getPointerType(Context.UnsignedLongTy),
        Context.getConstantArrayType(Context.UnsignedLongTy, llvm::APInt(32, 5),
                                     nullptr, ArraySizeModifier::Normal, 0)};

    for (size_t i = 0; i < 4; ++i) {
      FieldDecl *Field = FieldDecl::Create(Context,
                                           D,
                                           SourceLocation(),
                                           SourceLocation(), nullptr,
                                           FieldTypes[i], /*TInfo=*/nullptr,
                                           /*BitWidth=*/nullptr,
                                           /*Mutable=*/false,
                                           ICIS_NoInit);
      Field->setAccess(AS_public);
      D->addDecl(Field);
    }

    D->completeDefinition();
    ObjCFastEnumerationStateType = Context.getTagDeclType(D);
  }

  return ObjCFastEnumerationStateType;
}

llvm::Constant *
CodeGenModule::GetConstantArrayFromStringLiteral(const StringLiteral *E) {
  assert(!E->getType()->isPointerType() && "Strings are always arrays");

  // Don't emit it as the address of the string, emit the string data itself
  // as an inline array.
  if (E->getCharByteWidth() == 1) {
    SmallString<64> Str(E->getString());

    // Resize the string to the right size, which is indicated by its type.
    const ConstantArrayType *CAT = Context.getAsConstantArrayType(E->getType());
    assert(CAT && "String literal not of constant array type!");
    Str.resize(CAT->getZExtSize());
    return llvm::ConstantDataArray::getString(VMContext, Str, false);
  }

  auto *AType = cast<llvm::ArrayType>(getTypes().ConvertType(E->getType()));
  llvm::Type *ElemTy = AType->getElementType();
  unsigned NumElements = AType->getNumElements();

  // Wide strings have either 2-byte or 4-byte elements.
  if (ElemTy->getPrimitiveSizeInBits() == 16) {
    SmallVector<uint16_t, 32> Elements;
    Elements.reserve(NumElements);

    for(unsigned i = 0, e = E->getLength(); i != e; ++i)
      Elements.push_back(E->getCodeUnit(i));
    Elements.resize(NumElements);
    return llvm::ConstantDataArray::get(VMContext, Elements);
  }

  assert(ElemTy->getPrimitiveSizeInBits() == 32);
  SmallVector<uint32_t, 32> Elements;
  Elements.reserve(NumElements);

  for(unsigned i = 0, e = E->getLength(); i != e; ++i)
    Elements.push_back(E->getCodeUnit(i));
  Elements.resize(NumElements);
  return llvm::ConstantDataArray::get(VMContext, Elements);
}

static llvm::GlobalVariable *
GenerateStringLiteral(llvm::Constant *C, llvm::GlobalValue::LinkageTypes LT,
                      CodeGenModule &CGM, StringRef GlobalName,
                      CharUnits Alignment) {
  unsigned AddrSpace = CGM.getContext().getTargetAddressSpace(
      CGM.GetGlobalConstantAddressSpace());

  llvm::Module &M = CGM.getModule();
  // Create a global variable for this string
  auto *GV = new llvm::GlobalVariable(
      M, C->getType(), !CGM.getLangOpts().WritableStrings, LT, C, GlobalName,
      nullptr, llvm::GlobalVariable::NotThreadLocal, AddrSpace);
  GV->setAlignment(Alignment.getAsAlign());
  GV->setUnnamedAddr(llvm::GlobalValue::UnnamedAddr::Global);
  if (GV->isWeakForLinker()) {
    assert(CGM.supportsCOMDAT() && "Only COFF uses weak string literals");
    GV->setComdat(M.getOrInsertComdat(GV->getName()));
  }
  CGM.setDSOLocal(GV);

  return GV;
}

/// GetAddrOfConstantStringFromLiteral - Return a pointer to a
/// constant array for the given string literal.
ConstantAddress
CodeGenModule::GetAddrOfConstantStringFromLiteral(const StringLiteral *S,
                                                  StringRef Name) {
  CharUnits Alignment =
      getContext().getAlignOfGlobalVarInChars(S->getType(), /*VD=*/nullptr);

  llvm::Constant *C = GetConstantArrayFromStringLiteral(S);
  llvm::GlobalVariable **Entry = nullptr;
  if (!LangOpts.WritableStrings) {
    Entry = &ConstantStringMap[C];
    if (auto GV = *Entry) {
      if (uint64_t(Alignment.getQuantity()) > GV->getAlignment())
        GV->setAlignment(Alignment.getAsAlign());
      return ConstantAddress(castStringLiteralToDefaultAddressSpace(*this, GV),
                             GV->getValueType(), Alignment);
    }
  }

  SmallString<256> MangledNameBuffer;
  StringRef GlobalVariableName;
  llvm::GlobalValue::LinkageTypes LT;

  // Mangle the string literal if that's how the ABI merges duplicate strings.
  // Don't do it if they are writable, since we don't want writes in one TU to
  // affect strings in another.
  if (getCXXABI().getMangleContext().shouldMangleStringLiteral(S) &&
      !LangOpts.WritableStrings) {
    llvm::raw_svector_ostream Out(MangledNameBuffer);
    getCXXABI().getMangleContext().mangleStringLiteral(S, Out);
    LT = llvm::GlobalValue::LinkOnceODRLinkage;
    GlobalVariableName = MangledNameBuffer;
  } else {
    LT = llvm::GlobalValue::PrivateLinkage;
    GlobalVariableName = Name;
  }

  auto GV = GenerateStringLiteral(C, LT, *this, GlobalVariableName, Alignment);

  CGDebugInfo *DI = getModuleDebugInfo();
  if (DI && getCodeGenOpts().hasReducedDebugInfo())
    DI->AddStringLiteralDebugInfo(GV, S);

  if (Entry)
    *Entry = GV;

  SanitizerMD->reportGlobal(GV, S->getStrTokenLoc(0), "<string literal>");

  return ConstantAddress(castStringLiteralToDefaultAddressSpace(*this, GV),
                         GV->getValueType(), Alignment);
}

/// GetAddrOfConstantStringFromObjCEncode - Return a pointer to a constant
/// array for the given ObjCEncodeExpr node.
ConstantAddress
CodeGenModule::GetAddrOfConstantStringFromObjCEncode(const ObjCEncodeExpr *E) {
  std::string Str;
  getContext().getObjCEncodingForType(E->getEncodedType(), Str);

  return GetAddrOfConstantCString(Str);
}

/// GetAddrOfConstantCString - Returns a pointer to a character array containing
/// the literal and a terminating '\0' character.
/// The result has pointer to array type.
ConstantAddress CodeGenModule::GetAddrOfConstantCString(
    const std::string &Str, const char *GlobalName) {
  StringRef StrWithNull(Str.c_str(), Str.size() + 1);
  CharUnits Alignment = getContext().getAlignOfGlobalVarInChars(
      getContext().CharTy, /*VD=*/nullptr);

  llvm::Constant *C =
      llvm::ConstantDataArray::getString(getLLVMContext(), StrWithNull, false);

  // Don't share any string literals if strings aren't constant.
  llvm::GlobalVariable **Entry = nullptr;
  if (!LangOpts.WritableStrings) {
    Entry = &ConstantStringMap[C];
    if (auto GV = *Entry) {
      if (uint64_t(Alignment.getQuantity()) > GV->getAlignment())
        GV->setAlignment(Alignment.getAsAlign());
      return ConstantAddress(castStringLiteralToDefaultAddressSpace(*this, GV),
                             GV->getValueType(), Alignment);
    }
  }

  // Get the default prefix if a name wasn't specified.
  if (!GlobalName)
    GlobalName = ".str";
  // Create a global variable for this.
  auto GV = GenerateStringLiteral(C, llvm::GlobalValue::PrivateLinkage, *this,
                                  GlobalName, Alignment);
  if (Entry)
    *Entry = GV;

  return ConstantAddress(castStringLiteralToDefaultAddressSpace(*this, GV),
                         GV->getValueType(), Alignment);
}

ConstantAddress CodeGenModule::GetAddrOfGlobalTemporary(
    const MaterializeTemporaryExpr *E, const Expr *Init) {
  assert((E->getStorageDuration() == SD_Static ||
          E->getStorageDuration() == SD_Thread) && "not a global temporary");
  const auto *VD = cast<VarDecl>(E->getExtendingDecl());

  // If we're not materializing a subobject of the temporary, keep the
  // cv-qualifiers from the type of the MaterializeTemporaryExpr.
  QualType MaterializedType = Init->getType();
  if (Init == E->getSubExpr())
    MaterializedType = E->getType();

  CharUnits Align = getContext().getTypeAlignInChars(MaterializedType);

  auto InsertResult = MaterializedGlobalTemporaryMap.insert({E, nullptr});
  if (!InsertResult.second) {
    // We've seen this before: either we already created it or we're in the
    // process of doing so.
    if (!InsertResult.first->second) {
      // We recursively re-entered this function, probably during emission of
      // the initializer. Create a placeholder. We'll clean this up in the
      // outer call, at the end of this function.
      llvm::Type *Type = getTypes().ConvertTypeForMem(MaterializedType);
      InsertResult.first->second = new llvm::GlobalVariable(
          getModule(), Type, false, llvm::GlobalVariable::InternalLinkage,
          nullptr);
    }
    return ConstantAddress(InsertResult.first->second,
                           llvm::cast<llvm::GlobalVariable>(
                               InsertResult.first->second->stripPointerCasts())
                               ->getValueType(),
                           Align);
  }

  // FIXME: If an externally-visible declaration extends multiple temporaries,
  // we need to give each temporary the same name in every translation unit (and
  // we also need to make the temporaries externally-visible).
  SmallString<256> Name;
  llvm::raw_svector_ostream Out(Name);
  getCXXABI().getMangleContext().mangleReferenceTemporary(
      VD, E->getManglingNumber(), Out);

  APValue *Value = nullptr;
  if (E->getStorageDuration() == SD_Static && VD->evaluateValue()) {
    // If the initializer of the extending declaration is a constant
    // initializer, we should have a cached constant initializer for this
    // temporary. Note that this might have a different value from the value
    // computed by evaluating the initializer if the surrounding constant
    // expression modifies the temporary.
    Value = E->getOrCreateValue(false);
  }

  // Try evaluating it now, it might have a constant initializer.
  Expr::EvalResult EvalResult;
  if (!Value && Init->EvaluateAsRValue(EvalResult, getContext()) &&
      !EvalResult.hasSideEffects())
    Value = &EvalResult.Val;

  LangAS AddrSpace = GetGlobalVarAddressSpace(VD);

  std::optional<ConstantEmitter> emitter;
  llvm::Constant *InitialValue = nullptr;
  bool Constant = false;
  llvm::Type *Type;
  if (Value) {
    // The temporary has a constant initializer, use it.
    emitter.emplace(*this);
    InitialValue = emitter->emitForInitializer(*Value, AddrSpace,
                                               MaterializedType);
    Constant =
        MaterializedType.isConstantStorage(getContext(), /*ExcludeCtor*/ Value,
                                           /*ExcludeDtor*/ false);
    Type = InitialValue->getType();
  } else {
    // No initializer, the initialization will be provided when we
    // initialize the declaration which performed lifetime extension.
    Type = getTypes().ConvertTypeForMem(MaterializedType);
  }

  // Create a global variable for this lifetime-extended temporary.
  llvm::GlobalValue::LinkageTypes Linkage = getLLVMLinkageVarDefinition(VD);
  if (Linkage == llvm::GlobalVariable::ExternalLinkage) {
    const VarDecl *InitVD;
    if (VD->isStaticDataMember() && VD->getAnyInitializer(InitVD) &&
        isa<CXXRecordDecl>(InitVD->getLexicalDeclContext())) {
      // Temporaries defined inside a class get linkonce_odr linkage because the
      // class can be defined in multiple translation units.
      Linkage = llvm::GlobalVariable::LinkOnceODRLinkage;
    } else {
      // There is no need for this temporary to have external linkage if the
      // VarDecl has external linkage.
      Linkage = llvm::GlobalVariable::InternalLinkage;
    }
  }
  auto TargetAS = getContext().getTargetAddressSpace(AddrSpace);
  auto *GV = new llvm::GlobalVariable(
      getModule(), Type, Constant, Linkage, InitialValue, Name.c_str(),
      /*InsertBefore=*/nullptr, llvm::GlobalVariable::NotThreadLocal, TargetAS);
  if (emitter) emitter->finalize(GV);
  // Don't assign dllimport or dllexport to local linkage globals.
  if (!llvm::GlobalValue::isLocalLinkage(Linkage)) {
    setGVProperties(GV, VD);
    if (GV->getDLLStorageClass() == llvm::GlobalVariable::DLLExportStorageClass)
      // The reference temporary should never be dllexport.
      GV->setDLLStorageClass(llvm::GlobalVariable::DefaultStorageClass);
  }
  GV->setAlignment(Align.getAsAlign());
  if (supportsCOMDAT() && GV->isWeakForLinker())
    GV->setComdat(TheModule.getOrInsertComdat(GV->getName()));
  if (VD->getTLSKind())
    setTLSMode(GV, *VD);
  llvm::Constant *CV = GV;
  if (AddrSpace != LangAS::Default)
    CV = getTargetCodeGenInfo().performAddrSpaceCast(
        *this, GV, AddrSpace, LangAS::Default,
        llvm::PointerType::get(
            getLLVMContext(),
            getContext().getTargetAddressSpace(LangAS::Default)));

  // Update the map with the new temporary. If we created a placeholder above,
  // replace it with the new global now.
  llvm::Constant *&Entry = MaterializedGlobalTemporaryMap[E];
  if (Entry) {
    Entry->replaceAllUsesWith(CV);
    llvm::cast<llvm::GlobalVariable>(Entry)->eraseFromParent();
  }
  Entry = CV;

  return ConstantAddress(CV, Type, Align);
}

/// EmitObjCPropertyImplementations - Emit information for synthesized
/// properties for an implementation.
void CodeGenModule::EmitObjCPropertyImplementations(const
                                                    ObjCImplementationDecl *D) {
  for (const auto *PID : D->property_impls()) {
    // Dynamic is just for type-checking.
    if (PID->getPropertyImplementation() == ObjCPropertyImplDecl::Synthesize) {
      ObjCPropertyDecl *PD = PID->getPropertyDecl();

      // Determine which methods need to be implemented, some may have
      // been overridden. Note that ::isPropertyAccessor is not the method
      // we want, that just indicates if the decl came from a
      // property. What we want to know is if the method is defined in
      // this implementation.
      auto *Getter = PID->getGetterMethodDecl();
      if (!Getter || Getter->isSynthesizedAccessorStub())
        CodeGenFunction(*this).GenerateObjCGetter(
            const_cast<ObjCImplementationDecl *>(D), PID);
      auto *Setter = PID->getSetterMethodDecl();
      if (!PD->isReadOnly() && (!Setter || Setter->isSynthesizedAccessorStub()))
        CodeGenFunction(*this).GenerateObjCSetter(
                                 const_cast<ObjCImplementationDecl *>(D), PID);
    }
  }
}

static bool needsDestructMethod(ObjCImplementationDecl *impl) {
  const ObjCInterfaceDecl *iface = impl->getClassInterface();
  for (const ObjCIvarDecl *ivar = iface->all_declared_ivar_begin();
       ivar; ivar = ivar->getNextIvar())
    if (ivar->getType().isDestructedType())
      return true;

  return false;
}

static bool AllTrivialInitializers(CodeGenModule &CGM,
                                   ObjCImplementationDecl *D) {
  CodeGenFunction CGF(CGM);
  for (ObjCImplementationDecl::init_iterator B = D->init_begin(),
       E = D->init_end(); B != E; ++B) {
    CXXCtorInitializer *CtorInitExp = *B;
    Expr *Init = CtorInitExp->getInit();
    if (!CGF.isTrivialInitializer(Init))
      return false;
  }
  return true;
}

/// EmitObjCIvarInitializations - Emit information for ivar initialization
/// for an implementation.
void CodeGenModule::EmitObjCIvarInitializations(ObjCImplementationDecl *D) {
  // We might need a .cxx_destruct even if we don't have any ivar initializers.
  if (needsDestructMethod(D)) {
    const IdentifierInfo *II = &getContext().Idents.get(".cxx_destruct");
    Selector cxxSelector = getContext().Selectors.getSelector(0, &II);
    ObjCMethodDecl *DTORMethod = ObjCMethodDecl::Create(
        getContext(), D->getLocation(), D->getLocation(), cxxSelector,
        getContext().VoidTy, nullptr, D,
        /*isInstance=*/true, /*isVariadic=*/false,
        /*isPropertyAccessor=*/true, /*isSynthesizedAccessorStub=*/false,
        /*isImplicitlyDeclared=*/true,
        /*isDefined=*/false, ObjCImplementationControl::Required);
    D->addInstanceMethod(DTORMethod);
    CodeGenFunction(*this).GenerateObjCCtorDtorMethod(D, DTORMethod, false);
    D->setHasDestructors(true);
  }

  // If the implementation doesn't have any ivar initializers, we don't need
  // a .cxx_construct.
  if (D->getNumIvarInitializers() == 0 ||
      AllTrivialInitializers(*this, D))
    return;

  const IdentifierInfo *II = &getContext().Idents.get(".cxx_construct");
  Selector cxxSelector = getContext().Selectors.getSelector(0, &II);
  // The constructor returns 'self'.
  ObjCMethodDecl *CTORMethod = ObjCMethodDecl::Create(
      getContext(), D->getLocation(), D->getLocation(), cxxSelector,
      getContext().getObjCIdType(), nullptr, D, /*isInstance=*/true,
      /*isVariadic=*/false,
      /*isPropertyAccessor=*/true, /*isSynthesizedAccessorStub=*/false,
      /*isImplicitlyDeclared=*/true,
      /*isDefined=*/false, ObjCImplementationControl::Required);
  D->addInstanceMethod(CTORMethod);
  CodeGenFunction(*this).GenerateObjCCtorDtorMethod(D, CTORMethod, true);
  D->setHasNonZeroConstructors(true);
}

// EmitLinkageSpec - Emit all declarations in a linkage spec.
void CodeGenModule::EmitLinkageSpec(const LinkageSpecDecl *LSD) {
  if (LSD->getLanguage() != LinkageSpecLanguageIDs::C &&
      LSD->getLanguage() != LinkageSpecLanguageIDs::CXX) {
    ErrorUnsupported(LSD, "linkage spec");
    return;
  }

  EmitDeclContext(LSD);
}

void CodeGenModule::EmitTopLevelStmt(const TopLevelStmtDecl *D) {
  // Device code should not be at top level.
  if (LangOpts.CUDA && LangOpts.CUDAIsDevice)
    return;

  std::unique_ptr<CodeGenFunction> &CurCGF =
      GlobalTopLevelStmtBlockInFlight.first;

  // We emitted a top-level stmt but after it there is initialization.
  // Stop squashing the top-level stmts into a single function.
  if (CurCGF && CXXGlobalInits.back() != CurCGF->CurFn) {
    CurCGF->FinishFunction(D->getEndLoc());
    CurCGF = nullptr;
  }

  if (!CurCGF) {
    // void __stmts__N(void)
    // FIXME: Ask the ABI name mangler to pick a name.
    std::string Name = "__stmts__" + llvm::utostr(CXXGlobalInits.size());
    FunctionArgList Args;
    QualType RetTy = getContext().VoidTy;
    const CGFunctionInfo &FnInfo =
        getTypes().arrangeBuiltinFunctionDeclaration(RetTy, Args);
    llvm::FunctionType *FnTy = getTypes().GetFunctionType(FnInfo);
    llvm::Function *Fn = llvm::Function::Create(
        FnTy, llvm::GlobalValue::InternalLinkage, Name, &getModule());

    CurCGF.reset(new CodeGenFunction(*this));
    GlobalTopLevelStmtBlockInFlight.second = D;
    CurCGF->StartFunction(GlobalDecl(), RetTy, Fn, FnInfo, Args,
                          D->getBeginLoc(), D->getBeginLoc());
    CXXGlobalInits.push_back(Fn);
  }

  CurCGF->EmitStmt(D->getStmt());
}

void CodeGenModule::EmitDeclContext(const DeclContext *DC) {
  for (auto *I : DC->decls()) {
    // Unlike other DeclContexts, the contents of an ObjCImplDecl at TU scope
    // are themselves considered "top-level", so EmitTopLevelDecl on an
    // ObjCImplDecl does not recursively visit them. We need to do that in
    // case they're nested inside another construct (LinkageSpecDecl /
    // ExportDecl) that does stop them from being considered "top-level".
    if (auto *OID = dyn_cast<ObjCImplDecl>(I)) {
      for (auto *M : OID->methods())
        EmitTopLevelDecl(M);
    }

    EmitTopLevelDecl(I);
  }
}

/// EmitTopLevelDecl - Emit code for a single top level declaration.
void CodeGenModule::EmitTopLevelDecl(Decl *D) {
  // Ignore dependent declarations.
  if (D->isTemplated())
    return;

  // Consteval function shouldn't be emitted.
  if (auto *FD = dyn_cast<FunctionDecl>(D); FD && FD->isImmediateFunction())
    return;

  switch (D->getKind()) {
  case Decl::CXXConversion:
  case Decl::CXXMethod:
  case Decl::Function:
    EmitGlobal(cast<FunctionDecl>(D));
    // Always provide some coverage mapping
    // even for the functions that aren't emitted.
    AddDeferredUnusedCoverageMapping(D);
    break;

  case Decl::CXXDeductionGuide:
    // Function-like, but does not result in code emission.
    break;

  case Decl::Var:
  case Decl::Decomposition:
  case Decl::VarTemplateSpecialization:
    EmitGlobal(cast<VarDecl>(D));
    if (auto *DD = dyn_cast<DecompositionDecl>(D))
      for (auto *B : DD->flat_bindings())
        if (auto *HD = B->getHoldingVar())
          EmitGlobal(HD);

    break;

  // Indirect fields from global anonymous structs and unions can be
  // ignored; only the actual variable requires IR gen support.
  case Decl::IndirectField:
    break;

  // C++ Decls
  case Decl::Namespace:
    EmitDeclContext(cast<NamespaceDecl>(D));
    break;
  case Decl::ClassTemplateSpecialization: {
    const auto *Spec = cast<ClassTemplateSpecializationDecl>(D);
    if (CGDebugInfo *DI = getModuleDebugInfo())
      if (Spec->getSpecializationKind() ==
              TSK_ExplicitInstantiationDefinition &&
          Spec->hasDefinition())
        DI->completeTemplateDefinition(*Spec);
  } [[fallthrough]];
  case Decl::CXXRecord: {
    CXXRecordDecl *CRD = cast<CXXRecordDecl>(D);
    if (CGDebugInfo *DI = getModuleDebugInfo()) {
      if (CRD->hasDefinition())
        DI->EmitAndRetainType(getContext().getRecordType(cast<RecordDecl>(D)));
      if (auto *ES = D->getASTContext().getExternalSource())
        if (ES->hasExternalDefinitions(D) == ExternalASTSource::EK_Never)
          DI->completeUnusedClass(*CRD);
    }
    // Emit any static data members, they may be definitions.
    for (auto *I : CRD->decls())
      if (isa<VarDecl>(I) || isa<CXXRecordDecl>(I))
        EmitTopLevelDecl(I);
    break;
  }
    // No code generation needed.
  case Decl::UsingShadow:
  case Decl::ClassTemplate:
  case Decl::VarTemplate:
  case Decl::Concept:
  case Decl::VarTemplatePartialSpecialization:
  case Decl::FunctionTemplate:
  case Decl::TypeAliasTemplate:
  case Decl::Block:
  case Decl::Empty:
  case Decl::Binding:
    break;
  case Decl::Using:          // using X; [C++]
    if (CGDebugInfo *DI = getModuleDebugInfo())
        DI->EmitUsingDecl(cast<UsingDecl>(*D));
    break;
  case Decl::UsingEnum: // using enum X; [C++]
    if (CGDebugInfo *DI = getModuleDebugInfo())
      DI->EmitUsingEnumDecl(cast<UsingEnumDecl>(*D));
    break;
  case Decl::NamespaceAlias:
    if (CGDebugInfo *DI = getModuleDebugInfo())
        DI->EmitNamespaceAlias(cast<NamespaceAliasDecl>(*D));
    break;
  case Decl::UsingDirective: // using namespace X; [C++]
    if (CGDebugInfo *DI = getModuleDebugInfo())
      DI->EmitUsingDirective(cast<UsingDirectiveDecl>(*D));
    break;
  case Decl::CXXConstructor:
    getCXXABI().EmitCXXConstructors(cast<CXXConstructorDecl>(D));
    break;
  case Decl::CXXDestructor:
    getCXXABI().EmitCXXDestructors(cast<CXXDestructorDecl>(D));
    break;

  case Decl::StaticAssert:
    // Nothing to do.
    break;

  // Objective-C Decls

  // Forward declarations, no (immediate) code generation.
  case Decl::ObjCInterface:
  case Decl::ObjCCategory:
    break;

  case Decl::ObjCProtocol: {
    auto *Proto = cast<ObjCProtocolDecl>(D);
    if (Proto->isThisDeclarationADefinition())
      ObjCRuntime->GenerateProtocol(Proto);
    break;
  }

  case Decl::ObjCCategoryImpl:
    // Categories have properties but don't support synthesize so we
    // can ignore them here.
    ObjCRuntime->GenerateCategory(cast<ObjCCategoryImplDecl>(D));
    break;

  case Decl::ObjCImplementation: {
    auto *OMD = cast<ObjCImplementationDecl>(D);
    EmitObjCPropertyImplementations(OMD);
    EmitObjCIvarInitializations(OMD);
    ObjCRuntime->GenerateClass(OMD);
    // Emit global variable debug information.
    if (CGDebugInfo *DI = getModuleDebugInfo())
      if (getCodeGenOpts().hasReducedDebugInfo())
        DI->getOrCreateInterfaceType(getContext().getObjCInterfaceType(
            OMD->getClassInterface()), OMD->getLocation());
    break;
  }
  case Decl::ObjCMethod: {
    auto *OMD = cast<ObjCMethodDecl>(D);
    // If this is not a prototype, emit the body.
    if (OMD->getBody())
      CodeGenFunction(*this).GenerateObjCMethod(OMD);
    break;
  }
  case Decl::ObjCCompatibleAlias:
    ObjCRuntime->RegisterAlias(cast<ObjCCompatibleAliasDecl>(D));
    break;

  case Decl::PragmaComment: {
    const auto *PCD = cast<PragmaCommentDecl>(D);
    switch (PCD->getCommentKind()) {
    case PCK_Unknown:
      llvm_unreachable("unexpected pragma comment kind");
    case PCK_Linker:
      AppendLinkerOptions(PCD->getArg());
      break;
    case PCK_Lib:
        AddDependentLib(PCD->getArg());
      break;
    case PCK_Compiler:
    case PCK_ExeStr:
    case PCK_User:
      break; // We ignore all of these.
    }
    break;
  }

  case Decl::PragmaDetectMismatch: {
    const auto *PDMD = cast<PragmaDetectMismatchDecl>(D);
    AddDetectMismatch(PDMD->getName(), PDMD->getValue());
    break;
  }

  case Decl::LinkageSpec:
    EmitLinkageSpec(cast<LinkageSpecDecl>(D));
    break;

  case Decl::FileScopeAsm: {
    // File-scope asm is ignored during device-side CUDA compilation.
    if (LangOpts.CUDA && LangOpts.CUDAIsDevice)
      break;
    // File-scope asm is ignored during device-side OpenMP compilation.
    if (LangOpts.OpenMPIsTargetDevice)
      break;
    // File-scope asm is ignored during device-side SYCL compilation.
    if (LangOpts.SYCLIsDevice)
      break;
    auto *AD = cast<FileScopeAsmDecl>(D);
    getModule().appendModuleInlineAsm(AD->getAsmString()->getString());
    break;
  }

  case Decl::TopLevelStmt:
    EmitTopLevelStmt(cast<TopLevelStmtDecl>(D));
    break;

  case Decl::Import: {
    auto *Import = cast<ImportDecl>(D);

    // If we've already imported this module, we're done.
    if (!ImportedModules.insert(Import->getImportedModule()))
      break;

    // Emit debug information for direct imports.
    if (!Import->getImportedOwningModule()) {
      if (CGDebugInfo *DI = getModuleDebugInfo())
        DI->EmitImportDecl(*Import);
    }

    // For C++ standard modules we are done - we will call the module
    // initializer for imported modules, and that will likewise call those for
    // any imports it has.
    if (CXX20ModuleInits && Import->getImportedModule() &&
        Import->getImportedModule()->isNamedModule())
      break;

    // For clang C++ module map modules the initializers for sub-modules are
    // emitted here.

    // Find all of the submodules and emit the module initializers.
    llvm::SmallPtrSet<clang::Module *, 16> Visited;
    SmallVector<clang::Module *, 16> Stack;
    Visited.insert(Import->getImportedModule());
    Stack.push_back(Import->getImportedModule());

    while (!Stack.empty()) {
      clang::Module *Mod = Stack.pop_back_val();
      if (!EmittedModuleInitializers.insert(Mod).second)
        continue;

      for (auto *D : Context.getModuleInitializers(Mod))
        EmitTopLevelDecl(D);

      // Visit the submodules of this module.
      for (auto *Submodule : Mod->submodules()) {
        // Skip explicit children; they need to be explicitly imported to emit
        // the initializers.
        if (Submodule->IsExplicit)
          continue;

        if (Visited.insert(Submodule).second)
          Stack.push_back(Submodule);
      }
    }
    break;
  }

  case Decl::Export:
    EmitDeclContext(cast<ExportDecl>(D));
    break;

  case Decl::OMPThreadPrivate:
    EmitOMPThreadPrivateDecl(cast<OMPThreadPrivateDecl>(D));
    break;

  case Decl::OMPAllocate:
    EmitOMPAllocateDecl(cast<OMPAllocateDecl>(D));
    break;

  case Decl::OMPDeclareReduction:
    EmitOMPDeclareReduction(cast<OMPDeclareReductionDecl>(D));
    break;

  case Decl::OMPDeclareMapper:
    EmitOMPDeclareMapper(cast<OMPDeclareMapperDecl>(D));
    break;

  case Decl::OMPRequires:
    EmitOMPRequiresDecl(cast<OMPRequiresDecl>(D));
    break;

  case Decl::Typedef:
  case Decl::TypeAlias: // using foo = bar; [C++11]
    if (CGDebugInfo *DI = getModuleDebugInfo())
      DI->EmitAndRetainType(
          getContext().getTypedefType(cast<TypedefNameDecl>(D)));
    break;

  case Decl::Record:
    if (CGDebugInfo *DI = getModuleDebugInfo())
      if (cast<RecordDecl>(D)->getDefinition())
        DI->EmitAndRetainType(getContext().getRecordType(cast<RecordDecl>(D)));
    break;

  case Decl::Enum:
    if (CGDebugInfo *DI = getModuleDebugInfo())
      if (cast<EnumDecl>(D)->getDefinition())
        DI->EmitAndRetainType(getContext().getEnumType(cast<EnumDecl>(D)));
    break;

  case Decl::HLSLBuffer:
    getHLSLRuntime().addBuffer(cast<HLSLBufferDecl>(D));
    break;

  case Decl::OpenACCDeclare:
    EmitOpenACCDeclare(cast<OpenACCDeclareDecl>(D));
    break;
  case Decl::OpenACCRoutine:
    EmitOpenACCRoutine(cast<OpenACCRoutineDecl>(D));
    break;

  default:
    // Make sure we handled everything we should, every other kind is a
    // non-top-level decl.  FIXME: Would be nice to have an isTopLevelDeclKind
    // function. Need to recode Decl::Kind to do that easily.
    assert(isa<TypeDecl>(D) && "Unsupported decl kind");
    break;
  }
}

void CodeGenModule::AddDeferredUnusedCoverageMapping(Decl *D) {
  // Do we need to generate coverage mapping?
  if (!CodeGenOpts.CoverageMapping)
    return;
  switch (D->getKind()) {
  case Decl::CXXConversion:
  case Decl::CXXMethod:
  case Decl::Function:
  case Decl::ObjCMethod:
  case Decl::CXXConstructor:
  case Decl::CXXDestructor: {
    if (!cast<FunctionDecl>(D)->doesThisDeclarationHaveABody())
      break;
    SourceManager &SM = getContext().getSourceManager();
    if (LimitedCoverage && SM.getMainFileID() != SM.getFileID(D->getBeginLoc()))
      break;
    if (!llvm::coverage::SystemHeadersCoverage &&
        SM.isInSystemHeader(D->getBeginLoc()))
      break;
    DeferredEmptyCoverageMappingDecls.try_emplace(D, true);
    break;
  }
  default:
    break;
  };
}

void CodeGenModule::ClearUnusedCoverageMapping(const Decl *D) {
  // Do we need to generate coverage mapping?
  if (!CodeGenOpts.CoverageMapping)
    return;
  if (const auto *Fn = dyn_cast<FunctionDecl>(D)) {
    if (Fn->isTemplateInstantiation())
      ClearUnusedCoverageMapping(Fn->getTemplateInstantiationPattern());
  }
  DeferredEmptyCoverageMappingDecls.insert_or_assign(D, false);
}

void CodeGenModule::EmitDeferredUnusedCoverageMappings() {
  // We call takeVector() here to avoid use-after-free.
  // FIXME: DeferredEmptyCoverageMappingDecls is getting mutated because
  // we deserialize function bodies to emit coverage info for them, and that
  // deserializes more declarations. How should we handle that case?
  for (const auto &Entry : DeferredEmptyCoverageMappingDecls.takeVector()) {
    if (!Entry.second)
      continue;
    const Decl *D = Entry.first;
    switch (D->getKind()) {
    case Decl::CXXConversion:
    case Decl::CXXMethod:
    case Decl::Function:
    case Decl::ObjCMethod: {
      CodeGenPGO PGO(*this);
      GlobalDecl GD(cast<FunctionDecl>(D));
      PGO.emitEmptyCounterMapping(D, getMangledName(GD),
                                  getFunctionLinkage(GD));
      break;
    }
    case Decl::CXXConstructor: {
      CodeGenPGO PGO(*this);
      GlobalDecl GD(cast<CXXConstructorDecl>(D), Ctor_Base);
      PGO.emitEmptyCounterMapping(D, getMangledName(GD),
                                  getFunctionLinkage(GD));
      break;
    }
    case Decl::CXXDestructor: {
      CodeGenPGO PGO(*this);
      GlobalDecl GD(cast<CXXDestructorDecl>(D), Dtor_Base);
      PGO.emitEmptyCounterMapping(D, getMangledName(GD),
                                  getFunctionLinkage(GD));
      break;
    }
    default:
      break;
    };
  }
}

void CodeGenModule::EmitMainVoidAlias() {
  // In order to transition away from "__original_main" gracefully, emit an
  // alias for "main" in the no-argument case so that libc can detect when
  // new-style no-argument main is in used.
  if (llvm::Function *F = getModule().getFunction("main")) {
    if (!F->isDeclaration() && F->arg_size() == 0 && !F->isVarArg() &&
        F->getReturnType()->isIntegerTy(Context.getTargetInfo().getIntWidth())) {
      auto *GA = llvm::GlobalAlias::create("__main_void", F);
      GA->setVisibility(llvm::GlobalValue::HiddenVisibility);
    }
  }
}

/// Turns the given pointer into a constant.
static llvm::Constant *GetPointerConstant(llvm::LLVMContext &Context,
                                          const void *Ptr) {
  uintptr_t PtrInt = reinterpret_cast<uintptr_t>(Ptr);
  llvm::Type *i64 = llvm::Type::getInt64Ty(Context);
  return llvm::ConstantInt::get(i64, PtrInt);
}

static void EmitGlobalDeclMetadata(CodeGenModule &CGM,
                                   llvm::NamedMDNode *&GlobalMetadata,
                                   GlobalDecl D,
                                   llvm::GlobalValue *Addr) {
  if (!GlobalMetadata)
    GlobalMetadata =
      CGM.getModule().getOrInsertNamedMetadata("clang.global.decl.ptrs");

  // TODO: should we report variant information for ctors/dtors?
  llvm::Metadata *Ops[] = {llvm::ConstantAsMetadata::get(Addr),
                           llvm::ConstantAsMetadata::get(GetPointerConstant(
                               CGM.getLLVMContext(), D.getDecl()))};
  GlobalMetadata->addOperand(llvm::MDNode::get(CGM.getLLVMContext(), Ops));
}

bool CodeGenModule::CheckAndReplaceExternCIFuncs(llvm::GlobalValue *Elem,
                                                 llvm::GlobalValue *CppFunc) {
  // Store the list of ifuncs we need to replace uses in.
  llvm::SmallVector<llvm::GlobalIFunc *> IFuncs;
  // List of ConstantExprs that we should be able to delete when we're done
  // here.
  llvm::SmallVector<llvm::ConstantExpr *> CEs;

  // It isn't valid to replace the extern-C ifuncs if all we find is itself!
  if (Elem == CppFunc)
    return false;

  // First make sure that all users of this are ifuncs (or ifuncs via a
  // bitcast), and collect the list of ifuncs and CEs so we can work on them
  // later.
  for (llvm::User *User : Elem->users()) {
    // Users can either be a bitcast ConstExpr that is used by the ifuncs, OR an
    // ifunc directly. In any other case, just give up, as we don't know what we
    // could break by changing those.
    if (auto *ConstExpr = dyn_cast<llvm::ConstantExpr>(User)) {
      if (ConstExpr->getOpcode() != llvm::Instruction::BitCast)
        return false;

      for (llvm::User *CEUser : ConstExpr->users()) {
        if (auto *IFunc = dyn_cast<llvm::GlobalIFunc>(CEUser)) {
          IFuncs.push_back(IFunc);
        } else {
          return false;
        }
      }
      CEs.push_back(ConstExpr);
    } else if (auto *IFunc = dyn_cast<llvm::GlobalIFunc>(User)) {
      IFuncs.push_back(IFunc);
    } else {
      // This user is one we don't know how to handle, so fail redirection. This
      // will result in an ifunc retaining a resolver name that will ultimately
      // fail to be resolved to a defined function.
      return false;
    }
  }

  // Now we know this is a valid case where we can do this alias replacement, we
  // need to remove all of the references to Elem (and the bitcasts!) so we can
  // delete it.
  for (llvm::GlobalIFunc *IFunc : IFuncs)
    IFunc->setResolver(nullptr);
  for (llvm::ConstantExpr *ConstExpr : CEs)
    ConstExpr->destroyConstant();

  // We should now be out of uses for the 'old' version of this function, so we
  // can erase it as well.
  Elem->eraseFromParent();

  for (llvm::GlobalIFunc *IFunc : IFuncs) {
    // The type of the resolver is always just a function-type that returns the
    // type of the IFunc, so create that here. If the type of the actual
    // resolver doesn't match, it just gets bitcast to the right thing.
    auto *ResolverTy =
        llvm::FunctionType::get(IFunc->getType(), /*isVarArg*/ false);
    llvm::Constant *Resolver = GetOrCreateLLVMFunction(
        CppFunc->getName(), ResolverTy, {}, /*ForVTable*/ false);
    IFunc->setResolver(Resolver);
  }
  return true;
}

/// For each function which is declared within an extern "C" region and marked
/// as 'used', but has internal linkage, create an alias from the unmangled
/// name to the mangled name if possible. People expect to be able to refer
/// to such functions with an unmangled name from inline assembly within the
/// same translation unit.
void CodeGenModule::EmitStaticExternCAliases() {
  if (!getTargetCodeGenInfo().shouldEmitStaticExternCAliases())
    return;
  for (auto &I : StaticExternCValues) {
    const IdentifierInfo *Name = I.first;
    llvm::GlobalValue *Val = I.second;

    // If Val is null, that implies there were multiple declarations that each
    // had a claim to the unmangled name. In this case, generation of the alias
    // is suppressed. See CodeGenModule::MaybeHandleStaticInExternC.
    if (!Val)
      break;

    llvm::GlobalValue *ExistingElem =
        getModule().getNamedValue(Name->getName());

    // If there is either not something already by this name, or we were able to
    // replace all uses from IFuncs, create the alias.
    if (!ExistingElem || CheckAndReplaceExternCIFuncs(ExistingElem, Val))
      addCompilerUsedGlobal(llvm::GlobalAlias::create(Name->getName(), Val));
  }
}

bool CodeGenModule::lookupRepresentativeDecl(StringRef MangledName,
                                             GlobalDecl &Result) const {
  auto Res = Manglings.find(MangledName);
  if (Res == Manglings.end())
    return false;
  Result = Res->getValue();
  return true;
}

/// Emits metadata nodes associating all the global values in the
/// current module with the Decls they came from.  This is useful for
/// projects using IR gen as a subroutine.
///
/// Since there's currently no way to associate an MDNode directly
/// with an llvm::GlobalValue, we create a global named metadata
/// with the name 'clang.global.decl.ptrs'.
void CodeGenModule::EmitDeclMetadata() {
  llvm::NamedMDNode *GlobalMetadata = nullptr;

  for (auto &I : MangledDeclNames) {
    llvm::GlobalValue *Addr = getModule().getNamedValue(I.second);
    // Some mangled names don't necessarily have an associated GlobalValue
    // in this module, e.g. if we mangled it for DebugInfo.
    if (Addr)
      EmitGlobalDeclMetadata(*this, GlobalMetadata, I.first, Addr);
  }
}

/// Emits metadata nodes for all the local variables in the current
/// function.
void CodeGenFunction::EmitDeclMetadata() {
  if (LocalDeclMap.empty()) return;

  llvm::LLVMContext &Context = getLLVMContext();

  // Find the unique metadata ID for this name.
  unsigned DeclPtrKind = Context.getMDKindID("clang.decl.ptr");

  llvm::NamedMDNode *GlobalMetadata = nullptr;

  for (auto &I : LocalDeclMap) {
    const Decl *D = I.first;
    llvm::Value *Addr = I.second.emitRawPointer(*this);
    if (auto *Alloca = dyn_cast<llvm::AllocaInst>(Addr)) {
      llvm::Value *DAddr = GetPointerConstant(getLLVMContext(), D);
      Alloca->setMetadata(
          DeclPtrKind, llvm::MDNode::get(
                           Context, llvm::ValueAsMetadata::getConstant(DAddr)));
    } else if (auto *GV = dyn_cast<llvm::GlobalValue>(Addr)) {
      GlobalDecl GD = GlobalDecl(cast<VarDecl>(D));
      EmitGlobalDeclMetadata(CGM, GlobalMetadata, GD, GV);
    }
  }
}

void CodeGenModule::EmitVersionIdentMetadata() {
  llvm::NamedMDNode *IdentMetadata =
    TheModule.getOrInsertNamedMetadata("llvm.ident");
  std::string Version = getClangFullVersion();
  llvm::LLVMContext &Ctx = TheModule.getContext();

  llvm::Metadata *IdentNode[] = {llvm::MDString::get(Ctx, Version)};
  IdentMetadata->addOperand(llvm::MDNode::get(Ctx, IdentNode));
}

void CodeGenModule::EmitCommandLineMetadata() {
  llvm::NamedMDNode *CommandLineMetadata =
    TheModule.getOrInsertNamedMetadata("llvm.commandline");
  std::string CommandLine = getCodeGenOpts().RecordCommandLine;
  llvm::LLVMContext &Ctx = TheModule.getContext();

  llvm::Metadata *CommandLineNode[] = {llvm::MDString::get(Ctx, CommandLine)};
  CommandLineMetadata->addOperand(llvm::MDNode::get(Ctx, CommandLineNode));
}

void CodeGenModule::EmitCoverageFile() {
  llvm::NamedMDNode *CUNode = TheModule.getNamedMetadata("llvm.dbg.cu");
  if (!CUNode)
    return;

  llvm::NamedMDNode *GCov = TheModule.getOrInsertNamedMetadata("llvm.gcov");
  llvm::LLVMContext &Ctx = TheModule.getContext();
  auto *CoverageDataFile =
      llvm::MDString::get(Ctx, getCodeGenOpts().CoverageDataFile);
  auto *CoverageNotesFile =
      llvm::MDString::get(Ctx, getCodeGenOpts().CoverageNotesFile);
  for (int i = 0, e = CUNode->getNumOperands(); i != e; ++i) {
    llvm::MDNode *CU = CUNode->getOperand(i);
    llvm::Metadata *Elts[] = {CoverageNotesFile, CoverageDataFile, CU};
    GCov->addOperand(llvm::MDNode::get(Ctx, Elts));
  }
}

llvm::Constant *CodeGenModule::GetAddrOfRTTIDescriptor(QualType Ty,
                                                       bool ForEH) {
  // Return a bogus pointer if RTTI is disabled, unless it's for EH.
  // FIXME: should we even be calling this method if RTTI is disabled
  // and it's not for EH?
  if (!shouldEmitRTTI(ForEH))
    return llvm::Constant::getNullValue(GlobalsInt8PtrTy);

  if (ForEH && Ty->isObjCObjectPointerType() &&
      LangOpts.ObjCRuntime.isGNUFamily())
    return ObjCRuntime->GetEHType(Ty);

  return getCXXABI().getAddrOfRTTIDescriptor(Ty);
}

void CodeGenModule::EmitOMPThreadPrivateDecl(const OMPThreadPrivateDecl *D) {
  // Do not emit threadprivates in simd-only mode.
  if (LangOpts.OpenMP && LangOpts.OpenMPSimd)
    return;
  for (auto RefExpr : D->varlist()) {
    auto *VD = cast<VarDecl>(cast<DeclRefExpr>(RefExpr)->getDecl());
    bool PerformInit =
        VD->getAnyInitializer() &&
        !VD->getAnyInitializer()->isConstantInitializer(getContext(),
                                                        /*ForRef=*/false);

    Address Addr(GetAddrOfGlobalVar(VD),
                 getTypes().ConvertTypeForMem(VD->getType()),
                 getContext().getDeclAlign(VD));
    if (auto InitFunction = getOpenMPRuntime().emitThreadPrivateVarDefinition(
            VD, Addr, RefExpr->getBeginLoc(), PerformInit))
      CXXGlobalInits.push_back(InitFunction);
  }
}

llvm::Metadata *
CodeGenModule::CreateMetadataIdentifierImpl(QualType T, MetadataTypeMap &Map,
                                            StringRef Suffix) {
  if (auto *FnType = T->getAs<FunctionProtoType>())
    T = getContext().getFunctionType(
        FnType->getReturnType(), FnType->getParamTypes(),
        FnType->getExtProtoInfo().withExceptionSpec(EST_None));

  llvm::Metadata *&InternalId = Map[T.getCanonicalType()];
  if (InternalId)
    return InternalId;

  if (isExternallyVisible(T->getLinkage())) {
    std::string OutName;
    llvm::raw_string_ostream Out(OutName);
    getCXXABI().getMangleContext().mangleCanonicalTypeName(
        T, Out, getCodeGenOpts().SanitizeCfiICallNormalizeIntegers);

    if (getCodeGenOpts().SanitizeCfiICallNormalizeIntegers)
      Out << ".normalized";

    Out << Suffix;

    InternalId = llvm::MDString::get(getLLVMContext(), Out.str());
  } else {
    InternalId = llvm::MDNode::getDistinct(getLLVMContext(),
                                           llvm::ArrayRef<llvm::Metadata *>());
  }

  return InternalId;
}

llvm::Metadata *CodeGenModule::CreateMetadataIdentifierForType(QualType T) {
  return CreateMetadataIdentifierImpl(T, MetadataIdMap, "");
}

llvm::Metadata *
CodeGenModule::CreateMetadataIdentifierForVirtualMemPtrType(QualType T) {
  return CreateMetadataIdentifierImpl(T, VirtualMetadataIdMap, ".virtual");
}

// Generalize pointer types to a void pointer with the qualifiers of the
// originally pointed-to type, e.g. 'const char *' and 'char * const *'
// generalize to 'const void *' while 'char *' and 'const char **' generalize to
// 'void *'.
static QualType GeneralizeType(ASTContext &Ctx, QualType Ty) {
  if (!Ty->isPointerType())
    return Ty;

  return Ctx.getPointerType(
      QualType(Ctx.VoidTy).withCVRQualifiers(
          Ty->getPointeeType().getCVRQualifiers()));
}

// Apply type generalization to a FunctionType's return and argument types
static QualType GeneralizeFunctionType(ASTContext &Ctx, QualType Ty) {
  if (auto *FnType = Ty->getAs<FunctionProtoType>()) {
    SmallVector<QualType, 8> GeneralizedParams;
    for (auto &Param : FnType->param_types())
      GeneralizedParams.push_back(GeneralizeType(Ctx, Param));

    return Ctx.getFunctionType(
        GeneralizeType(Ctx, FnType->getReturnType()),
        GeneralizedParams, FnType->getExtProtoInfo());
  }

  if (auto *FnType = Ty->getAs<FunctionNoProtoType>())
    return Ctx.getFunctionNoProtoType(
        GeneralizeType(Ctx, FnType->getReturnType()));

  llvm_unreachable("Encountered unknown FunctionType");
}

llvm::Metadata *CodeGenModule::CreateMetadataIdentifierGeneralized(QualType T) {
  return CreateMetadataIdentifierImpl(GeneralizeFunctionType(getContext(), T),
                                      GeneralizedMetadataIdMap, ".generalized");
}

/// Returns whether this module needs the "all-vtables" type identifier.
bool CodeGenModule::NeedAllVtablesTypeId() const {
  // Returns true if at least one of vtable-based CFI checkers is enabled and
  // is not in the trapping mode.
  return ((LangOpts.Sanitize.has(SanitizerKind::CFIVCall) &&
           !CodeGenOpts.SanitizeTrap.has(SanitizerKind::CFIVCall)) ||
          (LangOpts.Sanitize.has(SanitizerKind::CFINVCall) &&
           !CodeGenOpts.SanitizeTrap.has(SanitizerKind::CFINVCall)) ||
          (LangOpts.Sanitize.has(SanitizerKind::CFIDerivedCast) &&
           !CodeGenOpts.SanitizeTrap.has(SanitizerKind::CFIDerivedCast)) ||
          (LangOpts.Sanitize.has(SanitizerKind::CFIUnrelatedCast) &&
           !CodeGenOpts.SanitizeTrap.has(SanitizerKind::CFIUnrelatedCast)));
}

void CodeGenModule::AddVTableTypeMetadata(llvm::GlobalVariable *VTable,
                                          CharUnits Offset,
                                          const CXXRecordDecl *RD) {
  llvm::Metadata *MD =
      CreateMetadataIdentifierForType(QualType(RD->getTypeForDecl(), 0));
  VTable->addTypeMetadata(Offset.getQuantity(), MD);

  if (CodeGenOpts.SanitizeCfiCrossDso)
    if (auto CrossDsoTypeId = CreateCrossDsoCfiTypeId(MD))
      VTable->addTypeMetadata(Offset.getQuantity(),
                              llvm::ConstantAsMetadata::get(CrossDsoTypeId));

  if (NeedAllVtablesTypeId()) {
    llvm::Metadata *MD = llvm::MDString::get(getLLVMContext(), "all-vtables");
    VTable->addTypeMetadata(Offset.getQuantity(), MD);
  }
}

llvm::SanitizerStatReport &CodeGenModule::getSanStats() {
  if (!SanStats)
    SanStats = std::make_unique<llvm::SanitizerStatReport>(&getModule());

  return *SanStats;
}

llvm::Value *
CodeGenModule::createOpenCLIntToSamplerConversion(const Expr *E,
                                                  CodeGenFunction &CGF) {
  llvm::Constant *C = ConstantEmitter(CGF).emitAbstract(E, E->getType());
  auto *SamplerT = getOpenCLRuntime().getSamplerType(E->getType().getTypePtr());
  auto *FTy = llvm::FunctionType::get(SamplerT, {C->getType()}, false);
  auto *Call = CGF.EmitRuntimeCall(
      CreateRuntimeFunction(FTy, "__translate_sampler_initializer"), {C});
  return Call;
}

CharUnits CodeGenModule::getNaturalPointeeTypeAlignment(
    QualType T, LValueBaseInfo *BaseInfo, TBAAAccessInfo *TBAAInfo) {
  return getNaturalTypeAlignment(T->getPointeeType(), BaseInfo, TBAAInfo,
                                 /* forPointeeType= */ true);
}

CharUnits CodeGenModule::getNaturalTypeAlignment(QualType T,
                                                 LValueBaseInfo *BaseInfo,
                                                 TBAAAccessInfo *TBAAInfo,
                                                 bool forPointeeType) {
  if (TBAAInfo)
    *TBAAInfo = getTBAAAccessInfo(T);

  // FIXME: This duplicates logic in ASTContext::getTypeAlignIfKnown. But
  // that doesn't return the information we need to compute BaseInfo.

  // Honor alignment typedef attributes even on incomplete types.
  // We also honor them straight for C++ class types, even as pointees;
  // there's an expressivity gap here.
  if (auto TT = T->getAs<TypedefType>()) {
    if (auto Align = TT->getDecl()->getMaxAlignment()) {
      if (BaseInfo)
        *BaseInfo = LValueBaseInfo(AlignmentSource::AttributedType);
      return getContext().toCharUnitsFromBits(Align);
    }
  }

  bool AlignForArray = T->isArrayType();

  // Analyze the base element type, so we don't get confused by incomplete
  // array types.
  T = getContext().getBaseElementType(T);

  if (T->isIncompleteType()) {
    // We could try to replicate the logic from
    // ASTContext::getTypeAlignIfKnown, but nothing uses the alignment if the
    // type is incomplete, so it's impossible to test. We could try to reuse
    // getTypeAlignIfKnown, but that doesn't return the information we need
    // to set BaseInfo.  So just ignore the possibility that the alignment is
    // greater than one.
    if (BaseInfo)
      *BaseInfo = LValueBaseInfo(AlignmentSource::Type);
    return CharUnits::One();
  }

  if (BaseInfo)
    *BaseInfo = LValueBaseInfo(AlignmentSource::Type);

  CharUnits Alignment;
  const CXXRecordDecl *RD;
  if (T.getQualifiers().hasUnaligned()) {
    Alignment = CharUnits::One();
  } else if (forPointeeType && !AlignForArray &&
             (RD = T->getAsCXXRecordDecl())) {
    // For C++ class pointees, we don't know whether we're pointing at a
    // base or a complete object, so we generally need to use the
    // non-virtual alignment.
    Alignment = getClassPointerAlignment(RD);
  } else {
    Alignment = getContext().getTypeAlignInChars(T);
  }

  // Cap to the global maximum type alignment unless the alignment
  // was somehow explicit on the type.
  if (unsigned MaxAlign = getLangOpts().MaxTypeAlign) {
    if (Alignment.getQuantity() > MaxAlign &&
        !getContext().isAlignmentRequired(T))
      Alignment = CharUnits::fromQuantity(MaxAlign);
  }
  return Alignment;
}

bool CodeGenModule::stopAutoInit() {
  unsigned StopAfter = getContext().getLangOpts().TrivialAutoVarInitStopAfter;
  if (StopAfter) {
    // This number is positive only when -ftrivial-auto-var-init-stop-after=* is
    // used
    if (NumAutoVarInit >= StopAfter) {
      return true;
    }
    if (!NumAutoVarInit) {
      unsigned DiagID = getDiags().getCustomDiagID(
          DiagnosticsEngine::Warning,
          "-ftrivial-auto-var-init-stop-after=%0 has been enabled to limit the "
          "number of times ftrivial-auto-var-init=%1 gets applied.");
      getDiags().Report(DiagID)
          << StopAfter
          << (getContext().getLangOpts().getTrivialAutoVarInit() ==
                      LangOptions::TrivialAutoVarInitKind::Zero
                  ? "zero"
                  : "pattern");
    }
    ++NumAutoVarInit;
  }
  return false;
}

void CodeGenModule::printPostfixForExternalizedDecl(llvm::raw_ostream &OS,
                                                    const Decl *D) const {
  // ptxas does not allow '.' in symbol names. On the other hand, HIP prefers
  // postfix beginning with '.' since the symbol name can be demangled.
  if (LangOpts.HIP)
    OS << (isa<VarDecl>(D) ? ".static." : ".intern.");
  else
    OS << (isa<VarDecl>(D) ? "__static__" : "__intern__");

  // If the CUID is not specified we try to generate a unique postfix.
  if (getLangOpts().CUID.empty()) {
    SourceManager &SM = getContext().getSourceManager();
    PresumedLoc PLoc = SM.getPresumedLoc(D->getLocation());
    assert(PLoc.isValid() && "Source location is expected to be valid.");

    // Get the hash of the user defined macros.
    llvm::MD5 Hash;
    llvm::MD5::MD5Result Result;
    for (const auto &Arg : PreprocessorOpts.Macros)
      Hash.update(Arg.first);
    Hash.final(Result);

    // Get the UniqueID for the file containing the decl.
    llvm::sys::fs::UniqueID ID;
    if (llvm::sys::fs::getUniqueID(PLoc.getFilename(), ID)) {
      PLoc = SM.getPresumedLoc(D->getLocation(), /*UseLineDirectives=*/false);
      assert(PLoc.isValid() && "Source location is expected to be valid.");
      if (auto EC = llvm::sys::fs::getUniqueID(PLoc.getFilename(), ID))
        SM.getDiagnostics().Report(diag::err_cannot_open_file)
            << PLoc.getFilename() << EC.message();
    }
    OS << llvm::format("%x", ID.getFile()) << llvm::format("%x", ID.getDevice())
       << "_" << llvm::utohexstr(Result.low(), /*LowerCase=*/true, /*Width=*/8);
  } else {
    OS << getContext().getCUIDHash();
  }
}

void CodeGenModule::moveLazyEmissionStates(CodeGenModule *NewBuilder) {
  assert(DeferredDeclsToEmit.empty() &&
         "Should have emitted all decls deferred to emit.");
  assert(NewBuilder->DeferredDecls.empty() &&
         "Newly created module should not have deferred decls");
  NewBuilder->DeferredDecls = std::move(DeferredDecls);
  assert(EmittedDeferredDecls.empty() &&
         "Still have (unmerged) EmittedDeferredDecls deferred decls");

  assert(NewBuilder->DeferredVTables.empty() &&
         "Newly created module should not have deferred vtables");
  NewBuilder->DeferredVTables = std::move(DeferredVTables);

  assert(NewBuilder->MangledDeclNames.empty() &&
         "Newly created module should not have mangled decl names");
  assert(NewBuilder->Manglings.empty() &&
         "Newly created module should not have manglings");
  NewBuilder->Manglings = std::move(Manglings);

  NewBuilder->WeakRefReferences = std::move(WeakRefReferences);

  NewBuilder->ABI->MangleCtx = std::move(ABI->MangleCtx);
}

void CodeGenModule::getFPAccuracyFuncAttributes(StringRef Name,
                                                llvm::AttributeList &AttrList,
                                                llvm::Metadata *&MD,
                                                unsigned ID,
                                                const llvm::Type *FuncType) {
  llvm::AttrBuilder FuncAttrs(getLLVMContext());
  getDefaultFunctionFPAccuracyAttributes(Name, FuncAttrs, MD, ID, FuncType);
  AttrList = llvm::AttributeList::get(
      getLLVMContext(), llvm::AttributeList::FunctionIndex, FuncAttrs);
}<|MERGE_RESOLUTION|>--- conflicted
+++ resolved
@@ -3571,7 +3571,6 @@
   CurDeclsToEmit.swap(DeferredDeclsToEmit);
 
   for (GlobalDecl &D : CurDeclsToEmit) {
-<<<<<<< HEAD
     // Emit a dummy __host__ function if a legit one is not already present in
     // case of SYCL compilation of CUDA sources.
     if (SYCLCUDAIsHost(LangOpts)) {
@@ -3617,7 +3616,6 @@
         continue;
       }
     }
-=======
     // Functions declared with the sycl_kernel_entry_point attribute are
     // emitted normally during host compilation. During device compilation,
     // a SYCL kernel caller offload entry point function is generated and
@@ -3639,7 +3637,6 @@
       }
     }
 
->>>>>>> 0348ff51
     // We should call GetAddrOfGlobal with IsForDefinition set to true in order
     // to get GlobalValue with exactly the type we need, not something that
     // might had been created for another decl with the same mangled name but
