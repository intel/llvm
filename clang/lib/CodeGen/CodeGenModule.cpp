--- conflicted
+++ resolved
@@ -4734,12 +4734,8 @@
 
 // Check if T is a class type with a destructor that's not dllimport.
 static bool HasNonDllImportDtor(QualType T) {
-<<<<<<< HEAD
-  if (const auto *RT = T->getBaseElementTypeUnsafe()->getAs<RecordType>())
-=======
   if (const auto *RT =
           T->getBaseElementTypeUnsafe()->getAsCanonical<RecordType>())
->>>>>>> 35227056
     if (auto *RD = dyn_cast<CXXRecordDecl>(RT->getOriginalDecl())) {
       RD = RD->getDefinitionOrSelf();
       if (RD->getDestructor() && !RD->getDestructor()->hasAttr<DLLImportAttr>())
@@ -6860,12 +6856,7 @@
     if (Context.isAlignmentRequired(VarType))
       return true;
 
-<<<<<<< HEAD
-    if (const auto *RT = VarType->getAs<RecordType>()) {
-      const RecordDecl *RD = RT->getOriginalDecl()->getDefinitionOrSelf();
-=======
     if (const auto *RD = VarType->getAsRecordDecl()) {
->>>>>>> 35227056
       for (const FieldDecl *FD : RD->fields()) {
         if (FD->isBitField())
           continue;
