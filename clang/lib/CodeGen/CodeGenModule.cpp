--- conflicted
+++ resolved
@@ -436,12 +436,7 @@
           llvm::Type::getFloatingPointTy(Context, *Target.LongDoubleFormat),
           Target.LongDoubleAlign);
   }
-<<<<<<< HEAD
-  // FIXME: Wasm has a mismatch in f128 alignment between Clang and LLVM.
-  if (Target.hasFloat128Type() && !Triple.isWasm())
-=======
   if (Target.hasFloat128Type())
->>>>>>> 10a576f7
     Check("__float128", llvm::Type::getFP128Ty(Context), Target.Float128Align);
   if (Target.hasIbm128Type())
     Check("__ibm128", llvm::Type::getPPC_FP128Ty(Context), Target.Ibm128Align);
