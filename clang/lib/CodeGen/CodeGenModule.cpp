//===--- CodeGenModule.cpp - Emit LLVM Code from ASTs for a Module --------===//
//
// Part of the LLVM Project, under the Apache License v2.0 with LLVM Exceptions.
// See https://llvm.org/LICENSE.txt for license information.
// SPDX-License-Identifier: Apache-2.0 WITH LLVM-exception
//
//===----------------------------------------------------------------------===//
//
// This coordinates the per-module state used while generating code.
//
//===----------------------------------------------------------------------===//

#include "CodeGenModule.h"
#include "ABIInfo.h"
#include "CGBlocks.h"
#include "CGCUDARuntime.h"
#include "CGCXXABI.h"
#include "CGCall.h"
#include "CGDebugInfo.h"
#include "CGHLSLRuntime.h"
#include "CGObjCRuntime.h"
#include "CGOpenCLRuntime.h"
#include "CGOpenMPRuntime.h"
#include "CGOpenMPRuntimeGPU.h"
#include "CGSYCLRuntime.h"
#include "CodeGenFunction.h"
#include "CodeGenPGO.h"
#include "ConstantEmitter.h"
#include "CoverageMappingGen.h"
#include "TargetInfo.h"
#include "clang/AST/ASTContext.h"
#include "clang/AST/ASTLambda.h"
#include "clang/AST/CharUnits.h"
#include "clang/AST/Decl.h"
#include "clang/AST/DeclCXX.h"
#include "clang/AST/DeclObjC.h"
#include "clang/AST/DeclTemplate.h"
#include "clang/AST/Mangle.h"
#include "clang/AST/RecursiveASTVisitor.h"
#include "clang/AST/StmtVisitor.h"
#include "clang/Basic/Builtins.h"
#include "clang/Basic/CodeGenOptions.h"
#include "clang/Basic/Diagnostic.h"
#include "clang/Basic/Module.h"
#include "clang/Basic/SourceManager.h"
#include "clang/Basic/TargetInfo.h"
#include "clang/Basic/Version.h"
#include "clang/CodeGen/BackendUtil.h"
#include "clang/CodeGen/ConstantInitBuilder.h"
#include "clang/Frontend/FrontendDiagnostic.h"
#include "clang/Sema/Sema.h"
#include "clang/Sema/SemaSYCL.h"
#include "llvm/ADT/STLExtras.h"
#include "llvm/ADT/StringExtras.h"
#include "llvm/ADT/StringSwitch.h"
#include "llvm/Analysis/TargetLibraryInfo.h"
#include "llvm/BinaryFormat/ELF.h"
#include "llvm/IR/AttributeMask.h"
#include "llvm/IR/CallingConv.h"
#include "llvm/IR/DataLayout.h"
#include "llvm/IR/Intrinsics.h"
#include "llvm/IR/LLVMContext.h"
#include "llvm/IR/Module.h"
#include "llvm/IR/ProfileSummary.h"
#include "llvm/ProfileData/InstrProfReader.h"
#include "llvm/ProfileData/SampleProf.h"
#include "llvm/Support/CRC.h"
#include "llvm/Support/CodeGen.h"
#include "llvm/Support/CommandLine.h"
#include "llvm/Support/ConvertUTF.h"
#include "llvm/Support/ErrorHandling.h"
#include "llvm/Support/TimeProfiler.h"
#include "llvm/Support/xxhash.h"
#include "llvm/TargetParser/RISCVISAInfo.h"
#include "llvm/TargetParser/Triple.h"
#include "llvm/TargetParser/X86TargetParser.h"
#include "llvm/Transforms/Utils/BuildLibCalls.h"
#include <optional>
#include <set>

using namespace clang;
using namespace CodeGen;

static llvm::cl::opt<bool> LimitedCoverage(
    "limited-coverage-experimental", llvm::cl::Hidden,
    llvm::cl::desc("Emit limited coverage mapping information (experimental)"));

static const char AnnotationSection[] = "llvm.metadata";

static CGCXXABI *createCXXABI(CodeGenModule &CGM) {
  switch (CGM.getContext().getCXXABIKind()) {
  case TargetCXXABI::AppleARM64:
  case TargetCXXABI::Fuchsia:
  case TargetCXXABI::GenericAArch64:
  case TargetCXXABI::GenericARM:
  case TargetCXXABI::iOS:
  case TargetCXXABI::WatchOS:
  case TargetCXXABI::GenericMIPS:
  case TargetCXXABI::GenericItanium:
  case TargetCXXABI::WebAssembly:
  case TargetCXXABI::XL:
    return CreateItaniumCXXABI(CGM);
  case TargetCXXABI::Microsoft:
    return CreateMicrosoftCXXABI(CGM);
  }

  llvm_unreachable("invalid C++ ABI kind");
}

static bool SYCLCUDAIsHost(const clang::LangOptions &LangOpts) {
  // Return true for the host compilation of SYCL CUDA sources.
  return LangOpts.SYCLIsHost && LangOpts.CUDA && !LangOpts.CUDAIsDevice;
}
static bool SYCLCUDAIsSYCLDevice(const clang::LangOptions &LangOpts) {
  // Return true for the SYCL device compilation of SYCL CUDA sources.
  return LangOpts.SYCLIsDevice && LangOpts.CUDA && !LangOpts.CUDAIsDevice;
}

static std::unique_ptr<TargetCodeGenInfo>
createTargetCodeGenInfo(CodeGenModule &CGM) {
  const TargetInfo &Target = CGM.getTarget();
  const llvm::Triple &Triple = Target.getTriple();
  const CodeGenOptions &CodeGenOpts = CGM.getCodeGenOpts();

  switch (Triple.getArch()) {
  default:
    return createDefaultTargetCodeGenInfo(CGM);

  case llvm::Triple::m68k:
    return createM68kTargetCodeGenInfo(CGM);
  case llvm::Triple::mips:
  case llvm::Triple::mipsel:
    if (Triple.getOS() == llvm::Triple::NaCl)
      return createPNaClTargetCodeGenInfo(CGM);
    else if (Triple.getOS() == llvm::Triple::Win32)
      return createWindowsMIPSTargetCodeGenInfo(CGM, /*IsOS32=*/true);
    return createMIPSTargetCodeGenInfo(CGM, /*IsOS32=*/true);

  case llvm::Triple::mips64:
  case llvm::Triple::mips64el:
    return createMIPSTargetCodeGenInfo(CGM, /*IsOS32=*/false);

  case llvm::Triple::avr: {
    // For passing parameters, R8~R25 are used on avr, and R18~R25 are used
    // on avrtiny. For passing return value, R18~R25 are used on avr, and
    // R22~R25 are used on avrtiny.
    unsigned NPR = Target.getABI() == "avrtiny" ? 6 : 18;
    unsigned NRR = Target.getABI() == "avrtiny" ? 4 : 8;
    return createAVRTargetCodeGenInfo(CGM, NPR, NRR);
  }

  case llvm::Triple::aarch64:
  case llvm::Triple::aarch64_32:
  case llvm::Triple::aarch64_be: {
    AArch64ABIKind Kind = AArch64ABIKind::AAPCS;
    if (Target.getABI() == "darwinpcs")
      Kind = AArch64ABIKind::DarwinPCS;
    else if (Triple.isOSWindows())
      return createWindowsAArch64TargetCodeGenInfo(CGM, AArch64ABIKind::Win64);
    else if (Target.getABI() == "aapcs-soft")
      Kind = AArch64ABIKind::AAPCSSoft;
    else if (Target.getABI() == "pauthtest")
      Kind = AArch64ABIKind::PAuthTest;

    return createAArch64TargetCodeGenInfo(CGM, Kind);
  }

  case llvm::Triple::wasm32:
  case llvm::Triple::wasm64: {
    WebAssemblyABIKind Kind = WebAssemblyABIKind::MVP;
    if (Target.getABI() == "experimental-mv")
      Kind = WebAssemblyABIKind::ExperimentalMV;
    return createWebAssemblyTargetCodeGenInfo(CGM, Kind);
  }

  case llvm::Triple::arm:
  case llvm::Triple::armeb:
  case llvm::Triple::thumb:
  case llvm::Triple::thumbeb: {
    if (Triple.getOS() == llvm::Triple::Win32)
      return createWindowsARMTargetCodeGenInfo(CGM, ARMABIKind::AAPCS_VFP);

    ARMABIKind Kind = ARMABIKind::AAPCS;
    StringRef ABIStr = Target.getABI();
    if (ABIStr == "apcs-gnu")
      Kind = ARMABIKind::APCS;
    else if (ABIStr == "aapcs16")
      Kind = ARMABIKind::AAPCS16_VFP;
    else if (CodeGenOpts.FloatABI == "hard" ||
             (CodeGenOpts.FloatABI != "soft" && Triple.isHardFloatABI()))
      Kind = ARMABIKind::AAPCS_VFP;

    return createARMTargetCodeGenInfo(CGM, Kind);
  }

  case llvm::Triple::ppc: {
    if (Triple.isOSAIX())
      return createAIXTargetCodeGenInfo(CGM, /*Is64Bit=*/false);

    bool IsSoftFloat =
        CodeGenOpts.FloatABI == "soft" || Target.hasFeature("spe");
    return createPPC32TargetCodeGenInfo(CGM, IsSoftFloat);
  }
  case llvm::Triple::ppcle: {
    bool IsSoftFloat = CodeGenOpts.FloatABI == "soft";
    return createPPC32TargetCodeGenInfo(CGM, IsSoftFloat);
  }
  case llvm::Triple::ppc64:
    if (Triple.isOSAIX())
      return createAIXTargetCodeGenInfo(CGM, /*Is64Bit=*/true);

    if (Triple.isOSBinFormatELF()) {
      PPC64_SVR4_ABIKind Kind = PPC64_SVR4_ABIKind::ELFv1;
      if (Target.getABI() == "elfv2")
        Kind = PPC64_SVR4_ABIKind::ELFv2;
      bool IsSoftFloat = CodeGenOpts.FloatABI == "soft";

      return createPPC64_SVR4_TargetCodeGenInfo(CGM, Kind, IsSoftFloat);
    }
    return createPPC64TargetCodeGenInfo(CGM);
  case llvm::Triple::ppc64le: {
    assert(Triple.isOSBinFormatELF() && "PPC64 LE non-ELF not supported!");
    PPC64_SVR4_ABIKind Kind = PPC64_SVR4_ABIKind::ELFv2;
    if (Target.getABI() == "elfv1")
      Kind = PPC64_SVR4_ABIKind::ELFv1;
    bool IsSoftFloat = CodeGenOpts.FloatABI == "soft";

    return createPPC64_SVR4_TargetCodeGenInfo(CGM, Kind, IsSoftFloat);
  }

  case llvm::Triple::nvptx:
  case llvm::Triple::nvptx64:
    return createNVPTXTargetCodeGenInfo(CGM);

  case llvm::Triple::msp430:
    return createMSP430TargetCodeGenInfo(CGM);

  case llvm::Triple::riscv32:
  case llvm::Triple::riscv64: {
    StringRef ABIStr = Target.getABI();
    unsigned XLen = Target.getPointerWidth(LangAS::Default);
    unsigned ABIFLen = 0;
    if (ABIStr.ends_with("f"))
      ABIFLen = 32;
    else if (ABIStr.ends_with("d"))
      ABIFLen = 64;
    bool EABI = ABIStr.ends_with("e");
    return createRISCVTargetCodeGenInfo(CGM, XLen, ABIFLen, EABI);
  }

  case llvm::Triple::systemz: {
    bool SoftFloat = CodeGenOpts.FloatABI == "soft";
    bool HasVector = !SoftFloat && Target.getABI() == "vector";
    return createSystemZTargetCodeGenInfo(CGM, HasVector, SoftFloat);
  }

  case llvm::Triple::tce:
  case llvm::Triple::tcele:
    return createTCETargetCodeGenInfo(CGM);

  case llvm::Triple::x86: {
    bool IsDarwinVectorABI = Triple.isOSDarwin();
    bool IsWin32FloatStructABI = Triple.isOSWindows() && !Triple.isOSCygMing();

    if (Triple.getOS() == llvm::Triple::Win32) {
      return createWinX86_32TargetCodeGenInfo(
          CGM, IsDarwinVectorABI, IsWin32FloatStructABI,
          CodeGenOpts.NumRegisterParameters);
    }
    return createX86_32TargetCodeGenInfo(
        CGM, IsDarwinVectorABI, IsWin32FloatStructABI,
        CodeGenOpts.NumRegisterParameters, CodeGenOpts.FloatABI == "soft");
  }

  case llvm::Triple::x86_64: {
    StringRef ABI = Target.getABI();
    X86AVXABILevel AVXLevel = (ABI == "avx512" ? X86AVXABILevel::AVX512
                               : ABI == "avx"  ? X86AVXABILevel::AVX
                                               : X86AVXABILevel::None);

    switch (Triple.getOS()) {
    case llvm::Triple::Win32:
      return createWinX86_64TargetCodeGenInfo(CGM, AVXLevel);
    default:
      return createX86_64TargetCodeGenInfo(CGM, AVXLevel);
    }
  }
  case llvm::Triple::hexagon:
    return createHexagonTargetCodeGenInfo(CGM);
  case llvm::Triple::lanai:
    return createLanaiTargetCodeGenInfo(CGM);
  case llvm::Triple::r600:
    return createAMDGPUTargetCodeGenInfo(CGM);
  case llvm::Triple::amdgcn:
    return createAMDGPUTargetCodeGenInfo(CGM);
  case llvm::Triple::sparc:
    return createSparcV8TargetCodeGenInfo(CGM);
  case llvm::Triple::sparcv9:
    return createSparcV9TargetCodeGenInfo(CGM);
  case llvm::Triple::xcore:
    return createXCoreTargetCodeGenInfo(CGM);
  case llvm::Triple::arc:
    return createARCTargetCodeGenInfo(CGM);
  case llvm::Triple::spir:
  case llvm::Triple::spir64:
    return createCommonSPIRTargetCodeGenInfo(CGM);
  case llvm::Triple::spirv32:
  case llvm::Triple::spirv64:
  case llvm::Triple::spirv:
    return createSPIRVTargetCodeGenInfo(CGM);
  case llvm::Triple::dxil:
    return createDirectXTargetCodeGenInfo(CGM);
  case llvm::Triple::ve:
    return createVETargetCodeGenInfo(CGM);
  case llvm::Triple::csky: {
    bool IsSoftFloat = !Target.hasFeature("hard-float-abi");
    bool hasFP64 =
        Target.hasFeature("fpuv2_df") || Target.hasFeature("fpuv3_df");
    return createCSKYTargetCodeGenInfo(CGM, IsSoftFloat ? 0
                                            : hasFP64   ? 64
                                                        : 32);
  }
  case llvm::Triple::bpfeb:
  case llvm::Triple::bpfel:
    return createBPFTargetCodeGenInfo(CGM);
  case llvm::Triple::loongarch32:
  case llvm::Triple::loongarch64: {
    StringRef ABIStr = Target.getABI();
    unsigned ABIFRLen = 0;
    if (ABIStr.ends_with("f"))
      ABIFRLen = 32;
    else if (ABIStr.ends_with("d"))
      ABIFRLen = 64;
    return createLoongArchTargetCodeGenInfo(
        CGM, Target.getPointerWidth(LangAS::Default), ABIFRLen);
  }
  }
}

const TargetCodeGenInfo &CodeGenModule::getTargetCodeGenInfo() {
  if (!TheTargetCodeGenInfo)
    TheTargetCodeGenInfo = createTargetCodeGenInfo(*this);
  return *TheTargetCodeGenInfo;
}

CodeGenModule::CodeGenModule(ASTContext &C,
                             IntrusiveRefCntPtr<llvm::vfs::FileSystem> FS,
                             const HeaderSearchOptions &HSO,
                             const PreprocessorOptions &PPO,
                             const CodeGenOptions &CGO, llvm::Module &M,
                             DiagnosticsEngine &diags,
                             CoverageSourceInfo *CoverageInfo)
    : Context(C), LangOpts(C.getLangOpts()), FS(FS), HeaderSearchOpts(HSO),
      PreprocessorOpts(PPO), CodeGenOpts(CGO), TheModule(M), Diags(diags),
      Target(C.getTargetInfo()), ABI(createCXXABI(*this)),
      VMContext(M.getContext()), VTables(*this), StackHandler(diags),
      SanitizerMD(new SanitizerMetadata(*this)),
      AtomicOpts(Target.getAtomicOpts()) {

  // Initialize the type cache.
  Types.reset(new CodeGenTypes(*this));
  llvm::LLVMContext &LLVMContext = M.getContext();
  VoidTy = llvm::Type::getVoidTy(LLVMContext);
  Int8Ty = llvm::Type::getInt8Ty(LLVMContext);
  Int16Ty = llvm::Type::getInt16Ty(LLVMContext);
  Int32Ty = llvm::Type::getInt32Ty(LLVMContext);
  Int64Ty = llvm::Type::getInt64Ty(LLVMContext);
  HalfTy = llvm::Type::getHalfTy(LLVMContext);
  BFloatTy = llvm::Type::getBFloatTy(LLVMContext);
  FloatTy = llvm::Type::getFloatTy(LLVMContext);
  DoubleTy = llvm::Type::getDoubleTy(LLVMContext);
  PointerWidthInBits = C.getTargetInfo().getPointerWidth(LangAS::Default);
  PointerAlignInBytes =
      C.toCharUnitsFromBits(C.getTargetInfo().getPointerAlign(LangAS::Default))
          .getQuantity();
  SizeSizeInBytes =
    C.toCharUnitsFromBits(C.getTargetInfo().getMaxPointerWidth()).getQuantity();
  IntAlignInBytes =
    C.toCharUnitsFromBits(C.getTargetInfo().getIntAlign()).getQuantity();
  CharTy =
    llvm::IntegerType::get(LLVMContext, C.getTargetInfo().getCharWidth());
  IntTy = llvm::IntegerType::get(LLVMContext, C.getTargetInfo().getIntWidth());
  IntPtrTy = llvm::IntegerType::get(LLVMContext,
    C.getTargetInfo().getMaxPointerWidth());
  Int8PtrTy = llvm::PointerType::get(LLVMContext,
                                     C.getTargetAddressSpace(LangAS::Default));
  const llvm::DataLayout &DL = M.getDataLayout();
  AllocaInt8PtrTy =
      llvm::PointerType::get(LLVMContext, DL.getAllocaAddrSpace());
  GlobalsInt8PtrTy =
      llvm::PointerType::get(LLVMContext, DL.getDefaultGlobalsAddressSpace());
  DefaultInt8PtrTy =
      Int8Ty->getPointerTo(getContext().getTargetAddressSpace(LangAS::Default));
  ConstGlobalsPtrTy = llvm::PointerType::get(
      LLVMContext, C.getTargetAddressSpace(GetGlobalConstantAddressSpace()));
  ASTAllocaAddressSpace = getTargetCodeGenInfo().getASTAllocaAddressSpace();

  if (getTriple().isSPIR()) {
    // Currently code uses GlobalsInt8PtrTy for virtual table elements but for
    // SPIR-V targets default address space pointers are needed.
    GlobalsInt8PtrTy = DefaultInt8PtrTy;
    // Pointer to runtime globals such as virtual tables.
    RuntimeGlobalsInt8PtrTy = Int8Ty->getPointerTo(
        getContext().getTargetAddressSpace(LangAS::opencl_global));
  } else {
    RuntimeGlobalsInt8PtrTy = GlobalsInt8PtrTy;
  }

  // Build C++20 Module initializers.
  // TODO: Add Microsoft here once we know the mangling required for the
  // initializers.
  CXX20ModuleInits =
      LangOpts.CPlusPlusModules && getCXXABI().getMangleContext().getKind() ==
                                       ItaniumMangleContext::MK_Itanium;

  RuntimeCC = getTargetCodeGenInfo().getABIInfo().getRuntimeCC();

  if (LangOpts.ObjC)
    createObjCRuntime();
  if (LangOpts.OpenCL || LangOpts.SYCLIsDevice)
    createOpenCLRuntime();
  if (LangOpts.OpenMP)
    createOpenMPRuntime();
  if (LangOpts.CUDA)
    createCUDARuntime();
  if (LangOpts.SYCLIsDevice)
    createSYCLRuntime();
  if (LangOpts.HLSL)
    createHLSLRuntime();

  // Enable TBAA unless it's suppressed. TSan and TySan need TBAA even at O0.
  if (LangOpts.Sanitize.hasOneOf(SanitizerKind::Thread | SanitizerKind::Type) ||
      (!CodeGenOpts.RelaxedAliasing && CodeGenOpts.OptimizationLevel > 0))
    TBAA.reset(new CodeGenTBAA(Context, getTypes(), TheModule, CodeGenOpts,
                               getLangOpts()));

  // If debug info or coverage generation is enabled, create the CGDebugInfo
  // object.
  if (CodeGenOpts.getDebugInfo() != llvm::codegenoptions::NoDebugInfo ||
      CodeGenOpts.CoverageNotesFile.size() ||
      CodeGenOpts.CoverageDataFile.size())
    DebugInfo.reset(new CGDebugInfo(*this));

  Block.GlobalUniqueCount = 0;

  if (C.getLangOpts().ObjC)
    ObjCData.reset(new ObjCEntrypoints());

  if (CodeGenOpts.hasProfileClangUse()) {
    auto ReaderOrErr = llvm::IndexedInstrProfReader::create(
        CodeGenOpts.ProfileInstrumentUsePath, *FS,
        CodeGenOpts.ProfileRemappingFile);
    // We're checking for profile read errors in CompilerInvocation, so if
    // there was an error it should've already been caught. If it hasn't been
    // somehow, trip an assertion.
    assert(ReaderOrErr);
    PGOReader = std::move(ReaderOrErr.get());
  }

  // If coverage mapping generation is enabled, create the
  // CoverageMappingModuleGen object.
  if (CodeGenOpts.CoverageMapping)
    CoverageMapping.reset(new CoverageMappingModuleGen(*this, *CoverageInfo));

  // Generate the module name hash here if needed.
  if (CodeGenOpts.UniqueInternalLinkageNames &&
      !getModule().getSourceFileName().empty()) {
    std::string Path = getModule().getSourceFileName();
    // Check if a path substitution is needed from the MacroPrefixMap.
    for (const auto &Entry : LangOpts.MacroPrefixMap)
      if (Path.rfind(Entry.first, 0) != std::string::npos) {
        Path = Entry.second + Path.substr(Entry.first.size());
        break;
      }
    ModuleNameHash = llvm::getUniqueInternalLinkagePostfix(Path);
  }

  // Record mregparm value now so it is visible through all of codegen.
  if (Context.getTargetInfo().getTriple().getArch() == llvm::Triple::x86)
    getModule().addModuleFlag(llvm::Module::Error, "NumRegisterParameters",
                              CodeGenOpts.NumRegisterParameters);
}

CodeGenModule::~CodeGenModule() {}

void CodeGenModule::createObjCRuntime() {
  // This is just isGNUFamily(), but we want to force implementors of
  // new ABIs to decide how best to do this.
  switch (LangOpts.ObjCRuntime.getKind()) {
  case ObjCRuntime::GNUstep:
  case ObjCRuntime::GCC:
  case ObjCRuntime::ObjFW:
    ObjCRuntime.reset(CreateGNUObjCRuntime(*this));
    return;

  case ObjCRuntime::FragileMacOSX:
  case ObjCRuntime::MacOSX:
  case ObjCRuntime::iOS:
  case ObjCRuntime::WatchOS:
    ObjCRuntime.reset(CreateMacObjCRuntime(*this));
    return;
  }
  llvm_unreachable("bad runtime kind");
}

void CodeGenModule::createOpenCLRuntime() {
  OpenCLRuntime.reset(new CGOpenCLRuntime(*this));
}

void CodeGenModule::createOpenMPRuntime() {
  // Select a specialized code generation class based on the target, if any.
  // If it does not exist use the default implementation.
  switch (getTriple().getArch()) {
  case llvm::Triple::nvptx:
  case llvm::Triple::nvptx64:
  case llvm::Triple::amdgcn:
  case llvm::Triple::spirv64:
    assert(
        getLangOpts().OpenMPIsTargetDevice &&
        "OpenMP AMDGPU/NVPTX/SPIRV is only prepared to deal with device code.");
    OpenMPRuntime.reset(new CGOpenMPRuntimeGPU(*this));
    break;
  default:
    if (LangOpts.OpenMPSimd)
      OpenMPRuntime.reset(new CGOpenMPSIMDRuntime(*this));
    else
      OpenMPRuntime.reset(new CGOpenMPRuntime(*this));
    break;
  }
}

void CodeGenModule::createCUDARuntime() {
  CUDARuntime.reset(CreateNVCUDARuntime(*this));
}

void CodeGenModule::createSYCLRuntime() {
  SYCLRuntime.reset(new CGSYCLRuntime(*this));
}

void CodeGenModule::createHLSLRuntime() {
  HLSLRuntime.reset(new CGHLSLRuntime(*this));
}

void CodeGenModule::addReplacement(StringRef Name, llvm::Constant *C) {
  Replacements[Name] = C;
}

void CodeGenModule::applyReplacements() {
  for (auto &I : Replacements) {
    StringRef MangledName = I.first;
    llvm::Constant *Replacement = I.second;
    llvm::GlobalValue *Entry = GetGlobalValue(MangledName);
    if (!Entry)
      continue;
    auto *OldF = cast<llvm::Function>(Entry);
    auto *NewF = dyn_cast<llvm::Function>(Replacement);
    if (!NewF) {
      if (auto *Alias = dyn_cast<llvm::GlobalAlias>(Replacement)) {
        NewF = dyn_cast<llvm::Function>(Alias->getAliasee());
      } else {
        auto *CE = cast<llvm::ConstantExpr>(Replacement);
        assert(CE->getOpcode() == llvm::Instruction::BitCast ||
               CE->getOpcode() == llvm::Instruction::GetElementPtr);
        NewF = dyn_cast<llvm::Function>(CE->getOperand(0));
      }
    }

    // Replace old with new, but keep the old order.
    OldF->replaceAllUsesWith(Replacement);
    if (NewF) {
      NewF->removeFromParent();
      OldF->getParent()->getFunctionList().insertAfter(OldF->getIterator(),
                                                       NewF);
    }
    OldF->eraseFromParent();
  }
}

void CodeGenModule::addGlobalValReplacement(llvm::GlobalValue *GV, llvm::Constant *C) {
  GlobalValReplacements.push_back(std::make_pair(GV, C));
}

void CodeGenModule::applyGlobalValReplacements() {
  for (auto &I : GlobalValReplacements) {
    llvm::GlobalValue *GV = I.first;
    llvm::Constant *C = I.second;

    GV->replaceAllUsesWith(C);
    GV->eraseFromParent();
  }
}

// This is only used in aliases that we created and we know they have a
// linear structure.
static const llvm::GlobalValue *getAliasedGlobal(const llvm::GlobalValue *GV) {
  const llvm::Constant *C;
  if (auto *GA = dyn_cast<llvm::GlobalAlias>(GV))
    C = GA->getAliasee();
  else if (auto *GI = dyn_cast<llvm::GlobalIFunc>(GV))
    C = GI->getResolver();
  else
    return GV;

  const auto *AliaseeGV = dyn_cast<llvm::GlobalValue>(C->stripPointerCasts());
  if (!AliaseeGV)
    return nullptr;

  const llvm::GlobalValue *FinalGV = AliaseeGV->getAliaseeObject();
  if (FinalGV == GV)
    return nullptr;

  return FinalGV;
}

static bool checkAliasedGlobal(
    const ASTContext &Context, DiagnosticsEngine &Diags, SourceLocation Location,
    bool IsIFunc, const llvm::GlobalValue *Alias, const llvm::GlobalValue *&GV,
    const llvm::MapVector<GlobalDecl, StringRef> &MangledDeclNames,
    SourceRange AliasRange) {
  GV = getAliasedGlobal(Alias);
  if (!GV) {
    Diags.Report(Location, diag::err_cyclic_alias) << IsIFunc;
    return false;
  }

  if (GV->hasCommonLinkage()) {
    const llvm::Triple &Triple = Context.getTargetInfo().getTriple();
    if (Triple.getObjectFormat() == llvm::Triple::XCOFF) {
      Diags.Report(Location, diag::err_alias_to_common);
      return false;
    }
  }

  if (GV->isDeclaration()) {
    Diags.Report(Location, diag::err_alias_to_undefined) << IsIFunc << IsIFunc;
    Diags.Report(Location, diag::note_alias_requires_mangled_name)
        << IsIFunc << IsIFunc;
    // Provide a note if the given function is not found and exists as a
    // mangled name.
    for (const auto &[Decl, Name] : MangledDeclNames) {
      if (const auto *ND = dyn_cast<NamedDecl>(Decl.getDecl())) {
        IdentifierInfo *II = ND->getIdentifier();
        if (II && II->getName() == GV->getName()) {
          Diags.Report(Location, diag::note_alias_mangled_name_alternative)
              << Name
              << FixItHint::CreateReplacement(
                     AliasRange,
                     (Twine(IsIFunc ? "ifunc" : "alias") + "(\"" + Name + "\")")
                         .str());
        }
      }
    }
    return false;
  }

  if (IsIFunc) {
    // Check resolver function type.
    const auto *F = dyn_cast<llvm::Function>(GV);
    if (!F) {
      Diags.Report(Location, diag::err_alias_to_undefined)
          << IsIFunc << IsIFunc;
      return false;
    }

    llvm::FunctionType *FTy = F->getFunctionType();
    if (!FTy->getReturnType()->isPointerTy()) {
      Diags.Report(Location, diag::err_ifunc_resolver_return);
      return false;
    }
  }

  return true;
}

// Emit a warning if toc-data attribute is requested for global variables that
// have aliases and remove the toc-data attribute.
static void checkAliasForTocData(llvm::GlobalVariable *GVar,
                                 const CodeGenOptions &CodeGenOpts,
                                 DiagnosticsEngine &Diags,
                                 SourceLocation Location) {
  if (GVar->hasAttribute("toc-data")) {
    auto GVId = GVar->getName();
    // Is this a global variable specified by the user as local?
    if ((llvm::binary_search(CodeGenOpts.TocDataVarsUserSpecified, GVId))) {
      Diags.Report(Location, diag::warn_toc_unsupported_type)
          << GVId << "the variable has an alias";
    }
    llvm::AttributeSet CurrAttributes = GVar->getAttributes();
    llvm::AttributeSet NewAttributes =
        CurrAttributes.removeAttribute(GVar->getContext(), "toc-data");
    GVar->setAttributes(NewAttributes);
  }
}

void CodeGenModule::checkAliases() {
  // Check if the constructed aliases are well formed. It is really unfortunate
  // that we have to do this in CodeGen, but we only construct mangled names
  // and aliases during codegen.
  bool Error = false;
  DiagnosticsEngine &Diags = getDiags();
  for (const GlobalDecl &GD : Aliases) {
    const auto *D = cast<ValueDecl>(GD.getDecl());
    SourceLocation Location;
    SourceRange Range;
    bool IsIFunc = D->hasAttr<IFuncAttr>();
    if (const Attr *A = D->getDefiningAttr()) {
      Location = A->getLocation();
      Range = A->getRange();
    } else
      llvm_unreachable("Not an alias or ifunc?");

    StringRef MangledName = getMangledName(GD);
    llvm::GlobalValue *Alias = GetGlobalValue(MangledName);
    const llvm::GlobalValue *GV = nullptr;
    if (!checkAliasedGlobal(getContext(), Diags, Location, IsIFunc, Alias, GV,
                            MangledDeclNames, Range)) {
      Error = true;
      continue;
    }

    if (getContext().getTargetInfo().getTriple().isOSAIX())
      if (const llvm::GlobalVariable *GVar =
              dyn_cast<const llvm::GlobalVariable>(GV))
        checkAliasForTocData(const_cast<llvm::GlobalVariable *>(GVar),
                             getCodeGenOpts(), Diags, Location);

    llvm::Constant *Aliasee =
        IsIFunc ? cast<llvm::GlobalIFunc>(Alias)->getResolver()
                : cast<llvm::GlobalAlias>(Alias)->getAliasee();

    llvm::GlobalValue *AliaseeGV;
    if (auto CE = dyn_cast<llvm::ConstantExpr>(Aliasee))
      AliaseeGV = cast<llvm::GlobalValue>(CE->getOperand(0));
    else
      AliaseeGV = cast<llvm::GlobalValue>(Aliasee);

    if (const SectionAttr *SA = D->getAttr<SectionAttr>()) {
      StringRef AliasSection = SA->getName();
      if (AliasSection != AliaseeGV->getSection())
        Diags.Report(SA->getLocation(), diag::warn_alias_with_section)
            << AliasSection << IsIFunc << IsIFunc;
    }

    // We have to handle alias to weak aliases in here. LLVM itself disallows
    // this since the object semantics would not match the IL one. For
    // compatibility with gcc we implement it by just pointing the alias
    // to its aliasee's aliasee. We also warn, since the user is probably
    // expecting the link to be weak.
    if (auto *GA = dyn_cast<llvm::GlobalAlias>(AliaseeGV)) {
      if (GA->isInterposable()) {
        Diags.Report(Location, diag::warn_alias_to_weak_alias)
            << GV->getName() << GA->getName() << IsIFunc;
        Aliasee = llvm::ConstantExpr::getPointerBitCastOrAddrSpaceCast(
            GA->getAliasee(), Alias->getType());

        if (IsIFunc)
          cast<llvm::GlobalIFunc>(Alias)->setResolver(Aliasee);
        else
          cast<llvm::GlobalAlias>(Alias)->setAliasee(Aliasee);
      }
    }
    // ifunc resolvers are usually implemented to run before sanitizer
    // initialization. Disable instrumentation to prevent the ordering issue.
    if (IsIFunc)
      cast<llvm::Function>(Aliasee)->addFnAttr(
          llvm::Attribute::DisableSanitizerInstrumentation);
  }
  if (!Error)
    return;

  for (const GlobalDecl &GD : Aliases) {
    StringRef MangledName = getMangledName(GD);
    llvm::GlobalValue *Alias = GetGlobalValue(MangledName);
    Alias->replaceAllUsesWith(llvm::PoisonValue::get(Alias->getType()));
    Alias->eraseFromParent();
  }
}

void CodeGenModule::clear() {
  DeferredDeclsToEmit.clear();
  EmittedDeferredDecls.clear();
  DeferredAnnotations.clear();
  if (OpenMPRuntime)
    OpenMPRuntime->clear();
}

void InstrProfStats::reportDiagnostics(DiagnosticsEngine &Diags,
                                       StringRef MainFile) {
  if (!hasDiagnostics())
    return;
  if (VisitedInMainFile > 0 && VisitedInMainFile == MissingInMainFile) {
    if (MainFile.empty())
      MainFile = "<stdin>";
    Diags.Report(diag::warn_profile_data_unprofiled) << MainFile;
  } else {
    if (Mismatched > 0)
      Diags.Report(diag::warn_profile_data_out_of_date) << Visited << Mismatched;

    if (Missing > 0)
      Diags.Report(diag::warn_profile_data_missing) << Visited << Missing;
  }
}

static std::optional<llvm::GlobalValue::VisibilityTypes>
getLLVMVisibility(clang::LangOptions::VisibilityFromDLLStorageClassKinds K) {
  // Map to LLVM visibility.
  switch (K) {
  case clang::LangOptions::VisibilityFromDLLStorageClassKinds::Keep:
    return std::nullopt;
  case clang::LangOptions::VisibilityFromDLLStorageClassKinds::Default:
    return llvm::GlobalValue::DefaultVisibility;
  case clang::LangOptions::VisibilityFromDLLStorageClassKinds::Hidden:
    return llvm::GlobalValue::HiddenVisibility;
  case clang::LangOptions::VisibilityFromDLLStorageClassKinds::Protected:
    return llvm::GlobalValue::ProtectedVisibility;
  }
  llvm_unreachable("unknown option value!");
}

static void
setLLVMVisibility(llvm::GlobalValue &GV,
                  std::optional<llvm::GlobalValue::VisibilityTypes> V) {
  if (!V)
    return;

  // Reset DSO locality before setting the visibility. This removes
  // any effects that visibility options and annotations may have
  // had on the DSO locality. Setting the visibility will implicitly set
  // appropriate globals to DSO Local; however, this will be pessimistic
  // w.r.t. to the normal compiler IRGen.
  GV.setDSOLocal(false);
  GV.setVisibility(*V);
}

static void setVisibilityFromDLLStorageClass(const clang::LangOptions &LO,
                                             llvm::Module &M) {
  if (!LO.VisibilityFromDLLStorageClass)
    return;

  std::optional<llvm::GlobalValue::VisibilityTypes> DLLExportVisibility =
      getLLVMVisibility(LO.getDLLExportVisibility());

  std::optional<llvm::GlobalValue::VisibilityTypes>
      NoDLLStorageClassVisibility =
          getLLVMVisibility(LO.getNoDLLStorageClassVisibility());

  std::optional<llvm::GlobalValue::VisibilityTypes>
      ExternDeclDLLImportVisibility =
          getLLVMVisibility(LO.getExternDeclDLLImportVisibility());

  std::optional<llvm::GlobalValue::VisibilityTypes>
      ExternDeclNoDLLStorageClassVisibility =
          getLLVMVisibility(LO.getExternDeclNoDLLStorageClassVisibility());

  for (llvm::GlobalValue &GV : M.global_values()) {
    if (GV.hasAppendingLinkage() || GV.hasLocalLinkage())
      continue;

    if (GV.isDeclarationForLinker())
      setLLVMVisibility(GV, GV.getDLLStorageClass() ==
                                    llvm::GlobalValue::DLLImportStorageClass
                                ? ExternDeclDLLImportVisibility
                                : ExternDeclNoDLLStorageClassVisibility);
    else
      setLLVMVisibility(GV, GV.getDLLStorageClass() ==
                                    llvm::GlobalValue::DLLExportStorageClass
                                ? DLLExportVisibility
                                : NoDLLStorageClassVisibility);

    GV.setDLLStorageClass(llvm::GlobalValue::DefaultStorageClass);
  }
}

static llvm::MDNode *getAspectsMD(ASTContext &ASTContext,
                                  llvm::LLVMContext &Ctx, StringRef Name,
                                  const SYCLUsesAspectsAttr *A) {
  SmallVector<llvm::Metadata *, 4> AspectsMD;
  AspectsMD.push_back(llvm::MDString::get(Ctx, Name));
  for (auto *Aspect : A->aspects()) {
    llvm::APSInt AspectInt = Aspect->EvaluateKnownConstInt(ASTContext);
    AspectsMD.push_back(llvm::ConstantAsMetadata::get(llvm::ConstantInt::get(
        llvm::Type::getInt32Ty(Ctx), AspectInt.getZExtValue())));
  }
  return llvm::MDNode::get(Ctx, AspectsMD);
}

static llvm::MDNode *getAspectEnumValueMD(ASTContext &ASTContext,
                                          llvm::LLVMContext &Ctx,
                                          const EnumConstantDecl *ECD) {
  SmallVector<llvm::Metadata *, 2> AspectEnumValMD;
  AspectEnumValMD.push_back(llvm::MDString::get(Ctx, ECD->getName()));
  AspectEnumValMD.push_back(
      llvm::ConstantAsMetadata::get(llvm::ConstantInt::get(
          llvm::Type::getInt32Ty(Ctx), ECD->getInitVal().getSExtValue())));
  return llvm::MDNode::get(Ctx, AspectEnumValMD);
}

static bool isStackProtectorOn(const LangOptions &LangOpts,
                               const llvm::Triple &Triple,
                               clang::LangOptions::StackProtectorMode Mode) {
  if (Triple.isAMDGPU() || Triple.isNVPTX())
    return false;
  return LangOpts.getStackProtector() == Mode;
}

void CodeGenModule::Release() {
  Module *Primary = getContext().getCurrentNamedModule();
  if (CXX20ModuleInits && Primary && !Primary->isHeaderLikeModule())
    EmitModuleInitializers(Primary);
  EmitDeferred();
  DeferredDecls.insert(EmittedDeferredDecls.begin(),
                       EmittedDeferredDecls.end());
  EmittedDeferredDecls.clear();
  EmitVTablesOpportunistically();
  applyGlobalValReplacements();
  applyReplacements();
  emitMultiVersionFunctions();

  if (Context.getLangOpts().IncrementalExtensions &&
      GlobalTopLevelStmtBlockInFlight.first) {
    const TopLevelStmtDecl *TLSD = GlobalTopLevelStmtBlockInFlight.second;
    GlobalTopLevelStmtBlockInFlight.first->FinishFunction(TLSD->getEndLoc());
    GlobalTopLevelStmtBlockInFlight = {nullptr, nullptr};
  }

  // Module implementations are initialized the same way as a regular TU that
  // imports one or more modules.
  if (CXX20ModuleInits && Primary && Primary->isInterfaceOrPartition())
    EmitCXXModuleInitFunc(Primary);
  else
    EmitCXXGlobalInitFunc();
  EmitCXXGlobalCleanUpFunc();
  registerGlobalDtorsWithAtExit();
  EmitCXXThreadLocalInitFunc();
  if (ObjCRuntime)
    if (llvm::Function *ObjCInitFunction = ObjCRuntime->ModuleInitFunction())
      AddGlobalCtor(ObjCInitFunction);
  if (Context.getLangOpts().CUDA && CUDARuntime) {
    if (llvm::Function *CudaCtorFunction = CUDARuntime->finalizeModule())
      AddGlobalCtor(CudaCtorFunction);
  }
  if (OpenMPRuntime) {
    OpenMPRuntime->createOffloadEntriesAndInfoMetadata();
    OpenMPRuntime->clear();
  }
  if (PGOReader) {
    getModule().setProfileSummary(
        PGOReader->getSummary(/* UseCS */ false).getMD(VMContext),
        llvm::ProfileSummary::PSK_Instr);
    if (PGOStats.hasDiagnostics())
      PGOStats.reportDiagnostics(getDiags(), getCodeGenOpts().MainFileName);
  }
  llvm::stable_sort(GlobalCtors, [](const Structor &L, const Structor &R) {
    return L.LexOrder < R.LexOrder;
  });
  EmitCtorList(GlobalCtors, "llvm.global_ctors");
  EmitCtorList(GlobalDtors, "llvm.global_dtors");
  EmitGlobalAnnotations();
  EmitStaticExternCAliases();
  checkAliases();
  EmitDeferredUnusedCoverageMappings();
  CodeGenPGO(*this).setValueProfilingFlag(getModule());
  CodeGenPGO(*this).setProfileVersion(getModule());
  if (CoverageMapping)
    CoverageMapping->emit();
  if (CodeGenOpts.SanitizeCfiCrossDso) {
    CodeGenFunction(*this).EmitCfiCheckFail();
    CodeGenFunction(*this).EmitCfiCheckStub();
  }
  if (LangOpts.Sanitize.has(SanitizerKind::KCFI))
    finalizeKCFITypes();
  emitAtAvailableLinkGuard();
  if (Context.getTargetInfo().getTriple().isWasm())
    EmitMainVoidAlias();

  if (getTriple().isAMDGPU() ||
      (getTriple().isSPIRV() && getTriple().getVendor() == llvm::Triple::AMD)) {
    // Emit amdhsa_code_object_version module flag, which is code object version
    // times 100.
    if (getTarget().getTargetOpts().CodeObjectVersion !=
        llvm::CodeObjectVersionKind::COV_None) {
      getModule().addModuleFlag(llvm::Module::Error,
                                "amdhsa_code_object_version",
                                getTarget().getTargetOpts().CodeObjectVersion);
    }

    // Currently, "-mprintf-kind" option is only supported for HIP
    if (LangOpts.HIP) {
      auto *MDStr = llvm::MDString::get(
          getLLVMContext(), (getTarget().getTargetOpts().AMDGPUPrintfKindVal ==
                             TargetOptions::AMDGPUPrintfKind::Hostcall)
                                ? "hostcall"
                                : "buffered");
      getModule().addModuleFlag(llvm::Module::Error, "amdgpu_printf_kind",
                                MDStr);
    }
  }

  // Emit a global array containing all external kernels or device variables
  // used by host functions and mark it as used for CUDA/HIP. This is necessary
  // to get kernels or device variables in archives linked in even if these
  // kernels or device variables are only used in host functions.
  if (!Context.CUDAExternalDeviceDeclODRUsedByHost.empty()) {
    SmallVector<llvm::Constant *, 8> UsedArray;
    for (auto D : Context.CUDAExternalDeviceDeclODRUsedByHost) {
      GlobalDecl GD;
      if (auto *FD = dyn_cast<FunctionDecl>(D))
        GD = GlobalDecl(FD, KernelReferenceKind::Kernel);
      else
        GD = GlobalDecl(D);
      UsedArray.push_back(llvm::ConstantExpr::getPointerBitCastOrAddrSpaceCast(
          GetAddrOfGlobal(GD), Int8PtrTy));
    }

    llvm::ArrayType *ATy = llvm::ArrayType::get(Int8PtrTy, UsedArray.size());

    auto *GV = new llvm::GlobalVariable(
        getModule(), ATy, false, llvm::GlobalValue::InternalLinkage,
        llvm::ConstantArray::get(ATy, UsedArray), "__clang_gpu_used_external");
    addCompilerUsedGlobal(GV);
  }
  if (LangOpts.HIP && !getLangOpts().OffloadingNewDriver) {
    // Emit a unique ID so that host and device binaries from the same
    // compilation unit can be associated.
    auto *GV = new llvm::GlobalVariable(
        getModule(), Int8Ty, false, llvm::GlobalValue::ExternalLinkage,
        llvm::Constant::getNullValue(Int8Ty),
        "__hip_cuid_" + getContext().getCUIDHash());
    addCompilerUsedGlobal(GV);
  }
  emitLLVMUsed();
  if (SanStats)
    SanStats->finish();

  if (CodeGenOpts.Autolink &&
      (Context.getLangOpts().Modules || !LinkerOptionsMetadata.empty())) {
    EmitModuleLinkOptions();
  }

  // On ELF we pass the dependent library specifiers directly to the linker
  // without manipulating them. This is in contrast to other platforms where
  // they are mapped to a specific linker option by the compiler. This
  // difference is a result of the greater variety of ELF linkers and the fact
  // that ELF linkers tend to handle libraries in a more complicated fashion
  // than on other platforms. This forces us to defer handling the dependent
  // libs to the linker.
  //
  // CUDA/HIP device and host libraries are different. Currently there is no
  // way to differentiate dependent libraries for host or device. Existing
  // usage of #pragma comment(lib, *) is intended for host libraries on
  // Windows. Therefore emit llvm.dependent-libraries only for host.
  if (!ELFDependentLibraries.empty() && !Context.getLangOpts().CUDAIsDevice) {
    auto *NMD = getModule().getOrInsertNamedMetadata("llvm.dependent-libraries");
    for (auto *MD : ELFDependentLibraries)
      NMD->addOperand(MD);
  }

  if (CodeGenOpts.DwarfVersion) {
    getModule().addModuleFlag(llvm::Module::Max, "Dwarf Version",
                              CodeGenOpts.DwarfVersion);
  }

  if (CodeGenOpts.Dwarf64)
    getModule().addModuleFlag(llvm::Module::Max, "DWARF64", 1);

  if (Context.getLangOpts().SemanticInterposition)
    // Require various optimization to respect semantic interposition.
    getModule().setSemanticInterposition(true);

  if (CodeGenOpts.EmitCodeView) {
    // Indicate that we want CodeView in the metadata.
    getModule().addModuleFlag(llvm::Module::Warning, "CodeView", 1);
  }
  if (CodeGenOpts.CodeViewGHash) {
    getModule().addModuleFlag(llvm::Module::Warning, "CodeViewGHash", 1);
  }
  if (CodeGenOpts.ControlFlowGuard) {
    // Function ID tables and checks for Control Flow Guard (cfguard=2).
    getModule().addModuleFlag(llvm::Module::Warning, "cfguard", 2);
  } else if (CodeGenOpts.ControlFlowGuardNoChecks) {
    // Function ID tables for Control Flow Guard (cfguard=1).
    getModule().addModuleFlag(llvm::Module::Warning, "cfguard", 1);
  }
  if (CodeGenOpts.EHContGuard) {
    // Function ID tables for EH Continuation Guard.
    getModule().addModuleFlag(llvm::Module::Warning, "ehcontguard", 1);
  }
  if (Context.getLangOpts().Kernel) {
    // Note if we are compiling with /kernel.
    getModule().addModuleFlag(llvm::Module::Warning, "ms-kernel", 1);
  }
  if (CodeGenOpts.OptimizationLevel > 0 && CodeGenOpts.StrictVTablePointers) {
    // We don't support LTO with 2 with different StrictVTablePointers
    // FIXME: we could support it by stripping all the information introduced
    // by StrictVTablePointers.

    getModule().addModuleFlag(llvm::Module::Error, "StrictVTablePointers",1);

    llvm::Metadata *Ops[2] = {
              llvm::MDString::get(VMContext, "StrictVTablePointers"),
              llvm::ConstantAsMetadata::get(llvm::ConstantInt::get(
                  llvm::Type::getInt32Ty(VMContext), 1))};

    getModule().addModuleFlag(llvm::Module::Require,
                              "StrictVTablePointersRequirement",
                              llvm::MDNode::get(VMContext, Ops));
  }
  if (getModuleDebugInfo())
    // We support a single version in the linked module. The LLVM
    // parser will drop debug info with a different version number
    // (and warn about it, too).
    getModule().addModuleFlag(llvm::Module::Warning, "Debug Info Version",
                              llvm::DEBUG_METADATA_VERSION);

  // We need to record the widths of enums and wchar_t, so that we can generate
  // the correct build attributes in the ARM backend. wchar_size is also used by
  // TargetLibraryInfo.
  uint64_t WCharWidth =
      Context.getTypeSizeInChars(Context.getWideCharType()).getQuantity();
  getModule().addModuleFlag(llvm::Module::Error, "wchar_size", WCharWidth);

  if (getTriple().isOSzOS()) {
    getModule().addModuleFlag(llvm::Module::Warning,
                              "zos_product_major_version",
                              uint32_t(CLANG_VERSION_MAJOR));
    getModule().addModuleFlag(llvm::Module::Warning,
                              "zos_product_minor_version",
                              uint32_t(CLANG_VERSION_MINOR));
    getModule().addModuleFlag(llvm::Module::Warning, "zos_product_patchlevel",
                              uint32_t(CLANG_VERSION_PATCHLEVEL));
    std::string ProductId = getClangVendor() + "clang";
    getModule().addModuleFlag(llvm::Module::Error, "zos_product_id",
                              llvm::MDString::get(VMContext, ProductId));

    // Record the language because we need it for the PPA2.
    StringRef lang_str = languageToString(
        LangStandard::getLangStandardForKind(LangOpts.LangStd).Language);
    getModule().addModuleFlag(llvm::Module::Error, "zos_cu_language",
                              llvm::MDString::get(VMContext, lang_str));

    time_t TT = PreprocessorOpts.SourceDateEpoch
                    ? *PreprocessorOpts.SourceDateEpoch
                    : std::time(nullptr);
    getModule().addModuleFlag(llvm::Module::Max, "zos_translation_time",
                              static_cast<uint64_t>(TT));

    // Multiple modes will be supported here.
    getModule().addModuleFlag(llvm::Module::Error, "zos_le_char_mode",
                              llvm::MDString::get(VMContext, "ascii"));
  }

  llvm::Triple T = Context.getTargetInfo().getTriple();
  if (T.isARM() || T.isThumb()) {
    // The minimum width of an enum in bytes
    uint64_t EnumWidth = Context.getLangOpts().ShortEnums ? 1 : 4;
    getModule().addModuleFlag(llvm::Module::Error, "min_enum_size", EnumWidth);
  }

  if (T.isRISCV()) {
    StringRef ABIStr = Target.getABI();
    llvm::LLVMContext &Ctx = TheModule.getContext();
    getModule().addModuleFlag(llvm::Module::Error, "target-abi",
                              llvm::MDString::get(Ctx, ABIStr));

    // Add the canonical ISA string as metadata so the backend can set the ELF
    // attributes correctly. We use AppendUnique so LTO will keep all of the
    // unique ISA strings that were linked together.
    const std::vector<std::string> &Features =
        getTarget().getTargetOpts().Features;
    auto ParseResult =
        llvm::RISCVISAInfo::parseFeatures(T.isRISCV64() ? 64 : 32, Features);
    if (!errorToBool(ParseResult.takeError()))
      getModule().addModuleFlag(
          llvm::Module::AppendUnique, "riscv-isa",
          llvm::MDNode::get(
              Ctx, llvm::MDString::get(Ctx, (*ParseResult)->toString())));
  }

  if (CodeGenOpts.SanitizeCfiCrossDso) {
    // Indicate that we want cross-DSO control flow integrity checks.
    getModule().addModuleFlag(llvm::Module::Override, "Cross-DSO CFI", 1);
  }

  if (CodeGenOpts.WholeProgramVTables) {
    // Indicate whether VFE was enabled for this module, so that the
    // vcall_visibility metadata added under whole program vtables is handled
    // appropriately in the optimizer.
    getModule().addModuleFlag(llvm::Module::Error, "Virtual Function Elim",
                              CodeGenOpts.VirtualFunctionElimination);
  }

  if (LangOpts.Sanitize.has(SanitizerKind::CFIICall)) {
    getModule().addModuleFlag(llvm::Module::Override,
                              "CFI Canonical Jump Tables",
                              CodeGenOpts.SanitizeCfiCanonicalJumpTables);
  }

  if (CodeGenOpts.SanitizeCfiICallNormalizeIntegers) {
    getModule().addModuleFlag(llvm::Module::Override, "cfi-normalize-integers",
                              1);
  }

  if (LangOpts.Sanitize.has(SanitizerKind::KCFI)) {
    getModule().addModuleFlag(llvm::Module::Override, "kcfi", 1);
    // KCFI assumes patchable-function-prefix is the same for all indirectly
    // called functions. Store the expected offset for code generation.
    if (CodeGenOpts.PatchableFunctionEntryOffset)
      getModule().addModuleFlag(llvm::Module::Override, "kcfi-offset",
                                CodeGenOpts.PatchableFunctionEntryOffset);
    if (CodeGenOpts.SanitizeKcfiArity)
      getModule().addModuleFlag(llvm::Module::Override, "kcfi-arity", 1);
  }

  if (CodeGenOpts.CFProtectionReturn &&
      Target.checkCFProtectionReturnSupported(getDiags())) {
    // Indicate that we want to instrument return control flow protection.
    getModule().addModuleFlag(llvm::Module::Min, "cf-protection-return",
                              1);
  }

  if (CodeGenOpts.CFProtectionBranch &&
      Target.checkCFProtectionBranchSupported(getDiags())) {
    // Indicate that we want to instrument branch control flow protection.
    getModule().addModuleFlag(llvm::Module::Min, "cf-protection-branch",
                              1);

    auto Scheme = CodeGenOpts.getCFBranchLabelScheme();
    if (Target.checkCFBranchLabelSchemeSupported(Scheme, getDiags())) {
      if (Scheme == CFBranchLabelSchemeKind::Default)
        Scheme = Target.getDefaultCFBranchLabelScheme();
      getModule().addModuleFlag(
          llvm::Module::Error, "cf-branch-label-scheme",
          llvm::MDString::get(getLLVMContext(),
                              getCFBranchLabelSchemeFlagVal(Scheme)));
    }
  }

  if (CodeGenOpts.FunctionReturnThunks)
    getModule().addModuleFlag(llvm::Module::Override, "function_return_thunk_extern", 1);

  if (CodeGenOpts.IndirectBranchCSPrefix)
    getModule().addModuleFlag(llvm::Module::Override, "indirect_branch_cs_prefix", 1);

  // Add module metadata for return address signing (ignoring
  // non-leaf/all) and stack tagging. These are actually turned on by function
  // attributes, but we use module metadata to emit build attributes. This is
  // needed for LTO, where the function attributes are inside bitcode
  // serialised into a global variable by the time build attributes are
  // emitted, so we can't access them. LTO objects could be compiled with
  // different flags therefore module flags are set to "Min" behavior to achieve
  // the same end result of the normal build where e.g BTI is off if any object
  // doesn't support it.
  if (Context.getTargetInfo().hasFeature("ptrauth") &&
      LangOpts.getSignReturnAddressScope() !=
          LangOptions::SignReturnAddressScopeKind::None)
    getModule().addModuleFlag(llvm::Module::Override,
                              "sign-return-address-buildattr", 1);
  if (LangOpts.Sanitize.has(SanitizerKind::MemtagStack))
    getModule().addModuleFlag(llvm::Module::Override,
                              "tag-stack-memory-buildattr", 1);

  if (T.isARM() || T.isThumb() || T.isAArch64()) {
    if (LangOpts.BranchTargetEnforcement)
      getModule().addModuleFlag(llvm::Module::Min, "branch-target-enforcement",
                                1);
    if (LangOpts.BranchProtectionPAuthLR)
      getModule().addModuleFlag(llvm::Module::Min, "branch-protection-pauth-lr",
                                1);
    if (LangOpts.GuardedControlStack)
      getModule().addModuleFlag(llvm::Module::Min, "guarded-control-stack", 1);
    if (LangOpts.hasSignReturnAddress())
      getModule().addModuleFlag(llvm::Module::Min, "sign-return-address", 1);
    if (LangOpts.isSignReturnAddressScopeAll())
      getModule().addModuleFlag(llvm::Module::Min, "sign-return-address-all",
                                1);
    if (!LangOpts.isSignReturnAddressWithAKey())
      getModule().addModuleFlag(llvm::Module::Min,
                                "sign-return-address-with-bkey", 1);

    if (LangOpts.PointerAuthELFGOT)
      getModule().addModuleFlag(llvm::Module::Min, "ptrauth-elf-got", 1);

    if (getTriple().isOSLinux()) {
      if (LangOpts.PointerAuthCalls)
        getModule().addModuleFlag(llvm::Module::Min, "ptrauth-sign-personality",
                                  1);
      assert(getTriple().isOSBinFormatELF());
      using namespace llvm::ELF;
      uint64_t PAuthABIVersion =
          (LangOpts.PointerAuthIntrinsics
           << AARCH64_PAUTH_PLATFORM_LLVM_LINUX_VERSION_INTRINSICS) |
          (LangOpts.PointerAuthCalls
           << AARCH64_PAUTH_PLATFORM_LLVM_LINUX_VERSION_CALLS) |
          (LangOpts.PointerAuthReturns
           << AARCH64_PAUTH_PLATFORM_LLVM_LINUX_VERSION_RETURNS) |
          (LangOpts.PointerAuthAuthTraps
           << AARCH64_PAUTH_PLATFORM_LLVM_LINUX_VERSION_AUTHTRAPS) |
          (LangOpts.PointerAuthVTPtrAddressDiscrimination
           << AARCH64_PAUTH_PLATFORM_LLVM_LINUX_VERSION_VPTRADDRDISCR) |
          (LangOpts.PointerAuthVTPtrTypeDiscrimination
           << AARCH64_PAUTH_PLATFORM_LLVM_LINUX_VERSION_VPTRTYPEDISCR) |
          (LangOpts.PointerAuthInitFini
           << AARCH64_PAUTH_PLATFORM_LLVM_LINUX_VERSION_INITFINI) |
          (LangOpts.PointerAuthInitFiniAddressDiscrimination
           << AARCH64_PAUTH_PLATFORM_LLVM_LINUX_VERSION_INITFINIADDRDISC) |
          (LangOpts.PointerAuthELFGOT
           << AARCH64_PAUTH_PLATFORM_LLVM_LINUX_VERSION_GOT) |
          (LangOpts.PointerAuthIndirectGotos
           << AARCH64_PAUTH_PLATFORM_LLVM_LINUX_VERSION_GOTOS) |
          (LangOpts.PointerAuthTypeInfoVTPtrDiscrimination
           << AARCH64_PAUTH_PLATFORM_LLVM_LINUX_VERSION_TYPEINFOVPTRDISCR) |
          (LangOpts.PointerAuthFunctionTypeDiscrimination
           << AARCH64_PAUTH_PLATFORM_LLVM_LINUX_VERSION_FPTRTYPEDISCR);
      static_assert(AARCH64_PAUTH_PLATFORM_LLVM_LINUX_VERSION_FPTRTYPEDISCR ==
                        AARCH64_PAUTH_PLATFORM_LLVM_LINUX_VERSION_LAST,
                    "Update when new enum items are defined");
      if (PAuthABIVersion != 0) {
        getModule().addModuleFlag(llvm::Module::Error,
                                  "aarch64-elf-pauthabi-platform",
                                  AARCH64_PAUTH_PLATFORM_LLVM_LINUX);
        getModule().addModuleFlag(llvm::Module::Error,
                                  "aarch64-elf-pauthabi-version",
                                  PAuthABIVersion);
      }
    }
  }

  if (CodeGenOpts.StackClashProtector)
    getModule().addModuleFlag(
        llvm::Module::Override, "probe-stack",
        llvm::MDString::get(TheModule.getContext(), "inline-asm"));

  if (CodeGenOpts.StackProbeSize && CodeGenOpts.StackProbeSize != 4096)
    getModule().addModuleFlag(llvm::Module::Min, "stack-probe-size",
                              CodeGenOpts.StackProbeSize);

  if (!CodeGenOpts.MemoryProfileOutput.empty()) {
    llvm::LLVMContext &Ctx = TheModule.getContext();
    getModule().addModuleFlag(
        llvm::Module::Error, "MemProfProfileFilename",
        llvm::MDString::get(Ctx, CodeGenOpts.MemoryProfileOutput));
  }

  if ((LangOpts.CUDAIsDevice || LangOpts.SYCLIsDevice) && getTriple().isNVPTX()) {
    // Indicate whether __nvvm_reflect should be configured to flush denormal
    // floating point values to 0.  (This corresponds to its "__CUDA_FTZ"
    // property.)
    getModule().addModuleFlag(
        llvm::Module::Max, "nvvm-reflect-ftz",
        (CodeGenOpts.FP32DenormalMode.Output != llvm::DenormalMode::IEEE) ||
            (CodeGenOpts.FPDenormalMode.Output != llvm::DenormalMode::IEEE));
    getModule().addModuleFlag(llvm::Module::Max, "nvvm-reflect-prec-sqrt",
                              getTarget().getTargetOpts().NVVMCudaPrecSqrt);
  }

  if (LangOpts.SYCLIsDevice) {
    getModule().addModuleFlag(llvm::Module::Error, "sycl-device", 1);
    if (LangOpts.SYCLIsNativeCPU)
      getModule().addModuleFlag(llvm::Module::Error, "is-native-cpu", 1);
  }

  if (LangOpts.EHAsynch)
    getModule().addModuleFlag(llvm::Module::Warning, "eh-asynch", 1);

  // Emit Import Call section.
  if (CodeGenOpts.ImportCallOptimization)
    getModule().addModuleFlag(llvm::Module::Warning, "import-call-optimization",
                              1);

  // Indicate whether this Module was compiled with -fopenmp
  if (getLangOpts().OpenMP && !getLangOpts().OpenMPSimd)
    getModule().addModuleFlag(llvm::Module::Max, "openmp", LangOpts.OpenMP);
  if (getLangOpts().OpenMPIsTargetDevice)
    getModule().addModuleFlag(llvm::Module::Max, "openmp-device",
                              LangOpts.OpenMP);

  // Emit OpenCL specific module metadata: OpenCL/SPIR version.
  if (LangOpts.OpenCL || (LangOpts.CUDAIsDevice && getTriple().isSPIRV())) {
    EmitOpenCLMetadata();
    // Emit SPIR version.
    if (getTriple().isSPIR()) {
      // SPIR v2.0 s2.12 - The SPIR version used by the module is stored in the
      // opencl.spir.version named metadata.
      // C++ for OpenCL has a distinct mapping for version compatibility with
      // OpenCL.
      auto Version = LangOpts.getOpenCLCompatibleVersion();
      llvm::Metadata *SPIRVerElts[] = {
          llvm::ConstantAsMetadata::get(llvm::ConstantInt::get(
              Int32Ty, Version / 100)),
          llvm::ConstantAsMetadata::get(llvm::ConstantInt::get(
              Int32Ty, (Version / 100 > 1) ? 0 : 2))};
      llvm::NamedMDNode *SPIRVerMD =
          TheModule.getOrInsertNamedMetadata("opencl.spir.version");
      llvm::LLVMContext &Ctx = TheModule.getContext();
      SPIRVerMD->addOperand(llvm::MDNode::get(Ctx, SPIRVerElts));
    }
  }

  // Emit SYCL specific module metadata: OpenCL/SPIR version, OpenCL language,
  // metadata for optional features (device aspects).
  if (LangOpts.SYCLIsDevice) {
    llvm::LLVMContext &Ctx = TheModule.getContext();
    llvm::Metadata *SPIRVerElts[] = {
        llvm::ConstantAsMetadata::get(llvm::ConstantInt::get(Int32Ty, 1)),
        llvm::ConstantAsMetadata::get(llvm::ConstantInt::get(Int32Ty, 2))};
    llvm::NamedMDNode *SPIRVerMD =
        TheModule.getOrInsertNamedMetadata("opencl.spir.version");
    SPIRVerMD->addOperand(llvm::MDNode::get(Ctx, SPIRVerElts));
    // We are trying to look like OpenCL C++ for SPIR-V translator.
    // 4 - OpenCL_CPP, 100000 - OpenCL C++ version 1.0
    // 0 - ESIMD, if any kernel or function is an explicit SIMD one
    int Lang = llvm::any_of(TheModule,
                            [](const auto &F) {
                              return F.getMetadata("sycl_explicit_simd");
                            })
                   ? 0
                   : 4;

    llvm::Metadata *SPIRVSourceElts[] = {
        llvm::ConstantAsMetadata::get(llvm::ConstantInt::get(Int32Ty, Lang)),
        llvm::ConstantAsMetadata::get(llvm::ConstantInt::get(Int32Ty, 100000))};
    llvm::NamedMDNode *SPIRVSourceMD =
        TheModule.getOrInsertNamedMetadata("spirv.Source");
    SPIRVSourceMD->addOperand(llvm::MDNode::get(Ctx, SPIRVSourceElts));

    // Emit type name with list of associated device aspects.
    if (TypesWithAspects.size() > 0) {
      llvm::NamedMDNode *AspectsMD =
          TheModule.getOrInsertNamedMetadata("sycl_types_that_use_aspects");
      for (const auto &Type : TypesWithAspects) {
        StringRef Name = Type.first;
        const RecordDecl *RD = Type.second;
        if (const auto *Attr = RD->getAttr<SYCLUsesAspectsAttr>())
          AspectsMD->addOperand(
              getAspectsMD(Context, TheModule.getContext(), Name, Attr));
      }
    }

    // Emit metadata for all aspects defined in the aspects enum.
    if (AspectsEnumDecl) {
      llvm::NamedMDNode *AspectEnumValsMD =
          TheModule.getOrInsertNamedMetadata("sycl_aspects");
      for (const EnumConstantDecl *ECD : AspectsEnumDecl->enumerators())
        AspectEnumValsMD->addOperand(
            getAspectEnumValueMD(Context, TheModule.getContext(), ECD));
    }

    if (!SYCLRegKernelNames.empty()) {
      std::vector<llvm::Metadata *> Nodes;
      llvm::LLVMContext &Ctx = TheModule.getContext();
      for (auto MDKernelNames : SYCLRegKernelNames) {
        llvm::Metadata *Vals[] = {MDKernelNames.first, MDKernelNames.second};
        Nodes.push_back(llvm::MDTuple::get(Ctx, Vals));
      }

      llvm::NamedMDNode *SYCLRegKernelsMD =
          TheModule.getOrInsertNamedMetadata("sycl_registered_kernels");
      SYCLRegKernelsMD->addOperand(llvm::MDNode::get(Ctx, Nodes));
    }
  }

  // HLSL related end of code gen work items.
  if (LangOpts.HLSL)
    getHLSLRuntime().finishCodeGen();

  if (uint32_t PLevel = Context.getLangOpts().PICLevel) {
    assert(PLevel < 3 && "Invalid PIC Level");
    getModule().setPICLevel(static_cast<llvm::PICLevel::Level>(PLevel));
    if (Context.getLangOpts().PIE)
      getModule().setPIELevel(static_cast<llvm::PIELevel::Level>(PLevel));
  }

  if (getCodeGenOpts().CodeModel.size() > 0) {
    unsigned CM = llvm::StringSwitch<unsigned>(getCodeGenOpts().CodeModel)
                  .Case("tiny", llvm::CodeModel::Tiny)
                  .Case("small", llvm::CodeModel::Small)
                  .Case("kernel", llvm::CodeModel::Kernel)
                  .Case("medium", llvm::CodeModel::Medium)
                  .Case("large", llvm::CodeModel::Large)
                  .Default(~0u);
    if (CM != ~0u) {
      llvm::CodeModel::Model codeModel = static_cast<llvm::CodeModel::Model>(CM);
      getModule().setCodeModel(codeModel);

      if ((CM == llvm::CodeModel::Medium || CM == llvm::CodeModel::Large) &&
          Context.getTargetInfo().getTriple().getArch() ==
              llvm::Triple::x86_64) {
        getModule().setLargeDataThreshold(getCodeGenOpts().LargeDataThreshold);
      }
    }
  }

  if (CodeGenOpts.NoPLT)
    getModule().setRtLibUseGOT();
  if (getTriple().isOSBinFormatELF() &&
      CodeGenOpts.DirectAccessExternalData !=
          getModule().getDirectAccessExternalData()) {
    getModule().setDirectAccessExternalData(
        CodeGenOpts.DirectAccessExternalData);
  }
  if (CodeGenOpts.UnwindTables)
    getModule().setUwtable(llvm::UWTableKind(CodeGenOpts.UnwindTables));

  switch (CodeGenOpts.getFramePointer()) {
  case CodeGenOptions::FramePointerKind::None:
    // 0 ("none") is the default.
    break;
  case CodeGenOptions::FramePointerKind::Reserved:
    getModule().setFramePointer(llvm::FramePointerKind::Reserved);
    break;
  case CodeGenOptions::FramePointerKind::NonLeaf:
    getModule().setFramePointer(llvm::FramePointerKind::NonLeaf);
    break;
  case CodeGenOptions::FramePointerKind::All:
    getModule().setFramePointer(llvm::FramePointerKind::All);
    break;
  }

  SimplifyPersonality();

  if (getCodeGenOpts().EmitDeclMetadata)
    EmitDeclMetadata();

  if (getCodeGenOpts().CoverageNotesFile.size() ||
      getCodeGenOpts().CoverageDataFile.size())
    EmitCoverageFile();

  if (CGDebugInfo *DI = getModuleDebugInfo())
    DI->finalize();

  if (getCodeGenOpts().EmitVersionIdentMetadata)
    EmitVersionIdentMetadata();

  if (!getCodeGenOpts().RecordCommandLine.empty())
    EmitCommandLineMetadata();

  if (!getCodeGenOpts().StackProtectorGuard.empty())
    getModule().setStackProtectorGuard(getCodeGenOpts().StackProtectorGuard);
  if (!getCodeGenOpts().StackProtectorGuardReg.empty())
    getModule().setStackProtectorGuardReg(
        getCodeGenOpts().StackProtectorGuardReg);
  if (!getCodeGenOpts().StackProtectorGuardSymbol.empty())
    getModule().setStackProtectorGuardSymbol(
        getCodeGenOpts().StackProtectorGuardSymbol);
  if (getCodeGenOpts().StackProtectorGuardOffset != INT_MAX)
    getModule().setStackProtectorGuardOffset(
        getCodeGenOpts().StackProtectorGuardOffset);
  if (getCodeGenOpts().StackAlignment)
    getModule().setOverrideStackAlignment(getCodeGenOpts().StackAlignment);
  if (getCodeGenOpts().SkipRaxSetup)
    getModule().addModuleFlag(llvm::Module::Override, "SkipRaxSetup", 1);
  if (getLangOpts().RegCall4)
    getModule().addModuleFlag(llvm::Module::Override, "RegCallv4", 1);

  if (getContext().getTargetInfo().getMaxTLSAlign())
    getModule().addModuleFlag(llvm::Module::Error, "MaxTLSAlign",
                              getContext().getTargetInfo().getMaxTLSAlign());

  getTargetCodeGenInfo().emitTargetGlobals(*this);

  getTargetCodeGenInfo().emitTargetMetadata(*this, MangledDeclNames);

  EmitBackendOptionsMetadata(getCodeGenOpts());

  // If there is device offloading code embed it in the host now.
  EmbedObject(&getModule(), CodeGenOpts, getDiags());

  // Set visibility from DLL storage class
  // We do this at the end of LLVM IR generation; after any operation
  // that might affect the DLL storage class or the visibility, and
  // before anything that might act on these.
  setVisibilityFromDLLStorageClass(LangOpts, getModule());

  // Check the tail call symbols are truly undefined.
  if (getTriple().isPPC() && !MustTailCallUndefinedGlobals.empty()) {
    for (auto &I : MustTailCallUndefinedGlobals) {
      if (!I.first->isDefined())
        getDiags().Report(I.second, diag::err_ppc_impossible_musttail) << 2;
      else {
        StringRef MangledName = getMangledName(GlobalDecl(I.first));
        llvm::GlobalValue *Entry = GetGlobalValue(MangledName);
        if (!Entry || Entry->isWeakForLinker() ||
            Entry->isDeclarationForLinker())
          getDiags().Report(I.second, diag::err_ppc_impossible_musttail) << 2;
      }
    }
  }
}

void CodeGenModule::EmitOpenCLMetadata() {
  // SPIR v2.0 s2.13 - The OpenCL version used by the module is stored in the
  // opencl.ocl.version named metadata node.
  // C++ for OpenCL has a distinct mapping for versions compatible with OpenCL.
  auto CLVersion = LangOpts.getOpenCLCompatibleVersion();

  auto EmitVersion = [this](StringRef MDName, int Version) {
    llvm::Metadata *OCLVerElts[] = {
        llvm::ConstantAsMetadata::get(
            llvm::ConstantInt::get(Int32Ty, Version / 100)),
        llvm::ConstantAsMetadata::get(
            llvm::ConstantInt::get(Int32Ty, (Version % 100) / 10))};
    llvm::NamedMDNode *OCLVerMD = TheModule.getOrInsertNamedMetadata(MDName);
    llvm::LLVMContext &Ctx = TheModule.getContext();
    OCLVerMD->addOperand(llvm::MDNode::get(Ctx, OCLVerElts));
  };

  EmitVersion("opencl.ocl.version", CLVersion);
  if (LangOpts.OpenCLCPlusPlus) {
    // In addition to the OpenCL compatible version, emit the C++ version.
    EmitVersion("opencl.cxx.version", LangOpts.OpenCLCPlusPlusVersion);
  }
}

void CodeGenModule::EmitBackendOptionsMetadata(
    const CodeGenOptions &CodeGenOpts) {
  if (getTriple().isRISCV()) {
    getModule().addModuleFlag(llvm::Module::Min, "SmallDataLimit",
                              CodeGenOpts.SmallDataLimit);
  }
}

void CodeGenModule::UpdateCompletedType(const TagDecl *TD) {
  // Make sure that this type is translated.
  getTypes().UpdateCompletedType(TD);
}

void CodeGenModule::RefreshTypeCacheForClass(const CXXRecordDecl *RD) {
  // Make sure that this type is translated.
  getTypes().RefreshTypeCacheForClass(RD);
}

llvm::MDNode *CodeGenModule::getTBAATypeInfo(QualType QTy) {
  if (!TBAA)
    return nullptr;
  return TBAA->getTypeInfo(QTy);
}

TBAAAccessInfo CodeGenModule::getTBAAAccessInfo(QualType AccessType) {
  if (!TBAA)
    return TBAAAccessInfo();
  if (getLangOpts().CUDAIsDevice) {
    // As CUDA builtin surface/texture types are replaced, skip generating TBAA
    // access info.
    if (AccessType->isCUDADeviceBuiltinSurfaceType()) {
      if (getTargetCodeGenInfo().getCUDADeviceBuiltinSurfaceDeviceType() !=
          nullptr)
        return TBAAAccessInfo();
    } else if (AccessType->isCUDADeviceBuiltinTextureType()) {
      if (getTargetCodeGenInfo().getCUDADeviceBuiltinTextureDeviceType() !=
          nullptr)
        return TBAAAccessInfo();
    }
  }
  return TBAA->getAccessInfo(AccessType);
}

TBAAAccessInfo
CodeGenModule::getTBAAVTablePtrAccessInfo(llvm::Type *VTablePtrType) {
  if (!TBAA)
    return TBAAAccessInfo();
  return TBAA->getVTablePtrAccessInfo(VTablePtrType);
}

llvm::MDNode *CodeGenModule::getTBAAStructInfo(QualType QTy) {
  if (!TBAA)
    return nullptr;
  return TBAA->getTBAAStructInfo(QTy);
}

llvm::MDNode *CodeGenModule::getTBAABaseTypeInfo(QualType QTy) {
  if (!TBAA)
    return nullptr;
  return TBAA->getBaseTypeInfo(QTy);
}

llvm::MDNode *CodeGenModule::getTBAAAccessTagInfo(TBAAAccessInfo Info) {
  if (!TBAA)
    return nullptr;
  return TBAA->getAccessTagInfo(Info);
}

TBAAAccessInfo CodeGenModule::mergeTBAAInfoForCast(TBAAAccessInfo SourceInfo,
                                                   TBAAAccessInfo TargetInfo) {
  if (!TBAA)
    return TBAAAccessInfo();
  return TBAA->mergeTBAAInfoForCast(SourceInfo, TargetInfo);
}

TBAAAccessInfo
CodeGenModule::mergeTBAAInfoForConditionalOperator(TBAAAccessInfo InfoA,
                                                   TBAAAccessInfo InfoB) {
  if (!TBAA)
    return TBAAAccessInfo();
  return TBAA->mergeTBAAInfoForConditionalOperator(InfoA, InfoB);
}

TBAAAccessInfo
CodeGenModule::mergeTBAAInfoForMemoryTransfer(TBAAAccessInfo DestInfo,
                                              TBAAAccessInfo SrcInfo) {
  if (!TBAA)
    return TBAAAccessInfo();
  return TBAA->mergeTBAAInfoForConditionalOperator(DestInfo, SrcInfo);
}

void CodeGenModule::DecorateInstructionWithTBAA(llvm::Instruction *Inst,
                                                TBAAAccessInfo TBAAInfo) {
  if (llvm::MDNode *Tag = getTBAAAccessTagInfo(TBAAInfo))
    Inst->setMetadata(llvm::LLVMContext::MD_tbaa, Tag);
}

void CodeGenModule::DecorateInstructionWithInvariantGroup(
    llvm::Instruction *I, const CXXRecordDecl *RD) {
  I->setMetadata(llvm::LLVMContext::MD_invariant_group,
                 llvm::MDNode::get(getLLVMContext(), {}));
}

void CodeGenModule::Error(SourceLocation loc, StringRef message) {
  unsigned diagID = getDiags().getCustomDiagID(DiagnosticsEngine::Error, "%0");
  getDiags().Report(Context.getFullLoc(loc), diagID) << message;
}

/// ErrorUnsupported - Print out an error that codegen doesn't support the
/// specified stmt yet.
void CodeGenModule::ErrorUnsupported(const Stmt *S, const char *Type) {
  unsigned DiagID = getDiags().getCustomDiagID(DiagnosticsEngine::Error,
                                               "cannot compile this %0 yet");
  std::string Msg = Type;
  getDiags().Report(Context.getFullLoc(S->getBeginLoc()), DiagID)
      << Msg << S->getSourceRange();
}

/// ErrorUnsupported - Print out an error that codegen doesn't support the
/// specified decl yet.
void CodeGenModule::ErrorUnsupported(const Decl *D, const char *Type) {
  unsigned DiagID = getDiags().getCustomDiagID(DiagnosticsEngine::Error,
                                               "cannot compile this %0 yet");
  std::string Msg = Type;
  getDiags().Report(Context.getFullLoc(D->getLocation()), DiagID) << Msg;
}

void CodeGenModule::runWithSufficientStackSpace(SourceLocation Loc,
                                                llvm::function_ref<void()> Fn) {
  StackHandler.runWithSufficientStackSpace(Loc, Fn);
}

llvm::ConstantInt *CodeGenModule::getSize(CharUnits size) {
  return llvm::ConstantInt::get(SizeTy, size.getQuantity());
}

void CodeGenModule::setGlobalVisibility(llvm::GlobalValue *GV,
                                        const NamedDecl *D) const {
  // Internal definitions always have default visibility.
  if (GV->hasLocalLinkage()) {
    GV->setVisibility(llvm::GlobalValue::DefaultVisibility);
    return;
  }
  if (!D)
    return;

  // Set visibility for definitions, and for declarations if requested globally
  // or set explicitly.
  LinkageInfo LV = D->getLinkageAndVisibility();

  // OpenMP declare target variables must be visible to the host so they can
  // be registered. We require protected visibility unless the variable has
  // the DT_nohost modifier and does not need to be registered.
  if (Context.getLangOpts().OpenMP &&
      Context.getLangOpts().OpenMPIsTargetDevice && isa<VarDecl>(D) &&
      D->hasAttr<OMPDeclareTargetDeclAttr>() &&
      D->getAttr<OMPDeclareTargetDeclAttr>()->getDevType() !=
          OMPDeclareTargetDeclAttr::DT_NoHost &&
      LV.getVisibility() == HiddenVisibility) {
    GV->setVisibility(llvm::GlobalValue::ProtectedVisibility);
    return;
  }

  if (GV->hasDLLExportStorageClass() || GV->hasDLLImportStorageClass()) {
    // Reject incompatible dlllstorage and visibility annotations.
    if (!LV.isVisibilityExplicit())
      return;
    if (GV->hasDLLExportStorageClass()) {
      if (LV.getVisibility() == HiddenVisibility)
        getDiags().Report(D->getLocation(),
                          diag::err_hidden_visibility_dllexport);
    } else if (LV.getVisibility() != DefaultVisibility) {
      getDiags().Report(D->getLocation(),
                        diag::err_non_default_visibility_dllimport);
    }
    return;
  }

  if (LV.isVisibilityExplicit() || getLangOpts().SetVisibilityForExternDecls ||
      !GV->isDeclarationForLinker())
    GV->setVisibility(GetLLVMVisibility(LV.getVisibility()));
}

static bool shouldAssumeDSOLocal(const CodeGenModule &CGM,
                                 llvm::GlobalValue *GV) {
  if (GV->hasLocalLinkage())
    return true;

  if (!GV->hasDefaultVisibility() && !GV->hasExternalWeakLinkage())
    return true;

  // DLLImport explicitly marks the GV as external.
  if (GV->hasDLLImportStorageClass())
    return false;

  const llvm::Triple &TT = CGM.getTriple();
  const auto &CGOpts = CGM.getCodeGenOpts();
  if (TT.isWindowsGNUEnvironment()) {
    // In MinGW, variables without DLLImport can still be automatically
    // imported from a DLL by the linker; don't mark variables that
    // potentially could come from another DLL as DSO local.

    // With EmulatedTLS, TLS variables can be autoimported from other DLLs
    // (and this actually happens in the public interface of libstdc++), so
    // such variables can't be marked as DSO local. (Native TLS variables
    // can't be dllimported at all, though.)
    if (GV->isDeclarationForLinker() && isa<llvm::GlobalVariable>(GV) &&
        (!GV->isThreadLocal() || CGM.getCodeGenOpts().EmulatedTLS) &&
        CGOpts.AutoImport)
      return false;
  }

  // On COFF, don't mark 'extern_weak' symbols as DSO local. If these symbols
  // remain unresolved in the link, they can be resolved to zero, which is
  // outside the current DSO.
  if (TT.isOSBinFormatCOFF() && GV->hasExternalWeakLinkage())
    return false;

  // Every other GV is local on COFF.
  // Make an exception for windows OS in the triple: Some firmware builds use
  // *-win32-macho triples. This (accidentally?) produced windows relocations
  // without GOT tables in older clang versions; Keep this behaviour.
  // FIXME: even thread local variables?
  if (TT.isOSBinFormatCOFF() || (TT.isOSWindows() && TT.isOSBinFormatMachO()))
    return true;

  // Only handle COFF and ELF for now.
  if (!TT.isOSBinFormatELF())
    return false;

  // If this is not an executable, don't assume anything is local.
  llvm::Reloc::Model RM = CGOpts.RelocationModel;
  const auto &LOpts = CGM.getLangOpts();
  if (RM != llvm::Reloc::Static && !LOpts.PIE) {
    // On ELF, if -fno-semantic-interposition is specified and the target
    // supports local aliases, there will be neither CC1
    // -fsemantic-interposition nor -fhalf-no-semantic-interposition. Set
    // dso_local on the function if using a local alias is preferable (can avoid
    // PLT indirection).
    if (!(isa<llvm::Function>(GV) && GV->canBenefitFromLocalAlias()))
      return false;
    return !(CGM.getLangOpts().SemanticInterposition ||
             CGM.getLangOpts().HalfNoSemanticInterposition);
  }

  // A definition cannot be preempted from an executable.
  if (!GV->isDeclarationForLinker())
    return true;

  // Most PIC code sequences that assume that a symbol is local cannot produce a
  // 0 if it turns out the symbol is undefined. While this is ABI and relocation
  // depended, it seems worth it to handle it here.
  if (RM == llvm::Reloc::PIC_ && GV->hasExternalWeakLinkage())
    return false;

  // PowerPC64 prefers TOC indirection to avoid copy relocations.
  if (TT.isPPC64())
    return false;

  if (CGOpts.DirectAccessExternalData) {
    // If -fdirect-access-external-data (default for -fno-pic), set dso_local
    // for non-thread-local variables. If the symbol is not defined in the
    // executable, a copy relocation will be needed at link time. dso_local is
    // excluded for thread-local variables because they generally don't support
    // copy relocations.
    if (auto *Var = dyn_cast<llvm::GlobalVariable>(GV))
      if (!Var->isThreadLocal())
        return true;

    // -fno-pic sets dso_local on a function declaration to allow direct
    // accesses when taking its address (similar to a data symbol). If the
    // function is not defined in the executable, a canonical PLT entry will be
    // needed at link time. -fno-direct-access-external-data can avoid the
    // canonical PLT entry. We don't generalize this condition to -fpie/-fpic as
    // it could just cause trouble without providing perceptible benefits.
    if (isa<llvm::Function>(GV) && !CGOpts.NoPLT && RM == llvm::Reloc::Static)
      return true;
  }

  // If we can use copy relocations we can assume it is local.

  // Otherwise don't assume it is local.
  return false;
}

void CodeGenModule::setDSOLocal(llvm::GlobalValue *GV) const {
  GV->setDSOLocal(shouldAssumeDSOLocal(*this, GV));
}

void CodeGenModule::setDLLImportDLLExport(llvm::GlobalValue *GV,
                                          GlobalDecl GD) const {
  const auto *D = dyn_cast<NamedDecl>(GD.getDecl());
  // C++ destructors have a few C++ ABI specific special cases.
  if (const auto *Dtor = dyn_cast_or_null<CXXDestructorDecl>(D)) {
    getCXXABI().setCXXDestructorDLLStorage(GV, Dtor, GD.getDtorType());
    return;
  }
  setDLLImportDLLExport(GV, D);
}

void CodeGenModule::setDLLImportDLLExport(llvm::GlobalValue *GV,
                                          const NamedDecl *D) const {
  if (D && D->isExternallyVisible()) {
    if (D->hasAttr<DLLImportAttr>())
      GV->setDLLStorageClass(llvm::GlobalVariable::DLLImportStorageClass);
    else if ((D->hasAttr<DLLExportAttr>() ||
              shouldMapVisibilityToDLLExport(D)) &&
             !GV->isDeclarationForLinker())
      GV->setDLLStorageClass(llvm::GlobalVariable::DLLExportStorageClass);
  }
}

void CodeGenModule::setGVProperties(llvm::GlobalValue *GV,
                                    GlobalDecl GD) const {
  setDLLImportDLLExport(GV, GD);
  setGVPropertiesAux(GV, dyn_cast<NamedDecl>(GD.getDecl()));
}

void CodeGenModule::setGVProperties(llvm::GlobalValue *GV,
                                    const NamedDecl *D) const {
  setDLLImportDLLExport(GV, D);
  setGVPropertiesAux(GV, D);
}

void CodeGenModule::setGVPropertiesAux(llvm::GlobalValue *GV,
                                       const NamedDecl *D) const {
  setGlobalVisibility(GV, D);
  setDSOLocal(GV);
  GV->setPartition(CodeGenOpts.SymbolPartition);
}

static llvm::GlobalVariable::ThreadLocalMode GetLLVMTLSModel(StringRef S) {
  return llvm::StringSwitch<llvm::GlobalVariable::ThreadLocalMode>(S)
      .Case("global-dynamic", llvm::GlobalVariable::GeneralDynamicTLSModel)
      .Case("local-dynamic", llvm::GlobalVariable::LocalDynamicTLSModel)
      .Case("initial-exec", llvm::GlobalVariable::InitialExecTLSModel)
      .Case("local-exec", llvm::GlobalVariable::LocalExecTLSModel);
}

llvm::GlobalVariable::ThreadLocalMode
CodeGenModule::GetDefaultLLVMTLSModel() const {
  switch (CodeGenOpts.getDefaultTLSModel()) {
  case CodeGenOptions::GeneralDynamicTLSModel:
    return llvm::GlobalVariable::GeneralDynamicTLSModel;
  case CodeGenOptions::LocalDynamicTLSModel:
    return llvm::GlobalVariable::LocalDynamicTLSModel;
  case CodeGenOptions::InitialExecTLSModel:
    return llvm::GlobalVariable::InitialExecTLSModel;
  case CodeGenOptions::LocalExecTLSModel:
    return llvm::GlobalVariable::LocalExecTLSModel;
  }
  llvm_unreachable("Invalid TLS model!");
}

void CodeGenModule::setTLSMode(llvm::GlobalValue *GV, const VarDecl &D) const {
  assert(D.getTLSKind() && "setting TLS mode on non-TLS var!");

  llvm::GlobalValue::ThreadLocalMode TLM;
  TLM = GetDefaultLLVMTLSModel();

  // Override the TLS model if it is explicitly specified.
  if (const TLSModelAttr *Attr = D.getAttr<TLSModelAttr>()) {
    TLM = GetLLVMTLSModel(Attr->getModel());
  }

  GV->setThreadLocalMode(TLM);
}

static std::string getCPUSpecificMangling(const CodeGenModule &CGM,
                                          StringRef Name) {
  const TargetInfo &Target = CGM.getTarget();
  return (Twine('.') + Twine(Target.CPUSpecificManglingCharacter(Name))).str();
}

static void AppendCPUSpecificCPUDispatchMangling(const CodeGenModule &CGM,
                                                 const CPUSpecificAttr *Attr,
                                                 unsigned CPUIndex,
                                                 raw_ostream &Out) {
  // cpu_specific gets the current name, dispatch gets the resolver if IFunc is
  // supported.
  if (Attr)
    Out << getCPUSpecificMangling(CGM, Attr->getCPUName(CPUIndex)->getName());
  else if (CGM.getTarget().supportsIFunc())
    Out << ".resolver";
}

// Returns true if GD is a function decl with internal linkage and
// needs a unique suffix after the mangled name.
static bool isUniqueInternalLinkageDecl(GlobalDecl GD,
                                        CodeGenModule &CGM) {
  const Decl *D = GD.getDecl();
  return !CGM.getModuleNameHash().empty() && isa<FunctionDecl>(D) &&
         (CGM.getFunctionLinkage(GD) == llvm::GlobalValue::InternalLinkage);
}

static std::string getMangledNameImpl(CodeGenModule &CGM, GlobalDecl GD,
                                      const NamedDecl *ND,
                                      bool OmitMultiVersionMangling = false) {
  SmallString<256> Buffer;
  llvm::raw_svector_ostream Out(Buffer);
  MangleContext &MC = CGM.getCXXABI().getMangleContext();
  if (!CGM.getModuleNameHash().empty())
    MC.needsUniqueInternalLinkageNames();
  bool ShouldMangle = MC.shouldMangleDeclName(ND);
  if (ShouldMangle)
    MC.mangleName(GD.getWithDecl(ND), Out);
  else {
    IdentifierInfo *II = ND->getIdentifier();
    assert(II && "Attempt to mangle unnamed decl.");
    const auto *FD = dyn_cast<FunctionDecl>(ND);

    if (FD &&
        FD->getType()->castAs<FunctionType>()->getCallConv() == CC_X86RegCall) {
      if (CGM.getLangOpts().RegCall4)
        Out << "__regcall4__" << II->getName();
      else
        Out << "__regcall3__" << II->getName();
    } else if (FD && FD->hasAttr<CUDAGlobalAttr>() &&
               GD.getKernelReferenceKind() == KernelReferenceKind::Stub) {
      Out << "__device_stub__" << II->getName();
    } else {
      Out << II->getName();
    }
  }

  // Check if the module name hash should be appended for internal linkage
  // symbols.   This should come before multi-version target suffixes are
  // appended. This is to keep the name and module hash suffix of the
  // internal linkage function together.  The unique suffix should only be
  // added when name mangling is done to make sure that the final name can
  // be properly demangled.  For example, for C functions without prototypes,
  // name mangling is not done and the unique suffix should not be appeneded
  // then.
  if (ShouldMangle && isUniqueInternalLinkageDecl(GD, CGM)) {
    assert(CGM.getCodeGenOpts().UniqueInternalLinkageNames &&
           "Hash computed when not explicitly requested");
    Out << CGM.getModuleNameHash();
  }

  if (const auto *FD = dyn_cast<FunctionDecl>(ND))
    if (FD->isMultiVersion() && !OmitMultiVersionMangling) {
      switch (FD->getMultiVersionKind()) {
      case MultiVersionKind::CPUDispatch:
      case MultiVersionKind::CPUSpecific:
        AppendCPUSpecificCPUDispatchMangling(CGM,
                                             FD->getAttr<CPUSpecificAttr>(),
                                             GD.getMultiVersionIndex(), Out);
        break;
      case MultiVersionKind::Target: {
        auto *Attr = FD->getAttr<TargetAttr>();
        assert(Attr && "Expected TargetAttr to be present "
                       "for attribute mangling");
        const ABIInfo &Info = CGM.getTargetCodeGenInfo().getABIInfo();
        Info.appendAttributeMangling(Attr, Out);
        break;
      }
      case MultiVersionKind::TargetVersion: {
        auto *Attr = FD->getAttr<TargetVersionAttr>();
        assert(Attr && "Expected TargetVersionAttr to be present "
                       "for attribute mangling");
        const ABIInfo &Info = CGM.getTargetCodeGenInfo().getABIInfo();
        Info.appendAttributeMangling(Attr, Out);
        break;
      }
      case MultiVersionKind::TargetClones: {
        auto *Attr = FD->getAttr<TargetClonesAttr>();
        assert(Attr && "Expected TargetClonesAttr to be present "
                       "for attribute mangling");
        unsigned Index = GD.getMultiVersionIndex();
        const ABIInfo &Info = CGM.getTargetCodeGenInfo().getABIInfo();
        Info.appendAttributeMangling(Attr, Index, Out);
        break;
      }
      case MultiVersionKind::None:
        llvm_unreachable("None multiversion type isn't valid here");
      }
    }

  // Make unique name for device side static file-scope variable for HIP.
  if (CGM.getContext().shouldExternalize(ND) &&
      CGM.getLangOpts().GPURelocatableDeviceCode &&
      CGM.getLangOpts().CUDAIsDevice)
    CGM.printPostfixForExternalizedDecl(Out, ND);

  return std::string(Out.str());
}

void CodeGenModule::UpdateMultiVersionNames(GlobalDecl GD,
                                            const FunctionDecl *FD,
                                            StringRef &CurName) {
  if (!FD->isMultiVersion())
    return;

  // Get the name of what this would be without the 'target' attribute.  This
  // allows us to lookup the version that was emitted when this wasn't a
  // multiversion function.
  std::string NonTargetName =
      getMangledNameImpl(*this, GD, FD, /*OmitMultiVersionMangling=*/true);
  GlobalDecl OtherGD;
  if (lookupRepresentativeDecl(NonTargetName, OtherGD)) {
    assert(OtherGD.getCanonicalDecl()
               .getDecl()
               ->getAsFunction()
               ->isMultiVersion() &&
           "Other GD should now be a multiversioned function");
    // OtherFD is the version of this function that was mangled BEFORE
    // becoming a MultiVersion function.  It potentially needs to be updated.
    const FunctionDecl *OtherFD = OtherGD.getCanonicalDecl()
                                      .getDecl()
                                      ->getAsFunction()
                                      ->getMostRecentDecl();
    std::string OtherName = getMangledNameImpl(*this, OtherGD, OtherFD);
    // This is so that if the initial version was already the 'default'
    // version, we don't try to update it.
    if (OtherName != NonTargetName) {
      // Remove instead of erase, since others may have stored the StringRef
      // to this.
      const auto ExistingRecord = Manglings.find(NonTargetName);
      if (ExistingRecord != std::end(Manglings))
        Manglings.remove(&(*ExistingRecord));
      auto Result = Manglings.insert(std::make_pair(OtherName, OtherGD));
      StringRef OtherNameRef = MangledDeclNames[OtherGD.getCanonicalDecl()] =
          Result.first->first();
      // If this is the current decl is being created, make sure we update the name.
      if (GD.getCanonicalDecl() == OtherGD.getCanonicalDecl())
        CurName = OtherNameRef;
      if (llvm::GlobalValue *Entry = GetGlobalValue(NonTargetName))
        Entry->setName(OtherName);
    }
  }
}

StringRef CodeGenModule::getMangledName(GlobalDecl GD) {
  GlobalDecl CanonicalGD = GD.getCanonicalDecl();

  // Some ABIs don't have constructor variants.  Make sure that base and
  // complete constructors get mangled the same.
  if (const auto *CD = dyn_cast<CXXConstructorDecl>(CanonicalGD.getDecl())) {
    if (!getTarget().getCXXABI().hasConstructorVariants()) {
      CXXCtorType OrigCtorType = GD.getCtorType();
      assert(OrigCtorType == Ctor_Base || OrigCtorType == Ctor_Complete);
      if (OrigCtorType == Ctor_Base)
        CanonicalGD = GlobalDecl(CD, Ctor_Complete);
    }
  }

  // In CUDA/HIP device compilation with -fgpu-rdc, the mangled name of a
  // static device variable depends on whether the variable is referenced by
  // a host or device host function. Therefore the mangled name cannot be
  // cached.
  if (!LangOpts.CUDAIsDevice || !getContext().mayExternalize(GD.getDecl())) {
    auto FoundName = MangledDeclNames.find(CanonicalGD);
    if (FoundName != MangledDeclNames.end())
      return FoundName->second;
  }

  // Keep the first result in the case of a mangling collision.
  const auto *ND = cast<NamedDecl>(GD.getDecl());
  std::string MangledName = getMangledNameImpl(*this, GD, ND);

  // Ensure either we have different ABIs between host and device compilations,
  // says host compilation following MSVC ABI but device compilation follows
  // Itanium C++ ABI or, if they follow the same ABI, kernel names after
  // mangling should be the same after name stubbing. The later checking is
  // very important as the device kernel name being mangled in host-compilation
  // is used to resolve the device binaries to be executed. Inconsistent naming
  // result in undefined behavior. Even though we cannot check that naming
  // directly between host- and device-compilations, the host- and
  // device-mangling in host compilation could help catching certain ones.
  assert(!isa<FunctionDecl>(ND) || !ND->hasAttr<CUDAGlobalAttr>() ||
         getContext().shouldExternalize(ND) || getLangOpts().CUDAIsDevice ||
         (getContext().getAuxTargetInfo() &&
          (getContext().getAuxTargetInfo()->getCXXABI() !=
           getContext().getTargetInfo().getCXXABI())) ||
         getCUDARuntime().getDeviceSideName(ND) ==
             getMangledNameImpl(
                 *this,
                 GD.getWithKernelReferenceKind(KernelReferenceKind::Kernel),
                 ND));

  // This invariant should hold true in the future.
  // Prior work:
  // https://discourse.llvm.org/t/rfc-clang-diagnostic-for-demangling-failures/82835/8
  // https://github.com/llvm/llvm-project/issues/111345
  // assert((MangledName.startswith("_Z") || MangledName.startswith("?")) &&
  //        !GD->hasAttr<AsmLabelAttr>() &&
  //        llvm::demangle(MangledName) != MangledName &&
  //        "LLVM demangler must demangle clang-generated names");

  auto Result = Manglings.insert(std::make_pair(MangledName, GD));
  return MangledDeclNames[CanonicalGD] = Result.first->first();
}

StringRef CodeGenModule::getBlockMangledName(GlobalDecl GD,
                                             const BlockDecl *BD) {
  MangleContext &MangleCtx = getCXXABI().getMangleContext();
  const Decl *D = GD.getDecl();

  SmallString<256> Buffer;
  llvm::raw_svector_ostream Out(Buffer);
  if (!D)
    MangleCtx.mangleGlobalBlock(BD,
      dyn_cast_or_null<VarDecl>(initializedGlobalDecl.getDecl()), Out);
  else if (const auto *CD = dyn_cast<CXXConstructorDecl>(D))
    MangleCtx.mangleCtorBlock(CD, GD.getCtorType(), BD, Out);
  else if (const auto *DD = dyn_cast<CXXDestructorDecl>(D))
    MangleCtx.mangleDtorBlock(DD, GD.getDtorType(), BD, Out);
  else
    MangleCtx.mangleBlock(cast<DeclContext>(D), BD, Out);

  auto Result = Manglings.insert(std::make_pair(Out.str(), BD));
  return Result.first->first();
}

const GlobalDecl CodeGenModule::getMangledNameDecl(StringRef Name) {
  auto it = MangledDeclNames.begin();
  while (it != MangledDeclNames.end()) {
    if (it->second == Name)
      return it->first;
    it++;
  }
  return GlobalDecl();
}

llvm::GlobalValue *CodeGenModule::GetGlobalValue(StringRef Name) {
  return getModule().getNamedValue(Name);
}

/// AddGlobalCtor - Add a function to the list that will be called before
/// main() runs.
void CodeGenModule::AddGlobalCtor(llvm::Function *Ctor, int Priority,
                                  unsigned LexOrder,
                                  llvm::Constant *AssociatedData) {
  // FIXME: Type coercion of void()* types.
  GlobalCtors.push_back(Structor(Priority, LexOrder, Ctor, AssociatedData));
}

/// AddGlobalDtor - Add a function to the list that will be called
/// when the module is unloaded.
void CodeGenModule::AddGlobalDtor(llvm::Function *Dtor, int Priority,
                                  bool IsDtorAttrFunc) {
  if (CodeGenOpts.RegisterGlobalDtorsWithAtExit &&
      (!getContext().getTargetInfo().getTriple().isOSAIX() || IsDtorAttrFunc)) {
    DtorsUsingAtExit[Priority].push_back(Dtor);
    return;
  }

  // FIXME: Type coercion of void()* types.
  GlobalDtors.push_back(Structor(Priority, ~0U, Dtor, nullptr));
}

void CodeGenModule::EmitCtorList(CtorList &Fns, const char *GlobalName) {
  if (Fns.empty()) return;

  const PointerAuthSchema &InitFiniAuthSchema =
      getCodeGenOpts().PointerAuth.InitFiniPointers;

  // Ctor function type is ptr.
  llvm::PointerType *PtrTy = llvm::PointerType::get(
      getLLVMContext(), TheModule.getDataLayout().getProgramAddressSpace());

  llvm::PointerType *TargetType = PtrTy;
  // Get target type when templated global variables are used,
  // to emit them correctly in the target (default) address space and avoid
  // emitting them in a private address space.
  if (getLangOpts().SYCLIsDevice)
    TargetType = llvm::PointerType::get(
        getLLVMContext(), getContext().getTargetAddressSpace(LangAS::Default));


  // Get the type of a ctor entry, { i32, ptr, ptr }.
  llvm::StructType *CtorStructTy = llvm::StructType::get(Int32Ty, PtrTy, TargetType);

  // Construct the constructor and destructor arrays.
  ConstantInitBuilder Builder(*this);
  auto Ctors = Builder.beginArray(CtorStructTy);
  for (const auto &I : Fns) {
    auto Ctor = Ctors.beginStruct(CtorStructTy);
    Ctor.addInt(Int32Ty, I.Priority);
    if (InitFiniAuthSchema) {
      llvm::Constant *StorageAddress =
          (InitFiniAuthSchema.isAddressDiscriminated()
               ? llvm::ConstantExpr::getIntToPtr(
                     llvm::ConstantInt::get(
                         IntPtrTy,
                         llvm::ConstantPtrAuth::AddrDiscriminator_CtorsDtors),
                     PtrTy)
               : nullptr);
      llvm::Constant *SignedCtorPtr = getConstantSignedPointer(
          I.Initializer, InitFiniAuthSchema.getKey(), StorageAddress,
          llvm::ConstantInt::get(
              SizeTy, InitFiniAuthSchema.getConstantDiscrimination()));
      Ctor.add(SignedCtorPtr);
    } else {
      Ctor.add(I.Initializer);
    }
    if (I.AssociatedData)
      Ctor.add(llvm::ConstantExpr::getPointerBitCastOrAddrSpaceCast(
          I.AssociatedData, TargetType));
    else
      Ctor.addNullPointer(TargetType);
    Ctor.finishAndAddTo(Ctors);
  }

  auto List = Ctors.finishAndCreateGlobal(GlobalName, getPointerAlign(),
                                          /*constant*/ false,
                                          llvm::GlobalValue::AppendingLinkage);

  // The LTO linker doesn't seem to like it when we set an alignment
  // on appending variables.  Take it off as a workaround.
  List->setAlignment(std::nullopt);

  Fns.clear();
}

llvm::GlobalValue::LinkageTypes
CodeGenModule::getFunctionLinkage(GlobalDecl GD) {
  const auto *D = cast<FunctionDecl>(GD.getDecl());

  GVALinkage Linkage = getContext().GetGVALinkageForFunction(D);

  if (const auto *Dtor = dyn_cast<CXXDestructorDecl>(D))
    return getCXXABI().getCXXDestructorLinkage(Linkage, Dtor, GD.getDtorType());

  return getLLVMLinkageForDeclarator(D, Linkage);
}

llvm::ConstantInt *CodeGenModule::CreateCrossDsoCfiTypeId(llvm::Metadata *MD) {
  llvm::MDString *MDS = dyn_cast<llvm::MDString>(MD);
  if (!MDS) return nullptr;

  return llvm::ConstantInt::get(Int64Ty, llvm::MD5Hash(MDS->getString()));
}

llvm::ConstantInt *CodeGenModule::CreateKCFITypeId(QualType T) {
  if (auto *FnType = T->getAs<FunctionProtoType>())
    T = getContext().getFunctionType(
        FnType->getReturnType(), FnType->getParamTypes(),
        FnType->getExtProtoInfo().withExceptionSpec(EST_None));

  std::string OutName;
  llvm::raw_string_ostream Out(OutName);
  getCXXABI().getMangleContext().mangleCanonicalTypeName(
      T, Out, getCodeGenOpts().SanitizeCfiICallNormalizeIntegers);

  if (getCodeGenOpts().SanitizeCfiICallNormalizeIntegers)
    Out << ".normalized";

  return llvm::ConstantInt::get(Int32Ty,
                                static_cast<uint32_t>(llvm::xxHash64(OutName)));
}

void CodeGenModule::SetLLVMFunctionAttributes(GlobalDecl GD,
                                              const CGFunctionInfo &Info,
                                              llvm::Function *F, bool IsThunk) {
  unsigned CallingConv;
  llvm::AttributeList PAL;
  ConstructAttributeList(F->getName(), Info, GD, PAL, CallingConv,
                         /*AttrOnCallSite=*/false, IsThunk);
  if (CallingConv == llvm::CallingConv::X86_VectorCall &&
      getTarget().getTriple().isWindowsArm64EC()) {
    SourceLocation Loc;
    if (const Decl *D = GD.getDecl())
      Loc = D->getLocation();

    Error(Loc, "__vectorcall calling convention is not currently supported");
  }
  F->setAttributes(PAL);
  F->setCallingConv(static_cast<llvm::CallingConv::ID>(CallingConv));
}

static void removeImageAccessQualifier(std::string& TyName) {
  std::string ReadOnlyQual("__read_only");
  std::string::size_type ReadOnlyPos = TyName.find(ReadOnlyQual);
  if (ReadOnlyPos != std::string::npos)
    // "+ 1" for the space after access qualifier.
    TyName.erase(ReadOnlyPos, ReadOnlyQual.size() + 1);
  else {
    std::string WriteOnlyQual("__write_only");
    std::string::size_type WriteOnlyPos = TyName.find(WriteOnlyQual);
    if (WriteOnlyPos != std::string::npos)
      TyName.erase(WriteOnlyPos, WriteOnlyQual.size() + 1);
    else {
      std::string ReadWriteQual("__read_write");
      std::string::size_type ReadWritePos = TyName.find(ReadWriteQual);
      if (ReadWritePos != std::string::npos)
        TyName.erase(ReadWritePos, ReadWriteQual.size() + 1);
    }
  }
}

// Returns the address space id that should be produced to the
// kernel_arg_addr_space metadata. This is always fixed to the ids
// as specified in the SPIR 2.0 specification in order to differentiate
// for example in clGetKernelArgInfo() implementation between the address
// spaces with targets without unique mapping to the OpenCL address spaces
// (basically all single AS CPUs).
static unsigned ArgInfoAddressSpace(LangAS AS) {
  switch (AS) {
  case LangAS::opencl_global:
  case LangAS::sycl_global:
    return 1;
  case LangAS::opencl_constant:
    return 2;
  case LangAS::opencl_local:
  case LangAS::sycl_local:
    return 3;
  case LangAS::opencl_generic:
    return 4; // Not in SPIR 2.0 specs.
  case LangAS::opencl_global_device:
  case LangAS::sycl_global_device:
    return 5;
  case LangAS::opencl_global_host:
  case LangAS::sycl_global_host:
    return 6;
  default:
    return 0; // Assume private.
  }
}

void CodeGenModule::GenKernelArgMetadata(llvm::Function *Fn,
                                         const FunctionDecl *FD,
                                         CodeGenFunction *CGF) {
  assert(((FD && CGF) || (!FD && !CGF)) &&
         "Incorrect use - FD and CGF should either be both null or not!");
  // Create MDNodes that represent the kernel arg metadata.
  // Each MDNode is a list in the form of "key", N number of values which is
  // the same number of values as their are kernel arguments.

  const PrintingPolicy &Policy = Context.getPrintingPolicy();

  // MDNode for the kernel argument address space qualifiers.
  SmallVector<llvm::Metadata *, 8> addressQuals;

  // MDNode for the kernel argument access qualifiers (images only).
  SmallVector<llvm::Metadata *, 8> accessQuals;

  // MDNode for the kernel argument type names.
  SmallVector<llvm::Metadata *, 8> argTypeNames;

  // MDNode for the kernel argument base type names.
  SmallVector<llvm::Metadata *, 8> argBaseTypeNames;

  // MDNode for the kernel argument type qualifiers.
  SmallVector<llvm::Metadata *, 8> argTypeQuals;

  // MDNode for the kernel argument names.
  SmallVector<llvm::Metadata *, 8> argNames;

  // MDNode for the intel_buffer_location attribute.
  SmallVector<llvm::Metadata *, 8> argSYCLBufferLocationAttr;

  // MDNode for listing SYCL kernel pointer arguments originating from
  // accessors.
  SmallVector<llvm::Metadata *, 8> argSYCLAccessorPtrs;

  bool isKernelArgAnAccessor = false;

  if (FD && CGF)
    for (unsigned i = 0, e = FD->getNumParams(); i != e; ++i) {
      const ParmVarDecl *parm = FD->getParamDecl(i);
      // Get argument name.
      argNames.push_back(llvm::MDString::get(VMContext, parm->getName()));

      if (!getLangOpts().OpenCL && !getLangOpts().SYCLIsDevice)
        continue;
      QualType ty = parm->getType();
      std::string typeQuals;

      // Get image and pipe access qualifier:
      if (ty->isImageType() || ty->isPipeType()) {
        const Decl *PDecl = parm;
        if (const auto *TD = ty->getAs<TypedefType>())
          PDecl = TD->getDecl();
        const OpenCLAccessAttr *A = PDecl->getAttr<OpenCLAccessAttr>();
        if (A && A->isWriteOnly())
          accessQuals.push_back(llvm::MDString::get(VMContext, "write_only"));
        else if (A && A->isReadWrite())
          accessQuals.push_back(llvm::MDString::get(VMContext, "read_write"));
        else
          accessQuals.push_back(llvm::MDString::get(VMContext, "read_only"));
      } else
        accessQuals.push_back(llvm::MDString::get(VMContext, "none"));

      auto getTypeSpelling = [&](QualType Ty) {
        auto typeName = Ty.getUnqualifiedType().getAsString(Policy);

        if (Ty.isCanonical()) {
          StringRef typeNameRef = typeName;
          // Turn "unsigned type" to "utype"
          if (typeNameRef.consume_front("unsigned "))
            return std::string("u") + typeNameRef.str();
          if (typeNameRef.consume_front("signed "))
            return typeNameRef.str();
        }

        return typeName;
      };

      if (ty->isPointerType()) {
        QualType pointeeTy = ty->getPointeeType();

        // Get address qualifier.
        addressQuals.push_back(
            llvm::ConstantAsMetadata::get(CGF->Builder.getInt32(
                ArgInfoAddressSpace(pointeeTy.getAddressSpace()))));

        // Get argument type name.
        std::string typeName = getTypeSpelling(pointeeTy) + "*";
        std::string baseTypeName =
            getTypeSpelling(pointeeTy.getCanonicalType()) + "*";
        argTypeNames.push_back(llvm::MDString::get(VMContext, typeName));
        argBaseTypeNames.push_back(
            llvm::MDString::get(VMContext, baseTypeName));

        // Get argument type qualifiers:
        if (ty.isRestrictQualified())
          typeQuals = "restrict";
        if (pointeeTy.isConstQualified() ||
            (pointeeTy.getAddressSpace() == LangAS::opencl_constant))
          typeQuals += typeQuals.empty() ? "const" : " const";
        if (pointeeTy.isVolatileQualified())
          typeQuals += typeQuals.empty() ? "volatile" : " volatile";
      } else {
        uint32_t AddrSpc = 0;
        bool isPipe = ty->isPipeType();
        if (ty->isImageType() || isPipe)
          AddrSpc = ArgInfoAddressSpace(LangAS::opencl_global);

        addressQuals.push_back(
            llvm::ConstantAsMetadata::get(CGF->Builder.getInt32(AddrSpc)));

        // Get argument type name.
        ty = isPipe ? ty->castAs<PipeType>()->getElementType() : ty;
        std::string typeName = getTypeSpelling(ty);
        std::string baseTypeName = getTypeSpelling(ty.getCanonicalType());

        // Remove access qualifiers on images
        // (as they are inseparable from type in clang implementation,
        // but OpenCL spec provides a special query to get access qualifier
        // via clGetKernelArgInfo with CL_KERNEL_ARG_ACCESS_QUALIFIER):
        if (ty->isImageType()) {
          removeImageAccessQualifier(typeName);
          removeImageAccessQualifier(baseTypeName);
        }

        argTypeNames.push_back(llvm::MDString::get(VMContext, typeName));
        argBaseTypeNames.push_back(
            llvm::MDString::get(VMContext, baseTypeName));

        if (isPipe)
          typeQuals = "pipe";
      }
      argTypeQuals.push_back(llvm::MDString::get(VMContext, typeQuals));

      auto *SYCLBufferLocationAttr =
          parm->getAttr<SYCLIntelBufferLocationAttr>();
      argSYCLBufferLocationAttr.push_back(
          (SYCLBufferLocationAttr)
              ? llvm::ConstantAsMetadata::get(CGF->Builder.getInt32(
                    SYCLBufferLocationAttr->getLocationID()))
              : llvm::ConstantAsMetadata::get(CGF->Builder.getInt32(-1)));

      // If a kernel pointer argument comes from an accessor, we generate
      // the following metadata :
      // 1. kernel_arg_runtime_aligned - To indicate that this pointer has
      // runtime allocated alignment.
      // 2. kernel_arg_exclusive_ptr - To indicate that it is illegal to
      // dereference the pointer from outside current invocation of the
      // kernel.
      // In both cases, the value of metadata element is 'true' for any
      // kernel arguments that corresponds to the base pointer of an accessor
      // and 'false' otherwise.
      // Note: Although both metadata apply only to the base pointer of an
      // accessor currently, it is possible that one or both may be extended
      // to include other pointers. Therefore, both metadata are required.
      if (parm->hasAttr<SYCLAccessorPtrAttr>()) {
        isKernelArgAnAccessor = true;
        argSYCLAccessorPtrs.push_back(
            llvm::ConstantAsMetadata::get(CGF->Builder.getTrue()));
      } else {
        argSYCLAccessorPtrs.push_back(
            llvm::ConstantAsMetadata::get(CGF->Builder.getFalse()));
      }
    }

  bool IsEsimdFunction = FD && FD->hasAttr<SYCLSimdAttr>();

  if (LangOpts.SYCLIsDevice && !IsEsimdFunction) {
    Fn->setMetadata("kernel_arg_buffer_location",
                    llvm::MDNode::get(VMContext, argSYCLBufferLocationAttr));
    // Generate this metadata only if atleast one kernel argument is an
    // accessor.
    if (isKernelArgAnAccessor) {
      Fn->setMetadata("kernel_arg_runtime_aligned",
                      llvm::MDNode::get(VMContext, argSYCLAccessorPtrs));
      Fn->setMetadata("kernel_arg_exclusive_ptr",
                      llvm::MDNode::get(VMContext, argSYCLAccessorPtrs));
    }
  } else {
    if (getLangOpts().OpenCL || getLangOpts().SYCLIsDevice) {
      Fn->setMetadata("kernel_arg_addr_space",
                      llvm::MDNode::get(VMContext, addressQuals));
      Fn->setMetadata("kernel_arg_access_qual",
                      llvm::MDNode::get(VMContext, accessQuals));
      Fn->setMetadata("kernel_arg_type",
                      llvm::MDNode::get(VMContext, argTypeNames));
      Fn->setMetadata("kernel_arg_base_type",
                      llvm::MDNode::get(VMContext, argBaseTypeNames));
      Fn->setMetadata("kernel_arg_type_qual",
                      llvm::MDNode::get(VMContext, argTypeQuals));
      if (IsEsimdFunction)
        Fn->setMetadata("kernel_arg_accessor_ptr",
                        llvm::MDNode::get(VMContext, argSYCLAccessorPtrs));
    }
    if (getCodeGenOpts().EmitOpenCLArgMetadata ||
        getCodeGenOpts().HIPSaveKernelArgName)
      Fn->setMetadata("kernel_arg_name",
                      llvm::MDNode::get(VMContext, argNames));
  }
}

/// Determines whether the language options require us to model
/// unwind exceptions.  We treat -fexceptions as mandating this
/// except under the fragile ObjC ABI with only ObjC exceptions
/// enabled.  This means, for example, that C with -fexceptions
/// enables this.
static bool hasUnwindExceptions(const LangOptions &LangOpts) {
  // If exceptions are completely disabled, obviously this is false.
  if (!LangOpts.Exceptions) return false;

  // If C++ exceptions are enabled, this is true.
  if (LangOpts.CXXExceptions) return true;

  // If ObjC exceptions are enabled, this depends on the ABI.
  if (LangOpts.ObjCExceptions) {
    return LangOpts.ObjCRuntime.hasUnwindExceptions();
  }

  return true;
}

static bool requiresMemberFunctionPointerTypeMetadata(CodeGenModule &CGM,
                                                      const CXXMethodDecl *MD) {
  // Check that the type metadata can ever actually be used by a call.
  if (!CGM.getCodeGenOpts().LTOUnit ||
      !CGM.HasHiddenLTOVisibility(MD->getParent()))
    return false;

  // Only functions whose address can be taken with a member function pointer
  // need this sort of type metadata.
  return MD->isImplicitObjectMemberFunction() && !MD->isVirtual() &&
         !isa<CXXConstructorDecl, CXXDestructorDecl>(MD);
}

SmallVector<const CXXRecordDecl *, 0>
CodeGenModule::getMostBaseClasses(const CXXRecordDecl *RD) {
  llvm::SetVector<const CXXRecordDecl *> MostBases;

  std::function<void (const CXXRecordDecl *)> CollectMostBases;
  CollectMostBases = [&](const CXXRecordDecl *RD) {
    if (RD->getNumBases() == 0)
      MostBases.insert(RD);
    for (const CXXBaseSpecifier &B : RD->bases())
      CollectMostBases(B.getType()->getAsCXXRecordDecl());
  };
  CollectMostBases(RD);
  return MostBases.takeVector();
}

/// Function checks whether given DeclContext contains a topmost
/// namespace with name "sycl"
static bool checkIfDeclaredInSYCLNamespace(const Decl *D) {
  const DeclContext *DC = D->getDeclContext()->getEnclosingNamespaceContext();
  const auto *ND = dyn_cast<NamespaceDecl>(DC);
  if (!ND)
    return false;

  while (const DeclContext *Parent = ND->getParent()) {
    if (!isa<NamespaceDecl>(Parent))
      break;
    ND = cast<NamespaceDecl>(Parent);
  }

  return ND && ND->getName() == "sycl";
}

void CodeGenModule::SetLLVMFunctionAttributesForDefinition(const Decl *D,
                                                           llvm::Function *F) {
  llvm::AttrBuilder B(F->getContext());

  if ((!D || !D->hasAttr<NoUwtableAttr>()) && CodeGenOpts.UnwindTables)
    B.addUWTableAttr(llvm::UWTableKind(CodeGenOpts.UnwindTables));

  if (CodeGenOpts.StackClashProtector)
    B.addAttribute("probe-stack", "inline-asm");

  if (CodeGenOpts.StackProbeSize && CodeGenOpts.StackProbeSize != 4096)
    B.addAttribute("stack-probe-size",
                   std::to_string(CodeGenOpts.StackProbeSize));

  if (!hasUnwindExceptions(LangOpts))
    B.addAttribute(llvm::Attribute::NoUnwind);

  if (D && D->hasAttr<NoStackProtectorAttr>())
    ; // Do nothing.
  else if (D && D->hasAttr<StrictGuardStackCheckAttr>() &&
           isStackProtectorOn(LangOpts, getTriple(), LangOptions::SSPOn))
    B.addAttribute(llvm::Attribute::StackProtectStrong);
  else if (isStackProtectorOn(LangOpts, getTriple(), LangOptions::SSPOn))
    B.addAttribute(llvm::Attribute::StackProtect);
  else if (isStackProtectorOn(LangOpts, getTriple(), LangOptions::SSPStrong))
    B.addAttribute(llvm::Attribute::StackProtectStrong);
  else if (isStackProtectorOn(LangOpts, getTriple(), LangOptions::SSPReq))
    B.addAttribute(llvm::Attribute::StackProtectReq);

  if (!D) {
    // Non-entry HLSL functions must always be inlined.
    if (getLangOpts().HLSL && !F->hasFnAttribute(llvm::Attribute::NoInline))
      B.addAttribute(llvm::Attribute::AlwaysInline);
    // If we don't have a declaration to control inlining, the function isn't
    // explicitly marked as alwaysinline for semantic reasons, and inlining is
    // disabled, mark the function as noinline.
    else if (!F->hasFnAttribute(llvm::Attribute::AlwaysInline) &&
             CodeGenOpts.getInlining() == CodeGenOptions::OnlyAlwaysInlining)
      B.addAttribute(llvm::Attribute::NoInline);

    F->addFnAttrs(B);
    return;
  }

  // Handle SME attributes that apply to function definitions,
  // rather than to function prototypes.
  if (D->hasAttr<ArmLocallyStreamingAttr>())
    B.addAttribute("aarch64_pstate_sm_body");

  if (auto *Attr = D->getAttr<ArmNewAttr>()) {
    if (Attr->isNewZA())
      B.addAttribute("aarch64_new_za");
    if (Attr->isNewZT0())
      B.addAttribute("aarch64_new_zt0");
  }

  // Track whether we need to add the optnone LLVM attribute,
  // starting with the default for this optimization level.
  bool ShouldAddOptNone =
      !CodeGenOpts.DisableO0ImplyOptNone && CodeGenOpts.OptimizationLevel == 0;
  // We can't add optnone in the following cases, it won't pass the verifier.
  ShouldAddOptNone &= !D->hasAttr<MinSizeAttr>();
  ShouldAddOptNone &= !D->hasAttr<AlwaysInlineAttr>();

  // Non-entry HLSL functions must always be inlined.
  if (getLangOpts().HLSL && !F->hasFnAttribute(llvm::Attribute::NoInline) &&
      !D->hasAttr<NoInlineAttr>()) {
    B.addAttribute(llvm::Attribute::AlwaysInline);
  } else if ((ShouldAddOptNone || D->hasAttr<OptimizeNoneAttr>()) &&
             !F->hasFnAttribute(llvm::Attribute::AlwaysInline)) {
    // Add optnone, but do so only if the function isn't always_inline.
    B.addAttribute(llvm::Attribute::OptimizeNone);

    // OptimizeNone implies noinline; we should not be inlining such functions.
    B.addAttribute(llvm::Attribute::NoInline);

    // We still need to handle naked functions even though optnone subsumes
    // much of their semantics.
    if (D->hasAttr<NakedAttr>())
      B.addAttribute(llvm::Attribute::Naked);

    // OptimizeNone wins over OptimizeForSize and MinSize.
    F->removeFnAttr(llvm::Attribute::OptimizeForSize);
    F->removeFnAttr(llvm::Attribute::MinSize);
  } else if (D->hasAttr<NakedAttr>()) {
    // Naked implies noinline: we should not be inlining such functions.
    B.addAttribute(llvm::Attribute::Naked);
    B.addAttribute(llvm::Attribute::NoInline);
  } else if (D->hasAttr<NoDuplicateAttr>()) {
    B.addAttribute(llvm::Attribute::NoDuplicate);
  } else if (D->hasAttr<NoInlineAttr>() &&
             !F->hasFnAttribute(llvm::Attribute::AlwaysInline)) {
    // Add noinline if the function isn't always_inline.
    B.addAttribute(llvm::Attribute::NoInline);
  } else if (D->hasAttr<AlwaysInlineAttr>() &&
             !F->hasFnAttribute(llvm::Attribute::NoInline)) {
    // (noinline wins over always_inline, and we can't specify both in IR)
    B.addAttribute(llvm::Attribute::AlwaysInline);
  } else if (CodeGenOpts.getInlining() == CodeGenOptions::OnlyAlwaysInlining) {
    // If we're not inlining, then force everything that isn't always_inline to
    // carry an explicit noinline attribute.
    if (!F->hasFnAttribute(llvm::Attribute::AlwaysInline))
      B.addAttribute(llvm::Attribute::NoInline);
  } else {
    // Otherwise, propagate the inline hint attribute and potentially use its
    // absence to mark things as noinline.
    if (auto *FD = dyn_cast<FunctionDecl>(D)) {
      // Search function and template pattern redeclarations for inline.
      auto CheckForInline = [](const FunctionDecl *FD) {
        auto CheckRedeclForInline = [](const FunctionDecl *Redecl) {
          return Redecl->isInlineSpecified();
        };
        if (any_of(FD->redecls(), CheckRedeclForInline))
          return true;
        const FunctionDecl *Pattern = FD->getTemplateInstantiationPattern();
        if (!Pattern)
          return false;
        return any_of(Pattern->redecls(), CheckRedeclForInline);
      };
      if (CheckForInline(FD)) {
        B.addAttribute(llvm::Attribute::InlineHint);
      } else if (CodeGenOpts.getInlining() ==
                     CodeGenOptions::OnlyHintInlining &&
                 !FD->isInlined() &&
                 !F->hasFnAttribute(llvm::Attribute::AlwaysInline)) {
        B.addAttribute(llvm::Attribute::NoInline);
      }
    }
  }

  // Add other optimization related attributes if we are optimizing this
  // function.
  if (!D->hasAttr<OptimizeNoneAttr>()) {
    if (D->hasAttr<ColdAttr>()) {
      if (!ShouldAddOptNone)
        B.addAttribute(llvm::Attribute::OptimizeForSize);
      B.addAttribute(llvm::Attribute::Cold);
    }
    if (D->hasAttr<HotAttr>())
      B.addAttribute(llvm::Attribute::Hot);
    if (D->hasAttr<MinSizeAttr>())
      B.addAttribute(llvm::Attribute::MinSize);
  }

  F->addFnAttrs(B);

  if (getLangOpts().SYCLIsDevice && getCodeGenOpts().OptimizeSYCLFramework &&
      checkIfDeclaredInSYCLNamespace(D)) {
    F->removeFnAttr(llvm::Attribute::OptimizeNone);
    F->removeFnAttr(llvm::Attribute::NoInline);
  }

  unsigned alignment = D->getMaxAlignment() / Context.getCharWidth();
  if (alignment)
    F->setAlignment(llvm::Align(alignment));

  if (!D->hasAttr<AlignedAttr>())
    if (LangOpts.FunctionAlignment)
      F->setAlignment(llvm::Align(1ull << LangOpts.FunctionAlignment));

  // Some C++ ABIs require 2-byte alignment for member functions, in order to
  // reserve a bit for differentiating between virtual and non-virtual member
  // functions. If the current target's C++ ABI requires this and this is a
  // member function, set its alignment accordingly.
  if (getTarget().getCXXABI().areMemberFunctionsAligned()) {
    if (isa<CXXMethodDecl>(D) && F->getPointerAlignment(getDataLayout()) < 2)
      F->setAlignment(std::max(llvm::Align(2), F->getAlign().valueOrOne()));
  }

  // In the cross-dso CFI mode with canonical jump tables, we want !type
  // attributes on definitions only.
  if (CodeGenOpts.SanitizeCfiCrossDso &&
      CodeGenOpts.SanitizeCfiCanonicalJumpTables) {
    if (auto *FD = dyn_cast<FunctionDecl>(D)) {
      // Skip available_externally functions. They won't be codegen'ed in the
      // current module anyway.
      if (getContext().GetGVALinkageForFunction(FD) != GVA_AvailableExternally)
        CreateFunctionTypeMetadataForIcall(FD, F);
    }
  }

  // Emit type metadata on member functions for member function pointer checks.
  // These are only ever necessary on definitions; we're guaranteed that the
  // definition will be present in the LTO unit as a result of LTO visibility.
  auto *MD = dyn_cast<CXXMethodDecl>(D);
  if (MD && requiresMemberFunctionPointerTypeMetadata(*this, MD)) {
    for (const CXXRecordDecl *Base : getMostBaseClasses(MD->getParent())) {
      llvm::Metadata *Id =
          CreateMetadataIdentifierForType(Context.getMemberPointerType(
              MD->getType(), Context.getRecordType(Base).getTypePtr()));
      F->addTypeMetadata(0, Id);
    }
  }
}

void CodeGenModule::SetCommonAttributes(GlobalDecl GD, llvm::GlobalValue *GV) {
  const Decl *D = GD.getDecl();
  if (isa_and_nonnull<NamedDecl>(D))
    setGVProperties(GV, GD);
  else
    GV->setVisibility(llvm::GlobalValue::DefaultVisibility);

  if (D && D->hasAttr<UsedAttr>())
    addUsedOrCompilerUsedGlobal(GV);

  if (const auto *VD = dyn_cast_if_present<VarDecl>(D);
      VD &&
      ((CodeGenOpts.KeepPersistentStorageVariables &&
        (VD->getStorageDuration() == SD_Static ||
         VD->getStorageDuration() == SD_Thread)) ||
       (CodeGenOpts.KeepStaticConsts && VD->getStorageDuration() == SD_Static &&
        VD->getType().isConstQualified())))
    addUsedOrCompilerUsedGlobal(GV);

  if (getLangOpts().SYCLIsDevice) {
    // Add internal device_global variables to llvm.compiler.used array to
    // prevent early optimizations from removing these variables from the
    // module.
    if (D && isa<VarDecl>(D)) {
      const auto *VD = cast<VarDecl>(D);
      const RecordDecl *RD = VD->getType()->getAsRecordDecl();
      if (RD && RD->hasAttr<SYCLDeviceGlobalAttr>() &&
          VD->getFormalLinkage() == Linkage::Internal)
        addUsedOrCompilerUsedGlobal(GV);
    }
  }
}

bool CodeGenModule::GetCPUAndFeaturesAttributes(GlobalDecl GD,
                                                llvm::AttrBuilder &Attrs,
                                                bool SetTargetFeatures) {
  // Add target-cpu and target-features attributes to functions. If
  // we have a decl for the function and it has a target attribute then
  // parse that and add it to the feature set.
  StringRef TargetCPU = getTarget().getTargetOpts().CPU;
  StringRef TuneCPU = getTarget().getTargetOpts().TuneCPU;
  std::vector<std::string> Features;
  const auto *FD = dyn_cast_or_null<FunctionDecl>(GD.getDecl());
  FD = FD ? FD->getMostRecentDecl() : FD;
  const auto *TD = FD ? FD->getAttr<TargetAttr>() : nullptr;
  const auto *TV = FD ? FD->getAttr<TargetVersionAttr>() : nullptr;
  assert((!TD || !TV) && "both target_version and target specified");
  const auto *SD = FD ? FD->getAttr<CPUSpecificAttr>() : nullptr;
  const auto *TC = FD ? FD->getAttr<TargetClonesAttr>() : nullptr;
  bool AddedAttr = false;
  if (TD || TV || SD || TC) {
    llvm::StringMap<bool> FeatureMap;
    getContext().getFunctionFeatureMap(FeatureMap, GD);

    // Produce the canonical string for this set of features.
    for (const llvm::StringMap<bool>::value_type &Entry : FeatureMap)
      Features.push_back((Entry.getValue() ? "+" : "-") + Entry.getKey().str());

    // Now add the target-cpu and target-features to the function.
    // While we populated the feature map above, we still need to
    // get and parse the target attribute so we can get the cpu for
    // the function.
    if (TD) {
      ParsedTargetAttr ParsedAttr =
          Target.parseTargetAttr(TD->getFeaturesStr());
      if (!ParsedAttr.CPU.empty() &&
          getTarget().isValidCPUName(ParsedAttr.CPU)) {
        TargetCPU = ParsedAttr.CPU;
        TuneCPU = ""; // Clear the tune CPU.
      }
      if (!ParsedAttr.Tune.empty() &&
          getTarget().isValidCPUName(ParsedAttr.Tune))
        TuneCPU = ParsedAttr.Tune;
    }

    if (SD) {
      // Apply the given CPU name as the 'tune-cpu' so that the optimizer can
      // favor this processor.
      TuneCPU = SD->getCPUName(GD.getMultiVersionIndex())->getName();
    }
  } else {
    // Otherwise just add the existing target cpu and target features to the
    // function.
    Features = getTarget().getTargetOpts().Features;
  }

  if (!TargetCPU.empty()) {
    Attrs.addAttribute("target-cpu", TargetCPU);
    AddedAttr = true;
  }
  if (!TuneCPU.empty()) {
    Attrs.addAttribute("tune-cpu", TuneCPU);
    AddedAttr = true;
  }
  if (!Features.empty() && SetTargetFeatures) {
    llvm::erase_if(Features, [&](const std::string& F) {
       return getTarget().isReadOnlyFeature(F.substr(1));
    });
    llvm::sort(Features);
    Attrs.addAttribute("target-features", llvm::join(Features, ","));
    AddedAttr = true;
  }
  // Add metadata for AArch64 Function Multi Versioning.
  if (getTarget().getTriple().isAArch64()) {
    llvm::SmallVector<StringRef, 8> Feats;
    bool IsDefault = false;
    if (TV) {
      IsDefault = TV->isDefaultVersion();
      TV->getFeatures(Feats);
    } else if (TC) {
      IsDefault = TC->isDefaultVersion(GD.getMultiVersionIndex());
      TC->getFeatures(Feats, GD.getMultiVersionIndex());
    }
    if (IsDefault) {
      Attrs.addAttribute("fmv-features");
      AddedAttr = true;
    } else if (!Feats.empty()) {
      // Sort features and remove duplicates.
      std::set<StringRef> OrderedFeats(Feats.begin(), Feats.end());
      std::string FMVFeatures;
      for (StringRef F : OrderedFeats)
        FMVFeatures.append("," + F.str());
      Attrs.addAttribute("fmv-features", FMVFeatures.substr(1));
      AddedAttr = true;
    }
  }
  return AddedAttr;
}

void CodeGenModule::setNonAliasAttributes(GlobalDecl GD,
                                          llvm::GlobalObject *GO) {
  const Decl *D = GD.getDecl();
  SetCommonAttributes(GD, GO);

  if (D) {
    if (auto *GV = dyn_cast<llvm::GlobalVariable>(GO)) {
      if (D->hasAttr<RetainAttr>())
        addUsedGlobal(GV);
      if (auto *SA = D->getAttr<PragmaClangBSSSectionAttr>())
        GV->addAttribute("bss-section", SA->getName());
      if (auto *SA = D->getAttr<PragmaClangDataSectionAttr>())
        GV->addAttribute("data-section", SA->getName());
      if (auto *SA = D->getAttr<PragmaClangRodataSectionAttr>())
        GV->addAttribute("rodata-section", SA->getName());
      if (auto *SA = D->getAttr<PragmaClangRelroSectionAttr>())
        GV->addAttribute("relro-section", SA->getName());
    }

    if (auto *F = dyn_cast<llvm::Function>(GO)) {
      if (D->hasAttr<RetainAttr>())
        addUsedGlobal(F);
      if (auto *SA = D->getAttr<PragmaClangTextSectionAttr>())
        if (!D->getAttr<SectionAttr>())
          F->setSection(SA->getName());

      llvm::AttrBuilder Attrs(F->getContext());
      if (GetCPUAndFeaturesAttributes(GD, Attrs)) {
        // We know that GetCPUAndFeaturesAttributes will always have the
        // newest set, since it has the newest possible FunctionDecl, so the
        // new ones should replace the old.
        llvm::AttributeMask RemoveAttrs;
        RemoveAttrs.addAttribute("target-cpu");
        RemoveAttrs.addAttribute("target-features");
        RemoveAttrs.addAttribute("fmv-features");
        RemoveAttrs.addAttribute("tune-cpu");
        F->removeFnAttrs(RemoveAttrs);
        F->addFnAttrs(Attrs);
      }
    }

    if (const auto *CSA = D->getAttr<CodeSegAttr>())
      GO->setSection(CSA->getName());
    else if (const auto *SA = D->getAttr<SectionAttr>())
      GO->setSection(SA->getName());
  }

  getTargetCodeGenInfo().setTargetAttributes(D, GO, *this);
}

void CodeGenModule::SetInternalFunctionAttributes(GlobalDecl GD,
                                                  llvm::Function *F,
                                                  const CGFunctionInfo &FI) {
  const Decl *D = GD.getDecl();
  SetLLVMFunctionAttributes(GD, FI, F, /*IsThunk=*/false);
  SetLLVMFunctionAttributesForDefinition(D, F);

  F->setLinkage(llvm::Function::InternalLinkage);

  setNonAliasAttributes(GD, F);
}

static void setLinkageForGV(llvm::GlobalValue *GV, const NamedDecl *ND) {
  // Set linkage and visibility in case we never see a definition.
  LinkageInfo LV = ND->getLinkageAndVisibility();
  // Don't set internal linkage on declarations.
  // "extern_weak" is overloaded in LLVM; we probably should have
  // separate linkage types for this.
  if (isExternallyVisible(LV.getLinkage()) &&
      (ND->hasAttr<WeakAttr>() || ND->isWeakImported()))
    GV->setLinkage(llvm::GlobalValue::ExternalWeakLinkage);
}

void CodeGenModule::CreateFunctionTypeMetadataForIcall(const FunctionDecl *FD,
                                                       llvm::Function *F) {
  // Only if we are checking indirect calls.
  if (!LangOpts.Sanitize.has(SanitizerKind::CFIICall))
    return;

  // Non-static class methods are handled via vtable or member function pointer
  // checks elsewhere.
  if (isa<CXXMethodDecl>(FD) && !cast<CXXMethodDecl>(FD)->isStatic())
    return;

  llvm::Metadata *MD = CreateMetadataIdentifierForType(FD->getType());
  F->addTypeMetadata(0, MD);
  F->addTypeMetadata(0, CreateMetadataIdentifierGeneralized(FD->getType()));

  // Emit a hash-based bit set entry for cross-DSO calls.
  if (CodeGenOpts.SanitizeCfiCrossDso)
    if (auto CrossDsoTypeId = CreateCrossDsoCfiTypeId(MD))
      F->addTypeMetadata(0, llvm::ConstantAsMetadata::get(CrossDsoTypeId));
}

void CodeGenModule::setKCFIType(const FunctionDecl *FD, llvm::Function *F) {
  llvm::LLVMContext &Ctx = F->getContext();
  llvm::MDBuilder MDB(Ctx);
  F->setMetadata(llvm::LLVMContext::MD_kcfi_type,
                 llvm::MDNode::get(
                     Ctx, MDB.createConstant(CreateKCFITypeId(FD->getType()))));
}

static bool allowKCFIIdentifier(StringRef Name) {
  // KCFI type identifier constants are only necessary for external assembly
  // functions, which means it's safe to skip unusual names. Subset of
  // MCAsmInfo::isAcceptableChar() and MCAsmInfoXCOFF::isAcceptableChar().
  return llvm::all_of(Name, [](const char &C) {
    return llvm::isAlnum(C) || C == '_' || C == '.';
  });
}

void CodeGenModule::finalizeKCFITypes() {
  llvm::Module &M = getModule();
  for (auto &F : M.functions()) {
    // Remove KCFI type metadata from non-address-taken local functions.
    bool AddressTaken = F.hasAddressTaken();
    if (!AddressTaken && F.hasLocalLinkage())
      F.eraseMetadata(llvm::LLVMContext::MD_kcfi_type);

    // Generate a constant with the expected KCFI type identifier for all
    // address-taken function declarations to support annotating indirectly
    // called assembly functions.
    if (!AddressTaken || !F.isDeclaration())
      continue;

    const llvm::ConstantInt *Type;
    if (const llvm::MDNode *MD = F.getMetadata(llvm::LLVMContext::MD_kcfi_type))
      Type = llvm::mdconst::extract<llvm::ConstantInt>(MD->getOperand(0));
    else
      continue;

    StringRef Name = F.getName();
    if (!allowKCFIIdentifier(Name))
      continue;

    std::string Asm = (".weak __kcfi_typeid_" + Name + "\n.set __kcfi_typeid_" +
                       Name + ", " + Twine(Type->getZExtValue()) + "\n")
                          .str();
    M.appendModuleInlineAsm(Asm);
  }
}

template <typename AttrT>
void applySYCLAspectsMD(AttrT *A, ASTContext &ACtx, llvm::LLVMContext &LLVMCtx,
                        llvm::Function *F, StringRef MDName) {
  SmallVector<llvm::Metadata *, 4> AspectsMD;
  for (auto *Aspect : A->aspects()) {
    llvm::APSInt AspectInt = Aspect->EvaluateKnownConstInt(ACtx);
    auto *T = llvm::Type::getInt32Ty(LLVMCtx);
    auto *C = llvm::Constant::getIntegerValue(T, AspectInt);
    AspectsMD.push_back(llvm::ConstantAsMetadata::get(C));
  }
  F->setMetadata(MDName, llvm::MDNode::get(LLVMCtx, AspectsMD));
}

void CodeGenModule::SetFunctionAttributes(GlobalDecl GD, llvm::Function *F,
                                          bool IsIncompleteFunction,
                                          bool IsThunk) {

  if (llvm::Intrinsic::ID IID = F->getIntrinsicID()) {
    // If this is an intrinsic function, set the function's attributes
    // to the intrinsic's attributes.
    F->setAttributes(llvm::Intrinsic::getAttributes(getLLVMContext(), IID));
    return;
  }

  const auto *FD = cast<FunctionDecl>(GD.getDecl());

  if (!IsIncompleteFunction)
    SetLLVMFunctionAttributes(GD, getTypes().arrangeGlobalDeclaration(GD), F,
                              IsThunk);

  // Add the Returned attribute for "this", except for iOS 5 and earlier
  // where substantial code, including the libstdc++ dylib, was compiled with
  // GCC and does not actually return "this".
  if (!IsThunk && getCXXABI().HasThisReturn(GD) &&
      !(getTriple().isiOS() && getTriple().isOSVersionLT(6))) {
    assert(!F->arg_empty() &&
           F->arg_begin()->getType()
             ->canLosslesslyBitCastTo(F->getReturnType()) &&
           "unexpected this return");
    F->addParamAttr(0, llvm::Attribute::Returned);
  }

  // Only a few attributes are set on declarations; these may later be
  // overridden by a definition.

  setLinkageForGV(F, FD);
  setGVProperties(F, FD);

  // Setup target-specific attributes.
  if (!IsIncompleteFunction && F->isDeclaration())
    getTargetCodeGenInfo().setTargetAttributes(FD, F, *this);

  if (const auto *CSA = FD->getAttr<CodeSegAttr>())
    F->setSection(CSA->getName());
  else if (const auto *SA = FD->getAttr<SectionAttr>())
     F->setSection(SA->getName());

  if (const auto *EA = FD->getAttr<ErrorAttr>()) {
    if (EA->isError())
      F->addFnAttr("dontcall-error", EA->getUserDiagnostic());
    else if (EA->isWarning())
      F->addFnAttr("dontcall-warn", EA->getUserDiagnostic());
  }

  // If we plan on emitting this inline builtin, we can't treat it as a builtin.
  if (FD->isInlineBuiltinDeclaration()) {
    const FunctionDecl *FDBody;
    bool HasBody = FD->hasBody(FDBody);
    (void)HasBody;
    assert(HasBody && "Inline builtin declarations should always have an "
                      "available body!");
    if (shouldEmitFunction(FDBody))
      F->addFnAttr(llvm::Attribute::NoBuiltin);
  }

  if (FD->isReplaceableGlobalAllocationFunction()) {
    // A replaceable global allocation function does not act like a builtin by
    // default, only if it is invoked by a new-expression or delete-expression.
    F->addFnAttr(llvm::Attribute::NoBuiltin);
  }

  if (isa<CXXConstructorDecl>(FD) || isa<CXXDestructorDecl>(FD))
    F->setUnnamedAddr(llvm::GlobalValue::UnnamedAddr::Global);
  else if (const auto *MD = dyn_cast<CXXMethodDecl>(FD))
    if (MD->isVirtual())
      F->setUnnamedAddr(llvm::GlobalValue::UnnamedAddr::Global);

  // Don't emit entries for function declarations in the cross-DSO mode. This
  // is handled with better precision by the receiving DSO. But if jump tables
  // are non-canonical then we need type metadata in order to produce the local
  // jump table.
  if (!CodeGenOpts.SanitizeCfiCrossDso ||
      !CodeGenOpts.SanitizeCfiCanonicalJumpTables)
    CreateFunctionTypeMetadataForIcall(FD, F);

  if (LangOpts.Sanitize.has(SanitizerKind::KCFI))
    setKCFIType(FD, F);

  if (getLangOpts().OpenMP && FD->hasAttr<OMPDeclareSimdDeclAttr>())
    getOpenMPRuntime().emitDeclareSimdFunction(FD, F);

  if (CodeGenOpts.InlineMaxStackSize != UINT_MAX)
    F->addFnAttr("inline-max-stacksize", llvm::utostr(CodeGenOpts.InlineMaxStackSize));

  if (const auto *CB = FD->getAttr<CallbackAttr>()) {
    // Annotate the callback behavior as metadata:
    //  - The callback callee (as argument number).
    //  - The callback payloads (as argument numbers).
    llvm::LLVMContext &Ctx = F->getContext();
    llvm::MDBuilder MDB(Ctx);

    // The payload indices are all but the first one in the encoding. The first
    // identifies the callback callee.
    int CalleeIdx = *CB->encoding_begin();
    ArrayRef<int> PayloadIndices(CB->encoding_begin() + 1, CB->encoding_end());
    F->addMetadata(llvm::LLVMContext::MD_callback,
                   *llvm::MDNode::get(Ctx, {MDB.createCallbackEncoding(
                                               CalleeIdx, PayloadIndices,
                                               /* VarArgsArePassed */ false)}));
  }

  // Apply SYCL specific attributes/metadata.
  if (const auto *A = FD->getAttr<SYCLDeviceHasAttr>())
    applySYCLAspectsMD(A, getContext(), getLLVMContext(), F,
                       "sycl_declared_aspects");

  if (const auto *A = FD->getAttr<SYCLUsesAspectsAttr>())
    applySYCLAspectsMD(A, getContext(), getLLVMContext(), F,
                       "sycl_used_aspects");
}

void CodeGenModule::addUsedGlobal(llvm::GlobalValue *GV) {
  assert((isa<llvm::Function>(GV) || !GV->isDeclaration()) &&
         "Only globals with definition can force usage.");
  LLVMUsed.emplace_back(GV);
}

void CodeGenModule::addCompilerUsedGlobal(llvm::GlobalValue *GV) {
  assert(!GV->isDeclaration() &&
         "Only globals with definition can force usage.");
  LLVMCompilerUsed.emplace_back(GV);
}

void CodeGenModule::addUsedOrCompilerUsedGlobal(llvm::GlobalValue *GV) {
  assert((isa<llvm::Function>(GV) || !GV->isDeclaration()) &&
         "Only globals with definition can force usage.");
  if (getTriple().isOSBinFormatELF())
    LLVMCompilerUsed.emplace_back(GV);
  else
    LLVMUsed.emplace_back(GV);
}

static void emitUsed(CodeGenModule &CGM, StringRef Name,
                     std::vector<llvm::WeakTrackingVH> &List) {
  // Don't create llvm.used if there is no need.
  if (List.empty())
    return;
  // For SYCL emit pointers in the default address space which is a superset of
  // other address spaces, so that casts from any other address spaces will be
  // valid.
  llvm::PointerType *TargetType = CGM.Int8PtrTy;
  if (CGM.getLangOpts().SYCLIsDevice)
    TargetType = llvm::PointerType::get(
        CGM.getLLVMContext(),
        CGM.getContext().getTargetAddressSpace(LangAS::Default));

  // Convert List to what ConstantArray needs.
  SmallVector<llvm::Constant*, 8> UsedArray;
  UsedArray.resize(List.size());
  for (unsigned i = 0, e = List.size(); i != e; ++i) {
    UsedArray[i] = llvm::ConstantExpr::getPointerBitCastOrAddrSpaceCast(
        cast<llvm::Constant>(&*List[i]), TargetType);
  }

  if (UsedArray.empty())
    return;
  llvm::ArrayType *ATy = llvm::ArrayType::get(TargetType, UsedArray.size());

  auto *GV = new llvm::GlobalVariable(
      CGM.getModule(), ATy, false, llvm::GlobalValue::AppendingLinkage,
      llvm::ConstantArray::get(ATy, UsedArray), Name);

  GV->setSection("llvm.metadata");
}

void CodeGenModule::emitLLVMUsed() {
  emitUsed(*this, "llvm.used", LLVMUsed);
  emitUsed(*this, "llvm.compiler.used", LLVMCompilerUsed);
}

void CodeGenModule::AppendLinkerOptions(StringRef Opts) {
  auto *MDOpts = llvm::MDString::get(getLLVMContext(), Opts);
  LinkerOptionsMetadata.push_back(llvm::MDNode::get(getLLVMContext(), MDOpts));
}

void CodeGenModule::AddDetectMismatch(StringRef Name, StringRef Value) {
  llvm::SmallString<32> Opt;
  getTargetCodeGenInfo().getDetectMismatchOption(Name, Value, Opt);
  if (Opt.empty())
    return;
  auto *MDOpts = llvm::MDString::get(getLLVMContext(), Opt);
  LinkerOptionsMetadata.push_back(llvm::MDNode::get(getLLVMContext(), MDOpts));
}

void CodeGenModule::AddDependentLib(StringRef Lib) {
  auto &C = getLLVMContext();
  if (getTarget().getTriple().isOSBinFormatELF()) {
      ELFDependentLibraries.push_back(
        llvm::MDNode::get(C, llvm::MDString::get(C, Lib)));
    return;
  }

  llvm::SmallString<24> Opt;
  getTargetCodeGenInfo().getDependentLibraryOption(Lib, Opt);
  auto *MDOpts = llvm::MDString::get(getLLVMContext(), Opt);
  LinkerOptionsMetadata.push_back(llvm::MDNode::get(C, MDOpts));
}

/// Add link options implied by the given module, including modules
/// it depends on, using a postorder walk.
static void addLinkOptionsPostorder(CodeGenModule &CGM, Module *Mod,
                                    SmallVectorImpl<llvm::MDNode *> &Metadata,
                                    llvm::SmallPtrSet<Module *, 16> &Visited) {
  // Import this module's parent.
  if (Mod->Parent && Visited.insert(Mod->Parent).second) {
    addLinkOptionsPostorder(CGM, Mod->Parent, Metadata, Visited);
  }

  // Import this module's dependencies.
  for (Module *Import : llvm::reverse(Mod->Imports)) {
    if (Visited.insert(Import).second)
      addLinkOptionsPostorder(CGM, Import, Metadata, Visited);
  }

  // Add linker options to link against the libraries/frameworks
  // described by this module.
  llvm::LLVMContext &Context = CGM.getLLVMContext();
  bool IsELF = CGM.getTarget().getTriple().isOSBinFormatELF();

  // For modules that use export_as for linking, use that module
  // name instead.
  if (Mod->UseExportAsModuleLinkName)
    return;

  for (const Module::LinkLibrary &LL : llvm::reverse(Mod->LinkLibraries)) {
    // Link against a framework.  Frameworks are currently Darwin only, so we
    // don't to ask TargetCodeGenInfo for the spelling of the linker option.
    if (LL.IsFramework) {
      llvm::Metadata *Args[2] = {llvm::MDString::get(Context, "-framework"),
                                 llvm::MDString::get(Context, LL.Library)};

      Metadata.push_back(llvm::MDNode::get(Context, Args));
      continue;
    }

    // Link against a library.
    if (IsELF) {
      llvm::Metadata *Args[2] = {
          llvm::MDString::get(Context, "lib"),
          llvm::MDString::get(Context, LL.Library),
      };
      Metadata.push_back(llvm::MDNode::get(Context, Args));
    } else {
      llvm::SmallString<24> Opt;
      CGM.getTargetCodeGenInfo().getDependentLibraryOption(LL.Library, Opt);
      auto *OptString = llvm::MDString::get(Context, Opt);
      Metadata.push_back(llvm::MDNode::get(Context, OptString));
    }
  }
}

void CodeGenModule::EmitModuleInitializers(clang::Module *Primary) {
  assert(Primary->isNamedModuleUnit() &&
         "We should only emit module initializers for named modules.");

  // Emit the initializers in the order that sub-modules appear in the
  // source, first Global Module Fragments, if present.
  if (auto GMF = Primary->getGlobalModuleFragment()) {
    for (Decl *D : getContext().getModuleInitializers(GMF)) {
      if (isa<ImportDecl>(D))
        continue;
      assert(isa<VarDecl>(D) && "GMF initializer decl is not a var?");
      EmitTopLevelDecl(D);
    }
  }
  // Second any associated with the module, itself.
  for (Decl *D : getContext().getModuleInitializers(Primary)) {
    // Skip import decls, the inits for those are called explicitly.
    if (isa<ImportDecl>(D))
      continue;
    EmitTopLevelDecl(D);
  }
  // Third any associated with the Privat eMOdule Fragment, if present.
  if (auto PMF = Primary->getPrivateModuleFragment()) {
    for (Decl *D : getContext().getModuleInitializers(PMF)) {
      // Skip import decls, the inits for those are called explicitly.
      if (isa<ImportDecl>(D))
        continue;
      assert(isa<VarDecl>(D) && "PMF initializer decl is not a var?");
      EmitTopLevelDecl(D);
    }
  }
}

void CodeGenModule::EmitModuleLinkOptions() {
  // Collect the set of all of the modules we want to visit to emit link
  // options, which is essentially the imported modules and all of their
  // non-explicit child modules.
  llvm::SetVector<clang::Module *> LinkModules;
  llvm::SmallPtrSet<clang::Module *, 16> Visited;
  SmallVector<clang::Module *, 16> Stack;

  // Seed the stack with imported modules.
  for (Module *M : ImportedModules) {
    // Do not add any link flags when an implementation TU of a module imports
    // a header of that same module.
    if (M->getTopLevelModuleName() == getLangOpts().CurrentModule &&
        !getLangOpts().isCompilingModule())
      continue;
    if (Visited.insert(M).second)
      Stack.push_back(M);
  }

  // Find all of the modules to import, making a little effort to prune
  // non-leaf modules.
  while (!Stack.empty()) {
    clang::Module *Mod = Stack.pop_back_val();

    bool AnyChildren = false;

    // Visit the submodules of this module.
    for (const auto &SM : Mod->submodules()) {
      // Skip explicit children; they need to be explicitly imported to be
      // linked against.
      if (SM->IsExplicit)
        continue;

      if (Visited.insert(SM).second) {
        Stack.push_back(SM);
        AnyChildren = true;
      }
    }

    // We didn't find any children, so add this module to the list of
    // modules to link against.
    if (!AnyChildren) {
      LinkModules.insert(Mod);
    }
  }

  // Add link options for all of the imported modules in reverse topological
  // order.  We don't do anything to try to order import link flags with respect
  // to linker options inserted by things like #pragma comment().
  SmallVector<llvm::MDNode *, 16> MetadataArgs;
  Visited.clear();
  for (Module *M : LinkModules)
    if (Visited.insert(M).second)
      addLinkOptionsPostorder(*this, M, MetadataArgs, Visited);
  std::reverse(MetadataArgs.begin(), MetadataArgs.end());
  LinkerOptionsMetadata.append(MetadataArgs.begin(), MetadataArgs.end());

  // Add the linker options metadata flag.
  auto *NMD = getModule().getOrInsertNamedMetadata("llvm.linker.options");
  for (auto *MD : LinkerOptionsMetadata)
    NMD->addOperand(MD);
}

void CodeGenModule::EmitDeferred() {
  // Emit deferred declare target declarations.
  if (getLangOpts().OpenMP && !getLangOpts().OpenMPSimd)
    getOpenMPRuntime().emitDeferredTargetDecls();

  // Emit code for any potentially referenced deferred decls.  Since a
  // previously unused static decl may become used during the generation of code
  // for a static function, iterate until no changes are made.

  if (!DeferredVTables.empty()) {
    EmitDeferredVTables();

    // Emitting a vtable doesn't directly cause more vtables to
    // become deferred, although it can cause functions to be
    // emitted that then need those vtables.
    assert(DeferredVTables.empty());
  }

  // Emit CUDA/HIP static device variables referenced by host code only.
  // Note we should not clear CUDADeviceVarODRUsedByHost since it is still
  // needed for further handling.
  if (getLangOpts().CUDA && getLangOpts().CUDAIsDevice)
    llvm::append_range(DeferredDeclsToEmit,
                       getContext().CUDADeviceVarODRUsedByHost);

  // Stop if we're out of both deferred vtables and deferred declarations.
  if (DeferredDeclsToEmit.empty())
    return;

  // Grab the list of decls to emit. If EmitGlobalDefinition schedules more
  // work, it will not interfere with this.
  std::vector<GlobalDecl> CurDeclsToEmit;
  CurDeclsToEmit.swap(DeferredDeclsToEmit);

  for (GlobalDecl &D : CurDeclsToEmit) {
    // Emit a dummy __host__ function if a legit one is not already present in
    // case of SYCL compilation of CUDA sources.
    if (SYCLCUDAIsHost(LangOpts)) {
      GlobalDecl OtherD;
      if (lookupRepresentativeDecl(getMangledName(D), OtherD) &&
          (D.getCanonicalDecl().getDecl() !=
           OtherD.getCanonicalDecl().getDecl()) &&
          D.getCanonicalDecl().getDecl()->hasAttr<CUDADeviceAttr>())
        continue;
    }
    // Emit a dummy __host__ function if a legit one is not already present in
    // case of SYCL compilation of CUDA sources.
    if (SYCLCUDAIsSYCLDevice(LangOpts)) {
      GlobalDecl OtherD;
      if (lookupRepresentativeDecl(getMangledName(D), OtherD) &&
          (D.getCanonicalDecl().getDecl() !=
           OtherD.getCanonicalDecl().getDecl()) &&
          D.getCanonicalDecl().getDecl()->hasAttr<CUDAHostAttr>())
        continue;
    }
    const ValueDecl *VD = cast<ValueDecl>(D.getDecl());
    // If emitting for SYCL device, emit the deferred alias
    // as well as what it aliases.
    if (LangOpts.SYCLIsDevice) {
      if (AliasAttr *Attr = VD->getAttr<AliasAttr>()) {
        StringRef AliaseeName = Attr->getAliasee();
        auto DDI = DeferredDecls.find(AliaseeName);
        // Emit what is aliased first.
        if (DDI != DeferredDecls.end()) {
          GlobalDecl GD = DDI->second;
          llvm::GlobalValue *AliaseeGV =
              dyn_cast<llvm::GlobalValue>(GetAddrOfGlobal(GD, ForDefinition));
          if (!AliaseeGV)
            AliaseeGV = GetGlobalValue(getMangledName(GD));
          assert(AliaseeGV);
          EmitGlobalDefinition(GD, AliaseeGV);
          // Remove the entry just added to the DeferredDeclsToEmit
          // since we have emitted it.
          DeferredDeclsToEmit.pop_back();
        }
        // Now emit the alias itself.
        EmitAliasDefinition(D);
        continue;
      }
    }
    // We should call GetAddrOfGlobal with IsForDefinition set to true in order
    // to get GlobalValue with exactly the type we need, not something that
    // might had been created for another decl with the same mangled name but
    // different type.
    llvm::GlobalValue *GV = dyn_cast<llvm::GlobalValue>(
        GetAddrOfGlobal(D, ForDefinition));

    // In case of different address spaces, we may still get a cast, even with
    // IsForDefinition equal to true. Query mangled names table to get
    // GlobalValue.
    if (!GV)
      GV = GetGlobalValue(getMangledName(D));

    // Make sure GetGlobalValue returned non-null.
    assert(GV);

    // Check to see if we've already emitted this.  This is necessary
    // for a couple of reasons: first, decls can end up in the
    // deferred-decls queue multiple times, and second, decls can end
    // up with definitions in unusual ways (e.g. by an extern inline
    // function acquiring a strong function redefinition).  Just
    // ignore these cases.
    if (!GV->isDeclaration())
      continue;

    // If this is OpenMP, check if it is legal to emit this global normally.
    if (LangOpts.OpenMP && OpenMPRuntime && OpenMPRuntime->emitTargetGlobal(D))
      continue;

    // Otherwise, emit the definition and move on to the next one.
    EmitGlobalDefinition(D, GV);

    if (LangOpts.SYCLIsDevice) {
      // If there are any aliases deferred for this, emit those now.
      for (auto It = DeferredAliases.begin(); It != DeferredAliases.end();
           /*no increment*/) {
        const ValueDecl *Global = cast<ValueDecl>(It->second.getDecl());
        if (It->first == getMangledName(D)) {
          EmitAliasDefinition(Global);
          It = DeferredAliases.erase(It);
        } else {
          ++It;
        }
      }
    }

    // If we found out that we need to emit more decls, do that recursively.
    // This has the advantage that the decls are emitted in a DFS and related
    // ones are close together, which is convenient for testing.
    if (!DeferredVTables.empty() || !DeferredDeclsToEmit.empty()) {
      EmitDeferred();
      assert(DeferredVTables.empty() && DeferredDeclsToEmit.empty());
    }
  }
}

void CodeGenModule::EmitVTablesOpportunistically() {
  // Try to emit external vtables as available_externally if they have emitted
  // all inlined virtual functions.  It runs after EmitDeferred() and therefore
  // is not allowed to create new references to things that need to be emitted
  // lazily. Note that it also uses fact that we eagerly emitting RTTI.

  assert((OpportunisticVTables.empty() || shouldOpportunisticallyEmitVTables())
         && "Only emit opportunistic vtables with optimizations");

  for (const CXXRecordDecl *RD : OpportunisticVTables) {
    assert(getVTables().isVTableExternal(RD) &&
           "This queue should only contain external vtables");
    if (getCXXABI().canSpeculativelyEmitVTable(RD))
      VTables.GenerateClassData(RD);
  }
  OpportunisticVTables.clear();
}

void CodeGenModule::EmitGlobalAnnotations() {
  for (const auto& [MangledName, VD] : DeferredAnnotations) {
    llvm::GlobalValue *GV = GetGlobalValue(MangledName);
    if (GV)
      AddGlobalAnnotations(VD, GV);
  }
  DeferredAnnotations.clear();

  if (Annotations.empty())
    return;

  // Create a new global variable for the ConstantStruct in the Module.
  llvm::Constant *Array = llvm::ConstantArray::get(llvm::ArrayType::get(
    Annotations[0]->getType(), Annotations.size()), Annotations);
  auto *gv = new llvm::GlobalVariable(getModule(), Array->getType(), false,
                                      llvm::GlobalValue::AppendingLinkage,
                                      Array, "llvm.global.annotations");
  gv->setSection(AnnotationSection);
}

llvm::Constant *CodeGenModule::EmitAnnotationString(StringRef Str) {
  llvm::Constant *&AStr = AnnotationStrings[Str];
  if (AStr)
    return AStr;

  // Not found yet, create a new global.
  llvm::Constant *s = llvm::ConstantDataArray::getString(getLLVMContext(), Str);
  auto *gv = new llvm::GlobalVariable(
      getModule(), s->getType(), true, llvm::GlobalValue::PrivateLinkage, s,
      ".str", nullptr, llvm::GlobalValue::NotThreadLocal,
      ConstGlobalsPtrTy->getAddressSpace());
  gv->setSection(AnnotationSection);
  gv->setUnnamedAddr(llvm::GlobalValue::UnnamedAddr::Global);
  AStr = gv;
  return gv;
}

llvm::Constant *CodeGenModule::EmitAnnotationUnit(SourceLocation Loc) {
  SourceManager &SM = getContext().getSourceManager();
  PresumedLoc PLoc = SM.getPresumedLoc(Loc);
  if (PLoc.isValid())
    return EmitAnnotationString(PLoc.getFilename());
  return EmitAnnotationString(SM.getBufferName(Loc));
}

llvm::Constant *CodeGenModule::EmitAnnotationLineNo(SourceLocation L) {
  SourceManager &SM = getContext().getSourceManager();
  PresumedLoc PLoc = SM.getPresumedLoc(L);
  unsigned LineNo = PLoc.isValid() ? PLoc.getLine() :
    SM.getExpansionLineNumber(L);
  return llvm::ConstantInt::get(Int32Ty, LineNo);
}

llvm::Constant *CodeGenModule::EmitAnnotationArgs(const AnnotateAttr *Attr) {
  ArrayRef<Expr *> Exprs = {Attr->args_begin(), Attr->args_size()};
  if (Exprs.empty())
    return llvm::ConstantPointerNull::get(ConstGlobalsPtrTy);

  llvm::FoldingSetNodeID ID;
  for (Expr *E : Exprs) {
    ID.Add(cast<clang::ConstantExpr>(E)->getAPValueResult());
  }
  llvm::Constant *&Lookup = AnnotationArgs[ID.ComputeHash()];
  if (Lookup)
    return Lookup;

  llvm::SmallVector<llvm::Constant *, 4> LLVMArgs;
  LLVMArgs.reserve(Exprs.size());
  ConstantEmitter ConstEmiter(*this);
  llvm::transform(Exprs, std::back_inserter(LLVMArgs), [&](const Expr *E) {
    const auto *CE = cast<clang::ConstantExpr>(E);
    return ConstEmiter.emitAbstract(CE->getBeginLoc(), CE->getAPValueResult(),
                                    CE->getType());
  });
  auto *Struct = llvm::ConstantStruct::getAnon(LLVMArgs);
  auto *GV = new llvm::GlobalVariable(getModule(), Struct->getType(), true,
                                      llvm::GlobalValue::PrivateLinkage, Struct,
                                      ".args");
  GV->setSection(AnnotationSection);
  GV->setUnnamedAddr(llvm::GlobalValue::UnnamedAddr::Global);

  Lookup = GV;
  return GV;
}

llvm::Constant *CodeGenModule::EmitAnnotateAttr(llvm::GlobalValue *GV,
                                                const AnnotateAttr *AA,
                                                SourceLocation L) {
  // Get the globals for file name, annotation, and the line number.
  llvm::Constant *AnnoGV = EmitAnnotationString(AA->getAnnotation()),
                 *UnitGV = EmitAnnotationUnit(L),
                 *LineNoCst = EmitAnnotationLineNo(L),
                 *Args = EmitAnnotationArgs(AA);

  llvm::Constant *GVInGlobalsAS = GV;
  if (GV->getAddressSpace() !=
      getDataLayout().getDefaultGlobalsAddressSpace()) {
    GVInGlobalsAS = llvm::ConstantExpr::getAddrSpaceCast(
        GV,
        llvm::PointerType::get(
            GV->getContext(), getDataLayout().getDefaultGlobalsAddressSpace()));
  }

  // Create the ConstantStruct for the global annotation.
  llvm::Constant *Fields[] = {
      GVInGlobalsAS, AnnoGV, UnitGV, LineNoCst, Args,
  };
  return llvm::ConstantStruct::getAnon(Fields);
}

void CodeGenModule::AddGlobalAnnotations(const ValueDecl *D,
                                         llvm::GlobalValue *GV) {
  assert(D->hasAttr<AnnotateAttr>() && "no annotate attribute");
  // Get the struct elements for these annotations.
  for (const auto *I : D->specific_attrs<AnnotateAttr>())
    Annotations.push_back(EmitAnnotateAttr(GV, I, D->getLocation()));
}

llvm::Constant *CodeGenModule::EmitSYCLAnnotationArgs(
    llvm::SmallVectorImpl<std::pair<std::string, std::string>>
        &AnnotationNameValPairs) {

  if (AnnotationNameValPairs.empty())
    return llvm::ConstantPointerNull::get(ConstGlobalsPtrTy);

  // For each name-value pair of the SYCL annotation attribute, create an
  // annotation string for it. This will be the annotation arguments. If the
  // value is the empty string, use a null-pointer instead.
  llvm::SmallVector<llvm::Constant *, 4> LLVMArgs;
  llvm::FoldingSetNodeID ID;
  LLVMArgs.reserve(AnnotationNameValPairs.size() * 2);
  for (const std::pair<std::string, std::string> &NVP :
       AnnotationNameValPairs) {
    llvm::Constant *NameStrC = EmitAnnotationString(NVP.first);
    llvm::Constant *ValueStrC =
        NVP.second == "" ? llvm::ConstantPointerNull::get(ConstGlobalsPtrTy)
                         : EmitAnnotationString(NVP.second);
    LLVMArgs.push_back(NameStrC);
    LLVMArgs.push_back(ValueStrC);
    ID.Add(NameStrC);
    ID.Add(ValueStrC);
  }

  // If another SYCL annotation had the same arguments we can reuse the
  // annotation value it created.
  llvm::Constant *&LookupRef = SYCLAnnotationArgs[ID.ComputeHash()];
  if (LookupRef)
    return LookupRef;

  // Create an anonymous struct global variable pointing to the annotation
  // arguments in the order they were added above. This is the final constant
  // used as the annotation value.
  auto *Struct = llvm::ConstantStruct::getAnon(LLVMArgs);
  auto *GV = new llvm::GlobalVariable(
      getModule(), Struct->getType(), true, llvm::GlobalValue::PrivateLinkage,
      Struct, ".args", nullptr, llvm::GlobalValue::NotThreadLocal,
      ConstGlobalsPtrTy->getAddressSpace());
  GV->setSection(AnnotationSection);
  GV->setUnnamedAddr(llvm::GlobalValue::UnnamedAddr::Global);
  auto *Bitcasted = llvm::ConstantExpr::getBitCast(GV, ConstGlobalsPtrTy);

  // Set the look-up reference to the final annotation value for future
  // annotations to reuse.
  LookupRef = Bitcasted;
  return Bitcasted;
}

void CodeGenModule::AddGlobalSYCLIRAttributes(llvm::GlobalVariable *GV,
                                              const RecordDecl *RD) {
  const auto *A = RD->getAttr<SYCLAddIRAttributesGlobalVariableAttr>();
  assert(A && "no add_ir_attributes_global_variable attribute");
  SmallVector<std::pair<std::string, std::string>, 4> NameValuePairs =
      A->getFilteredAttributeNameValuePairs(Context);
  for (const std::pair<std::string, std::string> &NameValuePair :
       NameValuePairs)
    GV->addAttribute(NameValuePair.first, NameValuePair.second);
}

// Add "sycl-unique-id" llvm IR attribute that has a unique string generated
// by __builtin_sycl_unique_stable_id for global variables marked with
// SYCL device_global attribute.
static void addSYCLUniqueID(llvm::GlobalVariable *GV, const VarDecl *VD,
                            ASTContext &Context) {
  auto builtinString = SYCLUniqueStableIdExpr::ComputeName(Context, VD);
  GV->addAttribute("sycl-unique-id", builtinString);
}

bool CodeGenModule::isInNoSanitizeList(SanitizerMask Kind, llvm::Function *Fn,
                                       SourceLocation Loc) const {
  const auto &NoSanitizeL = getContext().getNoSanitizeList();
  // NoSanitize by function name.
  if (NoSanitizeL.containsFunction(Kind, Fn->getName()))
    return true;
  // NoSanitize by location. Check "mainfile" prefix.
  auto &SM = Context.getSourceManager();
  FileEntryRef MainFile = *SM.getFileEntryRefForID(SM.getMainFileID());
  if (NoSanitizeL.containsMainFile(Kind, MainFile.getName()))
    return true;

  // Check "src" prefix.
  if (Loc.isValid())
    return NoSanitizeL.containsLocation(Kind, Loc);
  // If location is unknown, this may be a compiler-generated function. Assume
  // it's located in the main file.
  return NoSanitizeL.containsFile(Kind, MainFile.getName());
}

bool CodeGenModule::isInNoSanitizeList(SanitizerMask Kind,
                                       llvm::GlobalVariable *GV,
                                       SourceLocation Loc, QualType Ty,
                                       StringRef Category) const {
  const auto &NoSanitizeL = getContext().getNoSanitizeList();
  if (NoSanitizeL.containsGlobal(Kind, GV->getName(), Category))
    return true;
  auto &SM = Context.getSourceManager();
  if (NoSanitizeL.containsMainFile(
          Kind, SM.getFileEntryRefForID(SM.getMainFileID())->getName(),
          Category))
    return true;
  if (NoSanitizeL.containsLocation(Kind, Loc, Category))
    return true;

  // Check global type.
  if (!Ty.isNull()) {
    // Drill down the array types: if global variable of a fixed type is
    // not sanitized, we also don't instrument arrays of them.
    while (auto AT = dyn_cast<ArrayType>(Ty.getTypePtr()))
      Ty = AT->getElementType();
    Ty = Ty.getCanonicalType().getUnqualifiedType();
    // Only record types (classes, structs etc.) are ignored.
    if (Ty->isRecordType()) {
      std::string TypeStr = Ty.getAsString(getContext().getPrintingPolicy());
      if (NoSanitizeL.containsType(Kind, TypeStr, Category))
        return true;
    }
  }
  return false;
}

bool CodeGenModule::imbueXRayAttrs(llvm::Function *Fn, SourceLocation Loc,
                                   StringRef Category) const {
  const auto &XRayFilter = getContext().getXRayFilter();
  using ImbueAttr = XRayFunctionFilter::ImbueAttribute;
  auto Attr = ImbueAttr::NONE;
  if (Loc.isValid())
    Attr = XRayFilter.shouldImbueLocation(Loc, Category);
  if (Attr == ImbueAttr::NONE)
    Attr = XRayFilter.shouldImbueFunction(Fn->getName());
  switch (Attr) {
  case ImbueAttr::NONE:
    return false;
  case ImbueAttr::ALWAYS:
    Fn->addFnAttr("function-instrument", "xray-always");
    break;
  case ImbueAttr::ALWAYS_ARG1:
    Fn->addFnAttr("function-instrument", "xray-always");
    Fn->addFnAttr("xray-log-args", "1");
    break;
  case ImbueAttr::NEVER:
    Fn->addFnAttr("function-instrument", "xray-never");
    break;
  }
  return true;
}

ProfileList::ExclusionType
CodeGenModule::isFunctionBlockedByProfileList(llvm::Function *Fn,
                                              SourceLocation Loc) const {
  const auto &ProfileList = getContext().getProfileList();
  // If the profile list is empty, then instrument everything.
  if (ProfileList.isEmpty())
    return ProfileList::Allow;
  CodeGenOptions::ProfileInstrKind Kind = getCodeGenOpts().getProfileInstr();
  // First, check the function name.
  if (auto V = ProfileList.isFunctionExcluded(Fn->getName(), Kind))
    return *V;
  // Next, check the source location.
  if (Loc.isValid())
    if (auto V = ProfileList.isLocationExcluded(Loc, Kind))
      return *V;
  // If location is unknown, this may be a compiler-generated function. Assume
  // it's located in the main file.
  auto &SM = Context.getSourceManager();
  if (auto MainFile = SM.getFileEntryRefForID(SM.getMainFileID()))
    if (auto V = ProfileList.isFileExcluded(MainFile->getName(), Kind))
      return *V;
  return ProfileList.getDefault(Kind);
}

ProfileList::ExclusionType
CodeGenModule::isFunctionBlockedFromProfileInstr(llvm::Function *Fn,
                                                 SourceLocation Loc) const {
  auto V = isFunctionBlockedByProfileList(Fn, Loc);
  if (V != ProfileList::Allow)
    return V;

  auto NumGroups = getCodeGenOpts().ProfileTotalFunctionGroups;
  if (NumGroups > 1) {
    auto Group = llvm::crc32(arrayRefFromStringRef(Fn->getName())) % NumGroups;
    if (Group != getCodeGenOpts().ProfileSelectedFunctionGroup)
      return ProfileList::Skip;
  }
  return ProfileList::Allow;
}

bool CodeGenModule::MustBeEmitted(const ValueDecl *Global) {
  // Never defer when EmitAllDecls is specified.
  if (LangOpts.EmitAllDecls)
    return true;

  const auto *VD = dyn_cast<VarDecl>(Global);
  if (VD &&
      ((CodeGenOpts.KeepPersistentStorageVariables &&
        (VD->getStorageDuration() == SD_Static ||
         VD->getStorageDuration() == SD_Thread)) ||
       (CodeGenOpts.KeepStaticConsts && VD->getStorageDuration() == SD_Static &&
        VD->getType().isConstQualified())))
    return true;

  return getContext().DeclMustBeEmitted(Global);
}

bool CodeGenModule::MayBeEmittedEagerly(const ValueDecl *Global) {
  // In OpenMP 5.0 variables and function may be marked as
  // device_type(host/nohost) and we should not emit them eagerly unless we sure
  // that they must be emitted on the host/device. To be sure we need to have
  // seen a declare target with an explicit mentioning of the function, we know
  // we have if the level of the declare target attribute is -1. Note that we
  // check somewhere else if we should emit this at all.
  if (LangOpts.OpenMP >= 50 && !LangOpts.OpenMPSimd) {
    std::optional<OMPDeclareTargetDeclAttr *> ActiveAttr =
        OMPDeclareTargetDeclAttr::getActiveAttr(Global);
    if (!ActiveAttr || (*ActiveAttr)->getLevel() != (unsigned)-1)
      return false;
  }

  if (const auto *FD = dyn_cast<FunctionDecl>(Global)) {
    if (FD->getTemplateSpecializationKind() == TSK_ImplicitInstantiation)
      // Implicit template instantiations may change linkage if they are later
      // explicitly instantiated, so they should not be emitted eagerly.
      return false;
    // Defer until all versions have been semantically checked.
    if (FD->hasAttr<TargetVersionAttr>() && !FD->isMultiVersion())
      return false;
  }
  if (const auto *VD = dyn_cast<VarDecl>(Global)) {
    if (Context.getInlineVariableDefinitionKind(VD) ==
        ASTContext::InlineVariableDefinitionKind::WeakUnknown)
      // A definition of an inline constexpr static data member may change
      // linkage later if it's redeclared outside the class.
      return false;
    if (CXX20ModuleInits && VD->getOwningModule() &&
        !VD->getOwningModule()->isModuleMapModule()) {
      // For CXX20, module-owned initializers need to be deferred, since it is
      // not known at this point if they will be run for the current module or
      // as part of the initializer for an imported one.
      return false;
    }
  }
  // If OpenMP is enabled and threadprivates must be generated like TLS, delay
  // codegen for global variables, because they may be marked as threadprivate.
  if (LangOpts.OpenMP && LangOpts.OpenMPUseTLS &&
      getContext().getTargetInfo().isTLSSupported() && isa<VarDecl>(Global) &&
      !Global->getType().isConstantStorage(getContext(), false, false) &&
      !OMPDeclareTargetDeclAttr::isDeclareTargetDeclaration(Global))
    return false;

  return true;
}

ConstantAddress CodeGenModule::GetAddrOfMSGuidDecl(const MSGuidDecl *GD) {
  StringRef Name = getMangledName(GD);

  // The UUID descriptor should be pointer aligned.
  CharUnits Alignment = CharUnits::fromQuantity(PointerAlignInBytes);

  // Look for an existing global.
  if (llvm::GlobalVariable *GV = getModule().getNamedGlobal(Name))
    return ConstantAddress(GV, GV->getValueType(), Alignment);

  ConstantEmitter Emitter(*this);
  llvm::Constant *Init;

  APValue &V = GD->getAsAPValue();
  if (!V.isAbsent()) {
    // If possible, emit the APValue version of the initializer. In particular,
    // this gets the type of the constant right.
    Init = Emitter.emitForInitializer(
        GD->getAsAPValue(), GD->getType().getAddressSpace(), GD->getType());
  } else {
    // As a fallback, directly construct the constant.
    // FIXME: This may get padding wrong under esoteric struct layout rules.
    // MSVC appears to create a complete type 'struct __s_GUID' that it
    // presumably uses to represent these constants.
    MSGuidDecl::Parts Parts = GD->getParts();
    llvm::Constant *Fields[4] = {
        llvm::ConstantInt::get(Int32Ty, Parts.Part1),
        llvm::ConstantInt::get(Int16Ty, Parts.Part2),
        llvm::ConstantInt::get(Int16Ty, Parts.Part3),
        llvm::ConstantDataArray::getRaw(
            StringRef(reinterpret_cast<char *>(Parts.Part4And5), 8), 8,
            Int8Ty)};
    Init = llvm::ConstantStruct::getAnon(Fields);
  }

  auto *GV = new llvm::GlobalVariable(
      getModule(), Init->getType(),
      /*isConstant=*/true, llvm::GlobalValue::LinkOnceODRLinkage, Init, Name);
  if (supportsCOMDAT())
    GV->setComdat(TheModule.getOrInsertComdat(GV->getName()));
  setDSOLocal(GV);

  if (!V.isAbsent()) {
    Emitter.finalize(GV);
    return ConstantAddress(GV, GV->getValueType(), Alignment);
  }

  llvm::Type *Ty = getTypes().ConvertTypeForMem(GD->getType());
  return ConstantAddress(GV, Ty, Alignment);
}

ConstantAddress CodeGenModule::GetAddrOfUnnamedGlobalConstantDecl(
    const UnnamedGlobalConstantDecl *GCD) {
  CharUnits Alignment = getContext().getTypeAlignInChars(GCD->getType());

  llvm::GlobalVariable **Entry = nullptr;
  Entry = &UnnamedGlobalConstantDeclMap[GCD];
  if (*Entry)
    return ConstantAddress(*Entry, (*Entry)->getValueType(), Alignment);

  ConstantEmitter Emitter(*this);
  llvm::Constant *Init;

  const APValue &V = GCD->getValue();

  assert(!V.isAbsent());
  Init = Emitter.emitForInitializer(V, GCD->getType().getAddressSpace(),
                                    GCD->getType());

  auto *GV = new llvm::GlobalVariable(getModule(), Init->getType(),
                                      /*isConstant=*/true,
                                      llvm::GlobalValue::PrivateLinkage, Init,
                                      ".constant");
  GV->setUnnamedAddr(llvm::GlobalValue::UnnamedAddr::Global);
  GV->setAlignment(Alignment.getAsAlign());

  Emitter.finalize(GV);

  *Entry = GV;
  return ConstantAddress(GV, GV->getValueType(), Alignment);
}

ConstantAddress CodeGenModule::GetAddrOfTemplateParamObject(
    const TemplateParamObjectDecl *TPO) {
  StringRef Name = getMangledName(TPO);
  CharUnits Alignment = getNaturalTypeAlignment(TPO->getType());

  if (llvm::GlobalVariable *GV = getModule().getNamedGlobal(Name))
    return ConstantAddress(GV, GV->getValueType(), Alignment);

  ConstantEmitter Emitter(*this);
  llvm::Constant *Init = Emitter.emitForInitializer(
        TPO->getValue(), TPO->getType().getAddressSpace(), TPO->getType());

  if (!Init) {
    ErrorUnsupported(TPO, "template parameter object");
    return ConstantAddress::invalid();
  }

  llvm::GlobalValue::LinkageTypes Linkage =
      isExternallyVisible(TPO->getLinkageAndVisibility().getLinkage())
          ? llvm::GlobalValue::LinkOnceODRLinkage
          : llvm::GlobalValue::InternalLinkage;
  auto *GV = new llvm::GlobalVariable(getModule(), Init->getType(),
                                      /*isConstant=*/true, Linkage, Init, Name);
  setGVProperties(GV, TPO);
  if (supportsCOMDAT() && Linkage == llvm::GlobalValue::LinkOnceODRLinkage)
    GV->setComdat(TheModule.getOrInsertComdat(GV->getName()));
  Emitter.finalize(GV);

    return ConstantAddress(GV, GV->getValueType(), Alignment);
}

ConstantAddress CodeGenModule::GetWeakRefReference(const ValueDecl *VD) {
  const AliasAttr *AA = VD->getAttr<AliasAttr>();
  assert(AA && "No alias?");

  CharUnits Alignment = getContext().getDeclAlign(VD);
  llvm::Type *DeclTy = getTypes().ConvertTypeForMem(VD->getType());

  // See if there is already something with the target's name in the module.
  llvm::GlobalValue *Entry = GetGlobalValue(AA->getAliasee());
  if (Entry)
    return ConstantAddress(Entry, DeclTy, Alignment);

  llvm::Constant *Aliasee;
  if (isa<llvm::FunctionType>(DeclTy))
    Aliasee = GetOrCreateLLVMFunction(AA->getAliasee(), DeclTy,
                                      GlobalDecl(cast<FunctionDecl>(VD)),
                                      /*ForVTable=*/false);
  else
    Aliasee = GetOrCreateLLVMGlobal(AA->getAliasee(), DeclTy, LangAS::Default,
                                    nullptr);

  auto *F = cast<llvm::GlobalValue>(Aliasee);
  F->setLinkage(llvm::Function::ExternalWeakLinkage);
  WeakRefReferences.insert(F);

  return ConstantAddress(Aliasee, DeclTy, Alignment);
}

template <typename AttrT> static bool hasImplicitAttr(const ValueDecl *D) {
  if (!D)
    return false;
  if (auto *A = D->getAttr<AttrT>())
    return A->isImplicit();
  return D->isImplicit();
}

bool CodeGenModule::shouldEmitCUDAGlobalVar(const VarDecl *Global) const {
  assert(LangOpts.CUDA && "Should not be called by non-CUDA languages");
  // We need to emit host-side 'shadows' for all global
  // device-side variables because the CUDA runtime needs their
  // size and host-side address in order to provide access to
  // their device-side incarnations.
  return !LangOpts.CUDAIsDevice || Global->hasAttr<CUDADeviceAttr>() ||
         Global->hasAttr<CUDAConstantAttr>() ||
         Global->hasAttr<CUDASharedAttr>() ||
         Global->getType()->isCUDADeviceBuiltinSurfaceType() ||
         Global->getType()->isCUDADeviceBuiltinTextureType();
}

void CodeGenModule::EmitGlobal(GlobalDecl GD) {
  const auto *Global = cast<ValueDecl>(GD.getDecl());

  // Weak references don't produce any output by themselves.
  if (Global->hasAttr<WeakRefAttr>())
    return;

  // If this is an alias definition (which otherwise looks like a declaration)
  // handle it now.
  if (AliasAttr *Attr = Global->getAttr<AliasAttr>()) {
    // Emit the alias here if it is not SYCL device compilation.
    if (!LangOpts.SYCLIsDevice)
      return EmitAliasDefinition(GD);
    // Defer for SYCL devices, until either the alias or what it aliases
    // is used.
    StringRef MangledName = getMangledName(GD);
    DeferredDecls[MangledName] = GD;
    StringRef AliaseeName = Attr->getAliasee();
    DeferredAliases[AliaseeName] = GD;
    return;
  }

  // IFunc like an alias whose value is resolved at runtime by calling resolver.
  if (Global->hasAttr<IFuncAttr>())
    return emitIFuncDefinition(GD);

  // If this is a cpu_dispatch multiversion function, emit the resolver.
  if (Global->hasAttr<CPUDispatchAttr>())
    return emitCPUDispatchDefinition(GD);

  // If this is CUDA, be selective about which declarations we emit.
  // Non-constexpr non-lambda implicit host device functions are not emitted
  // unless they are used on device side.
  if (LangOpts.CUDA) {
    assert((isa<FunctionDecl>(Global) || isa<VarDecl>(Global)) &&
           "Expected Variable or Function");
    if (const auto *VD = dyn_cast<VarDecl>(Global)) {
      if (!shouldEmitCUDAGlobalVar(VD))
        return;
    } else if (LangOpts.CUDAIsDevice) {
      const auto *FD = dyn_cast<FunctionDecl>(Global);
      if ((!Global->hasAttr<CUDADeviceAttr>() ||
           (LangOpts.OffloadImplicitHostDeviceTemplates &&
            hasImplicitAttr<CUDAHostAttr>(FD) &&
            hasImplicitAttr<CUDADeviceAttr>(FD) && !FD->isConstexpr() &&
            !isLambdaCallOperator(FD) &&
            !getContext().CUDAImplicitHostDeviceFunUsedByDevice.count(FD))) &&
          !Global->hasAttr<CUDAGlobalAttr>() &&
          !(LangOpts.HIPStdPar && isa<FunctionDecl>(Global) &&
            !Global->hasAttr<CUDAHostAttr>()))
        return;
      // Device-only functions are the only things we skip.
    } else {
      // We need to emit host-side 'shadows' for all global
      // device-side variables because the CUDA runtime needs their
      // size and host-side address in order to provide access to
      // their device-side incarnations.

      // So device-only functions are the only things we skip, except for SYCL.
      if (!LangOpts.isSYCL() && isa<FunctionDecl>(Global) &&
          !Global->hasAttr<CUDAHostAttr>() && Global->hasAttr<CUDADeviceAttr>())
        return;

      assert((isa<FunctionDecl>(Global) || isa<VarDecl>(Global)) &&
             "Expected Variable or Function");
    }
  }

  if (LangOpts.OpenMP) {
    // If this is OpenMP, check if it is legal to emit this global normally.
    if (OpenMPRuntime && OpenMPRuntime->emitTargetGlobal(GD))
      return;
    if (auto *DRD = dyn_cast<OMPDeclareReductionDecl>(Global)) {
      if (MustBeEmitted(Global))
        EmitOMPDeclareReduction(DRD);
      return;
    }
    if (auto *DMD = dyn_cast<OMPDeclareMapperDecl>(Global)) {
      if (MustBeEmitted(Global))
        EmitOMPDeclareMapper(DMD);
      return;
    }
  }

  // Ignore declarations, they will be emitted on their first use.
  if (const auto *FD = dyn_cast<FunctionDecl>(Global)) {
    // Update deferred annotations with the latest declaration if the function
    // function was already used or defined.
    if (FD->hasAttr<AnnotateAttr>()) {
      StringRef MangledName = getMangledName(GD);
      if (GetGlobalValue(MangledName))
        DeferredAnnotations[MangledName] = FD;
    }

    // Forward declarations are emitted lazily on first use.
    if (!FD->doesThisDeclarationHaveABody()) {
      if (!FD->doesDeclarationForceExternallyVisibleDefinition() &&
          (!FD->isMultiVersion() || !getTarget().getTriple().isAArch64()))
        return;

      StringRef MangledName = getMangledName(GD);

      // Compute the function info and LLVM type.
      const CGFunctionInfo &FI = getTypes().arrangeGlobalDeclaration(GD);
      llvm::Type *Ty = getTypes().GetFunctionType(FI);

      GetOrCreateLLVMFunction(MangledName, Ty, GD, /*ForVTable=*/false,
                              /*DontDefer=*/false);
      return;
    }
  } else {
    const auto *VD = cast<VarDecl>(Global);
    assert(VD->isFileVarDecl() && "Cannot emit local var decl as global.");
    if (VD->isThisDeclarationADefinition() != VarDecl::Definition &&
        !Context.isMSStaticDataMemberInlineDefinition(VD)) {
      if (LangOpts.OpenMP) {
        // Emit declaration of the must-be-emitted declare target variable.
        if (std::optional<OMPDeclareTargetDeclAttr::MapTypeTy> Res =
                OMPDeclareTargetDeclAttr::isDeclareTargetDeclaration(VD)) {

          // If this variable has external storage and doesn't require special
          // link handling we defer to its canonical definition.
          if (VD->hasExternalStorage() &&
              Res != OMPDeclareTargetDeclAttr::MT_Link)
            return;

          bool UnifiedMemoryEnabled =
              getOpenMPRuntime().hasRequiresUnifiedSharedMemory();
          if ((*Res == OMPDeclareTargetDeclAttr::MT_To ||
               *Res == OMPDeclareTargetDeclAttr::MT_Enter) &&
              !UnifiedMemoryEnabled) {
            (void)GetAddrOfGlobalVar(VD);
          } else {
            assert(((*Res == OMPDeclareTargetDeclAttr::MT_Link) ||
                    ((*Res == OMPDeclareTargetDeclAttr::MT_To ||
                      *Res == OMPDeclareTargetDeclAttr::MT_Enter) &&
                     UnifiedMemoryEnabled)) &&
                   "Link clause or to clause with unified memory expected.");
            (void)getOpenMPRuntime().getAddrOfDeclareTargetVar(VD);
          }

          return;
        }
      }
      // If this declaration may have caused an inline variable definition to
      // change linkage, make sure that it's emitted.
      if (Context.getInlineVariableDefinitionKind(VD) ==
          ASTContext::InlineVariableDefinitionKind::Strong)
        GetAddrOfGlobalVar(VD);
      return;
    }
  }

  // clang::ParseAST ensures that we emit the SYCL devices at the end, so
  // anything that is a device (or indirectly called) will be handled later.
  if (LangOpts.SYCLIsDevice && MustBeEmitted(Global)) {
    addDeferredDeclToEmit(GD);
    return;
  }

  // Defer code generation to first use when possible, e.g. if this is an inline
  // function. If the global must always be emitted, do it eagerly if possible
  // to benefit from cache locality.
  if (MustBeEmitted(Global) && MayBeEmittedEagerly(Global)) {
    // Avoid emitting the same __host__ __device__ functions,
    // in SYCL-CUDA-host compilation, and
    if (SYCLCUDAIsHost(LangOpts) && isa<FunctionDecl>(Global) &&
        !Global->hasAttr<CUDAHostAttr>() && Global->hasAttr<CUDADeviceAttr>()) {
      addDeferredDeclToEmit(GD);
      return;
    }
    // in SYCL-CUDA-device compilation.
    if (SYCLCUDAIsSYCLDevice(LangOpts) && isa<FunctionDecl>(Global) &&
        Global->hasAttr<CUDAHostAttr>() && !Global->hasAttr<CUDADeviceAttr>()) {
      addDeferredDeclToEmit(GD);
      return;
    }

    // Emit the definition if it can't be deferred.
    EmitGlobalDefinition(GD);
    addEmittedDeferredDecl(GD);
    return;
  }

  // If we're deferring emission of a C++ variable with an
  // initializer, remember the order in which it appeared in the file.
  if (getLangOpts().CPlusPlus && isa<VarDecl>(Global) &&
      cast<VarDecl>(Global)->hasInit()) {
    DelayedCXXInitPosition[Global] = CXXGlobalInits.size();
    CXXGlobalInits.push_back(nullptr);
  }

  StringRef MangledName = getMangledName(GD);
  if (GetGlobalValue(MangledName) != nullptr) {
    // The value has already been used and should therefore be emitted.
    addDeferredDeclToEmit(GD);
  } else if (MustBeEmitted(Global)) {
    // The value must be emitted, but cannot be emitted eagerly.
    assert(!MayBeEmittedEagerly(Global));
    addDeferredDeclToEmit(GD);
  } else {

    // For SYCL compilation of CUDA sources,
    if (LangOpts.isSYCL() && LangOpts.CUDA && !LangOpts.CUDAIsDevice) {
      // in case of SYCL-CUDA-host,
      if (LangOpts.SYCLIsHost) {
        if (Global->hasAttr<CUDAHostAttr>()) {
          // remove already present __device__ function.
          auto DDI = DeferredDecls.find(MangledName);
          if (DDI != DeferredDecls.end())
            DeferredDecls.erase(DDI);
        } else if (Global->hasAttr<CUDADeviceAttr>()) {
          // do not insert a __device__ function if a __host__ one is present.
          auto DDI = DeferredDecls.find(MangledName);
          if (DDI != DeferredDecls.end())
            return;
        }
      }
      // in case of SYCL-CUDA-device,
      if (LangOpts.SYCLIsDevice) {
        if (Global->hasAttr<CUDADeviceAttr>()) {
          // remove already present __host__ function.
          auto DDI = DeferredDecls.find(MangledName);
          if (DDI != DeferredDecls.end())
            DeferredDecls.erase(DDI);
        } else if (Global->hasAttr<CUDAHostAttr>()) {
          // do not insert a __host__ function if a __device__ one is present.
          auto DDI = DeferredDecls.find(MangledName);
          if (DDI != DeferredDecls.end())
            return;
        }
      }
    }

    // Otherwise, remember that we saw a deferred decl with this name.  The
    // first use of the mangled name will cause it to move into
    // DeferredDeclsToEmit.
    DeferredDecls[MangledName] = GD;
  }
}

// Check if T is a class type with a destructor that's not dllimport.
static bool HasNonDllImportDtor(QualType T) {
  if (const auto *RT = T->getBaseElementTypeUnsafe()->getAs<RecordType>())
    if (CXXRecordDecl *RD = dyn_cast<CXXRecordDecl>(RT->getDecl()))
      if (RD->getDestructor() && !RD->getDestructor()->hasAttr<DLLImportAttr>())
        return true;

  return false;
}

namespace {
  struct FunctionIsDirectlyRecursive
      : public ConstStmtVisitor<FunctionIsDirectlyRecursive, bool> {
    const StringRef Name;
    const Builtin::Context &BI;
    FunctionIsDirectlyRecursive(StringRef N, const Builtin::Context &C)
        : Name(N), BI(C) {}

    bool VisitCallExpr(const CallExpr *E) {
      const FunctionDecl *FD = E->getDirectCallee();
      if (!FD)
        return false;
      AsmLabelAttr *Attr = FD->getAttr<AsmLabelAttr>();
      if (Attr && Name == Attr->getLabel())
        return true;
      unsigned BuiltinID = FD->getBuiltinID();
      if (!BuiltinID || !BI.isLibFunction(BuiltinID))
        return false;
      std::string BuiltinNameStr = BI.getName(BuiltinID);
      StringRef BuiltinName = BuiltinNameStr;
      if (BuiltinName.starts_with("__builtin_") &&
          Name == BuiltinName.slice(strlen("__builtin_"), StringRef::npos)) {
        return true;
      }
      return false;
    }

    bool VisitStmt(const Stmt *S) {
      for (const Stmt *Child : S->children())
        if (Child && this->Visit(Child))
          return true;
      return false;
    }
  };

  // Make sure we're not referencing non-imported vars or functions.
  struct DLLImportFunctionVisitor
      : public RecursiveASTVisitor<DLLImportFunctionVisitor> {
    bool SafeToInline = true;

    bool shouldVisitImplicitCode() const { return true; }

    bool VisitVarDecl(VarDecl *VD) {
      if (VD->getTLSKind()) {
        // A thread-local variable cannot be imported.
        SafeToInline = false;
        return SafeToInline;
      }

      // A variable definition might imply a destructor call.
      if (VD->isThisDeclarationADefinition())
        SafeToInline = !HasNonDllImportDtor(VD->getType());

      return SafeToInline;
    }

    bool VisitCXXBindTemporaryExpr(CXXBindTemporaryExpr *E) {
      if (const auto *D = E->getTemporary()->getDestructor())
        SafeToInline = D->hasAttr<DLLImportAttr>();
      return SafeToInline;
    }

    bool VisitDeclRefExpr(DeclRefExpr *E) {
      ValueDecl *VD = E->getDecl();
      if (isa<FunctionDecl>(VD))
        SafeToInline = VD->hasAttr<DLLImportAttr>();
      else if (VarDecl *V = dyn_cast<VarDecl>(VD))
        SafeToInline = !V->hasGlobalStorage() || V->hasAttr<DLLImportAttr>();
      return SafeToInline;
    }

    bool VisitCXXConstructExpr(CXXConstructExpr *E) {
      SafeToInline = E->getConstructor()->hasAttr<DLLImportAttr>();
      return SafeToInline;
    }

    bool VisitCXXMemberCallExpr(CXXMemberCallExpr *E) {
      CXXMethodDecl *M = E->getMethodDecl();
      if (!M) {
        // Call through a pointer to member function. This is safe to inline.
        SafeToInline = true;
      } else {
        SafeToInline = M->hasAttr<DLLImportAttr>();
      }
      return SafeToInline;
    }

    bool VisitCXXDeleteExpr(CXXDeleteExpr *E) {
      SafeToInline = E->getOperatorDelete()->hasAttr<DLLImportAttr>();
      return SafeToInline;
    }

    bool VisitCXXNewExpr(CXXNewExpr *E) {
      SafeToInline = E->getOperatorNew()->hasAttr<DLLImportAttr>();
      return SafeToInline;
    }
  };
}

// isTriviallyRecursive - Check if this function calls another
// decl that, because of the asm attribute or the other decl being a builtin,
// ends up pointing to itself.
bool
CodeGenModule::isTriviallyRecursive(const FunctionDecl *FD) {
  StringRef Name;
  if (getCXXABI().getMangleContext().shouldMangleDeclName(FD)) {
    // asm labels are a special kind of mangling we have to support.
    AsmLabelAttr *Attr = FD->getAttr<AsmLabelAttr>();
    if (!Attr)
      return false;
    Name = Attr->getLabel();
  } else {
    Name = FD->getName();
  }

  FunctionIsDirectlyRecursive Walker(Name, Context.BuiltinInfo);
  const Stmt *Body = FD->getBody();
  return Body ? Walker.Visit(Body) : false;
}

bool CodeGenModule::shouldEmitFunction(GlobalDecl GD) {
  if (getFunctionLinkage(GD) != llvm::Function::AvailableExternallyLinkage)
    return true;

  const auto *F = cast<FunctionDecl>(GD.getDecl());
  // Inline builtins declaration must be emitted. They often are fortified
  // functions.
  if (F->isInlineBuiltinDeclaration())
    return true;

  if (CodeGenOpts.OptimizationLevel == 0 && !F->hasAttr<AlwaysInlineAttr>())
    return false;

  // We don't import function bodies from other named module units since that
  // behavior may break ABI compatibility of the current unit.
  if (const Module *M = F->getOwningModule();
      M && M->getTopLevelModule()->isNamedModule() &&
      getContext().getCurrentNamedModule() != M->getTopLevelModule()) {
    // There are practices to mark template member function as always-inline
    // and mark the template as extern explicit instantiation but not give
    // the definition for member function. So we have to emit the function
    // from explicitly instantiation with always-inline.
    //
    // See https://github.com/llvm/llvm-project/issues/86893 for details.
    //
    // TODO: Maybe it is better to give it a warning if we call a non-inline
    // function from other module units which is marked as always-inline.
    if (!F->isTemplateInstantiation() || !F->hasAttr<AlwaysInlineAttr>()) {
      return false;
    }
  }

  if (F->hasAttr<NoInlineAttr>())
    return false;

  if (F->hasAttr<DLLImportAttr>() && !F->hasAttr<AlwaysInlineAttr>()) {
    // Check whether it would be safe to inline this dllimport function.
    DLLImportFunctionVisitor Visitor;
    Visitor.TraverseFunctionDecl(const_cast<FunctionDecl*>(F));
    if (!Visitor.SafeToInline)
      return false;

    if (const CXXDestructorDecl *Dtor = dyn_cast<CXXDestructorDecl>(F)) {
      // Implicit destructor invocations aren't captured in the AST, so the
      // check above can't see them. Check for them manually here.
      for (const Decl *Member : Dtor->getParent()->decls())
        if (isa<FieldDecl>(Member))
          if (HasNonDllImportDtor(cast<FieldDecl>(Member)->getType()))
            return false;
      for (const CXXBaseSpecifier &B : Dtor->getParent()->bases())
        if (HasNonDllImportDtor(B.getType()))
          return false;
    }
  }

  // PR9614. Avoid cases where the source code is lying to us. An available
  // externally function should have an equivalent function somewhere else,
  // but a function that calls itself through asm label/`__builtin_` trickery is
  // clearly not equivalent to the real implementation.
  // This happens in glibc's btowc and in some configure checks.
  return !isTriviallyRecursive(F);
}

bool CodeGenModule::shouldOpportunisticallyEmitVTables() {
  return CodeGenOpts.OptimizationLevel > 0;
}

void CodeGenModule::EmitMultiVersionFunctionDefinition(GlobalDecl GD,
                                                       llvm::GlobalValue *GV) {
  const auto *FD = cast<FunctionDecl>(GD.getDecl());

  if (FD->isCPUSpecificMultiVersion()) {
    auto *Spec = FD->getAttr<CPUSpecificAttr>();
    for (unsigned I = 0; I < Spec->cpus_size(); ++I)
      EmitGlobalFunctionDefinition(GD.getWithMultiVersionIndex(I), nullptr);
  } else if (auto *TC = FD->getAttr<TargetClonesAttr>()) {
    for (unsigned I = 0; I < TC->featuresStrs_size(); ++I)
      // AArch64 favors the default target version over the clone if any.
      if ((!TC->isDefaultVersion(I) || !getTarget().getTriple().isAArch64()) &&
          TC->isFirstOfVersion(I))
        EmitGlobalFunctionDefinition(GD.getWithMultiVersionIndex(I), nullptr);
    // Ensure that the resolver function is also emitted.
    GetOrCreateMultiVersionResolver(GD);
  } else
    EmitGlobalFunctionDefinition(GD, GV);
  // Defer the resolver emission until we can reason whether the TU
  // contains a default target version implementation.
  if (FD->isTargetVersionMultiVersion())
    AddDeferredMultiVersionResolverToEmit(GD);
}

void CodeGenModule::EmitGlobalDefinition(GlobalDecl GD, llvm::GlobalValue *GV) {
  const auto *D = cast<ValueDecl>(GD.getDecl());

  PrettyStackTraceDecl CrashInfo(const_cast<ValueDecl *>(D), D->getLocation(),
                                 Context.getSourceManager(),
                                 "Generating code for declaration");

  if (const auto *FD = dyn_cast<FunctionDecl>(D)) {
    // At -O0, don't generate IR for functions with available_externally
    // linkage.
    if (!shouldEmitFunction(GD))
      return;

    llvm::TimeTraceScope TimeScope("CodeGen Function", [&]() {
      std::string Name;
      llvm::raw_string_ostream OS(Name);
      FD->getNameForDiagnostic(OS, getContext().getPrintingPolicy(),
                               /*Qualified=*/true);
      return Name;
    });

    if (const auto *Method = dyn_cast<CXXMethodDecl>(D)) {
      // Make sure to emit the definition(s) before we emit the thunks.
      // This is necessary for the generation of certain thunks.
      if (isa<CXXConstructorDecl>(Method) || isa<CXXDestructorDecl>(Method))
        ABI->emitCXXStructor(GD);
      else if (FD->isMultiVersion())
        EmitMultiVersionFunctionDefinition(GD, GV);
      else
        EmitGlobalFunctionDefinition(GD, GV);

      if (Method->isVirtual())
        getVTables().EmitThunks(GD);

      return;
    }

    if (FD->isMultiVersion())
      return EmitMultiVersionFunctionDefinition(GD, GV);
    return EmitGlobalFunctionDefinition(GD, GV);
  }

  if (const auto *VD = dyn_cast<VarDecl>(D))
    return EmitGlobalVarDefinition(VD, !VD->hasDefinition());

  llvm_unreachable("Invalid argument to EmitGlobalDefinition()");
}

static void ReplaceUsesOfNonProtoTypeWithRealFunction(llvm::GlobalValue *Old,
                                                      llvm::Function *NewFn);

static uint64_t getFMVPriority(const TargetInfo &TI,
                               const CodeGenFunction::FMVResolverOption &RO) {
  llvm::SmallVector<StringRef, 8> Features{RO.Features};
  if (RO.Architecture)
    Features.push_back(*RO.Architecture);
  return TI.getFMVPriority(Features);
}

// Multiversion functions should be at most 'WeakODRLinkage' so that a different
// TU can forward declare the function without causing problems.  Particularly
// in the cases of CPUDispatch, this causes issues. This also makes sure we
// work with internal linkage functions, so that the same function name can be
// used with internal linkage in multiple TUs.
static llvm::GlobalValue::LinkageTypes
getMultiversionLinkage(CodeGenModule &CGM, GlobalDecl GD) {
  const FunctionDecl *FD = cast<FunctionDecl>(GD.getDecl());
  if (FD->getFormalLinkage() == Linkage::Internal)
    return llvm::GlobalValue::InternalLinkage;
  return llvm::GlobalValue::WeakODRLinkage;
}

void CodeGenModule::emitMultiVersionFunctions() {
  std::vector<GlobalDecl> MVFuncsToEmit;
  MultiVersionFuncs.swap(MVFuncsToEmit);
  for (GlobalDecl GD : MVFuncsToEmit) {
    const auto *FD = cast<FunctionDecl>(GD.getDecl());
    assert(FD && "Expected a FunctionDecl");

    auto createFunction = [&](const FunctionDecl *Decl, unsigned MVIdx = 0) {
      GlobalDecl CurGD{Decl->isDefined() ? Decl->getDefinition() : Decl, MVIdx};
      StringRef MangledName = getMangledName(CurGD);
      llvm::Constant *Func = GetGlobalValue(MangledName);
      if (!Func) {
        if (Decl->isDefined()) {
          EmitGlobalFunctionDefinition(CurGD, nullptr);
          Func = GetGlobalValue(MangledName);
        } else {
          const CGFunctionInfo &FI = getTypes().arrangeGlobalDeclaration(CurGD);
          llvm::FunctionType *Ty = getTypes().GetFunctionType(FI);
          Func = GetAddrOfFunction(CurGD, Ty, /*ForVTable=*/false,
                                   /*DontDefer=*/false, ForDefinition);
        }
        assert(Func && "This should have just been created");
      }
      return cast<llvm::Function>(Func);
    };

    // For AArch64, a resolver is only emitted if a function marked with
    // target_version("default")) or target_clones() is present and defined
    // in this TU. For other architectures it is always emitted.
    bool ShouldEmitResolver = !getTarget().getTriple().isAArch64();
    SmallVector<CodeGenFunction::FMVResolverOption, 10> Options;

    getContext().forEachMultiversionedFunctionVersion(
        FD, [&](const FunctionDecl *CurFD) {
          llvm::SmallVector<StringRef, 8> Feats;
          bool IsDefined = CurFD->getDefinition() != nullptr;

          if (const auto *TA = CurFD->getAttr<TargetAttr>()) {
            assert(getTarget().getTriple().isX86() && "Unsupported target");
            TA->getX86AddedFeatures(Feats);
            llvm::Function *Func = createFunction(CurFD);
            Options.emplace_back(Func, Feats, TA->getX86Architecture());
          } else if (const auto *TVA = CurFD->getAttr<TargetVersionAttr>()) {
            if (TVA->isDefaultVersion() && IsDefined)
              ShouldEmitResolver = true;
            llvm::Function *Func = createFunction(CurFD);
            char Delim = getTarget().getTriple().isAArch64() ? '+' : ',';
            TVA->getFeatures(Feats, Delim);
            Options.emplace_back(Func, Feats);
          } else if (const auto *TC = CurFD->getAttr<TargetClonesAttr>()) {
            if (IsDefined)
              ShouldEmitResolver = true;
            for (unsigned I = 0; I < TC->featuresStrs_size(); ++I) {
              if (!TC->isFirstOfVersion(I))
                continue;

              llvm::Function *Func = createFunction(CurFD, I);
              Feats.clear();
              if (getTarget().getTriple().isX86()) {
                TC->getX86Feature(Feats, I);
                Options.emplace_back(Func, Feats, TC->getX86Architecture(I));
              } else {
                char Delim = getTarget().getTriple().isAArch64() ? '+' : ',';
                TC->getFeatures(Feats, I, Delim);
                Options.emplace_back(Func, Feats);
              }
            }
          } else
            llvm_unreachable("unexpected MultiVersionKind");
        });

    if (!ShouldEmitResolver)
      continue;

    llvm::Constant *ResolverConstant = GetOrCreateMultiVersionResolver(GD);
    if (auto *IFunc = dyn_cast<llvm::GlobalIFunc>(ResolverConstant)) {
      ResolverConstant = IFunc->getResolver();
      if (FD->isTargetClonesMultiVersion() &&
          !getTarget().getTriple().isAArch64()) {
        const CGFunctionInfo &FI = getTypes().arrangeGlobalDeclaration(GD);
        llvm::FunctionType *DeclTy = getTypes().GetFunctionType(FI);
        std::string MangledName = getMangledNameImpl(
            *this, GD, FD, /*OmitMultiVersionMangling=*/true);
        // In prior versions of Clang, the mangling for ifuncs incorrectly
        // included an .ifunc suffix. This alias is generated for backward
        // compatibility. It is deprecated, and may be removed in the future.
        auto *Alias = llvm::GlobalAlias::create(
            DeclTy, 0, getMultiversionLinkage(*this, GD),
            MangledName + ".ifunc", IFunc, &getModule());
        SetCommonAttributes(FD, Alias);
      }
    }
    llvm::Function *ResolverFunc = cast<llvm::Function>(ResolverConstant);

    ResolverFunc->setLinkage(getMultiversionLinkage(*this, GD));

    if (!ResolverFunc->hasLocalLinkage() && supportsCOMDAT())
      ResolverFunc->setComdat(
          getModule().getOrInsertComdat(ResolverFunc->getName()));

    const TargetInfo &TI = getTarget();
    llvm::stable_sort(
        Options, [&TI](const CodeGenFunction::FMVResolverOption &LHS,
                       const CodeGenFunction::FMVResolverOption &RHS) {
          return getFMVPriority(TI, LHS) > getFMVPriority(TI, RHS);
        });
    CodeGenFunction CGF(*this);
    CGF.EmitMultiVersionResolver(ResolverFunc, Options);
  }

  // Ensure that any additions to the deferred decls list caused by emitting a
  // variant are emitted.  This can happen when the variant itself is inline and
  // calls a function without linkage.
  if (!MVFuncsToEmit.empty())
    EmitDeferred();

  // Ensure that any additions to the multiversion funcs list from either the
  // deferred decls or the multiversion functions themselves are emitted.
  if (!MultiVersionFuncs.empty())
    emitMultiVersionFunctions();
}

static void replaceDeclarationWith(llvm::GlobalValue *Old,
                                   llvm::Constant *New) {
  assert(cast<llvm::Function>(Old)->isDeclaration() && "Not a declaration");
  New->takeName(Old);
  Old->replaceAllUsesWith(New);
  Old->eraseFromParent();
}

void CodeGenModule::emitCPUDispatchDefinition(GlobalDecl GD) {
  const auto *FD = cast<FunctionDecl>(GD.getDecl());
  assert(FD && "Not a FunctionDecl?");
  assert(FD->isCPUDispatchMultiVersion() && "Not a multiversion function?");
  const auto *DD = FD->getAttr<CPUDispatchAttr>();
  assert(DD && "Not a cpu_dispatch Function?");

  const CGFunctionInfo &FI = getTypes().arrangeGlobalDeclaration(GD);
  llvm::FunctionType *DeclTy = getTypes().GetFunctionType(FI);

  StringRef ResolverName = getMangledName(GD);
  UpdateMultiVersionNames(GD, FD, ResolverName);

  llvm::Type *ResolverType;
  GlobalDecl ResolverGD;
  if (getTarget().supportsIFunc()) {
    ResolverType = llvm::FunctionType::get(
        llvm::PointerType::get(getLLVMContext(),
                               getTypes().getTargetAddressSpace(FD->getType())),
        false);
  }
  else {
    ResolverType = DeclTy;
    ResolverGD = GD;
  }

  auto *ResolverFunc = cast<llvm::Function>(GetOrCreateLLVMFunction(
      ResolverName, ResolverType, ResolverGD, /*ForVTable=*/false));
  ResolverFunc->setLinkage(getMultiversionLinkage(*this, GD));
  if (supportsCOMDAT())
    ResolverFunc->setComdat(
        getModule().getOrInsertComdat(ResolverFunc->getName()));

  SmallVector<CodeGenFunction::FMVResolverOption, 10> Options;
  const TargetInfo &Target = getTarget();
  unsigned Index = 0;
  for (const IdentifierInfo *II : DD->cpus()) {
    // Get the name of the target function so we can look it up/create it.
    std::string MangledName = getMangledNameImpl(*this, GD, FD, true) +
                              getCPUSpecificMangling(*this, II->getName());

    llvm::Constant *Func = GetGlobalValue(MangledName);

    if (!Func) {
      GlobalDecl ExistingDecl = Manglings.lookup(MangledName);
      if (ExistingDecl.getDecl() &&
          ExistingDecl.getDecl()->getAsFunction()->isDefined()) {
        EmitGlobalFunctionDefinition(ExistingDecl, nullptr);
        Func = GetGlobalValue(MangledName);
      } else {
        if (!ExistingDecl.getDecl())
          ExistingDecl = GD.getWithMultiVersionIndex(Index);

      Func = GetOrCreateLLVMFunction(
          MangledName, DeclTy, ExistingDecl,
          /*ForVTable=*/false, /*DontDefer=*/true,
          /*IsThunk=*/false, llvm::AttributeList(), ForDefinition);
      }
    }

    llvm::SmallVector<StringRef, 32> Features;
    Target.getCPUSpecificCPUDispatchFeatures(II->getName(), Features);
    llvm::transform(Features, Features.begin(),
                    [](StringRef Str) { return Str.substr(1); });
    llvm::erase_if(Features, [&Target](StringRef Feat) {
      return !Target.validateCpuSupports(Feat);
    });
    Options.emplace_back(cast<llvm::Function>(Func), Features);
    ++Index;
  }

  llvm::stable_sort(Options, [](const CodeGenFunction::FMVResolverOption &LHS,
                                const CodeGenFunction::FMVResolverOption &RHS) {
    return llvm::X86::getCpuSupportsMask(LHS.Features) >
           llvm::X86::getCpuSupportsMask(RHS.Features);
  });

  // If the list contains multiple 'default' versions, such as when it contains
  // 'pentium' and 'generic', don't emit the call to the generic one (since we
  // always run on at least a 'pentium'). We do this by deleting the 'least
  // advanced' (read, lowest mangling letter).
  while (Options.size() > 1 && llvm::all_of(llvm::X86::getCpuSupportsMask(
                                                (Options.end() - 2)->Features),
                                            [](auto X) { return X == 0; })) {
    StringRef LHSName = (Options.end() - 2)->Function->getName();
    StringRef RHSName = (Options.end() - 1)->Function->getName();
    if (LHSName.compare(RHSName) < 0)
      Options.erase(Options.end() - 2);
    else
      Options.erase(Options.end() - 1);
  }

  CodeGenFunction CGF(*this);
  CGF.EmitMultiVersionResolver(ResolverFunc, Options);

  if (getTarget().supportsIFunc()) {
    llvm::GlobalValue::LinkageTypes Linkage = getMultiversionLinkage(*this, GD);
    auto *IFunc = cast<llvm::GlobalValue>(GetOrCreateMultiVersionResolver(GD));
    unsigned AS = IFunc->getType()->getPointerAddressSpace();

    // Fix up function declarations that were created for cpu_specific before
    // cpu_dispatch was known
    if (!isa<llvm::GlobalIFunc>(IFunc)) {
      auto *GI = llvm::GlobalIFunc::create(DeclTy, AS, Linkage, "",
                                           ResolverFunc, &getModule());
      replaceDeclarationWith(IFunc, GI);
      IFunc = GI;
    }

    std::string AliasName = getMangledNameImpl(
        *this, GD, FD, /*OmitMultiVersionMangling=*/true);
    llvm::Constant *AliasFunc = GetGlobalValue(AliasName);
    if (!AliasFunc) {
      auto *GA = llvm::GlobalAlias::create(DeclTy, AS, Linkage, AliasName,
                                           IFunc, &getModule());
      SetCommonAttributes(GD, GA);
    }
  }
}

/// Adds a declaration to the list of multi version functions if not present.
void CodeGenModule::AddDeferredMultiVersionResolverToEmit(GlobalDecl GD) {
  const auto *FD = cast<FunctionDecl>(GD.getDecl());
  assert(FD && "Not a FunctionDecl?");

  if (FD->isTargetVersionMultiVersion() || FD->isTargetClonesMultiVersion()) {
    std::string MangledName =
        getMangledNameImpl(*this, GD, FD, /*OmitMultiVersionMangling=*/true);
    if (!DeferredResolversToEmit.insert(MangledName).second)
      return;
  }
  MultiVersionFuncs.push_back(GD);
}

/// If a dispatcher for the specified mangled name is not in the module, create
/// and return it. The dispatcher is either an llvm Function with the specified
/// type, or a global ifunc.
llvm::Constant *CodeGenModule::GetOrCreateMultiVersionResolver(GlobalDecl GD) {
  const auto *FD = cast<FunctionDecl>(GD.getDecl());
  assert(FD && "Not a FunctionDecl?");

  std::string MangledName =
      getMangledNameImpl(*this, GD, FD, /*OmitMultiVersionMangling=*/true);

  // Holds the name of the resolver, in ifunc mode this is the ifunc (which has
  // a separate resolver).
  std::string ResolverName = MangledName;
  if (getTarget().supportsIFunc()) {
    switch (FD->getMultiVersionKind()) {
    case MultiVersionKind::None:
      llvm_unreachable("unexpected MultiVersionKind::None for resolver");
    case MultiVersionKind::Target:
    case MultiVersionKind::CPUSpecific:
    case MultiVersionKind::CPUDispatch:
      ResolverName += ".ifunc";
      break;
    case MultiVersionKind::TargetClones:
    case MultiVersionKind::TargetVersion:
      break;
    }
  } else if (FD->isTargetMultiVersion()) {
    ResolverName += ".resolver";
  }

  bool ShouldReturnIFunc =
      getTarget().supportsIFunc() && !FD->isCPUSpecificMultiVersion();

  // If the resolver has already been created, just return it. This lookup may
  // yield a function declaration instead of a resolver on AArch64. That is
  // because we didn't know whether a resolver will be generated when we first
  // encountered a use of the symbol named after this resolver. Therefore,
  // targets which support ifuncs should not return here unless we actually
  // found an ifunc.
  llvm::GlobalValue *ResolverGV = GetGlobalValue(ResolverName);
  if (ResolverGV && (isa<llvm::GlobalIFunc>(ResolverGV) || !ShouldReturnIFunc))
    return ResolverGV;

  const CGFunctionInfo &FI = getTypes().arrangeGlobalDeclaration(GD);
  llvm::FunctionType *DeclTy = getTypes().GetFunctionType(FI);

  // The resolver needs to be created. For target and target_clones, defer
  // creation until the end of the TU.
  if (FD->isTargetMultiVersion() || FD->isTargetClonesMultiVersion())
    MultiVersionFuncs.push_back(GD);

  // For cpu_specific, don't create an ifunc yet because we don't know if the
  // cpu_dispatch will be emitted in this translation unit.
  if (ShouldReturnIFunc) {
    unsigned AS = getTypes().getTargetAddressSpace(FD->getType());
    llvm::Type *ResolverType = llvm::FunctionType::get(
        llvm::PointerType::get(getLLVMContext(), AS), false);
    llvm::Constant *Resolver = GetOrCreateLLVMFunction(
        MangledName + ".resolver", ResolverType, GlobalDecl{},
        /*ForVTable=*/false);
    llvm::GlobalIFunc *GIF =
        llvm::GlobalIFunc::create(DeclTy, AS, getMultiversionLinkage(*this, GD),
                                  "", Resolver, &getModule());
    GIF->setName(ResolverName);
    SetCommonAttributes(FD, GIF);
    if (ResolverGV)
      replaceDeclarationWith(ResolverGV, GIF);
    return GIF;
  }

  llvm::Constant *Resolver = GetOrCreateLLVMFunction(
      ResolverName, DeclTy, GlobalDecl{}, /*ForVTable=*/false);
  assert(isa<llvm::GlobalValue>(Resolver) && !ResolverGV &&
         "Resolver should be created for the first time");
  SetCommonAttributes(FD, cast<llvm::GlobalValue>(Resolver));
  return Resolver;
}

bool CodeGenModule::shouldDropDLLAttribute(const Decl *D,
                                           const llvm::GlobalValue *GV) const {
  auto SC = GV->getDLLStorageClass();
  if (SC == llvm::GlobalValue::DefaultStorageClass)
    return false;
  const Decl *MRD = D->getMostRecentDecl();
  return (((SC == llvm::GlobalValue::DLLImportStorageClass &&
            !MRD->hasAttr<DLLImportAttr>()) ||
           (SC == llvm::GlobalValue::DLLExportStorageClass &&
            !MRD->hasAttr<DLLExportAttr>())) &&
          !shouldMapVisibilityToDLLExport(cast<NamedDecl>(MRD)));
}

/// GetOrCreateLLVMFunction - If the specified mangled name is not in the
/// module, create and return an llvm Function with the specified type. If there
/// is something in the module with the specified name, return it potentially
/// bitcasted to the right type.
///
/// If D is non-null, it specifies a decl that correspond to this.  This is used
/// to set the attributes on the function when it is first created.
llvm::Constant *CodeGenModule::GetOrCreateLLVMFunction(
    StringRef MangledName, llvm::Type *Ty, GlobalDecl GD, bool ForVTable,
    bool DontDefer, bool IsThunk, llvm::AttributeList ExtraAttrs,
    ForDefinition_t IsForDefinition) {
  const Decl *D = GD.getDecl();

  std::string NameWithoutMultiVersionMangling;
  // Any attempts to use a MultiVersion function should result in retrieving
  // the iFunc instead. Name Mangling will handle the rest of the changes.
  if (const FunctionDecl *FD = cast_or_null<FunctionDecl>(D)) {
    // For the device mark the function as one that should be emitted.
    if (getLangOpts().OpenMPIsTargetDevice && OpenMPRuntime &&
        !OpenMPRuntime->markAsGlobalTarget(GD) && FD->isDefined() &&
        !DontDefer && !IsForDefinition) {
      if (const FunctionDecl *FDDef = FD->getDefinition()) {
        GlobalDecl GDDef;
        if (const auto *CD = dyn_cast<CXXConstructorDecl>(FDDef))
          GDDef = GlobalDecl(CD, GD.getCtorType());
        else if (const auto *DD = dyn_cast<CXXDestructorDecl>(FDDef))
          GDDef = GlobalDecl(DD, GD.getDtorType());
        else
          GDDef = GlobalDecl(FDDef);
        EmitGlobal(GDDef);
      }
    }

    if (FD->isMultiVersion()) {
      UpdateMultiVersionNames(GD, FD, MangledName);
      if (!IsForDefinition) {
        // On AArch64 we do not immediatelly emit an ifunc resolver when a
        // function is used. Instead we defer the emission until we see a
        // default definition. In the meantime we just reference the symbol
        // without FMV mangling (it may or may not be replaced later).
        if (getTarget().getTriple().isAArch64()) {
          AddDeferredMultiVersionResolverToEmit(GD);
          NameWithoutMultiVersionMangling = getMangledNameImpl(
              *this, GD, FD, /*OmitMultiVersionMangling=*/true);
        } else
          return GetOrCreateMultiVersionResolver(GD);
      }
    }
  }

  if (!NameWithoutMultiVersionMangling.empty())
    MangledName = NameWithoutMultiVersionMangling;

  // Lookup the entry, lazily creating it if necessary.
  llvm::GlobalValue *Entry = GetGlobalValue(MangledName);
  if (Entry) {
    if (WeakRefReferences.erase(Entry)) {
      const FunctionDecl *FD = cast_or_null<FunctionDecl>(D);
      if (FD && !FD->hasAttr<WeakAttr>())
        Entry->setLinkage(llvm::Function::ExternalLinkage);
    }

    // Handle dropped DLL attributes.
    if (D && shouldDropDLLAttribute(D, Entry)) {
      Entry->setDLLStorageClass(llvm::GlobalValue::DefaultStorageClass);
      setDSOLocal(Entry);
    }

    // If there are two attempts to define the same mangled name, issue an
    // error.
    if (IsForDefinition && !Entry->isDeclaration()) {
      GlobalDecl OtherGD;
      // Check that GD is not yet in DiagnosedConflictingDefinitions is required
      // to make sure that we issue an error only once.
      if (lookupRepresentativeDecl(MangledName, OtherGD) &&
          (GD.getCanonicalDecl().getDecl() !=
           OtherGD.getCanonicalDecl().getDecl()) &&
          DiagnosedConflictingDefinitions.insert(GD).second) {
        getDiags().Report(D->getLocation(), diag::err_duplicate_mangled_name)
            << MangledName;
        getDiags().Report(OtherGD.getDecl()->getLocation(),
                          diag::note_previous_definition);
      }
    }

    if ((isa<llvm::Function>(Entry) || isa<llvm::GlobalAlias>(Entry)) &&
        (Entry->getValueType() == Ty)) {
      return Entry;
    }

    // Make sure the result is of the correct type.
    // (If function is requested for a definition, we always need to create a new
    // function, not just return a bitcast.)
    if (!IsForDefinition)
      return Entry;
  }

  // This function doesn't have a complete type (for example, the return
  // type is an incomplete struct). Use a fake type instead, and make
  // sure not to try to set attributes.
  bool IsIncompleteFunction = false;

  llvm::FunctionType *FTy;
  if (isa<llvm::FunctionType>(Ty)) {
    FTy = cast<llvm::FunctionType>(Ty);
  } else {
    FTy = llvm::FunctionType::get(VoidTy, false);
    IsIncompleteFunction = true;
  }

  llvm::Function *F =
      llvm::Function::Create(FTy, llvm::Function::ExternalLinkage,
                             Entry ? StringRef() : MangledName, &getModule());

  // Store the declaration associated with this function so it is potentially
  // updated by further declarations or definitions and emitted at the end.
  if (D && D->hasAttr<AnnotateAttr>())
    DeferredAnnotations[MangledName] = cast<ValueDecl>(D);

  // If we already created a function with the same mangled name (but different
  // type) before, take its name and add it to the list of functions to be
  // replaced with F at the end of CodeGen.
  //
  // This happens if there is a prototype for a function (e.g. "int f()") and
  // then a definition of a different type (e.g. "int f(int x)").
  if (Entry) {
    F->takeName(Entry);

    // This might be an implementation of a function without a prototype, in
    // which case, try to do special replacement of calls which match the new
    // prototype.  The really key thing here is that we also potentially drop
    // arguments from the call site so as to make a direct call, which makes the
    // inliner happier and suppresses a number of optimizer warnings (!) about
    // dropping arguments.
    if (!Entry->use_empty()) {
      ReplaceUsesOfNonProtoTypeWithRealFunction(Entry, F);
      Entry->removeDeadConstantUsers();
    }

    addGlobalValReplacement(Entry, F);
  }

  assert(F->getName() == MangledName && "name was uniqued!");
  if (D)
    SetFunctionAttributes(GD, F, IsIncompleteFunction, IsThunk);
  if (ExtraAttrs.hasFnAttrs()) {
    llvm::AttrBuilder B(F->getContext(), ExtraAttrs.getFnAttrs());
    F->addFnAttrs(B);
  }

  if (!DontDefer) {
    // All MSVC dtors other than the base dtor are linkonce_odr and delegate to
    // each other bottoming out with the base dtor.  Therefore we emit non-base
    // dtors on usage, even if there is no dtor definition in the TU.
    if (isa_and_nonnull<CXXDestructorDecl>(D) &&
        getCXXABI().useThunkForDtorVariant(cast<CXXDestructorDecl>(D),
                                           GD.getDtorType()))
      addDeferredDeclToEmit(GD);

    // This is the first use or definition of a mangled name.  If there is a
    // deferred decl with this name, remember that we need to emit it at the end
    // of the file.
    // In SYCL compilation of CUDA sources, avoid the emission if the
    // __device__/__host__ attributes do not match.
    auto DDI = DeferredDecls.find(MangledName);
    if (DDI != DeferredDecls.end() &&
        (!(getLangOpts().isSYCL() && getLangOpts().CUDA &&
           !getLangOpts().CUDAIsDevice) ||
         ((DDI->second).getDecl()->hasAttr<CUDAHostAttr>() ==
              D->hasAttr<CUDAHostAttr>() &&
          (DDI->second).getDecl()->hasAttr<CUDADeviceAttr>() ==
              D->hasAttr<CUDADeviceAttr>()))) {
      // Move the potentially referenced deferred decl to the
      // DeferredDeclsToEmit list, and remove it from DeferredDecls (since we
      // don't need it anymore).
      addDeferredDeclToEmit(DDI->second);
      DeferredDecls.erase(DDI);

      // Otherwise, there are cases we have to worry about where we're
      // using a declaration for which we must emit a definition but where
      // we might not find a top-level definition:
      //   - member functions defined inline in their classes
      //   - friend functions defined inline in some class
      //   - special member functions with implicit definitions
      // If we ever change our AST traversal to walk into class methods,
      // this will be unnecessary.
      //
      // We also don't emit a definition for a function if it's going to be an
      // entry in a vtable, unless it's already marked as used.
    } else if (getLangOpts().CPlusPlus && D) {
      // Look for a declaration that's lexically in a record.
      for (const auto *FD = cast<FunctionDecl>(D)->getMostRecentDecl(); FD;
           FD = FD->getPreviousDecl()) {
        if (isa<CXXRecordDecl>(FD->getLexicalDeclContext())) {
          if (FD->doesThisDeclarationHaveABody()) {
            addDeferredDeclToEmit(GD.getWithDecl(FD));
            break;
          }
        }
      }
    }
  }

  // Make sure the result is of the requested type.
  if (!IsIncompleteFunction) {
    assert(F->getFunctionType() == Ty);
    return F;
  }

  return F;
}

/// GetAddrOfFunction - Return the address of the given function.  If Ty is
/// non-null, then this function will use the specified type if it has to
/// create it (this occurs when we see a definition of the function).
llvm::Constant *
CodeGenModule::GetAddrOfFunction(GlobalDecl GD, llvm::Type *Ty, bool ForVTable,
                                 bool DontDefer,
                                 ForDefinition_t IsForDefinition) {
  // If there was no specific requested type, just convert it now.
  if (!Ty) {
    const auto *FD = cast<FunctionDecl>(GD.getDecl());
    Ty = getTypes().ConvertType(FD->getType());
  }

  // Devirtualized destructor calls may come through here instead of via
  // getAddrOfCXXStructor. Make sure we use the MS ABI base destructor instead
  // of the complete destructor when necessary.
  if (const auto *DD = dyn_cast<CXXDestructorDecl>(GD.getDecl())) {
    if (getTarget().getCXXABI().isMicrosoft() &&
        GD.getDtorType() == Dtor_Complete &&
        DD->getParent()->getNumVBases() == 0)
      GD = GlobalDecl(DD, Dtor_Base);
  }

  StringRef MangledName = getMangledName(GD);
  auto *F = GetOrCreateLLVMFunction(MangledName, Ty, GD, ForVTable, DontDefer,
                                    /*IsThunk=*/false, llvm::AttributeList(),
                                    IsForDefinition);
  // Returns kernel handle for HIP kernel stub function.
  if (LangOpts.CUDA && !LangOpts.CUDAIsDevice &&
      cast<FunctionDecl>(GD.getDecl())->hasAttr<CUDAGlobalAttr>()) {
    auto *Handle = getCUDARuntime().getKernelHandle(
        cast<llvm::Function>(F->stripPointerCasts()), GD);
    if (IsForDefinition)
      return F;
    return Handle;
  }
  return F;
}

llvm::Constant *CodeGenModule::GetFunctionStart(const ValueDecl *Decl) {
  llvm::GlobalValue *F =
      cast<llvm::GlobalValue>(GetAddrOfFunction(Decl)->stripPointerCasts());

  return llvm::NoCFIValue::get(F);
}

static const FunctionDecl *
GetRuntimeFunctionDecl(ASTContext &C, StringRef Name) {
  TranslationUnitDecl *TUDecl = C.getTranslationUnitDecl();
  DeclContext *DC = TranslationUnitDecl::castToDeclContext(TUDecl);

  IdentifierInfo &CII = C.Idents.get(Name);
  for (const auto *Result : DC->lookup(&CII))
    if (const auto *FD = dyn_cast<FunctionDecl>(Result))
      return FD;

  if (!C.getLangOpts().CPlusPlus)
    return nullptr;

  // Demangle the premangled name from getTerminateFn()
  IdentifierInfo &CXXII =
      (Name == "_ZSt9terminatev" || Name == "?terminate@@YAXXZ")
          ? C.Idents.get("terminate")
          : C.Idents.get(Name);

  for (const auto &N : {"__cxxabiv1", "std"}) {
    IdentifierInfo &NS = C.Idents.get(N);
    for (const auto *Result : DC->lookup(&NS)) {
      const NamespaceDecl *ND = dyn_cast<NamespaceDecl>(Result);
      if (auto *LSD = dyn_cast<LinkageSpecDecl>(Result))
        for (const auto *Result : LSD->lookup(&NS))
          if ((ND = dyn_cast<NamespaceDecl>(Result)))
            break;

      if (ND)
        for (const auto *Result : ND->lookup(&CXXII))
          if (const auto *FD = dyn_cast<FunctionDecl>(Result))
            return FD;
    }
  }

  return nullptr;
}

static void setWindowsItaniumDLLImport(CodeGenModule &CGM, bool Local,
                                       llvm::Function *F, StringRef Name) {
  // In Windows Itanium environments, try to mark runtime functions
  // dllimport. For Mingw and MSVC, don't. We don't really know if the user
  // will link their standard library statically or dynamically. Marking
  // functions imported when they are not imported can cause linker errors
  // and warnings.
  if (!Local && CGM.getTriple().isWindowsItaniumEnvironment() &&
      !CGM.getCodeGenOpts().LTOVisibilityPublicStd) {
    const FunctionDecl *FD = GetRuntimeFunctionDecl(CGM.getContext(), Name);
    if (!FD || FD->hasAttr<DLLImportAttr>()) {
      F->setDLLStorageClass(llvm::GlobalValue::DLLImportStorageClass);
      F->setLinkage(llvm::GlobalValue::ExternalLinkage);
    }
  }
}

llvm::FunctionCallee CodeGenModule::CreateRuntimeFunction(
    QualType ReturnTy, ArrayRef<QualType> ArgTys, StringRef Name,
    llvm::AttributeList ExtraAttrs, bool Local, bool AssumeConvergent) {
  if (AssumeConvergent) {
    ExtraAttrs =
        ExtraAttrs.addFnAttribute(VMContext, llvm::Attribute::Convergent);
  }

  QualType FTy = Context.getFunctionType(ReturnTy, ArgTys,
                                         FunctionProtoType::ExtProtoInfo());
  const CGFunctionInfo &Info = getTypes().arrangeFreeFunctionType(
      Context.getCanonicalType(FTy).castAs<FunctionProtoType>());
  auto *ConvTy = getTypes().GetFunctionType(Info);
  llvm::Constant *C = GetOrCreateLLVMFunction(
      Name, ConvTy, GlobalDecl(), /*ForVTable=*/false,
      /*DontDefer=*/false, /*IsThunk=*/false, ExtraAttrs);

  if (auto *F = dyn_cast<llvm::Function>(C)) {
    if (F->empty()) {
      SetLLVMFunctionAttributes(GlobalDecl(), Info, F, /*IsThunk*/ false);
      // FIXME: Set calling-conv properly in ExtProtoInfo
      F->setCallingConv(getRuntimeCC());
      setWindowsItaniumDLLImport(*this, Local, F, Name);
      setDSOLocal(F);
    }
  }
  return {ConvTy, C};
}

/// CreateRuntimeFunction - Create a new runtime function with the specified
/// type and name.
llvm::FunctionCallee
CodeGenModule::CreateRuntimeFunction(llvm::FunctionType *FTy, StringRef Name,
                                     llvm::AttributeList ExtraAttrs, bool Local,
                                     bool AssumeConvergent) {
  if (AssumeConvergent) {
    ExtraAttrs =
        ExtraAttrs.addFnAttribute(VMContext, llvm::Attribute::Convergent);
  }

  llvm::Constant *C =
      GetOrCreateLLVMFunction(Name, FTy, GlobalDecl(), /*ForVTable=*/false,
                              /*DontDefer=*/false, /*IsThunk=*/false,
                              ExtraAttrs);

  if (auto *F = dyn_cast<llvm::Function>(C)) {
    if (F->empty()) {
      F->setCallingConv(getRuntimeCC());
      setWindowsItaniumDLLImport(*this, Local, F, Name);
      setDSOLocal(F);
      // FIXME: We should use CodeGenModule::SetLLVMFunctionAttributes() instead
      // of trying to approximate the attributes using the LLVM function
      // signature.  The other overload of CreateRuntimeFunction does this; it
      // should be used for new code.
      markRegisterParameterAttributes(F);
    }
  }

  return {FTy, C};
}

static void maybeEmitPipeStorageMetadata(const VarDecl *D,
                                         llvm::GlobalVariable *GV,
                                         CodeGenModule &CGM) {
  // TODO: Applicable only on pipe storages. Currently they are defined
  // as structures inside of SYCL headers. Add a check for pipe_storage_t
  // when it ready.
  QualType PipeTy = D->getType();
  if (!PipeTy->isStructureType())
    return;

  if (const auto *IOAttr = D->getAttr<SYCLIntelPipeIOAttr>()) {
    const auto *CE = cast<ConstantExpr>(IOAttr->getID());
    std::optional<llvm::APSInt> ID = CE->getResultAsAPSInt();
    llvm::LLVMContext &Context = CGM.getLLVMContext();

    llvm::Metadata *AttrMDArgs[] = {
        llvm::ConstantAsMetadata::get(llvm::ConstantInt::get(
            llvm::Type::getInt32Ty(Context), ID->getSExtValue()))};
    GV->setMetadata(IOAttr->getSpelling(),
                    llvm::MDNode::get(Context, AttrMDArgs));
  }
}

/// GetOrCreateLLVMGlobal - If the specified mangled name is not in the module,
/// create and return an llvm GlobalVariable with the specified type and address
/// space. If there is something in the module with the specified name, return
/// it potentially bitcasted to the right type.
///
/// If D is non-null, it specifies a decl that correspond to this.  This is used
/// to set the attributes on the global when it is first created.
///
/// If IsForDefinition is true, it is guaranteed that an actual global with
/// type Ty will be returned, not conversion of a variable with the same
/// mangled name but some other type.
llvm::Constant *
CodeGenModule::GetOrCreateLLVMGlobal(StringRef MangledName, llvm::Type *Ty,
                                     LangAS AddrSpace, const VarDecl *D,
                                     ForDefinition_t IsForDefinition) {
  // Lookup the entry, lazily creating it if necessary.
  llvm::GlobalValue *Entry = GetGlobalValue(MangledName);
  unsigned TargetAS = getContext().getTargetAddressSpace(AddrSpace);
  if (Entry) {
    if (WeakRefReferences.erase(Entry)) {
      if (D && !D->hasAttr<WeakAttr>())
        Entry->setLinkage(llvm::Function::ExternalLinkage);
    }

    // Handle dropped DLL attributes.
    if (D && shouldDropDLLAttribute(D, Entry))
      Entry->setDLLStorageClass(llvm::GlobalValue::DefaultStorageClass);

    if (LangOpts.OpenMP && !LangOpts.OpenMPSimd && D)
      getOpenMPRuntime().registerTargetGlobalVariable(D, Entry);

    if (Entry->getValueType() == Ty && Entry->getAddressSpace() == TargetAS)
      return Entry;

    // If there are two attempts to define the same mangled name, issue an
    // error.
    if (IsForDefinition && !Entry->isDeclaration()) {
      GlobalDecl OtherGD;
      const VarDecl *OtherD;

      // Check that D is not yet in DiagnosedConflictingDefinitions is required
      // to make sure that we issue an error only once.
      if (D && lookupRepresentativeDecl(MangledName, OtherGD) &&
          (D->getCanonicalDecl() != OtherGD.getCanonicalDecl().getDecl()) &&
          (OtherD = dyn_cast<VarDecl>(OtherGD.getDecl())) &&
          OtherD->hasInit() &&
          DiagnosedConflictingDefinitions.insert(D).second) {
        getDiags().Report(D->getLocation(), diag::err_duplicate_mangled_name)
            << MangledName;
        getDiags().Report(OtherGD.getDecl()->getLocation(),
                          diag::note_previous_definition);
      }
    }

    // Make sure the result is of the correct type.
    if (Entry->getType()->getAddressSpace() != TargetAS)
      return llvm::ConstantExpr::getAddrSpaceCast(
          Entry, llvm::PointerType::get(Ty->getContext(), TargetAS));

    // (If global is requested for a definition, we always need to create a new
    // global, not just return a bitcast.)
    if (!IsForDefinition)
      return Entry;
  }

  auto DAddrSpace = GetGlobalVarAddressSpace(D);

  auto *GV = new llvm::GlobalVariable(
      getModule(), Ty, false, llvm::GlobalValue::ExternalLinkage, nullptr,
      MangledName, nullptr, llvm::GlobalVariable::NotThreadLocal,
      getContext().getTargetAddressSpace(DAddrSpace));

  // If we already created a global with the same mangled name (but different
  // type) before, take its name and remove it from its parent.
  if (Entry) {
    GV->takeName(Entry);

    if (!Entry->use_empty()) {
      Entry->replaceAllUsesWith(GV);
    }

    Entry->eraseFromParent();
  }

  // This is the first use or definition of a mangled name.  If there is a
  // deferred decl with this name, remember that we need to emit it at the end
  // of the file.
  auto DDI = DeferredDecls.find(MangledName);
  if (DDI != DeferredDecls.end()) {
    // Move the potentially referenced deferred decl to the DeferredDeclsToEmit
    // list, and remove it from DeferredDecls (since we don't need it anymore).
    addDeferredDeclToEmit(DDI->second);
    DeferredDecls.erase(DDI);
  }

  // Handle things which are present even on external declarations.
  if (D) {
    if (LangOpts.OpenMP && !LangOpts.OpenMPSimd)
      getOpenMPRuntime().registerTargetGlobalVariable(D, GV);

    // FIXME: This code is overly simple and should be merged with other global
    // handling.
    GV->setConstant(D->getType().isConstantStorage(getContext(), false, false));

    GV->setAlignment(getContext().getDeclAlign(D).getAsAlign());

    setLinkageForGV(GV, D);

    if (D->getTLSKind()) {
      if (D->getTLSKind() == VarDecl::TLS_Dynamic)
        CXXThreadLocals.push_back(D);
      setTLSMode(GV, *D);
    }

    setGVProperties(GV, D);

    // If required by the ABI, treat declarations of static data members with
    // inline initializers as definitions.
    if (getContext().isMSStaticDataMemberInlineDefinition(D)) {
      EmitGlobalVarDefinition(D);
    }

    // Emit section information for extern variables.
    if (D->hasExternalStorage()) {
      if (const SectionAttr *SA = D->getAttr<SectionAttr>())
        GV->setSection(SA->getName());
    }

    // Handle XCore specific ABI requirements.
    if (getTriple().getArch() == llvm::Triple::xcore &&
        D->getLanguageLinkage() == CLanguageLinkage &&
        D->getType().isConstant(Context) &&
        isExternallyVisible(D->getLinkageAndVisibility().getLinkage()))
      GV->setSection(".cp.rodata");

    // Handle code model attribute
    if (const auto *CMA = D->getAttr<CodeModelAttr>())
      GV->setCodeModel(CMA->getModel());

    // Check if we a have a const declaration with an initializer, we may be
    // able to emit it as available_externally to expose it's value to the
    // optimizer.
    if (Context.getLangOpts().CPlusPlus && GV->hasExternalLinkage() &&
        D->getType().isConstQualified() && !GV->hasInitializer() &&
        !D->hasDefinition() && D->hasInit() && !D->hasAttr<DLLImportAttr>()) {
      const auto *Record =
          Context.getBaseElementType(D->getType())->getAsCXXRecordDecl();
      bool HasMutableFields = Record && Record->hasMutableFields();
      if (!HasMutableFields) {
        const VarDecl *InitDecl;
        const Expr *InitExpr = D->getAnyInitializer(InitDecl);
        if (InitExpr) {
          ConstantEmitter emitter(*this);
          llvm::Constant *Init = emitter.tryEmitForInitializer(*InitDecl);
          if (Init) {
            auto *InitType = Init->getType();
            if (GV->getValueType() != InitType) {
              // The type of the initializer does not match the definition.
              // This happens when an initializer has a different type from
              // the type of the global (because of padding at the end of a
              // structure for instance).
              GV->setName(StringRef());
              // Make a new global with the correct type, this is now guaranteed
              // to work.
              auto *NewGV = cast<llvm::GlobalVariable>(
                  GetAddrOfGlobalVar(D, InitType, IsForDefinition)
                      ->stripPointerCasts());

              // Erase the old global, since it is no longer used.
              GV->eraseFromParent();
              GV = NewGV;
            } else {
              GV->setInitializer(Init);
              GV->setConstant(true);
              GV->setLinkage(llvm::GlobalValue::AvailableExternallyLinkage);
            }
            emitter.finalize(GV);
          }
        }
      }
    }

    if (LangOpts.SYCLIsDevice)
      maybeEmitPipeStorageMetadata(D, GV, *this);
  }

  if (D &&
      D->isThisDeclarationADefinition(Context) == VarDecl::DeclarationOnly) {
    getTargetCodeGenInfo().setTargetAttributes(D, GV, *this);
    // External HIP managed variables needed to be recorded for transformation
    // in both device and host compilations.
    if (getLangOpts().CUDA && D && D->hasAttr<HIPManagedAttr>() &&
        D->hasExternalStorage())
      getCUDARuntime().handleVarRegistration(D, *GV);
  }

  if (D)
    SanitizerMD->reportGlobal(GV, *D);

  LangAS ExpectedAS =
      D ? D->getType().getAddressSpace()
        : (LangOpts.OpenCL ? LangAS::opencl_global : LangAS::Default);
  assert(getContext().getTargetAddressSpace(ExpectedAS) == TargetAS);
  if (DAddrSpace != ExpectedAS) {
    return getTargetCodeGenInfo().performAddrSpaceCast(
        *this, GV, DAddrSpace, ExpectedAS,
        llvm::PointerType::get(getLLVMContext(), TargetAS));
  }

  return GV;
}

llvm::Constant *
CodeGenModule::GetAddrOfGlobal(GlobalDecl GD, ForDefinition_t IsForDefinition) {
  const Decl *D = GD.getDecl();

  if (isa<CXXConstructorDecl>(D) || isa<CXXDestructorDecl>(D))
    return getAddrOfCXXStructor(GD, /*FnInfo=*/nullptr, /*FnType=*/nullptr,
                                /*DontDefer=*/false, IsForDefinition);

  if (isa<CXXMethodDecl>(D)) {
    auto FInfo =
        &getTypes().arrangeCXXMethodDeclaration(cast<CXXMethodDecl>(D));
    auto Ty = getTypes().GetFunctionType(*FInfo);
    return GetAddrOfFunction(GD, Ty, /*ForVTable=*/false, /*DontDefer=*/false,
                             IsForDefinition);
  }

  if (isa<FunctionDecl>(D)) {
    const CGFunctionInfo &FI = getTypes().arrangeGlobalDeclaration(GD);
    llvm::FunctionType *Ty = getTypes().GetFunctionType(FI);
    return GetAddrOfFunction(GD, Ty, /*ForVTable=*/false, /*DontDefer=*/false,
                             IsForDefinition);
  }

  return GetAddrOfGlobalVar(cast<VarDecl>(D), /*Ty=*/nullptr, IsForDefinition);
}

llvm::GlobalVariable *CodeGenModule::CreateOrReplaceCXXRuntimeVariable(
    StringRef Name, llvm::Type *Ty, llvm::GlobalValue::LinkageTypes Linkage,
    llvm::Align Alignment) {
  llvm::GlobalVariable *GV = getModule().getNamedGlobal(Name);
  llvm::GlobalVariable *OldGV = nullptr;

  if (GV) {
    // Check if the variable has the right type.
    if (GV->getValueType() == Ty)
      return GV;

    // Because C++ name mangling, the only way we can end up with an already
    // existing global with the same name is if it has been declared extern "C".
    assert(GV->isDeclaration() && "Declaration has wrong type!");
    OldGV = GV;
  }

  // Create a new variable.
  GV = new llvm::GlobalVariable(getModule(), Ty, /*isConstant=*/true, Linkage,
                                nullptr, Name, nullptr,
                                llvm::GlobalValue::NotThreadLocal,
                                RuntimeGlobalsInt8PtrTy->getAddressSpace());

  if (OldGV) {
    // Replace occurrences of the old variable if needed.
    GV->takeName(OldGV);

    if (!OldGV->use_empty()) {
      OldGV->replaceAllUsesWith(GV);
    }

    OldGV->eraseFromParent();
  }

  if (supportsCOMDAT() && GV->isWeakForLinker() &&
      !GV->hasAvailableExternallyLinkage())
    GV->setComdat(TheModule.getOrInsertComdat(GV->getName()));

  GV->setAlignment(Alignment);

  return GV;
}

/// GetAddrOfGlobalVar - Return the llvm::Constant for the address of the
/// given global variable.  If Ty is non-null and if the global doesn't exist,
/// then it will be created with the specified type instead of whatever the
/// normal requested type would be. If IsForDefinition is true, it is guaranteed
/// that an actual global with type Ty will be returned, not conversion of a
/// variable with the same mangled name but some other type.
llvm::Constant *CodeGenModule::GetAddrOfGlobalVar(const VarDecl *D,
                                                  llvm::Type *Ty,
                                           ForDefinition_t IsForDefinition) {
  assert(D->hasGlobalStorage() && "Not a global variable");
  QualType ASTTy = D->getType();
  if (!Ty)
    Ty = getTypes().ConvertTypeForMem(ASTTy);

  StringRef MangledName = getMangledName(D);
  return GetOrCreateLLVMGlobal(MangledName, Ty, ASTTy.getAddressSpace(), D,
                               IsForDefinition);
}

/// CreateRuntimeVariable - Create a new runtime global variable with the
/// specified type and name.
llvm::Constant *
CodeGenModule::CreateRuntimeVariable(llvm::Type *Ty,
                                     StringRef Name) {
  LangAS AddrSpace = getContext().getLangOpts().OpenCL ? LangAS::opencl_global
                                                       : LangAS::Default;
  auto *Ret = GetOrCreateLLVMGlobal(Name, Ty, AddrSpace, nullptr);
  setDSOLocal(cast<llvm::GlobalValue>(Ret->stripPointerCasts()));
  return Ret;
}

void CodeGenModule::EmitTentativeDefinition(const VarDecl *D) {
  assert(!D->getInit() && "Cannot emit definite definitions here!");

  StringRef MangledName = getMangledName(D);
  llvm::GlobalValue *GV = GetGlobalValue(MangledName);

  // We already have a definition, not declaration, with the same mangled name.
  // Emitting of declaration is not required (and actually overwrites emitted
  // definition).
  if (GV && !GV->isDeclaration())
    return;

  // If we have not seen a reference to this variable yet, place it into the
  // deferred declarations table to be emitted if needed later.
  if (!MustBeEmitted(D) && !GV) {
      DeferredDecls[MangledName] = D;
      return;
  }

  // The tentative definition is the only definition.
  EmitGlobalVarDefinition(D);
}

void CodeGenModule::EmitExternalDeclaration(const DeclaratorDecl *D) {
  if (auto const *V = dyn_cast<const VarDecl>(D))
    EmitExternalVarDeclaration(V);
  if (auto const *FD = dyn_cast<const FunctionDecl>(D))
    EmitExternalFunctionDeclaration(FD);
}

CharUnits CodeGenModule::GetTargetTypeStoreSize(llvm::Type *Ty) const {
  return Context.toCharUnitsFromBits(
      getDataLayout().getTypeStoreSizeInBits(Ty));
}

LangAS CodeGenModule::GetGlobalVarAddressSpace(const VarDecl *D) {
  if (LangOpts.OpenCL) {
    LangAS AS = D ? D->getType().getAddressSpace() : LangAS::opencl_global;
    assert(AS == LangAS::opencl_global ||
           AS == LangAS::opencl_global_device ||
           AS == LangAS::opencl_global_host ||
           AS == LangAS::opencl_constant ||
           AS == LangAS::opencl_local ||
           AS >= LangAS::FirstTargetAddressSpace);
    return AS;
  }

  if (LangOpts.SYCLIsDevice && D) {
    auto *Scope = D->getAttr<SYCLScopeAttr>();
    if (!Scope)
      if (auto *RD = D->getType()->getAsCXXRecordDecl())
        Scope = RD->getAttr<SYCLScopeAttr>();
    if (Scope && Scope->isWorkGroup())
      return LangAS::sycl_local;
  }

  if (LangOpts.SYCLIsDevice &&
      (!D || D->getType().getAddressSpace() == LangAS::Default))
    return LangAS::sycl_global;

  if (LangOpts.CUDA && LangOpts.CUDAIsDevice) {
    if (D) {
      if (D->hasAttr<CUDAConstantAttr>())
        return LangAS::cuda_constant;
      if (D->hasAttr<CUDASharedAttr>())
        return LangAS::cuda_shared;
      if (D->hasAttr<CUDADeviceAttr>())
        return LangAS::cuda_device;
      if (D->getType().isConstQualified())
        return LangAS::cuda_constant;
    }
    return LangAS::cuda_device;
  }

  if (LangOpts.OpenMP) {
    LangAS AS;
    if (OpenMPRuntime->hasAllocateAttributeForGlobalVar(D, AS))
      return AS;
  }
  return getTargetCodeGenInfo().getGlobalVarAddressSpace(*this, D);
}

LangAS CodeGenModule::GetGlobalConstantAddressSpace() const {
  // OpenCL v1.2 s6.5.3: a string literal is in the constant address space.
  if (LangOpts.OpenCL)
    return LangAS::opencl_constant;
  if (LangOpts.SYCLIsDevice)
    return LangAS::sycl_global;
  if (LangOpts.HIP && LangOpts.CUDAIsDevice && getTriple().isSPIRV())
    // For HIPSPV map literals to cuda_device (maps to CrossWorkGroup in SPIR-V)
    // instead of default AS (maps to Generic in SPIR-V). Otherwise, we end up
    // with OpVariable instructions with Generic storage class which is not
    // allowed (SPIR-V V1.6 s3.42.8). Also, mapping literals to SPIR-V
    // UniformConstant storage class is not viable as pointers to it may not be
    // casted to Generic pointers which are used to model HIP's "flat" pointers.
    return LangAS::cuda_device;
  if (auto AS = getTarget().getConstantAddressSpace())
    return *AS;
  return LangAS::Default;
}

// In address space agnostic languages, string literals are in default address
// space in AST. However, certain targets (e.g. amdgcn) request them to be
// emitted in constant address space in LLVM IR. To be consistent with other
// parts of AST, string literal global variables in constant address space
// need to be casted to default address space before being put into address
// map and referenced by other part of CodeGen.
// In OpenCL, string literals are in constant address space in AST, therefore
// they should not be casted to default address space.
static llvm::Constant *
castStringLiteralToDefaultAddressSpace(CodeGenModule &CGM,
                                       llvm::GlobalVariable *GV) {
  llvm::Constant *Cast = GV;
  if (!CGM.getLangOpts().OpenCL) {
    auto AS = CGM.GetGlobalConstantAddressSpace();
    if (AS != LangAS::Default)
      Cast = CGM.getTargetCodeGenInfo().performAddrSpaceCast(
          CGM, GV, AS, LangAS::Default,
          llvm::PointerType::get(
              CGM.getLLVMContext(),
              CGM.getContext().getTargetAddressSpace(LangAS::Default)));
  }
  return Cast;
}

template<typename SomeDecl>
void CodeGenModule::MaybeHandleStaticInExternC(const SomeDecl *D,
                                               llvm::GlobalValue *GV) {
  if (!getLangOpts().CPlusPlus)
    return;

  // Must have 'used' attribute, or else inline assembly can't rely on
  // the name existing.
  if (!D->template hasAttr<UsedAttr>())
    return;

  // Must have internal linkage and an ordinary name.
  if (!D->getIdentifier() || D->getFormalLinkage() != Linkage::Internal)
    return;

  // Must be in an extern "C" context. Entities declared directly within
  // a record are not extern "C" even if the record is in such a context.
  const SomeDecl *First = D->getFirstDecl();
  if (First->getDeclContext()->isRecord() || !First->isInExternCContext())
    return;

  // OK, this is an internal linkage entity inside an extern "C" linkage
  // specification. Make a note of that so we can give it the "expected"
  // mangled name if nothing else is using that name.
  std::pair<StaticExternCMap::iterator, bool> R =
      StaticExternCValues.insert(std::make_pair(D->getIdentifier(), GV));

  // If we have multiple internal linkage entities with the same name
  // in extern "C" regions, none of them gets that name.
  if (!R.second)
    R.first->second = nullptr;
}

static bool shouldBeInCOMDAT(CodeGenModule &CGM, const Decl &D) {
  if (!CGM.supportsCOMDAT())
    return false;

  if (D.hasAttr<SelectAnyAttr>())
    return true;

  GVALinkage Linkage;
  if (auto *VD = dyn_cast<VarDecl>(&D))
    Linkage = CGM.getContext().GetGVALinkageForVariable(VD);
  else
    Linkage = CGM.getContext().GetGVALinkageForFunction(cast<FunctionDecl>(&D));

  switch (Linkage) {
  case GVA_Internal:
  case GVA_AvailableExternally:
  case GVA_StrongExternal:
    return false;
  case GVA_DiscardableODR:
  case GVA_StrongODR:
    return true;
  }
  llvm_unreachable("No such linkage");
}

bool CodeGenModule::supportsCOMDAT() const {
  return getTriple().supportsCOMDAT();
}

void CodeGenModule::maybeSetTrivialComdat(const Decl &D,
                                          llvm::GlobalObject &GO) {
  if (!shouldBeInCOMDAT(*this, D))
    return;
  GO.setComdat(TheModule.getOrInsertComdat(GO.getName()));
}

void CodeGenModule::setAspectsEnumDecl(const EnumDecl *ED) {
  if (AspectsEnumDecl && AspectsEnumDecl != ED) {
    // Conflicting definitions of the aspect enum are not allowed.
    Error(ED->getLocation(), "redefinition of aspect enum");
    getDiags().Report(AspectsEnumDecl->getLocation(),
                      diag::note_previous_definition);
  }
  AspectsEnumDecl = ED;
}

void CodeGenModule::generateIntelFPGAAnnotation(
    const Decl *D, llvm::SmallString<256> &AnnotStr) {
  llvm::raw_svector_ostream Out(AnnotStr);
  if (D->hasAttr<SYCLIntelRegisterAttr>())
    Out << "{register:1}";
  if (auto const *MA = D->getAttr<SYCLIntelMemoryAttr>()) {
    SYCLIntelMemoryAttr::MemoryKind Kind = MA->getKind();
    Out << "{memory:";
    switch (Kind) {
    case SYCLIntelMemoryAttr::MLAB:
    case SYCLIntelMemoryAttr::BlockRAM:
      Out << SYCLIntelMemoryAttr::ConvertMemoryKindToStr(Kind);
      break;
    case SYCLIntelMemoryAttr::Default:
      Out << "DEFAULT";
      break;
    }
    Out << '}';
    if (const auto *DD = dyn_cast<DeclaratorDecl>(D)) {
      Out << "{sizeinfo:";
      // D can't be of type FunctionDecl (as no memory attribute can be applied
      // to a function)
      QualType ElementTy = DD->getType();
      QualType TmpTy = ElementTy->isArrayType()
                           ? getContext().getBaseElementType(ElementTy)
                           : ElementTy;
      Out << getContext().getTypeSizeInChars(TmpTy).getQuantity();
      // Add the dimension of the array to Out.
      while (const auto *AT = getContext().getAsArrayType(ElementTy)) {
        // Expecting only constant array types, assert otherwise.
        const auto *CAT = cast<ConstantArrayType>(AT);
        Out << "," << CAT->getSize();
        ElementTy = CAT->getElementType();
      }
      Out << '}';
    }
  }
  if (D->hasAttr<SYCLIntelSinglePumpAttr>())
    Out << "{pump:1}";
  if (D->hasAttr<SYCLIntelDoublePumpAttr>())
    Out << "{pump:2}";
  if (const auto *BWA = D->getAttr<SYCLIntelBankWidthAttr>()) {
    llvm::APSInt BWAInt = BWA->getValue()->EvaluateKnownConstInt(getContext());
    Out << '{' << BWA->getSpelling() << ':' << BWAInt << '}';
  }
  if (const auto *PCA = D->getAttr<SYCLIntelPrivateCopiesAttr>()) {
    llvm::APSInt PCAInt = PCA->getValue()->EvaluateKnownConstInt(getContext());
    Out << '{' << PCA->getSpelling() << ':' << PCAInt << '}';
  }
  if (const auto *NBA = D->getAttr<SYCLIntelNumBanksAttr>()) {
    llvm::APSInt NBAInt = NBA->getValue()->EvaluateKnownConstInt(getContext());
    Out << '{' << NBA->getSpelling() << ':' << NBAInt << '}';
  }
  if (const auto *BBA = D->getAttr<SYCLIntelBankBitsAttr>()) {
    Out << '{' << BBA->getSpelling() << ':';
    for (SYCLIntelBankBitsAttr::args_iterator I = BBA->args_begin(),
                                              E = BBA->args_end();
         I != E; ++I) {
      if (I != BBA->args_begin())
        Out << ',';
      llvm::APSInt BBAInt = (*I)->EvaluateKnownConstInt(getContext());
      Out << BBAInt;
    }
    Out << '}';
  }
  if (const auto *MRA = D->getAttr<SYCLIntelMaxReplicatesAttr>()) {
    llvm::APSInt MRAInt = MRA->getValue()->EvaluateKnownConstInt(getContext());
    Out << '{' << MRA->getSpelling() << ':' << MRAInt << '}';
  }
  if (const auto *MA = D->getAttr<SYCLIntelMergeAttr>()) {
    Out << '{' << MA->getSpelling() << ':' << MA->getName() << ':'
        << MA->getDirection() << '}';
  }
  if (D->hasAttr<SYCLIntelSimpleDualPortAttr>())
    Out << "{simple_dual_port:1}";
  if (const auto *FP2D = D->getAttr<SYCLIntelForcePow2DepthAttr>()) {
    llvm::APSInt FP2DInt =
        FP2D->getValue()->EvaluateKnownConstInt(getContext());
    Out << '{' << FP2D->getSpelling() << ':' << FP2DInt << '}';
  }
}

/// Adds global Intel FPGA annotations for a given variable declaration.
/// This function handles both simple global variables and fields within
/// structs that are annotated with Intel FPGA attributes. For structs,
/// it recursively visits all fields and base classes to collect annotations.
/// \param VD The variable declaration to annotate.
/// \param GV The LLVM GlobalValue corresponding to the variable declaration.
void CodeGenModule::addGlobalIntelFPGAAnnotation(const VarDecl *VD,
                                                 llvm::GlobalValue *GV) {
  SmallString<256> AnnotStr;

  // Handle annotations for fields within a device_global struct.
  if (getLangOpts().IntelFPGA && VD->getType()->isRecordType()) {
    auto RT = VD->getType()->castAs<RecordType>();

    auto Gen = [&AnnotStr, this](const RecordType *Ty, auto &&Gen) -> void {
      const CXXRecordDecl *RD = cast<CXXRecordDecl>(Ty->getDecl());

      // Iterate over the fields of the struct.
      for (const auto *Field : RD->fields()) {
        generateIntelFPGAAnnotation(Field, AnnotStr);

        if (const auto *FT =
                Field->getType()
                    ->getPointeeOrArrayElementType() // Strip pointers/arrays
                    ->getAs<RecordType>())
          Gen(FT, Gen);
      }

      // Iterate over the base classes of the struct.
      for (const auto &Base : RD->bases()) {
        QualType BaseTy = Base.getType();

        const auto *BRT = BaseTy->castAs<RecordType>();
        Gen(BRT, Gen);
      }
    };
    Gen(RT, Gen);
  }

  generateIntelFPGAAnnotation(VD, AnnotStr);

  if (!AnnotStr.empty()) {
    // Get the globals for file name, annotation, and the line number.
    llvm::Constant *AnnoGV = EmitAnnotationString(AnnotStr),
                   *UnitGV = EmitAnnotationUnit(VD->getLocation()),
                   *LineNoCst = EmitAnnotationLineNo(VD->getLocation());

    llvm::Constant *ASZeroGV = GV;
    if (GV->getAddressSpace() !=
        getDataLayout().getDefaultGlobalsAddressSpace())
      ASZeroGV = llvm::ConstantExpr::getAddrSpaceCast(
          GV, llvm::PointerType::get(
                  GV->getContext(),
                  getDataLayout().getDefaultGlobalsAddressSpace()));

    // Create the ConstantStruct for the global annotation.
    llvm::Constant *Fields[5] = {
        ASZeroGV, llvm::ConstantExpr::getBitCast(AnnoGV, ConstGlobalsPtrTy),
        llvm::ConstantExpr::getBitCast(UnitGV, ConstGlobalsPtrTy), LineNoCst,
        llvm::ConstantPointerNull::get(ConstGlobalsPtrTy)};
    Annotations.push_back(llvm::ConstantStruct::getAnon(Fields));
  }
}

const ABIInfo &CodeGenModule::getABIInfo() {
  return getTargetCodeGenInfo().getABIInfo();
}

/// Pass IsTentative as true if you want to create a tentative definition.
void CodeGenModule::EmitGlobalVarDefinition(const VarDecl *D,
                                            bool IsTentative) {
  // OpenCL global variables of sampler type are translated to function calls,
  // therefore no need to be translated.
  QualType ASTTy = D->getType();
  if (getLangOpts().OpenCL && ASTTy->isSamplerT())
    return;

  // HLSL default buffer constants will be emitted during HLSLBufferDecl codegen
  if (getLangOpts().HLSL &&
      D->getType().getAddressSpace() == LangAS::hlsl_constant)
    return;

  // If this is OpenMP device, check if it is legal to emit this global
  // normally.
  if (LangOpts.OpenMPIsTargetDevice && OpenMPRuntime &&
      OpenMPRuntime->emitTargetGlobalVariable(D))
    return;

  llvm::TrackingVH<llvm::Constant> Init;
  bool NeedsGlobalCtor = false;
  // Whether the definition of the variable is available externally.
  // If yes, we shouldn't emit the GloablCtor and GlobalDtor for the variable
  // since this is the job for its original source.
  bool IsDefinitionAvailableExternally =
      getContext().GetGVALinkageForVariable(D) == GVA_AvailableExternally;
  bool NeedsGlobalDtor =
      !IsDefinitionAvailableExternally &&
      D->needsDestruction(getContext()) == QualType::DK_cxx_destructor;

  // It is helpless to emit the definition for an available_externally variable
  // which can't be marked as const.
  // We don't need to check if it needs global ctor or dtor. See the above
  // comment for ideas.
  if (IsDefinitionAvailableExternally &&
      (!D->hasConstantInitialization() ||
       // TODO: Update this when we have interface to check constexpr
       // destructor.
       D->needsDestruction(getContext()) ||
       !D->getType().isConstantStorage(getContext(), true, true)))
    return;

  const VarDecl *InitDecl;
  const Expr *InitExpr = D->getAnyInitializer(InitDecl);

  std::optional<ConstantEmitter> emitter;

  // CUDA E.2.4.1 "__shared__ variables cannot have an initialization
  // as part of their declaration."  Sema has already checked for
  // error cases, so we just need to set Init to UndefValue.
  bool IsCUDASharedVar =
      getLangOpts().CUDAIsDevice && D->hasAttr<CUDASharedAttr>();
  // Shadows of initialized device-side global variables are also left
  // undefined.
  // Managed Variables should be initialized on both host side and device side.
  bool IsCUDAShadowVar =
      !getLangOpts().CUDAIsDevice && !D->hasAttr<HIPManagedAttr>() &&
      (D->hasAttr<CUDAConstantAttr>() || D->hasAttr<CUDADeviceAttr>() ||
       D->hasAttr<CUDASharedAttr>());
  bool IsCUDADeviceShadowVar =
      getLangOpts().CUDAIsDevice && !D->hasAttr<HIPManagedAttr>() &&
      (D->getType()->isCUDADeviceBuiltinSurfaceType() ||
       D->getType()->isCUDADeviceBuiltinTextureType());
  if (getLangOpts().CUDA &&
      (IsCUDASharedVar || IsCUDAShadowVar || IsCUDADeviceShadowVar))
    Init = llvm::UndefValue::get(getTypes().ConvertTypeForMem(ASTTy));
  else if (D->hasAttr<LoaderUninitializedAttr>())
    Init = llvm::UndefValue::get(getTypes().ConvertTypeForMem(ASTTy));
  else if (!InitExpr) {
    // This is a tentative definition; tentative definitions are
    // implicitly initialized with { 0 }.
    //
    // Note that tentative definitions are only emitted at the end of
    // a translation unit, so they should never have incomplete
    // type. In addition, EmitTentativeDefinition makes sure that we
    // never attempt to emit a tentative definition if a real one
    // exists. A use may still exists, however, so we still may need
    // to do a RAUW.
    assert(!ASTTy->isIncompleteType() && "Unexpected incomplete type");
    Init = EmitNullConstant(D->getType());
  } else {
    initializedGlobalDecl = GlobalDecl(D);
    emitter.emplace(*this);
    llvm::Constant *Initializer = emitter->tryEmitForInitializer(*InitDecl);
    if (!Initializer) {
      QualType T = InitExpr->getType();
      if (D->getType()->isReferenceType())
        T = D->getType();

      if (getLangOpts().CPlusPlus) {
        Init = EmitNullConstant(T);
        if (!IsDefinitionAvailableExternally)
          NeedsGlobalCtor = true;
        if (InitDecl->hasFlexibleArrayInit(getContext())) {
          ErrorUnsupported(D, "flexible array initializer");
          // We cannot create ctor for flexible array initializer
          NeedsGlobalCtor = false;
        }
      } else {
        ErrorUnsupported(D, "static initializer");
        Init = llvm::PoisonValue::get(getTypes().ConvertType(T));
      }
    } else {
      Init = Initializer;
      // We don't need an initializer, so remove the entry for the delayed
      // initializer position (just in case this entry was delayed) if we
      // also don't need to register a destructor.
      if (getLangOpts().CPlusPlus && !NeedsGlobalDtor)
        DelayedCXXInitPosition.erase(D);

#ifndef NDEBUG
      CharUnits VarSize = getContext().getTypeSizeInChars(ASTTy) +
                          InitDecl->getFlexibleArrayInitChars(getContext());
      CharUnits CstSize = CharUnits::fromQuantity(
          getDataLayout().getTypeAllocSize(Init->getType()));
      assert(VarSize == CstSize && "Emitted constant has unexpected size");
#endif
    }
  }

  llvm::Type* InitType = Init->getType();
  llvm::Constant *Entry =
      GetAddrOfGlobalVar(D, InitType, ForDefinition_t(!IsTentative));

  // Strip off pointer casts if we got them.
  Entry = Entry->stripPointerCasts();

  // Entry is now either a Function or GlobalVariable.
  auto *GV = dyn_cast<llvm::GlobalVariable>(Entry);

  // We have a definition after a declaration with the wrong type.
  // We must make a new GlobalVariable* and update everything that used OldGV
  // (a declaration or tentative definition) with the new GlobalVariable*
  // (which will be a definition).
  //
  // This happens if there is a prototype for a global (e.g.
  // "extern int x[];") and then a definition of a different type (e.g.
  // "int x[10];"). This also happens when an initializer has a different type
  // from the type of the global (this happens with unions).
  if (!GV || GV->getValueType() != InitType ||
      GV->getType()->getAddressSpace() !=
          getContext().getTargetAddressSpace(GetGlobalVarAddressSpace(D))) {

    // Move the old entry aside so that we'll create a new one.
    Entry->setName(StringRef());

    // Make a new global with the correct type, this is now guaranteed to work.
    GV = cast<llvm::GlobalVariable>(
        GetAddrOfGlobalVar(D, InitType, ForDefinition_t(!IsTentative))
            ->stripPointerCasts());

    // Replace all uses of the old global with the new global
    llvm::Constant *NewPtrForOldDecl =
        llvm::ConstantExpr::getPointerBitCastOrAddrSpaceCast(GV,
                                                             Entry->getType());
    Entry->replaceAllUsesWith(NewPtrForOldDecl);

    // Erase the old global, since it is no longer used.
    cast<llvm::GlobalValue>(Entry)->eraseFromParent();
  }

  MaybeHandleStaticInExternC(D, GV);

  if (D->hasAttr<AnnotateAttr>())
    AddGlobalAnnotations(D, GV);

  // Emit Intel FPGA attribute annotation for a file-scope static variable.
  if (getLangOpts().SYCLIsDevice)
    addGlobalIntelFPGAAnnotation(D, GV);

  if (getLangOpts().SYCLIsDevice) {
    const RecordDecl *RD = D->getType()->getAsRecordDecl();

    if (RD) {
      // Add IR attributes if add_ir_attribute_global_variable is attached to
      // type.
      if (RD->hasAttr<SYCLAddIRAttributesGlobalVariableAttr>())
        AddGlobalSYCLIRAttributes(GV, RD);
      // If VarDecl has a type decorated with SYCL device_global attribute 
      // emit IR attribute 'sycl-unique-id'.
      if (RD->hasAttr<SYCLDeviceGlobalAttr>())
        addSYCLUniqueID(GV, D, Context);
      // If VarDecl type is SYCLTypeAttr::host_pipe, emit the IR attribute 
      // 'sycl-unique-id'.
      if (const auto *Attr = RD->getAttr<SYCLTypeAttr>())
        if (Attr->getType() == SYCLTypeAttr::SYCLType::host_pipe)
          addSYCLUniqueID(GV, D, Context);
    }
  }

  if (D->getType().isRestrictQualified()) {
    llvm::LLVMContext &Context = getLLVMContext();

    // Common metadata nodes.
    llvm::NamedMDNode *GlobalsRestrict =
        getModule().getOrInsertNamedMetadata("globals.restrict");
    llvm::Metadata *Args[] = {llvm::ValueAsMetadata::get(GV)};
    llvm::MDNode *Node = llvm::MDNode::get(Context, Args);
    GlobalsRestrict->addOperand(Node);
  }

  // Set the llvm linkage type as appropriate.
  llvm::GlobalValue::LinkageTypes Linkage = getLLVMLinkageVarDefinition(D);

  // CUDA B.2.1 "The __device__ qualifier declares a variable that resides on
  // the device. [...]"
  // CUDA B.2.2 "The __constant__ qualifier, optionally used together with
  // __device__, declares a variable that: [...]
  // Is accessible from all the threads within the grid and from the host
  // through the runtime library (cudaGetSymbolAddress() / cudaGetSymbolSize()
  // / cudaMemcpyToSymbol() / cudaMemcpyFromSymbol())."
  if (LangOpts.CUDA) {
    if (LangOpts.CUDAIsDevice) {
      if (Linkage != llvm::GlobalValue::InternalLinkage &&
          (D->hasAttr<CUDADeviceAttr>() || D->hasAttr<CUDAConstantAttr>() ||
           D->getType()->isCUDADeviceBuiltinSurfaceType() ||
           D->getType()->isCUDADeviceBuiltinTextureType()))
        GV->setExternallyInitialized(true);
    } else {
      getCUDARuntime().internalizeDeviceSideVar(D, Linkage);
    }
    getCUDARuntime().handleVarRegistration(D, *GV);
  }

  if (LangOpts.HLSL)
    getHLSLRuntime().handleGlobalVarDefinition(D, GV);

  GV->setInitializer(Init);
  if (emitter)
    emitter->finalize(GV);

  // If it is safe to mark the global 'constant', do so now.
  GV->setConstant((D->hasAttr<CUDAConstantAttr>() && LangOpts.CUDAIsDevice) ||
                  (!NeedsGlobalCtor && !NeedsGlobalDtor &&
                   D->getType().isConstantStorage(getContext(), true, true)));

  // If it is in a read-only section, mark it 'constant'.
  if (const SectionAttr *SA = D->getAttr<SectionAttr>()) {
    const ASTContext::SectionInfo &SI = Context.SectionInfos[SA->getName()];
    if ((SI.SectionFlags & ASTContext::PSF_Write) == 0)
      GV->setConstant(true);
  }

  CharUnits AlignVal = getContext().getDeclAlign(D);
  // Check for alignment specifed in an 'omp allocate' directive.
  if (std::optional<CharUnits> AlignValFromAllocate =
          getOMPAllocateAlignment(D))
    AlignVal = *AlignValFromAllocate;
  GV->setAlignment(AlignVal.getAsAlign());

  // On Darwin, unlike other Itanium C++ ABI platforms, the thread-wrapper
  // function is only defined alongside the variable, not also alongside
  // callers. Normally, all accesses to a thread_local go through the
  // thread-wrapper in order to ensure initialization has occurred, underlying
  // variable will never be used other than the thread-wrapper, so it can be
  // converted to internal linkage.
  //
  // However, if the variable has the 'constinit' attribute, it _can_ be
  // referenced directly, without calling the thread-wrapper, so the linkage
  // must not be changed.
  //
  // Additionally, if the variable isn't plain external linkage, e.g. if it's
  // weak or linkonce, the de-duplication semantics are important to preserve,
  // so we don't change the linkage.
  if (D->getTLSKind() == VarDecl::TLS_Dynamic &&
      Linkage == llvm::GlobalValue::ExternalLinkage &&
      Context.getTargetInfo().getTriple().isOSDarwin() &&
      !D->hasAttr<ConstInitAttr>())
    Linkage = llvm::GlobalValue::InternalLinkage;

  GV->setLinkage(Linkage);
  if (D->hasAttr<DLLImportAttr>())
    GV->setDLLStorageClass(llvm::GlobalVariable::DLLImportStorageClass);
  else if (D->hasAttr<DLLExportAttr>())
    GV->setDLLStorageClass(llvm::GlobalVariable::DLLExportStorageClass);
  else
    GV->setDLLStorageClass(llvm::GlobalVariable::DefaultStorageClass);

  if (Linkage == llvm::GlobalVariable::CommonLinkage) {
    // common vars aren't constant even if declared const.
    GV->setConstant(false);
    // Tentative definition of global variables may be initialized with
    // non-zero null pointers. In this case they should have weak linkage
    // since common linkage must have zero initializer and must not have
    // explicit section therefore cannot have non-zero initial value.
    if (!GV->getInitializer()->isNullValue())
      GV->setLinkage(llvm::GlobalVariable::WeakAnyLinkage);
  }

  setNonAliasAttributes(D, GV);

  if (D->getTLSKind() && !GV->isThreadLocal()) {
    if (D->getTLSKind() == VarDecl::TLS_Dynamic)
      CXXThreadLocals.push_back(D);
    setTLSMode(GV, *D);
  }

  maybeSetTrivialComdat(*D, *GV);

  // Emit the initializer function if necessary.
  if (NeedsGlobalCtor || NeedsGlobalDtor)
    EmitCXXGlobalVarDeclInitFunc(D, GV, NeedsGlobalCtor);

  SanitizerMD->reportGlobal(GV, *D, NeedsGlobalCtor);

  // Emit global variable debug information.
  if (CGDebugInfo *DI = getModuleDebugInfo())
    if (getCodeGenOpts().hasReducedDebugInfo())
      DI->EmitGlobalVariable(GV, D);

  if (LangOpts.SYCLIsDevice) {
    maybeEmitPipeStorageMetadata(D, GV, *this);
    // Notify SYCL code generation infrastructure that a global variable is
    // being generated.
    getSYCLRuntime().actOnGlobalVarEmit(*this, *D, GV);
  }
}

void CodeGenModule::EmitExternalVarDeclaration(const VarDecl *D) {
  if (CGDebugInfo *DI = getModuleDebugInfo())
    if (getCodeGenOpts().hasReducedDebugInfo()) {
      QualType ASTTy = D->getType();
      llvm::Type *Ty = getTypes().ConvertTypeForMem(D->getType());
      llvm::Constant *GV =
          GetOrCreateLLVMGlobal(D->getName(), Ty, ASTTy.getAddressSpace(), D);
      DI->EmitExternalVariable(
          cast<llvm::GlobalVariable>(GV->stripPointerCasts()), D);
    }
}

void CodeGenModule::EmitExternalFunctionDeclaration(const FunctionDecl *FD) {
  if (CGDebugInfo *DI = getModuleDebugInfo())
    if (getCodeGenOpts().hasReducedDebugInfo()) {
      auto *Ty = getTypes().ConvertType(FD->getType());
      StringRef MangledName = getMangledName(FD);
      auto *Fn = cast<llvm::Function>(
          GetOrCreateLLVMFunction(MangledName, Ty, FD, /* ForVTable */ false));
      if (!Fn->getSubprogram())
        DI->EmitFunctionDecl(FD, FD->getLocation(), FD->getType(), Fn);
    }
}

static bool isVarDeclStrongDefinition(const ASTContext &Context,
                                      CodeGenModule &CGM, const VarDecl *D,
                                      bool NoCommon) {
  // Don't give variables common linkage if -fno-common was specified unless it
  // was overridden by a NoCommon attribute.
  if ((NoCommon || D->hasAttr<NoCommonAttr>()) && !D->hasAttr<CommonAttr>())
    return true;

  // C11 6.9.2/2:
  //   A declaration of an identifier for an object that has file scope without
  //   an initializer, and without a storage-class specifier or with the
  //   storage-class specifier static, constitutes a tentative definition.
  if (D->getInit() || D->hasExternalStorage())
    return true;

  // A variable cannot be both common and exist in a section.
  if (D->hasAttr<SectionAttr>())
    return true;

  // A variable cannot be both common and exist in a section.
  // We don't try to determine which is the right section in the front-end.
  // If no specialized section name is applicable, it will resort to default.
  if (D->hasAttr<PragmaClangBSSSectionAttr>() ||
      D->hasAttr<PragmaClangDataSectionAttr>() ||
      D->hasAttr<PragmaClangRelroSectionAttr>() ||
      D->hasAttr<PragmaClangRodataSectionAttr>())
    return true;

  // Thread local vars aren't considered common linkage.
  if (D->getTLSKind())
    return true;

  // Tentative definitions marked with WeakImportAttr are true definitions.
  if (D->hasAttr<WeakImportAttr>())
    return true;

  // A variable cannot be both common and exist in a comdat.
  if (shouldBeInCOMDAT(CGM, *D))
    return true;

  // Declarations with a required alignment do not have common linkage in MSVC
  // mode.
  if (Context.getTargetInfo().getCXXABI().isMicrosoft()) {
    if (D->hasAttr<AlignedAttr>())
      return true;
    QualType VarType = D->getType();
    if (Context.isAlignmentRequired(VarType))
      return true;

    if (const auto *RT = VarType->getAs<RecordType>()) {
      const RecordDecl *RD = RT->getDecl();
      for (const FieldDecl *FD : RD->fields()) {
        if (FD->isBitField())
          continue;
        if (FD->hasAttr<AlignedAttr>())
          return true;
        if (Context.isAlignmentRequired(FD->getType()))
          return true;
      }
    }
  }

  // Microsoft's link.exe doesn't support alignments greater than 32 bytes for
  // common symbols, so symbols with greater alignment requirements cannot be
  // common.
  // Other COFF linkers (ld.bfd and LLD) support arbitrary power-of-two
  // alignments for common symbols via the aligncomm directive, so this
  // restriction only applies to MSVC environments.
  if (Context.getTargetInfo().getTriple().isKnownWindowsMSVCEnvironment() &&
      Context.getTypeAlignIfKnown(D->getType()) >
          Context.toBits(CharUnits::fromQuantity(32)))
    return true;

  return false;
}

llvm::GlobalValue::LinkageTypes
CodeGenModule::getLLVMLinkageForDeclarator(const DeclaratorDecl *D,
                                           GVALinkage Linkage) {
  if (Linkage == GVA_Internal)
    return llvm::Function::InternalLinkage;

  if (D->hasAttr<WeakAttr>())
    return llvm::GlobalVariable::WeakAnyLinkage;

  if (const auto *FD = D->getAsFunction())
    if (FD->isMultiVersion() && Linkage == GVA_AvailableExternally)
      return llvm::GlobalVariable::LinkOnceAnyLinkage;

  // We are guaranteed to have a strong definition somewhere else,
  // so we can use available_externally linkage.
  if (Linkage == GVA_AvailableExternally)
    return llvm::GlobalValue::AvailableExternallyLinkage;

  // SYCL: Device code is not generally limited to one translation unit, but
  // anything accessed from another translation unit is required to be annotated
  // with the SYCL_EXTERNAL macro. For any function or variable that does not
  // have this, linkonce_odr suffices. If -fno-sycl-rdc is passed, we know there
  // is only one translation unit and can so mark them internal.
  if (getLangOpts().SYCLIsDevice && !D->hasAttr<SYCLKernelAttr>() &&
      !D->hasAttr<SYCLDeviceAttr>() &&
      !SemaSYCL::isTypeDecoratedWithDeclAttribute<SYCLDeviceGlobalAttr>(
          D->getType()))
    return getLangOpts().GPURelocatableDeviceCode
               ? llvm::Function::LinkOnceODRLinkage
               : llvm::Function::InternalLinkage;

  // Note that Apple's kernel linker doesn't support symbol
  // coalescing, so we need to avoid linkonce and weak linkages there.
  // Normally, this means we just map to internal, but for explicit
  // instantiations we'll map to external.

  // In C++, the compiler has to emit a definition in every translation unit
  // that references the function.  We should use linkonce_odr because
  // a) if all references in this translation unit are optimized away, we
  // don't need to codegen it.  b) if the function persists, it needs to be
  // merged with other definitions. c) C++ has the ODR, so we know the
  // definition is dependable.
  if (Linkage == GVA_DiscardableODR)
    return !Context.getLangOpts().AppleKext ? llvm::Function::LinkOnceODRLinkage
                                            : llvm::Function::InternalLinkage;

  // An explicit instantiation of a template has weak linkage, since
  // explicit instantiations can occur in multiple translation units
  // and must all be equivalent. However, we are not allowed to
  // throw away these explicit instantiations.
  //
  // CUDA/HIP: For -fno-gpu-rdc case, device code is limited to one TU,
  // so say that CUDA templates are either external (for kernels) or internal.
  // This lets llvm perform aggressive inter-procedural optimizations. For
  // -fgpu-rdc case, device function calls across multiple TU's are allowed,
  // therefore we need to follow the normal linkage paradigm.
  if (Linkage == GVA_StrongODR) {
    if (getLangOpts().AppleKext)
      return llvm::Function::ExternalLinkage;
    if (getLangOpts().CUDA && getLangOpts().CUDAIsDevice &&
        !getLangOpts().GPURelocatableDeviceCode)
      return D->hasAttr<CUDAGlobalAttr>() ? llvm::Function::ExternalLinkage
                                          : llvm::Function::InternalLinkage;
    return llvm::Function::WeakODRLinkage;
  }

  // C++ doesn't have tentative definitions and thus cannot have common
  // linkage.
  if (!getLangOpts().CPlusPlus && isa<VarDecl>(D) &&
      !isVarDeclStrongDefinition(Context, *this, cast<VarDecl>(D),
                                 CodeGenOpts.NoCommon))
    return llvm::GlobalVariable::CommonLinkage;

  // selectany symbols are externally visible, so use weak instead of
  // linkonce.  MSVC optimizes away references to const selectany globals, so
  // all definitions should be the same and ODR linkage should be used.
  // http://msdn.microsoft.com/en-us/library/5tkz6s71.aspx
  if (D->hasAttr<SelectAnyAttr>())
    return llvm::GlobalVariable::WeakODRLinkage;

  // Otherwise, we have strong external linkage.
  assert(Linkage == GVA_StrongExternal);
  return llvm::GlobalVariable::ExternalLinkage;
}

llvm::GlobalValue::LinkageTypes
CodeGenModule::getLLVMLinkageVarDefinition(const VarDecl *VD) {
  GVALinkage Linkage = getContext().GetGVALinkageForVariable(VD);
  return getLLVMLinkageForDeclarator(VD, Linkage);
}

/// Replace the uses of a function that was declared with a non-proto type.
/// We want to silently drop extra arguments from call sites
static void replaceUsesOfNonProtoConstant(llvm::Constant *old,
                                          llvm::Function *newFn) {
  // Fast path.
  if (old->use_empty())
    return;

  llvm::Type *newRetTy = newFn->getReturnType();
  SmallVector<llvm::Value *, 4> newArgs;

  SmallVector<llvm::CallBase *> callSitesToBeRemovedFromParent;

  for (llvm::Value::use_iterator ui = old->use_begin(), ue = old->use_end();
       ui != ue; ui++) {
    llvm::User *user = ui->getUser();

    // Recognize and replace uses of bitcasts.  Most calls to
    // unprototyped functions will use bitcasts.
    if (auto *bitcast = dyn_cast<llvm::ConstantExpr>(user)) {
      if (bitcast->getOpcode() == llvm::Instruction::BitCast)
        replaceUsesOfNonProtoConstant(bitcast, newFn);
      continue;
    }

    // Recognize calls to the function.
    llvm::CallBase *callSite = dyn_cast<llvm::CallBase>(user);
    if (!callSite)
      continue;
    if (!callSite->isCallee(&*ui))
      continue;

    // If the return types don't match exactly, then we can't
    // transform this call unless it's dead.
    if (callSite->getType() != newRetTy && !callSite->use_empty())
      continue;

    // Get the call site's attribute list.
    SmallVector<llvm::AttributeSet, 8> newArgAttrs;
    llvm::AttributeList oldAttrs = callSite->getAttributes();

    // If the function was passed too few arguments, don't transform.
    unsigned newNumArgs = newFn->arg_size();
    if (callSite->arg_size() < newNumArgs)
      continue;

    // If extra arguments were passed, we silently drop them.
    // If any of the types mismatch, we don't transform.
    unsigned argNo = 0;
    bool dontTransform = false;
    for (llvm::Argument &A : newFn->args()) {
      if (callSite->getArgOperand(argNo)->getType() != A.getType()) {
        dontTransform = true;
        break;
      }

      // Add any parameter attributes.
      newArgAttrs.push_back(oldAttrs.getParamAttrs(argNo));
      argNo++;
    }
    if (dontTransform)
      continue;

    // Okay, we can transform this.  Create the new call instruction and copy
    // over the required information.
    newArgs.append(callSite->arg_begin(), callSite->arg_begin() + argNo);

    // Copy over any operand bundles.
    SmallVector<llvm::OperandBundleDef, 1> newBundles;
    callSite->getOperandBundlesAsDefs(newBundles);

    llvm::CallBase *newCall;
    if (isa<llvm::CallInst>(callSite)) {
      newCall = llvm::CallInst::Create(newFn, newArgs, newBundles, "",
                                       callSite->getIterator());
    } else {
      auto *oldInvoke = cast<llvm::InvokeInst>(callSite);
      newCall = llvm::InvokeInst::Create(
          newFn, oldInvoke->getNormalDest(), oldInvoke->getUnwindDest(),
          newArgs, newBundles, "", callSite->getIterator());
    }
    newArgs.clear(); // for the next iteration

    if (!newCall->getType()->isVoidTy())
      newCall->takeName(callSite);
    newCall->setAttributes(
        llvm::AttributeList::get(newFn->getContext(), oldAttrs.getFnAttrs(),
                                 oldAttrs.getRetAttrs(), newArgAttrs));
    newCall->setCallingConv(callSite->getCallingConv());

    // Finally, remove the old call, replacing any uses with the new one.
    if (!callSite->use_empty())
      callSite->replaceAllUsesWith(newCall);

    // Copy debug location attached to CI.
    if (callSite->getDebugLoc())
      newCall->setDebugLoc(callSite->getDebugLoc());

    callSitesToBeRemovedFromParent.push_back(callSite);
  }

  for (auto *callSite : callSitesToBeRemovedFromParent) {
    callSite->eraseFromParent();
  }
}

/// ReplaceUsesOfNonProtoTypeWithRealFunction - This function is called when we
/// implement a function with no prototype, e.g. "int foo() {}".  If there are
/// existing call uses of the old function in the module, this adjusts them to
/// call the new function directly.
///
/// This is not just a cleanup: the always_inline pass requires direct calls to
/// functions to be able to inline them.  If there is a bitcast in the way, it
/// won't inline them.  Instcombine normally deletes these calls, but it isn't
/// run at -O0.
static void ReplaceUsesOfNonProtoTypeWithRealFunction(llvm::GlobalValue *Old,
                                                      llvm::Function *NewFn) {
  // If we're redefining a global as a function, don't transform it.
  if (!isa<llvm::Function>(Old)) return;

  replaceUsesOfNonProtoConstant(Old, NewFn);
}

void CodeGenModule::HandleCXXStaticMemberVarInstantiation(VarDecl *VD) {
  auto DK = VD->isThisDeclarationADefinition();
  if ((DK == VarDecl::Definition && VD->hasAttr<DLLImportAttr>()) ||
      (LangOpts.CUDA && !shouldEmitCUDAGlobalVar(VD)))
    return;

  TemplateSpecializationKind TSK = VD->getTemplateSpecializationKind();
  // If we have a definition, this might be a deferred decl. If the
  // instantiation is explicit, make sure we emit it at the end.
  if (VD->getDefinition() && TSK == TSK_ExplicitInstantiationDefinition)
    GetAddrOfGlobalVar(VD);

  EmitTopLevelDecl(VD);
}

void CodeGenModule::EmitGlobalFunctionDefinition(GlobalDecl GD,
                                                 llvm::GlobalValue *GV) {
  const auto *D = cast<FunctionDecl>(GD.getDecl());

  // Compute the function info and LLVM type.
  const CGFunctionInfo &FI = getTypes().arrangeGlobalDeclaration(GD);
  llvm::FunctionType *Ty = getTypes().GetFunctionType(FI);

  // Get or create the prototype for the function.
  if (!GV || (GV->getValueType() != Ty))
    GV = cast<llvm::GlobalValue>(GetAddrOfFunction(GD, Ty, /*ForVTable=*/false,
                                                   /*DontDefer=*/true,
                                                   ForDefinition));

  // Already emitted.
  if (!GV->isDeclaration())
    return;

  // We need to set linkage and visibility on the function before
  // generating code for it because various parts of IR generation
  // want to propagate this information down (e.g. to local static
  // declarations).
  auto *Fn = cast<llvm::Function>(GV);
  setFunctionLinkage(GD, Fn);

  // FIXME: this is redundant with part of setFunctionDefinitionAttributes
  setGVProperties(Fn, GD);

  MaybeHandleStaticInExternC(D, Fn);

  maybeSetTrivialComdat(*D, *Fn);

  CodeGenFunction(*this).GenerateCode(GD, Fn, FI);

  setNonAliasAttributes(GD, Fn);
  SetLLVMFunctionAttributesForDefinition(D, Fn);

  if (const ConstructorAttr *CA = D->getAttr<ConstructorAttr>())
    AddGlobalCtor(Fn, CA->getPriority());
  if (const DestructorAttr *DA = D->getAttr<DestructorAttr>())
    AddGlobalDtor(Fn, DA->getPriority(), true);
  if (getLangOpts().OpenMP && D->hasAttr<OMPDeclareTargetDeclAttr>())
    getOpenMPRuntime().emitDeclareTargetFunction(D, GV);
}

void CodeGenModule::EmitAliasDefinition(GlobalDecl GD) {
  const auto *D = cast<ValueDecl>(GD.getDecl());
  const AliasAttr *AA = D->getAttr<AliasAttr>();
  assert(AA && "Not an alias?");

  StringRef MangledName = getMangledName(GD);

  if (AA->getAliasee() == MangledName) {
    Diags.Report(AA->getLocation(), diag::err_cyclic_alias) << 0;
    return;
  }

  // If there is a definition in the module, then it wins over the alias.
  // This is dubious, but allow it to be safe.  Just ignore the alias.
  llvm::GlobalValue *Entry = GetGlobalValue(MangledName);
  if (Entry && !Entry->isDeclaration())
    return;

  Aliases.push_back(GD);

  llvm::Type *DeclTy = getTypes().ConvertTypeForMem(D->getType());

  // Create a reference to the named value.  This ensures that it is emitted
  // if a deferred decl.
  llvm::Constant *Aliasee;
  llvm::GlobalValue::LinkageTypes LT;
  unsigned AS;
  if (isa<llvm::FunctionType>(DeclTy)) {
    Aliasee = GetOrCreateLLVMFunction(AA->getAliasee(), DeclTy, GD,
                                      /*ForVTable=*/false);
    LT = getFunctionLinkage(GD);
    AS = Aliasee->getType()->getPointerAddressSpace();
  } else {
    LangAS LAS = GetGlobalVarAddressSpace(dyn_cast<VarDecl>(GD.getDecl()));
    AS = ArgInfoAddressSpace(LAS);
    Aliasee = GetOrCreateLLVMGlobal(AA->getAliasee(), DeclTy, LAS,
                                    /*D=*/nullptr);
    if (const auto *VD = dyn_cast<VarDecl>(GD.getDecl()))
      LT = getLLVMLinkageVarDefinition(VD);
    else
      LT = getFunctionLinkage(GD);
  }

  // Create the new alias itself, but don't set a name yet.
  auto *GA =
      llvm::GlobalAlias::create(DeclTy, AS, LT, "", Aliasee, &getModule());

  if (Entry) {
    if (GA->getAliasee() == Entry) {
      Diags.Report(AA->getLocation(), diag::err_cyclic_alias) << 0;
      return;
    }

    assert(Entry->isDeclaration());

    // If there is a declaration in the module, then we had an extern followed
    // by the alias, as in:
    //   extern int test6();
    //   ...
    //   int test6() __attribute__((alias("test7")));
    //
    // Remove it and replace uses of it with the alias.
    GA->takeName(Entry);

    Entry->replaceAllUsesWith(GA);
    Entry->eraseFromParent();
  } else {
    GA->setName(MangledName);
  }

  // Set attributes which are particular to an alias; this is a
  // specialization of the attributes which may be set on a global
  // variable/function.
  if (D->hasAttr<WeakAttr>() || D->hasAttr<WeakRefAttr>() ||
      D->isWeakImported()) {
    GA->setLinkage(llvm::Function::WeakAnyLinkage);
  }

  if (const auto *VD = dyn_cast<VarDecl>(D))
    if (VD->getTLSKind())
      setTLSMode(GA, *VD);

  SetCommonAttributes(GD, GA);

  // Emit global alias debug information.
  if (isa<VarDecl>(D))
    if (CGDebugInfo *DI = getModuleDebugInfo())
      DI->EmitGlobalAlias(cast<llvm::GlobalValue>(GA->getAliasee()->stripPointerCasts()), GD);
}

void CodeGenModule::emitIFuncDefinition(GlobalDecl GD) {
  const auto *D = cast<ValueDecl>(GD.getDecl());
  const IFuncAttr *IFA = D->getAttr<IFuncAttr>();
  assert(IFA && "Not an ifunc?");

  StringRef MangledName = getMangledName(GD);

  if (IFA->getResolver() == MangledName) {
    Diags.Report(IFA->getLocation(), diag::err_cyclic_alias) << 1;
    return;
  }

  // Report an error if some definition overrides ifunc.
  llvm::GlobalValue *Entry = GetGlobalValue(MangledName);
  if (Entry && !Entry->isDeclaration()) {
    GlobalDecl OtherGD;
    if (lookupRepresentativeDecl(MangledName, OtherGD) &&
        DiagnosedConflictingDefinitions.insert(GD).second) {
      Diags.Report(D->getLocation(), diag::err_duplicate_mangled_name)
          << MangledName;
      Diags.Report(OtherGD.getDecl()->getLocation(),
                   diag::note_previous_definition);
    }
    return;
  }

  Aliases.push_back(GD);

  // The resolver might not be visited yet. Specify a dummy non-function type to
  // indicate IsIncompleteFunction. Either the type is ignored (if the resolver
  // was emitted) or the whole function will be replaced (if the resolver has
  // not been emitted).
  llvm::Constant *Resolver =
      GetOrCreateLLVMFunction(IFA->getResolver(), VoidTy, {},
                              /*ForVTable=*/false);
  llvm::Type *DeclTy = getTypes().ConvertTypeForMem(D->getType());
  unsigned AS = getTypes().getTargetAddressSpace(D->getType());
  llvm::GlobalIFunc *GIF = llvm::GlobalIFunc::create(
      DeclTy, AS, llvm::Function::ExternalLinkage, "", Resolver, &getModule());
  if (Entry) {
    if (GIF->getResolver() == Entry) {
      Diags.Report(IFA->getLocation(), diag::err_cyclic_alias) << 1;
      return;
    }
    assert(Entry->isDeclaration());

    // If there is a declaration in the module, then we had an extern followed
    // by the ifunc, as in:
    //   extern int test();
    //   ...
    //   int test() __attribute__((ifunc("resolver")));
    //
    // Remove it and replace uses of it with the ifunc.
    GIF->takeName(Entry);

    Entry->replaceAllUsesWith(GIF);
    Entry->eraseFromParent();
  } else
    GIF->setName(MangledName);
  SetCommonAttributes(GD, GIF);
}

llvm::Function *CodeGenModule::getIntrinsic(unsigned IID,
                                            ArrayRef<llvm::Type*> Tys) {
  return llvm::Intrinsic::getOrInsertDeclaration(&getModule(),
                                                 (llvm::Intrinsic::ID)IID, Tys);
}

static llvm::StringMapEntry<llvm::GlobalVariable *> &
GetConstantCFStringEntry(llvm::StringMap<llvm::GlobalVariable *> &Map,
                         const StringLiteral *Literal, bool TargetIsLSB,
                         bool &IsUTF16, unsigned &StringLength) {
  StringRef String = Literal->getString();
  unsigned NumBytes = String.size();

  // Check for simple case.
  if (!Literal->containsNonAsciiOrNull()) {
    StringLength = NumBytes;
    return *Map.insert(std::make_pair(String, nullptr)).first;
  }

  // Otherwise, convert the UTF8 literals into a string of shorts.
  IsUTF16 = true;

  SmallVector<llvm::UTF16, 128> ToBuf(NumBytes + 1); // +1 for ending nulls.
  const llvm::UTF8 *FromPtr = (const llvm::UTF8 *)String.data();
  llvm::UTF16 *ToPtr = &ToBuf[0];

  (void)llvm::ConvertUTF8toUTF16(&FromPtr, FromPtr + NumBytes, &ToPtr,
                                 ToPtr + NumBytes, llvm::strictConversion);

  // ConvertUTF8toUTF16 returns the length in ToPtr.
  StringLength = ToPtr - &ToBuf[0];

  // Add an explicit null.
  *ToPtr = 0;
  return *Map.insert(std::make_pair(
                         StringRef(reinterpret_cast<const char *>(ToBuf.data()),
                                   (StringLength + 1) * 2),
                         nullptr)).first;
}

ConstantAddress
CodeGenModule::GetAddrOfConstantCFString(const StringLiteral *Literal) {
  unsigned StringLength = 0;
  bool isUTF16 = false;
  llvm::StringMapEntry<llvm::GlobalVariable *> &Entry =
      GetConstantCFStringEntry(CFConstantStringMap, Literal,
                               getDataLayout().isLittleEndian(), isUTF16,
                               StringLength);

  if (auto *C = Entry.second)
    return ConstantAddress(
        C, C->getValueType(), CharUnits::fromQuantity(C->getAlignment()));

  const ASTContext &Context = getContext();
  const llvm::Triple &Triple = getTriple();

  const auto CFRuntime = getLangOpts().CFRuntime;
  const bool IsSwiftABI =
      static_cast<unsigned>(CFRuntime) >=
      static_cast<unsigned>(LangOptions::CoreFoundationABI::Swift);
  const bool IsSwift4_1 = CFRuntime == LangOptions::CoreFoundationABI::Swift4_1;

  // If we don't already have it, get __CFConstantStringClassReference.
  if (!CFConstantStringClassRef) {
    const char *CFConstantStringClassName = "__CFConstantStringClassReference";
    llvm::Type *Ty = getTypes().ConvertType(getContext().IntTy);
    Ty = llvm::ArrayType::get(Ty, 0);

    switch (CFRuntime) {
    default: break;
    case LangOptions::CoreFoundationABI::Swift: [[fallthrough]];
    case LangOptions::CoreFoundationABI::Swift5_0:
      CFConstantStringClassName =
          Triple.isOSDarwin() ? "$s15SwiftFoundation19_NSCFConstantStringCN"
                              : "$s10Foundation19_NSCFConstantStringCN";
      Ty = IntPtrTy;
      break;
    case LangOptions::CoreFoundationABI::Swift4_2:
      CFConstantStringClassName =
          Triple.isOSDarwin() ? "$S15SwiftFoundation19_NSCFConstantStringCN"
                              : "$S10Foundation19_NSCFConstantStringCN";
      Ty = IntPtrTy;
      break;
    case LangOptions::CoreFoundationABI::Swift4_1:
      CFConstantStringClassName =
          Triple.isOSDarwin() ? "__T015SwiftFoundation19_NSCFConstantStringCN"
                              : "__T010Foundation19_NSCFConstantStringCN";
      Ty = IntPtrTy;
      break;
    }

    llvm::Constant *C = CreateRuntimeVariable(Ty, CFConstantStringClassName);

    if (Triple.isOSBinFormatELF() || Triple.isOSBinFormatCOFF()) {
      llvm::GlobalValue *GV = nullptr;

      if ((GV = dyn_cast<llvm::GlobalValue>(C))) {
        IdentifierInfo &II = Context.Idents.get(GV->getName());
        TranslationUnitDecl *TUDecl = Context.getTranslationUnitDecl();
        DeclContext *DC = TranslationUnitDecl::castToDeclContext(TUDecl);

        const VarDecl *VD = nullptr;
        for (const auto *Result : DC->lookup(&II))
          if ((VD = dyn_cast<VarDecl>(Result)))
            break;

        if (Triple.isOSBinFormatELF()) {
          if (!VD)
            GV->setLinkage(llvm::GlobalValue::ExternalLinkage);
        } else {
          GV->setLinkage(llvm::GlobalValue::ExternalLinkage);
          if (!VD || !VD->hasAttr<DLLExportAttr>())
            GV->setDLLStorageClass(llvm::GlobalValue::DLLImportStorageClass);
          else
            GV->setDLLStorageClass(llvm::GlobalValue::DLLExportStorageClass);
        }

        setDSOLocal(GV);
      }
    }

    // Decay array -> ptr
    CFConstantStringClassRef =
        IsSwiftABI ? llvm::ConstantExpr::getPtrToInt(C, Ty) : C;
  }

  QualType CFTy = Context.getCFConstantStringType();

  auto *STy = cast<llvm::StructType>(getTypes().ConvertType(CFTy));

  ConstantInitBuilder Builder(*this);
  auto Fields = Builder.beginStruct(STy);

  // Class pointer.
  Fields.add(cast<llvm::Constant>(CFConstantStringClassRef));

  // Flags.
  if (IsSwiftABI) {
    Fields.addInt(IntPtrTy, IsSwift4_1 ? 0x05 : 0x01);
    Fields.addInt(Int64Ty, isUTF16 ? 0x07d0 : 0x07c8);
  } else {
    Fields.addInt(IntTy, isUTF16 ? 0x07d0 : 0x07C8);
  }

  // String pointer.
  llvm::Constant *C = nullptr;
  if (isUTF16) {
    auto Arr = llvm::ArrayRef(
        reinterpret_cast<uint16_t *>(const_cast<char *>(Entry.first().data())),
        Entry.first().size() / 2);
    C = llvm::ConstantDataArray::get(VMContext, Arr);
  } else {
    C = llvm::ConstantDataArray::getString(VMContext, Entry.first());
  }

  // Note: -fwritable-strings doesn't make the backing store strings of
  // CFStrings writable.
  auto *GV =
      new llvm::GlobalVariable(getModule(), C->getType(), /*isConstant=*/true,
                               llvm::GlobalValue::PrivateLinkage, C, ".str");
  GV->setUnnamedAddr(llvm::GlobalValue::UnnamedAddr::Global);
  // Don't enforce the target's minimum global alignment, since the only use
  // of the string is via this class initializer.
  CharUnits Align = isUTF16 ? Context.getTypeAlignInChars(Context.ShortTy)
                            : Context.getTypeAlignInChars(Context.CharTy);
  GV->setAlignment(Align.getAsAlign());

  // FIXME: We set the section explicitly to avoid a bug in ld64 224.1.
  // Without it LLVM can merge the string with a non unnamed_addr one during
  // LTO.  Doing that changes the section it ends in, which surprises ld64.
  if (Triple.isOSBinFormatMachO())
    GV->setSection(isUTF16 ? "__TEXT,__ustring"
                           : "__TEXT,__cstring,cstring_literals");
  // Make sure the literal ends up in .rodata to allow for safe ICF and for
  // the static linker to adjust permissions to read-only later on.
  else if (Triple.isOSBinFormatELF())
    GV->setSection(".rodata");

  // String.
  Fields.add(GV);

  // String length.
  llvm::IntegerType *LengthTy =
      llvm::IntegerType::get(getModule().getContext(),
                             Context.getTargetInfo().getLongWidth());
  if (IsSwiftABI) {
    if (CFRuntime == LangOptions::CoreFoundationABI::Swift4_1 ||
        CFRuntime == LangOptions::CoreFoundationABI::Swift4_2)
      LengthTy = Int32Ty;
    else
      LengthTy = IntPtrTy;
  }
  Fields.addInt(LengthTy, StringLength);

  // Swift ABI requires 8-byte alignment to ensure that the _Atomic(uint64_t) is
  // properly aligned on 32-bit platforms.
  CharUnits Alignment =
      IsSwiftABI ? Context.toCharUnitsFromBits(64) : getPointerAlign();

  // The struct.
  GV = Fields.finishAndCreateGlobal("_unnamed_cfstring_", Alignment,
                                    /*isConstant=*/false,
                                    llvm::GlobalVariable::PrivateLinkage);
  GV->addAttribute("objc_arc_inert");
  switch (Triple.getObjectFormat()) {
  case llvm::Triple::UnknownObjectFormat:
    llvm_unreachable("unknown file format");
  case llvm::Triple::DXContainer:
  case llvm::Triple::GOFF:
  case llvm::Triple::SPIRV:
  case llvm::Triple::XCOFF:
    llvm_unreachable("unimplemented");
  case llvm::Triple::COFF:
  case llvm::Triple::ELF:
  case llvm::Triple::Wasm:
    GV->setSection("cfstring");
    break;
  case llvm::Triple::MachO:
    GV->setSection("__DATA,__cfstring");
    break;
  }
  Entry.second = GV;

  return ConstantAddress(GV, GV->getValueType(), Alignment);
}

bool CodeGenModule::getExpressionLocationsEnabled() const {
  return !CodeGenOpts.EmitCodeView || CodeGenOpts.DebugColumnInfo;
}

QualType CodeGenModule::getObjCFastEnumerationStateType() {
  if (ObjCFastEnumerationStateType.isNull()) {
    RecordDecl *D = Context.buildImplicitRecord("__objcFastEnumerationState");
    D->startDefinition();

    QualType FieldTypes[] = {
        Context.UnsignedLongTy, Context.getPointerType(Context.getObjCIdType()),
        Context.getPointerType(Context.UnsignedLongTy),
        Context.getConstantArrayType(Context.UnsignedLongTy, llvm::APInt(32, 5),
                                     nullptr, ArraySizeModifier::Normal, 0)};

    for (size_t i = 0; i < 4; ++i) {
      FieldDecl *Field = FieldDecl::Create(Context,
                                           D,
                                           SourceLocation(),
                                           SourceLocation(), nullptr,
                                           FieldTypes[i], /*TInfo=*/nullptr,
                                           /*BitWidth=*/nullptr,
                                           /*Mutable=*/false,
                                           ICIS_NoInit);
      Field->setAccess(AS_public);
      D->addDecl(Field);
    }

    D->completeDefinition();
    ObjCFastEnumerationStateType = Context.getTagDeclType(D);
  }

  return ObjCFastEnumerationStateType;
}

llvm::Constant *
CodeGenModule::GetConstantArrayFromStringLiteral(const StringLiteral *E) {
  assert(!E->getType()->isPointerType() && "Strings are always arrays");

  // Don't emit it as the address of the string, emit the string data itself
  // as an inline array.
  if (E->getCharByteWidth() == 1) {
    SmallString<64> Str(E->getString());

    // Resize the string to the right size, which is indicated by its type.
    const ConstantArrayType *CAT = Context.getAsConstantArrayType(E->getType());
    assert(CAT && "String literal not of constant array type!");
    Str.resize(CAT->getZExtSize());
    return llvm::ConstantDataArray::getString(VMContext, Str, false);
  }

  auto *AType = cast<llvm::ArrayType>(getTypes().ConvertType(E->getType()));
  llvm::Type *ElemTy = AType->getElementType();
  unsigned NumElements = AType->getNumElements();

  // Wide strings have either 2-byte or 4-byte elements.
  if (ElemTy->getPrimitiveSizeInBits() == 16) {
    SmallVector<uint16_t, 32> Elements;
    Elements.reserve(NumElements);

    for(unsigned i = 0, e = E->getLength(); i != e; ++i)
      Elements.push_back(E->getCodeUnit(i));
    Elements.resize(NumElements);
    return llvm::ConstantDataArray::get(VMContext, Elements);
  }

  assert(ElemTy->getPrimitiveSizeInBits() == 32);
  SmallVector<uint32_t, 32> Elements;
  Elements.reserve(NumElements);

  for(unsigned i = 0, e = E->getLength(); i != e; ++i)
    Elements.push_back(E->getCodeUnit(i));
  Elements.resize(NumElements);
  return llvm::ConstantDataArray::get(VMContext, Elements);
}

static llvm::GlobalVariable *
GenerateStringLiteral(llvm::Constant *C, llvm::GlobalValue::LinkageTypes LT,
                      CodeGenModule &CGM, StringRef GlobalName,
                      CharUnits Alignment) {
  unsigned AddrSpace = CGM.getContext().getTargetAddressSpace(
      CGM.GetGlobalConstantAddressSpace());

  llvm::Module &M = CGM.getModule();
  // Create a global variable for this string
  auto *GV = new llvm::GlobalVariable(
      M, C->getType(), !CGM.getLangOpts().WritableStrings, LT, C, GlobalName,
      nullptr, llvm::GlobalVariable::NotThreadLocal, AddrSpace);
  GV->setAlignment(Alignment.getAsAlign());
  GV->setUnnamedAddr(llvm::GlobalValue::UnnamedAddr::Global);
  if (GV->isWeakForLinker()) {
    assert(CGM.supportsCOMDAT() && "Only COFF uses weak string literals");
    GV->setComdat(M.getOrInsertComdat(GV->getName()));
  }
  CGM.setDSOLocal(GV);

  return GV;
}

/// GetAddrOfConstantStringFromLiteral - Return a pointer to a
/// constant array for the given string literal.
ConstantAddress
CodeGenModule::GetAddrOfConstantStringFromLiteral(const StringLiteral *S,
                                                  StringRef Name) {
  CharUnits Alignment =
      getContext().getAlignOfGlobalVarInChars(S->getType(), /*VD=*/nullptr);

  llvm::Constant *C = GetConstantArrayFromStringLiteral(S);
  llvm::GlobalVariable **Entry = nullptr;
  if (!LangOpts.WritableStrings) {
    Entry = &ConstantStringMap[C];
    if (auto GV = *Entry) {
      if (uint64_t(Alignment.getQuantity()) > GV->getAlignment())
        GV->setAlignment(Alignment.getAsAlign());
      return ConstantAddress(castStringLiteralToDefaultAddressSpace(*this, GV),
                             GV->getValueType(), Alignment);
    }
  }

  SmallString<256> MangledNameBuffer;
  StringRef GlobalVariableName;
  llvm::GlobalValue::LinkageTypes LT;

  // Mangle the string literal if that's how the ABI merges duplicate strings.
  // Don't do it if they are writable, since we don't want writes in one TU to
  // affect strings in another.
  if (getCXXABI().getMangleContext().shouldMangleStringLiteral(S) &&
      !LangOpts.WritableStrings) {
    llvm::raw_svector_ostream Out(MangledNameBuffer);
    getCXXABI().getMangleContext().mangleStringLiteral(S, Out);
    LT = llvm::GlobalValue::LinkOnceODRLinkage;
    GlobalVariableName = MangledNameBuffer;
  } else {
    LT = llvm::GlobalValue::PrivateLinkage;
    GlobalVariableName = Name;
  }

  auto GV = GenerateStringLiteral(C, LT, *this, GlobalVariableName, Alignment);

  CGDebugInfo *DI = getModuleDebugInfo();
  if (DI && getCodeGenOpts().hasReducedDebugInfo())
    DI->AddStringLiteralDebugInfo(GV, S);

  if (Entry)
    *Entry = GV;

  SanitizerMD->reportGlobal(GV, S->getStrTokenLoc(0), "<string literal>");

  return ConstantAddress(castStringLiteralToDefaultAddressSpace(*this, GV),
                         GV->getValueType(), Alignment);
}

/// GetAddrOfConstantStringFromObjCEncode - Return a pointer to a constant
/// array for the given ObjCEncodeExpr node.
ConstantAddress
CodeGenModule::GetAddrOfConstantStringFromObjCEncode(const ObjCEncodeExpr *E) {
  std::string Str;
  getContext().getObjCEncodingForType(E->getEncodedType(), Str);

  return GetAddrOfConstantCString(Str);
}

/// GetAddrOfConstantCString - Returns a pointer to a character array containing
/// the literal and a terminating '\0' character.
/// The result has pointer to array type.
ConstantAddress CodeGenModule::GetAddrOfConstantCString(
    const std::string &Str, const char *GlobalName) {
  StringRef StrWithNull(Str.c_str(), Str.size() + 1);
  CharUnits Alignment = getContext().getAlignOfGlobalVarInChars(
      getContext().CharTy, /*VD=*/nullptr);

  llvm::Constant *C =
      llvm::ConstantDataArray::getString(getLLVMContext(), StrWithNull, false);

  // Don't share any string literals if strings aren't constant.
  llvm::GlobalVariable **Entry = nullptr;
  if (!LangOpts.WritableStrings) {
    Entry = &ConstantStringMap[C];
    if (auto GV = *Entry) {
      if (uint64_t(Alignment.getQuantity()) > GV->getAlignment())
        GV->setAlignment(Alignment.getAsAlign());
      return ConstantAddress(castStringLiteralToDefaultAddressSpace(*this, GV),
                             GV->getValueType(), Alignment);
    }
  }

  // Get the default prefix if a name wasn't specified.
  if (!GlobalName)
    GlobalName = ".str";
  // Create a global variable for this.
  auto GV = GenerateStringLiteral(C, llvm::GlobalValue::PrivateLinkage, *this,
                                  GlobalName, Alignment);
  if (Entry)
    *Entry = GV;

  return ConstantAddress(castStringLiteralToDefaultAddressSpace(*this, GV),
                         GV->getValueType(), Alignment);
}

ConstantAddress CodeGenModule::GetAddrOfGlobalTemporary(
    const MaterializeTemporaryExpr *E, const Expr *Init) {
  assert((E->getStorageDuration() == SD_Static ||
          E->getStorageDuration() == SD_Thread) && "not a global temporary");
  const auto *VD = cast<VarDecl>(E->getExtendingDecl());

  // If we're not materializing a subobject of the temporary, keep the
  // cv-qualifiers from the type of the MaterializeTemporaryExpr.
  QualType MaterializedType = Init->getType();
  if (Init == E->getSubExpr())
    MaterializedType = E->getType();

  CharUnits Align = getContext().getTypeAlignInChars(MaterializedType);

  auto InsertResult = MaterializedGlobalTemporaryMap.insert({E, nullptr});
  if (!InsertResult.second) {
    // We've seen this before: either we already created it or we're in the
    // process of doing so.
    if (!InsertResult.first->second) {
      // We recursively re-entered this function, probably during emission of
      // the initializer. Create a placeholder. We'll clean this up in the
      // outer call, at the end of this function.
      llvm::Type *Type = getTypes().ConvertTypeForMem(MaterializedType);
      InsertResult.first->second = new llvm::GlobalVariable(
          getModule(), Type, false, llvm::GlobalVariable::InternalLinkage,
          nullptr);
    }
    return ConstantAddress(InsertResult.first->second,
                           llvm::cast<llvm::GlobalVariable>(
                               InsertResult.first->second->stripPointerCasts())
                               ->getValueType(),
                           Align);
  }

  // FIXME: If an externally-visible declaration extends multiple temporaries,
  // we need to give each temporary the same name in every translation unit (and
  // we also need to make the temporaries externally-visible).
  SmallString<256> Name;
  llvm::raw_svector_ostream Out(Name);
  getCXXABI().getMangleContext().mangleReferenceTemporary(
      VD, E->getManglingNumber(), Out);

  APValue *Value = nullptr;
  if (E->getStorageDuration() == SD_Static && VD->evaluateValue()) {
    // If the initializer of the extending declaration is a constant
    // initializer, we should have a cached constant initializer for this
    // temporary. Note that this might have a different value from the value
    // computed by evaluating the initializer if the surrounding constant
    // expression modifies the temporary.
    Value = E->getOrCreateValue(false);
  }

  // Try evaluating it now, it might have a constant initializer.
  Expr::EvalResult EvalResult;
  if (!Value && Init->EvaluateAsRValue(EvalResult, getContext()) &&
      !EvalResult.hasSideEffects())
    Value = &EvalResult.Val;

  LangAS AddrSpace = GetGlobalVarAddressSpace(VD);

  std::optional<ConstantEmitter> emitter;
  llvm::Constant *InitialValue = nullptr;
  bool Constant = false;
  llvm::Type *Type;
  if (Value) {
    // The temporary has a constant initializer, use it.
    emitter.emplace(*this);
    InitialValue = emitter->emitForInitializer(*Value, AddrSpace,
                                               MaterializedType);
    Constant =
        MaterializedType.isConstantStorage(getContext(), /*ExcludeCtor*/ Value,
                                           /*ExcludeDtor*/ false);
    Type = InitialValue->getType();
  } else {
    // No initializer, the initialization will be provided when we
    // initialize the declaration which performed lifetime extension.
    Type = getTypes().ConvertTypeForMem(MaterializedType);
  }

  // Create a global variable for this lifetime-extended temporary.
  llvm::GlobalValue::LinkageTypes Linkage = getLLVMLinkageVarDefinition(VD);
  if (Linkage == llvm::GlobalVariable::ExternalLinkage) {
    const VarDecl *InitVD;
    if (VD->isStaticDataMember() && VD->getAnyInitializer(InitVD) &&
        isa<CXXRecordDecl>(InitVD->getLexicalDeclContext())) {
      // Temporaries defined inside a class get linkonce_odr linkage because the
      // class can be defined in multiple translation units.
      Linkage = llvm::GlobalVariable::LinkOnceODRLinkage;
    } else {
      // There is no need for this temporary to have external linkage if the
      // VarDecl has external linkage.
      Linkage = llvm::GlobalVariable::InternalLinkage;
    }
  }
  auto TargetAS = getContext().getTargetAddressSpace(AddrSpace);
  auto *GV = new llvm::GlobalVariable(
      getModule(), Type, Constant, Linkage, InitialValue, Name.c_str(),
      /*InsertBefore=*/nullptr, llvm::GlobalVariable::NotThreadLocal, TargetAS);
  if (emitter) emitter->finalize(GV);
  // Don't assign dllimport or dllexport to local linkage globals.
  if (!llvm::GlobalValue::isLocalLinkage(Linkage)) {
    setGVProperties(GV, VD);
    if (GV->getDLLStorageClass() == llvm::GlobalVariable::DLLExportStorageClass)
      // The reference temporary should never be dllexport.
      GV->setDLLStorageClass(llvm::GlobalVariable::DefaultStorageClass);
  }
  GV->setAlignment(Align.getAsAlign());
  if (supportsCOMDAT() && GV->isWeakForLinker())
    GV->setComdat(TheModule.getOrInsertComdat(GV->getName()));
  if (VD->getTLSKind())
    setTLSMode(GV, *VD);
  llvm::Constant *CV = GV;
  if (AddrSpace != LangAS::Default)
    CV = getTargetCodeGenInfo().performAddrSpaceCast(
        *this, GV, AddrSpace, LangAS::Default,
        llvm::PointerType::get(
            getLLVMContext(),
            getContext().getTargetAddressSpace(LangAS::Default)));

  // Update the map with the new temporary. If we created a placeholder above,
  // replace it with the new global now.
  llvm::Constant *&Entry = MaterializedGlobalTemporaryMap[E];
  if (Entry) {
    Entry->replaceAllUsesWith(CV);
    llvm::cast<llvm::GlobalVariable>(Entry)->eraseFromParent();
  }
  Entry = CV;

  return ConstantAddress(CV, Type, Align);
}

/// EmitObjCPropertyImplementations - Emit information for synthesized
/// properties for an implementation.
void CodeGenModule::EmitObjCPropertyImplementations(const
                                                    ObjCImplementationDecl *D) {
  for (const auto *PID : D->property_impls()) {
    // Dynamic is just for type-checking.
    if (PID->getPropertyImplementation() == ObjCPropertyImplDecl::Synthesize) {
      ObjCPropertyDecl *PD = PID->getPropertyDecl();

      // Determine which methods need to be implemented, some may have
      // been overridden. Note that ::isPropertyAccessor is not the method
      // we want, that just indicates if the decl came from a
      // property. What we want to know is if the method is defined in
      // this implementation.
      auto *Getter = PID->getGetterMethodDecl();
      if (!Getter || Getter->isSynthesizedAccessorStub())
        CodeGenFunction(*this).GenerateObjCGetter(
            const_cast<ObjCImplementationDecl *>(D), PID);
      auto *Setter = PID->getSetterMethodDecl();
      if (!PD->isReadOnly() && (!Setter || Setter->isSynthesizedAccessorStub()))
        CodeGenFunction(*this).GenerateObjCSetter(
                                 const_cast<ObjCImplementationDecl *>(D), PID);
    }
  }
}

static bool needsDestructMethod(ObjCImplementationDecl *impl) {
  const ObjCInterfaceDecl *iface = impl->getClassInterface();
  for (const ObjCIvarDecl *ivar = iface->all_declared_ivar_begin();
       ivar; ivar = ivar->getNextIvar())
    if (ivar->getType().isDestructedType())
      return true;

  return false;
}

static bool AllTrivialInitializers(CodeGenModule &CGM,
                                   ObjCImplementationDecl *D) {
  CodeGenFunction CGF(CGM);
  for (ObjCImplementationDecl::init_iterator B = D->init_begin(),
       E = D->init_end(); B != E; ++B) {
    CXXCtorInitializer *CtorInitExp = *B;
    Expr *Init = CtorInitExp->getInit();
    if (!CGF.isTrivialInitializer(Init))
      return false;
  }
  return true;
}

/// EmitObjCIvarInitializations - Emit information for ivar initialization
/// for an implementation.
void CodeGenModule::EmitObjCIvarInitializations(ObjCImplementationDecl *D) {
  // We might need a .cxx_destruct even if we don't have any ivar initializers.
  if (needsDestructMethod(D)) {
    const IdentifierInfo *II = &getContext().Idents.get(".cxx_destruct");
    Selector cxxSelector = getContext().Selectors.getSelector(0, &II);
    ObjCMethodDecl *DTORMethod = ObjCMethodDecl::Create(
        getContext(), D->getLocation(), D->getLocation(), cxxSelector,
        getContext().VoidTy, nullptr, D,
        /*isInstance=*/true, /*isVariadic=*/false,
        /*isPropertyAccessor=*/true, /*isSynthesizedAccessorStub=*/false,
        /*isImplicitlyDeclared=*/true,
        /*isDefined=*/false, ObjCImplementationControl::Required);
    D->addInstanceMethod(DTORMethod);
    CodeGenFunction(*this).GenerateObjCCtorDtorMethod(D, DTORMethod, false);
    D->setHasDestructors(true);
  }

  // If the implementation doesn't have any ivar initializers, we don't need
  // a .cxx_construct.
  if (D->getNumIvarInitializers() == 0 ||
      AllTrivialInitializers(*this, D))
    return;

  const IdentifierInfo *II = &getContext().Idents.get(".cxx_construct");
  Selector cxxSelector = getContext().Selectors.getSelector(0, &II);
  // The constructor returns 'self'.
  ObjCMethodDecl *CTORMethod = ObjCMethodDecl::Create(
      getContext(), D->getLocation(), D->getLocation(), cxxSelector,
      getContext().getObjCIdType(), nullptr, D, /*isInstance=*/true,
      /*isVariadic=*/false,
      /*isPropertyAccessor=*/true, /*isSynthesizedAccessorStub=*/false,
      /*isImplicitlyDeclared=*/true,
      /*isDefined=*/false, ObjCImplementationControl::Required);
  D->addInstanceMethod(CTORMethod);
  CodeGenFunction(*this).GenerateObjCCtorDtorMethod(D, CTORMethod, true);
  D->setHasNonZeroConstructors(true);
}

// EmitLinkageSpec - Emit all declarations in a linkage spec.
void CodeGenModule::EmitLinkageSpec(const LinkageSpecDecl *LSD) {
  if (LSD->getLanguage() != LinkageSpecLanguageIDs::C &&
      LSD->getLanguage() != LinkageSpecLanguageIDs::CXX) {
    ErrorUnsupported(LSD, "linkage spec");
    return;
  }

  EmitDeclContext(LSD);
}

void CodeGenModule::EmitTopLevelStmt(const TopLevelStmtDecl *D) {
  // Device code should not be at top level.
  if (LangOpts.CUDA && LangOpts.CUDAIsDevice)
    return;

  std::unique_ptr<CodeGenFunction> &CurCGF =
      GlobalTopLevelStmtBlockInFlight.first;

  // We emitted a top-level stmt but after it there is initialization.
  // Stop squashing the top-level stmts into a single function.
  if (CurCGF && CXXGlobalInits.back() != CurCGF->CurFn) {
    CurCGF->FinishFunction(D->getEndLoc());
    CurCGF = nullptr;
  }

  if (!CurCGF) {
    // void __stmts__N(void)
    // FIXME: Ask the ABI name mangler to pick a name.
    std::string Name = "__stmts__" + llvm::utostr(CXXGlobalInits.size());
    FunctionArgList Args;
    QualType RetTy = getContext().VoidTy;
    const CGFunctionInfo &FnInfo =
        getTypes().arrangeBuiltinFunctionDeclaration(RetTy, Args);
    llvm::FunctionType *FnTy = getTypes().GetFunctionType(FnInfo);
    llvm::Function *Fn = llvm::Function::Create(
        FnTy, llvm::GlobalValue::InternalLinkage, Name, &getModule());

    CurCGF.reset(new CodeGenFunction(*this));
    GlobalTopLevelStmtBlockInFlight.second = D;
    CurCGF->StartFunction(GlobalDecl(), RetTy, Fn, FnInfo, Args,
                          D->getBeginLoc(), D->getBeginLoc());
    CXXGlobalInits.push_back(Fn);
  }

  CurCGF->EmitStmt(D->getStmt());
}

void CodeGenModule::EmitDeclContext(const DeclContext *DC) {
  for (auto *I : DC->decls()) {
    // Unlike other DeclContexts, the contents of an ObjCImplDecl at TU scope
    // are themselves considered "top-level", so EmitTopLevelDecl on an
    // ObjCImplDecl does not recursively visit them. We need to do that in
    // case they're nested inside another construct (LinkageSpecDecl /
    // ExportDecl) that does stop them from being considered "top-level".
    if (auto *OID = dyn_cast<ObjCImplDecl>(I)) {
      for (auto *M : OID->methods())
        EmitTopLevelDecl(M);
    }

    EmitTopLevelDecl(I);
  }
}

/// EmitTopLevelDecl - Emit code for a single top level declaration.
void CodeGenModule::EmitTopLevelDecl(Decl *D) {
  // Ignore dependent declarations.
  if (D->isTemplated())
    return;

  // Consteval function shouldn't be emitted.
  if (auto *FD = dyn_cast<FunctionDecl>(D); FD && FD->isImmediateFunction())
    return;

  switch (D->getKind()) {
  case Decl::CXXConversion:
  case Decl::CXXMethod:
  case Decl::Function:
    EmitGlobal(cast<FunctionDecl>(D));
    // Always provide some coverage mapping
    // even for the functions that aren't emitted.
    AddDeferredUnusedCoverageMapping(D);
    break;

  case Decl::CXXDeductionGuide:
    // Function-like, but does not result in code emission.
    break;

  case Decl::Var:
  case Decl::Decomposition:
  case Decl::VarTemplateSpecialization:
    EmitGlobal(cast<VarDecl>(D));
    if (auto *DD = dyn_cast<DecompositionDecl>(D))
      for (auto *B : DD->flat_bindings())
        if (auto *HD = B->getHoldingVar())
          EmitGlobal(HD);

    break;

  // Indirect fields from global anonymous structs and unions can be
  // ignored; only the actual variable requires IR gen support.
  case Decl::IndirectField:
    break;

  // C++ Decls
  case Decl::Namespace:
    EmitDeclContext(cast<NamespaceDecl>(D));
    break;
  case Decl::ClassTemplateSpecialization: {
    const auto *Spec = cast<ClassTemplateSpecializationDecl>(D);
    if (CGDebugInfo *DI = getModuleDebugInfo())
      if (Spec->getSpecializationKind() ==
              TSK_ExplicitInstantiationDefinition &&
          Spec->hasDefinition())
        DI->completeTemplateDefinition(*Spec);
  } [[fallthrough]];
  case Decl::CXXRecord: {
    CXXRecordDecl *CRD = cast<CXXRecordDecl>(D);
    if (CGDebugInfo *DI = getModuleDebugInfo()) {
      if (CRD->hasDefinition())
        DI->EmitAndRetainType(getContext().getRecordType(cast<RecordDecl>(D)));
      if (auto *ES = D->getASTContext().getExternalSource())
        if (ES->hasExternalDefinitions(D) == ExternalASTSource::EK_Never)
          DI->completeUnusedClass(*CRD);
    }
    // Emit any static data members, they may be definitions.
    for (auto *I : CRD->decls())
      if (isa<VarDecl>(I) || isa<CXXRecordDecl>(I))
        EmitTopLevelDecl(I);
    break;
  }
    // No code generation needed.
  case Decl::UsingShadow:
  case Decl::ClassTemplate:
  case Decl::VarTemplate:
  case Decl::Concept:
  case Decl::VarTemplatePartialSpecialization:
  case Decl::FunctionTemplate:
  case Decl::TypeAliasTemplate:
  case Decl::Block:
  case Decl::Empty:
  case Decl::Binding:
    break;
  case Decl::Using:          // using X; [C++]
    if (CGDebugInfo *DI = getModuleDebugInfo())
        DI->EmitUsingDecl(cast<UsingDecl>(*D));
    break;
  case Decl::UsingEnum: // using enum X; [C++]
    if (CGDebugInfo *DI = getModuleDebugInfo())
      DI->EmitUsingEnumDecl(cast<UsingEnumDecl>(*D));
    break;
  case Decl::NamespaceAlias:
    if (CGDebugInfo *DI = getModuleDebugInfo())
        DI->EmitNamespaceAlias(cast<NamespaceAliasDecl>(*D));
    break;
  case Decl::UsingDirective: // using namespace X; [C++]
    if (CGDebugInfo *DI = getModuleDebugInfo())
      DI->EmitUsingDirective(cast<UsingDirectiveDecl>(*D));
    break;
  case Decl::CXXConstructor:
    getCXXABI().EmitCXXConstructors(cast<CXXConstructorDecl>(D));
    break;
  case Decl::CXXDestructor:
    getCXXABI().EmitCXXDestructors(cast<CXXDestructorDecl>(D));
    break;

  case Decl::StaticAssert:
    // Nothing to do.
    break;

  // Objective-C Decls

  // Forward declarations, no (immediate) code generation.
  case Decl::ObjCInterface:
  case Decl::ObjCCategory:
    break;

  case Decl::ObjCProtocol: {
    auto *Proto = cast<ObjCProtocolDecl>(D);
    if (Proto->isThisDeclarationADefinition())
      ObjCRuntime->GenerateProtocol(Proto);
    break;
  }

  case Decl::ObjCCategoryImpl:
    // Categories have properties but don't support synthesize so we
    // can ignore them here.
    ObjCRuntime->GenerateCategory(cast<ObjCCategoryImplDecl>(D));
    break;

  case Decl::ObjCImplementation: {
    auto *OMD = cast<ObjCImplementationDecl>(D);
    EmitObjCPropertyImplementations(OMD);
    EmitObjCIvarInitializations(OMD);
    ObjCRuntime->GenerateClass(OMD);
    // Emit global variable debug information.
    if (CGDebugInfo *DI = getModuleDebugInfo())
      if (getCodeGenOpts().hasReducedDebugInfo())
        DI->getOrCreateInterfaceType(getContext().getObjCInterfaceType(
            OMD->getClassInterface()), OMD->getLocation());
    break;
  }
  case Decl::ObjCMethod: {
    auto *OMD = cast<ObjCMethodDecl>(D);
    // If this is not a prototype, emit the body.
    if (OMD->getBody())
      CodeGenFunction(*this).GenerateObjCMethod(OMD);
    break;
  }
  case Decl::ObjCCompatibleAlias:
    ObjCRuntime->RegisterAlias(cast<ObjCCompatibleAliasDecl>(D));
    break;

  case Decl::PragmaComment: {
    const auto *PCD = cast<PragmaCommentDecl>(D);
    switch (PCD->getCommentKind()) {
    case PCK_Unknown:
      llvm_unreachable("unexpected pragma comment kind");
    case PCK_Linker:
      AppendLinkerOptions(PCD->getArg());
      break;
    case PCK_Lib:
        AddDependentLib(PCD->getArg());
      break;
    case PCK_Compiler:
    case PCK_ExeStr:
    case PCK_User:
      break; // We ignore all of these.
    }
    break;
  }

  case Decl::PragmaDetectMismatch: {
    const auto *PDMD = cast<PragmaDetectMismatchDecl>(D);
    AddDetectMismatch(PDMD->getName(), PDMD->getValue());
    break;
  }

  case Decl::LinkageSpec:
    EmitLinkageSpec(cast<LinkageSpecDecl>(D));
    break;

  case Decl::FileScopeAsm: {
    // File-scope asm is ignored during device-side CUDA compilation.
    if (LangOpts.CUDA && LangOpts.CUDAIsDevice)
      break;
    // File-scope asm is ignored during device-side OpenMP compilation.
    if (LangOpts.OpenMPIsTargetDevice)
      break;
    // File-scope asm is ignored during device-side SYCL compilation.
    if (LangOpts.SYCLIsDevice)
      break;
    auto *AD = cast<FileScopeAsmDecl>(D);
    getModule().appendModuleInlineAsm(AD->getAsmString()->getString());
    break;
  }

  case Decl::TopLevelStmt:
    EmitTopLevelStmt(cast<TopLevelStmtDecl>(D));
    break;

  case Decl::Import: {
    auto *Import = cast<ImportDecl>(D);

    // If we've already imported this module, we're done.
    if (!ImportedModules.insert(Import->getImportedModule()))
      break;

    // Emit debug information for direct imports.
    if (!Import->getImportedOwningModule()) {
      if (CGDebugInfo *DI = getModuleDebugInfo())
        DI->EmitImportDecl(*Import);
    }

    // For C++ standard modules we are done - we will call the module
    // initializer for imported modules, and that will likewise call those for
    // any imports it has.
    if (CXX20ModuleInits && Import->getImportedModule() &&
        Import->getImportedModule()->isNamedModule())
      break;

    // For clang C++ module map modules the initializers for sub-modules are
    // emitted here.

    // Find all of the submodules and emit the module initializers.
    llvm::SmallPtrSet<clang::Module *, 16> Visited;
    SmallVector<clang::Module *, 16> Stack;
    Visited.insert(Import->getImportedModule());
    Stack.push_back(Import->getImportedModule());

    while (!Stack.empty()) {
      clang::Module *Mod = Stack.pop_back_val();
      if (!EmittedModuleInitializers.insert(Mod).second)
        continue;

      for (auto *D : Context.getModuleInitializers(Mod))
        EmitTopLevelDecl(D);

      // Visit the submodules of this module.
      for (auto *Submodule : Mod->submodules()) {
        // Skip explicit children; they need to be explicitly imported to emit
        // the initializers.
        if (Submodule->IsExplicit)
          continue;

        if (Visited.insert(Submodule).second)
          Stack.push_back(Submodule);
      }
    }
    break;
  }

  case Decl::Export:
    EmitDeclContext(cast<ExportDecl>(D));
    break;

  case Decl::OMPThreadPrivate:
    EmitOMPThreadPrivateDecl(cast<OMPThreadPrivateDecl>(D));
    break;

  case Decl::OMPAllocate:
    EmitOMPAllocateDecl(cast<OMPAllocateDecl>(D));
    break;

  case Decl::OMPDeclareReduction:
    EmitOMPDeclareReduction(cast<OMPDeclareReductionDecl>(D));
    break;

  case Decl::OMPDeclareMapper:
    EmitOMPDeclareMapper(cast<OMPDeclareMapperDecl>(D));
    break;

  case Decl::OMPRequires:
    EmitOMPRequiresDecl(cast<OMPRequiresDecl>(D));
    break;

  case Decl::Typedef:
  case Decl::TypeAlias: // using foo = bar; [C++11]
    if (CGDebugInfo *DI = getModuleDebugInfo())
      DI->EmitAndRetainType(
          getContext().getTypedefType(cast<TypedefNameDecl>(D)));
    break;

  case Decl::Record:
    if (CGDebugInfo *DI = getModuleDebugInfo())
      if (cast<RecordDecl>(D)->getDefinition())
        DI->EmitAndRetainType(getContext().getRecordType(cast<RecordDecl>(D)));
    break;

  case Decl::Enum:
    if (CGDebugInfo *DI = getModuleDebugInfo())
      if (cast<EnumDecl>(D)->getDefinition())
        DI->EmitAndRetainType(getContext().getEnumType(cast<EnumDecl>(D)));
    break;

  case Decl::HLSLBuffer:
    getHLSLRuntime().addBuffer(cast<HLSLBufferDecl>(D));
    break;

  default:
    // Make sure we handled everything we should, every other kind is a
    // non-top-level decl.  FIXME: Would be nice to have an isTopLevelDeclKind
    // function. Need to recode Decl::Kind to do that easily.
    assert(isa<TypeDecl>(D) && "Unsupported decl kind");
    break;
  }
}

void CodeGenModule::AddDeferredUnusedCoverageMapping(Decl *D) {
  // Do we need to generate coverage mapping?
  if (!CodeGenOpts.CoverageMapping)
    return;
  switch (D->getKind()) {
  case Decl::CXXConversion:
  case Decl::CXXMethod:
  case Decl::Function:
  case Decl::ObjCMethod:
  case Decl::CXXConstructor:
  case Decl::CXXDestructor: {
    if (!cast<FunctionDecl>(D)->doesThisDeclarationHaveABody())
      break;
    SourceManager &SM = getContext().getSourceManager();
    if (LimitedCoverage && SM.getMainFileID() != SM.getFileID(D->getBeginLoc()))
      break;
    if (!llvm::coverage::SystemHeadersCoverage &&
        SM.isInSystemHeader(D->getBeginLoc()))
      break;
    DeferredEmptyCoverageMappingDecls.try_emplace(D, true);
    break;
  }
  default:
    break;
  };
}

void CodeGenModule::ClearUnusedCoverageMapping(const Decl *D) {
  // Do we need to generate coverage mapping?
  if (!CodeGenOpts.CoverageMapping)
    return;
  if (const auto *Fn = dyn_cast<FunctionDecl>(D)) {
    if (Fn->isTemplateInstantiation())
      ClearUnusedCoverageMapping(Fn->getTemplateInstantiationPattern());
  }
  DeferredEmptyCoverageMappingDecls.insert_or_assign(D, false);
}

void CodeGenModule::EmitDeferredUnusedCoverageMappings() {
  // We call takeVector() here to avoid use-after-free.
  // FIXME: DeferredEmptyCoverageMappingDecls is getting mutated because
  // we deserialize function bodies to emit coverage info for them, and that
  // deserializes more declarations. How should we handle that case?
  for (const auto &Entry : DeferredEmptyCoverageMappingDecls.takeVector()) {
    if (!Entry.second)
      continue;
    const Decl *D = Entry.first;
    switch (D->getKind()) {
    case Decl::CXXConversion:
    case Decl::CXXMethod:
    case Decl::Function:
    case Decl::ObjCMethod: {
      CodeGenPGO PGO(*this);
      GlobalDecl GD(cast<FunctionDecl>(D));
      PGO.emitEmptyCounterMapping(D, getMangledName(GD),
                                  getFunctionLinkage(GD));
      break;
    }
    case Decl::CXXConstructor: {
      CodeGenPGO PGO(*this);
      GlobalDecl GD(cast<CXXConstructorDecl>(D), Ctor_Base);
      PGO.emitEmptyCounterMapping(D, getMangledName(GD),
                                  getFunctionLinkage(GD));
      break;
    }
    case Decl::CXXDestructor: {
      CodeGenPGO PGO(*this);
      GlobalDecl GD(cast<CXXDestructorDecl>(D), Dtor_Base);
      PGO.emitEmptyCounterMapping(D, getMangledName(GD),
                                  getFunctionLinkage(GD));
      break;
    }
    default:
      break;
    };
  }
}

void CodeGenModule::EmitMainVoidAlias() {
  // In order to transition away from "__original_main" gracefully, emit an
  // alias for "main" in the no-argument case so that libc can detect when
  // new-style no-argument main is in used.
  if (llvm::Function *F = getModule().getFunction("main")) {
    if (!F->isDeclaration() && F->arg_size() == 0 && !F->isVarArg() &&
        F->getReturnType()->isIntegerTy(Context.getTargetInfo().getIntWidth())) {
      auto *GA = llvm::GlobalAlias::create("__main_void", F);
      GA->setVisibility(llvm::GlobalValue::HiddenVisibility);
    }
  }
}

/// Turns the given pointer into a constant.
static llvm::Constant *GetPointerConstant(llvm::LLVMContext &Context,
                                          const void *Ptr) {
  uintptr_t PtrInt = reinterpret_cast<uintptr_t>(Ptr);
  llvm::Type *i64 = llvm::Type::getInt64Ty(Context);
  return llvm::ConstantInt::get(i64, PtrInt);
}

static void EmitGlobalDeclMetadata(CodeGenModule &CGM,
                                   llvm::NamedMDNode *&GlobalMetadata,
                                   GlobalDecl D,
                                   llvm::GlobalValue *Addr) {
  if (!GlobalMetadata)
    GlobalMetadata =
      CGM.getModule().getOrInsertNamedMetadata("clang.global.decl.ptrs");

  // TODO: should we report variant information for ctors/dtors?
  llvm::Metadata *Ops[] = {llvm::ConstantAsMetadata::get(Addr),
                           llvm::ConstantAsMetadata::get(GetPointerConstant(
                               CGM.getLLVMContext(), D.getDecl()))};
  GlobalMetadata->addOperand(llvm::MDNode::get(CGM.getLLVMContext(), Ops));
}

bool CodeGenModule::CheckAndReplaceExternCIFuncs(llvm::GlobalValue *Elem,
                                                 llvm::GlobalValue *CppFunc) {
  // Store the list of ifuncs we need to replace uses in.
  llvm::SmallVector<llvm::GlobalIFunc *> IFuncs;
  // List of ConstantExprs that we should be able to delete when we're done
  // here.
  llvm::SmallVector<llvm::ConstantExpr *> CEs;

  // It isn't valid to replace the extern-C ifuncs if all we find is itself!
  if (Elem == CppFunc)
    return false;

  // First make sure that all users of this are ifuncs (or ifuncs via a
  // bitcast), and collect the list of ifuncs and CEs so we can work on them
  // later.
  for (llvm::User *User : Elem->users()) {
    // Users can either be a bitcast ConstExpr that is used by the ifuncs, OR an
    // ifunc directly. In any other case, just give up, as we don't know what we
    // could break by changing those.
    if (auto *ConstExpr = dyn_cast<llvm::ConstantExpr>(User)) {
      if (ConstExpr->getOpcode() != llvm::Instruction::BitCast)
        return false;

      for (llvm::User *CEUser : ConstExpr->users()) {
        if (auto *IFunc = dyn_cast<llvm::GlobalIFunc>(CEUser)) {
          IFuncs.push_back(IFunc);
        } else {
          return false;
        }
      }
      CEs.push_back(ConstExpr);
    } else if (auto *IFunc = dyn_cast<llvm::GlobalIFunc>(User)) {
      IFuncs.push_back(IFunc);
    } else {
      // This user is one we don't know how to handle, so fail redirection. This
      // will result in an ifunc retaining a resolver name that will ultimately
      // fail to be resolved to a defined function.
      return false;
    }
  }

  // Now we know this is a valid case where we can do this alias replacement, we
  // need to remove all of the references to Elem (and the bitcasts!) so we can
  // delete it.
  for (llvm::GlobalIFunc *IFunc : IFuncs)
    IFunc->setResolver(nullptr);
  for (llvm::ConstantExpr *ConstExpr : CEs)
    ConstExpr->destroyConstant();

  // We should now be out of uses for the 'old' version of this function, so we
  // can erase it as well.
  Elem->eraseFromParent();

  for (llvm::GlobalIFunc *IFunc : IFuncs) {
    // The type of the resolver is always just a function-type that returns the
    // type of the IFunc, so create that here. If the type of the actual
    // resolver doesn't match, it just gets bitcast to the right thing.
    auto *ResolverTy =
        llvm::FunctionType::get(IFunc->getType(), /*isVarArg*/ false);
    llvm::Constant *Resolver = GetOrCreateLLVMFunction(
        CppFunc->getName(), ResolverTy, {}, /*ForVTable*/ false);
    IFunc->setResolver(Resolver);
  }
  return true;
}

/// For each function which is declared within an extern "C" region and marked
/// as 'used', but has internal linkage, create an alias from the unmangled
/// name to the mangled name if possible. People expect to be able to refer
/// to such functions with an unmangled name from inline assembly within the
/// same translation unit.
void CodeGenModule::EmitStaticExternCAliases() {
  if (!getTargetCodeGenInfo().shouldEmitStaticExternCAliases())
    return;
  for (auto &I : StaticExternCValues) {
    const IdentifierInfo *Name = I.first;
    llvm::GlobalValue *Val = I.second;

    // If Val is null, that implies there were multiple declarations that each
    // had a claim to the unmangled name. In this case, generation of the alias
    // is suppressed. See CodeGenModule::MaybeHandleStaticInExternC.
    if (!Val)
      break;

    llvm::GlobalValue *ExistingElem =
        getModule().getNamedValue(Name->getName());

    // If there is either not something already by this name, or we were able to
    // replace all uses from IFuncs, create the alias.
    if (!ExistingElem || CheckAndReplaceExternCIFuncs(ExistingElem, Val))
      addCompilerUsedGlobal(llvm::GlobalAlias::create(Name->getName(), Val));
  }
}

bool CodeGenModule::lookupRepresentativeDecl(StringRef MangledName,
                                             GlobalDecl &Result) const {
  auto Res = Manglings.find(MangledName);
  if (Res == Manglings.end())
    return false;
  Result = Res->getValue();
  return true;
}

/// Emits metadata nodes associating all the global values in the
/// current module with the Decls they came from.  This is useful for
/// projects using IR gen as a subroutine.
///
/// Since there's currently no way to associate an MDNode directly
/// with an llvm::GlobalValue, we create a global named metadata
/// with the name 'clang.global.decl.ptrs'.
void CodeGenModule::EmitDeclMetadata() {
  llvm::NamedMDNode *GlobalMetadata = nullptr;

  for (auto &I : MangledDeclNames) {
    llvm::GlobalValue *Addr = getModule().getNamedValue(I.second);
    // Some mangled names don't necessarily have an associated GlobalValue
    // in this module, e.g. if we mangled it for DebugInfo.
    if (Addr)
      EmitGlobalDeclMetadata(*this, GlobalMetadata, I.first, Addr);
  }
}

/// Emits metadata nodes for all the local variables in the current
/// function.
void CodeGenFunction::EmitDeclMetadata() {
  if (LocalDeclMap.empty()) return;

  llvm::LLVMContext &Context = getLLVMContext();

  // Find the unique metadata ID for this name.
  unsigned DeclPtrKind = Context.getMDKindID("clang.decl.ptr");

  llvm::NamedMDNode *GlobalMetadata = nullptr;

  for (auto &I : LocalDeclMap) {
    const Decl *D = I.first;
    llvm::Value *Addr = I.second.emitRawPointer(*this);
    if (auto *Alloca = dyn_cast<llvm::AllocaInst>(Addr)) {
      llvm::Value *DAddr = GetPointerConstant(getLLVMContext(), D);
      Alloca->setMetadata(
          DeclPtrKind, llvm::MDNode::get(
                           Context, llvm::ValueAsMetadata::getConstant(DAddr)));
    } else if (auto *GV = dyn_cast<llvm::GlobalValue>(Addr)) {
      GlobalDecl GD = GlobalDecl(cast<VarDecl>(D));
      EmitGlobalDeclMetadata(CGM, GlobalMetadata, GD, GV);
    }
  }
}

void CodeGenModule::EmitVersionIdentMetadata() {
  llvm::NamedMDNode *IdentMetadata =
    TheModule.getOrInsertNamedMetadata("llvm.ident");
  std::string Version = getClangFullVersion();
  llvm::LLVMContext &Ctx = TheModule.getContext();

  llvm::Metadata *IdentNode[] = {llvm::MDString::get(Ctx, Version)};
  IdentMetadata->addOperand(llvm::MDNode::get(Ctx, IdentNode));
}

void CodeGenModule::EmitCommandLineMetadata() {
  llvm::NamedMDNode *CommandLineMetadata =
    TheModule.getOrInsertNamedMetadata("llvm.commandline");
  std::string CommandLine = getCodeGenOpts().RecordCommandLine;
  llvm::LLVMContext &Ctx = TheModule.getContext();

  llvm::Metadata *CommandLineNode[] = {llvm::MDString::get(Ctx, CommandLine)};
  CommandLineMetadata->addOperand(llvm::MDNode::get(Ctx, CommandLineNode));
}

void CodeGenModule::EmitCoverageFile() {
  llvm::NamedMDNode *CUNode = TheModule.getNamedMetadata("llvm.dbg.cu");
  if (!CUNode)
    return;

  llvm::NamedMDNode *GCov = TheModule.getOrInsertNamedMetadata("llvm.gcov");
  llvm::LLVMContext &Ctx = TheModule.getContext();
  auto *CoverageDataFile =
      llvm::MDString::get(Ctx, getCodeGenOpts().CoverageDataFile);
  auto *CoverageNotesFile =
      llvm::MDString::get(Ctx, getCodeGenOpts().CoverageNotesFile);
  for (int i = 0, e = CUNode->getNumOperands(); i != e; ++i) {
    llvm::MDNode *CU = CUNode->getOperand(i);
    llvm::Metadata *Elts[] = {CoverageNotesFile, CoverageDataFile, CU};
    GCov->addOperand(llvm::MDNode::get(Ctx, Elts));
  }
}

llvm::Constant *CodeGenModule::GetAddrOfRTTIDescriptor(QualType Ty,
                                                       bool ForEH) {
  // Return a bogus pointer if RTTI is disabled, unless it's for EH.
  // FIXME: should we even be calling this method if RTTI is disabled
  // and it's not for EH?
  if (!shouldEmitRTTI(ForEH))
    return llvm::Constant::getNullValue(GlobalsInt8PtrTy);

  if (ForEH && Ty->isObjCObjectPointerType() &&
      LangOpts.ObjCRuntime.isGNUFamily())
    return ObjCRuntime->GetEHType(Ty);

  return getCXXABI().getAddrOfRTTIDescriptor(Ty);
}

void CodeGenModule::EmitOMPThreadPrivateDecl(const OMPThreadPrivateDecl *D) {
  // Do not emit threadprivates in simd-only mode.
  if (LangOpts.OpenMP && LangOpts.OpenMPSimd)
    return;
  for (auto RefExpr : D->varlist()) {
    auto *VD = cast<VarDecl>(cast<DeclRefExpr>(RefExpr)->getDecl());
    bool PerformInit =
        VD->getAnyInitializer() &&
        !VD->getAnyInitializer()->isConstantInitializer(getContext(),
                                                        /*ForRef=*/false);

    Address Addr(GetAddrOfGlobalVar(VD),
                 getTypes().ConvertTypeForMem(VD->getType()),
                 getContext().getDeclAlign(VD));
    if (auto InitFunction = getOpenMPRuntime().emitThreadPrivateVarDefinition(
            VD, Addr, RefExpr->getBeginLoc(), PerformInit))
      CXXGlobalInits.push_back(InitFunction);
  }
}

llvm::Metadata *
CodeGenModule::CreateMetadataIdentifierImpl(QualType T, MetadataTypeMap &Map,
                                            StringRef Suffix) {
  if (auto *FnType = T->getAs<FunctionProtoType>())
    T = getContext().getFunctionType(
        FnType->getReturnType(), FnType->getParamTypes(),
        FnType->getExtProtoInfo().withExceptionSpec(EST_None));

  llvm::Metadata *&InternalId = Map[T.getCanonicalType()];
  if (InternalId)
    return InternalId;

  if (isExternallyVisible(T->getLinkage())) {
    std::string OutName;
    llvm::raw_string_ostream Out(OutName);
    getCXXABI().getMangleContext().mangleCanonicalTypeName(
        T, Out, getCodeGenOpts().SanitizeCfiICallNormalizeIntegers);

    if (getCodeGenOpts().SanitizeCfiICallNormalizeIntegers)
      Out << ".normalized";

    Out << Suffix;

    InternalId = llvm::MDString::get(getLLVMContext(), Out.str());
  } else {
    InternalId = llvm::MDNode::getDistinct(getLLVMContext(),
                                           llvm::ArrayRef<llvm::Metadata *>());
  }

  return InternalId;
}

llvm::Metadata *CodeGenModule::CreateMetadataIdentifierForType(QualType T) {
  return CreateMetadataIdentifierImpl(T, MetadataIdMap, "");
}

llvm::Metadata *
CodeGenModule::CreateMetadataIdentifierForVirtualMemPtrType(QualType T) {
  return CreateMetadataIdentifierImpl(T, VirtualMetadataIdMap, ".virtual");
}

// Generalize pointer types to a void pointer with the qualifiers of the
// originally pointed-to type, e.g. 'const char *' and 'char * const *'
// generalize to 'const void *' while 'char *' and 'const char **' generalize to
// 'void *'.
static QualType GeneralizeType(ASTContext &Ctx, QualType Ty) {
  if (!Ty->isPointerType())
    return Ty;

  return Ctx.getPointerType(
      QualType(Ctx.VoidTy).withCVRQualifiers(
          Ty->getPointeeType().getCVRQualifiers()));
}

// Apply type generalization to a FunctionType's return and argument types
static QualType GeneralizeFunctionType(ASTContext &Ctx, QualType Ty) {
  if (auto *FnType = Ty->getAs<FunctionProtoType>()) {
    SmallVector<QualType, 8> GeneralizedParams;
    for (auto &Param : FnType->param_types())
      GeneralizedParams.push_back(GeneralizeType(Ctx, Param));

    return Ctx.getFunctionType(
        GeneralizeType(Ctx, FnType->getReturnType()),
        GeneralizedParams, FnType->getExtProtoInfo());
  }

  if (auto *FnType = Ty->getAs<FunctionNoProtoType>())
    return Ctx.getFunctionNoProtoType(
        GeneralizeType(Ctx, FnType->getReturnType()));

  llvm_unreachable("Encountered unknown FunctionType");
}

llvm::Metadata *CodeGenModule::CreateMetadataIdentifierGeneralized(QualType T) {
  return CreateMetadataIdentifierImpl(GeneralizeFunctionType(getContext(), T),
                                      GeneralizedMetadataIdMap, ".generalized");
}

/// Returns whether this module needs the "all-vtables" type identifier.
bool CodeGenModule::NeedAllVtablesTypeId() const {
  // Returns true if at least one of vtable-based CFI checkers is enabled and
  // is not in the trapping mode.
  return ((LangOpts.Sanitize.has(SanitizerKind::CFIVCall) &&
           !CodeGenOpts.SanitizeTrap.has(SanitizerKind::CFIVCall)) ||
          (LangOpts.Sanitize.has(SanitizerKind::CFINVCall) &&
           !CodeGenOpts.SanitizeTrap.has(SanitizerKind::CFINVCall)) ||
          (LangOpts.Sanitize.has(SanitizerKind::CFIDerivedCast) &&
           !CodeGenOpts.SanitizeTrap.has(SanitizerKind::CFIDerivedCast)) ||
          (LangOpts.Sanitize.has(SanitizerKind::CFIUnrelatedCast) &&
           !CodeGenOpts.SanitizeTrap.has(SanitizerKind::CFIUnrelatedCast)));
}

void CodeGenModule::AddVTableTypeMetadata(llvm::GlobalVariable *VTable,
                                          CharUnits Offset,
                                          const CXXRecordDecl *RD) {
  llvm::Metadata *MD =
      CreateMetadataIdentifierForType(QualType(RD->getTypeForDecl(), 0));
  VTable->addTypeMetadata(Offset.getQuantity(), MD);

  if (CodeGenOpts.SanitizeCfiCrossDso)
    if (auto CrossDsoTypeId = CreateCrossDsoCfiTypeId(MD))
      VTable->addTypeMetadata(Offset.getQuantity(),
                              llvm::ConstantAsMetadata::get(CrossDsoTypeId));

  if (NeedAllVtablesTypeId()) {
    llvm::Metadata *MD = llvm::MDString::get(getLLVMContext(), "all-vtables");
    VTable->addTypeMetadata(Offset.getQuantity(), MD);
  }
}

llvm::SanitizerStatReport &CodeGenModule::getSanStats() {
  if (!SanStats)
    SanStats = std::make_unique<llvm::SanitizerStatReport>(&getModule());

  return *SanStats;
}

llvm::Value *
CodeGenModule::createOpenCLIntToSamplerConversion(const Expr *E,
                                                  CodeGenFunction &CGF) {
  llvm::Constant *C = ConstantEmitter(CGF).emitAbstract(E, E->getType());
  auto *SamplerT = getOpenCLRuntime().getSamplerType(E->getType().getTypePtr());
  auto *FTy = llvm::FunctionType::get(SamplerT, {C->getType()}, false);
  auto *Call = CGF.EmitRuntimeCall(
      CreateRuntimeFunction(FTy, "__translate_sampler_initializer"), {C});
  return Call;
}

CharUnits CodeGenModule::getNaturalPointeeTypeAlignment(
    QualType T, LValueBaseInfo *BaseInfo, TBAAAccessInfo *TBAAInfo) {
  return getNaturalTypeAlignment(T->getPointeeType(), BaseInfo, TBAAInfo,
                                 /* forPointeeType= */ true);
}

CharUnits CodeGenModule::getNaturalTypeAlignment(QualType T,
                                                 LValueBaseInfo *BaseInfo,
                                                 TBAAAccessInfo *TBAAInfo,
                                                 bool forPointeeType) {
  if (TBAAInfo)
    *TBAAInfo = getTBAAAccessInfo(T);

  // FIXME: This duplicates logic in ASTContext::getTypeAlignIfKnown. But
  // that doesn't return the information we need to compute BaseInfo.

  // Honor alignment typedef attributes even on incomplete types.
  // We also honor them straight for C++ class types, even as pointees;
  // there's an expressivity gap here.
  if (auto TT = T->getAs<TypedefType>()) {
    if (auto Align = TT->getDecl()->getMaxAlignment()) {
      if (BaseInfo)
        *BaseInfo = LValueBaseInfo(AlignmentSource::AttributedType);
      return getContext().toCharUnitsFromBits(Align);
    }
  }

  bool AlignForArray = T->isArrayType();

  // Analyze the base element type, so we don't get confused by incomplete
  // array types.
  T = getContext().getBaseElementType(T);

  if (T->isIncompleteType()) {
    // We could try to replicate the logic from
    // ASTContext::getTypeAlignIfKnown, but nothing uses the alignment if the
    // type is incomplete, so it's impossible to test. We could try to reuse
    // getTypeAlignIfKnown, but that doesn't return the information we need
    // to set BaseInfo.  So just ignore the possibility that the alignment is
    // greater than one.
    if (BaseInfo)
      *BaseInfo = LValueBaseInfo(AlignmentSource::Type);
    return CharUnits::One();
  }

  if (BaseInfo)
    *BaseInfo = LValueBaseInfo(AlignmentSource::Type);

  CharUnits Alignment;
  const CXXRecordDecl *RD;
  if (T.getQualifiers().hasUnaligned()) {
    Alignment = CharUnits::One();
  } else if (forPointeeType && !AlignForArray &&
             (RD = T->getAsCXXRecordDecl())) {
    // For C++ class pointees, we don't know whether we're pointing at a
    // base or a complete object, so we generally need to use the
    // non-virtual alignment.
    Alignment = getClassPointerAlignment(RD);
  } else {
    Alignment = getContext().getTypeAlignInChars(T);
  }

  // Cap to the global maximum type alignment unless the alignment
  // was somehow explicit on the type.
  if (unsigned MaxAlign = getLangOpts().MaxTypeAlign) {
    if (Alignment.getQuantity() > MaxAlign &&
        !getContext().isAlignmentRequired(T))
      Alignment = CharUnits::fromQuantity(MaxAlign);
  }
  return Alignment;
}

bool CodeGenModule::stopAutoInit() {
  unsigned StopAfter = getContext().getLangOpts().TrivialAutoVarInitStopAfter;
  if (StopAfter) {
    // This number is positive only when -ftrivial-auto-var-init-stop-after=* is
    // used
    if (NumAutoVarInit >= StopAfter) {
      return true;
    }
    if (!NumAutoVarInit) {
      unsigned DiagID = getDiags().getCustomDiagID(
          DiagnosticsEngine::Warning,
          "-ftrivial-auto-var-init-stop-after=%0 has been enabled to limit the "
          "number of times ftrivial-auto-var-init=%1 gets applied.");
      getDiags().Report(DiagID)
          << StopAfter
          << (getContext().getLangOpts().getTrivialAutoVarInit() ==
                      LangOptions::TrivialAutoVarInitKind::Zero
                  ? "zero"
                  : "pattern");
    }
    ++NumAutoVarInit;
  }
  return false;
}

void CodeGenModule::printPostfixForExternalizedDecl(llvm::raw_ostream &OS,
                                                    const Decl *D) const {
  // ptxas does not allow '.' in symbol names. On the other hand, HIP prefers
  // postfix beginning with '.' since the symbol name can be demangled.
  if (LangOpts.HIP)
    OS << (isa<VarDecl>(D) ? ".static." : ".intern.");
  else
    OS << (isa<VarDecl>(D) ? "__static__" : "__intern__");

  // If the CUID is not specified we try to generate a unique postfix.
  if (getLangOpts().CUID.empty()) {
    SourceManager &SM = getContext().getSourceManager();
    PresumedLoc PLoc = SM.getPresumedLoc(D->getLocation());
    assert(PLoc.isValid() && "Source location is expected to be valid.");

    // Get the hash of the user defined macros.
    llvm::MD5 Hash;
    llvm::MD5::MD5Result Result;
    for (const auto &Arg : PreprocessorOpts.Macros)
      Hash.update(Arg.first);
    Hash.final(Result);

    // Get the UniqueID for the file containing the decl.
    llvm::sys::fs::UniqueID ID;
    if (llvm::sys::fs::getUniqueID(PLoc.getFilename(), ID)) {
      PLoc = SM.getPresumedLoc(D->getLocation(), /*UseLineDirectives=*/false);
      assert(PLoc.isValid() && "Source location is expected to be valid.");
      if (auto EC = llvm::sys::fs::getUniqueID(PLoc.getFilename(), ID))
        SM.getDiagnostics().Report(diag::err_cannot_open_file)
            << PLoc.getFilename() << EC.message();
    }
    OS << llvm::format("%x", ID.getFile()) << llvm::format("%x", ID.getDevice())
       << "_" << llvm::utohexstr(Result.low(), /*LowerCase=*/true, /*Width=*/8);
  } else {
    OS << getContext().getCUIDHash();
  }
}

void CodeGenModule::moveLazyEmissionStates(CodeGenModule *NewBuilder) {
  assert(DeferredDeclsToEmit.empty() &&
         "Should have emitted all decls deferred to emit.");
  assert(NewBuilder->DeferredDecls.empty() &&
         "Newly created module should not have deferred decls");
  NewBuilder->DeferredDecls = std::move(DeferredDecls);
  assert(EmittedDeferredDecls.empty() &&
         "Still have (unmerged) EmittedDeferredDecls deferred decls");

  assert(NewBuilder->DeferredVTables.empty() &&
         "Newly created module should not have deferred vtables");
  NewBuilder->DeferredVTables = std::move(DeferredVTables);

  assert(NewBuilder->MangledDeclNames.empty() &&
         "Newly created module should not have mangled decl names");
  assert(NewBuilder->Manglings.empty() &&
         "Newly created module should not have manglings");
  NewBuilder->Manglings = std::move(Manglings);

  NewBuilder->WeakRefReferences = std::move(WeakRefReferences);

  NewBuilder->ABI->MangleCtx = std::move(ABI->MangleCtx);
}

<<<<<<< HEAD
void CodeGenModule::getFPAccuracyFuncAttributes(StringRef Name,
                                                llvm::AttributeList &AttrList,
                                                llvm::Metadata *&MD,
                                                unsigned ID,
                                                const llvm::Type *FuncType) {
  llvm::AttrBuilder FuncAttrs(getLLVMContext());
  getDefaultFunctionFPAccuracyAttributes(Name, FuncAttrs, MD, ID, FuncType);
  AttrList = llvm::AttributeList::get(
      getLLVMContext(), llvm::AttributeList::FunctionIndex, FuncAttrs);
=======
bool CodeGenModule::classNeedsVectorDestructor(const CXXRecordDecl *RD) {
  CXXDestructorDecl *Dtor = RD->getDestructor();
  // The compiler can't know if new[]/delete[] will be used outside of the DLL,
  // so just force vector deleting destructor emission if dllexport is present.
  // This matches MSVC behavior.
  if (Dtor && Dtor->isVirtual() && Dtor->isDefined() &&
      Dtor->hasAttr<DLLExportAttr>())
    return true;

  assert(getCXXABI().hasVectorDeletingDtors());
  return RequireVectorDeletingDtor.count(RD);
}

void CodeGenModule::requireVectorDestructorDefinition(const CXXRecordDecl *RD) {
  assert(getCXXABI().hasVectorDeletingDtors());
  RequireVectorDeletingDtor.insert(RD);

  // To reduce code size in general case we lazily emit scalar deleting
  // destructor definition and an alias from vector deleting destructor to
  // scalar deleting destructor. It may happen that we first emitted the scalar
  // deleting destructor definition and the alias and then discovered that the
  // definition of the vector deleting destructor is required. Then we need to
  // remove the alias and the scalar deleting destructor and queue vector
  // deleting destructor body for emission. Check if that is the case.
  CXXDestructorDecl *DtorD = RD->getDestructor();
  GlobalDecl ScalarDtorGD(DtorD, Dtor_Deleting);
  StringRef MangledName = getMangledName(ScalarDtorGD);
  llvm::GlobalValue *Entry = GetGlobalValue(MangledName);
  if (Entry && !Entry->isDeclaration()) {
    GlobalDecl VectorDtorGD(DtorD, Dtor_VectorDeleting);
    StringRef VDName = getMangledName(VectorDtorGD);
    llvm::GlobalValue *VDEntry = GetGlobalValue(VDName);
    // It exists and it should be an alias.
    assert(VDEntry && isa<llvm::GlobalAlias>(VDEntry));
    auto *NewFn = llvm::Function::Create(
        cast<llvm::FunctionType>(VDEntry->getValueType()),
        llvm::Function::ExternalLinkage, VDName, &getModule());
    NewFn->takeName(VDEntry);
    VDEntry->replaceAllUsesWith(NewFn);
    VDEntry->eraseFromParent();
    Entry->replaceAllUsesWith(NewFn);
    Entry->eraseFromParent();
    addDeferredDeclToEmit(VectorDtorGD);
  }
>>>>>>> d6942d54
}<|MERGE_RESOLUTION|>--- conflicted
+++ resolved
@@ -8650,7 +8650,6 @@
   NewBuilder->ABI->MangleCtx = std::move(ABI->MangleCtx);
 }
 
-<<<<<<< HEAD
 void CodeGenModule::getFPAccuracyFuncAttributes(StringRef Name,
                                                 llvm::AttributeList &AttrList,
                                                 llvm::Metadata *&MD,
@@ -8660,7 +8659,8 @@
   getDefaultFunctionFPAccuracyAttributes(Name, FuncAttrs, MD, ID, FuncType);
   AttrList = llvm::AttributeList::get(
       getLLVMContext(), llvm::AttributeList::FunctionIndex, FuncAttrs);
-=======
+}
+
 bool CodeGenModule::classNeedsVectorDestructor(const CXXRecordDecl *RD) {
   CXXDestructorDecl *Dtor = RD->getDestructor();
   // The compiler can't know if new[]/delete[] will be used outside of the DLL,
@@ -8705,5 +8705,4 @@
     Entry->eraseFromParent();
     addDeferredDeclToEmit(VectorDtorGD);
   }
->>>>>>> d6942d54
 }