--- conflicted
+++ resolved
@@ -9081,7 +9081,6 @@
   NewBuilder->ABI->MangleCtx = std::move(ABI->MangleCtx);
 }
 
-<<<<<<< HEAD
 void CodeGenModule::getFPAccuracyFuncAttributes(StringRef Name,
                                                 llvm::AttributeList &AttrList,
                                                 llvm::Metadata *&MD,
@@ -9091,7 +9090,8 @@
   getDefaultFunctionFPAccuracyAttributes(Name, FuncAttrs, MD, ID, FuncType);
   AttrList = llvm::AttributeList::get(
       getLLVMContext(), llvm::AttributeList::FunctionIndex, FuncAttrs);
-=======
+}
+
 bool CodeGenModule::classNeedsVectorDestructor(const CXXRecordDecl *RD) {
   if (!Context.getTargetInfo().emitVectorDeletingDtors(Context.getLangOpts()))
     return false;
@@ -9140,5 +9140,4 @@
     Entry->eraseFromParent();
     addDeferredDeclToEmit(VectorDtorGD);
   }
->>>>>>> 4d10c116
 }