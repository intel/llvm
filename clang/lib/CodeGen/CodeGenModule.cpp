//===--- CodeGenModule.cpp - Emit LLVM Code from ASTs for a Module --------===//
//
// Part of the LLVM Project, under the Apache License v2.0 with LLVM Exceptions.
// See https://llvm.org/LICENSE.txt for license information.
// SPDX-License-Identifier: Apache-2.0 WITH LLVM-exception
//
//===----------------------------------------------------------------------===//
//
// This coordinates the per-module state used while generating code.
//
//===----------------------------------------------------------------------===//

#include "CodeGenModule.h"
#include "ABIInfo.h"
#include "CGBlocks.h"
#include "CGCUDARuntime.h"
#include "CGCXXABI.h"
#include "CGCall.h"
#include "CGDebugInfo.h"
#include "CGHLSLRuntime.h"
#include "CGObjCRuntime.h"
#include "CGOpenCLRuntime.h"
#include "CGOpenMPRuntime.h"
#include "CGOpenMPRuntimeGPU.h"
#include "CGSYCLRuntime.h"
#include "CodeGenFunction.h"
#include "CodeGenPGO.h"
#include "ConstantEmitter.h"
#include "CoverageMappingGen.h"
#include "TargetInfo.h"
#include "clang/AST/ASTContext.h"
#include "clang/AST/ASTLambda.h"
#include "clang/AST/CharUnits.h"
#include "clang/AST/Decl.h"
#include "clang/AST/DeclCXX.h"
#include "clang/AST/DeclObjC.h"
#include "clang/AST/DeclTemplate.h"
#include "clang/AST/Mangle.h"
#include "clang/AST/RecursiveASTVisitor.h"
#include "clang/AST/StmtVisitor.h"
#include "clang/Basic/Builtins.h"
#include "clang/Basic/CodeGenOptions.h"
#include "clang/Basic/Diagnostic.h"
#include "clang/Basic/Module.h"
#include "clang/Basic/SourceManager.h"
#include "clang/Basic/TargetInfo.h"
#include "clang/Basic/Version.h"
#include "clang/CodeGen/BackendUtil.h"
#include "clang/CodeGen/ConstantInitBuilder.h"
#include "clang/Frontend/FrontendDiagnostic.h"
#include "clang/Sema/Sema.h"
#include "clang/Sema/SemaSYCL.h"
#include "llvm/ADT/STLExtras.h"
#include "llvm/ADT/StringExtras.h"
#include "llvm/ADT/StringSwitch.h"
#include "llvm/Analysis/TargetLibraryInfo.h"
#include "llvm/BinaryFormat/ELF.h"
#include "llvm/IR/AttributeMask.h"
#include "llvm/IR/CallingConv.h"
#include "llvm/IR/DataLayout.h"
#include "llvm/IR/Intrinsics.h"
#include "llvm/IR/LLVMContext.h"
#include "llvm/IR/Module.h"
#include "llvm/IR/ProfileSummary.h"
#include "llvm/ProfileData/InstrProfReader.h"
#include "llvm/ProfileData/SampleProf.h"
#include "llvm/Support/CRC.h"
#include "llvm/Support/CodeGen.h"
#include "llvm/Support/CommandLine.h"
#include "llvm/Support/ConvertUTF.h"
#include "llvm/Support/ErrorHandling.h"
#include "llvm/Support/TimeProfiler.h"
#include "llvm/Support/xxhash.h"
#include "llvm/TargetParser/RISCVISAInfo.h"
#include "llvm/TargetParser/Triple.h"
#include "llvm/TargetParser/X86TargetParser.h"
#include "llvm/Transforms/Utils/BuildLibCalls.h"
#include <optional>
#include <set>

using namespace clang;
using namespace CodeGen;

static llvm::cl::opt<bool> LimitedCoverage(
    "limited-coverage-experimental", llvm::cl::Hidden,
    llvm::cl::desc("Emit limited coverage mapping information (experimental)"));

static const char AnnotationSection[] = "llvm.metadata";

static CGCXXABI *createCXXABI(CodeGenModule &CGM) {
  switch (CGM.getContext().getCXXABIKind()) {
  case TargetCXXABI::AppleARM64:
  case TargetCXXABI::Fuchsia:
  case TargetCXXABI::GenericAArch64:
  case TargetCXXABI::GenericARM:
  case TargetCXXABI::iOS:
  case TargetCXXABI::WatchOS:
  case TargetCXXABI::GenericMIPS:
  case TargetCXXABI::GenericItanium:
  case TargetCXXABI::WebAssembly:
  case TargetCXXABI::XL:
    return CreateItaniumCXXABI(CGM);
  case TargetCXXABI::Microsoft:
    return CreateMicrosoftCXXABI(CGM);
  }

  llvm_unreachable("invalid C++ ABI kind");
}

static bool SYCLCUDAIsHost(const clang::LangOptions &LangOpts) {
  // Return true for the host compilation of SYCL CUDA sources.
  return LangOpts.SYCLIsHost && LangOpts.CUDA && !LangOpts.CUDAIsDevice;
}
static bool SYCLCUDAIsSYCLDevice(const clang::LangOptions &LangOpts) {
  // Return true for the SYCL device compilation of SYCL CUDA sources.
  return LangOpts.SYCLIsDevice && LangOpts.CUDA && !LangOpts.CUDAIsDevice;
}

static std::unique_ptr<TargetCodeGenInfo>
createTargetCodeGenInfo(CodeGenModule &CGM) {
  const TargetInfo &Target = CGM.getTarget();
  const llvm::Triple &Triple = Target.getTriple();
  const CodeGenOptions &CodeGenOpts = CGM.getCodeGenOpts();

  switch (Triple.getArch()) {
  default:
    return createDefaultTargetCodeGenInfo(CGM);

  case llvm::Triple::m68k:
    return createM68kTargetCodeGenInfo(CGM);
  case llvm::Triple::mips:
  case llvm::Triple::mipsel:
    if (Triple.getOS() == llvm::Triple::NaCl)
      return createPNaClTargetCodeGenInfo(CGM);
    else if (Triple.getOS() == llvm::Triple::Win32)
      return createWindowsMIPSTargetCodeGenInfo(CGM, /*IsOS32=*/true);
    return createMIPSTargetCodeGenInfo(CGM, /*IsOS32=*/true);

  case llvm::Triple::mips64:
  case llvm::Triple::mips64el:
    return createMIPSTargetCodeGenInfo(CGM, /*IsOS32=*/false);

  case llvm::Triple::avr: {
    // For passing parameters, R8~R25 are used on avr, and R18~R25 are used
    // on avrtiny. For passing return value, R18~R25 are used on avr, and
    // R22~R25 are used on avrtiny.
    unsigned NPR = Target.getABI() == "avrtiny" ? 6 : 18;
    unsigned NRR = Target.getABI() == "avrtiny" ? 4 : 8;
    return createAVRTargetCodeGenInfo(CGM, NPR, NRR);
  }

  case llvm::Triple::aarch64:
  case llvm::Triple::aarch64_32:
  case llvm::Triple::aarch64_be: {
    AArch64ABIKind Kind = AArch64ABIKind::AAPCS;
    if (Target.getABI() == "darwinpcs")
      Kind = AArch64ABIKind::DarwinPCS;
    else if (Triple.isOSWindows())
      return createWindowsAArch64TargetCodeGenInfo(CGM, AArch64ABIKind::Win64);
    else if (Target.getABI() == "aapcs-soft")
      Kind = AArch64ABIKind::AAPCSSoft;
    else if (Target.getABI() == "pauthtest")
      Kind = AArch64ABIKind::PAuthTest;

    return createAArch64TargetCodeGenInfo(CGM, Kind);
  }

  case llvm::Triple::wasm32:
  case llvm::Triple::wasm64: {
    WebAssemblyABIKind Kind = WebAssemblyABIKind::MVP;
    if (Target.getABI() == "experimental-mv")
      Kind = WebAssemblyABIKind::ExperimentalMV;
    return createWebAssemblyTargetCodeGenInfo(CGM, Kind);
  }

  case llvm::Triple::arm:
  case llvm::Triple::armeb:
  case llvm::Triple::thumb:
  case llvm::Triple::thumbeb: {
    if (Triple.getOS() == llvm::Triple::Win32)
      return createWindowsARMTargetCodeGenInfo(CGM, ARMABIKind::AAPCS_VFP);

    ARMABIKind Kind = ARMABIKind::AAPCS;
    StringRef ABIStr = Target.getABI();
    if (ABIStr == "apcs-gnu")
      Kind = ARMABIKind::APCS;
    else if (ABIStr == "aapcs16")
      Kind = ARMABIKind::AAPCS16_VFP;
    else if (CodeGenOpts.FloatABI == "hard" ||
             (CodeGenOpts.FloatABI != "soft" && Triple.isHardFloatABI()))
      Kind = ARMABIKind::AAPCS_VFP;

    return createARMTargetCodeGenInfo(CGM, Kind);
  }

  case llvm::Triple::ppc: {
    if (Triple.isOSAIX())
      return createAIXTargetCodeGenInfo(CGM, /*Is64Bit=*/false);

    bool IsSoftFloat =
        CodeGenOpts.FloatABI == "soft" || Target.hasFeature("spe");
    return createPPC32TargetCodeGenInfo(CGM, IsSoftFloat);
  }
  case llvm::Triple::ppcle: {
    bool IsSoftFloat = CodeGenOpts.FloatABI == "soft";
    return createPPC32TargetCodeGenInfo(CGM, IsSoftFloat);
  }
  case llvm::Triple::ppc64:
    if (Triple.isOSAIX())
      return createAIXTargetCodeGenInfo(CGM, /*Is64Bit=*/true);

    if (Triple.isOSBinFormatELF()) {
      PPC64_SVR4_ABIKind Kind = PPC64_SVR4_ABIKind::ELFv1;
      if (Target.getABI() == "elfv2")
        Kind = PPC64_SVR4_ABIKind::ELFv2;
      bool IsSoftFloat = CodeGenOpts.FloatABI == "soft";

      return createPPC64_SVR4_TargetCodeGenInfo(CGM, Kind, IsSoftFloat);
    }
    return createPPC64TargetCodeGenInfo(CGM);
  case llvm::Triple::ppc64le: {
    assert(Triple.isOSBinFormatELF() && "PPC64 LE non-ELF not supported!");
    PPC64_SVR4_ABIKind Kind = PPC64_SVR4_ABIKind::ELFv2;
    if (Target.getABI() == "elfv1")
      Kind = PPC64_SVR4_ABIKind::ELFv1;
    bool IsSoftFloat = CodeGenOpts.FloatABI == "soft";

    return createPPC64_SVR4_TargetCodeGenInfo(CGM, Kind, IsSoftFloat);
  }

  case llvm::Triple::nvptx:
  case llvm::Triple::nvptx64:
    return createNVPTXTargetCodeGenInfo(CGM);

  case llvm::Triple::msp430:
    return createMSP430TargetCodeGenInfo(CGM);

  case llvm::Triple::riscv32:
  case llvm::Triple::riscv64: {
    StringRef ABIStr = Target.getABI();
    unsigned XLen = Target.getPointerWidth(LangAS::Default);
    unsigned ABIFLen = 0;
    if (ABIStr.ends_with("f"))
      ABIFLen = 32;
    else if (ABIStr.ends_with("d"))
      ABIFLen = 64;
    bool EABI = ABIStr.ends_with("e");
    return createRISCVTargetCodeGenInfo(CGM, XLen, ABIFLen, EABI);
  }

  case llvm::Triple::systemz: {
    bool SoftFloat = CodeGenOpts.FloatABI == "soft";
    bool HasVector = !SoftFloat && Target.getABI() == "vector";
    return createSystemZTargetCodeGenInfo(CGM, HasVector, SoftFloat);
  }

  case llvm::Triple::tce:
  case llvm::Triple::tcele:
    return createTCETargetCodeGenInfo(CGM);

  case llvm::Triple::x86: {
    bool IsDarwinVectorABI = Triple.isOSDarwin();
    bool IsWin32FloatStructABI = Triple.isOSWindows() && !Triple.isOSCygMing();

    if (Triple.getOS() == llvm::Triple::Win32) {
      return createWinX86_32TargetCodeGenInfo(
          CGM, IsDarwinVectorABI, IsWin32FloatStructABI,
          CodeGenOpts.NumRegisterParameters);
    }
    return createX86_32TargetCodeGenInfo(
        CGM, IsDarwinVectorABI, IsWin32FloatStructABI,
        CodeGenOpts.NumRegisterParameters, CodeGenOpts.FloatABI == "soft");
  }

  case llvm::Triple::x86_64: {
    StringRef ABI = Target.getABI();
    X86AVXABILevel AVXLevel = (ABI == "avx512" ? X86AVXABILevel::AVX512
                               : ABI == "avx"  ? X86AVXABILevel::AVX
                                               : X86AVXABILevel::None);

    switch (Triple.getOS()) {
    case llvm::Triple::Win32:
      return createWinX86_64TargetCodeGenInfo(CGM, AVXLevel);
    default:
      return createX86_64TargetCodeGenInfo(CGM, AVXLevel);
    }
  }
  case llvm::Triple::hexagon:
    return createHexagonTargetCodeGenInfo(CGM);
  case llvm::Triple::lanai:
    return createLanaiTargetCodeGenInfo(CGM);
  case llvm::Triple::r600:
    return createAMDGPUTargetCodeGenInfo(CGM);
  case llvm::Triple::amdgcn:
    return createAMDGPUTargetCodeGenInfo(CGM);
  case llvm::Triple::sparc:
    return createSparcV8TargetCodeGenInfo(CGM);
  case llvm::Triple::sparcv9:
    return createSparcV9TargetCodeGenInfo(CGM);
  case llvm::Triple::xcore:
    return createXCoreTargetCodeGenInfo(CGM);
  case llvm::Triple::arc:
    return createARCTargetCodeGenInfo(CGM);
  case llvm::Triple::spir:
  case llvm::Triple::spir64:
    return createCommonSPIRTargetCodeGenInfo(CGM);
  case llvm::Triple::spirv32:
  case llvm::Triple::spirv64:
  case llvm::Triple::spirv:
    return createSPIRVTargetCodeGenInfo(CGM);
  case llvm::Triple::dxil:
    return createDirectXTargetCodeGenInfo(CGM);
  case llvm::Triple::ve:
    return createVETargetCodeGenInfo(CGM);
  case llvm::Triple::csky: {
    bool IsSoftFloat = !Target.hasFeature("hard-float-abi");
    bool hasFP64 =
        Target.hasFeature("fpuv2_df") || Target.hasFeature("fpuv3_df");
    return createCSKYTargetCodeGenInfo(CGM, IsSoftFloat ? 0
                                            : hasFP64   ? 64
                                                        : 32);
  }
  case llvm::Triple::bpfeb:
  case llvm::Triple::bpfel:
    return createBPFTargetCodeGenInfo(CGM);
  case llvm::Triple::loongarch32:
  case llvm::Triple::loongarch64: {
    StringRef ABIStr = Target.getABI();
    unsigned ABIFRLen = 0;
    if (ABIStr.ends_with("f"))
      ABIFRLen = 32;
    else if (ABIStr.ends_with("d"))
      ABIFRLen = 64;
    return createLoongArchTargetCodeGenInfo(
        CGM, Target.getPointerWidth(LangAS::Default), ABIFRLen);
  }
  }
}

const TargetCodeGenInfo &CodeGenModule::getTargetCodeGenInfo() {
  if (!TheTargetCodeGenInfo)
    TheTargetCodeGenInfo = createTargetCodeGenInfo(*this);
  return *TheTargetCodeGenInfo;
}

CodeGenModule::CodeGenModule(ASTContext &C,
                             IntrusiveRefCntPtr<llvm::vfs::FileSystem> FS,
                             const HeaderSearchOptions &HSO,
                             const PreprocessorOptions &PPO,
                             const CodeGenOptions &CGO, llvm::Module &M,
                             DiagnosticsEngine &diags,
                             CoverageSourceInfo *CoverageInfo)
    : Context(C), LangOpts(C.getLangOpts()), FS(FS), HeaderSearchOpts(HSO),
      PreprocessorOpts(PPO), CodeGenOpts(CGO), TheModule(M), Diags(diags),
      Target(C.getTargetInfo()), ABI(createCXXABI(*this)),
      VMContext(M.getContext()), VTables(*this), StackHandler(diags),
      SanitizerMD(new SanitizerMetadata(*this)),
      AtomicOpts(Target.getAtomicOpts()) {

  // Initialize the type cache.
  Types.reset(new CodeGenTypes(*this));
  llvm::LLVMContext &LLVMContext = M.getContext();
  VoidTy = llvm::Type::getVoidTy(LLVMContext);
  Int8Ty = llvm::Type::getInt8Ty(LLVMContext);
  Int16Ty = llvm::Type::getInt16Ty(LLVMContext);
  Int32Ty = llvm::Type::getInt32Ty(LLVMContext);
  Int64Ty = llvm::Type::getInt64Ty(LLVMContext);
  HalfTy = llvm::Type::getHalfTy(LLVMContext);
  BFloatTy = llvm::Type::getBFloatTy(LLVMContext);
  FloatTy = llvm::Type::getFloatTy(LLVMContext);
  DoubleTy = llvm::Type::getDoubleTy(LLVMContext);
  PointerWidthInBits = C.getTargetInfo().getPointerWidth(LangAS::Default);
  PointerAlignInBytes =
      C.toCharUnitsFromBits(C.getTargetInfo().getPointerAlign(LangAS::Default))
          .getQuantity();
  SizeSizeInBytes =
    C.toCharUnitsFromBits(C.getTargetInfo().getMaxPointerWidth()).getQuantity();
  IntAlignInBytes =
    C.toCharUnitsFromBits(C.getTargetInfo().getIntAlign()).getQuantity();
  CharTy =
    llvm::IntegerType::get(LLVMContext, C.getTargetInfo().getCharWidth());
  IntTy = llvm::IntegerType::get(LLVMContext, C.getTargetInfo().getIntWidth());
  IntPtrTy = llvm::IntegerType::get(LLVMContext,
    C.getTargetInfo().getMaxPointerWidth());
  Int8PtrTy = llvm::PointerType::get(LLVMContext,
                                     C.getTargetAddressSpace(LangAS::Default));
  const llvm::DataLayout &DL = M.getDataLayout();
  AllocaInt8PtrTy =
      llvm::PointerType::get(LLVMContext, DL.getAllocaAddrSpace());
  GlobalsInt8PtrTy =
      llvm::PointerType::get(LLVMContext, DL.getDefaultGlobalsAddressSpace());
  DefaultInt8PtrTy =
      Int8Ty->getPointerTo(getContext().getTargetAddressSpace(LangAS::Default));
  ConstGlobalsPtrTy = llvm::PointerType::get(
      LLVMContext, C.getTargetAddressSpace(GetGlobalConstantAddressSpace()));
  ASTAllocaAddressSpace = getTargetCodeGenInfo().getASTAllocaAddressSpace();

  if (getTriple().isSPIR()) {
    // Currently code uses GlobalsInt8PtrTy for virtual table elements but for
    // SPIR-V targets default address space pointers are needed.
    GlobalsInt8PtrTy = DefaultInt8PtrTy;
    // Pointer to runtime globals such as virtual tables.
    RuntimeGlobalsInt8PtrTy = Int8Ty->getPointerTo(
        getContext().getTargetAddressSpace(LangAS::opencl_global));
  } else {
    RuntimeGlobalsInt8PtrTy = GlobalsInt8PtrTy;
  }

  // Build C++20 Module initializers.
  // TODO: Add Microsoft here once we know the mangling required for the
  // initializers.
  CXX20ModuleInits =
      LangOpts.CPlusPlusModules && getCXXABI().getMangleContext().getKind() ==
                                       ItaniumMangleContext::MK_Itanium;

  RuntimeCC = getTargetCodeGenInfo().getABIInfo().getRuntimeCC();

  if (LangOpts.ObjC)
    createObjCRuntime();
  if (LangOpts.OpenCL || LangOpts.SYCLIsDevice)
    createOpenCLRuntime();
  if (LangOpts.OpenMP)
    createOpenMPRuntime();
  if (LangOpts.CUDA)
    createCUDARuntime();
  if (LangOpts.SYCLIsDevice)
    createSYCLRuntime();
  if (LangOpts.HLSL)
    createHLSLRuntime();

  // Enable TBAA unless it's suppressed. TSan and TySan need TBAA even at O0.
  if (LangOpts.Sanitize.hasOneOf(SanitizerKind::Thread | SanitizerKind::Type) ||
      (!CodeGenOpts.RelaxedAliasing && CodeGenOpts.OptimizationLevel > 0))
    TBAA.reset(new CodeGenTBAA(Context, getTypes(), TheModule, CodeGenOpts,
                               getLangOpts()));

  // If debug info or coverage generation is enabled, create the CGDebugInfo
  // object.
  if (CodeGenOpts.getDebugInfo() != llvm::codegenoptions::NoDebugInfo ||
      CodeGenOpts.CoverageNotesFile.size() ||
      CodeGenOpts.CoverageDataFile.size())
    DebugInfo.reset(new CGDebugInfo(*this));

  Block.GlobalUniqueCount = 0;

  if (C.getLangOpts().ObjC)
    ObjCData.reset(new ObjCEntrypoints());

  if (CodeGenOpts.hasProfileClangUse()) {
    auto ReaderOrErr = llvm::IndexedInstrProfReader::create(
        CodeGenOpts.ProfileInstrumentUsePath, *FS,
        CodeGenOpts.ProfileRemappingFile);
    // We're checking for profile read errors in CompilerInvocation, so if
    // there was an error it should've already been caught. If it hasn't been
    // somehow, trip an assertion.
    assert(ReaderOrErr);
    PGOReader = std::move(ReaderOrErr.get());
  }

  // If coverage mapping generation is enabled, create the
  // CoverageMappingModuleGen object.
  if (CodeGenOpts.CoverageMapping)
    CoverageMapping.reset(new CoverageMappingModuleGen(*this, *CoverageInfo));

  // Generate the module name hash here if needed.
  if (CodeGenOpts.UniqueInternalLinkageNames &&
      !getModule().getSourceFileName().empty()) {
    std::string Path = getModule().getSourceFileName();
    // Check if a path substitution is needed from the MacroPrefixMap.
    for (const auto &Entry : LangOpts.MacroPrefixMap)
      if (Path.rfind(Entry.first, 0) != std::string::npos) {
        Path = Entry.second + Path.substr(Entry.first.size());
        break;
      }
    ModuleNameHash = llvm::getUniqueInternalLinkagePostfix(Path);
  }

  // Record mregparm value now so it is visible through all of codegen.
  if (Context.getTargetInfo().getTriple().getArch() == llvm::Triple::x86)
    getModule().addModuleFlag(llvm::Module::Error, "NumRegisterParameters",
                              CodeGenOpts.NumRegisterParameters);
}

CodeGenModule::~CodeGenModule() {}

void CodeGenModule::createObjCRuntime() {
  // This is just isGNUFamily(), but we want to force implementors of
  // new ABIs to decide how best to do this.
  switch (LangOpts.ObjCRuntime.getKind()) {
  case ObjCRuntime::GNUstep:
  case ObjCRuntime::GCC:
  case ObjCRuntime::ObjFW:
    ObjCRuntime.reset(CreateGNUObjCRuntime(*this));
    return;

  case ObjCRuntime::FragileMacOSX:
  case ObjCRuntime::MacOSX:
  case ObjCRuntime::iOS:
  case ObjCRuntime::WatchOS:
    ObjCRuntime.reset(CreateMacObjCRuntime(*this));
    return;
  }
  llvm_unreachable("bad runtime kind");
}

void CodeGenModule::createOpenCLRuntime() {
  OpenCLRuntime.reset(new CGOpenCLRuntime(*this));
}

void CodeGenModule::createOpenMPRuntime() {
  // Select a specialized code generation class based on the target, if any.
  // If it does not exist use the default implementation.
  switch (getTriple().getArch()) {
  case llvm::Triple::nvptx:
  case llvm::Triple::nvptx64:
  case llvm::Triple::amdgcn:
  case llvm::Triple::spirv64:
    assert(
        getLangOpts().OpenMPIsTargetDevice &&
        "OpenMP AMDGPU/NVPTX/SPIRV is only prepared to deal with device code.");
    OpenMPRuntime.reset(new CGOpenMPRuntimeGPU(*this));
    break;
  default:
    if (LangOpts.OpenMPSimd)
      OpenMPRuntime.reset(new CGOpenMPSIMDRuntime(*this));
    else
      OpenMPRuntime.reset(new CGOpenMPRuntime(*this));
    break;
  }
}

void CodeGenModule::createCUDARuntime() {
  CUDARuntime.reset(CreateNVCUDARuntime(*this));
}

void CodeGenModule::createSYCLRuntime() {
  SYCLRuntime.reset(new CGSYCLRuntime(*this));
}

void CodeGenModule::createHLSLRuntime() {
  HLSLRuntime.reset(new CGHLSLRuntime(*this));
}

void CodeGenModule::addReplacement(StringRef Name, llvm::Constant *C) {
  Replacements[Name] = C;
}

void CodeGenModule::applyReplacements() {
  for (auto &I : Replacements) {
    StringRef MangledName = I.first;
    llvm::Constant *Replacement = I.second;
    llvm::GlobalValue *Entry = GetGlobalValue(MangledName);
    if (!Entry)
      continue;
    auto *OldF = cast<llvm::Function>(Entry);
    auto *NewF = dyn_cast<llvm::Function>(Replacement);
    if (!NewF) {
      if (auto *Alias = dyn_cast<llvm::GlobalAlias>(Replacement)) {
        NewF = dyn_cast<llvm::Function>(Alias->getAliasee());
      } else {
        auto *CE = cast<llvm::ConstantExpr>(Replacement);
        assert(CE->getOpcode() == llvm::Instruction::BitCast ||
               CE->getOpcode() == llvm::Instruction::GetElementPtr);
        NewF = dyn_cast<llvm::Function>(CE->getOperand(0));
      }
    }

    // Replace old with new, but keep the old order.
    OldF->replaceAllUsesWith(Replacement);
    if (NewF) {
      NewF->removeFromParent();
      OldF->getParent()->getFunctionList().insertAfter(OldF->getIterator(),
                                                       NewF);
    }
    OldF->eraseFromParent();
  }
}

void CodeGenModule::addGlobalValReplacement(llvm::GlobalValue *GV, llvm::Constant *C) {
  GlobalValReplacements.push_back(std::make_pair(GV, C));
}

void CodeGenModule::applyGlobalValReplacements() {
  for (auto &I : GlobalValReplacements) {
    llvm::GlobalValue *GV = I.first;
    llvm::Constant *C = I.second;

    GV->replaceAllUsesWith(C);
    GV->eraseFromParent();
  }
}

// This is only used in aliases that we created and we know they have a
// linear structure.
static const llvm::GlobalValue *getAliasedGlobal(const llvm::GlobalValue *GV) {
  const llvm::Constant *C;
  if (auto *GA = dyn_cast<llvm::GlobalAlias>(GV))
    C = GA->getAliasee();
  else if (auto *GI = dyn_cast<llvm::GlobalIFunc>(GV))
    C = GI->getResolver();
  else
    return GV;

  const auto *AliaseeGV = dyn_cast<llvm::GlobalValue>(C->stripPointerCasts());
  if (!AliaseeGV)
    return nullptr;

  const llvm::GlobalValue *FinalGV = AliaseeGV->getAliaseeObject();
  if (FinalGV == GV)
    return nullptr;

  return FinalGV;
}

static bool checkAliasedGlobal(
    const ASTContext &Context, DiagnosticsEngine &Diags, SourceLocation Location,
    bool IsIFunc, const llvm::GlobalValue *Alias, const llvm::GlobalValue *&GV,
    const llvm::MapVector<GlobalDecl, StringRef> &MangledDeclNames,
    SourceRange AliasRange) {
  GV = getAliasedGlobal(Alias);
  if (!GV) {
    Diags.Report(Location, diag::err_cyclic_alias) << IsIFunc;
    return false;
  }

  if (GV->hasCommonLinkage()) {
    const llvm::Triple &Triple = Context.getTargetInfo().getTriple();
    if (Triple.getObjectFormat() == llvm::Triple::XCOFF) {
      Diags.Report(Location, diag::err_alias_to_common);
      return false;
    }
  }

  if (GV->isDeclaration()) {
    Diags.Report(Location, diag::err_alias_to_undefined) << IsIFunc << IsIFunc;
    Diags.Report(Location, diag::note_alias_requires_mangled_name)
        << IsIFunc << IsIFunc;
    // Provide a note if the given function is not found and exists as a
    // mangled name.
    for (const auto &[Decl, Name] : MangledDeclNames) {
      if (const auto *ND = dyn_cast<NamedDecl>(Decl.getDecl())) {
        IdentifierInfo *II = ND->getIdentifier();
        if (II && II->getName() == GV->getName()) {
          Diags.Report(Location, diag::note_alias_mangled_name_alternative)
              << Name
              << FixItHint::CreateReplacement(
                     AliasRange,
                     (Twine(IsIFunc ? "ifunc" : "alias") + "(\"" + Name + "\")")
                         .str());
        }
      }
    }
    return false;
  }

  if (IsIFunc) {
    // Check resolver function type.
    const auto *F = dyn_cast<llvm::Function>(GV);
    if (!F) {
      Diags.Report(Location, diag::err_alias_to_undefined)
          << IsIFunc << IsIFunc;
      return false;
    }

    llvm::FunctionType *FTy = F->getFunctionType();
    if (!FTy->getReturnType()->isPointerTy()) {
      Diags.Report(Location, diag::err_ifunc_resolver_return);
      return false;
    }
  }

  return true;
}

// Emit a warning if toc-data attribute is requested for global variables that
// have aliases and remove the toc-data attribute.
static void checkAliasForTocData(llvm::GlobalVariable *GVar,
                                 const CodeGenOptions &CodeGenOpts,
                                 DiagnosticsEngine &Diags,
                                 SourceLocation Location) {
  if (GVar->hasAttribute("toc-data")) {
    auto GVId = GVar->getName();
    // Is this a global variable specified by the user as local?
    if ((llvm::binary_search(CodeGenOpts.TocDataVarsUserSpecified, GVId))) {
      Diags.Report(Location, diag::warn_toc_unsupported_type)
          << GVId << "the variable has an alias";
    }
    llvm::AttributeSet CurrAttributes = GVar->getAttributes();
    llvm::AttributeSet NewAttributes =
        CurrAttributes.removeAttribute(GVar->getContext(), "toc-data");
    GVar->setAttributes(NewAttributes);
  }
}

void CodeGenModule::checkAliases() {
  // Check if the constructed aliases are well formed. It is really unfortunate
  // that we have to do this in CodeGen, but we only construct mangled names
  // and aliases during codegen.
  bool Error = false;
  DiagnosticsEngine &Diags = getDiags();
  for (const GlobalDecl &GD : Aliases) {
    const auto *D = cast<ValueDecl>(GD.getDecl());
    SourceLocation Location;
    SourceRange Range;
    bool IsIFunc = D->hasAttr<IFuncAttr>();
    if (const Attr *A = D->getDefiningAttr()) {
      Location = A->getLocation();
      Range = A->getRange();
    } else
      llvm_unreachable("Not an alias or ifunc?");

    StringRef MangledName = getMangledName(GD);
    llvm::GlobalValue *Alias = GetGlobalValue(MangledName);
    const llvm::GlobalValue *GV = nullptr;
    if (!checkAliasedGlobal(getContext(), Diags, Location, IsIFunc, Alias, GV,
                            MangledDeclNames, Range)) {
      Error = true;
      continue;
    }

    if (getContext().getTargetInfo().getTriple().isOSAIX())
      if (const llvm::GlobalVariable *GVar =
              dyn_cast<const llvm::GlobalVariable>(GV))
        checkAliasForTocData(const_cast<llvm::GlobalVariable *>(GVar),
                             getCodeGenOpts(), Diags, Location);

    llvm::Constant *Aliasee =
        IsIFunc ? cast<llvm::GlobalIFunc>(Alias)->getResolver()
                : cast<llvm::GlobalAlias>(Alias)->getAliasee();

    llvm::GlobalValue *AliaseeGV;
    if (auto CE = dyn_cast<llvm::ConstantExpr>(Aliasee))
      AliaseeGV = cast<llvm::GlobalValue>(CE->getOperand(0));
    else
      AliaseeGV = cast<llvm::GlobalValue>(Aliasee);

    if (const SectionAttr *SA = D->getAttr<SectionAttr>()) {
      StringRef AliasSection = SA->getName();
      if (AliasSection != AliaseeGV->getSection())
        Diags.Report(SA->getLocation(), diag::warn_alias_with_section)
            << AliasSection << IsIFunc << IsIFunc;
    }

    // We have to handle alias to weak aliases in here. LLVM itself disallows
    // this since the object semantics would not match the IL one. For
    // compatibility with gcc we implement it by just pointing the alias
    // to its aliasee's aliasee. We also warn, since the user is probably
    // expecting the link to be weak.
    if (auto *GA = dyn_cast<llvm::GlobalAlias>(AliaseeGV)) {
      if (GA->isInterposable()) {
        Diags.Report(Location, diag::warn_alias_to_weak_alias)
            << GV->getName() << GA->getName() << IsIFunc;
        Aliasee = llvm::ConstantExpr::getPointerBitCastOrAddrSpaceCast(
            GA->getAliasee(), Alias->getType());

        if (IsIFunc)
          cast<llvm::GlobalIFunc>(Alias)->setResolver(Aliasee);
        else
          cast<llvm::GlobalAlias>(Alias)->setAliasee(Aliasee);
      }
    }
    // ifunc resolvers are usually implemented to run before sanitizer
    // initialization. Disable instrumentation to prevent the ordering issue.
    if (IsIFunc)
      cast<llvm::Function>(Aliasee)->addFnAttr(
          llvm::Attribute::DisableSanitizerInstrumentation);
  }
  if (!Error)
    return;

  for (const GlobalDecl &GD : Aliases) {
    StringRef MangledName = getMangledName(GD);
    llvm::GlobalValue *Alias = GetGlobalValue(MangledName);
    Alias->replaceAllUsesWith(llvm::PoisonValue::get(Alias->getType()));
    Alias->eraseFromParent();
  }
}

void CodeGenModule::clear() {
  DeferredDeclsToEmit.clear();
  EmittedDeferredDecls.clear();
  DeferredAnnotations.clear();
  if (OpenMPRuntime)
    OpenMPRuntime->clear();
}

void InstrProfStats::reportDiagnostics(DiagnosticsEngine &Diags,
                                       StringRef MainFile) {
  if (!hasDiagnostics())
    return;
  if (VisitedInMainFile > 0 && VisitedInMainFile == MissingInMainFile) {
    if (MainFile.empty())
      MainFile = "<stdin>";
    Diags.Report(diag::warn_profile_data_unprofiled) << MainFile;
  } else {
    if (Mismatched > 0)
      Diags.Report(diag::warn_profile_data_out_of_date) << Visited << Mismatched;

    if (Missing > 0)
      Diags.Report(diag::warn_profile_data_missing) << Visited << Missing;
  }
}

static std::optional<llvm::GlobalValue::VisibilityTypes>
getLLVMVisibility(clang::LangOptions::VisibilityFromDLLStorageClassKinds K) {
  // Map to LLVM visibility.
  switch (K) {
  case clang::LangOptions::VisibilityFromDLLStorageClassKinds::Keep:
    return std::nullopt;
  case clang::LangOptions::VisibilityFromDLLStorageClassKinds::Default:
    return llvm::GlobalValue::DefaultVisibility;
  case clang::LangOptions::VisibilityFromDLLStorageClassKinds::Hidden:
    return llvm::GlobalValue::HiddenVisibility;
  case clang::LangOptions::VisibilityFromDLLStorageClassKinds::Protected:
    return llvm::GlobalValue::ProtectedVisibility;
  }
  llvm_unreachable("unknown option value!");
}

static void
setLLVMVisibility(llvm::GlobalValue &GV,
                  std::optional<llvm::GlobalValue::VisibilityTypes> V) {
  if (!V)
    return;

  // Reset DSO locality before setting the visibility. This removes
  // any effects that visibility options and annotations may have
  // had on the DSO locality. Setting the visibility will implicitly set
  // appropriate globals to DSO Local; however, this will be pessimistic
  // w.r.t. to the normal compiler IRGen.
  GV.setDSOLocal(false);
  GV.setVisibility(*V);
}

static void setVisibilityFromDLLStorageClass(const clang::LangOptions &LO,
                                             llvm::Module &M) {
  if (!LO.VisibilityFromDLLStorageClass)
    return;

  std::optional<llvm::GlobalValue::VisibilityTypes> DLLExportVisibility =
      getLLVMVisibility(LO.getDLLExportVisibility());

  std::optional<llvm::GlobalValue::VisibilityTypes>
      NoDLLStorageClassVisibility =
          getLLVMVisibility(LO.getNoDLLStorageClassVisibility());

  std::optional<llvm::GlobalValue::VisibilityTypes>
      ExternDeclDLLImportVisibility =
          getLLVMVisibility(LO.getExternDeclDLLImportVisibility());

  std::optional<llvm::GlobalValue::VisibilityTypes>
      ExternDeclNoDLLStorageClassVisibility =
          getLLVMVisibility(LO.getExternDeclNoDLLStorageClassVisibility());

  for (llvm::GlobalValue &GV : M.global_values()) {
    if (GV.hasAppendingLinkage() || GV.hasLocalLinkage())
      continue;

    if (GV.isDeclarationForLinker())
      setLLVMVisibility(GV, GV.getDLLStorageClass() ==
                                    llvm::GlobalValue::DLLImportStorageClass
                                ? ExternDeclDLLImportVisibility
                                : ExternDeclNoDLLStorageClassVisibility);
    else
      setLLVMVisibility(GV, GV.getDLLStorageClass() ==
                                    llvm::GlobalValue::DLLExportStorageClass
                                ? DLLExportVisibility
                                : NoDLLStorageClassVisibility);

    GV.setDLLStorageClass(llvm::GlobalValue::DefaultStorageClass);
  }
}

static llvm::MDNode *getAspectsMD(ASTContext &ASTContext,
                                  llvm::LLVMContext &Ctx, StringRef Name,
                                  const SYCLUsesAspectsAttr *A) {
  SmallVector<llvm::Metadata *, 4> AspectsMD;
  AspectsMD.push_back(llvm::MDString::get(Ctx, Name));
  for (auto *Aspect : A->aspects()) {
    llvm::APSInt AspectInt = Aspect->EvaluateKnownConstInt(ASTContext);
    AspectsMD.push_back(llvm::ConstantAsMetadata::get(llvm::ConstantInt::get(
        llvm::Type::getInt32Ty(Ctx), AspectInt.getZExtValue())));
  }
  return llvm::MDNode::get(Ctx, AspectsMD);
}

static llvm::MDNode *getAspectEnumValueMD(ASTContext &ASTContext,
                                          llvm::LLVMContext &Ctx,
                                          const EnumConstantDecl *ECD) {
  SmallVector<llvm::Metadata *, 2> AspectEnumValMD;
  AspectEnumValMD.push_back(llvm::MDString::get(Ctx, ECD->getName()));
  AspectEnumValMD.push_back(
      llvm::ConstantAsMetadata::get(llvm::ConstantInt::get(
          llvm::Type::getInt32Ty(Ctx), ECD->getInitVal().getSExtValue())));
  return llvm::MDNode::get(Ctx, AspectEnumValMD);
}

static bool isStackProtectorOn(const LangOptions &LangOpts,
                               const llvm::Triple &Triple,
                               clang::LangOptions::StackProtectorMode Mode) {
  if (Triple.isAMDGPU() || Triple.isNVPTX())
    return false;
  return LangOpts.getStackProtector() == Mode;
}

void CodeGenModule::Release() {
  Module *Primary = getContext().getCurrentNamedModule();
  if (CXX20ModuleInits && Primary && !Primary->isHeaderLikeModule())
    EmitModuleInitializers(Primary);
  EmitDeferred();
  DeferredDecls.insert(EmittedDeferredDecls.begin(),
                       EmittedDeferredDecls.end());
  EmittedDeferredDecls.clear();
  EmitVTablesOpportunistically();
  applyGlobalValReplacements();
  applyReplacements();
  emitMultiVersionFunctions();

  if (Context.getLangOpts().IncrementalExtensions &&
      GlobalTopLevelStmtBlockInFlight.first) {
    const TopLevelStmtDecl *TLSD = GlobalTopLevelStmtBlockInFlight.second;
    GlobalTopLevelStmtBlockInFlight.first->FinishFunction(TLSD->getEndLoc());
    GlobalTopLevelStmtBlockInFlight = {nullptr, nullptr};
  }

  // Module implementations are initialized the same way as a regular TU that
  // imports one or more modules.
  if (CXX20ModuleInits && Primary && Primary->isInterfaceOrPartition())
    EmitCXXModuleInitFunc(Primary);
  else
    EmitCXXGlobalInitFunc();
  EmitCXXGlobalCleanUpFunc();
  registerGlobalDtorsWithAtExit();
  EmitCXXThreadLocalInitFunc();
  if (ObjCRuntime)
    if (llvm::Function *ObjCInitFunction = ObjCRuntime->ModuleInitFunction())
      AddGlobalCtor(ObjCInitFunction);
  if (Context.getLangOpts().CUDA && CUDARuntime) {
    if (llvm::Function *CudaCtorFunction = CUDARuntime->finalizeModule())
      AddGlobalCtor(CudaCtorFunction);
  }
  if (OpenMPRuntime) {
    OpenMPRuntime->createOffloadEntriesAndInfoMetadata();
    OpenMPRuntime->clear();
  }
  if (PGOReader) {
    getModule().setProfileSummary(
        PGOReader->getSummary(/* UseCS */ false).getMD(VMContext),
        llvm::ProfileSummary::PSK_Instr);
    if (PGOStats.hasDiagnostics())
      PGOStats.reportDiagnostics(getDiags(), getCodeGenOpts().MainFileName);
  }
  llvm::stable_sort(GlobalCtors, [](const Structor &L, const Structor &R) {
    return L.LexOrder < R.LexOrder;
  });
  EmitCtorList(GlobalCtors, "llvm.global_ctors");
  EmitCtorList(GlobalDtors, "llvm.global_dtors");
  EmitGlobalAnnotations();
  EmitStaticExternCAliases();
  checkAliases();
  EmitDeferredUnusedCoverageMappings();
  CodeGenPGO(*this).setValueProfilingFlag(getModule());
  CodeGenPGO(*this).setProfileVersion(getModule());
  if (CoverageMapping)
    CoverageMapping->emit();
  if (CodeGenOpts.SanitizeCfiCrossDso) {
    CodeGenFunction(*this).EmitCfiCheckFail();
    CodeGenFunction(*this).EmitCfiCheckStub();
  }
  if (LangOpts.Sanitize.has(SanitizerKind::KCFI))
    finalizeKCFITypes();
  emitAtAvailableLinkGuard();
  if (Context.getTargetInfo().getTriple().isWasm())
    EmitMainVoidAlias();

  if (getTriple().isAMDGPU() ||
      (getTriple().isSPIRV() && getTriple().getVendor() == llvm::Triple::AMD)) {
    // Emit amdhsa_code_object_version module flag, which is code object version
    // times 100.
    if (getTarget().getTargetOpts().CodeObjectVersion !=
        llvm::CodeObjectVersionKind::COV_None) {
      getModule().addModuleFlag(llvm::Module::Error,
                                "amdhsa_code_object_version",
                                getTarget().getTargetOpts().CodeObjectVersion);
    }

    // Currently, "-mprintf-kind" option is only supported for HIP
    if (LangOpts.HIP) {
      auto *MDStr = llvm::MDString::get(
          getLLVMContext(), (getTarget().getTargetOpts().AMDGPUPrintfKindVal ==
                             TargetOptions::AMDGPUPrintfKind::Hostcall)
                                ? "hostcall"
                                : "buffered");
      getModule().addModuleFlag(llvm::Module::Error, "amdgpu_printf_kind",
                                MDStr);
    }
  }

  // Emit a global array containing all external kernels or device variables
  // used by host functions and mark it as used for CUDA/HIP. This is necessary
  // to get kernels or device variables in archives linked in even if these
  // kernels or device variables are only used in host functions.
  if (!Context.CUDAExternalDeviceDeclODRUsedByHost.empty()) {
    SmallVector<llvm::Constant *, 8> UsedArray;
    for (auto D : Context.CUDAExternalDeviceDeclODRUsedByHost) {
      GlobalDecl GD;
      if (auto *FD = dyn_cast<FunctionDecl>(D))
        GD = GlobalDecl(FD, KernelReferenceKind::Kernel);
      else
        GD = GlobalDecl(D);
      UsedArray.push_back(llvm::ConstantExpr::getPointerBitCastOrAddrSpaceCast(
          GetAddrOfGlobal(GD), Int8PtrTy));
    }

    llvm::ArrayType *ATy = llvm::ArrayType::get(Int8PtrTy, UsedArray.size());

    auto *GV = new llvm::GlobalVariable(
        getModule(), ATy, false, llvm::GlobalValue::InternalLinkage,
        llvm::ConstantArray::get(ATy, UsedArray), "__clang_gpu_used_external");
    addCompilerUsedGlobal(GV);
  }
  if (LangOpts.HIP && !getLangOpts().OffloadingNewDriver) {
    // Emit a unique ID so that host and device binaries from the same
    // compilation unit can be associated.
    auto *GV = new llvm::GlobalVariable(
        getModule(), Int8Ty, false, llvm::GlobalValue::ExternalLinkage,
        llvm::Constant::getNullValue(Int8Ty),
        "__hip_cuid_" + getContext().getCUIDHash());
    addCompilerUsedGlobal(GV);
  }
  emitLLVMUsed();
  if (SanStats)
    SanStats->finish();

  if (CodeGenOpts.Autolink &&
      (Context.getLangOpts().Modules || !LinkerOptionsMetadata.empty())) {
    EmitModuleLinkOptions();
  }

  // On ELF we pass the dependent library specifiers directly to the linker
  // without manipulating them. This is in contrast to other platforms where
  // they are mapped to a specific linker option by the compiler. This
  // difference is a result of the greater variety of ELF linkers and the fact
  // that ELF linkers tend to handle libraries in a more complicated fashion
  // than on other platforms. This forces us to defer handling the dependent
  // libs to the linker.
  //
  // CUDA/HIP device and host libraries are different. Currently there is no
  // way to differentiate dependent libraries for host or device. Existing
  // usage of #pragma comment(lib, *) is intended for host libraries on
  // Windows. Therefore emit llvm.dependent-libraries only for host.
  if (!ELFDependentLibraries.empty() && !Context.getLangOpts().CUDAIsDevice) {
    auto *NMD = getModule().getOrInsertNamedMetadata("llvm.dependent-libraries");
    for (auto *MD : ELFDependentLibraries)
      NMD->addOperand(MD);
  }

  if (CodeGenOpts.DwarfVersion) {
    getModule().addModuleFlag(llvm::Module::Max, "Dwarf Version",
                              CodeGenOpts.DwarfVersion);
  }

  if (CodeGenOpts.Dwarf64)
    getModule().addModuleFlag(llvm::Module::Max, "DWARF64", 1);

  if (Context.getLangOpts().SemanticInterposition)
    // Require various optimization to respect semantic interposition.
    getModule().setSemanticInterposition(true);

  if (CodeGenOpts.EmitCodeView) {
    // Indicate that we want CodeView in the metadata.
    getModule().addModuleFlag(llvm::Module::Warning, "CodeView", 1);
  }
  if (CodeGenOpts.CodeViewGHash) {
    getModule().addModuleFlag(llvm::Module::Warning, "CodeViewGHash", 1);
  }
  if (CodeGenOpts.ControlFlowGuard) {
    // Function ID tables and checks for Control Flow Guard (cfguard=2).
    getModule().addModuleFlag(llvm::Module::Warning, "cfguard", 2);
  } else if (CodeGenOpts.ControlFlowGuardNoChecks) {
    // Function ID tables for Control Flow Guard (cfguard=1).
    getModule().addModuleFlag(llvm::Module::Warning, "cfguard", 1);
  }
  if (CodeGenOpts.EHContGuard) {
    // Function ID tables for EH Continuation Guard.
    getModule().addModuleFlag(llvm::Module::Warning, "ehcontguard", 1);
  }
  if (Context.getLangOpts().Kernel) {
    // Note if we are compiling with /kernel.
    getModule().addModuleFlag(llvm::Module::Warning, "ms-kernel", 1);
  }
  if (CodeGenOpts.OptimizationLevel > 0 && CodeGenOpts.StrictVTablePointers) {
    // We don't support LTO with 2 with different StrictVTablePointers
    // FIXME: we could support it by stripping all the information introduced
    // by StrictVTablePointers.

    getModule().addModuleFlag(llvm::Module::Error, "StrictVTablePointers",1);

    llvm::Metadata *Ops[2] = {
              llvm::MDString::get(VMContext, "StrictVTablePointers"),
              llvm::ConstantAsMetadata::get(llvm::ConstantInt::get(
                  llvm::Type::getInt32Ty(VMContext), 1))};

    getModule().addModuleFlag(llvm::Module::Require,
                              "StrictVTablePointersRequirement",
                              llvm::MDNode::get(VMContext, Ops));
  }
  if (getModuleDebugInfo())
    // We support a single version in the linked module. The LLVM
    // parser will drop debug info with a different version number
    // (and warn about it, too).
    getModule().addModuleFlag(llvm::Module::Warning, "Debug Info Version",
                              llvm::DEBUG_METADATA_VERSION);

  // We need to record the widths of enums and wchar_t, so that we can generate
  // the correct build attributes in the ARM backend. wchar_size is also used by
  // TargetLibraryInfo.
  uint64_t WCharWidth =
      Context.getTypeSizeInChars(Context.getWideCharType()).getQuantity();
  getModule().addModuleFlag(llvm::Module::Error, "wchar_size", WCharWidth);

  if (getTriple().isOSzOS()) {
    getModule().addModuleFlag(llvm::Module::Warning,
                              "zos_product_major_version",
                              uint32_t(CLANG_VERSION_MAJOR));
    getModule().addModuleFlag(llvm::Module::Warning,
                              "zos_product_minor_version",
                              uint32_t(CLANG_VERSION_MINOR));
    getModule().addModuleFlag(llvm::Module::Warning, "zos_product_patchlevel",
                              uint32_t(CLANG_VERSION_PATCHLEVEL));
    std::string ProductId = getClangVendor() + "clang";
    getModule().addModuleFlag(llvm::Module::Error, "zos_product_id",
                              llvm::MDString::get(VMContext, ProductId));

    // Record the language because we need it for the PPA2.
    StringRef lang_str = languageToString(
        LangStandard::getLangStandardForKind(LangOpts.LangStd).Language);
    getModule().addModuleFlag(llvm::Module::Error, "zos_cu_language",
                              llvm::MDString::get(VMContext, lang_str));

    time_t TT = PreprocessorOpts.SourceDateEpoch
                    ? *PreprocessorOpts.SourceDateEpoch
                    : std::time(nullptr);
    getModule().addModuleFlag(llvm::Module::Max, "zos_translation_time",
                              static_cast<uint64_t>(TT));

    // Multiple modes will be supported here.
    getModule().addModuleFlag(llvm::Module::Error, "zos_le_char_mode",
                              llvm::MDString::get(VMContext, "ascii"));
  }

  llvm::Triple T = Context.getTargetInfo().getTriple();
  if (T.isARM() || T.isThumb()) {
    // The minimum width of an enum in bytes
    uint64_t EnumWidth = Context.getLangOpts().ShortEnums ? 1 : 4;
    getModule().addModuleFlag(llvm::Module::Error, "min_enum_size", EnumWidth);
  }

  if (T.isRISCV()) {
    StringRef ABIStr = Target.getABI();
    llvm::LLVMContext &Ctx = TheModule.getContext();
    getModule().addModuleFlag(llvm::Module::Error, "target-abi",
                              llvm::MDString::get(Ctx, ABIStr));

    // Add the canonical ISA string as metadata so the backend can set the ELF
    // attributes correctly. We use AppendUnique so LTO will keep all of the
    // unique ISA strings that were linked together.
    const std::vector<std::string> &Features =
        getTarget().getTargetOpts().Features;
    auto ParseResult =
        llvm::RISCVISAInfo::parseFeatures(T.isRISCV64() ? 64 : 32, Features);
    if (!errorToBool(ParseResult.takeError()))
      getModule().addModuleFlag(
          llvm::Module::AppendUnique, "riscv-isa",
          llvm::MDNode::get(
              Ctx, llvm::MDString::get(Ctx, (*ParseResult)->toString())));
  }

  if (CodeGenOpts.SanitizeCfiCrossDso) {
    // Indicate that we want cross-DSO control flow integrity checks.
    getModule().addModuleFlag(llvm::Module::Override, "Cross-DSO CFI", 1);
  }

  if (CodeGenOpts.WholeProgramVTables) {
    // Indicate whether VFE was enabled for this module, so that the
    // vcall_visibility metadata added under whole program vtables is handled
    // appropriately in the optimizer.
    getModule().addModuleFlag(llvm::Module::Error, "Virtual Function Elim",
                              CodeGenOpts.VirtualFunctionElimination);
  }

  if (LangOpts.Sanitize.has(SanitizerKind::CFIICall)) {
    getModule().addModuleFlag(llvm::Module::Override,
                              "CFI Canonical Jump Tables",
                              CodeGenOpts.SanitizeCfiCanonicalJumpTables);
  }

  if (CodeGenOpts.SanitizeCfiICallNormalizeIntegers) {
    getModule().addModuleFlag(llvm::Module::Override, "cfi-normalize-integers",
                              1);
  }

  if (LangOpts.Sanitize.has(SanitizerKind::KCFI)) {
    getModule().addModuleFlag(llvm::Module::Override, "kcfi", 1);
    // KCFI assumes patchable-function-prefix is the same for all indirectly
    // called functions. Store the expected offset for code generation.
    if (CodeGenOpts.PatchableFunctionEntryOffset)
      getModule().addModuleFlag(llvm::Module::Override, "kcfi-offset",
                                CodeGenOpts.PatchableFunctionEntryOffset);
    if (CodeGenOpts.SanitizeKcfiArity)
      getModule().addModuleFlag(llvm::Module::Override, "kcfi-arity", 1);
  }

  if (CodeGenOpts.CFProtectionReturn &&
      Target.checkCFProtectionReturnSupported(getDiags())) {
    // Indicate that we want to instrument return control flow protection.
    getModule().addModuleFlag(llvm::Module::Min, "cf-protection-return",
                              1);
  }

  if (CodeGenOpts.CFProtectionBranch &&
      Target.checkCFProtectionBranchSupported(getDiags())) {
    // Indicate that we want to instrument branch control flow protection.
    getModule().addModuleFlag(llvm::Module::Min, "cf-protection-branch",
                              1);

    auto Scheme = CodeGenOpts.getCFBranchLabelScheme();
    if (Target.checkCFBranchLabelSchemeSupported(Scheme, getDiags())) {
      if (Scheme == CFBranchLabelSchemeKind::Default)
        Scheme = Target.getDefaultCFBranchLabelScheme();
      getModule().addModuleFlag(
          llvm::Module::Error, "cf-branch-label-scheme",
          llvm::MDString::get(getLLVMContext(),
                              getCFBranchLabelSchemeFlagVal(Scheme)));
    }
  }

  if (CodeGenOpts.FunctionReturnThunks)
    getModule().addModuleFlag(llvm::Module::Override, "function_return_thunk_extern", 1);

  if (CodeGenOpts.IndirectBranchCSPrefix)
    getModule().addModuleFlag(llvm::Module::Override, "indirect_branch_cs_prefix", 1);

  // Add module metadata for return address signing (ignoring
  // non-leaf/all) and stack tagging. These are actually turned on by function
  // attributes, but we use module metadata to emit build attributes. This is
  // needed for LTO, where the function attributes are inside bitcode
  // serialised into a global variable by the time build attributes are
  // emitted, so we can't access them. LTO objects could be compiled with
  // different flags therefore module flags are set to "Min" behavior to achieve
  // the same end result of the normal build where e.g BTI is off if any object
  // doesn't support it.
  if (Context.getTargetInfo().hasFeature("ptrauth") &&
      LangOpts.getSignReturnAddressScope() !=
          LangOptions::SignReturnAddressScopeKind::None)
    getModule().addModuleFlag(llvm::Module::Override,
                              "sign-return-address-buildattr", 1);
  if (LangOpts.Sanitize.has(SanitizerKind::MemtagStack))
    getModule().addModuleFlag(llvm::Module::Override,
                              "tag-stack-memory-buildattr", 1);

  if (T.isARM() || T.isThumb() || T.isAArch64()) {
    if (LangOpts.BranchTargetEnforcement)
      getModule().addModuleFlag(llvm::Module::Min, "branch-target-enforcement",
                                1);
    if (LangOpts.BranchProtectionPAuthLR)
      getModule().addModuleFlag(llvm::Module::Min, "branch-protection-pauth-lr",
                                1);
    if (LangOpts.GuardedControlStack)
      getModule().addModuleFlag(llvm::Module::Min, "guarded-control-stack", 1);
    if (LangOpts.hasSignReturnAddress())
      getModule().addModuleFlag(llvm::Module::Min, "sign-return-address", 1);
    if (LangOpts.isSignReturnAddressScopeAll())
      getModule().addModuleFlag(llvm::Module::Min, "sign-return-address-all",
                                1);
    if (!LangOpts.isSignReturnAddressWithAKey())
      getModule().addModuleFlag(llvm::Module::Min,
                                "sign-return-address-with-bkey", 1);

    if (LangOpts.PointerAuthELFGOT)
      getModule().addModuleFlag(llvm::Module::Min, "ptrauth-elf-got", 1);

    if (getTriple().isOSLinux()) {
      if (LangOpts.PointerAuthCalls)
        getModule().addModuleFlag(llvm::Module::Min, "ptrauth-sign-personality",
                                  1);
      assert(getTriple().isOSBinFormatELF());
      using namespace llvm::ELF;
      uint64_t PAuthABIVersion =
          (LangOpts.PointerAuthIntrinsics
           << AARCH64_PAUTH_PLATFORM_LLVM_LINUX_VERSION_INTRINSICS) |
          (LangOpts.PointerAuthCalls
           << AARCH64_PAUTH_PLATFORM_LLVM_LINUX_VERSION_CALLS) |
          (LangOpts.PointerAuthReturns
           << AARCH64_PAUTH_PLATFORM_LLVM_LINUX_VERSION_RETURNS) |
          (LangOpts.PointerAuthAuthTraps
           << AARCH64_PAUTH_PLATFORM_LLVM_LINUX_VERSION_AUTHTRAPS) |
          (LangOpts.PointerAuthVTPtrAddressDiscrimination
           << AARCH64_PAUTH_PLATFORM_LLVM_LINUX_VERSION_VPTRADDRDISCR) |
          (LangOpts.PointerAuthVTPtrTypeDiscrimination
           << AARCH64_PAUTH_PLATFORM_LLVM_LINUX_VERSION_VPTRTYPEDISCR) |
          (LangOpts.PointerAuthInitFini
           << AARCH64_PAUTH_PLATFORM_LLVM_LINUX_VERSION_INITFINI) |
          (LangOpts.PointerAuthInitFiniAddressDiscrimination
           << AARCH64_PAUTH_PLATFORM_LLVM_LINUX_VERSION_INITFINIADDRDISC) |
          (LangOpts.PointerAuthELFGOT
           << AARCH64_PAUTH_PLATFORM_LLVM_LINUX_VERSION_GOT) |
          (LangOpts.PointerAuthIndirectGotos
           << AARCH64_PAUTH_PLATFORM_LLVM_LINUX_VERSION_GOTOS) |
          (LangOpts.PointerAuthTypeInfoVTPtrDiscrimination
           << AARCH64_PAUTH_PLATFORM_LLVM_LINUX_VERSION_TYPEINFOVPTRDISCR) |
          (LangOpts.PointerAuthFunctionTypeDiscrimination
           << AARCH64_PAUTH_PLATFORM_LLVM_LINUX_VERSION_FPTRTYPEDISCR);
      static_assert(AARCH64_PAUTH_PLATFORM_LLVM_LINUX_VERSION_FPTRTYPEDISCR ==
                        AARCH64_PAUTH_PLATFORM_LLVM_LINUX_VERSION_LAST,
                    "Update when new enum items are defined");
      if (PAuthABIVersion != 0) {
        getModule().addModuleFlag(llvm::Module::Error,
                                  "aarch64-elf-pauthabi-platform",
                                  AARCH64_PAUTH_PLATFORM_LLVM_LINUX);
        getModule().addModuleFlag(llvm::Module::Error,
                                  "aarch64-elf-pauthabi-version",
                                  PAuthABIVersion);
      }
    }
  }

  if (CodeGenOpts.StackClashProtector)
    getModule().addModuleFlag(
        llvm::Module::Override, "probe-stack",
        llvm::MDString::get(TheModule.getContext(), "inline-asm"));

  if (CodeGenOpts.StackProbeSize && CodeGenOpts.StackProbeSize != 4096)
    getModule().addModuleFlag(llvm::Module::Min, "stack-probe-size",
                              CodeGenOpts.StackProbeSize);

  if (!CodeGenOpts.MemoryProfileOutput.empty()) {
    llvm::LLVMContext &Ctx = TheModule.getContext();
    getModule().addModuleFlag(
        llvm::Module::Error, "MemProfProfileFilename",
        llvm::MDString::get(Ctx, CodeGenOpts.MemoryProfileOutput));
  }

  if ((LangOpts.CUDAIsDevice || LangOpts.SYCLIsDevice) && getTriple().isNVPTX()) {
    // Indicate whether __nvvm_reflect should be configured to flush denormal
    // floating point values to 0.  (This corresponds to its "__CUDA_FTZ"
    // property.)
    getModule().addModuleFlag(
        llvm::Module::Max, "nvvm-reflect-ftz",
        (CodeGenOpts.FP32DenormalMode.Output != llvm::DenormalMode::IEEE) ||
            (CodeGenOpts.FPDenormalMode.Output != llvm::DenormalMode::IEEE));
    getModule().addModuleFlag(llvm::Module::Max, "nvvm-reflect-prec-sqrt",
                              getTarget().getTargetOpts().NVVMCudaPrecSqrt);
  }

  if (LangOpts.SYCLIsDevice) {
    getModule().addModuleFlag(llvm::Module::Error, "sycl-device", 1);
    if (LangOpts.SYCLIsNativeCPU)
      getModule().addModuleFlag(llvm::Module::Error, "is-native-cpu", 1);
  }

  if (LangOpts.EHAsynch)
    getModule().addModuleFlag(llvm::Module::Warning, "eh-asynch", 1);

  // Emit Import Call section.
  if (CodeGenOpts.ImportCallOptimization)
    getModule().addModuleFlag(llvm::Module::Warning, "import-call-optimization",
                              1);

  // Indicate whether this Module was compiled with -fopenmp
  if (getLangOpts().OpenMP && !getLangOpts().OpenMPSimd)
    getModule().addModuleFlag(llvm::Module::Max, "openmp", LangOpts.OpenMP);
  if (getLangOpts().OpenMPIsTargetDevice)
    getModule().addModuleFlag(llvm::Module::Max, "openmp-device",
                              LangOpts.OpenMP);

  // Emit OpenCL specific module metadata: OpenCL/SPIR version.
  if (LangOpts.OpenCL || (LangOpts.CUDAIsDevice && getTriple().isSPIRV())) {
    EmitOpenCLMetadata();
    // Emit SPIR version.
    if (getTriple().isSPIR()) {
      // SPIR v2.0 s2.12 - The SPIR version used by the module is stored in the
      // opencl.spir.version named metadata.
      // C++ for OpenCL has a distinct mapping for version compatibility with
      // OpenCL.
      auto Version = LangOpts.getOpenCLCompatibleVersion();
      llvm::Metadata *SPIRVerElts[] = {
          llvm::ConstantAsMetadata::get(llvm::ConstantInt::get(
              Int32Ty, Version / 100)),
          llvm::ConstantAsMetadata::get(llvm::ConstantInt::get(
              Int32Ty, (Version / 100 > 1) ? 0 : 2))};
      llvm::NamedMDNode *SPIRVerMD =
          TheModule.getOrInsertNamedMetadata("opencl.spir.version");
      llvm::LLVMContext &Ctx = TheModule.getContext();
      SPIRVerMD->addOperand(llvm::MDNode::get(Ctx, SPIRVerElts));
    }
  }

  // Emit SYCL specific module metadata: OpenCL/SPIR version, OpenCL language,
  // metadata for optional features (device aspects).
  if (LangOpts.SYCLIsDevice) {
    llvm::LLVMContext &Ctx = TheModule.getContext();
    llvm::Metadata *SPIRVerElts[] = {
        llvm::ConstantAsMetadata::get(llvm::ConstantInt::get(Int32Ty, 1)),
        llvm::ConstantAsMetadata::get(llvm::ConstantInt::get(Int32Ty, 2))};
    llvm::NamedMDNode *SPIRVerMD =
        TheModule.getOrInsertNamedMetadata("opencl.spir.version");
    SPIRVerMD->addOperand(llvm::MDNode::get(Ctx, SPIRVerElts));
    // We are trying to look like OpenCL C++ for SPIR-V translator.
    // 4 - OpenCL_CPP, 100000 - OpenCL C++ version 1.0
    // 0 - ESIMD, if any kernel or function is an explicit SIMD one
    int Lang = llvm::any_of(TheModule,
                            [](const auto &F) {
                              return F.getMetadata("sycl_explicit_simd");
                            })
                   ? 0
                   : 4;

    llvm::Metadata *SPIRVSourceElts[] = {
        llvm::ConstantAsMetadata::get(llvm::ConstantInt::get(Int32Ty, Lang)),
        llvm::ConstantAsMetadata::get(llvm::ConstantInt::get(Int32Ty, 100000))};
    llvm::NamedMDNode *SPIRVSourceMD =
        TheModule.getOrInsertNamedMetadata("spirv.Source");
    SPIRVSourceMD->addOperand(llvm::MDNode::get(Ctx, SPIRVSourceElts));

    // Emit type name with list of associated device aspects.
    if (TypesWithAspects.size() > 0) {
      llvm::NamedMDNode *AspectsMD =
          TheModule.getOrInsertNamedMetadata("sycl_types_that_use_aspects");
      for (const auto &Type : TypesWithAspects) {
        StringRef Name = Type.first;
        const RecordDecl *RD = Type.second;
        if (const auto *Attr = RD->getAttr<SYCLUsesAspectsAttr>())
          AspectsMD->addOperand(
              getAspectsMD(Context, TheModule.getContext(), Name, Attr));
      }
    }

    // Emit metadata for all aspects defined in the aspects enum.
    if (AspectsEnumDecl) {
      llvm::NamedMDNode *AspectEnumValsMD =
          TheModule.getOrInsertNamedMetadata("sycl_aspects");
      for (const EnumConstantDecl *ECD : AspectsEnumDecl->enumerators())
        AspectEnumValsMD->addOperand(
            getAspectEnumValueMD(Context, TheModule.getContext(), ECD));
    }

    if (!SYCLRegKernelNames.empty()) {
      std::vector<llvm::Metadata *> Nodes;
      llvm::LLVMContext &Ctx = TheModule.getContext();
      for (auto MDKernelNames : SYCLRegKernelNames) {
        llvm::Metadata *Vals[] = {MDKernelNames.first, MDKernelNames.second};
        Nodes.push_back(llvm::MDTuple::get(Ctx, Vals));
      }

      llvm::NamedMDNode *SYCLRegKernelsMD =
          TheModule.getOrInsertNamedMetadata("sycl_registered_kernels");
      SYCLRegKernelsMD->addOperand(llvm::MDNode::get(Ctx, Nodes));
    }
  }

  // HLSL related end of code gen work items.
  if (LangOpts.HLSL)
    getHLSLRuntime().finishCodeGen();

  if (uint32_t PLevel = Context.getLangOpts().PICLevel) {
    assert(PLevel < 3 && "Invalid PIC Level");
    getModule().setPICLevel(static_cast<llvm::PICLevel::Level>(PLevel));
    if (Context.getLangOpts().PIE)
      getModule().setPIELevel(static_cast<llvm::PIELevel::Level>(PLevel));
  }

  if (getCodeGenOpts().CodeModel.size() > 0) {
    unsigned CM = llvm::StringSwitch<unsigned>(getCodeGenOpts().CodeModel)
                  .Case("tiny", llvm::CodeModel::Tiny)
                  .Case("small", llvm::CodeModel::Small)
                  .Case("kernel", llvm::CodeModel::Kernel)
                  .Case("medium", llvm::CodeModel::Medium)
                  .Case("large", llvm::CodeModel::Large)
                  .Default(~0u);
    if (CM != ~0u) {
      llvm::CodeModel::Model codeModel = static_cast<llvm::CodeModel::Model>(CM);
      getModule().setCodeModel(codeModel);

      if ((CM == llvm::CodeModel::Medium || CM == llvm::CodeModel::Large) &&
          Context.getTargetInfo().getTriple().getArch() ==
              llvm::Triple::x86_64) {
        getModule().setLargeDataThreshold(getCodeGenOpts().LargeDataThreshold);
      }
    }
  }

  if (CodeGenOpts.NoPLT)
    getModule().setRtLibUseGOT();
  if (getTriple().isOSBinFormatELF() &&
      CodeGenOpts.DirectAccessExternalData !=
          getModule().getDirectAccessExternalData()) {
    getModule().setDirectAccessExternalData(
        CodeGenOpts.DirectAccessExternalData);
  }
  if (CodeGenOpts.UnwindTables)
    getModule().setUwtable(llvm::UWTableKind(CodeGenOpts.UnwindTables));

  switch (CodeGenOpts.getFramePointer()) {
  case CodeGenOptions::FramePointerKind::None:
    // 0 ("none") is the default.
    break;
  case CodeGenOptions::FramePointerKind::Reserved:
    getModule().setFramePointer(llvm::FramePointerKind::Reserved);
    break;
  case CodeGenOptions::FramePointerKind::NonLeaf:
    getModule().setFramePointer(llvm::FramePointerKind::NonLeaf);
    break;
  case CodeGenOptions::FramePointerKind::All:
    getModule().setFramePointer(llvm::FramePointerKind::All);
    break;
  }

  SimplifyPersonality();

  if (getCodeGenOpts().EmitDeclMetadata)
    EmitDeclMetadata();

  if (getCodeGenOpts().CoverageNotesFile.size() ||
      getCodeGenOpts().CoverageDataFile.size())
    EmitCoverageFile();

  if (CGDebugInfo *DI = getModuleDebugInfo())
    DI->finalize();

  if (getCodeGenOpts().EmitVersionIdentMetadata)
    EmitVersionIdentMetadata();

  if (!getCodeGenOpts().RecordCommandLine.empty())
    EmitCommandLineMetadata();

  if (!getCodeGenOpts().StackProtectorGuard.empty())
    getModule().setStackProtectorGuard(getCodeGenOpts().StackProtectorGuard);
  if (!getCodeGenOpts().StackProtectorGuardReg.empty())
    getModule().setStackProtectorGuardReg(
        getCodeGenOpts().StackProtectorGuardReg);
  if (!getCodeGenOpts().StackProtectorGuardSymbol.empty())
    getModule().setStackProtectorGuardSymbol(
        getCodeGenOpts().StackProtectorGuardSymbol);
  if (getCodeGenOpts().StackProtectorGuardOffset != INT_MAX)
    getModule().setStackProtectorGuardOffset(
        getCodeGenOpts().StackProtectorGuardOffset);
  if (getCodeGenOpts().StackAlignment)
    getModule().setOverrideStackAlignment(getCodeGenOpts().StackAlignment);
  if (getCodeGenOpts().SkipRaxSetup)
    getModule().addModuleFlag(llvm::Module::Override, "SkipRaxSetup", 1);
  if (getLangOpts().RegCall4)
    getModule().addModuleFlag(llvm::Module::Override, "RegCallv4", 1);

  if (getContext().getTargetInfo().getMaxTLSAlign())
    getModule().addModuleFlag(llvm::Module::Error, "MaxTLSAlign",
                              getContext().getTargetInfo().getMaxTLSAlign());

  getTargetCodeGenInfo().emitTargetGlobals(*this);

  getTargetCodeGenInfo().emitTargetMetadata(*this, MangledDeclNames);

  EmitBackendOptionsMetadata(getCodeGenOpts());

  // If there is device offloading code embed it in the host now.
  EmbedObject(&getModule(), CodeGenOpts, getDiags());

  // Set visibility from DLL storage class
  // We do this at the end of LLVM IR generation; after any operation
  // that might affect the DLL storage class or the visibility, and
  // before anything that might act on these.
  setVisibilityFromDLLStorageClass(LangOpts, getModule());

  // Check the tail call symbols are truly undefined.
  if (getTriple().isPPC() && !MustTailCallUndefinedGlobals.empty()) {
    for (auto &I : MustTailCallUndefinedGlobals) {
      if (!I.first->isDefined())
        getDiags().Report(I.second, diag::err_ppc_impossible_musttail) << 2;
      else {
        StringRef MangledName = getMangledName(GlobalDecl(I.first));
        llvm::GlobalValue *Entry = GetGlobalValue(MangledName);
        if (!Entry || Entry->isWeakForLinker() ||
            Entry->isDeclarationForLinker())
          getDiags().Report(I.second, diag::err_ppc_impossible_musttail) << 2;
      }
    }
  }
}

void CodeGenModule::EmitOpenCLMetadata() {
  // SPIR v2.0 s2.13 - The OpenCL version used by the module is stored in the
  // opencl.ocl.version named metadata node.
  // C++ for OpenCL has a distinct mapping for versions compatible with OpenCL.
  auto CLVersion = LangOpts.getOpenCLCompatibleVersion();

  auto EmitVersion = [this](StringRef MDName, int Version) {
    llvm::Metadata *OCLVerElts[] = {
        llvm::ConstantAsMetadata::get(
            llvm::ConstantInt::get(Int32Ty, Version / 100)),
        llvm::ConstantAsMetadata::get(
            llvm::ConstantInt::get(Int32Ty, (Version % 100) / 10))};
    llvm::NamedMDNode *OCLVerMD = TheModule.getOrInsertNamedMetadata(MDName);
    llvm::LLVMContext &Ctx = TheModule.getContext();
    OCLVerMD->addOperand(llvm::MDNode::get(Ctx, OCLVerElts));
  };

  EmitVersion("opencl.ocl.version", CLVersion);
  if (LangOpts.OpenCLCPlusPlus) {
    // In addition to the OpenCL compatible version, emit the C++ version.
    EmitVersion("opencl.cxx.version", LangOpts.OpenCLCPlusPlusVersion);
  }
}

void CodeGenModule::EmitBackendOptionsMetadata(
    const CodeGenOptions &CodeGenOpts) {
  if (getTriple().isRISCV()) {
    getModule().addModuleFlag(llvm::Module::Min, "SmallDataLimit",
                              CodeGenOpts.SmallDataLimit);
  }
}

void CodeGenModule::UpdateCompletedType(const TagDecl *TD) {
  // Make sure that this type is translated.
  getTypes().UpdateCompletedType(TD);
}

void CodeGenModule::RefreshTypeCacheForClass(const CXXRecordDecl *RD) {
  // Make sure that this type is translated.
  getTypes().RefreshTypeCacheForClass(RD);
}

llvm::MDNode *CodeGenModule::getTBAATypeInfo(QualType QTy) {
  if (!TBAA)
    return nullptr;
  return TBAA->getTypeInfo(QTy);
}

TBAAAccessInfo CodeGenModule::getTBAAAccessInfo(QualType AccessType) {
  if (!TBAA)
    return TBAAAccessInfo();
  if (getLangOpts().CUDAIsDevice) {
    // As CUDA builtin surface/texture types are replaced, skip generating TBAA
    // access info.
    if (AccessType->isCUDADeviceBuiltinSurfaceType()) {
      if (getTargetCodeGenInfo().getCUDADeviceBuiltinSurfaceDeviceType() !=
          nullptr)
        return TBAAAccessInfo();
    } else if (AccessType->isCUDADeviceBuiltinTextureType()) {
      if (getTargetCodeGenInfo().getCUDADeviceBuiltinTextureDeviceType() !=
          nullptr)
        return TBAAAccessInfo();
    }
  }
  return TBAA->getAccessInfo(AccessType);
}

TBAAAccessInfo
CodeGenModule::getTBAAVTablePtrAccessInfo(llvm::Type *VTablePtrType) {
  if (!TBAA)
    return TBAAAccessInfo();
  return TBAA->getVTablePtrAccessInfo(VTablePtrType);
}

llvm::MDNode *CodeGenModule::getTBAAStructInfo(QualType QTy) {
  if (!TBAA)
    return nullptr;
  return TBAA->getTBAAStructInfo(QTy);
}

llvm::MDNode *CodeGenModule::getTBAABaseTypeInfo(QualType QTy) {
  if (!TBAA)
    return nullptr;
  return TBAA->getBaseTypeInfo(QTy);
}

llvm::MDNode *CodeGenModule::getTBAAAccessTagInfo(TBAAAccessInfo Info) {
  if (!TBAA)
    return nullptr;
  return TBAA->getAccessTagInfo(Info);
}

TBAAAccessInfo CodeGenModule::mergeTBAAInfoForCast(TBAAAccessInfo SourceInfo,
                                                   TBAAAccessInfo TargetInfo) {
  if (!TBAA)
    return TBAAAccessInfo();
  return TBAA->mergeTBAAInfoForCast(SourceInfo, TargetInfo);
}

TBAAAccessInfo
CodeGenModule::mergeTBAAInfoForConditionalOperator(TBAAAccessInfo InfoA,
                                                   TBAAAccessInfo InfoB) {
  if (!TBAA)
    return TBAAAccessInfo();
  return TBAA->mergeTBAAInfoForConditionalOperator(InfoA, InfoB);
}

TBAAAccessInfo
CodeGenModule::mergeTBAAInfoForMemoryTransfer(TBAAAccessInfo DestInfo,
                                              TBAAAccessInfo SrcInfo) {
  if (!TBAA)
    return TBAAAccessInfo();
  return TBAA->mergeTBAAInfoForConditionalOperator(DestInfo, SrcInfo);
}

void CodeGenModule::DecorateInstructionWithTBAA(llvm::Instruction *Inst,
                                                TBAAAccessInfo TBAAInfo) {
  if (llvm::MDNode *Tag = getTBAAAccessTagInfo(TBAAInfo))
    Inst->setMetadata(llvm::LLVMContext::MD_tbaa, Tag);
}

void CodeGenModule::DecorateInstructionWithInvariantGroup(
    llvm::Instruction *I, const CXXRecordDecl *RD) {
  I->setMetadata(llvm::LLVMContext::MD_invariant_group,
                 llvm::MDNode::get(getLLVMContext(), {}));
}

void CodeGenModule::Error(SourceLocation loc, StringRef message) {
  unsigned diagID = getDiags().getCustomDiagID(DiagnosticsEngine::Error, "%0");
  getDiags().Report(Context.getFullLoc(loc), diagID) << message;
}

/// ErrorUnsupported - Print out an error that codegen doesn't support the
/// specified stmt yet.
void CodeGenModule::ErrorUnsupported(const Stmt *S, const char *Type) {
  unsigned DiagID = getDiags().getCustomDiagID(DiagnosticsEngine::Error,
                                               "cannot compile this %0 yet");
  std::string Msg = Type;
  getDiags().Report(Context.getFullLoc(S->getBeginLoc()), DiagID)
      << Msg << S->getSourceRange();
}

/// ErrorUnsupported - Print out an error that codegen doesn't support the
/// specified decl yet.
void CodeGenModule::ErrorUnsupported(const Decl *D, const char *Type) {
  unsigned DiagID = getDiags().getCustomDiagID(DiagnosticsEngine::Error,
                                               "cannot compile this %0 yet");
  std::string Msg = Type;
  getDiags().Report(Context.getFullLoc(D->getLocation()), DiagID) << Msg;
}

void CodeGenModule::runWithSufficientStackSpace(SourceLocation Loc,
                                                llvm::function_ref<void()> Fn) {
  StackHandler.runWithSufficientStackSpace(Loc, Fn);
}

llvm::ConstantInt *CodeGenModule::getSize(CharUnits size) {
  return llvm::ConstantInt::get(SizeTy, size.getQuantity());
}

void CodeGenModule::setGlobalVisibility(llvm::GlobalValue *GV,
                                        const NamedDecl *D) const {
  // Internal definitions always have default visibility.
  if (GV->hasLocalLinkage()) {
    GV->setVisibility(llvm::GlobalValue::DefaultVisibility);
    return;
  }
  if (!D)
    return;

  // Set visibility for definitions, and for declarations if requested globally
  // or set explicitly.
  LinkageInfo LV = D->getLinkageAndVisibility();

  // OpenMP declare target variables must be visible to the host so they can
  // be registered. We require protected visibility unless the variable has
  // the DT_nohost modifier and does not need to be registered.
  if (Context.getLangOpts().OpenMP &&
      Context.getLangOpts().OpenMPIsTargetDevice && isa<VarDecl>(D) &&
      D->hasAttr<OMPDeclareTargetDeclAttr>() &&
      D->getAttr<OMPDeclareTargetDeclAttr>()->getDevType() !=
          OMPDeclareTargetDeclAttr::DT_NoHost &&
      LV.getVisibility() == HiddenVisibility) {
    GV->setVisibility(llvm::GlobalValue::ProtectedVisibility);
    return;
  }

  if (GV->hasDLLExportStorageClass() || GV->hasDLLImportStorageClass()) {
    // Reject incompatible dlllstorage and visibility annotations.
    if (!LV.isVisibilityExplicit())
      return;
    if (GV->hasDLLExportStorageClass()) {
      if (LV.getVisibility() == HiddenVisibility)
        getDiags().Report(D->getLocation(),
                          diag::err_hidden_visibility_dllexport);
    } else if (LV.getVisibility() != DefaultVisibility) {
      getDiags().Report(D->getLocation(),
                        diag::err_non_default_visibility_dllimport);
    }
    return;
  }

  if (LV.isVisibilityExplicit() || getLangOpts().SetVisibilityForExternDecls ||
      !GV->isDeclarationForLinker())
    GV->setVisibility(GetLLVMVisibility(LV.getVisibility()));
}

static bool shouldAssumeDSOLocal(const CodeGenModule &CGM,
                                 llvm::GlobalValue *GV) {
  if (GV->hasLocalLinkage())
    return true;

  if (!GV->hasDefaultVisibility() && !GV->hasExternalWeakLinkage())
    return true;

  // DLLImport explicitly marks the GV as external.
  if (GV->hasDLLImportStorageClass())
    return false;

  const llvm::Triple &TT = CGM.getTriple();
  const auto &CGOpts = CGM.getCodeGenOpts();
  if (TT.isWindowsGNUEnvironment()) {
    // In MinGW, variables without DLLImport can still be automatically
    // imported from a DLL by the linker; don't mark variables that
    // potentially could come from another DLL as DSO local.

    // With EmulatedTLS, TLS variables can be autoimported from other DLLs
    // (and this actually happens in the public interface of libstdc++), so
    // such variables can't be marked as DSO local. (Native TLS variables
    // can't be dllimported at all, though.)
    if (GV->isDeclarationForLinker() && isa<llvm::GlobalVariable>(GV) &&
        (!GV->isThreadLocal() || CGM.getCodeGenOpts().EmulatedTLS) &&
        CGOpts.AutoImport)
      return false;
  }

  // On COFF, don't mark 'extern_weak' symbols as DSO local. If these symbols
  // remain unresolved in the link, they can be resolved to zero, which is
  // outside the current DSO.
  if (TT.isOSBinFormatCOFF() && GV->hasExternalWeakLinkage())
    return false;

  // Every other GV is local on COFF.
  // Make an exception for windows OS in the triple: Some firmware builds use
  // *-win32-macho triples. This (accidentally?) produced windows relocations
  // without GOT tables in older clang versions; Keep this behaviour.
  // FIXME: even thread local variables?
  if (TT.isOSBinFormatCOFF() || (TT.isOSWindows() && TT.isOSBinFormatMachO()))
    return true;

  // Only handle COFF and ELF for now.
  if (!TT.isOSBinFormatELF())
    return false;

  // If this is not an executable, don't assume anything is local.
  llvm::Reloc::Model RM = CGOpts.RelocationModel;
  const auto &LOpts = CGM.getLangOpts();
  if (RM != llvm::Reloc::Static && !LOpts.PIE) {
    // On ELF, if -fno-semantic-interposition is specified and the target
    // supports local aliases, there will be neither CC1
    // -fsemantic-interposition nor -fhalf-no-semantic-interposition. Set
    // dso_local on the function if using a local alias is preferable (can avoid
    // PLT indirection).
    if (!(isa<llvm::Function>(GV) && GV->canBenefitFromLocalAlias()))
      return false;
    return !(CGM.getLangOpts().SemanticInterposition ||
             CGM.getLangOpts().HalfNoSemanticInterposition);
  }

  // A definition cannot be preempted from an executable.
  if (!GV->isDeclarationForLinker())
    return true;

  // Most PIC code sequences that assume that a symbol is local cannot produce a
  // 0 if it turns out the symbol is undefined. While this is ABI and relocation
  // depended, it seems worth it to handle it here.
  if (RM == llvm::Reloc::PIC_ && GV->hasExternalWeakLinkage())
    return false;

  // PowerPC64 prefers TOC indirection to avoid copy relocations.
  if (TT.isPPC64())
    return false;

  if (CGOpts.DirectAccessExternalData) {
    // If -fdirect-access-external-data (default for -fno-pic), set dso_local
    // for non-thread-local variables. If the symbol is not defined in the
    // executable, a copy relocation will be needed at link time. dso_local is
    // excluded for thread-local variables because they generally don't support
    // copy relocations.
    if (auto *Var = dyn_cast<llvm::GlobalVariable>(GV))
      if (!Var->isThreadLocal())
        return true;

    // -fno-pic sets dso_local on a function declaration to allow direct
    // accesses when taking its address (similar to a data symbol). If the
    // function is not defined in the executable, a canonical PLT entry will be
    // needed at link time. -fno-direct-access-external-data can avoid the
    // canonical PLT entry. We don't generalize this condition to -fpie/-fpic as
    // it could just cause trouble without providing perceptible benefits.
    if (isa<llvm::Function>(GV) && !CGOpts.NoPLT && RM == llvm::Reloc::Static)
      return true;
  }

  // If we can use copy relocations we can assume it is local.

  // Otherwise don't assume it is local.
  return false;
}

void CodeGenModule::setDSOLocal(llvm::GlobalValue *GV) const {
  GV->setDSOLocal(shouldAssumeDSOLocal(*this, GV));
}

void CodeGenModule::setDLLImportDLLExport(llvm::GlobalValue *GV,
                                          GlobalDecl GD) const {
  const auto *D = dyn_cast<NamedDecl>(GD.getDecl());
  // C++ destructors have a few C++ ABI specific special cases.
  if (const auto *Dtor = dyn_cast_or_null<CXXDestructorDecl>(D)) {
    getCXXABI().setCXXDestructorDLLStorage(GV, Dtor, GD.getDtorType());
    return;
  }
  setDLLImportDLLExport(GV, D);
}

void CodeGenModule::setDLLImportDLLExport(llvm::GlobalValue *GV,
                                          const NamedDecl *D) const {
  if (D && D->isExternallyVisible()) {
    if (D->hasAttr<DLLImportAttr>())
      GV->setDLLStorageClass(llvm::GlobalVariable::DLLImportStorageClass);
    else if ((D->hasAttr<DLLExportAttr>() ||
              shouldMapVisibilityToDLLExport(D)) &&
             !GV->isDeclarationForLinker())
      GV->setDLLStorageClass(llvm::GlobalVariable::DLLExportStorageClass);
  }
}

void CodeGenModule::setGVProperties(llvm::GlobalValue *GV,
                                    GlobalDecl GD) const {
  setDLLImportDLLExport(GV, GD);
  setGVPropertiesAux(GV, dyn_cast<NamedDecl>(GD.getDecl()));
}

void CodeGenModule::setGVProperties(llvm::GlobalValue *GV,
                                    const NamedDecl *D) const {
  setDLLImportDLLExport(GV, D);
  setGVPropertiesAux(GV, D);
}

void CodeGenModule::setGVPropertiesAux(llvm::GlobalValue *GV,
                                       const NamedDecl *D) const {
  setGlobalVisibility(GV, D);
  setDSOLocal(GV);
  GV->setPartition(CodeGenOpts.SymbolPartition);
}

static llvm::GlobalVariable::ThreadLocalMode GetLLVMTLSModel(StringRef S) {
  return llvm::StringSwitch<llvm::GlobalVariable::ThreadLocalMode>(S)
      .Case("global-dynamic", llvm::GlobalVariable::GeneralDynamicTLSModel)
      .Case("local-dynamic", llvm::GlobalVariable::LocalDynamicTLSModel)
      .Case("initial-exec", llvm::GlobalVariable::InitialExecTLSModel)
      .Case("local-exec", llvm::GlobalVariable::LocalExecTLSModel);
}

llvm::GlobalVariable::ThreadLocalMode
CodeGenModule::GetDefaultLLVMTLSModel() const {
  switch (CodeGenOpts.getDefaultTLSModel()) {
  case CodeGenOptions::GeneralDynamicTLSModel:
    return llvm::GlobalVariable::GeneralDynamicTLSModel;
  case CodeGenOptions::LocalDynamicTLSModel:
    return llvm::GlobalVariable::LocalDynamicTLSModel;
  case CodeGenOptions::InitialExecTLSModel:
    return llvm::GlobalVariable::InitialExecTLSModel;
  case CodeGenOptions::LocalExecTLSModel:
    return llvm::GlobalVariable::LocalExecTLSModel;
  }
  llvm_unreachable("Invalid TLS model!");
}

void CodeGenModule::setTLSMode(llvm::GlobalValue *GV, const VarDecl &D) const {
  assert(D.getTLSKind() && "setting TLS mode on non-TLS var!");

  llvm::GlobalValue::ThreadLocalMode TLM;
  TLM = GetDefaultLLVMTLSModel();

  // Override the TLS model if it is explicitly specified.
  if (const TLSModelAttr *Attr = D.getAttr<TLSModelAttr>()) {
    TLM = GetLLVMTLSModel(Attr->getModel());
  }

  GV->setThreadLocalMode(TLM);
}

static std::string getCPUSpecificMangling(const CodeGenModule &CGM,
                                          StringRef Name) {
  const TargetInfo &Target = CGM.getTarget();
  return (Twine('.') + Twine(Target.CPUSpecificManglingCharacter(Name))).str();
}

static void AppendCPUSpecificCPUDispatchMangling(const CodeGenModule &CGM,
                                                 const CPUSpecificAttr *Attr,
                                                 unsigned CPUIndex,
                                                 raw_ostream &Out) {
  // cpu_specific gets the current name, dispatch gets the resolver if IFunc is
  // supported.
  if (Attr)
    Out << getCPUSpecificMangling(CGM, Attr->getCPUName(CPUIndex)->getName());
  else if (CGM.getTarget().supportsIFunc())
    Out << ".resolver";
}

// Returns true if GD is a function decl with internal linkage and
// needs a unique suffix after the mangled name.
static bool isUniqueInternalLinkageDecl(GlobalDecl GD,
                                        CodeGenModule &CGM) {
  const Decl *D = GD.getDecl();
  return !CGM.getModuleNameHash().empty() && isa<FunctionDecl>(D) &&
         (CGM.getFunctionLinkage(GD) == llvm::GlobalValue::InternalLinkage);
}

static std::string getMangledNameImpl(CodeGenModule &CGM, GlobalDecl GD,
                                      const NamedDecl *ND,
                                      bool OmitMultiVersionMangling = false) {
  SmallString<256> Buffer;
  llvm::raw_svector_ostream Out(Buffer);
  MangleContext &MC = CGM.getCXXABI().getMangleContext();
  if (!CGM.getModuleNameHash().empty())
    MC.needsUniqueInternalLinkageNames();
  bool ShouldMangle = MC.shouldMangleDeclName(ND);
  if (ShouldMangle)
    MC.mangleName(GD.getWithDecl(ND), Out);
  else {
    IdentifierInfo *II = ND->getIdentifier();
    assert(II && "Attempt to mangle unnamed decl.");
    const auto *FD = dyn_cast<FunctionDecl>(ND);

    if (FD &&
        FD->getType()->castAs<FunctionType>()->getCallConv() == CC_X86RegCall) {
      if (CGM.getLangOpts().RegCall4)
        Out << "__regcall4__" << II->getName();
      else
        Out << "__regcall3__" << II->getName();
    } else if (FD && FD->hasAttr<CUDAGlobalAttr>() &&
               GD.getKernelReferenceKind() == KernelReferenceKind::Stub) {
      Out << "__device_stub__" << II->getName();
    } else {
      Out << II->getName();
    }
  }

  // Check if the module name hash should be appended for internal linkage
  // symbols.   This should come before multi-version target suffixes are
  // appended. This is to keep the name and module hash suffix of the
  // internal linkage function together.  The unique suffix should only be
  // added when name mangling is done to make sure that the final name can
  // be properly demangled.  For example, for C functions without prototypes,
  // name mangling is not done and the unique suffix should not be appeneded
  // then.
  if (ShouldMangle && isUniqueInternalLinkageDecl(GD, CGM)) {
    assert(CGM.getCodeGenOpts().UniqueInternalLinkageNames &&
           "Hash computed when not explicitly requested");
    Out << CGM.getModuleNameHash();
  }

  if (const auto *FD = dyn_cast<FunctionDecl>(ND))
    if (FD->isMultiVersion() && !OmitMultiVersionMangling) {
      switch (FD->getMultiVersionKind()) {
      case MultiVersionKind::CPUDispatch:
      case MultiVersionKind::CPUSpecific:
        AppendCPUSpecificCPUDispatchMangling(CGM,
                                             FD->getAttr<CPUSpecificAttr>(),
                                             GD.getMultiVersionIndex(), Out);
        break;
      case MultiVersionKind::Target: {
        auto *Attr = FD->getAttr<TargetAttr>();
        assert(Attr && "Expected TargetAttr to be present "
                       "for attribute mangling");
        const ABIInfo &Info = CGM.getTargetCodeGenInfo().getABIInfo();
        Info.appendAttributeMangling(Attr, Out);
        break;
      }
      case MultiVersionKind::TargetVersion: {
        auto *Attr = FD->getAttr<TargetVersionAttr>();
        assert(Attr && "Expected TargetVersionAttr to be present "
                       "for attribute mangling");
        const ABIInfo &Info = CGM.getTargetCodeGenInfo().getABIInfo();
        Info.appendAttributeMangling(Attr, Out);
        break;
      }
      case MultiVersionKind::TargetClones: {
        auto *Attr = FD->getAttr<TargetClonesAttr>();
        assert(Attr && "Expected TargetClonesAttr to be present "
                       "for attribute mangling");
        unsigned Index = GD.getMultiVersionIndex();
        const ABIInfo &Info = CGM.getTargetCodeGenInfo().getABIInfo();
        Info.appendAttributeMangling(Attr, Index, Out);
        break;
      }
      case MultiVersionKind::None:
        llvm_unreachable("None multiversion type isn't valid here");
      }
    }

  // Make unique name for device side static file-scope variable for HIP.
  if (CGM.getContext().shouldExternalize(ND) &&
      CGM.getLangOpts().GPURelocatableDeviceCode &&
      CGM.getLangOpts().CUDAIsDevice)
    CGM.printPostfixForExternalizedDecl(Out, ND);

  return std::string(Out.str());
}

void CodeGenModule::UpdateMultiVersionNames(GlobalDecl GD,
                                            const FunctionDecl *FD,
                                            StringRef &CurName) {
  if (!FD->isMultiVersion())
    return;

  // Get the name of what this would be without the 'target' attribute.  This
  // allows us to lookup the version that was emitted when this wasn't a
  // multiversion function.
  std::string NonTargetName =
      getMangledNameImpl(*this, GD, FD, /*OmitMultiVersionMangling=*/true);
  GlobalDecl OtherGD;
  if (lookupRepresentativeDecl(NonTargetName, OtherGD)) {
    assert(OtherGD.getCanonicalDecl()
               .getDecl()
               ->getAsFunction()
               ->isMultiVersion() &&
           "Other GD should now be a multiversioned function");
    // OtherFD is the version of this function that was mangled BEFORE
    // becoming a MultiVersion function.  It potentially needs to be updated.
    const FunctionDecl *OtherFD = OtherGD.getCanonicalDecl()
                                      .getDecl()
                                      ->getAsFunction()
                                      ->getMostRecentDecl();
    std::string OtherName = getMangledNameImpl(*this, OtherGD, OtherFD);
    // This is so that if the initial version was already the 'default'
    // version, we don't try to update it.
    if (OtherName != NonTargetName) {
      // Remove instead of erase, since others may have stored the StringRef
      // to this.
      const auto ExistingRecord = Manglings.find(NonTargetName);
      if (ExistingRecord != std::end(Manglings))
        Manglings.remove(&(*ExistingRecord));
      auto Result = Manglings.insert(std::make_pair(OtherName, OtherGD));
      StringRef OtherNameRef = MangledDeclNames[OtherGD.getCanonicalDecl()] =
          Result.first->first();
      // If this is the current decl is being created, make sure we update the name.
      if (GD.getCanonicalDecl() == OtherGD.getCanonicalDecl())
        CurName = OtherNameRef;
      if (llvm::GlobalValue *Entry = GetGlobalValue(NonTargetName))
        Entry->setName(OtherName);
    }
  }
}

StringRef CodeGenModule::getMangledName(GlobalDecl GD) {
  GlobalDecl CanonicalGD = GD.getCanonicalDecl();

  // Some ABIs don't have constructor variants.  Make sure that base and
  // complete constructors get mangled the same.
  if (const auto *CD = dyn_cast<CXXConstructorDecl>(CanonicalGD.getDecl())) {
    if (!getTarget().getCXXABI().hasConstructorVariants()) {
      CXXCtorType OrigCtorType = GD.getCtorType();
      assert(OrigCtorType == Ctor_Base || OrigCtorType == Ctor_Complete);
      if (OrigCtorType == Ctor_Base)
        CanonicalGD = GlobalDecl(CD, Ctor_Complete);
    }
  }

  // In CUDA/HIP device compilation with -fgpu-rdc, the mangled name of a
  // static device variable depends on whether the variable is referenced by
  // a host or device host function. Therefore the mangled name cannot be
  // cached.
  if (!LangOpts.CUDAIsDevice || !getContext().mayExternalize(GD.getDecl())) {
    auto FoundName = MangledDeclNames.find(CanonicalGD);
    if (FoundName != MangledDeclNames.end())
      return FoundName->second;
  }

  // Keep the first result in the case of a mangling collision.
  const auto *ND = cast<NamedDecl>(GD.getDecl());
  std::string MangledName = getMangledNameImpl(*this, GD, ND);

  // Ensure either we have different ABIs between host and device compilations,
  // says host compilation following MSVC ABI but device compilation follows
  // Itanium C++ ABI or, if they follow the same ABI, kernel names after
  // mangling should be the same after name stubbing. The later checking is
  // very important as the device kernel name being mangled in host-compilation
  // is used to resolve the device binaries to be executed. Inconsistent naming
  // result in undefined behavior. Even though we cannot check that naming
  // directly between host- and device-compilations, the host- and
  // device-mangling in host compilation could help catching certain ones.
  assert(!isa<FunctionDecl>(ND) || !ND->hasAttr<CUDAGlobalAttr>() ||
         getContext().shouldExternalize(ND) || getLangOpts().CUDAIsDevice ||
         (getContext().getAuxTargetInfo() &&
          (getContext().getAuxTargetInfo()->getCXXABI() !=
           getContext().getTargetInfo().getCXXABI())) ||
         getCUDARuntime().getDeviceSideName(ND) ==
             getMangledNameImpl(
                 *this,
                 GD.getWithKernelReferenceKind(KernelReferenceKind::Kernel),
                 ND));

  // This invariant should hold true in the future.
  // Prior work:
  // https://discourse.llvm.org/t/rfc-clang-diagnostic-for-demangling-failures/82835/8
  // https://github.com/llvm/llvm-project/issues/111345
  // assert(!((StringRef(MangledName).starts_with("_Z") ||
  //           StringRef(MangledName).starts_with("?")) &&
  //          !GD.getDecl()->hasAttr<AsmLabelAttr>() &&
  //          llvm::demangle(MangledName) == MangledName) &&
  //        "LLVM demangler must demangle clang-generated names");

  auto Result = Manglings.insert(std::make_pair(MangledName, GD));
  return MangledDeclNames[CanonicalGD] = Result.first->first();
}

StringRef CodeGenModule::getBlockMangledName(GlobalDecl GD,
                                             const BlockDecl *BD) {
  MangleContext &MangleCtx = getCXXABI().getMangleContext();
  const Decl *D = GD.getDecl();

  SmallString<256> Buffer;
  llvm::raw_svector_ostream Out(Buffer);
  if (!D)
    MangleCtx.mangleGlobalBlock(BD,
      dyn_cast_or_null<VarDecl>(initializedGlobalDecl.getDecl()), Out);
  else if (const auto *CD = dyn_cast<CXXConstructorDecl>(D))
    MangleCtx.mangleCtorBlock(CD, GD.getCtorType(), BD, Out);
  else if (const auto *DD = dyn_cast<CXXDestructorDecl>(D))
    MangleCtx.mangleDtorBlock(DD, GD.getDtorType(), BD, Out);
  else
    MangleCtx.mangleBlock(cast<DeclContext>(D), BD, Out);

  auto Result = Manglings.insert(std::make_pair(Out.str(), BD));
  return Result.first->first();
}

const GlobalDecl CodeGenModule::getMangledNameDecl(StringRef Name) {
  auto it = MangledDeclNames.begin();
  while (it != MangledDeclNames.end()) {
    if (it->second == Name)
      return it->first;
    it++;
  }
  return GlobalDecl();
}

llvm::GlobalValue *CodeGenModule::GetGlobalValue(StringRef Name) {
  return getModule().getNamedValue(Name);
}

/// AddGlobalCtor - Add a function to the list that will be called before
/// main() runs.
void CodeGenModule::AddGlobalCtor(llvm::Function *Ctor, int Priority,
                                  unsigned LexOrder,
                                  llvm::Constant *AssociatedData) {
  // FIXME: Type coercion of void()* types.
  GlobalCtors.push_back(Structor(Priority, LexOrder, Ctor, AssociatedData));
}

/// AddGlobalDtor - Add a function to the list that will be called
/// when the module is unloaded.
void CodeGenModule::AddGlobalDtor(llvm::Function *Dtor, int Priority,
                                  bool IsDtorAttrFunc) {
  if (CodeGenOpts.RegisterGlobalDtorsWithAtExit &&
      (!getContext().getTargetInfo().getTriple().isOSAIX() || IsDtorAttrFunc)) {
    DtorsUsingAtExit[Priority].push_back(Dtor);
    return;
  }

  // FIXME: Type coercion of void()* types.
  GlobalDtors.push_back(Structor(Priority, ~0U, Dtor, nullptr));
}

void CodeGenModule::EmitCtorList(CtorList &Fns, const char *GlobalName) {
  if (Fns.empty()) return;

  const PointerAuthSchema &InitFiniAuthSchema =
      getCodeGenOpts().PointerAuth.InitFiniPointers;

  // Ctor function type is ptr.
  llvm::PointerType *PtrTy = llvm::PointerType::get(
      getLLVMContext(), TheModule.getDataLayout().getProgramAddressSpace());

  llvm::PointerType *TargetType = PtrTy;
  // Get target type when templated global variables are used,
  // to emit them correctly in the target (default) address space and avoid
  // emitting them in a private address space.
  if (getLangOpts().SYCLIsDevice)
    TargetType = llvm::PointerType::get(
        getLLVMContext(), getContext().getTargetAddressSpace(LangAS::Default));


  // Get the type of a ctor entry, { i32, ptr, ptr }.
  llvm::StructType *CtorStructTy = llvm::StructType::get(Int32Ty, PtrTy, TargetType);

  // Construct the constructor and destructor arrays.
  ConstantInitBuilder Builder(*this);
  auto Ctors = Builder.beginArray(CtorStructTy);
  for (const auto &I : Fns) {
    auto Ctor = Ctors.beginStruct(CtorStructTy);
    Ctor.addInt(Int32Ty, I.Priority);
    if (InitFiniAuthSchema) {
      llvm::Constant *StorageAddress =
          (InitFiniAuthSchema.isAddressDiscriminated()
               ? llvm::ConstantExpr::getIntToPtr(
                     llvm::ConstantInt::get(
                         IntPtrTy,
                         llvm::ConstantPtrAuth::AddrDiscriminator_CtorsDtors),
                     PtrTy)
               : nullptr);
      llvm::Constant *SignedCtorPtr = getConstantSignedPointer(
          I.Initializer, InitFiniAuthSchema.getKey(), StorageAddress,
          llvm::ConstantInt::get(
              SizeTy, InitFiniAuthSchema.getConstantDiscrimination()));
      Ctor.add(SignedCtorPtr);
    } else {
      Ctor.add(I.Initializer);
    }
    if (I.AssociatedData)
      Ctor.add(llvm::ConstantExpr::getPointerBitCastOrAddrSpaceCast(
          I.AssociatedData, TargetType));
    else
      Ctor.addNullPointer(TargetType);
    Ctor.finishAndAddTo(Ctors);
  }

  auto List = Ctors.finishAndCreateGlobal(GlobalName, getPointerAlign(),
                                          /*constant*/ false,
                                          llvm::GlobalValue::AppendingLinkage);

  // The LTO linker doesn't seem to like it when we set an alignment
  // on appending variables.  Take it off as a workaround.
  List->setAlignment(std::nullopt);

  Fns.clear();
}

llvm::GlobalValue::LinkageTypes
CodeGenModule::getFunctionLinkage(GlobalDecl GD) {
  const auto *D = cast<FunctionDecl>(GD.getDecl());

  GVALinkage Linkage = getContext().GetGVALinkageForFunction(D);

  if (const auto *Dtor = dyn_cast<CXXDestructorDecl>(D))
    return getCXXABI().getCXXDestructorLinkage(Linkage, Dtor, GD.getDtorType());

  return getLLVMLinkageForDeclarator(D, Linkage);
}

llvm::ConstantInt *CodeGenModule::CreateCrossDsoCfiTypeId(llvm::Metadata *MD) {
  llvm::MDString *MDS = dyn_cast<llvm::MDString>(MD);
  if (!MDS) return nullptr;

  return llvm::ConstantInt::get(Int64Ty, llvm::MD5Hash(MDS->getString()));
}

llvm::ConstantInt *CodeGenModule::CreateKCFITypeId(QualType T) {
  if (auto *FnType = T->getAs<FunctionProtoType>())
    T = getContext().getFunctionType(
        FnType->getReturnType(), FnType->getParamTypes(),
        FnType->getExtProtoInfo().withExceptionSpec(EST_None));

  std::string OutName;
  llvm::raw_string_ostream Out(OutName);
  getCXXABI().getMangleContext().mangleCanonicalTypeName(
      T, Out, getCodeGenOpts().SanitizeCfiICallNormalizeIntegers);

  if (getCodeGenOpts().SanitizeCfiICallNormalizeIntegers)
    Out << ".normalized";

  return llvm::ConstantInt::get(Int32Ty,
                                static_cast<uint32_t>(llvm::xxHash64(OutName)));
}

void CodeGenModule::SetLLVMFunctionAttributes(GlobalDecl GD,
                                              const CGFunctionInfo &Info,
                                              llvm::Function *F, bool IsThunk) {
  unsigned CallingConv;
  llvm::AttributeList PAL;
  ConstructAttributeList(F->getName(), Info, GD, PAL, CallingConv,
                         /*AttrOnCallSite=*/false, IsThunk);
  if (CallingConv == llvm::CallingConv::X86_VectorCall &&
      getTarget().getTriple().isWindowsArm64EC()) {
    SourceLocation Loc;
    if (const Decl *D = GD.getDecl())
      Loc = D->getLocation();

    Error(Loc, "__vectorcall calling convention is not currently supported");
  }
  F->setAttributes(PAL);
  F->setCallingConv(static_cast<llvm::CallingConv::ID>(CallingConv));
}

static void removeImageAccessQualifier(std::string& TyName) {
  std::string ReadOnlyQual("__read_only");
  std::string::size_type ReadOnlyPos = TyName.find(ReadOnlyQual);
  if (ReadOnlyPos != std::string::npos)
    // "+ 1" for the space after access qualifier.
    TyName.erase(ReadOnlyPos, ReadOnlyQual.size() + 1);
  else {
    std::string WriteOnlyQual("__write_only");
    std::string::size_type WriteOnlyPos = TyName.find(WriteOnlyQual);
    if (WriteOnlyPos != std::string::npos)
      TyName.erase(WriteOnlyPos, WriteOnlyQual.size() + 1);
    else {
      std::string ReadWriteQual("__read_write");
      std::string::size_type ReadWritePos = TyName.find(ReadWriteQual);
      if (ReadWritePos != std::string::npos)
        TyName.erase(ReadWritePos, ReadWriteQual.size() + 1);
    }
  }
}

// Returns the address space id that should be produced to the
// kernel_arg_addr_space metadata. This is always fixed to the ids
// as specified in the SPIR 2.0 specification in order to differentiate
// for example in clGetKernelArgInfo() implementation between the address
// spaces with targets without unique mapping to the OpenCL address spaces
// (basically all single AS CPUs).
static unsigned ArgInfoAddressSpace(LangAS AS) {
  switch (AS) {
  case LangAS::opencl_global:
  case LangAS::sycl_global:
    return 1;
  case LangAS::opencl_constant:
    return 2;
  case LangAS::opencl_local:
  case LangAS::sycl_local:
    return 3;
  case LangAS::opencl_generic:
    return 4; // Not in SPIR 2.0 specs.
  case LangAS::opencl_global_device:
  case LangAS::sycl_global_device:
    return 5;
  case LangAS::opencl_global_host:
  case LangAS::sycl_global_host:
    return 6;
  default:
    return 0; // Assume private.
  }
}

void CodeGenModule::GenKernelArgMetadata(llvm::Function *Fn,
                                         const FunctionDecl *FD,
                                         CodeGenFunction *CGF) {
  assert(((FD && CGF) || (!FD && !CGF)) &&
         "Incorrect use - FD and CGF should either be both null or not!");
  // Create MDNodes that represent the kernel arg metadata.
  // Each MDNode is a list in the form of "key", N number of values which is
  // the same number of values as their are kernel arguments.

  const PrintingPolicy &Policy = Context.getPrintingPolicy();

  // MDNode for the kernel argument address space qualifiers.
  SmallVector<llvm::Metadata *, 8> addressQuals;

  // MDNode for the kernel argument access qualifiers (images only).
  SmallVector<llvm::Metadata *, 8> accessQuals;

  // MDNode for the kernel argument type names.
  SmallVector<llvm::Metadata *, 8> argTypeNames;

  // MDNode for the kernel argument base type names.
  SmallVector<llvm::Metadata *, 8> argBaseTypeNames;

  // MDNode for the kernel argument type qualifiers.
  SmallVector<llvm::Metadata *, 8> argTypeQuals;

  // MDNode for the kernel argument names.
  SmallVector<llvm::Metadata *, 8> argNames;

  // MDNode for the intel_buffer_location attribute.
  SmallVector<llvm::Metadata *, 8> argSYCLBufferLocationAttr;

  // MDNode for listing SYCL kernel pointer arguments originating from
  // accessors.
  SmallVector<llvm::Metadata *, 8> argSYCLAccessorPtrs;

  bool isKernelArgAnAccessor = false;

  if (FD && CGF)
    for (unsigned i = 0, e = FD->getNumParams(); i != e; ++i) {
      const ParmVarDecl *parm = FD->getParamDecl(i);
      // Get argument name.
      argNames.push_back(llvm::MDString::get(VMContext, parm->getName()));

      if (!getLangOpts().OpenCL && !getLangOpts().SYCLIsDevice)
        continue;
      QualType ty = parm->getType();
      std::string typeQuals;

      // Get image and pipe access qualifier:
      if (ty->isImageType() || ty->isPipeType()) {
        const Decl *PDecl = parm;
        if (const auto *TD = ty->getAs<TypedefType>())
          PDecl = TD->getDecl();
        const OpenCLAccessAttr *A = PDecl->getAttr<OpenCLAccessAttr>();
        if (A && A->isWriteOnly())
          accessQuals.push_back(llvm::MDString::get(VMContext, "write_only"));
        else if (A && A->isReadWrite())
          accessQuals.push_back(llvm::MDString::get(VMContext, "read_write"));
        else
          accessQuals.push_back(llvm::MDString::get(VMContext, "read_only"));
      } else
        accessQuals.push_back(llvm::MDString::get(VMContext, "none"));

      auto getTypeSpelling = [&](QualType Ty) {
        auto typeName = Ty.getUnqualifiedType().getAsString(Policy);

        if (Ty.isCanonical()) {
          StringRef typeNameRef = typeName;
          // Turn "unsigned type" to "utype"
          if (typeNameRef.consume_front("unsigned "))
            return std::string("u") + typeNameRef.str();
          if (typeNameRef.consume_front("signed "))
            return typeNameRef.str();
        }

        return typeName;
      };

      if (ty->isPointerType()) {
        QualType pointeeTy = ty->getPointeeType();

        // Get address qualifier.
        addressQuals.push_back(
            llvm::ConstantAsMetadata::get(CGF->Builder.getInt32(
                ArgInfoAddressSpace(pointeeTy.getAddressSpace()))));

        // Get argument type name.
        std::string typeName = getTypeSpelling(pointeeTy) + "*";
        std::string baseTypeName =
            getTypeSpelling(pointeeTy.getCanonicalType()) + "*";
        argTypeNames.push_back(llvm::MDString::get(VMContext, typeName));
        argBaseTypeNames.push_back(
            llvm::MDString::get(VMContext, baseTypeName));

        // Get argument type qualifiers:
        if (ty.isRestrictQualified())
          typeQuals = "restrict";
        if (pointeeTy.isConstQualified() ||
            (pointeeTy.getAddressSpace() == LangAS::opencl_constant))
          typeQuals += typeQuals.empty() ? "const" : " const";
        if (pointeeTy.isVolatileQualified())
          typeQuals += typeQuals.empty() ? "volatile" : " volatile";
      } else {
        uint32_t AddrSpc = 0;
        bool isPipe = ty->isPipeType();
        if (ty->isImageType() || isPipe)
          AddrSpc = ArgInfoAddressSpace(LangAS::opencl_global);

        addressQuals.push_back(
            llvm::ConstantAsMetadata::get(CGF->Builder.getInt32(AddrSpc)));

        // Get argument type name.
        ty = isPipe ? ty->castAs<PipeType>()->getElementType() : ty;
        std::string typeName = getTypeSpelling(ty);
        std::string baseTypeName = getTypeSpelling(ty.getCanonicalType());

        // Remove access qualifiers on images
        // (as they are inseparable from type in clang implementation,
        // but OpenCL spec provides a special query to get access qualifier
        // via clGetKernelArgInfo with CL_KERNEL_ARG_ACCESS_QUALIFIER):
        if (ty->isImageType()) {
          removeImageAccessQualifier(typeName);
          removeImageAccessQualifier(baseTypeName);
        }

        argTypeNames.push_back(llvm::MDString::get(VMContext, typeName));
        argBaseTypeNames.push_back(
            llvm::MDString::get(VMContext, baseTypeName));

        if (isPipe)
          typeQuals = "pipe";
      }
      argTypeQuals.push_back(llvm::MDString::get(VMContext, typeQuals));

      auto *SYCLBufferLocationAttr =
          parm->getAttr<SYCLIntelBufferLocationAttr>();
      argSYCLBufferLocationAttr.push_back(
          (SYCLBufferLocationAttr)
              ? llvm::ConstantAsMetadata::get(CGF->Builder.getInt32(
                    SYCLBufferLocationAttr->getLocationID()))
              : llvm::ConstantAsMetadata::get(CGF->Builder.getInt32(-1)));

      // If a kernel pointer argument comes from an accessor, we generate
      // the following metadata :
      // 1. kernel_arg_runtime_aligned - To indicate that this pointer has
      // runtime allocated alignment.
      // 2. kernel_arg_exclusive_ptr - To indicate that it is illegal to
      // dereference the pointer from outside current invocation of the
      // kernel.
      // In both cases, the value of metadata element is 'true' for any
      // kernel arguments that corresponds to the base pointer of an accessor
      // and 'false' otherwise.
      // Note: Although both metadata apply only to the base pointer of an
      // accessor currently, it is possible that one or both may be extended
      // to include other pointers. Therefore, both metadata are required.
      if (parm->hasAttr<SYCLAccessorPtrAttr>()) {
        isKernelArgAnAccessor = true;
        argSYCLAccessorPtrs.push_back(
            llvm::ConstantAsMetadata::get(CGF->Builder.getTrue()));
      } else {
        argSYCLAccessorPtrs.push_back(
            llvm::ConstantAsMetadata::get(CGF->Builder.getFalse()));
      }
    }

  bool IsEsimdFunction = FD && FD->hasAttr<SYCLSimdAttr>();

  if (LangOpts.SYCLIsDevice && !IsEsimdFunction) {
    Fn->setMetadata("kernel_arg_buffer_location",
                    llvm::MDNode::get(VMContext, argSYCLBufferLocationAttr));
    // Generate this metadata only if atleast one kernel argument is an
    // accessor.
    if (isKernelArgAnAccessor) {
      Fn->setMetadata("kernel_arg_runtime_aligned",
                      llvm::MDNode::get(VMContext, argSYCLAccessorPtrs));
      Fn->setMetadata("kernel_arg_exclusive_ptr",
                      llvm::MDNode::get(VMContext, argSYCLAccessorPtrs));
    }
  } else {
    if (getLangOpts().OpenCL || getLangOpts().SYCLIsDevice) {
      Fn->setMetadata("kernel_arg_addr_space",
                      llvm::MDNode::get(VMContext, addressQuals));
      Fn->setMetadata("kernel_arg_access_qual",
                      llvm::MDNode::get(VMContext, accessQuals));
      Fn->setMetadata("kernel_arg_type",
                      llvm::MDNode::get(VMContext, argTypeNames));
      Fn->setMetadata("kernel_arg_base_type",
                      llvm::MDNode::get(VMContext, argBaseTypeNames));
      Fn->setMetadata("kernel_arg_type_qual",
                      llvm::MDNode::get(VMContext, argTypeQuals));
      if (IsEsimdFunction)
        Fn->setMetadata("kernel_arg_accessor_ptr",
                        llvm::MDNode::get(VMContext, argSYCLAccessorPtrs));
    }
    if (getCodeGenOpts().EmitOpenCLArgMetadata ||
        getCodeGenOpts().HIPSaveKernelArgName)
      Fn->setMetadata("kernel_arg_name",
                      llvm::MDNode::get(VMContext, argNames));
  }
}

/// Determines whether the language options require us to model
/// unwind exceptions.  We treat -fexceptions as mandating this
/// except under the fragile ObjC ABI with only ObjC exceptions
/// enabled.  This means, for example, that C with -fexceptions
/// enables this.
static bool hasUnwindExceptions(const LangOptions &LangOpts) {
  // If exceptions are completely disabled, obviously this is false.
  if (!LangOpts.Exceptions) return false;

  // If C++ exceptions are enabled, this is true.
  if (LangOpts.CXXExceptions) return true;

  // If ObjC exceptions are enabled, this depends on the ABI.
  if (LangOpts.ObjCExceptions) {
    return LangOpts.ObjCRuntime.hasUnwindExceptions();
  }

  return true;
}

static bool requiresMemberFunctionPointerTypeMetadata(CodeGenModule &CGM,
                                                      const CXXMethodDecl *MD) {
  // Check that the type metadata can ever actually be used by a call.
  if (!CGM.getCodeGenOpts().LTOUnit ||
      !CGM.HasHiddenLTOVisibility(MD->getParent()))
    return false;

  // Only functions whose address can be taken with a member function pointer
  // need this sort of type metadata.
  return MD->isImplicitObjectMemberFunction() && !MD->isVirtual() &&
         !isa<CXXConstructorDecl, CXXDestructorDecl>(MD);
}

SmallVector<const CXXRecordDecl *, 0>
CodeGenModule::getMostBaseClasses(const CXXRecordDecl *RD) {
  llvm::SetVector<const CXXRecordDecl *> MostBases;

  std::function<void (const CXXRecordDecl *)> CollectMostBases;
  CollectMostBases = [&](const CXXRecordDecl *RD) {
    if (RD->getNumBases() == 0)
      MostBases.insert(RD);
    for (const CXXBaseSpecifier &B : RD->bases())
      CollectMostBases(B.getType()->getAsCXXRecordDecl());
  };
  CollectMostBases(RD);
  return MostBases.takeVector();
}

/// Function checks whether given DeclContext contains a topmost
/// namespace with name "sycl"
static bool checkIfDeclaredInSYCLNamespace(const Decl *D) {
  const DeclContext *DC = D->getDeclContext()->getEnclosingNamespaceContext();
  const auto *ND = dyn_cast<NamespaceDecl>(DC);
  if (!ND)
    return false;

  while (const DeclContext *Parent = ND->getParent()) {
    if (!isa<NamespaceDecl>(Parent))
      break;
    ND = cast<NamespaceDecl>(Parent);
  }

  return ND && ND->getName() == "sycl";
}

void CodeGenModule::SetLLVMFunctionAttributesForDefinition(const Decl *D,
                                                           llvm::Function *F) {
  llvm::AttrBuilder B(F->getContext());

  if ((!D || !D->hasAttr<NoUwtableAttr>()) && CodeGenOpts.UnwindTables)
    B.addUWTableAttr(llvm::UWTableKind(CodeGenOpts.UnwindTables));

  if (CodeGenOpts.StackClashProtector)
    B.addAttribute("probe-stack", "inline-asm");

  if (CodeGenOpts.StackProbeSize && CodeGenOpts.StackProbeSize != 4096)
    B.addAttribute("stack-probe-size",
                   std::to_string(CodeGenOpts.StackProbeSize));

  if (!hasUnwindExceptions(LangOpts))
    B.addAttribute(llvm::Attribute::NoUnwind);

  if (D && D->hasAttr<NoStackProtectorAttr>())
    ; // Do nothing.
  else if (D && D->hasAttr<StrictGuardStackCheckAttr>() &&
           isStackProtectorOn(LangOpts, getTriple(), LangOptions::SSPOn))
    B.addAttribute(llvm::Attribute::StackProtectStrong);
  else if (isStackProtectorOn(LangOpts, getTriple(), LangOptions::SSPOn))
    B.addAttribute(llvm::Attribute::StackProtect);
  else if (isStackProtectorOn(LangOpts, getTriple(), LangOptions::SSPStrong))
    B.addAttribute(llvm::Attribute::StackProtectStrong);
  else if (isStackProtectorOn(LangOpts, getTriple(), LangOptions::SSPReq))
    B.addAttribute(llvm::Attribute::StackProtectReq);

  if (!D) {
    // Non-entry HLSL functions must always be inlined.
    if (getLangOpts().HLSL && !F->hasFnAttribute(llvm::Attribute::NoInline))
      B.addAttribute(llvm::Attribute::AlwaysInline);
    // If we don't have a declaration to control inlining, the function isn't
    // explicitly marked as alwaysinline for semantic reasons, and inlining is
    // disabled, mark the function as noinline.
    else if (!F->hasFnAttribute(llvm::Attribute::AlwaysInline) &&
             CodeGenOpts.getInlining() == CodeGenOptions::OnlyAlwaysInlining)
      B.addAttribute(llvm::Attribute::NoInline);

    F->addFnAttrs(B);
    return;
  }

  // Handle SME attributes that apply to function definitions,
  // rather than to function prototypes.
  if (D->hasAttr<ArmLocallyStreamingAttr>())
    B.addAttribute("aarch64_pstate_sm_body");

  if (auto *Attr = D->getAttr<ArmNewAttr>()) {
    if (Attr->isNewZA())
      B.addAttribute("aarch64_new_za");
    if (Attr->isNewZT0())
      B.addAttribute("aarch64_new_zt0");
  }

  // Track whether we need to add the optnone LLVM attribute,
  // starting with the default for this optimization level.
  bool ShouldAddOptNone =
      !CodeGenOpts.DisableO0ImplyOptNone && CodeGenOpts.OptimizationLevel == 0;
  // We can't add optnone in the following cases, it won't pass the verifier.
  ShouldAddOptNone &= !D->hasAttr<MinSizeAttr>();
  ShouldAddOptNone &= !D->hasAttr<AlwaysInlineAttr>();

  // Non-entry HLSL functions must always be inlined.
  if (getLangOpts().HLSL && !F->hasFnAttribute(llvm::Attribute::NoInline) &&
      !D->hasAttr<NoInlineAttr>()) {
    B.addAttribute(llvm::Attribute::AlwaysInline);
  } else if ((ShouldAddOptNone || D->hasAttr<OptimizeNoneAttr>()) &&
             !F->hasFnAttribute(llvm::Attribute::AlwaysInline)) {
    // Add optnone, but do so only if the function isn't always_inline.
    B.addAttribute(llvm::Attribute::OptimizeNone);

    // OptimizeNone implies noinline; we should not be inlining such functions.
    B.addAttribute(llvm::Attribute::NoInline);

    // We still need to handle naked functions even though optnone subsumes
    // much of their semantics.
    if (D->hasAttr<NakedAttr>())
      B.addAttribute(llvm::Attribute::Naked);

    // OptimizeNone wins over OptimizeForSize and MinSize.
    F->removeFnAttr(llvm::Attribute::OptimizeForSize);
    F->removeFnAttr(llvm::Attribute::MinSize);
  } else if (D->hasAttr<NakedAttr>()) {
    // Naked implies noinline: we should not be inlining such functions.
    B.addAttribute(llvm::Attribute::Naked);
    B.addAttribute(llvm::Attribute::NoInline);
  } else if (D->hasAttr<NoDuplicateAttr>()) {
    B.addAttribute(llvm::Attribute::NoDuplicate);
  } else if (D->hasAttr<NoInlineAttr>() &&
             !F->hasFnAttribute(llvm::Attribute::AlwaysInline)) {
    // Add noinline if the function isn't always_inline.
    B.addAttribute(llvm::Attribute::NoInline);
  } else if (D->hasAttr<AlwaysInlineAttr>() &&
             !F->hasFnAttribute(llvm::Attribute::NoInline)) {
    // (noinline wins over always_inline, and we can't specify both in IR)
    B.addAttribute(llvm::Attribute::AlwaysInline);
  } else if (CodeGenOpts.getInlining() == CodeGenOptions::OnlyAlwaysInlining) {
    // If we're not inlining, then force everything that isn't always_inline to
    // carry an explicit noinline attribute.
    if (!F->hasFnAttribute(llvm::Attribute::AlwaysInline))
      B.addAttribute(llvm::Attribute::NoInline);
  } else {
    // Otherwise, propagate the inline hint attribute and potentially use its
    // absence to mark things as noinline.
    if (auto *FD = dyn_cast<FunctionDecl>(D)) {
      // Search function and template pattern redeclarations for inline.
      auto CheckForInline = [](const FunctionDecl *FD) {
        auto CheckRedeclForInline = [](const FunctionDecl *Redecl) {
          return Redecl->isInlineSpecified();
        };
        if (any_of(FD->redecls(), CheckRedeclForInline))
          return true;
        const FunctionDecl *Pattern = FD->getTemplateInstantiationPattern();
        if (!Pattern)
          return false;
        return any_of(Pattern->redecls(), CheckRedeclForInline);
      };
      if (CheckForInline(FD)) {
        B.addAttribute(llvm::Attribute::InlineHint);
      } else if (CodeGenOpts.getInlining() ==
                     CodeGenOptions::OnlyHintInlining &&
                 !FD->isInlined() &&
                 !F->hasFnAttribute(llvm::Attribute::AlwaysInline)) {
        B.addAttribute(llvm::Attribute::NoInline);
      }
    }
  }

  // Add other optimization related attributes if we are optimizing this
  // function.
  if (!D->hasAttr<OptimizeNoneAttr>()) {
    if (D->hasAttr<ColdAttr>()) {
      if (!ShouldAddOptNone)
        B.addAttribute(llvm::Attribute::OptimizeForSize);
      B.addAttribute(llvm::Attribute::Cold);
    }
    if (D->hasAttr<HotAttr>())
      B.addAttribute(llvm::Attribute::Hot);
    if (D->hasAttr<MinSizeAttr>())
      B.addAttribute(llvm::Attribute::MinSize);
  }

  F->addFnAttrs(B);

  if (getLangOpts().SYCLIsDevice && getCodeGenOpts().OptimizeSYCLFramework &&
      checkIfDeclaredInSYCLNamespace(D)) {
    F->removeFnAttr(llvm::Attribute::OptimizeNone);
    F->removeFnAttr(llvm::Attribute::NoInline);
  }

  unsigned alignment = D->getMaxAlignment() / Context.getCharWidth();
  if (alignment)
    F->setAlignment(llvm::Align(alignment));

  if (!D->hasAttr<AlignedAttr>())
    if (LangOpts.FunctionAlignment)
      F->setAlignment(llvm::Align(1ull << LangOpts.FunctionAlignment));

  // Some C++ ABIs require 2-byte alignment for member functions, in order to
  // reserve a bit for differentiating between virtual and non-virtual member
  // functions. If the current target's C++ ABI requires this and this is a
  // member function, set its alignment accordingly.
  if (getTarget().getCXXABI().areMemberFunctionsAligned()) {
    if (isa<CXXMethodDecl>(D) && F->getPointerAlignment(getDataLayout()) < 2)
      F->setAlignment(std::max(llvm::Align(2), F->getAlign().valueOrOne()));
  }

  // In the cross-dso CFI mode with canonical jump tables, we want !type
  // attributes on definitions only.
  if (CodeGenOpts.SanitizeCfiCrossDso &&
      CodeGenOpts.SanitizeCfiCanonicalJumpTables) {
    if (auto *FD = dyn_cast<FunctionDecl>(D)) {
      // Skip available_externally functions. They won't be codegen'ed in the
      // current module anyway.
      if (getContext().GetGVALinkageForFunction(FD) != GVA_AvailableExternally)
        CreateFunctionTypeMetadataForIcall(FD, F);
    }
  }

  // Emit type metadata on member functions for member function pointer checks.
  // These are only ever necessary on definitions; we're guaranteed that the
  // definition will be present in the LTO unit as a result of LTO visibility.
  auto *MD = dyn_cast<CXXMethodDecl>(D);
  if (MD && requiresMemberFunctionPointerTypeMetadata(*this, MD)) {
    for (const CXXRecordDecl *Base : getMostBaseClasses(MD->getParent())) {
      llvm::Metadata *Id =
          CreateMetadataIdentifierForType(Context.getMemberPointerType(
              MD->getType(), Context.getRecordType(Base).getTypePtr()));
      F->addTypeMetadata(0, Id);
    }
  }
}

void CodeGenModule::SetCommonAttributes(GlobalDecl GD, llvm::GlobalValue *GV) {
  const Decl *D = GD.getDecl();
  if (isa_and_nonnull<NamedDecl>(D))
    setGVProperties(GV, GD);
  else
    GV->setVisibility(llvm::GlobalValue::DefaultVisibility);

  if (D && D->hasAttr<UsedAttr>())
    addUsedOrCompilerUsedGlobal(GV);

  if (const auto *VD = dyn_cast_if_present<VarDecl>(D);
      VD &&
      ((CodeGenOpts.KeepPersistentStorageVariables &&
        (VD->getStorageDuration() == SD_Static ||
         VD->getStorageDuration() == SD_Thread)) ||
       (CodeGenOpts.KeepStaticConsts && VD->getStorageDuration() == SD_Static &&
        VD->getType().isConstQualified())))
    addUsedOrCompilerUsedGlobal(GV);

  if (getLangOpts().SYCLIsDevice) {
    // Add internal device_global variables to llvm.compiler.used array to
    // prevent early optimizations from removing these variables from the
    // module.
    if (D && isa<VarDecl>(D)) {
      const auto *VD = cast<VarDecl>(D);
      const RecordDecl *RD = VD->getType()->getAsRecordDecl();
      if (RD && RD->hasAttr<SYCLDeviceGlobalAttr>() &&
          VD->getFormalLinkage() == Linkage::Internal)
        addUsedOrCompilerUsedGlobal(GV);
    }
  }
}

bool CodeGenModule::GetCPUAndFeaturesAttributes(GlobalDecl GD,
                                                llvm::AttrBuilder &Attrs,
                                                bool SetTargetFeatures) {
  // Add target-cpu and target-features attributes to functions. If
  // we have a decl for the function and it has a target attribute then
  // parse that and add it to the feature set.
  StringRef TargetCPU = getTarget().getTargetOpts().CPU;
  StringRef TuneCPU = getTarget().getTargetOpts().TuneCPU;
  std::vector<std::string> Features;
  const auto *FD = dyn_cast_or_null<FunctionDecl>(GD.getDecl());
  FD = FD ? FD->getMostRecentDecl() : FD;
  const auto *TD = FD ? FD->getAttr<TargetAttr>() : nullptr;
  const auto *TV = FD ? FD->getAttr<TargetVersionAttr>() : nullptr;
  assert((!TD || !TV) && "both target_version and target specified");
  const auto *SD = FD ? FD->getAttr<CPUSpecificAttr>() : nullptr;
  const auto *TC = FD ? FD->getAttr<TargetClonesAttr>() : nullptr;
  bool AddedAttr = false;
  if (TD || TV || SD || TC) {
    llvm::StringMap<bool> FeatureMap;
    getContext().getFunctionFeatureMap(FeatureMap, GD);

    // Produce the canonical string for this set of features.
    for (const llvm::StringMap<bool>::value_type &Entry : FeatureMap)
      Features.push_back((Entry.getValue() ? "+" : "-") + Entry.getKey().str());

    // Now add the target-cpu and target-features to the function.
    // While we populated the feature map above, we still need to
    // get and parse the target attribute so we can get the cpu for
    // the function.
    if (TD) {
      ParsedTargetAttr ParsedAttr =
          Target.parseTargetAttr(TD->getFeaturesStr());
      if (!ParsedAttr.CPU.empty() &&
          getTarget().isValidCPUName(ParsedAttr.CPU)) {
        TargetCPU = ParsedAttr.CPU;
        TuneCPU = ""; // Clear the tune CPU.
      }
      if (!ParsedAttr.Tune.empty() &&
          getTarget().isValidCPUName(ParsedAttr.Tune))
        TuneCPU = ParsedAttr.Tune;
    }

    if (SD) {
      // Apply the given CPU name as the 'tune-cpu' so that the optimizer can
      // favor this processor.
      TuneCPU = SD->getCPUName(GD.getMultiVersionIndex())->getName();
    }
  } else {
    // Otherwise just add the existing target cpu and target features to the
    // function.
    Features = getTarget().getTargetOpts().Features;
  }

  if (!TargetCPU.empty()) {
    Attrs.addAttribute("target-cpu", TargetCPU);
    AddedAttr = true;
  }
  if (!TuneCPU.empty()) {
    Attrs.addAttribute("tune-cpu", TuneCPU);
    AddedAttr = true;
  }
  if (!Features.empty() && SetTargetFeatures) {
    llvm::erase_if(Features, [&](const std::string& F) {
       return getTarget().isReadOnlyFeature(F.substr(1));
    });
    llvm::sort(Features);
    Attrs.addAttribute("target-features", llvm::join(Features, ","));
    AddedAttr = true;
  }
  // Add metadata for AArch64 Function Multi Versioning.
  if (getTarget().getTriple().isAArch64()) {
    llvm::SmallVector<StringRef, 8> Feats;
    bool IsDefault = false;
    if (TV) {
      IsDefault = TV->isDefaultVersion();
      TV->getFeatures(Feats);
    } else if (TC) {
      IsDefault = TC->isDefaultVersion(GD.getMultiVersionIndex());
      TC->getFeatures(Feats, GD.getMultiVersionIndex());
    }
    if (IsDefault) {
      Attrs.addAttribute("fmv-features");
      AddedAttr = true;
    } else if (!Feats.empty()) {
      // Sort features and remove duplicates.
      std::set<StringRef> OrderedFeats(Feats.begin(), Feats.end());
      std::string FMVFeatures;
      for (StringRef F : OrderedFeats)
        FMVFeatures.append("," + F.str());
      Attrs.addAttribute("fmv-features", FMVFeatures.substr(1));
      AddedAttr = true;
    }
  }
  return AddedAttr;
}

void CodeGenModule::setNonAliasAttributes(GlobalDecl GD,
                                          llvm::GlobalObject *GO) {
  const Decl *D = GD.getDecl();
  SetCommonAttributes(GD, GO);

  if (D) {
    if (auto *GV = dyn_cast<llvm::GlobalVariable>(GO)) {
      if (D->hasAttr<RetainAttr>())
        addUsedGlobal(GV);
      if (auto *SA = D->getAttr<PragmaClangBSSSectionAttr>())
        GV->addAttribute("bss-section", SA->getName());
      if (auto *SA = D->getAttr<PragmaClangDataSectionAttr>())
        GV->addAttribute("data-section", SA->getName());
      if (auto *SA = D->getAttr<PragmaClangRodataSectionAttr>())
        GV->addAttribute("rodata-section", SA->getName());
      if (auto *SA = D->getAttr<PragmaClangRelroSectionAttr>())
        GV->addAttribute("relro-section", SA->getName());
    }

    if (auto *F = dyn_cast<llvm::Function>(GO)) {
      if (D->hasAttr<RetainAttr>())
        addUsedGlobal(F);
      if (auto *SA = D->getAttr<PragmaClangTextSectionAttr>())
        if (!D->getAttr<SectionAttr>())
          F->setSection(SA->getName());

      llvm::AttrBuilder Attrs(F->getContext());
      if (GetCPUAndFeaturesAttributes(GD, Attrs)) {
        // We know that GetCPUAndFeaturesAttributes will always have the
        // newest set, since it has the newest possible FunctionDecl, so the
        // new ones should replace the old.
        llvm::AttributeMask RemoveAttrs;
        RemoveAttrs.addAttribute("target-cpu");
        RemoveAttrs.addAttribute("target-features");
        RemoveAttrs.addAttribute("fmv-features");
        RemoveAttrs.addAttribute("tune-cpu");
        F->removeFnAttrs(RemoveAttrs);
        F->addFnAttrs(Attrs);
      }
    }

    if (const auto *CSA = D->getAttr<CodeSegAttr>())
      GO->setSection(CSA->getName());
    else if (const auto *SA = D->getAttr<SectionAttr>())
      GO->setSection(SA->getName());
  }

  getTargetCodeGenInfo().setTargetAttributes(D, GO, *this);
}

void CodeGenModule::SetInternalFunctionAttributes(GlobalDecl GD,
                                                  llvm::Function *F,
                                                  const CGFunctionInfo &FI) {
  const Decl *D = GD.getDecl();
  SetLLVMFunctionAttributes(GD, FI, F, /*IsThunk=*/false);
  SetLLVMFunctionAttributesForDefinition(D, F);

  F->setLinkage(llvm::Function::InternalLinkage);

  setNonAliasAttributes(GD, F);
}

static void setLinkageForGV(llvm::GlobalValue *GV, const NamedDecl *ND) {
  // Set linkage and visibility in case we never see a definition.
  LinkageInfo LV = ND->getLinkageAndVisibility();
  // Don't set internal linkage on declarations.
  // "extern_weak" is overloaded in LLVM; we probably should have
  // separate linkage types for this.
  if (isExternallyVisible(LV.getLinkage()) &&
      (ND->hasAttr<WeakAttr>() || ND->isWeakImported()))
    GV->setLinkage(llvm::GlobalValue::ExternalWeakLinkage);
}

void CodeGenModule::CreateFunctionTypeMetadataForIcall(const FunctionDecl *FD,
                                                       llvm::Function *F) {
  // Only if we are checking indirect calls.
  if (!LangOpts.Sanitize.has(SanitizerKind::CFIICall))
    return;

  // Non-static class methods are handled via vtable or member function pointer
  // checks elsewhere.
  if (isa<CXXMethodDecl>(FD) && !cast<CXXMethodDecl>(FD)->isStatic())
    return;

  llvm::Metadata *MD = CreateMetadataIdentifierForType(FD->getType());
  F->addTypeMetadata(0, MD);
  F->addTypeMetadata(0, CreateMetadataIdentifierGeneralized(FD->getType()));

  // Emit a hash-based bit set entry for cross-DSO calls.
  if (CodeGenOpts.SanitizeCfiCrossDso)
    if (auto CrossDsoTypeId = CreateCrossDsoCfiTypeId(MD))
      F->addTypeMetadata(0, llvm::ConstantAsMetadata::get(CrossDsoTypeId));
}

void CodeGenModule::setKCFIType(const FunctionDecl *FD, llvm::Function *F) {
  llvm::LLVMContext &Ctx = F->getContext();
  llvm::MDBuilder MDB(Ctx);
  F->setMetadata(llvm::LLVMContext::MD_kcfi_type,
                 llvm::MDNode::get(
                     Ctx, MDB.createConstant(CreateKCFITypeId(FD->getType()))));
}

static bool allowKCFIIdentifier(StringRef Name) {
  // KCFI type identifier constants are only necessary for external assembly
  // functions, which means it's safe to skip unusual names. Subset of
  // MCAsmInfo::isAcceptableChar() and MCAsmInfoXCOFF::isAcceptableChar().
  return llvm::all_of(Name, [](const char &C) {
    return llvm::isAlnum(C) || C == '_' || C == '.';
  });
}

void CodeGenModule::finalizeKCFITypes() {
  llvm::Module &M = getModule();
  for (auto &F : M.functions()) {
    // Remove KCFI type metadata from non-address-taken local functions.
    bool AddressTaken = F.hasAddressTaken();
    if (!AddressTaken && F.hasLocalLinkage())
      F.eraseMetadata(llvm::LLVMContext::MD_kcfi_type);

    // Generate a constant with the expected KCFI type identifier for all
    // address-taken function declarations to support annotating indirectly
    // called assembly functions.
    if (!AddressTaken || !F.isDeclaration())
      continue;

    const llvm::ConstantInt *Type;
    if (const llvm::MDNode *MD = F.getMetadata(llvm::LLVMContext::MD_kcfi_type))
      Type = llvm::mdconst::extract<llvm::ConstantInt>(MD->getOperand(0));
    else
      continue;

    StringRef Name = F.getName();
    if (!allowKCFIIdentifier(Name))
      continue;

    std::string Asm = (".weak __kcfi_typeid_" + Name + "\n.set __kcfi_typeid_" +
                       Name + ", " + Twine(Type->getZExtValue()) + "\n")
                          .str();
    M.appendModuleInlineAsm(Asm);
  }
}

template <typename AttrT>
void applySYCLAspectsMD(AttrT *A, ASTContext &ACtx, llvm::LLVMContext &LLVMCtx,
                        llvm::Function *F, StringRef MDName) {
  SmallVector<llvm::Metadata *, 4> AspectsMD;
  for (auto *Aspect : A->aspects()) {
    llvm::APSInt AspectInt = Aspect->EvaluateKnownConstInt(ACtx);
    auto *T = llvm::Type::getInt32Ty(LLVMCtx);
    auto *C = llvm::Constant::getIntegerValue(T, AspectInt);
    AspectsMD.push_back(llvm::ConstantAsMetadata::get(C));
  }
  F->setMetadata(MDName, llvm::MDNode::get(LLVMCtx, AspectsMD));
}

void CodeGenModule::SetFunctionAttributes(GlobalDecl GD, llvm::Function *F,
                                          bool IsIncompleteFunction,
                                          bool IsThunk) {

  if (llvm::Intrinsic::ID IID = F->getIntrinsicID()) {
    // If this is an intrinsic function, set the function's attributes
    // to the intrinsic's attributes.
    F->setAttributes(llvm::Intrinsic::getAttributes(getLLVMContext(), IID));
    return;
  }

  const auto *FD = cast<FunctionDecl>(GD.getDecl());

  if (!IsIncompleteFunction)
    SetLLVMFunctionAttributes(GD, getTypes().arrangeGlobalDeclaration(GD), F,
                              IsThunk);

  // Add the Returned attribute for "this", except for iOS 5 and earlier
  // where substantial code, including the libstdc++ dylib, was compiled with
  // GCC and does not actually return "this".
  if (!IsThunk && getCXXABI().HasThisReturn(GD) &&
      !(getTriple().isiOS() && getTriple().isOSVersionLT(6))) {
    assert(!F->arg_empty() &&
           F->arg_begin()->getType()
             ->canLosslesslyBitCastTo(F->getReturnType()) &&
           "unexpected this return");
    F->addParamAttr(0, llvm::Attribute::Returned);
  }

  // Only a few attributes are set on declarations; these may later be
  // overridden by a definition.

  setLinkageForGV(F, FD);
  setGVProperties(F, FD);

  // Setup target-specific attributes.
  if (!IsIncompleteFunction && F->isDeclaration())
    getTargetCodeGenInfo().setTargetAttributes(FD, F, *this);

  if (const auto *CSA = FD->getAttr<CodeSegAttr>())
    F->setSection(CSA->getName());
  else if (const auto *SA = FD->getAttr<SectionAttr>())
     F->setSection(SA->getName());

  if (const auto *EA = FD->getAttr<ErrorAttr>()) {
    if (EA->isError())
      F->addFnAttr("dontcall-error", EA->getUserDiagnostic());
    else if (EA->isWarning())
      F->addFnAttr("dontcall-warn", EA->getUserDiagnostic());
  }

  // If we plan on emitting this inline builtin, we can't treat it as a builtin.
  if (FD->isInlineBuiltinDeclaration()) {
    const FunctionDecl *FDBody;
    bool HasBody = FD->hasBody(FDBody);
    (void)HasBody;
    assert(HasBody && "Inline builtin declarations should always have an "
                      "available body!");
    if (shouldEmitFunction(FDBody))
      F->addFnAttr(llvm::Attribute::NoBuiltin);
  }

  if (FD->isReplaceableGlobalAllocationFunction()) {
    // A replaceable global allocation function does not act like a builtin by
    // default, only if it is invoked by a new-expression or delete-expression.
    F->addFnAttr(llvm::Attribute::NoBuiltin);
  }

  if (isa<CXXConstructorDecl>(FD) || isa<CXXDestructorDecl>(FD))
    F->setUnnamedAddr(llvm::GlobalValue::UnnamedAddr::Global);
  else if (const auto *MD = dyn_cast<CXXMethodDecl>(FD))
    if (MD->isVirtual())
      F->setUnnamedAddr(llvm::GlobalValue::UnnamedAddr::Global);

  // Don't emit entries for function declarations in the cross-DSO mode. This
  // is handled with better precision by the receiving DSO. But if jump tables
  // are non-canonical then we need type metadata in order to produce the local
  // jump table.
  if (!CodeGenOpts.SanitizeCfiCrossDso ||
      !CodeGenOpts.SanitizeCfiCanonicalJumpTables)
    CreateFunctionTypeMetadataForIcall(FD, F);

  if (LangOpts.Sanitize.has(SanitizerKind::KCFI))
    setKCFIType(FD, F);

  if (getLangOpts().OpenMP && FD->hasAttr<OMPDeclareSimdDeclAttr>())
    getOpenMPRuntime().emitDeclareSimdFunction(FD, F);

  if (CodeGenOpts.InlineMaxStackSize != UINT_MAX)
    F->addFnAttr("inline-max-stacksize", llvm::utostr(CodeGenOpts.InlineMaxStackSize));

  if (const auto *CB = FD->getAttr<CallbackAttr>()) {
    // Annotate the callback behavior as metadata:
    //  - The callback callee (as argument number).
    //  - The callback payloads (as argument numbers).
    llvm::LLVMContext &Ctx = F->getContext();
    llvm::MDBuilder MDB(Ctx);

    // The payload indices are all but the first one in the encoding. The first
    // identifies the callback callee.
    int CalleeIdx = *CB->encoding_begin();
    ArrayRef<int> PayloadIndices(CB->encoding_begin() + 1, CB->encoding_end());
    F->addMetadata(llvm::LLVMContext::MD_callback,
                   *llvm::MDNode::get(Ctx, {MDB.createCallbackEncoding(
                                               CalleeIdx, PayloadIndices,
                                               /* VarArgsArePassed */ false)}));
  }

  // Apply SYCL specific attributes/metadata.
  if (const auto *A = FD->getAttr<SYCLDeviceHasAttr>())
    applySYCLAspectsMD(A, getContext(), getLLVMContext(), F,
                       "sycl_declared_aspects");

  if (const auto *A = FD->getAttr<SYCLUsesAspectsAttr>())
    applySYCLAspectsMD(A, getContext(), getLLVMContext(), F,
                       "sycl_used_aspects");
}

void CodeGenModule::addUsedGlobal(llvm::GlobalValue *GV) {
  assert((isa<llvm::Function>(GV) || !GV->isDeclaration()) &&
         "Only globals with definition can force usage.");
  LLVMUsed.emplace_back(GV);
}

void CodeGenModule::addCompilerUsedGlobal(llvm::GlobalValue *GV) {
  assert(!GV->isDeclaration() &&
         "Only globals with definition can force usage.");
  LLVMCompilerUsed.emplace_back(GV);
}

void CodeGenModule::addUsedOrCompilerUsedGlobal(llvm::GlobalValue *GV) {
  assert((isa<llvm::Function>(GV) || !GV->isDeclaration()) &&
         "Only globals with definition can force usage.");
  if (getTriple().isOSBinFormatELF())
    LLVMCompilerUsed.emplace_back(GV);
  else
    LLVMUsed.emplace_back(GV);
}

static void emitUsed(CodeGenModule &CGM, StringRef Name,
                     std::vector<llvm::WeakTrackingVH> &List) {
  // Don't create llvm.used if there is no need.
  if (List.empty())
    return;
  // For SYCL emit pointers in the default address space which is a superset of
  // other address spaces, so that casts from any other address spaces will be
  // valid.
  llvm::PointerType *TargetType = CGM.Int8PtrTy;
  if (CGM.getLangOpts().SYCLIsDevice)
    TargetType = llvm::PointerType::get(
        CGM.getLLVMContext(),
        CGM.getContext().getTargetAddressSpace(LangAS::Default));

  // Convert List to what ConstantArray needs.
  SmallVector<llvm::Constant*, 8> UsedArray;
  UsedArray.resize(List.size());
  for (unsigned i = 0, e = List.size(); i != e; ++i) {
    UsedArray[i] = llvm::ConstantExpr::getPointerBitCastOrAddrSpaceCast(
        cast<llvm::Constant>(&*List[i]), TargetType);
  }

  if (UsedArray.empty())
    return;
  llvm::ArrayType *ATy = llvm::ArrayType::get(TargetType, UsedArray.size());

  auto *GV = new llvm::GlobalVariable(
      CGM.getModule(), ATy, false, llvm::GlobalValue::AppendingLinkage,
      llvm::ConstantArray::get(ATy, UsedArray), Name);

  GV->setSection("llvm.metadata");
}

void CodeGenModule::emitLLVMUsed() {
  emitUsed(*this, "llvm.used", LLVMUsed);
  emitUsed(*this, "llvm.compiler.used", LLVMCompilerUsed);
}

void CodeGenModule::AppendLinkerOptions(StringRef Opts) {
  auto *MDOpts = llvm::MDString::get(getLLVMContext(), Opts);
  LinkerOptionsMetadata.push_back(llvm::MDNode::get(getLLVMContext(), MDOpts));
}

void CodeGenModule::AddDetectMismatch(StringRef Name, StringRef Value) {
  llvm::SmallString<32> Opt;
  getTargetCodeGenInfo().getDetectMismatchOption(Name, Value, Opt);
  if (Opt.empty())
    return;
  auto *MDOpts = llvm::MDString::get(getLLVMContext(), Opt);
  LinkerOptionsMetadata.push_back(llvm::MDNode::get(getLLVMContext(), MDOpts));
}

void CodeGenModule::AddDependentLib(StringRef Lib) {
  auto &C = getLLVMContext();
  if (getTarget().getTriple().isOSBinFormatELF()) {
      ELFDependentLibraries.push_back(
        llvm::MDNode::get(C, llvm::MDString::get(C, Lib)));
    return;
  }

  llvm::SmallString<24> Opt;
  getTargetCodeGenInfo().getDependentLibraryOption(Lib, Opt);
  auto *MDOpts = llvm::MDString::get(getLLVMContext(), Opt);
  LinkerOptionsMetadata.push_back(llvm::MDNode::get(C, MDOpts));
}

/// Add link options implied by the given module, including modules
/// it depends on, using a postorder walk.
static void addLinkOptionsPostorder(CodeGenModule &CGM, Module *Mod,
                                    SmallVectorImpl<llvm::MDNode *> &Metadata,
                                    llvm::SmallPtrSet<Module *, 16> &Visited) {
  // Import this module's parent.
  if (Mod->Parent && Visited.insert(Mod->Parent).second) {
    addLinkOptionsPostorder(CGM, Mod->Parent, Metadata, Visited);
  }

  // Import this module's dependencies.
  for (Module *Import : llvm::reverse(Mod->Imports)) {
    if (Visited.insert(Import).second)
      addLinkOptionsPostorder(CGM, Import, Metadata, Visited);
  }

  // Add linker options to link against the libraries/frameworks
  // described by this module.
  llvm::LLVMContext &Context = CGM.getLLVMContext();
  bool IsELF = CGM.getTarget().getTriple().isOSBinFormatELF();

  // For modules that use export_as for linking, use that module
  // name instead.
  if (Mod->UseExportAsModuleLinkName)
    return;

  for (const Module::LinkLibrary &LL : llvm::reverse(Mod->LinkLibraries)) {
    // Link against a framework.  Frameworks are currently Darwin only, so we
    // don't to ask TargetCodeGenInfo for the spelling of the linker option.
    if (LL.IsFramework) {
      llvm::Metadata *Args[2] = {llvm::MDString::get(Context, "-framework"),
                                 llvm::MDString::get(Context, LL.Library)};

      Metadata.push_back(llvm::MDNode::get(Context, Args));
      continue;
    }

    // Link against a library.
    if (IsELF) {
      llvm::Metadata *Args[2] = {
          llvm::MDString::get(Context, "lib"),
          llvm::MDString::get(Context, LL.Library),
      };
      Metadata.push_back(llvm::MDNode::get(Context, Args));
    } else {
      llvm::SmallString<24> Opt;
      CGM.getTargetCodeGenInfo().getDependentLibraryOption(LL.Library, Opt);
      auto *OptString = llvm::MDString::get(Context, Opt);
      Metadata.push_back(llvm::MDNode::get(Context, OptString));
    }
  }
}

void CodeGenModule::EmitModuleInitializers(clang::Module *Primary) {
  assert(Primary->isNamedModuleUnit() &&
         "We should only emit module initializers for named modules.");

  // Emit the initializers in the order that sub-modules appear in the
  // source, first Global Module Fragments, if present.
  if (auto GMF = Primary->getGlobalModuleFragment()) {
    for (Decl *D : getContext().getModuleInitializers(GMF)) {
      if (isa<ImportDecl>(D))
        continue;
      assert(isa<VarDecl>(D) && "GMF initializer decl is not a var?");
      EmitTopLevelDecl(D);
    }
  }
  // Second any associated with the module, itself.
  for (Decl *D : getContext().getModuleInitializers(Primary)) {
    // Skip import decls, the inits for those are called explicitly.
    if (isa<ImportDecl>(D))
      continue;
    EmitTopLevelDecl(D);
  }
  // Third any associated with the Privat eMOdule Fragment, if present.
  if (auto PMF = Primary->getPrivateModuleFragment()) {
    for (Decl *D : getContext().getModuleInitializers(PMF)) {
      // Skip import decls, the inits for those are called explicitly.
      if (isa<ImportDecl>(D))
        continue;
      assert(isa<VarDecl>(D) && "PMF initializer decl is not a var?");
      EmitTopLevelDecl(D);
    }
  }
}

void CodeGenModule::EmitModuleLinkOptions() {
  // Collect the set of all of the modules we want to visit to emit link
  // options, which is essentially the imported modules and all of their
  // non-explicit child modules.
  llvm::SetVector<clang::Module *> LinkModules;
  llvm::SmallPtrSet<clang::Module *, 16> Visited;
  SmallVector<clang::Module *, 16> Stack;

  // Seed the stack with imported modules.
  for (Module *M : ImportedModules) {
    // Do not add any link flags when an implementation TU of a module imports
    // a header of that same module.
    if (M->getTopLevelModuleName() == getLangOpts().CurrentModule &&
        !getLangOpts().isCompilingModule())
      continue;
    if (Visited.insert(M).second)
      Stack.push_back(M);
  }

  // Find all of the modules to import, making a little effort to prune
  // non-leaf modules.
  while (!Stack.empty()) {
    clang::Module *Mod = Stack.pop_back_val();

    bool AnyChildren = false;

    // Visit the submodules of this module.
    for (const auto &SM : Mod->submodules()) {
      // Skip explicit children; they need to be explicitly imported to be
      // linked against.
      if (SM->IsExplicit)
        continue;

      if (Visited.insert(SM).second) {
        Stack.push_back(SM);
        AnyChildren = true;
      }
    }

    // We didn't find any children, so add this module to the list of
    // modules to link against.
    if (!AnyChildren) {
      LinkModules.insert(Mod);
    }
  }

  // Add link options for all of the imported modules in reverse topological
  // order.  We don't do anything to try to order import link flags with respect
  // to linker options inserted by things like #pragma comment().
  SmallVector<llvm::MDNode *, 16> MetadataArgs;
  Visited.clear();
  for (Module *M : LinkModules)
    if (Visited.insert(M).second)
      addLinkOptionsPostorder(*this, M, MetadataArgs, Visited);
  std::reverse(MetadataArgs.begin(), MetadataArgs.end());
  LinkerOptionsMetadata.append(MetadataArgs.begin(), MetadataArgs.end());

  // Add the linker options metadata flag.
  auto *NMD = getModule().getOrInsertNamedMetadata("llvm.linker.options");
  for (auto *MD : LinkerOptionsMetadata)
    NMD->addOperand(MD);
}

void CodeGenModule::EmitDeferred() {
  // Emit deferred declare target declarations.
  if (getLangOpts().OpenMP && !getLangOpts().OpenMPSimd)
    getOpenMPRuntime().emitDeferredTargetDecls();

  // Emit code for any potentially referenced deferred decls.  Since a
  // previously unused static decl may become used during the generation of code
  // for a static function, iterate until no changes are made.

  if (!DeferredVTables.empty()) {
    EmitDeferredVTables();

    // Emitting a vtable doesn't directly cause more vtables to
    // become deferred, although it can cause functions to be
    // emitted that then need those vtables.
    assert(DeferredVTables.empty());
  }

  // Emit CUDA/HIP static device variables referenced by host code only.
  // Note we should not clear CUDADeviceVarODRUsedByHost since it is still
  // needed for further handling.
  if (getLangOpts().CUDA && getLangOpts().CUDAIsDevice)
    llvm::append_range(DeferredDeclsToEmit,
                       getContext().CUDADeviceVarODRUsedByHost);

  // Stop if we're out of both deferred vtables and deferred declarations.
  if (DeferredDeclsToEmit.empty())
    return;

  // Grab the list of decls to emit. If EmitGlobalDefinition schedules more
  // work, it will not interfere with this.
  std::vector<GlobalDecl> CurDeclsToEmit;
  CurDeclsToEmit.swap(DeferredDeclsToEmit);

  for (GlobalDecl &D : CurDeclsToEmit) {
    // Emit a dummy __host__ function if a legit one is not already present in
    // case of SYCL compilation of CUDA sources.
    if (SYCLCUDAIsHost(LangOpts)) {
      GlobalDecl OtherD;
      if (lookupRepresentativeDecl(getMangledName(D), OtherD) &&
          (D.getCanonicalDecl().getDecl() !=
           OtherD.getCanonicalDecl().getDecl()) &&
          D.getCanonicalDecl().getDecl()->hasAttr<CUDADeviceAttr>())
        continue;
    }
    // Emit a dummy __host__ function if a legit one is not already present in
    // case of SYCL compilation of CUDA sources.
    if (SYCLCUDAIsSYCLDevice(LangOpts)) {
      GlobalDecl OtherD;
      if (lookupRepresentativeDecl(getMangledName(D), OtherD) &&
          (D.getCanonicalDecl().getDecl() !=
           OtherD.getCanonicalDecl().getDecl()) &&
          D.getCanonicalDecl().getDecl()->hasAttr<CUDAHostAttr>())
        continue;
    }
    const ValueDecl *VD = cast<ValueDecl>(D.getDecl());
    // If emitting for SYCL device, emit the deferred alias
    // as well as what it aliases.
    if (LangOpts.SYCLIsDevice) {
      if (AliasAttr *Attr = VD->getAttr<AliasAttr>()) {
        StringRef AliaseeName = Attr->getAliasee();
        auto DDI = DeferredDecls.find(AliaseeName);
        // Emit what is aliased first.
        if (DDI != DeferredDecls.end()) {
          GlobalDecl GD = DDI->second;
          llvm::GlobalValue *AliaseeGV =
              dyn_cast<llvm::GlobalValue>(GetAddrOfGlobal(GD, ForDefinition));
          if (!AliaseeGV)
            AliaseeGV = GetGlobalValue(getMangledName(GD));
          assert(AliaseeGV);
          EmitGlobalDefinition(GD, AliaseeGV);
          // Remove the entry just added to the DeferredDeclsToEmit
          // since we have emitted it.
          DeferredDeclsToEmit.pop_back();
        }
        // Now emit the alias itself.
        EmitAliasDefinition(D);
        continue;
      }
    }
    // We should call GetAddrOfGlobal with IsForDefinition set to true in order
    // to get GlobalValue with exactly the type we need, not something that
    // might had been created for another decl with the same mangled name but
    // different type.
    llvm::GlobalValue *GV = dyn_cast<llvm::GlobalValue>(
        GetAddrOfGlobal(D, ForDefinition));

    // In case of different address spaces, we may still get a cast, even with
    // IsForDefinition equal to true. Query mangled names table to get
    // GlobalValue.
    if (!GV)
      GV = GetGlobalValue(getMangledName(D));

    // Make sure GetGlobalValue returned non-null.
    assert(GV);

    // Check to see if we've already emitted this.  This is necessary
    // for a couple of reasons: first, decls can end up in the
    // deferred-decls queue multiple times, and second, decls can end
    // up with definitions in unusual ways (e.g. by an extern inline
    // function acquiring a strong function redefinition).  Just
    // ignore these cases.
    if (!GV->isDeclaration())
      continue;

    // If this is OpenMP, check if it is legal to emit this global normally.
    if (LangOpts.OpenMP && OpenMPRuntime && OpenMPRuntime->emitTargetGlobal(D))
      continue;

    // Otherwise, emit the definition and move on to the next one.
    EmitGlobalDefinition(D, GV);

    if (LangOpts.SYCLIsDevice) {
      // If there are any aliases deferred for this, emit those now.
      for (auto It = DeferredAliases.begin(); It != DeferredAliases.end();
           /*no increment*/) {
        const ValueDecl *Global = cast<ValueDecl>(It->second.getDecl());
        if (It->first == getMangledName(D)) {
          EmitAliasDefinition(Global);
          It = DeferredAliases.erase(It);
        } else {
          ++It;
        }
      }
    }

    // If we found out that we need to emit more decls, do that recursively.
    // This has the advantage that the decls are emitted in a DFS and related
    // ones are close together, which is convenient for testing.
    if (!DeferredVTables.empty() || !DeferredDeclsToEmit.empty()) {
      EmitDeferred();
      assert(DeferredVTables.empty() && DeferredDeclsToEmit.empty());
    }
  }
}

void CodeGenModule::EmitVTablesOpportunistically() {
  // Try to emit external vtables as available_externally if they have emitted
  // all inlined virtual functions.  It runs after EmitDeferred() and therefore
  // is not allowed to create new references to things that need to be emitted
  // lazily. Note that it also uses fact that we eagerly emitting RTTI.

  assert((OpportunisticVTables.empty() || shouldOpportunisticallyEmitVTables())
         && "Only emit opportunistic vtables with optimizations");

  for (const CXXRecordDecl *RD : OpportunisticVTables) {
    assert(getVTables().isVTableExternal(RD) &&
           "This queue should only contain external vtables");
    if (getCXXABI().canSpeculativelyEmitVTable(RD))
      VTables.GenerateClassData(RD);
  }
  OpportunisticVTables.clear();
}

void CodeGenModule::EmitGlobalAnnotations() {
  for (const auto& [MangledName, VD] : DeferredAnnotations) {
    llvm::GlobalValue *GV = GetGlobalValue(MangledName);
    if (GV)
      AddGlobalAnnotations(VD, GV);
  }
  DeferredAnnotations.clear();

  if (Annotations.empty())
    return;

  // Create a new global variable for the ConstantStruct in the Module.
  llvm::Constant *Array = llvm::ConstantArray::get(llvm::ArrayType::get(
    Annotations[0]->getType(), Annotations.size()), Annotations);
  auto *gv = new llvm::GlobalVariable(getModule(), Array->getType(), false,
                                      llvm::GlobalValue::AppendingLinkage,
                                      Array, "llvm.global.annotations");
  gv->setSection(AnnotationSection);
}

llvm::Constant *CodeGenModule::EmitAnnotationString(StringRef Str) {
  llvm::Constant *&AStr = AnnotationStrings[Str];
  if (AStr)
    return AStr;

  // Not found yet, create a new global.
  llvm::Constant *s = llvm::ConstantDataArray::getString(getLLVMContext(), Str);
  auto *gv = new llvm::GlobalVariable(
      getModule(), s->getType(), true, llvm::GlobalValue::PrivateLinkage, s,
      ".str", nullptr, llvm::GlobalValue::NotThreadLocal,
      ConstGlobalsPtrTy->getAddressSpace());
  gv->setSection(AnnotationSection);
  gv->setUnnamedAddr(llvm::GlobalValue::UnnamedAddr::Global);
  AStr = gv;
  return gv;
}

llvm::Constant *CodeGenModule::EmitAnnotationUnit(SourceLocation Loc) {
  SourceManager &SM = getContext().getSourceManager();
  PresumedLoc PLoc = SM.getPresumedLoc(Loc);
  if (PLoc.isValid())
    return EmitAnnotationString(PLoc.getFilename());
  return EmitAnnotationString(SM.getBufferName(Loc));
}

llvm::Constant *CodeGenModule::EmitAnnotationLineNo(SourceLocation L) {
  SourceManager &SM = getContext().getSourceManager();
  PresumedLoc PLoc = SM.getPresumedLoc(L);
  unsigned LineNo = PLoc.isValid() ? PLoc.getLine() :
    SM.getExpansionLineNumber(L);
  return llvm::ConstantInt::get(Int32Ty, LineNo);
}

llvm::Constant *CodeGenModule::EmitAnnotationArgs(const AnnotateAttr *Attr) {
  ArrayRef<Expr *> Exprs = {Attr->args_begin(), Attr->args_size()};
  if (Exprs.empty())
    return llvm::ConstantPointerNull::get(ConstGlobalsPtrTy);

  llvm::FoldingSetNodeID ID;
  for (Expr *E : Exprs) {
    ID.Add(cast<clang::ConstantExpr>(E)->getAPValueResult());
  }
  llvm::Constant *&Lookup = AnnotationArgs[ID.ComputeHash()];
  if (Lookup)
    return Lookup;

  llvm::SmallVector<llvm::Constant *, 4> LLVMArgs;
  LLVMArgs.reserve(Exprs.size());
  ConstantEmitter ConstEmiter(*this);
  llvm::transform(Exprs, std::back_inserter(LLVMArgs), [&](const Expr *E) {
    const auto *CE = cast<clang::ConstantExpr>(E);
    return ConstEmiter.emitAbstract(CE->getBeginLoc(), CE->getAPValueResult(),
                                    CE->getType());
  });
  auto *Struct = llvm::ConstantStruct::getAnon(LLVMArgs);
  auto *GV = new llvm::GlobalVariable(getModule(), Struct->getType(), true,
                                      llvm::GlobalValue::PrivateLinkage, Struct,
                                      ".args");
  GV->setSection(AnnotationSection);
  GV->setUnnamedAddr(llvm::GlobalValue::UnnamedAddr::Global);

  Lookup = GV;
  return GV;
}

llvm::Constant *CodeGenModule::EmitAnnotateAttr(llvm::GlobalValue *GV,
                                                const AnnotateAttr *AA,
                                                SourceLocation L) {
  // Get the globals for file name, annotation, and the line number.
  llvm::Constant *AnnoGV = EmitAnnotationString(AA->getAnnotation()),
                 *UnitGV = EmitAnnotationUnit(L),
                 *LineNoCst = EmitAnnotationLineNo(L),
                 *Args = EmitAnnotationArgs(AA);

  llvm::Constant *GVInGlobalsAS = GV;
  if (GV->getAddressSpace() !=
      getDataLayout().getDefaultGlobalsAddressSpace()) {
    GVInGlobalsAS = llvm::ConstantExpr::getAddrSpaceCast(
        GV,
        llvm::PointerType::get(
            GV->getContext(), getDataLayout().getDefaultGlobalsAddressSpace()));
  }

  // Create the ConstantStruct for the global annotation.
  llvm::Constant *Fields[] = {
      GVInGlobalsAS, AnnoGV, UnitGV, LineNoCst, Args,
  };
  return llvm::ConstantStruct::getAnon(Fields);
}

void CodeGenModule::AddGlobalAnnotations(const ValueDecl *D,
                                         llvm::GlobalValue *GV) {
  assert(D->hasAttr<AnnotateAttr>() && "no annotate attribute");
  // Get the struct elements for these annotations.
  for (const auto *I : D->specific_attrs<AnnotateAttr>())
    Annotations.push_back(EmitAnnotateAttr(GV, I, D->getLocation()));
}

llvm::Constant *CodeGenModule::EmitSYCLAnnotationArgs(
    llvm::SmallVectorImpl<std::pair<std::string, std::string>>
        &AnnotationNameValPairs) {

  if (AnnotationNameValPairs.empty())
    return llvm::ConstantPointerNull::get(ConstGlobalsPtrTy);

  // For each name-value pair of the SYCL annotation attribute, create an
  // annotation string for it. This will be the annotation arguments. If the
  // value is the empty string, use a null-pointer instead.
  llvm::SmallVector<llvm::Constant *, 4> LLVMArgs;
  llvm::FoldingSetNodeID ID;
  LLVMArgs.reserve(AnnotationNameValPairs.size() * 2);
  for (const std::pair<std::string, std::string> &NVP :
       AnnotationNameValPairs) {
    llvm::Constant *NameStrC = EmitAnnotationString(NVP.first);
    llvm::Constant *ValueStrC =
        NVP.second == "" ? llvm::ConstantPointerNull::get(ConstGlobalsPtrTy)
                         : EmitAnnotationString(NVP.second);
    LLVMArgs.push_back(NameStrC);
    LLVMArgs.push_back(ValueStrC);
    ID.Add(NameStrC);
    ID.Add(ValueStrC);
  }

  // If another SYCL annotation had the same arguments we can reuse the
  // annotation value it created.
  llvm::Constant *&LookupRef = SYCLAnnotationArgs[ID.ComputeHash()];
  if (LookupRef)
    return LookupRef;

  // Create an anonymous struct global variable pointing to the annotation
  // arguments in the order they were added above. This is the final constant
  // used as the annotation value.
  auto *Struct = llvm::ConstantStruct::getAnon(LLVMArgs);
  auto *GV = new llvm::GlobalVariable(
      getModule(), Struct->getType(), true, llvm::GlobalValue::PrivateLinkage,
      Struct, ".args", nullptr, llvm::GlobalValue::NotThreadLocal,
      ConstGlobalsPtrTy->getAddressSpace());
  GV->setSection(AnnotationSection);
  GV->setUnnamedAddr(llvm::GlobalValue::UnnamedAddr::Global);
  auto *Bitcasted = llvm::ConstantExpr::getBitCast(GV, ConstGlobalsPtrTy);

  // Set the look-up reference to the final annotation value for future
  // annotations to reuse.
  LookupRef = Bitcasted;
  return Bitcasted;
}

void CodeGenModule::AddGlobalSYCLIRAttributes(llvm::GlobalVariable *GV,
                                              const RecordDecl *RD) {
  const auto *A = RD->getAttr<SYCLAddIRAttributesGlobalVariableAttr>();
  assert(A && "no add_ir_attributes_global_variable attribute");
  SmallVector<std::pair<std::string, std::string>, 4> NameValuePairs =
      A->getFilteredAttributeNameValuePairs(Context);
  for (const std::pair<std::string, std::string> &NameValuePair :
       NameValuePairs)
    GV->addAttribute(NameValuePair.first, NameValuePair.second);
}

// Add "sycl-unique-id" llvm IR attribute that has a unique string generated
// by __builtin_sycl_unique_stable_id for global variables marked with
// SYCL device_global attribute.
static void addSYCLUniqueID(llvm::GlobalVariable *GV, const VarDecl *VD,
                            ASTContext &Context) {
  auto builtinString = SYCLUniqueStableIdExpr::ComputeName(Context, VD);
  GV->addAttribute("sycl-unique-id", builtinString);
}

bool CodeGenModule::isInNoSanitizeList(SanitizerMask Kind, llvm::Function *Fn,
                                       SourceLocation Loc) const {
  const auto &NoSanitizeL = getContext().getNoSanitizeList();
  // NoSanitize by function name.
  if (NoSanitizeL.containsFunction(Kind, Fn->getName()))
    return true;
  // NoSanitize by location. Check "mainfile" prefix.
  auto &SM = Context.getSourceManager();
  FileEntryRef MainFile = *SM.getFileEntryRefForID(SM.getMainFileID());
  if (NoSanitizeL.containsMainFile(Kind, MainFile.getName()))
    return true;

  // Check "src" prefix.
  if (Loc.isValid())
    return NoSanitizeL.containsLocation(Kind, Loc);
  // If location is unknown, this may be a compiler-generated function. Assume
  // it's located in the main file.
  return NoSanitizeL.containsFile(Kind, MainFile.getName());
}

bool CodeGenModule::isInNoSanitizeList(SanitizerMask Kind,
                                       llvm::GlobalVariable *GV,
                                       SourceLocation Loc, QualType Ty,
                                       StringRef Category) const {
  const auto &NoSanitizeL = getContext().getNoSanitizeList();
  if (NoSanitizeL.containsGlobal(Kind, GV->getName(), Category))
    return true;
  auto &SM = Context.getSourceManager();
  if (NoSanitizeL.containsMainFile(
          Kind, SM.getFileEntryRefForID(SM.getMainFileID())->getName(),
          Category))
    return true;
  if (NoSanitizeL.containsLocation(Kind, Loc, Category))
    return true;

  // Check global type.
  if (!Ty.isNull()) {
    // Drill down the array types: if global variable of a fixed type is
    // not sanitized, we also don't instrument arrays of them.
    while (auto AT = dyn_cast<ArrayType>(Ty.getTypePtr()))
      Ty = AT->getElementType();
    Ty = Ty.getCanonicalType().getUnqualifiedType();
    // Only record types (classes, structs etc.) are ignored.
    if (Ty->isRecordType()) {
      std::string TypeStr = Ty.getAsString(getContext().getPrintingPolicy());
      if (NoSanitizeL.containsType(Kind, TypeStr, Category))
        return true;
    }
  }
  return false;
}

bool CodeGenModule::imbueXRayAttrs(llvm::Function *Fn, SourceLocation Loc,
                                   StringRef Category) const {
  const auto &XRayFilter = getContext().getXRayFilter();
  using ImbueAttr = XRayFunctionFilter::ImbueAttribute;
  auto Attr = ImbueAttr::NONE;
  if (Loc.isValid())
    Attr = XRayFilter.shouldImbueLocation(Loc, Category);
  if (Attr == ImbueAttr::NONE)
    Attr = XRayFilter.shouldImbueFunction(Fn->getName());
  switch (Attr) {
  case ImbueAttr::NONE:
    return false;
  case ImbueAttr::ALWAYS:
    Fn->addFnAttr("function-instrument", "xray-always");
    break;
  case ImbueAttr::ALWAYS_ARG1:
    Fn->addFnAttr("function-instrument", "xray-always");
    Fn->addFnAttr("xray-log-args", "1");
    break;
  case ImbueAttr::NEVER:
    Fn->addFnAttr("function-instrument", "xray-never");
    break;
  }
  return true;
}

ProfileList::ExclusionType
CodeGenModule::isFunctionBlockedByProfileList(llvm::Function *Fn,
                                              SourceLocation Loc) const {
  const auto &ProfileList = getContext().getProfileList();
  // If the profile list is empty, then instrument everything.
  if (ProfileList.isEmpty())
    return ProfileList::Allow;
  CodeGenOptions::ProfileInstrKind Kind = getCodeGenOpts().getProfileInstr();
  // First, check the function name.
  if (auto V = ProfileList.isFunctionExcluded(Fn->getName(), Kind))
    return *V;
  // Next, check the source location.
  if (Loc.isValid())
    if (auto V = ProfileList.isLocationExcluded(Loc, Kind))
      return *V;
  // If location is unknown, this may be a compiler-generated function. Assume
  // it's located in the main file.
  auto &SM = Context.getSourceManager();
  if (auto MainFile = SM.getFileEntryRefForID(SM.getMainFileID()))
    if (auto V = ProfileList.isFileExcluded(MainFile->getName(), Kind))
      return *V;
  return ProfileList.getDefault(Kind);
}

ProfileList::ExclusionType
CodeGenModule::isFunctionBlockedFromProfileInstr(llvm::Function *Fn,
                                                 SourceLocation Loc) const {
  auto V = isFunctionBlockedByProfileList(Fn, Loc);
  if (V != ProfileList::Allow)
    return V;

  auto NumGroups = getCodeGenOpts().ProfileTotalFunctionGroups;
  if (NumGroups > 1) {
    auto Group = llvm::crc32(arrayRefFromStringRef(Fn->getName())) % NumGroups;
    if (Group != getCodeGenOpts().ProfileSelectedFunctionGroup)
      return ProfileList::Skip;
  }
  return ProfileList::Allow;
}

bool CodeGenModule::MustBeEmitted(const ValueDecl *Global) {
  // Never defer when EmitAllDecls is specified.
  if (LangOpts.EmitAllDecls)
    return true;

  const auto *VD = dyn_cast<VarDecl>(Global);
  if (VD &&
      ((CodeGenOpts.KeepPersistentStorageVariables &&
        (VD->getStorageDuration() == SD_Static ||
         VD->getStorageDuration() == SD_Thread)) ||
       (CodeGenOpts.KeepStaticConsts && VD->getStorageDuration() == SD_Static &&
        VD->getType().isConstQualified())))
    return true;

  return getContext().DeclMustBeEmitted(Global);
}

bool CodeGenModule::MayBeEmittedEagerly(const ValueDecl *Global) {
  // In OpenMP 5.0 variables and function may be marked as
  // device_type(host/nohost) and we should not emit them eagerly unless we sure
  // that they must be emitted on the host/device. To be sure we need to have
  // seen a declare target with an explicit mentioning of the function, we know
  // we have if the level of the declare target attribute is -1. Note that we
  // check somewhere else if we should emit this at all.
  if (LangOpts.OpenMP >= 50 && !LangOpts.OpenMPSimd) {
    std::optional<OMPDeclareTargetDeclAttr *> ActiveAttr =
        OMPDeclareTargetDeclAttr::getActiveAttr(Global);
    if (!ActiveAttr || (*ActiveAttr)->getLevel() != (unsigned)-1)
      return false;
  }

  if (const auto *FD = dyn_cast<FunctionDecl>(Global)) {
    if (FD->getTemplateSpecializationKind() == TSK_ImplicitInstantiation)
      // Implicit template instantiations may change linkage if they are later
      // explicitly instantiated, so they should not be emitted eagerly.
      return false;
    // Defer until all versions have been semantically checked.
    if (FD->hasAttr<TargetVersionAttr>() && !FD->isMultiVersion())
      return false;
  }
  if (const auto *VD = dyn_cast<VarDecl>(Global)) {
    if (Context.getInlineVariableDefinitionKind(VD) ==
        ASTContext::InlineVariableDefinitionKind::WeakUnknown)
      // A definition of an inline constexpr static data member may change
      // linkage later if it's redeclared outside the class.
      return false;
    if (CXX20ModuleInits && VD->getOwningModule() &&
        !VD->getOwningModule()->isModuleMapModule()) {
      // For CXX20, module-owned initializers need to be deferred, since it is
      // not known at this point if they will be run for the current module or
      // as part of the initializer for an imported one.
      return false;
    }
  }
  // If OpenMP is enabled and threadprivates must be generated like TLS, delay
  // codegen for global variables, because they may be marked as threadprivate.
  if (LangOpts.OpenMP && LangOpts.OpenMPUseTLS &&
      getContext().getTargetInfo().isTLSSupported() && isa<VarDecl>(Global) &&
      !Global->getType().isConstantStorage(getContext(), false, false) &&
      !OMPDeclareTargetDeclAttr::isDeclareTargetDeclaration(Global))
    return false;

  return true;
}

ConstantAddress CodeGenModule::GetAddrOfMSGuidDecl(const MSGuidDecl *GD) {
  StringRef Name = getMangledName(GD);

  // The UUID descriptor should be pointer aligned.
  CharUnits Alignment = CharUnits::fromQuantity(PointerAlignInBytes);

  // Look for an existing global.
  if (llvm::GlobalVariable *GV = getModule().getNamedGlobal(Name))
    return ConstantAddress(GV, GV->getValueType(), Alignment);

  ConstantEmitter Emitter(*this);
  llvm::Constant *Init;

  APValue &V = GD->getAsAPValue();
  if (!V.isAbsent()) {
    // If possible, emit the APValue version of the initializer. In particular,
    // this gets the type of the constant right.
    Init = Emitter.emitForInitializer(
        GD->getAsAPValue(), GD->getType().getAddressSpace(), GD->getType());
  } else {
    // As a fallback, directly construct the constant.
    // FIXME: This may get padding wrong under esoteric struct layout rules.
    // MSVC appears to create a complete type 'struct __s_GUID' that it
    // presumably uses to represent these constants.
    MSGuidDecl::Parts Parts = GD->getParts();
    llvm::Constant *Fields[4] = {
        llvm::ConstantInt::get(Int32Ty, Parts.Part1),
        llvm::ConstantInt::get(Int16Ty, Parts.Part2),
        llvm::ConstantInt::get(Int16Ty, Parts.Part3),
        llvm::ConstantDataArray::getRaw(
            StringRef(reinterpret_cast<char *>(Parts.Part4And5), 8), 8,
            Int8Ty)};
    Init = llvm::ConstantStruct::getAnon(Fields);
  }

  auto *GV = new llvm::GlobalVariable(
      getModule(), Init->getType(),
      /*isConstant=*/true, llvm::GlobalValue::LinkOnceODRLinkage, Init, Name);
  if (supportsCOMDAT())
    GV->setComdat(TheModule.getOrInsertComdat(GV->getName()));
  setDSOLocal(GV);

  if (!V.isAbsent()) {
    Emitter.finalize(GV);
    return ConstantAddress(GV, GV->getValueType(), Alignment);
  }

  llvm::Type *Ty = getTypes().ConvertTypeForMem(GD->getType());
  return ConstantAddress(GV, Ty, Alignment);
}

ConstantAddress CodeGenModule::GetAddrOfUnnamedGlobalConstantDecl(
    const UnnamedGlobalConstantDecl *GCD) {
  CharUnits Alignment = getContext().getTypeAlignInChars(GCD->getType());

  llvm::GlobalVariable **Entry = nullptr;
  Entry = &UnnamedGlobalConstantDeclMap[GCD];
  if (*Entry)
    return ConstantAddress(*Entry, (*Entry)->getValueType(), Alignment);

  ConstantEmitter Emitter(*this);
  llvm::Constant *Init;

  const APValue &V = GCD->getValue();

  assert(!V.isAbsent());
  Init = Emitter.emitForInitializer(V, GCD->getType().getAddressSpace(),
                                    GCD->getType());

  auto *GV = new llvm::GlobalVariable(getModule(), Init->getType(),
                                      /*isConstant=*/true,
                                      llvm::GlobalValue::PrivateLinkage, Init,
                                      ".constant");
  GV->setUnnamedAddr(llvm::GlobalValue::UnnamedAddr::Global);
  GV->setAlignment(Alignment.getAsAlign());

  Emitter.finalize(GV);

  *Entry = GV;
  return ConstantAddress(GV, GV->getValueType(), Alignment);
}

ConstantAddress CodeGenModule::GetAddrOfTemplateParamObject(
    const TemplateParamObjectDecl *TPO) {
  StringRef Name = getMangledName(TPO);
  CharUnits Alignment = getNaturalTypeAlignment(TPO->getType());

  if (llvm::GlobalVariable *GV = getModule().getNamedGlobal(Name))
    return ConstantAddress(GV, GV->getValueType(), Alignment);

  ConstantEmitter Emitter(*this);
  llvm::Constant *Init = Emitter.emitForInitializer(
        TPO->getValue(), TPO->getType().getAddressSpace(), TPO->getType());

  if (!Init) {
    ErrorUnsupported(TPO, "template parameter object");
    return ConstantAddress::invalid();
  }

  llvm::GlobalValue::LinkageTypes Linkage =
      isExternallyVisible(TPO->getLinkageAndVisibility().getLinkage())
          ? llvm::GlobalValue::LinkOnceODRLinkage
          : llvm::GlobalValue::InternalLinkage;
  auto *GV = new llvm::GlobalVariable(getModule(), Init->getType(),
                                      /*isConstant=*/true, Linkage, Init, Name);
  setGVProperties(GV, TPO);
  if (supportsCOMDAT() && Linkage == llvm::GlobalValue::LinkOnceODRLinkage)
    GV->setComdat(TheModule.getOrInsertComdat(GV->getName()));
  Emitter.finalize(GV);

    return ConstantAddress(GV, GV->getValueType(), Alignment);
}

ConstantAddress CodeGenModule::GetWeakRefReference(const ValueDecl *VD) {
  const AliasAttr *AA = VD->getAttr<AliasAttr>();
  assert(AA && "No alias?");

  CharUnits Alignment = getContext().getDeclAlign(VD);
  llvm::Type *DeclTy = getTypes().ConvertTypeForMem(VD->getType());

  // See if there is already something with the target's name in the module.
  llvm::GlobalValue *Entry = GetGlobalValue(AA->getAliasee());
  if (Entry)
    return ConstantAddress(Entry, DeclTy, Alignment);

  llvm::Constant *Aliasee;
  if (isa<llvm::FunctionType>(DeclTy))
    Aliasee = GetOrCreateLLVMFunction(AA->getAliasee(), DeclTy,
                                      GlobalDecl(cast<FunctionDecl>(VD)),
                                      /*ForVTable=*/false);
  else
    Aliasee = GetOrCreateLLVMGlobal(AA->getAliasee(), DeclTy, LangAS::Default,
                                    nullptr);

  auto *F = cast<llvm::GlobalValue>(Aliasee);
  F->setLinkage(llvm::Function::ExternalWeakLinkage);
  WeakRefReferences.insert(F);

  return ConstantAddress(Aliasee, DeclTy, Alignment);
}

template <typename AttrT> static bool hasImplicitAttr(const ValueDecl *D) {
  if (!D)
    return false;
  if (auto *A = D->getAttr<AttrT>())
    return A->isImplicit();
  return D->isImplicit();
}

bool CodeGenModule::shouldEmitCUDAGlobalVar(const VarDecl *Global) const {
  assert(LangOpts.CUDA && "Should not be called by non-CUDA languages");
  // We need to emit host-side 'shadows' for all global
  // device-side variables because the CUDA runtime needs their
  // size and host-side address in order to provide access to
  // their device-side incarnations.
  return !LangOpts.CUDAIsDevice || Global->hasAttr<CUDADeviceAttr>() ||
         Global->hasAttr<CUDAConstantAttr>() ||
         Global->hasAttr<CUDASharedAttr>() ||
         Global->getType()->isCUDADeviceBuiltinSurfaceType() ||
         Global->getType()->isCUDADeviceBuiltinTextureType();
}

void CodeGenModule::EmitGlobal(GlobalDecl GD) {
  const auto *Global = cast<ValueDecl>(GD.getDecl());

  // Weak references don't produce any output by themselves.
  if (Global->hasAttr<WeakRefAttr>())
    return;

  // If this is an alias definition (which otherwise looks like a declaration)
  // handle it now.
  if (AliasAttr *Attr = Global->getAttr<AliasAttr>()) {
    // Emit the alias here if it is not SYCL device compilation.
    if (!LangOpts.SYCLIsDevice)
      return EmitAliasDefinition(GD);
    // Defer for SYCL devices, until either the alias or what it aliases
    // is used.
    StringRef MangledName = getMangledName(GD);
    DeferredDecls[MangledName] = GD;
    StringRef AliaseeName = Attr->getAliasee();
    DeferredAliases[AliaseeName] = GD;
    return;
  }

  // IFunc like an alias whose value is resolved at runtime by calling resolver.
  if (Global->hasAttr<IFuncAttr>())
    return emitIFuncDefinition(GD);

  // If this is a cpu_dispatch multiversion function, emit the resolver.
  if (Global->hasAttr<CPUDispatchAttr>())
    return emitCPUDispatchDefinition(GD);

  // If this is CUDA, be selective about which declarations we emit.
  // Non-constexpr non-lambda implicit host device functions are not emitted
  // unless they are used on device side.
  if (LangOpts.CUDA) {
    assert((isa<FunctionDecl>(Global) || isa<VarDecl>(Global)) &&
           "Expected Variable or Function");
    if (const auto *VD = dyn_cast<VarDecl>(Global)) {
      if (!shouldEmitCUDAGlobalVar(VD))
        return;
    } else if (LangOpts.CUDAIsDevice) {
      const auto *FD = dyn_cast<FunctionDecl>(Global);
      if ((!Global->hasAttr<CUDADeviceAttr>() ||
           (LangOpts.OffloadImplicitHostDeviceTemplates &&
            hasImplicitAttr<CUDAHostAttr>(FD) &&
            hasImplicitAttr<CUDADeviceAttr>(FD) && !FD->isConstexpr() &&
            !isLambdaCallOperator(FD) &&
            !getContext().CUDAImplicitHostDeviceFunUsedByDevice.count(FD))) &&
          !Global->hasAttr<CUDAGlobalAttr>() &&
          !(LangOpts.HIPStdPar && isa<FunctionDecl>(Global) &&
            !Global->hasAttr<CUDAHostAttr>()))
        return;
      // Device-only functions are the only things we skip.
    } else {
      // We need to emit host-side 'shadows' for all global
      // device-side variables because the CUDA runtime needs their
      // size and host-side address in order to provide access to
      // their device-side incarnations.

      // So device-only functions are the only things we skip, except for SYCL.
      if (!LangOpts.isSYCL() && isa<FunctionDecl>(Global) &&
          !Global->hasAttr<CUDAHostAttr>() && Global->hasAttr<CUDADeviceAttr>())
        return;

      assert((isa<FunctionDecl>(Global) || isa<VarDecl>(Global)) &&
             "Expected Variable or Function");
    }
  }

  if (LangOpts.OpenMP) {
    // If this is OpenMP, check if it is legal to emit this global normally.
    if (OpenMPRuntime && OpenMPRuntime->emitTargetGlobal(GD))
      return;
    if (auto *DRD = dyn_cast<OMPDeclareReductionDecl>(Global)) {
      if (MustBeEmitted(Global))
        EmitOMPDeclareReduction(DRD);
      return;
    }
    if (auto *DMD = dyn_cast<OMPDeclareMapperDecl>(Global)) {
      if (MustBeEmitted(Global))
        EmitOMPDeclareMapper(DMD);
      return;
    }
  }

  // Ignore declarations, they will be emitted on their first use.
  if (const auto *FD = dyn_cast<FunctionDecl>(Global)) {
    // Update deferred annotations with the latest declaration if the function
    // function was already used or defined.
    if (FD->hasAttr<AnnotateAttr>()) {
      StringRef MangledName = getMangledName(GD);
      if (GetGlobalValue(MangledName))
        DeferredAnnotations[MangledName] = FD;
    }

    // Forward declarations are emitted lazily on first use.
    if (!FD->doesThisDeclarationHaveABody()) {
      if (!FD->doesDeclarationForceExternallyVisibleDefinition() &&
          (!FD->isMultiVersion() || !getTarget().getTriple().isAArch64()))
        return;

      StringRef MangledName = getMangledName(GD);

      // Compute the function info and LLVM type.
      const CGFunctionInfo &FI = getTypes().arrangeGlobalDeclaration(GD);
      llvm::Type *Ty = getTypes().GetFunctionType(FI);

      GetOrCreateLLVMFunction(MangledName, Ty, GD, /*ForVTable=*/false,
                              /*DontDefer=*/false);
      return;
    }
  } else {
    const auto *VD = cast<VarDecl>(Global);
    assert(VD->isFileVarDecl() && "Cannot emit local var decl as global.");
    if (VD->isThisDeclarationADefinition() != VarDecl::Definition &&
        !Context.isMSStaticDataMemberInlineDefinition(VD)) {
      if (LangOpts.OpenMP) {
        // Emit declaration of the must-be-emitted declare target variable.
        if (std::optional<OMPDeclareTargetDeclAttr::MapTypeTy> Res =
                OMPDeclareTargetDeclAttr::isDeclareTargetDeclaration(VD)) {

          // If this variable has external storage and doesn't require special
          // link handling we defer to its canonical definition.
          if (VD->hasExternalStorage() &&
              Res != OMPDeclareTargetDeclAttr::MT_Link)
            return;

          bool UnifiedMemoryEnabled =
              getOpenMPRuntime().hasRequiresUnifiedSharedMemory();
          if ((*Res == OMPDeclareTargetDeclAttr::MT_To ||
               *Res == OMPDeclareTargetDeclAttr::MT_Enter) &&
              !UnifiedMemoryEnabled) {
            (void)GetAddrOfGlobalVar(VD);
          } else {
            assert(((*Res == OMPDeclareTargetDeclAttr::MT_Link) ||
                    ((*Res == OMPDeclareTargetDeclAttr::MT_To ||
                      *Res == OMPDeclareTargetDeclAttr::MT_Enter) &&
                     UnifiedMemoryEnabled)) &&
                   "Link clause or to clause with unified memory expected.");
            (void)getOpenMPRuntime().getAddrOfDeclareTargetVar(VD);
          }

          return;
        }
      }
      // If this declaration may have caused an inline variable definition to
      // change linkage, make sure that it's emitted.
      if (Context.getInlineVariableDefinitionKind(VD) ==
          ASTContext::InlineVariableDefinitionKind::Strong)
        GetAddrOfGlobalVar(VD);
      return;
    }
  }

  // clang::ParseAST ensures that we emit the SYCL devices at the end, so
  // anything that is a device (or indirectly called) will be handled later.
  if (LangOpts.SYCLIsDevice && MustBeEmitted(Global)) {
    addDeferredDeclToEmit(GD);
    return;
  }

  // Defer code generation to first use when possible, e.g. if this is an inline
  // function. If the global must always be emitted, do it eagerly if possible
  // to benefit from cache locality.
  if (MustBeEmitted(Global) && MayBeEmittedEagerly(Global)) {
    // Avoid emitting the same __host__ __device__ functions,
    // in SYCL-CUDA-host compilation, and
    if (SYCLCUDAIsHost(LangOpts) && isa<FunctionDecl>(Global) &&
        !Global->hasAttr<CUDAHostAttr>() && Global->hasAttr<CUDADeviceAttr>()) {
      addDeferredDeclToEmit(GD);
      return;
    }
    // in SYCL-CUDA-device compilation.
    if (SYCLCUDAIsSYCLDevice(LangOpts) && isa<FunctionDecl>(Global) &&
        Global->hasAttr<CUDAHostAttr>() && !Global->hasAttr<CUDADeviceAttr>()) {
      addDeferredDeclToEmit(GD);
      return;
    }

    // Emit the definition if it can't be deferred.
    EmitGlobalDefinition(GD);
    addEmittedDeferredDecl(GD);
    return;
  }

  // If we're deferring emission of a C++ variable with an
  // initializer, remember the order in which it appeared in the file.
  if (getLangOpts().CPlusPlus && isa<VarDecl>(Global) &&
      cast<VarDecl>(Global)->hasInit()) {
    DelayedCXXInitPosition[Global] = CXXGlobalInits.size();
    CXXGlobalInits.push_back(nullptr);
  }

  StringRef MangledName = getMangledName(GD);
  if (GetGlobalValue(MangledName) != nullptr) {
    // The value has already been used and should therefore be emitted.
    addDeferredDeclToEmit(GD);
  } else if (MustBeEmitted(Global)) {
    // The value must be emitted, but cannot be emitted eagerly.
    assert(!MayBeEmittedEagerly(Global));
    addDeferredDeclToEmit(GD);
  } else {

    // For SYCL compilation of CUDA sources,
    if (LangOpts.isSYCL() && LangOpts.CUDA && !LangOpts.CUDAIsDevice) {
      // in case of SYCL-CUDA-host,
      if (LangOpts.SYCLIsHost) {
        if (Global->hasAttr<CUDAHostAttr>()) {
          // remove already present __device__ function.
          auto DDI = DeferredDecls.find(MangledName);
          if (DDI != DeferredDecls.end())
            DeferredDecls.erase(DDI);
        } else if (Global->hasAttr<CUDADeviceAttr>()) {
          // do not insert a __device__ function if a __host__ one is present.
          auto DDI = DeferredDecls.find(MangledName);
          if (DDI != DeferredDecls.end())
            return;
        }
      }
      // in case of SYCL-CUDA-device,
      if (LangOpts.SYCLIsDevice) {
        if (Global->hasAttr<CUDADeviceAttr>()) {
          // remove already present __host__ function.
          auto DDI = DeferredDecls.find(MangledName);
          if (DDI != DeferredDecls.end())
            DeferredDecls.erase(DDI);
        } else if (Global->hasAttr<CUDAHostAttr>()) {
          // do not insert a __host__ function if a __device__ one is present.
          auto DDI = DeferredDecls.find(MangledName);
          if (DDI != DeferredDecls.end())
            return;
        }
      }
    }

    // Otherwise, remember that we saw a deferred decl with this name.  The
    // first use of the mangled name will cause it to move into
    // DeferredDeclsToEmit.
    DeferredDecls[MangledName] = GD;
  }
}

// Check if T is a class type with a destructor that's not dllimport.
static bool HasNonDllImportDtor(QualType T) {
  if (const auto *RT = T->getBaseElementTypeUnsafe()->getAs<RecordType>())
    if (CXXRecordDecl *RD = dyn_cast<CXXRecordDecl>(RT->getDecl()))
      if (RD->getDestructor() && !RD->getDestructor()->hasAttr<DLLImportAttr>())
        return true;

  return false;
}

namespace {
  struct FunctionIsDirectlyRecursive
      : public ConstStmtVisitor<FunctionIsDirectlyRecursive, bool> {
    const StringRef Name;
    const Builtin::Context &BI;
    FunctionIsDirectlyRecursive(StringRef N, const Builtin::Context &C)
        : Name(N), BI(C) {}

    bool VisitCallExpr(const CallExpr *E) {
      const FunctionDecl *FD = E->getDirectCallee();
      if (!FD)
        return false;
      AsmLabelAttr *Attr = FD->getAttr<AsmLabelAttr>();
      if (Attr && Name == Attr->getLabel())
        return true;
      unsigned BuiltinID = FD->getBuiltinID();
      if (!BuiltinID || !BI.isLibFunction(BuiltinID))
        return false;
      std::string BuiltinNameStr = BI.getName(BuiltinID);
      StringRef BuiltinName = BuiltinNameStr;
      if (BuiltinName.starts_with("__builtin_") &&
          Name == BuiltinName.slice(strlen("__builtin_"), StringRef::npos)) {
        return true;
      }
      return false;
    }

    bool VisitStmt(const Stmt *S) {
      for (const Stmt *Child : S->children())
        if (Child && this->Visit(Child))
          return true;
      return false;
    }
  };

  // Make sure we're not referencing non-imported vars or functions.
  struct DLLImportFunctionVisitor
      : public RecursiveASTVisitor<DLLImportFunctionVisitor> {
    bool SafeToInline = true;

    bool shouldVisitImplicitCode() const { return true; }

    bool VisitVarDecl(VarDecl *VD) {
      if (VD->getTLSKind()) {
        // A thread-local variable cannot be imported.
        SafeToInline = false;
        return SafeToInline;
      }

      // A variable definition might imply a destructor call.
      if (VD->isThisDeclarationADefinition())
        SafeToInline = !HasNonDllImportDtor(VD->getType());

      return SafeToInline;
    }

    bool VisitCXXBindTemporaryExpr(CXXBindTemporaryExpr *E) {
      if (const auto *D = E->getTemporary()->getDestructor())
        SafeToInline = D->hasAttr<DLLImportAttr>();
      return SafeToInline;
    }

    bool VisitDeclRefExpr(DeclRefExpr *E) {
      ValueDecl *VD = E->getDecl();
      if (isa<FunctionDecl>(VD))
        SafeToInline = VD->hasAttr<DLLImportAttr>();
      else if (VarDecl *V = dyn_cast<VarDecl>(VD))
        SafeToInline = !V->hasGlobalStorage() || V->hasAttr<DLLImportAttr>();
      return SafeToInline;
    }

    bool VisitCXXConstructExpr(CXXConstructExpr *E) {
      SafeToInline = E->getConstructor()->hasAttr<DLLImportAttr>();
      return SafeToInline;
    }

    bool VisitCXXMemberCallExpr(CXXMemberCallExpr *E) {
      CXXMethodDecl *M = E->getMethodDecl();
      if (!M) {
        // Call through a pointer to member function. This is safe to inline.
        SafeToInline = true;
      } else {
        SafeToInline = M->hasAttr<DLLImportAttr>();
      }
      return SafeToInline;
    }

    bool VisitCXXDeleteExpr(CXXDeleteExpr *E) {
      SafeToInline = E->getOperatorDelete()->hasAttr<DLLImportAttr>();
      return SafeToInline;
    }

    bool VisitCXXNewExpr(CXXNewExpr *E) {
      SafeToInline = E->getOperatorNew()->hasAttr<DLLImportAttr>();
      return SafeToInline;
    }
  };
}

// isTriviallyRecursive - Check if this function calls another
// decl that, because of the asm attribute or the other decl being a builtin,
// ends up pointing to itself.
bool
CodeGenModule::isTriviallyRecursive(const FunctionDecl *FD) {
  StringRef Name;
  if (getCXXABI().getMangleContext().shouldMangleDeclName(FD)) {
    // asm labels are a special kind of mangling we have to support.
    AsmLabelAttr *Attr = FD->getAttr<AsmLabelAttr>();
    if (!Attr)
      return false;
    Name = Attr->getLabel();
  } else {
    Name = FD->getName();
  }

  FunctionIsDirectlyRecursive Walker(Name, Context.BuiltinInfo);
  const Stmt *Body = FD->getBody();
  return Body ? Walker.Visit(Body) : false;
}

bool CodeGenModule::shouldEmitFunction(GlobalDecl GD) {
  if (getFunctionLinkage(GD) != llvm::Function::AvailableExternallyLinkage)
    return true;

  const auto *F = cast<FunctionDecl>(GD.getDecl());
  // Inline builtins declaration must be emitted. They often are fortified
  // functions.
  if (F->isInlineBuiltinDeclaration())
    return true;

  if (CodeGenOpts.OptimizationLevel == 0 && !F->hasAttr<AlwaysInlineAttr>())
    return false;

  // We don't import function bodies from other named module units since that
  // behavior may break ABI compatibility of the current unit.
  if (const Module *M = F->getOwningModule();
      M && M->getTopLevelModule()->isNamedModule() &&
      getContext().getCurrentNamedModule() != M->getTopLevelModule()) {
    // There are practices to mark template member function as always-inline
    // and mark the template as extern explicit instantiation but not give
    // the definition for member function. So we have to emit the function
    // from explicitly instantiation with always-inline.
    //
    // See https://github.com/llvm/llvm-project/issues/86893 for details.
    //
    // TODO: Maybe it is better to give it a warning if we call a non-inline
    // function from other module units which is marked as always-inline.
    if (!F->isTemplateInstantiation() || !F->hasAttr<AlwaysInlineAttr>()) {
      return false;
    }
  }

  if (F->hasAttr<NoInlineAttr>())
    return false;

  if (F->hasAttr<DLLImportAttr>() && !F->hasAttr<AlwaysInlineAttr>()) {
    // Check whether it would be safe to inline this dllimport function.
    DLLImportFunctionVisitor Visitor;
    Visitor.TraverseFunctionDecl(const_cast<FunctionDecl*>(F));
    if (!Visitor.SafeToInline)
      return false;

    if (const CXXDestructorDecl *Dtor = dyn_cast<CXXDestructorDecl>(F)) {
      // Implicit destructor invocations aren't captured in the AST, so the
      // check above can't see them. Check for them manually here.
      for (const Decl *Member : Dtor->getParent()->decls())
        if (isa<FieldDecl>(Member))
          if (HasNonDllImportDtor(cast<FieldDecl>(Member)->getType()))
            return false;
      for (const CXXBaseSpecifier &B : Dtor->getParent()->bases())
        if (HasNonDllImportDtor(B.getType()))
          return false;
    }
  }

  // PR9614. Avoid cases where the source code is lying to us. An available
  // externally function should have an equivalent function somewhere else,
  // but a function that calls itself through asm label/`__builtin_` trickery is
  // clearly not equivalent to the real implementation.
  // This happens in glibc's btowc and in some configure checks.
  return !isTriviallyRecursive(F);
}

bool CodeGenModule::shouldOpportunisticallyEmitVTables() {
  return CodeGenOpts.OptimizationLevel > 0;
}

void CodeGenModule::EmitMultiVersionFunctionDefinition(GlobalDecl GD,
                                                       llvm::GlobalValue *GV) {
  const auto *FD = cast<FunctionDecl>(GD.getDecl());

  if (FD->isCPUSpecificMultiVersion()) {
    auto *Spec = FD->getAttr<CPUSpecificAttr>();
    for (unsigned I = 0; I < Spec->cpus_size(); ++I)
      EmitGlobalFunctionDefinition(GD.getWithMultiVersionIndex(I), nullptr);
  } else if (auto *TC = FD->getAttr<TargetClonesAttr>()) {
    for (unsigned I = 0; I < TC->featuresStrs_size(); ++I)
      // AArch64 favors the default target version over the clone if any.
      if ((!TC->isDefaultVersion(I) || !getTarget().getTriple().isAArch64()) &&
          TC->isFirstOfVersion(I))
        EmitGlobalFunctionDefinition(GD.getWithMultiVersionIndex(I), nullptr);
    // Ensure that the resolver function is also emitted.
    GetOrCreateMultiVersionResolver(GD);
  } else
    EmitGlobalFunctionDefinition(GD, GV);
  // Defer the resolver emission until we can reason whether the TU
  // contains a default target version implementation.
  if (FD->isTargetVersionMultiVersion())
    AddDeferredMultiVersionResolverToEmit(GD);
}

void CodeGenModule::EmitGlobalDefinition(GlobalDecl GD, llvm::GlobalValue *GV) {
  const auto *D = cast<ValueDecl>(GD.getDecl());

  PrettyStackTraceDecl CrashInfo(const_cast<ValueDecl *>(D), D->getLocation(),
                                 Context.getSourceManager(),
                                 "Generating code for declaration");

  if (const auto *FD = dyn_cast<FunctionDecl>(D)) {
    // At -O0, don't generate IR for functions with available_externally
    // linkage.
    if (!shouldEmitFunction(GD))
      return;

    llvm::TimeTraceScope TimeScope("CodeGen Function", [&]() {
      std::string Name;
      llvm::raw_string_ostream OS(Name);
      FD->getNameForDiagnostic(OS, getContext().getPrintingPolicy(),
                               /*Qualified=*/true);
      return Name;
    });

    if (const auto *Method = dyn_cast<CXXMethodDecl>(D)) {
      // Make sure to emit the definition(s) before we emit the thunks.
      // This is necessary for the generation of certain thunks.
      if (isa<CXXConstructorDecl>(Method) || isa<CXXDestructorDecl>(Method))
        ABI->emitCXXStructor(GD);
      else if (FD->isMultiVersion())
        EmitMultiVersionFunctionDefinition(GD, GV);
      else
        EmitGlobalFunctionDefinition(GD, GV);

      if (Method->isVirtual())
        getVTables().EmitThunks(GD);

      return;
    }

    if (FD->isMultiVersion())
      return EmitMultiVersionFunctionDefinition(GD, GV);
    return EmitGlobalFunctionDefinition(GD, GV);
  }

  if (const auto *VD = dyn_cast<VarDecl>(D))
    return EmitGlobalVarDefinition(VD, !VD->hasDefinition());

  llvm_unreachable("Invalid argument to EmitGlobalDefinition()");
}

static void ReplaceUsesOfNonProtoTypeWithRealFunction(llvm::GlobalValue *Old,
                                                      llvm::Function *NewFn);

static uint64_t getFMVPriority(const TargetInfo &TI,
                               const CodeGenFunction::FMVResolverOption &RO) {
  llvm::SmallVector<StringRef, 8> Features{RO.Features};
  if (RO.Architecture)
    Features.push_back(*RO.Architecture);
  return TI.getFMVPriority(Features);
}

// Multiversion functions should be at most 'WeakODRLinkage' so that a different
// TU can forward declare the function without causing problems.  Particularly
// in the cases of CPUDispatch, this causes issues. This also makes sure we
// work with internal linkage functions, so that the same function name can be
// used with internal linkage in multiple TUs.
static llvm::GlobalValue::LinkageTypes
getMultiversionLinkage(CodeGenModule &CGM, GlobalDecl GD) {
  const FunctionDecl *FD = cast<FunctionDecl>(GD.getDecl());
  if (FD->getFormalLinkage() == Linkage::Internal)
    return llvm::GlobalValue::InternalLinkage;
  return llvm::GlobalValue::WeakODRLinkage;
}

void CodeGenModule::emitMultiVersionFunctions() {
  std::vector<GlobalDecl> MVFuncsToEmit;
  MultiVersionFuncs.swap(MVFuncsToEmit);
  for (GlobalDecl GD : MVFuncsToEmit) {
    const auto *FD = cast<FunctionDecl>(GD.getDecl());
    assert(FD && "Expected a FunctionDecl");

    auto createFunction = [&](const FunctionDecl *Decl, unsigned MVIdx = 0) {
      GlobalDecl CurGD{Decl->isDefined() ? Decl->getDefinition() : Decl, MVIdx};
      StringRef MangledName = getMangledName(CurGD);
      llvm::Constant *Func = GetGlobalValue(MangledName);
      if (!Func) {
        if (Decl->isDefined()) {
          EmitGlobalFunctionDefinition(CurGD, nullptr);
          Func = GetGlobalValue(MangledName);
        } else {
          const CGFunctionInfo &FI = getTypes().arrangeGlobalDeclaration(CurGD);
          llvm::FunctionType *Ty = getTypes().GetFunctionType(FI);
          Func = GetAddrOfFunction(CurGD, Ty, /*ForVTable=*/false,
                                   /*DontDefer=*/false, ForDefinition);
        }
        assert(Func && "This should have just been created");
      }
      return cast<llvm::Function>(Func);
    };

    // For AArch64, a resolver is only emitted if a function marked with
    // target_version("default")) or target_clones() is present and defined
    // in this TU. For other architectures it is always emitted.
    bool ShouldEmitResolver = !getTarget().getTriple().isAArch64();
    SmallVector<CodeGenFunction::FMVResolverOption, 10> Options;

    getContext().forEachMultiversionedFunctionVersion(
        FD, [&](const FunctionDecl *CurFD) {
          llvm::SmallVector<StringRef, 8> Feats;
          bool IsDefined = CurFD->getDefinition() != nullptr;

          if (const auto *TA = CurFD->getAttr<TargetAttr>()) {
            assert(getTarget().getTriple().isX86() && "Unsupported target");
            TA->getX86AddedFeatures(Feats);
            llvm::Function *Func = createFunction(CurFD);
            Options.emplace_back(Func, Feats, TA->getX86Architecture());
          } else if (const auto *TVA = CurFD->getAttr<TargetVersionAttr>()) {
            if (TVA->isDefaultVersion() && IsDefined)
              ShouldEmitResolver = true;
            llvm::Function *Func = createFunction(CurFD);
            char Delim = getTarget().getTriple().isAArch64() ? '+' : ',';
            TVA->getFeatures(Feats, Delim);
            Options.emplace_back(Func, Feats);
          } else if (const auto *TC = CurFD->getAttr<TargetClonesAttr>()) {
            if (IsDefined)
              ShouldEmitResolver = true;
            for (unsigned I = 0; I < TC->featuresStrs_size(); ++I) {
              if (!TC->isFirstOfVersion(I))
                continue;

              llvm::Function *Func = createFunction(CurFD, I);
              Feats.clear();
              if (getTarget().getTriple().isX86()) {
                TC->getX86Feature(Feats, I);
                Options.emplace_back(Func, Feats, TC->getX86Architecture(I));
              } else {
                char Delim = getTarget().getTriple().isAArch64() ? '+' : ',';
                TC->getFeatures(Feats, I, Delim);
                Options.emplace_back(Func, Feats);
              }
            }
          } else
            llvm_unreachable("unexpected MultiVersionKind");
        });

    if (!ShouldEmitResolver)
      continue;

    llvm::Constant *ResolverConstant = GetOrCreateMultiVersionResolver(GD);
    if (auto *IFunc = dyn_cast<llvm::GlobalIFunc>(ResolverConstant)) {
      ResolverConstant = IFunc->getResolver();
      if (FD->isTargetClonesMultiVersion() &&
          !getTarget().getTriple().isAArch64()) {
        const CGFunctionInfo &FI = getTypes().arrangeGlobalDeclaration(GD);
        llvm::FunctionType *DeclTy = getTypes().GetFunctionType(FI);
        std::string MangledName = getMangledNameImpl(
            *this, GD, FD, /*OmitMultiVersionMangling=*/true);
        // In prior versions of Clang, the mangling for ifuncs incorrectly
        // included an .ifunc suffix. This alias is generated for backward
        // compatibility. It is deprecated, and may be removed in the future.
        auto *Alias = llvm::GlobalAlias::create(
            DeclTy, 0, getMultiversionLinkage(*this, GD),
            MangledName + ".ifunc", IFunc, &getModule());
        SetCommonAttributes(FD, Alias);
      }
    }
    llvm::Function *ResolverFunc = cast<llvm::Function>(ResolverConstant);

    ResolverFunc->setLinkage(getMultiversionLinkage(*this, GD));

    if (!ResolverFunc->hasLocalLinkage() && supportsCOMDAT())
      ResolverFunc->setComdat(
          getModule().getOrInsertComdat(ResolverFunc->getName()));

    const TargetInfo &TI = getTarget();
    llvm::stable_sort(
        Options, [&TI](const CodeGenFunction::FMVResolverOption &LHS,
                       const CodeGenFunction::FMVResolverOption &RHS) {
          return getFMVPriority(TI, LHS) > getFMVPriority(TI, RHS);
        });
    CodeGenFunction CGF(*this);
    CGF.EmitMultiVersionResolver(ResolverFunc, Options);
  }

  // Ensure that any additions to the deferred decls list caused by emitting a
  // variant are emitted.  This can happen when the variant itself is inline and
  // calls a function without linkage.
  if (!MVFuncsToEmit.empty())
    EmitDeferred();

  // Ensure that any additions to the multiversion funcs list from either the
  // deferred decls or the multiversion functions themselves are emitted.
  if (!MultiVersionFuncs.empty())
    emitMultiVersionFunctions();
}

static void replaceDeclarationWith(llvm::GlobalValue *Old,
                                   llvm::Constant *New) {
  assert(cast<llvm::Function>(Old)->isDeclaration() && "Not a declaration");
  New->takeName(Old);
  Old->replaceAllUsesWith(New);
  Old->eraseFromParent();
}

void CodeGenModule::emitCPUDispatchDefinition(GlobalDecl GD) {
  const auto *FD = cast<FunctionDecl>(GD.getDecl());
  assert(FD && "Not a FunctionDecl?");
  assert(FD->isCPUDispatchMultiVersion() && "Not a multiversion function?");
  const auto *DD = FD->getAttr<CPUDispatchAttr>();
  assert(DD && "Not a cpu_dispatch Function?");

  const CGFunctionInfo &FI = getTypes().arrangeGlobalDeclaration(GD);
  llvm::FunctionType *DeclTy = getTypes().GetFunctionType(FI);

  StringRef ResolverName = getMangledName(GD);
  UpdateMultiVersionNames(GD, FD, ResolverName);

  llvm::Type *ResolverType;
  GlobalDecl ResolverGD;
  if (getTarget().supportsIFunc()) {
    ResolverType = llvm::FunctionType::get(
        llvm::PointerType::get(getLLVMContext(),
                               getTypes().getTargetAddressSpace(FD->getType())),
        false);
  }
  else {
    ResolverType = DeclTy;
    ResolverGD = GD;
  }

  auto *ResolverFunc = cast<llvm::Function>(GetOrCreateLLVMFunction(
      ResolverName, ResolverType, ResolverGD, /*ForVTable=*/false));
  ResolverFunc->setLinkage(getMultiversionLinkage(*this, GD));
  if (supportsCOMDAT())
    ResolverFunc->setComdat(
        getModule().getOrInsertComdat(ResolverFunc->getName()));

  SmallVector<CodeGenFunction::FMVResolverOption, 10> Options;
  const TargetInfo &Target = getTarget();
  unsigned Index = 0;
  for (const IdentifierInfo *II : DD->cpus()) {
    // Get the name of the target function so we can look it up/create it.
    std::string MangledName = getMangledNameImpl(*this, GD, FD, true) +
                              getCPUSpecificMangling(*this, II->getName());

    llvm::Constant *Func = GetGlobalValue(MangledName);

    if (!Func) {
      GlobalDecl ExistingDecl = Manglings.lookup(MangledName);
      if (ExistingDecl.getDecl() &&
          ExistingDecl.getDecl()->getAsFunction()->isDefined()) {
        EmitGlobalFunctionDefinition(ExistingDecl, nullptr);
        Func = GetGlobalValue(MangledName);
      } else {
        if (!ExistingDecl.getDecl())
          ExistingDecl = GD.getWithMultiVersionIndex(Index);

      Func = GetOrCreateLLVMFunction(
          MangledName, DeclTy, ExistingDecl,
          /*ForVTable=*/false, /*DontDefer=*/true,
          /*IsThunk=*/false, llvm::AttributeList(), ForDefinition);
      }
    }

    llvm::SmallVector<StringRef, 32> Features;
    Target.getCPUSpecificCPUDispatchFeatures(II->getName(), Features);
    llvm::transform(Features, Features.begin(),
                    [](StringRef Str) { return Str.substr(1); });
    llvm::erase_if(Features, [&Target](StringRef Feat) {
      return !Target.validateCpuSupports(Feat);
    });
    Options.emplace_back(cast<llvm::Function>(Func), Features);
    ++Index;
  }

  llvm::stable_sort(Options, [](const CodeGenFunction::FMVResolverOption &LHS,
                                const CodeGenFunction::FMVResolverOption &RHS) {
    return llvm::X86::getCpuSupportsMask(LHS.Features) >
           llvm::X86::getCpuSupportsMask(RHS.Features);
  });

  // If the list contains multiple 'default' versions, such as when it contains
  // 'pentium' and 'generic', don't emit the call to the generic one (since we
  // always run on at least a 'pentium'). We do this by deleting the 'least
  // advanced' (read, lowest mangling letter).
  while (Options.size() > 1 && llvm::all_of(llvm::X86::getCpuSupportsMask(
                                                (Options.end() - 2)->Features),
                                            [](auto X) { return X == 0; })) {
    StringRef LHSName = (Options.end() - 2)->Function->getName();
    StringRef RHSName = (Options.end() - 1)->Function->getName();
    if (LHSName.compare(RHSName) < 0)
      Options.erase(Options.end() - 2);
    else
      Options.erase(Options.end() - 1);
  }

  CodeGenFunction CGF(*this);
  CGF.EmitMultiVersionResolver(ResolverFunc, Options);

  if (getTarget().supportsIFunc()) {
    llvm::GlobalValue::LinkageTypes Linkage = getMultiversionLinkage(*this, GD);
    auto *IFunc = cast<llvm::GlobalValue>(GetOrCreateMultiVersionResolver(GD));
    unsigned AS = IFunc->getType()->getPointerAddressSpace();

    // Fix up function declarations that were created for cpu_specific before
    // cpu_dispatch was known
    if (!isa<llvm::GlobalIFunc>(IFunc)) {
      auto *GI = llvm::GlobalIFunc::create(DeclTy, AS, Linkage, "",
                                           ResolverFunc, &getModule());
      replaceDeclarationWith(IFunc, GI);
      IFunc = GI;
    }

    std::string AliasName = getMangledNameImpl(
        *this, GD, FD, /*OmitMultiVersionMangling=*/true);
    llvm::Constant *AliasFunc = GetGlobalValue(AliasName);
    if (!AliasFunc) {
      auto *GA = llvm::GlobalAlias::create(DeclTy, AS, Linkage, AliasName,
                                           IFunc, &getModule());
      SetCommonAttributes(GD, GA);
    }
  }
}

/// Adds a declaration to the list of multi version functions if not present.
void CodeGenModule::AddDeferredMultiVersionResolverToEmit(GlobalDecl GD) {
  const auto *FD = cast<FunctionDecl>(GD.getDecl());
  assert(FD && "Not a FunctionDecl?");

  if (FD->isTargetVersionMultiVersion() || FD->isTargetClonesMultiVersion()) {
    std::string MangledName =
        getMangledNameImpl(*this, GD, FD, /*OmitMultiVersionMangling=*/true);
    if (!DeferredResolversToEmit.insert(MangledName).second)
      return;
  }
  MultiVersionFuncs.push_back(GD);
}

/// If a dispatcher for the specified mangled name is not in the module, create
/// and return it. The dispatcher is either an llvm Function with the specified
/// type, or a global ifunc.
llvm::Constant *CodeGenModule::GetOrCreateMultiVersionResolver(GlobalDecl GD) {
  const auto *FD = cast<FunctionDecl>(GD.getDecl());
  assert(FD && "Not a FunctionDecl?");

  std::string MangledName =
      getMangledNameImpl(*this, GD, FD, /*OmitMultiVersionMangling=*/true);

  // Holds the name of the resolver, in ifunc mode this is the ifunc (which has
  // a separate resolver).
  std::string ResolverName = MangledName;
  if (getTarget().supportsIFunc()) {
    switch (FD->getMultiVersionKind()) {
    case MultiVersionKind::None:
      llvm_unreachable("unexpected MultiVersionKind::None for resolver");
    case MultiVersionKind::Target:
    case MultiVersionKind::CPUSpecific:
    case MultiVersionKind::CPUDispatch:
      ResolverName += ".ifunc";
      break;
    case MultiVersionKind::TargetClones:
    case MultiVersionKind::TargetVersion:
      break;
    }
  } else if (FD->isTargetMultiVersion()) {
    ResolverName += ".resolver";
  }

  bool ShouldReturnIFunc =
      getTarget().supportsIFunc() && !FD->isCPUSpecificMultiVersion();

  // If the resolver has already been created, just return it. This lookup may
  // yield a function declaration instead of a resolver on AArch64. That is
  // because we didn't know whether a resolver will be generated when we first
  // encountered a use of the symbol named after this resolver. Therefore,
  // targets which support ifuncs should not return here unless we actually
  // found an ifunc.
  llvm::GlobalValue *ResolverGV = GetGlobalValue(ResolverName);
  if (ResolverGV && (isa<llvm::GlobalIFunc>(ResolverGV) || !ShouldReturnIFunc))
    return ResolverGV;

  const CGFunctionInfo &FI = getTypes().arrangeGlobalDeclaration(GD);
  llvm::FunctionType *DeclTy = getTypes().GetFunctionType(FI);

  // The resolver needs to be created. For target and target_clones, defer
  // creation until the end of the TU.
  if (FD->isTargetMultiVersion() || FD->isTargetClonesMultiVersion())
    MultiVersionFuncs.push_back(GD);

  // For cpu_specific, don't create an ifunc yet because we don't know if the
  // cpu_dispatch will be emitted in this translation unit.
  if (ShouldReturnIFunc) {
    unsigned AS = getTypes().getTargetAddressSpace(FD->getType());
    llvm::Type *ResolverType = llvm::FunctionType::get(
        llvm::PointerType::get(getLLVMContext(), AS), false);
    llvm::Constant *Resolver = GetOrCreateLLVMFunction(
        MangledName + ".resolver", ResolverType, GlobalDecl{},
        /*ForVTable=*/false);
    llvm::GlobalIFunc *GIF =
        llvm::GlobalIFunc::create(DeclTy, AS, getMultiversionLinkage(*this, GD),
                                  "", Resolver, &getModule());
    GIF->setName(ResolverName);
    SetCommonAttributes(FD, GIF);
    if (ResolverGV)
      replaceDeclarationWith(ResolverGV, GIF);
    return GIF;
  }

  llvm::Constant *Resolver = GetOrCreateLLVMFunction(
      ResolverName, DeclTy, GlobalDecl{}, /*ForVTable=*/false);
  assert(isa<llvm::GlobalValue>(Resolver) && !ResolverGV &&
         "Resolver should be created for the first time");
  SetCommonAttributes(FD, cast<llvm::GlobalValue>(Resolver));
  return Resolver;
}

bool CodeGenModule::shouldDropDLLAttribute(const Decl *D,
                                           const llvm::GlobalValue *GV) const {
  auto SC = GV->getDLLStorageClass();
  if (SC == llvm::GlobalValue::DefaultStorageClass)
    return false;
  const Decl *MRD = D->getMostRecentDecl();
  return (((SC == llvm::GlobalValue::DLLImportStorageClass &&
            !MRD->hasAttr<DLLImportAttr>()) ||
           (SC == llvm::GlobalValue::DLLExportStorageClass &&
            !MRD->hasAttr<DLLExportAttr>())) &&
          !shouldMapVisibilityToDLLExport(cast<NamedDecl>(MRD)));
}

/// GetOrCreateLLVMFunction - If the specified mangled name is not in the
/// module, create and return an llvm Function with the specified type. If there
/// is something in the module with the specified name, return it potentially
/// bitcasted to the right type.
///
/// If D is non-null, it specifies a decl that correspond to this.  This is used
/// to set the attributes on the function when it is first created.
llvm::Constant *CodeGenModule::GetOrCreateLLVMFunction(
    StringRef MangledName, llvm::Type *Ty, GlobalDecl GD, bool ForVTable,
    bool DontDefer, bool IsThunk, llvm::AttributeList ExtraAttrs,
    ForDefinition_t IsForDefinition) {
  const Decl *D = GD.getDecl();

  std::string NameWithoutMultiVersionMangling;
  // Any attempts to use a MultiVersion function should result in retrieving
  // the iFunc instead. Name Mangling will handle the rest of the changes.
  if (const FunctionDecl *FD = cast_or_null<FunctionDecl>(D)) {
    // For the device mark the function as one that should be emitted.
    if (getLangOpts().OpenMPIsTargetDevice && OpenMPRuntime &&
        !OpenMPRuntime->markAsGlobalTarget(GD) && FD->isDefined() &&
        !DontDefer && !IsForDefinition) {
      if (const FunctionDecl *FDDef = FD->getDefinition()) {
        GlobalDecl GDDef;
        if (const auto *CD = dyn_cast<CXXConstructorDecl>(FDDef))
          GDDef = GlobalDecl(CD, GD.getCtorType());
        else if (const auto *DD = dyn_cast<CXXDestructorDecl>(FDDef))
          GDDef = GlobalDecl(DD, GD.getDtorType());
        else
          GDDef = GlobalDecl(FDDef);
        EmitGlobal(GDDef);
      }
    }

    if (FD->isMultiVersion()) {
      UpdateMultiVersionNames(GD, FD, MangledName);
      if (!IsForDefinition) {
        // On AArch64 we do not immediatelly emit an ifunc resolver when a
        // function is used. Instead we defer the emission until we see a
        // default definition. In the meantime we just reference the symbol
        // without FMV mangling (it may or may not be replaced later).
        if (getTarget().getTriple().isAArch64()) {
          AddDeferredMultiVersionResolverToEmit(GD);
          NameWithoutMultiVersionMangling = getMangledNameImpl(
              *this, GD, FD, /*OmitMultiVersionMangling=*/true);
        } else
          return GetOrCreateMultiVersionResolver(GD);
      }
    }
  }

  if (!NameWithoutMultiVersionMangling.empty())
    MangledName = NameWithoutMultiVersionMangling;

  // Lookup the entry, lazily creating it if necessary.
  llvm::GlobalValue *Entry = GetGlobalValue(MangledName);
  if (Entry) {
    if (WeakRefReferences.erase(Entry)) {
      const FunctionDecl *FD = cast_or_null<FunctionDecl>(D);
      if (FD && !FD->hasAttr<WeakAttr>())
        Entry->setLinkage(llvm::Function::ExternalLinkage);
    }

    // Handle dropped DLL attributes.
    if (D && shouldDropDLLAttribute(D, Entry)) {
      Entry->setDLLStorageClass(llvm::GlobalValue::DefaultStorageClass);
      setDSOLocal(Entry);
    }

    // If there are two attempts to define the same mangled name, issue an
    // error.
    if (IsForDefinition && !Entry->isDeclaration()) {
      GlobalDecl OtherGD;
      // Check that GD is not yet in DiagnosedConflictingDefinitions is required
      // to make sure that we issue an error only once.
      if (lookupRepresentativeDecl(MangledName, OtherGD) &&
          (GD.getCanonicalDecl().getDecl() !=
           OtherGD.getCanonicalDecl().getDecl()) &&
          DiagnosedConflictingDefinitions.insert(GD).second) {
        getDiags().Report(D->getLocation(), diag::err_duplicate_mangled_name)
            << MangledName;
        getDiags().Report(OtherGD.getDecl()->getLocation(),
                          diag::note_previous_definition);
      }
    }

    if ((isa<llvm::Function>(Entry) || isa<llvm::GlobalAlias>(Entry)) &&
        (Entry->getValueType() == Ty)) {
      return Entry;
    }

    // Make sure the result is of the correct type.
    // (If function is requested for a definition, we always need to create a new
    // function, not just return a bitcast.)
    if (!IsForDefinition)
      return Entry;
  }

  // This function doesn't have a complete type (for example, the return
  // type is an incomplete struct). Use a fake type instead, and make
  // sure not to try to set attributes.
  bool IsIncompleteFunction = false;

  llvm::FunctionType *FTy;
  if (isa<llvm::FunctionType>(Ty)) {
    FTy = cast<llvm::FunctionType>(Ty);
  } else {
    FTy = llvm::FunctionType::get(VoidTy, false);
    IsIncompleteFunction = true;
  }

  llvm::Function *F =
      llvm::Function::Create(FTy, llvm::Function::ExternalLinkage,
                             Entry ? StringRef() : MangledName, &getModule());

  // Store the declaration associated with this function so it is potentially
  // updated by further declarations or definitions and emitted at the end.
  if (D && D->hasAttr<AnnotateAttr>())
    DeferredAnnotations[MangledName] = cast<ValueDecl>(D);

  // If we already created a function with the same mangled name (but different
  // type) before, take its name and add it to the list of functions to be
  // replaced with F at the end of CodeGen.
  //
  // This happens if there is a prototype for a function (e.g. "int f()") and
  // then a definition of a different type (e.g. "int f(int x)").
  if (Entry) {
    F->takeName(Entry);

    // This might be an implementation of a function without a prototype, in
    // which case, try to do special replacement of calls which match the new
    // prototype.  The really key thing here is that we also potentially drop
    // arguments from the call site so as to make a direct call, which makes the
    // inliner happier and suppresses a number of optimizer warnings (!) about
    // dropping arguments.
    if (!Entry->use_empty()) {
      ReplaceUsesOfNonProtoTypeWithRealFunction(Entry, F);
      Entry->removeDeadConstantUsers();
    }

    addGlobalValReplacement(Entry, F);
  }

  assert(F->getName() == MangledName && "name was uniqued!");
  if (D)
    SetFunctionAttributes(GD, F, IsIncompleteFunction, IsThunk);
  if (ExtraAttrs.hasFnAttrs()) {
    llvm::AttrBuilder B(F->getContext(), ExtraAttrs.getFnAttrs());
    F->addFnAttrs(B);
  }

  if (!DontDefer) {
    // All MSVC dtors other than the base dtor are linkonce_odr and delegate to
    // each other bottoming out with the base dtor.  Therefore we emit non-base
    // dtors on usage, even if there is no dtor definition in the TU.
    if (isa_and_nonnull<CXXDestructorDecl>(D) &&
        getCXXABI().useThunkForDtorVariant(cast<CXXDestructorDecl>(D),
                                           GD.getDtorType()))
      addDeferredDeclToEmit(GD);

    // This is the first use or definition of a mangled name.  If there is a
    // deferred decl with this name, remember that we need to emit it at the end
    // of the file.
    // In SYCL compilation of CUDA sources, avoid the emission if the
    // __device__/__host__ attributes do not match.
    auto DDI = DeferredDecls.find(MangledName);
    if (DDI != DeferredDecls.end() &&
        (!(getLangOpts().isSYCL() && getLangOpts().CUDA &&
           !getLangOpts().CUDAIsDevice) ||
         ((DDI->second).getDecl()->hasAttr<CUDAHostAttr>() ==
              D->hasAttr<CUDAHostAttr>() &&
          (DDI->second).getDecl()->hasAttr<CUDADeviceAttr>() ==
              D->hasAttr<CUDADeviceAttr>()))) {
      // Move the potentially referenced deferred decl to the
      // DeferredDeclsToEmit list, and remove it from DeferredDecls (since we
      // don't need it anymore).
      addDeferredDeclToEmit(DDI->second);
      DeferredDecls.erase(DDI);

      // Otherwise, there are cases we have to worry about where we're
      // using a declaration for which we must emit a definition but where
      // we might not find a top-level definition:
      //   - member functions defined inline in their classes
      //   - friend functions defined inline in some class
      //   - special member functions with implicit definitions
      // If we ever change our AST traversal to walk into class methods,
      // this will be unnecessary.
      //
      // We also don't emit a definition for a function if it's going to be an
      // entry in a vtable, unless it's already marked as used.
    } else if (getLangOpts().CPlusPlus && D) {
      // Look for a declaration that's lexically in a record.
      for (const auto *FD = cast<FunctionDecl>(D)->getMostRecentDecl(); FD;
           FD = FD->getPreviousDecl()) {
        if (isa<CXXRecordDecl>(FD->getLexicalDeclContext())) {
          if (FD->doesThisDeclarationHaveABody()) {
            addDeferredDeclToEmit(GD.getWithDecl(FD));
            break;
          }
        }
      }
    }
  }

  // Make sure the result is of the requested type.
  if (!IsIncompleteFunction) {
    assert(F->getFunctionType() == Ty);
    return F;
  }

  return F;
}

/// GetAddrOfFunction - Return the address of the given function.  If Ty is
/// non-null, then this function will use the specified type if it has to
/// create it (this occurs when we see a definition of the function).
llvm::Constant *
CodeGenModule::GetAddrOfFunction(GlobalDecl GD, llvm::Type *Ty, bool ForVTable,
                                 bool DontDefer,
                                 ForDefinition_t IsForDefinition) {
  // If there was no specific requested type, just convert it now.
  if (!Ty) {
    const auto *FD = cast<FunctionDecl>(GD.getDecl());
    Ty = getTypes().ConvertType(FD->getType());
  }

  // Devirtualized destructor calls may come through here instead of via
  // getAddrOfCXXStructor. Make sure we use the MS ABI base destructor instead
  // of the complete destructor when necessary.
  if (const auto *DD = dyn_cast<CXXDestructorDecl>(GD.getDecl())) {
    if (getTarget().getCXXABI().isMicrosoft() &&
        GD.getDtorType() == Dtor_Complete &&
        DD->getParent()->getNumVBases() == 0)
      GD = GlobalDecl(DD, Dtor_Base);
  }

  StringRef MangledName = getMangledName(GD);
  auto *F = GetOrCreateLLVMFunction(MangledName, Ty, GD, ForVTable, DontDefer,
                                    /*IsThunk=*/false, llvm::AttributeList(),
                                    IsForDefinition);
  // Returns kernel handle for HIP kernel stub function.
  if (LangOpts.CUDA && !LangOpts.CUDAIsDevice &&
      cast<FunctionDecl>(GD.getDecl())->hasAttr<CUDAGlobalAttr>()) {
    auto *Handle = getCUDARuntime().getKernelHandle(
        cast<llvm::Function>(F->stripPointerCasts()), GD);
    if (IsForDefinition)
      return F;
    return Handle;
  }
  return F;
}

llvm::Constant *CodeGenModule::GetFunctionStart(const ValueDecl *Decl) {
  llvm::GlobalValue *F =
      cast<llvm::GlobalValue>(GetAddrOfFunction(Decl)->stripPointerCasts());

  return llvm::NoCFIValue::get(F);
}

static const FunctionDecl *
GetRuntimeFunctionDecl(ASTContext &C, StringRef Name) {
  TranslationUnitDecl *TUDecl = C.getTranslationUnitDecl();
  DeclContext *DC = TranslationUnitDecl::castToDeclContext(TUDecl);

  IdentifierInfo &CII = C.Idents.get(Name);
  for (const auto *Result : DC->lookup(&CII))
    if (const auto *FD = dyn_cast<FunctionDecl>(Result))
      return FD;

  if (!C.getLangOpts().CPlusPlus)
    return nullptr;

  // Demangle the premangled name from getTerminateFn()
  IdentifierInfo &CXXII =
      (Name == "_ZSt9terminatev" || Name == "?terminate@@YAXXZ")
          ? C.Idents.get("terminate")
          : C.Idents.get(Name);

  for (const auto &N : {"__cxxabiv1", "std"}) {
    IdentifierInfo &NS = C.Idents.get(N);
    for (const auto *Result : DC->lookup(&NS)) {
      const NamespaceDecl *ND = dyn_cast<NamespaceDecl>(Result);
      if (auto *LSD = dyn_cast<LinkageSpecDecl>(Result))
        for (const auto *Result : LSD->lookup(&NS))
          if ((ND = dyn_cast<NamespaceDecl>(Result)))
            break;

      if (ND)
        for (const auto *Result : ND->lookup(&CXXII))
          if (const auto *FD = dyn_cast<FunctionDecl>(Result))
            return FD;
    }
  }

  return nullptr;
}

static void setWindowsItaniumDLLImport(CodeGenModule &CGM, bool Local,
                                       llvm::Function *F, StringRef Name) {
  // In Windows Itanium environments, try to mark runtime functions
  // dllimport. For Mingw and MSVC, don't. We don't really know if the user
  // will link their standard library statically or dynamically. Marking
  // functions imported when they are not imported can cause linker errors
  // and warnings.
  if (!Local && CGM.getTriple().isWindowsItaniumEnvironment() &&
      !CGM.getCodeGenOpts().LTOVisibilityPublicStd) {
    const FunctionDecl *FD = GetRuntimeFunctionDecl(CGM.getContext(), Name);
    if (!FD || FD->hasAttr<DLLImportAttr>()) {
      F->setDLLStorageClass(llvm::GlobalValue::DLLImportStorageClass);
      F->setLinkage(llvm::GlobalValue::ExternalLinkage);
    }
  }
}

llvm::FunctionCallee CodeGenModule::CreateRuntimeFunction(
    QualType ReturnTy, ArrayRef<QualType> ArgTys, StringRef Name,
    llvm::AttributeList ExtraAttrs, bool Local, bool AssumeConvergent) {
  if (AssumeConvergent) {
    ExtraAttrs =
        ExtraAttrs.addFnAttribute(VMContext, llvm::Attribute::Convergent);
  }

  QualType FTy = Context.getFunctionType(ReturnTy, ArgTys,
                                         FunctionProtoType::ExtProtoInfo());
  const CGFunctionInfo &Info = getTypes().arrangeFreeFunctionType(
      Context.getCanonicalType(FTy).castAs<FunctionProtoType>());
  auto *ConvTy = getTypes().GetFunctionType(Info);
  llvm::Constant *C = GetOrCreateLLVMFunction(
      Name, ConvTy, GlobalDecl(), /*ForVTable=*/false,
      /*DontDefer=*/false, /*IsThunk=*/false, ExtraAttrs);

  if (auto *F = dyn_cast<llvm::Function>(C)) {
    if (F->empty()) {
      SetLLVMFunctionAttributes(GlobalDecl(), Info, F, /*IsThunk*/ false);
      // FIXME: Set calling-conv properly in ExtProtoInfo
      F->setCallingConv(getRuntimeCC());
      setWindowsItaniumDLLImport(*this, Local, F, Name);
      setDSOLocal(F);
    }
  }
  return {ConvTy, C};
}

/// CreateRuntimeFunction - Create a new runtime function with the specified
/// type and name.
llvm::FunctionCallee
CodeGenModule::CreateRuntimeFunction(llvm::FunctionType *FTy, StringRef Name,
                                     llvm::AttributeList ExtraAttrs, bool Local,
                                     bool AssumeConvergent) {
  if (AssumeConvergent) {
    ExtraAttrs =
        ExtraAttrs.addFnAttribute(VMContext, llvm::Attribute::Convergent);
  }

  llvm::Constant *C =
      GetOrCreateLLVMFunction(Name, FTy, GlobalDecl(), /*ForVTable=*/false,
                              /*DontDefer=*/false, /*IsThunk=*/false,
                              ExtraAttrs);

  if (auto *F = dyn_cast<llvm::Function>(C)) {
    if (F->empty()) {
      F->setCallingConv(getRuntimeCC());
      setWindowsItaniumDLLImport(*this, Local, F, Name);
      setDSOLocal(F);
      // FIXME: We should use CodeGenModule::SetLLVMFunctionAttributes() instead
      // of trying to approximate the attributes using the LLVM function
      // signature.  The other overload of CreateRuntimeFunction does this; it
      // should be used for new code.
      markRegisterParameterAttributes(F);
    }
  }

  return {FTy, C};
}

static void maybeEmitPipeStorageMetadata(const VarDecl *D,
                                         llvm::GlobalVariable *GV,
                                         CodeGenModule &CGM) {
  // TODO: Applicable only on pipe storages. Currently they are defined
  // as structures inside of SYCL headers. Add a check for pipe_storage_t
  // when it ready.
  QualType PipeTy = D->getType();
  if (!PipeTy->isStructureType())
    return;

  if (const auto *IOAttr = D->getAttr<SYCLIntelPipeIOAttr>()) {
    const auto *CE = cast<ConstantExpr>(IOAttr->getID());
    std::optional<llvm::APSInt> ID = CE->getResultAsAPSInt();
    llvm::LLVMContext &Context = CGM.getLLVMContext();

    llvm::Metadata *AttrMDArgs[] = {
        llvm::ConstantAsMetadata::get(llvm::ConstantInt::get(
            llvm::Type::getInt32Ty(Context), ID->getSExtValue()))};
    GV->setMetadata(IOAttr->getSpelling(),
                    llvm::MDNode::get(Context, AttrMDArgs));
  }
}

/// GetOrCreateLLVMGlobal - If the specified mangled name is not in the module,
/// create and return an llvm GlobalVariable with the specified type and address
/// space. If there is something in the module with the specified name, return
/// it potentially bitcasted to the right type.
///
/// If D is non-null, it specifies a decl that correspond to this.  This is used
/// to set the attributes on the global when it is first created.
///
/// If IsForDefinition is true, it is guaranteed that an actual global with
/// type Ty will be returned, not conversion of a variable with the same
/// mangled name but some other type.
llvm::Constant *
CodeGenModule::GetOrCreateLLVMGlobal(StringRef MangledName, llvm::Type *Ty,
                                     LangAS AddrSpace, const VarDecl *D,
                                     ForDefinition_t IsForDefinition) {
  // Lookup the entry, lazily creating it if necessary.
  llvm::GlobalValue *Entry = GetGlobalValue(MangledName);
  unsigned TargetAS = getContext().getTargetAddressSpace(AddrSpace);
  if (Entry) {
    if (WeakRefReferences.erase(Entry)) {
      if (D && !D->hasAttr<WeakAttr>())
        Entry->setLinkage(llvm::Function::ExternalLinkage);
    }

    // Handle dropped DLL attributes.
    if (D && shouldDropDLLAttribute(D, Entry))
      Entry->setDLLStorageClass(llvm::GlobalValue::DefaultStorageClass);

    if (LangOpts.OpenMP && !LangOpts.OpenMPSimd && D)
      getOpenMPRuntime().registerTargetGlobalVariable(D, Entry);

    if (Entry->getValueType() == Ty && Entry->getAddressSpace() == TargetAS)
      return Entry;

    // If there are two attempts to define the same mangled name, issue an
    // error.
    if (IsForDefinition && !Entry->isDeclaration()) {
      GlobalDecl OtherGD;
      const VarDecl *OtherD;

      // Check that D is not yet in DiagnosedConflictingDefinitions is required
      // to make sure that we issue an error only once.
      if (D && lookupRepresentativeDecl(MangledName, OtherGD) &&
          (D->getCanonicalDecl() != OtherGD.getCanonicalDecl().getDecl()) &&
          (OtherD = dyn_cast<VarDecl>(OtherGD.getDecl())) &&
          OtherD->hasInit() &&
          DiagnosedConflictingDefinitions.insert(D).second) {
        getDiags().Report(D->getLocation(), diag::err_duplicate_mangled_name)
            << MangledName;
        getDiags().Report(OtherGD.getDecl()->getLocation(),
                          diag::note_previous_definition);
      }
    }

    // Make sure the result is of the correct type.
    if (Entry->getType()->getAddressSpace() != TargetAS)
      return llvm::ConstantExpr::getAddrSpaceCast(
          Entry, llvm::PointerType::get(Ty->getContext(), TargetAS));

    // (If global is requested for a definition, we always need to create a new
    // global, not just return a bitcast.)
    if (!IsForDefinition)
      return Entry;
  }

  auto DAddrSpace = GetGlobalVarAddressSpace(D);

  auto *GV = new llvm::GlobalVariable(
      getModule(), Ty, false, llvm::GlobalValue::ExternalLinkage, nullptr,
      MangledName, nullptr, llvm::GlobalVariable::NotThreadLocal,
      getContext().getTargetAddressSpace(DAddrSpace));

  // If we already created a global with the same mangled name (but different
  // type) before, take its name and remove it from its parent.
  if (Entry) {
    GV->takeName(Entry);

    if (!Entry->use_empty()) {
      Entry->replaceAllUsesWith(GV);
    }

    Entry->eraseFromParent();
  }

  // This is the first use or definition of a mangled name.  If there is a
  // deferred decl with this name, remember that we need to emit it at the end
  // of the file.
  auto DDI = DeferredDecls.find(MangledName);
  if (DDI != DeferredDecls.end()) {
    // Move the potentially referenced deferred decl to the DeferredDeclsToEmit
    // list, and remove it from DeferredDecls (since we don't need it anymore).
    addDeferredDeclToEmit(DDI->second);
    DeferredDecls.erase(DDI);
  }

  // Handle things which are present even on external declarations.
  if (D) {
    if (LangOpts.OpenMP && !LangOpts.OpenMPSimd)
      getOpenMPRuntime().registerTargetGlobalVariable(D, GV);

    // FIXME: This code is overly simple and should be merged with other global
    // handling.
    GV->setConstant(D->getType().isConstantStorage(getContext(), false, false));

    GV->setAlignment(getContext().getDeclAlign(D).getAsAlign());

    setLinkageForGV(GV, D);

    if (D->getTLSKind()) {
      if (D->getTLSKind() == VarDecl::TLS_Dynamic)
        CXXThreadLocals.push_back(D);
      setTLSMode(GV, *D);
    }

    setGVProperties(GV, D);

    // If required by the ABI, treat declarations of static data members with
    // inline initializers as definitions.
    if (getContext().isMSStaticDataMemberInlineDefinition(D)) {
      EmitGlobalVarDefinition(D);
    }

    // Emit section information for extern variables.
    if (D->hasExternalStorage()) {
      if (const SectionAttr *SA = D->getAttr<SectionAttr>())
        GV->setSection(SA->getName());
    }

    // Handle XCore specific ABI requirements.
    if (getTriple().getArch() == llvm::Triple::xcore &&
        D->getLanguageLinkage() == CLanguageLinkage &&
        D->getType().isConstant(Context) &&
        isExternallyVisible(D->getLinkageAndVisibility().getLinkage()))
      GV->setSection(".cp.rodata");

    // Handle code model attribute
    if (const auto *CMA = D->getAttr<CodeModelAttr>())
      GV->setCodeModel(CMA->getModel());

    // Check if we a have a const declaration with an initializer, we may be
    // able to emit it as available_externally to expose it's value to the
    // optimizer.
    if (Context.getLangOpts().CPlusPlus && GV->hasExternalLinkage() &&
        D->getType().isConstQualified() && !GV->hasInitializer() &&
        !D->hasDefinition() && D->hasInit() && !D->hasAttr<DLLImportAttr>()) {
      const auto *Record =
          Context.getBaseElementType(D->getType())->getAsCXXRecordDecl();
      bool HasMutableFields = Record && Record->hasMutableFields();
      if (!HasMutableFields) {
        const VarDecl *InitDecl;
        const Expr *InitExpr = D->getAnyInitializer(InitDecl);
        if (InitExpr) {
          ConstantEmitter emitter(*this);
          llvm::Constant *Init = emitter.tryEmitForInitializer(*InitDecl);
          if (Init) {
            auto *InitType = Init->getType();
            if (GV->getValueType() != InitType) {
              // The type of the initializer does not match the definition.
              // This happens when an initializer has a different type from
              // the type of the global (because of padding at the end of a
              // structure for instance).
              GV->setName(StringRef());
              // Make a new global with the correct type, this is now guaranteed
              // to work.
              auto *NewGV = cast<llvm::GlobalVariable>(
                  GetAddrOfGlobalVar(D, InitType, IsForDefinition)
                      ->stripPointerCasts());

              // Erase the old global, since it is no longer used.
              GV->eraseFromParent();
              GV = NewGV;
            } else {
              GV->setInitializer(Init);
              GV->setConstant(true);
              GV->setLinkage(llvm::GlobalValue::AvailableExternallyLinkage);
            }
            emitter.finalize(GV);
          }
        }
      }
    }

    if (LangOpts.SYCLIsDevice)
      maybeEmitPipeStorageMetadata(D, GV, *this);
  }

  if (D &&
      D->isThisDeclarationADefinition(Context) == VarDecl::DeclarationOnly) {
    getTargetCodeGenInfo().setTargetAttributes(D, GV, *this);
    // External HIP managed variables needed to be recorded for transformation
    // in both device and host compilations.
    if (getLangOpts().CUDA && D && D->hasAttr<HIPManagedAttr>() &&
        D->hasExternalStorage())
      getCUDARuntime().handleVarRegistration(D, *GV);
  }

  if (D)
    SanitizerMD->reportGlobal(GV, *D);

  LangAS ExpectedAS =
      D ? D->getType().getAddressSpace()
        : (LangOpts.OpenCL ? LangAS::opencl_global : LangAS::Default);
  assert(getContext().getTargetAddressSpace(ExpectedAS) == TargetAS);
  if (DAddrSpace != ExpectedAS) {
    return getTargetCodeGenInfo().performAddrSpaceCast(
        *this, GV, DAddrSpace, ExpectedAS,
        llvm::PointerType::get(getLLVMContext(), TargetAS));
  }

  return GV;
}

llvm::Constant *
CodeGenModule::GetAddrOfGlobal(GlobalDecl GD, ForDefinition_t IsForDefinition) {
  const Decl *D = GD.getDecl();

  if (isa<CXXConstructorDecl>(D) || isa<CXXDestructorDecl>(D))
    return getAddrOfCXXStructor(GD, /*FnInfo=*/nullptr, /*FnType=*/nullptr,
                                /*DontDefer=*/false, IsForDefinition);

  if (isa<CXXMethodDecl>(D)) {
    auto FInfo =
        &getTypes().arrangeCXXMethodDeclaration(cast<CXXMethodDecl>(D));
    auto Ty = getTypes().GetFunctionType(*FInfo);
    return GetAddrOfFunction(GD, Ty, /*ForVTable=*/false, /*DontDefer=*/false,
                             IsForDefinition);
  }

  if (isa<FunctionDecl>(D)) {
    const CGFunctionInfo &FI = getTypes().arrangeGlobalDeclaration(GD);
    llvm::FunctionType *Ty = getTypes().GetFunctionType(FI);
    return GetAddrOfFunction(GD, Ty, /*ForVTable=*/false, /*DontDefer=*/false,
                             IsForDefinition);
  }

  return GetAddrOfGlobalVar(cast<VarDecl>(D), /*Ty=*/nullptr, IsForDefinition);
}

llvm::GlobalVariable *CodeGenModule::CreateOrReplaceCXXRuntimeVariable(
    StringRef Name, llvm::Type *Ty, llvm::GlobalValue::LinkageTypes Linkage,
    llvm::Align Alignment) {
  llvm::GlobalVariable *GV = getModule().getNamedGlobal(Name);
  llvm::GlobalVariable *OldGV = nullptr;

  if (GV) {
    // Check if the variable has the right type.
    if (GV->getValueType() == Ty)
      return GV;

    // Because C++ name mangling, the only way we can end up with an already
    // existing global with the same name is if it has been declared extern "C".
    assert(GV->isDeclaration() && "Declaration has wrong type!");
    OldGV = GV;
  }

  // Create a new variable.
  GV = new llvm::GlobalVariable(getModule(), Ty, /*isConstant=*/true, Linkage,
                                nullptr, Name, nullptr,
                                llvm::GlobalValue::NotThreadLocal,
                                RuntimeGlobalsInt8PtrTy->getAddressSpace());

  if (OldGV) {
    // Replace occurrences of the old variable if needed.
    GV->takeName(OldGV);

    if (!OldGV->use_empty()) {
      OldGV->replaceAllUsesWith(GV);
    }

    OldGV->eraseFromParent();
  }

  if (supportsCOMDAT() && GV->isWeakForLinker() &&
      !GV->hasAvailableExternallyLinkage())
    GV->setComdat(TheModule.getOrInsertComdat(GV->getName()));

  GV->setAlignment(Alignment);

  return GV;
}

/// GetAddrOfGlobalVar - Return the llvm::Constant for the address of the
/// given global variable.  If Ty is non-null and if the global doesn't exist,
/// then it will be created with the specified type instead of whatever the
/// normal requested type would be. If IsForDefinition is true, it is guaranteed
/// that an actual global with type Ty will be returned, not conversion of a
/// variable with the same mangled name but some other type.
llvm::Constant *CodeGenModule::GetAddrOfGlobalVar(const VarDecl *D,
                                                  llvm::Type *Ty,
                                           ForDefinition_t IsForDefinition) {
  assert(D->hasGlobalStorage() && "Not a global variable");
  QualType ASTTy = D->getType();
  if (!Ty)
    Ty = getTypes().ConvertTypeForMem(ASTTy);

  StringRef MangledName = getMangledName(D);
  return GetOrCreateLLVMGlobal(MangledName, Ty, ASTTy.getAddressSpace(), D,
                               IsForDefinition);
}

/// CreateRuntimeVariable - Create a new runtime global variable with the
/// specified type and name.
llvm::Constant *
CodeGenModule::CreateRuntimeVariable(llvm::Type *Ty,
                                     StringRef Name) {
  LangAS AddrSpace = getContext().getLangOpts().OpenCL ? LangAS::opencl_global
                                                       : LangAS::Default;
  auto *Ret = GetOrCreateLLVMGlobal(Name, Ty, AddrSpace, nullptr);
  setDSOLocal(cast<llvm::GlobalValue>(Ret->stripPointerCasts()));
  return Ret;
}

void CodeGenModule::EmitTentativeDefinition(const VarDecl *D) {
  assert(!D->getInit() && "Cannot emit definite definitions here!");

  StringRef MangledName = getMangledName(D);
  llvm::GlobalValue *GV = GetGlobalValue(MangledName);

  // We already have a definition, not declaration, with the same mangled name.
  // Emitting of declaration is not required (and actually overwrites emitted
  // definition).
  if (GV && !GV->isDeclaration())
    return;

  // If we have not seen a reference to this variable yet, place it into the
  // deferred declarations table to be emitted if needed later.
  if (!MustBeEmitted(D) && !GV) {
      DeferredDecls[MangledName] = D;
      return;
  }

  // The tentative definition is the only definition.
  EmitGlobalVarDefinition(D);
}

void CodeGenModule::EmitExternalDeclaration(const DeclaratorDecl *D) {
  if (auto const *V = dyn_cast<const VarDecl>(D))
    EmitExternalVarDeclaration(V);
  if (auto const *FD = dyn_cast<const FunctionDecl>(D))
    EmitExternalFunctionDeclaration(FD);
}

CharUnits CodeGenModule::GetTargetTypeStoreSize(llvm::Type *Ty) const {
  return Context.toCharUnitsFromBits(
      getDataLayout().getTypeStoreSizeInBits(Ty));
}

LangAS CodeGenModule::GetGlobalVarAddressSpace(const VarDecl *D) {
  if (LangOpts.OpenCL) {
    LangAS AS = D ? D->getType().getAddressSpace() : LangAS::opencl_global;
    assert(AS == LangAS::opencl_global ||
           AS == LangAS::opencl_global_device ||
           AS == LangAS::opencl_global_host ||
           AS == LangAS::opencl_constant ||
           AS == LangAS::opencl_local ||
           AS >= LangAS::FirstTargetAddressSpace);
    return AS;
  }

  if (LangOpts.SYCLIsDevice && D) {
    auto *Scope = D->getAttr<SYCLScopeAttr>();
    if (!Scope)
      if (auto *RD = D->getType()->getAsCXXRecordDecl())
        Scope = RD->getAttr<SYCLScopeAttr>();
    if (Scope && Scope->isWorkGroup())
      return LangAS::sycl_local;
  }

  if (LangOpts.SYCLIsDevice &&
      (!D || D->getType().getAddressSpace() == LangAS::Default))
    return LangAS::sycl_global;

  if (LangOpts.CUDA && LangOpts.CUDAIsDevice) {
    if (D) {
      if (D->hasAttr<CUDAConstantAttr>())
        return LangAS::cuda_constant;
      if (D->hasAttr<CUDASharedAttr>())
        return LangAS::cuda_shared;
      if (D->hasAttr<CUDADeviceAttr>())
        return LangAS::cuda_device;
      if (D->getType().isConstQualified())
        return LangAS::cuda_constant;
    }
    return LangAS::cuda_device;
  }

  if (LangOpts.OpenMP) {
    LangAS AS;
    if (OpenMPRuntime->hasAllocateAttributeForGlobalVar(D, AS))
      return AS;
  }
  return getTargetCodeGenInfo().getGlobalVarAddressSpace(*this, D);
}

LangAS CodeGenModule::GetGlobalConstantAddressSpace() const {
  // OpenCL v1.2 s6.5.3: a string literal is in the constant address space.
  if (LangOpts.OpenCL)
    return LangAS::opencl_constant;
  if (LangOpts.SYCLIsDevice)
    return LangAS::sycl_global;
  if (LangOpts.HIP && LangOpts.CUDAIsDevice && getTriple().isSPIRV())
    // For HIPSPV map literals to cuda_device (maps to CrossWorkGroup in SPIR-V)
    // instead of default AS (maps to Generic in SPIR-V). Otherwise, we end up
    // with OpVariable instructions with Generic storage class which is not
    // allowed (SPIR-V V1.6 s3.42.8). Also, mapping literals to SPIR-V
    // UniformConstant storage class is not viable as pointers to it may not be
    // casted to Generic pointers which are used to model HIP's "flat" pointers.
    return LangAS::cuda_device;
  if (auto AS = getTarget().getConstantAddressSpace())
    return *AS;
  return LangAS::Default;
}

// In address space agnostic languages, string literals are in default address
// space in AST. However, certain targets (e.g. amdgcn) request them to be
// emitted in constant address space in LLVM IR. To be consistent with other
// parts of AST, string literal global variables in constant address space
// need to be casted to default address space before being put into address
// map and referenced by other part of CodeGen.
// In OpenCL, string literals are in constant address space in AST, therefore
// they should not be casted to default address space.
static llvm::Constant *
castStringLiteralToDefaultAddressSpace(CodeGenModule &CGM,
                                       llvm::GlobalVariable *GV) {
  llvm::Constant *Cast = GV;
  if (!CGM.getLangOpts().OpenCL) {
    auto AS = CGM.GetGlobalConstantAddressSpace();
    if (AS != LangAS::Default)
      Cast = CGM.getTargetCodeGenInfo().performAddrSpaceCast(
          CGM, GV, AS, LangAS::Default,
          llvm::PointerType::get(
              CGM.getLLVMContext(),
              CGM.getContext().getTargetAddressSpace(LangAS::Default)));
  }
  return Cast;
}

template<typename SomeDecl>
void CodeGenModule::MaybeHandleStaticInExternC(const SomeDecl *D,
                                               llvm::GlobalValue *GV) {
  if (!getLangOpts().CPlusPlus)
    return;

  // Must have 'used' attribute, or else inline assembly can't rely on
  // the name existing.
  if (!D->template hasAttr<UsedAttr>())
    return;

  // Must have internal linkage and an ordinary name.
  if (!D->getIdentifier() || D->getFormalLinkage() != Linkage::Internal)
    return;

  // Must be in an extern "C" context. Entities declared directly within
  // a record are not extern "C" even if the record is in such a context.
  const SomeDecl *First = D->getFirstDecl();
  if (First->getDeclContext()->isRecord() || !First->isInExternCContext())
    return;

  // OK, this is an internal linkage entity inside an extern "C" linkage
  // specification. Make a note of that so we can give it the "expected"
  // mangled name if nothing else is using that name.
  std::pair<StaticExternCMap::iterator, bool> R =
      StaticExternCValues.insert(std::make_pair(D->getIdentifier(), GV));

  // If we have multiple internal linkage entities with the same name
  // in extern "C" regions, none of them gets that name.
  if (!R.second)
    R.first->second = nullptr;
}

static bool shouldBeInCOMDAT(CodeGenModule &CGM, const Decl &D) {
  if (!CGM.supportsCOMDAT())
    return false;

  if (D.hasAttr<SelectAnyAttr>())
    return true;

  GVALinkage Linkage;
  if (auto *VD = dyn_cast<VarDecl>(&D))
    Linkage = CGM.getContext().GetGVALinkageForVariable(VD);
  else
    Linkage = CGM.getContext().GetGVALinkageForFunction(cast<FunctionDecl>(&D));

  switch (Linkage) {
  case GVA_Internal:
  case GVA_AvailableExternally:
  case GVA_StrongExternal:
    return false;
  case GVA_DiscardableODR:
  case GVA_StrongODR:
    return true;
  }
  llvm_unreachable("No such linkage");
}

bool CodeGenModule::supportsCOMDAT() const {
  return getTriple().supportsCOMDAT();
}

void CodeGenModule::maybeSetTrivialComdat(const Decl &D,
                                          llvm::GlobalObject &GO) {
  if (!shouldBeInCOMDAT(*this, D))
    return;
  GO.setComdat(TheModule.getOrInsertComdat(GO.getName()));
}

void CodeGenModule::setAspectsEnumDecl(const EnumDecl *ED) {
  if (AspectsEnumDecl && AspectsEnumDecl != ED) {
    // Conflicting definitions of the aspect enum are not allowed.
    Error(ED->getLocation(), "redefinition of aspect enum");
    getDiags().Report(AspectsEnumDecl->getLocation(),
                      diag::note_previous_definition);
  }
  AspectsEnumDecl = ED;
}

void CodeGenModule::generateIntelFPGAAnnotation(
    const Decl *D, llvm::SmallString<256> &AnnotStr) {
  llvm::raw_svector_ostream Out(AnnotStr);
  if (D->hasAttr<SYCLIntelRegisterAttr>())
    Out << "{register:1}";
  if (auto const *MA = D->getAttr<SYCLIntelMemoryAttr>()) {
    SYCLIntelMemoryAttr::MemoryKind Kind = MA->getKind();
    Out << "{memory:";
    switch (Kind) {
    case SYCLIntelMemoryAttr::MLAB:
    case SYCLIntelMemoryAttr::BlockRAM:
      Out << SYCLIntelMemoryAttr::ConvertMemoryKindToStr(Kind);
      break;
    case SYCLIntelMemoryAttr::Default:
      Out << "DEFAULT";
      break;
    }
    Out << '}';
    if (const auto *DD = dyn_cast<DeclaratorDecl>(D)) {
      Out << "{sizeinfo:";
      // D can't be of type FunctionDecl (as no memory attribute can be applied
      // to a function)
      QualType ElementTy = DD->getType();
      QualType TmpTy = ElementTy->isArrayType()
                           ? getContext().getBaseElementType(ElementTy)
                           : ElementTy;
      Out << getContext().getTypeSizeInChars(TmpTy).getQuantity();
      // Add the dimension of the array to Out.
      while (const auto *AT = getContext().getAsArrayType(ElementTy)) {
        // Expecting only constant array types, assert otherwise.
        const auto *CAT = cast<ConstantArrayType>(AT);
        Out << "," << CAT->getSize();
        ElementTy = CAT->getElementType();
      }
      Out << '}';
    }
  }
  if (D->hasAttr<SYCLIntelSinglePumpAttr>())
    Out << "{pump:1}";
  if (D->hasAttr<SYCLIntelDoublePumpAttr>())
    Out << "{pump:2}";
  if (const auto *BWA = D->getAttr<SYCLIntelBankWidthAttr>()) {
    llvm::APSInt BWAInt = BWA->getValue()->EvaluateKnownConstInt(getContext());
    Out << '{' << BWA->getSpelling() << ':' << BWAInt << '}';
  }
  if (const auto *PCA = D->getAttr<SYCLIntelPrivateCopiesAttr>()) {
    llvm::APSInt PCAInt = PCA->getValue()->EvaluateKnownConstInt(getContext());
    Out << '{' << PCA->getSpelling() << ':' << PCAInt << '}';
  }
  if (const auto *NBA = D->getAttr<SYCLIntelNumBanksAttr>()) {
    llvm::APSInt NBAInt = NBA->getValue()->EvaluateKnownConstInt(getContext());
    Out << '{' << NBA->getSpelling() << ':' << NBAInt << '}';
  }
  if (const auto *BBA = D->getAttr<SYCLIntelBankBitsAttr>()) {
    Out << '{' << BBA->getSpelling() << ':';
    for (SYCLIntelBankBitsAttr::args_iterator I = BBA->args_begin(),
                                              E = BBA->args_end();
         I != E; ++I) {
      if (I != BBA->args_begin())
        Out << ',';
      llvm::APSInt BBAInt = (*I)->EvaluateKnownConstInt(getContext());
      Out << BBAInt;
    }
    Out << '}';
  }
  if (const auto *MRA = D->getAttr<SYCLIntelMaxReplicatesAttr>()) {
    llvm::APSInt MRAInt = MRA->getValue()->EvaluateKnownConstInt(getContext());
    Out << '{' << MRA->getSpelling() << ':' << MRAInt << '}';
  }
  if (const auto *MA = D->getAttr<SYCLIntelMergeAttr>()) {
    Out << '{' << MA->getSpelling() << ':' << MA->getName() << ':'
        << MA->getDirection() << '}';
  }
  if (D->hasAttr<SYCLIntelSimpleDualPortAttr>())
    Out << "{simple_dual_port:1}";
  if (const auto *FP2D = D->getAttr<SYCLIntelForcePow2DepthAttr>()) {
    llvm::APSInt FP2DInt =
        FP2D->getValue()->EvaluateKnownConstInt(getContext());
    Out << '{' << FP2D->getSpelling() << ':' << FP2DInt << '}';
  }
}

/// Adds global Intel FPGA annotations for a given variable declaration.
/// This function handles both simple global variables and fields within
/// structs that are annotated with Intel FPGA attributes. For structs,
/// it recursively visits all fields and base classes to collect annotations.
/// \param VD The variable declaration to annotate.
/// \param GV The LLVM GlobalValue corresponding to the variable declaration.
void CodeGenModule::addGlobalIntelFPGAAnnotation(const VarDecl *VD,
                                                 llvm::GlobalValue *GV) {
  SmallString<256> AnnotStr;

  // Handle annotations for fields within a device_global struct.
  if (getLangOpts().IntelFPGA && VD->getType()->isRecordType()) {
    auto RT = VD->getType()->castAs<RecordType>();

    auto Gen = [&AnnotStr, this](const RecordType *Ty, auto &&Gen) -> void {
      const CXXRecordDecl *RD = cast<CXXRecordDecl>(Ty->getDecl());

      // Iterate over the fields of the struct.
      for (const auto *Field : RD->fields()) {
        generateIntelFPGAAnnotation(Field, AnnotStr);

        if (const auto *FT =
                Field->getType()
                    ->getPointeeOrArrayElementType() // Strip pointers/arrays
                    ->getAs<RecordType>())
          Gen(FT, Gen);
      }

      // Iterate over the base classes of the struct.
      for (const auto &Base : RD->bases()) {
        QualType BaseTy = Base.getType();

        const auto *BRT = BaseTy->castAs<RecordType>();
        Gen(BRT, Gen);
      }
    };
    Gen(RT, Gen);
  }

  generateIntelFPGAAnnotation(VD, AnnotStr);

  if (!AnnotStr.empty()) {
    // Get the globals for file name, annotation, and the line number.
    llvm::Constant *AnnoGV = EmitAnnotationString(AnnotStr),
                   *UnitGV = EmitAnnotationUnit(VD->getLocation()),
                   *LineNoCst = EmitAnnotationLineNo(VD->getLocation());

    llvm::Constant *ASZeroGV = GV;
    if (GV->getAddressSpace() !=
        getDataLayout().getDefaultGlobalsAddressSpace())
      ASZeroGV = llvm::ConstantExpr::getAddrSpaceCast(
          GV, llvm::PointerType::get(
                  GV->getContext(),
                  getDataLayout().getDefaultGlobalsAddressSpace()));

    // Create the ConstantStruct for the global annotation.
    llvm::Constant *Fields[5] = {
        ASZeroGV, llvm::ConstantExpr::getBitCast(AnnoGV, ConstGlobalsPtrTy),
        llvm::ConstantExpr::getBitCast(UnitGV, ConstGlobalsPtrTy), LineNoCst,
        llvm::ConstantPointerNull::get(ConstGlobalsPtrTy)};
    Annotations.push_back(llvm::ConstantStruct::getAnon(Fields));
  }
}

const ABIInfo &CodeGenModule::getABIInfo() {
  return getTargetCodeGenInfo().getABIInfo();
}

/// Pass IsTentative as true if you want to create a tentative definition.
void CodeGenModule::EmitGlobalVarDefinition(const VarDecl *D,
                                            bool IsTentative) {
  // OpenCL global variables of sampler type are translated to function calls,
  // therefore no need to be translated.
  QualType ASTTy = D->getType();
  if (getLangOpts().OpenCL && ASTTy->isSamplerT())
    return;

  // HLSL default buffer constants will be emitted during HLSLBufferDecl codegen
  if (getLangOpts().HLSL &&
      D->getType().getAddressSpace() == LangAS::hlsl_constant)
    return;

  // If this is OpenMP device, check if it is legal to emit this global
  // normally.
  if (LangOpts.OpenMPIsTargetDevice && OpenMPRuntime &&
      OpenMPRuntime->emitTargetGlobalVariable(D))
    return;

  llvm::TrackingVH<llvm::Constant> Init;
  bool NeedsGlobalCtor = false;
  // Whether the definition of the variable is available externally.
  // If yes, we shouldn't emit the GloablCtor and GlobalDtor for the variable
  // since this is the job for its original source.
  bool IsDefinitionAvailableExternally =
      getContext().GetGVALinkageForVariable(D) == GVA_AvailableExternally;
  bool NeedsGlobalDtor =
      !IsDefinitionAvailableExternally &&
      D->needsDestruction(getContext()) == QualType::DK_cxx_destructor;

  // It is helpless to emit the definition for an available_externally variable
  // which can't be marked as const.
  // We don't need to check if it needs global ctor or dtor. See the above
  // comment for ideas.
  if (IsDefinitionAvailableExternally &&
      (!D->hasConstantInitialization() ||
       // TODO: Update this when we have interface to check constexpr
       // destructor.
       D->needsDestruction(getContext()) ||
       !D->getType().isConstantStorage(getContext(), true, true)))
    return;

  const VarDecl *InitDecl;
  const Expr *InitExpr = D->getAnyInitializer(InitDecl);

  std::optional<ConstantEmitter> emitter;

  // CUDA E.2.4.1 "__shared__ variables cannot have an initialization
  // as part of their declaration."  Sema has already checked for
  // error cases, so we just need to set Init to UndefValue.
  bool IsCUDASharedVar =
      getLangOpts().CUDAIsDevice && D->hasAttr<CUDASharedAttr>();
  // Shadows of initialized device-side global variables are also left
  // undefined.
  // Managed Variables should be initialized on both host side and device side.
  bool IsCUDAShadowVar =
      !getLangOpts().CUDAIsDevice && !D->hasAttr<HIPManagedAttr>() &&
      (D->hasAttr<CUDAConstantAttr>() || D->hasAttr<CUDADeviceAttr>() ||
       D->hasAttr<CUDASharedAttr>());
  bool IsCUDADeviceShadowVar =
      getLangOpts().CUDAIsDevice && !D->hasAttr<HIPManagedAttr>() &&
      (D->getType()->isCUDADeviceBuiltinSurfaceType() ||
       D->getType()->isCUDADeviceBuiltinTextureType());
  if (getLangOpts().CUDA &&
      (IsCUDASharedVar || IsCUDAShadowVar || IsCUDADeviceShadowVar))
    Init = llvm::UndefValue::get(getTypes().ConvertTypeForMem(ASTTy));
  else if (D->hasAttr<LoaderUninitializedAttr>())
    Init = llvm::UndefValue::get(getTypes().ConvertTypeForMem(ASTTy));
  else if (!InitExpr) {
    // This is a tentative definition; tentative definitions are
    // implicitly initialized with { 0 }.
    //
    // Note that tentative definitions are only emitted at the end of
    // a translation unit, so they should never have incomplete
    // type. In addition, EmitTentativeDefinition makes sure that we
    // never attempt to emit a tentative definition if a real one
    // exists. A use may still exists, however, so we still may need
    // to do a RAUW.
    assert(!ASTTy->isIncompleteType() && "Unexpected incomplete type");
    Init = EmitNullConstant(D->getType());
  } else {
    initializedGlobalDecl = GlobalDecl(D);
    emitter.emplace(*this);
    llvm::Constant *Initializer = emitter->tryEmitForInitializer(*InitDecl);
    if (!Initializer) {
      QualType T = InitExpr->getType();
      if (D->getType()->isReferenceType())
        T = D->getType();

      if (getLangOpts().HLSL &&
          D->getType().getTypePtr()->isHLSLResourceRecord()) {
        Init = llvm::PoisonValue::get(getTypes().ConvertType(ASTTy));
        NeedsGlobalCtor = true;
      } else if (getLangOpts().CPlusPlus) {
        Init = EmitNullConstant(T);
        if (!IsDefinitionAvailableExternally)
          NeedsGlobalCtor = true;
        if (InitDecl->hasFlexibleArrayInit(getContext())) {
          ErrorUnsupported(D, "flexible array initializer");
          // We cannot create ctor for flexible array initializer
          NeedsGlobalCtor = false;
        }
      } else {
        ErrorUnsupported(D, "static initializer");
        Init = llvm::PoisonValue::get(getTypes().ConvertType(T));
      }
    } else {
      Init = Initializer;
      // We don't need an initializer, so remove the entry for the delayed
      // initializer position (just in case this entry was delayed) if we
      // also don't need to register a destructor.
      if (getLangOpts().CPlusPlus && !NeedsGlobalDtor)
        DelayedCXXInitPosition.erase(D);

#ifndef NDEBUG
      CharUnits VarSize = getContext().getTypeSizeInChars(ASTTy) +
                          InitDecl->getFlexibleArrayInitChars(getContext());
      CharUnits CstSize = CharUnits::fromQuantity(
          getDataLayout().getTypeAllocSize(Init->getType()));
      assert(VarSize == CstSize && "Emitted constant has unexpected size");
#endif
    }
  }

  llvm::Type* InitType = Init->getType();
  llvm::Constant *Entry =
      GetAddrOfGlobalVar(D, InitType, ForDefinition_t(!IsTentative));

  // Strip off pointer casts if we got them.
  Entry = Entry->stripPointerCasts();

  // Entry is now either a Function or GlobalVariable.
  auto *GV = dyn_cast<llvm::GlobalVariable>(Entry);

  // We have a definition after a declaration with the wrong type.
  // We must make a new GlobalVariable* and update everything that used OldGV
  // (a declaration or tentative definition) with the new GlobalVariable*
  // (which will be a definition).
  //
  // This happens if there is a prototype for a global (e.g.
  // "extern int x[];") and then a definition of a different type (e.g.
  // "int x[10];"). This also happens when an initializer has a different type
  // from the type of the global (this happens with unions).
  if (!GV || GV->getValueType() != InitType ||
      GV->getType()->getAddressSpace() !=
          getContext().getTargetAddressSpace(GetGlobalVarAddressSpace(D))) {

    // Move the old entry aside so that we'll create a new one.
    Entry->setName(StringRef());

    // Make a new global with the correct type, this is now guaranteed to work.
    GV = cast<llvm::GlobalVariable>(
        GetAddrOfGlobalVar(D, InitType, ForDefinition_t(!IsTentative))
            ->stripPointerCasts());

    // Replace all uses of the old global with the new global
    llvm::Constant *NewPtrForOldDecl =
        llvm::ConstantExpr::getPointerBitCastOrAddrSpaceCast(GV,
                                                             Entry->getType());
    Entry->replaceAllUsesWith(NewPtrForOldDecl);

    // Erase the old global, since it is no longer used.
    cast<llvm::GlobalValue>(Entry)->eraseFromParent();
  }

  MaybeHandleStaticInExternC(D, GV);

  if (D->hasAttr<AnnotateAttr>())
    AddGlobalAnnotations(D, GV);

  // Emit Intel FPGA attribute annotation for a file-scope static variable.
  if (getLangOpts().SYCLIsDevice)
    addGlobalIntelFPGAAnnotation(D, GV);

  if (getLangOpts().SYCLIsDevice) {
    const RecordDecl *RD = D->getType()->getAsRecordDecl();

    if (RD) {
      // Add IR attributes if add_ir_attribute_global_variable is attached to
      // type.
      if (RD->hasAttr<SYCLAddIRAttributesGlobalVariableAttr>())
        AddGlobalSYCLIRAttributes(GV, RD);
      // If VarDecl has a type decorated with SYCL device_global attribute 
      // emit IR attribute 'sycl-unique-id'.
      if (RD->hasAttr<SYCLDeviceGlobalAttr>())
        addSYCLUniqueID(GV, D, Context);
      // If VarDecl type is SYCLTypeAttr::host_pipe, emit the IR attribute 
      // 'sycl-unique-id'.
      if (const auto *Attr = RD->getAttr<SYCLTypeAttr>())
        if (Attr->getType() == SYCLTypeAttr::SYCLType::host_pipe)
          addSYCLUniqueID(GV, D, Context);
    }
  }

  if (D->getType().isRestrictQualified()) {
    llvm::LLVMContext &Context = getLLVMContext();

    // Common metadata nodes.
    llvm::NamedMDNode *GlobalsRestrict =
        getModule().getOrInsertNamedMetadata("globals.restrict");
    llvm::Metadata *Args[] = {llvm::ValueAsMetadata::get(GV)};
    llvm::MDNode *Node = llvm::MDNode::get(Context, Args);
    GlobalsRestrict->addOperand(Node);
  }

  // Set the llvm linkage type as appropriate.
  llvm::GlobalValue::LinkageTypes Linkage = getLLVMLinkageVarDefinition(D);

  // CUDA B.2.1 "The __device__ qualifier declares a variable that resides on
  // the device. [...]"
  // CUDA B.2.2 "The __constant__ qualifier, optionally used together with
  // __device__, declares a variable that: [...]
  // Is accessible from all the threads within the grid and from the host
  // through the runtime library (cudaGetSymbolAddress() / cudaGetSymbolSize()
  // / cudaMemcpyToSymbol() / cudaMemcpyFromSymbol())."
  if (LangOpts.CUDA) {
    if (LangOpts.CUDAIsDevice) {
      if (Linkage != llvm::GlobalValue::InternalLinkage &&
          (D->hasAttr<CUDADeviceAttr>() || D->hasAttr<CUDAConstantAttr>() ||
           D->getType()->isCUDADeviceBuiltinSurfaceType() ||
           D->getType()->isCUDADeviceBuiltinTextureType()))
        GV->setExternallyInitialized(true);
    } else {
      getCUDARuntime().internalizeDeviceSideVar(D, Linkage);
    }
    getCUDARuntime().handleVarRegistration(D, *GV);
  }

  if (LangOpts.HLSL)
    getHLSLRuntime().handleGlobalVarDefinition(D, GV);

  GV->setInitializer(Init);
  if (emitter)
    emitter->finalize(GV);

  // If it is safe to mark the global 'constant', do so now.
  GV->setConstant((D->hasAttr<CUDAConstantAttr>() && LangOpts.CUDAIsDevice) ||
                  (!NeedsGlobalCtor && !NeedsGlobalDtor &&
                   D->getType().isConstantStorage(getContext(), true, true)));

  // If it is in a read-only section, mark it 'constant'.
  if (const SectionAttr *SA = D->getAttr<SectionAttr>()) {
    const ASTContext::SectionInfo &SI = Context.SectionInfos[SA->getName()];
    if ((SI.SectionFlags & ASTContext::PSF_Write) == 0)
      GV->setConstant(true);
  }

  CharUnits AlignVal = getContext().getDeclAlign(D);
  // Check for alignment specifed in an 'omp allocate' directive.
  if (std::optional<CharUnits> AlignValFromAllocate =
          getOMPAllocateAlignment(D))
    AlignVal = *AlignValFromAllocate;
  GV->setAlignment(AlignVal.getAsAlign());

  // On Darwin, unlike other Itanium C++ ABI platforms, the thread-wrapper
  // function is only defined alongside the variable, not also alongside
  // callers. Normally, all accesses to a thread_local go through the
  // thread-wrapper in order to ensure initialization has occurred, underlying
  // variable will never be used other than the thread-wrapper, so it can be
  // converted to internal linkage.
  //
  // However, if the variable has the 'constinit' attribute, it _can_ be
  // referenced directly, without calling the thread-wrapper, so the linkage
  // must not be changed.
  //
  // Additionally, if the variable isn't plain external linkage, e.g. if it's
  // weak or linkonce, the de-duplication semantics are important to preserve,
  // so we don't change the linkage.
  if (D->getTLSKind() == VarDecl::TLS_Dynamic &&
      Linkage == llvm::GlobalValue::ExternalLinkage &&
      Context.getTargetInfo().getTriple().isOSDarwin() &&
      !D->hasAttr<ConstInitAttr>())
    Linkage = llvm::GlobalValue::InternalLinkage;

  GV->setLinkage(Linkage);
  if (D->hasAttr<DLLImportAttr>())
    GV->setDLLStorageClass(llvm::GlobalVariable::DLLImportStorageClass);
  else if (D->hasAttr<DLLExportAttr>())
    GV->setDLLStorageClass(llvm::GlobalVariable::DLLExportStorageClass);
  else
    GV->setDLLStorageClass(llvm::GlobalVariable::DefaultStorageClass);

  if (Linkage == llvm::GlobalVariable::CommonLinkage) {
    // common vars aren't constant even if declared const.
    GV->setConstant(false);
    // Tentative definition of global variables may be initialized with
    // non-zero null pointers. In this case they should have weak linkage
    // since common linkage must have zero initializer and must not have
    // explicit section therefore cannot have non-zero initial value.
    if (!GV->getInitializer()->isNullValue())
      GV->setLinkage(llvm::GlobalVariable::WeakAnyLinkage);
  }

  setNonAliasAttributes(D, GV);

  if (D->getTLSKind() && !GV->isThreadLocal()) {
    if (D->getTLSKind() == VarDecl::TLS_Dynamic)
      CXXThreadLocals.push_back(D);
    setTLSMode(GV, *D);
  }

  maybeSetTrivialComdat(*D, *GV);

  // Emit the initializer function if necessary.
  if (NeedsGlobalCtor || NeedsGlobalDtor)
    EmitCXXGlobalVarDeclInitFunc(D, GV, NeedsGlobalCtor);

  SanitizerMD->reportGlobal(GV, *D, NeedsGlobalCtor);

  // Emit global variable debug information.
  if (CGDebugInfo *DI = getModuleDebugInfo())
    if (getCodeGenOpts().hasReducedDebugInfo())
      DI->EmitGlobalVariable(GV, D);

  if (LangOpts.SYCLIsDevice) {
    maybeEmitPipeStorageMetadata(D, GV, *this);
    // Notify SYCL code generation infrastructure that a global variable is
    // being generated.
    getSYCLRuntime().actOnGlobalVarEmit(*this, *D, GV);
  }
}

void CodeGenModule::EmitExternalVarDeclaration(const VarDecl *D) {
  if (CGDebugInfo *DI = getModuleDebugInfo())
    if (getCodeGenOpts().hasReducedDebugInfo()) {
      QualType ASTTy = D->getType();
      llvm::Type *Ty = getTypes().ConvertTypeForMem(D->getType());
      llvm::Constant *GV =
          GetOrCreateLLVMGlobal(D->getName(), Ty, ASTTy.getAddressSpace(), D);
      DI->EmitExternalVariable(
          cast<llvm::GlobalVariable>(GV->stripPointerCasts()), D);
    }
}

void CodeGenModule::EmitExternalFunctionDeclaration(const FunctionDecl *FD) {
  if (CGDebugInfo *DI = getModuleDebugInfo())
    if (getCodeGenOpts().hasReducedDebugInfo()) {
      auto *Ty = getTypes().ConvertType(FD->getType());
      StringRef MangledName = getMangledName(FD);
      auto *Fn = cast<llvm::Function>(
          GetOrCreateLLVMFunction(MangledName, Ty, FD, /* ForVTable */ false));
      if (!Fn->getSubprogram())
        DI->EmitFunctionDecl(FD, FD->getLocation(), FD->getType(), Fn);
    }
}

static bool isVarDeclStrongDefinition(const ASTContext &Context,
                                      CodeGenModule &CGM, const VarDecl *D,
                                      bool NoCommon) {
  // Don't give variables common linkage if -fno-common was specified unless it
  // was overridden by a NoCommon attribute.
  if ((NoCommon || D->hasAttr<NoCommonAttr>()) && !D->hasAttr<CommonAttr>())
    return true;

  // C11 6.9.2/2:
  //   A declaration of an identifier for an object that has file scope without
  //   an initializer, and without a storage-class specifier or with the
  //   storage-class specifier static, constitutes a tentative definition.
  if (D->getInit() || D->hasExternalStorage())
    return true;

  // A variable cannot be both common and exist in a section.
  if (D->hasAttr<SectionAttr>())
    return true;

  // A variable cannot be both common and exist in a section.
  // We don't try to determine which is the right section in the front-end.
  // If no specialized section name is applicable, it will resort to default.
  if (D->hasAttr<PragmaClangBSSSectionAttr>() ||
      D->hasAttr<PragmaClangDataSectionAttr>() ||
      D->hasAttr<PragmaClangRelroSectionAttr>() ||
      D->hasAttr<PragmaClangRodataSectionAttr>())
    return true;

  // Thread local vars aren't considered common linkage.
  if (D->getTLSKind())
    return true;

  // Tentative definitions marked with WeakImportAttr are true definitions.
  if (D->hasAttr<WeakImportAttr>())
    return true;

  // A variable cannot be both common and exist in a comdat.
  if (shouldBeInCOMDAT(CGM, *D))
    return true;

  // Declarations with a required alignment do not have common linkage in MSVC
  // mode.
  if (Context.getTargetInfo().getCXXABI().isMicrosoft()) {
    if (D->hasAttr<AlignedAttr>())
      return true;
    QualType VarType = D->getType();
    if (Context.isAlignmentRequired(VarType))
      return true;

    if (const auto *RT = VarType->getAs<RecordType>()) {
      const RecordDecl *RD = RT->getDecl();
      for (const FieldDecl *FD : RD->fields()) {
        if (FD->isBitField())
          continue;
        if (FD->hasAttr<AlignedAttr>())
          return true;
        if (Context.isAlignmentRequired(FD->getType()))
          return true;
      }
    }
  }

  // Microsoft's link.exe doesn't support alignments greater than 32 bytes for
  // common symbols, so symbols with greater alignment requirements cannot be
  // common.
  // Other COFF linkers (ld.bfd and LLD) support arbitrary power-of-two
  // alignments for common symbols via the aligncomm directive, so this
  // restriction only applies to MSVC environments.
  if (Context.getTargetInfo().getTriple().isKnownWindowsMSVCEnvironment() &&
      Context.getTypeAlignIfKnown(D->getType()) >
          Context.toBits(CharUnits::fromQuantity(32)))
    return true;

  return false;
}

llvm::GlobalValue::LinkageTypes
CodeGenModule::getLLVMLinkageForDeclarator(const DeclaratorDecl *D,
                                           GVALinkage Linkage) {
  if (Linkage == GVA_Internal)
    return llvm::Function::InternalLinkage;

  if (D->hasAttr<WeakAttr>())
    return llvm::GlobalVariable::WeakAnyLinkage;

  if (const auto *FD = D->getAsFunction())
    if (FD->isMultiVersion() && Linkage == GVA_AvailableExternally)
      return llvm::GlobalVariable::LinkOnceAnyLinkage;

  // We are guaranteed to have a strong definition somewhere else,
  // so we can use available_externally linkage.
  if (Linkage == GVA_AvailableExternally)
    return llvm::GlobalValue::AvailableExternallyLinkage;

  // SYCL: Device code is not generally limited to one translation unit, but
  // anything accessed from another translation unit is required to be annotated
  // with the SYCL_EXTERNAL macro. For any function or variable that does not
  // have this, linkonce_odr suffices. If -fno-sycl-rdc is passed, we know there
  // is only one translation unit and can so mark them internal.
  if (getLangOpts().SYCLIsDevice && !D->hasAttr<SYCLKernelAttr>() &&
      !D->hasAttr<SYCLDeviceAttr>() &&
      !SemaSYCL::isTypeDecoratedWithDeclAttribute<SYCLDeviceGlobalAttr>(
          D->getType()))
    return getLangOpts().GPURelocatableDeviceCode
               ? llvm::Function::LinkOnceODRLinkage
               : llvm::Function::InternalLinkage;

  // Note that Apple's kernel linker doesn't support symbol
  // coalescing, so we need to avoid linkonce and weak linkages there.
  // Normally, this means we just map to internal, but for explicit
  // instantiations we'll map to external.

  // In C++, the compiler has to emit a definition in every translation unit
  // that references the function.  We should use linkonce_odr because
  // a) if all references in this translation unit are optimized away, we
  // don't need to codegen it.  b) if the function persists, it needs to be
  // merged with other definitions. c) C++ has the ODR, so we know the
  // definition is dependable.
  if (Linkage == GVA_DiscardableODR)
    return !Context.getLangOpts().AppleKext ? llvm::Function::LinkOnceODRLinkage
                                            : llvm::Function::InternalLinkage;

  // An explicit instantiation of a template has weak linkage, since
  // explicit instantiations can occur in multiple translation units
  // and must all be equivalent. However, we are not allowed to
  // throw away these explicit instantiations.
  //
  // CUDA/HIP: For -fno-gpu-rdc case, device code is limited to one TU,
  // so say that CUDA templates are either external (for kernels) or internal.
  // This lets llvm perform aggressive inter-procedural optimizations. For
  // -fgpu-rdc case, device function calls across multiple TU's are allowed,
  // therefore we need to follow the normal linkage paradigm.
  if (Linkage == GVA_StrongODR) {
    if (getLangOpts().AppleKext)
      return llvm::Function::ExternalLinkage;
    if (getLangOpts().CUDA && getLangOpts().CUDAIsDevice &&
        !getLangOpts().GPURelocatableDeviceCode)
      return D->hasAttr<CUDAGlobalAttr>() ? llvm::Function::ExternalLinkage
                                          : llvm::Function::InternalLinkage;
    return llvm::Function::WeakODRLinkage;
  }

  // C++ doesn't have tentative definitions and thus cannot have common
  // linkage.
  if (!getLangOpts().CPlusPlus && isa<VarDecl>(D) &&
      !isVarDeclStrongDefinition(Context, *this, cast<VarDecl>(D),
                                 CodeGenOpts.NoCommon))
    return llvm::GlobalVariable::CommonLinkage;

  // selectany symbols are externally visible, so use weak instead of
  // linkonce.  MSVC optimizes away references to const selectany globals, so
  // all definitions should be the same and ODR linkage should be used.
  // http://msdn.microsoft.com/en-us/library/5tkz6s71.aspx
  if (D->hasAttr<SelectAnyAttr>())
    return llvm::GlobalVariable::WeakODRLinkage;

  // Otherwise, we have strong external linkage.
  assert(Linkage == GVA_StrongExternal);
  return llvm::GlobalVariable::ExternalLinkage;
}

llvm::GlobalValue::LinkageTypes
CodeGenModule::getLLVMLinkageVarDefinition(const VarDecl *VD) {
  GVALinkage Linkage = getContext().GetGVALinkageForVariable(VD);
  return getLLVMLinkageForDeclarator(VD, Linkage);
}

/// Replace the uses of a function that was declared with a non-proto type.
/// We want to silently drop extra arguments from call sites
static void replaceUsesOfNonProtoConstant(llvm::Constant *old,
                                          llvm::Function *newFn) {
  // Fast path.
  if (old->use_empty())
    return;

  llvm::Type *newRetTy = newFn->getReturnType();
  SmallVector<llvm::Value *, 4> newArgs;

  SmallVector<llvm::CallBase *> callSitesToBeRemovedFromParent;

  for (llvm::Value::use_iterator ui = old->use_begin(), ue = old->use_end();
       ui != ue; ui++) {
    llvm::User *user = ui->getUser();

    // Recognize and replace uses of bitcasts.  Most calls to
    // unprototyped functions will use bitcasts.
    if (auto *bitcast = dyn_cast<llvm::ConstantExpr>(user)) {
      if (bitcast->getOpcode() == llvm::Instruction::BitCast)
        replaceUsesOfNonProtoConstant(bitcast, newFn);
      continue;
    }

    // Recognize calls to the function.
    llvm::CallBase *callSite = dyn_cast<llvm::CallBase>(user);
    if (!callSite)
      continue;
    if (!callSite->isCallee(&*ui))
      continue;

    // If the return types don't match exactly, then we can't
    // transform this call unless it's dead.
    if (callSite->getType() != newRetTy && !callSite->use_empty())
      continue;

    // Get the call site's attribute list.
    SmallVector<llvm::AttributeSet, 8> newArgAttrs;
    llvm::AttributeList oldAttrs = callSite->getAttributes();

    // If the function was passed too few arguments, don't transform.
    unsigned newNumArgs = newFn->arg_size();
    if (callSite->arg_size() < newNumArgs)
      continue;

    // If extra arguments were passed, we silently drop them.
    // If any of the types mismatch, we don't transform.
    unsigned argNo = 0;
    bool dontTransform = false;
    for (llvm::Argument &A : newFn->args()) {
      if (callSite->getArgOperand(argNo)->getType() != A.getType()) {
        dontTransform = true;
        break;
      }

      // Add any parameter attributes.
      newArgAttrs.push_back(oldAttrs.getParamAttrs(argNo));
      argNo++;
    }
    if (dontTransform)
      continue;

    // Okay, we can transform this.  Create the new call instruction and copy
    // over the required information.
    newArgs.append(callSite->arg_begin(), callSite->arg_begin() + argNo);

    // Copy over any operand bundles.
    SmallVector<llvm::OperandBundleDef, 1> newBundles;
    callSite->getOperandBundlesAsDefs(newBundles);

    llvm::CallBase *newCall;
    if (isa<llvm::CallInst>(callSite)) {
      newCall = llvm::CallInst::Create(newFn, newArgs, newBundles, "",
                                       callSite->getIterator());
    } else {
      auto *oldInvoke = cast<llvm::InvokeInst>(callSite);
      newCall = llvm::InvokeInst::Create(
          newFn, oldInvoke->getNormalDest(), oldInvoke->getUnwindDest(),
          newArgs, newBundles, "", callSite->getIterator());
    }
    newArgs.clear(); // for the next iteration

    if (!newCall->getType()->isVoidTy())
      newCall->takeName(callSite);
    newCall->setAttributes(
        llvm::AttributeList::get(newFn->getContext(), oldAttrs.getFnAttrs(),
                                 oldAttrs.getRetAttrs(), newArgAttrs));
    newCall->setCallingConv(callSite->getCallingConv());

    // Finally, remove the old call, replacing any uses with the new one.
    if (!callSite->use_empty())
      callSite->replaceAllUsesWith(newCall);

    // Copy debug location attached to CI.
    if (callSite->getDebugLoc())
      newCall->setDebugLoc(callSite->getDebugLoc());

    callSitesToBeRemovedFromParent.push_back(callSite);
  }

  for (auto *callSite : callSitesToBeRemovedFromParent) {
    callSite->eraseFromParent();
  }
}

/// ReplaceUsesOfNonProtoTypeWithRealFunction - This function is called when we
/// implement a function with no prototype, e.g. "int foo() {}".  If there are
/// existing call uses of the old function in the module, this adjusts them to
/// call the new function directly.
///
/// This is not just a cleanup: the always_inline pass requires direct calls to
/// functions to be able to inline them.  If there is a bitcast in the way, it
/// won't inline them.  Instcombine normally deletes these calls, but it isn't
/// run at -O0.
static void ReplaceUsesOfNonProtoTypeWithRealFunction(llvm::GlobalValue *Old,
                                                      llvm::Function *NewFn) {
  // If we're redefining a global as a function, don't transform it.
  if (!isa<llvm::Function>(Old)) return;

  replaceUsesOfNonProtoConstant(Old, NewFn);
}

void CodeGenModule::HandleCXXStaticMemberVarInstantiation(VarDecl *VD) {
  auto DK = VD->isThisDeclarationADefinition();
  if ((DK == VarDecl::Definition && VD->hasAttr<DLLImportAttr>()) ||
      (LangOpts.CUDA && !shouldEmitCUDAGlobalVar(VD)))
    return;

  TemplateSpecializationKind TSK = VD->getTemplateSpecializationKind();
  // If we have a definition, this might be a deferred decl. If the
  // instantiation is explicit, make sure we emit it at the end.
  if (VD->getDefinition() && TSK == TSK_ExplicitInstantiationDefinition)
    GetAddrOfGlobalVar(VD);

  EmitTopLevelDecl(VD);
}

void CodeGenModule::EmitGlobalFunctionDefinition(GlobalDecl GD,
                                                 llvm::GlobalValue *GV) {
  const auto *D = cast<FunctionDecl>(GD.getDecl());

  // Compute the function info and LLVM type.
  const CGFunctionInfo &FI = getTypes().arrangeGlobalDeclaration(GD);
  llvm::FunctionType *Ty = getTypes().GetFunctionType(FI);

  // Get or create the prototype for the function.
  if (!GV || (GV->getValueType() != Ty))
    GV = cast<llvm::GlobalValue>(GetAddrOfFunction(GD, Ty, /*ForVTable=*/false,
                                                   /*DontDefer=*/true,
                                                   ForDefinition));

  // Already emitted.
  if (!GV->isDeclaration())
    return;

  // We need to set linkage and visibility on the function before
  // generating code for it because various parts of IR generation
  // want to propagate this information down (e.g. to local static
  // declarations).
  auto *Fn = cast<llvm::Function>(GV);
  setFunctionLinkage(GD, Fn);

  // FIXME: this is redundant with part of setFunctionDefinitionAttributes
  setGVProperties(Fn, GD);

  MaybeHandleStaticInExternC(D, Fn);

  maybeSetTrivialComdat(*D, *Fn);

  CodeGenFunction(*this).GenerateCode(GD, Fn, FI);

  setNonAliasAttributes(GD, Fn);
  SetLLVMFunctionAttributesForDefinition(D, Fn);

  if (const ConstructorAttr *CA = D->getAttr<ConstructorAttr>())
    AddGlobalCtor(Fn, CA->getPriority());
  if (const DestructorAttr *DA = D->getAttr<DestructorAttr>())
    AddGlobalDtor(Fn, DA->getPriority(), true);
  if (getLangOpts().OpenMP && D->hasAttr<OMPDeclareTargetDeclAttr>())
    getOpenMPRuntime().emitDeclareTargetFunction(D, GV);
}

void CodeGenModule::EmitAliasDefinition(GlobalDecl GD) {
  const auto *D = cast<ValueDecl>(GD.getDecl());
  const AliasAttr *AA = D->getAttr<AliasAttr>();
  assert(AA && "Not an alias?");

  StringRef MangledName = getMangledName(GD);

  if (AA->getAliasee() == MangledName) {
    Diags.Report(AA->getLocation(), diag::err_cyclic_alias) << 0;
    return;
  }

  // If there is a definition in the module, then it wins over the alias.
  // This is dubious, but allow it to be safe.  Just ignore the alias.
  llvm::GlobalValue *Entry = GetGlobalValue(MangledName);
  if (Entry && !Entry->isDeclaration())
    return;

  Aliases.push_back(GD);

  llvm::Type *DeclTy = getTypes().ConvertTypeForMem(D->getType());

  // Create a reference to the named value.  This ensures that it is emitted
  // if a deferred decl.
  llvm::Constant *Aliasee;
  llvm::GlobalValue::LinkageTypes LT;
  unsigned AS;
  if (isa<llvm::FunctionType>(DeclTy)) {
    Aliasee = GetOrCreateLLVMFunction(AA->getAliasee(), DeclTy, GD,
                                      /*ForVTable=*/false);
    LT = getFunctionLinkage(GD);
    AS = Aliasee->getType()->getPointerAddressSpace();
  } else {
    LangAS LAS = GetGlobalVarAddressSpace(dyn_cast<VarDecl>(GD.getDecl()));
    AS = ArgInfoAddressSpace(LAS);
    Aliasee = GetOrCreateLLVMGlobal(AA->getAliasee(), DeclTy, LAS,
                                    /*D=*/nullptr);
    if (const auto *VD = dyn_cast<VarDecl>(GD.getDecl()))
      LT = getLLVMLinkageVarDefinition(VD);
    else
      LT = getFunctionLinkage(GD);
  }

  // Create the new alias itself, but don't set a name yet.
  auto *GA =
      llvm::GlobalAlias::create(DeclTy, AS, LT, "", Aliasee, &getModule());

  if (Entry) {
    if (GA->getAliasee() == Entry) {
      Diags.Report(AA->getLocation(), diag::err_cyclic_alias) << 0;
      return;
    }

    assert(Entry->isDeclaration());

    // If there is a declaration in the module, then we had an extern followed
    // by the alias, as in:
    //   extern int test6();
    //   ...
    //   int test6() __attribute__((alias("test7")));
    //
    // Remove it and replace uses of it with the alias.
    GA->takeName(Entry);

    Entry->replaceAllUsesWith(GA);
    Entry->eraseFromParent();
  } else {
    GA->setName(MangledName);
  }

  // Set attributes which are particular to an alias; this is a
  // specialization of the attributes which may be set on a global
  // variable/function.
  if (D->hasAttr<WeakAttr>() || D->hasAttr<WeakRefAttr>() ||
      D->isWeakImported()) {
    GA->setLinkage(llvm::Function::WeakAnyLinkage);
  }

  if (const auto *VD = dyn_cast<VarDecl>(D))
    if (VD->getTLSKind())
      setTLSMode(GA, *VD);

  SetCommonAttributes(GD, GA);

  // Emit global alias debug information.
  if (isa<VarDecl>(D))
    if (CGDebugInfo *DI = getModuleDebugInfo())
      DI->EmitGlobalAlias(cast<llvm::GlobalValue>(GA->getAliasee()->stripPointerCasts()), GD);
}

void CodeGenModule::emitIFuncDefinition(GlobalDecl GD) {
  const auto *D = cast<ValueDecl>(GD.getDecl());
  const IFuncAttr *IFA = D->getAttr<IFuncAttr>();
  assert(IFA && "Not an ifunc?");

  StringRef MangledName = getMangledName(GD);

  if (IFA->getResolver() == MangledName) {
    Diags.Report(IFA->getLocation(), diag::err_cyclic_alias) << 1;
    return;
  }

  // Report an error if some definition overrides ifunc.
  llvm::GlobalValue *Entry = GetGlobalValue(MangledName);
  if (Entry && !Entry->isDeclaration()) {
    GlobalDecl OtherGD;
    if (lookupRepresentativeDecl(MangledName, OtherGD) &&
        DiagnosedConflictingDefinitions.insert(GD).second) {
      Diags.Report(D->getLocation(), diag::err_duplicate_mangled_name)
          << MangledName;
      Diags.Report(OtherGD.getDecl()->getLocation(),
                   diag::note_previous_definition);
    }
    return;
  }

  Aliases.push_back(GD);

  // The resolver might not be visited yet. Specify a dummy non-function type to
  // indicate IsIncompleteFunction. Either the type is ignored (if the resolver
  // was emitted) or the whole function will be replaced (if the resolver has
  // not been emitted).
  llvm::Constant *Resolver =
      GetOrCreateLLVMFunction(IFA->getResolver(), VoidTy, {},
                              /*ForVTable=*/false);
  llvm::Type *DeclTy = getTypes().ConvertTypeForMem(D->getType());
  unsigned AS = getTypes().getTargetAddressSpace(D->getType());
  llvm::GlobalIFunc *GIF = llvm::GlobalIFunc::create(
      DeclTy, AS, llvm::Function::ExternalLinkage, "", Resolver, &getModule());
  if (Entry) {
    if (GIF->getResolver() == Entry) {
      Diags.Report(IFA->getLocation(), diag::err_cyclic_alias) << 1;
      return;
    }
    assert(Entry->isDeclaration());

    // If there is a declaration in the module, then we had an extern followed
    // by the ifunc, as in:
    //   extern int test();
    //   ...
    //   int test() __attribute__((ifunc("resolver")));
    //
    // Remove it and replace uses of it with the ifunc.
    GIF->takeName(Entry);

    Entry->replaceAllUsesWith(GIF);
    Entry->eraseFromParent();
  } else
    GIF->setName(MangledName);
  SetCommonAttributes(GD, GIF);
}

llvm::Function *CodeGenModule::getIntrinsic(unsigned IID,
                                            ArrayRef<llvm::Type*> Tys) {
  return llvm::Intrinsic::getOrInsertDeclaration(&getModule(),
                                                 (llvm::Intrinsic::ID)IID, Tys);
}

static llvm::StringMapEntry<llvm::GlobalVariable *> &
GetConstantCFStringEntry(llvm::StringMap<llvm::GlobalVariable *> &Map,
                         const StringLiteral *Literal, bool TargetIsLSB,
                         bool &IsUTF16, unsigned &StringLength) {
  StringRef String = Literal->getString();
  unsigned NumBytes = String.size();

  // Check for simple case.
  if (!Literal->containsNonAsciiOrNull()) {
    StringLength = NumBytes;
    return *Map.insert(std::make_pair(String, nullptr)).first;
  }

  // Otherwise, convert the UTF8 literals into a string of shorts.
  IsUTF16 = true;

  SmallVector<llvm::UTF16, 128> ToBuf(NumBytes + 1); // +1 for ending nulls.
  const llvm::UTF8 *FromPtr = (const llvm::UTF8 *)String.data();
  llvm::UTF16 *ToPtr = &ToBuf[0];

  (void)llvm::ConvertUTF8toUTF16(&FromPtr, FromPtr + NumBytes, &ToPtr,
                                 ToPtr + NumBytes, llvm::strictConversion);

  // ConvertUTF8toUTF16 returns the length in ToPtr.
  StringLength = ToPtr - &ToBuf[0];

  // Add an explicit null.
  *ToPtr = 0;
  return *Map.insert(std::make_pair(
                         StringRef(reinterpret_cast<const char *>(ToBuf.data()),
                                   (StringLength + 1) * 2),
                         nullptr)).first;
}

ConstantAddress
CodeGenModule::GetAddrOfConstantCFString(const StringLiteral *Literal) {
  unsigned StringLength = 0;
  bool isUTF16 = false;
  llvm::StringMapEntry<llvm::GlobalVariable *> &Entry =
      GetConstantCFStringEntry(CFConstantStringMap, Literal,
                               getDataLayout().isLittleEndian(), isUTF16,
                               StringLength);

  if (auto *C = Entry.second)
    return ConstantAddress(
        C, C->getValueType(), CharUnits::fromQuantity(C->getAlignment()));

  const ASTContext &Context = getContext();
  const llvm::Triple &Triple = getTriple();

  const auto CFRuntime = getLangOpts().CFRuntime;
  const bool IsSwiftABI =
      static_cast<unsigned>(CFRuntime) >=
      static_cast<unsigned>(LangOptions::CoreFoundationABI::Swift);
  const bool IsSwift4_1 = CFRuntime == LangOptions::CoreFoundationABI::Swift4_1;

  // If we don't already have it, get __CFConstantStringClassReference.
  if (!CFConstantStringClassRef) {
    const char *CFConstantStringClassName = "__CFConstantStringClassReference";
    llvm::Type *Ty = getTypes().ConvertType(getContext().IntTy);
    Ty = llvm::ArrayType::get(Ty, 0);

    switch (CFRuntime) {
    default: break;
    case LangOptions::CoreFoundationABI::Swift: [[fallthrough]];
    case LangOptions::CoreFoundationABI::Swift5_0:
      CFConstantStringClassName =
          Triple.isOSDarwin() ? "$s15SwiftFoundation19_NSCFConstantStringCN"
                              : "$s10Foundation19_NSCFConstantStringCN";
      Ty = IntPtrTy;
      break;
    case LangOptions::CoreFoundationABI::Swift4_2:
      CFConstantStringClassName =
          Triple.isOSDarwin() ? "$S15SwiftFoundation19_NSCFConstantStringCN"
                              : "$S10Foundation19_NSCFConstantStringCN";
      Ty = IntPtrTy;
      break;
    case LangOptions::CoreFoundationABI::Swift4_1:
      CFConstantStringClassName =
          Triple.isOSDarwin() ? "__T015SwiftFoundation19_NSCFConstantStringCN"
                              : "__T010Foundation19_NSCFConstantStringCN";
      Ty = IntPtrTy;
      break;
    }

    llvm::Constant *C = CreateRuntimeVariable(Ty, CFConstantStringClassName);

    if (Triple.isOSBinFormatELF() || Triple.isOSBinFormatCOFF()) {
      llvm::GlobalValue *GV = nullptr;

      if ((GV = dyn_cast<llvm::GlobalValue>(C))) {
        IdentifierInfo &II = Context.Idents.get(GV->getName());
        TranslationUnitDecl *TUDecl = Context.getTranslationUnitDecl();
        DeclContext *DC = TranslationUnitDecl::castToDeclContext(TUDecl);

        const VarDecl *VD = nullptr;
        for (const auto *Result : DC->lookup(&II))
          if ((VD = dyn_cast<VarDecl>(Result)))
            break;

        if (Triple.isOSBinFormatELF()) {
          if (!VD)
            GV->setLinkage(llvm::GlobalValue::ExternalLinkage);
        } else {
          GV->setLinkage(llvm::GlobalValue::ExternalLinkage);
          if (!VD || !VD->hasAttr<DLLExportAttr>())
            GV->setDLLStorageClass(llvm::GlobalValue::DLLImportStorageClass);
          else
            GV->setDLLStorageClass(llvm::GlobalValue::DLLExportStorageClass);
        }

        setDSOLocal(GV);
      }
    }

    // Decay array -> ptr
    CFConstantStringClassRef =
        IsSwiftABI ? llvm::ConstantExpr::getPtrToInt(C, Ty) : C;
  }

  QualType CFTy = Context.getCFConstantStringType();

  auto *STy = cast<llvm::StructType>(getTypes().ConvertType(CFTy));

  ConstantInitBuilder Builder(*this);
  auto Fields = Builder.beginStruct(STy);

  // Class pointer.
  Fields.add(cast<llvm::Constant>(CFConstantStringClassRef));

  // Flags.
  if (IsSwiftABI) {
    Fields.addInt(IntPtrTy, IsSwift4_1 ? 0x05 : 0x01);
    Fields.addInt(Int64Ty, isUTF16 ? 0x07d0 : 0x07c8);
  } else {
    Fields.addInt(IntTy, isUTF16 ? 0x07d0 : 0x07C8);
  }

  // String pointer.
  llvm::Constant *C = nullptr;
  if (isUTF16) {
    auto Arr = llvm::ArrayRef(
        reinterpret_cast<uint16_t *>(const_cast<char *>(Entry.first().data())),
        Entry.first().size() / 2);
    C = llvm::ConstantDataArray::get(VMContext, Arr);
  } else {
    C = llvm::ConstantDataArray::getString(VMContext, Entry.first());
  }

  // Note: -fwritable-strings doesn't make the backing store strings of
  // CFStrings writable.
  auto *GV =
      new llvm::GlobalVariable(getModule(), C->getType(), /*isConstant=*/true,
                               llvm::GlobalValue::PrivateLinkage, C, ".str");
  GV->setUnnamedAddr(llvm::GlobalValue::UnnamedAddr::Global);
  // Don't enforce the target's minimum global alignment, since the only use
  // of the string is via this class initializer.
  CharUnits Align = isUTF16 ? Context.getTypeAlignInChars(Context.ShortTy)
                            : Context.getTypeAlignInChars(Context.CharTy);
  GV->setAlignment(Align.getAsAlign());

  // FIXME: We set the section explicitly to avoid a bug in ld64 224.1.
  // Without it LLVM can merge the string with a non unnamed_addr one during
  // LTO.  Doing that changes the section it ends in, which surprises ld64.
  if (Triple.isOSBinFormatMachO())
    GV->setSection(isUTF16 ? "__TEXT,__ustring"
                           : "__TEXT,__cstring,cstring_literals");
  // Make sure the literal ends up in .rodata to allow for safe ICF and for
  // the static linker to adjust permissions to read-only later on.
  else if (Triple.isOSBinFormatELF())
    GV->setSection(".rodata");

  // String.
  Fields.add(GV);

  // String length.
  llvm::IntegerType *LengthTy =
      llvm::IntegerType::get(getModule().getContext(),
                             Context.getTargetInfo().getLongWidth());
  if (IsSwiftABI) {
    if (CFRuntime == LangOptions::CoreFoundationABI::Swift4_1 ||
        CFRuntime == LangOptions::CoreFoundationABI::Swift4_2)
      LengthTy = Int32Ty;
    else
      LengthTy = IntPtrTy;
  }
  Fields.addInt(LengthTy, StringLength);

  // Swift ABI requires 8-byte alignment to ensure that the _Atomic(uint64_t) is
  // properly aligned on 32-bit platforms.
  CharUnits Alignment =
      IsSwiftABI ? Context.toCharUnitsFromBits(64) : getPointerAlign();

  // The struct.
  GV = Fields.finishAndCreateGlobal("_unnamed_cfstring_", Alignment,
                                    /*isConstant=*/false,
                                    llvm::GlobalVariable::PrivateLinkage);
  GV->addAttribute("objc_arc_inert");
  switch (Triple.getObjectFormat()) {
  case llvm::Triple::UnknownObjectFormat:
    llvm_unreachable("unknown file format");
  case llvm::Triple::DXContainer:
  case llvm::Triple::GOFF:
  case llvm::Triple::SPIRV:
  case llvm::Triple::XCOFF:
    llvm_unreachable("unimplemented");
  case llvm::Triple::COFF:
  case llvm::Triple::ELF:
  case llvm::Triple::Wasm:
    GV->setSection("cfstring");
    break;
  case llvm::Triple::MachO:
    GV->setSection("__DATA,__cfstring");
    break;
  }
  Entry.second = GV;

  return ConstantAddress(GV, GV->getValueType(), Alignment);
}

bool CodeGenModule::getExpressionLocationsEnabled() const {
  return !CodeGenOpts.EmitCodeView || CodeGenOpts.DebugColumnInfo;
}

QualType CodeGenModule::getObjCFastEnumerationStateType() {
  if (ObjCFastEnumerationStateType.isNull()) {
    RecordDecl *D = Context.buildImplicitRecord("__objcFastEnumerationState");
    D->startDefinition();

    QualType FieldTypes[] = {
        Context.UnsignedLongTy, Context.getPointerType(Context.getObjCIdType()),
        Context.getPointerType(Context.UnsignedLongTy),
        Context.getConstantArrayType(Context.UnsignedLongTy, llvm::APInt(32, 5),
                                     nullptr, ArraySizeModifier::Normal, 0)};

    for (size_t i = 0; i < 4; ++i) {
      FieldDecl *Field = FieldDecl::Create(Context,
                                           D,
                                           SourceLocation(),
                                           SourceLocation(), nullptr,
                                           FieldTypes[i], /*TInfo=*/nullptr,
                                           /*BitWidth=*/nullptr,
                                           /*Mutable=*/false,
                                           ICIS_NoInit);
      Field->setAccess(AS_public);
      D->addDecl(Field);
    }

    D->completeDefinition();
    ObjCFastEnumerationStateType = Context.getTagDeclType(D);
  }

  return ObjCFastEnumerationStateType;
}

llvm::Constant *
CodeGenModule::GetConstantArrayFromStringLiteral(const StringLiteral *E) {
  assert(!E->getType()->isPointerType() && "Strings are always arrays");

  // Don't emit it as the address of the string, emit the string data itself
  // as an inline array.
  if (E->getCharByteWidth() == 1) {
    SmallString<64> Str(E->getString());

    // Resize the string to the right size, which is indicated by its type.
    const ConstantArrayType *CAT = Context.getAsConstantArrayType(E->getType());
    assert(CAT && "String literal not of constant array type!");
    Str.resize(CAT->getZExtSize());
    return llvm::ConstantDataArray::getString(VMContext, Str, false);
  }

  auto *AType = cast<llvm::ArrayType>(getTypes().ConvertType(E->getType()));
  llvm::Type *ElemTy = AType->getElementType();
  unsigned NumElements = AType->getNumElements();

  // Wide strings have either 2-byte or 4-byte elements.
  if (ElemTy->getPrimitiveSizeInBits() == 16) {
    SmallVector<uint16_t, 32> Elements;
    Elements.reserve(NumElements);

    for(unsigned i = 0, e = E->getLength(); i != e; ++i)
      Elements.push_back(E->getCodeUnit(i));
    Elements.resize(NumElements);
    return llvm::ConstantDataArray::get(VMContext, Elements);
  }

  assert(ElemTy->getPrimitiveSizeInBits() == 32);
  SmallVector<uint32_t, 32> Elements;
  Elements.reserve(NumElements);

  for(unsigned i = 0, e = E->getLength(); i != e; ++i)
    Elements.push_back(E->getCodeUnit(i));
  Elements.resize(NumElements);
  return llvm::ConstantDataArray::get(VMContext, Elements);
}

static llvm::GlobalVariable *
GenerateStringLiteral(llvm::Constant *C, llvm::GlobalValue::LinkageTypes LT,
                      CodeGenModule &CGM, StringRef GlobalName,
                      CharUnits Alignment) {
  unsigned AddrSpace = CGM.getContext().getTargetAddressSpace(
      CGM.GetGlobalConstantAddressSpace());

  llvm::Module &M = CGM.getModule();
  // Create a global variable for this string
  auto *GV = new llvm::GlobalVariable(
      M, C->getType(), !CGM.getLangOpts().WritableStrings, LT, C, GlobalName,
      nullptr, llvm::GlobalVariable::NotThreadLocal, AddrSpace);
  GV->setAlignment(Alignment.getAsAlign());
  GV->setUnnamedAddr(llvm::GlobalValue::UnnamedAddr::Global);
  if (GV->isWeakForLinker()) {
    assert(CGM.supportsCOMDAT() && "Only COFF uses weak string literals");
    GV->setComdat(M.getOrInsertComdat(GV->getName()));
  }
  CGM.setDSOLocal(GV);

  return GV;
}

/// GetAddrOfConstantStringFromLiteral - Return a pointer to a
/// constant array for the given string literal.
ConstantAddress
CodeGenModule::GetAddrOfConstantStringFromLiteral(const StringLiteral *S,
                                                  StringRef Name) {
  CharUnits Alignment =
      getContext().getAlignOfGlobalVarInChars(S->getType(), /*VD=*/nullptr);

  llvm::Constant *C = GetConstantArrayFromStringLiteral(S);
  llvm::GlobalVariable **Entry = nullptr;
  if (!LangOpts.WritableStrings) {
    Entry = &ConstantStringMap[C];
    if (auto GV = *Entry) {
      if (uint64_t(Alignment.getQuantity()) > GV->getAlignment())
        GV->setAlignment(Alignment.getAsAlign());
      return ConstantAddress(castStringLiteralToDefaultAddressSpace(*this, GV),
                             GV->getValueType(), Alignment);
    }
  }

  SmallString<256> MangledNameBuffer;
  StringRef GlobalVariableName;
  llvm::GlobalValue::LinkageTypes LT;

  // Mangle the string literal if that's how the ABI merges duplicate strings.
  // Don't do it if they are writable, since we don't want writes in one TU to
  // affect strings in another.
  if (getCXXABI().getMangleContext().shouldMangleStringLiteral(S) &&
      !LangOpts.WritableStrings) {
    llvm::raw_svector_ostream Out(MangledNameBuffer);
    getCXXABI().getMangleContext().mangleStringLiteral(S, Out);
    LT = llvm::GlobalValue::LinkOnceODRLinkage;
    GlobalVariableName = MangledNameBuffer;
  } else {
    LT = llvm::GlobalValue::PrivateLinkage;
    GlobalVariableName = Name;
  }

  auto GV = GenerateStringLiteral(C, LT, *this, GlobalVariableName, Alignment);

  CGDebugInfo *DI = getModuleDebugInfo();
  if (DI && getCodeGenOpts().hasReducedDebugInfo())
    DI->AddStringLiteralDebugInfo(GV, S);

  if (Entry)
    *Entry = GV;

  SanitizerMD->reportGlobal(GV, S->getStrTokenLoc(0), "<string literal>");

  return ConstantAddress(castStringLiteralToDefaultAddressSpace(*this, GV),
                         GV->getValueType(), Alignment);
}

/// GetAddrOfConstantStringFromObjCEncode - Return a pointer to a constant
/// array for the given ObjCEncodeExpr node.
ConstantAddress
CodeGenModule::GetAddrOfConstantStringFromObjCEncode(const ObjCEncodeExpr *E) {
  std::string Str;
  getContext().getObjCEncodingForType(E->getEncodedType(), Str);

  return GetAddrOfConstantCString(Str);
}

/// GetAddrOfConstantCString - Returns a pointer to a character array containing
/// the literal and a terminating '\0' character.
/// The result has pointer to array type.
ConstantAddress CodeGenModule::GetAddrOfConstantCString(
    const std::string &Str, const char *GlobalName) {
  StringRef StrWithNull(Str.c_str(), Str.size() + 1);
  CharUnits Alignment = getContext().getAlignOfGlobalVarInChars(
      getContext().CharTy, /*VD=*/nullptr);

  llvm::Constant *C =
      llvm::ConstantDataArray::getString(getLLVMContext(), StrWithNull, false);

  // Don't share any string literals if strings aren't constant.
  llvm::GlobalVariable **Entry = nullptr;
  if (!LangOpts.WritableStrings) {
    Entry = &ConstantStringMap[C];
    if (auto GV = *Entry) {
      if (uint64_t(Alignment.getQuantity()) > GV->getAlignment())
        GV->setAlignment(Alignment.getAsAlign());
      return ConstantAddress(castStringLiteralToDefaultAddressSpace(*this, GV),
                             GV->getValueType(), Alignment);
    }
  }

  // Get the default prefix if a name wasn't specified.
  if (!GlobalName)
    GlobalName = ".str";
  // Create a global variable for this.
  auto GV = GenerateStringLiteral(C, llvm::GlobalValue::PrivateLinkage, *this,
                                  GlobalName, Alignment);
  if (Entry)
    *Entry = GV;

  return ConstantAddress(castStringLiteralToDefaultAddressSpace(*this, GV),
                         GV->getValueType(), Alignment);
}

ConstantAddress CodeGenModule::GetAddrOfGlobalTemporary(
    const MaterializeTemporaryExpr *E, const Expr *Init) {
  assert((E->getStorageDuration() == SD_Static ||
          E->getStorageDuration() == SD_Thread) && "not a global temporary");
  const auto *VD = cast<VarDecl>(E->getExtendingDecl());

  // If we're not materializing a subobject of the temporary, keep the
  // cv-qualifiers from the type of the MaterializeTemporaryExpr.
  QualType MaterializedType = Init->getType();
  if (Init == E->getSubExpr())
    MaterializedType = E->getType();

  CharUnits Align = getContext().getTypeAlignInChars(MaterializedType);

  auto InsertResult = MaterializedGlobalTemporaryMap.insert({E, nullptr});
  if (!InsertResult.second) {
    // We've seen this before: either we already created it or we're in the
    // process of doing so.
    if (!InsertResult.first->second) {
      // We recursively re-entered this function, probably during emission of
      // the initializer. Create a placeholder. We'll clean this up in the
      // outer call, at the end of this function.
      llvm::Type *Type = getTypes().ConvertTypeForMem(MaterializedType);
      InsertResult.first->second = new llvm::GlobalVariable(
          getModule(), Type, false, llvm::GlobalVariable::InternalLinkage,
          nullptr);
    }
    return ConstantAddress(InsertResult.first->second,
                           llvm::cast<llvm::GlobalVariable>(
                               InsertResult.first->second->stripPointerCasts())
                               ->getValueType(),
                           Align);
  }

  // FIXME: If an externally-visible declaration extends multiple temporaries,
  // we need to give each temporary the same name in every translation unit (and
  // we also need to make the temporaries externally-visible).
  SmallString<256> Name;
  llvm::raw_svector_ostream Out(Name);
  getCXXABI().getMangleContext().mangleReferenceTemporary(
      VD, E->getManglingNumber(), Out);

  APValue *Value = nullptr;
  if (E->getStorageDuration() == SD_Static && VD->evaluateValue()) {
    // If the initializer of the extending declaration is a constant
    // initializer, we should have a cached constant initializer for this
    // temporary. Note that this might have a different value from the value
    // computed by evaluating the initializer if the surrounding constant
    // expression modifies the temporary.
    Value = E->getOrCreateValue(false);
  }

  // Try evaluating it now, it might have a constant initializer.
  Expr::EvalResult EvalResult;
  if (!Value && Init->EvaluateAsRValue(EvalResult, getContext()) &&
      !EvalResult.hasSideEffects())
    Value = &EvalResult.Val;

  LangAS AddrSpace = GetGlobalVarAddressSpace(VD);

  std::optional<ConstantEmitter> emitter;
  llvm::Constant *InitialValue = nullptr;
  bool Constant = false;
  llvm::Type *Type;
  if (Value) {
    // The temporary has a constant initializer, use it.
    emitter.emplace(*this);
    InitialValue = emitter->emitForInitializer(*Value, AddrSpace,
                                               MaterializedType);
    Constant =
        MaterializedType.isConstantStorage(getContext(), /*ExcludeCtor*/ Value,
                                           /*ExcludeDtor*/ false);
    Type = InitialValue->getType();
  } else {
    // No initializer, the initialization will be provided when we
    // initialize the declaration which performed lifetime extension.
    Type = getTypes().ConvertTypeForMem(MaterializedType);
  }

  // Create a global variable for this lifetime-extended temporary.
  llvm::GlobalValue::LinkageTypes Linkage = getLLVMLinkageVarDefinition(VD);
  if (Linkage == llvm::GlobalVariable::ExternalLinkage) {
    const VarDecl *InitVD;
    if (VD->isStaticDataMember() && VD->getAnyInitializer(InitVD) &&
        isa<CXXRecordDecl>(InitVD->getLexicalDeclContext())) {
      // Temporaries defined inside a class get linkonce_odr linkage because the
      // class can be defined in multiple translation units.
      Linkage = llvm::GlobalVariable::LinkOnceODRLinkage;
    } else {
      // There is no need for this temporary to have external linkage if the
      // VarDecl has external linkage.
      Linkage = llvm::GlobalVariable::InternalLinkage;
    }
  }
  auto TargetAS = getContext().getTargetAddressSpace(AddrSpace);
  auto *GV = new llvm::GlobalVariable(
      getModule(), Type, Constant, Linkage, InitialValue, Name.c_str(),
      /*InsertBefore=*/nullptr, llvm::GlobalVariable::NotThreadLocal, TargetAS);
  if (emitter) emitter->finalize(GV);
  // Don't assign dllimport or dllexport to local linkage globals.
  if (!llvm::GlobalValue::isLocalLinkage(Linkage)) {
    setGVProperties(GV, VD);
    if (GV->getDLLStorageClass() == llvm::GlobalVariable::DLLExportStorageClass)
      // The reference temporary should never be dllexport.
      GV->setDLLStorageClass(llvm::GlobalVariable::DefaultStorageClass);
  }
  GV->setAlignment(Align.getAsAlign());
  if (supportsCOMDAT() && GV->isWeakForLinker())
    GV->setComdat(TheModule.getOrInsertComdat(GV->getName()));
  if (VD->getTLSKind())
    setTLSMode(GV, *VD);
  llvm::Constant *CV = GV;
  if (AddrSpace != LangAS::Default)
    CV = getTargetCodeGenInfo().performAddrSpaceCast(
        *this, GV, AddrSpace, LangAS::Default,
        llvm::PointerType::get(
            getLLVMContext(),
            getContext().getTargetAddressSpace(LangAS::Default)));

  // Update the map with the new temporary. If we created a placeholder above,
  // replace it with the new global now.
  llvm::Constant *&Entry = MaterializedGlobalTemporaryMap[E];
  if (Entry) {
    Entry->replaceAllUsesWith(CV);
    llvm::cast<llvm::GlobalVariable>(Entry)->eraseFromParent();
  }
  Entry = CV;

  return ConstantAddress(CV, Type, Align);
}

/// EmitObjCPropertyImplementations - Emit information for synthesized
/// properties for an implementation.
void CodeGenModule::EmitObjCPropertyImplementations(const
                                                    ObjCImplementationDecl *D) {
  for (const auto *PID : D->property_impls()) {
    // Dynamic is just for type-checking.
    if (PID->getPropertyImplementation() == ObjCPropertyImplDecl::Synthesize) {
      ObjCPropertyDecl *PD = PID->getPropertyDecl();

      // Determine which methods need to be implemented, some may have
      // been overridden. Note that ::isPropertyAccessor is not the method
      // we want, that just indicates if the decl came from a
      // property. What we want to know is if the method is defined in
      // this implementation.
      auto *Getter = PID->getGetterMethodDecl();
      if (!Getter || Getter->isSynthesizedAccessorStub())
        CodeGenFunction(*this).GenerateObjCGetter(
            const_cast<ObjCImplementationDecl *>(D), PID);
      auto *Setter = PID->getSetterMethodDecl();
      if (!PD->isReadOnly() && (!Setter || Setter->isSynthesizedAccessorStub()))
        CodeGenFunction(*this).GenerateObjCSetter(
                                 const_cast<ObjCImplementationDecl *>(D), PID);
    }
  }
}

static bool needsDestructMethod(ObjCImplementationDecl *impl) {
  const ObjCInterfaceDecl *iface = impl->getClassInterface();
  for (const ObjCIvarDecl *ivar = iface->all_declared_ivar_begin();
       ivar; ivar = ivar->getNextIvar())
    if (ivar->getType().isDestructedType())
      return true;

  return false;
}

static bool AllTrivialInitializers(CodeGenModule &CGM,
                                   ObjCImplementationDecl *D) {
  CodeGenFunction CGF(CGM);
  for (ObjCImplementationDecl::init_iterator B = D->init_begin(),
       E = D->init_end(); B != E; ++B) {
    CXXCtorInitializer *CtorInitExp = *B;
    Expr *Init = CtorInitExp->getInit();
    if (!CGF.isTrivialInitializer(Init))
      return false;
  }
  return true;
}

/// EmitObjCIvarInitializations - Emit information for ivar initialization
/// for an implementation.
void CodeGenModule::EmitObjCIvarInitializations(ObjCImplementationDecl *D) {
  // We might need a .cxx_destruct even if we don't have any ivar initializers.
  if (needsDestructMethod(D)) {
    const IdentifierInfo *II = &getContext().Idents.get(".cxx_destruct");
    Selector cxxSelector = getContext().Selectors.getSelector(0, &II);
    ObjCMethodDecl *DTORMethod = ObjCMethodDecl::Create(
        getContext(), D->getLocation(), D->getLocation(), cxxSelector,
        getContext().VoidTy, nullptr, D,
        /*isInstance=*/true, /*isVariadic=*/false,
        /*isPropertyAccessor=*/true, /*isSynthesizedAccessorStub=*/false,
        /*isImplicitlyDeclared=*/true,
        /*isDefined=*/false, ObjCImplementationControl::Required);
    D->addInstanceMethod(DTORMethod);
    CodeGenFunction(*this).GenerateObjCCtorDtorMethod(D, DTORMethod, false);
    D->setHasDestructors(true);
  }

  // If the implementation doesn't have any ivar initializers, we don't need
  // a .cxx_construct.
  if (D->getNumIvarInitializers() == 0 ||
      AllTrivialInitializers(*this, D))
    return;

  const IdentifierInfo *II = &getContext().Idents.get(".cxx_construct");
  Selector cxxSelector = getContext().Selectors.getSelector(0, &II);
  // The constructor returns 'self'.
  ObjCMethodDecl *CTORMethod = ObjCMethodDecl::Create(
      getContext(), D->getLocation(), D->getLocation(), cxxSelector,
      getContext().getObjCIdType(), nullptr, D, /*isInstance=*/true,
      /*isVariadic=*/false,
      /*isPropertyAccessor=*/true, /*isSynthesizedAccessorStub=*/false,
      /*isImplicitlyDeclared=*/true,
      /*isDefined=*/false, ObjCImplementationControl::Required);
  D->addInstanceMethod(CTORMethod);
  CodeGenFunction(*this).GenerateObjCCtorDtorMethod(D, CTORMethod, true);
  D->setHasNonZeroConstructors(true);
}

// EmitLinkageSpec - Emit all declarations in a linkage spec.
void CodeGenModule::EmitLinkageSpec(const LinkageSpecDecl *LSD) {
  if (LSD->getLanguage() != LinkageSpecLanguageIDs::C &&
      LSD->getLanguage() != LinkageSpecLanguageIDs::CXX) {
    ErrorUnsupported(LSD, "linkage spec");
    return;
  }

  EmitDeclContext(LSD);
}

void CodeGenModule::EmitTopLevelStmt(const TopLevelStmtDecl *D) {
  // Device code should not be at top level.
  if (LangOpts.CUDA && LangOpts.CUDAIsDevice)
    return;

  std::unique_ptr<CodeGenFunction> &CurCGF =
      GlobalTopLevelStmtBlockInFlight.first;

  // We emitted a top-level stmt but after it there is initialization.
  // Stop squashing the top-level stmts into a single function.
  if (CurCGF && CXXGlobalInits.back() != CurCGF->CurFn) {
    CurCGF->FinishFunction(D->getEndLoc());
    CurCGF = nullptr;
  }

  if (!CurCGF) {
    // void __stmts__N(void)
    // FIXME: Ask the ABI name mangler to pick a name.
    std::string Name = "__stmts__" + llvm::utostr(CXXGlobalInits.size());
    FunctionArgList Args;
    QualType RetTy = getContext().VoidTy;
    const CGFunctionInfo &FnInfo =
        getTypes().arrangeBuiltinFunctionDeclaration(RetTy, Args);
    llvm::FunctionType *FnTy = getTypes().GetFunctionType(FnInfo);
    llvm::Function *Fn = llvm::Function::Create(
        FnTy, llvm::GlobalValue::InternalLinkage, Name, &getModule());

    CurCGF.reset(new CodeGenFunction(*this));
    GlobalTopLevelStmtBlockInFlight.second = D;
    CurCGF->StartFunction(GlobalDecl(), RetTy, Fn, FnInfo, Args,
                          D->getBeginLoc(), D->getBeginLoc());
    CXXGlobalInits.push_back(Fn);
  }

  CurCGF->EmitStmt(D->getStmt());
}

void CodeGenModule::EmitDeclContext(const DeclContext *DC) {
  for (auto *I : DC->decls()) {
    // Unlike other DeclContexts, the contents of an ObjCImplDecl at TU scope
    // are themselves considered "top-level", so EmitTopLevelDecl on an
    // ObjCImplDecl does not recursively visit them. We need to do that in
    // case they're nested inside another construct (LinkageSpecDecl /
    // ExportDecl) that does stop them from being considered "top-level".
    if (auto *OID = dyn_cast<ObjCImplDecl>(I)) {
      for (auto *M : OID->methods())
        EmitTopLevelDecl(M);
    }

    EmitTopLevelDecl(I);
  }
}

/// EmitTopLevelDecl - Emit code for a single top level declaration.
void CodeGenModule::EmitTopLevelDecl(Decl *D) {
  // Ignore dependent declarations.
  if (D->isTemplated())
    return;

  // Consteval function shouldn't be emitted.
  if (auto *FD = dyn_cast<FunctionDecl>(D); FD && FD->isImmediateFunction())
    return;

  switch (D->getKind()) {
  case Decl::CXXConversion:
  case Decl::CXXMethod:
  case Decl::Function:
    EmitGlobal(cast<FunctionDecl>(D));
    // Always provide some coverage mapping
    // even for the functions that aren't emitted.
    AddDeferredUnusedCoverageMapping(D);
    break;

  case Decl::CXXDeductionGuide:
    // Function-like, but does not result in code emission.
    break;

  case Decl::Var:
  case Decl::Decomposition:
  case Decl::VarTemplateSpecialization:
    EmitGlobal(cast<VarDecl>(D));
    if (auto *DD = dyn_cast<DecompositionDecl>(D))
      for (auto *B : DD->flat_bindings())
        if (auto *HD = B->getHoldingVar())
          EmitGlobal(HD);

    break;

  // Indirect fields from global anonymous structs and unions can be
  // ignored; only the actual variable requires IR gen support.
  case Decl::IndirectField:
    break;

  // C++ Decls
  case Decl::Namespace:
    EmitDeclContext(cast<NamespaceDecl>(D));
    break;
  case Decl::ClassTemplateSpecialization: {
    const auto *Spec = cast<ClassTemplateSpecializationDecl>(D);
    if (CGDebugInfo *DI = getModuleDebugInfo())
      if (Spec->getSpecializationKind() ==
              TSK_ExplicitInstantiationDefinition &&
          Spec->hasDefinition())
        DI->completeTemplateDefinition(*Spec);
  } [[fallthrough]];
  case Decl::CXXRecord: {
    CXXRecordDecl *CRD = cast<CXXRecordDecl>(D);
    if (CGDebugInfo *DI = getModuleDebugInfo()) {
      if (CRD->hasDefinition())
        DI->EmitAndRetainType(getContext().getRecordType(cast<RecordDecl>(D)));
      if (auto *ES = D->getASTContext().getExternalSource())
        if (ES->hasExternalDefinitions(D) == ExternalASTSource::EK_Never)
          DI->completeUnusedClass(*CRD);
    }
    // Emit any static data members, they may be definitions.
    for (auto *I : CRD->decls())
      if (isa<VarDecl>(I) || isa<CXXRecordDecl>(I))
        EmitTopLevelDecl(I);
    break;
  }
    // No code generation needed.
  case Decl::UsingShadow:
  case Decl::ClassTemplate:
  case Decl::VarTemplate:
  case Decl::Concept:
  case Decl::VarTemplatePartialSpecialization:
  case Decl::FunctionTemplate:
  case Decl::TypeAliasTemplate:
  case Decl::Block:
  case Decl::Empty:
  case Decl::Binding:
    break;
  case Decl::Using:          // using X; [C++]
    if (CGDebugInfo *DI = getModuleDebugInfo())
        DI->EmitUsingDecl(cast<UsingDecl>(*D));
    break;
  case Decl::UsingEnum: // using enum X; [C++]
    if (CGDebugInfo *DI = getModuleDebugInfo())
      DI->EmitUsingEnumDecl(cast<UsingEnumDecl>(*D));
    break;
  case Decl::NamespaceAlias:
    if (CGDebugInfo *DI = getModuleDebugInfo())
        DI->EmitNamespaceAlias(cast<NamespaceAliasDecl>(*D));
    break;
  case Decl::UsingDirective: // using namespace X; [C++]
    if (CGDebugInfo *DI = getModuleDebugInfo())
      DI->EmitUsingDirective(cast<UsingDirectiveDecl>(*D));
    break;
  case Decl::CXXConstructor:
    getCXXABI().EmitCXXConstructors(cast<CXXConstructorDecl>(D));
    break;
  case Decl::CXXDestructor:
    getCXXABI().EmitCXXDestructors(cast<CXXDestructorDecl>(D));
    break;

  case Decl::StaticAssert:
    // Nothing to do.
    break;

  // Objective-C Decls

  // Forward declarations, no (immediate) code generation.
  case Decl::ObjCInterface:
  case Decl::ObjCCategory:
    break;

  case Decl::ObjCProtocol: {
    auto *Proto = cast<ObjCProtocolDecl>(D);
    if (Proto->isThisDeclarationADefinition())
      ObjCRuntime->GenerateProtocol(Proto);
    break;
  }

  case Decl::ObjCCategoryImpl:
    // Categories have properties but don't support synthesize so we
    // can ignore them here.
    ObjCRuntime->GenerateCategory(cast<ObjCCategoryImplDecl>(D));
    break;

  case Decl::ObjCImplementation: {
    auto *OMD = cast<ObjCImplementationDecl>(D);
    EmitObjCPropertyImplementations(OMD);
    EmitObjCIvarInitializations(OMD);
    ObjCRuntime->GenerateClass(OMD);
    // Emit global variable debug information.
    if (CGDebugInfo *DI = getModuleDebugInfo())
      if (getCodeGenOpts().hasReducedDebugInfo())
        DI->getOrCreateInterfaceType(getContext().getObjCInterfaceType(
            OMD->getClassInterface()), OMD->getLocation());
    break;
  }
  case Decl::ObjCMethod: {
    auto *OMD = cast<ObjCMethodDecl>(D);
    // If this is not a prototype, emit the body.
    if (OMD->getBody())
      CodeGenFunction(*this).GenerateObjCMethod(OMD);
    break;
  }
  case Decl::ObjCCompatibleAlias:
    ObjCRuntime->RegisterAlias(cast<ObjCCompatibleAliasDecl>(D));
    break;

  case Decl::PragmaComment: {
    const auto *PCD = cast<PragmaCommentDecl>(D);
    switch (PCD->getCommentKind()) {
    case PCK_Unknown:
      llvm_unreachable("unexpected pragma comment kind");
    case PCK_Linker:
      AppendLinkerOptions(PCD->getArg());
      break;
    case PCK_Lib:
        AddDependentLib(PCD->getArg());
      break;
    case PCK_Compiler:
    case PCK_ExeStr:
    case PCK_User:
      break; // We ignore all of these.
    }
    break;
  }

  case Decl::PragmaDetectMismatch: {
    const auto *PDMD = cast<PragmaDetectMismatchDecl>(D);
    AddDetectMismatch(PDMD->getName(), PDMD->getValue());
    break;
  }

  case Decl::LinkageSpec:
    EmitLinkageSpec(cast<LinkageSpecDecl>(D));
    break;

  case Decl::FileScopeAsm: {
    // File-scope asm is ignored during device-side CUDA compilation.
    if (LangOpts.CUDA && LangOpts.CUDAIsDevice)
      break;
    // File-scope asm is ignored during device-side OpenMP compilation.
    if (LangOpts.OpenMPIsTargetDevice)
      break;
    // File-scope asm is ignored during device-side SYCL compilation.
    if (LangOpts.SYCLIsDevice)
      break;
    auto *AD = cast<FileScopeAsmDecl>(D);
    getModule().appendModuleInlineAsm(AD->getAsmString()->getString());
    break;
  }

  case Decl::TopLevelStmt:
    EmitTopLevelStmt(cast<TopLevelStmtDecl>(D));
    break;

  case Decl::Import: {
    auto *Import = cast<ImportDecl>(D);

    // If we've already imported this module, we're done.
    if (!ImportedModules.insert(Import->getImportedModule()))
      break;

    // Emit debug information for direct imports.
    if (!Import->getImportedOwningModule()) {
      if (CGDebugInfo *DI = getModuleDebugInfo())
        DI->EmitImportDecl(*Import);
    }

    // For C++ standard modules we are done - we will call the module
    // initializer for imported modules, and that will likewise call those for
    // any imports it has.
    if (CXX20ModuleInits && Import->getImportedModule() &&
        Import->getImportedModule()->isNamedModule())
      break;

    // For clang C++ module map modules the initializers for sub-modules are
    // emitted here.

    // Find all of the submodules and emit the module initializers.
    llvm::SmallPtrSet<clang::Module *, 16> Visited;
    SmallVector<clang::Module *, 16> Stack;
    Visited.insert(Import->getImportedModule());
    Stack.push_back(Import->getImportedModule());

    while (!Stack.empty()) {
      clang::Module *Mod = Stack.pop_back_val();
      if (!EmittedModuleInitializers.insert(Mod).second)
        continue;

      for (auto *D : Context.getModuleInitializers(Mod))
        EmitTopLevelDecl(D);

      // Visit the submodules of this module.
      for (auto *Submodule : Mod->submodules()) {
        // Skip explicit children; they need to be explicitly imported to emit
        // the initializers.
        if (Submodule->IsExplicit)
          continue;

        if (Visited.insert(Submodule).second)
          Stack.push_back(Submodule);
      }
    }
    break;
  }

  case Decl::Export:
    EmitDeclContext(cast<ExportDecl>(D));
    break;

  case Decl::OMPThreadPrivate:
    EmitOMPThreadPrivateDecl(cast<OMPThreadPrivateDecl>(D));
    break;

  case Decl::OMPAllocate:
    EmitOMPAllocateDecl(cast<OMPAllocateDecl>(D));
    break;

  case Decl::OMPDeclareReduction:
    EmitOMPDeclareReduction(cast<OMPDeclareReductionDecl>(D));
    break;

  case Decl::OMPDeclareMapper:
    EmitOMPDeclareMapper(cast<OMPDeclareMapperDecl>(D));
    break;

  case Decl::OMPRequires:
    EmitOMPRequiresDecl(cast<OMPRequiresDecl>(D));
    break;

  case Decl::Typedef:
  case Decl::TypeAlias: // using foo = bar; [C++11]
    if (CGDebugInfo *DI = getModuleDebugInfo())
      DI->EmitAndRetainType(
          getContext().getTypedefType(cast<TypedefNameDecl>(D)));
    break;

  case Decl::Record:
    if (CGDebugInfo *DI = getModuleDebugInfo())
      if (cast<RecordDecl>(D)->getDefinition())
        DI->EmitAndRetainType(getContext().getRecordType(cast<RecordDecl>(D)));
    break;

  case Decl::Enum:
    if (CGDebugInfo *DI = getModuleDebugInfo())
      if (cast<EnumDecl>(D)->getDefinition())
        DI->EmitAndRetainType(getContext().getEnumType(cast<EnumDecl>(D)));
    break;

  case Decl::HLSLBuffer:
    getHLSLRuntime().addBuffer(cast<HLSLBufferDecl>(D));
    break;

  case Decl::OpenACCDeclare:
    EmitOpenACCDeclare(cast<OpenACCDeclareDecl>(D));
    break;
  case Decl::OpenACCRoutine:
    EmitOpenACCRoutine(cast<OpenACCRoutineDecl>(D));
    break;

  default:
    // Make sure we handled everything we should, every other kind is a
    // non-top-level decl.  FIXME: Would be nice to have an isTopLevelDeclKind
    // function. Need to recode Decl::Kind to do that easily.
    assert(isa<TypeDecl>(D) && "Unsupported decl kind");
    break;
  }
}

void CodeGenModule::AddDeferredUnusedCoverageMapping(Decl *D) {
  // Do we need to generate coverage mapping?
  if (!CodeGenOpts.CoverageMapping)
    return;
  switch (D->getKind()) {
  case Decl::CXXConversion:
  case Decl::CXXMethod:
  case Decl::Function:
  case Decl::ObjCMethod:
  case Decl::CXXConstructor:
  case Decl::CXXDestructor: {
    if (!cast<FunctionDecl>(D)->doesThisDeclarationHaveABody())
      break;
    SourceManager &SM = getContext().getSourceManager();
    if (LimitedCoverage && SM.getMainFileID() != SM.getFileID(D->getBeginLoc()))
      break;
    if (!llvm::coverage::SystemHeadersCoverage &&
        SM.isInSystemHeader(D->getBeginLoc()))
      break;
    DeferredEmptyCoverageMappingDecls.try_emplace(D, true);
    break;
  }
  default:
    break;
  };
}

void CodeGenModule::ClearUnusedCoverageMapping(const Decl *D) {
  // Do we need to generate coverage mapping?
  if (!CodeGenOpts.CoverageMapping)
    return;
  if (const auto *Fn = dyn_cast<FunctionDecl>(D)) {
    if (Fn->isTemplateInstantiation())
      ClearUnusedCoverageMapping(Fn->getTemplateInstantiationPattern());
  }
  DeferredEmptyCoverageMappingDecls.insert_or_assign(D, false);
}

void CodeGenModule::EmitDeferredUnusedCoverageMappings() {
  // We call takeVector() here to avoid use-after-free.
  // FIXME: DeferredEmptyCoverageMappingDecls is getting mutated because
  // we deserialize function bodies to emit coverage info for them, and that
  // deserializes more declarations. How should we handle that case?
  for (const auto &Entry : DeferredEmptyCoverageMappingDecls.takeVector()) {
    if (!Entry.second)
      continue;
    const Decl *D = Entry.first;
    switch (D->getKind()) {
    case Decl::CXXConversion:
    case Decl::CXXMethod:
    case Decl::Function:
    case Decl::ObjCMethod: {
      CodeGenPGO PGO(*this);
      GlobalDecl GD(cast<FunctionDecl>(D));
      PGO.emitEmptyCounterMapping(D, getMangledName(GD),
                                  getFunctionLinkage(GD));
      break;
    }
    case Decl::CXXConstructor: {
      CodeGenPGO PGO(*this);
      GlobalDecl GD(cast<CXXConstructorDecl>(D), Ctor_Base);
      PGO.emitEmptyCounterMapping(D, getMangledName(GD),
                                  getFunctionLinkage(GD));
      break;
    }
    case Decl::CXXDestructor: {
      CodeGenPGO PGO(*this);
      GlobalDecl GD(cast<CXXDestructorDecl>(D), Dtor_Base);
      PGO.emitEmptyCounterMapping(D, getMangledName(GD),
                                  getFunctionLinkage(GD));
      break;
    }
    default:
      break;
    };
  }
}

void CodeGenModule::EmitMainVoidAlias() {
  // In order to transition away from "__original_main" gracefully, emit an
  // alias for "main" in the no-argument case so that libc can detect when
  // new-style no-argument main is in used.
  if (llvm::Function *F = getModule().getFunction("main")) {
    if (!F->isDeclaration() && F->arg_size() == 0 && !F->isVarArg() &&
        F->getReturnType()->isIntegerTy(Context.getTargetInfo().getIntWidth())) {
      auto *GA = llvm::GlobalAlias::create("__main_void", F);
      GA->setVisibility(llvm::GlobalValue::HiddenVisibility);
    }
  }
}

/// Turns the given pointer into a constant.
static llvm::Constant *GetPointerConstant(llvm::LLVMContext &Context,
                                          const void *Ptr) {
  uintptr_t PtrInt = reinterpret_cast<uintptr_t>(Ptr);
  llvm::Type *i64 = llvm::Type::getInt64Ty(Context);
  return llvm::ConstantInt::get(i64, PtrInt);
}

static void EmitGlobalDeclMetadata(CodeGenModule &CGM,
                                   llvm::NamedMDNode *&GlobalMetadata,
                                   GlobalDecl D,
                                   llvm::GlobalValue *Addr) {
  if (!GlobalMetadata)
    GlobalMetadata =
      CGM.getModule().getOrInsertNamedMetadata("clang.global.decl.ptrs");

  // TODO: should we report variant information for ctors/dtors?
  llvm::Metadata *Ops[] = {llvm::ConstantAsMetadata::get(Addr),
                           llvm::ConstantAsMetadata::get(GetPointerConstant(
                               CGM.getLLVMContext(), D.getDecl()))};
  GlobalMetadata->addOperand(llvm::MDNode::get(CGM.getLLVMContext(), Ops));
}

bool CodeGenModule::CheckAndReplaceExternCIFuncs(llvm::GlobalValue *Elem,
                                                 llvm::GlobalValue *CppFunc) {
  // Store the list of ifuncs we need to replace uses in.
  llvm::SmallVector<llvm::GlobalIFunc *> IFuncs;
  // List of ConstantExprs that we should be able to delete when we're done
  // here.
  llvm::SmallVector<llvm::ConstantExpr *> CEs;

  // It isn't valid to replace the extern-C ifuncs if all we find is itself!
  if (Elem == CppFunc)
    return false;

  // First make sure that all users of this are ifuncs (or ifuncs via a
  // bitcast), and collect the list of ifuncs and CEs so we can work on them
  // later.
  for (llvm::User *User : Elem->users()) {
    // Users can either be a bitcast ConstExpr that is used by the ifuncs, OR an
    // ifunc directly. In any other case, just give up, as we don't know what we
    // could break by changing those.
    if (auto *ConstExpr = dyn_cast<llvm::ConstantExpr>(User)) {
      if (ConstExpr->getOpcode() != llvm::Instruction::BitCast)
        return false;

      for (llvm::User *CEUser : ConstExpr->users()) {
        if (auto *IFunc = dyn_cast<llvm::GlobalIFunc>(CEUser)) {
          IFuncs.push_back(IFunc);
        } else {
          return false;
        }
      }
      CEs.push_back(ConstExpr);
    } else if (auto *IFunc = dyn_cast<llvm::GlobalIFunc>(User)) {
      IFuncs.push_back(IFunc);
    } else {
      // This user is one we don't know how to handle, so fail redirection. This
      // will result in an ifunc retaining a resolver name that will ultimately
      // fail to be resolved to a defined function.
      return false;
    }
  }

  // Now we know this is a valid case where we can do this alias replacement, we
  // need to remove all of the references to Elem (and the bitcasts!) so we can
  // delete it.
  for (llvm::GlobalIFunc *IFunc : IFuncs)
    IFunc->setResolver(nullptr);
  for (llvm::ConstantExpr *ConstExpr : CEs)
    ConstExpr->destroyConstant();

  // We should now be out of uses for the 'old' version of this function, so we
  // can erase it as well.
  Elem->eraseFromParent();

  for (llvm::GlobalIFunc *IFunc : IFuncs) {
    // The type of the resolver is always just a function-type that returns the
    // type of the IFunc, so create that here. If the type of the actual
    // resolver doesn't match, it just gets bitcast to the right thing.
    auto *ResolverTy =
        llvm::FunctionType::get(IFunc->getType(), /*isVarArg*/ false);
    llvm::Constant *Resolver = GetOrCreateLLVMFunction(
        CppFunc->getName(), ResolverTy, {}, /*ForVTable*/ false);
    IFunc->setResolver(Resolver);
  }
  return true;
}

/// For each function which is declared within an extern "C" region and marked
/// as 'used', but has internal linkage, create an alias from the unmangled
/// name to the mangled name if possible. People expect to be able to refer
/// to such functions with an unmangled name from inline assembly within the
/// same translation unit.
void CodeGenModule::EmitStaticExternCAliases() {
  if (!getTargetCodeGenInfo().shouldEmitStaticExternCAliases())
    return;
  for (auto &I : StaticExternCValues) {
    const IdentifierInfo *Name = I.first;
    llvm::GlobalValue *Val = I.second;

    // If Val is null, that implies there were multiple declarations that each
    // had a claim to the unmangled name. In this case, generation of the alias
    // is suppressed. See CodeGenModule::MaybeHandleStaticInExternC.
    if (!Val)
      break;

    llvm::GlobalValue *ExistingElem =
        getModule().getNamedValue(Name->getName());

    // If there is either not something already by this name, or we were able to
    // replace all uses from IFuncs, create the alias.
    if (!ExistingElem || CheckAndReplaceExternCIFuncs(ExistingElem, Val))
      addCompilerUsedGlobal(llvm::GlobalAlias::create(Name->getName(), Val));
  }
}

bool CodeGenModule::lookupRepresentativeDecl(StringRef MangledName,
                                             GlobalDecl &Result) const {
  auto Res = Manglings.find(MangledName);
  if (Res == Manglings.end())
    return false;
  Result = Res->getValue();
  return true;
}

/// Emits metadata nodes associating all the global values in the
/// current module with the Decls they came from.  This is useful for
/// projects using IR gen as a subroutine.
///
/// Since there's currently no way to associate an MDNode directly
/// with an llvm::GlobalValue, we create a global named metadata
/// with the name 'clang.global.decl.ptrs'.
void CodeGenModule::EmitDeclMetadata() {
  llvm::NamedMDNode *GlobalMetadata = nullptr;

  for (auto &I : MangledDeclNames) {
    llvm::GlobalValue *Addr = getModule().getNamedValue(I.second);
    // Some mangled names don't necessarily have an associated GlobalValue
    // in this module, e.g. if we mangled it for DebugInfo.
    if (Addr)
      EmitGlobalDeclMetadata(*this, GlobalMetadata, I.first, Addr);
  }
}

/// Emits metadata nodes for all the local variables in the current
/// function.
void CodeGenFunction::EmitDeclMetadata() {
  if (LocalDeclMap.empty()) return;

  llvm::LLVMContext &Context = getLLVMContext();

  // Find the unique metadata ID for this name.
  unsigned DeclPtrKind = Context.getMDKindID("clang.decl.ptr");

  llvm::NamedMDNode *GlobalMetadata = nullptr;

  for (auto &I : LocalDeclMap) {
    const Decl *D = I.first;
    llvm::Value *Addr = I.second.emitRawPointer(*this);
    if (auto *Alloca = dyn_cast<llvm::AllocaInst>(Addr)) {
      llvm::Value *DAddr = GetPointerConstant(getLLVMContext(), D);
      Alloca->setMetadata(
          DeclPtrKind, llvm::MDNode::get(
                           Context, llvm::ValueAsMetadata::getConstant(DAddr)));
    } else if (auto *GV = dyn_cast<llvm::GlobalValue>(Addr)) {
      GlobalDecl GD = GlobalDecl(cast<VarDecl>(D));
      EmitGlobalDeclMetadata(CGM, GlobalMetadata, GD, GV);
    }
  }
}

void CodeGenModule::EmitVersionIdentMetadata() {
  llvm::NamedMDNode *IdentMetadata =
    TheModule.getOrInsertNamedMetadata("llvm.ident");
  std::string Version = getClangFullVersion();
  llvm::LLVMContext &Ctx = TheModule.getContext();

  llvm::Metadata *IdentNode[] = {llvm::MDString::get(Ctx, Version)};
  IdentMetadata->addOperand(llvm::MDNode::get(Ctx, IdentNode));
}

void CodeGenModule::EmitCommandLineMetadata() {
  llvm::NamedMDNode *CommandLineMetadata =
    TheModule.getOrInsertNamedMetadata("llvm.commandline");
  std::string CommandLine = getCodeGenOpts().RecordCommandLine;
  llvm::LLVMContext &Ctx = TheModule.getContext();

  llvm::Metadata *CommandLineNode[] = {llvm::MDString::get(Ctx, CommandLine)};
  CommandLineMetadata->addOperand(llvm::MDNode::get(Ctx, CommandLineNode));
}

void CodeGenModule::EmitCoverageFile() {
  llvm::NamedMDNode *CUNode = TheModule.getNamedMetadata("llvm.dbg.cu");
  if (!CUNode)
    return;

  llvm::NamedMDNode *GCov = TheModule.getOrInsertNamedMetadata("llvm.gcov");
  llvm::LLVMContext &Ctx = TheModule.getContext();
  auto *CoverageDataFile =
      llvm::MDString::get(Ctx, getCodeGenOpts().CoverageDataFile);
  auto *CoverageNotesFile =
      llvm::MDString::get(Ctx, getCodeGenOpts().CoverageNotesFile);
  for (int i = 0, e = CUNode->getNumOperands(); i != e; ++i) {
    llvm::MDNode *CU = CUNode->getOperand(i);
    llvm::Metadata *Elts[] = {CoverageNotesFile, CoverageDataFile, CU};
    GCov->addOperand(llvm::MDNode::get(Ctx, Elts));
  }
}

llvm::Constant *CodeGenModule::GetAddrOfRTTIDescriptor(QualType Ty,
                                                       bool ForEH) {
  // Return a bogus pointer if RTTI is disabled, unless it's for EH.
  // FIXME: should we even be calling this method if RTTI is disabled
  // and it's not for EH?
  if (!shouldEmitRTTI(ForEH))
    return llvm::Constant::getNullValue(GlobalsInt8PtrTy);

  if (ForEH && Ty->isObjCObjectPointerType() &&
      LangOpts.ObjCRuntime.isGNUFamily())
    return ObjCRuntime->GetEHType(Ty);

  return getCXXABI().getAddrOfRTTIDescriptor(Ty);
}

void CodeGenModule::EmitOMPThreadPrivateDecl(const OMPThreadPrivateDecl *D) {
  // Do not emit threadprivates in simd-only mode.
  if (LangOpts.OpenMP && LangOpts.OpenMPSimd)
    return;
  for (auto RefExpr : D->varlist()) {
    auto *VD = cast<VarDecl>(cast<DeclRefExpr>(RefExpr)->getDecl());
    bool PerformInit =
        VD->getAnyInitializer() &&
        !VD->getAnyInitializer()->isConstantInitializer(getContext(),
                                                        /*ForRef=*/false);

    Address Addr(GetAddrOfGlobalVar(VD),
                 getTypes().ConvertTypeForMem(VD->getType()),
                 getContext().getDeclAlign(VD));
    if (auto InitFunction = getOpenMPRuntime().emitThreadPrivateVarDefinition(
            VD, Addr, RefExpr->getBeginLoc(), PerformInit))
      CXXGlobalInits.push_back(InitFunction);
  }
}

llvm::Metadata *
CodeGenModule::CreateMetadataIdentifierImpl(QualType T, MetadataTypeMap &Map,
                                            StringRef Suffix) {
  if (auto *FnType = T->getAs<FunctionProtoType>())
    T = getContext().getFunctionType(
        FnType->getReturnType(), FnType->getParamTypes(),
        FnType->getExtProtoInfo().withExceptionSpec(EST_None));

  llvm::Metadata *&InternalId = Map[T.getCanonicalType()];
  if (InternalId)
    return InternalId;

  if (isExternallyVisible(T->getLinkage())) {
    std::string OutName;
    llvm::raw_string_ostream Out(OutName);
    getCXXABI().getMangleContext().mangleCanonicalTypeName(
        T, Out, getCodeGenOpts().SanitizeCfiICallNormalizeIntegers);

    if (getCodeGenOpts().SanitizeCfiICallNormalizeIntegers)
      Out << ".normalized";

    Out << Suffix;

    InternalId = llvm::MDString::get(getLLVMContext(), Out.str());
  } else {
    InternalId = llvm::MDNode::getDistinct(getLLVMContext(),
                                           llvm::ArrayRef<llvm::Metadata *>());
  }

  return InternalId;
}

llvm::Metadata *CodeGenModule::CreateMetadataIdentifierForType(QualType T) {
  return CreateMetadataIdentifierImpl(T, MetadataIdMap, "");
}

llvm::Metadata *
CodeGenModule::CreateMetadataIdentifierForVirtualMemPtrType(QualType T) {
  return CreateMetadataIdentifierImpl(T, VirtualMetadataIdMap, ".virtual");
}

// Generalize pointer types to a void pointer with the qualifiers of the
// originally pointed-to type, e.g. 'const char *' and 'char * const *'
// generalize to 'const void *' while 'char *' and 'const char **' generalize to
// 'void *'.
static QualType GeneralizeType(ASTContext &Ctx, QualType Ty) {
  if (!Ty->isPointerType())
    return Ty;

  return Ctx.getPointerType(
      QualType(Ctx.VoidTy).withCVRQualifiers(
          Ty->getPointeeType().getCVRQualifiers()));
}

// Apply type generalization to a FunctionType's return and argument types
static QualType GeneralizeFunctionType(ASTContext &Ctx, QualType Ty) {
  if (auto *FnType = Ty->getAs<FunctionProtoType>()) {
    SmallVector<QualType, 8> GeneralizedParams;
    for (auto &Param : FnType->param_types())
      GeneralizedParams.push_back(GeneralizeType(Ctx, Param));

    return Ctx.getFunctionType(
        GeneralizeType(Ctx, FnType->getReturnType()),
        GeneralizedParams, FnType->getExtProtoInfo());
  }

  if (auto *FnType = Ty->getAs<FunctionNoProtoType>())
    return Ctx.getFunctionNoProtoType(
        GeneralizeType(Ctx, FnType->getReturnType()));

  llvm_unreachable("Encountered unknown FunctionType");
}

llvm::Metadata *CodeGenModule::CreateMetadataIdentifierGeneralized(QualType T) {
  return CreateMetadataIdentifierImpl(GeneralizeFunctionType(getContext(), T),
                                      GeneralizedMetadataIdMap, ".generalized");
}

/// Returns whether this module needs the "all-vtables" type identifier.
bool CodeGenModule::NeedAllVtablesTypeId() const {
  // Returns true if at least one of vtable-based CFI checkers is enabled and
  // is not in the trapping mode.
  return ((LangOpts.Sanitize.has(SanitizerKind::CFIVCall) &&
           !CodeGenOpts.SanitizeTrap.has(SanitizerKind::CFIVCall)) ||
          (LangOpts.Sanitize.has(SanitizerKind::CFINVCall) &&
           !CodeGenOpts.SanitizeTrap.has(SanitizerKind::CFINVCall)) ||
          (LangOpts.Sanitize.has(SanitizerKind::CFIDerivedCast) &&
           !CodeGenOpts.SanitizeTrap.has(SanitizerKind::CFIDerivedCast)) ||
          (LangOpts.Sanitize.has(SanitizerKind::CFIUnrelatedCast) &&
           !CodeGenOpts.SanitizeTrap.has(SanitizerKind::CFIUnrelatedCast)));
}

void CodeGenModule::AddVTableTypeMetadata(llvm::GlobalVariable *VTable,
                                          CharUnits Offset,
                                          const CXXRecordDecl *RD) {
  llvm::Metadata *MD =
      CreateMetadataIdentifierForType(QualType(RD->getTypeForDecl(), 0));
  VTable->addTypeMetadata(Offset.getQuantity(), MD);

  if (CodeGenOpts.SanitizeCfiCrossDso)
    if (auto CrossDsoTypeId = CreateCrossDsoCfiTypeId(MD))
      VTable->addTypeMetadata(Offset.getQuantity(),
                              llvm::ConstantAsMetadata::get(CrossDsoTypeId));

  if (NeedAllVtablesTypeId()) {
    llvm::Metadata *MD = llvm::MDString::get(getLLVMContext(), "all-vtables");
    VTable->addTypeMetadata(Offset.getQuantity(), MD);
  }
}

llvm::SanitizerStatReport &CodeGenModule::getSanStats() {
  if (!SanStats)
    SanStats = std::make_unique<llvm::SanitizerStatReport>(&getModule());

  return *SanStats;
}

llvm::Value *
CodeGenModule::createOpenCLIntToSamplerConversion(const Expr *E,
                                                  CodeGenFunction &CGF) {
  llvm::Constant *C = ConstantEmitter(CGF).emitAbstract(E, E->getType());
  auto *SamplerT = getOpenCLRuntime().getSamplerType(E->getType().getTypePtr());
  auto *FTy = llvm::FunctionType::get(SamplerT, {C->getType()}, false);
  auto *Call = CGF.EmitRuntimeCall(
      CreateRuntimeFunction(FTy, "__translate_sampler_initializer"), {C});
  return Call;
}

CharUnits CodeGenModule::getNaturalPointeeTypeAlignment(
    QualType T, LValueBaseInfo *BaseInfo, TBAAAccessInfo *TBAAInfo) {
  return getNaturalTypeAlignment(T->getPointeeType(), BaseInfo, TBAAInfo,
                                 /* forPointeeType= */ true);
}

CharUnits CodeGenModule::getNaturalTypeAlignment(QualType T,
                                                 LValueBaseInfo *BaseInfo,
                                                 TBAAAccessInfo *TBAAInfo,
                                                 bool forPointeeType) {
  if (TBAAInfo)
    *TBAAInfo = getTBAAAccessInfo(T);

  // FIXME: This duplicates logic in ASTContext::getTypeAlignIfKnown. But
  // that doesn't return the information we need to compute BaseInfo.

  // Honor alignment typedef attributes even on incomplete types.
  // We also honor them straight for C++ class types, even as pointees;
  // there's an expressivity gap here.
  if (auto TT = T->getAs<TypedefType>()) {
    if (auto Align = TT->getDecl()->getMaxAlignment()) {
      if (BaseInfo)
        *BaseInfo = LValueBaseInfo(AlignmentSource::AttributedType);
      return getContext().toCharUnitsFromBits(Align);
    }
  }

  bool AlignForArray = T->isArrayType();

  // Analyze the base element type, so we don't get confused by incomplete
  // array types.
  T = getContext().getBaseElementType(T);

  if (T->isIncompleteType()) {
    // We could try to replicate the logic from
    // ASTContext::getTypeAlignIfKnown, but nothing uses the alignment if the
    // type is incomplete, so it's impossible to test. We could try to reuse
    // getTypeAlignIfKnown, but that doesn't return the information we need
    // to set BaseInfo.  So just ignore the possibility that the alignment is
    // greater than one.
    if (BaseInfo)
      *BaseInfo = LValueBaseInfo(AlignmentSource::Type);
    return CharUnits::One();
  }

  if (BaseInfo)
    *BaseInfo = LValueBaseInfo(AlignmentSource::Type);

  CharUnits Alignment;
  const CXXRecordDecl *RD;
  if (T.getQualifiers().hasUnaligned()) {
    Alignment = CharUnits::One();
  } else if (forPointeeType && !AlignForArray &&
             (RD = T->getAsCXXRecordDecl())) {
    // For C++ class pointees, we don't know whether we're pointing at a
    // base or a complete object, so we generally need to use the
    // non-virtual alignment.
    Alignment = getClassPointerAlignment(RD);
  } else {
    Alignment = getContext().getTypeAlignInChars(T);
  }

  // Cap to the global maximum type alignment unless the alignment
  // was somehow explicit on the type.
  if (unsigned MaxAlign = getLangOpts().MaxTypeAlign) {
    if (Alignment.getQuantity() > MaxAlign &&
        !getContext().isAlignmentRequired(T))
      Alignment = CharUnits::fromQuantity(MaxAlign);
  }
  return Alignment;
}

bool CodeGenModule::stopAutoInit() {
  unsigned StopAfter = getContext().getLangOpts().TrivialAutoVarInitStopAfter;
  if (StopAfter) {
    // This number is positive only when -ftrivial-auto-var-init-stop-after=* is
    // used
    if (NumAutoVarInit >= StopAfter) {
      return true;
    }
    if (!NumAutoVarInit) {
      unsigned DiagID = getDiags().getCustomDiagID(
          DiagnosticsEngine::Warning,
          "-ftrivial-auto-var-init-stop-after=%0 has been enabled to limit the "
          "number of times ftrivial-auto-var-init=%1 gets applied.");
      getDiags().Report(DiagID)
          << StopAfter
          << (getContext().getLangOpts().getTrivialAutoVarInit() ==
                      LangOptions::TrivialAutoVarInitKind::Zero
                  ? "zero"
                  : "pattern");
    }
    ++NumAutoVarInit;
  }
  return false;
}

void CodeGenModule::printPostfixForExternalizedDecl(llvm::raw_ostream &OS,
                                                    const Decl *D) const {
  // ptxas does not allow '.' in symbol names. On the other hand, HIP prefers
  // postfix beginning with '.' since the symbol name can be demangled.
  if (LangOpts.HIP)
    OS << (isa<VarDecl>(D) ? ".static." : ".intern.");
  else
    OS << (isa<VarDecl>(D) ? "__static__" : "__intern__");

  // If the CUID is not specified we try to generate a unique postfix.
  if (getLangOpts().CUID.empty()) {
    SourceManager &SM = getContext().getSourceManager();
    PresumedLoc PLoc = SM.getPresumedLoc(D->getLocation());
    assert(PLoc.isValid() && "Source location is expected to be valid.");

    // Get the hash of the user defined macros.
    llvm::MD5 Hash;
    llvm::MD5::MD5Result Result;
    for (const auto &Arg : PreprocessorOpts.Macros)
      Hash.update(Arg.first);
    Hash.final(Result);

    // Get the UniqueID for the file containing the decl.
    llvm::sys::fs::UniqueID ID;
    if (llvm::sys::fs::getUniqueID(PLoc.getFilename(), ID)) {
      PLoc = SM.getPresumedLoc(D->getLocation(), /*UseLineDirectives=*/false);
      assert(PLoc.isValid() && "Source location is expected to be valid.");
      if (auto EC = llvm::sys::fs::getUniqueID(PLoc.getFilename(), ID))
        SM.getDiagnostics().Report(diag::err_cannot_open_file)
            << PLoc.getFilename() << EC.message();
    }
    OS << llvm::format("%x", ID.getFile()) << llvm::format("%x", ID.getDevice())
       << "_" << llvm::utohexstr(Result.low(), /*LowerCase=*/true, /*Width=*/8);
  } else {
    OS << getContext().getCUIDHash();
  }
}

void CodeGenModule::moveLazyEmissionStates(CodeGenModule *NewBuilder) {
  assert(DeferredDeclsToEmit.empty() &&
         "Should have emitted all decls deferred to emit.");
  assert(NewBuilder->DeferredDecls.empty() &&
         "Newly created module should not have deferred decls");
  NewBuilder->DeferredDecls = std::move(DeferredDecls);
  assert(EmittedDeferredDecls.empty() &&
         "Still have (unmerged) EmittedDeferredDecls deferred decls");

  assert(NewBuilder->DeferredVTables.empty() &&
         "Newly created module should not have deferred vtables");
  NewBuilder->DeferredVTables = std::move(DeferredVTables);

  assert(NewBuilder->MangledDeclNames.empty() &&
         "Newly created module should not have mangled decl names");
  assert(NewBuilder->Manglings.empty() &&
         "Newly created module should not have manglings");
  NewBuilder->Manglings = std::move(Manglings);

  NewBuilder->WeakRefReferences = std::move(WeakRefReferences);

  NewBuilder->ABI->MangleCtx = std::move(ABI->MangleCtx);
<<<<<<< HEAD
}

void CodeGenModule::getFPAccuracyFuncAttributes(StringRef Name,
                                                llvm::AttributeList &AttrList,
                                                llvm::Metadata *&MD,
                                                unsigned ID,
                                                const llvm::Type *FuncType) {
  llvm::AttrBuilder FuncAttrs(getLLVMContext());
  getDefaultFunctionFPAccuracyAttributes(Name, FuncAttrs, MD, ID, FuncType);
  AttrList = llvm::AttributeList::get(
      getLLVMContext(), llvm::AttributeList::FunctionIndex, FuncAttrs);
}

bool CodeGenModule::classNeedsVectorDestructor(const CXXRecordDecl *RD) {
  CXXDestructorDecl *Dtor = RD->getDestructor();
  // The compiler can't know if new[]/delete[] will be used outside of the DLL,
  // so just force vector deleting destructor emission if dllexport is present.
  // This matches MSVC behavior.
  if (Dtor && Dtor->isVirtual() && Dtor->isDefined() &&
      Dtor->hasAttr<DLLExportAttr>())
    return true;

  assert(getCXXABI().hasVectorDeletingDtors());
  return RequireVectorDeletingDtor.count(RD);
}

void CodeGenModule::requireVectorDestructorDefinition(const CXXRecordDecl *RD) {
  assert(getCXXABI().hasVectorDeletingDtors());
  RequireVectorDeletingDtor.insert(RD);

  // To reduce code size in general case we lazily emit scalar deleting
  // destructor definition and an alias from vector deleting destructor to
  // scalar deleting destructor. It may happen that we first emitted the scalar
  // deleting destructor definition and the alias and then discovered that the
  // definition of the vector deleting destructor is required. Then we need to
  // remove the alias and the scalar deleting destructor and queue vector
  // deleting destructor body for emission. Check if that is the case.
  CXXDestructorDecl *DtorD = RD->getDestructor();
  GlobalDecl ScalarDtorGD(DtorD, Dtor_Deleting);
  StringRef MangledName = getMangledName(ScalarDtorGD);
  llvm::GlobalValue *Entry = GetGlobalValue(MangledName);
  if (Entry && !Entry->isDeclaration()) {
    GlobalDecl VectorDtorGD(DtorD, Dtor_VectorDeleting);
    StringRef VDName = getMangledName(VectorDtorGD);
    llvm::GlobalValue *VDEntry = GetGlobalValue(VDName);
    // It exists and it should be an alias.
    assert(VDEntry && isa<llvm::GlobalAlias>(VDEntry));
    auto *NewFn = llvm::Function::Create(
        cast<llvm::FunctionType>(VDEntry->getValueType()),
        llvm::Function::ExternalLinkage, VDName, &getModule());
    NewFn->takeName(VDEntry);
    VDEntry->replaceAllUsesWith(NewFn);
    VDEntry->eraseFromParent();
    Entry->replaceAllUsesWith(NewFn);
    Entry->eraseFromParent();
    addDeferredDeclToEmit(VectorDtorGD);
  }
=======
>>>>>>> e11ede5e
}<|MERGE_RESOLUTION|>--- conflicted
+++ resolved
@@ -8660,7 +8660,6 @@
   NewBuilder->WeakRefReferences = std::move(WeakRefReferences);
 
   NewBuilder->ABI->MangleCtx = std::move(ABI->MangleCtx);
-<<<<<<< HEAD
 }
 
 void CodeGenModule::getFPAccuracyFuncAttributes(StringRef Name,
@@ -8672,52 +8671,4 @@
   getDefaultFunctionFPAccuracyAttributes(Name, FuncAttrs, MD, ID, FuncType);
   AttrList = llvm::AttributeList::get(
       getLLVMContext(), llvm::AttributeList::FunctionIndex, FuncAttrs);
-}
-
-bool CodeGenModule::classNeedsVectorDestructor(const CXXRecordDecl *RD) {
-  CXXDestructorDecl *Dtor = RD->getDestructor();
-  // The compiler can't know if new[]/delete[] will be used outside of the DLL,
-  // so just force vector deleting destructor emission if dllexport is present.
-  // This matches MSVC behavior.
-  if (Dtor && Dtor->isVirtual() && Dtor->isDefined() &&
-      Dtor->hasAttr<DLLExportAttr>())
-    return true;
-
-  assert(getCXXABI().hasVectorDeletingDtors());
-  return RequireVectorDeletingDtor.count(RD);
-}
-
-void CodeGenModule::requireVectorDestructorDefinition(const CXXRecordDecl *RD) {
-  assert(getCXXABI().hasVectorDeletingDtors());
-  RequireVectorDeletingDtor.insert(RD);
-
-  // To reduce code size in general case we lazily emit scalar deleting
-  // destructor definition and an alias from vector deleting destructor to
-  // scalar deleting destructor. It may happen that we first emitted the scalar
-  // deleting destructor definition and the alias and then discovered that the
-  // definition of the vector deleting destructor is required. Then we need to
-  // remove the alias and the scalar deleting destructor and queue vector
-  // deleting destructor body for emission. Check if that is the case.
-  CXXDestructorDecl *DtorD = RD->getDestructor();
-  GlobalDecl ScalarDtorGD(DtorD, Dtor_Deleting);
-  StringRef MangledName = getMangledName(ScalarDtorGD);
-  llvm::GlobalValue *Entry = GetGlobalValue(MangledName);
-  if (Entry && !Entry->isDeclaration()) {
-    GlobalDecl VectorDtorGD(DtorD, Dtor_VectorDeleting);
-    StringRef VDName = getMangledName(VectorDtorGD);
-    llvm::GlobalValue *VDEntry = GetGlobalValue(VDName);
-    // It exists and it should be an alias.
-    assert(VDEntry && isa<llvm::GlobalAlias>(VDEntry));
-    auto *NewFn = llvm::Function::Create(
-        cast<llvm::FunctionType>(VDEntry->getValueType()),
-        llvm::Function::ExternalLinkage, VDName, &getModule());
-    NewFn->takeName(VDEntry);
-    VDEntry->replaceAllUsesWith(NewFn);
-    VDEntry->eraseFromParent();
-    Entry->replaceAllUsesWith(NewFn);
-    Entry->eraseFromParent();
-    addDeferredDeclToEmit(VectorDtorGD);
-  }
-=======
->>>>>>> e11ede5e
 }