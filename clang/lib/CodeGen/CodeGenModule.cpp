//===--- CodeGenModule.cpp - Emit LLVM Code from ASTs for a Module --------===//
//
// Part of the LLVM Project, under the Apache License v2.0 with LLVM Exceptions.
// See https://llvm.org/LICENSE.txt for license information.
// SPDX-License-Identifier: Apache-2.0 WITH LLVM-exception
//
//===----------------------------------------------------------------------===//
//
// This coordinates the per-module state used while generating code.
//
//===----------------------------------------------------------------------===//

#include "CodeGenModule.h"
#include "ABIInfo.h"
#include "CGBlocks.h"
#include "CGCUDARuntime.h"
#include "CGCXXABI.h"
#include "CGCall.h"
#include "CGDebugInfo.h"
#include "CGHLSLRuntime.h"
#include "CGObjCRuntime.h"
#include "CGOpenCLRuntime.h"
#include "CGOpenMPRuntime.h"
#include "CGOpenMPRuntimeGPU.h"
#include "CGSYCLRuntime.h"
#include "CodeGenFunction.h"
#include "CodeGenPGO.h"
#include "ConstantEmitter.h"
#include "CoverageMappingGen.h"
#include "TargetInfo.h"
#include "clang/AST/ASTContext.h"
#include "clang/AST/ASTLambda.h"
#include "clang/AST/CharUnits.h"
#include "clang/AST/Decl.h"
#include "clang/AST/DeclCXX.h"
#include "clang/AST/DeclObjC.h"
#include "clang/AST/DeclTemplate.h"
#include "clang/AST/Mangle.h"
#include "clang/AST/RecursiveASTVisitor.h"
#include "clang/AST/StmtVisitor.h"
#include "clang/Basic/Builtins.h"
#include "clang/Basic/CodeGenOptions.h"
#include "clang/Basic/Diagnostic.h"
#include "clang/Basic/Module.h"
#include "clang/Basic/SourceManager.h"
#include "clang/Basic/TargetInfo.h"
#include "clang/Basic/Version.h"
#include "clang/CodeGen/BackendUtil.h"
#include "clang/CodeGen/ConstantInitBuilder.h"
#include "clang/Frontend/FrontendDiagnostic.h"
#include "clang/Sema/Sema.h"
#include "clang/Sema/SemaSYCL.h"
#include "llvm/ADT/STLExtras.h"
#include "llvm/ADT/StringExtras.h"
#include "llvm/ADT/StringSwitch.h"
#include "llvm/Analysis/TargetLibraryInfo.h"
#include "llvm/BinaryFormat/ELF.h"
#include "llvm/IR/AttributeMask.h"
#include "llvm/IR/CallingConv.h"
#include "llvm/IR/DataLayout.h"
#include "llvm/IR/Intrinsics.h"
#include "llvm/IR/LLVMContext.h"
#include "llvm/IR/Module.h"
#include "llvm/IR/ProfileSummary.h"
#include "llvm/ProfileData/InstrProfReader.h"
#include "llvm/ProfileData/SampleProf.h"
#include "llvm/Support/CRC.h"
#include "llvm/Support/CodeGen.h"
#include "llvm/Support/CommandLine.h"
#include "llvm/Support/ConvertUTF.h"
#include "llvm/Support/ErrorHandling.h"
#include "llvm/Support/TimeProfiler.h"
#include "llvm/Support/xxhash.h"
#include "llvm/TargetParser/RISCVISAInfo.h"
#include "llvm/TargetParser/Triple.h"
#include "llvm/TargetParser/X86TargetParser.h"
#include "llvm/Transforms/Utils/BuildLibCalls.h"
#include <optional>
#include <set>

using namespace clang;
using namespace CodeGen;

static llvm::cl::opt<bool> LimitedCoverage(
    "limited-coverage-experimental", llvm::cl::Hidden,
    llvm::cl::desc("Emit limited coverage mapping information (experimental)"));

static const char AnnotationSection[] = "llvm.metadata";

static CGCXXABI *createCXXABI(CodeGenModule &CGM) {
  switch (CGM.getContext().getCXXABIKind()) {
  case TargetCXXABI::AppleARM64:
  case TargetCXXABI::Fuchsia:
  case TargetCXXABI::GenericAArch64:
  case TargetCXXABI::GenericARM:
  case TargetCXXABI::iOS:
  case TargetCXXABI::WatchOS:
  case TargetCXXABI::GenericMIPS:
  case TargetCXXABI::GenericItanium:
  case TargetCXXABI::WebAssembly:
  case TargetCXXABI::XL:
    return CreateItaniumCXXABI(CGM);
  case TargetCXXABI::Microsoft:
    return CreateMicrosoftCXXABI(CGM);
  }

  llvm_unreachable("invalid C++ ABI kind");
}

static bool SYCLCUDAIsHost(const clang::LangOptions &LangOpts) {
  // Return true for the host compilation of SYCL CUDA sources.
  return LangOpts.SYCLIsHost && LangOpts.CUDA && !LangOpts.CUDAIsDevice;
}
static bool SYCLCUDAIsSYCLDevice(const clang::LangOptions &LangOpts) {
  // Return true for the SYCL device compilation of SYCL CUDA sources.
  return LangOpts.SYCLIsDevice && LangOpts.CUDA && !LangOpts.CUDAIsDevice;
}

static std::unique_ptr<TargetCodeGenInfo>
createTargetCodeGenInfo(CodeGenModule &CGM) {
  const TargetInfo &Target = CGM.getTarget();
  const llvm::Triple &Triple = Target.getTriple();
  const CodeGenOptions &CodeGenOpts = CGM.getCodeGenOpts();

  switch (Triple.getArch()) {
  default:
    return createDefaultTargetCodeGenInfo(CGM);

  case llvm::Triple::m68k:
    return createM68kTargetCodeGenInfo(CGM);
  case llvm::Triple::mips:
  case llvm::Triple::mipsel:
    if (Triple.getOS() == llvm::Triple::NaCl)
      return createPNaClTargetCodeGenInfo(CGM);
    else if (Triple.getOS() == llvm::Triple::Win32)
      return createWindowsMIPSTargetCodeGenInfo(CGM, /*IsOS32=*/true);
    return createMIPSTargetCodeGenInfo(CGM, /*IsOS32=*/true);

  case llvm::Triple::mips64:
  case llvm::Triple::mips64el:
    return createMIPSTargetCodeGenInfo(CGM, /*IsOS32=*/false);

  case llvm::Triple::avr: {
    // For passing parameters, R8~R25 are used on avr, and R18~R25 are used
    // on avrtiny. For passing return value, R18~R25 are used on avr, and
    // R22~R25 are used on avrtiny.
    unsigned NPR = Target.getABI() == "avrtiny" ? 6 : 18;
    unsigned NRR = Target.getABI() == "avrtiny" ? 4 : 8;
    return createAVRTargetCodeGenInfo(CGM, NPR, NRR);
  }

  case llvm::Triple::aarch64:
  case llvm::Triple::aarch64_32:
  case llvm::Triple::aarch64_be: {
    AArch64ABIKind Kind = AArch64ABIKind::AAPCS;
    if (Target.getABI() == "darwinpcs")
      Kind = AArch64ABIKind::DarwinPCS;
    else if (Triple.isOSWindows())
      return createWindowsAArch64TargetCodeGenInfo(CGM, AArch64ABIKind::Win64);
    else if (Target.getABI() == "aapcs-soft")
      Kind = AArch64ABIKind::AAPCSSoft;
    else if (Target.getABI() == "pauthtest")
      Kind = AArch64ABIKind::PAuthTest;

    return createAArch64TargetCodeGenInfo(CGM, Kind);
  }

  case llvm::Triple::wasm32:
  case llvm::Triple::wasm64: {
    WebAssemblyABIKind Kind = WebAssemblyABIKind::MVP;
    if (Target.getABI() == "experimental-mv")
      Kind = WebAssemblyABIKind::ExperimentalMV;
    return createWebAssemblyTargetCodeGenInfo(CGM, Kind);
  }

  case llvm::Triple::arm:
  case llvm::Triple::armeb:
  case llvm::Triple::thumb:
  case llvm::Triple::thumbeb: {
    if (Triple.getOS() == llvm::Triple::Win32)
      return createWindowsARMTargetCodeGenInfo(CGM, ARMABIKind::AAPCS_VFP);

    ARMABIKind Kind = ARMABIKind::AAPCS;
    StringRef ABIStr = Target.getABI();
    if (ABIStr == "apcs-gnu")
      Kind = ARMABIKind::APCS;
    else if (ABIStr == "aapcs16")
      Kind = ARMABIKind::AAPCS16_VFP;
    else if (CodeGenOpts.FloatABI == "hard" ||
             (CodeGenOpts.FloatABI != "soft" && Triple.isHardFloatABI()))
      Kind = ARMABIKind::AAPCS_VFP;

    return createARMTargetCodeGenInfo(CGM, Kind);
  }

  case llvm::Triple::ppc: {
    if (Triple.isOSAIX())
      return createAIXTargetCodeGenInfo(CGM, /*Is64Bit=*/false);

    bool IsSoftFloat =
        CodeGenOpts.FloatABI == "soft" || Target.hasFeature("spe");
    return createPPC32TargetCodeGenInfo(CGM, IsSoftFloat);
  }
  case llvm::Triple::ppcle: {
    bool IsSoftFloat = CodeGenOpts.FloatABI == "soft";
    return createPPC32TargetCodeGenInfo(CGM, IsSoftFloat);
  }
  case llvm::Triple::ppc64:
    if (Triple.isOSAIX())
      return createAIXTargetCodeGenInfo(CGM, /*Is64Bit=*/true);

    if (Triple.isOSBinFormatELF()) {
      PPC64_SVR4_ABIKind Kind = PPC64_SVR4_ABIKind::ELFv1;
      if (Target.getABI() == "elfv2")
        Kind = PPC64_SVR4_ABIKind::ELFv2;
      bool IsSoftFloat = CodeGenOpts.FloatABI == "soft";

      return createPPC64_SVR4_TargetCodeGenInfo(CGM, Kind, IsSoftFloat);
    }
    return createPPC64TargetCodeGenInfo(CGM);
  case llvm::Triple::ppc64le: {
    assert(Triple.isOSBinFormatELF() && "PPC64 LE non-ELF not supported!");
    PPC64_SVR4_ABIKind Kind = PPC64_SVR4_ABIKind::ELFv2;
    if (Target.getABI() == "elfv1")
      Kind = PPC64_SVR4_ABIKind::ELFv1;
    bool IsSoftFloat = CodeGenOpts.FloatABI == "soft";

    return createPPC64_SVR4_TargetCodeGenInfo(CGM, Kind, IsSoftFloat);
  }

  case llvm::Triple::nvptx:
  case llvm::Triple::nvptx64:
    return createNVPTXTargetCodeGenInfo(CGM);

  case llvm::Triple::msp430:
    return createMSP430TargetCodeGenInfo(CGM);

  case llvm::Triple::riscv32:
  case llvm::Triple::riscv64: {
    StringRef ABIStr = Target.getABI();
    unsigned XLen = Target.getPointerWidth(LangAS::Default);
    unsigned ABIFLen = 0;
    if (ABIStr.ends_with("f"))
      ABIFLen = 32;
    else if (ABIStr.ends_with("d"))
      ABIFLen = 64;
    bool EABI = ABIStr.ends_with("e");
    return createRISCVTargetCodeGenInfo(CGM, XLen, ABIFLen, EABI);
  }

  case llvm::Triple::systemz: {
    bool SoftFloat = CodeGenOpts.FloatABI == "soft";
    bool HasVector = !SoftFloat && Target.getABI() == "vector";
    return createSystemZTargetCodeGenInfo(CGM, HasVector, SoftFloat);
  }

  case llvm::Triple::tce:
  case llvm::Triple::tcele:
    return createTCETargetCodeGenInfo(CGM);

  case llvm::Triple::x86: {
    bool IsDarwinVectorABI = Triple.isOSDarwin();
    bool IsWin32FloatStructABI = Triple.isOSWindows() && !Triple.isOSCygMing();

    if (Triple.getOS() == llvm::Triple::Win32) {
      return createWinX86_32TargetCodeGenInfo(
          CGM, IsDarwinVectorABI, IsWin32FloatStructABI,
          CodeGenOpts.NumRegisterParameters);
    }
    return createX86_32TargetCodeGenInfo(
        CGM, IsDarwinVectorABI, IsWin32FloatStructABI,
        CodeGenOpts.NumRegisterParameters, CodeGenOpts.FloatABI == "soft");
  }

  case llvm::Triple::x86_64: {
    StringRef ABI = Target.getABI();
    X86AVXABILevel AVXLevel = (ABI == "avx512" ? X86AVXABILevel::AVX512
                               : ABI == "avx"  ? X86AVXABILevel::AVX
                                               : X86AVXABILevel::None);

    switch (Triple.getOS()) {
    case llvm::Triple::UEFI:
    case llvm::Triple::Win32:
      return createWinX86_64TargetCodeGenInfo(CGM, AVXLevel);
    default:
      return createX86_64TargetCodeGenInfo(CGM, AVXLevel);
    }
  }
  case llvm::Triple::hexagon:
    return createHexagonTargetCodeGenInfo(CGM);
  case llvm::Triple::lanai:
    return createLanaiTargetCodeGenInfo(CGM);
  case llvm::Triple::r600:
    return createAMDGPUTargetCodeGenInfo(CGM);
  case llvm::Triple::amdgcn:
    return createAMDGPUTargetCodeGenInfo(CGM);
  case llvm::Triple::sparc:
    return createSparcV8TargetCodeGenInfo(CGM);
  case llvm::Triple::sparcv9:
    return createSparcV9TargetCodeGenInfo(CGM);
  case llvm::Triple::xcore:
    return createXCoreTargetCodeGenInfo(CGM);
  case llvm::Triple::arc:
    return createARCTargetCodeGenInfo(CGM);
  case llvm::Triple::spir:
  case llvm::Triple::spir64:
    return createCommonSPIRTargetCodeGenInfo(CGM);
  case llvm::Triple::spirv32:
  case llvm::Triple::spirv64:
  case llvm::Triple::spirv:
    return createSPIRVTargetCodeGenInfo(CGM);
  case llvm::Triple::dxil:
    return createDirectXTargetCodeGenInfo(CGM);
  case llvm::Triple::ve:
    return createVETargetCodeGenInfo(CGM);
  case llvm::Triple::csky: {
    bool IsSoftFloat = !Target.hasFeature("hard-float-abi");
    bool hasFP64 =
        Target.hasFeature("fpuv2_df") || Target.hasFeature("fpuv3_df");
    return createCSKYTargetCodeGenInfo(CGM, IsSoftFloat ? 0
                                            : hasFP64   ? 64
                                                        : 32);
  }
  case llvm::Triple::bpfeb:
  case llvm::Triple::bpfel:
    return createBPFTargetCodeGenInfo(CGM);
  case llvm::Triple::loongarch32:
  case llvm::Triple::loongarch64: {
    StringRef ABIStr = Target.getABI();
    unsigned ABIFRLen = 0;
    if (ABIStr.ends_with("f"))
      ABIFRLen = 32;
    else if (ABIStr.ends_with("d"))
      ABIFRLen = 64;
    return createLoongArchTargetCodeGenInfo(
        CGM, Target.getPointerWidth(LangAS::Default), ABIFRLen);
  }
  }
}

const TargetCodeGenInfo &CodeGenModule::getTargetCodeGenInfo() {
  if (!TheTargetCodeGenInfo)
    TheTargetCodeGenInfo = createTargetCodeGenInfo(*this);
  return *TheTargetCodeGenInfo;
}

static void checkDataLayoutConsistency(const TargetInfo &Target,
                                       llvm::LLVMContext &Context,
                                       const LangOptions &Opts) {
#ifndef NDEBUG
  // Don't verify non-standard ABI configurations.
  if (Opts.AlignDouble || Opts.OpenCL || Opts.HLSL)
    return;

  llvm::Triple Triple = Target.getTriple();
  llvm::DataLayout DL(Target.getDataLayoutString());
  auto Check = [&](const char *Name, llvm::Type *Ty, unsigned Alignment) {
    llvm::Align DLAlign = DL.getABITypeAlign(Ty);
    llvm::Align ClangAlign(Alignment / 8);
    if (DLAlign != ClangAlign) {
      llvm::errs() << "For target " << Triple.str() << " type " << Name
                   << " mapping to " << *Ty << " has data layout alignment "
                   << DLAlign.value() << " while clang specifies "
                   << ClangAlign.value() << "\n";
      abort();
    }
  };

  Check("bool", llvm::Type::getIntNTy(Context, Target.BoolWidth),
        Target.BoolAlign);
  Check("short", llvm::Type::getIntNTy(Context, Target.ShortWidth),
        Target.ShortAlign);
  Check("int", llvm::Type::getIntNTy(Context, Target.IntWidth),
        Target.IntAlign);
  Check("long", llvm::Type::getIntNTy(Context, Target.LongWidth),
        Target.LongAlign);
  // FIXME: M68k specifies incorrect long long alignment in both LLVM and Clang.
  if (Triple.getArch() != llvm::Triple::m68k)
    Check("long long", llvm::Type::getIntNTy(Context, Target.LongLongWidth),
          Target.LongLongAlign);
  // FIXME: There are int128 alignment mismatches on multiple targets.
  if (Target.hasInt128Type() && !Target.getTargetOpts().ForceEnableInt128 &&
      !Triple.isAMDGPU() && !Triple.isSPIRV() &&
      Triple.getArch() != llvm::Triple::ve)
    Check("__int128", llvm::Type::getIntNTy(Context, 128), Target.Int128Align);

  if (Target.hasFloat16Type())
    Check("half", llvm::Type::getFloatingPointTy(Context, *Target.HalfFormat),
          Target.HalfAlign);
  if (Target.hasBFloat16Type())
    Check("bfloat", llvm::Type::getBFloatTy(Context), Target.BFloat16Align);
  Check("float", llvm::Type::getFloatingPointTy(Context, *Target.FloatFormat),
        Target.FloatAlign);
  // FIXME: AIX specifies wrong double alignment in DataLayout
  if (!Triple.isOSAIX()) {
    Check("double",
          llvm::Type::getFloatingPointTy(Context, *Target.DoubleFormat),
          Target.DoubleAlign);
    Check("long double",
          llvm::Type::getFloatingPointTy(Context, *Target.LongDoubleFormat),
          Target.LongDoubleAlign);
  }
  // FIXME: Wasm has a mismatch in f128 alignment between Clang and LLVM.
  if (Target.hasFloat128Type() && !Triple.isWasm())
    Check("__float128", llvm::Type::getFP128Ty(Context), Target.Float128Align);
  if (Target.hasIbm128Type())
    Check("__ibm128", llvm::Type::getPPC_FP128Ty(Context), Target.Ibm128Align);

  Check("void*", llvm::PointerType::getUnqual(Context), Target.PointerAlign);
#endif
}

CodeGenModule::CodeGenModule(ASTContext &C,
                             IntrusiveRefCntPtr<llvm::vfs::FileSystem> FS,
                             const HeaderSearchOptions &HSO,
                             const PreprocessorOptions &PPO,
                             const CodeGenOptions &CGO, llvm::Module &M,
                             DiagnosticsEngine &diags,
                             CoverageSourceInfo *CoverageInfo)
    : Context(C), LangOpts(C.getLangOpts()), FS(FS), HeaderSearchOpts(HSO),
      PreprocessorOpts(PPO), CodeGenOpts(CGO), TheModule(M), Diags(diags),
      Target(C.getTargetInfo()), ABI(createCXXABI(*this)),
      VMContext(M.getContext()), VTables(*this), StackHandler(diags),
      SanitizerMD(new SanitizerMetadata(*this)),
      AtomicOpts(Target.getAtomicOpts()) {

  // Initialize the type cache.
  Types.reset(new CodeGenTypes(*this));
  llvm::LLVMContext &LLVMContext = M.getContext();
  VoidTy = llvm::Type::getVoidTy(LLVMContext);
  Int8Ty = llvm::Type::getInt8Ty(LLVMContext);
  Int16Ty = llvm::Type::getInt16Ty(LLVMContext);
  Int32Ty = llvm::Type::getInt32Ty(LLVMContext);
  Int64Ty = llvm::Type::getInt64Ty(LLVMContext);
  HalfTy = llvm::Type::getHalfTy(LLVMContext);
  BFloatTy = llvm::Type::getBFloatTy(LLVMContext);
  FloatTy = llvm::Type::getFloatTy(LLVMContext);
  DoubleTy = llvm::Type::getDoubleTy(LLVMContext);
  PointerWidthInBits = C.getTargetInfo().getPointerWidth(LangAS::Default);
  PointerAlignInBytes =
      C.toCharUnitsFromBits(C.getTargetInfo().getPointerAlign(LangAS::Default))
          .getQuantity();
  SizeSizeInBytes =
    C.toCharUnitsFromBits(C.getTargetInfo().getMaxPointerWidth()).getQuantity();
  IntAlignInBytes =
    C.toCharUnitsFromBits(C.getTargetInfo().getIntAlign()).getQuantity();
  CharTy =
    llvm::IntegerType::get(LLVMContext, C.getTargetInfo().getCharWidth());
  IntTy = llvm::IntegerType::get(LLVMContext, C.getTargetInfo().getIntWidth());
  IntPtrTy = llvm::IntegerType::get(LLVMContext,
    C.getTargetInfo().getMaxPointerWidth());
  Int8PtrTy = llvm::PointerType::get(LLVMContext,
                                     C.getTargetAddressSpace(LangAS::Default));
  const llvm::DataLayout &DL = M.getDataLayout();
  AllocaInt8PtrTy =
      llvm::PointerType::get(LLVMContext, DL.getAllocaAddrSpace());
  GlobalsInt8PtrTy =
      llvm::PointerType::get(LLVMContext, DL.getDefaultGlobalsAddressSpace());
  DefaultInt8PtrTy =
      Int8Ty->getPointerTo(getContext().getTargetAddressSpace(LangAS::Default));
  ConstGlobalsPtrTy = llvm::PointerType::get(
      LLVMContext, C.getTargetAddressSpace(GetGlobalConstantAddressSpace()));
  ASTAllocaAddressSpace = getTargetCodeGenInfo().getASTAllocaAddressSpace();

  if (getTriple().isSPIR()) {
    // Currently code uses GlobalsInt8PtrTy for virtual table elements but for
    // SPIR-V targets default address space pointers are needed.
    GlobalsInt8PtrTy = DefaultInt8PtrTy;
    // Pointer to runtime globals such as virtual tables.
    RuntimeGlobalsInt8PtrTy = Int8Ty->getPointerTo(
        getContext().getTargetAddressSpace(LangAS::opencl_global));
  } else {
    RuntimeGlobalsInt8PtrTy = GlobalsInt8PtrTy;
  }

  // Build C++20 Module initializers.
  // TODO: Add Microsoft here once we know the mangling required for the
  // initializers.
  CXX20ModuleInits =
      LangOpts.CPlusPlusModules && getCXXABI().getMangleContext().getKind() ==
                                       ItaniumMangleContext::MK_Itanium;

  RuntimeCC = getTargetCodeGenInfo().getABIInfo().getRuntimeCC();

  if (LangOpts.ObjC)
    createObjCRuntime();
  if (LangOpts.OpenCL || LangOpts.SYCLIsDevice)
    createOpenCLRuntime();
  if (LangOpts.OpenMP)
    createOpenMPRuntime();
  if (LangOpts.CUDA)
    createCUDARuntime();
  if (LangOpts.SYCLIsDevice)
    createSYCLRuntime();
  if (LangOpts.HLSL)
    createHLSLRuntime();

  // Enable TBAA unless it's suppressed. TSan and TySan need TBAA even at O0.
  if (LangOpts.Sanitize.hasOneOf(SanitizerKind::Thread | SanitizerKind::Type) ||
      (!CodeGenOpts.RelaxedAliasing && CodeGenOpts.OptimizationLevel > 0))
    TBAA.reset(new CodeGenTBAA(Context, getTypes(), TheModule, CodeGenOpts,
                               getLangOpts()));

  // If debug info or coverage generation is enabled, create the CGDebugInfo
  // object.
  if (CodeGenOpts.getDebugInfo() != llvm::codegenoptions::NoDebugInfo ||
      CodeGenOpts.CoverageNotesFile.size() ||
      CodeGenOpts.CoverageDataFile.size())
    DebugInfo.reset(new CGDebugInfo(*this));
  else if (getTriple().isOSWindows())
    // On Windows targets, we want to emit compiler info even if debug info is
    // otherwise disabled. Use a temporary CGDebugInfo instance to emit only
    // basic compiler metadata.
    CGDebugInfo(*this);

  Block.GlobalUniqueCount = 0;

  if (C.getLangOpts().ObjC)
    ObjCData.reset(new ObjCEntrypoints());

  if (CodeGenOpts.hasProfileClangUse()) {
    auto ReaderOrErr = llvm::IndexedInstrProfReader::create(
        CodeGenOpts.ProfileInstrumentUsePath, *FS,
        CodeGenOpts.ProfileRemappingFile);
    // We're checking for profile read errors in CompilerInvocation, so if
    // there was an error it should've already been caught. If it hasn't been
    // somehow, trip an assertion.
    assert(ReaderOrErr);
    PGOReader = std::move(ReaderOrErr.get());
  }

  // If coverage mapping generation is enabled, create the
  // CoverageMappingModuleGen object.
  if (CodeGenOpts.CoverageMapping)
    CoverageMapping.reset(new CoverageMappingModuleGen(*this, *CoverageInfo));

  // Generate the module name hash here if needed.
  if (CodeGenOpts.UniqueInternalLinkageNames &&
      !getModule().getSourceFileName().empty()) {
    std::string Path = getModule().getSourceFileName();
    // Check if a path substitution is needed from the MacroPrefixMap.
    for (const auto &Entry : LangOpts.MacroPrefixMap)
      if (Path.rfind(Entry.first, 0) != std::string::npos) {
        Path = Entry.second + Path.substr(Entry.first.size());
        break;
      }
    ModuleNameHash = llvm::getUniqueInternalLinkagePostfix(Path);
  }

  // Record mregparm value now so it is visible through all of codegen.
  if (Context.getTargetInfo().getTriple().getArch() == llvm::Triple::x86)
    getModule().addModuleFlag(llvm::Module::Error, "NumRegisterParameters",
                              CodeGenOpts.NumRegisterParameters);

  // If there are any functions that are marked for Windows secure hot-patching,
  // then build the list of functions now.
  if (!CGO.MSSecureHotPatchFunctionsFile.empty() ||
      !CGO.MSSecureHotPatchFunctionsList.empty()) {
    if (!CGO.MSSecureHotPatchFunctionsFile.empty()) {
      auto BufOrErr =
          llvm::MemoryBuffer::getFile(CGO.MSSecureHotPatchFunctionsFile);
      if (BufOrErr) {
        const llvm::MemoryBuffer &FileBuffer = **BufOrErr;
        for (llvm::line_iterator I(FileBuffer.getMemBufferRef(), true), E;
             I != E; ++I)
          this->MSHotPatchFunctions.push_back(std::string{*I});
      } else {
        auto &DE = Context.getDiagnostics();
        unsigned DiagID =
            DE.getCustomDiagID(DiagnosticsEngine::Error,
                               "failed to open hotpatch functions file "
                               "(-fms-hotpatch-functions-file): %0 : %1");
        DE.Report(DiagID) << CGO.MSSecureHotPatchFunctionsFile
                          << BufOrErr.getError().message();
      }
    }

    for (const auto &FuncName : CGO.MSSecureHotPatchFunctionsList)
      this->MSHotPatchFunctions.push_back(FuncName);

    llvm::sort(this->MSHotPatchFunctions);
  }

  if (!Context.getAuxTargetInfo())
    checkDataLayoutConsistency(Context.getTargetInfo(), LLVMContext, LangOpts);
}

CodeGenModule::~CodeGenModule() {}

void CodeGenModule::createObjCRuntime() {
  // This is just isGNUFamily(), but we want to force implementors of
  // new ABIs to decide how best to do this.
  switch (LangOpts.ObjCRuntime.getKind()) {
  case ObjCRuntime::GNUstep:
  case ObjCRuntime::GCC:
  case ObjCRuntime::ObjFW:
    ObjCRuntime.reset(CreateGNUObjCRuntime(*this));
    return;

  case ObjCRuntime::FragileMacOSX:
  case ObjCRuntime::MacOSX:
  case ObjCRuntime::iOS:
  case ObjCRuntime::WatchOS:
    ObjCRuntime.reset(CreateMacObjCRuntime(*this));
    return;
  }
  llvm_unreachable("bad runtime kind");
}

void CodeGenModule::createOpenCLRuntime() {
  OpenCLRuntime.reset(new CGOpenCLRuntime(*this));
}

void CodeGenModule::createOpenMPRuntime() {
  // Select a specialized code generation class based on the target, if any.
  // If it does not exist use the default implementation.
  switch (getTriple().getArch()) {
  case llvm::Triple::nvptx:
  case llvm::Triple::nvptx64:
  case llvm::Triple::amdgcn:
  case llvm::Triple::spirv64:
    assert(
        getLangOpts().OpenMPIsTargetDevice &&
        "OpenMP AMDGPU/NVPTX/SPIRV is only prepared to deal with device code.");
    OpenMPRuntime.reset(new CGOpenMPRuntimeGPU(*this));
    break;
  default:
    if (LangOpts.OpenMPSimd)
      OpenMPRuntime.reset(new CGOpenMPSIMDRuntime(*this));
    else
      OpenMPRuntime.reset(new CGOpenMPRuntime(*this));
    break;
  }
}

void CodeGenModule::createCUDARuntime() {
  CUDARuntime.reset(CreateNVCUDARuntime(*this));
}

void CodeGenModule::createSYCLRuntime() {
  SYCLRuntime.reset(new CGSYCLRuntime(*this));
}

void CodeGenModule::createHLSLRuntime() {
  HLSLRuntime.reset(new CGHLSLRuntime(*this));
}

void CodeGenModule::addReplacement(StringRef Name, llvm::Constant *C) {
  Replacements[Name] = C;
}

void CodeGenModule::applyReplacements() {
  for (auto &I : Replacements) {
    StringRef MangledName = I.first;
    llvm::Constant *Replacement = I.second;
    llvm::GlobalValue *Entry = GetGlobalValue(MangledName);
    if (!Entry)
      continue;
    auto *OldF = cast<llvm::Function>(Entry);
    auto *NewF = dyn_cast<llvm::Function>(Replacement);
    if (!NewF) {
      if (auto *Alias = dyn_cast<llvm::GlobalAlias>(Replacement)) {
        NewF = dyn_cast<llvm::Function>(Alias->getAliasee());
      } else {
        auto *CE = cast<llvm::ConstantExpr>(Replacement);
        assert(CE->getOpcode() == llvm::Instruction::BitCast ||
               CE->getOpcode() == llvm::Instruction::GetElementPtr);
        NewF = dyn_cast<llvm::Function>(CE->getOperand(0));
      }
    }

    // Replace old with new, but keep the old order.
    OldF->replaceAllUsesWith(Replacement);
    if (NewF) {
      NewF->removeFromParent();
      OldF->getParent()->getFunctionList().insertAfter(OldF->getIterator(),
                                                       NewF);
    }
    OldF->eraseFromParent();
  }
}

void CodeGenModule::addGlobalValReplacement(llvm::GlobalValue *GV, llvm::Constant *C) {
  GlobalValReplacements.push_back(std::make_pair(GV, C));
}

void CodeGenModule::applyGlobalValReplacements() {
  for (auto &I : GlobalValReplacements) {
    llvm::GlobalValue *GV = I.first;
    llvm::Constant *C = I.second;

    GV->replaceAllUsesWith(C);
    GV->eraseFromParent();
  }
}

// This is only used in aliases that we created and we know they have a
// linear structure.
static const llvm::GlobalValue *getAliasedGlobal(const llvm::GlobalValue *GV) {
  const llvm::Constant *C;
  if (auto *GA = dyn_cast<llvm::GlobalAlias>(GV))
    C = GA->getAliasee();
  else if (auto *GI = dyn_cast<llvm::GlobalIFunc>(GV))
    C = GI->getResolver();
  else
    return GV;

  const auto *AliaseeGV = dyn_cast<llvm::GlobalValue>(C->stripPointerCasts());
  if (!AliaseeGV)
    return nullptr;

  const llvm::GlobalValue *FinalGV = AliaseeGV->getAliaseeObject();
  if (FinalGV == GV)
    return nullptr;

  return FinalGV;
}

static bool checkAliasedGlobal(
    const ASTContext &Context, DiagnosticsEngine &Diags, SourceLocation Location,
    bool IsIFunc, const llvm::GlobalValue *Alias, const llvm::GlobalValue *&GV,
    const llvm::MapVector<GlobalDecl, StringRef> &MangledDeclNames,
    SourceRange AliasRange) {
  GV = getAliasedGlobal(Alias);
  if (!GV) {
    Diags.Report(Location, diag::err_cyclic_alias) << IsIFunc;
    return false;
  }

  if (GV->hasCommonLinkage()) {
    const llvm::Triple &Triple = Context.getTargetInfo().getTriple();
    if (Triple.getObjectFormat() == llvm::Triple::XCOFF) {
      Diags.Report(Location, diag::err_alias_to_common);
      return false;
    }
  }

  if (GV->isDeclaration()) {
    Diags.Report(Location, diag::err_alias_to_undefined) << IsIFunc << IsIFunc;
    Diags.Report(Location, diag::note_alias_requires_mangled_name)
        << IsIFunc << IsIFunc;
    // Provide a note if the given function is not found and exists as a
    // mangled name.
    for (const auto &[Decl, Name] : MangledDeclNames) {
      if (const auto *ND = dyn_cast<NamedDecl>(Decl.getDecl())) {
        IdentifierInfo *II = ND->getIdentifier();
        if (II && II->getName() == GV->getName()) {
          Diags.Report(Location, diag::note_alias_mangled_name_alternative)
              << Name
              << FixItHint::CreateReplacement(
                     AliasRange,
                     (Twine(IsIFunc ? "ifunc" : "alias") + "(\"" + Name + "\")")
                         .str());
        }
      }
    }
    return false;
  }

  if (IsIFunc) {
    // Check resolver function type.
    const auto *F = dyn_cast<llvm::Function>(GV);
    if (!F) {
      Diags.Report(Location, diag::err_alias_to_undefined)
          << IsIFunc << IsIFunc;
      return false;
    }

    llvm::FunctionType *FTy = F->getFunctionType();
    if (!FTy->getReturnType()->isPointerTy()) {
      Diags.Report(Location, diag::err_ifunc_resolver_return);
      return false;
    }
  }

  return true;
}

// Emit a warning if toc-data attribute is requested for global variables that
// have aliases and remove the toc-data attribute.
static void checkAliasForTocData(llvm::GlobalVariable *GVar,
                                 const CodeGenOptions &CodeGenOpts,
                                 DiagnosticsEngine &Diags,
                                 SourceLocation Location) {
  if (GVar->hasAttribute("toc-data")) {
    auto GVId = GVar->getName();
    // Is this a global variable specified by the user as local?
    if ((llvm::binary_search(CodeGenOpts.TocDataVarsUserSpecified, GVId))) {
      Diags.Report(Location, diag::warn_toc_unsupported_type)
          << GVId << "the variable has an alias";
    }
    llvm::AttributeSet CurrAttributes = GVar->getAttributes();
    llvm::AttributeSet NewAttributes =
        CurrAttributes.removeAttribute(GVar->getContext(), "toc-data");
    GVar->setAttributes(NewAttributes);
  }
}

void CodeGenModule::checkAliases() {
  // Check if the constructed aliases are well formed. It is really unfortunate
  // that we have to do this in CodeGen, but we only construct mangled names
  // and aliases during codegen.
  bool Error = false;
  DiagnosticsEngine &Diags = getDiags();
  for (const GlobalDecl &GD : Aliases) {
    const auto *D = cast<ValueDecl>(GD.getDecl());
    SourceLocation Location;
    SourceRange Range;
    bool IsIFunc = D->hasAttr<IFuncAttr>();
    if (const Attr *A = D->getDefiningAttr()) {
      Location = A->getLocation();
      Range = A->getRange();
    } else
      llvm_unreachable("Not an alias or ifunc?");

    StringRef MangledName = getMangledName(GD);
    llvm::GlobalValue *Alias = GetGlobalValue(MangledName);
    const llvm::GlobalValue *GV = nullptr;
    if (!checkAliasedGlobal(getContext(), Diags, Location, IsIFunc, Alias, GV,
                            MangledDeclNames, Range)) {
      Error = true;
      continue;
    }

    if (getContext().getTargetInfo().getTriple().isOSAIX())
      if (const llvm::GlobalVariable *GVar =
              dyn_cast<const llvm::GlobalVariable>(GV))
        checkAliasForTocData(const_cast<llvm::GlobalVariable *>(GVar),
                             getCodeGenOpts(), Diags, Location);

    llvm::Constant *Aliasee =
        IsIFunc ? cast<llvm::GlobalIFunc>(Alias)->getResolver()
                : cast<llvm::GlobalAlias>(Alias)->getAliasee();

    llvm::GlobalValue *AliaseeGV;
    if (auto CE = dyn_cast<llvm::ConstantExpr>(Aliasee))
      AliaseeGV = cast<llvm::GlobalValue>(CE->getOperand(0));
    else
      AliaseeGV = cast<llvm::GlobalValue>(Aliasee);

    if (const SectionAttr *SA = D->getAttr<SectionAttr>()) {
      StringRef AliasSection = SA->getName();
      if (AliasSection != AliaseeGV->getSection())
        Diags.Report(SA->getLocation(), diag::warn_alias_with_section)
            << AliasSection << IsIFunc << IsIFunc;
    }

    // We have to handle alias to weak aliases in here. LLVM itself disallows
    // this since the object semantics would not match the IL one. For
    // compatibility with gcc we implement it by just pointing the alias
    // to its aliasee's aliasee. We also warn, since the user is probably
    // expecting the link to be weak.
    if (auto *GA = dyn_cast<llvm::GlobalAlias>(AliaseeGV)) {
      if (GA->isInterposable()) {
        Diags.Report(Location, diag::warn_alias_to_weak_alias)
            << GV->getName() << GA->getName() << IsIFunc;
        Aliasee = llvm::ConstantExpr::getPointerBitCastOrAddrSpaceCast(
            GA->getAliasee(), Alias->getType());

        if (IsIFunc)
          cast<llvm::GlobalIFunc>(Alias)->setResolver(Aliasee);
        else
          cast<llvm::GlobalAlias>(Alias)->setAliasee(Aliasee);
      }
    }
    // ifunc resolvers are usually implemented to run before sanitizer
    // initialization. Disable instrumentation to prevent the ordering issue.
    if (IsIFunc)
      cast<llvm::Function>(Aliasee)->addFnAttr(
          llvm::Attribute::DisableSanitizerInstrumentation);
  }
  if (!Error)
    return;

  for (const GlobalDecl &GD : Aliases) {
    StringRef MangledName = getMangledName(GD);
    llvm::GlobalValue *Alias = GetGlobalValue(MangledName);
    Alias->replaceAllUsesWith(llvm::PoisonValue::get(Alias->getType()));
    Alias->eraseFromParent();
  }
}

void CodeGenModule::clear() {
  DeferredDeclsToEmit.clear();
  EmittedDeferredDecls.clear();
  DeferredAnnotations.clear();
  if (OpenMPRuntime)
    OpenMPRuntime->clear();
}

void InstrProfStats::reportDiagnostics(DiagnosticsEngine &Diags,
                                       StringRef MainFile) {
  if (!hasDiagnostics())
    return;
  if (VisitedInMainFile > 0 && VisitedInMainFile == MissingInMainFile) {
    if (MainFile.empty())
      MainFile = "<stdin>";
    Diags.Report(diag::warn_profile_data_unprofiled) << MainFile;
  } else {
    if (Mismatched > 0)
      Diags.Report(diag::warn_profile_data_out_of_date) << Visited << Mismatched;

    if (Missing > 0)
      Diags.Report(diag::warn_profile_data_missing) << Visited << Missing;
  }
}

static std::optional<llvm::GlobalValue::VisibilityTypes>
getLLVMVisibility(clang::LangOptions::VisibilityFromDLLStorageClassKinds K) {
  // Map to LLVM visibility.
  switch (K) {
  case clang::LangOptions::VisibilityFromDLLStorageClassKinds::Keep:
    return std::nullopt;
  case clang::LangOptions::VisibilityFromDLLStorageClassKinds::Default:
    return llvm::GlobalValue::DefaultVisibility;
  case clang::LangOptions::VisibilityFromDLLStorageClassKinds::Hidden:
    return llvm::GlobalValue::HiddenVisibility;
  case clang::LangOptions::VisibilityFromDLLStorageClassKinds::Protected:
    return llvm::GlobalValue::ProtectedVisibility;
  }
  llvm_unreachable("unknown option value!");
}

static void
setLLVMVisibility(llvm::GlobalValue &GV,
                  std::optional<llvm::GlobalValue::VisibilityTypes> V) {
  if (!V)
    return;

  // Reset DSO locality before setting the visibility. This removes
  // any effects that visibility options and annotations may have
  // had on the DSO locality. Setting the visibility will implicitly set
  // appropriate globals to DSO Local; however, this will be pessimistic
  // w.r.t. to the normal compiler IRGen.
  GV.setDSOLocal(false);
  GV.setVisibility(*V);
}

static void setVisibilityFromDLLStorageClass(const clang::LangOptions &LO,
                                             llvm::Module &M) {
  if (!LO.VisibilityFromDLLStorageClass)
    return;

  std::optional<llvm::GlobalValue::VisibilityTypes> DLLExportVisibility =
      getLLVMVisibility(LO.getDLLExportVisibility());

  std::optional<llvm::GlobalValue::VisibilityTypes>
      NoDLLStorageClassVisibility =
          getLLVMVisibility(LO.getNoDLLStorageClassVisibility());

  std::optional<llvm::GlobalValue::VisibilityTypes>
      ExternDeclDLLImportVisibility =
          getLLVMVisibility(LO.getExternDeclDLLImportVisibility());

  std::optional<llvm::GlobalValue::VisibilityTypes>
      ExternDeclNoDLLStorageClassVisibility =
          getLLVMVisibility(LO.getExternDeclNoDLLStorageClassVisibility());

  for (llvm::GlobalValue &GV : M.global_values()) {
    if (GV.hasAppendingLinkage() || GV.hasLocalLinkage())
      continue;

    if (GV.isDeclarationForLinker())
      setLLVMVisibility(GV, GV.getDLLStorageClass() ==
                                    llvm::GlobalValue::DLLImportStorageClass
                                ? ExternDeclDLLImportVisibility
                                : ExternDeclNoDLLStorageClassVisibility);
    else
      setLLVMVisibility(GV, GV.getDLLStorageClass() ==
                                    llvm::GlobalValue::DLLExportStorageClass
                                ? DLLExportVisibility
                                : NoDLLStorageClassVisibility);

    GV.setDLLStorageClass(llvm::GlobalValue::DefaultStorageClass);
  }
}

static llvm::MDNode *getAspectsMD(ASTContext &ASTContext,
                                  llvm::LLVMContext &Ctx, StringRef Name,
                                  const SYCLUsesAspectsAttr *A) {
  SmallVector<llvm::Metadata *, 4> AspectsMD;
  AspectsMD.push_back(llvm::MDString::get(Ctx, Name));
  for (auto *Aspect : A->aspects()) {
    llvm::APSInt AspectInt = Aspect->EvaluateKnownConstInt(ASTContext);
    AspectsMD.push_back(llvm::ConstantAsMetadata::get(llvm::ConstantInt::get(
        llvm::Type::getInt32Ty(Ctx), AspectInt.getZExtValue())));
  }
  return llvm::MDNode::get(Ctx, AspectsMD);
}

static llvm::MDNode *getAspectEnumValueMD(ASTContext &ASTContext,
                                          llvm::LLVMContext &Ctx,
                                          const EnumConstantDecl *ECD) {
  SmallVector<llvm::Metadata *, 2> AspectEnumValMD;
  AspectEnumValMD.push_back(llvm::MDString::get(Ctx, ECD->getName()));
  AspectEnumValMD.push_back(
      llvm::ConstantAsMetadata::get(llvm::ConstantInt::get(
          llvm::Type::getInt32Ty(Ctx), ECD->getInitVal().getSExtValue())));
  return llvm::MDNode::get(Ctx, AspectEnumValMD);
}

static bool isStackProtectorOn(const LangOptions &LangOpts,
                               const llvm::Triple &Triple,
                               clang::LangOptions::StackProtectorMode Mode) {
  if (Triple.isGPU())
    return false;
  return LangOpts.getStackProtector() == Mode;
}

void CodeGenModule::Release() {
  Module *Primary = getContext().getCurrentNamedModule();
  if (CXX20ModuleInits && Primary && !Primary->isHeaderLikeModule())
    EmitModuleInitializers(Primary);
  EmitDeferred();
  DeferredDecls.insert_range(EmittedDeferredDecls);
  EmittedDeferredDecls.clear();
  EmitVTablesOpportunistically();
  applyGlobalValReplacements();
  applyReplacements();
  emitMultiVersionFunctions();

  if (Context.getLangOpts().IncrementalExtensions &&
      GlobalTopLevelStmtBlockInFlight.first) {
    const TopLevelStmtDecl *TLSD = GlobalTopLevelStmtBlockInFlight.second;
    GlobalTopLevelStmtBlockInFlight.first->FinishFunction(TLSD->getEndLoc());
    GlobalTopLevelStmtBlockInFlight = {nullptr, nullptr};
  }

  // Module implementations are initialized the same way as a regular TU that
  // imports one or more modules.
  if (CXX20ModuleInits && Primary && Primary->isInterfaceOrPartition())
    EmitCXXModuleInitFunc(Primary);
  else
    EmitCXXGlobalInitFunc();
  EmitCXXGlobalCleanUpFunc();
  registerGlobalDtorsWithAtExit();
  EmitCXXThreadLocalInitFunc();
  if (ObjCRuntime)
    if (llvm::Function *ObjCInitFunction = ObjCRuntime->ModuleInitFunction())
      AddGlobalCtor(ObjCInitFunction);
  if (Context.getLangOpts().CUDA && CUDARuntime) {
    if (llvm::Function *CudaCtorFunction = CUDARuntime->finalizeModule())
      AddGlobalCtor(CudaCtorFunction);
  }
  if (OpenMPRuntime) {
    OpenMPRuntime->createOffloadEntriesAndInfoMetadata();
    OpenMPRuntime->clear();
  }
  if (PGOReader) {
    getModule().setProfileSummary(
        PGOReader->getSummary(/* UseCS */ false).getMD(VMContext),
        llvm::ProfileSummary::PSK_Instr);
    if (PGOStats.hasDiagnostics())
      PGOStats.reportDiagnostics(getDiags(), getCodeGenOpts().MainFileName);
  }
  llvm::stable_sort(GlobalCtors, [](const Structor &L, const Structor &R) {
    return L.LexOrder < R.LexOrder;
  });
  EmitCtorList(GlobalCtors, "llvm.global_ctors");
  EmitCtorList(GlobalDtors, "llvm.global_dtors");
  EmitGlobalAnnotations();
  EmitStaticExternCAliases();
  checkAliases();
  EmitDeferredUnusedCoverageMappings();
  CodeGenPGO(*this).setValueProfilingFlag(getModule());
  CodeGenPGO(*this).setProfileVersion(getModule());
  if (CoverageMapping)
    CoverageMapping->emit();
  if (CodeGenOpts.SanitizeCfiCrossDso) {
    CodeGenFunction(*this).EmitCfiCheckFail();
    CodeGenFunction(*this).EmitCfiCheckStub();
  }
  if (LangOpts.Sanitize.has(SanitizerKind::KCFI))
    finalizeKCFITypes();
  emitAtAvailableLinkGuard();
  if (Context.getTargetInfo().getTriple().isWasm())
    EmitMainVoidAlias();

  if (getTriple().isAMDGPU() ||
      (getTriple().isSPIRV() && getTriple().getVendor() == llvm::Triple::AMD)) {
    // Emit amdhsa_code_object_version module flag, which is code object version
    // times 100.
    if (getTarget().getTargetOpts().CodeObjectVersion !=
        llvm::CodeObjectVersionKind::COV_None) {
      getModule().addModuleFlag(llvm::Module::Error,
                                "amdhsa_code_object_version",
                                getTarget().getTargetOpts().CodeObjectVersion);
    }

    // Currently, "-mprintf-kind" option is only supported for HIP
    if (LangOpts.HIP) {
      auto *MDStr = llvm::MDString::get(
          getLLVMContext(), (getTarget().getTargetOpts().AMDGPUPrintfKindVal ==
                             TargetOptions::AMDGPUPrintfKind::Hostcall)
                                ? "hostcall"
                                : "buffered");
      getModule().addModuleFlag(llvm::Module::Error, "amdgpu_printf_kind",
                                MDStr);
    }
  }

  // Emit a global array containing all external kernels or device variables
  // used by host functions and mark it as used for CUDA/HIP. This is necessary
  // to get kernels or device variables in archives linked in even if these
  // kernels or device variables are only used in host functions.
  if (!Context.CUDAExternalDeviceDeclODRUsedByHost.empty()) {
    SmallVector<llvm::Constant *, 8> UsedArray;
    for (auto D : Context.CUDAExternalDeviceDeclODRUsedByHost) {
      GlobalDecl GD;
      if (auto *FD = dyn_cast<FunctionDecl>(D))
        GD = GlobalDecl(FD, KernelReferenceKind::Kernel);
      else
        GD = GlobalDecl(D);
      UsedArray.push_back(llvm::ConstantExpr::getPointerBitCastOrAddrSpaceCast(
          GetAddrOfGlobal(GD), Int8PtrTy));
    }

    llvm::ArrayType *ATy = llvm::ArrayType::get(Int8PtrTy, UsedArray.size());

    auto *GV = new llvm::GlobalVariable(
        getModule(), ATy, false, llvm::GlobalValue::InternalLinkage,
        llvm::ConstantArray::get(ATy, UsedArray), "__clang_gpu_used_external");
    addCompilerUsedGlobal(GV);
  }
  if (LangOpts.HIP) {
    // Emit a unique ID so that host and device binaries from the same
    // compilation unit can be associated.
    auto *GV = new llvm::GlobalVariable(
        getModule(), Int8Ty, false, llvm::GlobalValue::ExternalLinkage,
        llvm::Constant::getNullValue(Int8Ty),
        "__hip_cuid_" + getContext().getCUIDHash());
    getSanitizerMetadata()->disableSanitizerForGlobal(GV);
    addCompilerUsedGlobal(GV);
  }
  emitLLVMUsed();
  if (SanStats)
    SanStats->finish();

  if (CodeGenOpts.Autolink &&
      (Context.getLangOpts().Modules || !LinkerOptionsMetadata.empty())) {
    EmitModuleLinkOptions();
  }

  // On ELF we pass the dependent library specifiers directly to the linker
  // without manipulating them. This is in contrast to other platforms where
  // they are mapped to a specific linker option by the compiler. This
  // difference is a result of the greater variety of ELF linkers and the fact
  // that ELF linkers tend to handle libraries in a more complicated fashion
  // than on other platforms. This forces us to defer handling the dependent
  // libs to the linker.
  //
  // CUDA/HIP device and host libraries are different. Currently there is no
  // way to differentiate dependent libraries for host or device. Existing
  // usage of #pragma comment(lib, *) is intended for host libraries on
  // Windows. Therefore emit llvm.dependent-libraries only for host.
  if (!ELFDependentLibraries.empty() && !Context.getLangOpts().CUDAIsDevice) {
    auto *NMD = getModule().getOrInsertNamedMetadata("llvm.dependent-libraries");
    for (auto *MD : ELFDependentLibraries)
      NMD->addOperand(MD);
  }

  if (CodeGenOpts.DwarfVersion) {
    getModule().addModuleFlag(llvm::Module::Max, "Dwarf Version",
                              CodeGenOpts.DwarfVersion);
  }

  if (CodeGenOpts.Dwarf64)
    getModule().addModuleFlag(llvm::Module::Max, "DWARF64", 1);

  if (Context.getLangOpts().SemanticInterposition)
    // Require various optimization to respect semantic interposition.
    getModule().setSemanticInterposition(true);

  if (CodeGenOpts.EmitCodeView) {
    // Indicate that we want CodeView in the metadata.
    getModule().addModuleFlag(llvm::Module::Warning, "CodeView", 1);
  }
  if (CodeGenOpts.CodeViewGHash) {
    getModule().addModuleFlag(llvm::Module::Warning, "CodeViewGHash", 1);
  }
  if (CodeGenOpts.ControlFlowGuard) {
    // Function ID tables and checks for Control Flow Guard (cfguard=2).
    getModule().addModuleFlag(llvm::Module::Warning, "cfguard", 2);
  } else if (CodeGenOpts.ControlFlowGuardNoChecks) {
    // Function ID tables for Control Flow Guard (cfguard=1).
    getModule().addModuleFlag(llvm::Module::Warning, "cfguard", 1);
  }
  if (CodeGenOpts.EHContGuard) {
    // Function ID tables for EH Continuation Guard.
    getModule().addModuleFlag(llvm::Module::Warning, "ehcontguard", 1);
  }
  if (Context.getLangOpts().Kernel) {
    // Note if we are compiling with /kernel.
    getModule().addModuleFlag(llvm::Module::Warning, "ms-kernel", 1);
  }
  if (CodeGenOpts.OptimizationLevel > 0 && CodeGenOpts.StrictVTablePointers) {
    // We don't support LTO with 2 with different StrictVTablePointers
    // FIXME: we could support it by stripping all the information introduced
    // by StrictVTablePointers.

    getModule().addModuleFlag(llvm::Module::Error, "StrictVTablePointers",1);

    llvm::Metadata *Ops[2] = {
              llvm::MDString::get(VMContext, "StrictVTablePointers"),
              llvm::ConstantAsMetadata::get(llvm::ConstantInt::get(
                  llvm::Type::getInt32Ty(VMContext), 1))};

    getModule().addModuleFlag(llvm::Module::Require,
                              "StrictVTablePointersRequirement",
                              llvm::MDNode::get(VMContext, Ops));
  }
  if (getModuleDebugInfo() || getTriple().isOSWindows())
    // We support a single version in the linked module. The LLVM
    // parser will drop debug info with a different version number
    // (and warn about it, too).
    getModule().addModuleFlag(llvm::Module::Warning, "Debug Info Version",
                              llvm::DEBUG_METADATA_VERSION);

  // We need to record the widths of enums and wchar_t, so that we can generate
  // the correct build attributes in the ARM backend. wchar_size is also used by
  // TargetLibraryInfo.
  uint64_t WCharWidth =
      Context.getTypeSizeInChars(Context.getWideCharType()).getQuantity();
  getModule().addModuleFlag(llvm::Module::Error, "wchar_size", WCharWidth);

  if (getTriple().isOSzOS()) {
    getModule().addModuleFlag(llvm::Module::Warning,
                              "zos_product_major_version",
                              uint32_t(CLANG_VERSION_MAJOR));
    getModule().addModuleFlag(llvm::Module::Warning,
                              "zos_product_minor_version",
                              uint32_t(CLANG_VERSION_MINOR));
    getModule().addModuleFlag(llvm::Module::Warning, "zos_product_patchlevel",
                              uint32_t(CLANG_VERSION_PATCHLEVEL));
    std::string ProductId = getClangVendor() + "clang";
    getModule().addModuleFlag(llvm::Module::Error, "zos_product_id",
                              llvm::MDString::get(VMContext, ProductId));

    // Record the language because we need it for the PPA2.
    StringRef lang_str = languageToString(
        LangStandard::getLangStandardForKind(LangOpts.LangStd).Language);
    getModule().addModuleFlag(llvm::Module::Error, "zos_cu_language",
                              llvm::MDString::get(VMContext, lang_str));

    time_t TT = PreprocessorOpts.SourceDateEpoch
                    ? *PreprocessorOpts.SourceDateEpoch
                    : std::time(nullptr);
    getModule().addModuleFlag(llvm::Module::Max, "zos_translation_time",
                              static_cast<uint64_t>(TT));

    // Multiple modes will be supported here.
    getModule().addModuleFlag(llvm::Module::Error, "zos_le_char_mode",
                              llvm::MDString::get(VMContext, "ascii"));
  }

  llvm::Triple T = Context.getTargetInfo().getTriple();
  if (T.isARM() || T.isThumb()) {
    // The minimum width of an enum in bytes
    uint64_t EnumWidth = Context.getLangOpts().ShortEnums ? 1 : 4;
    getModule().addModuleFlag(llvm::Module::Error, "min_enum_size", EnumWidth);
  }

  if (T.isRISCV()) {
    StringRef ABIStr = Target.getABI();
    llvm::LLVMContext &Ctx = TheModule.getContext();
    getModule().addModuleFlag(llvm::Module::Error, "target-abi",
                              llvm::MDString::get(Ctx, ABIStr));

    // Add the canonical ISA string as metadata so the backend can set the ELF
    // attributes correctly. We use AppendUnique so LTO will keep all of the
    // unique ISA strings that were linked together.
    const std::vector<std::string> &Features =
        getTarget().getTargetOpts().Features;
    auto ParseResult =
        llvm::RISCVISAInfo::parseFeatures(T.isRISCV64() ? 64 : 32, Features);
    if (!errorToBool(ParseResult.takeError()))
      getModule().addModuleFlag(
          llvm::Module::AppendUnique, "riscv-isa",
          llvm::MDNode::get(
              Ctx, llvm::MDString::get(Ctx, (*ParseResult)->toString())));
  }

  if (CodeGenOpts.SanitizeCfiCrossDso) {
    // Indicate that we want cross-DSO control flow integrity checks.
    getModule().addModuleFlag(llvm::Module::Override, "Cross-DSO CFI", 1);
  }

  if (CodeGenOpts.WholeProgramVTables) {
    // Indicate whether VFE was enabled for this module, so that the
    // vcall_visibility metadata added under whole program vtables is handled
    // appropriately in the optimizer.
    getModule().addModuleFlag(llvm::Module::Error, "Virtual Function Elim",
                              CodeGenOpts.VirtualFunctionElimination);
  }

  if (LangOpts.Sanitize.has(SanitizerKind::CFIICall)) {
    getModule().addModuleFlag(llvm::Module::Override,
                              "CFI Canonical Jump Tables",
                              CodeGenOpts.SanitizeCfiCanonicalJumpTables);
  }

  if (CodeGenOpts.SanitizeCfiICallNormalizeIntegers) {
    getModule().addModuleFlag(llvm::Module::Override, "cfi-normalize-integers",
                              1);
  }

  if (!CodeGenOpts.UniqueSourceFileIdentifier.empty()) {
    getModule().addModuleFlag(
        llvm::Module::Append, "Unique Source File Identifier",
        llvm::MDTuple::get(
            TheModule.getContext(),
            llvm::MDString::get(TheModule.getContext(),
                                CodeGenOpts.UniqueSourceFileIdentifier)));
  }

  if (LangOpts.Sanitize.has(SanitizerKind::KCFI)) {
    getModule().addModuleFlag(llvm::Module::Override, "kcfi", 1);
    // KCFI assumes patchable-function-prefix is the same for all indirectly
    // called functions. Store the expected offset for code generation.
    if (CodeGenOpts.PatchableFunctionEntryOffset)
      getModule().addModuleFlag(llvm::Module::Override, "kcfi-offset",
                                CodeGenOpts.PatchableFunctionEntryOffset);
    if (CodeGenOpts.SanitizeKcfiArity)
      getModule().addModuleFlag(llvm::Module::Override, "kcfi-arity", 1);
  }

  if (CodeGenOpts.CFProtectionReturn &&
      Target.checkCFProtectionReturnSupported(getDiags())) {
    // Indicate that we want to instrument return control flow protection.
    getModule().addModuleFlag(llvm::Module::Min, "cf-protection-return",
                              1);
  }

  if (CodeGenOpts.CFProtectionBranch &&
      Target.checkCFProtectionBranchSupported(getDiags())) {
    // Indicate that we want to instrument branch control flow protection.
    getModule().addModuleFlag(llvm::Module::Min, "cf-protection-branch",
                              1);

    auto Scheme = CodeGenOpts.getCFBranchLabelScheme();
    if (Target.checkCFBranchLabelSchemeSupported(Scheme, getDiags())) {
      if (Scheme == CFBranchLabelSchemeKind::Default)
        Scheme = Target.getDefaultCFBranchLabelScheme();
      getModule().addModuleFlag(
          llvm::Module::Error, "cf-branch-label-scheme",
          llvm::MDString::get(getLLVMContext(),
                              getCFBranchLabelSchemeFlagVal(Scheme)));
    }
  }

  if (CodeGenOpts.FunctionReturnThunks)
    getModule().addModuleFlag(llvm::Module::Override, "function_return_thunk_extern", 1);

  if (CodeGenOpts.IndirectBranchCSPrefix)
    getModule().addModuleFlag(llvm::Module::Override, "indirect_branch_cs_prefix", 1);

  // Add module metadata for return address signing (ignoring
  // non-leaf/all) and stack tagging. These are actually turned on by function
  // attributes, but we use module metadata to emit build attributes. This is
  // needed for LTO, where the function attributes are inside bitcode
  // serialised into a global variable by the time build attributes are
  // emitted, so we can't access them. LTO objects could be compiled with
  // different flags therefore module flags are set to "Min" behavior to achieve
  // the same end result of the normal build where e.g BTI is off if any object
  // doesn't support it.
  if (Context.getTargetInfo().hasFeature("ptrauth") &&
      LangOpts.getSignReturnAddressScope() !=
          LangOptions::SignReturnAddressScopeKind::None)
    getModule().addModuleFlag(llvm::Module::Override,
                              "sign-return-address-buildattr", 1);
  if (LangOpts.Sanitize.has(SanitizerKind::MemtagStack))
    getModule().addModuleFlag(llvm::Module::Override,
                              "tag-stack-memory-buildattr", 1);

  if (T.isARM() || T.isThumb() || T.isAArch64()) {
    if (LangOpts.BranchTargetEnforcement)
      getModule().addModuleFlag(llvm::Module::Min, "branch-target-enforcement",
                                1);
    if (LangOpts.BranchProtectionPAuthLR)
      getModule().addModuleFlag(llvm::Module::Min, "branch-protection-pauth-lr",
                                1);
    if (LangOpts.GuardedControlStack)
      getModule().addModuleFlag(llvm::Module::Min, "guarded-control-stack", 1);
    if (LangOpts.hasSignReturnAddress())
      getModule().addModuleFlag(llvm::Module::Min, "sign-return-address", 1);
    if (LangOpts.isSignReturnAddressScopeAll())
      getModule().addModuleFlag(llvm::Module::Min, "sign-return-address-all",
                                1);
    if (!LangOpts.isSignReturnAddressWithAKey())
      getModule().addModuleFlag(llvm::Module::Min,
                                "sign-return-address-with-bkey", 1);

    if (LangOpts.PointerAuthELFGOT)
      getModule().addModuleFlag(llvm::Module::Min, "ptrauth-elf-got", 1);

    if (getTriple().isOSLinux()) {
      if (LangOpts.PointerAuthCalls)
        getModule().addModuleFlag(llvm::Module::Min, "ptrauth-sign-personality",
                                  1);
      assert(getTriple().isOSBinFormatELF());
      using namespace llvm::ELF;
      uint64_t PAuthABIVersion =
          (LangOpts.PointerAuthIntrinsics
           << AARCH64_PAUTH_PLATFORM_LLVM_LINUX_VERSION_INTRINSICS) |
          (LangOpts.PointerAuthCalls
           << AARCH64_PAUTH_PLATFORM_LLVM_LINUX_VERSION_CALLS) |
          (LangOpts.PointerAuthReturns
           << AARCH64_PAUTH_PLATFORM_LLVM_LINUX_VERSION_RETURNS) |
          (LangOpts.PointerAuthAuthTraps
           << AARCH64_PAUTH_PLATFORM_LLVM_LINUX_VERSION_AUTHTRAPS) |
          (LangOpts.PointerAuthVTPtrAddressDiscrimination
           << AARCH64_PAUTH_PLATFORM_LLVM_LINUX_VERSION_VPTRADDRDISCR) |
          (LangOpts.PointerAuthVTPtrTypeDiscrimination
           << AARCH64_PAUTH_PLATFORM_LLVM_LINUX_VERSION_VPTRTYPEDISCR) |
          (LangOpts.PointerAuthInitFini
           << AARCH64_PAUTH_PLATFORM_LLVM_LINUX_VERSION_INITFINI) |
          (LangOpts.PointerAuthInitFiniAddressDiscrimination
           << AARCH64_PAUTH_PLATFORM_LLVM_LINUX_VERSION_INITFINIADDRDISC) |
          (LangOpts.PointerAuthELFGOT
           << AARCH64_PAUTH_PLATFORM_LLVM_LINUX_VERSION_GOT) |
          (LangOpts.PointerAuthIndirectGotos
           << AARCH64_PAUTH_PLATFORM_LLVM_LINUX_VERSION_GOTOS) |
          (LangOpts.PointerAuthTypeInfoVTPtrDiscrimination
           << AARCH64_PAUTH_PLATFORM_LLVM_LINUX_VERSION_TYPEINFOVPTRDISCR) |
          (LangOpts.PointerAuthFunctionTypeDiscrimination
           << AARCH64_PAUTH_PLATFORM_LLVM_LINUX_VERSION_FPTRTYPEDISCR);
      static_assert(AARCH64_PAUTH_PLATFORM_LLVM_LINUX_VERSION_FPTRTYPEDISCR ==
                        AARCH64_PAUTH_PLATFORM_LLVM_LINUX_VERSION_LAST,
                    "Update when new enum items are defined");
      if (PAuthABIVersion != 0) {
        getModule().addModuleFlag(llvm::Module::Error,
                                  "aarch64-elf-pauthabi-platform",
                                  AARCH64_PAUTH_PLATFORM_LLVM_LINUX);
        getModule().addModuleFlag(llvm::Module::Error,
                                  "aarch64-elf-pauthabi-version",
                                  PAuthABIVersion);
      }
    }
  }

  if (CodeGenOpts.StackClashProtector)
    getModule().addModuleFlag(
        llvm::Module::Override, "probe-stack",
        llvm::MDString::get(TheModule.getContext(), "inline-asm"));

  if (CodeGenOpts.StackProbeSize && CodeGenOpts.StackProbeSize != 4096)
    getModule().addModuleFlag(llvm::Module::Min, "stack-probe-size",
                              CodeGenOpts.StackProbeSize);

  if (!CodeGenOpts.MemoryProfileOutput.empty()) {
    llvm::LLVMContext &Ctx = TheModule.getContext();
    getModule().addModuleFlag(
        llvm::Module::Error, "MemProfProfileFilename",
        llvm::MDString::get(Ctx, CodeGenOpts.MemoryProfileOutput));
  }

  if ((LangOpts.CUDAIsDevice || LangOpts.SYCLIsDevice) && getTriple().isNVPTX()) {
    // Indicate whether __nvvm_reflect should be configured to flush denormal
    // floating point values to 0.  (This corresponds to its "__CUDA_FTZ"
    // property.)
    getModule().addModuleFlag(
        llvm::Module::Max, "nvvm-reflect-ftz",
        (CodeGenOpts.FP32DenormalMode.Output != llvm::DenormalMode::IEEE) ||
            (CodeGenOpts.FPDenormalMode.Output != llvm::DenormalMode::IEEE));
    getModule().addModuleFlag(llvm::Module::Max, "nvvm-reflect-prec-sqrt",
                              getTarget().getTargetOpts().NVVMCudaPrecSqrt);
  }

  if (LangOpts.SYCLIsDevice) {
    getModule().addModuleFlag(llvm::Module::Error, "sycl-device", 1);
    if (LangOpts.SYCLIsNativeCPU)
      getModule().addModuleFlag(llvm::Module::Error, "is-native-cpu", 1);
  }

  if (LangOpts.EHAsynch)
    getModule().addModuleFlag(llvm::Module::Warning, "eh-asynch", 1);

  // Emit Import Call section.
  if (CodeGenOpts.ImportCallOptimization)
    getModule().addModuleFlag(llvm::Module::Warning, "import-call-optimization",
                              1);

  // Enable unwind v2 (epilog).
  if (CodeGenOpts.getWinX64EHUnwindV2() != llvm::WinX64EHUnwindV2Mode::Disabled)
    getModule().addModuleFlag(
        llvm::Module::Warning, "winx64-eh-unwindv2",
        static_cast<unsigned>(CodeGenOpts.getWinX64EHUnwindV2()));

  // Indicate whether this Module was compiled with -fopenmp
  if (getLangOpts().OpenMP && !getLangOpts().OpenMPSimd)
    getModule().addModuleFlag(llvm::Module::Max, "openmp", LangOpts.OpenMP);
  if (getLangOpts().OpenMPIsTargetDevice)
    getModule().addModuleFlag(llvm::Module::Max, "openmp-device",
                              LangOpts.OpenMP);

  // Emit OpenCL specific module metadata: OpenCL/SPIR version.
  if (LangOpts.OpenCL || (LangOpts.CUDAIsDevice && getTriple().isSPIRV())) {
    EmitOpenCLMetadata();
    // Emit SPIR version.
    if (getTriple().isSPIR()) {
      // SPIR v2.0 s2.12 - The SPIR version used by the module is stored in the
      // opencl.spir.version named metadata.
      // C++ for OpenCL has a distinct mapping for version compatibility with
      // OpenCL.
      auto Version = LangOpts.getOpenCLCompatibleVersion();
      llvm::Metadata *SPIRVerElts[] = {
          llvm::ConstantAsMetadata::get(llvm::ConstantInt::get(
              Int32Ty, Version / 100)),
          llvm::ConstantAsMetadata::get(llvm::ConstantInt::get(
              Int32Ty, (Version / 100 > 1) ? 0 : 2))};
      llvm::NamedMDNode *SPIRVerMD =
          TheModule.getOrInsertNamedMetadata("opencl.spir.version");
      llvm::LLVMContext &Ctx = TheModule.getContext();
      SPIRVerMD->addOperand(llvm::MDNode::get(Ctx, SPIRVerElts));
    }
  }

  // Emit SYCL specific module metadata: OpenCL/SPIR version, OpenCL language,
  // metadata for optional features (device aspects).
  if (LangOpts.SYCLIsDevice) {
    llvm::LLVMContext &Ctx = TheModule.getContext();
    llvm::Metadata *SPIRVerElts[] = {
        llvm::ConstantAsMetadata::get(llvm::ConstantInt::get(Int32Ty, 1)),
        llvm::ConstantAsMetadata::get(llvm::ConstantInt::get(Int32Ty, 2))};
    llvm::NamedMDNode *SPIRVerMD =
        TheModule.getOrInsertNamedMetadata("opencl.spir.version");
    SPIRVerMD->addOperand(llvm::MDNode::get(Ctx, SPIRVerElts));
    // We are trying to look like OpenCL C++ for SPIR-V translator.
    // 4 - OpenCL_CPP, 100000 - OpenCL C++ version 1.0
    // 0 - ESIMD, if any kernel or function is an explicit SIMD one
    int Lang = llvm::any_of(TheModule,
                            [](const auto &F) {
                              return F.getMetadata("sycl_explicit_simd");
                            })
                   ? 0
                   : 4;

    llvm::Metadata *SPIRVSourceElts[] = {
        llvm::ConstantAsMetadata::get(llvm::ConstantInt::get(Int32Ty, Lang)),
        llvm::ConstantAsMetadata::get(llvm::ConstantInt::get(Int32Ty, 100000))};
    llvm::NamedMDNode *SPIRVSourceMD =
        TheModule.getOrInsertNamedMetadata("spirv.Source");
    SPIRVSourceMD->addOperand(llvm::MDNode::get(Ctx, SPIRVSourceElts));

    // Emit type name with list of associated device aspects.
    if (TypesWithAspects.size() > 0) {
      llvm::NamedMDNode *AspectsMD =
          TheModule.getOrInsertNamedMetadata("sycl_types_that_use_aspects");
      for (const auto &Type : TypesWithAspects) {
        StringRef Name = Type.first;
        const RecordDecl *RD = Type.second;
        if (const auto *Attr = RD->getAttr<SYCLUsesAspectsAttr>())
          AspectsMD->addOperand(
              getAspectsMD(Context, TheModule.getContext(), Name, Attr));
      }
    }

    // Emit metadata for all aspects defined in the aspects enum.
    if (AspectsEnumDecl) {
      llvm::NamedMDNode *AspectEnumValsMD =
          TheModule.getOrInsertNamedMetadata("sycl_aspects");
      for (const EnumConstantDecl *ECD : AspectsEnumDecl->enumerators())
        AspectEnumValsMD->addOperand(
            getAspectEnumValueMD(Context, TheModule.getContext(), ECD));
    }

    if (!SYCLRegKernelNames.empty()) {
      std::vector<llvm::Metadata *> Nodes;
      llvm::LLVMContext &Ctx = TheModule.getContext();
      for (auto MDKernelNames : SYCLRegKernelNames) {
        llvm::Metadata *Vals[] = {MDKernelNames.first, MDKernelNames.second};
        Nodes.push_back(llvm::MDTuple::get(Ctx, Vals));
      }

      llvm::NamedMDNode *SYCLRegKernelsMD =
          TheModule.getOrInsertNamedMetadata("sycl_registered_kernels");
      SYCLRegKernelsMD->addOperand(llvm::MDNode::get(Ctx, Nodes));
    }
  }

  // HLSL related end of code gen work items.
  if (LangOpts.HLSL)
    getHLSLRuntime().finishCodeGen();

  if (uint32_t PLevel = Context.getLangOpts().PICLevel) {
    assert(PLevel < 3 && "Invalid PIC Level");
    getModule().setPICLevel(static_cast<llvm::PICLevel::Level>(PLevel));
    if (Context.getLangOpts().PIE)
      getModule().setPIELevel(static_cast<llvm::PIELevel::Level>(PLevel));
  }

  if (getCodeGenOpts().CodeModel.size() > 0) {
    unsigned CM = llvm::StringSwitch<unsigned>(getCodeGenOpts().CodeModel)
                  .Case("tiny", llvm::CodeModel::Tiny)
                  .Case("small", llvm::CodeModel::Small)
                  .Case("kernel", llvm::CodeModel::Kernel)
                  .Case("medium", llvm::CodeModel::Medium)
                  .Case("large", llvm::CodeModel::Large)
                  .Default(~0u);
    if (CM != ~0u) {
      llvm::CodeModel::Model codeModel = static_cast<llvm::CodeModel::Model>(CM);
      getModule().setCodeModel(codeModel);

      if ((CM == llvm::CodeModel::Medium || CM == llvm::CodeModel::Large) &&
          Context.getTargetInfo().getTriple().getArch() ==
              llvm::Triple::x86_64) {
        getModule().setLargeDataThreshold(getCodeGenOpts().LargeDataThreshold);
      }
    }
  }

  if (CodeGenOpts.NoPLT)
    getModule().setRtLibUseGOT();
  if (getTriple().isOSBinFormatELF() &&
      CodeGenOpts.DirectAccessExternalData !=
          getModule().getDirectAccessExternalData()) {
    getModule().setDirectAccessExternalData(
        CodeGenOpts.DirectAccessExternalData);
  }
  if (CodeGenOpts.UnwindTables)
    getModule().setUwtable(llvm::UWTableKind(CodeGenOpts.UnwindTables));

  switch (CodeGenOpts.getFramePointer()) {
  case CodeGenOptions::FramePointerKind::None:
    // 0 ("none") is the default.
    break;
  case CodeGenOptions::FramePointerKind::Reserved:
    getModule().setFramePointer(llvm::FramePointerKind::Reserved);
    break;
  case CodeGenOptions::FramePointerKind::NonLeaf:
    getModule().setFramePointer(llvm::FramePointerKind::NonLeaf);
    break;
  case CodeGenOptions::FramePointerKind::All:
    getModule().setFramePointer(llvm::FramePointerKind::All);
    break;
  }

  SimplifyPersonality();

  if (getCodeGenOpts().EmitDeclMetadata)
    EmitDeclMetadata();

  if (getCodeGenOpts().CoverageNotesFile.size() ||
      getCodeGenOpts().CoverageDataFile.size())
    EmitCoverageFile();

  if (CGDebugInfo *DI = getModuleDebugInfo())
    DI->finalize();

  if (getCodeGenOpts().EmitVersionIdentMetadata)
    EmitVersionIdentMetadata();

  if (!getCodeGenOpts().RecordCommandLine.empty())
    EmitCommandLineMetadata();

  if (!getCodeGenOpts().StackProtectorGuard.empty())
    getModule().setStackProtectorGuard(getCodeGenOpts().StackProtectorGuard);
  if (!getCodeGenOpts().StackProtectorGuardReg.empty())
    getModule().setStackProtectorGuardReg(
        getCodeGenOpts().StackProtectorGuardReg);
  if (!getCodeGenOpts().StackProtectorGuardSymbol.empty())
    getModule().setStackProtectorGuardSymbol(
        getCodeGenOpts().StackProtectorGuardSymbol);
  if (getCodeGenOpts().StackProtectorGuardOffset != INT_MAX)
    getModule().setStackProtectorGuardOffset(
        getCodeGenOpts().StackProtectorGuardOffset);
  if (getCodeGenOpts().StackAlignment)
    getModule().setOverrideStackAlignment(getCodeGenOpts().StackAlignment);
  if (getCodeGenOpts().SkipRaxSetup)
    getModule().addModuleFlag(llvm::Module::Override, "SkipRaxSetup", 1);
  if (getLangOpts().RegCall4)
    getModule().addModuleFlag(llvm::Module::Override, "RegCallv4", 1);

  if (getContext().getTargetInfo().getMaxTLSAlign())
    getModule().addModuleFlag(llvm::Module::Error, "MaxTLSAlign",
                              getContext().getTargetInfo().getMaxTLSAlign());

  getTargetCodeGenInfo().emitTargetGlobals(*this);

  getTargetCodeGenInfo().emitTargetMetadata(*this, MangledDeclNames);

  EmitBackendOptionsMetadata(getCodeGenOpts());

  // If there is device offloading code embed it in the host now.
  EmbedObject(&getModule(), CodeGenOpts, getDiags());

  // Set visibility from DLL storage class
  // We do this at the end of LLVM IR generation; after any operation
  // that might affect the DLL storage class or the visibility, and
  // before anything that might act on these.
  setVisibilityFromDLLStorageClass(LangOpts, getModule());

  // Check the tail call symbols are truly undefined.
  if (getTriple().isPPC() && !MustTailCallUndefinedGlobals.empty()) {
    for (auto &I : MustTailCallUndefinedGlobals) {
      if (!I.first->isDefined())
        getDiags().Report(I.second, diag::err_ppc_impossible_musttail) << 2;
      else {
        StringRef MangledName = getMangledName(GlobalDecl(I.first));
        llvm::GlobalValue *Entry = GetGlobalValue(MangledName);
        if (!Entry || Entry->isWeakForLinker() ||
            Entry->isDeclarationForLinker())
          getDiags().Report(I.second, diag::err_ppc_impossible_musttail) << 2;
      }
    }
  }
}

void CodeGenModule::EmitOpenCLMetadata() {
  // SPIR v2.0 s2.13 - The OpenCL version used by the module is stored in the
  // opencl.ocl.version named metadata node.
  // C++ for OpenCL has a distinct mapping for versions compatible with OpenCL.
  auto CLVersion = LangOpts.getOpenCLCompatibleVersion();

  auto EmitVersion = [this](StringRef MDName, int Version) {
    llvm::Metadata *OCLVerElts[] = {
        llvm::ConstantAsMetadata::get(
            llvm::ConstantInt::get(Int32Ty, Version / 100)),
        llvm::ConstantAsMetadata::get(
            llvm::ConstantInt::get(Int32Ty, (Version % 100) / 10))};
    llvm::NamedMDNode *OCLVerMD = TheModule.getOrInsertNamedMetadata(MDName);
    llvm::LLVMContext &Ctx = TheModule.getContext();
    OCLVerMD->addOperand(llvm::MDNode::get(Ctx, OCLVerElts));
  };

  EmitVersion("opencl.ocl.version", CLVersion);
  if (LangOpts.OpenCLCPlusPlus) {
    // In addition to the OpenCL compatible version, emit the C++ version.
    EmitVersion("opencl.cxx.version", LangOpts.OpenCLCPlusPlusVersion);
  }
}

void CodeGenModule::EmitBackendOptionsMetadata(
    const CodeGenOptions &CodeGenOpts) {
  if (getTriple().isRISCV()) {
    getModule().addModuleFlag(llvm::Module::Min, "SmallDataLimit",
                              CodeGenOpts.SmallDataLimit);
  }
}

void CodeGenModule::UpdateCompletedType(const TagDecl *TD) {
  // Make sure that this type is translated.
  getTypes().UpdateCompletedType(TD);
}

void CodeGenModule::RefreshTypeCacheForClass(const CXXRecordDecl *RD) {
  // Make sure that this type is translated.
  getTypes().RefreshTypeCacheForClass(RD);
}

llvm::MDNode *CodeGenModule::getTBAATypeInfo(QualType QTy) {
  if (!TBAA)
    return nullptr;
  return TBAA->getTypeInfo(QTy);
}

TBAAAccessInfo CodeGenModule::getTBAAAccessInfo(QualType AccessType) {
  if (!TBAA)
    return TBAAAccessInfo();
  if (getLangOpts().CUDAIsDevice) {
    // As CUDA builtin surface/texture types are replaced, skip generating TBAA
    // access info.
    if (AccessType->isCUDADeviceBuiltinSurfaceType()) {
      if (getTargetCodeGenInfo().getCUDADeviceBuiltinSurfaceDeviceType() !=
          nullptr)
        return TBAAAccessInfo();
    } else if (AccessType->isCUDADeviceBuiltinTextureType()) {
      if (getTargetCodeGenInfo().getCUDADeviceBuiltinTextureDeviceType() !=
          nullptr)
        return TBAAAccessInfo();
    }
  }
  return TBAA->getAccessInfo(AccessType);
}

TBAAAccessInfo
CodeGenModule::getTBAAVTablePtrAccessInfo(llvm::Type *VTablePtrType) {
  if (!TBAA)
    return TBAAAccessInfo();
  return TBAA->getVTablePtrAccessInfo(VTablePtrType);
}

llvm::MDNode *CodeGenModule::getTBAAStructInfo(QualType QTy) {
  if (!TBAA)
    return nullptr;
  return TBAA->getTBAAStructInfo(QTy);
}

llvm::MDNode *CodeGenModule::getTBAABaseTypeInfo(QualType QTy) {
  if (!TBAA)
    return nullptr;
  return TBAA->getBaseTypeInfo(QTy);
}

llvm::MDNode *CodeGenModule::getTBAAAccessTagInfo(TBAAAccessInfo Info) {
  if (!TBAA)
    return nullptr;
  return TBAA->getAccessTagInfo(Info);
}

TBAAAccessInfo CodeGenModule::mergeTBAAInfoForCast(TBAAAccessInfo SourceInfo,
                                                   TBAAAccessInfo TargetInfo) {
  if (!TBAA)
    return TBAAAccessInfo();
  return TBAA->mergeTBAAInfoForCast(SourceInfo, TargetInfo);
}

TBAAAccessInfo
CodeGenModule::mergeTBAAInfoForConditionalOperator(TBAAAccessInfo InfoA,
                                                   TBAAAccessInfo InfoB) {
  if (!TBAA)
    return TBAAAccessInfo();
  return TBAA->mergeTBAAInfoForConditionalOperator(InfoA, InfoB);
}

TBAAAccessInfo
CodeGenModule::mergeTBAAInfoForMemoryTransfer(TBAAAccessInfo DestInfo,
                                              TBAAAccessInfo SrcInfo) {
  if (!TBAA)
    return TBAAAccessInfo();
  return TBAA->mergeTBAAInfoForConditionalOperator(DestInfo, SrcInfo);
}

void CodeGenModule::DecorateInstructionWithTBAA(llvm::Instruction *Inst,
                                                TBAAAccessInfo TBAAInfo) {
  if (llvm::MDNode *Tag = getTBAAAccessTagInfo(TBAAInfo))
    Inst->setMetadata(llvm::LLVMContext::MD_tbaa, Tag);
}

void CodeGenModule::DecorateInstructionWithInvariantGroup(
    llvm::Instruction *I, const CXXRecordDecl *RD) {
  I->setMetadata(llvm::LLVMContext::MD_invariant_group,
                 llvm::MDNode::get(getLLVMContext(), {}));
}

void CodeGenModule::Error(SourceLocation loc, StringRef message) {
  unsigned diagID = getDiags().getCustomDiagID(DiagnosticsEngine::Error, "%0");
  getDiags().Report(Context.getFullLoc(loc), diagID) << message;
}

/// ErrorUnsupported - Print out an error that codegen doesn't support the
/// specified stmt yet.
void CodeGenModule::ErrorUnsupported(const Stmt *S, const char *Type) {
  unsigned DiagID = getDiags().getCustomDiagID(DiagnosticsEngine::Error,
                                               "cannot compile this %0 yet");
  std::string Msg = Type;
  getDiags().Report(Context.getFullLoc(S->getBeginLoc()), DiagID)
      << Msg << S->getSourceRange();
}

/// ErrorUnsupported - Print out an error that codegen doesn't support the
/// specified decl yet.
void CodeGenModule::ErrorUnsupported(const Decl *D, const char *Type) {
  unsigned DiagID = getDiags().getCustomDiagID(DiagnosticsEngine::Error,
                                               "cannot compile this %0 yet");
  std::string Msg = Type;
  getDiags().Report(Context.getFullLoc(D->getLocation()), DiagID) << Msg;
}

void CodeGenModule::runWithSufficientStackSpace(SourceLocation Loc,
                                                llvm::function_ref<void()> Fn) {
  StackHandler.runWithSufficientStackSpace(Loc, Fn);
}

llvm::ConstantInt *CodeGenModule::getSize(CharUnits size) {
  return llvm::ConstantInt::get(SizeTy, size.getQuantity());
}

void CodeGenModule::setGlobalVisibility(llvm::GlobalValue *GV,
                                        const NamedDecl *D) const {
  // Internal definitions always have default visibility.
  if (GV->hasLocalLinkage()) {
    GV->setVisibility(llvm::GlobalValue::DefaultVisibility);
    return;
  }
  if (!D)
    return;

  // Set visibility for definitions, and for declarations if requested globally
  // or set explicitly.
  LinkageInfo LV = D->getLinkageAndVisibility();

  // OpenMP declare target variables must be visible to the host so they can
  // be registered. We require protected visibility unless the variable has
  // the DT_nohost modifier and does not need to be registered.
  if (Context.getLangOpts().OpenMP &&
      Context.getLangOpts().OpenMPIsTargetDevice && isa<VarDecl>(D) &&
      D->hasAttr<OMPDeclareTargetDeclAttr>() &&
      D->getAttr<OMPDeclareTargetDeclAttr>()->getDevType() !=
          OMPDeclareTargetDeclAttr::DT_NoHost &&
      LV.getVisibility() == HiddenVisibility) {
    GV->setVisibility(llvm::GlobalValue::ProtectedVisibility);
    return;
  }

  if (Context.getLangOpts().HLSL && !D->isInExportDeclContext()) {
    GV->setVisibility(llvm::GlobalValue::HiddenVisibility);
    return;
  }

  if (GV->hasDLLExportStorageClass() || GV->hasDLLImportStorageClass()) {
    // Reject incompatible dlllstorage and visibility annotations.
    if (!LV.isVisibilityExplicit())
      return;
    if (GV->hasDLLExportStorageClass()) {
      if (LV.getVisibility() == HiddenVisibility)
        getDiags().Report(D->getLocation(),
                          diag::err_hidden_visibility_dllexport);
    } else if (LV.getVisibility() != DefaultVisibility) {
      getDiags().Report(D->getLocation(),
                        diag::err_non_default_visibility_dllimport);
    }
    return;
  }

  if (LV.isVisibilityExplicit() || getLangOpts().SetVisibilityForExternDecls ||
      !GV->isDeclarationForLinker())
    GV->setVisibility(GetLLVMVisibility(LV.getVisibility()));
}

static bool shouldAssumeDSOLocal(const CodeGenModule &CGM,
                                 llvm::GlobalValue *GV) {
  if (GV->hasLocalLinkage())
    return true;

  if (!GV->hasDefaultVisibility() && !GV->hasExternalWeakLinkage())
    return true;

  // DLLImport explicitly marks the GV as external.
  if (GV->hasDLLImportStorageClass())
    return false;

  const llvm::Triple &TT = CGM.getTriple();
  const auto &CGOpts = CGM.getCodeGenOpts();
  if (TT.isOSCygMing()) {
    // In MinGW, variables without DLLImport can still be automatically
    // imported from a DLL by the linker; don't mark variables that
    // potentially could come from another DLL as DSO local.

    // With EmulatedTLS, TLS variables can be autoimported from other DLLs
    // (and this actually happens in the public interface of libstdc++), so
    // such variables can't be marked as DSO local. (Native TLS variables
    // can't be dllimported at all, though.)
    if (GV->isDeclarationForLinker() && isa<llvm::GlobalVariable>(GV) &&
        (!GV->isThreadLocal() || CGM.getCodeGenOpts().EmulatedTLS) &&
        CGOpts.AutoImport)
      return false;
  }

  // On COFF, don't mark 'extern_weak' symbols as DSO local. If these symbols
  // remain unresolved in the link, they can be resolved to zero, which is
  // outside the current DSO.
  if (TT.isOSBinFormatCOFF() && GV->hasExternalWeakLinkage())
    return false;

  // Every other GV is local on COFF.
  // Make an exception for windows OS in the triple: Some firmware builds use
  // *-win32-macho triples. This (accidentally?) produced windows relocations
  // without GOT tables in older clang versions; Keep this behaviour.
  // FIXME: even thread local variables?
  if (TT.isOSBinFormatCOFF() || (TT.isOSWindows() && TT.isOSBinFormatMachO()))
    return true;

  // Only handle COFF and ELF for now.
  if (!TT.isOSBinFormatELF())
    return false;

  // If this is not an executable, don't assume anything is local.
  llvm::Reloc::Model RM = CGOpts.RelocationModel;
  const auto &LOpts = CGM.getLangOpts();
  if (RM != llvm::Reloc::Static && !LOpts.PIE) {
    // On ELF, if -fno-semantic-interposition is specified and the target
    // supports local aliases, there will be neither CC1
    // -fsemantic-interposition nor -fhalf-no-semantic-interposition. Set
    // dso_local on the function if using a local alias is preferable (can avoid
    // PLT indirection).
    if (!(isa<llvm::Function>(GV) && GV->canBenefitFromLocalAlias()))
      return false;
    return !(CGM.getLangOpts().SemanticInterposition ||
             CGM.getLangOpts().HalfNoSemanticInterposition);
  }

  // A definition cannot be preempted from an executable.
  if (!GV->isDeclarationForLinker())
    return true;

  // Most PIC code sequences that assume that a symbol is local cannot produce a
  // 0 if it turns out the symbol is undefined. While this is ABI and relocation
  // depended, it seems worth it to handle it here.
  if (RM == llvm::Reloc::PIC_ && GV->hasExternalWeakLinkage())
    return false;

  // PowerPC64 prefers TOC indirection to avoid copy relocations.
  if (TT.isPPC64())
    return false;

  if (CGOpts.DirectAccessExternalData) {
    // If -fdirect-access-external-data (default for -fno-pic), set dso_local
    // for non-thread-local variables. If the symbol is not defined in the
    // executable, a copy relocation will be needed at link time. dso_local is
    // excluded for thread-local variables because they generally don't support
    // copy relocations.
    if (auto *Var = dyn_cast<llvm::GlobalVariable>(GV))
      if (!Var->isThreadLocal())
        return true;

    // -fno-pic sets dso_local on a function declaration to allow direct
    // accesses when taking its address (similar to a data symbol). If the
    // function is not defined in the executable, a canonical PLT entry will be
    // needed at link time. -fno-direct-access-external-data can avoid the
    // canonical PLT entry. We don't generalize this condition to -fpie/-fpic as
    // it could just cause trouble without providing perceptible benefits.
    if (isa<llvm::Function>(GV) && !CGOpts.NoPLT && RM == llvm::Reloc::Static)
      return true;
  }

  // If we can use copy relocations we can assume it is local.

  // Otherwise don't assume it is local.
  return false;
}

void CodeGenModule::setDSOLocal(llvm::GlobalValue *GV) const {
  GV->setDSOLocal(shouldAssumeDSOLocal(*this, GV));
}

void CodeGenModule::setDLLImportDLLExport(llvm::GlobalValue *GV,
                                          GlobalDecl GD) const {
  const auto *D = dyn_cast<NamedDecl>(GD.getDecl());
  // C++ destructors have a few C++ ABI specific special cases.
  if (const auto *Dtor = dyn_cast_or_null<CXXDestructorDecl>(D)) {
    getCXXABI().setCXXDestructorDLLStorage(GV, Dtor, GD.getDtorType());
    return;
  }
  setDLLImportDLLExport(GV, D);
}

void CodeGenModule::setDLLImportDLLExport(llvm::GlobalValue *GV,
                                          const NamedDecl *D) const {
  if (D && D->isExternallyVisible()) {
    if (D->hasAttr<DLLImportAttr>())
      GV->setDLLStorageClass(llvm::GlobalVariable::DLLImportStorageClass);
    else if ((D->hasAttr<DLLExportAttr>() ||
              shouldMapVisibilityToDLLExport(D)) &&
             !GV->isDeclarationForLinker())
      GV->setDLLStorageClass(llvm::GlobalVariable::DLLExportStorageClass);
  }
}

void CodeGenModule::setGVProperties(llvm::GlobalValue *GV,
                                    GlobalDecl GD) const {
  setDLLImportDLLExport(GV, GD);
  setGVPropertiesAux(GV, dyn_cast<NamedDecl>(GD.getDecl()));
}

void CodeGenModule::setGVProperties(llvm::GlobalValue *GV,
                                    const NamedDecl *D) const {
  setDLLImportDLLExport(GV, D);
  setGVPropertiesAux(GV, D);
}

void CodeGenModule::setGVPropertiesAux(llvm::GlobalValue *GV,
                                       const NamedDecl *D) const {
  setGlobalVisibility(GV, D);
  setDSOLocal(GV);
  GV->setPartition(CodeGenOpts.SymbolPartition);
}

static llvm::GlobalVariable::ThreadLocalMode GetLLVMTLSModel(StringRef S) {
  return llvm::StringSwitch<llvm::GlobalVariable::ThreadLocalMode>(S)
      .Case("global-dynamic", llvm::GlobalVariable::GeneralDynamicTLSModel)
      .Case("local-dynamic", llvm::GlobalVariable::LocalDynamicTLSModel)
      .Case("initial-exec", llvm::GlobalVariable::InitialExecTLSModel)
      .Case("local-exec", llvm::GlobalVariable::LocalExecTLSModel);
}

llvm::GlobalVariable::ThreadLocalMode
CodeGenModule::GetDefaultLLVMTLSModel() const {
  switch (CodeGenOpts.getDefaultTLSModel()) {
  case CodeGenOptions::GeneralDynamicTLSModel:
    return llvm::GlobalVariable::GeneralDynamicTLSModel;
  case CodeGenOptions::LocalDynamicTLSModel:
    return llvm::GlobalVariable::LocalDynamicTLSModel;
  case CodeGenOptions::InitialExecTLSModel:
    return llvm::GlobalVariable::InitialExecTLSModel;
  case CodeGenOptions::LocalExecTLSModel:
    return llvm::GlobalVariable::LocalExecTLSModel;
  }
  llvm_unreachable("Invalid TLS model!");
}

void CodeGenModule::setTLSMode(llvm::GlobalValue *GV, const VarDecl &D) const {
  assert(D.getTLSKind() && "setting TLS mode on non-TLS var!");

  llvm::GlobalValue::ThreadLocalMode TLM;
  TLM = GetDefaultLLVMTLSModel();

  // Override the TLS model if it is explicitly specified.
  if (const TLSModelAttr *Attr = D.getAttr<TLSModelAttr>()) {
    TLM = GetLLVMTLSModel(Attr->getModel());
  }

  GV->setThreadLocalMode(TLM);
}

static std::string getCPUSpecificMangling(const CodeGenModule &CGM,
                                          StringRef Name) {
  const TargetInfo &Target = CGM.getTarget();
  return (Twine('.') + Twine(Target.CPUSpecificManglingCharacter(Name))).str();
}

static void AppendCPUSpecificCPUDispatchMangling(const CodeGenModule &CGM,
                                                 const CPUSpecificAttr *Attr,
                                                 unsigned CPUIndex,
                                                 raw_ostream &Out) {
  // cpu_specific gets the current name, dispatch gets the resolver if IFunc is
  // supported.
  if (Attr)
    Out << getCPUSpecificMangling(CGM, Attr->getCPUName(CPUIndex)->getName());
  else if (CGM.getTarget().supportsIFunc())
    Out << ".resolver";
}

// Returns true if GD is a function decl with internal linkage and
// needs a unique suffix after the mangled name.
static bool isUniqueInternalLinkageDecl(GlobalDecl GD,
                                        CodeGenModule &CGM) {
  const Decl *D = GD.getDecl();
  return !CGM.getModuleNameHash().empty() && isa<FunctionDecl>(D) &&
         (CGM.getFunctionLinkage(GD) == llvm::GlobalValue::InternalLinkage);
}

static std::string getMangledNameImpl(CodeGenModule &CGM, GlobalDecl GD,
                                      const NamedDecl *ND,
                                      bool OmitMultiVersionMangling = false) {
  SmallString<256> Buffer;
  llvm::raw_svector_ostream Out(Buffer);
  MangleContext &MC = CGM.getCXXABI().getMangleContext();
  if (!CGM.getModuleNameHash().empty())
    MC.needsUniqueInternalLinkageNames();
  bool ShouldMangle = MC.shouldMangleDeclName(ND);
  if (ShouldMangle)
    MC.mangleName(GD.getWithDecl(ND), Out);
  else {
    IdentifierInfo *II = ND->getIdentifier();
    assert(II && "Attempt to mangle unnamed decl.");
    const auto *FD = dyn_cast<FunctionDecl>(ND);

    if (FD &&
        FD->getType()->castAs<FunctionType>()->getCallConv() == CC_X86RegCall) {
      if (CGM.getLangOpts().RegCall4)
        Out << "__regcall4__" << II->getName();
      else
        Out << "__regcall3__" << II->getName();
    } else if (FD && FD->hasAttr<CUDAGlobalAttr>() &&
               GD.getKernelReferenceKind() == KernelReferenceKind::Stub) {
      Out << "__device_stub__" << II->getName();
    } else if (FD &&
               DeviceKernelAttr::isOpenCLSpelling(
                   FD->getAttr<DeviceKernelAttr>()) &&
               GD.getKernelReferenceKind() == KernelReferenceKind::Stub) {
      Out << "__clang_ocl_kern_imp_" << II->getName();
    } else {
      Out << II->getName();
    }
  }

  // Check if the module name hash should be appended for internal linkage
  // symbols.   This should come before multi-version target suffixes are
  // appended. This is to keep the name and module hash suffix of the
  // internal linkage function together.  The unique suffix should only be
  // added when name mangling is done to make sure that the final name can
  // be properly demangled.  For example, for C functions without prototypes,
  // name mangling is not done and the unique suffix should not be appeneded
  // then.
  if (ShouldMangle && isUniqueInternalLinkageDecl(GD, CGM)) {
    assert(CGM.getCodeGenOpts().UniqueInternalLinkageNames &&
           "Hash computed when not explicitly requested");
    Out << CGM.getModuleNameHash();
  }

  if (const auto *FD = dyn_cast<FunctionDecl>(ND))
    if (FD->isMultiVersion() && !OmitMultiVersionMangling) {
      switch (FD->getMultiVersionKind()) {
      case MultiVersionKind::CPUDispatch:
      case MultiVersionKind::CPUSpecific:
        AppendCPUSpecificCPUDispatchMangling(CGM,
                                             FD->getAttr<CPUSpecificAttr>(),
                                             GD.getMultiVersionIndex(), Out);
        break;
      case MultiVersionKind::Target: {
        auto *Attr = FD->getAttr<TargetAttr>();
        assert(Attr && "Expected TargetAttr to be present "
                       "for attribute mangling");
        const ABIInfo &Info = CGM.getTargetCodeGenInfo().getABIInfo();
        Info.appendAttributeMangling(Attr, Out);
        break;
      }
      case MultiVersionKind::TargetVersion: {
        auto *Attr = FD->getAttr<TargetVersionAttr>();
        assert(Attr && "Expected TargetVersionAttr to be present "
                       "for attribute mangling");
        const ABIInfo &Info = CGM.getTargetCodeGenInfo().getABIInfo();
        Info.appendAttributeMangling(Attr, Out);
        break;
      }
      case MultiVersionKind::TargetClones: {
        auto *Attr = FD->getAttr<TargetClonesAttr>();
        assert(Attr && "Expected TargetClonesAttr to be present "
                       "for attribute mangling");
        unsigned Index = GD.getMultiVersionIndex();
        const ABIInfo &Info = CGM.getTargetCodeGenInfo().getABIInfo();
        Info.appendAttributeMangling(Attr, Index, Out);
        break;
      }
      case MultiVersionKind::None:
        llvm_unreachable("None multiversion type isn't valid here");
      }
    }

  // Make unique name for device side static file-scope variable for HIP.
  if (CGM.getContext().shouldExternalize(ND) &&
      CGM.getLangOpts().GPURelocatableDeviceCode &&
      CGM.getLangOpts().CUDAIsDevice)
    CGM.printPostfixForExternalizedDecl(Out, ND);

  return std::string(Out.str());
}

void CodeGenModule::UpdateMultiVersionNames(GlobalDecl GD,
                                            const FunctionDecl *FD,
                                            StringRef &CurName) {
  if (!FD->isMultiVersion())
    return;

  // Get the name of what this would be without the 'target' attribute.  This
  // allows us to lookup the version that was emitted when this wasn't a
  // multiversion function.
  std::string NonTargetName =
      getMangledNameImpl(*this, GD, FD, /*OmitMultiVersionMangling=*/true);
  GlobalDecl OtherGD;
  if (lookupRepresentativeDecl(NonTargetName, OtherGD)) {
    assert(OtherGD.getCanonicalDecl()
               .getDecl()
               ->getAsFunction()
               ->isMultiVersion() &&
           "Other GD should now be a multiversioned function");
    // OtherFD is the version of this function that was mangled BEFORE
    // becoming a MultiVersion function.  It potentially needs to be updated.
    const FunctionDecl *OtherFD = OtherGD.getCanonicalDecl()
                                      .getDecl()
                                      ->getAsFunction()
                                      ->getMostRecentDecl();
    std::string OtherName = getMangledNameImpl(*this, OtherGD, OtherFD);
    // This is so that if the initial version was already the 'default'
    // version, we don't try to update it.
    if (OtherName != NonTargetName) {
      // Remove instead of erase, since others may have stored the StringRef
      // to this.
      const auto ExistingRecord = Manglings.find(NonTargetName);
      if (ExistingRecord != std::end(Manglings))
        Manglings.remove(&(*ExistingRecord));
      auto Result = Manglings.insert(std::make_pair(OtherName, OtherGD));
      StringRef OtherNameRef = MangledDeclNames[OtherGD.getCanonicalDecl()] =
          Result.first->first();
      // If this is the current decl is being created, make sure we update the name.
      if (GD.getCanonicalDecl() == OtherGD.getCanonicalDecl())
        CurName = OtherNameRef;
      if (llvm::GlobalValue *Entry = GetGlobalValue(NonTargetName))
        Entry->setName(OtherName);
    }
  }
}

StringRef CodeGenModule::getMangledName(GlobalDecl GD) {
  GlobalDecl CanonicalGD = GD.getCanonicalDecl();

  // Some ABIs don't have constructor variants.  Make sure that base and
  // complete constructors get mangled the same.
  if (const auto *CD = dyn_cast<CXXConstructorDecl>(CanonicalGD.getDecl())) {
    if (!getTarget().getCXXABI().hasConstructorVariants()) {
      CXXCtorType OrigCtorType = GD.getCtorType();
      assert(OrigCtorType == Ctor_Base || OrigCtorType == Ctor_Complete);
      if (OrigCtorType == Ctor_Base)
        CanonicalGD = GlobalDecl(CD, Ctor_Complete);
    }
  }

  // In CUDA/HIP device compilation with -fgpu-rdc, the mangled name of a
  // static device variable depends on whether the variable is referenced by
  // a host or device host function. Therefore the mangled name cannot be
  // cached.
  if (!LangOpts.CUDAIsDevice || !getContext().mayExternalize(GD.getDecl())) {
    auto FoundName = MangledDeclNames.find(CanonicalGD);
    if (FoundName != MangledDeclNames.end())
      return FoundName->second;
  }

  // Keep the first result in the case of a mangling collision.
  const auto *ND = cast<NamedDecl>(GD.getDecl());
  std::string MangledName = getMangledNameImpl(*this, GD, ND);

  // Ensure either we have different ABIs between host and device compilations,
  // says host compilation following MSVC ABI but device compilation follows
  // Itanium C++ ABI or, if they follow the same ABI, kernel names after
  // mangling should be the same after name stubbing. The later checking is
  // very important as the device kernel name being mangled in host-compilation
  // is used to resolve the device binaries to be executed. Inconsistent naming
  // result in undefined behavior. Even though we cannot check that naming
  // directly between host- and device-compilations, the host- and
  // device-mangling in host compilation could help catching certain ones.
  assert(!isa<FunctionDecl>(ND) || !ND->hasAttr<CUDAGlobalAttr>() ||
         getContext().shouldExternalize(ND) || getLangOpts().CUDAIsDevice ||
         (getContext().getAuxTargetInfo() &&
          (getContext().getAuxTargetInfo()->getCXXABI() !=
           getContext().getTargetInfo().getCXXABI())) ||
         getCUDARuntime().getDeviceSideName(ND) ==
             getMangledNameImpl(
                 *this,
                 GD.getWithKernelReferenceKind(KernelReferenceKind::Kernel),
                 ND));

  // This invariant should hold true in the future.
  // Prior work:
  // https://discourse.llvm.org/t/rfc-clang-diagnostic-for-demangling-failures/82835/8
  // https://github.com/llvm/llvm-project/issues/111345
  // assert(!((StringRef(MangledName).starts_with("_Z") ||
  //           StringRef(MangledName).starts_with("?")) &&
  //          !GD.getDecl()->hasAttr<AsmLabelAttr>() &&
  //          llvm::demangle(MangledName) == MangledName) &&
  //        "LLVM demangler must demangle clang-generated names");

  auto Result = Manglings.insert(std::make_pair(MangledName, GD));
  return MangledDeclNames[CanonicalGD] = Result.first->first();
}

StringRef CodeGenModule::getBlockMangledName(GlobalDecl GD,
                                             const BlockDecl *BD) {
  MangleContext &MangleCtx = getCXXABI().getMangleContext();
  const Decl *D = GD.getDecl();

  SmallString<256> Buffer;
  llvm::raw_svector_ostream Out(Buffer);
  if (!D)
    MangleCtx.mangleGlobalBlock(BD,
      dyn_cast_or_null<VarDecl>(initializedGlobalDecl.getDecl()), Out);
  else if (const auto *CD = dyn_cast<CXXConstructorDecl>(D))
    MangleCtx.mangleCtorBlock(CD, GD.getCtorType(), BD, Out);
  else if (const auto *DD = dyn_cast<CXXDestructorDecl>(D))
    MangleCtx.mangleDtorBlock(DD, GD.getDtorType(), BD, Out);
  else
    MangleCtx.mangleBlock(cast<DeclContext>(D), BD, Out);

  auto Result = Manglings.insert(std::make_pair(Out.str(), BD));
  return Result.first->first();
}

const GlobalDecl CodeGenModule::getMangledNameDecl(StringRef Name) {
  auto it = MangledDeclNames.begin();
  while (it != MangledDeclNames.end()) {
    if (it->second == Name)
      return it->first;
    it++;
  }
  return GlobalDecl();
}

llvm::GlobalValue *CodeGenModule::GetGlobalValue(StringRef Name) {
  return getModule().getNamedValue(Name);
}

/// AddGlobalCtor - Add a function to the list that will be called before
/// main() runs.
void CodeGenModule::AddGlobalCtor(llvm::Function *Ctor, int Priority,
                                  unsigned LexOrder,
                                  llvm::Constant *AssociatedData) {
  // FIXME: Type coercion of void()* types.
  GlobalCtors.push_back(Structor(Priority, LexOrder, Ctor, AssociatedData));
}

/// AddGlobalDtor - Add a function to the list that will be called
/// when the module is unloaded.
void CodeGenModule::AddGlobalDtor(llvm::Function *Dtor, int Priority,
                                  bool IsDtorAttrFunc) {
  if (CodeGenOpts.RegisterGlobalDtorsWithAtExit &&
      (!getContext().getTargetInfo().getTriple().isOSAIX() || IsDtorAttrFunc)) {
    DtorsUsingAtExit[Priority].push_back(Dtor);
    return;
  }

  // FIXME: Type coercion of void()* types.
  GlobalDtors.push_back(Structor(Priority, ~0U, Dtor, nullptr));
}

void CodeGenModule::EmitCtorList(CtorList &Fns, const char *GlobalName) {
  if (Fns.empty()) return;

  const PointerAuthSchema &InitFiniAuthSchema =
      getCodeGenOpts().PointerAuth.InitFiniPointers;

  // Ctor function type is ptr.
  llvm::PointerType *PtrTy = llvm::PointerType::get(
      getLLVMContext(), TheModule.getDataLayout().getProgramAddressSpace());

  llvm::PointerType *TargetType = PtrTy;
  // Get target type when templated global variables are used,
  // to emit them correctly in the target (default) address space and avoid
  // emitting them in a private address space.
  if (getLangOpts().SYCLIsDevice)
    TargetType = llvm::PointerType::get(
        getLLVMContext(), getContext().getTargetAddressSpace(LangAS::Default));


  // Get the type of a ctor entry, { i32, ptr, ptr }.
  llvm::StructType *CtorStructTy = llvm::StructType::get(Int32Ty, PtrTy, TargetType);

  // Construct the constructor and destructor arrays.
  ConstantInitBuilder Builder(*this);
  auto Ctors = Builder.beginArray(CtorStructTy);
  for (const auto &I : Fns) {
    auto Ctor = Ctors.beginStruct(CtorStructTy);
    Ctor.addInt(Int32Ty, I.Priority);
    if (InitFiniAuthSchema) {
      llvm::Constant *StorageAddress =
          (InitFiniAuthSchema.isAddressDiscriminated()
               ? llvm::ConstantExpr::getIntToPtr(
                     llvm::ConstantInt::get(
                         IntPtrTy,
                         llvm::ConstantPtrAuth::AddrDiscriminator_CtorsDtors),
                     PtrTy)
               : nullptr);
      llvm::Constant *SignedCtorPtr = getConstantSignedPointer(
          I.Initializer, InitFiniAuthSchema.getKey(), StorageAddress,
          llvm::ConstantInt::get(
              SizeTy, InitFiniAuthSchema.getConstantDiscrimination()));
      Ctor.add(SignedCtorPtr);
    } else {
      Ctor.add(I.Initializer);
    }
    if (I.AssociatedData)
      Ctor.add(llvm::ConstantExpr::getPointerBitCastOrAddrSpaceCast(
          I.AssociatedData, TargetType));
    else
      Ctor.addNullPointer(TargetType);
    Ctor.finishAndAddTo(Ctors);
  }

  auto List = Ctors.finishAndCreateGlobal(GlobalName, getPointerAlign(),
                                          /*constant*/ false,
                                          llvm::GlobalValue::AppendingLinkage);

  // The LTO linker doesn't seem to like it when we set an alignment
  // on appending variables.  Take it off as a workaround.
  List->setAlignment(std::nullopt);

  Fns.clear();
}

llvm::GlobalValue::LinkageTypes
CodeGenModule::getFunctionLinkage(GlobalDecl GD) {
  const auto *D = cast<FunctionDecl>(GD.getDecl());

  GVALinkage Linkage = getContext().GetGVALinkageForFunction(D);

  if (const auto *Dtor = dyn_cast<CXXDestructorDecl>(D))
    return getCXXABI().getCXXDestructorLinkage(Linkage, Dtor, GD.getDtorType());

  return getLLVMLinkageForDeclarator(D, Linkage);
}

llvm::ConstantInt *CodeGenModule::CreateCrossDsoCfiTypeId(llvm::Metadata *MD) {
  llvm::MDString *MDS = dyn_cast<llvm::MDString>(MD);
  if (!MDS) return nullptr;

  return llvm::ConstantInt::get(Int64Ty, llvm::MD5Hash(MDS->getString()));
}

llvm::ConstantInt *CodeGenModule::CreateKCFITypeId(QualType T) {
  if (auto *FnType = T->getAs<FunctionProtoType>())
    T = getContext().getFunctionType(
        FnType->getReturnType(), FnType->getParamTypes(),
        FnType->getExtProtoInfo().withExceptionSpec(EST_None));

  std::string OutName;
  llvm::raw_string_ostream Out(OutName);
  getCXXABI().getMangleContext().mangleCanonicalTypeName(
      T, Out, getCodeGenOpts().SanitizeCfiICallNormalizeIntegers);

  if (getCodeGenOpts().SanitizeCfiICallNormalizeIntegers)
    Out << ".normalized";

  return llvm::ConstantInt::get(Int32Ty,
                                static_cast<uint32_t>(llvm::xxHash64(OutName)));
}

void CodeGenModule::SetLLVMFunctionAttributes(GlobalDecl GD,
                                              const CGFunctionInfo &Info,
                                              llvm::Function *F, bool IsThunk) {
  unsigned CallingConv;
  llvm::AttributeList PAL;
  ConstructAttributeList(F->getName(), Info, GD, PAL, CallingConv,
                         /*AttrOnCallSite=*/false, IsThunk);
  if (CallingConv == llvm::CallingConv::X86_VectorCall &&
      getTarget().getTriple().isWindowsArm64EC()) {
    SourceLocation Loc;
    if (const Decl *D = GD.getDecl())
      Loc = D->getLocation();

    Error(Loc, "__vectorcall calling convention is not currently supported");
  }
  F->setAttributes(PAL);
  F->setCallingConv(static_cast<llvm::CallingConv::ID>(CallingConv));
}

static void removeImageAccessQualifier(std::string& TyName) {
  std::string ReadOnlyQual("__read_only");
  std::string::size_type ReadOnlyPos = TyName.find(ReadOnlyQual);
  if (ReadOnlyPos != std::string::npos)
    // "+ 1" for the space after access qualifier.
    TyName.erase(ReadOnlyPos, ReadOnlyQual.size() + 1);
  else {
    std::string WriteOnlyQual("__write_only");
    std::string::size_type WriteOnlyPos = TyName.find(WriteOnlyQual);
    if (WriteOnlyPos != std::string::npos)
      TyName.erase(WriteOnlyPos, WriteOnlyQual.size() + 1);
    else {
      std::string ReadWriteQual("__read_write");
      std::string::size_type ReadWritePos = TyName.find(ReadWriteQual);
      if (ReadWritePos != std::string::npos)
        TyName.erase(ReadWritePos, ReadWriteQual.size() + 1);
    }
  }
}

// Returns the address space id that should be produced to the
// kernel_arg_addr_space metadata. This is always fixed to the ids
// as specified in the SPIR 2.0 specification in order to differentiate
// for example in clGetKernelArgInfo() implementation between the address
// spaces with targets without unique mapping to the OpenCL address spaces
// (basically all single AS CPUs).
static unsigned ArgInfoAddressSpace(LangAS AS) {
  switch (AS) {
  case LangAS::opencl_global:
  case LangAS::sycl_global:
    return 1;
  case LangAS::opencl_constant:
    return 2;
  case LangAS::opencl_local:
  case LangAS::sycl_local:
    return 3;
  case LangAS::opencl_generic:
    return 4; // Not in SPIR 2.0 specs.
  case LangAS::opencl_global_device:
  case LangAS::sycl_global_device:
    return 5;
  case LangAS::opencl_global_host:
  case LangAS::sycl_global_host:
    return 6;
  default:
    return 0; // Assume private.
  }
}

void CodeGenModule::GenKernelArgMetadata(llvm::Function *Fn,
                                         const FunctionDecl *FD,
                                         CodeGenFunction *CGF) {
  assert(((FD && CGF) || (!FD && !CGF)) &&
         "Incorrect use - FD and CGF should either be both null or not!");
  // Create MDNodes that represent the kernel arg metadata.
  // Each MDNode is a list in the form of "key", N number of values which is
  // the same number of values as their are kernel arguments.

  const PrintingPolicy &Policy = Context.getPrintingPolicy();

  // MDNode for the kernel argument address space qualifiers.
  SmallVector<llvm::Metadata *, 8> addressQuals;

  // MDNode for the kernel argument access qualifiers (images only).
  SmallVector<llvm::Metadata *, 8> accessQuals;

  // MDNode for the kernel argument type names.
  SmallVector<llvm::Metadata *, 8> argTypeNames;

  // MDNode for the kernel argument base type names.
  SmallVector<llvm::Metadata *, 8> argBaseTypeNames;

  // MDNode for the kernel argument type qualifiers.
  SmallVector<llvm::Metadata *, 8> argTypeQuals;

  // MDNode for the kernel argument names.
  SmallVector<llvm::Metadata *, 8> argNames;

  // MDNode for the intel_buffer_location attribute.
  SmallVector<llvm::Metadata *, 8> argSYCLBufferLocationAttr;

  // MDNode for listing SYCL kernel pointer arguments originating from
  // accessors.
  SmallVector<llvm::Metadata *, 8> argSYCLAccessorPtrs;

  bool isKernelArgAnAccessor = false;

  if (FD && CGF)
    for (unsigned i = 0, e = FD->getNumParams(); i != e; ++i) {
      const ParmVarDecl *parm = FD->getParamDecl(i);
      // Get argument name.
      argNames.push_back(llvm::MDString::get(VMContext, parm->getName()));

      if (!getLangOpts().OpenCL && !getLangOpts().SYCLIsDevice)
        continue;
      QualType ty = parm->getType();
      std::string typeQuals;

      // Get image and pipe access qualifier:
      if (ty->isImageType() || ty->isPipeType()) {
        const Decl *PDecl = parm;
        if (const auto *TD = ty->getAs<TypedefType>())
          PDecl = TD->getDecl();
        const OpenCLAccessAttr *A = PDecl->getAttr<OpenCLAccessAttr>();
        if (A && A->isWriteOnly())
          accessQuals.push_back(llvm::MDString::get(VMContext, "write_only"));
        else if (A && A->isReadWrite())
          accessQuals.push_back(llvm::MDString::get(VMContext, "read_write"));
        else
          accessQuals.push_back(llvm::MDString::get(VMContext, "read_only"));
      } else
        accessQuals.push_back(llvm::MDString::get(VMContext, "none"));

      auto getTypeSpelling = [&](QualType Ty) {
        auto typeName = Ty.getUnqualifiedType().getAsString(Policy);

        if (Ty.isCanonical()) {
          StringRef typeNameRef = typeName;
          // Turn "unsigned type" to "utype"
          if (typeNameRef.consume_front("unsigned "))
            return std::string("u") + typeNameRef.str();
          if (typeNameRef.consume_front("signed "))
            return typeNameRef.str();
        }

        return typeName;
      };

      if (ty->isPointerType()) {
        QualType pointeeTy = ty->getPointeeType();

        // Get address qualifier.
        addressQuals.push_back(
            llvm::ConstantAsMetadata::get(CGF->Builder.getInt32(
                ArgInfoAddressSpace(pointeeTy.getAddressSpace()))));

        // Get argument type name.
        std::string typeName = getTypeSpelling(pointeeTy) + "*";
        std::string baseTypeName =
            getTypeSpelling(pointeeTy.getCanonicalType()) + "*";
        argTypeNames.push_back(llvm::MDString::get(VMContext, typeName));
        argBaseTypeNames.push_back(
            llvm::MDString::get(VMContext, baseTypeName));

        // Get argument type qualifiers:
        if (ty.isRestrictQualified())
          typeQuals = "restrict";
        if (pointeeTy.isConstQualified() ||
            (pointeeTy.getAddressSpace() == LangAS::opencl_constant))
          typeQuals += typeQuals.empty() ? "const" : " const";
        if (pointeeTy.isVolatileQualified())
          typeQuals += typeQuals.empty() ? "volatile" : " volatile";
      } else {
        uint32_t AddrSpc = 0;
        bool isPipe = ty->isPipeType();
        if (ty->isImageType() || isPipe)
          AddrSpc = ArgInfoAddressSpace(LangAS::opencl_global);

        addressQuals.push_back(
            llvm::ConstantAsMetadata::get(CGF->Builder.getInt32(AddrSpc)));

        // Get argument type name.
        ty = isPipe ? ty->castAs<PipeType>()->getElementType() : ty;
        std::string typeName = getTypeSpelling(ty);
        std::string baseTypeName = getTypeSpelling(ty.getCanonicalType());

        // Remove access qualifiers on images
        // (as they are inseparable from type in clang implementation,
        // but OpenCL spec provides a special query to get access qualifier
        // via clGetKernelArgInfo with CL_KERNEL_ARG_ACCESS_QUALIFIER):
        if (ty->isImageType()) {
          removeImageAccessQualifier(typeName);
          removeImageAccessQualifier(baseTypeName);
        }

        argTypeNames.push_back(llvm::MDString::get(VMContext, typeName));
        argBaseTypeNames.push_back(
            llvm::MDString::get(VMContext, baseTypeName));

        if (isPipe)
          typeQuals = "pipe";
      }
      argTypeQuals.push_back(llvm::MDString::get(VMContext, typeQuals));

      auto *SYCLBufferLocationAttr =
          parm->getAttr<SYCLIntelBufferLocationAttr>();
      argSYCLBufferLocationAttr.push_back(
          (SYCLBufferLocationAttr)
              ? llvm::ConstantAsMetadata::get(CGF->Builder.getInt32(
                    SYCLBufferLocationAttr->getLocationID()))
              : llvm::ConstantAsMetadata::get(CGF->Builder.getInt32(-1)));

      // If a kernel pointer argument comes from an accessor, we generate
      // the following metadata :
      // 1. kernel_arg_runtime_aligned - To indicate that this pointer has
      // runtime allocated alignment.
      // 2. kernel_arg_exclusive_ptr - To indicate that it is illegal to
      // dereference the pointer from outside current invocation of the
      // kernel.
      // In both cases, the value of metadata element is 'true' for any
      // kernel arguments that corresponds to the base pointer of an accessor
      // and 'false' otherwise.
      // Note: Although both metadata apply only to the base pointer of an
      // accessor currently, it is possible that one or both may be extended
      // to include other pointers. Therefore, both metadata are required.
      if (parm->hasAttr<SYCLAccessorPtrAttr>()) {
        isKernelArgAnAccessor = true;
        argSYCLAccessorPtrs.push_back(
            llvm::ConstantAsMetadata::get(CGF->Builder.getTrue()));
      } else {
        argSYCLAccessorPtrs.push_back(
            llvm::ConstantAsMetadata::get(CGF->Builder.getFalse()));
      }
    }

  if (getLangOpts().SYCLIsDevice) {
    if (FD && FD->hasAttr<SYCLSimdAttr>()) {
      Fn->setMetadata("kernel_arg_accessor_ptr",
                      llvm::MDNode::get(VMContext, argSYCLAccessorPtrs));
    } else {
      Fn->setMetadata("kernel_arg_buffer_location",
                      llvm::MDNode::get(VMContext, argSYCLBufferLocationAttr));
      // Generate this metadata only if at least one kernel argument is an
      // accessor.
      if (isKernelArgAnAccessor) {
        Fn->setMetadata("kernel_arg_runtime_aligned",
                        llvm::MDNode::get(VMContext, argSYCLAccessorPtrs));
        Fn->setMetadata("kernel_arg_exclusive_ptr",
                        llvm::MDNode::get(VMContext, argSYCLAccessorPtrs));
      }
    }
  }

  if (getLangOpts().OpenCL) {
    Fn->setMetadata("kernel_arg_addr_space",
                    llvm::MDNode::get(VMContext, addressQuals));
    Fn->setMetadata("kernel_arg_access_qual",
                    llvm::MDNode::get(VMContext, accessQuals));
    Fn->setMetadata("kernel_arg_type",
                    llvm::MDNode::get(VMContext, argTypeNames));
    Fn->setMetadata("kernel_arg_base_type",
                    llvm::MDNode::get(VMContext, argBaseTypeNames));
    Fn->setMetadata("kernel_arg_type_qual",
                    llvm::MDNode::get(VMContext, argTypeQuals));
  }
  if (getCodeGenOpts().EmitOpenCLArgMetadata ||
      getCodeGenOpts().HIPSaveKernelArgName)
    Fn->setMetadata("kernel_arg_name", llvm::MDNode::get(VMContext, argNames));
}

/// Determines whether the language options require us to model
/// unwind exceptions.  We treat -fexceptions as mandating this
/// except under the fragile ObjC ABI with only ObjC exceptions
/// enabled.  This means, for example, that C with -fexceptions
/// enables this.
static bool hasUnwindExceptions(const LangOptions &LangOpts) {
  // If exceptions are completely disabled, obviously this is false.
  if (!LangOpts.Exceptions) return false;

  // If C++ exceptions are enabled, this is true.
  if (LangOpts.CXXExceptions) return true;

  // If ObjC exceptions are enabled, this depends on the ABI.
  if (LangOpts.ObjCExceptions) {
    return LangOpts.ObjCRuntime.hasUnwindExceptions();
  }

  return true;
}

static bool requiresMemberFunctionPointerTypeMetadata(CodeGenModule &CGM,
                                                      const CXXMethodDecl *MD) {
  // Check that the type metadata can ever actually be used by a call.
  if (!CGM.getCodeGenOpts().LTOUnit ||
      !CGM.HasHiddenLTOVisibility(MD->getParent()))
    return false;

  // Only functions whose address can be taken with a member function pointer
  // need this sort of type metadata.
  return MD->isImplicitObjectMemberFunction() && !MD->isVirtual() &&
         !isa<CXXConstructorDecl, CXXDestructorDecl>(MD);
}

SmallVector<const CXXRecordDecl *, 0>
CodeGenModule::getMostBaseClasses(const CXXRecordDecl *RD) {
  llvm::SetVector<const CXXRecordDecl *> MostBases;

  std::function<void (const CXXRecordDecl *)> CollectMostBases;
  CollectMostBases = [&](const CXXRecordDecl *RD) {
    if (RD->getNumBases() == 0)
      MostBases.insert(RD);
    for (const CXXBaseSpecifier &B : RD->bases())
      CollectMostBases(B.getType()->getAsCXXRecordDecl());
  };
  CollectMostBases(RD);
  return MostBases.takeVector();
}

/// Function checks whether given DeclContext contains a topmost
/// namespace with name "sycl"
static bool checkIfDeclaredInSYCLNamespace(const Decl *D) {
  const DeclContext *DC = D->getDeclContext()->getEnclosingNamespaceContext();
  const auto *ND = dyn_cast<NamespaceDecl>(DC);
  if (!ND)
    return false;

  while (const DeclContext *Parent = ND->getParent()) {
    if (!isa<NamespaceDecl>(Parent))
      break;
    ND = cast<NamespaceDecl>(Parent);
  }

  return ND && ND->getName() == "sycl";
}

void CodeGenModule::SetLLVMFunctionAttributesForDefinition(const Decl *D,
                                                           llvm::Function *F) {
  llvm::AttrBuilder B(F->getContext());

  if ((!D || !D->hasAttr<NoUwtableAttr>()) && CodeGenOpts.UnwindTables)
    B.addUWTableAttr(llvm::UWTableKind(CodeGenOpts.UnwindTables));

  if (CodeGenOpts.StackClashProtector)
    B.addAttribute("probe-stack", "inline-asm");

  if (CodeGenOpts.StackProbeSize && CodeGenOpts.StackProbeSize != 4096)
    B.addAttribute("stack-probe-size",
                   std::to_string(CodeGenOpts.StackProbeSize));

  if (!hasUnwindExceptions(LangOpts))
    B.addAttribute(llvm::Attribute::NoUnwind);

  if (D && D->hasAttr<NoStackProtectorAttr>())
    ; // Do nothing.
  else if (D && D->hasAttr<StrictGuardStackCheckAttr>() &&
           isStackProtectorOn(LangOpts, getTriple(), LangOptions::SSPOn))
    B.addAttribute(llvm::Attribute::StackProtectStrong);
  else if (isStackProtectorOn(LangOpts, getTriple(), LangOptions::SSPOn))
    B.addAttribute(llvm::Attribute::StackProtect);
  else if (isStackProtectorOn(LangOpts, getTriple(), LangOptions::SSPStrong))
    B.addAttribute(llvm::Attribute::StackProtectStrong);
  else if (isStackProtectorOn(LangOpts, getTriple(), LangOptions::SSPReq))
    B.addAttribute(llvm::Attribute::StackProtectReq);

  if (!D) {
    // Non-entry HLSL functions must always be inlined.
    if (getLangOpts().HLSL && !F->hasFnAttribute(llvm::Attribute::NoInline))
      B.addAttribute(llvm::Attribute::AlwaysInline);
    // If we don't have a declaration to control inlining, the function isn't
    // explicitly marked as alwaysinline for semantic reasons, and inlining is
    // disabled, mark the function as noinline.
    else if (!F->hasFnAttribute(llvm::Attribute::AlwaysInline) &&
             CodeGenOpts.getInlining() == CodeGenOptions::OnlyAlwaysInlining)
      B.addAttribute(llvm::Attribute::NoInline);

    F->addFnAttrs(B);
    return;
  }

  // Handle SME attributes that apply to function definitions,
  // rather than to function prototypes.
  if (D->hasAttr<ArmLocallyStreamingAttr>())
    B.addAttribute("aarch64_pstate_sm_body");

  if (auto *Attr = D->getAttr<ArmNewAttr>()) {
    if (Attr->isNewZA())
      B.addAttribute("aarch64_new_za");
    if (Attr->isNewZT0())
      B.addAttribute("aarch64_new_zt0");
  }

  // Track whether we need to add the optnone LLVM attribute,
  // starting with the default for this optimization level.
  bool ShouldAddOptNone =
      !CodeGenOpts.DisableO0ImplyOptNone && CodeGenOpts.OptimizationLevel == 0;
  // We can't add optnone in the following cases, it won't pass the verifier.
  ShouldAddOptNone &= !D->hasAttr<MinSizeAttr>();
  ShouldAddOptNone &= !D->hasAttr<AlwaysInlineAttr>();

  // Non-entry HLSL functions must always be inlined.
  if (getLangOpts().HLSL && !F->hasFnAttribute(llvm::Attribute::NoInline) &&
      !D->hasAttr<NoInlineAttr>()) {
    B.addAttribute(llvm::Attribute::AlwaysInline);
  } else if ((ShouldAddOptNone || D->hasAttr<OptimizeNoneAttr>()) &&
             !F->hasFnAttribute(llvm::Attribute::AlwaysInline)) {
    // Add optnone, but do so only if the function isn't always_inline.
    B.addAttribute(llvm::Attribute::OptimizeNone);

    // OptimizeNone implies noinline; we should not be inlining such functions.
    B.addAttribute(llvm::Attribute::NoInline);

    // We still need to handle naked functions even though optnone subsumes
    // much of their semantics.
    if (D->hasAttr<NakedAttr>())
      B.addAttribute(llvm::Attribute::Naked);

    // OptimizeNone wins over OptimizeForSize and MinSize.
    F->removeFnAttr(llvm::Attribute::OptimizeForSize);
    F->removeFnAttr(llvm::Attribute::MinSize);
  } else if (D->hasAttr<NakedAttr>()) {
    // Naked implies noinline: we should not be inlining such functions.
    B.addAttribute(llvm::Attribute::Naked);
    B.addAttribute(llvm::Attribute::NoInline);
  } else if (D->hasAttr<NoDuplicateAttr>()) {
    B.addAttribute(llvm::Attribute::NoDuplicate);
  } else if (D->hasAttr<NoInlineAttr>() &&
             !F->hasFnAttribute(llvm::Attribute::AlwaysInline)) {
    // Add noinline if the function isn't always_inline.
    B.addAttribute(llvm::Attribute::NoInline);
  } else if (D->hasAttr<AlwaysInlineAttr>() &&
             !F->hasFnAttribute(llvm::Attribute::NoInline)) {
    // (noinline wins over always_inline, and we can't specify both in IR)
    B.addAttribute(llvm::Attribute::AlwaysInline);
  } else if (CodeGenOpts.getInlining() == CodeGenOptions::OnlyAlwaysInlining) {
    // If we're not inlining, then force everything that isn't always_inline to
    // carry an explicit noinline attribute.
    if (!F->hasFnAttribute(llvm::Attribute::AlwaysInline))
      B.addAttribute(llvm::Attribute::NoInline);
  } else {
    // Otherwise, propagate the inline hint attribute and potentially use its
    // absence to mark things as noinline.
    if (auto *FD = dyn_cast<FunctionDecl>(D)) {
      // Search function and template pattern redeclarations for inline.
      auto CheckForInline = [](const FunctionDecl *FD) {
        auto CheckRedeclForInline = [](const FunctionDecl *Redecl) {
          return Redecl->isInlineSpecified();
        };
        if (any_of(FD->redecls(), CheckRedeclForInline))
          return true;
        const FunctionDecl *Pattern = FD->getTemplateInstantiationPattern();
        if (!Pattern)
          return false;
        return any_of(Pattern->redecls(), CheckRedeclForInline);
      };
      if (CheckForInline(FD)) {
        B.addAttribute(llvm::Attribute::InlineHint);
      } else if (CodeGenOpts.getInlining() ==
                     CodeGenOptions::OnlyHintInlining &&
                 !FD->isInlined() &&
                 !F->hasFnAttribute(llvm::Attribute::AlwaysInline)) {
        B.addAttribute(llvm::Attribute::NoInline);
      }
    }
  }

  // Add other optimization related attributes if we are optimizing this
  // function.
  if (!D->hasAttr<OptimizeNoneAttr>()) {
    if (D->hasAttr<ColdAttr>()) {
      if (!ShouldAddOptNone)
        B.addAttribute(llvm::Attribute::OptimizeForSize);
      B.addAttribute(llvm::Attribute::Cold);
    }
    if (D->hasAttr<HotAttr>())
      B.addAttribute(llvm::Attribute::Hot);
    if (D->hasAttr<MinSizeAttr>())
      B.addAttribute(llvm::Attribute::MinSize);
  }

  F->addFnAttrs(B);

  if (getLangOpts().SYCLIsDevice && getCodeGenOpts().OptimizeSYCLFramework &&
      checkIfDeclaredInSYCLNamespace(D)) {
    F->removeFnAttr(llvm::Attribute::OptimizeNone);
    F->removeFnAttr(llvm::Attribute::NoInline);
  }

  unsigned alignment = D->getMaxAlignment() / Context.getCharWidth();
  if (alignment)
    F->setAlignment(llvm::Align(alignment));

  if (!D->hasAttr<AlignedAttr>())
    if (LangOpts.FunctionAlignment)
      F->setAlignment(llvm::Align(1ull << LangOpts.FunctionAlignment));

  // Some C++ ABIs require 2-byte alignment for member functions, in order to
  // reserve a bit for differentiating between virtual and non-virtual member
  // functions. If the current target's C++ ABI requires this and this is a
  // member function, set its alignment accordingly.
  if (getTarget().getCXXABI().areMemberFunctionsAligned()) {
    if (isa<CXXMethodDecl>(D) && F->getPointerAlignment(getDataLayout()) < 2)
      F->setAlignment(std::max(llvm::Align(2), F->getAlign().valueOrOne()));
  }

  // In the cross-dso CFI mode with canonical jump tables, we want !type
  // attributes on definitions only.
  if (CodeGenOpts.SanitizeCfiCrossDso &&
      CodeGenOpts.SanitizeCfiCanonicalJumpTables) {
    if (auto *FD = dyn_cast<FunctionDecl>(D)) {
      // Skip available_externally functions. They won't be codegen'ed in the
      // current module anyway.
      if (getContext().GetGVALinkageForFunction(FD) != GVA_AvailableExternally)
        createFunctionTypeMetadataForIcall(FD, F);
    }
  }

  // Emit type metadata on member functions for member function pointer checks.
  // These are only ever necessary on definitions; we're guaranteed that the
  // definition will be present in the LTO unit as a result of LTO visibility.
  auto *MD = dyn_cast<CXXMethodDecl>(D);
  if (MD && requiresMemberFunctionPointerTypeMetadata(*this, MD)) {
    for (const CXXRecordDecl *Base : getMostBaseClasses(MD->getParent())) {
      llvm::Metadata *Id =
          CreateMetadataIdentifierForType(Context.getMemberPointerType(
              MD->getType(), /*Qualifier=*/nullptr, Base));
      F->addTypeMetadata(0, Id);
    }
  }
}

void CodeGenModule::SetCommonAttributes(GlobalDecl GD, llvm::GlobalValue *GV) {
  const Decl *D = GD.getDecl();
  if (isa_and_nonnull<NamedDecl>(D))
    setGVProperties(GV, GD);
  else
    GV->setVisibility(llvm::GlobalValue::DefaultVisibility);

  if (D && D->hasAttr<UsedAttr>())
    addUsedOrCompilerUsedGlobal(GV);

  if (const auto *VD = dyn_cast_if_present<VarDecl>(D);
      VD &&
      ((CodeGenOpts.KeepPersistentStorageVariables &&
        (VD->getStorageDuration() == SD_Static ||
         VD->getStorageDuration() == SD_Thread)) ||
       (CodeGenOpts.KeepStaticConsts && VD->getStorageDuration() == SD_Static &&
        VD->getType().isConstQualified())))
    addUsedOrCompilerUsedGlobal(GV);

  if (getLangOpts().SYCLIsDevice) {
    // Add internal device_global variables to llvm.compiler.used array to
    // prevent early optimizations from removing these variables from the
    // module.
    if (D && isa<VarDecl>(D)) {
      const auto *VD = cast<VarDecl>(D);
      const RecordDecl *RD = VD->getType()->getAsRecordDecl();
      if (RD && RD->hasAttr<SYCLDeviceGlobalAttr>() &&
          VD->getFormalLinkage() == Linkage::Internal)
        addUsedOrCompilerUsedGlobal(GV);
    }
  }
}

bool CodeGenModule::GetCPUAndFeaturesAttributes(GlobalDecl GD,
                                                llvm::AttrBuilder &Attrs,
                                                bool SetTargetFeatures) {
  // Add target-cpu and target-features attributes to functions. If
  // we have a decl for the function and it has a target attribute then
  // parse that and add it to the feature set.
  StringRef TargetCPU = getTarget().getTargetOpts().CPU;
  StringRef TuneCPU = getTarget().getTargetOpts().TuneCPU;
  std::vector<std::string> Features;
  const auto *FD = dyn_cast_or_null<FunctionDecl>(GD.getDecl());
  FD = FD ? FD->getMostRecentDecl() : FD;
  const auto *TD = FD ? FD->getAttr<TargetAttr>() : nullptr;
  const auto *TV = FD ? FD->getAttr<TargetVersionAttr>() : nullptr;
  assert((!TD || !TV) && "both target_version and target specified");
  const auto *SD = FD ? FD->getAttr<CPUSpecificAttr>() : nullptr;
  const auto *TC = FD ? FD->getAttr<TargetClonesAttr>() : nullptr;
  bool AddedAttr = false;
  if (TD || TV || SD || TC) {
    llvm::StringMap<bool> FeatureMap;
    getContext().getFunctionFeatureMap(FeatureMap, GD);

    // Produce the canonical string for this set of features.
    for (const llvm::StringMap<bool>::value_type &Entry : FeatureMap)
      Features.push_back((Entry.getValue() ? "+" : "-") + Entry.getKey().str());

    // Now add the target-cpu and target-features to the function.
    // While we populated the feature map above, we still need to
    // get and parse the target attribute so we can get the cpu for
    // the function.
    if (TD) {
      ParsedTargetAttr ParsedAttr =
          Target.parseTargetAttr(TD->getFeaturesStr());
      if (!ParsedAttr.CPU.empty() &&
          getTarget().isValidCPUName(ParsedAttr.CPU)) {
        TargetCPU = ParsedAttr.CPU;
        TuneCPU = ""; // Clear the tune CPU.
      }
      if (!ParsedAttr.Tune.empty() &&
          getTarget().isValidCPUName(ParsedAttr.Tune))
        TuneCPU = ParsedAttr.Tune;
    }

    if (SD) {
      // Apply the given CPU name as the 'tune-cpu' so that the optimizer can
      // favor this processor.
      TuneCPU = SD->getCPUName(GD.getMultiVersionIndex())->getName();
    }
  } else {
    // Otherwise just add the existing target cpu and target features to the
    // function.
    Features = getTarget().getTargetOpts().Features;
  }

  if (!TargetCPU.empty()) {
    Attrs.addAttribute("target-cpu", TargetCPU);
    AddedAttr = true;
  }
  if (!TuneCPU.empty()) {
    Attrs.addAttribute("tune-cpu", TuneCPU);
    AddedAttr = true;
  }
  if (!Features.empty() && SetTargetFeatures) {
    llvm::erase_if(Features, [&](const std::string& F) {
       return getTarget().isReadOnlyFeature(F.substr(1));
    });
    llvm::sort(Features);
    Attrs.addAttribute("target-features", llvm::join(Features, ","));
    AddedAttr = true;
  }
  // Add metadata for AArch64 Function Multi Versioning.
  if (getTarget().getTriple().isAArch64()) {
    llvm::SmallVector<StringRef, 8> Feats;
    bool IsDefault = false;
    if (TV) {
      IsDefault = TV->isDefaultVersion();
      TV->getFeatures(Feats);
    } else if (TC) {
      IsDefault = TC->isDefaultVersion(GD.getMultiVersionIndex());
      TC->getFeatures(Feats, GD.getMultiVersionIndex());
    }
    if (IsDefault) {
      Attrs.addAttribute("fmv-features");
      AddedAttr = true;
    } else if (!Feats.empty()) {
      // Sort features and remove duplicates.
      std::set<StringRef> OrderedFeats(Feats.begin(), Feats.end());
      std::string FMVFeatures;
      for (StringRef F : OrderedFeats)
        FMVFeatures.append("," + F.str());
      Attrs.addAttribute("fmv-features", FMVFeatures.substr(1));
      AddedAttr = true;
    }
  }
  return AddedAttr;
}

void CodeGenModule::setNonAliasAttributes(GlobalDecl GD,
                                          llvm::GlobalObject *GO) {
  const Decl *D = GD.getDecl();
  SetCommonAttributes(GD, GO);

  if (D) {
    if (auto *GV = dyn_cast<llvm::GlobalVariable>(GO)) {
      if (D->hasAttr<RetainAttr>())
        addUsedGlobal(GV);
      if (auto *SA = D->getAttr<PragmaClangBSSSectionAttr>())
        GV->addAttribute("bss-section", SA->getName());
      if (auto *SA = D->getAttr<PragmaClangDataSectionAttr>())
        GV->addAttribute("data-section", SA->getName());
      if (auto *SA = D->getAttr<PragmaClangRodataSectionAttr>())
        GV->addAttribute("rodata-section", SA->getName());
      if (auto *SA = D->getAttr<PragmaClangRelroSectionAttr>())
        GV->addAttribute("relro-section", SA->getName());
    }

    if (auto *F = dyn_cast<llvm::Function>(GO)) {
      if (D->hasAttr<RetainAttr>())
        addUsedGlobal(F);
      if (auto *SA = D->getAttr<PragmaClangTextSectionAttr>())
        if (!D->getAttr<SectionAttr>())
          F->setSection(SA->getName());

      llvm::AttrBuilder Attrs(F->getContext());
      if (GetCPUAndFeaturesAttributes(GD, Attrs)) {
        // We know that GetCPUAndFeaturesAttributes will always have the
        // newest set, since it has the newest possible FunctionDecl, so the
        // new ones should replace the old.
        llvm::AttributeMask RemoveAttrs;
        RemoveAttrs.addAttribute("target-cpu");
        RemoveAttrs.addAttribute("target-features");
        RemoveAttrs.addAttribute("fmv-features");
        RemoveAttrs.addAttribute("tune-cpu");
        F->removeFnAttrs(RemoveAttrs);
        F->addFnAttrs(Attrs);
      }
    }

    if (const auto *CSA = D->getAttr<CodeSegAttr>())
      GO->setSection(CSA->getName());
    else if (const auto *SA = D->getAttr<SectionAttr>())
      GO->setSection(SA->getName());
  }

  getTargetCodeGenInfo().setTargetAttributes(D, GO, *this);
}

void CodeGenModule::SetInternalFunctionAttributes(GlobalDecl GD,
                                                  llvm::Function *F,
                                                  const CGFunctionInfo &FI) {
  const Decl *D = GD.getDecl();
  SetLLVMFunctionAttributes(GD, FI, F, /*IsThunk=*/false);
  SetLLVMFunctionAttributesForDefinition(D, F);

  F->setLinkage(llvm::Function::InternalLinkage);

  setNonAliasAttributes(GD, F);
}

static void setLinkageForGV(llvm::GlobalValue *GV, const NamedDecl *ND) {
  // Set linkage and visibility in case we never see a definition.
  LinkageInfo LV = ND->getLinkageAndVisibility();
  // Don't set internal linkage on declarations.
  // "extern_weak" is overloaded in LLVM; we probably should have
  // separate linkage types for this.
  if (isExternallyVisible(LV.getLinkage()) &&
      (ND->hasAttr<WeakAttr>() || ND->isWeakImported()))
    GV->setLinkage(llvm::GlobalValue::ExternalWeakLinkage);
}

void CodeGenModule::createFunctionTypeMetadataForIcall(const FunctionDecl *FD,
                                                       llvm::Function *F) {
  // Only if we are checking indirect calls.
  if (!LangOpts.Sanitize.has(SanitizerKind::CFIICall))
    return;

  // Non-static class methods are handled via vtable or member function pointer
  // checks elsewhere.
  if (isa<CXXMethodDecl>(FD) && !cast<CXXMethodDecl>(FD)->isStatic())
    return;

  llvm::Metadata *MD = CreateMetadataIdentifierForType(FD->getType());
  F->addTypeMetadata(0, MD);
  F->addTypeMetadata(0, CreateMetadataIdentifierGeneralized(FD->getType()));

  // Emit a hash-based bit set entry for cross-DSO calls.
  if (CodeGenOpts.SanitizeCfiCrossDso)
    if (auto CrossDsoTypeId = CreateCrossDsoCfiTypeId(MD))
      F->addTypeMetadata(0, llvm::ConstantAsMetadata::get(CrossDsoTypeId));
}

void CodeGenModule::setKCFIType(const FunctionDecl *FD, llvm::Function *F) {
  llvm::LLVMContext &Ctx = F->getContext();
  llvm::MDBuilder MDB(Ctx);
  F->setMetadata(llvm::LLVMContext::MD_kcfi_type,
                 llvm::MDNode::get(
                     Ctx, MDB.createConstant(CreateKCFITypeId(FD->getType()))));
}

static bool allowKCFIIdentifier(StringRef Name) {
  // KCFI type identifier constants are only necessary for external assembly
  // functions, which means it's safe to skip unusual names. Subset of
  // MCAsmInfo::isAcceptableChar() and MCAsmInfoXCOFF::isAcceptableChar().
  return llvm::all_of(Name, [](const char &C) {
    return llvm::isAlnum(C) || C == '_' || C == '.';
  });
}

void CodeGenModule::finalizeKCFITypes() {
  llvm::Module &M = getModule();
  for (auto &F : M.functions()) {
    // Remove KCFI type metadata from non-address-taken local functions.
    bool AddressTaken = F.hasAddressTaken();
    if (!AddressTaken && F.hasLocalLinkage())
      F.eraseMetadata(llvm::LLVMContext::MD_kcfi_type);

    // Generate a constant with the expected KCFI type identifier for all
    // address-taken function declarations to support annotating indirectly
    // called assembly functions.
    if (!AddressTaken || !F.isDeclaration())
      continue;

    const llvm::ConstantInt *Type;
    if (const llvm::MDNode *MD = F.getMetadata(llvm::LLVMContext::MD_kcfi_type))
      Type = llvm::mdconst::extract<llvm::ConstantInt>(MD->getOperand(0));
    else
      continue;

    StringRef Name = F.getName();
    if (!allowKCFIIdentifier(Name))
      continue;

    std::string Asm = (".weak __kcfi_typeid_" + Name + "\n.set __kcfi_typeid_" +
                       Name + ", " + Twine(Type->getZExtValue()) + "\n")
                          .str();
    M.appendModuleInlineAsm(Asm);
  }
}

template <typename AttrT>
void applySYCLAspectsMD(AttrT *A, ASTContext &ACtx, llvm::LLVMContext &LLVMCtx,
                        llvm::Function *F, StringRef MDName) {
  SmallVector<llvm::Metadata *, 4> AspectsMD;
  for (auto *Aspect : A->aspects()) {
    llvm::APSInt AspectInt = Aspect->EvaluateKnownConstInt(ACtx);
    auto *T = llvm::Type::getInt32Ty(LLVMCtx);
    auto *C = llvm::Constant::getIntegerValue(T, AspectInt);
    AspectsMD.push_back(llvm::ConstantAsMetadata::get(C));
  }
  F->setMetadata(MDName, llvm::MDNode::get(LLVMCtx, AspectsMD));
}

void CodeGenModule::SetFunctionAttributes(GlobalDecl GD, llvm::Function *F,
                                          bool IsIncompleteFunction,
                                          bool IsThunk) {

  if (F->getIntrinsicID() != llvm::Intrinsic::not_intrinsic) {
    // If this is an intrinsic function, the attributes will have been set
    // when the function was created.
    return;
  }

  const auto *FD = cast<FunctionDecl>(GD.getDecl());

  if (!IsIncompleteFunction)
    SetLLVMFunctionAttributes(GD, getTypes().arrangeGlobalDeclaration(GD), F,
                              IsThunk);

  // Add the Returned attribute for "this", except for iOS 5 and earlier
  // where substantial code, including the libstdc++ dylib, was compiled with
  // GCC and does not actually return "this".
  if (!IsThunk && getCXXABI().HasThisReturn(GD) &&
      !(getTriple().isiOS() && getTriple().isOSVersionLT(6))) {
    assert(!F->arg_empty() &&
           F->arg_begin()->getType()
             ->canLosslesslyBitCastTo(F->getReturnType()) &&
           "unexpected this return");
    F->addParamAttr(0, llvm::Attribute::Returned);
  }

  // Only a few attributes are set on declarations; these may later be
  // overridden by a definition.

  setLinkageForGV(F, FD);
  setGVProperties(F, FD);

  // Setup target-specific attributes.
  if (!IsIncompleteFunction && F->isDeclaration())
    getTargetCodeGenInfo().setTargetAttributes(FD, F, *this);

  if (const auto *CSA = FD->getAttr<CodeSegAttr>())
    F->setSection(CSA->getName());
  else if (const auto *SA = FD->getAttr<SectionAttr>())
     F->setSection(SA->getName());

  if (const auto *EA = FD->getAttr<ErrorAttr>()) {
    if (EA->isError())
      F->addFnAttr("dontcall-error", EA->getUserDiagnostic());
    else if (EA->isWarning())
      F->addFnAttr("dontcall-warn", EA->getUserDiagnostic());
  }

  // If we plan on emitting this inline builtin, we can't treat it as a builtin.
  if (FD->isInlineBuiltinDeclaration()) {
    const FunctionDecl *FDBody;
    bool HasBody = FD->hasBody(FDBody);
    (void)HasBody;
    assert(HasBody && "Inline builtin declarations should always have an "
                      "available body!");
    if (shouldEmitFunction(FDBody))
      F->addFnAttr(llvm::Attribute::NoBuiltin);
  }

  if (FD->isReplaceableGlobalAllocationFunction()) {
    // A replaceable global allocation function does not act like a builtin by
    // default, only if it is invoked by a new-expression or delete-expression.
    F->addFnAttr(llvm::Attribute::NoBuiltin);
  }

  if (isa<CXXConstructorDecl>(FD) || isa<CXXDestructorDecl>(FD))
    F->setUnnamedAddr(llvm::GlobalValue::UnnamedAddr::Global);
  else if (const auto *MD = dyn_cast<CXXMethodDecl>(FD))
    if (MD->isVirtual())
      F->setUnnamedAddr(llvm::GlobalValue::UnnamedAddr::Global);

  // Don't emit entries for function declarations in the cross-DSO mode. This
  // is handled with better precision by the receiving DSO. But if jump tables
  // are non-canonical then we need type metadata in order to produce the local
  // jump table.
  if (!CodeGenOpts.SanitizeCfiCrossDso ||
      !CodeGenOpts.SanitizeCfiCanonicalJumpTables)
    createFunctionTypeMetadataForIcall(FD, F);

  if (LangOpts.Sanitize.has(SanitizerKind::KCFI))
    setKCFIType(FD, F);

  if (getLangOpts().OpenMP && FD->hasAttr<OMPDeclareSimdDeclAttr>())
    getOpenMPRuntime().emitDeclareSimdFunction(FD, F);

  if (CodeGenOpts.InlineMaxStackSize != UINT_MAX)
    F->addFnAttr("inline-max-stacksize", llvm::utostr(CodeGenOpts.InlineMaxStackSize));

  if (const auto *CB = FD->getAttr<CallbackAttr>()) {
    // Annotate the callback behavior as metadata:
    //  - The callback callee (as argument number).
    //  - The callback payloads (as argument numbers).
    llvm::LLVMContext &Ctx = F->getContext();
    llvm::MDBuilder MDB(Ctx);

    // The payload indices are all but the first one in the encoding. The first
    // identifies the callback callee.
    int CalleeIdx = *CB->encoding_begin();
    ArrayRef<int> PayloadIndices(CB->encoding_begin() + 1, CB->encoding_end());
    F->addMetadata(llvm::LLVMContext::MD_callback,
                   *llvm::MDNode::get(Ctx, {MDB.createCallbackEncoding(
                                               CalleeIdx, PayloadIndices,
                                               /* VarArgsArePassed */ false)}));
  }

  // Apply SYCL specific attributes/metadata.
  if (const auto *A = FD->getAttr<SYCLDeviceHasAttr>())
    applySYCLAspectsMD(A, getContext(), getLLVMContext(), F,
                       "sycl_declared_aspects");

  if (const auto *A = FD->getAttr<SYCLUsesAspectsAttr>())
    applySYCLAspectsMD(A, getContext(), getLLVMContext(), F,
                       "sycl_used_aspects");
}

void CodeGenModule::addUsedGlobal(llvm::GlobalValue *GV) {
  assert((isa<llvm::Function>(GV) || !GV->isDeclaration()) &&
         "Only globals with definition can force usage.");
  LLVMUsed.emplace_back(GV);
}

void CodeGenModule::addCompilerUsedGlobal(llvm::GlobalValue *GV) {
  assert(!GV->isDeclaration() &&
         "Only globals with definition can force usage.");
  LLVMCompilerUsed.emplace_back(GV);
}

void CodeGenModule::addUsedOrCompilerUsedGlobal(llvm::GlobalValue *GV) {
  assert((isa<llvm::Function>(GV) || !GV->isDeclaration()) &&
         "Only globals with definition can force usage.");
  if (getTriple().isOSBinFormatELF())
    LLVMCompilerUsed.emplace_back(GV);
  else
    LLVMUsed.emplace_back(GV);
}

static void emitUsed(CodeGenModule &CGM, StringRef Name,
                     std::vector<llvm::WeakTrackingVH> &List) {
  // Don't create llvm.used if there is no need.
  if (List.empty())
    return;
  // For SYCL emit pointers in the default address space which is a superset of
  // other address spaces, so that casts from any other address spaces will be
  // valid.
  llvm::PointerType *TargetType = CGM.Int8PtrTy;
  if (CGM.getLangOpts().SYCLIsDevice)
    TargetType = llvm::PointerType::get(
        CGM.getLLVMContext(),
        CGM.getContext().getTargetAddressSpace(LangAS::Default));

  // Convert List to what ConstantArray needs.
  SmallVector<llvm::Constant*, 8> UsedArray;
  UsedArray.resize(List.size());
  for (unsigned i = 0, e = List.size(); i != e; ++i) {
    UsedArray[i] = llvm::ConstantExpr::getPointerBitCastOrAddrSpaceCast(
        cast<llvm::Constant>(&*List[i]), TargetType);
  }

  if (UsedArray.empty())
    return;
  llvm::ArrayType *ATy = llvm::ArrayType::get(TargetType, UsedArray.size());

  auto *GV = new llvm::GlobalVariable(
      CGM.getModule(), ATy, false, llvm::GlobalValue::AppendingLinkage,
      llvm::ConstantArray::get(ATy, UsedArray), Name);

  GV->setSection("llvm.metadata");
}

void CodeGenModule::emitLLVMUsed() {
  emitUsed(*this, "llvm.used", LLVMUsed);
  emitUsed(*this, "llvm.compiler.used", LLVMCompilerUsed);
}

void CodeGenModule::AppendLinkerOptions(StringRef Opts) {
  auto *MDOpts = llvm::MDString::get(getLLVMContext(), Opts);
  LinkerOptionsMetadata.push_back(llvm::MDNode::get(getLLVMContext(), MDOpts));
}

void CodeGenModule::AddDetectMismatch(StringRef Name, StringRef Value) {
  llvm::SmallString<32> Opt;
  getTargetCodeGenInfo().getDetectMismatchOption(Name, Value, Opt);
  if (Opt.empty())
    return;
  auto *MDOpts = llvm::MDString::get(getLLVMContext(), Opt);
  LinkerOptionsMetadata.push_back(llvm::MDNode::get(getLLVMContext(), MDOpts));
}

void CodeGenModule::AddDependentLib(StringRef Lib) {
  auto &C = getLLVMContext();
  if (getTarget().getTriple().isOSBinFormatELF()) {
      ELFDependentLibraries.push_back(
        llvm::MDNode::get(C, llvm::MDString::get(C, Lib)));
    return;
  }

  llvm::SmallString<24> Opt;
  getTargetCodeGenInfo().getDependentLibraryOption(Lib, Opt);
  auto *MDOpts = llvm::MDString::get(getLLVMContext(), Opt);
  LinkerOptionsMetadata.push_back(llvm::MDNode::get(C, MDOpts));
}

/// Add link options implied by the given module, including modules
/// it depends on, using a postorder walk.
static void addLinkOptionsPostorder(CodeGenModule &CGM, Module *Mod,
                                    SmallVectorImpl<llvm::MDNode *> &Metadata,
                                    llvm::SmallPtrSet<Module *, 16> &Visited) {
  // Import this module's parent.
  if (Mod->Parent && Visited.insert(Mod->Parent).second) {
    addLinkOptionsPostorder(CGM, Mod->Parent, Metadata, Visited);
  }

  // Import this module's dependencies.
  for (Module *Import : llvm::reverse(Mod->Imports)) {
    if (Visited.insert(Import).second)
      addLinkOptionsPostorder(CGM, Import, Metadata, Visited);
  }

  // Add linker options to link against the libraries/frameworks
  // described by this module.
  llvm::LLVMContext &Context = CGM.getLLVMContext();
  bool IsELF = CGM.getTarget().getTriple().isOSBinFormatELF();

  // For modules that use export_as for linking, use that module
  // name instead.
  if (Mod->UseExportAsModuleLinkName)
    return;

  for (const Module::LinkLibrary &LL : llvm::reverse(Mod->LinkLibraries)) {
    // Link against a framework.  Frameworks are currently Darwin only, so we
    // don't to ask TargetCodeGenInfo for the spelling of the linker option.
    if (LL.IsFramework) {
      llvm::Metadata *Args[2] = {llvm::MDString::get(Context, "-framework"),
                                 llvm::MDString::get(Context, LL.Library)};

      Metadata.push_back(llvm::MDNode::get(Context, Args));
      continue;
    }

    // Link against a library.
    if (IsELF) {
      llvm::Metadata *Args[2] = {
          llvm::MDString::get(Context, "lib"),
          llvm::MDString::get(Context, LL.Library),
      };
      Metadata.push_back(llvm::MDNode::get(Context, Args));
    } else {
      llvm::SmallString<24> Opt;
      CGM.getTargetCodeGenInfo().getDependentLibraryOption(LL.Library, Opt);
      auto *OptString = llvm::MDString::get(Context, Opt);
      Metadata.push_back(llvm::MDNode::get(Context, OptString));
    }
  }
}

void CodeGenModule::EmitModuleInitializers(clang::Module *Primary) {
  assert(Primary->isNamedModuleUnit() &&
         "We should only emit module initializers for named modules.");

  // Emit the initializers in the order that sub-modules appear in the
  // source, first Global Module Fragments, if present.
  if (auto GMF = Primary->getGlobalModuleFragment()) {
    for (Decl *D : getContext().getModuleInitializers(GMF)) {
      if (isa<ImportDecl>(D))
        continue;
      assert(isa<VarDecl>(D) && "GMF initializer decl is not a var?");
      EmitTopLevelDecl(D);
    }
  }
  // Second any associated with the module, itself.
  for (Decl *D : getContext().getModuleInitializers(Primary)) {
    // Skip import decls, the inits for those are called explicitly.
    if (isa<ImportDecl>(D))
      continue;
    EmitTopLevelDecl(D);
  }
  // Third any associated with the Privat eMOdule Fragment, if present.
  if (auto PMF = Primary->getPrivateModuleFragment()) {
    for (Decl *D : getContext().getModuleInitializers(PMF)) {
      // Skip import decls, the inits for those are called explicitly.
      if (isa<ImportDecl>(D))
        continue;
      assert(isa<VarDecl>(D) && "PMF initializer decl is not a var?");
      EmitTopLevelDecl(D);
    }
  }
}

void CodeGenModule::EmitModuleLinkOptions() {
  // Collect the set of all of the modules we want to visit to emit link
  // options, which is essentially the imported modules and all of their
  // non-explicit child modules.
  llvm::SetVector<clang::Module *> LinkModules;
  llvm::SmallPtrSet<clang::Module *, 16> Visited;
  SmallVector<clang::Module *, 16> Stack;

  // Seed the stack with imported modules.
  for (Module *M : ImportedModules) {
    // Do not add any link flags when an implementation TU of a module imports
    // a header of that same module.
    if (M->getTopLevelModuleName() == getLangOpts().CurrentModule &&
        !getLangOpts().isCompilingModule())
      continue;
    if (Visited.insert(M).second)
      Stack.push_back(M);
  }

  // Find all of the modules to import, making a little effort to prune
  // non-leaf modules.
  while (!Stack.empty()) {
    clang::Module *Mod = Stack.pop_back_val();

    bool AnyChildren = false;

    // Visit the submodules of this module.
    for (const auto &SM : Mod->submodules()) {
      // Skip explicit children; they need to be explicitly imported to be
      // linked against.
      if (SM->IsExplicit)
        continue;

      if (Visited.insert(SM).second) {
        Stack.push_back(SM);
        AnyChildren = true;
      }
    }

    // We didn't find any children, so add this module to the list of
    // modules to link against.
    if (!AnyChildren) {
      LinkModules.insert(Mod);
    }
  }

  // Add link options for all of the imported modules in reverse topological
  // order.  We don't do anything to try to order import link flags with respect
  // to linker options inserted by things like #pragma comment().
  SmallVector<llvm::MDNode *, 16> MetadataArgs;
  Visited.clear();
  for (Module *M : LinkModules)
    if (Visited.insert(M).second)
      addLinkOptionsPostorder(*this, M, MetadataArgs, Visited);
  std::reverse(MetadataArgs.begin(), MetadataArgs.end());
  LinkerOptionsMetadata.append(MetadataArgs.begin(), MetadataArgs.end());

  // Add the linker options metadata flag.
  if (!LinkerOptionsMetadata.empty()) {
    auto *NMD = getModule().getOrInsertNamedMetadata("llvm.linker.options");
    for (auto *MD : LinkerOptionsMetadata)
      NMD->addOperand(MD);
  }
}

void CodeGenModule::EmitDeferred() {
  // Emit deferred declare target declarations.
  if (getLangOpts().OpenMP && !getLangOpts().OpenMPSimd)
    getOpenMPRuntime().emitDeferredTargetDecls();

  // Emit code for any potentially referenced deferred decls.  Since a
  // previously unused static decl may become used during the generation of code
  // for a static function, iterate until no changes are made.

  if (!DeferredVTables.empty()) {
    EmitDeferredVTables();

    // Emitting a vtable doesn't directly cause more vtables to
    // become deferred, although it can cause functions to be
    // emitted that then need those vtables.
    assert(DeferredVTables.empty());
  }

  // Emit CUDA/HIP static device variables referenced by host code only.
  // Note we should not clear CUDADeviceVarODRUsedByHost since it is still
  // needed for further handling.
  if (getLangOpts().CUDA && getLangOpts().CUDAIsDevice)
    llvm::append_range(DeferredDeclsToEmit,
                       getContext().CUDADeviceVarODRUsedByHost);

  // Stop if we're out of both deferred vtables and deferred declarations.
  if (DeferredDeclsToEmit.empty())
    return;

  // Grab the list of decls to emit. If EmitGlobalDefinition schedules more
  // work, it will not interfere with this.
  std::vector<GlobalDecl> CurDeclsToEmit;
  CurDeclsToEmit.swap(DeferredDeclsToEmit);

  for (GlobalDecl &D : CurDeclsToEmit) {
    // Emit a dummy __host__ function if a legit one is not already present in
    // case of SYCL compilation of CUDA sources.
    if (SYCLCUDAIsHost(LangOpts)) {
      GlobalDecl OtherD;
      if (lookupRepresentativeDecl(getMangledName(D), OtherD) &&
          (D.getCanonicalDecl().getDecl() !=
           OtherD.getCanonicalDecl().getDecl()) &&
          D.getCanonicalDecl().getDecl()->hasAttr<CUDADeviceAttr>())
        continue;
    }
    // Emit a dummy __host__ function if a legit one is not already present in
    // case of SYCL compilation of CUDA sources.
    if (SYCLCUDAIsSYCLDevice(LangOpts)) {
      GlobalDecl OtherD;
      if (lookupRepresentativeDecl(getMangledName(D), OtherD) &&
          (D.getCanonicalDecl().getDecl() !=
           OtherD.getCanonicalDecl().getDecl()) &&
          D.getCanonicalDecl().getDecl()->hasAttr<CUDAHostAttr>())
        continue;
    }
    const ValueDecl *VD = cast<ValueDecl>(D.getDecl());
    // If emitting for SYCL device, emit the deferred alias
    // as well as what it aliases.
    if (LangOpts.SYCLIsDevice) {
      if (AliasAttr *Attr = VD->getAttr<AliasAttr>()) {
        StringRef AliaseeName = Attr->getAliasee();
        auto DDI = DeferredDecls.find(AliaseeName);
        // Emit what is aliased first.
        if (DDI != DeferredDecls.end()) {
          GlobalDecl GD = DDI->second;
          llvm::GlobalValue *AliaseeGV =
              dyn_cast<llvm::GlobalValue>(GetAddrOfGlobal(GD, ForDefinition));
          if (!AliaseeGV)
            AliaseeGV = GetGlobalValue(getMangledName(GD));
          assert(AliaseeGV);
          EmitGlobalDefinition(GD, AliaseeGV);
          // Remove the entry just added to the DeferredDeclsToEmit
          // since we have emitted it.
          DeferredDeclsToEmit.pop_back();
        }
        // Now emit the alias itself.
        EmitAliasDefinition(D);
        continue;
      }
    }
    // Functions declared with the sycl_kernel_entry_point attribute are
    // emitted normally during host compilation. During device compilation,
    // a SYCL kernel caller offload entry point function is generated and
    // emitted in place of each of these functions.
    if (const auto *FD = D.getDecl()->getAsFunction()) {
      if (LangOpts.SYCLIsDevice && FD->hasAttr<SYCLKernelEntryPointAttr>() &&
          FD->isDefined()) {
        // Functions with an invalid sycl_kernel_entry_point attribute are
        // ignored during device compilation.
        if (!FD->getAttr<SYCLKernelEntryPointAttr>()->isInvalidAttr()) {
          // Generate and emit the SYCL kernel caller function.
          EmitSYCLKernelCaller(FD, getContext());
          // Recurse to emit any symbols directly or indirectly referenced
          // by the SYCL kernel caller function.
          EmitDeferred();
        }
        // Do not emit the sycl_kernel_entry_point attributed function.
        continue;
      }
    }

    // We should call GetAddrOfGlobal with IsForDefinition set to true in order
    // to get GlobalValue with exactly the type we need, not something that
    // might had been created for another decl with the same mangled name but
    // different type.
    llvm::GlobalValue *GV = dyn_cast<llvm::GlobalValue>(
        GetAddrOfGlobal(D, ForDefinition));

    // In case of different address spaces, we may still get a cast, even with
    // IsForDefinition equal to true. Query mangled names table to get
    // GlobalValue.
    if (!GV)
      GV = GetGlobalValue(getMangledName(D));

    // Make sure GetGlobalValue returned non-null.
    assert(GV);

    // Check to see if we've already emitted this.  This is necessary
    // for a couple of reasons: first, decls can end up in the
    // deferred-decls queue multiple times, and second, decls can end
    // up with definitions in unusual ways (e.g. by an extern inline
    // function acquiring a strong function redefinition).  Just
    // ignore these cases.
    if (!GV->isDeclaration())
      continue;

    // If this is OpenMP, check if it is legal to emit this global normally.
    if (LangOpts.OpenMP && OpenMPRuntime && OpenMPRuntime->emitTargetGlobal(D))
      continue;

    // Otherwise, emit the definition and move on to the next one.
    EmitGlobalDefinition(D, GV);

    if (LangOpts.SYCLIsDevice) {
      // If there are any aliases deferred for this, emit those now.
      for (auto It = DeferredAliases.begin(); It != DeferredAliases.end();
           /*no increment*/) {
        const ValueDecl *Global = cast<ValueDecl>(It->second.getDecl());
        if (It->first == getMangledName(D)) {
          EmitAliasDefinition(Global);
          It = DeferredAliases.erase(It);
        } else {
          ++It;
        }
      }
    }

    // If we found out that we need to emit more decls, do that recursively.
    // This has the advantage that the decls are emitted in a DFS and related
    // ones are close together, which is convenient for testing.
    if (!DeferredVTables.empty() || !DeferredDeclsToEmit.empty()) {
      EmitDeferred();
      assert(DeferredVTables.empty() && DeferredDeclsToEmit.empty());
    }
  }
}

void CodeGenModule::EmitVTablesOpportunistically() {
  // Try to emit external vtables as available_externally if they have emitted
  // all inlined virtual functions.  It runs after EmitDeferred() and therefore
  // is not allowed to create new references to things that need to be emitted
  // lazily. Note that it also uses fact that we eagerly emitting RTTI.

  assert((OpportunisticVTables.empty() || shouldOpportunisticallyEmitVTables())
         && "Only emit opportunistic vtables with optimizations");

  for (const CXXRecordDecl *RD : OpportunisticVTables) {
    assert(getVTables().isVTableExternal(RD) &&
           "This queue should only contain external vtables");
    if (getCXXABI().canSpeculativelyEmitVTable(RD))
      VTables.GenerateClassData(RD);
  }
  OpportunisticVTables.clear();
}

void CodeGenModule::EmitGlobalAnnotations() {
  for (const auto& [MangledName, VD] : DeferredAnnotations) {
    llvm::GlobalValue *GV = GetGlobalValue(MangledName);
    if (GV)
      AddGlobalAnnotations(VD, GV);
  }
  DeferredAnnotations.clear();

  if (Annotations.empty())
    return;

  // Create a new global variable for the ConstantStruct in the Module.
  llvm::Constant *Array = llvm::ConstantArray::get(llvm::ArrayType::get(
    Annotations[0]->getType(), Annotations.size()), Annotations);
  auto *gv = new llvm::GlobalVariable(getModule(), Array->getType(), false,
                                      llvm::GlobalValue::AppendingLinkage,
                                      Array, "llvm.global.annotations");
  gv->setSection(AnnotationSection);
}

llvm::Constant *CodeGenModule::EmitAnnotationString(StringRef Str) {
  llvm::Constant *&AStr = AnnotationStrings[Str];
  if (AStr)
    return AStr;

  // Not found yet, create a new global.
  llvm::Constant *s = llvm::ConstantDataArray::getString(getLLVMContext(), Str);
  auto *gv = new llvm::GlobalVariable(
      getModule(), s->getType(), true, llvm::GlobalValue::PrivateLinkage, s,
      ".str", nullptr, llvm::GlobalValue::NotThreadLocal,
      ConstGlobalsPtrTy->getAddressSpace());
  gv->setSection(AnnotationSection);
  gv->setUnnamedAddr(llvm::GlobalValue::UnnamedAddr::Global);
  AStr = gv;
  return gv;
}

llvm::Constant *CodeGenModule::EmitAnnotationUnit(SourceLocation Loc) {
  SourceManager &SM = getContext().getSourceManager();
  PresumedLoc PLoc = SM.getPresumedLoc(Loc);
  if (PLoc.isValid())
    return EmitAnnotationString(PLoc.getFilename());
  return EmitAnnotationString(SM.getBufferName(Loc));
}

llvm::Constant *CodeGenModule::EmitAnnotationLineNo(SourceLocation L) {
  SourceManager &SM = getContext().getSourceManager();
  PresumedLoc PLoc = SM.getPresumedLoc(L);
  unsigned LineNo = PLoc.isValid() ? PLoc.getLine() :
    SM.getExpansionLineNumber(L);
  return llvm::ConstantInt::get(Int32Ty, LineNo);
}

llvm::Constant *CodeGenModule::EmitAnnotationArgs(const AnnotateAttr *Attr) {
  ArrayRef<Expr *> Exprs = {Attr->args_begin(), Attr->args_size()};
  if (Exprs.empty())
    return llvm::ConstantPointerNull::get(ConstGlobalsPtrTy);

  llvm::FoldingSetNodeID ID;
  for (Expr *E : Exprs) {
    ID.Add(cast<clang::ConstantExpr>(E)->getAPValueResult());
  }
  llvm::Constant *&Lookup = AnnotationArgs[ID.ComputeHash()];
  if (Lookup)
    return Lookup;

  llvm::SmallVector<llvm::Constant *, 4> LLVMArgs;
  LLVMArgs.reserve(Exprs.size());
  ConstantEmitter ConstEmiter(*this);
  llvm::transform(Exprs, std::back_inserter(LLVMArgs), [&](const Expr *E) {
    const auto *CE = cast<clang::ConstantExpr>(E);
    return ConstEmiter.emitAbstract(CE->getBeginLoc(), CE->getAPValueResult(),
                                    CE->getType());
  });
  auto *Struct = llvm::ConstantStruct::getAnon(LLVMArgs);
  auto *GV = new llvm::GlobalVariable(getModule(), Struct->getType(), true,
                                      llvm::GlobalValue::PrivateLinkage, Struct,
                                      ".args");
  GV->setSection(AnnotationSection);
  GV->setUnnamedAddr(llvm::GlobalValue::UnnamedAddr::Global);

  Lookup = GV;
  return GV;
}

llvm::Constant *CodeGenModule::EmitAnnotateAttr(llvm::GlobalValue *GV,
                                                const AnnotateAttr *AA,
                                                SourceLocation L) {
  // Get the globals for file name, annotation, and the line number.
  llvm::Constant *AnnoGV = EmitAnnotationString(AA->getAnnotation()),
                 *UnitGV = EmitAnnotationUnit(L),
                 *LineNoCst = EmitAnnotationLineNo(L),
                 *Args = EmitAnnotationArgs(AA);

  llvm::Constant *GVInGlobalsAS = GV;
  if (GV->getAddressSpace() !=
      getDataLayout().getDefaultGlobalsAddressSpace()) {
    GVInGlobalsAS = llvm::ConstantExpr::getAddrSpaceCast(
        GV,
        llvm::PointerType::get(
            GV->getContext(), getDataLayout().getDefaultGlobalsAddressSpace()));
  }

  // Create the ConstantStruct for the global annotation.
  llvm::Constant *Fields[] = {
      GVInGlobalsAS, AnnoGV, UnitGV, LineNoCst, Args,
  };
  return llvm::ConstantStruct::getAnon(Fields);
}

void CodeGenModule::AddGlobalAnnotations(const ValueDecl *D,
                                         llvm::GlobalValue *GV) {
  assert(D->hasAttr<AnnotateAttr>() && "no annotate attribute");
  // Get the struct elements for these annotations.
  for (const auto *I : D->specific_attrs<AnnotateAttr>())
    Annotations.push_back(EmitAnnotateAttr(GV, I, D->getLocation()));
}

llvm::Constant *CodeGenModule::EmitSYCLAnnotationArgs(
    llvm::SmallVectorImpl<std::pair<std::string, std::string>>
        &AnnotationNameValPairs) {

  if (AnnotationNameValPairs.empty())
    return llvm::ConstantPointerNull::get(ConstGlobalsPtrTy);

  // For each name-value pair of the SYCL annotation attribute, create an
  // annotation string for it. This will be the annotation arguments. If the
  // value is the empty string, use a null-pointer instead.
  llvm::SmallVector<llvm::Constant *, 4> LLVMArgs;
  llvm::FoldingSetNodeID ID;
  LLVMArgs.reserve(AnnotationNameValPairs.size() * 2);
  for (const std::pair<std::string, std::string> &NVP :
       AnnotationNameValPairs) {
    llvm::Constant *NameStrC = EmitAnnotationString(NVP.first);
    llvm::Constant *ValueStrC =
        NVP.second == "" ? llvm::ConstantPointerNull::get(ConstGlobalsPtrTy)
                         : EmitAnnotationString(NVP.second);
    LLVMArgs.push_back(NameStrC);
    LLVMArgs.push_back(ValueStrC);
    ID.Add(NameStrC);
    ID.Add(ValueStrC);
  }

  // If another SYCL annotation had the same arguments we can reuse the
  // annotation value it created.
  llvm::Constant *&LookupRef = SYCLAnnotationArgs[ID.ComputeHash()];
  if (LookupRef)
    return LookupRef;

  // Create an anonymous struct global variable pointing to the annotation
  // arguments in the order they were added above. This is the final constant
  // used as the annotation value.
  auto *Struct = llvm::ConstantStruct::getAnon(LLVMArgs);
  auto *GV = new llvm::GlobalVariable(
      getModule(), Struct->getType(), true, llvm::GlobalValue::PrivateLinkage,
      Struct, ".args", nullptr, llvm::GlobalValue::NotThreadLocal,
      ConstGlobalsPtrTy->getAddressSpace());
  GV->setSection(AnnotationSection);
  GV->setUnnamedAddr(llvm::GlobalValue::UnnamedAddr::Global);
  auto *Bitcasted = llvm::ConstantExpr::getBitCast(GV, ConstGlobalsPtrTy);

  // Set the look-up reference to the final annotation value for future
  // annotations to reuse.
  LookupRef = Bitcasted;
  return Bitcasted;
}

void CodeGenModule::AddGlobalSYCLIRAttributes(llvm::GlobalVariable *GV,
                                              const RecordDecl *RD) {
  const auto *A = RD->getAttr<SYCLAddIRAttributesGlobalVariableAttr>();
  assert(A && "no add_ir_attributes_global_variable attribute");
  SmallVector<std::pair<std::string, std::string>, 4> NameValuePairs =
      A->getFilteredAttributeNameValuePairs(Context);
  for (const std::pair<std::string, std::string> &NameValuePair :
       NameValuePairs)
    GV->addAttribute(NameValuePair.first, NameValuePair.second);
}

// Add "sycl-unique-id" llvm IR attribute that has a unique string generated
// by __builtin_sycl_unique_stable_id for global variables marked with
// SYCL device_global attribute.
static void addSYCLUniqueID(llvm::GlobalVariable *GV, const VarDecl *VD,
                            ASTContext &Context) {
  auto builtinString = SYCLUniqueStableIdExpr::ComputeName(Context, VD);
  GV->addAttribute("sycl-unique-id", builtinString);
}

bool CodeGenModule::isInNoSanitizeList(SanitizerMask Kind, llvm::Function *Fn,
                                       SourceLocation Loc) const {
  const auto &NoSanitizeL = getContext().getNoSanitizeList();
  // NoSanitize by function name.
  if (NoSanitizeL.containsFunction(Kind, Fn->getName()))
    return true;
  // NoSanitize by location. Check "mainfile" prefix.
  auto &SM = Context.getSourceManager();
  FileEntryRef MainFile = *SM.getFileEntryRefForID(SM.getMainFileID());
  if (NoSanitizeL.containsMainFile(Kind, MainFile.getName()))
    return true;

  // Check "src" prefix.
  if (Loc.isValid())
    return NoSanitizeL.containsLocation(Kind, Loc);
  // If location is unknown, this may be a compiler-generated function. Assume
  // it's located in the main file.
  return NoSanitizeL.containsFile(Kind, MainFile.getName());
}

bool CodeGenModule::isInNoSanitizeList(SanitizerMask Kind,
                                       llvm::GlobalVariable *GV,
                                       SourceLocation Loc, QualType Ty,
                                       StringRef Category) const {
  const auto &NoSanitizeL = getContext().getNoSanitizeList();
  if (NoSanitizeL.containsGlobal(Kind, GV->getName(), Category))
    return true;
  auto &SM = Context.getSourceManager();
  if (NoSanitizeL.containsMainFile(
          Kind, SM.getFileEntryRefForID(SM.getMainFileID())->getName(),
          Category))
    return true;
  if (NoSanitizeL.containsLocation(Kind, Loc, Category))
    return true;

  // Check global type.
  if (!Ty.isNull()) {
    // Drill down the array types: if global variable of a fixed type is
    // not sanitized, we also don't instrument arrays of them.
    while (auto AT = dyn_cast<ArrayType>(Ty.getTypePtr()))
      Ty = AT->getElementType();
    Ty = Ty.getCanonicalType().getUnqualifiedType();
    // Only record types (classes, structs etc.) are ignored.
    if (Ty->isRecordType()) {
      std::string TypeStr = Ty.getAsString(getContext().getPrintingPolicy());
      if (NoSanitizeL.containsType(Kind, TypeStr, Category))
        return true;
    }
  }
  return false;
}

bool CodeGenModule::imbueXRayAttrs(llvm::Function *Fn, SourceLocation Loc,
                                   StringRef Category) const {
  const auto &XRayFilter = getContext().getXRayFilter();
  using ImbueAttr = XRayFunctionFilter::ImbueAttribute;
  auto Attr = ImbueAttr::NONE;
  if (Loc.isValid())
    Attr = XRayFilter.shouldImbueLocation(Loc, Category);
  if (Attr == ImbueAttr::NONE)
    Attr = XRayFilter.shouldImbueFunction(Fn->getName());
  switch (Attr) {
  case ImbueAttr::NONE:
    return false;
  case ImbueAttr::ALWAYS:
    Fn->addFnAttr("function-instrument", "xray-always");
    break;
  case ImbueAttr::ALWAYS_ARG1:
    Fn->addFnAttr("function-instrument", "xray-always");
    Fn->addFnAttr("xray-log-args", "1");
    break;
  case ImbueAttr::NEVER:
    Fn->addFnAttr("function-instrument", "xray-never");
    break;
  }
  return true;
}

ProfileList::ExclusionType
CodeGenModule::isFunctionBlockedByProfileList(llvm::Function *Fn,
                                              SourceLocation Loc) const {
  const auto &ProfileList = getContext().getProfileList();
  // If the profile list is empty, then instrument everything.
  if (ProfileList.isEmpty())
    return ProfileList::Allow;
  llvm::driver::ProfileInstrKind Kind = getCodeGenOpts().getProfileInstr();
  // First, check the function name.
  if (auto V = ProfileList.isFunctionExcluded(Fn->getName(), Kind))
    return *V;
  // Next, check the source location.
  if (Loc.isValid())
    if (auto V = ProfileList.isLocationExcluded(Loc, Kind))
      return *V;
  // If location is unknown, this may be a compiler-generated function. Assume
  // it's located in the main file.
  auto &SM = Context.getSourceManager();
  if (auto MainFile = SM.getFileEntryRefForID(SM.getMainFileID()))
    if (auto V = ProfileList.isFileExcluded(MainFile->getName(), Kind))
      return *V;
  return ProfileList.getDefault(Kind);
}

ProfileList::ExclusionType
CodeGenModule::isFunctionBlockedFromProfileInstr(llvm::Function *Fn,
                                                 SourceLocation Loc) const {
  auto V = isFunctionBlockedByProfileList(Fn, Loc);
  if (V != ProfileList::Allow)
    return V;

  auto NumGroups = getCodeGenOpts().ProfileTotalFunctionGroups;
  if (NumGroups > 1) {
    auto Group = llvm::crc32(arrayRefFromStringRef(Fn->getName())) % NumGroups;
    if (Group != getCodeGenOpts().ProfileSelectedFunctionGroup)
      return ProfileList::Skip;
  }
  return ProfileList::Allow;
}

bool CodeGenModule::MustBeEmitted(const ValueDecl *Global) {
  // Never defer when EmitAllDecls is specified.
  if (LangOpts.EmitAllDecls)
    return true;

  const auto *VD = dyn_cast<VarDecl>(Global);
  if (VD &&
      ((CodeGenOpts.KeepPersistentStorageVariables &&
        (VD->getStorageDuration() == SD_Static ||
         VD->getStorageDuration() == SD_Thread)) ||
       (CodeGenOpts.KeepStaticConsts && VD->getStorageDuration() == SD_Static &&
        VD->getType().isConstQualified())))
    return true;

  return getContext().DeclMustBeEmitted(Global);
}

bool CodeGenModule::MayBeEmittedEagerly(const ValueDecl *Global) {
  // In OpenMP 5.0 variables and function may be marked as
  // device_type(host/nohost) and we should not emit them eagerly unless we sure
  // that they must be emitted on the host/device. To be sure we need to have
  // seen a declare target with an explicit mentioning of the function, we know
  // we have if the level of the declare target attribute is -1. Note that we
  // check somewhere else if we should emit this at all.
  if (LangOpts.OpenMP >= 50 && !LangOpts.OpenMPSimd) {
    std::optional<OMPDeclareTargetDeclAttr *> ActiveAttr =
        OMPDeclareTargetDeclAttr::getActiveAttr(Global);
    if (!ActiveAttr || (*ActiveAttr)->getLevel() != (unsigned)-1)
      return false;
  }

  if (const auto *FD = dyn_cast<FunctionDecl>(Global)) {
    if (FD->getTemplateSpecializationKind() == TSK_ImplicitInstantiation)
      // Implicit template instantiations may change linkage if they are later
      // explicitly instantiated, so they should not be emitted eagerly.
      return false;
    // Defer until all versions have been semantically checked.
    if (FD->hasAttr<TargetVersionAttr>() && !FD->isMultiVersion())
      return false;
    // Defer emission of SYCL kernel entry point functions during device
    // compilation.
    if (LangOpts.SYCLIsDevice && FD->hasAttr<SYCLKernelEntryPointAttr>())
      return false;
  }
  if (const auto *VD = dyn_cast<VarDecl>(Global)) {
    if (Context.getInlineVariableDefinitionKind(VD) ==
        ASTContext::InlineVariableDefinitionKind::WeakUnknown)
      // A definition of an inline constexpr static data member may change
      // linkage later if it's redeclared outside the class.
      return false;
    if (CXX20ModuleInits && VD->getOwningModule() &&
        !VD->getOwningModule()->isModuleMapModule()) {
      // For CXX20, module-owned initializers need to be deferred, since it is
      // not known at this point if they will be run for the current module or
      // as part of the initializer for an imported one.
      return false;
    }
  }
  // If OpenMP is enabled and threadprivates must be generated like TLS, delay
  // codegen for global variables, because they may be marked as threadprivate.
  if (LangOpts.OpenMP && LangOpts.OpenMPUseTLS &&
      getContext().getTargetInfo().isTLSSupported() && isa<VarDecl>(Global) &&
      !Global->getType().isConstantStorage(getContext(), false, false) &&
      !OMPDeclareTargetDeclAttr::isDeclareTargetDeclaration(Global))
    return false;

  return true;
}

ConstantAddress CodeGenModule::GetAddrOfMSGuidDecl(const MSGuidDecl *GD) {
  StringRef Name = getMangledName(GD);

  // The UUID descriptor should be pointer aligned.
  CharUnits Alignment = CharUnits::fromQuantity(PointerAlignInBytes);

  // Look for an existing global.
  if (llvm::GlobalVariable *GV = getModule().getNamedGlobal(Name))
    return ConstantAddress(GV, GV->getValueType(), Alignment);

  ConstantEmitter Emitter(*this);
  llvm::Constant *Init;

  APValue &V = GD->getAsAPValue();
  if (!V.isAbsent()) {
    // If possible, emit the APValue version of the initializer. In particular,
    // this gets the type of the constant right.
    Init = Emitter.emitForInitializer(
        GD->getAsAPValue(), GD->getType().getAddressSpace(), GD->getType());
  } else {
    // As a fallback, directly construct the constant.
    // FIXME: This may get padding wrong under esoteric struct layout rules.
    // MSVC appears to create a complete type 'struct __s_GUID' that it
    // presumably uses to represent these constants.
    MSGuidDecl::Parts Parts = GD->getParts();
    llvm::Constant *Fields[4] = {
        llvm::ConstantInt::get(Int32Ty, Parts.Part1),
        llvm::ConstantInt::get(Int16Ty, Parts.Part2),
        llvm::ConstantInt::get(Int16Ty, Parts.Part3),
        llvm::ConstantDataArray::getRaw(
            StringRef(reinterpret_cast<char *>(Parts.Part4And5), 8), 8,
            Int8Ty)};
    Init = llvm::ConstantStruct::getAnon(Fields);
  }

  auto *GV = new llvm::GlobalVariable(
      getModule(), Init->getType(),
      /*isConstant=*/true, llvm::GlobalValue::LinkOnceODRLinkage, Init, Name);
  if (supportsCOMDAT())
    GV->setComdat(TheModule.getOrInsertComdat(GV->getName()));
  setDSOLocal(GV);

  if (!V.isAbsent()) {
    Emitter.finalize(GV);
    return ConstantAddress(GV, GV->getValueType(), Alignment);
  }

  llvm::Type *Ty = getTypes().ConvertTypeForMem(GD->getType());
  return ConstantAddress(GV, Ty, Alignment);
}

ConstantAddress CodeGenModule::GetAddrOfUnnamedGlobalConstantDecl(
    const UnnamedGlobalConstantDecl *GCD) {
  CharUnits Alignment = getContext().getTypeAlignInChars(GCD->getType());

  llvm::GlobalVariable **Entry = nullptr;
  Entry = &UnnamedGlobalConstantDeclMap[GCD];
  if (*Entry)
    return ConstantAddress(*Entry, (*Entry)->getValueType(), Alignment);

  ConstantEmitter Emitter(*this);
  llvm::Constant *Init;

  const APValue &V = GCD->getValue();

  assert(!V.isAbsent());
  Init = Emitter.emitForInitializer(V, GCD->getType().getAddressSpace(),
                                    GCD->getType());

  auto *GV = new llvm::GlobalVariable(getModule(), Init->getType(),
                                      /*isConstant=*/true,
                                      llvm::GlobalValue::PrivateLinkage, Init,
                                      ".constant");
  GV->setUnnamedAddr(llvm::GlobalValue::UnnamedAddr::Global);
  GV->setAlignment(Alignment.getAsAlign());

  Emitter.finalize(GV);

  *Entry = GV;
  return ConstantAddress(GV, GV->getValueType(), Alignment);
}

ConstantAddress CodeGenModule::GetAddrOfTemplateParamObject(
    const TemplateParamObjectDecl *TPO) {
  StringRef Name = getMangledName(TPO);
  CharUnits Alignment = getNaturalTypeAlignment(TPO->getType());

  if (llvm::GlobalVariable *GV = getModule().getNamedGlobal(Name))
    return ConstantAddress(GV, GV->getValueType(), Alignment);

  ConstantEmitter Emitter(*this);
  llvm::Constant *Init = Emitter.emitForInitializer(
        TPO->getValue(), TPO->getType().getAddressSpace(), TPO->getType());

  if (!Init) {
    ErrorUnsupported(TPO, "template parameter object");
    return ConstantAddress::invalid();
  }

  llvm::GlobalValue::LinkageTypes Linkage =
      isExternallyVisible(TPO->getLinkageAndVisibility().getLinkage())
          ? llvm::GlobalValue::LinkOnceODRLinkage
          : llvm::GlobalValue::InternalLinkage;
  auto *GV = new llvm::GlobalVariable(getModule(), Init->getType(),
                                      /*isConstant=*/true, Linkage, Init, Name);
  setGVProperties(GV, TPO);
  if (supportsCOMDAT() && Linkage == llvm::GlobalValue::LinkOnceODRLinkage)
    GV->setComdat(TheModule.getOrInsertComdat(GV->getName()));
  Emitter.finalize(GV);

    return ConstantAddress(GV, GV->getValueType(), Alignment);
}

ConstantAddress CodeGenModule::GetWeakRefReference(const ValueDecl *VD) {
  const AliasAttr *AA = VD->getAttr<AliasAttr>();
  assert(AA && "No alias?");

  CharUnits Alignment = getContext().getDeclAlign(VD);
  llvm::Type *DeclTy = getTypes().ConvertTypeForMem(VD->getType());

  // See if there is already something with the target's name in the module.
  llvm::GlobalValue *Entry = GetGlobalValue(AA->getAliasee());
  if (Entry)
    return ConstantAddress(Entry, DeclTy, Alignment);

  llvm::Constant *Aliasee;
  if (isa<llvm::FunctionType>(DeclTy))
    Aliasee = GetOrCreateLLVMFunction(AA->getAliasee(), DeclTy,
                                      GlobalDecl(cast<FunctionDecl>(VD)),
                                      /*ForVTable=*/false);
  else
    Aliasee = GetOrCreateLLVMGlobal(AA->getAliasee(), DeclTy, LangAS::Default,
                                    nullptr);

  auto *F = cast<llvm::GlobalValue>(Aliasee);
  F->setLinkage(llvm::Function::ExternalWeakLinkage);
  WeakRefReferences.insert(F);

  return ConstantAddress(Aliasee, DeclTy, Alignment);
}

template <typename AttrT> static bool hasImplicitAttr(const ValueDecl *D) {
  if (!D)
    return false;
  if (auto *A = D->getAttr<AttrT>())
    return A->isImplicit();
  return D->isImplicit();
}

bool CodeGenModule::shouldEmitCUDAGlobalVar(const VarDecl *Global) const {
  assert(LangOpts.CUDA && "Should not be called by non-CUDA languages");
  // We need to emit host-side 'shadows' for all global
  // device-side variables because the CUDA runtime needs their
  // size and host-side address in order to provide access to
  // their device-side incarnations.
  return !LangOpts.CUDAIsDevice || Global->hasAttr<CUDADeviceAttr>() ||
         Global->hasAttr<CUDAConstantAttr>() ||
         Global->hasAttr<CUDASharedAttr>() ||
         Global->getType()->isCUDADeviceBuiltinSurfaceType() ||
         Global->getType()->isCUDADeviceBuiltinTextureType();
}

void CodeGenModule::EmitGlobal(GlobalDecl GD) {
  const auto *Global = cast<ValueDecl>(GD.getDecl());

  // Weak references don't produce any output by themselves.
  if (Global->hasAttr<WeakRefAttr>())
    return;

  // If this is an alias definition (which otherwise looks like a declaration)
  // handle it now.
  if (AliasAttr *Attr = Global->getAttr<AliasAttr>()) {
    // Emit the alias here if it is not SYCL device compilation.
    if (!LangOpts.SYCLIsDevice)
      return EmitAliasDefinition(GD);
    // Defer for SYCL devices, until either the alias or what it aliases
    // is used.
    StringRef MangledName = getMangledName(GD);
    DeferredDecls[MangledName] = GD;
    StringRef AliaseeName = Attr->getAliasee();
    DeferredAliases[AliaseeName] = GD;
    return;
  }

  // IFunc like an alias whose value is resolved at runtime by calling resolver.
  if (Global->hasAttr<IFuncAttr>())
    return emitIFuncDefinition(GD);

  // If this is a cpu_dispatch multiversion function, emit the resolver.
  if (Global->hasAttr<CPUDispatchAttr>())
    return emitCPUDispatchDefinition(GD);

  // If this is CUDA, be selective about which declarations we emit.
  // Non-constexpr non-lambda implicit host device functions are not emitted
  // unless they are used on device side.
  if (LangOpts.CUDA) {
    assert((isa<FunctionDecl>(Global) || isa<VarDecl>(Global)) &&
           "Expected Variable or Function");
    if (const auto *VD = dyn_cast<VarDecl>(Global)) {
      if (!shouldEmitCUDAGlobalVar(VD))
        return;
    } else if (LangOpts.CUDAIsDevice) {
      const auto *FD = dyn_cast<FunctionDecl>(Global);
      if ((!Global->hasAttr<CUDADeviceAttr>() ||
           (LangOpts.OffloadImplicitHostDeviceTemplates &&
            hasImplicitAttr<CUDAHostAttr>(FD) &&
            hasImplicitAttr<CUDADeviceAttr>(FD) && !FD->isConstexpr() &&
            !isLambdaCallOperator(FD) &&
            !getContext().CUDAImplicitHostDeviceFunUsedByDevice.count(FD))) &&
          !Global->hasAttr<CUDAGlobalAttr>() &&
          !(LangOpts.HIPStdPar && isa<FunctionDecl>(Global) &&
            !Global->hasAttr<CUDAHostAttr>()))
        return;
      // Device-only functions are the only things we skip.
    } else {
      // We need to emit host-side 'shadows' for all global
      // device-side variables because the CUDA runtime needs their
      // size and host-side address in order to provide access to
      // their device-side incarnations.

      // So device-only functions are the only things we skip, except for SYCL.
      if (!LangOpts.isSYCL() && isa<FunctionDecl>(Global) &&
          !Global->hasAttr<CUDAHostAttr>() && Global->hasAttr<CUDADeviceAttr>())
        return;

      assert((isa<FunctionDecl>(Global) || isa<VarDecl>(Global)) &&
             "Expected Variable or Function");
    }
  }

  if (LangOpts.OpenMP) {
    // If this is OpenMP, check if it is legal to emit this global normally.
    if (OpenMPRuntime && OpenMPRuntime->emitTargetGlobal(GD))
      return;
    if (auto *DRD = dyn_cast<OMPDeclareReductionDecl>(Global)) {
      if (MustBeEmitted(Global))
        EmitOMPDeclareReduction(DRD);
      return;
    }
    if (auto *DMD = dyn_cast<OMPDeclareMapperDecl>(Global)) {
      if (MustBeEmitted(Global))
        EmitOMPDeclareMapper(DMD);
      return;
    }
  }

  // Ignore declarations, they will be emitted on their first use.
  if (const auto *FD = dyn_cast<FunctionDecl>(Global)) {
<<<<<<< HEAD
    if (DeviceKernelAttr::isOpenCLSpelling(FD->getAttr<DeviceKernelAttr>()) &&
=======
    if (LangOpts.OpenCL && FD->hasAttr<OpenCLKernelAttr>() &&
>>>>>>> 8b815fb1
        FD->doesThisDeclarationHaveABody())
      addDeferredDeclToEmit(GlobalDecl(FD, KernelReferenceKind::Stub));

    // Update deferred annotations with the latest declaration if the function
    // function was already used or defined.
    if (FD->hasAttr<AnnotateAttr>()) {
      StringRef MangledName = getMangledName(GD);
      if (GetGlobalValue(MangledName))
        DeferredAnnotations[MangledName] = FD;
    }

    // Forward declarations are emitted lazily on first use.
    if (!FD->doesThisDeclarationHaveABody()) {
      if (!FD->doesDeclarationForceExternallyVisibleDefinition() &&
          (!FD->isMultiVersion() || !getTarget().getTriple().isAArch64()))
        return;

      StringRef MangledName = getMangledName(GD);

      // Compute the function info and LLVM type.
      const CGFunctionInfo &FI = getTypes().arrangeGlobalDeclaration(GD);
      llvm::Type *Ty = getTypes().GetFunctionType(FI);

      GetOrCreateLLVMFunction(MangledName, Ty, GD, /*ForVTable=*/false,
                              /*DontDefer=*/false);
      return;
    }
  } else {
    const auto *VD = cast<VarDecl>(Global);
    assert(VD->isFileVarDecl() && "Cannot emit local var decl as global.");
    if (VD->isThisDeclarationADefinition() != VarDecl::Definition &&
        !Context.isMSStaticDataMemberInlineDefinition(VD)) {
      if (LangOpts.OpenMP) {
        // Emit declaration of the must-be-emitted declare target variable.
        if (std::optional<OMPDeclareTargetDeclAttr::MapTypeTy> Res =
                OMPDeclareTargetDeclAttr::isDeclareTargetDeclaration(VD)) {

          // If this variable has external storage and doesn't require special
          // link handling we defer to its canonical definition.
          if (VD->hasExternalStorage() &&
              Res != OMPDeclareTargetDeclAttr::MT_Link)
            return;

          bool UnifiedMemoryEnabled =
              getOpenMPRuntime().hasRequiresUnifiedSharedMemory();
          if ((*Res == OMPDeclareTargetDeclAttr::MT_To ||
               *Res == OMPDeclareTargetDeclAttr::MT_Enter) &&
              !UnifiedMemoryEnabled) {
            (void)GetAddrOfGlobalVar(VD);
          } else {
            assert(((*Res == OMPDeclareTargetDeclAttr::MT_Link) ||
                    ((*Res == OMPDeclareTargetDeclAttr::MT_To ||
                      *Res == OMPDeclareTargetDeclAttr::MT_Enter) &&
                     UnifiedMemoryEnabled)) &&
                   "Link clause or to clause with unified memory expected.");
            (void)getOpenMPRuntime().getAddrOfDeclareTargetVar(VD);
          }

          return;
        }
      }
      // If this declaration may have caused an inline variable definition to
      // change linkage, make sure that it's emitted.
      if (Context.getInlineVariableDefinitionKind(VD) ==
          ASTContext::InlineVariableDefinitionKind::Strong)
        GetAddrOfGlobalVar(VD);
      return;
    }
  }

  // clang::ParseAST ensures that we emit the SYCL devices at the end, so
  // anything that is a device (or indirectly called) will be handled later.
  if (LangOpts.SYCLIsDevice && MustBeEmitted(Global)) {
    addDeferredDeclToEmit(GD);
    return;
  }

  // Defer code generation to first use when possible, e.g. if this is an inline
  // function. If the global must always be emitted, do it eagerly if possible
  // to benefit from cache locality.
  if (MustBeEmitted(Global) && MayBeEmittedEagerly(Global)) {
    // Avoid emitting the same __host__ __device__ functions,
    // in SYCL-CUDA-host compilation, and
    if (SYCLCUDAIsHost(LangOpts) && isa<FunctionDecl>(Global) &&
        !Global->hasAttr<CUDAHostAttr>() && Global->hasAttr<CUDADeviceAttr>()) {
      addDeferredDeclToEmit(GD);
      return;
    }
    // in SYCL-CUDA-device compilation.
    if (SYCLCUDAIsSYCLDevice(LangOpts) && isa<FunctionDecl>(Global) &&
        Global->hasAttr<CUDAHostAttr>() && !Global->hasAttr<CUDADeviceAttr>()) {
      addDeferredDeclToEmit(GD);
      return;
    }

    // Emit the definition if it can't be deferred.
    EmitGlobalDefinition(GD);
    addEmittedDeferredDecl(GD);
    return;
  }

  // If we're deferring emission of a C++ variable with an
  // initializer, remember the order in which it appeared in the file.
  if (getLangOpts().CPlusPlus && isa<VarDecl>(Global) &&
      cast<VarDecl>(Global)->hasInit()) {
    DelayedCXXInitPosition[Global] = CXXGlobalInits.size();
    CXXGlobalInits.push_back(nullptr);
  }

  StringRef MangledName = getMangledName(GD);
  if (GetGlobalValue(MangledName) != nullptr) {
    // The value has already been used and should therefore be emitted.
    addDeferredDeclToEmit(GD);
  } else if (MustBeEmitted(Global)) {
    // The value must be emitted, but cannot be emitted eagerly.
    assert(!MayBeEmittedEagerly(Global));
    addDeferredDeclToEmit(GD);
  } else {

    // For SYCL compilation of CUDA sources,
    if (LangOpts.isSYCL() && LangOpts.CUDA && !LangOpts.CUDAIsDevice) {
      // in case of SYCL-CUDA-host,
      if (LangOpts.SYCLIsHost) {
        if (Global->hasAttr<CUDAHostAttr>()) {
          // remove already present __device__ function.
          auto DDI = DeferredDecls.find(MangledName);
          if (DDI != DeferredDecls.end())
            DeferredDecls.erase(DDI);
        } else if (Global->hasAttr<CUDADeviceAttr>()) {
          // do not insert a __device__ function if a __host__ one is present.
          auto DDI = DeferredDecls.find(MangledName);
          if (DDI != DeferredDecls.end())
            return;
        }
      }
      // in case of SYCL-CUDA-device,
      if (LangOpts.SYCLIsDevice) {
        if (Global->hasAttr<CUDADeviceAttr>()) {
          // remove already present __host__ function.
          auto DDI = DeferredDecls.find(MangledName);
          if (DDI != DeferredDecls.end())
            DeferredDecls.erase(DDI);
        } else if (Global->hasAttr<CUDAHostAttr>()) {
          // do not insert a __host__ function if a __device__ one is present.
          auto DDI = DeferredDecls.find(MangledName);
          if (DDI != DeferredDecls.end())
            return;
        }
      }
    }

    // Otherwise, remember that we saw a deferred decl with this name.  The
    // first use of the mangled name will cause it to move into
    // DeferredDeclsToEmit.
    DeferredDecls[MangledName] = GD;
  }
}

// Check if T is a class type with a destructor that's not dllimport.
static bool HasNonDllImportDtor(QualType T) {
  if (const auto *RT = T->getBaseElementTypeUnsafe()->getAs<RecordType>())
    if (CXXRecordDecl *RD = dyn_cast<CXXRecordDecl>(RT->getDecl()))
      if (RD->getDestructor() && !RD->getDestructor()->hasAttr<DLLImportAttr>())
        return true;

  return false;
}

namespace {
  struct FunctionIsDirectlyRecursive
      : public ConstStmtVisitor<FunctionIsDirectlyRecursive, bool> {
    const StringRef Name;
    const Builtin::Context &BI;
    FunctionIsDirectlyRecursive(StringRef N, const Builtin::Context &C)
        : Name(N), BI(C) {}

    bool VisitCallExpr(const CallExpr *E) {
      const FunctionDecl *FD = E->getDirectCallee();
      if (!FD)
        return false;
      AsmLabelAttr *Attr = FD->getAttr<AsmLabelAttr>();
      if (Attr && Name == Attr->getLabel())
        return true;
      unsigned BuiltinID = FD->getBuiltinID();
      if (!BuiltinID || !BI.isLibFunction(BuiltinID))
        return false;
      std::string BuiltinNameStr = BI.getName(BuiltinID);
      StringRef BuiltinName = BuiltinNameStr;
      return BuiltinName.consume_front("__builtin_") && Name == BuiltinName;
    }

    bool VisitStmt(const Stmt *S) {
      for (const Stmt *Child : S->children())
        if (Child && this->Visit(Child))
          return true;
      return false;
    }
  };

  // Make sure we're not referencing non-imported vars or functions.
  struct DLLImportFunctionVisitor
      : public RecursiveASTVisitor<DLLImportFunctionVisitor> {
    bool SafeToInline = true;

    bool shouldVisitImplicitCode() const { return true; }

    bool VisitVarDecl(VarDecl *VD) {
      if (VD->getTLSKind()) {
        // A thread-local variable cannot be imported.
        SafeToInline = false;
        return SafeToInline;
      }

      // A variable definition might imply a destructor call.
      if (VD->isThisDeclarationADefinition())
        SafeToInline = !HasNonDllImportDtor(VD->getType());

      return SafeToInline;
    }

    bool VisitCXXBindTemporaryExpr(CXXBindTemporaryExpr *E) {
      if (const auto *D = E->getTemporary()->getDestructor())
        SafeToInline = D->hasAttr<DLLImportAttr>();
      return SafeToInline;
    }

    bool VisitDeclRefExpr(DeclRefExpr *E) {
      ValueDecl *VD = E->getDecl();
      if (isa<FunctionDecl>(VD))
        SafeToInline = VD->hasAttr<DLLImportAttr>();
      else if (VarDecl *V = dyn_cast<VarDecl>(VD))
        SafeToInline = !V->hasGlobalStorage() || V->hasAttr<DLLImportAttr>();
      return SafeToInline;
    }

    bool VisitCXXConstructExpr(CXXConstructExpr *E) {
      SafeToInline = E->getConstructor()->hasAttr<DLLImportAttr>();
      return SafeToInline;
    }

    bool VisitCXXMemberCallExpr(CXXMemberCallExpr *E) {
      CXXMethodDecl *M = E->getMethodDecl();
      if (!M) {
        // Call through a pointer to member function. This is safe to inline.
        SafeToInline = true;
      } else {
        SafeToInline = M->hasAttr<DLLImportAttr>();
      }
      return SafeToInline;
    }

    bool VisitCXXDeleteExpr(CXXDeleteExpr *E) {
      SafeToInline = E->getOperatorDelete()->hasAttr<DLLImportAttr>();
      return SafeToInline;
    }

    bool VisitCXXNewExpr(CXXNewExpr *E) {
      SafeToInline = E->getOperatorNew()->hasAttr<DLLImportAttr>();
      return SafeToInline;
    }
  };
}

// isTriviallyRecursive - Check if this function calls another
// decl that, because of the asm attribute or the other decl being a builtin,
// ends up pointing to itself.
bool
CodeGenModule::isTriviallyRecursive(const FunctionDecl *FD) {
  StringRef Name;
  if (getCXXABI().getMangleContext().shouldMangleDeclName(FD)) {
    // asm labels are a special kind of mangling we have to support.
    AsmLabelAttr *Attr = FD->getAttr<AsmLabelAttr>();
    if (!Attr)
      return false;
    Name = Attr->getLabel();
  } else {
    Name = FD->getName();
  }

  FunctionIsDirectlyRecursive Walker(Name, Context.BuiltinInfo);
  const Stmt *Body = FD->getBody();
  return Body ? Walker.Visit(Body) : false;
}

bool CodeGenModule::shouldEmitFunction(GlobalDecl GD) {
  if (getFunctionLinkage(GD) != llvm::Function::AvailableExternallyLinkage)
    return true;

  const auto *F = cast<FunctionDecl>(GD.getDecl());
  // Inline builtins declaration must be emitted. They often are fortified
  // functions.
  if (F->isInlineBuiltinDeclaration())
    return true;

  if (CodeGenOpts.OptimizationLevel == 0 && !F->hasAttr<AlwaysInlineAttr>())
    return false;

  // We don't import function bodies from other named module units since that
  // behavior may break ABI compatibility of the current unit.
  if (const Module *M = F->getOwningModule();
      M && M->getTopLevelModule()->isNamedModule() &&
      getContext().getCurrentNamedModule() != M->getTopLevelModule()) {
    // There are practices to mark template member function as always-inline
    // and mark the template as extern explicit instantiation but not give
    // the definition for member function. So we have to emit the function
    // from explicitly instantiation with always-inline.
    //
    // See https://github.com/llvm/llvm-project/issues/86893 for details.
    //
    // TODO: Maybe it is better to give it a warning if we call a non-inline
    // function from other module units which is marked as always-inline.
    if (!F->isTemplateInstantiation() || !F->hasAttr<AlwaysInlineAttr>()) {
      return false;
    }
  }

  if (F->hasAttr<NoInlineAttr>())
    return false;

  if (F->hasAttr<DLLImportAttr>() && !F->hasAttr<AlwaysInlineAttr>()) {
    // Check whether it would be safe to inline this dllimport function.
    DLLImportFunctionVisitor Visitor;
    Visitor.TraverseFunctionDecl(const_cast<FunctionDecl*>(F));
    if (!Visitor.SafeToInline)
      return false;

    if (const CXXDestructorDecl *Dtor = dyn_cast<CXXDestructorDecl>(F)) {
      // Implicit destructor invocations aren't captured in the AST, so the
      // check above can't see them. Check for them manually here.
      for (const Decl *Member : Dtor->getParent()->decls())
        if (isa<FieldDecl>(Member))
          if (HasNonDllImportDtor(cast<FieldDecl>(Member)->getType()))
            return false;
      for (const CXXBaseSpecifier &B : Dtor->getParent()->bases())
        if (HasNonDllImportDtor(B.getType()))
          return false;
    }
  }

  // PR9614. Avoid cases where the source code is lying to us. An available
  // externally function should have an equivalent function somewhere else,
  // but a function that calls itself through asm label/`__builtin_` trickery is
  // clearly not equivalent to the real implementation.
  // This happens in glibc's btowc and in some configure checks.
  return !isTriviallyRecursive(F);
}

bool CodeGenModule::shouldOpportunisticallyEmitVTables() {
  return CodeGenOpts.OptimizationLevel > 0;
}

void CodeGenModule::EmitMultiVersionFunctionDefinition(GlobalDecl GD,
                                                       llvm::GlobalValue *GV) {
  const auto *FD = cast<FunctionDecl>(GD.getDecl());

  if (FD->isCPUSpecificMultiVersion()) {
    auto *Spec = FD->getAttr<CPUSpecificAttr>();
    for (unsigned I = 0; I < Spec->cpus_size(); ++I)
      EmitGlobalFunctionDefinition(GD.getWithMultiVersionIndex(I), nullptr);
  } else if (auto *TC = FD->getAttr<TargetClonesAttr>()) {
    for (unsigned I = 0; I < TC->featuresStrs_size(); ++I)
      if (TC->isFirstOfVersion(I))
        EmitGlobalFunctionDefinition(GD.getWithMultiVersionIndex(I), nullptr);
  } else
    EmitGlobalFunctionDefinition(GD, GV);

  // Ensure that the resolver function is also emitted.
  if (FD->isTargetVersionMultiVersion() || FD->isTargetClonesMultiVersion()) {
    // On AArch64 defer the resolver emission until the entire TU is processed.
    if (getTarget().getTriple().isAArch64())
      AddDeferredMultiVersionResolverToEmit(GD);
    else
      GetOrCreateMultiVersionResolver(GD);
  }
}

void CodeGenModule::EmitGlobalDefinition(GlobalDecl GD, llvm::GlobalValue *GV) {
  const auto *D = cast<ValueDecl>(GD.getDecl());

  PrettyStackTraceDecl CrashInfo(const_cast<ValueDecl *>(D), D->getLocation(),
                                 Context.getSourceManager(),
                                 "Generating code for declaration");

  if (const auto *FD = dyn_cast<FunctionDecl>(D)) {
    // At -O0, don't generate IR for functions with available_externally
    // linkage.
    if (!shouldEmitFunction(GD))
      return;

    llvm::TimeTraceScope TimeScope("CodeGen Function", [&]() {
      std::string Name;
      llvm::raw_string_ostream OS(Name);
      FD->getNameForDiagnostic(OS, getContext().getPrintingPolicy(),
                               /*Qualified=*/true);
      return Name;
    });

    if (const auto *Method = dyn_cast<CXXMethodDecl>(D)) {
      // Make sure to emit the definition(s) before we emit the thunks.
      // This is necessary for the generation of certain thunks.
      if (isa<CXXConstructorDecl>(Method) || isa<CXXDestructorDecl>(Method))
        ABI->emitCXXStructor(GD);
      else if (FD->isMultiVersion())
        EmitMultiVersionFunctionDefinition(GD, GV);
      else
        EmitGlobalFunctionDefinition(GD, GV);

      if (Method->isVirtual())
        getVTables().EmitThunks(GD);

      return;
    }

    if (FD->isMultiVersion())
      return EmitMultiVersionFunctionDefinition(GD, GV);
    return EmitGlobalFunctionDefinition(GD, GV);
  }

  if (const auto *VD = dyn_cast<VarDecl>(D))
    return EmitGlobalVarDefinition(VD, !VD->hasDefinition());

  llvm_unreachable("Invalid argument to EmitGlobalDefinition()");
}

static void ReplaceUsesOfNonProtoTypeWithRealFunction(llvm::GlobalValue *Old,
                                                      llvm::Function *NewFn);

static uint64_t getFMVPriority(const TargetInfo &TI,
                               const CodeGenFunction::FMVResolverOption &RO) {
  llvm::SmallVector<StringRef, 8> Features{RO.Features};
  if (RO.Architecture)
    Features.push_back(*RO.Architecture);
  return TI.getFMVPriority(Features);
}

// Multiversion functions should be at most 'WeakODRLinkage' so that a different
// TU can forward declare the function without causing problems.  Particularly
// in the cases of CPUDispatch, this causes issues. This also makes sure we
// work with internal linkage functions, so that the same function name can be
// used with internal linkage in multiple TUs.
static llvm::GlobalValue::LinkageTypes
getMultiversionLinkage(CodeGenModule &CGM, GlobalDecl GD) {
  const FunctionDecl *FD = cast<FunctionDecl>(GD.getDecl());
  if (FD->getFormalLinkage() == Linkage::Internal)
    return llvm::GlobalValue::InternalLinkage;
  return llvm::GlobalValue::WeakODRLinkage;
}

void CodeGenModule::emitMultiVersionFunctions() {
  std::vector<GlobalDecl> MVFuncsToEmit;
  MultiVersionFuncs.swap(MVFuncsToEmit);
  for (GlobalDecl GD : MVFuncsToEmit) {
    const auto *FD = cast<FunctionDecl>(GD.getDecl());
    assert(FD && "Expected a FunctionDecl");

    auto createFunction = [&](const FunctionDecl *Decl, unsigned MVIdx = 0) {
      GlobalDecl CurGD{Decl->isDefined() ? Decl->getDefinition() : Decl, MVIdx};
      StringRef MangledName = getMangledName(CurGD);
      llvm::Constant *Func = GetGlobalValue(MangledName);
      if (!Func) {
        if (Decl->isDefined()) {
          EmitGlobalFunctionDefinition(CurGD, nullptr);
          Func = GetGlobalValue(MangledName);
        } else {
          const CGFunctionInfo &FI = getTypes().arrangeGlobalDeclaration(CurGD);
          llvm::FunctionType *Ty = getTypes().GetFunctionType(FI);
          Func = GetAddrOfFunction(CurGD, Ty, /*ForVTable=*/false,
                                   /*DontDefer=*/false, ForDefinition);
        }
        assert(Func && "This should have just been created");
      }
      return cast<llvm::Function>(Func);
    };

    // For AArch64, a resolver is only emitted if a function marked with
    // target_version("default")) or target_clones("default") is defined
    // in this TU. For other architectures it is always emitted.
    bool ShouldEmitResolver = !getTarget().getTriple().isAArch64();
    SmallVector<CodeGenFunction::FMVResolverOption, 10> Options;

    getContext().forEachMultiversionedFunctionVersion(
        FD, [&](const FunctionDecl *CurFD) {
          llvm::SmallVector<StringRef, 8> Feats;
          bool IsDefined = CurFD->getDefinition() != nullptr;

          if (const auto *TA = CurFD->getAttr<TargetAttr>()) {
            assert(getTarget().getTriple().isX86() && "Unsupported target");
            TA->getX86AddedFeatures(Feats);
            llvm::Function *Func = createFunction(CurFD);
            Options.emplace_back(Func, Feats, TA->getX86Architecture());
          } else if (const auto *TVA = CurFD->getAttr<TargetVersionAttr>()) {
            if (TVA->isDefaultVersion() && IsDefined)
              ShouldEmitResolver = true;
            llvm::Function *Func = createFunction(CurFD);
            char Delim = getTarget().getTriple().isAArch64() ? '+' : ',';
            TVA->getFeatures(Feats, Delim);
            Options.emplace_back(Func, Feats);
          } else if (const auto *TC = CurFD->getAttr<TargetClonesAttr>()) {
            for (unsigned I = 0; I < TC->featuresStrs_size(); ++I) {
              if (!TC->isFirstOfVersion(I))
                continue;
              if (TC->isDefaultVersion(I) && IsDefined)
                ShouldEmitResolver = true;
              llvm::Function *Func = createFunction(CurFD, I);
              Feats.clear();
              if (getTarget().getTriple().isX86()) {
                TC->getX86Feature(Feats, I);
                Options.emplace_back(Func, Feats, TC->getX86Architecture(I));
              } else {
                char Delim = getTarget().getTriple().isAArch64() ? '+' : ',';
                TC->getFeatures(Feats, I, Delim);
                Options.emplace_back(Func, Feats);
              }
            }
          } else
            llvm_unreachable("unexpected MultiVersionKind");
        });

    if (!ShouldEmitResolver)
      continue;

    llvm::Constant *ResolverConstant = GetOrCreateMultiVersionResolver(GD);
    if (auto *IFunc = dyn_cast<llvm::GlobalIFunc>(ResolverConstant)) {
      ResolverConstant = IFunc->getResolver();
      if (FD->isTargetClonesMultiVersion() &&
          !getTarget().getTriple().isAArch64()) {
        const CGFunctionInfo &FI = getTypes().arrangeGlobalDeclaration(GD);
        llvm::FunctionType *DeclTy = getTypes().GetFunctionType(FI);
        std::string MangledName = getMangledNameImpl(
            *this, GD, FD, /*OmitMultiVersionMangling=*/true);
        // In prior versions of Clang, the mangling for ifuncs incorrectly
        // included an .ifunc suffix. This alias is generated for backward
        // compatibility. It is deprecated, and may be removed in the future.
        auto *Alias = llvm::GlobalAlias::create(
            DeclTy, 0, getMultiversionLinkage(*this, GD),
            MangledName + ".ifunc", IFunc, &getModule());
        SetCommonAttributes(FD, Alias);
      }
    }
    llvm::Function *ResolverFunc = cast<llvm::Function>(ResolverConstant);

    ResolverFunc->setLinkage(getMultiversionLinkage(*this, GD));

    if (!ResolverFunc->hasLocalLinkage() && supportsCOMDAT())
      ResolverFunc->setComdat(
          getModule().getOrInsertComdat(ResolverFunc->getName()));

    const TargetInfo &TI = getTarget();
    llvm::stable_sort(
        Options, [&TI](const CodeGenFunction::FMVResolverOption &LHS,
                       const CodeGenFunction::FMVResolverOption &RHS) {
          return getFMVPriority(TI, LHS) > getFMVPriority(TI, RHS);
        });
    CodeGenFunction CGF(*this);
    CGF.EmitMultiVersionResolver(ResolverFunc, Options);
  }

  // Ensure that any additions to the deferred decls list caused by emitting a
  // variant are emitted.  This can happen when the variant itself is inline and
  // calls a function without linkage.
  if (!MVFuncsToEmit.empty())
    EmitDeferred();

  // Ensure that any additions to the multiversion funcs list from either the
  // deferred decls or the multiversion functions themselves are emitted.
  if (!MultiVersionFuncs.empty())
    emitMultiVersionFunctions();
}

static void replaceDeclarationWith(llvm::GlobalValue *Old,
                                   llvm::Constant *New) {
  assert(cast<llvm::Function>(Old)->isDeclaration() && "Not a declaration");
  New->takeName(Old);
  Old->replaceAllUsesWith(New);
  Old->eraseFromParent();
}

void CodeGenModule::emitCPUDispatchDefinition(GlobalDecl GD) {
  const auto *FD = cast<FunctionDecl>(GD.getDecl());
  assert(FD && "Not a FunctionDecl?");
  assert(FD->isCPUDispatchMultiVersion() && "Not a multiversion function?");
  const auto *DD = FD->getAttr<CPUDispatchAttr>();
  assert(DD && "Not a cpu_dispatch Function?");

  const CGFunctionInfo &FI = getTypes().arrangeGlobalDeclaration(GD);
  llvm::FunctionType *DeclTy = getTypes().GetFunctionType(FI);

  StringRef ResolverName = getMangledName(GD);
  UpdateMultiVersionNames(GD, FD, ResolverName);

  llvm::Type *ResolverType;
  GlobalDecl ResolverGD;
  if (getTarget().supportsIFunc()) {
    ResolverType = llvm::FunctionType::get(
        llvm::PointerType::get(getLLVMContext(),
                               getTypes().getTargetAddressSpace(FD->getType())),
        false);
  }
  else {
    ResolverType = DeclTy;
    ResolverGD = GD;
  }

  auto *ResolverFunc = cast<llvm::Function>(GetOrCreateLLVMFunction(
      ResolverName, ResolverType, ResolverGD, /*ForVTable=*/false));
  ResolverFunc->setLinkage(getMultiversionLinkage(*this, GD));
  if (supportsCOMDAT())
    ResolverFunc->setComdat(
        getModule().getOrInsertComdat(ResolverFunc->getName()));

  SmallVector<CodeGenFunction::FMVResolverOption, 10> Options;
  const TargetInfo &Target = getTarget();
  unsigned Index = 0;
  for (const IdentifierInfo *II : DD->cpus()) {
    // Get the name of the target function so we can look it up/create it.
    std::string MangledName = getMangledNameImpl(*this, GD, FD, true) +
                              getCPUSpecificMangling(*this, II->getName());

    llvm::Constant *Func = GetGlobalValue(MangledName);

    if (!Func) {
      GlobalDecl ExistingDecl = Manglings.lookup(MangledName);
      if (ExistingDecl.getDecl() &&
          ExistingDecl.getDecl()->getAsFunction()->isDefined()) {
        EmitGlobalFunctionDefinition(ExistingDecl, nullptr);
        Func = GetGlobalValue(MangledName);
      } else {
        if (!ExistingDecl.getDecl())
          ExistingDecl = GD.getWithMultiVersionIndex(Index);

      Func = GetOrCreateLLVMFunction(
          MangledName, DeclTy, ExistingDecl,
          /*ForVTable=*/false, /*DontDefer=*/true,
          /*IsThunk=*/false, llvm::AttributeList(), ForDefinition);
      }
    }

    llvm::SmallVector<StringRef, 32> Features;
    Target.getCPUSpecificCPUDispatchFeatures(II->getName(), Features);
    llvm::transform(Features, Features.begin(),
                    [](StringRef Str) { return Str.substr(1); });
    llvm::erase_if(Features, [&Target](StringRef Feat) {
      return !Target.validateCpuSupports(Feat);
    });
    Options.emplace_back(cast<llvm::Function>(Func), Features);
    ++Index;
  }

  llvm::stable_sort(Options, [](const CodeGenFunction::FMVResolverOption &LHS,
                                const CodeGenFunction::FMVResolverOption &RHS) {
    return llvm::X86::getCpuSupportsMask(LHS.Features) >
           llvm::X86::getCpuSupportsMask(RHS.Features);
  });

  // If the list contains multiple 'default' versions, such as when it contains
  // 'pentium' and 'generic', don't emit the call to the generic one (since we
  // always run on at least a 'pentium'). We do this by deleting the 'least
  // advanced' (read, lowest mangling letter).
  while (Options.size() > 1 && llvm::all_of(llvm::X86::getCpuSupportsMask(
                                                (Options.end() - 2)->Features),
                                            [](auto X) { return X == 0; })) {
    StringRef LHSName = (Options.end() - 2)->Function->getName();
    StringRef RHSName = (Options.end() - 1)->Function->getName();
    if (LHSName.compare(RHSName) < 0)
      Options.erase(Options.end() - 2);
    else
      Options.erase(Options.end() - 1);
  }

  CodeGenFunction CGF(*this);
  CGF.EmitMultiVersionResolver(ResolverFunc, Options);

  if (getTarget().supportsIFunc()) {
    llvm::GlobalValue::LinkageTypes Linkage = getMultiversionLinkage(*this, GD);
    auto *IFunc = cast<llvm::GlobalValue>(GetOrCreateMultiVersionResolver(GD));
    unsigned AS = IFunc->getType()->getPointerAddressSpace();

    // Fix up function declarations that were created for cpu_specific before
    // cpu_dispatch was known
    if (!isa<llvm::GlobalIFunc>(IFunc)) {
      auto *GI = llvm::GlobalIFunc::create(DeclTy, AS, Linkage, "",
                                           ResolverFunc, &getModule());
      replaceDeclarationWith(IFunc, GI);
      IFunc = GI;
    }

    std::string AliasName = getMangledNameImpl(
        *this, GD, FD, /*OmitMultiVersionMangling=*/true);
    llvm::Constant *AliasFunc = GetGlobalValue(AliasName);
    if (!AliasFunc) {
      auto *GA = llvm::GlobalAlias::create(DeclTy, AS, Linkage, AliasName,
                                           IFunc, &getModule());
      SetCommonAttributes(GD, GA);
    }
  }
}

/// Adds a declaration to the list of multi version functions if not present.
void CodeGenModule::AddDeferredMultiVersionResolverToEmit(GlobalDecl GD) {
  const auto *FD = cast<FunctionDecl>(GD.getDecl());
  assert(FD && "Not a FunctionDecl?");

  if (FD->isTargetVersionMultiVersion() || FD->isTargetClonesMultiVersion()) {
    std::string MangledName =
        getMangledNameImpl(*this, GD, FD, /*OmitMultiVersionMangling=*/true);
    if (!DeferredResolversToEmit.insert(MangledName).second)
      return;
  }
  MultiVersionFuncs.push_back(GD);
}

/// If a dispatcher for the specified mangled name is not in the module, create
/// and return it. The dispatcher is either an llvm Function with the specified
/// type, or a global ifunc.
llvm::Constant *CodeGenModule::GetOrCreateMultiVersionResolver(GlobalDecl GD) {
  const auto *FD = cast<FunctionDecl>(GD.getDecl());
  assert(FD && "Not a FunctionDecl?");

  std::string MangledName =
      getMangledNameImpl(*this, GD, FD, /*OmitMultiVersionMangling=*/true);

  // Holds the name of the resolver, in ifunc mode this is the ifunc (which has
  // a separate resolver).
  std::string ResolverName = MangledName;
  if (getTarget().supportsIFunc()) {
    switch (FD->getMultiVersionKind()) {
    case MultiVersionKind::None:
      llvm_unreachable("unexpected MultiVersionKind::None for resolver");
    case MultiVersionKind::Target:
    case MultiVersionKind::CPUSpecific:
    case MultiVersionKind::CPUDispatch:
      ResolverName += ".ifunc";
      break;
    case MultiVersionKind::TargetClones:
    case MultiVersionKind::TargetVersion:
      break;
    }
  } else if (FD->isTargetMultiVersion()) {
    ResolverName += ".resolver";
  }

  bool ShouldReturnIFunc =
      getTarget().supportsIFunc() && !FD->isCPUSpecificMultiVersion();

  // If the resolver has already been created, just return it. This lookup may
  // yield a function declaration instead of a resolver on AArch64. That is
  // because we didn't know whether a resolver will be generated when we first
  // encountered a use of the symbol named after this resolver. Therefore,
  // targets which support ifuncs should not return here unless we actually
  // found an ifunc.
  llvm::GlobalValue *ResolverGV = GetGlobalValue(ResolverName);
  if (ResolverGV && (isa<llvm::GlobalIFunc>(ResolverGV) || !ShouldReturnIFunc))
    return ResolverGV;

  const CGFunctionInfo &FI = getTypes().arrangeGlobalDeclaration(GD);
  llvm::FunctionType *DeclTy = getTypes().GetFunctionType(FI);

  // The resolver needs to be created. For target and target_clones, defer
  // creation until the end of the TU.
  if (FD->isTargetMultiVersion() || FD->isTargetClonesMultiVersion())
    MultiVersionFuncs.push_back(GD);

  // For cpu_specific, don't create an ifunc yet because we don't know if the
  // cpu_dispatch will be emitted in this translation unit.
  if (ShouldReturnIFunc) {
    unsigned AS = getTypes().getTargetAddressSpace(FD->getType());
    llvm::Type *ResolverType = llvm::FunctionType::get(
        llvm::PointerType::get(getLLVMContext(), AS), false);
    llvm::Constant *Resolver = GetOrCreateLLVMFunction(
        MangledName + ".resolver", ResolverType, GlobalDecl{},
        /*ForVTable=*/false);
    llvm::GlobalIFunc *GIF =
        llvm::GlobalIFunc::create(DeclTy, AS, getMultiversionLinkage(*this, GD),
                                  "", Resolver, &getModule());
    GIF->setName(ResolverName);
    SetCommonAttributes(FD, GIF);
    if (ResolverGV)
      replaceDeclarationWith(ResolverGV, GIF);
    return GIF;
  }

  llvm::Constant *Resolver = GetOrCreateLLVMFunction(
      ResolverName, DeclTy, GlobalDecl{}, /*ForVTable=*/false);
  assert(isa<llvm::GlobalValue>(Resolver) && !ResolverGV &&
         "Resolver should be created for the first time");
  SetCommonAttributes(FD, cast<llvm::GlobalValue>(Resolver));
  return Resolver;
}

bool CodeGenModule::shouldDropDLLAttribute(const Decl *D,
                                           const llvm::GlobalValue *GV) const {
  auto SC = GV->getDLLStorageClass();
  if (SC == llvm::GlobalValue::DefaultStorageClass)
    return false;
  const Decl *MRD = D->getMostRecentDecl();
  return (((SC == llvm::GlobalValue::DLLImportStorageClass &&
            !MRD->hasAttr<DLLImportAttr>()) ||
           (SC == llvm::GlobalValue::DLLExportStorageClass &&
            !MRD->hasAttr<DLLExportAttr>())) &&
          !shouldMapVisibilityToDLLExport(cast<NamedDecl>(MRD)));
}

/// GetOrCreateLLVMFunction - If the specified mangled name is not in the
/// module, create and return an llvm Function with the specified type. If there
/// is something in the module with the specified name, return it potentially
/// bitcasted to the right type.
///
/// If D is non-null, it specifies a decl that correspond to this.  This is used
/// to set the attributes on the function when it is first created.
llvm::Constant *CodeGenModule::GetOrCreateLLVMFunction(
    StringRef MangledName, llvm::Type *Ty, GlobalDecl GD, bool ForVTable,
    bool DontDefer, bool IsThunk, llvm::AttributeList ExtraAttrs,
    ForDefinition_t IsForDefinition) {
  const Decl *D = GD.getDecl();

  std::string NameWithoutMultiVersionMangling;
  if (const FunctionDecl *FD = cast_or_null<FunctionDecl>(D)) {
    // For the device mark the function as one that should be emitted.
    if (getLangOpts().OpenMPIsTargetDevice && OpenMPRuntime &&
        !OpenMPRuntime->markAsGlobalTarget(GD) && FD->isDefined() &&
        !DontDefer && !IsForDefinition) {
      if (const FunctionDecl *FDDef = FD->getDefinition()) {
        GlobalDecl GDDef;
        if (const auto *CD = dyn_cast<CXXConstructorDecl>(FDDef))
          GDDef = GlobalDecl(CD, GD.getCtorType());
        else if (const auto *DD = dyn_cast<CXXDestructorDecl>(FDDef))
          GDDef = GlobalDecl(DD, GD.getDtorType());
        else
          GDDef = GlobalDecl(FDDef);
        EmitGlobal(GDDef);
      }
    }

    // Any attempts to use a MultiVersion function should result in retrieving
    // the iFunc instead. Name Mangling will handle the rest of the changes.
    if (FD->isMultiVersion()) {
      UpdateMultiVersionNames(GD, FD, MangledName);
      if (!IsForDefinition) {
        // On AArch64 we do not immediatelly emit an ifunc resolver when a
        // function is used. Instead we defer the emission until we see a
        // default definition. In the meantime we just reference the symbol
        // without FMV mangling (it may or may not be replaced later).
        if (getTarget().getTriple().isAArch64()) {
          AddDeferredMultiVersionResolverToEmit(GD);
          NameWithoutMultiVersionMangling = getMangledNameImpl(
              *this, GD, FD, /*OmitMultiVersionMangling=*/true);
        } else
          return GetOrCreateMultiVersionResolver(GD);
      }
    }
  }

  if (!NameWithoutMultiVersionMangling.empty())
    MangledName = NameWithoutMultiVersionMangling;

  // Lookup the entry, lazily creating it if necessary.
  llvm::GlobalValue *Entry = GetGlobalValue(MangledName);
  if (Entry) {
    if (WeakRefReferences.erase(Entry)) {
      const FunctionDecl *FD = cast_or_null<FunctionDecl>(D);
      if (FD && !FD->hasAttr<WeakAttr>())
        Entry->setLinkage(llvm::Function::ExternalLinkage);
    }

    // Handle dropped DLL attributes.
    if (D && shouldDropDLLAttribute(D, Entry)) {
      Entry->setDLLStorageClass(llvm::GlobalValue::DefaultStorageClass);
      setDSOLocal(Entry);
    }

    // If there are two attempts to define the same mangled name, issue an
    // error.
    if (IsForDefinition && !Entry->isDeclaration()) {
      GlobalDecl OtherGD;
      // Check that GD is not yet in DiagnosedConflictingDefinitions is required
      // to make sure that we issue an error only once.
      if (lookupRepresentativeDecl(MangledName, OtherGD) &&
          (GD.getCanonicalDecl().getDecl() !=
           OtherGD.getCanonicalDecl().getDecl()) &&
          DiagnosedConflictingDefinitions.insert(GD).second) {
        getDiags().Report(D->getLocation(), diag::err_duplicate_mangled_name)
            << MangledName;
        getDiags().Report(OtherGD.getDecl()->getLocation(),
                          diag::note_previous_definition);
      }
    }

    if ((isa<llvm::Function>(Entry) || isa<llvm::GlobalAlias>(Entry)) &&
        (Entry->getValueType() == Ty)) {
      return Entry;
    }

    // Make sure the result is of the correct type.
    // (If function is requested for a definition, we always need to create a new
    // function, not just return a bitcast.)
    if (!IsForDefinition)
      return Entry;
  }

  // This function doesn't have a complete type (for example, the return
  // type is an incomplete struct). Use a fake type instead, and make
  // sure not to try to set attributes.
  bool IsIncompleteFunction = false;

  llvm::FunctionType *FTy;
  if (isa<llvm::FunctionType>(Ty)) {
    FTy = cast<llvm::FunctionType>(Ty);
  } else {
    FTy = llvm::FunctionType::get(VoidTy, false);
    IsIncompleteFunction = true;
  }

  llvm::Function *F =
      llvm::Function::Create(FTy, llvm::Function::ExternalLinkage,
                             Entry ? StringRef() : MangledName, &getModule());

  // Store the declaration associated with this function so it is potentially
  // updated by further declarations or definitions and emitted at the end.
  if (D && D->hasAttr<AnnotateAttr>())
    DeferredAnnotations[MangledName] = cast<ValueDecl>(D);

  // If we already created a function with the same mangled name (but different
  // type) before, take its name and add it to the list of functions to be
  // replaced with F at the end of CodeGen.
  //
  // This happens if there is a prototype for a function (e.g. "int f()") and
  // then a definition of a different type (e.g. "int f(int x)").
  if (Entry) {
    F->takeName(Entry);

    // This might be an implementation of a function without a prototype, in
    // which case, try to do special replacement of calls which match the new
    // prototype.  The really key thing here is that we also potentially drop
    // arguments from the call site so as to make a direct call, which makes the
    // inliner happier and suppresses a number of optimizer warnings (!) about
    // dropping arguments.
    if (!Entry->use_empty()) {
      ReplaceUsesOfNonProtoTypeWithRealFunction(Entry, F);
      Entry->removeDeadConstantUsers();
    }

    addGlobalValReplacement(Entry, F);
  }

  assert(F->getName() == MangledName && "name was uniqued!");
  if (D)
    SetFunctionAttributes(GD, F, IsIncompleteFunction, IsThunk);
  if (ExtraAttrs.hasFnAttrs()) {
    llvm::AttrBuilder B(F->getContext(), ExtraAttrs.getFnAttrs());
    F->addFnAttrs(B);
  }

  if (!DontDefer) {
    // All MSVC dtors other than the base dtor are linkonce_odr and delegate to
    // each other bottoming out with the base dtor.  Therefore we emit non-base
    // dtors on usage, even if there is no dtor definition in the TU.
    if (isa_and_nonnull<CXXDestructorDecl>(D) &&
        getCXXABI().useThunkForDtorVariant(cast<CXXDestructorDecl>(D),
                                           GD.getDtorType()))
      addDeferredDeclToEmit(GD);

    // This is the first use or definition of a mangled name.  If there is a
    // deferred decl with this name, remember that we need to emit it at the end
    // of the file.
    // In SYCL compilation of CUDA sources, avoid the emission if the
    // __device__/__host__ attributes do not match.
    auto DDI = DeferredDecls.find(MangledName);
    if (DDI != DeferredDecls.end() &&
        (!(getLangOpts().isSYCL() && getLangOpts().CUDA &&
           !getLangOpts().CUDAIsDevice) ||
         ((DDI->second).getDecl()->hasAttr<CUDAHostAttr>() ==
              D->hasAttr<CUDAHostAttr>() &&
          (DDI->second).getDecl()->hasAttr<CUDADeviceAttr>() ==
              D->hasAttr<CUDADeviceAttr>()))) {
      // Move the potentially referenced deferred decl to the
      // DeferredDeclsToEmit list, and remove it from DeferredDecls (since we
      // don't need it anymore).
      addDeferredDeclToEmit(DDI->second);
      DeferredDecls.erase(DDI);

      // Otherwise, there are cases we have to worry about where we're
      // using a declaration for which we must emit a definition but where
      // we might not find a top-level definition:
      //   - member functions defined inline in their classes
      //   - friend functions defined inline in some class
      //   - special member functions with implicit definitions
      // If we ever change our AST traversal to walk into class methods,
      // this will be unnecessary.
      //
      // We also don't emit a definition for a function if it's going to be an
      // entry in a vtable, unless it's already marked as used.
    } else if (getLangOpts().CPlusPlus && D) {
      // Look for a declaration that's lexically in a record.
      for (const auto *FD = cast<FunctionDecl>(D)->getMostRecentDecl(); FD;
           FD = FD->getPreviousDecl()) {
        if (isa<CXXRecordDecl>(FD->getLexicalDeclContext())) {
          if (FD->doesThisDeclarationHaveABody()) {
            addDeferredDeclToEmit(GD.getWithDecl(FD));
            break;
          }
        }
      }
    }
  }

  // Make sure the result is of the requested type.
  if (!IsIncompleteFunction) {
    assert(F->getFunctionType() == Ty);
    return F;
  }

  return F;
}

/// GetAddrOfFunction - Return the address of the given function.  If Ty is
/// non-null, then this function will use the specified type if it has to
/// create it (this occurs when we see a definition of the function).
llvm::Constant *
CodeGenModule::GetAddrOfFunction(GlobalDecl GD, llvm::Type *Ty, bool ForVTable,
                                 bool DontDefer,
                                 ForDefinition_t IsForDefinition) {
  // If there was no specific requested type, just convert it now.
  if (!Ty) {
    const auto *FD = cast<FunctionDecl>(GD.getDecl());
    Ty = getTypes().ConvertType(FD->getType());
    if (DeviceKernelAttr::isOpenCLSpelling(FD->getAttr<DeviceKernelAttr>()) &&
        GD.getKernelReferenceKind() == KernelReferenceKind::Stub) {
      const CGFunctionInfo &FI = getTypes().arrangeGlobalDeclaration(GD);
      Ty = getTypes().GetFunctionType(FI);
    }
  }

  // Devirtualized destructor calls may come through here instead of via
  // getAddrOfCXXStructor. Make sure we use the MS ABI base destructor instead
  // of the complete destructor when necessary.
  if (const auto *DD = dyn_cast<CXXDestructorDecl>(GD.getDecl())) {
    if (getTarget().getCXXABI().isMicrosoft() &&
        GD.getDtorType() == Dtor_Complete &&
        DD->getParent()->getNumVBases() == 0)
      GD = GlobalDecl(DD, Dtor_Base);
  }

  StringRef MangledName = getMangledName(GD);
  auto *F = GetOrCreateLLVMFunction(MangledName, Ty, GD, ForVTable, DontDefer,
                                    /*IsThunk=*/false, llvm::AttributeList(),
                                    IsForDefinition);
  // Returns kernel handle for HIP kernel stub function.
  if (LangOpts.CUDA && !LangOpts.CUDAIsDevice &&
      cast<FunctionDecl>(GD.getDecl())->hasAttr<CUDAGlobalAttr>()) {
    auto *Handle = getCUDARuntime().getKernelHandle(
        cast<llvm::Function>(F->stripPointerCasts()), GD);
    if (IsForDefinition)
      return F;
    return Handle;
  }
  return F;
}

llvm::Constant *CodeGenModule::GetFunctionStart(const ValueDecl *Decl) {
  llvm::GlobalValue *F =
      cast<llvm::GlobalValue>(GetAddrOfFunction(Decl)->stripPointerCasts());

  return llvm::NoCFIValue::get(F);
}

static const FunctionDecl *
GetRuntimeFunctionDecl(ASTContext &C, StringRef Name) {
  TranslationUnitDecl *TUDecl = C.getTranslationUnitDecl();
  DeclContext *DC = TranslationUnitDecl::castToDeclContext(TUDecl);

  IdentifierInfo &CII = C.Idents.get(Name);
  for (const auto *Result : DC->lookup(&CII))
    if (const auto *FD = dyn_cast<FunctionDecl>(Result))
      return FD;

  if (!C.getLangOpts().CPlusPlus)
    return nullptr;

  // Demangle the premangled name from getTerminateFn()
  IdentifierInfo &CXXII =
      (Name == "_ZSt9terminatev" || Name == "?terminate@@YAXXZ")
          ? C.Idents.get("terminate")
          : C.Idents.get(Name);

  for (const auto &N : {"__cxxabiv1", "std"}) {
    IdentifierInfo &NS = C.Idents.get(N);
    for (const auto *Result : DC->lookup(&NS)) {
      const NamespaceDecl *ND = dyn_cast<NamespaceDecl>(Result);
      if (auto *LSD = dyn_cast<LinkageSpecDecl>(Result))
        for (const auto *Result : LSD->lookup(&NS))
          if ((ND = dyn_cast<NamespaceDecl>(Result)))
            break;

      if (ND)
        for (const auto *Result : ND->lookup(&CXXII))
          if (const auto *FD = dyn_cast<FunctionDecl>(Result))
            return FD;
    }
  }

  return nullptr;
}

static void setWindowsItaniumDLLImport(CodeGenModule &CGM, bool Local,
                                       llvm::Function *F, StringRef Name) {
  // In Windows Itanium environments, try to mark runtime functions
  // dllimport. For Mingw and MSVC, don't. We don't really know if the user
  // will link their standard library statically or dynamically. Marking
  // functions imported when they are not imported can cause linker errors
  // and warnings.
  if (!Local && CGM.getTriple().isWindowsItaniumEnvironment() &&
      !CGM.getCodeGenOpts().LTOVisibilityPublicStd) {
    const FunctionDecl *FD = GetRuntimeFunctionDecl(CGM.getContext(), Name);
    if (!FD || FD->hasAttr<DLLImportAttr>()) {
      F->setDLLStorageClass(llvm::GlobalValue::DLLImportStorageClass);
      F->setLinkage(llvm::GlobalValue::ExternalLinkage);
    }
  }
}

llvm::FunctionCallee CodeGenModule::CreateRuntimeFunction(
    QualType ReturnTy, ArrayRef<QualType> ArgTys, StringRef Name,
    llvm::AttributeList ExtraAttrs, bool Local, bool AssumeConvergent) {
  if (AssumeConvergent) {
    ExtraAttrs =
        ExtraAttrs.addFnAttribute(VMContext, llvm::Attribute::Convergent);
  }

  QualType FTy = Context.getFunctionType(ReturnTy, ArgTys,
                                         FunctionProtoType::ExtProtoInfo());
  const CGFunctionInfo &Info = getTypes().arrangeFreeFunctionType(
      Context.getCanonicalType(FTy).castAs<FunctionProtoType>());
  auto *ConvTy = getTypes().GetFunctionType(Info);
  llvm::Constant *C = GetOrCreateLLVMFunction(
      Name, ConvTy, GlobalDecl(), /*ForVTable=*/false,
      /*DontDefer=*/false, /*IsThunk=*/false, ExtraAttrs);

  if (auto *F = dyn_cast<llvm::Function>(C)) {
    if (F->empty()) {
      SetLLVMFunctionAttributes(GlobalDecl(), Info, F, /*IsThunk*/ false);
      // FIXME: Set calling-conv properly in ExtProtoInfo
      F->setCallingConv(getRuntimeCC());
      setWindowsItaniumDLLImport(*this, Local, F, Name);
      setDSOLocal(F);
    }
  }
  return {ConvTy, C};
}

/// CreateRuntimeFunction - Create a new runtime function with the specified
/// type and name.
llvm::FunctionCallee
CodeGenModule::CreateRuntimeFunction(llvm::FunctionType *FTy, StringRef Name,
                                     llvm::AttributeList ExtraAttrs, bool Local,
                                     bool AssumeConvergent) {
  if (AssumeConvergent) {
    ExtraAttrs =
        ExtraAttrs.addFnAttribute(VMContext, llvm::Attribute::Convergent);
  }

  llvm::Constant *C =
      GetOrCreateLLVMFunction(Name, FTy, GlobalDecl(), /*ForVTable=*/false,
                              /*DontDefer=*/false, /*IsThunk=*/false,
                              ExtraAttrs);

  if (auto *F = dyn_cast<llvm::Function>(C)) {
    if (F->empty()) {
      F->setCallingConv(getRuntimeCC());
      setWindowsItaniumDLLImport(*this, Local, F, Name);
      setDSOLocal(F);
      // FIXME: We should use CodeGenModule::SetLLVMFunctionAttributes() instead
      // of trying to approximate the attributes using the LLVM function
      // signature.  The other overload of CreateRuntimeFunction does this; it
      // should be used for new code.
      markRegisterParameterAttributes(F);
    }
  }

  return {FTy, C};
}

static void maybeEmitPipeStorageMetadata(const VarDecl *D,
                                         llvm::GlobalVariable *GV,
                                         CodeGenModule &CGM) {
  // TODO: Applicable only on pipe storages. Currently they are defined
  // as structures inside of SYCL headers. Add a check for pipe_storage_t
  // when it ready.
  QualType PipeTy = D->getType();
  if (!PipeTy->isStructureType())
    return;

  if (const auto *IOAttr = D->getAttr<SYCLIntelPipeIOAttr>()) {
    const auto *CE = cast<ConstantExpr>(IOAttr->getID());
    std::optional<llvm::APSInt> ID = CE->getResultAsAPSInt();
    llvm::LLVMContext &Context = CGM.getLLVMContext();

    llvm::Metadata *AttrMDArgs[] = {
        llvm::ConstantAsMetadata::get(llvm::ConstantInt::get(
            llvm::Type::getInt32Ty(Context), ID->getSExtValue()))};
    GV->setMetadata(IOAttr->getSpelling(),
                    llvm::MDNode::get(Context, AttrMDArgs));
  }
}

/// GetOrCreateLLVMGlobal - If the specified mangled name is not in the module,
/// create and return an llvm GlobalVariable with the specified type and address
/// space. If there is something in the module with the specified name, return
/// it potentially bitcasted to the right type.
///
/// If D is non-null, it specifies a decl that correspond to this.  This is used
/// to set the attributes on the global when it is first created.
///
/// If IsForDefinition is true, it is guaranteed that an actual global with
/// type Ty will be returned, not conversion of a variable with the same
/// mangled name but some other type.
llvm::Constant *
CodeGenModule::GetOrCreateLLVMGlobal(StringRef MangledName, llvm::Type *Ty,
                                     LangAS AddrSpace, const VarDecl *D,
                                     ForDefinition_t IsForDefinition) {
  // Lookup the entry, lazily creating it if necessary.
  llvm::GlobalValue *Entry = GetGlobalValue(MangledName);
  unsigned TargetAS = getContext().getTargetAddressSpace(AddrSpace);
  if (Entry) {
    if (WeakRefReferences.erase(Entry)) {
      if (D && !D->hasAttr<WeakAttr>())
        Entry->setLinkage(llvm::Function::ExternalLinkage);
    }

    // Handle dropped DLL attributes.
    if (D && shouldDropDLLAttribute(D, Entry))
      Entry->setDLLStorageClass(llvm::GlobalValue::DefaultStorageClass);

    if (LangOpts.OpenMP && !LangOpts.OpenMPSimd && D)
      getOpenMPRuntime().registerTargetGlobalVariable(D, Entry);

    if (Entry->getValueType() == Ty && Entry->getAddressSpace() == TargetAS)
      return Entry;

    // If there are two attempts to define the same mangled name, issue an
    // error.
    if (IsForDefinition && !Entry->isDeclaration()) {
      GlobalDecl OtherGD;
      const VarDecl *OtherD;

      // Check that D is not yet in DiagnosedConflictingDefinitions is required
      // to make sure that we issue an error only once.
      if (D && lookupRepresentativeDecl(MangledName, OtherGD) &&
          (D->getCanonicalDecl() != OtherGD.getCanonicalDecl().getDecl()) &&
          (OtherD = dyn_cast<VarDecl>(OtherGD.getDecl())) &&
          OtherD->hasInit() &&
          DiagnosedConflictingDefinitions.insert(D).second) {
        getDiags().Report(D->getLocation(), diag::err_duplicate_mangled_name)
            << MangledName;
        getDiags().Report(OtherGD.getDecl()->getLocation(),
                          diag::note_previous_definition);
      }
    }

    // Make sure the result is of the correct type.
    if (Entry->getType()->getAddressSpace() != TargetAS)
      return llvm::ConstantExpr::getAddrSpaceCast(
          Entry, llvm::PointerType::get(Ty->getContext(), TargetAS));

    // (If global is requested for a definition, we always need to create a new
    // global, not just return a bitcast.)
    if (!IsForDefinition)
      return Entry;
  }

  auto DAddrSpace = GetGlobalVarAddressSpace(D);

  auto *GV = new llvm::GlobalVariable(
      getModule(), Ty, false, llvm::GlobalValue::ExternalLinkage, nullptr,
      MangledName, nullptr, llvm::GlobalVariable::NotThreadLocal,
      getContext().getTargetAddressSpace(DAddrSpace));

  // If we already created a global with the same mangled name (but different
  // type) before, take its name and remove it from its parent.
  if (Entry) {
    GV->takeName(Entry);

    if (!Entry->use_empty()) {
      Entry->replaceAllUsesWith(GV);
    }

    Entry->eraseFromParent();
  }

  // This is the first use or definition of a mangled name.  If there is a
  // deferred decl with this name, remember that we need to emit it at the end
  // of the file.
  auto DDI = DeferredDecls.find(MangledName);
  if (DDI != DeferredDecls.end()) {
    // Move the potentially referenced deferred decl to the DeferredDeclsToEmit
    // list, and remove it from DeferredDecls (since we don't need it anymore).
    addDeferredDeclToEmit(DDI->second);
    DeferredDecls.erase(DDI);
  }

  // Handle things which are present even on external declarations.
  if (D) {
    if (LangOpts.OpenMP && !LangOpts.OpenMPSimd)
      getOpenMPRuntime().registerTargetGlobalVariable(D, GV);

    // FIXME: This code is overly simple and should be merged with other global
    // handling.
    GV->setConstant(D->getType().isConstantStorage(getContext(), false, false));

    GV->setAlignment(getContext().getDeclAlign(D).getAsAlign());

    setLinkageForGV(GV, D);

    if (D->getTLSKind()) {
      if (D->getTLSKind() == VarDecl::TLS_Dynamic)
        CXXThreadLocals.push_back(D);
      setTLSMode(GV, *D);
    }

    setGVProperties(GV, D);

    // If required by the ABI, treat declarations of static data members with
    // inline initializers as definitions.
    if (getContext().isMSStaticDataMemberInlineDefinition(D)) {
      EmitGlobalVarDefinition(D);
    }

    // Emit section information for extern variables.
    if (D->hasExternalStorage()) {
      if (const SectionAttr *SA = D->getAttr<SectionAttr>())
        GV->setSection(SA->getName());
    }

    // Handle XCore specific ABI requirements.
    if (getTriple().getArch() == llvm::Triple::xcore &&
        D->getLanguageLinkage() == CLanguageLinkage &&
        D->getType().isConstant(Context) &&
        isExternallyVisible(D->getLinkageAndVisibility().getLinkage()))
      GV->setSection(".cp.rodata");

    // Handle code model attribute
    if (const auto *CMA = D->getAttr<CodeModelAttr>())
      GV->setCodeModel(CMA->getModel());

    // Check if we a have a const declaration with an initializer, we may be
    // able to emit it as available_externally to expose it's value to the
    // optimizer.
    if (Context.getLangOpts().CPlusPlus && GV->hasExternalLinkage() &&
        D->getType().isConstQualified() && !GV->hasInitializer() &&
        !D->hasDefinition() && D->hasInit() && !D->hasAttr<DLLImportAttr>()) {
      const auto *Record =
          Context.getBaseElementType(D->getType())->getAsCXXRecordDecl();
      bool HasMutableFields = Record && Record->hasMutableFields();
      if (!HasMutableFields) {
        const VarDecl *InitDecl;
        const Expr *InitExpr = D->getAnyInitializer(InitDecl);
        if (InitExpr) {
          ConstantEmitter emitter(*this);
          llvm::Constant *Init = emitter.tryEmitForInitializer(*InitDecl);
          if (Init) {
            auto *InitType = Init->getType();
            if (GV->getValueType() != InitType) {
              // The type of the initializer does not match the definition.
              // This happens when an initializer has a different type from
              // the type of the global (because of padding at the end of a
              // structure for instance).
              GV->setName(StringRef());
              // Make a new global with the correct type, this is now guaranteed
              // to work.
              auto *NewGV = cast<llvm::GlobalVariable>(
                  GetAddrOfGlobalVar(D, InitType, IsForDefinition)
                      ->stripPointerCasts());

              // Erase the old global, since it is no longer used.
              GV->eraseFromParent();
              GV = NewGV;
            } else {
              GV->setInitializer(Init);
              GV->setConstant(true);
              GV->setLinkage(llvm::GlobalValue::AvailableExternallyLinkage);
            }
            emitter.finalize(GV);
          }
        }
      }
    }

    if (LangOpts.SYCLIsDevice)
      maybeEmitPipeStorageMetadata(D, GV, *this);
  }

  if (D &&
      D->isThisDeclarationADefinition(Context) == VarDecl::DeclarationOnly) {
    getTargetCodeGenInfo().setTargetAttributes(D, GV, *this);
    // External HIP managed variables needed to be recorded for transformation
    // in both device and host compilations.
    if (getLangOpts().CUDA && D && D->hasAttr<HIPManagedAttr>() &&
        D->hasExternalStorage())
      getCUDARuntime().handleVarRegistration(D, *GV);
  }

  if (D)
    SanitizerMD->reportGlobal(GV, *D);

  LangAS ExpectedAS =
      D ? D->getType().getAddressSpace()
        : (LangOpts.OpenCL ? LangAS::opencl_global : LangAS::Default);
  assert(getContext().getTargetAddressSpace(ExpectedAS) == TargetAS);
  if (DAddrSpace != ExpectedAS) {
    return getTargetCodeGenInfo().performAddrSpaceCast(
        *this, GV, DAddrSpace,
        llvm::PointerType::get(getLLVMContext(), TargetAS));
  }

  return GV;
}

llvm::Constant *
CodeGenModule::GetAddrOfGlobal(GlobalDecl GD, ForDefinition_t IsForDefinition) {
  const Decl *D = GD.getDecl();

  if (isa<CXXConstructorDecl>(D) || isa<CXXDestructorDecl>(D))
    return getAddrOfCXXStructor(GD, /*FnInfo=*/nullptr, /*FnType=*/nullptr,
                                /*DontDefer=*/false, IsForDefinition);

  if (isa<CXXMethodDecl>(D)) {
    auto FInfo =
        &getTypes().arrangeCXXMethodDeclaration(cast<CXXMethodDecl>(D));
    auto Ty = getTypes().GetFunctionType(*FInfo);
    return GetAddrOfFunction(GD, Ty, /*ForVTable=*/false, /*DontDefer=*/false,
                             IsForDefinition);
  }

  if (isa<FunctionDecl>(D)) {
    const CGFunctionInfo &FI = getTypes().arrangeGlobalDeclaration(GD);
    llvm::FunctionType *Ty = getTypes().GetFunctionType(FI);
    return GetAddrOfFunction(GD, Ty, /*ForVTable=*/false, /*DontDefer=*/false,
                             IsForDefinition);
  }

  return GetAddrOfGlobalVar(cast<VarDecl>(D), /*Ty=*/nullptr, IsForDefinition);
}

llvm::GlobalVariable *CodeGenModule::CreateOrReplaceCXXRuntimeVariable(
    StringRef Name, llvm::Type *Ty, llvm::GlobalValue::LinkageTypes Linkage,
    llvm::Align Alignment) {
  llvm::GlobalVariable *GV = getModule().getNamedGlobal(Name);
  llvm::GlobalVariable *OldGV = nullptr;

  if (GV) {
    // Check if the variable has the right type.
    if (GV->getValueType() == Ty)
      return GV;

    // Because C++ name mangling, the only way we can end up with an already
    // existing global with the same name is if it has been declared extern "C".
    assert(GV->isDeclaration() && "Declaration has wrong type!");
    OldGV = GV;
  }

  // Create a new variable.
  GV = new llvm::GlobalVariable(getModule(), Ty, /*isConstant=*/true, Linkage,
                                nullptr, Name, nullptr,
                                llvm::GlobalValue::NotThreadLocal,
                                RuntimeGlobalsInt8PtrTy->getAddressSpace());

  if (OldGV) {
    // Replace occurrences of the old variable if needed.
    GV->takeName(OldGV);

    if (!OldGV->use_empty()) {
      OldGV->replaceAllUsesWith(GV);
    }

    OldGV->eraseFromParent();
  }

  if (supportsCOMDAT() && GV->isWeakForLinker() &&
      !GV->hasAvailableExternallyLinkage())
    GV->setComdat(TheModule.getOrInsertComdat(GV->getName()));

  GV->setAlignment(Alignment);

  return GV;
}

/// GetAddrOfGlobalVar - Return the llvm::Constant for the address of the
/// given global variable.  If Ty is non-null and if the global doesn't exist,
/// then it will be created with the specified type instead of whatever the
/// normal requested type would be. If IsForDefinition is true, it is guaranteed
/// that an actual global with type Ty will be returned, not conversion of a
/// variable with the same mangled name but some other type.
llvm::Constant *CodeGenModule::GetAddrOfGlobalVar(const VarDecl *D,
                                                  llvm::Type *Ty,
                                           ForDefinition_t IsForDefinition) {
  assert(D->hasGlobalStorage() && "Not a global variable");
  QualType ASTTy = D->getType();
  if (!Ty)
    Ty = getTypes().ConvertTypeForMem(ASTTy);

  StringRef MangledName = getMangledName(D);
  return GetOrCreateLLVMGlobal(MangledName, Ty, ASTTy.getAddressSpace(), D,
                               IsForDefinition);
}

/// CreateRuntimeVariable - Create a new runtime global variable with the
/// specified type and name.
llvm::Constant *
CodeGenModule::CreateRuntimeVariable(llvm::Type *Ty,
                                     StringRef Name) {
  LangAS AddrSpace = getContext().getLangOpts().OpenCL ? LangAS::opencl_global
                                                       : LangAS::Default;
  auto *Ret = GetOrCreateLLVMGlobal(Name, Ty, AddrSpace, nullptr);
  setDSOLocal(cast<llvm::GlobalValue>(Ret->stripPointerCasts()));
  return Ret;
}

void CodeGenModule::EmitTentativeDefinition(const VarDecl *D) {
  assert(!D->getInit() && "Cannot emit definite definitions here!");

  StringRef MangledName = getMangledName(D);
  llvm::GlobalValue *GV = GetGlobalValue(MangledName);

  // We already have a definition, not declaration, with the same mangled name.
  // Emitting of declaration is not required (and actually overwrites emitted
  // definition).
  if (GV && !GV->isDeclaration())
    return;

  // If we have not seen a reference to this variable yet, place it into the
  // deferred declarations table to be emitted if needed later.
  if (!MustBeEmitted(D) && !GV) {
      DeferredDecls[MangledName] = D;
      return;
  }

  // The tentative definition is the only definition.
  EmitGlobalVarDefinition(D);
}

// Return a GlobalDecl. Use the base variants for destructors and constructors.
static GlobalDecl getBaseVariantGlobalDecl(const NamedDecl *D) {
  if (auto const *CD = dyn_cast<const CXXConstructorDecl>(D))
    return GlobalDecl(CD, CXXCtorType::Ctor_Base);
  else if (auto const *DD = dyn_cast<const CXXDestructorDecl>(D))
    return GlobalDecl(DD, CXXDtorType::Dtor_Base);
  return GlobalDecl(D);
}

void CodeGenModule::EmitExternalDeclaration(const DeclaratorDecl *D) {
  CGDebugInfo *DI = getModuleDebugInfo();
  if (!DI || !getCodeGenOpts().hasReducedDebugInfo())
    return;

  GlobalDecl GD = getBaseVariantGlobalDecl(D);
  if (!GD)
    return;

  llvm::Constant *Addr = GetAddrOfGlobal(GD)->stripPointerCasts();
  if (const auto *VD = dyn_cast<VarDecl>(D)) {
    DI->EmitExternalVariable(
        cast<llvm::GlobalVariable>(Addr->stripPointerCasts()), VD);
  } else if (const auto *FD = dyn_cast<FunctionDecl>(D)) {
    llvm::Function *Fn = cast<llvm::Function>(Addr);
    if (!Fn->getSubprogram())
      DI->EmitFunctionDecl(GD, FD->getLocation(), FD->getType(), Fn);
  }
}

CharUnits CodeGenModule::GetTargetTypeStoreSize(llvm::Type *Ty) const {
  return Context.toCharUnitsFromBits(
      getDataLayout().getTypeStoreSizeInBits(Ty));
}

LangAS CodeGenModule::GetGlobalVarAddressSpace(const VarDecl *D) {
  if (LangOpts.OpenCL) {
    LangAS AS = D ? D->getType().getAddressSpace() : LangAS::opencl_global;
    assert(AS == LangAS::opencl_global ||
           AS == LangAS::opencl_global_device ||
           AS == LangAS::opencl_global_host ||
           AS == LangAS::opencl_constant ||
           AS == LangAS::opencl_local ||
           AS >= LangAS::FirstTargetAddressSpace);
    return AS;
  }

  if (LangOpts.SYCLIsDevice && D) {
    auto *Scope = D->getAttr<SYCLScopeAttr>();
    if (!Scope)
      if (auto *RD = D->getType()->getAsCXXRecordDecl())
        Scope = RD->getAttr<SYCLScopeAttr>();
    if (Scope && Scope->isWorkGroup())
      return LangAS::sycl_local;
  }

  if (LangOpts.SYCLIsDevice &&
      (!D || D->getType().getAddressSpace() == LangAS::Default))
    return LangAS::sycl_global;

  if (LangOpts.CUDA && LangOpts.CUDAIsDevice) {
    if (D) {
      if (D->hasAttr<CUDAConstantAttr>())
        return LangAS::cuda_constant;
      if (D->hasAttr<CUDASharedAttr>())
        return LangAS::cuda_shared;
      if (D->hasAttr<CUDADeviceAttr>())
        return LangAS::cuda_device;
      if (D->getType().isConstQualified())
        return LangAS::cuda_constant;
    }
    return LangAS::cuda_device;
  }

  if (LangOpts.OpenMP) {
    LangAS AS;
    if (OpenMPRuntime->hasAllocateAttributeForGlobalVar(D, AS))
      return AS;
  }
  return getTargetCodeGenInfo().getGlobalVarAddressSpace(*this, D);
}

LangAS CodeGenModule::GetGlobalConstantAddressSpace() const {
  // OpenCL v1.2 s6.5.3: a string literal is in the constant address space.
  if (LangOpts.OpenCL)
    return LangAS::opencl_constant;
  if (LangOpts.SYCLIsDevice)
    return LangAS::sycl_global;
  if (LangOpts.HIP && LangOpts.CUDAIsDevice && getTriple().isSPIRV())
    // For HIPSPV map literals to cuda_device (maps to CrossWorkGroup in SPIR-V)
    // instead of default AS (maps to Generic in SPIR-V). Otherwise, we end up
    // with OpVariable instructions with Generic storage class which is not
    // allowed (SPIR-V V1.6 s3.42.8). Also, mapping literals to SPIR-V
    // UniformConstant storage class is not viable as pointers to it may not be
    // casted to Generic pointers which are used to model HIP's "flat" pointers.
    return LangAS::cuda_device;
  if (auto AS = getTarget().getConstantAddressSpace())
    return *AS;
  return LangAS::Default;
}

// In address space agnostic languages, string literals are in default address
// space in AST. However, certain targets (e.g. amdgcn) request them to be
// emitted in constant address space in LLVM IR. To be consistent with other
// parts of AST, string literal global variables in constant address space
// need to be casted to default address space before being put into address
// map and referenced by other part of CodeGen.
// In OpenCL, string literals are in constant address space in AST, therefore
// they should not be casted to default address space.
static llvm::Constant *
castStringLiteralToDefaultAddressSpace(CodeGenModule &CGM,
                                       llvm::GlobalVariable *GV) {
  llvm::Constant *Cast = GV;
  if (!CGM.getLangOpts().OpenCL) {
    auto AS = CGM.GetGlobalConstantAddressSpace();
    if (AS != LangAS::Default)
      Cast = CGM.getTargetCodeGenInfo().performAddrSpaceCast(
          CGM, GV, AS,
          llvm::PointerType::get(
              CGM.getLLVMContext(),
              CGM.getContext().getTargetAddressSpace(LangAS::Default)));
  }
  return Cast;
}

template<typename SomeDecl>
void CodeGenModule::MaybeHandleStaticInExternC(const SomeDecl *D,
                                               llvm::GlobalValue *GV) {
  if (!getLangOpts().CPlusPlus)
    return;

  // Must have 'used' attribute, or else inline assembly can't rely on
  // the name existing.
  if (!D->template hasAttr<UsedAttr>())
    return;

  // Must have internal linkage and an ordinary name.
  if (!D->getIdentifier() || D->getFormalLinkage() != Linkage::Internal)
    return;

  // Must be in an extern "C" context. Entities declared directly within
  // a record are not extern "C" even if the record is in such a context.
  const SomeDecl *First = D->getFirstDecl();
  if (First->getDeclContext()->isRecord() || !First->isInExternCContext())
    return;

  // OK, this is an internal linkage entity inside an extern "C" linkage
  // specification. Make a note of that so we can give it the "expected"
  // mangled name if nothing else is using that name.
  std::pair<StaticExternCMap::iterator, bool> R =
      StaticExternCValues.insert(std::make_pair(D->getIdentifier(), GV));

  // If we have multiple internal linkage entities with the same name
  // in extern "C" regions, none of them gets that name.
  if (!R.second)
    R.first->second = nullptr;
}

static bool shouldBeInCOMDAT(CodeGenModule &CGM, const Decl &D) {
  if (!CGM.supportsCOMDAT())
    return false;

  if (D.hasAttr<SelectAnyAttr>())
    return true;

  GVALinkage Linkage;
  if (auto *VD = dyn_cast<VarDecl>(&D))
    Linkage = CGM.getContext().GetGVALinkageForVariable(VD);
  else
    Linkage = CGM.getContext().GetGVALinkageForFunction(cast<FunctionDecl>(&D));

  switch (Linkage) {
  case GVA_Internal:
  case GVA_AvailableExternally:
  case GVA_StrongExternal:
    return false;
  case GVA_DiscardableODR:
  case GVA_StrongODR:
    return true;
  }
  llvm_unreachable("No such linkage");
}

bool CodeGenModule::supportsCOMDAT() const {
  return getTriple().supportsCOMDAT();
}

void CodeGenModule::maybeSetTrivialComdat(const Decl &D,
                                          llvm::GlobalObject &GO) {
  if (!shouldBeInCOMDAT(*this, D))
    return;
  GO.setComdat(TheModule.getOrInsertComdat(GO.getName()));
}

void CodeGenModule::setAspectsEnumDecl(const EnumDecl *ED) {
  if (AspectsEnumDecl && AspectsEnumDecl != ED) {
    // Conflicting definitions of the aspect enum are not allowed.
    Error(ED->getLocation(), "redefinition of aspect enum");
    getDiags().Report(AspectsEnumDecl->getLocation(),
                      diag::note_previous_definition);
  }
  AspectsEnumDecl = ED;
}

void CodeGenModule::generateIntelFPGAAnnotation(
    const Decl *D, llvm::SmallString<256> &AnnotStr) {
  llvm::raw_svector_ostream Out(AnnotStr);
  if (D->hasAttr<SYCLIntelRegisterAttr>())
    Out << "{register:1}";
  if (auto const *MA = D->getAttr<SYCLIntelMemoryAttr>()) {
    SYCLIntelMemoryAttr::MemoryKind Kind = MA->getKind();
    Out << "{memory:";
    switch (Kind) {
    case SYCLIntelMemoryAttr::MLAB:
    case SYCLIntelMemoryAttr::BlockRAM:
      Out << SYCLIntelMemoryAttr::ConvertMemoryKindToStr(Kind);
      break;
    case SYCLIntelMemoryAttr::Default:
      Out << "DEFAULT";
      break;
    }
    Out << '}';
    if (const auto *DD = dyn_cast<DeclaratorDecl>(D)) {
      Out << "{sizeinfo:";
      // D can't be of type FunctionDecl (as no memory attribute can be applied
      // to a function)
      QualType ElementTy = DD->getType();
      QualType TmpTy = ElementTy->isArrayType()
                           ? getContext().getBaseElementType(ElementTy)
                           : ElementTy;
      Out << getContext().getTypeSizeInChars(TmpTy).getQuantity();
      // Add the dimension of the array to Out.
      while (const auto *AT = getContext().getAsArrayType(ElementTy)) {
        // Expecting only constant array types, assert otherwise.
        const auto *CAT = cast<ConstantArrayType>(AT);
        Out << "," << CAT->getSize();
        ElementTy = CAT->getElementType();
      }
      Out << '}';
    }
  }
  if (D->hasAttr<SYCLIntelSinglePumpAttr>())
    Out << "{pump:1}";
  if (D->hasAttr<SYCLIntelDoublePumpAttr>())
    Out << "{pump:2}";
  if (const auto *BWA = D->getAttr<SYCLIntelBankWidthAttr>()) {
    llvm::APSInt BWAInt = BWA->getValue()->EvaluateKnownConstInt(getContext());
    Out << '{' << BWA->getSpelling() << ':' << BWAInt << '}';
  }
  if (const auto *PCA = D->getAttr<SYCLIntelPrivateCopiesAttr>()) {
    llvm::APSInt PCAInt = PCA->getValue()->EvaluateKnownConstInt(getContext());
    Out << '{' << PCA->getSpelling() << ':' << PCAInt << '}';
  }
  if (const auto *NBA = D->getAttr<SYCLIntelNumBanksAttr>()) {
    llvm::APSInt NBAInt = NBA->getValue()->EvaluateKnownConstInt(getContext());
    Out << '{' << NBA->getSpelling() << ':' << NBAInt << '}';
  }
  if (const auto *BBA = D->getAttr<SYCLIntelBankBitsAttr>()) {
    Out << '{' << BBA->getSpelling() << ':';
    for (SYCLIntelBankBitsAttr::args_iterator I = BBA->args_begin(),
                                              E = BBA->args_end();
         I != E; ++I) {
      if (I != BBA->args_begin())
        Out << ',';
      llvm::APSInt BBAInt = (*I)->EvaluateKnownConstInt(getContext());
      Out << BBAInt;
    }
    Out << '}';
  }
  if (const auto *MRA = D->getAttr<SYCLIntelMaxReplicatesAttr>()) {
    llvm::APSInt MRAInt = MRA->getValue()->EvaluateKnownConstInt(getContext());
    Out << '{' << MRA->getSpelling() << ':' << MRAInt << '}';
  }
  if (const auto *MA = D->getAttr<SYCLIntelMergeAttr>()) {
    Out << '{' << MA->getSpelling() << ':' << MA->getName() << ':'
        << MA->getDirection() << '}';
  }
  if (D->hasAttr<SYCLIntelSimpleDualPortAttr>())
    Out << "{simple_dual_port:1}";
  if (const auto *FP2D = D->getAttr<SYCLIntelForcePow2DepthAttr>()) {
    llvm::APSInt FP2DInt =
        FP2D->getValue()->EvaluateKnownConstInt(getContext());
    Out << '{' << FP2D->getSpelling() << ':' << FP2DInt << '}';
  }
}

/// Adds global Intel FPGA annotations for a given variable declaration.
/// This function handles both simple global variables and fields within
/// structs that are annotated with Intel FPGA attributes. For structs,
/// it recursively visits all fields and base classes to collect annotations.
/// \param VD The variable declaration to annotate.
/// \param GV The LLVM GlobalValue corresponding to the variable declaration.
void CodeGenModule::addGlobalIntelFPGAAnnotation(const VarDecl *VD,
                                                 llvm::GlobalValue *GV) {
  SmallString<256> AnnotStr;

  // Handle annotations for fields within a device_global struct.
  if (getLangOpts().IntelFPGA && VD->getType()->isRecordType()) {
    auto RT = VD->getType()->castAs<RecordType>();

    auto Gen = [&AnnotStr, this](const RecordType *Ty, auto &&Gen) -> void {
      const CXXRecordDecl *RD = cast<CXXRecordDecl>(Ty->getDecl());

      // Iterate over the fields of the struct.
      for (const auto *Field : RD->fields()) {
        generateIntelFPGAAnnotation(Field, AnnotStr);

        if (const auto *FT =
                Field->getType()
                    ->getPointeeOrArrayElementType() // Strip pointers/arrays
                    ->getAs<RecordType>())
          Gen(FT, Gen);
      }

      // Iterate over the base classes of the struct.
      for (const auto &Base : RD->bases()) {
        QualType BaseTy = Base.getType();

        const auto *BRT = BaseTy->castAs<RecordType>();
        Gen(BRT, Gen);
      }
    };
    Gen(RT, Gen);
  }

  generateIntelFPGAAnnotation(VD, AnnotStr);

  if (!AnnotStr.empty()) {
    // Get the globals for file name, annotation, and the line number.
    llvm::Constant *AnnoGV = EmitAnnotationString(AnnotStr),
                   *UnitGV = EmitAnnotationUnit(VD->getLocation()),
                   *LineNoCst = EmitAnnotationLineNo(VD->getLocation());

    llvm::Constant *ASZeroGV = GV;
    if (GV->getAddressSpace() !=
        getDataLayout().getDefaultGlobalsAddressSpace())
      ASZeroGV = llvm::ConstantExpr::getAddrSpaceCast(
          GV, llvm::PointerType::get(
                  GV->getContext(),
                  getDataLayout().getDefaultGlobalsAddressSpace()));

    // Create the ConstantStruct for the global annotation.
    llvm::Constant *Fields[5] = {
        ASZeroGV, llvm::ConstantExpr::getBitCast(AnnoGV, ConstGlobalsPtrTy),
        llvm::ConstantExpr::getBitCast(UnitGV, ConstGlobalsPtrTy), LineNoCst,
        llvm::ConstantPointerNull::get(ConstGlobalsPtrTy)};
    Annotations.push_back(llvm::ConstantStruct::getAnon(Fields));
  }
}

const ABIInfo &CodeGenModule::getABIInfo() {
  return getTargetCodeGenInfo().getABIInfo();
}

/// Pass IsTentative as true if you want to create a tentative definition.
void CodeGenModule::EmitGlobalVarDefinition(const VarDecl *D,
                                            bool IsTentative) {
  // OpenCL global variables of sampler type are translated to function calls,
  // therefore no need to be translated.
  QualType ASTTy = D->getType();
  if (getLangOpts().OpenCL && ASTTy->isSamplerT())
    return;

  // HLSL default buffer constants will be emitted during HLSLBufferDecl codegen
  if (getLangOpts().HLSL &&
      D->getType().getAddressSpace() == LangAS::hlsl_constant)
    return;

  // If this is OpenMP device, check if it is legal to emit this global
  // normally.
  if (LangOpts.OpenMPIsTargetDevice && OpenMPRuntime &&
      OpenMPRuntime->emitTargetGlobalVariable(D))
    return;

  llvm::TrackingVH<llvm::Constant> Init;
  bool NeedsGlobalCtor = false;
  // Whether the definition of the variable is available externally.
  // If yes, we shouldn't emit the GloablCtor and GlobalDtor for the variable
  // since this is the job for its original source.
  bool IsDefinitionAvailableExternally =
      getContext().GetGVALinkageForVariable(D) == GVA_AvailableExternally;
  bool NeedsGlobalDtor =
      !IsDefinitionAvailableExternally &&
      D->needsDestruction(getContext()) == QualType::DK_cxx_destructor;

  // It is helpless to emit the definition for an available_externally variable
  // which can't be marked as const.
  // We don't need to check if it needs global ctor or dtor. See the above
  // comment for ideas.
  if (IsDefinitionAvailableExternally &&
      (!D->hasConstantInitialization() ||
       // TODO: Update this when we have interface to check constexpr
       // destructor.
       D->needsDestruction(getContext()) ||
       !D->getType().isConstantStorage(getContext(), true, true)))
    return;

  const VarDecl *InitDecl;
  const Expr *InitExpr = D->getAnyInitializer(InitDecl);

  std::optional<ConstantEmitter> emitter;

  // CUDA E.2.4.1 "__shared__ variables cannot have an initialization
  // as part of their declaration."  Sema has already checked for
  // error cases, so we just need to set Init to UndefValue.
  bool IsCUDASharedVar =
      getLangOpts().CUDAIsDevice && D->hasAttr<CUDASharedAttr>();
  // Shadows of initialized device-side global variables are also left
  // undefined.
  // Managed Variables should be initialized on both host side and device side.
  bool IsCUDAShadowVar =
      !getLangOpts().CUDAIsDevice && !D->hasAttr<HIPManagedAttr>() &&
      (D->hasAttr<CUDAConstantAttr>() || D->hasAttr<CUDADeviceAttr>() ||
       D->hasAttr<CUDASharedAttr>());
  bool IsCUDADeviceShadowVar =
      getLangOpts().CUDAIsDevice && !D->hasAttr<HIPManagedAttr>() &&
      (D->getType()->isCUDADeviceBuiltinSurfaceType() ||
       D->getType()->isCUDADeviceBuiltinTextureType());
  if (getLangOpts().CUDA &&
      (IsCUDASharedVar || IsCUDAShadowVar || IsCUDADeviceShadowVar))
    Init = llvm::UndefValue::get(getTypes().ConvertTypeForMem(ASTTy));
  else if (D->hasAttr<LoaderUninitializedAttr>())
    Init = llvm::UndefValue::get(getTypes().ConvertTypeForMem(ASTTy));
  else if (!InitExpr) {
    // This is a tentative definition; tentative definitions are
    // implicitly initialized with { 0 }.
    //
    // Note that tentative definitions are only emitted at the end of
    // a translation unit, so they should never have incomplete
    // type. In addition, EmitTentativeDefinition makes sure that we
    // never attempt to emit a tentative definition if a real one
    // exists. A use may still exists, however, so we still may need
    // to do a RAUW.
    assert(!ASTTy->isIncompleteType() && "Unexpected incomplete type");
    Init = EmitNullConstant(D->getType());
  } else {
    initializedGlobalDecl = GlobalDecl(D);
    emitter.emplace(*this);
    llvm::Constant *Initializer = emitter->tryEmitForInitializer(*InitDecl);
    if (!Initializer) {
      QualType T = InitExpr->getType();
      if (D->getType()->isReferenceType())
        T = D->getType();

      if (getLangOpts().HLSL &&
          D->getType().getTypePtr()->isHLSLResourceRecord()) {
        Init = llvm::PoisonValue::get(getTypes().ConvertType(ASTTy));
        NeedsGlobalCtor = true;
      } else if (getLangOpts().CPlusPlus) {
        Init = EmitNullConstant(T);
        if (!IsDefinitionAvailableExternally)
          NeedsGlobalCtor = true;
        if (InitDecl->hasFlexibleArrayInit(getContext())) {
          ErrorUnsupported(D, "flexible array initializer");
          // We cannot create ctor for flexible array initializer
          NeedsGlobalCtor = false;
        }
      } else {
        ErrorUnsupported(D, "static initializer");
        Init = llvm::PoisonValue::get(getTypes().ConvertType(T));
      }
    } else {
      Init = Initializer;
      // We don't need an initializer, so remove the entry for the delayed
      // initializer position (just in case this entry was delayed) if we
      // also don't need to register a destructor.
      if (getLangOpts().CPlusPlus && !NeedsGlobalDtor)
        DelayedCXXInitPosition.erase(D);

#ifndef NDEBUG
      CharUnits VarSize = getContext().getTypeSizeInChars(ASTTy) +
                          InitDecl->getFlexibleArrayInitChars(getContext());
      CharUnits CstSize = CharUnits::fromQuantity(
          getDataLayout().getTypeAllocSize(Init->getType()));
      assert(VarSize == CstSize && "Emitted constant has unexpected size");
#endif
    }
  }

  llvm::Type* InitType = Init->getType();
  llvm::Constant *Entry =
      GetAddrOfGlobalVar(D, InitType, ForDefinition_t(!IsTentative));

  // Strip off pointer casts if we got them.
  Entry = Entry->stripPointerCasts();

  // Entry is now either a Function or GlobalVariable.
  auto *GV = dyn_cast<llvm::GlobalVariable>(Entry);

  // We have a definition after a declaration with the wrong type.
  // We must make a new GlobalVariable* and update everything that used OldGV
  // (a declaration or tentative definition) with the new GlobalVariable*
  // (which will be a definition).
  //
  // This happens if there is a prototype for a global (e.g.
  // "extern int x[];") and then a definition of a different type (e.g.
  // "int x[10];"). This also happens when an initializer has a different type
  // from the type of the global (this happens with unions).
  if (!GV || GV->getValueType() != InitType ||
      GV->getType()->getAddressSpace() !=
          getContext().getTargetAddressSpace(GetGlobalVarAddressSpace(D))) {

    // Move the old entry aside so that we'll create a new one.
    Entry->setName(StringRef());

    // Make a new global with the correct type, this is now guaranteed to work.
    GV = cast<llvm::GlobalVariable>(
        GetAddrOfGlobalVar(D, InitType, ForDefinition_t(!IsTentative))
            ->stripPointerCasts());

    // Replace all uses of the old global with the new global
    llvm::Constant *NewPtrForOldDecl =
        llvm::ConstantExpr::getPointerBitCastOrAddrSpaceCast(GV,
                                                             Entry->getType());
    Entry->replaceAllUsesWith(NewPtrForOldDecl);

    // Erase the old global, since it is no longer used.
    cast<llvm::GlobalValue>(Entry)->eraseFromParent();
  }

  MaybeHandleStaticInExternC(D, GV);

  if (D->hasAttr<AnnotateAttr>())
    AddGlobalAnnotations(D, GV);

  // Emit Intel FPGA attribute annotation for a file-scope static variable.
  if (getLangOpts().SYCLIsDevice)
    addGlobalIntelFPGAAnnotation(D, GV);

  if (getLangOpts().SYCLIsDevice) {
    const RecordDecl *RD = D->getType()->getAsRecordDecl();

    if (RD) {
      // Add IR attributes if add_ir_attribute_global_variable is attached to
      // type.
      if (RD->hasAttr<SYCLAddIRAttributesGlobalVariableAttr>())
        AddGlobalSYCLIRAttributes(GV, RD);
      // If VarDecl has a type decorated with SYCL device_global attribute 
      // emit IR attribute 'sycl-unique-id'.
      if (RD->hasAttr<SYCLDeviceGlobalAttr>())
        addSYCLUniqueID(GV, D, Context);
      // If VarDecl type is SYCLTypeAttr::host_pipe, emit the IR attribute 
      // 'sycl-unique-id'.
      if (const auto *Attr = RD->getAttr<SYCLTypeAttr>())
        if (Attr->getType() == SYCLTypeAttr::SYCLType::host_pipe)
          addSYCLUniqueID(GV, D, Context);
    }
  }

  if (D->getType().isRestrictQualified()) {
    llvm::LLVMContext &Context = getLLVMContext();

    // Common metadata nodes.
    llvm::NamedMDNode *GlobalsRestrict =
        getModule().getOrInsertNamedMetadata("globals.restrict");
    llvm::Metadata *Args[] = {llvm::ValueAsMetadata::get(GV)};
    llvm::MDNode *Node = llvm::MDNode::get(Context, Args);
    GlobalsRestrict->addOperand(Node);
  }

  // Set the llvm linkage type as appropriate.
  llvm::GlobalValue::LinkageTypes Linkage = getLLVMLinkageVarDefinition(D);

  // CUDA B.2.1 "The __device__ qualifier declares a variable that resides on
  // the device. [...]"
  // CUDA B.2.2 "The __constant__ qualifier, optionally used together with
  // __device__, declares a variable that: [...]
  // Is accessible from all the threads within the grid and from the host
  // through the runtime library (cudaGetSymbolAddress() / cudaGetSymbolSize()
  // / cudaMemcpyToSymbol() / cudaMemcpyFromSymbol())."
  if (LangOpts.CUDA) {
    if (LangOpts.CUDAIsDevice) {
      if (Linkage != llvm::GlobalValue::InternalLinkage &&
          (D->hasAttr<CUDADeviceAttr>() || D->hasAttr<CUDAConstantAttr>() ||
           D->getType()->isCUDADeviceBuiltinSurfaceType() ||
           D->getType()->isCUDADeviceBuiltinTextureType()))
        GV->setExternallyInitialized(true);
    } else {
      getCUDARuntime().internalizeDeviceSideVar(D, Linkage);
    }
    getCUDARuntime().handleVarRegistration(D, *GV);
  }

  if (LangOpts.HLSL && GetGlobalVarAddressSpace(D) == LangAS::hlsl_input) {
    // HLSL Input variables are considered to be set by the driver/pipeline, but
    // only visible to a single thread/wave.
    GV->setExternallyInitialized(true);
  } else {
    GV->setInitializer(Init);
  }

  if (LangOpts.HLSL)
    getHLSLRuntime().handleGlobalVarDefinition(D, GV);

  if (emitter)
    emitter->finalize(GV);

  // If it is safe to mark the global 'constant', do so now.
  GV->setConstant((D->hasAttr<CUDAConstantAttr>() && LangOpts.CUDAIsDevice) ||
                  (!NeedsGlobalCtor && !NeedsGlobalDtor &&
                   D->getType().isConstantStorage(getContext(), true, true)));

  // If it is in a read-only section, mark it 'constant'.
  if (const SectionAttr *SA = D->getAttr<SectionAttr>()) {
    const ASTContext::SectionInfo &SI = Context.SectionInfos[SA->getName()];
    if ((SI.SectionFlags & ASTContext::PSF_Write) == 0)
      GV->setConstant(true);
  }

  CharUnits AlignVal = getContext().getDeclAlign(D);
  // Check for alignment specifed in an 'omp allocate' directive.
  if (std::optional<CharUnits> AlignValFromAllocate =
          getOMPAllocateAlignment(D))
    AlignVal = *AlignValFromAllocate;
  GV->setAlignment(AlignVal.getAsAlign());

  // On Darwin, unlike other Itanium C++ ABI platforms, the thread-wrapper
  // function is only defined alongside the variable, not also alongside
  // callers. Normally, all accesses to a thread_local go through the
  // thread-wrapper in order to ensure initialization has occurred, underlying
  // variable will never be used other than the thread-wrapper, so it can be
  // converted to internal linkage.
  //
  // However, if the variable has the 'constinit' attribute, it _can_ be
  // referenced directly, without calling the thread-wrapper, so the linkage
  // must not be changed.
  //
  // Additionally, if the variable isn't plain external linkage, e.g. if it's
  // weak or linkonce, the de-duplication semantics are important to preserve,
  // so we don't change the linkage.
  if (D->getTLSKind() == VarDecl::TLS_Dynamic &&
      Linkage == llvm::GlobalValue::ExternalLinkage &&
      Context.getTargetInfo().getTriple().isOSDarwin() &&
      !D->hasAttr<ConstInitAttr>())
    Linkage = llvm::GlobalValue::InternalLinkage;

  // HLSL variables in the input address space maps like memory-mapped
  // variables. Even if they are 'static', they are externally initialized and
  // read/write by the hardware/driver/pipeline.
  if (LangOpts.HLSL && GetGlobalVarAddressSpace(D) == LangAS::hlsl_input)
    Linkage = llvm::GlobalValue::ExternalLinkage;

  GV->setLinkage(Linkage);
  if (D->hasAttr<DLLImportAttr>())
    GV->setDLLStorageClass(llvm::GlobalVariable::DLLImportStorageClass);
  else if (D->hasAttr<DLLExportAttr>())
    GV->setDLLStorageClass(llvm::GlobalVariable::DLLExportStorageClass);
  else
    GV->setDLLStorageClass(llvm::GlobalVariable::DefaultStorageClass);

  if (Linkage == llvm::GlobalVariable::CommonLinkage) {
    // common vars aren't constant even if declared const.
    GV->setConstant(false);
    // Tentative definition of global variables may be initialized with
    // non-zero null pointers. In this case they should have weak linkage
    // since common linkage must have zero initializer and must not have
    // explicit section therefore cannot have non-zero initial value.
    if (!GV->getInitializer()->isNullValue())
      GV->setLinkage(llvm::GlobalVariable::WeakAnyLinkage);
  }

  setNonAliasAttributes(D, GV);

  if (D->getTLSKind() && !GV->isThreadLocal()) {
    if (D->getTLSKind() == VarDecl::TLS_Dynamic)
      CXXThreadLocals.push_back(D);
    setTLSMode(GV, *D);
  }

  maybeSetTrivialComdat(*D, *GV);

  // Emit the initializer function if necessary.
  if (NeedsGlobalCtor || NeedsGlobalDtor)
    EmitCXXGlobalVarDeclInitFunc(D, GV, NeedsGlobalCtor);

  SanitizerMD->reportGlobal(GV, *D, NeedsGlobalCtor);

  // Emit global variable debug information.
  if (CGDebugInfo *DI = getModuleDebugInfo())
    if (getCodeGenOpts().hasReducedDebugInfo())
      DI->EmitGlobalVariable(GV, D);

  if (LangOpts.SYCLIsDevice) {
    maybeEmitPipeStorageMetadata(D, GV, *this);
    // Notify SYCL code generation infrastructure that a global variable is
    // being generated.
    getSYCLRuntime().actOnGlobalVarEmit(*this, *D, GV);
  }
}

static bool isVarDeclStrongDefinition(const ASTContext &Context,
                                      CodeGenModule &CGM, const VarDecl *D,
                                      bool NoCommon) {
  // Don't give variables common linkage if -fno-common was specified unless it
  // was overridden by a NoCommon attribute.
  if ((NoCommon || D->hasAttr<NoCommonAttr>()) && !D->hasAttr<CommonAttr>())
    return true;

  // C11 6.9.2/2:
  //   A declaration of an identifier for an object that has file scope without
  //   an initializer, and without a storage-class specifier or with the
  //   storage-class specifier static, constitutes a tentative definition.
  if (D->getInit() || D->hasExternalStorage())
    return true;

  // A variable cannot be both common and exist in a section.
  if (D->hasAttr<SectionAttr>())
    return true;

  // A variable cannot be both common and exist in a section.
  // We don't try to determine which is the right section in the front-end.
  // If no specialized section name is applicable, it will resort to default.
  if (D->hasAttr<PragmaClangBSSSectionAttr>() ||
      D->hasAttr<PragmaClangDataSectionAttr>() ||
      D->hasAttr<PragmaClangRelroSectionAttr>() ||
      D->hasAttr<PragmaClangRodataSectionAttr>())
    return true;

  // Thread local vars aren't considered common linkage.
  if (D->getTLSKind())
    return true;

  // Tentative definitions marked with WeakImportAttr are true definitions.
  if (D->hasAttr<WeakImportAttr>())
    return true;

  // A variable cannot be both common and exist in a comdat.
  if (shouldBeInCOMDAT(CGM, *D))
    return true;

  // Declarations with a required alignment do not have common linkage in MSVC
  // mode.
  if (Context.getTargetInfo().getCXXABI().isMicrosoft()) {
    if (D->hasAttr<AlignedAttr>())
      return true;
    QualType VarType = D->getType();
    if (Context.isAlignmentRequired(VarType))
      return true;

    if (const auto *RT = VarType->getAs<RecordType>()) {
      const RecordDecl *RD = RT->getDecl();
      for (const FieldDecl *FD : RD->fields()) {
        if (FD->isBitField())
          continue;
        if (FD->hasAttr<AlignedAttr>())
          return true;
        if (Context.isAlignmentRequired(FD->getType()))
          return true;
      }
    }
  }

  // Microsoft's link.exe doesn't support alignments greater than 32 bytes for
  // common symbols, so symbols with greater alignment requirements cannot be
  // common.
  // Other COFF linkers (ld.bfd and LLD) support arbitrary power-of-two
  // alignments for common symbols via the aligncomm directive, so this
  // restriction only applies to MSVC environments.
  if (Context.getTargetInfo().getTriple().isKnownWindowsMSVCEnvironment() &&
      Context.getTypeAlignIfKnown(D->getType()) >
          Context.toBits(CharUnits::fromQuantity(32)))
    return true;

  return false;
}

llvm::GlobalValue::LinkageTypes
CodeGenModule::getLLVMLinkageForDeclarator(const DeclaratorDecl *D,
                                           GVALinkage Linkage) {
  if (Linkage == GVA_Internal)
    return llvm::Function::InternalLinkage;

  if (D->hasAttr<WeakAttr>())
    return llvm::GlobalVariable::WeakAnyLinkage;

  if (const auto *FD = D->getAsFunction())
    if (FD->isMultiVersion() && Linkage == GVA_AvailableExternally)
      return llvm::GlobalVariable::LinkOnceAnyLinkage;

  // We are guaranteed to have a strong definition somewhere else,
  // so we can use available_externally linkage.
  if (Linkage == GVA_AvailableExternally)
    return llvm::GlobalValue::AvailableExternallyLinkage;

  // SYCL: Device code is not generally limited to one translation unit, but
  // anything accessed from another translation unit is required to be annotated
  // with the SYCL_EXTERNAL macro. For any function or variable that does not
  // have this, linkonce_odr suffices. If -fno-sycl-rdc is passed, we know there
  // is only one translation unit and can so mark them internal.
  if (getLangOpts().SYCLIsDevice && !D->hasAttr<DeviceKernelAttr>() &&
      !D->hasAttr<SYCLDeviceAttr>() &&
      !SemaSYCL::isTypeDecoratedWithDeclAttribute<SYCLDeviceGlobalAttr>(
          D->getType()))
    return getLangOpts().GPURelocatableDeviceCode
               ? llvm::Function::LinkOnceODRLinkage
               : llvm::Function::InternalLinkage;

  // Note that Apple's kernel linker doesn't support symbol
  // coalescing, so we need to avoid linkonce and weak linkages there.
  // Normally, this means we just map to internal, but for explicit
  // instantiations we'll map to external.

  // In C++, the compiler has to emit a definition in every translation unit
  // that references the function.  We should use linkonce_odr because
  // a) if all references in this translation unit are optimized away, we
  // don't need to codegen it.  b) if the function persists, it needs to be
  // merged with other definitions. c) C++ has the ODR, so we know the
  // definition is dependable.
  if (Linkage == GVA_DiscardableODR)
    return !Context.getLangOpts().AppleKext ? llvm::Function::LinkOnceODRLinkage
                                            : llvm::Function::InternalLinkage;

  // An explicit instantiation of a template has weak linkage, since
  // explicit instantiations can occur in multiple translation units
  // and must all be equivalent. However, we are not allowed to
  // throw away these explicit instantiations.
  //
  // CUDA/HIP: For -fno-gpu-rdc case, device code is limited to one TU,
  // so say that CUDA templates are either external (for kernels) or internal.
  // This lets llvm perform aggressive inter-procedural optimizations. For
  // -fgpu-rdc case, device function calls across multiple TU's are allowed,
  // therefore we need to follow the normal linkage paradigm.
  if (Linkage == GVA_StrongODR) {
    if (getLangOpts().AppleKext)
      return llvm::Function::ExternalLinkage;
    if (getLangOpts().CUDA && getLangOpts().CUDAIsDevice &&
        !getLangOpts().GPURelocatableDeviceCode)
      return D->hasAttr<CUDAGlobalAttr>() ? llvm::Function::ExternalLinkage
                                          : llvm::Function::InternalLinkage;
    return llvm::Function::WeakODRLinkage;
  }

  // C++ doesn't have tentative definitions and thus cannot have common
  // linkage.
  if (!getLangOpts().CPlusPlus && isa<VarDecl>(D) &&
      !isVarDeclStrongDefinition(Context, *this, cast<VarDecl>(D),
                                 CodeGenOpts.NoCommon))
    return llvm::GlobalVariable::CommonLinkage;

  // selectany symbols are externally visible, so use weak instead of
  // linkonce.  MSVC optimizes away references to const selectany globals, so
  // all definitions should be the same and ODR linkage should be used.
  // http://msdn.microsoft.com/en-us/library/5tkz6s71.aspx
  if (D->hasAttr<SelectAnyAttr>())
    return llvm::GlobalVariable::WeakODRLinkage;

  // Otherwise, we have strong external linkage.
  assert(Linkage == GVA_StrongExternal);
  return llvm::GlobalVariable::ExternalLinkage;
}

llvm::GlobalValue::LinkageTypes
CodeGenModule::getLLVMLinkageVarDefinition(const VarDecl *VD) {
  GVALinkage Linkage = getContext().GetGVALinkageForVariable(VD);
  return getLLVMLinkageForDeclarator(VD, Linkage);
}

/// Replace the uses of a function that was declared with a non-proto type.
/// We want to silently drop extra arguments from call sites
static void replaceUsesOfNonProtoConstant(llvm::Constant *old,
                                          llvm::Function *newFn) {
  // Fast path.
  if (old->use_empty())
    return;

  llvm::Type *newRetTy = newFn->getReturnType();
  SmallVector<llvm::Value *, 4> newArgs;

  SmallVector<llvm::CallBase *> callSitesToBeRemovedFromParent;

  for (llvm::Value::use_iterator ui = old->use_begin(), ue = old->use_end();
       ui != ue; ui++) {
    llvm::User *user = ui->getUser();

    // Recognize and replace uses of bitcasts.  Most calls to
    // unprototyped functions will use bitcasts.
    if (auto *bitcast = dyn_cast<llvm::ConstantExpr>(user)) {
      if (bitcast->getOpcode() == llvm::Instruction::BitCast)
        replaceUsesOfNonProtoConstant(bitcast, newFn);
      continue;
    }

    // Recognize calls to the function.
    llvm::CallBase *callSite = dyn_cast<llvm::CallBase>(user);
    if (!callSite)
      continue;
    if (!callSite->isCallee(&*ui))
      continue;

    // If the return types don't match exactly, then we can't
    // transform this call unless it's dead.
    if (callSite->getType() != newRetTy && !callSite->use_empty())
      continue;

    // Get the call site's attribute list.
    SmallVector<llvm::AttributeSet, 8> newArgAttrs;
    llvm::AttributeList oldAttrs = callSite->getAttributes();

    // If the function was passed too few arguments, don't transform.
    unsigned newNumArgs = newFn->arg_size();
    if (callSite->arg_size() < newNumArgs)
      continue;

    // If extra arguments were passed, we silently drop them.
    // If any of the types mismatch, we don't transform.
    unsigned argNo = 0;
    bool dontTransform = false;
    for (llvm::Argument &A : newFn->args()) {
      if (callSite->getArgOperand(argNo)->getType() != A.getType()) {
        dontTransform = true;
        break;
      }

      // Add any parameter attributes.
      newArgAttrs.push_back(oldAttrs.getParamAttrs(argNo));
      argNo++;
    }
    if (dontTransform)
      continue;

    // Okay, we can transform this.  Create the new call instruction and copy
    // over the required information.
    newArgs.append(callSite->arg_begin(), callSite->arg_begin() + argNo);

    // Copy over any operand bundles.
    SmallVector<llvm::OperandBundleDef, 1> newBundles;
    callSite->getOperandBundlesAsDefs(newBundles);

    llvm::CallBase *newCall;
    if (isa<llvm::CallInst>(callSite)) {
      newCall = llvm::CallInst::Create(newFn, newArgs, newBundles, "",
                                       callSite->getIterator());
    } else {
      auto *oldInvoke = cast<llvm::InvokeInst>(callSite);
      newCall = llvm::InvokeInst::Create(
          newFn, oldInvoke->getNormalDest(), oldInvoke->getUnwindDest(),
          newArgs, newBundles, "", callSite->getIterator());
    }
    newArgs.clear(); // for the next iteration

    if (!newCall->getType()->isVoidTy())
      newCall->takeName(callSite);
    newCall->setAttributes(
        llvm::AttributeList::get(newFn->getContext(), oldAttrs.getFnAttrs(),
                                 oldAttrs.getRetAttrs(), newArgAttrs));
    newCall->setCallingConv(callSite->getCallingConv());

    // Finally, remove the old call, replacing any uses with the new one.
    if (!callSite->use_empty())
      callSite->replaceAllUsesWith(newCall);

    // Copy debug location attached to CI.
    if (callSite->getDebugLoc())
      newCall->setDebugLoc(callSite->getDebugLoc());

    callSitesToBeRemovedFromParent.push_back(callSite);
  }

  for (auto *callSite : callSitesToBeRemovedFromParent) {
    callSite->eraseFromParent();
  }
}

/// ReplaceUsesOfNonProtoTypeWithRealFunction - This function is called when we
/// implement a function with no prototype, e.g. "int foo() {}".  If there are
/// existing call uses of the old function in the module, this adjusts them to
/// call the new function directly.
///
/// This is not just a cleanup: the always_inline pass requires direct calls to
/// functions to be able to inline them.  If there is a bitcast in the way, it
/// won't inline them.  Instcombine normally deletes these calls, but it isn't
/// run at -O0.
static void ReplaceUsesOfNonProtoTypeWithRealFunction(llvm::GlobalValue *Old,
                                                      llvm::Function *NewFn) {
  // If we're redefining a global as a function, don't transform it.
  if (!isa<llvm::Function>(Old)) return;

  replaceUsesOfNonProtoConstant(Old, NewFn);
}

void CodeGenModule::HandleCXXStaticMemberVarInstantiation(VarDecl *VD) {
  auto DK = VD->isThisDeclarationADefinition();
  if ((DK == VarDecl::Definition && VD->hasAttr<DLLImportAttr>()) ||
      (LangOpts.CUDA && !shouldEmitCUDAGlobalVar(VD)))
    return;

  TemplateSpecializationKind TSK = VD->getTemplateSpecializationKind();
  // If we have a definition, this might be a deferred decl. If the
  // instantiation is explicit, make sure we emit it at the end.
  if (VD->getDefinition() && TSK == TSK_ExplicitInstantiationDefinition)
    GetAddrOfGlobalVar(VD);

  EmitTopLevelDecl(VD);
}

void CodeGenModule::EmitGlobalFunctionDefinition(GlobalDecl GD,
                                                 llvm::GlobalValue *GV) {
  const auto *D = cast<FunctionDecl>(GD.getDecl());

  // Compute the function info and LLVM type.
  const CGFunctionInfo &FI = getTypes().arrangeGlobalDeclaration(GD);
  llvm::FunctionType *Ty = getTypes().GetFunctionType(FI);

  // Get or create the prototype for the function.
  if (!GV || (GV->getValueType() != Ty))
    GV = cast<llvm::GlobalValue>(GetAddrOfFunction(GD, Ty, /*ForVTable=*/false,
                                                   /*DontDefer=*/true,
                                                   ForDefinition));

  // Already emitted.
  if (!GV->isDeclaration())
    return;

  // We need to set linkage and visibility on the function before
  // generating code for it because various parts of IR generation
  // want to propagate this information down (e.g. to local static
  // declarations).
  auto *Fn = cast<llvm::Function>(GV);
  setFunctionLinkage(GD, Fn);

  // FIXME: this is redundant with part of setFunctionDefinitionAttributes
  setGVProperties(Fn, GD);

  MaybeHandleStaticInExternC(D, Fn);

  maybeSetTrivialComdat(*D, *Fn);

  CodeGenFunction(*this).GenerateCode(GD, Fn, FI);

  setNonAliasAttributes(GD, Fn);

  bool ShouldAddOptNone = !CodeGenOpts.DisableO0ImplyOptNone &&
                          (CodeGenOpts.OptimizationLevel == 0) &&
                          !D->hasAttr<MinSizeAttr>();

  if (DeviceKernelAttr::isOpenCLSpelling(D->getAttr<DeviceKernelAttr>())) {
    if (GD.getKernelReferenceKind() == KernelReferenceKind::Stub &&
        !D->hasAttr<NoInlineAttr>() &&
        !Fn->hasFnAttribute(llvm::Attribute::NoInline) &&
        !D->hasAttr<OptimizeNoneAttr>() && !LangOpts.SYCLIsNativeCPU &&
        !LangOpts.SYCLIsDevice &&
        !Fn->hasFnAttribute(llvm::Attribute::OptimizeNone) &&
        !ShouldAddOptNone) {
      Fn->addFnAttr(llvm::Attribute::AlwaysInline);
    }
  }

  SetLLVMFunctionAttributesForDefinition(D, Fn);

  if (const ConstructorAttr *CA = D->getAttr<ConstructorAttr>())
    AddGlobalCtor(Fn, CA->getPriority());
  if (const DestructorAttr *DA = D->getAttr<DestructorAttr>())
    AddGlobalDtor(Fn, DA->getPriority(), true);
  if (getLangOpts().OpenMP && D->hasAttr<OMPDeclareTargetDeclAttr>())
    getOpenMPRuntime().emitDeclareTargetFunction(D, GV);
}

void CodeGenModule::EmitAliasDefinition(GlobalDecl GD) {
  const auto *D = cast<ValueDecl>(GD.getDecl());
  const AliasAttr *AA = D->getAttr<AliasAttr>();
  assert(AA && "Not an alias?");

  StringRef MangledName = getMangledName(GD);

  if (AA->getAliasee() == MangledName) {
    Diags.Report(AA->getLocation(), diag::err_cyclic_alias) << 0;
    return;
  }

  // If there is a definition in the module, then it wins over the alias.
  // This is dubious, but allow it to be safe.  Just ignore the alias.
  llvm::GlobalValue *Entry = GetGlobalValue(MangledName);
  if (Entry && !Entry->isDeclaration())
    return;

  Aliases.push_back(GD);

  llvm::Type *DeclTy = getTypes().ConvertTypeForMem(D->getType());

  // Create a reference to the named value.  This ensures that it is emitted
  // if a deferred decl.
  llvm::Constant *Aliasee;
  llvm::GlobalValue::LinkageTypes LT;
  unsigned AS;
  if (isa<llvm::FunctionType>(DeclTy)) {
    Aliasee = GetOrCreateLLVMFunction(AA->getAliasee(), DeclTy, GD,
                                      /*ForVTable=*/false);
    LT = getFunctionLinkage(GD);
    AS = Aliasee->getType()->getPointerAddressSpace();
  } else {
    LangAS LAS = GetGlobalVarAddressSpace(dyn_cast<VarDecl>(GD.getDecl()));
    AS = ArgInfoAddressSpace(LAS);
    Aliasee = GetOrCreateLLVMGlobal(AA->getAliasee(), DeclTy, LAS,
                                    /*D=*/nullptr);
    if (const auto *VD = dyn_cast<VarDecl>(GD.getDecl()))
      LT = getLLVMLinkageVarDefinition(VD);
    else
      LT = getFunctionLinkage(GD);
  }

  // Create the new alias itself, but don't set a name yet.
  auto *GA =
      llvm::GlobalAlias::create(DeclTy, AS, LT, "", Aliasee, &getModule());

  if (Entry) {
    if (GA->getAliasee() == Entry) {
      Diags.Report(AA->getLocation(), diag::err_cyclic_alias) << 0;
      return;
    }

    assert(Entry->isDeclaration());

    // If there is a declaration in the module, then we had an extern followed
    // by the alias, as in:
    //   extern int test6();
    //   ...
    //   int test6() __attribute__((alias("test7")));
    //
    // Remove it and replace uses of it with the alias.
    GA->takeName(Entry);

    Entry->replaceAllUsesWith(GA);
    Entry->eraseFromParent();
  } else {
    GA->setName(MangledName);
  }

  // Set attributes which are particular to an alias; this is a
  // specialization of the attributes which may be set on a global
  // variable/function.
  if (D->hasAttr<WeakAttr>() || D->hasAttr<WeakRefAttr>() ||
      D->isWeakImported()) {
    GA->setLinkage(llvm::Function::WeakAnyLinkage);
  }

  if (const auto *VD = dyn_cast<VarDecl>(D))
    if (VD->getTLSKind())
      setTLSMode(GA, *VD);

  SetCommonAttributes(GD, GA);

  // Emit global alias debug information.
  if (isa<VarDecl>(D))
    if (CGDebugInfo *DI = getModuleDebugInfo())
      DI->EmitGlobalAlias(cast<llvm::GlobalValue>(GA->getAliasee()->stripPointerCasts()), GD);
}

void CodeGenModule::emitIFuncDefinition(GlobalDecl GD) {
  const auto *D = cast<ValueDecl>(GD.getDecl());
  const IFuncAttr *IFA = D->getAttr<IFuncAttr>();
  assert(IFA && "Not an ifunc?");

  StringRef MangledName = getMangledName(GD);

  if (IFA->getResolver() == MangledName) {
    Diags.Report(IFA->getLocation(), diag::err_cyclic_alias) << 1;
    return;
  }

  // Report an error if some definition overrides ifunc.
  llvm::GlobalValue *Entry = GetGlobalValue(MangledName);
  if (Entry && !Entry->isDeclaration()) {
    GlobalDecl OtherGD;
    if (lookupRepresentativeDecl(MangledName, OtherGD) &&
        DiagnosedConflictingDefinitions.insert(GD).second) {
      Diags.Report(D->getLocation(), diag::err_duplicate_mangled_name)
          << MangledName;
      Diags.Report(OtherGD.getDecl()->getLocation(),
                   diag::note_previous_definition);
    }
    return;
  }

  Aliases.push_back(GD);

  // The resolver might not be visited yet. Specify a dummy non-function type to
  // indicate IsIncompleteFunction. Either the type is ignored (if the resolver
  // was emitted) or the whole function will be replaced (if the resolver has
  // not been emitted).
  llvm::Constant *Resolver =
      GetOrCreateLLVMFunction(IFA->getResolver(), VoidTy, {},
                              /*ForVTable=*/false);
  llvm::Type *DeclTy = getTypes().ConvertTypeForMem(D->getType());
  unsigned AS = getTypes().getTargetAddressSpace(D->getType());
  llvm::GlobalIFunc *GIF = llvm::GlobalIFunc::create(
      DeclTy, AS, llvm::Function::ExternalLinkage, "", Resolver, &getModule());
  if (Entry) {
    if (GIF->getResolver() == Entry) {
      Diags.Report(IFA->getLocation(), diag::err_cyclic_alias) << 1;
      return;
    }
    assert(Entry->isDeclaration());

    // If there is a declaration in the module, then we had an extern followed
    // by the ifunc, as in:
    //   extern int test();
    //   ...
    //   int test() __attribute__((ifunc("resolver")));
    //
    // Remove it and replace uses of it with the ifunc.
    GIF->takeName(Entry);

    Entry->replaceAllUsesWith(GIF);
    Entry->eraseFromParent();
  } else
    GIF->setName(MangledName);
  SetCommonAttributes(GD, GIF);
}

llvm::Function *CodeGenModule::getIntrinsic(unsigned IID,
                                            ArrayRef<llvm::Type*> Tys) {
  return llvm::Intrinsic::getOrInsertDeclaration(&getModule(),
                                                 (llvm::Intrinsic::ID)IID, Tys);
}

static llvm::StringMapEntry<llvm::GlobalVariable *> &
GetConstantCFStringEntry(llvm::StringMap<llvm::GlobalVariable *> &Map,
                         const StringLiteral *Literal, bool TargetIsLSB,
                         bool &IsUTF16, unsigned &StringLength) {
  StringRef String = Literal->getString();
  unsigned NumBytes = String.size();

  // Check for simple case.
  if (!Literal->containsNonAsciiOrNull()) {
    StringLength = NumBytes;
    return *Map.insert(std::make_pair(String, nullptr)).first;
  }

  // Otherwise, convert the UTF8 literals into a string of shorts.
  IsUTF16 = true;

  SmallVector<llvm::UTF16, 128> ToBuf(NumBytes + 1); // +1 for ending nulls.
  const llvm::UTF8 *FromPtr = (const llvm::UTF8 *)String.data();
  llvm::UTF16 *ToPtr = &ToBuf[0];

  (void)llvm::ConvertUTF8toUTF16(&FromPtr, FromPtr + NumBytes, &ToPtr,
                                 ToPtr + NumBytes, llvm::strictConversion);

  // ConvertUTF8toUTF16 returns the length in ToPtr.
  StringLength = ToPtr - &ToBuf[0];

  // Add an explicit null.
  *ToPtr = 0;
  return *Map.insert(std::make_pair(
                         StringRef(reinterpret_cast<const char *>(ToBuf.data()),
                                   (StringLength + 1) * 2),
                         nullptr)).first;
}

ConstantAddress
CodeGenModule::GetAddrOfConstantCFString(const StringLiteral *Literal) {
  unsigned StringLength = 0;
  bool isUTF16 = false;
  llvm::StringMapEntry<llvm::GlobalVariable *> &Entry =
      GetConstantCFStringEntry(CFConstantStringMap, Literal,
                               getDataLayout().isLittleEndian(), isUTF16,
                               StringLength);

  if (auto *C = Entry.second)
    return ConstantAddress(
        C, C->getValueType(), CharUnits::fromQuantity(C->getAlignment()));

  const ASTContext &Context = getContext();
  const llvm::Triple &Triple = getTriple();

  const auto CFRuntime = getLangOpts().CFRuntime;
  const bool IsSwiftABI =
      static_cast<unsigned>(CFRuntime) >=
      static_cast<unsigned>(LangOptions::CoreFoundationABI::Swift);
  const bool IsSwift4_1 = CFRuntime == LangOptions::CoreFoundationABI::Swift4_1;

  // If we don't already have it, get __CFConstantStringClassReference.
  if (!CFConstantStringClassRef) {
    const char *CFConstantStringClassName = "__CFConstantStringClassReference";
    llvm::Type *Ty = getTypes().ConvertType(getContext().IntTy);
    Ty = llvm::ArrayType::get(Ty, 0);

    switch (CFRuntime) {
    default: break;
    case LangOptions::CoreFoundationABI::Swift: [[fallthrough]];
    case LangOptions::CoreFoundationABI::Swift5_0:
      CFConstantStringClassName =
          Triple.isOSDarwin() ? "$s15SwiftFoundation19_NSCFConstantStringCN"
                              : "$s10Foundation19_NSCFConstantStringCN";
      Ty = IntPtrTy;
      break;
    case LangOptions::CoreFoundationABI::Swift4_2:
      CFConstantStringClassName =
          Triple.isOSDarwin() ? "$S15SwiftFoundation19_NSCFConstantStringCN"
                              : "$S10Foundation19_NSCFConstantStringCN";
      Ty = IntPtrTy;
      break;
    case LangOptions::CoreFoundationABI::Swift4_1:
      CFConstantStringClassName =
          Triple.isOSDarwin() ? "__T015SwiftFoundation19_NSCFConstantStringCN"
                              : "__T010Foundation19_NSCFConstantStringCN";
      Ty = IntPtrTy;
      break;
    }

    llvm::Constant *C = CreateRuntimeVariable(Ty, CFConstantStringClassName);

    if (Triple.isOSBinFormatELF() || Triple.isOSBinFormatCOFF()) {
      llvm::GlobalValue *GV = nullptr;

      if ((GV = dyn_cast<llvm::GlobalValue>(C))) {
        IdentifierInfo &II = Context.Idents.get(GV->getName());
        TranslationUnitDecl *TUDecl = Context.getTranslationUnitDecl();
        DeclContext *DC = TranslationUnitDecl::castToDeclContext(TUDecl);

        const VarDecl *VD = nullptr;
        for (const auto *Result : DC->lookup(&II))
          if ((VD = dyn_cast<VarDecl>(Result)))
            break;

        if (Triple.isOSBinFormatELF()) {
          if (!VD)
            GV->setLinkage(llvm::GlobalValue::ExternalLinkage);
        } else {
          GV->setLinkage(llvm::GlobalValue::ExternalLinkage);
          if (!VD || !VD->hasAttr<DLLExportAttr>())
            GV->setDLLStorageClass(llvm::GlobalValue::DLLImportStorageClass);
          else
            GV->setDLLStorageClass(llvm::GlobalValue::DLLExportStorageClass);
        }

        setDSOLocal(GV);
      }
    }

    // Decay array -> ptr
    CFConstantStringClassRef =
        IsSwiftABI ? llvm::ConstantExpr::getPtrToInt(C, Ty) : C;
  }

  QualType CFTy = Context.getCFConstantStringType();

  auto *STy = cast<llvm::StructType>(getTypes().ConvertType(CFTy));

  ConstantInitBuilder Builder(*this);
  auto Fields = Builder.beginStruct(STy);

  // Class pointer.
  Fields.add(cast<llvm::Constant>(CFConstantStringClassRef));

  // Flags.
  if (IsSwiftABI) {
    Fields.addInt(IntPtrTy, IsSwift4_1 ? 0x05 : 0x01);
    Fields.addInt(Int64Ty, isUTF16 ? 0x07d0 : 0x07c8);
  } else {
    Fields.addInt(IntTy, isUTF16 ? 0x07d0 : 0x07C8);
  }

  // String pointer.
  llvm::Constant *C = nullptr;
  if (isUTF16) {
    auto Arr = llvm::ArrayRef(
        reinterpret_cast<uint16_t *>(const_cast<char *>(Entry.first().data())),
        Entry.first().size() / 2);
    C = llvm::ConstantDataArray::get(VMContext, Arr);
  } else {
    C = llvm::ConstantDataArray::getString(VMContext, Entry.first());
  }

  // Note: -fwritable-strings doesn't make the backing store strings of
  // CFStrings writable.
  auto *GV =
      new llvm::GlobalVariable(getModule(), C->getType(), /*isConstant=*/true,
                               llvm::GlobalValue::PrivateLinkage, C, ".str");
  GV->setUnnamedAddr(llvm::GlobalValue::UnnamedAddr::Global);
  // Don't enforce the target's minimum global alignment, since the only use
  // of the string is via this class initializer.
  CharUnits Align = isUTF16 ? Context.getTypeAlignInChars(Context.ShortTy)
                            : Context.getTypeAlignInChars(Context.CharTy);
  GV->setAlignment(Align.getAsAlign());

  // FIXME: We set the section explicitly to avoid a bug in ld64 224.1.
  // Without it LLVM can merge the string with a non unnamed_addr one during
  // LTO.  Doing that changes the section it ends in, which surprises ld64.
  if (Triple.isOSBinFormatMachO())
    GV->setSection(isUTF16 ? "__TEXT,__ustring"
                           : "__TEXT,__cstring,cstring_literals");
  // Make sure the literal ends up in .rodata to allow for safe ICF and for
  // the static linker to adjust permissions to read-only later on.
  else if (Triple.isOSBinFormatELF())
    GV->setSection(".rodata");

  // String.
  Fields.add(GV);

  // String length.
  llvm::IntegerType *LengthTy =
      llvm::IntegerType::get(getModule().getContext(),
                             Context.getTargetInfo().getLongWidth());
  if (IsSwiftABI) {
    if (CFRuntime == LangOptions::CoreFoundationABI::Swift4_1 ||
        CFRuntime == LangOptions::CoreFoundationABI::Swift4_2)
      LengthTy = Int32Ty;
    else
      LengthTy = IntPtrTy;
  }
  Fields.addInt(LengthTy, StringLength);

  // Swift ABI requires 8-byte alignment to ensure that the _Atomic(uint64_t) is
  // properly aligned on 32-bit platforms.
  CharUnits Alignment =
      IsSwiftABI ? Context.toCharUnitsFromBits(64) : getPointerAlign();

  // The struct.
  GV = Fields.finishAndCreateGlobal("_unnamed_cfstring_", Alignment,
                                    /*isConstant=*/false,
                                    llvm::GlobalVariable::PrivateLinkage);
  GV->addAttribute("objc_arc_inert");
  switch (Triple.getObjectFormat()) {
  case llvm::Triple::UnknownObjectFormat:
    llvm_unreachable("unknown file format");
  case llvm::Triple::DXContainer:
  case llvm::Triple::GOFF:
  case llvm::Triple::SPIRV:
  case llvm::Triple::XCOFF:
    llvm_unreachable("unimplemented");
  case llvm::Triple::COFF:
  case llvm::Triple::ELF:
  case llvm::Triple::Wasm:
    GV->setSection("cfstring");
    break;
  case llvm::Triple::MachO:
    GV->setSection("__DATA,__cfstring");
    break;
  }
  Entry.second = GV;

  return ConstantAddress(GV, GV->getValueType(), Alignment);
}

bool CodeGenModule::getExpressionLocationsEnabled() const {
  return !CodeGenOpts.EmitCodeView || CodeGenOpts.DebugColumnInfo;
}

QualType CodeGenModule::getObjCFastEnumerationStateType() {
  if (ObjCFastEnumerationStateType.isNull()) {
    RecordDecl *D = Context.buildImplicitRecord("__objcFastEnumerationState");
    D->startDefinition();

    QualType FieldTypes[] = {
        Context.UnsignedLongTy, Context.getPointerType(Context.getObjCIdType()),
        Context.getPointerType(Context.UnsignedLongTy),
        Context.getConstantArrayType(Context.UnsignedLongTy, llvm::APInt(32, 5),
                                     nullptr, ArraySizeModifier::Normal, 0)};

    for (size_t i = 0; i < 4; ++i) {
      FieldDecl *Field = FieldDecl::Create(Context,
                                           D,
                                           SourceLocation(),
                                           SourceLocation(), nullptr,
                                           FieldTypes[i], /*TInfo=*/nullptr,
                                           /*BitWidth=*/nullptr,
                                           /*Mutable=*/false,
                                           ICIS_NoInit);
      Field->setAccess(AS_public);
      D->addDecl(Field);
    }

    D->completeDefinition();
    ObjCFastEnumerationStateType = Context.getTagDeclType(D);
  }

  return ObjCFastEnumerationStateType;
}

llvm::Constant *
CodeGenModule::GetConstantArrayFromStringLiteral(const StringLiteral *E) {
  assert(!E->getType()->isPointerType() && "Strings are always arrays");

  // Don't emit it as the address of the string, emit the string data itself
  // as an inline array.
  if (E->getCharByteWidth() == 1) {
    SmallString<64> Str(E->getString());

    // Resize the string to the right size, which is indicated by its type.
    const ConstantArrayType *CAT = Context.getAsConstantArrayType(E->getType());
    assert(CAT && "String literal not of constant array type!");
    Str.resize(CAT->getZExtSize());
    return llvm::ConstantDataArray::getString(VMContext, Str, false);
  }

  auto *AType = cast<llvm::ArrayType>(getTypes().ConvertType(E->getType()));
  llvm::Type *ElemTy = AType->getElementType();
  unsigned NumElements = AType->getNumElements();

  // Wide strings have either 2-byte or 4-byte elements.
  if (ElemTy->getPrimitiveSizeInBits() == 16) {
    SmallVector<uint16_t, 32> Elements;
    Elements.reserve(NumElements);

    for(unsigned i = 0, e = E->getLength(); i != e; ++i)
      Elements.push_back(E->getCodeUnit(i));
    Elements.resize(NumElements);
    return llvm::ConstantDataArray::get(VMContext, Elements);
  }

  assert(ElemTy->getPrimitiveSizeInBits() == 32);
  SmallVector<uint32_t, 32> Elements;
  Elements.reserve(NumElements);

  for(unsigned i = 0, e = E->getLength(); i != e; ++i)
    Elements.push_back(E->getCodeUnit(i));
  Elements.resize(NumElements);
  return llvm::ConstantDataArray::get(VMContext, Elements);
}

static llvm::GlobalVariable *
GenerateStringLiteral(llvm::Constant *C, llvm::GlobalValue::LinkageTypes LT,
                      CodeGenModule &CGM, StringRef GlobalName,
                      CharUnits Alignment) {
  unsigned AddrSpace = CGM.getContext().getTargetAddressSpace(
      CGM.GetGlobalConstantAddressSpace());

  llvm::Module &M = CGM.getModule();
  // Create a global variable for this string
  auto *GV = new llvm::GlobalVariable(
      M, C->getType(), !CGM.getLangOpts().WritableStrings, LT, C, GlobalName,
      nullptr, llvm::GlobalVariable::NotThreadLocal, AddrSpace);
  GV->setAlignment(Alignment.getAsAlign());
  GV->setUnnamedAddr(llvm::GlobalValue::UnnamedAddr::Global);
  if (GV->isWeakForLinker()) {
    assert(CGM.supportsCOMDAT() && "Only COFF uses weak string literals");
    GV->setComdat(M.getOrInsertComdat(GV->getName()));
  }
  CGM.setDSOLocal(GV);

  return GV;
}

/// GetAddrOfConstantStringFromLiteral - Return a pointer to a
/// constant array for the given string literal.
ConstantAddress
CodeGenModule::GetAddrOfConstantStringFromLiteral(const StringLiteral *S,
                                                  StringRef Name) {
  CharUnits Alignment =
      getContext().getAlignOfGlobalVarInChars(S->getType(), /*VD=*/nullptr);

  llvm::Constant *C = GetConstantArrayFromStringLiteral(S);
  llvm::GlobalVariable **Entry = nullptr;
  if (!LangOpts.WritableStrings) {
    Entry = &ConstantStringMap[C];
    if (auto GV = *Entry) {
      if (uint64_t(Alignment.getQuantity()) > GV->getAlignment())
        GV->setAlignment(Alignment.getAsAlign());
      return ConstantAddress(castStringLiteralToDefaultAddressSpace(*this, GV),
                             GV->getValueType(), Alignment);
    }
  }

  SmallString<256> MangledNameBuffer;
  StringRef GlobalVariableName;
  llvm::GlobalValue::LinkageTypes LT;

  // Mangle the string literal if that's how the ABI merges duplicate strings.
  // Don't do it if they are writable, since we don't want writes in one TU to
  // affect strings in another.
  if (getCXXABI().getMangleContext().shouldMangleStringLiteral(S) &&
      !LangOpts.WritableStrings) {
    llvm::raw_svector_ostream Out(MangledNameBuffer);
    getCXXABI().getMangleContext().mangleStringLiteral(S, Out);
    LT = llvm::GlobalValue::LinkOnceODRLinkage;
    GlobalVariableName = MangledNameBuffer;
  } else {
    LT = llvm::GlobalValue::PrivateLinkage;
    GlobalVariableName = Name;
  }

  auto GV = GenerateStringLiteral(C, LT, *this, GlobalVariableName, Alignment);

  CGDebugInfo *DI = getModuleDebugInfo();
  if (DI && getCodeGenOpts().hasReducedDebugInfo())
    DI->AddStringLiteralDebugInfo(GV, S);

  if (Entry)
    *Entry = GV;

  SanitizerMD->reportGlobal(GV, S->getStrTokenLoc(0), "<string literal>");

  return ConstantAddress(castStringLiteralToDefaultAddressSpace(*this, GV),
                         GV->getValueType(), Alignment);
}

/// GetAddrOfConstantStringFromObjCEncode - Return a pointer to a constant
/// array for the given ObjCEncodeExpr node.
ConstantAddress
CodeGenModule::GetAddrOfConstantStringFromObjCEncode(const ObjCEncodeExpr *E) {
  std::string Str;
  getContext().getObjCEncodingForType(E->getEncodedType(), Str);

  return GetAddrOfConstantCString(Str);
}

/// GetAddrOfConstantCString - Returns a pointer to a character array containing
/// the literal and a terminating '\0' character.
/// The result has pointer to array type.
ConstantAddress CodeGenModule::GetAddrOfConstantCString(
    const std::string &Str, const char *GlobalName) {
  StringRef StrWithNull(Str.c_str(), Str.size() + 1);
  CharUnits Alignment = getContext().getAlignOfGlobalVarInChars(
      getContext().CharTy, /*VD=*/nullptr);

  llvm::Constant *C =
      llvm::ConstantDataArray::getString(getLLVMContext(), StrWithNull, false);

  // Don't share any string literals if strings aren't constant.
  llvm::GlobalVariable **Entry = nullptr;
  if (!LangOpts.WritableStrings) {
    Entry = &ConstantStringMap[C];
    if (auto GV = *Entry) {
      if (uint64_t(Alignment.getQuantity()) > GV->getAlignment())
        GV->setAlignment(Alignment.getAsAlign());
      return ConstantAddress(castStringLiteralToDefaultAddressSpace(*this, GV),
                             GV->getValueType(), Alignment);
    }
  }

  // Get the default prefix if a name wasn't specified.
  if (!GlobalName)
    GlobalName = ".str";
  // Create a global variable for this.
  auto GV = GenerateStringLiteral(C, llvm::GlobalValue::PrivateLinkage, *this,
                                  GlobalName, Alignment);
  if (Entry)
    *Entry = GV;

  return ConstantAddress(castStringLiteralToDefaultAddressSpace(*this, GV),
                         GV->getValueType(), Alignment);
}

ConstantAddress CodeGenModule::GetAddrOfGlobalTemporary(
    const MaterializeTemporaryExpr *E, const Expr *Init) {
  assert((E->getStorageDuration() == SD_Static ||
          E->getStorageDuration() == SD_Thread) && "not a global temporary");
  const auto *VD = cast<VarDecl>(E->getExtendingDecl());

  // If we're not materializing a subobject of the temporary, keep the
  // cv-qualifiers from the type of the MaterializeTemporaryExpr.
  QualType MaterializedType = Init->getType();
  if (Init == E->getSubExpr())
    MaterializedType = E->getType();

  CharUnits Align = getContext().getTypeAlignInChars(MaterializedType);

  auto InsertResult = MaterializedGlobalTemporaryMap.insert({E, nullptr});
  if (!InsertResult.second) {
    // We've seen this before: either we already created it or we're in the
    // process of doing so.
    if (!InsertResult.first->second) {
      // We recursively re-entered this function, probably during emission of
      // the initializer. Create a placeholder. We'll clean this up in the
      // outer call, at the end of this function.
      llvm::Type *Type = getTypes().ConvertTypeForMem(MaterializedType);
      InsertResult.first->second = new llvm::GlobalVariable(
          getModule(), Type, false, llvm::GlobalVariable::InternalLinkage,
          nullptr);
    }
    return ConstantAddress(InsertResult.first->second,
                           llvm::cast<llvm::GlobalVariable>(
                               InsertResult.first->second->stripPointerCasts())
                               ->getValueType(),
                           Align);
  }

  // FIXME: If an externally-visible declaration extends multiple temporaries,
  // we need to give each temporary the same name in every translation unit (and
  // we also need to make the temporaries externally-visible).
  SmallString<256> Name;
  llvm::raw_svector_ostream Out(Name);
  getCXXABI().getMangleContext().mangleReferenceTemporary(
      VD, E->getManglingNumber(), Out);

  APValue *Value = nullptr;
  if (E->getStorageDuration() == SD_Static && VD->evaluateValue()) {
    // If the initializer of the extending declaration is a constant
    // initializer, we should have a cached constant initializer for this
    // temporary. Note that this might have a different value from the value
    // computed by evaluating the initializer if the surrounding constant
    // expression modifies the temporary.
    Value = E->getOrCreateValue(false);
  }

  // Try evaluating it now, it might have a constant initializer.
  Expr::EvalResult EvalResult;
  if (!Value && Init->EvaluateAsRValue(EvalResult, getContext()) &&
      !EvalResult.hasSideEffects())
    Value = &EvalResult.Val;

  LangAS AddrSpace = GetGlobalVarAddressSpace(VD);

  std::optional<ConstantEmitter> emitter;
  llvm::Constant *InitialValue = nullptr;
  bool Constant = false;
  llvm::Type *Type;
  if (Value) {
    // The temporary has a constant initializer, use it.
    emitter.emplace(*this);
    InitialValue = emitter->emitForInitializer(*Value, AddrSpace,
                                               MaterializedType);
    Constant =
        MaterializedType.isConstantStorage(getContext(), /*ExcludeCtor*/ Value,
                                           /*ExcludeDtor*/ false);
    Type = InitialValue->getType();
  } else {
    // No initializer, the initialization will be provided when we
    // initialize the declaration which performed lifetime extension.
    Type = getTypes().ConvertTypeForMem(MaterializedType);
  }

  // Create a global variable for this lifetime-extended temporary.
  llvm::GlobalValue::LinkageTypes Linkage = getLLVMLinkageVarDefinition(VD);
  if (Linkage == llvm::GlobalVariable::ExternalLinkage) {
    const VarDecl *InitVD;
    if (VD->isStaticDataMember() && VD->getAnyInitializer(InitVD) &&
        isa<CXXRecordDecl>(InitVD->getLexicalDeclContext())) {
      // Temporaries defined inside a class get linkonce_odr linkage because the
      // class can be defined in multiple translation units.
      Linkage = llvm::GlobalVariable::LinkOnceODRLinkage;
    } else {
      // There is no need for this temporary to have external linkage if the
      // VarDecl has external linkage.
      Linkage = llvm::GlobalVariable::InternalLinkage;
    }
  }
  auto TargetAS = getContext().getTargetAddressSpace(AddrSpace);
  auto *GV = new llvm::GlobalVariable(
      getModule(), Type, Constant, Linkage, InitialValue, Name.c_str(),
      /*InsertBefore=*/nullptr, llvm::GlobalVariable::NotThreadLocal, TargetAS);
  if (emitter) emitter->finalize(GV);
  // Don't assign dllimport or dllexport to local linkage globals.
  if (!llvm::GlobalValue::isLocalLinkage(Linkage)) {
    setGVProperties(GV, VD);
    if (GV->getDLLStorageClass() == llvm::GlobalVariable::DLLExportStorageClass)
      // The reference temporary should never be dllexport.
      GV->setDLLStorageClass(llvm::GlobalVariable::DefaultStorageClass);
  }
  GV->setAlignment(Align.getAsAlign());
  if (supportsCOMDAT() && GV->isWeakForLinker())
    GV->setComdat(TheModule.getOrInsertComdat(GV->getName()));
  if (VD->getTLSKind())
    setTLSMode(GV, *VD);
  llvm::Constant *CV = GV;
  if (AddrSpace != LangAS::Default)
    CV = getTargetCodeGenInfo().performAddrSpaceCast(
        *this, GV, AddrSpace,
        llvm::PointerType::get(
            getLLVMContext(),
            getContext().getTargetAddressSpace(LangAS::Default)));

  // Update the map with the new temporary. If we created a placeholder above,
  // replace it with the new global now.
  llvm::Constant *&Entry = MaterializedGlobalTemporaryMap[E];
  if (Entry) {
    Entry->replaceAllUsesWith(CV);
    llvm::cast<llvm::GlobalVariable>(Entry)->eraseFromParent();
  }
  Entry = CV;

  return ConstantAddress(CV, Type, Align);
}

/// EmitObjCPropertyImplementations - Emit information for synthesized
/// properties for an implementation.
void CodeGenModule::EmitObjCPropertyImplementations(const
                                                    ObjCImplementationDecl *D) {
  for (const auto *PID : D->property_impls()) {
    // Dynamic is just for type-checking.
    if (PID->getPropertyImplementation() == ObjCPropertyImplDecl::Synthesize) {
      ObjCPropertyDecl *PD = PID->getPropertyDecl();

      // Determine which methods need to be implemented, some may have
      // been overridden. Note that ::isPropertyAccessor is not the method
      // we want, that just indicates if the decl came from a
      // property. What we want to know is if the method is defined in
      // this implementation.
      auto *Getter = PID->getGetterMethodDecl();
      if (!Getter || Getter->isSynthesizedAccessorStub())
        CodeGenFunction(*this).GenerateObjCGetter(
            const_cast<ObjCImplementationDecl *>(D), PID);
      auto *Setter = PID->getSetterMethodDecl();
      if (!PD->isReadOnly() && (!Setter || Setter->isSynthesizedAccessorStub()))
        CodeGenFunction(*this).GenerateObjCSetter(
                                 const_cast<ObjCImplementationDecl *>(D), PID);
    }
  }
}

static bool needsDestructMethod(ObjCImplementationDecl *impl) {
  const ObjCInterfaceDecl *iface = impl->getClassInterface();
  for (const ObjCIvarDecl *ivar = iface->all_declared_ivar_begin();
       ivar; ivar = ivar->getNextIvar())
    if (ivar->getType().isDestructedType())
      return true;

  return false;
}

static bool AllTrivialInitializers(CodeGenModule &CGM,
                                   ObjCImplementationDecl *D) {
  CodeGenFunction CGF(CGM);
  for (ObjCImplementationDecl::init_iterator B = D->init_begin(),
       E = D->init_end(); B != E; ++B) {
    CXXCtorInitializer *CtorInitExp = *B;
    Expr *Init = CtorInitExp->getInit();
    if (!CGF.isTrivialInitializer(Init))
      return false;
  }
  return true;
}

/// EmitObjCIvarInitializations - Emit information for ivar initialization
/// for an implementation.
void CodeGenModule::EmitObjCIvarInitializations(ObjCImplementationDecl *D) {
  // We might need a .cxx_destruct even if we don't have any ivar initializers.
  if (needsDestructMethod(D)) {
    const IdentifierInfo *II = &getContext().Idents.get(".cxx_destruct");
    Selector cxxSelector = getContext().Selectors.getSelector(0, &II);
    ObjCMethodDecl *DTORMethod = ObjCMethodDecl::Create(
        getContext(), D->getLocation(), D->getLocation(), cxxSelector,
        getContext().VoidTy, nullptr, D,
        /*isInstance=*/true, /*isVariadic=*/false,
        /*isPropertyAccessor=*/true, /*isSynthesizedAccessorStub=*/false,
        /*isImplicitlyDeclared=*/true,
        /*isDefined=*/false, ObjCImplementationControl::Required);
    D->addInstanceMethod(DTORMethod);
    CodeGenFunction(*this).GenerateObjCCtorDtorMethod(D, DTORMethod, false);
    D->setHasDestructors(true);
  }

  // If the implementation doesn't have any ivar initializers, we don't need
  // a .cxx_construct.
  if (D->getNumIvarInitializers() == 0 ||
      AllTrivialInitializers(*this, D))
    return;

  const IdentifierInfo *II = &getContext().Idents.get(".cxx_construct");
  Selector cxxSelector = getContext().Selectors.getSelector(0, &II);
  // The constructor returns 'self'.
  ObjCMethodDecl *CTORMethod = ObjCMethodDecl::Create(
      getContext(), D->getLocation(), D->getLocation(), cxxSelector,
      getContext().getObjCIdType(), nullptr, D, /*isInstance=*/true,
      /*isVariadic=*/false,
      /*isPropertyAccessor=*/true, /*isSynthesizedAccessorStub=*/false,
      /*isImplicitlyDeclared=*/true,
      /*isDefined=*/false, ObjCImplementationControl::Required);
  D->addInstanceMethod(CTORMethod);
  CodeGenFunction(*this).GenerateObjCCtorDtorMethod(D, CTORMethod, true);
  D->setHasNonZeroConstructors(true);
}

// EmitLinkageSpec - Emit all declarations in a linkage spec.
void CodeGenModule::EmitLinkageSpec(const LinkageSpecDecl *LSD) {
  if (LSD->getLanguage() != LinkageSpecLanguageIDs::C &&
      LSD->getLanguage() != LinkageSpecLanguageIDs::CXX) {
    ErrorUnsupported(LSD, "linkage spec");
    return;
  }

  EmitDeclContext(LSD);
}

void CodeGenModule::EmitTopLevelStmt(const TopLevelStmtDecl *D) {
  // Device code should not be at top level.
  if (LangOpts.CUDA && LangOpts.CUDAIsDevice)
    return;

  std::unique_ptr<CodeGenFunction> &CurCGF =
      GlobalTopLevelStmtBlockInFlight.first;

  // We emitted a top-level stmt but after it there is initialization.
  // Stop squashing the top-level stmts into a single function.
  if (CurCGF && CXXGlobalInits.back() != CurCGF->CurFn) {
    CurCGF->FinishFunction(D->getEndLoc());
    CurCGF = nullptr;
  }

  if (!CurCGF) {
    // void __stmts__N(void)
    // FIXME: Ask the ABI name mangler to pick a name.
    std::string Name = "__stmts__" + llvm::utostr(CXXGlobalInits.size());
    FunctionArgList Args;
    QualType RetTy = getContext().VoidTy;
    const CGFunctionInfo &FnInfo =
        getTypes().arrangeBuiltinFunctionDeclaration(RetTy, Args);
    llvm::FunctionType *FnTy = getTypes().GetFunctionType(FnInfo);
    llvm::Function *Fn = llvm::Function::Create(
        FnTy, llvm::GlobalValue::InternalLinkage, Name, &getModule());

    CurCGF.reset(new CodeGenFunction(*this));
    GlobalTopLevelStmtBlockInFlight.second = D;
    CurCGF->StartFunction(GlobalDecl(), RetTy, Fn, FnInfo, Args,
                          D->getBeginLoc(), D->getBeginLoc());
    CXXGlobalInits.push_back(Fn);
  }

  CurCGF->EmitStmt(D->getStmt());
}

void CodeGenModule::EmitDeclContext(const DeclContext *DC) {
  for (auto *I : DC->decls()) {
    // Unlike other DeclContexts, the contents of an ObjCImplDecl at TU scope
    // are themselves considered "top-level", so EmitTopLevelDecl on an
    // ObjCImplDecl does not recursively visit them. We need to do that in
    // case they're nested inside another construct (LinkageSpecDecl /
    // ExportDecl) that does stop them from being considered "top-level".
    if (auto *OID = dyn_cast<ObjCImplDecl>(I)) {
      for (auto *M : OID->methods())
        EmitTopLevelDecl(M);
    }

    EmitTopLevelDecl(I);
  }
}

/// EmitTopLevelDecl - Emit code for a single top level declaration.
void CodeGenModule::EmitTopLevelDecl(Decl *D) {
  // Ignore dependent declarations.
  if (D->isTemplated())
    return;

  // Consteval function shouldn't be emitted.
  if (auto *FD = dyn_cast<FunctionDecl>(D); FD && FD->isImmediateFunction())
    return;

  switch (D->getKind()) {
  case Decl::CXXConversion:
  case Decl::CXXMethod:
  case Decl::Function:
    EmitGlobal(cast<FunctionDecl>(D));
    // Always provide some coverage mapping
    // even for the functions that aren't emitted.
    AddDeferredUnusedCoverageMapping(D);
    break;

  case Decl::CXXDeductionGuide:
    // Function-like, but does not result in code emission.
    break;

  case Decl::Var:
  case Decl::Decomposition:
  case Decl::VarTemplateSpecialization:
    EmitGlobal(cast<VarDecl>(D));
    if (auto *DD = dyn_cast<DecompositionDecl>(D))
      for (auto *B : DD->flat_bindings())
        if (auto *HD = B->getHoldingVar())
          EmitGlobal(HD);

    break;

  // Indirect fields from global anonymous structs and unions can be
  // ignored; only the actual variable requires IR gen support.
  case Decl::IndirectField:
    break;

  // C++ Decls
  case Decl::Namespace:
    EmitDeclContext(cast<NamespaceDecl>(D));
    break;
  case Decl::ClassTemplateSpecialization: {
    const auto *Spec = cast<ClassTemplateSpecializationDecl>(D);
    if (CGDebugInfo *DI = getModuleDebugInfo())
      if (Spec->getSpecializationKind() ==
              TSK_ExplicitInstantiationDefinition &&
          Spec->hasDefinition())
        DI->completeTemplateDefinition(*Spec);
  } [[fallthrough]];
  case Decl::CXXRecord: {
    CXXRecordDecl *CRD = cast<CXXRecordDecl>(D);
    if (CGDebugInfo *DI = getModuleDebugInfo()) {
      if (CRD->hasDefinition())
        DI->EmitAndRetainType(getContext().getRecordType(cast<RecordDecl>(D)));
      if (auto *ES = D->getASTContext().getExternalSource())
        if (ES->hasExternalDefinitions(D) == ExternalASTSource::EK_Never)
          DI->completeUnusedClass(*CRD);
    }
    // Emit any static data members, they may be definitions.
    for (auto *I : CRD->decls())
      if (isa<VarDecl>(I) || isa<CXXRecordDecl>(I) || isa<EnumDecl>(I))
        EmitTopLevelDecl(I);
    break;
  }
    // No code generation needed.
  case Decl::UsingShadow:
  case Decl::ClassTemplate:
  case Decl::VarTemplate:
  case Decl::Concept:
  case Decl::VarTemplatePartialSpecialization:
  case Decl::FunctionTemplate:
  case Decl::TypeAliasTemplate:
  case Decl::Block:
  case Decl::Empty:
  case Decl::Binding:
    break;
  case Decl::Using:          // using X; [C++]
    if (CGDebugInfo *DI = getModuleDebugInfo())
        DI->EmitUsingDecl(cast<UsingDecl>(*D));
    break;
  case Decl::UsingEnum: // using enum X; [C++]
    if (CGDebugInfo *DI = getModuleDebugInfo())
      DI->EmitUsingEnumDecl(cast<UsingEnumDecl>(*D));
    break;
  case Decl::NamespaceAlias:
    if (CGDebugInfo *DI = getModuleDebugInfo())
        DI->EmitNamespaceAlias(cast<NamespaceAliasDecl>(*D));
    break;
  case Decl::UsingDirective: // using namespace X; [C++]
    if (CGDebugInfo *DI = getModuleDebugInfo())
      DI->EmitUsingDirective(cast<UsingDirectiveDecl>(*D));
    break;
  case Decl::CXXConstructor:
    getCXXABI().EmitCXXConstructors(cast<CXXConstructorDecl>(D));
    break;
  case Decl::CXXDestructor:
    getCXXABI().EmitCXXDestructors(cast<CXXDestructorDecl>(D));
    break;

  case Decl::StaticAssert:
    // Nothing to do.
    break;

  // Objective-C Decls

  // Forward declarations, no (immediate) code generation.
  case Decl::ObjCInterface:
  case Decl::ObjCCategory:
    break;

  case Decl::ObjCProtocol: {
    auto *Proto = cast<ObjCProtocolDecl>(D);
    if (Proto->isThisDeclarationADefinition())
      ObjCRuntime->GenerateProtocol(Proto);
    break;
  }

  case Decl::ObjCCategoryImpl:
    // Categories have properties but don't support synthesize so we
    // can ignore them here.
    ObjCRuntime->GenerateCategory(cast<ObjCCategoryImplDecl>(D));
    break;

  case Decl::ObjCImplementation: {
    auto *OMD = cast<ObjCImplementationDecl>(D);
    EmitObjCPropertyImplementations(OMD);
    EmitObjCIvarInitializations(OMD);
    ObjCRuntime->GenerateClass(OMD);
    // Emit global variable debug information.
    if (CGDebugInfo *DI = getModuleDebugInfo())
      if (getCodeGenOpts().hasReducedDebugInfo())
        DI->getOrCreateInterfaceType(getContext().getObjCInterfaceType(
            OMD->getClassInterface()), OMD->getLocation());
    break;
  }
  case Decl::ObjCMethod: {
    auto *OMD = cast<ObjCMethodDecl>(D);
    // If this is not a prototype, emit the body.
    if (OMD->getBody())
      CodeGenFunction(*this).GenerateObjCMethod(OMD);
    break;
  }
  case Decl::ObjCCompatibleAlias:
    ObjCRuntime->RegisterAlias(cast<ObjCCompatibleAliasDecl>(D));
    break;

  case Decl::PragmaComment: {
    const auto *PCD = cast<PragmaCommentDecl>(D);
    switch (PCD->getCommentKind()) {
    case PCK_Unknown:
      llvm_unreachable("unexpected pragma comment kind");
    case PCK_Linker:
      AppendLinkerOptions(PCD->getArg());
      break;
    case PCK_Lib:
        AddDependentLib(PCD->getArg());
      break;
    case PCK_Compiler:
    case PCK_ExeStr:
    case PCK_User:
      break; // We ignore all of these.
    }
    break;
  }

  case Decl::PragmaDetectMismatch: {
    const auto *PDMD = cast<PragmaDetectMismatchDecl>(D);
    AddDetectMismatch(PDMD->getName(), PDMD->getValue());
    break;
  }

  case Decl::LinkageSpec:
    EmitLinkageSpec(cast<LinkageSpecDecl>(D));
    break;

  case Decl::FileScopeAsm: {
    // File-scope asm is ignored during device-side CUDA compilation.
    if (LangOpts.CUDA && LangOpts.CUDAIsDevice)
      break;
    // File-scope asm is ignored during device-side OpenMP compilation.
    if (LangOpts.OpenMPIsTargetDevice)
      break;
    // File-scope asm is ignored during device-side SYCL compilation.
    if (LangOpts.SYCLIsDevice)
      break;
    auto *AD = cast<FileScopeAsmDecl>(D);
    getModule().appendModuleInlineAsm(AD->getAsmString());
    break;
  }

  case Decl::TopLevelStmt:
    EmitTopLevelStmt(cast<TopLevelStmtDecl>(D));
    break;

  case Decl::Import: {
    auto *Import = cast<ImportDecl>(D);

    // If we've already imported this module, we're done.
    if (!ImportedModules.insert(Import->getImportedModule()))
      break;

    // Emit debug information for direct imports.
    if (!Import->getImportedOwningModule()) {
      if (CGDebugInfo *DI = getModuleDebugInfo())
        DI->EmitImportDecl(*Import);
    }

    // For C++ standard modules we are done - we will call the module
    // initializer for imported modules, and that will likewise call those for
    // any imports it has.
    if (CXX20ModuleInits && Import->getImportedModule() &&
        Import->getImportedModule()->isNamedModule())
      break;

    // For clang C++ module map modules the initializers for sub-modules are
    // emitted here.

    // Find all of the submodules and emit the module initializers.
    llvm::SmallPtrSet<clang::Module *, 16> Visited;
    SmallVector<clang::Module *, 16> Stack;
    Visited.insert(Import->getImportedModule());
    Stack.push_back(Import->getImportedModule());

    while (!Stack.empty()) {
      clang::Module *Mod = Stack.pop_back_val();
      if (!EmittedModuleInitializers.insert(Mod).second)
        continue;

      for (auto *D : Context.getModuleInitializers(Mod))
        EmitTopLevelDecl(D);

      // Visit the submodules of this module.
      for (auto *Submodule : Mod->submodules()) {
        // Skip explicit children; they need to be explicitly imported to emit
        // the initializers.
        if (Submodule->IsExplicit)
          continue;

        if (Visited.insert(Submodule).second)
          Stack.push_back(Submodule);
      }
    }
    break;
  }

  case Decl::Export:
    EmitDeclContext(cast<ExportDecl>(D));
    break;

  case Decl::OMPThreadPrivate:
    EmitOMPThreadPrivateDecl(cast<OMPThreadPrivateDecl>(D));
    break;

  case Decl::OMPAllocate:
    EmitOMPAllocateDecl(cast<OMPAllocateDecl>(D));
    break;

  case Decl::OMPDeclareReduction:
    EmitOMPDeclareReduction(cast<OMPDeclareReductionDecl>(D));
    break;

  case Decl::OMPDeclareMapper:
    EmitOMPDeclareMapper(cast<OMPDeclareMapperDecl>(D));
    break;

  case Decl::OMPRequires:
    EmitOMPRequiresDecl(cast<OMPRequiresDecl>(D));
    break;

  case Decl::Typedef:
  case Decl::TypeAlias: // using foo = bar; [C++11]
    if (CGDebugInfo *DI = getModuleDebugInfo())
      DI->EmitAndRetainType(
          getContext().getTypedefType(cast<TypedefNameDecl>(D)));
    break;

  case Decl::Record:
    if (CGDebugInfo *DI = getModuleDebugInfo())
      if (cast<RecordDecl>(D)->getDefinition())
        DI->EmitAndRetainType(getContext().getRecordType(cast<RecordDecl>(D)));
    break;

  case Decl::Enum:
    if (CGDebugInfo *DI = getModuleDebugInfo())
      if (cast<EnumDecl>(D)->getDefinition())
        DI->EmitAndRetainType(getContext().getEnumType(cast<EnumDecl>(D)));
    break;

  case Decl::HLSLBuffer:
    getHLSLRuntime().addBuffer(cast<HLSLBufferDecl>(D));
    break;

  case Decl::OpenACCDeclare:
    EmitOpenACCDeclare(cast<OpenACCDeclareDecl>(D));
    break;
  case Decl::OpenACCRoutine:
    EmitOpenACCRoutine(cast<OpenACCRoutineDecl>(D));
    break;

  default:
    // Make sure we handled everything we should, every other kind is a
    // non-top-level decl.  FIXME: Would be nice to have an isTopLevelDeclKind
    // function. Need to recode Decl::Kind to do that easily.
    assert(isa<TypeDecl>(D) && "Unsupported decl kind");
    break;
  }
}

void CodeGenModule::AddDeferredUnusedCoverageMapping(Decl *D) {
  // Do we need to generate coverage mapping?
  if (!CodeGenOpts.CoverageMapping)
    return;
  switch (D->getKind()) {
  case Decl::CXXConversion:
  case Decl::CXXMethod:
  case Decl::Function:
  case Decl::ObjCMethod:
  case Decl::CXXConstructor:
  case Decl::CXXDestructor: {
    if (!cast<FunctionDecl>(D)->doesThisDeclarationHaveABody())
      break;
    SourceManager &SM = getContext().getSourceManager();
    if (LimitedCoverage && SM.getMainFileID() != SM.getFileID(D->getBeginLoc()))
      break;
    if (!llvm::coverage::SystemHeadersCoverage &&
        SM.isInSystemHeader(D->getBeginLoc()))
      break;
    DeferredEmptyCoverageMappingDecls.try_emplace(D, true);
    break;
  }
  default:
    break;
  };
}

void CodeGenModule::ClearUnusedCoverageMapping(const Decl *D) {
  // Do we need to generate coverage mapping?
  if (!CodeGenOpts.CoverageMapping)
    return;
  if (const auto *Fn = dyn_cast<FunctionDecl>(D)) {
    if (Fn->isTemplateInstantiation())
      ClearUnusedCoverageMapping(Fn->getTemplateInstantiationPattern());
  }
  DeferredEmptyCoverageMappingDecls.insert_or_assign(D, false);
}

void CodeGenModule::EmitDeferredUnusedCoverageMappings() {
  // We call takeVector() here to avoid use-after-free.
  // FIXME: DeferredEmptyCoverageMappingDecls is getting mutated because
  // we deserialize function bodies to emit coverage info for them, and that
  // deserializes more declarations. How should we handle that case?
  for (const auto &Entry : DeferredEmptyCoverageMappingDecls.takeVector()) {
    if (!Entry.second)
      continue;
    const Decl *D = Entry.first;
    switch (D->getKind()) {
    case Decl::CXXConversion:
    case Decl::CXXMethod:
    case Decl::Function:
    case Decl::ObjCMethod: {
      CodeGenPGO PGO(*this);
      GlobalDecl GD(cast<FunctionDecl>(D));
      PGO.emitEmptyCounterMapping(D, getMangledName(GD),
                                  getFunctionLinkage(GD));
      break;
    }
    case Decl::CXXConstructor: {
      CodeGenPGO PGO(*this);
      GlobalDecl GD(cast<CXXConstructorDecl>(D), Ctor_Base);
      PGO.emitEmptyCounterMapping(D, getMangledName(GD),
                                  getFunctionLinkage(GD));
      break;
    }
    case Decl::CXXDestructor: {
      CodeGenPGO PGO(*this);
      GlobalDecl GD(cast<CXXDestructorDecl>(D), Dtor_Base);
      PGO.emitEmptyCounterMapping(D, getMangledName(GD),
                                  getFunctionLinkage(GD));
      break;
    }
    default:
      break;
    };
  }
}

void CodeGenModule::EmitMainVoidAlias() {
  // In order to transition away from "__original_main" gracefully, emit an
  // alias for "main" in the no-argument case so that libc can detect when
  // new-style no-argument main is in used.
  if (llvm::Function *F = getModule().getFunction("main")) {
    if (!F->isDeclaration() && F->arg_size() == 0 && !F->isVarArg() &&
        F->getReturnType()->isIntegerTy(Context.getTargetInfo().getIntWidth())) {
      auto *GA = llvm::GlobalAlias::create("__main_void", F);
      GA->setVisibility(llvm::GlobalValue::HiddenVisibility);
    }
  }
}

/// Turns the given pointer into a constant.
static llvm::Constant *GetPointerConstant(llvm::LLVMContext &Context,
                                          const void *Ptr) {
  uintptr_t PtrInt = reinterpret_cast<uintptr_t>(Ptr);
  llvm::Type *i64 = llvm::Type::getInt64Ty(Context);
  return llvm::ConstantInt::get(i64, PtrInt);
}

static void EmitGlobalDeclMetadata(CodeGenModule &CGM,
                                   llvm::NamedMDNode *&GlobalMetadata,
                                   GlobalDecl D,
                                   llvm::GlobalValue *Addr) {
  if (!GlobalMetadata)
    GlobalMetadata =
      CGM.getModule().getOrInsertNamedMetadata("clang.global.decl.ptrs");

  // TODO: should we report variant information for ctors/dtors?
  llvm::Metadata *Ops[] = {llvm::ConstantAsMetadata::get(Addr),
                           llvm::ConstantAsMetadata::get(GetPointerConstant(
                               CGM.getLLVMContext(), D.getDecl()))};
  GlobalMetadata->addOperand(llvm::MDNode::get(CGM.getLLVMContext(), Ops));
}

bool CodeGenModule::CheckAndReplaceExternCIFuncs(llvm::GlobalValue *Elem,
                                                 llvm::GlobalValue *CppFunc) {
  // Store the list of ifuncs we need to replace uses in.
  llvm::SmallVector<llvm::GlobalIFunc *> IFuncs;
  // List of ConstantExprs that we should be able to delete when we're done
  // here.
  llvm::SmallVector<llvm::ConstantExpr *> CEs;

  // It isn't valid to replace the extern-C ifuncs if all we find is itself!
  if (Elem == CppFunc)
    return false;

  // First make sure that all users of this are ifuncs (or ifuncs via a
  // bitcast), and collect the list of ifuncs and CEs so we can work on them
  // later.
  for (llvm::User *User : Elem->users()) {
    // Users can either be a bitcast ConstExpr that is used by the ifuncs, OR an
    // ifunc directly. In any other case, just give up, as we don't know what we
    // could break by changing those.
    if (auto *ConstExpr = dyn_cast<llvm::ConstantExpr>(User)) {
      if (ConstExpr->getOpcode() != llvm::Instruction::BitCast)
        return false;

      for (llvm::User *CEUser : ConstExpr->users()) {
        if (auto *IFunc = dyn_cast<llvm::GlobalIFunc>(CEUser)) {
          IFuncs.push_back(IFunc);
        } else {
          return false;
        }
      }
      CEs.push_back(ConstExpr);
    } else if (auto *IFunc = dyn_cast<llvm::GlobalIFunc>(User)) {
      IFuncs.push_back(IFunc);
    } else {
      // This user is one we don't know how to handle, so fail redirection. This
      // will result in an ifunc retaining a resolver name that will ultimately
      // fail to be resolved to a defined function.
      return false;
    }
  }

  // Now we know this is a valid case where we can do this alias replacement, we
  // need to remove all of the references to Elem (and the bitcasts!) so we can
  // delete it.
  for (llvm::GlobalIFunc *IFunc : IFuncs)
    IFunc->setResolver(nullptr);
  for (llvm::ConstantExpr *ConstExpr : CEs)
    ConstExpr->destroyConstant();

  // We should now be out of uses for the 'old' version of this function, so we
  // can erase it as well.
  Elem->eraseFromParent();

  for (llvm::GlobalIFunc *IFunc : IFuncs) {
    // The type of the resolver is always just a function-type that returns the
    // type of the IFunc, so create that here. If the type of the actual
    // resolver doesn't match, it just gets bitcast to the right thing.
    auto *ResolverTy =
        llvm::FunctionType::get(IFunc->getType(), /*isVarArg*/ false);
    llvm::Constant *Resolver = GetOrCreateLLVMFunction(
        CppFunc->getName(), ResolverTy, {}, /*ForVTable*/ false);
    IFunc->setResolver(Resolver);
  }
  return true;
}

/// For each function which is declared within an extern "C" region and marked
/// as 'used', but has internal linkage, create an alias from the unmangled
/// name to the mangled name if possible. People expect to be able to refer
/// to such functions with an unmangled name from inline assembly within the
/// same translation unit.
void CodeGenModule::EmitStaticExternCAliases() {
  if (!getTargetCodeGenInfo().shouldEmitStaticExternCAliases())
    return;
  for (auto &I : StaticExternCValues) {
    const IdentifierInfo *Name = I.first;
    llvm::GlobalValue *Val = I.second;

    // If Val is null, that implies there were multiple declarations that each
    // had a claim to the unmangled name. In this case, generation of the alias
    // is suppressed. See CodeGenModule::MaybeHandleStaticInExternC.
    if (!Val)
      break;

    llvm::GlobalValue *ExistingElem =
        getModule().getNamedValue(Name->getName());

    // If there is either not something already by this name, or we were able to
    // replace all uses from IFuncs, create the alias.
    if (!ExistingElem || CheckAndReplaceExternCIFuncs(ExistingElem, Val))
      addCompilerUsedGlobal(llvm::GlobalAlias::create(Name->getName(), Val));
  }
}

bool CodeGenModule::lookupRepresentativeDecl(StringRef MangledName,
                                             GlobalDecl &Result) const {
  auto Res = Manglings.find(MangledName);
  if (Res == Manglings.end())
    return false;
  Result = Res->getValue();
  return true;
}

/// Emits metadata nodes associating all the global values in the
/// current module with the Decls they came from.  This is useful for
/// projects using IR gen as a subroutine.
///
/// Since there's currently no way to associate an MDNode directly
/// with an llvm::GlobalValue, we create a global named metadata
/// with the name 'clang.global.decl.ptrs'.
void CodeGenModule::EmitDeclMetadata() {
  llvm::NamedMDNode *GlobalMetadata = nullptr;

  for (auto &I : MangledDeclNames) {
    llvm::GlobalValue *Addr = getModule().getNamedValue(I.second);
    // Some mangled names don't necessarily have an associated GlobalValue
    // in this module, e.g. if we mangled it for DebugInfo.
    if (Addr)
      EmitGlobalDeclMetadata(*this, GlobalMetadata, I.first, Addr);
  }
}

/// Emits metadata nodes for all the local variables in the current
/// function.
void CodeGenFunction::EmitDeclMetadata() {
  if (LocalDeclMap.empty()) return;

  llvm::LLVMContext &Context = getLLVMContext();

  // Find the unique metadata ID for this name.
  unsigned DeclPtrKind = Context.getMDKindID("clang.decl.ptr");

  llvm::NamedMDNode *GlobalMetadata = nullptr;

  for (auto &I : LocalDeclMap) {
    const Decl *D = I.first;
    llvm::Value *Addr = I.second.emitRawPointer(*this);
    if (auto *Alloca = dyn_cast<llvm::AllocaInst>(Addr)) {
      llvm::Value *DAddr = GetPointerConstant(getLLVMContext(), D);
      Alloca->setMetadata(
          DeclPtrKind, llvm::MDNode::get(
                           Context, llvm::ValueAsMetadata::getConstant(DAddr)));
    } else if (auto *GV = dyn_cast<llvm::GlobalValue>(Addr)) {
      GlobalDecl GD = GlobalDecl(cast<VarDecl>(D));
      EmitGlobalDeclMetadata(CGM, GlobalMetadata, GD, GV);
    }
  }
}

void CodeGenModule::EmitVersionIdentMetadata() {
  llvm::NamedMDNode *IdentMetadata =
    TheModule.getOrInsertNamedMetadata("llvm.ident");
  std::string Version = getClangFullVersion();
  llvm::LLVMContext &Ctx = TheModule.getContext();

  llvm::Metadata *IdentNode[] = {llvm::MDString::get(Ctx, Version)};
  IdentMetadata->addOperand(llvm::MDNode::get(Ctx, IdentNode));
}

void CodeGenModule::EmitCommandLineMetadata() {
  llvm::NamedMDNode *CommandLineMetadata =
    TheModule.getOrInsertNamedMetadata("llvm.commandline");
  std::string CommandLine = getCodeGenOpts().RecordCommandLine;
  llvm::LLVMContext &Ctx = TheModule.getContext();

  llvm::Metadata *CommandLineNode[] = {llvm::MDString::get(Ctx, CommandLine)};
  CommandLineMetadata->addOperand(llvm::MDNode::get(Ctx, CommandLineNode));
}

void CodeGenModule::EmitCoverageFile() {
  llvm::NamedMDNode *CUNode = TheModule.getNamedMetadata("llvm.dbg.cu");
  if (!CUNode)
    return;

  llvm::NamedMDNode *GCov = TheModule.getOrInsertNamedMetadata("llvm.gcov");
  llvm::LLVMContext &Ctx = TheModule.getContext();
  auto *CoverageDataFile =
      llvm::MDString::get(Ctx, getCodeGenOpts().CoverageDataFile);
  auto *CoverageNotesFile =
      llvm::MDString::get(Ctx, getCodeGenOpts().CoverageNotesFile);
  for (int i = 0, e = CUNode->getNumOperands(); i != e; ++i) {
    llvm::MDNode *CU = CUNode->getOperand(i);
    llvm::Metadata *Elts[] = {CoverageNotesFile, CoverageDataFile, CU};
    GCov->addOperand(llvm::MDNode::get(Ctx, Elts));
  }
}

llvm::Constant *CodeGenModule::GetAddrOfRTTIDescriptor(QualType Ty,
                                                       bool ForEH) {
  // Return a bogus pointer if RTTI is disabled, unless it's for EH.
  // FIXME: should we even be calling this method if RTTI is disabled
  // and it's not for EH?
  if (!shouldEmitRTTI(ForEH))
    return llvm::Constant::getNullValue(GlobalsInt8PtrTy);

  if (ForEH && Ty->isObjCObjectPointerType() &&
      LangOpts.ObjCRuntime.isGNUFamily())
    return ObjCRuntime->GetEHType(Ty);

  return getCXXABI().getAddrOfRTTIDescriptor(Ty);
}

void CodeGenModule::EmitOMPThreadPrivateDecl(const OMPThreadPrivateDecl *D) {
  // Do not emit threadprivates in simd-only mode.
  if (LangOpts.OpenMP && LangOpts.OpenMPSimd)
    return;
  for (auto RefExpr : D->varlist()) {
    auto *VD = cast<VarDecl>(cast<DeclRefExpr>(RefExpr)->getDecl());
    bool PerformInit =
        VD->getAnyInitializer() &&
        !VD->getAnyInitializer()->isConstantInitializer(getContext(),
                                                        /*ForRef=*/false);

    Address Addr(GetAddrOfGlobalVar(VD),
                 getTypes().ConvertTypeForMem(VD->getType()),
                 getContext().getDeclAlign(VD));
    if (auto InitFunction = getOpenMPRuntime().emitThreadPrivateVarDefinition(
            VD, Addr, RefExpr->getBeginLoc(), PerformInit))
      CXXGlobalInits.push_back(InitFunction);
  }
}

llvm::Metadata *
CodeGenModule::CreateMetadataIdentifierImpl(QualType T, MetadataTypeMap &Map,
                                            StringRef Suffix) {
  if (auto *FnType = T->getAs<FunctionProtoType>())
    T = getContext().getFunctionType(
        FnType->getReturnType(), FnType->getParamTypes(),
        FnType->getExtProtoInfo().withExceptionSpec(EST_None));

  llvm::Metadata *&InternalId = Map[T.getCanonicalType()];
  if (InternalId)
    return InternalId;

  if (isExternallyVisible(T->getLinkage())) {
    std::string OutName;
    llvm::raw_string_ostream Out(OutName);
    getCXXABI().getMangleContext().mangleCanonicalTypeName(
        T, Out, getCodeGenOpts().SanitizeCfiICallNormalizeIntegers);

    if (getCodeGenOpts().SanitizeCfiICallNormalizeIntegers)
      Out << ".normalized";

    Out << Suffix;

    InternalId = llvm::MDString::get(getLLVMContext(), Out.str());
  } else {
    InternalId = llvm::MDNode::getDistinct(getLLVMContext(),
                                           llvm::ArrayRef<llvm::Metadata *>());
  }

  return InternalId;
}

llvm::Metadata *CodeGenModule::CreateMetadataIdentifierForType(QualType T) {
  return CreateMetadataIdentifierImpl(T, MetadataIdMap, "");
}

llvm::Metadata *
CodeGenModule::CreateMetadataIdentifierForVirtualMemPtrType(QualType T) {
  return CreateMetadataIdentifierImpl(T, VirtualMetadataIdMap, ".virtual");
}

// Generalize pointer types to a void pointer with the qualifiers of the
// originally pointed-to type, e.g. 'const char *' and 'char * const *'
// generalize to 'const void *' while 'char *' and 'const char **' generalize to
// 'void *'.
static QualType GeneralizeType(ASTContext &Ctx, QualType Ty) {
  if (!Ty->isPointerType())
    return Ty;

  return Ctx.getPointerType(
      QualType(Ctx.VoidTy).withCVRQualifiers(
          Ty->getPointeeType().getCVRQualifiers()));
}

// Apply type generalization to a FunctionType's return and argument types
static QualType GeneralizeFunctionType(ASTContext &Ctx, QualType Ty) {
  if (auto *FnType = Ty->getAs<FunctionProtoType>()) {
    SmallVector<QualType, 8> GeneralizedParams;
    for (auto &Param : FnType->param_types())
      GeneralizedParams.push_back(GeneralizeType(Ctx, Param));

    return Ctx.getFunctionType(
        GeneralizeType(Ctx, FnType->getReturnType()),
        GeneralizedParams, FnType->getExtProtoInfo());
  }

  if (auto *FnType = Ty->getAs<FunctionNoProtoType>())
    return Ctx.getFunctionNoProtoType(
        GeneralizeType(Ctx, FnType->getReturnType()));

  llvm_unreachable("Encountered unknown FunctionType");
}

llvm::Metadata *CodeGenModule::CreateMetadataIdentifierGeneralized(QualType T) {
  return CreateMetadataIdentifierImpl(GeneralizeFunctionType(getContext(), T),
                                      GeneralizedMetadataIdMap, ".generalized");
}

/// Returns whether this module needs the "all-vtables" type identifier.
bool CodeGenModule::NeedAllVtablesTypeId() const {
  // Returns true if at least one of vtable-based CFI checkers is enabled and
  // is not in the trapping mode.
  return ((LangOpts.Sanitize.has(SanitizerKind::CFIVCall) &&
           !CodeGenOpts.SanitizeTrap.has(SanitizerKind::CFIVCall)) ||
          (LangOpts.Sanitize.has(SanitizerKind::CFINVCall) &&
           !CodeGenOpts.SanitizeTrap.has(SanitizerKind::CFINVCall)) ||
          (LangOpts.Sanitize.has(SanitizerKind::CFIDerivedCast) &&
           !CodeGenOpts.SanitizeTrap.has(SanitizerKind::CFIDerivedCast)) ||
          (LangOpts.Sanitize.has(SanitizerKind::CFIUnrelatedCast) &&
           !CodeGenOpts.SanitizeTrap.has(SanitizerKind::CFIUnrelatedCast)));
}

void CodeGenModule::AddVTableTypeMetadata(llvm::GlobalVariable *VTable,
                                          CharUnits Offset,
                                          const CXXRecordDecl *RD) {
  llvm::Metadata *MD =
      CreateMetadataIdentifierForType(QualType(RD->getTypeForDecl(), 0));
  VTable->addTypeMetadata(Offset.getQuantity(), MD);

  if (CodeGenOpts.SanitizeCfiCrossDso)
    if (auto CrossDsoTypeId = CreateCrossDsoCfiTypeId(MD))
      VTable->addTypeMetadata(Offset.getQuantity(),
                              llvm::ConstantAsMetadata::get(CrossDsoTypeId));

  if (NeedAllVtablesTypeId()) {
    llvm::Metadata *MD = llvm::MDString::get(getLLVMContext(), "all-vtables");
    VTable->addTypeMetadata(Offset.getQuantity(), MD);
  }
}

llvm::SanitizerStatReport &CodeGenModule::getSanStats() {
  if (!SanStats)
    SanStats = std::make_unique<llvm::SanitizerStatReport>(&getModule());

  return *SanStats;
}

llvm::Value *
CodeGenModule::createOpenCLIntToSamplerConversion(const Expr *E,
                                                  CodeGenFunction &CGF) {
  llvm::Constant *C = ConstantEmitter(CGF).emitAbstract(E, E->getType());
  auto *SamplerT = getOpenCLRuntime().getSamplerType(E->getType().getTypePtr());
  auto *FTy = llvm::FunctionType::get(SamplerT, {C->getType()}, false);
  auto *Call = CGF.EmitRuntimeCall(
      CreateRuntimeFunction(FTy, "__translate_sampler_initializer"), {C});
  return Call;
}

CharUnits CodeGenModule::getNaturalPointeeTypeAlignment(
    QualType T, LValueBaseInfo *BaseInfo, TBAAAccessInfo *TBAAInfo) {
  return getNaturalTypeAlignment(T->getPointeeType(), BaseInfo, TBAAInfo,
                                 /* forPointeeType= */ true);
}

CharUnits CodeGenModule::getNaturalTypeAlignment(QualType T,
                                                 LValueBaseInfo *BaseInfo,
                                                 TBAAAccessInfo *TBAAInfo,
                                                 bool forPointeeType) {
  if (TBAAInfo)
    *TBAAInfo = getTBAAAccessInfo(T);

  // FIXME: This duplicates logic in ASTContext::getTypeAlignIfKnown. But
  // that doesn't return the information we need to compute BaseInfo.

  // Honor alignment typedef attributes even on incomplete types.
  // We also honor them straight for C++ class types, even as pointees;
  // there's an expressivity gap here.
  if (auto TT = T->getAs<TypedefType>()) {
    if (auto Align = TT->getDecl()->getMaxAlignment()) {
      if (BaseInfo)
        *BaseInfo = LValueBaseInfo(AlignmentSource::AttributedType);
      return getContext().toCharUnitsFromBits(Align);
    }
  }

  bool AlignForArray = T->isArrayType();

  // Analyze the base element type, so we don't get confused by incomplete
  // array types.
  T = getContext().getBaseElementType(T);

  if (T->isIncompleteType()) {
    // We could try to replicate the logic from
    // ASTContext::getTypeAlignIfKnown, but nothing uses the alignment if the
    // type is incomplete, so it's impossible to test. We could try to reuse
    // getTypeAlignIfKnown, but that doesn't return the information we need
    // to set BaseInfo.  So just ignore the possibility that the alignment is
    // greater than one.
    if (BaseInfo)
      *BaseInfo = LValueBaseInfo(AlignmentSource::Type);
    return CharUnits::One();
  }

  if (BaseInfo)
    *BaseInfo = LValueBaseInfo(AlignmentSource::Type);

  CharUnits Alignment;
  const CXXRecordDecl *RD;
  if (T.getQualifiers().hasUnaligned()) {
    Alignment = CharUnits::One();
  } else if (forPointeeType && !AlignForArray &&
             (RD = T->getAsCXXRecordDecl())) {
    // For C++ class pointees, we don't know whether we're pointing at a
    // base or a complete object, so we generally need to use the
    // non-virtual alignment.
    Alignment = getClassPointerAlignment(RD);
  } else {
    Alignment = getContext().getTypeAlignInChars(T);
  }

  // Cap to the global maximum type alignment unless the alignment
  // was somehow explicit on the type.
  if (unsigned MaxAlign = getLangOpts().MaxTypeAlign) {
    if (Alignment.getQuantity() > MaxAlign &&
        !getContext().isAlignmentRequired(T))
      Alignment = CharUnits::fromQuantity(MaxAlign);
  }
  return Alignment;
}

bool CodeGenModule::stopAutoInit() {
  unsigned StopAfter = getContext().getLangOpts().TrivialAutoVarInitStopAfter;
  if (StopAfter) {
    // This number is positive only when -ftrivial-auto-var-init-stop-after=* is
    // used
    if (NumAutoVarInit >= StopAfter) {
      return true;
    }
    if (!NumAutoVarInit) {
      unsigned DiagID = getDiags().getCustomDiagID(
          DiagnosticsEngine::Warning,
          "-ftrivial-auto-var-init-stop-after=%0 has been enabled to limit the "
          "number of times ftrivial-auto-var-init=%1 gets applied.");
      getDiags().Report(DiagID)
          << StopAfter
          << (getContext().getLangOpts().getTrivialAutoVarInit() ==
                      LangOptions::TrivialAutoVarInitKind::Zero
                  ? "zero"
                  : "pattern");
    }
    ++NumAutoVarInit;
  }
  return false;
}

void CodeGenModule::printPostfixForExternalizedDecl(llvm::raw_ostream &OS,
                                                    const Decl *D) const {
  // ptxas does not allow '.' in symbol names. On the other hand, HIP prefers
  // postfix beginning with '.' since the symbol name can be demangled.
  if (LangOpts.HIP)
    OS << (isa<VarDecl>(D) ? ".static." : ".intern.");
  else
    OS << (isa<VarDecl>(D) ? "__static__" : "__intern__");

  // If the CUID is not specified we try to generate a unique postfix.
  if (getLangOpts().CUID.empty()) {
    SourceManager &SM = getContext().getSourceManager();
    PresumedLoc PLoc = SM.getPresumedLoc(D->getLocation());
    assert(PLoc.isValid() && "Source location is expected to be valid.");

    // Get the hash of the user defined macros.
    llvm::MD5 Hash;
    llvm::MD5::MD5Result Result;
    for (const auto &Arg : PreprocessorOpts.Macros)
      Hash.update(Arg.first);
    Hash.final(Result);

    // Get the UniqueID for the file containing the decl.
    llvm::sys::fs::UniqueID ID;
    if (llvm::sys::fs::getUniqueID(PLoc.getFilename(), ID)) {
      PLoc = SM.getPresumedLoc(D->getLocation(), /*UseLineDirectives=*/false);
      assert(PLoc.isValid() && "Source location is expected to be valid.");
      if (auto EC = llvm::sys::fs::getUniqueID(PLoc.getFilename(), ID))
        SM.getDiagnostics().Report(diag::err_cannot_open_file)
            << PLoc.getFilename() << EC.message();
    }
    OS << llvm::format("%x", ID.getFile()) << llvm::format("%x", ID.getDevice())
       << "_" << llvm::utohexstr(Result.low(), /*LowerCase=*/true, /*Width=*/8);
  } else {
    OS << getContext().getCUIDHash();
  }
}

void CodeGenModule::moveLazyEmissionStates(CodeGenModule *NewBuilder) {
  assert(DeferredDeclsToEmit.empty() &&
         "Should have emitted all decls deferred to emit.");
  assert(NewBuilder->DeferredDecls.empty() &&
         "Newly created module should not have deferred decls");
  NewBuilder->DeferredDecls = std::move(DeferredDecls);
  assert(EmittedDeferredDecls.empty() &&
         "Still have (unmerged) EmittedDeferredDecls deferred decls");

  assert(NewBuilder->DeferredVTables.empty() &&
         "Newly created module should not have deferred vtables");
  NewBuilder->DeferredVTables = std::move(DeferredVTables);

  assert(NewBuilder->MangledDeclNames.empty() &&
         "Newly created module should not have mangled decl names");
  assert(NewBuilder->Manglings.empty() &&
         "Newly created module should not have manglings");
  NewBuilder->Manglings = std::move(Manglings);

  NewBuilder->WeakRefReferences = std::move(WeakRefReferences);

  NewBuilder->ABI->MangleCtx = std::move(ABI->MangleCtx);
}

void CodeGenModule::getFPAccuracyFuncAttributes(StringRef Name,
                                                llvm::AttributeList &AttrList,
                                                llvm::Metadata *&MD,
                                                unsigned ID,
                                                const llvm::Type *FuncType) {
  llvm::AttrBuilder FuncAttrs(getLLVMContext());
  getDefaultFunctionFPAccuracyAttributes(Name, FuncAttrs, MD, ID, FuncType);
  AttrList = llvm::AttributeList::get(
      getLLVMContext(), llvm::AttributeList::FunctionIndex, FuncAttrs);
}<|MERGE_RESOLUTION|>--- conflicted
+++ resolved
@@ -4458,11 +4458,8 @@
 
   // Ignore declarations, they will be emitted on their first use.
   if (const auto *FD = dyn_cast<FunctionDecl>(Global)) {
-<<<<<<< HEAD
-    if (DeviceKernelAttr::isOpenCLSpelling(FD->getAttr<DeviceKernelAttr>()) &&
-=======
-    if (LangOpts.OpenCL && FD->hasAttr<OpenCLKernelAttr>() &&
->>>>>>> 8b815fb1
+    if (LangOpts.OpenCL &&
+        DeviceKernelAttr::isOpenCLSpelling(FD->getAttr<DeviceKernelAttr>()) &&
         FD->doesThisDeclarationHaveABody())
       addDeferredDeclToEmit(GlobalDecl(FD, KernelReferenceKind::Stub));
 
