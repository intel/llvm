--- conflicted
+++ resolved
@@ -3003,12 +3003,7 @@
   /// hasVolatileMember - returns true if aggregate type has a volatile
   /// member.
   bool hasVolatileMember(QualType T) {
-<<<<<<< HEAD
-    if (const RecordType *RT = T->getAs<RecordType>()) {
-      const RecordDecl *RD = RT->getOriginalDecl()->getDefinitionOrSelf();
-=======
     if (const auto *RD = T->getAsRecordDecl())
->>>>>>> 35227056
       return RD->hasVolatileMember();
     return false;
   }
