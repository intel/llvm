--- conflicted
+++ resolved
@@ -4449,8 +4449,6 @@
 
   bool isPointerKnownNonNull(const Expr *E);
 
-<<<<<<< HEAD
-=======
   /// Create the discriminator from the storage address and the entity hash.
   llvm::Value *EmitPointerAuthBlendDiscriminator(llvm::Value *StorageAddress,
                                                  llvm::Value *Discriminator);
@@ -4464,7 +4462,6 @@
   llvm::Value *EmitPointerAuthAuth(const CGPointerAuthInfo &Info,
                                    llvm::Value *Pointer);
 
->>>>>>> 4fe5a3cc
   void EmitPointerAuthOperandBundle(
       const CGPointerAuthInfo &Info,
       SmallVectorImpl<llvm::OperandBundleDef> &Bundles);
