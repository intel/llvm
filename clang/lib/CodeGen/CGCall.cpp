--- conflicted
+++ resolved
@@ -5400,12 +5400,8 @@
   // If the call returns a temporary with struct return, create a temporary
   // alloca to hold the result, unless one is given to us.
   Address SRetPtr = Address::invalid();
-<<<<<<< HEAD
   RawAddress SRetAlloca = RawAddress::invalid();
-  llvm::Value *UnusedReturnSizePtr = nullptr;
-=======
   bool NeedSRetLifetimeEnd = false;
->>>>>>> c23b4fbd
   if (RetAI.isIndirect() || RetAI.isInAlloca() || RetAI.isCoerceAndExpand()) {
     // For virtual function pointer thunks and musttail calls, we must always
     // forward an incoming SRet pointer to the callee, because a local alloca
@@ -5418,25 +5414,15 @@
     } else if (!ReturnValue.isNull()) {
       SRetPtr = ReturnValue.getAddress();
     } else {
-<<<<<<< HEAD
       SRetPtr = CGM.getCodeGenOpts().UseAllocaASForSrets
                     ? CreateMemTempWithoutCast(RetTy, "tmp")
                     : CreateMemTemp(RetTy, "tmp", &SRetAlloca);
       if (HaveInsertPoint() && ReturnValue.isUnused()) {
-        llvm::TypeSize size =
-            CGM.getDataLayout().getTypeAllocSize(ConvertTypeForMem(RetTy));
         if (CGM.getCodeGenOpts().UseAllocaASForSrets)
-          UnusedReturnSizePtr =
-              EmitLifetimeStart(size, SRetPtr.getBasePointer());
+          NeedSRetLifetimeEnd = EmitLifetimeStart(SRetPtr.getBasePointer());
         else
-          UnusedReturnSizePtr =
-              EmitLifetimeStart(size, SRetAlloca.getPointer());
+          NeedSRetLifetimeEnd = EmitLifetimeStart(SRetAlloca.getPointer());
       }
-=======
-      SRetPtr = CreateMemTempWithoutCast(RetTy, "tmp");
-      if (HaveInsertPoint() && ReturnValue.isUnused())
-        NeedSRetLifetimeEnd = EmitLifetimeStart(SRetPtr.getBasePointer());
->>>>>>> c23b4fbd
     }
     if (IRFunctionArgs.hasSRetArg()) {
       // A mismatch between the allocated return value's AS and the target's
@@ -6011,19 +5997,12 @@
   // can't depend on being inside of an ExprWithCleanups, so we need to manually
   // pop this cleanup later on. Being eager about this is OK, since this
   // temporary is 'invisible' outside of the callee.
-<<<<<<< HEAD
-  if (UnusedReturnSizePtr) {
+  if (NeedSRetLifetimeEnd) {
     if (CGM.getCodeGenOpts().UseAllocaASForSrets)
-      pushFullExprCleanup<CallLifetimeEnd>(NormalEHLifetimeMarker, SRetPtr,
-                                           UnusedReturnSizePtr);
+      pushFullExprCleanup<CallLifetimeEnd>(NormalEHLifetimeMarker, SRetPtr);
     else
-      pushFullExprCleanup<CallLifetimeEnd>(NormalEHLifetimeMarker, SRetAlloca,
-                                           UnusedReturnSizePtr);
-  }
-=======
-  if (NeedSRetLifetimeEnd)
-    pushFullExprCleanup<CallLifetimeEnd>(NormalEHLifetimeMarker, SRetPtr);
->>>>>>> c23b4fbd
+      pushFullExprCleanup<CallLifetimeEnd>(NormalEHLifetimeMarker, SRetAlloca);
+  }
 
   llvm::BasicBlock *InvokeDest = CannotThrow ? nullptr : getInvokeDest();
 
@@ -6197,13 +6176,8 @@
   // If the call doesn't return for non-sycl devices, finish the basic block and
   // clear the insertion point; this allows the rest of IRGen to discard
   // unreachable code.
-<<<<<<< HEAD
   if (!SyclSkipNoReturn && CI->doesNotReturn()) {
-    if (UnusedReturnSizePtr)
-=======
-  if (CI->doesNotReturn()) {
     if (NeedSRetLifetimeEnd)
->>>>>>> c23b4fbd
       PopCleanupBlock();
 
     // Strip away the noreturn attribute to better diagnose unreachable UB.
