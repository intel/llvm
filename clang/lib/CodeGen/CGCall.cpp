//===--- CGCall.cpp - Encapsulate calling convention details --------------===//
//
// Part of the LLVM Project, under the Apache License v2.0 with LLVM Exceptions.
// See https://llvm.org/LICENSE.txt for license information.
// SPDX-License-Identifier: Apache-2.0 WITH LLVM-exception
//
//===----------------------------------------------------------------------===//
//
// These classes wrap the information about a call or function
// definition used to handle ABI compliancy.
//
//===----------------------------------------------------------------------===//

#include "CGCall.h"
#include "ABIInfo.h"
#include "ABIInfoImpl.h"
#include "CGBlocks.h"
#include "CGCXXABI.h"
#include "CGCleanup.h"
#include "CGDebugInfo.h"
#include "CGRecordLayout.h"
#include "CGSYCLRuntime.h"
#include "CodeGenFunction.h"
#include "CodeGenModule.h"
#include "TargetInfo.h"
#include "clang/AST/Attr.h"
#include "clang/AST/Decl.h"
#include "clang/AST/DeclCXX.h"
#include "clang/AST/DeclObjC.h"
#include "clang/Basic/CodeGenOptions.h"
#include "clang/Basic/TargetInfo.h"
#include "clang/CodeGen/CGFunctionInfo.h"
#include "clang/CodeGen/SwiftCallingConv.h"
#include "llvm/ADT/StringExtras.h"
#include "llvm/Analysis/ValueTracking.h"
#include "llvm/IR/Assumptions.h"
#include "llvm/IR/AttributeMask.h"
#include "llvm/IR/Attributes.h"
#include "llvm/IR/CallingConv.h"
#include "llvm/IR/DataLayout.h"
#include "llvm/IR/FPAccuracy.h"
#include "llvm/IR/InlineAsm.h"
#include "llvm/IR/IntrinsicInst.h"
#include "llvm/IR/Intrinsics.h"
#include "llvm/IR/Type.h"
#include "llvm/Transforms/Utils/Local.h"
#include <optional>
using namespace clang;
using namespace CodeGen;

/***/

unsigned CodeGenTypes::ClangCallConvToLLVMCallConv(CallingConv CC) {
  switch (CC) {
  default:
    return llvm::CallingConv::C;
  case CC_X86StdCall:
    return llvm::CallingConv::X86_StdCall;
  case CC_X86FastCall:
    return llvm::CallingConv::X86_FastCall;
  case CC_X86RegCall:
    return llvm::CallingConv::X86_RegCall;
  case CC_X86ThisCall:
    return llvm::CallingConv::X86_ThisCall;
  case CC_Win64:
    return llvm::CallingConv::Win64;
  case CC_X86_64SysV:
    return llvm::CallingConv::X86_64_SysV;
  case CC_AAPCS:
    return llvm::CallingConv::ARM_AAPCS;
  case CC_AAPCS_VFP:
    return llvm::CallingConv::ARM_AAPCS_VFP;
  case CC_IntelOclBicc:
    return llvm::CallingConv::Intel_OCL_BI;
  // TODO: Add support for __pascal to LLVM.
  case CC_X86Pascal:
    return llvm::CallingConv::C;
  // TODO: Add support for __vectorcall to LLVM.
  case CC_X86VectorCall:
    return llvm::CallingConv::X86_VectorCall;
  case CC_AArch64VectorCall:
    return llvm::CallingConv::AArch64_VectorCall;
  case CC_AArch64SVEPCS:
    return llvm::CallingConv::AArch64_SVE_VectorCall;
  case CC_AMDGPUKernelCall:
    return llvm::CallingConv::AMDGPU_KERNEL;
  case CC_SpirFunction:
    return llvm::CallingConv::SPIR_FUNC;
  case CC_OpenCLKernel:
    return CGM.getTargetCodeGenInfo().getOpenCLKernelCallingConv();
  case CC_PreserveMost:
    return llvm::CallingConv::PreserveMost;
  case CC_PreserveAll:
    return llvm::CallingConv::PreserveAll;
  case CC_Swift:
    return llvm::CallingConv::Swift;
  case CC_SwiftAsync:
    return llvm::CallingConv::SwiftTail;
  case CC_M68kRTD:
    return llvm::CallingConv::M68k_RTD;
  case CC_PreserveNone:
    return llvm::CallingConv::PreserveNone;
    // clang-format off
  case CC_RISCVVectorCall: return llvm::CallingConv::RISCV_VectorCall;
    // clang-format on
#define CC_VLS_CASE(ABI_VLEN)                                                  \
  case CC_RISCVVLSCall_##ABI_VLEN:                                             \
    return llvm::CallingConv::RISCV_VLSCall_##ABI_VLEN;
    CC_VLS_CASE(32)
    CC_VLS_CASE(64)
    CC_VLS_CASE(128)
    CC_VLS_CASE(256)
    CC_VLS_CASE(512)
    CC_VLS_CASE(1024)
    CC_VLS_CASE(2048)
    CC_VLS_CASE(4096)
    CC_VLS_CASE(8192)
    CC_VLS_CASE(16384)
    CC_VLS_CASE(32768)
    CC_VLS_CASE(65536)
#undef CC_VLS_CASE
  }
}

/// Derives the 'this' type for codegen purposes, i.e. ignoring method CVR
/// qualification. Either or both of RD and MD may be null. A null RD indicates
/// that there is no meaningful 'this' type, and a null MD can occur when
/// calling a method pointer.
CanQualType CodeGenTypes::DeriveThisType(const CXXRecordDecl *RD,
                                         const CXXMethodDecl *MD) {
  QualType RecTy;
  if (RD)
    RecTy = Context.getTagDeclType(RD)->getCanonicalTypeInternal();
  else
    RecTy = Context.VoidTy;

  if (MD)
    RecTy = Context.getAddrSpaceQualType(
        RecTy, MD->getMethodQualifiers().getAddressSpace());
  return Context.getPointerType(CanQualType::CreateUnsafe(RecTy));
}

/// Returns the canonical formal type of the given C++ method.
static CanQual<FunctionProtoType> GetFormalType(const CXXMethodDecl *MD) {
  return MD->getType()
      ->getCanonicalTypeUnqualified()
      .getAs<FunctionProtoType>();
}

/// Returns the "extra-canonicalized" return type, which discards
/// qualifiers on the return type.  Codegen doesn't care about them,
/// and it makes ABI code a little easier to be able to assume that
/// all parameter and return types are top-level unqualified.
static CanQualType GetReturnType(QualType RetTy) {
  return RetTy->getCanonicalTypeUnqualified().getUnqualifiedType();
}

/// Arrange the argument and result information for a value of the given
/// unprototyped freestanding function type.
const CGFunctionInfo &
CodeGenTypes::arrangeFreeFunctionType(CanQual<FunctionNoProtoType> FTNP) {
  // When translating an unprototyped function type, always use a
  // variadic type.
  return arrangeLLVMFunctionInfo(FTNP->getReturnType().getUnqualifiedType(),
                                 FnInfoOpts::None, {}, FTNP->getExtInfo(), {},
                                 RequiredArgs(0));
}

static void addExtParameterInfosForCall(
    llvm::SmallVectorImpl<FunctionProtoType::ExtParameterInfo> &paramInfos,
    const FunctionProtoType *proto, unsigned prefixArgs, unsigned totalArgs) {
  assert(proto->hasExtParameterInfos());
  assert(paramInfos.size() <= prefixArgs);
  assert(proto->getNumParams() + prefixArgs <= totalArgs);

  paramInfos.reserve(totalArgs);

  // Add default infos for any prefix args that don't already have infos.
  paramInfos.resize(prefixArgs);

  // Add infos for the prototype.
  for (const auto &ParamInfo : proto->getExtParameterInfos()) {
    paramInfos.push_back(ParamInfo);
    // pass_object_size params have no parameter info.
    if (ParamInfo.hasPassObjectSize())
      paramInfos.emplace_back();
  }

  assert(paramInfos.size() <= totalArgs &&
         "Did we forget to insert pass_object_size args?");
  // Add default infos for the variadic and/or suffix arguments.
  paramInfos.resize(totalArgs);
}

/// Adds the formal parameters in FPT to the given prefix. If any parameter in
/// FPT has pass_object_size attrs, then we'll add parameters for those, too.
static void appendParameterTypes(
    const CodeGenTypes &CGT, SmallVectorImpl<CanQualType> &prefix,
    SmallVectorImpl<FunctionProtoType::ExtParameterInfo> &paramInfos,
    CanQual<FunctionProtoType> FPT) {
  // Fast path: don't touch param info if we don't need to.
  if (!FPT->hasExtParameterInfos()) {
    assert(paramInfos.empty() &&
           "We have paramInfos, but the prototype doesn't?");
    prefix.append(FPT->param_type_begin(), FPT->param_type_end());
    return;
  }

  unsigned PrefixSize = prefix.size();
  // In the vast majority of cases, we'll have precisely FPT->getNumParams()
  // parameters; the only thing that can change this is the presence of
  // pass_object_size. So, we preallocate for the common case.
  prefix.reserve(prefix.size() + FPT->getNumParams());

  auto ExtInfos = FPT->getExtParameterInfos();
  assert(ExtInfos.size() == FPT->getNumParams());
  for (unsigned I = 0, E = FPT->getNumParams(); I != E; ++I) {
    prefix.push_back(FPT->getParamType(I));
    if (ExtInfos[I].hasPassObjectSize())
      prefix.push_back(CGT.getContext().getSizeType());
  }

  addExtParameterInfosForCall(paramInfos, FPT.getTypePtr(), PrefixSize,
                              prefix.size());
}

using ExtParameterInfoList =
    SmallVector<FunctionProtoType::ExtParameterInfo, 16>;

/// Arrange the LLVM function layout for a value of the given function
/// type, on top of any implicit parameters already stored.
static const CGFunctionInfo &
arrangeLLVMFunctionInfo(CodeGenTypes &CGT, bool instanceMethod,
                        SmallVectorImpl<CanQualType> &prefix,
                        CanQual<FunctionProtoType> FTP) {
  ExtParameterInfoList paramInfos;
  RequiredArgs Required = RequiredArgs::forPrototypePlus(FTP, prefix.size());
  appendParameterTypes(CGT, prefix, paramInfos, FTP);
  CanQualType resultType = FTP->getReturnType().getUnqualifiedType();

  FnInfoOpts opts =
      instanceMethod ? FnInfoOpts::IsInstanceMethod : FnInfoOpts::None;
  return CGT.arrangeLLVMFunctionInfo(resultType, opts, prefix,
                                     FTP->getExtInfo(), paramInfos, Required);
}

using CanQualTypeList = SmallVector<CanQualType, 16>;

/// Arrange the argument and result information for a value of the
/// given freestanding function type.
const CGFunctionInfo &
CodeGenTypes::arrangeFreeFunctionType(CanQual<FunctionProtoType> FTP) {
  CanQualTypeList argTypes;
  return ::arrangeLLVMFunctionInfo(*this, /*instanceMethod=*/false, argTypes,
                                   FTP);
}

static CallingConv getCallingConventionForDecl(const ObjCMethodDecl *D,
                                               bool IsTargetDefaultMSABI) {
  // Set the appropriate calling convention for the Function.
  if (D->hasAttr<StdCallAttr>())
    return CC_X86StdCall;

  if (D->hasAttr<FastCallAttr>())
    return CC_X86FastCall;

  if (D->hasAttr<RegCallAttr>())
    return CC_X86RegCall;

  if (D->hasAttr<ThisCallAttr>())
    return CC_X86ThisCall;

  if (D->hasAttr<VectorCallAttr>())
    return CC_X86VectorCall;

  if (D->hasAttr<PascalAttr>())
    return CC_X86Pascal;

  if (PcsAttr *PCS = D->getAttr<PcsAttr>())
    return (PCS->getPCS() == PcsAttr::AAPCS ? CC_AAPCS : CC_AAPCS_VFP);

  if (D->hasAttr<AArch64VectorPcsAttr>())
    return CC_AArch64VectorCall;

  if (D->hasAttr<AArch64SVEPcsAttr>())
    return CC_AArch64SVEPCS;

  if (D->hasAttr<AMDGPUKernelCallAttr>())
    return CC_AMDGPUKernelCall;

  if (D->hasAttr<IntelOclBiccAttr>())
    return CC_IntelOclBicc;

  if (D->hasAttr<MSABIAttr>())
    return IsTargetDefaultMSABI ? CC_C : CC_Win64;

  if (D->hasAttr<SysVABIAttr>())
    return IsTargetDefaultMSABI ? CC_X86_64SysV : CC_C;

  if (D->hasAttr<PreserveMostAttr>())
    return CC_PreserveMost;

  if (D->hasAttr<PreserveAllAttr>())
    return CC_PreserveAll;

  if (D->hasAttr<M68kRTDAttr>())
    return CC_M68kRTD;

  if (D->hasAttr<PreserveNoneAttr>())
    return CC_PreserveNone;

  if (D->hasAttr<RISCVVectorCCAttr>())
    return CC_RISCVVectorCall;

  if (RISCVVLSCCAttr *PCS = D->getAttr<RISCVVLSCCAttr>()) {
    switch (PCS->getVectorWidth()) {
    default:
      llvm_unreachable("Invalid RISC-V VLS ABI VLEN");
#define CC_VLS_CASE(ABI_VLEN)                                                  \
  case ABI_VLEN:                                                               \
    return CC_RISCVVLSCall_##ABI_VLEN;
      CC_VLS_CASE(32)
      CC_VLS_CASE(64)
      CC_VLS_CASE(128)
      CC_VLS_CASE(256)
      CC_VLS_CASE(512)
      CC_VLS_CASE(1024)
      CC_VLS_CASE(2048)
      CC_VLS_CASE(4096)
      CC_VLS_CASE(8192)
      CC_VLS_CASE(16384)
      CC_VLS_CASE(32768)
      CC_VLS_CASE(65536)
#undef CC_VLS_CASE
    }
  }

  return CC_C;
}

/// Arrange the argument and result information for a call to an
/// unknown C++ non-static member function of the given abstract type.
/// (A null RD means we don't have any meaningful "this" argument type,
///  so fall back to a generic pointer type).
/// The member function must be an ordinary function, i.e. not a
/// constructor or destructor.
const CGFunctionInfo &
CodeGenTypes::arrangeCXXMethodType(const CXXRecordDecl *RD,
                                   const FunctionProtoType *FTP,
                                   const CXXMethodDecl *MD) {
  CanQualTypeList argTypes;

  // Add the 'this' pointer.
  argTypes.push_back(DeriveThisType(RD, MD));

  return ::arrangeLLVMFunctionInfo(
      *this, /*instanceMethod=*/true, argTypes,
      FTP->getCanonicalTypeUnqualified().getAs<FunctionProtoType>());
}

/// Set calling convention for CUDA/HIP kernel.
static void setCUDAKernelCallingConvention(CanQualType &FTy, CodeGenModule &CGM,
                                           const FunctionDecl *FD) {
  if (FD->hasAttr<CUDAGlobalAttr>()) {
    const FunctionType *FT = FTy->getAs<FunctionType>();
    CGM.getTargetCodeGenInfo().setCUDAKernelCallingConvention(FT);
    FTy = FT->getCanonicalTypeUnqualified();
  }
}

/// Arrange the argument and result information for a declaration or
/// definition of the given C++ non-static member function.  The
/// member function must be an ordinary function, i.e. not a
/// constructor or destructor.
const CGFunctionInfo &
CodeGenTypes::arrangeCXXMethodDeclaration(const CXXMethodDecl *MD) {
  assert(!isa<CXXConstructorDecl>(MD) && "wrong method for constructors!");
  assert(!isa<CXXDestructorDecl>(MD) && "wrong method for destructors!");

  CanQualType FT = GetFormalType(MD).getAs<Type>();
  setCUDAKernelCallingConvention(FT, CGM, MD);
  auto prototype = FT.getAs<FunctionProtoType>();

  if (MD->isImplicitObjectMemberFunction()) {
    // The abstract case is perfectly fine.
    const CXXRecordDecl *ThisType =
        getCXXABI().getThisArgumentTypeForMethod(MD);
    return arrangeCXXMethodType(ThisType, prototype.getTypePtr(), MD);
  }

  return arrangeFreeFunctionType(prototype);
}

bool CodeGenTypes::inheritingCtorHasParams(
    const InheritedConstructor &Inherited, CXXCtorType Type) {
  // Parameters are unnecessary if we're constructing a base class subobject
  // and the inherited constructor lives in a virtual base.
  return Type == Ctor_Complete ||
         !Inherited.getShadowDecl()->constructsVirtualBase() ||
         !Target.getCXXABI().hasConstructorVariants();
}

const CGFunctionInfo &
CodeGenTypes::arrangeCXXStructorDeclaration(GlobalDecl GD) {
  auto *MD = cast<CXXMethodDecl>(GD.getDecl());

  CanQualTypeList argTypes;
  ExtParameterInfoList paramInfos;

  const CXXRecordDecl *ThisType = getCXXABI().getThisArgumentTypeForMethod(GD);
  argTypes.push_back(DeriveThisType(ThisType, MD));

  bool PassParams = true;

  if (auto *CD = dyn_cast<CXXConstructorDecl>(MD)) {
    // A base class inheriting constructor doesn't get forwarded arguments
    // needed to construct a virtual base (or base class thereof).
    if (auto Inherited = CD->getInheritedConstructor())
      PassParams = inheritingCtorHasParams(Inherited, GD.getCtorType());
  }

  CanQual<FunctionProtoType> FTP = GetFormalType(MD);

  // Add the formal parameters.
  if (PassParams)
    appendParameterTypes(*this, argTypes, paramInfos, FTP);

  CGCXXABI::AddedStructorArgCounts AddedArgs =
      getCXXABI().buildStructorSignature(GD, argTypes);
  if (!paramInfos.empty()) {
    // Note: prefix implies after the first param.
    if (AddedArgs.Prefix)
      paramInfos.insert(paramInfos.begin() + 1, AddedArgs.Prefix,
                        FunctionProtoType::ExtParameterInfo{});
    if (AddedArgs.Suffix)
      paramInfos.append(AddedArgs.Suffix,
                        FunctionProtoType::ExtParameterInfo{});
  }

  RequiredArgs required =
      (PassParams && MD->isVariadic() ? RequiredArgs(argTypes.size())
                                      : RequiredArgs::All);

  FunctionType::ExtInfo extInfo = FTP->getExtInfo();
  CanQualType resultType = getCXXABI().HasThisReturn(GD) ? argTypes.front()
                           : getCXXABI().hasMostDerivedReturn(GD)
                               ? CGM.getContext().VoidPtrTy
                               : Context.VoidTy;
  return arrangeLLVMFunctionInfo(resultType, FnInfoOpts::IsInstanceMethod,
                                 argTypes, extInfo, paramInfos, required);
}

static CanQualTypeList getArgTypesForCall(ASTContext &ctx,
                                          const CallArgList &args) {
  CanQualTypeList argTypes;
  for (auto &arg : args)
    argTypes.push_back(ctx.getCanonicalParamType(arg.Ty));
  return argTypes;
}

static CanQualTypeList getArgTypesForDeclaration(ASTContext &ctx,
                                                 const FunctionArgList &args) {
  CanQualTypeList argTypes;
  for (auto &arg : args)
    argTypes.push_back(ctx.getCanonicalParamType(arg->getType()));
  return argTypes;
}

static ExtParameterInfoList
getExtParameterInfosForCall(const FunctionProtoType *proto, unsigned prefixArgs,
                            unsigned totalArgs) {
  ExtParameterInfoList result;
  if (proto->hasExtParameterInfos()) {
    addExtParameterInfosForCall(result, proto, prefixArgs, totalArgs);
  }
  return result;
}

/// Arrange a call to a C++ method, passing the given arguments.
///
/// ExtraPrefixArgs is the number of ABI-specific args passed after the `this`
/// parameter.
/// ExtraSuffixArgs is the number of ABI-specific args passed at the end of
/// args.
/// PassProtoArgs indicates whether `args` has args for the parameters in the
/// given CXXConstructorDecl.
const CGFunctionInfo &CodeGenTypes::arrangeCXXConstructorCall(
    const CallArgList &args, const CXXConstructorDecl *D, CXXCtorType CtorKind,
    unsigned ExtraPrefixArgs, unsigned ExtraSuffixArgs, bool PassProtoArgs) {
  CanQualTypeList ArgTypes;
  for (const auto &Arg : args)
    ArgTypes.push_back(Context.getCanonicalParamType(Arg.Ty));

  // +1 for implicit this, which should always be args[0].
  unsigned TotalPrefixArgs = 1 + ExtraPrefixArgs;

  CanQual<FunctionProtoType> FPT = GetFormalType(D);
  RequiredArgs Required = PassProtoArgs
                              ? RequiredArgs::forPrototypePlus(
                                    FPT, TotalPrefixArgs + ExtraSuffixArgs)
                              : RequiredArgs::All;

  GlobalDecl GD(D, CtorKind);
  CanQualType ResultType = getCXXABI().HasThisReturn(GD) ? ArgTypes.front()
                           : getCXXABI().hasMostDerivedReturn(GD)
                               ? CGM.getContext().VoidPtrTy
                               : Context.VoidTy;

  FunctionType::ExtInfo Info = FPT->getExtInfo();
  ExtParameterInfoList ParamInfos;
  // If the prototype args are elided, we should only have ABI-specific args,
  // which never have param info.
  if (PassProtoArgs && FPT->hasExtParameterInfos()) {
    // ABI-specific suffix arguments are treated the same as variadic arguments.
    addExtParameterInfosForCall(ParamInfos, FPT.getTypePtr(), TotalPrefixArgs,
                                ArgTypes.size());
  }

  return arrangeLLVMFunctionInfo(ResultType, FnInfoOpts::IsInstanceMethod,
                                 ArgTypes, Info, ParamInfos, Required);
}

/// Arrange the argument and result information for the declaration or
/// definition of the given function.
const CGFunctionInfo &
CodeGenTypes::arrangeFunctionDeclaration(const GlobalDecl GD) {
  const FunctionDecl *FD = cast<FunctionDecl>(GD.getDecl());
  if (const CXXMethodDecl *MD = dyn_cast<CXXMethodDecl>(FD))
    if (MD->isImplicitObjectMemberFunction())
      return arrangeCXXMethodDeclaration(MD);

  CanQualType FTy = FD->getType()->getCanonicalTypeUnqualified();

  assert(isa<FunctionType>(FTy));
  setCUDAKernelCallingConvention(FTy, CGM, FD);

  if (FD->hasAttr<OpenCLKernelAttr>() &&
      GD.getKernelReferenceKind() == KernelReferenceKind::Stub) {
    const FunctionType *FT = FTy->getAs<FunctionType>();
    CGM.getTargetCodeGenInfo().setOCLKernelStubCallingConvention(FT);
    FTy = FT->getCanonicalTypeUnqualified();
  }

  // When declaring a function without a prototype, always use a
  // non-variadic type.
  if (CanQual<FunctionNoProtoType> noProto = FTy.getAs<FunctionNoProtoType>()) {
    return arrangeLLVMFunctionInfo(noProto->getReturnType(), FnInfoOpts::None,
                                   {}, noProto->getExtInfo(), {},
                                   RequiredArgs::All);
  }

  return arrangeFreeFunctionType(FTy.castAs<FunctionProtoType>());
}

/// Arrange the argument and result information for the declaration or
/// definition of an Objective-C method.
const CGFunctionInfo &
CodeGenTypes::arrangeObjCMethodDeclaration(const ObjCMethodDecl *MD) {
  // It happens that this is the same as a call with no optional
  // arguments, except also using the formal 'self' type.
  return arrangeObjCMessageSendSignature(MD, MD->getSelfDecl()->getType());
}

/// Arrange the argument and result information for the function type
/// through which to perform a send to the given Objective-C method,
/// using the given receiver type.  The receiver type is not always
/// the 'self' type of the method or even an Objective-C pointer type.
/// This is *not* the right method for actually performing such a
/// message send, due to the possibility of optional arguments.
const CGFunctionInfo &
CodeGenTypes::arrangeObjCMessageSendSignature(const ObjCMethodDecl *MD,
                                              QualType receiverType) {
  CanQualTypeList argTys;
  ExtParameterInfoList extParamInfos(MD->isDirectMethod() ? 1 : 2);
  argTys.push_back(Context.getCanonicalParamType(receiverType));
  if (!MD->isDirectMethod())
    argTys.push_back(Context.getCanonicalParamType(Context.getObjCSelType()));
  for (const auto *I : MD->parameters()) {
    argTys.push_back(Context.getCanonicalParamType(I->getType()));
    auto extParamInfo = FunctionProtoType::ExtParameterInfo().withIsNoEscape(
        I->hasAttr<NoEscapeAttr>());
    extParamInfos.push_back(extParamInfo);
  }

  FunctionType::ExtInfo einfo;
  bool IsTargetDefaultMSABI =
      getContext().getTargetInfo().getTriple().isOSWindows() ||
      getContext().getTargetInfo().getTriple().isUEFI();
  einfo = einfo.withCallingConv(
      getCallingConventionForDecl(MD, IsTargetDefaultMSABI));

  if (getContext().getLangOpts().ObjCAutoRefCount &&
      MD->hasAttr<NSReturnsRetainedAttr>())
    einfo = einfo.withProducesResult(true);

  RequiredArgs required =
      (MD->isVariadic() ? RequiredArgs(argTys.size()) : RequiredArgs::All);

  return arrangeLLVMFunctionInfo(GetReturnType(MD->getReturnType()),
                                 FnInfoOpts::None, argTys, einfo, extParamInfos,
                                 required);
}

const CGFunctionInfo &
CodeGenTypes::arrangeUnprototypedObjCMessageSend(QualType returnType,
                                                 const CallArgList &args) {
  CanQualTypeList argTypes = getArgTypesForCall(Context, args);
  FunctionType::ExtInfo einfo;

  return arrangeLLVMFunctionInfo(GetReturnType(returnType), FnInfoOpts::None,
                                 argTypes, einfo, {}, RequiredArgs::All);
}

const CGFunctionInfo &CodeGenTypes::arrangeGlobalDeclaration(GlobalDecl GD) {
  // FIXME: Do we need to handle ObjCMethodDecl?
  if (isa<CXXConstructorDecl>(GD.getDecl()) ||
      isa<CXXDestructorDecl>(GD.getDecl()))
    return arrangeCXXStructorDeclaration(GD);

  return arrangeFunctionDeclaration(GD);
}

/// Arrange a thunk that takes 'this' as the first parameter followed by
/// varargs.  Return a void pointer, regardless of the actual return type.
/// The body of the thunk will end in a musttail call to a function of the
/// correct type, and the caller will bitcast the function to the correct
/// prototype.
const CGFunctionInfo &
CodeGenTypes::arrangeUnprototypedMustTailThunk(const CXXMethodDecl *MD) {
  assert(MD->isVirtual() && "only methods have thunks");
  CanQual<FunctionProtoType> FTP = GetFormalType(MD);
  CanQualType ArgTys[] = {DeriveThisType(MD->getParent(), MD)};
  return arrangeLLVMFunctionInfo(Context.VoidTy, FnInfoOpts::None, ArgTys,
                                 FTP->getExtInfo(), {}, RequiredArgs(1));
}

const CGFunctionInfo &
CodeGenTypes::arrangeMSCtorClosure(const CXXConstructorDecl *CD,
                                   CXXCtorType CT) {
  assert(CT == Ctor_CopyingClosure || CT == Ctor_DefaultClosure);

  CanQual<FunctionProtoType> FTP = GetFormalType(CD);
  SmallVector<CanQualType, 2> ArgTys;
  const CXXRecordDecl *RD = CD->getParent();
  ArgTys.push_back(DeriveThisType(RD, CD));
  if (CT == Ctor_CopyingClosure)
    ArgTys.push_back(*FTP->param_type_begin());
  if (RD->getNumVBases() > 0)
    ArgTys.push_back(Context.IntTy);
  CallingConv CC = Context.getDefaultCallingConvention(
      /*IsVariadic=*/false, /*IsCXXMethod=*/true);
  return arrangeLLVMFunctionInfo(Context.VoidTy, FnInfoOpts::IsInstanceMethod,
                                 ArgTys, FunctionType::ExtInfo(CC), {},
                                 RequiredArgs::All);
}

/// Arrange a call as unto a free function, except possibly with an
/// additional number of formal parameters considered required.
static const CGFunctionInfo &
arrangeFreeFunctionLikeCall(CodeGenTypes &CGT, CodeGenModule &CGM,
                            const CallArgList &args, const FunctionType *fnType,
                            unsigned numExtraRequiredArgs, bool chainCall) {
  assert(args.size() >= numExtraRequiredArgs);

  ExtParameterInfoList paramInfos;

  // In most cases, there are no optional arguments.
  RequiredArgs required = RequiredArgs::All;

  // If we have a variadic prototype, the required arguments are the
  // extra prefix plus the arguments in the prototype.
  if (const FunctionProtoType *proto = dyn_cast<FunctionProtoType>(fnType)) {
    if (proto->isVariadic())
      required = RequiredArgs::forPrototypePlus(proto, numExtraRequiredArgs);

    if (proto->hasExtParameterInfos())
      addExtParameterInfosForCall(paramInfos, proto, numExtraRequiredArgs,
                                  args.size());

  // If we don't have a prototype at all, but we're supposed to
  // explicitly use the variadic convention for unprototyped calls,
  // treat all of the arguments as required but preserve the nominal
  // possibility of variadics.
  } else if (CGM.getTargetCodeGenInfo().isNoProtoCallVariadic(
                 args, cast<FunctionNoProtoType>(fnType))) {
    required = RequiredArgs(args.size());
  }

  CanQualTypeList argTypes;
  for (const auto &arg : args)
    argTypes.push_back(CGT.getContext().getCanonicalParamType(arg.Ty));
  FnInfoOpts opts = chainCall ? FnInfoOpts::IsChainCall : FnInfoOpts::None;
  return CGT.arrangeLLVMFunctionInfo(GetReturnType(fnType->getReturnType()),
                                     opts, argTypes, fnType->getExtInfo(),
                                     paramInfos, required);
}

/// Figure out the rules for calling a function with the given formal
/// type using the given arguments.  The arguments are necessary
/// because the function might be unprototyped, in which case it's
/// target-dependent in crazy ways.
const CGFunctionInfo &CodeGenTypes::arrangeFreeFunctionCall(
    const CallArgList &args, const FunctionType *fnType, bool chainCall) {
  return arrangeFreeFunctionLikeCall(*this, CGM, args, fnType,
                                     chainCall ? 1 : 0, chainCall);
}

/// A block function is essentially a free function with an
/// extra implicit argument.
const CGFunctionInfo &
CodeGenTypes::arrangeBlockFunctionCall(const CallArgList &args,
                                       const FunctionType *fnType) {
  return arrangeFreeFunctionLikeCall(*this, CGM, args, fnType, 1,
                                     /*chainCall=*/false);
}

const CGFunctionInfo &
CodeGenTypes::arrangeBlockFunctionDeclaration(const FunctionProtoType *proto,
                                              const FunctionArgList &params) {
  ExtParameterInfoList paramInfos =
      getExtParameterInfosForCall(proto, 1, params.size());
  CanQualTypeList argTypes = getArgTypesForDeclaration(Context, params);

  return arrangeLLVMFunctionInfo(GetReturnType(proto->getReturnType()),
                                 FnInfoOpts::None, argTypes,
                                 proto->getExtInfo(), paramInfos,
                                 RequiredArgs::forPrototypePlus(proto, 1));
}

const CGFunctionInfo &
CodeGenTypes::arrangeBuiltinFunctionCall(QualType resultType,
                                         const CallArgList &args) {
  CanQualTypeList argTypes;
  for (const auto &Arg : args)
    argTypes.push_back(Context.getCanonicalParamType(Arg.Ty));
  return arrangeLLVMFunctionInfo(GetReturnType(resultType), FnInfoOpts::None,
                                 argTypes, FunctionType::ExtInfo(),
                                 /*paramInfos=*/{}, RequiredArgs::All);
}

const CGFunctionInfo &
CodeGenTypes::arrangeBuiltinFunctionDeclaration(QualType resultType,
                                                const FunctionArgList &args) {
  CanQualTypeList argTypes = getArgTypesForDeclaration(Context, args);

  return arrangeLLVMFunctionInfo(GetReturnType(resultType), FnInfoOpts::None,
                                 argTypes, FunctionType::ExtInfo(), {},
                                 RequiredArgs::All);
}

const CGFunctionInfo &CodeGenTypes::arrangeBuiltinFunctionDeclaration(
    CanQualType resultType, ArrayRef<CanQualType> argTypes) {
  return arrangeLLVMFunctionInfo(resultType, FnInfoOpts::None, argTypes,
                                 FunctionType::ExtInfo(), {},
                                 RequiredArgs::All);
}

const CGFunctionInfo &
CodeGenTypes::arrangeSYCLKernelCallerDeclaration(QualType resultType,
                                                 const FunctionArgList &args) {
  CanQualTypeList argTypes = getArgTypesForDeclaration(Context, args);

  return arrangeLLVMFunctionInfo(GetReturnType(resultType), FnInfoOpts::None,
                                 argTypes,
                                 FunctionType::ExtInfo(CC_OpenCLKernel),
                                 /*paramInfos=*/{}, RequiredArgs::All);
}

/// Arrange a call to a C++ method, passing the given arguments.
///
/// numPrefixArgs is the number of ABI-specific prefix arguments we have. It
/// does not count `this`.
const CGFunctionInfo &CodeGenTypes::arrangeCXXMethodCall(
    const CallArgList &args, const FunctionProtoType *proto,
    RequiredArgs required, unsigned numPrefixArgs) {
  assert(numPrefixArgs + 1 <= args.size() &&
         "Emitting a call with less args than the required prefix?");
  // Add one to account for `this`. It's a bit awkward here, but we don't count
  // `this` in similar places elsewhere.
  ExtParameterInfoList paramInfos =
      getExtParameterInfosForCall(proto, numPrefixArgs + 1, args.size());

  CanQualTypeList argTypes = getArgTypesForCall(Context, args);

  FunctionType::ExtInfo info = proto->getExtInfo();
  return arrangeLLVMFunctionInfo(GetReturnType(proto->getReturnType()),
                                 FnInfoOpts::IsInstanceMethod, argTypes, info,
                                 paramInfos, required);
}

const CGFunctionInfo &CodeGenTypes::arrangeNullaryFunction() {
  return arrangeLLVMFunctionInfo(getContext().VoidTy, FnInfoOpts::None, {},
                                 FunctionType::ExtInfo(), {},
                                 RequiredArgs::All);
}

const CGFunctionInfo &CodeGenTypes::arrangeCall(const CGFunctionInfo &signature,
                                                const CallArgList &args) {
  assert(signature.arg_size() <= args.size());
  if (signature.arg_size() == args.size())
    return signature;

  ExtParameterInfoList paramInfos;
  auto sigParamInfos = signature.getExtParameterInfos();
  if (!sigParamInfos.empty()) {
    paramInfos.append(sigParamInfos.begin(), sigParamInfos.end());
    paramInfos.resize(args.size());
  }

  CanQualTypeList argTypes = getArgTypesForCall(Context, args);

  assert(signature.getRequiredArgs().allowsOptionalArgs());
  FnInfoOpts opts = FnInfoOpts::None;
  if (signature.isInstanceMethod())
    opts |= FnInfoOpts::IsInstanceMethod;
  if (signature.isChainCall())
    opts |= FnInfoOpts::IsChainCall;
  if (signature.isDelegateCall())
    opts |= FnInfoOpts::IsDelegateCall;
  return arrangeLLVMFunctionInfo(signature.getReturnType(), opts, argTypes,
                                 signature.getExtInfo(), paramInfos,
                                 signature.getRequiredArgs());
}

namespace clang {
namespace CodeGen {
void computeSPIRKernelABIInfo(CodeGenModule &CGM, CGFunctionInfo &FI);
}
} // namespace clang

/// Arrange the argument and result information for an abstract value
/// of a given function type.  This is the method which all of the
/// above functions ultimately defer to.
const CGFunctionInfo &CodeGenTypes::arrangeLLVMFunctionInfo(
    CanQualType resultType, FnInfoOpts opts, ArrayRef<CanQualType> argTypes,
    FunctionType::ExtInfo info,
    ArrayRef<FunctionProtoType::ExtParameterInfo> paramInfos,
    RequiredArgs required) {
  assert(llvm::all_of(argTypes,
                      [](CanQualType T) { return T.isCanonicalAsParam(); }));

  // Lookup or create unique function info.
  llvm::FoldingSetNodeID ID;
  bool isInstanceMethod =
      (opts & FnInfoOpts::IsInstanceMethod) == FnInfoOpts::IsInstanceMethod;
  bool isChainCall =
      (opts & FnInfoOpts::IsChainCall) == FnInfoOpts::IsChainCall;
  bool isDelegateCall =
      (opts & FnInfoOpts::IsDelegateCall) == FnInfoOpts::IsDelegateCall;
  CGFunctionInfo::Profile(ID, isInstanceMethod, isChainCall, isDelegateCall,
                          info, paramInfos, required, resultType, argTypes);

  void *insertPos = nullptr;
  CGFunctionInfo *FI = FunctionInfos.FindNodeOrInsertPos(ID, insertPos);
  if (FI)
    return *FI;

  unsigned CC = ClangCallConvToLLVMCallConv(info.getCC());
  // This is required so SYCL kernels are successfully processed by tools from CUDA. Kernels
  // with a `spir_kernel` calling convention are ignored otherwise.
  if (CC == llvm::CallingConv::SPIR_KERNEL &&
      (CGM.getTriple().isNVPTX() || CGM.getTriple().isAMDGCN()) &&
      getContext().getLangOpts().SYCLIsDevice) {
    CC = llvm::CallingConv::C;
  }

  // Construct the function info.  We co-allocate the ArgInfos.
  FI = CGFunctionInfo::create(CC, isInstanceMethod, isChainCall, isDelegateCall,
                              info, paramInfos, resultType, argTypes, required);
  FunctionInfos.InsertNode(FI, insertPos);

  bool inserted = FunctionsBeingProcessed.insert(FI).second;
  (void)inserted;
  assert(inserted && "Recursively being processed?");

  // Compute ABI information.
  if (CC == llvm::CallingConv::SPIR_KERNEL) {
    // Force target independent argument handling for the host visible
    // kernel functions.
    computeSPIRKernelABIInfo(CGM, *FI);
  } else if (info.getCC() == CC_Swift || info.getCC() == CC_SwiftAsync) {
    swiftcall::computeABIInfo(CGM, *FI);
  } else {
    CGM.getABIInfo().computeInfo(*FI);
  }

  // Loop over all of the computed argument and return value info.  If any of
  // them are direct or extend without a specified coerce type, specify the
  // default now.
  ABIArgInfo &retInfo = FI->getReturnInfo();
  if (retInfo.canHaveCoerceToType() && retInfo.getCoerceToType() == nullptr)
    retInfo.setCoerceToType(ConvertType(FI->getReturnType()));

  for (auto &I : FI->arguments())
    if (I.info.canHaveCoerceToType() && I.info.getCoerceToType() == nullptr)
      I.info.setCoerceToType(ConvertType(I.type));

  bool erased = FunctionsBeingProcessed.erase(FI);
  (void)erased;
  assert(erased && "Not in set?");

  return *FI;
}

CGFunctionInfo *CGFunctionInfo::create(unsigned llvmCC, bool instanceMethod,
                                       bool chainCall, bool delegateCall,
                                       const FunctionType::ExtInfo &info,
                                       ArrayRef<ExtParameterInfo> paramInfos,
                                       CanQualType resultType,
                                       ArrayRef<CanQualType> argTypes,
                                       RequiredArgs required) {
  assert(paramInfos.empty() || paramInfos.size() == argTypes.size());
  assert(!required.allowsOptionalArgs() ||
         required.getNumRequiredArgs() <= argTypes.size());

  void *buffer = operator new(totalSizeToAlloc<ArgInfo, ExtParameterInfo>(
      argTypes.size() + 1, paramInfos.size()));

  CGFunctionInfo *FI = new (buffer) CGFunctionInfo();
  FI->CallingConvention = llvmCC;
  FI->EffectiveCallingConvention = llvmCC;
  FI->ASTCallingConvention = info.getCC();
  FI->InstanceMethod = instanceMethod;
  FI->ChainCall = chainCall;
  FI->DelegateCall = delegateCall;
  FI->CmseNSCall = info.getCmseNSCall();
  FI->NoReturn = info.getNoReturn();
  FI->ReturnsRetained = info.getProducesResult();
  FI->NoCallerSavedRegs = info.getNoCallerSavedRegs();
  FI->NoCfCheck = info.getNoCfCheck();
  FI->Required = required;
  FI->HasRegParm = info.getHasRegParm();
  FI->RegParm = info.getRegParm();
  FI->ArgStruct = nullptr;
  FI->ArgStructAlign = 0;
  FI->NumArgs = argTypes.size();
  FI->HasExtParameterInfos = !paramInfos.empty();
  FI->getArgsBuffer()[0].type = resultType;
  FI->MaxVectorWidth = 0;
  for (unsigned i = 0, e = argTypes.size(); i != e; ++i)
    FI->getArgsBuffer()[i + 1].type = argTypes[i];
  for (unsigned i = 0, e = paramInfos.size(); i != e; ++i)
    FI->getExtParameterInfosBuffer()[i] = paramInfos[i];
  return FI;
}

/***/

namespace {
// ABIArgInfo::Expand implementation.

// Specifies the way QualType passed as ABIArgInfo::Expand is expanded.
struct TypeExpansion {
  enum TypeExpansionKind {
    // Elements of constant arrays are expanded recursively.
    TEK_ConstantArray,
    // Record fields are expanded recursively (but if record is a union, only
    // the field with the largest size is expanded).
    TEK_Record,
    // For complex types, real and imaginary parts are expanded recursively.
    TEK_Complex,
    // All other types are not expandable.
    TEK_None
  };

  const TypeExpansionKind Kind;

  TypeExpansion(TypeExpansionKind K) : Kind(K) {}
  virtual ~TypeExpansion() {}
};

struct ConstantArrayExpansion : TypeExpansion {
  QualType EltTy;
  uint64_t NumElts;

  ConstantArrayExpansion(QualType EltTy, uint64_t NumElts)
      : TypeExpansion(TEK_ConstantArray), EltTy(EltTy), NumElts(NumElts) {}
  static bool classof(const TypeExpansion *TE) {
    return TE->Kind == TEK_ConstantArray;
  }
};

struct RecordExpansion : TypeExpansion {
  SmallVector<const CXXBaseSpecifier *, 1> Bases;

  SmallVector<const FieldDecl *, 1> Fields;

  RecordExpansion(SmallVector<const CXXBaseSpecifier *, 1> &&Bases,
                  SmallVector<const FieldDecl *, 1> &&Fields)
      : TypeExpansion(TEK_Record), Bases(std::move(Bases)),
        Fields(std::move(Fields)) {}
  static bool classof(const TypeExpansion *TE) {
    return TE->Kind == TEK_Record;
  }
};

struct ComplexExpansion : TypeExpansion {
  QualType EltTy;

  ComplexExpansion(QualType EltTy) : TypeExpansion(TEK_Complex), EltTy(EltTy) {}
  static bool classof(const TypeExpansion *TE) {
    return TE->Kind == TEK_Complex;
  }
};

struct NoExpansion : TypeExpansion {
  NoExpansion() : TypeExpansion(TEK_None) {}
  static bool classof(const TypeExpansion *TE) { return TE->Kind == TEK_None; }
};
} // namespace

static std::unique_ptr<TypeExpansion>
getTypeExpansion(QualType Ty, const ASTContext &Context) {
  if (const ConstantArrayType *AT = Context.getAsConstantArrayType(Ty)) {
    return std::make_unique<ConstantArrayExpansion>(AT->getElementType(),
                                                    AT->getZExtSize());
  }
  if (const RecordType *RT = Ty->getAs<RecordType>()) {
    SmallVector<const CXXBaseSpecifier *, 1> Bases;
    SmallVector<const FieldDecl *, 1> Fields;
    const RecordDecl *RD = RT->getDecl();
    assert(!RD->hasFlexibleArrayMember() &&
           "Cannot expand structure with flexible array.");
    if (RD->isUnion()) {
      // Unions can be here only in degenerative cases - all the fields are same
      // after flattening. Thus we have to use the "largest" field.
      const FieldDecl *LargestFD = nullptr;
      CharUnits UnionSize = CharUnits::Zero();

      for (const auto *FD : RD->fields()) {
        if (FD->isZeroLengthBitField())
          continue;
        assert(!FD->isBitField() &&
               "Cannot expand structure with bit-field members.");
        CharUnits FieldSize = Context.getTypeSizeInChars(FD->getType());
        if (UnionSize < FieldSize) {
          UnionSize = FieldSize;
          LargestFD = FD;
        }
      }
      if (LargestFD)
        Fields.push_back(LargestFD);
    } else {
      if (const auto *CXXRD = dyn_cast<CXXRecordDecl>(RD)) {
        assert(!CXXRD->isDynamicClass() &&
               "cannot expand vtable pointers in dynamic classes");
        llvm::append_range(Bases, llvm::make_pointer_range(CXXRD->bases()));
      }

      for (const auto *FD : RD->fields()) {
        if (FD->isZeroLengthBitField())
          continue;
        assert(!FD->isBitField() &&
               "Cannot expand structure with bit-field members.");
        Fields.push_back(FD);
      }
    }
    return std::make_unique<RecordExpansion>(std::move(Bases),
                                             std::move(Fields));
  }
  if (const ComplexType *CT = Ty->getAs<ComplexType>()) {
    return std::make_unique<ComplexExpansion>(CT->getElementType());
  }
  return std::make_unique<NoExpansion>();
}

static int getExpansionSize(QualType Ty, const ASTContext &Context) {
  auto Exp = getTypeExpansion(Ty, Context);
  if (auto CAExp = dyn_cast<ConstantArrayExpansion>(Exp.get())) {
    return CAExp->NumElts * getExpansionSize(CAExp->EltTy, Context);
  }
  if (auto RExp = dyn_cast<RecordExpansion>(Exp.get())) {
    int Res = 0;
    for (auto BS : RExp->Bases)
      Res += getExpansionSize(BS->getType(), Context);
    for (auto FD : RExp->Fields)
      Res += getExpansionSize(FD->getType(), Context);
    return Res;
  }
  if (isa<ComplexExpansion>(Exp.get()))
    return 2;
  assert(isa<NoExpansion>(Exp.get()));
  return 1;
}

void CodeGenTypes::getExpandedTypes(
    QualType Ty, SmallVectorImpl<llvm::Type *>::iterator &TI) {
  auto Exp = getTypeExpansion(Ty, Context);
  if (auto CAExp = dyn_cast<ConstantArrayExpansion>(Exp.get())) {
    for (int i = 0, n = CAExp->NumElts; i < n; i++) {
      getExpandedTypes(CAExp->EltTy, TI);
    }
  } else if (auto RExp = dyn_cast<RecordExpansion>(Exp.get())) {
    for (auto BS : RExp->Bases)
      getExpandedTypes(BS->getType(), TI);
    for (auto FD : RExp->Fields)
      getExpandedTypes(FD->getType(), TI);
  } else if (auto CExp = dyn_cast<ComplexExpansion>(Exp.get())) {
    llvm::Type *EltTy = ConvertType(CExp->EltTy);
    *TI++ = EltTy;
    *TI++ = EltTy;
  } else {
    assert(isa<NoExpansion>(Exp.get()));
    *TI++ = ConvertType(Ty);
  }
}

static void forConstantArrayExpansion(CodeGenFunction &CGF,
                                      ConstantArrayExpansion *CAE,
                                      Address BaseAddr,
                                      llvm::function_ref<void(Address)> Fn) {
  for (int i = 0, n = CAE->NumElts; i < n; i++) {
    Address EltAddr = CGF.Builder.CreateConstGEP2_32(BaseAddr, 0, i);
    Fn(EltAddr);
  }
}

void CodeGenFunction::ExpandTypeFromArgs(QualType Ty, LValue LV,
                                         llvm::Function::arg_iterator &AI) {
  assert(LV.isSimple() &&
         "Unexpected non-simple lvalue during struct expansion.");

  auto Exp = getTypeExpansion(Ty, getContext());
  if (auto CAExp = dyn_cast<ConstantArrayExpansion>(Exp.get())) {
    forConstantArrayExpansion(
        *this, CAExp, LV.getAddress(), [&](Address EltAddr) {
          LValue LV = MakeAddrLValue(EltAddr, CAExp->EltTy);
          ExpandTypeFromArgs(CAExp->EltTy, LV, AI);
        });
  } else if (auto RExp = dyn_cast<RecordExpansion>(Exp.get())) {
    Address This = LV.getAddress();
    for (const CXXBaseSpecifier *BS : RExp->Bases) {
      // Perform a single step derived-to-base conversion.
      Address Base =
          GetAddressOfBaseClass(This, Ty->getAsCXXRecordDecl(), &BS, &BS + 1,
                                /*NullCheckValue=*/false, SourceLocation());
      LValue SubLV = MakeAddrLValue(Base, BS->getType());

      // Recurse onto bases.
      ExpandTypeFromArgs(BS->getType(), SubLV, AI);
    }
    for (auto FD : RExp->Fields) {
      // FIXME: What are the right qualifiers here?
      LValue SubLV = EmitLValueForFieldInitialization(LV, FD);
      ExpandTypeFromArgs(FD->getType(), SubLV, AI);
    }
  } else if (isa<ComplexExpansion>(Exp.get())) {
    auto realValue = &*AI++;
    auto imagValue = &*AI++;
    EmitStoreOfComplex(ComplexPairTy(realValue, imagValue), LV, /*init*/ true);
  } else {
    // Call EmitStoreOfScalar except when the lvalue is a bitfield to emit a
    // primitive store.
    assert(isa<NoExpansion>(Exp.get()));
    llvm::Value *Arg = &*AI++;
    if (LV.isBitField()) {
      EmitStoreThroughLValue(RValue::get(Arg), LV);
    } else {
      // TODO: currently there are some places are inconsistent in what LLVM
      // pointer type they use (see D118744). Once clang uses opaque pointers
      // all LLVM pointer types will be the same and we can remove this check.
      if (Arg->getType()->isPointerTy()) {
        Address Addr = LV.getAddress();
        Arg = Builder.CreateBitCast(Arg, Addr.getElementType());
      }
      EmitStoreOfScalar(Arg, LV);
    }
  }
}

void CodeGenFunction::ExpandTypeToArgs(
    QualType Ty, CallArg Arg, llvm::FunctionType *IRFuncTy,
    SmallVectorImpl<llvm::Value *> &IRCallArgs, unsigned &IRCallArgPos) {
  auto Exp = getTypeExpansion(Ty, getContext());
  if (auto CAExp = dyn_cast<ConstantArrayExpansion>(Exp.get())) {
    Address Addr = Arg.hasLValue() ? Arg.getKnownLValue().getAddress()
                                   : Arg.getKnownRValue().getAggregateAddress();
    forConstantArrayExpansion(*this, CAExp, Addr, [&](Address EltAddr) {
      CallArg EltArg =
          CallArg(convertTempToRValue(EltAddr, CAExp->EltTy, SourceLocation()),
                  CAExp->EltTy);
      ExpandTypeToArgs(CAExp->EltTy, EltArg, IRFuncTy, IRCallArgs,
                       IRCallArgPos);
    });
  } else if (auto RExp = dyn_cast<RecordExpansion>(Exp.get())) {
    Address This = Arg.hasLValue() ? Arg.getKnownLValue().getAddress()
                                   : Arg.getKnownRValue().getAggregateAddress();
    for (const CXXBaseSpecifier *BS : RExp->Bases) {
      // Perform a single step derived-to-base conversion.
      Address Base =
          GetAddressOfBaseClass(This, Ty->getAsCXXRecordDecl(), &BS, &BS + 1,
                                /*NullCheckValue=*/false, SourceLocation());
      CallArg BaseArg = CallArg(RValue::getAggregate(Base), BS->getType());

      // Recurse onto bases.
      ExpandTypeToArgs(BS->getType(), BaseArg, IRFuncTy, IRCallArgs,
                       IRCallArgPos);
    }

    LValue LV = MakeAddrLValue(This, Ty);
    for (auto FD : RExp->Fields) {
      CallArg FldArg =
          CallArg(EmitRValueForField(LV, FD, SourceLocation()), FD->getType());
      ExpandTypeToArgs(FD->getType(), FldArg, IRFuncTy, IRCallArgs,
                       IRCallArgPos);
    }
  } else if (isa<ComplexExpansion>(Exp.get())) {
    ComplexPairTy CV = Arg.getKnownRValue().getComplexVal();
    IRCallArgs[IRCallArgPos++] = CV.first;
    IRCallArgs[IRCallArgPos++] = CV.second;
  } else {
    assert(isa<NoExpansion>(Exp.get()));
    auto RV = Arg.getKnownRValue();
    assert(RV.isScalar() &&
           "Unexpected non-scalar rvalue during struct expansion.");

    // Insert a bitcast as needed.
    llvm::Value *V = RV.getScalarVal();
    if (IRCallArgPos < IRFuncTy->getNumParams() &&
        V->getType() != IRFuncTy->getParamType(IRCallArgPos))
      V = Builder.CreateBitCast(V, IRFuncTy->getParamType(IRCallArgPos));

    IRCallArgs[IRCallArgPos++] = V;
  }
}

/// Create a temporary allocation for the purposes of coercion.
static RawAddress CreateTempAllocaForCoercion(CodeGenFunction &CGF,
                                              llvm::Type *Ty,
                                              CharUnits MinAlign,
                                              const Twine &Name = "tmp") {
  // Don't use an alignment that's worse than what LLVM would prefer.
  auto PrefAlign = CGF.CGM.getDataLayout().getPrefTypeAlign(Ty);
  CharUnits Align = std::max(MinAlign, CharUnits::fromQuantity(PrefAlign));

  return CGF.CreateTempAlloca(Ty, Align, Name + ".coerce");
}

/// EnterStructPointerForCoercedAccess - Given a struct pointer that we are
/// accessing some number of bytes out of it, try to gep into the struct to get
/// at its inner goodness.  Dive as deep as possible without entering an element
/// with an in-memory size smaller than DstSize.
static Address EnterStructPointerForCoercedAccess(Address SrcPtr,
                                                  llvm::StructType *SrcSTy,
                                                  uint64_t DstSize,
                                                  CodeGenFunction &CGF) {
  // We can't dive into a zero-element struct.
  if (SrcSTy->getNumElements() == 0)
    return SrcPtr;

  llvm::Type *FirstElt = SrcSTy->getElementType(0);

  // If the first elt is at least as large as what we're looking for, or if the
  // first element is the same size as the whole struct, we can enter it. The
  // comparison must be made on the store size and not the alloca size. Using
  // the alloca size may overstate the size of the load.
  uint64_t FirstEltSize = CGF.CGM.getDataLayout().getTypeStoreSize(FirstElt);
  if (FirstEltSize < DstSize &&
      FirstEltSize < CGF.CGM.getDataLayout().getTypeStoreSize(SrcSTy))
    return SrcPtr;

  // GEP into the first element.
  SrcPtr = CGF.Builder.CreateStructGEP(SrcPtr, 0, "coerce.dive");

  // If the first element is a struct, recurse.
  llvm::Type *SrcTy = SrcPtr.getElementType();
  if (llvm::StructType *SrcSTy = dyn_cast<llvm::StructType>(SrcTy))
    return EnterStructPointerForCoercedAccess(SrcPtr, SrcSTy, DstSize, CGF);

  return SrcPtr;
}

/// CoerceIntOrPtrToIntOrPtr - Convert a value Val to the specific Ty where both
/// are either integers or pointers.  This does a truncation of the value if it
/// is too large or a zero extension if it is too small.
///
/// This behaves as if the value were coerced through memory, so on big-endian
/// targets the high bits are preserved in a truncation, while little-endian
/// targets preserve the low bits.
static llvm::Value *CoerceIntOrPtrToIntOrPtr(llvm::Value *Val, llvm::Type *Ty,
                                             CodeGenFunction &CGF) {
  if (Val->getType() == Ty)
    return Val;

  if (isa<llvm::PointerType>(Val->getType())) {
    // If this is Pointer->Pointer avoid conversion to and from int.
    if (isa<llvm::PointerType>(Ty))
      return CGF.Builder.CreateBitCast(Val, Ty, "coerce.val");

    // Convert the pointer to an integer so we can play with its width.
    Val = CGF.Builder.CreatePtrToInt(Val, CGF.IntPtrTy, "coerce.val.pi");
  }

  llvm::Type *DestIntTy = Ty;
  if (isa<llvm::PointerType>(DestIntTy))
    DestIntTy = CGF.IntPtrTy;

  if (Val->getType() != DestIntTy) {
    const llvm::DataLayout &DL = CGF.CGM.getDataLayout();
    if (DL.isBigEndian()) {
      // Preserve the high bits on big-endian targets.
      // That is what memory coercion does.
      uint64_t SrcSize = DL.getTypeSizeInBits(Val->getType());
      uint64_t DstSize = DL.getTypeSizeInBits(DestIntTy);

      if (SrcSize > DstSize) {
        Val = CGF.Builder.CreateLShr(Val, SrcSize - DstSize, "coerce.highbits");
        Val = CGF.Builder.CreateTrunc(Val, DestIntTy, "coerce.val.ii");
      } else {
        Val = CGF.Builder.CreateZExt(Val, DestIntTy, "coerce.val.ii");
        Val = CGF.Builder.CreateShl(Val, DstSize - SrcSize, "coerce.highbits");
      }
    } else {
      // Little-endian targets preserve the low bits. No shifts required.
      Val = CGF.Builder.CreateIntCast(Val, DestIntTy, false, "coerce.val.ii");
    }
  }

  if (isa<llvm::PointerType>(Ty))
    Val = CGF.Builder.CreateIntToPtr(Val, Ty, "coerce.val.ip");
  return Val;
}

/// CreateCoercedLoad - Create a load from \arg SrcPtr interpreted as
/// a pointer to an object of type \arg Ty, known to be aligned to
/// \arg SrcAlign bytes.
///
/// This safely handles the case when the src type is smaller than the
/// destination type; in this situation the values of bits which not
/// present in the src are undefined.
static llvm::Value *CreateCoercedLoad(Address Src, llvm::Type *Ty,
                                      CodeGenFunction &CGF) {
  llvm::Type *SrcTy = Src.getElementType();

  // If SrcTy and Ty are the same, just do a load.
  if (SrcTy == Ty)
    return CGF.Builder.CreateLoad(Src);

  llvm::TypeSize DstSize = CGF.CGM.getDataLayout().getTypeAllocSize(Ty);

  if (llvm::StructType *SrcSTy = dyn_cast<llvm::StructType>(SrcTy)) {
    Src = EnterStructPointerForCoercedAccess(Src, SrcSTy,
                                             DstSize.getFixedValue(), CGF);
    SrcTy = Src.getElementType();
  }

  llvm::TypeSize SrcSize = CGF.CGM.getDataLayout().getTypeAllocSize(SrcTy);

  // If the source and destination are integer or pointer types, just do an
  // extension or truncation to the desired type.
  if ((isa<llvm::IntegerType>(Ty) || isa<llvm::PointerType>(Ty)) &&
      (isa<llvm::IntegerType>(SrcTy) || isa<llvm::PointerType>(SrcTy))) {
    llvm::Value *Load = CGF.Builder.CreateLoad(Src);
    return CoerceIntOrPtrToIntOrPtr(Load, Ty, CGF);
  }

  // If load is legal, just bitcast the src pointer.
  if (!SrcSize.isScalable() && !DstSize.isScalable() &&
      SrcSize.getFixedValue() >= DstSize.getFixedValue()) {
    // Generally SrcSize is never greater than DstSize, since this means we are
    // losing bits. However, this can happen in cases where the structure has
    // additional padding, for example due to a user specified alignment.
    //
    // FIXME: Assert that we aren't truncating non-padding bits when have access
    // to that information.
    Src = Src.withElementType(Ty);
    return CGF.Builder.CreateLoad(Src);
  }

  // If coercing a fixed vector to a scalable vector for ABI compatibility, and
  // the types match, use the llvm.vector.insert intrinsic to perform the
  // conversion.
  if (auto *ScalableDstTy = dyn_cast<llvm::ScalableVectorType>(Ty)) {
    if (auto *FixedSrcTy = dyn_cast<llvm::FixedVectorType>(SrcTy)) {
      // If we are casting a fixed i8 vector to a scalable i1 predicate
      // vector, use a vector insert and bitcast the result.
      if (ScalableDstTy->getElementType()->isIntegerTy(1) &&
          ScalableDstTy->getElementCount().isKnownMultipleOf(8) &&
          FixedSrcTy->getElementType()->isIntegerTy(8)) {
        ScalableDstTy = llvm::ScalableVectorType::get(
            FixedSrcTy->getElementType(),
            ScalableDstTy->getElementCount().getKnownMinValue() / 8);
      }
      if (ScalableDstTy->getElementType() == FixedSrcTy->getElementType()) {
        auto *Load = CGF.Builder.CreateLoad(Src);
        auto *PoisonVec = llvm::PoisonValue::get(ScalableDstTy);
        llvm::Value *Result = CGF.Builder.CreateInsertVector(
            ScalableDstTy, PoisonVec, Load, uint64_t(0), "cast.scalable");
        if (ScalableDstTy != Ty)
          Result = CGF.Builder.CreateBitCast(Result, Ty);
        return Result;
      }
    }
  }

  // Otherwise do coercion through memory. This is stupid, but simple.
  RawAddress Tmp =
      CreateTempAllocaForCoercion(CGF, Ty, Src.getAlignment(), Src.getName());
  CGF.Builder.CreateMemCpy(
      Tmp.getPointer(), Tmp.getAlignment().getAsAlign(),
      Src.emitRawPointer(CGF), Src.getAlignment().getAsAlign(),
      llvm::ConstantInt::get(CGF.IntPtrTy, SrcSize.getKnownMinValue()));
  return CGF.Builder.CreateLoad(Tmp);
}

void CodeGenFunction::CreateCoercedStore(llvm::Value *Src, Address Dst,
                                         llvm::TypeSize DstSize,
                                         bool DstIsVolatile) {
  if (!DstSize)
    return;

  llvm::Type *SrcTy = Src->getType();
  llvm::TypeSize SrcSize = CGM.getDataLayout().getTypeAllocSize(SrcTy);

  // GEP into structs to try to make types match.
  // FIXME: This isn't really that useful with opaque types, but it impacts a
  // lot of regression tests.
  if (SrcTy != Dst.getElementType()) {
    if (llvm::StructType *DstSTy =
            dyn_cast<llvm::StructType>(Dst.getElementType())) {
      assert(!SrcSize.isScalable());
      Dst = EnterStructPointerForCoercedAccess(Dst, DstSTy,
                                               SrcSize.getFixedValue(), *this);
    }
  }

  if (SrcSize.isScalable() || SrcSize <= DstSize) {
    if (SrcTy->isIntegerTy() && Dst.getElementType()->isPointerTy() &&
        SrcSize == CGM.getDataLayout().getTypeAllocSize(Dst.getElementType())) {
      // If the value is supposed to be a pointer, convert it before storing it.
      Src = CoerceIntOrPtrToIntOrPtr(Src, Dst.getElementType(), *this);
      Builder.CreateStore(Src, Dst, DstIsVolatile);
    } else if (llvm::StructType *STy =
                   dyn_cast<llvm::StructType>(Src->getType())) {
      // Prefer scalar stores to first-class aggregate stores.
      Dst = Dst.withElementType(SrcTy);
      for (unsigned i = 0, e = STy->getNumElements(); i != e; ++i) {
        Address EltPtr = Builder.CreateStructGEP(Dst, i);
        llvm::Value *Elt = Builder.CreateExtractValue(Src, i);
        Builder.CreateStore(Elt, EltPtr, DstIsVolatile);
      }
    } else {
      Builder.CreateStore(Src, Dst.withElementType(SrcTy), DstIsVolatile);
    }
  } else if (SrcTy->isIntegerTy()) {
    // If the source is a simple integer, coerce it directly.
    llvm::Type *DstIntTy = Builder.getIntNTy(DstSize.getFixedValue() * 8);
    Src = CoerceIntOrPtrToIntOrPtr(Src, DstIntTy, *this);
    Builder.CreateStore(Src, Dst.withElementType(DstIntTy), DstIsVolatile);
  } else {
    // Otherwise do coercion through memory. This is stupid, but
    // simple.

    // Generally SrcSize is never greater than DstSize, since this means we are
    // losing bits. However, this can happen in cases where the structure has
    // additional padding, for example due to a user specified alignment.
    //
    // FIXME: Assert that we aren't truncating non-padding bits when have access
    // to that information.
    RawAddress Tmp =
        CreateTempAllocaForCoercion(*this, SrcTy, Dst.getAlignment());
    Builder.CreateStore(Src, Tmp);
    Builder.CreateMemCpy(Dst.emitRawPointer(*this),
                         Dst.getAlignment().getAsAlign(), Tmp.getPointer(),
                         Tmp.getAlignment().getAsAlign(),
                         Builder.CreateTypeSize(IntPtrTy, DstSize));
  }
}

static Address emitAddressAtOffset(CodeGenFunction &CGF, Address addr,
                                   const ABIArgInfo &info) {
  if (unsigned offset = info.getDirectOffset()) {
    addr = addr.withElementType(CGF.Int8Ty);
    addr = CGF.Builder.CreateConstInBoundsByteGEP(
        addr, CharUnits::fromQuantity(offset));
    addr = addr.withElementType(info.getCoerceToType());
  }
  return addr;
}

static std::pair<llvm::Value *, bool>
CoerceScalableToFixed(CodeGenFunction &CGF, llvm::FixedVectorType *ToTy,
                      llvm::ScalableVectorType *FromTy, llvm::Value *V,
                      StringRef Name = "") {
  // If we are casting a scalable i1 predicate vector to a fixed i8
  // vector, first bitcast the source.
  if (FromTy->getElementType()->isIntegerTy(1) &&
      FromTy->getElementCount().isKnownMultipleOf(8) &&
      ToTy->getElementType() == CGF.Builder.getInt8Ty()) {
    FromTy = llvm::ScalableVectorType::get(
        ToTy->getElementType(),
        FromTy->getElementCount().getKnownMinValue() / 8);
    V = CGF.Builder.CreateBitCast(V, FromTy);
  }
  if (FromTy->getElementType() == ToTy->getElementType()) {
    V->setName(Name + ".coerce");
    V = CGF.Builder.CreateExtractVector(ToTy, V, uint64_t(0), "cast.fixed");
    return {V, true};
  }
  return {V, false};
}

namespace {

/// Encapsulates information about the way function arguments from
/// CGFunctionInfo should be passed to actual LLVM IR function.
class ClangToLLVMArgMapping {
  static const unsigned InvalidIndex = ~0U;
  unsigned InallocaArgNo;
  unsigned SRetArgNo;
  unsigned TotalIRArgs;

  /// Arguments of LLVM IR function corresponding to single Clang argument.
  struct IRArgs {
    unsigned PaddingArgIndex;
    // Argument is expanded to IR arguments at positions
    // [FirstArgIndex, FirstArgIndex + NumberOfArgs).
    unsigned FirstArgIndex;
    unsigned NumberOfArgs;

    IRArgs()
        : PaddingArgIndex(InvalidIndex), FirstArgIndex(InvalidIndex),
          NumberOfArgs(0) {}
  };

  SmallVector<IRArgs, 8> ArgInfo;

public:
  ClangToLLVMArgMapping(const ASTContext &Context, const CGFunctionInfo &FI,
                        bool OnlyRequiredArgs = false)
      : InallocaArgNo(InvalidIndex), SRetArgNo(InvalidIndex), TotalIRArgs(0),
        ArgInfo(OnlyRequiredArgs ? FI.getNumRequiredArgs() : FI.arg_size()) {
    construct(Context, FI, OnlyRequiredArgs);
  }

  bool hasInallocaArg() const { return InallocaArgNo != InvalidIndex; }
  unsigned getInallocaArgNo() const {
    assert(hasInallocaArg());
    return InallocaArgNo;
  }

  bool hasSRetArg() const { return SRetArgNo != InvalidIndex; }
  unsigned getSRetArgNo() const {
    assert(hasSRetArg());
    return SRetArgNo;
  }

  unsigned totalIRArgs() const { return TotalIRArgs; }

  bool hasPaddingArg(unsigned ArgNo) const {
    assert(ArgNo < ArgInfo.size());
    return ArgInfo[ArgNo].PaddingArgIndex != InvalidIndex;
  }
  unsigned getPaddingArgNo(unsigned ArgNo) const {
    assert(hasPaddingArg(ArgNo));
    return ArgInfo[ArgNo].PaddingArgIndex;
  }

  /// Returns index of first IR argument corresponding to ArgNo, and their
  /// quantity.
  std::pair<unsigned, unsigned> getIRArgs(unsigned ArgNo) const {
    assert(ArgNo < ArgInfo.size());
    return std::make_pair(ArgInfo[ArgNo].FirstArgIndex,
                          ArgInfo[ArgNo].NumberOfArgs);
  }

private:
  void construct(const ASTContext &Context, const CGFunctionInfo &FI,
                 bool OnlyRequiredArgs);
};

void ClangToLLVMArgMapping::construct(const ASTContext &Context,
                                      const CGFunctionInfo &FI,
                                      bool OnlyRequiredArgs) {
  unsigned IRArgNo = 0;
  bool SwapThisWithSRet = false;
  const ABIArgInfo &RetAI = FI.getReturnInfo();

  if (RetAI.getKind() == ABIArgInfo::Indirect) {
    SwapThisWithSRet = RetAI.isSRetAfterThis();
    SRetArgNo = SwapThisWithSRet ? 1 : IRArgNo++;
  }

  unsigned ArgNo = 0;
  unsigned NumArgs = OnlyRequiredArgs ? FI.getNumRequiredArgs() : FI.arg_size();
  for (CGFunctionInfo::const_arg_iterator I = FI.arg_begin(); ArgNo < NumArgs;
       ++I, ++ArgNo) {
    assert(I != FI.arg_end());
    QualType ArgType = I->type;
    const ABIArgInfo &AI = I->info;
    // Collect data about IR arguments corresponding to Clang argument ArgNo.
    auto &IRArgs = ArgInfo[ArgNo];

    if (AI.getPaddingType())
      IRArgs.PaddingArgIndex = IRArgNo++;

    switch (AI.getKind()) {
    case ABIArgInfo::Extend:
    case ABIArgInfo::Direct: {
      // FIXME: handle sseregparm someday...
      llvm::StructType *STy = dyn_cast<llvm::StructType>(AI.getCoerceToType());
      if (AI.isDirect() && AI.getCanBeFlattened() && STy) {
        IRArgs.NumberOfArgs = STy->getNumElements();
      } else {
        IRArgs.NumberOfArgs = 1;
      }
      break;
    }
    case ABIArgInfo::Indirect:
    case ABIArgInfo::IndirectAliased:
      IRArgs.NumberOfArgs = 1;
      break;
    case ABIArgInfo::Ignore:
    case ABIArgInfo::InAlloca:
      // ignore and inalloca doesn't have matching LLVM parameters.
      IRArgs.NumberOfArgs = 0;
      break;
    case ABIArgInfo::CoerceAndExpand:
      IRArgs.NumberOfArgs = AI.getCoerceAndExpandTypeSequence().size();
      break;
    case ABIArgInfo::Expand:
      IRArgs.NumberOfArgs = getExpansionSize(ArgType, Context);
      break;
    }

    if (IRArgs.NumberOfArgs > 0) {
      IRArgs.FirstArgIndex = IRArgNo;
      IRArgNo += IRArgs.NumberOfArgs;
    }

    // Skip over the sret parameter when it comes second.  We already handled it
    // above.
    if (IRArgNo == 1 && SwapThisWithSRet)
      IRArgNo++;
  }
  assert(ArgNo == ArgInfo.size());

  if (FI.usesInAlloca())
    InallocaArgNo = IRArgNo++;

  TotalIRArgs = IRArgNo;
}
} // namespace

/***/

bool CodeGenModule::ReturnTypeUsesSRet(const CGFunctionInfo &FI) {
  const auto &RI = FI.getReturnInfo();
  return RI.isIndirect() || (RI.isInAlloca() && RI.getInAllocaSRet());
}

bool CodeGenModule::ReturnTypeHasInReg(const CGFunctionInfo &FI) {
  const auto &RI = FI.getReturnInfo();
  return RI.getInReg();
}

bool CodeGenModule::ReturnSlotInterferesWithArgs(const CGFunctionInfo &FI) {
  return ReturnTypeUsesSRet(FI) &&
         getTargetCodeGenInfo().doesReturnSlotInterfereWithArgs();
}

bool CodeGenModule::ReturnTypeUsesFPRet(QualType ResultType) {
  if (const BuiltinType *BT = ResultType->getAs<BuiltinType>()) {
    switch (BT->getKind()) {
    default:
      return false;
    case BuiltinType::Float:
      return getTarget().useObjCFPRetForRealType(FloatModeKind::Float);
    case BuiltinType::Double:
      return getTarget().useObjCFPRetForRealType(FloatModeKind::Double);
    case BuiltinType::LongDouble:
      return getTarget().useObjCFPRetForRealType(FloatModeKind::LongDouble);
    }
  }

  return false;
}

bool CodeGenModule::ReturnTypeUsesFP2Ret(QualType ResultType) {
  if (const ComplexType *CT = ResultType->getAs<ComplexType>()) {
    if (const BuiltinType *BT = CT->getElementType()->getAs<BuiltinType>()) {
      if (BT->getKind() == BuiltinType::LongDouble)
        return getTarget().useObjCFP2RetForComplexLongDouble();
    }
  }

  return false;
}

llvm::FunctionType *CodeGenTypes::GetFunctionType(GlobalDecl GD) {
  const CGFunctionInfo &FI = arrangeGlobalDeclaration(GD);
  return GetFunctionType(FI);
}

llvm::FunctionType *CodeGenTypes::GetFunctionType(const CGFunctionInfo &FI) {

  bool Inserted = FunctionsBeingProcessed.insert(&FI).second;
  (void)Inserted;
  assert(Inserted && "Recursively being processed?");

  llvm::Type *resultType = nullptr;
  const ABIArgInfo &retAI = FI.getReturnInfo();
  switch (retAI.getKind()) {
  case ABIArgInfo::Expand:
  case ABIArgInfo::IndirectAliased:
    llvm_unreachable("Invalid ABI kind for return argument");

  case ABIArgInfo::Extend:
  case ABIArgInfo::Direct:
    resultType = retAI.getCoerceToType();
    break;

  case ABIArgInfo::InAlloca:
    if (retAI.getInAllocaSRet()) {
      // sret things on win32 aren't void, they return the sret pointer.
      QualType ret = FI.getReturnType();
      unsigned addressSpace = CGM.getTypes().getTargetAddressSpace(ret);
      resultType = llvm::PointerType::get(getLLVMContext(), addressSpace);
    } else {
      resultType = llvm::Type::getVoidTy(getLLVMContext());
    }
    break;

  case ABIArgInfo::Indirect:
  case ABIArgInfo::Ignore:
    resultType = llvm::Type::getVoidTy(getLLVMContext());
    break;

  case ABIArgInfo::CoerceAndExpand:
    resultType = retAI.getUnpaddedCoerceAndExpandType();
    break;
  }

  ClangToLLVMArgMapping IRFunctionArgs(getContext(), FI, true);
  SmallVector<llvm::Type *, 8> ArgTypes(IRFunctionArgs.totalIRArgs());

  // Add type for sret argument.
  if (IRFunctionArgs.hasSRetArg()) {
    QualType Ret = FI.getReturnType();
    unsigned AddressSpace = CGM.getCodeGenOpts().UseAllocaASForSrets
                                ? FI.getReturnInfo().getIndirectAddrSpace()
                                : CGM.getTypes().getTargetAddressSpace(Ret);
    ArgTypes[IRFunctionArgs.getSRetArgNo()] =
        llvm::PointerType::get(getLLVMContext(), AddressSpace);
  }

  // Add type for inalloca argument.
  if (IRFunctionArgs.hasInallocaArg())
    ArgTypes[IRFunctionArgs.getInallocaArgNo()] =
        llvm::PointerType::getUnqual(getLLVMContext());

  // Add in all of the required arguments.
  unsigned ArgNo = 0;
  CGFunctionInfo::const_arg_iterator it = FI.arg_begin(),
                                     ie = it + FI.getNumRequiredArgs();
  for (; it != ie; ++it, ++ArgNo) {
    const ABIArgInfo &ArgInfo = it->info;

    // Insert a padding type to ensure proper alignment.
    if (IRFunctionArgs.hasPaddingArg(ArgNo))
      ArgTypes[IRFunctionArgs.getPaddingArgNo(ArgNo)] =
          ArgInfo.getPaddingType();

    unsigned FirstIRArg, NumIRArgs;
    std::tie(FirstIRArg, NumIRArgs) = IRFunctionArgs.getIRArgs(ArgNo);

    switch (ArgInfo.getKind()) {
    case ABIArgInfo::Ignore:
    case ABIArgInfo::InAlloca:
      assert(NumIRArgs == 0);
      break;

    case ABIArgInfo::Indirect:
      assert(NumIRArgs == 1);
      // indirect arguments are always on the stack, which is alloca addr space.
      ArgTypes[FirstIRArg] = llvm::PointerType::get(
          getLLVMContext(), CGM.getDataLayout().getAllocaAddrSpace());
      break;
    case ABIArgInfo::IndirectAliased:
      assert(NumIRArgs == 1);
      ArgTypes[FirstIRArg] = llvm::PointerType::get(
          getLLVMContext(), ArgInfo.getIndirectAddrSpace());
      break;
    case ABIArgInfo::Extend:
    case ABIArgInfo::Direct: {
      // Fast-isel and the optimizer generally like scalar values better than
      // FCAs, so we flatten them if this is safe to do for this argument.
      llvm::Type *argType = ArgInfo.getCoerceToType();
      llvm::StructType *st = dyn_cast<llvm::StructType>(argType);
      if (st && ArgInfo.isDirect() && ArgInfo.getCanBeFlattened()) {
        assert(NumIRArgs == st->getNumElements());
        for (unsigned i = 0, e = st->getNumElements(); i != e; ++i)
          ArgTypes[FirstIRArg + i] = st->getElementType(i);
      } else {
        assert(NumIRArgs == 1);
        ArgTypes[FirstIRArg] = argType;
      }
      break;
    }

    case ABIArgInfo::CoerceAndExpand: {
      auto ArgTypesIter = ArgTypes.begin() + FirstIRArg;
      for (auto *EltTy : ArgInfo.getCoerceAndExpandTypeSequence()) {
        *ArgTypesIter++ = EltTy;
      }
      assert(ArgTypesIter == ArgTypes.begin() + FirstIRArg + NumIRArgs);
      break;
    }

    case ABIArgInfo::Expand:
      auto ArgTypesIter = ArgTypes.begin() + FirstIRArg;
      getExpandedTypes(it->type, ArgTypesIter);
      assert(ArgTypesIter == ArgTypes.begin() + FirstIRArg + NumIRArgs);
      break;
    }
  }

  bool Erased = FunctionsBeingProcessed.erase(&FI);
  (void)Erased;
  assert(Erased && "Not in set?");

  return llvm::FunctionType::get(resultType, ArgTypes, FI.isVariadic());
}

llvm::Type *CodeGenTypes::GetFunctionTypeForVTable(GlobalDecl GD) {
  const CXXMethodDecl *MD = cast<CXXMethodDecl>(GD.getDecl());
  const FunctionProtoType *FPT = MD->getType()->castAs<FunctionProtoType>();

  if (!isFuncTypeConvertible(FPT))
    return llvm::StructType::get(getLLVMContext());

  return GetFunctionType(GD);
}

static void AddAttributesFromFunctionProtoType(ASTContext &Ctx,
                                               llvm::AttrBuilder &FuncAttrs,
                                               const FunctionProtoType *FPT) {
  if (!FPT)
    return;

  if (!isUnresolvedExceptionSpec(FPT->getExceptionSpecType()) &&
      FPT->isNothrow())
    FuncAttrs.addAttribute(llvm::Attribute::NoUnwind);

  unsigned SMEBits = FPT->getAArch64SMEAttributes();
  if (SMEBits & FunctionType::SME_PStateSMEnabledMask)
    FuncAttrs.addAttribute("aarch64_pstate_sm_enabled");
  if (SMEBits & FunctionType::SME_PStateSMCompatibleMask)
    FuncAttrs.addAttribute("aarch64_pstate_sm_compatible");
  if (SMEBits & FunctionType::SME_AgnosticZAStateMask)
    FuncAttrs.addAttribute("aarch64_za_state_agnostic");

  // ZA
  if (FunctionType::getArmZAState(SMEBits) == FunctionType::ARM_Preserves)
    FuncAttrs.addAttribute("aarch64_preserves_za");
  if (FunctionType::getArmZAState(SMEBits) == FunctionType::ARM_In)
    FuncAttrs.addAttribute("aarch64_in_za");
  if (FunctionType::getArmZAState(SMEBits) == FunctionType::ARM_Out)
    FuncAttrs.addAttribute("aarch64_out_za");
  if (FunctionType::getArmZAState(SMEBits) == FunctionType::ARM_InOut)
    FuncAttrs.addAttribute("aarch64_inout_za");

  // ZT0
  if (FunctionType::getArmZT0State(SMEBits) == FunctionType::ARM_Preserves)
    FuncAttrs.addAttribute("aarch64_preserves_zt0");
  if (FunctionType::getArmZT0State(SMEBits) == FunctionType::ARM_In)
    FuncAttrs.addAttribute("aarch64_in_zt0");
  if (FunctionType::getArmZT0State(SMEBits) == FunctionType::ARM_Out)
    FuncAttrs.addAttribute("aarch64_out_zt0");
  if (FunctionType::getArmZT0State(SMEBits) == FunctionType::ARM_InOut)
    FuncAttrs.addAttribute("aarch64_inout_zt0");
}

static void AddAttributesFromOMPAssumes(llvm::AttrBuilder &FuncAttrs,
                                        const Decl *Callee) {
  if (!Callee)
    return;

  SmallVector<StringRef, 4> Attrs;

  for (const OMPAssumeAttr *AA : Callee->specific_attrs<OMPAssumeAttr>())
    AA->getAssumption().split(Attrs, ",");

  if (!Attrs.empty())
    FuncAttrs.addAttribute(llvm::AssumptionAttrKey,
                           llvm::join(Attrs.begin(), Attrs.end(), ","));
}

bool CodeGenModule::MayDropFunctionReturn(const ASTContext &Context,
                                          QualType ReturnType) const {
  // We can't just discard the return value for a record type with a
  // complex destructor or a non-trivially copyable type.
  if (const RecordType *RT =
          ReturnType.getCanonicalType()->getAs<RecordType>()) {
    if (const auto *ClassDecl = dyn_cast<CXXRecordDecl>(RT->getDecl()))
      return ClassDecl->hasTrivialDestructor();
  }
  return ReturnType.isTriviallyCopyableType(Context);
}

static bool HasStrictReturn(const CodeGenModule &Module, QualType RetTy,
                            const Decl *TargetDecl) {
  // As-is msan can not tolerate noundef mismatch between caller and
  // implementation. Mismatch is possible for e.g. indirect calls from C-caller
  // into C++. Such mismatches lead to confusing false reports. To avoid
  // expensive workaround on msan we enforce initialization event in uncommon
  // cases where it's allowed.
  if (Module.getLangOpts().Sanitize.has(SanitizerKind::Memory))
    return true;
  // C++ explicitly makes returning undefined values UB. C's rule only applies
  // to used values, so we never mark them noundef for now.
  if (!Module.getLangOpts().CPlusPlus)
    return false;
  if (TargetDecl) {
    if (const FunctionDecl *FDecl = dyn_cast<FunctionDecl>(TargetDecl)) {
      if (FDecl->isExternC())
        return false;
    } else if (const VarDecl *VDecl = dyn_cast<VarDecl>(TargetDecl)) {
      // Function pointer.
      if (VDecl->isExternC())
        return false;
    }
  }

  // We don't want to be too aggressive with the return checking, unless
  // it's explicit in the code opts or we're using an appropriate sanitizer.
  // Try to respect what the programmer intended.
  return Module.getCodeGenOpts().StrictReturn ||
         !Module.MayDropFunctionReturn(Module.getContext(), RetTy) ||
         Module.getLangOpts().Sanitize.has(SanitizerKind::Return);
}

static llvm::fp::FPAccuracy convertFPAccuracy(StringRef FPAccuracyStr) {
  return llvm::StringSwitch<llvm::fp::FPAccuracy>(FPAccuracyStr)
      .Case("high", llvm::fp::FPAccuracy::High)
      .Case("medium", llvm::fp::FPAccuracy::Medium)
      .Case("low", llvm::fp::FPAccuracy::Low)
      .Case("sycl", llvm::fp::FPAccuracy::SYCL)
      .Case("cuda", llvm::fp::FPAccuracy::CUDA);
}

static int32_t convertFPAccuracyToAspect(StringRef FPAccuracyStr) {
  assert(FPAccuracyStr == "high" || FPAccuracyStr == "medium" ||
         FPAccuracyStr == "low" || FPAccuracyStr == "sycl" ||
         FPAccuracyStr == "cuda");
  return llvm::StringSwitch<int32_t>(FPAccuracyStr)
      .Case("high", SYCLInternalAspect::fp_intrinsic_accuracy_high)
      .Case("medium", SYCLInternalAspect::fp_intrinsic_accuracy_medium)
      .Case("low", SYCLInternalAspect::fp_intrinsic_accuracy_low)
      .Case("sycl", SYCLInternalAspect::fp_intrinsic_accuracy_sycl)
      .Case("cuda", SYCLInternalAspect::fp_intrinsic_accuracy_cuda);
}

void CodeGenModule::getDefaultFunctionFPAccuracyAttributes(
    StringRef Name, llvm::AttrBuilder &FuncAttrs, llvm::Metadata *&MD,
    unsigned ID, const llvm::Type *FuncType) {
  // Priority is given to to the accuracy specific to the function.
  // So, if the command line is something like this:
  // 'clang -fp-accuracy = high -fp-accuracy = low:[sin]'.
  // This means, all library functions will have the accuracy 'high'
  // except 'sin', which should have an accuracy value of 'low'.
  // To ensure that, first check if Name has a required accuracy by visiting
  // the 'FPAccuracyFuncMap'; if no accuracy is mapped to Name (FuncAttrs
  // is empty), then set its accuracy from the TU's accuracy value.
  if (!getLangOpts().FPAccuracyFuncMap.empty()) {
    StringRef FPAccuracyVal;
    auto FuncMapIt = getLangOpts().FPAccuracyFuncMap.find(Name.str());
    if (FuncMapIt != getLangOpts().FPAccuracyFuncMap.end()) {
      if (!getLangOpts().OffloadFP32PrecDiv && Name == "fdiv")
        FPAccuracyVal = "2.5";
      else if (!getLangOpts().OffloadFP32PrecSqrt && Name == "sqrt")
        FPAccuracyVal = "3.0";
      else
        FPAccuracyVal = llvm::fp::getAccuracyForFPBuiltin(
            ID, FuncType, convertFPAccuracy(FuncMapIt->second));
      assert(!FPAccuracyVal.empty() && "A valid accuracy value is expected");
      FuncAttrs.addAttribute("fpbuiltin-max-error", FPAccuracyVal);
      MD = llvm::ConstantAsMetadata::get(llvm::ConstantInt::get(
          Int32Ty, convertFPAccuracyToAspect(FuncMapIt->second)));
    }
  }
  if (FuncAttrs.attrs().size() == 0) {
    if (!getLangOpts().FPAccuracyVal.empty()) {
      StringRef FPAccuracyVal;
      if (!getLangOpts().OffloadFP32PrecDiv && Name == "fdiv")
        FPAccuracyVal = "2.5";
      else if (!getLangOpts().OffloadFP32PrecSqrt && Name == "sqrt")
        FPAccuracyVal = "3.0";
      else
        FPAccuracyVal = llvm::fp::getAccuracyForFPBuiltin(
            ID, FuncType, convertFPAccuracy(getLangOpts().FPAccuracyVal));
      assert(!FPAccuracyVal.empty() && "A valid accuracy value is expected");
      FuncAttrs.addAttribute("fpbuiltin-max-error", FPAccuracyVal);
      MD = llvm::ConstantAsMetadata::get(llvm::ConstantInt::get(
          Int32Ty, convertFPAccuracyToAspect(getLangOpts().FPAccuracyVal)));
    } else {
      if (!getLangOpts().OffloadFP32PrecDiv && Name == "fdiv") {
        FuncAttrs.addAttribute("fpbuiltin-max-error", "2.5");
      } else if (!getLangOpts().OffloadFP32PrecSqrt && Name == "sqrt") {
        FuncAttrs.addAttribute("fpbuiltin-max-error", "3.0");
      }
    }
  }
}

/// Add denormal-fp-math and denormal-fp-math-f32 as appropriate for the
/// requested denormal behavior, accounting for the overriding behavior of the
/// -f32 case.
static void addDenormalModeAttrs(llvm::DenormalMode FPDenormalMode,
                                 llvm::DenormalMode FP32DenormalMode,
                                 llvm::AttrBuilder &FuncAttrs) {
  if (FPDenormalMode != llvm::DenormalMode::getDefault())
    FuncAttrs.addAttribute("denormal-fp-math", FPDenormalMode.str());

  if (FP32DenormalMode != FPDenormalMode && FP32DenormalMode.isValid())
    FuncAttrs.addAttribute("denormal-fp-math-f32", FP32DenormalMode.str());
}

/// Add default attributes to a function, which have merge semantics under
/// -mlink-builtin-bitcode and should not simply overwrite any existing
/// attributes in the linked library.
static void
addMergableDefaultFunctionAttributes(const CodeGenOptions &CodeGenOpts,
                                     llvm::AttrBuilder &FuncAttrs) {
  addDenormalModeAttrs(CodeGenOpts.FPDenormalMode, CodeGenOpts.FP32DenormalMode,
                       FuncAttrs);
}

static void getTrivialDefaultFunctionAttributes(
    StringRef Name, bool HasOptnone, const CodeGenOptions &CodeGenOpts,
    const LangOptions &LangOpts, bool AttrOnCallSite,
    llvm::AttrBuilder &FuncAttrs) {
  // OptimizeNoneAttr takes precedence over -Os or -Oz. No warning needed.
  if (!HasOptnone) {
    if (CodeGenOpts.OptimizeSize)
      FuncAttrs.addAttribute(llvm::Attribute::OptimizeForSize);
    if (CodeGenOpts.OptimizeSize == 2)
      FuncAttrs.addAttribute(llvm::Attribute::MinSize);
  }

  if (CodeGenOpts.DisableRedZone)
    FuncAttrs.addAttribute(llvm::Attribute::NoRedZone);
  if (CodeGenOpts.IndirectTlsSegRefs)
    FuncAttrs.addAttribute("indirect-tls-seg-refs");
  if (CodeGenOpts.NoImplicitFloat)
    FuncAttrs.addAttribute(llvm::Attribute::NoImplicitFloat);

  if (AttrOnCallSite) {
    // Attributes that should go on the call site only.
    // FIXME: Look for 'BuiltinAttr' on the function rather than re-checking
    // the -fno-builtin-foo list.
    if (!CodeGenOpts.SimplifyLibCalls || LangOpts.isNoBuiltinFunc(Name))
      FuncAttrs.addAttribute(llvm::Attribute::NoBuiltin);
    if (!CodeGenOpts.TrapFuncName.empty())
      FuncAttrs.addAttribute("trap-func-name", CodeGenOpts.TrapFuncName);
  } else {
    switch (CodeGenOpts.getFramePointer()) {
    case CodeGenOptions::FramePointerKind::None:
      // This is the default behavior.
      break;
    case CodeGenOptions::FramePointerKind::Reserved:
    case CodeGenOptions::FramePointerKind::NonLeaf:
    case CodeGenOptions::FramePointerKind::All:
      FuncAttrs.addAttribute("frame-pointer",
                             CodeGenOptions::getFramePointerKindName(
                                 CodeGenOpts.getFramePointer()));
    }

    if (CodeGenOpts.LessPreciseFPMAD)
      FuncAttrs.addAttribute("less-precise-fpmad", "true");

    if (CodeGenOpts.NullPointerIsValid)
      FuncAttrs.addAttribute(llvm::Attribute::NullPointerIsValid);

    if (LangOpts.getDefaultExceptionMode() == LangOptions::FPE_Ignore)
      FuncAttrs.addAttribute("no-trapping-math", "true");

    // TODO: Are these all needed?
    // unsafe/inf/nan/nsz are handled by instruction-level FastMathFlags.
    if (LangOpts.NoHonorInfs)
      FuncAttrs.addAttribute("no-infs-fp-math", "true");
    if (LangOpts.NoHonorNaNs)
      FuncAttrs.addAttribute("no-nans-fp-math", "true");
    if (LangOpts.ApproxFunc)
      FuncAttrs.addAttribute("approx-func-fp-math", "true");
    if (LangOpts.AllowFPReassoc && LangOpts.AllowRecip &&
        LangOpts.NoSignedZero && LangOpts.ApproxFunc &&
        (LangOpts.getDefaultFPContractMode() ==
             LangOptions::FPModeKind::FPM_Fast ||
         LangOpts.getDefaultFPContractMode() ==
             LangOptions::FPModeKind::FPM_FastHonorPragmas))
      FuncAttrs.addAttribute("unsafe-fp-math", "true");
    if (CodeGenOpts.SoftFloat)
      FuncAttrs.addAttribute("use-soft-float", "true");
    FuncAttrs.addAttribute("stack-protector-buffer-size",
                           llvm::utostr(CodeGenOpts.SSPBufferSize));
    if (LangOpts.NoSignedZero)
      FuncAttrs.addAttribute("no-signed-zeros-fp-math", "true");

    // TODO: Reciprocal estimate codegen options should apply to instructions?
    const std::vector<std::string> &Recips = CodeGenOpts.Reciprocals;
    if (!Recips.empty())
      FuncAttrs.addAttribute("reciprocal-estimates", llvm::join(Recips, ","));

    if (!CodeGenOpts.PreferVectorWidth.empty() &&
        CodeGenOpts.PreferVectorWidth != "none")
      FuncAttrs.addAttribute("prefer-vector-width",
                             CodeGenOpts.PreferVectorWidth);

    if (CodeGenOpts.StackRealignment)
      FuncAttrs.addAttribute("stackrealign");
    if (CodeGenOpts.Backchain)
      FuncAttrs.addAttribute("backchain");
    if (CodeGenOpts.EnableSegmentedStacks)
      FuncAttrs.addAttribute("split-stack");

    if (CodeGenOpts.SpeculativeLoadHardening)
      FuncAttrs.addAttribute(llvm::Attribute::SpeculativeLoadHardening);

    // Add zero-call-used-regs attribute.
    switch (CodeGenOpts.getZeroCallUsedRegs()) {
    case llvm::ZeroCallUsedRegs::ZeroCallUsedRegsKind::Skip:
      FuncAttrs.removeAttribute("zero-call-used-regs");
      break;
    case llvm::ZeroCallUsedRegs::ZeroCallUsedRegsKind::UsedGPRArg:
      FuncAttrs.addAttribute("zero-call-used-regs", "used-gpr-arg");
      break;
    case llvm::ZeroCallUsedRegs::ZeroCallUsedRegsKind::UsedGPR:
      FuncAttrs.addAttribute("zero-call-used-regs", "used-gpr");
      break;
    case llvm::ZeroCallUsedRegs::ZeroCallUsedRegsKind::UsedArg:
      FuncAttrs.addAttribute("zero-call-used-regs", "used-arg");
      break;
    case llvm::ZeroCallUsedRegs::ZeroCallUsedRegsKind::Used:
      FuncAttrs.addAttribute("zero-call-used-regs", "used");
      break;
    case llvm::ZeroCallUsedRegs::ZeroCallUsedRegsKind::AllGPRArg:
      FuncAttrs.addAttribute("zero-call-used-regs", "all-gpr-arg");
      break;
    case llvm::ZeroCallUsedRegs::ZeroCallUsedRegsKind::AllGPR:
      FuncAttrs.addAttribute("zero-call-used-regs", "all-gpr");
      break;
    case llvm::ZeroCallUsedRegs::ZeroCallUsedRegsKind::AllArg:
      FuncAttrs.addAttribute("zero-call-used-regs", "all-arg");
      break;
    case llvm::ZeroCallUsedRegs::ZeroCallUsedRegsKind::All:
      FuncAttrs.addAttribute("zero-call-used-regs", "all");
      break;
    }
  }

  if (LangOpts.assumeFunctionsAreConvergent()) {
    // Conservatively, mark all functions and calls in CUDA and OpenCL as
    // convergent (meaning, they may call an intrinsically convergent op, such
    // as __syncthreads() / barrier(), and so can't have certain optimizations
    // applied around them).  LLVM will remove this attribute where it safely
    // can.
    FuncAttrs.addAttribute(llvm::Attribute::Convergent);
  }

  // TODO: NoUnwind attribute should be added for other GPU modes HIP,
  // OpenMP offload. AFAIK, neither of them support exceptions in device code.
  if ((LangOpts.CUDA && LangOpts.CUDAIsDevice) || LangOpts.OpenCL ||
      LangOpts.SYCLIsDevice) {
    FuncAttrs.addAttribute(llvm::Attribute::NoUnwind);
  }

  if (CodeGenOpts.SaveRegParams && !AttrOnCallSite)
    FuncAttrs.addAttribute("save-reg-params");

  for (StringRef Attr : CodeGenOpts.DefaultFunctionAttrs) {
    StringRef Var, Value;
    std::tie(Var, Value) = Attr.split('=');
    FuncAttrs.addAttribute(Var, Value);
  }

  TargetInfo::BranchProtectionInfo BPI(LangOpts);
  TargetCodeGenInfo::initBranchProtectionFnAttributes(BPI, FuncAttrs);
}

/// Merges `target-features` from \TargetOpts and \F, and sets the result in
/// \FuncAttr
/// * features from \F are always kept
/// * a feature from \TargetOpts is kept if itself and its opposite are absent
/// from \F
static void
overrideFunctionFeaturesWithTargetFeatures(llvm::AttrBuilder &FuncAttr,
                                           const llvm::Function &F,
                                           const TargetOptions &TargetOpts) {
  auto FFeatures = F.getFnAttribute("target-features");

  llvm::StringSet<> MergedNames;
  SmallVector<StringRef> MergedFeatures;
  MergedFeatures.reserve(TargetOpts.Features.size());

  auto AddUnmergedFeatures = [&](auto &&FeatureRange) {
    for (StringRef Feature : FeatureRange) {
      if (Feature.empty())
        continue;
      assert(Feature[0] == '+' || Feature[0] == '-');
      StringRef Name = Feature.drop_front(1);
      bool Merged = !MergedNames.insert(Name).second;
      if (!Merged)
        MergedFeatures.push_back(Feature);
    }
  };

  if (FFeatures.isValid())
    AddUnmergedFeatures(llvm::split(FFeatures.getValueAsString(), ','));
  AddUnmergedFeatures(TargetOpts.Features);

  if (!MergedFeatures.empty()) {
    llvm::sort(MergedFeatures);
    FuncAttr.addAttribute("target-features", llvm::join(MergedFeatures, ","));
  }
}

void CodeGen::mergeDefaultFunctionDefinitionAttributes(
    llvm::Function &F, const CodeGenOptions &CodeGenOpts,
    const LangOptions &LangOpts, const TargetOptions &TargetOpts,
    bool WillInternalize) {

  llvm::AttrBuilder FuncAttrs(F.getContext());
  // Here we only extract the options that are relevant compared to the version
  // from GetCPUAndFeaturesAttributes.
  if (!TargetOpts.CPU.empty())
    FuncAttrs.addAttribute("target-cpu", TargetOpts.CPU);
  if (!TargetOpts.TuneCPU.empty())
    FuncAttrs.addAttribute("tune-cpu", TargetOpts.TuneCPU);

  ::getTrivialDefaultFunctionAttributes(F.getName(), F.hasOptNone(),
                                        CodeGenOpts, LangOpts,
                                        /*AttrOnCallSite=*/false, FuncAttrs);

  if (!WillInternalize && F.isInterposable()) {
    // Do not promote "dynamic" denormal-fp-math to this translation unit's
    // setting for weak functions that won't be internalized. The user has no
    // real control for how builtin bitcode is linked, so we shouldn't assume
    // later copies will use a consistent mode.
    F.addFnAttrs(FuncAttrs);
    return;
  }

  llvm::AttributeMask AttrsToRemove;

  llvm::DenormalMode DenormModeToMerge = F.getDenormalModeRaw();
  llvm::DenormalMode DenormModeToMergeF32 = F.getDenormalModeF32Raw();
  llvm::DenormalMode Merged =
      CodeGenOpts.FPDenormalMode.mergeCalleeMode(DenormModeToMerge);
  llvm::DenormalMode MergedF32 = CodeGenOpts.FP32DenormalMode;

  if (DenormModeToMergeF32.isValid()) {
    MergedF32 =
        CodeGenOpts.FP32DenormalMode.mergeCalleeMode(DenormModeToMergeF32);
  }

  if (Merged == llvm::DenormalMode::getDefault()) {
    AttrsToRemove.addAttribute("denormal-fp-math");
  } else if (Merged != DenormModeToMerge) {
    // Overwrite existing attribute
    FuncAttrs.addAttribute("denormal-fp-math",
                           CodeGenOpts.FPDenormalMode.str());
  }

  if (MergedF32 == llvm::DenormalMode::getDefault()) {
    AttrsToRemove.addAttribute("denormal-fp-math-f32");
  } else if (MergedF32 != DenormModeToMergeF32) {
    // Overwrite existing attribute
    FuncAttrs.addAttribute("denormal-fp-math-f32",
                           CodeGenOpts.FP32DenormalMode.str());
  }

  F.removeFnAttrs(AttrsToRemove);
  addDenormalModeAttrs(Merged, MergedF32, FuncAttrs);

  overrideFunctionFeaturesWithTargetFeatures(FuncAttrs, F, TargetOpts);

  F.addFnAttrs(FuncAttrs);
}

void CodeGenModule::getTrivialDefaultFunctionAttributes(
    StringRef Name, bool HasOptnone, bool AttrOnCallSite,
    llvm::AttrBuilder &FuncAttrs) {
  ::getTrivialDefaultFunctionAttributes(Name, HasOptnone, getCodeGenOpts(),
                                        getLangOpts(), AttrOnCallSite,
                                        FuncAttrs);
}

void CodeGenModule::getDefaultFunctionAttributes(StringRef Name,
                                                 bool HasOptnone,
                                                 bool AttrOnCallSite,
                                                 llvm::AttrBuilder &FuncAttrs) {
  getTrivialDefaultFunctionAttributes(Name, HasOptnone, AttrOnCallSite,
                                      FuncAttrs);
  // If we're just getting the default, get the default values for mergeable
  // attributes.
  if (!AttrOnCallSite)
    addMergableDefaultFunctionAttributes(CodeGenOpts, FuncAttrs);
}

void CodeGenModule::addDefaultFunctionDefinitionAttributes(
    llvm::AttrBuilder &attrs) {
  getDefaultFunctionAttributes(/*function name*/ "", /*optnone*/ false,
                               /*for call*/ false, attrs);
  GetCPUAndFeaturesAttributes(GlobalDecl(), attrs);
}

static void addNoBuiltinAttributes(llvm::AttrBuilder &FuncAttrs,
                                   const LangOptions &LangOpts,
                                   const NoBuiltinAttr *NBA = nullptr) {
  auto AddNoBuiltinAttr = [&FuncAttrs](StringRef BuiltinName) {
    SmallString<32> AttributeName;
    AttributeName += "no-builtin-";
    AttributeName += BuiltinName;
    FuncAttrs.addAttribute(AttributeName);
  };

  // First, handle the language options passed through -fno-builtin.
  if (LangOpts.NoBuiltin) {
    // -fno-builtin disables them all.
    FuncAttrs.addAttribute("no-builtins");
    return;
  }

  // Then, add attributes for builtins specified through -fno-builtin-<name>.
  llvm::for_each(LangOpts.NoBuiltinFuncs, AddNoBuiltinAttr);

  // Now, let's check the __attribute__((no_builtin("...")) attribute added to
  // the source.
  if (!NBA)
    return;

  // If there is a wildcard in the builtin names specified through the
  // attribute, disable them all.
  if (llvm::is_contained(NBA->builtinNames(), "*")) {
    FuncAttrs.addAttribute("no-builtins");
    return;
  }

  // And last, add the rest of the builtin names.
  llvm::for_each(NBA->builtinNames(), AddNoBuiltinAttr);
}

static bool DetermineNoUndef(QualType QTy, CodeGenTypes &Types,
                             const llvm::DataLayout &DL, const ABIArgInfo &AI,
                             bool CheckCoerce = true) {
  llvm::Type *Ty = Types.ConvertTypeForMem(QTy);
  if (AI.getKind() == ABIArgInfo::Indirect ||
      AI.getKind() == ABIArgInfo::IndirectAliased)
    return true;
  if (AI.getKind() == ABIArgInfo::Extend && !AI.isNoExt())
    return true;
  if (!DL.typeSizeEqualsStoreSize(Ty))
    // TODO: This will result in a modest amount of values not marked noundef
    // when they could be. We care about values that *invisibly* contain undef
    // bits from the perspective of LLVM IR.
    return false;
  if (CheckCoerce && AI.canHaveCoerceToType()) {
    llvm::Type *CoerceTy = AI.getCoerceToType();
    if (llvm::TypeSize::isKnownGT(DL.getTypeSizeInBits(CoerceTy),
                                  DL.getTypeSizeInBits(Ty)))
      // If we're coercing to a type with a greater size than the canonical one,
      // we're introducing new undef bits.
      // Coercing to a type of smaller or equal size is ok, as we know that
      // there's no internal padding (typeSizeEqualsStoreSize).
      return false;
  }
  if (QTy->isBitIntType())
    return true;
  if (QTy->isReferenceType())
    return true;
  if (QTy->isNullPtrType())
    return false;
  if (QTy->isMemberPointerType())
    // TODO: Some member pointers are `noundef`, but it depends on the ABI. For
    // now, never mark them.
    return false;
  if (QTy->isScalarType()) {
    if (const ComplexType *Complex = dyn_cast<ComplexType>(QTy))
      return DetermineNoUndef(Complex->getElementType(), Types, DL, AI, false);
    return true;
  }
  if (const VectorType *Vector = dyn_cast<VectorType>(QTy))
    return DetermineNoUndef(Vector->getElementType(), Types, DL, AI, false);
  if (const MatrixType *Matrix = dyn_cast<MatrixType>(QTy))
    return DetermineNoUndef(Matrix->getElementType(), Types, DL, AI, false);
  if (const ArrayType *Array = dyn_cast<ArrayType>(QTy))
    return DetermineNoUndef(Array->getElementType(), Types, DL, AI, false);

  // TODO: Some structs may be `noundef`, in specific situations.
  return false;
}

/// Check if the argument of a function has maybe_undef attribute.
static bool IsArgumentMaybeUndef(const Decl *TargetDecl,
                                 unsigned NumRequiredArgs, unsigned ArgNo) {
  const auto *FD = dyn_cast_or_null<FunctionDecl>(TargetDecl);
  if (!FD)
    return false;

  // Assume variadic arguments do not have maybe_undef attribute.
  if (ArgNo >= NumRequiredArgs)
    return false;

  // Check if argument has maybe_undef attribute.
  if (ArgNo < FD->getNumParams()) {
    const ParmVarDecl *Param = FD->getParamDecl(ArgNo);
    if (Param && Param->hasAttr<MaybeUndefAttr>())
      return true;
  }

  return false;
}

/// Test if it's legal to apply nofpclass for the given parameter type and it's
/// lowered IR type.
static bool canApplyNoFPClass(const ABIArgInfo &AI, QualType ParamType,
                              bool IsReturn) {
  // Should only apply to FP types in the source, not ABI promoted.
  if (!ParamType->hasFloatingRepresentation())
    return false;

  // The promoted-to IR type also needs to support nofpclass.
  llvm::Type *IRTy = AI.getCoerceToType();
  if (llvm::AttributeFuncs::isNoFPClassCompatibleType(IRTy))
    return true;

  if (llvm::StructType *ST = dyn_cast<llvm::StructType>(IRTy)) {
    return !IsReturn && AI.getCanBeFlattened() &&
           llvm::all_of(ST->elements(), [](llvm::Type *Ty) {
             return llvm::AttributeFuncs::isNoFPClassCompatibleType(Ty);
           });
  }

  return false;
}

/// Return the nofpclass mask that can be applied to floating-point parameters.
static llvm::FPClassTest getNoFPClassTestMask(const LangOptions &LangOpts) {
  llvm::FPClassTest Mask = llvm::fcNone;
  if (LangOpts.NoHonorInfs)
    Mask |= llvm::fcInf;
  if (LangOpts.NoHonorNaNs)
    Mask |= llvm::fcNan;
  return Mask;
}

void CodeGenModule::AdjustMemoryAttribute(StringRef Name,
                                          CGCalleeInfo CalleeInfo,
                                          llvm::AttributeList &Attrs) {
  if (Attrs.getMemoryEffects().getModRef() == llvm::ModRefInfo::NoModRef) {
    Attrs = Attrs.removeFnAttribute(getLLVMContext(), llvm::Attribute::Memory);
    llvm::Attribute MemoryAttr = llvm::Attribute::getWithMemoryEffects(
        getLLVMContext(), llvm::MemoryEffects::writeOnly());
    Attrs = Attrs.addFnAttribute(getLLVMContext(), MemoryAttr);
  }
}

/// Construct the IR attribute list of a function or call.
///
/// When adding an attribute, please consider where it should be handled:
///
///   - getDefaultFunctionAttributes is for attributes that are essentially
///     part of the global target configuration (but perhaps can be
///     overridden on a per-function basis).  Adding attributes there
///     will cause them to also be set in frontends that build on Clang's
///     target-configuration logic, as well as for code defined in library
///     modules such as CUDA's libdevice.
///
///   - ConstructAttributeList builds on top of getDefaultFunctionAttributes
///     and adds declaration-specific, convention-specific, and
///     frontend-specific logic.  The last is of particular importance:
///     attributes that restrict how the frontend generates code must be
///     added here rather than getDefaultFunctionAttributes.
///
void CodeGenModule::ConstructAttributeList(StringRef Name,
                                           const CGFunctionInfo &FI,
                                           CGCalleeInfo CalleeInfo,
                                           llvm::AttributeList &AttrList,
                                           unsigned &CallingConv,
                                           bool AttrOnCallSite, bool IsThunk) {
  llvm::AttrBuilder FuncAttrs(getLLVMContext());
  llvm::AttrBuilder RetAttrs(getLLVMContext());

  // Collect function IR attributes from the CC lowering.
  // We'll collect the paramete and result attributes later.
  CallingConv = FI.getEffectiveCallingConvention();
  if (FI.isNoReturn())
    FuncAttrs.addAttribute(llvm::Attribute::NoReturn);
  if (FI.isCmseNSCall())
    FuncAttrs.addAttribute("cmse_nonsecure_call");

  // Collect function IR attributes from the callee prototype if we have one.
  AddAttributesFromFunctionProtoType(getContext(), FuncAttrs,
                                     CalleeInfo.getCalleeFunctionProtoType());
  const Decl *TargetDecl = CalleeInfo.getCalleeDecl().getDecl();

  // Attach assumption attributes to the declaration. If this is a call
  // site, attach assumptions from the caller to the call as well.
  AddAttributesFromOMPAssumes(FuncAttrs, TargetDecl);

  bool HasOptnone = false;
  // The NoBuiltinAttr attached to the target FunctionDecl.
  const NoBuiltinAttr *NBA = nullptr;

  // Some ABIs may result in additional accesses to arguments that may
  // otherwise not be present.
  auto AddPotentialArgAccess = [&]() {
    llvm::Attribute A = FuncAttrs.getAttribute(llvm::Attribute::Memory);
    if (A.isValid())
      FuncAttrs.addMemoryAttr(A.getMemoryEffects() |
                              llvm::MemoryEffects::argMemOnly());
  };

  // Collect function IR attributes based on declaration-specific
  // information.
  // FIXME: handle sseregparm someday...
  if (TargetDecl) {
    if (TargetDecl->hasAttr<ReturnsTwiceAttr>())
      FuncAttrs.addAttribute(llvm::Attribute::ReturnsTwice);
    if (TargetDecl->hasAttr<NoThrowAttr>())
      FuncAttrs.addAttribute(llvm::Attribute::NoUnwind);
    if (TargetDecl->hasAttr<NoReturnAttr>())
      FuncAttrs.addAttribute(llvm::Attribute::NoReturn);
    if (TargetDecl->hasAttr<ColdAttr>())
      FuncAttrs.addAttribute(llvm::Attribute::Cold);
    if (TargetDecl->hasAttr<HotAttr>())
      FuncAttrs.addAttribute(llvm::Attribute::Hot);
    if (TargetDecl->hasAttr<NoDuplicateAttr>())
      FuncAttrs.addAttribute(llvm::Attribute::NoDuplicate);
    if (TargetDecl->hasAttr<ConvergentAttr>())
      FuncAttrs.addAttribute(llvm::Attribute::Convergent);

    if (const FunctionDecl *Fn = dyn_cast<FunctionDecl>(TargetDecl)) {
      AddAttributesFromFunctionProtoType(
          getContext(), FuncAttrs, Fn->getType()->getAs<FunctionProtoType>());
      if (AttrOnCallSite && Fn->isReplaceableGlobalAllocationFunction()) {
        // A sane operator new returns a non-aliasing pointer.
        auto Kind = Fn->getDeclName().getCXXOverloadedOperator();
        if (getCodeGenOpts().AssumeSaneOperatorNew &&
            (Kind == OO_New || Kind == OO_Array_New))
          RetAttrs.addAttribute(llvm::Attribute::NoAlias);
      }
      const CXXMethodDecl *MD = dyn_cast<CXXMethodDecl>(Fn);
      const bool IsVirtualCall = MD && MD->isVirtual();
      // Don't use [[noreturn]], _Noreturn or [[no_builtin]] for a call to a
      // virtual function. These attributes are not inherited by overloads.
      if (!(AttrOnCallSite && IsVirtualCall)) {
        if (Fn->isNoReturn())
          FuncAttrs.addAttribute(llvm::Attribute::NoReturn);
        NBA = Fn->getAttr<NoBuiltinAttr>();
      }
    }

    if (isa<FunctionDecl>(TargetDecl) || isa<VarDecl>(TargetDecl)) {
      // Only place nomerge attribute on call sites, never functions. This
      // allows it to work on indirect virtual function calls.
      if (AttrOnCallSite && TargetDecl->hasAttr<NoMergeAttr>())
        FuncAttrs.addAttribute(llvm::Attribute::NoMerge);
    }

    // 'const', 'pure' and 'noalias' attributed functions are also nounwind.
    if (TargetDecl->hasAttr<ConstAttr>()) {
      FuncAttrs.addMemoryAttr(llvm::MemoryEffects::none());
      FuncAttrs.addAttribute(llvm::Attribute::NoUnwind);
      // gcc specifies that 'const' functions have greater restrictions than
      // 'pure' functions, so they also cannot have infinite loops.
      FuncAttrs.addAttribute(llvm::Attribute::WillReturn);
    } else if (TargetDecl->hasAttr<PureAttr>()) {
      FuncAttrs.addMemoryAttr(llvm::MemoryEffects::readOnly());
      FuncAttrs.addAttribute(llvm::Attribute::NoUnwind);
      // gcc specifies that 'pure' functions cannot have infinite loops.
      FuncAttrs.addAttribute(llvm::Attribute::WillReturn);
    } else if (TargetDecl->hasAttr<NoAliasAttr>()) {
      FuncAttrs.addMemoryAttr(llvm::MemoryEffects::inaccessibleOrArgMemOnly());
      FuncAttrs.addAttribute(llvm::Attribute::NoUnwind);
    }
    if (const auto *RA = TargetDecl->getAttr<RestrictAttr>();
        RA && RA->getDeallocator() == nullptr)
      RetAttrs.addAttribute(llvm::Attribute::NoAlias);
    if (TargetDecl->hasAttr<ReturnsNonNullAttr>() &&
        !CodeGenOpts.NullPointerIsValid)
      RetAttrs.addAttribute(llvm::Attribute::NonNull);
    if (TargetDecl->hasAttr<AnyX86NoCallerSavedRegistersAttr>())
      FuncAttrs.addAttribute("no_caller_saved_registers");
    if (TargetDecl->hasAttr<AnyX86NoCfCheckAttr>())
      FuncAttrs.addAttribute(llvm::Attribute::NoCfCheck);
    if (TargetDecl->hasAttr<LeafAttr>())
      FuncAttrs.addAttribute(llvm::Attribute::NoCallback);
    if (TargetDecl->hasAttr<BPFFastCallAttr>())
      FuncAttrs.addAttribute("bpf_fastcall");

    HasOptnone = TargetDecl->hasAttr<OptimizeNoneAttr>();
    if (auto *AllocSize = TargetDecl->getAttr<AllocSizeAttr>()) {
      std::optional<unsigned> NumElemsParam;
      if (AllocSize->getNumElemsParam().isValid())
        NumElemsParam = AllocSize->getNumElemsParam().getLLVMIndex();
      FuncAttrs.addAllocSizeAttr(AllocSize->getElemSizeParam().getLLVMIndex(),
                                 NumElemsParam);
    }

    if (TargetDecl->hasAttr<OpenCLKernelAttr>() &&
        CallingConv != CallingConv::CC_C &&
        CallingConv != CallingConv::CC_SpirFunction) {
      // Check CallingConv to avoid adding uniform-work-group-size attribute to
      // OpenCL Kernel Stub
      if (getLangOpts().OpenCLVersion <= 120) {
        // OpenCL v1.2 Work groups are always uniform
        FuncAttrs.addAttribute("uniform-work-group-size", "true");
      } else {
        // OpenCL v2.0 Work groups may be whether uniform or not.
        // '-cl-uniform-work-group-size' compile option gets a hint
        // to the compiler that the global work-size be a multiple of
        // the work-group size specified to clEnqueueNDRangeKernel
        // (i.e. work groups are uniform).
        FuncAttrs.addAttribute(
            "uniform-work-group-size",
            llvm::toStringRef(getLangOpts().OffloadUniformBlock));
      }
    }

    if (TargetDecl->hasAttr<CUDAGlobalAttr>() &&
        getLangOpts().OffloadUniformBlock)
      FuncAttrs.addAttribute("uniform-work-group-size", "true");

    if (TargetDecl->hasAttr<ArmLocallyStreamingAttr>())
      FuncAttrs.addAttribute("aarch64_pstate_sm_body");
  }

  // Attach "no-builtins" attributes to:
  // * call sites: both `nobuiltin` and "no-builtins" or "no-builtin-<name>".
  // * definitions: "no-builtins" or "no-builtin-<name>" only.
  // The attributes can come from:
  // * LangOpts: -ffreestanding, -fno-builtin, -fno-builtin-<name>
  // * FunctionDecl attributes: __attribute__((no_builtin(...)))
  addNoBuiltinAttributes(FuncAttrs, getLangOpts(), NBA);

  // Collect function IR attributes based on global settiings.
  getDefaultFunctionAttributes(Name, HasOptnone, AttrOnCallSite, FuncAttrs);

  // Override some default IR attributes based on declaration-specific
  // information.
  if (TargetDecl) {
    if (TargetDecl->hasAttr<NoSpeculativeLoadHardeningAttr>())
      FuncAttrs.removeAttribute(llvm::Attribute::SpeculativeLoadHardening);
    if (TargetDecl->hasAttr<SpeculativeLoadHardeningAttr>())
      FuncAttrs.addAttribute(llvm::Attribute::SpeculativeLoadHardening);
    if (TargetDecl->hasAttr<NoSplitStackAttr>())
      FuncAttrs.removeAttribute("split-stack");
    if (TargetDecl->hasAttr<ZeroCallUsedRegsAttr>()) {
      // A function "__attribute__((...))" overrides the command-line flag.
      auto Kind =
          TargetDecl->getAttr<ZeroCallUsedRegsAttr>()->getZeroCallUsedRegs();
      FuncAttrs.removeAttribute("zero-call-used-regs");
      FuncAttrs.addAttribute(
          "zero-call-used-regs",
          ZeroCallUsedRegsAttr::ConvertZeroCallUsedRegsKindToStr(Kind));
    }

    // Add NonLazyBind attribute to function declarations when -fno-plt
    // is used.
    // FIXME: what if we just haven't processed the function definition
    // yet, or if it's an external definition like C99 inline?
    if (CodeGenOpts.NoPLT) {
      if (auto *Fn = dyn_cast<FunctionDecl>(TargetDecl)) {
        if (!Fn->isDefined() && !AttrOnCallSite) {
          FuncAttrs.addAttribute(llvm::Attribute::NonLazyBind);
        }
      }
    }
    // Remove 'convergent' if requested.
    if (TargetDecl->hasAttr<NoConvergentAttr>())
      FuncAttrs.removeAttribute(llvm::Attribute::Convergent);
  }

  // Add "sample-profile-suffix-elision-policy" attribute for internal linkage
  // functions with -funique-internal-linkage-names.
  if (TargetDecl && CodeGenOpts.UniqueInternalLinkageNames) {
    if (const auto *FD = dyn_cast_or_null<FunctionDecl>(TargetDecl)) {
      if (!FD->isExternallyVisible())
        FuncAttrs.addAttribute("sample-profile-suffix-elision-policy",
                               "selected");
    }
  }

  // Collect non-call-site function IR attributes from declaration-specific
  // information.
  if (!AttrOnCallSite) {
    if (TargetDecl && TargetDecl->hasAttr<CmseNSEntryAttr>())
      FuncAttrs.addAttribute("cmse_nonsecure_entry");

    // Whether tail calls are enabled.
    auto shouldDisableTailCalls = [&] {
      // Should this be honored in getDefaultFunctionAttributes?
      if (CodeGenOpts.DisableTailCalls)
        return true;

      if (!TargetDecl)
        return false;

      if (TargetDecl->hasAttr<DisableTailCallsAttr>() ||
          TargetDecl->hasAttr<AnyX86InterruptAttr>())
        return true;

      if (CodeGenOpts.NoEscapingBlockTailCalls) {
        if (const auto *BD = dyn_cast<BlockDecl>(TargetDecl))
          if (!BD->doesNotEscape())
            return true;
      }

      return false;
    };
    if (shouldDisableTailCalls())
      FuncAttrs.addAttribute("disable-tail-calls", "true");

    // These functions require the returns_twice attribute for correct codegen,
    // but the attribute may not be added if -fno-builtin is specified. We
    // explicitly add that attribute here.
    static const llvm::StringSet<> ReturnsTwiceFn{
        "_setjmpex", "setjmp",      "_setjmp", "vfork",
        "sigsetjmp", "__sigsetjmp", "savectx", "getcontext"};
    if (ReturnsTwiceFn.contains(Name))
      FuncAttrs.addAttribute(llvm::Attribute::ReturnsTwice);

    // CPU/feature overrides.  addDefaultFunctionDefinitionAttributes
    // handles these separately to set them based on the global defaults.
    GetCPUAndFeaturesAttributes(CalleeInfo.getCalleeDecl(), FuncAttrs);
  }

  // Collect attributes from arguments and return values.
  ClangToLLVMArgMapping IRFunctionArgs(getContext(), FI);

  QualType RetTy = FI.getReturnType();
  const ABIArgInfo &RetAI = FI.getReturnInfo();
  const llvm::DataLayout &DL = getDataLayout();

  // Determine if the return type could be partially undef
  if (CodeGenOpts.EnableNoundefAttrs &&
      HasStrictReturn(*this, RetTy, TargetDecl)) {
    if (!RetTy->isVoidType() && RetAI.getKind() != ABIArgInfo::Indirect &&
        DetermineNoUndef(RetTy, getTypes(), DL, RetAI))
      RetAttrs.addAttribute(llvm::Attribute::NoUndef);
  }

  switch (RetAI.getKind()) {
  case ABIArgInfo::Extend:
    if (RetAI.isSignExt())
      RetAttrs.addAttribute(llvm::Attribute::SExt);
    else if (RetAI.isZeroExt())
      RetAttrs.addAttribute(llvm::Attribute::ZExt);
    else
      RetAttrs.addAttribute(llvm::Attribute::NoExt);
    [[fallthrough]];
  case ABIArgInfo::Direct:
    if (RetAI.getInReg())
      RetAttrs.addAttribute(llvm::Attribute::InReg);

    if (canApplyNoFPClass(RetAI, RetTy, true))
      RetAttrs.addNoFPClassAttr(getNoFPClassTestMask(getLangOpts()));

    break;
  case ABIArgInfo::Ignore:
    break;

  case ABIArgInfo::InAlloca:
  case ABIArgInfo::Indirect: {
    // inalloca and sret disable readnone and readonly
    AddPotentialArgAccess();
    break;
  }

  case ABIArgInfo::CoerceAndExpand:
    break;

  case ABIArgInfo::Expand:
  case ABIArgInfo::IndirectAliased:
    llvm_unreachable("Invalid ABI kind for return argument");
  }

  if (!IsThunk) {
    // FIXME: fix this properly, https://reviews.llvm.org/D100388
    if (const auto *RefTy = RetTy->getAs<ReferenceType>()) {
      QualType PTy = RefTy->getPointeeType();
      if (!PTy->isIncompleteType() && PTy->isConstantSizeType())
        RetAttrs.addDereferenceableAttr(
            getMinimumObjectSize(PTy).getQuantity());
      if (getTypes().getTargetAddressSpace(PTy) == 0 &&
          !CodeGenOpts.NullPointerIsValid)
        RetAttrs.addAttribute(llvm::Attribute::NonNull);
      if (PTy->isObjectType()) {
        llvm::Align Alignment =
            getNaturalPointeeTypeAlignment(RetTy).getAsAlign();
        RetAttrs.addAlignmentAttr(Alignment);
      }
    }
  }

  bool hasUsedSRet = false;
  SmallVector<llvm::AttributeSet, 4> ArgAttrs(IRFunctionArgs.totalIRArgs());

  // Attach attributes to sret.
  if (IRFunctionArgs.hasSRetArg()) {
    llvm::AttrBuilder SRETAttrs(getLLVMContext());
    SRETAttrs.addStructRetAttr(getTypes().ConvertTypeForMem(RetTy));
    SRETAttrs.addAttribute(llvm::Attribute::Writable);
    SRETAttrs.addAttribute(llvm::Attribute::DeadOnUnwind);
    hasUsedSRet = true;
    if (RetAI.getInReg())
      SRETAttrs.addAttribute(llvm::Attribute::InReg);
    SRETAttrs.addAlignmentAttr(RetAI.getIndirectAlign().getQuantity());
    ArgAttrs[IRFunctionArgs.getSRetArgNo()] =
        llvm::AttributeSet::get(getLLVMContext(), SRETAttrs);
  }

  // Attach attributes to inalloca argument.
  if (IRFunctionArgs.hasInallocaArg()) {
    llvm::AttrBuilder Attrs(getLLVMContext());
    Attrs.addInAllocaAttr(FI.getArgStruct());
    ArgAttrs[IRFunctionArgs.getInallocaArgNo()] =
        llvm::AttributeSet::get(getLLVMContext(), Attrs);
  }

  // Apply `nonnull`, `dereferenceable(N)` and `align N` to the `this` argument,
  // unless this is a thunk function.
  // FIXME: fix this properly, https://reviews.llvm.org/D100388
  if (FI.isInstanceMethod() && !IRFunctionArgs.hasInallocaArg() &&
      !FI.arg_begin()->type->isVoidPointerType() && !IsThunk) {
    auto IRArgs = IRFunctionArgs.getIRArgs(0);

    assert(IRArgs.second == 1 && "Expected only a single `this` pointer.");

    llvm::AttrBuilder Attrs(getLLVMContext());

    QualType ThisTy = FI.arg_begin()->type.getTypePtr()->getPointeeType();

    if (!CodeGenOpts.NullPointerIsValid &&
        getTypes().getTargetAddressSpace(FI.arg_begin()->type) == 0) {
      Attrs.addAttribute(llvm::Attribute::NonNull);
      Attrs.addDereferenceableAttr(getMinimumObjectSize(ThisTy).getQuantity());
    } else {
      // FIXME dereferenceable should be correct here, regardless of
      // NullPointerIsValid. However, dereferenceable currently does not always
      // respect NullPointerIsValid and may imply nonnull and break the program.
      // See https://reviews.llvm.org/D66618 for discussions.
      Attrs.addDereferenceableOrNullAttr(
          getMinimumObjectSize(
              FI.arg_begin()->type.castAs<PointerType>()->getPointeeType())
              .getQuantity());
    }

    llvm::Align Alignment =
        getNaturalTypeAlignment(ThisTy, /*BaseInfo=*/nullptr,
                                /*TBAAInfo=*/nullptr, /*forPointeeType=*/true)
            .getAsAlign();
    Attrs.addAlignmentAttr(Alignment);

    ArgAttrs[IRArgs.first] = llvm::AttributeSet::get(getLLVMContext(), Attrs);
  }

  unsigned ArgNo = 0;
  for (CGFunctionInfo::const_arg_iterator I = FI.arg_begin(), E = FI.arg_end();
       I != E; ++I, ++ArgNo) {
    QualType ParamType = I->type;
    const ABIArgInfo &AI = I->info;
    llvm::AttrBuilder Attrs(getLLVMContext());

    // Add attribute for padding argument, if necessary.
    if (IRFunctionArgs.hasPaddingArg(ArgNo)) {
      if (AI.getPaddingInReg()) {
        ArgAttrs[IRFunctionArgs.getPaddingArgNo(ArgNo)] =
            llvm::AttributeSet::get(getLLVMContext(),
                                    llvm::AttrBuilder(getLLVMContext())
                                        .addAttribute(llvm::Attribute::InReg));
      }
    }

    // Decide whether the argument we're handling could be partially undef
    if (CodeGenOpts.EnableNoundefAttrs &&
        DetermineNoUndef(ParamType, getTypes(), DL, AI)) {
      Attrs.addAttribute(llvm::Attribute::NoUndef);
    }

    // 'restrict' -> 'noalias' is done in EmitFunctionProlog when we
    // have the corresponding parameter variable.  It doesn't make
    // sense to do it here because parameters are so messed up.
    switch (AI.getKind()) {
    case ABIArgInfo::Extend:
      if (AI.isSignExt())
        Attrs.addAttribute(llvm::Attribute::SExt);
      else if (AI.isZeroExt())
        Attrs.addAttribute(llvm::Attribute::ZExt);
      else
        Attrs.addAttribute(llvm::Attribute::NoExt);
      [[fallthrough]];
    case ABIArgInfo::Direct:
      if (ArgNo == 0 && FI.isChainCall())
        Attrs.addAttribute(llvm::Attribute::Nest);
      else if (AI.getInReg())
        Attrs.addAttribute(llvm::Attribute::InReg);
      Attrs.addStackAlignmentAttr(llvm::MaybeAlign(AI.getDirectAlign()));

      if (canApplyNoFPClass(AI, ParamType, false))
        Attrs.addNoFPClassAttr(getNoFPClassTestMask(getLangOpts()));
      break;
    case ABIArgInfo::Indirect: {
      if (AI.getInReg())
        Attrs.addAttribute(llvm::Attribute::InReg);

      if (AI.getIndirectByVal())
        Attrs.addByValAttr(getTypes().ConvertTypeForMem(ParamType));

      auto *Decl = ParamType->getAsRecordDecl();
      if (CodeGenOpts.PassByValueIsNoAlias && Decl &&
          Decl->getArgPassingRestrictions() ==
              RecordArgPassingKind::CanPassInRegs)
        // When calling the function, the pointer passed in will be the only
        // reference to the underlying object. Mark it accordingly.
        Attrs.addAttribute(llvm::Attribute::NoAlias);

      // TODO: We could add the byref attribute if not byval, but it would
      // require updating many testcases.

      CharUnits Align = AI.getIndirectAlign();

      // In a byval argument, it is important that the required
      // alignment of the type is honored, as LLVM might be creating a
      // *new* stack object, and needs to know what alignment to give
      // it. (Sometimes it can deduce a sensible alignment on its own,
      // but not if clang decides it must emit a packed struct, or the
      // user specifies increased alignment requirements.)
      //
      // This is different from indirect *not* byval, where the object
      // exists already, and the align attribute is purely
      // informative.
      assert(!Align.isZero());

      // For now, only add this when we have a byval argument.
      // TODO: be less lazy about updating test cases.
      if (AI.getIndirectByVal())
        Attrs.addAlignmentAttr(Align.getQuantity());

      // byval disables readnone and readonly.
      AddPotentialArgAccess();
      break;
    }
    case ABIArgInfo::IndirectAliased: {
      CharUnits Align = AI.getIndirectAlign();
      Attrs.addByRefAttr(getTypes().ConvertTypeForMem(ParamType));
      Attrs.addAlignmentAttr(Align.getQuantity());
      break;
    }
    case ABIArgInfo::Ignore:
    case ABIArgInfo::Expand:
    case ABIArgInfo::CoerceAndExpand:
      break;

    case ABIArgInfo::InAlloca:
      // inalloca disables readnone and readonly.
      AddPotentialArgAccess();
      continue;
    }

    if (const auto *RefTy = ParamType->getAs<ReferenceType>()) {
      QualType PTy = RefTy->getPointeeType();
      if (!PTy->isIncompleteType() && PTy->isConstantSizeType())
        Attrs.addDereferenceableAttr(getMinimumObjectSize(PTy).getQuantity());
      if (getTypes().getTargetAddressSpace(PTy) == 0 &&
          !CodeGenOpts.NullPointerIsValid)
        Attrs.addAttribute(llvm::Attribute::NonNull);
      if (PTy->isObjectType()) {
        llvm::Align Alignment =
            getNaturalPointeeTypeAlignment(ParamType).getAsAlign();
        Attrs.addAlignmentAttr(Alignment);
      }
    }

    // From OpenCL spec v3.0.10 section 6.3.5 Alignment of Types:
    // > For arguments to a __kernel function declared to be a pointer to a
    // > data type, the OpenCL compiler can assume that the pointee is always
    // > appropriately aligned as required by the data type.
    if (TargetDecl && TargetDecl->hasAttr<OpenCLKernelAttr>() &&
        ParamType->isPointerType()) {
      QualType PTy = ParamType->getPointeeType();
      if (!PTy->isIncompleteType() && PTy->isConstantSizeType()) {
        llvm::Align Alignment =
            getNaturalPointeeTypeAlignment(ParamType).getAsAlign();
        Attrs.addAlignmentAttr(Alignment);
      }
    }

    switch (FI.getExtParameterInfo(ArgNo).getABI()) {
    case ParameterABI::HLSLOut:
    case ParameterABI::HLSLInOut:
      Attrs.addAttribute(llvm::Attribute::NoAlias);
      break;
    case ParameterABI::Ordinary:
      break;

    case ParameterABI::SwiftIndirectResult: {
      // Add 'sret' if we haven't already used it for something, but
      // only if the result is void.
      if (!hasUsedSRet && RetTy->isVoidType()) {
        Attrs.addStructRetAttr(getTypes().ConvertTypeForMem(ParamType));
        hasUsedSRet = true;
      }

      // Add 'noalias' in either case.
      Attrs.addAttribute(llvm::Attribute::NoAlias);

      // Add 'dereferenceable' and 'alignment'.
      auto PTy = ParamType->getPointeeType();
      if (!PTy->isIncompleteType() && PTy->isConstantSizeType()) {
        auto info = getContext().getTypeInfoInChars(PTy);
        Attrs.addDereferenceableAttr(info.Width.getQuantity());
        Attrs.addAlignmentAttr(info.Align.getAsAlign());
      }
      break;
    }

    case ParameterABI::SwiftErrorResult:
      Attrs.addAttribute(llvm::Attribute::SwiftError);
      break;

    case ParameterABI::SwiftContext:
      Attrs.addAttribute(llvm::Attribute::SwiftSelf);
      break;

    case ParameterABI::SwiftAsyncContext:
      Attrs.addAttribute(llvm::Attribute::SwiftAsync);
      break;
    }

    if (FI.getExtParameterInfo(ArgNo).isNoEscape())
      Attrs.addCapturesAttr(llvm::CaptureInfo::none());

    if (Attrs.hasAttributes()) {
      unsigned FirstIRArg, NumIRArgs;
      std::tie(FirstIRArg, NumIRArgs) = IRFunctionArgs.getIRArgs(ArgNo);
      for (unsigned i = 0; i < NumIRArgs; i++)
        ArgAttrs[FirstIRArg + i] = ArgAttrs[FirstIRArg + i].addAttributes(
            getLLVMContext(), llvm::AttributeSet::get(getLLVMContext(), Attrs));
    }
  }
  assert(ArgNo == FI.arg_size());

  AttrList = llvm::AttributeList::get(
      getLLVMContext(), llvm::AttributeSet::get(getLLVMContext(), FuncAttrs),
      llvm::AttributeSet::get(getLLVMContext(), RetAttrs), ArgAttrs);
}

/// An argument came in as a promoted argument; demote it back to its
/// declared type.
static llvm::Value *emitArgumentDemotion(CodeGenFunction &CGF,
                                         const VarDecl *var,
                                         llvm::Value *value) {
  llvm::Type *varType = CGF.ConvertType(var->getType());

  // This can happen with promotions that actually don't change the
  // underlying type, like the enum promotions.
  if (value->getType() == varType)
    return value;

  assert((varType->isIntegerTy() || varType->isFloatingPointTy()) &&
         "unexpected promotion type");

  if (isa<llvm::IntegerType>(varType))
    return CGF.Builder.CreateTrunc(value, varType, "arg.unpromote");

  return CGF.Builder.CreateFPCast(value, varType, "arg.unpromote");
}

/// Returns the attribute (either parameter attribute, or function
/// attribute), which declares argument ArgNo to be non-null.
static const NonNullAttr *getNonNullAttr(const Decl *FD, const ParmVarDecl *PVD,
                                         QualType ArgType, unsigned ArgNo) {
  // FIXME: __attribute__((nonnull)) can also be applied to:
  //   - references to pointers, where the pointee is known to be
  //     nonnull (apparently a Clang extension)
  //   - transparent unions containing pointers
  // In the former case, LLVM IR cannot represent the constraint. In
  // the latter case, we have no guarantee that the transparent union
  // is in fact passed as a pointer.
  if (!ArgType->isAnyPointerType() && !ArgType->isBlockPointerType())
    return nullptr;
  // First, check attribute on parameter itself.
  if (PVD) {
    if (auto ParmNNAttr = PVD->getAttr<NonNullAttr>())
      return ParmNNAttr;
  }
  // Check function attributes.
  if (!FD)
    return nullptr;
  for (const auto *NNAttr : FD->specific_attrs<NonNullAttr>()) {
    if (NNAttr->isNonNull(ArgNo))
      return NNAttr;
  }
  return nullptr;
}

namespace {
struct CopyBackSwiftError final : EHScopeStack::Cleanup {
  Address Temp;
  Address Arg;
  CopyBackSwiftError(Address temp, Address arg) : Temp(temp), Arg(arg) {}
  void Emit(CodeGenFunction &CGF, Flags flags) override {
    llvm::Value *errorValue = CGF.Builder.CreateLoad(Temp);
    CGF.Builder.CreateStore(errorValue, Arg);
  }
};
} // namespace

static bool hasSYCLRestrictPropertyIRAttr(const VarDecl *Arg,
                                          const ASTContext &Context) {
  auto *IRAttr = Arg->getAttr<SYCLAddIRAttributesKernelParameterAttr>();
  if (!IRAttr)
    return false;

  SmallVector<std::pair<std::string, std::string>, 4> NameValuePairs =
      IRAttr->getAttributeNameValuePairs(Context);
  return std::any_of(
      NameValuePairs.begin(), NameValuePairs.end(),
      [](const std::pair<std::string, std::string> &NameValuePair) {
        return NameValuePair.first == "sycl-unaliased";
      });
}

void CodeGenFunction::EmitFunctionProlog(const CGFunctionInfo &FI,
                                         llvm::Function *Fn,
                                         const FunctionArgList &Args) {
  if (CurCodeDecl && CurCodeDecl->hasAttr<NakedAttr>())
    // Naked functions don't have prologues.
    return;

  // If this is an implicit-return-zero function, go ahead and
  // initialize the return value.  TODO: it might be nice to have
  // a more general mechanism for this that didn't require synthesized
  // return statements.
  if (const FunctionDecl *FD = dyn_cast_or_null<FunctionDecl>(CurCodeDecl)) {
    if (FD->hasImplicitReturnZero()) {
      QualType RetTy = FD->getReturnType().getUnqualifiedType();
      llvm::Type *LLVMTy = CGM.getTypes().ConvertType(RetTy);
      llvm::Constant *Zero = llvm::Constant::getNullValue(LLVMTy);
      Builder.CreateStore(Zero, ReturnValue);
    }
  }

  // FIXME: We no longer need the types from FunctionArgList; lift up and
  // simplify.

  ClangToLLVMArgMapping IRFunctionArgs(CGM.getContext(), FI);
  assert(Fn->arg_size() == IRFunctionArgs.totalIRArgs());

  // If we're using inalloca, all the memory arguments are GEPs off of the last
  // parameter, which is a pointer to the complete memory area.
  Address ArgStruct = Address::invalid();
  if (IRFunctionArgs.hasInallocaArg())
    ArgStruct = Address(Fn->getArg(IRFunctionArgs.getInallocaArgNo()),
                        FI.getArgStruct(), FI.getArgStructAlignment());

  // Name the struct return parameter.
  if (IRFunctionArgs.hasSRetArg()) {
    auto AI = Fn->getArg(IRFunctionArgs.getSRetArgNo());
    AI->setName("agg.result");
    AI->addAttr(llvm::Attribute::NoAlias);
  }

  // Track if we received the parameter as a pointer (indirect, byval, or
  // inalloca).  If already have a pointer, EmitParmDecl doesn't need to copy it
  // into a local alloca for us.
  SmallVector<ParamValue, 16> ArgVals;
  ArgVals.reserve(Args.size());

  // Create a pointer value for every parameter declaration.  This usually
  // entails copying one or more LLVM IR arguments into an alloca.  Don't push
  // any cleanups or do anything that might unwind.  We do that separately, so
  // we can push the cleanups in the correct order for the ABI.
  assert(FI.arg_size() == Args.size() &&
         "Mismatch between function signature & arguments.");
  unsigned ArgNo = 0;
  CGFunctionInfo::const_arg_iterator info_it = FI.arg_begin();
  for (FunctionArgList::const_iterator i = Args.begin(), e = Args.end(); i != e;
       ++i, ++info_it, ++ArgNo) {
    const VarDecl *Arg = *i;
    const ABIArgInfo &ArgI = info_it->info;

    bool isPromoted =
        isa<ParmVarDecl>(Arg) && cast<ParmVarDecl>(Arg)->isKNRPromoted();
    // We are converting from ABIArgInfo type to VarDecl type directly, unless
    // the parameter is promoted. In this case we convert to
    // CGFunctionInfo::ArgInfo type with subsequent argument demotion.
    QualType Ty = isPromoted ? info_it->type : Arg->getType();
    assert(hasScalarEvaluationKind(Ty) ==
           hasScalarEvaluationKind(Arg->getType()));

    unsigned FirstIRArg, NumIRArgs;
    std::tie(FirstIRArg, NumIRArgs) = IRFunctionArgs.getIRArgs(ArgNo);

    if (Arg->hasAttr<SYCLAccessorReadonlyAttr>())
      Fn->getArg(FirstIRArg)->addAttr(llvm::Attribute::ReadOnly);

    if (const auto *AddIRAttr =
            Arg->getAttr<SYCLAddIRAttributesKernelParameterAttr>()) {
      SmallVector<std::pair<std::string, std::string>, 4> NameValuePairs =
          AddIRAttr->getFilteredAttributeNameValuePairs(CGM.getContext());

      llvm::AttrBuilder KernelParamAttrBuilder(Fn->getContext());
      for (const auto &NameValuePair : NameValuePairs)
        KernelParamAttrBuilder.addAttribute(NameValuePair.first,
                                            NameValuePair.second);
      Fn->addParamAttrs(ArgNo, KernelParamAttrBuilder);
    }

    switch (ArgI.getKind()) {
    case ABIArgInfo::InAlloca: {
      assert(NumIRArgs == 0);
      auto FieldIndex = ArgI.getInAllocaFieldIndex();
      Address V =
          Builder.CreateStructGEP(ArgStruct, FieldIndex, Arg->getName());
      if (ArgI.getInAllocaIndirect())
        V = Address(Builder.CreateLoad(V), ConvertTypeForMem(Ty),
                    getContext().getTypeAlignInChars(Ty));
      ArgVals.push_back(ParamValue::forIndirect(V));
      break;
    }

    case ABIArgInfo::Indirect:
    case ABIArgInfo::IndirectAliased: {
      assert(NumIRArgs == 1);
      Address ParamAddr = makeNaturalAddressForPointer(
          Fn->getArg(FirstIRArg), Ty, ArgI.getIndirectAlign(), false, nullptr,
          nullptr, KnownNonNull);

      if (!hasScalarEvaluationKind(Ty)) {
        // Aggregates and complex variables are accessed by reference. All we
        // need to do is realign the value, if requested. Also, if the address
        // may be aliased, copy it to ensure that the parameter variable is
        // mutable and has a unique adress, as C requires.
        if (ArgI.getIndirectRealign() || ArgI.isIndirectAliased()) {
          RawAddress AlignedTemp = CreateMemTemp(Ty, "coerce");

          // Copy from the incoming argument pointer to the temporary with the
          // appropriate alignment.
          //
          // FIXME: We should have a common utility for generating an aggregate
          // copy.
          CharUnits Size = getContext().getTypeSizeInChars(Ty);
          Builder.CreateMemCpy(
              AlignedTemp.getPointer(), AlignedTemp.getAlignment().getAsAlign(),
              ParamAddr.emitRawPointer(*this),
              ParamAddr.getAlignment().getAsAlign(),
              llvm::ConstantInt::get(IntPtrTy, Size.getQuantity()));
          ParamAddr = AlignedTemp;
        }
        ArgVals.push_back(ParamValue::forIndirect(ParamAddr));
      } else {
        // Load scalar value from indirect argument.
        llvm::Value *V =
            EmitLoadOfScalar(ParamAddr, false, Ty, Arg->getBeginLoc());

        if (isPromoted)
          V = emitArgumentDemotion(*this, Arg, V);
        ArgVals.push_back(ParamValue::forDirect(V));
      }
      break;
    }

    case ABIArgInfo::Extend:
    case ABIArgInfo::Direct: {
      auto AI = Fn->getArg(FirstIRArg);
      llvm::Type *LTy = ConvertType(Arg->getType());

      // Prepare parameter attributes. So far, only attributes for pointer
      // parameters are prepared. See
      // http://llvm.org/docs/LangRef.html#paramattrs.
      if (ArgI.getDirectOffset() == 0 && LTy->isPointerTy() &&
          ArgI.getCoerceToType()->isPointerTy()) {
        assert(NumIRArgs == 1);

        if (const ParmVarDecl *PVD = dyn_cast<ParmVarDecl>(Arg)) {
          // Set `nonnull` attribute if any.
          if (getNonNullAttr(CurCodeDecl, PVD, PVD->getType(),
                             PVD->getFunctionScopeIndex()) &&
              !CGM.getCodeGenOpts().NullPointerIsValid)
            AI->addAttr(llvm::Attribute::NonNull);

          QualType OTy = PVD->getOriginalType();
          if (const auto *ArrTy = getContext().getAsConstantArrayType(OTy)) {
            // A C99 array parameter declaration with the static keyword also
            // indicates dereferenceability, and if the size is constant we can
            // use the dereferenceable attribute (which requires the size in
            // bytes).
            if (ArrTy->getSizeModifier() == ArraySizeModifier::Static) {
              QualType ETy = ArrTy->getElementType();
              llvm::Align Alignment =
                  CGM.getNaturalTypeAlignment(ETy).getAsAlign();
              AI->addAttrs(llvm::AttrBuilder(getLLVMContext())
                               .addAlignmentAttr(Alignment));
              uint64_t ArrSize = ArrTy->getZExtSize();
              if (!ETy->isIncompleteType() && ETy->isConstantSizeType() &&
                  ArrSize) {
                llvm::AttrBuilder Attrs(getLLVMContext());
                Attrs.addDereferenceableAttr(
                    getContext().getTypeSizeInChars(ETy).getQuantity() *
                    ArrSize);
                AI->addAttrs(Attrs);
              } else if (getContext().getTargetInfo().getNullPointerValue(
                             ETy.getAddressSpace()) == 0 &&
                         !CGM.getCodeGenOpts().NullPointerIsValid) {
                AI->addAttr(llvm::Attribute::NonNull);
              }
            }
          } else if (const auto *ArrTy =
                         getContext().getAsVariableArrayType(OTy)) {
            // For C99 VLAs with the static keyword, we don't know the size so
            // we can't use the dereferenceable attribute, but in addrspace(0)
            // we know that it must be nonnull.
            if (ArrTy->getSizeModifier() == ArraySizeModifier::Static) {
              QualType ETy = ArrTy->getElementType();
              llvm::Align Alignment =
                  CGM.getNaturalTypeAlignment(ETy).getAsAlign();
              AI->addAttrs(llvm::AttrBuilder(getLLVMContext())
                               .addAlignmentAttr(Alignment));
              if (!getTypes().getTargetAddressSpace(ETy) &&
                  !CGM.getCodeGenOpts().NullPointerIsValid)
                AI->addAttr(llvm::Attribute::NonNull);
            }
          }

          // Set `align` attribute if any.
          const auto *AVAttr = PVD->getAttr<AlignValueAttr>();
          if (!AVAttr)
            if (const auto *TOTy = OTy->getAs<TypedefType>())
              AVAttr = TOTy->getDecl()->getAttr<AlignValueAttr>();
          if (AVAttr && !SanOpts.has(SanitizerKind::Alignment)) {
            // If alignment-assumption sanitizer is enabled, we do *not* add
            // alignment attribute here, but emit normal alignment assumption,
            // so the UBSAN check could function.
            llvm::ConstantInt *AlignmentCI =
                cast<llvm::ConstantInt>(EmitScalarExpr(AVAttr->getAlignment()));
            uint64_t AlignmentInt =
                AlignmentCI->getLimitedValue(llvm::Value::MaximumAlignment);
            if (AI->getParamAlign().valueOrOne() < AlignmentInt) {
              AI->removeAttr(llvm::Attribute::AttrKind::Alignment);
              AI->addAttrs(llvm::AttrBuilder(getLLVMContext())
                               .addAlignmentAttr(llvm::Align(AlignmentInt)));
            }
          }
        }

        // Set 'noalias' if an argument type has the `restrict` qualifier.
        if (Arg->getType().isRestrictQualified() ||
            (Arg->getType()->isPointerType() &&
             ((CurCodeDecl &&
               CurCodeDecl->hasAttr<SYCLIntelKernelArgsRestrictAttr>()) ||
              hasSYCLRestrictPropertyIRAttr(Arg, getContext()))) ||
            (Arg->hasAttr<RestrictAttr>() && Arg->getType()->isPointerType()))
          AI->addAttr(llvm::Attribute::NoAlias);
      }

      // Prepare the argument value. If we have the trivial case, handle it
      // with no muss and fuss.
      if (!isa<llvm::StructType>(ArgI.getCoerceToType()) &&
          ArgI.getCoerceToType() == ConvertType(Ty) &&
          ArgI.getDirectOffset() == 0) {
        assert(NumIRArgs == 1);

        // LLVM expects swifterror parameters to be used in very restricted
        // ways.  Copy the value into a less-restricted temporary.
        llvm::Value *V = AI;
        if (FI.getExtParameterInfo(ArgNo).getABI() ==
            ParameterABI::SwiftErrorResult) {
          QualType pointeeTy = Ty->getPointeeType();
          assert(pointeeTy->isPointerType());
          RawAddress temp =
              CreateMemTemp(pointeeTy, getPointerAlign(), "swifterror.temp");
          Address arg = makeNaturalAddressForPointer(
              V, pointeeTy, getContext().getTypeAlignInChars(pointeeTy));
          llvm::Value *incomingErrorValue = Builder.CreateLoad(arg);
          Builder.CreateStore(incomingErrorValue, temp);
          V = temp.getPointer();

          // Push a cleanup to copy the value back at the end of the function.
          // The convention does not guarantee that the value will be written
          // back if the function exits with an unwind exception.
          EHStack.pushCleanup<CopyBackSwiftError>(NormalCleanup, temp, arg);
        }

        // Ensure the argument is the correct type.
        if (V->getType() != ArgI.getCoerceToType())
          V = Builder.CreateBitCast(V, ArgI.getCoerceToType());

        if (isPromoted)
          V = emitArgumentDemotion(*this, Arg, V);

        // Because of merging of function types from multiple decls it is
        // possible for the type of an argument to not match the corresponding
        // type in the function type. Since we are codegening the callee
        // in here, add a cast to the argument type.
        llvm::Type *LTy = ConvertType(Arg->getType());
        if (V->getType() != LTy)
          V = Builder.CreateBitCast(V, LTy);

        ArgVals.push_back(ParamValue::forDirect(V));
        break;
      }

      // VLST arguments are coerced to VLATs at the function boundary for
      // ABI consistency. If this is a VLST that was coerced to
      // a VLAT at the function boundary and the types match up, use
      // llvm.vector.extract to convert back to the original VLST.
      if (auto *VecTyTo = dyn_cast<llvm::FixedVectorType>(ConvertType(Ty))) {
        llvm::Value *ArgVal = Fn->getArg(FirstIRArg);
        if (auto *VecTyFrom =
                dyn_cast<llvm::ScalableVectorType>(ArgVal->getType())) {
          auto [Coerced, Extracted] = CoerceScalableToFixed(
              *this, VecTyTo, VecTyFrom, ArgVal, Arg->getName());
          if (Extracted) {
            assert(NumIRArgs == 1);
            ArgVals.push_back(ParamValue::forDirect(Coerced));
            break;
          }
        }
      }

      // Struct of fixed-length vectors and struct of array of fixed-length
      // vector in VLS calling convention are coerced to vector tuple
      // type(represented as TargetExtType) and scalable vector type
      // respectively, they're no longer handled as struct.
      if (ArgI.isDirect() && isa<llvm::StructType>(ConvertType(Ty)) &&
          (isa<llvm::TargetExtType>(ArgI.getCoerceToType()) ||
           isa<llvm::ScalableVectorType>(ArgI.getCoerceToType()))) {
        ArgVals.push_back(ParamValue::forDirect(AI));
        break;
      }

      llvm::StructType *STy =
          dyn_cast<llvm::StructType>(ArgI.getCoerceToType());
      Address Alloca =
          CreateMemTemp(Ty, getContext().getDeclAlign(Arg), Arg->getName());

      // Pointer to store into.
      Address Ptr = emitAddressAtOffset(*this, Alloca, ArgI);

      // Fast-isel and the optimizer generally like scalar values better than
      // FCAs, so we flatten them if this is safe to do for this argument.
      if (ArgI.isDirect() && ArgI.getCanBeFlattened() && STy &&
          STy->getNumElements() > 1) {
        llvm::TypeSize StructSize = CGM.getDataLayout().getTypeAllocSize(STy);
        llvm::TypeSize PtrElementSize =
            CGM.getDataLayout().getTypeAllocSize(Ptr.getElementType());
        if (StructSize.isScalable()) {
          assert(STy->containsHomogeneousScalableVectorTypes() &&
                 "ABI only supports structure with homogeneous scalable vector "
                 "type");
          assert(StructSize == PtrElementSize &&
                 "Only allow non-fractional movement of structure with"
                 "homogeneous scalable vector type");
          assert(STy->getNumElements() == NumIRArgs);

          llvm::Value *LoadedStructValue = llvm::PoisonValue::get(STy);
          for (unsigned i = 0, e = STy->getNumElements(); i != e; ++i) {
            auto *AI = Fn->getArg(FirstIRArg + i);
            AI->setName(Arg->getName() + ".coerce" + Twine(i));
            LoadedStructValue =
                Builder.CreateInsertValue(LoadedStructValue, AI, i);
          }

          Builder.CreateStore(LoadedStructValue, Ptr);
        } else {
          uint64_t SrcSize = StructSize.getFixedValue();
          uint64_t DstSize = PtrElementSize.getFixedValue();

          Address AddrToStoreInto = Address::invalid();
          if (SrcSize <= DstSize) {
            AddrToStoreInto = Ptr.withElementType(STy);
          } else {
            AddrToStoreInto =
                CreateTempAlloca(STy, Alloca.getAlignment(), "coerce");
          }

          assert(STy->getNumElements() == NumIRArgs);
          for (unsigned i = 0, e = STy->getNumElements(); i != e; ++i) {
            auto AI = Fn->getArg(FirstIRArg + i);
            AI->setName(Arg->getName() + ".coerce" + Twine(i));
            Address EltPtr = Builder.CreateStructGEP(AddrToStoreInto, i);
            Builder.CreateStore(AI, EltPtr);
          }

          if (SrcSize > DstSize) {
            Builder.CreateMemCpy(Ptr, AddrToStoreInto, DstSize);
          }
        }
      } else {
        // Simple case, just do a coerced store of the argument into the alloca.
        assert(NumIRArgs == 1);
        auto AI = Fn->getArg(FirstIRArg);
        AI->setName(Arg->getName() + ".coerce");
        CreateCoercedStore(
            AI, Ptr,
            llvm::TypeSize::getFixed(
                getContext().getTypeSizeInChars(Ty).getQuantity() -
                ArgI.getDirectOffset()),
            /*DstIsVolatile=*/false);
      }

      // Match to what EmitParmDecl is expecting for this type.
      if (CodeGenFunction::hasScalarEvaluationKind(Ty)) {
        llvm::Value *V =
            EmitLoadOfScalar(Alloca, false, Ty, Arg->getBeginLoc());
        if (isPromoted)
          V = emitArgumentDemotion(*this, Arg, V);
        ArgVals.push_back(ParamValue::forDirect(V));
      } else {
        ArgVals.push_back(ParamValue::forIndirect(Alloca));
      }
      break;
    }

    case ABIArgInfo::CoerceAndExpand: {
      // Reconstruct into a temporary.
      Address alloca = CreateMemTemp(Ty, getContext().getDeclAlign(Arg));
      ArgVals.push_back(ParamValue::forIndirect(alloca));

      auto coercionType = ArgI.getCoerceAndExpandType();
      auto unpaddedCoercionType = ArgI.getUnpaddedCoerceAndExpandType();
      auto *unpaddedStruct = dyn_cast<llvm::StructType>(unpaddedCoercionType);

      alloca = alloca.withElementType(coercionType);
      unsigned argIndex = FirstIRArg;
      unsigned unpaddedIndex = 0;
      for (unsigned i = 0, e = coercionType->getNumElements(); i != e; ++i) {
        llvm::Type *eltType = coercionType->getElementType(i);
        if (ABIArgInfo::isPaddingForCoerceAndExpand(eltType))
          continue;

        auto eltAddr = Builder.CreateStructGEP(alloca, i);
        llvm::Value *elt = Fn->getArg(argIndex++);

        auto paramType = unpaddedStruct
                             ? unpaddedStruct->getElementType(unpaddedIndex++)
                             : unpaddedCoercionType;

        if (auto *VecTyTo = dyn_cast<llvm::FixedVectorType>(eltType)) {
          if (auto *VecTyFrom = dyn_cast<llvm::ScalableVectorType>(paramType)) {
            bool Extracted;
            std::tie(elt, Extracted) = CoerceScalableToFixed(
                *this, VecTyTo, VecTyFrom, elt, elt->getName());
            assert(Extracted && "Unexpected scalable to fixed vector coercion");
          }
        }
        Builder.CreateStore(elt, eltAddr);
      }
      assert(argIndex == FirstIRArg + NumIRArgs);
      break;
    }

    case ABIArgInfo::Expand: {
      // If this structure was expanded into multiple arguments then
      // we need to create a temporary and reconstruct it from the
      // arguments.
      Address Alloca = CreateMemTemp(Ty, getContext().getDeclAlign(Arg));
      LValue LV = MakeAddrLValue(Alloca, Ty);
      ArgVals.push_back(ParamValue::forIndirect(Alloca));

      auto FnArgIter = Fn->arg_begin() + FirstIRArg;
      ExpandTypeFromArgs(Ty, LV, FnArgIter);
      assert(FnArgIter == Fn->arg_begin() + FirstIRArg + NumIRArgs);
      for (unsigned i = 0, e = NumIRArgs; i != e; ++i) {
        auto AI = Fn->getArg(FirstIRArg + i);
        AI->setName(Arg->getName() + "." + Twine(i));
      }
      break;
    }

    case ABIArgInfo::Ignore:
      assert(NumIRArgs == 0);
      // Initialize the local variable appropriately.
      if (!hasScalarEvaluationKind(Ty)) {
        ArgVals.push_back(ParamValue::forIndirect(CreateMemTemp(Ty)));
      } else {
        llvm::Value *U = llvm::UndefValue::get(ConvertType(Arg->getType()));
        ArgVals.push_back(ParamValue::forDirect(U));
      }
      break;
    }
  }

  if (getTarget().getCXXABI().areArgsDestroyedLeftToRightInCallee()) {
    for (int I = Args.size() - 1; I >= 0; --I)
      EmitParmDecl(*Args[I], ArgVals[I], I + 1);
  } else {
    for (unsigned I = 0, E = Args.size(); I != E; ++I)
      EmitParmDecl(*Args[I], ArgVals[I], I + 1);
  }
}

static void eraseUnusedBitCasts(llvm::Instruction *insn) {
  while (insn->use_empty()) {
    llvm::BitCastInst *bitcast = dyn_cast<llvm::BitCastInst>(insn);
    if (!bitcast)
      return;

    // This is "safe" because we would have used a ConstantExpr otherwise.
    insn = cast<llvm::Instruction>(bitcast->getOperand(0));
    bitcast->eraseFromParent();
  }
}

/// Try to emit a fused autorelease of a return result.
static llvm::Value *tryEmitFusedAutoreleaseOfResult(CodeGenFunction &CGF,
                                                    llvm::Value *result) {
  // We must be immediately followed the cast.
  llvm::BasicBlock *BB = CGF.Builder.GetInsertBlock();
  if (BB->empty())
    return nullptr;
  if (&BB->back() != result)
    return nullptr;

  llvm::Type *resultType = result->getType();

  // result is in a BasicBlock and is therefore an Instruction.
  llvm::Instruction *generator = cast<llvm::Instruction>(result);

  SmallVector<llvm::Instruction *, 4> InstsToKill;

  // Look for:
  //  %generator = bitcast %type1* %generator2 to %type2*
  while (llvm::BitCastInst *bitcast = dyn_cast<llvm::BitCastInst>(generator)) {
    // We would have emitted this as a constant if the operand weren't
    // an Instruction.
    generator = cast<llvm::Instruction>(bitcast->getOperand(0));

    // Require the generator to be immediately followed by the cast.
    if (generator->getNextNode() != bitcast)
      return nullptr;

    InstsToKill.push_back(bitcast);
  }

  // Look for:
  //   %generator = call i8* @objc_retain(i8* %originalResult)
  // or
  //   %generator = call i8* @objc_retainAutoreleasedReturnValue(i8* %originalResult)
  llvm::CallInst *call = dyn_cast<llvm::CallInst>(generator);
  if (!call)
    return nullptr;

  bool doRetainAutorelease;

  if (call->getCalledOperand() == CGF.CGM.getObjCEntrypoints().objc_retain) {
    doRetainAutorelease = true;
  } else if (call->getCalledOperand() ==
             CGF.CGM.getObjCEntrypoints().objc_retainAutoreleasedReturnValue) {
    doRetainAutorelease = false;

    // If we emitted an assembly marker for this call (and the
    // ARCEntrypoints field should have been set if so), go looking
    // for that call.  If we can't find it, we can't do this
    // optimization.  But it should always be the immediately previous
    // instruction, unless we needed bitcasts around the call.
    if (CGF.CGM.getObjCEntrypoints().retainAutoreleasedReturnValueMarker) {
      llvm::Instruction *prev = call->getPrevNode();
      assert(prev);
      if (isa<llvm::BitCastInst>(prev)) {
        prev = prev->getPrevNode();
        assert(prev);
      }
      assert(isa<llvm::CallInst>(prev));
      assert(cast<llvm::CallInst>(prev)->getCalledOperand() ==
             CGF.CGM.getObjCEntrypoints().retainAutoreleasedReturnValueMarker);
      InstsToKill.push_back(prev);
    }
  } else {
    return nullptr;
  }

  result = call->getArgOperand(0);
  InstsToKill.push_back(call);

  // Keep killing bitcasts, for sanity.  Note that we no longer care
  // about precise ordering as long as there's exactly one use.
  while (llvm::BitCastInst *bitcast = dyn_cast<llvm::BitCastInst>(result)) {
    if (!bitcast->hasOneUse())
      break;
    InstsToKill.push_back(bitcast);
    result = bitcast->getOperand(0);
  }

  // Delete all the unnecessary instructions, from latest to earliest.
  for (auto *I : InstsToKill)
    I->eraseFromParent();

  // Do the fused retain/autorelease if we were asked to.
  if (doRetainAutorelease)
    result = CGF.EmitARCRetainAutoreleaseReturnValue(result);

  // Cast back to the result type.
  return CGF.Builder.CreateBitCast(result, resultType);
}

/// If this is a +1 of the value of an immutable 'self', remove it.
static llvm::Value *tryRemoveRetainOfSelf(CodeGenFunction &CGF,
                                          llvm::Value *result) {
  // This is only applicable to a method with an immutable 'self'.
  const ObjCMethodDecl *method =
      dyn_cast_or_null<ObjCMethodDecl>(CGF.CurCodeDecl);
  if (!method)
    return nullptr;
  const VarDecl *self = method->getSelfDecl();
  if (!self->getType().isConstQualified())
    return nullptr;

  // Look for a retain call. Note: stripPointerCasts looks through returned arg
  // functions, which would cause us to miss the retain.
  llvm::CallInst *retainCall = dyn_cast<llvm::CallInst>(result);
  if (!retainCall || retainCall->getCalledOperand() !=
                         CGF.CGM.getObjCEntrypoints().objc_retain)
    return nullptr;

  // Look for an ordinary load of 'self'.
  llvm::Value *retainedValue = retainCall->getArgOperand(0);
  llvm::LoadInst *load =
      dyn_cast<llvm::LoadInst>(retainedValue->stripPointerCasts());
  if (!load || load->isAtomic() || load->isVolatile() ||
      load->getPointerOperand() != CGF.GetAddrOfLocalVar(self).getBasePointer())
    return nullptr;

  // Okay!  Burn it all down.  This relies for correctness on the
  // assumption that the retain is emitted as part of the return and
  // that thereafter everything is used "linearly".
  llvm::Type *resultType = result->getType();
  eraseUnusedBitCasts(cast<llvm::Instruction>(result));
  assert(retainCall->use_empty());
  retainCall->eraseFromParent();
  eraseUnusedBitCasts(cast<llvm::Instruction>(retainedValue));

  return CGF.Builder.CreateBitCast(load, resultType);
}

/// Emit an ARC autorelease of the result of a function.
///
/// \return the value to actually return from the function
static llvm::Value *emitAutoreleaseOfResult(CodeGenFunction &CGF,
                                            llvm::Value *result) {
  // If we're returning 'self', kill the initial retain.  This is a
  // heuristic attempt to "encourage correctness" in the really unfortunate
  // case where we have a return of self during a dealloc and we desperately
  // need to avoid the possible autorelease.
  if (llvm::Value *self = tryRemoveRetainOfSelf(CGF, result))
    return self;

  // At -O0, try to emit a fused retain/autorelease.
  if (CGF.shouldUseFusedARCCalls())
    if (llvm::Value *fused = tryEmitFusedAutoreleaseOfResult(CGF, result))
      return fused;

  return CGF.EmitARCAutoreleaseReturnValue(result);
}

/// Heuristically search for a dominating store to the return-value slot.
static llvm::StoreInst *findDominatingStoreToReturnValue(CodeGenFunction &CGF) {
  llvm::Value *ReturnValuePtr = CGF.ReturnValue.getBasePointer();

  // Check if a User is a store which pointerOperand is the ReturnValue.
  // We are looking for stores to the ReturnValue, not for stores of the
  // ReturnValue to some other location.
  auto GetStoreIfValid = [&CGF,
                          ReturnValuePtr](llvm::User *U) -> llvm::StoreInst * {
    auto *SI = dyn_cast<llvm::StoreInst>(U);
    if (!SI || SI->getPointerOperand() != ReturnValuePtr ||
        SI->getValueOperand()->getType() != CGF.ReturnValue.getElementType())
      return nullptr;
    // These aren't actually possible for non-coerced returns, and we
    // only care about non-coerced returns on this code path.
    // All memory instructions inside __try block are volatile.
    assert(!SI->isAtomic() &&
           (!SI->isVolatile() || CGF.currentFunctionUsesSEHTry()));
    return SI;
  };
  // If there are multiple uses of the return-value slot, just check
  // for something immediately preceding the IP.  Sometimes this can
  // happen with how we generate implicit-returns; it can also happen
  // with noreturn cleanups.
  if (!ReturnValuePtr->hasOneUse()) {
    llvm::BasicBlock *IP = CGF.Builder.GetInsertBlock();
    if (IP->empty())
      return nullptr;

    // Look at directly preceding instruction, skipping bitcasts, lifetime
    // markers, and fake uses and their operands.
    const llvm::Instruction *LoadIntoFakeUse = nullptr;
    for (llvm::Instruction &I : llvm::reverse(*IP)) {
      // Ignore instructions that are just loads for fake uses; the load should
      // immediately precede the fake use, so we only need to remember the
      // operand for the last fake use seen.
      if (LoadIntoFakeUse == &I)
        continue;
      if (isa<llvm::BitCastInst>(&I))
        continue;
      if (auto *II = dyn_cast<llvm::IntrinsicInst>(&I)) {
        if (II->getIntrinsicID() == llvm::Intrinsic::lifetime_end)
          continue;

        if (II->getIntrinsicID() == llvm::Intrinsic::fake_use) {
          LoadIntoFakeUse = dyn_cast<llvm::Instruction>(II->getArgOperand(0));
          continue;
        }
      }
      return GetStoreIfValid(&I);
    }
    return nullptr;
  }

  llvm::StoreInst *store = GetStoreIfValid(ReturnValuePtr->user_back());
  if (!store)
    return nullptr;

  // Now do a first-and-dirty dominance check: just walk up the
  // single-predecessors chain from the current insertion point.
  llvm::BasicBlock *StoreBB = store->getParent();
  llvm::BasicBlock *IP = CGF.Builder.GetInsertBlock();
  llvm::SmallPtrSet<llvm::BasicBlock *, 4> SeenBBs;
  while (IP != StoreBB) {
    if (!SeenBBs.insert(IP).second || !(IP = IP->getSinglePredecessor()))
      return nullptr;
  }

  // Okay, the store's basic block dominates the insertion point; we
  // can do our thing.
  return store;
}

// Helper functions for EmitCMSEClearRecord

// Set the bits corresponding to a field having width `BitWidth` and located at
// offset `BitOffset` (from the least significant bit) within a storage unit of
// `Bits.size()` bytes. Each element of `Bits` corresponds to one target byte.
// Use little-endian layout, i.e.`Bits[0]` is the LSB.
static void setBitRange(SmallVectorImpl<uint64_t> &Bits, int BitOffset,
                        int BitWidth, int CharWidth) {
  assert(CharWidth <= 64);
  assert(static_cast<unsigned>(BitWidth) <= Bits.size() * CharWidth);

  int Pos = 0;
  if (BitOffset >= CharWidth) {
    Pos += BitOffset / CharWidth;
    BitOffset = BitOffset % CharWidth;
  }

  const uint64_t Used = (uint64_t(1) << CharWidth) - 1;
  if (BitOffset + BitWidth >= CharWidth) {
    Bits[Pos++] |= (Used << BitOffset) & Used;
    BitWidth -= CharWidth - BitOffset;
    BitOffset = 0;
  }

  while (BitWidth >= CharWidth) {
    Bits[Pos++] = Used;
    BitWidth -= CharWidth;
  }

  if (BitWidth > 0)
    Bits[Pos++] |= (Used >> (CharWidth - BitWidth)) << BitOffset;
}

// Set the bits corresponding to a field having width `BitWidth` and located at
// offset `BitOffset` (from the least significant bit) within a storage unit of
// `StorageSize` bytes, located at `StorageOffset` in `Bits`. Each element of
// `Bits` corresponds to one target byte. Use target endian layout.
static void setBitRange(SmallVectorImpl<uint64_t> &Bits, int StorageOffset,
                        int StorageSize, int BitOffset, int BitWidth,
                        int CharWidth, bool BigEndian) {

  SmallVector<uint64_t, 8> TmpBits(StorageSize);
  setBitRange(TmpBits, BitOffset, BitWidth, CharWidth);

  if (BigEndian)
    std::reverse(TmpBits.begin(), TmpBits.end());

  for (uint64_t V : TmpBits)
    Bits[StorageOffset++] |= V;
}

static void setUsedBits(CodeGenModule &, QualType, int,
                        SmallVectorImpl<uint64_t> &);

// Set the bits in `Bits`, which correspond to the value representations of
// the actual members of the record type `RTy`. Note that this function does
// not handle base classes, virtual tables, etc, since they cannot happen in
// CMSE function arguments or return. The bit mask corresponds to the target
// memory layout, i.e. it's endian dependent.
static void setUsedBits(CodeGenModule &CGM, const RecordType *RTy, int Offset,
                        SmallVectorImpl<uint64_t> &Bits) {
  ASTContext &Context = CGM.getContext();
  int CharWidth = Context.getCharWidth();
  const RecordDecl *RD = RTy->getDecl()->getDefinition();
  const ASTRecordLayout &ASTLayout = Context.getASTRecordLayout(RD);
  const CGRecordLayout &Layout = CGM.getTypes().getCGRecordLayout(RD);

  int Idx = 0;
  for (auto I = RD->field_begin(), E = RD->field_end(); I != E; ++I, ++Idx) {
    const FieldDecl *F = *I;

    if (F->isUnnamedBitField() || F->isZeroLengthBitField() ||
        F->getType()->isIncompleteArrayType())
      continue;

    if (F->isBitField()) {
      const CGBitFieldInfo &BFI = Layout.getBitFieldInfo(F);
      setBitRange(Bits, Offset + BFI.StorageOffset.getQuantity(),
                  BFI.StorageSize / CharWidth, BFI.Offset, BFI.Size, CharWidth,
                  CGM.getDataLayout().isBigEndian());
      continue;
    }

    setUsedBits(CGM, F->getType(),
                Offset + ASTLayout.getFieldOffset(Idx) / CharWidth, Bits);
  }
}

// Set the bits in `Bits`, which correspond to the value representations of
// the elements of an array type `ATy`.
static void setUsedBits(CodeGenModule &CGM, const ConstantArrayType *ATy,
                        int Offset, SmallVectorImpl<uint64_t> &Bits) {
  const ASTContext &Context = CGM.getContext();

  QualType ETy = Context.getBaseElementType(ATy);
  int Size = Context.getTypeSizeInChars(ETy).getQuantity();
  SmallVector<uint64_t, 4> TmpBits(Size);
  setUsedBits(CGM, ETy, 0, TmpBits);

  for (int I = 0, N = Context.getConstantArrayElementCount(ATy); I < N; ++I) {
    auto Src = TmpBits.begin();
    auto Dst = Bits.begin() + Offset + I * Size;
    for (int J = 0; J < Size; ++J)
      *Dst++ |= *Src++;
  }
}

// Set the bits in `Bits`, which correspond to the value representations of
// the type `QTy`.
static void setUsedBits(CodeGenModule &CGM, QualType QTy, int Offset,
                        SmallVectorImpl<uint64_t> &Bits) {
  if (const auto *RTy = QTy->getAs<RecordType>())
    return setUsedBits(CGM, RTy, Offset, Bits);

  ASTContext &Context = CGM.getContext();
  if (const auto *ATy = Context.getAsConstantArrayType(QTy))
    return setUsedBits(CGM, ATy, Offset, Bits);

  int Size = Context.getTypeSizeInChars(QTy).getQuantity();
  if (Size <= 0)
    return;

  std::fill_n(Bits.begin() + Offset, Size,
              (uint64_t(1) << Context.getCharWidth()) - 1);
}

static uint64_t buildMultiCharMask(const SmallVectorImpl<uint64_t> &Bits,
                                   int Pos, int Size, int CharWidth,
                                   bool BigEndian) {
  assert(Size > 0);
  uint64_t Mask = 0;
  if (BigEndian) {
    for (auto P = Bits.begin() + Pos, E = Bits.begin() + Pos + Size; P != E;
         ++P)
      Mask = (Mask << CharWidth) | *P;
  } else {
    auto P = Bits.begin() + Pos + Size, End = Bits.begin() + Pos;
    do
      Mask = (Mask << CharWidth) | *--P;
    while (P != End);
  }
  return Mask;
}

// Emit code to clear the bits in a record, which aren't a part of any user
// declared member, when the record is a function return.
llvm::Value *CodeGenFunction::EmitCMSEClearRecord(llvm::Value *Src,
                                                  llvm::IntegerType *ITy,
                                                  QualType QTy) {
  assert(Src->getType() == ITy);
  assert(ITy->getScalarSizeInBits() <= 64);

  const llvm::DataLayout &DataLayout = CGM.getDataLayout();
  int Size = DataLayout.getTypeStoreSize(ITy);
  SmallVector<uint64_t, 4> Bits(Size);
  setUsedBits(CGM, QTy->castAs<RecordType>(), 0, Bits);

  int CharWidth = CGM.getContext().getCharWidth();
  uint64_t Mask =
      buildMultiCharMask(Bits, 0, Size, CharWidth, DataLayout.isBigEndian());

  return Builder.CreateAnd(Src, Mask, "cmse.clear");
}

// Emit code to clear the bits in a record, which aren't a part of any user
// declared member, when the record is a function argument.
llvm::Value *CodeGenFunction::EmitCMSEClearRecord(llvm::Value *Src,
                                                  llvm::ArrayType *ATy,
                                                  QualType QTy) {
  const llvm::DataLayout &DataLayout = CGM.getDataLayout();
  int Size = DataLayout.getTypeStoreSize(ATy);
  SmallVector<uint64_t, 16> Bits(Size);
  setUsedBits(CGM, QTy->castAs<RecordType>(), 0, Bits);

  // Clear each element of the LLVM array.
  int CharWidth = CGM.getContext().getCharWidth();
  int CharsPerElt =
      ATy->getArrayElementType()->getScalarSizeInBits() / CharWidth;
  int MaskIndex = 0;
  llvm::Value *R = llvm::PoisonValue::get(ATy);
  for (int I = 0, N = ATy->getArrayNumElements(); I != N; ++I) {
    uint64_t Mask = buildMultiCharMask(Bits, MaskIndex, CharsPerElt, CharWidth,
                                       DataLayout.isBigEndian());
    MaskIndex += CharsPerElt;
    llvm::Value *T0 = Builder.CreateExtractValue(Src, I);
    llvm::Value *T1 = Builder.CreateAnd(T0, Mask, "cmse.clear");
    R = Builder.CreateInsertValue(R, T1, I);
  }

  return R;
}

void CodeGenFunction::EmitFunctionEpilog(const CGFunctionInfo &FI,
                                         bool EmitRetDbgLoc,
                                         SourceLocation EndLoc) {
  if (FI.isNoReturn()) {
    // Noreturn functions don't return.
    EmitUnreachable(EndLoc);
    return;
  }

  if (CurCodeDecl && CurCodeDecl->hasAttr<NakedAttr>()) {
    // Naked functions don't have epilogues.
    Builder.CreateUnreachable();
    return;
  }

  // Functions with no result always return void.
  if (!ReturnValue.isValid()) {
    Builder.CreateRetVoid();
    return;
  }

  llvm::DebugLoc RetDbgLoc;
  llvm::Value *RV = nullptr;
  QualType RetTy = FI.getReturnType();
  const ABIArgInfo &RetAI = FI.getReturnInfo();

  switch (RetAI.getKind()) {
  case ABIArgInfo::InAlloca:
    // Aggregates get evaluated directly into the destination.  Sometimes we
    // need to return the sret value in a register, though.
    assert(hasAggregateEvaluationKind(RetTy));
    if (RetAI.getInAllocaSRet()) {
      llvm::Function::arg_iterator EI = CurFn->arg_end();
      --EI;
      llvm::Value *ArgStruct = &*EI;
      llvm::Value *SRet = Builder.CreateStructGEP(
          FI.getArgStruct(), ArgStruct, RetAI.getInAllocaFieldIndex());
      llvm::Type *Ty =
          cast<llvm::GetElementPtrInst>(SRet)->getResultElementType();
      RV = Builder.CreateAlignedLoad(Ty, SRet, getPointerAlign(), "sret");
    }
    break;

  case ABIArgInfo::Indirect: {
    auto AI = CurFn->arg_begin();
    if (RetAI.isSRetAfterThis())
      ++AI;
    switch (getEvaluationKind(RetTy)) {
    case TEK_Complex: {
      ComplexPairTy RT =
          EmitLoadOfComplex(MakeAddrLValue(ReturnValue, RetTy), EndLoc);
      EmitStoreOfComplex(RT, MakeNaturalAlignAddrLValue(&*AI, RetTy),
                         /*isInit*/ true);
      break;
    }
    case TEK_Aggregate:
      // Do nothing; aggregates get evaluated directly into the destination.
      break;
    case TEK_Scalar: {
      LValueBaseInfo BaseInfo;
      TBAAAccessInfo TBAAInfo;
      CharUnits Alignment =
          CGM.getNaturalTypeAlignment(RetTy, &BaseInfo, &TBAAInfo);
      Address ArgAddr(&*AI, ConvertType(RetTy), Alignment);
      LValue ArgVal =
          LValue::MakeAddr(ArgAddr, RetTy, getContext(), BaseInfo, TBAAInfo);
      EmitStoreOfScalar(
          EmitLoadOfScalar(MakeAddrLValue(ReturnValue, RetTy), EndLoc), ArgVal,
          /*isInit*/ true);
      break;
    }
    }
    break;
  }

  case ABIArgInfo::Extend:
  case ABIArgInfo::Direct:
    if (RetAI.getCoerceToType() == ConvertType(RetTy) &&
        RetAI.getDirectOffset() == 0) {
      // The internal return value temp always will have pointer-to-return-type
      // type, just do a load.

      // If there is a dominating store to ReturnValue, we can elide
      // the load, zap the store, and usually zap the alloca.
      if (llvm::StoreInst *SI = findDominatingStoreToReturnValue(*this)) {
        // Reuse the debug location from the store unless there is
        // cleanup code to be emitted between the store and return
        // instruction.
        if (EmitRetDbgLoc && !AutoreleaseResult)
          RetDbgLoc = SI->getDebugLoc();
        // Get the stored value and nuke the now-dead store.
        RV = SI->getValueOperand();
        SI->eraseFromParent();

      // Otherwise, we have to do a simple load.
      } else {
        RV = Builder.CreateLoad(ReturnValue);
      }
    } else {
      // If the value is offset in memory, apply the offset now.
      Address V = emitAddressAtOffset(*this, ReturnValue, RetAI);

      RV = CreateCoercedLoad(V, RetAI.getCoerceToType(), *this);
    }

    // In ARC, end functions that return a retainable type with a call
    // to objc_autoreleaseReturnValue.
    if (AutoreleaseResult) {
#ifndef NDEBUG
      // Type::isObjCRetainabletype has to be called on a QualType that hasn't
      // been stripped of the typedefs, so we cannot use RetTy here. Get the
      // original return type of FunctionDecl, CurCodeDecl, and BlockDecl from
      // CurCodeDecl or BlockInfo.
      QualType RT;

      if (auto *FD = dyn_cast<FunctionDecl>(CurCodeDecl))
        RT = FD->getReturnType();
      else if (auto *MD = dyn_cast<ObjCMethodDecl>(CurCodeDecl))
        RT = MD->getReturnType();
      else if (isa<BlockDecl>(CurCodeDecl))
        RT = BlockInfo->BlockExpression->getFunctionType()->getReturnType();
      else
        llvm_unreachable("Unexpected function/method type");

      assert(getLangOpts().ObjCAutoRefCount && !FI.isReturnsRetained() &&
             RT->isObjCRetainableType());
#endif
      RV = emitAutoreleaseOfResult(*this, RV);
    }

    break;

  case ABIArgInfo::Ignore:
    break;

  case ABIArgInfo::CoerceAndExpand: {
    auto coercionType = RetAI.getCoerceAndExpandType();
    auto unpaddedCoercionType = RetAI.getUnpaddedCoerceAndExpandType();
    auto *unpaddedStruct = dyn_cast<llvm::StructType>(unpaddedCoercionType);

    // Load all of the coerced elements out into results.
    llvm::SmallVector<llvm::Value *, 4> results;
    Address addr = ReturnValue.withElementType(coercionType);
    unsigned unpaddedIndex = 0;
    for (unsigned i = 0, e = coercionType->getNumElements(); i != e; ++i) {
      auto coercedEltType = coercionType->getElementType(i);
      if (ABIArgInfo::isPaddingForCoerceAndExpand(coercedEltType))
        continue;

      auto eltAddr = Builder.CreateStructGEP(addr, i);
      llvm::Value *elt = CreateCoercedLoad(
          eltAddr,
          unpaddedStruct ? unpaddedStruct->getElementType(unpaddedIndex++)
                         : unpaddedCoercionType,
          *this);
      results.push_back(elt);
    }

    // If we have one result, it's the single direct result type.
    if (results.size() == 1) {
      RV = results[0];

    // Otherwise, we need to make a first-class aggregate.
    } else {
      // Construct a return type that lacks padding elements.
      llvm::Type *returnType = RetAI.getUnpaddedCoerceAndExpandType();

      RV = llvm::PoisonValue::get(returnType);
      for (unsigned i = 0, e = results.size(); i != e; ++i) {
        RV = Builder.CreateInsertValue(RV, results[i], i);
      }
    }
    break;
  }
  case ABIArgInfo::Expand:
  case ABIArgInfo::IndirectAliased:
    llvm_unreachable("Invalid ABI kind for return argument");
  }

  llvm::Instruction *Ret;
  if (RV) {
    if (CurFuncDecl && CurFuncDecl->hasAttr<CmseNSEntryAttr>()) {
      // For certain return types, clear padding bits, as they may reveal
      // sensitive information.
      // Small struct/union types are passed as integers.
      auto *ITy = dyn_cast<llvm::IntegerType>(RV->getType());
      if (ITy != nullptr && isa<RecordType>(RetTy.getCanonicalType()))
        RV = EmitCMSEClearRecord(RV, ITy, RetTy);
    }
    EmitReturnValueCheck(RV);
    Ret = Builder.CreateRet(RV);
  } else {
    Ret = Builder.CreateRetVoid();
  }

  if (RetDbgLoc)
    Ret->setDebugLoc(std::move(RetDbgLoc));
}

void CodeGenFunction::EmitReturnValueCheck(llvm::Value *RV) {
  // A current decl may not be available when emitting vtable thunks.
  if (!CurCodeDecl)
    return;

  // If the return block isn't reachable, neither is this check, so don't emit
  // it.
  if (ReturnBlock.isValid() && ReturnBlock.getBlock()->use_empty())
    return;

  ReturnsNonNullAttr *RetNNAttr = nullptr;
  if (SanOpts.has(SanitizerKind::ReturnsNonnullAttribute))
    RetNNAttr = CurCodeDecl->getAttr<ReturnsNonNullAttr>();

  if (!RetNNAttr && !requiresReturnValueNullabilityCheck())
    return;

  // Prefer the returns_nonnull attribute if it's present.
  SourceLocation AttrLoc;
  SanitizerKind::SanitizerOrdinal CheckKind;
  SanitizerHandler Handler;
  if (RetNNAttr) {
    assert(!requiresReturnValueNullabilityCheck() &&
           "Cannot check nullability and the nonnull attribute");
    AttrLoc = RetNNAttr->getLocation();
    CheckKind = SanitizerKind::SO_ReturnsNonnullAttribute;
    Handler = SanitizerHandler::NonnullReturn;
  } else {
    if (auto *DD = dyn_cast<DeclaratorDecl>(CurCodeDecl))
      if (auto *TSI = DD->getTypeSourceInfo())
        if (auto FTL = TSI->getTypeLoc().getAsAdjusted<FunctionTypeLoc>())
          AttrLoc = FTL.getReturnLoc().findNullabilityLoc();
    CheckKind = SanitizerKind::SO_NullabilityReturn;
    Handler = SanitizerHandler::NullabilityReturn;
  }

  SanitizerScope SanScope(this);

  // Make sure the "return" source location is valid. If we're checking a
  // nullability annotation, make sure the preconditions for the check are met.
  llvm::BasicBlock *Check = createBasicBlock("nullcheck");
  llvm::BasicBlock *NoCheck = createBasicBlock("no.nullcheck");
  llvm::Value *SLocPtr = Builder.CreateLoad(ReturnLocation, "return.sloc.load");
  llvm::Value *CanNullCheck = Builder.CreateIsNotNull(SLocPtr);
  if (requiresReturnValueNullabilityCheck())
    CanNullCheck =
        Builder.CreateAnd(CanNullCheck, RetValNullabilityPrecondition);
  Builder.CreateCondBr(CanNullCheck, Check, NoCheck);
  EmitBlock(Check);

  // Now do the null check.
  llvm::Value *Cond = Builder.CreateIsNotNull(RV);
  llvm::Constant *StaticData[] = {EmitCheckSourceLocation(AttrLoc)};
  llvm::Value *DynamicData[] = {SLocPtr};
  EmitCheck(std::make_pair(Cond, CheckKind), Handler, StaticData, DynamicData);

  EmitBlock(NoCheck);

#ifndef NDEBUG
  // The return location should not be used after the check has been emitted.
  ReturnLocation = Address::invalid();
#endif
}

static bool isInAllocaArgument(CGCXXABI &ABI, QualType type) {
  const CXXRecordDecl *RD = type->getAsCXXRecordDecl();
  return RD && ABI.getRecordArgABI(RD) == CGCXXABI::RAA_DirectInMemory;
}

static AggValueSlot createPlaceholderSlot(CodeGenFunction &CGF, QualType Ty) {
  // FIXME: Generate IR in one pass, rather than going back and fixing up these
  // placeholders.
  llvm::Type *IRTy = CGF.ConvertTypeForMem(Ty);
  llvm::Type *IRPtrTy = llvm::PointerType::getUnqual(CGF.getLLVMContext());
  llvm::Value *Placeholder = llvm::PoisonValue::get(IRPtrTy);

  // FIXME: When we generate this IR in one pass, we shouldn't need
  // this win32-specific alignment hack.
  CharUnits Align = CharUnits::fromQuantity(4);
  Placeholder = CGF.Builder.CreateAlignedLoad(IRPtrTy, Placeholder, Align);

  return AggValueSlot::forAddr(
      Address(Placeholder, IRTy, Align), Ty.getQualifiers(),
      AggValueSlot::IsNotDestructed, AggValueSlot::DoesNotNeedGCBarriers,
      AggValueSlot::IsNotAliased, AggValueSlot::DoesNotOverlap);
}

void CodeGenFunction::EmitDelegateCallArg(CallArgList &args,
                                          const VarDecl *param,
                                          SourceLocation loc) {
  // StartFunction converted the ABI-lowered parameter(s) into a
  // local alloca.  We need to turn that into an r-value suitable
  // for EmitCall.
  Address local = GetAddrOfLocalVar(param);

  QualType type = param->getType();

  // GetAddrOfLocalVar returns a pointer-to-pointer for references,
  // but the argument needs to be the original pointer.
  if (type->isReferenceType()) {
    args.add(RValue::get(Builder.CreateLoad(local)), type);

  // In ARC, move out of consumed arguments so that the release cleanup
  // entered by StartFunction doesn't cause an over-release.  This isn't
  // optimal -O0 code generation, but it should get cleaned up when
  // optimization is enabled.  This also assumes that delegate calls are
  // performed exactly once for a set of arguments, but that should be safe.
  } else if (getLangOpts().ObjCAutoRefCount &&
             param->hasAttr<NSConsumedAttr>() && type->isObjCRetainableType()) {
    llvm::Value *ptr = Builder.CreateLoad(local);
    auto null =
        llvm::ConstantPointerNull::get(cast<llvm::PointerType>(ptr->getType()));
    Builder.CreateStore(null, local);
    args.add(RValue::get(ptr), type);

  // For the most part, we just need to load the alloca, except that
  // aggregate r-values are actually pointers to temporaries.
  } else {
    args.add(convertTempToRValue(local, type, loc), type);
  }

  // Deactivate the cleanup for the callee-destructed param that was pushed.
  if (type->isRecordType() && !CurFuncIsThunk &&
      type->castAs<RecordType>()->getDecl()->isParamDestroyedInCallee() &&
      param->needsDestruction(getContext())) {
    EHScopeStack::stable_iterator cleanup =
        CalleeDestructedParamCleanups.lookup(cast<ParmVarDecl>(param));
    assert(cleanup.isValid() &&
           "cleanup for callee-destructed param not recorded");
    // This unreachable is a temporary marker which will be removed later.
    llvm::Instruction *isActive = Builder.CreateUnreachable();
    args.addArgCleanupDeactivation(cleanup, isActive);
  }
}

static bool isProvablyNull(llvm::Value *addr) {
  return llvm::isa_and_nonnull<llvm::ConstantPointerNull>(addr);
}

static bool isProvablyNonNull(Address Addr, CodeGenFunction &CGF) {
  return llvm::isKnownNonZero(Addr.getBasePointer(), CGF.CGM.getDataLayout());
}

/// Emit the actual writing-back of a writeback.
static void emitWriteback(CodeGenFunction &CGF,
                          const CallArgList::Writeback &writeback) {
  const LValue &srcLV = writeback.Source;
  Address srcAddr = srcLV.getAddress();
  assert(!isProvablyNull(srcAddr.getBasePointer()) &&
         "shouldn't have writeback for provably null argument");

  if (writeback.WritebackExpr) {
    CGF.EmitIgnoredExpr(writeback.WritebackExpr);

    if (writeback.LifetimeSz)
      CGF.EmitLifetimeEnd(writeback.LifetimeSz,
                          writeback.Temporary.getBasePointer());
    return;
  }

  llvm::BasicBlock *contBB = nullptr;

  // If the argument wasn't provably non-null, we need to null check
  // before doing the store.
  bool provablyNonNull = isProvablyNonNull(srcAddr, CGF);

  if (!provablyNonNull) {
    llvm::BasicBlock *writebackBB = CGF.createBasicBlock("icr.writeback");
    contBB = CGF.createBasicBlock("icr.done");

    llvm::Value *isNull = CGF.Builder.CreateIsNull(srcAddr, "icr.isnull");
    CGF.Builder.CreateCondBr(isNull, contBB, writebackBB);
    CGF.EmitBlock(writebackBB);
  }

  // Load the value to writeback.
  llvm::Value *value = CGF.Builder.CreateLoad(writeback.Temporary);

  // Cast it back, in case we're writing an id to a Foo* or something.
  value = CGF.Builder.CreateBitCast(value, srcAddr.getElementType(),
                                    "icr.writeback-cast");

  // Perform the writeback.

  // If we have a "to use" value, it's something we need to emit a use
  // of.  This has to be carefully threaded in: if it's done after the
  // release it's potentially undefined behavior (and the optimizer
  // will ignore it), and if it happens before the retain then the
  // optimizer could move the release there.
  if (writeback.ToUse) {
    assert(srcLV.getObjCLifetime() == Qualifiers::OCL_Strong);

    // Retain the new value.  No need to block-copy here:  the block's
    // being passed up the stack.
    value = CGF.EmitARCRetainNonBlock(value);

    // Emit the intrinsic use here.
    CGF.EmitARCIntrinsicUse(writeback.ToUse);

    // Load the old value (primitively).
    llvm::Value *oldValue = CGF.EmitLoadOfScalar(srcLV, SourceLocation());

    // Put the new value in place (primitively).
    CGF.EmitStoreOfScalar(value, srcLV, /*init*/ false);

    // Release the old value.
    CGF.EmitARCRelease(oldValue, srcLV.isARCPreciseLifetime());

  // Otherwise, we can just do a normal lvalue store.
  } else {
    CGF.EmitStoreThroughLValue(RValue::get(value), srcLV);
  }

  // Jump to the continuation block.
  if (!provablyNonNull)
    CGF.EmitBlock(contBB);
}

static void deactivateArgCleanupsBeforeCall(CodeGenFunction &CGF,
                                            const CallArgList &CallArgs) {
  ArrayRef<CallArgList::CallArgCleanup> Cleanups =
      CallArgs.getCleanupsToDeactivate();
  // Iterate in reverse to increase the likelihood of popping the cleanup.
  for (const auto &I : llvm::reverse(Cleanups)) {
    CGF.DeactivateCleanupBlock(I.Cleanup, I.IsActiveIP);
    I.IsActiveIP->eraseFromParent();
  }
}

static const Expr *maybeGetUnaryAddrOfOperand(const Expr *E) {
  if (const UnaryOperator *uop = dyn_cast<UnaryOperator>(E->IgnoreParens()))
    if (uop->getOpcode() == UO_AddrOf)
      return uop->getSubExpr();
  return nullptr;
}

/// Emit an argument that's being passed call-by-writeback.  That is,
/// we are passing the address of an __autoreleased temporary; it
/// might be copy-initialized with the current value of the given
/// address, but it will definitely be copied out of after the call.
static void emitWritebackArg(CodeGenFunction &CGF, CallArgList &args,
                             const ObjCIndirectCopyRestoreExpr *CRE) {
  LValue srcLV;

  // Make an optimistic effort to emit the address as an l-value.
  // This can fail if the argument expression is more complicated.
  if (const Expr *lvExpr = maybeGetUnaryAddrOfOperand(CRE->getSubExpr())) {
    srcLV = CGF.EmitLValue(lvExpr);

  // Otherwise, just emit it as a scalar.
  } else {
    Address srcAddr = CGF.EmitPointerWithAlignment(CRE->getSubExpr());

    QualType srcAddrType =
        CRE->getSubExpr()->getType()->castAs<PointerType>()->getPointeeType();
    srcLV = CGF.MakeAddrLValue(srcAddr, srcAddrType);
  }
  Address srcAddr = srcLV.getAddress();

  // The dest and src types don't necessarily match in LLVM terms
  // because of the crazy ObjC compatibility rules.

  llvm::PointerType *destType =
      cast<llvm::PointerType>(CGF.ConvertType(CRE->getType()));
  llvm::Type *destElemType =
      CGF.ConvertTypeForMem(CRE->getType()->getPointeeType());

  // If the address is a constant null, just pass the appropriate null.
  if (isProvablyNull(srcAddr.getBasePointer())) {
    args.add(RValue::get(llvm::ConstantPointerNull::get(destType)),
             CRE->getType());
    return;
  }

  // Create the temporary.
  Address temp =
      CGF.CreateTempAlloca(destElemType, CGF.getPointerAlign(), "icr.temp");
  // Loading an l-value can introduce a cleanup if the l-value is __weak,
  // and that cleanup will be conditional if we can't prove that the l-value
  // isn't null, so we need to register a dominating point so that the cleanups
  // system will make valid IR.
  CodeGenFunction::ConditionalEvaluation condEval(CGF);

  // Zero-initialize it if we're not doing a copy-initialization.
  bool shouldCopy = CRE->shouldCopy();
  if (!shouldCopy) {
    llvm::Value *null =
        llvm::ConstantPointerNull::get(cast<llvm::PointerType>(destElemType));
    CGF.Builder.CreateStore(null, temp);
  }

  llvm::BasicBlock *contBB = nullptr;
  llvm::BasicBlock *originBB = nullptr;

  // If the address is *not* known to be non-null, we need to switch.
  llvm::Value *finalArgument;

  bool provablyNonNull = isProvablyNonNull(srcAddr, CGF);

  if (provablyNonNull) {
    finalArgument = temp.emitRawPointer(CGF);
  } else {
    llvm::Value *isNull = CGF.Builder.CreateIsNull(srcAddr, "icr.isnull");

    finalArgument = CGF.Builder.CreateSelect(
        isNull, llvm::ConstantPointerNull::get(destType),
        temp.emitRawPointer(CGF), "icr.argument");

    // If we need to copy, then the load has to be conditional, which
    // means we need control flow.
    if (shouldCopy) {
      originBB = CGF.Builder.GetInsertBlock();
      contBB = CGF.createBasicBlock("icr.cont");
      llvm::BasicBlock *copyBB = CGF.createBasicBlock("icr.copy");
      CGF.Builder.CreateCondBr(isNull, contBB, copyBB);
      CGF.EmitBlock(copyBB);
      condEval.begin(CGF);
    }
  }

  llvm::Value *valueToUse = nullptr;

  // Perform a copy if necessary.
  if (shouldCopy) {
    RValue srcRV = CGF.EmitLoadOfLValue(srcLV, SourceLocation());
    assert(srcRV.isScalar());

    llvm::Value *src = srcRV.getScalarVal();
    src = CGF.Builder.CreateBitCast(src, destElemType, "icr.cast");

    // Use an ordinary store, not a store-to-lvalue.
    CGF.Builder.CreateStore(src, temp);

    // If optimization is enabled, and the value was held in a
    // __strong variable, we need to tell the optimizer that this
    // value has to stay alive until we're doing the store back.
    // This is because the temporary is effectively unretained,
    // and so otherwise we can violate the high-level semantics.
    if (CGF.CGM.getCodeGenOpts().OptimizationLevel != 0 &&
        srcLV.getObjCLifetime() == Qualifiers::OCL_Strong) {
      valueToUse = src;
    }
  }

  // Finish the control flow if we needed it.
  if (shouldCopy && !provablyNonNull) {
    llvm::BasicBlock *copyBB = CGF.Builder.GetInsertBlock();
    CGF.EmitBlock(contBB);

    // Make a phi for the value to intrinsically use.
    if (valueToUse) {
      llvm::PHINode *phiToUse =
          CGF.Builder.CreatePHI(valueToUse->getType(), 2, "icr.to-use");
      phiToUse->addIncoming(valueToUse, copyBB);
      phiToUse->addIncoming(llvm::PoisonValue::get(valueToUse->getType()),
                            originBB);
      valueToUse = phiToUse;
    }

    condEval.end(CGF);
  }

  args.addWriteback(srcLV, temp, valueToUse);
  args.add(RValue::get(finalArgument), CRE->getType());
}

void CallArgList::allocateArgumentMemory(CodeGenFunction &CGF) {
  assert(!StackBase);

  // Save the stack.
  StackBase = CGF.Builder.CreateStackSave("inalloca.save");
}

void CallArgList::freeArgumentMemory(CodeGenFunction &CGF) const {
  if (StackBase) {
    // Restore the stack after the call.
    CGF.Builder.CreateStackRestore(StackBase);
  }
}

void CodeGenFunction::EmitNonNullArgCheck(RValue RV, QualType ArgType,
                                          SourceLocation ArgLoc,
                                          AbstractCallee AC, unsigned ParmNum) {
  if (!AC.getDecl() || !(SanOpts.has(SanitizerKind::NonnullAttribute) ||
                         SanOpts.has(SanitizerKind::NullabilityArg)))
    return;

  // The param decl may be missing in a variadic function.
  auto PVD = ParmNum < AC.getNumParams() ? AC.getParamDecl(ParmNum) : nullptr;
  unsigned ArgNo = PVD ? PVD->getFunctionScopeIndex() : ParmNum;

  // Prefer the nonnull attribute if it's present.
  const NonNullAttr *NNAttr = nullptr;
  if (SanOpts.has(SanitizerKind::NonnullAttribute))
    NNAttr = getNonNullAttr(AC.getDecl(), PVD, ArgType, ArgNo);

  bool CanCheckNullability = false;
  if (SanOpts.has(SanitizerKind::NullabilityArg) && !NNAttr && PVD &&
      !PVD->getType()->isRecordType()) {
    auto Nullability = PVD->getType()->getNullability();
    CanCheckNullability = Nullability &&
                          *Nullability == NullabilityKind::NonNull &&
                          PVD->getTypeSourceInfo();
  }

  if (!NNAttr && !CanCheckNullability)
    return;

  SourceLocation AttrLoc;
  SanitizerKind::SanitizerOrdinal CheckKind;
  SanitizerHandler Handler;
  if (NNAttr) {
    AttrLoc = NNAttr->getLocation();
    CheckKind = SanitizerKind::SO_NonnullAttribute;
    Handler = SanitizerHandler::NonnullArg;
  } else {
    AttrLoc = PVD->getTypeSourceInfo()->getTypeLoc().findNullabilityLoc();
    CheckKind = SanitizerKind::SO_NullabilityArg;
    Handler = SanitizerHandler::NullabilityArg;
  }

  SanitizerScope SanScope(this);
  llvm::Value *Cond = EmitNonNullRValueCheck(RV, ArgType);
  llvm::Constant *StaticData[] = {
      EmitCheckSourceLocation(ArgLoc),
      EmitCheckSourceLocation(AttrLoc),
      llvm::ConstantInt::get(Int32Ty, ArgNo + 1),
  };
  EmitCheck(std::make_pair(Cond, CheckKind), Handler, StaticData, {});
}

void CodeGenFunction::EmitNonNullArgCheck(Address Addr, QualType ArgType,
                                          SourceLocation ArgLoc,
                                          AbstractCallee AC, unsigned ParmNum) {
  if (!AC.getDecl() || !(SanOpts.has(SanitizerKind::NonnullAttribute) ||
                         SanOpts.has(SanitizerKind::NullabilityArg)))
    return;

  EmitNonNullArgCheck(RValue::get(Addr, *this), ArgType, ArgLoc, AC, ParmNum);
}

// Check if the call is going to use the inalloca convention. This needs to
// agree with CGFunctionInfo::usesInAlloca. The CGFunctionInfo is arranged
// later, so we can't check it directly.
static bool hasInAllocaArgs(CodeGenModule &CGM, CallingConv ExplicitCC,
                            ArrayRef<QualType> ArgTypes) {
  // The Swift calling conventions don't go through the target-specific
  // argument classification, they never use inalloca.
  // TODO: Consider limiting inalloca use to only calling conventions supported
  // by MSVC.
  if (ExplicitCC == CC_Swift || ExplicitCC == CC_SwiftAsync)
    return false;
  if (!CGM.getTarget().getCXXABI().isMicrosoft())
    return false;
  return llvm::any_of(ArgTypes, [&](QualType Ty) {
    return isInAllocaArgument(CGM.getCXXABI(), Ty);
  });
}

#ifndef NDEBUG
// Determine whether the given argument is an Objective-C method
// that may have type parameters in its signature.
static bool isObjCMethodWithTypeParams(const ObjCMethodDecl *method) {
  const DeclContext *dc = method->getDeclContext();
  if (const ObjCInterfaceDecl *classDecl = dyn_cast<ObjCInterfaceDecl>(dc)) {
    return classDecl->getTypeParamListAsWritten();
  }

  if (const ObjCCategoryDecl *catDecl = dyn_cast<ObjCCategoryDecl>(dc)) {
    return catDecl->getTypeParamList();
  }

  return false;
}
#endif

/// EmitCallArgs - Emit call arguments for a function.
void CodeGenFunction::EmitCallArgs(
    CallArgList &Args, PrototypeWrapper Prototype,
    llvm::iterator_range<CallExpr::const_arg_iterator> ArgRange,
    AbstractCallee AC, unsigned ParamsToSkip, EvaluationOrder Order) {
  SmallVector<QualType, 16> ArgTypes;

  assert((ParamsToSkip == 0 || Prototype.P) &&
         "Can't skip parameters if type info is not provided");

  // This variable only captures *explicitly* written conventions, not those
  // applied by default via command line flags or target defaults, such as
  // thiscall, aapcs, stdcall via -mrtd, etc. Computing that correctly would
  // require knowing if this is a C++ instance method or being able to see
  // unprototyped FunctionTypes.
  CallingConv ExplicitCC = CC_C;

  // First, if a prototype was provided, use those argument types.
  bool IsVariadic = false;
  if (Prototype.P) {
    const auto *MD = dyn_cast<const ObjCMethodDecl *>(Prototype.P);
    if (MD) {
      IsVariadic = MD->isVariadic();
      ExplicitCC = getCallingConventionForDecl(
          MD, CGM.getTarget().getTriple().isOSWindows());
      ArgTypes.assign(MD->param_type_begin() + ParamsToSkip,
                      MD->param_type_end());
    } else {
      const auto *FPT = cast<const FunctionProtoType *>(Prototype.P);
      IsVariadic = FPT->isVariadic();
      ExplicitCC = FPT->getExtInfo().getCC();
      ArgTypes.assign(FPT->param_type_begin() + ParamsToSkip,
                      FPT->param_type_end());
    }

#ifndef NDEBUG
    // Check that the prototyped types match the argument expression types.
    bool isGenericMethod = MD && isObjCMethodWithTypeParams(MD);
    CallExpr::const_arg_iterator Arg = ArgRange.begin();
    for (QualType Ty : ArgTypes) {
      assert(Arg != ArgRange.end() && "Running over edge of argument list!");
      assert(
          (isGenericMethod || Ty->isVariablyModifiedType() ||
           Ty.getNonReferenceType()->isObjCRetainableType() ||
           getContext()
                   .getCanonicalType(Ty.getNonReferenceType())
                   .getTypePtr() ==
               getContext().getCanonicalType((*Arg)->getType()).getTypePtr()) &&
          "type mismatch in call argument!");
      ++Arg;
    }

    // Either we've emitted all the call args, or we have a call to variadic
    // function.
    assert((Arg == ArgRange.end() || IsVariadic) &&
           "Extra arguments in non-variadic function!");
#endif
  }

  // If we still have any arguments, emit them using the type of the argument.
  for (auto *A : llvm::drop_begin(ArgRange, ArgTypes.size()))
    ArgTypes.push_back(IsVariadic ? getVarArgType(A) : A->getType());
  assert((int)ArgTypes.size() == (ArgRange.end() - ArgRange.begin()));

  // We must evaluate arguments from right to left in the MS C++ ABI,
  // because arguments are destroyed left to right in the callee. As a special
  // case, there are certain language constructs that require left-to-right
  // evaluation, and in those cases we consider the evaluation order requirement
  // to trump the "destruction order is reverse construction order" guarantee.
  bool LeftToRight =
      CGM.getTarget().getCXXABI().areArgsDestroyedLeftToRightInCallee()
          ? Order == EvaluationOrder::ForceLeftToRight
          : Order != EvaluationOrder::ForceRightToLeft;

  auto MaybeEmitImplicitObjectSize = [&](unsigned I, const Expr *Arg,
                                         RValue EmittedArg) {
    if (!AC.hasFunctionDecl() || I >= AC.getNumParams())
      return;
    auto *PS = AC.getParamDecl(I)->getAttr<PassObjectSizeAttr>();
    if (PS == nullptr)
      return;

    const auto &Context = getContext();
    auto SizeTy = Context.getSizeType();
    auto T = Builder.getIntNTy(Context.getTypeSize(SizeTy));
    assert(EmittedArg.getScalarVal() && "We emitted nothing for the arg?");
    llvm::Value *V = evaluateOrEmitBuiltinObjectSize(
        Arg, PS->getType(), T, EmittedArg.getScalarVal(), PS->isDynamic());
    Args.add(RValue::get(V), SizeTy);
    // If we're emitting args in reverse, be sure to do so with
    // pass_object_size, as well.
    if (!LeftToRight)
      std::swap(Args.back(), *(&Args.back() - 1));
  };

  // Insert a stack save if we're going to need any inalloca args.
  if (hasInAllocaArgs(CGM, ExplicitCC, ArgTypes)) {
    assert(getTarget().getTriple().getArch() == llvm::Triple::x86 &&
           "inalloca only supported on x86");
    Args.allocateArgumentMemory(*this);
  }

  // Evaluate each argument in the appropriate order.
  size_t CallArgsStart = Args.size();
  for (unsigned I = 0, E = ArgTypes.size(); I != E; ++I) {
    unsigned Idx = LeftToRight ? I : E - I - 1;
    CallExpr::const_arg_iterator Arg = ArgRange.begin() + Idx;
    unsigned InitialArgSize = Args.size();
    // If *Arg is an ObjCIndirectCopyRestoreExpr, check that either the types of
    // the argument and parameter match or the objc method is parameterized.
    assert((!isa<ObjCIndirectCopyRestoreExpr>(*Arg) ||
            getContext().hasSameUnqualifiedType((*Arg)->getType(),
                                                ArgTypes[Idx]) ||
            (isa<ObjCMethodDecl>(AC.getDecl()) &&
             isObjCMethodWithTypeParams(cast<ObjCMethodDecl>(AC.getDecl())))) &&
           "Argument and parameter types don't match");
    EmitCallArg(Args, *Arg, ArgTypes[Idx]);
    // In particular, we depend on it being the last arg in Args, and the
    // objectsize bits depend on there only being one arg if !LeftToRight.
    assert(InitialArgSize + 1 == Args.size() &&
           "The code below depends on only adding one arg per EmitCallArg");
    (void)InitialArgSize;
    // Since pointer argument are never emitted as LValue, it is safe to emit
    // non-null argument check for r-value only.
    if (!Args.back().hasLValue()) {
      RValue RVArg = Args.back().getKnownRValue();
      EmitNonNullArgCheck(RVArg, ArgTypes[Idx], (*Arg)->getExprLoc(), AC,
                          ParamsToSkip + Idx);
      // @llvm.objectsize should never have side-effects and shouldn't need
      // destruction/cleanups, so we can safely "emit" it after its arg,
      // regardless of right-to-leftness
      MaybeEmitImplicitObjectSize(Idx, *Arg, RVArg);
    }
  }

  if (!LeftToRight) {
    // Un-reverse the arguments we just evaluated so they match up with the LLVM
    // IR function.
    std::reverse(Args.begin() + CallArgsStart, Args.end());

    // Reverse the writebacks to match the MSVC ABI.
    Args.reverseWritebacks();
  }
}

namespace {

struct DestroyUnpassedArg final : EHScopeStack::Cleanup {
  DestroyUnpassedArg(Address Addr, QualType Ty) : Addr(Addr), Ty(Ty) {}

  Address Addr;
  QualType Ty;

  void Emit(CodeGenFunction &CGF, Flags flags) override {
    QualType::DestructionKind DtorKind = Ty.isDestructedType();
    if (DtorKind == QualType::DK_cxx_destructor) {
      const CXXDestructorDecl *Dtor = Ty->getAsCXXRecordDecl()->getDestructor();
      assert(!Dtor->isTrivial());
      CGF.EmitCXXDestructorCall(Dtor, Dtor_Complete, /*for vbase*/ false,
                                /*Delegating=*/false, Addr, Ty);
    } else {
      CGF.callCStructDestructor(CGF.MakeAddrLValue(Addr, Ty));
    }
  }
};

struct DisableDebugLocationUpdates {
  CodeGenFunction &CGF;
  bool disabledDebugInfo;
  DisableDebugLocationUpdates(CodeGenFunction &CGF, const Expr *E) : CGF(CGF) {
    if ((disabledDebugInfo = isa<CXXDefaultArgExpr>(E) && CGF.getDebugInfo()))
      CGF.disableDebugInfo();
  }
  ~DisableDebugLocationUpdates() {
    if (disabledDebugInfo)
      CGF.enableDebugInfo();
  }
};

} // end anonymous namespace

RValue CallArg::getRValue(CodeGenFunction &CGF) const {
  if (!HasLV)
    return RV;
  LValue Copy = CGF.MakeAddrLValue(CGF.CreateMemTemp(Ty), Ty);
  CGF.EmitAggregateCopy(Copy, LV, Ty, AggValueSlot::DoesNotOverlap,
                        LV.isVolatile());
  IsUsed = true;
  return RValue::getAggregate(Copy.getAddress());
}

void CallArg::copyInto(CodeGenFunction &CGF, Address Addr) const {
  LValue Dst = CGF.MakeAddrLValue(Addr, Ty);
  if (!HasLV && RV.isScalar())
    CGF.EmitStoreOfScalar(RV.getScalarVal(), Dst, /*isInit=*/true);
  else if (!HasLV && RV.isComplex())
    CGF.EmitStoreOfComplex(RV.getComplexVal(), Dst, /*init=*/true);
  else {
    auto Addr = HasLV ? LV.getAddress() : RV.getAggregateAddress();
    LValue SrcLV = CGF.MakeAddrLValue(Addr, Ty);
    // We assume that call args are never copied into subobjects.
    CGF.EmitAggregateCopy(Dst, SrcLV, Ty, AggValueSlot::DoesNotOverlap,
                          HasLV ? LV.isVolatileQualified()
                                : RV.isVolatileQualified());
  }
  IsUsed = true;
}

void CodeGenFunction::EmitWritebacks(const CallArgList &args) {
  for (const auto &I : args.writebacks())
    emitWriteback(*this, I);
}

void CodeGenFunction::EmitCallArg(CallArgList &args, const Expr *E,
                                  QualType type) {
  DisableDebugLocationUpdates Dis(*this, E);
  if (const ObjCIndirectCopyRestoreExpr *CRE =
          dyn_cast<ObjCIndirectCopyRestoreExpr>(E)) {
    assert(getLangOpts().ObjCAutoRefCount);
    return emitWritebackArg(*this, args, CRE);
  }

  // Add writeback for HLSLOutParamExpr.
  // Needs to be before the assert below because HLSLOutArgExpr is an LValue
  // and is not a reference.
  if (const HLSLOutArgExpr *OE = dyn_cast<HLSLOutArgExpr>(E)) {
    EmitHLSLOutArgExpr(OE, args, type);
    return;
  }

  assert(type->isReferenceType() == E->isGLValue() &&
         "reference binding to unmaterialized r-value!");

  if (E->isGLValue()) {
    assert(E->getObjectKind() == OK_Ordinary);
    return args.add(EmitReferenceBindingToExpr(E), type);
  }

  bool HasAggregateEvalKind = hasAggregateEvaluationKind(type);

  // In the Microsoft C++ ABI, aggregate arguments are destructed by the callee.
  // However, we still have to push an EH-only cleanup in case we unwind before
  // we make it to the call.
  if (type->isRecordType() &&
      type->castAs<RecordType>()->getDecl()->isParamDestroyedInCallee()) {
    // If we're using inalloca, use the argument memory.  Otherwise, use a
    // temporary.
    AggValueSlot Slot = args.isUsingInAlloca()
                            ? createPlaceholderSlot(*this, type)
                            : CreateAggTemp(type, "agg.tmp");

    bool DestroyedInCallee = true, NeedsCleanup = true;
    if (const auto *RD = type->getAsCXXRecordDecl())
      DestroyedInCallee = RD->hasNonTrivialDestructor();
    else
      NeedsCleanup = type.isDestructedType();

    if (DestroyedInCallee)
      Slot.setExternallyDestructed();

    EmitAggExpr(E, Slot);
    RValue RV = Slot.asRValue();
    args.add(RV, type);

    if (DestroyedInCallee && NeedsCleanup) {
      // Create a no-op GEP between the placeholder and the cleanup so we can
      // RAUW it successfully.  It also serves as a marker of the first
      // instruction where the cleanup is active.
      pushFullExprCleanup<DestroyUnpassedArg>(NormalAndEHCleanup,
                                              Slot.getAddress(), type);
      // This unreachable is a temporary marker which will be removed later.
      llvm::Instruction *IsActive =
          Builder.CreateFlagLoad(llvm::Constant::getNullValue(Int8PtrTy));
      args.addArgCleanupDeactivation(EHStack.stable_begin(), IsActive);
    }
    return;
  }

  if (HasAggregateEvalKind && isa<ImplicitCastExpr>(E) &&
      cast<CastExpr>(E)->getCastKind() == CK_LValueToRValue &&
      !type->isArrayParameterType() && !type.isNonTrivialToPrimitiveCopy()) {
    LValue L = EmitLValue(cast<CastExpr>(E)->getSubExpr());
    assert(L.isSimple());
    args.addUncopiedAggregate(L, type);
    return;
  }

  args.add(EmitAnyExprToTemp(E), type);
}

QualType CodeGenFunction::getVarArgType(const Expr *Arg) {
  // System headers on Windows define NULL to 0 instead of 0LL on Win64. MSVC
  // implicitly widens null pointer constants that are arguments to varargs
  // functions to pointer-sized ints.
  if (!getTarget().getTriple().isOSWindows())
    return Arg->getType();

  if (Arg->getType()->isIntegerType() &&
      getContext().getTypeSize(Arg->getType()) <
          getContext().getTargetInfo().getPointerWidth(LangAS::Default) &&
      Arg->isNullPointerConstant(getContext(),
                                 Expr::NPC_ValueDependentIsNotNull)) {
    return getContext().getIntPtrType();
  }

  return Arg->getType();
}

// In ObjC ARC mode with no ObjC ARC exception safety, tell the ARC
// optimizer it can aggressively ignore unwind edges.
void CodeGenFunction::AddObjCARCExceptionMetadata(llvm::Instruction *Inst) {
  if (CGM.getCodeGenOpts().OptimizationLevel != 0 &&
      !CGM.getCodeGenOpts().ObjCAutoRefCountExceptions)
    Inst->setMetadata("clang.arc.no_objc_arc_exceptions",
                      CGM.getNoObjCARCExceptionsMetadata());
}

/// Emits a call to the given no-arguments nounwind runtime function.
llvm::CallInst *
CodeGenFunction::EmitNounwindRuntimeCall(llvm::FunctionCallee callee,
                                         const llvm::Twine &name) {
  return EmitNounwindRuntimeCall(callee, ArrayRef<llvm::Value *>(), name);
}

/// Emits a call to the given nounwind runtime function.
llvm::CallInst *
CodeGenFunction::EmitNounwindRuntimeCall(llvm::FunctionCallee callee,
                                         ArrayRef<Address> args,
                                         const llvm::Twine &name) {
  SmallVector<llvm::Value *, 3> values;
  for (auto arg : args)
    values.push_back(arg.emitRawPointer(*this));
  return EmitNounwindRuntimeCall(callee, values, name);
}

llvm::CallInst *
CodeGenFunction::EmitNounwindRuntimeCall(llvm::FunctionCallee callee,
                                         ArrayRef<llvm::Value *> args,
                                         const llvm::Twine &name) {
  llvm::CallInst *call = EmitRuntimeCall(callee, args, name);
  call->setDoesNotThrow();
  return call;
}

/// Emits a simple call (never an invoke) to the given no-arguments
/// runtime function.
llvm::CallInst *CodeGenFunction::EmitRuntimeCall(llvm::FunctionCallee callee,
                                                 const llvm::Twine &name) {
  return EmitRuntimeCall(callee, {}, name);
}

// Calls which may throw must have operand bundles indicating which funclet
// they are nested within.
SmallVector<llvm::OperandBundleDef, 1>
CodeGenFunction::getBundlesForFunclet(llvm::Value *Callee) {
  // There is no need for a funclet operand bundle if we aren't inside a
  // funclet.
  if (!CurrentFuncletPad)
    return (SmallVector<llvm::OperandBundleDef, 1>());

  // Skip intrinsics which cannot throw (as long as they don't lower into
  // regular function calls in the course of IR transformations).
  if (auto *CalleeFn = dyn_cast<llvm::Function>(Callee->stripPointerCasts())) {
    if (CalleeFn->isIntrinsic() && CalleeFn->doesNotThrow()) {
      auto IID = CalleeFn->getIntrinsicID();
      if (!llvm::IntrinsicInst::mayLowerToFunctionCall(IID))
        return (SmallVector<llvm::OperandBundleDef, 1>());
    }
  }

  SmallVector<llvm::OperandBundleDef, 1> BundleList;
  BundleList.emplace_back("funclet", CurrentFuncletPad);
  return BundleList;
}

/// Emits a simple call (never an invoke) to the given runtime function.
llvm::CallInst *CodeGenFunction::EmitRuntimeCall(llvm::FunctionCallee callee,
                                                 ArrayRef<llvm::Value *> args,
                                                 const llvm::Twine &name) {
  llvm::CallInst *call = Builder.CreateCall(
      callee, args, getBundlesForFunclet(callee.getCallee()), name);
  call->setCallingConv(getRuntimeCC());

  if (CGM.shouldEmitConvergenceTokens() && call->isConvergent())
    return cast<llvm::CallInst>(addConvergenceControlToken(call));
  return call;
}

/// Emits a call or invoke to the given noreturn runtime function.
void CodeGenFunction::EmitNoreturnRuntimeCallOrInvoke(
    llvm::FunctionCallee callee, ArrayRef<llvm::Value *> args) {
  SmallVector<llvm::OperandBundleDef, 1> BundleList =
      getBundlesForFunclet(callee.getCallee());

  if (getInvokeDest()) {
    llvm::InvokeInst *invoke = Builder.CreateInvoke(
        callee, getUnreachableBlock(), getInvokeDest(), args, BundleList);
    invoke->setDoesNotReturn();
    invoke->setCallingConv(getRuntimeCC());
  } else {
    llvm::CallInst *call = Builder.CreateCall(callee, args, BundleList);
    call->setDoesNotReturn();
    call->setCallingConv(getRuntimeCC());
    Builder.CreateUnreachable();
  }
}

/// Emits a call or invoke instruction to the given nullary runtime function.
llvm::CallBase *
CodeGenFunction::EmitRuntimeCallOrInvoke(llvm::FunctionCallee callee,
                                         const Twine &name) {
  return EmitRuntimeCallOrInvoke(callee, {}, name);
}

/// Emits a call or invoke instruction to the given runtime function.
llvm::CallBase *
CodeGenFunction::EmitRuntimeCallOrInvoke(llvm::FunctionCallee callee,
                                         ArrayRef<llvm::Value *> args,
                                         const Twine &name) {
  llvm::CallBase *call = EmitCallOrInvoke(callee, args, name);
  call->setCallingConv(getRuntimeCC());
  return call;
}

/// Emits a call or invoke instruction to the given function, depending
/// on the current state of the EH stack.
llvm::CallBase *CodeGenFunction::EmitCallOrInvoke(llvm::FunctionCallee Callee,
                                                  ArrayRef<llvm::Value *> Args,
                                                  const Twine &Name) {
  llvm::BasicBlock *InvokeDest = getInvokeDest();
  SmallVector<llvm::OperandBundleDef, 1> BundleList =
      getBundlesForFunclet(Callee.getCallee());

  llvm::CallBase *Inst;
  if (!InvokeDest)
    Inst = Builder.CreateCall(Callee, Args, BundleList, Name);
  else {
    llvm::BasicBlock *ContBB = createBasicBlock("invoke.cont");
    Inst = Builder.CreateInvoke(Callee, ContBB, InvokeDest, Args, BundleList,
                                Name);
    EmitBlock(ContBB);
  }

  // In ObjC ARC mode with no ObjC ARC exception safety, tell the ARC
  // optimizer it can aggressively ignore unwind edges.
  if (CGM.getLangOpts().ObjCAutoRefCount)
    AddObjCARCExceptionMetadata(Inst);

  return Inst;
}

void CodeGenFunction::deferPlaceholderReplacement(llvm::Instruction *Old,
                                                  llvm::Value *New) {
  DeferredReplacements.push_back(
      std::make_pair(llvm::WeakTrackingVH(Old), New));
}

namespace {

/// Specify given \p NewAlign as the alignment of return value attribute. If
/// such attribute already exists, re-set it to the maximal one of two options.
[[nodiscard]] llvm::AttributeList
maybeRaiseRetAlignmentAttribute(llvm::LLVMContext &Ctx,
                                const llvm::AttributeList &Attrs,
                                llvm::Align NewAlign) {
  llvm::Align CurAlign = Attrs.getRetAlignment().valueOrOne();
  if (CurAlign >= NewAlign)
    return Attrs;
  llvm::Attribute AlignAttr = llvm::Attribute::getWithAlignment(Ctx, NewAlign);
  return Attrs.removeRetAttribute(Ctx, llvm::Attribute::AttrKind::Alignment)
      .addRetAttribute(Ctx, AlignAttr);
}

template <typename AlignedAttrTy> class AbstractAssumeAlignedAttrEmitter {
protected:
  CodeGenFunction &CGF;

  /// We do nothing if this is, or becomes, nullptr.
  const AlignedAttrTy *AA = nullptr;

  llvm::Value *Alignment = nullptr;      // May or may not be a constant.
  llvm::ConstantInt *OffsetCI = nullptr; // Constant, hopefully zero.

  AbstractAssumeAlignedAttrEmitter(CodeGenFunction &CGF_, const Decl *FuncDecl)
      : CGF(CGF_) {
    if (!FuncDecl)
      return;
    AA = FuncDecl->getAttr<AlignedAttrTy>();
  }

public:
  /// If we can, materialize the alignment as an attribute on return value.
  [[nodiscard]] llvm::AttributeList
  TryEmitAsCallSiteAttribute(const llvm::AttributeList &Attrs) {
    if (!AA || OffsetCI || CGF.SanOpts.has(SanitizerKind::Alignment))
      return Attrs;
    const auto *AlignmentCI = dyn_cast<llvm::ConstantInt>(Alignment);
    if (!AlignmentCI)
      return Attrs;
    // We may legitimately have non-power-of-2 alignment here.
    // If so, this is UB land, emit it via `@llvm.assume` instead.
    if (!AlignmentCI->getValue().isPowerOf2())
      return Attrs;
    llvm::AttributeList NewAttrs = maybeRaiseRetAlignmentAttribute(
        CGF.getLLVMContext(), Attrs,
        llvm::Align(
            AlignmentCI->getLimitedValue(llvm::Value::MaximumAlignment)));
    AA = nullptr; // We're done. Disallow doing anything else.
    return NewAttrs;
  }

  /// Emit alignment assumption.
  /// This is a general fallback that we take if either there is an offset,
  /// or the alignment is variable or we are sanitizing for alignment.
  void EmitAsAnAssumption(SourceLocation Loc, QualType RetTy, RValue &Ret) {
    if (!AA)
      return;
    CGF.emitAlignmentAssumption(Ret.getScalarVal(), RetTy, Loc,
                                AA->getLocation(), Alignment, OffsetCI);
    AA = nullptr; // We're done. Disallow doing anything else.
  }
};

/// Helper data structure to emit `AssumeAlignedAttr`.
class AssumeAlignedAttrEmitter final
    : public AbstractAssumeAlignedAttrEmitter<AssumeAlignedAttr> {
public:
  AssumeAlignedAttrEmitter(CodeGenFunction &CGF_, const Decl *FuncDecl)
      : AbstractAssumeAlignedAttrEmitter(CGF_, FuncDecl) {
    if (!AA)
      return;
    // It is guaranteed that the alignment/offset are constants.
    Alignment = cast<llvm::ConstantInt>(CGF.EmitScalarExpr(AA->getAlignment()));
    if (Expr *Offset = AA->getOffset()) {
      OffsetCI = cast<llvm::ConstantInt>(CGF.EmitScalarExpr(Offset));
      if (OffsetCI->isNullValue()) // Canonicalize zero offset to no offset.
        OffsetCI = nullptr;
    }
  }
};

/// Helper data structure to emit `AllocAlignAttr`.
class AllocAlignAttrEmitter final
    : public AbstractAssumeAlignedAttrEmitter<AllocAlignAttr> {
public:
  AllocAlignAttrEmitter(CodeGenFunction &CGF_, const Decl *FuncDecl,
                        const CallArgList &CallArgs)
      : AbstractAssumeAlignedAttrEmitter(CGF_, FuncDecl) {
    if (!AA)
      return;
    // Alignment may or may not be a constant, and that is okay.
    Alignment = CallArgs[AA->getParamIndex().getLLVMIndex()]
                    .getRValue(CGF)
                    .getScalarVal();
  }
};

} // namespace

static unsigned getMaxVectorWidth(const llvm::Type *Ty) {
  if (auto *VT = dyn_cast<llvm::VectorType>(Ty))
    return VT->getPrimitiveSizeInBits().getKnownMinValue();
  if (auto *AT = dyn_cast<llvm::ArrayType>(Ty))
    return getMaxVectorWidth(AT->getElementType());

  unsigned MaxVectorWidth = 0;
  if (auto *ST = dyn_cast<llvm::StructType>(Ty))
    for (auto *I : ST->elements())
      MaxVectorWidth = std::max(MaxVectorWidth, getMaxVectorWidth(I));
  return MaxVectorWidth;
}

RValue CodeGenFunction::EmitCall(const CGFunctionInfo &CallInfo,
                                 const CGCallee &Callee,
                                 ReturnValueSlot ReturnValue,
                                 const CallArgList &CallArgs,
                                 llvm::CallBase **callOrInvoke, bool IsMustTail,
                                 SourceLocation Loc,
                                 bool IsVirtualFunctionPointerThunk) {
  // FIXME: We no longer need the types from CallArgs; lift up and simplify.

  assert(Callee.isOrdinary() || Callee.isVirtual());

  // Handle struct-return functions by passing a pointer to the
  // location that we would like to return into.
  QualType RetTy = CallInfo.getReturnType();
  const ABIArgInfo &RetAI = CallInfo.getReturnInfo();

  llvm::FunctionType *IRFuncTy = getTypes().GetFunctionType(CallInfo);

  const Decl *TargetDecl = Callee.getAbstractInfo().getCalleeDecl().getDecl();
  if (const FunctionDecl *FD = dyn_cast_or_null<FunctionDecl>(TargetDecl)) {
    // We can only guarantee that a function is called from the correct
    // context/function based on the appropriate target attributes,
    // so only check in the case where we have both always_inline and target
    // since otherwise we could be making a conditional call after a check for
    // the proper cpu features (and it won't cause code generation issues due to
    // function based code generation).
    if (TargetDecl->hasAttr<AlwaysInlineAttr>() &&
        (TargetDecl->hasAttr<TargetAttr>() ||
         (CurFuncDecl && CurFuncDecl->hasAttr<TargetAttr>())))
      checkTargetFeatures(Loc, FD);
  }

  // Some architectures (such as x86-64) have the ABI changed based on
  // attribute-target/features. Give them a chance to diagnose.
  const FunctionDecl *CallerDecl = dyn_cast_or_null<FunctionDecl>(CurCodeDecl);
  const FunctionDecl *CalleeDecl = dyn_cast_or_null<FunctionDecl>(TargetDecl);
  CGM.getTargetCodeGenInfo().checkFunctionCallABI(CGM, Loc, CallerDecl,
                                                  CalleeDecl, CallArgs, RetTy);

  // 1. Set up the arguments.

  // If we're using inalloca, insert the allocation after the stack save.
  // FIXME: Do this earlier rather than hacking it in here!
  RawAddress ArgMemory = RawAddress::invalid();
  if (llvm::StructType *ArgStruct = CallInfo.getArgStruct()) {
    const llvm::DataLayout &DL = CGM.getDataLayout();
    llvm::Instruction *IP = CallArgs.getStackBase();
    llvm::AllocaInst *AI;
    if (IP) {
      IP = IP->getNextNode();
      AI = new llvm::AllocaInst(ArgStruct, DL.getAllocaAddrSpace(), "argmem",
                                IP->getIterator());
    } else {
      AI = CreateTempAlloca(ArgStruct, "argmem");
    }
    auto Align = CallInfo.getArgStructAlignment();
    AI->setAlignment(Align.getAsAlign());
    AI->setUsedWithInAlloca(true);
    assert(AI->isUsedWithInAlloca() && !AI->isStaticAlloca());
    ArgMemory = RawAddress(AI, ArgStruct, Align);
  }

  ClangToLLVMArgMapping IRFunctionArgs(CGM.getContext(), CallInfo);
  SmallVector<llvm::Value *, 16> IRCallArgs(IRFunctionArgs.totalIRArgs());

  // If the call returns a temporary with struct return, create a temporary
  // alloca to hold the result, unless one is given to us.
  Address SRetPtr = Address::invalid();
  RawAddress SRetAlloca = RawAddress::invalid();
  llvm::Value *UnusedReturnSizePtr = nullptr;
  if (RetAI.isIndirect() || RetAI.isInAlloca() || RetAI.isCoerceAndExpand()) {
    // For virtual function pointer thunks and musttail calls, we must always
    // forward an incoming SRet pointer to the callee, because a local alloca
    // would be de-allocated before the call. These cases both guarantee that
    // there will be an incoming SRet argument of the correct type.
    if ((IsVirtualFunctionPointerThunk || IsMustTail) && RetAI.isIndirect()) {
      SRetPtr = makeNaturalAddressForPointer(CurFn->arg_begin() +
                                                 IRFunctionArgs.getSRetArgNo(),
                                             RetTy, CharUnits::fromQuantity(1));
    } else if (!ReturnValue.isNull()) {
      SRetPtr = ReturnValue.getAddress();
    } else {
      SRetPtr = CGM.getCodeGenOpts().UseAllocaASForSrets
                    ? CreateMemTempWithoutCast(RetTy, "tmp")
                    : CreateMemTemp(RetTy, "tmp", &SRetAlloca);
      if (HaveInsertPoint() && ReturnValue.isUnused()) {
        llvm::TypeSize size =
            CGM.getDataLayout().getTypeAllocSize(ConvertTypeForMem(RetTy));
        if (CGM.getCodeGenOpts().UseAllocaASForSrets)
          UnusedReturnSizePtr =
              EmitLifetimeStart(size, SRetPtr.getBasePointer());
        else
          UnusedReturnSizePtr =
              EmitLifetimeStart(size, SRetAlloca.getPointer());
      }
    }
    if (IRFunctionArgs.hasSRetArg()) {
      // A mismatch between the allocated return value's AS and the target's
      // chosen IndirectAS can happen e.g. when passing the this pointer through
      // a chain involving stores to / loads from the DefaultAS; we address this
      // here, symmetrically with the handling we have for normal pointer args.
      if (CGM.getCodeGenOpts().UseAllocaASForSrets &&
          (SRetPtr.getAddressSpace() != RetAI.getIndirectAddrSpace())) {
        llvm::Value *V = SRetPtr.getBasePointer();
        LangAS SAS = getLangASFromTargetAS(SRetPtr.getAddressSpace());
        LangAS DAS = getLangASFromTargetAS(RetAI.getIndirectAddrSpace());
        llvm::Type *Ty = llvm::PointerType::get(getLLVMContext(),
                                                RetAI.getIndirectAddrSpace());

        SRetPtr = SRetPtr.withPointer(
            getTargetHooks().performAddrSpaceCast(*this, V, SAS, DAS, Ty, true),
            SRetPtr.isKnownNonNull());
      }
      IRCallArgs[IRFunctionArgs.getSRetArgNo()] =
          getAsNaturalPointerTo(SRetPtr, RetTy);
    } else if (RetAI.isInAlloca()) {
      Address Addr =
          Builder.CreateStructGEP(ArgMemory, RetAI.getInAllocaFieldIndex());
      Builder.CreateStore(getAsNaturalPointerTo(SRetPtr, RetTy), Addr);
    }
  }

  RawAddress swiftErrorTemp = RawAddress::invalid();
  Address swiftErrorArg = Address::invalid();

  // When passing arguments using temporary allocas, we need to add the
  // appropriate lifetime markers. This vector keeps track of all the lifetime
  // markers that need to be ended right after the call.
  SmallVector<CallLifetimeEnd, 2> CallLifetimeEndAfterCall;

  // Translate all of the arguments as necessary to match the IR lowering.
  assert(CallInfo.arg_size() == CallArgs.size() &&
         "Mismatch between function signature & arguments.");
  unsigned ArgNo = 0;
  CGFunctionInfo::const_arg_iterator info_it = CallInfo.arg_begin();
  for (CallArgList::const_iterator I = CallArgs.begin(), E = CallArgs.end();
       I != E; ++I, ++info_it, ++ArgNo) {
    const ABIArgInfo &ArgInfo = info_it->info;

    // Insert a padding argument to ensure proper alignment.
    if (IRFunctionArgs.hasPaddingArg(ArgNo))
      IRCallArgs[IRFunctionArgs.getPaddingArgNo(ArgNo)] =
          llvm::UndefValue::get(ArgInfo.getPaddingType());

    unsigned FirstIRArg, NumIRArgs;
    std::tie(FirstIRArg, NumIRArgs) = IRFunctionArgs.getIRArgs(ArgNo);

    bool ArgHasMaybeUndefAttr =
        IsArgumentMaybeUndef(TargetDecl, CallInfo.getNumRequiredArgs(), ArgNo);

    switch (ArgInfo.getKind()) {
    case ABIArgInfo::InAlloca: {
      assert(NumIRArgs == 0);
      assert(getTarget().getTriple().getArch() == llvm::Triple::x86);
      if (I->isAggregate()) {
        RawAddress Addr = I->hasLValue()
                              ? I->getKnownLValue().getAddress()
                              : I->getKnownRValue().getAggregateAddress();
        llvm::Instruction *Placeholder =
            cast<llvm::Instruction>(Addr.getPointer());

        if (!ArgInfo.getInAllocaIndirect()) {
          // Replace the placeholder with the appropriate argument slot GEP.
          CGBuilderTy::InsertPoint IP = Builder.saveIP();
          Builder.SetInsertPoint(Placeholder);
          Addr = Builder.CreateStructGEP(ArgMemory,
                                         ArgInfo.getInAllocaFieldIndex());
          Builder.restoreIP(IP);
        } else {
          // For indirect things such as overaligned structs, replace the
          // placeholder with a regular aggregate temporary alloca. Store the
          // address of this alloca into the struct.
          Addr = CreateMemTemp(info_it->type, "inalloca.indirect.tmp");
          Address ArgSlot = Builder.CreateStructGEP(
              ArgMemory, ArgInfo.getInAllocaFieldIndex());
          Builder.CreateStore(Addr.getPointer(), ArgSlot);
        }
        deferPlaceholderReplacement(Placeholder, Addr.getPointer());
      } else if (ArgInfo.getInAllocaIndirect()) {
        // Make a temporary alloca and store the address of it into the argument
        // struct.
        RawAddress Addr = CreateMemTempWithoutCast(
            I->Ty, getContext().getTypeAlignInChars(I->Ty),
            "indirect-arg-temp");
        I->copyInto(*this, Addr);
        Address ArgSlot =
            Builder.CreateStructGEP(ArgMemory, ArgInfo.getInAllocaFieldIndex());
        Builder.CreateStore(Addr.getPointer(), ArgSlot);
      } else {
        // Store the RValue into the argument struct.
        Address Addr =
            Builder.CreateStructGEP(ArgMemory, ArgInfo.getInAllocaFieldIndex());
        Addr = Addr.withElementType(ConvertTypeForMem(I->Ty));
        I->copyInto(*this, Addr);
      }
      break;
    }

    case ABIArgInfo::Indirect:
    case ABIArgInfo::IndirectAliased: {
      assert(NumIRArgs == 1);
      if (I->isAggregate()) {
        // We want to avoid creating an unnecessary temporary+copy here;
        // however, we need one in three cases:
        // 1. If the argument is not byval, and we are required to copy the
        //    source.  (This case doesn't occur on any common architecture.)
        // 2. If the argument is byval, RV is not sufficiently aligned, and
        //    we cannot force it to be sufficiently aligned.
        // 3. If the argument is byval, but RV is not located in default
        //    or alloca address space.
        Address Addr = I->hasLValue()
                           ? I->getKnownLValue().getAddress()
                           : I->getKnownRValue().getAggregateAddress();
        CharUnits Align = ArgInfo.getIndirectAlign();
        const llvm::DataLayout *TD = &CGM.getDataLayout();

        assert((FirstIRArg >= IRFuncTy->getNumParams() ||
                IRFuncTy->getParamType(FirstIRArg)->getPointerAddressSpace() ==
                    TD->getAllocaAddrSpace()) &&
               "indirect argument must be in alloca address space");

        bool NeedCopy = false;
        if (Addr.getAlignment() < Align &&
            llvm::getOrEnforceKnownAlignment(Addr.emitRawPointer(*this),
                                             Align.getAsAlign(),
                                             *TD) < Align.getAsAlign()) {
          NeedCopy = true;
        } else if (I->hasLValue()) {
          auto LV = I->getKnownLValue();

          bool isByValOrRef =
              ArgInfo.isIndirectAliased() || ArgInfo.getIndirectByVal();

          if (!isByValOrRef ||
              (LV.getAlignment() < getContext().getTypeAlignInChars(I->Ty))) {
            NeedCopy = true;
          }

          if (isByValOrRef && Addr.getType()->getAddressSpace() !=
                                  ArgInfo.getIndirectAddrSpace()) {
            NeedCopy = true;
          }
        }

        if (!NeedCopy) {
          // Skip the extra memcpy call.
          llvm::Value *V = getAsNaturalPointerTo(Addr, I->Ty);
          auto *T = llvm::PointerType::get(
              CGM.getLLVMContext(), CGM.getDataLayout().getAllocaAddrSpace());
<<<<<<< HEAD
=======

          // FIXME: This should not depend on the language address spaces, and
          // only the contextual values. If the address space mismatches, see if
          // we can look through a cast to a compatible address space value,
          // otherwise emit a copy.
>>>>>>> 416cdcf3
          llvm::Value *Val = getTargetHooks().performAddrSpaceCast(
              *this, V, LangAS::Default, CGM.getASTAllocaAddressSpace(), T,
              true);
          if (ArgHasMaybeUndefAttr)
            Val = Builder.CreateFreeze(Val);
          IRCallArgs[FirstIRArg] = Val;
          break;
        }
      } else if (I->getType()->isArrayParameterType()) {
        // Don't produce a temporary for ArrayParameterType arguments.
        // ArrayParameterType arguments are only created from
        // HLSL_ArrayRValue casts and HLSLOutArgExpr expressions, both
        // of which create temporaries already. This allows us to just use the
        // scalar for the decayed array pointer as the argument directly.
        IRCallArgs[FirstIRArg] = I->getKnownRValue().getScalarVal();
        break;
      }

      // For non-aggregate args and aggregate args meeting conditions above
      // we need to create an aligned temporary, and copy to it.
      RawAddress AI = CreateMemTempWithoutCast(
          I->Ty, ArgInfo.getIndirectAlign(), "byval-temp");
      llvm::Value *Val = getAsNaturalPointerTo(AI, I->Ty);
      if (ArgHasMaybeUndefAttr)
        Val = Builder.CreateFreeze(Val);
      IRCallArgs[FirstIRArg] = Val;

      // Emit lifetime markers for the temporary alloca.
      llvm::TypeSize ByvalTempElementSize =
          CGM.getDataLayout().getTypeAllocSize(AI.getElementType());
      llvm::Value *LifetimeSize =
          EmitLifetimeStart(ByvalTempElementSize, AI.getPointer());

      // Add cleanup code to emit the end lifetime marker after the call.
      if (LifetimeSize) // In case we disabled lifetime markers.
        CallLifetimeEndAfterCall.emplace_back(AI, LifetimeSize);

      // Generate the copy.
      I->copyInto(*this, AI);
      break;
    }

    case ABIArgInfo::Ignore:
      assert(NumIRArgs == 0);
      break;

    case ABIArgInfo::Extend:
    case ABIArgInfo::Direct: {
      if (!isa<llvm::StructType>(ArgInfo.getCoerceToType()) &&
          ArgInfo.getCoerceToType() == ConvertType(info_it->type) &&
          ArgInfo.getDirectOffset() == 0) {
        assert(NumIRArgs == 1);
        llvm::Value *V;
        if (!I->isAggregate())
          V = I->getKnownRValue().getScalarVal();
        else
          V = Builder.CreateLoad(
              I->hasLValue() ? I->getKnownLValue().getAddress()
                             : I->getKnownRValue().getAggregateAddress());

        // Implement swifterror by copying into a new swifterror argument.
        // We'll write back in the normal path out of the call.
        if (CallInfo.getExtParameterInfo(ArgNo).getABI() ==
            ParameterABI::SwiftErrorResult) {
          assert(!swiftErrorTemp.isValid() && "multiple swifterror args");

          QualType pointeeTy = I->Ty->getPointeeType();
          swiftErrorArg = makeNaturalAddressForPointer(
              V, pointeeTy, getContext().getTypeAlignInChars(pointeeTy));

          swiftErrorTemp =
              CreateMemTemp(pointeeTy, getPointerAlign(), "swifterror.temp");
          V = swiftErrorTemp.getPointer();
          cast<llvm::AllocaInst>(V)->setSwiftError(true);

          llvm::Value *errorValue = Builder.CreateLoad(swiftErrorArg);
          Builder.CreateStore(errorValue, swiftErrorTemp);
        }

        // We might have to widen integers, but we should never truncate.
        if (ArgInfo.getCoerceToType() != V->getType() &&
            V->getType()->isIntegerTy())
          V = Builder.CreateZExt(V, ArgInfo.getCoerceToType());

        // The only plausible mismatch here would be for pointer address spaces.
        // We assume that the target has a reasonable mapping for the DefaultAS
        // (it can be casted to from incoming specific ASes), and insert an AS
        // cast to address the mismatch.
        if (FirstIRArg < IRFuncTy->getNumParams() &&
            V->getType() != IRFuncTy->getParamType(FirstIRArg)) {
          assert(V->getType()->isPointerTy() && "Only pointers can mismatch!");
          auto FormalAS = CallInfo.arguments()[ArgNo]
                              .type.getQualifiers()
                              .getAddressSpace();
          auto ActualAS = I->Ty.getAddressSpace();
          V = getTargetHooks().performAddrSpaceCast(
              *this, V, ActualAS, FormalAS, IRFuncTy->getParamType(FirstIRArg));
        }

        if (ArgHasMaybeUndefAttr)
          V = Builder.CreateFreeze(V);
        IRCallArgs[FirstIRArg] = V;
        break;
      }

      llvm::StructType *STy =
          dyn_cast<llvm::StructType>(ArgInfo.getCoerceToType());

      // FIXME: Avoid the conversion through memory if possible.
      Address Src = Address::invalid();
      if (!I->isAggregate()) {
        Src = CreateMemTemp(I->Ty, "coerce");
        I->copyInto(*this, Src);
      } else {
        Src = I->hasLValue() ? I->getKnownLValue().getAddress()
                             : I->getKnownRValue().getAggregateAddress();
      }

      // If the value is offset in memory, apply the offset now.
      Src = emitAddressAtOffset(*this, Src, ArgInfo);

      // Fast-isel and the optimizer generally like scalar values better than
      // FCAs, so we flatten them if this is safe to do for this argument.
      if (STy && ArgInfo.isDirect() && ArgInfo.getCanBeFlattened()) {
        llvm::Type *SrcTy = Src.getElementType();
        llvm::TypeSize SrcTypeSize =
            CGM.getDataLayout().getTypeAllocSize(SrcTy);
        llvm::TypeSize DstTypeSize = CGM.getDataLayout().getTypeAllocSize(STy);
        if (SrcTypeSize.isScalable()) {
          assert(STy->containsHomogeneousScalableVectorTypes() &&
                 "ABI only supports structure with homogeneous scalable vector "
                 "type");
          assert(SrcTypeSize == DstTypeSize &&
                 "Only allow non-fractional movement of structure with "
                 "homogeneous scalable vector type");
          assert(NumIRArgs == STy->getNumElements());

          llvm::Value *StoredStructValue =
              Builder.CreateLoad(Src, Src.getName() + ".tuple");
          for (unsigned i = 0, e = STy->getNumElements(); i != e; ++i) {
            llvm::Value *Extract = Builder.CreateExtractValue(
                StoredStructValue, i, Src.getName() + ".extract" + Twine(i));
            IRCallArgs[FirstIRArg + i] = Extract;
          }
        } else {
          Src = Src.withElementType(STy);
          uint64_t SrcSize = SrcTypeSize.getFixedValue();
          uint64_t DstSize = DstTypeSize.getFixedValue();

          // If the source type is smaller than the destination type of the
          // coerce-to logic, copy the source value into a temp alloca the size
          // of the destination type to allow loading all of it. The bits past
          // the source value are left undef.
          if (SrcSize < DstSize) {
            Address TempAlloca = CreateTempAlloca(STy, Src.getAlignment(),
                                                  Src.getName() + ".coerce");
            Builder.CreateMemCpy(TempAlloca, Src, SrcSize);
            Src = TempAlloca;
          } else {
            Src = Src.withElementType(STy);
          }

          assert(NumIRArgs == STy->getNumElements());
          for (unsigned i = 0, e = STy->getNumElements(); i != e; ++i) {
            Address EltPtr = Builder.CreateStructGEP(Src, i);
            llvm::Value *LI = Builder.CreateLoad(EltPtr);
            if (ArgHasMaybeUndefAttr)
              LI = Builder.CreateFreeze(LI);
            IRCallArgs[FirstIRArg + i] = LI;
          }
        }
      } else {
        // In the simple case, just pass the coerced loaded value.
        assert(NumIRArgs == 1);
        llvm::Value *Load =
            CreateCoercedLoad(Src, ArgInfo.getCoerceToType(), *this);

        if (CallInfo.isCmseNSCall()) {
          // For certain parameter types, clear padding bits, as they may reveal
          // sensitive information.
          // Small struct/union types are passed as integer arrays.
          auto *ATy = dyn_cast<llvm::ArrayType>(Load->getType());
          if (ATy != nullptr && isa<RecordType>(I->Ty.getCanonicalType()))
            Load = EmitCMSEClearRecord(Load, ATy, I->Ty);
        }

        if (ArgHasMaybeUndefAttr)
          Load = Builder.CreateFreeze(Load);
        IRCallArgs[FirstIRArg] = Load;
      }

      break;
    }

    case ABIArgInfo::CoerceAndExpand: {
      auto coercionType = ArgInfo.getCoerceAndExpandType();
      auto layout = CGM.getDataLayout().getStructLayout(coercionType);
      auto unpaddedCoercionType = ArgInfo.getUnpaddedCoerceAndExpandType();
      auto *unpaddedStruct = dyn_cast<llvm::StructType>(unpaddedCoercionType);

      llvm::Value *tempSize = nullptr;
      Address addr = Address::invalid();
      RawAddress AllocaAddr = RawAddress::invalid();
      if (I->isAggregate()) {
        addr = I->hasLValue() ? I->getKnownLValue().getAddress()
                              : I->getKnownRValue().getAggregateAddress();

      } else {
        RValue RV = I->getKnownRValue();
        assert(RV.isScalar()); // complex should always just be direct

        llvm::Type *scalarType = RV.getScalarVal()->getType();
        auto scalarSize = CGM.getDataLayout().getTypeAllocSize(scalarType);
        auto scalarAlign = CGM.getDataLayout().getPrefTypeAlign(scalarType);

        // Materialize to a temporary.
        addr = CreateTempAlloca(RV.getScalarVal()->getType(),
                                CharUnits::fromQuantity(std::max(
                                    layout->getAlignment(), scalarAlign)),
                                "tmp",
                                /*ArraySize=*/nullptr, &AllocaAddr);
        tempSize = EmitLifetimeStart(scalarSize, AllocaAddr.getPointer());

        Builder.CreateStore(RV.getScalarVal(), addr);
      }

      addr = addr.withElementType(coercionType);

      unsigned IRArgPos = FirstIRArg;
      unsigned unpaddedIndex = 0;
      for (unsigned i = 0, e = coercionType->getNumElements(); i != e; ++i) {
        llvm::Type *eltType = coercionType->getElementType(i);
        if (ABIArgInfo::isPaddingForCoerceAndExpand(eltType))
          continue;
        Address eltAddr = Builder.CreateStructGEP(addr, i);
        llvm::Value *elt = CreateCoercedLoad(
            eltAddr,
            unpaddedStruct ? unpaddedStruct->getElementType(unpaddedIndex++)
                           : unpaddedCoercionType,
            *this);
        if (ArgHasMaybeUndefAttr)
          elt = Builder.CreateFreeze(elt);
        IRCallArgs[IRArgPos++] = elt;
      }
      assert(IRArgPos == FirstIRArg + NumIRArgs);

      if (tempSize) {
        EmitLifetimeEnd(tempSize, AllocaAddr.getPointer());
      }

      break;
    }

    case ABIArgInfo::Expand: {
      unsigned IRArgPos = FirstIRArg;
      ExpandTypeToArgs(I->Ty, *I, IRFuncTy, IRCallArgs, IRArgPos);
      assert(IRArgPos == FirstIRArg + NumIRArgs);
      break;
    }
    }
  }

  const CGCallee &ConcreteCallee = Callee.prepareConcreteCallee(*this);
  llvm::Value *CalleePtr = ConcreteCallee.getFunctionPointer();

  // If we're using inalloca, set up that argument.
  if (ArgMemory.isValid()) {
    llvm::Value *Arg = ArgMemory.getPointer();
    assert(IRFunctionArgs.hasInallocaArg());
    IRCallArgs[IRFunctionArgs.getInallocaArgNo()] = Arg;
  }

  // 2. Prepare the function pointer.

  // If the callee is a bitcast of a non-variadic function to have a
  // variadic function pointer type, check to see if we can remove the
  // bitcast.  This comes up with unprototyped functions.
  //
  // This makes the IR nicer, but more importantly it ensures that we
  // can inline the function at -O0 if it is marked always_inline.
  auto simplifyVariadicCallee = [](llvm::FunctionType *CalleeFT,
                                   llvm::Value *Ptr) -> llvm::Function * {
    if (!CalleeFT->isVarArg())
      return nullptr;

    // Get underlying value if it's a bitcast
    if (llvm::ConstantExpr *CE = dyn_cast<llvm::ConstantExpr>(Ptr)) {
      if (CE->getOpcode() == llvm::Instruction::BitCast)
        Ptr = CE->getOperand(0);
    }

    llvm::Function *OrigFn = dyn_cast<llvm::Function>(Ptr);
    if (!OrigFn)
      return nullptr;

    llvm::FunctionType *OrigFT = OrigFn->getFunctionType();

    // If the original type is variadic, or if any of the component types
    // disagree, we cannot remove the cast.
    if (OrigFT->isVarArg() ||
        OrigFT->getNumParams() != CalleeFT->getNumParams() ||
        OrigFT->getReturnType() != CalleeFT->getReturnType())
      return nullptr;

    for (unsigned i = 0, e = OrigFT->getNumParams(); i != e; ++i)
      if (OrigFT->getParamType(i) != CalleeFT->getParamType(i))
        return nullptr;

    return OrigFn;
  };

  if (llvm::Function *OrigFn = simplifyVariadicCallee(IRFuncTy, CalleePtr)) {
    CalleePtr = OrigFn;
    IRFuncTy = OrigFn->getFunctionType();
  }

  // 3. Perform the actual call.

  // Deactivate any cleanups that we're supposed to do immediately before
  // the call.
  if (!CallArgs.getCleanupsToDeactivate().empty())
    deactivateArgCleanupsBeforeCall(*this, CallArgs);

  // Update the largest vector width if any arguments have vector types.
  for (unsigned i = 0; i < IRCallArgs.size(); ++i)
    LargestVectorWidth = std::max(LargestVectorWidth,
                                  getMaxVectorWidth(IRCallArgs[i]->getType()));

  // Compute the calling convention and attributes.
  unsigned CallingConv;
  llvm::AttributeList Attrs;
  CGM.ConstructAttributeList(CalleePtr->getName(), CallInfo,
                             Callee.getAbstractInfo(), Attrs, CallingConv,
                             /*AttrOnCallSite=*/true,
                             /*IsThunk=*/false);

  if (CallingConv == llvm::CallingConv::X86_VectorCall &&
      getTarget().getTriple().isWindowsArm64EC()) {
    CGM.Error(Loc, "__vectorcall calling convention is not currently "
                   "supported");
  }

  if (const FunctionDecl *FD = dyn_cast_or_null<FunctionDecl>(CurFuncDecl)) {
    if (FD->hasAttr<StrictFPAttr>())
      // All calls within a strictfp function are marked strictfp
      Attrs = Attrs.addFnAttribute(getLLVMContext(), llvm::Attribute::StrictFP);

    // If -ffast-math is enabled and the function is guarded by an
    // '__attribute__((optnone)) adjust the memory attribute so the BE emits the
    // library call instead of the intrinsic.
    if (FD->hasAttr<OptimizeNoneAttr>() && getLangOpts().FastMath)
      CGM.AdjustMemoryAttribute(CalleePtr->getName(), Callee.getAbstractInfo(),
                                Attrs);
  }
  // Add call-site nomerge attribute if exists.
  if (InNoMergeAttributedStmt)
    Attrs = Attrs.addFnAttribute(getLLVMContext(), llvm::Attribute::NoMerge);

  // Add call-site noinline attribute if exists.
  if (InNoInlineAttributedStmt)
    Attrs = Attrs.addFnAttribute(getLLVMContext(), llvm::Attribute::NoInline);

  // Add call-site always_inline attribute if exists.
  // Note: This corresponds to the [[clang::always_inline]] statement attribute.
  if (InAlwaysInlineAttributedStmt &&
      !CGM.getTargetCodeGenInfo().wouldInliningViolateFunctionCallABI(
          CallerDecl, CalleeDecl))
    Attrs =
        Attrs.addFnAttribute(getLLVMContext(), llvm::Attribute::AlwaysInline);

  // Remove call-site convergent attribute if requested.
  if (InNoConvergentAttributedStmt)
    Attrs =
        Attrs.removeFnAttribute(getLLVMContext(), llvm::Attribute::Convergent);

  // Apply some call-site-specific attributes.
  // TODO: work this into building the attribute set.

  if (getContext().getLangOpts().SYCLIsDevice && Callee.isVirtual()) {
    // Annotate virtual calls in SYCL device code to help passes that emit
    // diagnostics on incorrect uses of virtual functions.
    Attrs = Attrs.addFnAttribute(
        getLLVMContext(),
        llvm::Attribute::get(getLLVMContext(), "virtual-call"));
  }

  // Apply always_inline to all calls within flatten functions.
  // FIXME: should this really take priority over __try, below?
  if (CurCodeDecl && CurCodeDecl->hasAttr<FlattenAttr>() &&
      !InNoInlineAttributedStmt &&
      !(TargetDecl && TargetDecl->hasAttr<NoInlineAttr>()) &&
      !CGM.getTargetCodeGenInfo().wouldInliningViolateFunctionCallABI(
          CallerDecl, CalleeDecl)) {
    Attrs =
        Attrs.addFnAttribute(getLLVMContext(), llvm::Attribute::AlwaysInline);
  }

  // Disable inlining inside SEH __try blocks.
  if (isSEHTryScope()) {
    Attrs = Attrs.addFnAttribute(getLLVMContext(), llvm::Attribute::NoInline);
  }

  // Decide whether to use a call or an invoke.
  bool CannotThrow;
  if (currentFunctionUsesSEHTry()) {
    // SEH cares about asynchronous exceptions, so everything can "throw."
    CannotThrow = false;
  } else if (isCleanupPadScope() &&
             EHPersonality::get(*this).isMSVCXXPersonality()) {
    // The MSVC++ personality will implicitly terminate the program if an
    // exception is thrown during a cleanup outside of a try/catch.
    // We don't need to model anything in IR to get this behavior.
    CannotThrow = true;
  } else {
    // Otherwise, nounwind call sites will never throw.
    CannotThrow = Attrs.hasFnAttr(llvm::Attribute::NoUnwind);

    if (auto *FPtr = dyn_cast<llvm::Function>(CalleePtr))
      if (FPtr->hasFnAttribute(llvm::Attribute::NoUnwind))
        CannotThrow = true;
  }

  // If we made a temporary, be sure to clean up after ourselves. Note that we
  // can't depend on being inside of an ExprWithCleanups, so we need to manually
  // pop this cleanup later on. Being eager about this is OK, since this
  // temporary is 'invisible' outside of the callee.
  if (UnusedReturnSizePtr) {
    if (CGM.getCodeGenOpts().UseAllocaASForSrets)
      pushFullExprCleanup<CallLifetimeEnd>(NormalEHLifetimeMarker, SRetPtr,
                                           UnusedReturnSizePtr);
    else
      pushFullExprCleanup<CallLifetimeEnd>(NormalEHLifetimeMarker, SRetAlloca,
                                           UnusedReturnSizePtr);
  }

  llvm::BasicBlock *InvokeDest = CannotThrow ? nullptr : getInvokeDest();

  SmallVector<llvm::OperandBundleDef, 1> BundleList =
      getBundlesForFunclet(CalleePtr);

  if (SanOpts.has(SanitizerKind::KCFI) &&
      !isa_and_nonnull<FunctionDecl>(TargetDecl))
    EmitKCFIOperandBundle(ConcreteCallee, BundleList);

  // Add the pointer-authentication bundle.
  EmitPointerAuthOperandBundle(ConcreteCallee.getPointerAuthInfo(), BundleList);

  if (const FunctionDecl *FD = dyn_cast_or_null<FunctionDecl>(CurFuncDecl))
    if (FD->hasAttr<StrictFPAttr>())
      // All calls within a strictfp function are marked strictfp
      Attrs = Attrs.addFnAttribute(getLLVMContext(), llvm::Attribute::StrictFP);

  AssumeAlignedAttrEmitter AssumeAlignedAttrEmitter(*this, TargetDecl);
  Attrs = AssumeAlignedAttrEmitter.TryEmitAsCallSiteAttribute(Attrs);

  AllocAlignAttrEmitter AllocAlignAttrEmitter(*this, TargetDecl, CallArgs);
  Attrs = AllocAlignAttrEmitter.TryEmitAsCallSiteAttribute(Attrs);

  // Emit the actual call/invoke instruction.
  llvm::CallBase *CI;
  if (!InvokeDest) {
    const auto *FD = dyn_cast_if_present<FunctionDecl>(TargetDecl);
    if (FD && FD->getNameInfo().getName().isIdentifier()) {
      StringRef FuncName = FD->getName();
      const bool IsFloat32Type = FD->getReturnType()->isFloat32Type();
      bool hasFPAccuracyFuncMap = hasAccuracyRequirement(FuncName);
      bool hasFPAccuracyVal = !getLangOpts().FPAccuracyVal.empty();
      bool isFp32SqrtFunction =
          (FuncName == "sqrt" && !getLangOpts().OffloadFP32PrecSqrt &&
           IsFloat32Type);
      bool ArgsTypeIsFloat = true;
      // In sycl mode, functions' arguments of type half are expanded
      // to pointer types. Exclude these functions from being emitted
      // as fpbuiltins.
      if (!getLangOpts().OffloadFP32PrecSqrt ||
          !getLangOpts().OffloadFP32PrecDiv) {
        for (auto &Arg : IRCallArgs) {
          if (!Arg->getType()->isFPOrFPVectorTy() &&
              !Arg->getType()->isIntOrIntVectorTy()) {
            ArgsTypeIsFloat = false;
            break;
          }
        }
      }
      if (ArgsTypeIsFloat &&
          (hasFPAccuracyFuncMap || hasFPAccuracyVal || isFp32SqrtFunction)) {
        CI = MaybeEmitFPBuiltinofFD(IRFuncTy, IRCallArgs, CalleePtr,
                                    FD->getName(), FD->getBuiltinID());
        if (CI)
          return RValue::get(CI);
      }
    }
    CI = Builder.CreateCall(IRFuncTy, CalleePtr, IRCallArgs, BundleList);
  } else {
    llvm::BasicBlock *Cont = createBasicBlock("invoke.cont");
    CI = Builder.CreateInvoke(IRFuncTy, CalleePtr, Cont, InvokeDest, IRCallArgs,
                              BundleList);
    EmitBlock(Cont);
  }
  if (CI->getCalledFunction() && CI->getCalledFunction()->hasName() &&
      CI->getCalledFunction()->getName().starts_with("_Z4sqrt")) {
    SetSqrtFPAccuracy(CI);
  }
  if (callOrInvoke)
    *callOrInvoke = CI;

  // If this is within a function that has the guard(nocf) attribute and is an
  // indirect call, add the "guard_nocf" attribute to this call to indicate that
  // Control Flow Guard checks should not be added, even if the call is inlined.
  if (const auto *FD = dyn_cast_or_null<FunctionDecl>(CurFuncDecl)) {
    if (const auto *A = FD->getAttr<CFGuardAttr>()) {
      if (A->getGuard() == CFGuardAttr::GuardArg::nocf &&
          !CI->getCalledFunction())
        Attrs = Attrs.addFnAttribute(getLLVMContext(), "guard_nocf");
    }
  }

  // Apply the attributes and calling convention.
  CI->setAttributes(Attrs);
  CI->setCallingConv(static_cast<llvm::CallingConv::ID>(CallingConv));

  // Apply various metadata.

  if (!CI->getType()->isVoidTy())
    CI->setName("call");

  if (CGM.shouldEmitConvergenceTokens() && CI->isConvergent())
    CI = addConvergenceControlToken(CI);

  // Update largest vector width from the return type.
  LargestVectorWidth =
      std::max(LargestVectorWidth, getMaxVectorWidth(CI->getType()));

  // Insert instrumentation or attach profile metadata at indirect call sites.
  // For more details, see the comment before the definition of
  // IPVK_IndirectCallTarget in InstrProfData.inc.
  if (!CI->getCalledFunction())
    PGO.valueProfile(Builder, llvm::IPVK_IndirectCallTarget, CI, CalleePtr);

  // In ObjC ARC mode with no ObjC ARC exception safety, tell the ARC
  // optimizer it can aggressively ignore unwind edges.
  if (CGM.getLangOpts().ObjCAutoRefCount)
    AddObjCARCExceptionMetadata(CI);

  // Set tail call kind if necessary.
  if (llvm::CallInst *Call = dyn_cast<llvm::CallInst>(CI)) {
    if (TargetDecl && TargetDecl->hasAttr<NotTailCalledAttr>())
      Call->setTailCallKind(llvm::CallInst::TCK_NoTail);
    else if (IsMustTail) {
      if (getTarget().getTriple().isPPC()) {
        if (getTarget().getTriple().isOSAIX())
          CGM.getDiags().Report(Loc, diag::err_aix_musttail_unsupported);
        else if (!getTarget().hasFeature("pcrelative-memops")) {
          if (getTarget().hasFeature("longcall"))
            CGM.getDiags().Report(Loc, diag::err_ppc_impossible_musttail) << 0;
          else if (Call->isIndirectCall())
            CGM.getDiags().Report(Loc, diag::err_ppc_impossible_musttail) << 1;
          else if (isa_and_nonnull<FunctionDecl>(TargetDecl)) {
            if (!cast<FunctionDecl>(TargetDecl)->isDefined())
              // The undefined callee may be a forward declaration. Without
              // knowning all symbols in the module, we won't know the symbol is
              // defined or not. Collect all these symbols for later diagnosing.
              CGM.addUndefinedGlobalForTailCall(
                  {cast<FunctionDecl>(TargetDecl), Loc});
            else {
              llvm::GlobalValue::LinkageTypes Linkage = CGM.getFunctionLinkage(
                  GlobalDecl(cast<FunctionDecl>(TargetDecl)));
              if (llvm::GlobalValue::isWeakForLinker(Linkage) ||
                  llvm::GlobalValue::isDiscardableIfUnused(Linkage))
                CGM.getDiags().Report(Loc, diag::err_ppc_impossible_musttail)
                    << 2;
            }
          }
        }
      }
      Call->setTailCallKind(llvm::CallInst::TCK_MustTail);
    }
  }

  // Add metadata for calls to MSAllocator functions
  if (getDebugInfo() && TargetDecl && TargetDecl->hasAttr<MSAllocatorAttr>())
    getDebugInfo()->addHeapAllocSiteMetadata(CI, RetTy->getPointeeType(), Loc);

  // Add metadata if calling an __attribute__((error(""))) or warning fn.
  if (TargetDecl && TargetDecl->hasAttr<ErrorAttr>()) {
    llvm::ConstantInt *Line =
        llvm::ConstantInt::get(Int64Ty, Loc.getRawEncoding());
    llvm::ConstantAsMetadata *MD = llvm::ConstantAsMetadata::get(Line);
    llvm::MDTuple *MDT = llvm::MDNode::get(getLLVMContext(), {MD});
    CI->setMetadata("srcloc", MDT);
  }

  // 4. Finish the call.

  // SYCL does not support C++ exceptions or termination in device code, so all
  // functions have to return.
  bool SyclSkipNoReturn = false;
  if (getLangOpts().SYCLIsDevice && CI->doesNotReturn()) {
    if (auto *F = CI->getCalledFunction())
      F->removeFnAttr(llvm::Attribute::NoReturn);
    CI->removeFnAttr(llvm::Attribute::NoReturn);
    SyclSkipNoReturn = true;
  }

  // If the call doesn't return for non-sycl devices, finish the basic block and
  // clear the insertion point; this allows the rest of IRGen to discard
  // unreachable code.
  if (!SyclSkipNoReturn && CI->doesNotReturn()) {
    if (UnusedReturnSizePtr)
      PopCleanupBlock();

    // Strip away the noreturn attribute to better diagnose unreachable UB.
    if (SanOpts.has(SanitizerKind::Unreachable)) {
      // Also remove from function since CallBase::hasFnAttr additionally checks
      // attributes of the called function.
      if (auto *F = CI->getCalledFunction())
        F->removeFnAttr(llvm::Attribute::NoReturn);
      CI->removeFnAttr(llvm::Attribute::NoReturn);

      // Avoid incompatibility with ASan which relies on the `noreturn`
      // attribute to insert handler calls.
      if (SanOpts.hasOneOf(SanitizerKind::Address |
                           SanitizerKind::KernelAddress)) {
        SanitizerScope SanScope(this);
        llvm::IRBuilder<>::InsertPointGuard IPGuard(Builder);
        Builder.SetInsertPoint(CI);
        auto *FnType = llvm::FunctionType::get(CGM.VoidTy, /*isVarArg=*/false);
        llvm::FunctionCallee Fn =
            CGM.CreateRuntimeFunction(FnType, "__asan_handle_no_return");
        EmitNounwindRuntimeCall(Fn);
      }
    }

    EmitUnreachable(Loc);
    Builder.ClearInsertionPoint();

    // FIXME: For now, emit a dummy basic block because expr emitters in
    // generally are not ready to handle emitting expressions at unreachable
    // points.
    EnsureInsertPoint();

    // Return a reasonable RValue.
    return GetUndefRValue(RetTy);
  }

  // If this is a musttail call, return immediately. We do not branch to the
  // epilogue in this case.
  if (IsMustTail) {
    for (auto it = EHStack.find(CurrentCleanupScopeDepth); it != EHStack.end();
         ++it) {
      EHCleanupScope *Cleanup = dyn_cast<EHCleanupScope>(&*it);
      // Fake uses can be safely emitted immediately prior to the tail call, so
      // we choose to emit them just before the call here.
      if (Cleanup && Cleanup->isFakeUse()) {
        CGBuilderTy::InsertPointGuard IPG(Builder);
        Builder.SetInsertPoint(CI);
        Cleanup->getCleanup()->Emit(*this, EHScopeStack::Cleanup::Flags());
      } else if (!(Cleanup &&
                   Cleanup->getCleanup()->isRedundantBeforeReturn())) {
        CGM.ErrorUnsupported(MustTailCall, "tail call skipping over cleanups");
      }
    }
    if (CI->getType()->isVoidTy())
      Builder.CreateRetVoid();
    else
      Builder.CreateRet(CI);
    Builder.ClearInsertionPoint();
    EnsureInsertPoint();
    return GetUndefRValue(RetTy);
  }

  // Perform the swifterror writeback.
  if (swiftErrorTemp.isValid()) {
    llvm::Value *errorResult = Builder.CreateLoad(swiftErrorTemp);
    Builder.CreateStore(errorResult, swiftErrorArg);
  }

  // Emit any call-associated writebacks immediately.  Arguably this
  // should happen after any return-value munging.
  if (CallArgs.hasWritebacks())
    EmitWritebacks(CallArgs);

  // The stack cleanup for inalloca arguments has to run out of the normal
  // lexical order, so deactivate it and run it manually here.
  CallArgs.freeArgumentMemory(*this);

  // Extract the return value.
  RValue Ret;

  // If the current function is a virtual function pointer thunk, avoid copying
  // the return value of the musttail call to a temporary.
  if (IsVirtualFunctionPointerThunk) {
    Ret = RValue::get(CI);
  } else {
    Ret = [&] {
      switch (RetAI.getKind()) {
      case ABIArgInfo::CoerceAndExpand: {
        auto coercionType = RetAI.getCoerceAndExpandType();

        Address addr = SRetPtr.withElementType(coercionType);

        assert(CI->getType() == RetAI.getUnpaddedCoerceAndExpandType());
        bool requiresExtract = isa<llvm::StructType>(CI->getType());

        unsigned unpaddedIndex = 0;
        for (unsigned i = 0, e = coercionType->getNumElements(); i != e; ++i) {
          llvm::Type *eltType = coercionType->getElementType(i);
          if (ABIArgInfo::isPaddingForCoerceAndExpand(eltType))
            continue;
          Address eltAddr = Builder.CreateStructGEP(addr, i);
          llvm::Value *elt = CI;
          if (requiresExtract)
            elt = Builder.CreateExtractValue(elt, unpaddedIndex++);
          else
            assert(unpaddedIndex == 0);
          Builder.CreateStore(elt, eltAddr);
        }
        [[fallthrough]];
      }

      case ABIArgInfo::InAlloca:
      case ABIArgInfo::Indirect: {
        RValue ret = convertTempToRValue(SRetPtr, RetTy, SourceLocation());
        if (UnusedReturnSizePtr)
          PopCleanupBlock();
        return ret;
      }

      case ABIArgInfo::Ignore:
        // If we are ignoring an argument that had a result, make sure to
        // construct the appropriate return value for our caller.
        return GetUndefRValue(RetTy);

      case ABIArgInfo::Extend:
      case ABIArgInfo::Direct: {
        llvm::Type *RetIRTy = ConvertType(RetTy);
        if (RetAI.getCoerceToType() == RetIRTy &&
            RetAI.getDirectOffset() == 0) {
          switch (getEvaluationKind(RetTy)) {
          case TEK_Complex: {
            llvm::Value *Real = Builder.CreateExtractValue(CI, 0);
            llvm::Value *Imag = Builder.CreateExtractValue(CI, 1);
            return RValue::getComplex(std::make_pair(Real, Imag));
          }
          case TEK_Aggregate:
            break;
          case TEK_Scalar: {
            // If the argument doesn't match, perform a bitcast to coerce it.
            // This can happen due to trivial type mismatches.
            llvm::Value *V = CI;
            if (V->getType() != RetIRTy)
              V = Builder.CreateBitCast(V, RetIRTy);
            return RValue::get(V);
          }
          }
        }

        // If coercing a fixed vector from a scalable vector for ABI
        // compatibility, and the types match, use the llvm.vector.extract
        // intrinsic to perform the conversion.
        if (auto *FixedDstTy = dyn_cast<llvm::FixedVectorType>(RetIRTy)) {
          llvm::Value *V = CI;
          if (auto *ScalableSrcTy =
                  dyn_cast<llvm::ScalableVectorType>(V->getType())) {
            if (FixedDstTy->getElementType() ==
                ScalableSrcTy->getElementType()) {
              V = Builder.CreateExtractVector(FixedDstTy, V, uint64_t(0),
                                              "cast.fixed");
              return RValue::get(V);
            }
          }
        }

        Address DestPtr = ReturnValue.getValue();
        bool DestIsVolatile = ReturnValue.isVolatile();
        uint64_t DestSize =
            getContext().getTypeInfoDataSizeInChars(RetTy).Width.getQuantity();

        if (!DestPtr.isValid()) {
          DestPtr = CreateMemTemp(RetTy, "coerce");
          DestIsVolatile = false;
          DestSize = getContext().getTypeSizeInChars(RetTy).getQuantity();
        }

        // An empty record can overlap other data (if declared with
        // no_unique_address); omit the store for such types - as there is no
        // actual data to store.
        if (!isEmptyRecord(getContext(), RetTy, true)) {
          // If the value is offset in memory, apply the offset now.
          Address StorePtr = emitAddressAtOffset(*this, DestPtr, RetAI);
          CreateCoercedStore(
              CI, StorePtr,
              llvm::TypeSize::getFixed(DestSize - RetAI.getDirectOffset()),
              DestIsVolatile);
        }

        return convertTempToRValue(DestPtr, RetTy, SourceLocation());
      }

      case ABIArgInfo::Expand:
      case ABIArgInfo::IndirectAliased:
        llvm_unreachable("Invalid ABI kind for return argument");
      }

      llvm_unreachable("Unhandled ABIArgInfo::Kind");
    }();
  }

  // Emit the assume_aligned check on the return value.
  if (Ret.isScalar() && TargetDecl) {
    AssumeAlignedAttrEmitter.EmitAsAnAssumption(Loc, RetTy, Ret);
    AllocAlignAttrEmitter.EmitAsAnAssumption(Loc, RetTy, Ret);
  }

  // Explicitly call CallLifetimeEnd::Emit just to re-use the code even though
  // we can't use the full cleanup mechanism.
  for (CallLifetimeEnd &LifetimeEnd : CallLifetimeEndAfterCall)
    LifetimeEnd.Emit(*this, /*Flags=*/{});

  if (!ReturnValue.isExternallyDestructed() &&
      RetTy.isDestructedType() == QualType::DK_nontrivial_c_struct)
    pushDestroy(QualType::DK_nontrivial_c_struct, Ret.getAggregateAddress(),
                RetTy);

  return Ret;
}

CGCallee CGCallee::prepareConcreteCallee(CodeGenFunction &CGF) const {
  if (isVirtual()) {
    const CallExpr *CE = getVirtualCallExpr();
    return CGF.CGM.getCXXABI().getVirtualFunctionPointer(
        CGF, getVirtualMethodDecl(), getThisAddress(), getVirtualFunctionType(),
        CE ? CE->getBeginLoc() : SourceLocation());
  }

  return *this;
}

/* VarArg handling */

RValue CodeGenFunction::EmitVAArg(VAArgExpr *VE, Address &VAListAddr,
                                  AggValueSlot Slot) {
  VAListAddr = VE->isMicrosoftABI() ? EmitMSVAListRef(VE->getSubExpr())
                                    : EmitVAListRef(VE->getSubExpr());
  QualType Ty = VE->getType();
  if (Ty->isVariablyModifiedType())
    EmitVariablyModifiedType(Ty);
  if (VE->isMicrosoftABI())
    return CGM.getABIInfo().EmitMSVAArg(*this, VAListAddr, Ty, Slot);
  return CGM.getABIInfo().EmitVAArg(*this, VAListAddr, Ty, Slot);
}<|MERGE_RESOLUTION|>--- conflicted
+++ resolved
@@ -5518,14 +5518,11 @@
           llvm::Value *V = getAsNaturalPointerTo(Addr, I->Ty);
           auto *T = llvm::PointerType::get(
               CGM.getLLVMContext(), CGM.getDataLayout().getAllocaAddrSpace());
-<<<<<<< HEAD
-=======
 
           // FIXME: This should not depend on the language address spaces, and
           // only the contextual values. If the address space mismatches, see if
           // we can look through a cast to a compatible address space value,
           // otherwise emit a copy.
->>>>>>> 416cdcf3
           llvm::Value *Val = getTargetHooks().performAddrSpaceCast(
               *this, V, LangAS::Default, CGM.getASTAllocaAddressSpace(), T,
               true);
