--- conflicted
+++ resolved
@@ -1019,10 +1019,6 @@
   if (const auto *RD = Ty->getAsRecordDecl()) {
     SmallVector<const CXXBaseSpecifier *, 1> Bases;
     SmallVector<const FieldDecl *, 1> Fields;
-<<<<<<< HEAD
-    const RecordDecl *RD = RT->getOriginalDecl()->getDefinitionOrSelf();
-=======
->>>>>>> 35227056
     assert(!RD->hasFlexibleArrayMember() &&
            "Cannot expand structure with flexible array.");
     if (RD->isUnion()) {
@@ -1915,11 +1911,7 @@
   // We can't just discard the return value for a record type with a
   // complex destructor or a non-trivially copyable type.
   if (const RecordType *RT =
-<<<<<<< HEAD
-          ReturnType.getCanonicalType()->getAs<RecordType>()) {
-=======
           ReturnType.getCanonicalType()->getAsCanonical<RecordType>()) {
->>>>>>> 35227056
     if (const auto *ClassDecl = dyn_cast<CXXRecordDecl>(RT->getOriginalDecl()))
       return ClassDecl->hasTrivialDestructor();
   }
@@ -2967,14 +2959,7 @@
           // whose destruction / clean-up is carried out within the callee
           // (e.g., Obj-C ARC-managed structs, MSVC callee-destroyed objects).
           if (!ParamType.isDestructedType() || !ParamType->isRecordType() ||
-<<<<<<< HEAD
-              ParamType->castAs<RecordType>()
-                  ->getOriginalDecl()
-                  ->getDefinitionOrSelf()
-                  ->isParamDestroyedInCallee())
-=======
               ParamType->castAsRecordDecl()->isParamDestroyedInCallee())
->>>>>>> 35227056
             Attrs.addAttribute(llvm::Attribute::DeadOnReturn);
         }
       }
@@ -4440,14 +4425,7 @@
 
   // Deactivate the cleanup for the callee-destructed param that was pushed.
   if (type->isRecordType() && !CurFuncIsThunk &&
-<<<<<<< HEAD
-      type->castAs<RecordType>()
-          ->getOriginalDecl()
-          ->getDefinitionOrSelf()
-          ->isParamDestroyedInCallee() &&
-=======
       type->castAsRecordDecl()->isParamDestroyedInCallee() &&
->>>>>>> 35227056
       param->needsDestruction(getContext())) {
     EHScopeStack::stable_iterator cleanup =
         CalleeDestructedParamCleanups.lookup(cast<ParmVarDecl>(param));
@@ -5029,15 +5007,8 @@
   // In the Microsoft C++ ABI, aggregate arguments are destructed by the callee.
   // However, we still have to push an EH-only cleanup in case we unwind before
   // we make it to the call.
-<<<<<<< HEAD
-  if (type->isRecordType() && type->castAs<RecordType>()
-                                  ->getOriginalDecl()
-                                  ->getDefinitionOrSelf()
-                                  ->isParamDestroyedInCallee()) {
-=======
   if (type->isRecordType() &&
       type->castAsRecordDecl()->isParamDestroyedInCallee()) {
->>>>>>> 35227056
     // If we're using inalloca, use the argument memory.  Otherwise, use a
     // temporary.
     AggValueSlot Slot = args.isUsingInAlloca()
