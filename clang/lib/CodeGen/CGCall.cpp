//===--- CGCall.cpp - Encapsulate calling convention details --------------===//
//
// Part of the LLVM Project, under the Apache License v2.0 with LLVM Exceptions.
// See https://llvm.org/LICENSE.txt for license information.
// SPDX-License-Identifier: Apache-2.0 WITH LLVM-exception
//
//===----------------------------------------------------------------------===//
//
// These classes wrap the information about a call or function
// definition used to handle ABI compliancy.
//
//===----------------------------------------------------------------------===//

#include "CGCall.h"
#include "ABIInfo.h"
#include "ABIInfoImpl.h"
#include "CGBlocks.h"
#include "CGCXXABI.h"
#include "CGCleanup.h"
#include "CGDebugInfo.h"
#include "CGRecordLayout.h"
#include "CGSYCLRuntime.h"
#include "CodeGenFunction.h"
#include "CodeGenModule.h"
#include "CodeGenPGO.h"
#include "TargetInfo.h"
#include "clang/AST/Attr.h"
#include "clang/AST/Decl.h"
#include "clang/AST/DeclCXX.h"
#include "clang/AST/DeclObjC.h"
#include "clang/Basic/CodeGenOptions.h"
#include "clang/Basic/TargetInfo.h"
#include "clang/CodeGen/CGFunctionInfo.h"
#include "clang/CodeGen/SwiftCallingConv.h"
#include "llvm/ADT/StringExtras.h"
#include "llvm/Analysis/ValueTracking.h"
#include "llvm/IR/Assumptions.h"
#include "llvm/IR/AttributeMask.h"
#include "llvm/IR/Attributes.h"
#include "llvm/IR/CallingConv.h"
#include "llvm/IR/DataLayout.h"
#include "llvm/IR/FPAccuracy.h"
#include "llvm/IR/InlineAsm.h"
#include "llvm/IR/IntrinsicInst.h"
#include "llvm/IR/Intrinsics.h"
#include "llvm/IR/Type.h"
#include "llvm/Transforms/Utils/Local.h"
#include <optional>
using namespace clang;
using namespace CodeGen;

/***/

unsigned CodeGenTypes::ClangCallConvToLLVMCallConv(CallingConv CC) {
  switch (CC) {
  default:
    return llvm::CallingConv::C;
  case CC_X86StdCall:
    return llvm::CallingConv::X86_StdCall;
  case CC_X86FastCall:
    return llvm::CallingConv::X86_FastCall;
  case CC_X86RegCall:
    return llvm::CallingConv::X86_RegCall;
  case CC_X86ThisCall:
    return llvm::CallingConv::X86_ThisCall;
  case CC_Win64:
    return llvm::CallingConv::Win64;
  case CC_X86_64SysV:
    return llvm::CallingConv::X86_64_SysV;
  case CC_AAPCS:
    return llvm::CallingConv::ARM_AAPCS;
  case CC_AAPCS_VFP:
    return llvm::CallingConv::ARM_AAPCS_VFP;
  case CC_IntelOclBicc:
    return llvm::CallingConv::Intel_OCL_BI;
  // TODO: Add support for __pascal to LLVM.
  case CC_X86Pascal:
    return llvm::CallingConv::C;
  // TODO: Add support for __vectorcall to LLVM.
  case CC_X86VectorCall:
    return llvm::CallingConv::X86_VectorCall;
  case CC_AArch64VectorCall:
    return llvm::CallingConv::AArch64_VectorCall;
  case CC_AArch64SVEPCS:
    return llvm::CallingConv::AArch64_SVE_VectorCall;
  case CC_SpirFunction:
    return llvm::CallingConv::SPIR_FUNC;
  case CC_DeviceKernel:
    return CGM.getTargetCodeGenInfo().getDeviceKernelCallingConv();
  case CC_PreserveMost:
    return llvm::CallingConv::PreserveMost;
  case CC_PreserveAll:
    return llvm::CallingConv::PreserveAll;
  case CC_Swift:
    return llvm::CallingConv::Swift;
  case CC_SwiftAsync:
    return llvm::CallingConv::SwiftTail;
  case CC_M68kRTD:
    return llvm::CallingConv::M68k_RTD;
  case CC_PreserveNone:
    return llvm::CallingConv::PreserveNone;
    // clang-format off
  case CC_RISCVVectorCall: return llvm::CallingConv::RISCV_VectorCall;
    // clang-format on
#define CC_VLS_CASE(ABI_VLEN)                                                  \
  case CC_RISCVVLSCall_##ABI_VLEN:                                             \
    return llvm::CallingConv::RISCV_VLSCall_##ABI_VLEN;
    CC_VLS_CASE(32)
    CC_VLS_CASE(64)
    CC_VLS_CASE(128)
    CC_VLS_CASE(256)
    CC_VLS_CASE(512)
    CC_VLS_CASE(1024)
    CC_VLS_CASE(2048)
    CC_VLS_CASE(4096)
    CC_VLS_CASE(8192)
    CC_VLS_CASE(16384)
    CC_VLS_CASE(32768)
    CC_VLS_CASE(65536)
#undef CC_VLS_CASE
  }
}

/// Derives the 'this' type for codegen purposes, i.e. ignoring method CVR
/// qualification. Either or both of RD and MD may be null. A null RD indicates
/// that there is no meaningful 'this' type, and a null MD can occur when
/// calling a method pointer.
CanQualType CodeGenTypes::DeriveThisType(const CXXRecordDecl *RD,
                                         const CXXMethodDecl *MD) {
  CanQualType RecTy;
  if (RD)
    RecTy = Context.getCanonicalTagType(RD);
  else
    RecTy = Context.VoidTy;

  if (MD)
    RecTy = CanQualType::CreateUnsafe(Context.getAddrSpaceQualType(
        RecTy, MD->getMethodQualifiers().getAddressSpace()));
  return Context.getPointerType(RecTy);
}

/// Returns the canonical formal type of the given C++ method.
static CanQual<FunctionProtoType> GetFormalType(const CXXMethodDecl *MD) {
  return MD->getType()
      ->getCanonicalTypeUnqualified()
      .getAs<FunctionProtoType>();
}

/// Returns the "extra-canonicalized" return type, which discards
/// qualifiers on the return type.  Codegen doesn't care about them,
/// and it makes ABI code a little easier to be able to assume that
/// all parameter and return types are top-level unqualified.
static CanQualType GetReturnType(QualType RetTy) {
  return RetTy->getCanonicalTypeUnqualified().getUnqualifiedType();
}

/// Arrange the argument and result information for a value of the given
/// unprototyped freestanding function type.
const CGFunctionInfo &
CodeGenTypes::arrangeFreeFunctionType(CanQual<FunctionNoProtoType> FTNP) {
  // When translating an unprototyped function type, always use a
  // variadic type.
  return arrangeLLVMFunctionInfo(FTNP->getReturnType().getUnqualifiedType(),
                                 FnInfoOpts::None, {}, FTNP->getExtInfo(), {},
                                 RequiredArgs(0));
}

static void addExtParameterInfosForCall(
    llvm::SmallVectorImpl<FunctionProtoType::ExtParameterInfo> &paramInfos,
    const FunctionProtoType *proto, unsigned prefixArgs, unsigned totalArgs) {
  assert(proto->hasExtParameterInfos());
  assert(paramInfos.size() <= prefixArgs);
  assert(proto->getNumParams() + prefixArgs <= totalArgs);

  paramInfos.reserve(totalArgs);

  // Add default infos for any prefix args that don't already have infos.
  paramInfos.resize(prefixArgs);

  // Add infos for the prototype.
  for (const auto &ParamInfo : proto->getExtParameterInfos()) {
    paramInfos.push_back(ParamInfo);
    // pass_object_size params have no parameter info.
    if (ParamInfo.hasPassObjectSize())
      paramInfos.emplace_back();
  }

  assert(paramInfos.size() <= totalArgs &&
         "Did we forget to insert pass_object_size args?");
  // Add default infos for the variadic and/or suffix arguments.
  paramInfos.resize(totalArgs);
}

/// Adds the formal parameters in FPT to the given prefix. If any parameter in
/// FPT has pass_object_size attrs, then we'll add parameters for those, too.
static void appendParameterTypes(
    const CodeGenTypes &CGT, SmallVectorImpl<CanQualType> &prefix,
    SmallVectorImpl<FunctionProtoType::ExtParameterInfo> &paramInfos,
    CanQual<FunctionProtoType> FPT) {
  // Fast path: don't touch param info if we don't need to.
  if (!FPT->hasExtParameterInfos()) {
    assert(paramInfos.empty() &&
           "We have paramInfos, but the prototype doesn't?");
    prefix.append(FPT->param_type_begin(), FPT->param_type_end());
    return;
  }

  unsigned PrefixSize = prefix.size();
  // In the vast majority of cases, we'll have precisely FPT->getNumParams()
  // parameters; the only thing that can change this is the presence of
  // pass_object_size. So, we preallocate for the common case.
  prefix.reserve(prefix.size() + FPT->getNumParams());

  auto ExtInfos = FPT->getExtParameterInfos();
  assert(ExtInfos.size() == FPT->getNumParams());
  for (unsigned I = 0, E = FPT->getNumParams(); I != E; ++I) {
    prefix.push_back(FPT->getParamType(I));
    if (ExtInfos[I].hasPassObjectSize())
      prefix.push_back(CGT.getContext().getCanonicalSizeType());
  }

  addExtParameterInfosForCall(paramInfos, FPT.getTypePtr(), PrefixSize,
                              prefix.size());
}

using ExtParameterInfoList =
    SmallVector<FunctionProtoType::ExtParameterInfo, 16>;

/// Arrange the LLVM function layout for a value of the given function
/// type, on top of any implicit parameters already stored.
static const CGFunctionInfo &
arrangeLLVMFunctionInfo(CodeGenTypes &CGT, bool instanceMethod,
                        SmallVectorImpl<CanQualType> &prefix,
                        CanQual<FunctionProtoType> FTP) {
  ExtParameterInfoList paramInfos;
  RequiredArgs Required = RequiredArgs::forPrototypePlus(FTP, prefix.size());
  appendParameterTypes(CGT, prefix, paramInfos, FTP);
  CanQualType resultType = FTP->getReturnType().getUnqualifiedType();

  FnInfoOpts opts =
      instanceMethod ? FnInfoOpts::IsInstanceMethod : FnInfoOpts::None;
  return CGT.arrangeLLVMFunctionInfo(resultType, opts, prefix,
                                     FTP->getExtInfo(), paramInfos, Required);
}

using CanQualTypeList = SmallVector<CanQualType, 16>;

/// Arrange the argument and result information for a value of the
/// given freestanding function type.
const CGFunctionInfo &
CodeGenTypes::arrangeFreeFunctionType(CanQual<FunctionProtoType> FTP) {
  CanQualTypeList argTypes;
  return ::arrangeLLVMFunctionInfo(*this, /*instanceMethod=*/false, argTypes,
                                   FTP);
}

static CallingConv getCallingConventionForDecl(const ObjCMethodDecl *D,
                                               bool IsTargetDefaultMSABI) {
  // Set the appropriate calling convention for the Function.
  if (D->hasAttr<StdCallAttr>())
    return CC_X86StdCall;

  if (D->hasAttr<FastCallAttr>())
    return CC_X86FastCall;

  if (D->hasAttr<RegCallAttr>())
    return CC_X86RegCall;

  if (D->hasAttr<ThisCallAttr>())
    return CC_X86ThisCall;

  if (D->hasAttr<VectorCallAttr>())
    return CC_X86VectorCall;

  if (D->hasAttr<PascalAttr>())
    return CC_X86Pascal;

  if (PcsAttr *PCS = D->getAttr<PcsAttr>())
    return (PCS->getPCS() == PcsAttr::AAPCS ? CC_AAPCS : CC_AAPCS_VFP);

  if (D->hasAttr<AArch64VectorPcsAttr>())
    return CC_AArch64VectorCall;

  if (D->hasAttr<AArch64SVEPcsAttr>())
    return CC_AArch64SVEPCS;

  if (D->hasAttr<DeviceKernelAttr>())
    return CC_DeviceKernel;

  if (D->hasAttr<IntelOclBiccAttr>())
    return CC_IntelOclBicc;

  if (D->hasAttr<MSABIAttr>())
    return IsTargetDefaultMSABI ? CC_C : CC_Win64;

  if (D->hasAttr<SysVABIAttr>())
    return IsTargetDefaultMSABI ? CC_X86_64SysV : CC_C;

  if (D->hasAttr<PreserveMostAttr>())
    return CC_PreserveMost;

  if (D->hasAttr<PreserveAllAttr>())
    return CC_PreserveAll;

  if (D->hasAttr<M68kRTDAttr>())
    return CC_M68kRTD;

  if (D->hasAttr<PreserveNoneAttr>())
    return CC_PreserveNone;

  if (D->hasAttr<RISCVVectorCCAttr>())
    return CC_RISCVVectorCall;

  if (RISCVVLSCCAttr *PCS = D->getAttr<RISCVVLSCCAttr>()) {
    switch (PCS->getVectorWidth()) {
    default:
      llvm_unreachable("Invalid RISC-V VLS ABI VLEN");
#define CC_VLS_CASE(ABI_VLEN)                                                  \
  case ABI_VLEN:                                                               \
    return CC_RISCVVLSCall_##ABI_VLEN;
      CC_VLS_CASE(32)
      CC_VLS_CASE(64)
      CC_VLS_CASE(128)
      CC_VLS_CASE(256)
      CC_VLS_CASE(512)
      CC_VLS_CASE(1024)
      CC_VLS_CASE(2048)
      CC_VLS_CASE(4096)
      CC_VLS_CASE(8192)
      CC_VLS_CASE(16384)
      CC_VLS_CASE(32768)
      CC_VLS_CASE(65536)
#undef CC_VLS_CASE
    }
  }

  if (D->hasAttr<NativeCPULibclcCallAttr>())
    return CC_SpirFunction;

  return CC_C;
}

/// Arrange the argument and result information for a call to an
/// unknown C++ non-static member function of the given abstract type.
/// (A null RD means we don't have any meaningful "this" argument type,
///  so fall back to a generic pointer type).
/// The member function must be an ordinary function, i.e. not a
/// constructor or destructor.
const CGFunctionInfo &
CodeGenTypes::arrangeCXXMethodType(const CXXRecordDecl *RD,
                                   const FunctionProtoType *FTP,
                                   const CXXMethodDecl *MD) {
  CanQualTypeList argTypes;

  // Add the 'this' pointer.
  argTypes.push_back(DeriveThisType(RD, MD));

  return ::arrangeLLVMFunctionInfo(
      *this, /*instanceMethod=*/true, argTypes,
      FTP->getCanonicalTypeUnqualified().getAs<FunctionProtoType>());
}

/// Set calling convention for CUDA/HIP kernel.
static void setCUDAKernelCallingConvention(CanQualType &FTy, CodeGenModule &CGM,
                                           const FunctionDecl *FD) {
  if (FD->hasAttr<CUDAGlobalAttr>()) {
    const FunctionType *FT = FTy->getAs<FunctionType>();
    CGM.getTargetCodeGenInfo().setCUDAKernelCallingConvention(FT);
    FTy = FT->getCanonicalTypeUnqualified();
  }
}

/// Arrange the argument and result information for a declaration or
/// definition of the given C++ non-static member function.  The
/// member function must be an ordinary function, i.e. not a
/// constructor or destructor.
const CGFunctionInfo &
CodeGenTypes::arrangeCXXMethodDeclaration(const CXXMethodDecl *MD) {
  assert(!isa<CXXConstructorDecl>(MD) && "wrong method for constructors!");
  assert(!isa<CXXDestructorDecl>(MD) && "wrong method for destructors!");

  CanQualType FT = GetFormalType(MD).getAs<Type>();
  setCUDAKernelCallingConvention(FT, CGM, MD);
  auto prototype = FT.getAs<FunctionProtoType>();

  if (MD->isImplicitObjectMemberFunction()) {
    // The abstract case is perfectly fine.
    const CXXRecordDecl *ThisType =
        getCXXABI().getThisArgumentTypeForMethod(MD);
    return arrangeCXXMethodType(ThisType, prototype.getTypePtr(), MD);
  }

  return arrangeFreeFunctionType(prototype);
}

bool CodeGenTypes::inheritingCtorHasParams(
    const InheritedConstructor &Inherited, CXXCtorType Type) {
  // Parameters are unnecessary if we're constructing a base class subobject
  // and the inherited constructor lives in a virtual base.
  return Type == Ctor_Complete ||
         !Inherited.getShadowDecl()->constructsVirtualBase() ||
         !Target.getCXXABI().hasConstructorVariants();
}

const CGFunctionInfo &
CodeGenTypes::arrangeCXXStructorDeclaration(GlobalDecl GD) {
  auto *MD = cast<CXXMethodDecl>(GD.getDecl());

  CanQualTypeList argTypes;
  ExtParameterInfoList paramInfos;

  const CXXRecordDecl *ThisType = getCXXABI().getThisArgumentTypeForMethod(GD);
  argTypes.push_back(DeriveThisType(ThisType, MD));

  bool PassParams = true;

  if (auto *CD = dyn_cast<CXXConstructorDecl>(MD)) {
    // A base class inheriting constructor doesn't get forwarded arguments
    // needed to construct a virtual base (or base class thereof).
    if (auto Inherited = CD->getInheritedConstructor())
      PassParams = inheritingCtorHasParams(Inherited, GD.getCtorType());
  }

  CanQual<FunctionProtoType> FTP = GetFormalType(MD);

  // Add the formal parameters.
  if (PassParams)
    appendParameterTypes(*this, argTypes, paramInfos, FTP);

  CGCXXABI::AddedStructorArgCounts AddedArgs =
      getCXXABI().buildStructorSignature(GD, argTypes);
  if (!paramInfos.empty()) {
    // Note: prefix implies after the first param.
    if (AddedArgs.Prefix)
      paramInfos.insert(paramInfos.begin() + 1, AddedArgs.Prefix,
                        FunctionProtoType::ExtParameterInfo{});
    if (AddedArgs.Suffix)
      paramInfos.append(AddedArgs.Suffix,
                        FunctionProtoType::ExtParameterInfo{});
  }

  RequiredArgs required =
      (PassParams && MD->isVariadic() ? RequiredArgs(argTypes.size())
                                      : RequiredArgs::All);

  FunctionType::ExtInfo extInfo = FTP->getExtInfo();
  CanQualType resultType = getCXXABI().HasThisReturn(GD) ? argTypes.front()
                           : getCXXABI().hasMostDerivedReturn(GD)
                               ? CGM.getContext().VoidPtrTy
                               : Context.VoidTy;
  return arrangeLLVMFunctionInfo(resultType, FnInfoOpts::IsInstanceMethod,
                                 argTypes, extInfo, paramInfos, required);
}

static CanQualTypeList getArgTypesForCall(ASTContext &ctx,
                                          const CallArgList &args) {
  CanQualTypeList argTypes;
  for (auto &arg : args)
    argTypes.push_back(ctx.getCanonicalParamType(arg.Ty));
  return argTypes;
}

static CanQualTypeList getArgTypesForDeclaration(ASTContext &ctx,
                                                 const FunctionArgList &args) {
  CanQualTypeList argTypes;
  for (auto &arg : args)
    argTypes.push_back(ctx.getCanonicalParamType(arg->getType()));
  return argTypes;
}

static ExtParameterInfoList
getExtParameterInfosForCall(const FunctionProtoType *proto, unsigned prefixArgs,
                            unsigned totalArgs) {
  ExtParameterInfoList result;
  if (proto->hasExtParameterInfos()) {
    addExtParameterInfosForCall(result, proto, prefixArgs, totalArgs);
  }
  return result;
}

/// Arrange a call to a C++ method, passing the given arguments.
///
/// ExtraPrefixArgs is the number of ABI-specific args passed after the `this`
/// parameter.
/// ExtraSuffixArgs is the number of ABI-specific args passed at the end of
/// args.
/// PassProtoArgs indicates whether `args` has args for the parameters in the
/// given CXXConstructorDecl.
const CGFunctionInfo &CodeGenTypes::arrangeCXXConstructorCall(
    const CallArgList &args, const CXXConstructorDecl *D, CXXCtorType CtorKind,
    unsigned ExtraPrefixArgs, unsigned ExtraSuffixArgs, bool PassProtoArgs) {
  CanQualTypeList ArgTypes;
  for (const auto &Arg : args)
    ArgTypes.push_back(Context.getCanonicalParamType(Arg.Ty));

  // +1 for implicit this, which should always be args[0].
  unsigned TotalPrefixArgs = 1 + ExtraPrefixArgs;

  CanQual<FunctionProtoType> FPT = GetFormalType(D);
  RequiredArgs Required = PassProtoArgs
                              ? RequiredArgs::forPrototypePlus(
                                    FPT, TotalPrefixArgs + ExtraSuffixArgs)
                              : RequiredArgs::All;

  GlobalDecl GD(D, CtorKind);
  CanQualType ResultType = getCXXABI().HasThisReturn(GD) ? ArgTypes.front()
                           : getCXXABI().hasMostDerivedReturn(GD)
                               ? CGM.getContext().VoidPtrTy
                               : Context.VoidTy;

  FunctionType::ExtInfo Info = FPT->getExtInfo();
  ExtParameterInfoList ParamInfos;
  // If the prototype args are elided, we should only have ABI-specific args,
  // which never have param info.
  if (PassProtoArgs && FPT->hasExtParameterInfos()) {
    // ABI-specific suffix arguments are treated the same as variadic arguments.
    addExtParameterInfosForCall(ParamInfos, FPT.getTypePtr(), TotalPrefixArgs,
                                ArgTypes.size());
  }

  return arrangeLLVMFunctionInfo(ResultType, FnInfoOpts::IsInstanceMethod,
                                 ArgTypes, Info, ParamInfos, Required);
}

/// Arrange the argument and result information for the declaration or
/// definition of the given function.
const CGFunctionInfo &
CodeGenTypes::arrangeFunctionDeclaration(const GlobalDecl GD) {
  const FunctionDecl *FD = cast<FunctionDecl>(GD.getDecl());
  if (const CXXMethodDecl *MD = dyn_cast<CXXMethodDecl>(FD))
    if (MD->isImplicitObjectMemberFunction())
      return arrangeCXXMethodDeclaration(MD);

  CanQualType FTy = FD->getType()->getCanonicalTypeUnqualified();

  assert(isa<FunctionType>(FTy));
  setCUDAKernelCallingConvention(FTy, CGM, FD);

  if (DeviceKernelAttr::isOpenCLSpelling(FD->getAttr<DeviceKernelAttr>()) &&
      GD.getKernelReferenceKind() == KernelReferenceKind::Stub) {
    const FunctionType *FT = FTy->getAs<FunctionType>();
    CGM.getTargetCodeGenInfo().setOCLKernelStubCallingConvention(FT);
    FTy = FT->getCanonicalTypeUnqualified();
  }

  // When declaring a function without a prototype, always use a
  // non-variadic type.
  if (CanQual<FunctionNoProtoType> noProto = FTy.getAs<FunctionNoProtoType>()) {
    return arrangeLLVMFunctionInfo(noProto->getReturnType(), FnInfoOpts::None,
                                   {}, noProto->getExtInfo(), {},
                                   RequiredArgs::All);
  }

  return arrangeFreeFunctionType(FTy.castAs<FunctionProtoType>());
}

/// Arrange the argument and result information for the declaration or
/// definition of an Objective-C method.
const CGFunctionInfo &
CodeGenTypes::arrangeObjCMethodDeclaration(const ObjCMethodDecl *MD) {
  // It happens that this is the same as a call with no optional
  // arguments, except also using the formal 'self' type.
  return arrangeObjCMessageSendSignature(MD, MD->getSelfDecl()->getType());
}

/// Arrange the argument and result information for the function type
/// through which to perform a send to the given Objective-C method,
/// using the given receiver type.  The receiver type is not always
/// the 'self' type of the method or even an Objective-C pointer type.
/// This is *not* the right method for actually performing such a
/// message send, due to the possibility of optional arguments.
const CGFunctionInfo &
CodeGenTypes::arrangeObjCMessageSendSignature(const ObjCMethodDecl *MD,
                                              QualType receiverType) {
  CanQualTypeList argTys;
  ExtParameterInfoList extParamInfos(MD->isDirectMethod() ? 1 : 2);
  argTys.push_back(Context.getCanonicalParamType(receiverType));
  if (!MD->isDirectMethod())
    argTys.push_back(Context.getCanonicalParamType(Context.getObjCSelType()));
  for (const auto *I : MD->parameters()) {
    argTys.push_back(Context.getCanonicalParamType(I->getType()));
    auto extParamInfo = FunctionProtoType::ExtParameterInfo().withIsNoEscape(
        I->hasAttr<NoEscapeAttr>());
    extParamInfos.push_back(extParamInfo);
  }

  FunctionType::ExtInfo einfo;
  bool IsTargetDefaultMSABI =
      getContext().getTargetInfo().getTriple().isOSWindows() ||
      getContext().getTargetInfo().getTriple().isUEFI();
  einfo = einfo.withCallingConv(
      getCallingConventionForDecl(MD, IsTargetDefaultMSABI));

  if (getContext().getLangOpts().ObjCAutoRefCount &&
      MD->hasAttr<NSReturnsRetainedAttr>())
    einfo = einfo.withProducesResult(true);

  RequiredArgs required =
      (MD->isVariadic() ? RequiredArgs(argTys.size()) : RequiredArgs::All);

  return arrangeLLVMFunctionInfo(GetReturnType(MD->getReturnType()),
                                 FnInfoOpts::None, argTys, einfo, extParamInfos,
                                 required);
}

const CGFunctionInfo &
CodeGenTypes::arrangeUnprototypedObjCMessageSend(QualType returnType,
                                                 const CallArgList &args) {
  CanQualTypeList argTypes = getArgTypesForCall(Context, args);
  FunctionType::ExtInfo einfo;

  return arrangeLLVMFunctionInfo(GetReturnType(returnType), FnInfoOpts::None,
                                 argTypes, einfo, {}, RequiredArgs::All);
}

const CGFunctionInfo &CodeGenTypes::arrangeGlobalDeclaration(GlobalDecl GD) {
  // FIXME: Do we need to handle ObjCMethodDecl?
  if (isa<CXXConstructorDecl>(GD.getDecl()) ||
      isa<CXXDestructorDecl>(GD.getDecl()))
    return arrangeCXXStructorDeclaration(GD);

  return arrangeFunctionDeclaration(GD);
}

/// Arrange a thunk that takes 'this' as the first parameter followed by
/// varargs.  Return a void pointer, regardless of the actual return type.
/// The body of the thunk will end in a musttail call to a function of the
/// correct type, and the caller will bitcast the function to the correct
/// prototype.
const CGFunctionInfo &
CodeGenTypes::arrangeUnprototypedMustTailThunk(const CXXMethodDecl *MD) {
  assert(MD->isVirtual() && "only methods have thunks");
  CanQual<FunctionProtoType> FTP = GetFormalType(MD);
  CanQualType ArgTys[] = {DeriveThisType(MD->getParent(), MD)};
  return arrangeLLVMFunctionInfo(Context.VoidTy, FnInfoOpts::None, ArgTys,
                                 FTP->getExtInfo(), {}, RequiredArgs(1));
}

const CGFunctionInfo &
CodeGenTypes::arrangeMSCtorClosure(const CXXConstructorDecl *CD,
                                   CXXCtorType CT) {
  assert(CT == Ctor_CopyingClosure || CT == Ctor_DefaultClosure);

  CanQual<FunctionProtoType> FTP = GetFormalType(CD);
  SmallVector<CanQualType, 2> ArgTys;
  const CXXRecordDecl *RD = CD->getParent();
  ArgTys.push_back(DeriveThisType(RD, CD));
  if (CT == Ctor_CopyingClosure)
    ArgTys.push_back(*FTP->param_type_begin());
  if (RD->getNumVBases() > 0)
    ArgTys.push_back(Context.IntTy);
  CallingConv CC = Context.getDefaultCallingConvention(
      /*IsVariadic=*/false, /*IsCXXMethod=*/true);
  return arrangeLLVMFunctionInfo(Context.VoidTy, FnInfoOpts::IsInstanceMethod,
                                 ArgTys, FunctionType::ExtInfo(CC), {},
                                 RequiredArgs::All);
}

/// Arrange a call as unto a free function, except possibly with an
/// additional number of formal parameters considered required.
static const CGFunctionInfo &
arrangeFreeFunctionLikeCall(CodeGenTypes &CGT, CodeGenModule &CGM,
                            const CallArgList &args, const FunctionType *fnType,
                            unsigned numExtraRequiredArgs, bool chainCall) {
  assert(args.size() >= numExtraRequiredArgs);

  ExtParameterInfoList paramInfos;

  // In most cases, there are no optional arguments.
  RequiredArgs required = RequiredArgs::All;

  // If we have a variadic prototype, the required arguments are the
  // extra prefix plus the arguments in the prototype.
  if (const FunctionProtoType *proto = dyn_cast<FunctionProtoType>(fnType)) {
    if (proto->isVariadic())
      required = RequiredArgs::forPrototypePlus(proto, numExtraRequiredArgs);

    if (proto->hasExtParameterInfos())
      addExtParameterInfosForCall(paramInfos, proto, numExtraRequiredArgs,
                                  args.size());

  // If we don't have a prototype at all, but we're supposed to
  // explicitly use the variadic convention for unprototyped calls,
  // treat all of the arguments as required but preserve the nominal
  // possibility of variadics.
  } else if (CGM.getTargetCodeGenInfo().isNoProtoCallVariadic(
                 args, cast<FunctionNoProtoType>(fnType))) {
    required = RequiredArgs(args.size());
  }

  CanQualTypeList argTypes;
  for (const auto &arg : args)
    argTypes.push_back(CGT.getContext().getCanonicalParamType(arg.Ty));
  FnInfoOpts opts = chainCall ? FnInfoOpts::IsChainCall : FnInfoOpts::None;
  return CGT.arrangeLLVMFunctionInfo(GetReturnType(fnType->getReturnType()),
                                     opts, argTypes, fnType->getExtInfo(),
                                     paramInfos, required);
}

/// Figure out the rules for calling a function with the given formal
/// type using the given arguments.  The arguments are necessary
/// because the function might be unprototyped, in which case it's
/// target-dependent in crazy ways.
const CGFunctionInfo &CodeGenTypes::arrangeFreeFunctionCall(
    const CallArgList &args, const FunctionType *fnType, bool chainCall) {
  return arrangeFreeFunctionLikeCall(*this, CGM, args, fnType,
                                     chainCall ? 1 : 0, chainCall);
}

/// A block function is essentially a free function with an
/// extra implicit argument.
const CGFunctionInfo &
CodeGenTypes::arrangeBlockFunctionCall(const CallArgList &args,
                                       const FunctionType *fnType) {
  return arrangeFreeFunctionLikeCall(*this, CGM, args, fnType, 1,
                                     /*chainCall=*/false);
}

const CGFunctionInfo &
CodeGenTypes::arrangeBlockFunctionDeclaration(const FunctionProtoType *proto,
                                              const FunctionArgList &params) {
  ExtParameterInfoList paramInfos =
      getExtParameterInfosForCall(proto, 1, params.size());
  CanQualTypeList argTypes = getArgTypesForDeclaration(Context, params);

  return arrangeLLVMFunctionInfo(GetReturnType(proto->getReturnType()),
                                 FnInfoOpts::None, argTypes,
                                 proto->getExtInfo(), paramInfos,
                                 RequiredArgs::forPrototypePlus(proto, 1));
}

const CGFunctionInfo &
CodeGenTypes::arrangeBuiltinFunctionCall(QualType resultType,
                                         const CallArgList &args) {
  CanQualTypeList argTypes;
  for (const auto &Arg : args)
    argTypes.push_back(Context.getCanonicalParamType(Arg.Ty));
  return arrangeLLVMFunctionInfo(GetReturnType(resultType), FnInfoOpts::None,
                                 argTypes, FunctionType::ExtInfo(),
                                 /*paramInfos=*/{}, RequiredArgs::All);
}

const CGFunctionInfo &
CodeGenTypes::arrangeBuiltinFunctionDeclaration(QualType resultType,
                                                const FunctionArgList &args) {
  CanQualTypeList argTypes = getArgTypesForDeclaration(Context, args);

  return arrangeLLVMFunctionInfo(GetReturnType(resultType), FnInfoOpts::None,
                                 argTypes, FunctionType::ExtInfo(), {},
                                 RequiredArgs::All);
}

const CGFunctionInfo &CodeGenTypes::arrangeBuiltinFunctionDeclaration(
    CanQualType resultType, ArrayRef<CanQualType> argTypes) {
  return arrangeLLVMFunctionInfo(resultType, FnInfoOpts::None, argTypes,
                                 FunctionType::ExtInfo(), {},
                                 RequiredArgs::All);
}

const CGFunctionInfo &CodeGenTypes::arrangeDeviceKernelCallerDeclaration(
    QualType resultType, const FunctionArgList &args) {
  CanQualTypeList argTypes = getArgTypesForDeclaration(Context, args);

  return arrangeLLVMFunctionInfo(GetReturnType(resultType), FnInfoOpts::None,
                                 argTypes,
                                 FunctionType::ExtInfo(CC_DeviceKernel),
                                 /*paramInfos=*/{}, RequiredArgs::All);
}

/// Arrange a call to a C++ method, passing the given arguments.
///
/// numPrefixArgs is the number of ABI-specific prefix arguments we have. It
/// does not count `this`.
const CGFunctionInfo &CodeGenTypes::arrangeCXXMethodCall(
    const CallArgList &args, const FunctionProtoType *proto,
    RequiredArgs required, unsigned numPrefixArgs) {
  assert(numPrefixArgs + 1 <= args.size() &&
         "Emitting a call with less args than the required prefix?");
  // Add one to account for `this`. It's a bit awkward here, but we don't count
  // `this` in similar places elsewhere.
  ExtParameterInfoList paramInfos =
      getExtParameterInfosForCall(proto, numPrefixArgs + 1, args.size());

  CanQualTypeList argTypes = getArgTypesForCall(Context, args);

  FunctionType::ExtInfo info = proto->getExtInfo();
  return arrangeLLVMFunctionInfo(GetReturnType(proto->getReturnType()),
                                 FnInfoOpts::IsInstanceMethod, argTypes, info,
                                 paramInfos, required);
}

const CGFunctionInfo &CodeGenTypes::arrangeNullaryFunction() {
  return arrangeLLVMFunctionInfo(getContext().VoidTy, FnInfoOpts::None, {},
                                 FunctionType::ExtInfo(), {},
                                 RequiredArgs::All);
}

const CGFunctionInfo &CodeGenTypes::arrangeCall(const CGFunctionInfo &signature,
                                                const CallArgList &args) {
  assert(signature.arg_size() <= args.size());
  if (signature.arg_size() == args.size())
    return signature;

  ExtParameterInfoList paramInfos;
  auto sigParamInfos = signature.getExtParameterInfos();
  if (!sigParamInfos.empty()) {
    paramInfos.append(sigParamInfos.begin(), sigParamInfos.end());
    paramInfos.resize(args.size());
  }

  CanQualTypeList argTypes = getArgTypesForCall(Context, args);

  assert(signature.getRequiredArgs().allowsOptionalArgs());
  FnInfoOpts opts = FnInfoOpts::None;
  if (signature.isInstanceMethod())
    opts |= FnInfoOpts::IsInstanceMethod;
  if (signature.isChainCall())
    opts |= FnInfoOpts::IsChainCall;
  if (signature.isDelegateCall())
    opts |= FnInfoOpts::IsDelegateCall;
  return arrangeLLVMFunctionInfo(signature.getReturnType(), opts, argTypes,
                                 signature.getExtInfo(), paramInfos,
                                 signature.getRequiredArgs());
}

namespace clang {
namespace CodeGen {
void computeSPIRKernelABIInfo(CodeGenModule &CGM, CGFunctionInfo &FI);
}
} // namespace clang

/// Arrange the argument and result information for an abstract value
/// of a given function type.  This is the method which all of the
/// above functions ultimately defer to.
const CGFunctionInfo &CodeGenTypes::arrangeLLVMFunctionInfo(
    CanQualType resultType, FnInfoOpts opts, ArrayRef<CanQualType> argTypes,
    FunctionType::ExtInfo info,
    ArrayRef<FunctionProtoType::ExtParameterInfo> paramInfos,
    RequiredArgs required) {
  assert(llvm::all_of(argTypes,
                      [](CanQualType T) { return T.isCanonicalAsParam(); }));

  // Lookup or create unique function info.
  llvm::FoldingSetNodeID ID;
  bool isInstanceMethod =
      (opts & FnInfoOpts::IsInstanceMethod) == FnInfoOpts::IsInstanceMethod;
  bool isChainCall =
      (opts & FnInfoOpts::IsChainCall) == FnInfoOpts::IsChainCall;
  bool isDelegateCall =
      (opts & FnInfoOpts::IsDelegateCall) == FnInfoOpts::IsDelegateCall;
  CGFunctionInfo::Profile(ID, isInstanceMethod, isChainCall, isDelegateCall,
                          info, paramInfos, required, resultType, argTypes);

  void *insertPos = nullptr;
  CGFunctionInfo *FI = FunctionInfos.FindNodeOrInsertPos(ID, insertPos);
  if (FI)
    return *FI;

  unsigned CC = ClangCallConvToLLVMCallConv(info.getCC());
  // This is required so SYCL kernels are successfully processed by tools from CUDA. Kernels
  // with a `spir_kernel` calling convention are ignored otherwise.
  if (CC == llvm::CallingConv::SPIR_KERNEL &&
      (CGM.getTriple().isNVPTX() || CGM.getTriple().isAMDGCN()) &&
      getContext().getLangOpts().SYCLIsDevice) {
    CC = llvm::CallingConv::C;
  }

  // Construct the function info.  We co-allocate the ArgInfos.
  FI = CGFunctionInfo::create(CC, isInstanceMethod, isChainCall, isDelegateCall,
                              info, paramInfos, resultType, argTypes, required);
  FunctionInfos.InsertNode(FI, insertPos);

  bool inserted = FunctionsBeingProcessed.insert(FI).second;
  (void)inserted;
  assert(inserted && "Recursively being processed?");

  // Compute ABI information.
  if (CC == llvm::CallingConv::SPIR_KERNEL) {
    // Force target independent argument handling for the host visible
    // kernel functions.
    computeSPIRKernelABIInfo(CGM, *FI);
  } else if (info.getCC() == CC_Swift || info.getCC() == CC_SwiftAsync) {
    swiftcall::computeABIInfo(CGM, *FI);
  } else {
    CGM.getABIInfo().computeInfo(*FI);
  }

  // Loop over all of the computed argument and return value info.  If any of
  // them are direct or extend without a specified coerce type, specify the
  // default now.
  ABIArgInfo &retInfo = FI->getReturnInfo();
  if (retInfo.canHaveCoerceToType() && retInfo.getCoerceToType() == nullptr)
    retInfo.setCoerceToType(ConvertType(FI->getReturnType()));

  for (auto &I : FI->arguments())
    if (I.info.canHaveCoerceToType() && I.info.getCoerceToType() == nullptr)
      I.info.setCoerceToType(ConvertType(I.type));

  bool erased = FunctionsBeingProcessed.erase(FI);
  (void)erased;
  assert(erased && "Not in set?");

  return *FI;
}

CGFunctionInfo *CGFunctionInfo::create(unsigned llvmCC, bool instanceMethod,
                                       bool chainCall, bool delegateCall,
                                       const FunctionType::ExtInfo &info,
                                       ArrayRef<ExtParameterInfo> paramInfos,
                                       CanQualType resultType,
                                       ArrayRef<CanQualType> argTypes,
                                       RequiredArgs required) {
  assert(paramInfos.empty() || paramInfos.size() == argTypes.size());
  assert(!required.allowsOptionalArgs() ||
         required.getNumRequiredArgs() <= argTypes.size());

  void *buffer = operator new(totalSizeToAlloc<ArgInfo, ExtParameterInfo>(
      argTypes.size() + 1, paramInfos.size()));

  CGFunctionInfo *FI = new (buffer) CGFunctionInfo();
  FI->CallingConvention = llvmCC;
  FI->EffectiveCallingConvention = llvmCC;
  FI->ASTCallingConvention = info.getCC();
  FI->InstanceMethod = instanceMethod;
  FI->ChainCall = chainCall;
  FI->DelegateCall = delegateCall;
  FI->CmseNSCall = info.getCmseNSCall();
  FI->NoReturn = info.getNoReturn();
  FI->ReturnsRetained = info.getProducesResult();
  FI->NoCallerSavedRegs = info.getNoCallerSavedRegs();
  FI->NoCfCheck = info.getNoCfCheck();
  FI->Required = required;
  FI->HasRegParm = info.getHasRegParm();
  FI->RegParm = info.getRegParm();
  FI->ArgStruct = nullptr;
  FI->ArgStructAlign = 0;
  FI->NumArgs = argTypes.size();
  FI->HasExtParameterInfos = !paramInfos.empty();
  FI->getArgsBuffer()[0].type = resultType;
  FI->MaxVectorWidth = 0;
  for (unsigned i = 0, e = argTypes.size(); i != e; ++i)
    FI->getArgsBuffer()[i + 1].type = argTypes[i];
  for (unsigned i = 0, e = paramInfos.size(); i != e; ++i)
    FI->getExtParameterInfosBuffer()[i] = paramInfos[i];
  return FI;
}

/***/

namespace {
// ABIArgInfo::Expand implementation.

// Specifies the way QualType passed as ABIArgInfo::Expand is expanded.
struct TypeExpansion {
  enum TypeExpansionKind {
    // Elements of constant arrays are expanded recursively.
    TEK_ConstantArray,
    // Record fields are expanded recursively (but if record is a union, only
    // the field with the largest size is expanded).
    TEK_Record,
    // For complex types, real and imaginary parts are expanded recursively.
    TEK_Complex,
    // All other types are not expandable.
    TEK_None
  };

  const TypeExpansionKind Kind;

  TypeExpansion(TypeExpansionKind K) : Kind(K) {}
  virtual ~TypeExpansion() {}
};

struct ConstantArrayExpansion : TypeExpansion {
  QualType EltTy;
  uint64_t NumElts;

  ConstantArrayExpansion(QualType EltTy, uint64_t NumElts)
      : TypeExpansion(TEK_ConstantArray), EltTy(EltTy), NumElts(NumElts) {}
  static bool classof(const TypeExpansion *TE) {
    return TE->Kind == TEK_ConstantArray;
  }
};

struct RecordExpansion : TypeExpansion {
  SmallVector<const CXXBaseSpecifier *, 1> Bases;

  SmallVector<const FieldDecl *, 1> Fields;

  RecordExpansion(SmallVector<const CXXBaseSpecifier *, 1> &&Bases,
                  SmallVector<const FieldDecl *, 1> &&Fields)
      : TypeExpansion(TEK_Record), Bases(std::move(Bases)),
        Fields(std::move(Fields)) {}
  static bool classof(const TypeExpansion *TE) {
    return TE->Kind == TEK_Record;
  }
};

struct ComplexExpansion : TypeExpansion {
  QualType EltTy;

  ComplexExpansion(QualType EltTy) : TypeExpansion(TEK_Complex), EltTy(EltTy) {}
  static bool classof(const TypeExpansion *TE) {
    return TE->Kind == TEK_Complex;
  }
};

struct NoExpansion : TypeExpansion {
  NoExpansion() : TypeExpansion(TEK_None) {}
  static bool classof(const TypeExpansion *TE) { return TE->Kind == TEK_None; }
};
} // namespace

static std::unique_ptr<TypeExpansion>
getTypeExpansion(QualType Ty, const ASTContext &Context) {
  if (const ConstantArrayType *AT = Context.getAsConstantArrayType(Ty)) {
    return std::make_unique<ConstantArrayExpansion>(AT->getElementType(),
                                                    AT->getZExtSize());
  }
  if (const auto *RD = Ty->getAsRecordDecl()) {
    SmallVector<const CXXBaseSpecifier *, 1> Bases;
    SmallVector<const FieldDecl *, 1> Fields;
    assert(!RD->hasFlexibleArrayMember() &&
           "Cannot expand structure with flexible array.");
    if (RD->isUnion()) {
      // Unions can be here only in degenerative cases - all the fields are same
      // after flattening. Thus we have to use the "largest" field.
      const FieldDecl *LargestFD = nullptr;
      CharUnits UnionSize = CharUnits::Zero();

      for (const auto *FD : RD->fields()) {
        if (FD->isZeroLengthBitField())
          continue;
        assert(!FD->isBitField() &&
               "Cannot expand structure with bit-field members.");
        CharUnits FieldSize = Context.getTypeSizeInChars(FD->getType());
        if (UnionSize < FieldSize) {
          UnionSize = FieldSize;
          LargestFD = FD;
        }
      }
      if (LargestFD)
        Fields.push_back(LargestFD);
    } else {
      if (const auto *CXXRD = dyn_cast<CXXRecordDecl>(RD)) {
        assert(!CXXRD->isDynamicClass() &&
               "cannot expand vtable pointers in dynamic classes");
        llvm::append_range(Bases, llvm::make_pointer_range(CXXRD->bases()));
      }

      for (const auto *FD : RD->fields()) {
        if (FD->isZeroLengthBitField())
          continue;
        assert(!FD->isBitField() &&
               "Cannot expand structure with bit-field members.");
        Fields.push_back(FD);
      }
    }
    return std::make_unique<RecordExpansion>(std::move(Bases),
                                             std::move(Fields));
  }
  if (const ComplexType *CT = Ty->getAs<ComplexType>()) {
    return std::make_unique<ComplexExpansion>(CT->getElementType());
  }
  return std::make_unique<NoExpansion>();
}

static int getExpansionSize(QualType Ty, const ASTContext &Context) {
  auto Exp = getTypeExpansion(Ty, Context);
  if (auto CAExp = dyn_cast<ConstantArrayExpansion>(Exp.get())) {
    return CAExp->NumElts * getExpansionSize(CAExp->EltTy, Context);
  }
  if (auto RExp = dyn_cast<RecordExpansion>(Exp.get())) {
    int Res = 0;
    for (auto BS : RExp->Bases)
      Res += getExpansionSize(BS->getType(), Context);
    for (auto FD : RExp->Fields)
      Res += getExpansionSize(FD->getType(), Context);
    return Res;
  }
  if (isa<ComplexExpansion>(Exp.get()))
    return 2;
  assert(isa<NoExpansion>(Exp.get()));
  return 1;
}

void CodeGenTypes::getExpandedTypes(
    QualType Ty, SmallVectorImpl<llvm::Type *>::iterator &TI) {
  auto Exp = getTypeExpansion(Ty, Context);
  if (auto CAExp = dyn_cast<ConstantArrayExpansion>(Exp.get())) {
    for (int i = 0, n = CAExp->NumElts; i < n; i++) {
      getExpandedTypes(CAExp->EltTy, TI);
    }
  } else if (auto RExp = dyn_cast<RecordExpansion>(Exp.get())) {
    for (auto BS : RExp->Bases)
      getExpandedTypes(BS->getType(), TI);
    for (auto FD : RExp->Fields)
      getExpandedTypes(FD->getType(), TI);
  } else if (auto CExp = dyn_cast<ComplexExpansion>(Exp.get())) {
    llvm::Type *EltTy = ConvertType(CExp->EltTy);
    *TI++ = EltTy;
    *TI++ = EltTy;
  } else {
    assert(isa<NoExpansion>(Exp.get()));
    *TI++ = ConvertType(Ty);
  }
}

static void forConstantArrayExpansion(CodeGenFunction &CGF,
                                      ConstantArrayExpansion *CAE,
                                      Address BaseAddr,
                                      llvm::function_ref<void(Address)> Fn) {
  for (int i = 0, n = CAE->NumElts; i < n; i++) {
    Address EltAddr = CGF.Builder.CreateConstGEP2_32(BaseAddr, 0, i);
    Fn(EltAddr);
  }
}

void CodeGenFunction::ExpandTypeFromArgs(QualType Ty, LValue LV,
                                         llvm::Function::arg_iterator &AI) {
  assert(LV.isSimple() &&
         "Unexpected non-simple lvalue during struct expansion.");

  auto Exp = getTypeExpansion(Ty, getContext());
  if (auto CAExp = dyn_cast<ConstantArrayExpansion>(Exp.get())) {
    forConstantArrayExpansion(
        *this, CAExp, LV.getAddress(), [&](Address EltAddr) {
          LValue LV = MakeAddrLValue(EltAddr, CAExp->EltTy);
          ExpandTypeFromArgs(CAExp->EltTy, LV, AI);
        });
  } else if (auto RExp = dyn_cast<RecordExpansion>(Exp.get())) {
    Address This = LV.getAddress();
    for (const CXXBaseSpecifier *BS : RExp->Bases) {
      // Perform a single step derived-to-base conversion.
      Address Base =
          GetAddressOfBaseClass(This, Ty->getAsCXXRecordDecl(), &BS, &BS + 1,
                                /*NullCheckValue=*/false, SourceLocation());
      LValue SubLV = MakeAddrLValue(Base, BS->getType());

      // Recurse onto bases.
      ExpandTypeFromArgs(BS->getType(), SubLV, AI);
    }
    for (auto FD : RExp->Fields) {
      // FIXME: What are the right qualifiers here?
      LValue SubLV = EmitLValueForFieldInitialization(LV, FD);
      ExpandTypeFromArgs(FD->getType(), SubLV, AI);
    }
  } else if (isa<ComplexExpansion>(Exp.get())) {
    auto realValue = &*AI++;
    auto imagValue = &*AI++;
    EmitStoreOfComplex(ComplexPairTy(realValue, imagValue), LV, /*init*/ true);
  } else {
    // Call EmitStoreOfScalar except when the lvalue is a bitfield to emit a
    // primitive store.
    assert(isa<NoExpansion>(Exp.get()));
    llvm::Value *Arg = &*AI++;
    if (LV.isBitField()) {
      EmitStoreThroughLValue(RValue::get(Arg), LV);
    } else {
      // TODO: currently there are some places are inconsistent in what LLVM
      // pointer type they use (see D118744). Once clang uses opaque pointers
      // all LLVM pointer types will be the same and we can remove this check.
      if (Arg->getType()->isPointerTy()) {
        Address Addr = LV.getAddress();
        Arg = Builder.CreateBitCast(Arg, Addr.getElementType());
      }
      EmitStoreOfScalar(Arg, LV);
    }
  }
}

void CodeGenFunction::ExpandTypeToArgs(
    QualType Ty, CallArg Arg, llvm::FunctionType *IRFuncTy,
    SmallVectorImpl<llvm::Value *> &IRCallArgs, unsigned &IRCallArgPos) {
  auto Exp = getTypeExpansion(Ty, getContext());
  if (auto CAExp = dyn_cast<ConstantArrayExpansion>(Exp.get())) {
    Address Addr = Arg.hasLValue() ? Arg.getKnownLValue().getAddress()
                                   : Arg.getKnownRValue().getAggregateAddress();
    forConstantArrayExpansion(*this, CAExp, Addr, [&](Address EltAddr) {
      CallArg EltArg =
          CallArg(convertTempToRValue(EltAddr, CAExp->EltTy, SourceLocation()),
                  CAExp->EltTy);
      ExpandTypeToArgs(CAExp->EltTy, EltArg, IRFuncTy, IRCallArgs,
                       IRCallArgPos);
    });
  } else if (auto RExp = dyn_cast<RecordExpansion>(Exp.get())) {
    Address This = Arg.hasLValue() ? Arg.getKnownLValue().getAddress()
                                   : Arg.getKnownRValue().getAggregateAddress();
    for (const CXXBaseSpecifier *BS : RExp->Bases) {
      // Perform a single step derived-to-base conversion.
      Address Base =
          GetAddressOfBaseClass(This, Ty->getAsCXXRecordDecl(), &BS, &BS + 1,
                                /*NullCheckValue=*/false, SourceLocation());
      CallArg BaseArg = CallArg(RValue::getAggregate(Base), BS->getType());

      // Recurse onto bases.
      ExpandTypeToArgs(BS->getType(), BaseArg, IRFuncTy, IRCallArgs,
                       IRCallArgPos);
    }

    LValue LV = MakeAddrLValue(This, Ty);
    for (auto FD : RExp->Fields) {
      CallArg FldArg =
          CallArg(EmitRValueForField(LV, FD, SourceLocation()), FD->getType());
      ExpandTypeToArgs(FD->getType(), FldArg, IRFuncTy, IRCallArgs,
                       IRCallArgPos);
    }
  } else if (isa<ComplexExpansion>(Exp.get())) {
    ComplexPairTy CV = Arg.getKnownRValue().getComplexVal();
    IRCallArgs[IRCallArgPos++] = CV.first;
    IRCallArgs[IRCallArgPos++] = CV.second;
  } else {
    assert(isa<NoExpansion>(Exp.get()));
    auto RV = Arg.getKnownRValue();
    assert(RV.isScalar() &&
           "Unexpected non-scalar rvalue during struct expansion.");

    // Insert a bitcast as needed.
    llvm::Value *V = RV.getScalarVal();
    if (IRCallArgPos < IRFuncTy->getNumParams() &&
        V->getType() != IRFuncTy->getParamType(IRCallArgPos))
      V = Builder.CreateBitCast(V, IRFuncTy->getParamType(IRCallArgPos));

    IRCallArgs[IRCallArgPos++] = V;
  }
}

/// Create a temporary allocation for the purposes of coercion.
static RawAddress CreateTempAllocaForCoercion(CodeGenFunction &CGF,
                                              llvm::Type *Ty,
                                              CharUnits MinAlign,
                                              const Twine &Name = "tmp") {
  // Don't use an alignment that's worse than what LLVM would prefer.
  auto PrefAlign = CGF.CGM.getDataLayout().getPrefTypeAlign(Ty);
  CharUnits Align = std::max(MinAlign, CharUnits::fromQuantity(PrefAlign));

  return CGF.CreateTempAlloca(Ty, Align, Name + ".coerce");
}

/// EnterStructPointerForCoercedAccess - Given a struct pointer that we are
/// accessing some number of bytes out of it, try to gep into the struct to get
/// at its inner goodness.  Dive as deep as possible without entering an element
/// with an in-memory size smaller than DstSize.
static Address EnterStructPointerForCoercedAccess(Address SrcPtr,
                                                  llvm::StructType *SrcSTy,
                                                  uint64_t DstSize,
                                                  CodeGenFunction &CGF) {
  // We can't dive into a zero-element struct.
  if (SrcSTy->getNumElements() == 0)
    return SrcPtr;

  llvm::Type *FirstElt = SrcSTy->getElementType(0);

  // If the first elt is at least as large as what we're looking for, or if the
  // first element is the same size as the whole struct, we can enter it. The
  // comparison must be made on the store size and not the alloca size. Using
  // the alloca size may overstate the size of the load.
  uint64_t FirstEltSize = CGF.CGM.getDataLayout().getTypeStoreSize(FirstElt);
  if (FirstEltSize < DstSize &&
      FirstEltSize < CGF.CGM.getDataLayout().getTypeStoreSize(SrcSTy))
    return SrcPtr;

  // GEP into the first element.
  SrcPtr = CGF.Builder.CreateStructGEP(SrcPtr, 0, "coerce.dive");

  // If the first element is a struct, recurse.
  llvm::Type *SrcTy = SrcPtr.getElementType();
  if (llvm::StructType *SrcSTy = dyn_cast<llvm::StructType>(SrcTy))
    return EnterStructPointerForCoercedAccess(SrcPtr, SrcSTy, DstSize, CGF);

  return SrcPtr;
}

/// CoerceIntOrPtrToIntOrPtr - Convert a value Val to the specific Ty where both
/// are either integers or pointers.  This does a truncation of the value if it
/// is too large or a zero extension if it is too small.
///
/// This behaves as if the value were coerced through memory, so on big-endian
/// targets the high bits are preserved in a truncation, while little-endian
/// targets preserve the low bits.
static llvm::Value *CoerceIntOrPtrToIntOrPtr(llvm::Value *Val, llvm::Type *Ty,
                                             CodeGenFunction &CGF) {
  if (Val->getType() == Ty)
    return Val;

  if (isa<llvm::PointerType>(Val->getType())) {
    // If this is Pointer->Pointer avoid conversion to and from int.
    if (isa<llvm::PointerType>(Ty))
      return CGF.Builder.CreateBitCast(Val, Ty, "coerce.val");

    // Convert the pointer to an integer so we can play with its width.
    Val = CGF.Builder.CreatePtrToInt(Val, CGF.IntPtrTy, "coerce.val.pi");
  }

  llvm::Type *DestIntTy = Ty;
  if (isa<llvm::PointerType>(DestIntTy))
    DestIntTy = CGF.IntPtrTy;

  if (Val->getType() != DestIntTy) {
    const llvm::DataLayout &DL = CGF.CGM.getDataLayout();
    if (DL.isBigEndian()) {
      // Preserve the high bits on big-endian targets.
      // That is what memory coercion does.
      uint64_t SrcSize = DL.getTypeSizeInBits(Val->getType());
      uint64_t DstSize = DL.getTypeSizeInBits(DestIntTy);

      if (SrcSize > DstSize) {
        Val = CGF.Builder.CreateLShr(Val, SrcSize - DstSize, "coerce.highbits");
        Val = CGF.Builder.CreateTrunc(Val, DestIntTy, "coerce.val.ii");
      } else {
        Val = CGF.Builder.CreateZExt(Val, DestIntTy, "coerce.val.ii");
        Val = CGF.Builder.CreateShl(Val, DstSize - SrcSize, "coerce.highbits");
      }
    } else {
      // Little-endian targets preserve the low bits. No shifts required.
      Val = CGF.Builder.CreateIntCast(Val, DestIntTy, false, "coerce.val.ii");
    }
  }

  if (isa<llvm::PointerType>(Ty))
    Val = CGF.Builder.CreateIntToPtr(Val, Ty, "coerce.val.ip");
  return Val;
}

/// CreateCoercedLoad - Create a load from \arg SrcPtr interpreted as
/// a pointer to an object of type \arg Ty, known to be aligned to
/// \arg SrcAlign bytes.
///
/// This safely handles the case when the src type is smaller than the
/// destination type; in this situation the values of bits which not
/// present in the src are undefined.
static llvm::Value *CreateCoercedLoad(Address Src, llvm::Type *Ty,
                                      CodeGenFunction &CGF) {
  llvm::Type *SrcTy = Src.getElementType();

  // If SrcTy and Ty are the same, just do a load.
  if (SrcTy == Ty)
    return CGF.Builder.CreateLoad(Src);

  llvm::TypeSize DstSize = CGF.CGM.getDataLayout().getTypeAllocSize(Ty);

  if (llvm::StructType *SrcSTy = dyn_cast<llvm::StructType>(SrcTy)) {
    Src = EnterStructPointerForCoercedAccess(Src, SrcSTy,
                                             DstSize.getFixedValue(), CGF);
    SrcTy = Src.getElementType();
  }

  llvm::TypeSize SrcSize = CGF.CGM.getDataLayout().getTypeAllocSize(SrcTy);

  // If the source and destination are integer or pointer types, just do an
  // extension or truncation to the desired type.
  if ((isa<llvm::IntegerType>(Ty) || isa<llvm::PointerType>(Ty)) &&
      (isa<llvm::IntegerType>(SrcTy) || isa<llvm::PointerType>(SrcTy))) {
    llvm::Value *Load = CGF.Builder.CreateLoad(Src);
    return CoerceIntOrPtrToIntOrPtr(Load, Ty, CGF);
  }

  // If load is legal, just bitcast the src pointer.
  if (!SrcSize.isScalable() && !DstSize.isScalable() &&
      SrcSize.getFixedValue() >= DstSize.getFixedValue()) {
    // Generally SrcSize is never greater than DstSize, since this means we are
    // losing bits. However, this can happen in cases where the structure has
    // additional padding, for example due to a user specified alignment.
    //
    // FIXME: Assert that we aren't truncating non-padding bits when have access
    // to that information.
    Src = Src.withElementType(Ty);
    return CGF.Builder.CreateLoad(Src);
  }

  // If coercing a fixed vector to a scalable vector for ABI compatibility, and
  // the types match, use the llvm.vector.insert intrinsic to perform the
  // conversion.
  if (auto *ScalableDstTy = dyn_cast<llvm::ScalableVectorType>(Ty)) {
    if (auto *FixedSrcTy = dyn_cast<llvm::FixedVectorType>(SrcTy)) {
      // If we are casting a fixed i8 vector to a scalable i1 predicate
      // vector, use a vector insert and bitcast the result.
      if (ScalableDstTy->getElementType()->isIntegerTy(1) &&
          FixedSrcTy->getElementType()->isIntegerTy(8)) {
        ScalableDstTy = llvm::ScalableVectorType::get(
            FixedSrcTy->getElementType(),
            llvm::divideCeil(
                ScalableDstTy->getElementCount().getKnownMinValue(), 8));
      }
      if (ScalableDstTy->getElementType() == FixedSrcTy->getElementType()) {
        auto *Load = CGF.Builder.CreateLoad(Src);
        auto *PoisonVec = llvm::PoisonValue::get(ScalableDstTy);
        llvm::Value *Result = CGF.Builder.CreateInsertVector(
            ScalableDstTy, PoisonVec, Load, uint64_t(0), "cast.scalable");
        ScalableDstTy = cast<llvm::ScalableVectorType>(
            llvm::VectorType::getWithSizeAndScalar(ScalableDstTy, Ty));
        if (Result->getType() != ScalableDstTy)
          Result = CGF.Builder.CreateBitCast(Result, ScalableDstTy);
        if (Result->getType() != Ty)
          Result = CGF.Builder.CreateExtractVector(Ty, Result, uint64_t(0));
        return Result;
      }
    }
  }

  // Otherwise do coercion through memory. This is stupid, but simple.
  RawAddress Tmp =
      CreateTempAllocaForCoercion(CGF, Ty, Src.getAlignment(), Src.getName());
  CGF.Builder.CreateMemCpy(
      Tmp.getPointer(), Tmp.getAlignment().getAsAlign(),
      Src.emitRawPointer(CGF), Src.getAlignment().getAsAlign(),
      llvm::ConstantInt::get(CGF.IntPtrTy, SrcSize.getKnownMinValue()));
  return CGF.Builder.CreateLoad(Tmp);
}

void CodeGenFunction::CreateCoercedStore(llvm::Value *Src, Address Dst,
                                         llvm::TypeSize DstSize,
                                         bool DstIsVolatile) {
  if (!DstSize)
    return;

  llvm::Type *SrcTy = Src->getType();
  llvm::TypeSize SrcSize = CGM.getDataLayout().getTypeAllocSize(SrcTy);

  // GEP into structs to try to make types match.
  // FIXME: This isn't really that useful with opaque types, but it impacts a
  // lot of regression tests.
  if (SrcTy != Dst.getElementType()) {
    if (llvm::StructType *DstSTy =
            dyn_cast<llvm::StructType>(Dst.getElementType())) {
      assert(!SrcSize.isScalable());
      Dst = EnterStructPointerForCoercedAccess(Dst, DstSTy,
                                               SrcSize.getFixedValue(), *this);
    }
  }

  if (SrcSize.isScalable() || SrcSize <= DstSize) {
    if (SrcTy->isIntegerTy() && Dst.getElementType()->isPointerTy() &&
        SrcSize == CGM.getDataLayout().getTypeAllocSize(Dst.getElementType())) {
      // If the value is supposed to be a pointer, convert it before storing it.
      Src = CoerceIntOrPtrToIntOrPtr(Src, Dst.getElementType(), *this);
      auto *I = Builder.CreateStore(Src, Dst, DstIsVolatile);
      addInstToCurrentSourceAtom(I, Src);
    } else if (llvm::StructType *STy =
                   dyn_cast<llvm::StructType>(Src->getType())) {
      // Prefer scalar stores to first-class aggregate stores.
      Dst = Dst.withElementType(SrcTy);
      for (unsigned i = 0, e = STy->getNumElements(); i != e; ++i) {
        Address EltPtr = Builder.CreateStructGEP(Dst, i);
        llvm::Value *Elt = Builder.CreateExtractValue(Src, i);
        auto *I = Builder.CreateStore(Elt, EltPtr, DstIsVolatile);
        addInstToCurrentSourceAtom(I, Elt);
      }
    } else {
      auto *I =
          Builder.CreateStore(Src, Dst.withElementType(SrcTy), DstIsVolatile);
      addInstToCurrentSourceAtom(I, Src);
    }
  } else if (SrcTy->isIntegerTy()) {
    // If the source is a simple integer, coerce it directly.
    llvm::Type *DstIntTy = Builder.getIntNTy(DstSize.getFixedValue() * 8);
    Src = CoerceIntOrPtrToIntOrPtr(Src, DstIntTy, *this);
    auto *I =
        Builder.CreateStore(Src, Dst.withElementType(DstIntTy), DstIsVolatile);
    addInstToCurrentSourceAtom(I, Src);
  } else {
    // Otherwise do coercion through memory. This is stupid, but
    // simple.

    // Generally SrcSize is never greater than DstSize, since this means we are
    // losing bits. However, this can happen in cases where the structure has
    // additional padding, for example due to a user specified alignment.
    //
    // FIXME: Assert that we aren't truncating non-padding bits when have access
    // to that information.
    RawAddress Tmp =
        CreateTempAllocaForCoercion(*this, SrcTy, Dst.getAlignment());
    Builder.CreateStore(Src, Tmp);
    auto *I = Builder.CreateMemCpy(
        Dst.emitRawPointer(*this), Dst.getAlignment().getAsAlign(),
        Tmp.getPointer(), Tmp.getAlignment().getAsAlign(),
        Builder.CreateTypeSize(IntPtrTy, DstSize));
    addInstToCurrentSourceAtom(I, Src);
  }
}

static Address emitAddressAtOffset(CodeGenFunction &CGF, Address addr,
                                   const ABIArgInfo &info) {
  if (unsigned offset = info.getDirectOffset()) {
    addr = addr.withElementType(CGF.Int8Ty);
    addr = CGF.Builder.CreateConstInBoundsByteGEP(
        addr, CharUnits::fromQuantity(offset));
    addr = addr.withElementType(info.getCoerceToType());
  }
  return addr;
}

static std::pair<llvm::Value *, bool>
CoerceScalableToFixed(CodeGenFunction &CGF, llvm::FixedVectorType *ToTy,
                      llvm::ScalableVectorType *FromTy, llvm::Value *V,
                      StringRef Name = "") {
  // If we are casting a scalable i1 predicate vector to a fixed i8
  // vector, first bitcast the source.
  if (FromTy->getElementType()->isIntegerTy(1) &&
      ToTy->getElementType() == CGF.Builder.getInt8Ty()) {
    if (!FromTy->getElementCount().isKnownMultipleOf(8)) {
      FromTy = llvm::ScalableVectorType::get(
          FromTy->getElementType(),
          llvm::alignTo<8>(FromTy->getElementCount().getKnownMinValue()));
      llvm::Value *ZeroVec = llvm::Constant::getNullValue(FromTy);
      V = CGF.Builder.CreateInsertVector(FromTy, ZeroVec, V, uint64_t(0));
    }
    FromTy = llvm::ScalableVectorType::get(
        ToTy->getElementType(),
        FromTy->getElementCount().getKnownMinValue() / 8);
    V = CGF.Builder.CreateBitCast(V, FromTy);
  }
  if (FromTy->getElementType() == ToTy->getElementType()) {
    V->setName(Name + ".coerce");
    V = CGF.Builder.CreateExtractVector(ToTy, V, uint64_t(0), "cast.fixed");
    return {V, true};
  }
  return {V, false};
}

namespace {

/// Encapsulates information about the way function arguments from
/// CGFunctionInfo should be passed to actual LLVM IR function.
class ClangToLLVMArgMapping {
  static const unsigned InvalidIndex = ~0U;
  unsigned InallocaArgNo;
  unsigned SRetArgNo;
  unsigned TotalIRArgs;

  /// Arguments of LLVM IR function corresponding to single Clang argument.
  struct IRArgs {
    unsigned PaddingArgIndex;
    // Argument is expanded to IR arguments at positions
    // [FirstArgIndex, FirstArgIndex + NumberOfArgs).
    unsigned FirstArgIndex;
    unsigned NumberOfArgs;

    IRArgs()
        : PaddingArgIndex(InvalidIndex), FirstArgIndex(InvalidIndex),
          NumberOfArgs(0) {}
  };

  SmallVector<IRArgs, 8> ArgInfo;

public:
  ClangToLLVMArgMapping(const ASTContext &Context, const CGFunctionInfo &FI,
                        bool OnlyRequiredArgs = false)
      : InallocaArgNo(InvalidIndex), SRetArgNo(InvalidIndex), TotalIRArgs(0),
        ArgInfo(OnlyRequiredArgs ? FI.getNumRequiredArgs() : FI.arg_size()) {
    construct(Context, FI, OnlyRequiredArgs);
  }

  bool hasInallocaArg() const { return InallocaArgNo != InvalidIndex; }
  unsigned getInallocaArgNo() const {
    assert(hasInallocaArg());
    return InallocaArgNo;
  }

  bool hasSRetArg() const { return SRetArgNo != InvalidIndex; }
  unsigned getSRetArgNo() const {
    assert(hasSRetArg());
    return SRetArgNo;
  }

  unsigned totalIRArgs() const { return TotalIRArgs; }

  bool hasPaddingArg(unsigned ArgNo) const {
    assert(ArgNo < ArgInfo.size());
    return ArgInfo[ArgNo].PaddingArgIndex != InvalidIndex;
  }
  unsigned getPaddingArgNo(unsigned ArgNo) const {
    assert(hasPaddingArg(ArgNo));
    return ArgInfo[ArgNo].PaddingArgIndex;
  }

  /// Returns index of first IR argument corresponding to ArgNo, and their
  /// quantity.
  std::pair<unsigned, unsigned> getIRArgs(unsigned ArgNo) const {
    assert(ArgNo < ArgInfo.size());
    return std::make_pair(ArgInfo[ArgNo].FirstArgIndex,
                          ArgInfo[ArgNo].NumberOfArgs);
  }

private:
  void construct(const ASTContext &Context, const CGFunctionInfo &FI,
                 bool OnlyRequiredArgs);
};

void ClangToLLVMArgMapping::construct(const ASTContext &Context,
                                      const CGFunctionInfo &FI,
                                      bool OnlyRequiredArgs) {
  unsigned IRArgNo = 0;
  bool SwapThisWithSRet = false;
  const ABIArgInfo &RetAI = FI.getReturnInfo();

  if (RetAI.getKind() == ABIArgInfo::Indirect) {
    SwapThisWithSRet = RetAI.isSRetAfterThis();
    SRetArgNo = SwapThisWithSRet ? 1 : IRArgNo++;
  }

  unsigned ArgNo = 0;
  unsigned NumArgs = OnlyRequiredArgs ? FI.getNumRequiredArgs() : FI.arg_size();
  for (CGFunctionInfo::const_arg_iterator I = FI.arg_begin(); ArgNo < NumArgs;
       ++I, ++ArgNo) {
    assert(I != FI.arg_end());
    QualType ArgType = I->type;
    const ABIArgInfo &AI = I->info;
    // Collect data about IR arguments corresponding to Clang argument ArgNo.
    auto &IRArgs = ArgInfo[ArgNo];

    if (AI.getPaddingType())
      IRArgs.PaddingArgIndex = IRArgNo++;

    switch (AI.getKind()) {
    case ABIArgInfo::TargetSpecific:
    case ABIArgInfo::Extend:
    case ABIArgInfo::Direct: {
      // FIXME: handle sseregparm someday...
      llvm::StructType *STy = dyn_cast<llvm::StructType>(AI.getCoerceToType());
      if (AI.isDirect() && AI.getCanBeFlattened() && STy) {
        IRArgs.NumberOfArgs = STy->getNumElements();
      } else {
        IRArgs.NumberOfArgs = 1;
      }
      break;
    }
    case ABIArgInfo::Indirect:
    case ABIArgInfo::IndirectAliased:
      IRArgs.NumberOfArgs = 1;
      break;
    case ABIArgInfo::Ignore:
    case ABIArgInfo::InAlloca:
      // ignore and inalloca doesn't have matching LLVM parameters.
      IRArgs.NumberOfArgs = 0;
      break;
    case ABIArgInfo::CoerceAndExpand:
      IRArgs.NumberOfArgs = AI.getCoerceAndExpandTypeSequence().size();
      break;
    case ABIArgInfo::Expand:
      IRArgs.NumberOfArgs = getExpansionSize(ArgType, Context);
      break;
    }

    if (IRArgs.NumberOfArgs > 0) {
      IRArgs.FirstArgIndex = IRArgNo;
      IRArgNo += IRArgs.NumberOfArgs;
    }

    // Skip over the sret parameter when it comes second.  We already handled it
    // above.
    if (IRArgNo == 1 && SwapThisWithSRet)
      IRArgNo++;
  }
  assert(ArgNo == ArgInfo.size());

  if (FI.usesInAlloca())
    InallocaArgNo = IRArgNo++;

  TotalIRArgs = IRArgNo;
}
} // namespace

/***/

bool CodeGenModule::ReturnTypeUsesSRet(const CGFunctionInfo &FI) {
  const auto &RI = FI.getReturnInfo();
  return RI.isIndirect() || (RI.isInAlloca() && RI.getInAllocaSRet());
}

bool CodeGenModule::ReturnTypeHasInReg(const CGFunctionInfo &FI) {
  const auto &RI = FI.getReturnInfo();
  return RI.getInReg();
}

bool CodeGenModule::ReturnSlotInterferesWithArgs(const CGFunctionInfo &FI) {
  return ReturnTypeUsesSRet(FI) &&
         getTargetCodeGenInfo().doesReturnSlotInterfereWithArgs();
}

bool CodeGenModule::ReturnTypeUsesFPRet(QualType ResultType) {
  if (const BuiltinType *BT = ResultType->getAs<BuiltinType>()) {
    switch (BT->getKind()) {
    default:
      return false;
    case BuiltinType::Float:
      return getTarget().useObjCFPRetForRealType(FloatModeKind::Float);
    case BuiltinType::Double:
      return getTarget().useObjCFPRetForRealType(FloatModeKind::Double);
    case BuiltinType::LongDouble:
      return getTarget().useObjCFPRetForRealType(FloatModeKind::LongDouble);
    }
  }

  return false;
}

bool CodeGenModule::ReturnTypeUsesFP2Ret(QualType ResultType) {
  if (const ComplexType *CT = ResultType->getAs<ComplexType>()) {
    if (const BuiltinType *BT = CT->getElementType()->getAs<BuiltinType>()) {
      if (BT->getKind() == BuiltinType::LongDouble)
        return getTarget().useObjCFP2RetForComplexLongDouble();
    }
  }

  return false;
}

llvm::FunctionType *CodeGenTypes::GetFunctionType(GlobalDecl GD) {
  const CGFunctionInfo &FI = arrangeGlobalDeclaration(GD);
  return GetFunctionType(FI);
}

llvm::FunctionType *CodeGenTypes::GetFunctionType(const CGFunctionInfo &FI) {

  bool Inserted = FunctionsBeingProcessed.insert(&FI).second;
  (void)Inserted;
  assert(Inserted && "Recursively being processed?");

  llvm::Type *resultType = nullptr;
  const ABIArgInfo &retAI = FI.getReturnInfo();
  switch (retAI.getKind()) {
  case ABIArgInfo::Expand:
  case ABIArgInfo::IndirectAliased:
    llvm_unreachable("Invalid ABI kind for return argument");

  case ABIArgInfo::TargetSpecific:
  case ABIArgInfo::Extend:
  case ABIArgInfo::Direct:
    resultType = retAI.getCoerceToType();
    break;

  case ABIArgInfo::InAlloca:
    if (retAI.getInAllocaSRet()) {
      // sret things on win32 aren't void, they return the sret pointer.
      QualType ret = FI.getReturnType();
      unsigned addressSpace = CGM.getTypes().getTargetAddressSpace(ret);
      resultType = llvm::PointerType::get(getLLVMContext(), addressSpace);
    } else {
      resultType = llvm::Type::getVoidTy(getLLVMContext());
    }
    break;

  case ABIArgInfo::Indirect:
  case ABIArgInfo::Ignore:
    resultType = llvm::Type::getVoidTy(getLLVMContext());
    break;

  case ABIArgInfo::CoerceAndExpand:
    resultType = retAI.getUnpaddedCoerceAndExpandType();
    break;
  }

  ClangToLLVMArgMapping IRFunctionArgs(getContext(), FI, true);
  SmallVector<llvm::Type *, 8> ArgTypes(IRFunctionArgs.totalIRArgs());

  // Add type for sret argument.
  if (IRFunctionArgs.hasSRetArg()) {
    QualType Ret = FI.getReturnType();
    unsigned AddressSpace = CGM.getCodeGenOpts().UseAllocaASForSrets
                                ? FI.getReturnInfo().getIndirectAddrSpace()
                                : CGM.getTypes().getTargetAddressSpace(Ret);
    ArgTypes[IRFunctionArgs.getSRetArgNo()] =
        llvm::PointerType::get(getLLVMContext(), AddressSpace);
  }

  // Add type for inalloca argument.
  if (IRFunctionArgs.hasInallocaArg())
    ArgTypes[IRFunctionArgs.getInallocaArgNo()] =
        llvm::PointerType::getUnqual(getLLVMContext());

  // Add in all of the required arguments.
  unsigned ArgNo = 0;
  CGFunctionInfo::const_arg_iterator it = FI.arg_begin(),
                                     ie = it + FI.getNumRequiredArgs();
  for (; it != ie; ++it, ++ArgNo) {
    const ABIArgInfo &ArgInfo = it->info;

    // Insert a padding type to ensure proper alignment.
    if (IRFunctionArgs.hasPaddingArg(ArgNo))
      ArgTypes[IRFunctionArgs.getPaddingArgNo(ArgNo)] =
          ArgInfo.getPaddingType();

    unsigned FirstIRArg, NumIRArgs;
    std::tie(FirstIRArg, NumIRArgs) = IRFunctionArgs.getIRArgs(ArgNo);

    switch (ArgInfo.getKind()) {
    case ABIArgInfo::Ignore:
    case ABIArgInfo::InAlloca:
      assert(NumIRArgs == 0);
      break;

    case ABIArgInfo::Indirect:
      assert(NumIRArgs == 1);
      // indirect arguments are always on the stack, which is alloca addr space.
      ArgTypes[FirstIRArg] = llvm::PointerType::get(
          getLLVMContext(), CGM.getDataLayout().getAllocaAddrSpace());
      break;
    case ABIArgInfo::IndirectAliased:
      assert(NumIRArgs == 1);
      ArgTypes[FirstIRArg] = llvm::PointerType::get(
          getLLVMContext(), ArgInfo.getIndirectAddrSpace());
      break;
    case ABIArgInfo::TargetSpecific:
    case ABIArgInfo::Extend:
    case ABIArgInfo::Direct: {
      // Fast-isel and the optimizer generally like scalar values better than
      // FCAs, so we flatten them if this is safe to do for this argument.
      llvm::Type *argType = ArgInfo.getCoerceToType();
      llvm::StructType *st = dyn_cast<llvm::StructType>(argType);
      if (st && ArgInfo.isDirect() && ArgInfo.getCanBeFlattened()) {
        assert(NumIRArgs == st->getNumElements());
        for (unsigned i = 0, e = st->getNumElements(); i != e; ++i)
          ArgTypes[FirstIRArg + i] = st->getElementType(i);
      } else {
        assert(NumIRArgs == 1);
        ArgTypes[FirstIRArg] = argType;
      }
      break;
    }

    case ABIArgInfo::CoerceAndExpand: {
      auto ArgTypesIter = ArgTypes.begin() + FirstIRArg;
      for (auto *EltTy : ArgInfo.getCoerceAndExpandTypeSequence()) {
        *ArgTypesIter++ = EltTy;
      }
      assert(ArgTypesIter == ArgTypes.begin() + FirstIRArg + NumIRArgs);
      break;
    }

    case ABIArgInfo::Expand:
      auto ArgTypesIter = ArgTypes.begin() + FirstIRArg;
      getExpandedTypes(it->type, ArgTypesIter);
      assert(ArgTypesIter == ArgTypes.begin() + FirstIRArg + NumIRArgs);
      break;
    }
  }

  bool Erased = FunctionsBeingProcessed.erase(&FI);
  (void)Erased;
  assert(Erased && "Not in set?");

  return llvm::FunctionType::get(resultType, ArgTypes, FI.isVariadic());
}

llvm::Type *CodeGenTypes::GetFunctionTypeForVTable(GlobalDecl GD) {
  const CXXMethodDecl *MD = cast<CXXMethodDecl>(GD.getDecl());
  const FunctionProtoType *FPT = MD->getType()->castAs<FunctionProtoType>();

  if (!isFuncTypeConvertible(FPT))
    return llvm::StructType::get(getLLVMContext());

  return GetFunctionType(GD);
}

static void AddAttributesFromFunctionProtoType(ASTContext &Ctx,
                                               llvm::AttrBuilder &FuncAttrs,
                                               const FunctionProtoType *FPT) {
  if (!FPT)
    return;

  if (!isUnresolvedExceptionSpec(FPT->getExceptionSpecType()) &&
      FPT->isNothrow())
    FuncAttrs.addAttribute(llvm::Attribute::NoUnwind);

  unsigned SMEBits = FPT->getAArch64SMEAttributes();
  if (SMEBits & FunctionType::SME_PStateSMEnabledMask)
    FuncAttrs.addAttribute("aarch64_pstate_sm_enabled");
  if (SMEBits & FunctionType::SME_PStateSMCompatibleMask)
    FuncAttrs.addAttribute("aarch64_pstate_sm_compatible");
  if (SMEBits & FunctionType::SME_AgnosticZAStateMask)
    FuncAttrs.addAttribute("aarch64_za_state_agnostic");

  // ZA
  if (FunctionType::getArmZAState(SMEBits) == FunctionType::ARM_Preserves)
    FuncAttrs.addAttribute("aarch64_preserves_za");
  if (FunctionType::getArmZAState(SMEBits) == FunctionType::ARM_In)
    FuncAttrs.addAttribute("aarch64_in_za");
  if (FunctionType::getArmZAState(SMEBits) == FunctionType::ARM_Out)
    FuncAttrs.addAttribute("aarch64_out_za");
  if (FunctionType::getArmZAState(SMEBits) == FunctionType::ARM_InOut)
    FuncAttrs.addAttribute("aarch64_inout_za");

  // ZT0
  if (FunctionType::getArmZT0State(SMEBits) == FunctionType::ARM_Preserves)
    FuncAttrs.addAttribute("aarch64_preserves_zt0");
  if (FunctionType::getArmZT0State(SMEBits) == FunctionType::ARM_In)
    FuncAttrs.addAttribute("aarch64_in_zt0");
  if (FunctionType::getArmZT0State(SMEBits) == FunctionType::ARM_Out)
    FuncAttrs.addAttribute("aarch64_out_zt0");
  if (FunctionType::getArmZT0State(SMEBits) == FunctionType::ARM_InOut)
    FuncAttrs.addAttribute("aarch64_inout_zt0");
}

static void AddAttributesFromOMPAssumes(llvm::AttrBuilder &FuncAttrs,
                                        const Decl *Callee) {
  if (!Callee)
    return;

  SmallVector<StringRef, 4> Attrs;

  for (const OMPAssumeAttr *AA : Callee->specific_attrs<OMPAssumeAttr>())
    AA->getAssumption().split(Attrs, ",");

  if (!Attrs.empty())
    FuncAttrs.addAttribute(llvm::AssumptionAttrKey,
                           llvm::join(Attrs.begin(), Attrs.end(), ","));
}

bool CodeGenModule::MayDropFunctionReturn(const ASTContext &Context,
                                          QualType ReturnType) const {
  // We can't just discard the return value for a record type with a
  // complex destructor or a non-trivially copyable type.
  if (const RecordType *RT =
          ReturnType.getCanonicalType()->getAsCanonical<RecordType>()) {
    if (const auto *ClassDecl = dyn_cast<CXXRecordDecl>(RT->getDecl()))
      return ClassDecl->hasTrivialDestructor();
  }
  return ReturnType.isTriviallyCopyableType(Context);
}

static bool HasStrictReturn(const CodeGenModule &Module, QualType RetTy,
                            const Decl *TargetDecl) {
  // As-is msan can not tolerate noundef mismatch between caller and
  // implementation. Mismatch is possible for e.g. indirect calls from C-caller
  // into C++. Such mismatches lead to confusing false reports. To avoid
  // expensive workaround on msan we enforce initialization event in uncommon
  // cases where it's allowed.
  if (Module.getLangOpts().Sanitize.has(SanitizerKind::Memory))
    return true;
  // C++ explicitly makes returning undefined values UB. C's rule only applies
  // to used values, so we never mark them noundef for now.
  if (!Module.getLangOpts().CPlusPlus)
    return false;
  if (TargetDecl) {
    if (const FunctionDecl *FDecl = dyn_cast<FunctionDecl>(TargetDecl)) {
      if (FDecl->isExternC())
        return false;
    } else if (const VarDecl *VDecl = dyn_cast<VarDecl>(TargetDecl)) {
      // Function pointer.
      if (VDecl->isExternC())
        return false;
    }
  }

  // We don't want to be too aggressive with the return checking, unless
  // it's explicit in the code opts or we're using an appropriate sanitizer.
  // Try to respect what the programmer intended.
  return Module.getCodeGenOpts().StrictReturn ||
         !Module.MayDropFunctionReturn(Module.getContext(), RetTy) ||
         Module.getLangOpts().Sanitize.has(SanitizerKind::Return);
}

static llvm::fp::FPAccuracy convertFPAccuracy(StringRef FPAccuracyStr) {
  return llvm::StringSwitch<llvm::fp::FPAccuracy>(FPAccuracyStr)
      .Case("high", llvm::fp::FPAccuracy::High)
      .Case("medium", llvm::fp::FPAccuracy::Medium)
      .Case("low", llvm::fp::FPAccuracy::Low)
      .Case("sycl", llvm::fp::FPAccuracy::SYCL)
      .Case("cuda", llvm::fp::FPAccuracy::CUDA);
}

static int32_t convertFPAccuracyToAspect(StringRef FPAccuracyStr) {
  assert(FPAccuracyStr == "high" || FPAccuracyStr == "medium" ||
         FPAccuracyStr == "low" || FPAccuracyStr == "sycl" ||
         FPAccuracyStr == "cuda");
  return llvm::StringSwitch<int32_t>(FPAccuracyStr)
      .Case("high", SYCLInternalAspect::fp_intrinsic_accuracy_high)
      .Case("medium", SYCLInternalAspect::fp_intrinsic_accuracy_medium)
      .Case("low", SYCLInternalAspect::fp_intrinsic_accuracy_low)
      .Case("sycl", SYCLInternalAspect::fp_intrinsic_accuracy_sycl)
      .Case("cuda", SYCLInternalAspect::fp_intrinsic_accuracy_cuda);
}

void CodeGenModule::getDefaultFunctionFPAccuracyAttributes(
    StringRef Name, llvm::AttrBuilder &FuncAttrs, llvm::Metadata *&MD,
    unsigned ID, const llvm::Type *FuncType) {
  // Priority is given to to the accuracy specific to the function.
  // So, if the command line is something like this:
  // 'clang -fp-accuracy = high -fp-accuracy = low:[sin]'.
  // This means, all library functions will have the accuracy 'high'
  // except 'sin', which should have an accuracy value of 'low'.
  // To ensure that, first check if Name has a required accuracy by visiting
  // the 'FPAccuracyFuncMap'; if no accuracy is mapped to Name (FuncAttrs
  // is empty), then set its accuracy from the TU's accuracy value.
  if (!getLangOpts().FPAccuracyFuncMap.empty()) {
    StringRef FPAccuracyVal;
    auto FuncMapIt = getLangOpts().FPAccuracyFuncMap.find(Name.str());
    if (FuncMapIt != getLangOpts().FPAccuracyFuncMap.end()) {
      if (!getLangOpts().OffloadFP32PrecDiv && Name == "fdiv")
        FPAccuracyVal = "2.5";
      else if (!getLangOpts().OffloadFP32PrecSqrt && Name == "sqrt")
        FPAccuracyVal = "3.0";
      else
        FPAccuracyVal = llvm::fp::getAccuracyForFPBuiltin(
            ID, FuncType, convertFPAccuracy(FuncMapIt->second));
      assert(!FPAccuracyVal.empty() && "A valid accuracy value is expected");
      FuncAttrs.addAttribute("fpbuiltin-max-error", FPAccuracyVal);
      MD = llvm::ConstantAsMetadata::get(llvm::ConstantInt::get(
          Int32Ty, convertFPAccuracyToAspect(FuncMapIt->second)));
    }
  }
  if (FuncAttrs.attrs().size() == 0) {
    if (!getLangOpts().FPAccuracyVal.empty()) {
      StringRef FPAccuracyVal;
      if (!getLangOpts().OffloadFP32PrecDiv && Name == "fdiv")
        FPAccuracyVal = "2.5";
      else if (!getLangOpts().OffloadFP32PrecSqrt && Name == "sqrt")
        FPAccuracyVal = "3.0";
      else
        FPAccuracyVal = llvm::fp::getAccuracyForFPBuiltin(
            ID, FuncType, convertFPAccuracy(getLangOpts().FPAccuracyVal));
      assert(!FPAccuracyVal.empty() && "A valid accuracy value is expected");
      FuncAttrs.addAttribute("fpbuiltin-max-error", FPAccuracyVal);
      MD = llvm::ConstantAsMetadata::get(llvm::ConstantInt::get(
          Int32Ty, convertFPAccuracyToAspect(getLangOpts().FPAccuracyVal)));
    } else {
      if (!getLangOpts().OffloadFP32PrecDiv && Name == "fdiv") {
        FuncAttrs.addAttribute("fpbuiltin-max-error", "2.5");
      } else if (!getLangOpts().OffloadFP32PrecSqrt && Name == "sqrt") {
        FuncAttrs.addAttribute("fpbuiltin-max-error", "3.0");
      }
    }
  }
}

/// Add denormal-fp-math and denormal-fp-math-f32 as appropriate for the
/// requested denormal behavior, accounting for the overriding behavior of the
/// -f32 case.
static void addDenormalModeAttrs(llvm::DenormalMode FPDenormalMode,
                                 llvm::DenormalMode FP32DenormalMode,
                                 llvm::AttrBuilder &FuncAttrs) {
  if (FPDenormalMode != llvm::DenormalMode::getDefault())
    FuncAttrs.addAttribute("denormal-fp-math", FPDenormalMode.str());

  if (FP32DenormalMode != FPDenormalMode && FP32DenormalMode.isValid())
    FuncAttrs.addAttribute("denormal-fp-math-f32", FP32DenormalMode.str());
}

/// Add default attributes to a function, which have merge semantics under
/// -mlink-builtin-bitcode and should not simply overwrite any existing
/// attributes in the linked library.
static void
addMergableDefaultFunctionAttributes(const CodeGenOptions &CodeGenOpts,
                                     llvm::AttrBuilder &FuncAttrs) {
  addDenormalModeAttrs(CodeGenOpts.FPDenormalMode, CodeGenOpts.FP32DenormalMode,
                       FuncAttrs);
}

static void getTrivialDefaultFunctionAttributes(
    StringRef Name, bool HasOptnone, const CodeGenOptions &CodeGenOpts,
    const LangOptions &LangOpts, bool AttrOnCallSite,
    llvm::AttrBuilder &FuncAttrs) {
  // OptimizeNoneAttr takes precedence over -Os or -Oz. No warning needed.
  if (!HasOptnone) {
    if (CodeGenOpts.OptimizeSize)
      FuncAttrs.addAttribute(llvm::Attribute::OptimizeForSize);
    if (CodeGenOpts.OptimizeSize == 2)
      FuncAttrs.addAttribute(llvm::Attribute::MinSize);
  }

  if (CodeGenOpts.DisableRedZone)
    FuncAttrs.addAttribute(llvm::Attribute::NoRedZone);
  if (CodeGenOpts.IndirectTlsSegRefs)
    FuncAttrs.addAttribute("indirect-tls-seg-refs");
  if (CodeGenOpts.NoImplicitFloat)
    FuncAttrs.addAttribute(llvm::Attribute::NoImplicitFloat);

  if (AttrOnCallSite) {
    // Attributes that should go on the call site only.
    // FIXME: Look for 'BuiltinAttr' on the function rather than re-checking
    // the -fno-builtin-foo list.
    if (!CodeGenOpts.SimplifyLibCalls || LangOpts.isNoBuiltinFunc(Name))
      FuncAttrs.addAttribute(llvm::Attribute::NoBuiltin);
    if (!CodeGenOpts.TrapFuncName.empty())
      FuncAttrs.addAttribute("trap-func-name", CodeGenOpts.TrapFuncName);
  } else {
    switch (CodeGenOpts.getFramePointer()) {
    case CodeGenOptions::FramePointerKind::None:
      // This is the default behavior.
      break;
    case CodeGenOptions::FramePointerKind::Reserved:
    case CodeGenOptions::FramePointerKind::NonLeaf:
    case CodeGenOptions::FramePointerKind::All:
      FuncAttrs.addAttribute("frame-pointer",
                             CodeGenOptions::getFramePointerKindName(
                                 CodeGenOpts.getFramePointer()));
    }

    if (CodeGenOpts.LessPreciseFPMAD)
      FuncAttrs.addAttribute("less-precise-fpmad", "true");

    if (CodeGenOpts.NullPointerIsValid)
      FuncAttrs.addAttribute(llvm::Attribute::NullPointerIsValid);

    if (LangOpts.getDefaultExceptionMode() == LangOptions::FPE_Ignore)
      FuncAttrs.addAttribute("no-trapping-math", "true");

    // TODO: Are these all needed?
    // unsafe/inf/nan/nsz are handled by instruction-level FastMathFlags.
    if (LangOpts.NoHonorInfs)
      FuncAttrs.addAttribute("no-infs-fp-math", "true");
    if (LangOpts.NoHonorNaNs)
      FuncAttrs.addAttribute("no-nans-fp-math", "true");
    if (CodeGenOpts.SoftFloat)
      FuncAttrs.addAttribute("use-soft-float", "true");
    FuncAttrs.addAttribute("stack-protector-buffer-size",
                           llvm::utostr(CodeGenOpts.SSPBufferSize));
    if (LangOpts.NoSignedZero)
      FuncAttrs.addAttribute("no-signed-zeros-fp-math", "true");

    // TODO: Reciprocal estimate codegen options should apply to instructions?
    const std::vector<std::string> &Recips = CodeGenOpts.Reciprocals;
    if (!Recips.empty())
      FuncAttrs.addAttribute("reciprocal-estimates", llvm::join(Recips, ","));

    if (!CodeGenOpts.PreferVectorWidth.empty() &&
        CodeGenOpts.PreferVectorWidth != "none")
      FuncAttrs.addAttribute("prefer-vector-width",
                             CodeGenOpts.PreferVectorWidth);

    if (CodeGenOpts.StackRealignment)
      FuncAttrs.addAttribute("stackrealign");
    if (CodeGenOpts.Backchain)
      FuncAttrs.addAttribute("backchain");
    if (CodeGenOpts.EnableSegmentedStacks)
      FuncAttrs.addAttribute("split-stack");

    if (CodeGenOpts.SpeculativeLoadHardening)
      FuncAttrs.addAttribute(llvm::Attribute::SpeculativeLoadHardening);

    // Add zero-call-used-regs attribute.
    switch (CodeGenOpts.getZeroCallUsedRegs()) {
    case llvm::ZeroCallUsedRegs::ZeroCallUsedRegsKind::Skip:
      FuncAttrs.removeAttribute("zero-call-used-regs");
      break;
    case llvm::ZeroCallUsedRegs::ZeroCallUsedRegsKind::UsedGPRArg:
      FuncAttrs.addAttribute("zero-call-used-regs", "used-gpr-arg");
      break;
    case llvm::ZeroCallUsedRegs::ZeroCallUsedRegsKind::UsedGPR:
      FuncAttrs.addAttribute("zero-call-used-regs", "used-gpr");
      break;
    case llvm::ZeroCallUsedRegs::ZeroCallUsedRegsKind::UsedArg:
      FuncAttrs.addAttribute("zero-call-used-regs", "used-arg");
      break;
    case llvm::ZeroCallUsedRegs::ZeroCallUsedRegsKind::Used:
      FuncAttrs.addAttribute("zero-call-used-regs", "used");
      break;
    case llvm::ZeroCallUsedRegs::ZeroCallUsedRegsKind::AllGPRArg:
      FuncAttrs.addAttribute("zero-call-used-regs", "all-gpr-arg");
      break;
    case llvm::ZeroCallUsedRegs::ZeroCallUsedRegsKind::AllGPR:
      FuncAttrs.addAttribute("zero-call-used-regs", "all-gpr");
      break;
    case llvm::ZeroCallUsedRegs::ZeroCallUsedRegsKind::AllArg:
      FuncAttrs.addAttribute("zero-call-used-regs", "all-arg");
      break;
    case llvm::ZeroCallUsedRegs::ZeroCallUsedRegsKind::All:
      FuncAttrs.addAttribute("zero-call-used-regs", "all");
      break;
    }
  }

  if (LangOpts.assumeFunctionsAreConvergent()) {
    // Conservatively, mark all functions and calls in CUDA and OpenCL as
    // convergent (meaning, they may call an intrinsically convergent op, such
    // as __syncthreads() / barrier(), and so can't have certain optimizations
    // applied around them).  LLVM will remove this attribute where it safely
    // can.
    FuncAttrs.addAttribute(llvm::Attribute::Convergent);
  }

  // TODO: NoUnwind attribute should be added for other GPU modes HIP,
  // OpenMP offload. AFAIK, neither of them support exceptions in device code.
  if ((LangOpts.CUDA && LangOpts.CUDAIsDevice) || LangOpts.OpenCL ||
      LangOpts.SYCLIsDevice) {
    FuncAttrs.addAttribute(llvm::Attribute::NoUnwind);
  }

  if (CodeGenOpts.SaveRegParams && !AttrOnCallSite)
    FuncAttrs.addAttribute("save-reg-params");

  for (StringRef Attr : CodeGenOpts.DefaultFunctionAttrs) {
    StringRef Var, Value;
    std::tie(Var, Value) = Attr.split('=');
    FuncAttrs.addAttribute(Var, Value);
  }

  TargetInfo::BranchProtectionInfo BPI(LangOpts);
  TargetCodeGenInfo::initBranchProtectionFnAttributes(BPI, FuncAttrs);
}

/// Merges `target-features` from \TargetOpts and \F, and sets the result in
/// \FuncAttr
/// * features from \F are always kept
/// * a feature from \TargetOpts is kept if itself and its opposite are absent
/// from \F
static void
overrideFunctionFeaturesWithTargetFeatures(llvm::AttrBuilder &FuncAttr,
                                           const llvm::Function &F,
                                           const TargetOptions &TargetOpts) {
  auto FFeatures = F.getFnAttribute("target-features");

  llvm::StringSet<> MergedNames;
  SmallVector<StringRef> MergedFeatures;
  MergedFeatures.reserve(TargetOpts.Features.size());

  auto AddUnmergedFeatures = [&](auto &&FeatureRange) {
    for (StringRef Feature : FeatureRange) {
      if (Feature.empty())
        continue;
      assert(Feature[0] == '+' || Feature[0] == '-');
      StringRef Name = Feature.drop_front(1);
      bool Merged = !MergedNames.insert(Name).second;
      if (!Merged)
        MergedFeatures.push_back(Feature);
    }
  };

  if (FFeatures.isValid())
    AddUnmergedFeatures(llvm::split(FFeatures.getValueAsString(), ','));
  AddUnmergedFeatures(TargetOpts.Features);

  if (!MergedFeatures.empty()) {
    llvm::sort(MergedFeatures);
    FuncAttr.addAttribute("target-features", llvm::join(MergedFeatures, ","));
  }
}

void CodeGen::mergeDefaultFunctionDefinitionAttributes(
    llvm::Function &F, const CodeGenOptions &CodeGenOpts,
    const LangOptions &LangOpts, const TargetOptions &TargetOpts,
    bool WillInternalize) {

  llvm::AttrBuilder FuncAttrs(F.getContext());
  // Here we only extract the options that are relevant compared to the version
  // from GetCPUAndFeaturesAttributes.
  if (!TargetOpts.CPU.empty())
    FuncAttrs.addAttribute("target-cpu", TargetOpts.CPU);
  if (!TargetOpts.TuneCPU.empty())
    FuncAttrs.addAttribute("tune-cpu", TargetOpts.TuneCPU);

  ::getTrivialDefaultFunctionAttributes(F.getName(), F.hasOptNone(),
                                        CodeGenOpts, LangOpts,
                                        /*AttrOnCallSite=*/false, FuncAttrs);

  if (!WillInternalize && F.isInterposable()) {
    // Do not promote "dynamic" denormal-fp-math to this translation unit's
    // setting for weak functions that won't be internalized. The user has no
    // real control for how builtin bitcode is linked, so we shouldn't assume
    // later copies will use a consistent mode.
    F.addFnAttrs(FuncAttrs);
    return;
  }

  llvm::AttributeMask AttrsToRemove;

  llvm::DenormalMode DenormModeToMerge = F.getDenormalModeRaw();
  llvm::DenormalMode DenormModeToMergeF32 = F.getDenormalModeF32Raw();
  llvm::DenormalMode Merged =
      CodeGenOpts.FPDenormalMode.mergeCalleeMode(DenormModeToMerge);
  llvm::DenormalMode MergedF32 = CodeGenOpts.FP32DenormalMode;

  if (DenormModeToMergeF32.isValid()) {
    MergedF32 =
        CodeGenOpts.FP32DenormalMode.mergeCalleeMode(DenormModeToMergeF32);
  }

  if (Merged == llvm::DenormalMode::getDefault()) {
    AttrsToRemove.addAttribute("denormal-fp-math");
  } else if (Merged != DenormModeToMerge) {
    // Overwrite existing attribute
    FuncAttrs.addAttribute("denormal-fp-math",
                           CodeGenOpts.FPDenormalMode.str());
  }

  if (MergedF32 == llvm::DenormalMode::getDefault()) {
    AttrsToRemove.addAttribute("denormal-fp-math-f32");
  } else if (MergedF32 != DenormModeToMergeF32) {
    // Overwrite existing attribute
    FuncAttrs.addAttribute("denormal-fp-math-f32",
                           CodeGenOpts.FP32DenormalMode.str());
  }

  F.removeFnAttrs(AttrsToRemove);
  addDenormalModeAttrs(Merged, MergedF32, FuncAttrs);

  overrideFunctionFeaturesWithTargetFeatures(FuncAttrs, F, TargetOpts);

  F.addFnAttrs(FuncAttrs);
}

void CodeGenModule::getTrivialDefaultFunctionAttributes(
    StringRef Name, bool HasOptnone, bool AttrOnCallSite,
    llvm::AttrBuilder &FuncAttrs) {
  ::getTrivialDefaultFunctionAttributes(Name, HasOptnone, getCodeGenOpts(),
                                        getLangOpts(), AttrOnCallSite,
                                        FuncAttrs);
}

void CodeGenModule::getDefaultFunctionAttributes(StringRef Name,
                                                 bool HasOptnone,
                                                 bool AttrOnCallSite,
                                                 llvm::AttrBuilder &FuncAttrs) {
  getTrivialDefaultFunctionAttributes(Name, HasOptnone, AttrOnCallSite,
                                      FuncAttrs);

  if (!AttrOnCallSite)
    TargetCodeGenInfo::initPointerAuthFnAttributes(CodeGenOpts.PointerAuth,
                                                   FuncAttrs);

  // If we're just getting the default, get the default values for mergeable
  // attributes.
  if (!AttrOnCallSite)
    addMergableDefaultFunctionAttributes(CodeGenOpts, FuncAttrs);
}

void CodeGenModule::addDefaultFunctionDefinitionAttributes(
    llvm::AttrBuilder &attrs) {
  getDefaultFunctionAttributes(/*function name*/ "", /*optnone*/ false,
                               /*for call*/ false, attrs);
  GetCPUAndFeaturesAttributes(GlobalDecl(), attrs);
}

static void addNoBuiltinAttributes(llvm::AttrBuilder &FuncAttrs,
                                   const LangOptions &LangOpts,
                                   const NoBuiltinAttr *NBA = nullptr) {
  auto AddNoBuiltinAttr = [&FuncAttrs](StringRef BuiltinName) {
    SmallString<32> AttributeName;
    AttributeName += "no-builtin-";
    AttributeName += BuiltinName;
    FuncAttrs.addAttribute(AttributeName);
  };

  // First, handle the language options passed through -fno-builtin.
  if (LangOpts.NoBuiltin) {
    // -fno-builtin disables them all.
    FuncAttrs.addAttribute("no-builtins");
    return;
  }

  // Then, add attributes for builtins specified through -fno-builtin-<name>.
  llvm::for_each(LangOpts.NoBuiltinFuncs, AddNoBuiltinAttr);

  // Now, let's check the __attribute__((no_builtin("...")) attribute added to
  // the source.
  if (!NBA)
    return;

  // If there is a wildcard in the builtin names specified through the
  // attribute, disable them all.
  if (llvm::is_contained(NBA->builtinNames(), "*")) {
    FuncAttrs.addAttribute("no-builtins");
    return;
  }

  // And last, add the rest of the builtin names.
  llvm::for_each(NBA->builtinNames(), AddNoBuiltinAttr);
}

static bool DetermineNoUndef(QualType QTy, CodeGenTypes &Types,
                             const llvm::DataLayout &DL, const ABIArgInfo &AI,
                             bool CheckCoerce = true) {
  llvm::Type *Ty = Types.ConvertTypeForMem(QTy);
  if (AI.getKind() == ABIArgInfo::Indirect ||
      AI.getKind() == ABIArgInfo::IndirectAliased)
    return true;
  if (AI.getKind() == ABIArgInfo::Extend && !AI.isNoExt())
    return true;
  if (!DL.typeSizeEqualsStoreSize(Ty))
    // TODO: This will result in a modest amount of values not marked noundef
    // when they could be. We care about values that *invisibly* contain undef
    // bits from the perspective of LLVM IR.
    return false;
  if (CheckCoerce && AI.canHaveCoerceToType()) {
    llvm::Type *CoerceTy = AI.getCoerceToType();
    if (llvm::TypeSize::isKnownGT(DL.getTypeSizeInBits(CoerceTy),
                                  DL.getTypeSizeInBits(Ty)))
      // If we're coercing to a type with a greater size than the canonical one,
      // we're introducing new undef bits.
      // Coercing to a type of smaller or equal size is ok, as we know that
      // there's no internal padding (typeSizeEqualsStoreSize).
      return false;
  }
  if (QTy->isBitIntType())
    return true;
  if (QTy->isReferenceType())
    return true;
  if (QTy->isNullPtrType())
    return false;
  if (QTy->isMemberPointerType())
    // TODO: Some member pointers are `noundef`, but it depends on the ABI. For
    // now, never mark them.
    return false;
  if (QTy->isScalarType()) {
    if (const ComplexType *Complex = dyn_cast<ComplexType>(QTy))
      return DetermineNoUndef(Complex->getElementType(), Types, DL, AI, false);
    return true;
  }
  if (const VectorType *Vector = dyn_cast<VectorType>(QTy))
    return DetermineNoUndef(Vector->getElementType(), Types, DL, AI, false);
  if (const MatrixType *Matrix = dyn_cast<MatrixType>(QTy))
    return DetermineNoUndef(Matrix->getElementType(), Types, DL, AI, false);
  if (const ArrayType *Array = dyn_cast<ArrayType>(QTy))
    return DetermineNoUndef(Array->getElementType(), Types, DL, AI, false);

  // TODO: Some structs may be `noundef`, in specific situations.
  return false;
}

/// Check if the argument of a function has maybe_undef attribute.
static bool IsArgumentMaybeUndef(const Decl *TargetDecl,
                                 unsigned NumRequiredArgs, unsigned ArgNo) {
  const auto *FD = dyn_cast_or_null<FunctionDecl>(TargetDecl);
  if (!FD)
    return false;

  // Assume variadic arguments do not have maybe_undef attribute.
  if (ArgNo >= NumRequiredArgs)
    return false;

  // Check if argument has maybe_undef attribute.
  if (ArgNo < FD->getNumParams()) {
    const ParmVarDecl *Param = FD->getParamDecl(ArgNo);
    if (Param && Param->hasAttr<MaybeUndefAttr>())
      return true;
  }

  return false;
}

/// Test if it's legal to apply nofpclass for the given parameter type and it's
/// lowered IR type.
static bool canApplyNoFPClass(const ABIArgInfo &AI, QualType ParamType,
                              bool IsReturn) {
  // Should only apply to FP types in the source, not ABI promoted.
  if (!ParamType->hasFloatingRepresentation())
    return false;

  // The promoted-to IR type also needs to support nofpclass.
  llvm::Type *IRTy = AI.getCoerceToType();
  if (llvm::AttributeFuncs::isNoFPClassCompatibleType(IRTy))
    return true;

  if (llvm::StructType *ST = dyn_cast<llvm::StructType>(IRTy)) {
    return !IsReturn && AI.getCanBeFlattened() &&
           llvm::all_of(ST->elements(),
                        llvm::AttributeFuncs::isNoFPClassCompatibleType);
  }

  return false;
}

/// Return the nofpclass mask that can be applied to floating-point parameters.
static llvm::FPClassTest getNoFPClassTestMask(const LangOptions &LangOpts) {
  llvm::FPClassTest Mask = llvm::fcNone;
  if (LangOpts.NoHonorInfs)
    Mask |= llvm::fcInf;
  if (LangOpts.NoHonorNaNs)
    Mask |= llvm::fcNan;
  return Mask;
}

void CodeGenModule::AdjustMemoryAttribute(StringRef Name,
                                          CGCalleeInfo CalleeInfo,
                                          llvm::AttributeList &Attrs) {
  if (Attrs.getMemoryEffects().getModRef() == llvm::ModRefInfo::NoModRef) {
    Attrs = Attrs.removeFnAttribute(getLLVMContext(), llvm::Attribute::Memory);
    llvm::Attribute MemoryAttr = llvm::Attribute::getWithMemoryEffects(
        getLLVMContext(), llvm::MemoryEffects::writeOnly());
    Attrs = Attrs.addFnAttribute(getLLVMContext(), MemoryAttr);
  }
}

/// Construct the IR attribute list of a function or call.
///
/// When adding an attribute, please consider where it should be handled:
///
///   - getDefaultFunctionAttributes is for attributes that are essentially
///     part of the global target configuration (but perhaps can be
///     overridden on a per-function basis).  Adding attributes there
///     will cause them to also be set in frontends that build on Clang's
///     target-configuration logic, as well as for code defined in library
///     modules such as CUDA's libdevice.
///
///   - ConstructAttributeList builds on top of getDefaultFunctionAttributes
///     and adds declaration-specific, convention-specific, and
///     frontend-specific logic.  The last is of particular importance:
///     attributes that restrict how the frontend generates code must be
///     added here rather than getDefaultFunctionAttributes.
///
void CodeGenModule::ConstructAttributeList(StringRef Name,
                                           const CGFunctionInfo &FI,
                                           CGCalleeInfo CalleeInfo,
                                           llvm::AttributeList &AttrList,
                                           unsigned &CallingConv,
                                           bool AttrOnCallSite, bool IsThunk) {
  llvm::AttrBuilder FuncAttrs(getLLVMContext());
  llvm::AttrBuilder RetAttrs(getLLVMContext());

  // Collect function IR attributes from the CC lowering.
  // We'll collect the paramete and result attributes later.
  CallingConv = FI.getEffectiveCallingConvention();
  if (FI.isNoReturn())
    FuncAttrs.addAttribute(llvm::Attribute::NoReturn);
  if (FI.isCmseNSCall())
    FuncAttrs.addAttribute("cmse_nonsecure_call");

  // Collect function IR attributes from the callee prototype if we have one.
  AddAttributesFromFunctionProtoType(getContext(), FuncAttrs,
                                     CalleeInfo.getCalleeFunctionProtoType());
  const Decl *TargetDecl = CalleeInfo.getCalleeDecl().getDecl();

  // Attach assumption attributes to the declaration. If this is a call
  // site, attach assumptions from the caller to the call as well.
  AddAttributesFromOMPAssumes(FuncAttrs, TargetDecl);

  bool HasOptnone = false;
  // The NoBuiltinAttr attached to the target FunctionDecl.
  const NoBuiltinAttr *NBA = nullptr;

  // Some ABIs may result in additional accesses to arguments that may
  // otherwise not be present.
  std::optional<llvm::Attribute::AttrKind> MemAttrForPtrArgs;
  bool AddedPotentialArgAccess = false;
  auto AddPotentialArgAccess = [&]() {
    AddedPotentialArgAccess = true;
    llvm::Attribute A = FuncAttrs.getAttribute(llvm::Attribute::Memory);
    if (A.isValid())
      FuncAttrs.addMemoryAttr(A.getMemoryEffects() |
                              llvm::MemoryEffects::argMemOnly());
  };

  // Collect function IR attributes based on declaration-specific
  // information.
  // FIXME: handle sseregparm someday...
  if (TargetDecl) {
    if (TargetDecl->hasAttr<ReturnsTwiceAttr>())
      FuncAttrs.addAttribute(llvm::Attribute::ReturnsTwice);
    if (TargetDecl->hasAttr<NoThrowAttr>())
      FuncAttrs.addAttribute(llvm::Attribute::NoUnwind);
    if (TargetDecl->hasAttr<NoReturnAttr>())
      FuncAttrs.addAttribute(llvm::Attribute::NoReturn);
    if (TargetDecl->hasAttr<ColdAttr>())
      FuncAttrs.addAttribute(llvm::Attribute::Cold);
    if (TargetDecl->hasAttr<HotAttr>())
      FuncAttrs.addAttribute(llvm::Attribute::Hot);
    if (TargetDecl->hasAttr<NoDuplicateAttr>())
      FuncAttrs.addAttribute(llvm::Attribute::NoDuplicate);
    if (TargetDecl->hasAttr<ConvergentAttr>())
      FuncAttrs.addAttribute(llvm::Attribute::Convergent);

    if (const FunctionDecl *Fn = dyn_cast<FunctionDecl>(TargetDecl)) {
      AddAttributesFromFunctionProtoType(
          getContext(), FuncAttrs, Fn->getType()->getAs<FunctionProtoType>());
      if (AttrOnCallSite && Fn->isReplaceableGlobalAllocationFunction()) {
        // A sane operator new returns a non-aliasing pointer.
        auto Kind = Fn->getDeclName().getCXXOverloadedOperator();
        if (getCodeGenOpts().AssumeSaneOperatorNew &&
            (Kind == OO_New || Kind == OO_Array_New))
          RetAttrs.addAttribute(llvm::Attribute::NoAlias);
      }
      const CXXMethodDecl *MD = dyn_cast<CXXMethodDecl>(Fn);
      const bool IsVirtualCall = MD && MD->isVirtual();
      // Don't use [[noreturn]], _Noreturn or [[no_builtin]] for a call to a
      // virtual function. These attributes are not inherited by overloads.
      if (!(AttrOnCallSite && IsVirtualCall)) {
        if (Fn->isNoReturn())
          FuncAttrs.addAttribute(llvm::Attribute::NoReturn);
        NBA = Fn->getAttr<NoBuiltinAttr>();
      }
    }

    if (isa<FunctionDecl>(TargetDecl) || isa<VarDecl>(TargetDecl)) {
      // Only place nomerge attribute on call sites, never functions. This
      // allows it to work on indirect virtual function calls.
      if (AttrOnCallSite && TargetDecl->hasAttr<NoMergeAttr>())
        FuncAttrs.addAttribute(llvm::Attribute::NoMerge);
    }

    // 'const', 'pure' and 'noalias' attributed functions are also nounwind.
    if (TargetDecl->hasAttr<ConstAttr>()) {
      FuncAttrs.addMemoryAttr(llvm::MemoryEffects::none());
      FuncAttrs.addAttribute(llvm::Attribute::NoUnwind);
      // gcc specifies that 'const' functions have greater restrictions than
      // 'pure' functions, so they also cannot have infinite loops.
      FuncAttrs.addAttribute(llvm::Attribute::WillReturn);
      MemAttrForPtrArgs = llvm::Attribute::ReadNone;
    } else if (TargetDecl->hasAttr<PureAttr>()) {
      FuncAttrs.addMemoryAttr(llvm::MemoryEffects::readOnly());
      FuncAttrs.addAttribute(llvm::Attribute::NoUnwind);
      // gcc specifies that 'pure' functions cannot have infinite loops.
      FuncAttrs.addAttribute(llvm::Attribute::WillReturn);
      MemAttrForPtrArgs = llvm::Attribute::ReadOnly;
    } else if (TargetDecl->hasAttr<NoAliasAttr>()) {
      FuncAttrs.addMemoryAttr(llvm::MemoryEffects::inaccessibleOrArgMemOnly());
      FuncAttrs.addAttribute(llvm::Attribute::NoUnwind);
    }
    if (const auto *RA = TargetDecl->getAttr<RestrictAttr>();
        RA && RA->getDeallocator() == nullptr)
      RetAttrs.addAttribute(llvm::Attribute::NoAlias);
    if (TargetDecl->hasAttr<ReturnsNonNullAttr>() &&
        !CodeGenOpts.NullPointerIsValid)
      RetAttrs.addAttribute(llvm::Attribute::NonNull);
    if (TargetDecl->hasAttr<AnyX86NoCallerSavedRegistersAttr>())
      FuncAttrs.addAttribute("no_caller_saved_registers");
    if (TargetDecl->hasAttr<AnyX86NoCfCheckAttr>())
      FuncAttrs.addAttribute(llvm::Attribute::NoCfCheck);
    if (TargetDecl->hasAttr<LeafAttr>())
      FuncAttrs.addAttribute(llvm::Attribute::NoCallback);
    if (TargetDecl->hasAttr<BPFFastCallAttr>())
      FuncAttrs.addAttribute("bpf_fastcall");

    HasOptnone = TargetDecl->hasAttr<OptimizeNoneAttr>();
    if (auto *AllocSize = TargetDecl->getAttr<AllocSizeAttr>()) {
      std::optional<unsigned> NumElemsParam;
      if (AllocSize->getNumElemsParam().isValid())
        NumElemsParam = AllocSize->getNumElemsParam().getLLVMIndex();
      FuncAttrs.addAllocSizeAttr(AllocSize->getElemSizeParam().getLLVMIndex(),
                                 NumElemsParam);
    }

    if (TargetDecl->hasAttr<DeviceKernelAttr>() &&
        (getLangOpts().OpenCL || getLangOpts().SYCLIsDevice) &&
        CallingConv != CallingConv::CC_C &&
        CallingConv != CallingConv::CC_SpirFunction) {
      // Check CallingConv to avoid adding uniform-work-group-size attribute to
      // OpenCL Kernel Stub
      if (getLangOpts().OpenCLVersion <= 120) {
        // OpenCL v1.2 Work groups are always uniform
        FuncAttrs.addAttribute("uniform-work-group-size", "true");
      } else {
        // OpenCL v2.0 Work groups may be whether uniform or not.
        // '-cl-uniform-work-group-size' compile option gets a hint
        // to the compiler that the global work-size be a multiple of
        // the work-group size specified to clEnqueueNDRangeKernel
        // (i.e. work groups are uniform).
        FuncAttrs.addAttribute(
            "uniform-work-group-size",
            llvm::toStringRef(getLangOpts().OffloadUniformBlock));
      }
    }

    if (TargetDecl->hasAttr<CUDAGlobalAttr>() &&
        getLangOpts().OffloadUniformBlock)
      FuncAttrs.addAttribute("uniform-work-group-size", "true");

    if (TargetDecl->hasAttr<ArmLocallyStreamingAttr>())
      FuncAttrs.addAttribute("aarch64_pstate_sm_body");
  }

  // Attach "no-builtins" attributes to:
  // * call sites: both `nobuiltin` and "no-builtins" or "no-builtin-<name>".
  // * definitions: "no-builtins" or "no-builtin-<name>" only.
  // The attributes can come from:
  // * LangOpts: -ffreestanding, -fno-builtin, -fno-builtin-<name>
  // * FunctionDecl attributes: __attribute__((no_builtin(...)))
  addNoBuiltinAttributes(FuncAttrs, getLangOpts(), NBA);

  // Collect function IR attributes based on global settiings.
  getDefaultFunctionAttributes(Name, HasOptnone, AttrOnCallSite, FuncAttrs);

  // Override some default IR attributes based on declaration-specific
  // information.
  if (TargetDecl) {
    if (TargetDecl->hasAttr<NoSpeculativeLoadHardeningAttr>())
      FuncAttrs.removeAttribute(llvm::Attribute::SpeculativeLoadHardening);
    if (TargetDecl->hasAttr<SpeculativeLoadHardeningAttr>())
      FuncAttrs.addAttribute(llvm::Attribute::SpeculativeLoadHardening);
    if (TargetDecl->hasAttr<NoSplitStackAttr>())
      FuncAttrs.removeAttribute("split-stack");
    if (TargetDecl->hasAttr<ZeroCallUsedRegsAttr>()) {
      // A function "__attribute__((...))" overrides the command-line flag.
      auto Kind =
          TargetDecl->getAttr<ZeroCallUsedRegsAttr>()->getZeroCallUsedRegs();
      FuncAttrs.removeAttribute("zero-call-used-regs");
      FuncAttrs.addAttribute(
          "zero-call-used-regs",
          ZeroCallUsedRegsAttr::ConvertZeroCallUsedRegsKindToStr(Kind));
    }

    // Add NonLazyBind attribute to function declarations when -fno-plt
    // is used.
    // FIXME: what if we just haven't processed the function definition
    // yet, or if it's an external definition like C99 inline?
    if (CodeGenOpts.NoPLT) {
      if (auto *Fn = dyn_cast<FunctionDecl>(TargetDecl)) {
        if (!Fn->isDefined() && !AttrOnCallSite) {
          FuncAttrs.addAttribute(llvm::Attribute::NonLazyBind);
        }
      }
    }
    // Remove 'convergent' if requested.
    if (TargetDecl->hasAttr<NoConvergentAttr>())
      FuncAttrs.removeAttribute(llvm::Attribute::Convergent);
  }

  // Add "sample-profile-suffix-elision-policy" attribute for internal linkage
  // functions with -funique-internal-linkage-names.
  if (TargetDecl && CodeGenOpts.UniqueInternalLinkageNames) {
    if (const auto *FD = dyn_cast_or_null<FunctionDecl>(TargetDecl)) {
      if (!FD->isExternallyVisible())
        FuncAttrs.addAttribute("sample-profile-suffix-elision-policy",
                               "selected");
    }
  }

  // Collect non-call-site function IR attributes from declaration-specific
  // information.
  if (!AttrOnCallSite) {
    if (TargetDecl && TargetDecl->hasAttr<CmseNSEntryAttr>())
      FuncAttrs.addAttribute("cmse_nonsecure_entry");

    // Whether tail calls are enabled.
    auto shouldDisableTailCalls = [&] {
      // Should this be honored in getDefaultFunctionAttributes?
      if (CodeGenOpts.DisableTailCalls)
        return true;

      if (!TargetDecl)
        return false;

      if (TargetDecl->hasAttr<DisableTailCallsAttr>() ||
          TargetDecl->hasAttr<AnyX86InterruptAttr>())
        return true;

      if (CodeGenOpts.NoEscapingBlockTailCalls) {
        if (const auto *BD = dyn_cast<BlockDecl>(TargetDecl))
          if (!BD->doesNotEscape())
            return true;
      }

      return false;
    };
    if (shouldDisableTailCalls())
      FuncAttrs.addAttribute("disable-tail-calls", "true");

    // These functions require the returns_twice attribute for correct codegen,
    // but the attribute may not be added if -fno-builtin is specified. We
    // explicitly add that attribute here.
    static const llvm::StringSet<> ReturnsTwiceFn{
        "_setjmpex", "setjmp",      "_setjmp", "vfork",
        "sigsetjmp", "__sigsetjmp", "savectx", "getcontext"};
    if (ReturnsTwiceFn.contains(Name))
      FuncAttrs.addAttribute(llvm::Attribute::ReturnsTwice);

    // CPU/feature overrides.  addDefaultFunctionDefinitionAttributes
    // handles these separately to set them based on the global defaults.
    GetCPUAndFeaturesAttributes(CalleeInfo.getCalleeDecl(), FuncAttrs);

    // Windows hotpatching support
    if (!MSHotPatchFunctions.empty()) {
      bool IsHotPatched = llvm::binary_search(MSHotPatchFunctions, Name);
      if (IsHotPatched)
        FuncAttrs.addAttribute("marked_for_windows_hot_patching");
    }
  }

  // Mark functions that are replaceable by the loader.
  if (CodeGenOpts.isLoaderReplaceableFunctionName(Name))
    FuncAttrs.addAttribute("loader-replaceable");

  // Collect attributes from arguments and return values.
  ClangToLLVMArgMapping IRFunctionArgs(getContext(), FI);

  QualType RetTy = FI.getReturnType();
  const ABIArgInfo &RetAI = FI.getReturnInfo();
  const llvm::DataLayout &DL = getDataLayout();

  // Determine if the return type could be partially undef
  if (CodeGenOpts.EnableNoundefAttrs &&
      HasStrictReturn(*this, RetTy, TargetDecl)) {
    if (!RetTy->isVoidType() && RetAI.getKind() != ABIArgInfo::Indirect &&
        DetermineNoUndef(RetTy, getTypes(), DL, RetAI))
      RetAttrs.addAttribute(llvm::Attribute::NoUndef);
  }

  switch (RetAI.getKind()) {
  case ABIArgInfo::Extend:
    if (RetAI.isSignExt())
      RetAttrs.addAttribute(llvm::Attribute::SExt);
    else if (RetAI.isZeroExt())
      RetAttrs.addAttribute(llvm::Attribute::ZExt);
    else
      RetAttrs.addAttribute(llvm::Attribute::NoExt);
    [[fallthrough]];
  case ABIArgInfo::TargetSpecific:
  case ABIArgInfo::Direct:
    if (RetAI.getInReg())
      RetAttrs.addAttribute(llvm::Attribute::InReg);

    if (canApplyNoFPClass(RetAI, RetTy, true))
      RetAttrs.addNoFPClassAttr(getNoFPClassTestMask(getLangOpts()));

    break;
  case ABIArgInfo::Ignore:
    break;

  case ABIArgInfo::InAlloca:
  case ABIArgInfo::Indirect: {
    // inalloca and sret disable readnone and readonly
    AddPotentialArgAccess();
    break;
  }

  case ABIArgInfo::CoerceAndExpand:
    break;

  case ABIArgInfo::Expand:
  case ABIArgInfo::IndirectAliased:
    llvm_unreachable("Invalid ABI kind for return argument");
  }

  if (!IsThunk) {
    // FIXME: fix this properly, https://reviews.llvm.org/D100388
    if (const auto *RefTy = RetTy->getAs<ReferenceType>()) {
      QualType PTy = RefTy->getPointeeType();
      if (!PTy->isIncompleteType() && PTy->isConstantSizeType())
        RetAttrs.addDereferenceableAttr(
            getMinimumObjectSize(PTy).getQuantity());
      if (getTypes().getTargetAddressSpace(PTy) == 0 &&
          !CodeGenOpts.NullPointerIsValid)
        RetAttrs.addAttribute(llvm::Attribute::NonNull);
      if (PTy->isObjectType()) {
        llvm::Align Alignment =
            getNaturalPointeeTypeAlignment(RetTy).getAsAlign();
        RetAttrs.addAlignmentAttr(Alignment);
      }
    }
  }

  bool hasUsedSRet = false;
  SmallVector<llvm::AttributeSet, 4> ArgAttrs(IRFunctionArgs.totalIRArgs());

  // Attach attributes to sret.
  if (IRFunctionArgs.hasSRetArg()) {
    llvm::AttrBuilder SRETAttrs(getLLVMContext());
    SRETAttrs.addStructRetAttr(getTypes().ConvertTypeForMem(RetTy));
    SRETAttrs.addAttribute(llvm::Attribute::Writable);
    SRETAttrs.addAttribute(llvm::Attribute::DeadOnUnwind);
    hasUsedSRet = true;
    if (RetAI.getInReg())
      SRETAttrs.addAttribute(llvm::Attribute::InReg);
    SRETAttrs.addAlignmentAttr(RetAI.getIndirectAlign().getQuantity());
    ArgAttrs[IRFunctionArgs.getSRetArgNo()] =
        llvm::AttributeSet::get(getLLVMContext(), SRETAttrs);
  }

  // Attach attributes to inalloca argument.
  if (IRFunctionArgs.hasInallocaArg()) {
    llvm::AttrBuilder Attrs(getLLVMContext());
    Attrs.addInAllocaAttr(FI.getArgStruct());
    ArgAttrs[IRFunctionArgs.getInallocaArgNo()] =
        llvm::AttributeSet::get(getLLVMContext(), Attrs);
  }

  // Apply `nonnull`, `dereferenceable(N)` and `align N` to the `this` argument,
  // unless this is a thunk function.
  // FIXME: fix this properly, https://reviews.llvm.org/D100388
  if (FI.isInstanceMethod() && !IRFunctionArgs.hasInallocaArg() &&
      !FI.arg_begin()->type->isVoidPointerType() && !IsThunk) {
    auto IRArgs = IRFunctionArgs.getIRArgs(0);

    assert(IRArgs.second == 1 && "Expected only a single `this` pointer.");

    llvm::AttrBuilder Attrs(getLLVMContext());

    QualType ThisTy = FI.arg_begin()->type.getTypePtr()->getPointeeType();

    if (!CodeGenOpts.NullPointerIsValid &&
        getTypes().getTargetAddressSpace(FI.arg_begin()->type) == 0) {
      Attrs.addAttribute(llvm::Attribute::NonNull);
      Attrs.addDereferenceableAttr(getMinimumObjectSize(ThisTy).getQuantity());
    } else {
      // FIXME dereferenceable should be correct here, regardless of
      // NullPointerIsValid. However, dereferenceable currently does not always
      // respect NullPointerIsValid and may imply nonnull and break the program.
      // See https://reviews.llvm.org/D66618 for discussions.
      Attrs.addDereferenceableOrNullAttr(
          getMinimumObjectSize(
              FI.arg_begin()->type.castAs<PointerType>()->getPointeeType())
              .getQuantity());
    }

    llvm::Align Alignment =
        getNaturalTypeAlignment(ThisTy, /*BaseInfo=*/nullptr,
                                /*TBAAInfo=*/nullptr, /*forPointeeType=*/true)
            .getAsAlign();
    Attrs.addAlignmentAttr(Alignment);

    ArgAttrs[IRArgs.first] = llvm::AttributeSet::get(getLLVMContext(), Attrs);
  }

  unsigned ArgNo = 0;
  for (CGFunctionInfo::const_arg_iterator I = FI.arg_begin(), E = FI.arg_end();
       I != E; ++I, ++ArgNo) {
    QualType ParamType = I->type;
    const ABIArgInfo &AI = I->info;
    llvm::AttrBuilder Attrs(getLLVMContext());

    // Add attribute for padding argument, if necessary.
    if (IRFunctionArgs.hasPaddingArg(ArgNo)) {
      if (AI.getPaddingInReg()) {
        ArgAttrs[IRFunctionArgs.getPaddingArgNo(ArgNo)] =
            llvm::AttributeSet::get(getLLVMContext(),
                                    llvm::AttrBuilder(getLLVMContext())
                                        .addAttribute(llvm::Attribute::InReg));
      }
    }

    // Decide whether the argument we're handling could be partially undef
    if (CodeGenOpts.EnableNoundefAttrs &&
        DetermineNoUndef(ParamType, getTypes(), DL, AI)) {
      Attrs.addAttribute(llvm::Attribute::NoUndef);
    }

    // 'restrict' -> 'noalias' is done in EmitFunctionProlog when we
    // have the corresponding parameter variable.  It doesn't make
    // sense to do it here because parameters are so messed up.
    switch (AI.getKind()) {
    case ABIArgInfo::Extend:
      if (AI.isSignExt())
        Attrs.addAttribute(llvm::Attribute::SExt);
      else if (AI.isZeroExt())
        Attrs.addAttribute(llvm::Attribute::ZExt);
      else
        Attrs.addAttribute(llvm::Attribute::NoExt);
      [[fallthrough]];
    case ABIArgInfo::TargetSpecific:
    case ABIArgInfo::Direct:
      if (ArgNo == 0 && FI.isChainCall())
        Attrs.addAttribute(llvm::Attribute::Nest);
      else if (AI.getInReg())
        Attrs.addAttribute(llvm::Attribute::InReg);
      Attrs.addStackAlignmentAttr(llvm::MaybeAlign(AI.getDirectAlign()));

      if (canApplyNoFPClass(AI, ParamType, false))
        Attrs.addNoFPClassAttr(getNoFPClassTestMask(getLangOpts()));
      break;
    case ABIArgInfo::Indirect: {
      if (AI.getInReg())
        Attrs.addAttribute(llvm::Attribute::InReg);

      // HLSL out and inout parameters must not be marked with ByVal or
      // DeadOnReturn attributes because stores to these parameters by the
      // callee are visible to the caller.
      if (auto ParamABI = FI.getExtParameterInfo(ArgNo).getABI();
          ParamABI != ParameterABI::HLSLOut &&
          ParamABI != ParameterABI::HLSLInOut) {

        // Depending on the ABI, this may be either a byval or a dead_on_return
        // argument.
        if (AI.getIndirectByVal()) {
          Attrs.addByValAttr(getTypes().ConvertTypeForMem(ParamType));
        } else {
          // Add dead_on_return when the object's lifetime ends in the callee.
          // This includes trivially-destructible objects, as well as objects
          // whose destruction / clean-up is carried out within the callee
          // (e.g., Obj-C ARC-managed structs, MSVC callee-destroyed objects).
          if (!ParamType.isDestructedType() || !ParamType->isRecordType() ||
              ParamType->castAsRecordDecl()->isParamDestroyedInCallee())
            Attrs.addAttribute(llvm::Attribute::DeadOnReturn);
        }
      }

      auto *Decl = ParamType->getAsRecordDecl();
      if (CodeGenOpts.PassByValueIsNoAlias && Decl &&
          Decl->getArgPassingRestrictions() ==
              RecordArgPassingKind::CanPassInRegs)
        // When calling the function, the pointer passed in will be the only
        // reference to the underlying object. Mark it accordingly.
        Attrs.addAttribute(llvm::Attribute::NoAlias);

      // TODO: We could add the byref attribute if not byval, but it would
      // require updating many testcases.

      CharUnits Align = AI.getIndirectAlign();

      // In a byval argument, it is important that the required
      // alignment of the type is honored, as LLVM might be creating a
      // *new* stack object, and needs to know what alignment to give
      // it. (Sometimes it can deduce a sensible alignment on its own,
      // but not if clang decides it must emit a packed struct, or the
      // user specifies increased alignment requirements.)
      //
      // This is different from indirect *not* byval, where the object
      // exists already, and the align attribute is purely
      // informative.
      assert(!Align.isZero());

      // For now, only add this when we have a byval argument.
      // TODO: be less lazy about updating test cases.
      if (AI.getIndirectByVal())
        Attrs.addAlignmentAttr(Align.getQuantity());

      // byval disables readnone and readonly.
      AddPotentialArgAccess();
      break;
    }
    case ABIArgInfo::IndirectAliased: {
      CharUnits Align = AI.getIndirectAlign();
      Attrs.addByRefAttr(getTypes().ConvertTypeForMem(ParamType));
      Attrs.addAlignmentAttr(Align.getQuantity());
      break;
    }
    case ABIArgInfo::Ignore:
    case ABIArgInfo::Expand:
    case ABIArgInfo::CoerceAndExpand:
      break;

    case ABIArgInfo::InAlloca:
      // inalloca disables readnone and readonly.
      AddPotentialArgAccess();
      continue;
    }

    if (const auto *RefTy = ParamType->getAs<ReferenceType>()) {
      QualType PTy = RefTy->getPointeeType();
      if (!PTy->isIncompleteType() && PTy->isConstantSizeType())
        Attrs.addDereferenceableAttr(getMinimumObjectSize(PTy).getQuantity());
      if (getTypes().getTargetAddressSpace(PTy) == 0 &&
          !CodeGenOpts.NullPointerIsValid)
        Attrs.addAttribute(llvm::Attribute::NonNull);
      if (PTy->isObjectType()) {
        llvm::Align Alignment =
            getNaturalPointeeTypeAlignment(ParamType).getAsAlign();
        Attrs.addAlignmentAttr(Alignment);
      }
    }

    // From OpenCL spec v3.0.10 section 6.3.5 Alignment of Types:
    // > For arguments to a __kernel function declared to be a pointer to a
    // > data type, the OpenCL compiler can assume that the pointee is always
    // > appropriately aligned as required by the data type.
    if (TargetDecl &&

        (TargetDecl->hasAttr<DeviceKernelAttr>() &&
         (getLangOpts().OpenCL || getLangOpts().SYCLIsDevice)) &&
        ParamType->isPointerType()) {
      QualType PTy = ParamType->getPointeeType();
      if (!PTy->isIncompleteType() && PTy->isConstantSizeType()) {
        llvm::Align Alignment =
            getNaturalPointeeTypeAlignment(ParamType).getAsAlign();
        Attrs.addAlignmentAttr(Alignment);
      }
    }

    switch (FI.getExtParameterInfo(ArgNo).getABI()) {
    case ParameterABI::HLSLOut:
    case ParameterABI::HLSLInOut:
      Attrs.addAttribute(llvm::Attribute::NoAlias);
      break;
    case ParameterABI::Ordinary:
      break;

    case ParameterABI::SwiftIndirectResult: {
      // Add 'sret' if we haven't already used it for something, but
      // only if the result is void.
      if (!hasUsedSRet && RetTy->isVoidType()) {
        Attrs.addStructRetAttr(getTypes().ConvertTypeForMem(ParamType));
        hasUsedSRet = true;
      }

      // Add 'noalias' in either case.
      Attrs.addAttribute(llvm::Attribute::NoAlias);

      // Add 'dereferenceable' and 'alignment'.
      auto PTy = ParamType->getPointeeType();
      if (!PTy->isIncompleteType() && PTy->isConstantSizeType()) {
        auto info = getContext().getTypeInfoInChars(PTy);
        Attrs.addDereferenceableAttr(info.Width.getQuantity());
        Attrs.addAlignmentAttr(info.Align.getAsAlign());
      }
      break;
    }

    case ParameterABI::SwiftErrorResult:
      Attrs.addAttribute(llvm::Attribute::SwiftError);
      break;

    case ParameterABI::SwiftContext:
      Attrs.addAttribute(llvm::Attribute::SwiftSelf);
      break;

    case ParameterABI::SwiftAsyncContext:
      Attrs.addAttribute(llvm::Attribute::SwiftAsync);
      break;
    }

    if (FI.getExtParameterInfo(ArgNo).isNoEscape())
      Attrs.addCapturesAttr(llvm::CaptureInfo::none());

    if (Attrs.hasAttributes()) {
      unsigned FirstIRArg, NumIRArgs;
      std::tie(FirstIRArg, NumIRArgs) = IRFunctionArgs.getIRArgs(ArgNo);
      for (unsigned i = 0; i < NumIRArgs; i++)
        ArgAttrs[FirstIRArg + i] = ArgAttrs[FirstIRArg + i].addAttributes(
            getLLVMContext(), llvm::AttributeSet::get(getLLVMContext(), Attrs));
    }
  }
  assert(ArgNo == FI.arg_size());

  ArgNo = 0;
  if (AddedPotentialArgAccess && MemAttrForPtrArgs) {
<<<<<<< HEAD
    llvm::FunctionType *FunctionType = FunctionType =
        getTypes().GetFunctionType(FI);
=======
    llvm::FunctionType *FunctionType = getTypes().GetFunctionType(FI);
>>>>>>> 54c4ef26
    for (CGFunctionInfo::const_arg_iterator I = FI.arg_begin(),
                                            E = FI.arg_end();
         I != E; ++I, ++ArgNo) {
      if (I->info.isDirect() || I->info.isExpand() ||
          I->info.isCoerceAndExpand()) {
        unsigned FirstIRArg, NumIRArgs;
        std::tie(FirstIRArg, NumIRArgs) = IRFunctionArgs.getIRArgs(ArgNo);
        for (unsigned i = FirstIRArg; i < FirstIRArg + NumIRArgs; ++i) {
          if (FunctionType->getParamType(i)->isPointerTy()) {
            ArgAttrs[i] =
                ArgAttrs[i].addAttribute(getLLVMContext(), *MemAttrForPtrArgs);
          }
        }
      }
    }
  }

  AttrList = llvm::AttributeList::get(
      getLLVMContext(), llvm::AttributeSet::get(getLLVMContext(), FuncAttrs),
      llvm::AttributeSet::get(getLLVMContext(), RetAttrs), ArgAttrs);
}

/// An argument came in as a promoted argument; demote it back to its
/// declared type.
static llvm::Value *emitArgumentDemotion(CodeGenFunction &CGF,
                                         const VarDecl *var,
                                         llvm::Value *value) {
  llvm::Type *varType = CGF.ConvertType(var->getType());

  // This can happen with promotions that actually don't change the
  // underlying type, like the enum promotions.
  if (value->getType() == varType)
    return value;

  assert((varType->isIntegerTy() || varType->isFloatingPointTy()) &&
         "unexpected promotion type");

  if (isa<llvm::IntegerType>(varType))
    return CGF.Builder.CreateTrunc(value, varType, "arg.unpromote");

  return CGF.Builder.CreateFPCast(value, varType, "arg.unpromote");
}

/// Returns the attribute (either parameter attribute, or function
/// attribute), which declares argument ArgNo to be non-null.
static const NonNullAttr *getNonNullAttr(const Decl *FD, const ParmVarDecl *PVD,
                                         QualType ArgType, unsigned ArgNo) {
  // FIXME: __attribute__((nonnull)) can also be applied to:
  //   - references to pointers, where the pointee is known to be
  //     nonnull (apparently a Clang extension)
  //   - transparent unions containing pointers
  // In the former case, LLVM IR cannot represent the constraint. In
  // the latter case, we have no guarantee that the transparent union
  // is in fact passed as a pointer.
  if (!ArgType->isAnyPointerType() && !ArgType->isBlockPointerType())
    return nullptr;
  // First, check attribute on parameter itself.
  if (PVD) {
    if (auto ParmNNAttr = PVD->getAttr<NonNullAttr>())
      return ParmNNAttr;
  }
  // Check function attributes.
  if (!FD)
    return nullptr;
  for (const auto *NNAttr : FD->specific_attrs<NonNullAttr>()) {
    if (NNAttr->isNonNull(ArgNo))
      return NNAttr;
  }
  return nullptr;
}

namespace {
struct CopyBackSwiftError final : EHScopeStack::Cleanup {
  Address Temp;
  Address Arg;
  CopyBackSwiftError(Address temp, Address arg) : Temp(temp), Arg(arg) {}
  void Emit(CodeGenFunction &CGF, Flags flags) override {
    llvm::Value *errorValue = CGF.Builder.CreateLoad(Temp);
    CGF.Builder.CreateStore(errorValue, Arg);
  }
};
} // namespace

static bool hasSYCLRestrictPropertyIRAttr(const VarDecl *Arg,
                                          const ASTContext &Context) {
  auto *IRAttr = Arg->getAttr<SYCLAddIRAttributesKernelParameterAttr>();
  if (!IRAttr)
    return false;

  SmallVector<std::pair<std::string, std::string>, 4> NameValuePairs =
      IRAttr->getAttributeNameValuePairs(Context);
  return std::any_of(
      NameValuePairs.begin(), NameValuePairs.end(),
      [](const std::pair<std::string, std::string> &NameValuePair) {
        return NameValuePair.first == "sycl-unaliased";
      });
}

void CodeGenFunction::EmitFunctionProlog(const CGFunctionInfo &FI,
                                         llvm::Function *Fn,
                                         const FunctionArgList &Args) {
  if (CurCodeDecl && CurCodeDecl->hasAttr<NakedAttr>())
    // Naked functions don't have prologues.
    return;

  // If this is an implicit-return-zero function, go ahead and
  // initialize the return value.  TODO: it might be nice to have
  // a more general mechanism for this that didn't require synthesized
  // return statements.
  if (const FunctionDecl *FD = dyn_cast_or_null<FunctionDecl>(CurCodeDecl)) {
    if (FD->hasImplicitReturnZero()) {
      QualType RetTy = FD->getReturnType().getUnqualifiedType();
      llvm::Type *LLVMTy = CGM.getTypes().ConvertType(RetTy);
      llvm::Constant *Zero = llvm::Constant::getNullValue(LLVMTy);
      Builder.CreateStore(Zero, ReturnValue);
    }
  }

  // FIXME: We no longer need the types from FunctionArgList; lift up and
  // simplify.

  ClangToLLVMArgMapping IRFunctionArgs(CGM.getContext(), FI);
  assert(Fn->arg_size() == IRFunctionArgs.totalIRArgs());

  // If we're using inalloca, all the memory arguments are GEPs off of the last
  // parameter, which is a pointer to the complete memory area.
  Address ArgStruct = Address::invalid();
  if (IRFunctionArgs.hasInallocaArg())
    ArgStruct = Address(Fn->getArg(IRFunctionArgs.getInallocaArgNo()),
                        FI.getArgStruct(), FI.getArgStructAlignment());

  // Name the struct return parameter.
  if (IRFunctionArgs.hasSRetArg()) {
    auto AI = Fn->getArg(IRFunctionArgs.getSRetArgNo());
    AI->setName("agg.result");
    AI->addAttr(llvm::Attribute::NoAlias);
  }

  // Track if we received the parameter as a pointer (indirect, byval, or
  // inalloca).  If already have a pointer, EmitParmDecl doesn't need to copy it
  // into a local alloca for us.
  SmallVector<ParamValue, 16> ArgVals;
  ArgVals.reserve(Args.size());

  // Create a pointer value for every parameter declaration.  This usually
  // entails copying one or more LLVM IR arguments into an alloca.  Don't push
  // any cleanups or do anything that might unwind.  We do that separately, so
  // we can push the cleanups in the correct order for the ABI.
  assert(FI.arg_size() == Args.size() &&
         "Mismatch between function signature & arguments.");
  unsigned ArgNo = 0;
  CGFunctionInfo::const_arg_iterator info_it = FI.arg_begin();
  for (FunctionArgList::const_iterator i = Args.begin(), e = Args.end(); i != e;
       ++i, ++info_it, ++ArgNo) {
    const VarDecl *Arg = *i;
    const ABIArgInfo &ArgI = info_it->info;

    bool isPromoted =
        isa<ParmVarDecl>(Arg) && cast<ParmVarDecl>(Arg)->isKNRPromoted();
    // We are converting from ABIArgInfo type to VarDecl type directly, unless
    // the parameter is promoted. In this case we convert to
    // CGFunctionInfo::ArgInfo type with subsequent argument demotion.
    QualType Ty = isPromoted ? info_it->type : Arg->getType();
    assert(hasScalarEvaluationKind(Ty) ==
           hasScalarEvaluationKind(Arg->getType()));

    unsigned FirstIRArg, NumIRArgs;
    std::tie(FirstIRArg, NumIRArgs) = IRFunctionArgs.getIRArgs(ArgNo);

    if (Arg->hasAttr<SYCLAccessorReadonlyAttr>())
      Fn->getArg(FirstIRArg)->addAttr(llvm::Attribute::ReadOnly);

    if (const auto *AddIRAttr =
            Arg->getAttr<SYCLAddIRAttributesKernelParameterAttr>()) {
      SmallVector<std::pair<std::string, std::string>, 4> NameValuePairs =
          AddIRAttr->getFilteredAttributeNameValuePairs(CGM.getContext());

      llvm::AttrBuilder KernelParamAttrBuilder(Fn->getContext());
      for (const auto &NameValuePair : NameValuePairs)
        KernelParamAttrBuilder.addAttribute(NameValuePair.first,
                                            NameValuePair.second);
      Fn->addParamAttrs(ArgNo, KernelParamAttrBuilder);
    }

    switch (ArgI.getKind()) {
    case ABIArgInfo::InAlloca: {
      assert(NumIRArgs == 0);
      auto FieldIndex = ArgI.getInAllocaFieldIndex();
      Address V =
          Builder.CreateStructGEP(ArgStruct, FieldIndex, Arg->getName());
      if (ArgI.getInAllocaIndirect())
        V = Address(Builder.CreateLoad(V), ConvertTypeForMem(Ty),
                    getContext().getTypeAlignInChars(Ty));
      ArgVals.push_back(ParamValue::forIndirect(V));
      break;
    }

    case ABIArgInfo::Indirect:
    case ABIArgInfo::IndirectAliased: {
      assert(NumIRArgs == 1);
      Address ParamAddr = makeNaturalAddressForPointer(
          Fn->getArg(FirstIRArg), Ty, ArgI.getIndirectAlign(), false, nullptr,
          nullptr, KnownNonNull);

      if (!hasScalarEvaluationKind(Ty)) {
        // Aggregates and complex variables are accessed by reference. All we
        // need to do is realign the value, if requested. Also, if the address
        // may be aliased, copy it to ensure that the parameter variable is
        // mutable and has a unique adress, as C requires.
        if (ArgI.getIndirectRealign() || ArgI.isIndirectAliased()) {
          RawAddress AlignedTemp = CreateMemTemp(Ty, "coerce");

          // Copy from the incoming argument pointer to the temporary with the
          // appropriate alignment.
          //
          // FIXME: We should have a common utility for generating an aggregate
          // copy.
          CharUnits Size = getContext().getTypeSizeInChars(Ty);
          Builder.CreateMemCpy(
              AlignedTemp.getPointer(), AlignedTemp.getAlignment().getAsAlign(),
              ParamAddr.emitRawPointer(*this),
              ParamAddr.getAlignment().getAsAlign(),
              llvm::ConstantInt::get(IntPtrTy, Size.getQuantity()));
          ParamAddr = AlignedTemp;
        }
        ArgVals.push_back(ParamValue::forIndirect(ParamAddr));
      } else {
        // Load scalar value from indirect argument.
        llvm::Value *V =
            EmitLoadOfScalar(ParamAddr, false, Ty, Arg->getBeginLoc());

        if (isPromoted)
          V = emitArgumentDemotion(*this, Arg, V);
        ArgVals.push_back(ParamValue::forDirect(V));
      }
      break;
    }

    case ABIArgInfo::Extend:
    case ABIArgInfo::Direct: {
      auto AI = Fn->getArg(FirstIRArg);
      llvm::Type *LTy = ConvertType(Arg->getType());

      // Prepare parameter attributes. So far, only attributes for pointer
      // parameters are prepared. See
      // http://llvm.org/docs/LangRef.html#paramattrs.
      if (ArgI.getDirectOffset() == 0 && LTy->isPointerTy() &&
          ArgI.getCoerceToType()->isPointerTy()) {
        assert(NumIRArgs == 1);

        if (const ParmVarDecl *PVD = dyn_cast<ParmVarDecl>(Arg)) {
          // Set `nonnull` attribute if any.
          if (getNonNullAttr(CurCodeDecl, PVD, PVD->getType(),
                             PVD->getFunctionScopeIndex()) &&
              !CGM.getCodeGenOpts().NullPointerIsValid)
            AI->addAttr(llvm::Attribute::NonNull);

          QualType OTy = PVD->getOriginalType();
          if (const auto *ArrTy = getContext().getAsConstantArrayType(OTy)) {
            // A C99 array parameter declaration with the static keyword also
            // indicates dereferenceability, and if the size is constant we can
            // use the dereferenceable attribute (which requires the size in
            // bytes).
            if (ArrTy->getSizeModifier() == ArraySizeModifier::Static) {
              QualType ETy = ArrTy->getElementType();
              llvm::Align Alignment =
                  CGM.getNaturalTypeAlignment(ETy).getAsAlign();
              AI->addAttrs(llvm::AttrBuilder(getLLVMContext())
                               .addAlignmentAttr(Alignment));
              uint64_t ArrSize = ArrTy->getZExtSize();
              if (!ETy->isIncompleteType() && ETy->isConstantSizeType() &&
                  ArrSize) {
                llvm::AttrBuilder Attrs(getLLVMContext());
                Attrs.addDereferenceableAttr(
                    getContext().getTypeSizeInChars(ETy).getQuantity() *
                    ArrSize);
                AI->addAttrs(Attrs);
              } else if (getContext().getTargetInfo().getNullPointerValue(
                             ETy.getAddressSpace()) == 0 &&
                         !CGM.getCodeGenOpts().NullPointerIsValid) {
                AI->addAttr(llvm::Attribute::NonNull);
              }
            }
          } else if (const auto *ArrTy =
                         getContext().getAsVariableArrayType(OTy)) {
            // For C99 VLAs with the static keyword, we don't know the size so
            // we can't use the dereferenceable attribute, but in addrspace(0)
            // we know that it must be nonnull.
            if (ArrTy->getSizeModifier() == ArraySizeModifier::Static) {
              QualType ETy = ArrTy->getElementType();
              llvm::Align Alignment =
                  CGM.getNaturalTypeAlignment(ETy).getAsAlign();
              AI->addAttrs(llvm::AttrBuilder(getLLVMContext())
                               .addAlignmentAttr(Alignment));
              if (!getTypes().getTargetAddressSpace(ETy) &&
                  !CGM.getCodeGenOpts().NullPointerIsValid)
                AI->addAttr(llvm::Attribute::NonNull);
            }
          }

          // Set `align` attribute if any.
          const auto *AVAttr = PVD->getAttr<AlignValueAttr>();
          if (!AVAttr)
            if (const auto *TOTy = OTy->getAs<TypedefType>())
              AVAttr = TOTy->getDecl()->getAttr<AlignValueAttr>();
          if (AVAttr && !SanOpts.has(SanitizerKind::Alignment)) {
            // If alignment-assumption sanitizer is enabled, we do *not* add
            // alignment attribute here, but emit normal alignment assumption,
            // so the UBSAN check could function.
            llvm::ConstantInt *AlignmentCI =
                cast<llvm::ConstantInt>(EmitScalarExpr(AVAttr->getAlignment()));
            uint64_t AlignmentInt =
                AlignmentCI->getLimitedValue(llvm::Value::MaximumAlignment);
            if (AI->getParamAlign().valueOrOne() < AlignmentInt) {
              AI->removeAttr(llvm::Attribute::AttrKind::Alignment);
              AI->addAttrs(llvm::AttrBuilder(getLLVMContext())
                               .addAlignmentAttr(llvm::Align(AlignmentInt)));
            }
          }
        }

        // Set 'noalias' if an argument type has the `restrict` qualifier.
        if (Arg->getType().isRestrictQualified() ||
            (Arg->getType()->isPointerType() &&
             ((CurCodeDecl &&
               CurCodeDecl->hasAttr<SYCLIntelKernelArgsRestrictAttr>()) ||
              hasSYCLRestrictPropertyIRAttr(Arg, getContext()))) ||
            (Arg->hasAttr<RestrictAttr>() && Arg->getType()->isPointerType()))
          AI->addAttr(llvm::Attribute::NoAlias);
      }

      // Prepare the argument value. If we have the trivial case, handle it
      // with no muss and fuss.
      if (!isa<llvm::StructType>(ArgI.getCoerceToType()) &&
          ArgI.getCoerceToType() == ConvertType(Ty) &&
          ArgI.getDirectOffset() == 0) {
        assert(NumIRArgs == 1);

        // LLVM expects swifterror parameters to be used in very restricted
        // ways.  Copy the value into a less-restricted temporary.
        llvm::Value *V = AI;
        if (FI.getExtParameterInfo(ArgNo).getABI() ==
            ParameterABI::SwiftErrorResult) {
          QualType pointeeTy = Ty->getPointeeType();
          assert(pointeeTy->isPointerType());
          RawAddress temp =
              CreateMemTemp(pointeeTy, getPointerAlign(), "swifterror.temp");
          Address arg = makeNaturalAddressForPointer(
              V, pointeeTy, getContext().getTypeAlignInChars(pointeeTy));
          llvm::Value *incomingErrorValue = Builder.CreateLoad(arg);
          Builder.CreateStore(incomingErrorValue, temp);
          V = temp.getPointer();

          // Push a cleanup to copy the value back at the end of the function.
          // The convention does not guarantee that the value will be written
          // back if the function exits with an unwind exception.
          EHStack.pushCleanup<CopyBackSwiftError>(NormalCleanup, temp, arg);
        }

        // Ensure the argument is the correct type.
        if (V->getType() != ArgI.getCoerceToType())
          V = Builder.CreateBitCast(V, ArgI.getCoerceToType());

        if (isPromoted)
          V = emitArgumentDemotion(*this, Arg, V);

        // Because of merging of function types from multiple decls it is
        // possible for the type of an argument to not match the corresponding
        // type in the function type. Since we are codegening the callee
        // in here, add a cast to the argument type.
        llvm::Type *LTy = ConvertType(Arg->getType());
        if (V->getType() != LTy)
          V = Builder.CreateBitCast(V, LTy);

        ArgVals.push_back(ParamValue::forDirect(V));
        break;
      }

      // VLST arguments are coerced to VLATs at the function boundary for
      // ABI consistency. If this is a VLST that was coerced to
      // a VLAT at the function boundary and the types match up, use
      // llvm.vector.extract to convert back to the original VLST.
      if (auto *VecTyTo = dyn_cast<llvm::FixedVectorType>(ConvertType(Ty))) {
        llvm::Value *ArgVal = Fn->getArg(FirstIRArg);
        if (auto *VecTyFrom =
                dyn_cast<llvm::ScalableVectorType>(ArgVal->getType())) {
          auto [Coerced, Extracted] = CoerceScalableToFixed(
              *this, VecTyTo, VecTyFrom, ArgVal, Arg->getName());
          if (Extracted) {
            assert(NumIRArgs == 1);
            ArgVals.push_back(ParamValue::forDirect(Coerced));
            break;
          }
        }
      }

      llvm::StructType *STy =
          dyn_cast<llvm::StructType>(ArgI.getCoerceToType());
      Address Alloca =
          CreateMemTemp(Ty, getContext().getDeclAlign(Arg), Arg->getName());

      // Pointer to store into.
      Address Ptr = emitAddressAtOffset(*this, Alloca, ArgI);

      // Fast-isel and the optimizer generally like scalar values better than
      // FCAs, so we flatten them if this is safe to do for this argument.
      if (ArgI.isDirect() && ArgI.getCanBeFlattened() && STy &&
          STy->getNumElements() > 1) {
        llvm::TypeSize StructSize = CGM.getDataLayout().getTypeAllocSize(STy);
        llvm::TypeSize PtrElementSize =
            CGM.getDataLayout().getTypeAllocSize(Ptr.getElementType());
        if (StructSize.isScalable()) {
          assert(STy->containsHomogeneousScalableVectorTypes() &&
                 "ABI only supports structure with homogeneous scalable vector "
                 "type");
          assert(StructSize == PtrElementSize &&
                 "Only allow non-fractional movement of structure with"
                 "homogeneous scalable vector type");
          assert(STy->getNumElements() == NumIRArgs);

          llvm::Value *LoadedStructValue = llvm::PoisonValue::get(STy);
          for (unsigned i = 0, e = STy->getNumElements(); i != e; ++i) {
            auto *AI = Fn->getArg(FirstIRArg + i);
            AI->setName(Arg->getName() + ".coerce" + Twine(i));
            LoadedStructValue =
                Builder.CreateInsertValue(LoadedStructValue, AI, i);
          }

          Builder.CreateStore(LoadedStructValue, Ptr);
        } else {
          uint64_t SrcSize = StructSize.getFixedValue();
          uint64_t DstSize = PtrElementSize.getFixedValue();

          Address AddrToStoreInto = Address::invalid();
          if (SrcSize <= DstSize) {
            AddrToStoreInto = Ptr.withElementType(STy);
          } else {
            AddrToStoreInto =
                CreateTempAlloca(STy, Alloca.getAlignment(), "coerce");
          }

          assert(STy->getNumElements() == NumIRArgs);
          for (unsigned i = 0, e = STy->getNumElements(); i != e; ++i) {
            auto AI = Fn->getArg(FirstIRArg + i);
            AI->setName(Arg->getName() + ".coerce" + Twine(i));
            Address EltPtr = Builder.CreateStructGEP(AddrToStoreInto, i);
            Builder.CreateStore(AI, EltPtr);
          }

          if (SrcSize > DstSize) {
            Builder.CreateMemCpy(Ptr, AddrToStoreInto, DstSize);
          }
        }
      } else {
        // Simple case, just do a coerced store of the argument into the alloca.
        assert(NumIRArgs == 1);
        auto AI = Fn->getArg(FirstIRArg);
        AI->setName(Arg->getName() + ".coerce");
        CreateCoercedStore(
            AI, Ptr,
            llvm::TypeSize::getFixed(
                getContext().getTypeSizeInChars(Ty).getQuantity() -
                ArgI.getDirectOffset()),
            /*DstIsVolatile=*/false);
      }

      // Match to what EmitParmDecl is expecting for this type.
      if (CodeGenFunction::hasScalarEvaluationKind(Ty)) {
        llvm::Value *V =
            EmitLoadOfScalar(Alloca, false, Ty, Arg->getBeginLoc());
        if (isPromoted)
          V = emitArgumentDemotion(*this, Arg, V);
        ArgVals.push_back(ParamValue::forDirect(V));
      } else {
        ArgVals.push_back(ParamValue::forIndirect(Alloca));
      }
      break;
    }

    case ABIArgInfo::CoerceAndExpand: {
      // Reconstruct into a temporary.
      Address alloca = CreateMemTemp(Ty, getContext().getDeclAlign(Arg));
      ArgVals.push_back(ParamValue::forIndirect(alloca));

      auto coercionType = ArgI.getCoerceAndExpandType();
      auto unpaddedCoercionType = ArgI.getUnpaddedCoerceAndExpandType();
      auto *unpaddedStruct = dyn_cast<llvm::StructType>(unpaddedCoercionType);

      alloca = alloca.withElementType(coercionType);
      unsigned argIndex = FirstIRArg;
      unsigned unpaddedIndex = 0;
      for (unsigned i = 0, e = coercionType->getNumElements(); i != e; ++i) {
        llvm::Type *eltType = coercionType->getElementType(i);
        if (ABIArgInfo::isPaddingForCoerceAndExpand(eltType))
          continue;

        auto eltAddr = Builder.CreateStructGEP(alloca, i);
        llvm::Value *elt = Fn->getArg(argIndex++);

        auto paramType = unpaddedStruct
                             ? unpaddedStruct->getElementType(unpaddedIndex++)
                             : unpaddedCoercionType;

        if (auto *VecTyTo = dyn_cast<llvm::FixedVectorType>(eltType)) {
          if (auto *VecTyFrom = dyn_cast<llvm::ScalableVectorType>(paramType)) {
            bool Extracted;
            std::tie(elt, Extracted) = CoerceScalableToFixed(
                *this, VecTyTo, VecTyFrom, elt, elt->getName());
            assert(Extracted && "Unexpected scalable to fixed vector coercion");
          }
        }
        Builder.CreateStore(elt, eltAddr);
      }
      assert(argIndex == FirstIRArg + NumIRArgs);
      break;
    }

    case ABIArgInfo::Expand: {
      // If this structure was expanded into multiple arguments then
      // we need to create a temporary and reconstruct it from the
      // arguments.
      Address Alloca = CreateMemTemp(Ty, getContext().getDeclAlign(Arg));
      LValue LV = MakeAddrLValue(Alloca, Ty);
      ArgVals.push_back(ParamValue::forIndirect(Alloca));

      auto FnArgIter = Fn->arg_begin() + FirstIRArg;
      ExpandTypeFromArgs(Ty, LV, FnArgIter);
      assert(FnArgIter == Fn->arg_begin() + FirstIRArg + NumIRArgs);
      for (unsigned i = 0, e = NumIRArgs; i != e; ++i) {
        auto AI = Fn->getArg(FirstIRArg + i);
        AI->setName(Arg->getName() + "." + Twine(i));
      }
      break;
    }

    case ABIArgInfo::TargetSpecific: {
      auto *AI = Fn->getArg(FirstIRArg);
      AI->setName(Arg->getName() + ".target_coerce");
      Address Alloca =
          CreateMemTemp(Ty, getContext().getDeclAlign(Arg), Arg->getName());
      Address Ptr = emitAddressAtOffset(*this, Alloca, ArgI);
      CGM.getABIInfo().createCoercedStore(AI, Ptr, ArgI, false, *this);
      if (CodeGenFunction::hasScalarEvaluationKind(Ty)) {
        llvm::Value *V =
            EmitLoadOfScalar(Alloca, false, Ty, Arg->getBeginLoc());
        if (isPromoted) {
          V = emitArgumentDemotion(*this, Arg, V);
        }
        ArgVals.push_back(ParamValue::forDirect(V));
      } else {
        ArgVals.push_back(ParamValue::forIndirect(Alloca));
      }
      break;
    }
    case ABIArgInfo::Ignore:
      assert(NumIRArgs == 0);
      // Initialize the local variable appropriately.
      if (!hasScalarEvaluationKind(Ty)) {
        ArgVals.push_back(ParamValue::forIndirect(CreateMemTemp(Ty)));
      } else {
        llvm::Value *U = llvm::UndefValue::get(ConvertType(Arg->getType()));
        ArgVals.push_back(ParamValue::forDirect(U));
      }
      break;
    }
  }

  if (getTarget().getCXXABI().areArgsDestroyedLeftToRightInCallee()) {
    for (int I = Args.size() - 1; I >= 0; --I)
      EmitParmDecl(*Args[I], ArgVals[I], I + 1);
  } else {
    for (unsigned I = 0, E = Args.size(); I != E; ++I)
      EmitParmDecl(*Args[I], ArgVals[I], I + 1);
  }
}

static void eraseUnusedBitCasts(llvm::Instruction *insn) {
  while (insn->use_empty()) {
    llvm::BitCastInst *bitcast = dyn_cast<llvm::BitCastInst>(insn);
    if (!bitcast)
      return;

    // This is "safe" because we would have used a ConstantExpr otherwise.
    insn = cast<llvm::Instruction>(bitcast->getOperand(0));
    bitcast->eraseFromParent();
  }
}

/// Try to emit a fused autorelease of a return result.
static llvm::Value *tryEmitFusedAutoreleaseOfResult(CodeGenFunction &CGF,
                                                    llvm::Value *result) {
  // We must be immediately followed the cast.
  llvm::BasicBlock *BB = CGF.Builder.GetInsertBlock();
  if (BB->empty())
    return nullptr;
  if (&BB->back() != result)
    return nullptr;

  llvm::Type *resultType = result->getType();

  // result is in a BasicBlock and is therefore an Instruction.
  llvm::Instruction *generator = cast<llvm::Instruction>(result);

  SmallVector<llvm::Instruction *, 4> InstsToKill;

  // Look for:
  //  %generator = bitcast %type1* %generator2 to %type2*
  while (llvm::BitCastInst *bitcast = dyn_cast<llvm::BitCastInst>(generator)) {
    // We would have emitted this as a constant if the operand weren't
    // an Instruction.
    generator = cast<llvm::Instruction>(bitcast->getOperand(0));

    // Require the generator to be immediately followed by the cast.
    if (generator->getNextNode() != bitcast)
      return nullptr;

    InstsToKill.push_back(bitcast);
  }

  // Look for:
  //   %generator = call i8* @objc_retain(i8* %originalResult)
  // or
  //   %generator = call i8* @objc_retainAutoreleasedReturnValue(i8* %originalResult)
  llvm::CallInst *call = dyn_cast<llvm::CallInst>(generator);
  if (!call)
    return nullptr;

  bool doRetainAutorelease;

  if (call->getCalledOperand() == CGF.CGM.getObjCEntrypoints().objc_retain) {
    doRetainAutorelease = true;
  } else if (call->getCalledOperand() ==
             CGF.CGM.getObjCEntrypoints().objc_retainAutoreleasedReturnValue) {
    doRetainAutorelease = false;

    // If we emitted an assembly marker for this call (and the
    // ARCEntrypoints field should have been set if so), go looking
    // for that call.  If we can't find it, we can't do this
    // optimization.  But it should always be the immediately previous
    // instruction, unless we needed bitcasts around the call.
    if (CGF.CGM.getObjCEntrypoints().retainAutoreleasedReturnValueMarker) {
      llvm::Instruction *prev = call->getPrevNode();
      assert(prev);
      if (isa<llvm::BitCastInst>(prev)) {
        prev = prev->getPrevNode();
        assert(prev);
      }
      assert(isa<llvm::CallInst>(prev));
      assert(cast<llvm::CallInst>(prev)->getCalledOperand() ==
             CGF.CGM.getObjCEntrypoints().retainAutoreleasedReturnValueMarker);
      InstsToKill.push_back(prev);
    }
  } else {
    return nullptr;
  }

  result = call->getArgOperand(0);
  InstsToKill.push_back(call);

  // Keep killing bitcasts, for sanity.  Note that we no longer care
  // about precise ordering as long as there's exactly one use.
  while (llvm::BitCastInst *bitcast = dyn_cast<llvm::BitCastInst>(result)) {
    if (!bitcast->hasOneUse())
      break;
    InstsToKill.push_back(bitcast);
    result = bitcast->getOperand(0);
  }

  // Delete all the unnecessary instructions, from latest to earliest.
  for (auto *I : InstsToKill)
    I->eraseFromParent();

  // Do the fused retain/autorelease if we were asked to.
  if (doRetainAutorelease)
    result = CGF.EmitARCRetainAutoreleaseReturnValue(result);

  // Cast back to the result type.
  return CGF.Builder.CreateBitCast(result, resultType);
}

/// If this is a +1 of the value of an immutable 'self', remove it.
static llvm::Value *tryRemoveRetainOfSelf(CodeGenFunction &CGF,
                                          llvm::Value *result) {
  // This is only applicable to a method with an immutable 'self'.
  const ObjCMethodDecl *method =
      dyn_cast_or_null<ObjCMethodDecl>(CGF.CurCodeDecl);
  if (!method)
    return nullptr;
  const VarDecl *self = method->getSelfDecl();
  if (!self->getType().isConstQualified())
    return nullptr;

  // Look for a retain call. Note: stripPointerCasts looks through returned arg
  // functions, which would cause us to miss the retain.
  llvm::CallInst *retainCall = dyn_cast<llvm::CallInst>(result);
  if (!retainCall || retainCall->getCalledOperand() !=
                         CGF.CGM.getObjCEntrypoints().objc_retain)
    return nullptr;

  // Look for an ordinary load of 'self'.
  llvm::Value *retainedValue = retainCall->getArgOperand(0);
  llvm::LoadInst *load =
      dyn_cast<llvm::LoadInst>(retainedValue->stripPointerCasts());
  if (!load || load->isAtomic() || load->isVolatile() ||
      load->getPointerOperand() != CGF.GetAddrOfLocalVar(self).getBasePointer())
    return nullptr;

  // Okay!  Burn it all down.  This relies for correctness on the
  // assumption that the retain is emitted as part of the return and
  // that thereafter everything is used "linearly".
  llvm::Type *resultType = result->getType();
  eraseUnusedBitCasts(cast<llvm::Instruction>(result));
  assert(retainCall->use_empty());
  retainCall->eraseFromParent();
  eraseUnusedBitCasts(cast<llvm::Instruction>(retainedValue));

  return CGF.Builder.CreateBitCast(load, resultType);
}

/// Emit an ARC autorelease of the result of a function.
///
/// \return the value to actually return from the function
static llvm::Value *emitAutoreleaseOfResult(CodeGenFunction &CGF,
                                            llvm::Value *result) {
  // If we're returning 'self', kill the initial retain.  This is a
  // heuristic attempt to "encourage correctness" in the really unfortunate
  // case where we have a return of self during a dealloc and we desperately
  // need to avoid the possible autorelease.
  if (llvm::Value *self = tryRemoveRetainOfSelf(CGF, result))
    return self;

  // At -O0, try to emit a fused retain/autorelease.
  if (CGF.shouldUseFusedARCCalls())
    if (llvm::Value *fused = tryEmitFusedAutoreleaseOfResult(CGF, result))
      return fused;

  return CGF.EmitARCAutoreleaseReturnValue(result);
}

/// Heuristically search for a dominating store to the return-value slot.
static llvm::StoreInst *findDominatingStoreToReturnValue(CodeGenFunction &CGF) {
  llvm::Value *ReturnValuePtr = CGF.ReturnValue.getBasePointer();

  // Check if a User is a store which pointerOperand is the ReturnValue.
  // We are looking for stores to the ReturnValue, not for stores of the
  // ReturnValue to some other location.
  auto GetStoreIfValid = [&CGF,
                          ReturnValuePtr](llvm::User *U) -> llvm::StoreInst * {
    auto *SI = dyn_cast<llvm::StoreInst>(U);
    if (!SI || SI->getPointerOperand() != ReturnValuePtr ||
        SI->getValueOperand()->getType() != CGF.ReturnValue.getElementType())
      return nullptr;
    // These aren't actually possible for non-coerced returns, and we
    // only care about non-coerced returns on this code path.
    // All memory instructions inside __try block are volatile.
    assert(!SI->isAtomic() &&
           (!SI->isVolatile() || CGF.currentFunctionUsesSEHTry()));
    return SI;
  };
  // If there are multiple uses of the return-value slot, just check
  // for something immediately preceding the IP.  Sometimes this can
  // happen with how we generate implicit-returns; it can also happen
  // with noreturn cleanups.
  if (!ReturnValuePtr->hasOneUse()) {
    llvm::BasicBlock *IP = CGF.Builder.GetInsertBlock();
    if (IP->empty())
      return nullptr;

    // Look at directly preceding instruction, skipping bitcasts, lifetime
    // markers, and fake uses and their operands.
    const llvm::Instruction *LoadIntoFakeUse = nullptr;
    for (llvm::Instruction &I : llvm::reverse(*IP)) {
      // Ignore instructions that are just loads for fake uses; the load should
      // immediately precede the fake use, so we only need to remember the
      // operand for the last fake use seen.
      if (LoadIntoFakeUse == &I)
        continue;
      if (isa<llvm::BitCastInst>(&I))
        continue;
      if (auto *II = dyn_cast<llvm::IntrinsicInst>(&I)) {
        if (II->getIntrinsicID() == llvm::Intrinsic::lifetime_end)
          continue;

        if (II->getIntrinsicID() == llvm::Intrinsic::fake_use) {
          LoadIntoFakeUse = dyn_cast<llvm::Instruction>(II->getArgOperand(0));
          continue;
        }
      }
      return GetStoreIfValid(&I);
    }
    return nullptr;
  }

  llvm::StoreInst *store = GetStoreIfValid(ReturnValuePtr->user_back());
  if (!store)
    return nullptr;

  // Now do a first-and-dirty dominance check: just walk up the
  // single-predecessors chain from the current insertion point.
  llvm::BasicBlock *StoreBB = store->getParent();
  llvm::BasicBlock *IP = CGF.Builder.GetInsertBlock();
  llvm::SmallPtrSet<llvm::BasicBlock *, 4> SeenBBs;
  while (IP != StoreBB) {
    if (!SeenBBs.insert(IP).second || !(IP = IP->getSinglePredecessor()))
      return nullptr;
  }

  // Okay, the store's basic block dominates the insertion point; we
  // can do our thing.
  return store;
}

// Helper functions for EmitCMSEClearRecord

// Set the bits corresponding to a field having width `BitWidth` and located at
// offset `BitOffset` (from the least significant bit) within a storage unit of
// `Bits.size()` bytes. Each element of `Bits` corresponds to one target byte.
// Use little-endian layout, i.e.`Bits[0]` is the LSB.
static void setBitRange(SmallVectorImpl<uint64_t> &Bits, int BitOffset,
                        int BitWidth, int CharWidth) {
  assert(CharWidth <= 64);
  assert(static_cast<unsigned>(BitWidth) <= Bits.size() * CharWidth);

  int Pos = 0;
  if (BitOffset >= CharWidth) {
    Pos += BitOffset / CharWidth;
    BitOffset = BitOffset % CharWidth;
  }

  const uint64_t Used = (uint64_t(1) << CharWidth) - 1;
  if (BitOffset + BitWidth >= CharWidth) {
    Bits[Pos++] |= (Used << BitOffset) & Used;
    BitWidth -= CharWidth - BitOffset;
    BitOffset = 0;
  }

  while (BitWidth >= CharWidth) {
    Bits[Pos++] = Used;
    BitWidth -= CharWidth;
  }

  if (BitWidth > 0)
    Bits[Pos++] |= (Used >> (CharWidth - BitWidth)) << BitOffset;
}

// Set the bits corresponding to a field having width `BitWidth` and located at
// offset `BitOffset` (from the least significant bit) within a storage unit of
// `StorageSize` bytes, located at `StorageOffset` in `Bits`. Each element of
// `Bits` corresponds to one target byte. Use target endian layout.
static void setBitRange(SmallVectorImpl<uint64_t> &Bits, int StorageOffset,
                        int StorageSize, int BitOffset, int BitWidth,
                        int CharWidth, bool BigEndian) {

  SmallVector<uint64_t, 8> TmpBits(StorageSize);
  setBitRange(TmpBits, BitOffset, BitWidth, CharWidth);

  if (BigEndian)
    std::reverse(TmpBits.begin(), TmpBits.end());

  for (uint64_t V : TmpBits)
    Bits[StorageOffset++] |= V;
}

static void setUsedBits(CodeGenModule &, QualType, int,
                        SmallVectorImpl<uint64_t> &);

// Set the bits in `Bits`, which correspond to the value representations of
// the actual members of the record type `RTy`. Note that this function does
// not handle base classes, virtual tables, etc, since they cannot happen in
// CMSE function arguments or return. The bit mask corresponds to the target
// memory layout, i.e. it's endian dependent.
static void setUsedBits(CodeGenModule &CGM, const RecordType *RTy, int Offset,
                        SmallVectorImpl<uint64_t> &Bits) {
  ASTContext &Context = CGM.getContext();
  int CharWidth = Context.getCharWidth();
  const RecordDecl *RD = RTy->getDecl()->getDefinition();
  const ASTRecordLayout &ASTLayout = Context.getASTRecordLayout(RD);
  const CGRecordLayout &Layout = CGM.getTypes().getCGRecordLayout(RD);

  int Idx = 0;
  for (auto I = RD->field_begin(), E = RD->field_end(); I != E; ++I, ++Idx) {
    const FieldDecl *F = *I;

    if (F->isUnnamedBitField() || F->isZeroLengthBitField() ||
        F->getType()->isIncompleteArrayType())
      continue;

    if (F->isBitField()) {
      const CGBitFieldInfo &BFI = Layout.getBitFieldInfo(F);
      setBitRange(Bits, Offset + BFI.StorageOffset.getQuantity(),
                  BFI.StorageSize / CharWidth, BFI.Offset, BFI.Size, CharWidth,
                  CGM.getDataLayout().isBigEndian());
      continue;
    }

    setUsedBits(CGM, F->getType(),
                Offset + ASTLayout.getFieldOffset(Idx) / CharWidth, Bits);
  }
}

// Set the bits in `Bits`, which correspond to the value representations of
// the elements of an array type `ATy`.
static void setUsedBits(CodeGenModule &CGM, const ConstantArrayType *ATy,
                        int Offset, SmallVectorImpl<uint64_t> &Bits) {
  const ASTContext &Context = CGM.getContext();

  QualType ETy = Context.getBaseElementType(ATy);
  int Size = Context.getTypeSizeInChars(ETy).getQuantity();
  SmallVector<uint64_t, 4> TmpBits(Size);
  setUsedBits(CGM, ETy, 0, TmpBits);

  for (int I = 0, N = Context.getConstantArrayElementCount(ATy); I < N; ++I) {
    auto Src = TmpBits.begin();
    auto Dst = Bits.begin() + Offset + I * Size;
    for (int J = 0; J < Size; ++J)
      *Dst++ |= *Src++;
  }
}

// Set the bits in `Bits`, which correspond to the value representations of
// the type `QTy`.
static void setUsedBits(CodeGenModule &CGM, QualType QTy, int Offset,
                        SmallVectorImpl<uint64_t> &Bits) {
  if (const auto *RTy = QTy->getAsCanonical<RecordType>())
    return setUsedBits(CGM, RTy, Offset, Bits);

  ASTContext &Context = CGM.getContext();
  if (const auto *ATy = Context.getAsConstantArrayType(QTy))
    return setUsedBits(CGM, ATy, Offset, Bits);

  int Size = Context.getTypeSizeInChars(QTy).getQuantity();
  if (Size <= 0)
    return;

  std::fill_n(Bits.begin() + Offset, Size,
              (uint64_t(1) << Context.getCharWidth()) - 1);
}

static uint64_t buildMultiCharMask(const SmallVectorImpl<uint64_t> &Bits,
                                   int Pos, int Size, int CharWidth,
                                   bool BigEndian) {
  assert(Size > 0);
  uint64_t Mask = 0;
  if (BigEndian) {
    for (auto P = Bits.begin() + Pos, E = Bits.begin() + Pos + Size; P != E;
         ++P)
      Mask = (Mask << CharWidth) | *P;
  } else {
    auto P = Bits.begin() + Pos + Size, End = Bits.begin() + Pos;
    do
      Mask = (Mask << CharWidth) | *--P;
    while (P != End);
  }
  return Mask;
}

// Emit code to clear the bits in a record, which aren't a part of any user
// declared member, when the record is a function return.
llvm::Value *CodeGenFunction::EmitCMSEClearRecord(llvm::Value *Src,
                                                  llvm::IntegerType *ITy,
                                                  QualType QTy) {
  assert(Src->getType() == ITy);
  assert(ITy->getScalarSizeInBits() <= 64);

  const llvm::DataLayout &DataLayout = CGM.getDataLayout();
  int Size = DataLayout.getTypeStoreSize(ITy);
  SmallVector<uint64_t, 4> Bits(Size);
  setUsedBits(CGM, QTy->castAsCanonical<RecordType>(), 0, Bits);

  int CharWidth = CGM.getContext().getCharWidth();
  uint64_t Mask =
      buildMultiCharMask(Bits, 0, Size, CharWidth, DataLayout.isBigEndian());

  return Builder.CreateAnd(Src, Mask, "cmse.clear");
}

// Emit code to clear the bits in a record, which aren't a part of any user
// declared member, when the record is a function argument.
llvm::Value *CodeGenFunction::EmitCMSEClearRecord(llvm::Value *Src,
                                                  llvm::ArrayType *ATy,
                                                  QualType QTy) {
  const llvm::DataLayout &DataLayout = CGM.getDataLayout();
  int Size = DataLayout.getTypeStoreSize(ATy);
  SmallVector<uint64_t, 16> Bits(Size);
  setUsedBits(CGM, QTy->castAsCanonical<RecordType>(), 0, Bits);

  // Clear each element of the LLVM array.
  int CharWidth = CGM.getContext().getCharWidth();
  int CharsPerElt =
      ATy->getArrayElementType()->getScalarSizeInBits() / CharWidth;
  int MaskIndex = 0;
  llvm::Value *R = llvm::PoisonValue::get(ATy);
  for (int I = 0, N = ATy->getArrayNumElements(); I != N; ++I) {
    uint64_t Mask = buildMultiCharMask(Bits, MaskIndex, CharsPerElt, CharWidth,
                                       DataLayout.isBigEndian());
    MaskIndex += CharsPerElt;
    llvm::Value *T0 = Builder.CreateExtractValue(Src, I);
    llvm::Value *T1 = Builder.CreateAnd(T0, Mask, "cmse.clear");
    R = Builder.CreateInsertValue(R, T1, I);
  }

  return R;
}

void CodeGenFunction::EmitFunctionEpilog(
    const CGFunctionInfo &FI, bool EmitRetDbgLoc, SourceLocation EndLoc,
    uint64_t RetKeyInstructionsSourceAtom) {
  if (FI.isNoReturn()) {
    // Noreturn functions don't return.
    EmitUnreachable(EndLoc);
    return;
  }

  if (CurCodeDecl && CurCodeDecl->hasAttr<NakedAttr>()) {
    // Naked functions don't have epilogues.
    Builder.CreateUnreachable();
    return;
  }

  // Functions with no result always return void.
  if (!ReturnValue.isValid()) {
    auto *I = Builder.CreateRetVoid();
    if (RetKeyInstructionsSourceAtom)
      addInstToSpecificSourceAtom(I, nullptr, RetKeyInstructionsSourceAtom);
    else
      addInstToNewSourceAtom(I, nullptr);
    return;
  }

  llvm::DebugLoc RetDbgLoc;
  llvm::Value *RV = nullptr;
  QualType RetTy = FI.getReturnType();
  const ABIArgInfo &RetAI = FI.getReturnInfo();

  switch (RetAI.getKind()) {
  case ABIArgInfo::InAlloca:
    // Aggregates get evaluated directly into the destination.  Sometimes we
    // need to return the sret value in a register, though.
    assert(hasAggregateEvaluationKind(RetTy));
    if (RetAI.getInAllocaSRet()) {
      llvm::Function::arg_iterator EI = CurFn->arg_end();
      --EI;
      llvm::Value *ArgStruct = &*EI;
      llvm::Value *SRet = Builder.CreateStructGEP(
          FI.getArgStruct(), ArgStruct, RetAI.getInAllocaFieldIndex());
      llvm::Type *Ty =
          cast<llvm::GetElementPtrInst>(SRet)->getResultElementType();
      RV = Builder.CreateAlignedLoad(Ty, SRet, getPointerAlign(), "sret");
    }
    break;

  case ABIArgInfo::Indirect: {
    auto AI = CurFn->arg_begin();
    if (RetAI.isSRetAfterThis())
      ++AI;
    switch (getEvaluationKind(RetTy)) {
    case TEK_Complex: {
      ComplexPairTy RT =
          EmitLoadOfComplex(MakeAddrLValue(ReturnValue, RetTy), EndLoc);
      EmitStoreOfComplex(RT, MakeNaturalAlignAddrLValue(&*AI, RetTy),
                         /*isInit*/ true);
      break;
    }
    case TEK_Aggregate:
      // Do nothing; aggregates get evaluated directly into the destination.
      break;
    case TEK_Scalar: {
      LValueBaseInfo BaseInfo;
      TBAAAccessInfo TBAAInfo;
      CharUnits Alignment =
          CGM.getNaturalTypeAlignment(RetTy, &BaseInfo, &TBAAInfo);
      Address ArgAddr(&*AI, ConvertType(RetTy), Alignment);
      LValue ArgVal =
          LValue::MakeAddr(ArgAddr, RetTy, getContext(), BaseInfo, TBAAInfo);
      EmitStoreOfScalar(
          EmitLoadOfScalar(MakeAddrLValue(ReturnValue, RetTy), EndLoc), ArgVal,
          /*isInit*/ true);
      break;
    }
    }
    break;
  }

  case ABIArgInfo::Extend:
  case ABIArgInfo::Direct:
    if (RetAI.getCoerceToType() == ConvertType(RetTy) &&
        RetAI.getDirectOffset() == 0) {
      // The internal return value temp always will have pointer-to-return-type
      // type, just do a load.

      // If there is a dominating store to ReturnValue, we can elide
      // the load, zap the store, and usually zap the alloca.
      if (llvm::StoreInst *SI = findDominatingStoreToReturnValue(*this)) {
        // Reuse the debug location from the store unless there is
        // cleanup code to be emitted between the store and return
        // instruction.
        if (EmitRetDbgLoc && !AutoreleaseResult)
          RetDbgLoc = SI->getDebugLoc();
        // Get the stored value and nuke the now-dead store.
        RV = SI->getValueOperand();
        SI->eraseFromParent();

      // Otherwise, we have to do a simple load.
      } else {
        RV = Builder.CreateLoad(ReturnValue);
      }
    } else {
      // If the value is offset in memory, apply the offset now.
      Address V = emitAddressAtOffset(*this, ReturnValue, RetAI);

      RV = CreateCoercedLoad(V, RetAI.getCoerceToType(), *this);
    }

    // In ARC, end functions that return a retainable type with a call
    // to objc_autoreleaseReturnValue.
    if (AutoreleaseResult) {
#ifndef NDEBUG
      // Type::isObjCRetainabletype has to be called on a QualType that hasn't
      // been stripped of the typedefs, so we cannot use RetTy here. Get the
      // original return type of FunctionDecl, CurCodeDecl, and BlockDecl from
      // CurCodeDecl or BlockInfo.
      QualType RT;

      if (auto *FD = dyn_cast<FunctionDecl>(CurCodeDecl))
        RT = FD->getReturnType();
      else if (auto *MD = dyn_cast<ObjCMethodDecl>(CurCodeDecl))
        RT = MD->getReturnType();
      else if (isa<BlockDecl>(CurCodeDecl))
        RT = BlockInfo->BlockExpression->getFunctionType()->getReturnType();
      else
        llvm_unreachable("Unexpected function/method type");

      assert(getLangOpts().ObjCAutoRefCount && !FI.isReturnsRetained() &&
             RT->isObjCRetainableType());
#endif
      RV = emitAutoreleaseOfResult(*this, RV);
    }

    break;

  case ABIArgInfo::Ignore:
    break;

  case ABIArgInfo::CoerceAndExpand: {
    auto coercionType = RetAI.getCoerceAndExpandType();
    auto unpaddedCoercionType = RetAI.getUnpaddedCoerceAndExpandType();
    auto *unpaddedStruct = dyn_cast<llvm::StructType>(unpaddedCoercionType);

    // Load all of the coerced elements out into results.
    llvm::SmallVector<llvm::Value *, 4> results;
    Address addr = ReturnValue.withElementType(coercionType);
    unsigned unpaddedIndex = 0;
    for (unsigned i = 0, e = coercionType->getNumElements(); i != e; ++i) {
      auto coercedEltType = coercionType->getElementType(i);
      if (ABIArgInfo::isPaddingForCoerceAndExpand(coercedEltType))
        continue;

      auto eltAddr = Builder.CreateStructGEP(addr, i);
      llvm::Value *elt = CreateCoercedLoad(
          eltAddr,
          unpaddedStruct ? unpaddedStruct->getElementType(unpaddedIndex++)
                         : unpaddedCoercionType,
          *this);
      results.push_back(elt);
    }

    // If we have one result, it's the single direct result type.
    if (results.size() == 1) {
      RV = results[0];

    // Otherwise, we need to make a first-class aggregate.
    } else {
      // Construct a return type that lacks padding elements.
      llvm::Type *returnType = RetAI.getUnpaddedCoerceAndExpandType();

      RV = llvm::PoisonValue::get(returnType);
      for (unsigned i = 0, e = results.size(); i != e; ++i) {
        RV = Builder.CreateInsertValue(RV, results[i], i);
      }
    }
    break;
  }
  case ABIArgInfo::TargetSpecific: {
    Address V = emitAddressAtOffset(*this, ReturnValue, RetAI);
    RV = CGM.getABIInfo().createCoercedLoad(V, RetAI, *this);
    break;
  }
  case ABIArgInfo::Expand:
  case ABIArgInfo::IndirectAliased:
    llvm_unreachable("Invalid ABI kind for return argument");
  }

  llvm::Instruction *Ret;
  if (RV) {
    if (CurFuncDecl && CurFuncDecl->hasAttr<CmseNSEntryAttr>()) {
      // For certain return types, clear padding bits, as they may reveal
      // sensitive information.
      // Small struct/union types are passed as integers.
      auto *ITy = dyn_cast<llvm::IntegerType>(RV->getType());
      if (ITy != nullptr && isa<RecordType>(RetTy.getCanonicalType()))
        RV = EmitCMSEClearRecord(RV, ITy, RetTy);
    }
    EmitReturnValueCheck(RV);
    Ret = Builder.CreateRet(RV);
  } else {
    Ret = Builder.CreateRetVoid();
  }

  if (RetDbgLoc)
    Ret->setDebugLoc(std::move(RetDbgLoc));

  llvm::Value *Backup = RV ? Ret->getOperand(0) : nullptr;
  if (RetKeyInstructionsSourceAtom)
    addInstToSpecificSourceAtom(Ret, Backup, RetKeyInstructionsSourceAtom);
  else
    addInstToNewSourceAtom(Ret, Backup);
}

void CodeGenFunction::EmitReturnValueCheck(llvm::Value *RV) {
  // A current decl may not be available when emitting vtable thunks.
  if (!CurCodeDecl)
    return;

  // If the return block isn't reachable, neither is this check, so don't emit
  // it.
  if (ReturnBlock.isValid() && ReturnBlock.getBlock()->use_empty())
    return;

  ReturnsNonNullAttr *RetNNAttr = nullptr;
  if (SanOpts.has(SanitizerKind::ReturnsNonnullAttribute))
    RetNNAttr = CurCodeDecl->getAttr<ReturnsNonNullAttr>();

  if (!RetNNAttr && !requiresReturnValueNullabilityCheck())
    return;

  // Prefer the returns_nonnull attribute if it's present.
  SourceLocation AttrLoc;
  SanitizerKind::SanitizerOrdinal CheckKind;
  SanitizerHandler Handler;
  if (RetNNAttr) {
    assert(!requiresReturnValueNullabilityCheck() &&
           "Cannot check nullability and the nonnull attribute");
    AttrLoc = RetNNAttr->getLocation();
    CheckKind = SanitizerKind::SO_ReturnsNonnullAttribute;
    Handler = SanitizerHandler::NonnullReturn;
  } else {
    if (auto *DD = dyn_cast<DeclaratorDecl>(CurCodeDecl))
      if (auto *TSI = DD->getTypeSourceInfo())
        if (auto FTL = TSI->getTypeLoc().getAsAdjusted<FunctionTypeLoc>())
          AttrLoc = FTL.getReturnLoc().findNullabilityLoc();
    CheckKind = SanitizerKind::SO_NullabilityReturn;
    Handler = SanitizerHandler::NullabilityReturn;
  }

  SanitizerDebugLocation SanScope(this, {CheckKind}, Handler);

  // Make sure the "return" source location is valid. If we're checking a
  // nullability annotation, make sure the preconditions for the check are met.
  llvm::BasicBlock *Check = createBasicBlock("nullcheck");
  llvm::BasicBlock *NoCheck = createBasicBlock("no.nullcheck");
  llvm::Value *SLocPtr = Builder.CreateLoad(ReturnLocation, "return.sloc.load");
  llvm::Value *CanNullCheck = Builder.CreateIsNotNull(SLocPtr);
  if (requiresReturnValueNullabilityCheck())
    CanNullCheck =
        Builder.CreateAnd(CanNullCheck, RetValNullabilityPrecondition);
  Builder.CreateCondBr(CanNullCheck, Check, NoCheck);
  EmitBlock(Check);

  // Now do the null check.
  llvm::Value *Cond = Builder.CreateIsNotNull(RV);
  llvm::Constant *StaticData[] = {EmitCheckSourceLocation(AttrLoc)};
  llvm::Value *DynamicData[] = {SLocPtr};
  EmitCheck(std::make_pair(Cond, CheckKind), Handler, StaticData, DynamicData);

  EmitBlock(NoCheck);

#ifndef NDEBUG
  // The return location should not be used after the check has been emitted.
  ReturnLocation = Address::invalid();
#endif
}

static bool isInAllocaArgument(CGCXXABI &ABI, QualType type) {
  const CXXRecordDecl *RD = type->getAsCXXRecordDecl();
  return RD && ABI.getRecordArgABI(RD) == CGCXXABI::RAA_DirectInMemory;
}

static AggValueSlot createPlaceholderSlot(CodeGenFunction &CGF, QualType Ty) {
  // FIXME: Generate IR in one pass, rather than going back and fixing up these
  // placeholders.
  llvm::Type *IRTy = CGF.ConvertTypeForMem(Ty);
  llvm::Type *IRPtrTy = llvm::PointerType::getUnqual(CGF.getLLVMContext());
  llvm::Value *Placeholder = llvm::PoisonValue::get(IRPtrTy);

  // FIXME: When we generate this IR in one pass, we shouldn't need
  // this win32-specific alignment hack.
  CharUnits Align = CharUnits::fromQuantity(4);
  Placeholder = CGF.Builder.CreateAlignedLoad(IRPtrTy, Placeholder, Align);

  return AggValueSlot::forAddr(
      Address(Placeholder, IRTy, Align), Ty.getQualifiers(),
      AggValueSlot::IsNotDestructed, AggValueSlot::DoesNotNeedGCBarriers,
      AggValueSlot::IsNotAliased, AggValueSlot::DoesNotOverlap);
}

void CodeGenFunction::EmitDelegateCallArg(CallArgList &args,
                                          const VarDecl *param,
                                          SourceLocation loc) {
  // StartFunction converted the ABI-lowered parameter(s) into a
  // local alloca.  We need to turn that into an r-value suitable
  // for EmitCall.
  Address local = GetAddrOfLocalVar(param);

  QualType type = param->getType();

  // GetAddrOfLocalVar returns a pointer-to-pointer for references,
  // but the argument needs to be the original pointer.
  if (type->isReferenceType()) {
    args.add(RValue::get(Builder.CreateLoad(local)), type);

  // In ARC, move out of consumed arguments so that the release cleanup
  // entered by StartFunction doesn't cause an over-release.  This isn't
  // optimal -O0 code generation, but it should get cleaned up when
  // optimization is enabled.  This also assumes that delegate calls are
  // performed exactly once for a set of arguments, but that should be safe.
  } else if (getLangOpts().ObjCAutoRefCount &&
             param->hasAttr<NSConsumedAttr>() && type->isObjCRetainableType()) {
    llvm::Value *ptr = Builder.CreateLoad(local);
    auto null =
        llvm::ConstantPointerNull::get(cast<llvm::PointerType>(ptr->getType()));
    Builder.CreateStore(null, local);
    args.add(RValue::get(ptr), type);

  // For the most part, we just need to load the alloca, except that
  // aggregate r-values are actually pointers to temporaries.
  } else {
    args.add(convertTempToRValue(local, type, loc), type);
  }

  // Deactivate the cleanup for the callee-destructed param that was pushed.
  if (type->isRecordType() && !CurFuncIsThunk &&
      type->castAsRecordDecl()->isParamDestroyedInCallee() &&
      param->needsDestruction(getContext())) {
    EHScopeStack::stable_iterator cleanup =
        CalleeDestructedParamCleanups.lookup(cast<ParmVarDecl>(param));
    assert(cleanup.isValid() &&
           "cleanup for callee-destructed param not recorded");
    // This unreachable is a temporary marker which will be removed later.
    llvm::Instruction *isActive = Builder.CreateUnreachable();
    args.addArgCleanupDeactivation(cleanup, isActive);
  }
}

static bool isProvablyNull(llvm::Value *addr) {
  return llvm::isa_and_nonnull<llvm::ConstantPointerNull>(addr);
}

static bool isProvablyNonNull(Address Addr, CodeGenFunction &CGF) {
  return llvm::isKnownNonZero(Addr.getBasePointer(), CGF.CGM.getDataLayout());
}

/// Emit the actual writing-back of a writeback.
static void emitWriteback(CodeGenFunction &CGF,
                          const CallArgList::Writeback &writeback) {
  const LValue &srcLV = writeback.Source;
  Address srcAddr = srcLV.getAddress();
  assert(!isProvablyNull(srcAddr.getBasePointer()) &&
         "shouldn't have writeback for provably null argument");

  if (writeback.WritebackExpr) {
    CGF.EmitIgnoredExpr(writeback.WritebackExpr);
    CGF.EmitLifetimeEnd(writeback.Temporary.getBasePointer());
    return;
  }

  llvm::BasicBlock *contBB = nullptr;

  // If the argument wasn't provably non-null, we need to null check
  // before doing the store.
  bool provablyNonNull = isProvablyNonNull(srcAddr, CGF);

  if (!provablyNonNull) {
    llvm::BasicBlock *writebackBB = CGF.createBasicBlock("icr.writeback");
    contBB = CGF.createBasicBlock("icr.done");

    llvm::Value *isNull = CGF.Builder.CreateIsNull(srcAddr, "icr.isnull");
    CGF.Builder.CreateCondBr(isNull, contBB, writebackBB);
    CGF.EmitBlock(writebackBB);
  }

  // Load the value to writeback.
  llvm::Value *value = CGF.Builder.CreateLoad(writeback.Temporary);

  // Cast it back, in case we're writing an id to a Foo* or something.
  value = CGF.Builder.CreateBitCast(value, srcAddr.getElementType(),
                                    "icr.writeback-cast");

  // Perform the writeback.

  // If we have a "to use" value, it's something we need to emit a use
  // of.  This has to be carefully threaded in: if it's done after the
  // release it's potentially undefined behavior (and the optimizer
  // will ignore it), and if it happens before the retain then the
  // optimizer could move the release there.
  if (writeback.ToUse) {
    assert(srcLV.getObjCLifetime() == Qualifiers::OCL_Strong);

    // Retain the new value.  No need to block-copy here:  the block's
    // being passed up the stack.
    value = CGF.EmitARCRetainNonBlock(value);

    // Emit the intrinsic use here.
    CGF.EmitARCIntrinsicUse(writeback.ToUse);

    // Load the old value (primitively).
    llvm::Value *oldValue = CGF.EmitLoadOfScalar(srcLV, SourceLocation());

    // Put the new value in place (primitively).
    CGF.EmitStoreOfScalar(value, srcLV, /*init*/ false);

    // Release the old value.
    CGF.EmitARCRelease(oldValue, srcLV.isARCPreciseLifetime());

  // Otherwise, we can just do a normal lvalue store.
  } else {
    CGF.EmitStoreThroughLValue(RValue::get(value), srcLV);
  }

  // Jump to the continuation block.
  if (!provablyNonNull)
    CGF.EmitBlock(contBB);
}

static void deactivateArgCleanupsBeforeCall(CodeGenFunction &CGF,
                                            const CallArgList &CallArgs) {
  ArrayRef<CallArgList::CallArgCleanup> Cleanups =
      CallArgs.getCleanupsToDeactivate();
  // Iterate in reverse to increase the likelihood of popping the cleanup.
  for (const auto &I : llvm::reverse(Cleanups)) {
    CGF.DeactivateCleanupBlock(I.Cleanup, I.IsActiveIP);
    I.IsActiveIP->eraseFromParent();
  }
}

static const Expr *maybeGetUnaryAddrOfOperand(const Expr *E) {
  if (const UnaryOperator *uop = dyn_cast<UnaryOperator>(E->IgnoreParens()))
    if (uop->getOpcode() == UO_AddrOf)
      return uop->getSubExpr();
  return nullptr;
}

/// Emit an argument that's being passed call-by-writeback.  That is,
/// we are passing the address of an __autoreleased temporary; it
/// might be copy-initialized with the current value of the given
/// address, but it will definitely be copied out of after the call.
static void emitWritebackArg(CodeGenFunction &CGF, CallArgList &args,
                             const ObjCIndirectCopyRestoreExpr *CRE) {
  LValue srcLV;

  // Make an optimistic effort to emit the address as an l-value.
  // This can fail if the argument expression is more complicated.
  if (const Expr *lvExpr = maybeGetUnaryAddrOfOperand(CRE->getSubExpr())) {
    srcLV = CGF.EmitLValue(lvExpr);

  // Otherwise, just emit it as a scalar.
  } else {
    Address srcAddr = CGF.EmitPointerWithAlignment(CRE->getSubExpr());

    QualType srcAddrType =
        CRE->getSubExpr()->getType()->castAs<PointerType>()->getPointeeType();
    srcLV = CGF.MakeAddrLValue(srcAddr, srcAddrType);
  }
  Address srcAddr = srcLV.getAddress();

  // The dest and src types don't necessarily match in LLVM terms
  // because of the crazy ObjC compatibility rules.

  llvm::PointerType *destType =
      cast<llvm::PointerType>(CGF.ConvertType(CRE->getType()));
  llvm::Type *destElemType =
      CGF.ConvertTypeForMem(CRE->getType()->getPointeeType());

  // If the address is a constant null, just pass the appropriate null.
  if (isProvablyNull(srcAddr.getBasePointer())) {
    args.add(RValue::get(llvm::ConstantPointerNull::get(destType)),
             CRE->getType());
    return;
  }

  // Create the temporary.
  Address temp =
      CGF.CreateTempAlloca(destElemType, CGF.getPointerAlign(), "icr.temp");
  // Loading an l-value can introduce a cleanup if the l-value is __weak,
  // and that cleanup will be conditional if we can't prove that the l-value
  // isn't null, so we need to register a dominating point so that the cleanups
  // system will make valid IR.
  CodeGenFunction::ConditionalEvaluation condEval(CGF);

  // Zero-initialize it if we're not doing a copy-initialization.
  bool shouldCopy = CRE->shouldCopy();
  if (!shouldCopy) {
    llvm::Value *null =
        llvm::ConstantPointerNull::get(cast<llvm::PointerType>(destElemType));
    CGF.Builder.CreateStore(null, temp);
  }

  llvm::BasicBlock *contBB = nullptr;
  llvm::BasicBlock *originBB = nullptr;

  // If the address is *not* known to be non-null, we need to switch.
  llvm::Value *finalArgument;

  bool provablyNonNull = isProvablyNonNull(srcAddr, CGF);

  if (provablyNonNull) {
    finalArgument = temp.emitRawPointer(CGF);
  } else {
    llvm::Value *isNull = CGF.Builder.CreateIsNull(srcAddr, "icr.isnull");

    finalArgument = CGF.Builder.CreateSelect(
        isNull, llvm::ConstantPointerNull::get(destType),
        temp.emitRawPointer(CGF), "icr.argument");

    // If we need to copy, then the load has to be conditional, which
    // means we need control flow.
    if (shouldCopy) {
      originBB = CGF.Builder.GetInsertBlock();
      contBB = CGF.createBasicBlock("icr.cont");
      llvm::BasicBlock *copyBB = CGF.createBasicBlock("icr.copy");
      CGF.Builder.CreateCondBr(isNull, contBB, copyBB);
      CGF.EmitBlock(copyBB);
      condEval.begin(CGF);
    }
  }

  llvm::Value *valueToUse = nullptr;

  // Perform a copy if necessary.
  if (shouldCopy) {
    RValue srcRV = CGF.EmitLoadOfLValue(srcLV, SourceLocation());
    assert(srcRV.isScalar());

    llvm::Value *src = srcRV.getScalarVal();
    src = CGF.Builder.CreateBitCast(src, destElemType, "icr.cast");

    // Use an ordinary store, not a store-to-lvalue.
    CGF.Builder.CreateStore(src, temp);

    // If optimization is enabled, and the value was held in a
    // __strong variable, we need to tell the optimizer that this
    // value has to stay alive until we're doing the store back.
    // This is because the temporary is effectively unretained,
    // and so otherwise we can violate the high-level semantics.
    if (CGF.CGM.getCodeGenOpts().OptimizationLevel != 0 &&
        srcLV.getObjCLifetime() == Qualifiers::OCL_Strong) {
      valueToUse = src;
    }
  }

  // Finish the control flow if we needed it.
  if (shouldCopy && !provablyNonNull) {
    llvm::BasicBlock *copyBB = CGF.Builder.GetInsertBlock();
    CGF.EmitBlock(contBB);

    // Make a phi for the value to intrinsically use.
    if (valueToUse) {
      llvm::PHINode *phiToUse =
          CGF.Builder.CreatePHI(valueToUse->getType(), 2, "icr.to-use");
      phiToUse->addIncoming(valueToUse, copyBB);
      phiToUse->addIncoming(llvm::PoisonValue::get(valueToUse->getType()),
                            originBB);
      valueToUse = phiToUse;
    }

    condEval.end(CGF);
  }

  args.addWriteback(srcLV, temp, valueToUse);
  args.add(RValue::get(finalArgument), CRE->getType());
}

void CallArgList::allocateArgumentMemory(CodeGenFunction &CGF) {
  assert(!StackBase);

  // Save the stack.
  StackBase = CGF.Builder.CreateStackSave("inalloca.save");
}

void CallArgList::freeArgumentMemory(CodeGenFunction &CGF) const {
  if (StackBase) {
    // Restore the stack after the call.
    CGF.Builder.CreateStackRestore(StackBase);
  }
}

void CodeGenFunction::EmitNonNullArgCheck(RValue RV, QualType ArgType,
                                          SourceLocation ArgLoc,
                                          AbstractCallee AC, unsigned ParmNum) {
  if (!AC.getDecl() || !(SanOpts.has(SanitizerKind::NonnullAttribute) ||
                         SanOpts.has(SanitizerKind::NullabilityArg)))
    return;

  // The param decl may be missing in a variadic function.
  auto PVD = ParmNum < AC.getNumParams() ? AC.getParamDecl(ParmNum) : nullptr;
  unsigned ArgNo = PVD ? PVD->getFunctionScopeIndex() : ParmNum;

  // Prefer the nonnull attribute if it's present.
  const NonNullAttr *NNAttr = nullptr;
  if (SanOpts.has(SanitizerKind::NonnullAttribute))
    NNAttr = getNonNullAttr(AC.getDecl(), PVD, ArgType, ArgNo);

  bool CanCheckNullability = false;
  if (SanOpts.has(SanitizerKind::NullabilityArg) && !NNAttr && PVD &&
      !PVD->getType()->isRecordType()) {
    auto Nullability = PVD->getType()->getNullability();
    CanCheckNullability = Nullability &&
                          *Nullability == NullabilityKind::NonNull &&
                          PVD->getTypeSourceInfo();
  }

  if (!NNAttr && !CanCheckNullability)
    return;

  SourceLocation AttrLoc;
  SanitizerKind::SanitizerOrdinal CheckKind;
  SanitizerHandler Handler;
  if (NNAttr) {
    AttrLoc = NNAttr->getLocation();
    CheckKind = SanitizerKind::SO_NonnullAttribute;
    Handler = SanitizerHandler::NonnullArg;
  } else {
    AttrLoc = PVD->getTypeSourceInfo()->getTypeLoc().findNullabilityLoc();
    CheckKind = SanitizerKind::SO_NullabilityArg;
    Handler = SanitizerHandler::NullabilityArg;
  }

  SanitizerDebugLocation SanScope(this, {CheckKind}, Handler);
  llvm::Value *Cond = EmitNonNullRValueCheck(RV, ArgType);
  llvm::Constant *StaticData[] = {
      EmitCheckSourceLocation(ArgLoc),
      EmitCheckSourceLocation(AttrLoc),
      llvm::ConstantInt::get(Int32Ty, ArgNo + 1),
  };
  EmitCheck(std::make_pair(Cond, CheckKind), Handler, StaticData, {});
}

void CodeGenFunction::EmitNonNullArgCheck(Address Addr, QualType ArgType,
                                          SourceLocation ArgLoc,
                                          AbstractCallee AC, unsigned ParmNum) {
  if (!AC.getDecl() || !(SanOpts.has(SanitizerKind::NonnullAttribute) ||
                         SanOpts.has(SanitizerKind::NullabilityArg)))
    return;

  EmitNonNullArgCheck(RValue::get(Addr, *this), ArgType, ArgLoc, AC, ParmNum);
}

// Check if the call is going to use the inalloca convention. This needs to
// agree with CGFunctionInfo::usesInAlloca. The CGFunctionInfo is arranged
// later, so we can't check it directly.
static bool hasInAllocaArgs(CodeGenModule &CGM, CallingConv ExplicitCC,
                            ArrayRef<QualType> ArgTypes) {
  // The Swift calling conventions don't go through the target-specific
  // argument classification, they never use inalloca.
  // TODO: Consider limiting inalloca use to only calling conventions supported
  // by MSVC.
  if (ExplicitCC == CC_Swift || ExplicitCC == CC_SwiftAsync)
    return false;
  if (!CGM.getTarget().getCXXABI().isMicrosoft())
    return false;
  return llvm::any_of(ArgTypes, [&](QualType Ty) {
    return isInAllocaArgument(CGM.getCXXABI(), Ty);
  });
}

#ifndef NDEBUG
// Determine whether the given argument is an Objective-C method
// that may have type parameters in its signature.
static bool isObjCMethodWithTypeParams(const ObjCMethodDecl *method) {
  const DeclContext *dc = method->getDeclContext();
  if (const ObjCInterfaceDecl *classDecl = dyn_cast<ObjCInterfaceDecl>(dc)) {
    return classDecl->getTypeParamListAsWritten();
  }

  if (const ObjCCategoryDecl *catDecl = dyn_cast<ObjCCategoryDecl>(dc)) {
    return catDecl->getTypeParamList();
  }

  return false;
}
#endif

/// EmitCallArgs - Emit call arguments for a function.
void CodeGenFunction::EmitCallArgs(
    CallArgList &Args, PrototypeWrapper Prototype,
    llvm::iterator_range<CallExpr::const_arg_iterator> ArgRange,
    AbstractCallee AC, unsigned ParamsToSkip, EvaluationOrder Order) {
  SmallVector<QualType, 16> ArgTypes;

  assert((ParamsToSkip == 0 || Prototype.P) &&
         "Can't skip parameters if type info is not provided");

  // This variable only captures *explicitly* written conventions, not those
  // applied by default via command line flags or target defaults, such as
  // thiscall, aapcs, stdcall via -mrtd, etc. Computing that correctly would
  // require knowing if this is a C++ instance method or being able to see
  // unprototyped FunctionTypes.
  CallingConv ExplicitCC = CC_C;

  // First, if a prototype was provided, use those argument types.
  bool IsVariadic = false;
  if (Prototype.P) {
    const auto *MD = dyn_cast<const ObjCMethodDecl *>(Prototype.P);
    if (MD) {
      IsVariadic = MD->isVariadic();
      ExplicitCC = getCallingConventionForDecl(
          MD, CGM.getTarget().getTriple().isOSWindows());
      ArgTypes.assign(MD->param_type_begin() + ParamsToSkip,
                      MD->param_type_end());
    } else {
      const auto *FPT = cast<const FunctionProtoType *>(Prototype.P);
      IsVariadic = FPT->isVariadic();
      ExplicitCC = FPT->getExtInfo().getCC();
      ArgTypes.assign(FPT->param_type_begin() + ParamsToSkip,
                      FPT->param_type_end());
    }

#ifndef NDEBUG
    // Check that the prototyped types match the argument expression types.
    bool isGenericMethod = MD && isObjCMethodWithTypeParams(MD);
    CallExpr::const_arg_iterator Arg = ArgRange.begin();
    for (QualType Ty : ArgTypes) {
      assert(Arg != ArgRange.end() && "Running over edge of argument list!");
      assert(
          (isGenericMethod || Ty->isVariablyModifiedType() ||
           Ty.getNonReferenceType()->isObjCRetainableType() ||
           getContext()
                   .getCanonicalType(Ty.getNonReferenceType())
                   .getTypePtr() ==
               getContext().getCanonicalType((*Arg)->getType()).getTypePtr()) &&
          "type mismatch in call argument!");
      ++Arg;
    }

    // Either we've emitted all the call args, or we have a call to variadic
    // function.
    assert((Arg == ArgRange.end() || IsVariadic) &&
           "Extra arguments in non-variadic function!");
#endif
  }

  // If we still have any arguments, emit them using the type of the argument.
  for (auto *A : llvm::drop_begin(ArgRange, ArgTypes.size()))
    ArgTypes.push_back(IsVariadic ? getVarArgType(A) : A->getType());
  assert((int)ArgTypes.size() == (ArgRange.end() - ArgRange.begin()));

  // We must evaluate arguments from right to left in the MS C++ ABI,
  // because arguments are destroyed left to right in the callee. As a special
  // case, there are certain language constructs that require left-to-right
  // evaluation, and in those cases we consider the evaluation order requirement
  // to trump the "destruction order is reverse construction order" guarantee.
  bool LeftToRight =
      CGM.getTarget().getCXXABI().areArgsDestroyedLeftToRightInCallee()
          ? Order == EvaluationOrder::ForceLeftToRight
          : Order != EvaluationOrder::ForceRightToLeft;

  auto MaybeEmitImplicitObjectSize = [&](unsigned I, const Expr *Arg,
                                         RValue EmittedArg) {
    if (!AC.hasFunctionDecl() || I >= AC.getNumParams())
      return;
    auto *PS = AC.getParamDecl(I)->getAttr<PassObjectSizeAttr>();
    if (PS == nullptr)
      return;

    const auto &Context = getContext();
    auto SizeTy = Context.getSizeType();
    auto T = Builder.getIntNTy(Context.getTypeSize(SizeTy));
    assert(EmittedArg.getScalarVal() && "We emitted nothing for the arg?");
    llvm::Value *V = evaluateOrEmitBuiltinObjectSize(
        Arg, PS->getType(), T, EmittedArg.getScalarVal(), PS->isDynamic());
    Args.add(RValue::get(V), SizeTy);
    // If we're emitting args in reverse, be sure to do so with
    // pass_object_size, as well.
    if (!LeftToRight)
      std::swap(Args.back(), *(&Args.back() - 1));
  };

  // Insert a stack save if we're going to need any inalloca args.
  if (hasInAllocaArgs(CGM, ExplicitCC, ArgTypes)) {
    assert(getTarget().getTriple().getArch() == llvm::Triple::x86 &&
           "inalloca only supported on x86");
    Args.allocateArgumentMemory(*this);
  }

  // Evaluate each argument in the appropriate order.
  size_t CallArgsStart = Args.size();
  for (unsigned I = 0, E = ArgTypes.size(); I != E; ++I) {
    unsigned Idx = LeftToRight ? I : E - I - 1;
    CallExpr::const_arg_iterator Arg = ArgRange.begin() + Idx;
    unsigned InitialArgSize = Args.size();
    // If *Arg is an ObjCIndirectCopyRestoreExpr, check that either the types of
    // the argument and parameter match or the objc method is parameterized.
    assert((!isa<ObjCIndirectCopyRestoreExpr>(*Arg) ||
            getContext().hasSameUnqualifiedType((*Arg)->getType(),
                                                ArgTypes[Idx]) ||
            (isa<ObjCMethodDecl>(AC.getDecl()) &&
             isObjCMethodWithTypeParams(cast<ObjCMethodDecl>(AC.getDecl())))) &&
           "Argument and parameter types don't match");
    EmitCallArg(Args, *Arg, ArgTypes[Idx]);
    // In particular, we depend on it being the last arg in Args, and the
    // objectsize bits depend on there only being one arg if !LeftToRight.
    assert(InitialArgSize + 1 == Args.size() &&
           "The code below depends on only adding one arg per EmitCallArg");
    (void)InitialArgSize;
    // Since pointer argument are never emitted as LValue, it is safe to emit
    // non-null argument check for r-value only.
    if (!Args.back().hasLValue()) {
      RValue RVArg = Args.back().getKnownRValue();
      EmitNonNullArgCheck(RVArg, ArgTypes[Idx], (*Arg)->getExprLoc(), AC,
                          ParamsToSkip + Idx);
      // @llvm.objectsize should never have side-effects and shouldn't need
      // destruction/cleanups, so we can safely "emit" it after its arg,
      // regardless of right-to-leftness
      MaybeEmitImplicitObjectSize(Idx, *Arg, RVArg);
    }
  }

  if (!LeftToRight) {
    // Un-reverse the arguments we just evaluated so they match up with the LLVM
    // IR function.
    std::reverse(Args.begin() + CallArgsStart, Args.end());

    // Reverse the writebacks to match the MSVC ABI.
    Args.reverseWritebacks();
  }
}

namespace {

struct DestroyUnpassedArg final : EHScopeStack::Cleanup {
  DestroyUnpassedArg(Address Addr, QualType Ty) : Addr(Addr), Ty(Ty) {}

  Address Addr;
  QualType Ty;

  void Emit(CodeGenFunction &CGF, Flags flags) override {
    QualType::DestructionKind DtorKind = Ty.isDestructedType();
    if (DtorKind == QualType::DK_cxx_destructor) {
      const CXXDestructorDecl *Dtor = Ty->getAsCXXRecordDecl()->getDestructor();
      assert(!Dtor->isTrivial());
      CGF.EmitCXXDestructorCall(Dtor, Dtor_Complete, /*for vbase*/ false,
                                /*Delegating=*/false, Addr, Ty);
    } else {
      CGF.callCStructDestructor(CGF.MakeAddrLValue(Addr, Ty));
    }
  }
};

} // end anonymous namespace

RValue CallArg::getRValue(CodeGenFunction &CGF) const {
  if (!HasLV)
    return RV;
  LValue Copy = CGF.MakeAddrLValue(CGF.CreateMemTemp(Ty), Ty);
  CGF.EmitAggregateCopy(Copy, LV, Ty, AggValueSlot::DoesNotOverlap,
                        LV.isVolatile());
  IsUsed = true;
  return RValue::getAggregate(Copy.getAddress());
}

void CallArg::copyInto(CodeGenFunction &CGF, Address Addr) const {
  LValue Dst = CGF.MakeAddrLValue(Addr, Ty);
  if (!HasLV && RV.isScalar())
    CGF.EmitStoreOfScalar(RV.getScalarVal(), Dst, /*isInit=*/true);
  else if (!HasLV && RV.isComplex())
    CGF.EmitStoreOfComplex(RV.getComplexVal(), Dst, /*init=*/true);
  else {
    auto Addr = HasLV ? LV.getAddress() : RV.getAggregateAddress();
    LValue SrcLV = CGF.MakeAddrLValue(Addr, Ty);
    // We assume that call args are never copied into subobjects.
    CGF.EmitAggregateCopy(Dst, SrcLV, Ty, AggValueSlot::DoesNotOverlap,
                          HasLV ? LV.isVolatileQualified()
                                : RV.isVolatileQualified());
  }
  IsUsed = true;
}

void CodeGenFunction::EmitWritebacks(const CallArgList &args) {
  for (const auto &I : args.writebacks())
    emitWriteback(*this, I);
}

void CodeGenFunction::EmitCallArg(CallArgList &args, const Expr *E,
                                  QualType type) {
  std::optional<DisableDebugLocationUpdates> Dis;
  if (isa<CXXDefaultArgExpr>(E))
    Dis.emplace(*this);
  if (const ObjCIndirectCopyRestoreExpr *CRE =
          dyn_cast<ObjCIndirectCopyRestoreExpr>(E)) {
    assert(getLangOpts().ObjCAutoRefCount);
    return emitWritebackArg(*this, args, CRE);
  }

  // Add writeback for HLSLOutParamExpr.
  // Needs to be before the assert below because HLSLOutArgExpr is an LValue
  // and is not a reference.
  if (const HLSLOutArgExpr *OE = dyn_cast<HLSLOutArgExpr>(E)) {
    EmitHLSLOutArgExpr(OE, args, type);
    return;
  }

  assert(type->isReferenceType() == E->isGLValue() &&
         "reference binding to unmaterialized r-value!");

  if (E->isGLValue()) {
    assert(E->getObjectKind() == OK_Ordinary);
    return args.add(EmitReferenceBindingToExpr(E), type);
  }

  bool HasAggregateEvalKind = hasAggregateEvaluationKind(type);

  // In the Microsoft C++ ABI, aggregate arguments are destructed by the callee.
  // However, we still have to push an EH-only cleanup in case we unwind before
  // we make it to the call.
  if (type->isRecordType() &&
      type->castAsRecordDecl()->isParamDestroyedInCallee()) {
    // If we're using inalloca, use the argument memory.  Otherwise, use a
    // temporary.
    AggValueSlot Slot = args.isUsingInAlloca()
                            ? createPlaceholderSlot(*this, type)
                            : CreateAggTemp(type, "agg.tmp");

    bool DestroyedInCallee = true, NeedsCleanup = true;
    if (const auto *RD = type->getAsCXXRecordDecl())
      DestroyedInCallee = RD->hasNonTrivialDestructor();
    else
      NeedsCleanup = type.isDestructedType();

    if (DestroyedInCallee)
      Slot.setExternallyDestructed();

    EmitAggExpr(E, Slot);
    RValue RV = Slot.asRValue();
    args.add(RV, type);

    if (DestroyedInCallee && NeedsCleanup) {
      // Create a no-op GEP between the placeholder and the cleanup so we can
      // RAUW it successfully.  It also serves as a marker of the first
      // instruction where the cleanup is active.
      pushFullExprCleanup<DestroyUnpassedArg>(NormalAndEHCleanup,
                                              Slot.getAddress(), type);
      // This unreachable is a temporary marker which will be removed later.
      llvm::Instruction *IsActive =
          Builder.CreateFlagLoad(llvm::Constant::getNullValue(Int8PtrTy));
      args.addArgCleanupDeactivation(EHStack.stable_begin(), IsActive);
    }
    return;
  }

  if (HasAggregateEvalKind && isa<ImplicitCastExpr>(E) &&
      cast<CastExpr>(E)->getCastKind() == CK_LValueToRValue &&
      !type->isArrayParameterType() && !type.isNonTrivialToPrimitiveCopy()) {
    LValue L = EmitLValue(cast<CastExpr>(E)->getSubExpr());
    assert(L.isSimple());
    args.addUncopiedAggregate(L, type);
    return;
  }

  args.add(EmitAnyExprToTemp(E), type);
}

QualType CodeGenFunction::getVarArgType(const Expr *Arg) {
  // System headers on Windows define NULL to 0 instead of 0LL on Win64. MSVC
  // implicitly widens null pointer constants that are arguments to varargs
  // functions to pointer-sized ints.
  if (!getTarget().getTriple().isOSWindows())
    return Arg->getType();

  if (Arg->getType()->isIntegerType() &&
      getContext().getTypeSize(Arg->getType()) <
          getContext().getTargetInfo().getPointerWidth(LangAS::Default) &&
      Arg->isNullPointerConstant(getContext(),
                                 Expr::NPC_ValueDependentIsNotNull)) {
    return getContext().getIntPtrType();
  }

  return Arg->getType();
}

// In ObjC ARC mode with no ObjC ARC exception safety, tell the ARC
// optimizer it can aggressively ignore unwind edges.
void CodeGenFunction::AddObjCARCExceptionMetadata(llvm::Instruction *Inst) {
  if (CGM.getCodeGenOpts().OptimizationLevel != 0 &&
      !CGM.getCodeGenOpts().ObjCAutoRefCountExceptions)
    Inst->setMetadata("clang.arc.no_objc_arc_exceptions",
                      CGM.getNoObjCARCExceptionsMetadata());
}

/// Emits a call to the given no-arguments nounwind runtime function.
llvm::CallInst *
CodeGenFunction::EmitNounwindRuntimeCall(llvm::FunctionCallee callee,
                                         const llvm::Twine &name) {
  return EmitNounwindRuntimeCall(callee, ArrayRef<llvm::Value *>(), name);
}

/// Emits a call to the given nounwind runtime function.
llvm::CallInst *
CodeGenFunction::EmitNounwindRuntimeCall(llvm::FunctionCallee callee,
                                         ArrayRef<Address> args,
                                         const llvm::Twine &name) {
  SmallVector<llvm::Value *, 3> values;
  for (auto arg : args)
    values.push_back(arg.emitRawPointer(*this));
  return EmitNounwindRuntimeCall(callee, values, name);
}

llvm::CallInst *
CodeGenFunction::EmitNounwindRuntimeCall(llvm::FunctionCallee callee,
                                         ArrayRef<llvm::Value *> args,
                                         const llvm::Twine &name) {
  llvm::CallInst *call = EmitRuntimeCall(callee, args, name);
  call->setDoesNotThrow();
  return call;
}

/// Emits a simple call (never an invoke) to the given no-arguments
/// runtime function.
llvm::CallInst *CodeGenFunction::EmitRuntimeCall(llvm::FunctionCallee callee,
                                                 const llvm::Twine &name) {
  return EmitRuntimeCall(callee, {}, name);
}

// Calls which may throw must have operand bundles indicating which funclet
// they are nested within.
SmallVector<llvm::OperandBundleDef, 1>
CodeGenFunction::getBundlesForFunclet(llvm::Value *Callee) {
  // There is no need for a funclet operand bundle if we aren't inside a
  // funclet.
  if (!CurrentFuncletPad)
    return (SmallVector<llvm::OperandBundleDef, 1>());

  // Skip intrinsics which cannot throw (as long as they don't lower into
  // regular function calls in the course of IR transformations).
  if (auto *CalleeFn = dyn_cast<llvm::Function>(Callee->stripPointerCasts())) {
    if (CalleeFn->isIntrinsic() && CalleeFn->doesNotThrow()) {
      auto IID = CalleeFn->getIntrinsicID();
      if (!llvm::IntrinsicInst::mayLowerToFunctionCall(IID))
        return (SmallVector<llvm::OperandBundleDef, 1>());
    }
  }

  SmallVector<llvm::OperandBundleDef, 1> BundleList;
  BundleList.emplace_back("funclet", CurrentFuncletPad);
  return BundleList;
}

/// Emits a simple call (never an invoke) to the given runtime function.
llvm::CallInst *CodeGenFunction::EmitRuntimeCall(llvm::FunctionCallee callee,
                                                 ArrayRef<llvm::Value *> args,
                                                 const llvm::Twine &name) {
  llvm::CallInst *call = Builder.CreateCall(
      callee, args, getBundlesForFunclet(callee.getCallee()), name);
  call->setCallingConv(getRuntimeCC());

  if (CGM.shouldEmitConvergenceTokens() && call->isConvergent())
    return cast<llvm::CallInst>(addConvergenceControlToken(call));
  return call;
}

/// Emits a call or invoke to the given noreturn runtime function.
void CodeGenFunction::EmitNoreturnRuntimeCallOrInvoke(
    llvm::FunctionCallee callee, ArrayRef<llvm::Value *> args) {
  SmallVector<llvm::OperandBundleDef, 1> BundleList =
      getBundlesForFunclet(callee.getCallee());

  if (getInvokeDest()) {
    llvm::InvokeInst *invoke = Builder.CreateInvoke(
        callee, getUnreachableBlock(), getInvokeDest(), args, BundleList);
    invoke->setDoesNotReturn();
    invoke->setCallingConv(getRuntimeCC());
  } else {
    llvm::CallInst *call = Builder.CreateCall(callee, args, BundleList);
    call->setDoesNotReturn();
    call->setCallingConv(getRuntimeCC());
    Builder.CreateUnreachable();
  }
}

/// Emits a call or invoke instruction to the given nullary runtime function.
llvm::CallBase *
CodeGenFunction::EmitRuntimeCallOrInvoke(llvm::FunctionCallee callee,
                                         const Twine &name) {
  return EmitRuntimeCallOrInvoke(callee, {}, name);
}

/// Emits a call or invoke instruction to the given runtime function.
llvm::CallBase *
CodeGenFunction::EmitRuntimeCallOrInvoke(llvm::FunctionCallee callee,
                                         ArrayRef<llvm::Value *> args,
                                         const Twine &name) {
  llvm::CallBase *call = EmitCallOrInvoke(callee, args, name);
  call->setCallingConv(getRuntimeCC());
  return call;
}

/// Emits a call or invoke instruction to the given function, depending
/// on the current state of the EH stack.
llvm::CallBase *CodeGenFunction::EmitCallOrInvoke(llvm::FunctionCallee Callee,
                                                  ArrayRef<llvm::Value *> Args,
                                                  const Twine &Name) {
  llvm::BasicBlock *InvokeDest = getInvokeDest();
  SmallVector<llvm::OperandBundleDef, 1> BundleList =
      getBundlesForFunclet(Callee.getCallee());

  llvm::CallBase *Inst;
  if (!InvokeDest)
    Inst = Builder.CreateCall(Callee, Args, BundleList, Name);
  else {
    llvm::BasicBlock *ContBB = createBasicBlock("invoke.cont");
    Inst = Builder.CreateInvoke(Callee, ContBB, InvokeDest, Args, BundleList,
                                Name);
    EmitBlock(ContBB);
  }

  // In ObjC ARC mode with no ObjC ARC exception safety, tell the ARC
  // optimizer it can aggressively ignore unwind edges.
  if (CGM.getLangOpts().ObjCAutoRefCount)
    AddObjCARCExceptionMetadata(Inst);

  return Inst;
}

void CodeGenFunction::deferPlaceholderReplacement(llvm::Instruction *Old,
                                                  llvm::Value *New) {
  DeferredReplacements.push_back(
      std::make_pair(llvm::WeakTrackingVH(Old), New));
}

namespace {

/// Specify given \p NewAlign as the alignment of return value attribute. If
/// such attribute already exists, re-set it to the maximal one of two options.
[[nodiscard]] llvm::AttributeList
maybeRaiseRetAlignmentAttribute(llvm::LLVMContext &Ctx,
                                const llvm::AttributeList &Attrs,
                                llvm::Align NewAlign) {
  llvm::Align CurAlign = Attrs.getRetAlignment().valueOrOne();
  if (CurAlign >= NewAlign)
    return Attrs;
  llvm::Attribute AlignAttr = llvm::Attribute::getWithAlignment(Ctx, NewAlign);
  return Attrs.removeRetAttribute(Ctx, llvm::Attribute::AttrKind::Alignment)
      .addRetAttribute(Ctx, AlignAttr);
}

template <typename AlignedAttrTy> class AbstractAssumeAlignedAttrEmitter {
protected:
  CodeGenFunction &CGF;

  /// We do nothing if this is, or becomes, nullptr.
  const AlignedAttrTy *AA = nullptr;

  llvm::Value *Alignment = nullptr;      // May or may not be a constant.
  llvm::ConstantInt *OffsetCI = nullptr; // Constant, hopefully zero.

  AbstractAssumeAlignedAttrEmitter(CodeGenFunction &CGF_, const Decl *FuncDecl)
      : CGF(CGF_) {
    if (!FuncDecl)
      return;
    AA = FuncDecl->getAttr<AlignedAttrTy>();
  }

public:
  /// If we can, materialize the alignment as an attribute on return value.
  [[nodiscard]] llvm::AttributeList
  TryEmitAsCallSiteAttribute(const llvm::AttributeList &Attrs) {
    if (!AA || OffsetCI || CGF.SanOpts.has(SanitizerKind::Alignment))
      return Attrs;
    const auto *AlignmentCI = dyn_cast<llvm::ConstantInt>(Alignment);
    if (!AlignmentCI)
      return Attrs;
    // We may legitimately have non-power-of-2 alignment here.
    // If so, this is UB land, emit it via `@llvm.assume` instead.
    if (!AlignmentCI->getValue().isPowerOf2())
      return Attrs;
    llvm::AttributeList NewAttrs = maybeRaiseRetAlignmentAttribute(
        CGF.getLLVMContext(), Attrs,
        llvm::Align(
            AlignmentCI->getLimitedValue(llvm::Value::MaximumAlignment)));
    AA = nullptr; // We're done. Disallow doing anything else.
    return NewAttrs;
  }

  /// Emit alignment assumption.
  /// This is a general fallback that we take if either there is an offset,
  /// or the alignment is variable or we are sanitizing for alignment.
  void EmitAsAnAssumption(SourceLocation Loc, QualType RetTy, RValue &Ret) {
    if (!AA)
      return;
    CGF.emitAlignmentAssumption(Ret.getScalarVal(), RetTy, Loc,
                                AA->getLocation(), Alignment, OffsetCI);
    AA = nullptr; // We're done. Disallow doing anything else.
  }
};

/// Helper data structure to emit `AssumeAlignedAttr`.
class AssumeAlignedAttrEmitter final
    : public AbstractAssumeAlignedAttrEmitter<AssumeAlignedAttr> {
public:
  AssumeAlignedAttrEmitter(CodeGenFunction &CGF_, const Decl *FuncDecl)
      : AbstractAssumeAlignedAttrEmitter(CGF_, FuncDecl) {
    if (!AA)
      return;
    // It is guaranteed that the alignment/offset are constants.
    Alignment = cast<llvm::ConstantInt>(CGF.EmitScalarExpr(AA->getAlignment()));
    if (Expr *Offset = AA->getOffset()) {
      OffsetCI = cast<llvm::ConstantInt>(CGF.EmitScalarExpr(Offset));
      if (OffsetCI->isNullValue()) // Canonicalize zero offset to no offset.
        OffsetCI = nullptr;
    }
  }
};

/// Helper data structure to emit `AllocAlignAttr`.
class AllocAlignAttrEmitter final
    : public AbstractAssumeAlignedAttrEmitter<AllocAlignAttr> {
public:
  AllocAlignAttrEmitter(CodeGenFunction &CGF_, const Decl *FuncDecl,
                        const CallArgList &CallArgs)
      : AbstractAssumeAlignedAttrEmitter(CGF_, FuncDecl) {
    if (!AA)
      return;
    // Alignment may or may not be a constant, and that is okay.
    Alignment = CallArgs[AA->getParamIndex().getLLVMIndex()]
                    .getRValue(CGF)
                    .getScalarVal();
  }
};

} // namespace

static unsigned getMaxVectorWidth(const llvm::Type *Ty) {
  if (auto *VT = dyn_cast<llvm::VectorType>(Ty))
    return VT->getPrimitiveSizeInBits().getKnownMinValue();
  if (auto *AT = dyn_cast<llvm::ArrayType>(Ty))
    return getMaxVectorWidth(AT->getElementType());

  unsigned MaxVectorWidth = 0;
  if (auto *ST = dyn_cast<llvm::StructType>(Ty))
    for (auto *I : ST->elements())
      MaxVectorWidth = std::max(MaxVectorWidth, getMaxVectorWidth(I));
  return MaxVectorWidth;
}

RValue CodeGenFunction::EmitCall(const CGFunctionInfo &CallInfo,
                                 const CGCallee &Callee,
                                 ReturnValueSlot ReturnValue,
                                 const CallArgList &CallArgs,
                                 llvm::CallBase **callOrInvoke, bool IsMustTail,
                                 SourceLocation Loc,
                                 bool IsVirtualFunctionPointerThunk) {
  // FIXME: We no longer need the types from CallArgs; lift up and simplify.

  assert(Callee.isOrdinary() || Callee.isVirtual());

  // Handle struct-return functions by passing a pointer to the
  // location that we would like to return into.
  QualType RetTy = CallInfo.getReturnType();
  const ABIArgInfo &RetAI = CallInfo.getReturnInfo();

  llvm::FunctionType *IRFuncTy = getTypes().GetFunctionType(CallInfo);

  const Decl *TargetDecl = Callee.getAbstractInfo().getCalleeDecl().getDecl();
  if (const FunctionDecl *FD = dyn_cast_or_null<FunctionDecl>(TargetDecl)) {
    // We can only guarantee that a function is called from the correct
    // context/function based on the appropriate target attributes,
    // so only check in the case where we have both always_inline and target
    // since otherwise we could be making a conditional call after a check for
    // the proper cpu features (and it won't cause code generation issues due to
    // function based code generation).
    if ((TargetDecl->hasAttr<AlwaysInlineAttr>() &&
         (TargetDecl->hasAttr<TargetAttr>() ||
          (CurFuncDecl && CurFuncDecl->hasAttr<TargetAttr>()))) ||
        (CurFuncDecl && CurFuncDecl->hasAttr<FlattenAttr>() &&
         (CurFuncDecl->hasAttr<TargetAttr>() ||
          TargetDecl->hasAttr<TargetAttr>())))
      checkTargetFeatures(Loc, FD);
  }

  // Some architectures (such as x86-64) have the ABI changed based on
  // attribute-target/features. Give them a chance to diagnose.
  const FunctionDecl *CallerDecl = dyn_cast_or_null<FunctionDecl>(CurCodeDecl);
  const FunctionDecl *CalleeDecl = dyn_cast_or_null<FunctionDecl>(TargetDecl);
  CGM.getTargetCodeGenInfo().checkFunctionCallABI(CGM, Loc, CallerDecl,
                                                  CalleeDecl, CallArgs, RetTy);

  // 1. Set up the arguments.

  // If we're using inalloca, insert the allocation after the stack save.
  // FIXME: Do this earlier rather than hacking it in here!
  RawAddress ArgMemory = RawAddress::invalid();
  if (llvm::StructType *ArgStruct = CallInfo.getArgStruct()) {
    const llvm::DataLayout &DL = CGM.getDataLayout();
    llvm::Instruction *IP = CallArgs.getStackBase();
    llvm::AllocaInst *AI;
    if (IP) {
      IP = IP->getNextNode();
      AI = new llvm::AllocaInst(ArgStruct, DL.getAllocaAddrSpace(), "argmem",
                                IP->getIterator());
    } else {
      AI = CreateTempAlloca(ArgStruct, "argmem");
    }
    auto Align = CallInfo.getArgStructAlignment();
    AI->setAlignment(Align.getAsAlign());
    AI->setUsedWithInAlloca(true);
    assert(AI->isUsedWithInAlloca() && !AI->isStaticAlloca());
    ArgMemory = RawAddress(AI, ArgStruct, Align);
  }

  ClangToLLVMArgMapping IRFunctionArgs(CGM.getContext(), CallInfo);
  SmallVector<llvm::Value *, 16> IRCallArgs(IRFunctionArgs.totalIRArgs());

  // If the call returns a temporary with struct return, create a temporary
  // alloca to hold the result, unless one is given to us.
  Address SRetPtr = Address::invalid();
  RawAddress SRetAlloca = RawAddress::invalid();
  bool NeedSRetLifetimeEnd = false;
  if (RetAI.isIndirect() || RetAI.isInAlloca() || RetAI.isCoerceAndExpand()) {
    // For virtual function pointer thunks and musttail calls, we must always
    // forward an incoming SRet pointer to the callee, because a local alloca
    // would be de-allocated before the call. These cases both guarantee that
    // there will be an incoming SRet argument of the correct type.
    if ((IsVirtualFunctionPointerThunk || IsMustTail) && RetAI.isIndirect()) {
      SRetPtr = makeNaturalAddressForPointer(CurFn->arg_begin() +
                                                 IRFunctionArgs.getSRetArgNo(),
                                             RetTy, CharUnits::fromQuantity(1));
    } else if (!ReturnValue.isNull()) {
      SRetPtr = ReturnValue.getAddress();
    } else {
      SRetPtr = CGM.getCodeGenOpts().UseAllocaASForSrets
                    ? CreateMemTempWithoutCast(RetTy, "tmp")
                    : CreateMemTemp(RetTy, "tmp", &SRetAlloca);
      if (HaveInsertPoint() && ReturnValue.isUnused()) {
        if (CGM.getCodeGenOpts().UseAllocaASForSrets)
          NeedSRetLifetimeEnd = EmitLifetimeStart(SRetPtr.getBasePointer());
        else
          NeedSRetLifetimeEnd = EmitLifetimeStart(SRetAlloca.getPointer());
      }
    }
    if (IRFunctionArgs.hasSRetArg()) {
      // A mismatch between the allocated return value's AS and the target's
      // chosen IndirectAS can happen e.g. when passing the this pointer through
      // a chain involving stores to / loads from the DefaultAS; we address this
      // here, symmetrically with the handling we have for normal pointer args.
      if (CGM.getCodeGenOpts().UseAllocaASForSrets &&
          (SRetPtr.getAddressSpace() != RetAI.getIndirectAddrSpace())) {
        llvm::Value *V = SRetPtr.getBasePointer();
        LangAS SAS = getLangASFromTargetAS(SRetPtr.getAddressSpace());
        llvm::Type *Ty = llvm::PointerType::get(getLLVMContext(),
                                                RetAI.getIndirectAddrSpace());

        SRetPtr = SRetPtr.withPointer(
            getTargetHooks().performAddrSpaceCast(*this, V, SAS, Ty, true),
            SRetPtr.isKnownNonNull());
      }
      IRCallArgs[IRFunctionArgs.getSRetArgNo()] =
          getAsNaturalPointerTo(SRetPtr, RetTy);
    } else if (RetAI.isInAlloca()) {
      Address Addr =
          Builder.CreateStructGEP(ArgMemory, RetAI.getInAllocaFieldIndex());
      Builder.CreateStore(getAsNaturalPointerTo(SRetPtr, RetTy), Addr);
    }
  }

  RawAddress swiftErrorTemp = RawAddress::invalid();
  Address swiftErrorArg = Address::invalid();

  // When passing arguments using temporary allocas, we need to add the
  // appropriate lifetime markers. This vector keeps track of all the lifetime
  // markers that need to be ended right after the call.
  SmallVector<CallLifetimeEnd, 2> CallLifetimeEndAfterCall;

  // Translate all of the arguments as necessary to match the IR lowering.
  assert(CallInfo.arg_size() == CallArgs.size() &&
         "Mismatch between function signature & arguments.");
  unsigned ArgNo = 0;
  CGFunctionInfo::const_arg_iterator info_it = CallInfo.arg_begin();
  for (CallArgList::const_iterator I = CallArgs.begin(), E = CallArgs.end();
       I != E; ++I, ++info_it, ++ArgNo) {
    const ABIArgInfo &ArgInfo = info_it->info;

    // Insert a padding argument to ensure proper alignment.
    if (IRFunctionArgs.hasPaddingArg(ArgNo))
      IRCallArgs[IRFunctionArgs.getPaddingArgNo(ArgNo)] =
          llvm::UndefValue::get(ArgInfo.getPaddingType());

    unsigned FirstIRArg, NumIRArgs;
    std::tie(FirstIRArg, NumIRArgs) = IRFunctionArgs.getIRArgs(ArgNo);

    bool ArgHasMaybeUndefAttr =
        IsArgumentMaybeUndef(TargetDecl, CallInfo.getNumRequiredArgs(), ArgNo);

    switch (ArgInfo.getKind()) {
    case ABIArgInfo::InAlloca: {
      assert(NumIRArgs == 0);
      assert(getTarget().getTriple().getArch() == llvm::Triple::x86);
      if (I->isAggregate()) {
        RawAddress Addr = I->hasLValue()
                              ? I->getKnownLValue().getAddress()
                              : I->getKnownRValue().getAggregateAddress();
        llvm::Instruction *Placeholder =
            cast<llvm::Instruction>(Addr.getPointer());

        if (!ArgInfo.getInAllocaIndirect()) {
          // Replace the placeholder with the appropriate argument slot GEP.
          CGBuilderTy::InsertPoint IP = Builder.saveIP();
          Builder.SetInsertPoint(Placeholder);
          Addr = Builder.CreateStructGEP(ArgMemory,
                                         ArgInfo.getInAllocaFieldIndex());
          Builder.restoreIP(IP);
        } else {
          // For indirect things such as overaligned structs, replace the
          // placeholder with a regular aggregate temporary alloca. Store the
          // address of this alloca into the struct.
          Addr = CreateMemTemp(info_it->type, "inalloca.indirect.tmp");
          Address ArgSlot = Builder.CreateStructGEP(
              ArgMemory, ArgInfo.getInAllocaFieldIndex());
          Builder.CreateStore(Addr.getPointer(), ArgSlot);
        }
        deferPlaceholderReplacement(Placeholder, Addr.getPointer());
      } else if (ArgInfo.getInAllocaIndirect()) {
        // Make a temporary alloca and store the address of it into the argument
        // struct.
        RawAddress Addr = CreateMemTempWithoutCast(
            I->Ty, getContext().getTypeAlignInChars(I->Ty),
            "indirect-arg-temp");
        I->copyInto(*this, Addr);
        Address ArgSlot =
            Builder.CreateStructGEP(ArgMemory, ArgInfo.getInAllocaFieldIndex());
        Builder.CreateStore(Addr.getPointer(), ArgSlot);
      } else {
        // Store the RValue into the argument struct.
        Address Addr =
            Builder.CreateStructGEP(ArgMemory, ArgInfo.getInAllocaFieldIndex());
        Addr = Addr.withElementType(ConvertTypeForMem(I->Ty));
        I->copyInto(*this, Addr);
      }
      break;
    }

    case ABIArgInfo::Indirect:
    case ABIArgInfo::IndirectAliased: {
      assert(NumIRArgs == 1);
      if (I->isAggregate()) {
        // We want to avoid creating an unnecessary temporary+copy here;
        // however, we need one in three cases:
        // 1. If the argument is not byval, and we are required to copy the
        //    source.  (This case doesn't occur on any common architecture.)
        // 2. If the argument is byval, RV is not sufficiently aligned, and
        //    we cannot force it to be sufficiently aligned.
        // 3. If the argument is byval, but RV is not located in default
        //    or alloca address space.
        Address Addr = I->hasLValue()
                           ? I->getKnownLValue().getAddress()
                           : I->getKnownRValue().getAggregateAddress();
        CharUnits Align = ArgInfo.getIndirectAlign();
        const llvm::DataLayout *TD = &CGM.getDataLayout();

        assert((FirstIRArg >= IRFuncTy->getNumParams() ||
                IRFuncTy->getParamType(FirstIRArg)->getPointerAddressSpace() ==
                    TD->getAllocaAddrSpace()) &&
               "indirect argument must be in alloca address space");

        bool NeedCopy = false;
        if (Addr.getAlignment() < Align &&
            llvm::getOrEnforceKnownAlignment(Addr.emitRawPointer(*this),
                                             Align.getAsAlign(),
                                             *TD) < Align.getAsAlign()) {
          NeedCopy = true;
        } else if (I->hasLValue()) {
          auto LV = I->getKnownLValue();

          bool isByValOrRef =
              ArgInfo.isIndirectAliased() || ArgInfo.getIndirectByVal();

          if (!isByValOrRef ||
              (LV.getAlignment() < getContext().getTypeAlignInChars(I->Ty))) {
            NeedCopy = true;
          }

          if (isByValOrRef && Addr.getType()->getAddressSpace() !=
                                  ArgInfo.getIndirectAddrSpace()) {
            NeedCopy = true;
          }
        }

        if (!NeedCopy) {
          // Skip the extra memcpy call.
          llvm::Value *V = getAsNaturalPointerTo(Addr, I->Ty);
          unsigned AddrSpace = CGM.getCodeGenOpts().UseAllocaASForSrets
                                            ? ArgInfo.getIndirectAddrSpace()
                                            : CGM.getDataLayout().getAllocaAddrSpace();
          auto *T = llvm::PointerType::get(CGM.getLLVMContext(), AddrSpace);

          // FIXME: This should not depend on the language address spaces, and
          // only the contextual values. If the address space mismatches, see if
          // we can look through a cast to a compatible address space value,
          // otherwise emit a copy.
          llvm::Value *Val = getTargetHooks().performAddrSpaceCast(
              *this, V, I->Ty.getAddressSpace(), T, true);
          if (ArgHasMaybeUndefAttr)
            Val = Builder.CreateFreeze(Val);
          IRCallArgs[FirstIRArg] = Val;
          break;
        }
      } else if (I->getType()->isArrayParameterType()) {
        // Don't produce a temporary for ArrayParameterType arguments.
        // ArrayParameterType arguments are only created from
        // HLSL_ArrayRValue casts and HLSLOutArgExpr expressions, both
        // of which create temporaries already. This allows us to just use the
        // scalar for the decayed array pointer as the argument directly.
        IRCallArgs[FirstIRArg] = I->getKnownRValue().getScalarVal();
        break;
      }

      // For non-aggregate args and aggregate args meeting conditions above
      // we need to create an aligned temporary, and copy to it.
      RawAddress AI = CreateMemTempWithoutCast(
          I->Ty, ArgInfo.getIndirectAlign(), "byval-temp");
      llvm::Value *Val = getAsNaturalPointerTo(AI, I->Ty);
      if (ArgHasMaybeUndefAttr)
        Val = Builder.CreateFreeze(Val);
      IRCallArgs[FirstIRArg] = Val;

      // Emit lifetime markers for the temporary alloca and add cleanup code to
      // emit the end lifetime marker after the call.
      if (EmitLifetimeStart(AI.getPointer()))
        CallLifetimeEndAfterCall.emplace_back(AI);

      // Generate the copy.
      I->copyInto(*this, AI);
      break;
    }

    case ABIArgInfo::Ignore:
      assert(NumIRArgs == 0);
      break;

    case ABIArgInfo::Extend:
    case ABIArgInfo::Direct: {
      if (!isa<llvm::StructType>(ArgInfo.getCoerceToType()) &&
          ArgInfo.getCoerceToType() == ConvertType(info_it->type) &&
          ArgInfo.getDirectOffset() == 0) {
        assert(NumIRArgs == 1);
        llvm::Value *V;
        if (!I->isAggregate())
          V = I->getKnownRValue().getScalarVal();
        else
          V = Builder.CreateLoad(
              I->hasLValue() ? I->getKnownLValue().getAddress()
                             : I->getKnownRValue().getAggregateAddress());

        // Implement swifterror by copying into a new swifterror argument.
        // We'll write back in the normal path out of the call.
        if (CallInfo.getExtParameterInfo(ArgNo).getABI() ==
            ParameterABI::SwiftErrorResult) {
          assert(!swiftErrorTemp.isValid() && "multiple swifterror args");

          QualType pointeeTy = I->Ty->getPointeeType();
          swiftErrorArg = makeNaturalAddressForPointer(
              V, pointeeTy, getContext().getTypeAlignInChars(pointeeTy));

          swiftErrorTemp =
              CreateMemTemp(pointeeTy, getPointerAlign(), "swifterror.temp");
          V = swiftErrorTemp.getPointer();
          cast<llvm::AllocaInst>(V)->setSwiftError(true);

          llvm::Value *errorValue = Builder.CreateLoad(swiftErrorArg);
          Builder.CreateStore(errorValue, swiftErrorTemp);
        }

        // We might have to widen integers, but we should never truncate.
        if (ArgInfo.getCoerceToType() != V->getType() &&
            V->getType()->isIntegerTy())
          V = Builder.CreateZExt(V, ArgInfo.getCoerceToType());

        // The only plausible mismatch here would be for pointer address spaces.
        // We assume that the target has a reasonable mapping for the DefaultAS
        // (it can be casted to from incoming specific ASes), and insert an AS
        // cast to address the mismatch.
        if (FirstIRArg < IRFuncTy->getNumParams() &&
            V->getType() != IRFuncTy->getParamType(FirstIRArg)) {
          assert(V->getType()->isPointerTy() && "Only pointers can mismatch!");
          auto ActualAS = I->Ty.getAddressSpace();
          V = getTargetHooks().performAddrSpaceCast(
              *this, V, ActualAS, IRFuncTy->getParamType(FirstIRArg));
        }

        if (ArgHasMaybeUndefAttr)
          V = Builder.CreateFreeze(V);
        IRCallArgs[FirstIRArg] = V;
        break;
      }

      llvm::StructType *STy =
          dyn_cast<llvm::StructType>(ArgInfo.getCoerceToType());

      // FIXME: Avoid the conversion through memory if possible.
      Address Src = Address::invalid();
      if (!I->isAggregate()) {
        Src = CreateMemTemp(I->Ty, "coerce");
        I->copyInto(*this, Src);
      } else {
        Src = I->hasLValue() ? I->getKnownLValue().getAddress()
                             : I->getKnownRValue().getAggregateAddress();
      }

      // If the value is offset in memory, apply the offset now.
      Src = emitAddressAtOffset(*this, Src, ArgInfo);

      // Fast-isel and the optimizer generally like scalar values better than
      // FCAs, so we flatten them if this is safe to do for this argument.
      if (STy && ArgInfo.isDirect() && ArgInfo.getCanBeFlattened()) {
        llvm::Type *SrcTy = Src.getElementType();
        llvm::TypeSize SrcTypeSize =
            CGM.getDataLayout().getTypeAllocSize(SrcTy);
        llvm::TypeSize DstTypeSize = CGM.getDataLayout().getTypeAllocSize(STy);
        if (SrcTypeSize.isScalable()) {
          assert(STy->containsHomogeneousScalableVectorTypes() &&
                 "ABI only supports structure with homogeneous scalable vector "
                 "type");
          assert(SrcTypeSize == DstTypeSize &&
                 "Only allow non-fractional movement of structure with "
                 "homogeneous scalable vector type");
          assert(NumIRArgs == STy->getNumElements());

          llvm::Value *StoredStructValue =
              Builder.CreateLoad(Src, Src.getName() + ".tuple");
          for (unsigned i = 0, e = STy->getNumElements(); i != e; ++i) {
            llvm::Value *Extract = Builder.CreateExtractValue(
                StoredStructValue, i, Src.getName() + ".extract" + Twine(i));
            IRCallArgs[FirstIRArg + i] = Extract;
          }
        } else {
          Src = Src.withElementType(STy);
          uint64_t SrcSize = SrcTypeSize.getFixedValue();
          uint64_t DstSize = DstTypeSize.getFixedValue();

          // If the source type is smaller than the destination type of the
          // coerce-to logic, copy the source value into a temp alloca the size
          // of the destination type to allow loading all of it. The bits past
          // the source value are left undef.
          if (SrcSize < DstSize) {
            Address TempAlloca = CreateTempAlloca(STy, Src.getAlignment(),
                                                  Src.getName() + ".coerce");
            Builder.CreateMemCpy(TempAlloca, Src, SrcSize);
            Src = TempAlloca;
          } else {
            Src = Src.withElementType(STy);
          }

          assert(NumIRArgs == STy->getNumElements());
          for (unsigned i = 0, e = STy->getNumElements(); i != e; ++i) {
            Address EltPtr = Builder.CreateStructGEP(Src, i);
            llvm::Value *LI = Builder.CreateLoad(EltPtr);
            if (ArgHasMaybeUndefAttr)
              LI = Builder.CreateFreeze(LI);
            IRCallArgs[FirstIRArg + i] = LI;
          }
        }
      } else {
        // In the simple case, just pass the coerced loaded value.
        assert(NumIRArgs == 1);
        llvm::Value *Load =
            CreateCoercedLoad(Src, ArgInfo.getCoerceToType(), *this);

        if (CallInfo.isCmseNSCall()) {
          // For certain parameter types, clear padding bits, as they may reveal
          // sensitive information.
          // Small struct/union types are passed as integer arrays.
          auto *ATy = dyn_cast<llvm::ArrayType>(Load->getType());
          if (ATy != nullptr && isa<RecordType>(I->Ty.getCanonicalType()))
            Load = EmitCMSEClearRecord(Load, ATy, I->Ty);
        }

        if (ArgHasMaybeUndefAttr)
          Load = Builder.CreateFreeze(Load);
        IRCallArgs[FirstIRArg] = Load;
      }

      break;
    }

    case ABIArgInfo::CoerceAndExpand: {
      auto coercionType = ArgInfo.getCoerceAndExpandType();
      auto layout = CGM.getDataLayout().getStructLayout(coercionType);
      auto unpaddedCoercionType = ArgInfo.getUnpaddedCoerceAndExpandType();
      auto *unpaddedStruct = dyn_cast<llvm::StructType>(unpaddedCoercionType);

      Address addr = Address::invalid();
      RawAddress AllocaAddr = RawAddress::invalid();
      bool NeedLifetimeEnd = false;
      if (I->isAggregate()) {
        addr = I->hasLValue() ? I->getKnownLValue().getAddress()
                              : I->getKnownRValue().getAggregateAddress();

      } else {
        RValue RV = I->getKnownRValue();
        assert(RV.isScalar()); // complex should always just be direct

        llvm::Type *scalarType = RV.getScalarVal()->getType();
        auto scalarAlign = CGM.getDataLayout().getPrefTypeAlign(scalarType);

        // Materialize to a temporary.
        addr = CreateTempAlloca(RV.getScalarVal()->getType(),
                                CharUnits::fromQuantity(std::max(
                                    layout->getAlignment(), scalarAlign)),
                                "tmp",
                                /*ArraySize=*/nullptr, &AllocaAddr);
        NeedLifetimeEnd = EmitLifetimeStart(AllocaAddr.getPointer());

        Builder.CreateStore(RV.getScalarVal(), addr);
      }

      addr = addr.withElementType(coercionType);

      unsigned IRArgPos = FirstIRArg;
      unsigned unpaddedIndex = 0;
      for (unsigned i = 0, e = coercionType->getNumElements(); i != e; ++i) {
        llvm::Type *eltType = coercionType->getElementType(i);
        if (ABIArgInfo::isPaddingForCoerceAndExpand(eltType))
          continue;
        Address eltAddr = Builder.CreateStructGEP(addr, i);
        llvm::Value *elt = CreateCoercedLoad(
            eltAddr,
            unpaddedStruct ? unpaddedStruct->getElementType(unpaddedIndex++)
                           : unpaddedCoercionType,
            *this);
        if (ArgHasMaybeUndefAttr)
          elt = Builder.CreateFreeze(elt);
        IRCallArgs[IRArgPos++] = elt;
      }
      assert(IRArgPos == FirstIRArg + NumIRArgs);

      if (NeedLifetimeEnd)
        EmitLifetimeEnd(AllocaAddr.getPointer());
      break;
    }

    case ABIArgInfo::Expand: {
      unsigned IRArgPos = FirstIRArg;
      ExpandTypeToArgs(I->Ty, *I, IRFuncTy, IRCallArgs, IRArgPos);
      assert(IRArgPos == FirstIRArg + NumIRArgs);
      break;
    }

    case ABIArgInfo::TargetSpecific: {
      Address Src = Address::invalid();
      if (!I->isAggregate()) {
        Src = CreateMemTemp(I->Ty, "target_coerce");
        I->copyInto(*this, Src);
      } else {
        Src = I->hasLValue() ? I->getKnownLValue().getAddress()
                             : I->getKnownRValue().getAggregateAddress();
      }

      // If the value is offset in memory, apply the offset now.
      Src = emitAddressAtOffset(*this, Src, ArgInfo);
      llvm::Value *Load =
          CGM.getABIInfo().createCoercedLoad(Src, ArgInfo, *this);
      IRCallArgs[FirstIRArg] = Load;
      break;
    }
    }
  }

  const CGCallee &ConcreteCallee = Callee.prepareConcreteCallee(*this);
  llvm::Value *CalleePtr = ConcreteCallee.getFunctionPointer();

  // If we're using inalloca, set up that argument.
  if (ArgMemory.isValid()) {
    llvm::Value *Arg = ArgMemory.getPointer();
    assert(IRFunctionArgs.hasInallocaArg());
    IRCallArgs[IRFunctionArgs.getInallocaArgNo()] = Arg;
  }

  // 2. Prepare the function pointer.

  // If the callee is a bitcast of a non-variadic function to have a
  // variadic function pointer type, check to see if we can remove the
  // bitcast.  This comes up with unprototyped functions.
  //
  // This makes the IR nicer, but more importantly it ensures that we
  // can inline the function at -O0 if it is marked always_inline.
  auto simplifyVariadicCallee = [](llvm::FunctionType *CalleeFT,
                                   llvm::Value *Ptr) -> llvm::Function * {
    if (!CalleeFT->isVarArg())
      return nullptr;

    // Get underlying value if it's a bitcast
    if (llvm::ConstantExpr *CE = dyn_cast<llvm::ConstantExpr>(Ptr)) {
      if (CE->getOpcode() == llvm::Instruction::BitCast)
        Ptr = CE->getOperand(0);
    }

    llvm::Function *OrigFn = dyn_cast<llvm::Function>(Ptr);
    if (!OrigFn)
      return nullptr;

    llvm::FunctionType *OrigFT = OrigFn->getFunctionType();

    // If the original type is variadic, or if any of the component types
    // disagree, we cannot remove the cast.
    if (OrigFT->isVarArg() ||
        OrigFT->getNumParams() != CalleeFT->getNumParams() ||
        OrigFT->getReturnType() != CalleeFT->getReturnType())
      return nullptr;

    for (unsigned i = 0, e = OrigFT->getNumParams(); i != e; ++i)
      if (OrigFT->getParamType(i) != CalleeFT->getParamType(i))
        return nullptr;

    return OrigFn;
  };

  if (llvm::Function *OrigFn = simplifyVariadicCallee(IRFuncTy, CalleePtr)) {
    CalleePtr = OrigFn;
    IRFuncTy = OrigFn->getFunctionType();
  }

  // 3. Perform the actual call.

  // Deactivate any cleanups that we're supposed to do immediately before
  // the call.
  if (!CallArgs.getCleanupsToDeactivate().empty())
    deactivateArgCleanupsBeforeCall(*this, CallArgs);

  // Update the largest vector width if any arguments have vector types.
  for (unsigned i = 0; i < IRCallArgs.size(); ++i)
    LargestVectorWidth = std::max(LargestVectorWidth,
                                  getMaxVectorWidth(IRCallArgs[i]->getType()));

  // Compute the calling convention and attributes.
  unsigned CallingConv;
  llvm::AttributeList Attrs;
  CGM.ConstructAttributeList(CalleePtr->getName(), CallInfo,
                             Callee.getAbstractInfo(), Attrs, CallingConv,
                             /*AttrOnCallSite=*/true,
                             /*IsThunk=*/false);

  if (CallingConv == llvm::CallingConv::X86_VectorCall &&
      getTarget().getTriple().isWindowsArm64EC()) {
    CGM.Error(Loc, "__vectorcall calling convention is not currently "
                   "supported");
  }

  if (const FunctionDecl *FD = dyn_cast_or_null<FunctionDecl>(CurFuncDecl)) {
    if (FD->hasAttr<StrictFPAttr>())
      // All calls within a strictfp function are marked strictfp
      Attrs = Attrs.addFnAttribute(getLLVMContext(), llvm::Attribute::StrictFP);

    // If -ffast-math is enabled and the function is guarded by an
    // '__attribute__((optnone)) adjust the memory attribute so the BE emits the
    // library call instead of the intrinsic.
    if (FD->hasAttr<OptimizeNoneAttr>() && getLangOpts().FastMath)
      CGM.AdjustMemoryAttribute(CalleePtr->getName(), Callee.getAbstractInfo(),
                                Attrs);
  }
  // Add call-site nomerge attribute if exists.
  if (InNoMergeAttributedStmt)
    Attrs = Attrs.addFnAttribute(getLLVMContext(), llvm::Attribute::NoMerge);

  // Add call-site noinline attribute if exists.
  if (InNoInlineAttributedStmt)
    Attrs = Attrs.addFnAttribute(getLLVMContext(), llvm::Attribute::NoInline);

  // Add call-site always_inline attribute if exists.
  // Note: This corresponds to the [[clang::always_inline]] statement attribute.
  if (InAlwaysInlineAttributedStmt &&
      !CGM.getTargetCodeGenInfo().wouldInliningViolateFunctionCallABI(
          CallerDecl, CalleeDecl))
    Attrs =
        Attrs.addFnAttribute(getLLVMContext(), llvm::Attribute::AlwaysInline);

  // Remove call-site convergent attribute if requested.
  if (InNoConvergentAttributedStmt)
    Attrs =
        Attrs.removeFnAttribute(getLLVMContext(), llvm::Attribute::Convergent);

  // Apply some call-site-specific attributes.
  // TODO: work this into building the attribute set.

  if (getContext().getLangOpts().SYCLIsDevice && Callee.isVirtual()) {
    // Annotate virtual calls in SYCL device code to help passes that emit
    // diagnostics on incorrect uses of virtual functions.
    Attrs = Attrs.addFnAttribute(
        getLLVMContext(),
        llvm::Attribute::get(getLLVMContext(), "virtual-call"));
  }

  // Apply always_inline to all calls within flatten functions.
  // FIXME: should this really take priority over __try, below?
  if (CurCodeDecl && CurCodeDecl->hasAttr<FlattenAttr>() &&
      !InNoInlineAttributedStmt &&
      !(TargetDecl && TargetDecl->hasAttr<NoInlineAttr>()) &&
      !CGM.getTargetCodeGenInfo().wouldInliningViolateFunctionCallABI(
          CallerDecl, CalleeDecl)) {
    Attrs =
        Attrs.addFnAttribute(getLLVMContext(), llvm::Attribute::AlwaysInline);
  }

  // Disable inlining inside SEH __try blocks.
  if (isSEHTryScope()) {
    Attrs = Attrs.addFnAttribute(getLLVMContext(), llvm::Attribute::NoInline);
  }

  // Decide whether to use a call or an invoke.
  bool CannotThrow;
  if (currentFunctionUsesSEHTry()) {
    // SEH cares about asynchronous exceptions, so everything can "throw."
    CannotThrow = false;
  } else if (isCleanupPadScope() &&
             EHPersonality::get(*this).isMSVCXXPersonality()) {
    // The MSVC++ personality will implicitly terminate the program if an
    // exception is thrown during a cleanup outside of a try/catch.
    // We don't need to model anything in IR to get this behavior.
    CannotThrow = true;
  } else {
    // Otherwise, nounwind call sites will never throw.
    CannotThrow = Attrs.hasFnAttr(llvm::Attribute::NoUnwind);

    if (auto *FPtr = dyn_cast<llvm::Function>(CalleePtr))
      if (FPtr->hasFnAttribute(llvm::Attribute::NoUnwind))
        CannotThrow = true;
  }

  // If we made a temporary, be sure to clean up after ourselves. Note that we
  // can't depend on being inside of an ExprWithCleanups, so we need to manually
  // pop this cleanup later on. Being eager about this is OK, since this
  // temporary is 'invisible' outside of the callee.
  if (NeedSRetLifetimeEnd) {
    if (CGM.getCodeGenOpts().UseAllocaASForSrets)
      pushFullExprCleanup<CallLifetimeEnd>(NormalEHLifetimeMarker, SRetPtr);
    else
      pushFullExprCleanup<CallLifetimeEnd>(NormalEHLifetimeMarker, SRetAlloca);
  }

  llvm::BasicBlock *InvokeDest = CannotThrow ? nullptr : getInvokeDest();

  SmallVector<llvm::OperandBundleDef, 1> BundleList =
      getBundlesForFunclet(CalleePtr);

  if (SanOpts.has(SanitizerKind::KCFI) &&
      !isa_and_nonnull<FunctionDecl>(TargetDecl))
    EmitKCFIOperandBundle(ConcreteCallee, BundleList);

  // Add the pointer-authentication bundle.
  EmitPointerAuthOperandBundle(ConcreteCallee.getPointerAuthInfo(), BundleList);

  if (const FunctionDecl *FD = dyn_cast_or_null<FunctionDecl>(CurFuncDecl))
    if (FD->hasAttr<StrictFPAttr>())
      // All calls within a strictfp function are marked strictfp
      Attrs = Attrs.addFnAttribute(getLLVMContext(), llvm::Attribute::StrictFP);

  AssumeAlignedAttrEmitter AssumeAlignedAttrEmitter(*this, TargetDecl);
  Attrs = AssumeAlignedAttrEmitter.TryEmitAsCallSiteAttribute(Attrs);

  AllocAlignAttrEmitter AllocAlignAttrEmitter(*this, TargetDecl, CallArgs);
  Attrs = AllocAlignAttrEmitter.TryEmitAsCallSiteAttribute(Attrs);

  // Emit the actual call/invoke instruction.
  llvm::CallBase *CI;
  if (!InvokeDest) {
    const auto *FD = dyn_cast_if_present<FunctionDecl>(TargetDecl);
    if (FD && FD->getNameInfo().getName().isIdentifier()) {
      StringRef FuncName = FD->getName();
      const bool IsFloat32Type = FD->getReturnType()->isFloat32Type();
      bool hasFPAccuracyFuncMap = hasAccuracyRequirement(FuncName);
      bool hasFPAccuracyVal = !getLangOpts().FPAccuracyVal.empty();
      bool isFp32SqrtFunction =
          (FuncName == "sqrt" && !getLangOpts().OffloadFP32PrecSqrt &&
           IsFloat32Type);
      bool ArgsTypeIsFloat = true;
      // In sycl mode, functions' arguments of type half are expanded
      // to pointer types. Exclude these functions from being emitted
      // as fpbuiltins.
      if (!getLangOpts().OffloadFP32PrecSqrt ||
          !getLangOpts().OffloadFP32PrecDiv) {
        for (auto &Arg : IRCallArgs) {
          if (!Arg->getType()->isFPOrFPVectorTy() &&
              !Arg->getType()->isIntOrIntVectorTy()) {
            ArgsTypeIsFloat = false;
            break;
          }
        }
      }
      if (ArgsTypeIsFloat &&
          (hasFPAccuracyFuncMap || hasFPAccuracyVal || isFp32SqrtFunction)) {
        CI = MaybeEmitFPBuiltinofFD(IRFuncTy, IRCallArgs, CalleePtr,
                                    FD->getName(), FD->getBuiltinID());
        if (CI)
          return RValue::get(CI);
      }
    }
    CI = Builder.CreateCall(IRFuncTy, CalleePtr, IRCallArgs, BundleList);
  } else {
    llvm::BasicBlock *Cont = createBasicBlock("invoke.cont");
    CI = Builder.CreateInvoke(IRFuncTy, CalleePtr, Cont, InvokeDest, IRCallArgs,
                              BundleList);
    EmitBlock(Cont);
  }
  if (CI->getCalledFunction() && CI->getCalledFunction()->hasName() &&
      CI->getCalledFunction()->getName().starts_with("_Z4sqrt")) {
    SetSqrtFPAccuracy(CI);
  }
  if (callOrInvoke) {
    *callOrInvoke = CI;
    if (CGM.getCodeGenOpts().CallGraphSection) {
      QualType CST;
      if (TargetDecl && TargetDecl->getFunctionType())
        CST = QualType(TargetDecl->getFunctionType(), 0);
      else if (const auto *FPT =
                   Callee.getAbstractInfo().getCalleeFunctionProtoType())
        CST = QualType(FPT, 0);
      else
        llvm_unreachable(
            "Cannot find the callee type to generate callee_type metadata.");

      // Set type identifier metadata of indirect calls for call graph section.
      if (!CST.isNull())
        CGM.createCalleeTypeMetadataForIcall(CST, *callOrInvoke);
    }
  }

  // If this is within a function that has the guard(nocf) attribute and is an
  // indirect call, add the "guard_nocf" attribute to this call to indicate that
  // Control Flow Guard checks should not be added, even if the call is inlined.
  if (const auto *FD = dyn_cast_or_null<FunctionDecl>(CurFuncDecl)) {
    if (const auto *A = FD->getAttr<CFGuardAttr>()) {
      if (A->getGuard() == CFGuardAttr::GuardArg::nocf &&
          !CI->getCalledFunction())
        Attrs = Attrs.addFnAttribute(getLLVMContext(), "guard_nocf");
    }
  }

  // Apply the attributes and calling convention.
  CI->setAttributes(Attrs);
  CI->setCallingConv(static_cast<llvm::CallingConv::ID>(CallingConv));

  // Apply various metadata.

  if (!CI->getType()->isVoidTy())
    CI->setName("call");

  if (CGM.shouldEmitConvergenceTokens() && CI->isConvergent())
    CI = addConvergenceControlToken(CI);

  // Update largest vector width from the return type.
  LargestVectorWidth =
      std::max(LargestVectorWidth, getMaxVectorWidth(CI->getType()));

  // Insert instrumentation or attach profile metadata at indirect call sites.
  // For more details, see the comment before the definition of
  // IPVK_IndirectCallTarget in InstrProfData.inc.
  if (!CI->getCalledFunction())
    PGO->valueProfile(Builder, llvm::IPVK_IndirectCallTarget, CI, CalleePtr);

  // In ObjC ARC mode with no ObjC ARC exception safety, tell the ARC
  // optimizer it can aggressively ignore unwind edges.
  if (CGM.getLangOpts().ObjCAutoRefCount)
    AddObjCARCExceptionMetadata(CI);

  // Set tail call kind if necessary.
  if (llvm::CallInst *Call = dyn_cast<llvm::CallInst>(CI)) {
    if (TargetDecl && TargetDecl->hasAttr<NotTailCalledAttr>())
      Call->setTailCallKind(llvm::CallInst::TCK_NoTail);
    else if (IsMustTail) {
      if (getTarget().getTriple().isPPC()) {
        if (getTarget().getTriple().isOSAIX())
          CGM.getDiags().Report(Loc, diag::err_aix_musttail_unsupported);
        else if (!getTarget().hasFeature("pcrelative-memops")) {
          if (getTarget().hasFeature("longcall"))
            CGM.getDiags().Report(Loc, diag::err_ppc_impossible_musttail) << 0;
          else if (Call->isIndirectCall())
            CGM.getDiags().Report(Loc, diag::err_ppc_impossible_musttail) << 1;
          else if (isa_and_nonnull<FunctionDecl>(TargetDecl)) {
            if (!cast<FunctionDecl>(TargetDecl)->isDefined())
              // The undefined callee may be a forward declaration. Without
              // knowning all symbols in the module, we won't know the symbol is
              // defined or not. Collect all these symbols for later diagnosing.
              CGM.addUndefinedGlobalForTailCall(
                  {cast<FunctionDecl>(TargetDecl), Loc});
            else {
              llvm::GlobalValue::LinkageTypes Linkage = CGM.getFunctionLinkage(
                  GlobalDecl(cast<FunctionDecl>(TargetDecl)));
              if (llvm::GlobalValue::isWeakForLinker(Linkage) ||
                  llvm::GlobalValue::isDiscardableIfUnused(Linkage))
                CGM.getDiags().Report(Loc, diag::err_ppc_impossible_musttail)
                    << 2;
            }
          }
        }
      }
      Call->setTailCallKind(llvm::CallInst::TCK_MustTail);
    }
  }

  // Add metadata for calls to MSAllocator functions
  if (getDebugInfo() && TargetDecl && TargetDecl->hasAttr<MSAllocatorAttr>())
    getDebugInfo()->addHeapAllocSiteMetadata(CI, RetTy->getPointeeType(), Loc);

  // Add metadata if calling an __attribute__((error(""))) or warning fn.
  if (TargetDecl && TargetDecl->hasAttr<ErrorAttr>()) {
    llvm::ConstantInt *Line =
        llvm::ConstantInt::get(Int64Ty, Loc.getRawEncoding());
    llvm::ConstantAsMetadata *MD = llvm::ConstantAsMetadata::get(Line);
    llvm::MDTuple *MDT = llvm::MDNode::get(getLLVMContext(), {MD});
    CI->setMetadata("srcloc", MDT);
  }

  // 4. Finish the call.

  // SYCL does not support C++ exceptions or termination in device code, so all
  // functions have to return.
  bool SyclSkipNoReturn = false;
  if (getLangOpts().SYCLIsDevice && CI->doesNotReturn()) {
    if (auto *F = CI->getCalledFunction())
      F->removeFnAttr(llvm::Attribute::NoReturn);
    CI->removeFnAttr(llvm::Attribute::NoReturn);
    SyclSkipNoReturn = true;
  }

  // If the call doesn't return for non-sycl devices, finish the basic block and
  // clear the insertion point; this allows the rest of IRGen to discard
  // unreachable code.
  if (!SyclSkipNoReturn && CI->doesNotReturn()) {
    if (NeedSRetLifetimeEnd)
      PopCleanupBlock();

    // Strip away the noreturn attribute to better diagnose unreachable UB.
    if (SanOpts.has(SanitizerKind::Unreachable)) {
      // Also remove from function since CallBase::hasFnAttr additionally checks
      // attributes of the called function.
      if (auto *F = CI->getCalledFunction())
        F->removeFnAttr(llvm::Attribute::NoReturn);
      CI->removeFnAttr(llvm::Attribute::NoReturn);

      // Avoid incompatibility with ASan which relies on the `noreturn`
      // attribute to insert handler calls.
      if (SanOpts.hasOneOf(SanitizerKind::Address |
                           SanitizerKind::KernelAddress)) {
        SanitizerScope SanScope(this);
        llvm::IRBuilder<>::InsertPointGuard IPGuard(Builder);
        Builder.SetInsertPoint(CI);
        auto *FnType = llvm::FunctionType::get(CGM.VoidTy, /*isVarArg=*/false);
        llvm::FunctionCallee Fn =
            CGM.CreateRuntimeFunction(FnType, "__asan_handle_no_return");
        EmitNounwindRuntimeCall(Fn);
      }
    }

    EmitUnreachable(Loc);
    Builder.ClearInsertionPoint();

    // FIXME: For now, emit a dummy basic block because expr emitters in
    // generally are not ready to handle emitting expressions at unreachable
    // points.
    EnsureInsertPoint();

    // Return a reasonable RValue.
    return GetUndefRValue(RetTy);
  }

  // If this is a musttail call, return immediately. We do not branch to the
  // epilogue in this case.
  if (IsMustTail) {
    for (auto it = EHStack.find(CurrentCleanupScopeDepth); it != EHStack.end();
         ++it) {
      EHCleanupScope *Cleanup = dyn_cast<EHCleanupScope>(&*it);
      // Fake uses can be safely emitted immediately prior to the tail call, so
      // we choose to emit them just before the call here.
      if (Cleanup && Cleanup->isFakeUse()) {
        CGBuilderTy::InsertPointGuard IPG(Builder);
        Builder.SetInsertPoint(CI);
        Cleanup->getCleanup()->Emit(*this, EHScopeStack::Cleanup::Flags());
      } else if (!(Cleanup &&
                   Cleanup->getCleanup()->isRedundantBeforeReturn())) {
        CGM.ErrorUnsupported(MustTailCall, "tail call skipping over cleanups");
      }
    }
    if (CI->getType()->isVoidTy())
      Builder.CreateRetVoid();
    else
      Builder.CreateRet(CI);
    Builder.ClearInsertionPoint();
    EnsureInsertPoint();
    return GetUndefRValue(RetTy);
  }

  // Perform the swifterror writeback.
  if (swiftErrorTemp.isValid()) {
    llvm::Value *errorResult = Builder.CreateLoad(swiftErrorTemp);
    Builder.CreateStore(errorResult, swiftErrorArg);
  }

  // Emit any call-associated writebacks immediately.  Arguably this
  // should happen after any return-value munging.
  if (CallArgs.hasWritebacks())
    EmitWritebacks(CallArgs);

  // The stack cleanup for inalloca arguments has to run out of the normal
  // lexical order, so deactivate it and run it manually here.
  CallArgs.freeArgumentMemory(*this);

  // Extract the return value.
  RValue Ret;

  // If the current function is a virtual function pointer thunk, avoid copying
  // the return value of the musttail call to a temporary.
  if (IsVirtualFunctionPointerThunk) {
    Ret = RValue::get(CI);
  } else {
    Ret = [&] {
      switch (RetAI.getKind()) {
      case ABIArgInfo::CoerceAndExpand: {
        auto coercionType = RetAI.getCoerceAndExpandType();

        Address addr = SRetPtr.withElementType(coercionType);

        assert(CI->getType() == RetAI.getUnpaddedCoerceAndExpandType());
        bool requiresExtract = isa<llvm::StructType>(CI->getType());

        unsigned unpaddedIndex = 0;
        for (unsigned i = 0, e = coercionType->getNumElements(); i != e; ++i) {
          llvm::Type *eltType = coercionType->getElementType(i);
          if (ABIArgInfo::isPaddingForCoerceAndExpand(eltType))
            continue;
          Address eltAddr = Builder.CreateStructGEP(addr, i);
          llvm::Value *elt = CI;
          if (requiresExtract)
            elt = Builder.CreateExtractValue(elt, unpaddedIndex++);
          else
            assert(unpaddedIndex == 0);
          Builder.CreateStore(elt, eltAddr);
        }
        [[fallthrough]];
      }

      case ABIArgInfo::InAlloca:
      case ABIArgInfo::Indirect: {
        RValue ret = convertTempToRValue(SRetPtr, RetTy, SourceLocation());
        if (NeedSRetLifetimeEnd)
          PopCleanupBlock();
        return ret;
      }

      case ABIArgInfo::Ignore:
        // If we are ignoring an argument that had a result, make sure to
        // construct the appropriate return value for our caller.
        return GetUndefRValue(RetTy);

      case ABIArgInfo::Extend:
      case ABIArgInfo::Direct: {
        llvm::Type *RetIRTy = ConvertType(RetTy);
        if (RetAI.getCoerceToType() == RetIRTy &&
            RetAI.getDirectOffset() == 0) {
          switch (getEvaluationKind(RetTy)) {
          case TEK_Complex: {
            llvm::Value *Real = Builder.CreateExtractValue(CI, 0);
            llvm::Value *Imag = Builder.CreateExtractValue(CI, 1);
            return RValue::getComplex(std::make_pair(Real, Imag));
          }
          case TEK_Aggregate:
            break;
          case TEK_Scalar: {
            // If the argument doesn't match, perform a bitcast to coerce it.
            // This can happen due to trivial type mismatches.
            llvm::Value *V = CI;
            if (V->getType() != RetIRTy)
              V = Builder.CreateBitCast(V, RetIRTy);
            return RValue::get(V);
          }
          }
        }

        // If coercing a fixed vector from a scalable vector for ABI
        // compatibility, and the types match, use the llvm.vector.extract
        // intrinsic to perform the conversion.
        if (auto *FixedDstTy = dyn_cast<llvm::FixedVectorType>(RetIRTy)) {
          llvm::Value *V = CI;
          if (auto *ScalableSrcTy =
                  dyn_cast<llvm::ScalableVectorType>(V->getType())) {
            if (FixedDstTy->getElementType() ==
                ScalableSrcTy->getElementType()) {
              V = Builder.CreateExtractVector(FixedDstTy, V, uint64_t(0),
                                              "cast.fixed");
              return RValue::get(V);
            }
          }
        }

        Address DestPtr = ReturnValue.getValue();
        bool DestIsVolatile = ReturnValue.isVolatile();
        uint64_t DestSize =
            getContext().getTypeInfoDataSizeInChars(RetTy).Width.getQuantity();

        if (!DestPtr.isValid()) {
          DestPtr = CreateMemTemp(RetTy, "coerce");
          DestIsVolatile = false;
          DestSize = getContext().getTypeSizeInChars(RetTy).getQuantity();
        }

        // An empty record can overlap other data (if declared with
        // no_unique_address); omit the store for such types - as there is no
        // actual data to store.
        if (!isEmptyRecord(getContext(), RetTy, true)) {
          // If the value is offset in memory, apply the offset now.
          Address StorePtr = emitAddressAtOffset(*this, DestPtr, RetAI);
          CreateCoercedStore(
              CI, StorePtr,
              llvm::TypeSize::getFixed(DestSize - RetAI.getDirectOffset()),
              DestIsVolatile);
        }

        return convertTempToRValue(DestPtr, RetTy, SourceLocation());
      }

      case ABIArgInfo::TargetSpecific: {
        Address DestPtr = ReturnValue.getValue();
        Address StorePtr = emitAddressAtOffset(*this, DestPtr, RetAI);
        bool DestIsVolatile = ReturnValue.isVolatile();
        if (!DestPtr.isValid()) {
          DestPtr = CreateMemTemp(RetTy, "target_coerce");
          DestIsVolatile = false;
        }
        CGM.getABIInfo().createCoercedStore(CI, StorePtr, RetAI, DestIsVolatile,
                                            *this);
        return convertTempToRValue(DestPtr, RetTy, SourceLocation());
      }

      case ABIArgInfo::Expand:
      case ABIArgInfo::IndirectAliased:
        llvm_unreachable("Invalid ABI kind for return argument");
      }

      llvm_unreachable("Unhandled ABIArgInfo::Kind");
    }();
  }

  // Emit the assume_aligned check on the return value.
  if (Ret.isScalar() && TargetDecl) {
    AssumeAlignedAttrEmitter.EmitAsAnAssumption(Loc, RetTy, Ret);
    AllocAlignAttrEmitter.EmitAsAnAssumption(Loc, RetTy, Ret);
  }

  // Explicitly call CallLifetimeEnd::Emit just to re-use the code even though
  // we can't use the full cleanup mechanism.
  for (CallLifetimeEnd &LifetimeEnd : CallLifetimeEndAfterCall)
    LifetimeEnd.Emit(*this, /*Flags=*/{});

  if (!ReturnValue.isExternallyDestructed() &&
      RetTy.isDestructedType() == QualType::DK_nontrivial_c_struct)
    pushDestroy(QualType::DK_nontrivial_c_struct, Ret.getAggregateAddress(),
                RetTy);

  return Ret;
}

CGCallee CGCallee::prepareConcreteCallee(CodeGenFunction &CGF) const {
  if (isVirtual()) {
    const CallExpr *CE = getVirtualCallExpr();
    return CGF.CGM.getCXXABI().getVirtualFunctionPointer(
        CGF, getVirtualMethodDecl(), getThisAddress(), getVirtualFunctionType(),
        CE ? CE->getBeginLoc() : SourceLocation());
  }

  return *this;
}

/* VarArg handling */

RValue CodeGenFunction::EmitVAArg(VAArgExpr *VE, Address &VAListAddr,
                                  AggValueSlot Slot) {
  VAListAddr = VE->isMicrosoftABI() ? EmitMSVAListRef(VE->getSubExpr())
                                    : EmitVAListRef(VE->getSubExpr());
  QualType Ty = VE->getType();
  if (Ty->isVariablyModifiedType())
    EmitVariablyModifiedType(Ty);
  if (VE->isMicrosoftABI())
    return CGM.getABIInfo().EmitMSVAArg(*this, VAListAddr, Ty, Slot);
  return CGM.getABIInfo().EmitVAArg(*this, VAListAddr, Ty, Slot);
}

DisableDebugLocationUpdates::DisableDebugLocationUpdates(CodeGenFunction &CGF)
    : CGF(CGF) {
  CGF.disableDebugInfo();
}

DisableDebugLocationUpdates::~DisableDebugLocationUpdates() {
  CGF.enableDebugInfo();
}<|MERGE_RESOLUTION|>--- conflicted
+++ resolved
@@ -3101,12 +3101,7 @@
 
   ArgNo = 0;
   if (AddedPotentialArgAccess && MemAttrForPtrArgs) {
-<<<<<<< HEAD
-    llvm::FunctionType *FunctionType = FunctionType =
-        getTypes().GetFunctionType(FI);
-=======
     llvm::FunctionType *FunctionType = getTypes().GetFunctionType(FI);
->>>>>>> 54c4ef26
     for (CGFunctionInfo::const_arg_iterator I = FI.arg_begin(),
                                             E = FI.arg_end();
          I != E; ++I, ++ArgNo) {
