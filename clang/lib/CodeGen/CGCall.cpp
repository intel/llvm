//===--- CGCall.cpp - Encapsulate calling convention details --------------===//
//
// Part of the LLVM Project, under the Apache License v2.0 with LLVM Exceptions.
// See https://llvm.org/LICENSE.txt for license information.
// SPDX-License-Identifier: Apache-2.0 WITH LLVM-exception
//
//===----------------------------------------------------------------------===//
//
// These classes wrap the information about a call or function
// definition used to handle ABI compliancy.
//
//===----------------------------------------------------------------------===//

#include "CGCall.h"
#include "ABIInfo.h"
#include "CGBlocks.h"
#include "CGCXXABI.h"
#include "CGCleanup.h"
#include "CGRecordLayout.h"
#include "CodeGenFunction.h"
#include "CodeGenModule.h"
#include "TargetInfo.h"
#include "clang/AST/Attr.h"
#include "clang/AST/Decl.h"
#include "clang/AST/DeclCXX.h"
#include "clang/AST/DeclObjC.h"
#include "clang/Basic/CodeGenOptions.h"
#include "clang/Basic/TargetInfo.h"
#include "clang/CodeGen/CGFunctionInfo.h"
#include "clang/CodeGen/SwiftCallingConv.h"
#include "llvm/ADT/StringExtras.h"
#include "llvm/Analysis/ValueTracking.h"
#include "llvm/IR/Assumptions.h"
#include "llvm/IR/Attributes.h"
#include "llvm/IR/CallingConv.h"
#include "llvm/IR/DataLayout.h"
#include "llvm/IR/FPAccuracy.h"
#include "llvm/IR/InlineAsm.h"
#include "llvm/IR/IntrinsicInst.h"
#include "llvm/IR/Intrinsics.h"
#include "llvm/IR/Type.h"
#include "llvm/Transforms/Utils/Local.h"
#include <optional>
using namespace clang;
using namespace CodeGen;

/***/

unsigned CodeGenTypes::ClangCallConvToLLVMCallConv(CallingConv CC) {
  switch (CC) {
  default: return llvm::CallingConv::C;
  case CC_X86StdCall: return llvm::CallingConv::X86_StdCall;
  case CC_X86FastCall: return llvm::CallingConv::X86_FastCall;
  case CC_X86RegCall: return llvm::CallingConv::X86_RegCall;
  case CC_X86ThisCall: return llvm::CallingConv::X86_ThisCall;
  case CC_Win64: return llvm::CallingConv::Win64;
  case CC_X86_64SysV: return llvm::CallingConv::X86_64_SysV;
  case CC_AAPCS: return llvm::CallingConv::ARM_AAPCS;
  case CC_AAPCS_VFP: return llvm::CallingConv::ARM_AAPCS_VFP;
  case CC_IntelOclBicc: return llvm::CallingConv::Intel_OCL_BI;
  // TODO: Add support for __pascal to LLVM.
  case CC_X86Pascal: return llvm::CallingConv::C;
  // TODO: Add support for __vectorcall to LLVM.
  case CC_X86VectorCall: return llvm::CallingConv::X86_VectorCall;
  case CC_AArch64VectorCall: return llvm::CallingConv::AArch64_VectorCall;
  case CC_AArch64SVEPCS: return llvm::CallingConv::AArch64_SVE_VectorCall;
  case CC_AMDGPUKernelCall: return llvm::CallingConv::AMDGPU_KERNEL;
  case CC_SpirFunction: return llvm::CallingConv::SPIR_FUNC;
  case CC_OpenCLKernel: return CGM.getTargetCodeGenInfo().getOpenCLKernelCallingConv();
  case CC_PreserveMost: return llvm::CallingConv::PreserveMost;
  case CC_PreserveAll: return llvm::CallingConv::PreserveAll;
  case CC_Swift: return llvm::CallingConv::Swift;
  case CC_SwiftAsync: return llvm::CallingConv::SwiftTail;
  }
}

/// Derives the 'this' type for codegen purposes, i.e. ignoring method CVR
/// qualification. Either or both of RD and MD may be null. A null RD indicates
/// that there is no meaningful 'this' type, and a null MD can occur when
/// calling a method pointer.
CanQualType CodeGenTypes::DeriveThisType(const CXXRecordDecl *RD,
                                         const CXXMethodDecl *MD) {
  QualType RecTy;
  if (RD)
    RecTy = Context.getTagDeclType(RD)->getCanonicalTypeInternal();
  else
    RecTy = Context.VoidTy;

  if (MD)
    RecTy = Context.getAddrSpaceQualType(RecTy, MD->getMethodQualifiers().getAddressSpace());
  return Context.getPointerType(CanQualType::CreateUnsafe(RecTy));
}

/// Returns the canonical formal type of the given C++ method.
static CanQual<FunctionProtoType> GetFormalType(const CXXMethodDecl *MD) {
  return MD->getType()->getCanonicalTypeUnqualified()
           .getAs<FunctionProtoType>();
}

/// Returns the "extra-canonicalized" return type, which discards
/// qualifiers on the return type.  Codegen doesn't care about them,
/// and it makes ABI code a little easier to be able to assume that
/// all parameter and return types are top-level unqualified.
static CanQualType GetReturnType(QualType RetTy) {
  return RetTy->getCanonicalTypeUnqualified().getUnqualifiedType();
}

/// Arrange the argument and result information for a value of the given
/// unprototyped freestanding function type.
const CGFunctionInfo &
CodeGenTypes::arrangeFreeFunctionType(CanQual<FunctionNoProtoType> FTNP) {
  // When translating an unprototyped function type, always use a
  // variadic type.
  return arrangeLLVMFunctionInfo(FTNP->getReturnType().getUnqualifiedType(),
                                 /*instanceMethod=*/false,
                                 /*chainCall=*/false, std::nullopt,
                                 FTNP->getExtInfo(), {}, RequiredArgs(0));
}

static void addExtParameterInfosForCall(
         llvm::SmallVectorImpl<FunctionProtoType::ExtParameterInfo> &paramInfos,
                                        const FunctionProtoType *proto,
                                        unsigned prefixArgs,
                                        unsigned totalArgs) {
  assert(proto->hasExtParameterInfos());
  assert(paramInfos.size() <= prefixArgs);
  assert(proto->getNumParams() + prefixArgs <= totalArgs);

  paramInfos.reserve(totalArgs);

  // Add default infos for any prefix args that don't already have infos.
  paramInfos.resize(prefixArgs);

  // Add infos for the prototype.
  for (const auto &ParamInfo : proto->getExtParameterInfos()) {
    paramInfos.push_back(ParamInfo);
    // pass_object_size params have no parameter info.
    if (ParamInfo.hasPassObjectSize())
      paramInfos.emplace_back();
  }

  assert(paramInfos.size() <= totalArgs &&
         "Did we forget to insert pass_object_size args?");
  // Add default infos for the variadic and/or suffix arguments.
  paramInfos.resize(totalArgs);
}

/// Adds the formal parameters in FPT to the given prefix. If any parameter in
/// FPT has pass_object_size attrs, then we'll add parameters for those, too.
static void appendParameterTypes(const CodeGenTypes &CGT,
                                 SmallVectorImpl<CanQualType> &prefix,
              SmallVectorImpl<FunctionProtoType::ExtParameterInfo> &paramInfos,
                                 CanQual<FunctionProtoType> FPT) {
  // Fast path: don't touch param info if we don't need to.
  if (!FPT->hasExtParameterInfos()) {
    assert(paramInfos.empty() &&
           "We have paramInfos, but the prototype doesn't?");
    prefix.append(FPT->param_type_begin(), FPT->param_type_end());
    return;
  }

  unsigned PrefixSize = prefix.size();
  // In the vast majority of cases, we'll have precisely FPT->getNumParams()
  // parameters; the only thing that can change this is the presence of
  // pass_object_size. So, we preallocate for the common case.
  prefix.reserve(prefix.size() + FPT->getNumParams());

  auto ExtInfos = FPT->getExtParameterInfos();
  assert(ExtInfos.size() == FPT->getNumParams());
  for (unsigned I = 0, E = FPT->getNumParams(); I != E; ++I) {
    prefix.push_back(FPT->getParamType(I));
    if (ExtInfos[I].hasPassObjectSize())
      prefix.push_back(CGT.getContext().getSizeType());
  }

  addExtParameterInfosForCall(paramInfos, FPT.getTypePtr(), PrefixSize,
                              prefix.size());
}

/// Arrange the LLVM function layout for a value of the given function
/// type, on top of any implicit parameters already stored.
static const CGFunctionInfo &
arrangeLLVMFunctionInfo(CodeGenTypes &CGT, bool instanceMethod,
                        SmallVectorImpl<CanQualType> &prefix,
                        CanQual<FunctionProtoType> FTP) {
  SmallVector<FunctionProtoType::ExtParameterInfo, 16> paramInfos;
  RequiredArgs Required = RequiredArgs::forPrototypePlus(FTP, prefix.size());
  // FIXME: Kill copy.
  appendParameterTypes(CGT, prefix, paramInfos, FTP);
  CanQualType resultType = FTP->getReturnType().getUnqualifiedType();

  return CGT.arrangeLLVMFunctionInfo(resultType, instanceMethod,
                                     /*chainCall=*/false, prefix,
                                     FTP->getExtInfo(), paramInfos,
                                     Required);
}

/// Arrange the argument and result information for a value of the
/// given freestanding function type.
const CGFunctionInfo &
CodeGenTypes::arrangeFreeFunctionType(CanQual<FunctionProtoType> FTP) {
  SmallVector<CanQualType, 16> argTypes;
  return ::arrangeLLVMFunctionInfo(*this, /*instanceMethod=*/false, argTypes,
                                   FTP);
}

static CallingConv getCallingConventionForDecl(const ObjCMethodDecl *D,
                                               bool IsWindows) {
  // Set the appropriate calling convention for the Function.
  if (D->hasAttr<StdCallAttr>())
    return CC_X86StdCall;

  if (D->hasAttr<FastCallAttr>())
    return CC_X86FastCall;

  if (D->hasAttr<RegCallAttr>())
    return CC_X86RegCall;

  if (D->hasAttr<ThisCallAttr>())
    return CC_X86ThisCall;

  if (D->hasAttr<VectorCallAttr>())
    return CC_X86VectorCall;

  if (D->hasAttr<PascalAttr>())
    return CC_X86Pascal;

  if (PcsAttr *PCS = D->getAttr<PcsAttr>())
    return (PCS->getPCS() == PcsAttr::AAPCS ? CC_AAPCS : CC_AAPCS_VFP);

  if (D->hasAttr<AArch64VectorPcsAttr>())
    return CC_AArch64VectorCall;

  if (D->hasAttr<AArch64SVEPcsAttr>())
    return CC_AArch64SVEPCS;

  if (D->hasAttr<AMDGPUKernelCallAttr>())
    return CC_AMDGPUKernelCall;

  if (D->hasAttr<IntelOclBiccAttr>())
    return CC_IntelOclBicc;

  if (D->hasAttr<MSABIAttr>())
    return IsWindows ? CC_C : CC_Win64;

  if (D->hasAttr<SysVABIAttr>())
    return IsWindows ? CC_X86_64SysV : CC_C;

  if (D->hasAttr<PreserveMostAttr>())
    return CC_PreserveMost;

  if (D->hasAttr<PreserveAllAttr>())
    return CC_PreserveAll;

  return CC_C;
}

/// Arrange the argument and result information for a call to an
/// unknown C++ non-static member function of the given abstract type.
/// (A null RD means we don't have any meaningful "this" argument type,
///  so fall back to a generic pointer type).
/// The member function must be an ordinary function, i.e. not a
/// constructor or destructor.
const CGFunctionInfo &
CodeGenTypes::arrangeCXXMethodType(const CXXRecordDecl *RD,
                                   const FunctionProtoType *FTP,
                                   const CXXMethodDecl *MD) {
  SmallVector<CanQualType, 16> argTypes;

  // Add the 'this' pointer.
  argTypes.push_back(DeriveThisType(RD, MD));

  return ::arrangeLLVMFunctionInfo(
      *this, true, argTypes,
      FTP->getCanonicalTypeUnqualified().getAs<FunctionProtoType>());
}

/// Set calling convention for CUDA/HIP kernel.
static void setCUDAKernelCallingConvention(CanQualType &FTy, CodeGenModule &CGM,
                                           const FunctionDecl *FD) {
  if (FD->hasAttr<CUDAGlobalAttr>()) {
    const FunctionType *FT = FTy->getAs<FunctionType>();
    CGM.getTargetCodeGenInfo().setCUDAKernelCallingConvention(FT);
    FTy = FT->getCanonicalTypeUnqualified();
  }
}

/// Arrange the argument and result information for a declaration or
/// definition of the given C++ non-static member function.  The
/// member function must be an ordinary function, i.e. not a
/// constructor or destructor.
const CGFunctionInfo &
CodeGenTypes::arrangeCXXMethodDeclaration(const CXXMethodDecl *MD) {
  assert(!isa<CXXConstructorDecl>(MD) && "wrong method for constructors!");
  assert(!isa<CXXDestructorDecl>(MD) && "wrong method for destructors!");

  CanQualType FT = GetFormalType(MD).getAs<Type>();
  setCUDAKernelCallingConvention(FT, CGM, MD);
  auto prototype = FT.getAs<FunctionProtoType>();

  if (MD->isInstance()) {
    // The abstract case is perfectly fine.
    const CXXRecordDecl *ThisType = TheCXXABI.getThisArgumentTypeForMethod(MD);
    return arrangeCXXMethodType(ThisType, prototype.getTypePtr(), MD);
  }

  return arrangeFreeFunctionType(prototype);
}

bool CodeGenTypes::inheritingCtorHasParams(
    const InheritedConstructor &Inherited, CXXCtorType Type) {
  // Parameters are unnecessary if we're constructing a base class subobject
  // and the inherited constructor lives in a virtual base.
  return Type == Ctor_Complete ||
         !Inherited.getShadowDecl()->constructsVirtualBase() ||
         !Target.getCXXABI().hasConstructorVariants();
}

const CGFunctionInfo &
CodeGenTypes::arrangeCXXStructorDeclaration(GlobalDecl GD) {
  auto *MD = cast<CXXMethodDecl>(GD.getDecl());

  SmallVector<CanQualType, 16> argTypes;
  SmallVector<FunctionProtoType::ExtParameterInfo, 16> paramInfos;

  const CXXRecordDecl *ThisType = TheCXXABI.getThisArgumentTypeForMethod(GD);
  argTypes.push_back(DeriveThisType(ThisType, MD));

  bool PassParams = true;

  if (auto *CD = dyn_cast<CXXConstructorDecl>(MD)) {
    // A base class inheriting constructor doesn't get forwarded arguments
    // needed to construct a virtual base (or base class thereof).
    if (auto Inherited = CD->getInheritedConstructor())
      PassParams = inheritingCtorHasParams(Inherited, GD.getCtorType());
  }

  CanQual<FunctionProtoType> FTP = GetFormalType(MD);

  // Add the formal parameters.
  if (PassParams)
    appendParameterTypes(*this, argTypes, paramInfos, FTP);

  CGCXXABI::AddedStructorArgCounts AddedArgs =
      TheCXXABI.buildStructorSignature(GD, argTypes);
  if (!paramInfos.empty()) {
    // Note: prefix implies after the first param.
    if (AddedArgs.Prefix)
      paramInfos.insert(paramInfos.begin() + 1, AddedArgs.Prefix,
                        FunctionProtoType::ExtParameterInfo{});
    if (AddedArgs.Suffix)
      paramInfos.append(AddedArgs.Suffix,
                        FunctionProtoType::ExtParameterInfo{});
  }

  RequiredArgs required =
      (PassParams && MD->isVariadic() ? RequiredArgs(argTypes.size())
                                      : RequiredArgs::All);

  FunctionType::ExtInfo extInfo = FTP->getExtInfo();
  CanQualType resultType = TheCXXABI.HasThisReturn(GD)
                               ? argTypes.front()
                               : TheCXXABI.hasMostDerivedReturn(GD)
                                     ? CGM.getContext().VoidPtrTy
                                     : Context.VoidTy;
  return arrangeLLVMFunctionInfo(resultType, /*instanceMethod=*/true,
                                 /*chainCall=*/false, argTypes, extInfo,
                                 paramInfos, required);
}

static SmallVector<CanQualType, 16>
getArgTypesForCall(ASTContext &ctx, const CallArgList &args) {
  SmallVector<CanQualType, 16> argTypes;
  for (auto &arg : args)
    argTypes.push_back(ctx.getCanonicalParamType(arg.Ty));
  return argTypes;
}

static SmallVector<CanQualType, 16>
getArgTypesForDeclaration(ASTContext &ctx, const FunctionArgList &args) {
  SmallVector<CanQualType, 16> argTypes;
  for (auto &arg : args)
    argTypes.push_back(ctx.getCanonicalParamType(arg->getType()));
  return argTypes;
}

static llvm::SmallVector<FunctionProtoType::ExtParameterInfo, 16>
getExtParameterInfosForCall(const FunctionProtoType *proto,
                            unsigned prefixArgs, unsigned totalArgs) {
  llvm::SmallVector<FunctionProtoType::ExtParameterInfo, 16> result;
  if (proto->hasExtParameterInfos()) {
    addExtParameterInfosForCall(result, proto, prefixArgs, totalArgs);
  }
  return result;
}

/// Arrange a call to a C++ method, passing the given arguments.
///
/// ExtraPrefixArgs is the number of ABI-specific args passed after the `this`
/// parameter.
/// ExtraSuffixArgs is the number of ABI-specific args passed at the end of
/// args.
/// PassProtoArgs indicates whether `args` has args for the parameters in the
/// given CXXConstructorDecl.
const CGFunctionInfo &
CodeGenTypes::arrangeCXXConstructorCall(const CallArgList &args,
                                        const CXXConstructorDecl *D,
                                        CXXCtorType CtorKind,
                                        unsigned ExtraPrefixArgs,
                                        unsigned ExtraSuffixArgs,
                                        bool PassProtoArgs) {
  // FIXME: Kill copy.
  SmallVector<CanQualType, 16> ArgTypes;
  for (const auto &Arg : args)
    ArgTypes.push_back(Context.getCanonicalParamType(Arg.Ty));

  // +1 for implicit this, which should always be args[0].
  unsigned TotalPrefixArgs = 1 + ExtraPrefixArgs;

  CanQual<FunctionProtoType> FPT = GetFormalType(D);
  RequiredArgs Required = PassProtoArgs
                              ? RequiredArgs::forPrototypePlus(
                                    FPT, TotalPrefixArgs + ExtraSuffixArgs)
                              : RequiredArgs::All;

  GlobalDecl GD(D, CtorKind);
  CanQualType ResultType = TheCXXABI.HasThisReturn(GD)
                               ? ArgTypes.front()
                               : TheCXXABI.hasMostDerivedReturn(GD)
                                     ? CGM.getContext().VoidPtrTy
                                     : Context.VoidTy;

  FunctionType::ExtInfo Info = FPT->getExtInfo();
  llvm::SmallVector<FunctionProtoType::ExtParameterInfo, 16> ParamInfos;
  // If the prototype args are elided, we should only have ABI-specific args,
  // which never have param info.
  if (PassProtoArgs && FPT->hasExtParameterInfos()) {
    // ABI-specific suffix arguments are treated the same as variadic arguments.
    addExtParameterInfosForCall(ParamInfos, FPT.getTypePtr(), TotalPrefixArgs,
                                ArgTypes.size());
  }
  return arrangeLLVMFunctionInfo(ResultType, /*instanceMethod=*/true,
                                 /*chainCall=*/false, ArgTypes, Info,
                                 ParamInfos, Required);
}

/// Arrange the argument and result information for the declaration or
/// definition of the given function.
const CGFunctionInfo &
CodeGenTypes::arrangeFunctionDeclaration(const FunctionDecl *FD) {
  if (const CXXMethodDecl *MD = dyn_cast<CXXMethodDecl>(FD))
    if (MD->isInstance())
      return arrangeCXXMethodDeclaration(MD);

  CanQualType FTy = FD->getType()->getCanonicalTypeUnqualified();

  assert(isa<FunctionType>(FTy));
  setCUDAKernelCallingConvention(FTy, CGM, FD);

  // When declaring a function without a prototype, always use a
  // non-variadic type.
  if (CanQual<FunctionNoProtoType> noProto = FTy.getAs<FunctionNoProtoType>()) {
    return arrangeLLVMFunctionInfo(
        noProto->getReturnType(), /*instanceMethod=*/false,
        /*chainCall=*/false, std::nullopt, noProto->getExtInfo(), {},
        RequiredArgs::All);
  }

  return arrangeFreeFunctionType(FTy.castAs<FunctionProtoType>());
}

/// Arrange the argument and result information for the declaration or
/// definition of an Objective-C method.
const CGFunctionInfo &
CodeGenTypes::arrangeObjCMethodDeclaration(const ObjCMethodDecl *MD) {
  // It happens that this is the same as a call with no optional
  // arguments, except also using the formal 'self' type.
  return arrangeObjCMessageSendSignature(MD, MD->getSelfDecl()->getType());
}

/// Arrange the argument and result information for the function type
/// through which to perform a send to the given Objective-C method,
/// using the given receiver type.  The receiver type is not always
/// the 'self' type of the method or even an Objective-C pointer type.
/// This is *not* the right method for actually performing such a
/// message send, due to the possibility of optional arguments.
const CGFunctionInfo &
CodeGenTypes::arrangeObjCMessageSendSignature(const ObjCMethodDecl *MD,
                                              QualType receiverType) {
  SmallVector<CanQualType, 16> argTys;
  SmallVector<FunctionProtoType::ExtParameterInfo, 4> extParamInfos(
      MD->isDirectMethod() ? 1 : 2);
  argTys.push_back(Context.getCanonicalParamType(receiverType));
  if (!MD->isDirectMethod())
    argTys.push_back(Context.getCanonicalParamType(Context.getObjCSelType()));
  // FIXME: Kill copy?
  for (const auto *I : MD->parameters()) {
    argTys.push_back(Context.getCanonicalParamType(I->getType()));
    auto extParamInfo = FunctionProtoType::ExtParameterInfo().withIsNoEscape(
        I->hasAttr<NoEscapeAttr>());
    extParamInfos.push_back(extParamInfo);
  }

  FunctionType::ExtInfo einfo;
  bool IsWindows = getContext().getTargetInfo().getTriple().isOSWindows();
  einfo = einfo.withCallingConv(getCallingConventionForDecl(MD, IsWindows));

  if (getContext().getLangOpts().ObjCAutoRefCount &&
      MD->hasAttr<NSReturnsRetainedAttr>())
    einfo = einfo.withProducesResult(true);

  RequiredArgs required =
    (MD->isVariadic() ? RequiredArgs(argTys.size()) : RequiredArgs::All);

  return arrangeLLVMFunctionInfo(
      GetReturnType(MD->getReturnType()), /*instanceMethod=*/false,
      /*chainCall=*/false, argTys, einfo, extParamInfos, required);
}

const CGFunctionInfo &
CodeGenTypes::arrangeUnprototypedObjCMessageSend(QualType returnType,
                                                 const CallArgList &args) {
  auto argTypes = getArgTypesForCall(Context, args);
  FunctionType::ExtInfo einfo;

  return arrangeLLVMFunctionInfo(
      GetReturnType(returnType), /*instanceMethod=*/false,
      /*chainCall=*/false, argTypes, einfo, {}, RequiredArgs::All);
}

const CGFunctionInfo &
CodeGenTypes::arrangeGlobalDeclaration(GlobalDecl GD) {
  // FIXME: Do we need to handle ObjCMethodDecl?
  const FunctionDecl *FD = cast<FunctionDecl>(GD.getDecl());

  if (isa<CXXConstructorDecl>(GD.getDecl()) ||
      isa<CXXDestructorDecl>(GD.getDecl()))
    return arrangeCXXStructorDeclaration(GD);

  return arrangeFunctionDeclaration(FD);
}

/// Arrange a thunk that takes 'this' as the first parameter followed by
/// varargs.  Return a void pointer, regardless of the actual return type.
/// The body of the thunk will end in a musttail call to a function of the
/// correct type, and the caller will bitcast the function to the correct
/// prototype.
const CGFunctionInfo &
CodeGenTypes::arrangeUnprototypedMustTailThunk(const CXXMethodDecl *MD) {
  assert(MD->isVirtual() && "only methods have thunks");
  CanQual<FunctionProtoType> FTP = GetFormalType(MD);
  CanQualType ArgTys[] = {DeriveThisType(MD->getParent(), MD)};
  return arrangeLLVMFunctionInfo(Context.VoidTy, /*instanceMethod=*/false,
                                 /*chainCall=*/false, ArgTys,
                                 FTP->getExtInfo(), {}, RequiredArgs(1));
}

const CGFunctionInfo &
CodeGenTypes::arrangeMSCtorClosure(const CXXConstructorDecl *CD,
                                   CXXCtorType CT) {
  assert(CT == Ctor_CopyingClosure || CT == Ctor_DefaultClosure);

  CanQual<FunctionProtoType> FTP = GetFormalType(CD);
  SmallVector<CanQualType, 2> ArgTys;
  const CXXRecordDecl *RD = CD->getParent();
  ArgTys.push_back(DeriveThisType(RD, CD));
  if (CT == Ctor_CopyingClosure)
    ArgTys.push_back(*FTP->param_type_begin());
  if (RD->getNumVBases() > 0)
    ArgTys.push_back(Context.IntTy);
  CallingConv CC = Context.getDefaultCallingConvention(
      /*IsVariadic=*/false, /*IsCXXMethod=*/true);
  return arrangeLLVMFunctionInfo(Context.VoidTy, /*instanceMethod=*/true,
                                 /*chainCall=*/false, ArgTys,
                                 FunctionType::ExtInfo(CC), {},
                                 RequiredArgs::All);
}

/// Arrange a call as unto a free function, except possibly with an
/// additional number of formal parameters considered required.
static const CGFunctionInfo &
arrangeFreeFunctionLikeCall(CodeGenTypes &CGT,
                            CodeGenModule &CGM,
                            const CallArgList &args,
                            const FunctionType *fnType,
                            unsigned numExtraRequiredArgs,
                            bool chainCall) {
  assert(args.size() >= numExtraRequiredArgs);

  llvm::SmallVector<FunctionProtoType::ExtParameterInfo, 16> paramInfos;

  // In most cases, there are no optional arguments.
  RequiredArgs required = RequiredArgs::All;

  // If we have a variadic prototype, the required arguments are the
  // extra prefix plus the arguments in the prototype.
  if (const FunctionProtoType *proto = dyn_cast<FunctionProtoType>(fnType)) {
    if (proto->isVariadic())
      required = RequiredArgs::forPrototypePlus(proto, numExtraRequiredArgs);

    if (proto->hasExtParameterInfos())
      addExtParameterInfosForCall(paramInfos, proto, numExtraRequiredArgs,
                                  args.size());

  // If we don't have a prototype at all, but we're supposed to
  // explicitly use the variadic convention for unprototyped calls,
  // treat all of the arguments as required but preserve the nominal
  // possibility of variadics.
  } else if (CGM.getTargetCodeGenInfo()
                .isNoProtoCallVariadic(args,
                                       cast<FunctionNoProtoType>(fnType))) {
    required = RequiredArgs(args.size());
  }

  // FIXME: Kill copy.
  SmallVector<CanQualType, 16> argTypes;
  for (const auto &arg : args)
    argTypes.push_back(CGT.getContext().getCanonicalParamType(arg.Ty));
  return CGT.arrangeLLVMFunctionInfo(GetReturnType(fnType->getReturnType()),
                                     /*instanceMethod=*/false, chainCall,
                                     argTypes, fnType->getExtInfo(), paramInfos,
                                     required);
}

/// Figure out the rules for calling a function with the given formal
/// type using the given arguments.  The arguments are necessary
/// because the function might be unprototyped, in which case it's
/// target-dependent in crazy ways.
const CGFunctionInfo &
CodeGenTypes::arrangeFreeFunctionCall(const CallArgList &args,
                                      const FunctionType *fnType,
                                      bool chainCall) {
  return arrangeFreeFunctionLikeCall(*this, CGM, args, fnType,
                                     chainCall ? 1 : 0, chainCall);
}

/// A block function is essentially a free function with an
/// extra implicit argument.
const CGFunctionInfo &
CodeGenTypes::arrangeBlockFunctionCall(const CallArgList &args,
                                       const FunctionType *fnType) {
  return arrangeFreeFunctionLikeCall(*this, CGM, args, fnType, 1,
                                     /*chainCall=*/false);
}

const CGFunctionInfo &
CodeGenTypes::arrangeBlockFunctionDeclaration(const FunctionProtoType *proto,
                                              const FunctionArgList &params) {
  auto paramInfos = getExtParameterInfosForCall(proto, 1, params.size());
  auto argTypes = getArgTypesForDeclaration(Context, params);

  return arrangeLLVMFunctionInfo(GetReturnType(proto->getReturnType()),
                                 /*instanceMethod*/ false, /*chainCall*/ false,
                                 argTypes, proto->getExtInfo(), paramInfos,
                                 RequiredArgs::forPrototypePlus(proto, 1));
}

const CGFunctionInfo &
CodeGenTypes::arrangeBuiltinFunctionCall(QualType resultType,
                                         const CallArgList &args) {
  // FIXME: Kill copy.
  SmallVector<CanQualType, 16> argTypes;
  for (const auto &Arg : args)
    argTypes.push_back(Context.getCanonicalParamType(Arg.Ty));
  return arrangeLLVMFunctionInfo(
      GetReturnType(resultType), /*instanceMethod=*/false,
      /*chainCall=*/false, argTypes, FunctionType::ExtInfo(),
      /*paramInfos=*/ {}, RequiredArgs::All);
}

const CGFunctionInfo &
CodeGenTypes::arrangeBuiltinFunctionDeclaration(QualType resultType,
                                                const FunctionArgList &args) {
  auto argTypes = getArgTypesForDeclaration(Context, args);

  return arrangeLLVMFunctionInfo(
      GetReturnType(resultType), /*instanceMethod=*/false, /*chainCall=*/false,
      argTypes, FunctionType::ExtInfo(), {}, RequiredArgs::All);
}

const CGFunctionInfo &
CodeGenTypes::arrangeBuiltinFunctionDeclaration(CanQualType resultType,
                                              ArrayRef<CanQualType> argTypes) {
  return arrangeLLVMFunctionInfo(
      resultType, /*instanceMethod=*/false, /*chainCall=*/false,
      argTypes, FunctionType::ExtInfo(), {}, RequiredArgs::All);
}

/// Arrange a call to a C++ method, passing the given arguments.
///
/// numPrefixArgs is the number of ABI-specific prefix arguments we have. It
/// does not count `this`.
const CGFunctionInfo &
CodeGenTypes::arrangeCXXMethodCall(const CallArgList &args,
                                   const FunctionProtoType *proto,
                                   RequiredArgs required,
                                   unsigned numPrefixArgs) {
  assert(numPrefixArgs + 1 <= args.size() &&
         "Emitting a call with less args than the required prefix?");
  // Add one to account for `this`. It's a bit awkward here, but we don't count
  // `this` in similar places elsewhere.
  auto paramInfos =
    getExtParameterInfosForCall(proto, numPrefixArgs + 1, args.size());

  // FIXME: Kill copy.
  auto argTypes = getArgTypesForCall(Context, args);

  FunctionType::ExtInfo info = proto->getExtInfo();
  return arrangeLLVMFunctionInfo(
      GetReturnType(proto->getReturnType()), /*instanceMethod=*/true,
      /*chainCall=*/false, argTypes, info, paramInfos, required);
}

const CGFunctionInfo &CodeGenTypes::arrangeNullaryFunction() {
  return arrangeLLVMFunctionInfo(
      getContext().VoidTy, /*instanceMethod=*/false, /*chainCall=*/false,
      std::nullopt, FunctionType::ExtInfo(), {}, RequiredArgs::All);
}

const CGFunctionInfo &
CodeGenTypes::arrangeCall(const CGFunctionInfo &signature,
                          const CallArgList &args) {
  assert(signature.arg_size() <= args.size());
  if (signature.arg_size() == args.size())
    return signature;

  SmallVector<FunctionProtoType::ExtParameterInfo, 16> paramInfos;
  auto sigParamInfos = signature.getExtParameterInfos();
  if (!sigParamInfos.empty()) {
    paramInfos.append(sigParamInfos.begin(), sigParamInfos.end());
    paramInfos.resize(args.size());
  }

  auto argTypes = getArgTypesForCall(Context, args);

  assert(signature.getRequiredArgs().allowsOptionalArgs());
  return arrangeLLVMFunctionInfo(signature.getReturnType(),
                                 signature.isInstanceMethod(),
                                 signature.isChainCall(),
                                 argTypes,
                                 signature.getExtInfo(),
                                 paramInfos,
                                 signature.getRequiredArgs());
}

namespace clang {
namespace CodeGen {
void computeSPIRKernelABIInfo(CodeGenModule &CGM, CGFunctionInfo &FI);
}
}

/// Arrange the argument and result information for an abstract value
/// of a given function type.  This is the method which all of the
/// above functions ultimately defer to.
const CGFunctionInfo &
CodeGenTypes::arrangeLLVMFunctionInfo(CanQualType resultType,
                                      bool instanceMethod,
                                      bool chainCall,
                                      ArrayRef<CanQualType> argTypes,
                                      FunctionType::ExtInfo info,
                     ArrayRef<FunctionProtoType::ExtParameterInfo> paramInfos,
                                      RequiredArgs required) {
  assert(llvm::all_of(argTypes,
                      [](CanQualType T) { return T.isCanonicalAsParam(); }));

  // Lookup or create unique function info.
  llvm::FoldingSetNodeID ID;
  CGFunctionInfo::Profile(ID, instanceMethod, chainCall, info, paramInfos,
                          required, resultType, argTypes);

  void *insertPos = nullptr;
  CGFunctionInfo *FI = FunctionInfos.FindNodeOrInsertPos(ID, insertPos);
  if (FI)
    return *FI;

  unsigned CC = ClangCallConvToLLVMCallConv(info.getCC());
  // This is required so SYCL kernels are successfully processed by tools from CUDA. Kernels
  // with a `spir_kernel` calling convention are ignored otherwise.
  if (CC == llvm::CallingConv::SPIR_KERNEL &&
      (CGM.getTriple().isNVPTX() || CGM.getTriple().isAMDGCN()) &&
      getContext().getLangOpts().SYCLIsDevice) {
    CC = llvm::CallingConv::C;
  }

  // Construct the function info.  We co-allocate the ArgInfos.
  FI = CGFunctionInfo::create(CC, instanceMethod, chainCall, info,
                              paramInfos, resultType, argTypes, required);
  FunctionInfos.InsertNode(FI, insertPos);

  bool inserted = FunctionsBeingProcessed.insert(FI).second;
  (void)inserted;
  assert(inserted && "Recursively being processed?");

  // Compute ABI information.
  if (CC == llvm::CallingConv::SPIR_KERNEL) {
    // Force target independent argument handling for the host visible
    // kernel functions.
    computeSPIRKernelABIInfo(CGM, *FI);
  } else if (info.getCC() == CC_Swift || info.getCC() == CC_SwiftAsync) {
    swiftcall::computeABIInfo(CGM, *FI);
  } else {
    getABIInfo().computeInfo(*FI);
  }

  // Loop over all of the computed argument and return value info.  If any of
  // them are direct or extend without a specified coerce type, specify the
  // default now.
  ABIArgInfo &retInfo = FI->getReturnInfo();
  if (retInfo.canHaveCoerceToType() && retInfo.getCoerceToType() == nullptr)
    retInfo.setCoerceToType(ConvertType(FI->getReturnType()));

  for (auto &I : FI->arguments())
    if (I.info.canHaveCoerceToType() && I.info.getCoerceToType() == nullptr)
      I.info.setCoerceToType(ConvertType(I.type));

  bool erased = FunctionsBeingProcessed.erase(FI); (void)erased;
  assert(erased && "Not in set?");

  return *FI;
}

CGFunctionInfo *CGFunctionInfo::create(unsigned llvmCC,
                                       bool instanceMethod,
                                       bool chainCall,
                                       const FunctionType::ExtInfo &info,
                                       ArrayRef<ExtParameterInfo> paramInfos,
                                       CanQualType resultType,
                                       ArrayRef<CanQualType> argTypes,
                                       RequiredArgs required) {
  assert(paramInfos.empty() || paramInfos.size() == argTypes.size());
  assert(!required.allowsOptionalArgs() ||
         required.getNumRequiredArgs() <= argTypes.size());

  void *buffer =
    operator new(totalSizeToAlloc<ArgInfo,             ExtParameterInfo>(
                                  argTypes.size() + 1, paramInfos.size()));

  CGFunctionInfo *FI = new(buffer) CGFunctionInfo();
  FI->CallingConvention = llvmCC;
  FI->EffectiveCallingConvention = llvmCC;
  FI->ASTCallingConvention = info.getCC();
  FI->InstanceMethod = instanceMethod;
  FI->ChainCall = chainCall;
  FI->CmseNSCall = info.getCmseNSCall();
  FI->NoReturn = info.getNoReturn();
  FI->ReturnsRetained = info.getProducesResult();
  FI->NoCallerSavedRegs = info.getNoCallerSavedRegs();
  FI->NoCfCheck = info.getNoCfCheck();
  FI->Required = required;
  FI->HasRegParm = info.getHasRegParm();
  FI->RegParm = info.getRegParm();
  FI->ArgStruct = nullptr;
  FI->ArgStructAlign = 0;
  FI->NumArgs = argTypes.size();
  FI->HasExtParameterInfos = !paramInfos.empty();
  FI->getArgsBuffer()[0].type = resultType;
  FI->MaxVectorWidth = 0;
  for (unsigned i = 0, e = argTypes.size(); i != e; ++i)
    FI->getArgsBuffer()[i + 1].type = argTypes[i];
  for (unsigned i = 0, e = paramInfos.size(); i != e; ++i)
    FI->getExtParameterInfosBuffer()[i] = paramInfos[i];
  return FI;
}

/***/

namespace {
// ABIArgInfo::Expand implementation.

// Specifies the way QualType passed as ABIArgInfo::Expand is expanded.
struct TypeExpansion {
  enum TypeExpansionKind {
    // Elements of constant arrays are expanded recursively.
    TEK_ConstantArray,
    // Record fields are expanded recursively (but if record is a union, only
    // the field with the largest size is expanded).
    TEK_Record,
    // For complex types, real and imaginary parts are expanded recursively.
    TEK_Complex,
    // All other types are not expandable.
    TEK_None
  };

  const TypeExpansionKind Kind;

  TypeExpansion(TypeExpansionKind K) : Kind(K) {}
  virtual ~TypeExpansion() {}
};

struct ConstantArrayExpansion : TypeExpansion {
  QualType EltTy;
  uint64_t NumElts;

  ConstantArrayExpansion(QualType EltTy, uint64_t NumElts)
      : TypeExpansion(TEK_ConstantArray), EltTy(EltTy), NumElts(NumElts) {}
  static bool classof(const TypeExpansion *TE) {
    return TE->Kind == TEK_ConstantArray;
  }
};

struct RecordExpansion : TypeExpansion {
  SmallVector<const CXXBaseSpecifier *, 1> Bases;

  SmallVector<const FieldDecl *, 1> Fields;

  RecordExpansion(SmallVector<const CXXBaseSpecifier *, 1> &&Bases,
                  SmallVector<const FieldDecl *, 1> &&Fields)
      : TypeExpansion(TEK_Record), Bases(std::move(Bases)),
        Fields(std::move(Fields)) {}
  static bool classof(const TypeExpansion *TE) {
    return TE->Kind == TEK_Record;
  }
};

struct ComplexExpansion : TypeExpansion {
  QualType EltTy;

  ComplexExpansion(QualType EltTy) : TypeExpansion(TEK_Complex), EltTy(EltTy) {}
  static bool classof(const TypeExpansion *TE) {
    return TE->Kind == TEK_Complex;
  }
};

struct NoExpansion : TypeExpansion {
  NoExpansion() : TypeExpansion(TEK_None) {}
  static bool classof(const TypeExpansion *TE) {
    return TE->Kind == TEK_None;
  }
};
}  // namespace

static std::unique_ptr<TypeExpansion>
getTypeExpansion(QualType Ty, const ASTContext &Context) {
  if (const ConstantArrayType *AT = Context.getAsConstantArrayType(Ty)) {
    return std::make_unique<ConstantArrayExpansion>(
        AT->getElementType(), AT->getSize().getZExtValue());
  }
  if (const RecordType *RT = Ty->getAs<RecordType>()) {
    SmallVector<const CXXBaseSpecifier *, 1> Bases;
    SmallVector<const FieldDecl *, 1> Fields;
    const RecordDecl *RD = RT->getDecl();
    assert(!RD->hasFlexibleArrayMember() &&
           "Cannot expand structure with flexible array.");
    if (RD->isUnion()) {
      // Unions can be here only in degenerative cases - all the fields are same
      // after flattening. Thus we have to use the "largest" field.
      const FieldDecl *LargestFD = nullptr;
      CharUnits UnionSize = CharUnits::Zero();

      for (const auto *FD : RD->fields()) {
        if (FD->isZeroLengthBitField(Context))
          continue;
        assert(!FD->isBitField() &&
               "Cannot expand structure with bit-field members.");
        CharUnits FieldSize = Context.getTypeSizeInChars(FD->getType());
        if (UnionSize < FieldSize) {
          UnionSize = FieldSize;
          LargestFD = FD;
        }
      }
      if (LargestFD)
        Fields.push_back(LargestFD);
    } else {
      if (const auto *CXXRD = dyn_cast<CXXRecordDecl>(RD)) {
        assert(!CXXRD->isDynamicClass() &&
               "cannot expand vtable pointers in dynamic classes");
        llvm::append_range(Bases, llvm::make_pointer_range(CXXRD->bases()));
      }

      for (const auto *FD : RD->fields()) {
        if (FD->isZeroLengthBitField(Context))
          continue;
        assert(!FD->isBitField() &&
               "Cannot expand structure with bit-field members.");
        Fields.push_back(FD);
      }
    }
    return std::make_unique<RecordExpansion>(std::move(Bases),
                                              std::move(Fields));
  }
  if (const ComplexType *CT = Ty->getAs<ComplexType>()) {
    return std::make_unique<ComplexExpansion>(CT->getElementType());
  }
  return std::make_unique<NoExpansion>();
}

static int getExpansionSize(QualType Ty, const ASTContext &Context) {
  auto Exp = getTypeExpansion(Ty, Context);
  if (auto CAExp = dyn_cast<ConstantArrayExpansion>(Exp.get())) {
    return CAExp->NumElts * getExpansionSize(CAExp->EltTy, Context);
  }
  if (auto RExp = dyn_cast<RecordExpansion>(Exp.get())) {
    int Res = 0;
    for (auto BS : RExp->Bases)
      Res += getExpansionSize(BS->getType(), Context);
    for (auto FD : RExp->Fields)
      Res += getExpansionSize(FD->getType(), Context);
    return Res;
  }
  if (isa<ComplexExpansion>(Exp.get()))
    return 2;
  assert(isa<NoExpansion>(Exp.get()));
  return 1;
}

void
CodeGenTypes::getExpandedTypes(QualType Ty,
                               SmallVectorImpl<llvm::Type *>::iterator &TI) {
  auto Exp = getTypeExpansion(Ty, Context);
  if (auto CAExp = dyn_cast<ConstantArrayExpansion>(Exp.get())) {
    for (int i = 0, n = CAExp->NumElts; i < n; i++) {
      getExpandedTypes(CAExp->EltTy, TI);
    }
  } else if (auto RExp = dyn_cast<RecordExpansion>(Exp.get())) {
    for (auto BS : RExp->Bases)
      getExpandedTypes(BS->getType(), TI);
    for (auto FD : RExp->Fields)
      getExpandedTypes(FD->getType(), TI);
  } else if (auto CExp = dyn_cast<ComplexExpansion>(Exp.get())) {
    llvm::Type *EltTy = ConvertType(CExp->EltTy);
    *TI++ = EltTy;
    *TI++ = EltTy;
  } else {
    assert(isa<NoExpansion>(Exp.get()));
    *TI++ = ConvertType(Ty);
  }
}

static void forConstantArrayExpansion(CodeGenFunction &CGF,
                                      ConstantArrayExpansion *CAE,
                                      Address BaseAddr,
                                      llvm::function_ref<void(Address)> Fn) {
  CharUnits EltSize = CGF.getContext().getTypeSizeInChars(CAE->EltTy);
  CharUnits EltAlign =
    BaseAddr.getAlignment().alignmentOfArrayElement(EltSize);
  llvm::Type *EltTy = CGF.ConvertTypeForMem(CAE->EltTy);

  for (int i = 0, n = CAE->NumElts; i < n; i++) {
    llvm::Value *EltAddr = CGF.Builder.CreateConstGEP2_32(
        BaseAddr.getElementType(), BaseAddr.getPointer(), 0, i);
    Fn(Address(EltAddr, EltTy, EltAlign));
  }
}

void CodeGenFunction::ExpandTypeFromArgs(QualType Ty, LValue LV,
                                         llvm::Function::arg_iterator &AI) {
  assert(LV.isSimple() &&
         "Unexpected non-simple lvalue during struct expansion.");

  auto Exp = getTypeExpansion(Ty, getContext());
  if (auto CAExp = dyn_cast<ConstantArrayExpansion>(Exp.get())) {
    forConstantArrayExpansion(
        *this, CAExp, LV.getAddress(*this), [&](Address EltAddr) {
          LValue LV = MakeAddrLValue(EltAddr, CAExp->EltTy);
          ExpandTypeFromArgs(CAExp->EltTy, LV, AI);
        });
  } else if (auto RExp = dyn_cast<RecordExpansion>(Exp.get())) {
    Address This = LV.getAddress(*this);
    for (const CXXBaseSpecifier *BS : RExp->Bases) {
      // Perform a single step derived-to-base conversion.
      Address Base =
          GetAddressOfBaseClass(This, Ty->getAsCXXRecordDecl(), &BS, &BS + 1,
                                /*NullCheckValue=*/false, SourceLocation());
      LValue SubLV = MakeAddrLValue(Base, BS->getType());

      // Recurse onto bases.
      ExpandTypeFromArgs(BS->getType(), SubLV, AI);
    }
    for (auto FD : RExp->Fields) {
      // FIXME: What are the right qualifiers here?
      LValue SubLV = EmitLValueForFieldInitialization(LV, FD);
      ExpandTypeFromArgs(FD->getType(), SubLV, AI);
    }
  } else if (isa<ComplexExpansion>(Exp.get())) {
    auto realValue = &*AI++;
    auto imagValue = &*AI++;
    EmitStoreOfComplex(ComplexPairTy(realValue, imagValue), LV, /*init*/ true);
  } else {
    // Call EmitStoreOfScalar except when the lvalue is a bitfield to emit a
    // primitive store.
    assert(isa<NoExpansion>(Exp.get()));
    llvm::Value *Arg = &*AI++;
    if (LV.isBitField()) {
      EmitStoreThroughLValue(RValue::get(Arg), LV);
    } else {
      // TODO: currently there are some places are inconsistent in what LLVM
      // pointer type they use (see D118744). Once clang uses opaque pointers
      // all LLVM pointer types will be the same and we can remove this check.
      if (Arg->getType()->isPointerTy()) {
        Address Addr = LV.getAddress(*this);
        Arg = Builder.CreateBitCast(Arg, Addr.getElementType());
      }
      EmitStoreOfScalar(Arg, LV);
    }
  }
}

void CodeGenFunction::ExpandTypeToArgs(
    QualType Ty, CallArg Arg, llvm::FunctionType *IRFuncTy,
    SmallVectorImpl<llvm::Value *> &IRCallArgs, unsigned &IRCallArgPos) {
  auto Exp = getTypeExpansion(Ty, getContext());
  if (auto CAExp = dyn_cast<ConstantArrayExpansion>(Exp.get())) {
    Address Addr = Arg.hasLValue() ? Arg.getKnownLValue().getAddress(*this)
                                   : Arg.getKnownRValue().getAggregateAddress();
    forConstantArrayExpansion(
        *this, CAExp, Addr, [&](Address EltAddr) {
          CallArg EltArg = CallArg(
              convertTempToRValue(EltAddr, CAExp->EltTy, SourceLocation()),
              CAExp->EltTy);
          ExpandTypeToArgs(CAExp->EltTy, EltArg, IRFuncTy, IRCallArgs,
                           IRCallArgPos);
        });
  } else if (auto RExp = dyn_cast<RecordExpansion>(Exp.get())) {
    Address This = Arg.hasLValue() ? Arg.getKnownLValue().getAddress(*this)
                                   : Arg.getKnownRValue().getAggregateAddress();
    for (const CXXBaseSpecifier *BS : RExp->Bases) {
      // Perform a single step derived-to-base conversion.
      Address Base =
          GetAddressOfBaseClass(This, Ty->getAsCXXRecordDecl(), &BS, &BS + 1,
                                /*NullCheckValue=*/false, SourceLocation());
      CallArg BaseArg = CallArg(RValue::getAggregate(Base), BS->getType());

      // Recurse onto bases.
      ExpandTypeToArgs(BS->getType(), BaseArg, IRFuncTy, IRCallArgs,
                       IRCallArgPos);
    }

    LValue LV = MakeAddrLValue(This, Ty);
    for (auto FD : RExp->Fields) {
      CallArg FldArg =
          CallArg(EmitRValueForField(LV, FD, SourceLocation()), FD->getType());
      ExpandTypeToArgs(FD->getType(), FldArg, IRFuncTy, IRCallArgs,
                       IRCallArgPos);
    }
  } else if (isa<ComplexExpansion>(Exp.get())) {
    ComplexPairTy CV = Arg.getKnownRValue().getComplexVal();
    IRCallArgs[IRCallArgPos++] = CV.first;
    IRCallArgs[IRCallArgPos++] = CV.second;
  } else {
    assert(isa<NoExpansion>(Exp.get()));
    auto RV = Arg.getKnownRValue();
    assert(RV.isScalar() &&
           "Unexpected non-scalar rvalue during struct expansion.");

    // Insert a bitcast as needed.
    llvm::Value *V = RV.getScalarVal();
    if (IRCallArgPos < IRFuncTy->getNumParams() &&
        V->getType() != IRFuncTy->getParamType(IRCallArgPos))
      V = Builder.CreateBitCast(V, IRFuncTy->getParamType(IRCallArgPos));

    IRCallArgs[IRCallArgPos++] = V;
  }
}

/// Create a temporary allocation for the purposes of coercion.
static Address CreateTempAllocaForCoercion(CodeGenFunction &CGF, llvm::Type *Ty,
                                           CharUnits MinAlign,
                                           const Twine &Name = "tmp") {
  // Don't use an alignment that's worse than what LLVM would prefer.
  auto PrefAlign = CGF.CGM.getDataLayout().getPrefTypeAlign(Ty);
  CharUnits Align = std::max(MinAlign, CharUnits::fromQuantity(PrefAlign));

  return CGF.CreateTempAlloca(Ty, Align, Name + ".coerce");
}

/// EnterStructPointerForCoercedAccess - Given a struct pointer that we are
/// accessing some number of bytes out of it, try to gep into the struct to get
/// at its inner goodness.  Dive as deep as possible without entering an element
/// with an in-memory size smaller than DstSize.
static Address
EnterStructPointerForCoercedAccess(Address SrcPtr,
                                   llvm::StructType *SrcSTy,
                                   uint64_t DstSize, CodeGenFunction &CGF) {
  // We can't dive into a zero-element struct.
  if (SrcSTy->getNumElements() == 0) return SrcPtr;

  llvm::Type *FirstElt = SrcSTy->getElementType(0);

  // If the first elt is at least as large as what we're looking for, or if the
  // first element is the same size as the whole struct, we can enter it. The
  // comparison must be made on the store size and not the alloca size. Using
  // the alloca size may overstate the size of the load.
  uint64_t FirstEltSize =
    CGF.CGM.getDataLayout().getTypeStoreSize(FirstElt);
  if (FirstEltSize < DstSize &&
      FirstEltSize < CGF.CGM.getDataLayout().getTypeStoreSize(SrcSTy))
    return SrcPtr;

  // GEP into the first element.
  SrcPtr = CGF.Builder.CreateStructGEP(SrcPtr, 0, "coerce.dive");

  // If the first element is a struct, recurse.
  llvm::Type *SrcTy = SrcPtr.getElementType();
  if (llvm::StructType *SrcSTy = dyn_cast<llvm::StructType>(SrcTy))
    return EnterStructPointerForCoercedAccess(SrcPtr, SrcSTy, DstSize, CGF);

  return SrcPtr;
}

/// CoerceIntOrPtrToIntOrPtr - Convert a value Val to the specific Ty where both
/// are either integers or pointers.  This does a truncation of the value if it
/// is too large or a zero extension if it is too small.
///
/// This behaves as if the value were coerced through memory, so on big-endian
/// targets the high bits are preserved in a truncation, while little-endian
/// targets preserve the low bits.
static llvm::Value *CoerceIntOrPtrToIntOrPtr(llvm::Value *Val,
                                             llvm::Type *Ty,
                                             CodeGenFunction &CGF) {
  if (Val->getType() == Ty)
    return Val;

  if (isa<llvm::PointerType>(Val->getType())) {
    // If this is Pointer->Pointer avoid conversion to and from int.
    if (isa<llvm::PointerType>(Ty))
      return CGF.Builder.CreateBitCast(Val, Ty, "coerce.val");

    // Convert the pointer to an integer so we can play with its width.
    Val = CGF.Builder.CreatePtrToInt(Val, CGF.IntPtrTy, "coerce.val.pi");
  }

  llvm::Type *DestIntTy = Ty;
  if (isa<llvm::PointerType>(DestIntTy))
    DestIntTy = CGF.IntPtrTy;

  if (Val->getType() != DestIntTy) {
    const llvm::DataLayout &DL = CGF.CGM.getDataLayout();
    if (DL.isBigEndian()) {
      // Preserve the high bits on big-endian targets.
      // That is what memory coercion does.
      uint64_t SrcSize = DL.getTypeSizeInBits(Val->getType());
      uint64_t DstSize = DL.getTypeSizeInBits(DestIntTy);

      if (SrcSize > DstSize) {
        Val = CGF.Builder.CreateLShr(Val, SrcSize - DstSize, "coerce.highbits");
        Val = CGF.Builder.CreateTrunc(Val, DestIntTy, "coerce.val.ii");
      } else {
        Val = CGF.Builder.CreateZExt(Val, DestIntTy, "coerce.val.ii");
        Val = CGF.Builder.CreateShl(Val, DstSize - SrcSize, "coerce.highbits");
      }
    } else {
      // Little-endian targets preserve the low bits. No shifts required.
      Val = CGF.Builder.CreateIntCast(Val, DestIntTy, false, "coerce.val.ii");
    }
  }

  if (isa<llvm::PointerType>(Ty))
    Val = CGF.Builder.CreateIntToPtr(Val, Ty, "coerce.val.ip");
  return Val;
}



/// CreateCoercedLoad - Create a load from \arg SrcPtr interpreted as
/// a pointer to an object of type \arg Ty, known to be aligned to
/// \arg SrcAlign bytes.
///
/// This safely handles the case when the src type is smaller than the
/// destination type; in this situation the values of bits which not
/// present in the src are undefined.
static llvm::Value *CreateCoercedLoad(Address Src, llvm::Type *Ty,
                                      CodeGenFunction &CGF) {
  llvm::Type *SrcTy = Src.getElementType();

  // If SrcTy and Ty are the same, just do a load.
  if (SrcTy == Ty)
    return CGF.Builder.CreateLoad(Src);

  llvm::TypeSize DstSize = CGF.CGM.getDataLayout().getTypeAllocSize(Ty);

  if (llvm::StructType *SrcSTy = dyn_cast<llvm::StructType>(SrcTy)) {
    Src = EnterStructPointerForCoercedAccess(Src, SrcSTy,
                                             DstSize.getFixedValue(), CGF);
    SrcTy = Src.getElementType();
  }

  llvm::TypeSize SrcSize = CGF.CGM.getDataLayout().getTypeAllocSize(SrcTy);

  // If the source and destination are integer or pointer types, just do an
  // extension or truncation to the desired type.
  if ((isa<llvm::IntegerType>(Ty) || isa<llvm::PointerType>(Ty)) &&
      (isa<llvm::IntegerType>(SrcTy) || isa<llvm::PointerType>(SrcTy))) {
    llvm::Value *Load = CGF.Builder.CreateLoad(Src);
    return CoerceIntOrPtrToIntOrPtr(Load, Ty, CGF);
  }

  // If load is legal, just bitcast the src pointer.
  if (!SrcSize.isScalable() && !DstSize.isScalable() &&
      SrcSize.getFixedValue() >= DstSize.getFixedValue()) {
    // Generally SrcSize is never greater than DstSize, since this means we are
    // losing bits. However, this can happen in cases where the structure has
    // additional padding, for example due to a user specified alignment.
    //
    // FIXME: Assert that we aren't truncating non-padding bits when have access
    // to that information.
    Src = CGF.Builder.CreateElementBitCast(Src, Ty);
    return CGF.Builder.CreateLoad(Src);
  }

  // If coercing a fixed vector to a scalable vector for ABI compatibility, and
  // the types match, use the llvm.vector.insert intrinsic to perform the
  // conversion.
  if (auto *ScalableDst = dyn_cast<llvm::ScalableVectorType>(Ty)) {
    if (auto *FixedSrc = dyn_cast<llvm::FixedVectorType>(SrcTy)) {
      // If we are casting a fixed i8 vector to a scalable 16 x i1 predicate
      // vector, use a vector insert and bitcast the result.
      bool NeedsBitcast = false;
      auto PredType =
          llvm::ScalableVectorType::get(CGF.Builder.getInt1Ty(), 16);
      llvm::Type *OrigType = Ty;
      if (ScalableDst == PredType &&
          FixedSrc->getElementType() == CGF.Builder.getInt8Ty()) {
        ScalableDst = llvm::ScalableVectorType::get(CGF.Builder.getInt8Ty(), 2);
        NeedsBitcast = true;
      }
      if (ScalableDst->getElementType() == FixedSrc->getElementType()) {
        auto *Load = CGF.Builder.CreateLoad(Src);
        auto *UndefVec = llvm::UndefValue::get(ScalableDst);
        auto *Zero = llvm::Constant::getNullValue(CGF.CGM.Int64Ty);
        llvm::Value *Result = CGF.Builder.CreateInsertVector(
            ScalableDst, UndefVec, Load, Zero, "castScalableSve");
        if (NeedsBitcast)
          Result = CGF.Builder.CreateBitCast(Result, OrigType);
        return Result;
      }
    }
  }

  // Otherwise do coercion through memory. This is stupid, but simple.
  Address Tmp =
      CreateTempAllocaForCoercion(CGF, Ty, Src.getAlignment(), Src.getName());
  CGF.Builder.CreateMemCpy(
      Tmp.getPointer(), Tmp.getAlignment().getAsAlign(), Src.getPointer(),
      Src.getAlignment().getAsAlign(),
      llvm::ConstantInt::get(CGF.IntPtrTy, SrcSize.getKnownMinValue()));
  return CGF.Builder.CreateLoad(Tmp);
}

// Function to store a first-class aggregate into memory.  We prefer to
// store the elements rather than the aggregate to be more friendly to
// fast-isel.
// FIXME: Do we need to recurse here?
void CodeGenFunction::EmitAggregateStore(llvm::Value *Val, Address Dest,
                                         bool DestIsVolatile) {
  // Prefer scalar stores to first-class aggregate stores.
  if (llvm::StructType *STy = dyn_cast<llvm::StructType>(Val->getType())) {
    for (unsigned i = 0, e = STy->getNumElements(); i != e; ++i) {
      Address EltPtr = Builder.CreateStructGEP(Dest, i);
      llvm::Value *Elt = Builder.CreateExtractValue(Val, i);
      Builder.CreateStore(Elt, EltPtr, DestIsVolatile);
    }
  } else {
    Builder.CreateStore(Val, Dest, DestIsVolatile);
  }
}

/// CreateCoercedStore - Create a store to \arg DstPtr from \arg Src,
/// where the source and destination may have different types.  The
/// destination is known to be aligned to \arg DstAlign bytes.
///
/// This safely handles the case when the src type is larger than the
/// destination type; the upper bits of the src will be lost.
static void CreateCoercedStore(llvm::Value *Src,
                               Address Dst,
                               bool DstIsVolatile,
                               CodeGenFunction &CGF) {
  llvm::Type *SrcTy = Src->getType();
  llvm::Type *DstTy = Dst.getElementType();
  if (SrcTy == DstTy) {
    CGF.Builder.CreateStore(Src, Dst, DstIsVolatile);
    return;
  }

  llvm::TypeSize SrcSize = CGF.CGM.getDataLayout().getTypeAllocSize(SrcTy);

  if (llvm::StructType *DstSTy = dyn_cast<llvm::StructType>(DstTy)) {
    Dst = EnterStructPointerForCoercedAccess(Dst, DstSTy,
                                             SrcSize.getFixedValue(), CGF);
    DstTy = Dst.getElementType();
  }

  llvm::PointerType *SrcPtrTy = llvm::dyn_cast<llvm::PointerType>(SrcTy);
  llvm::PointerType *DstPtrTy = llvm::dyn_cast<llvm::PointerType>(DstTy);
  if (SrcPtrTy && DstPtrTy &&
      SrcPtrTy->getAddressSpace() != DstPtrTy->getAddressSpace()) {
    Src = CGF.Builder.CreatePointerBitCastOrAddrSpaceCast(Src, DstTy);
    CGF.Builder.CreateStore(Src, Dst, DstIsVolatile);
    return;
  }

  // If the source and destination are integer or pointer types, just do an
  // extension or truncation to the desired type.
  if ((isa<llvm::IntegerType>(SrcTy) || isa<llvm::PointerType>(SrcTy)) &&
      (isa<llvm::IntegerType>(DstTy) || isa<llvm::PointerType>(DstTy))) {
    Src = CoerceIntOrPtrToIntOrPtr(Src, DstTy, CGF);
    CGF.Builder.CreateStore(Src, Dst, DstIsVolatile);
    return;
  }

  llvm::TypeSize DstSize = CGF.CGM.getDataLayout().getTypeAllocSize(DstTy);

  // If store is legal, just bitcast the src pointer.
  if (isa<llvm::ScalableVectorType>(SrcTy) ||
      isa<llvm::ScalableVectorType>(DstTy) ||
      SrcSize.getFixedValue() <= DstSize.getFixedValue()) {
    Dst = CGF.Builder.CreateElementBitCast(Dst, SrcTy);
    CGF.EmitAggregateStore(Src, Dst, DstIsVolatile);
  } else {
    // Otherwise do coercion through memory. This is stupid, but
    // simple.

    // Generally SrcSize is never greater than DstSize, since this means we are
    // losing bits. However, this can happen in cases where the structure has
    // additional padding, for example due to a user specified alignment.
    //
    // FIXME: Assert that we aren't truncating non-padding bits when have access
    // to that information.
    Address Tmp = CreateTempAllocaForCoercion(CGF, SrcTy, Dst.getAlignment());
    CGF.Builder.CreateStore(Src, Tmp);
    CGF.Builder.CreateMemCpy(
        Dst.getPointer(), Dst.getAlignment().getAsAlign(), Tmp.getPointer(),
        Tmp.getAlignment().getAsAlign(),
        llvm::ConstantInt::get(CGF.IntPtrTy, DstSize.getFixedValue()));
  }
}

static Address emitAddressAtOffset(CodeGenFunction &CGF, Address addr,
                                   const ABIArgInfo &info) {
  if (unsigned offset = info.getDirectOffset()) {
    addr = CGF.Builder.CreateElementBitCast(addr, CGF.Int8Ty);
    addr = CGF.Builder.CreateConstInBoundsByteGEP(addr,
                                             CharUnits::fromQuantity(offset));
    addr = CGF.Builder.CreateElementBitCast(addr, info.getCoerceToType());
  }
  return addr;
}

namespace {

/// Encapsulates information about the way function arguments from
/// CGFunctionInfo should be passed to actual LLVM IR function.
class ClangToLLVMArgMapping {
  static const unsigned InvalidIndex = ~0U;
  unsigned InallocaArgNo;
  unsigned SRetArgNo;
  unsigned TotalIRArgs;

  /// Arguments of LLVM IR function corresponding to single Clang argument.
  struct IRArgs {
    unsigned PaddingArgIndex;
    // Argument is expanded to IR arguments at positions
    // [FirstArgIndex, FirstArgIndex + NumberOfArgs).
    unsigned FirstArgIndex;
    unsigned NumberOfArgs;

    IRArgs()
        : PaddingArgIndex(InvalidIndex), FirstArgIndex(InvalidIndex),
          NumberOfArgs(0) {}
  };

  SmallVector<IRArgs, 8> ArgInfo;

public:
  ClangToLLVMArgMapping(const ASTContext &Context, const CGFunctionInfo &FI,
                        bool OnlyRequiredArgs = false)
      : InallocaArgNo(InvalidIndex), SRetArgNo(InvalidIndex), TotalIRArgs(0),
        ArgInfo(OnlyRequiredArgs ? FI.getNumRequiredArgs() : FI.arg_size()) {
    construct(Context, FI, OnlyRequiredArgs);
  }

  bool hasInallocaArg() const { return InallocaArgNo != InvalidIndex; }
  unsigned getInallocaArgNo() const {
    assert(hasInallocaArg());
    return InallocaArgNo;
  }

  bool hasSRetArg() const { return SRetArgNo != InvalidIndex; }
  unsigned getSRetArgNo() const {
    assert(hasSRetArg());
    return SRetArgNo;
  }

  unsigned totalIRArgs() const { return TotalIRArgs; }

  bool hasPaddingArg(unsigned ArgNo) const {
    assert(ArgNo < ArgInfo.size());
    return ArgInfo[ArgNo].PaddingArgIndex != InvalidIndex;
  }
  unsigned getPaddingArgNo(unsigned ArgNo) const {
    assert(hasPaddingArg(ArgNo));
    return ArgInfo[ArgNo].PaddingArgIndex;
  }

  /// Returns index of first IR argument corresponding to ArgNo, and their
  /// quantity.
  std::pair<unsigned, unsigned> getIRArgs(unsigned ArgNo) const {
    assert(ArgNo < ArgInfo.size());
    return std::make_pair(ArgInfo[ArgNo].FirstArgIndex,
                          ArgInfo[ArgNo].NumberOfArgs);
  }

private:
  void construct(const ASTContext &Context, const CGFunctionInfo &FI,
                 bool OnlyRequiredArgs);
};

void ClangToLLVMArgMapping::construct(const ASTContext &Context,
                                      const CGFunctionInfo &FI,
                                      bool OnlyRequiredArgs) {
  unsigned IRArgNo = 0;
  bool SwapThisWithSRet = false;
  const ABIArgInfo &RetAI = FI.getReturnInfo();

  if (RetAI.getKind() == ABIArgInfo::Indirect) {
    SwapThisWithSRet = RetAI.isSRetAfterThis();
    SRetArgNo = SwapThisWithSRet ? 1 : IRArgNo++;
  }

  unsigned ArgNo = 0;
  unsigned NumArgs = OnlyRequiredArgs ? FI.getNumRequiredArgs() : FI.arg_size();
  for (CGFunctionInfo::const_arg_iterator I = FI.arg_begin(); ArgNo < NumArgs;
       ++I, ++ArgNo) {
    assert(I != FI.arg_end());
    QualType ArgType = I->type;
    const ABIArgInfo &AI = I->info;
    // Collect data about IR arguments corresponding to Clang argument ArgNo.
    auto &IRArgs = ArgInfo[ArgNo];

    if (AI.getPaddingType())
      IRArgs.PaddingArgIndex = IRArgNo++;

    switch (AI.getKind()) {
    case ABIArgInfo::Extend:
    case ABIArgInfo::Direct: {
      // FIXME: handle sseregparm someday...
      llvm::StructType *STy = dyn_cast<llvm::StructType>(AI.getCoerceToType());
      if (AI.isDirect() && AI.getCanBeFlattened() && STy) {
        IRArgs.NumberOfArgs = STy->getNumElements();
      } else {
        IRArgs.NumberOfArgs = 1;
      }
      break;
    }
    case ABIArgInfo::Indirect:
    case ABIArgInfo::IndirectAliased:
      IRArgs.NumberOfArgs = 1;
      break;
    case ABIArgInfo::Ignore:
    case ABIArgInfo::InAlloca:
      // ignore and inalloca doesn't have matching LLVM parameters.
      IRArgs.NumberOfArgs = 0;
      break;
    case ABIArgInfo::CoerceAndExpand:
      IRArgs.NumberOfArgs = AI.getCoerceAndExpandTypeSequence().size();
      break;
    case ABIArgInfo::Expand:
      IRArgs.NumberOfArgs = getExpansionSize(ArgType, Context);
      break;
    }

    if (IRArgs.NumberOfArgs > 0) {
      IRArgs.FirstArgIndex = IRArgNo;
      IRArgNo += IRArgs.NumberOfArgs;
    }

    // Skip over the sret parameter when it comes second.  We already handled it
    // above.
    if (IRArgNo == 1 && SwapThisWithSRet)
      IRArgNo++;
  }
  assert(ArgNo == ArgInfo.size());

  if (FI.usesInAlloca())
    InallocaArgNo = IRArgNo++;

  TotalIRArgs = IRArgNo;
}
}  // namespace

/***/

bool CodeGenModule::ReturnTypeUsesSRet(const CGFunctionInfo &FI) {
  const auto &RI = FI.getReturnInfo();
  return RI.isIndirect() || (RI.isInAlloca() && RI.getInAllocaSRet());
}

bool CodeGenModule::ReturnSlotInterferesWithArgs(const CGFunctionInfo &FI) {
  return ReturnTypeUsesSRet(FI) &&
         getTargetCodeGenInfo().doesReturnSlotInterfereWithArgs();
}

bool CodeGenModule::ReturnTypeUsesFPRet(QualType ResultType) {
  if (const BuiltinType *BT = ResultType->getAs<BuiltinType>()) {
    switch (BT->getKind()) {
    default:
      return false;
    case BuiltinType::Float:
      return getTarget().useObjCFPRetForRealType(FloatModeKind::Float);
    case BuiltinType::Double:
      return getTarget().useObjCFPRetForRealType(FloatModeKind::Double);
    case BuiltinType::LongDouble:
      return getTarget().useObjCFPRetForRealType(FloatModeKind::LongDouble);
    }
  }

  return false;
}

bool CodeGenModule::ReturnTypeUsesFP2Ret(QualType ResultType) {
  if (const ComplexType *CT = ResultType->getAs<ComplexType>()) {
    if (const BuiltinType *BT = CT->getElementType()->getAs<BuiltinType>()) {
      if (BT->getKind() == BuiltinType::LongDouble)
        return getTarget().useObjCFP2RetForComplexLongDouble();
    }
  }

  return false;
}

llvm::FunctionType *CodeGenTypes::GetFunctionType(GlobalDecl GD) {
  const CGFunctionInfo &FI = arrangeGlobalDeclaration(GD);
  return GetFunctionType(FI);
}

llvm::FunctionType *
CodeGenTypes::GetFunctionType(const CGFunctionInfo &FI) {

  bool Inserted = FunctionsBeingProcessed.insert(&FI).second;
  (void)Inserted;
  assert(Inserted && "Recursively being processed?");

  llvm::Type *resultType = nullptr;
  const ABIArgInfo &retAI = FI.getReturnInfo();
  switch (retAI.getKind()) {
  case ABIArgInfo::Expand:
  case ABIArgInfo::IndirectAliased:
    llvm_unreachable("Invalid ABI kind for return argument");

  case ABIArgInfo::Extend:
  case ABIArgInfo::Direct:
    resultType = retAI.getCoerceToType();
    break;

  case ABIArgInfo::InAlloca:
    if (retAI.getInAllocaSRet()) {
      // sret things on win32 aren't void, they return the sret pointer.
      QualType ret = FI.getReturnType();
      llvm::Type *ty = ConvertType(ret);
      unsigned addressSpace = CGM.getTypes().getTargetAddressSpace(ret);
      resultType = llvm::PointerType::get(ty, addressSpace);
    } else {
      resultType = llvm::Type::getVoidTy(getLLVMContext());
    }
    break;

  case ABIArgInfo::Indirect:
  case ABIArgInfo::Ignore:
    resultType = llvm::Type::getVoidTy(getLLVMContext());
    break;

  case ABIArgInfo::CoerceAndExpand:
    resultType = retAI.getUnpaddedCoerceAndExpandType();
    break;
  }

  ClangToLLVMArgMapping IRFunctionArgs(getContext(), FI, true);
  SmallVector<llvm::Type*, 8> ArgTypes(IRFunctionArgs.totalIRArgs());

  // Add type for sret argument.
  if (IRFunctionArgs.hasSRetArg()) {
    QualType Ret = FI.getReturnType();
    llvm::Type *Ty = ConvertType(Ret);
    unsigned AddressSpace = CGM.getTypes().getTargetAddressSpace(Ret);
    ArgTypes[IRFunctionArgs.getSRetArgNo()] =
        llvm::PointerType::get(Ty, AddressSpace);
  }

  // Add type for inalloca argument.
  if (IRFunctionArgs.hasInallocaArg()) {
    auto ArgStruct = FI.getArgStruct();
    assert(ArgStruct);
    ArgTypes[IRFunctionArgs.getInallocaArgNo()] = ArgStruct->getPointerTo();
  }

  // Add in all of the required arguments.
  unsigned ArgNo = 0;
  CGFunctionInfo::const_arg_iterator it = FI.arg_begin(),
                                     ie = it + FI.getNumRequiredArgs();
  for (; it != ie; ++it, ++ArgNo) {
    const ABIArgInfo &ArgInfo = it->info;

    // Insert a padding type to ensure proper alignment.
    if (IRFunctionArgs.hasPaddingArg(ArgNo))
      ArgTypes[IRFunctionArgs.getPaddingArgNo(ArgNo)] =
          ArgInfo.getPaddingType();

    unsigned FirstIRArg, NumIRArgs;
    std::tie(FirstIRArg, NumIRArgs) = IRFunctionArgs.getIRArgs(ArgNo);

    switch (ArgInfo.getKind()) {
    case ABIArgInfo::Ignore:
    case ABIArgInfo::InAlloca:
      assert(NumIRArgs == 0);
      break;

    case ABIArgInfo::Indirect: {
      assert(NumIRArgs == 1);
      // indirect arguments are always on the stack, which is alloca addr space.
      llvm::Type *LTy = ConvertTypeForMem(it->type);
      ArgTypes[FirstIRArg] = LTy->getPointerTo(
          CGM.getDataLayout().getAllocaAddrSpace());
      break;
    }
    case ABIArgInfo::IndirectAliased: {
      assert(NumIRArgs == 1);
      llvm::Type *LTy = ConvertTypeForMem(it->type);
      ArgTypes[FirstIRArg] = LTy->getPointerTo(ArgInfo.getIndirectAddrSpace());
      break;
    }
    case ABIArgInfo::Extend:
    case ABIArgInfo::Direct: {
      // Fast-isel and the optimizer generally like scalar values better than
      // FCAs, so we flatten them if this is safe to do for this argument.
      llvm::Type *argType = ArgInfo.getCoerceToType();
      llvm::StructType *st = dyn_cast<llvm::StructType>(argType);
      if (st && ArgInfo.isDirect() && ArgInfo.getCanBeFlattened()) {
        assert(NumIRArgs == st->getNumElements());
        for (unsigned i = 0, e = st->getNumElements(); i != e; ++i)
          ArgTypes[FirstIRArg + i] = st->getElementType(i);
      } else {
        assert(NumIRArgs == 1);
        ArgTypes[FirstIRArg] = argType;
      }
      break;
    }

    case ABIArgInfo::CoerceAndExpand: {
      auto ArgTypesIter = ArgTypes.begin() + FirstIRArg;
      for (auto *EltTy : ArgInfo.getCoerceAndExpandTypeSequence()) {
        *ArgTypesIter++ = EltTy;
      }
      assert(ArgTypesIter == ArgTypes.begin() + FirstIRArg + NumIRArgs);
      break;
    }

    case ABIArgInfo::Expand:
      auto ArgTypesIter = ArgTypes.begin() + FirstIRArg;
      getExpandedTypes(it->type, ArgTypesIter);
      assert(ArgTypesIter == ArgTypes.begin() + FirstIRArg + NumIRArgs);
      break;
    }
  }

  bool Erased = FunctionsBeingProcessed.erase(&FI); (void)Erased;
  assert(Erased && "Not in set?");

  return llvm::FunctionType::get(resultType, ArgTypes, FI.isVariadic());
}

llvm::Type *CodeGenTypes::GetFunctionTypeForVTable(GlobalDecl GD) {
  const CXXMethodDecl *MD = cast<CXXMethodDecl>(GD.getDecl());
  const FunctionProtoType *FPT = MD->getType()->getAs<FunctionProtoType>();

  if (!isFuncTypeConvertible(FPT))
    return llvm::StructType::get(getLLVMContext());

  return GetFunctionType(GD);
}

static void AddAttributesFromFunctionProtoType(ASTContext &Ctx,
                                               llvm::AttrBuilder &FuncAttrs,
                                               const FunctionProtoType *FPT) {
  if (!FPT)
    return;

  if (!isUnresolvedExceptionSpec(FPT->getExceptionSpecType()) &&
      FPT->isNothrow())
    FuncAttrs.addAttribute(llvm::Attribute::NoUnwind);
}

static void AddAttributesFromAssumes(llvm::AttrBuilder &FuncAttrs,
                                     const Decl *Callee) {
  if (!Callee)
    return;

  SmallVector<StringRef, 4> Attrs;

  for (const AssumptionAttr *AA : Callee->specific_attrs<AssumptionAttr>())
    AA->getAssumption().split(Attrs, ",");

  if (!Attrs.empty())
    FuncAttrs.addAttribute(llvm::AssumptionAttrKey,
                           llvm::join(Attrs.begin(), Attrs.end(), ","));
}

bool CodeGenModule::MayDropFunctionReturn(const ASTContext &Context,
                                          QualType ReturnType) const {
  // We can't just discard the return value for a record type with a
  // complex destructor or a non-trivially copyable type.
  if (const RecordType *RT =
          ReturnType.getCanonicalType()->getAs<RecordType>()) {
    if (const auto *ClassDecl = dyn_cast<CXXRecordDecl>(RT->getDecl()))
      return ClassDecl->hasTrivialDestructor();
  }
  return ReturnType.isTriviallyCopyableType(Context);
}

static bool HasStrictReturn(const CodeGenModule &Module, QualType RetTy,
                            const Decl *TargetDecl) {
  // As-is msan can not tolerate noundef mismatch between caller and
  // implementation. Mismatch is possible for e.g. indirect calls from C-caller
  // into C++. Such mismatches lead to confusing false reports. To avoid
  // expensive workaround on msan we enforce initialization event in uncommon
  // cases where it's allowed.
  if (Module.getLangOpts().Sanitize.has(SanitizerKind::Memory))
    return true;
  // C++ explicitly makes returning undefined values UB. C's rule only applies
  // to used values, so we never mark them noundef for now.
  if (!Module.getLangOpts().CPlusPlus)
    return false;
  if (TargetDecl) {
    if (const FunctionDecl *FDecl = dyn_cast<FunctionDecl>(TargetDecl)) {
      if (FDecl->isExternC())
        return false;
    } else if (const VarDecl *VDecl = dyn_cast<VarDecl>(TargetDecl)) {
      // Function pointer.
      if (VDecl->isExternC())
        return false;
    }
  }

  // We don't want to be too aggressive with the return checking, unless
  // it's explicit in the code opts or we're using an appropriate sanitizer.
  // Try to respect what the programmer intended.
  return Module.getCodeGenOpts().StrictReturn ||
         !Module.MayDropFunctionReturn(Module.getContext(), RetTy) ||
         Module.getLangOpts().Sanitize.has(SanitizerKind::Return);
}

<<<<<<< HEAD
llvm::fp::FPAccuracy convertFPAccuracy(StringRef FPAccuracy) {
  StringRef AccuracyVal;
  if (FPAccuracy == "high")
    return llvm::fp::FPAccuracy::High;
  else if (FPAccuracy == "medium")
    return llvm::fp::FPAccuracy::Medium;
  else if (FPAccuracy == "low")
    return llvm::fp::FPAccuracy::Low;
  else if (FPAccuracy == "sycl")
    return llvm::fp::FPAccuracy::SYCL;
  else if (FPAccuracy == "cuda")
    return llvm::fp::FPAccuracy::CUDA;
  else
    llvm_unreachable("Unexpected type for FPAccuracy");
}

void CodeGenModule::getDefaultFunctionFPAccuracyAttributes(
    StringRef Name, llvm::AttrBuilder &FuncAttrs, unsigned ID,
    const llvm::Type *FuncType) {
  // First check that a specific accuracy hasn't been requested for this
  // function.
  if (!getLangOpts().FPAccuracyFuncMap.empty()) {
    auto FuncMapIt = getLangOpts().FPAccuracyFuncMap.find(Name.str());
    if (FuncMapIt != getLangOpts().FPAccuracyFuncMap.end()) {
      StringRef FPAccuracyVal = llvm::fp::getAccuracyForFPBuiltin(
          ID, FuncType, convertFPAccuracy(FuncMapIt->second));
      assert(!FPAccuracyVal.empty() && "A valid accuracy value is expected");
      FuncAttrs.addAttribute("fpbuiltin-max-error=", FPAccuracyVal);
    }
  }
  if (!getLangOpts().FPAccuracyVal.empty()) {
    StringRef FPAccuracyVal = llvm::fp::getAccuracyForFPBuiltin(
        ID, FuncType, convertFPAccuracy(getLangOpts().FPAccuracyVal));
    assert(!FPAccuracyVal.empty() && "A valid accuracy value is expected");
    if (FuncAttrs.attrs().size() == 0)
      // No specific accuracy has been requested for this function.
      // Add the general accuracy value to the attribute list.
      FuncAttrs.addAttribute("fpbuiltin-max-error=", FPAccuracyVal);
    else
      assert(FuncAttrs.attrs().size() == 1 &&
             "Expected an attribute has already been mapped to the function");
  }
}

void CodeGenModule::getDefaultFunctionAttributes(StringRef Name,
                                                 bool HasOptnone,
                                                 bool AttrOnCallSite,
                                               llvm::AttrBuilder &FuncAttrs) {
=======
/// Add denormal-fp-math and denormal-fp-math-f32 as appropriate for the
/// requested denormal behavior, accounting for the overriding behavior of the
/// -f32 case.
static void addDenormalModeAttrs(llvm::DenormalMode FPDenormalMode,
                                 llvm::DenormalMode FP32DenormalMode,
                                 llvm::AttrBuilder &FuncAttrs) {
  if (FPDenormalMode != llvm::DenormalMode::getDefault())
    FuncAttrs.addAttribute("denormal-fp-math", FPDenormalMode.str());

  if (FP32DenormalMode != FPDenormalMode && FP32DenormalMode.isValid())
    FuncAttrs.addAttribute("denormal-fp-math-f32", FP32DenormalMode.str());
}

/// Add default attributes to a function, which have merge semantics under
/// -mlink-builtin-bitcode and should not simply overwrite any existing
/// attributes in the linked library.
static void
addMergableDefaultFunctionAttributes(const CodeGenOptions &CodeGenOpts,
                                     llvm::AttrBuilder &FuncAttrs) {
  addDenormalModeAttrs(CodeGenOpts.FPDenormalMode, CodeGenOpts.FP32DenormalMode,
                       FuncAttrs);
}

void CodeGenModule::getTrivialDefaultFunctionAttributes(
    StringRef Name, bool HasOptnone, bool AttrOnCallSite,
    llvm::AttrBuilder &FuncAttrs) {
>>>>>>> 9f4486f2
  // OptimizeNoneAttr takes precedence over -Os or -Oz. No warning needed.
  if (!HasOptnone) {
    if (CodeGenOpts.OptimizeSize)
      FuncAttrs.addAttribute(llvm::Attribute::OptimizeForSize);
    if (CodeGenOpts.OptimizeSize == 2)
      FuncAttrs.addAttribute(llvm::Attribute::MinSize);
  }

  if (CodeGenOpts.DisableRedZone)
    FuncAttrs.addAttribute(llvm::Attribute::NoRedZone);
  if (CodeGenOpts.IndirectTlsSegRefs)
    FuncAttrs.addAttribute("indirect-tls-seg-refs");
  if (CodeGenOpts.NoImplicitFloat)
    FuncAttrs.addAttribute(llvm::Attribute::NoImplicitFloat);

  if (AttrOnCallSite) {
    // Attributes that should go on the call site only.
    // FIXME: Look for 'BuiltinAttr' on the function rather than re-checking
    // the -fno-builtin-foo list.
    if (!CodeGenOpts.SimplifyLibCalls || LangOpts.isNoBuiltinFunc(Name))
      FuncAttrs.addAttribute(llvm::Attribute::NoBuiltin);
    if (!CodeGenOpts.TrapFuncName.empty())
      FuncAttrs.addAttribute("trap-func-name", CodeGenOpts.TrapFuncName);
  } else {
    switch (CodeGenOpts.getFramePointer()) {
    case CodeGenOptions::FramePointerKind::None:
      // This is the default behavior.
      break;
    case CodeGenOptions::FramePointerKind::NonLeaf:
    case CodeGenOptions::FramePointerKind::All:
      FuncAttrs.addAttribute("frame-pointer",
                             CodeGenOptions::getFramePointerKindName(
                                 CodeGenOpts.getFramePointer()));
    }

    if (CodeGenOpts.LessPreciseFPMAD)
      FuncAttrs.addAttribute("less-precise-fpmad", "true");

    if (CodeGenOpts.NullPointerIsValid)
      FuncAttrs.addAttribute(llvm::Attribute::NullPointerIsValid);

    if (LangOpts.getDefaultExceptionMode() == LangOptions::FPE_Ignore)
      FuncAttrs.addAttribute("no-trapping-math", "true");

    // TODO: Are these all needed?
    // unsafe/inf/nan/nsz are handled by instruction-level FastMathFlags.
    if (LangOpts.NoHonorInfs)
      FuncAttrs.addAttribute("no-infs-fp-math", "true");
    if (LangOpts.NoHonorNaNs)
      FuncAttrs.addAttribute("no-nans-fp-math", "true");
    if (LangOpts.ApproxFunc)
      FuncAttrs.addAttribute("approx-func-fp-math", "true");
    if (LangOpts.AllowFPReassoc && LangOpts.AllowRecip &&
        LangOpts.NoSignedZero && LangOpts.ApproxFunc &&
        (LangOpts.getDefaultFPContractMode() ==
             LangOptions::FPModeKind::FPM_Fast ||
         LangOpts.getDefaultFPContractMode() ==
             LangOptions::FPModeKind::FPM_FastHonorPragmas))
      FuncAttrs.addAttribute("unsafe-fp-math", "true");
    if (CodeGenOpts.SoftFloat)
      FuncAttrs.addAttribute("use-soft-float", "true");
    FuncAttrs.addAttribute("stack-protector-buffer-size",
                           llvm::utostr(CodeGenOpts.SSPBufferSize));
    if (LangOpts.NoSignedZero)
      FuncAttrs.addAttribute("no-signed-zeros-fp-math", "true");

    // TODO: Reciprocal estimate codegen options should apply to instructions?
    const std::vector<std::string> &Recips = CodeGenOpts.Reciprocals;
    if (!Recips.empty())
      FuncAttrs.addAttribute("reciprocal-estimates",
                             llvm::join(Recips, ","));

    if (!CodeGenOpts.PreferVectorWidth.empty() &&
        CodeGenOpts.PreferVectorWidth != "none")
      FuncAttrs.addAttribute("prefer-vector-width",
                             CodeGenOpts.PreferVectorWidth);

    if (CodeGenOpts.StackRealignment)
      FuncAttrs.addAttribute("stackrealign");
    if (CodeGenOpts.Backchain)
      FuncAttrs.addAttribute("backchain");
    if (CodeGenOpts.EnableSegmentedStacks)
      FuncAttrs.addAttribute("split-stack");

    if (CodeGenOpts.SpeculativeLoadHardening)
      FuncAttrs.addAttribute(llvm::Attribute::SpeculativeLoadHardening);

    // Add zero-call-used-regs attribute.
    switch (CodeGenOpts.getZeroCallUsedRegs()) {
    case llvm::ZeroCallUsedRegs::ZeroCallUsedRegsKind::Skip:
      FuncAttrs.removeAttribute("zero-call-used-regs");
      break;
    case llvm::ZeroCallUsedRegs::ZeroCallUsedRegsKind::UsedGPRArg:
      FuncAttrs.addAttribute("zero-call-used-regs", "used-gpr-arg");
      break;
    case llvm::ZeroCallUsedRegs::ZeroCallUsedRegsKind::UsedGPR:
      FuncAttrs.addAttribute("zero-call-used-regs", "used-gpr");
      break;
    case llvm::ZeroCallUsedRegs::ZeroCallUsedRegsKind::UsedArg:
      FuncAttrs.addAttribute("zero-call-used-regs", "used-arg");
      break;
    case llvm::ZeroCallUsedRegs::ZeroCallUsedRegsKind::Used:
      FuncAttrs.addAttribute("zero-call-used-regs", "used");
      break;
    case llvm::ZeroCallUsedRegs::ZeroCallUsedRegsKind::AllGPRArg:
      FuncAttrs.addAttribute("zero-call-used-regs", "all-gpr-arg");
      break;
    case llvm::ZeroCallUsedRegs::ZeroCallUsedRegsKind::AllGPR:
      FuncAttrs.addAttribute("zero-call-used-regs", "all-gpr");
      break;
    case llvm::ZeroCallUsedRegs::ZeroCallUsedRegsKind::AllArg:
      FuncAttrs.addAttribute("zero-call-used-regs", "all-arg");
      break;
    case llvm::ZeroCallUsedRegs::ZeroCallUsedRegsKind::All:
      FuncAttrs.addAttribute("zero-call-used-regs", "all");
      break;
    }
  }

  if (getLangOpts().assumeFunctionsAreConvergent()) {
    // Conservatively, mark all functions and calls in CUDA and OpenCL as
    // convergent (meaning, they may call an intrinsically convergent op, such
    // as __syncthreads() / barrier(), and so can't have certain optimizations
    // applied around them).  LLVM will remove this attribute where it safely
    // can.
    FuncAttrs.addAttribute(llvm::Attribute::Convergent);
  }

  // TODO: NoUnwind attribute should be added for other GPU modes HIP,
  // OpenMP offload. AFAIK, neither of them support exceptions in device code.
  if ((getLangOpts().CUDA && getLangOpts().CUDAIsDevice) ||
      getLangOpts().OpenCL || getLangOpts().SYCLIsDevice) {
    FuncAttrs.addAttribute(llvm::Attribute::NoUnwind);
  }

  for (StringRef Attr : CodeGenOpts.DefaultFunctionAttrs) {
    StringRef Var, Value;
    std::tie(Var, Value) = Attr.split('=');
    FuncAttrs.addAttribute(Var, Value);
  }
}

void CodeGenModule::getDefaultFunctionAttributes(StringRef Name,
                                                 bool HasOptnone,
                                                 bool AttrOnCallSite,
                                                 llvm::AttrBuilder &FuncAttrs) {
  getTrivialDefaultFunctionAttributes(Name, HasOptnone, AttrOnCallSite,
                                      FuncAttrs);
  if (!AttrOnCallSite) {
    // If we're just getting the default, get the default values for mergeable
    // attributes.
    addMergableDefaultFunctionAttributes(CodeGenOpts, FuncAttrs);
  }
}

void CodeGenModule::addDefaultFunctionDefinitionAttributes(llvm::Function &F) {
  llvm::AttrBuilder FuncAttrs(F.getContext());
  getDefaultFunctionAttributes(F.getName(), F.hasOptNone(),
                               /* AttrOnCallSite = */ false, FuncAttrs);
  // TODO: call GetCPUAndFeaturesAttributes?
  F.addFnAttrs(FuncAttrs);
}

/// Apply default attributes to \p F, accounting for merge semantics of
/// attributes that should not overwrite existing attributes.
void CodeGenModule::mergeDefaultFunctionDefinitionAttributes(
    llvm::Function &F, bool WillInternalize) {
  llvm::AttrBuilder FuncAttrs(F.getContext());
  getTrivialDefaultFunctionAttributes(F.getName(), F.hasOptNone(),
                                      /*AttrOnCallSite=*/false, FuncAttrs);
  GetCPUAndFeaturesAttributes(GlobalDecl(), FuncAttrs);

  if (!WillInternalize && F.isInterposable()) {
    // Do not promote "dynamic" denormal-fp-math to this translation unit's
    // setting for weak functions that won't be internalized. The user has no
    // real control for how builtin bitcode is linked, so we shouldn't assume
    // later copies will use a consistent mode.
    F.addFnAttrs(FuncAttrs);
    return;
  }

  llvm::AttributeMask AttrsToRemove;

  llvm::DenormalMode DenormModeToMerge = F.getDenormalModeRaw();
  llvm::DenormalMode DenormModeToMergeF32 = F.getDenormalModeF32Raw();
  llvm::DenormalMode Merged =
      CodeGenOpts.FPDenormalMode.mergeCalleeMode(DenormModeToMerge);
  llvm::DenormalMode MergedF32 = CodeGenOpts.FP32DenormalMode;

  if (DenormModeToMergeF32.isValid()) {
    MergedF32 =
        CodeGenOpts.FP32DenormalMode.mergeCalleeMode(DenormModeToMergeF32);
  }

  if (Merged == llvm::DenormalMode::getDefault()) {
    AttrsToRemove.addAttribute("denormal-fp-math");
  } else if (Merged != DenormModeToMerge) {
    // Overwrite existing attribute
    FuncAttrs.addAttribute("denormal-fp-math",
                           CodeGenOpts.FPDenormalMode.str());
  }

  if (MergedF32 == llvm::DenormalMode::getDefault()) {
    AttrsToRemove.addAttribute("denormal-fp-math-f32");
  } else if (MergedF32 != DenormModeToMergeF32) {
    // Overwrite existing attribute
    FuncAttrs.addAttribute("denormal-fp-math-f32",
                           CodeGenOpts.FP32DenormalMode.str());
  }

  F.removeFnAttrs(AttrsToRemove);
  addDenormalModeAttrs(Merged, MergedF32, FuncAttrs);
  F.addFnAttrs(FuncAttrs);
}

void CodeGenModule::addDefaultFunctionDefinitionAttributes(
    llvm::AttrBuilder &attrs) {
  getDefaultFunctionAttributes(/*function name*/ "", /*optnone*/ false,
                               /*for call*/ false, attrs);
  GetCPUAndFeaturesAttributes(GlobalDecl(), attrs);
}

static void addNoBuiltinAttributes(llvm::AttrBuilder &FuncAttrs,
                                   const LangOptions &LangOpts,
                                   const NoBuiltinAttr *NBA = nullptr) {
  auto AddNoBuiltinAttr = [&FuncAttrs](StringRef BuiltinName) {
    SmallString<32> AttributeName;
    AttributeName += "no-builtin-";
    AttributeName += BuiltinName;
    FuncAttrs.addAttribute(AttributeName);
  };

  // First, handle the language options passed through -fno-builtin.
  if (LangOpts.NoBuiltin) {
    // -fno-builtin disables them all.
    FuncAttrs.addAttribute("no-builtins");
    return;
  }

  // Then, add attributes for builtins specified through -fno-builtin-<name>.
  llvm::for_each(LangOpts.NoBuiltinFuncs, AddNoBuiltinAttr);

  // Now, let's check the __attribute__((no_builtin("...")) attribute added to
  // the source.
  if (!NBA)
    return;

  // If there is a wildcard in the builtin names specified through the
  // attribute, disable them all.
  if (llvm::is_contained(NBA->builtinNames(), "*")) {
    FuncAttrs.addAttribute("no-builtins");
    return;
  }

  // And last, add the rest of the builtin names.
  llvm::for_each(NBA->builtinNames(), AddNoBuiltinAttr);
}

static bool DetermineNoUndef(QualType QTy, CodeGenTypes &Types,
                             const llvm::DataLayout &DL, const ABIArgInfo &AI,
                             bool CheckCoerce = true) {
  llvm::Type *Ty = Types.ConvertTypeForMem(QTy);
  if (AI.getKind() == ABIArgInfo::Indirect)
    return true;
  if (AI.getKind() == ABIArgInfo::Extend)
    return true;
  if (!DL.typeSizeEqualsStoreSize(Ty))
    // TODO: This will result in a modest amount of values not marked noundef
    // when they could be. We care about values that *invisibly* contain undef
    // bits from the perspective of LLVM IR.
    return false;
  if (CheckCoerce && AI.canHaveCoerceToType()) {
    llvm::Type *CoerceTy = AI.getCoerceToType();
    if (llvm::TypeSize::isKnownGT(DL.getTypeSizeInBits(CoerceTy),
                                  DL.getTypeSizeInBits(Ty)))
      // If we're coercing to a type with a greater size than the canonical one,
      // we're introducing new undef bits.
      // Coercing to a type of smaller or equal size is ok, as we know that
      // there's no internal padding (typeSizeEqualsStoreSize).
      return false;
  }
  if (QTy->isBitIntType())
    return true;
  if (QTy->isReferenceType())
    return true;
  if (QTy->isNullPtrType())
    return false;
  if (QTy->isMemberPointerType())
    // TODO: Some member pointers are `noundef`, but it depends on the ABI. For
    // now, never mark them.
    return false;
  if (QTy->isScalarType()) {
    if (const ComplexType *Complex = dyn_cast<ComplexType>(QTy))
      return DetermineNoUndef(Complex->getElementType(), Types, DL, AI, false);
    return true;
  }
  if (const VectorType *Vector = dyn_cast<VectorType>(QTy))
    return DetermineNoUndef(Vector->getElementType(), Types, DL, AI, false);
  if (const MatrixType *Matrix = dyn_cast<MatrixType>(QTy))
    return DetermineNoUndef(Matrix->getElementType(), Types, DL, AI, false);
  if (const ArrayType *Array = dyn_cast<ArrayType>(QTy))
    return DetermineNoUndef(Array->getElementType(), Types, DL, AI, false);

  // TODO: Some structs may be `noundef`, in specific situations.
  return false;
}

/// Check if the argument of a function has maybe_undef attribute.
static bool IsArgumentMaybeUndef(const Decl *TargetDecl,
                                 unsigned NumRequiredArgs, unsigned ArgNo) {
  const auto *FD = dyn_cast_or_null<FunctionDecl>(TargetDecl);
  if (!FD)
    return false;

  // Assume variadic arguments do not have maybe_undef attribute.
  if (ArgNo >= NumRequiredArgs)
    return false;

  // Check if argument has maybe_undef attribute.
  if (ArgNo < FD->getNumParams()) {
    const ParmVarDecl *Param = FD->getParamDecl(ArgNo);
    if (Param && Param->hasAttr<MaybeUndefAttr>())
      return true;
  }

  return false;
}

/// Test if it's legal to apply nofpclass for the given parameter type and it's
/// lowered IR type.
static bool canApplyNoFPClass(const ABIArgInfo &AI, QualType ParamType,
                              bool IsReturn) {
  // Should only apply to FP types in the source, not ABI promoted.
  if (!ParamType->hasFloatingRepresentation())
    return false;

  // The promoted-to IR type also needs to support nofpclass.
  llvm::Type *IRTy = AI.getCoerceToType();
  if (llvm::AttributeFuncs::isNoFPClassCompatibleType(IRTy))
    return true;

  if (llvm::StructType *ST = dyn_cast<llvm::StructType>(IRTy)) {
    return !IsReturn && AI.getCanBeFlattened() &&
           llvm::all_of(ST->elements(), [](llvm::Type *Ty) {
             return llvm::AttributeFuncs::isNoFPClassCompatibleType(Ty);
           });
  }

  return false;
}

/// Return the nofpclass mask that can be applied to floating-point parameters.
static llvm::FPClassTest getNoFPClassTestMask(const LangOptions &LangOpts) {
  llvm::FPClassTest Mask = llvm::fcNone;
  if (LangOpts.NoHonorInfs)
    Mask |= llvm::fcInf;
  if (LangOpts.NoHonorNaNs)
    Mask |= llvm::fcNan;
  return Mask;
}

/// Construct the IR attribute list of a function or call.
///
/// When adding an attribute, please consider where it should be handled:
///
///   - getDefaultFunctionAttributes is for attributes that are essentially
///     part of the global target configuration (but perhaps can be
///     overridden on a per-function basis).  Adding attributes there
///     will cause them to also be set in frontends that build on Clang's
///     target-configuration logic, as well as for code defined in library
///     modules such as CUDA's libdevice.
///
///   - ConstructAttributeList builds on top of getDefaultFunctionAttributes
///     and adds declaration-specific, convention-specific, and
///     frontend-specific logic.  The last is of particular importance:
///     attributes that restrict how the frontend generates code must be
///     added here rather than getDefaultFunctionAttributes.
///
void CodeGenModule::ConstructAttributeList(StringRef Name,
                                           const CGFunctionInfo &FI,
                                           CGCalleeInfo CalleeInfo,
                                           llvm::AttributeList &AttrList,
                                           unsigned &CallingConv,
                                           bool AttrOnCallSite, bool IsThunk) {
  llvm::AttrBuilder FuncAttrs(getLLVMContext());
  llvm::AttrBuilder RetAttrs(getLLVMContext());

  // Collect function IR attributes from the CC lowering.
  // We'll collect the paramete and result attributes later.
  CallingConv = FI.getEffectiveCallingConvention();
  if (FI.isNoReturn())
    FuncAttrs.addAttribute(llvm::Attribute::NoReturn);
  if (FI.isCmseNSCall())
    FuncAttrs.addAttribute("cmse_nonsecure_call");

  // Collect function IR attributes from the callee prototype if we have one.
  AddAttributesFromFunctionProtoType(getContext(), FuncAttrs,
                                     CalleeInfo.getCalleeFunctionProtoType());

  const Decl *TargetDecl = CalleeInfo.getCalleeDecl().getDecl();

  // Attach assumption attributes to the declaration. If this is a call
  // site, attach assumptions from the caller to the call as well.
  AddAttributesFromAssumes(FuncAttrs, TargetDecl);

  bool HasOptnone = false;
  // The NoBuiltinAttr attached to the target FunctionDecl.
  const NoBuiltinAttr *NBA = nullptr;

  // Some ABIs may result in additional accesses to arguments that may
  // otherwise not be present.
  auto AddPotentialArgAccess = [&]() {
    llvm::Attribute A = FuncAttrs.getAttribute(llvm::Attribute::Memory);
    if (A.isValid())
      FuncAttrs.addMemoryAttr(A.getMemoryEffects() |
                              llvm::MemoryEffects::argMemOnly());
  };

  // Collect function IR attributes based on declaration-specific
  // information.
  // FIXME: handle sseregparm someday...
  if (TargetDecl) {
    if (TargetDecl->hasAttr<ReturnsTwiceAttr>())
      FuncAttrs.addAttribute(llvm::Attribute::ReturnsTwice);
    if (TargetDecl->hasAttr<NoThrowAttr>())
      FuncAttrs.addAttribute(llvm::Attribute::NoUnwind);
    if (TargetDecl->hasAttr<NoReturnAttr>())
      FuncAttrs.addAttribute(llvm::Attribute::NoReturn);
    if (TargetDecl->hasAttr<ColdAttr>())
      FuncAttrs.addAttribute(llvm::Attribute::Cold);
    if (TargetDecl->hasAttr<HotAttr>())
      FuncAttrs.addAttribute(llvm::Attribute::Hot);
    if (TargetDecl->hasAttr<NoDuplicateAttr>())
      FuncAttrs.addAttribute(llvm::Attribute::NoDuplicate);
    if (TargetDecl->hasAttr<ConvergentAttr>())
      FuncAttrs.addAttribute(llvm::Attribute::Convergent);

    if (const FunctionDecl *Fn = dyn_cast<FunctionDecl>(TargetDecl)) {
      AddAttributesFromFunctionProtoType(
          getContext(), FuncAttrs, Fn->getType()->getAs<FunctionProtoType>());
      if (AttrOnCallSite && Fn->isReplaceableGlobalAllocationFunction()) {
        // A sane operator new returns a non-aliasing pointer.
        auto Kind = Fn->getDeclName().getCXXOverloadedOperator();
        if (getCodeGenOpts().AssumeSaneOperatorNew &&
            (Kind == OO_New || Kind == OO_Array_New))
          RetAttrs.addAttribute(llvm::Attribute::NoAlias);
      }
      const CXXMethodDecl *MD = dyn_cast<CXXMethodDecl>(Fn);
      const bool IsVirtualCall = MD && MD->isVirtual();
      // Don't use [[noreturn]], _Noreturn or [[no_builtin]] for a call to a
      // virtual function. These attributes are not inherited by overloads.
      if (!(AttrOnCallSite && IsVirtualCall)) {
        if (Fn->isNoReturn())
          FuncAttrs.addAttribute(llvm::Attribute::NoReturn);
        NBA = Fn->getAttr<NoBuiltinAttr>();
      }
      // Only place nomerge attribute on call sites, never functions. This
      // allows it to work on indirect virtual function calls.
      if (AttrOnCallSite && TargetDecl->hasAttr<NoMergeAttr>())
        FuncAttrs.addAttribute(llvm::Attribute::NoMerge);
    }

    // 'const', 'pure' and 'noalias' attributed functions are also nounwind.
    if (TargetDecl->hasAttr<ConstAttr>()) {
      FuncAttrs.addMemoryAttr(llvm::MemoryEffects::none());
      FuncAttrs.addAttribute(llvm::Attribute::NoUnwind);
      // gcc specifies that 'const' functions have greater restrictions than
      // 'pure' functions, so they also cannot have infinite loops.
      FuncAttrs.addAttribute(llvm::Attribute::WillReturn);
    } else if (TargetDecl->hasAttr<PureAttr>()) {
      FuncAttrs.addMemoryAttr(llvm::MemoryEffects::readOnly());
      FuncAttrs.addAttribute(llvm::Attribute::NoUnwind);
      // gcc specifies that 'pure' functions cannot have infinite loops.
      FuncAttrs.addAttribute(llvm::Attribute::WillReturn);
    } else if (TargetDecl->hasAttr<NoAliasAttr>()) {
      FuncAttrs.addMemoryAttr(llvm::MemoryEffects::argMemOnly());
      FuncAttrs.addAttribute(llvm::Attribute::NoUnwind);
    }
    if (TargetDecl->hasAttr<RestrictAttr>())
      RetAttrs.addAttribute(llvm::Attribute::NoAlias);
    if (TargetDecl->hasAttr<ReturnsNonNullAttr>() &&
        !CodeGenOpts.NullPointerIsValid)
      RetAttrs.addAttribute(llvm::Attribute::NonNull);
    if (TargetDecl->hasAttr<AnyX86NoCallerSavedRegistersAttr>())
      FuncAttrs.addAttribute("no_caller_saved_registers");
    if (TargetDecl->hasAttr<AnyX86NoCfCheckAttr>())
      FuncAttrs.addAttribute(llvm::Attribute::NoCfCheck);
    if (TargetDecl->hasAttr<LeafAttr>())
      FuncAttrs.addAttribute(llvm::Attribute::NoCallback);

    HasOptnone = TargetDecl->hasAttr<OptimizeNoneAttr>();
    if (auto *AllocSize = TargetDecl->getAttr<AllocSizeAttr>()) {
      std::optional<unsigned> NumElemsParam;
      if (AllocSize->getNumElemsParam().isValid())
        NumElemsParam = AllocSize->getNumElemsParam().getLLVMIndex();
      FuncAttrs.addAllocSizeAttr(AllocSize->getElemSizeParam().getLLVMIndex(),
                                 NumElemsParam);
    }

    if (TargetDecl->hasAttr<OpenCLKernelAttr>()) {
      if (getLangOpts().OpenCLVersion <= 120) {
        // OpenCL v1.2 Work groups are always uniform
        FuncAttrs.addAttribute("uniform-work-group-size", "true");
      } else {
        // OpenCL v2.0 Work groups may be whether uniform or not.
        // '-cl-uniform-work-group-size' compile option gets a hint
        // to the compiler that the global work-size be a multiple of
        // the work-group size specified to clEnqueueNDRangeKernel
        // (i.e. work groups are uniform).
        FuncAttrs.addAttribute("uniform-work-group-size",
                               llvm::toStringRef(CodeGenOpts.UniformWGSize));
      }
    }
  }

  // Attach "no-builtins" attributes to:
  // * call sites: both `nobuiltin` and "no-builtins" or "no-builtin-<name>".
  // * definitions: "no-builtins" or "no-builtin-<name>" only.
  // The attributes can come from:
  // * LangOpts: -ffreestanding, -fno-builtin, -fno-builtin-<name>
  // * FunctionDecl attributes: __attribute__((no_builtin(...)))
  addNoBuiltinAttributes(FuncAttrs, getLangOpts(), NBA);

  // Collect function IR attributes based on global settiings.
  getDefaultFunctionAttributes(Name, HasOptnone, AttrOnCallSite, FuncAttrs);

  // Override some default IR attributes based on declaration-specific
  // information.
  if (TargetDecl) {
    if (TargetDecl->hasAttr<NoSpeculativeLoadHardeningAttr>())
      FuncAttrs.removeAttribute(llvm::Attribute::SpeculativeLoadHardening);
    if (TargetDecl->hasAttr<SpeculativeLoadHardeningAttr>())
      FuncAttrs.addAttribute(llvm::Attribute::SpeculativeLoadHardening);
    if (TargetDecl->hasAttr<NoSplitStackAttr>())
      FuncAttrs.removeAttribute("split-stack");
    if (TargetDecl->hasAttr<ZeroCallUsedRegsAttr>()) {
      // A function "__attribute__((...))" overrides the command-line flag.
      auto Kind =
          TargetDecl->getAttr<ZeroCallUsedRegsAttr>()->getZeroCallUsedRegs();
      FuncAttrs.removeAttribute("zero-call-used-regs");
      FuncAttrs.addAttribute(
          "zero-call-used-regs",
          ZeroCallUsedRegsAttr::ConvertZeroCallUsedRegsKindToStr(Kind));
    }

    // Add NonLazyBind attribute to function declarations when -fno-plt
    // is used.
    // FIXME: what if we just haven't processed the function definition
    // yet, or if it's an external definition like C99 inline?
    if (CodeGenOpts.NoPLT) {
      if (auto *Fn = dyn_cast<FunctionDecl>(TargetDecl)) {
        if (!Fn->isDefined() && !AttrOnCallSite) {
          FuncAttrs.addAttribute(llvm::Attribute::NonLazyBind);
        }
      }
    }
  }

  // Add "sample-profile-suffix-elision-policy" attribute for internal linkage
  // functions with -funique-internal-linkage-names.
  if (TargetDecl && CodeGenOpts.UniqueInternalLinkageNames) {
    if (const auto *FD = dyn_cast_or_null<FunctionDecl>(TargetDecl)) {
      if (!FD->isExternallyVisible())
        FuncAttrs.addAttribute("sample-profile-suffix-elision-policy",
                               "selected");
    }
  }

  // Collect non-call-site function IR attributes from declaration-specific
  // information.
  if (!AttrOnCallSite) {
    if (TargetDecl && TargetDecl->hasAttr<CmseNSEntryAttr>())
      FuncAttrs.addAttribute("cmse_nonsecure_entry");

    // Whether tail calls are enabled.
    auto shouldDisableTailCalls = [&] {
      // Should this be honored in getDefaultFunctionAttributes?
      if (CodeGenOpts.DisableTailCalls)
        return true;

      if (!TargetDecl)
        return false;

      if (TargetDecl->hasAttr<DisableTailCallsAttr>() ||
          TargetDecl->hasAttr<AnyX86InterruptAttr>())
        return true;

      if (CodeGenOpts.NoEscapingBlockTailCalls) {
        if (const auto *BD = dyn_cast<BlockDecl>(TargetDecl))
          if (!BD->doesNotEscape())
            return true;
      }

      return false;
    };
    if (shouldDisableTailCalls())
      FuncAttrs.addAttribute("disable-tail-calls", "true");

    // CPU/feature overrides.  addDefaultFunctionDefinitionAttributes
    // handles these separately to set them based on the global defaults.
    GetCPUAndFeaturesAttributes(CalleeInfo.getCalleeDecl(), FuncAttrs);
  }

  // Collect attributes from arguments and return values.
  ClangToLLVMArgMapping IRFunctionArgs(getContext(), FI);

  QualType RetTy = FI.getReturnType();
  const ABIArgInfo &RetAI = FI.getReturnInfo();
  const llvm::DataLayout &DL = getDataLayout();

  // Determine if the return type could be partially undef
  if (CodeGenOpts.EnableNoundefAttrs &&
      HasStrictReturn(*this, RetTy, TargetDecl)) {
    if (!RetTy->isVoidType() && RetAI.getKind() != ABIArgInfo::Indirect &&
        DetermineNoUndef(RetTy, getTypes(), DL, RetAI))
      RetAttrs.addAttribute(llvm::Attribute::NoUndef);
  }

  switch (RetAI.getKind()) {
  case ABIArgInfo::Extend:
    if (RetAI.isSignExt())
      RetAttrs.addAttribute(llvm::Attribute::SExt);
    else
      RetAttrs.addAttribute(llvm::Attribute::ZExt);
    [[fallthrough]];
  case ABIArgInfo::Direct:
    if (RetAI.getInReg())
      RetAttrs.addAttribute(llvm::Attribute::InReg);

    if (canApplyNoFPClass(RetAI, RetTy, true))
      RetAttrs.addNoFPClassAttr(getNoFPClassTestMask(getLangOpts()));

    break;
  case ABIArgInfo::Ignore:
    break;

  case ABIArgInfo::InAlloca:
  case ABIArgInfo::Indirect: {
    // inalloca and sret disable readnone and readonly
    AddPotentialArgAccess();
    break;
  }

  case ABIArgInfo::CoerceAndExpand:
    break;

  case ABIArgInfo::Expand:
  case ABIArgInfo::IndirectAliased:
    llvm_unreachable("Invalid ABI kind for return argument");
  }

  if (!IsThunk) {
    // FIXME: fix this properly, https://reviews.llvm.org/D100388
    if (const auto *RefTy = RetTy->getAs<ReferenceType>()) {
      QualType PTy = RefTy->getPointeeType();
      if (!PTy->isIncompleteType() && PTy->isConstantSizeType())
        RetAttrs.addDereferenceableAttr(
            getMinimumObjectSize(PTy).getQuantity());
      if (getTypes().getTargetAddressSpace(PTy) == 0 &&
          !CodeGenOpts.NullPointerIsValid)
        RetAttrs.addAttribute(llvm::Attribute::NonNull);
      if (PTy->isObjectType()) {
        llvm::Align Alignment =
            getNaturalPointeeTypeAlignment(RetTy).getAsAlign();
        RetAttrs.addAlignmentAttr(Alignment);
      }
    }
  }

  bool hasUsedSRet = false;
  SmallVector<llvm::AttributeSet, 4> ArgAttrs(IRFunctionArgs.totalIRArgs());

  // Attach attributes to sret.
  if (IRFunctionArgs.hasSRetArg()) {
    llvm::AttrBuilder SRETAttrs(getLLVMContext());
    SRETAttrs.addStructRetAttr(getTypes().ConvertTypeForMem(RetTy));
    hasUsedSRet = true;
    if (RetAI.getInReg())
      SRETAttrs.addAttribute(llvm::Attribute::InReg);
    SRETAttrs.addAlignmentAttr(RetAI.getIndirectAlign().getQuantity());
    ArgAttrs[IRFunctionArgs.getSRetArgNo()] =
        llvm::AttributeSet::get(getLLVMContext(), SRETAttrs);
  }

  // Attach attributes to inalloca argument.
  if (IRFunctionArgs.hasInallocaArg()) {
    llvm::AttrBuilder Attrs(getLLVMContext());
    Attrs.addInAllocaAttr(FI.getArgStruct());
    ArgAttrs[IRFunctionArgs.getInallocaArgNo()] =
        llvm::AttributeSet::get(getLLVMContext(), Attrs);
  }

  // Apply `nonnull`, `dereferencable(N)` and `align N` to the `this` argument,
  // unless this is a thunk function.
  // FIXME: fix this properly, https://reviews.llvm.org/D100388
  if (FI.isInstanceMethod() && !IRFunctionArgs.hasInallocaArg() &&
      !FI.arg_begin()->type->isVoidPointerType() && !IsThunk) {
    auto IRArgs = IRFunctionArgs.getIRArgs(0);

    assert(IRArgs.second == 1 && "Expected only a single `this` pointer.");

    llvm::AttrBuilder Attrs(getLLVMContext());

    QualType ThisTy =
        FI.arg_begin()->type.castAs<PointerType>()->getPointeeType();

    if (!CodeGenOpts.NullPointerIsValid &&
        getTypes().getTargetAddressSpace(FI.arg_begin()->type) == 0) {
      Attrs.addAttribute(llvm::Attribute::NonNull);
      Attrs.addDereferenceableAttr(getMinimumObjectSize(ThisTy).getQuantity());
    } else {
      // FIXME dereferenceable should be correct here, regardless of
      // NullPointerIsValid. However, dereferenceable currently does not always
      // respect NullPointerIsValid and may imply nonnull and break the program.
      // See https://reviews.llvm.org/D66618 for discussions.
      Attrs.addDereferenceableOrNullAttr(
          getMinimumObjectSize(
              FI.arg_begin()->type.castAs<PointerType>()->getPointeeType())
              .getQuantity());
    }

    llvm::Align Alignment =
        getNaturalTypeAlignment(ThisTy, /*BaseInfo=*/nullptr,
                                /*TBAAInfo=*/nullptr, /*forPointeeType=*/true)
            .getAsAlign();
    Attrs.addAlignmentAttr(Alignment);

    ArgAttrs[IRArgs.first] = llvm::AttributeSet::get(getLLVMContext(), Attrs);
  }

  unsigned ArgNo = 0;
  for (CGFunctionInfo::const_arg_iterator I = FI.arg_begin(),
                                          E = FI.arg_end();
       I != E; ++I, ++ArgNo) {
    QualType ParamType = I->type;
    const ABIArgInfo &AI = I->info;
    llvm::AttrBuilder Attrs(getLLVMContext());

    // Add attribute for padding argument, if necessary.
    if (IRFunctionArgs.hasPaddingArg(ArgNo)) {
      if (AI.getPaddingInReg()) {
        ArgAttrs[IRFunctionArgs.getPaddingArgNo(ArgNo)] =
            llvm::AttributeSet::get(
                getLLVMContext(),
                llvm::AttrBuilder(getLLVMContext()).addAttribute(llvm::Attribute::InReg));
      }
    }

    // Decide whether the argument we're handling could be partially undef
    if (CodeGenOpts.EnableNoundefAttrs &&
        DetermineNoUndef(ParamType, getTypes(), DL, AI)) {
      Attrs.addAttribute(llvm::Attribute::NoUndef);
    }

    // 'restrict' -> 'noalias' is done in EmitFunctionProlog when we
    // have the corresponding parameter variable.  It doesn't make
    // sense to do it here because parameters are so messed up.
    switch (AI.getKind()) {
    case ABIArgInfo::Extend:
      if (AI.isSignExt())
        Attrs.addAttribute(llvm::Attribute::SExt);
      else
        Attrs.addAttribute(llvm::Attribute::ZExt);
      [[fallthrough]];
    case ABIArgInfo::Direct:
      if (ArgNo == 0 && FI.isChainCall())
        Attrs.addAttribute(llvm::Attribute::Nest);
      else if (AI.getInReg())
        Attrs.addAttribute(llvm::Attribute::InReg);
      Attrs.addStackAlignmentAttr(llvm::MaybeAlign(AI.getDirectAlign()));

      if (canApplyNoFPClass(AI, ParamType, false))
        Attrs.addNoFPClassAttr(getNoFPClassTestMask(getLangOpts()));
      break;
    case ABIArgInfo::Indirect: {
      if (AI.getInReg())
        Attrs.addAttribute(llvm::Attribute::InReg);

      if (AI.getIndirectByVal())
        Attrs.addByValAttr(getTypes().ConvertTypeForMem(ParamType));

      auto *Decl = ParamType->getAsRecordDecl();
      if (CodeGenOpts.PassByValueIsNoAlias && Decl &&
          Decl->getArgPassingRestrictions() == RecordDecl::APK_CanPassInRegs)
        // When calling the function, the pointer passed in will be the only
        // reference to the underlying object. Mark it accordingly.
        Attrs.addAttribute(llvm::Attribute::NoAlias);

      // TODO: We could add the byref attribute if not byval, but it would
      // require updating many testcases.

      CharUnits Align = AI.getIndirectAlign();

      // In a byval argument, it is important that the required
      // alignment of the type is honored, as LLVM might be creating a
      // *new* stack object, and needs to know what alignment to give
      // it. (Sometimes it can deduce a sensible alignment on its own,
      // but not if clang decides it must emit a packed struct, or the
      // user specifies increased alignment requirements.)
      //
      // This is different from indirect *not* byval, where the object
      // exists already, and the align attribute is purely
      // informative.
      assert(!Align.isZero());

      // For now, only add this when we have a byval argument.
      // TODO: be less lazy about updating test cases.
      if (AI.getIndirectByVal())
        Attrs.addAlignmentAttr(Align.getQuantity());

      // byval disables readnone and readonly.
      AddPotentialArgAccess();
      break;
    }
    case ABIArgInfo::IndirectAliased: {
      CharUnits Align = AI.getIndirectAlign();
      Attrs.addByRefAttr(getTypes().ConvertTypeForMem(ParamType));
      Attrs.addAlignmentAttr(Align.getQuantity());
      break;
    }
    case ABIArgInfo::Ignore:
    case ABIArgInfo::Expand:
    case ABIArgInfo::CoerceAndExpand:
      break;

    case ABIArgInfo::InAlloca:
      // inalloca disables readnone and readonly.
      AddPotentialArgAccess();
      continue;
    }

    if (const auto *RefTy = ParamType->getAs<ReferenceType>()) {
      QualType PTy = RefTy->getPointeeType();
      if (!PTy->isIncompleteType() && PTy->isConstantSizeType())
        Attrs.addDereferenceableAttr(
            getMinimumObjectSize(PTy).getQuantity());
      if (getTypes().getTargetAddressSpace(PTy) == 0 &&
          !CodeGenOpts.NullPointerIsValid)
        Attrs.addAttribute(llvm::Attribute::NonNull);
      if (PTy->isObjectType()) {
        llvm::Align Alignment =
            getNaturalPointeeTypeAlignment(ParamType).getAsAlign();
        Attrs.addAlignmentAttr(Alignment);
      }
    }

    // From OpenCL spec v3.0.10 section 6.3.5 Alignment of Types:
    // > For arguments to a __kernel function declared to be a pointer to a
    // > data type, the OpenCL compiler can assume that the pointee is always
    // > appropriately aligned as required by the data type.
    if (TargetDecl && TargetDecl->hasAttr<OpenCLKernelAttr>() &&
        ParamType->isPointerType()) {
      QualType PTy = ParamType->getPointeeType();
      if (!PTy->isIncompleteType() && PTy->isConstantSizeType()) {
        llvm::Align Alignment =
            getNaturalPointeeTypeAlignment(ParamType).getAsAlign();
        Attrs.addAlignmentAttr(Alignment);
      }
    }

    switch (FI.getExtParameterInfo(ArgNo).getABI()) {
    case ParameterABI::Ordinary:
      break;

    case ParameterABI::SwiftIndirectResult: {
      // Add 'sret' if we haven't already used it for something, but
      // only if the result is void.
      if (!hasUsedSRet && RetTy->isVoidType()) {
        Attrs.addStructRetAttr(getTypes().ConvertTypeForMem(ParamType));
        hasUsedSRet = true;
      }

      // Add 'noalias' in either case.
      Attrs.addAttribute(llvm::Attribute::NoAlias);

      // Add 'dereferenceable' and 'alignment'.
      auto PTy = ParamType->getPointeeType();
      if (!PTy->isIncompleteType() && PTy->isConstantSizeType()) {
        auto info = getContext().getTypeInfoInChars(PTy);
        Attrs.addDereferenceableAttr(info.Width.getQuantity());
        Attrs.addAlignmentAttr(info.Align.getAsAlign());
      }
      break;
    }

    case ParameterABI::SwiftErrorResult:
      Attrs.addAttribute(llvm::Attribute::SwiftError);
      break;

    case ParameterABI::SwiftContext:
      Attrs.addAttribute(llvm::Attribute::SwiftSelf);
      break;

    case ParameterABI::SwiftAsyncContext:
      Attrs.addAttribute(llvm::Attribute::SwiftAsync);
      break;
    }

    if (FI.getExtParameterInfo(ArgNo).isNoEscape())
      Attrs.addAttribute(llvm::Attribute::NoCapture);

    if (Attrs.hasAttributes()) {
      unsigned FirstIRArg, NumIRArgs;
      std::tie(FirstIRArg, NumIRArgs) = IRFunctionArgs.getIRArgs(ArgNo);
      for (unsigned i = 0; i < NumIRArgs; i++)
        ArgAttrs[FirstIRArg + i] = ArgAttrs[FirstIRArg + i].addAttributes(
            getLLVMContext(), llvm::AttributeSet::get(getLLVMContext(), Attrs));
    }
  }
  assert(ArgNo == FI.arg_size());

  AttrList = llvm::AttributeList::get(
      getLLVMContext(), llvm::AttributeSet::get(getLLVMContext(), FuncAttrs),
      llvm::AttributeSet::get(getLLVMContext(), RetAttrs), ArgAttrs);
}

/// An argument came in as a promoted argument; demote it back to its
/// declared type.
static llvm::Value *emitArgumentDemotion(CodeGenFunction &CGF,
                                         const VarDecl *var,
                                         llvm::Value *value) {
  llvm::Type *varType = CGF.ConvertType(var->getType());

  // This can happen with promotions that actually don't change the
  // underlying type, like the enum promotions.
  if (value->getType() == varType) return value;

  assert((varType->isIntegerTy() || varType->isFloatingPointTy())
         && "unexpected promotion type");

  if (isa<llvm::IntegerType>(varType))
    return CGF.Builder.CreateTrunc(value, varType, "arg.unpromote");

  return CGF.Builder.CreateFPCast(value, varType, "arg.unpromote");
}

/// Returns the attribute (either parameter attribute, or function
/// attribute), which declares argument ArgNo to be non-null.
static const NonNullAttr *getNonNullAttr(const Decl *FD, const ParmVarDecl *PVD,
                                         QualType ArgType, unsigned ArgNo) {
  // FIXME: __attribute__((nonnull)) can also be applied to:
  //   - references to pointers, where the pointee is known to be
  //     nonnull (apparently a Clang extension)
  //   - transparent unions containing pointers
  // In the former case, LLVM IR cannot represent the constraint. In
  // the latter case, we have no guarantee that the transparent union
  // is in fact passed as a pointer.
  if (!ArgType->isAnyPointerType() && !ArgType->isBlockPointerType())
    return nullptr;
  // First, check attribute on parameter itself.
  if (PVD) {
    if (auto ParmNNAttr = PVD->getAttr<NonNullAttr>())
      return ParmNNAttr;
  }
  // Check function attributes.
  if (!FD)
    return nullptr;
  for (const auto *NNAttr : FD->specific_attrs<NonNullAttr>()) {
    if (NNAttr->isNonNull(ArgNo))
      return NNAttr;
  }
  return nullptr;
}

namespace {
  struct CopyBackSwiftError final : EHScopeStack::Cleanup {
    Address Temp;
    Address Arg;
    CopyBackSwiftError(Address temp, Address arg) : Temp(temp), Arg(arg) {}
    void Emit(CodeGenFunction &CGF, Flags flags) override {
      llvm::Value *errorValue = CGF.Builder.CreateLoad(Temp);
      CGF.Builder.CreateStore(errorValue, Arg);
    }
  };
}

void CodeGenFunction::EmitFunctionProlog(const CGFunctionInfo &FI,
                                         llvm::Function *Fn,
                                         const FunctionArgList &Args) {
  if (CurCodeDecl && CurCodeDecl->hasAttr<NakedAttr>())
    // Naked functions don't have prologues.
    return;

  // If this is an implicit-return-zero function, go ahead and
  // initialize the return value.  TODO: it might be nice to have
  // a more general mechanism for this that didn't require synthesized
  // return statements.
  if (const FunctionDecl *FD = dyn_cast_or_null<FunctionDecl>(CurCodeDecl)) {
    if (FD->hasImplicitReturnZero()) {
      QualType RetTy = FD->getReturnType().getUnqualifiedType();
      llvm::Type* LLVMTy = CGM.getTypes().ConvertType(RetTy);
      llvm::Constant* Zero = llvm::Constant::getNullValue(LLVMTy);
      Builder.CreateStore(Zero, ReturnValue);
    }
  }

  // FIXME: We no longer need the types from FunctionArgList; lift up and
  // simplify.

  ClangToLLVMArgMapping IRFunctionArgs(CGM.getContext(), FI);
  assert(Fn->arg_size() == IRFunctionArgs.totalIRArgs());

  // If we're using inalloca, all the memory arguments are GEPs off of the last
  // parameter, which is a pointer to the complete memory area.
  Address ArgStruct = Address::invalid();
  if (IRFunctionArgs.hasInallocaArg()) {
    ArgStruct = Address(Fn->getArg(IRFunctionArgs.getInallocaArgNo()),
                        FI.getArgStruct(), FI.getArgStructAlignment());

    assert(ArgStruct.getType() == FI.getArgStruct()->getPointerTo());
  }

  // Name the struct return parameter.
  if (IRFunctionArgs.hasSRetArg()) {
    auto AI = Fn->getArg(IRFunctionArgs.getSRetArgNo());
    AI->setName("agg.result");
    AI->addAttr(llvm::Attribute::NoAlias);
  }

  // Track if we received the parameter as a pointer (indirect, byval, or
  // inalloca).  If already have a pointer, EmitParmDecl doesn't need to copy it
  // into a local alloca for us.
  SmallVector<ParamValue, 16> ArgVals;
  ArgVals.reserve(Args.size());

  // Create a pointer value for every parameter declaration.  This usually
  // entails copying one or more LLVM IR arguments into an alloca.  Don't push
  // any cleanups or do anything that might unwind.  We do that separately, so
  // we can push the cleanups in the correct order for the ABI.
  assert(FI.arg_size() == Args.size() &&
         "Mismatch between function signature & arguments.");
  unsigned ArgNo = 0;
  CGFunctionInfo::const_arg_iterator info_it = FI.arg_begin();
  for (FunctionArgList::const_iterator i = Args.begin(), e = Args.end();
       i != e; ++i, ++info_it, ++ArgNo) {
    const VarDecl *Arg = *i;
    const ABIArgInfo &ArgI = info_it->info;

    bool isPromoted =
      isa<ParmVarDecl>(Arg) && cast<ParmVarDecl>(Arg)->isKNRPromoted();
    // We are converting from ABIArgInfo type to VarDecl type directly, unless
    // the parameter is promoted. In this case we convert to
    // CGFunctionInfo::ArgInfo type with subsequent argument demotion.
    QualType Ty = isPromoted ? info_it->type : Arg->getType();
    assert(hasScalarEvaluationKind(Ty) ==
           hasScalarEvaluationKind(Arg->getType()));

    unsigned FirstIRArg, NumIRArgs;
    std::tie(FirstIRArg, NumIRArgs) = IRFunctionArgs.getIRArgs(ArgNo);

    if (Arg->hasAttr<SYCLAccessorReadonlyAttr>())
      Fn->getArg(FirstIRArg)->addAttr(llvm::Attribute::ReadOnly);

    if (const auto *AddIRAttr =
            Arg->getAttr<SYCLAddIRAttributesKernelParameterAttr>()) {
      SmallVector<std::pair<std::string, std::string>, 4> NameValuePairs =
          AddIRAttr->getFilteredAttributeNameValuePairs(CGM.getContext());

      llvm::AttrBuilder KernelParamAttrBuilder(Fn->getContext());
      for (const auto &NameValuePair : NameValuePairs)
        KernelParamAttrBuilder.addAttribute(NameValuePair.first,
                                            NameValuePair.second);
      Fn->addParamAttrs(ArgNo, KernelParamAttrBuilder);
    }

    switch (ArgI.getKind()) {
    case ABIArgInfo::InAlloca: {
      assert(NumIRArgs == 0);
      auto FieldIndex = ArgI.getInAllocaFieldIndex();
      Address V =
          Builder.CreateStructGEP(ArgStruct, FieldIndex, Arg->getName());
      if (ArgI.getInAllocaIndirect())
        V = Address(Builder.CreateLoad(V), ConvertTypeForMem(Ty),
                    getContext().getTypeAlignInChars(Ty));
      ArgVals.push_back(ParamValue::forIndirect(V));
      break;
    }

    case ABIArgInfo::Indirect:
    case ABIArgInfo::IndirectAliased: {
      assert(NumIRArgs == 1);
      Address ParamAddr = Address(Fn->getArg(FirstIRArg), ConvertTypeForMem(Ty),
                                  ArgI.getIndirectAlign(), KnownNonNull);

      if (!hasScalarEvaluationKind(Ty)) {
        // Aggregates and complex variables are accessed by reference. All we
        // need to do is realign the value, if requested. Also, if the address
        // may be aliased, copy it to ensure that the parameter variable is
        // mutable and has a unique adress, as C requires.
        Address V = ParamAddr;
        if (ArgI.getIndirectRealign() || ArgI.isIndirectAliased()) {
          Address AlignedTemp = CreateMemTemp(Ty, "coerce");

          // Copy from the incoming argument pointer to the temporary with the
          // appropriate alignment.
          //
          // FIXME: We should have a common utility for generating an aggregate
          // copy.
          CharUnits Size = getContext().getTypeSizeInChars(Ty);
          Builder.CreateMemCpy(
              AlignedTemp.getPointer(), AlignedTemp.getAlignment().getAsAlign(),
              ParamAddr.getPointer(), ParamAddr.getAlignment().getAsAlign(),
              llvm::ConstantInt::get(IntPtrTy, Size.getQuantity()));
          V = AlignedTemp;
        }
        ArgVals.push_back(ParamValue::forIndirect(V));
      } else {
        // Load scalar value from indirect argument.
        llvm::Value *V =
            EmitLoadOfScalar(ParamAddr, false, Ty, Arg->getBeginLoc());

        if (isPromoted)
          V = emitArgumentDemotion(*this, Arg, V);
        ArgVals.push_back(ParamValue::forDirect(V));
      }
      break;
    }

    case ABIArgInfo::Extend:
    case ABIArgInfo::Direct: {
      auto AI = Fn->getArg(FirstIRArg);
      llvm::Type *LTy = ConvertType(Arg->getType());

      // Prepare parameter attributes. So far, only attributes for pointer
      // parameters are prepared. See
      // http://llvm.org/docs/LangRef.html#paramattrs.
      if (ArgI.getDirectOffset() == 0 && LTy->isPointerTy() &&
          ArgI.getCoerceToType()->isPointerTy()) {
        assert(NumIRArgs == 1);

        if (const ParmVarDecl *PVD = dyn_cast<ParmVarDecl>(Arg)) {
          // Set `nonnull` attribute if any.
          if (getNonNullAttr(CurCodeDecl, PVD, PVD->getType(),
                             PVD->getFunctionScopeIndex()) &&
              !CGM.getCodeGenOpts().NullPointerIsValid)
            AI->addAttr(llvm::Attribute::NonNull);

          QualType OTy = PVD->getOriginalType();
          if (const auto *ArrTy =
              getContext().getAsConstantArrayType(OTy)) {
            // A C99 array parameter declaration with the static keyword also
            // indicates dereferenceability, and if the size is constant we can
            // use the dereferenceable attribute (which requires the size in
            // bytes).
            if (ArrTy->getSizeModifier() == ArrayType::Static) {
              QualType ETy = ArrTy->getElementType();
              llvm::Align Alignment =
                  CGM.getNaturalTypeAlignment(ETy).getAsAlign();
              AI->addAttrs(llvm::AttrBuilder(getLLVMContext()).addAlignmentAttr(Alignment));
              uint64_t ArrSize = ArrTy->getSize().getZExtValue();
              if (!ETy->isIncompleteType() && ETy->isConstantSizeType() &&
                  ArrSize) {
                llvm::AttrBuilder Attrs(getLLVMContext());
                Attrs.addDereferenceableAttr(
                    getContext().getTypeSizeInChars(ETy).getQuantity() *
                    ArrSize);
                AI->addAttrs(Attrs);
              } else if (getContext().getTargetInfo().getNullPointerValue(
                             ETy.getAddressSpace()) == 0 &&
                         !CGM.getCodeGenOpts().NullPointerIsValid) {
                AI->addAttr(llvm::Attribute::NonNull);
              }
            }
          } else if (const auto *ArrTy =
                     getContext().getAsVariableArrayType(OTy)) {
            // For C99 VLAs with the static keyword, we don't know the size so
            // we can't use the dereferenceable attribute, but in addrspace(0)
            // we know that it must be nonnull.
            if (ArrTy->getSizeModifier() == VariableArrayType::Static) {
              QualType ETy = ArrTy->getElementType();
              llvm::Align Alignment =
                  CGM.getNaturalTypeAlignment(ETy).getAsAlign();
              AI->addAttrs(llvm::AttrBuilder(getLLVMContext()).addAlignmentAttr(Alignment));
              if (!getTypes().getTargetAddressSpace(ETy) &&
                  !CGM.getCodeGenOpts().NullPointerIsValid)
                AI->addAttr(llvm::Attribute::NonNull);
            }
          }

          // Set `align` attribute if any.
          const auto *AVAttr = PVD->getAttr<AlignValueAttr>();
          if (!AVAttr)
            if (const auto *TOTy = OTy->getAs<TypedefType>())
              AVAttr = TOTy->getDecl()->getAttr<AlignValueAttr>();
          if (AVAttr && !SanOpts.has(SanitizerKind::Alignment)) {
            // If alignment-assumption sanitizer is enabled, we do *not* add
            // alignment attribute here, but emit normal alignment assumption,
            // so the UBSAN check could function.
            llvm::ConstantInt *AlignmentCI =
                cast<llvm::ConstantInt>(EmitScalarExpr(AVAttr->getAlignment()));
            uint64_t AlignmentInt =
                AlignmentCI->getLimitedValue(llvm::Value::MaximumAlignment);
            if (AI->getParamAlign().valueOrOne() < AlignmentInt) {
              AI->removeAttr(llvm::Attribute::AttrKind::Alignment);
              AI->addAttrs(llvm::AttrBuilder(getLLVMContext()).addAlignmentAttr(
                  llvm::Align(AlignmentInt)));
            }
          }
        }

        // Set 'noalias' if an argument type has the `restrict` qualifier.
        if (Arg->getType().isRestrictQualified() ||
            (CurCodeDecl &&
             CurCodeDecl->hasAttr<SYCLIntelKernelArgsRestrictAttr>() &&
             Arg->getType()->isPointerType()) ||
            (Arg->hasAttr<RestrictAttr>() && Arg->getType()->isPointerType()))
          AI->addAttr(llvm::Attribute::NoAlias);
      }

      // Prepare the argument value. If we have the trivial case, handle it
      // with no muss and fuss.
      if (!isa<llvm::StructType>(ArgI.getCoerceToType()) &&
          ArgI.getCoerceToType() == ConvertType(Ty) &&
          ArgI.getDirectOffset() == 0) {
        assert(NumIRArgs == 1);

        // LLVM expects swifterror parameters to be used in very restricted
        // ways.  Copy the value into a less-restricted temporary.
        llvm::Value *V = AI;
        if (FI.getExtParameterInfo(ArgNo).getABI()
              == ParameterABI::SwiftErrorResult) {
          QualType pointeeTy = Ty->getPointeeType();
          assert(pointeeTy->isPointerType());
          Address temp =
            CreateMemTemp(pointeeTy, getPointerAlign(), "swifterror.temp");
          Address arg(V, ConvertTypeForMem(pointeeTy),
                      getContext().getTypeAlignInChars(pointeeTy));
          llvm::Value *incomingErrorValue = Builder.CreateLoad(arg);
          Builder.CreateStore(incomingErrorValue, temp);
          V = temp.getPointer();

          // Push a cleanup to copy the value back at the end of the function.
          // The convention does not guarantee that the value will be written
          // back if the function exits with an unwind exception.
          EHStack.pushCleanup<CopyBackSwiftError>(NormalCleanup, temp, arg);
        }

        // Ensure the argument is the correct type.
        if (V->getType() != ArgI.getCoerceToType())
          V = Builder.CreateBitCast(V, ArgI.getCoerceToType());

        if (isPromoted)
          V = emitArgumentDemotion(*this, Arg, V);

        // Because of merging of function types from multiple decls it is
        // possible for the type of an argument to not match the corresponding
        // type in the function type. Since we are codegening the callee
        // in here, add a cast to the argument type.
        llvm::Type *LTy = ConvertType(Arg->getType());
        if (V->getType() != LTy)
          V = Builder.CreateBitCast(V, LTy);

        ArgVals.push_back(ParamValue::forDirect(V));
        break;
      }

      // VLST arguments are coerced to VLATs at the function boundary for
      // ABI consistency. If this is a VLST that was coerced to
      // a VLAT at the function boundary and the types match up, use
      // llvm.vector.extract to convert back to the original VLST.
      if (auto *VecTyTo = dyn_cast<llvm::FixedVectorType>(ConvertType(Ty))) {
        llvm::Value *Coerced = Fn->getArg(FirstIRArg);
        if (auto *VecTyFrom =
                dyn_cast<llvm::ScalableVectorType>(Coerced->getType())) {
          // If we are casting a scalable 16 x i1 predicate vector to a fixed i8
          // vector, bitcast the source and use a vector extract.
          auto PredType =
              llvm::ScalableVectorType::get(Builder.getInt1Ty(), 16);
          if (VecTyFrom == PredType &&
              VecTyTo->getElementType() == Builder.getInt8Ty()) {
            VecTyFrom = llvm::ScalableVectorType::get(Builder.getInt8Ty(), 2);
            Coerced = Builder.CreateBitCast(Coerced, VecTyFrom);
          }
          if (VecTyFrom->getElementType() == VecTyTo->getElementType()) {
            llvm::Value *Zero = llvm::Constant::getNullValue(CGM.Int64Ty);

            assert(NumIRArgs == 1);
            Coerced->setName(Arg->getName() + ".coerce");
            ArgVals.push_back(ParamValue::forDirect(Builder.CreateExtractVector(
                VecTyTo, Coerced, Zero, "castFixedSve")));
            break;
          }
        }
      }

      Address Alloca = CreateMemTemp(Ty, getContext().getDeclAlign(Arg),
                                     Arg->getName());

      // Pointer to store into.
      Address Ptr = emitAddressAtOffset(*this, Alloca, ArgI);

      // Fast-isel and the optimizer generally like scalar values better than
      // FCAs, so we flatten them if this is safe to do for this argument.
      llvm::StructType *STy = dyn_cast<llvm::StructType>(ArgI.getCoerceToType());
      if (ArgI.isDirect() && ArgI.getCanBeFlattened() && STy &&
          STy->getNumElements() > 1) {
        uint64_t SrcSize = CGM.getDataLayout().getTypeAllocSize(STy);
        llvm::Type *DstTy = Ptr.getElementType();
        uint64_t DstSize = CGM.getDataLayout().getTypeAllocSize(DstTy);

        Address AddrToStoreInto = Address::invalid();
        if (SrcSize <= DstSize) {
          AddrToStoreInto = Builder.CreateElementBitCast(Ptr, STy);
        } else {
          AddrToStoreInto =
            CreateTempAlloca(STy, Alloca.getAlignment(), "coerce");
        }

        assert(STy->getNumElements() == NumIRArgs);
        for (unsigned i = 0, e = STy->getNumElements(); i != e; ++i) {
          auto AI = Fn->getArg(FirstIRArg + i);
          AI->setName(Arg->getName() + ".coerce" + Twine(i));
          Address EltPtr = Builder.CreateStructGEP(AddrToStoreInto, i);
          Builder.CreateStore(AI, EltPtr);
        }

        if (SrcSize > DstSize) {
          Builder.CreateMemCpy(Ptr, AddrToStoreInto, DstSize);
        }

      } else {
        // Simple case, just do a coerced store of the argument into the alloca.
        assert(NumIRArgs == 1);
        auto AI = Fn->getArg(FirstIRArg);
        AI->setName(Arg->getName() + ".coerce");
        CreateCoercedStore(AI, Ptr, /*DstIsVolatile=*/false, *this);
      }

      // Match to what EmitParmDecl is expecting for this type.
      if (CodeGenFunction::hasScalarEvaluationKind(Ty)) {
        llvm::Value *V =
            EmitLoadOfScalar(Alloca, false, Ty, Arg->getBeginLoc());
        if (isPromoted)
          V = emitArgumentDemotion(*this, Arg, V);
        ArgVals.push_back(ParamValue::forDirect(V));
      } else {
        ArgVals.push_back(ParamValue::forIndirect(Alloca));
      }
      break;
    }

    case ABIArgInfo::CoerceAndExpand: {
      // Reconstruct into a temporary.
      Address alloca = CreateMemTemp(Ty, getContext().getDeclAlign(Arg));
      ArgVals.push_back(ParamValue::forIndirect(alloca));

      auto coercionType = ArgI.getCoerceAndExpandType();
      alloca = Builder.CreateElementBitCast(alloca, coercionType);

      unsigned argIndex = FirstIRArg;
      for (unsigned i = 0, e = coercionType->getNumElements(); i != e; ++i) {
        llvm::Type *eltType = coercionType->getElementType(i);
        if (ABIArgInfo::isPaddingForCoerceAndExpand(eltType))
          continue;

        auto eltAddr = Builder.CreateStructGEP(alloca, i);
        auto elt = Fn->getArg(argIndex++);
        Builder.CreateStore(elt, eltAddr);
      }
      assert(argIndex == FirstIRArg + NumIRArgs);
      break;
    }

    case ABIArgInfo::Expand: {
      // If this structure was expanded into multiple arguments then
      // we need to create a temporary and reconstruct it from the
      // arguments.
      Address Alloca = CreateMemTemp(Ty, getContext().getDeclAlign(Arg));
      LValue LV = MakeAddrLValue(Alloca, Ty);
      ArgVals.push_back(ParamValue::forIndirect(Alloca));

      auto FnArgIter = Fn->arg_begin() + FirstIRArg;
      ExpandTypeFromArgs(Ty, LV, FnArgIter);
      assert(FnArgIter == Fn->arg_begin() + FirstIRArg + NumIRArgs);
      for (unsigned i = 0, e = NumIRArgs; i != e; ++i) {
        auto AI = Fn->getArg(FirstIRArg + i);
        AI->setName(Arg->getName() + "." + Twine(i));
      }
      break;
    }

    case ABIArgInfo::Ignore:
      assert(NumIRArgs == 0);
      // Initialize the local variable appropriately.
      if (!hasScalarEvaluationKind(Ty)) {
        ArgVals.push_back(ParamValue::forIndirect(CreateMemTemp(Ty)));
      } else {
        llvm::Value *U = llvm::UndefValue::get(ConvertType(Arg->getType()));
        ArgVals.push_back(ParamValue::forDirect(U));
      }
      break;
    }
  }

  if (getTarget().getCXXABI().areArgsDestroyedLeftToRightInCallee()) {
    for (int I = Args.size() - 1; I >= 0; --I)
      EmitParmDecl(*Args[I], ArgVals[I], I + 1);
  } else {
    for (unsigned I = 0, E = Args.size(); I != E; ++I)
      EmitParmDecl(*Args[I], ArgVals[I], I + 1);
  }
}

static void eraseUnusedBitCasts(llvm::Instruction *insn) {
  while (insn->use_empty()) {
    llvm::BitCastInst *bitcast = dyn_cast<llvm::BitCastInst>(insn);
    if (!bitcast) return;

    // This is "safe" because we would have used a ConstantExpr otherwise.
    insn = cast<llvm::Instruction>(bitcast->getOperand(0));
    bitcast->eraseFromParent();
  }
}

/// Try to emit a fused autorelease of a return result.
static llvm::Value *tryEmitFusedAutoreleaseOfResult(CodeGenFunction &CGF,
                                                    llvm::Value *result) {
  // We must be immediately followed the cast.
  llvm::BasicBlock *BB = CGF.Builder.GetInsertBlock();
  if (BB->empty()) return nullptr;
  if (&BB->back() != result) return nullptr;

  llvm::Type *resultType = result->getType();

  // result is in a BasicBlock and is therefore an Instruction.
  llvm::Instruction *generator = cast<llvm::Instruction>(result);

  SmallVector<llvm::Instruction *, 4> InstsToKill;

  // Look for:
  //  %generator = bitcast %type1* %generator2 to %type2*
  while (llvm::BitCastInst *bitcast = dyn_cast<llvm::BitCastInst>(generator)) {
    // We would have emitted this as a constant if the operand weren't
    // an Instruction.
    generator = cast<llvm::Instruction>(bitcast->getOperand(0));

    // Require the generator to be immediately followed by the cast.
    if (generator->getNextNode() != bitcast)
      return nullptr;

    InstsToKill.push_back(bitcast);
  }

  // Look for:
  //   %generator = call i8* @objc_retain(i8* %originalResult)
  // or
  //   %generator = call i8* @objc_retainAutoreleasedReturnValue(i8* %originalResult)
  llvm::CallInst *call = dyn_cast<llvm::CallInst>(generator);
  if (!call) return nullptr;

  bool doRetainAutorelease;

  if (call->getCalledOperand() == CGF.CGM.getObjCEntrypoints().objc_retain) {
    doRetainAutorelease = true;
  } else if (call->getCalledOperand() ==
             CGF.CGM.getObjCEntrypoints().objc_retainAutoreleasedReturnValue) {
    doRetainAutorelease = false;

    // If we emitted an assembly marker for this call (and the
    // ARCEntrypoints field should have been set if so), go looking
    // for that call.  If we can't find it, we can't do this
    // optimization.  But it should always be the immediately previous
    // instruction, unless we needed bitcasts around the call.
    if (CGF.CGM.getObjCEntrypoints().retainAutoreleasedReturnValueMarker) {
      llvm::Instruction *prev = call->getPrevNode();
      assert(prev);
      if (isa<llvm::BitCastInst>(prev)) {
        prev = prev->getPrevNode();
        assert(prev);
      }
      assert(isa<llvm::CallInst>(prev));
      assert(cast<llvm::CallInst>(prev)->getCalledOperand() ==
             CGF.CGM.getObjCEntrypoints().retainAutoreleasedReturnValueMarker);
      InstsToKill.push_back(prev);
    }
  } else {
    return nullptr;
  }

  result = call->getArgOperand(0);
  InstsToKill.push_back(call);

  // Keep killing bitcasts, for sanity.  Note that we no longer care
  // about precise ordering as long as there's exactly one use.
  while (llvm::BitCastInst *bitcast = dyn_cast<llvm::BitCastInst>(result)) {
    if (!bitcast->hasOneUse()) break;
    InstsToKill.push_back(bitcast);
    result = bitcast->getOperand(0);
  }

  // Delete all the unnecessary instructions, from latest to earliest.
  for (auto *I : InstsToKill)
    I->eraseFromParent();

  // Do the fused retain/autorelease if we were asked to.
  if (doRetainAutorelease)
    result = CGF.EmitARCRetainAutoreleaseReturnValue(result);

  // Cast back to the result type.
  return CGF.Builder.CreateBitCast(result, resultType);
}

/// If this is a +1 of the value of an immutable 'self', remove it.
static llvm::Value *tryRemoveRetainOfSelf(CodeGenFunction &CGF,
                                          llvm::Value *result) {
  // This is only applicable to a method with an immutable 'self'.
  const ObjCMethodDecl *method =
    dyn_cast_or_null<ObjCMethodDecl>(CGF.CurCodeDecl);
  if (!method) return nullptr;
  const VarDecl *self = method->getSelfDecl();
  if (!self->getType().isConstQualified()) return nullptr;

  // Look for a retain call.
  llvm::CallInst *retainCall =
    dyn_cast<llvm::CallInst>(result->stripPointerCasts());
  if (!retainCall || retainCall->getCalledOperand() !=
                         CGF.CGM.getObjCEntrypoints().objc_retain)
    return nullptr;

  // Look for an ordinary load of 'self'.
  llvm::Value *retainedValue = retainCall->getArgOperand(0);
  llvm::LoadInst *load =
    dyn_cast<llvm::LoadInst>(retainedValue->stripPointerCasts());
  if (!load || load->isAtomic() || load->isVolatile() ||
      load->getPointerOperand() != CGF.GetAddrOfLocalVar(self).getPointer())
    return nullptr;

  // Okay!  Burn it all down.  This relies for correctness on the
  // assumption that the retain is emitted as part of the return and
  // that thereafter everything is used "linearly".
  llvm::Type *resultType = result->getType();
  eraseUnusedBitCasts(cast<llvm::Instruction>(result));
  assert(retainCall->use_empty());
  retainCall->eraseFromParent();
  eraseUnusedBitCasts(cast<llvm::Instruction>(retainedValue));

  return CGF.Builder.CreateBitCast(load, resultType);
}

/// Emit an ARC autorelease of the result of a function.
///
/// \return the value to actually return from the function
static llvm::Value *emitAutoreleaseOfResult(CodeGenFunction &CGF,
                                            llvm::Value *result) {
  // If we're returning 'self', kill the initial retain.  This is a
  // heuristic attempt to "encourage correctness" in the really unfortunate
  // case where we have a return of self during a dealloc and we desperately
  // need to avoid the possible autorelease.
  if (llvm::Value *self = tryRemoveRetainOfSelf(CGF, result))
    return self;

  // At -O0, try to emit a fused retain/autorelease.
  if (CGF.shouldUseFusedARCCalls())
    if (llvm::Value *fused = tryEmitFusedAutoreleaseOfResult(CGF, result))
      return fused;

  return CGF.EmitARCAutoreleaseReturnValue(result);
}

/// Heuristically search for a dominating store to the return-value slot.
static llvm::StoreInst *findDominatingStoreToReturnValue(CodeGenFunction &CGF) {
  // Check if a User is a store which pointerOperand is the ReturnValue.
  // We are looking for stores to the ReturnValue, not for stores of the
  // ReturnValue to some other location.
  auto GetStoreIfValid = [&CGF](llvm::User *U) -> llvm::StoreInst * {
    auto *SI = dyn_cast<llvm::StoreInst>(U);
    if (!SI || SI->getPointerOperand() != CGF.ReturnValue.getPointer() ||
        SI->getValueOperand()->getType() != CGF.ReturnValue.getElementType())
      return nullptr;
    // These aren't actually possible for non-coerced returns, and we
    // only care about non-coerced returns on this code path.
    assert(!SI->isAtomic() && !SI->isVolatile());
    return SI;
  };
  // If there are multiple uses of the return-value slot, just check
  // for something immediately preceding the IP.  Sometimes this can
  // happen with how we generate implicit-returns; it can also happen
  // with noreturn cleanups.
  if (!CGF.ReturnValue.getPointer()->hasOneUse()) {
    llvm::BasicBlock *IP = CGF.Builder.GetInsertBlock();
    if (IP->empty()) return nullptr;

    // Look at directly preceding instruction, skipping bitcasts and lifetime
    // markers.
    for (llvm::Instruction &I : make_range(IP->rbegin(), IP->rend())) {
      if (isa<llvm::BitCastInst>(&I))
        continue;
      if (auto *II = dyn_cast<llvm::IntrinsicInst>(&I))
        if (II->getIntrinsicID() == llvm::Intrinsic::lifetime_end)
          continue;

      return GetStoreIfValid(&I);
    }
    return nullptr;
  }

  llvm::StoreInst *store =
      GetStoreIfValid(CGF.ReturnValue.getPointer()->user_back());
  if (!store) return nullptr;

  // Now do a first-and-dirty dominance check: just walk up the
  // single-predecessors chain from the current insertion point.
  llvm::BasicBlock *StoreBB = store->getParent();
  llvm::BasicBlock *IP = CGF.Builder.GetInsertBlock();
  while (IP != StoreBB) {
    if (!(IP = IP->getSinglePredecessor()))
      return nullptr;
  }

  // Okay, the store's basic block dominates the insertion point; we
  // can do our thing.
  return store;
}

// Helper functions for EmitCMSEClearRecord

// Set the bits corresponding to a field having width `BitWidth` and located at
// offset `BitOffset` (from the least significant bit) within a storage unit of
// `Bits.size()` bytes. Each element of `Bits` corresponds to one target byte.
// Use little-endian layout, i.e.`Bits[0]` is the LSB.
static void setBitRange(SmallVectorImpl<uint64_t> &Bits, int BitOffset,
                        int BitWidth, int CharWidth) {
  assert(CharWidth <= 64);
  assert(static_cast<unsigned>(BitWidth) <= Bits.size() * CharWidth);

  int Pos = 0;
  if (BitOffset >= CharWidth) {
    Pos += BitOffset / CharWidth;
    BitOffset = BitOffset % CharWidth;
  }

  const uint64_t Used = (uint64_t(1) << CharWidth) - 1;
  if (BitOffset + BitWidth >= CharWidth) {
    Bits[Pos++] |= (Used << BitOffset) & Used;
    BitWidth -= CharWidth - BitOffset;
    BitOffset = 0;
  }

  while (BitWidth >= CharWidth) {
    Bits[Pos++] = Used;
    BitWidth -= CharWidth;
  }

  if (BitWidth > 0)
    Bits[Pos++] |= (Used >> (CharWidth - BitWidth)) << BitOffset;
}

// Set the bits corresponding to a field having width `BitWidth` and located at
// offset `BitOffset` (from the least significant bit) within a storage unit of
// `StorageSize` bytes, located at `StorageOffset` in `Bits`. Each element of
// `Bits` corresponds to one target byte. Use target endian layout.
static void setBitRange(SmallVectorImpl<uint64_t> &Bits, int StorageOffset,
                        int StorageSize, int BitOffset, int BitWidth,
                        int CharWidth, bool BigEndian) {

  SmallVector<uint64_t, 8> TmpBits(StorageSize);
  setBitRange(TmpBits, BitOffset, BitWidth, CharWidth);

  if (BigEndian)
    std::reverse(TmpBits.begin(), TmpBits.end());

  for (uint64_t V : TmpBits)
    Bits[StorageOffset++] |= V;
}

static void setUsedBits(CodeGenModule &, QualType, int,
                        SmallVectorImpl<uint64_t> &);

// Set the bits in `Bits`, which correspond to the value representations of
// the actual members of the record type `RTy`. Note that this function does
// not handle base classes, virtual tables, etc, since they cannot happen in
// CMSE function arguments or return. The bit mask corresponds to the target
// memory layout, i.e. it's endian dependent.
static void setUsedBits(CodeGenModule &CGM, const RecordType *RTy, int Offset,
                        SmallVectorImpl<uint64_t> &Bits) {
  ASTContext &Context = CGM.getContext();
  int CharWidth = Context.getCharWidth();
  const RecordDecl *RD = RTy->getDecl()->getDefinition();
  const ASTRecordLayout &ASTLayout = Context.getASTRecordLayout(RD);
  const CGRecordLayout &Layout = CGM.getTypes().getCGRecordLayout(RD);

  int Idx = 0;
  for (auto I = RD->field_begin(), E = RD->field_end(); I != E; ++I, ++Idx) {
    const FieldDecl *F = *I;

    if (F->isUnnamedBitfield() || F->isZeroLengthBitField(Context) ||
        F->getType()->isIncompleteArrayType())
      continue;

    if (F->isBitField()) {
      const CGBitFieldInfo &BFI = Layout.getBitFieldInfo(F);
      setBitRange(Bits, Offset + BFI.StorageOffset.getQuantity(),
                  BFI.StorageSize / CharWidth, BFI.Offset,
                  BFI.Size, CharWidth,
                  CGM.getDataLayout().isBigEndian());
      continue;
    }

    setUsedBits(CGM, F->getType(),
                Offset + ASTLayout.getFieldOffset(Idx) / CharWidth, Bits);
  }
}

// Set the bits in `Bits`, which correspond to the value representations of
// the elements of an array type `ATy`.
static void setUsedBits(CodeGenModule &CGM, const ConstantArrayType *ATy,
                        int Offset, SmallVectorImpl<uint64_t> &Bits) {
  const ASTContext &Context = CGM.getContext();

  QualType ETy = Context.getBaseElementType(ATy);
  int Size = Context.getTypeSizeInChars(ETy).getQuantity();
  SmallVector<uint64_t, 4> TmpBits(Size);
  setUsedBits(CGM, ETy, 0, TmpBits);

  for (int I = 0, N = Context.getConstantArrayElementCount(ATy); I < N; ++I) {
    auto Src = TmpBits.begin();
    auto Dst = Bits.begin() + Offset + I * Size;
    for (int J = 0; J < Size; ++J)
      *Dst++ |= *Src++;
  }
}

// Set the bits in `Bits`, which correspond to the value representations of
// the type `QTy`.
static void setUsedBits(CodeGenModule &CGM, QualType QTy, int Offset,
                        SmallVectorImpl<uint64_t> &Bits) {
  if (const auto *RTy = QTy->getAs<RecordType>())
    return setUsedBits(CGM, RTy, Offset, Bits);

  ASTContext &Context = CGM.getContext();
  if (const auto *ATy = Context.getAsConstantArrayType(QTy))
    return setUsedBits(CGM, ATy, Offset, Bits);

  int Size = Context.getTypeSizeInChars(QTy).getQuantity();
  if (Size <= 0)
    return;

  std::fill_n(Bits.begin() + Offset, Size,
              (uint64_t(1) << Context.getCharWidth()) - 1);
}

static uint64_t buildMultiCharMask(const SmallVectorImpl<uint64_t> &Bits,
                                   int Pos, int Size, int CharWidth,
                                   bool BigEndian) {
  assert(Size > 0);
  uint64_t Mask = 0;
  if (BigEndian) {
    for (auto P = Bits.begin() + Pos, E = Bits.begin() + Pos + Size; P != E;
         ++P)
      Mask = (Mask << CharWidth) | *P;
  } else {
    auto P = Bits.begin() + Pos + Size, End = Bits.begin() + Pos;
    do
      Mask = (Mask << CharWidth) | *--P;
    while (P != End);
  }
  return Mask;
}

// Emit code to clear the bits in a record, which aren't a part of any user
// declared member, when the record is a function return.
llvm::Value *CodeGenFunction::EmitCMSEClearRecord(llvm::Value *Src,
                                                  llvm::IntegerType *ITy,
                                                  QualType QTy) {
  assert(Src->getType() == ITy);
  assert(ITy->getScalarSizeInBits() <= 64);

  const llvm::DataLayout &DataLayout = CGM.getDataLayout();
  int Size = DataLayout.getTypeStoreSize(ITy);
  SmallVector<uint64_t, 4> Bits(Size);
  setUsedBits(CGM, QTy->castAs<RecordType>(), 0, Bits);

  int CharWidth = CGM.getContext().getCharWidth();
  uint64_t Mask =
      buildMultiCharMask(Bits, 0, Size, CharWidth, DataLayout.isBigEndian());

  return Builder.CreateAnd(Src, Mask, "cmse.clear");
}

// Emit code to clear the bits in a record, which aren't a part of any user
// declared member, when the record is a function argument.
llvm::Value *CodeGenFunction::EmitCMSEClearRecord(llvm::Value *Src,
                                                  llvm::ArrayType *ATy,
                                                  QualType QTy) {
  const llvm::DataLayout &DataLayout = CGM.getDataLayout();
  int Size = DataLayout.getTypeStoreSize(ATy);
  SmallVector<uint64_t, 16> Bits(Size);
  setUsedBits(CGM, QTy->castAs<RecordType>(), 0, Bits);

  // Clear each element of the LLVM array.
  int CharWidth = CGM.getContext().getCharWidth();
  int CharsPerElt =
      ATy->getArrayElementType()->getScalarSizeInBits() / CharWidth;
  int MaskIndex = 0;
  llvm::Value *R = llvm::PoisonValue::get(ATy);
  for (int I = 0, N = ATy->getArrayNumElements(); I != N; ++I) {
    uint64_t Mask = buildMultiCharMask(Bits, MaskIndex, CharsPerElt, CharWidth,
                                       DataLayout.isBigEndian());
    MaskIndex += CharsPerElt;
    llvm::Value *T0 = Builder.CreateExtractValue(Src, I);
    llvm::Value *T1 = Builder.CreateAnd(T0, Mask, "cmse.clear");
    R = Builder.CreateInsertValue(R, T1, I);
  }

  return R;
}

void CodeGenFunction::EmitFunctionEpilog(const CGFunctionInfo &FI,
                                         bool EmitRetDbgLoc,
                                         SourceLocation EndLoc) {
  if (FI.isNoReturn()) {
    // Noreturn functions don't return.
    EmitUnreachable(EndLoc);
    return;
  }

  if (CurCodeDecl && CurCodeDecl->hasAttr<NakedAttr>()) {
    // Naked functions don't have epilogues.
    Builder.CreateUnreachable();
    return;
  }

  // Functions with no result always return void.
  if (!ReturnValue.isValid()) {
    Builder.CreateRetVoid();
    return;
  }

  llvm::DebugLoc RetDbgLoc;
  llvm::Value *RV = nullptr;
  QualType RetTy = FI.getReturnType();
  const ABIArgInfo &RetAI = FI.getReturnInfo();

  switch (RetAI.getKind()) {
  case ABIArgInfo::InAlloca:
    // Aggregates get evaluated directly into the destination.  Sometimes we
    // need to return the sret value in a register, though.
    assert(hasAggregateEvaluationKind(RetTy));
    if (RetAI.getInAllocaSRet()) {
      llvm::Function::arg_iterator EI = CurFn->arg_end();
      --EI;
      llvm::Value *ArgStruct = &*EI;
      llvm::Value *SRet = Builder.CreateStructGEP(
          FI.getArgStruct(), ArgStruct, RetAI.getInAllocaFieldIndex());
      llvm::Type *Ty =
          cast<llvm::GetElementPtrInst>(SRet)->getResultElementType();
      RV = Builder.CreateAlignedLoad(Ty, SRet, getPointerAlign(), "sret");
    }
    break;

  case ABIArgInfo::Indirect: {
    auto AI = CurFn->arg_begin();
    if (RetAI.isSRetAfterThis())
      ++AI;
    switch (getEvaluationKind(RetTy)) {
    case TEK_Complex: {
      ComplexPairTy RT =
        EmitLoadOfComplex(MakeAddrLValue(ReturnValue, RetTy), EndLoc);
      EmitStoreOfComplex(RT, MakeNaturalAlignAddrLValue(&*AI, RetTy),
                         /*isInit*/ true);
      break;
    }
    case TEK_Aggregate:
      // Do nothing; aggregates get evaluated directly into the destination.
      break;
    case TEK_Scalar: {
      LValueBaseInfo BaseInfo;
      TBAAAccessInfo TBAAInfo;
      CharUnits Alignment =
          CGM.getNaturalTypeAlignment(RetTy, &BaseInfo, &TBAAInfo);
      Address ArgAddr(&*AI, ConvertType(RetTy), Alignment);
      LValue ArgVal =
          LValue::MakeAddr(ArgAddr, RetTy, getContext(), BaseInfo, TBAAInfo);
      EmitStoreOfScalar(
          Builder.CreateLoad(ReturnValue), ArgVal, /*isInit*/ true);
      break;
    }
    }
    break;
  }

  case ABIArgInfo::Extend:
  case ABIArgInfo::Direct:
    if (RetAI.getCoerceToType() == ConvertType(RetTy) &&
        RetAI.getDirectOffset() == 0) {
      // The internal return value temp always will have pointer-to-return-type
      // type, just do a load.

      // If there is a dominating store to ReturnValue, we can elide
      // the load, zap the store, and usually zap the alloca.
      if (llvm::StoreInst *SI =
              findDominatingStoreToReturnValue(*this)) {
        // Reuse the debug location from the store unless there is
        // cleanup code to be emitted between the store and return
        // instruction.
        if (EmitRetDbgLoc && !AutoreleaseResult)
          RetDbgLoc = SI->getDebugLoc();
        // Get the stored value and nuke the now-dead store.
        RV = SI->getValueOperand();
        SI->eraseFromParent();

      // Otherwise, we have to do a simple load.
      } else {
        RV = Builder.CreateLoad(ReturnValue);
      }
    } else {
      // If the value is offset in memory, apply the offset now.
      Address V = emitAddressAtOffset(*this, ReturnValue, RetAI);

      RV = CreateCoercedLoad(V, RetAI.getCoerceToType(), *this);
    }

    // In ARC, end functions that return a retainable type with a call
    // to objc_autoreleaseReturnValue.
    if (AutoreleaseResult) {
#ifndef NDEBUG
      // Type::isObjCRetainabletype has to be called on a QualType that hasn't
      // been stripped of the typedefs, so we cannot use RetTy here. Get the
      // original return type of FunctionDecl, CurCodeDecl, and BlockDecl from
      // CurCodeDecl or BlockInfo.
      QualType RT;

      if (auto *FD = dyn_cast<FunctionDecl>(CurCodeDecl))
        RT = FD->getReturnType();
      else if (auto *MD = dyn_cast<ObjCMethodDecl>(CurCodeDecl))
        RT = MD->getReturnType();
      else if (isa<BlockDecl>(CurCodeDecl))
        RT = BlockInfo->BlockExpression->getFunctionType()->getReturnType();
      else
        llvm_unreachable("Unexpected function/method type");

      assert(getLangOpts().ObjCAutoRefCount &&
             !FI.isReturnsRetained() &&
             RT->isObjCRetainableType());
#endif
      RV = emitAutoreleaseOfResult(*this, RV);
    }

    break;

  case ABIArgInfo::Ignore:
    break;

  case ABIArgInfo::CoerceAndExpand: {
    auto coercionType = RetAI.getCoerceAndExpandType();

    // Load all of the coerced elements out into results.
    llvm::SmallVector<llvm::Value*, 4> results;
    Address addr = Builder.CreateElementBitCast(ReturnValue, coercionType);
    for (unsigned i = 0, e = coercionType->getNumElements(); i != e; ++i) {
      auto coercedEltType = coercionType->getElementType(i);
      if (ABIArgInfo::isPaddingForCoerceAndExpand(coercedEltType))
        continue;

      auto eltAddr = Builder.CreateStructGEP(addr, i);
      auto elt = Builder.CreateLoad(eltAddr);
      results.push_back(elt);
    }

    // If we have one result, it's the single direct result type.
    if (results.size() == 1) {
      RV = results[0];

    // Otherwise, we need to make a first-class aggregate.
    } else {
      // Construct a return type that lacks padding elements.
      llvm::Type *returnType = RetAI.getUnpaddedCoerceAndExpandType();

      RV = llvm::PoisonValue::get(returnType);
      for (unsigned i = 0, e = results.size(); i != e; ++i) {
        RV = Builder.CreateInsertValue(RV, results[i], i);
      }
    }
    break;
  }
  case ABIArgInfo::Expand:
  case ABIArgInfo::IndirectAliased:
    llvm_unreachable("Invalid ABI kind for return argument");
  }

  llvm::Instruction *Ret;
  if (RV) {
    if (CurFuncDecl && CurFuncDecl->hasAttr<CmseNSEntryAttr>()) {
      // For certain return types, clear padding bits, as they may reveal
      // sensitive information.
      // Small struct/union types are passed as integers.
      auto *ITy = dyn_cast<llvm::IntegerType>(RV->getType());
      if (ITy != nullptr && isa<RecordType>(RetTy.getCanonicalType()))
        RV = EmitCMSEClearRecord(RV, ITy, RetTy);
    }
    EmitReturnValueCheck(RV);
    Ret = Builder.CreateRet(RV);
  } else {
    Ret = Builder.CreateRetVoid();
  }

  if (RetDbgLoc)
    Ret->setDebugLoc(std::move(RetDbgLoc));
}

void CodeGenFunction::EmitReturnValueCheck(llvm::Value *RV) {
  // A current decl may not be available when emitting vtable thunks.
  if (!CurCodeDecl)
    return;

  // If the return block isn't reachable, neither is this check, so don't emit
  // it.
  if (ReturnBlock.isValid() && ReturnBlock.getBlock()->use_empty())
    return;

  ReturnsNonNullAttr *RetNNAttr = nullptr;
  if (SanOpts.has(SanitizerKind::ReturnsNonnullAttribute))
    RetNNAttr = CurCodeDecl->getAttr<ReturnsNonNullAttr>();

  if (!RetNNAttr && !requiresReturnValueNullabilityCheck())
    return;

  // Prefer the returns_nonnull attribute if it's present.
  SourceLocation AttrLoc;
  SanitizerMask CheckKind;
  SanitizerHandler Handler;
  if (RetNNAttr) {
    assert(!requiresReturnValueNullabilityCheck() &&
           "Cannot check nullability and the nonnull attribute");
    AttrLoc = RetNNAttr->getLocation();
    CheckKind = SanitizerKind::ReturnsNonnullAttribute;
    Handler = SanitizerHandler::NonnullReturn;
  } else {
    if (auto *DD = dyn_cast<DeclaratorDecl>(CurCodeDecl))
      if (auto *TSI = DD->getTypeSourceInfo())
        if (auto FTL = TSI->getTypeLoc().getAsAdjusted<FunctionTypeLoc>())
          AttrLoc = FTL.getReturnLoc().findNullabilityLoc();
    CheckKind = SanitizerKind::NullabilityReturn;
    Handler = SanitizerHandler::NullabilityReturn;
  }

  SanitizerScope SanScope(this);

  // Make sure the "return" source location is valid. If we're checking a
  // nullability annotation, make sure the preconditions for the check are met.
  llvm::BasicBlock *Check = createBasicBlock("nullcheck");
  llvm::BasicBlock *NoCheck = createBasicBlock("no.nullcheck");
  llvm::Value *SLocPtr = Builder.CreateLoad(ReturnLocation, "return.sloc.load");
  llvm::Value *CanNullCheck = Builder.CreateIsNotNull(SLocPtr);
  if (requiresReturnValueNullabilityCheck())
    CanNullCheck =
        Builder.CreateAnd(CanNullCheck, RetValNullabilityPrecondition);
  Builder.CreateCondBr(CanNullCheck, Check, NoCheck);
  EmitBlock(Check);

  // Now do the null check.
  llvm::Value *Cond = Builder.CreateIsNotNull(RV);
  llvm::Constant *StaticData[] = {EmitCheckSourceLocation(AttrLoc)};
  llvm::Value *DynamicData[] = {SLocPtr};
  EmitCheck(std::make_pair(Cond, CheckKind), Handler, StaticData, DynamicData);

  EmitBlock(NoCheck);

#ifndef NDEBUG
  // The return location should not be used after the check has been emitted.
  ReturnLocation = Address::invalid();
#endif
}

static bool isInAllocaArgument(CGCXXABI &ABI, QualType type) {
  const CXXRecordDecl *RD = type->getAsCXXRecordDecl();
  return RD && ABI.getRecordArgABI(RD) == CGCXXABI::RAA_DirectInMemory;
}

static AggValueSlot createPlaceholderSlot(CodeGenFunction &CGF,
                                          QualType Ty) {
  // FIXME: Generate IR in one pass, rather than going back and fixing up these
  // placeholders.
  llvm::Type *IRTy = CGF.ConvertTypeForMem(Ty);
  llvm::Type *IRPtrTy = IRTy->getPointerTo();
  llvm::Value *Placeholder = llvm::PoisonValue::get(IRPtrTy->getPointerTo());

  // FIXME: When we generate this IR in one pass, we shouldn't need
  // this win32-specific alignment hack.
  CharUnits Align = CharUnits::fromQuantity(4);
  Placeholder = CGF.Builder.CreateAlignedLoad(IRPtrTy, Placeholder, Align);

  return AggValueSlot::forAddr(Address(Placeholder, IRTy, Align),
                               Ty.getQualifiers(),
                               AggValueSlot::IsNotDestructed,
                               AggValueSlot::DoesNotNeedGCBarriers,
                               AggValueSlot::IsNotAliased,
                               AggValueSlot::DoesNotOverlap);
}

void CodeGenFunction::EmitDelegateCallArg(CallArgList &args,
                                          const VarDecl *param,
                                          SourceLocation loc) {
  // StartFunction converted the ABI-lowered parameter(s) into a
  // local alloca.  We need to turn that into an r-value suitable
  // for EmitCall.
  Address local = GetAddrOfLocalVar(param);

  QualType type = param->getType();

  if (isInAllocaArgument(CGM.getCXXABI(), type)) {
    CGM.ErrorUnsupported(param, "forwarded non-trivially copyable parameter");
  }

  // GetAddrOfLocalVar returns a pointer-to-pointer for references,
  // but the argument needs to be the original pointer.
  if (type->isReferenceType()) {
    args.add(RValue::get(Builder.CreateLoad(local)), type);

  // In ARC, move out of consumed arguments so that the release cleanup
  // entered by StartFunction doesn't cause an over-release.  This isn't
  // optimal -O0 code generation, but it should get cleaned up when
  // optimization is enabled.  This also assumes that delegate calls are
  // performed exactly once for a set of arguments, but that should be safe.
  } else if (getLangOpts().ObjCAutoRefCount &&
             param->hasAttr<NSConsumedAttr>() &&
             type->isObjCRetainableType()) {
    llvm::Value *ptr = Builder.CreateLoad(local);
    auto null =
      llvm::ConstantPointerNull::get(cast<llvm::PointerType>(ptr->getType()));
    Builder.CreateStore(null, local);
    args.add(RValue::get(ptr), type);

  // For the most part, we just need to load the alloca, except that
  // aggregate r-values are actually pointers to temporaries.
  } else {
    args.add(convertTempToRValue(local, type, loc), type);
  }

  // Deactivate the cleanup for the callee-destructed param that was pushed.
  if (type->isRecordType() && !CurFuncIsThunk &&
      type->castAs<RecordType>()->getDecl()->isParamDestroyedInCallee() &&
      param->needsDestruction(getContext())) {
    EHScopeStack::stable_iterator cleanup =
        CalleeDestructedParamCleanups.lookup(cast<ParmVarDecl>(param));
    assert(cleanup.isValid() &&
           "cleanup for callee-destructed param not recorded");
    // This unreachable is a temporary marker which will be removed later.
    llvm::Instruction *isActive = Builder.CreateUnreachable();
    args.addArgCleanupDeactivation(cleanup, isActive);
  }
}

static bool isProvablyNull(llvm::Value *addr) {
  return isa<llvm::ConstantPointerNull>(addr);
}

/// Emit the actual writing-back of a writeback.
static void emitWriteback(CodeGenFunction &CGF,
                          const CallArgList::Writeback &writeback) {
  const LValue &srcLV = writeback.Source;
  Address srcAddr = srcLV.getAddress(CGF);
  assert(!isProvablyNull(srcAddr.getPointer()) &&
         "shouldn't have writeback for provably null argument");

  llvm::BasicBlock *contBB = nullptr;

  // If the argument wasn't provably non-null, we need to null check
  // before doing the store.
  bool provablyNonNull = llvm::isKnownNonZero(srcAddr.getPointer(),
                                              CGF.CGM.getDataLayout());
  if (!provablyNonNull) {
    llvm::BasicBlock *writebackBB = CGF.createBasicBlock("icr.writeback");
    contBB = CGF.createBasicBlock("icr.done");

    llvm::Value *isNull =
      CGF.Builder.CreateIsNull(srcAddr.getPointer(), "icr.isnull");
    CGF.Builder.CreateCondBr(isNull, contBB, writebackBB);
    CGF.EmitBlock(writebackBB);
  }

  // Load the value to writeback.
  llvm::Value *value = CGF.Builder.CreateLoad(writeback.Temporary);

  // Cast it back, in case we're writing an id to a Foo* or something.
  value = CGF.Builder.CreateBitCast(value, srcAddr.getElementType(),
                                    "icr.writeback-cast");

  // Perform the writeback.

  // If we have a "to use" value, it's something we need to emit a use
  // of.  This has to be carefully threaded in: if it's done after the
  // release it's potentially undefined behavior (and the optimizer
  // will ignore it), and if it happens before the retain then the
  // optimizer could move the release there.
  if (writeback.ToUse) {
    assert(srcLV.getObjCLifetime() == Qualifiers::OCL_Strong);

    // Retain the new value.  No need to block-copy here:  the block's
    // being passed up the stack.
    value = CGF.EmitARCRetainNonBlock(value);

    // Emit the intrinsic use here.
    CGF.EmitARCIntrinsicUse(writeback.ToUse);

    // Load the old value (primitively).
    llvm::Value *oldValue = CGF.EmitLoadOfScalar(srcLV, SourceLocation());

    // Put the new value in place (primitively).
    CGF.EmitStoreOfScalar(value, srcLV, /*init*/ false);

    // Release the old value.
    CGF.EmitARCRelease(oldValue, srcLV.isARCPreciseLifetime());

  // Otherwise, we can just do a normal lvalue store.
  } else {
    CGF.EmitStoreThroughLValue(RValue::get(value), srcLV);
  }

  // Jump to the continuation block.
  if (!provablyNonNull)
    CGF.EmitBlock(contBB);
}

static void emitWritebacks(CodeGenFunction &CGF,
                           const CallArgList &args) {
  for (const auto &I : args.writebacks())
    emitWriteback(CGF, I);
}

static void deactivateArgCleanupsBeforeCall(CodeGenFunction &CGF,
                                            const CallArgList &CallArgs) {
  ArrayRef<CallArgList::CallArgCleanup> Cleanups =
    CallArgs.getCleanupsToDeactivate();
  // Iterate in reverse to increase the likelihood of popping the cleanup.
  for (const auto &I : llvm::reverse(Cleanups)) {
    CGF.DeactivateCleanupBlock(I.Cleanup, I.IsActiveIP);
    I.IsActiveIP->eraseFromParent();
  }
}

static const Expr *maybeGetUnaryAddrOfOperand(const Expr *E) {
  if (const UnaryOperator *uop = dyn_cast<UnaryOperator>(E->IgnoreParens()))
    if (uop->getOpcode() == UO_AddrOf)
      return uop->getSubExpr();
  return nullptr;
}

/// Emit an argument that's being passed call-by-writeback.  That is,
/// we are passing the address of an __autoreleased temporary; it
/// might be copy-initialized with the current value of the given
/// address, but it will definitely be copied out of after the call.
static void emitWritebackArg(CodeGenFunction &CGF, CallArgList &args,
                             const ObjCIndirectCopyRestoreExpr *CRE) {
  LValue srcLV;

  // Make an optimistic effort to emit the address as an l-value.
  // This can fail if the argument expression is more complicated.
  if (const Expr *lvExpr = maybeGetUnaryAddrOfOperand(CRE->getSubExpr())) {
    srcLV = CGF.EmitLValue(lvExpr);

  // Otherwise, just emit it as a scalar.
  } else {
    Address srcAddr = CGF.EmitPointerWithAlignment(CRE->getSubExpr());

    QualType srcAddrType =
      CRE->getSubExpr()->getType()->castAs<PointerType>()->getPointeeType();
    srcLV = CGF.MakeAddrLValue(srcAddr, srcAddrType);
  }
  Address srcAddr = srcLV.getAddress(CGF);

  // The dest and src types don't necessarily match in LLVM terms
  // because of the crazy ObjC compatibility rules.

  llvm::PointerType *destType =
      cast<llvm::PointerType>(CGF.ConvertType(CRE->getType()));
  llvm::Type *destElemType =
      CGF.ConvertTypeForMem(CRE->getType()->getPointeeType());

  // If the address is a constant null, just pass the appropriate null.
  if (isProvablyNull(srcAddr.getPointer())) {
    args.add(RValue::get(llvm::ConstantPointerNull::get(destType)),
             CRE->getType());
    return;
  }

  // Create the temporary.
  Address temp =
      CGF.CreateTempAlloca(destElemType, CGF.getPointerAlign(), "icr.temp");
  // Loading an l-value can introduce a cleanup if the l-value is __weak,
  // and that cleanup will be conditional if we can't prove that the l-value
  // isn't null, so we need to register a dominating point so that the cleanups
  // system will make valid IR.
  CodeGenFunction::ConditionalEvaluation condEval(CGF);

  // Zero-initialize it if we're not doing a copy-initialization.
  bool shouldCopy = CRE->shouldCopy();
  if (!shouldCopy) {
    llvm::Value *null =
        llvm::ConstantPointerNull::get(cast<llvm::PointerType>(destElemType));
    CGF.Builder.CreateStore(null, temp);
  }

  llvm::BasicBlock *contBB = nullptr;
  llvm::BasicBlock *originBB = nullptr;

  // If the address is *not* known to be non-null, we need to switch.
  llvm::Value *finalArgument;

  bool provablyNonNull = llvm::isKnownNonZero(srcAddr.getPointer(),
                                              CGF.CGM.getDataLayout());
  if (provablyNonNull) {
    finalArgument = temp.getPointer();
  } else {
    llvm::Value *isNull =
      CGF.Builder.CreateIsNull(srcAddr.getPointer(), "icr.isnull");

    finalArgument = CGF.Builder.CreateSelect(isNull,
                                   llvm::ConstantPointerNull::get(destType),
                                             temp.getPointer(), "icr.argument");

    // If we need to copy, then the load has to be conditional, which
    // means we need control flow.
    if (shouldCopy) {
      originBB = CGF.Builder.GetInsertBlock();
      contBB = CGF.createBasicBlock("icr.cont");
      llvm::BasicBlock *copyBB = CGF.createBasicBlock("icr.copy");
      CGF.Builder.CreateCondBr(isNull, contBB, copyBB);
      CGF.EmitBlock(copyBB);
      condEval.begin(CGF);
    }
  }

  llvm::Value *valueToUse = nullptr;

  // Perform a copy if necessary.
  if (shouldCopy) {
    RValue srcRV = CGF.EmitLoadOfLValue(srcLV, SourceLocation());
    assert(srcRV.isScalar());

    llvm::Value *src = srcRV.getScalarVal();
    src = CGF.Builder.CreateBitCast(src, destElemType, "icr.cast");

    // Use an ordinary store, not a store-to-lvalue.
    CGF.Builder.CreateStore(src, temp);

    // If optimization is enabled, and the value was held in a
    // __strong variable, we need to tell the optimizer that this
    // value has to stay alive until we're doing the store back.
    // This is because the temporary is effectively unretained,
    // and so otherwise we can violate the high-level semantics.
    if (CGF.CGM.getCodeGenOpts().OptimizationLevel != 0 &&
        srcLV.getObjCLifetime() == Qualifiers::OCL_Strong) {
      valueToUse = src;
    }
  }

  // Finish the control flow if we needed it.
  if (shouldCopy && !provablyNonNull) {
    llvm::BasicBlock *copyBB = CGF.Builder.GetInsertBlock();
    CGF.EmitBlock(contBB);

    // Make a phi for the value to intrinsically use.
    if (valueToUse) {
      llvm::PHINode *phiToUse = CGF.Builder.CreatePHI(valueToUse->getType(), 2,
                                                      "icr.to-use");
      phiToUse->addIncoming(valueToUse, copyBB);
      phiToUse->addIncoming(llvm::UndefValue::get(valueToUse->getType()),
                            originBB);
      valueToUse = phiToUse;
    }

    condEval.end(CGF);
  }

  args.addWriteback(srcLV, temp, valueToUse);
  args.add(RValue::get(finalArgument), CRE->getType());
}

void CallArgList::allocateArgumentMemory(CodeGenFunction &CGF) {
  assert(!StackBase);

  // Save the stack.
  llvm::Function *F = CGF.CGM.getIntrinsic(llvm::Intrinsic::stacksave);
  StackBase = CGF.Builder.CreateCall(F, {}, "inalloca.save");
}

void CallArgList::freeArgumentMemory(CodeGenFunction &CGF) const {
  if (StackBase) {
    // Restore the stack after the call.
    llvm::Function *F = CGF.CGM.getIntrinsic(llvm::Intrinsic::stackrestore);
    CGF.Builder.CreateCall(F, StackBase);
  }
}

void CodeGenFunction::EmitNonNullArgCheck(RValue RV, QualType ArgType,
                                          SourceLocation ArgLoc,
                                          AbstractCallee AC,
                                          unsigned ParmNum) {
  if (!AC.getDecl() || !(SanOpts.has(SanitizerKind::NonnullAttribute) ||
                         SanOpts.has(SanitizerKind::NullabilityArg)))
    return;

  // The param decl may be missing in a variadic function.
  auto PVD = ParmNum < AC.getNumParams() ? AC.getParamDecl(ParmNum) : nullptr;
  unsigned ArgNo = PVD ? PVD->getFunctionScopeIndex() : ParmNum;

  // Prefer the nonnull attribute if it's present.
  const NonNullAttr *NNAttr = nullptr;
  if (SanOpts.has(SanitizerKind::NonnullAttribute))
    NNAttr = getNonNullAttr(AC.getDecl(), PVD, ArgType, ArgNo);

  bool CanCheckNullability = false;
  if (SanOpts.has(SanitizerKind::NullabilityArg) && !NNAttr && PVD) {
    auto Nullability = PVD->getType()->getNullability();
    CanCheckNullability = Nullability &&
                          *Nullability == NullabilityKind::NonNull &&
                          PVD->getTypeSourceInfo();
  }

  if (!NNAttr && !CanCheckNullability)
    return;

  SourceLocation AttrLoc;
  SanitizerMask CheckKind;
  SanitizerHandler Handler;
  if (NNAttr) {
    AttrLoc = NNAttr->getLocation();
    CheckKind = SanitizerKind::NonnullAttribute;
    Handler = SanitizerHandler::NonnullArg;
  } else {
    AttrLoc = PVD->getTypeSourceInfo()->getTypeLoc().findNullabilityLoc();
    CheckKind = SanitizerKind::NullabilityArg;
    Handler = SanitizerHandler::NullabilityArg;
  }

  SanitizerScope SanScope(this);
  llvm::Value *Cond = EmitNonNullRValueCheck(RV, ArgType);
  llvm::Constant *StaticData[] = {
      EmitCheckSourceLocation(ArgLoc), EmitCheckSourceLocation(AttrLoc),
      llvm::ConstantInt::get(Int32Ty, ArgNo + 1),
  };
  EmitCheck(std::make_pair(Cond, CheckKind), Handler, StaticData, std::nullopt);
}

// Check if the call is going to use the inalloca convention. This needs to
// agree with CGFunctionInfo::usesInAlloca. The CGFunctionInfo is arranged
// later, so we can't check it directly.
static bool hasInAllocaArgs(CodeGenModule &CGM, CallingConv ExplicitCC,
                            ArrayRef<QualType> ArgTypes) {
  // The Swift calling conventions don't go through the target-specific
  // argument classification, they never use inalloca.
  // TODO: Consider limiting inalloca use to only calling conventions supported
  // by MSVC.
  if (ExplicitCC == CC_Swift || ExplicitCC == CC_SwiftAsync)
    return false;
  if (!CGM.getTarget().getCXXABI().isMicrosoft())
    return false;
  return llvm::any_of(ArgTypes, [&](QualType Ty) {
    return isInAllocaArgument(CGM.getCXXABI(), Ty);
  });
}

#ifndef NDEBUG
// Determine whether the given argument is an Objective-C method
// that may have type parameters in its signature.
static bool isObjCMethodWithTypeParams(const ObjCMethodDecl *method) {
  const DeclContext *dc = method->getDeclContext();
  if (const ObjCInterfaceDecl *classDecl = dyn_cast<ObjCInterfaceDecl>(dc)) {
    return classDecl->getTypeParamListAsWritten();
  }

  if (const ObjCCategoryDecl *catDecl = dyn_cast<ObjCCategoryDecl>(dc)) {
    return catDecl->getTypeParamList();
  }

  return false;
}
#endif

/// EmitCallArgs - Emit call arguments for a function.
void CodeGenFunction::EmitCallArgs(
    CallArgList &Args, PrototypeWrapper Prototype,
    llvm::iterator_range<CallExpr::const_arg_iterator> ArgRange,
    AbstractCallee AC, unsigned ParamsToSkip, EvaluationOrder Order) {
  SmallVector<QualType, 16> ArgTypes;

  assert((ParamsToSkip == 0 || Prototype.P) &&
         "Can't skip parameters if type info is not provided");

  // This variable only captures *explicitly* written conventions, not those
  // applied by default via command line flags or target defaults, such as
  // thiscall, aapcs, stdcall via -mrtd, etc. Computing that correctly would
  // require knowing if this is a C++ instance method or being able to see
  // unprototyped FunctionTypes.
  CallingConv ExplicitCC = CC_C;

  // First, if a prototype was provided, use those argument types.
  bool IsVariadic = false;
  if (Prototype.P) {
    const auto *MD = Prototype.P.dyn_cast<const ObjCMethodDecl *>();
    if (MD) {
      IsVariadic = MD->isVariadic();
      ExplicitCC = getCallingConventionForDecl(
          MD, CGM.getTarget().getTriple().isOSWindows());
      ArgTypes.assign(MD->param_type_begin() + ParamsToSkip,
                      MD->param_type_end());
    } else {
      const auto *FPT = Prototype.P.get<const FunctionProtoType *>();
      IsVariadic = FPT->isVariadic();
      ExplicitCC = FPT->getExtInfo().getCC();
      ArgTypes.assign(FPT->param_type_begin() + ParamsToSkip,
                      FPT->param_type_end());
    }

#ifndef NDEBUG
    // Check that the prototyped types match the argument expression types.
    bool isGenericMethod = MD && isObjCMethodWithTypeParams(MD);
    CallExpr::const_arg_iterator Arg = ArgRange.begin();
    for (QualType Ty : ArgTypes) {
      assert(Arg != ArgRange.end() && "Running over edge of argument list!");
      assert(
          (isGenericMethod || Ty->isVariablyModifiedType() ||
           Ty.getNonReferenceType()->isObjCRetainableType() ||
           getContext()
                   .getCanonicalType(Ty.getNonReferenceType())
                   .getTypePtr() ==
               getContext().getCanonicalType((*Arg)->getType()).getTypePtr()) &&
          "type mismatch in call argument!");
      ++Arg;
    }

    // Either we've emitted all the call args, or we have a call to variadic
    // function.
    assert((Arg == ArgRange.end() || IsVariadic) &&
           "Extra arguments in non-variadic function!");
#endif
  }

  // If we still have any arguments, emit them using the type of the argument.
  for (auto *A : llvm::drop_begin(ArgRange, ArgTypes.size()))
    ArgTypes.push_back(IsVariadic ? getVarArgType(A) : A->getType());
  assert((int)ArgTypes.size() == (ArgRange.end() - ArgRange.begin()));

  // We must evaluate arguments from right to left in the MS C++ ABI,
  // because arguments are destroyed left to right in the callee. As a special
  // case, there are certain language constructs that require left-to-right
  // evaluation, and in those cases we consider the evaluation order requirement
  // to trump the "destruction order is reverse construction order" guarantee.
  bool LeftToRight =
      CGM.getTarget().getCXXABI().areArgsDestroyedLeftToRightInCallee()
          ? Order == EvaluationOrder::ForceLeftToRight
          : Order != EvaluationOrder::ForceRightToLeft;

  auto MaybeEmitImplicitObjectSize = [&](unsigned I, const Expr *Arg,
                                         RValue EmittedArg) {
    if (!AC.hasFunctionDecl() || I >= AC.getNumParams())
      return;
    auto *PS = AC.getParamDecl(I)->getAttr<PassObjectSizeAttr>();
    if (PS == nullptr)
      return;

    const auto &Context = getContext();
    auto SizeTy = Context.getSizeType();
    auto T = Builder.getIntNTy(Context.getTypeSize(SizeTy));
    assert(EmittedArg.getScalarVal() && "We emitted nothing for the arg?");
    llvm::Value *V = evaluateOrEmitBuiltinObjectSize(Arg, PS->getType(), T,
                                                     EmittedArg.getScalarVal(),
                                                     PS->isDynamic());
    Args.add(RValue::get(V), SizeTy);
    // If we're emitting args in reverse, be sure to do so with
    // pass_object_size, as well.
    if (!LeftToRight)
      std::swap(Args.back(), *(&Args.back() - 1));
  };

  // Insert a stack save if we're going to need any inalloca args.
  if (hasInAllocaArgs(CGM, ExplicitCC, ArgTypes)) {
    assert(getTarget().getTriple().getArch() == llvm::Triple::x86 &&
           "inalloca only supported on x86");
    Args.allocateArgumentMemory(*this);
  }

  // Evaluate each argument in the appropriate order.
  size_t CallArgsStart = Args.size();
  for (unsigned I = 0, E = ArgTypes.size(); I != E; ++I) {
    unsigned Idx = LeftToRight ? I : E - I - 1;
    CallExpr::const_arg_iterator Arg = ArgRange.begin() + Idx;
    unsigned InitialArgSize = Args.size();
    // If *Arg is an ObjCIndirectCopyRestoreExpr, check that either the types of
    // the argument and parameter match or the objc method is parameterized.
    assert((!isa<ObjCIndirectCopyRestoreExpr>(*Arg) ||
            getContext().hasSameUnqualifiedType((*Arg)->getType(),
                                                ArgTypes[Idx]) ||
            (isa<ObjCMethodDecl>(AC.getDecl()) &&
             isObjCMethodWithTypeParams(cast<ObjCMethodDecl>(AC.getDecl())))) &&
           "Argument and parameter types don't match");
    EmitCallArg(Args, *Arg, ArgTypes[Idx]);
    // In particular, we depend on it being the last arg in Args, and the
    // objectsize bits depend on there only being one arg if !LeftToRight.
    assert(InitialArgSize + 1 == Args.size() &&
           "The code below depends on only adding one arg per EmitCallArg");
    (void)InitialArgSize;
    // Since pointer argument are never emitted as LValue, it is safe to emit
    // non-null argument check for r-value only.
    if (!Args.back().hasLValue()) {
      RValue RVArg = Args.back().getKnownRValue();
      EmitNonNullArgCheck(RVArg, ArgTypes[Idx], (*Arg)->getExprLoc(), AC,
                          ParamsToSkip + Idx);
      // @llvm.objectsize should never have side-effects and shouldn't need
      // destruction/cleanups, so we can safely "emit" it after its arg,
      // regardless of right-to-leftness
      MaybeEmitImplicitObjectSize(Idx, *Arg, RVArg);
    }
  }

  if (!LeftToRight) {
    // Un-reverse the arguments we just evaluated so they match up with the LLVM
    // IR function.
    std::reverse(Args.begin() + CallArgsStart, Args.end());
  }
}

namespace {

struct DestroyUnpassedArg final : EHScopeStack::Cleanup {
  DestroyUnpassedArg(Address Addr, QualType Ty)
      : Addr(Addr), Ty(Ty) {}

  Address Addr;
  QualType Ty;

  void Emit(CodeGenFunction &CGF, Flags flags) override {
    QualType::DestructionKind DtorKind = Ty.isDestructedType();
    if (DtorKind == QualType::DK_cxx_destructor) {
      const CXXDestructorDecl *Dtor = Ty->getAsCXXRecordDecl()->getDestructor();
      assert(!Dtor->isTrivial());
      CGF.EmitCXXDestructorCall(Dtor, Dtor_Complete, /*for vbase*/ false,
                                /*Delegating=*/false, Addr, Ty);
    } else {
      CGF.callCStructDestructor(CGF.MakeAddrLValue(Addr, Ty));
    }
  }
};

struct DisableDebugLocationUpdates {
  CodeGenFunction &CGF;
  bool disabledDebugInfo;
  DisableDebugLocationUpdates(CodeGenFunction &CGF, const Expr *E) : CGF(CGF) {
    if ((disabledDebugInfo = isa<CXXDefaultArgExpr>(E) && CGF.getDebugInfo()))
      CGF.disableDebugInfo();
  }
  ~DisableDebugLocationUpdates() {
    if (disabledDebugInfo)
      CGF.enableDebugInfo();
  }
};

} // end anonymous namespace

RValue CallArg::getRValue(CodeGenFunction &CGF) const {
  if (!HasLV)
    return RV;
  LValue Copy = CGF.MakeAddrLValue(CGF.CreateMemTemp(Ty), Ty);
  CGF.EmitAggregateCopy(Copy, LV, Ty, AggValueSlot::DoesNotOverlap,
                        LV.isVolatile());
  IsUsed = true;
  return RValue::getAggregate(Copy.getAddress(CGF));
}

void CallArg::copyInto(CodeGenFunction &CGF, Address Addr) const {
  LValue Dst = CGF.MakeAddrLValue(Addr, Ty);
  if (!HasLV && RV.isScalar())
    CGF.EmitStoreOfScalar(RV.getScalarVal(), Dst, /*isInit=*/true);
  else if (!HasLV && RV.isComplex())
    CGF.EmitStoreOfComplex(RV.getComplexVal(), Dst, /*init=*/true);
  else {
    auto Addr = HasLV ? LV.getAddress(CGF) : RV.getAggregateAddress();
    LValue SrcLV = CGF.MakeAddrLValue(Addr, Ty);
    // We assume that call args are never copied into subobjects.
    CGF.EmitAggregateCopy(Dst, SrcLV, Ty, AggValueSlot::DoesNotOverlap,
                          HasLV ? LV.isVolatileQualified()
                                : RV.isVolatileQualified());
  }
  IsUsed = true;
}

void CodeGenFunction::EmitCallArg(CallArgList &args, const Expr *E,
                                  QualType type) {
  DisableDebugLocationUpdates Dis(*this, E);
  if (const ObjCIndirectCopyRestoreExpr *CRE
        = dyn_cast<ObjCIndirectCopyRestoreExpr>(E)) {
    assert(getLangOpts().ObjCAutoRefCount);
    return emitWritebackArg(*this, args, CRE);
  }

  assert(type->isReferenceType() == E->isGLValue() &&
         "reference binding to unmaterialized r-value!");

  if (E->isGLValue()) {
    assert(E->getObjectKind() == OK_Ordinary);
    return args.add(EmitReferenceBindingToExpr(E), type);
  }

  bool HasAggregateEvalKind = hasAggregateEvaluationKind(type);

  // In the Microsoft C++ ABI, aggregate arguments are destructed by the callee.
  // However, we still have to push an EH-only cleanup in case we unwind before
  // we make it to the call.
  if (type->isRecordType() &&
      type->castAs<RecordType>()->getDecl()->isParamDestroyedInCallee()) {
    // If we're using inalloca, use the argument memory.  Otherwise, use a
    // temporary.
    AggValueSlot Slot = args.isUsingInAlloca()
        ? createPlaceholderSlot(*this, type) : CreateAggTemp(type, "agg.tmp");

    bool DestroyedInCallee = true, NeedsEHCleanup = true;
    if (const auto *RD = type->getAsCXXRecordDecl())
      DestroyedInCallee = RD->hasNonTrivialDestructor();
    else
      NeedsEHCleanup = needsEHCleanup(type.isDestructedType());

    if (DestroyedInCallee)
      Slot.setExternallyDestructed();

    EmitAggExpr(E, Slot);
    RValue RV = Slot.asRValue();
    args.add(RV, type);

    if (DestroyedInCallee && NeedsEHCleanup) {
      // Create a no-op GEP between the placeholder and the cleanup so we can
      // RAUW it successfully.  It also serves as a marker of the first
      // instruction where the cleanup is active.
      pushFullExprCleanup<DestroyUnpassedArg>(EHCleanup, Slot.getAddress(),
                                              type);
      // This unreachable is a temporary marker which will be removed later.
      llvm::Instruction *IsActive = Builder.CreateUnreachable();
      args.addArgCleanupDeactivation(EHStack.stable_begin(), IsActive);
    }
    return;
  }

  if (HasAggregateEvalKind && isa<ImplicitCastExpr>(E) &&
      cast<CastExpr>(E)->getCastKind() == CK_LValueToRValue) {
    LValue L = EmitLValue(cast<CastExpr>(E)->getSubExpr());
    assert(L.isSimple());
    args.addUncopiedAggregate(L, type);
    return;
  }

  args.add(EmitAnyExprToTemp(E), type);
}

QualType CodeGenFunction::getVarArgType(const Expr *Arg) {
  // System headers on Windows define NULL to 0 instead of 0LL on Win64. MSVC
  // implicitly widens null pointer constants that are arguments to varargs
  // functions to pointer-sized ints.
  if (!getTarget().getTriple().isOSWindows())
    return Arg->getType();

  if (Arg->getType()->isIntegerType() &&
      getContext().getTypeSize(Arg->getType()) <
          getContext().getTargetInfo().getPointerWidth(LangAS::Default) &&
      Arg->isNullPointerConstant(getContext(),
                                 Expr::NPC_ValueDependentIsNotNull)) {
    return getContext().getIntPtrType();
  }

  return Arg->getType();
}

// In ObjC ARC mode with no ObjC ARC exception safety, tell the ARC
// optimizer it can aggressively ignore unwind edges.
void
CodeGenFunction::AddObjCARCExceptionMetadata(llvm::Instruction *Inst) {
  if (CGM.getCodeGenOpts().OptimizationLevel != 0 &&
      !CGM.getCodeGenOpts().ObjCAutoRefCountExceptions)
    Inst->setMetadata("clang.arc.no_objc_arc_exceptions",
                      CGM.getNoObjCARCExceptionsMetadata());
}

/// Emits a call to the given no-arguments nounwind runtime function.
llvm::CallInst *
CodeGenFunction::EmitNounwindRuntimeCall(llvm::FunctionCallee callee,
                                         const llvm::Twine &name) {
  return EmitNounwindRuntimeCall(callee, std::nullopt, name);
}

/// Emits a call to the given nounwind runtime function.
llvm::CallInst *
CodeGenFunction::EmitNounwindRuntimeCall(llvm::FunctionCallee callee,
                                         ArrayRef<llvm::Value *> args,
                                         const llvm::Twine &name) {
  llvm::CallInst *call = EmitRuntimeCall(callee, args, name);
  call->setDoesNotThrow();
  return call;
}

/// Emits a simple call (never an invoke) to the given no-arguments
/// runtime function.
llvm::CallInst *CodeGenFunction::EmitRuntimeCall(llvm::FunctionCallee callee,
                                                 const llvm::Twine &name) {
  return EmitRuntimeCall(callee, std::nullopt, name);
}

// Calls which may throw must have operand bundles indicating which funclet
// they are nested within.
SmallVector<llvm::OperandBundleDef, 1>
CodeGenFunction::getBundlesForFunclet(llvm::Value *Callee) {
  // There is no need for a funclet operand bundle if we aren't inside a
  // funclet.
  if (!CurrentFuncletPad)
    return (SmallVector<llvm::OperandBundleDef, 1>());

  // Skip intrinsics which cannot throw (as long as they don't lower into
  // regular function calls in the course of IR transformations).
  if (auto *CalleeFn = dyn_cast<llvm::Function>(Callee->stripPointerCasts())) {
    if (CalleeFn->isIntrinsic() && CalleeFn->doesNotThrow()) {
      auto IID = CalleeFn->getIntrinsicID();
      if (!llvm::IntrinsicInst::mayLowerToFunctionCall(IID))
        return (SmallVector<llvm::OperandBundleDef, 1>());
    }
  }

  SmallVector<llvm::OperandBundleDef, 1> BundleList;
  BundleList.emplace_back("funclet", CurrentFuncletPad);
  return BundleList;
}

/// Emits a simple call (never an invoke) to the given runtime function.
llvm::CallInst *CodeGenFunction::EmitRuntimeCall(llvm::FunctionCallee callee,
                                                 ArrayRef<llvm::Value *> args,
                                                 const llvm::Twine &name) {
  llvm::CallInst *call = Builder.CreateCall(
      callee, args, getBundlesForFunclet(callee.getCallee()), name);
  call->setCallingConv(getRuntimeCC());
  return call;
}

/// Emits a call or invoke to the given noreturn runtime function.
void CodeGenFunction::EmitNoreturnRuntimeCallOrInvoke(
    llvm::FunctionCallee callee, ArrayRef<llvm::Value *> args) {
  SmallVector<llvm::OperandBundleDef, 1> BundleList =
      getBundlesForFunclet(callee.getCallee());

  if (getInvokeDest()) {
    llvm::InvokeInst *invoke =
      Builder.CreateInvoke(callee,
                           getUnreachableBlock(),
                           getInvokeDest(),
                           args,
                           BundleList);
    invoke->setDoesNotReturn();
    invoke->setCallingConv(getRuntimeCC());
  } else {
    llvm::CallInst *call = Builder.CreateCall(callee, args, BundleList);
    call->setDoesNotReturn();
    call->setCallingConv(getRuntimeCC());
    Builder.CreateUnreachable();
  }
}

/// Emits a call or invoke instruction to the given nullary runtime function.
llvm::CallBase *
CodeGenFunction::EmitRuntimeCallOrInvoke(llvm::FunctionCallee callee,
                                         const Twine &name) {
  return EmitRuntimeCallOrInvoke(callee, std::nullopt, name);
}

/// Emits a call or invoke instruction to the given runtime function.
llvm::CallBase *
CodeGenFunction::EmitRuntimeCallOrInvoke(llvm::FunctionCallee callee,
                                         ArrayRef<llvm::Value *> args,
                                         const Twine &name) {
  llvm::CallBase *call = EmitCallOrInvoke(callee, args, name);
  call->setCallingConv(getRuntimeCC());
  return call;
}

/// Emits a call or invoke instruction to the given function, depending
/// on the current state of the EH stack.
llvm::CallBase *CodeGenFunction::EmitCallOrInvoke(llvm::FunctionCallee Callee,
                                                  ArrayRef<llvm::Value *> Args,
                                                  const Twine &Name) {
  llvm::BasicBlock *InvokeDest = getInvokeDest();
  SmallVector<llvm::OperandBundleDef, 1> BundleList =
      getBundlesForFunclet(Callee.getCallee());

  llvm::CallBase *Inst;
  if (!InvokeDest)
    Inst = Builder.CreateCall(Callee, Args, BundleList, Name);
  else {
    llvm::BasicBlock *ContBB = createBasicBlock("invoke.cont");
    Inst = Builder.CreateInvoke(Callee, ContBB, InvokeDest, Args, BundleList,
                                Name);
    EmitBlock(ContBB);
  }

  // In ObjC ARC mode with no ObjC ARC exception safety, tell the ARC
  // optimizer it can aggressively ignore unwind edges.
  if (CGM.getLangOpts().ObjCAutoRefCount)
    AddObjCARCExceptionMetadata(Inst);

  return Inst;
}

void CodeGenFunction::deferPlaceholderReplacement(llvm::Instruction *Old,
                                                  llvm::Value *New) {
  DeferredReplacements.push_back(
      std::make_pair(llvm::WeakTrackingVH(Old), New));
}

namespace {

/// Specify given \p NewAlign as the alignment of return value attribute. If
/// such attribute already exists, re-set it to the maximal one of two options.
[[nodiscard]] llvm::AttributeList
maybeRaiseRetAlignmentAttribute(llvm::LLVMContext &Ctx,
                                const llvm::AttributeList &Attrs,
                                llvm::Align NewAlign) {
  llvm::Align CurAlign = Attrs.getRetAlignment().valueOrOne();
  if (CurAlign >= NewAlign)
    return Attrs;
  llvm::Attribute AlignAttr = llvm::Attribute::getWithAlignment(Ctx, NewAlign);
  return Attrs.removeRetAttribute(Ctx, llvm::Attribute::AttrKind::Alignment)
      .addRetAttribute(Ctx, AlignAttr);
}

template <typename AlignedAttrTy> class AbstractAssumeAlignedAttrEmitter {
protected:
  CodeGenFunction &CGF;

  /// We do nothing if this is, or becomes, nullptr.
  const AlignedAttrTy *AA = nullptr;

  llvm::Value *Alignment = nullptr;      // May or may not be a constant.
  llvm::ConstantInt *OffsetCI = nullptr; // Constant, hopefully zero.

  AbstractAssumeAlignedAttrEmitter(CodeGenFunction &CGF_, const Decl *FuncDecl)
      : CGF(CGF_) {
    if (!FuncDecl)
      return;
    AA = FuncDecl->getAttr<AlignedAttrTy>();
  }

public:
  /// If we can, materialize the alignment as an attribute on return value.
  [[nodiscard]] llvm::AttributeList
  TryEmitAsCallSiteAttribute(const llvm::AttributeList &Attrs) {
    if (!AA || OffsetCI || CGF.SanOpts.has(SanitizerKind::Alignment))
      return Attrs;
    const auto *AlignmentCI = dyn_cast<llvm::ConstantInt>(Alignment);
    if (!AlignmentCI)
      return Attrs;
    // We may legitimately have non-power-of-2 alignment here.
    // If so, this is UB land, emit it via `@llvm.assume` instead.
    if (!AlignmentCI->getValue().isPowerOf2())
      return Attrs;
    llvm::AttributeList NewAttrs = maybeRaiseRetAlignmentAttribute(
        CGF.getLLVMContext(), Attrs,
        llvm::Align(
            AlignmentCI->getLimitedValue(llvm::Value::MaximumAlignment)));
    AA = nullptr; // We're done. Disallow doing anything else.
    return NewAttrs;
  }

  /// Emit alignment assumption.
  /// This is a general fallback that we take if either there is an offset,
  /// or the alignment is variable or we are sanitizing for alignment.
  void EmitAsAnAssumption(SourceLocation Loc, QualType RetTy, RValue &Ret) {
    if (!AA)
      return;
    CGF.emitAlignmentAssumption(Ret.getScalarVal(), RetTy, Loc,
                                AA->getLocation(), Alignment, OffsetCI);
    AA = nullptr; // We're done. Disallow doing anything else.
  }
};

/// Helper data structure to emit `AssumeAlignedAttr`.
class AssumeAlignedAttrEmitter final
    : public AbstractAssumeAlignedAttrEmitter<AssumeAlignedAttr> {
public:
  AssumeAlignedAttrEmitter(CodeGenFunction &CGF_, const Decl *FuncDecl)
      : AbstractAssumeAlignedAttrEmitter(CGF_, FuncDecl) {
    if (!AA)
      return;
    // It is guaranteed that the alignment/offset are constants.
    Alignment = cast<llvm::ConstantInt>(CGF.EmitScalarExpr(AA->getAlignment()));
    if (Expr *Offset = AA->getOffset()) {
      OffsetCI = cast<llvm::ConstantInt>(CGF.EmitScalarExpr(Offset));
      if (OffsetCI->isNullValue()) // Canonicalize zero offset to no offset.
        OffsetCI = nullptr;
    }
  }
};

/// Helper data structure to emit `AllocAlignAttr`.
class AllocAlignAttrEmitter final
    : public AbstractAssumeAlignedAttrEmitter<AllocAlignAttr> {
public:
  AllocAlignAttrEmitter(CodeGenFunction &CGF_, const Decl *FuncDecl,
                        const CallArgList &CallArgs)
      : AbstractAssumeAlignedAttrEmitter(CGF_, FuncDecl) {
    if (!AA)
      return;
    // Alignment may or may not be a constant, and that is okay.
    Alignment = CallArgs[AA->getParamIndex().getLLVMIndex()]
                    .getRValue(CGF)
                    .getScalarVal();
  }
};

} // namespace

static unsigned getMaxVectorWidth(const llvm::Type *Ty) {
  if (auto *VT = dyn_cast<llvm::VectorType>(Ty))
    return VT->getPrimitiveSizeInBits().getKnownMinValue();
  if (auto *AT = dyn_cast<llvm::ArrayType>(Ty))
    return getMaxVectorWidth(AT->getElementType());

  unsigned MaxVectorWidth = 0;
  if (auto *ST = dyn_cast<llvm::StructType>(Ty))
    for (auto *I : ST->elements())
      MaxVectorWidth = std::max(MaxVectorWidth, getMaxVectorWidth(I));
  return MaxVectorWidth;
}

RValue CodeGenFunction::EmitCall(const CGFunctionInfo &CallInfo,
                                 const CGCallee &Callee,
                                 ReturnValueSlot ReturnValue,
                                 const CallArgList &CallArgs,
                                 llvm::CallBase **callOrInvoke, bool IsMustTail,
                                 SourceLocation Loc) {
  // FIXME: We no longer need the types from CallArgs; lift up and simplify.

  assert(Callee.isOrdinary() || Callee.isVirtual());

  // Handle struct-return functions by passing a pointer to the
  // location that we would like to return into.
  QualType RetTy = CallInfo.getReturnType();
  const ABIArgInfo &RetAI = CallInfo.getReturnInfo();

  llvm::FunctionType *IRFuncTy = getTypes().GetFunctionType(CallInfo);

  const Decl *TargetDecl = Callee.getAbstractInfo().getCalleeDecl().getDecl();
  if (const FunctionDecl *FD = dyn_cast_or_null<FunctionDecl>(TargetDecl)) {
    // We can only guarantee that a function is called from the correct
    // context/function based on the appropriate target attributes,
    // so only check in the case where we have both always_inline and target
    // since otherwise we could be making a conditional call after a check for
    // the proper cpu features (and it won't cause code generation issues due to
    // function based code generation).
    if (TargetDecl->hasAttr<AlwaysInlineAttr>() &&
        (TargetDecl->hasAttr<TargetAttr>() ||
         (CurFuncDecl && CurFuncDecl->hasAttr<TargetAttr>())))
      checkTargetFeatures(Loc, FD);

    // Some architectures (such as x86-64) have the ABI changed based on
    // attribute-target/features. Give them a chance to diagnose.
    CGM.getTargetCodeGenInfo().checkFunctionCallABI(
        CGM, Loc, dyn_cast_or_null<FunctionDecl>(CurCodeDecl), FD, CallArgs);
  }

#ifndef NDEBUG
  if (!(CallInfo.isVariadic() && CallInfo.getArgStruct())) {
    // For an inalloca varargs function, we don't expect CallInfo to match the
    // function pointer's type, because the inalloca struct a will have extra
    // fields in it for the varargs parameters.  Code later in this function
    // bitcasts the function pointer to the type derived from CallInfo.
    //
    // In other cases, we assert that the types match up (until pointers stop
    // having pointee types).
    if (Callee.isVirtual())
      assert(IRFuncTy == Callee.getVirtualFunctionType());
    else {
      llvm::PointerType *PtrTy =
          llvm::cast<llvm::PointerType>(Callee.getFunctionPointer()->getType());
      assert(PtrTy->isOpaqueOrPointeeTypeMatches(IRFuncTy));
    }
  }
#endif

  // 1. Set up the arguments.

  // If we're using inalloca, insert the allocation after the stack save.
  // FIXME: Do this earlier rather than hacking it in here!
  Address ArgMemory = Address::invalid();
  if (llvm::StructType *ArgStruct = CallInfo.getArgStruct()) {
    const llvm::DataLayout &DL = CGM.getDataLayout();
    llvm::Instruction *IP = CallArgs.getStackBase();
    llvm::AllocaInst *AI;
    if (IP) {
      IP = IP->getNextNode();
      AI = new llvm::AllocaInst(ArgStruct, DL.getAllocaAddrSpace(),
                                "argmem", IP);
    } else {
      AI = CreateTempAlloca(ArgStruct, "argmem");
    }
    auto Align = CallInfo.getArgStructAlignment();
    AI->setAlignment(Align.getAsAlign());
    AI->setUsedWithInAlloca(true);
    assert(AI->isUsedWithInAlloca() && !AI->isStaticAlloca());
    ArgMemory = Address(AI, ArgStruct, Align);
  }

  ClangToLLVMArgMapping IRFunctionArgs(CGM.getContext(), CallInfo);
  SmallVector<llvm::Value *, 16> IRCallArgs(IRFunctionArgs.totalIRArgs());

  // If the call returns a temporary with struct return, create a temporary
  // alloca to hold the result, unless one is given to us.
  Address SRetPtr = Address::invalid();
  Address SRetAlloca = Address::invalid();
  llvm::Value *UnusedReturnSizePtr = nullptr;
  if (RetAI.isIndirect() || RetAI.isInAlloca() || RetAI.isCoerceAndExpand()) {
    if (!ReturnValue.isNull()) {
      SRetPtr = ReturnValue.getValue();
    } else {
      SRetPtr = CreateMemTemp(RetTy, "tmp", &SRetAlloca);
      if (HaveInsertPoint() && ReturnValue.isUnused()) {
        llvm::TypeSize size =
            CGM.getDataLayout().getTypeAllocSize(ConvertTypeForMem(RetTy));
        UnusedReturnSizePtr = EmitLifetimeStart(size, SRetAlloca.getPointer());
      }
    }
    if (IRFunctionArgs.hasSRetArg()) {
      IRCallArgs[IRFunctionArgs.getSRetArgNo()] = SRetPtr.getPointer();
    } else if (RetAI.isInAlloca()) {
      Address Addr =
          Builder.CreateStructGEP(ArgMemory, RetAI.getInAllocaFieldIndex());
      Builder.CreateStore(SRetPtr.getPointer(), Addr);
    }
  }

  Address swiftErrorTemp = Address::invalid();
  Address swiftErrorArg = Address::invalid();

  // When passing arguments using temporary allocas, we need to add the
  // appropriate lifetime markers. This vector keeps track of all the lifetime
  // markers that need to be ended right after the call.
  SmallVector<CallLifetimeEnd, 2> CallLifetimeEndAfterCall;

  // Translate all of the arguments as necessary to match the IR lowering.
  assert(CallInfo.arg_size() == CallArgs.size() &&
         "Mismatch between function signature & arguments.");
  unsigned ArgNo = 0;
  CGFunctionInfo::const_arg_iterator info_it = CallInfo.arg_begin();
  for (CallArgList::const_iterator I = CallArgs.begin(), E = CallArgs.end();
       I != E; ++I, ++info_it, ++ArgNo) {
    const ABIArgInfo &ArgInfo = info_it->info;

    // Insert a padding argument to ensure proper alignment.
    if (IRFunctionArgs.hasPaddingArg(ArgNo))
      IRCallArgs[IRFunctionArgs.getPaddingArgNo(ArgNo)] =
          llvm::UndefValue::get(ArgInfo.getPaddingType());

    unsigned FirstIRArg, NumIRArgs;
    std::tie(FirstIRArg, NumIRArgs) = IRFunctionArgs.getIRArgs(ArgNo);

    bool ArgHasMaybeUndefAttr =
        IsArgumentMaybeUndef(TargetDecl, CallInfo.getNumRequiredArgs(), ArgNo);

    switch (ArgInfo.getKind()) {
    case ABIArgInfo::InAlloca: {
      assert(NumIRArgs == 0);
      assert(getTarget().getTriple().getArch() == llvm::Triple::x86);
      if (I->isAggregate()) {
        Address Addr = I->hasLValue()
                           ? I->getKnownLValue().getAddress(*this)
                           : I->getKnownRValue().getAggregateAddress();
        llvm::Instruction *Placeholder =
            cast<llvm::Instruction>(Addr.getPointer());

        if (!ArgInfo.getInAllocaIndirect()) {
          // Replace the placeholder with the appropriate argument slot GEP.
          CGBuilderTy::InsertPoint IP = Builder.saveIP();
          Builder.SetInsertPoint(Placeholder);
          Addr = Builder.CreateStructGEP(ArgMemory,
                                         ArgInfo.getInAllocaFieldIndex());
          Builder.restoreIP(IP);
        } else {
          // For indirect things such as overaligned structs, replace the
          // placeholder with a regular aggregate temporary alloca. Store the
          // address of this alloca into the struct.
          Addr = CreateMemTemp(info_it->type, "inalloca.indirect.tmp");
          Address ArgSlot = Builder.CreateStructGEP(
              ArgMemory, ArgInfo.getInAllocaFieldIndex());
          Builder.CreateStore(Addr.getPointer(), ArgSlot);
        }
        deferPlaceholderReplacement(Placeholder, Addr.getPointer());
      } else if (ArgInfo.getInAllocaIndirect()) {
        // Make a temporary alloca and store the address of it into the argument
        // struct.
        Address Addr = CreateMemTempWithoutCast(
            I->Ty, getContext().getTypeAlignInChars(I->Ty),
            "indirect-arg-temp");
        I->copyInto(*this, Addr);
        Address ArgSlot =
            Builder.CreateStructGEP(ArgMemory, ArgInfo.getInAllocaFieldIndex());
        Builder.CreateStore(Addr.getPointer(), ArgSlot);
      } else {
        // Store the RValue into the argument struct.
        Address Addr =
            Builder.CreateStructGEP(ArgMemory, ArgInfo.getInAllocaFieldIndex());
        // There are some cases where a trivial bitcast is not avoidable.  The
        // definition of a type later in a translation unit may change it's type
        // from {}* to (%struct.foo*)*.
        Addr = Builder.CreateElementBitCast(Addr, ConvertTypeForMem(I->Ty));
        I->copyInto(*this, Addr);
      }
      break;
    }

    case ABIArgInfo::Indirect:
    case ABIArgInfo::IndirectAliased: {
      assert(NumIRArgs == 1);
      if (!I->isAggregate()) {
        // Make a temporary alloca to pass the argument.
        Address Addr = CreateMemTempWithoutCast(
            I->Ty, ArgInfo.getIndirectAlign(), "indirect-arg-temp");

        llvm::Value *Val = Addr.getPointer();
        if (ArgHasMaybeUndefAttr)
          Val = Builder.CreateFreeze(Addr.getPointer());
        IRCallArgs[FirstIRArg] = Val;

        I->copyInto(*this, Addr);
      } else {
        // We want to avoid creating an unnecessary temporary+copy here;
        // however, we need one in three cases:
        // 1. If the argument is not byval, and we are required to copy the
        //    source.  (This case doesn't occur on any common architecture.)
        // 2. If the argument is byval, RV is not sufficiently aligned, and
        //    we cannot force it to be sufficiently aligned.
        // 3. If the argument is byval, but RV is not located in default
        //    or alloca address space.
        Address Addr = I->hasLValue()
                           ? I->getKnownLValue().getAddress(*this)
                           : I->getKnownRValue().getAggregateAddress();
        llvm::Value *V = Addr.getPointer();
        CharUnits Align = ArgInfo.getIndirectAlign();
        const llvm::DataLayout *TD = &CGM.getDataLayout();

        assert((FirstIRArg >= IRFuncTy->getNumParams() ||
                IRFuncTy->getParamType(FirstIRArg)->getPointerAddressSpace() ==
                    TD->getAllocaAddrSpace()) &&
               "indirect argument must be in alloca address space");

        bool NeedCopy = false;

        if (Addr.getAlignment() < Align &&
            llvm::getOrEnforceKnownAlignment(V, Align.getAsAlign(), *TD) <
                Align.getAsAlign()) {
          NeedCopy = true;
        } else if (I->hasLValue()) {
          auto LV = I->getKnownLValue();
          auto AS = LV.getAddressSpace();

          if (!ArgInfo.getIndirectByVal() ||
              (LV.getAlignment() < getContext().getTypeAlignInChars(I->Ty))) {
            NeedCopy = true;
          }
          if (!getLangOpts().OpenCL) {
            if ((ArgInfo.getIndirectByVal() &&
                (AS != LangAS::Default &&
                 AS != CGM.getASTAllocaAddressSpace()))) {
              NeedCopy = true;
            }
          }
          // For OpenCL even if RV is located in default or alloca address space
          // we don't want to perform address space cast for it.
          else if ((ArgInfo.getIndirectByVal() &&
                    Addr.getType()->getAddressSpace() != IRFuncTy->
                      getParamType(FirstIRArg)->getPointerAddressSpace())) {
            NeedCopy = true;
          }
        }

        if (NeedCopy) {
          // Create an aligned temporary, and copy to it.
          Address AI = CreateMemTempWithoutCast(
              I->Ty, ArgInfo.getIndirectAlign(), "byval-temp");
          llvm::Value *Val = AI.getPointer();
          if (ArgHasMaybeUndefAttr)
            Val = Builder.CreateFreeze(AI.getPointer());
          IRCallArgs[FirstIRArg] = Val;

          // Emit lifetime markers for the temporary alloca.
          llvm::TypeSize ByvalTempElementSize =
              CGM.getDataLayout().getTypeAllocSize(AI.getElementType());
          llvm::Value *LifetimeSize =
              EmitLifetimeStart(ByvalTempElementSize, AI.getPointer());

          // Add cleanup code to emit the end lifetime marker after the call.
          if (LifetimeSize) // In case we disabled lifetime markers.
            CallLifetimeEndAfterCall.emplace_back(AI, LifetimeSize);

          // Generate the copy.
          I->copyInto(*this, AI);
        } else {
          // Skip the extra memcpy call.
          auto *T = llvm::PointerType::getWithSamePointeeType(
              cast<llvm::PointerType>(V->getType()),
              CGM.getDataLayout().getAllocaAddrSpace());

          llvm::Value *Val = getTargetHooks().performAddrSpaceCast(
              *this, V, LangAS::Default, CGM.getASTAllocaAddressSpace(), T,
              true);
          if (ArgHasMaybeUndefAttr)
            Val = Builder.CreateFreeze(Val);
          IRCallArgs[FirstIRArg] = Val;
        }
      }
      break;
    }

    case ABIArgInfo::Ignore:
      assert(NumIRArgs == 0);
      break;

    case ABIArgInfo::Extend:
    case ABIArgInfo::Direct: {
      if (!isa<llvm::StructType>(ArgInfo.getCoerceToType()) &&
          ArgInfo.getCoerceToType() == ConvertType(info_it->type) &&
          ArgInfo.getDirectOffset() == 0) {
        assert(NumIRArgs == 1);
        llvm::Value *V;
        if (!I->isAggregate())
          V = I->getKnownRValue().getScalarVal();
        else
          V = Builder.CreateLoad(
              I->hasLValue() ? I->getKnownLValue().getAddress(*this)
                             : I->getKnownRValue().getAggregateAddress());

        // Implement swifterror by copying into a new swifterror argument.
        // We'll write back in the normal path out of the call.
        if (CallInfo.getExtParameterInfo(ArgNo).getABI()
              == ParameterABI::SwiftErrorResult) {
          assert(!swiftErrorTemp.isValid() && "multiple swifterror args");

          QualType pointeeTy = I->Ty->getPointeeType();
          swiftErrorArg = Address(V, ConvertTypeForMem(pointeeTy),
                                  getContext().getTypeAlignInChars(pointeeTy));

          swiftErrorTemp =
            CreateMemTemp(pointeeTy, getPointerAlign(), "swifterror.temp");
          V = swiftErrorTemp.getPointer();
          cast<llvm::AllocaInst>(V)->setSwiftError(true);

          llvm::Value *errorValue = Builder.CreateLoad(swiftErrorArg);
          Builder.CreateStore(errorValue, swiftErrorTemp);
        }

        // We might have to widen integers, but we should never truncate.
        if (ArgInfo.getCoerceToType() != V->getType() &&
            V->getType()->isIntegerTy())
          V = Builder.CreateZExt(V, ArgInfo.getCoerceToType());

        // If the argument doesn't match, perform a bitcast to coerce it.  This
        // can happen due to trivial type mismatches.
        if (FirstIRArg < IRFuncTy->getNumParams() &&
            V->getType() != IRFuncTy->getParamType(FirstIRArg)) {
          if (V->getType()->getPointerAddressSpace() !=
              IRFuncTy->getParamType(FirstIRArg)->getPointerAddressSpace())
            V = Builder.CreateAddrSpaceCast(V,
                                            IRFuncTy->getParamType(FirstIRArg));
          else
            V = Builder.CreateBitCast(V, IRFuncTy->getParamType(FirstIRArg));
        }

        if (ArgHasMaybeUndefAttr)
          V = Builder.CreateFreeze(V);
        IRCallArgs[FirstIRArg] = V;
        break;
      }

      // FIXME: Avoid the conversion through memory if possible.
      Address Src = Address::invalid();
      if (!I->isAggregate()) {
        Src = CreateMemTemp(I->Ty, "coerce");
        I->copyInto(*this, Src);
      } else {
        Src = I->hasLValue() ? I->getKnownLValue().getAddress(*this)
                             : I->getKnownRValue().getAggregateAddress();
      }

      // If the value is offset in memory, apply the offset now.
      Src = emitAddressAtOffset(*this, Src, ArgInfo);

      // Fast-isel and the optimizer generally like scalar values better than
      // FCAs, so we flatten them if this is safe to do for this argument.
      llvm::StructType *STy =
            dyn_cast<llvm::StructType>(ArgInfo.getCoerceToType());
      if (STy && ArgInfo.isDirect() && ArgInfo.getCanBeFlattened()) {
        llvm::Type *SrcTy = Src.getElementType();
        uint64_t SrcSize = CGM.getDataLayout().getTypeAllocSize(SrcTy);
        uint64_t DstSize = CGM.getDataLayout().getTypeAllocSize(STy);

        // If the source type is smaller than the destination type of the
        // coerce-to logic, copy the source value into a temp alloca the size
        // of the destination type to allow loading all of it. The bits past
        // the source value are left undef.
        if (SrcSize < DstSize) {
          Address TempAlloca
            = CreateTempAlloca(STy, Src.getAlignment(),
                               Src.getName() + ".coerce");
          Builder.CreateMemCpy(TempAlloca, Src, SrcSize);
          Src = TempAlloca;
        } else {
          Src = Builder.CreateElementBitCast(Src, STy);
        }

        assert(NumIRArgs == STy->getNumElements());
        for (unsigned i = 0, e = STy->getNumElements(); i != e; ++i) {
          Address EltPtr = Builder.CreateStructGEP(Src, i);
          llvm::Value *LI = Builder.CreateLoad(EltPtr);
          if (ArgHasMaybeUndefAttr)
            LI = Builder.CreateFreeze(LI);
          IRCallArgs[FirstIRArg + i] = LI;
        }
      } else {
        // In the simple case, just pass the coerced loaded value.
        assert(NumIRArgs == 1);
        llvm::Value *Load =
            CreateCoercedLoad(Src, ArgInfo.getCoerceToType(), *this);

        if (CallInfo.isCmseNSCall()) {
          // For certain parameter types, clear padding bits, as they may reveal
          // sensitive information.
          // Small struct/union types are passed as integer arrays.
          auto *ATy = dyn_cast<llvm::ArrayType>(Load->getType());
          if (ATy != nullptr && isa<RecordType>(I->Ty.getCanonicalType()))
            Load = EmitCMSEClearRecord(Load, ATy, I->Ty);
        }

        if (ArgHasMaybeUndefAttr)
          Load = Builder.CreateFreeze(Load);
        IRCallArgs[FirstIRArg] = Load;
      }

      break;
    }

    case ABIArgInfo::CoerceAndExpand: {
      auto coercionType = ArgInfo.getCoerceAndExpandType();
      auto layout = CGM.getDataLayout().getStructLayout(coercionType);

      llvm::Value *tempSize = nullptr;
      Address addr = Address::invalid();
      Address AllocaAddr = Address::invalid();
      if (I->isAggregate()) {
        addr = I->hasLValue() ? I->getKnownLValue().getAddress(*this)
                              : I->getKnownRValue().getAggregateAddress();

      } else {
        RValue RV = I->getKnownRValue();
        assert(RV.isScalar()); // complex should always just be direct

        llvm::Type *scalarType = RV.getScalarVal()->getType();
        auto scalarSize = CGM.getDataLayout().getTypeAllocSize(scalarType);
        auto scalarAlign = CGM.getDataLayout().getPrefTypeAlign(scalarType);

        // Materialize to a temporary.
        addr = CreateTempAlloca(
            RV.getScalarVal()->getType(),
            CharUnits::fromQuantity(std::max(layout->getAlignment(), scalarAlign)),
            "tmp",
            /*ArraySize=*/nullptr, &AllocaAddr);
        tempSize = EmitLifetimeStart(scalarSize, AllocaAddr.getPointer());

        Builder.CreateStore(RV.getScalarVal(), addr);
      }

      addr = Builder.CreateElementBitCast(addr, coercionType);

      unsigned IRArgPos = FirstIRArg;
      for (unsigned i = 0, e = coercionType->getNumElements(); i != e; ++i) {
        llvm::Type *eltType = coercionType->getElementType(i);
        if (ABIArgInfo::isPaddingForCoerceAndExpand(eltType)) continue;
        Address eltAddr = Builder.CreateStructGEP(addr, i);
        llvm::Value *elt = Builder.CreateLoad(eltAddr);
        if (ArgHasMaybeUndefAttr)
          elt = Builder.CreateFreeze(elt);
        IRCallArgs[IRArgPos++] = elt;
      }
      assert(IRArgPos == FirstIRArg + NumIRArgs);

      if (tempSize) {
        EmitLifetimeEnd(tempSize, AllocaAddr.getPointer());
      }

      break;
    }

    case ABIArgInfo::Expand: {
      unsigned IRArgPos = FirstIRArg;
      ExpandTypeToArgs(I->Ty, *I, IRFuncTy, IRCallArgs, IRArgPos);
      assert(IRArgPos == FirstIRArg + NumIRArgs);
      break;
    }
    }
  }

  const CGCallee &ConcreteCallee = Callee.prepareConcreteCallee(*this);
  llvm::Value *CalleePtr = ConcreteCallee.getFunctionPointer();

  // If we're using inalloca, set up that argument.
  if (ArgMemory.isValid()) {
    llvm::Value *Arg = ArgMemory.getPointer();
    if (CallInfo.isVariadic()) {
      // When passing non-POD arguments by value to variadic functions, we will
      // end up with a variadic prototype and an inalloca call site.  In such
      // cases, we can't do any parameter mismatch checks.  Give up and bitcast
      // the callee.
      unsigned CalleeAS = CalleePtr->getType()->getPointerAddressSpace();
      CalleePtr =
          Builder.CreateBitCast(CalleePtr, IRFuncTy->getPointerTo(CalleeAS));
    } else {
      llvm::Type *LastParamTy =
          IRFuncTy->getParamType(IRFuncTy->getNumParams() - 1);
      if (Arg->getType() != LastParamTy) {
#ifndef NDEBUG
        // Assert that these structs have equivalent element types.
        llvm::StructType *FullTy = CallInfo.getArgStruct();
        if (!LastParamTy->isOpaquePointerTy()) {
          llvm::StructType *DeclaredTy = cast<llvm::StructType>(
              LastParamTy->getNonOpaquePointerElementType());
          assert(DeclaredTy->getNumElements() == FullTy->getNumElements());
          for (auto DI = DeclaredTy->element_begin(),
                    DE = DeclaredTy->element_end(),
                    FI = FullTy->element_begin();
               DI != DE; ++DI, ++FI)
            assert(*DI == *FI);
        }
#endif
        Arg = Builder.CreateBitCast(Arg, LastParamTy);
      }
    }
    assert(IRFunctionArgs.hasInallocaArg());
    IRCallArgs[IRFunctionArgs.getInallocaArgNo()] = Arg;
  }

  // 2. Prepare the function pointer.

  // If the callee is a bitcast of a non-variadic function to have a
  // variadic function pointer type, check to see if we can remove the
  // bitcast.  This comes up with unprototyped functions.
  //
  // This makes the IR nicer, but more importantly it ensures that we
  // can inline the function at -O0 if it is marked always_inline.
  auto simplifyVariadicCallee = [](llvm::FunctionType *CalleeFT,
                                   llvm::Value *Ptr) -> llvm::Function * {
    if (!CalleeFT->isVarArg())
      return nullptr;

    // Get underlying value if it's a bitcast
    if (llvm::ConstantExpr *CE = dyn_cast<llvm::ConstantExpr>(Ptr)) {
      if (CE->getOpcode() == llvm::Instruction::BitCast)
        Ptr = CE->getOperand(0);
    }

    llvm::Function *OrigFn = dyn_cast<llvm::Function>(Ptr);
    if (!OrigFn)
      return nullptr;

    llvm::FunctionType *OrigFT = OrigFn->getFunctionType();

    // If the original type is variadic, or if any of the component types
    // disagree, we cannot remove the cast.
    if (OrigFT->isVarArg() ||
        OrigFT->getNumParams() != CalleeFT->getNumParams() ||
        OrigFT->getReturnType() != CalleeFT->getReturnType())
      return nullptr;

    for (unsigned i = 0, e = OrigFT->getNumParams(); i != e; ++i)
      if (OrigFT->getParamType(i) != CalleeFT->getParamType(i))
        return nullptr;

    return OrigFn;
  };

  if (llvm::Function *OrigFn = simplifyVariadicCallee(IRFuncTy, CalleePtr)) {
    CalleePtr = OrigFn;
    IRFuncTy = OrigFn->getFunctionType();
  }

  // 3. Perform the actual call.

  // Deactivate any cleanups that we're supposed to do immediately before
  // the call.
  if (!CallArgs.getCleanupsToDeactivate().empty())
    deactivateArgCleanupsBeforeCall(*this, CallArgs);

  // Assert that the arguments we computed match up.  The IR verifier
  // will catch this, but this is a common enough source of problems
  // during IRGen changes that it's way better for debugging to catch
  // it ourselves here.
#ifndef NDEBUG
  assert(IRCallArgs.size() == IRFuncTy->getNumParams() || IRFuncTy->isVarArg());
  for (unsigned i = 0; i < IRCallArgs.size(); ++i) {
    // Inalloca argument can have different type.
    if (IRFunctionArgs.hasInallocaArg() &&
        i == IRFunctionArgs.getInallocaArgNo())
      continue;
    if (i < IRFuncTy->getNumParams())
      assert(IRCallArgs[i]->getType() == IRFuncTy->getParamType(i));
  }
#endif

  // Update the largest vector width if any arguments have vector types.
  for (unsigned i = 0; i < IRCallArgs.size(); ++i)
    LargestVectorWidth = std::max(LargestVectorWidth,
                                  getMaxVectorWidth(IRCallArgs[i]->getType()));

  // Compute the calling convention and attributes.
  unsigned CallingConv;
  llvm::AttributeList Attrs;
  CGM.ConstructAttributeList(CalleePtr->getName(), CallInfo,
                             Callee.getAbstractInfo(), Attrs, CallingConv,
                             /*AttrOnCallSite=*/true,
                             /*IsThunk=*/false);

  if (const FunctionDecl *FD = dyn_cast_or_null<FunctionDecl>(CurFuncDecl))
    if (FD->hasAttr<StrictFPAttr>())
      // All calls within a strictfp function are marked strictfp
      Attrs = Attrs.addFnAttribute(getLLVMContext(), llvm::Attribute::StrictFP);

  // Add call-site nomerge attribute if exists.
  if (InNoMergeAttributedStmt)
    Attrs = Attrs.addFnAttribute(getLLVMContext(), llvm::Attribute::NoMerge);

  // Add call-site noinline attribute if exists.
  if (InNoInlineAttributedStmt)
    Attrs = Attrs.addFnAttribute(getLLVMContext(), llvm::Attribute::NoInline);

  // Add call-site always_inline attribute if exists.
  if (InAlwaysInlineAttributedStmt)
    Attrs =
        Attrs.addFnAttribute(getLLVMContext(), llvm::Attribute::AlwaysInline);

  // Apply some call-site-specific attributes.
  // TODO: work this into building the attribute set.

  // Apply always_inline to all calls within flatten functions.
  // FIXME: should this really take priority over __try, below?
  if (CurCodeDecl && CurCodeDecl->hasAttr<FlattenAttr>() &&
      !InNoInlineAttributedStmt &&
      !(TargetDecl && TargetDecl->hasAttr<NoInlineAttr>())) {
    Attrs =
        Attrs.addFnAttribute(getLLVMContext(), llvm::Attribute::AlwaysInline);
  }

  // Disable inlining inside SEH __try blocks.
  if (isSEHTryScope()) {
    Attrs = Attrs.addFnAttribute(getLLVMContext(), llvm::Attribute::NoInline);
  }

  // Decide whether to use a call or an invoke.
  bool CannotThrow;
  if (currentFunctionUsesSEHTry()) {
    // SEH cares about asynchronous exceptions, so everything can "throw."
    CannotThrow = false;
  } else if (isCleanupPadScope() &&
             EHPersonality::get(*this).isMSVCXXPersonality()) {
    // The MSVC++ personality will implicitly terminate the program if an
    // exception is thrown during a cleanup outside of a try/catch.
    // We don't need to model anything in IR to get this behavior.
    CannotThrow = true;
  } else {
    // Otherwise, nounwind call sites will never throw.
    CannotThrow = Attrs.hasFnAttr(llvm::Attribute::NoUnwind);

    if (auto *FPtr = dyn_cast<llvm::Function>(CalleePtr))
      if (FPtr->hasFnAttribute(llvm::Attribute::NoUnwind))
        CannotThrow = true;
  }

  // If we made a temporary, be sure to clean up after ourselves. Note that we
  // can't depend on being inside of an ExprWithCleanups, so we need to manually
  // pop this cleanup later on. Being eager about this is OK, since this
  // temporary is 'invisible' outside of the callee.
  if (UnusedReturnSizePtr)
    pushFullExprCleanup<CallLifetimeEnd>(NormalEHLifetimeMarker, SRetAlloca,
                                         UnusedReturnSizePtr);

  llvm::BasicBlock *InvokeDest = CannotThrow ? nullptr : getInvokeDest();

  SmallVector<llvm::OperandBundleDef, 1> BundleList =
      getBundlesForFunclet(CalleePtr);

  if (SanOpts.has(SanitizerKind::KCFI) &&
      !isa_and_nonnull<FunctionDecl>(TargetDecl))
    EmitKCFIOperandBundle(ConcreteCallee, BundleList);

  if (const FunctionDecl *FD = dyn_cast_or_null<FunctionDecl>(CurFuncDecl))
    if (FD->hasAttr<StrictFPAttr>())
      // All calls within a strictfp function are marked strictfp
      Attrs = Attrs.addFnAttribute(getLLVMContext(), llvm::Attribute::StrictFP);

  AssumeAlignedAttrEmitter AssumeAlignedAttrEmitter(*this, TargetDecl);
  Attrs = AssumeAlignedAttrEmitter.TryEmitAsCallSiteAttribute(Attrs);

  AllocAlignAttrEmitter AllocAlignAttrEmitter(*this, TargetDecl, CallArgs);
  Attrs = AllocAlignAttrEmitter.TryEmitAsCallSiteAttribute(Attrs);

  // Emit the actual call/invoke instruction.
  llvm::CallBase *CI = nullptr;
  if (!InvokeDest) {
    if (CGM.getCodeGenOpts().FPAccuracy) {
      const FunctionDecl *FD = dyn_cast_or_null<FunctionDecl>(TargetDecl);
      assert(FD && "expecting a function");
      CI = EmitFPBuiltinIndirectCall(IRFuncTy, IRCallArgs, CalleePtr, FD);
      if (CI)
        return RValue::get(CI);
    }
    CI = Builder.CreateCall(IRFuncTy, CalleePtr, IRCallArgs, BundleList);
  } else {
    llvm::BasicBlock *Cont = createBasicBlock("invoke.cont");
    CI = Builder.CreateInvoke(IRFuncTy, CalleePtr, Cont, InvokeDest, IRCallArgs,
                              BundleList);
    EmitBlock(Cont);
  }
  if (callOrInvoke)
    *callOrInvoke = CI;

  // If this is within a function that has the guard(nocf) attribute and is an
  // indirect call, add the "guard_nocf" attribute to this call to indicate that
  // Control Flow Guard checks should not be added, even if the call is inlined.
  if (const auto *FD = dyn_cast_or_null<FunctionDecl>(CurFuncDecl)) {
    if (const auto *A = FD->getAttr<CFGuardAttr>()) {
      if (A->getGuard() == CFGuardAttr::GuardArg::nocf && !CI->getCalledFunction())
        Attrs = Attrs.addFnAttribute(getLLVMContext(), "guard_nocf");
    }
  }

  // Apply the attributes and calling convention.
  CI->setAttributes(Attrs);
  CI->setCallingConv(static_cast<llvm::CallingConv::ID>(CallingConv));

  // Apply various metadata.

  if (!CI->getType()->isVoidTy())
    CI->setName("call");

  // Update largest vector width from the return type.
  LargestVectorWidth =
      std::max(LargestVectorWidth, getMaxVectorWidth(CI->getType()));

  // Insert instrumentation or attach profile metadata at indirect call sites.
  // For more details, see the comment before the definition of
  // IPVK_IndirectCallTarget in InstrProfData.inc.
  if (!CI->getCalledFunction())
    PGO.valueProfile(Builder, llvm::IPVK_IndirectCallTarget,
                     CI, CalleePtr);

  // In ObjC ARC mode with no ObjC ARC exception safety, tell the ARC
  // optimizer it can aggressively ignore unwind edges.
  if (CGM.getLangOpts().ObjCAutoRefCount)
    AddObjCARCExceptionMetadata(CI);

  // Set tail call kind if necessary.
  if (llvm::CallInst *Call = dyn_cast<llvm::CallInst>(CI)) {
    if (TargetDecl && TargetDecl->hasAttr<NotTailCalledAttr>())
      Call->setTailCallKind(llvm::CallInst::TCK_NoTail);
    else if (IsMustTail)
      Call->setTailCallKind(llvm::CallInst::TCK_MustTail);
  }

  // Add metadata for calls to MSAllocator functions
  if (getDebugInfo() && TargetDecl &&
      TargetDecl->hasAttr<MSAllocatorAttr>())
    getDebugInfo()->addHeapAllocSiteMetadata(CI, RetTy->getPointeeType(), Loc);

  // Add metadata if calling an __attribute__((error(""))) or warning fn.
  if (TargetDecl && TargetDecl->hasAttr<ErrorAttr>()) {
    llvm::ConstantInt *Line =
        llvm::ConstantInt::get(Int32Ty, Loc.getRawEncoding());
    llvm::ConstantAsMetadata *MD = llvm::ConstantAsMetadata::get(Line);
    llvm::MDTuple *MDT = llvm::MDNode::get(getLLVMContext(), {MD});
    CI->setMetadata("srcloc", MDT);
  }

  // 4. Finish the call.

  // SYCL does not support C++ exceptions or termination in device code, so all
  // functions have to return.
  bool SyclSkipNoReturn = false;
  if (getLangOpts().SYCLIsDevice && CI->doesNotReturn()) {
    if (auto *F = CI->getCalledFunction())
      F->removeFnAttr(llvm::Attribute::NoReturn);
    CI->removeFnAttr(llvm::Attribute::NoReturn);
    SyclSkipNoReturn = true;
  }

  // If the call doesn't return for non-sycl devices, finish the basic block and
  // clear the insertion point; this allows the rest of IRGen to discard
  // unreachable code.
  if (!SyclSkipNoReturn && CI->doesNotReturn()) {
    if (UnusedReturnSizePtr)
      PopCleanupBlock();

    // Strip away the noreturn attribute to better diagnose unreachable UB.
    if (SanOpts.has(SanitizerKind::Unreachable)) {
      // Also remove from function since CallBase::hasFnAttr additionally checks
      // attributes of the called function.
      if (auto *F = CI->getCalledFunction())
        F->removeFnAttr(llvm::Attribute::NoReturn);
      CI->removeFnAttr(llvm::Attribute::NoReturn);

      // Avoid incompatibility with ASan which relies on the `noreturn`
      // attribute to insert handler calls.
      if (SanOpts.hasOneOf(SanitizerKind::Address |
                           SanitizerKind::KernelAddress)) {
        SanitizerScope SanScope(this);
        llvm::IRBuilder<>::InsertPointGuard IPGuard(Builder);
        Builder.SetInsertPoint(CI);
        auto *FnType = llvm::FunctionType::get(CGM.VoidTy, /*isVarArg=*/false);
        llvm::FunctionCallee Fn =
            CGM.CreateRuntimeFunction(FnType, "__asan_handle_no_return");
        EmitNounwindRuntimeCall(Fn);
      }
    }

    EmitUnreachable(Loc);
    Builder.ClearInsertionPoint();

    // FIXME: For now, emit a dummy basic block because expr emitters in
    // generally are not ready to handle emitting expressions at unreachable
    // points.
    EnsureInsertPoint();

    // Return a reasonable RValue.
    return GetUndefRValue(RetTy);
  }

  // If this is a musttail call, return immediately. We do not branch to the
  // epilogue in this case.
  if (IsMustTail) {
    for (auto it = EHStack.find(CurrentCleanupScopeDepth); it != EHStack.end();
         ++it) {
      EHCleanupScope *Cleanup = dyn_cast<EHCleanupScope>(&*it);
      if (!(Cleanup && Cleanup->getCleanup()->isRedundantBeforeReturn()))
        CGM.ErrorUnsupported(MustTailCall, "tail call skipping over cleanups");
    }
    if (CI->getType()->isVoidTy())
      Builder.CreateRetVoid();
    else
      Builder.CreateRet(CI);
    Builder.ClearInsertionPoint();
    EnsureInsertPoint();
    return GetUndefRValue(RetTy);
  }

  // Perform the swifterror writeback.
  if (swiftErrorTemp.isValid()) {
    llvm::Value *errorResult = Builder.CreateLoad(swiftErrorTemp);
    Builder.CreateStore(errorResult, swiftErrorArg);
  }

  // Emit any call-associated writebacks immediately.  Arguably this
  // should happen after any return-value munging.
  if (CallArgs.hasWritebacks())
    emitWritebacks(*this, CallArgs);

  // The stack cleanup for inalloca arguments has to run out of the normal
  // lexical order, so deactivate it and run it manually here.
  CallArgs.freeArgumentMemory(*this);

  // Extract the return value.
  RValue Ret = [&] {
    switch (RetAI.getKind()) {
    case ABIArgInfo::CoerceAndExpand: {
      auto coercionType = RetAI.getCoerceAndExpandType();

      Address addr = SRetPtr;
      addr = Builder.CreateElementBitCast(addr, coercionType);

      assert(CI->getType() == RetAI.getUnpaddedCoerceAndExpandType());
      bool requiresExtract = isa<llvm::StructType>(CI->getType());

      unsigned unpaddedIndex = 0;
      for (unsigned i = 0, e = coercionType->getNumElements(); i != e; ++i) {
        llvm::Type *eltType = coercionType->getElementType(i);
        if (ABIArgInfo::isPaddingForCoerceAndExpand(eltType)) continue;
        Address eltAddr = Builder.CreateStructGEP(addr, i);
        llvm::Value *elt = CI;
        if (requiresExtract)
          elt = Builder.CreateExtractValue(elt, unpaddedIndex++);
        else
          assert(unpaddedIndex == 0);
        Builder.CreateStore(elt, eltAddr);
      }
      // FALLTHROUGH
      [[fallthrough]];
    }

    case ABIArgInfo::InAlloca:
    case ABIArgInfo::Indirect: {
      RValue ret = convertTempToRValue(SRetPtr, RetTy, SourceLocation());
      if (UnusedReturnSizePtr)
        PopCleanupBlock();
      return ret;
    }

    case ABIArgInfo::Ignore:
      // If we are ignoring an argument that had a result, make sure to
      // construct the appropriate return value for our caller.
      return GetUndefRValue(RetTy);

    case ABIArgInfo::Extend:
    case ABIArgInfo::Direct: {
      llvm::Type *RetIRTy = ConvertType(RetTy);
      if (RetAI.getCoerceToType() == RetIRTy && RetAI.getDirectOffset() == 0) {
        switch (getEvaluationKind(RetTy)) {
        case TEK_Complex: {
          llvm::Value *Real = Builder.CreateExtractValue(CI, 0);
          llvm::Value *Imag = Builder.CreateExtractValue(CI, 1);
          return RValue::getComplex(std::make_pair(Real, Imag));
        }
        case TEK_Aggregate: {
          Address DestPtr = ReturnValue.getValue();
          bool DestIsVolatile = ReturnValue.isVolatile();

          if (!DestPtr.isValid()) {
            DestPtr = CreateMemTemp(RetTy, "agg.tmp");
            DestIsVolatile = false;
          }
          EmitAggregateStore(CI, DestPtr, DestIsVolatile);
          return RValue::getAggregate(DestPtr);
        }
        case TEK_Scalar: {
          // If the argument doesn't match, perform a bitcast to coerce it.  This
          // can happen due to trivial type mismatches.
          llvm::Value *V = CI;
          if (V->getType() != RetIRTy)
            V = Builder.CreateBitCast(V, RetIRTy);
          return RValue::get(V);
        }
        }
        llvm_unreachable("bad evaluation kind");
      }

      Address DestPtr = ReturnValue.getValue();
      bool DestIsVolatile = ReturnValue.isVolatile();

      if (!DestPtr.isValid()) {
        DestPtr = CreateMemTemp(RetTy, "coerce");
        DestIsVolatile = false;
      }

      // If the value is offset in memory, apply the offset now.
      Address StorePtr = emitAddressAtOffset(*this, DestPtr, RetAI);
      CreateCoercedStore(CI, StorePtr, DestIsVolatile, *this);

      return convertTempToRValue(DestPtr, RetTy, SourceLocation());
    }

    case ABIArgInfo::Expand:
    case ABIArgInfo::IndirectAliased:
      llvm_unreachable("Invalid ABI kind for return argument");
    }

    llvm_unreachable("Unhandled ABIArgInfo::Kind");
  } ();

  // Emit the assume_aligned check on the return value.
  if (Ret.isScalar() && TargetDecl) {
    AssumeAlignedAttrEmitter.EmitAsAnAssumption(Loc, RetTy, Ret);
    AllocAlignAttrEmitter.EmitAsAnAssumption(Loc, RetTy, Ret);
  }

  // Explicitly call CallLifetimeEnd::Emit just to re-use the code even though
  // we can't use the full cleanup mechanism.
  for (CallLifetimeEnd &LifetimeEnd : CallLifetimeEndAfterCall)
    LifetimeEnd.Emit(*this, /*Flags=*/{});

  if (!ReturnValue.isExternallyDestructed() &&
      RetTy.isDestructedType() == QualType::DK_nontrivial_c_struct)
    pushDestroy(QualType::DK_nontrivial_c_struct, Ret.getAggregateAddress(),
                RetTy);

  return Ret;
}

CGCallee CGCallee::prepareConcreteCallee(CodeGenFunction &CGF) const {
  if (isVirtual()) {
    const CallExpr *CE = getVirtualCallExpr();
    return CGF.CGM.getCXXABI().getVirtualFunctionPointer(
        CGF, getVirtualMethodDecl(), getThisAddress(), getVirtualFunctionType(),
        CE ? CE->getBeginLoc() : SourceLocation());
  }

  return *this;
}

/* VarArg handling */

Address CodeGenFunction::EmitVAArg(VAArgExpr *VE, Address &VAListAddr) {
  VAListAddr = VE->isMicrosoftABI()
                 ? EmitMSVAListRef(VE->getSubExpr())
                 : EmitVAListRef(VE->getSubExpr());
  QualType Ty = VE->getType();
  if (VE->isMicrosoftABI())
    return CGM.getTypes().getABIInfo().EmitMSVAArg(*this, VAListAddr, Ty);
  return CGM.getTypes().getABIInfo().EmitVAArg(*this, VAListAddr, Ty);
}<|MERGE_RESOLUTION|>--- conflicted
+++ resolved
@@ -1837,7 +1837,6 @@
          Module.getLangOpts().Sanitize.has(SanitizerKind::Return);
 }
 
-<<<<<<< HEAD
 llvm::fp::FPAccuracy convertFPAccuracy(StringRef FPAccuracy) {
   StringRef AccuracyVal;
   if (FPAccuracy == "high")
@@ -1882,11 +1881,6 @@
   }
 }
 
-void CodeGenModule::getDefaultFunctionAttributes(StringRef Name,
-                                                 bool HasOptnone,
-                                                 bool AttrOnCallSite,
-                                               llvm::AttrBuilder &FuncAttrs) {
-=======
 /// Add denormal-fp-math and denormal-fp-math-f32 as appropriate for the
 /// requested denormal behavior, accounting for the overriding behavior of the
 /// -f32 case.
@@ -1913,7 +1907,6 @@
 void CodeGenModule::getTrivialDefaultFunctionAttributes(
     StringRef Name, bool HasOptnone, bool AttrOnCallSite,
     llvm::AttrBuilder &FuncAttrs) {
->>>>>>> 9f4486f2
   // OptimizeNoneAttr takes precedence over -Os or -Oz. No warning needed.
   if (!HasOptnone) {
     if (CodeGenOpts.OptimizeSize)
