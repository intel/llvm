--- conflicted
+++ resolved
@@ -317,21 +317,12 @@
 
     // Force conversion of all the relevant record types, to make sure
     // we re-convert the FunctionType when appropriate.
-<<<<<<< HEAD
-    if (const RecordType *RT = FT->getReturnType()->getAs<RecordType>())
-      ConvertRecordDeclType(RT->getOriginalDecl()->getDefinitionOrSelf());
-    if (const FunctionProtoType *FPT = dyn_cast<FunctionProtoType>(FT))
-      for (unsigned i = 0, e = FPT->getNumParams(); i != e; i++)
-        if (const RecordType *RT = FPT->getParamType(i)->getAs<RecordType>())
-          ConvertRecordDeclType(RT->getOriginalDecl()->getDefinitionOrSelf());
-=======
     if (const auto *RD = FT->getReturnType()->getAsRecordDecl())
       ConvertRecordDeclType(RD);
     if (const FunctionProtoType *FPT = dyn_cast<FunctionProtoType>(FT))
       for (unsigned i = 0, e = FPT->getNumParams(); i != e; i++)
         if (const auto *RD = FPT->getParamType(i)->getAsRecordDecl())
           ConvertRecordDeclType(RD);
->>>>>>> 35227056
 
     SkippedLayout = true;
 
@@ -790,12 +781,7 @@
   }
 
   case Type::Enum: {
-<<<<<<< HEAD
-    const EnumDecl *ED =
-        cast<EnumType>(Ty)->getOriginalDecl()->getDefinitionOrSelf();
-=======
     const auto *ED = Ty->castAsEnumDecl();
->>>>>>> 35227056
     if (ED->isCompleteDefinition() || ED->isFixed())
       return ConvertType(ED->getIntegerType());
     // Return a placeholder 'i32' type.  This can be changed later when the
@@ -909,14 +895,7 @@
   if (const CXXRecordDecl *CRD = dyn_cast<CXXRecordDecl>(RD)) {
     for (const auto &I : CRD->bases()) {
       if (I.isVirtual()) continue;
-<<<<<<< HEAD
-      ConvertRecordDeclType(I.getType()
-                                ->castAs<RecordType>()
-                                ->getOriginalDecl()
-                                ->getDefinitionOrSelf());
-=======
       ConvertRecordDeclType(I.getType()->castAsRecordDecl());
->>>>>>> 35227056
     }
   }
 
@@ -974,12 +953,7 @@
 
   // Records are non-zero-initializable if they contain any
   // non-zero-initializable subobjects.
-<<<<<<< HEAD
-  if (const RecordType *RT = T->getAs<RecordType>()) {
-    const RecordDecl *RD = RT->getOriginalDecl()->getDefinitionOrSelf();
-=======
   if (const auto *RD = T->getAsRecordDecl())
->>>>>>> 35227056
     return isZeroInitializable(RD);
 
   // We have to ask the ABI about member pointers.
