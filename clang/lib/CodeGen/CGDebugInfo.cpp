--- conflicted
+++ resolved
@@ -2393,11 +2393,7 @@
   for (const auto &BI : Bases) {
     const auto *Base =
         cast<CXXRecordDecl>(
-<<<<<<< HEAD
-            BI.getType()->castAs<RecordType>()->getOriginalDecl())
-=======
             BI.getType()->castAsCanonical<RecordType>()->getOriginalDecl())
->>>>>>> 35227056
             ->getDefinition();
     if (!SeenTypes.insert(Base).second)
       continue;
@@ -4222,9 +4218,6 @@
     break;
   }
 
-<<<<<<< HEAD
-  RegionMap[RD].reset(RealDecl);
-=======
   if (auto *CTSD =
           dyn_cast<ClassTemplateSpecializationDecl>(Ty->getOriginalDecl())) {
     CXXRecordDecl *TemplateDecl =
@@ -4233,7 +4226,6 @@
   } else {
     RegionMap[RD].reset(RealDecl);
   }
->>>>>>> 35227056
   TypeCache[QualType(Ty, 0).getAsOpaquePtr()].reset(RealDecl);
 
   if (const auto *TSpecial = dyn_cast<ClassTemplateSpecializationDecl>(RD))
@@ -5964,12 +5956,7 @@
   // variable for each member of the anonymous union so that it's possible
   // to find the name of any field in the union.
   if (T->isUnionType() && DeclName.empty()) {
-<<<<<<< HEAD
-    const RecordDecl *RD =
-        T->castAs<RecordType>()->getOriginalDecl()->getDefinitionOrSelf();
-=======
     const auto *RD = T->castAsRecordDecl();
->>>>>>> 35227056
     assert(RD->isAnonymousStructOrUnion() &&
            "unnamed non-anonymous struct or union?");
     GVE = CollectAnonRecordDecls(RD, Unit, LineNo, LinkageName, Var, DContext);
