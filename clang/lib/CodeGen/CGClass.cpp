//===--- CGClass.cpp - Emit LLVM Code for C++ classes -----------*- C++ -*-===//
//
// Part of the LLVM Project, under the Apache License v2.0 with LLVM Exceptions.
// See https://llvm.org/LICENSE.txt for license information.
// SPDX-License-Identifier: Apache-2.0 WITH LLVM-exception
//
//===----------------------------------------------------------------------===//
//
// This contains code dealing with C++ code generation of classes
//
//===----------------------------------------------------------------------===//

#include "CGBlocks.h"
#include "CGCXXABI.h"
#include "CGDebugInfo.h"
#include "CGRecordLayout.h"
#include "CodeGenFunction.h"
#include "TargetInfo.h"
#include "clang/AST/Attr.h"
#include "clang/AST/CXXInheritance.h"
#include "clang/AST/CharUnits.h"
#include "clang/AST/DeclTemplate.h"
#include "clang/AST/EvaluatedExprVisitor.h"
#include "clang/AST/RecordLayout.h"
#include "clang/AST/StmtCXX.h"
#include "clang/Basic/CodeGenOptions.h"
#include "clang/Basic/TargetBuiltins.h"
#include "clang/CodeGen/CGFunctionInfo.h"
#include "llvm/IR/Intrinsics.h"
#include "llvm/IR/Metadata.h"
#include "llvm/Support/SaveAndRestore.h"
#include "llvm/Transforms/Utils/SanitizerStats.h"
#include <optional>

using namespace clang;
using namespace CodeGen;

/// Return the best known alignment for an unknown pointer to a
/// particular class.
CharUnits CodeGenModule::getClassPointerAlignment(const CXXRecordDecl *RD) {
  if (!RD->hasDefinition())
    return CharUnits::One(); // Hopefully won't be used anywhere.

  auto &layout = getContext().getASTRecordLayout(RD);

  // If the class is final, then we know that the pointer points to an
  // object of that type and can use the full alignment.
  if (RD->isEffectivelyFinal())
    return layout.getAlignment();

  // Otherwise, we have to assume it could be a subclass.
  return layout.getNonVirtualAlignment();
}

/// Return the smallest possible amount of storage that might be allocated
/// starting from the beginning of an object of a particular class.
///
/// This may be smaller than sizeof(RD) if RD has virtual base classes.
CharUnits CodeGenModule::getMinimumClassObjectSize(const CXXRecordDecl *RD) {
  if (!RD->hasDefinition())
    return CharUnits::One();

  auto &layout = getContext().getASTRecordLayout(RD);

  // If the class is final, then we know that the pointer points to an
  // object of that type and can use the full alignment.
  if (RD->isEffectivelyFinal())
    return layout.getSize();

  // Otherwise, we have to assume it could be a subclass.
  return std::max(layout.getNonVirtualSize(), CharUnits::One());
}

/// Return the best known alignment for a pointer to a virtual base,
/// given the alignment of a pointer to the derived class.
CharUnits CodeGenModule::getVBaseAlignment(CharUnits actualDerivedAlign,
                                           const CXXRecordDecl *derivedClass,
                                           const CXXRecordDecl *vbaseClass) {
  // The basic idea here is that an underaligned derived pointer might
  // indicate an underaligned base pointer.

  assert(vbaseClass->isCompleteDefinition());
  auto &baseLayout = getContext().getASTRecordLayout(vbaseClass);
  CharUnits expectedVBaseAlign = baseLayout.getNonVirtualAlignment();

  return getDynamicOffsetAlignment(actualDerivedAlign, derivedClass,
                                   expectedVBaseAlign);
}

CharUnits
CodeGenModule::getDynamicOffsetAlignment(CharUnits actualBaseAlign,
                                         const CXXRecordDecl *baseDecl,
                                         CharUnits expectedTargetAlign) {
  // If the base is an incomplete type (which is, alas, possible with
  // member pointers), be pessimistic.
  if (!baseDecl->isCompleteDefinition())
    return std::min(actualBaseAlign, expectedTargetAlign);

  auto &baseLayout = getContext().getASTRecordLayout(baseDecl);
  CharUnits expectedBaseAlign = baseLayout.getNonVirtualAlignment();

  // If the class is properly aligned, assume the target offset is, too.
  //
  // This actually isn't necessarily the right thing to do --- if the
  // class is a complete object, but it's only properly aligned for a
  // base subobject, then the alignments of things relative to it are
  // probably off as well.  (Note that this requires the alignment of
  // the target to be greater than the NV alignment of the derived
  // class.)
  //
  // However, our approach to this kind of under-alignment can only
  // ever be best effort; after all, we're never going to propagate
  // alignments through variables or parameters.  Note, in particular,
  // that constructing a polymorphic type in an address that's less
  // than pointer-aligned will generally trap in the constructor,
  // unless we someday add some sort of attribute to change the
  // assumed alignment of 'this'.  So our goal here is pretty much
  // just to allow the user to explicitly say that a pointer is
  // under-aligned and then safely access its fields and vtables.
  if (actualBaseAlign >= expectedBaseAlign) {
    return expectedTargetAlign;
  }

  // Otherwise, we might be offset by an arbitrary multiple of the
  // actual alignment.  The correct adjustment is to take the min of
  // the two alignments.
  return std::min(actualBaseAlign, expectedTargetAlign);
}

Address CodeGenFunction::LoadCXXThisAddress() {
  assert(CurFuncDecl && "loading 'this' without a func declaration?");
  auto *MD = cast<CXXMethodDecl>(CurFuncDecl);

  // Lazily compute CXXThisAlignment.
  if (CXXThisAlignment.isZero()) {
    // Just use the best known alignment for the parent.
    // TODO: if we're currently emitting a complete-object ctor/dtor,
    // we can always use the complete-object alignment.
    CXXThisAlignment = CGM.getClassPointerAlignment(MD->getParent());
  }

  return makeNaturalAddressForPointer(
      LoadCXXThis(), MD->getFunctionObjectParameterType(), CXXThisAlignment,
      false, nullptr, nullptr, KnownNonNull);
}

/// Emit the address of a field using a member data pointer.
///
/// \param E Only used for emergency diagnostics
Address
CodeGenFunction::EmitCXXMemberDataPointerAddress(const Expr *E, Address base,
                                                 llvm::Value *memberPtr,
                                      const MemberPointerType *memberPtrType,
                                                 LValueBaseInfo *BaseInfo,
                                                 TBAAAccessInfo *TBAAInfo) {
  // Ask the ABI to compute the actual address.
  llvm::Value *ptr =
    CGM.getCXXABI().EmitMemberDataPointerAddress(*this, E, base,
                                                 memberPtr, memberPtrType);

  QualType memberType = memberPtrType->getPointeeType();
  CharUnits memberAlign =
      CGM.getNaturalTypeAlignment(memberType, BaseInfo, TBAAInfo);
  memberAlign =
    CGM.getDynamicOffsetAlignment(base.getAlignment(),
                            memberPtrType->getClass()->getAsCXXRecordDecl(),
                                  memberAlign);
  return Address(ptr, ConvertTypeForMem(memberPtrType->getPointeeType()),
                 memberAlign);
}

CharUnits CodeGenModule::computeNonVirtualBaseClassOffset(
    const CXXRecordDecl *DerivedClass, CastExpr::path_const_iterator Start,
    CastExpr::path_const_iterator End) {
  CharUnits Offset = CharUnits::Zero();

  const ASTContext &Context = getContext();
  const CXXRecordDecl *RD = DerivedClass;

  for (CastExpr::path_const_iterator I = Start; I != End; ++I) {
    const CXXBaseSpecifier *Base = *I;
    assert(!Base->isVirtual() && "Should not see virtual bases here!");

    // Get the layout.
    const ASTRecordLayout &Layout = Context.getASTRecordLayout(RD);

    const auto *BaseDecl =
        cast<CXXRecordDecl>(Base->getType()->castAs<RecordType>()->getDecl());

    // Add the offset.
    Offset += Layout.getBaseClassOffset(BaseDecl);

    RD = BaseDecl;
  }

  return Offset;
}

llvm::Constant *
CodeGenModule::GetNonVirtualBaseClassOffset(const CXXRecordDecl *ClassDecl,
                                   CastExpr::path_const_iterator PathBegin,
                                   CastExpr::path_const_iterator PathEnd) {
  assert(PathBegin != PathEnd && "Base path should not be empty!");

  CharUnits Offset =
      computeNonVirtualBaseClassOffset(ClassDecl, PathBegin, PathEnd);
  if (Offset.isZero())
    return nullptr;

  llvm::Type *PtrDiffTy =
  Types.ConvertType(getContext().getPointerDiffType());

  return llvm::ConstantInt::get(PtrDiffTy, Offset.getQuantity());
}

/// Gets the address of a direct base class within a complete object.
/// This should only be used for (1) non-virtual bases or (2) virtual bases
/// when the type is known to be complete (e.g. in complete destructors).
///
/// The object pointed to by 'This' is assumed to be non-null.
Address
CodeGenFunction::GetAddressOfDirectBaseInCompleteClass(Address This,
                                                   const CXXRecordDecl *Derived,
                                                   const CXXRecordDecl *Base,
                                                   bool BaseIsVirtual) {
  // 'this' must be a pointer (in some address space) to Derived.
  assert(This.getElementType() == ConvertType(Derived));

  // Compute the offset of the virtual base.
  CharUnits Offset;
  const ASTRecordLayout &Layout = getContext().getASTRecordLayout(Derived);
  if (BaseIsVirtual)
    Offset = Layout.getVBaseClassOffset(Base);
  else
    Offset = Layout.getBaseClassOffset(Base);

  // Shift and cast down to the base type.
  // TODO: for complete types, this should be possible with a GEP.
  Address V = This;

  if (!Offset.isZero()) {
    V = V.withElementType(Int8Ty);
    V = Builder.CreateConstInBoundsByteGEP(V, Offset);
  }
  return V.withElementType(ConvertType(Base));
}

static Address
ApplyNonVirtualAndVirtualOffset(CodeGenFunction &CGF, Address addr,
                                CharUnits nonVirtualOffset,
                                llvm::Value *virtualOffset,
                                const CXXRecordDecl *derivedClass,
                                const CXXRecordDecl *nearestVBase) {
  // Assert that we have something to do.
  assert(!nonVirtualOffset.isZero() || virtualOffset != nullptr);

  // Compute the offset from the static and dynamic components.
  llvm::Value *baseOffset;
  if (!nonVirtualOffset.isZero()) {
    llvm::Type *OffsetType =
        (CGF.CGM.getTarget().getCXXABI().isItaniumFamily() &&
         CGF.CGM.getItaniumVTableContext().isRelativeLayout())
            ? CGF.Int32Ty
            : CGF.PtrDiffTy;
    baseOffset =
        llvm::ConstantInt::get(OffsetType, nonVirtualOffset.getQuantity());
    if (virtualOffset) {
      baseOffset = CGF.Builder.CreateAdd(virtualOffset, baseOffset);
    }
  } else {
    baseOffset = virtualOffset;
  }

  // Apply the base offset.
<<<<<<< HEAD
  llvm::Value *ptr = addr.emitRawPointer(CGF);
=======
  llvm::Value *ptr = addr.getPointer();
>>>>>>> 4a08a6c9
  ptr = CGF.Builder.CreateInBoundsGEP(CGF.Int8Ty, ptr, baseOffset, "add.ptr");

  // If we have a virtual component, the alignment of the result will
  // be relative only to the known alignment of that vbase.
  CharUnits alignment;
  if (virtualOffset) {
    assert(nearestVBase && "virtual offset without vbase?");
    alignment = CGF.CGM.getVBaseAlignment(addr.getAlignment(),
                                          derivedClass, nearestVBase);
  } else {
    alignment = addr.getAlignment();
  }
  alignment = alignment.alignmentAtOffset(nonVirtualOffset);

  return Address(ptr, CGF.Int8Ty, alignment);
}

Address CodeGenFunction::GetAddressOfBaseClass(
    Address Value, const CXXRecordDecl *Derived,
    CastExpr::path_const_iterator PathBegin,
    CastExpr::path_const_iterator PathEnd, bool NullCheckValue,
    SourceLocation Loc) {
  assert(PathBegin != PathEnd && "Base path should not be empty!");

  CastExpr::path_const_iterator Start = PathBegin;
  const CXXRecordDecl *VBase = nullptr;

  // Sema has done some convenient canonicalization here: if the
  // access path involved any virtual steps, the conversion path will
  // *start* with a step down to the correct virtual base subobject,
  // and hence will not require any further steps.
  if ((*Start)->isVirtual()) {
    VBase = cast<CXXRecordDecl>(
        (*Start)->getType()->castAs<RecordType>()->getDecl());
    ++Start;
  }

  // Compute the static offset of the ultimate destination within its
  // allocating subobject (the virtual base, if there is one, or else
  // the "complete" object that we see).
  CharUnits NonVirtualOffset = CGM.computeNonVirtualBaseClassOffset(
      VBase ? VBase : Derived, Start, PathEnd);

  // If there's a virtual step, we can sometimes "devirtualize" it.
  // For now, that's limited to when the derived type is final.
  // TODO: "devirtualize" this for accesses to known-complete objects.
  if (VBase && Derived->hasAttr<FinalAttr>()) {
    const ASTRecordLayout &layout = getContext().getASTRecordLayout(Derived);
    CharUnits vBaseOffset = layout.getVBaseClassOffset(VBase);
    NonVirtualOffset += vBaseOffset;
    VBase = nullptr; // we no longer have a virtual step
  }

  // Get the base pointer type.
  llvm::Type *BaseValueTy = ConvertType((PathEnd[-1])->getType());
  llvm::Type *PtrTy = llvm::PointerType::get(
      CGM.getLLVMContext(), Value.getType()->getPointerAddressSpace());

  QualType DerivedTy = getContext().getRecordType(Derived);
  CharUnits DerivedAlign = CGM.getClassPointerAlignment(Derived);

  // If the static offset is zero and we don't have a virtual step,
  // just do a bitcast; null checks are unnecessary.
  if (NonVirtualOffset.isZero() && !VBase) {
    if (sanitizePerformTypeCheck()) {
      SanitizerSet SkippedChecks;
      SkippedChecks.set(SanitizerKind::Null, !NullCheckValue);
      EmitTypeCheck(TCK_Upcast, Loc, Value.emitRawPointer(*this), DerivedTy,
                    DerivedAlign, SkippedChecks);
    }
    return Value.withElementType(BaseValueTy);
  }

  llvm::BasicBlock *origBB = nullptr;
  llvm::BasicBlock *endBB = nullptr;

  // Skip over the offset (and the vtable load) if we're supposed to
  // null-check the pointer.
  if (NullCheckValue) {
    origBB = Builder.GetInsertBlock();
    llvm::BasicBlock *notNullBB = createBasicBlock("cast.notnull");
    endBB = createBasicBlock("cast.end");

    llvm::Value *isNull = Builder.CreateIsNull(Value);
    Builder.CreateCondBr(isNull, endBB, notNullBB);
    EmitBlock(notNullBB);
  }

  if (sanitizePerformTypeCheck()) {
    SanitizerSet SkippedChecks;
    SkippedChecks.set(SanitizerKind::Null, true);
    EmitTypeCheck(VBase ? TCK_UpcastToVirtualBase : TCK_Upcast, Loc,
                  Value.emitRawPointer(*this), DerivedTy, DerivedAlign,
                  SkippedChecks);
  }

  // Compute the virtual offset.
  llvm::Value *VirtualOffset = nullptr;
  if (VBase) {
    VirtualOffset =
        CGM.getCXXABI().GetVirtualBaseClassOffset(*this, Value, Derived, VBase);
  }

  // Apply both offsets.
  Value = ApplyNonVirtualAndVirtualOffset(*this, Value, NonVirtualOffset,
                                          VirtualOffset, Derived, VBase);

  // Cast to the destination type.
  Value = Value.withElementType(BaseValueTy);

  // Build a phi if we needed a null check.
  if (NullCheckValue) {
    llvm::BasicBlock *notNullBB = Builder.GetInsertBlock();
    Builder.CreateBr(endBB);
    EmitBlock(endBB);

    llvm::PHINode *PHI = Builder.CreatePHI(PtrTy, 2, "cast.result");
<<<<<<< HEAD
    PHI->addIncoming(Value.emitRawPointer(*this), notNullBB);
=======
    PHI->addIncoming(Value.getPointer(), notNullBB);
>>>>>>> 4a08a6c9
    PHI->addIncoming(llvm::Constant::getNullValue(PtrTy), origBB);
    Value = Value.withPointer(PHI, NotKnownNonNull);
  }

  return Value;
}

Address
CodeGenFunction::GetAddressOfDerivedClass(Address BaseAddr,
                                          const CXXRecordDecl *Derived,
                                        CastExpr::path_const_iterator PathBegin,
                                          CastExpr::path_const_iterator PathEnd,
                                          bool NullCheckValue) {
  assert(PathBegin != PathEnd && "Base path should not be empty!");

  QualType DerivedTy =
      getContext().getCanonicalType(getContext().getTagDeclType(Derived));
  llvm::Type *DerivedValueTy = ConvertType(DerivedTy);

  llvm::Value *NonVirtualOffset =
    CGM.GetNonVirtualBaseClassOffset(Derived, PathBegin, PathEnd);

  if (!NonVirtualOffset) {
    // No offset, we can just cast back.
    return BaseAddr.withElementType(DerivedValueTy);
  }

  llvm::BasicBlock *CastNull = nullptr;
  llvm::BasicBlock *CastNotNull = nullptr;
  llvm::BasicBlock *CastEnd = nullptr;

  if (NullCheckValue) {
    CastNull = createBasicBlock("cast.null");
    CastNotNull = createBasicBlock("cast.notnull");
    CastEnd = createBasicBlock("cast.end");

    llvm::Value *IsNull = Builder.CreateIsNull(BaseAddr);
    Builder.CreateCondBr(IsNull, CastNull, CastNotNull);
    EmitBlock(CastNotNull);
  }

  // Apply the offset.
  Address Addr = BaseAddr.withElementType(Int8Ty);
  Addr = Builder.CreateInBoundsGEP(
      Addr, Builder.CreateNeg(NonVirtualOffset), Int8Ty,
      CGM.getClassPointerAlignment(Derived), "sub.ptr");

  // Just cast.
  Addr = Addr.withElementType(DerivedValueTy);

  // Produce a PHI if we had a null-check.
  if (NullCheckValue) {
    Builder.CreateBr(CastEnd);
    EmitBlock(CastNull);
    Builder.CreateBr(CastEnd);
    EmitBlock(CastEnd);

    llvm::Value *Value = Addr.emitRawPointer(*this);
    llvm::PHINode *PHI = Builder.CreatePHI(Value->getType(), 2);
    PHI->addIncoming(Value, CastNotNull);
    PHI->addIncoming(llvm::Constant::getNullValue(Value->getType()), CastNull);
    return Address(PHI, Addr.getElementType(),
                   CGM.getClassPointerAlignment(Derived));
  }

  return Addr;
}

llvm::Value *CodeGenFunction::GetVTTParameter(GlobalDecl GD,
                                              bool ForVirtualBase,
                                              bool Delegating) {
  if (!CGM.getCXXABI().NeedsVTTParameter(GD)) {
    // This constructor/destructor does not need a VTT parameter.
    return nullptr;
  }

  const CXXRecordDecl *RD = cast<CXXMethodDecl>(CurCodeDecl)->getParent();
  const CXXRecordDecl *Base = cast<CXXMethodDecl>(GD.getDecl())->getParent();

  uint64_t SubVTTIndex;

  if (Delegating) {
    // If this is a delegating constructor call, just load the VTT.
    return LoadCXXVTT();
  } else if (RD == Base) {
    // If the record matches the base, this is the complete ctor/dtor
    // variant calling the base variant in a class with virtual bases.
    assert(!CGM.getCXXABI().NeedsVTTParameter(CurGD) &&
           "doing no-op VTT offset in base dtor/ctor?");
    assert(!ForVirtualBase && "Can't have same class as virtual base!");
    SubVTTIndex = 0;
  } else {
    const ASTRecordLayout &Layout = getContext().getASTRecordLayout(RD);
    CharUnits BaseOffset = ForVirtualBase ?
      Layout.getVBaseClassOffset(Base) :
      Layout.getBaseClassOffset(Base);

    SubVTTIndex =
      CGM.getVTables().getSubVTTIndex(RD, BaseSubobject(Base, BaseOffset));
    assert(SubVTTIndex != 0 && "Sub-VTT index must be greater than zero!");
  }

  if (CGM.getCXXABI().NeedsVTTParameter(CurGD)) {
    // A VTT parameter was passed to the constructor, use it.
    llvm::Value *VTT = LoadCXXVTT();
    return Builder.CreateConstInBoundsGEP1_64(VoidPtrTy, VTT, SubVTTIndex);
  } else {
    // We're the complete constructor, so get the VTT by name.
    llvm::GlobalValue *VTT = CGM.getVTables().GetAddrOfVTT(RD);
    return Builder.CreateConstInBoundsGEP2_64(
        VTT->getValueType(), VTT, 0, SubVTTIndex);
  }
}

namespace {
  /// Call the destructor for a direct base class.
  struct CallBaseDtor final : EHScopeStack::Cleanup {
    const CXXRecordDecl *BaseClass;
    bool BaseIsVirtual;
    CallBaseDtor(const CXXRecordDecl *Base, bool BaseIsVirtual)
      : BaseClass(Base), BaseIsVirtual(BaseIsVirtual) {}

    void Emit(CodeGenFunction &CGF, Flags flags) override {
      const CXXRecordDecl *DerivedClass =
        cast<CXXMethodDecl>(CGF.CurCodeDecl)->getParent();

      const CXXDestructorDecl *D = BaseClass->getDestructor();
      // We are already inside a destructor, so presumably the object being
      // destroyed should have the expected type.
      QualType ThisTy = D->getFunctionObjectParameterType();
      Address Addr =
        CGF.GetAddressOfDirectBaseInCompleteClass(CGF.LoadCXXThisAddress(),
                                                  DerivedClass, BaseClass,
                                                  BaseIsVirtual);
      CGF.EmitCXXDestructorCall(D, Dtor_Base, BaseIsVirtual,
                                /*Delegating=*/false, Addr, ThisTy);
    }
  };

  /// A visitor which checks whether an initializer uses 'this' in a
  /// way which requires the vtable to be properly set.
  struct DynamicThisUseChecker : ConstEvaluatedExprVisitor<DynamicThisUseChecker> {
    typedef ConstEvaluatedExprVisitor<DynamicThisUseChecker> super;

    bool UsesThis;

    DynamicThisUseChecker(const ASTContext &C) : super(C), UsesThis(false) {}

    // Black-list all explicit and implicit references to 'this'.
    //
    // Do we need to worry about external references to 'this' derived
    // from arbitrary code?  If so, then anything which runs arbitrary
    // external code might potentially access the vtable.
    void VisitCXXThisExpr(const CXXThisExpr *E) { UsesThis = true; }
  };
} // end anonymous namespace

static bool BaseInitializerUsesThis(ASTContext &C, const Expr *Init) {
  DynamicThisUseChecker Checker(C);
  Checker.Visit(Init);
  return Checker.UsesThis;
}

static void EmitBaseInitializer(CodeGenFunction &CGF,
                                const CXXRecordDecl *ClassDecl,
                                CXXCtorInitializer *BaseInit) {
  assert(BaseInit->isBaseInitializer() &&
         "Must have base initializer!");

  Address ThisPtr = CGF.LoadCXXThisAddress();

  const Type *BaseType = BaseInit->getBaseClass();
  const auto *BaseClassDecl =
      cast<CXXRecordDecl>(BaseType->castAs<RecordType>()->getDecl());

  bool isBaseVirtual = BaseInit->isBaseVirtual();

  // If the initializer for the base (other than the constructor
  // itself) accesses 'this' in any way, we need to initialize the
  // vtables.
  if (BaseInitializerUsesThis(CGF.getContext(), BaseInit->getInit()))
    CGF.InitializeVTablePointers(ClassDecl);

  // We can pretend to be a complete class because it only matters for
  // virtual bases, and we only do virtual bases for complete ctors.
  Address V =
    CGF.GetAddressOfDirectBaseInCompleteClass(ThisPtr, ClassDecl,
                                              BaseClassDecl,
                                              isBaseVirtual);
  AggValueSlot AggSlot =
      AggValueSlot::forAddr(
          V, Qualifiers(),
          AggValueSlot::IsDestructed,
          AggValueSlot::DoesNotNeedGCBarriers,
          AggValueSlot::IsNotAliased,
          CGF.getOverlapForBaseInit(ClassDecl, BaseClassDecl, isBaseVirtual));

  CGF.EmitAggExpr(BaseInit->getInit(), AggSlot);

  if (CGF.CGM.getLangOpts().Exceptions &&
      !BaseClassDecl->hasTrivialDestructor())
    CGF.EHStack.pushCleanup<CallBaseDtor>(EHCleanup, BaseClassDecl,
                                          isBaseVirtual);
}

static bool isMemcpyEquivalentSpecialMember(const CXXMethodDecl *D) {
  auto *CD = dyn_cast<CXXConstructorDecl>(D);
  if (!(CD && CD->isCopyOrMoveConstructor()) &&
      !D->isCopyAssignmentOperator() && !D->isMoveAssignmentOperator())
    return false;

  // We can emit a memcpy for a trivial copy or move constructor/assignment.
  if (D->isTrivial() && !D->getParent()->mayInsertExtraPadding())
    return true;

  // We *must* emit a memcpy for a defaulted union copy or move op.
  if (D->getParent()->isUnion() && D->isDefaulted())
    return true;

  return false;
}

static void EmitLValueForAnyFieldInitialization(CodeGenFunction &CGF,
                                                CXXCtorInitializer *MemberInit,
                                                LValue &LHS) {
  FieldDecl *Field = MemberInit->getAnyMember();
  if (MemberInit->isIndirectMemberInitializer()) {
    // If we are initializing an anonymous union field, drill down to the field.
    IndirectFieldDecl *IndirectField = MemberInit->getIndirectMember();
    for (const auto *I : IndirectField->chain())
      LHS = CGF.EmitLValueForFieldInitialization(LHS, cast<FieldDecl>(I));
  } else {
    LHS = CGF.EmitLValueForFieldInitialization(LHS, Field);
  }
}

static void EmitMemberInitializer(CodeGenFunction &CGF,
                                  const CXXRecordDecl *ClassDecl,
                                  CXXCtorInitializer *MemberInit,
                                  const CXXConstructorDecl *Constructor,
                                  FunctionArgList &Args) {
  ApplyDebugLocation Loc(CGF, MemberInit->getSourceLocation());
  assert(MemberInit->isAnyMemberInitializer() &&
         "Must have member initializer!");
  assert(MemberInit->getInit() && "Must have initializer!");

  // non-static data member initializers.
  FieldDecl *Field = MemberInit->getAnyMember();
  QualType FieldType = Field->getType();

  llvm::Value *ThisPtr = CGF.LoadCXXThis();
  QualType RecordTy = CGF.getContext().getTypeDeclType(ClassDecl);
  LValue LHS;

  // If a base constructor is being emitted, create an LValue that has the
  // non-virtual alignment.
  if (CGF.CurGD.getCtorType() == Ctor_Base)
    LHS = CGF.MakeNaturalAlignPointeeAddrLValue(ThisPtr, RecordTy);
  else
    LHS = CGF.MakeNaturalAlignAddrLValue(ThisPtr, RecordTy);

  EmitLValueForAnyFieldInitialization(CGF, MemberInit, LHS);

  // Special case: if we are in a copy or move constructor, and we are copying
  // an array of PODs or classes with trivial copy constructors, ignore the
  // AST and perform the copy we know is equivalent.
  // FIXME: This is hacky at best... if we had a bit more explicit information
  // in the AST, we could generalize it more easily.
  const ConstantArrayType *Array
    = CGF.getContext().getAsConstantArrayType(FieldType);
  if (Array && Constructor->isDefaulted() &&
      Constructor->isCopyOrMoveConstructor()) {
    QualType BaseElementTy = CGF.getContext().getBaseElementType(Array);
    CXXConstructExpr *CE = dyn_cast<CXXConstructExpr>(MemberInit->getInit());
    if (BaseElementTy.isPODType(CGF.getContext()) ||
        (CE && isMemcpyEquivalentSpecialMember(CE->getConstructor()))) {
      unsigned SrcArgIndex =
          CGF.CGM.getCXXABI().getSrcArgforCopyCtor(Constructor, Args);
      llvm::Value *SrcPtr
        = CGF.Builder.CreateLoad(CGF.GetAddrOfLocalVar(Args[SrcArgIndex]));
      LValue ThisRHSLV = CGF.MakeNaturalAlignAddrLValue(SrcPtr, RecordTy);
      LValue Src = CGF.EmitLValueForFieldInitialization(ThisRHSLV, Field);

      // Copy the aggregate.
      CGF.EmitAggregateCopy(LHS, Src, FieldType, CGF.getOverlapForFieldInit(Field),
                            LHS.isVolatileQualified());
      // Ensure that we destroy the objects if an exception is thrown later in
      // the constructor.
      QualType::DestructionKind dtorKind = FieldType.isDestructedType();
      if (CGF.needsEHCleanup(dtorKind))
        CGF.pushEHDestroy(dtorKind, LHS.getAddress(CGF), FieldType);
      return;
    }
  }

  CGF.EmitInitializerForField(Field, LHS, MemberInit->getInit());
}

void CodeGenFunction::EmitInitializerForField(FieldDecl *Field, LValue LHS,
                                              Expr *Init) {
  QualType FieldType = Field->getType();
  switch (getEvaluationKind(FieldType)) {
  case TEK_Scalar:
    if (LHS.isSimple()) {
      EmitExprAsInit(Init, Field, LHS, false);
    } else {
      RValue RHS = RValue::get(EmitScalarExpr(Init));
      EmitStoreThroughLValue(RHS, LHS);
    }
    break;
  case TEK_Complex:
    EmitComplexExprIntoLValue(Init, LHS, /*isInit*/ true);
    break;
  case TEK_Aggregate: {
    AggValueSlot Slot = AggValueSlot::forLValue(
        LHS, *this, AggValueSlot::IsDestructed,
        AggValueSlot::DoesNotNeedGCBarriers, AggValueSlot::IsNotAliased,
        getOverlapForFieldInit(Field), AggValueSlot::IsNotZeroed,
        // Checks are made by the code that calls constructor.
        AggValueSlot::IsSanitizerChecked);
    EmitAggExpr(Init, Slot);
    break;
  }
  }

  // Ensure that we destroy this object if an exception is thrown
  // later in the constructor.
  QualType::DestructionKind dtorKind = FieldType.isDestructedType();
  if (needsEHCleanup(dtorKind))
    pushEHDestroy(dtorKind, LHS.getAddress(*this), FieldType);
}

/// Checks whether the given constructor is a valid subject for the
/// complete-to-base constructor delegation optimization, i.e.
/// emitting the complete constructor as a simple call to the base
/// constructor.
bool CodeGenFunction::IsConstructorDelegationValid(
    const CXXConstructorDecl *Ctor) {

  // Currently we disable the optimization for classes with virtual
  // bases because (1) the addresses of parameter variables need to be
  // consistent across all initializers but (2) the delegate function
  // call necessarily creates a second copy of the parameter variable.
  //
  // The limiting example (purely theoretical AFAIK):
  //   struct A { A(int &c) { c++; } };
  //   struct B : virtual A {
  //     B(int count) : A(count) { printf("%d\n", count); }
  //   };
  // ...although even this example could in principle be emitted as a
  // delegation since the address of the parameter doesn't escape.
  if (Ctor->getParent()->getNumVBases()) {
    // TODO: white-list trivial vbase initializers.  This case wouldn't
    // be subject to the restrictions below.

    // TODO: white-list cases where:
    //  - there are no non-reference parameters to the constructor
    //  - the initializers don't access any non-reference parameters
    //  - the initializers don't take the address of non-reference
    //    parameters
    //  - etc.
    // If we ever add any of the above cases, remember that:
    //  - function-try-blocks will always exclude this optimization
    //  - we need to perform the constructor prologue and cleanup in
    //    EmitConstructorBody.

    return false;
  }

  // We also disable the optimization for variadic functions because
  // it's impossible to "re-pass" varargs.
  if (Ctor->getType()->castAs<FunctionProtoType>()->isVariadic())
    return false;

  // FIXME: Decide if we can do a delegation of a delegating constructor.
  if (Ctor->isDelegatingConstructor())
    return false;

  return true;
}

// Emit code in ctor (Prologue==true) or dtor (Prologue==false)
// to poison the extra field paddings inserted under
// -fsanitize-address-field-padding=1|2.
void CodeGenFunction::EmitAsanPrologueOrEpilogue(bool Prologue) {
  ASTContext &Context = getContext();
  const CXXRecordDecl *ClassDecl =
      Prologue ? cast<CXXConstructorDecl>(CurGD.getDecl())->getParent()
               : cast<CXXDestructorDecl>(CurGD.getDecl())->getParent();
  if (!ClassDecl->mayInsertExtraPadding()) return;

  struct SizeAndOffset {
    uint64_t Size;
    uint64_t Offset;
  };

  unsigned PtrSize = CGM.getDataLayout().getPointerSizeInBits();
  const ASTRecordLayout &Info = Context.getASTRecordLayout(ClassDecl);

  // Populate sizes and offsets of fields.
  SmallVector<SizeAndOffset, 16> SSV(Info.getFieldCount());
  for (unsigned i = 0, e = Info.getFieldCount(); i != e; ++i)
    SSV[i].Offset =
        Context.toCharUnitsFromBits(Info.getFieldOffset(i)).getQuantity();

  size_t NumFields = 0;
  for (const auto *Field : ClassDecl->fields()) {
    const FieldDecl *D = Field;
    auto FieldInfo = Context.getTypeInfoInChars(D->getType());
    CharUnits FieldSize = FieldInfo.Width;
    assert(NumFields < SSV.size());
    SSV[NumFields].Size = D->isBitField() ? 0 : FieldSize.getQuantity();
    NumFields++;
  }
  assert(NumFields == SSV.size());
  if (SSV.size() <= 1) return;

  // We will insert calls to __asan_* run-time functions.
  // LLVM AddressSanitizer pass may decide to inline them later.
  llvm::Type *Args[2] = {IntPtrTy, IntPtrTy};
  llvm::FunctionType *FTy =
      llvm::FunctionType::get(CGM.VoidTy, Args, false);
  llvm::FunctionCallee F = CGM.CreateRuntimeFunction(
      FTy, Prologue ? "__asan_poison_intra_object_redzone"
                    : "__asan_unpoison_intra_object_redzone");

  llvm::Value *ThisPtr = LoadCXXThis();
  ThisPtr = Builder.CreatePtrToInt(ThisPtr, IntPtrTy);
  uint64_t TypeSize = Info.getNonVirtualSize().getQuantity();
  // For each field check if it has sufficient padding,
  // if so (un)poison it with a call.
  for (size_t i = 0; i < SSV.size(); i++) {
    uint64_t AsanAlignment = 8;
    uint64_t NextField = i == SSV.size() - 1 ? TypeSize : SSV[i + 1].Offset;
    uint64_t PoisonSize = NextField - SSV[i].Offset - SSV[i].Size;
    uint64_t EndOffset = SSV[i].Offset + SSV[i].Size;
    if (PoisonSize < AsanAlignment || !SSV[i].Size ||
        (NextField % AsanAlignment) != 0)
      continue;
    Builder.CreateCall(
        F, {Builder.CreateAdd(ThisPtr, Builder.getIntN(PtrSize, EndOffset)),
            Builder.getIntN(PtrSize, PoisonSize)});
  }
}

/// EmitConstructorBody - Emits the body of the current constructor.
void CodeGenFunction::EmitConstructorBody(FunctionArgList &Args) {
  EmitAsanPrologueOrEpilogue(true);
  const CXXConstructorDecl *Ctor = cast<CXXConstructorDecl>(CurGD.getDecl());
  CXXCtorType CtorType = CurGD.getCtorType();

  assert((CGM.getTarget().getCXXABI().hasConstructorVariants() ||
          CtorType == Ctor_Complete) &&
         "can only generate complete ctor for this ABI");

  // Before we go any further, try the complete->base constructor
  // delegation optimization.
  if (CtorType == Ctor_Complete && IsConstructorDelegationValid(Ctor) &&
      CGM.getTarget().getCXXABI().hasConstructorVariants()) {
    EmitDelegateCXXConstructorCall(Ctor, Ctor_Base, Args, Ctor->getEndLoc());
    return;
  }

  const FunctionDecl *Definition = nullptr;
  Stmt *Body = Ctor->getBody(Definition);
  assert(Definition == Ctor && "emitting wrong constructor body");

  // Enter the function-try-block before the constructor prologue if
  // applicable.
  bool IsTryBody = (Body && isa<CXXTryStmt>(Body));
  if (IsTryBody)
    EnterCXXTryStmt(*cast<CXXTryStmt>(Body), true);

  incrementProfileCounter(Body);
  maybeCreateMCDCCondBitmap();

  RunCleanupsScope RunCleanups(*this);

  // TODO: in restricted cases, we can emit the vbase initializers of
  // a complete ctor and then delegate to the base ctor.

  // Emit the constructor prologue, i.e. the base and member
  // initializers.
  EmitCtorPrologue(Ctor, CtorType, Args);

  // Emit the body of the statement.
  if (IsTryBody)
    EmitStmt(cast<CXXTryStmt>(Body)->getTryBlock());
  else if (Body)
    EmitStmt(Body);

  // Emit any cleanup blocks associated with the member or base
  // initializers, which includes (along the exceptional path) the
  // destructors for those members and bases that were fully
  // constructed.
  RunCleanups.ForceCleanup();

  if (IsTryBody)
    ExitCXXTryStmt(*cast<CXXTryStmt>(Body), true);
}

namespace {
  /// RAII object to indicate that codegen is copying the value representation
  /// instead of the object representation. Useful when copying a struct or
  /// class which has uninitialized members and we're only performing
  /// lvalue-to-rvalue conversion on the object but not its members.
  class CopyingValueRepresentation {
  public:
    explicit CopyingValueRepresentation(CodeGenFunction &CGF)
        : CGF(CGF), OldSanOpts(CGF.SanOpts) {
      CGF.SanOpts.set(SanitizerKind::Bool, false);
      CGF.SanOpts.set(SanitizerKind::Enum, false);
    }
    ~CopyingValueRepresentation() {
      CGF.SanOpts = OldSanOpts;
    }
  private:
    CodeGenFunction &CGF;
    SanitizerSet OldSanOpts;
  };
} // end anonymous namespace

namespace {
  class FieldMemcpyizer {
  public:
    FieldMemcpyizer(CodeGenFunction &CGF, const CXXRecordDecl *ClassDecl,
                    const VarDecl *SrcRec)
      : CGF(CGF), ClassDecl(ClassDecl), SrcRec(SrcRec),
        RecLayout(CGF.getContext().getASTRecordLayout(ClassDecl)),
        FirstField(nullptr), LastField(nullptr), FirstFieldOffset(0),
        LastFieldOffset(0), LastAddedFieldIndex(0) {}

    bool isMemcpyableField(FieldDecl *F) const {
      // Never memcpy fields when we are adding poisoned paddings.
      if (CGF.getContext().getLangOpts().SanitizeAddressFieldPadding)
        return false;
      Qualifiers Qual = F->getType().getQualifiers();
      if (Qual.hasVolatile() || Qual.hasObjCLifetime())
        return false;
      return true;
    }

    void addMemcpyableField(FieldDecl *F) {
      if (F->isZeroSize(CGF.getContext()))
        return;
      if (!FirstField)
        addInitialField(F);
      else
        addNextField(F);
    }

    CharUnits getMemcpySize(uint64_t FirstByteOffset) const {
      ASTContext &Ctx = CGF.getContext();
      unsigned LastFieldSize =
          LastField->isBitField()
              ? LastField->getBitWidthValue(Ctx)
              : Ctx.toBits(
                    Ctx.getTypeInfoDataSizeInChars(LastField->getType()).Width);
      uint64_t MemcpySizeBits = LastFieldOffset + LastFieldSize -
                                FirstByteOffset + Ctx.getCharWidth() - 1;
      CharUnits MemcpySize = Ctx.toCharUnitsFromBits(MemcpySizeBits);
      return MemcpySize;
    }

    void emitMemcpy() {
      // Give the subclass a chance to bail out if it feels the memcpy isn't
      // worth it (e.g. Hasn't aggregated enough data).
      if (!FirstField) {
        return;
      }

      uint64_t FirstByteOffset;
      if (FirstField->isBitField()) {
        const CGRecordLayout &RL =
          CGF.getTypes().getCGRecordLayout(FirstField->getParent());
        const CGBitFieldInfo &BFInfo = RL.getBitFieldInfo(FirstField);
        // FirstFieldOffset is not appropriate for bitfields,
        // we need to use the storage offset instead.
        FirstByteOffset = CGF.getContext().toBits(BFInfo.StorageOffset);
      } else {
        FirstByteOffset = FirstFieldOffset;
      }

      CharUnits MemcpySize = getMemcpySize(FirstByteOffset);
      QualType RecordTy = CGF.getContext().getTypeDeclType(ClassDecl);
      Address ThisPtr = CGF.LoadCXXThisAddress();
      LValue DestLV = CGF.MakeAddrLValue(ThisPtr, RecordTy);
      LValue Dest = CGF.EmitLValueForFieldInitialization(DestLV, FirstField);
      llvm::Value *SrcPtr = CGF.Builder.CreateLoad(CGF.GetAddrOfLocalVar(SrcRec));
      LValue SrcLV = CGF.MakeNaturalAlignAddrLValue(SrcPtr, RecordTy);
      LValue Src = CGF.EmitLValueForFieldInitialization(SrcLV, FirstField);

      emitMemcpyIR(
          Dest.isBitField() ? Dest.getBitFieldAddress() : Dest.getAddress(CGF),
          Src.isBitField() ? Src.getBitFieldAddress() : Src.getAddress(CGF),
          MemcpySize);
      reset();
    }

    void reset() {
      FirstField = nullptr;
    }

  protected:
    CodeGenFunction &CGF;
    const CXXRecordDecl *ClassDecl;

  private:
    void emitMemcpyIR(Address DestPtr, Address SrcPtr, CharUnits Size) {
      DestPtr = DestPtr.withElementType(CGF.Int8Ty);
      SrcPtr = SrcPtr.withElementType(CGF.Int8Ty);
      CGF.Builder.CreateMemCpy(DestPtr, SrcPtr, Size.getQuantity());
    }

    void addInitialField(FieldDecl *F) {
      FirstField = F;
      LastField = F;
      FirstFieldOffset = RecLayout.getFieldOffset(F->getFieldIndex());
      LastFieldOffset = FirstFieldOffset;
      LastAddedFieldIndex = F->getFieldIndex();
    }

    void addNextField(FieldDecl *F) {
      // For the most part, the following invariant will hold:
      //   F->getFieldIndex() == LastAddedFieldIndex + 1
      // The one exception is that Sema won't add a copy-initializer for an
      // unnamed bitfield, which will show up here as a gap in the sequence.
      assert(F->getFieldIndex() >= LastAddedFieldIndex + 1 &&
             "Cannot aggregate fields out of order.");
      LastAddedFieldIndex = F->getFieldIndex();

      // The 'first' and 'last' fields are chosen by offset, rather than field
      // index. This allows the code to support bitfields, as well as regular
      // fields.
      uint64_t FOffset = RecLayout.getFieldOffset(F->getFieldIndex());
      if (FOffset < FirstFieldOffset) {
        FirstField = F;
        FirstFieldOffset = FOffset;
      } else if (FOffset >= LastFieldOffset) {
        LastField = F;
        LastFieldOffset = FOffset;
      }
    }

    const VarDecl *SrcRec;
    const ASTRecordLayout &RecLayout;
    FieldDecl *FirstField;
    FieldDecl *LastField;
    uint64_t FirstFieldOffset, LastFieldOffset;
    unsigned LastAddedFieldIndex;
  };

  class ConstructorMemcpyizer : public FieldMemcpyizer {
  private:
    /// Get source argument for copy constructor. Returns null if not a copy
    /// constructor.
    static const VarDecl *getTrivialCopySource(CodeGenFunction &CGF,
                                               const CXXConstructorDecl *CD,
                                               FunctionArgList &Args) {
      if (CD->isCopyOrMoveConstructor() && CD->isDefaulted())
        return Args[CGF.CGM.getCXXABI().getSrcArgforCopyCtor(CD, Args)];
      return nullptr;
    }

    // Returns true if a CXXCtorInitializer represents a member initialization
    // that can be rolled into a memcpy.
    bool isMemberInitMemcpyable(CXXCtorInitializer *MemberInit) const {
      if (!MemcpyableCtor)
        return false;
      FieldDecl *Field = MemberInit->getMember();
      assert(Field && "No field for member init.");
      QualType FieldType = Field->getType();
      CXXConstructExpr *CE = dyn_cast<CXXConstructExpr>(MemberInit->getInit());

      // Bail out on non-memcpyable, not-trivially-copyable members.
      if (!(CE && isMemcpyEquivalentSpecialMember(CE->getConstructor())) &&
          !(FieldType.isTriviallyCopyableType(CGF.getContext()) ||
            FieldType->isReferenceType()))
        return false;

      // Bail out on volatile fields.
      if (!isMemcpyableField(Field))
        return false;

      // Otherwise we're good.
      return true;
    }

  public:
    ConstructorMemcpyizer(CodeGenFunction &CGF, const CXXConstructorDecl *CD,
                          FunctionArgList &Args)
      : FieldMemcpyizer(CGF, CD->getParent(), getTrivialCopySource(CGF, CD, Args)),
        ConstructorDecl(CD),
        MemcpyableCtor(CD->isDefaulted() &&
                       CD->isCopyOrMoveConstructor() &&
                       CGF.getLangOpts().getGC() == LangOptions::NonGC),
        Args(Args) { }

    void addMemberInitializer(CXXCtorInitializer *MemberInit) {
      if (isMemberInitMemcpyable(MemberInit)) {
        AggregatedInits.push_back(MemberInit);
        addMemcpyableField(MemberInit->getMember());
      } else {
        emitAggregatedInits();
        EmitMemberInitializer(CGF, ConstructorDecl->getParent(), MemberInit,
                              ConstructorDecl, Args);
      }
    }

    void emitAggregatedInits() {
      if (AggregatedInits.size() <= 1) {
        // This memcpy is too small to be worthwhile. Fall back on default
        // codegen.
        if (!AggregatedInits.empty()) {
          CopyingValueRepresentation CVR(CGF);
          EmitMemberInitializer(CGF, ConstructorDecl->getParent(),
                                AggregatedInits[0], ConstructorDecl, Args);
          AggregatedInits.clear();
        }
        reset();
        return;
      }

      pushEHDestructors();
      emitMemcpy();
      AggregatedInits.clear();
    }

    void pushEHDestructors() {
      Address ThisPtr = CGF.LoadCXXThisAddress();
      QualType RecordTy = CGF.getContext().getTypeDeclType(ClassDecl);
      LValue LHS = CGF.MakeAddrLValue(ThisPtr, RecordTy);

      for (unsigned i = 0; i < AggregatedInits.size(); ++i) {
        CXXCtorInitializer *MemberInit = AggregatedInits[i];
        QualType FieldType = MemberInit->getAnyMember()->getType();
        QualType::DestructionKind dtorKind = FieldType.isDestructedType();
        if (!CGF.needsEHCleanup(dtorKind))
          continue;
        LValue FieldLHS = LHS;
        EmitLValueForAnyFieldInitialization(CGF, MemberInit, FieldLHS);
        CGF.pushEHDestroy(dtorKind, FieldLHS.getAddress(CGF), FieldType);
      }
    }

    void finish() {
      emitAggregatedInits();
    }

  private:
    const CXXConstructorDecl *ConstructorDecl;
    bool MemcpyableCtor;
    FunctionArgList &Args;
    SmallVector<CXXCtorInitializer*, 16> AggregatedInits;
  };

  class AssignmentMemcpyizer : public FieldMemcpyizer {
  private:
    // Returns the memcpyable field copied by the given statement, if one
    // exists. Otherwise returns null.
    FieldDecl *getMemcpyableField(Stmt *S) {
      if (!AssignmentsMemcpyable)
        return nullptr;
      if (BinaryOperator *BO = dyn_cast<BinaryOperator>(S)) {
        // Recognise trivial assignments.
        if (BO->getOpcode() != BO_Assign)
          return nullptr;
        MemberExpr *ME = dyn_cast<MemberExpr>(BO->getLHS());
        if (!ME)
          return nullptr;
        FieldDecl *Field = dyn_cast<FieldDecl>(ME->getMemberDecl());
        if (!Field || !isMemcpyableField(Field))
          return nullptr;
        Stmt *RHS = BO->getRHS();
        if (ImplicitCastExpr *EC = dyn_cast<ImplicitCastExpr>(RHS))
          RHS = EC->getSubExpr();
        if (!RHS)
          return nullptr;
        if (MemberExpr *ME2 = dyn_cast<MemberExpr>(RHS)) {
          if (ME2->getMemberDecl() == Field)
            return Field;
        }
        return nullptr;
      } else if (CXXMemberCallExpr *MCE = dyn_cast<CXXMemberCallExpr>(S)) {
        CXXMethodDecl *MD = dyn_cast<CXXMethodDecl>(MCE->getCalleeDecl());
        if (!(MD && isMemcpyEquivalentSpecialMember(MD)))
          return nullptr;
        MemberExpr *IOA = dyn_cast<MemberExpr>(MCE->getImplicitObjectArgument());
        if (!IOA)
          return nullptr;
        FieldDecl *Field = dyn_cast<FieldDecl>(IOA->getMemberDecl());
        if (!Field || !isMemcpyableField(Field))
          return nullptr;
        MemberExpr *Arg0 = dyn_cast<MemberExpr>(MCE->getArg(0));
        if (!Arg0 || Field != dyn_cast<FieldDecl>(Arg0->getMemberDecl()))
          return nullptr;
        return Field;
      } else if (CallExpr *CE = dyn_cast<CallExpr>(S)) {
        FunctionDecl *FD = dyn_cast<FunctionDecl>(CE->getCalleeDecl());
        if (!FD || FD->getBuiltinID() != Builtin::BI__builtin_memcpy)
          return nullptr;
        Expr *DstPtr = CE->getArg(0);
        if (ImplicitCastExpr *DC = dyn_cast<ImplicitCastExpr>(DstPtr))
          DstPtr = DC->getSubExpr();
        UnaryOperator *DUO = dyn_cast<UnaryOperator>(DstPtr);
        if (!DUO || DUO->getOpcode() != UO_AddrOf)
          return nullptr;
        MemberExpr *ME = dyn_cast<MemberExpr>(DUO->getSubExpr());
        if (!ME)
          return nullptr;
        FieldDecl *Field = dyn_cast<FieldDecl>(ME->getMemberDecl());
        if (!Field || !isMemcpyableField(Field))
          return nullptr;
        Expr *SrcPtr = CE->getArg(1);
        if (ImplicitCastExpr *SC = dyn_cast<ImplicitCastExpr>(SrcPtr))
          SrcPtr = SC->getSubExpr();
        UnaryOperator *SUO = dyn_cast<UnaryOperator>(SrcPtr);
        if (!SUO || SUO->getOpcode() != UO_AddrOf)
          return nullptr;
        MemberExpr *ME2 = dyn_cast<MemberExpr>(SUO->getSubExpr());
        if (!ME2 || Field != dyn_cast<FieldDecl>(ME2->getMemberDecl()))
          return nullptr;
        return Field;
      }

      return nullptr;
    }

    bool AssignmentsMemcpyable;
    SmallVector<Stmt*, 16> AggregatedStmts;

  public:
    AssignmentMemcpyizer(CodeGenFunction &CGF, const CXXMethodDecl *AD,
                         FunctionArgList &Args)
      : FieldMemcpyizer(CGF, AD->getParent(), Args[Args.size() - 1]),
        AssignmentsMemcpyable(CGF.getLangOpts().getGC() == LangOptions::NonGC) {
      assert(Args.size() == 2);
    }

    void emitAssignment(Stmt *S) {
      FieldDecl *F = getMemcpyableField(S);
      if (F) {
        addMemcpyableField(F);
        AggregatedStmts.push_back(S);
      } else {
        emitAggregatedStmts();
        CGF.EmitStmt(S);
      }
    }

    void emitAggregatedStmts() {
      if (AggregatedStmts.size() <= 1) {
        if (!AggregatedStmts.empty()) {
          CopyingValueRepresentation CVR(CGF);
          CGF.EmitStmt(AggregatedStmts[0]);
        }
        reset();
      }

      emitMemcpy();
      AggregatedStmts.clear();
    }

    void finish() {
      emitAggregatedStmts();
    }
  };
} // end anonymous namespace

static bool isInitializerOfDynamicClass(const CXXCtorInitializer *BaseInit) {
  const Type *BaseType = BaseInit->getBaseClass();
  const auto *BaseClassDecl =
      cast<CXXRecordDecl>(BaseType->castAs<RecordType>()->getDecl());
  return BaseClassDecl->isDynamicClass();
}

/// EmitCtorPrologue - This routine generates necessary code to initialize
/// base classes and non-static data members belonging to this constructor.
void CodeGenFunction::EmitCtorPrologue(const CXXConstructorDecl *CD,
                                       CXXCtorType CtorType,
                                       FunctionArgList &Args) {
  if (CD->isDelegatingConstructor())
    return EmitDelegatingCXXConstructorCall(CD, Args);

  const CXXRecordDecl *ClassDecl = CD->getParent();

  CXXConstructorDecl::init_const_iterator B = CD->init_begin(),
                                          E = CD->init_end();

  // Virtual base initializers first, if any. They aren't needed if:
  // - This is a base ctor variant
  // - There are no vbases
  // - The class is abstract, so a complete object of it cannot be constructed
  //
  // The check for an abstract class is necessary because sema may not have
  // marked virtual base destructors referenced.
  bool ConstructVBases = CtorType != Ctor_Base &&
                         ClassDecl->getNumVBases() != 0 &&
                         !ClassDecl->isAbstract();

  // In the Microsoft C++ ABI, there are no constructor variants. Instead, the
  // constructor of a class with virtual bases takes an additional parameter to
  // conditionally construct the virtual bases. Emit that check here.
  llvm::BasicBlock *BaseCtorContinueBB = nullptr;
  if (ConstructVBases &&
      !CGM.getTarget().getCXXABI().hasConstructorVariants()) {
    BaseCtorContinueBB =
        CGM.getCXXABI().EmitCtorCompleteObjectHandler(*this, ClassDecl);
    assert(BaseCtorContinueBB);
  }

  for (; B != E && (*B)->isBaseInitializer() && (*B)->isBaseVirtual(); B++) {
    if (!ConstructVBases)
      continue;
    SaveAndRestore ThisRAII(CXXThisValue);
    if (CGM.getCodeGenOpts().StrictVTablePointers &&
        CGM.getCodeGenOpts().OptimizationLevel > 0 &&
        isInitializerOfDynamicClass(*B))
      CXXThisValue = Builder.CreateLaunderInvariantGroup(LoadCXXThis());
    EmitBaseInitializer(*this, ClassDecl, *B);
  }

  if (BaseCtorContinueBB) {
    // Complete object handler should continue to the remaining initializers.
    Builder.CreateBr(BaseCtorContinueBB);
    EmitBlock(BaseCtorContinueBB);
  }

  // Then, non-virtual base initializers.
  for (; B != E && (*B)->isBaseInitializer(); B++) {
    assert(!(*B)->isBaseVirtual());
    SaveAndRestore ThisRAII(CXXThisValue);
    if (CGM.getCodeGenOpts().StrictVTablePointers &&
        CGM.getCodeGenOpts().OptimizationLevel > 0 &&
        isInitializerOfDynamicClass(*B))
      CXXThisValue = Builder.CreateLaunderInvariantGroup(LoadCXXThis());
    EmitBaseInitializer(*this, ClassDecl, *B);
  }

  InitializeVTablePointers(ClassDecl);

  // And finally, initialize class members.
  FieldConstructionScope FCS(*this, LoadCXXThisAddress());
  ConstructorMemcpyizer CM(*this, CD, Args);
  for (; B != E; B++) {
    CXXCtorInitializer *Member = (*B);
    assert(!Member->isBaseInitializer());
    assert(Member->isAnyMemberInitializer() &&
           "Delegating initializer on non-delegating constructor");
    CM.addMemberInitializer(Member);
  }
  CM.finish();
}

static bool
FieldHasTrivialDestructorBody(ASTContext &Context, const FieldDecl *Field);

static bool
HasTrivialDestructorBody(ASTContext &Context,
                         const CXXRecordDecl *BaseClassDecl,
                         const CXXRecordDecl *MostDerivedClassDecl)
{
  // If the destructor is trivial we don't have to check anything else.
  if (BaseClassDecl->hasTrivialDestructor())
    return true;

  if (!BaseClassDecl->getDestructor()->hasTrivialBody())
    return false;

  // Check fields.
  for (const auto *Field : BaseClassDecl->fields())
    if (!FieldHasTrivialDestructorBody(Context, Field))
      return false;

  // Check non-virtual bases.
  for (const auto &I : BaseClassDecl->bases()) {
    if (I.isVirtual())
      continue;

    const CXXRecordDecl *NonVirtualBase =
      cast<CXXRecordDecl>(I.getType()->castAs<RecordType>()->getDecl());
    if (!HasTrivialDestructorBody(Context, NonVirtualBase,
                                  MostDerivedClassDecl))
      return false;
  }

  if (BaseClassDecl == MostDerivedClassDecl) {
    // Check virtual bases.
    for (const auto &I : BaseClassDecl->vbases()) {
      const CXXRecordDecl *VirtualBase =
        cast<CXXRecordDecl>(I.getType()->castAs<RecordType>()->getDecl());
      if (!HasTrivialDestructorBody(Context, VirtualBase,
                                    MostDerivedClassDecl))
        return false;
    }
  }

  return true;
}

static bool
FieldHasTrivialDestructorBody(ASTContext &Context,
                                          const FieldDecl *Field)
{
  QualType FieldBaseElementType = Context.getBaseElementType(Field->getType());

  const RecordType *RT = FieldBaseElementType->getAs<RecordType>();
  if (!RT)
    return true;

  CXXRecordDecl *FieldClassDecl = cast<CXXRecordDecl>(RT->getDecl());

  // The destructor for an implicit anonymous union member is never invoked.
  if (FieldClassDecl->isUnion() && FieldClassDecl->isAnonymousStructOrUnion())
    return false;

  return HasTrivialDestructorBody(Context, FieldClassDecl, FieldClassDecl);
}

/// CanSkipVTablePointerInitialization - Check whether we need to initialize
/// any vtable pointers before calling this destructor.
static bool CanSkipVTablePointerInitialization(CodeGenFunction &CGF,
                                               const CXXDestructorDecl *Dtor) {
  const CXXRecordDecl *ClassDecl = Dtor->getParent();
  if (!ClassDecl->isDynamicClass())
    return true;

  // For a final class, the vtable pointer is known to already point to the
  // class's vtable.
  if (ClassDecl->isEffectivelyFinal())
    return true;

  if (!Dtor->hasTrivialBody())
    return false;

  // Check the fields.
  for (const auto *Field : ClassDecl->fields())
    if (!FieldHasTrivialDestructorBody(CGF.getContext(), Field))
      return false;

  return true;
}

/// EmitDestructorBody - Emits the body of the current destructor.
void CodeGenFunction::EmitDestructorBody(FunctionArgList &Args) {
  const CXXDestructorDecl *Dtor = cast<CXXDestructorDecl>(CurGD.getDecl());
  CXXDtorType DtorType = CurGD.getDtorType();

  // For an abstract class, non-base destructors are never used (and can't
  // be emitted in general, because vbase dtors may not have been validated
  // by Sema), but the Itanium ABI doesn't make them optional and Clang may
  // in fact emit references to them from other compilations, so emit them
  // as functions containing a trap instruction.
  if (DtorType != Dtor_Base && Dtor->getParent()->isAbstract()) {
    llvm::CallInst *TrapCall = EmitTrapCall(llvm::Intrinsic::trap);
    TrapCall->setDoesNotReturn();
    TrapCall->setDoesNotThrow();
    Builder.CreateUnreachable();
    Builder.ClearInsertionPoint();
    return;
  }

  Stmt *Body = Dtor->getBody();
  if (Body) {
    incrementProfileCounter(Body);
    maybeCreateMCDCCondBitmap();
  }

  // The call to operator delete in a deleting destructor happens
  // outside of the function-try-block, which means it's always
  // possible to delegate the destructor body to the complete
  // destructor.  Do so.
  if (DtorType == Dtor_Deleting) {
    RunCleanupsScope DtorEpilogue(*this);
    EnterDtorCleanups(Dtor, Dtor_Deleting);
    if (HaveInsertPoint()) {
      QualType ThisTy = Dtor->getFunctionObjectParameterType();
      EmitCXXDestructorCall(Dtor, Dtor_Complete, /*ForVirtualBase=*/false,
                            /*Delegating=*/false, LoadCXXThisAddress(), ThisTy);
    }
    return;
  }

  // If the body is a function-try-block, enter the try before
  // anything else.
  bool isTryBody = (Body && isa<CXXTryStmt>(Body));
  if (isTryBody)
    EnterCXXTryStmt(*cast<CXXTryStmt>(Body), true);
  EmitAsanPrologueOrEpilogue(false);

  // Enter the epilogue cleanups.
  RunCleanupsScope DtorEpilogue(*this);

  // If this is the complete variant, just invoke the base variant;
  // the epilogue will destruct the virtual bases.  But we can't do
  // this optimization if the body is a function-try-block, because
  // we'd introduce *two* handler blocks.  In the Microsoft ABI, we
  // always delegate because we might not have a definition in this TU.
  switch (DtorType) {
  case Dtor_Comdat: llvm_unreachable("not expecting a COMDAT");
  case Dtor_Deleting: llvm_unreachable("already handled deleting case");

  case Dtor_Complete:
    assert((Body || getTarget().getCXXABI().isMicrosoft()) &&
           "can't emit a dtor without a body for non-Microsoft ABIs");

    // Enter the cleanup scopes for virtual bases.
    EnterDtorCleanups(Dtor, Dtor_Complete);

    if (!isTryBody) {
      QualType ThisTy = Dtor->getFunctionObjectParameterType();
      EmitCXXDestructorCall(Dtor, Dtor_Base, /*ForVirtualBase=*/false,
                            /*Delegating=*/false, LoadCXXThisAddress(), ThisTy);
      break;
    }

    // Fallthrough: act like we're in the base variant.
    [[fallthrough]];

  case Dtor_Base:
    assert(Body);

    // Enter the cleanup scopes for fields and non-virtual bases.
    EnterDtorCleanups(Dtor, Dtor_Base);

    // Initialize the vtable pointers before entering the body.
    if (!CanSkipVTablePointerInitialization(*this, Dtor)) {
      // Insert the llvm.launder.invariant.group intrinsic before initializing
      // the vptrs to cancel any previous assumptions we might have made.
      if (CGM.getCodeGenOpts().StrictVTablePointers &&
          CGM.getCodeGenOpts().OptimizationLevel > 0)
        CXXThisValue = Builder.CreateLaunderInvariantGroup(LoadCXXThis());
      InitializeVTablePointers(Dtor->getParent());
    }

    if (isTryBody)
      EmitStmt(cast<CXXTryStmt>(Body)->getTryBlock());
    else if (Body)
      EmitStmt(Body);
    else {
      assert(Dtor->isImplicit() && "bodyless dtor not implicit");
      // nothing to do besides what's in the epilogue
    }
    // -fapple-kext must inline any call to this dtor into
    // the caller's body.
    if (getLangOpts().AppleKext)
      CurFn->addFnAttr(llvm::Attribute::AlwaysInline);

    break;
  }

  // Jump out through the epilogue cleanups.
  DtorEpilogue.ForceCleanup();

  // Exit the try if applicable.
  if (isTryBody)
    ExitCXXTryStmt(*cast<CXXTryStmt>(Body), true);
}

void CodeGenFunction::emitImplicitAssignmentOperatorBody(FunctionArgList &Args) {
  const CXXMethodDecl *AssignOp = cast<CXXMethodDecl>(CurGD.getDecl());
  const Stmt *RootS = AssignOp->getBody();
  assert(isa<CompoundStmt>(RootS) &&
         "Body of an implicit assignment operator should be compound stmt.");
  const CompoundStmt *RootCS = cast<CompoundStmt>(RootS);

  LexicalScope Scope(*this, RootCS->getSourceRange());

  incrementProfileCounter(RootCS);
  maybeCreateMCDCCondBitmap();
  AssignmentMemcpyizer AM(*this, AssignOp, Args);
  for (auto *I : RootCS->body())
    AM.emitAssignment(I);
  AM.finish();
}

namespace {
  llvm::Value *LoadThisForDtorDelete(CodeGenFunction &CGF,
                                     const CXXDestructorDecl *DD) {
    if (Expr *ThisArg = DD->getOperatorDeleteThisArg())
      return CGF.EmitScalarExpr(ThisArg);
    return CGF.LoadCXXThis();
  }

  /// Call the operator delete associated with the current destructor.
  struct CallDtorDelete final : EHScopeStack::Cleanup {
    CallDtorDelete() {}

    void Emit(CodeGenFunction &CGF, Flags flags) override {
      const CXXDestructorDecl *Dtor = cast<CXXDestructorDecl>(CGF.CurCodeDecl);
      const CXXRecordDecl *ClassDecl = Dtor->getParent();
      CGF.EmitDeleteCall(Dtor->getOperatorDelete(),
                         LoadThisForDtorDelete(CGF, Dtor),
                         CGF.getContext().getTagDeclType(ClassDecl));
    }
  };

  void EmitConditionalDtorDeleteCall(CodeGenFunction &CGF,
                                     llvm::Value *ShouldDeleteCondition,
                                     bool ReturnAfterDelete) {
    llvm::BasicBlock *callDeleteBB = CGF.createBasicBlock("dtor.call_delete");
    llvm::BasicBlock *continueBB = CGF.createBasicBlock("dtor.continue");
    llvm::Value *ShouldCallDelete
      = CGF.Builder.CreateIsNull(ShouldDeleteCondition);
    CGF.Builder.CreateCondBr(ShouldCallDelete, continueBB, callDeleteBB);

    CGF.EmitBlock(callDeleteBB);
    const CXXDestructorDecl *Dtor = cast<CXXDestructorDecl>(CGF.CurCodeDecl);
    const CXXRecordDecl *ClassDecl = Dtor->getParent();
    CGF.EmitDeleteCall(Dtor->getOperatorDelete(),
                       LoadThisForDtorDelete(CGF, Dtor),
                       CGF.getContext().getTagDeclType(ClassDecl));
    assert(Dtor->getOperatorDelete()->isDestroyingOperatorDelete() ==
               ReturnAfterDelete &&
           "unexpected value for ReturnAfterDelete");
    if (ReturnAfterDelete)
      CGF.EmitBranchThroughCleanup(CGF.ReturnBlock);
    else
      CGF.Builder.CreateBr(continueBB);

    CGF.EmitBlock(continueBB);
  }

  struct CallDtorDeleteConditional final : EHScopeStack::Cleanup {
    llvm::Value *ShouldDeleteCondition;

  public:
    CallDtorDeleteConditional(llvm::Value *ShouldDeleteCondition)
        : ShouldDeleteCondition(ShouldDeleteCondition) {
      assert(ShouldDeleteCondition != nullptr);
    }

    void Emit(CodeGenFunction &CGF, Flags flags) override {
      EmitConditionalDtorDeleteCall(CGF, ShouldDeleteCondition,
                                    /*ReturnAfterDelete*/false);
    }
  };

  class DestroyField  final : public EHScopeStack::Cleanup {
    const FieldDecl *field;
    CodeGenFunction::Destroyer *destroyer;
    bool useEHCleanupForArray;

  public:
    DestroyField(const FieldDecl *field, CodeGenFunction::Destroyer *destroyer,
                 bool useEHCleanupForArray)
        : field(field), destroyer(destroyer),
          useEHCleanupForArray(useEHCleanupForArray) {}

    void Emit(CodeGenFunction &CGF, Flags flags) override {
      // Find the address of the field.
      Address thisValue = CGF.LoadCXXThisAddress();
      QualType RecordTy = CGF.getContext().getTagDeclType(field->getParent());
      LValue ThisLV = CGF.MakeAddrLValue(thisValue, RecordTy);
      LValue LV = CGF.EmitLValueForField(ThisLV, field);
      assert(LV.isSimple());

      CGF.emitDestroy(LV.getAddress(CGF), field->getType(), destroyer,
                      flags.isForNormalCleanup() && useEHCleanupForArray);
    }
  };

  class DeclAsInlineDebugLocation {
    CGDebugInfo *DI;
    llvm::MDNode *InlinedAt;
    std::optional<ApplyDebugLocation> Location;

  public:
    DeclAsInlineDebugLocation(CodeGenFunction &CGF, const NamedDecl &Decl)
        : DI(CGF.getDebugInfo()) {
      if (!DI)
        return;
      InlinedAt = DI->getInlinedAt();
      DI->setInlinedAt(CGF.Builder.getCurrentDebugLocation());
      Location.emplace(CGF, Decl.getLocation());
    }

    ~DeclAsInlineDebugLocation() {
      if (!DI)
        return;
      Location.reset();
      DI->setInlinedAt(InlinedAt);
    }
  };

  static void EmitSanitizerDtorCallback(
      CodeGenFunction &CGF, StringRef Name, llvm::Value *Ptr,
      std::optional<CharUnits::QuantityType> PoisonSize = {}) {
    CodeGenFunction::SanitizerScope SanScope(&CGF);
    // Pass in void pointer and size of region as arguments to runtime
    // function
    SmallVector<llvm::Value *, 2> Args = {Ptr};
    SmallVector<llvm::Type *, 2> ArgTypes = {CGF.VoidPtrTy};

    if (PoisonSize.has_value()) {
      Args.emplace_back(llvm::ConstantInt::get(CGF.SizeTy, *PoisonSize));
      ArgTypes.emplace_back(CGF.SizeTy);
    }

    llvm::FunctionType *FnType =
        llvm::FunctionType::get(CGF.VoidTy, ArgTypes, false);
    llvm::FunctionCallee Fn = CGF.CGM.CreateRuntimeFunction(FnType, Name);

    CGF.EmitNounwindRuntimeCall(Fn, Args);
  }

  static void
  EmitSanitizerDtorFieldsCallback(CodeGenFunction &CGF, llvm::Value *Ptr,
                                  CharUnits::QuantityType PoisonSize) {
    EmitSanitizerDtorCallback(CGF, "__sanitizer_dtor_callback_fields", Ptr,
                              PoisonSize);
  }

  /// Poison base class with a trivial destructor.
  struct SanitizeDtorTrivialBase final : EHScopeStack::Cleanup {
    const CXXRecordDecl *BaseClass;
    bool BaseIsVirtual;
    SanitizeDtorTrivialBase(const CXXRecordDecl *Base, bool BaseIsVirtual)
        : BaseClass(Base), BaseIsVirtual(BaseIsVirtual) {}

    void Emit(CodeGenFunction &CGF, Flags flags) override {
      const CXXRecordDecl *DerivedClass =
          cast<CXXMethodDecl>(CGF.CurCodeDecl)->getParent();

      Address Addr = CGF.GetAddressOfDirectBaseInCompleteClass(
          CGF.LoadCXXThisAddress(), DerivedClass, BaseClass, BaseIsVirtual);

      const ASTRecordLayout &BaseLayout =
          CGF.getContext().getASTRecordLayout(BaseClass);
      CharUnits BaseSize = BaseLayout.getSize();

      if (!BaseSize.isPositive())
        return;

      // Use the base class declaration location as inline DebugLocation. All
      // fields of the class are destroyed.
      DeclAsInlineDebugLocation InlineHere(CGF, *BaseClass);
      EmitSanitizerDtorFieldsCallback(CGF, Addr.emitRawPointer(CGF),
                                      BaseSize.getQuantity());

      // Prevent the current stack frame from disappearing from the stack trace.
      CGF.CurFn->addFnAttr("disable-tail-calls", "true");
    }
  };

  class SanitizeDtorFieldRange final : public EHScopeStack::Cleanup {
    const CXXDestructorDecl *Dtor;
    unsigned StartIndex;
    unsigned EndIndex;

  public:
    SanitizeDtorFieldRange(const CXXDestructorDecl *Dtor, unsigned StartIndex,
                           unsigned EndIndex)
        : Dtor(Dtor), StartIndex(StartIndex), EndIndex(EndIndex) {}

    // Generate function call for handling object poisoning.
    // Disables tail call elimination, to prevent the current stack frame
    // from disappearing from the stack trace.
    void Emit(CodeGenFunction &CGF, Flags flags) override {
      const ASTContext &Context = CGF.getContext();
      const ASTRecordLayout &Layout =
          Context.getASTRecordLayout(Dtor->getParent());

      // It's a first trivial field so it should be at the begining of a char,
      // still round up start offset just in case.
      CharUnits PoisonStart = Context.toCharUnitsFromBits(
          Layout.getFieldOffset(StartIndex) + Context.getCharWidth() - 1);
      llvm::ConstantInt *OffsetSizePtr =
          llvm::ConstantInt::get(CGF.SizeTy, PoisonStart.getQuantity());

      llvm::Value *OffsetPtr =
          CGF.Builder.CreateGEP(CGF.Int8Ty, CGF.LoadCXXThis(), OffsetSizePtr);

      CharUnits PoisonEnd;
      if (EndIndex >= Layout.getFieldCount()) {
        PoisonEnd = Layout.getNonVirtualSize();
      } else {
        PoisonEnd =
            Context.toCharUnitsFromBits(Layout.getFieldOffset(EndIndex));
      }
      CharUnits PoisonSize = PoisonEnd - PoisonStart;
      if (!PoisonSize.isPositive())
        return;

      // Use the top field declaration location as inline DebugLocation.
      DeclAsInlineDebugLocation InlineHere(
          CGF, **std::next(Dtor->getParent()->field_begin(), StartIndex));
      EmitSanitizerDtorFieldsCallback(CGF, OffsetPtr, PoisonSize.getQuantity());

      // Prevent the current stack frame from disappearing from the stack trace.
      CGF.CurFn->addFnAttr("disable-tail-calls", "true");
    }
  };

 class SanitizeDtorVTable final : public EHScopeStack::Cleanup {
    const CXXDestructorDecl *Dtor;

  public:
    SanitizeDtorVTable(const CXXDestructorDecl *Dtor) : Dtor(Dtor) {}

    // Generate function call for handling vtable pointer poisoning.
    void Emit(CodeGenFunction &CGF, Flags flags) override {
      assert(Dtor->getParent()->isDynamicClass());
      (void)Dtor;
      // Poison vtable and vtable ptr if they exist for this class.
      llvm::Value *VTablePtr = CGF.LoadCXXThis();

      // Pass in void pointer and size of region as arguments to runtime
      // function
      EmitSanitizerDtorCallback(CGF, "__sanitizer_dtor_callback_vptr",
                                VTablePtr);
    }
 };

 class SanitizeDtorCleanupBuilder {
   ASTContext &Context;
   EHScopeStack &EHStack;
   const CXXDestructorDecl *DD;
   std::optional<unsigned> StartIndex;

 public:
   SanitizeDtorCleanupBuilder(ASTContext &Context, EHScopeStack &EHStack,
                              const CXXDestructorDecl *DD)
       : Context(Context), EHStack(EHStack), DD(DD), StartIndex(std::nullopt) {}
   void PushCleanupForField(const FieldDecl *Field) {
     if (Field->isZeroSize(Context))
       return;
     unsigned FieldIndex = Field->getFieldIndex();
     if (FieldHasTrivialDestructorBody(Context, Field)) {
       if (!StartIndex)
         StartIndex = FieldIndex;
     } else if (StartIndex) {
       EHStack.pushCleanup<SanitizeDtorFieldRange>(NormalAndEHCleanup, DD,
                                                   *StartIndex, FieldIndex);
       StartIndex = std::nullopt;
     }
   }
   void End() {
     if (StartIndex)
       EHStack.pushCleanup<SanitizeDtorFieldRange>(NormalAndEHCleanup, DD,
                                                   *StartIndex, -1);
   }
 };
} // end anonymous namespace

/// Emit all code that comes at the end of class's
/// destructor. This is to call destructors on members and base classes
/// in reverse order of their construction.
///
/// For a deleting destructor, this also handles the case where a destroying
/// operator delete completely overrides the definition.
void CodeGenFunction::EnterDtorCleanups(const CXXDestructorDecl *DD,
                                        CXXDtorType DtorType) {
  assert((!DD->isTrivial() || DD->hasAttr<DLLExportAttr>()) &&
         "Should not emit dtor epilogue for non-exported trivial dtor!");

  // The deleting-destructor phase just needs to call the appropriate
  // operator delete that Sema picked up.
  if (DtorType == Dtor_Deleting) {
    assert(DD->getOperatorDelete() &&
           "operator delete missing - EnterDtorCleanups");
    if (CXXStructorImplicitParamValue) {
      // If there is an implicit param to the deleting dtor, it's a boolean
      // telling whether this is a deleting destructor.
      if (DD->getOperatorDelete()->isDestroyingOperatorDelete())
        EmitConditionalDtorDeleteCall(*this, CXXStructorImplicitParamValue,
                                      /*ReturnAfterDelete*/true);
      else
        EHStack.pushCleanup<CallDtorDeleteConditional>(
            NormalAndEHCleanup, CXXStructorImplicitParamValue);
    } else {
      if (DD->getOperatorDelete()->isDestroyingOperatorDelete()) {
        const CXXRecordDecl *ClassDecl = DD->getParent();
        EmitDeleteCall(DD->getOperatorDelete(),
                       LoadThisForDtorDelete(*this, DD),
                       getContext().getTagDeclType(ClassDecl));
        EmitBranchThroughCleanup(ReturnBlock);
      } else {
        EHStack.pushCleanup<CallDtorDelete>(NormalAndEHCleanup);
      }
    }
    return;
  }

  const CXXRecordDecl *ClassDecl = DD->getParent();

  // Unions have no bases and do not call field destructors.
  if (ClassDecl->isUnion())
    return;

  // The complete-destructor phase just destructs all the virtual bases.
  if (DtorType == Dtor_Complete) {
    // Poison the vtable pointer such that access after the base
    // and member destructors are invoked is invalid.
    if (CGM.getCodeGenOpts().SanitizeMemoryUseAfterDtor &&
        SanOpts.has(SanitizerKind::Memory) && ClassDecl->getNumVBases() &&
        ClassDecl->isPolymorphic())
      EHStack.pushCleanup<SanitizeDtorVTable>(NormalAndEHCleanup, DD);

    // We push them in the forward order so that they'll be popped in
    // the reverse order.
    for (const auto &Base : ClassDecl->vbases()) {
      auto *BaseClassDecl =
          cast<CXXRecordDecl>(Base.getType()->castAs<RecordType>()->getDecl());

      if (BaseClassDecl->hasTrivialDestructor()) {
        // Under SanitizeMemoryUseAfterDtor, poison the trivial base class
        // memory. For non-trival base classes the same is done in the class
        // destructor.
        if (CGM.getCodeGenOpts().SanitizeMemoryUseAfterDtor &&
            SanOpts.has(SanitizerKind::Memory) && !BaseClassDecl->isEmpty())
          EHStack.pushCleanup<SanitizeDtorTrivialBase>(NormalAndEHCleanup,
                                                       BaseClassDecl,
                                                       /*BaseIsVirtual*/ true);
      } else {
        EHStack.pushCleanup<CallBaseDtor>(NormalAndEHCleanup, BaseClassDecl,
                                          /*BaseIsVirtual*/ true);
      }
    }

    return;
  }

  assert(DtorType == Dtor_Base);
  // Poison the vtable pointer if it has no virtual bases, but inherits
  // virtual functions.
  if (CGM.getCodeGenOpts().SanitizeMemoryUseAfterDtor &&
      SanOpts.has(SanitizerKind::Memory) && !ClassDecl->getNumVBases() &&
      ClassDecl->isPolymorphic())
    EHStack.pushCleanup<SanitizeDtorVTable>(NormalAndEHCleanup, DD);

  // Destroy non-virtual bases.
  for (const auto &Base : ClassDecl->bases()) {
    // Ignore virtual bases.
    if (Base.isVirtual())
      continue;

    CXXRecordDecl *BaseClassDecl = Base.getType()->getAsCXXRecordDecl();

    if (BaseClassDecl->hasTrivialDestructor()) {
      if (CGM.getCodeGenOpts().SanitizeMemoryUseAfterDtor &&
          SanOpts.has(SanitizerKind::Memory) && !BaseClassDecl->isEmpty())
        EHStack.pushCleanup<SanitizeDtorTrivialBase>(NormalAndEHCleanup,
                                                     BaseClassDecl,
                                                     /*BaseIsVirtual*/ false);
    } else {
      EHStack.pushCleanup<CallBaseDtor>(NormalAndEHCleanup, BaseClassDecl,
                                        /*BaseIsVirtual*/ false);
    }
  }

  // Poison fields such that access after their destructors are
  // invoked, and before the base class destructor runs, is invalid.
  bool SanitizeFields = CGM.getCodeGenOpts().SanitizeMemoryUseAfterDtor &&
                        SanOpts.has(SanitizerKind::Memory);
  SanitizeDtorCleanupBuilder SanitizeBuilder(getContext(), EHStack, DD);

  // Destroy direct fields.
  for (const auto *Field : ClassDecl->fields()) {
    if (SanitizeFields)
      SanitizeBuilder.PushCleanupForField(Field);

    QualType type = Field->getType();
    QualType::DestructionKind dtorKind = type.isDestructedType();
    if (!dtorKind)
      continue;

    // Anonymous union members do not have their destructors called.
    const RecordType *RT = type->getAsUnionType();
    if (RT && RT->getDecl()->isAnonymousStructOrUnion())
      continue;

    CleanupKind cleanupKind = getCleanupKind(dtorKind);
    EHStack.pushCleanup<DestroyField>(
        cleanupKind, Field, getDestroyer(dtorKind), cleanupKind & EHCleanup);
  }

  if (SanitizeFields)
    SanitizeBuilder.End();
}

/// EmitCXXAggrConstructorCall - Emit a loop to call a particular
/// constructor for each of several members of an array.
///
/// \param ctor the constructor to call for each element
/// \param arrayType the type of the array to initialize
/// \param arrayBegin an arrayType*
/// \param zeroInitialize true if each element should be
///   zero-initialized before it is constructed
void CodeGenFunction::EmitCXXAggrConstructorCall(
    const CXXConstructorDecl *ctor, const ArrayType *arrayType,
    Address arrayBegin, const CXXConstructExpr *E, bool NewPointerIsChecked,
    bool zeroInitialize) {
  QualType elementType;
  llvm::Value *numElements =
    emitArrayLength(arrayType, elementType, arrayBegin);

  EmitCXXAggrConstructorCall(ctor, numElements, arrayBegin, E,
                             NewPointerIsChecked, zeroInitialize);
}

/// EmitCXXAggrConstructorCall - Emit a loop to call a particular
/// constructor for each of several members of an array.
///
/// \param ctor the constructor to call for each element
/// \param numElements the number of elements in the array;
///   may be zero
/// \param arrayBase a T*, where T is the type constructed by ctor
/// \param zeroInitialize true if each element should be
///   zero-initialized before it is constructed
void CodeGenFunction::EmitCXXAggrConstructorCall(const CXXConstructorDecl *ctor,
                                                 llvm::Value *numElements,
                                                 Address arrayBase,
                                                 const CXXConstructExpr *E,
                                                 bool NewPointerIsChecked,
                                                 bool zeroInitialize) {
  // It's legal for numElements to be zero.  This can happen both
  // dynamically, because x can be zero in 'new A[x]', and statically,
  // because of GCC extensions that permit zero-length arrays.  There
  // are probably legitimate places where we could assume that this
  // doesn't happen, but it's not clear that it's worth it.
  llvm::BranchInst *zeroCheckBranch = nullptr;

  // Optimize for a constant count.
  llvm::ConstantInt *constantCount
    = dyn_cast<llvm::ConstantInt>(numElements);
  if (constantCount) {
    // Just skip out if the constant count is zero.
    if (constantCount->isZero()) return;

  // Otherwise, emit the check.
  } else {
    llvm::BasicBlock *loopBB = createBasicBlock("new.ctorloop");
    llvm::Value *iszero = Builder.CreateIsNull(numElements, "isempty");
    zeroCheckBranch = Builder.CreateCondBr(iszero, loopBB, loopBB);
    EmitBlock(loopBB);
  }

  // Find the end of the array.
  llvm::Type *elementType = arrayBase.getElementType();
  llvm::Value *arrayBegin = arrayBase.emitRawPointer(*this);
  llvm::Value *arrayEnd = Builder.CreateInBoundsGEP(
      elementType, arrayBegin, numElements, "arrayctor.end");

  // Enter the loop, setting up a phi for the current location to initialize.
  llvm::BasicBlock *entryBB = Builder.GetInsertBlock();
  llvm::BasicBlock *loopBB = createBasicBlock("arrayctor.loop");
  EmitBlock(loopBB);
  llvm::PHINode *cur = Builder.CreatePHI(arrayBegin->getType(), 2,
                                         "arrayctor.cur");
  cur->addIncoming(arrayBegin, entryBB);

  // Inside the loop body, emit the constructor call on the array element.

  // The alignment of the base, adjusted by the size of a single element,
  // provides a conservative estimate of the alignment of every element.
  // (This assumes we never start tracking offsetted alignments.)
  //
  // Note that these are complete objects and so we don't need to
  // use the non-virtual size or alignment.
  QualType type = getContext().getTypeDeclType(ctor->getParent());
  CharUnits eltAlignment =
    arrayBase.getAlignment()
             .alignmentOfArrayElement(getContext().getTypeSizeInChars(type));
  Address curAddr = Address(cur, elementType, eltAlignment);

  // Zero initialize the storage, if requested.
  if (zeroInitialize)
    EmitNullInitialization(curAddr, type);

  // C++ [class.temporary]p4:
  // There are two contexts in which temporaries are destroyed at a different
  // point than the end of the full-expression. The first context is when a
  // default constructor is called to initialize an element of an array.
  // If the constructor has one or more default arguments, the destruction of
  // every temporary created in a default argument expression is sequenced
  // before the construction of the next array element, if any.

  {
    RunCleanupsScope Scope(*this);

    // Evaluate the constructor and its arguments in a regular
    // partial-destroy cleanup.
    if (getLangOpts().Exceptions &&
        !ctor->getParent()->hasTrivialDestructor()) {
      Destroyer *destroyer = destroyCXXObject;
      pushRegularPartialArrayCleanup(arrayBegin, cur, type, eltAlignment,
                                     *destroyer);
    }
    auto currAVS = AggValueSlot::forAddr(
        curAddr, type.getQualifiers(), AggValueSlot::IsDestructed,
        AggValueSlot::DoesNotNeedGCBarriers, AggValueSlot::IsNotAliased,
        AggValueSlot::DoesNotOverlap, AggValueSlot::IsNotZeroed,
        NewPointerIsChecked ? AggValueSlot::IsSanitizerChecked
                            : AggValueSlot::IsNotSanitizerChecked);
    EmitCXXConstructorCall(ctor, Ctor_Complete, /*ForVirtualBase=*/false,
                           /*Delegating=*/false, currAVS, E);
  }

  // Go to the next element.
  llvm::Value *next = Builder.CreateInBoundsGEP(
      elementType, cur, llvm::ConstantInt::get(SizeTy, 1), "arrayctor.next");
  cur->addIncoming(next, Builder.GetInsertBlock());

  // Check whether that's the end of the loop.
  llvm::Value *done = Builder.CreateICmpEQ(next, arrayEnd, "arrayctor.done");
  llvm::BasicBlock *contBB = createBasicBlock("arrayctor.cont");
  Builder.CreateCondBr(done, contBB, loopBB);

  // Patch the earlier check to skip over the loop.
  if (zeroCheckBranch) zeroCheckBranch->setSuccessor(0, contBB);

  EmitBlock(contBB);
}

void CodeGenFunction::destroyCXXObject(CodeGenFunction &CGF,
                                       Address addr,
                                       QualType type) {
  const RecordType *rtype = type->castAs<RecordType>();
  const CXXRecordDecl *record = cast<CXXRecordDecl>(rtype->getDecl());
  const CXXDestructorDecl *dtor = record->getDestructor();
  assert(!dtor->isTrivial());
  CGF.EmitCXXDestructorCall(dtor, Dtor_Complete, /*for vbase*/ false,
                            /*Delegating=*/false, addr, type);
}

void CodeGenFunction::EmitCXXConstructorCall(const CXXConstructorDecl *D,
                                             CXXCtorType Type,
                                             bool ForVirtualBase,
                                             bool Delegating,
                                             AggValueSlot ThisAVS,
                                             const CXXConstructExpr *E) {
  CallArgList Args;
  Address This = ThisAVS.getAddress();
  LangAS SlotAS = ThisAVS.getQualifiers().getAddressSpace();
  LangAS ThisAS = D->getFunctionObjectParameterType().getAddressSpace();
  llvm::Value *ThisPtr =
      getAsNaturalPointerTo(This, D->getThisType()->getPointeeType());

  if (SlotAS != ThisAS) {
    unsigned TargetThisAS = getContext().getTargetAddressSpace(ThisAS);
    llvm::Type *NewType =
        llvm::PointerType::get(getLLVMContext(), TargetThisAS);
    ThisPtr = getTargetHooks().performAddrSpaceCast(*this, ThisPtr, ThisAS,
                                                    SlotAS, NewType);
  }

  // Push the this ptr.
  Args.add(RValue::get(ThisPtr), D->getThisType());

  // If this is a trivial constructor, emit a memcpy now before we lose
  // the alignment information on the argument.
  // FIXME: It would be better to preserve alignment information into CallArg.
  if (isMemcpyEquivalentSpecialMember(D)) {
    assert(E->getNumArgs() == 1 && "unexpected argcount for trivial ctor");

    const Expr *Arg = E->getArg(0);
    LValue Src = EmitLValue(Arg);
    QualType DestTy = getContext().getTypeDeclType(D->getParent());
    LValue Dest = MakeAddrLValue(This, DestTy);
    EmitAggregateCopyCtor(Dest, Src, ThisAVS.mayOverlap());
    return;
  }

  // Add the rest of the user-supplied arguments.
  const FunctionProtoType *FPT = D->getType()->castAs<FunctionProtoType>();
  EvaluationOrder Order = E->isListInitialization()
                              ? EvaluationOrder::ForceLeftToRight
                              : EvaluationOrder::Default;
  EmitCallArgs(Args, FPT, E->arguments(), E->getConstructor(),
               /*ParamsToSkip*/ 0, Order);

  EmitCXXConstructorCall(D, Type, ForVirtualBase, Delegating, This, Args,
                         ThisAVS.mayOverlap(), E->getExprLoc(),
                         ThisAVS.isSanitizerChecked());
}

static bool canEmitDelegateCallArgs(CodeGenFunction &CGF,
                                    const CXXConstructorDecl *Ctor,
                                    CXXCtorType Type, CallArgList &Args) {
  // We can't forward a variadic call.
  if (Ctor->isVariadic())
    return false;

  if (CGF.getTarget().getCXXABI().areArgsDestroyedLeftToRightInCallee()) {
    // If the parameters are callee-cleanup, it's not safe to forward.
    for (auto *P : Ctor->parameters())
      if (P->needsDestruction(CGF.getContext()))
        return false;

    // Likewise if they're inalloca.
    const CGFunctionInfo &Info =
        CGF.CGM.getTypes().arrangeCXXConstructorCall(Args, Ctor, Type, 0, 0);
    if (Info.usesInAlloca())
      return false;
  }

  // Anything else should be OK.
  return true;
}

void CodeGenFunction::EmitCXXConstructorCall(const CXXConstructorDecl *D,
                                             CXXCtorType Type,
                                             bool ForVirtualBase,
                                             bool Delegating,
                                             Address This,
                                             CallArgList &Args,
                                             AggValueSlot::Overlap_t Overlap,
                                             SourceLocation Loc,
                                             bool NewPointerIsChecked) {
  const CXXRecordDecl *ClassDecl = D->getParent();

  if (!NewPointerIsChecked)
    EmitTypeCheck(CodeGenFunction::TCK_ConstructorCall, Loc, This,
                  getContext().getRecordType(ClassDecl), CharUnits::Zero());

  if (D->isTrivial() && D->isDefaultConstructor()) {
    assert(Args.size() == 1 && "trivial default ctor with args");
    return;
  }

  // If this is a trivial constructor, just emit what's needed. If this is a
  // union copy constructor, we must emit a memcpy, because the AST does not
  // model that copy.
  if (isMemcpyEquivalentSpecialMember(D)) {
    assert(Args.size() == 2 && "unexpected argcount for trivial ctor");
    QualType SrcTy = D->getParamDecl(0)->getType().getNonReferenceType();
    Address Src = makeNaturalAddressForPointer(
        Args[1].getRValue(*this).getScalarVal(), SrcTy);
    LValue SrcLVal = MakeAddrLValue(Src, SrcTy);
    QualType DestTy = getContext().getTypeDeclType(ClassDecl);
    LValue DestLVal = MakeAddrLValue(This, DestTy);
    EmitAggregateCopyCtor(DestLVal, SrcLVal, Overlap);
    return;
  }

  bool PassPrototypeArgs = true;
  // Check whether we can actually emit the constructor before trying to do so.
  if (auto Inherited = D->getInheritedConstructor()) {
    PassPrototypeArgs = getTypes().inheritingCtorHasParams(Inherited, Type);
    if (PassPrototypeArgs && !canEmitDelegateCallArgs(*this, D, Type, Args)) {
      EmitInlinedInheritingCXXConstructorCall(D, Type, ForVirtualBase,
                                              Delegating, Args);
      return;
    }
  }

  // Insert any ABI-specific implicit constructor arguments.
  CGCXXABI::AddedStructorArgCounts ExtraArgs =
      CGM.getCXXABI().addImplicitConstructorArgs(*this, D, Type, ForVirtualBase,
                                                 Delegating, Args);

  // Emit the call.
  llvm::Constant *CalleePtr = CGM.getAddrOfCXXStructor(GlobalDecl(D, Type));
  const CGFunctionInfo &Info = CGM.getTypes().arrangeCXXConstructorCall(
      Args, D, Type, ExtraArgs.Prefix, ExtraArgs.Suffix, PassPrototypeArgs);
  CGCallee Callee = CGCallee::forDirect(CalleePtr, GlobalDecl(D, Type));
  EmitCall(Info, Callee, ReturnValueSlot(), Args, nullptr, false, Loc);

  // Generate vtable assumptions if we're constructing a complete object
  // with a vtable.  We don't do this for base subobjects for two reasons:
  // first, it's incorrect for classes with virtual bases, and second, we're
  // about to overwrite the vptrs anyway.
  // We also have to make sure if we can refer to vtable:
  // - Otherwise we can refer to vtable if it's safe to speculatively emit.
  // FIXME: If vtable is used by ctor/dtor, or if vtable is external and we are
  // sure that definition of vtable is not hidden,
  // then we are always safe to refer to it.
  // FIXME: It looks like InstCombine is very inefficient on dealing with
  // assumes. Make assumption loads require -fstrict-vtable-pointers temporarily.
  if (CGM.getCodeGenOpts().OptimizationLevel > 0 &&
      ClassDecl->isDynamicClass() && Type != Ctor_Base &&
      CGM.getCXXABI().canSpeculativelyEmitVTable(ClassDecl) &&
      CGM.getCodeGenOpts().StrictVTablePointers)
    EmitVTableAssumptionLoads(ClassDecl, This);
}

void CodeGenFunction::EmitInheritedCXXConstructorCall(
    const CXXConstructorDecl *D, bool ForVirtualBase, Address This,
    bool InheritedFromVBase, const CXXInheritedCtorInitExpr *E) {
  CallArgList Args;
  CallArg ThisArg(RValue::get(getAsNaturalPointerTo(
                      This, D->getThisType()->getPointeeType())),
                  D->getThisType());

  // Forward the parameters.
  if (InheritedFromVBase &&
      CGM.getTarget().getCXXABI().hasConstructorVariants()) {
    // Nothing to do; this construction is not responsible for constructing
    // the base class containing the inherited constructor.
    // FIXME: Can we just pass undef's for the remaining arguments if we don't
    // have constructor variants?
    Args.push_back(ThisArg);
  } else if (!CXXInheritedCtorInitExprArgs.empty()) {
    // The inheriting constructor was inlined; just inject its arguments.
    assert(CXXInheritedCtorInitExprArgs.size() >= D->getNumParams() &&
           "wrong number of parameters for inherited constructor call");
    Args = CXXInheritedCtorInitExprArgs;
    Args[0] = ThisArg;
  } else {
    // The inheriting constructor was not inlined. Emit delegating arguments.
    Args.push_back(ThisArg);
    const auto *OuterCtor = cast<CXXConstructorDecl>(CurCodeDecl);
    assert(OuterCtor->getNumParams() == D->getNumParams());
    assert(!OuterCtor->isVariadic() && "should have been inlined");

    for (const auto *Param : OuterCtor->parameters()) {
      assert(getContext().hasSameUnqualifiedType(
          OuterCtor->getParamDecl(Param->getFunctionScopeIndex())->getType(),
          Param->getType()));
      EmitDelegateCallArg(Args, Param, E->getLocation());

      // Forward __attribute__(pass_object_size).
      if (Param->hasAttr<PassObjectSizeAttr>()) {
        auto *POSParam = SizeArguments[Param];
        assert(POSParam && "missing pass_object_size value for forwarding");
        EmitDelegateCallArg(Args, POSParam, E->getLocation());
      }
    }
  }

  EmitCXXConstructorCall(D, Ctor_Base, ForVirtualBase, /*Delegating*/false,
                         This, Args, AggValueSlot::MayOverlap,
                         E->getLocation(), /*NewPointerIsChecked*/true);
}

void CodeGenFunction::EmitInlinedInheritingCXXConstructorCall(
    const CXXConstructorDecl *Ctor, CXXCtorType CtorType, bool ForVirtualBase,
    bool Delegating, CallArgList &Args) {
  GlobalDecl GD(Ctor, CtorType);
  InlinedInheritingConstructorScope Scope(*this, GD);
  ApplyInlineDebugLocation DebugScope(*this, GD);
  RunCleanupsScope RunCleanups(*this);

  // Save the arguments to be passed to the inherited constructor.
  CXXInheritedCtorInitExprArgs = Args;

  FunctionArgList Params;
  QualType RetType = BuildFunctionArgList(CurGD, Params);
  FnRetTy = RetType;

  // Insert any ABI-specific implicit constructor arguments.
  CGM.getCXXABI().addImplicitConstructorArgs(*this, Ctor, CtorType,
                                             ForVirtualBase, Delegating, Args);

  // Emit a simplified prolog. We only need to emit the implicit params.
  assert(Args.size() >= Params.size() && "too few arguments for call");
  for (unsigned I = 0, N = Args.size(); I != N; ++I) {
    if (I < Params.size() && isa<ImplicitParamDecl>(Params[I])) {
      const RValue &RV = Args[I].getRValue(*this);
      assert(!RV.isComplex() && "complex indirect params not supported");
      ParamValue Val = RV.isScalar()
                           ? ParamValue::forDirect(RV.getScalarVal())
                           : ParamValue::forIndirect(RV.getAggregateAddress());
      EmitParmDecl(*Params[I], Val, I + 1);
    }
  }

  // Create a return value slot if the ABI implementation wants one.
  // FIXME: This is dumb, we should ask the ABI not to try to set the return
  // value instead.
  if (!RetType->isVoidType())
    ReturnValue = CreateIRTemp(RetType, "retval.inhctor");

  CGM.getCXXABI().EmitInstanceFunctionProlog(*this);
  CXXThisValue = CXXABIThisValue;

  // Directly emit the constructor initializers.
  EmitCtorPrologue(Ctor, CtorType, Params);
}

void CodeGenFunction::EmitVTableAssumptionLoad(const VPtr &Vptr, Address This) {
  llvm::Value *VTableGlobal =
      CGM.getCXXABI().getVTableAddressPoint(Vptr.Base, Vptr.VTableClass);
  if (!VTableGlobal)
    return;

  // We can just use the base offset in the complete class.
  CharUnits NonVirtualOffset = Vptr.Base.getBaseOffset();

  if (!NonVirtualOffset.isZero())
    This =
        ApplyNonVirtualAndVirtualOffset(*this, This, NonVirtualOffset, nullptr,
                                        Vptr.VTableClass, Vptr.NearestVBase);

  llvm::Value *VPtrValue =
      GetVTablePtr(This, VTableGlobal->getType(), Vptr.VTableClass);
  llvm::Value *Cmp =
      Builder.CreateICmpEQ(VPtrValue, VTableGlobal, "cmp.vtables");
  Builder.CreateAssumption(Cmp);
}

void CodeGenFunction::EmitVTableAssumptionLoads(const CXXRecordDecl *ClassDecl,
                                                Address This) {
  if (CGM.getCXXABI().doStructorsInitializeVPtrs(ClassDecl))
    for (const VPtr &Vptr : getVTablePointers(ClassDecl))
      EmitVTableAssumptionLoad(Vptr, This);
}

void
CodeGenFunction::EmitSynthesizedCXXCopyCtorCall(const CXXConstructorDecl *D,
                                                Address This, Address Src,
                                                const CXXConstructExpr *E) {
  const FunctionProtoType *FPT = D->getType()->castAs<FunctionProtoType>();

  CallArgList Args;

  // Push the this ptr.
  Args.add(RValue::get(getAsNaturalPointerTo(This, D->getThisType())),
           D->getThisType());

  // Push the src ptr.
  QualType QT = *(FPT->param_type_begin());
  llvm::Type *t = CGM.getTypes().ConvertType(QT);
  llvm::Value *Val = getAsNaturalPointerTo(Src, D->getThisType());
  llvm::Value *SrcVal = Builder.CreateBitCast(Val, t);
  Args.add(RValue::get(SrcVal), QT);

  // Skip over first argument (Src).
  EmitCallArgs(Args, FPT, drop_begin(E->arguments(), 1), E->getConstructor(),
               /*ParamsToSkip*/ 1);

  EmitCXXConstructorCall(D, Ctor_Complete, /*ForVirtualBase*/false,
                         /*Delegating*/false, This, Args,
                         AggValueSlot::MayOverlap, E->getExprLoc(),
                         /*NewPointerIsChecked*/false);
}

void
CodeGenFunction::EmitDelegateCXXConstructorCall(const CXXConstructorDecl *Ctor,
                                                CXXCtorType CtorType,
                                                const FunctionArgList &Args,
                                                SourceLocation Loc) {
  CallArgList DelegateArgs;

  FunctionArgList::const_iterator I = Args.begin(), E = Args.end();
  assert(I != E && "no parameters to constructor");

  // this
  Address This = LoadCXXThisAddress();
  DelegateArgs.add(RValue::get(getAsNaturalPointerTo(
                       This, (*I)->getType()->getPointeeType())),
                   (*I)->getType());
  ++I;

  // FIXME: The location of the VTT parameter in the parameter list is
  // specific to the Itanium ABI and shouldn't be hardcoded here.
  if (CGM.getCXXABI().NeedsVTTParameter(CurGD)) {
    assert(I != E && "cannot skip vtt parameter, already done with args");
    assert((*I)->getType()->isPointerType() &&
           "skipping parameter not of vtt type");
    ++I;
  }

  // Explicit arguments.
  for (; I != E; ++I) {
    const VarDecl *param = *I;
    // FIXME: per-argument source location
    EmitDelegateCallArg(DelegateArgs, param, Loc);
  }

  EmitCXXConstructorCall(Ctor, CtorType, /*ForVirtualBase=*/false,
                         /*Delegating=*/true, This, DelegateArgs,
                         AggValueSlot::MayOverlap, Loc,
                         /*NewPointerIsChecked=*/true);
}

namespace {
  struct CallDelegatingCtorDtor final : EHScopeStack::Cleanup {
    const CXXDestructorDecl *Dtor;
    Address Addr;
    CXXDtorType Type;

    CallDelegatingCtorDtor(const CXXDestructorDecl *D, Address Addr,
                           CXXDtorType Type)
      : Dtor(D), Addr(Addr), Type(Type) {}

    void Emit(CodeGenFunction &CGF, Flags flags) override {
      // We are calling the destructor from within the constructor.
      // Therefore, "this" should have the expected type.
      QualType ThisTy = Dtor->getFunctionObjectParameterType();
      CGF.EmitCXXDestructorCall(Dtor, Type, /*ForVirtualBase=*/false,
                                /*Delegating=*/true, Addr, ThisTy);
    }
  };
} // end anonymous namespace

void
CodeGenFunction::EmitDelegatingCXXConstructorCall(const CXXConstructorDecl *Ctor,
                                                  const FunctionArgList &Args) {
  assert(Ctor->isDelegatingConstructor());

  Address ThisPtr = LoadCXXThisAddress();

  AggValueSlot AggSlot =
    AggValueSlot::forAddr(ThisPtr, Qualifiers(),
                          AggValueSlot::IsDestructed,
                          AggValueSlot::DoesNotNeedGCBarriers,
                          AggValueSlot::IsNotAliased,
                          AggValueSlot::MayOverlap,
                          AggValueSlot::IsNotZeroed,
                          // Checks are made by the code that calls constructor.
                          AggValueSlot::IsSanitizerChecked);

  EmitAggExpr(Ctor->init_begin()[0]->getInit(), AggSlot);

  const CXXRecordDecl *ClassDecl = Ctor->getParent();
  if (CGM.getLangOpts().Exceptions && !ClassDecl->hasTrivialDestructor()) {
    CXXDtorType Type =
      CurGD.getCtorType() == Ctor_Complete ? Dtor_Complete : Dtor_Base;

    EHStack.pushCleanup<CallDelegatingCtorDtor>(EHCleanup,
                                                ClassDecl->getDestructor(),
                                                ThisPtr, Type);
  }
}

void CodeGenFunction::EmitCXXDestructorCall(const CXXDestructorDecl *DD,
                                            CXXDtorType Type,
                                            bool ForVirtualBase,
                                            bool Delegating, Address This,
                                            QualType ThisTy) {
  CGM.getCXXABI().EmitDestructorCall(*this, DD, Type, ForVirtualBase,
                                     Delegating, This, ThisTy);
}

namespace {
  struct CallLocalDtor final : EHScopeStack::Cleanup {
    const CXXDestructorDecl *Dtor;
    Address Addr;
    QualType Ty;

    CallLocalDtor(const CXXDestructorDecl *D, Address Addr, QualType Ty)
        : Dtor(D), Addr(Addr), Ty(Ty) {}

    void Emit(CodeGenFunction &CGF, Flags flags) override {
      CGF.EmitCXXDestructorCall(Dtor, Dtor_Complete,
                                /*ForVirtualBase=*/false,
                                /*Delegating=*/false, Addr, Ty);
    }
  };
} // end anonymous namespace

void CodeGenFunction::PushDestructorCleanup(const CXXDestructorDecl *D,
                                            QualType T, Address Addr) {
  EHStack.pushCleanup<CallLocalDtor>(NormalAndEHCleanup, D, Addr, T);
}

void CodeGenFunction::PushDestructorCleanup(QualType T, Address Addr) {
  CXXRecordDecl *ClassDecl = T->getAsCXXRecordDecl();
  if (!ClassDecl) return;
  if (ClassDecl->hasTrivialDestructor()) return;

  const CXXDestructorDecl *D = ClassDecl->getDestructor();
  assert(D && D->isUsed() && "destructor not marked as used!");
  PushDestructorCleanup(D, T, Addr);
}

void CodeGenFunction::InitializeVTablePointer(const VPtr &Vptr) {
  // Compute the address point.
  llvm::Value *VTableAddressPoint =
      CGM.getCXXABI().getVTableAddressPointInStructor(
          *this, Vptr.VTableClass, Vptr.Base, Vptr.NearestVBase);

  if (!VTableAddressPoint)
    return;

  // Compute where to store the address point.
  llvm::Value *VirtualOffset = nullptr;
  CharUnits NonVirtualOffset = CharUnits::Zero();

  if (CGM.getCXXABI().isVirtualOffsetNeededForVTableField(*this, Vptr)) {
    // We need to use the virtual base offset offset because the virtual base
    // might have a different offset in the most derived class.

    VirtualOffset = CGM.getCXXABI().GetVirtualBaseClassOffset(
        *this, LoadCXXThisAddress(), Vptr.VTableClass, Vptr.NearestVBase);
    NonVirtualOffset = Vptr.OffsetFromNearestVBase;
  } else {
    // We can just use the base offset in the complete class.
    NonVirtualOffset = Vptr.Base.getBaseOffset();
  }

  // Apply the offsets.
  Address VTableField = LoadCXXThisAddress();
  if (!NonVirtualOffset.isZero() || VirtualOffset)
    VTableField = ApplyNonVirtualAndVirtualOffset(
        *this, VTableField, NonVirtualOffset, VirtualOffset, Vptr.VTableClass,
        Vptr.NearestVBase);

  // Finally, store the address point. Use the same LLVM types as the field to
  // support optimization.
  unsigned GlobalsAS = CGM.getDataLayout().getDefaultGlobalsAddressSpace();
  unsigned ProgAS = CGM.getDataLayout().getProgramAddressSpace();
  llvm::Type *VTablePtrTy =
      llvm::FunctionType::get(CGM.Int32Ty, /*isVarArg=*/true)
          ->getPointerTo(ProgAS)
          ->getPointerTo(GlobalsAS);
  llvm::Type *PtrTy = llvm::PointerType::get(CGM.getLLVMContext(), GlobalsAS);
  // vtable field is derived from `this` pointer, therefore they should be in
  // the same addr space. Note that this might not be LLVM address space 0.
  VTableField = VTableField.withElementType(PtrTy);

  llvm::StoreInst *Store = Builder.CreateStore(VTableAddressPoint, VTableField);
  TBAAAccessInfo TBAAInfo = CGM.getTBAAVTablePtrAccessInfo(VTablePtrTy);
  CGM.DecorateInstructionWithTBAA(Store, TBAAInfo);
  if (CGM.getCodeGenOpts().OptimizationLevel > 0 &&
      CGM.getCodeGenOpts().StrictVTablePointers)
    CGM.DecorateInstructionWithInvariantGroup(Store, Vptr.VTableClass);
}

CodeGenFunction::VPtrsVector
CodeGenFunction::getVTablePointers(const CXXRecordDecl *VTableClass) {
  CodeGenFunction::VPtrsVector VPtrsResult;
  VisitedVirtualBasesSetTy VBases;
  getVTablePointers(BaseSubobject(VTableClass, CharUnits::Zero()),
                    /*NearestVBase=*/nullptr,
                    /*OffsetFromNearestVBase=*/CharUnits::Zero(),
                    /*BaseIsNonVirtualPrimaryBase=*/false, VTableClass, VBases,
                    VPtrsResult);
  return VPtrsResult;
}

void CodeGenFunction::getVTablePointers(BaseSubobject Base,
                                        const CXXRecordDecl *NearestVBase,
                                        CharUnits OffsetFromNearestVBase,
                                        bool BaseIsNonVirtualPrimaryBase,
                                        const CXXRecordDecl *VTableClass,
                                        VisitedVirtualBasesSetTy &VBases,
                                        VPtrsVector &Vptrs) {
  // If this base is a non-virtual primary base the address point has already
  // been set.
  if (!BaseIsNonVirtualPrimaryBase) {
    // Initialize the vtable pointer for this base.
    VPtr Vptr = {Base, NearestVBase, OffsetFromNearestVBase, VTableClass};
    Vptrs.push_back(Vptr);
  }

  const CXXRecordDecl *RD = Base.getBase();

  // Traverse bases.
  for (const auto &I : RD->bases()) {
    auto *BaseDecl =
        cast<CXXRecordDecl>(I.getType()->castAs<RecordType>()->getDecl());

    // Ignore classes without a vtable.
    if (!BaseDecl->isDynamicClass())
      continue;

    CharUnits BaseOffset;
    CharUnits BaseOffsetFromNearestVBase;
    bool BaseDeclIsNonVirtualPrimaryBase;

    if (I.isVirtual()) {
      // Check if we've visited this virtual base before.
      if (!VBases.insert(BaseDecl).second)
        continue;

      const ASTRecordLayout &Layout =
        getContext().getASTRecordLayout(VTableClass);

      BaseOffset = Layout.getVBaseClassOffset(BaseDecl);
      BaseOffsetFromNearestVBase = CharUnits::Zero();
      BaseDeclIsNonVirtualPrimaryBase = false;
    } else {
      const ASTRecordLayout &Layout = getContext().getASTRecordLayout(RD);

      BaseOffset = Base.getBaseOffset() + Layout.getBaseClassOffset(BaseDecl);
      BaseOffsetFromNearestVBase =
        OffsetFromNearestVBase + Layout.getBaseClassOffset(BaseDecl);
      BaseDeclIsNonVirtualPrimaryBase = Layout.getPrimaryBase() == BaseDecl;
    }

    getVTablePointers(
        BaseSubobject(BaseDecl, BaseOffset),
        I.isVirtual() ? BaseDecl : NearestVBase, BaseOffsetFromNearestVBase,
        BaseDeclIsNonVirtualPrimaryBase, VTableClass, VBases, Vptrs);
  }
}

void CodeGenFunction::InitializeVTablePointers(const CXXRecordDecl *RD) {
  // Ignore classes without a vtable.
  if (!RD->isDynamicClass())
    return;

  // Initialize the vtable pointers for this class and all of its bases.
  if (CGM.getCXXABI().doStructorsInitializeVPtrs(RD))
    for (const VPtr &Vptr : getVTablePointers(RD))
      InitializeVTablePointer(Vptr);

  if (RD->getNumVBases())
    CGM.getCXXABI().initializeHiddenVirtualInheritanceMembers(*this, RD);
}

llvm::Value *CodeGenFunction::GetVTablePtr(Address This, llvm::Type *VTableTy,
                                           const CXXRecordDecl *RD) {
  Address VTablePtrSrc = This.withElementType(VTableTy);
  llvm::Instruction *VTable = Builder.CreateLoad(VTablePtrSrc, "vtable");
  TBAAAccessInfo TBAAInfo = CGM.getTBAAVTablePtrAccessInfo(VTableTy);
  CGM.DecorateInstructionWithTBAA(VTable, TBAAInfo);

  if (CGM.getCodeGenOpts().OptimizationLevel > 0 &&
      CGM.getCodeGenOpts().StrictVTablePointers)
    CGM.DecorateInstructionWithInvariantGroup(VTable, RD);

  return VTable;
}

// If a class has a single non-virtual base and does not introduce or override
// virtual member functions or fields, it will have the same layout as its base.
// This function returns the least derived such class.
//
// Casting an instance of a base class to such a derived class is technically
// undefined behavior, but it is a relatively common hack for introducing member
// functions on class instances with specific properties (e.g. llvm::Operator)
// that works under most compilers and should not have security implications, so
// we allow it by default. It can be disabled with -fsanitize=cfi-cast-strict.
static const CXXRecordDecl *
LeastDerivedClassWithSameLayout(const CXXRecordDecl *RD) {
  if (!RD->field_empty())
    return RD;

  if (RD->getNumVBases() != 0)
    return RD;

  if (RD->getNumBases() != 1)
    return RD;

  for (const CXXMethodDecl *MD : RD->methods()) {
    if (MD->isVirtual()) {
      // Virtual member functions are only ok if they are implicit destructors
      // because the implicit destructor will have the same semantics as the
      // base class's destructor if no fields are added.
      if (isa<CXXDestructorDecl>(MD) && MD->isImplicit())
        continue;
      return RD;
    }
  }

  return LeastDerivedClassWithSameLayout(
      RD->bases_begin()->getType()->getAsCXXRecordDecl());
}

void CodeGenFunction::EmitTypeMetadataCodeForVCall(const CXXRecordDecl *RD,
                                                   llvm::Value *VTable,
                                                   SourceLocation Loc) {
  if (SanOpts.has(SanitizerKind::CFIVCall))
    EmitVTablePtrCheckForCall(RD, VTable, CodeGenFunction::CFITCK_VCall, Loc);
  else if (CGM.getCodeGenOpts().WholeProgramVTables &&
           // Don't insert type test assumes if we are forcing public
           // visibility.
           !CGM.AlwaysHasLTOVisibilityPublic(RD)) {
    QualType Ty = QualType(RD->getTypeForDecl(), 0);
    llvm::Metadata *MD = CGM.CreateMetadataIdentifierForType(Ty);
    llvm::Value *TypeId =
        llvm::MetadataAsValue::get(CGM.getLLVMContext(), MD);

    // If we already know that the call has hidden LTO visibility, emit
    // @llvm.type.test(). Otherwise emit @llvm.public.type.test(), which WPD
    // will convert to @llvm.type.test() if we assert at link time that we have
    // whole program visibility.
    llvm::Intrinsic::ID IID = CGM.HasHiddenLTOVisibility(RD)
                                  ? llvm::Intrinsic::type_test
                                  : llvm::Intrinsic::public_type_test;
    llvm::Value *TypeTest =
        Builder.CreateCall(CGM.getIntrinsic(IID), {VTable, TypeId});
    Builder.CreateCall(CGM.getIntrinsic(llvm::Intrinsic::assume), TypeTest);
  }
}

void CodeGenFunction::EmitVTablePtrCheckForCall(const CXXRecordDecl *RD,
                                                llvm::Value *VTable,
                                                CFITypeCheckKind TCK,
                                                SourceLocation Loc) {
  if (!SanOpts.has(SanitizerKind::CFICastStrict))
    RD = LeastDerivedClassWithSameLayout(RD);

  EmitVTablePtrCheck(RD, VTable, TCK, Loc);
}

void CodeGenFunction::EmitVTablePtrCheckForCast(QualType T, Address Derived,
                                                bool MayBeNull,
                                                CFITypeCheckKind TCK,
                                                SourceLocation Loc) {
  if (!getLangOpts().CPlusPlus)
    return;

  auto *ClassTy = T->getAs<RecordType>();
  if (!ClassTy)
    return;

  const CXXRecordDecl *ClassDecl = cast<CXXRecordDecl>(ClassTy->getDecl());

  if (!ClassDecl->isCompleteDefinition() || !ClassDecl->isDynamicClass())
    return;

  if (!SanOpts.has(SanitizerKind::CFICastStrict))
    ClassDecl = LeastDerivedClassWithSameLayout(ClassDecl);

  llvm::BasicBlock *ContBlock = nullptr;

  if (MayBeNull) {
    llvm::Value *DerivedNotNull =
        Builder.CreateIsNotNull(Derived.emitRawPointer(*this), "cast.nonnull");

    llvm::BasicBlock *CheckBlock = createBasicBlock("cast.check");
    ContBlock = createBasicBlock("cast.cont");

    Builder.CreateCondBr(DerivedNotNull, CheckBlock, ContBlock);

    EmitBlock(CheckBlock);
  }

  llvm::Value *VTable;
  std::tie(VTable, ClassDecl) =
      CGM.getCXXABI().LoadVTablePtr(*this, Derived, ClassDecl);

  EmitVTablePtrCheck(ClassDecl, VTable, TCK, Loc);

  if (MayBeNull) {
    Builder.CreateBr(ContBlock);
    EmitBlock(ContBlock);
  }
}

void CodeGenFunction::EmitVTablePtrCheck(const CXXRecordDecl *RD,
                                         llvm::Value *VTable,
                                         CFITypeCheckKind TCK,
                                         SourceLocation Loc) {
  if (!CGM.getCodeGenOpts().SanitizeCfiCrossDso &&
      !CGM.HasHiddenLTOVisibility(RD))
    return;

  SanitizerMask M;
  llvm::SanitizerStatKind SSK;
  switch (TCK) {
  case CFITCK_VCall:
    M = SanitizerKind::CFIVCall;
    SSK = llvm::SanStat_CFI_VCall;
    break;
  case CFITCK_NVCall:
    M = SanitizerKind::CFINVCall;
    SSK = llvm::SanStat_CFI_NVCall;
    break;
  case CFITCK_DerivedCast:
    M = SanitizerKind::CFIDerivedCast;
    SSK = llvm::SanStat_CFI_DerivedCast;
    break;
  case CFITCK_UnrelatedCast:
    M = SanitizerKind::CFIUnrelatedCast;
    SSK = llvm::SanStat_CFI_UnrelatedCast;
    break;
  case CFITCK_ICall:
  case CFITCK_NVMFCall:
  case CFITCK_VMFCall:
    llvm_unreachable("unexpected sanitizer kind");
  }

  std::string TypeName = RD->getQualifiedNameAsString();
  if (getContext().getNoSanitizeList().containsType(M, TypeName))
    return;

  SanitizerScope SanScope(this);
  EmitSanitizerStatReport(SSK);

  llvm::Metadata *MD =
      CGM.CreateMetadataIdentifierForType(QualType(RD->getTypeForDecl(), 0));
  llvm::Value *TypeId = llvm::MetadataAsValue::get(getLLVMContext(), MD);

  llvm::Value *TypeTest = Builder.CreateCall(
      CGM.getIntrinsic(llvm::Intrinsic::type_test), {VTable, TypeId});

  llvm::Constant *StaticData[] = {
      llvm::ConstantInt::get(Int8Ty, TCK),
      EmitCheckSourceLocation(Loc),
      EmitCheckTypeDescriptor(QualType(RD->getTypeForDecl(), 0)),
  };

  auto CrossDsoTypeId = CGM.CreateCrossDsoCfiTypeId(MD);
  if (CGM.getCodeGenOpts().SanitizeCfiCrossDso && CrossDsoTypeId) {
    EmitCfiSlowPathCheck(M, TypeTest, CrossDsoTypeId, VTable, StaticData);
    return;
  }

  if (CGM.getCodeGenOpts().SanitizeTrap.has(M)) {
    EmitTrapCheck(TypeTest, SanitizerHandler::CFICheckFail);
    return;
  }

  llvm::Value *AllVtables = llvm::MetadataAsValue::get(
      CGM.getLLVMContext(),
      llvm::MDString::get(CGM.getLLVMContext(), "all-vtables"));
  llvm::Value *ValidVtable = Builder.CreateCall(
      CGM.getIntrinsic(llvm::Intrinsic::type_test), {VTable, AllVtables});
  EmitCheck(std::make_pair(TypeTest, M), SanitizerHandler::CFICheckFail,
            StaticData, {VTable, ValidVtable});
}

bool CodeGenFunction::ShouldEmitVTableTypeCheckedLoad(const CXXRecordDecl *RD) {
  if (!CGM.getCodeGenOpts().WholeProgramVTables ||
      !CGM.HasHiddenLTOVisibility(RD))
    return false;

  if (CGM.getCodeGenOpts().VirtualFunctionElimination)
    return true;

  if (!SanOpts.has(SanitizerKind::CFIVCall) ||
      !CGM.getCodeGenOpts().SanitizeTrap.has(SanitizerKind::CFIVCall))
    return false;

  std::string TypeName = RD->getQualifiedNameAsString();
  return !getContext().getNoSanitizeList().containsType(SanitizerKind::CFIVCall,
                                                        TypeName);
}

llvm::Value *CodeGenFunction::EmitVTableTypeCheckedLoad(
    const CXXRecordDecl *RD, llvm::Value *VTable, llvm::Type *VTableTy,
    uint64_t VTableByteOffset) {
  SanitizerScope SanScope(this);

  EmitSanitizerStatReport(llvm::SanStat_CFI_VCall);

  llvm::Metadata *MD =
      CGM.CreateMetadataIdentifierForType(QualType(RD->getTypeForDecl(), 0));
  llvm::Value *TypeId = llvm::MetadataAsValue::get(CGM.getLLVMContext(), MD);

  llvm::Value *CheckedLoad = Builder.CreateCall(
      CGM.getIntrinsic(llvm::Intrinsic::type_checked_load),
      {VTable, llvm::ConstantInt::get(Int32Ty, VTableByteOffset), TypeId});
  llvm::Value *CheckResult = Builder.CreateExtractValue(CheckedLoad, 1);

  std::string TypeName = RD->getQualifiedNameAsString();
  if (SanOpts.has(SanitizerKind::CFIVCall) &&
      !getContext().getNoSanitizeList().containsType(SanitizerKind::CFIVCall,
                                                     TypeName)) {
    EmitCheck(std::make_pair(CheckResult, SanitizerKind::CFIVCall),
              SanitizerHandler::CFICheckFail, {}, {});
  }

  return Builder.CreateBitCast(Builder.CreateExtractValue(CheckedLoad, 0),
                               VTableTy);
}

void CodeGenFunction::EmitForwardingCallToLambda(
    const CXXMethodDecl *callOperator, CallArgList &callArgs,
    const CGFunctionInfo *calleeFnInfo, llvm::Constant *calleePtr) {
  // Get the address of the call operator.
  if (!calleeFnInfo)
    calleeFnInfo = &CGM.getTypes().arrangeCXXMethodDeclaration(callOperator);

  if (!calleePtr)
    calleePtr =
        CGM.GetAddrOfFunction(GlobalDecl(callOperator),
                              CGM.getTypes().GetFunctionType(*calleeFnInfo));

  // Prepare the return slot.
  const FunctionProtoType *FPT =
    callOperator->getType()->castAs<FunctionProtoType>();
  QualType resultType = FPT->getReturnType();
  ReturnValueSlot returnSlot;
  if (!resultType->isVoidType() &&
      calleeFnInfo->getReturnInfo().getKind() == ABIArgInfo::Indirect &&
      !hasScalarEvaluationKind(calleeFnInfo->getReturnType()))
    returnSlot =
        ReturnValueSlot(ReturnValue, resultType.isVolatileQualified(),
                        /*IsUnused=*/false, /*IsExternallyDestructed=*/true);

  // We don't need to separately arrange the call arguments because
  // the call can't be variadic anyway --- it's impossible to forward
  // variadic arguments.

  // Now emit our call.
  auto callee = CGCallee::forDirect(calleePtr, GlobalDecl(callOperator));
  RValue RV = EmitCall(*calleeFnInfo, callee, returnSlot, callArgs);

  // If necessary, copy the returned value into the slot.
  if (!resultType->isVoidType() && returnSlot.isNull()) {
    if (getLangOpts().ObjCAutoRefCount && resultType->isObjCRetainableType()) {
      RV = RValue::get(EmitARCRetainAutoreleasedReturnValue(RV.getScalarVal()));
    }
    EmitReturnOfRValue(RV, resultType);
  } else
    EmitBranchThroughCleanup(ReturnBlock);
}

void CodeGenFunction::EmitLambdaBlockInvokeBody() {
  const BlockDecl *BD = BlockInfo->getBlockDecl();
  const VarDecl *variable = BD->capture_begin()->getVariable();
  const CXXRecordDecl *Lambda = variable->getType()->getAsCXXRecordDecl();
  const CXXMethodDecl *CallOp = Lambda->getLambdaCallOperator();

  if (CallOp->isVariadic()) {
    // FIXME: Making this work correctly is nasty because it requires either
    // cloning the body of the call operator or making the call operator
    // forward.
    CGM.ErrorUnsupported(CurCodeDecl, "lambda conversion to variadic function");
    return;
  }

  // Start building arguments for forwarding call
  CallArgList CallArgs;

  QualType ThisType = getContext().getPointerType(getContext().getRecordType(Lambda));
  Address ThisPtr = GetAddrOfBlockDecl(variable);
  CallArgs.add(RValue::get(getAsNaturalPointerTo(ThisPtr, ThisType)), ThisType);

  // Add the rest of the parameters.
  for (auto *param : BD->parameters())
    EmitDelegateCallArg(CallArgs, param, param->getBeginLoc());

  assert(!Lambda->isGenericLambda() &&
            "generic lambda interconversion to block not implemented");
  EmitForwardingCallToLambda(CallOp, CallArgs);
}

void CodeGenFunction::EmitLambdaStaticInvokeBody(const CXXMethodDecl *MD) {
  if (MD->isVariadic()) {
    // FIXME: Making this work correctly is nasty because it requires either
    // cloning the body of the call operator or making the call operator
    // forward.
    CGM.ErrorUnsupported(MD, "lambda conversion to variadic function");
    return;
  }

  const CXXRecordDecl *Lambda = MD->getParent();

  // Start building arguments for forwarding call
  CallArgList CallArgs;

  QualType LambdaType = getContext().getRecordType(Lambda);
  QualType ThisType = getContext().getPointerType(LambdaType);
  Address ThisPtr = CreateMemTemp(LambdaType, "unused.capture");
  CallArgs.add(RValue::get(ThisPtr.emitRawPointer(*this)), ThisType);

  EmitLambdaDelegatingInvokeBody(MD, CallArgs);
}

void CodeGenFunction::EmitLambdaDelegatingInvokeBody(const CXXMethodDecl *MD,
                                                     CallArgList &CallArgs) {
  // Add the rest of the forwarded parameters.
  for (auto *Param : MD->parameters())
    EmitDelegateCallArg(CallArgs, Param, Param->getBeginLoc());

  const CXXRecordDecl *Lambda = MD->getParent();
  const CXXMethodDecl *CallOp = Lambda->getLambdaCallOperator();
  // For a generic lambda, find the corresponding call operator specialization
  // to which the call to the static-invoker shall be forwarded.
  if (Lambda->isGenericLambda()) {
    assert(MD->isFunctionTemplateSpecialization());
    const TemplateArgumentList *TAL = MD->getTemplateSpecializationArgs();
    FunctionTemplateDecl *CallOpTemplate = CallOp->getDescribedFunctionTemplate();
    void *InsertPos = nullptr;
    FunctionDecl *CorrespondingCallOpSpecialization =
        CallOpTemplate->findSpecialization(TAL->asArray(), InsertPos);
    assert(CorrespondingCallOpSpecialization);
    CallOp = cast<CXXMethodDecl>(CorrespondingCallOpSpecialization);
  }

  // Special lambda forwarding when there are inalloca parameters.
  if (hasInAllocaArg(MD)) {
    const CGFunctionInfo *ImplFnInfo = nullptr;
    llvm::Function *ImplFn = nullptr;
    EmitLambdaInAllocaImplFn(CallOp, &ImplFnInfo, &ImplFn);

    EmitForwardingCallToLambda(CallOp, CallArgs, ImplFnInfo, ImplFn);
    return;
  }

  EmitForwardingCallToLambda(CallOp, CallArgs);
}

void CodeGenFunction::EmitLambdaInAllocaCallOpBody(const CXXMethodDecl *MD) {
  if (MD->isVariadic()) {
    // FIXME: Making this work correctly is nasty because it requires either
    // cloning the body of the call operator or making the call operator forward.
    CGM.ErrorUnsupported(MD, "lambda conversion to variadic function");
    return;
  }

  // Forward %this argument.
  CallArgList CallArgs;
  QualType LambdaType = getContext().getRecordType(MD->getParent());
  QualType ThisType = getContext().getPointerType(LambdaType);
  llvm::Value *ThisArg = CurFn->getArg(0);
  CallArgs.add(RValue::get(ThisArg), ThisType);

  EmitLambdaDelegatingInvokeBody(MD, CallArgs);
}

void CodeGenFunction::EmitLambdaInAllocaImplFn(
    const CXXMethodDecl *CallOp, const CGFunctionInfo **ImplFnInfo,
    llvm::Function **ImplFn) {
  const CGFunctionInfo &FnInfo =
      CGM.getTypes().arrangeCXXMethodDeclaration(CallOp);
  llvm::Function *CallOpFn =
      cast<llvm::Function>(CGM.GetAddrOfFunction(GlobalDecl(CallOp)));

  // Emit function containing the original call op body. __invoke will delegate
  // to this function.
  SmallVector<CanQualType, 4> ArgTypes;
  for (auto I = FnInfo.arg_begin(); I != FnInfo.arg_end(); ++I)
    ArgTypes.push_back(I->type);
  *ImplFnInfo = &CGM.getTypes().arrangeLLVMFunctionInfo(
      FnInfo.getReturnType(), FnInfoOpts::IsDelegateCall, ArgTypes,
      FnInfo.getExtInfo(), {}, FnInfo.getRequiredArgs());

  // Create mangled name as if this was a method named __impl. If for some
  // reason the name doesn't look as expected then just tack __impl to the
  // front.
  // TODO: Use the name mangler to produce the right name instead of using
  // string replacement.
  StringRef CallOpName = CallOpFn->getName();
  std::string ImplName;
  if (size_t Pos = CallOpName.find_first_of("<lambda"))
    ImplName = ("?__impl@" + CallOpName.drop_front(Pos)).str();
  else
    ImplName = ("__impl" + CallOpName).str();

  llvm::Function *Fn = CallOpFn->getParent()->getFunction(ImplName);
  if (!Fn) {
    Fn = llvm::Function::Create(CGM.getTypes().GetFunctionType(**ImplFnInfo),
                                llvm::GlobalValue::InternalLinkage, ImplName,
                                CGM.getModule());
    CGM.SetInternalFunctionAttributes(CallOp, Fn, **ImplFnInfo);

    const GlobalDecl &GD = GlobalDecl(CallOp);
    const auto *D = cast<FunctionDecl>(GD.getDecl());
    CodeGenFunction(CGM).GenerateCode(GD, Fn, **ImplFnInfo);
    CGM.SetLLVMFunctionAttributesForDefinition(D, Fn);
  }
  *ImplFn = Fn;
}<|MERGE_RESOLUTION|>--- conflicted
+++ resolved
@@ -139,9 +139,8 @@
     CXXThisAlignment = CGM.getClassPointerAlignment(MD->getParent());
   }
 
-  return makeNaturalAddressForPointer(
-      LoadCXXThis(), MD->getFunctionObjectParameterType(), CXXThisAlignment,
-      false, nullptr, nullptr, KnownNonNull);
+  llvm::Type *Ty = ConvertType(MD->getFunctionObjectParameterType());
+  return Address(LoadCXXThis(), Ty, CXXThisAlignment, KnownNonNull);
 }
 
 /// Emit the address of a field using a member data pointer.
@@ -272,11 +271,7 @@
   }
 
   // Apply the base offset.
-<<<<<<< HEAD
-  llvm::Value *ptr = addr.emitRawPointer(CGF);
-=======
   llvm::Value *ptr = addr.getPointer();
->>>>>>> 4a08a6c9
   ptr = CGF.Builder.CreateInBoundsGEP(CGF.Int8Ty, ptr, baseOffset, "add.ptr");
 
   // If we have a virtual component, the alignment of the result will
@@ -344,8 +339,8 @@
     if (sanitizePerformTypeCheck()) {
       SanitizerSet SkippedChecks;
       SkippedChecks.set(SanitizerKind::Null, !NullCheckValue);
-      EmitTypeCheck(TCK_Upcast, Loc, Value.emitRawPointer(*this), DerivedTy,
-                    DerivedAlign, SkippedChecks);
+      EmitTypeCheck(TCK_Upcast, Loc, Value.getPointer(),
+                    DerivedTy, DerivedAlign, SkippedChecks);
     }
     return Value.withElementType(BaseValueTy);
   }
@@ -360,7 +355,7 @@
     llvm::BasicBlock *notNullBB = createBasicBlock("cast.notnull");
     endBB = createBasicBlock("cast.end");
 
-    llvm::Value *isNull = Builder.CreateIsNull(Value);
+    llvm::Value *isNull = Builder.CreateIsNull(Value.getPointer());
     Builder.CreateCondBr(isNull, endBB, notNullBB);
     EmitBlock(notNullBB);
   }
@@ -369,15 +364,14 @@
     SanitizerSet SkippedChecks;
     SkippedChecks.set(SanitizerKind::Null, true);
     EmitTypeCheck(VBase ? TCK_UpcastToVirtualBase : TCK_Upcast, Loc,
-                  Value.emitRawPointer(*this), DerivedTy, DerivedAlign,
-                  SkippedChecks);
+                  Value.getPointer(), DerivedTy, DerivedAlign, SkippedChecks);
   }
 
   // Compute the virtual offset.
   llvm::Value *VirtualOffset = nullptr;
   if (VBase) {
     VirtualOffset =
-        CGM.getCXXABI().GetVirtualBaseClassOffset(*this, Value, Derived, VBase);
+      CGM.getCXXABI().GetVirtualBaseClassOffset(*this, Value, Derived, VBase);
   }
 
   // Apply both offsets.
@@ -394,11 +388,7 @@
     EmitBlock(endBB);
 
     llvm::PHINode *PHI = Builder.CreatePHI(PtrTy, 2, "cast.result");
-<<<<<<< HEAD
-    PHI->addIncoming(Value.emitRawPointer(*this), notNullBB);
-=======
     PHI->addIncoming(Value.getPointer(), notNullBB);
->>>>>>> 4a08a6c9
     PHI->addIncoming(llvm::Constant::getNullValue(PtrTy), origBB);
     Value = Value.withPointer(PHI, NotKnownNonNull);
   }
@@ -435,19 +425,15 @@
     CastNotNull = createBasicBlock("cast.notnull");
     CastEnd = createBasicBlock("cast.end");
 
-    llvm::Value *IsNull = Builder.CreateIsNull(BaseAddr);
+    llvm::Value *IsNull = Builder.CreateIsNull(BaseAddr.getPointer());
     Builder.CreateCondBr(IsNull, CastNull, CastNotNull);
     EmitBlock(CastNotNull);
   }
 
   // Apply the offset.
-  Address Addr = BaseAddr.withElementType(Int8Ty);
-  Addr = Builder.CreateInBoundsGEP(
-      Addr, Builder.CreateNeg(NonVirtualOffset), Int8Ty,
-      CGM.getClassPointerAlignment(Derived), "sub.ptr");
-
-  // Just cast.
-  Addr = Addr.withElementType(DerivedValueTy);
+  llvm::Value *Value = BaseAddr.getPointer();
+  Value = Builder.CreateInBoundsGEP(
+      Int8Ty, Value, Builder.CreateNeg(NonVirtualOffset), "sub.ptr");
 
   // Produce a PHI if we had a null-check.
   if (NullCheckValue) {
@@ -456,15 +442,13 @@
     Builder.CreateBr(CastEnd);
     EmitBlock(CastEnd);
 
-    llvm::Value *Value = Addr.emitRawPointer(*this);
     llvm::PHINode *PHI = Builder.CreatePHI(Value->getType(), 2);
     PHI->addIncoming(Value, CastNotNull);
     PHI->addIncoming(llvm::Constant::getNullValue(Value->getType()), CastNull);
-    return Address(PHI, Addr.getElementType(),
-                   CGM.getClassPointerAlignment(Derived));
-  }
-
-  return Addr;
+    Value = PHI;
+  }
+
+  return Address(Value, DerivedValueTy, CGM.getClassPointerAlignment(Derived));
 }
 
 llvm::Value *CodeGenFunction::GetVTTParameter(GlobalDecl GD,
@@ -1736,7 +1720,7 @@
       // Use the base class declaration location as inline DebugLocation. All
       // fields of the class are destroyed.
       DeclAsInlineDebugLocation InlineHere(CGF, *BaseClass);
-      EmitSanitizerDtorFieldsCallback(CGF, Addr.emitRawPointer(CGF),
+      EmitSanitizerDtorFieldsCallback(CGF, Addr.getPointer(),
                                       BaseSize.getQuantity());
 
       // Prevent the current stack frame from disappearing from the stack trace.
@@ -2039,7 +2023,7 @@
 
   // Find the end of the array.
   llvm::Type *elementType = arrayBase.getElementType();
-  llvm::Value *arrayBegin = arrayBase.emitRawPointer(*this);
+  llvm::Value *arrayBegin = arrayBase.getPointer();
   llvm::Value *arrayEnd = Builder.CreateInBoundsGEP(
       elementType, arrayBegin, numElements, "arrayctor.end");
 
@@ -2135,15 +2119,14 @@
   Address This = ThisAVS.getAddress();
   LangAS SlotAS = ThisAVS.getQualifiers().getAddressSpace();
   LangAS ThisAS = D->getFunctionObjectParameterType().getAddressSpace();
-  llvm::Value *ThisPtr =
-      getAsNaturalPointerTo(This, D->getThisType()->getPointeeType());
+  llvm::Value *ThisPtr = This.getPointer();
 
   if (SlotAS != ThisAS) {
     unsigned TargetThisAS = getContext().getTargetAddressSpace(ThisAS);
     llvm::Type *NewType =
         llvm::PointerType::get(getLLVMContext(), TargetThisAS);
-    ThisPtr = getTargetHooks().performAddrSpaceCast(*this, ThisPtr, ThisAS,
-                                                    SlotAS, NewType);
+    ThisPtr = getTargetHooks().performAddrSpaceCast(*this, This.getPointer(),
+                                                    ThisAS, SlotAS, NewType);
   }
 
   // Push the this ptr.
@@ -2212,7 +2195,7 @@
   const CXXRecordDecl *ClassDecl = D->getParent();
 
   if (!NewPointerIsChecked)
-    EmitTypeCheck(CodeGenFunction::TCK_ConstructorCall, Loc, This,
+    EmitTypeCheck(CodeGenFunction::TCK_ConstructorCall, Loc, This.getPointer(),
                   getContext().getRecordType(ClassDecl), CharUnits::Zero());
 
   if (D->isTrivial() && D->isDefaultConstructor()) {
@@ -2225,9 +2208,10 @@
   // model that copy.
   if (isMemcpyEquivalentSpecialMember(D)) {
     assert(Args.size() == 2 && "unexpected argcount for trivial ctor");
+
     QualType SrcTy = D->getParamDecl(0)->getType().getNonReferenceType();
-    Address Src = makeNaturalAddressForPointer(
-        Args[1].getRValue(*this).getScalarVal(), SrcTy);
+    Address Src = Address(Args[1].getRValue(*this).getScalarVal(), ConvertTypeForMem(SrcTy),
+                                      CGM.getNaturalTypeAlignment(SrcTy));
     LValue SrcLVal = MakeAddrLValue(Src, SrcTy);
     QualType DestTy = getContext().getTypeDeclType(ClassDecl);
     LValue DestLVal = MakeAddrLValue(This, DestTy);
@@ -2280,9 +2264,7 @@
     const CXXConstructorDecl *D, bool ForVirtualBase, Address This,
     bool InheritedFromVBase, const CXXInheritedCtorInitExpr *E) {
   CallArgList Args;
-  CallArg ThisArg(RValue::get(getAsNaturalPointerTo(
-                      This, D->getThisType()->getPointeeType())),
-                  D->getThisType());
+  CallArg ThisArg(RValue::get(This.getPointer()), D->getThisType());
 
   // Forward the parameters.
   if (InheritedFromVBase &&
@@ -2407,14 +2389,12 @@
   CallArgList Args;
 
   // Push the this ptr.
-  Args.add(RValue::get(getAsNaturalPointerTo(This, D->getThisType())),
-           D->getThisType());
+  Args.add(RValue::get(This.getPointer()), D->getThisType());
 
   // Push the src ptr.
   QualType QT = *(FPT->param_type_begin());
   llvm::Type *t = CGM.getTypes().ConvertType(QT);
-  llvm::Value *Val = getAsNaturalPointerTo(Src, D->getThisType());
-  llvm::Value *SrcVal = Builder.CreateBitCast(Val, t);
+  llvm::Value *SrcVal = Builder.CreateBitCast(Src.getPointer(), t);
   Args.add(RValue::get(SrcVal), QT);
 
   // Skip over first argument (Src).
@@ -2439,9 +2419,7 @@
 
   // this
   Address This = LoadCXXThisAddress();
-  DelegateArgs.add(RValue::get(getAsNaturalPointerTo(
-                       This, (*I)->getType()->getPointeeType())),
-                   (*I)->getType());
+  DelegateArgs.add(RValue::get(This.getPointer()), (*I)->getType());
   ++I;
 
   // FIXME: The location of the VTT parameter in the parameter list is
@@ -2802,7 +2780,7 @@
 
   if (MayBeNull) {
     llvm::Value *DerivedNotNull =
-        Builder.CreateIsNotNull(Derived.emitRawPointer(*this), "cast.nonnull");
+        Builder.CreateIsNotNull(Derived.getPointer(), "cast.nonnull");
 
     llvm::BasicBlock *CheckBlock = createBasicBlock("cast.check");
     ContBlock = createBasicBlock("cast.cont");
@@ -3003,7 +2981,7 @@
 
   QualType ThisType = getContext().getPointerType(getContext().getRecordType(Lambda));
   Address ThisPtr = GetAddrOfBlockDecl(variable);
-  CallArgs.add(RValue::get(getAsNaturalPointerTo(ThisPtr, ThisType)), ThisType);
+  CallArgs.add(RValue::get(ThisPtr.getPointer()), ThisType);
 
   // Add the rest of the parameters.
   for (auto *param : BD->parameters())
@@ -3031,7 +3009,7 @@
   QualType LambdaType = getContext().getRecordType(Lambda);
   QualType ThisType = getContext().getPointerType(LambdaType);
   Address ThisPtr = CreateMemTemp(LambdaType, "unused.capture");
-  CallArgs.add(RValue::get(ThisPtr.emitRawPointer(*this)), ThisType);
+  CallArgs.add(RValue::get(ThisPtr.getPointer()), ThisType);
 
   EmitLambdaDelegatingInvokeBody(MD, CallArgs);
 }
