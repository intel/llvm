//===--- CGClass.cpp - Emit LLVM Code for C++ classes -----------*- C++ -*-===//
//
// Part of the LLVM Project, under the Apache License v2.0 with LLVM Exceptions.
// See https://llvm.org/LICENSE.txt for license information.
// SPDX-License-Identifier: Apache-2.0 WITH LLVM-exception
//
//===----------------------------------------------------------------------===//
//
// This contains code dealing with C++ code generation of classes
//
//===----------------------------------------------------------------------===//

#include "ABIInfoImpl.h"
#include "CGBlocks.h"
#include "CGCXXABI.h"
#include "CGDebugInfo.h"
#include "CGRecordLayout.h"
#include "CodeGenFunction.h"
#include "TargetInfo.h"
#include "clang/AST/Attr.h"
#include "clang/AST/CXXInheritance.h"
#include "clang/AST/CharUnits.h"
#include "clang/AST/DeclTemplate.h"
#include "clang/AST/EvaluatedExprVisitor.h"
#include "clang/AST/RecordLayout.h"
#include "clang/AST/StmtCXX.h"
#include "clang/Basic/CodeGenOptions.h"
#include "clang/CodeGen/CGFunctionInfo.h"
#include "llvm/IR/Intrinsics.h"
#include "llvm/IR/Metadata.h"
#include "llvm/Support/SaveAndRestore.h"
#include "llvm/Transforms/Utils/SanitizerStats.h"
#include <optional>

using namespace clang;
using namespace CodeGen;

/// Return the best known alignment for an unknown pointer to a
/// particular class.
CharUnits CodeGenModule::getClassPointerAlignment(const CXXRecordDecl *RD) {
  if (!RD->hasDefinition())
    return CharUnits::One(); // Hopefully won't be used anywhere.

  auto &layout = getContext().getASTRecordLayout(RD);

  // If the class is final, then we know that the pointer points to an
  // object of that type and can use the full alignment.
  if (RD->isEffectivelyFinal())
    return layout.getAlignment();

  // Otherwise, we have to assume it could be a subclass.
  return layout.getNonVirtualAlignment();
}

/// Return the smallest possible amount of storage that might be allocated
/// starting from the beginning of an object of a particular class.
///
/// This may be smaller than sizeof(RD) if RD has virtual base classes.
CharUnits CodeGenModule::getMinimumClassObjectSize(const CXXRecordDecl *RD) {
  if (!RD->hasDefinition())
    return CharUnits::One();

  auto &layout = getContext().getASTRecordLayout(RD);

  // If the class is final, then we know that the pointer points to an
  // object of that type and can use the full alignment.
  if (RD->isEffectivelyFinal())
    return layout.getSize();

  // Otherwise, we have to assume it could be a subclass.
  return std::max(layout.getNonVirtualSize(), CharUnits::One());
}

/// Return the best known alignment for a pointer to a virtual base,
/// given the alignment of a pointer to the derived class.
CharUnits CodeGenModule::getVBaseAlignment(CharUnits actualDerivedAlign,
                                           const CXXRecordDecl *derivedClass,
                                           const CXXRecordDecl *vbaseClass) {
  // The basic idea here is that an underaligned derived pointer might
  // indicate an underaligned base pointer.

  assert(vbaseClass->isCompleteDefinition());
  auto &baseLayout = getContext().getASTRecordLayout(vbaseClass);
  CharUnits expectedVBaseAlign = baseLayout.getNonVirtualAlignment();

  return getDynamicOffsetAlignment(actualDerivedAlign, derivedClass,
                                   expectedVBaseAlign);
}

CharUnits
CodeGenModule::getDynamicOffsetAlignment(CharUnits actualBaseAlign,
                                         const CXXRecordDecl *baseDecl,
                                         CharUnits expectedTargetAlign) {
  // If the base is an incomplete type (which is, alas, possible with
  // member pointers), be pessimistic.
  if (!baseDecl->isCompleteDefinition())
    return std::min(actualBaseAlign, expectedTargetAlign);

  auto &baseLayout = getContext().getASTRecordLayout(baseDecl);
  CharUnits expectedBaseAlign = baseLayout.getNonVirtualAlignment();

  // If the class is properly aligned, assume the target offset is, too.
  //
  // This actually isn't necessarily the right thing to do --- if the
  // class is a complete object, but it's only properly aligned for a
  // base subobject, then the alignments of things relative to it are
  // probably off as well.  (Note that this requires the alignment of
  // the target to be greater than the NV alignment of the derived
  // class.)
  //
  // However, our approach to this kind of under-alignment can only
  // ever be best effort; after all, we're never going to propagate
  // alignments through variables or parameters.  Note, in particular,
  // that constructing a polymorphic type in an address that's less
  // than pointer-aligned will generally trap in the constructor,
  // unless we someday add some sort of attribute to change the
  // assumed alignment of 'this'.  So our goal here is pretty much
  // just to allow the user to explicitly say that a pointer is
  // under-aligned and then safely access its fields and vtables.
  if (actualBaseAlign >= expectedBaseAlign) {
    return expectedTargetAlign;
  }

  // Otherwise, we might be offset by an arbitrary multiple of the
  // actual alignment.  The correct adjustment is to take the min of
  // the two alignments.
  return std::min(actualBaseAlign, expectedTargetAlign);
}

Address CodeGenFunction::LoadCXXThisAddress() {
  assert(CurFuncDecl && "loading 'this' without a func declaration?");
  auto *MD = cast<CXXMethodDecl>(CurFuncDecl);

  // Lazily compute CXXThisAlignment.
  if (CXXThisAlignment.isZero()) {
    // Just use the best known alignment for the parent.
    // TODO: if we're currently emitting a complete-object ctor/dtor,
    // we can always use the complete-object alignment.
    CXXThisAlignment = CGM.getClassPointerAlignment(MD->getParent());
  }

  return makeNaturalAddressForPointer(
      LoadCXXThis(), MD->getFunctionObjectParameterType(), CXXThisAlignment,
      false, nullptr, nullptr, KnownNonNull);
}

/// Emit the address of a field using a member data pointer.
///
/// \param E Only used for emergency diagnostics
Address CodeGenFunction::EmitCXXMemberDataPointerAddress(
    const Expr *E, Address base, llvm::Value *memberPtr,
    const MemberPointerType *memberPtrType, bool IsInBounds,
    LValueBaseInfo *BaseInfo, TBAAAccessInfo *TBAAInfo) {
  // Ask the ABI to compute the actual address.
  llvm::Value *ptr = CGM.getCXXABI().EmitMemberDataPointerAddress(
      *this, E, base, memberPtr, memberPtrType, IsInBounds);

  QualType memberType = memberPtrType->getPointeeType();
  CharUnits memberAlign =
      CGM.getNaturalTypeAlignment(memberType, BaseInfo, TBAAInfo);
  memberAlign = CGM.getDynamicOffsetAlignment(
      base.getAlignment(), memberPtrType->getMostRecentCXXRecordDecl(),
      memberAlign);
  return Address(ptr, ConvertTypeForMem(memberPtrType->getPointeeType()),
                 memberAlign);
}

CharUnits CodeGenModule::computeNonVirtualBaseClassOffset(
    const CXXRecordDecl *DerivedClass, CastExpr::path_const_iterator Start,
    CastExpr::path_const_iterator End) {
  CharUnits Offset = CharUnits::Zero();

  const ASTContext &Context = getContext();
  const CXXRecordDecl *RD = DerivedClass;

  for (CastExpr::path_const_iterator I = Start; I != End; ++I) {
    const CXXBaseSpecifier *Base = *I;
    assert(!Base->isVirtual() && "Should not see virtual bases here!");

    // Get the layout.
    const ASTRecordLayout &Layout = Context.getASTRecordLayout(RD);

<<<<<<< HEAD
    const auto *BaseDecl =
        cast<CXXRecordDecl>(
            Base->getType()->castAs<RecordType>()->getOriginalDecl())
            ->getDefinitionOrSelf();

=======
    const auto *BaseDecl = Base->getType()->castAsCXXRecordDecl();
>>>>>>> 35227056
    // Add the offset.
    Offset += Layout.getBaseClassOffset(BaseDecl);

    RD = BaseDecl;
  }

  return Offset;
}

llvm::Constant *
CodeGenModule::GetNonVirtualBaseClassOffset(const CXXRecordDecl *ClassDecl,
                                   CastExpr::path_const_iterator PathBegin,
                                   CastExpr::path_const_iterator PathEnd) {
  assert(PathBegin != PathEnd && "Base path should not be empty!");

  CharUnits Offset =
      computeNonVirtualBaseClassOffset(ClassDecl, PathBegin, PathEnd);
  if (Offset.isZero())
    return nullptr;

  llvm::Type *PtrDiffTy =
      getTypes().ConvertType(getContext().getPointerDiffType());

  return llvm::ConstantInt::get(PtrDiffTy, Offset.getQuantity());
}

/// Gets the address of a direct base class within a complete object.
/// This should only be used for (1) non-virtual bases or (2) virtual bases
/// when the type is known to be complete (e.g. in complete destructors).
///
/// The object pointed to by 'This' is assumed to be non-null.
Address
CodeGenFunction::GetAddressOfDirectBaseInCompleteClass(Address This,
                                                   const CXXRecordDecl *Derived,
                                                   const CXXRecordDecl *Base,
                                                   bool BaseIsVirtual) {
  // 'this' must be a pointer (in some address space) to Derived.
  assert(This.getElementType() == ConvertType(Derived));

  // Compute the offset of the virtual base.
  CharUnits Offset;
  const ASTRecordLayout &Layout = getContext().getASTRecordLayout(Derived);
  if (BaseIsVirtual)
    Offset = Layout.getVBaseClassOffset(Base);
  else
    Offset = Layout.getBaseClassOffset(Base);

  // Shift and cast down to the base type.
  // TODO: for complete types, this should be possible with a GEP.
  Address V = This;

  if (!Offset.isZero()) {
    V = V.withElementType(Int8Ty);
    V = Builder.CreateConstInBoundsByteGEP(V, Offset);
  }
  return V.withElementType(ConvertType(Base));
}

static Address
ApplyNonVirtualAndVirtualOffset(CodeGenFunction &CGF, Address addr,
                                CharUnits nonVirtualOffset,
                                llvm::Value *virtualOffset,
                                const CXXRecordDecl *derivedClass,
                                const CXXRecordDecl *nearestVBase) {
  // Assert that we have something to do.
  assert(!nonVirtualOffset.isZero() || virtualOffset != nullptr);

  // Compute the offset from the static and dynamic components.
  llvm::Value *baseOffset;
  if (!nonVirtualOffset.isZero()) {
    llvm::Type *OffsetType =
        (CGF.CGM.getTarget().getCXXABI().isItaniumFamily() &&
         CGF.CGM.getItaniumVTableContext().isRelativeLayout())
            ? CGF.Int32Ty
            : CGF.PtrDiffTy;
    baseOffset =
        llvm::ConstantInt::get(OffsetType, nonVirtualOffset.getQuantity());
    if (virtualOffset) {
      baseOffset = CGF.Builder.CreateAdd(virtualOffset, baseOffset);
    }
  } else {
    baseOffset = virtualOffset;
  }

  // Apply the base offset.
  llvm::Value *ptr = addr.emitRawPointer(CGF);
  ptr = CGF.Builder.CreateInBoundsGEP(CGF.Int8Ty, ptr, baseOffset, "add.ptr");

  // If we have a virtual component, the alignment of the result will
  // be relative only to the known alignment of that vbase.
  CharUnits alignment;
  if (virtualOffset) {
    assert(nearestVBase && "virtual offset without vbase?");
    alignment = CGF.CGM.getVBaseAlignment(addr.getAlignment(),
                                          derivedClass, nearestVBase);
  } else {
    alignment = addr.getAlignment();
  }
  alignment = alignment.alignmentAtOffset(nonVirtualOffset);

  return Address(ptr, CGF.Int8Ty, alignment);
}

Address CodeGenFunction::GetAddressOfBaseClass(
    Address Value, const CXXRecordDecl *Derived,
    CastExpr::path_const_iterator PathBegin,
    CastExpr::path_const_iterator PathEnd, bool NullCheckValue,
    SourceLocation Loc) {
  assert(PathBegin != PathEnd && "Base path should not be empty!");

  CastExpr::path_const_iterator Start = PathBegin;
  const CXXRecordDecl *VBase = nullptr;

  // Sema has done some convenient canonicalization here: if the
  // access path involved any virtual steps, the conversion path will
  // *start* with a step down to the correct virtual base subobject,
  // and hence will not require any further steps.
  if ((*Start)->isVirtual()) {
<<<<<<< HEAD
    VBase = cast<CXXRecordDecl>(
                (*Start)->getType()->castAs<RecordType>()->getOriginalDecl())
                ->getDefinitionOrSelf();
=======
    VBase = (*Start)->getType()->castAsCXXRecordDecl();
>>>>>>> 35227056
    ++Start;
  }

  // Compute the static offset of the ultimate destination within its
  // allocating subobject (the virtual base, if there is one, or else
  // the "complete" object that we see).
  CharUnits NonVirtualOffset = CGM.computeNonVirtualBaseClassOffset(
      VBase ? VBase : Derived, Start, PathEnd);

  // If there's a virtual step, we can sometimes "devirtualize" it.
  // For now, that's limited to when the derived type is final.
  // TODO: "devirtualize" this for accesses to known-complete objects.
  if (VBase && Derived->hasAttr<FinalAttr>()) {
    const ASTRecordLayout &layout = getContext().getASTRecordLayout(Derived);
    CharUnits vBaseOffset = layout.getVBaseClassOffset(VBase);
    NonVirtualOffset += vBaseOffset;
    VBase = nullptr; // we no longer have a virtual step
  }

  // Get the base pointer type.
  llvm::Type *BaseValueTy = ConvertType((PathEnd[-1])->getType());
  llvm::Type *PtrTy = llvm::PointerType::get(
      CGM.getLLVMContext(), Value.getType()->getPointerAddressSpace());

  CanQualType DerivedTy = getContext().getCanonicalTagType(Derived);
  CharUnits DerivedAlign = CGM.getClassPointerAlignment(Derived);

  // If the static offset is zero and we don't have a virtual step,
  // just do a bitcast; null checks are unnecessary.
  if (NonVirtualOffset.isZero() && !VBase) {
    if (sanitizePerformTypeCheck()) {
      SanitizerSet SkippedChecks;
      SkippedChecks.set(SanitizerKind::Null, !NullCheckValue);
      EmitTypeCheck(TCK_Upcast, Loc, Value.emitRawPointer(*this), DerivedTy,
                    DerivedAlign, SkippedChecks);
    }
    return Value.withElementType(BaseValueTy);
  }

  llvm::BasicBlock *origBB = nullptr;
  llvm::BasicBlock *endBB = nullptr;

  // Skip over the offset (and the vtable load) if we're supposed to
  // null-check the pointer.
  if (NullCheckValue) {
    origBB = Builder.GetInsertBlock();
    llvm::BasicBlock *notNullBB = createBasicBlock("cast.notnull");
    endBB = createBasicBlock("cast.end");

    llvm::Value *isNull = Builder.CreateIsNull(Value);
    Builder.CreateCondBr(isNull, endBB, notNullBB);
    EmitBlock(notNullBB);
  }

  if (sanitizePerformTypeCheck()) {
    SanitizerSet SkippedChecks;
    SkippedChecks.set(SanitizerKind::Null, true);
    EmitTypeCheck(VBase ? TCK_UpcastToVirtualBase : TCK_Upcast, Loc,
                  Value.emitRawPointer(*this), DerivedTy, DerivedAlign,
                  SkippedChecks);
  }

  // Compute the virtual offset.
  llvm::Value *VirtualOffset = nullptr;
  if (VBase) {
    VirtualOffset =
        CGM.getCXXABI().GetVirtualBaseClassOffset(*this, Value, Derived, VBase);
  }

  // Apply both offsets.
  Value = ApplyNonVirtualAndVirtualOffset(*this, Value, NonVirtualOffset,
                                          VirtualOffset, Derived, VBase);

  // Cast to the destination type.
  Value = Value.withElementType(BaseValueTy);

  // Build a phi if we needed a null check.
  if (NullCheckValue) {
    llvm::BasicBlock *notNullBB = Builder.GetInsertBlock();
    Builder.CreateBr(endBB);
    EmitBlock(endBB);

    llvm::PHINode *PHI = Builder.CreatePHI(PtrTy, 2, "cast.result");
    PHI->addIncoming(Value.emitRawPointer(*this), notNullBB);
    PHI->addIncoming(llvm::Constant::getNullValue(PtrTy), origBB);
    Value = Value.withPointer(PHI, NotKnownNonNull);
  }

  return Value;
}

Address
CodeGenFunction::GetAddressOfDerivedClass(Address BaseAddr,
                                          const CXXRecordDecl *Derived,
                                        CastExpr::path_const_iterator PathBegin,
                                          CastExpr::path_const_iterator PathEnd,
                                          bool NullCheckValue) {
  assert(PathBegin != PathEnd && "Base path should not be empty!");

  CanQualType DerivedTy = getContext().getCanonicalTagType(Derived);
  llvm::Type *DerivedValueTy = ConvertType(DerivedTy);

  llvm::Value *NonVirtualOffset =
    CGM.GetNonVirtualBaseClassOffset(Derived, PathBegin, PathEnd);

  if (!NonVirtualOffset) {
    // No offset, we can just cast back.
    return BaseAddr.withElementType(DerivedValueTy);
  }

  llvm::BasicBlock *CastNull = nullptr;
  llvm::BasicBlock *CastNotNull = nullptr;
  llvm::BasicBlock *CastEnd = nullptr;

  if (NullCheckValue) {
    CastNull = createBasicBlock("cast.null");
    CastNotNull = createBasicBlock("cast.notnull");
    CastEnd = createBasicBlock("cast.end");

    llvm::Value *IsNull = Builder.CreateIsNull(BaseAddr);
    Builder.CreateCondBr(IsNull, CastNull, CastNotNull);
    EmitBlock(CastNotNull);
  }

  // Apply the offset.
  Address Addr = BaseAddr.withElementType(Int8Ty);
  Addr = Builder.CreateInBoundsGEP(
      Addr, Builder.CreateNeg(NonVirtualOffset), Int8Ty,
      CGM.getClassPointerAlignment(Derived), "sub.ptr");

  // Just cast.
  Addr = Addr.withElementType(DerivedValueTy);

  // Produce a PHI if we had a null-check.
  if (NullCheckValue) {
    Builder.CreateBr(CastEnd);
    EmitBlock(CastNull);
    Builder.CreateBr(CastEnd);
    EmitBlock(CastEnd);

    llvm::Value *Value = Addr.emitRawPointer(*this);
    llvm::PHINode *PHI = Builder.CreatePHI(Value->getType(), 2);
    PHI->addIncoming(Value, CastNotNull);
    PHI->addIncoming(llvm::Constant::getNullValue(Value->getType()), CastNull);
    return Address(PHI, Addr.getElementType(),
                   CGM.getClassPointerAlignment(Derived));
  }

  return Addr;
}

llvm::Value *CodeGenFunction::GetVTTParameter(GlobalDecl GD,
                                              bool ForVirtualBase,
                                              bool Delegating) {
  if (!CGM.getCXXABI().NeedsVTTParameter(GD)) {
    // This constructor/destructor does not need a VTT parameter.
    return nullptr;
  }

  const CXXRecordDecl *RD = cast<CXXMethodDecl>(CurCodeDecl)->getParent();
  const CXXRecordDecl *Base = cast<CXXMethodDecl>(GD.getDecl())->getParent();

  uint64_t SubVTTIndex;

  if (Delegating) {
    // If this is a delegating constructor call, just load the VTT.
    return LoadCXXVTT();
  } else if (RD == Base) {
    // If the record matches the base, this is the complete ctor/dtor
    // variant calling the base variant in a class with virtual bases.
    assert(!CGM.getCXXABI().NeedsVTTParameter(CurGD) &&
           "doing no-op VTT offset in base dtor/ctor?");
    assert(!ForVirtualBase && "Can't have same class as virtual base!");
    SubVTTIndex = 0;
  } else {
    const ASTRecordLayout &Layout = getContext().getASTRecordLayout(RD);
    CharUnits BaseOffset = ForVirtualBase ?
      Layout.getVBaseClassOffset(Base) :
      Layout.getBaseClassOffset(Base);

    SubVTTIndex =
      CGM.getVTables().getSubVTTIndex(RD, BaseSubobject(Base, BaseOffset));
    assert(SubVTTIndex != 0 && "Sub-VTT index must be greater than zero!");
  }

  if (CGM.getCXXABI().NeedsVTTParameter(CurGD)) {
    // A VTT parameter was passed to the constructor, use it.
    llvm::Value *VTT = LoadCXXVTT();
    return Builder.CreateConstInBoundsGEP1_64(VoidPtrTy, VTT, SubVTTIndex);
  } else {
    // We're the complete constructor, so get the VTT by name.
    llvm::GlobalValue *VTT = CGM.getVTables().GetAddrOfVTT(RD);
    return Builder.CreateConstInBoundsGEP2_64(
        VTT->getValueType(), VTT, 0, SubVTTIndex);
  }
}

namespace {
  /// Call the destructor for a direct base class.
  struct CallBaseDtor final : EHScopeStack::Cleanup {
    const CXXRecordDecl *BaseClass;
    bool BaseIsVirtual;
    CallBaseDtor(const CXXRecordDecl *Base, bool BaseIsVirtual)
      : BaseClass(Base), BaseIsVirtual(BaseIsVirtual) {}

    void Emit(CodeGenFunction &CGF, Flags flags) override {
      const CXXRecordDecl *DerivedClass =
        cast<CXXMethodDecl>(CGF.CurCodeDecl)->getParent();

      const CXXDestructorDecl *D = BaseClass->getDestructor();
      // We are already inside a destructor, so presumably the object being
      // destroyed should have the expected type.
      QualType ThisTy = D->getFunctionObjectParameterType();
      Address Addr =
        CGF.GetAddressOfDirectBaseInCompleteClass(CGF.LoadCXXThisAddress(),
                                                  DerivedClass, BaseClass,
                                                  BaseIsVirtual);
      CGF.EmitCXXDestructorCall(D, Dtor_Base, BaseIsVirtual,
                                /*Delegating=*/false, Addr, ThisTy);
    }
  };

  /// A visitor which checks whether an initializer uses 'this' in a
  /// way which requires the vtable to be properly set.
  struct DynamicThisUseChecker : ConstEvaluatedExprVisitor<DynamicThisUseChecker> {
    typedef ConstEvaluatedExprVisitor<DynamicThisUseChecker> super;

    bool UsesThis;

    DynamicThisUseChecker(const ASTContext &C) : super(C), UsesThis(false) {}

    // Black-list all explicit and implicit references to 'this'.
    //
    // Do we need to worry about external references to 'this' derived
    // from arbitrary code?  If so, then anything which runs arbitrary
    // external code might potentially access the vtable.
    void VisitCXXThisExpr(const CXXThisExpr *E) { UsesThis = true; }
  };
} // end anonymous namespace

static bool BaseInitializerUsesThis(ASTContext &C, const Expr *Init) {
  DynamicThisUseChecker Checker(C);
  Checker.Visit(Init);
  return Checker.UsesThis;
}

static void EmitBaseInitializer(CodeGenFunction &CGF,
                                const CXXRecordDecl *ClassDecl,
                                CXXCtorInitializer *BaseInit) {
  assert(BaseInit->isBaseInitializer() &&
         "Must have base initializer!");

  Address ThisPtr = CGF.LoadCXXThisAddress();

<<<<<<< HEAD
  const Type *BaseType = BaseInit->getBaseClass();
  const auto *BaseClassDecl =
      cast<CXXRecordDecl>(BaseType->castAs<RecordType>()->getOriginalDecl())
          ->getDefinitionOrSelf();
=======
  const auto *BaseClassDecl = BaseInit->getBaseClass()->castAsCXXRecordDecl();
>>>>>>> 35227056

  bool isBaseVirtual = BaseInit->isBaseVirtual();

  // If the initializer for the base (other than the constructor
  // itself) accesses 'this' in any way, we need to initialize the
  // vtables.
  if (BaseInitializerUsesThis(CGF.getContext(), BaseInit->getInit()))
    CGF.InitializeVTablePointers(ClassDecl);

  // We can pretend to be a complete class because it only matters for
  // virtual bases, and we only do virtual bases for complete ctors.
  Address V =
    CGF.GetAddressOfDirectBaseInCompleteClass(ThisPtr, ClassDecl,
                                              BaseClassDecl,
                                              isBaseVirtual);
  AggValueSlot AggSlot =
      AggValueSlot::forAddr(
          V, Qualifiers(),
          AggValueSlot::IsDestructed,
          AggValueSlot::DoesNotNeedGCBarriers,
          AggValueSlot::IsNotAliased,
          CGF.getOverlapForBaseInit(ClassDecl, BaseClassDecl, isBaseVirtual));

  CGF.EmitAggExpr(BaseInit->getInit(), AggSlot);

  if (CGF.CGM.getLangOpts().Exceptions &&
      !BaseClassDecl->hasTrivialDestructor())
    CGF.EHStack.pushCleanup<CallBaseDtor>(EHCleanup, BaseClassDecl,
                                          isBaseVirtual);
}

static bool isMemcpyEquivalentSpecialMember(const CXXMethodDecl *D) {
  auto *CD = dyn_cast<CXXConstructorDecl>(D);
  if (!(CD && CD->isCopyOrMoveConstructor()) &&
      !D->isCopyAssignmentOperator() && !D->isMoveAssignmentOperator())
    return false;

  // We can emit a memcpy for a trivial copy or move constructor/assignment.
  if (D->isTrivial() && !D->getParent()->mayInsertExtraPadding())
    return true;

  // We *must* emit a memcpy for a defaulted union copy or move op.
  if (D->getParent()->isUnion() && D->isDefaulted())
    return true;

  return false;
}

static void EmitLValueForAnyFieldInitialization(CodeGenFunction &CGF,
                                                CXXCtorInitializer *MemberInit,
                                                LValue &LHS) {
  FieldDecl *Field = MemberInit->getAnyMember();
  if (MemberInit->isIndirectMemberInitializer()) {
    // If we are initializing an anonymous union field, drill down to the field.
    IndirectFieldDecl *IndirectField = MemberInit->getIndirectMember();
    for (const auto *I : IndirectField->chain())
      LHS = CGF.EmitLValueForFieldInitialization(LHS, cast<FieldDecl>(I));
  } else {
    LHS = CGF.EmitLValueForFieldInitialization(LHS, Field);
  }
}

static void EmitMemberInitializer(CodeGenFunction &CGF,
                                  const CXXRecordDecl *ClassDecl,
                                  CXXCtorInitializer *MemberInit,
                                  const CXXConstructorDecl *Constructor,
                                  FunctionArgList &Args) {
  ApplyAtomGroup Grp(CGF.getDebugInfo());
  ApplyDebugLocation Loc(CGF, MemberInit->getSourceLocation());
  assert(MemberInit->isAnyMemberInitializer() &&
         "Must have member initializer!");
  assert(MemberInit->getInit() && "Must have initializer!");

  // non-static data member initializers.
  FieldDecl *Field = MemberInit->getAnyMember();
  QualType FieldType = Field->getType();

  llvm::Value *ThisPtr = CGF.LoadCXXThis();
  CanQualType RecordTy = CGF.getContext().getCanonicalTagType(ClassDecl);
  LValue LHS;

  // If a base constructor is being emitted, create an LValue that has the
  // non-virtual alignment.
  if (CGF.CurGD.getCtorType() == Ctor_Base)
    LHS = CGF.MakeNaturalAlignPointeeAddrLValue(ThisPtr, RecordTy);
  else
    LHS = CGF.MakeNaturalAlignAddrLValue(ThisPtr, RecordTy);

  EmitLValueForAnyFieldInitialization(CGF, MemberInit, LHS);

  // Special case: if we are in a copy or move constructor, and we are copying
  // an array of PODs or classes with trivial copy constructors, ignore the
  // AST and perform the copy we know is equivalent.
  // FIXME: This is hacky at best... if we had a bit more explicit information
  // in the AST, we could generalize it more easily.
  const ConstantArrayType *Array
    = CGF.getContext().getAsConstantArrayType(FieldType);
  if (Array && Constructor->isDefaulted() &&
      Constructor->isCopyOrMoveConstructor()) {
    QualType BaseElementTy = CGF.getContext().getBaseElementType(Array);
    CXXConstructExpr *CE = dyn_cast<CXXConstructExpr>(MemberInit->getInit());
    if (BaseElementTy.isPODType(CGF.getContext()) ||
        (CE && isMemcpyEquivalentSpecialMember(CE->getConstructor()))) {
      unsigned SrcArgIndex =
          CGF.CGM.getCXXABI().getSrcArgforCopyCtor(Constructor, Args);
      llvm::Value *SrcPtr
        = CGF.Builder.CreateLoad(CGF.GetAddrOfLocalVar(Args[SrcArgIndex]));
      LValue ThisRHSLV = CGF.MakeNaturalAlignAddrLValue(SrcPtr, RecordTy);
      LValue Src = CGF.EmitLValueForFieldInitialization(ThisRHSLV, Field);

      // Copy the aggregate.
      CGF.EmitAggregateCopy(LHS, Src, FieldType, CGF.getOverlapForFieldInit(Field),
                            LHS.isVolatileQualified());
      // Ensure that we destroy the objects if an exception is thrown later in
      // the constructor.
      QualType::DestructionKind dtorKind = FieldType.isDestructedType();
      if (CGF.needsEHCleanup(dtorKind))
        CGF.pushEHDestroy(dtorKind, LHS.getAddress(), FieldType);
      return;
    }
  }

  CGF.EmitInitializerForField(Field, LHS, MemberInit->getInit());
}

void CodeGenFunction::EmitInitializerForField(FieldDecl *Field, LValue LHS,
                                              Expr *Init) {
  QualType FieldType = Field->getType();
  switch (getEvaluationKind(FieldType)) {
  case TEK_Scalar:
    if (LHS.isSimple()) {
      EmitExprAsInit(Init, Field, LHS, false);
    } else {
      RValue RHS = RValue::get(EmitScalarExpr(Init));
      EmitStoreThroughLValue(RHS, LHS);
    }
    break;
  case TEK_Complex:
    EmitComplexExprIntoLValue(Init, LHS, /*isInit*/ true);
    break;
  case TEK_Aggregate: {
    AggValueSlot Slot = AggValueSlot::forLValue(
        LHS, AggValueSlot::IsDestructed, AggValueSlot::DoesNotNeedGCBarriers,
        AggValueSlot::IsNotAliased, getOverlapForFieldInit(Field),
        AggValueSlot::IsNotZeroed,
        // Checks are made by the code that calls constructor.
        AggValueSlot::IsSanitizerChecked);
    EmitAggExpr(Init, Slot);
    break;
  }
  }

  // Ensure that we destroy this object if an exception is thrown
  // later in the constructor.
  QualType::DestructionKind dtorKind = FieldType.isDestructedType();
  if (needsEHCleanup(dtorKind))
    pushEHDestroy(dtorKind, LHS.getAddress(), FieldType);
}

/// Checks whether the given constructor is a valid subject for the
/// complete-to-base constructor delegation optimization, i.e.
/// emitting the complete constructor as a simple call to the base
/// constructor.
bool CodeGenFunction::IsConstructorDelegationValid(
    const CXXConstructorDecl *Ctor) {

  // Currently we disable the optimization for classes with virtual
  // bases because (1) the addresses of parameter variables need to be
  // consistent across all initializers but (2) the delegate function
  // call necessarily creates a second copy of the parameter variable.
  //
  // The limiting example (purely theoretical AFAIK):
  //   struct A { A(int &c) { c++; } };
  //   struct B : virtual A {
  //     B(int count) : A(count) { printf("%d\n", count); }
  //   };
  // ...although even this example could in principle be emitted as a
  // delegation since the address of the parameter doesn't escape.
  if (Ctor->getParent()->getNumVBases()) {
    // TODO: white-list trivial vbase initializers.  This case wouldn't
    // be subject to the restrictions below.

    // TODO: white-list cases where:
    //  - there are no non-reference parameters to the constructor
    //  - the initializers don't access any non-reference parameters
    //  - the initializers don't take the address of non-reference
    //    parameters
    //  - etc.
    // If we ever add any of the above cases, remember that:
    //  - function-try-blocks will always exclude this optimization
    //  - we need to perform the constructor prologue and cleanup in
    //    EmitConstructorBody.

    return false;
  }

  // We also disable the optimization for variadic functions because
  // it's impossible to "re-pass" varargs.
  if (Ctor->getType()->castAs<FunctionProtoType>()->isVariadic())
    return false;

  // FIXME: Decide if we can do a delegation of a delegating constructor.
  if (Ctor->isDelegatingConstructor())
    return false;

  return true;
}

// Emit code in ctor (Prologue==true) or dtor (Prologue==false)
// to poison the extra field paddings inserted under
// -fsanitize-address-field-padding=1|2.
void CodeGenFunction::EmitAsanPrologueOrEpilogue(bool Prologue) {
  ASTContext &Context = getContext();
  const CXXRecordDecl *ClassDecl =
      Prologue ? cast<CXXConstructorDecl>(CurGD.getDecl())->getParent()
               : cast<CXXDestructorDecl>(CurGD.getDecl())->getParent();
  if (!ClassDecl->mayInsertExtraPadding()) return;

  struct SizeAndOffset {
    uint64_t Size;
    uint64_t Offset;
  };

  unsigned PtrSize = CGM.getDataLayout().getPointerSizeInBits();
  const ASTRecordLayout &Info = Context.getASTRecordLayout(ClassDecl);

  // Populate sizes and offsets of fields.
  SmallVector<SizeAndOffset, 16> SSV(Info.getFieldCount());
  for (unsigned i = 0, e = Info.getFieldCount(); i != e; ++i)
    SSV[i].Offset =
        Context.toCharUnitsFromBits(Info.getFieldOffset(i)).getQuantity();

  size_t NumFields = 0;
  for (const auto *Field : ClassDecl->fields()) {
    const FieldDecl *D = Field;
    auto FieldInfo = Context.getTypeInfoInChars(D->getType());
    CharUnits FieldSize = FieldInfo.Width;
    assert(NumFields < SSV.size());
    SSV[NumFields].Size = D->isBitField() ? 0 : FieldSize.getQuantity();
    NumFields++;
  }
  assert(NumFields == SSV.size());
  if (SSV.size() <= 1) return;

  // We will insert calls to __asan_* run-time functions.
  // LLVM AddressSanitizer pass may decide to inline them later.
  llvm::Type *Args[2] = {IntPtrTy, IntPtrTy};
  llvm::FunctionType *FTy =
      llvm::FunctionType::get(CGM.VoidTy, Args, false);
  llvm::FunctionCallee F = CGM.CreateRuntimeFunction(
      FTy, Prologue ? "__asan_poison_intra_object_redzone"
                    : "__asan_unpoison_intra_object_redzone");

  llvm::Value *ThisPtr = LoadCXXThis();
  ThisPtr = Builder.CreatePtrToInt(ThisPtr, IntPtrTy);
  uint64_t TypeSize = Info.getNonVirtualSize().getQuantity();
  // For each field check if it has sufficient padding,
  // if so (un)poison it with a call.
  for (size_t i = 0; i < SSV.size(); i++) {
    uint64_t AsanAlignment = 8;
    uint64_t NextField = i == SSV.size() - 1 ? TypeSize : SSV[i + 1].Offset;
    uint64_t PoisonSize = NextField - SSV[i].Offset - SSV[i].Size;
    uint64_t EndOffset = SSV[i].Offset + SSV[i].Size;
    if (PoisonSize < AsanAlignment || !SSV[i].Size ||
        (NextField % AsanAlignment) != 0)
      continue;
    Builder.CreateCall(
        F, {Builder.CreateAdd(ThisPtr, Builder.getIntN(PtrSize, EndOffset)),
            Builder.getIntN(PtrSize, PoisonSize)});
  }
}

/// EmitConstructorBody - Emits the body of the current constructor.
void CodeGenFunction::EmitConstructorBody(FunctionArgList &Args) {
  EmitAsanPrologueOrEpilogue(true);
  const CXXConstructorDecl *Ctor = cast<CXXConstructorDecl>(CurGD.getDecl());
  CXXCtorType CtorType = CurGD.getCtorType();

  assert((CGM.getTarget().getCXXABI().hasConstructorVariants() ||
          CtorType == Ctor_Complete) &&
         "can only generate complete ctor for this ABI");

  // Before we go any further, try the complete->base constructor
  // delegation optimization.
  if (CtorType == Ctor_Complete && IsConstructorDelegationValid(Ctor) &&
      CGM.getTarget().getCXXABI().hasConstructorVariants()) {
    EmitDelegateCXXConstructorCall(Ctor, Ctor_Base, Args, Ctor->getEndLoc());
    return;
  }

  const FunctionDecl *Definition = nullptr;
  Stmt *Body = Ctor->getBody(Definition);
  assert(Definition == Ctor && "emitting wrong constructor body");

  // Enter the function-try-block before the constructor prologue if
  // applicable.
  bool IsTryBody = isa_and_nonnull<CXXTryStmt>(Body);
  if (IsTryBody)
    EnterCXXTryStmt(*cast<CXXTryStmt>(Body), true);

  incrementProfileCounter(Body);
  maybeCreateMCDCCondBitmap();

  RunCleanupsScope RunCleanups(*this);

  // TODO: in restricted cases, we can emit the vbase initializers of
  // a complete ctor and then delegate to the base ctor.

  // Emit the constructor prologue, i.e. the base and member
  // initializers.
  EmitCtorPrologue(Ctor, CtorType, Args);

  // Emit the body of the statement.
  if (IsTryBody)
    EmitStmt(cast<CXXTryStmt>(Body)->getTryBlock());
  else if (Body)
    EmitStmt(Body);

  // Emit any cleanup blocks associated with the member or base
  // initializers, which includes (along the exceptional path) the
  // destructors for those members and bases that were fully
  // constructed.
  RunCleanups.ForceCleanup();

  if (IsTryBody)
    ExitCXXTryStmt(*cast<CXXTryStmt>(Body), true);
}

namespace {
  /// RAII object to indicate that codegen is copying the value representation
  /// instead of the object representation. Useful when copying a struct or
  /// class which has uninitialized members and we're only performing
  /// lvalue-to-rvalue conversion on the object but not its members.
  class CopyingValueRepresentation {
  public:
    explicit CopyingValueRepresentation(CodeGenFunction &CGF)
        : CGF(CGF), OldSanOpts(CGF.SanOpts) {
      CGF.SanOpts.set(SanitizerKind::Bool, false);
      CGF.SanOpts.set(SanitizerKind::Enum, false);
    }
    ~CopyingValueRepresentation() {
      CGF.SanOpts = OldSanOpts;
    }
  private:
    CodeGenFunction &CGF;
    SanitizerSet OldSanOpts;
  };
} // end anonymous namespace

namespace {
  class FieldMemcpyizer {
  public:
    FieldMemcpyizer(CodeGenFunction &CGF, const CXXRecordDecl *ClassDecl,
                    const VarDecl *SrcRec)
      : CGF(CGF), ClassDecl(ClassDecl), SrcRec(SrcRec),
        RecLayout(CGF.getContext().getASTRecordLayout(ClassDecl)),
        FirstField(nullptr), LastField(nullptr), FirstFieldOffset(0),
        LastFieldOffset(0), LastAddedFieldIndex(0) {}

    bool isMemcpyableField(FieldDecl *F) const {
      // Never memcpy fields when we are adding poisoned paddings.
      if (CGF.getContext().getLangOpts().SanitizeAddressFieldPadding)
        return false;
      Qualifiers Qual = F->getType().getQualifiers();
      if (Qual.hasVolatile() || Qual.hasObjCLifetime())
        return false;
      if (PointerAuthQualifier Q = F->getType().getPointerAuth();
          Q && Q.isAddressDiscriminated())
        return false;
      return true;
    }

    void addMemcpyableField(FieldDecl *F) {
      if (isEmptyFieldForLayout(CGF.getContext(), F))
        return;
      if (!FirstField)
        addInitialField(F);
      else
        addNextField(F);
    }

    CharUnits getMemcpySize(uint64_t FirstByteOffset) const {
      ASTContext &Ctx = CGF.getContext();
      unsigned LastFieldSize =
          LastField->isBitField()
              ? LastField->getBitWidthValue()
              : Ctx.toBits(
                    Ctx.getTypeInfoDataSizeInChars(LastField->getType()).Width);
      uint64_t MemcpySizeBits = LastFieldOffset + LastFieldSize -
                                FirstByteOffset + Ctx.getCharWidth() - 1;
      CharUnits MemcpySize = Ctx.toCharUnitsFromBits(MemcpySizeBits);
      return MemcpySize;
    }

    void emitMemcpy() {
      // Give the subclass a chance to bail out if it feels the memcpy isn't
      // worth it (e.g. Hasn't aggregated enough data).
      if (!FirstField) {
        return;
      }

      uint64_t FirstByteOffset;
      if (FirstField->isBitField()) {
        const CGRecordLayout &RL =
          CGF.getTypes().getCGRecordLayout(FirstField->getParent());
        const CGBitFieldInfo &BFInfo = RL.getBitFieldInfo(FirstField);
        // FirstFieldOffset is not appropriate for bitfields,
        // we need to use the storage offset instead.
        FirstByteOffset = CGF.getContext().toBits(BFInfo.StorageOffset);
      } else {
        FirstByteOffset = FirstFieldOffset;
      }

      CharUnits MemcpySize = getMemcpySize(FirstByteOffset);
      CanQualType RecordTy = CGF.getContext().getCanonicalTagType(ClassDecl);
      Address ThisPtr = CGF.LoadCXXThisAddress();
      LValue DestLV = CGF.MakeAddrLValue(ThisPtr, RecordTy);
      LValue Dest = CGF.EmitLValueForFieldInitialization(DestLV, FirstField);
      llvm::Value *SrcPtr = CGF.Builder.CreateLoad(CGF.GetAddrOfLocalVar(SrcRec));
      LValue SrcLV = CGF.MakeNaturalAlignAddrLValue(SrcPtr, RecordTy);
      LValue Src = CGF.EmitLValueForFieldInitialization(SrcLV, FirstField);

      emitMemcpyIR(
          Dest.isBitField() ? Dest.getBitFieldAddress() : Dest.getAddress(),
          Src.isBitField() ? Src.getBitFieldAddress() : Src.getAddress(),
          MemcpySize);
      reset();
    }

    void reset() {
      FirstField = nullptr;
    }

  protected:
    CodeGenFunction &CGF;
    const CXXRecordDecl *ClassDecl;

  private:
    void emitMemcpyIR(Address DestPtr, Address SrcPtr, CharUnits Size) {
      DestPtr = DestPtr.withElementType(CGF.Int8Ty);
      SrcPtr = SrcPtr.withElementType(CGF.Int8Ty);
      auto *I = CGF.Builder.CreateMemCpy(DestPtr, SrcPtr, Size.getQuantity());
      CGF.addInstToCurrentSourceAtom(I, nullptr);
    }

    void addInitialField(FieldDecl *F) {
      FirstField = F;
      LastField = F;
      FirstFieldOffset = RecLayout.getFieldOffset(F->getFieldIndex());
      LastFieldOffset = FirstFieldOffset;
      LastAddedFieldIndex = F->getFieldIndex();
    }

    void addNextField(FieldDecl *F) {
      // For the most part, the following invariant will hold:
      //   F->getFieldIndex() == LastAddedFieldIndex + 1
      // The one exception is that Sema won't add a copy-initializer for an
      // unnamed bitfield, which will show up here as a gap in the sequence.
      assert(F->getFieldIndex() >= LastAddedFieldIndex + 1 &&
             "Cannot aggregate fields out of order.");
      LastAddedFieldIndex = F->getFieldIndex();

      // The 'first' and 'last' fields are chosen by offset, rather than field
      // index. This allows the code to support bitfields, as well as regular
      // fields.
      uint64_t FOffset = RecLayout.getFieldOffset(F->getFieldIndex());
      if (FOffset < FirstFieldOffset) {
        FirstField = F;
        FirstFieldOffset = FOffset;
      } else if (FOffset >= LastFieldOffset) {
        LastField = F;
        LastFieldOffset = FOffset;
      }
    }

    const VarDecl *SrcRec;
    const ASTRecordLayout &RecLayout;
    FieldDecl *FirstField;
    FieldDecl *LastField;
    uint64_t FirstFieldOffset, LastFieldOffset;
    unsigned LastAddedFieldIndex;
  };

  class ConstructorMemcpyizer : public FieldMemcpyizer {
  private:
    /// Get source argument for copy constructor. Returns null if not a copy
    /// constructor.
    static const VarDecl *getTrivialCopySource(CodeGenFunction &CGF,
                                               const CXXConstructorDecl *CD,
                                               FunctionArgList &Args) {
      if (CD->isCopyOrMoveConstructor() && CD->isDefaulted())
        return Args[CGF.CGM.getCXXABI().getSrcArgforCopyCtor(CD, Args)];
      return nullptr;
    }

    // Returns true if a CXXCtorInitializer represents a member initialization
    // that can be rolled into a memcpy.
    bool isMemberInitMemcpyable(CXXCtorInitializer *MemberInit) const {
      if (!MemcpyableCtor)
        return false;
      FieldDecl *Field = MemberInit->getMember();
      assert(Field && "No field for member init.");
      QualType FieldType = Field->getType();
      CXXConstructExpr *CE = dyn_cast<CXXConstructExpr>(MemberInit->getInit());

      // Bail out on non-memcpyable, not-trivially-copyable members.
      if (!(CE && isMemcpyEquivalentSpecialMember(CE->getConstructor())) &&
          !(FieldType.isTriviallyCopyableType(CGF.getContext()) ||
            FieldType->isReferenceType()))
        return false;

      // Bail out on volatile fields.
      if (!isMemcpyableField(Field))
        return false;

      // Otherwise we're good.
      return true;
    }

  public:
    ConstructorMemcpyizer(CodeGenFunction &CGF, const CXXConstructorDecl *CD,
                          FunctionArgList &Args)
      : FieldMemcpyizer(CGF, CD->getParent(), getTrivialCopySource(CGF, CD, Args)),
        ConstructorDecl(CD),
        MemcpyableCtor(CD->isDefaulted() &&
                       CD->isCopyOrMoveConstructor() &&
                       CGF.getLangOpts().getGC() == LangOptions::NonGC),
        Args(Args) { }

    void addMemberInitializer(CXXCtorInitializer *MemberInit) {
      if (isMemberInitMemcpyable(MemberInit)) {
        AggregatedInits.push_back(MemberInit);
        addMemcpyableField(MemberInit->getMember());
      } else {
        emitAggregatedInits();
        EmitMemberInitializer(CGF, ConstructorDecl->getParent(), MemberInit,
                              ConstructorDecl, Args);
      }
    }

    void emitAggregatedInits() {
      if (AggregatedInits.size() <= 1) {
        // This memcpy is too small to be worthwhile. Fall back on default
        // codegen.
        if (!AggregatedInits.empty()) {
          CopyingValueRepresentation CVR(CGF);
          EmitMemberInitializer(CGF, ConstructorDecl->getParent(),
                                AggregatedInits[0], ConstructorDecl, Args);
          AggregatedInits.clear();
        }
        reset();
        return;
      }

      pushEHDestructors();
      ApplyAtomGroup Grp(CGF.getDebugInfo());
      emitMemcpy();
      AggregatedInits.clear();
    }

    void pushEHDestructors() {
      Address ThisPtr = CGF.LoadCXXThisAddress();
      CanQualType RecordTy = CGF.getContext().getCanonicalTagType(ClassDecl);
      LValue LHS = CGF.MakeAddrLValue(ThisPtr, RecordTy);

      for (unsigned i = 0; i < AggregatedInits.size(); ++i) {
        CXXCtorInitializer *MemberInit = AggregatedInits[i];
        QualType FieldType = MemberInit->getAnyMember()->getType();
        QualType::DestructionKind dtorKind = FieldType.isDestructedType();
        if (!CGF.needsEHCleanup(dtorKind))
          continue;
        LValue FieldLHS = LHS;
        EmitLValueForAnyFieldInitialization(CGF, MemberInit, FieldLHS);
        CGF.pushEHDestroy(dtorKind, FieldLHS.getAddress(), FieldType);
      }
    }

    void finish() {
      emitAggregatedInits();
    }

  private:
    const CXXConstructorDecl *ConstructorDecl;
    bool MemcpyableCtor;
    FunctionArgList &Args;
    SmallVector<CXXCtorInitializer*, 16> AggregatedInits;
  };

  class AssignmentMemcpyizer : public FieldMemcpyizer {
  private:
    // Returns the memcpyable field copied by the given statement, if one
    // exists. Otherwise returns null.
    FieldDecl *getMemcpyableField(Stmt *S) {
      if (!AssignmentsMemcpyable)
        return nullptr;
      if (BinaryOperator *BO = dyn_cast<BinaryOperator>(S)) {
        // Recognise trivial assignments.
        if (BO->getOpcode() != BO_Assign)
          return nullptr;
        MemberExpr *ME = dyn_cast<MemberExpr>(BO->getLHS());
        if (!ME)
          return nullptr;
        FieldDecl *Field = dyn_cast<FieldDecl>(ME->getMemberDecl());
        if (!Field || !isMemcpyableField(Field))
          return nullptr;
        Stmt *RHS = BO->getRHS();
        if (ImplicitCastExpr *EC = dyn_cast<ImplicitCastExpr>(RHS))
          RHS = EC->getSubExpr();
        if (!RHS)
          return nullptr;
        if (MemberExpr *ME2 = dyn_cast<MemberExpr>(RHS)) {
          if (ME2->getMemberDecl() == Field)
            return Field;
        }
        return nullptr;
      } else if (CXXMemberCallExpr *MCE = dyn_cast<CXXMemberCallExpr>(S)) {
        CXXMethodDecl *MD = dyn_cast<CXXMethodDecl>(MCE->getCalleeDecl());
        if (!(MD && isMemcpyEquivalentSpecialMember(MD)))
          return nullptr;
        MemberExpr *IOA = dyn_cast<MemberExpr>(MCE->getImplicitObjectArgument());
        if (!IOA)
          return nullptr;
        FieldDecl *Field = dyn_cast<FieldDecl>(IOA->getMemberDecl());
        if (!Field || !isMemcpyableField(Field))
          return nullptr;
        MemberExpr *Arg0 = dyn_cast<MemberExpr>(MCE->getArg(0));
        if (!Arg0 || Field != dyn_cast<FieldDecl>(Arg0->getMemberDecl()))
          return nullptr;
        return Field;
      } else if (CallExpr *CE = dyn_cast<CallExpr>(S)) {
        FunctionDecl *FD = dyn_cast<FunctionDecl>(CE->getCalleeDecl());
        if (!FD || FD->getBuiltinID() != Builtin::BI__builtin_memcpy)
          return nullptr;
        Expr *DstPtr = CE->getArg(0);
        if (ImplicitCastExpr *DC = dyn_cast<ImplicitCastExpr>(DstPtr))
          DstPtr = DC->getSubExpr();
        UnaryOperator *DUO = dyn_cast<UnaryOperator>(DstPtr);
        if (!DUO || DUO->getOpcode() != UO_AddrOf)
          return nullptr;
        MemberExpr *ME = dyn_cast<MemberExpr>(DUO->getSubExpr());
        if (!ME)
          return nullptr;
        FieldDecl *Field = dyn_cast<FieldDecl>(ME->getMemberDecl());
        if (!Field || !isMemcpyableField(Field))
          return nullptr;
        Expr *SrcPtr = CE->getArg(1);
        if (ImplicitCastExpr *SC = dyn_cast<ImplicitCastExpr>(SrcPtr))
          SrcPtr = SC->getSubExpr();
        UnaryOperator *SUO = dyn_cast<UnaryOperator>(SrcPtr);
        if (!SUO || SUO->getOpcode() != UO_AddrOf)
          return nullptr;
        MemberExpr *ME2 = dyn_cast<MemberExpr>(SUO->getSubExpr());
        if (!ME2 || Field != dyn_cast<FieldDecl>(ME2->getMemberDecl()))
          return nullptr;
        return Field;
      }

      return nullptr;
    }

    bool AssignmentsMemcpyable;
    SmallVector<Stmt*, 16> AggregatedStmts;

  public:
    AssignmentMemcpyizer(CodeGenFunction &CGF, const CXXMethodDecl *AD,
                         FunctionArgList &Args)
      : FieldMemcpyizer(CGF, AD->getParent(), Args[Args.size() - 1]),
        AssignmentsMemcpyable(CGF.getLangOpts().getGC() == LangOptions::NonGC) {
      assert(Args.size() == 2);
    }

    void emitAssignment(Stmt *S) {
      FieldDecl *F = getMemcpyableField(S);
      if (F) {
        addMemcpyableField(F);
        AggregatedStmts.push_back(S);
      } else {
        emitAggregatedStmts();
        CGF.EmitStmt(S);
      }
    }

    void emitAggregatedStmts() {
      if (AggregatedStmts.size() <= 1) {
        if (!AggregatedStmts.empty()) {
          CopyingValueRepresentation CVR(CGF);
          CGF.EmitStmt(AggregatedStmts[0]);
        }
        reset();
      }

      ApplyAtomGroup Grp(CGF.getDebugInfo());
      emitMemcpy();
      AggregatedStmts.clear();
    }

    void finish() {
      emitAggregatedStmts();
    }
  };
} // end anonymous namespace

static bool isInitializerOfDynamicClass(const CXXCtorInitializer *BaseInit) {
  const Type *BaseType = BaseInit->getBaseClass();
<<<<<<< HEAD
  const auto *BaseClassDecl =
      cast<CXXRecordDecl>(BaseType->castAs<RecordType>()->getOriginalDecl())
          ->getDefinitionOrSelf();
  return BaseClassDecl->isDynamicClass();
=======
  return BaseType->castAsCXXRecordDecl()->isDynamicClass();
>>>>>>> 35227056
}

/// EmitCtorPrologue - This routine generates necessary code to initialize
/// base classes and non-static data members belonging to this constructor.
void CodeGenFunction::EmitCtorPrologue(const CXXConstructorDecl *CD,
                                       CXXCtorType CtorType,
                                       FunctionArgList &Args) {
  if (CD->isDelegatingConstructor())
    return EmitDelegatingCXXConstructorCall(CD, Args);

  const CXXRecordDecl *ClassDecl = CD->getParent();

  // Virtual base initializers aren't needed if:
  // - This is a base ctor variant
  // - There are no vbases
  // - The class is abstract, so a complete object of it cannot be constructed
  //
  // The check for an abstract class is necessary because sema may not have
  // marked virtual base destructors referenced.
  bool ConstructVBases = CtorType != Ctor_Base &&
                         ClassDecl->getNumVBases() != 0 &&
                         !ClassDecl->isAbstract();

  // In the Microsoft C++ ABI, there are no constructor variants. Instead, the
  // constructor of a class with virtual bases takes an additional parameter to
  // conditionally construct the virtual bases. Emit that check here.
  llvm::BasicBlock *BaseCtorContinueBB = nullptr;
  if (ConstructVBases &&
      !CGM.getTarget().getCXXABI().hasConstructorVariants()) {
    BaseCtorContinueBB =
        CGM.getCXXABI().EmitCtorCompleteObjectHandler(*this, ClassDecl);
    assert(BaseCtorContinueBB);
  }

  // Create three separate ranges for the different types of initializers.
  auto AllInits = CD->inits();

  // Find the boundaries between the three groups.
  auto VirtualBaseEnd = std::find_if(
      AllInits.begin(), AllInits.end(), [](const CXXCtorInitializer *Init) {
        return !(Init->isBaseInitializer() && Init->isBaseVirtual());
      });

  auto NonVirtualBaseEnd = std::find_if(VirtualBaseEnd, AllInits.end(),
                                        [](const CXXCtorInitializer *Init) {
                                          return !Init->isBaseInitializer();
                                        });

  // Create the three ranges.
  auto VirtualBaseInits = llvm::make_range(AllInits.begin(), VirtualBaseEnd);
  auto NonVirtualBaseInits =
      llvm::make_range(VirtualBaseEnd, NonVirtualBaseEnd);
  auto MemberInits = llvm::make_range(NonVirtualBaseEnd, AllInits.end());

  // Process virtual base initializers, if necessary.
  if (ConstructVBases) {
    for (CXXCtorInitializer *Initializer : VirtualBaseInits) {
      SaveAndRestore ThisRAII(CXXThisValue);
      if (CGM.getCodeGenOpts().StrictVTablePointers &&
          CGM.getCodeGenOpts().OptimizationLevel > 0 &&
          isInitializerOfDynamicClass(Initializer))
        CXXThisValue = Builder.CreateLaunderInvariantGroup(LoadCXXThis());
      EmitBaseInitializer(*this, ClassDecl, Initializer);
    }
  }

  if (BaseCtorContinueBB) {
    // Complete object handler should continue to the remaining initializers.
    Builder.CreateBr(BaseCtorContinueBB);
    EmitBlock(BaseCtorContinueBB);
  }

  // Then, non-virtual base initializers.
  for (CXXCtorInitializer *Initializer : NonVirtualBaseInits) {
    assert(!Initializer->isBaseVirtual());
    SaveAndRestore ThisRAII(CXXThisValue);
    if (CGM.getCodeGenOpts().StrictVTablePointers &&
        CGM.getCodeGenOpts().OptimizationLevel > 0 &&
        isInitializerOfDynamicClass(Initializer))
      CXXThisValue = Builder.CreateLaunderInvariantGroup(LoadCXXThis());
    EmitBaseInitializer(*this, ClassDecl, Initializer);
  }

  InitializeVTablePointers(ClassDecl);

  // And finally, initialize class members.
  FieldConstructionScope FCS(*this, LoadCXXThisAddress());
  ConstructorMemcpyizer CM(*this, CD, Args);
  for (CXXCtorInitializer *Member : MemberInits) {
    assert(!Member->isBaseInitializer());
    assert(Member->isAnyMemberInitializer() &&
           "Delegating initializer on non-delegating constructor");
    CM.addMemberInitializer(Member);
  }

  CM.finish();
}

static bool
FieldHasTrivialDestructorBody(ASTContext &Context, const FieldDecl *Field);

static bool
HasTrivialDestructorBody(ASTContext &Context,
                         const CXXRecordDecl *BaseClassDecl,
                         const CXXRecordDecl *MostDerivedClassDecl)
{
  // If the destructor is trivial we don't have to check anything else.
  if (BaseClassDecl->hasTrivialDestructor())
    return true;

  if (!BaseClassDecl->getDestructor()->hasTrivialBody())
    return false;

  // Check fields.
  for (const auto *Field : BaseClassDecl->fields())
    if (!FieldHasTrivialDestructorBody(Context, Field))
      return false;

  // Check non-virtual bases.
  for (const auto &I : BaseClassDecl->bases()) {
    if (I.isVirtual())
      continue;

<<<<<<< HEAD
    const CXXRecordDecl *NonVirtualBase =
        cast<CXXRecordDecl>(
            I.getType()->castAs<RecordType>()->getOriginalDecl())
            ->getDefinitionOrSelf();
=======
    const auto *NonVirtualBase = I.getType()->castAsCXXRecordDecl();
>>>>>>> 35227056
    if (!HasTrivialDestructorBody(Context, NonVirtualBase,
                                  MostDerivedClassDecl))
      return false;
  }

  if (BaseClassDecl == MostDerivedClassDecl) {
    // Check virtual bases.
    for (const auto &I : BaseClassDecl->vbases()) {
<<<<<<< HEAD
      const auto *VirtualBase =
          cast<CXXRecordDecl>(
              I.getType()->castAs<RecordType>()->getOriginalDecl())
              ->getDefinitionOrSelf();
=======
      const auto *VirtualBase = I.getType()->castAsCXXRecordDecl();
>>>>>>> 35227056
      if (!HasTrivialDestructorBody(Context, VirtualBase,
                                    MostDerivedClassDecl))
        return false;
    }
  }

  return true;
}

static bool
FieldHasTrivialDestructorBody(ASTContext &Context,
                                          const FieldDecl *Field)
{
  QualType FieldBaseElementType = Context.getBaseElementType(Field->getType());

  auto *FieldClassDecl = FieldBaseElementType->getAsCXXRecordDecl();
  if (!FieldClassDecl)
    return true;

<<<<<<< HEAD
  auto *FieldClassDecl =
      cast<CXXRecordDecl>(RT->getOriginalDecl())->getDefinitionOrSelf();

=======
>>>>>>> 35227056
  // The destructor for an implicit anonymous union member is never invoked.
  if (FieldClassDecl->isUnion() && FieldClassDecl->isAnonymousStructOrUnion())
    return true;

  return HasTrivialDestructorBody(Context, FieldClassDecl, FieldClassDecl);
}

/// CanSkipVTablePointerInitialization - Check whether we need to initialize
/// any vtable pointers before calling this destructor.
static bool CanSkipVTablePointerInitialization(CodeGenFunction &CGF,
                                               const CXXDestructorDecl *Dtor) {
  const CXXRecordDecl *ClassDecl = Dtor->getParent();
  if (!ClassDecl->isDynamicClass())
    return true;

  // For a final class, the vtable pointer is known to already point to the
  // class's vtable.
  if (ClassDecl->isEffectivelyFinal())
    return true;

  if (!Dtor->hasTrivialBody())
    return false;

  // Check the fields.
  for (const auto *Field : ClassDecl->fields())
    if (!FieldHasTrivialDestructorBody(CGF.getContext(), Field))
      return false;

  return true;
}

/// EmitDestructorBody - Emits the body of the current destructor.
void CodeGenFunction::EmitDestructorBody(FunctionArgList &Args) {
  const CXXDestructorDecl *Dtor = cast<CXXDestructorDecl>(CurGD.getDecl());
  CXXDtorType DtorType = CurGD.getDtorType();

  // For an abstract class, non-base destructors are never used (and can't
  // be emitted in general, because vbase dtors may not have been validated
  // by Sema), but the Itanium ABI doesn't make them optional and Clang may
  // in fact emit references to them from other compilations, so emit them
  // as functions containing a trap instruction.
  if (DtorType != Dtor_Base && Dtor->getParent()->isAbstract()) {
    llvm::CallInst *TrapCall = EmitTrapCall(llvm::Intrinsic::trap);
    TrapCall->setDoesNotReturn();
    TrapCall->setDoesNotThrow();
    Builder.CreateUnreachable();
    Builder.ClearInsertionPoint();
    return;
  }

  Stmt *Body = Dtor->getBody();
  if (Body) {
    incrementProfileCounter(Body);
    maybeCreateMCDCCondBitmap();
  }

  // The call to operator delete in a deleting destructor happens
  // outside of the function-try-block, which means it's always
  // possible to delegate the destructor body to the complete
  // destructor.  Do so.
  if (DtorType == Dtor_Deleting) {
    RunCleanupsScope DtorEpilogue(*this);
    EnterDtorCleanups(Dtor, Dtor_Deleting);
    if (HaveInsertPoint()) {
      QualType ThisTy = Dtor->getFunctionObjectParameterType();
      EmitCXXDestructorCall(Dtor, Dtor_Complete, /*ForVirtualBase=*/false,
                            /*Delegating=*/false, LoadCXXThisAddress(), ThisTy);
    }
    return;
  }

  // If the body is a function-try-block, enter the try before
  // anything else.
  bool isTryBody = isa_and_nonnull<CXXTryStmt>(Body);
  if (isTryBody)
    EnterCXXTryStmt(*cast<CXXTryStmt>(Body), true);
  EmitAsanPrologueOrEpilogue(false);

  // Enter the epilogue cleanups.
  RunCleanupsScope DtorEpilogue(*this);

  // If this is the complete variant, just invoke the base variant;
  // the epilogue will destruct the virtual bases.  But we can't do
  // this optimization if the body is a function-try-block, because
  // we'd introduce *two* handler blocks.  In the Microsoft ABI, we
  // always delegate because we might not have a definition in this TU.
  switch (DtorType) {
  case Dtor_Unified:
    llvm_unreachable("not expecting a unified dtor");
  case Dtor_Comdat: llvm_unreachable("not expecting a COMDAT");
  case Dtor_Deleting: llvm_unreachable("already handled deleting case");

  case Dtor_Complete:
    assert((Body || getTarget().getCXXABI().isMicrosoft()) &&
           "can't emit a dtor without a body for non-Microsoft ABIs");

    // Enter the cleanup scopes for virtual bases.
    EnterDtorCleanups(Dtor, Dtor_Complete);

    if (!isTryBody) {
      QualType ThisTy = Dtor->getFunctionObjectParameterType();
      EmitCXXDestructorCall(Dtor, Dtor_Base, /*ForVirtualBase=*/false,
                            /*Delegating=*/false, LoadCXXThisAddress(), ThisTy);
      break;
    }

    // Fallthrough: act like we're in the base variant.
    [[fallthrough]];

  case Dtor_Base:
    assert(Body);

    // Enter the cleanup scopes for fields and non-virtual bases.
    EnterDtorCleanups(Dtor, Dtor_Base);

    // Initialize the vtable pointers before entering the body.
    if (!CanSkipVTablePointerInitialization(*this, Dtor)) {
      // Insert the llvm.launder.invariant.group intrinsic before initializing
      // the vptrs to cancel any previous assumptions we might have made.
      if (CGM.getCodeGenOpts().StrictVTablePointers &&
          CGM.getCodeGenOpts().OptimizationLevel > 0)
        CXXThisValue = Builder.CreateLaunderInvariantGroup(LoadCXXThis());
      InitializeVTablePointers(Dtor->getParent());
    }

    if (isTryBody)
      EmitStmt(cast<CXXTryStmt>(Body)->getTryBlock());
    else if (Body)
      EmitStmt(Body);
    else {
      assert(Dtor->isImplicit() && "bodyless dtor not implicit");
      // nothing to do besides what's in the epilogue
    }
    // -fapple-kext must inline any call to this dtor into
    // the caller's body.
    if (getLangOpts().AppleKext)
      CurFn->addFnAttr(llvm::Attribute::AlwaysInline);

    break;
  }

  // Jump out through the epilogue cleanups.
  DtorEpilogue.ForceCleanup();

  // Exit the try if applicable.
  if (isTryBody)
    ExitCXXTryStmt(*cast<CXXTryStmt>(Body), true);
}

void CodeGenFunction::emitImplicitAssignmentOperatorBody(FunctionArgList &Args) {
  const CXXMethodDecl *AssignOp = cast<CXXMethodDecl>(CurGD.getDecl());
  const Stmt *RootS = AssignOp->getBody();
  assert(isa<CompoundStmt>(RootS) &&
         "Body of an implicit assignment operator should be compound stmt.");
  const CompoundStmt *RootCS = cast<CompoundStmt>(RootS);

  LexicalScope Scope(*this, RootCS->getSourceRange());

  incrementProfileCounter(RootCS);
  maybeCreateMCDCCondBitmap();
  AssignmentMemcpyizer AM(*this, AssignOp, Args);
  for (auto *I : RootCS->body())
    AM.emitAssignment(I);

  AM.finish();
}

namespace {
  llvm::Value *LoadThisForDtorDelete(CodeGenFunction &CGF,
                                     const CXXDestructorDecl *DD) {
    if (Expr *ThisArg = DD->getOperatorDeleteThisArg())
      return CGF.EmitScalarExpr(ThisArg);
    return CGF.LoadCXXThis();
  }

  /// Call the operator delete associated with the current destructor.
  struct CallDtorDelete final : EHScopeStack::Cleanup {
    CallDtorDelete() {}

    void Emit(CodeGenFunction &CGF, Flags flags) override {
      const CXXDestructorDecl *Dtor = cast<CXXDestructorDecl>(CGF.CurCodeDecl);
      const CXXRecordDecl *ClassDecl = Dtor->getParent();
      CGF.EmitDeleteCall(Dtor->getOperatorDelete(),
                         LoadThisForDtorDelete(CGF, Dtor),
                         CGF.getContext().getCanonicalTagType(ClassDecl));
    }
  };

  void EmitConditionalDtorDeleteCall(CodeGenFunction &CGF,
                                     llvm::Value *ShouldDeleteCondition,
                                     bool ReturnAfterDelete) {
    llvm::BasicBlock *callDeleteBB = CGF.createBasicBlock("dtor.call_delete");
    llvm::BasicBlock *continueBB = CGF.createBasicBlock("dtor.continue");
    llvm::Value *ShouldCallDelete
      = CGF.Builder.CreateIsNull(ShouldDeleteCondition);
    CGF.Builder.CreateCondBr(ShouldCallDelete, continueBB, callDeleteBB);

    CGF.EmitBlock(callDeleteBB);
    const CXXDestructorDecl *Dtor = cast<CXXDestructorDecl>(CGF.CurCodeDecl);
    const CXXRecordDecl *ClassDecl = Dtor->getParent();
    CGF.EmitDeleteCall(Dtor->getOperatorDelete(),
                       LoadThisForDtorDelete(CGF, Dtor),
                       CGF.getContext().getCanonicalTagType(ClassDecl));
    assert(Dtor->getOperatorDelete()->isDestroyingOperatorDelete() ==
               ReturnAfterDelete &&
           "unexpected value for ReturnAfterDelete");
    if (ReturnAfterDelete)
      CGF.EmitBranchThroughCleanup(CGF.ReturnBlock);
    else
      CGF.Builder.CreateBr(continueBB);

    CGF.EmitBlock(continueBB);
  }

  struct CallDtorDeleteConditional final : EHScopeStack::Cleanup {
    llvm::Value *ShouldDeleteCondition;

  public:
    CallDtorDeleteConditional(llvm::Value *ShouldDeleteCondition)
        : ShouldDeleteCondition(ShouldDeleteCondition) {
      assert(ShouldDeleteCondition != nullptr);
    }

    void Emit(CodeGenFunction &CGF, Flags flags) override {
      EmitConditionalDtorDeleteCall(CGF, ShouldDeleteCondition,
                                    /*ReturnAfterDelete*/false);
    }
  };

  class DestroyField  final : public EHScopeStack::Cleanup {
    const FieldDecl *field;
    CodeGenFunction::Destroyer *destroyer;
    bool useEHCleanupForArray;

  public:
    DestroyField(const FieldDecl *field, CodeGenFunction::Destroyer *destroyer,
                 bool useEHCleanupForArray)
        : field(field), destroyer(destroyer),
          useEHCleanupForArray(useEHCleanupForArray) {}

    void Emit(CodeGenFunction &CGF, Flags flags) override {
      // Find the address of the field.
      Address thisValue = CGF.LoadCXXThisAddress();
      CanQualType RecordTy =
          CGF.getContext().getCanonicalTagType(field->getParent());
      LValue ThisLV = CGF.MakeAddrLValue(thisValue, RecordTy);
      LValue LV = CGF.EmitLValueForField(ThisLV, field);
      assert(LV.isSimple());

      CGF.emitDestroy(LV.getAddress(), field->getType(), destroyer,
                      flags.isForNormalCleanup() && useEHCleanupForArray);
    }
  };

  class DeclAsInlineDebugLocation {
    CGDebugInfo *DI;
    llvm::MDNode *InlinedAt;
    std::optional<ApplyDebugLocation> Location;

  public:
    DeclAsInlineDebugLocation(CodeGenFunction &CGF, const NamedDecl &Decl)
        : DI(CGF.getDebugInfo()) {
      if (!DI)
        return;
      InlinedAt = DI->getInlinedAt();
      DI->setInlinedAt(CGF.Builder.getCurrentDebugLocation());
      Location.emplace(CGF, Decl.getLocation());
    }

    ~DeclAsInlineDebugLocation() {
      if (!DI)
        return;
      Location.reset();
      DI->setInlinedAt(InlinedAt);
    }
  };

  static void EmitSanitizerDtorCallback(
      CodeGenFunction &CGF, StringRef Name, llvm::Value *Ptr,
      std::optional<CharUnits::QuantityType> PoisonSize = {}) {
    CodeGenFunction::SanitizerScope SanScope(&CGF);
    // Pass in void pointer and size of region as arguments to runtime
    // function
    SmallVector<llvm::Value *, 2> Args = {Ptr};
    SmallVector<llvm::Type *, 2> ArgTypes = {CGF.VoidPtrTy};

    if (PoisonSize.has_value()) {
      Args.emplace_back(llvm::ConstantInt::get(CGF.SizeTy, *PoisonSize));
      ArgTypes.emplace_back(CGF.SizeTy);
    }

    llvm::FunctionType *FnType =
        llvm::FunctionType::get(CGF.VoidTy, ArgTypes, false);
    llvm::FunctionCallee Fn = CGF.CGM.CreateRuntimeFunction(FnType, Name);

    CGF.EmitNounwindRuntimeCall(Fn, Args);
  }

  static void
  EmitSanitizerDtorFieldsCallback(CodeGenFunction &CGF, llvm::Value *Ptr,
                                  CharUnits::QuantityType PoisonSize) {
    EmitSanitizerDtorCallback(CGF, "__sanitizer_dtor_callback_fields", Ptr,
                              PoisonSize);
  }

  /// Poison base class with a trivial destructor.
  struct SanitizeDtorTrivialBase final : EHScopeStack::Cleanup {
    const CXXRecordDecl *BaseClass;
    bool BaseIsVirtual;
    SanitizeDtorTrivialBase(const CXXRecordDecl *Base, bool BaseIsVirtual)
        : BaseClass(Base), BaseIsVirtual(BaseIsVirtual) {}

    void Emit(CodeGenFunction &CGF, Flags flags) override {
      const CXXRecordDecl *DerivedClass =
          cast<CXXMethodDecl>(CGF.CurCodeDecl)->getParent();

      Address Addr = CGF.GetAddressOfDirectBaseInCompleteClass(
          CGF.LoadCXXThisAddress(), DerivedClass, BaseClass, BaseIsVirtual);

      const ASTRecordLayout &BaseLayout =
          CGF.getContext().getASTRecordLayout(BaseClass);
      CharUnits BaseSize = BaseLayout.getSize();

      if (!BaseSize.isPositive())
        return;

      // Use the base class declaration location as inline DebugLocation. All
      // fields of the class are destroyed.
      DeclAsInlineDebugLocation InlineHere(CGF, *BaseClass);
      EmitSanitizerDtorFieldsCallback(CGF, Addr.emitRawPointer(CGF),
                                      BaseSize.getQuantity());

      // Prevent the current stack frame from disappearing from the stack trace.
      CGF.CurFn->addFnAttr("disable-tail-calls", "true");
    }
  };

  class SanitizeDtorFieldRange final : public EHScopeStack::Cleanup {
    const CXXDestructorDecl *Dtor;
    unsigned StartIndex;
    unsigned EndIndex;

  public:
    SanitizeDtorFieldRange(const CXXDestructorDecl *Dtor, unsigned StartIndex,
                           unsigned EndIndex)
        : Dtor(Dtor), StartIndex(StartIndex), EndIndex(EndIndex) {}

    // Generate function call for handling object poisoning.
    // Disables tail call elimination, to prevent the current stack frame
    // from disappearing from the stack trace.
    void Emit(CodeGenFunction &CGF, Flags flags) override {
      const ASTContext &Context = CGF.getContext();
      const ASTRecordLayout &Layout =
          Context.getASTRecordLayout(Dtor->getParent());

      // It's a first trivial field so it should be at the begining of a char,
      // still round up start offset just in case.
      CharUnits PoisonStart = Context.toCharUnitsFromBits(
          Layout.getFieldOffset(StartIndex) + Context.getCharWidth() - 1);
      llvm::ConstantInt *OffsetSizePtr =
          llvm::ConstantInt::get(CGF.SizeTy, PoisonStart.getQuantity());

      llvm::Value *OffsetPtr =
          CGF.Builder.CreateGEP(CGF.Int8Ty, CGF.LoadCXXThis(), OffsetSizePtr);

      CharUnits PoisonEnd;
      if (EndIndex >= Layout.getFieldCount()) {
        PoisonEnd = Layout.getNonVirtualSize();
      } else {
        PoisonEnd =
            Context.toCharUnitsFromBits(Layout.getFieldOffset(EndIndex));
      }
      CharUnits PoisonSize = PoisonEnd - PoisonStart;
      if (!PoisonSize.isPositive())
        return;

      // Use the top field declaration location as inline DebugLocation.
      DeclAsInlineDebugLocation InlineHere(
          CGF, **std::next(Dtor->getParent()->field_begin(), StartIndex));
      EmitSanitizerDtorFieldsCallback(CGF, OffsetPtr, PoisonSize.getQuantity());

      // Prevent the current stack frame from disappearing from the stack trace.
      CGF.CurFn->addFnAttr("disable-tail-calls", "true");
    }
  };

 class SanitizeDtorVTable final : public EHScopeStack::Cleanup {
    const CXXDestructorDecl *Dtor;

  public:
    SanitizeDtorVTable(const CXXDestructorDecl *Dtor) : Dtor(Dtor) {}

    // Generate function call for handling vtable pointer poisoning.
    void Emit(CodeGenFunction &CGF, Flags flags) override {
      assert(Dtor->getParent()->isDynamicClass());
      (void)Dtor;
      // Poison vtable and vtable ptr if they exist for this class.
      llvm::Value *VTablePtr = CGF.LoadCXXThis();

      // Pass in void pointer and size of region as arguments to runtime
      // function
      EmitSanitizerDtorCallback(CGF, "__sanitizer_dtor_callback_vptr",
                                VTablePtr);
    }
 };

 class SanitizeDtorCleanupBuilder {
   ASTContext &Context;
   EHScopeStack &EHStack;
   const CXXDestructorDecl *DD;
   std::optional<unsigned> StartIndex;

 public:
   SanitizeDtorCleanupBuilder(ASTContext &Context, EHScopeStack &EHStack,
                              const CXXDestructorDecl *DD)
       : Context(Context), EHStack(EHStack), DD(DD), StartIndex(std::nullopt) {}
   void PushCleanupForField(const FieldDecl *Field) {
     if (isEmptyFieldForLayout(Context, Field))
       return;
     unsigned FieldIndex = Field->getFieldIndex();
     if (FieldHasTrivialDestructorBody(Context, Field)) {
       if (!StartIndex)
         StartIndex = FieldIndex;
     } else if (StartIndex) {
       EHStack.pushCleanup<SanitizeDtorFieldRange>(NormalAndEHCleanup, DD,
                                                   *StartIndex, FieldIndex);
       StartIndex = std::nullopt;
     }
   }
   void End() {
     if (StartIndex)
       EHStack.pushCleanup<SanitizeDtorFieldRange>(NormalAndEHCleanup, DD,
                                                   *StartIndex, -1);
   }
 };
} // end anonymous namespace

/// Emit all code that comes at the end of class's
/// destructor. This is to call destructors on members and base classes
/// in reverse order of their construction.
///
/// For a deleting destructor, this also handles the case where a destroying
/// operator delete completely overrides the definition.
void CodeGenFunction::EnterDtorCleanups(const CXXDestructorDecl *DD,
                                        CXXDtorType DtorType) {
  assert((!DD->isTrivial() || DD->hasAttr<DLLExportAttr>()) &&
         "Should not emit dtor epilogue for non-exported trivial dtor!");

  // The deleting-destructor phase just needs to call the appropriate
  // operator delete that Sema picked up.
  if (DtorType == Dtor_Deleting) {
    assert(DD->getOperatorDelete() &&
           "operator delete missing - EnterDtorCleanups");
    if (CXXStructorImplicitParamValue) {
      // If there is an implicit param to the deleting dtor, it's a boolean
      // telling whether this is a deleting destructor.
      if (DD->getOperatorDelete()->isDestroyingOperatorDelete())
        EmitConditionalDtorDeleteCall(*this, CXXStructorImplicitParamValue,
                                      /*ReturnAfterDelete*/true);
      else
        EHStack.pushCleanup<CallDtorDeleteConditional>(
            NormalAndEHCleanup, CXXStructorImplicitParamValue);
    } else {
      if (DD->getOperatorDelete()->isDestroyingOperatorDelete()) {
        const CXXRecordDecl *ClassDecl = DD->getParent();
        EmitDeleteCall(DD->getOperatorDelete(),
                       LoadThisForDtorDelete(*this, DD),
                       getContext().getCanonicalTagType(ClassDecl));
        EmitBranchThroughCleanup(ReturnBlock);
      } else {
        EHStack.pushCleanup<CallDtorDelete>(NormalAndEHCleanup);
      }
    }
    return;
  }

  const CXXRecordDecl *ClassDecl = DD->getParent();

  // Unions have no bases and do not call field destructors.
  if (ClassDecl->isUnion())
    return;

  // The complete-destructor phase just destructs all the virtual bases.
  if (DtorType == Dtor_Complete) {
    // Poison the vtable pointer such that access after the base
    // and member destructors are invoked is invalid.
    if (CGM.getCodeGenOpts().SanitizeMemoryUseAfterDtor &&
        SanOpts.has(SanitizerKind::Memory) && ClassDecl->getNumVBases() &&
        ClassDecl->isPolymorphic())
      EHStack.pushCleanup<SanitizeDtorVTable>(NormalAndEHCleanup, DD);

    // We push them in the forward order so that they'll be popped in
    // the reverse order.
    for (const auto &Base : ClassDecl->vbases()) {
<<<<<<< HEAD
      auto *BaseClassDecl =
          cast<CXXRecordDecl>(
              Base.getType()->castAs<RecordType>()->getOriginalDecl())
              ->getDefinitionOrSelf();

=======
      auto *BaseClassDecl = Base.getType()->castAsCXXRecordDecl();
>>>>>>> 35227056
      if (BaseClassDecl->hasTrivialDestructor()) {
        // Under SanitizeMemoryUseAfterDtor, poison the trivial base class
        // memory. For non-trival base classes the same is done in the class
        // destructor.
        if (CGM.getCodeGenOpts().SanitizeMemoryUseAfterDtor &&
            SanOpts.has(SanitizerKind::Memory) && !BaseClassDecl->isEmpty())
          EHStack.pushCleanup<SanitizeDtorTrivialBase>(NormalAndEHCleanup,
                                                       BaseClassDecl,
                                                       /*BaseIsVirtual*/ true);
      } else {
        EHStack.pushCleanup<CallBaseDtor>(NormalAndEHCleanup, BaseClassDecl,
                                          /*BaseIsVirtual*/ true);
      }
    }

    return;
  }

  assert(DtorType == Dtor_Base);
  // Poison the vtable pointer if it has no virtual bases, but inherits
  // virtual functions.
  if (CGM.getCodeGenOpts().SanitizeMemoryUseAfterDtor &&
      SanOpts.has(SanitizerKind::Memory) && !ClassDecl->getNumVBases() &&
      ClassDecl->isPolymorphic())
    EHStack.pushCleanup<SanitizeDtorVTable>(NormalAndEHCleanup, DD);

  // Destroy non-virtual bases.
  for (const auto &Base : ClassDecl->bases()) {
    // Ignore virtual bases.
    if (Base.isVirtual())
      continue;

    CXXRecordDecl *BaseClassDecl = Base.getType()->getAsCXXRecordDecl();

    if (BaseClassDecl->hasTrivialDestructor()) {
      if (CGM.getCodeGenOpts().SanitizeMemoryUseAfterDtor &&
          SanOpts.has(SanitizerKind::Memory) && !BaseClassDecl->isEmpty())
        EHStack.pushCleanup<SanitizeDtorTrivialBase>(NormalAndEHCleanup,
                                                     BaseClassDecl,
                                                     /*BaseIsVirtual*/ false);
    } else {
      EHStack.pushCleanup<CallBaseDtor>(NormalAndEHCleanup, BaseClassDecl,
                                        /*BaseIsVirtual*/ false);
    }
  }

  // Poison fields such that access after their destructors are
  // invoked, and before the base class destructor runs, is invalid.
  bool SanitizeFields = CGM.getCodeGenOpts().SanitizeMemoryUseAfterDtor &&
                        SanOpts.has(SanitizerKind::Memory);
  SanitizeDtorCleanupBuilder SanitizeBuilder(getContext(), EHStack, DD);

  // Destroy direct fields.
  for (const auto *Field : ClassDecl->fields()) {
    if (SanitizeFields)
      SanitizeBuilder.PushCleanupForField(Field);

    QualType type = Field->getType();
    QualType::DestructionKind dtorKind = type.isDestructedType();
    if (!dtorKind)
      continue;

    // Anonymous union members do not have their destructors called.
    const RecordType *RT = type->getAsUnionType();
    if (RT && RT->getOriginalDecl()->isAnonymousStructOrUnion())
      continue;

    CleanupKind cleanupKind = getCleanupKind(dtorKind);
    EHStack.pushCleanup<DestroyField>(
        cleanupKind, Field, getDestroyer(dtorKind), cleanupKind & EHCleanup);
  }

  if (SanitizeFields)
    SanitizeBuilder.End();
}

/// EmitCXXAggrConstructorCall - Emit a loop to call a particular
/// constructor for each of several members of an array.
///
/// \param ctor the constructor to call for each element
/// \param arrayType the type of the array to initialize
/// \param arrayBegin an arrayType*
/// \param zeroInitialize true if each element should be
///   zero-initialized before it is constructed
void CodeGenFunction::EmitCXXAggrConstructorCall(
    const CXXConstructorDecl *ctor, const ArrayType *arrayType,
    Address arrayBegin, const CXXConstructExpr *E, bool NewPointerIsChecked,
    bool zeroInitialize) {
  QualType elementType;
  llvm::Value *numElements =
    emitArrayLength(arrayType, elementType, arrayBegin);

  EmitCXXAggrConstructorCall(ctor, numElements, arrayBegin, E,
                             NewPointerIsChecked, zeroInitialize);
}

/// EmitCXXAggrConstructorCall - Emit a loop to call a particular
/// constructor for each of several members of an array.
///
/// \param ctor the constructor to call for each element
/// \param numElements the number of elements in the array;
///   may be zero
/// \param arrayBase a T*, where T is the type constructed by ctor
/// \param zeroInitialize true if each element should be
///   zero-initialized before it is constructed
void CodeGenFunction::EmitCXXAggrConstructorCall(const CXXConstructorDecl *ctor,
                                                 llvm::Value *numElements,
                                                 Address arrayBase,
                                                 const CXXConstructExpr *E,
                                                 bool NewPointerIsChecked,
                                                 bool zeroInitialize) {
  // It's legal for numElements to be zero.  This can happen both
  // dynamically, because x can be zero in 'new A[x]', and statically,
  // because of GCC extensions that permit zero-length arrays.  There
  // are probably legitimate places where we could assume that this
  // doesn't happen, but it's not clear that it's worth it.
  llvm::BranchInst *zeroCheckBranch = nullptr;

  // Optimize for a constant count.
  llvm::ConstantInt *constantCount
    = dyn_cast<llvm::ConstantInt>(numElements);
  if (constantCount) {
    // Just skip out if the constant count is zero.
    if (constantCount->isZero()) return;

  // Otherwise, emit the check.
  } else {
    llvm::BasicBlock *loopBB = createBasicBlock("new.ctorloop");
    llvm::Value *iszero = Builder.CreateIsNull(numElements, "isempty");
    zeroCheckBranch = Builder.CreateCondBr(iszero, loopBB, loopBB);
    EmitBlock(loopBB);
  }

  // Find the end of the array.
  llvm::Type *elementType = arrayBase.getElementType();
  llvm::Value *arrayBegin = arrayBase.emitRawPointer(*this);
  llvm::Value *arrayEnd = Builder.CreateInBoundsGEP(
      elementType, arrayBegin, numElements, "arrayctor.end");

  // Enter the loop, setting up a phi for the current location to initialize.
  llvm::BasicBlock *entryBB = Builder.GetInsertBlock();
  llvm::BasicBlock *loopBB = createBasicBlock("arrayctor.loop");
  EmitBlock(loopBB);
  llvm::PHINode *cur = Builder.CreatePHI(arrayBegin->getType(), 2,
                                         "arrayctor.cur");
  cur->addIncoming(arrayBegin, entryBB);

  // Inside the loop body, emit the constructor call on the array element.
  if (CGM.shouldEmitConvergenceTokens())
    ConvergenceTokenStack.push_back(emitConvergenceLoopToken(loopBB));

  // The alignment of the base, adjusted by the size of a single element,
  // provides a conservative estimate of the alignment of every element.
  // (This assumes we never start tracking offsetted alignments.)
  //
  // Note that these are complete objects and so we don't need to
  // use the non-virtual size or alignment.
  CanQualType type = getContext().getCanonicalTagType(ctor->getParent());
  CharUnits eltAlignment =
    arrayBase.getAlignment()
             .alignmentOfArrayElement(getContext().getTypeSizeInChars(type));
  Address curAddr = Address(cur, elementType, eltAlignment);

  // Zero initialize the storage, if requested.
  if (zeroInitialize)
    EmitNullInitialization(curAddr, type);

  // C++ [class.temporary]p4:
  // There are two contexts in which temporaries are destroyed at a different
  // point than the end of the full-expression. The first context is when a
  // default constructor is called to initialize an element of an array.
  // If the constructor has one or more default arguments, the destruction of
  // every temporary created in a default argument expression is sequenced
  // before the construction of the next array element, if any.

  {
    RunCleanupsScope Scope(*this);

    // Evaluate the constructor and its arguments in a regular
    // partial-destroy cleanup.
    if (getLangOpts().Exceptions &&
        !ctor->getParent()->hasTrivialDestructor()) {
      Destroyer *destroyer = destroyCXXObject;
      pushRegularPartialArrayCleanup(arrayBegin, cur, type, eltAlignment,
                                     *destroyer);
    }
    auto currAVS = AggValueSlot::forAddr(
        curAddr, type.getQualifiers(), AggValueSlot::IsDestructed,
        AggValueSlot::DoesNotNeedGCBarriers, AggValueSlot::IsNotAliased,
        AggValueSlot::DoesNotOverlap, AggValueSlot::IsNotZeroed,
        NewPointerIsChecked ? AggValueSlot::IsSanitizerChecked
                            : AggValueSlot::IsNotSanitizerChecked);
    EmitCXXConstructorCall(ctor, Ctor_Complete, /*ForVirtualBase=*/false,
                           /*Delegating=*/false, currAVS, E);
  }

  // Go to the next element.
  llvm::Value *next = Builder.CreateInBoundsGEP(
      elementType, cur, llvm::ConstantInt::get(SizeTy, 1), "arrayctor.next");
  cur->addIncoming(next, Builder.GetInsertBlock());

  // Check whether that's the end of the loop.
  llvm::Value *done = Builder.CreateICmpEQ(next, arrayEnd, "arrayctor.done");
  llvm::BasicBlock *contBB = createBasicBlock("arrayctor.cont");
  Builder.CreateCondBr(done, contBB, loopBB);

  // Patch the earlier check to skip over the loop.
  if (zeroCheckBranch) zeroCheckBranch->setSuccessor(0, contBB);

  if (CGM.shouldEmitConvergenceTokens())
    ConvergenceTokenStack.pop_back();

  EmitBlock(contBB);
}

void CodeGenFunction::destroyCXXObject(CodeGenFunction &CGF,
                                       Address addr,
                                       QualType type) {
<<<<<<< HEAD
  const RecordType *rtype = type->castAs<RecordType>();
  const auto *record =
      cast<CXXRecordDecl>(rtype->getOriginalDecl())->getDefinitionOrSelf();
  const CXXDestructorDecl *dtor = record->getDestructor();
=======
  const CXXDestructorDecl *dtor = type->castAsCXXRecordDecl()->getDestructor();
>>>>>>> 35227056
  assert(!dtor->isTrivial());
  CGF.EmitCXXDestructorCall(dtor, Dtor_Complete, /*for vbase*/ false,
                            /*Delegating=*/false, addr, type);
}

void CodeGenFunction::EmitCXXConstructorCall(const CXXConstructorDecl *D,
                                             CXXCtorType Type,
                                             bool ForVirtualBase,
                                             bool Delegating,
                                             AggValueSlot ThisAVS,
                                             const CXXConstructExpr *E) {
  CallArgList Args;
  Address This = ThisAVS.getAddress();
  LangAS SlotAS = ThisAVS.getQualifiers().getAddressSpace();
  LangAS ThisAS = D->getFunctionObjectParameterType().getAddressSpace();
  llvm::Value *ThisPtr =
      getAsNaturalPointerTo(This, D->getThisType()->getPointeeType());

  if (SlotAS != ThisAS) {
    unsigned TargetThisAS = getContext().getTargetAddressSpace(ThisAS);
    llvm::Type *NewType =
        llvm::PointerType::get(getLLVMContext(), TargetThisAS);
    ThisPtr =
        getTargetHooks().performAddrSpaceCast(*this, ThisPtr, ThisAS, NewType);
  }

  // Push the this ptr.
  Args.add(RValue::get(ThisPtr), D->getThisType());

  // If this is a trivial constructor, emit a memcpy now before we lose
  // the alignment information on the argument.
  // FIXME: It would be better to preserve alignment information into CallArg.
  if (isMemcpyEquivalentSpecialMember(D)) {
    assert(E->getNumArgs() == 1 && "unexpected argcount for trivial ctor");

    const Expr *Arg = E->getArg(0);
    LValue Src = EmitLValue(Arg);
    CanQualType DestTy = getContext().getCanonicalTagType(D->getParent());
    LValue Dest = MakeAddrLValue(This, DestTy);
    EmitAggregateCopyCtor(Dest, Src, ThisAVS.mayOverlap());
    return;
  }

  // Add the rest of the user-supplied arguments.
  const FunctionProtoType *FPT = D->getType()->castAs<FunctionProtoType>();
  EvaluationOrder Order = E->isListInitialization()
                              ? EvaluationOrder::ForceLeftToRight
                              : EvaluationOrder::Default;
  EmitCallArgs(Args, FPT, E->arguments(), E->getConstructor(),
               /*ParamsToSkip*/ 0, Order);

  EmitCXXConstructorCall(D, Type, ForVirtualBase, Delegating, This, Args,
                         ThisAVS.mayOverlap(), E->getExprLoc(),
                         ThisAVS.isSanitizerChecked());
}

static bool canEmitDelegateCallArgs(CodeGenFunction &CGF,
                                    const CXXConstructorDecl *Ctor,
                                    CXXCtorType Type, CallArgList &Args) {
  // We can't forward a variadic call.
  if (Ctor->isVariadic())
    return false;

  if (CGF.getTarget().getCXXABI().areArgsDestroyedLeftToRightInCallee()) {
    // If the parameters are callee-cleanup, it's not safe to forward.
    for (auto *P : Ctor->parameters())
      if (P->needsDestruction(CGF.getContext()))
        return false;

    // Likewise if they're inalloca.
    const CGFunctionInfo &Info =
        CGF.CGM.getTypes().arrangeCXXConstructorCall(Args, Ctor, Type, 0, 0);
    if (Info.usesInAlloca())
      return false;
  }

  // Anything else should be OK.
  return true;
}

void CodeGenFunction::EmitCXXConstructorCall(
    const CXXConstructorDecl *D, CXXCtorType Type, bool ForVirtualBase,
    bool Delegating, Address This, CallArgList &Args,
    AggValueSlot::Overlap_t Overlap, SourceLocation Loc,
    bool NewPointerIsChecked, llvm::CallBase **CallOrInvoke) {
  const CXXRecordDecl *ClassDecl = D->getParent();

  if (!NewPointerIsChecked)
    EmitTypeCheck(CodeGenFunction::TCK_ConstructorCall, Loc, This,
                  getContext().getCanonicalTagType(ClassDecl),
                  CharUnits::Zero());

  if (D->isTrivial() && D->isDefaultConstructor()) {
    assert(Args.size() == 1 && "trivial default ctor with args");
    return;
  }

  // If this is a trivial constructor, just emit what's needed. If this is a
  // union copy constructor, we must emit a memcpy, because the AST does not
  // model that copy.
  if (isMemcpyEquivalentSpecialMember(D)) {
    assert(Args.size() == 2 && "unexpected argcount for trivial ctor");
    QualType SrcTy = D->getParamDecl(0)->getType().getNonReferenceType();
    Address Src = makeNaturalAddressForPointer(
        Args[1].getRValue(*this).getScalarVal(), SrcTy);
    LValue SrcLVal = MakeAddrLValue(Src, SrcTy);
    CanQualType DestTy = getContext().getCanonicalTagType(ClassDecl);
    LValue DestLVal = MakeAddrLValue(This, DestTy);
    EmitAggregateCopyCtor(DestLVal, SrcLVal, Overlap);
    return;
  }

  bool PassPrototypeArgs = true;
  // Check whether we can actually emit the constructor before trying to do so.
  if (auto Inherited = D->getInheritedConstructor()) {
    PassPrototypeArgs = getTypes().inheritingCtorHasParams(Inherited, Type);
    if (PassPrototypeArgs && !canEmitDelegateCallArgs(*this, D, Type, Args)) {
      EmitInlinedInheritingCXXConstructorCall(D, Type, ForVirtualBase,
                                              Delegating, Args);
      return;
    }
  }

  // Insert any ABI-specific implicit constructor arguments.
  CGCXXABI::AddedStructorArgCounts ExtraArgs =
      CGM.getCXXABI().addImplicitConstructorArgs(*this, D, Type, ForVirtualBase,
                                                 Delegating, Args);

  // Emit the call.
  llvm::Constant *CalleePtr = CGM.getAddrOfCXXStructor(GlobalDecl(D, Type));
  const CGFunctionInfo &Info = CGM.getTypes().arrangeCXXConstructorCall(
      Args, D, Type, ExtraArgs.Prefix, ExtraArgs.Suffix, PassPrototypeArgs);
  CGCallee Callee = CGCallee::forDirect(CalleePtr, GlobalDecl(D, Type));
  EmitCall(Info, Callee, ReturnValueSlot(), Args, CallOrInvoke, false, Loc);

  // Generate vtable assumptions if we're constructing a complete object
  // with a vtable.  We don't do this for base subobjects for two reasons:
  // first, it's incorrect for classes with virtual bases, and second, we're
  // about to overwrite the vptrs anyway.
  // We also have to make sure if we can refer to vtable:
  // - Otherwise we can refer to vtable if it's safe to speculatively emit.
  // FIXME: If vtable is used by ctor/dtor, or if vtable is external and we are
  // sure that definition of vtable is not hidden,
  // then we are always safe to refer to it.
  // FIXME: It looks like InstCombine is very inefficient on dealing with
  // assumes. Make assumption loads require -fstrict-vtable-pointers temporarily.
  if (CGM.getCodeGenOpts().OptimizationLevel > 0 &&
      ClassDecl->isDynamicClass() && Type != Ctor_Base &&
      CGM.getCXXABI().canSpeculativelyEmitVTable(ClassDecl) &&
      CGM.getCodeGenOpts().StrictVTablePointers)
    EmitVTableAssumptionLoads(ClassDecl, This);
}

void CodeGenFunction::EmitInheritedCXXConstructorCall(
    const CXXConstructorDecl *D, bool ForVirtualBase, Address This,
    bool InheritedFromVBase, const CXXInheritedCtorInitExpr *E) {
  CallArgList Args;
  CallArg ThisArg(RValue::get(getAsNaturalPointerTo(
                      This, D->getThisType()->getPointeeType())),
                  D->getThisType());

  // Forward the parameters.
  if (InheritedFromVBase &&
      CGM.getTarget().getCXXABI().hasConstructorVariants()) {
    // Nothing to do; this construction is not responsible for constructing
    // the base class containing the inherited constructor.
    // FIXME: Can we just pass undef's for the remaining arguments if we don't
    // have constructor variants?
    Args.push_back(ThisArg);
  } else if (!CXXInheritedCtorInitExprArgs.empty()) {
    // The inheriting constructor was inlined; just inject its arguments.
    assert(CXXInheritedCtorInitExprArgs.size() >= D->getNumParams() &&
           "wrong number of parameters for inherited constructor call");
    Args = CXXInheritedCtorInitExprArgs;
    Args[0] = ThisArg;
  } else {
    // The inheriting constructor was not inlined. Emit delegating arguments.
    Args.push_back(ThisArg);
    const auto *OuterCtor = cast<CXXConstructorDecl>(CurCodeDecl);
    assert(OuterCtor->getNumParams() == D->getNumParams());
    assert(!OuterCtor->isVariadic() && "should have been inlined");

    for (const auto *Param : OuterCtor->parameters()) {
      assert(getContext().hasSameUnqualifiedType(
          OuterCtor->getParamDecl(Param->getFunctionScopeIndex())->getType(),
          Param->getType()));
      EmitDelegateCallArg(Args, Param, E->getLocation());

      // Forward __attribute__(pass_object_size).
      if (Param->hasAttr<PassObjectSizeAttr>()) {
        auto *POSParam = SizeArguments[Param];
        assert(POSParam && "missing pass_object_size value for forwarding");
        EmitDelegateCallArg(Args, POSParam, E->getLocation());
      }
    }
  }

  EmitCXXConstructorCall(D, Ctor_Base, ForVirtualBase, /*Delegating*/false,
                         This, Args, AggValueSlot::MayOverlap,
                         E->getLocation(), /*NewPointerIsChecked*/true);
}

void CodeGenFunction::EmitInlinedInheritingCXXConstructorCall(
    const CXXConstructorDecl *Ctor, CXXCtorType CtorType, bool ForVirtualBase,
    bool Delegating, CallArgList &Args) {
  GlobalDecl GD(Ctor, CtorType);
  InlinedInheritingConstructorScope Scope(*this, GD);
  ApplyInlineDebugLocation DebugScope(*this, GD);
  RunCleanupsScope RunCleanups(*this);

  // Save the arguments to be passed to the inherited constructor.
  CXXInheritedCtorInitExprArgs = Args;

  FunctionArgList Params;
  QualType RetType = BuildFunctionArgList(CurGD, Params);
  FnRetTy = RetType;

  // Insert any ABI-specific implicit constructor arguments.
  CGM.getCXXABI().addImplicitConstructorArgs(*this, Ctor, CtorType,
                                             ForVirtualBase, Delegating, Args);

  // Emit a simplified prolog. We only need to emit the implicit params.
  assert(Args.size() >= Params.size() && "too few arguments for call");
  for (unsigned I = 0, N = Args.size(); I != N; ++I) {
    if (I < Params.size() && isa<ImplicitParamDecl>(Params[I])) {
      const RValue &RV = Args[I].getRValue(*this);
      assert(!RV.isComplex() && "complex indirect params not supported");
      ParamValue Val = RV.isScalar()
                           ? ParamValue::forDirect(RV.getScalarVal())
                           : ParamValue::forIndirect(RV.getAggregateAddress());
      EmitParmDecl(*Params[I], Val, I + 1);
    }
  }

  // Create a return value slot if the ABI implementation wants one.
  // FIXME: This is dumb, we should ask the ABI not to try to set the return
  // value instead.
  if (!RetType->isVoidType())
    ReturnValue = CreateIRTemp(RetType, "retval.inhctor");

  CGM.getCXXABI().EmitInstanceFunctionProlog(*this);
  CXXThisValue = CXXABIThisValue;

  // Directly emit the constructor initializers.
  EmitCtorPrologue(Ctor, CtorType, Params);
}

void CodeGenFunction::EmitVTableAssumptionLoad(const VPtr &Vptr, Address This) {
  llvm::Value *VTableGlobal =
      CGM.getCXXABI().getVTableAddressPoint(Vptr.Base, Vptr.VTableClass);
  if (!VTableGlobal)
    return;

  // We can just use the base offset in the complete class.
  CharUnits NonVirtualOffset = Vptr.Base.getBaseOffset();

  if (!NonVirtualOffset.isZero())
    This =
        ApplyNonVirtualAndVirtualOffset(*this, This, NonVirtualOffset, nullptr,
                                        Vptr.VTableClass, Vptr.NearestVBase);

  llvm::Value *VPtrValue =
      GetVTablePtr(This, VTableGlobal->getType(), Vptr.VTableClass);
  llvm::Value *Cmp =
      Builder.CreateICmpEQ(VPtrValue, VTableGlobal, "cmp.vtables");
  Builder.CreateAssumption(Cmp);
}

void CodeGenFunction::EmitVTableAssumptionLoads(const CXXRecordDecl *ClassDecl,
                                                Address This) {
  if (CGM.getCXXABI().doStructorsInitializeVPtrs(ClassDecl))
    for (const VPtr &Vptr : getVTablePointers(ClassDecl))
      EmitVTableAssumptionLoad(Vptr, This);
}

void
CodeGenFunction::EmitSynthesizedCXXCopyCtorCall(const CXXConstructorDecl *D,
                                                Address This, Address Src,
                                                const CXXConstructExpr *E) {
  const FunctionProtoType *FPT = D->getType()->castAs<FunctionProtoType>();

  CallArgList Args;

  // Push the this ptr.
  Args.add(RValue::get(getAsNaturalPointerTo(This, D->getThisType())),
           D->getThisType());

  // Push the src ptr.
  QualType QT = *(FPT->param_type_begin());
  llvm::Type *t = CGM.getTypes().ConvertType(QT);
  llvm::Value *Val = getAsNaturalPointerTo(Src, D->getThisType());
  llvm::Value *SrcVal = Builder.CreateBitCast(Val, t);
  Args.add(RValue::get(SrcVal), QT);

  // Skip over first argument (Src).
  EmitCallArgs(Args, FPT, drop_begin(E->arguments(), 1), E->getConstructor(),
               /*ParamsToSkip*/ 1);

  EmitCXXConstructorCall(D, Ctor_Complete, /*ForVirtualBase*/false,
                         /*Delegating*/false, This, Args,
                         AggValueSlot::MayOverlap, E->getExprLoc(),
                         /*NewPointerIsChecked*/false);
}

void
CodeGenFunction::EmitDelegateCXXConstructorCall(const CXXConstructorDecl *Ctor,
                                                CXXCtorType CtorType,
                                                const FunctionArgList &Args,
                                                SourceLocation Loc) {
  CallArgList DelegateArgs;

  FunctionArgList::const_iterator I = Args.begin(), E = Args.end();
  assert(I != E && "no parameters to constructor");

  // this
  Address This = LoadCXXThisAddress();
  DelegateArgs.add(RValue::get(getAsNaturalPointerTo(
                       This, (*I)->getType()->getPointeeType())),
                   (*I)->getType());
  ++I;

  // FIXME: The location of the VTT parameter in the parameter list is
  // specific to the Itanium ABI and shouldn't be hardcoded here.
  if (CGM.getCXXABI().NeedsVTTParameter(CurGD)) {
    assert(I != E && "cannot skip vtt parameter, already done with args");
    assert((*I)->getType()->isPointerType() &&
           "skipping parameter not of vtt type");
    ++I;
  }

  // Explicit arguments.
  for (; I != E; ++I) {
    const VarDecl *param = *I;
    // FIXME: per-argument source location
    EmitDelegateCallArg(DelegateArgs, param, Loc);
  }

  EmitCXXConstructorCall(Ctor, CtorType, /*ForVirtualBase=*/false,
                         /*Delegating=*/true, This, DelegateArgs,
                         AggValueSlot::MayOverlap, Loc,
                         /*NewPointerIsChecked=*/true);
}

namespace {
  struct CallDelegatingCtorDtor final : EHScopeStack::Cleanup {
    const CXXDestructorDecl *Dtor;
    Address Addr;
    CXXDtorType Type;

    CallDelegatingCtorDtor(const CXXDestructorDecl *D, Address Addr,
                           CXXDtorType Type)
      : Dtor(D), Addr(Addr), Type(Type) {}

    void Emit(CodeGenFunction &CGF, Flags flags) override {
      // We are calling the destructor from within the constructor.
      // Therefore, "this" should have the expected type.
      QualType ThisTy = Dtor->getFunctionObjectParameterType();
      CGF.EmitCXXDestructorCall(Dtor, Type, /*ForVirtualBase=*/false,
                                /*Delegating=*/true, Addr, ThisTy);
    }
  };
} // end anonymous namespace

void
CodeGenFunction::EmitDelegatingCXXConstructorCall(const CXXConstructorDecl *Ctor,
                                                  const FunctionArgList &Args) {
  assert(Ctor->isDelegatingConstructor());

  Address ThisPtr = LoadCXXThisAddress();

  AggValueSlot AggSlot =
    AggValueSlot::forAddr(ThisPtr, Qualifiers(),
                          AggValueSlot::IsDestructed,
                          AggValueSlot::DoesNotNeedGCBarriers,
                          AggValueSlot::IsNotAliased,
                          AggValueSlot::MayOverlap,
                          AggValueSlot::IsNotZeroed,
                          // Checks are made by the code that calls constructor.
                          AggValueSlot::IsSanitizerChecked);

  EmitAggExpr(Ctor->init_begin()[0]->getInit(), AggSlot);

  const CXXRecordDecl *ClassDecl = Ctor->getParent();
  if (CGM.getLangOpts().Exceptions && !ClassDecl->hasTrivialDestructor()) {
    CXXDtorType Type =
      CurGD.getCtorType() == Ctor_Complete ? Dtor_Complete : Dtor_Base;

    EHStack.pushCleanup<CallDelegatingCtorDtor>(EHCleanup,
                                                ClassDecl->getDestructor(),
                                                ThisPtr, Type);
  }
}

void CodeGenFunction::EmitCXXDestructorCall(const CXXDestructorDecl *DD,
                                            CXXDtorType Type,
                                            bool ForVirtualBase,
                                            bool Delegating, Address This,
                                            QualType ThisTy) {
  CGM.getCXXABI().EmitDestructorCall(*this, DD, Type, ForVirtualBase,
                                     Delegating, This, ThisTy);
}

namespace {
  struct CallLocalDtor final : EHScopeStack::Cleanup {
    const CXXDestructorDecl *Dtor;
    Address Addr;
    QualType Ty;

    CallLocalDtor(const CXXDestructorDecl *D, Address Addr, QualType Ty)
        : Dtor(D), Addr(Addr), Ty(Ty) {}

    void Emit(CodeGenFunction &CGF, Flags flags) override {
      CGF.EmitCXXDestructorCall(Dtor, Dtor_Complete,
                                /*ForVirtualBase=*/false,
                                /*Delegating=*/false, Addr, Ty);
    }
  };
} // end anonymous namespace

void CodeGenFunction::PushDestructorCleanup(const CXXDestructorDecl *D,
                                            QualType T, Address Addr) {
  EHStack.pushCleanup<CallLocalDtor>(NormalAndEHCleanup, D, Addr, T);
}

void CodeGenFunction::PushDestructorCleanup(QualType T, Address Addr) {
  CXXRecordDecl *ClassDecl = T->getAsCXXRecordDecl();
  if (!ClassDecl) return;
  if (ClassDecl->hasTrivialDestructor()) return;

  const CXXDestructorDecl *D = ClassDecl->getDestructor();
  assert(D && D->isUsed() && "destructor not marked as used!");
  PushDestructorCleanup(D, T, Addr);
}

void CodeGenFunction::InitializeVTablePointer(const VPtr &Vptr) {
  // Compute the address point.
  llvm::Value *VTableAddressPoint =
      CGM.getCXXABI().getVTableAddressPointInStructor(
          *this, Vptr.VTableClass, Vptr.Base, Vptr.NearestVBase);

  if (!VTableAddressPoint)
    return;

  // Compute where to store the address point.
  llvm::Value *VirtualOffset = nullptr;
  CharUnits NonVirtualOffset = CharUnits::Zero();

  if (CGM.getCXXABI().isVirtualOffsetNeededForVTableField(*this, Vptr)) {
    // We need to use the virtual base offset offset because the virtual base
    // might have a different offset in the most derived class.

    VirtualOffset = CGM.getCXXABI().GetVirtualBaseClassOffset(
        *this, LoadCXXThisAddress(), Vptr.VTableClass, Vptr.NearestVBase);
    NonVirtualOffset = Vptr.OffsetFromNearestVBase;
  } else {
    // We can just use the base offset in the complete class.
    NonVirtualOffset = Vptr.Base.getBaseOffset();
  }

  // Apply the offsets.
  Address VTableField = LoadCXXThisAddress();
  if (!NonVirtualOffset.isZero() || VirtualOffset)
    VTableField = ApplyNonVirtualAndVirtualOffset(
        *this, VTableField, NonVirtualOffset, VirtualOffset, Vptr.VTableClass,
        Vptr.NearestVBase);

  // Finally, store the address point. Use the same LLVM types as the field to
  // support optimization.
  unsigned GlobalsAS = CGM.getDataLayout().getDefaultGlobalsAddressSpace();
  unsigned ProgAS = CGM.getDataLayout().getProgramAddressSpace();
  llvm::Type *VTablePtrTy =
      llvm::FunctionType::get(CGM.Int32Ty, /*isVarArg=*/true)
          ->getPointerTo(ProgAS)
          ->getPointerTo(GlobalsAS);
  llvm::Type *PtrTy = llvm::PointerType::get(CGM.getLLVMContext(), GlobalsAS);
  // vtable field is derived from `this` pointer, therefore they should be in
  // the same addr space. Note that this might not be LLVM address space 0.
  VTableField = VTableField.withElementType(PtrTy);

  if (auto AuthenticationInfo = CGM.getVTablePointerAuthInfo(
          this, Vptr.Base.getBase(), VTableField.emitRawPointer(*this)))
    VTableAddressPoint =
        EmitPointerAuthSign(*AuthenticationInfo, VTableAddressPoint);

  llvm::StoreInst *Store = Builder.CreateStore(VTableAddressPoint, VTableField);
  TBAAAccessInfo TBAAInfo = CGM.getTBAAVTablePtrAccessInfo(VTablePtrTy);
  CGM.DecorateInstructionWithTBAA(Store, TBAAInfo);
  if (CGM.getCodeGenOpts().OptimizationLevel > 0 &&
      CGM.getCodeGenOpts().StrictVTablePointers)
    CGM.DecorateInstructionWithInvariantGroup(Store, Vptr.VTableClass);
}

CodeGenFunction::VPtrsVector
CodeGenFunction::getVTablePointers(const CXXRecordDecl *VTableClass) {
  CodeGenFunction::VPtrsVector VPtrsResult;
  VisitedVirtualBasesSetTy VBases;
  getVTablePointers(BaseSubobject(VTableClass, CharUnits::Zero()),
                    /*NearestVBase=*/nullptr,
                    /*OffsetFromNearestVBase=*/CharUnits::Zero(),
                    /*BaseIsNonVirtualPrimaryBase=*/false, VTableClass, VBases,
                    VPtrsResult);
  return VPtrsResult;
}

void CodeGenFunction::getVTablePointers(BaseSubobject Base,
                                        const CXXRecordDecl *NearestVBase,
                                        CharUnits OffsetFromNearestVBase,
                                        bool BaseIsNonVirtualPrimaryBase,
                                        const CXXRecordDecl *VTableClass,
                                        VisitedVirtualBasesSetTy &VBases,
                                        VPtrsVector &Vptrs) {
  // If this base is a non-virtual primary base the address point has already
  // been set.
  if (!BaseIsNonVirtualPrimaryBase) {
    // Initialize the vtable pointer for this base.
    VPtr Vptr = {Base, NearestVBase, OffsetFromNearestVBase, VTableClass};
    Vptrs.push_back(Vptr);
  }

  const CXXRecordDecl *RD = Base.getBase();

  // Traverse bases.
  for (const auto &I : RD->bases()) {
<<<<<<< HEAD
    auto *BaseDecl = cast<CXXRecordDecl>(
                         I.getType()->castAs<RecordType>()->getOriginalDecl())
                         ->getDefinitionOrSelf();

=======
    auto *BaseDecl = I.getType()->castAsCXXRecordDecl();
>>>>>>> 35227056
    // Ignore classes without a vtable.
    if (!BaseDecl->isDynamicClass())
      continue;

    CharUnits BaseOffset;
    CharUnits BaseOffsetFromNearestVBase;
    bool BaseDeclIsNonVirtualPrimaryBase;

    if (I.isVirtual()) {
      // Check if we've visited this virtual base before.
      if (!VBases.insert(BaseDecl).second)
        continue;

      const ASTRecordLayout &Layout =
        getContext().getASTRecordLayout(VTableClass);

      BaseOffset = Layout.getVBaseClassOffset(BaseDecl);
      BaseOffsetFromNearestVBase = CharUnits::Zero();
      BaseDeclIsNonVirtualPrimaryBase = false;
    } else {
      const ASTRecordLayout &Layout = getContext().getASTRecordLayout(RD);

      BaseOffset = Base.getBaseOffset() + Layout.getBaseClassOffset(BaseDecl);
      BaseOffsetFromNearestVBase =
        OffsetFromNearestVBase + Layout.getBaseClassOffset(BaseDecl);
      BaseDeclIsNonVirtualPrimaryBase = Layout.getPrimaryBase() == BaseDecl;
    }

    getVTablePointers(
        BaseSubobject(BaseDecl, BaseOffset),
        I.isVirtual() ? BaseDecl : NearestVBase, BaseOffsetFromNearestVBase,
        BaseDeclIsNonVirtualPrimaryBase, VTableClass, VBases, Vptrs);
  }
}

void CodeGenFunction::InitializeVTablePointers(const CXXRecordDecl *RD) {
  // Ignore classes without a vtable.
  if (!RD->isDynamicClass())
    return;

  // Initialize the vtable pointers for this class and all of its bases.
  if (CGM.getCXXABI().doStructorsInitializeVPtrs(RD))
    for (const VPtr &Vptr : getVTablePointers(RD))
      InitializeVTablePointer(Vptr);

  if (RD->getNumVBases())
    CGM.getCXXABI().initializeHiddenVirtualInheritanceMembers(*this, RD);
}

llvm::Value *CodeGenFunction::GetVTablePtr(Address This,
                                           llvm::Type *VTableTy,
                                           const CXXRecordDecl *RD,
                                           VTableAuthMode AuthMode) {
  Address VTablePtrSrc = This.withElementType(VTableTy);
  llvm::Instruction *VTable = Builder.CreateLoad(VTablePtrSrc, "vtable");
  TBAAAccessInfo TBAAInfo = CGM.getTBAAVTablePtrAccessInfo(VTableTy);
  CGM.DecorateInstructionWithTBAA(VTable, TBAAInfo);

  if (auto AuthenticationInfo =
          CGM.getVTablePointerAuthInfo(this, RD, This.emitRawPointer(*this))) {
    if (AuthMode != VTableAuthMode::UnsafeUbsanStrip) {
      VTable = cast<llvm::Instruction>(
          EmitPointerAuthAuth(*AuthenticationInfo, VTable));
      if (AuthMode == VTableAuthMode::MustTrap) {
        // This is clearly suboptimal but until we have an ability
        // to rely on the authentication intrinsic trapping and force
        // an authentication to occur we don't really have a choice.
        VTable =
            cast<llvm::Instruction>(Builder.CreateBitCast(VTable, Int8PtrTy));
        Builder.CreateLoad(RawAddress(VTable, Int8Ty, CGM.getPointerAlign()),
                           /* IsVolatile */ true);
      }
    } else {
      VTable = cast<llvm::Instruction>(EmitPointerAuthAuth(
          CGPointerAuthInfo(0, PointerAuthenticationMode::Strip, false, false,
                            nullptr),
          VTable));
    }
  }

  if (CGM.getCodeGenOpts().OptimizationLevel > 0 &&
      CGM.getCodeGenOpts().StrictVTablePointers)
    CGM.DecorateInstructionWithInvariantGroup(VTable, RD);

  return VTable;
}

// If a class has a single non-virtual base and does not introduce or override
// virtual member functions or fields, it will have the same layout as its base.
// This function returns the least derived such class.
//
// Casting an instance of a base class to such a derived class is technically
// undefined behavior, but it is a relatively common hack for introducing member
// functions on class instances with specific properties (e.g. llvm::Operator)
// that works under most compilers and should not have security implications, so
// we allow it by default. It can be disabled with -fsanitize=cfi-cast-strict.
static const CXXRecordDecl *
LeastDerivedClassWithSameLayout(const CXXRecordDecl *RD) {
  if (!RD->field_empty())
    return RD;

  if (RD->getNumVBases() != 0)
    return RD;

  if (RD->getNumBases() != 1)
    return RD;

  for (const CXXMethodDecl *MD : RD->methods()) {
    if (MD->isVirtual()) {
      // Virtual member functions are only ok if they are implicit destructors
      // because the implicit destructor will have the same semantics as the
      // base class's destructor if no fields are added.
      if (isa<CXXDestructorDecl>(MD) && MD->isImplicit())
        continue;
      return RD;
    }
  }

  return LeastDerivedClassWithSameLayout(
      RD->bases_begin()->getType()->getAsCXXRecordDecl());
}

void CodeGenFunction::EmitTypeMetadataCodeForVCall(const CXXRecordDecl *RD,
                                                   llvm::Value *VTable,
                                                   SourceLocation Loc) {
  if (SanOpts.has(SanitizerKind::CFIVCall))
    EmitVTablePtrCheckForCall(RD, VTable, CodeGenFunction::CFITCK_VCall, Loc);
  else if (CGM.getCodeGenOpts().WholeProgramVTables &&
           // Don't insert type test assumes if we are forcing public
           // visibility.
           !CGM.AlwaysHasLTOVisibilityPublic(RD)) {
    CanQualType Ty = CGM.getContext().getCanonicalTagType(RD);
    llvm::Metadata *MD = CGM.CreateMetadataIdentifierForType(Ty);
    llvm::Value *TypeId =
        llvm::MetadataAsValue::get(CGM.getLLVMContext(), MD);

    // If we already know that the call has hidden LTO visibility, emit
    // @llvm.type.test(). Otherwise emit @llvm.public.type.test(), which WPD
    // will convert to @llvm.type.test() if we assert at link time that we have
    // whole program visibility.
    llvm::Intrinsic::ID IID = CGM.HasHiddenLTOVisibility(RD)
                                  ? llvm::Intrinsic::type_test
                                  : llvm::Intrinsic::public_type_test;
    llvm::Value *TypeTest =
        Builder.CreateCall(CGM.getIntrinsic(IID), {VTable, TypeId});
    Builder.CreateCall(CGM.getIntrinsic(llvm::Intrinsic::assume), TypeTest);
  }
}

/// Converts the CFITypeCheckKind into SanitizerKind::SanitizerOrdinal and
/// llvm::SanitizerStatKind.
static std::pair<SanitizerKind::SanitizerOrdinal, llvm::SanitizerStatKind>
SanitizerInfoFromCFICheckKind(CodeGenFunction::CFITypeCheckKind TCK) {
  switch (TCK) {
  case CodeGenFunction::CFITCK_VCall:
    return std::make_pair(SanitizerKind::SO_CFIVCall, llvm::SanStat_CFI_VCall);
  case CodeGenFunction::CFITCK_NVCall:
    return std::make_pair(SanitizerKind::SO_CFINVCall,
                          llvm::SanStat_CFI_NVCall);
  case CodeGenFunction::CFITCK_DerivedCast:
    return std::make_pair(SanitizerKind::SO_CFIDerivedCast,
                          llvm::SanStat_CFI_DerivedCast);
  case CodeGenFunction::CFITCK_UnrelatedCast:
    return std::make_pair(SanitizerKind::SO_CFIUnrelatedCast,
                          llvm::SanStat_CFI_UnrelatedCast);
  case CodeGenFunction::CFITCK_ICall:
  case CodeGenFunction::CFITCK_NVMFCall:
  case CodeGenFunction::CFITCK_VMFCall:
    llvm_unreachable("unexpected sanitizer kind");
  }
  llvm_unreachable("Unknown CFITypeCheckKind enum");
}

void CodeGenFunction::EmitVTablePtrCheckForCall(const CXXRecordDecl *RD,
                                                llvm::Value *VTable,
                                                CFITypeCheckKind TCK,
                                                SourceLocation Loc) {
  if (!SanOpts.has(SanitizerKind::CFICastStrict))
    RD = LeastDerivedClassWithSameLayout(RD);

  auto [Ordinal, _] = SanitizerInfoFromCFICheckKind(TCK);
  SanitizerDebugLocation SanScope(this, {Ordinal},
                                  SanitizerHandler::CFICheckFail);

  EmitVTablePtrCheck(RD, VTable, TCK, Loc);
}

void CodeGenFunction::EmitVTablePtrCheckForCast(QualType T, Address Derived,
                                                bool MayBeNull,
                                                CFITypeCheckKind TCK,
                                                SourceLocation Loc) {
  if (!getLangOpts().CPlusPlus)
    return;

  const auto *ClassDecl = T->getAsCXXRecordDecl();
  if (!ClassDecl)
    return;

<<<<<<< HEAD
  const auto *ClassDecl =
      cast<CXXRecordDecl>(ClassTy->getOriginalDecl())->getDefinitionOrSelf();

=======
>>>>>>> 35227056
  if (!ClassDecl->isCompleteDefinition() || !ClassDecl->isDynamicClass())
    return;

  if (!SanOpts.has(SanitizerKind::CFICastStrict))
    ClassDecl = LeastDerivedClassWithSameLayout(ClassDecl);

  auto [Ordinal, _] = SanitizerInfoFromCFICheckKind(TCK);
  SanitizerDebugLocation SanScope(this, {Ordinal},
                                  SanitizerHandler::CFICheckFail);

  llvm::BasicBlock *ContBlock = nullptr;

  if (MayBeNull) {
    llvm::Value *DerivedNotNull =
        Builder.CreateIsNotNull(Derived.emitRawPointer(*this), "cast.nonnull");

    llvm::BasicBlock *CheckBlock = createBasicBlock("cast.check");
    ContBlock = createBasicBlock("cast.cont");

    Builder.CreateCondBr(DerivedNotNull, CheckBlock, ContBlock);

    EmitBlock(CheckBlock);
  }

  llvm::Value *VTable;
  std::tie(VTable, ClassDecl) =
      CGM.getCXXABI().LoadVTablePtr(*this, Derived, ClassDecl);

  EmitVTablePtrCheck(ClassDecl, VTable, TCK, Loc);

  if (MayBeNull) {
    Builder.CreateBr(ContBlock);
    EmitBlock(ContBlock);
  }
}

void CodeGenFunction::EmitVTablePtrCheck(const CXXRecordDecl *RD,
                                         llvm::Value *VTable,
                                         CFITypeCheckKind TCK,
                                         SourceLocation Loc) {
  assert(IsSanitizerScope);

  if (!CGM.getCodeGenOpts().SanitizeCfiCrossDso &&
      !CGM.HasHiddenLTOVisibility(RD))
    return;

  auto [M, SSK] = SanitizerInfoFromCFICheckKind(TCK);

  std::string TypeName = RD->getQualifiedNameAsString();
  if (getContext().getNoSanitizeList().containsType(
          SanitizerMask::bitPosToMask(M), TypeName))
    return;

  EmitSanitizerStatReport(SSK);

  CanQualType T = CGM.getContext().getCanonicalTagType(RD);
  llvm::Metadata *MD = CGM.CreateMetadataIdentifierForType(T);
  llvm::Value *TypeId = llvm::MetadataAsValue::get(getLLVMContext(), MD);

  llvm::Value *TypeTest = Builder.CreateCall(
      CGM.getIntrinsic(llvm::Intrinsic::type_test), {VTable, TypeId});

  llvm::Constant *StaticData[] = {
      llvm::ConstantInt::get(Int8Ty, TCK),
      EmitCheckSourceLocation(Loc),
      EmitCheckTypeDescriptor(T),
  };

  auto CrossDsoTypeId = CGM.CreateCrossDsoCfiTypeId(MD);
  if (CGM.getCodeGenOpts().SanitizeCfiCrossDso && CrossDsoTypeId) {
    EmitCfiSlowPathCheck(M, TypeTest, CrossDsoTypeId, VTable, StaticData);
    return;
  }

  if (CGM.getCodeGenOpts().SanitizeTrap.has(M)) {
    bool NoMerge = !CGM.getCodeGenOpts().SanitizeMergeHandlers.has(M);
    EmitTrapCheck(TypeTest, SanitizerHandler::CFICheckFail, NoMerge);
    return;
  }

  llvm::Value *AllVtables = llvm::MetadataAsValue::get(
      CGM.getLLVMContext(),
      llvm::MDString::get(CGM.getLLVMContext(), "all-vtables"));
  llvm::Value *ValidVtable = Builder.CreateCall(
      CGM.getIntrinsic(llvm::Intrinsic::type_test), {VTable, AllVtables});
  EmitCheck(std::make_pair(TypeTest, M), SanitizerHandler::CFICheckFail,
            StaticData, {VTable, ValidVtable});
}

bool CodeGenFunction::ShouldEmitVTableTypeCheckedLoad(const CXXRecordDecl *RD) {
  if (!CGM.getCodeGenOpts().WholeProgramVTables ||
      !CGM.HasHiddenLTOVisibility(RD))
    return false;

  if (CGM.getCodeGenOpts().VirtualFunctionElimination)
    return true;

  if (!SanOpts.has(SanitizerKind::CFIVCall) ||
      !CGM.getCodeGenOpts().SanitizeTrap.has(SanitizerKind::CFIVCall))
    return false;

  std::string TypeName = RD->getQualifiedNameAsString();
  return !getContext().getNoSanitizeList().containsType(SanitizerKind::CFIVCall,
                                                        TypeName);
}

llvm::Value *CodeGenFunction::EmitVTableTypeCheckedLoad(
    const CXXRecordDecl *RD, llvm::Value *VTable, llvm::Type *VTableTy,
    uint64_t VTableByteOffset) {
  auto CheckOrdinal = SanitizerKind::SO_CFIVCall;
  auto CheckHandler = SanitizerHandler::CFICheckFail;
  SanitizerDebugLocation SanScope(this, {CheckOrdinal}, CheckHandler);

  EmitSanitizerStatReport(llvm::SanStat_CFI_VCall);

  CanQualType T = CGM.getContext().getCanonicalTagType(RD);
  llvm::Metadata *MD = CGM.CreateMetadataIdentifierForType(T);
  llvm::Value *TypeId = llvm::MetadataAsValue::get(CGM.getLLVMContext(), MD);

  auto CheckedLoadIntrinsic = CGM.getVTables().useRelativeLayout()
                                  ? llvm::Intrinsic::type_checked_load_relative
                                  : llvm::Intrinsic::type_checked_load;
  llvm::Value *CheckedLoad = Builder.CreateCall(
      CGM.getIntrinsic(CheckedLoadIntrinsic),
      {VTable, llvm::ConstantInt::get(Int32Ty, VTableByteOffset), TypeId});

  llvm::Value *CheckResult = Builder.CreateExtractValue(CheckedLoad, 1);

  std::string TypeName = RD->getQualifiedNameAsString();
  if (SanOpts.has(SanitizerKind::CFIVCall) &&
      !getContext().getNoSanitizeList().containsType(SanitizerKind::CFIVCall,
                                                     TypeName)) {
    EmitCheck(std::make_pair(CheckResult, CheckOrdinal), CheckHandler, {}, {});
  }

  return Builder.CreateBitCast(Builder.CreateExtractValue(CheckedLoad, 0),
                               VTableTy);
}

void CodeGenFunction::EmitForwardingCallToLambda(
    const CXXMethodDecl *callOperator, CallArgList &callArgs,
    const CGFunctionInfo *calleeFnInfo, llvm::Constant *calleePtr) {
  // Get the address of the call operator.
  if (!calleeFnInfo)
    calleeFnInfo = &CGM.getTypes().arrangeCXXMethodDeclaration(callOperator);

  if (!calleePtr)
    calleePtr =
        CGM.GetAddrOfFunction(GlobalDecl(callOperator),
                              CGM.getTypes().GetFunctionType(*calleeFnInfo));

  // Prepare the return slot.
  const FunctionProtoType *FPT =
    callOperator->getType()->castAs<FunctionProtoType>();
  QualType resultType = FPT->getReturnType();
  ReturnValueSlot returnSlot;
  if (!resultType->isVoidType() &&
      calleeFnInfo->getReturnInfo().getKind() == ABIArgInfo::Indirect &&
      !hasScalarEvaluationKind(calleeFnInfo->getReturnType()))
    returnSlot =
        ReturnValueSlot(ReturnValue, resultType.isVolatileQualified(),
                        /*IsUnused=*/false, /*IsExternallyDestructed=*/true);

  // We don't need to separately arrange the call arguments because
  // the call can't be variadic anyway --- it's impossible to forward
  // variadic arguments.

  // Now emit our call.
  auto callee = CGCallee::forDirect(calleePtr, GlobalDecl(callOperator));
  RValue RV = EmitCall(*calleeFnInfo, callee, returnSlot, callArgs);

  // If necessary, copy the returned value into the slot.
  if (!resultType->isVoidType() && returnSlot.isNull()) {
    if (getLangOpts().ObjCAutoRefCount && resultType->isObjCRetainableType()) {
      RV = RValue::get(EmitARCRetainAutoreleasedReturnValue(RV.getScalarVal()));
    }
    EmitReturnOfRValue(RV, resultType);
  } else
    EmitBranchThroughCleanup(ReturnBlock);
}

void CodeGenFunction::EmitLambdaBlockInvokeBody() {
  const BlockDecl *BD = BlockInfo->getBlockDecl();
  const VarDecl *variable = BD->capture_begin()->getVariable();
  const CXXRecordDecl *Lambda = variable->getType()->getAsCXXRecordDecl();
  const CXXMethodDecl *CallOp = Lambda->getLambdaCallOperator();

  if (CallOp->isVariadic()) {
    // FIXME: Making this work correctly is nasty because it requires either
    // cloning the body of the call operator or making the call operator
    // forward.
    CGM.ErrorUnsupported(CurCodeDecl, "lambda conversion to variadic function");
    return;
  }

  // Start building arguments for forwarding call
  CallArgList CallArgs;

  CanQualType ThisType =
      getContext().getPointerType(getContext().getCanonicalTagType(Lambda));
  Address ThisPtr = GetAddrOfBlockDecl(variable);
  CallArgs.add(RValue::get(getAsNaturalPointerTo(ThisPtr, ThisType)), ThisType);

  // Add the rest of the parameters.
  for (auto *param : BD->parameters())
    EmitDelegateCallArg(CallArgs, param, param->getBeginLoc());

  assert(!Lambda->isGenericLambda() &&
            "generic lambda interconversion to block not implemented");
  EmitForwardingCallToLambda(CallOp, CallArgs);
}

void CodeGenFunction::EmitLambdaStaticInvokeBody(const CXXMethodDecl *MD) {
  if (MD->isVariadic()) {
    // FIXME: Making this work correctly is nasty because it requires either
    // cloning the body of the call operator or making the call operator
    // forward.
    CGM.ErrorUnsupported(MD, "lambda conversion to variadic function");
    return;
  }

  const CXXRecordDecl *Lambda = MD->getParent();

  // Start building arguments for forwarding call
  CallArgList CallArgs;

  CanQualType LambdaType = getContext().getCanonicalTagType(Lambda);
  CanQualType ThisType = getContext().getPointerType(LambdaType);
  Address ThisPtr = CreateMemTemp(LambdaType, "unused.capture");
  CallArgs.add(RValue::get(ThisPtr.emitRawPointer(*this)), ThisType);

  EmitLambdaDelegatingInvokeBody(MD, CallArgs);
}

void CodeGenFunction::EmitLambdaDelegatingInvokeBody(const CXXMethodDecl *MD,
                                                     CallArgList &CallArgs) {
  // Add the rest of the forwarded parameters.
  for (auto *Param : MD->parameters())
    EmitDelegateCallArg(CallArgs, Param, Param->getBeginLoc());

  const CXXRecordDecl *Lambda = MD->getParent();
  const CXXMethodDecl *CallOp = Lambda->getLambdaCallOperator();
  // For a generic lambda, find the corresponding call operator specialization
  // to which the call to the static-invoker shall be forwarded.
  if (Lambda->isGenericLambda()) {
    assert(MD->isFunctionTemplateSpecialization());
    const TemplateArgumentList *TAL = MD->getTemplateSpecializationArgs();
    FunctionTemplateDecl *CallOpTemplate = CallOp->getDescribedFunctionTemplate();
    void *InsertPos = nullptr;
    FunctionDecl *CorrespondingCallOpSpecialization =
        CallOpTemplate->findSpecialization(TAL->asArray(), InsertPos);
    assert(CorrespondingCallOpSpecialization);
    CallOp = cast<CXXMethodDecl>(CorrespondingCallOpSpecialization);
  }

  // Special lambda forwarding when there are inalloca parameters.
  if (hasInAllocaArg(MD)) {
    const CGFunctionInfo *ImplFnInfo = nullptr;
    llvm::Function *ImplFn = nullptr;
    EmitLambdaInAllocaImplFn(CallOp, &ImplFnInfo, &ImplFn);

    EmitForwardingCallToLambda(CallOp, CallArgs, ImplFnInfo, ImplFn);
    return;
  }

  EmitForwardingCallToLambda(CallOp, CallArgs);
}

void CodeGenFunction::EmitLambdaInAllocaCallOpBody(const CXXMethodDecl *MD) {
  if (MD->isVariadic()) {
    // FIXME: Making this work correctly is nasty because it requires either
    // cloning the body of the call operator or making the call operator forward.
    CGM.ErrorUnsupported(MD, "lambda conversion to variadic function");
    return;
  }

  // Forward %this argument.
  CallArgList CallArgs;
  CanQualType LambdaType = getContext().getCanonicalTagType(MD->getParent());
  CanQualType ThisType = getContext().getPointerType(LambdaType);
  llvm::Value *ThisArg = CurFn->getArg(0);
  CallArgs.add(RValue::get(ThisArg), ThisType);

  EmitLambdaDelegatingInvokeBody(MD, CallArgs);
}

void CodeGenFunction::EmitLambdaInAllocaImplFn(
    const CXXMethodDecl *CallOp, const CGFunctionInfo **ImplFnInfo,
    llvm::Function **ImplFn) {
  const CGFunctionInfo &FnInfo =
      CGM.getTypes().arrangeCXXMethodDeclaration(CallOp);
  llvm::Function *CallOpFn =
      cast<llvm::Function>(CGM.GetAddrOfFunction(GlobalDecl(CallOp)));

  // Emit function containing the original call op body. __invoke will delegate
  // to this function.
  SmallVector<CanQualType, 4> ArgTypes;
  for (auto I = FnInfo.arg_begin(); I != FnInfo.arg_end(); ++I)
    ArgTypes.push_back(I->type);
  *ImplFnInfo = &CGM.getTypes().arrangeLLVMFunctionInfo(
      FnInfo.getReturnType(), FnInfoOpts::IsDelegateCall, ArgTypes,
      FnInfo.getExtInfo(), {}, FnInfo.getRequiredArgs());

  // Create mangled name as if this was a method named __impl. If for some
  // reason the name doesn't look as expected then just tack __impl to the
  // front.
  // TODO: Use the name mangler to produce the right name instead of using
  // string replacement.
  StringRef CallOpName = CallOpFn->getName();
  std::string ImplName;
  if (size_t Pos = CallOpName.find_first_of("<lambda"))
    ImplName = ("?__impl@" + CallOpName.drop_front(Pos)).str();
  else
    ImplName = ("__impl" + CallOpName).str();

  llvm::Function *Fn = CallOpFn->getParent()->getFunction(ImplName);
  if (!Fn) {
    Fn = llvm::Function::Create(CGM.getTypes().GetFunctionType(**ImplFnInfo),
                                llvm::GlobalValue::InternalLinkage, ImplName,
                                CGM.getModule());
    CGM.SetInternalFunctionAttributes(CallOp, Fn, **ImplFnInfo);

    const GlobalDecl &GD = GlobalDecl(CallOp);
    const auto *D = cast<FunctionDecl>(GD.getDecl());
    CodeGenFunction(CGM).GenerateCode(GD, Fn, **ImplFnInfo);
    CGM.SetLLVMFunctionAttributesForDefinition(D, Fn);
  }
  *ImplFn = Fn;
}<|MERGE_RESOLUTION|>--- conflicted
+++ resolved
@@ -180,15 +180,7 @@
     // Get the layout.
     const ASTRecordLayout &Layout = Context.getASTRecordLayout(RD);
 
-<<<<<<< HEAD
-    const auto *BaseDecl =
-        cast<CXXRecordDecl>(
-            Base->getType()->castAs<RecordType>()->getOriginalDecl())
-            ->getDefinitionOrSelf();
-
-=======
     const auto *BaseDecl = Base->getType()->castAsCXXRecordDecl();
->>>>>>> 35227056
     // Add the offset.
     Offset += Layout.getBaseClassOffset(BaseDecl);
 
@@ -307,13 +299,7 @@
   // *start* with a step down to the correct virtual base subobject,
   // and hence will not require any further steps.
   if ((*Start)->isVirtual()) {
-<<<<<<< HEAD
-    VBase = cast<CXXRecordDecl>(
-                (*Start)->getType()->castAs<RecordType>()->getOriginalDecl())
-                ->getDefinitionOrSelf();
-=======
     VBase = (*Start)->getType()->castAsCXXRecordDecl();
->>>>>>> 35227056
     ++Start;
   }
 
@@ -568,14 +554,7 @@
 
   Address ThisPtr = CGF.LoadCXXThisAddress();
 
-<<<<<<< HEAD
-  const Type *BaseType = BaseInit->getBaseClass();
-  const auto *BaseClassDecl =
-      cast<CXXRecordDecl>(BaseType->castAs<RecordType>()->getOriginalDecl())
-          ->getDefinitionOrSelf();
-=======
   const auto *BaseClassDecl = BaseInit->getBaseClass()->castAsCXXRecordDecl();
->>>>>>> 35227056
 
   bool isBaseVirtual = BaseInit->isBaseVirtual();
 
@@ -1280,14 +1259,7 @@
 
 static bool isInitializerOfDynamicClass(const CXXCtorInitializer *BaseInit) {
   const Type *BaseType = BaseInit->getBaseClass();
-<<<<<<< HEAD
-  const auto *BaseClassDecl =
-      cast<CXXRecordDecl>(BaseType->castAs<RecordType>()->getOriginalDecl())
-          ->getDefinitionOrSelf();
-  return BaseClassDecl->isDynamicClass();
-=======
   return BaseType->castAsCXXRecordDecl()->isDynamicClass();
->>>>>>> 35227056
 }
 
 /// EmitCtorPrologue - This routine generates necessary code to initialize
@@ -1411,14 +1383,7 @@
     if (I.isVirtual())
       continue;
 
-<<<<<<< HEAD
-    const CXXRecordDecl *NonVirtualBase =
-        cast<CXXRecordDecl>(
-            I.getType()->castAs<RecordType>()->getOriginalDecl())
-            ->getDefinitionOrSelf();
-=======
     const auto *NonVirtualBase = I.getType()->castAsCXXRecordDecl();
->>>>>>> 35227056
     if (!HasTrivialDestructorBody(Context, NonVirtualBase,
                                   MostDerivedClassDecl))
       return false;
@@ -1427,14 +1392,7 @@
   if (BaseClassDecl == MostDerivedClassDecl) {
     // Check virtual bases.
     for (const auto &I : BaseClassDecl->vbases()) {
-<<<<<<< HEAD
-      const auto *VirtualBase =
-          cast<CXXRecordDecl>(
-              I.getType()->castAs<RecordType>()->getOriginalDecl())
-              ->getDefinitionOrSelf();
-=======
       const auto *VirtualBase = I.getType()->castAsCXXRecordDecl();
->>>>>>> 35227056
       if (!HasTrivialDestructorBody(Context, VirtualBase,
                                     MostDerivedClassDecl))
         return false;
@@ -1454,12 +1412,6 @@
   if (!FieldClassDecl)
     return true;
 
-<<<<<<< HEAD
-  auto *FieldClassDecl =
-      cast<CXXRecordDecl>(RT->getOriginalDecl())->getDefinitionOrSelf();
-
-=======
->>>>>>> 35227056
   // The destructor for an implicit anonymous union member is never invoked.
   if (FieldClassDecl->isUnion() && FieldClassDecl->isAnonymousStructOrUnion())
     return true;
@@ -1954,15 +1906,7 @@
     // We push them in the forward order so that they'll be popped in
     // the reverse order.
     for (const auto &Base : ClassDecl->vbases()) {
-<<<<<<< HEAD
-      auto *BaseClassDecl =
-          cast<CXXRecordDecl>(
-              Base.getType()->castAs<RecordType>()->getOriginalDecl())
-              ->getDefinitionOrSelf();
-
-=======
       auto *BaseClassDecl = Base.getType()->castAsCXXRecordDecl();
->>>>>>> 35227056
       if (BaseClassDecl->hasTrivialDestructor()) {
         // Under SanitizeMemoryUseAfterDtor, poison the trivial base class
         // memory. For non-trival base classes the same is done in the class
@@ -2181,14 +2125,7 @@
 void CodeGenFunction::destroyCXXObject(CodeGenFunction &CGF,
                                        Address addr,
                                        QualType type) {
-<<<<<<< HEAD
-  const RecordType *rtype = type->castAs<RecordType>();
-  const auto *record =
-      cast<CXXRecordDecl>(rtype->getOriginalDecl())->getDefinitionOrSelf();
-  const CXXDestructorDecl *dtor = record->getDestructor();
-=======
   const CXXDestructorDecl *dtor = type->castAsCXXRecordDecl()->getDestructor();
->>>>>>> 35227056
   assert(!dtor->isTrivial());
   CGF.EmitCXXDestructorCall(dtor, Dtor_Complete, /*for vbase*/ false,
                             /*Delegating=*/false, addr, type);
@@ -2712,14 +2649,7 @@
 
   // Traverse bases.
   for (const auto &I : RD->bases()) {
-<<<<<<< HEAD
-    auto *BaseDecl = cast<CXXRecordDecl>(
-                         I.getType()->castAs<RecordType>()->getOriginalDecl())
-                         ->getDefinitionOrSelf();
-
-=======
     auto *BaseDecl = I.getType()->castAsCXXRecordDecl();
->>>>>>> 35227056
     // Ignore classes without a vtable.
     if (!BaseDecl->isDynamicClass())
       continue;
@@ -2918,12 +2848,6 @@
   if (!ClassDecl)
     return;
 
-<<<<<<< HEAD
-  const auto *ClassDecl =
-      cast<CXXRecordDecl>(ClassTy->getOriginalDecl())->getDefinitionOrSelf();
-
-=======
->>>>>>> 35227056
   if (!ClassDecl->isCompleteDefinition() || !ClassDecl->isDynamicClass())
     return;
 
