<<<<<<< HEAD
//===- HLSLBufferLayoutBuilder.cpp ----------------------------------------===//
//
// Part of the LLVM Project, under the Apache License v2.0 with LLVM Exceptions.
// See https://llvm.org/LICENSE.txt for license information.
// SPDX-License-Identifier: Apache-2.0 WITH LLVM-exception
//
//===----------------------------------------------------------------------===//

#include "HLSLBufferLayoutBuilder.h"
#include "CGHLSLRuntime.h"
#include "CodeGenModule.h"
#include "clang/AST/Type.h"
#include <climits>

//===----------------------------------------------------------------------===//
// Implementation of constant buffer layout common between DirectX and
// SPIR/SPIR-V.
//===----------------------------------------------------------------------===//

using namespace clang;
using namespace clang::CodeGen;
using llvm::hlsl::CBufferRowSizeInBytes;

namespace {

// Creates a new array type with the same dimentions but with the new
// element type.
static llvm::Type *
createArrayWithNewElementType(CodeGenModule &CGM,
                              const ConstantArrayType *ArrayType,
                              llvm::Type *NewElemType) {
  const clang::Type *ArrayElemType = ArrayType->getArrayElementTypeNoTypeQual();
  if (ArrayElemType->isConstantArrayType())
    NewElemType = createArrayWithNewElementType(
        CGM, cast<const ConstantArrayType>(ArrayElemType), NewElemType);
  return llvm::ArrayType::get(NewElemType, ArrayType->getSExtSize());
}

// Returns the size of a scalar or vector in bytes
static unsigned getScalarOrVectorSizeInBytes(llvm::Type *Ty) {
  assert(Ty->isVectorTy() || Ty->isIntegerTy() || Ty->isFloatingPointTy());
  if (Ty->isVectorTy()) {
    llvm::FixedVectorType *FVT = cast<llvm::FixedVectorType>(Ty);
    return FVT->getNumElements() *
           (FVT->getElementType()->getScalarSizeInBits() / 8);
  }
  return Ty->getScalarSizeInBits() / 8;
}

} // namespace

namespace clang {
namespace CodeGen {

// Creates a layout type for given struct or class with HLSL constant buffer
// layout taking into account PackOffsets, if provided.
// Previously created layout types are cached by CGHLSLRuntime.
//
// The function iterates over all fields of the record type (including base
// classes) and calls layoutField to converts each field to its corresponding
// LLVM type and to calculate its HLSL constant buffer layout. Any embedded
// structs (or arrays of structs) are converted to target layout types as well.
//
// When PackOffsets are specified the elements will be placed based on the
// user-specified offsets. Not all elements must have a packoffset/register(c#)
// annotation though. For those that don't, the PackOffsets array will contain
// -1 value instead. These elements must be placed at the end of the layout
// after all of the elements with specific offset.
llvm::TargetExtType *HLSLBufferLayoutBuilder::createLayoutType(
    const RecordType *RT, const llvm::SmallVector<int32_t> *PackOffsets) {

  // check if we already have the layout type for this struct
  if (llvm::TargetExtType *Ty =
          CGM.getHLSLRuntime().getHLSLBufferLayoutType(RT))
    return Ty;

  SmallVector<unsigned> Layout;
  SmallVector<llvm::Type *> LayoutElements;
  unsigned Index = 0; // packoffset index
  unsigned EndOffset = 0;

  SmallVector<std::pair<const FieldDecl *, unsigned>> DelayLayoutFields;

  // reserve first spot in the layout vector for buffer size
  Layout.push_back(0);

  // iterate over all fields of the record, including fields on base classes
  llvm::SmallVector<const RecordType *> RecordTypes;
  RecordTypes.push_back(RT);
  while (RecordTypes.back()->getAsCXXRecordDecl()->getNumBases()) {
    CXXRecordDecl *D = RecordTypes.back()->getAsCXXRecordDecl();
    assert(D->getNumBases() == 1 &&
           "HLSL doesn't support multiple inheritance");
    RecordTypes.push_back(D->bases_begin()->getType()->getAs<RecordType>());
  }

  unsigned FieldOffset;
  llvm::Type *FieldType;

  while (!RecordTypes.empty()) {
    const RecordType *RT = RecordTypes.back();
    RecordTypes.pop_back();

    for (const auto *FD :
         RT->getOriginalDecl()->getDefinitionOrSelf()->fields()) {
      assert((!PackOffsets || Index < PackOffsets->size()) &&
             "number of elements in layout struct does not match number of "
             "packoffset annotations");

      // No PackOffset info at all, or have a valid packoffset/register(c#)
      // annotations value -> layout the field.
      const int PO = PackOffsets ? (*PackOffsets)[Index++] : -1;
      if (!PackOffsets || PO != -1) {
        if (!layoutField(FD, EndOffset, FieldOffset, FieldType, PO))
          return nullptr;
        Layout.push_back(FieldOffset);
        LayoutElements.push_back(FieldType);
        continue;
      }
      // Have PackOffset info, but there is no packoffset/register(cX)
      // annotation on this field. Delay the layout until after all of the
      // other elements with packoffsets/register(cX) are processed.
      DelayLayoutFields.emplace_back(FD, LayoutElements.size());
      // reserve space for this field in the layout vector and elements list
      Layout.push_back(UINT_MAX);
      LayoutElements.push_back(nullptr);
    }
  }

  // process delayed layouts
  for (auto I : DelayLayoutFields) {
    const FieldDecl *FD = I.first;
    const unsigned IndexInLayoutElements = I.second;
    // the first item in layout vector is size, so we need to offset the index
    // by 1
    const unsigned IndexInLayout = IndexInLayoutElements + 1;
    assert(Layout[IndexInLayout] == UINT_MAX &&
           LayoutElements[IndexInLayoutElements] == nullptr);

    if (!layoutField(FD, EndOffset, FieldOffset, FieldType))
      return nullptr;
    Layout[IndexInLayout] = FieldOffset;
    LayoutElements[IndexInLayoutElements] = FieldType;
  }

  // set the size of the buffer
  Layout[0] = EndOffset;

  // create the layout struct type; anonymous struct have empty name but
  // non-empty qualified name
  const CXXRecordDecl *Decl = RT->getAsCXXRecordDecl();
  std::string Name =
      Decl->getName().empty() ? "anon" : Decl->getQualifiedNameAsString();
  llvm::StructType *StructTy =
      llvm::StructType::create(LayoutElements, Name, true);

  // create target layout type
  llvm::TargetExtType *NewLayoutTy = llvm::TargetExtType::get(
      CGM.getLLVMContext(), LayoutTypeName, {StructTy}, Layout);
  if (NewLayoutTy)
    CGM.getHLSLRuntime().addHLSLBufferLayoutType(RT, NewLayoutTy);
  return NewLayoutTy;
}

// The function converts a single field of HLSL Buffer to its corresponding
// LLVM type and calculates it's layout. Any embedded structs (or
// arrays of structs) are converted to target layout types as well.
// The converted type is set to the FieldType parameter, the element
// offset is set to the FieldOffset parameter. The EndOffset (=size of the
// buffer) is also updated accordingly to the offset just after the placed
// element, unless the incoming EndOffset already larger (may happen in case
// of unsorted packoffset annotations).
// Returns true if the conversion was successful.
// The packoffset parameter contains the field's layout offset provided by the
// user or -1 if there was no packoffset (or register(cX)) annotation.
bool HLSLBufferLayoutBuilder::layoutField(const FieldDecl *FD,
                                          unsigned &EndOffset,
                                          unsigned &FieldOffset,
                                          llvm::Type *&FieldType,
                                          int Packoffset) {

  // Size of element; for arrays this is a size of a single element in the
  // array. Total array size of calculated as (ArrayCount-1) * ArrayStride +
  // ElemSize.
  unsigned ElemSize = 0;
  unsigned ElemOffset = 0;
  unsigned ArrayCount = 1;
  unsigned ArrayStride = 0;

  unsigned NextRowOffset = llvm::alignTo(EndOffset, CBufferRowSizeInBytes);

  llvm::Type *ElemLayoutTy = nullptr;
  QualType FieldTy = FD->getType();

  if (FieldTy->isConstantArrayType()) {
    // Unwrap array to find the element type and get combined array size.
    QualType Ty = FieldTy;
    while (Ty->isConstantArrayType()) {
      auto *ArrayTy = CGM.getContext().getAsConstantArrayType(Ty);
      ArrayCount *= ArrayTy->getSExtSize();
      Ty = ArrayTy->getElementType();
    }
    // For array of structures, create a new array with a layout type
    // instead of the structure type.
    if (Ty->isStructureOrClassType()) {
      llvm::Type *NewTy =
          cast<llvm::TargetExtType>(createLayoutType(Ty->getAs<RecordType>()));
      if (!NewTy)
        return false;
      assert(isa<llvm::TargetExtType>(NewTy) && "expected target type");
      ElemSize = cast<llvm::TargetExtType>(NewTy)->getIntParameter(0);
      ElemLayoutTy = createArrayWithNewElementType(
          CGM, cast<ConstantArrayType>(FieldTy.getTypePtr()), NewTy);
    } else {
      // Array of vectors or scalars
      ElemSize =
          getScalarOrVectorSizeInBytes(CGM.getTypes().ConvertTypeForMem(Ty));
      ElemLayoutTy = CGM.getTypes().ConvertTypeForMem(FieldTy);
    }
    ArrayStride = llvm::alignTo(ElemSize, CBufferRowSizeInBytes);
    ElemOffset = (Packoffset != -1) ? Packoffset : NextRowOffset;

  } else if (FieldTy->isStructureOrClassType()) {
    // Create a layout type for the structure
    ElemLayoutTy =
        createLayoutType(cast<RecordType>(FieldTy->getAs<RecordType>()));
    if (!ElemLayoutTy)
      return false;
    assert(isa<llvm::TargetExtType>(ElemLayoutTy) && "expected target type");
    ElemSize = cast<llvm::TargetExtType>(ElemLayoutTy)->getIntParameter(0);
    ElemOffset = (Packoffset != -1) ? Packoffset : NextRowOffset;

  } else {
    // scalar or vector - find element size and alignment
    unsigned Align = 0;
    ElemLayoutTy = CGM.getTypes().ConvertTypeForMem(FieldTy);
    if (ElemLayoutTy->isVectorTy()) {
      // align vectors by sub element size
      const llvm::FixedVectorType *FVT =
          cast<llvm::FixedVectorType>(ElemLayoutTy);
      unsigned SubElemSize = FVT->getElementType()->getScalarSizeInBits() / 8;
      ElemSize = FVT->getNumElements() * SubElemSize;
      Align = SubElemSize;
    } else {
      assert(ElemLayoutTy->isIntegerTy() || ElemLayoutTy->isFloatingPointTy());
      ElemSize = ElemLayoutTy->getScalarSizeInBits() / 8;
      Align = ElemSize;
    }

    // calculate or get element offset for the vector or scalar
    if (Packoffset != -1) {
      ElemOffset = Packoffset;
    } else {
      ElemOffset = llvm::alignTo(EndOffset, Align);
      // if the element does not fit, move it to the next row
      if (ElemOffset + ElemSize > NextRowOffset)
        ElemOffset = NextRowOffset;
    }
  }

  // Update end offset of the layout; do not update it if the EndOffset
  // is already bigger than the new value (which may happen with unordered
  // packoffset annotations)
  unsigned NewEndOffset =
      ElemOffset + (ArrayCount - 1) * ArrayStride + ElemSize;
  EndOffset = std::max<unsigned>(EndOffset, NewEndOffset);

  // add the layout element and offset to the lists
  FieldOffset = ElemOffset;
  FieldType = ElemLayoutTy;
  return true;
}

} // namespace CodeGen
} // namespace clang
=======
//===- HLSLBufferLayoutBuilder.cpp ----------------------------------------===//
//
// Part of the LLVM Project, under the Apache License v2.0 with LLVM Exceptions.
// See https://llvm.org/LICENSE.txt for license information.
// SPDX-License-Identifier: Apache-2.0 WITH LLVM-exception
//
//===----------------------------------------------------------------------===//

#include "HLSLBufferLayoutBuilder.h"
#include "CGHLSLRuntime.h"
#include "CodeGenModule.h"
#include "clang/AST/Type.h"
#include <climits>

//===----------------------------------------------------------------------===//
// Implementation of constant buffer layout common between DirectX and
// SPIR/SPIR-V.
//===----------------------------------------------------------------------===//

using namespace clang;
using namespace clang::CodeGen;
using llvm::hlsl::CBufferRowSizeInBytes;

namespace {

// Creates a new array type with the same dimentions but with the new
// element type.
static llvm::Type *
createArrayWithNewElementType(CodeGenModule &CGM,
                              const ConstantArrayType *ArrayType,
                              llvm::Type *NewElemType) {
  const clang::Type *ArrayElemType = ArrayType->getArrayElementTypeNoTypeQual();
  if (ArrayElemType->isConstantArrayType())
    NewElemType = createArrayWithNewElementType(
        CGM, cast<const ConstantArrayType>(ArrayElemType), NewElemType);
  return llvm::ArrayType::get(NewElemType, ArrayType->getSExtSize());
}

// Returns the size of a scalar or vector in bytes
static unsigned getScalarOrVectorSizeInBytes(llvm::Type *Ty) {
  assert(Ty->isVectorTy() || Ty->isIntegerTy() || Ty->isFloatingPointTy());
  if (Ty->isVectorTy()) {
    llvm::FixedVectorType *FVT = cast<llvm::FixedVectorType>(Ty);
    return FVT->getNumElements() *
           (FVT->getElementType()->getScalarSizeInBits() / 8);
  }
  return Ty->getScalarSizeInBits() / 8;
}

} // namespace

namespace clang {
namespace CodeGen {

// Creates a layout type for given struct or class with HLSL constant buffer
// layout taking into account PackOffsets, if provided.
// Previously created layout types are cached by CGHLSLRuntime.
//
// The function iterates over all fields of the record type (including base
// classes) and calls layoutField to converts each field to its corresponding
// LLVM type and to calculate its HLSL constant buffer layout. Any embedded
// structs (or arrays of structs) are converted to target layout types as well.
//
// When PackOffsets are specified the elements will be placed based on the
// user-specified offsets. Not all elements must have a packoffset/register(c#)
// annotation though. For those that don't, the PackOffsets array will contain
// -1 value instead. These elements must be placed at the end of the layout
// after all of the elements with specific offset.
llvm::TargetExtType *HLSLBufferLayoutBuilder::createLayoutType(
    const RecordType *RT, const llvm::SmallVector<int32_t> *PackOffsets) {

  // check if we already have the layout type for this struct
  if (llvm::TargetExtType *Ty =
          CGM.getHLSLRuntime().getHLSLBufferLayoutType(RT))
    return Ty;

  SmallVector<unsigned> Layout;
  SmallVector<llvm::Type *> LayoutElements;
  unsigned Index = 0; // packoffset index
  unsigned EndOffset = 0;

  SmallVector<std::pair<const FieldDecl *, unsigned>> DelayLayoutFields;

  // reserve first spot in the layout vector for buffer size
  Layout.push_back(0);

  // iterate over all fields of the record, including fields on base classes
  llvm::SmallVector<CXXRecordDecl *> RecordDecls;
  RecordDecls.push_back(RT->castAsCXXRecordDecl());
  while (RecordDecls.back()->getNumBases()) {
    CXXRecordDecl *D = RecordDecls.back();
    assert(D->getNumBases() == 1 &&
           "HLSL doesn't support multiple inheritance");
    RecordDecls.push_back(D->bases_begin()->getType()->castAsCXXRecordDecl());
  }

  unsigned FieldOffset;
  llvm::Type *FieldType;

  while (!RecordDecls.empty()) {
    const CXXRecordDecl *RD = RecordDecls.pop_back_val();

    for (const auto *FD : RD->fields()) {
      assert((!PackOffsets || Index < PackOffsets->size()) &&
             "number of elements in layout struct does not match number of "
             "packoffset annotations");

      // No PackOffset info at all, or have a valid packoffset/register(c#)
      // annotations value -> layout the field.
      const int PO = PackOffsets ? (*PackOffsets)[Index++] : -1;
      if (!PackOffsets || PO != -1) {
        if (!layoutField(FD, EndOffset, FieldOffset, FieldType, PO))
          return nullptr;
        Layout.push_back(FieldOffset);
        LayoutElements.push_back(FieldType);
        continue;
      }
      // Have PackOffset info, but there is no packoffset/register(cX)
      // annotation on this field. Delay the layout until after all of the
      // other elements with packoffsets/register(cX) are processed.
      DelayLayoutFields.emplace_back(FD, LayoutElements.size());
      // reserve space for this field in the layout vector and elements list
      Layout.push_back(UINT_MAX);
      LayoutElements.push_back(nullptr);
    }
  }

  // process delayed layouts
  for (auto I : DelayLayoutFields) {
    const FieldDecl *FD = I.first;
    const unsigned IndexInLayoutElements = I.second;
    // the first item in layout vector is size, so we need to offset the index
    // by 1
    const unsigned IndexInLayout = IndexInLayoutElements + 1;
    assert(Layout[IndexInLayout] == UINT_MAX &&
           LayoutElements[IndexInLayoutElements] == nullptr);

    if (!layoutField(FD, EndOffset, FieldOffset, FieldType))
      return nullptr;
    Layout[IndexInLayout] = FieldOffset;
    LayoutElements[IndexInLayoutElements] = FieldType;
  }

  // set the size of the buffer
  Layout[0] = EndOffset;

  // create the layout struct type; anonymous struct have empty name but
  // non-empty qualified name
  const auto *Decl = RT->castAsCXXRecordDecl();
  std::string Name =
      Decl->getName().empty() ? "anon" : Decl->getQualifiedNameAsString();
  llvm::StructType *StructTy =
      llvm::StructType::create(LayoutElements, Name, true);

  // create target layout type
  llvm::TargetExtType *NewLayoutTy = llvm::TargetExtType::get(
      CGM.getLLVMContext(), LayoutTypeName, {StructTy}, Layout);
  if (NewLayoutTy)
    CGM.getHLSLRuntime().addHLSLBufferLayoutType(RT, NewLayoutTy);
  return NewLayoutTy;
}

// The function converts a single field of HLSL Buffer to its corresponding
// LLVM type and calculates it's layout. Any embedded structs (or
// arrays of structs) are converted to target layout types as well.
// The converted type is set to the FieldType parameter, the element
// offset is set to the FieldOffset parameter. The EndOffset (=size of the
// buffer) is also updated accordingly to the offset just after the placed
// element, unless the incoming EndOffset already larger (may happen in case
// of unsorted packoffset annotations).
// Returns true if the conversion was successful.
// The packoffset parameter contains the field's layout offset provided by the
// user or -1 if there was no packoffset (or register(cX)) annotation.
bool HLSLBufferLayoutBuilder::layoutField(const FieldDecl *FD,
                                          unsigned &EndOffset,
                                          unsigned &FieldOffset,
                                          llvm::Type *&FieldType,
                                          int Packoffset) {

  // Size of element; for arrays this is a size of a single element in the
  // array. Total array size of calculated as (ArrayCount-1) * ArrayStride +
  // ElemSize.
  unsigned ElemSize = 0;
  unsigned ElemOffset = 0;
  unsigned ArrayCount = 1;
  unsigned ArrayStride = 0;

  unsigned NextRowOffset = llvm::alignTo(EndOffset, CBufferRowSizeInBytes);

  llvm::Type *ElemLayoutTy = nullptr;
  QualType FieldTy = FD->getType();

  if (FieldTy->isConstantArrayType()) {
    // Unwrap array to find the element type and get combined array size.
    QualType Ty = FieldTy;
    while (Ty->isConstantArrayType()) {
      auto *ArrayTy = CGM.getContext().getAsConstantArrayType(Ty);
      ArrayCount *= ArrayTy->getSExtSize();
      Ty = ArrayTy->getElementType();
    }
    // For array of structures, create a new array with a layout type
    // instead of the structure type.
    if (Ty->isStructureOrClassType()) {
      llvm::Type *NewTy = cast<llvm::TargetExtType>(
          createLayoutType(Ty->getAsCanonical<RecordType>()));
      if (!NewTy)
        return false;
      assert(isa<llvm::TargetExtType>(NewTy) && "expected target type");
      ElemSize = cast<llvm::TargetExtType>(NewTy)->getIntParameter(0);
      ElemLayoutTy = createArrayWithNewElementType(
          CGM, cast<ConstantArrayType>(FieldTy.getTypePtr()), NewTy);
    } else {
      // Array of vectors or scalars
      ElemSize =
          getScalarOrVectorSizeInBytes(CGM.getTypes().ConvertTypeForMem(Ty));
      ElemLayoutTy = CGM.getTypes().ConvertTypeForMem(FieldTy);
    }
    ArrayStride = llvm::alignTo(ElemSize, CBufferRowSizeInBytes);
    ElemOffset = (Packoffset != -1) ? Packoffset : NextRowOffset;

  } else if (FieldTy->isStructureOrClassType()) {
    // Create a layout type for the structure
    ElemLayoutTy = createLayoutType(
        cast<RecordType>(FieldTy->getAsCanonical<RecordType>()));
    if (!ElemLayoutTy)
      return false;
    assert(isa<llvm::TargetExtType>(ElemLayoutTy) && "expected target type");
    ElemSize = cast<llvm::TargetExtType>(ElemLayoutTy)->getIntParameter(0);
    ElemOffset = (Packoffset != -1) ? Packoffset : NextRowOffset;

  } else {
    // scalar or vector - find element size and alignment
    unsigned Align = 0;
    ElemLayoutTy = CGM.getTypes().ConvertTypeForMem(FieldTy);
    if (ElemLayoutTy->isVectorTy()) {
      // align vectors by sub element size
      const llvm::FixedVectorType *FVT =
          cast<llvm::FixedVectorType>(ElemLayoutTy);
      unsigned SubElemSize = FVT->getElementType()->getScalarSizeInBits() / 8;
      ElemSize = FVT->getNumElements() * SubElemSize;
      Align = SubElemSize;
    } else {
      assert(ElemLayoutTy->isIntegerTy() || ElemLayoutTy->isFloatingPointTy());
      ElemSize = ElemLayoutTy->getScalarSizeInBits() / 8;
      Align = ElemSize;
    }

    // calculate or get element offset for the vector or scalar
    if (Packoffset != -1) {
      ElemOffset = Packoffset;
    } else {
      ElemOffset = llvm::alignTo(EndOffset, Align);
      // if the element does not fit, move it to the next row
      if (ElemOffset + ElemSize > NextRowOffset)
        ElemOffset = NextRowOffset;
    }
  }

  // Update end offset of the layout; do not update it if the EndOffset
  // is already bigger than the new value (which may happen with unordered
  // packoffset annotations)
  unsigned NewEndOffset =
      ElemOffset + (ArrayCount - 1) * ArrayStride + ElemSize;
  EndOffset = std::max<unsigned>(EndOffset, NewEndOffset);

  // add the layout element and offset to the lists
  FieldOffset = ElemOffset;
  FieldType = ElemLayoutTy;
  return true;
}

} // namespace CodeGen
} // namespace clang
>>>>>>> 35227056
<|MERGE_RESOLUTION|>--- conflicted
+++ resolved
@@ -1,4 +1,3 @@
-<<<<<<< HEAD
 //===- HLSLBufferLayoutBuilder.cpp ----------------------------------------===//
 //
 // Part of the LLVM Project, under the Apache License v2.0 with LLVM Exceptions.
@@ -86,24 +85,22 @@
   Layout.push_back(0);
 
   // iterate over all fields of the record, including fields on base classes
-  llvm::SmallVector<const RecordType *> RecordTypes;
-  RecordTypes.push_back(RT);
-  while (RecordTypes.back()->getAsCXXRecordDecl()->getNumBases()) {
-    CXXRecordDecl *D = RecordTypes.back()->getAsCXXRecordDecl();
+  llvm::SmallVector<CXXRecordDecl *> RecordDecls;
+  RecordDecls.push_back(RT->castAsCXXRecordDecl());
+  while (RecordDecls.back()->getNumBases()) {
+    CXXRecordDecl *D = RecordDecls.back();
     assert(D->getNumBases() == 1 &&
            "HLSL doesn't support multiple inheritance");
-    RecordTypes.push_back(D->bases_begin()->getType()->getAs<RecordType>());
+    RecordDecls.push_back(D->bases_begin()->getType()->castAsCXXRecordDecl());
   }
 
   unsigned FieldOffset;
   llvm::Type *FieldType;
 
-  while (!RecordTypes.empty()) {
-    const RecordType *RT = RecordTypes.back();
-    RecordTypes.pop_back();
-
-    for (const auto *FD :
-         RT->getOriginalDecl()->getDefinitionOrSelf()->fields()) {
+  while (!RecordDecls.empty()) {
+    const CXXRecordDecl *RD = RecordDecls.pop_back_val();
+
+    for (const auto *FD : RD->fields()) {
       assert((!PackOffsets || Index < PackOffsets->size()) &&
              "number of elements in layout struct does not match number of "
              "packoffset annotations");
@@ -149,7 +146,7 @@
 
   // create the layout struct type; anonymous struct have empty name but
   // non-empty qualified name
-  const CXXRecordDecl *Decl = RT->getAsCXXRecordDecl();
+  const auto *Decl = RT->castAsCXXRecordDecl();
   std::string Name =
       Decl->getName().empty() ? "anon" : Decl->getQualifiedNameAsString();
   llvm::StructType *StructTy =
@@ -204,8 +201,8 @@
     // For array of structures, create a new array with a layout type
     // instead of the structure type.
     if (Ty->isStructureOrClassType()) {
-      llvm::Type *NewTy =
-          cast<llvm::TargetExtType>(createLayoutType(Ty->getAs<RecordType>()));
+      llvm::Type *NewTy = cast<llvm::TargetExtType>(
+          createLayoutType(Ty->getAsCanonical<RecordType>()));
       if (!NewTy)
         return false;
       assert(isa<llvm::TargetExtType>(NewTy) && "expected target type");
@@ -223,8 +220,8 @@
 
   } else if (FieldTy->isStructureOrClassType()) {
     // Create a layout type for the structure
-    ElemLayoutTy =
-        createLayoutType(cast<RecordType>(FieldTy->getAs<RecordType>()));
+    ElemLayoutTy = createLayoutType(
+        cast<RecordType>(FieldTy->getAsCanonical<RecordType>()));
     if (!ElemLayoutTy)
       return false;
     assert(isa<llvm::TargetExtType>(ElemLayoutTy) && "expected target type");
@@ -273,279 +270,4 @@
 }
 
 } // namespace CodeGen
-} // namespace clang
-=======
-//===- HLSLBufferLayoutBuilder.cpp ----------------------------------------===//
-//
-// Part of the LLVM Project, under the Apache License v2.0 with LLVM Exceptions.
-// See https://llvm.org/LICENSE.txt for license information.
-// SPDX-License-Identifier: Apache-2.0 WITH LLVM-exception
-//
-//===----------------------------------------------------------------------===//
-
-#include "HLSLBufferLayoutBuilder.h"
-#include "CGHLSLRuntime.h"
-#include "CodeGenModule.h"
-#include "clang/AST/Type.h"
-#include <climits>
-
-//===----------------------------------------------------------------------===//
-// Implementation of constant buffer layout common between DirectX and
-// SPIR/SPIR-V.
-//===----------------------------------------------------------------------===//
-
-using namespace clang;
-using namespace clang::CodeGen;
-using llvm::hlsl::CBufferRowSizeInBytes;
-
-namespace {
-
-// Creates a new array type with the same dimentions but with the new
-// element type.
-static llvm::Type *
-createArrayWithNewElementType(CodeGenModule &CGM,
-                              const ConstantArrayType *ArrayType,
-                              llvm::Type *NewElemType) {
-  const clang::Type *ArrayElemType = ArrayType->getArrayElementTypeNoTypeQual();
-  if (ArrayElemType->isConstantArrayType())
-    NewElemType = createArrayWithNewElementType(
-        CGM, cast<const ConstantArrayType>(ArrayElemType), NewElemType);
-  return llvm::ArrayType::get(NewElemType, ArrayType->getSExtSize());
-}
-
-// Returns the size of a scalar or vector in bytes
-static unsigned getScalarOrVectorSizeInBytes(llvm::Type *Ty) {
-  assert(Ty->isVectorTy() || Ty->isIntegerTy() || Ty->isFloatingPointTy());
-  if (Ty->isVectorTy()) {
-    llvm::FixedVectorType *FVT = cast<llvm::FixedVectorType>(Ty);
-    return FVT->getNumElements() *
-           (FVT->getElementType()->getScalarSizeInBits() / 8);
-  }
-  return Ty->getScalarSizeInBits() / 8;
-}
-
-} // namespace
-
-namespace clang {
-namespace CodeGen {
-
-// Creates a layout type for given struct or class with HLSL constant buffer
-// layout taking into account PackOffsets, if provided.
-// Previously created layout types are cached by CGHLSLRuntime.
-//
-// The function iterates over all fields of the record type (including base
-// classes) and calls layoutField to converts each field to its corresponding
-// LLVM type and to calculate its HLSL constant buffer layout. Any embedded
-// structs (or arrays of structs) are converted to target layout types as well.
-//
-// When PackOffsets are specified the elements will be placed based on the
-// user-specified offsets. Not all elements must have a packoffset/register(c#)
-// annotation though. For those that don't, the PackOffsets array will contain
-// -1 value instead. These elements must be placed at the end of the layout
-// after all of the elements with specific offset.
-llvm::TargetExtType *HLSLBufferLayoutBuilder::createLayoutType(
-    const RecordType *RT, const llvm::SmallVector<int32_t> *PackOffsets) {
-
-  // check if we already have the layout type for this struct
-  if (llvm::TargetExtType *Ty =
-          CGM.getHLSLRuntime().getHLSLBufferLayoutType(RT))
-    return Ty;
-
-  SmallVector<unsigned> Layout;
-  SmallVector<llvm::Type *> LayoutElements;
-  unsigned Index = 0; // packoffset index
-  unsigned EndOffset = 0;
-
-  SmallVector<std::pair<const FieldDecl *, unsigned>> DelayLayoutFields;
-
-  // reserve first spot in the layout vector for buffer size
-  Layout.push_back(0);
-
-  // iterate over all fields of the record, including fields on base classes
-  llvm::SmallVector<CXXRecordDecl *> RecordDecls;
-  RecordDecls.push_back(RT->castAsCXXRecordDecl());
-  while (RecordDecls.back()->getNumBases()) {
-    CXXRecordDecl *D = RecordDecls.back();
-    assert(D->getNumBases() == 1 &&
-           "HLSL doesn't support multiple inheritance");
-    RecordDecls.push_back(D->bases_begin()->getType()->castAsCXXRecordDecl());
-  }
-
-  unsigned FieldOffset;
-  llvm::Type *FieldType;
-
-  while (!RecordDecls.empty()) {
-    const CXXRecordDecl *RD = RecordDecls.pop_back_val();
-
-    for (const auto *FD : RD->fields()) {
-      assert((!PackOffsets || Index < PackOffsets->size()) &&
-             "number of elements in layout struct does not match number of "
-             "packoffset annotations");
-
-      // No PackOffset info at all, or have a valid packoffset/register(c#)
-      // annotations value -> layout the field.
-      const int PO = PackOffsets ? (*PackOffsets)[Index++] : -1;
-      if (!PackOffsets || PO != -1) {
-        if (!layoutField(FD, EndOffset, FieldOffset, FieldType, PO))
-          return nullptr;
-        Layout.push_back(FieldOffset);
-        LayoutElements.push_back(FieldType);
-        continue;
-      }
-      // Have PackOffset info, but there is no packoffset/register(cX)
-      // annotation on this field. Delay the layout until after all of the
-      // other elements with packoffsets/register(cX) are processed.
-      DelayLayoutFields.emplace_back(FD, LayoutElements.size());
-      // reserve space for this field in the layout vector and elements list
-      Layout.push_back(UINT_MAX);
-      LayoutElements.push_back(nullptr);
-    }
-  }
-
-  // process delayed layouts
-  for (auto I : DelayLayoutFields) {
-    const FieldDecl *FD = I.first;
-    const unsigned IndexInLayoutElements = I.second;
-    // the first item in layout vector is size, so we need to offset the index
-    // by 1
-    const unsigned IndexInLayout = IndexInLayoutElements + 1;
-    assert(Layout[IndexInLayout] == UINT_MAX &&
-           LayoutElements[IndexInLayoutElements] == nullptr);
-
-    if (!layoutField(FD, EndOffset, FieldOffset, FieldType))
-      return nullptr;
-    Layout[IndexInLayout] = FieldOffset;
-    LayoutElements[IndexInLayoutElements] = FieldType;
-  }
-
-  // set the size of the buffer
-  Layout[0] = EndOffset;
-
-  // create the layout struct type; anonymous struct have empty name but
-  // non-empty qualified name
-  const auto *Decl = RT->castAsCXXRecordDecl();
-  std::string Name =
-      Decl->getName().empty() ? "anon" : Decl->getQualifiedNameAsString();
-  llvm::StructType *StructTy =
-      llvm::StructType::create(LayoutElements, Name, true);
-
-  // create target layout type
-  llvm::TargetExtType *NewLayoutTy = llvm::TargetExtType::get(
-      CGM.getLLVMContext(), LayoutTypeName, {StructTy}, Layout);
-  if (NewLayoutTy)
-    CGM.getHLSLRuntime().addHLSLBufferLayoutType(RT, NewLayoutTy);
-  return NewLayoutTy;
-}
-
-// The function converts a single field of HLSL Buffer to its corresponding
-// LLVM type and calculates it's layout. Any embedded structs (or
-// arrays of structs) are converted to target layout types as well.
-// The converted type is set to the FieldType parameter, the element
-// offset is set to the FieldOffset parameter. The EndOffset (=size of the
-// buffer) is also updated accordingly to the offset just after the placed
-// element, unless the incoming EndOffset already larger (may happen in case
-// of unsorted packoffset annotations).
-// Returns true if the conversion was successful.
-// The packoffset parameter contains the field's layout offset provided by the
-// user or -1 if there was no packoffset (or register(cX)) annotation.
-bool HLSLBufferLayoutBuilder::layoutField(const FieldDecl *FD,
-                                          unsigned &EndOffset,
-                                          unsigned &FieldOffset,
-                                          llvm::Type *&FieldType,
-                                          int Packoffset) {
-
-  // Size of element; for arrays this is a size of a single element in the
-  // array. Total array size of calculated as (ArrayCount-1) * ArrayStride +
-  // ElemSize.
-  unsigned ElemSize = 0;
-  unsigned ElemOffset = 0;
-  unsigned ArrayCount = 1;
-  unsigned ArrayStride = 0;
-
-  unsigned NextRowOffset = llvm::alignTo(EndOffset, CBufferRowSizeInBytes);
-
-  llvm::Type *ElemLayoutTy = nullptr;
-  QualType FieldTy = FD->getType();
-
-  if (FieldTy->isConstantArrayType()) {
-    // Unwrap array to find the element type and get combined array size.
-    QualType Ty = FieldTy;
-    while (Ty->isConstantArrayType()) {
-      auto *ArrayTy = CGM.getContext().getAsConstantArrayType(Ty);
-      ArrayCount *= ArrayTy->getSExtSize();
-      Ty = ArrayTy->getElementType();
-    }
-    // For array of structures, create a new array with a layout type
-    // instead of the structure type.
-    if (Ty->isStructureOrClassType()) {
-      llvm::Type *NewTy = cast<llvm::TargetExtType>(
-          createLayoutType(Ty->getAsCanonical<RecordType>()));
-      if (!NewTy)
-        return false;
-      assert(isa<llvm::TargetExtType>(NewTy) && "expected target type");
-      ElemSize = cast<llvm::TargetExtType>(NewTy)->getIntParameter(0);
-      ElemLayoutTy = createArrayWithNewElementType(
-          CGM, cast<ConstantArrayType>(FieldTy.getTypePtr()), NewTy);
-    } else {
-      // Array of vectors or scalars
-      ElemSize =
-          getScalarOrVectorSizeInBytes(CGM.getTypes().ConvertTypeForMem(Ty));
-      ElemLayoutTy = CGM.getTypes().ConvertTypeForMem(FieldTy);
-    }
-    ArrayStride = llvm::alignTo(ElemSize, CBufferRowSizeInBytes);
-    ElemOffset = (Packoffset != -1) ? Packoffset : NextRowOffset;
-
-  } else if (FieldTy->isStructureOrClassType()) {
-    // Create a layout type for the structure
-    ElemLayoutTy = createLayoutType(
-        cast<RecordType>(FieldTy->getAsCanonical<RecordType>()));
-    if (!ElemLayoutTy)
-      return false;
-    assert(isa<llvm::TargetExtType>(ElemLayoutTy) && "expected target type");
-    ElemSize = cast<llvm::TargetExtType>(ElemLayoutTy)->getIntParameter(0);
-    ElemOffset = (Packoffset != -1) ? Packoffset : NextRowOffset;
-
-  } else {
-    // scalar or vector - find element size and alignment
-    unsigned Align = 0;
-    ElemLayoutTy = CGM.getTypes().ConvertTypeForMem(FieldTy);
-    if (ElemLayoutTy->isVectorTy()) {
-      // align vectors by sub element size
-      const llvm::FixedVectorType *FVT =
-          cast<llvm::FixedVectorType>(ElemLayoutTy);
-      unsigned SubElemSize = FVT->getElementType()->getScalarSizeInBits() / 8;
-      ElemSize = FVT->getNumElements() * SubElemSize;
-      Align = SubElemSize;
-    } else {
-      assert(ElemLayoutTy->isIntegerTy() || ElemLayoutTy->isFloatingPointTy());
-      ElemSize = ElemLayoutTy->getScalarSizeInBits() / 8;
-      Align = ElemSize;
-    }
-
-    // calculate or get element offset for the vector or scalar
-    if (Packoffset != -1) {
-      ElemOffset = Packoffset;
-    } else {
-      ElemOffset = llvm::alignTo(EndOffset, Align);
-      // if the element does not fit, move it to the next row
-      if (ElemOffset + ElemSize > NextRowOffset)
-        ElemOffset = NextRowOffset;
-    }
-  }
-
-  // Update end offset of the layout; do not update it if the EndOffset
-  // is already bigger than the new value (which may happen with unordered
-  // packoffset annotations)
-  unsigned NewEndOffset =
-      ElemOffset + (ArrayCount - 1) * ArrayStride + ElemSize;
-  EndOffset = std::max<unsigned>(EndOffset, NewEndOffset);
-
-  // add the layout element and offset to the lists
-  FieldOffset = ElemOffset;
-  FieldType = ElemLayoutTy;
-  return true;
-}
-
-} // namespace CodeGen
-} // namespace clang
->>>>>>> 35227056
+} // namespace clang