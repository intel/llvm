//===----- CGCall.h - Encapsulate calling convention details ----*- C++ -*-===//
//
// Part of the LLVM Project, under the Apache License v2.0 with LLVM Exceptions.
// See https://llvm.org/LICENSE.txt for license information.
// SPDX-License-Identifier: Apache-2.0 WITH LLVM-exception
//
//===----------------------------------------------------------------------===//
//
// These classes wrap the information about a call or function
// definition used to handle ABI compliancy.
//
//===----------------------------------------------------------------------===//

#ifndef LLVM_CLANG_LIB_CODEGEN_CGCALL_H
#define LLVM_CLANG_LIB_CODEGEN_CGCALL_H

#include "CGValue.h"
#include "EHScopeStack.h"
#include "clang/AST/ASTFwd.h"
#include "clang/AST/CanonicalType.h"
#include "clang/AST/GlobalDecl.h"
#include "clang/AST/Type.h"
#include "llvm/IR/Value.h"

namespace llvm {
class Type;
class Value;
} // namespace llvm

namespace clang {
class Decl;
class FunctionDecl;
class TargetOptions;
class VarDecl;

namespace CodeGen {

/// Abstract information about a function or function prototype.
class CGCalleeInfo {
  /// The function prototype of the callee.
  const FunctionProtoType *CalleeProtoTy;
  /// The function declaration of the callee.
  GlobalDecl CalleeDecl;

public:
  explicit CGCalleeInfo() : CalleeProtoTy(nullptr) {}
  CGCalleeInfo(const FunctionProtoType *calleeProtoTy, GlobalDecl calleeDecl)
      : CalleeProtoTy(calleeProtoTy), CalleeDecl(calleeDecl) {}
  CGCalleeInfo(const FunctionProtoType *calleeProtoTy)
      : CalleeProtoTy(calleeProtoTy) {}
  CGCalleeInfo(GlobalDecl calleeDecl)
      : CalleeProtoTy(nullptr), CalleeDecl(calleeDecl) {}

  const FunctionProtoType *getCalleeFunctionProtoType() const {
    return CalleeProtoTy;
  }
  const GlobalDecl getCalleeDecl() const { return CalleeDecl; }
};

/// All available information about a concrete callee.
class CGCallee {
  enum class SpecialKind : uintptr_t {
    Invalid,
    Builtin,
    PseudoDestructor,
    Virtual,

    Last = Virtual
  };

  struct BuiltinInfoStorage {
    const FunctionDecl *Decl;
    unsigned ID;
  };
  struct PseudoDestructorInfoStorage {
    const CXXPseudoDestructorExpr *Expr;
  };
  struct VirtualInfoStorage {
    const CallExpr *CE;
    GlobalDecl MD;
    Address Addr;
    llvm::FunctionType *FTy;
  };

  SpecialKind KindOrFunctionPointer;
  union {
    CGCalleeInfo AbstractInfo;
    BuiltinInfoStorage BuiltinInfo;
    PseudoDestructorInfoStorage PseudoDestructorInfo;
    VirtualInfoStorage VirtualInfo;
  };

  explicit CGCallee(SpecialKind kind) : KindOrFunctionPointer(kind) {}

  CGCallee(const FunctionDecl *builtinDecl, unsigned builtinID)
      : KindOrFunctionPointer(SpecialKind::Builtin) {
    BuiltinInfo.Decl = builtinDecl;
    BuiltinInfo.ID = builtinID;
  }

public:
  CGCallee() : KindOrFunctionPointer(SpecialKind::Invalid) {}

  /// Construct a callee.  Call this constructor directly when this
  /// isn't a direct call.
  CGCallee(const CGCalleeInfo &abstractInfo, llvm::Value *functionPtr)
      : KindOrFunctionPointer(
            SpecialKind(reinterpret_cast<uintptr_t>(functionPtr))) {
    AbstractInfo = abstractInfo;
    assert(functionPtr && "configuring callee without function pointer");
    assert(functionPtr->getType()->isPointerTy());
    assert(functionPtr->getType()->isOpaquePointerTy() ||
           functionPtr->getType()->getNonOpaquePointerElementType()
               ->isFunctionTy());
  }

  static CGCallee forBuiltin(unsigned builtinID,
                             const FunctionDecl *builtinDecl) {
    CGCallee result(SpecialKind::Builtin);
    result.BuiltinInfo.Decl = builtinDecl;
    result.BuiltinInfo.ID = builtinID;
    return result;
  }

  static CGCallee forPseudoDestructor(const CXXPseudoDestructorExpr *E) {
    CGCallee result(SpecialKind::PseudoDestructor);
    result.PseudoDestructorInfo.Expr = E;
    return result;
  }

  static CGCallee forDirect(llvm::Constant *functionPtr,
                            const CGCalleeInfo &abstractInfo = CGCalleeInfo()) {
    return CGCallee(abstractInfo, functionPtr);
  }

  static CGCallee forDirect(llvm::FunctionCallee functionPtr,
                            const CGCalleeInfo &abstractInfo = CGCalleeInfo()) {
    return CGCallee(abstractInfo, functionPtr.getCallee());
  }

  static CGCallee forVirtual(const CallExpr *CE, GlobalDecl MD, Address Addr,
                             llvm::FunctionType *FTy) {
    CGCallee result(SpecialKind::Virtual);
    result.VirtualInfo.CE = CE;
    result.VirtualInfo.MD = MD;
    result.VirtualInfo.Addr = Addr;
    result.VirtualInfo.FTy = FTy;
    return result;
  }

  bool isBuiltin() const {
    return KindOrFunctionPointer == SpecialKind::Builtin;
  }
  const FunctionDecl *getBuiltinDecl() const {
    assert(isBuiltin());
    return BuiltinInfo.Decl;
  }
  unsigned getBuiltinID() const {
    assert(isBuiltin());
    return BuiltinInfo.ID;
  }

  bool isPseudoDestructor() const {
    return KindOrFunctionPointer == SpecialKind::PseudoDestructor;
  }
  const CXXPseudoDestructorExpr *getPseudoDestructorExpr() const {
    assert(isPseudoDestructor());
    return PseudoDestructorInfo.Expr;
  }

  bool isOrdinary() const {
    return uintptr_t(KindOrFunctionPointer) > uintptr_t(SpecialKind::Last);
  }
  CGCalleeInfo getAbstractInfo() const {
    if (isVirtual())
      return VirtualInfo.MD;
    assert(isOrdinary());
    return AbstractInfo;
  }
  llvm::Value *getFunctionPointer() const {
    assert(isOrdinary());
    return reinterpret_cast<llvm::Value *>(uintptr_t(KindOrFunctionPointer));
  }
  void setFunctionPointer(llvm::Value *functionPtr) {
    assert(isOrdinary());
    KindOrFunctionPointer =
        SpecialKind(reinterpret_cast<uintptr_t>(functionPtr));
  }

  bool isVirtual() const {
    return KindOrFunctionPointer == SpecialKind::Virtual;
  }
  const CallExpr *getVirtualCallExpr() const {
    assert(isVirtual());
    return VirtualInfo.CE;
  }
  GlobalDecl getVirtualMethodDecl() const {
    assert(isVirtual());
    return VirtualInfo.MD;
  }
  Address getThisAddress() const {
    assert(isVirtual());
    return VirtualInfo.Addr;
  }
  llvm::FunctionType *getVirtualFunctionType() const {
    assert(isVirtual());
    return VirtualInfo.FTy;
  }

  /// If this is a delayed callee computation of some sort, prepare
  /// a concrete callee.
  CGCallee prepareConcreteCallee(CodeGenFunction &CGF) const;
};

struct CallArg {
private:
  union {
    RValue RV;
    LValue LV; /// The argument is semantically a load from this l-value.
  };
  bool HasLV;

  /// A data-flow flag to make sure getRValue and/or copyInto are not
  /// called twice for duplicated IR emission.
  mutable bool IsUsed;

public:
  QualType Ty;
  CallArg(RValue rv, QualType ty)
      : RV(rv), HasLV(false), IsUsed(false), Ty(ty) {}
  CallArg(LValue lv, QualType ty)
      : LV(lv), HasLV(true), IsUsed(false), Ty(ty) {}
  bool hasLValue() const { return HasLV; }
  QualType getType() const { return Ty; }

  /// \returns an independent RValue. If the CallArg contains an LValue,
  /// a temporary copy is returned.
  RValue getRValue(CodeGenFunction &CGF) const;

  LValue getKnownLValue() const {
    assert(HasLV && !IsUsed);
    return LV;
  }
  RValue getKnownRValue() const {
    assert(!HasLV && !IsUsed);
    return RV;
  }
  void setRValue(RValue _RV) {
    assert(!HasLV);
    RV = _RV;
  }

  bool isAggregate() const { return HasLV || RV.isAggregate(); }

  void copyInto(CodeGenFunction &CGF, Address A) const;
};

/// CallArgList - Type for representing both the value and type of
/// arguments in a call.
class CallArgList : public SmallVector<CallArg, 8> {
public:
  CallArgList() : StackBase(nullptr) {}

  struct Writeback {
    /// The original argument.  Note that the argument l-value
    /// is potentially null.
    LValue Source;

    /// The temporary alloca.
    Address Temporary;

    /// A value to "use" after the writeback, or null.
    llvm::Value *ToUse;
  };

  struct CallArgCleanup {
    EHScopeStack::stable_iterator Cleanup;

    /// The "is active" insertion point.  This instruction is temporary and
    /// will be removed after insertion.
    llvm::Instruction *IsActiveIP;
  };

  void add(RValue rvalue, QualType type) { push_back(CallArg(rvalue, type)); }

  void addUncopiedAggregate(LValue LV, QualType type) {
    push_back(CallArg(LV, type));
  }

  /// Add all the arguments from another CallArgList to this one. After doing
  /// this, the old CallArgList retains its list of arguments, but must not
  /// be used to emit a call.
  void addFrom(const CallArgList &other) {
    insert(end(), other.begin(), other.end());
    Writebacks.insert(Writebacks.end(), other.Writebacks.begin(),
                      other.Writebacks.end());
    CleanupsToDeactivate.insert(CleanupsToDeactivate.end(),
                                other.CleanupsToDeactivate.begin(),
                                other.CleanupsToDeactivate.end());
    assert(!(StackBase && other.StackBase) && "can't merge stackbases");
    if (!StackBase)
      StackBase = other.StackBase;
  }

  void addWriteback(LValue srcLV, Address temporary, llvm::Value *toUse) {
    Writeback writeback = {srcLV, temporary, toUse};
    Writebacks.push_back(writeback);
  }

  bool hasWritebacks() const { return !Writebacks.empty(); }

  typedef llvm::iterator_range<SmallVectorImpl<Writeback>::const_iterator>
      writeback_const_range;

  writeback_const_range writebacks() const {
    return writeback_const_range(Writebacks.begin(), Writebacks.end());
  }

  void addArgCleanupDeactivation(EHScopeStack::stable_iterator Cleanup,
                                 llvm::Instruction *IsActiveIP) {
    CallArgCleanup ArgCleanup;
    ArgCleanup.Cleanup = Cleanup;
    ArgCleanup.IsActiveIP = IsActiveIP;
    CleanupsToDeactivate.push_back(ArgCleanup);
  }

  ArrayRef<CallArgCleanup> getCleanupsToDeactivate() const {
    return CleanupsToDeactivate;
  }

  void allocateArgumentMemory(CodeGenFunction &CGF);
  llvm::Instruction *getStackBase() const { return StackBase; }
  void freeArgumentMemory(CodeGenFunction &CGF) const;

  /// Returns if we're using an inalloca struct to pass arguments in
  /// memory.
  bool isUsingInAlloca() const { return StackBase; }

private:
  SmallVector<Writeback, 1> Writebacks;

  /// Deactivate these cleanups immediately before making the call.  This
  /// is used to cleanup objects that are owned by the callee once the call
  /// occurs.
  SmallVector<CallArgCleanup, 1> CleanupsToDeactivate;

  /// The stacksave call.  It dominates all of the argument evaluation.
  llvm::CallInst *StackBase;
};

/// FunctionArgList - Type for representing both the decl and type
/// of parameters to a function. The decl must be either a
/// ParmVarDecl or ImplicitParamDecl.
class FunctionArgList : public SmallVector<const VarDecl *, 16> {};

/// ReturnValueSlot - Contains the address where the return value of a
/// function can be stored, and whether the address is volatile or not.
class ReturnValueSlot {
  Address Addr = Address::invalid();

  // Return value slot flags
  unsigned IsVolatile : 1;
  unsigned IsUnused : 1;
  unsigned IsExternallyDestructed : 1;

public:
  ReturnValueSlot()
      : IsVolatile(false), IsUnused(false), IsExternallyDestructed(false) {}
  ReturnValueSlot(Address Addr, bool IsVolatile, bool IsUnused = false,
                  bool IsExternallyDestructed = false)
      : Addr(Addr), IsVolatile(IsVolatile), IsUnused(IsUnused),
        IsExternallyDestructed(IsExternallyDestructed) {}

  bool isNull() const { return !Addr.isValid(); }
  bool isVolatile() const { return IsVolatile; }
  Address getValue() const { return Addr; }
  bool isUnused() const { return IsUnused; }
  bool isExternallyDestructed() const { return IsExternallyDestructed; }
};

/// Helper to add attributes to \p F according to the CodeGenOptions and
/// LangOptions without requiring a CodeGenModule to be constructed.
void mergeDefaultFunctionDefinitionAttributes(llvm::Function &F,
                                              const CodeGenOptions CodeGenOpts,
                                              const LangOptions &LangOpts,
                                              const TargetOptions &TargetOpts,
                                              bool WillInternalize);

<<<<<<< HEAD
enum class FnInfoOpts {
  None = 0,
  IsInstanceMethod = 1 << 0,
  IsChainCall = 1 << 1,
  IsDelegateCall = 1 << 2,
};

inline FnInfoOpts operator|(FnInfoOpts A, FnInfoOpts B) {
  return static_cast<FnInfoOpts>(
      static_cast<std::underlying_type_t<FnInfoOpts>>(A) |
      static_cast<std::underlying_type_t<FnInfoOpts>>(B));
}

inline FnInfoOpts operator&(FnInfoOpts A, FnInfoOpts B) {
  return static_cast<FnInfoOpts>(
      static_cast<std::underlying_type_t<FnInfoOpts>>(A) &
      static_cast<std::underlying_type_t<FnInfoOpts>>(B));
}

inline FnInfoOpts operator|=(FnInfoOpts A, FnInfoOpts B) {
  A = A | B;
  return A;
}

inline FnInfoOpts operator&=(FnInfoOpts A, FnInfoOpts B) {
  A = A & B;
  return A;
}

=======
>>>>>>> bac3a63c
} // end namespace CodeGen
} // end namespace clang

#endif<|MERGE_RESOLUTION|>--- conflicted
+++ resolved
@@ -386,38 +386,6 @@
                                               const TargetOptions &TargetOpts,
                                               bool WillInternalize);
 
-<<<<<<< HEAD
-enum class FnInfoOpts {
-  None = 0,
-  IsInstanceMethod = 1 << 0,
-  IsChainCall = 1 << 1,
-  IsDelegateCall = 1 << 2,
-};
-
-inline FnInfoOpts operator|(FnInfoOpts A, FnInfoOpts B) {
-  return static_cast<FnInfoOpts>(
-      static_cast<std::underlying_type_t<FnInfoOpts>>(A) |
-      static_cast<std::underlying_type_t<FnInfoOpts>>(B));
-}
-
-inline FnInfoOpts operator&(FnInfoOpts A, FnInfoOpts B) {
-  return static_cast<FnInfoOpts>(
-      static_cast<std::underlying_type_t<FnInfoOpts>>(A) &
-      static_cast<std::underlying_type_t<FnInfoOpts>>(B));
-}
-
-inline FnInfoOpts operator|=(FnInfoOpts A, FnInfoOpts B) {
-  A = A | B;
-  return A;
-}
-
-inline FnInfoOpts operator&=(FnInfoOpts A, FnInfoOpts B) {
-  A = A & B;
-  return A;
-}
-
-=======
->>>>>>> bac3a63c
 } // end namespace CodeGen
 } // end namespace clang
 
