--- conflicted
+++ resolved
@@ -143,11 +143,7 @@
   ///
   /// Cleanup implementations should generally be declared in an
   /// anonymous namespace.
-<<<<<<< HEAD
-  class alignas(uint64_t) Cleanup {
-=======
   class LLVM_MOVABLE_POLYMORPHIC_TYPE alignas(uint64_t) Cleanup {
->>>>>>> 35227056
     // Anchor the construction vtable.
     virtual void anchor();
 
