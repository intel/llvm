//===- Lexer.cpp - C Language Family Lexer --------------------------------===//
//
// Part of the LLVM Project, under the Apache License v2.0 with LLVM Exceptions.
// See https://llvm.org/LICENSE.txt for license information.
// SPDX-License-Identifier: Apache-2.0 WITH LLVM-exception
//
//===----------------------------------------------------------------------===//
//
//  This file implements the Lexer and Token interfaces.
//
//===----------------------------------------------------------------------===//

#include "clang/Lex/Lexer.h"
#include "UnicodeCharSets.h"
#include "clang/Basic/CharInfo.h"
#include "clang/Basic/Diagnostic.h"
#include "clang/Basic/IdentifierTable.h"
#include "clang/Basic/LLVM.h"
#include "clang/Basic/LangOptions.h"
#include "clang/Basic/SourceLocation.h"
#include "clang/Basic/SourceManager.h"
#include "clang/Basic/TokenKinds.h"
#include "clang/Lex/LexDiagnostic.h"
#include "clang/Lex/LiteralSupport.h"
#include "clang/Lex/MultipleIncludeOpt.h"
#include "clang/Lex/Preprocessor.h"
#include "clang/Lex/PreprocessorOptions.h"
#include "clang/Lex/Token.h"
#include "llvm/ADT/STLExtras.h"
#include "llvm/ADT/StringExtras.h"
#include "llvm/ADT/StringRef.h"
#include "llvm/ADT/StringSwitch.h"
#include "llvm/Support/Compiler.h"
#include "llvm/Support/ConvertUTF.h"
#include "llvm/Support/MemoryBufferRef.h"
#include "llvm/Support/NativeFormatting.h"
#include "llvm/Support/Unicode.h"
#include "llvm/Support/UnicodeCharRanges.h"
#include <algorithm>
#include <cassert>
#include <cstddef>
#include <cstdint>
#include <cstring>
#include <optional>
#include <string>
#include <tuple>
#include <utility>

#ifdef __SSE4_2__
#include <nmmintrin.h>
#endif

using namespace clang;

//===----------------------------------------------------------------------===//
// Token Class Implementation
//===----------------------------------------------------------------------===//

/// isObjCAtKeyword - Return true if we have an ObjC keyword identifier.
bool Token::isObjCAtKeyword(tok::ObjCKeywordKind objcKey) const {
  if (isAnnotation())
    return false;
  if (const IdentifierInfo *II = getIdentifierInfo())
    return II->getObjCKeywordID() == objcKey;
  return false;
}

/// getObjCKeywordID - Return the ObjC keyword kind.
tok::ObjCKeywordKind Token::getObjCKeywordID() const {
  if (isAnnotation())
    return tok::objc_not_keyword;
  const IdentifierInfo *specId = getIdentifierInfo();
  return specId ? specId->getObjCKeywordID() : tok::objc_not_keyword;
}

/// Determine whether the token kind starts a simple-type-specifier.
bool Token::isSimpleTypeSpecifier(const LangOptions &LangOpts) const {
  switch (getKind()) {
  case tok::annot_typename:
  case tok::annot_decltype:
  case tok::annot_pack_indexing_type:
    return true;

  case tok::kw_short:
  case tok::kw_long:
  case tok::kw___int64:
  case tok::kw___int128:
  case tok::kw_signed:
  case tok::kw_unsigned:
  case tok::kw_void:
  case tok::kw_char:
  case tok::kw_int:
  case tok::kw_half:
  case tok::kw_float:
  case tok::kw_double:
  case tok::kw___bf16:
  case tok::kw__Float16:
  case tok::kw___float128:
  case tok::kw___ibm128:
  case tok::kw_wchar_t:
  case tok::kw_bool:
  case tok::kw__Bool:
  case tok::kw__Accum:
  case tok::kw__Fract:
  case tok::kw__Sat:
#define TRANSFORM_TYPE_TRAIT_DEF(_, Trait) case tok::kw___##Trait:
#include "clang/Basic/TransformTypeTraits.def"
  case tok::kw___auto_type:
  case tok::kw_char16_t:
  case tok::kw_char32_t:
  case tok::kw_typeof:
  case tok::kw_decltype:
  case tok::kw_char8_t:
    return getIdentifierInfo()->isKeyword(LangOpts);

  default:
    return false;
  }
}

//===----------------------------------------------------------------------===//
// Lexer Class Implementation
//===----------------------------------------------------------------------===//

void Lexer::anchor() {}

void Lexer::InitLexer(const char *BufStart, const char *BufPtr,
                      const char *BufEnd) {
  BufferStart = BufStart;
  BufferPtr = BufPtr;
  BufferEnd = BufEnd;

  assert(BufEnd[0] == 0 &&
         "We assume that the input buffer has a null character at the end"
         " to simplify lexing!");

  // Check whether we have a BOM in the beginning of the buffer. If yes - act
  // accordingly. Right now we support only UTF-8 with and without BOM, so, just
  // skip the UTF-8 BOM if it's present.
  if (BufferStart == BufferPtr) {
    // Determine the size of the BOM.
    StringRef Buf(BufferStart, BufferEnd - BufferStart);
    size_t BOMLength = llvm::StringSwitch<size_t>(Buf)
      .StartsWith("\xEF\xBB\xBF", 3) // UTF-8 BOM
      .Default(0);

    // Skip the BOM.
    BufferPtr += BOMLength;
  }

  Is_PragmaLexer = false;
  CurrentConflictMarkerState = CMK_None;

  // Start of the file is a start of line.
  IsAtStartOfLine = true;
  IsAtPhysicalStartOfLine = true;

  HasLeadingSpace = false;
  HasLeadingEmptyMacro = false;

  // We are not after parsing a #.
  ParsingPreprocessorDirective = false;

  // We are not after parsing #include.
  ParsingFilename = false;

  // We are not in raw mode.  Raw mode disables diagnostics and interpretation
  // of tokens (e.g. identifiers, thus disabling macro expansion).  It is used
  // to quickly lex the tokens of the buffer, e.g. when handling a "#if 0" block
  // or otherwise skipping over tokens.
  LexingRawMode = false;

  // Default to not keeping comments.
  ExtendedTokenMode = 0;

  NewLinePtr = nullptr;
}

/// Lexer constructor - Create a new lexer object for the specified buffer
/// with the specified preprocessor managing the lexing process.  This lexer
/// assumes that the associated file buffer and Preprocessor objects will
/// outlive it, so it doesn't take ownership of either of them.
Lexer::Lexer(FileID FID, const llvm::MemoryBufferRef &InputFile,
             Preprocessor &PP, bool IsFirstIncludeOfFile)
    : PreprocessorLexer(&PP, FID),
      FileLoc(PP.getSourceManager().getLocForStartOfFile(FID)),
      LangOpts(PP.getLangOpts()), LineComment(LangOpts.LineComment),
      IsFirstTimeLexingFile(IsFirstIncludeOfFile) {
  InitLexer(InputFile.getBufferStart(), InputFile.getBufferStart(),
            InputFile.getBufferEnd());

  resetExtendedTokenMode();
}

/// Lexer constructor - Create a new raw lexer object.  This object is only
/// suitable for calls to 'LexFromRawLexer'.  This lexer assumes that the text
/// range will outlive it, so it doesn't take ownership of it.
Lexer::Lexer(SourceLocation fileloc, const LangOptions &langOpts,
             const char *BufStart, const char *BufPtr, const char *BufEnd,
             bool IsFirstIncludeOfFile)
    : FileLoc(fileloc), LangOpts(langOpts), LineComment(LangOpts.LineComment),
      IsFirstTimeLexingFile(IsFirstIncludeOfFile) {
  InitLexer(BufStart, BufPtr, BufEnd);

  // We *are* in raw mode.
  LexingRawMode = true;
}

/// Lexer constructor - Create a new raw lexer object.  This object is only
/// suitable for calls to 'LexFromRawLexer'.  This lexer assumes that the text
/// range will outlive it, so it doesn't take ownership of it.
Lexer::Lexer(FileID FID, const llvm::MemoryBufferRef &FromFile,
             const SourceManager &SM, const LangOptions &langOpts,
             bool IsFirstIncludeOfFile)
    : Lexer(SM.getLocForStartOfFile(FID), langOpts, FromFile.getBufferStart(),
            FromFile.getBufferStart(), FromFile.getBufferEnd(),
            IsFirstIncludeOfFile) {}

void Lexer::resetExtendedTokenMode() {
  assert(PP && "Cannot reset token mode without a preprocessor");
  if (LangOpts.TraditionalCPP)
    SetKeepWhitespaceMode(true);
  else
    SetCommentRetentionState(PP->getCommentRetentionState());
}

/// Create_PragmaLexer: Lexer constructor - Create a new lexer object for
/// _Pragma expansion.  This has a variety of magic semantics that this method
/// sets up.  It returns a new'd Lexer that must be delete'd when done.
///
/// On entrance to this routine, TokStartLoc is a macro location which has a
/// spelling loc that indicates the bytes to be lexed for the token and an
/// expansion location that indicates where all lexed tokens should be
/// "expanded from".
///
/// TODO: It would really be nice to make _Pragma just be a wrapper around a
/// normal lexer that remaps tokens as they fly by.  This would require making
/// Preprocessor::Lex virtual.  Given that, we could just dump in a magic lexer
/// interface that could handle this stuff.  This would pull GetMappedTokenLoc
/// out of the critical path of the lexer!
///
Lexer *Lexer::Create_PragmaLexer(SourceLocation SpellingLoc,
                                 SourceLocation ExpansionLocStart,
                                 SourceLocation ExpansionLocEnd,
                                 unsigned TokLen, Preprocessor &PP) {
  SourceManager &SM = PP.getSourceManager();

  // Create the lexer as if we were going to lex the file normally.
  FileID SpellingFID = SM.getFileID(SpellingLoc);
  llvm::MemoryBufferRef InputFile = SM.getBufferOrFake(SpellingFID);
  Lexer *L = new Lexer(SpellingFID, InputFile, PP);

  // Now that the lexer is created, change the start/end locations so that we
  // just lex the subsection of the file that we want.  This is lexing from a
  // scratch buffer.
  const char *StrData = SM.getCharacterData(SpellingLoc);

  L->BufferPtr = StrData;
  L->BufferEnd = StrData+TokLen;
  assert(L->BufferEnd[0] == 0 && "Buffer is not nul terminated!");

  // Set the SourceLocation with the remapping information.  This ensures that
  // GetMappedTokenLoc will remap the tokens as they are lexed.
  L->FileLoc = SM.createExpansionLoc(SM.getLocForStartOfFile(SpellingFID),
                                     ExpansionLocStart,
                                     ExpansionLocEnd, TokLen);

  // Ensure that the lexer thinks it is inside a directive, so that end \n will
  // return an EOD token.
  L->ParsingPreprocessorDirective = true;

  // This lexer really is for _Pragma.
  L->Is_PragmaLexer = true;
  return L;
}

void Lexer::seek(unsigned Offset, bool IsAtStartOfLine) {
  this->IsAtPhysicalStartOfLine = IsAtStartOfLine;
  this->IsAtStartOfLine = IsAtStartOfLine;
  assert((BufferStart + Offset) <= BufferEnd);
  BufferPtr = BufferStart + Offset;
}

template <typename T> static void StringifyImpl(T &Str, char Quote) {
  typename T::size_type i = 0, e = Str.size();
  while (i < e) {
    if (Str[i] == '\\' || Str[i] == Quote) {
      Str.insert(Str.begin() + i, '\\');
      i += 2;
      ++e;
    } else if (Str[i] == '\n' || Str[i] == '\r') {
      // Replace '\r\n' and '\n\r' to '\\' followed by 'n'.
      if ((i < e - 1) && (Str[i + 1] == '\n' || Str[i + 1] == '\r') &&
          Str[i] != Str[i + 1]) {
        Str[i] = '\\';
        Str[i + 1] = 'n';
      } else {
        // Replace '\n' and '\r' to '\\' followed by 'n'.
        Str[i] = '\\';
        Str.insert(Str.begin() + i + 1, 'n');
        ++e;
      }
      i += 2;
    } else
      ++i;
  }
}

std::string Lexer::Stringify(StringRef Str, bool Charify) {
  std::string Result = std::string(Str);
  char Quote = Charify ? '\'' : '"';
  StringifyImpl(Result, Quote);
  return Result;
}

void Lexer::Stringify(SmallVectorImpl<char> &Str) { StringifyImpl(Str, '"'); }

//===----------------------------------------------------------------------===//
// Token Spelling
//===----------------------------------------------------------------------===//

/// Slow case of getSpelling. Extract the characters comprising the
/// spelling of this token from the provided input buffer.
static size_t getSpellingSlow(const Token &Tok, const char *BufPtr,
                              const LangOptions &LangOpts, char *Spelling) {
  assert(Tok.needsCleaning() && "getSpellingSlow called on simple token");

  size_t Length = 0;
  const char *BufEnd = BufPtr + Tok.getLength();

  if (tok::isStringLiteral(Tok.getKind())) {
    // Munch the encoding-prefix and opening double-quote.
    while (BufPtr < BufEnd) {
      auto CharAndSize = Lexer::getCharAndSizeNoWarn(BufPtr, LangOpts);
      Spelling[Length++] = CharAndSize.Char;
      BufPtr += CharAndSize.Size;

      if (Spelling[Length - 1] == '"')
        break;
    }

    // Raw string literals need special handling; trigraph expansion and line
    // splicing do not occur within their d-char-sequence nor within their
    // r-char-sequence.
    if (Length >= 2 &&
        Spelling[Length - 2] == 'R' && Spelling[Length - 1] == '"') {
      // Search backwards from the end of the token to find the matching closing
      // quote.
      const char *RawEnd = BufEnd;
      do --RawEnd; while (*RawEnd != '"');
      size_t RawLength = RawEnd - BufPtr + 1;

      // Everything between the quotes is included verbatim in the spelling.
      memcpy(Spelling + Length, BufPtr, RawLength);
      Length += RawLength;
      BufPtr += RawLength;

      // The rest of the token is lexed normally.
    }
  }

  while (BufPtr < BufEnd) {
    auto CharAndSize = Lexer::getCharAndSizeNoWarn(BufPtr, LangOpts);
    Spelling[Length++] = CharAndSize.Char;
    BufPtr += CharAndSize.Size;
  }

  assert(Length < Tok.getLength() &&
         "NeedsCleaning flag set on token that didn't need cleaning!");
  return Length;
}

/// getSpelling() - Return the 'spelling' of this token.  The spelling of a
/// token are the characters used to represent the token in the source file
/// after trigraph expansion and escaped-newline folding.  In particular, this
/// wants to get the true, uncanonicalized, spelling of things like digraphs
/// UCNs, etc.
StringRef Lexer::getSpelling(SourceLocation loc,
                             SmallVectorImpl<char> &buffer,
                             const SourceManager &SM,
                             const LangOptions &options,
                             bool *invalid) {
  // Break down the source location.
  std::pair<FileID, unsigned> locInfo = SM.getDecomposedLoc(loc);

  // Try to the load the file buffer.
  bool invalidTemp = false;
  StringRef file = SM.getBufferData(locInfo.first, &invalidTemp);
  if (invalidTemp) {
    if (invalid) *invalid = true;
    return {};
  }

  const char *tokenBegin = file.data() + locInfo.second;

  // Lex from the start of the given location.
  Lexer lexer(SM.getLocForStartOfFile(locInfo.first), options,
              file.begin(), tokenBegin, file.end());
  Token token;
  lexer.LexFromRawLexer(token);

  unsigned length = token.getLength();

  // Common case:  no need for cleaning.
  if (!token.needsCleaning())
    return StringRef(tokenBegin, length);

  // Hard case, we need to relex the characters into the string.
  buffer.resize(length);
  buffer.resize(getSpellingSlow(token, tokenBegin, options, buffer.data()));
  return StringRef(buffer.data(), buffer.size());
}

/// getSpelling() - Return the 'spelling' of this token.  The spelling of a
/// token are the characters used to represent the token in the source file
/// after trigraph expansion and escaped-newline folding.  In particular, this
/// wants to get the true, uncanonicalized, spelling of things like digraphs
/// UCNs, etc.
std::string Lexer::getSpelling(const Token &Tok, const SourceManager &SourceMgr,
                               const LangOptions &LangOpts, bool *Invalid) {
  assert((int)Tok.getLength() >= 0 && "Token character range is bogus!");

  bool CharDataInvalid = false;
  const char *TokStart = SourceMgr.getCharacterData(Tok.getLocation(),
                                                    &CharDataInvalid);
  if (Invalid)
    *Invalid = CharDataInvalid;
  if (CharDataInvalid)
    return {};

  // If this token contains nothing interesting, return it directly.
  if (!Tok.needsCleaning())
    return std::string(TokStart, TokStart + Tok.getLength());

  std::string Result;
  Result.resize(Tok.getLength());
  Result.resize(getSpellingSlow(Tok, TokStart, LangOpts, &*Result.begin()));
  return Result;
}

/// getSpelling - This method is used to get the spelling of a token into a
/// preallocated buffer, instead of as an std::string.  The caller is required
/// to allocate enough space for the token, which is guaranteed to be at least
/// Tok.getLength() bytes long.  The actual length of the token is returned.
///
/// Note that this method may do two possible things: it may either fill in
/// the buffer specified with characters, or it may *change the input pointer*
/// to point to a constant buffer with the data already in it (avoiding a
/// copy).  The caller is not allowed to modify the returned buffer pointer
/// if an internal buffer is returned.
unsigned Lexer::getSpelling(const Token &Tok, const char *&Buffer,
                            const SourceManager &SourceMgr,
                            const LangOptions &LangOpts, bool *Invalid) {
  assert((int)Tok.getLength() >= 0 && "Token character range is bogus!");

  const char *TokStart = nullptr;
  // NOTE: this has to be checked *before* testing for an IdentifierInfo.
  if (Tok.is(tok::raw_identifier))
    TokStart = Tok.getRawIdentifier().data();
  else if (!Tok.hasUCN()) {
    if (const IdentifierInfo *II = Tok.getIdentifierInfo()) {
      // Just return the string from the identifier table, which is very quick.
      Buffer = II->getNameStart();
      return II->getLength();
    }
  }

  // NOTE: this can be checked even after testing for an IdentifierInfo.
  if (Tok.isLiteral())
    TokStart = Tok.getLiteralData();

  if (!TokStart) {
    // Compute the start of the token in the input lexer buffer.
    bool CharDataInvalid = false;
    TokStart = SourceMgr.getCharacterData(Tok.getLocation(), &CharDataInvalid);
    if (Invalid)
      *Invalid = CharDataInvalid;
    if (CharDataInvalid) {
      Buffer = "";
      return 0;
    }
  }

  // If this token contains nothing interesting, return it directly.
  if (!Tok.needsCleaning()) {
    Buffer = TokStart;
    return Tok.getLength();
  }

  // Otherwise, hard case, relex the characters into the string.
  return getSpellingSlow(Tok, TokStart, LangOpts, const_cast<char*>(Buffer));
}

/// MeasureTokenLength - Relex the token at the specified location and return
/// its length in bytes in the input file.  If the token needs cleaning (e.g.
/// includes a trigraph or an escaped newline) then this count includes bytes
/// that are part of that.
unsigned Lexer::MeasureTokenLength(SourceLocation Loc,
                                   const SourceManager &SM,
                                   const LangOptions &LangOpts) {
  Token TheTok;
  if (getRawToken(Loc, TheTok, SM, LangOpts))
    return 0;
  return TheTok.getLength();
}

/// Relex the token at the specified location.
/// \returns true if there was a failure, false on success.
bool Lexer::getRawToken(SourceLocation Loc, Token &Result,
                        const SourceManager &SM,
                        const LangOptions &LangOpts,
                        bool IgnoreWhiteSpace) {
  // TODO: this could be special cased for common tokens like identifiers, ')',
  // etc to make this faster, if it mattered.  Just look at StrData[0] to handle
  // all obviously single-char tokens.  This could use
  // Lexer::isObviouslySimpleCharacter for example to handle identifiers or
  // something.

  // If this comes from a macro expansion, we really do want the macro name, not
  // the token this macro expanded to.
  Loc = SM.getExpansionLoc(Loc);
  std::pair<FileID, unsigned> LocInfo = SM.getDecomposedLoc(Loc);
  bool Invalid = false;
  StringRef Buffer = SM.getBufferData(LocInfo.first, &Invalid);
  if (Invalid)
    return true;

  const char *StrData = Buffer.data()+LocInfo.second;

  if (!IgnoreWhiteSpace && isWhitespace(SkipEscapedNewLines(StrData)[0]))
    return true;

  // Create a lexer starting at the beginning of this token.
  Lexer TheLexer(SM.getLocForStartOfFile(LocInfo.first), LangOpts,
                 Buffer.begin(), StrData, Buffer.end());
  TheLexer.SetCommentRetentionState(true);
  TheLexer.LexFromRawLexer(Result);
  return false;
}

/// Returns the pointer that points to the beginning of line that contains
/// the given offset, or null if the offset if invalid.
static const char *findBeginningOfLine(StringRef Buffer, unsigned Offset) {
  const char *BufStart = Buffer.data();
  if (Offset >= Buffer.size())
    return nullptr;

  const char *LexStart = BufStart + Offset;
  for (; LexStart != BufStart; --LexStart) {
    if (isVerticalWhitespace(LexStart[0]) &&
        !Lexer::isNewLineEscaped(BufStart, LexStart)) {
      // LexStart should point at first character of logical line.
      ++LexStart;
      break;
    }
  }
  return LexStart;
}

static SourceLocation getBeginningOfFileToken(SourceLocation Loc,
                                              const SourceManager &SM,
                                              const LangOptions &LangOpts) {
  assert(Loc.isFileID());
  std::pair<FileID, unsigned> LocInfo = SM.getDecomposedLoc(Loc);
  if (LocInfo.first.isInvalid())
    return Loc;

  bool Invalid = false;
  StringRef Buffer = SM.getBufferData(LocInfo.first, &Invalid);
  if (Invalid)
    return Loc;

  // Back up from the current location until we hit the beginning of a line
  // (or the buffer). We'll relex from that point.
  const char *StrData = Buffer.data() + LocInfo.second;
  const char *LexStart = findBeginningOfLine(Buffer, LocInfo.second);
  if (!LexStart || LexStart == StrData)
    return Loc;

  // Create a lexer starting at the beginning of this token.
  SourceLocation LexerStartLoc = Loc.getLocWithOffset(-LocInfo.second);
  Lexer TheLexer(LexerStartLoc, LangOpts, Buffer.data(), LexStart,
                 Buffer.end());
  TheLexer.SetCommentRetentionState(true);

  // Lex tokens until we find the token that contains the source location.
  Token TheTok;
  do {
    TheLexer.LexFromRawLexer(TheTok);

    if (TheLexer.getBufferLocation() > StrData) {
      // Lexing this token has taken the lexer past the source location we're
      // looking for. If the current token encompasses our source location,
      // return the beginning of that token.
      if (TheLexer.getBufferLocation() - TheTok.getLength() <= StrData)
        return TheTok.getLocation();

      // We ended up skipping over the source location entirely, which means
      // that it points into whitespace. We're done here.
      break;
    }
  } while (TheTok.getKind() != tok::eof);

  // We've passed our source location; just return the original source location.
  return Loc;
}

SourceLocation Lexer::GetBeginningOfToken(SourceLocation Loc,
                                          const SourceManager &SM,
                                          const LangOptions &LangOpts) {
  if (Loc.isFileID())
    return getBeginningOfFileToken(Loc, SM, LangOpts);

  if (!SM.isMacroArgExpansion(Loc))
    return Loc;

  SourceLocation FileLoc = SM.getSpellingLoc(Loc);
  SourceLocation BeginFileLoc = getBeginningOfFileToken(FileLoc, SM, LangOpts);
  std::pair<FileID, unsigned> FileLocInfo = SM.getDecomposedLoc(FileLoc);
  std::pair<FileID, unsigned> BeginFileLocInfo =
      SM.getDecomposedLoc(BeginFileLoc);
  assert(FileLocInfo.first == BeginFileLocInfo.first &&
         FileLocInfo.second >= BeginFileLocInfo.second);
  return Loc.getLocWithOffset(BeginFileLocInfo.second - FileLocInfo.second);
}

namespace {

enum PreambleDirectiveKind {
  PDK_Skipped,
  PDK_Unknown
};

} // namespace

PreambleBounds Lexer::ComputePreamble(StringRef Buffer,
                                      const LangOptions &LangOpts,
                                      unsigned MaxLines) {
  // Create a lexer starting at the beginning of the file. Note that we use a
  // "fake" file source location at offset 1 so that the lexer will track our
  // position within the file.
  const SourceLocation::UIntTy StartOffset = 1;
  SourceLocation FileLoc = SourceLocation::getFromRawEncoding(StartOffset);
  Lexer TheLexer(FileLoc, LangOpts, Buffer.begin(), Buffer.begin(),
                 Buffer.end());
  TheLexer.SetCommentRetentionState(true);

  bool InPreprocessorDirective = false;
  Token TheTok;
  SourceLocation ActiveCommentLoc;

  unsigned MaxLineOffset = 0;
  if (MaxLines) {
    const char *CurPtr = Buffer.begin();
    unsigned CurLine = 0;
    while (CurPtr != Buffer.end()) {
      char ch = *CurPtr++;
      if (ch == '\n') {
        ++CurLine;
        if (CurLine == MaxLines)
          break;
      }
    }
    if (CurPtr != Buffer.end())
      MaxLineOffset = CurPtr - Buffer.begin();
  }

  do {
    TheLexer.LexFromRawLexer(TheTok);

    if (InPreprocessorDirective) {
      // If we've hit the end of the file, we're done.
      if (TheTok.getKind() == tok::eof) {
        break;
      }

      // If we haven't hit the end of the preprocessor directive, skip this
      // token.
      if (!TheTok.isAtStartOfLine())
        continue;

      // We've passed the end of the preprocessor directive, and will look
      // at this token again below.
      InPreprocessorDirective = false;
    }

    // Keep track of the # of lines in the preamble.
    if (TheTok.isAtStartOfLine()) {
      unsigned TokOffset = TheTok.getLocation().getRawEncoding() - StartOffset;

      // If we were asked to limit the number of lines in the preamble,
      // and we're about to exceed that limit, we're done.
      if (MaxLineOffset && TokOffset >= MaxLineOffset)
        break;
    }

    // Comments are okay; skip over them.
    if (TheTok.getKind() == tok::comment) {
      if (ActiveCommentLoc.isInvalid())
        ActiveCommentLoc = TheTok.getLocation();
      continue;
    }

    if (TheTok.isAtStartOfLine() && TheTok.getKind() == tok::hash) {
      // This is the start of a preprocessor directive.
      Token HashTok = TheTok;
      InPreprocessorDirective = true;
      ActiveCommentLoc = SourceLocation();

      // Figure out which directive this is. Since we're lexing raw tokens,
      // we don't have an identifier table available. Instead, just look at
      // the raw identifier to recognize and categorize preprocessor directives.
      TheLexer.LexFromRawLexer(TheTok);
      if (TheTok.getKind() == tok::raw_identifier && !TheTok.needsCleaning()) {
        StringRef Keyword = TheTok.getRawIdentifier();
        PreambleDirectiveKind PDK
          = llvm::StringSwitch<PreambleDirectiveKind>(Keyword)
              .Case("include", PDK_Skipped)
              .Case("__include_macros", PDK_Skipped)
              .Case("define", PDK_Skipped)
              .Case("undef", PDK_Skipped)
              .Case("line", PDK_Skipped)
              .Case("error", PDK_Skipped)
              .Case("pragma", PDK_Skipped)
              .Case("import", PDK_Skipped)
              .Case("include_next", PDK_Skipped)
              .Case("warning", PDK_Skipped)
              .Case("ident", PDK_Skipped)
              .Case("sccs", PDK_Skipped)
              .Case("assert", PDK_Skipped)
              .Case("unassert", PDK_Skipped)
              .Case("if", PDK_Skipped)
              .Case("ifdef", PDK_Skipped)
              .Case("ifndef", PDK_Skipped)
              .Case("elif", PDK_Skipped)
              .Case("elifdef", PDK_Skipped)
              .Case("elifndef", PDK_Skipped)
              .Case("else", PDK_Skipped)
              .Case("endif", PDK_Skipped)
              .Default(PDK_Unknown);

        switch (PDK) {
        case PDK_Skipped:
          continue;

        case PDK_Unknown:
          // We don't know what this directive is; stop at the '#'.
          break;
        }
      }

      // We only end up here if we didn't recognize the preprocessor
      // directive or it was one that can't occur in the preamble at this
      // point. Roll back the current token to the location of the '#'.
      TheTok = HashTok;
    } else if (TheTok.isAtStartOfLine() &&
               TheTok.getKind() == tok::raw_identifier &&
               TheTok.getRawIdentifier() == "module" &&
               LangOpts.CPlusPlusModules) {
      // The initial global module fragment introducer "module;" is part of
      // the preamble, which runs up to the module declaration "module foo;".
      Token ModuleTok = TheTok;
      do {
        TheLexer.LexFromRawLexer(TheTok);
      } while (TheTok.getKind() == tok::comment);
      if (TheTok.getKind() != tok::semi) {
        // Not global module fragment, roll back.
        TheTok = ModuleTok;
        break;
      }
      continue;
    }

    // We hit a token that we don't recognize as being in the
    // "preprocessing only" part of the file, so we're no longer in
    // the preamble.
    break;
  } while (true);

  SourceLocation End;
  if (ActiveCommentLoc.isValid())
    End = ActiveCommentLoc; // don't truncate a decl comment.
  else
    End = TheTok.getLocation();

  return PreambleBounds(End.getRawEncoding() - FileLoc.getRawEncoding(),
                        TheTok.isAtStartOfLine());
}

unsigned Lexer::getTokenPrefixLength(SourceLocation TokStart, unsigned CharNo,
                                     const SourceManager &SM,
                                     const LangOptions &LangOpts) {
  // Figure out how many physical characters away the specified expansion
  // character is.  This needs to take into consideration newlines and
  // trigraphs.
  bool Invalid = false;
  const char *TokPtr = SM.getCharacterData(TokStart, &Invalid);

  // If they request the first char of the token, we're trivially done.
  if (Invalid || (CharNo == 0 && Lexer::isObviouslySimpleCharacter(*TokPtr)))
    return 0;

  unsigned PhysOffset = 0;

  // The usual case is that tokens don't contain anything interesting.  Skip
  // over the uninteresting characters.  If a token only consists of simple
  // chars, this method is extremely fast.
  while (Lexer::isObviouslySimpleCharacter(*TokPtr)) {
    if (CharNo == 0)
      return PhysOffset;
    ++TokPtr;
    --CharNo;
    ++PhysOffset;
  }

  // If we have a character that may be a trigraph or escaped newline, use a
  // lexer to parse it correctly.
  for (; CharNo; --CharNo) {
    auto CharAndSize = Lexer::getCharAndSizeNoWarn(TokPtr, LangOpts);
    TokPtr += CharAndSize.Size;
    PhysOffset += CharAndSize.Size;
  }

  // Final detail: if we end up on an escaped newline, we want to return the
  // location of the actual byte of the token.  For example foo\<newline>bar
  // advanced by 3 should return the location of b, not of \\.  One compounding
  // detail of this is that the escape may be made by a trigraph.
  if (!Lexer::isObviouslySimpleCharacter(*TokPtr))
    PhysOffset += Lexer::SkipEscapedNewLines(TokPtr)-TokPtr;

  return PhysOffset;
}

/// Computes the source location just past the end of the
/// token at this source location.
///
/// This routine can be used to produce a source location that
/// points just past the end of the token referenced by \p Loc, and
/// is generally used when a diagnostic needs to point just after a
/// token where it expected something different that it received. If
/// the returned source location would not be meaningful (e.g., if
/// it points into a macro), this routine returns an invalid
/// source location.
///
/// \param Offset an offset from the end of the token, where the source
/// location should refer to. The default offset (0) produces a source
/// location pointing just past the end of the token; an offset of 1 produces
/// a source location pointing to the last character in the token, etc.
SourceLocation Lexer::getLocForEndOfToken(SourceLocation Loc, unsigned Offset,
                                          const SourceManager &SM,
                                          const LangOptions &LangOpts) {
  if (Loc.isInvalid())
    return {};

  if (Loc.isMacroID()) {
    if (Offset > 0 || !isAtEndOfMacroExpansion(Loc, SM, LangOpts, &Loc))
      return {}; // Points inside the macro expansion.
  }

  unsigned Len = Lexer::MeasureTokenLength(Loc, SM, LangOpts);
  if (Len > Offset)
    Len = Len - Offset;
  else
    return Loc;

  return Loc.getLocWithOffset(Len);
}

/// Returns true if the given MacroID location points at the first
/// token of the macro expansion.
bool Lexer::isAtStartOfMacroExpansion(SourceLocation loc,
                                      const SourceManager &SM,
                                      const LangOptions &LangOpts,
                                      SourceLocation *MacroBegin) {
  assert(loc.isValid() && loc.isMacroID() && "Expected a valid macro loc");

  SourceLocation expansionLoc;
  if (!SM.isAtStartOfImmediateMacroExpansion(loc, &expansionLoc))
    return false;

  if (expansionLoc.isFileID()) {
    // No other macro expansions, this is the first.
    if (MacroBegin)
      *MacroBegin = expansionLoc;
    return true;
  }

  return isAtStartOfMacroExpansion(expansionLoc, SM, LangOpts, MacroBegin);
}

/// Returns true if the given MacroID location points at the last
/// token of the macro expansion.
bool Lexer::isAtEndOfMacroExpansion(SourceLocation loc,
                                    const SourceManager &SM,
                                    const LangOptions &LangOpts,
                                    SourceLocation *MacroEnd) {
  assert(loc.isValid() && loc.isMacroID() && "Expected a valid macro loc");

  SourceLocation spellLoc = SM.getSpellingLoc(loc);
  unsigned tokLen = MeasureTokenLength(spellLoc, SM, LangOpts);
  if (tokLen == 0)
    return false;

  SourceLocation afterLoc = loc.getLocWithOffset(tokLen);
  SourceLocation expansionLoc;
  if (!SM.isAtEndOfImmediateMacroExpansion(afterLoc, &expansionLoc))
    return false;

  if (expansionLoc.isFileID()) {
    // No other macro expansions.
    if (MacroEnd)
      *MacroEnd = expansionLoc;
    return true;
  }

  return isAtEndOfMacroExpansion(expansionLoc, SM, LangOpts, MacroEnd);
}

static CharSourceRange makeRangeFromFileLocs(CharSourceRange Range,
                                             const SourceManager &SM,
                                             const LangOptions &LangOpts) {
  SourceLocation Begin = Range.getBegin();
  SourceLocation End = Range.getEnd();
  assert(Begin.isFileID() && End.isFileID());
  if (Range.isTokenRange()) {
    End = Lexer::getLocForEndOfToken(End, 0, SM,LangOpts);
    if (End.isInvalid())
      return {};
  }

  // Break down the source locations.
  FileID FID;
  unsigned BeginOffs;
  std::tie(FID, BeginOffs) = SM.getDecomposedLoc(Begin);
  if (FID.isInvalid())
    return {};

  unsigned EndOffs;
  if (!SM.isInFileID(End, FID, &EndOffs) ||
      BeginOffs > EndOffs)
    return {};

  return CharSourceRange::getCharRange(Begin, End);
}

// Assumes that `Loc` is in an expansion.
static bool isInExpansionTokenRange(const SourceLocation Loc,
                                    const SourceManager &SM) {
  return SM.getSLocEntry(SM.getFileID(Loc))
      .getExpansion()
      .isExpansionTokenRange();
}

CharSourceRange Lexer::makeFileCharRange(CharSourceRange Range,
                                         const SourceManager &SM,
                                         const LangOptions &LangOpts) {
  SourceLocation Begin = Range.getBegin();
  SourceLocation End = Range.getEnd();
  if (Begin.isInvalid() || End.isInvalid())
    return {};

  if (Begin.isFileID() && End.isFileID())
    return makeRangeFromFileLocs(Range, SM, LangOpts);

  if (Begin.isMacroID() && End.isFileID()) {
    if (!isAtStartOfMacroExpansion(Begin, SM, LangOpts, &Begin))
      return {};
    Range.setBegin(Begin);
    return makeRangeFromFileLocs(Range, SM, LangOpts);
  }

  if (Begin.isFileID() && End.isMacroID()) {
    if (Range.isTokenRange()) {
      if (!isAtEndOfMacroExpansion(End, SM, LangOpts, &End))
        return {};
      // Use the *original* end, not the expanded one in `End`.
      Range.setTokenRange(isInExpansionTokenRange(Range.getEnd(), SM));
    } else if (!isAtStartOfMacroExpansion(End, SM, LangOpts, &End))
      return {};
    Range.setEnd(End);
    return makeRangeFromFileLocs(Range, SM, LangOpts);
  }

  assert(Begin.isMacroID() && End.isMacroID());
  SourceLocation MacroBegin, MacroEnd;
  if (isAtStartOfMacroExpansion(Begin, SM, LangOpts, &MacroBegin) &&
      ((Range.isTokenRange() && isAtEndOfMacroExpansion(End, SM, LangOpts,
                                                        &MacroEnd)) ||
       (Range.isCharRange() && isAtStartOfMacroExpansion(End, SM, LangOpts,
                                                         &MacroEnd)))) {
    Range.setBegin(MacroBegin);
    Range.setEnd(MacroEnd);
    // Use the *original* `End`, not the expanded one in `MacroEnd`.
    if (Range.isTokenRange())
      Range.setTokenRange(isInExpansionTokenRange(End, SM));
    return makeRangeFromFileLocs(Range, SM, LangOpts);
  }

  bool Invalid = false;
  const SrcMgr::SLocEntry &BeginEntry = SM.getSLocEntry(SM.getFileID(Begin),
                                                        &Invalid);
  if (Invalid)
    return {};

  if (BeginEntry.getExpansion().isMacroArgExpansion()) {
    const SrcMgr::SLocEntry &EndEntry = SM.getSLocEntry(SM.getFileID(End),
                                                        &Invalid);
    if (Invalid)
      return {};

    if (EndEntry.getExpansion().isMacroArgExpansion() &&
        BeginEntry.getExpansion().getExpansionLocStart() ==
            EndEntry.getExpansion().getExpansionLocStart()) {
      Range.setBegin(SM.getImmediateSpellingLoc(Begin));
      Range.setEnd(SM.getImmediateSpellingLoc(End));
      return makeFileCharRange(Range, SM, LangOpts);
    }
  }

  return {};
}

StringRef Lexer::getSourceText(CharSourceRange Range,
                               const SourceManager &SM,
                               const LangOptions &LangOpts,
                               bool *Invalid) {
  Range = makeFileCharRange(Range, SM, LangOpts);
  if (Range.isInvalid()) {
    if (Invalid) *Invalid = true;
    return {};
  }

  // Break down the source location.
  std::pair<FileID, unsigned> beginInfo = SM.getDecomposedLoc(Range.getBegin());
  if (beginInfo.first.isInvalid()) {
    if (Invalid) *Invalid = true;
    return {};
  }

  unsigned EndOffs;
  if (!SM.isInFileID(Range.getEnd(), beginInfo.first, &EndOffs) ||
      beginInfo.second > EndOffs) {
    if (Invalid) *Invalid = true;
    return {};
  }

  // Try to the load the file buffer.
  bool invalidTemp = false;
  StringRef file = SM.getBufferData(beginInfo.first, &invalidTemp);
  if (invalidTemp) {
    if (Invalid) *Invalid = true;
    return {};
  }

  if (Invalid) *Invalid = false;
  return file.substr(beginInfo.second, EndOffs - beginInfo.second);
}

StringRef Lexer::getImmediateMacroName(SourceLocation Loc,
                                       const SourceManager &SM,
                                       const LangOptions &LangOpts) {
  assert(Loc.isMacroID() && "Only reasonable to call this on macros");

  // Find the location of the immediate macro expansion.
  while (true) {
    FileID FID = SM.getFileID(Loc);
    const SrcMgr::SLocEntry *E = &SM.getSLocEntry(FID);
    const SrcMgr::ExpansionInfo &Expansion = E->getExpansion();
    Loc = Expansion.getExpansionLocStart();
    if (!Expansion.isMacroArgExpansion())
      break;

    // For macro arguments we need to check that the argument did not come
    // from an inner macro, e.g: "MAC1( MAC2(foo) )"

    // Loc points to the argument id of the macro definition, move to the
    // macro expansion.
    Loc = SM.getImmediateExpansionRange(Loc).getBegin();
    SourceLocation SpellLoc = Expansion.getSpellingLoc();
    if (SpellLoc.isFileID())
      break; // No inner macro.

    // If spelling location resides in the same FileID as macro expansion
    // location, it means there is no inner macro.
    FileID MacroFID = SM.getFileID(Loc);
    if (SM.isInFileID(SpellLoc, MacroFID))
      break;

    // Argument came from inner macro.
    Loc = SpellLoc;
  }

  // Find the spelling location of the start of the non-argument expansion
  // range. This is where the macro name was spelled in order to begin
  // expanding this macro.
  Loc = SM.getSpellingLoc(Loc);

  // Dig out the buffer where the macro name was spelled and the extents of the
  // name so that we can render it into the expansion note.
  std::pair<FileID, unsigned> ExpansionInfo = SM.getDecomposedLoc(Loc);
  unsigned MacroTokenLength = Lexer::MeasureTokenLength(Loc, SM, LangOpts);
  StringRef ExpansionBuffer = SM.getBufferData(ExpansionInfo.first);
  return ExpansionBuffer.substr(ExpansionInfo.second, MacroTokenLength);
}

StringRef Lexer::getImmediateMacroNameForDiagnostics(
    SourceLocation Loc, const SourceManager &SM, const LangOptions &LangOpts) {
  assert(Loc.isMacroID() && "Only reasonable to call this on macros");
  // Walk past macro argument expansions.
  while (SM.isMacroArgExpansion(Loc))
    Loc = SM.getImmediateExpansionRange(Loc).getBegin();

  // If the macro's spelling isn't FileID or from scratch space, then it's
  // actually a token paste or stringization (or similar) and not a macro at
  // all.
  SourceLocation SpellLoc = SM.getSpellingLoc(Loc);
  if (!SpellLoc.isFileID() || SM.isWrittenInScratchSpace(SpellLoc))
    return {};

  // Find the spelling location of the start of the non-argument expansion
  // range. This is where the macro name was spelled in order to begin
  // expanding this macro.
  Loc = SM.getSpellingLoc(SM.getImmediateExpansionRange(Loc).getBegin());

  // Dig out the buffer where the macro name was spelled and the extents of the
  // name so that we can render it into the expansion note.
  std::pair<FileID, unsigned> ExpansionInfo = SM.getDecomposedLoc(Loc);
  unsigned MacroTokenLength = Lexer::MeasureTokenLength(Loc, SM, LangOpts);
  StringRef ExpansionBuffer = SM.getBufferData(ExpansionInfo.first);
  return ExpansionBuffer.substr(ExpansionInfo.second, MacroTokenLength);
}

bool Lexer::isAsciiIdentifierContinueChar(char c, const LangOptions &LangOpts) {
  return isAsciiIdentifierContinue(c, LangOpts.DollarIdents);
}

bool Lexer::isNewLineEscaped(const char *BufferStart, const char *Str) {
  assert(isVerticalWhitespace(Str[0]));
  if (Str - 1 < BufferStart)
    return false;

  if ((Str[0] == '\n' && Str[-1] == '\r') ||
      (Str[0] == '\r' && Str[-1] == '\n')) {
    if (Str - 2 < BufferStart)
      return false;
    --Str;
  }
  --Str;

  // Rewind to first non-space character:
  while (Str > BufferStart && isHorizontalWhitespace(*Str))
    --Str;

  return *Str == '\\';
}

StringRef Lexer::getIndentationForLine(SourceLocation Loc,
                                       const SourceManager &SM) {
  if (Loc.isInvalid() || Loc.isMacroID())
    return {};
  std::pair<FileID, unsigned> LocInfo = SM.getDecomposedLoc(Loc);
  if (LocInfo.first.isInvalid())
    return {};
  bool Invalid = false;
  StringRef Buffer = SM.getBufferData(LocInfo.first, &Invalid);
  if (Invalid)
    return {};
  const char *Line = findBeginningOfLine(Buffer, LocInfo.second);
  if (!Line)
    return {};
  StringRef Rest = Buffer.substr(Line - Buffer.data());
  size_t NumWhitespaceChars = Rest.find_first_not_of(" \t");
  return NumWhitespaceChars == StringRef::npos
             ? ""
             : Rest.take_front(NumWhitespaceChars);
}

//===----------------------------------------------------------------------===//
// Diagnostics forwarding code.
//===----------------------------------------------------------------------===//

/// GetMappedTokenLoc - If lexing out of a 'mapped buffer', where we pretend the
/// lexer buffer was all expanded at a single point, perform the mapping.
/// This is currently only used for _Pragma implementation, so it is the slow
/// path of the hot getSourceLocation method.  Do not allow it to be inlined.
static LLVM_ATTRIBUTE_NOINLINE SourceLocation GetMappedTokenLoc(
    Preprocessor &PP, SourceLocation FileLoc, unsigned CharNo, unsigned TokLen);
static SourceLocation GetMappedTokenLoc(Preprocessor &PP,
                                        SourceLocation FileLoc,
                                        unsigned CharNo, unsigned TokLen) {
  assert(FileLoc.isMacroID() && "Must be a macro expansion");

  // Otherwise, we're lexing "mapped tokens".  This is used for things like
  // _Pragma handling.  Combine the expansion location of FileLoc with the
  // spelling location.
  SourceManager &SM = PP.getSourceManager();

  // Create a new SLoc which is expanded from Expansion(FileLoc) but whose
  // characters come from spelling(FileLoc)+Offset.
  SourceLocation SpellingLoc = SM.getSpellingLoc(FileLoc);
  SpellingLoc = SpellingLoc.getLocWithOffset(CharNo);

  // Figure out the expansion loc range, which is the range covered by the
  // original _Pragma(...) sequence.
  CharSourceRange II = SM.getImmediateExpansionRange(FileLoc);

  return SM.createExpansionLoc(SpellingLoc, II.getBegin(), II.getEnd(), TokLen);
}

/// getSourceLocation - Return a source location identifier for the specified
/// offset in the current file.
SourceLocation Lexer::getSourceLocation(const char *Loc,
                                        unsigned TokLen) const {
  assert(Loc >= BufferStart && Loc <= BufferEnd &&
         "Location out of range for this buffer!");

  // In the normal case, we're just lexing from a simple file buffer, return
  // the file id from FileLoc with the offset specified.
  unsigned CharNo = Loc-BufferStart;
  if (FileLoc.isFileID())
    return FileLoc.getLocWithOffset(CharNo);

  // Otherwise, this is the _Pragma lexer case, which pretends that all of the
  // tokens are lexed from where the _Pragma was defined.
  assert(PP && "This doesn't work on raw lexers");
  return GetMappedTokenLoc(*PP, FileLoc, CharNo, TokLen);
}

/// Diag - Forwarding function for diagnostics.  This translate a source
/// position in the current buffer into a SourceLocation object for rendering.
DiagnosticBuilder Lexer::Diag(const char *Loc, unsigned DiagID) const {
  return PP->Diag(getSourceLocation(Loc), DiagID);
}

//===----------------------------------------------------------------------===//
// Trigraph and Escaped Newline Handling Code.
//===----------------------------------------------------------------------===//

/// GetTrigraphCharForLetter - Given a character that occurs after a ?? pair,
/// return the decoded trigraph letter it corresponds to, or '\0' if nothing.
static char GetTrigraphCharForLetter(char Letter) {
  switch (Letter) {
  default:   return 0;
  case '=':  return '#';
  case ')':  return ']';
  case '(':  return '[';
  case '!':  return '|';
  case '\'': return '^';
  case '>':  return '}';
  case '/':  return '\\';
  case '<':  return '{';
  case '-':  return '~';
  }
}

/// DecodeTrigraphChar - If the specified character is a legal trigraph when
/// prefixed with ??, emit a trigraph warning.  If trigraphs are enabled,
/// return the result character.  Finally, emit a warning about trigraph use
/// whether trigraphs are enabled or not.
static char DecodeTrigraphChar(const char *CP, Lexer *L, bool Trigraphs) {
  char Res = GetTrigraphCharForLetter(*CP);
  if (!Res)
    return Res;

  if (!Trigraphs) {
    if (L && !L->isLexingRawMode())
      L->Diag(CP-2, diag::trigraph_ignored);
    return 0;
  }

  if (L && !L->isLexingRawMode())
    L->Diag(CP-2, diag::trigraph_converted) << StringRef(&Res, 1);
  return Res;
}

/// getEscapedNewLineSize - Return the size of the specified escaped newline,
/// or 0 if it is not an escaped newline. P[-1] is known to be a "\" or a
/// trigraph equivalent on entry to this function.
unsigned Lexer::getEscapedNewLineSize(const char *Ptr) {
  unsigned Size = 0;
  while (isWhitespace(Ptr[Size])) {
    ++Size;

    if (Ptr[Size-1] != '\n' && Ptr[Size-1] != '\r')
      continue;

    // If this is a \r\n or \n\r, skip the other half.
    if ((Ptr[Size] == '\r' || Ptr[Size] == '\n') &&
        Ptr[Size-1] != Ptr[Size])
      ++Size;

    return Size;
  }

  // Not an escaped newline, must be a \t or something else.
  return 0;
}

/// SkipEscapedNewLines - If P points to an escaped newline (or a series of
/// them), skip over them and return the first non-escaped-newline found,
/// otherwise return P.
const char *Lexer::SkipEscapedNewLines(const char *P) {
  while (true) {
    const char *AfterEscape;
    if (*P == '\\') {
      AfterEscape = P+1;
    } else if (*P == '?') {
      // If not a trigraph for escape, bail out.
      if (P[1] != '?' || P[2] != '/')
        return P;
      // FIXME: Take LangOpts into account; the language might not
      // support trigraphs.
      AfterEscape = P+3;
    } else {
      return P;
    }

    unsigned NewLineSize = Lexer::getEscapedNewLineSize(AfterEscape);
    if (NewLineSize == 0) return P;
    P = AfterEscape+NewLineSize;
  }
}

std::optional<Token> Lexer::findNextToken(SourceLocation Loc,
                                          const SourceManager &SM,
                                          const LangOptions &LangOpts,
                                          bool IncludeComments) {
  if (Loc.isMacroID()) {
    if (!Lexer::isAtEndOfMacroExpansion(Loc, SM, LangOpts, &Loc))
      return std::nullopt;
  }
  Loc = Lexer::getLocForEndOfToken(Loc, 0, SM, LangOpts);

  // Break down the source location.
  std::pair<FileID, unsigned> LocInfo = SM.getDecomposedLoc(Loc);

  // Try to load the file buffer.
  bool InvalidTemp = false;
  StringRef File = SM.getBufferData(LocInfo.first, &InvalidTemp);
  if (InvalidTemp)
    return std::nullopt;

  const char *TokenBegin = File.data() + LocInfo.second;

  // Lex from the start of the given location.
  Lexer lexer(SM.getLocForStartOfFile(LocInfo.first), LangOpts, File.begin(),
                                      TokenBegin, File.end());
  lexer.SetCommentRetentionState(IncludeComments);
  // Find the token.
  Token Tok;
  lexer.LexFromRawLexer(Tok);
  return Tok;
}

std::optional<Token> Lexer::findPreviousToken(SourceLocation Loc,
                                              const SourceManager &SM,
                                              const LangOptions &LangOpts,
                                              bool IncludeComments) {
  const auto StartOfFile = SM.getLocForStartOfFile(SM.getFileID(Loc));
  while (Loc != StartOfFile) {
    Loc = Loc.getLocWithOffset(-1);
    if (Loc.isInvalid())
      return std::nullopt;

    Loc = GetBeginningOfToken(Loc, SM, LangOpts);
    Token Tok;
    if (getRawToken(Loc, Tok, SM, LangOpts))
      continue; // Not a token, go to prev location.
    if (!Tok.is(tok::comment) || IncludeComments) {
      return Tok;
    }
  }
  return std::nullopt;
}

/// Checks that the given token is the first token that occurs after the
/// given location (this excludes comments and whitespace). Returns the location
/// immediately after the specified token. If the token is not found or the
/// location is inside a macro, the returned source location will be invalid.
SourceLocation Lexer::findLocationAfterToken(
    SourceLocation Loc, tok::TokenKind TKind, const SourceManager &SM,
    const LangOptions &LangOpts, bool SkipTrailingWhitespaceAndNewLine) {
  std::optional<Token> Tok = findNextToken(Loc, SM, LangOpts);
  if (!Tok || Tok->isNot(TKind))
    return {};
  SourceLocation TokenLoc = Tok->getLocation();

  // Calculate how much whitespace needs to be skipped if any.
  unsigned NumWhitespaceChars = 0;
  if (SkipTrailingWhitespaceAndNewLine) {
    const char *TokenEnd = SM.getCharacterData(TokenLoc) + Tok->getLength();
    unsigned char C = *TokenEnd;
    while (isHorizontalWhitespace(C)) {
      C = *(++TokenEnd);
      NumWhitespaceChars++;
    }

    // Skip \r, \n, \r\n, or \n\r
    if (C == '\n' || C == '\r') {
      char PrevC = C;
      C = *(++TokenEnd);
      NumWhitespaceChars++;
      if ((C == '\n' || C == '\r') && C != PrevC)
        NumWhitespaceChars++;
    }
  }

  return TokenLoc.getLocWithOffset(Tok->getLength() + NumWhitespaceChars);
}

/// getCharAndSizeSlow - Peek a single 'character' from the specified buffer,
/// get its size, and return it.  This is tricky in several cases:
///   1. If currently at the start of a trigraph, we warn about the trigraph,
///      then either return the trigraph (skipping 3 chars) or the '?',
///      depending on whether trigraphs are enabled or not.
///   2. If this is an escaped newline (potentially with whitespace between
///      the backslash and newline), implicitly skip the newline and return
///      the char after it.
///
/// This handles the slow/uncommon case of the getCharAndSize method.  Here we
/// know that we can accumulate into Size, and that we have already incremented
/// Ptr by Size bytes.
///
/// NOTE: When this method is updated, getCharAndSizeSlowNoWarn (below) should
/// be updated to match.
Lexer::SizedChar Lexer::getCharAndSizeSlow(const char *Ptr, Token *Tok) {
  unsigned Size = 0;
  // If we have a slash, look for an escaped newline.
  if (Ptr[0] == '\\') {
    ++Size;
    ++Ptr;
Slash:
    // Common case, backslash-char where the char is not whitespace.
    if (!isWhitespace(Ptr[0]))
      return {'\\', Size};

    // See if we have optional whitespace characters between the slash and
    // newline.
    if (unsigned EscapedNewLineSize = getEscapedNewLineSize(Ptr)) {
      // Remember that this token needs to be cleaned.
      if (Tok) Tok->setFlag(Token::NeedsCleaning);

      // Warn if there was whitespace between the backslash and newline.
      if (Ptr[0] != '\n' && Ptr[0] != '\r' && Tok && !isLexingRawMode())
        Diag(Ptr, diag::backslash_newline_space);

      // Found backslash<whitespace><newline>.  Parse the char after it.
      Size += EscapedNewLineSize;
      Ptr  += EscapedNewLineSize;

      // Use slow version to accumulate a correct size field.
      auto CharAndSize = getCharAndSizeSlow(Ptr, Tok);
      CharAndSize.Size += Size;
      return CharAndSize;
    }

    // Otherwise, this is not an escaped newline, just return the slash.
    return {'\\', Size};
  }

  // If this is a trigraph, process it.
  if (Ptr[0] == '?' && Ptr[1] == '?') {
    // If this is actually a legal trigraph (not something like "??x"), emit
    // a trigraph warning.  If so, and if trigraphs are enabled, return it.
    if (char C = DecodeTrigraphChar(Ptr + 2, Tok ? this : nullptr,
                                    LangOpts.Trigraphs)) {
      // Remember that this token needs to be cleaned.
      if (Tok) Tok->setFlag(Token::NeedsCleaning);

      Ptr += 3;
      Size += 3;
      if (C == '\\') goto Slash;
      return {C, Size};
    }
  }

  // If this is neither, return a single character.
  return {*Ptr, Size + 1u};
}

/// getCharAndSizeSlowNoWarn - Handle the slow/uncommon case of the
/// getCharAndSizeNoWarn method.  Here we know that we can accumulate into Size,
/// and that we have already incremented Ptr by Size bytes.
///
/// NOTE: When this method is updated, getCharAndSizeSlow (above) should
/// be updated to match.
Lexer::SizedChar Lexer::getCharAndSizeSlowNoWarn(const char *Ptr,
                                                 const LangOptions &LangOpts) {

  unsigned Size = 0;
  // If we have a slash, look for an escaped newline.
  if (Ptr[0] == '\\') {
    ++Size;
    ++Ptr;
Slash:
    // Common case, backslash-char where the char is not whitespace.
    if (!isWhitespace(Ptr[0]))
      return {'\\', Size};

    // See if we have optional whitespace characters followed by a newline.
    if (unsigned EscapedNewLineSize = getEscapedNewLineSize(Ptr)) {
      // Found backslash<whitespace><newline>.  Parse the char after it.
      Size += EscapedNewLineSize;
      Ptr  += EscapedNewLineSize;

      // Use slow version to accumulate a correct size field.
      auto CharAndSize = getCharAndSizeSlowNoWarn(Ptr, LangOpts);
      CharAndSize.Size += Size;
      return CharAndSize;
    }

    // Otherwise, this is not an escaped newline, just return the slash.
    return {'\\', Size};
  }

  // If this is a trigraph, process it.
  if (LangOpts.Trigraphs && Ptr[0] == '?' && Ptr[1] == '?') {
    // If this is actually a legal trigraph (not something like "??x"), return
    // it.
    if (char C = GetTrigraphCharForLetter(Ptr[2])) {
      Ptr += 3;
      Size += 3;
      if (C == '\\') goto Slash;
      return {C, Size};
    }
  }

  // If this is neither, return a single character.
  return {*Ptr, Size + 1u};
}

//===----------------------------------------------------------------------===//
// Helper methods for lexing.
//===----------------------------------------------------------------------===//

/// Routine that indiscriminately sets the offset into the source file.
void Lexer::SetByteOffset(unsigned Offset, bool StartOfLine) {
  BufferPtr = BufferStart + Offset;
  if (BufferPtr > BufferEnd)
    BufferPtr = BufferEnd;
  // FIXME: What exactly does the StartOfLine bit mean?  There are two
  // possible meanings for the "start" of the line: the first token on the
  // unexpanded line, or the first token on the expanded line.
  IsAtStartOfLine = StartOfLine;
  IsAtPhysicalStartOfLine = StartOfLine;
}

static bool isUnicodeWhitespace(uint32_t Codepoint) {
  static const llvm::sys::UnicodeCharSet UnicodeWhitespaceChars(
      UnicodeWhitespaceCharRanges);
  return UnicodeWhitespaceChars.contains(Codepoint);
}

static llvm::SmallString<5> codepointAsHexString(uint32_t C) {
  llvm::SmallString<5> CharBuf;
  llvm::raw_svector_ostream CharOS(CharBuf);
  llvm::write_hex(CharOS, C, llvm::HexPrintStyle::Upper, 4);
  return CharBuf;
}

// To mitigate https://github.com/llvm/llvm-project/issues/54732,
// we allow "Mathematical Notation Characters" in identifiers.
// This is a proposed profile that extends the XID_Start/XID_continue
// with mathematical symbols, superscipts and subscripts digits
// found in some production software.
// https://www.unicode.org/L2/L2022/22230-math-profile.pdf
static bool isMathematicalExtensionID(uint32_t C, const LangOptions &LangOpts,
                                      bool IsStart, bool &IsExtension) {
  static const llvm::sys::UnicodeCharSet MathStartChars(
      MathematicalNotationProfileIDStartRanges);
  static const llvm::sys::UnicodeCharSet MathContinueChars(
      MathematicalNotationProfileIDContinueRanges);
  if (MathStartChars.contains(C) ||
      (!IsStart && MathContinueChars.contains(C))) {
    IsExtension = true;
    return true;
  }
  return false;
}

static bool isAllowedIDChar(uint32_t C, const LangOptions &LangOpts,
                            bool &IsExtension) {
  if (LangOpts.AsmPreprocessor) {
    return false;
  } else if (LangOpts.DollarIdents && '$' == C) {
    return true;
  } else if (LangOpts.CPlusPlus || LangOpts.C23) {
    // A non-leading codepoint must have the XID_Continue property.
    // XIDContinueRanges doesn't contains characters also in XIDStartRanges,
    // so we need to check both tables.
    // '_' doesn't have the XID_Continue property but is allowed in C and C++.
    static const llvm::sys::UnicodeCharSet XIDStartChars(XIDStartRanges);
    static const llvm::sys::UnicodeCharSet XIDContinueChars(XIDContinueRanges);
    if (C == '_' || XIDStartChars.contains(C) || XIDContinueChars.contains(C))
      return true;
    return isMathematicalExtensionID(C, LangOpts, /*IsStart=*/false,
                                     IsExtension);
  } else if (LangOpts.C11) {
    static const llvm::sys::UnicodeCharSet C11AllowedIDChars(
        C11AllowedIDCharRanges);
    return C11AllowedIDChars.contains(C);
  } else {
    static const llvm::sys::UnicodeCharSet C99AllowedIDChars(
        C99AllowedIDCharRanges);
    return C99AllowedIDChars.contains(C);
  }
}

static bool isAllowedInitiallyIDChar(uint32_t C, const LangOptions &LangOpts,
                                     bool &IsExtension) {
  assert(C > 0x7F && "isAllowedInitiallyIDChar called with an ASCII codepoint");
  IsExtension = false;
  if (LangOpts.AsmPreprocessor) {
    return false;
  }
  if (LangOpts.CPlusPlus || LangOpts.C23) {
    static const llvm::sys::UnicodeCharSet XIDStartChars(XIDStartRanges);
    if (XIDStartChars.contains(C))
      return true;
    return isMathematicalExtensionID(C, LangOpts, /*IsStart=*/true,
                                     IsExtension);
  }
  if (!isAllowedIDChar(C, LangOpts, IsExtension))
    return false;
  if (LangOpts.C11) {
    static const llvm::sys::UnicodeCharSet C11DisallowedInitialIDChars(
        C11DisallowedInitialIDCharRanges);
    return !C11DisallowedInitialIDChars.contains(C);
  }
  static const llvm::sys::UnicodeCharSet C99DisallowedInitialIDChars(
      C99DisallowedInitialIDCharRanges);
  return !C99DisallowedInitialIDChars.contains(C);
}

static void diagnoseExtensionInIdentifier(DiagnosticsEngine &Diags, uint32_t C,
                                          CharSourceRange Range) {

  static const llvm::sys::UnicodeCharSet MathStartChars(
      MathematicalNotationProfileIDStartRanges);
  static const llvm::sys::UnicodeCharSet MathContinueChars(
      MathematicalNotationProfileIDContinueRanges);

  (void)MathStartChars;
  (void)MathContinueChars;
  assert((MathStartChars.contains(C) || MathContinueChars.contains(C)) &&
         "Unexpected mathematical notation codepoint");
  Diags.Report(Range.getBegin(), diag::ext_mathematical_notation)
      << codepointAsHexString(C) << Range;
}

static inline CharSourceRange makeCharRange(Lexer &L, const char *Begin,
                                            const char *End) {
  return CharSourceRange::getCharRange(L.getSourceLocation(Begin),
                                       L.getSourceLocation(End));
}

static void maybeDiagnoseIDCharCompat(DiagnosticsEngine &Diags, uint32_t C,
                                      CharSourceRange Range, bool IsFirst) {
  // Check C99 compatibility.
  if (!Diags.isIgnored(diag::warn_c99_compat_unicode_id, Range.getBegin())) {
    enum {
      CannotAppearInIdentifier = 0,
      CannotStartIdentifier
    };

    static const llvm::sys::UnicodeCharSet C99AllowedIDChars(
        C99AllowedIDCharRanges);
    static const llvm::sys::UnicodeCharSet C99DisallowedInitialIDChars(
        C99DisallowedInitialIDCharRanges);
    if (!C99AllowedIDChars.contains(C)) {
      Diags.Report(Range.getBegin(), diag::warn_c99_compat_unicode_id)
        << Range
        << CannotAppearInIdentifier;
    } else if (IsFirst && C99DisallowedInitialIDChars.contains(C)) {
      Diags.Report(Range.getBegin(), diag::warn_c99_compat_unicode_id)
        << Range
        << CannotStartIdentifier;
    }
  }
}

/// After encountering UTF-8 character C and interpreting it as an identifier
/// character, check whether it's a homoglyph for a common non-identifier
/// source character that is unlikely to be an intentional identifier
/// character and warn if so.
static void maybeDiagnoseUTF8Homoglyph(DiagnosticsEngine &Diags, uint32_t C,
                                       CharSourceRange Range) {
  // FIXME: Handle Unicode quotation marks (smart quotes, fullwidth quotes).
  struct HomoglyphPair {
    uint32_t Character;
    char LooksLike;
    bool operator<(HomoglyphPair R) const { return Character < R.Character; }
  };
  static constexpr HomoglyphPair SortedHomoglyphs[] = {
    {U'\u00ad', 0},   // SOFT HYPHEN
    {U'\u01c3', '!'}, // LATIN LETTER RETROFLEX CLICK
    {U'\u037e', ';'}, // GREEK QUESTION MARK
    {U'\u200b', 0},   // ZERO WIDTH SPACE
    {U'\u200c', 0},   // ZERO WIDTH NON-JOINER
    {U'\u200d', 0},   // ZERO WIDTH JOINER
    {U'\u2060', 0},   // WORD JOINER
    {U'\u2061', 0},   // FUNCTION APPLICATION
    {U'\u2062', 0},   // INVISIBLE TIMES
    {U'\u2063', 0},   // INVISIBLE SEPARATOR
    {U'\u2064', 0},   // INVISIBLE PLUS
    {U'\u2212', '-'}, // MINUS SIGN
    {U'\u2215', '/'}, // DIVISION SLASH
    {U'\u2216', '\\'}, // SET MINUS
    {U'\u2217', '*'}, // ASTERISK OPERATOR
    {U'\u2223', '|'}, // DIVIDES
    {U'\u2227', '^'}, // LOGICAL AND
    {U'\u2236', ':'}, // RATIO
    {U'\u223c', '~'}, // TILDE OPERATOR
    {U'\ua789', ':'}, // MODIFIER LETTER COLON
    {U'\ufeff', 0},   // ZERO WIDTH NO-BREAK SPACE
    {U'\uff01', '!'}, // FULLWIDTH EXCLAMATION MARK
    {U'\uff03', '#'}, // FULLWIDTH NUMBER SIGN
    {U'\uff04', '$'}, // FULLWIDTH DOLLAR SIGN
    {U'\uff05', '%'}, // FULLWIDTH PERCENT SIGN
    {U'\uff06', '&'}, // FULLWIDTH AMPERSAND
    {U'\uff08', '('}, // FULLWIDTH LEFT PARENTHESIS
    {U'\uff09', ')'}, // FULLWIDTH RIGHT PARENTHESIS
    {U'\uff0a', '*'}, // FULLWIDTH ASTERISK
    {U'\uff0b', '+'}, // FULLWIDTH ASTERISK
    {U'\uff0c', ','}, // FULLWIDTH COMMA
    {U'\uff0d', '-'}, // FULLWIDTH HYPHEN-MINUS
    {U'\uff0e', '.'}, // FULLWIDTH FULL STOP
    {U'\uff0f', '/'}, // FULLWIDTH SOLIDUS
    {U'\uff1a', ':'}, // FULLWIDTH COLON
    {U'\uff1b', ';'}, // FULLWIDTH SEMICOLON
    {U'\uff1c', '<'}, // FULLWIDTH LESS-THAN SIGN
    {U'\uff1d', '='}, // FULLWIDTH EQUALS SIGN
    {U'\uff1e', '>'}, // FULLWIDTH GREATER-THAN SIGN
    {U'\uff1f', '?'}, // FULLWIDTH QUESTION MARK
    {U'\uff20', '@'}, // FULLWIDTH COMMERCIAL AT
    {U'\uff3b', '['}, // FULLWIDTH LEFT SQUARE BRACKET
    {U'\uff3c', '\\'}, // FULLWIDTH REVERSE SOLIDUS
    {U'\uff3d', ']'}, // FULLWIDTH RIGHT SQUARE BRACKET
    {U'\uff3e', '^'}, // FULLWIDTH CIRCUMFLEX ACCENT
    {U'\uff5b', '{'}, // FULLWIDTH LEFT CURLY BRACKET
    {U'\uff5c', '|'}, // FULLWIDTH VERTICAL LINE
    {U'\uff5d', '}'}, // FULLWIDTH RIGHT CURLY BRACKET
    {U'\uff5e', '~'}, // FULLWIDTH TILDE
    {0, 0}
  };
  auto Homoglyph =
      std::lower_bound(std::begin(SortedHomoglyphs),
                       std::end(SortedHomoglyphs) - 1, HomoglyphPair{C, '\0'});
  if (Homoglyph->Character == C) {
    if (Homoglyph->LooksLike) {
      const char LooksLikeStr[] = {Homoglyph->LooksLike, 0};
      Diags.Report(Range.getBegin(), diag::warn_utf8_symbol_homoglyph)
          << Range << codepointAsHexString(C) << LooksLikeStr;
    } else {
      Diags.Report(Range.getBegin(), diag::warn_utf8_symbol_zero_width)
          << Range << codepointAsHexString(C);
    }
  }
}

static void diagnoseInvalidUnicodeCodepointInIdentifier(
    DiagnosticsEngine &Diags, const LangOptions &LangOpts, uint32_t CodePoint,
    CharSourceRange Range, bool IsFirst) {
  if (isASCII(CodePoint))
    return;

  bool IsExtension;
  bool IsIDStart = isAllowedInitiallyIDChar(CodePoint, LangOpts, IsExtension);
  bool IsIDContinue =
      IsIDStart || isAllowedIDChar(CodePoint, LangOpts, IsExtension);

  if ((IsFirst && IsIDStart) || (!IsFirst && IsIDContinue))
    return;

  bool InvalidOnlyAtStart = IsFirst && !IsIDStart && IsIDContinue;

  if (!IsFirst || InvalidOnlyAtStart) {
    Diags.Report(Range.getBegin(), diag::err_character_not_allowed_identifier)
        << Range << codepointAsHexString(CodePoint) << int(InvalidOnlyAtStart)
        << FixItHint::CreateRemoval(Range);
  } else {
    Diags.Report(Range.getBegin(), diag::err_character_not_allowed)
        << Range << codepointAsHexString(CodePoint)
        << FixItHint::CreateRemoval(Range);
  }
}

bool Lexer::tryConsumeIdentifierUCN(const char *&CurPtr, unsigned Size,
                                    Token &Result) {
  const char *UCNPtr = CurPtr + Size;
  uint32_t CodePoint = tryReadUCN(UCNPtr, CurPtr, /*Token=*/nullptr);
  if (CodePoint == 0) {
    return false;
  }
  bool IsExtension = false;
  if (!isAllowedIDChar(CodePoint, LangOpts, IsExtension)) {
    if (isASCII(CodePoint) || isUnicodeWhitespace(CodePoint))
      return false;
    if (!isLexingRawMode() && !ParsingPreprocessorDirective &&
        !PP->isPreprocessedOutput())
      diagnoseInvalidUnicodeCodepointInIdentifier(
          PP->getDiagnostics(), LangOpts, CodePoint,
          makeCharRange(*this, CurPtr, UCNPtr),
          /*IsFirst=*/false);

    // We got a unicode codepoint that is neither a space nor a
    // a valid identifier part.
    // Carry on as if the codepoint was valid for recovery purposes.
  } else if (!isLexingRawMode()) {
    if (IsExtension)
      diagnoseExtensionInIdentifier(PP->getDiagnostics(), CodePoint,
                                    makeCharRange(*this, CurPtr, UCNPtr));

    maybeDiagnoseIDCharCompat(PP->getDiagnostics(), CodePoint,
                              makeCharRange(*this, CurPtr, UCNPtr),
                              /*IsFirst=*/false);
  }

  Result.setFlag(Token::HasUCN);
  if ((UCNPtr - CurPtr ==  6 && CurPtr[1] == 'u') ||
      (UCNPtr - CurPtr == 10 && CurPtr[1] == 'U'))
    CurPtr = UCNPtr;
  else
    while (CurPtr != UCNPtr)
      (void)getAndAdvanceChar(CurPtr, Result);
  return true;
}

bool Lexer::tryConsumeIdentifierUTF8Char(const char *&CurPtr, Token &Result) {
  llvm::UTF32 CodePoint;

  // If a UTF-8 codepoint appears immediately after an escaped new line,
  // CurPtr may point to the splicing \ on the preceding line,
  // so we need to skip it.
  unsigned FirstCodeUnitSize;
  getCharAndSize(CurPtr, FirstCodeUnitSize);
  const char *CharStart = CurPtr + FirstCodeUnitSize - 1;
  const char *UnicodePtr = CharStart;

  llvm::ConversionResult ConvResult = llvm::convertUTF8Sequence(
      (const llvm::UTF8 **)&UnicodePtr, (const llvm::UTF8 *)BufferEnd,
      &CodePoint, llvm::strictConversion);
  if (ConvResult != llvm::conversionOK)
    return false;

  bool IsExtension = false;
  if (!isAllowedIDChar(static_cast<uint32_t>(CodePoint), LangOpts,
                       IsExtension)) {
    if (isASCII(CodePoint) || isUnicodeWhitespace(CodePoint))
      return false;

    if (!isLexingRawMode() && !ParsingPreprocessorDirective &&
        !PP->isPreprocessedOutput())
      diagnoseInvalidUnicodeCodepointInIdentifier(
          PP->getDiagnostics(), LangOpts, CodePoint,
          makeCharRange(*this, CharStart, UnicodePtr), /*IsFirst=*/false);
    // We got a unicode codepoint that is neither a space nor a
    // a valid identifier part. Carry on as if the codepoint was
    // valid for recovery purposes.
  } else if (!isLexingRawMode()) {
    if (IsExtension)
      diagnoseExtensionInIdentifier(
          PP->getDiagnostics(), CodePoint,
          makeCharRange(*this, CharStart, UnicodePtr));
    maybeDiagnoseIDCharCompat(PP->getDiagnostics(), CodePoint,
                              makeCharRange(*this, CharStart, UnicodePtr),
                              /*IsFirst=*/false);
    maybeDiagnoseUTF8Homoglyph(PP->getDiagnostics(), CodePoint,
                               makeCharRange(*this, CharStart, UnicodePtr));
  }

  // Once we sucessfully parsed some UTF-8,
  // calling ConsumeChar ensures the NeedsCleaning flag is set on the token
  // being lexed, and that warnings about trailing spaces are emitted.
  ConsumeChar(CurPtr, FirstCodeUnitSize, Result);
  CurPtr = UnicodePtr;
  return true;
}

bool Lexer::LexUnicodeIdentifierStart(Token &Result, uint32_t C,
                                      const char *CurPtr) {
  bool IsExtension = false;
  if (isAllowedInitiallyIDChar(C, LangOpts, IsExtension)) {
    if (!isLexingRawMode() && !ParsingPreprocessorDirective &&
        !PP->isPreprocessedOutput()) {
      if (IsExtension)
        diagnoseExtensionInIdentifier(PP->getDiagnostics(), C,
                                      makeCharRange(*this, BufferPtr, CurPtr));
      maybeDiagnoseIDCharCompat(PP->getDiagnostics(), C,
                                makeCharRange(*this, BufferPtr, CurPtr),
                                /*IsFirst=*/true);
      maybeDiagnoseUTF8Homoglyph(PP->getDiagnostics(), C,
                                 makeCharRange(*this, BufferPtr, CurPtr));
    }

    MIOpt.ReadToken();
    return LexIdentifierContinue(Result, CurPtr);
  }

  if (!isLexingRawMode() && !ParsingPreprocessorDirective &&
      !PP->isPreprocessedOutput() && !isASCII(*BufferPtr) &&
      !isUnicodeWhitespace(C)) {
    // Non-ASCII characters tend to creep into source code unintentionally.
    // Instead of letting the parser complain about the unknown token,
    // just drop the character.
    // Note that we can /only/ do this when the non-ASCII character is actually
    // spelled as Unicode, not written as a UCN. The standard requires that
    // we not throw away any possible preprocessor tokens, but there's a
    // loophole in the mapping of Unicode characters to basic character set
    // characters that allows us to map these particular characters to, say,
    // whitespace.
    diagnoseInvalidUnicodeCodepointInIdentifier(
        PP->getDiagnostics(), LangOpts, C,
        makeCharRange(*this, BufferPtr, CurPtr), /*IsStart*/ true);
    BufferPtr = CurPtr;
    return false;
  }

  // Otherwise, we have an explicit UCN or a character that's unlikely to show
  // up by accident.
  MIOpt.ReadToken();
  FormTokenWithChars(Result, CurPtr, tok::unknown);
  return true;
}

static const char *
fastParseASCIIIdentifier(const char *CurPtr,
                         [[maybe_unused]] const char *BufferEnd) {
#ifdef __SSE4_2__
  alignas(16) static constexpr char AsciiIdentifierRange[16] = {
      '_', '_', 'A', 'Z', 'a', 'z', '0', '9',
  };
  constexpr ssize_t BytesPerRegister = 16;

  __m128i AsciiIdentifierRangeV =
      _mm_load_si128((const __m128i *)AsciiIdentifierRange);

  while (LLVM_LIKELY(BufferEnd - CurPtr >= BytesPerRegister)) {
    __m128i Cv = _mm_loadu_si128((const __m128i *)(CurPtr));

    int Consumed = _mm_cmpistri(AsciiIdentifierRangeV, Cv,
                                _SIDD_LEAST_SIGNIFICANT | _SIDD_CMP_RANGES |
                                    _SIDD_UBYTE_OPS | _SIDD_NEGATIVE_POLARITY);
    CurPtr += Consumed;
    if (Consumed == BytesPerRegister)
      continue;
    return CurPtr;
  }
#endif

  unsigned char C = *CurPtr;
  while (isAsciiIdentifierContinue(C))
    C = *++CurPtr;
  return CurPtr;
}

bool Lexer::LexIdentifierContinue(Token &Result, const char *CurPtr) {
  // Match [_A-Za-z0-9]*, we have already matched an identifier start.

  while (true) {

    CurPtr = fastParseASCIIIdentifier(CurPtr, BufferEnd);

    unsigned Size;
    // Slow path: handle trigraph, unicode codepoints, UCNs.
    unsigned char C = getCharAndSize(CurPtr, Size);
    if (isAsciiIdentifierContinue(C)) {
      CurPtr = ConsumeChar(CurPtr, Size, Result);
      continue;
    }
    if (C == '$') {
      // If we hit a $ and they are not supported in identifiers, we are done.
      if (!LangOpts.DollarIdents)
        break;
      // Otherwise, emit a diagnostic and continue.
      if (!isLexingRawMode())
        Diag(CurPtr, diag::ext_dollar_in_identifier);
      CurPtr = ConsumeChar(CurPtr, Size, Result);
      continue;
    }
    if (C == '\\' && tryConsumeIdentifierUCN(CurPtr, Size, Result))
      continue;
    if (!isASCII(C) && tryConsumeIdentifierUTF8Char(CurPtr, Result))
      continue;
    // Neither an expected Unicode codepoint nor a UCN.
    break;
  }

  const char *IdStart = BufferPtr;
  FormTokenWithChars(Result, CurPtr, tok::raw_identifier);
  Result.setRawIdentifierData(IdStart);

  // If we are in raw mode, return this identifier raw.  There is no need to
  // look up identifier information or attempt to macro expand it.
  if (LexingRawMode)
    return true;

  // Fill in Result.IdentifierInfo and update the token kind,
  // looking up the identifier in the identifier table.
  const IdentifierInfo *II = PP->LookUpIdentifierInfo(Result);
  // Note that we have to call PP->LookUpIdentifierInfo() even for code
  // completion, it writes IdentifierInfo into Result, and callers rely on it.

  // If the completion point is at the end of an identifier, we want to treat
  // the identifier as incomplete even if it resolves to a macro or a keyword.
  // This allows e.g. 'class^' to complete to 'classifier'.
  if (isCodeCompletionPoint(CurPtr)) {
    // Return the code-completion token.
    Result.setKind(tok::code_completion);
    // Skip the code-completion char and all immediate identifier characters.
    // This ensures we get consistent behavior when completing at any point in
    // an identifier (i.e. at the start, in the middle, at the end). Note that
    // only simple cases (i.e. [a-zA-Z0-9_]) are supported to keep the code
    // simpler.
    assert(*CurPtr == 0 && "Completion character must be 0");
    ++CurPtr;
    // Note that code completion token is not added as a separate character
    // when the completion point is at the end of the buffer. Therefore, we need
    // to check if the buffer has ended.
    if (CurPtr < BufferEnd) {
      while (isAsciiIdentifierContinue(*CurPtr))
        ++CurPtr;
    }
    BufferPtr = CurPtr;
    return true;
  }

  // Finally, now that we know we have an identifier, pass this off to the
  // preprocessor, which may macro expand it or something.
  if (II->isHandleIdentifierCase())
    return PP->HandleIdentifier(Result);

  return true;
}

/// isHexaLiteral - Return true if Start points to a hex constant.
/// in microsoft mode (where this is supposed to be several different tokens).
bool Lexer::isHexaLiteral(const char *Start, const LangOptions &LangOpts) {
  auto CharAndSize1 = Lexer::getCharAndSizeNoWarn(Start, LangOpts);
  char C1 = CharAndSize1.Char;
  if (C1 != '0')
    return false;

  auto CharAndSize2 =
      Lexer::getCharAndSizeNoWarn(Start + CharAndSize1.Size, LangOpts);
  char C2 = CharAndSize2.Char;
  return (C2 == 'x' || C2 == 'X');
}

/// LexNumericConstant - Lex the remainder of a integer or floating point
/// constant. From[-1] is the first character lexed.  Return the end of the
/// constant.
bool Lexer::LexNumericConstant(Token &Result, const char *CurPtr) {
  unsigned Size;
  char C = getCharAndSize(CurPtr, Size);
  char PrevCh = 0;
  while (isPreprocessingNumberBody(C)) {
    CurPtr = ConsumeChar(CurPtr, Size, Result);
    PrevCh = C;
    if (LangOpts.HLSL && C == '.' && (*CurPtr == 'x' || *CurPtr == 'r')) {
      CurPtr -= Size;
      break;
    }
    C = getCharAndSize(CurPtr, Size);
  }

  // If we fell out, check for a sign, due to 1e+12.  If we have one, continue.
  if ((C == '-' || C == '+') && (PrevCh == 'E' || PrevCh == 'e')) {
    // If we are in Microsoft mode, don't continue if the constant is hex.
    // For example, MSVC will accept the following as 3 tokens: 0x1234567e+1
    if (!LangOpts.MicrosoftExt || !isHexaLiteral(BufferPtr, LangOpts))
      return LexNumericConstant(Result, ConsumeChar(CurPtr, Size, Result));
  }

  // If we have a hex FP constant, continue.
  if ((C == '-' || C == '+') && (PrevCh == 'P' || PrevCh == 'p')) {
    // Outside C99 and C++17, we accept hexadecimal floating point numbers as a
    // not-quite-conforming extension. Only do so if this looks like it's
    // actually meant to be a hexfloat, and not if it has a ud-suffix.
    bool IsHexFloat = true;
    if (!LangOpts.C99) {
      if (!isHexaLiteral(BufferPtr, LangOpts))
        IsHexFloat = false;
      else if (!LangOpts.CPlusPlus17 &&
               std::find(BufferPtr, CurPtr, '_') != CurPtr)
        IsHexFloat = false;
    }
    if (IsHexFloat)
      return LexNumericConstant(Result, ConsumeChar(CurPtr, Size, Result));
  }

  // If we have a digit separator, continue.
  if (C == '\'' && (LangOpts.CPlusPlus14 || LangOpts.C23)) {
    auto [Next, NextSize] = getCharAndSizeNoWarn(CurPtr + Size, LangOpts);
    if (isAsciiIdentifierContinue(Next)) {
      if (!isLexingRawMode())
        Diag(CurPtr, LangOpts.CPlusPlus
                         ? diag::warn_cxx11_compat_digit_separator
                         : diag::warn_c23_compat_digit_separator);
      CurPtr = ConsumeChar(CurPtr, Size, Result);
      CurPtr = ConsumeChar(CurPtr, NextSize, Result);
      return LexNumericConstant(Result, CurPtr);
    }
  }

  // If we have a UCN or UTF-8 character (perhaps in a ud-suffix), continue.
  if (C == '\\' && tryConsumeIdentifierUCN(CurPtr, Size, Result))
    return LexNumericConstant(Result, CurPtr);
  if (!isASCII(C) && tryConsumeIdentifierUTF8Char(CurPtr, Result))
    return LexNumericConstant(Result, CurPtr);

  // Update the location of token as well as BufferPtr.
  const char *TokStart = BufferPtr;
  FormTokenWithChars(Result, CurPtr, tok::numeric_constant);
  Result.setLiteralData(TokStart);
  return true;
}

/// LexUDSuffix - Lex the ud-suffix production for user-defined literal suffixes
/// in C++11, or warn on a ud-suffix in C++98.
const char *Lexer::LexUDSuffix(Token &Result, const char *CurPtr,
                               bool IsStringLiteral) {
  assert(LangOpts.CPlusPlus);

  // Maximally munch an identifier.
  unsigned Size;
  char C = getCharAndSize(CurPtr, Size);
  bool Consumed = false;

  if (!isAsciiIdentifierStart(C)) {
    if (C == '\\' && tryConsumeIdentifierUCN(CurPtr, Size, Result))
      Consumed = true;
    else if (!isASCII(C) && tryConsumeIdentifierUTF8Char(CurPtr, Result))
      Consumed = true;
    else
      return CurPtr;
  }

  if (!LangOpts.CPlusPlus11) {
    if (!isLexingRawMode())
      Diag(CurPtr,
           C == '_' ? diag::warn_cxx11_compat_user_defined_literal
                    : diag::warn_cxx11_compat_reserved_user_defined_literal)
        << FixItHint::CreateInsertion(getSourceLocation(CurPtr), " ");
    return CurPtr;
  }

  // C++11 [lex.ext]p10, [usrlit.suffix]p1: A program containing a ud-suffix
  // that does not start with an underscore is ill-formed. As a conforming
  // extension, we treat all such suffixes as if they had whitespace before
  // them. We assume a suffix beginning with a UCN or UTF-8 character is more
  // likely to be a ud-suffix than a macro, however, and accept that.
  if (!Consumed) {
    bool IsUDSuffix = false;
    if (C == '_')
      IsUDSuffix = true;
    else if (IsStringLiteral && LangOpts.CPlusPlus14) {
      // In C++1y, we need to look ahead a few characters to see if this is a
      // valid suffix for a string literal or a numeric literal (this could be
      // the 'operator""if' defining a numeric literal operator).
      const unsigned MaxStandardSuffixLength = 3;
      char Buffer[MaxStandardSuffixLength] = { C };
      unsigned Consumed = Size;
      unsigned Chars = 1;
      while (true) {
        auto [Next, NextSize] =
            getCharAndSizeNoWarn(CurPtr + Consumed, LangOpts);
        if (!isAsciiIdentifierContinue(Next)) {
          // End of suffix. Check whether this is on the allowed list.
          const StringRef CompleteSuffix(Buffer, Chars);
          IsUDSuffix =
              StringLiteralParser::isValidUDSuffix(LangOpts, CompleteSuffix);
          break;
        }

        if (Chars == MaxStandardSuffixLength)
          // Too long: can't be a standard suffix.
          break;

        Buffer[Chars++] = Next;
        Consumed += NextSize;
      }
    }

    if (!IsUDSuffix) {
      if (!isLexingRawMode())
        Diag(CurPtr, LangOpts.MSVCCompat
                         ? diag::ext_ms_reserved_user_defined_literal
                         : diag::ext_reserved_user_defined_literal)
            << FixItHint::CreateInsertion(getSourceLocation(CurPtr), " ");
      return CurPtr;
    }

    CurPtr = ConsumeChar(CurPtr, Size, Result);
  }

  Result.setFlag(Token::HasUDSuffix);
  while (true) {
    C = getCharAndSize(CurPtr, Size);
    if (isAsciiIdentifierContinue(C)) {
      CurPtr = ConsumeChar(CurPtr, Size, Result);
    } else if (C == '\\' && tryConsumeIdentifierUCN(CurPtr, Size, Result)) {
    } else if (!isASCII(C) && tryConsumeIdentifierUTF8Char(CurPtr, Result)) {
    } else
      break;
  }

  return CurPtr;
}

/// LexStringLiteral - Lex the remainder of a string literal, after having lexed
/// either " or L" or u8" or u" or U".
bool Lexer::LexStringLiteral(Token &Result, const char *CurPtr,
                             tok::TokenKind Kind) {
  const char *AfterQuote = CurPtr;
  // Does this string contain the \0 character?
  const char *NulCharacter = nullptr;

  if (!isLexingRawMode() &&
      (Kind == tok::utf8_string_literal ||
       Kind == tok::utf16_string_literal ||
       Kind == tok::utf32_string_literal))
    Diag(BufferPtr, LangOpts.CPlusPlus ? diag::warn_cxx98_compat_unicode_literal
                                       : diag::warn_c99_compat_unicode_literal);

  char C = getAndAdvanceChar(CurPtr, Result);
  while (C != '"') {
    // Skip escaped characters.  Escaped newlines will already be processed by
    // getAndAdvanceChar.
    if (C == '\\')
      C = getAndAdvanceChar(CurPtr, Result);

    if (C == '\n' || C == '\r' ||             // Newline.
        (C == 0 && CurPtr-1 == BufferEnd)) {  // End of file.
      if (!isLexingRawMode() && !LangOpts.AsmPreprocessor)
        Diag(BufferPtr, diag::ext_unterminated_char_or_string) << 1;
      FormTokenWithChars(Result, CurPtr-1, tok::unknown);
      return true;
    }

    if (C == 0) {
      if (isCodeCompletionPoint(CurPtr-1)) {
        if (ParsingFilename)
          codeCompleteIncludedFile(AfterQuote, CurPtr - 1, /*IsAngled=*/false);
        else
          PP->CodeCompleteNaturalLanguage();
        FormTokenWithChars(Result, CurPtr - 1, tok::unknown);
        cutOffLexing();
        return true;
      }

      NulCharacter = CurPtr-1;
    }
    C = getAndAdvanceChar(CurPtr, Result);
  }

  // If we are in C++11, lex the optional ud-suffix.
  if (LangOpts.CPlusPlus)
    CurPtr = LexUDSuffix(Result, CurPtr, true);

  // If a nul character existed in the string, warn about it.
  if (NulCharacter && !isLexingRawMode())
    Diag(NulCharacter, diag::null_in_char_or_string) << 1;

  // Update the location of the token as well as the BufferPtr instance var.
  const char *TokStart = BufferPtr;
  FormTokenWithChars(Result, CurPtr, Kind);
  Result.setLiteralData(TokStart);
  return true;
}

/// LexRawStringLiteral - Lex the remainder of a raw string literal, after
/// having lexed R", LR", u8R", uR", or UR".
bool Lexer::LexRawStringLiteral(Token &Result, const char *CurPtr,
                                tok::TokenKind Kind) {
  // This function doesn't use getAndAdvanceChar because C++0x [lex.pptoken]p3:
  //  Between the initial and final double quote characters of the raw string,
  //  any transformations performed in phases 1 and 2 (trigraphs,
  //  universal-character-names, and line splicing) are reverted.

  if (!isLexingRawMode())
    Diag(BufferPtr, diag::warn_cxx98_compat_raw_string_literal);

  unsigned PrefixLen = 0;

  while (PrefixLen != 16 && isRawStringDelimBody(CurPtr[PrefixLen])) {
    if (!isLexingRawMode() &&
        llvm::is_contained({'$', '@', '`'}, CurPtr[PrefixLen])) {
      const char *Pos = &CurPtr[PrefixLen];
      Diag(Pos, LangOpts.CPlusPlus26
                    ? diag::warn_cxx26_compat_raw_string_literal_character_set
                    : diag::ext_cxx26_raw_string_literal_character_set)
          << StringRef(Pos, 1);
    }
    ++PrefixLen;
  }

  // If the last character was not a '(', then we didn't lex a valid delimiter.
  if (CurPtr[PrefixLen] != '(') {
    if (!isLexingRawMode()) {
      const char *PrefixEnd = &CurPtr[PrefixLen];
      if (PrefixLen == 16) {
        Diag(PrefixEnd, diag::err_raw_delim_too_long);
      } else if (*PrefixEnd == '\n') {
        Diag(PrefixEnd, diag::err_invalid_newline_raw_delim);
      } else {
        Diag(PrefixEnd, diag::err_invalid_char_raw_delim)
          << StringRef(PrefixEnd, 1);
      }
    }

    // Search for the next '"' in hopes of salvaging the lexer. Unfortunately,
    // it's possible the '"' was intended to be part of the raw string, but
    // there's not much we can do about that.
    while (true) {
      char C = *CurPtr++;

      if (C == '"')
        break;
      if (C == 0 && CurPtr-1 == BufferEnd) {
        --CurPtr;
        break;
      }
    }

    FormTokenWithChars(Result, CurPtr, tok::unknown);
    return true;
  }

  // Save prefix and move CurPtr past it
  const char *Prefix = CurPtr;
  CurPtr += PrefixLen + 1; // skip over prefix and '('

  while (true) {
    char C = *CurPtr++;

    if (C == ')') {
      // Check for prefix match and closing quote.
      if (strncmp(CurPtr, Prefix, PrefixLen) == 0 && CurPtr[PrefixLen] == '"') {
        CurPtr += PrefixLen + 1; // skip over prefix and '"'
        break;
      }
    } else if (C == 0 && CurPtr-1 == BufferEnd) { // End of file.
      if (!isLexingRawMode())
        Diag(BufferPtr, diag::err_unterminated_raw_string)
          << StringRef(Prefix, PrefixLen);
      FormTokenWithChars(Result, CurPtr-1, tok::unknown);
      return true;
    }
  }

  // If we are in C++11, lex the optional ud-suffix.
  if (LangOpts.CPlusPlus)
    CurPtr = LexUDSuffix(Result, CurPtr, true);

  // Update the location of token as well as BufferPtr.
  const char *TokStart = BufferPtr;
  FormTokenWithChars(Result, CurPtr, Kind);
  Result.setLiteralData(TokStart);
  return true;
}

/// LexAngledStringLiteral - Lex the remainder of an angled string literal,
/// after having lexed the '<' character.  This is used for #include filenames.
bool Lexer::LexAngledStringLiteral(Token &Result, const char *CurPtr) {
  // Does this string contain the \0 character?
  const char *NulCharacter = nullptr;
  const char *AfterLessPos = CurPtr;
  char C = getAndAdvanceChar(CurPtr, Result);
  while (C != '>') {
    // Skip escaped characters.  Escaped newlines will already be processed by
    // getAndAdvanceChar.
    if (C == '\\')
      C = getAndAdvanceChar(CurPtr, Result);

    if (isVerticalWhitespace(C) ||               // Newline.
        (C == 0 && (CurPtr - 1 == BufferEnd))) { // End of file.
      // If the filename is unterminated, then it must just be a lone <
      // character.  Return this as such.
      FormTokenWithChars(Result, AfterLessPos, tok::less);
      return true;
    }

    if (C == 0) {
      if (isCodeCompletionPoint(CurPtr - 1)) {
        codeCompleteIncludedFile(AfterLessPos, CurPtr - 1, /*IsAngled=*/true);
        cutOffLexing();
        FormTokenWithChars(Result, CurPtr - 1, tok::unknown);
        return true;
      }
      NulCharacter = CurPtr-1;
    }
    C = getAndAdvanceChar(CurPtr, Result);
  }

  // If a nul character existed in the string, warn about it.
  if (NulCharacter && !isLexingRawMode())
    Diag(NulCharacter, diag::null_in_char_or_string) << 1;

  // Update the location of token as well as BufferPtr.
  const char *TokStart = BufferPtr;
  FormTokenWithChars(Result, CurPtr, tok::header_name);
  Result.setLiteralData(TokStart);
  return true;
}

void Lexer::codeCompleteIncludedFile(const char *PathStart,
                                     const char *CompletionPoint,
                                     bool IsAngled) {
  // Completion only applies to the filename, after the last slash.
  StringRef PartialPath(PathStart, CompletionPoint - PathStart);
  llvm::StringRef SlashChars = LangOpts.MSVCCompat ? "/\\" : "/";
  auto Slash = PartialPath.find_last_of(SlashChars);
  StringRef Dir =
      (Slash == StringRef::npos) ? "" : PartialPath.take_front(Slash);
  const char *StartOfFilename =
      (Slash == StringRef::npos) ? PathStart : PathStart + Slash + 1;
  // Code completion filter range is the filename only, up to completion point.
  PP->setCodeCompletionIdentifierInfo(&PP->getIdentifierTable().get(
      StringRef(StartOfFilename, CompletionPoint - StartOfFilename)));
  // We should replace the characters up to the closing quote or closest slash,
  // if any.
  while (CompletionPoint < BufferEnd) {
    char Next = *(CompletionPoint + 1);
    if (Next == 0 || Next == '\r' || Next == '\n')
      break;
    ++CompletionPoint;
    if (Next == (IsAngled ? '>' : '"'))
      break;
    if (SlashChars.contains(Next))
      break;
  }

  PP->setCodeCompletionTokenRange(
      FileLoc.getLocWithOffset(StartOfFilename - BufferStart),
      FileLoc.getLocWithOffset(CompletionPoint - BufferStart));
  PP->CodeCompleteIncludedFile(Dir, IsAngled);
}

/// LexCharConstant - Lex the remainder of a character constant, after having
/// lexed either ' or L' or u8' or u' or U'.
bool Lexer::LexCharConstant(Token &Result, const char *CurPtr,
                            tok::TokenKind Kind) {
  // Does this character contain the \0 character?
  const char *NulCharacter = nullptr;

  if (!isLexingRawMode()) {
    if (Kind == tok::utf16_char_constant || Kind == tok::utf32_char_constant)
      Diag(BufferPtr, LangOpts.CPlusPlus
                          ? diag::warn_cxx98_compat_unicode_literal
                          : diag::warn_c99_compat_unicode_literal);
    else if (Kind == tok::utf8_char_constant)
      Diag(BufferPtr, LangOpts.CPlusPlus
                          ? diag::warn_cxx14_compat_u8_character_literal
                          : diag::warn_c17_compat_u8_character_literal);
  }

  char C = getAndAdvanceChar(CurPtr, Result);
  if (C == '\'') {
    if (!isLexingRawMode() && !LangOpts.AsmPreprocessor)
      Diag(BufferPtr, diag::ext_empty_character);
    FormTokenWithChars(Result, CurPtr, tok::unknown);
    return true;
  }

  while (C != '\'') {
    // Skip escaped characters.
    if (C == '\\')
      C = getAndAdvanceChar(CurPtr, Result);

    if (C == '\n' || C == '\r' ||             // Newline.
        (C == 0 && CurPtr-1 == BufferEnd)) {  // End of file.
      if (!isLexingRawMode() && !LangOpts.AsmPreprocessor)
        Diag(BufferPtr, diag::ext_unterminated_char_or_string) << 0;
      FormTokenWithChars(Result, CurPtr-1, tok::unknown);
      return true;
    }

    if (C == 0) {
      if (isCodeCompletionPoint(CurPtr-1)) {
        PP->CodeCompleteNaturalLanguage();
        FormTokenWithChars(Result, CurPtr-1, tok::unknown);
        cutOffLexing();
        return true;
      }

      NulCharacter = CurPtr-1;
    }
    C = getAndAdvanceChar(CurPtr, Result);
  }

  // If we are in C++11, lex the optional ud-suffix.
  if (LangOpts.CPlusPlus)
    CurPtr = LexUDSuffix(Result, CurPtr, false);

  // If a nul character existed in the character, warn about it.
  if (NulCharacter && !isLexingRawMode())
    Diag(NulCharacter, diag::null_in_char_or_string) << 0;

  // Update the location of token as well as BufferPtr.
  const char *TokStart = BufferPtr;
  FormTokenWithChars(Result, CurPtr, Kind);
  Result.setLiteralData(TokStart);
  return true;
}

/// SkipWhitespace - Efficiently skip over a series of whitespace characters.
/// Update BufferPtr to point to the next non-whitespace character and return.
///
/// This method forms a token and returns true if KeepWhitespaceMode is enabled.
bool Lexer::SkipWhitespace(Token &Result, const char *CurPtr,
                           bool &TokAtPhysicalStartOfLine) {
  // Whitespace - Skip it, then return the token after the whitespace.
  bool SawNewline = isVerticalWhitespace(CurPtr[-1]);

  unsigned char Char = *CurPtr;

  const char *lastNewLine = nullptr;
  auto setLastNewLine = [&](const char *Ptr) {
    lastNewLine = Ptr;
    if (!NewLinePtr)
      NewLinePtr = Ptr;
  };
  if (SawNewline)
    setLastNewLine(CurPtr - 1);

  // Skip consecutive spaces efficiently.
  while (true) {
    // Skip horizontal whitespace very aggressively.
    while (isHorizontalWhitespace(Char))
      Char = *++CurPtr;

    // Otherwise if we have something other than whitespace, we're done.
    if (!isVerticalWhitespace(Char))
      break;

    if (ParsingPreprocessorDirective) {
      // End of preprocessor directive line, let LexTokenInternal handle this.
      BufferPtr = CurPtr;
      return false;
    }

    // OK, but handle newline.
    if (*CurPtr == '\n')
      setLastNewLine(CurPtr);
    SawNewline = true;
    Char = *++CurPtr;
  }

  // If the client wants us to return whitespace, return it now.
  if (isKeepWhitespaceMode()) {
    FormTokenWithChars(Result, CurPtr, tok::unknown);
    if (SawNewline) {
      IsAtStartOfLine = true;
      IsAtPhysicalStartOfLine = true;
    }
    // FIXME: The next token will not have LeadingSpace set.
    return true;
  }

  // If this isn't immediately after a newline, there is leading space.
  char PrevChar = CurPtr[-1];
  bool HasLeadingSpace = !isVerticalWhitespace(PrevChar);

  Result.setFlagValue(Token::LeadingSpace, HasLeadingSpace);
  if (SawNewline) {
    Result.setFlag(Token::StartOfLine);
    TokAtPhysicalStartOfLine = true;

    if (NewLinePtr && lastNewLine && NewLinePtr != lastNewLine && PP) {
      if (auto *Handler = PP->getEmptylineHandler())
        Handler->HandleEmptyline(SourceRange(getSourceLocation(NewLinePtr + 1),
                                             getSourceLocation(lastNewLine)));
    }
  }

  BufferPtr = CurPtr;
  return false;
}

/// We have just read the // characters from input.  Skip until we find the
/// newline character that terminates the comment.  Then update BufferPtr and
/// return.
///
/// If we're in KeepCommentMode or any CommentHandler has inserted
/// some tokens, this will store the first token and return true.
bool Lexer::SkipLineComment(Token &Result, const char *CurPtr,
                            bool &TokAtPhysicalStartOfLine) {
  // If Line comments aren't explicitly enabled for this language, emit an
  // extension warning.
  if (!LineComment) {
    if (!isLexingRawMode()) // There's no PP in raw mode, so can't emit diags.
      Diag(BufferPtr, diag::ext_line_comment);

    // Mark them enabled so we only emit one warning for this translation
    // unit.
    LineComment = true;
  }

  // Scan over the body of the comment.  The common case, when scanning, is that
  // the comment contains normal ascii characters with nothing interesting in
  // them.  As such, optimize for this case with the inner loop.
  //
  // This loop terminates with CurPtr pointing at the newline (or end of buffer)
  // character that ends the line comment.

  // C++23 [lex.phases] p1
  // Diagnose invalid UTF-8 if the corresponding warning is enabled, emitting a
  // diagnostic only once per entire ill-formed subsequence to avoid
  // emiting to many diagnostics (see http://unicode.org/review/pr-121.html).
  bool UnicodeDecodingAlreadyDiagnosed = false;

  char C;
  while (true) {
    C = *CurPtr;
    // Skip over characters in the fast loop.
    while (isASCII(C) && C != 0 &&   // Potentially EOF.
           C != '\n' && C != '\r') { // Newline or DOS-style newline.
      C = *++CurPtr;
      UnicodeDecodingAlreadyDiagnosed = false;
    }

    if (!isASCII(C)) {
      unsigned Length = llvm::getUTF8SequenceSize(
          (const llvm::UTF8 *)CurPtr, (const llvm::UTF8 *)BufferEnd);
      if (Length == 0) {
        if (!UnicodeDecodingAlreadyDiagnosed && !isLexingRawMode())
          Diag(CurPtr, diag::warn_invalid_utf8_in_comment);
        UnicodeDecodingAlreadyDiagnosed = true;
        ++CurPtr;
      } else {
        UnicodeDecodingAlreadyDiagnosed = false;
        CurPtr += Length;
      }
      continue;
    }

    const char *NextLine = CurPtr;
    if (C != 0) {
      // We found a newline, see if it's escaped.
      const char *EscapePtr = CurPtr-1;
      bool HasSpace = false;
      while (isHorizontalWhitespace(*EscapePtr)) { // Skip whitespace.
        --EscapePtr;
        HasSpace = true;
      }

      if (*EscapePtr == '\\')
        // Escaped newline.
        CurPtr = EscapePtr;
      else if (EscapePtr[0] == '/' && EscapePtr[-1] == '?' &&
               EscapePtr[-2] == '?' && LangOpts.Trigraphs)
        // Trigraph-escaped newline.
        CurPtr = EscapePtr-2;
      else
        break; // This is a newline, we're done.

      // If there was space between the backslash and newline, warn about it.
      if (HasSpace && !isLexingRawMode())
        Diag(EscapePtr, diag::backslash_newline_space);
    }

    // Otherwise, this is a hard case.  Fall back on getAndAdvanceChar to
    // properly decode the character.  Read it in raw mode to avoid emitting
    // diagnostics about things like trigraphs.  If we see an escaped newline,
    // we'll handle it below.
    const char *OldPtr = CurPtr;
    bool OldRawMode = isLexingRawMode();
    LexingRawMode = true;
    C = getAndAdvanceChar(CurPtr, Result);
    LexingRawMode = OldRawMode;

    // If we only read only one character, then no special handling is needed.
    // We're done and can skip forward to the newline.
    if (C != 0 && CurPtr == OldPtr+1) {
      CurPtr = NextLine;
      break;
    }

    // If we read multiple characters, and one of those characters was a \r or
    // \n, then we had an escaped newline within the comment.  Emit diagnostic
    // unless the next line is also a // comment.
    if (CurPtr != OldPtr + 1 && C != '/' &&
        (CurPtr == BufferEnd + 1 || CurPtr[0] != '/')) {
      for (; OldPtr != CurPtr; ++OldPtr)
        if (OldPtr[0] == '\n' || OldPtr[0] == '\r') {
          // Okay, we found a // comment that ends in a newline, if the next
          // line is also a // comment, but has spaces, don't emit a diagnostic.
          if (isWhitespace(C)) {
            const char *ForwardPtr = CurPtr;
            while (isWhitespace(*ForwardPtr))  // Skip whitespace.
              ++ForwardPtr;
            if (ForwardPtr[0] == '/' && ForwardPtr[1] == '/')
              break;
          }

          if (!isLexingRawMode())
            Diag(OldPtr-1, diag::ext_multi_line_line_comment);
          break;
        }
    }

    if (C == '\r' || C == '\n' || CurPtr == BufferEnd + 1) {
      --CurPtr;
      break;
    }

    if (C == '\0' && isCodeCompletionPoint(CurPtr-1)) {
      PP->CodeCompleteNaturalLanguage();
      cutOffLexing();
      return false;
    }
  }

  // Found but did not consume the newline.  Notify comment handlers about the
  // comment unless we're in a #if 0 block.
  if (PP && !isLexingRawMode() &&
      PP->HandleComment(Result, SourceRange(getSourceLocation(BufferPtr),
                                            getSourceLocation(CurPtr)))) {
    BufferPtr = CurPtr;
    return true; // A token has to be returned.
  }

  // If we are returning comments as tokens, return this comment as a token.
  if (inKeepCommentMode())
    return SaveLineComment(Result, CurPtr);

  // If we are inside a preprocessor directive and we see the end of line,
  // return immediately, so that the lexer can return this as an EOD token.
  if (ParsingPreprocessorDirective || CurPtr == BufferEnd) {
    BufferPtr = CurPtr;
    return false;
  }

  // Otherwise, eat the \n character.  We don't care if this is a \n\r or
  // \r\n sequence.  This is an efficiency hack (because we know the \n can't
  // contribute to another token), it isn't needed for correctness.  Note that
  // this is ok even in KeepWhitespaceMode, because we would have returned the
  // comment above in that mode.
  NewLinePtr = CurPtr++;

  // The next returned token is at the start of the line.
  Result.setFlag(Token::StartOfLine);
  TokAtPhysicalStartOfLine = true;
  // No leading whitespace seen so far.
  Result.clearFlag(Token::LeadingSpace);
  BufferPtr = CurPtr;
  return false;
}

/// If in save-comment mode, package up this Line comment in an appropriate
/// way and return it.
bool Lexer::SaveLineComment(Token &Result, const char *CurPtr) {
  // If we're not in a preprocessor directive, just return the // comment
  // directly.
  FormTokenWithChars(Result, CurPtr, tok::comment);

  if (!ParsingPreprocessorDirective || LexingRawMode)
    return true;

  // If this Line-style comment is in a macro definition, transmogrify it into
  // a C-style block comment.
  bool Invalid = false;
  std::string Spelling = PP->getSpelling(Result, &Invalid);
  if (Invalid)
    return true;

  assert(Spelling[0] == '/' && Spelling[1] == '/' && "Not line comment?");
  Spelling[1] = '*';   // Change prefix to "/*".
  Spelling += "*/";    // add suffix.

  Result.setKind(tok::comment);
  PP->CreateString(Spelling, Result,
                   Result.getLocation(), Result.getLocation());
  return true;
}

/// isBlockCommentEndOfEscapedNewLine - Return true if the specified newline
/// character (either \\n or \\r) is part of an escaped newline sequence.  Issue
/// a diagnostic if so.  We know that the newline is inside of a block comment.
static bool isEndOfBlockCommentWithEscapedNewLine(const char *CurPtr, Lexer *L,
                                                  bool Trigraphs) {
  assert(CurPtr[0] == '\n' || CurPtr[0] == '\r');

  // Position of the first trigraph in the ending sequence.
  const char *TrigraphPos = nullptr;
  // Position of the first whitespace after a '\' in the ending sequence.
  const char *SpacePos = nullptr;

  while (true) {
    // Back up off the newline.
    --CurPtr;

    // If this is a two-character newline sequence, skip the other character.
    if (CurPtr[0] == '\n' || CurPtr[0] == '\r') {
      // \n\n or \r\r -> not escaped newline.
      if (CurPtr[0] == CurPtr[1])
        return false;
      // \n\r or \r\n -> skip the newline.
      --CurPtr;
    }

    // If we have horizontal whitespace, skip over it.  We allow whitespace
    // between the slash and newline.
    while (isHorizontalWhitespace(*CurPtr) || *CurPtr == 0) {
      SpacePos = CurPtr;
      --CurPtr;
    }

    // If we have a slash, this is an escaped newline.
    if (*CurPtr == '\\') {
      --CurPtr;
    } else if (CurPtr[0] == '/' && CurPtr[-1] == '?' && CurPtr[-2] == '?') {
      // This is a trigraph encoding of a slash.
      TrigraphPos = CurPtr - 2;
      CurPtr -= 3;
    } else {
      return false;
    }

    // If the character preceding the escaped newline is a '*', then after line
    // splicing we have a '*/' ending the comment.
    if (*CurPtr == '*')
      break;

    if (*CurPtr != '\n' && *CurPtr != '\r')
      return false;
  }

  if (TrigraphPos) {
    // If no trigraphs are enabled, warn that we ignored this trigraph and
    // ignore this * character.
    if (!Trigraphs) {
      if (!L->isLexingRawMode())
        L->Diag(TrigraphPos, diag::trigraph_ignored_block_comment);
      return false;
    }
    if (!L->isLexingRawMode())
      L->Diag(TrigraphPos, diag::trigraph_ends_block_comment);
  }

  // Warn about having an escaped newline between the */ characters.
  if (!L->isLexingRawMode())
    L->Diag(CurPtr + 1, diag::escaped_newline_block_comment_end);

  // If there was space between the backslash and newline, warn about it.
  if (SpacePos && !L->isLexingRawMode())
    L->Diag(SpacePos, diag::backslash_newline_space);

  return true;
}

#ifdef __SSE2__
#include <emmintrin.h>
#elif __ALTIVEC__
#include <altivec.h>
#undef bool
#endif

/// We have just read from input the / and * characters that started a comment.
/// Read until we find the * and / characters that terminate the comment.
/// Note that we don't bother decoding trigraphs or escaped newlines in block
/// comments, because they cannot cause the comment to end.  The only thing
/// that can happen is the comment could end with an escaped newline between
/// the terminating * and /.
///
/// If we're in KeepCommentMode or any CommentHandler has inserted
/// some tokens, this will store the first token and return true.
bool Lexer::SkipBlockComment(Token &Result, const char *CurPtr,
                             bool &TokAtPhysicalStartOfLine) {
  // Scan one character past where we should, looking for a '/' character.  Once
  // we find it, check to see if it was preceded by a *.  This common
  // optimization helps people who like to put a lot of * characters in their
  // comments.

  // The first character we get with newlines and trigraphs skipped to handle
  // the degenerate /*/ case below correctly if the * has an escaped newline
  // after it.
  unsigned CharSize;
  unsigned char C = getCharAndSize(CurPtr, CharSize);
  CurPtr += CharSize;
  if (C == 0 && CurPtr == BufferEnd+1) {
    if (!isLexingRawMode())
      Diag(BufferPtr, diag::err_unterminated_block_comment);
    --CurPtr;

    // KeepWhitespaceMode should return this broken comment as a token.  Since
    // it isn't a well formed comment, just return it as an 'unknown' token.
    if (isKeepWhitespaceMode()) {
      FormTokenWithChars(Result, CurPtr, tok::unknown);
      return true;
    }

    BufferPtr = CurPtr;
    return false;
  }

  // Check to see if the first character after the '/*' is another /.  If so,
  // then this slash does not end the block comment, it is part of it.
  if (C == '/')
    C = *CurPtr++;

  // C++23 [lex.phases] p1
  // Diagnose invalid UTF-8 if the corresponding warning is enabled, emitting a
  // diagnostic only once per entire ill-formed subsequence to avoid
  // emiting to many diagnostics (see http://unicode.org/review/pr-121.html).
  bool UnicodeDecodingAlreadyDiagnosed = false;

  while (true) {
    // Skip over all non-interesting characters until we find end of buffer or a
    // (probably ending) '/' character.
    if (CurPtr + 24 < BufferEnd &&
        // If there is a code-completion point avoid the fast scan because it
        // doesn't check for '\0'.
        !(PP && PP->getCodeCompletionFileLoc() == FileLoc)) {
      // While not aligned to a 16-byte boundary.
      while (C != '/' && (intptr_t)CurPtr % 16 != 0) {
        if (!isASCII(C))
          goto MultiByteUTF8;
        C = *CurPtr++;
      }
      if (C == '/') goto FoundSlash;

#ifdef __SSE2__
      __m128i Slashes = _mm_set1_epi8('/');
      while (CurPtr + 16 < BufferEnd) {
        int Mask = _mm_movemask_epi8(*(const __m128i *)CurPtr);
        if (LLVM_UNLIKELY(Mask != 0)) {
          goto MultiByteUTF8;
        }
        // look for slashes
        int cmp = _mm_movemask_epi8(_mm_cmpeq_epi8(*(const __m128i*)CurPtr,
                                    Slashes));
        if (cmp != 0) {
          // Adjust the pointer to point directly after the first slash. It's
          // not necessary to set C here, it will be overwritten at the end of
          // the outer loop.
          CurPtr += llvm::countr_zero<unsigned>(cmp) + 1;
          goto FoundSlash;
        }
        CurPtr += 16;
      }
#elif __ALTIVEC__
      __vector unsigned char LongUTF = {0x80, 0x80, 0x80, 0x80, 0x80, 0x80,
                                        0x80, 0x80, 0x80, 0x80, 0x80, 0x80,
                                        0x80, 0x80, 0x80, 0x80};
      __vector unsigned char Slashes = {
        '/', '/', '/', '/',  '/', '/', '/', '/',
        '/', '/', '/', '/',  '/', '/', '/', '/'
      };
      while (CurPtr + 16 < BufferEnd) {
        if (LLVM_UNLIKELY(
                vec_any_ge(*(const __vector unsigned char *)CurPtr, LongUTF)))
          goto MultiByteUTF8;
        if (vec_any_eq(*(const __vector unsigned char *)CurPtr, Slashes)) {
          break;
        }
        CurPtr += 16;
      }

#else
      while (CurPtr + 16 < BufferEnd) {
        bool HasNonASCII = false;
        for (unsigned I = 0; I < 16; ++I)
          HasNonASCII |= !isASCII(CurPtr[I]);

        if (LLVM_UNLIKELY(HasNonASCII))
          goto MultiByteUTF8;

        bool HasSlash = false;
        for (unsigned I = 0; I < 16; ++I)
          HasSlash |= CurPtr[I] == '/';
        if (HasSlash)
          break;
        CurPtr += 16;
      }
#endif

      // It has to be one of the bytes scanned, increment to it and read one.
      C = *CurPtr++;
    }

    // Loop to scan the remainder, warning on invalid UTF-8
    // if the corresponding warning is enabled, emitting a diagnostic only once
    // per sequence that cannot be decoded.
    while (C != '/' && C != '\0') {
      if (isASCII(C)) {
        UnicodeDecodingAlreadyDiagnosed = false;
        C = *CurPtr++;
        continue;
      }
    MultiByteUTF8:
      // CurPtr is 1 code unit past C, so to decode
      // the codepoint, we need to read from the previous position.
      unsigned Length = llvm::getUTF8SequenceSize(
          (const llvm::UTF8 *)CurPtr - 1, (const llvm::UTF8 *)BufferEnd);
      if (Length == 0) {
        if (!UnicodeDecodingAlreadyDiagnosed && !isLexingRawMode())
          Diag(CurPtr - 1, diag::warn_invalid_utf8_in_comment);
        UnicodeDecodingAlreadyDiagnosed = true;
      } else {
        UnicodeDecodingAlreadyDiagnosed = false;
        CurPtr += Length - 1;
      }
      C = *CurPtr++;
    }

    if (C == '/') {
  FoundSlash:
      if (CurPtr[-2] == '*')  // We found the final */.  We're done!
        break;

      if ((CurPtr[-2] == '\n' || CurPtr[-2] == '\r')) {
        if (isEndOfBlockCommentWithEscapedNewLine(CurPtr - 2, this,
                                                  LangOpts.Trigraphs)) {
          // We found the final */, though it had an escaped newline between the
          // * and /.  We're done!
          break;
        }
      }
      if (CurPtr[0] == '*' && CurPtr[1] != '/') {
        // If this is a /* inside of the comment, emit a warning.  Don't do this
        // if this is a /*/, which will end the comment.  This misses cases with
        // embedded escaped newlines, but oh well.
        if (!isLexingRawMode())
          Diag(CurPtr-1, diag::warn_nested_block_comment);
      }
    } else if (C == 0 && CurPtr == BufferEnd+1) {
      if (!isLexingRawMode())
        Diag(BufferPtr, diag::err_unterminated_block_comment);
      // Note: the user probably forgot a */.  We could continue immediately
      // after the /*, but this would involve lexing a lot of what really is the
      // comment, which surely would confuse the parser.
      --CurPtr;

      // KeepWhitespaceMode should return this broken comment as a token.  Since
      // it isn't a well formed comment, just return it as an 'unknown' token.
      if (isKeepWhitespaceMode()) {
        FormTokenWithChars(Result, CurPtr, tok::unknown);
        return true;
      }

      BufferPtr = CurPtr;
      return false;
    } else if (C == '\0' && isCodeCompletionPoint(CurPtr-1)) {
      PP->CodeCompleteNaturalLanguage();
      cutOffLexing();
      return false;
    }

    C = *CurPtr++;
  }

  // Notify comment handlers about the comment unless we're in a #if 0 block.
  if (PP && !isLexingRawMode() &&
      PP->HandleComment(Result, SourceRange(getSourceLocation(BufferPtr),
                                            getSourceLocation(CurPtr)))) {
    BufferPtr = CurPtr;
    return true; // A token has to be returned.
  }

  // If we are returning comments as tokens, return this comment as a token.
  if (inKeepCommentMode()) {
    FormTokenWithChars(Result, CurPtr, tok::comment);
    return true;
  }

  // It is common for the tokens immediately after a /**/ comment to be
  // whitespace.  Instead of going through the big switch, handle it
  // efficiently now.  This is safe even in KeepWhitespaceMode because we would
  // have already returned above with the comment as a token.
  if (isHorizontalWhitespace(*CurPtr)) {
    SkipWhitespace(Result, CurPtr+1, TokAtPhysicalStartOfLine);
    return false;
  }

  // Otherwise, just return so that the next character will be lexed as a token.
  BufferPtr = CurPtr;
  Result.setFlag(Token::LeadingSpace);
  return false;
}

//===----------------------------------------------------------------------===//
// Primary Lexing Entry Points
//===----------------------------------------------------------------------===//

/// ReadToEndOfLine - Read the rest of the current preprocessor line as an
/// uninterpreted string.  This switches the lexer out of directive mode.
void Lexer::ReadToEndOfLine(SmallVectorImpl<char> *Result) {
  assert(ParsingPreprocessorDirective && ParsingFilename == false &&
         "Must be in a preprocessing directive!");
  Token Tmp;
  Tmp.startToken();

  // CurPtr - Cache BufferPtr in an automatic variable.
  const char *CurPtr = BufferPtr;
  while (true) {
    char Char = getAndAdvanceChar(CurPtr, Tmp);
    switch (Char) {
    default:
      if (Result)
        Result->push_back(Char);
      break;
    case 0:  // Null.
      // Found end of file?
      if (CurPtr-1 != BufferEnd) {
        if (isCodeCompletionPoint(CurPtr-1)) {
          PP->CodeCompleteNaturalLanguage();
          cutOffLexing();
          return;
        }

        // Nope, normal character, continue.
        if (Result)
          Result->push_back(Char);
        break;
      }
      // FALL THROUGH.
      [[fallthrough]];
    case '\r':
    case '\n':
      // Okay, we found the end of the line. First, back up past the \0, \r, \n.
      assert(CurPtr[-1] == Char && "Trigraphs for newline?");
      BufferPtr = CurPtr-1;

      // Next, lex the character, which should handle the EOD transition.
      Lex(Tmp);
      if (Tmp.is(tok::code_completion)) {
        if (PP)
          PP->CodeCompleteNaturalLanguage();
        Lex(Tmp);
      }
      assert(Tmp.is(tok::eod) && "Unexpected token!");

      // Finally, we're done;
      return;
    }
  }
}

/// LexEndOfFile - CurPtr points to the end of this file.  Handle this
/// condition, reporting diagnostics and handling other edge cases as required.
/// This returns true if Result contains a token, false if PP.Lex should be
/// called again.
bool Lexer::LexEndOfFile(Token &Result, const char *CurPtr) {
  // If we hit the end of the file while parsing a preprocessor directive,
  // end the preprocessor directive first.  The next token returned will
  // then be the end of file.
  if (ParsingPreprocessorDirective) {
    // Done parsing the "line".
    ParsingPreprocessorDirective = false;
    // Update the location of token as well as BufferPtr.
    FormTokenWithChars(Result, CurPtr, tok::eod);

    // Restore comment saving mode, in case it was disabled for directive.
    if (PP)
      resetExtendedTokenMode();
    return true;  // Have a token.
  }

  // If we are in raw mode, return this event as an EOF token.  Let the caller
  // that put us in raw mode handle the event.
  if (isLexingRawMode()) {
    Result.startToken();
    BufferPtr = BufferEnd;
    FormTokenWithChars(Result, BufferEnd, tok::eof);
    return true;
  }

  if (PP->isRecordingPreamble() && PP->isInPrimaryFile()) {
    PP->setRecordedPreambleConditionalStack(ConditionalStack);
    // If the preamble cuts off the end of a header guard, consider it guarded.
    // The guard is valid for the preamble content itself, and for tools the
    // most useful answer is "yes, this file has a header guard".
    if (!ConditionalStack.empty())
      MIOpt.ExitTopLevelConditional();
    ConditionalStack.clear();
  }

  // Issue diagnostics for unterminated #if and missing newline.

  // If we are in a #if directive, emit an error.
  while (!ConditionalStack.empty()) {
    if (PP->getCodeCompletionFileLoc() != FileLoc)
      PP->Diag(ConditionalStack.back().IfLoc,
               diag::err_pp_unterminated_conditional);
    ConditionalStack.pop_back();
  }

<<<<<<< HEAD
  // C99 5.1.1.2p2: If the file is non-empty and didn't end in a newline, issue
  // a pedwarn.
  if (CurPtr != BufferStart && (CurPtr[-1] != '\n' && CurPtr[-1] != '\r')) {
    DiagnosticsEngine &Diags = PP->getDiagnostics();
    SourceLocation EndLoc = getSourceLocation(BufferEnd);
    unsigned DiagID = diag::warn_no_newline_eof;

    if (LangOpts.CPlusPlus11) {
      // C++11 [lex.phases] 2.2 p2
      // Prefer the C++98 pedantic compatibility warning over the generic,
      // non-extension, user-requested "missing newline at EOF" warning.
      if (!Diags.isIgnored(diag::warn_cxx98_compat_no_newline_eof, EndLoc))
        DiagID = diag::warn_cxx98_compat_no_newline_eof;
    } else {
      // This is conforming in C2y, but is an extension in earlier language
      // modes.
      if (!LangOpts.C2y)
        DiagID = diag::ext_no_newline_eof;
    }

    Diag(BufferEnd, DiagID) << FixItHint::CreateInsertion(EndLoc, "\n");
  }
=======
  // Before C++11 and C2y, a file not ending with a newline was UB. Both
  // standards changed this behavior (as a DR or equivalent), but we still have
  // an opt-in diagnostic to warn about it.
  if (CurPtr != BufferStart && (CurPtr[-1] != '\n' && CurPtr[-1] != '\r'))
    Diag(BufferEnd, diag::warn_no_newline_eof)
        << FixItHint::CreateInsertion(getSourceLocation(BufferEnd), "\n");
>>>>>>> 5eee2751

  BufferPtr = CurPtr;

  // Finally, let the preprocessor handle this.
  return PP->HandleEndOfFile(Result, isPragmaLexer());
}

/// isNextPPTokenLParen - Return 1 if the next unexpanded token lexed from
/// the specified lexer will return a tok::l_paren token, 0 if it is something
/// else and 2 if there are no more tokens in the buffer controlled by the
/// lexer.
unsigned Lexer::isNextPPTokenLParen() {
  assert(!LexingRawMode && "How can we expand a macro from a skipping buffer?");

  if (isDependencyDirectivesLexer()) {
    if (NextDepDirectiveTokenIndex == DepDirectives.front().Tokens.size())
      return 2;
    return DepDirectives.front().Tokens[NextDepDirectiveTokenIndex].is(
        tok::l_paren);
  }

  // Switch to 'skipping' mode.  This will ensure that we can lex a token
  // without emitting diagnostics, disables macro expansion, and will cause EOF
  // to return an EOF token instead of popping the include stack.
  LexingRawMode = true;

  // Save state that can be changed while lexing so that we can restore it.
  const char *TmpBufferPtr = BufferPtr;
  bool inPPDirectiveMode = ParsingPreprocessorDirective;
  bool atStartOfLine = IsAtStartOfLine;
  bool atPhysicalStartOfLine = IsAtPhysicalStartOfLine;
  bool leadingSpace = HasLeadingSpace;

  Token Tok;
  Lex(Tok);

  // Restore state that may have changed.
  BufferPtr = TmpBufferPtr;
  ParsingPreprocessorDirective = inPPDirectiveMode;
  HasLeadingSpace = leadingSpace;
  IsAtStartOfLine = atStartOfLine;
  IsAtPhysicalStartOfLine = atPhysicalStartOfLine;

  // Restore the lexer back to non-skipping mode.
  LexingRawMode = false;

  if (Tok.is(tok::eof))
    return 2;
  return Tok.is(tok::l_paren);
}

/// Find the end of a version control conflict marker.
static const char *FindConflictEnd(const char *CurPtr, const char *BufferEnd,
                                   ConflictMarkerKind CMK) {
  const char *Terminator = CMK == CMK_Perforce ? "<<<<\n" : ">>>>>>>";
  size_t TermLen = CMK == CMK_Perforce ? 5 : 7;
  auto RestOfBuffer = StringRef(CurPtr, BufferEnd - CurPtr).substr(TermLen);
  size_t Pos = RestOfBuffer.find(Terminator);
  while (Pos != StringRef::npos) {
    // Must occur at start of line.
    if (Pos == 0 ||
        (RestOfBuffer[Pos - 1] != '\r' && RestOfBuffer[Pos - 1] != '\n')) {
      RestOfBuffer = RestOfBuffer.substr(Pos+TermLen);
      Pos = RestOfBuffer.find(Terminator);
      continue;
    }
    return RestOfBuffer.data()+Pos;
  }
  return nullptr;
}

/// IsStartOfConflictMarker - If the specified pointer is the start of a version
/// control conflict marker like '<<<<<<<', recognize it as such, emit an error
/// and recover nicely.  This returns true if it is a conflict marker and false
/// if not.
bool Lexer::IsStartOfConflictMarker(const char *CurPtr) {
  // Only a conflict marker if it starts at the beginning of a line.
  if (CurPtr != BufferStart &&
      CurPtr[-1] != '\n' && CurPtr[-1] != '\r')
    return false;

  // Check to see if we have <<<<<<< or >>>>.
  if (!StringRef(CurPtr, BufferEnd - CurPtr).starts_with("<<<<<<<") &&
      !StringRef(CurPtr, BufferEnd - CurPtr).starts_with(">>>> "))
    return false;

  // If we have a situation where we don't care about conflict markers, ignore
  // it.
  if (CurrentConflictMarkerState || isLexingRawMode())
    return false;

  ConflictMarkerKind Kind = *CurPtr == '<' ? CMK_Normal : CMK_Perforce;

  // Check to see if there is an ending marker somewhere in the buffer at the
  // start of a line to terminate this conflict marker.
  if (FindConflictEnd(CurPtr, BufferEnd, Kind)) {
    // We found a match.  We are really in a conflict marker.
    // Diagnose this, and ignore to the end of line.
    Diag(CurPtr, diag::err_conflict_marker);
    CurrentConflictMarkerState = Kind;

    // Skip ahead to the end of line.  We know this exists because the
    // end-of-conflict marker starts with \r or \n.
    while (*CurPtr != '\r' && *CurPtr != '\n') {
      assert(CurPtr != BufferEnd && "Didn't find end of line");
      ++CurPtr;
    }
    BufferPtr = CurPtr;
    return true;
  }

  // No end of conflict marker found.
  return false;
}

/// HandleEndOfConflictMarker - If this is a '====' or '||||' or '>>>>', or if
/// it is '<<<<' and the conflict marker started with a '>>>>' marker, then it
/// is the end of a conflict marker.  Handle it by ignoring up until the end of
/// the line.  This returns true if it is a conflict marker and false if not.
bool Lexer::HandleEndOfConflictMarker(const char *CurPtr) {
  // Only a conflict marker if it starts at the beginning of a line.
  if (CurPtr != BufferStart &&
      CurPtr[-1] != '\n' && CurPtr[-1] != '\r')
    return false;

  // If we have a situation where we don't care about conflict markers, ignore
  // it.
  if (!CurrentConflictMarkerState || isLexingRawMode())
    return false;

  // Check to see if we have the marker (4 characters in a row).
  for (unsigned i = 1; i != 4; ++i)
    if (CurPtr[i] != CurPtr[0])
      return false;

  // If we do have it, search for the end of the conflict marker.  This could
  // fail if it got skipped with a '#if 0' or something.  Note that CurPtr might
  // be the end of conflict marker.
  if (const char *End = FindConflictEnd(CurPtr, BufferEnd,
                                        CurrentConflictMarkerState)) {
    CurPtr = End;

    // Skip ahead to the end of line.
    while (CurPtr != BufferEnd && *CurPtr != '\r' && *CurPtr != '\n')
      ++CurPtr;

    BufferPtr = CurPtr;

    // No longer in the conflict marker.
    CurrentConflictMarkerState = CMK_None;
    return true;
  }

  return false;
}

static const char *findPlaceholderEnd(const char *CurPtr,
                                      const char *BufferEnd) {
  if (CurPtr == BufferEnd)
    return nullptr;
  BufferEnd -= 1; // Scan until the second last character.
  for (; CurPtr != BufferEnd; ++CurPtr) {
    if (CurPtr[0] == '#' && CurPtr[1] == '>')
      return CurPtr + 2;
  }
  return nullptr;
}

bool Lexer::lexEditorPlaceholder(Token &Result, const char *CurPtr) {
  assert(CurPtr[-1] == '<' && CurPtr[0] == '#' && "Not a placeholder!");
  if (!PP || !PP->getPreprocessorOpts().LexEditorPlaceholders || LexingRawMode)
    return false;
  const char *End = findPlaceholderEnd(CurPtr + 1, BufferEnd);
  if (!End)
    return false;
  const char *Start = CurPtr - 1;
  if (!LangOpts.AllowEditorPlaceholders)
    Diag(Start, diag::err_placeholder_in_source);
  Result.startToken();
  FormTokenWithChars(Result, End, tok::raw_identifier);
  Result.setRawIdentifierData(Start);
  PP->LookUpIdentifierInfo(Result);
  Result.setFlag(Token::IsEditorPlaceholder);
  BufferPtr = End;
  return true;
}

bool Lexer::isCodeCompletionPoint(const char *CurPtr) const {
  if (PP && PP->isCodeCompletionEnabled()) {
    SourceLocation Loc = FileLoc.getLocWithOffset(CurPtr-BufferStart);
    return Loc == PP->getCodeCompletionLoc();
  }

  return false;
}

void Lexer::DiagnoseDelimitedOrNamedEscapeSequence(SourceLocation Loc,
                                                   bool Named,
                                                   const LangOptions &Opts,
                                                   DiagnosticsEngine &Diags) {
  unsigned DiagId;
  if (Opts.CPlusPlus23)
    DiagId = diag::warn_cxx23_delimited_escape_sequence;
  else if (Opts.C2y && !Named)
    DiagId = diag::warn_c2y_delimited_escape_sequence;
  else
    DiagId = diag::ext_delimited_escape_sequence;

  // The trailing arguments are only used by the extension warning; either this
  // is a C2y extension or a C++23 extension, unless it's a named escape
  // sequence in C, then it's a Clang extension.
  unsigned Ext;
  if (!Opts.CPlusPlus)
    Ext = Named ? 2 /* Clang extension */ : 1 /* C2y extension */;
  else
    Ext = 0; // C++23 extension

  Diags.Report(Loc, DiagId) << Named << Ext;
}

std::optional<uint32_t> Lexer::tryReadNumericUCN(const char *&StartPtr,
                                                 const char *SlashLoc,
                                                 Token *Result) {
  unsigned CharSize;
  char Kind = getCharAndSize(StartPtr, CharSize);
  assert((Kind == 'u' || Kind == 'U') && "expected a UCN");

  unsigned NumHexDigits;
  if (Kind == 'u')
    NumHexDigits = 4;
  else if (Kind == 'U')
    NumHexDigits = 8;

  bool Delimited = false;
  bool FoundEndDelimiter = false;
  unsigned Count = 0;
  bool Diagnose = Result && !isLexingRawMode();

  if (!LangOpts.CPlusPlus && !LangOpts.C99) {
    if (Diagnose)
      Diag(SlashLoc, diag::warn_ucn_not_valid_in_c89);
    return std::nullopt;
  }

  const char *CurPtr = StartPtr + CharSize;
  const char *KindLoc = &CurPtr[-1];

  uint32_t CodePoint = 0;
  while (Count != NumHexDigits || Delimited) {
    char C = getCharAndSize(CurPtr, CharSize);
    if (!Delimited && Count == 0 && C == '{') {
      Delimited = true;
      CurPtr += CharSize;
      continue;
    }

    if (Delimited && C == '}') {
      CurPtr += CharSize;
      FoundEndDelimiter = true;
      break;
    }

    unsigned Value = llvm::hexDigitValue(C);
    if (Value == -1U) {
      if (!Delimited)
        break;
      if (Diagnose)
        Diag(SlashLoc, diag::warn_delimited_ucn_incomplete)
            << StringRef(KindLoc, 1);
      return std::nullopt;
    }

    if (CodePoint & 0xF000'0000) {
      if (Diagnose)
        Diag(KindLoc, diag::err_escape_too_large) << 0;
      return std::nullopt;
    }

    CodePoint <<= 4;
    CodePoint |= Value;
    CurPtr += CharSize;
    Count++;
  }

  if (Count == 0) {
    if (Diagnose)
      Diag(SlashLoc, FoundEndDelimiter ? diag::warn_delimited_ucn_empty
                                       : diag::warn_ucn_escape_no_digits)
          << StringRef(KindLoc, 1);
    return std::nullopt;
  }

  if (Delimited && Kind == 'U') {
    if (Diagnose)
      Diag(SlashLoc, diag::err_hex_escape_no_digits) << StringRef(KindLoc, 1);
    return std::nullopt;
  }

  if (!Delimited && Count != NumHexDigits) {
    if (Diagnose) {
      Diag(SlashLoc, diag::warn_ucn_escape_incomplete);
      // If the user wrote \U1234, suggest a fixit to \u.
      if (Count == 4 && NumHexDigits == 8) {
        CharSourceRange URange = makeCharRange(*this, KindLoc, KindLoc + 1);
        Diag(KindLoc, diag::note_ucn_four_not_eight)
            << FixItHint::CreateReplacement(URange, "u");
      }
    }
    return std::nullopt;
  }

  if (Delimited && PP)
    DiagnoseDelimitedOrNamedEscapeSequence(getSourceLocation(SlashLoc), false,
                                           PP->getLangOpts(),
                                           PP->getDiagnostics());

  if (Result) {
    Result->setFlag(Token::HasUCN);
    // If the UCN contains either a trigraph or a line splicing,
    // we need to call getAndAdvanceChar again to set the appropriate flags
    // on Result.
    if (CurPtr - StartPtr == (ptrdiff_t)(Count + 1 + (Delimited ? 2 : 0)))
      StartPtr = CurPtr;
    else
      while (StartPtr != CurPtr)
        (void)getAndAdvanceChar(StartPtr, *Result);
  } else {
    StartPtr = CurPtr;
  }
  return CodePoint;
}

std::optional<uint32_t> Lexer::tryReadNamedUCN(const char *&StartPtr,
                                               const char *SlashLoc,
                                               Token *Result) {
  unsigned CharSize;
  bool Diagnose = Result && !isLexingRawMode();

  char C = getCharAndSize(StartPtr, CharSize);
  assert(C == 'N' && "expected \\N{...}");

  const char *CurPtr = StartPtr + CharSize;
  const char *KindLoc = &CurPtr[-1];

  C = getCharAndSize(CurPtr, CharSize);
  if (C != '{') {
    if (Diagnose)
      Diag(SlashLoc, diag::warn_ucn_escape_incomplete);
    return std::nullopt;
  }
  CurPtr += CharSize;
  const char *StartName = CurPtr;
  bool FoundEndDelimiter = false;
  llvm::SmallVector<char, 30> Buffer;
  while (C) {
    C = getCharAndSize(CurPtr, CharSize);
    CurPtr += CharSize;
    if (C == '}') {
      FoundEndDelimiter = true;
      break;
    }

    if (isVerticalWhitespace(C))
      break;
    Buffer.push_back(C);
  }

  if (!FoundEndDelimiter || Buffer.empty()) {
    if (Diagnose)
      Diag(SlashLoc, FoundEndDelimiter ? diag::warn_delimited_ucn_empty
                                       : diag::warn_delimited_ucn_incomplete)
          << StringRef(KindLoc, 1);
    return std::nullopt;
  }

  StringRef Name(Buffer.data(), Buffer.size());
  std::optional<char32_t> Match =
      llvm::sys::unicode::nameToCodepointStrict(Name);
  std::optional<llvm::sys::unicode::LooseMatchingResult> LooseMatch;
  if (!Match) {
    LooseMatch = llvm::sys::unicode::nameToCodepointLooseMatching(Name);
    if (Diagnose) {
      Diag(StartName, diag::err_invalid_ucn_name)
          << StringRef(Buffer.data(), Buffer.size())
          << makeCharRange(*this, StartName, CurPtr - CharSize);
      if (LooseMatch) {
        Diag(StartName, diag::note_invalid_ucn_name_loose_matching)
            << FixItHint::CreateReplacement(
                   makeCharRange(*this, StartName, CurPtr - CharSize),
                   LooseMatch->Name);
      }
    }
    // We do not offer misspelled character names suggestions here
    // as the set of what would be a valid suggestion depends on context,
    // and we should not make invalid suggestions.
  }

  if (Diagnose && Match)
    DiagnoseDelimitedOrNamedEscapeSequence(getSourceLocation(SlashLoc), true,
                                           PP->getLangOpts(),
                                           PP->getDiagnostics());

  // If no diagnostic has been emitted yet, likely because we are doing a
  // tentative lexing, we do not want to recover here to make sure the token
  // will not be incorrectly considered valid. This function will be called
  // again and a diagnostic emitted then.
  if (LooseMatch && Diagnose)
    Match = LooseMatch->CodePoint;

  if (Result) {
    Result->setFlag(Token::HasUCN);
    // If the UCN contains either a trigraph or a line splicing,
    // we need to call getAndAdvanceChar again to set the appropriate flags
    // on Result.
    if (CurPtr - StartPtr == (ptrdiff_t)(Buffer.size() + 3))
      StartPtr = CurPtr;
    else
      while (StartPtr != CurPtr)
        (void)getAndAdvanceChar(StartPtr, *Result);
  } else {
    StartPtr = CurPtr;
  }
  return Match ? std::optional<uint32_t>(*Match) : std::nullopt;
}

uint32_t Lexer::tryReadUCN(const char *&StartPtr, const char *SlashLoc,
                           Token *Result) {

  unsigned CharSize;
  std::optional<uint32_t> CodePointOpt;
  char Kind = getCharAndSize(StartPtr, CharSize);
  if (Kind == 'u' || Kind == 'U')
    CodePointOpt = tryReadNumericUCN(StartPtr, SlashLoc, Result);
  else if (Kind == 'N')
    CodePointOpt = tryReadNamedUCN(StartPtr, SlashLoc, Result);

  if (!CodePointOpt)
    return 0;

  uint32_t CodePoint = *CodePointOpt;

  // Don't apply C family restrictions to UCNs in assembly mode
  if (LangOpts.AsmPreprocessor)
    return CodePoint;

  // C23 6.4.3p2: A universal character name shall not designate a code point
  // where the hexadecimal value is:
  // - in the range D800 through DFFF inclusive; or
  // - greater than 10FFFF.
  // A universal-character-name outside the c-char-sequence of a character
  // constant, or the s-char-sequence of a string-literal shall not designate
  // a control character or a character in the basic character set.

  // C++11 [lex.charset]p2: If the hexadecimal value for a
  //   universal-character-name corresponds to a surrogate code point (in the
  //   range 0xD800-0xDFFF, inclusive), the program is ill-formed. Additionally,
  //   if the hexadecimal value for a universal-character-name outside the
  //   c-char-sequence, s-char-sequence, or r-char-sequence of a character or
  //   string literal corresponds to a control character (in either of the
  //   ranges 0x00-0x1F or 0x7F-0x9F, both inclusive) or to a character in the
  //   basic source character set, the program is ill-formed.
  if (CodePoint < 0xA0) {
    // We don't use isLexingRawMode() here because we need to warn about bad
    // UCNs even when skipping preprocessing tokens in a #if block.
    if (Result && PP) {
      if (CodePoint < 0x20 || CodePoint >= 0x7F)
        Diag(BufferPtr, diag::err_ucn_control_character);
      else {
        char C = static_cast<char>(CodePoint);
        Diag(BufferPtr, diag::err_ucn_escape_basic_scs) << StringRef(&C, 1);
      }
    }

    return 0;
  } else if (CodePoint >= 0xD800 && CodePoint <= 0xDFFF) {
    // C++03 allows UCNs representing surrogate characters. C99 and C++11 don't.
    // We don't use isLexingRawMode() here because we need to diagnose bad
    // UCNs even when skipping preprocessing tokens in a #if block.
    if (Result && PP) {
      if (LangOpts.CPlusPlus && !LangOpts.CPlusPlus11)
        Diag(BufferPtr, diag::warn_ucn_escape_surrogate);
      else
        Diag(BufferPtr, diag::err_ucn_escape_invalid);
    }
    return 0;
  }

  return CodePoint;
}

bool Lexer::CheckUnicodeWhitespace(Token &Result, uint32_t C,
                                   const char *CurPtr) {
  if (!isLexingRawMode() && !PP->isPreprocessedOutput() &&
      isUnicodeWhitespace(C)) {
    Diag(BufferPtr, diag::ext_unicode_whitespace)
      << makeCharRange(*this, BufferPtr, CurPtr);

    Result.setFlag(Token::LeadingSpace);
    return true;
  }
  return false;
}

void Lexer::PropagateLineStartLeadingSpaceInfo(Token &Result) {
  IsAtStartOfLine = Result.isAtStartOfLine();
  HasLeadingSpace = Result.hasLeadingSpace();
  HasLeadingEmptyMacro = Result.hasLeadingEmptyMacro();
  // Note that this doesn't affect IsAtPhysicalStartOfLine.
}

bool Lexer::Lex(Token &Result) {
  assert(!isDependencyDirectivesLexer());

  // Start a new token.
  Result.startToken();

  // Set up misc whitespace flags for LexTokenInternal.
  if (IsAtStartOfLine) {
    Result.setFlag(Token::StartOfLine);
    IsAtStartOfLine = false;
  }

  if (HasLeadingSpace) {
    Result.setFlag(Token::LeadingSpace);
    HasLeadingSpace = false;
  }

  if (HasLeadingEmptyMacro) {
    Result.setFlag(Token::LeadingEmptyMacro);
    HasLeadingEmptyMacro = false;
  }

  bool atPhysicalStartOfLine = IsAtPhysicalStartOfLine;
  IsAtPhysicalStartOfLine = false;
  bool isRawLex = isLexingRawMode();
  (void) isRawLex;
  bool returnedToken = LexTokenInternal(Result, atPhysicalStartOfLine);
  // (After the LexTokenInternal call, the lexer might be destroyed.)
  assert((returnedToken || !isRawLex) && "Raw lex must succeed");
  return returnedToken;
}

/// LexTokenInternal - This implements a simple C family lexer.  It is an
/// extremely performance critical piece of code.  This assumes that the buffer
/// has a null character at the end of the file.  This returns a preprocessing
/// token, not a normal token, as such, it is an internal interface.  It assumes
/// that the Flags of result have been cleared before calling this.
bool Lexer::LexTokenInternal(Token &Result, bool TokAtPhysicalStartOfLine) {
LexStart:
  assert(!Result.needsCleaning() && "Result needs cleaning");
  assert(!Result.hasPtrData() && "Result has not been reset");

  // CurPtr - Cache BufferPtr in an automatic variable.
  const char *CurPtr = BufferPtr;

  // Small amounts of horizontal whitespace is very common between tokens.
  if (isHorizontalWhitespace(*CurPtr)) {
    do {
      ++CurPtr;
    } while (isHorizontalWhitespace(*CurPtr));

    // If we are keeping whitespace and other tokens, just return what we just
    // skipped.  The next lexer invocation will return the token after the
    // whitespace.
    if (isKeepWhitespaceMode()) {
      FormTokenWithChars(Result, CurPtr, tok::unknown);
      // FIXME: The next token will not have LeadingSpace set.
      return true;
    }

    BufferPtr = CurPtr;
    Result.setFlag(Token::LeadingSpace);
  }

  unsigned SizeTmp, SizeTmp2;   // Temporaries for use in cases below.

  // Read a character, advancing over it.
  char Char = getAndAdvanceChar(CurPtr, Result);
  tok::TokenKind Kind;

  if (!isVerticalWhitespace(Char))
    NewLinePtr = nullptr;

  switch (Char) {
  case 0:  // Null.
    // Found end of file?
    if (CurPtr-1 == BufferEnd)
      return LexEndOfFile(Result, CurPtr-1);

    // Check if we are performing code completion.
    if (isCodeCompletionPoint(CurPtr-1)) {
      // Return the code-completion token.
      Result.startToken();
      FormTokenWithChars(Result, CurPtr, tok::code_completion);
      return true;
    }

    if (!isLexingRawMode())
      Diag(CurPtr-1, diag::null_in_file);
    Result.setFlag(Token::LeadingSpace);
    if (SkipWhitespace(Result, CurPtr, TokAtPhysicalStartOfLine))
      return true; // KeepWhitespaceMode

    // We know the lexer hasn't changed, so just try again with this lexer.
    // (We manually eliminate the tail call to avoid recursion.)
    goto LexNextToken;

  case 26:  // DOS & CP/M EOF: "^Z".
    // If we're in Microsoft extensions mode, treat this as end of file.
    if (LangOpts.MicrosoftExt) {
      if (!isLexingRawMode())
        Diag(CurPtr-1, diag::ext_ctrl_z_eof_microsoft);
      return LexEndOfFile(Result, CurPtr-1);
    }

    // If Microsoft extensions are disabled, this is just random garbage.
    Kind = tok::unknown;
    break;

  case '\r':
    if (CurPtr[0] == '\n')
      (void)getAndAdvanceChar(CurPtr, Result);
    [[fallthrough]];
  case '\n':
    // If we are inside a preprocessor directive and we see the end of line,
    // we know we are done with the directive, so return an EOD token.
    if (ParsingPreprocessorDirective) {
      // Done parsing the "line".
      ParsingPreprocessorDirective = false;

      // Restore comment saving mode, in case it was disabled for directive.
      if (PP)
        resetExtendedTokenMode();

      // Since we consumed a newline, we are back at the start of a line.
      IsAtStartOfLine = true;
      IsAtPhysicalStartOfLine = true;
      NewLinePtr = CurPtr - 1;

      Kind = tok::eod;
      break;
    }

    // No leading whitespace seen so far.
    Result.clearFlag(Token::LeadingSpace);

    if (SkipWhitespace(Result, CurPtr, TokAtPhysicalStartOfLine))
      return true; // KeepWhitespaceMode

    // We only saw whitespace, so just try again with this lexer.
    // (We manually eliminate the tail call to avoid recursion.)
    goto LexNextToken;
  case ' ':
  case '\t':
  case '\f':
  case '\v':
  SkipHorizontalWhitespace:
    Result.setFlag(Token::LeadingSpace);
    if (SkipWhitespace(Result, CurPtr, TokAtPhysicalStartOfLine))
      return true; // KeepWhitespaceMode

  SkipIgnoredUnits:
    CurPtr = BufferPtr;

    // If the next token is obviously a // or /* */ comment, skip it efficiently
    // too (without going through the big switch stmt).
    if (CurPtr[0] == '/' && CurPtr[1] == '/' && !inKeepCommentMode() &&
        LineComment && (LangOpts.CPlusPlus || !LangOpts.TraditionalCPP)) {
      if (SkipLineComment(Result, CurPtr+2, TokAtPhysicalStartOfLine))
        return true; // There is a token to return.
      goto SkipIgnoredUnits;
    } else if (CurPtr[0] == '/' && CurPtr[1] == '*' && !inKeepCommentMode()) {
      if (SkipBlockComment(Result, CurPtr+2, TokAtPhysicalStartOfLine))
        return true; // There is a token to return.
      goto SkipIgnoredUnits;
    } else if (isHorizontalWhitespace(*CurPtr)) {
      goto SkipHorizontalWhitespace;
    }
    // We only saw whitespace, so just try again with this lexer.
    // (We manually eliminate the tail call to avoid recursion.)
    goto LexNextToken;

  // C99 6.4.4.1: Integer Constants.
  // C99 6.4.4.2: Floating Constants.
  case '0': case '1': case '2': case '3': case '4':
  case '5': case '6': case '7': case '8': case '9':
    // Notify MIOpt that we read a non-whitespace/non-comment token.
    MIOpt.ReadToken();
    return LexNumericConstant(Result, CurPtr);

  // Identifier (e.g., uber), or
  // UTF-8 (C23/C++17) or UTF-16 (C11/C++11) character literal, or
  // UTF-8 or UTF-16 string literal (C11/C++11).
  case 'u':
    // Notify MIOpt that we read a non-whitespace/non-comment token.
    MIOpt.ReadToken();

    if (LangOpts.CPlusPlus11 || LangOpts.C11) {
      Char = getCharAndSize(CurPtr, SizeTmp);

      // UTF-16 string literal
      if (Char == '"')
        return LexStringLiteral(Result, ConsumeChar(CurPtr, SizeTmp, Result),
                                tok::utf16_string_literal);

      // UTF-16 character constant
      if (Char == '\'')
        return LexCharConstant(Result, ConsumeChar(CurPtr, SizeTmp, Result),
                               tok::utf16_char_constant);

      // UTF-16 raw string literal
      if (Char == 'R' && LangOpts.RawStringLiterals &&
          getCharAndSize(CurPtr + SizeTmp, SizeTmp2) == '"')
        return LexRawStringLiteral(Result,
                               ConsumeChar(ConsumeChar(CurPtr, SizeTmp, Result),
                                           SizeTmp2, Result),
                               tok::utf16_string_literal);

      if (Char == '8') {
        char Char2 = getCharAndSize(CurPtr + SizeTmp, SizeTmp2);

        // UTF-8 string literal
        if (Char2 == '"')
          return LexStringLiteral(Result,
                               ConsumeChar(ConsumeChar(CurPtr, SizeTmp, Result),
                                           SizeTmp2, Result),
                               tok::utf8_string_literal);
        if (Char2 == '\'' && (LangOpts.CPlusPlus17 || LangOpts.C23))
          return LexCharConstant(
              Result, ConsumeChar(ConsumeChar(CurPtr, SizeTmp, Result),
                                  SizeTmp2, Result),
              tok::utf8_char_constant);

        if (Char2 == 'R' && LangOpts.RawStringLiterals) {
          unsigned SizeTmp3;
          char Char3 = getCharAndSize(CurPtr + SizeTmp + SizeTmp2, SizeTmp3);
          // UTF-8 raw string literal
          if (Char3 == '"') {
            return LexRawStringLiteral(Result,
                   ConsumeChar(ConsumeChar(ConsumeChar(CurPtr, SizeTmp, Result),
                                           SizeTmp2, Result),
                               SizeTmp3, Result),
                   tok::utf8_string_literal);
          }
        }
      }
    }

    // treat u like the start of an identifier.
    return LexIdentifierContinue(Result, CurPtr);

  case 'U': // Identifier (e.g. Uber) or C11/C++11 UTF-32 string literal
    // Notify MIOpt that we read a non-whitespace/non-comment token.
    MIOpt.ReadToken();

    if (LangOpts.CPlusPlus11 || LangOpts.C11) {
      Char = getCharAndSize(CurPtr, SizeTmp);

      // UTF-32 string literal
      if (Char == '"')
        return LexStringLiteral(Result, ConsumeChar(CurPtr, SizeTmp, Result),
                                tok::utf32_string_literal);

      // UTF-32 character constant
      if (Char == '\'')
        return LexCharConstant(Result, ConsumeChar(CurPtr, SizeTmp, Result),
                               tok::utf32_char_constant);

      // UTF-32 raw string literal
      if (Char == 'R' && LangOpts.RawStringLiterals &&
          getCharAndSize(CurPtr + SizeTmp, SizeTmp2) == '"')
        return LexRawStringLiteral(Result,
                               ConsumeChar(ConsumeChar(CurPtr, SizeTmp, Result),
                                           SizeTmp2, Result),
                               tok::utf32_string_literal);
    }

    // treat U like the start of an identifier.
    return LexIdentifierContinue(Result, CurPtr);

  case 'R': // Identifier or C++0x raw string literal
    // Notify MIOpt that we read a non-whitespace/non-comment token.
    MIOpt.ReadToken();

    if (LangOpts.RawStringLiterals) {
      Char = getCharAndSize(CurPtr, SizeTmp);

      if (Char == '"')
        return LexRawStringLiteral(Result,
                                   ConsumeChar(CurPtr, SizeTmp, Result),
                                   tok::string_literal);
    }

    // treat R like the start of an identifier.
    return LexIdentifierContinue(Result, CurPtr);

  case 'L':   // Identifier (Loony) or wide literal (L'x' or L"xyz").
    // Notify MIOpt that we read a non-whitespace/non-comment token.
    MIOpt.ReadToken();
    Char = getCharAndSize(CurPtr, SizeTmp);

    // Wide string literal.
    if (Char == '"')
      return LexStringLiteral(Result, ConsumeChar(CurPtr, SizeTmp, Result),
                              tok::wide_string_literal);

    // Wide raw string literal.
    if (LangOpts.RawStringLiterals && Char == 'R' &&
        getCharAndSize(CurPtr + SizeTmp, SizeTmp2) == '"')
      return LexRawStringLiteral(Result,
                               ConsumeChar(ConsumeChar(CurPtr, SizeTmp, Result),
                                           SizeTmp2, Result),
                               tok::wide_string_literal);

    // Wide character constant.
    if (Char == '\'')
      return LexCharConstant(Result, ConsumeChar(CurPtr, SizeTmp, Result),
                             tok::wide_char_constant);
    // FALL THROUGH, treating L like the start of an identifier.
    [[fallthrough]];

  // C99 6.4.2: Identifiers.
  case 'A': case 'B': case 'C': case 'D': case 'E': case 'F': case 'G':
  case 'H': case 'I': case 'J': case 'K':    /*'L'*/case 'M': case 'N':
  case 'O': case 'P': case 'Q':    /*'R'*/case 'S': case 'T':    /*'U'*/
  case 'V': case 'W': case 'X': case 'Y': case 'Z':
  case 'a': case 'b': case 'c': case 'd': case 'e': case 'f': case 'g':
  case 'h': case 'i': case 'j': case 'k': case 'l': case 'm': case 'n':
  case 'o': case 'p': case 'q': case 'r': case 's': case 't':    /*'u'*/
  case 'v': case 'w': case 'x': case 'y': case 'z':
  case '_':
    // Notify MIOpt that we read a non-whitespace/non-comment token.
    MIOpt.ReadToken();
    return LexIdentifierContinue(Result, CurPtr);

  case '$':   // $ in identifiers.
    if (LangOpts.DollarIdents) {
      if (!isLexingRawMode())
        Diag(CurPtr-1, diag::ext_dollar_in_identifier);
      // Notify MIOpt that we read a non-whitespace/non-comment token.
      MIOpt.ReadToken();
      return LexIdentifierContinue(Result, CurPtr);
    }

    Kind = tok::unknown;
    break;

  // C99 6.4.4: Character Constants.
  case '\'':
    // Notify MIOpt that we read a non-whitespace/non-comment token.
    MIOpt.ReadToken();
    return LexCharConstant(Result, CurPtr, tok::char_constant);

  // C99 6.4.5: String Literals.
  case '"':
    // Notify MIOpt that we read a non-whitespace/non-comment token.
    MIOpt.ReadToken();
    return LexStringLiteral(Result, CurPtr,
                            ParsingFilename ? tok::header_name
                                            : tok::string_literal);

  // C99 6.4.6: Punctuators.
  case '?':
    Kind = tok::question;
    break;
  case '[':
    Kind = tok::l_square;
    break;
  case ']':
    Kind = tok::r_square;
    break;
  case '(':
    Kind = tok::l_paren;
    break;
  case ')':
    Kind = tok::r_paren;
    break;
  case '{':
    Kind = tok::l_brace;
    break;
  case '}':
    Kind = tok::r_brace;
    break;
  case '.':
    Char = getCharAndSize(CurPtr, SizeTmp);
    if (Char >= '0' && Char <= '9') {
      // Notify MIOpt that we read a non-whitespace/non-comment token.
      MIOpt.ReadToken();

      return LexNumericConstant(Result, ConsumeChar(CurPtr, SizeTmp, Result));
    } else if (LangOpts.CPlusPlus && Char == '*') {
      Kind = tok::periodstar;
      CurPtr += SizeTmp;
    } else if (Char == '.' &&
               getCharAndSize(CurPtr+SizeTmp, SizeTmp2) == '.') {
      Kind = tok::ellipsis;
      CurPtr = ConsumeChar(ConsumeChar(CurPtr, SizeTmp, Result),
                           SizeTmp2, Result);
    } else {
      Kind = tok::period;
    }
    break;
  case '&':
    Char = getCharAndSize(CurPtr, SizeTmp);
    if (Char == '&') {
      Kind = tok::ampamp;
      CurPtr = ConsumeChar(CurPtr, SizeTmp, Result);
    } else if (Char == '=') {
      Kind = tok::ampequal;
      CurPtr = ConsumeChar(CurPtr, SizeTmp, Result);
    } else {
      Kind = tok::amp;
    }
    break;
  case '*':
    if (getCharAndSize(CurPtr, SizeTmp) == '=') {
      Kind = tok::starequal;
      CurPtr = ConsumeChar(CurPtr, SizeTmp, Result);
    } else {
      Kind = tok::star;
    }
    break;
  case '+':
    Char = getCharAndSize(CurPtr, SizeTmp);
    if (Char == '+') {
      CurPtr = ConsumeChar(CurPtr, SizeTmp, Result);
      Kind = tok::plusplus;
    } else if (Char == '=') {
      CurPtr = ConsumeChar(CurPtr, SizeTmp, Result);
      Kind = tok::plusequal;
    } else {
      Kind = tok::plus;
    }
    break;
  case '-':
    Char = getCharAndSize(CurPtr, SizeTmp);
    if (Char == '-') {      // --
      CurPtr = ConsumeChar(CurPtr, SizeTmp, Result);
      Kind = tok::minusminus;
    } else if (Char == '>' && LangOpts.CPlusPlus &&
               getCharAndSize(CurPtr+SizeTmp, SizeTmp2) == '*') {  // C++ ->*
      CurPtr = ConsumeChar(ConsumeChar(CurPtr, SizeTmp, Result),
                           SizeTmp2, Result);
      Kind = tok::arrowstar;
    } else if (Char == '>') {   // ->
      CurPtr = ConsumeChar(CurPtr, SizeTmp, Result);
      Kind = tok::arrow;
    } else if (Char == '=') {   // -=
      CurPtr = ConsumeChar(CurPtr, SizeTmp, Result);
      Kind = tok::minusequal;
    } else {
      Kind = tok::minus;
    }
    break;
  case '~':
    Kind = tok::tilde;
    break;
  case '!':
    if (getCharAndSize(CurPtr, SizeTmp) == '=') {
      Kind = tok::exclaimequal;
      CurPtr = ConsumeChar(CurPtr, SizeTmp, Result);
    } else {
      Kind = tok::exclaim;
    }
    break;
  case '/':
    // 6.4.9: Comments
    Char = getCharAndSize(CurPtr, SizeTmp);
    if (Char == '/') {         // Line comment.
      // Even if Line comments are disabled (e.g. in C89 mode), we generally
      // want to lex this as a comment.  There is one problem with this though,
      // that in one particular corner case, this can change the behavior of the
      // resultant program.  For example, In  "foo //**/ bar", C89 would lex
      // this as "foo / bar" and languages with Line comments would lex it as
      // "foo".  Check to see if the character after the second slash is a '*'.
      // If so, we will lex that as a "/" instead of the start of a comment.
      // However, we never do this if we are just preprocessing.
      bool TreatAsComment =
          LineComment && (LangOpts.CPlusPlus || !LangOpts.TraditionalCPP);
      if (!TreatAsComment)
        if (!(PP && PP->isPreprocessedOutput()))
          TreatAsComment = getCharAndSize(CurPtr+SizeTmp, SizeTmp2) != '*';

      if (TreatAsComment) {
        if (SkipLineComment(Result, ConsumeChar(CurPtr, SizeTmp, Result),
                            TokAtPhysicalStartOfLine))
          return true; // There is a token to return.

        // It is common for the tokens immediately after a // comment to be
        // whitespace (indentation for the next line).  Instead of going through
        // the big switch, handle it efficiently now.
        goto SkipIgnoredUnits;
      }
    }

    if (Char == '*') {  // /**/ comment.
      if (SkipBlockComment(Result, ConsumeChar(CurPtr, SizeTmp, Result),
                           TokAtPhysicalStartOfLine))
        return true; // There is a token to return.

      // We only saw whitespace, so just try again with this lexer.
      // (We manually eliminate the tail call to avoid recursion.)
      goto LexNextToken;
    }

    if (Char == '=') {
      CurPtr = ConsumeChar(CurPtr, SizeTmp, Result);
      Kind = tok::slashequal;
    } else {
      Kind = tok::slash;
    }
    break;
  case '%':
    Char = getCharAndSize(CurPtr, SizeTmp);
    if (Char == '=') {
      Kind = tok::percentequal;
      CurPtr = ConsumeChar(CurPtr, SizeTmp, Result);
    } else if (LangOpts.Digraphs && Char == '>') {
      Kind = tok::r_brace;                             // '%>' -> '}'
      CurPtr = ConsumeChar(CurPtr, SizeTmp, Result);
    } else if (LangOpts.Digraphs && Char == ':') {
      CurPtr = ConsumeChar(CurPtr, SizeTmp, Result);
      Char = getCharAndSize(CurPtr, SizeTmp);
      if (Char == '%' && getCharAndSize(CurPtr+SizeTmp, SizeTmp2) == ':') {
        Kind = tok::hashhash;                          // '%:%:' -> '##'
        CurPtr = ConsumeChar(ConsumeChar(CurPtr, SizeTmp, Result),
                             SizeTmp2, Result);
      } else if (Char == '@' && LangOpts.MicrosoftExt) {// %:@ -> #@ -> Charize
        CurPtr = ConsumeChar(CurPtr, SizeTmp, Result);
        if (!isLexingRawMode())
          Diag(BufferPtr, diag::ext_charize_microsoft);
        Kind = tok::hashat;
      } else {                                         // '%:' -> '#'
        // We parsed a # character.  If this occurs at the start of the line,
        // it's actually the start of a preprocessing directive.  Callback to
        // the preprocessor to handle it.
        // TODO: -fpreprocessed mode??
        if (TokAtPhysicalStartOfLine && !LexingRawMode && !Is_PragmaLexer)
          goto HandleDirective;

        Kind = tok::hash;
      }
    } else {
      Kind = tok::percent;
    }
    break;
  case '<':
    Char = getCharAndSize(CurPtr, SizeTmp);
    if (ParsingFilename) {
      return LexAngledStringLiteral(Result, CurPtr);
    } else if (Char == '<') {
      char After = getCharAndSize(CurPtr+SizeTmp, SizeTmp2);
      if (After == '=') {
        Kind = tok::lesslessequal;
        CurPtr = ConsumeChar(ConsumeChar(CurPtr, SizeTmp, Result),
                             SizeTmp2, Result);
      } else if (After == '<' && IsStartOfConflictMarker(CurPtr-1)) {
        // If this is actually a '<<<<<<<' version control conflict marker,
        // recognize it as such and recover nicely.
        goto LexNextToken;
      } else if (After == '<' && HandleEndOfConflictMarker(CurPtr-1)) {
        // If this is '<<<<' and we're in a Perforce-style conflict marker,
        // ignore it.
        goto LexNextToken;
      } else if (LangOpts.CUDA && After == '<') {
        Kind = tok::lesslessless;
        CurPtr = ConsumeChar(ConsumeChar(CurPtr, SizeTmp, Result),
                             SizeTmp2, Result);
      } else {
        CurPtr = ConsumeChar(CurPtr, SizeTmp, Result);
        Kind = tok::lessless;
      }
    } else if (Char == '=') {
      char After = getCharAndSize(CurPtr+SizeTmp, SizeTmp2);
      if (After == '>') {
        if (LangOpts.CPlusPlus20) {
          if (!isLexingRawMode())
            Diag(BufferPtr, diag::warn_cxx17_compat_spaceship);
          CurPtr = ConsumeChar(ConsumeChar(CurPtr, SizeTmp, Result),
                               SizeTmp2, Result);
          Kind = tok::spaceship;
          break;
        }
        // Suggest adding a space between the '<=' and the '>' to avoid a
        // change in semantics if this turns up in C++ <=17 mode.
        if (LangOpts.CPlusPlus && !isLexingRawMode()) {
          Diag(BufferPtr, diag::warn_cxx20_compat_spaceship)
            << FixItHint::CreateInsertion(
                   getSourceLocation(CurPtr + SizeTmp, SizeTmp2), " ");
        }
      }
      CurPtr = ConsumeChar(CurPtr, SizeTmp, Result);
      Kind = tok::lessequal;
    } else if (LangOpts.Digraphs && Char == ':') {     // '<:' -> '['
      if (LangOpts.CPlusPlus11 &&
          getCharAndSize(CurPtr + SizeTmp, SizeTmp2) == ':') {
        // C++0x [lex.pptoken]p3:
        //  Otherwise, if the next three characters are <:: and the subsequent
        //  character is neither : nor >, the < is treated as a preprocessor
        //  token by itself and not as the first character of the alternative
        //  token <:.
        unsigned SizeTmp3;
        char After = getCharAndSize(CurPtr + SizeTmp + SizeTmp2, SizeTmp3);
        if (After != ':' && After != '>') {
          Kind = tok::less;
          if (!isLexingRawMode())
            Diag(BufferPtr, diag::warn_cxx98_compat_less_colon_colon);
          break;
        }
      }

      CurPtr = ConsumeChar(CurPtr, SizeTmp, Result);
      Kind = tok::l_square;
    } else if (LangOpts.Digraphs && Char == '%') {     // '<%' -> '{'
      CurPtr = ConsumeChar(CurPtr, SizeTmp, Result);
      Kind = tok::l_brace;
    } else if (Char == '#' && /*Not a trigraph*/ SizeTmp == 1 &&
               lexEditorPlaceholder(Result, CurPtr)) {
      return true;
    } else {
      Kind = tok::less;
    }
    break;
  case '>':
    Char = getCharAndSize(CurPtr, SizeTmp);
    if (Char == '=') {
      CurPtr = ConsumeChar(CurPtr, SizeTmp, Result);
      Kind = tok::greaterequal;
    } else if (Char == '>') {
      char After = getCharAndSize(CurPtr+SizeTmp, SizeTmp2);
      if (After == '=') {
        CurPtr = ConsumeChar(ConsumeChar(CurPtr, SizeTmp, Result),
                             SizeTmp2, Result);
        Kind = tok::greatergreaterequal;
      } else if (After == '>' && IsStartOfConflictMarker(CurPtr-1)) {
        // If this is actually a '>>>>' conflict marker, recognize it as such
        // and recover nicely.
        goto LexNextToken;
      } else if (After == '>' && HandleEndOfConflictMarker(CurPtr-1)) {
        // If this is '>>>>>>>' and we're in a conflict marker, ignore it.
        goto LexNextToken;
      } else if (LangOpts.CUDA && After == '>') {
        Kind = tok::greatergreatergreater;
        CurPtr = ConsumeChar(ConsumeChar(CurPtr, SizeTmp, Result),
                             SizeTmp2, Result);
      } else {
        CurPtr = ConsumeChar(CurPtr, SizeTmp, Result);
        Kind = tok::greatergreater;
      }
    } else {
      Kind = tok::greater;
    }
    break;
  case '^':
    Char = getCharAndSize(CurPtr, SizeTmp);
    if (Char == '=') {
      CurPtr = ConsumeChar(CurPtr, SizeTmp, Result);
      Kind = tok::caretequal;
    } else {
      if (LangOpts.OpenCL && Char == '^')
        Diag(CurPtr, diag::err_opencl_logical_exclusive_or);
      Kind = tok::caret;
    }
    break;
  case '|':
    Char = getCharAndSize(CurPtr, SizeTmp);
    if (Char == '=') {
      Kind = tok::pipeequal;
      CurPtr = ConsumeChar(CurPtr, SizeTmp, Result);
    } else if (Char == '|') {
      // If this is '|||||||' and we're in a conflict marker, ignore it.
      if (CurPtr[1] == '|' && HandleEndOfConflictMarker(CurPtr-1))
        goto LexNextToken;
      Kind = tok::pipepipe;
      CurPtr = ConsumeChar(CurPtr, SizeTmp, Result);
    } else {
      Kind = tok::pipe;
    }
    break;
  case ':':
    Char = getCharAndSize(CurPtr, SizeTmp);
    if (LangOpts.Digraphs && Char == '>') {
      Kind = tok::r_square; // ':>' -> ']'
      CurPtr = ConsumeChar(CurPtr, SizeTmp, Result);
    } else if (Char == ':') {
      Kind = tok::coloncolon;
      CurPtr = ConsumeChar(CurPtr, SizeTmp, Result);
    } else {
      Kind = tok::colon;
    }
    break;
  case ';':
    Kind = tok::semi;
    break;
  case '=':
    Char = getCharAndSize(CurPtr, SizeTmp);
    if (Char == '=') {
      // If this is '====' and we're in a conflict marker, ignore it.
      if (CurPtr[1] == '=' && HandleEndOfConflictMarker(CurPtr-1))
        goto LexNextToken;

      Kind = tok::equalequal;
      CurPtr = ConsumeChar(CurPtr, SizeTmp, Result);
    } else {
      Kind = tok::equal;
    }
    break;
  case ',':
    Kind = tok::comma;
    break;
  case '#':
    Char = getCharAndSize(CurPtr, SizeTmp);
    if (Char == '#') {
      Kind = tok::hashhash;
      CurPtr = ConsumeChar(CurPtr, SizeTmp, Result);
    } else if (Char == '@' && LangOpts.MicrosoftExt) {  // #@ -> Charize
      Kind = tok::hashat;
      if (!isLexingRawMode())
        Diag(BufferPtr, diag::ext_charize_microsoft);
      CurPtr = ConsumeChar(CurPtr, SizeTmp, Result);
    } else {
      // We parsed a # character.  If this occurs at the start of the line,
      // it's actually the start of a preprocessing directive.  Callback to
      // the preprocessor to handle it.
      // TODO: -fpreprocessed mode??
      if (TokAtPhysicalStartOfLine && !LexingRawMode && !Is_PragmaLexer)
        goto HandleDirective;

      Kind = tok::hash;
    }
    break;

  case '@':
    // Objective C support.
    if (CurPtr[-1] == '@' && LangOpts.ObjC)
      Kind = tok::at;
    else
      Kind = tok::unknown;
    break;

  // UCNs (C99 6.4.3, C++11 [lex.charset]p2)
  case '\\':
    if (!LangOpts.AsmPreprocessor) {
      if (uint32_t CodePoint = tryReadUCN(CurPtr, BufferPtr, &Result)) {
        if (CheckUnicodeWhitespace(Result, CodePoint, CurPtr)) {
          if (SkipWhitespace(Result, CurPtr, TokAtPhysicalStartOfLine))
            return true; // KeepWhitespaceMode

          // We only saw whitespace, so just try again with this lexer.
          // (We manually eliminate the tail call to avoid recursion.)
          goto LexNextToken;
        }

        return LexUnicodeIdentifierStart(Result, CodePoint, CurPtr);
      }
    }

    Kind = tok::unknown;
    break;

  default: {
    if (isASCII(Char)) {
      Kind = tok::unknown;
      break;
    }

    llvm::UTF32 CodePoint;

    // We can't just reset CurPtr to BufferPtr because BufferPtr may point to
    // an escaped newline.
    --CurPtr;
    llvm::ConversionResult Status =
        llvm::convertUTF8Sequence((const llvm::UTF8 **)&CurPtr,
                                  (const llvm::UTF8 *)BufferEnd,
                                  &CodePoint,
                                  llvm::strictConversion);
    if (Status == llvm::conversionOK) {
      if (CheckUnicodeWhitespace(Result, CodePoint, CurPtr)) {
        if (SkipWhitespace(Result, CurPtr, TokAtPhysicalStartOfLine))
          return true; // KeepWhitespaceMode

        // We only saw whitespace, so just try again with this lexer.
        // (We manually eliminate the tail call to avoid recursion.)
        goto LexNextToken;
      }
      return LexUnicodeIdentifierStart(Result, CodePoint, CurPtr);
    }

    if (isLexingRawMode() || ParsingPreprocessorDirective ||
        PP->isPreprocessedOutput()) {
      ++CurPtr;
      Kind = tok::unknown;
      break;
    }

    // Non-ASCII characters tend to creep into source code unintentionally.
    // Instead of letting the parser complain about the unknown token,
    // just diagnose the invalid UTF-8, then drop the character.
    Diag(CurPtr, diag::err_invalid_utf8);

    BufferPtr = CurPtr+1;
    // We're pretending the character didn't exist, so just try again with
    // this lexer.
    // (We manually eliminate the tail call to avoid recursion.)
    goto LexNextToken;
  }
  }

  // Notify MIOpt that we read a non-whitespace/non-comment token.
  MIOpt.ReadToken();

  // Update the location of token as well as BufferPtr.
  FormTokenWithChars(Result, CurPtr, Kind);
  return true;

HandleDirective:
  // We parsed a # character and it's the start of a preprocessing directive.

  FormTokenWithChars(Result, CurPtr, tok::hash);
  PP->HandleDirective(Result);

  if (PP->hadModuleLoaderFatalFailure())
    // With a fatal failure in the module loader, we abort parsing.
    return true;

  // We parsed the directive; lex a token with the new state.
  return false;

LexNextToken:
  Result.clearFlag(Token::NeedsCleaning);
  goto LexStart;
}

const char *Lexer::convertDependencyDirectiveToken(
    const dependency_directives_scan::Token &DDTok, Token &Result) {
  const char *TokPtr = BufferStart + DDTok.Offset;
  Result.startToken();
  Result.setLocation(getSourceLocation(TokPtr));
  Result.setKind(DDTok.Kind);
  Result.setFlag((Token::TokenFlags)DDTok.Flags);
  Result.setLength(DDTok.Length);
  BufferPtr = TokPtr + DDTok.Length;
  return TokPtr;
}

bool Lexer::LexDependencyDirectiveToken(Token &Result) {
  assert(isDependencyDirectivesLexer());

  using namespace dependency_directives_scan;

  while (NextDepDirectiveTokenIndex == DepDirectives.front().Tokens.size()) {
    if (DepDirectives.front().Kind == pp_eof)
      return LexEndOfFile(Result, BufferEnd);
    if (DepDirectives.front().Kind == tokens_present_before_eof)
      MIOpt.ReadToken();
    NextDepDirectiveTokenIndex = 0;
    DepDirectives = DepDirectives.drop_front();
  }

  const dependency_directives_scan::Token &DDTok =
      DepDirectives.front().Tokens[NextDepDirectiveTokenIndex++];
  if (NextDepDirectiveTokenIndex > 1 || DDTok.Kind != tok::hash) {
    // Read something other than a preprocessor directive hash.
    MIOpt.ReadToken();
  }

  if (ParsingFilename && DDTok.is(tok::less)) {
    BufferPtr = BufferStart + DDTok.Offset;
    LexAngledStringLiteral(Result, BufferPtr + 1);
    if (Result.isNot(tok::header_name))
      return true;
    // Advance the index of lexed tokens.
    while (true) {
      const dependency_directives_scan::Token &NextTok =
          DepDirectives.front().Tokens[NextDepDirectiveTokenIndex];
      if (BufferStart + NextTok.Offset >= BufferPtr)
        break;
      ++NextDepDirectiveTokenIndex;
    }
    return true;
  }

  const char *TokPtr = convertDependencyDirectiveToken(DDTok, Result);

  if (Result.is(tok::hash) && Result.isAtStartOfLine()) {
    PP->HandleDirective(Result);
    return false;
  }
  if (Result.is(tok::raw_identifier)) {
    Result.setRawIdentifierData(TokPtr);
    if (!isLexingRawMode()) {
      const IdentifierInfo *II = PP->LookUpIdentifierInfo(Result);
      if (II->isHandleIdentifierCase())
        return PP->HandleIdentifier(Result);
    }
    return true;
  }
  if (Result.isLiteral()) {
    Result.setLiteralData(TokPtr);
    return true;
  }
  if (Result.is(tok::colon)) {
    // Convert consecutive colons to 'tok::coloncolon'.
    if (*BufferPtr == ':') {
      assert(DepDirectives.front().Tokens[NextDepDirectiveTokenIndex].is(
          tok::colon));
      ++NextDepDirectiveTokenIndex;
      Result.setKind(tok::coloncolon);
    }
    return true;
  }
  if (Result.is(tok::eod))
    ParsingPreprocessorDirective = false;

  return true;
}

bool Lexer::LexDependencyDirectiveTokenWhileSkipping(Token &Result) {
  assert(isDependencyDirectivesLexer());

  using namespace dependency_directives_scan;

  bool Stop = false;
  unsigned NestedIfs = 0;
  do {
    DepDirectives = DepDirectives.drop_front();
    switch (DepDirectives.front().Kind) {
    case pp_none:
      llvm_unreachable("unexpected 'pp_none'");
    case pp_include:
    case pp___include_macros:
    case pp_define:
    case pp_undef:
    case pp_import:
    case pp_pragma_import:
    case pp_pragma_once:
    case pp_pragma_push_macro:
    case pp_pragma_pop_macro:
    case pp_pragma_include_alias:
    case pp_pragma_system_header:
    case pp_include_next:
    case decl_at_import:
    case cxx_module_decl:
    case cxx_import_decl:
    case cxx_export_module_decl:
    case cxx_export_import_decl:
    case tokens_present_before_eof:
      break;
    case pp_if:
    case pp_ifdef:
    case pp_ifndef:
      ++NestedIfs;
      break;
    case pp_elif:
    case pp_elifdef:
    case pp_elifndef:
    case pp_else:
      if (!NestedIfs) {
        Stop = true;
      }
      break;
    case pp_endif:
      if (!NestedIfs) {
        Stop = true;
      } else {
        --NestedIfs;
      }
      break;
    case pp_eof:
      NextDepDirectiveTokenIndex = 0;
      return LexEndOfFile(Result, BufferEnd);
    }
  } while (!Stop);

  const dependency_directives_scan::Token &DDTok =
      DepDirectives.front().Tokens.front();
  assert(DDTok.is(tok::hash));
  NextDepDirectiveTokenIndex = 1;

  convertDependencyDirectiveToken(DDTok, Result);
  return false;
}<|MERGE_RESOLUTION|>--- conflicted
+++ resolved
@@ -3187,37 +3187,12 @@
     ConditionalStack.pop_back();
   }
 
-<<<<<<< HEAD
-  // C99 5.1.1.2p2: If the file is non-empty and didn't end in a newline, issue
-  // a pedwarn.
-  if (CurPtr != BufferStart && (CurPtr[-1] != '\n' && CurPtr[-1] != '\r')) {
-    DiagnosticsEngine &Diags = PP->getDiagnostics();
-    SourceLocation EndLoc = getSourceLocation(BufferEnd);
-    unsigned DiagID = diag::warn_no_newline_eof;
-
-    if (LangOpts.CPlusPlus11) {
-      // C++11 [lex.phases] 2.2 p2
-      // Prefer the C++98 pedantic compatibility warning over the generic,
-      // non-extension, user-requested "missing newline at EOF" warning.
-      if (!Diags.isIgnored(diag::warn_cxx98_compat_no_newline_eof, EndLoc))
-        DiagID = diag::warn_cxx98_compat_no_newline_eof;
-    } else {
-      // This is conforming in C2y, but is an extension in earlier language
-      // modes.
-      if (!LangOpts.C2y)
-        DiagID = diag::ext_no_newline_eof;
-    }
-
-    Diag(BufferEnd, DiagID) << FixItHint::CreateInsertion(EndLoc, "\n");
-  }
-=======
   // Before C++11 and C2y, a file not ending with a newline was UB. Both
   // standards changed this behavior (as a DR or equivalent), but we still have
   // an opt-in diagnostic to warn about it.
   if (CurPtr != BufferStart && (CurPtr[-1] != '\n' && CurPtr[-1] != '\r'))
     Diag(BufferEnd, diag::warn_no_newline_eof)
         << FixItHint::CreateInsertion(getSourceLocation(BufferEnd), "\n");
->>>>>>> 5eee2751
 
   BufferPtr = CurPtr;
 
