--- conflicted
+++ resolved
@@ -1457,11 +1457,7 @@
 //----------------------------------------------------------------------------//
 
 namespace clang {
-<<<<<<< HEAD
-class ModuleMapParser {
-=======
 class ModuleMapLoader {
->>>>>>> d465594a
   modulemap::ModuleMapFile &MMF;
   SourceManager &SourceMgr;
 
@@ -1471,11 +1467,7 @@
   /// The current module map file.
   FileID ModuleMapFID;
 
-<<<<<<< HEAD
-  /// Source location of most recent parsed module declaration
-=======
   /// Source location of most recent loaded module declaration
->>>>>>> d465594a
   SourceLocation CurrModuleDeclLoc;
 
   /// The directory that file names in this module map file should
@@ -1523,21 +1515,13 @@
   using Attributes = ModuleMap::Attributes;
 
 public:
-<<<<<<< HEAD
-  ModuleMapParser(modulemap::ModuleMapFile &MMF, SourceManager &SourceMgr,
-=======
   ModuleMapLoader(modulemap::ModuleMapFile &MMF, SourceManager &SourceMgr,
->>>>>>> d465594a
                   DiagnosticsEngine &Diags, ModuleMap &Map, FileID ModuleMapFID,
                   DirectoryEntryRef Directory, bool IsSystem)
       : MMF(MMF), SourceMgr(SourceMgr), Diags(Diags), Map(Map),
         ModuleMapFID(ModuleMapFID), Directory(Directory), IsSystem(IsSystem) {}
 
-<<<<<<< HEAD
-  bool parseModuleMapFile();
-=======
   bool loadModuleMapFile();
->>>>>>> d465594a
 };
 
 } // namespace clang
@@ -1546,11 +1530,7 @@
 /// module map search logic to find the appropriate private module when PCH
 /// is used with implicit module maps. Warn when private modules are written
 /// in other ways (FooPrivate and Foo.Private), providing notes and fixits.
-<<<<<<< HEAD
-void ModuleMapParser::diagnosePrivateModules(SourceLocation StartLoc) {
-=======
 void ModuleMapLoader::diagnosePrivateModules(SourceLocation StartLoc) {
->>>>>>> d465594a
   auto GenNoteAndFixIt = [&](StringRef BadName, StringRef Canonical,
                              const Module *M, SourceRange ReplLoc) {
     auto D = Diags.Report(ActiveModule->DefinitionLoc,
@@ -1604,11 +1584,7 @@
   }
 }
 
-<<<<<<< HEAD
-void ModuleMapParser::handleModuleDecl(const modulemap::ModuleDecl &MD) {
-=======
 void ModuleMapLoader::handleModuleDecl(const modulemap::ModuleDecl &MD) {
->>>>>>> d465594a
   if (MD.Id.front().first == "*")
     return handleInferredModuleDecl(MD);
 
@@ -1787,11 +1763,7 @@
   ActiveModule = PreviousActiveModule;
 }
 
-<<<<<<< HEAD
-void ModuleMapParser::handleExternModuleDecl(
-=======
 void ModuleMapLoader::handleExternModuleDecl(
->>>>>>> d465594a
     const modulemap::ExternModuleDecl &EMD) {
   StringRef FileNameRef = EMD.Path;
   SmallString<128> ModuleMapFileName;
@@ -1838,11 +1810,7 @@
   return true;
 }
 
-<<<<<<< HEAD
-void ModuleMapParser::handleRequiresDecl(const modulemap::RequiresDecl &RD) {
-=======
 void ModuleMapLoader::handleRequiresDecl(const modulemap::RequiresDecl &RD) {
->>>>>>> d465594a
 
   for (const modulemap::RequiresFeature &RF : RD.Features) {
     bool IsRequiresExcludedHack = false;
@@ -1860,11 +1828,7 @@
   }
 }
 
-<<<<<<< HEAD
-void ModuleMapParser::handleHeaderDecl(const modulemap::HeaderDecl &HD) {
-=======
 void ModuleMapLoader::handleHeaderDecl(const modulemap::HeaderDecl &HD) {
->>>>>>> d465594a
   // We've already consumed the first token.
   ModuleMap::ModuleHeaderRole Role = ModuleMap::NormalHeader;
 
@@ -1923,11 +1887,7 @@
   return A.NameAsWritten < B.NameAsWritten;
 }
 
-<<<<<<< HEAD
-void ModuleMapParser::handleUmbrellaDirDecl(
-=======
 void ModuleMapLoader::handleUmbrellaDirDecl(
->>>>>>> d465594a
     const modulemap::UmbrellaDirDecl &UDD) {
   std::string DirName = std::string(UDD.Path);
   std::string DirNameAsWritten = DirName;
@@ -1993,20 +1953,12 @@
   Map.setUmbrellaDirAsWritten(ActiveModule, *Dir, DirNameAsWritten, DirName);
 }
 
-<<<<<<< HEAD
-void ModuleMapParser::handleExportDecl(const modulemap::ExportDecl &ED) {
-=======
 void ModuleMapLoader::handleExportDecl(const modulemap::ExportDecl &ED) {
->>>>>>> d465594a
   Module::UnresolvedExportDecl Unresolved = {ED.Location, ED.Id, ED.Wildcard};
   ActiveModule->UnresolvedExports.push_back(Unresolved);
 }
 
-<<<<<<< HEAD
-void ModuleMapParser::handleExportAsDecl(const modulemap::ExportAsDecl &EAD) {
-=======
 void ModuleMapLoader::handleExportAsDecl(const modulemap::ExportAsDecl &EAD) {
->>>>>>> d465594a
   auto ModName = EAD.Id.front();
 
   if (!ActiveModule->ExportAsModule.empty()) {
@@ -2024,31 +1976,19 @@
   Map.addLinkAsDependency(ActiveModule);
 }
 
-<<<<<<< HEAD
-void ModuleMapParser::handleUseDecl(const modulemap::UseDecl &UD) {
-=======
 void ModuleMapLoader::handleUseDecl(const modulemap::UseDecl &UD) {
->>>>>>> d465594a
   if (ActiveModule->Parent)
     Diags.Report(UD.Location, diag::err_mmap_use_decl_submodule);
   else
     ActiveModule->UnresolvedDirectUses.push_back(UD.Id);
 }
 
-<<<<<<< HEAD
-void ModuleMapParser::handleLinkDecl(const modulemap::LinkDecl &LD) {
-=======
 void ModuleMapLoader::handleLinkDecl(const modulemap::LinkDecl &LD) {
->>>>>>> d465594a
   ActiveModule->LinkLibraries.push_back(
       Module::LinkLibrary(std::string{LD.Library}, LD.Framework));
 }
 
-<<<<<<< HEAD
-void ModuleMapParser::handleConfigMacros(
-=======
 void ModuleMapLoader::handleConfigMacros(
->>>>>>> d465594a
     const modulemap::ConfigMacrosDecl &CMD) {
   if (ActiveModule->Parent) {
     Diags.Report(CMD.Location, diag::err_mmap_config_macro_submodule);
@@ -2064,11 +2004,7 @@
                                     CMD.Macros.begin(), CMD.Macros.end());
 }
 
-<<<<<<< HEAD
-void ModuleMapParser::handleConflict(const modulemap::ConflictDecl &CD) {
-=======
 void ModuleMapLoader::handleConflict(const modulemap::ConflictDecl &CD) {
->>>>>>> d465594a
   Module::UnresolvedConflict Conflict;
 
   Conflict.Id = CD.Id;
@@ -2077,11 +2013,7 @@
   ActiveModule->UnresolvedConflicts.push_back(Conflict);
 }
 
-<<<<<<< HEAD
-void ModuleMapParser::handleInferredModuleDecl(
-=======
 void ModuleMapLoader::handleInferredModuleDecl(
->>>>>>> d465594a
     const modulemap::ModuleDecl &MD) {
   SourceLocation StarLoc = MD.Id.front().second;
 
@@ -2171,11 +2103,7 @@
   }
 }
 
-<<<<<<< HEAD
-bool ModuleMapParser::parseModuleMapFile() {
-=======
 bool ModuleMapLoader::loadModuleMapFile() {
->>>>>>> d465594a
   for (const auto &Decl : MMF.Decls) {
     std::visit(
         llvm::makeVisitor(
@@ -2188,17 +2116,10 @@
   return HadError;
 }
 
-<<<<<<< HEAD
-bool ModuleMap::parseModuleMapFile(FileEntryRef File, bool IsSystem,
-                                   DirectoryEntryRef Dir, FileID ID,
-                                   unsigned *Offset,
-                                   SourceLocation ExternModuleLoc) {
-=======
 bool ModuleMap::loadModuleMapFile(FileEntryRef File, bool IsSystem,
                                   DirectoryEntryRef Dir, FileID ID,
                                   unsigned *Offset,
                                   SourceLocation ExternModuleLoc) {
->>>>>>> d465594a
   assert(Target && "Missing target information");
   llvm::DenseMap<const FileEntry *, bool>::iterator Known =
       LoadedModuleMap.find(File);
@@ -2223,17 +2144,10 @@
       modulemap::parseModuleMap(ID, Dir, SourceMgr, Diags, IsSystem, Offset);
   bool Result = false;
   if (MMF) {
-<<<<<<< HEAD
-    ModuleMapParser Parser(*MMF, SourceMgr, Diags, *this, ID, Dir, IsSystem);
-    Result = Parser.parseModuleMapFile();
-  }
-  ParsedModuleMap[File] = Result;
-=======
     ModuleMapLoader Loader(*MMF, SourceMgr, Diags, *this, ID, Dir, IsSystem);
     Result = Loader.loadModuleMapFile();
   }
   LoadedModuleMap[File] = Result;
->>>>>>> d465594a
 
   // Notify callbacks that we observed it.
   // FIXME: We should only report module maps that were actually used.
