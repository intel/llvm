//===- CompilerInvocation.cpp ---------------------------------------------===//
//
// Part of the LLVM Project, under the Apache License v2.0 with LLVM Exceptions.
// See https://llvm.org/LICENSE.txt for license information.
// SPDX-License-Identifier: Apache-2.0 WITH LLVM-exception
//
//===----------------------------------------------------------------------===//

#include "clang/Frontend/CompilerInvocation.h"
#include "TestModuleFileExtension.h"
#include "clang/Basic/Builtins.h"
#include "clang/Basic/CharInfo.h"
#include "clang/Basic/CodeGenOptions.h"
#include "clang/Basic/CommentOptions.h"
#include "clang/Basic/Diagnostic.h"
#include "clang/Basic/DiagnosticDriver.h"
#include "clang/Basic/DiagnosticOptions.h"
#include "clang/Basic/FileSystemOptions.h"
#include "clang/Basic/LLVM.h"
#include "clang/Basic/LangOptions.h"
#include "clang/Basic/LangStandard.h"
#include "clang/Basic/ObjCRuntime.h"
#include "clang/Basic/Sanitizers.h"
#include "clang/Basic/SourceLocation.h"
#include "clang/Basic/TargetOptions.h"
#include "clang/Basic/Version.h"
#include "clang/Basic/Visibility.h"
#include "clang/Basic/XRayInstr.h"
#include "clang/Config/config.h"
#include "clang/Driver/Driver.h"
#include "clang/Driver/DriverDiagnostic.h"
#include "clang/Driver/Options.h"
#include "clang/Frontend/CommandLineSourceLoc.h"
#include "clang/Frontend/DependencyOutputOptions.h"
#include "clang/Frontend/FrontendDiagnostic.h"
#include "clang/Frontend/FrontendOptions.h"
#include "clang/Frontend/FrontendPluginRegistry.h"
#include "clang/Frontend/MigratorOptions.h"
#include "clang/Frontend/PreprocessorOutputOptions.h"
#include "clang/Frontend/TextDiagnosticBuffer.h"
#include "clang/Frontend/Utils.h"
#include "clang/Lex/HeaderSearchOptions.h"
#include "clang/Lex/PreprocessorOptions.h"
#include "clang/Sema/CodeCompleteOptions.h"
#include "clang/Serialization/ASTBitCodes.h"
#include "clang/Serialization/ModuleFileExtension.h"
#include "clang/StaticAnalyzer/Core/AnalyzerOptions.h"
#include "llvm/ADT/APInt.h"
#include "llvm/ADT/ArrayRef.h"
#include "llvm/ADT/CachedHashString.h"
#include "llvm/ADT/FloatingPointMode.h"
#include "llvm/ADT/Hashing.h"
#include "llvm/ADT/STLExtras.h"
#include "llvm/ADT/SmallString.h"
#include "llvm/ADT/SmallVector.h"
#include "llvm/ADT/StringRef.h"
#include "llvm/ADT/StringSwitch.h"
#include "llvm/ADT/Twine.h"
#include "llvm/Config/llvm-config.h"
#include "llvm/Frontend/Debug/Options.h"
#include "llvm/IR/DebugInfoMetadata.h"
#include "llvm/Linker/Linker.h"
#include "llvm/MC/MCTargetOptions.h"
#include "llvm/Option/Arg.h"
#include "llvm/Option/ArgList.h"
#include "llvm/Option/OptSpecifier.h"
#include "llvm/Option/OptTable.h"
#include "llvm/Option/Option.h"
#include "llvm/ProfileData/InstrProfReader.h"
#include "llvm/Remarks/HotnessThresholdParser.h"
#include "llvm/Support/CodeGen.h"
#include "llvm/Support/Compiler.h"
#include "llvm/Support/Error.h"
#include "llvm/Support/ErrorHandling.h"
#include "llvm/Support/ErrorOr.h"
#include "llvm/Support/FileSystem.h"
#include "llvm/Support/HashBuilder.h"
#include "llvm/Support/MathExtras.h"
#include "llvm/Support/MemoryBuffer.h"
#include "llvm/Support/Path.h"
#include "llvm/Support/Process.h"
#include "llvm/Support/Regex.h"
#include "llvm/Support/VersionTuple.h"
#include "llvm/Support/VirtualFileSystem.h"
#include "llvm/Support/raw_ostream.h"
#include "llvm/Target/TargetOptions.h"
#include "llvm/TargetParser/Host.h"
#include "llvm/TargetParser/Triple.h"
#include <algorithm>
#include <atomic>
#include <cassert>
#include <cstddef>
#include <cstring>
#include <ctime>
#include <fstream>
#include <limits>
#include <memory>
#include <optional>
#include <string>
#include <tuple>
#include <type_traits>
#include <utility>
#include <vector>

using namespace clang;
using namespace driver;
using namespace options;
using namespace llvm::opt;

//===----------------------------------------------------------------------===//
// Helpers.
//===----------------------------------------------------------------------===//

// Parse misexpect tolerance argument value.
// Valid option values are integers in the range [0, 100)
static Expected<std::optional<uint32_t>> parseToleranceOption(StringRef Arg) {
  uint32_t Val;
  if (Arg.getAsInteger(10, Val))
    return llvm::createStringError(llvm::inconvertibleErrorCode(),
                                   "Not an integer: %s", Arg.data());
  return Val;
}

//===----------------------------------------------------------------------===//
// Initialization.
//===----------------------------------------------------------------------===//

namespace {
template <class T> std::shared_ptr<T> make_shared_copy(const T &X) {
  return std::make_shared<T>(X);
}

template <class T>
llvm::IntrusiveRefCntPtr<T> makeIntrusiveRefCntCopy(const T &X) {
  return llvm::makeIntrusiveRefCnt<T>(X);
}
} // namespace

CompilerInvocationBase::CompilerInvocationBase()
    : LangOpts(std::make_shared<LangOptions>()),
      TargetOpts(std::make_shared<TargetOptions>()),
      DiagnosticOpts(llvm::makeIntrusiveRefCnt<DiagnosticOptions>()),
      HSOpts(std::make_shared<HeaderSearchOptions>()),
      PPOpts(std::make_shared<PreprocessorOptions>()),
      AnalyzerOpts(llvm::makeIntrusiveRefCnt<AnalyzerOptions>()),
      MigratorOpts(std::make_shared<MigratorOptions>()),
      APINotesOpts(std::make_shared<APINotesOptions>()),
      CodeGenOpts(std::make_shared<CodeGenOptions>()),
      FSOpts(std::make_shared<FileSystemOptions>()),
      FrontendOpts(std::make_shared<FrontendOptions>()),
      DependencyOutputOpts(std::make_shared<DependencyOutputOptions>()),
      PreprocessorOutputOpts(std::make_shared<PreprocessorOutputOptions>()) {}

CompilerInvocationBase &
CompilerInvocationBase::deep_copy_assign(const CompilerInvocationBase &X) {
  if (this != &X) {
    LangOpts = make_shared_copy(X.getLangOpts());
    TargetOpts = make_shared_copy(X.getTargetOpts());
    DiagnosticOpts = makeIntrusiveRefCntCopy(X.getDiagnosticOpts());
    HSOpts = make_shared_copy(X.getHeaderSearchOpts());
    PPOpts = make_shared_copy(X.getPreprocessorOpts());
    AnalyzerOpts = makeIntrusiveRefCntCopy(X.getAnalyzerOpts());
    MigratorOpts = make_shared_copy(X.getMigratorOpts());
    APINotesOpts = make_shared_copy(X.getAPINotesOpts());
    CodeGenOpts = make_shared_copy(X.getCodeGenOpts());
    FSOpts = make_shared_copy(X.getFileSystemOpts());
    FrontendOpts = make_shared_copy(X.getFrontendOpts());
    DependencyOutputOpts = make_shared_copy(X.getDependencyOutputOpts());
    PreprocessorOutputOpts = make_shared_copy(X.getPreprocessorOutputOpts());
  }
  return *this;
}

CompilerInvocationBase &
CompilerInvocationBase::shallow_copy_assign(const CompilerInvocationBase &X) {
  if (this != &X) {
    LangOpts = X.LangOpts;
    TargetOpts = X.TargetOpts;
    DiagnosticOpts = X.DiagnosticOpts;
    HSOpts = X.HSOpts;
    PPOpts = X.PPOpts;
    AnalyzerOpts = X.AnalyzerOpts;
    MigratorOpts = X.MigratorOpts;
    APINotesOpts = X.APINotesOpts;
    CodeGenOpts = X.CodeGenOpts;
    FSOpts = X.FSOpts;
    FrontendOpts = X.FrontendOpts;
    DependencyOutputOpts = X.DependencyOutputOpts;
    PreprocessorOutputOpts = X.PreprocessorOutputOpts;
  }
  return *this;
}

CompilerInvocation::CompilerInvocation(const CowCompilerInvocation &X)
    : CompilerInvocationBase(EmptyConstructor{}) {
  CompilerInvocationBase::deep_copy_assign(X);
}

CompilerInvocation &
CompilerInvocation::operator=(const CowCompilerInvocation &X) {
  CompilerInvocationBase::deep_copy_assign(X);
  return *this;
}

namespace {
template <typename T>
T &ensureOwned(std::shared_ptr<T> &Storage) {
  if (Storage.use_count() > 1)
    Storage = std::make_shared<T>(*Storage);
  return *Storage;
}

template <typename T>
T &ensureOwned(llvm::IntrusiveRefCntPtr<T> &Storage) {
  if (Storage.useCount() > 1)
    Storage = llvm::makeIntrusiveRefCnt<T>(*Storage);
  return *Storage;
}
} // namespace

LangOptions &CowCompilerInvocation::getMutLangOpts() {
  return ensureOwned(LangOpts);
}

TargetOptions &CowCompilerInvocation::getMutTargetOpts() {
  return ensureOwned(TargetOpts);
}

DiagnosticOptions &CowCompilerInvocation::getMutDiagnosticOpts() {
  return ensureOwned(DiagnosticOpts);
}

HeaderSearchOptions &CowCompilerInvocation::getMutHeaderSearchOpts() {
  return ensureOwned(HSOpts);
}

PreprocessorOptions &CowCompilerInvocation::getMutPreprocessorOpts() {
  return ensureOwned(PPOpts);
}

AnalyzerOptions &CowCompilerInvocation::getMutAnalyzerOpts() {
  return ensureOwned(AnalyzerOpts);
}

MigratorOptions &CowCompilerInvocation::getMutMigratorOpts() {
  return ensureOwned(MigratorOpts);
}

APINotesOptions &CowCompilerInvocation::getMutAPINotesOpts() {
  return ensureOwned(APINotesOpts);
}

CodeGenOptions &CowCompilerInvocation::getMutCodeGenOpts() {
  return ensureOwned(CodeGenOpts);
}

FileSystemOptions &CowCompilerInvocation::getMutFileSystemOpts() {
  return ensureOwned(FSOpts);
}

FrontendOptions &CowCompilerInvocation::getMutFrontendOpts() {
  return ensureOwned(FrontendOpts);
}

DependencyOutputOptions &CowCompilerInvocation::getMutDependencyOutputOpts() {
  return ensureOwned(DependencyOutputOpts);
}

PreprocessorOutputOptions &
CowCompilerInvocation::getMutPreprocessorOutputOpts() {
  return ensureOwned(PreprocessorOutputOpts);
}

//===----------------------------------------------------------------------===//
// Normalizers
//===----------------------------------------------------------------------===//

using ArgumentConsumer = CompilerInvocation::ArgumentConsumer;

#define SIMPLE_ENUM_VALUE_TABLE
#include "clang/Driver/Options.inc"
#undef SIMPLE_ENUM_VALUE_TABLE

static std::optional<bool> normalizeSimpleFlag(OptSpecifier Opt,
                                               unsigned TableIndex,
                                               const ArgList &Args,
                                               DiagnosticsEngine &Diags) {
  if (Args.hasArg(Opt))
    return true;
  return std::nullopt;
}

static std::optional<bool> normalizeSimpleNegativeFlag(OptSpecifier Opt,
                                                       unsigned,
                                                       const ArgList &Args,
                                                       DiagnosticsEngine &) {
  if (Args.hasArg(Opt))
    return false;
  return std::nullopt;
}

/// The tblgen-erated code passes in a fifth parameter of an arbitrary type, but
/// denormalizeSimpleFlags never looks at it. Avoid bloating compile-time with
/// unnecessary template instantiations and just ignore it with a variadic
/// argument.
static void denormalizeSimpleFlag(ArgumentConsumer Consumer,
                                  const Twine &Spelling, Option::OptionClass,
                                  unsigned, /*T*/...) {
  Consumer(Spelling);
}

template <typename T> static constexpr bool is_uint64_t_convertible() {
  return !std::is_same_v<T, uint64_t> && llvm::is_integral_or_enum<T>::value;
}

template <typename T,
          std::enable_if_t<!is_uint64_t_convertible<T>(), bool> = false>
static auto makeFlagToValueNormalizer(T Value) {
  return [Value](OptSpecifier Opt, unsigned, const ArgList &Args,
                 DiagnosticsEngine &) -> std::optional<T> {
    if (Args.hasArg(Opt))
      return Value;
    return std::nullopt;
  };
}

template <typename T,
          std::enable_if_t<is_uint64_t_convertible<T>(), bool> = false>
static auto makeFlagToValueNormalizer(T Value) {
  return makeFlagToValueNormalizer(uint64_t(Value));
}

static auto makeBooleanOptionNormalizer(bool Value, bool OtherValue,
                                        OptSpecifier OtherOpt) {
  return [Value, OtherValue,
          OtherOpt](OptSpecifier Opt, unsigned, const ArgList &Args,
                    DiagnosticsEngine &) -> std::optional<bool> {
    if (const Arg *A = Args.getLastArg(Opt, OtherOpt)) {
      return A->getOption().matches(Opt) ? Value : OtherValue;
    }
    return std::nullopt;
  };
}

static auto makeBooleanOptionDenormalizer(bool Value) {
  return [Value](ArgumentConsumer Consumer, const Twine &Spelling,
                 Option::OptionClass, unsigned, bool KeyPath) {
    if (KeyPath == Value)
      Consumer(Spelling);
  };
}

static void denormalizeStringImpl(ArgumentConsumer Consumer,
                                  const Twine &Spelling,
                                  Option::OptionClass OptClass, unsigned,
                                  const Twine &Value) {
  switch (OptClass) {
  case Option::SeparateClass:
  case Option::JoinedOrSeparateClass:
  case Option::JoinedAndSeparateClass:
    Consumer(Spelling);
    Consumer(Value);
    break;
  case Option::JoinedClass:
  case Option::CommaJoinedClass:
    Consumer(Spelling + Value);
    break;
  default:
    llvm_unreachable("Cannot denormalize an option with option class "
                     "incompatible with string denormalization.");
  }
}

template <typename T>
static void denormalizeString(ArgumentConsumer Consumer, const Twine &Spelling,
                              Option::OptionClass OptClass, unsigned TableIndex,
                              T Value) {
  denormalizeStringImpl(Consumer, Spelling, OptClass, TableIndex, Twine(Value));
}

static std::optional<SimpleEnumValue>
findValueTableByName(const SimpleEnumValueTable &Table, StringRef Name) {
  for (int I = 0, E = Table.Size; I != E; ++I)
    if (Name == Table.Table[I].Name)
      return Table.Table[I];

  return std::nullopt;
}

static std::optional<SimpleEnumValue>
findValueTableByValue(const SimpleEnumValueTable &Table, unsigned Value) {
  for (int I = 0, E = Table.Size; I != E; ++I)
    if (Value == Table.Table[I].Value)
      return Table.Table[I];

  return std::nullopt;
}

static std::optional<unsigned> normalizeSimpleEnum(OptSpecifier Opt,
                                                   unsigned TableIndex,
                                                   const ArgList &Args,
                                                   DiagnosticsEngine &Diags) {
  assert(TableIndex < SimpleEnumValueTablesSize);
  const SimpleEnumValueTable &Table = SimpleEnumValueTables[TableIndex];

  auto *Arg = Args.getLastArg(Opt);
  if (!Arg)
    return std::nullopt;

  StringRef ArgValue = Arg->getValue();
  if (auto MaybeEnumVal = findValueTableByName(Table, ArgValue))
    return MaybeEnumVal->Value;

  Diags.Report(diag::err_drv_invalid_value)
      << Arg->getAsString(Args) << ArgValue;
  return std::nullopt;
}

static void denormalizeSimpleEnumImpl(ArgumentConsumer Consumer,
                                      const Twine &Spelling,
                                      Option::OptionClass OptClass,
                                      unsigned TableIndex, unsigned Value) {
  assert(TableIndex < SimpleEnumValueTablesSize);
  const SimpleEnumValueTable &Table = SimpleEnumValueTables[TableIndex];
  if (auto MaybeEnumVal = findValueTableByValue(Table, Value)) {
    denormalizeString(Consumer, Spelling, OptClass, TableIndex,
                      MaybeEnumVal->Name);
  } else {
    llvm_unreachable("The simple enum value was not correctly defined in "
                     "the tablegen option description");
  }
}

template <typename T>
static void denormalizeSimpleEnum(ArgumentConsumer Consumer,
                                  const Twine &Spelling,
                                  Option::OptionClass OptClass,
                                  unsigned TableIndex, T Value) {
  return denormalizeSimpleEnumImpl(Consumer, Spelling, OptClass, TableIndex,
                                   static_cast<unsigned>(Value));
}

static std::optional<std::string> normalizeString(OptSpecifier Opt,
                                                  int TableIndex,
                                                  const ArgList &Args,
                                                  DiagnosticsEngine &Diags) {
  auto *Arg = Args.getLastArg(Opt);
  if (!Arg)
    return std::nullopt;
  return std::string(Arg->getValue());
}

template <typename IntTy>
static std::optional<IntTy> normalizeStringIntegral(OptSpecifier Opt, int,
                                                    const ArgList &Args,
                                                    DiagnosticsEngine &Diags) {
  auto *Arg = Args.getLastArg(Opt);
  if (!Arg)
    return std::nullopt;
  IntTy Res;
  if (StringRef(Arg->getValue()).getAsInteger(0, Res)) {
    Diags.Report(diag::err_drv_invalid_int_value)
        << Arg->getAsString(Args) << Arg->getValue();
    return std::nullopt;
  }
  return Res;
}

static std::optional<std::vector<std::string>>
normalizeStringVector(OptSpecifier Opt, int, const ArgList &Args,
                      DiagnosticsEngine &) {
  return Args.getAllArgValues(Opt);
}

static void denormalizeStringVector(ArgumentConsumer Consumer,
                                    const Twine &Spelling,
                                    Option::OptionClass OptClass,
                                    unsigned TableIndex,
                                    const std::vector<std::string> &Values) {
  switch (OptClass) {
  case Option::CommaJoinedClass: {
    std::string CommaJoinedValue;
    if (!Values.empty()) {
      CommaJoinedValue.append(Values.front());
      for (const std::string &Value : llvm::drop_begin(Values, 1)) {
        CommaJoinedValue.append(",");
        CommaJoinedValue.append(Value);
      }
    }
    denormalizeString(Consumer, Spelling, Option::OptionClass::JoinedClass,
                      TableIndex, CommaJoinedValue);
    break;
  }
  case Option::JoinedClass:
  case Option::SeparateClass:
  case Option::JoinedOrSeparateClass:
    for (const std::string &Value : Values)
      denormalizeString(Consumer, Spelling, OptClass, TableIndex, Value);
    break;
  default:
    llvm_unreachable("Cannot denormalize an option with option class "
                     "incompatible with string vector denormalization.");
  }
}

static std::optional<std::string> normalizeTriple(OptSpecifier Opt,
                                                  int TableIndex,
                                                  const ArgList &Args,
                                                  DiagnosticsEngine &Diags) {
  auto *Arg = Args.getLastArg(Opt);
  if (!Arg)
    return std::nullopt;
  return llvm::Triple::normalize(Arg->getValue());
}

template <typename T, typename U>
static T mergeForwardValue(T KeyPath, U Value) {
  return static_cast<T>(Value);
}

template <typename T, typename U> static T mergeMaskValue(T KeyPath, U Value) {
  return KeyPath | Value;
}

template <typename T> static T extractForwardValue(T KeyPath) {
  return KeyPath;
}

template <typename T, typename U, U Value>
static T extractMaskValue(T KeyPath) {
  return ((KeyPath & Value) == Value) ? static_cast<T>(Value) : T();
}

#define PARSE_OPTION_WITH_MARSHALLING(                                         \
    ARGS, DIAGS, PREFIX_TYPE, SPELLING, ID, KIND, GROUP, ALIAS, ALIASARGS,     \
    FLAGS, VISIBILITY, PARAM, HELPTEXT, HELPTEXTSFORVARIANTS, METAVAR, VALUES, \
    SHOULD_PARSE, ALWAYS_EMIT, KEYPATH, DEFAULT_VALUE, IMPLIED_CHECK,          \
    IMPLIED_VALUE, NORMALIZER, DENORMALIZER, MERGER, EXTRACTOR, TABLE_INDEX)   \
  if ((VISIBILITY) & options::CC1Option) {                                     \
    KEYPATH = MERGER(KEYPATH, DEFAULT_VALUE);                                  \
    if (IMPLIED_CHECK)                                                         \
      KEYPATH = MERGER(KEYPATH, IMPLIED_VALUE);                                \
    if (SHOULD_PARSE)                                                          \
      if (auto MaybeValue = NORMALIZER(OPT_##ID, TABLE_INDEX, ARGS, DIAGS))    \
        KEYPATH =                                                              \
            MERGER(KEYPATH, static_cast<decltype(KEYPATH)>(*MaybeValue));      \
  }

// Capture the extracted value as a lambda argument to avoid potential issues
// with lifetime extension of the reference.
#define GENERATE_OPTION_WITH_MARSHALLING(                                      \
    CONSUMER, PREFIX_TYPE, SPELLING, ID, KIND, GROUP, ALIAS, ALIASARGS, FLAGS, \
    VISIBILITY, PARAM, HELPTEXT, HELPTEXTSFORVARIANTS, METAVAR, VALUES,        \
    SHOULD_PARSE, ALWAYS_EMIT, KEYPATH, DEFAULT_VALUE, IMPLIED_CHECK,          \
    IMPLIED_VALUE, NORMALIZER, DENORMALIZER, MERGER, EXTRACTOR, TABLE_INDEX)   \
  if ((VISIBILITY) & options::CC1Option) {                                     \
    [&](const auto &Extracted) {                                               \
      if (ALWAYS_EMIT ||                                                       \
          (Extracted !=                                                        \
           static_cast<decltype(KEYPATH)>((IMPLIED_CHECK) ? (IMPLIED_VALUE)    \
                                                          : (DEFAULT_VALUE)))) \
        DENORMALIZER(CONSUMER, SPELLING, Option::KIND##Class, TABLE_INDEX,     \
                     Extracted);                                               \
    }(EXTRACTOR(KEYPATH));                                                     \
  }

static StringRef GetInputKindName(InputKind IK);

static bool FixupInvocation(CompilerInvocation &Invocation,
                            DiagnosticsEngine &Diags, const ArgList &Args,
                            InputKind IK) {
  unsigned NumErrorsBefore = Diags.getNumErrors();

  LangOptions &LangOpts = Invocation.getLangOpts();
  CodeGenOptions &CodeGenOpts = Invocation.getCodeGenOpts();
  TargetOptions &TargetOpts = Invocation.getTargetOpts();
  FrontendOptions &FrontendOpts = Invocation.getFrontendOpts();
  CodeGenOpts.XRayInstrumentFunctions = LangOpts.XRayInstrument;
  CodeGenOpts.XRayAlwaysEmitCustomEvents = LangOpts.XRayAlwaysEmitCustomEvents;
  CodeGenOpts.XRayAlwaysEmitTypedEvents = LangOpts.XRayAlwaysEmitTypedEvents;
  CodeGenOpts.DisableFree = FrontendOpts.DisableFree;
  FrontendOpts.GenerateGlobalModuleIndex = FrontendOpts.UseGlobalModuleIndex;
  if (FrontendOpts.ShowStats)
    CodeGenOpts.ClearASTBeforeBackend = false;
  LangOpts.SanitizeCoverage = CodeGenOpts.hasSanitizeCoverage();
  LangOpts.ForceEmitVTables = CodeGenOpts.ForceEmitVTables;
  LangOpts.SpeculativeLoadHardening = CodeGenOpts.SpeculativeLoadHardening;
  LangOpts.CurrentModule = LangOpts.ModuleName;

  llvm::Triple T(TargetOpts.Triple);
  llvm::Triple::ArchType Arch = T.getArch();

  CodeGenOpts.CodeModel = TargetOpts.CodeModel;
  CodeGenOpts.LargeDataThreshold = TargetOpts.LargeDataThreshold;

  if (LangOpts.getExceptionHandling() !=
          LangOptions::ExceptionHandlingKind::None &&
      T.isWindowsMSVCEnvironment())
    Diags.Report(diag::err_fe_invalid_exception_model)
        << static_cast<unsigned>(LangOpts.getExceptionHandling()) << T.str();

  if (LangOpts.AppleKext && !LangOpts.CPlusPlus)
    Diags.Report(diag::warn_c_kext);

  if (LangOpts.NewAlignOverride &&
      !llvm::isPowerOf2_32(LangOpts.NewAlignOverride)) {
    Arg *A = Args.getLastArg(OPT_fnew_alignment_EQ);
    Diags.Report(diag::err_fe_invalid_alignment)
        << A->getAsString(Args) << A->getValue();
    LangOpts.NewAlignOverride = 0;
  }

  // The -f[no-]raw-string-literals option is only valid in C and in C++
  // standards before C++11.
  if (LangOpts.CPlusPlus11) {
    if (Args.hasArg(OPT_fraw_string_literals, OPT_fno_raw_string_literals)) {
      Args.claimAllArgs(OPT_fraw_string_literals, OPT_fno_raw_string_literals);
      Diags.Report(diag::warn_drv_fraw_string_literals_in_cxx11)
          << bool(LangOpts.RawStringLiterals);
    }

    // Do not allow disabling raw string literals in C++11 or later.
    LangOpts.RawStringLiterals = true;
  }

  // Prevent the user from specifying both -fsycl-is-device and -fsycl-is-host.
  if (LangOpts.SYCLIsDevice && LangOpts.SYCLIsHost)
    Diags.Report(diag::err_drv_argument_not_allowed_with) << "-fsycl-is-device"
                                                          << "-fsycl-is-host";

  // SYCLEnableIntHeader implies SYCLIsHost. Error if
  // -fsycl-enable-int-header-diags is passed without -fsycl-is-host.
  if (LangOpts.SYCLEnableIntHeaderDiags && !LangOpts.SYCLIsHost)
    Diags.Report(diag::err_opt_not_valid_without_opt)
        << "-fsycl-enable-int-header-diags"
        << "-fsycl-is-host";

  if (Args.hasArg(OPT_fgnu89_inline) && LangOpts.CPlusPlus)
    Diags.Report(diag::err_drv_argument_not_allowed_with)
        << "-fgnu89-inline" << GetInputKindName(IK);

  if (Args.hasArg(OPT_hlsl_entrypoint) && !LangOpts.HLSL)
    Diags.Report(diag::err_drv_argument_not_allowed_with)
        << "-hlsl-entry" << GetInputKindName(IK);

  if (Args.hasArg(OPT_fgpu_allow_device_init) && !LangOpts.HIP)
    Diags.Report(diag::warn_ignored_hip_only_option)
        << Args.getLastArg(OPT_fgpu_allow_device_init)->getAsString(Args);

  if (Args.hasArg(OPT_gpu_max_threads_per_block_EQ) && !LangOpts.HIP)
    Diags.Report(diag::warn_ignored_hip_only_option)
        << Args.getLastArg(OPT_gpu_max_threads_per_block_EQ)->getAsString(Args);

  // When these options are used, the compiler is allowed to apply
  // optimizations that may affect the final result. For example
  // (x+y)+z is transformed to x+(y+z) but may not give the same
  // final result; it's not value safe.
  // Another example can be to simplify x/x to 1.0 but x could be 0.0, INF
  // or NaN. Final result may then differ. An error is issued when the eval
  // method is set with one of these options.
  if (Args.hasArg(OPT_ffp_eval_method_EQ)) {
    if (LangOpts.ApproxFunc)
      Diags.Report(diag::err_incompatible_fp_eval_method_options) << 0;
    if (LangOpts.AllowFPReassoc)
      Diags.Report(diag::err_incompatible_fp_eval_method_options) << 1;
    if (LangOpts.AllowRecip)
      Diags.Report(diag::err_incompatible_fp_eval_method_options) << 2;
  }

  // -cl-strict-aliasing needs to emit diagnostic in the case where CL > 1.0.
  // This option should be deprecated for CL > 1.0 because
  // this option was added for compatibility with OpenCL 1.0.
  if (Args.getLastArg(OPT_cl_strict_aliasing) &&
      (LangOpts.getOpenCLCompatibleVersion() > 100))
    Diags.Report(diag::warn_option_invalid_ocl_version)
        << LangOpts.getOpenCLVersionString()
        << Args.getLastArg(OPT_cl_strict_aliasing)->getAsString(Args);

  if (Arg *A = Args.getLastArg(OPT_fdefault_calling_conv_EQ)) {
    auto DefaultCC = LangOpts.getDefaultCallingConv();

    bool emitError = (DefaultCC == LangOptions::DCC_FastCall ||
                      DefaultCC == LangOptions::DCC_StdCall) &&
                     Arch != llvm::Triple::x86;
    emitError |= (DefaultCC == LangOptions::DCC_VectorCall ||
                  DefaultCC == LangOptions::DCC_RegCall) &&
                 !T.isX86();
    emitError |= DefaultCC == LangOptions::DCC_RtdCall && Arch != llvm::Triple::m68k;
    if (emitError)
      Diags.Report(diag::err_drv_argument_not_allowed_with)
          << A->getSpelling() << T.getTriple();
  }

  return Diags.getNumErrors() == NumErrorsBefore;
}

//===----------------------------------------------------------------------===//
// Deserialization (from args)
//===----------------------------------------------------------------------===//

static unsigned getOptimizationLevel(ArgList &Args, InputKind IK,
                                     DiagnosticsEngine &Diags) {
  unsigned DefaultOpt = 0;
  if ((IK.getLanguage() == Language::OpenCL ||
       IK.getLanguage() == Language::OpenCLCXX) &&
      !Args.hasArg(OPT_cl_opt_disable))
    DefaultOpt = 2;

  if (Arg *A = Args.getLastArg(options::OPT_O_Group)) {
    if (A->getOption().matches(options::OPT_O0))
      return 0;

    if (A->getOption().matches(options::OPT_Ofast))
      return 3;

    assert(A->getOption().matches(options::OPT_O));

    StringRef S(A->getValue());
    if (S == "s" || S == "z")
      return 2;

    if (S == "g")
      return 1;

    return getLastArgIntValue(Args, OPT_O, DefaultOpt, Diags);
  }

  return DefaultOpt;
}

static unsigned getOptimizationLevelSize(ArgList &Args) {
  if (Arg *A = Args.getLastArg(options::OPT_O_Group)) {
    if (A->getOption().matches(options::OPT_O)) {
      switch (A->getValue()[0]) {
      default:
        return 0;
      case 's':
        return 1;
      case 'z':
        return 2;
      }
    }
  }
  return 0;
}

static void GenerateArg(ArgumentConsumer Consumer,
                        llvm::opt::OptSpecifier OptSpecifier) {
  Option Opt = getDriverOptTable().getOption(OptSpecifier);
  denormalizeSimpleFlag(Consumer, Opt.getPrefixedName(),
                        Option::OptionClass::FlagClass, 0);
}

static void GenerateArg(ArgumentConsumer Consumer,
                        llvm::opt::OptSpecifier OptSpecifier,
                        const Twine &Value) {
  Option Opt = getDriverOptTable().getOption(OptSpecifier);
  denormalizeString(Consumer, Opt.getPrefixedName(), Opt.getKind(), 0, Value);
}

// Parse command line arguments into CompilerInvocation.
using ParseFn =
    llvm::function_ref<bool(CompilerInvocation &, ArrayRef<const char *>,
                            DiagnosticsEngine &, const char *)>;

// Generate command line arguments from CompilerInvocation.
using GenerateFn = llvm::function_ref<void(
    CompilerInvocation &, SmallVectorImpl<const char *> &,
    CompilerInvocation::StringAllocator)>;

/// May perform round-trip of command line arguments. By default, the round-trip
/// is enabled in assert builds. This can be overwritten at run-time via the
/// "-round-trip-args" and "-no-round-trip-args" command line flags, or via the
/// ForceRoundTrip parameter.
///
/// During round-trip, the command line arguments are parsed into a dummy
/// CompilerInvocation, which is used to generate the command line arguments
/// again. The real CompilerInvocation is then created by parsing the generated
/// arguments, not the original ones. This (in combination with tests covering
/// argument behavior) ensures the generated command line is complete (doesn't
/// drop/mangle any arguments).
///
/// Finally, we check the command line that was used to create the real
/// CompilerInvocation instance. By default, we compare it to the command line
/// the real CompilerInvocation generates. This checks whether the generator is
/// deterministic. If \p CheckAgainstOriginalInvocation is enabled, we instead
/// compare it to the original command line to verify the original command-line
/// was canonical and can round-trip exactly.
static bool RoundTrip(ParseFn Parse, GenerateFn Generate,
                      CompilerInvocation &RealInvocation,
                      CompilerInvocation &DummyInvocation,
                      ArrayRef<const char *> CommandLineArgs,
                      DiagnosticsEngine &Diags, const char *Argv0,
                      bool CheckAgainstOriginalInvocation = false,
                      bool ForceRoundTrip = false) {
#ifndef NDEBUG
  bool DoRoundTripDefault = true;
#else
  bool DoRoundTripDefault = false;
#endif

  bool DoRoundTrip = DoRoundTripDefault;
  if (ForceRoundTrip) {
    DoRoundTrip = true;
  } else {
    for (const auto *Arg : CommandLineArgs) {
      if (Arg == StringRef("-round-trip-args"))
        DoRoundTrip = true;
      if (Arg == StringRef("-no-round-trip-args"))
        DoRoundTrip = false;
    }
  }

  // If round-trip was not requested, simply run the parser with the real
  // invocation diagnostics.
  if (!DoRoundTrip)
    return Parse(RealInvocation, CommandLineArgs, Diags, Argv0);

  // Serializes quoted (and potentially escaped) arguments.
  auto SerializeArgs = [](ArrayRef<const char *> Args) {
    std::string Buffer;
    llvm::raw_string_ostream OS(Buffer);
    for (const char *Arg : Args) {
      llvm::sys::printArg(OS, Arg, /*Quote=*/true);
      OS << ' ';
    }
    return Buffer;
  };

  // Setup a dummy DiagnosticsEngine.
  DiagnosticsEngine DummyDiags(new DiagnosticIDs(), new DiagnosticOptions());
  DummyDiags.setClient(new TextDiagnosticBuffer());

  // Run the first parse on the original arguments with the dummy invocation and
  // diagnostics.
  if (!Parse(DummyInvocation, CommandLineArgs, DummyDiags, Argv0) ||
      DummyDiags.getNumWarnings() != 0) {
    // If the first parse did not succeed, it must be user mistake (invalid
    // command line arguments). We won't be able to generate arguments that
    // would reproduce the same result. Let's fail again with the real
    // invocation and diagnostics, so all side-effects of parsing are visible.
    unsigned NumWarningsBefore = Diags.getNumWarnings();
    auto Success = Parse(RealInvocation, CommandLineArgs, Diags, Argv0);
    if (!Success || Diags.getNumWarnings() != NumWarningsBefore)
      return Success;

    // Parse with original options and diagnostics succeeded even though it
    // shouldn't have. Something is off.
    Diags.Report(diag::err_cc1_round_trip_fail_then_ok);
    Diags.Report(diag::note_cc1_round_trip_original)
        << SerializeArgs(CommandLineArgs);
    return false;
  }

  // Setup string allocator.
  llvm::BumpPtrAllocator Alloc;
  llvm::StringSaver StringPool(Alloc);
  auto SA = [&StringPool](const Twine &Arg) {
    return StringPool.save(Arg).data();
  };

  // Generate arguments from the dummy invocation. If Generate is the
  // inverse of Parse, the newly generated arguments must have the same
  // semantics as the original.
  SmallVector<const char *> GeneratedArgs;
  Generate(DummyInvocation, GeneratedArgs, SA);

  // Run the second parse, now on the generated arguments, and with the real
  // invocation and diagnostics. The result is what we will end up using for the
  // rest of compilation, so if Generate is not inverse of Parse, something down
  // the line will break.
  bool Success2 = Parse(RealInvocation, GeneratedArgs, Diags, Argv0);

  // The first parse on original arguments succeeded, but second parse of
  // generated arguments failed. Something must be wrong with the generator.
  if (!Success2) {
    Diags.Report(diag::err_cc1_round_trip_ok_then_fail);
    Diags.Report(diag::note_cc1_round_trip_generated)
        << 1 << SerializeArgs(GeneratedArgs);
    return false;
  }

  SmallVector<const char *> ComparisonArgs;
  if (CheckAgainstOriginalInvocation)
    // Compare against original arguments.
    ComparisonArgs.assign(CommandLineArgs.begin(), CommandLineArgs.end());
  else
    // Generate arguments again, this time from the options we will end up using
    // for the rest of the compilation.
    Generate(RealInvocation, ComparisonArgs, SA);

  // Compares two lists of arguments.
  auto Equal = [](const ArrayRef<const char *> A,
                  const ArrayRef<const char *> B) {
    return std::equal(A.begin(), A.end(), B.begin(), B.end(),
                      [](const char *AElem, const char *BElem) {
                        return StringRef(AElem) == StringRef(BElem);
                      });
  };

  // If we generated different arguments from what we assume are two
  // semantically equivalent CompilerInvocations, the Generate function may
  // be non-deterministic.
  if (!Equal(GeneratedArgs, ComparisonArgs)) {
    Diags.Report(diag::err_cc1_round_trip_mismatch);
    Diags.Report(diag::note_cc1_round_trip_generated)
        << 1 << SerializeArgs(GeneratedArgs);
    Diags.Report(diag::note_cc1_round_trip_generated)
        << 2 << SerializeArgs(ComparisonArgs);
    return false;
  }

  Diags.Report(diag::remark_cc1_round_trip_generated)
      << 1 << SerializeArgs(GeneratedArgs);
  Diags.Report(diag::remark_cc1_round_trip_generated)
      << 2 << SerializeArgs(ComparisonArgs);

  return Success2;
}

bool CompilerInvocation::checkCC1RoundTrip(ArrayRef<const char *> Args,
                                           DiagnosticsEngine &Diags,
                                           const char *Argv0) {
  CompilerInvocation DummyInvocation1, DummyInvocation2;
  return RoundTrip(
      [](CompilerInvocation &Invocation, ArrayRef<const char *> CommandLineArgs,
         DiagnosticsEngine &Diags, const char *Argv0) {
        return CreateFromArgsImpl(Invocation, CommandLineArgs, Diags, Argv0);
      },
      [](CompilerInvocation &Invocation, SmallVectorImpl<const char *> &Args,
         StringAllocator SA) {
        Args.push_back("-cc1");
        Invocation.generateCC1CommandLine(Args, SA);
      },
      DummyInvocation1, DummyInvocation2, Args, Diags, Argv0,
      /*CheckAgainstOriginalInvocation=*/true, /*ForceRoundTrip=*/true);
}

static void addDiagnosticArgs(ArgList &Args, OptSpecifier Group,
                              OptSpecifier GroupWithValue,
                              std::vector<std::string> &Diagnostics) {
  for (auto *A : Args.filtered(Group)) {
    if (A->getOption().getKind() == Option::FlagClass) {
      // The argument is a pure flag (such as OPT_Wall or OPT_Wdeprecated). Add
      // its name (minus the "W" or "R" at the beginning) to the diagnostics.
      Diagnostics.push_back(
          std::string(A->getOption().getName().drop_front(1)));
    } else if (A->getOption().matches(GroupWithValue)) {
      // This is -Wfoo= or -Rfoo=, where foo is the name of the diagnostic
      // group. Add only the group name to the diagnostics.
      Diagnostics.push_back(
          std::string(A->getOption().getName().drop_front(1).rtrim("=-")));
    } else {
      // Otherwise, add its value (for OPT_W_Joined and similar).
      Diagnostics.push_back(A->getValue());
    }
  }
}

// Parse the Static Analyzer configuration. If \p Diags is set to nullptr,
// it won't verify the input.
static void parseAnalyzerConfigs(AnalyzerOptions &AnOpts,
                                 DiagnosticsEngine *Diags);

static void getAllNoBuiltinFuncValues(ArgList &Args,
                                      std::vector<std::string> &Funcs) {
  std::vector<std::string> Values = Args.getAllArgValues(OPT_fno_builtin_);
  auto BuiltinEnd = llvm::partition(Values, Builtin::Context::isBuiltinFunc);
  Funcs.insert(Funcs.end(), Values.begin(), BuiltinEnd);
}

static void GenerateAnalyzerArgs(const AnalyzerOptions &Opts,
                                 ArgumentConsumer Consumer) {
  const AnalyzerOptions *AnalyzerOpts = &Opts;

#define ANALYZER_OPTION_WITH_MARSHALLING(...)                                  \
  GENERATE_OPTION_WITH_MARSHALLING(Consumer, __VA_ARGS__)
#include "clang/Driver/Options.inc"
#undef ANALYZER_OPTION_WITH_MARSHALLING

  if (Opts.AnalysisConstraintsOpt != RangeConstraintsModel) {
    switch (Opts.AnalysisConstraintsOpt) {
#define ANALYSIS_CONSTRAINTS(NAME, CMDFLAG, DESC, CREATFN)                     \
  case NAME##Model:                                                            \
    GenerateArg(Consumer, OPT_analyzer_constraints, CMDFLAG);                  \
    break;
#include "clang/StaticAnalyzer/Core/Analyses.def"
    default:
      llvm_unreachable("Tried to generate unknown analysis constraint.");
    }
  }

  if (Opts.AnalysisDiagOpt != PD_HTML) {
    switch (Opts.AnalysisDiagOpt) {
#define ANALYSIS_DIAGNOSTICS(NAME, CMDFLAG, DESC, CREATFN)                     \
  case PD_##NAME:                                                              \
    GenerateArg(Consumer, OPT_analyzer_output, CMDFLAG);                       \
    break;
#include "clang/StaticAnalyzer/Core/Analyses.def"
    default:
      llvm_unreachable("Tried to generate unknown analysis diagnostic client.");
    }
  }

  if (Opts.AnalysisPurgeOpt != PurgeStmt) {
    switch (Opts.AnalysisPurgeOpt) {
#define ANALYSIS_PURGE(NAME, CMDFLAG, DESC)                                    \
  case NAME:                                                                   \
    GenerateArg(Consumer, OPT_analyzer_purge, CMDFLAG);                        \
    break;
#include "clang/StaticAnalyzer/Core/Analyses.def"
    default:
      llvm_unreachable("Tried to generate unknown analysis purge mode.");
    }
  }

  if (Opts.InliningMode != NoRedundancy) {
    switch (Opts.InliningMode) {
#define ANALYSIS_INLINING_MODE(NAME, CMDFLAG, DESC)                            \
  case NAME:                                                                   \
    GenerateArg(Consumer, OPT_analyzer_inlining_mode, CMDFLAG);                \
    break;
#include "clang/StaticAnalyzer/Core/Analyses.def"
    default:
      llvm_unreachable("Tried to generate unknown analysis inlining mode.");
    }
  }

  for (const auto &CP : Opts.CheckersAndPackages) {
    OptSpecifier Opt =
        CP.second ? OPT_analyzer_checker : OPT_analyzer_disable_checker;
    GenerateArg(Consumer, Opt, CP.first);
  }

  AnalyzerOptions ConfigOpts;
  parseAnalyzerConfigs(ConfigOpts, nullptr);

  // Sort options by key to avoid relying on StringMap iteration order.
  SmallVector<std::pair<StringRef, StringRef>, 4> SortedConfigOpts;
  for (const auto &C : Opts.Config)
    SortedConfigOpts.emplace_back(C.getKey(), C.getValue());
  llvm::sort(SortedConfigOpts, llvm::less_first());

  for (const auto &[Key, Value] : SortedConfigOpts) {
    // Don't generate anything that came from parseAnalyzerConfigs. It would be
    // redundant and may not be valid on the command line.
    auto Entry = ConfigOpts.Config.find(Key);
    if (Entry != ConfigOpts.Config.end() && Entry->getValue() == Value)
      continue;

    GenerateArg(Consumer, OPT_analyzer_config, Key + "=" + Value);
  }

  // Nothing to generate for FullCompilerInvocation.
}

static bool ParseAnalyzerArgs(AnalyzerOptions &Opts, ArgList &Args,
                              DiagnosticsEngine &Diags) {
  unsigned NumErrorsBefore = Diags.getNumErrors();

  AnalyzerOptions *AnalyzerOpts = &Opts;

#define ANALYZER_OPTION_WITH_MARSHALLING(...)                                  \
  PARSE_OPTION_WITH_MARSHALLING(Args, Diags, __VA_ARGS__)
#include "clang/Driver/Options.inc"
#undef ANALYZER_OPTION_WITH_MARSHALLING

  if (Arg *A = Args.getLastArg(OPT_analyzer_constraints)) {
    StringRef Name = A->getValue();
    AnalysisConstraints Value = llvm::StringSwitch<AnalysisConstraints>(Name)
#define ANALYSIS_CONSTRAINTS(NAME, CMDFLAG, DESC, CREATFN) \
      .Case(CMDFLAG, NAME##Model)
#include "clang/StaticAnalyzer/Core/Analyses.def"
      .Default(NumConstraints);
    if (Value == NumConstraints) {
      Diags.Report(diag::err_drv_invalid_value)
        << A->getAsString(Args) << Name;
    } else {
#ifndef LLVM_WITH_Z3
      if (Value == AnalysisConstraints::Z3ConstraintsModel) {
        Diags.Report(diag::err_analyzer_not_built_with_z3);
      }
#endif // LLVM_WITH_Z3
      Opts.AnalysisConstraintsOpt = Value;
    }
  }

  if (Arg *A = Args.getLastArg(OPT_analyzer_output)) {
    StringRef Name = A->getValue();
    AnalysisDiagClients Value = llvm::StringSwitch<AnalysisDiagClients>(Name)
#define ANALYSIS_DIAGNOSTICS(NAME, CMDFLAG, DESC, CREATFN) \
      .Case(CMDFLAG, PD_##NAME)
#include "clang/StaticAnalyzer/Core/Analyses.def"
      .Default(NUM_ANALYSIS_DIAG_CLIENTS);
    if (Value == NUM_ANALYSIS_DIAG_CLIENTS) {
      Diags.Report(diag::err_drv_invalid_value)
        << A->getAsString(Args) << Name;
    } else {
      Opts.AnalysisDiagOpt = Value;
    }
  }

  if (Arg *A = Args.getLastArg(OPT_analyzer_purge)) {
    StringRef Name = A->getValue();
    AnalysisPurgeMode Value = llvm::StringSwitch<AnalysisPurgeMode>(Name)
#define ANALYSIS_PURGE(NAME, CMDFLAG, DESC) \
      .Case(CMDFLAG, NAME)
#include "clang/StaticAnalyzer/Core/Analyses.def"
      .Default(NumPurgeModes);
    if (Value == NumPurgeModes) {
      Diags.Report(diag::err_drv_invalid_value)
        << A->getAsString(Args) << Name;
    } else {
      Opts.AnalysisPurgeOpt = Value;
    }
  }

  if (Arg *A = Args.getLastArg(OPT_analyzer_inlining_mode)) {
    StringRef Name = A->getValue();
    AnalysisInliningMode Value = llvm::StringSwitch<AnalysisInliningMode>(Name)
#define ANALYSIS_INLINING_MODE(NAME, CMDFLAG, DESC) \
      .Case(CMDFLAG, NAME)
#include "clang/StaticAnalyzer/Core/Analyses.def"
      .Default(NumInliningModes);
    if (Value == NumInliningModes) {
      Diags.Report(diag::err_drv_invalid_value)
        << A->getAsString(Args) << Name;
    } else {
      Opts.InliningMode = Value;
    }
  }

  Opts.CheckersAndPackages.clear();
  for (const Arg *A :
       Args.filtered(OPT_analyzer_checker, OPT_analyzer_disable_checker)) {
    A->claim();
    bool IsEnabled = A->getOption().getID() == OPT_analyzer_checker;
    // We can have a list of comma separated checker names, e.g:
    // '-analyzer-checker=cocoa,unix'
    StringRef CheckerAndPackageList = A->getValue();
    SmallVector<StringRef, 16> CheckersAndPackages;
    CheckerAndPackageList.split(CheckersAndPackages, ",");
    for (const StringRef &CheckerOrPackage : CheckersAndPackages)
      Opts.CheckersAndPackages.emplace_back(std::string(CheckerOrPackage),
                                            IsEnabled);
  }

  // Go through the analyzer configuration options.
  for (const auto *A : Args.filtered(OPT_analyzer_config)) {

    // We can have a list of comma separated config names, e.g:
    // '-analyzer-config key1=val1,key2=val2'
    StringRef configList = A->getValue();
    SmallVector<StringRef, 4> configVals;
    configList.split(configVals, ",");
    for (const auto &configVal : configVals) {
      StringRef key, val;
      std::tie(key, val) = configVal.split("=");
      if (val.empty()) {
        Diags.Report(SourceLocation(),
                     diag::err_analyzer_config_no_value) << configVal;
        break;
      }
      if (val.contains('=')) {
        Diags.Report(SourceLocation(),
                     diag::err_analyzer_config_multiple_values)
          << configVal;
        break;
      }

      // TODO: Check checker options too, possibly in CheckerRegistry.
      // Leave unknown non-checker configs unclaimed.
      if (!key.contains(":") && Opts.isUnknownAnalyzerConfig(key)) {
        if (Opts.ShouldEmitErrorsOnInvalidConfigValue)
          Diags.Report(diag::err_analyzer_config_unknown) << key;
        continue;
      }

      A->claim();
      Opts.Config[key] = std::string(val);
    }
  }

  if (Opts.ShouldEmitErrorsOnInvalidConfigValue)
    parseAnalyzerConfigs(Opts, &Diags);
  else
    parseAnalyzerConfigs(Opts, nullptr);

  llvm::raw_string_ostream os(Opts.FullCompilerInvocation);
  for (unsigned i = 0; i < Args.getNumInputArgStrings(); ++i) {
    if (i != 0)
      os << " ";
    os << Args.getArgString(i);
  }

  return Diags.getNumErrors() == NumErrorsBefore;
}

static StringRef getStringOption(AnalyzerOptions::ConfigTable &Config,
                                 StringRef OptionName, StringRef DefaultVal) {
  return Config.insert({OptionName, std::string(DefaultVal)}).first->second;
}

static void initOption(AnalyzerOptions::ConfigTable &Config,
                       DiagnosticsEngine *Diags,
                       StringRef &OptionField, StringRef Name,
                       StringRef DefaultVal) {
  // String options may be known to invalid (e.g. if the expected string is a
  // file name, but the file does not exist), those will have to be checked in
  // parseConfigs.
  OptionField = getStringOption(Config, Name, DefaultVal);
}

static void initOption(AnalyzerOptions::ConfigTable &Config,
                       DiagnosticsEngine *Diags,
                       bool &OptionField, StringRef Name, bool DefaultVal) {
  auto PossiblyInvalidVal =
      llvm::StringSwitch<std::optional<bool>>(
          getStringOption(Config, Name, (DefaultVal ? "true" : "false")))
          .Case("true", true)
          .Case("false", false)
          .Default(std::nullopt);

  if (!PossiblyInvalidVal) {
    if (Diags)
      Diags->Report(diag::err_analyzer_config_invalid_input)
        << Name << "a boolean";
    else
      OptionField = DefaultVal;
  } else
    OptionField = *PossiblyInvalidVal;
}

static void initOption(AnalyzerOptions::ConfigTable &Config,
                       DiagnosticsEngine *Diags,
                       unsigned &OptionField, StringRef Name,
                       unsigned DefaultVal) {

  OptionField = DefaultVal;
  bool HasFailed = getStringOption(Config, Name, std::to_string(DefaultVal))
                     .getAsInteger(0, OptionField);
  if (Diags && HasFailed)
    Diags->Report(diag::err_analyzer_config_invalid_input)
      << Name << "an unsigned";
}

static void parseAnalyzerConfigs(AnalyzerOptions &AnOpts,
                                 DiagnosticsEngine *Diags) {
  // TODO: There's no need to store the entire configtable, it'd be plenty
  // enough to store checker options.

#define ANALYZER_OPTION(TYPE, NAME, CMDFLAG, DESC, DEFAULT_VAL)                \
  initOption(AnOpts.Config, Diags, AnOpts.NAME, CMDFLAG, DEFAULT_VAL);
#define ANALYZER_OPTION_DEPENDS_ON_USER_MODE(...)
#include "clang/StaticAnalyzer/Core/AnalyzerOptions.def"

  assert(AnOpts.UserMode == "shallow" || AnOpts.UserMode == "deep");
  const bool InShallowMode = AnOpts.UserMode == "shallow";

#define ANALYZER_OPTION(...)
#define ANALYZER_OPTION_DEPENDS_ON_USER_MODE(TYPE, NAME, CMDFLAG, DESC,        \
                                             SHALLOW_VAL, DEEP_VAL)            \
  initOption(AnOpts.Config, Diags, AnOpts.NAME, CMDFLAG,                       \
             InShallowMode ? SHALLOW_VAL : DEEP_VAL);
#include "clang/StaticAnalyzer/Core/AnalyzerOptions.def"

  // At this point, AnalyzerOptions is configured. Let's validate some options.

  // FIXME: Here we try to validate the silenced checkers or packages are valid.
  // The current approach only validates the registered checkers which does not
  // contain the runtime enabled checkers and optimally we would validate both.
  if (!AnOpts.RawSilencedCheckersAndPackages.empty()) {
    std::vector<StringRef> Checkers =
        AnOpts.getRegisteredCheckers(/*IncludeExperimental=*/true);
    std::vector<StringRef> Packages =
        AnOpts.getRegisteredPackages(/*IncludeExperimental=*/true);

    SmallVector<StringRef, 16> CheckersAndPackages;
    AnOpts.RawSilencedCheckersAndPackages.split(CheckersAndPackages, ";");

    for (const StringRef &CheckerOrPackage : CheckersAndPackages) {
      if (Diags) {
        bool IsChecker = CheckerOrPackage.contains('.');
        bool IsValidName = IsChecker
                               ? llvm::is_contained(Checkers, CheckerOrPackage)
                               : llvm::is_contained(Packages, CheckerOrPackage);

        if (!IsValidName)
          Diags->Report(diag::err_unknown_analyzer_checker_or_package)
              << CheckerOrPackage;
      }

      AnOpts.SilencedCheckersAndPackages.emplace_back(CheckerOrPackage);
    }
  }

  if (!Diags)
    return;

  if (AnOpts.ShouldTrackConditionsDebug && !AnOpts.ShouldTrackConditions)
    Diags->Report(diag::err_analyzer_config_invalid_input)
        << "track-conditions-debug" << "'track-conditions' to also be enabled";

  if (!AnOpts.CTUDir.empty() && !llvm::sys::fs::is_directory(AnOpts.CTUDir))
    Diags->Report(diag::err_analyzer_config_invalid_input) << "ctu-dir"
                                                           << "a filename";

  if (!AnOpts.ModelPath.empty() &&
      !llvm::sys::fs::is_directory(AnOpts.ModelPath))
    Diags->Report(diag::err_analyzer_config_invalid_input) << "model-path"
                                                           << "a filename";
}

/// Generate a remark argument. This is an inverse of `ParseOptimizationRemark`.
static void
GenerateOptimizationRemark(ArgumentConsumer Consumer, OptSpecifier OptEQ,
                           StringRef Name,
                           const CodeGenOptions::OptRemark &Remark) {
  if (Remark.hasValidPattern()) {
    GenerateArg(Consumer, OptEQ, Remark.Pattern);
  } else if (Remark.Kind == CodeGenOptions::RK_Enabled) {
    GenerateArg(Consumer, OPT_R_Joined, Name);
  } else if (Remark.Kind == CodeGenOptions::RK_Disabled) {
    GenerateArg(Consumer, OPT_R_Joined, StringRef("no-") + Name);
  }
}

/// Parse a remark command line argument. It may be missing, disabled/enabled by
/// '-R[no-]group' or specified with a regular expression by '-Rgroup=regexp'.
/// On top of that, it can be disabled/enabled globally by '-R[no-]everything'.
static CodeGenOptions::OptRemark
ParseOptimizationRemark(DiagnosticsEngine &Diags, ArgList &Args,
                        OptSpecifier OptEQ, StringRef Name) {
  CodeGenOptions::OptRemark Result;

  auto InitializeResultPattern = [&Diags, &Args, &Result](const Arg *A,
                                                          StringRef Pattern) {
    Result.Pattern = Pattern.str();

    std::string RegexError;
    Result.Regex = std::make_shared<llvm::Regex>(Result.Pattern);
    if (!Result.Regex->isValid(RegexError)) {
      Diags.Report(diag::err_drv_optimization_remark_pattern)
          << RegexError << A->getAsString(Args);
      return false;
    }

    return true;
  };

  for (Arg *A : Args) {
    if (A->getOption().matches(OPT_R_Joined)) {
      StringRef Value = A->getValue();

      if (Value == Name)
        Result.Kind = CodeGenOptions::RK_Enabled;
      else if (Value == "everything")
        Result.Kind = CodeGenOptions::RK_EnabledEverything;
      else if (Value.split('-') == std::make_pair(StringRef("no"), Name))
        Result.Kind = CodeGenOptions::RK_Disabled;
      else if (Value == "no-everything")
        Result.Kind = CodeGenOptions::RK_DisabledEverything;
      else
        continue;

      if (Result.Kind == CodeGenOptions::RK_Disabled ||
          Result.Kind == CodeGenOptions::RK_DisabledEverything) {
        Result.Pattern = "";
        Result.Regex = nullptr;
      } else {
        InitializeResultPattern(A, ".*");
      }
    } else if (A->getOption().matches(OptEQ)) {
      Result.Kind = CodeGenOptions::RK_WithPattern;
      if (!InitializeResultPattern(A, A->getValue()))
        return CodeGenOptions::OptRemark();
    }
  }

  return Result;
}

static bool parseDiagnosticLevelMask(StringRef FlagName,
                                     const std::vector<std::string> &Levels,
                                     DiagnosticsEngine &Diags,
                                     DiagnosticLevelMask &M) {
  bool Success = true;
  for (const auto &Level : Levels) {
    DiagnosticLevelMask const PM =
      llvm::StringSwitch<DiagnosticLevelMask>(Level)
        .Case("note",    DiagnosticLevelMask::Note)
        .Case("remark",  DiagnosticLevelMask::Remark)
        .Case("warning", DiagnosticLevelMask::Warning)
        .Case("error",   DiagnosticLevelMask::Error)
        .Default(DiagnosticLevelMask::None);
    if (PM == DiagnosticLevelMask::None) {
      Success = false;
      Diags.Report(diag::err_drv_invalid_value) << FlagName << Level;
    }
    M = M | PM;
  }
  return Success;
}

static void parseSanitizerKinds(StringRef FlagName,
                                const std::vector<std::string> &Sanitizers,
                                DiagnosticsEngine &Diags, SanitizerSet &S) {
  for (const auto &Sanitizer : Sanitizers) {
    SanitizerMask K = parseSanitizerValue(Sanitizer, /*AllowGroups=*/false);
    if (K == SanitizerMask())
      Diags.Report(diag::err_drv_invalid_value) << FlagName << Sanitizer;
    else
      S.set(K, true);
  }
}

static SmallVector<StringRef, 4> serializeSanitizerKinds(SanitizerSet S) {
  SmallVector<StringRef, 4> Values;
  serializeSanitizerSet(S, Values);
  return Values;
}

static void parseXRayInstrumentationBundle(StringRef FlagName, StringRef Bundle,
                                           ArgList &Args, DiagnosticsEngine &D,
                                           XRayInstrSet &S) {
  llvm::SmallVector<StringRef, 2> BundleParts;
  llvm::SplitString(Bundle, BundleParts, ",");
  for (const auto &B : BundleParts) {
    auto Mask = parseXRayInstrValue(B);
    if (Mask == XRayInstrKind::None)
      if (B != "none")
        D.Report(diag::err_drv_invalid_value) << FlagName << Bundle;
      else
        S.Mask = Mask;
    else if (Mask == XRayInstrKind::All)
      S.Mask = Mask;
    else
      S.set(Mask, true);
  }
}

static std::string serializeXRayInstrumentationBundle(const XRayInstrSet &S) {
  llvm::SmallVector<StringRef, 2> BundleParts;
  serializeXRayInstrValue(S, BundleParts);
  std::string Buffer;
  llvm::raw_string_ostream OS(Buffer);
  llvm::interleave(BundleParts, OS, [&OS](StringRef Part) { OS << Part; }, ",");
  return Buffer;
}

// Set the profile kind using fprofile-instrument-use-path.
static void setPGOUseInstrumentor(CodeGenOptions &Opts,
                                  const Twine &ProfileName,
                                  llvm::vfs::FileSystem &FS,
                                  DiagnosticsEngine &Diags) {
  auto ReaderOrErr = llvm::IndexedInstrProfReader::create(ProfileName, FS);
  if (auto E = ReaderOrErr.takeError()) {
    unsigned DiagID = Diags.getCustomDiagID(DiagnosticsEngine::Error,
                                            "Error in reading profile %0: %1");
    llvm::handleAllErrors(std::move(E), [&](const llvm::ErrorInfoBase &EI) {
      Diags.Report(DiagID) << ProfileName.str() << EI.message();
    });
    return;
  }
  std::unique_ptr<llvm::IndexedInstrProfReader> PGOReader =
    std::move(ReaderOrErr.get());
  // Currently memprof profiles are only added at the IR level. Mark the profile
  // type as IR in that case as well and the subsequent matching needs to detect
  // which is available (might be one or both).
  if (PGOReader->isIRLevelProfile() || PGOReader->hasMemoryProfile()) {
    if (PGOReader->hasCSIRLevelProfile())
      Opts.setProfileUse(CodeGenOptions::ProfileCSIRInstr);
    else
      Opts.setProfileUse(CodeGenOptions::ProfileIRInstr);
  } else
    Opts.setProfileUse(CodeGenOptions::ProfileClangInstr);
}

void CompilerInvocation::setDefaultPointerAuthOptions(
    PointerAuthOptions &Opts, const LangOptions &LangOpts,
    const llvm::Triple &Triple) {
  assert(Triple.getArch() == llvm::Triple::aarch64);
  if (LangOpts.PointerAuthCalls) {
    using Key = PointerAuthSchema::ARM8_3Key;
    using Discrimination = PointerAuthSchema::Discrimination;
    // If you change anything here, be sure to update <ptrauth.h>.
    Opts.FunctionPointers = PointerAuthSchema(
        Key::ASIA, false,
        LangOpts.PointerAuthFunctionTypeDiscrimination ? Discrimination::Type
                                                       : Discrimination::None);

    Opts.CXXVTablePointers = PointerAuthSchema(
        Key::ASDA, LangOpts.PointerAuthVTPtrAddressDiscrimination,
        LangOpts.PointerAuthVTPtrTypeDiscrimination ? Discrimination::Type
                                                    : Discrimination::None);

    if (LangOpts.PointerAuthTypeInfoVTPtrDiscrimination)
      Opts.CXXTypeInfoVTablePointer =
          PointerAuthSchema(Key::ASDA, true, Discrimination::Constant,
                            StdTypeInfoVTablePointerConstantDiscrimination);
    else
      Opts.CXXTypeInfoVTablePointer =
          PointerAuthSchema(Key::ASDA, false, Discrimination::None);

    Opts.CXXVTTVTablePointers =
        PointerAuthSchema(Key::ASDA, false, Discrimination::None);
    Opts.CXXVirtualFunctionPointers = Opts.CXXVirtualVariadicFunctionPointers =
        PointerAuthSchema(Key::ASIA, true, Discrimination::Decl);
    Opts.CXXMemberFunctionPointers =
        PointerAuthSchema(Key::ASIA, false, Discrimination::Type);

    if (LangOpts.PointerAuthInitFini) {
      Opts.InitFiniPointers = PointerAuthSchema(
          Key::ASIA, LangOpts.PointerAuthInitFiniAddressDiscrimination,
          Discrimination::Constant, InitFiniPointerConstantDiscriminator);
    }
  }
  Opts.ReturnAddresses = LangOpts.PointerAuthReturns;
  Opts.AuthTraps = LangOpts.PointerAuthAuthTraps;
  Opts.IndirectGotos = LangOpts.PointerAuthIndirectGotos;
  Opts.AArch64JumpTableHardening = LangOpts.AArch64JumpTableHardening;
}

static void parsePointerAuthOptions(PointerAuthOptions &Opts,
                                    const LangOptions &LangOpts,
                                    const llvm::Triple &Triple,
                                    DiagnosticsEngine &Diags) {
  if (!LangOpts.PointerAuthCalls && !LangOpts.PointerAuthReturns &&
      !LangOpts.PointerAuthAuthTraps && !LangOpts.PointerAuthIndirectGotos &&
      !LangOpts.AArch64JumpTableHardening)
    return;

  CompilerInvocation::setDefaultPointerAuthOptions(Opts, LangOpts, Triple);
}

void CompilerInvocationBase::GenerateCodeGenArgs(const CodeGenOptions &Opts,
                                                 ArgumentConsumer Consumer,
                                                 const llvm::Triple &T,
                                                 const std::string &OutputFile,
                                                 const LangOptions *LangOpts) {
  const CodeGenOptions &CodeGenOpts = Opts;

  if (Opts.OptimizationLevel == 0)
    GenerateArg(Consumer, OPT_O0);
  else
    GenerateArg(Consumer, OPT_O, Twine(Opts.OptimizationLevel));

#define CODEGEN_OPTION_WITH_MARSHALLING(...)                                   \
  GENERATE_OPTION_WITH_MARSHALLING(Consumer, __VA_ARGS__)
#include "clang/Driver/Options.inc"
#undef CODEGEN_OPTION_WITH_MARSHALLING

  if (Opts.OptimizationLevel > 0) {
    if (Opts.Inlining == CodeGenOptions::NormalInlining)
      GenerateArg(Consumer, OPT_finline_functions);
    else if (Opts.Inlining == CodeGenOptions::OnlyHintInlining)
      GenerateArg(Consumer, OPT_finline_hint_functions);
    else if (Opts.Inlining == CodeGenOptions::OnlyAlwaysInlining)
      GenerateArg(Consumer, OPT_fno_inline);
  }

  if (Opts.DirectAccessExternalData && LangOpts->PICLevel != 0)
    GenerateArg(Consumer, OPT_fdirect_access_external_data);
  else if (!Opts.DirectAccessExternalData && LangOpts->PICLevel == 0)
    GenerateArg(Consumer, OPT_fno_direct_access_external_data);

  std::optional<StringRef> DebugInfoVal;
  switch (Opts.DebugInfo) {
  case llvm::codegenoptions::DebugLineTablesOnly:
    DebugInfoVal = "line-tables-only";
    break;
  case llvm::codegenoptions::DebugDirectivesOnly:
    DebugInfoVal = "line-directives-only";
    break;
  case llvm::codegenoptions::DebugInfoConstructor:
    DebugInfoVal = "constructor";
    break;
  case llvm::codegenoptions::LimitedDebugInfo:
    DebugInfoVal = "limited";
    break;
  case llvm::codegenoptions::FullDebugInfo:
    DebugInfoVal = "standalone";
    break;
  case llvm::codegenoptions::UnusedTypeInfo:
    DebugInfoVal = "unused-types";
    break;
  case llvm::codegenoptions::NoDebugInfo: // default value
    DebugInfoVal = std::nullopt;
    break;
  case llvm::codegenoptions::LocTrackingOnly: // implied value
    DebugInfoVal = std::nullopt;
    break;
  }
  if (DebugInfoVal)
    GenerateArg(Consumer, OPT_debug_info_kind_EQ, *DebugInfoVal);

  for (const auto &Prefix : Opts.DebugPrefixMap)
    GenerateArg(Consumer, OPT_fdebug_prefix_map_EQ,
                Prefix.first + "=" + Prefix.second);

  for (const auto &Prefix : Opts.CoveragePrefixMap)
    GenerateArg(Consumer, OPT_fcoverage_prefix_map_EQ,
                Prefix.first + "=" + Prefix.second);

  if (Opts.NewStructPathTBAA)
    GenerateArg(Consumer, OPT_new_struct_path_tbaa);

  if (Opts.OptimizeSize == 1)
    GenerateArg(Consumer, OPT_O, "s");
  else if (Opts.OptimizeSize == 2)
    GenerateArg(Consumer, OPT_O, "z");

  // SimplifyLibCalls is set only in the absence of -fno-builtin and
  // -ffreestanding. We'll consider that when generating them.

  // NoBuiltinFuncs are generated by LangOptions.

  if (Opts.UnrollLoops && Opts.OptimizationLevel <= 1)
    GenerateArg(Consumer, OPT_funroll_loops);
  else if (!Opts.UnrollLoops && Opts.OptimizationLevel > 1)
    GenerateArg(Consumer, OPT_fno_unroll_loops);

  if (!Opts.BinutilsVersion.empty())
    GenerateArg(Consumer, OPT_fbinutils_version_EQ, Opts.BinutilsVersion);

  if (Opts.DebugNameTable ==
      static_cast<unsigned>(llvm::DICompileUnit::DebugNameTableKind::GNU))
    GenerateArg(Consumer, OPT_ggnu_pubnames);
  else if (Opts.DebugNameTable ==
           static_cast<unsigned>(
               llvm::DICompileUnit::DebugNameTableKind::Default))
    GenerateArg(Consumer, OPT_gpubnames);

  if (Opts.DebugTemplateAlias)
    GenerateArg(Consumer, OPT_gtemplate_alias);

  auto TNK = Opts.getDebugSimpleTemplateNames();
  if (TNK != llvm::codegenoptions::DebugTemplateNamesKind::Full) {
    if (TNK == llvm::codegenoptions::DebugTemplateNamesKind::Simple)
      GenerateArg(Consumer, OPT_gsimple_template_names_EQ, "simple");
    else if (TNK == llvm::codegenoptions::DebugTemplateNamesKind::Mangled)
      GenerateArg(Consumer, OPT_gsimple_template_names_EQ, "mangled");
  }
  // ProfileInstrumentUsePath is marshalled automatically, no need to generate
  // it or PGOUseInstrumentor.

  if (Opts.TimePasses) {
    if (Opts.TimePassesPerRun)
      GenerateArg(Consumer, OPT_ftime_report_EQ, "per-pass-run");
    else
      GenerateArg(Consumer, OPT_ftime_report);
  }

  if (Opts.PrepareForLTO && !Opts.PrepareForThinLTO)
    GenerateArg(Consumer, OPT_flto_EQ, "full");

  if (Opts.PrepareForThinLTO)
    GenerateArg(Consumer, OPT_flto_EQ, "thin");

  if (!Opts.ThinLTOIndexFile.empty())
    GenerateArg(Consumer, OPT_fthinlto_index_EQ, Opts.ThinLTOIndexFile);

  if (Opts.SaveTempsFilePrefix == OutputFile)
    GenerateArg(Consumer, OPT_save_temps_EQ, "obj");

  StringRef MemProfileBasename("memprof.profraw");
  if (!Opts.MemoryProfileOutput.empty()) {
    if (Opts.MemoryProfileOutput == MemProfileBasename) {
      GenerateArg(Consumer, OPT_fmemory_profile);
    } else {
      size_t ArgLength =
          Opts.MemoryProfileOutput.size() - MemProfileBasename.size();
      GenerateArg(Consumer, OPT_fmemory_profile_EQ,
                  Opts.MemoryProfileOutput.substr(0, ArgLength));
    }
  }

  if (memcmp(Opts.CoverageVersion, "408*", 4) != 0)
    GenerateArg(Consumer, OPT_coverage_version_EQ,
                StringRef(Opts.CoverageVersion, 4));

  // TODO: Check if we need to generate arguments stored in CmdArgs. (Namely
  //  '-fembed_bitcode', which does not map to any CompilerInvocation field and
  //  won't be generated.)

  if (Opts.XRayInstrumentationBundle.Mask != XRayInstrKind::All) {
    std::string InstrBundle =
        serializeXRayInstrumentationBundle(Opts.XRayInstrumentationBundle);
    if (!InstrBundle.empty())
      GenerateArg(Consumer, OPT_fxray_instrumentation_bundle, InstrBundle);
  }

  if (Opts.CFProtectionReturn && Opts.CFProtectionBranch)
    GenerateArg(Consumer, OPT_fcf_protection_EQ, "full");
  else if (Opts.CFProtectionReturn)
    GenerateArg(Consumer, OPT_fcf_protection_EQ, "return");
  else if (Opts.CFProtectionBranch)
    GenerateArg(Consumer, OPT_fcf_protection_EQ, "branch");

  if (Opts.CFProtectionBranch) {
    switch (Opts.getCFBranchLabelScheme()) {
    case CFBranchLabelSchemeKind::Default:
      break;
#define CF_BRANCH_LABEL_SCHEME(Kind, FlagVal)                                  \
  case CFBranchLabelSchemeKind::Kind:                                          \
    GenerateArg(Consumer, OPT_mcf_branch_label_scheme_EQ, #FlagVal);           \
    break;
#include "clang/Basic/CFProtectionOptions.def"
    }
  }

  if (Opts.FunctionReturnThunks)
    GenerateArg(Consumer, OPT_mfunction_return_EQ, "thunk-extern");

  for (const auto &F : Opts.LinkBitcodeFiles) {
    bool Builtint = F.LinkFlags == llvm::Linker::Flags::LinkOnlyNeeded &&
                    F.PropagateAttrs && F.Internalize;
    GenerateArg(Consumer,
                Builtint ? OPT_mlink_builtin_bitcode : OPT_mlink_bitcode_file,
                F.Filename);
  }

  if (Opts.EmulatedTLS)
    GenerateArg(Consumer, OPT_femulated_tls);

  if (Opts.FPDenormalMode != llvm::DenormalMode::getIEEE())
    GenerateArg(Consumer, OPT_fdenormal_fp_math_EQ, Opts.FPDenormalMode.str());

  if ((Opts.FPDenormalMode != Opts.FP32DenormalMode) ||
      (Opts.FP32DenormalMode != llvm::DenormalMode::getIEEE()))
    GenerateArg(Consumer, OPT_fdenormal_fp_math_f32_EQ,
                Opts.FP32DenormalMode.str());

  if (Opts.StructReturnConvention == CodeGenOptions::SRCK_OnStack) {
    OptSpecifier Opt =
        T.isPPC32() ? OPT_maix_struct_return : OPT_fpcc_struct_return;
    GenerateArg(Consumer, Opt);
  } else if (Opts.StructReturnConvention == CodeGenOptions::SRCK_InRegs) {
    OptSpecifier Opt =
        T.isPPC32() ? OPT_msvr4_struct_return : OPT_freg_struct_return;
    GenerateArg(Consumer, Opt);
  }

  if (Opts.EnableAIXExtendedAltivecABI)
    GenerateArg(Consumer, OPT_mabi_EQ_vec_extabi);

  if (Opts.XCOFFReadOnlyPointers)
    GenerateArg(Consumer, OPT_mxcoff_roptr);

  if (!Opts.OptRecordPasses.empty())
    GenerateArg(Consumer, OPT_opt_record_passes, Opts.OptRecordPasses);

  if (!Opts.OptRecordFormat.empty())
    GenerateArg(Consumer, OPT_opt_record_format, Opts.OptRecordFormat);

  GenerateOptimizationRemark(Consumer, OPT_Rpass_EQ, "pass",
                             Opts.OptimizationRemark);

  GenerateOptimizationRemark(Consumer, OPT_Rpass_missed_EQ, "pass-missed",
                             Opts.OptimizationRemarkMissed);

  GenerateOptimizationRemark(Consumer, OPT_Rpass_analysis_EQ, "pass-analysis",
                             Opts.OptimizationRemarkAnalysis);

  GenerateArg(Consumer, OPT_fdiagnostics_hotness_threshold_EQ,
              Opts.DiagnosticsHotnessThreshold
                  ? Twine(*Opts.DiagnosticsHotnessThreshold)
                  : "auto");

  GenerateArg(Consumer, OPT_fdiagnostics_misexpect_tolerance_EQ,
              Twine(*Opts.DiagnosticsMisExpectTolerance));

  for (StringRef Sanitizer : serializeSanitizerKinds(Opts.SanitizeRecover))
    GenerateArg(Consumer, OPT_fsanitize_recover_EQ, Sanitizer);

  for (StringRef Sanitizer : serializeSanitizerKinds(Opts.SanitizeTrap))
    GenerateArg(Consumer, OPT_fsanitize_trap_EQ, Sanitizer);

  if (!Opts.EmitVersionIdentMetadata)
    GenerateArg(Consumer, OPT_Qn);

  switch (Opts.FiniteLoops) {
  case CodeGenOptions::FiniteLoopsKind::Language:
    break;
  case CodeGenOptions::FiniteLoopsKind::Always:
    GenerateArg(Consumer, OPT_ffinite_loops);
    break;
  case CodeGenOptions::FiniteLoopsKind::Never:
    GenerateArg(Consumer, OPT_fno_finite_loops);
    break;
  }
}

bool CompilerInvocation::ParseCodeGenArgs(CodeGenOptions &Opts, ArgList &Args,
                                          InputKind IK,
                                          DiagnosticsEngine &Diags,
                                          const llvm::Triple &T,
                                          const std::string &OutputFile,
                                          const LangOptions &LangOptsRef) {
  unsigned NumErrorsBefore = Diags.getNumErrors();

  unsigned OptimizationLevel = getOptimizationLevel(Args, IK, Diags);
  // TODO: This could be done in Driver
  unsigned MaxOptLevel = 3;
  if (OptimizationLevel > MaxOptLevel) {
    // If the optimization level is not supported, fall back on the default
    // optimization
    Diags.Report(diag::warn_drv_optimization_value)
        << Args.getLastArg(OPT_O)->getAsString(Args) << "-O" << MaxOptLevel;
    OptimizationLevel = MaxOptLevel;
  }
  Opts.OptimizationLevel = OptimizationLevel;

  // The key paths of codegen options defined in Options.td start with
  // "CodeGenOpts.". Let's provide the expected variable name and type.
  CodeGenOptions &CodeGenOpts = Opts;
  // Some codegen options depend on language options. Let's provide the expected
  // variable name and type.
  const LangOptions *LangOpts = &LangOptsRef;

#define CODEGEN_OPTION_WITH_MARSHALLING(...)                                   \
  PARSE_OPTION_WITH_MARSHALLING(Args, Diags, __VA_ARGS__)
#include "clang/Driver/Options.inc"
#undef CODEGEN_OPTION_WITH_MARSHALLING

  // At O0 we want to fully disable inlining outside of cases marked with
  // 'alwaysinline' that are required for correctness.
  if (Opts.OptimizationLevel == 0) {
    Opts.setInlining(CodeGenOptions::OnlyAlwaysInlining);
  } else if (const Arg *A = Args.getLastArg(options::OPT_finline_functions,
                                            options::OPT_finline_hint_functions,
                                            options::OPT_fno_inline_functions,
                                            options::OPT_fno_inline)) {
    // Explicit inlining flags can disable some or all inlining even at
    // optimization levels above zero.
    if (A->getOption().matches(options::OPT_finline_functions))
      Opts.setInlining(CodeGenOptions::NormalInlining);
    else if (A->getOption().matches(options::OPT_finline_hint_functions))
      Opts.setInlining(CodeGenOptions::OnlyHintInlining);
    else
      Opts.setInlining(CodeGenOptions::OnlyAlwaysInlining);
  } else {
    Opts.setInlining(CodeGenOptions::NormalInlining);
  }

  // PIC defaults to -fno-direct-access-external-data while non-PIC defaults to
  // -fdirect-access-external-data.
  Opts.DirectAccessExternalData =
      Args.hasArg(OPT_fdirect_access_external_data) ||
      (!Args.hasArg(OPT_fno_direct_access_external_data) &&
       LangOpts->PICLevel == 0);

  if (Arg *A = Args.getLastArg(OPT_debug_info_kind_EQ)) {
    unsigned Val =
        llvm::StringSwitch<unsigned>(A->getValue())
            .Case("line-tables-only", llvm::codegenoptions::DebugLineTablesOnly)
            .Case("line-directives-only",
                  llvm::codegenoptions::DebugDirectivesOnly)
            .Case("constructor", llvm::codegenoptions::DebugInfoConstructor)
            .Case("limited", llvm::codegenoptions::LimitedDebugInfo)
            .Case("standalone", llvm::codegenoptions::FullDebugInfo)
            .Case("unused-types", llvm::codegenoptions::UnusedTypeInfo)
            .Default(~0U);
    if (Val == ~0U)
      Diags.Report(diag::err_drv_invalid_value) << A->getAsString(Args)
                                                << A->getValue();
    else
      Opts.setDebugInfo(static_cast<llvm::codegenoptions::DebugInfoKind>(Val));
  }

  // If -fuse-ctor-homing is set and limited debug info is already on, then use
  // constructor homing, and vice versa for -fno-use-ctor-homing.
  if (const Arg *A =
          Args.getLastArg(OPT_fuse_ctor_homing, OPT_fno_use_ctor_homing)) {
    if (A->getOption().matches(OPT_fuse_ctor_homing) &&
        Opts.getDebugInfo() == llvm::codegenoptions::LimitedDebugInfo)
      Opts.setDebugInfo(llvm::codegenoptions::DebugInfoConstructor);
    if (A->getOption().matches(OPT_fno_use_ctor_homing) &&
        Opts.getDebugInfo() == llvm::codegenoptions::DebugInfoConstructor)
      Opts.setDebugInfo(llvm::codegenoptions::LimitedDebugInfo);
  }

  for (const auto &Arg : Args.getAllArgValues(OPT_fdebug_prefix_map_EQ)) {
    auto Split = StringRef(Arg).split('=');
    Opts.DebugPrefixMap.emplace_back(Split.first, Split.second);
  }

  for (const auto &Arg : Args.getAllArgValues(OPT_fcoverage_prefix_map_EQ)) {
    auto Split = StringRef(Arg).split('=');
    Opts.CoveragePrefixMap.emplace_back(Split.first, Split.second);
  }

  const llvm::Triple::ArchType DebugEntryValueArchs[] = {
      llvm::Triple::x86, llvm::Triple::x86_64, llvm::Triple::aarch64,
      llvm::Triple::arm, llvm::Triple::armeb, llvm::Triple::mips,
      llvm::Triple::mipsel, llvm::Triple::mips64, llvm::Triple::mips64el};

  if (Opts.OptimizationLevel > 0 && Opts.hasReducedDebugInfo() &&
      llvm::is_contained(DebugEntryValueArchs, T.getArch()))
    Opts.EmitCallSiteInfo = true;

  if (!Opts.EnableDIPreservationVerify && Opts.DIBugsReportFilePath.size()) {
    Diags.Report(diag::warn_ignoring_verify_debuginfo_preserve_export)
        << Opts.DIBugsReportFilePath;
    Opts.DIBugsReportFilePath = "";
  }

  Opts.NewStructPathTBAA = !Args.hasArg(OPT_no_struct_path_tbaa) &&
                           Args.hasArg(OPT_new_struct_path_tbaa);
  Opts.OptimizeSize = getOptimizationLevelSize(Args);
  Opts.SimplifyLibCalls = !LangOpts->NoBuiltin;
  if (Opts.SimplifyLibCalls)
    Opts.NoBuiltinFuncs = LangOpts->NoBuiltinFuncs;
  Opts.UnrollLoops =
      Args.hasFlag(OPT_funroll_loops, OPT_fno_unroll_loops,
                   (Opts.OptimizationLevel > 1));
  Opts.BinutilsVersion =
      std::string(Args.getLastArgValue(OPT_fbinutils_version_EQ));

  Opts.DebugTemplateAlias = Args.hasArg(OPT_gtemplate_alias);

  Opts.DebugNameTable = static_cast<unsigned>(
      Args.hasArg(OPT_ggnu_pubnames)
          ? llvm::DICompileUnit::DebugNameTableKind::GNU
          : Args.hasArg(OPT_gpubnames)
                ? llvm::DICompileUnit::DebugNameTableKind::Default
                : llvm::DICompileUnit::DebugNameTableKind::None);
  if (const Arg *A = Args.getLastArg(OPT_gsimple_template_names_EQ)) {
    StringRef Value = A->getValue();
    if (Value != "simple" && Value != "mangled")
      Diags.Report(diag::err_drv_unsupported_option_argument)
          << A->getSpelling() << A->getValue();
    Opts.setDebugSimpleTemplateNames(
        StringRef(A->getValue()) == "simple"
            ? llvm::codegenoptions::DebugTemplateNamesKind::Simple
            : llvm::codegenoptions::DebugTemplateNamesKind::Mangled);
  }

  if (const Arg *A = Args.getLastArg(OPT_ftime_report, OPT_ftime_report_EQ)) {
    Opts.TimePasses = true;

    // -ftime-report= is only for new pass manager.
    if (A->getOption().getID() == OPT_ftime_report_EQ) {
      StringRef Val = A->getValue();
      if (Val == "per-pass")
        Opts.TimePassesPerRun = false;
      else if (Val == "per-pass-run")
        Opts.TimePassesPerRun = true;
      else
        Diags.Report(diag::err_drv_invalid_value)
            << A->getAsString(Args) << A->getValue();
    }
  }

  Opts.PrepareForLTO = false;
  Opts.PrepareForThinLTO = false;
  if (Arg *A = Args.getLastArg(OPT_flto_EQ)) {
    Opts.PrepareForLTO = true;
    StringRef S = A->getValue();
    if (S == "thin")
      Opts.PrepareForThinLTO = true;
    else if (S != "full")
      Diags.Report(diag::err_drv_invalid_value) << A->getAsString(Args) << S;
    if (Args.hasArg(OPT_funified_lto))
      Opts.PrepareForThinLTO = true;
  }
  if (Arg *A = Args.getLastArg(OPT_fthinlto_index_EQ)) {
    if (IK.getLanguage() != Language::LLVM_IR)
      Diags.Report(diag::err_drv_argument_only_allowed_with)
          << A->getAsString(Args) << "-x ir";
    Opts.ThinLTOIndexFile =
        std::string(Args.getLastArgValue(OPT_fthinlto_index_EQ));
  }
  if (Arg *A = Args.getLastArg(OPT_save_temps_EQ))
    Opts.SaveTempsFilePrefix =
        llvm::StringSwitch<std::string>(A->getValue())
            .Case("obj", OutputFile)
            .Default(llvm::sys::path::filename(OutputFile).str());

  // The memory profile runtime appends the pid to make this name more unique.
  const char *MemProfileBasename = "memprof.profraw";
  if (Args.hasArg(OPT_fmemory_profile_EQ)) {
    SmallString<128> Path(
        std::string(Args.getLastArgValue(OPT_fmemory_profile_EQ)));
    llvm::sys::path::append(Path, MemProfileBasename);
    Opts.MemoryProfileOutput = std::string(Path);
  } else if (Args.hasArg(OPT_fmemory_profile))
    Opts.MemoryProfileOutput = MemProfileBasename;

  memcpy(Opts.CoverageVersion, "408*", 4);
  if (Opts.CoverageNotesFile.size() || Opts.CoverageDataFile.size()) {
    if (Args.hasArg(OPT_coverage_version_EQ)) {
      StringRef CoverageVersion = Args.getLastArgValue(OPT_coverage_version_EQ);
      if (CoverageVersion.size() != 4) {
        Diags.Report(diag::err_drv_invalid_value)
            << Args.getLastArg(OPT_coverage_version_EQ)->getAsString(Args)
            << CoverageVersion;
      } else {
        memcpy(Opts.CoverageVersion, CoverageVersion.data(), 4);
      }
    }
  }
  // FIXME: For backend options that are not yet recorded as function
  // attributes in the IR, keep track of them so we can embed them in a
  // separate data section and use them when building the bitcode.
  for (const auto &A : Args) {
    // Do not encode output and input.
    if (A->getOption().getID() == options::OPT_o ||
        A->getOption().getID() == options::OPT_INPUT ||
        A->getOption().getID() == options::OPT_x ||
        A->getOption().getID() == options::OPT_fembed_bitcode ||
        A->getOption().matches(options::OPT_W_Group))
      continue;
    ArgStringList ASL;
    A->render(Args, ASL);
    for (const auto &arg : ASL) {
      StringRef ArgStr(arg);
      Opts.CmdArgs.insert(Opts.CmdArgs.end(), ArgStr.begin(), ArgStr.end());
      // using \00 to separate each commandline options.
      Opts.CmdArgs.push_back('\0');
    }
  }

  auto XRayInstrBundles =
      Args.getAllArgValues(OPT_fxray_instrumentation_bundle);
  if (XRayInstrBundles.empty())
    Opts.XRayInstrumentationBundle.Mask = XRayInstrKind::All;
  else
    for (const auto &A : XRayInstrBundles)
      parseXRayInstrumentationBundle("-fxray-instrumentation-bundle=", A, Args,
                                     Diags, Opts.XRayInstrumentationBundle);

  if (const Arg *A = Args.getLastArg(OPT_fcf_protection_EQ)) {
    StringRef Name = A->getValue();
    if (Name == "full") {
      Opts.CFProtectionReturn = 1;
      Opts.CFProtectionBranch = 1;
    } else if (Name == "return")
      Opts.CFProtectionReturn = 1;
    else if (Name == "branch")
      Opts.CFProtectionBranch = 1;
    else if (Name != "none")
      Diags.Report(diag::err_drv_invalid_value) << A->getAsString(Args) << Name;
  }

  if (Opts.CFProtectionBranch && T.isRISCV()) {
    if (const Arg *A = Args.getLastArg(OPT_mcf_branch_label_scheme_EQ)) {
      const auto Scheme =
          llvm::StringSwitch<CFBranchLabelSchemeKind>(A->getValue())
#define CF_BRANCH_LABEL_SCHEME(Kind, FlagVal)                                  \
  .Case(#FlagVal, CFBranchLabelSchemeKind::Kind)
#include "clang/Basic/CFProtectionOptions.def"
              .Default(CFBranchLabelSchemeKind::Default);
      if (Scheme != CFBranchLabelSchemeKind::Default)
        Opts.setCFBranchLabelScheme(Scheme);
      else
        Diags.Report(diag::err_drv_invalid_value)
            << A->getAsString(Args) << A->getValue();
    }
  }

  if (const Arg *A = Args.getLastArg(OPT_mfunction_return_EQ)) {
    auto Val = llvm::StringSwitch<llvm::FunctionReturnThunksKind>(A->getValue())
                   .Case("keep", llvm::FunctionReturnThunksKind::Keep)
                   .Case("thunk-extern", llvm::FunctionReturnThunksKind::Extern)
                   .Default(llvm::FunctionReturnThunksKind::Invalid);
    // SystemZ might want to add support for "expolines."
    if (!T.isX86())
      Diags.Report(diag::err_drv_argument_not_allowed_with)
          << A->getSpelling() << T.getTriple();
    else if (Val == llvm::FunctionReturnThunksKind::Invalid)
      Diags.Report(diag::err_drv_invalid_value)
          << A->getAsString(Args) << A->getValue();
    else if (Val == llvm::FunctionReturnThunksKind::Extern &&
             Args.getLastArgValue(OPT_mcmodel_EQ) == "large")
      Diags.Report(diag::err_drv_argument_not_allowed_with)
          << A->getAsString(Args)
          << Args.getLastArg(OPT_mcmodel_EQ)->getAsString(Args);
    else
      Opts.FunctionReturnThunks = static_cast<unsigned>(Val);
  }

  for (auto *A :
       Args.filtered(OPT_mlink_bitcode_file, OPT_mlink_builtin_bitcode)) {
    CodeGenOptions::BitcodeFileToLink F;
    F.Filename = A->getValue();
    if (A->getOption().matches(OPT_mlink_builtin_bitcode)) {
      F.LinkFlags = llvm::Linker::Flags::LinkOnlyNeeded;
      // When linking CUDA bitcode, propagate function attributes so that
      // e.g. libdevice gets fast-math attrs if we're building with fast-math.
      F.PropagateAttrs = true;
      F.Internalize = true;
    }
    Opts.LinkBitcodeFiles.push_back(F);
  }

  if (Arg *A = Args.getLastArg(OPT_fdenormal_fp_math_EQ)) {
    StringRef Val = A->getValue();
    Opts.FPDenormalMode = llvm::parseDenormalFPAttribute(Val);
    Opts.FP32DenormalMode = Opts.FPDenormalMode;
    if (!Opts.FPDenormalMode.isValid())
      Diags.Report(diag::err_drv_invalid_value) << A->getAsString(Args) << Val;
  }

  if (Arg *A = Args.getLastArg(OPT_fdenormal_fp_math_f32_EQ)) {
    StringRef Val = A->getValue();
    Opts.FP32DenormalMode = llvm::parseDenormalFPAttribute(Val);
    if (!Opts.FP32DenormalMode.isValid())
      Diags.Report(diag::err_drv_invalid_value) << A->getAsString(Args) << Val;
  }

  // X86_32 has -fppc-struct-return and -freg-struct-return.
  // PPC32 has -maix-struct-return and -msvr4-struct-return.
  if (Arg *A =
          Args.getLastArg(OPT_fpcc_struct_return, OPT_freg_struct_return,
                          OPT_maix_struct_return, OPT_msvr4_struct_return)) {
    // TODO: We might want to consider enabling these options on AIX in the
    // future.
    if (T.isOSAIX())
      Diags.Report(diag::err_drv_unsupported_opt_for_target)
          << A->getSpelling() << T.str();

    const Option &O = A->getOption();
    if (O.matches(OPT_fpcc_struct_return) ||
        O.matches(OPT_maix_struct_return)) {
      Opts.setStructReturnConvention(CodeGenOptions::SRCK_OnStack);
    } else {
      assert(O.matches(OPT_freg_struct_return) ||
             O.matches(OPT_msvr4_struct_return));
      Opts.setStructReturnConvention(CodeGenOptions::SRCK_InRegs);
    }
  }

  if (Arg *A = Args.getLastArg(OPT_fsycl_instrument_device_code)) {
    if (!T.isSPIROrSPIRV())
      Diags.Report(diag::err_drv_unsupported_opt_for_target)
          << A->getSpelling() << T.str();
    Opts.SPIRITTAnnotations = true;
  }

  if (Arg *A = Args.getLastArg(OPT_mxcoff_roptr)) {
    if (!T.isOSAIX())
      Diags.Report(diag::err_drv_unsupported_opt_for_target)
          << A->getSpelling() << T.str();

    // Since the storage mapping class is specified per csect,
    // without using data sections, it is less effective to use read-only
    // pointers. Using read-only pointers may cause other RO variables in the
    // same csect to become RW when the linker acts upon `-bforceimprw`;
    // therefore, we require that separate data sections
    // are used when `-mxcoff-roptr` is in effect. We respect the setting of
    // data-sections since we have not found reasons to do otherwise that
    // overcome the user surprise of not respecting the setting.
    if (!Args.hasFlag(OPT_fdata_sections, OPT_fno_data_sections, false))
      Diags.Report(diag::err_roptr_requires_data_sections);

    Opts.XCOFFReadOnlyPointers = true;
  }

  if (Arg *A = Args.getLastArg(OPT_mabi_EQ_quadword_atomics)) {
    if (!T.isOSAIX() || T.isPPC32())
      Diags.Report(diag::err_drv_unsupported_opt_for_target)
        << A->getSpelling() << T.str();
  }

  bool NeedLocTracking = false;

  Opts.OptRecordFile = LangOpts->OptRecordFile;

  if (!Opts.OptRecordFile.empty())
    NeedLocTracking = true;

  if (Arg *A = Args.getLastArg(OPT_opt_record_passes)) {
    Opts.OptRecordPasses = A->getValue();
    NeedLocTracking = true;
  }

  if (Arg *A = Args.getLastArg(OPT_opt_record_format)) {
    Opts.OptRecordFormat = A->getValue();
    NeedLocTracking = true;
  }

  Opts.OptimizationRemark =
      ParseOptimizationRemark(Diags, Args, OPT_Rpass_EQ, "pass");

  Opts.OptimizationRemarkMissed =
      ParseOptimizationRemark(Diags, Args, OPT_Rpass_missed_EQ, "pass-missed");

  Opts.OptimizationRemarkAnalysis = ParseOptimizationRemark(
      Diags, Args, OPT_Rpass_analysis_EQ, "pass-analysis");

  NeedLocTracking |= Opts.OptimizationRemark.hasValidPattern() ||
                     Opts.OptimizationRemarkMissed.hasValidPattern() ||
                     Opts.OptimizationRemarkAnalysis.hasValidPattern();

  bool UsingSampleProfile = !Opts.SampleProfileFile.empty();
  bool UsingProfile =
      UsingSampleProfile || !Opts.ProfileInstrumentUsePath.empty();

  if (Opts.DiagnosticsWithHotness && !UsingProfile &&
      // An IR file will contain PGO as metadata
      IK.getLanguage() != Language::LLVM_IR)
    Diags.Report(diag::warn_drv_diagnostics_hotness_requires_pgo)
        << "-fdiagnostics-show-hotness";

  // Parse remarks hotness threshold. Valid value is either integer or 'auto'.
  if (auto *arg =
          Args.getLastArg(options::OPT_fdiagnostics_hotness_threshold_EQ)) {
    auto ResultOrErr =
        llvm::remarks::parseHotnessThresholdOption(arg->getValue());

    if (!ResultOrErr) {
      Diags.Report(diag::err_drv_invalid_diagnotics_hotness_threshold)
          << "-fdiagnostics-hotness-threshold=";
    } else {
      Opts.DiagnosticsHotnessThreshold = *ResultOrErr;
      if ((!Opts.DiagnosticsHotnessThreshold ||
           *Opts.DiagnosticsHotnessThreshold > 0) &&
          !UsingProfile)
        Diags.Report(diag::warn_drv_diagnostics_hotness_requires_pgo)
            << "-fdiagnostics-hotness-threshold=";
    }
  }

  if (auto *arg =
          Args.getLastArg(options::OPT_fdiagnostics_misexpect_tolerance_EQ)) {
    auto ResultOrErr = parseToleranceOption(arg->getValue());

    if (!ResultOrErr) {
      Diags.Report(diag::err_drv_invalid_diagnotics_misexpect_tolerance)
          << "-fdiagnostics-misexpect-tolerance=";
    } else {
      Opts.DiagnosticsMisExpectTolerance = *ResultOrErr;
      if ((!Opts.DiagnosticsMisExpectTolerance ||
           *Opts.DiagnosticsMisExpectTolerance > 0) &&
          !UsingProfile)
        Diags.Report(diag::warn_drv_diagnostics_misexpect_requires_pgo)
            << "-fdiagnostics-misexpect-tolerance=";
    }
  }

  // If the user requested to use a sample profile for PGO, then the
  // backend will need to track source location information so the profile
  // can be incorporated into the IR.
  if (UsingSampleProfile)
    NeedLocTracking = true;

  if (!Opts.StackUsageOutput.empty())
    NeedLocTracking = true;

  // If the user requested a flag that requires source locations available in
  // the backend, make sure that the backend tracks source location information.
  if (NeedLocTracking &&
      Opts.getDebugInfo() == llvm::codegenoptions::NoDebugInfo)
    Opts.setDebugInfo(llvm::codegenoptions::LocTrackingOnly);

  // Parse -fsanitize-recover= arguments.
  // FIXME: Report unrecoverable sanitizers incorrectly specified here.
  parseSanitizerKinds("-fsanitize-recover=",
                      Args.getAllArgValues(OPT_fsanitize_recover_EQ), Diags,
                      Opts.SanitizeRecover);
  parseSanitizerKinds("-fsanitize-trap=",
                      Args.getAllArgValues(OPT_fsanitize_trap_EQ), Diags,
                      Opts.SanitizeTrap);

  Opts.EmitVersionIdentMetadata = Args.hasFlag(OPT_Qy, OPT_Qn, true);

  if (!LangOpts->CUDAIsDevice)
    parsePointerAuthOptions(Opts.PointerAuth, *LangOpts, T, Diags);

  if (Args.hasArg(options::OPT_ffinite_loops))
    Opts.FiniteLoops = CodeGenOptions::FiniteLoopsKind::Always;
  else if (Args.hasArg(options::OPT_fno_finite_loops))
    Opts.FiniteLoops = CodeGenOptions::FiniteLoopsKind::Never;

  Opts.EmitIEEENaNCompliantInsts = Args.hasFlag(
      options::OPT_mamdgpu_ieee, options::OPT_mno_amdgpu_ieee, true);
  if (!Opts.EmitIEEENaNCompliantInsts && !LangOptsRef.NoHonorNaNs)
    Diags.Report(diag::err_drv_amdgpu_ieee_without_no_honor_nans);

  return Diags.getNumErrors() == NumErrorsBefore;
}

static void GenerateDependencyOutputArgs(const DependencyOutputOptions &Opts,
                                         ArgumentConsumer Consumer) {
  const DependencyOutputOptions &DependencyOutputOpts = Opts;
#define DEPENDENCY_OUTPUT_OPTION_WITH_MARSHALLING(...)                         \
  GENERATE_OPTION_WITH_MARSHALLING(Consumer, __VA_ARGS__)
#include "clang/Driver/Options.inc"
#undef DEPENDENCY_OUTPUT_OPTION_WITH_MARSHALLING

  if (Opts.ShowIncludesDest != ShowIncludesDestination::None)
    GenerateArg(Consumer, OPT_show_includes);

  for (const auto &Dep : Opts.ExtraDeps) {
    switch (Dep.second) {
    case EDK_SanitizeIgnorelist:
      // Sanitizer ignorelist arguments are generated from LanguageOptions.
      continue;
    case EDK_ModuleFile:
      // Module file arguments are generated from FrontendOptions and
      // HeaderSearchOptions.
      continue;
    case EDK_ProfileList:
      // Profile list arguments are generated from LanguageOptions via the
      // marshalling infrastructure.
      continue;
    case EDK_DepFileEntry:
      GenerateArg(Consumer, OPT_fdepfile_entry, Dep.first);
      break;
    }
  }
}

static bool ParseDependencyOutputArgs(DependencyOutputOptions &Opts,
                                      ArgList &Args, DiagnosticsEngine &Diags,
                                      frontend::ActionKind Action,
                                      bool ShowLineMarkers) {
  unsigned NumErrorsBefore = Diags.getNumErrors();

  DependencyOutputOptions &DependencyOutputOpts = Opts;
#define DEPENDENCY_OUTPUT_OPTION_WITH_MARSHALLING(...)                         \
  PARSE_OPTION_WITH_MARSHALLING(Args, Diags, __VA_ARGS__)
#include "clang/Driver/Options.inc"
#undef DEPENDENCY_OUTPUT_OPTION_WITH_MARSHALLING

  if (Args.hasArg(OPT_show_includes)) {
    // Writing both /showIncludes and preprocessor output to stdout
    // would produce interleaved output, so use stderr for /showIncludes.
    // This behaves the same as cl.exe, when /E, /EP or /P are passed.
    if (Action == frontend::PrintPreprocessedInput || !ShowLineMarkers)
      Opts.ShowIncludesDest = ShowIncludesDestination::Stderr;
    else
      Opts.ShowIncludesDest = ShowIncludesDestination::Stdout;
  } else {
    Opts.ShowIncludesDest = ShowIncludesDestination::None;
  }

  // Add sanitizer ignorelists as extra dependencies.
  // They won't be discovered by the regular preprocessor, so
  // we let make / ninja to know about this implicit dependency.
  if (!Args.hasArg(OPT_fno_sanitize_ignorelist)) {
    for (const auto *A : Args.filtered(OPT_fsanitize_ignorelist_EQ)) {
      StringRef Val = A->getValue();
      if (!Val.contains('='))
        Opts.ExtraDeps.emplace_back(std::string(Val), EDK_SanitizeIgnorelist);
    }
    if (Opts.IncludeSystemHeaders) {
      for (const auto *A : Args.filtered(OPT_fsanitize_system_ignorelist_EQ)) {
        StringRef Val = A->getValue();
        if (!Val.contains('='))
          Opts.ExtraDeps.emplace_back(std::string(Val), EDK_SanitizeIgnorelist);
      }
    }
  }

  // -fprofile-list= dependencies.
  for (const auto &Filename : Args.getAllArgValues(OPT_fprofile_list_EQ))
    Opts.ExtraDeps.emplace_back(Filename, EDK_ProfileList);

  // Propagate the extra dependencies.
  for (const auto *A : Args.filtered(OPT_fdepfile_entry))
    Opts.ExtraDeps.emplace_back(A->getValue(), EDK_DepFileEntry);

  // Only the -fmodule-file=<file> form.
  for (const auto *A : Args.filtered(OPT_fmodule_file)) {
    StringRef Val = A->getValue();
    if (!Val.contains('='))
      Opts.ExtraDeps.emplace_back(std::string(Val), EDK_ModuleFile);
  }

  // Check for invalid combinations of header-include-format
  // and header-include-filtering.
  if ((Opts.HeaderIncludeFormat == HIFMT_Textual &&
       Opts.HeaderIncludeFiltering != HIFIL_None) ||
      (Opts.HeaderIncludeFormat == HIFMT_JSON &&
       Opts.HeaderIncludeFiltering != HIFIL_Only_Direct_System))
    Diags.Report(diag::err_drv_print_header_env_var_combination_cc1)
        << Args.getLastArg(OPT_header_include_format_EQ)->getValue()
        << Args.getLastArg(OPT_header_include_filtering_EQ)->getValue();

  return Diags.getNumErrors() == NumErrorsBefore;
}

static bool parseShowColorsArgs(const ArgList &Args, bool DefaultColor) {
  // Color diagnostics default to auto ("on" if terminal supports) in the driver
  // but default to off in cc1, needing an explicit OPT_fdiagnostics_color.
  // Support both clang's -f[no-]color-diagnostics and gcc's
  // -f[no-]diagnostics-colors[=never|always|auto].
  enum {
    Colors_On,
    Colors_Off,
    Colors_Auto
  } ShowColors = DefaultColor ? Colors_Auto : Colors_Off;
  for (auto *A : Args) {
    const Option &O = A->getOption();
    if (O.matches(options::OPT_fcolor_diagnostics)) {
      ShowColors = Colors_On;
    } else if (O.matches(options::OPT_fno_color_diagnostics)) {
      ShowColors = Colors_Off;
    } else if (O.matches(options::OPT_fdiagnostics_color_EQ)) {
      StringRef Value(A->getValue());
      if (Value == "always")
        ShowColors = Colors_On;
      else if (Value == "never")
        ShowColors = Colors_Off;
      else if (Value == "auto")
        ShowColors = Colors_Auto;
    }
  }
  return ShowColors == Colors_On ||
         (ShowColors == Colors_Auto &&
          llvm::sys::Process::StandardErrHasColors());
}

static bool checkVerifyPrefixes(const std::vector<std::string> &VerifyPrefixes,
                                DiagnosticsEngine &Diags) {
  bool Success = true;
  for (const auto &Prefix : VerifyPrefixes) {
    // Every prefix must start with a letter and contain only alphanumeric
    // characters, hyphens, and underscores.
    auto BadChar = llvm::find_if(Prefix, [](char C) {
      return !isAlphanumeric(C) && C != '-' && C != '_';
    });
    if (BadChar != Prefix.end() || !isLetter(Prefix[0])) {
      Success = false;
      Diags.Report(diag::err_drv_invalid_value) << "-verify=" << Prefix;
      Diags.Report(diag::note_drv_verify_prefix_spelling);
    }
  }
  return Success;
}

static void GenerateFileSystemArgs(const FileSystemOptions &Opts,
                                   ArgumentConsumer Consumer) {
  const FileSystemOptions &FileSystemOpts = Opts;

#define FILE_SYSTEM_OPTION_WITH_MARSHALLING(...)                               \
  GENERATE_OPTION_WITH_MARSHALLING(Consumer, __VA_ARGS__)
#include "clang/Driver/Options.inc"
#undef FILE_SYSTEM_OPTION_WITH_MARSHALLING
}

static bool ParseFileSystemArgs(FileSystemOptions &Opts, const ArgList &Args,
                                DiagnosticsEngine &Diags) {
  unsigned NumErrorsBefore = Diags.getNumErrors();

  FileSystemOptions &FileSystemOpts = Opts;

#define FILE_SYSTEM_OPTION_WITH_MARSHALLING(...)                               \
  PARSE_OPTION_WITH_MARSHALLING(Args, Diags, __VA_ARGS__)
#include "clang/Driver/Options.inc"
#undef FILE_SYSTEM_OPTION_WITH_MARSHALLING

  return Diags.getNumErrors() == NumErrorsBefore;
}

static void GenerateMigratorArgs(const MigratorOptions &Opts,
                                 ArgumentConsumer Consumer) {
  const MigratorOptions &MigratorOpts = Opts;
#define MIGRATOR_OPTION_WITH_MARSHALLING(...)                                  \
  GENERATE_OPTION_WITH_MARSHALLING(Consumer, __VA_ARGS__)
#include "clang/Driver/Options.inc"
#undef MIGRATOR_OPTION_WITH_MARSHALLING
}

static bool ParseMigratorArgs(MigratorOptions &Opts, const ArgList &Args,
                              DiagnosticsEngine &Diags) {
  unsigned NumErrorsBefore = Diags.getNumErrors();

  MigratorOptions &MigratorOpts = Opts;

#define MIGRATOR_OPTION_WITH_MARSHALLING(...)                                  \
  PARSE_OPTION_WITH_MARSHALLING(Args, Diags, __VA_ARGS__)
#include "clang/Driver/Options.inc"
#undef MIGRATOR_OPTION_WITH_MARSHALLING

  return Diags.getNumErrors() == NumErrorsBefore;
}

void CompilerInvocationBase::GenerateDiagnosticArgs(
    const DiagnosticOptions &Opts, ArgumentConsumer Consumer,
    bool DefaultDiagColor) {
  const DiagnosticOptions *DiagnosticOpts = &Opts;
#define DIAG_OPTION_WITH_MARSHALLING(...)                                      \
  GENERATE_OPTION_WITH_MARSHALLING(Consumer, __VA_ARGS__)
#include "clang/Driver/Options.inc"
#undef DIAG_OPTION_WITH_MARSHALLING

  if (!Opts.DiagnosticSerializationFile.empty())
    GenerateArg(Consumer, OPT_diagnostic_serialized_file,
                Opts.DiagnosticSerializationFile);

  if (Opts.ShowColors)
    GenerateArg(Consumer, OPT_fcolor_diagnostics);

  if (Opts.VerifyDiagnostics &&
      llvm::is_contained(Opts.VerifyPrefixes, "expected"))
    GenerateArg(Consumer, OPT_verify);

  for (const auto &Prefix : Opts.VerifyPrefixes)
    if (Prefix != "expected")
      GenerateArg(Consumer, OPT_verify_EQ, Prefix);

  DiagnosticLevelMask VIU = Opts.getVerifyIgnoreUnexpected();
  if (VIU == DiagnosticLevelMask::None) {
    // This is the default, don't generate anything.
  } else if (VIU == DiagnosticLevelMask::All) {
    GenerateArg(Consumer, OPT_verify_ignore_unexpected);
  } else {
    if (static_cast<unsigned>(VIU & DiagnosticLevelMask::Note) != 0)
      GenerateArg(Consumer, OPT_verify_ignore_unexpected_EQ, "note");
    if (static_cast<unsigned>(VIU & DiagnosticLevelMask::Remark) != 0)
      GenerateArg(Consumer, OPT_verify_ignore_unexpected_EQ, "remark");
    if (static_cast<unsigned>(VIU & DiagnosticLevelMask::Warning) != 0)
      GenerateArg(Consumer, OPT_verify_ignore_unexpected_EQ, "warning");
    if (static_cast<unsigned>(VIU & DiagnosticLevelMask::Error) != 0)
      GenerateArg(Consumer, OPT_verify_ignore_unexpected_EQ, "error");
  }

  for (const auto &Warning : Opts.Warnings) {
    // This option is automatically generated from UndefPrefixes.
    if (Warning == "undef-prefix")
      continue;
    // This option is automatically generated from CheckConstexprFunctionBodies.
    if (Warning == "invalid-constexpr" || Warning == "no-invalid-constexpr")
      continue;
    Consumer(StringRef("-W") + Warning);
  }

  for (const auto &Remark : Opts.Remarks) {
    // These arguments are generated from OptimizationRemark fields of
    // CodeGenOptions.
    StringRef IgnoredRemarks[] = {"pass",          "no-pass",
                                  "pass-analysis", "no-pass-analysis",
                                  "pass-missed",   "no-pass-missed"};
    if (llvm::is_contained(IgnoredRemarks, Remark))
      continue;

    Consumer(StringRef("-R") + Remark);
  }

  if (!Opts.DiagnosticSuppressionMappingsFile.empty()) {
    GenerateArg(Consumer, OPT_warning_suppression_mappings_EQ,
                Opts.DiagnosticSuppressionMappingsFile);
  }
}

std::unique_ptr<DiagnosticOptions>
clang::CreateAndPopulateDiagOpts(ArrayRef<const char *> Argv) {
  auto DiagOpts = std::make_unique<DiagnosticOptions>();
  unsigned MissingArgIndex, MissingArgCount;
  InputArgList Args = getDriverOptTable().ParseArgs(
      Argv.slice(1), MissingArgIndex, MissingArgCount);

  bool ShowColors = true;
  if (std::optional<std::string> NoColor =
          llvm::sys::Process::GetEnv("NO_COLOR");
      NoColor && !NoColor->empty()) {
    // If the user set the NO_COLOR environment variable, we'll honor that
    // unless the command line overrides it.
    ShowColors = false;
  }

  // We ignore MissingArgCount and the return value of ParseDiagnosticArgs.
  // Any errors that would be diagnosed here will also be diagnosed later,
  // when the DiagnosticsEngine actually exists.
  (void)ParseDiagnosticArgs(*DiagOpts, Args, /*Diags=*/nullptr, ShowColors);
  return DiagOpts;
}

bool clang::ParseDiagnosticArgs(DiagnosticOptions &Opts, ArgList &Args,
                                DiagnosticsEngine *Diags,
                                bool DefaultDiagColor) {
  std::optional<DiagnosticsEngine> IgnoringDiags;
  if (!Diags) {
    IgnoringDiags.emplace(new DiagnosticIDs(), new DiagnosticOptions(),
                          new IgnoringDiagConsumer());
    Diags = &*IgnoringDiags;
  }

  unsigned NumErrorsBefore = Diags->getNumErrors();

  // The key paths of diagnostic options defined in Options.td start with
  // "DiagnosticOpts->". Let's provide the expected variable name and type.
  DiagnosticOptions *DiagnosticOpts = &Opts;

#define DIAG_OPTION_WITH_MARSHALLING(...)                                      \
  PARSE_OPTION_WITH_MARSHALLING(Args, *Diags, __VA_ARGS__)
#include "clang/Driver/Options.inc"
#undef DIAG_OPTION_WITH_MARSHALLING

  llvm::sys::Process::UseANSIEscapeCodes(Opts.UseANSIEscapeCodes);

  if (Arg *A =
          Args.getLastArg(OPT_diagnostic_serialized_file, OPT__serialize_diags))
    Opts.DiagnosticSerializationFile = A->getValue();
  Opts.ShowColors = parseShowColorsArgs(Args, DefaultDiagColor);

  Opts.VerifyDiagnostics = Args.hasArg(OPT_verify) || Args.hasArg(OPT_verify_EQ);
  Opts.VerifyPrefixes = Args.getAllArgValues(OPT_verify_EQ);
  if (Args.hasArg(OPT_verify))
    Opts.VerifyPrefixes.push_back("expected");
  // Keep VerifyPrefixes in its original order for the sake of diagnostics, and
  // then sort it to prepare for fast lookup using std::binary_search.
  if (!checkVerifyPrefixes(Opts.VerifyPrefixes, *Diags))
    Opts.VerifyDiagnostics = false;
  else
    llvm::sort(Opts.VerifyPrefixes);
  DiagnosticLevelMask DiagMask = DiagnosticLevelMask::None;
  parseDiagnosticLevelMask(
      "-verify-ignore-unexpected=",
      Args.getAllArgValues(OPT_verify_ignore_unexpected_EQ), *Diags, DiagMask);
  if (Args.hasArg(OPT_verify_ignore_unexpected))
    DiagMask = DiagnosticLevelMask::All;
  Opts.setVerifyIgnoreUnexpected(DiagMask);
  if (Opts.TabStop == 0 || Opts.TabStop > DiagnosticOptions::MaxTabStop) {
    Diags->Report(diag::warn_ignoring_ftabstop_value)
        << Opts.TabStop << DiagnosticOptions::DefaultTabStop;
    Opts.TabStop = DiagnosticOptions::DefaultTabStop;
  }

  if (const Arg *A = Args.getLastArg(OPT_warning_suppression_mappings_EQ))
    Opts.DiagnosticSuppressionMappingsFile = A->getValue();

  addDiagnosticArgs(Args, OPT_W_Group, OPT_W_value_Group, Opts.Warnings);
  addDiagnosticArgs(Args, OPT_R_Group, OPT_R_value_Group, Opts.Remarks);

  return Diags->getNumErrors() == NumErrorsBefore;
}

/// Parse the argument to the -ftest-module-file-extension
/// command-line argument.
///
/// \returns true on error, false on success.
static bool parseTestModuleFileExtensionArg(StringRef Arg,
                                            std::string &BlockName,
                                            unsigned &MajorVersion,
                                            unsigned &MinorVersion,
                                            bool &Hashed,
                                            std::string &UserInfo) {
  SmallVector<StringRef, 5> Args;
  Arg.split(Args, ':', 5);
  if (Args.size() < 5)
    return true;

  BlockName = std::string(Args[0]);
  if (Args[1].getAsInteger(10, MajorVersion)) return true;
  if (Args[2].getAsInteger(10, MinorVersion)) return true;
  if (Args[3].getAsInteger(2, Hashed)) return true;
  if (Args.size() > 4)
    UserInfo = std::string(Args[4]);
  return false;
}

/// Return a table that associates command line option specifiers with the
/// frontend action. Note: The pair {frontend::PluginAction, OPT_plugin} is
/// intentionally missing, as this case is handled separately from other
/// frontend options.
static const auto &getFrontendActionTable() {
  static const std::pair<frontend::ActionKind, unsigned> Table[] = {
      {frontend::ASTDeclList, OPT_ast_list},

      {frontend::ASTDump, OPT_ast_dump_all_EQ},
      {frontend::ASTDump, OPT_ast_dump_all},
      {frontend::ASTDump, OPT_ast_dump_EQ},
      {frontend::ASTDump, OPT_ast_dump},
      {frontend::ASTDump, OPT_ast_dump_lookups},
      {frontend::ASTDump, OPT_ast_dump_decl_types},

      {frontend::ASTPrint, OPT_ast_print},
      {frontend::ASTView, OPT_ast_view},
      {frontend::DumpCompilerOptions, OPT_compiler_options_dump},
      {frontend::DumpRawTokens, OPT_dump_raw_tokens},
      {frontend::DumpTokens, OPT_dump_tokens},
      {frontend::EmitAssembly, OPT_S},
      {frontend::EmitBC, OPT_emit_llvm_bc},
      {frontend::EmitCIR, OPT_emit_cir},
      {frontend::EmitHTML, OPT_emit_html},
      {frontend::EmitLLVM, OPT_emit_llvm},
      {frontend::EmitLLVMOnly, OPT_emit_llvm_only},
      {frontend::EmitCodeGenOnly, OPT_emit_codegen_only},
      {frontend::EmitObj, OPT_emit_obj},
      {frontend::ExtractAPI, OPT_extract_api},

      {frontend::FixIt, OPT_fixit_EQ},
      {frontend::FixIt, OPT_fixit},

      {frontend::GenerateModule, OPT_emit_module},
      {frontend::GenerateModuleInterface, OPT_emit_module_interface},
      {frontend::GenerateReducedModuleInterface,
       OPT_emit_reduced_module_interface},
      {frontend::GenerateHeaderUnit, OPT_emit_header_unit},
      {frontend::GeneratePCH, OPT_emit_pch},
      {frontend::GenerateInterfaceStubs, OPT_emit_interface_stubs},
      {frontend::InitOnly, OPT_init_only},
      {frontend::ParseSyntaxOnly, OPT_fsyntax_only},
      {frontend::ModuleFileInfo, OPT_module_file_info},
      {frontend::VerifyPCH, OPT_verify_pch},
      {frontend::PrintPreamble, OPT_print_preamble},
      {frontend::PrintPreprocessedInput, OPT_E},
      {frontend::TemplightDump, OPT_templight_dump},
      {frontend::RewriteMacros, OPT_rewrite_macros},
      {frontend::RewriteObjC, OPT_rewrite_objc},
      {frontend::RewriteTest, OPT_rewrite_test},
      {frontend::RunAnalysis, OPT_analyze},
      {frontend::MigrateSource, OPT_migrate},
      {frontend::RunPreprocessorOnly, OPT_Eonly},
      {frontend::PrintDependencyDirectivesSourceMinimizerOutput,
       OPT_print_dependency_directives_minimized_source},
  };

  return Table;
}

/// Maps command line option to frontend action.
static std::optional<frontend::ActionKind>
getFrontendAction(OptSpecifier &Opt) {
  for (const auto &ActionOpt : getFrontendActionTable())
    if (ActionOpt.second == Opt.getID())
      return ActionOpt.first;

  return std::nullopt;
}

/// Maps frontend action to command line option.
static std::optional<OptSpecifier>
getProgramActionOpt(frontend::ActionKind ProgramAction) {
  for (const auto &ActionOpt : getFrontendActionTable())
    if (ActionOpt.first == ProgramAction)
      return OptSpecifier(ActionOpt.second);

  return std::nullopt;
}

static void GenerateFrontendArgs(const FrontendOptions &Opts,
                                 ArgumentConsumer Consumer, bool IsHeader) {
  const FrontendOptions &FrontendOpts = Opts;
#define FRONTEND_OPTION_WITH_MARSHALLING(...)                                  \
  GENERATE_OPTION_WITH_MARSHALLING(Consumer, __VA_ARGS__)
#include "clang/Driver/Options.inc"
#undef FRONTEND_OPTION_WITH_MARSHALLING

  std::optional<OptSpecifier> ProgramActionOpt =
      getProgramActionOpt(Opts.ProgramAction);

  // Generating a simple flag covers most frontend actions.
  std::function<void()> GenerateProgramAction = [&]() {
    GenerateArg(Consumer, *ProgramActionOpt);
  };

  if (!ProgramActionOpt) {
    // PluginAction is the only program action handled separately.
    assert(Opts.ProgramAction == frontend::PluginAction &&
           "Frontend action without option.");
    GenerateProgramAction = [&]() {
      GenerateArg(Consumer, OPT_plugin, Opts.ActionName);
    };
  }

  // FIXME: Simplify the complex 'AST dump' command line.
  if (Opts.ProgramAction == frontend::ASTDump) {
    GenerateProgramAction = [&]() {
      // ASTDumpLookups, ASTDumpDeclTypes and ASTDumpFilter are generated via
      // marshalling infrastructure.

      if (Opts.ASTDumpFormat != ADOF_Default) {
        StringRef Format;
        switch (Opts.ASTDumpFormat) {
        case ADOF_Default:
          llvm_unreachable("Default AST dump format.");
        case ADOF_JSON:
          Format = "json";
          break;
        }

        if (Opts.ASTDumpAll)
          GenerateArg(Consumer, OPT_ast_dump_all_EQ, Format);
        if (Opts.ASTDumpDecls)
          GenerateArg(Consumer, OPT_ast_dump_EQ, Format);
      } else {
        if (Opts.ASTDumpAll)
          GenerateArg(Consumer, OPT_ast_dump_all);
        if (Opts.ASTDumpDecls)
          GenerateArg(Consumer, OPT_ast_dump);
      }
    };
  }

  if (Opts.ProgramAction == frontend::FixIt && !Opts.FixItSuffix.empty()) {
    GenerateProgramAction = [&]() {
      GenerateArg(Consumer, OPT_fixit_EQ, Opts.FixItSuffix);
    };
  }

  GenerateProgramAction();

  for (const auto &PluginArgs : Opts.PluginArgs) {
    Option Opt = getDriverOptTable().getOption(OPT_plugin_arg);
    for (const auto &PluginArg : PluginArgs.second)
      denormalizeString(Consumer,
                        Opt.getPrefix() + Opt.getName() + PluginArgs.first,
                        Opt.getKind(), 0, PluginArg);
  }

  for (const auto &Ext : Opts.ModuleFileExtensions)
    if (auto *TestExt = dyn_cast_or_null<TestModuleFileExtension>(Ext.get()))
      GenerateArg(Consumer, OPT_ftest_module_file_extension_EQ, TestExt->str());

  if (!Opts.CodeCompletionAt.FileName.empty())
    GenerateArg(Consumer, OPT_code_completion_at,
                Opts.CodeCompletionAt.ToString());

  for (const auto &Plugin : Opts.Plugins)
    GenerateArg(Consumer, OPT_load, Plugin);

  // ASTDumpDecls and ASTDumpAll already handled with ProgramAction.

  for (const auto &ModuleFile : Opts.ModuleFiles)
    GenerateArg(Consumer, OPT_fmodule_file, ModuleFile);

  if (Opts.AuxTargetCPU)
    GenerateArg(Consumer, OPT_aux_target_cpu, *Opts.AuxTargetCPU);

  if (Opts.AuxTargetFeatures)
    for (const auto &Feature : *Opts.AuxTargetFeatures)
      GenerateArg(Consumer, OPT_aux_target_feature, Feature);

  {
    StringRef Preprocessed = Opts.DashX.isPreprocessed() ? "-cpp-output" : "";
    StringRef ModuleMap =
        Opts.DashX.getFormat() == InputKind::ModuleMap ? "-module-map" : "";
    StringRef HeaderUnit = "";
    switch (Opts.DashX.getHeaderUnitKind()) {
    case InputKind::HeaderUnit_None:
      break;
    case InputKind::HeaderUnit_User:
      HeaderUnit = "-user";
      break;
    case InputKind::HeaderUnit_System:
      HeaderUnit = "-system";
      break;
    case InputKind::HeaderUnit_Abs:
      HeaderUnit = "-header-unit";
      break;
    }
    StringRef Header = IsHeader ? "-header" : "";

    StringRef Lang;
    switch (Opts.DashX.getLanguage()) {
    case Language::C:
      Lang = "c";
      break;
    case Language::OpenCL:
      Lang = "cl";
      break;
    case Language::OpenCLCXX:
      Lang = "clcpp";
      break;
    case Language::CUDA:
      Lang = "cuda";
      break;
    case Language::HIP:
      Lang = "hip";
      break;
    case Language::CXX:
      Lang = "c++";
      break;
    case Language::ObjC:
      Lang = "objective-c";
      break;
    case Language::ObjCXX:
      Lang = "objective-c++";
      break;
    case Language::Asm:
      Lang = "assembler-with-cpp";
      break;
    case Language::Unknown:
      assert(Opts.DashX.getFormat() == InputKind::Precompiled &&
             "Generating -x argument for unknown language (not precompiled).");
      Lang = "ast";
      break;
    case Language::LLVM_IR:
      Lang = "ir";
      break;
    case Language::HLSL:
      Lang = "hlsl";
      break;
    case Language::CIR:
      Lang = "cir";
      break;
    }

    GenerateArg(Consumer, OPT_x,
                Lang + HeaderUnit + Header + ModuleMap + Preprocessed);
  }

  // OPT_INPUT has a unique class, generate it directly.
  for (const auto &Input : Opts.Inputs)
    Consumer(Input.getFile());
}

static bool ParseFrontendArgs(FrontendOptions &Opts, ArgList &Args,
                              DiagnosticsEngine &Diags, bool &IsHeaderFile) {
  unsigned NumErrorsBefore = Diags.getNumErrors();

  FrontendOptions &FrontendOpts = Opts;

#define FRONTEND_OPTION_WITH_MARSHALLING(...)                                  \
  PARSE_OPTION_WITH_MARSHALLING(Args, Diags, __VA_ARGS__)
#include "clang/Driver/Options.inc"
#undef FRONTEND_OPTION_WITH_MARSHALLING

  Opts.ProgramAction = frontend::ParseSyntaxOnly;
  if (const Arg *A = Args.getLastArg(OPT_Action_Group)) {
    OptSpecifier Opt = OptSpecifier(A->getOption().getID());
    std::optional<frontend::ActionKind> ProgramAction = getFrontendAction(Opt);
    assert(ProgramAction && "Option specifier not in Action_Group.");

    if (ProgramAction == frontend::ASTDump &&
        (Opt == OPT_ast_dump_all_EQ || Opt == OPT_ast_dump_EQ)) {
      unsigned Val = llvm::StringSwitch<unsigned>(A->getValue())
                         .CaseLower("default", ADOF_Default)
                         .CaseLower("json", ADOF_JSON)
                         .Default(std::numeric_limits<unsigned>::max());

      if (Val != std::numeric_limits<unsigned>::max())
        Opts.ASTDumpFormat = static_cast<ASTDumpOutputFormat>(Val);
      else {
        Diags.Report(diag::err_drv_invalid_value)
            << A->getAsString(Args) << A->getValue();
        Opts.ASTDumpFormat = ADOF_Default;
      }
    }

    if (ProgramAction == frontend::FixIt && Opt == OPT_fixit_EQ)
      Opts.FixItSuffix = A->getValue();

    if (ProgramAction == frontend::GenerateInterfaceStubs) {
      StringRef ArgStr =
          Args.hasArg(OPT_interface_stub_version_EQ)
              ? Args.getLastArgValue(OPT_interface_stub_version_EQ)
              : "ifs-v1";
      if (ArgStr == "experimental-yaml-elf-v1" ||
          ArgStr == "experimental-ifs-v1" || ArgStr == "experimental-ifs-v2" ||
          ArgStr == "experimental-tapi-elf-v1") {
        std::string ErrorMessage =
            "Invalid interface stub format: " + ArgStr.str() +
            " is deprecated.";
        Diags.Report(diag::err_drv_invalid_value)
            << "Must specify a valid interface stub format type, ie: "
               "-interface-stub-version=ifs-v1"
            << ErrorMessage;
        ProgramAction = frontend::ParseSyntaxOnly;
      } else if (!ArgStr.starts_with("ifs-")) {
        std::string ErrorMessage =
            "Invalid interface stub format: " + ArgStr.str() + ".";
        Diags.Report(diag::err_drv_invalid_value)
            << "Must specify a valid interface stub format type, ie: "
               "-interface-stub-version=ifs-v1"
            << ErrorMessage;
        ProgramAction = frontend::ParseSyntaxOnly;
      }
    }

    Opts.ProgramAction = *ProgramAction;

    // Catch common mistakes when multiple actions are specified for cc1 (e.g.
    // -S -emit-llvm means -emit-llvm while -emit-llvm -S means -S). However, to
    // support driver `-c -Xclang ACTION` (-cc1 -emit-llvm file -main-file-name
    // X ACTION), we suppress the error when the two actions are separated by
    // -main-file-name.
    //
    // As an exception, accept composable -ast-dump*.
    if (!A->getSpelling().starts_with("-ast-dump")) {
      const Arg *SavedAction = nullptr;
      for (const Arg *AA :
           Args.filtered(OPT_Action_Group, OPT_main_file_name)) {
        if (AA->getOption().matches(OPT_main_file_name)) {
          SavedAction = nullptr;
        } else if (!SavedAction) {
          SavedAction = AA;
        } else {
          if (!A->getOption().matches(OPT_ast_dump_EQ))
            Diags.Report(diag::err_fe_invalid_multiple_actions)
                << SavedAction->getSpelling() << A->getSpelling();
          break;
        }
      }
    }
  }

  if (const Arg* A = Args.getLastArg(OPT_plugin)) {
    Opts.Plugins.emplace_back(A->getValue(0));
    Opts.ProgramAction = frontend::PluginAction;
    Opts.ActionName = A->getValue();
  }
  for (const auto *AA : Args.filtered(OPT_plugin_arg))
    Opts.PluginArgs[AA->getValue(0)].emplace_back(AA->getValue(1));

  for (const std::string &Arg :
         Args.getAllArgValues(OPT_ftest_module_file_extension_EQ)) {
    std::string BlockName;
    unsigned MajorVersion;
    unsigned MinorVersion;
    bool Hashed;
    std::string UserInfo;
    if (parseTestModuleFileExtensionArg(Arg, BlockName, MajorVersion,
                                        MinorVersion, Hashed, UserInfo)) {
      Diags.Report(diag::err_test_module_file_extension_format) << Arg;

      continue;
    }

    // Add the testing module file extension.
    Opts.ModuleFileExtensions.push_back(
        std::make_shared<TestModuleFileExtension>(
            BlockName, MajorVersion, MinorVersion, Hashed, UserInfo));
  }

  if (const Arg *A = Args.getLastArg(OPT_code_completion_at)) {
    Opts.CodeCompletionAt =
      ParsedSourceLocation::FromString(A->getValue());
    if (Opts.CodeCompletionAt.FileName.empty())
      Diags.Report(diag::err_drv_invalid_value)
        << A->getAsString(Args) << A->getValue();
  }

  Opts.Plugins = Args.getAllArgValues(OPT_load);
  Opts.ASTDumpDecls = Args.hasArg(OPT_ast_dump, OPT_ast_dump_EQ);
  Opts.ASTDumpAll = Args.hasArg(OPT_ast_dump_all, OPT_ast_dump_all_EQ);
  // Only the -fmodule-file=<file> form.
  for (const auto *A : Args.filtered(OPT_fmodule_file)) {
    StringRef Val = A->getValue();
    if (!Val.contains('='))
      Opts.ModuleFiles.push_back(std::string(Val));
  }

  if (Opts.ProgramAction != frontend::GenerateModule && Opts.IsSystemModule)
    Diags.Report(diag::err_drv_argument_only_allowed_with) << "-fsystem-module"
                                                           << "-emit-module";
  if (Args.hasArg(OPT_fclangir) || Args.hasArg(OPT_emit_cir))
    Opts.UseClangIRPipeline = true;

  if (Args.hasArg(OPT_aux_target_cpu))
    Opts.AuxTargetCPU = std::string(Args.getLastArgValue(OPT_aux_target_cpu));
  if (Args.hasArg(OPT_aux_target_feature))
    Opts.AuxTargetFeatures = Args.getAllArgValues(OPT_aux_target_feature);

  if (Opts.ARCMTAction != FrontendOptions::ARCMT_None &&
      Opts.ObjCMTAction != FrontendOptions::ObjCMT_None) {
    Diags.Report(diag::err_drv_argument_not_allowed_with)
      << "ARC migration" << "ObjC migration";
  }

  InputKind DashX(Language::Unknown);
  if (const Arg *A = Args.getLastArg(OPT_x)) {
    StringRef XValue = A->getValue();

    // Parse suffixes:
    // '<lang>(-[{header-unit,user,system}-]header|[-module-map][-cpp-output])'.
    // FIXME: Supporting '<lang>-header-cpp-output' would be useful.
    bool Preprocessed = XValue.consume_back("-cpp-output");
    bool ModuleMap = XValue.consume_back("-module-map");
    // Detect and consume the header indicator.
    bool IsHeader =
        XValue != "precompiled-header" && XValue.consume_back("-header");

    // If we have c++-{user,system}-header, that indicates a header unit input
    // likewise, if the user put -fmodule-header together with a header with an
    // absolute path (header-unit-header).
    InputKind::HeaderUnitKind HUK = InputKind::HeaderUnit_None;
    if (IsHeader || Preprocessed) {
      if (XValue.consume_back("-header-unit"))
        HUK = InputKind::HeaderUnit_Abs;
      else if (XValue.consume_back("-system"))
        HUK = InputKind::HeaderUnit_System;
      else if (XValue.consume_back("-user"))
        HUK = InputKind::HeaderUnit_User;
    }

    // The value set by this processing is an un-preprocessed source which is
    // not intended to be a module map or header unit.
    IsHeaderFile = IsHeader && !Preprocessed && !ModuleMap &&
                   HUK == InputKind::HeaderUnit_None;

    // Principal languages.
    DashX = llvm::StringSwitch<InputKind>(XValue)
                .Case("c", Language::C)
                .Case("cl", Language::OpenCL)
                .Case("clcpp", Language::OpenCLCXX)
                .Case("cuda", Language::CUDA)
                .Case("hip", Language::HIP)
                .Case("c++", Language::CXX)
                .Case("objective-c", Language::ObjC)
                .Case("objective-c++", Language::ObjCXX)
                .Case("hlsl", Language::HLSL)
                .Default(Language::Unknown);

    // "objc[++]-cpp-output" is an acceptable synonym for
    // "objective-c[++]-cpp-output".
    if (DashX.isUnknown() && Preprocessed && !IsHeaderFile && !ModuleMap &&
        HUK == InputKind::HeaderUnit_None)
      DashX = llvm::StringSwitch<InputKind>(XValue)
                  .Case("objc", Language::ObjC)
                  .Case("objc++", Language::ObjCXX)
                  .Default(Language::Unknown);

    // Some special cases cannot be combined with suffixes.
    if (DashX.isUnknown() && !Preprocessed && !IsHeaderFile && !ModuleMap &&
        HUK == InputKind::HeaderUnit_None)
      DashX = llvm::StringSwitch<InputKind>(XValue)
                  .Case("cpp-output", InputKind(Language::C).getPreprocessed())
                  .Case("assembler-with-cpp", Language::Asm)
                  .Cases("ast", "pcm", "precompiled-header",
                         InputKind(Language::Unknown, InputKind::Precompiled))
                  .Case("ir", Language::LLVM_IR)
                  .Case("cir", Language::CIR)
                  .Default(Language::Unknown);

    if (DashX.isUnknown())
      Diags.Report(diag::err_drv_invalid_value)
        << A->getAsString(Args) << A->getValue();

    if (Preprocessed)
      DashX = DashX.getPreprocessed();
    // A regular header is considered mutually exclusive with a header unit.
    if (HUK != InputKind::HeaderUnit_None) {
      DashX = DashX.withHeaderUnit(HUK);
      IsHeaderFile = true;
    } else if (IsHeaderFile)
      DashX = DashX.getHeader();
    if (ModuleMap)
      DashX = DashX.withFormat(InputKind::ModuleMap);
  }

  // '-' is the default input if none is given.
  std::vector<std::string> Inputs = Args.getAllArgValues(OPT_INPUT);
  Opts.Inputs.clear();
  if (Inputs.empty())
    Inputs.push_back("-");

  if (DashX.getHeaderUnitKind() != InputKind::HeaderUnit_None &&
      Inputs.size() > 1)
    Diags.Report(diag::err_drv_header_unit_extra_inputs) << Inputs[1];

  for (unsigned i = 0, e = Inputs.size(); i != e; ++i) {
    InputKind IK = DashX;
    if (IK.isUnknown()) {
      IK = FrontendOptions::getInputKindForExtension(
        StringRef(Inputs[i]).rsplit('.').second);
      // FIXME: Warn on this?
      if (IK.isUnknown())
        IK = Language::C;
      // FIXME: Remove this hack.
      if (i == 0)
        DashX = IK;
    }

    bool IsSystem = false;

    // The -emit-module action implicitly takes a module map.
    if (Opts.ProgramAction == frontend::GenerateModule &&
        IK.getFormat() == InputKind::Source) {
      IK = IK.withFormat(InputKind::ModuleMap);
      IsSystem = Opts.IsSystemModule;
    }

    Opts.Inputs.emplace_back(std::move(Inputs[i]), IK, IsSystem);
  }

  Opts.DashX = DashX;

  return Diags.getNumErrors() == NumErrorsBefore;
}

std::string CompilerInvocation::GetResourcesPath(const char *Argv0,
                                                 void *MainAddr) {
  std::string ClangExecutable =
      llvm::sys::fs::getMainExecutable(Argv0, MainAddr);
  return Driver::GetResourcesPath(ClangExecutable);
}

static void GenerateHeaderSearchArgs(const HeaderSearchOptions &Opts,
                                     ArgumentConsumer Consumer) {
  const HeaderSearchOptions *HeaderSearchOpts = &Opts;
#define HEADER_SEARCH_OPTION_WITH_MARSHALLING(...)                             \
  GENERATE_OPTION_WITH_MARSHALLING(Consumer, __VA_ARGS__)
#include "clang/Driver/Options.inc"
#undef HEADER_SEARCH_OPTION_WITH_MARSHALLING

  if (Opts.UseLibcxx)
    GenerateArg(Consumer, OPT_stdlib_EQ, "libc++");

  if (!Opts.ModuleCachePath.empty())
    GenerateArg(Consumer, OPT_fmodules_cache_path, Opts.ModuleCachePath);

  for (const auto &File : Opts.PrebuiltModuleFiles)
    GenerateArg(Consumer, OPT_fmodule_file, File.first + "=" + File.second);

  for (const auto &Path : Opts.PrebuiltModulePaths)
    GenerateArg(Consumer, OPT_fprebuilt_module_path, Path);

  for (const auto &Macro : Opts.ModulesIgnoreMacros)
    GenerateArg(Consumer, OPT_fmodules_ignore_macro, Macro.val());

  auto Matches = [](const HeaderSearchOptions::Entry &Entry,
                    llvm::ArrayRef<frontend::IncludeDirGroup> Groups,
                    std::optional<bool> IsFramework,
                    std::optional<bool> IgnoreSysRoot) {
    return llvm::is_contained(Groups, Entry.Group) &&
           (!IsFramework || (Entry.IsFramework == *IsFramework)) &&
           (!IgnoreSysRoot || (Entry.IgnoreSysRoot == *IgnoreSysRoot));
  };

  auto It = Opts.UserEntries.begin();
  auto End = Opts.UserEntries.end();

  // Add -I... and -F... options in order.
  for (; It < End && Matches(*It, {frontend::Angled}, std::nullopt, true);
       ++It) {
    OptSpecifier Opt = [It, Matches]() {
      if (Matches(*It, frontend::Angled, true, true))
        return OPT_F;
      if (Matches(*It, frontend::Angled, false, true))
        return OPT_I;
      llvm_unreachable("Unexpected HeaderSearchOptions::Entry.");
    }();

    GenerateArg(Consumer, Opt, It->Path);
  };

  // Note: some paths that came from "[-iprefix=xx] -iwithprefixbefore=yy" may
  // have already been generated as "-I[xx]yy". If that's the case, their
  // position on command line was such that this has no semantic impact on
  // include paths.
  for (; It < End &&
         Matches(*It, {frontend::After, frontend::Angled}, false, true);
       ++It) {
    OptSpecifier Opt =
        It->Group == frontend::After ? OPT_iwithprefix : OPT_iwithprefixbefore;
    GenerateArg(Consumer, Opt, It->Path);
  }

  // Note: Some paths that came from "-idirafter=xxyy" may have already been
  // generated as "-iwithprefix=xxyy". If that's the case, their position on
  // command line was such that this has no semantic impact on include paths.
  for (; It < End && Matches(*It, {frontend::After}, false, true); ++It)
    GenerateArg(Consumer, OPT_idirafter, It->Path);
  for (; It < End && Matches(*It, {frontend::Quoted}, false, true); ++It)
    GenerateArg(Consumer, OPT_iquote, It->Path);
  for (; It < End && Matches(*It, {frontend::System}, false, std::nullopt);
       ++It)
    GenerateArg(Consumer, It->IgnoreSysRoot ? OPT_isystem : OPT_iwithsysroot,
                It->Path);
  for (; It < End && Matches(*It, {frontend::System}, true, true); ++It)
    GenerateArg(Consumer, OPT_iframework, It->Path);
  for (; It < End && Matches(*It, {frontend::System}, true, false); ++It)
    GenerateArg(Consumer, OPT_iframeworkwithsysroot, It->Path);

  // Add the paths for the various language specific isystem flags.
  for (; It < End && Matches(*It, {frontend::CSystem}, false, true); ++It)
    GenerateArg(Consumer, OPT_c_isystem, It->Path);
  for (; It < End && Matches(*It, {frontend::CXXSystem}, false, true); ++It)
    GenerateArg(Consumer, OPT_cxx_isystem, It->Path);
  for (; It < End && Matches(*It, {frontend::ObjCSystem}, false, true); ++It)
    GenerateArg(Consumer, OPT_objc_isystem, It->Path);
  for (; It < End && Matches(*It, {frontend::ObjCXXSystem}, false, true); ++It)
    GenerateArg(Consumer, OPT_objcxx_isystem, It->Path);

  // Add the internal paths from a driver that detects standard include paths.
  // Note: Some paths that came from "-internal-isystem" arguments may have
  // already been generated as "-isystem". If that's the case, their position on
  // command line was such that this has no semantic impact on include paths.
  for (; It < End &&
         Matches(*It, {frontend::System, frontend::ExternCSystem}, false, true);
       ++It) {
    OptSpecifier Opt = It->Group == frontend::System
                           ? OPT_internal_isystem
                           : OPT_internal_externc_isystem;
    GenerateArg(Consumer, Opt, It->Path);
  }

  assert(It == End && "Unhandled HeaderSearchOption::Entry.");

  // Add the path prefixes which are implicitly treated as being system headers.
  for (const auto &P : Opts.SystemHeaderPrefixes) {
    OptSpecifier Opt = P.IsSystemHeader ? OPT_system_header_prefix
                                        : OPT_no_system_header_prefix;
    GenerateArg(Consumer, Opt, P.Prefix);
  }

  for (const std::string &F : Opts.VFSOverlayFiles)
    GenerateArg(Consumer, OPT_ivfsoverlay, F);
}

static bool ParseHeaderSearchArgs(HeaderSearchOptions &Opts, ArgList &Args,
                                  DiagnosticsEngine &Diags,
                                  const std::string &WorkingDir) {
  unsigned NumErrorsBefore = Diags.getNumErrors();

  HeaderSearchOptions *HeaderSearchOpts = &Opts;

#define HEADER_SEARCH_OPTION_WITH_MARSHALLING(...)                             \
  PARSE_OPTION_WITH_MARSHALLING(Args, Diags, __VA_ARGS__)
#include "clang/Driver/Options.inc"
#undef HEADER_SEARCH_OPTION_WITH_MARSHALLING

  if (const Arg *A = Args.getLastArg(OPT_stdlib_EQ))
    Opts.UseLibcxx = (strcmp(A->getValue(), "libc++") == 0);

  // Canonicalize -fmodules-cache-path before storing it.
  SmallString<128> P(Args.getLastArgValue(OPT_fmodules_cache_path));
  if (!(P.empty() || llvm::sys::path::is_absolute(P))) {
    if (WorkingDir.empty())
      llvm::sys::fs::make_absolute(P);
    else
      llvm::sys::fs::make_absolute(WorkingDir, P);
  }
  llvm::sys::path::remove_dots(P);
  Opts.ModuleCachePath = std::string(P);

  // Only the -fmodule-file=<name>=<file> form.
  for (const auto *A : Args.filtered(OPT_fmodule_file)) {
    StringRef Val = A->getValue();
    if (Val.contains('=')) {
      auto Split = Val.split('=');
      Opts.PrebuiltModuleFiles.insert_or_assign(
          std::string(Split.first), std::string(Split.second));
    }
  }
  for (const auto *A : Args.filtered(OPT_fprebuilt_module_path))
    Opts.AddPrebuiltModulePath(A->getValue());

  for (const auto *A : Args.filtered(OPT_fmodules_ignore_macro)) {
    StringRef MacroDef = A->getValue();
    Opts.ModulesIgnoreMacros.insert(
        llvm::CachedHashString(MacroDef.split('=').first));
  }

  // Add -I... and -F... options in order.
  bool IsSysrootSpecified =
      Args.hasArg(OPT__sysroot_EQ) || Args.hasArg(OPT_isysroot);

  // Expand a leading `=` to the sysroot if one was passed (and it's not a
  // framework flag).
  auto PrefixHeaderPath = [IsSysrootSpecified,
                           &Opts](const llvm::opt::Arg *A,
                                  bool IsFramework = false) -> std::string {
    assert(A->getNumValues() && "Unexpected empty search path flag!");
    if (IsSysrootSpecified && !IsFramework && A->getValue()[0] == '=') {
      SmallString<32> Buffer;
      llvm::sys::path::append(Buffer, Opts.Sysroot,
                              llvm::StringRef(A->getValue()).substr(1));
      return std::string(Buffer);
    }
    return A->getValue();
  };

  for (const auto *A : Args.filtered(OPT_I, OPT_F)) {
    bool IsFramework = A->getOption().matches(OPT_F);
    Opts.AddPath(PrefixHeaderPath(A, IsFramework), frontend::Angled,
                 IsFramework, /*IgnoreSysroot=*/true);
  }

  // Add -iprefix/-iwithprefix/-iwithprefixbefore options.
  StringRef Prefix = ""; // FIXME: This isn't the correct default prefix.
  for (const auto *A :
       Args.filtered(OPT_iprefix, OPT_iwithprefix, OPT_iwithprefixbefore)) {
    if (A->getOption().matches(OPT_iprefix))
      Prefix = A->getValue();
    else if (A->getOption().matches(OPT_iwithprefix))
      Opts.AddPath(Prefix.str() + A->getValue(), frontend::After, false, true);
    else
      Opts.AddPath(Prefix.str() + A->getValue(), frontend::Angled, false, true);
  }

  for (const auto *A : Args.filtered(OPT_idirafter))
    Opts.AddPath(PrefixHeaderPath(A), frontend::After, false, true);
  for (const auto *A : Args.filtered(OPT_iquote))
    Opts.AddPath(PrefixHeaderPath(A), frontend::Quoted, false, true);

  for (const auto *A : Args.filtered(OPT_isystem, OPT_iwithsysroot)) {
    if (A->getOption().matches(OPT_iwithsysroot)) {
      Opts.AddPath(A->getValue(), frontend::System, false,
                   /*IgnoreSysRoot=*/false);
      continue;
    }
    Opts.AddPath(PrefixHeaderPath(A), frontend::System, false, true);
  }
  for (const auto *A : Args.filtered(OPT_iframework))
    Opts.AddPath(A->getValue(), frontend::System, true, true);
  for (const auto *A : Args.filtered(OPT_iframeworkwithsysroot))
    Opts.AddPath(A->getValue(), frontend::System, /*IsFramework=*/true,
                 /*IgnoreSysRoot=*/false);

  // Add the paths for the various language specific isystem flags.
  for (const auto *A : Args.filtered(OPT_c_isystem))
    Opts.AddPath(A->getValue(), frontend::CSystem, false, true);
  for (const auto *A : Args.filtered(OPT_cxx_isystem))
    Opts.AddPath(A->getValue(), frontend::CXXSystem, false, true);
  for (const auto *A : Args.filtered(OPT_objc_isystem))
    Opts.AddPath(A->getValue(), frontend::ObjCSystem, false,true);
  for (const auto *A : Args.filtered(OPT_objcxx_isystem))
    Opts.AddPath(A->getValue(), frontend::ObjCXXSystem, false, true);

  // Add the internal paths from a driver that detects standard include paths.
  for (const auto *A :
       Args.filtered(OPT_internal_isystem, OPT_internal_externc_isystem)) {
    frontend::IncludeDirGroup Group = frontend::System;
    if (A->getOption().matches(OPT_internal_externc_isystem))
      Group = frontend::ExternCSystem;
    Opts.AddPath(A->getValue(), Group, false, true);
  }

  // Add the path prefixes which are implicitly treated as being system headers.
  for (const auto *A :
       Args.filtered(OPT_system_header_prefix, OPT_no_system_header_prefix))
    Opts.AddSystemHeaderPrefix(
        A->getValue(), A->getOption().matches(OPT_system_header_prefix));

  for (const auto *A : Args.filtered(OPT_ivfsoverlay, OPT_vfsoverlay))
    Opts.AddVFSOverlayFile(A->getValue());

  return Diags.getNumErrors() == NumErrorsBefore;
}

static void GenerateAPINotesArgs(const APINotesOptions &Opts,
                                 ArgumentConsumer Consumer) {
  if (!Opts.SwiftVersion.empty())
    GenerateArg(Consumer, OPT_fapinotes_swift_version,
                Opts.SwiftVersion.getAsString());

  for (const auto &Path : Opts.ModuleSearchPaths)
    GenerateArg(Consumer, OPT_iapinotes_modules, Path);
}

static void ParseAPINotesArgs(APINotesOptions &Opts, ArgList &Args,
                              DiagnosticsEngine &diags) {
  if (const Arg *A = Args.getLastArg(OPT_fapinotes_swift_version)) {
    if (Opts.SwiftVersion.tryParse(A->getValue()))
      diags.Report(diag::err_drv_invalid_value)
          << A->getAsString(Args) << A->getValue();
  }
  for (const Arg *A : Args.filtered(OPT_iapinotes_modules))
    Opts.ModuleSearchPaths.push_back(A->getValue());
}

static void GeneratePointerAuthArgs(const LangOptions &Opts,
                                    ArgumentConsumer Consumer) {
  if (Opts.PointerAuthIntrinsics)
    GenerateArg(Consumer, OPT_fptrauth_intrinsics);
  if (Opts.PointerAuthCalls)
    GenerateArg(Consumer, OPT_fptrauth_calls);
  if (Opts.PointerAuthReturns)
    GenerateArg(Consumer, OPT_fptrauth_returns);
  if (Opts.PointerAuthIndirectGotos)
    GenerateArg(Consumer, OPT_fptrauth_indirect_gotos);
  if (Opts.PointerAuthAuthTraps)
    GenerateArg(Consumer, OPT_fptrauth_auth_traps);
  if (Opts.PointerAuthVTPtrAddressDiscrimination)
    GenerateArg(Consumer, OPT_fptrauth_vtable_pointer_address_discrimination);
  if (Opts.PointerAuthVTPtrTypeDiscrimination)
    GenerateArg(Consumer, OPT_fptrauth_vtable_pointer_type_discrimination);
  if (Opts.PointerAuthTypeInfoVTPtrDiscrimination)
    GenerateArg(Consumer, OPT_fptrauth_type_info_vtable_pointer_discrimination);
  if (Opts.PointerAuthFunctionTypeDiscrimination)
    GenerateArg(Consumer, OPT_fptrauth_function_pointer_type_discrimination);
  if (Opts.PointerAuthInitFini)
    GenerateArg(Consumer, OPT_fptrauth_init_fini);
  if (Opts.PointerAuthInitFiniAddressDiscrimination)
    GenerateArg(Consumer, OPT_fptrauth_init_fini_address_discrimination);
  if (Opts.PointerAuthELFGOT)
    GenerateArg(Consumer, OPT_fptrauth_elf_got);
<<<<<<< HEAD
=======
  if (Opts.AArch64JumpTableHardening)
    GenerateArg(Consumer, OPT_faarch64_jump_table_hardening);
>>>>>>> 93e44d24
}

static void ParsePointerAuthArgs(LangOptions &Opts, ArgList &Args,
                                 DiagnosticsEngine &Diags) {
  Opts.PointerAuthIntrinsics = Args.hasArg(OPT_fptrauth_intrinsics);
  Opts.PointerAuthCalls = Args.hasArg(OPT_fptrauth_calls);
  Opts.PointerAuthReturns = Args.hasArg(OPT_fptrauth_returns);
  Opts.PointerAuthIndirectGotos = Args.hasArg(OPT_fptrauth_indirect_gotos);
  Opts.PointerAuthAuthTraps = Args.hasArg(OPT_fptrauth_auth_traps);
  Opts.PointerAuthVTPtrAddressDiscrimination =
      Args.hasArg(OPT_fptrauth_vtable_pointer_address_discrimination);
  Opts.PointerAuthVTPtrTypeDiscrimination =
      Args.hasArg(OPT_fptrauth_vtable_pointer_type_discrimination);
  Opts.PointerAuthTypeInfoVTPtrDiscrimination =
      Args.hasArg(OPT_fptrauth_type_info_vtable_pointer_discrimination);
  Opts.PointerAuthFunctionTypeDiscrimination =
      Args.hasArg(OPT_fptrauth_function_pointer_type_discrimination);
  Opts.PointerAuthInitFini = Args.hasArg(OPT_fptrauth_init_fini);
  Opts.PointerAuthInitFiniAddressDiscrimination =
      Args.hasArg(OPT_fptrauth_init_fini_address_discrimination);
  Opts.PointerAuthELFGOT = Args.hasArg(OPT_fptrauth_elf_got);
<<<<<<< HEAD
=======
  Opts.AArch64JumpTableHardening =
      Args.hasArg(OPT_faarch64_jump_table_hardening);
>>>>>>> 93e44d24
}

/// Check if input file kind and language standard are compatible.
static bool IsInputCompatibleWithStandard(InputKind IK,
                                          const LangStandard &S) {
  switch (IK.getLanguage()) {
  case Language::Unknown:
  case Language::LLVM_IR:
  case Language::CIR:
    llvm_unreachable("should not parse language flags for this input");

  case Language::C:
  case Language::ObjC:
    return S.getLanguage() == Language::C;

  case Language::OpenCL:
    return S.getLanguage() == Language::OpenCL ||
           S.getLanguage() == Language::OpenCLCXX;

  case Language::OpenCLCXX:
    return S.getLanguage() == Language::OpenCLCXX;

  case Language::CXX:
  case Language::ObjCXX:
    return S.getLanguage() == Language::CXX;

  case Language::CUDA:
    // FIXME: What -std= values should be permitted for CUDA compilations?
    return S.getLanguage() == Language::CUDA ||
           S.getLanguage() == Language::CXX;

  case Language::HIP:
    return S.getLanguage() == Language::CXX || S.getLanguage() == Language::HIP;

  case Language::Asm:
    // Accept (and ignore) all -std= values.
    // FIXME: The -std= value is not ignored; it affects the tokenization
    // and preprocessing rules if we're preprocessing this asm input.
    return true;

  case Language::HLSL:
    return S.getLanguage() == Language::HLSL;
  }

  llvm_unreachable("unexpected input language");
}

/// Get language name for given input kind.
static StringRef GetInputKindName(InputKind IK) {
  switch (IK.getLanguage()) {
  case Language::C:
    return "C";
  case Language::ObjC:
    return "Objective-C";
  case Language::CXX:
    return "C++";
  case Language::ObjCXX:
    return "Objective-C++";
  case Language::OpenCL:
    return "OpenCL";
  case Language::OpenCLCXX:
    return "C++ for OpenCL";
  case Language::CUDA:
    return "CUDA";
  case Language::HIP:
    return "HIP";

  case Language::Asm:
    return "Asm";
  case Language::LLVM_IR:
    return "LLVM IR";
  case Language::CIR:
    return "Clang IR";

  case Language::HLSL:
    return "HLSL";

  case Language::Unknown:
    break;
  }
  llvm_unreachable("unknown input language");
}

void CompilerInvocationBase::GenerateLangArgs(const LangOptions &Opts,
                                              ArgumentConsumer Consumer,
                                              const llvm::Triple &T,
                                              InputKind IK) {
  if (IK.getFormat() == InputKind::Precompiled ||
      IK.getLanguage() == Language::LLVM_IR ||
      IK.getLanguage() == Language::CIR) {
    if (Opts.ObjCAutoRefCount)
      GenerateArg(Consumer, OPT_fobjc_arc);
    if (Opts.PICLevel != 0)
      GenerateArg(Consumer, OPT_pic_level, Twine(Opts.PICLevel));
    if (Opts.PIE)
      GenerateArg(Consumer, OPT_pic_is_pie);
    for (StringRef Sanitizer : serializeSanitizerKinds(Opts.Sanitize))
      GenerateArg(Consumer, OPT_fsanitize_EQ, Sanitizer);
    if (!Opts.OptRecordFile.empty())
      GenerateArg(Consumer, OPT_opt_record_file, Opts.OptRecordFile);

    return;
  }

  OptSpecifier StdOpt;
  switch (Opts.LangStd) {
  case LangStandard::lang_opencl10:
  case LangStandard::lang_opencl11:
  case LangStandard::lang_opencl12:
  case LangStandard::lang_opencl20:
  case LangStandard::lang_opencl30:
  case LangStandard::lang_openclcpp10:
  case LangStandard::lang_openclcpp2021:
    StdOpt = OPT_cl_std_EQ;
    break;
  default:
    StdOpt = OPT_std_EQ;
    break;
  }

  auto LangStandard = LangStandard::getLangStandardForKind(Opts.LangStd);
  GenerateArg(Consumer, StdOpt, LangStandard.getName());

  if (Opts.IncludeDefaultHeader)
    GenerateArg(Consumer, OPT_finclude_default_header);
  if (Opts.DeclareOpenCLBuiltins)
    GenerateArg(Consumer, OPT_fdeclare_opencl_builtins);

  const LangOptions *LangOpts = &Opts;

#define LANG_OPTION_WITH_MARSHALLING(...)                                      \
  GENERATE_OPTION_WITH_MARSHALLING(Consumer, __VA_ARGS__)
#include "clang/Driver/Options.inc"
#undef LANG_OPTION_WITH_MARSHALLING

  if (!Opts.FPAccuracyVal.empty())
    GenerateArg(Consumer, OPT_ffp_builtin_accuracy_EQ, Opts.FPAccuracyVal);

  for (const auto &F : Opts.FPAccuracyFuncMap)
    GenerateArg(Consumer, OPT_ffp_builtin_accuracy_EQ,
                (F.second + ":" + F.first));

  // The '-fcf-protection=' option is generated by CodeGenOpts generator.

  if (Opts.ObjC) {
    GenerateArg(Consumer, OPT_fobjc_runtime_EQ, Opts.ObjCRuntime.getAsString());

    if (Opts.GC == LangOptions::GCOnly)
      GenerateArg(Consumer, OPT_fobjc_gc_only);
    else if (Opts.GC == LangOptions::HybridGC)
      GenerateArg(Consumer, OPT_fobjc_gc);
    else if (Opts.ObjCAutoRefCount == 1)
      GenerateArg(Consumer, OPT_fobjc_arc);

    if (Opts.ObjCWeakRuntime)
      GenerateArg(Consumer, OPT_fobjc_runtime_has_weak);

    if (Opts.ObjCWeak)
      GenerateArg(Consumer, OPT_fobjc_weak);

    if (Opts.ObjCSubscriptingLegacyRuntime)
      GenerateArg(Consumer, OPT_fobjc_subscripting_legacy_runtime);
  }

  if (Opts.GNUCVersion != 0) {
    unsigned Major = Opts.GNUCVersion / 100 / 100;
    unsigned Minor = (Opts.GNUCVersion / 100) % 100;
    unsigned Patch = Opts.GNUCVersion % 100;
    GenerateArg(Consumer, OPT_fgnuc_version_EQ,
                Twine(Major) + "." + Twine(Minor) + "." + Twine(Patch));
  }

  if (Opts.IgnoreXCOFFVisibility)
    GenerateArg(Consumer, OPT_mignore_xcoff_visibility);

  if (Opts.SignedOverflowBehavior == LangOptions::SOB_Trapping) {
    GenerateArg(Consumer, OPT_ftrapv);
    GenerateArg(Consumer, OPT_ftrapv_handler, Opts.OverflowHandler);
  } else if (Opts.SignedOverflowBehavior == LangOptions::SOB_Defined) {
    GenerateArg(Consumer, OPT_fwrapv);
  }

  if (Opts.MSCompatibilityVersion != 0) {
    unsigned Major = Opts.MSCompatibilityVersion / 10000000;
    unsigned Minor = (Opts.MSCompatibilityVersion / 100000) % 100;
    unsigned Subminor = Opts.MSCompatibilityVersion % 100000;
    GenerateArg(Consumer, OPT_fms_compatibility_version,
                Twine(Major) + "." + Twine(Minor) + "." + Twine(Subminor));
  }

  if ((!Opts.GNUMode && !Opts.MSVCCompat && !Opts.CPlusPlus17 && !Opts.C23) ||
      T.isOSzOS()) {
    if (!Opts.Trigraphs)
      GenerateArg(Consumer, OPT_fno_trigraphs);
  } else {
    if (Opts.Trigraphs)
      GenerateArg(Consumer, OPT_ftrigraphs);
  }

  if (T.isOSzOS() && !Opts.ZOSExt)
    GenerateArg(Consumer, OPT_fno_zos_extensions);
  else if (Opts.ZOSExt)
    GenerateArg(Consumer, OPT_fzos_extensions);

  if (Opts.Blocks && !(Opts.OpenCL && Opts.OpenCLVersion == 200))
    GenerateArg(Consumer, OPT_fblocks);

  if (Opts.ConvergentFunctions)
    GenerateArg(Consumer, OPT_fconvergent_functions);
  else
    GenerateArg(Consumer, OPT_fno_convergent_functions);

  if (Opts.NoBuiltin && !Opts.Freestanding)
    GenerateArg(Consumer, OPT_fno_builtin);

  if (!Opts.NoBuiltin)
    for (const auto &Func : Opts.NoBuiltinFuncs)
      GenerateArg(Consumer, OPT_fno_builtin_, Func);

  if (Opts.LongDoubleSize == 128)
    GenerateArg(Consumer, OPT_mlong_double_128);
  else if (Opts.LongDoubleSize == 64)
    GenerateArg(Consumer, OPT_mlong_double_64);
  else if (Opts.LongDoubleSize == 80)
    GenerateArg(Consumer, OPT_mlong_double_80);

  // Not generating '-mrtd', it's just an alias for '-fdefault-calling-conv='.

  // OpenMP was requested via '-fopenmp', not implied by '-fopenmp-simd' or
  // '-fopenmp-targets='.
  if (Opts.OpenMP && !Opts.OpenMPSimd) {
    GenerateArg(Consumer, OPT_fopenmp);

    if (Opts.OpenMP != 51)
      GenerateArg(Consumer, OPT_fopenmp_version_EQ, Twine(Opts.OpenMP));

    if (!Opts.OpenMPUseTLS)
      GenerateArg(Consumer, OPT_fnoopenmp_use_tls);

    if (Opts.OpenMPIsTargetDevice)
      GenerateArg(Consumer, OPT_fopenmp_is_target_device);

    if (Opts.OpenMPIRBuilder)
      GenerateArg(Consumer, OPT_fopenmp_enable_irbuilder);
  }

  if (Opts.OpenMPSimd) {
    GenerateArg(Consumer, OPT_fopenmp_simd);

    if (Opts.OpenMP != 51)
      GenerateArg(Consumer, OPT_fopenmp_version_EQ, Twine(Opts.OpenMP));
  }

  if (Opts.OpenMPThreadSubscription)
    GenerateArg(Consumer, OPT_fopenmp_assume_threads_oversubscription);

  if (Opts.OpenMPTeamSubscription)
    GenerateArg(Consumer, OPT_fopenmp_assume_teams_oversubscription);

  if (Opts.OpenMPTargetDebug != 0)
    GenerateArg(Consumer, OPT_fopenmp_target_debug_EQ,
                Twine(Opts.OpenMPTargetDebug));

  if (Opts.OpenMPCUDANumSMs != 0)
    GenerateArg(Consumer, OPT_fopenmp_cuda_number_of_sm_EQ,
                Twine(Opts.OpenMPCUDANumSMs));

  if (Opts.OpenMPCUDABlocksPerSM != 0)
    GenerateArg(Consumer, OPT_fopenmp_cuda_blocks_per_sm_EQ,
                Twine(Opts.OpenMPCUDABlocksPerSM));

  if (Opts.OpenMPCUDAReductionBufNum != 1024)
    GenerateArg(Consumer, OPT_fopenmp_cuda_teams_reduction_recs_num_EQ,
                Twine(Opts.OpenMPCUDAReductionBufNum));

  if (!Opts.OMPTargetTriples.empty()) {
    std::string Targets;
    llvm::raw_string_ostream OS(Targets);
    llvm::interleave(
        Opts.OMPTargetTriples, OS,
        [&OS](const llvm::Triple &T) { OS << T.str(); }, ",");
    GenerateArg(Consumer, OPT_fopenmp_targets_EQ, Targets);
  }

  if (!Opts.OMPHostIRFile.empty())
    GenerateArg(Consumer, OPT_fopenmp_host_ir_file_path, Opts.OMPHostIRFile);

  if (Opts.OpenMPCUDAMode)
    GenerateArg(Consumer, OPT_fopenmp_cuda_mode);

  if (Opts.OpenACC) {
    GenerateArg(Consumer, OPT_fopenacc);
    if (!Opts.OpenACCMacroOverride.empty())
      GenerateArg(Consumer, OPT_openacc_macro_override,
                  Opts.OpenACCMacroOverride);
  }

  // The arguments used to set Optimize, OptimizeSize and NoInlineDefine are
  // generated from CodeGenOptions.

  if (Opts.DefaultFPContractMode == LangOptions::FPM_Fast)
    GenerateArg(Consumer, OPT_ffp_contract, "fast");
  else if (Opts.DefaultFPContractMode == LangOptions::FPM_On)
    GenerateArg(Consumer, OPT_ffp_contract, "on");
  else if (Opts.DefaultFPContractMode == LangOptions::FPM_Off)
    GenerateArg(Consumer, OPT_ffp_contract, "off");
  else if (Opts.DefaultFPContractMode == LangOptions::FPM_FastHonorPragmas)
    GenerateArg(Consumer, OPT_ffp_contract, "fast-honor-pragmas");

  for (StringRef Sanitizer : serializeSanitizerKinds(Opts.Sanitize))
    GenerateArg(Consumer, OPT_fsanitize_EQ, Sanitizer);

  // Conflating '-fsanitize-system-ignorelist' and '-fsanitize-ignorelist'.
  for (const std::string &F : Opts.NoSanitizeFiles)
    GenerateArg(Consumer, OPT_fsanitize_ignorelist_EQ, F);

  switch (Opts.getClangABICompat()) {
  case LangOptions::ClangABI::Ver3_8:
    GenerateArg(Consumer, OPT_fclang_abi_compat_EQ, "3.8");
    break;
  case LangOptions::ClangABI::Ver4:
    GenerateArg(Consumer, OPT_fclang_abi_compat_EQ, "4.0");
    break;
  case LangOptions::ClangABI::Ver6:
    GenerateArg(Consumer, OPT_fclang_abi_compat_EQ, "6.0");
    break;
  case LangOptions::ClangABI::Ver7:
    GenerateArg(Consumer, OPT_fclang_abi_compat_EQ, "7.0");
    break;
  case LangOptions::ClangABI::Ver9:
    GenerateArg(Consumer, OPT_fclang_abi_compat_EQ, "9.0");
    break;
  case LangOptions::ClangABI::Ver11:
    GenerateArg(Consumer, OPT_fclang_abi_compat_EQ, "11.0");
    break;
  case LangOptions::ClangABI::Ver12:
    GenerateArg(Consumer, OPT_fclang_abi_compat_EQ, "12.0");
    break;
  case LangOptions::ClangABI::Ver14:
    GenerateArg(Consumer, OPT_fclang_abi_compat_EQ, "14.0");
    break;
  case LangOptions::ClangABI::Ver15:
    GenerateArg(Consumer, OPT_fclang_abi_compat_EQ, "15.0");
    break;
  case LangOptions::ClangABI::Ver17:
    GenerateArg(Consumer, OPT_fclang_abi_compat_EQ, "17.0");
    break;
  case LangOptions::ClangABI::Ver18:
    GenerateArg(Consumer, OPT_fclang_abi_compat_EQ, "18.0");
    break;
  case LangOptions::ClangABI::Ver19:
    GenerateArg(Consumer, OPT_fclang_abi_compat_EQ, "19.0");
    break;
  case LangOptions::ClangABI::Latest:
    break;
  }

  if (Opts.getSignReturnAddressScope() ==
      LangOptions::SignReturnAddressScopeKind::All)
    GenerateArg(Consumer, OPT_msign_return_address_EQ, "all");
  else if (Opts.getSignReturnAddressScope() ==
           LangOptions::SignReturnAddressScopeKind::NonLeaf)
    GenerateArg(Consumer, OPT_msign_return_address_EQ, "non-leaf");

  if (Opts.getSignReturnAddressKey() ==
      LangOptions::SignReturnAddressKeyKind::BKey)
    GenerateArg(Consumer, OPT_msign_return_address_key_EQ, "b_key");

  if (Opts.CXXABI)
    GenerateArg(Consumer, OPT_fcxx_abi_EQ,
                TargetCXXABI::getSpelling(*Opts.CXXABI));

  if (Opts.RelativeCXXABIVTables)
    GenerateArg(Consumer, OPT_fexperimental_relative_cxx_abi_vtables);
  else
    GenerateArg(Consumer, OPT_fno_experimental_relative_cxx_abi_vtables);

  switch (Opts.getDefaultSubGroupSizeType()) {
  case LangOptions::SubGroupSizeType::Auto:
    GenerateArg(Consumer, OPT_fsycl_default_sub_group_size, "automatic");
    break;
  case LangOptions::SubGroupSizeType::Primary:
    GenerateArg(Consumer, OPT_fsycl_default_sub_group_size, "primary");
    break;
  case LangOptions::SubGroupSizeType::Integer:
    GenerateArg(Consumer, OPT_fsycl_default_sub_group_size,
                Twine(Opts.DefaultSubGroupSize));
    break;
  case LangOptions::SubGroupSizeType::None:
    break;
  }

  if (Opts.isSYCL()) {
    switch (Opts.SYCLVersion) {
    case LangOptions::SYCL_2020:
      GenerateArg(Consumer, OPT_sycl_std_EQ, "2020");
      break;
    case LangOptions::SYCL_None:
      // Do nothing, case where we were given an invalid value.
      break;
    }
  }
  if (Opts.UseTargetPathSeparator)
    GenerateArg(Consumer, OPT_ffile_reproducible);
  else
    GenerateArg(Consumer, OPT_fno_file_reproducible);

  for (const auto &MP : Opts.MacroPrefixMap)
    GenerateArg(Consumer, OPT_fmacro_prefix_map_EQ, MP.first + "=" + MP.second);

  if (!Opts.RandstructSeed.empty())
    GenerateArg(Consumer, OPT_frandomize_layout_seed_EQ, Opts.RandstructSeed);

  if (!Opts.GPURelocatableDeviceCode)
    GenerateArg(Consumer, OPT_fno_gpu_rdc);
}

static void checkFPAccuracyIsValid(StringRef ValElement,
                                   DiagnosticsEngine &Diags) {
  if (!llvm::StringSwitch<bool>(ValElement)
           .Case("default", true)
           .Case("high", true)
           .Case("low", true)
           .Case("medium", true)
           .Case("sycl", true)
           .Case("cuda", true)
           .Default(false))
    Diags.Report(diag::err_drv_unsupported_option_argument)
        << "-ffp-accuracy" << ValElement;
}

static void diagnoseFPAccuracyHasVal(DiagnosticsEngine &Diags,
                                     StringRef ValElement, StringRef Opt1,
                                     StringRef Opt2, const std::string Func) {
  Diags.Report(diag::warn_drv_fp_accuracy_override) << Opt1 << Opt2 << Func;
}

void CompilerInvocation::ParseFpAccuracyArgs(LangOptions &Opts, ArgList &Args,
                                             DiagnosticsEngine &Diags) {
  for (StringRef Values : Args.getAllArgValues(OPT_ffp_builtin_accuracy_EQ)) {
    if (Opts.MathErrno) {
      Diags.Report(diag::err_drv_incompatible_fp_accuracy_options);
    } else {
      SmallVector<StringRef, 8> ValuesArr;
      Values.split(ValuesArr, ' ');
      for (const auto &Val : ValuesArr) {
        SmallVector<StringRef, 3> ValElement;
        Val.split(ValElement, ':');
        // The option is of the form -ffp-accuracy=value.
        if (ValElement.size() == 1) {
          checkFPAccuracyIsValid(ValElement[0], Diags);
          Opts.FPAccuracyVal = ValElement[0].str();
          // if FPAccuracyFuncMap is not empty, visit it and update
          // the values of the FPAccuracy of each function in the map;
          // last fp-accuracy option in the command line wins.
          for (auto &F : Opts.FPAccuracyFuncMap) {
            diagnoseFPAccuracyHasVal(Diags, ValElement[0], ValuesArr[1],
                                     ValuesArr[0], F.first);
            F.second = ValElement[0];
          }
        }
        // The option is of the form -ffp-accuracy=value:[f1, ... fn].
        if (ValElement.size() == 2) {
          SmallVector<StringRef, 30> FuncList;
          ValElement[1].split(FuncList, ',');
          for (StringRef FuncName : FuncList) {
            if (FuncName.front() == '[')
              FuncName = FuncName.drop_front(1);
            if (FuncName.back() == ']')
              FuncName = FuncName.drop_back(1);
            checkFPAccuracyIsValid(ValElement[0], Diags);
            // No need to fill the map if the FPaccuracy is 'default'.
            // The default builtin will be generated.
            if (ValElement[0] != "default") {
              // if FPAccuracyFuncMap of this function has been previously set
              // update its value; the last fp-accuracy option in the command
              // line wins.
              auto FuncMap = Opts.FPAccuracyFuncMap.find(FuncName.str());
              if (FuncMap != Opts.FPAccuracyFuncMap.end()) {
                diagnoseFPAccuracyHasVal(Diags, ValElement[0], ValuesArr[1],
                                         ValuesArr[0], FuncMap->first.c_str());
                FuncMap->second = ValElement[0].str();
              } else {
                Opts.FPAccuracyFuncMap.insert(
                    {FuncName.str(), ValElement[0].str()});
              }
            }
          }
        }
      }
    }
  }
}

bool CompilerInvocation::ParseLangArgs(LangOptions &Opts, ArgList &Args,
                                       InputKind IK, const llvm::Triple &T,
                                       std::vector<std::string> &Includes,
                                       DiagnosticsEngine &Diags) {
  unsigned NumErrorsBefore = Diags.getNumErrors();

  if (IK.getFormat() == InputKind::Precompiled ||
      IK.getLanguage() == Language::LLVM_IR ||
      IK.getLanguage() == Language::CIR) {
    // ObjCAAutoRefCount and Sanitize LangOpts are used to setup the
    // PassManager in BackendUtil.cpp. They need to be initialized no matter
    // what the input type is.
    if (Args.hasArg(OPT_fobjc_arc))
      Opts.ObjCAutoRefCount = 1;
    // PICLevel and PIELevel are needed during code generation and this should
    // be set regardless of the input type.
    Opts.PICLevel = getLastArgIntValue(Args, OPT_pic_level, 0, Diags);
    Opts.PIE = Args.hasArg(OPT_pic_is_pie);
    parseSanitizerKinds("-fsanitize=", Args.getAllArgValues(OPT_fsanitize_EQ),
                        Diags, Opts.Sanitize);

    // OptRecordFile is used to generate the optimization record file should
    // be set regardless of the input type.
    if (Args.hasArg(OPT_opt_record_file))
      Opts.OptRecordFile =
          std::string(Args.getLastArgValue(OPT_opt_record_file));

    return Diags.getNumErrors() == NumErrorsBefore;
  }

  // Other LangOpts are only initialized when the input is not AST or LLVM IR.
  // FIXME: Should we really be parsing this for an Language::Asm input?

  // FIXME: Cleanup per-file based stuff.
  LangStandard::Kind LangStd = LangStandard::lang_unspecified;
  if (const Arg *A = Args.getLastArg(OPT_std_EQ)) {
    LangStd = LangStandard::getLangKind(A->getValue());
    if (LangStd == LangStandard::lang_unspecified) {
      Diags.Report(diag::err_drv_invalid_value)
        << A->getAsString(Args) << A->getValue();
      // Report supported standards with short description.
      for (unsigned KindValue = 0;
           KindValue != LangStandard::lang_unspecified;
           ++KindValue) {
        const LangStandard &Std = LangStandard::getLangStandardForKind(
          static_cast<LangStandard::Kind>(KindValue));
        if (IsInputCompatibleWithStandard(IK, Std)) {
          auto Diag = Diags.Report(diag::note_drv_use_standard);
          Diag << Std.getName() << Std.getDescription();
          unsigned NumAliases = 0;
#define LANGSTANDARD(id, name, lang, desc, features)
#define LANGSTANDARD_ALIAS(id, alias) \
          if (KindValue == LangStandard::lang_##id) ++NumAliases;
#define LANGSTANDARD_ALIAS_DEPR(id, alias)
#include "clang/Basic/LangStandards.def"
          Diag << NumAliases;
#define LANGSTANDARD(id, name, lang, desc, features)
#define LANGSTANDARD_ALIAS(id, alias) \
          if (KindValue == LangStandard::lang_##id) Diag << alias;
#define LANGSTANDARD_ALIAS_DEPR(id, alias)
#include "clang/Basic/LangStandards.def"
        }
      }
    } else {
      // Valid standard, check to make sure language and standard are
      // compatible.
      const LangStandard &Std = LangStandard::getLangStandardForKind(LangStd);
      if (!IsInputCompatibleWithStandard(IK, Std)) {
        Diags.Report(diag::err_drv_argument_not_allowed_with)
          << A->getAsString(Args) << GetInputKindName(IK);
      }
    }
  }

  // -cl-std only applies for OpenCL language standards.
  // Override the -std option in this case.
  if (const Arg *A = Args.getLastArg(OPT_cl_std_EQ)) {
    LangStandard::Kind OpenCLLangStd
      = llvm::StringSwitch<LangStandard::Kind>(A->getValue())
        .Cases("cl", "CL", LangStandard::lang_opencl10)
        .Cases("cl1.0", "CL1.0", LangStandard::lang_opencl10)
        .Cases("cl1.1", "CL1.1", LangStandard::lang_opencl11)
        .Cases("cl1.2", "CL1.2", LangStandard::lang_opencl12)
        .Cases("cl2.0", "CL2.0", LangStandard::lang_opencl20)
        .Cases("cl3.0", "CL3.0", LangStandard::lang_opencl30)
        .Cases("clc++", "CLC++", LangStandard::lang_openclcpp10)
        .Cases("clc++1.0", "CLC++1.0", LangStandard::lang_openclcpp10)
        .Cases("clc++2021", "CLC++2021", LangStandard::lang_openclcpp2021)
        .Default(LangStandard::lang_unspecified);

    if (OpenCLLangStd == LangStandard::lang_unspecified) {
      Diags.Report(diag::err_drv_invalid_value)
        << A->getAsString(Args) << A->getValue();
    }
    else
      LangStd = OpenCLLangStd;
  }

  // We have to parse this manually before the marshalling, otherwise we can't
  // use the marshalling to set other flags based on the SYCL version.
  if (Args.hasArg(OPT_fsycl_is_device) || Args.hasArg(OPT_fsycl_is_host)) {
    if (const Arg *A = Args.getLastArg(OPT_sycl_std_EQ)) {
      Opts.setSYCLVersion(
          llvm::StringSwitch<LangOptions::SYCLMajorVersion>(A->getValue())
              .Case("2020", LangOptions::SYCL_2020)
              .Default(LangOptions::SYCL_None));

      if (Opts.SYCLVersion == LangOptions::SYCL_None)
        Diags.Report(diag::err_drv_invalid_value)
            << A->getAsString(Args) << A->getValue();
    } else {
      // If the user supplied -fsycl-is-device or -fsycl-is-host, but failed to
      // provide -sycl-std=, we want to default it to whatever the default SYCL
      // version is.
      Opts.setSYCLVersion(LangOptions::SYCL_Default);
    }
  }

  // Parse SYCL Default Sub group size.
  if (const Arg *A = Args.getLastArg(OPT_fsycl_default_sub_group_size)) {
    StringRef Value = A->getValue();
    Opts.setDefaultSubGroupSizeType(
        llvm::StringSwitch<LangOptions::SubGroupSizeType>(Value)
            .Case("automatic", LangOptions::SubGroupSizeType::Auto)
            .Case("primary", LangOptions::SubGroupSizeType::Primary)
            .Default(LangOptions::SubGroupSizeType::Integer));

    if (Opts.getDefaultSubGroupSizeType() ==
        LangOptions::SubGroupSizeType::Integer) {
      int64_t IntResult;
      if (!Value.getAsInteger(10, IntResult)) {
        Opts.DefaultSubGroupSize = IntResult;
      } else {
        Diags.Report(diag::err_drv_invalid_value)
            << A->getAsString(Args) << A->getValue();
        Opts.setDefaultSubGroupSizeType(LangOptions::SubGroupSizeType::None);
      }
    }
  }

  // These need to be parsed now. They are used to set OpenCL defaults.
  Opts.IncludeDefaultHeader = Args.hasArg(OPT_finclude_default_header);
  Opts.DeclareOpenCLBuiltins = Args.hasArg(OPT_fdeclare_opencl_builtins);

  LangOptions::setLangDefaults(Opts, IK.getLanguage(), T, Includes, LangStd);

  // The key paths of codegen options defined in Options.td start with
  // "LangOpts->". Let's provide the expected variable name and type.
  LangOptions *LangOpts = &Opts;

#define LANG_OPTION_WITH_MARSHALLING(...)                                      \
  PARSE_OPTION_WITH_MARSHALLING(Args, Diags, __VA_ARGS__)
#include "clang/Driver/Options.inc"
#undef LANG_OPTION_WITH_MARSHALLING

  ParseFpAccuracyArgs(Opts, Args, Diags);

  if (const Arg *A = Args.getLastArg(OPT_fcf_protection_EQ)) {
    StringRef Name = A->getValue();
    if (Name == "full" || Name == "branch") {
      Opts.CFProtectionBranch = 1;
    }
  }

  if (Opts.CFProtectionBranch) {
    if (const Arg *A = Args.getLastArg(OPT_mcf_branch_label_scheme_EQ)) {
      const auto Scheme =
          llvm::StringSwitch<CFBranchLabelSchemeKind>(A->getValue())
#define CF_BRANCH_LABEL_SCHEME(Kind, FlagVal)                                  \
  .Case(#FlagVal, CFBranchLabelSchemeKind::Kind)
#include "clang/Basic/CFProtectionOptions.def"
              .Default(CFBranchLabelSchemeKind::Default);
      Opts.setCFBranchLabelScheme(Scheme);
    }
  }

  if ((Args.hasArg(OPT_fsycl_is_device) || Args.hasArg(OPT_fsycl_is_host)) &&
      !Args.hasArg(OPT_sycl_std_EQ)) {
    // If the user supplied -fsycl-is-device or -fsycl-is-host, but failed to
    // provide -sycl-std=, we want to default it to whatever the default SYCL
    // version is. I could not find a way to express this with the options
    // tablegen because we still want this value to be SYCL_None when the user
    // is not in device or host mode.
    Opts.setSYCLVersion(LangOptions::SYCL_Default);
  }

  if (Opts.ObjC) {
    if (Arg *arg = Args.getLastArg(OPT_fobjc_runtime_EQ)) {
      StringRef value = arg->getValue();
      if (Opts.ObjCRuntime.tryParse(value))
        Diags.Report(diag::err_drv_unknown_objc_runtime) << value;
    }

    if (Args.hasArg(OPT_fobjc_gc_only))
      Opts.setGC(LangOptions::GCOnly);
    else if (Args.hasArg(OPT_fobjc_gc))
      Opts.setGC(LangOptions::HybridGC);
    else if (Args.hasArg(OPT_fobjc_arc)) {
      Opts.ObjCAutoRefCount = 1;
      if (!Opts.ObjCRuntime.allowsARC())
        Diags.Report(diag::err_arc_unsupported_on_runtime);
    }

    // ObjCWeakRuntime tracks whether the runtime supports __weak, not
    // whether the feature is actually enabled.  This is predominantly
    // determined by -fobjc-runtime, but we allow it to be overridden
    // from the command line for testing purposes.
    if (Args.hasArg(OPT_fobjc_runtime_has_weak))
      Opts.ObjCWeakRuntime = 1;
    else
      Opts.ObjCWeakRuntime = Opts.ObjCRuntime.allowsWeak();

    // ObjCWeak determines whether __weak is actually enabled.
    // Note that we allow -fno-objc-weak to disable this even in ARC mode.
    if (auto weakArg = Args.getLastArg(OPT_fobjc_weak, OPT_fno_objc_weak)) {
      if (!weakArg->getOption().matches(OPT_fobjc_weak)) {
        assert(!Opts.ObjCWeak);
      } else if (Opts.getGC() != LangOptions::NonGC) {
        Diags.Report(diag::err_objc_weak_with_gc);
      } else if (!Opts.ObjCWeakRuntime) {
        Diags.Report(diag::err_objc_weak_unsupported);
      } else {
        Opts.ObjCWeak = 1;
      }
    } else if (Opts.ObjCAutoRefCount) {
      Opts.ObjCWeak = Opts.ObjCWeakRuntime;
    }

    if (Args.hasArg(OPT_fobjc_subscripting_legacy_runtime))
      Opts.ObjCSubscriptingLegacyRuntime =
        (Opts.ObjCRuntime.getKind() == ObjCRuntime::FragileMacOSX);
  }

  if (Arg *A = Args.getLastArg(options::OPT_fgnuc_version_EQ)) {
    // Check that the version has 1 to 3 components and the minor and patch
    // versions fit in two decimal digits.
    VersionTuple GNUCVer;
    bool Invalid = GNUCVer.tryParse(A->getValue());
    unsigned Major = GNUCVer.getMajor();
    unsigned Minor = GNUCVer.getMinor().value_or(0);
    unsigned Patch = GNUCVer.getSubminor().value_or(0);
    if (Invalid || GNUCVer.getBuild() || Minor >= 100 || Patch >= 100) {
      Diags.Report(diag::err_drv_invalid_value)
          << A->getAsString(Args) << A->getValue();
    }
    Opts.GNUCVersion = Major * 100 * 100 + Minor * 100 + Patch;
  }

  if (T.isOSAIX() && (Args.hasArg(OPT_mignore_xcoff_visibility)))
    Opts.IgnoreXCOFFVisibility = 1;

  if (Args.hasArg(OPT_ftrapv)) {
    Opts.setSignedOverflowBehavior(LangOptions::SOB_Trapping);
    // Set the handler, if one is specified.
    Opts.OverflowHandler =
        std::string(Args.getLastArgValue(OPT_ftrapv_handler));
  }
  else if (Args.hasArg(OPT_fwrapv))
    Opts.setSignedOverflowBehavior(LangOptions::SOB_Defined);

  Opts.MSCompatibilityVersion = 0;
  if (const Arg *A = Args.getLastArg(OPT_fms_compatibility_version)) {
    VersionTuple VT;
    if (VT.tryParse(A->getValue()))
      Diags.Report(diag::err_drv_invalid_value) << A->getAsString(Args)
                                                << A->getValue();
    Opts.MSCompatibilityVersion = VT.getMajor() * 10000000 +
                                  VT.getMinor().value_or(0) * 100000 +
                                  VT.getSubminor().value_or(0);
  }

  // Mimicking gcc's behavior, trigraphs are only enabled if -trigraphs
  // is specified, or -std is set to a conforming mode.
  // Trigraphs are disabled by default in C++17 and C23 onwards.
  // For z/OS, trigraphs are enabled by default (without regard to the above).
  Opts.Trigraphs =
      (!Opts.GNUMode && !Opts.MSVCCompat && !Opts.CPlusPlus17 && !Opts.C23) ||
      T.isOSzOS();
  Opts.Trigraphs =
      Args.hasFlag(OPT_ftrigraphs, OPT_fno_trigraphs, Opts.Trigraphs);

  Opts.ZOSExt =
      Args.hasFlag(OPT_fzos_extensions, OPT_fno_zos_extensions, T.isOSzOS());

  Opts.Blocks = Args.hasArg(OPT_fblocks) || (Opts.OpenCL
    && Opts.OpenCLVersion == 200);

  bool HasConvergentOperations = Opts.OpenMPIsTargetDevice || Opts.OpenCL ||
                                 Opts.CUDAIsDevice || Opts.SYCLIsDevice ||
                                 Opts.HLSL || T.isAMDGPU() || T.isNVPTX();
  Opts.ConvergentFunctions =
      Args.hasFlag(OPT_fconvergent_functions, OPT_fno_convergent_functions,
                   HasConvergentOperations);

  Opts.NoBuiltin = Args.hasArg(OPT_fno_builtin) || Opts.Freestanding;
  if (!Opts.NoBuiltin)
    getAllNoBuiltinFuncValues(Args, Opts.NoBuiltinFuncs);
  if (Arg *A = Args.getLastArg(options::OPT_LongDouble_Group)) {
    if (A->getOption().matches(options::OPT_mlong_double_64))
      Opts.LongDoubleSize = 64;
    else if (A->getOption().matches(options::OPT_mlong_double_80))
      Opts.LongDoubleSize = 80;
    else if (A->getOption().matches(options::OPT_mlong_double_128))
      Opts.LongDoubleSize = 128;
    else
      Opts.LongDoubleSize = 0;
  }
  if (Opts.FastRelaxedMath || Opts.CLUnsafeMath)
    Opts.setDefaultFPContractMode(LangOptions::FPM_Fast);

  llvm::sort(Opts.ModuleFeatures);

  // -mrtd option
  if (Arg *A = Args.getLastArg(OPT_mrtd)) {
    if (Opts.getDefaultCallingConv() != LangOptions::DCC_None)
      Diags.Report(diag::err_drv_argument_not_allowed_with)
          << A->getSpelling() << "-fdefault-calling-conv";
    else {
      switch (T.getArch()) {
      case llvm::Triple::x86:
        Opts.setDefaultCallingConv(LangOptions::DCC_StdCall);
        break;
      case llvm::Triple::m68k:
        Opts.setDefaultCallingConv(LangOptions::DCC_RtdCall);
        break;
      default:
        Diags.Report(diag::err_drv_argument_not_allowed_with)
            << A->getSpelling() << T.getTriple();
      }
    }
  }

  Opts.OpenCLForceVectorABI = Args.hasArg(OPT_fopencl_force_vector_abi);

  // Check if -fopenmp is specified and set default version to 5.0.
  Opts.OpenMP = Args.hasArg(OPT_fopenmp) ? 51 : 0;
  // Check if -fopenmp-simd is specified.
  bool IsSimdSpecified =
      Args.hasFlag(options::OPT_fopenmp_simd, options::OPT_fno_openmp_simd,
                   /*Default=*/false);
  Opts.OpenMPSimd = !Opts.OpenMP && IsSimdSpecified;
  Opts.OpenMPUseTLS =
      Opts.OpenMP && !Args.hasArg(options::OPT_fnoopenmp_use_tls);
  Opts.OpenMPIsTargetDevice =
      Opts.OpenMP && Args.hasArg(options::OPT_fopenmp_is_target_device);
  Opts.OpenMPIRBuilder =
      Opts.OpenMP && Args.hasArg(options::OPT_fopenmp_enable_irbuilder);
  bool IsTargetSpecified =
      Opts.OpenMPIsTargetDevice || Args.hasArg(options::OPT_fopenmp_targets_EQ);

  if (Opts.OpenMP || Opts.OpenMPSimd) {
    if (int Version = getLastArgIntValue(
            Args, OPT_fopenmp_version_EQ,
            (IsSimdSpecified || IsTargetSpecified) ? 51 : Opts.OpenMP, Diags))
      Opts.OpenMP = Version;
    // Provide diagnostic when a given target is not expected to be an OpenMP
    // device or host.
    if (!Opts.OpenMPIsTargetDevice) {
      switch (T.getArch()) {
      default:
        break;
      // Add unsupported host targets here:
      case llvm::Triple::nvptx:
      case llvm::Triple::nvptx64:
        Diags.Report(diag::err_drv_omp_host_target_not_supported) << T.str();
        break;
      }
    }
  }

  // Set the flag to prevent the implementation from emitting device exception
  // handling code for those requiring so.
  if ((Opts.OpenMPIsTargetDevice && (T.isNVPTX() || T.isAMDGCN())) ||
      Opts.OpenCLCPlusPlus) {

    Opts.Exceptions = 0;
    Opts.CXXExceptions = 0;
  }
  if (Opts.OpenMPIsTargetDevice && T.isNVPTX()) {
    Opts.OpenMPCUDANumSMs =
        getLastArgIntValue(Args, options::OPT_fopenmp_cuda_number_of_sm_EQ,
                           Opts.OpenMPCUDANumSMs, Diags);
    Opts.OpenMPCUDABlocksPerSM =
        getLastArgIntValue(Args, options::OPT_fopenmp_cuda_blocks_per_sm_EQ,
                           Opts.OpenMPCUDABlocksPerSM, Diags);
    Opts.OpenMPCUDAReductionBufNum = getLastArgIntValue(
        Args, options::OPT_fopenmp_cuda_teams_reduction_recs_num_EQ,
        Opts.OpenMPCUDAReductionBufNum, Diags);
  }

  // Set the value of the debugging flag used in the new offloading device RTL.
  // Set either by a specific value or to a default if not specified.
  if (Opts.OpenMPIsTargetDevice && (Args.hasArg(OPT_fopenmp_target_debug) ||
                                    Args.hasArg(OPT_fopenmp_target_debug_EQ))) {
    Opts.OpenMPTargetDebug = getLastArgIntValue(
        Args, OPT_fopenmp_target_debug_EQ, Opts.OpenMPTargetDebug, Diags);
    if (!Opts.OpenMPTargetDebug && Args.hasArg(OPT_fopenmp_target_debug))
      Opts.OpenMPTargetDebug = 1;
  }

  if (Opts.OpenMPIsTargetDevice) {
    if (Args.hasArg(OPT_fopenmp_assume_teams_oversubscription))
      Opts.OpenMPTeamSubscription = true;
    if (Args.hasArg(OPT_fopenmp_assume_threads_oversubscription))
      Opts.OpenMPThreadSubscription = true;
  }

  // Get the OpenMP target triples if any.
  if (Arg *A = Args.getLastArg(options::OPT_fopenmp_targets_EQ)) {
    enum ArchPtrSize { Arch16Bit, Arch32Bit, Arch64Bit };
    auto getArchPtrSize = [](const llvm::Triple &T) {
      if (T.isArch16Bit())
        return Arch16Bit;
      if (T.isArch32Bit())
        return Arch32Bit;
      assert(T.isArch64Bit() && "Expected 64-bit architecture");
      return Arch64Bit;
    };

    for (unsigned i = 0; i < A->getNumValues(); ++i) {
      llvm::Triple TT(A->getValue(i));

      if (TT.getArch() == llvm::Triple::UnknownArch ||
          !(TT.getArch() == llvm::Triple::aarch64 || TT.isPPC() ||
            TT.getArch() == llvm::Triple::systemz ||
            TT.getArch() == llvm::Triple::nvptx ||
            TT.getArch() == llvm::Triple::nvptx64 ||
            TT.getArch() == llvm::Triple::amdgcn ||
            TT.getArch() == llvm::Triple::x86 ||
            TT.getArch() == llvm::Triple::x86_64))
        Diags.Report(diag::err_drv_invalid_omp_target) << A->getValue(i);
      else if (getArchPtrSize(T) != getArchPtrSize(TT))
        Diags.Report(diag::err_drv_incompatible_omp_arch)
            << A->getValue(i) << T.str();
      else
        Opts.OMPTargetTriples.push_back(TT);
    }
  }

  // Get OpenMP host file path if any and report if a non existent file is
  // found
  if (Arg *A = Args.getLastArg(options::OPT_fopenmp_host_ir_file_path)) {
    Opts.OMPHostIRFile = A->getValue();
    if (!llvm::sys::fs::exists(Opts.OMPHostIRFile))
      Diags.Report(diag::err_drv_omp_host_ir_file_not_found)
          << Opts.OMPHostIRFile;
  }

  // Set CUDA mode for OpenMP target NVPTX/AMDGCN if specified in options
  Opts.OpenMPCUDAMode = Opts.OpenMPIsTargetDevice &&
                        (T.isNVPTX() || T.isAMDGCN()) &&
                        Args.hasArg(options::OPT_fopenmp_cuda_mode);

  // OpenACC Configuration.
  if (Args.hasArg(options::OPT_fopenacc)) {
    Opts.OpenACC = true;

    if (Arg *A = Args.getLastArg(options::OPT_openacc_macro_override))
      Opts.OpenACCMacroOverride = A->getValue();
  }

  // FIXME: Eliminate this dependency.
  unsigned Opt = getOptimizationLevel(Args, IK, Diags),
       OptSize = getOptimizationLevelSize(Args);
  Opts.Optimize = Opt != 0;
  Opts.OptimizeSize = OptSize != 0;

  // This is the __NO_INLINE__ define, which just depends on things like the
  // optimization level and -fno-inline, not actually whether the backend has
  // inlining enabled.
  Opts.NoInlineDefine = !Opts.Optimize;
  if (Arg *InlineArg = Args.getLastArg(
          options::OPT_finline_functions, options::OPT_finline_hint_functions,
          options::OPT_fno_inline_functions, options::OPT_fno_inline))
    if (InlineArg->getOption().matches(options::OPT_fno_inline))
      Opts.NoInlineDefine = true;

  if (Arg *A = Args.getLastArg(OPT_ffp_contract)) {
    StringRef Val = A->getValue();
    if (Val == "fast")
      Opts.setDefaultFPContractMode(LangOptions::FPM_Fast);
    else if (Val == "on")
      Opts.setDefaultFPContractMode(LangOptions::FPM_On);
    else if (Val == "off")
      Opts.setDefaultFPContractMode(LangOptions::FPM_Off);
    else if (Val == "fast-honor-pragmas")
      Opts.setDefaultFPContractMode(LangOptions::FPM_FastHonorPragmas);
    else
      Diags.Report(diag::err_drv_invalid_value) << A->getAsString(Args) << Val;
  }

  if (auto *A =
          Args.getLastArg(OPT_fsanitize_undefined_ignore_overflow_pattern_EQ)) {
    for (int i = 0, n = A->getNumValues(); i != n; ++i) {
      Opts.OverflowPatternExclusionMask |=
          llvm::StringSwitch<unsigned>(A->getValue(i))
              .Case("none", LangOptionsBase::None)
              .Case("all", LangOptionsBase::All)
              .Case("add-unsigned-overflow-test",
                    LangOptionsBase::AddUnsignedOverflowTest)
              .Case("add-signed-overflow-test",
                    LangOptionsBase::AddSignedOverflowTest)
              .Case("negated-unsigned-const", LangOptionsBase::NegUnsignedConst)
              .Case("unsigned-post-decr-while",
                    LangOptionsBase::PostDecrInWhile)
              .Default(0);
    }
  }

  // Parse -fsanitize= arguments.
  parseSanitizerKinds("-fsanitize=", Args.getAllArgValues(OPT_fsanitize_EQ),
                      Diags, Opts.Sanitize);
  Opts.NoSanitizeFiles = Args.getAllArgValues(OPT_fsanitize_ignorelist_EQ);
  std::vector<std::string> systemIgnorelists =
      Args.getAllArgValues(OPT_fsanitize_system_ignorelist_EQ);
  Opts.NoSanitizeFiles.insert(Opts.NoSanitizeFiles.end(),
                              systemIgnorelists.begin(),
                              systemIgnorelists.end());

  if (Arg *A = Args.getLastArg(OPT_fclang_abi_compat_EQ)) {
    Opts.setClangABICompat(LangOptions::ClangABI::Latest);

    StringRef Ver = A->getValue();
    std::pair<StringRef, StringRef> VerParts = Ver.split('.');
    unsigned Major, Minor = 0;

    // Check the version number is valid: either 3.x (0 <= x <= 9) or
    // y or y.0 (4 <= y <= current version).
    if (!VerParts.first.starts_with("0") &&
        !VerParts.first.getAsInteger(10, Major) && 3 <= Major &&
        Major <= CLANG_VERSION_MAJOR &&
        (Major == 3
             ? VerParts.second.size() == 1 &&
                   !VerParts.second.getAsInteger(10, Minor)
             : VerParts.first.size() == Ver.size() || VerParts.second == "0")) {
      // Got a valid version number.
      if (Major == 3 && Minor <= 8)
        Opts.setClangABICompat(LangOptions::ClangABI::Ver3_8);
      else if (Major <= 4)
        Opts.setClangABICompat(LangOptions::ClangABI::Ver4);
      else if (Major <= 6)
        Opts.setClangABICompat(LangOptions::ClangABI::Ver6);
      else if (Major <= 7)
        Opts.setClangABICompat(LangOptions::ClangABI::Ver7);
      else if (Major <= 9)
        Opts.setClangABICompat(LangOptions::ClangABI::Ver9);
      else if (Major <= 11)
        Opts.setClangABICompat(LangOptions::ClangABI::Ver11);
      else if (Major <= 12)
        Opts.setClangABICompat(LangOptions::ClangABI::Ver12);
      else if (Major <= 14)
        Opts.setClangABICompat(LangOptions::ClangABI::Ver14);
      else if (Major <= 15)
        Opts.setClangABICompat(LangOptions::ClangABI::Ver15);
      else if (Major <= 17)
        Opts.setClangABICompat(LangOptions::ClangABI::Ver17);
      else if (Major <= 18)
        Opts.setClangABICompat(LangOptions::ClangABI::Ver18);
      else if (Major <= 19)
        Opts.setClangABICompat(LangOptions::ClangABI::Ver19);
    } else if (Ver != "latest") {
      Diags.Report(diag::err_drv_invalid_value)
          << A->getAsString(Args) << A->getValue();
    }
  }

  if (Arg *A = Args.getLastArg(OPT_msign_return_address_EQ)) {
    StringRef SignScope = A->getValue();

    if (SignScope.equals_insensitive("none"))
      Opts.setSignReturnAddressScope(
          LangOptions::SignReturnAddressScopeKind::None);
    else if (SignScope.equals_insensitive("all"))
      Opts.setSignReturnAddressScope(
          LangOptions::SignReturnAddressScopeKind::All);
    else if (SignScope.equals_insensitive("non-leaf"))
      Opts.setSignReturnAddressScope(
          LangOptions::SignReturnAddressScopeKind::NonLeaf);
    else
      Diags.Report(diag::err_drv_invalid_value)
          << A->getAsString(Args) << SignScope;

    if (Arg *A = Args.getLastArg(OPT_msign_return_address_key_EQ)) {
      StringRef SignKey = A->getValue();
      if (!SignScope.empty() && !SignKey.empty()) {
        if (SignKey == "a_key")
          Opts.setSignReturnAddressKey(
              LangOptions::SignReturnAddressKeyKind::AKey);
        else if (SignKey == "b_key")
          Opts.setSignReturnAddressKey(
              LangOptions::SignReturnAddressKeyKind::BKey);
        else
          Diags.Report(diag::err_drv_invalid_value)
              << A->getAsString(Args) << SignKey;
      }
    }
  }

  // The value can be empty, which indicates the system default should be used.
  StringRef CXXABI = Args.getLastArgValue(OPT_fcxx_abi_EQ);
  if (!CXXABI.empty()) {
    if (!TargetCXXABI::isABI(CXXABI)) {
      Diags.Report(diag::err_invalid_cxx_abi) << CXXABI;
    } else {
      auto Kind = TargetCXXABI::getKind(CXXABI);
      if (!TargetCXXABI::isSupportedCXXABI(T, Kind))
        Diags.Report(diag::err_unsupported_cxx_abi) << CXXABI << T.str();
      else
        Opts.CXXABI = Kind;
    }
  }

  Opts.RelativeCXXABIVTables =
      Args.hasFlag(options::OPT_fexperimental_relative_cxx_abi_vtables,
                   options::OPT_fno_experimental_relative_cxx_abi_vtables,
                   TargetCXXABI::usesRelativeVTables(T));

  // RTTI is on by default.
  bool HasRTTI = !Args.hasArg(options::OPT_fno_rtti);
  Opts.OmitVTableRTTI =
      Args.hasFlag(options::OPT_fexperimental_omit_vtable_rtti,
                   options::OPT_fno_experimental_omit_vtable_rtti, false);
  if (Opts.OmitVTableRTTI && HasRTTI)
    Diags.Report(diag::err_drv_using_omit_rtti_component_without_no_rtti);

  for (const auto &A : Args.getAllArgValues(OPT_fmacro_prefix_map_EQ)) {
    auto Split = StringRef(A).split('=');
    Opts.MacroPrefixMap.insert(
        {std::string(Split.first), std::string(Split.second)});
  }

  Opts.UseTargetPathSeparator =
      !Args.getLastArg(OPT_fno_file_reproducible) &&
      (Args.getLastArg(OPT_ffile_compilation_dir_EQ) ||
       Args.getLastArg(OPT_fmacro_prefix_map_EQ) ||
       Args.getLastArg(OPT_ffile_reproducible));

  // Error if -mvscale-min is unbounded.
  if (Arg *A = Args.getLastArg(options::OPT_mvscale_min_EQ)) {
    unsigned VScaleMin;
    if (StringRef(A->getValue()).getAsInteger(10, VScaleMin) || VScaleMin == 0)
      Diags.Report(diag::err_cc1_unbounded_vscale_min);
  }

  if (const Arg *A = Args.getLastArg(OPT_frandomize_layout_seed_file_EQ)) {
    std::ifstream SeedFile(A->getValue(0));

    if (!SeedFile.is_open())
      Diags.Report(diag::err_drv_cannot_open_randomize_layout_seed_file)
          << A->getValue(0);

    std::getline(SeedFile, Opts.RandstructSeed);
  }

  if (const Arg *A = Args.getLastArg(OPT_frandomize_layout_seed_EQ))
    Opts.RandstructSeed = A->getValue(0);

  // Validate options for HLSL
  if (Opts.HLSL) {
    // TODO: Revisit restricting SPIR-V to logical once we've figured out how to
    // handle PhysicalStorageBuffer64 memory model
    if (T.isDXIL() || T.isSPIRVLogical()) {
      enum { ShaderModel, VulkanEnv, ShaderStage };
      enum { OS, Environment };

      int ExpectedOS = T.isSPIRVLogical() ? VulkanEnv : ShaderModel;

      if (T.getOSName().empty()) {
        Diags.Report(diag::err_drv_hlsl_bad_shader_required_in_target)
            << ExpectedOS << OS << T.str();
      } else if (T.getEnvironmentName().empty()) {
        Diags.Report(diag::err_drv_hlsl_bad_shader_required_in_target)
            << ShaderStage << Environment << T.str();
      } else if (!T.isShaderStageEnvironment()) {
        Diags.Report(diag::err_drv_hlsl_bad_shader_unsupported)
            << ShaderStage << T.getEnvironmentName() << T.str();
      }

      if (T.isDXIL()) {
        if (!T.isShaderModelOS() || T.getOSVersion() == VersionTuple(0)) {
          Diags.Report(diag::err_drv_hlsl_bad_shader_unsupported)
              << ShaderModel << T.getOSName() << T.str();
        }
        // Validate that if fnative-half-type is given, that
        // the language standard is at least hlsl2018, and that
        // the target shader model is at least 6.2.
        if (Args.getLastArg(OPT_fnative_half_type)) {
          const LangStandard &Std =
              LangStandard::getLangStandardForKind(Opts.LangStd);
          if (!(Opts.LangStd >= LangStandard::lang_hlsl2018 &&
                T.getOSVersion() >= VersionTuple(6, 2)))
            Diags.Report(diag::err_drv_hlsl_16bit_types_unsupported)
                << "-enable-16bit-types" << true << Std.getName()
                << T.getOSVersion().getAsString();
        }
      } else if (T.isSPIRVLogical()) {
        if (!T.isVulkanOS() || T.getVulkanVersion() == VersionTuple(0)) {
          Diags.Report(diag::err_drv_hlsl_bad_shader_unsupported)
              << VulkanEnv << T.getOSName() << T.str();
        }
        if (Args.getLastArg(OPT_fnative_half_type)) {
          const LangStandard &Std =
              LangStandard::getLangStandardForKind(Opts.LangStd);
          if (!(Opts.LangStd >= LangStandard::lang_hlsl2018))
            Diags.Report(diag::err_drv_hlsl_16bit_types_unsupported)
                << "-fnative-half-type" << false << Std.getName();
        }
      } else {
        llvm_unreachable("expected DXIL or SPIR-V target");
      }
    } else
      Diags.Report(diag::err_drv_hlsl_unsupported_target) << T.str();

    if (Opts.LangStd < LangStandard::lang_hlsl202x) {
      const LangStandard &Requested =
          LangStandard::getLangStandardForKind(Opts.LangStd);
      const LangStandard &Recommended =
          LangStandard::getLangStandardForKind(LangStandard::lang_hlsl202x);
      Diags.Report(diag::warn_hlsl_langstd_minimal)
          << Requested.getName() << Recommended.getName();
    }
  }

  // GPURelocatableDeviceCode should be true for SYCL if not specified.
  if (Args.hasArg(OPT_fsycl_is_device) || Args.hasArg(OPT_fsycl_is_host))
    Opts.GPURelocatableDeviceCode = Args.hasFlag(
        options::OPT_fgpu_rdc, options::OPT_fno_gpu_rdc, /*default=*/true);

  return Diags.getNumErrors() == NumErrorsBefore;
}

static bool isStrictlyPreprocessorAction(frontend::ActionKind Action) {
  switch (Action) {
  case frontend::ASTDeclList:
  case frontend::ASTDump:
  case frontend::ASTPrint:
  case frontend::ASTView:
  case frontend::EmitAssembly:
  case frontend::EmitBC:
  case frontend::EmitCIR:
  case frontend::EmitHTML:
  case frontend::EmitLLVM:
  case frontend::EmitLLVMOnly:
  case frontend::EmitCodeGenOnly:
  case frontend::EmitObj:
  case frontend::ExtractAPI:
  case frontend::FixIt:
  case frontend::GenerateModule:
  case frontend::GenerateModuleInterface:
  case frontend::GenerateReducedModuleInterface:
  case frontend::GenerateHeaderUnit:
  case frontend::GeneratePCH:
  case frontend::GenerateInterfaceStubs:
  case frontend::ParseSyntaxOnly:
  case frontend::ModuleFileInfo:
  case frontend::VerifyPCH:
  case frontend::PluginAction:
  case frontend::RewriteObjC:
  case frontend::RewriteTest:
  case frontend::RunAnalysis:
  case frontend::TemplightDump:
  case frontend::MigrateSource:
    return false;

  case frontend::DumpCompilerOptions:
  case frontend::DumpRawTokens:
  case frontend::DumpTokens:
  case frontend::InitOnly:
  case frontend::PrintPreamble:
  case frontend::PrintPreprocessedInput:
  case frontend::RewriteMacros:
  case frontend::RunPreprocessorOnly:
  case frontend::PrintDependencyDirectivesSourceMinimizerOutput:
    return true;
  }
  llvm_unreachable("invalid frontend action");
}

static void GeneratePreprocessorArgs(const PreprocessorOptions &Opts,
                                     ArgumentConsumer Consumer,
                                     const LangOptions &LangOpts,
                                     const FrontendOptions &FrontendOpts,
                                     const CodeGenOptions &CodeGenOpts) {
  const PreprocessorOptions *PreprocessorOpts = &Opts;

#define PREPROCESSOR_OPTION_WITH_MARSHALLING(...)                              \
  GENERATE_OPTION_WITH_MARSHALLING(Consumer, __VA_ARGS__)
#include "clang/Driver/Options.inc"
#undef PREPROCESSOR_OPTION_WITH_MARSHALLING

  if (Opts.PCHWithHdrStop && !Opts.PCHWithHdrStopCreate)
    GenerateArg(Consumer, OPT_pch_through_hdrstop_use);

  for (const auto &D : Opts.DeserializedPCHDeclsToErrorOn)
    GenerateArg(Consumer, OPT_error_on_deserialized_pch_decl, D);

  if (Opts.PrecompiledPreambleBytes != std::make_pair(0u, false))
    GenerateArg(Consumer, OPT_preamble_bytes_EQ,
                Twine(Opts.PrecompiledPreambleBytes.first) + "," +
                    (Opts.PrecompiledPreambleBytes.second ? "1" : "0"));

  for (const auto &M : Opts.Macros) {
    // Don't generate __CET__ macro definitions. They are implied by the
    // -fcf-protection option that is generated elsewhere.
    if (M.first == "__CET__=1" && !M.second &&
        !CodeGenOpts.CFProtectionReturn && CodeGenOpts.CFProtectionBranch)
      continue;
    if (M.first == "__CET__=2" && !M.second && CodeGenOpts.CFProtectionReturn &&
        !CodeGenOpts.CFProtectionBranch)
      continue;
    if (M.first == "__CET__=3" && !M.second && CodeGenOpts.CFProtectionReturn &&
        CodeGenOpts.CFProtectionBranch)
      continue;

    GenerateArg(Consumer, M.second ? OPT_U : OPT_D, M.first);
  }

  for (const auto &I : Opts.Includes) {
    // Don't generate OpenCL includes. They are implied by other flags that are
    // generated elsewhere.
    if (LangOpts.OpenCL && LangOpts.IncludeDefaultHeader &&
        ((LangOpts.DeclareOpenCLBuiltins && I == "opencl-c-base.h") ||
         I == "opencl-c.h"))
      continue;
    // Don't generate HLSL includes. They are implied by other flags that are
    // generated elsewhere.
    if (LangOpts.HLSL && I == "hlsl.h")
      continue;

    GenerateArg(Consumer, OPT_include, I);
  }

  for (const auto &CI : Opts.ChainedIncludes)
    GenerateArg(Consumer, OPT_chain_include, CI);

  for (const auto &RF : Opts.RemappedFiles)
    GenerateArg(Consumer, OPT_remap_file, RF.first + ";" + RF.second);

  if (Opts.SourceDateEpoch)
    GenerateArg(Consumer, OPT_source_date_epoch, Twine(*Opts.SourceDateEpoch));

  if (Opts.DefineTargetOSMacros)
    GenerateArg(Consumer, OPT_fdefine_target_os_macros);

  for (const auto &EmbedEntry : Opts.EmbedEntries)
    GenerateArg(Consumer, OPT_embed_dir_EQ, EmbedEntry);

  // Don't handle LexEditorPlaceholders. It is implied by the action that is
  // generated elsewhere.
}

static bool ParsePreprocessorArgs(PreprocessorOptions &Opts, ArgList &Args,
                                  DiagnosticsEngine &Diags,
                                  frontend::ActionKind Action,
                                  const FrontendOptions &FrontendOpts) {
  unsigned NumErrorsBefore = Diags.getNumErrors();

  PreprocessorOptions *PreprocessorOpts = &Opts;

#define PREPROCESSOR_OPTION_WITH_MARSHALLING(...)                              \
  PARSE_OPTION_WITH_MARSHALLING(Args, Diags, __VA_ARGS__)
#include "clang/Driver/Options.inc"
#undef PREPROCESSOR_OPTION_WITH_MARSHALLING

  Opts.PCHWithHdrStop = Args.hasArg(OPT_pch_through_hdrstop_create) ||
                        Args.hasArg(OPT_pch_through_hdrstop_use);

  for (const auto *A : Args.filtered(OPT_error_on_deserialized_pch_decl))
    Opts.DeserializedPCHDeclsToErrorOn.insert(A->getValue());

  if (const Arg *A = Args.getLastArg(OPT_preamble_bytes_EQ)) {
    StringRef Value(A->getValue());
    size_t Comma = Value.find(',');
    unsigned Bytes = 0;
    unsigned EndOfLine = 0;

    if (Comma == StringRef::npos ||
        Value.substr(0, Comma).getAsInteger(10, Bytes) ||
        Value.substr(Comma + 1).getAsInteger(10, EndOfLine))
      Diags.Report(diag::err_drv_preamble_format);
    else {
      Opts.PrecompiledPreambleBytes.first = Bytes;
      Opts.PrecompiledPreambleBytes.second = (EndOfLine != 0);
    }
  }

  // Add the __CET__ macro if a CFProtection option is set.
  if (const Arg *A = Args.getLastArg(OPT_fcf_protection_EQ)) {
    StringRef Name = A->getValue();
    if (Name == "branch")
      Opts.addMacroDef("__CET__=1");
    else if (Name == "return")
      Opts.addMacroDef("__CET__=2");
    else if (Name == "full")
      Opts.addMacroDef("__CET__=3");
  }

  // Add macros from the command line.
  for (const auto *A : Args.filtered(OPT_D, OPT_U)) {
    if (A->getOption().matches(OPT_D))
      Opts.addMacroDef(A->getValue());
    else
      Opts.addMacroUndef(A->getValue());
  }

  // Add the ordered list of -includes.
  for (const auto *A : Args.filtered(OPT_include))
    Opts.Includes.emplace_back(A->getValue());

  for (const auto *A : Args.filtered(OPT_chain_include))
    Opts.ChainedIncludes.emplace_back(A->getValue());

  for (const auto *A : Args.filtered(OPT_remap_file)) {
    std::pair<StringRef, StringRef> Split = StringRef(A->getValue()).split(';');

    if (Split.second.empty()) {
      Diags.Report(diag::err_drv_invalid_remap_file) << A->getAsString(Args);
      continue;
    }

    Opts.addRemappedFile(Split.first, Split.second);
  }

  if (const Arg *A = Args.getLastArg(OPT_source_date_epoch)) {
    StringRef Epoch = A->getValue();
    // SOURCE_DATE_EPOCH, if specified, must be a non-negative decimal integer.
    // On time64 systems, pick 253402300799 (the UNIX timestamp of
    // 9999-12-31T23:59:59Z) as the upper bound.
    const uint64_t MaxTimestamp =
        std::min<uint64_t>(std::numeric_limits<time_t>::max(), 253402300799);
    uint64_t V;
    if (Epoch.getAsInteger(10, V) || V > MaxTimestamp) {
      Diags.Report(diag::err_fe_invalid_source_date_epoch)
          << Epoch << MaxTimestamp;
    } else {
      Opts.SourceDateEpoch = V;
    }
  }

  for (const auto *A : Args.filtered(OPT_embed_dir_EQ)) {
    StringRef Val = A->getValue();
    Opts.EmbedEntries.push_back(std::string(Val));
  }

  // Always avoid lexing editor placeholders when we're just running the
  // preprocessor as we never want to emit the
  // "editor placeholder in source file" error in PP only mode.
  if (isStrictlyPreprocessorAction(Action))
    Opts.LexEditorPlaceholders = false;

  Opts.DefineTargetOSMacros =
      Args.hasFlag(OPT_fdefine_target_os_macros,
                   OPT_fno_define_target_os_macros, Opts.DefineTargetOSMacros);

  return Diags.getNumErrors() == NumErrorsBefore;
}

static void
GeneratePreprocessorOutputArgs(const PreprocessorOutputOptions &Opts,
                               ArgumentConsumer Consumer,
                               frontend::ActionKind Action) {
  const PreprocessorOutputOptions &PreprocessorOutputOpts = Opts;

#define PREPROCESSOR_OUTPUT_OPTION_WITH_MARSHALLING(...)                       \
  GENERATE_OPTION_WITH_MARSHALLING(Consumer, __VA_ARGS__)
#include "clang/Driver/Options.inc"
#undef PREPROCESSOR_OUTPUT_OPTION_WITH_MARSHALLING

  bool Generate_dM = isStrictlyPreprocessorAction(Action) && !Opts.ShowCPP;
  if (Generate_dM)
    GenerateArg(Consumer, OPT_dM);
  if (!Generate_dM && Opts.ShowMacros)
    GenerateArg(Consumer, OPT_dD);
  if (Opts.DirectivesOnly)
    GenerateArg(Consumer, OPT_fdirectives_only);
}

static bool ParsePreprocessorOutputArgs(PreprocessorOutputOptions &Opts,
                                        ArgList &Args, DiagnosticsEngine &Diags,
                                        frontend::ActionKind Action) {
  unsigned NumErrorsBefore = Diags.getNumErrors();

  PreprocessorOutputOptions &PreprocessorOutputOpts = Opts;

#define PREPROCESSOR_OUTPUT_OPTION_WITH_MARSHALLING(...)                       \
  PARSE_OPTION_WITH_MARSHALLING(Args, Diags, __VA_ARGS__)
#include "clang/Driver/Options.inc"
#undef PREPROCESSOR_OUTPUT_OPTION_WITH_MARSHALLING

  Opts.ShowCPP = isStrictlyPreprocessorAction(Action) && !Args.hasArg(OPT_dM);
  Opts.ShowMacros = Args.hasArg(OPT_dM) || Args.hasArg(OPT_dD);
  Opts.DirectivesOnly = Args.hasArg(OPT_fdirectives_only);

  return Diags.getNumErrors() == NumErrorsBefore;
}

static void GenerateTargetArgs(const TargetOptions &Opts,
                               ArgumentConsumer Consumer) {
  const TargetOptions *TargetOpts = &Opts;
#define TARGET_OPTION_WITH_MARSHALLING(...)                                    \
  GENERATE_OPTION_WITH_MARSHALLING(Consumer, __VA_ARGS__)
#include "clang/Driver/Options.inc"
#undef TARGET_OPTION_WITH_MARSHALLING

  if (!Opts.SDKVersion.empty())
    GenerateArg(Consumer, OPT_target_sdk_version_EQ,
                Opts.SDKVersion.getAsString());
  if (!Opts.DarwinTargetVariantSDKVersion.empty())
    GenerateArg(Consumer, OPT_darwin_target_variant_sdk_version_EQ,
                Opts.DarwinTargetVariantSDKVersion.getAsString());
}

static bool ParseTargetArgs(TargetOptions &Opts, ArgList &Args,
                            DiagnosticsEngine &Diags) {
  unsigned NumErrorsBefore = Diags.getNumErrors();

  TargetOptions *TargetOpts = &Opts;

#define TARGET_OPTION_WITH_MARSHALLING(...)                                    \
  PARSE_OPTION_WITH_MARSHALLING(Args, Diags, __VA_ARGS__)
#include "clang/Driver/Options.inc"
#undef TARGET_OPTION_WITH_MARSHALLING

  if (Arg *A = Args.getLastArg(options::OPT_target_sdk_version_EQ)) {
    llvm::VersionTuple Version;
    if (Version.tryParse(A->getValue()))
      Diags.Report(diag::err_drv_invalid_value)
          << A->getAsString(Args) << A->getValue();
    else
      Opts.SDKVersion = Version;
  }
  if (Arg *A =
          Args.getLastArg(options::OPT_darwin_target_variant_sdk_version_EQ)) {
    llvm::VersionTuple Version;
    if (Version.tryParse(A->getValue()))
      Diags.Report(diag::err_drv_invalid_value)
          << A->getAsString(Args) << A->getValue();
    else
      Opts.DarwinTargetVariantSDKVersion = Version;
  }

  return Diags.getNumErrors() == NumErrorsBefore;
}

static void CreateEmptyFile(StringRef HeaderName) {
  if (HeaderName.empty())
    return;

  Expected<llvm::sys::fs::file_t> FT = llvm::sys::fs::openNativeFileForWrite(
      HeaderName, llvm::sys::fs::CD_OpenAlways, llvm::sys::fs::OF_None);
  if (FT)
    llvm::sys::fs::closeFile(*FT);
  else {
    // Emit a message but don't terminate; compilation will fail
    // later if this file is absent.
    llvm::errs() << "Error: " << llvm::toString(FT.takeError())
                 << " when opening " << HeaderName << "\n";
  }
}

bool CompilerInvocation::CreateFromArgsImpl(
    CompilerInvocation &Res, ArrayRef<const char *> CommandLineArgs,
    DiagnosticsEngine &Diags, const char *Argv0) {
  unsigned NumErrorsBefore = Diags.getNumErrors();

  // Parse the arguments.
  const OptTable &Opts = getDriverOptTable();
  llvm::opt::Visibility VisibilityMask(options::CC1Option);
  unsigned MissingArgIndex, MissingArgCount;
  InputArgList Args = Opts.ParseArgs(CommandLineArgs, MissingArgIndex,
                                     MissingArgCount, VisibilityMask);
  LangOptions &LangOpts = Res.getLangOpts();

  // Check for missing argument error.
  if (MissingArgCount)
    Diags.Report(diag::err_drv_missing_argument)
        << Args.getArgString(MissingArgIndex) << MissingArgCount;

  // Issue errors on unknown arguments.
  for (const auto *A : Args.filtered(OPT_UNKNOWN)) {
    auto ArgString = A->getAsString(Args);
    std::string Nearest;
    if (Opts.findNearest(ArgString, Nearest, VisibilityMask) > 1)
      Diags.Report(diag::err_drv_unknown_argument) << ArgString;
    else
      Diags.Report(diag::err_drv_unknown_argument_with_suggestion)
          << ArgString << Nearest;
  }

  ParseFileSystemArgs(Res.getFileSystemOpts(), Args, Diags);
  ParseMigratorArgs(Res.getMigratorOpts(), Args, Diags);
  ParseAnalyzerArgs(Res.getAnalyzerOpts(), Args, Diags);
  ParseDiagnosticArgs(Res.getDiagnosticOpts(), Args, &Diags,
                      /*DefaultDiagColor=*/false);
  ParseFrontendArgs(Res.getFrontendOpts(), Args, Diags, LangOpts.IsHeaderFile);
  // FIXME: We shouldn't have to pass the DashX option around here
  InputKind DashX = Res.getFrontendOpts().DashX;
  ParseTargetArgs(Res.getTargetOpts(), Args, Diags);
  llvm::Triple T(Res.getTargetOpts().Triple);
  ParseHeaderSearchArgs(Res.getHeaderSearchOpts(), Args, Diags,
                        Res.getFileSystemOpts().WorkingDir);
  ParseAPINotesArgs(Res.getAPINotesOpts(), Args, Diags);

  ParsePointerAuthArgs(LangOpts, Args, Diags);

  ParseLangArgs(LangOpts, Args, DashX, T, Res.getPreprocessorOpts().Includes,
                Diags);
  if (Res.getFrontendOpts().ProgramAction == frontend::RewriteObjC)
    LangOpts.ObjCExceptions = 1;

  for (auto Warning : Res.getDiagnosticOpts().Warnings) {
    if (Warning == "misexpect" &&
        !Diags.isIgnored(diag::warn_profile_data_misexpect, SourceLocation())) {
      Res.getCodeGenOpts().MisExpect = true;
    }
  }

  if (LangOpts.CUDA) {
    // During CUDA device-side compilation, the aux triple is the
    // triple used for host compilation.
    if (LangOpts.CUDAIsDevice)
      Res.getTargetOpts().HostTriple = Res.getFrontendOpts().AuxTriple;
  }

  // Set the triple of the host for OpenMP device compile.
  if (LangOpts.OpenMPIsTargetDevice)
    Res.getTargetOpts().HostTriple = Res.getFrontendOpts().AuxTriple;

  if (LangOpts.SYCLIsDevice) {
    // Set the triple of the host for SYCL device compile.
    Res.getTargetOpts().HostTriple = Res.getFrontendOpts().AuxTriple;
    // If specified, create empty integration header files for now.
    CreateEmptyFile(LangOpts.SYCLIntHeader);
    CreateEmptyFile(LangOpts.SYCLIntFooter);
  }

  ParseCodeGenArgs(Res.getCodeGenOpts(), Args, DashX, Diags, T,
                   Res.getFrontendOpts().OutputFile, LangOpts);

  // FIXME: Override value name discarding when asan or msan is used because the
  // backend passes depend on the name of the alloca in order to print out
  // names.
  Res.getCodeGenOpts().DiscardValueNames &=
      !LangOpts.Sanitize.has(SanitizerKind::Address) &&
      !LangOpts.Sanitize.has(SanitizerKind::KernelAddress) &&
      !LangOpts.Sanitize.has(SanitizerKind::Memory) &&
      !LangOpts.Sanitize.has(SanitizerKind::KernelMemory);

  ParsePreprocessorArgs(Res.getPreprocessorOpts(), Args, Diags,
                        Res.getFrontendOpts().ProgramAction,
                        Res.getFrontendOpts());
  ParsePreprocessorOutputArgs(Res.getPreprocessorOutputOpts(), Args, Diags,
                              Res.getFrontendOpts().ProgramAction);

  ParseDependencyOutputArgs(Res.getDependencyOutputOpts(), Args, Diags,
                            Res.getFrontendOpts().ProgramAction,
                            Res.getPreprocessorOutputOpts().ShowLineMarkers);
  if (!Res.getDependencyOutputOpts().OutputFile.empty() &&
      Res.getDependencyOutputOpts().Targets.empty())
    Diags.Report(diag::err_fe_dependency_file_requires_MT);

  // If sanitizer is enabled, disable OPT_ffine_grained_bitfield_accesses.
  if (Res.getCodeGenOpts().FineGrainedBitfieldAccesses &&
      !Res.getLangOpts().Sanitize.empty()) {
    Res.getCodeGenOpts().FineGrainedBitfieldAccesses = false;
    Diags.Report(diag::warn_drv_fine_grained_bitfield_accesses_ignored);
  }

  // Store the command-line for using in the CodeView backend.
  if (Res.getCodeGenOpts().CodeViewCommandLine) {
    Res.getCodeGenOpts().Argv0 = Argv0;
    append_range(Res.getCodeGenOpts().CommandLineArgs, CommandLineArgs);
  }

  // Set PGOOptions. Need to create a temporary VFS to read the profile
  // to determine the PGO type.
  if (!Res.getCodeGenOpts().ProfileInstrumentUsePath.empty()) {
    auto FS =
        createVFSFromOverlayFiles(Res.getHeaderSearchOpts().VFSOverlayFiles,
                                  Diags, llvm::vfs::getRealFileSystem());
    setPGOUseInstrumentor(Res.getCodeGenOpts(),
                          Res.getCodeGenOpts().ProfileInstrumentUsePath, *FS,
                          Diags);
  }

  FixupInvocation(Res, Diags, Args, DashX);

  return Diags.getNumErrors() == NumErrorsBefore;
}

bool CompilerInvocation::CreateFromArgs(CompilerInvocation &Invocation,
                                        ArrayRef<const char *> CommandLineArgs,
                                        DiagnosticsEngine &Diags,
                                        const char *Argv0) {
  CompilerInvocation DummyInvocation;

  return RoundTrip(
      [](CompilerInvocation &Invocation, ArrayRef<const char *> CommandLineArgs,
         DiagnosticsEngine &Diags, const char *Argv0) {
        return CreateFromArgsImpl(Invocation, CommandLineArgs, Diags, Argv0);
      },
      [](CompilerInvocation &Invocation, SmallVectorImpl<const char *> &Args,
         StringAllocator SA) {
        Args.push_back("-cc1");
        Invocation.generateCC1CommandLine(Args, SA);
      },
      Invocation, DummyInvocation, CommandLineArgs, Diags, Argv0);
}

std::string CompilerInvocation::getModuleHash() const {
  // FIXME: Consider using SHA1 instead of MD5.
  llvm::HashBuilder<llvm::MD5, llvm::endianness::native> HBuilder;

  // Note: For QoI reasons, the things we use as a hash here should all be
  // dumped via the -module-info flag.

  // Start the signature with the compiler version.
  HBuilder.add(getClangFullRepositoryVersion());

  // Also include the serialization version, in case LLVM_APPEND_VC_REV is off
  // and getClangFullRepositoryVersion() doesn't include git revision.
  HBuilder.add(serialization::VERSION_MAJOR, serialization::VERSION_MINOR);

  // Extend the signature with the language options
#define LANGOPT(Name, Bits, Default, Description) HBuilder.add(LangOpts->Name);
#define ENUM_LANGOPT(Name, Type, Bits, Default, Description)                   \
  HBuilder.add(static_cast<unsigned>(LangOpts->get##Name()));
#define BENIGN_LANGOPT(Name, Bits, Default, Description)
#define BENIGN_ENUM_LANGOPT(Name, Type, Bits, Default, Description)
#include "clang/Basic/LangOptions.def"

  HBuilder.addRange(getLangOpts().ModuleFeatures);

  HBuilder.add(getLangOpts().ObjCRuntime);
  HBuilder.addRange(getLangOpts().CommentOpts.BlockCommandNames);

  // Extend the signature with the target options.
  HBuilder.add(getTargetOpts().Triple, getTargetOpts().CPU,
               getTargetOpts().TuneCPU, getTargetOpts().ABI);
  HBuilder.addRange(getTargetOpts().FeaturesAsWritten);

  // Extend the signature with preprocessor options.
  const PreprocessorOptions &ppOpts = getPreprocessorOpts();
  HBuilder.add(ppOpts.UsePredefines, ppOpts.DetailedRecord);

  const HeaderSearchOptions &hsOpts = getHeaderSearchOpts();
  for (const auto &Macro : getPreprocessorOpts().Macros) {
    // If we're supposed to ignore this macro for the purposes of modules,
    // don't put it into the hash.
    if (!hsOpts.ModulesIgnoreMacros.empty()) {
      // Check whether we're ignoring this macro.
      StringRef MacroDef = Macro.first;
      if (hsOpts.ModulesIgnoreMacros.count(
              llvm::CachedHashString(MacroDef.split('=').first)))
        continue;
    }

    HBuilder.add(Macro);
  }

  // Extend the signature with the sysroot and other header search options.
  HBuilder.add(hsOpts.Sysroot, hsOpts.ModuleFormat, hsOpts.UseDebugInfo,
               hsOpts.UseBuiltinIncludes, hsOpts.UseStandardSystemIncludes,
               hsOpts.UseStandardCXXIncludes, hsOpts.UseLibcxx,
               hsOpts.ModulesValidateDiagnosticOptions);
  HBuilder.add(hsOpts.ResourceDir);

  if (hsOpts.ModulesStrictContextHash) {
    HBuilder.addRange(hsOpts.SystemHeaderPrefixes);
    HBuilder.addRange(hsOpts.UserEntries);
    HBuilder.addRange(hsOpts.VFSOverlayFiles);

    const DiagnosticOptions &diagOpts = getDiagnosticOpts();
#define DIAGOPT(Name, Bits, Default) HBuilder.add(diagOpts.Name);
#define ENUM_DIAGOPT(Name, Type, Bits, Default)                                \
  HBuilder.add(diagOpts.get##Name());
#include "clang/Basic/DiagnosticOptions.def"
#undef DIAGOPT
#undef ENUM_DIAGOPT
  }

  // Extend the signature with the user build path.
  HBuilder.add(hsOpts.ModuleUserBuildPath);

  // Extend the signature with the module file extensions.
  for (const auto &ext : getFrontendOpts().ModuleFileExtensions)
    ext->hashExtension(HBuilder);

  // Extend the signature with the Swift version for API notes.
  const APINotesOptions &APINotesOpts = getAPINotesOpts();
  if (!APINotesOpts.SwiftVersion.empty()) {
    HBuilder.add(APINotesOpts.SwiftVersion.getMajor());
    if (auto Minor = APINotesOpts.SwiftVersion.getMinor())
      HBuilder.add(*Minor);
    if (auto Subminor = APINotesOpts.SwiftVersion.getSubminor())
      HBuilder.add(*Subminor);
    if (auto Build = APINotesOpts.SwiftVersion.getBuild())
      HBuilder.add(*Build);
  }

  // When compiling with -gmodules, also hash -fdebug-prefix-map as it
  // affects the debug info in the PCM.
  if (getCodeGenOpts().DebugTypeExtRefs)
    HBuilder.addRange(getCodeGenOpts().DebugPrefixMap);

  // Extend the signature with the affecting debug options.
  if (getHeaderSearchOpts().ModuleFormat == "obj") {
#define DEBUGOPT(Name, Bits, Default) HBuilder.add(CodeGenOpts->Name);
#define VALUE_DEBUGOPT(Name, Bits, Default) HBuilder.add(CodeGenOpts->Name);
#define ENUM_DEBUGOPT(Name, Type, Bits, Default)                               \
  HBuilder.add(static_cast<unsigned>(CodeGenOpts->get##Name()));
#define BENIGN_DEBUGOPT(Name, Bits, Default)
#define BENIGN_VALUE_DEBUGOPT(Name, Bits, Default)
#define BENIGN_ENUM_DEBUGOPT(Name, Type, Bits, Default)
#include "clang/Basic/DebugOptions.def"
  }

  // Extend the signature with the enabled sanitizers, if at least one is
  // enabled. Sanitizers which cannot affect AST generation aren't hashed.
  SanitizerSet SanHash = getLangOpts().Sanitize;
  SanHash.clear(getPPTransparentSanitizers());
  if (!SanHash.empty())
    HBuilder.add(SanHash.Mask);

  llvm::MD5::MD5Result Result;
  HBuilder.getHasher().final(Result);
  uint64_t Hash = Result.high() ^ Result.low();
  return toString(llvm::APInt(64, Hash), 36, /*Signed=*/false);
}

void CompilerInvocationBase::generateCC1CommandLine(
    ArgumentConsumer Consumer) const {
  llvm::Triple T(getTargetOpts().Triple);

  GenerateFileSystemArgs(getFileSystemOpts(), Consumer);
  GenerateMigratorArgs(getMigratorOpts(), Consumer);
  GenerateAnalyzerArgs(getAnalyzerOpts(), Consumer);
  GenerateDiagnosticArgs(getDiagnosticOpts(), Consumer,
                         /*DefaultDiagColor=*/false);
  GenerateFrontendArgs(getFrontendOpts(), Consumer, getLangOpts().IsHeaderFile);
  GenerateTargetArgs(getTargetOpts(), Consumer);
  GenerateHeaderSearchArgs(getHeaderSearchOpts(), Consumer);
  GenerateAPINotesArgs(getAPINotesOpts(), Consumer);
  GeneratePointerAuthArgs(getLangOpts(), Consumer);
  GenerateLangArgs(getLangOpts(), Consumer, T, getFrontendOpts().DashX);
  GenerateCodeGenArgs(getCodeGenOpts(), Consumer, T,
                      getFrontendOpts().OutputFile, &getLangOpts());
  GeneratePreprocessorArgs(getPreprocessorOpts(), Consumer, getLangOpts(),
                           getFrontendOpts(), getCodeGenOpts());
  GeneratePreprocessorOutputArgs(getPreprocessorOutputOpts(), Consumer,
                                 getFrontendOpts().ProgramAction);
  GenerateDependencyOutputArgs(getDependencyOutputOpts(), Consumer);
}

std::vector<std::string> CompilerInvocationBase::getCC1CommandLine() const {
  std::vector<std::string> Args{"-cc1"};
  generateCC1CommandLine(
      [&Args](const Twine &Arg) { Args.push_back(Arg.str()); });
  return Args;
}

void CompilerInvocation::resetNonModularOptions() {
  getLangOpts().resetNonModularOptions();
  getPreprocessorOpts().resetNonModularOptions();
  getCodeGenOpts().resetNonModularOptions(getHeaderSearchOpts().ModuleFormat);
}

void CompilerInvocation::clearImplicitModuleBuildOptions() {
  getLangOpts().ImplicitModules = false;
  getHeaderSearchOpts().ImplicitModuleMaps = false;
  getHeaderSearchOpts().ModuleCachePath.clear();
  getHeaderSearchOpts().ModulesValidateOncePerBuildSession = false;
  getHeaderSearchOpts().BuildSessionTimestamp = 0;
  // The specific values we canonicalize to for pruning don't affect behaviour,
  /// so use the default values so they may be dropped from the command-line.
  getHeaderSearchOpts().ModuleCachePruneInterval = 7 * 24 * 60 * 60;
  getHeaderSearchOpts().ModuleCachePruneAfter = 31 * 24 * 60 * 60;
}

IntrusiveRefCntPtr<llvm::vfs::FileSystem>
clang::createVFSFromCompilerInvocation(const CompilerInvocation &CI,
                                       DiagnosticsEngine &Diags) {
  return createVFSFromCompilerInvocation(CI, Diags,
                                         llvm::vfs::getRealFileSystem());
}

IntrusiveRefCntPtr<llvm::vfs::FileSystem>
clang::createVFSFromCompilerInvocation(
    const CompilerInvocation &CI, DiagnosticsEngine &Diags,
    IntrusiveRefCntPtr<llvm::vfs::FileSystem> BaseFS) {
  return createVFSFromOverlayFiles(CI.getHeaderSearchOpts().VFSOverlayFiles,
                                   Diags, std::move(BaseFS));
}

IntrusiveRefCntPtr<llvm::vfs::FileSystem> clang::createVFSFromOverlayFiles(
    ArrayRef<std::string> VFSOverlayFiles, DiagnosticsEngine &Diags,
    IntrusiveRefCntPtr<llvm::vfs::FileSystem> BaseFS) {
  if (VFSOverlayFiles.empty())
    return BaseFS;

  IntrusiveRefCntPtr<llvm::vfs::FileSystem> Result = BaseFS;
  // earlier vfs files are on the bottom
  for (const auto &File : VFSOverlayFiles) {
    llvm::ErrorOr<std::unique_ptr<llvm::MemoryBuffer>> Buffer =
        Result->getBufferForFile(File);
    if (!Buffer) {
      Diags.Report(diag::err_missing_vfs_overlay_file) << File;
      continue;
    }

    IntrusiveRefCntPtr<llvm::vfs::FileSystem> FS = llvm::vfs::getVFSFromYAML(
        std::move(Buffer.get()), /*DiagHandler*/ nullptr, File,
        /*DiagContext*/ nullptr, Result);
    if (!FS) {
      Diags.Report(diag::err_invalid_vfs_overlay) << File;
      continue;
    }

    Result = FS;
  }
  return Result;
}<|MERGE_RESOLUTION|>--- conflicted
+++ resolved
@@ -3472,11 +3472,8 @@
     GenerateArg(Consumer, OPT_fptrauth_init_fini_address_discrimination);
   if (Opts.PointerAuthELFGOT)
     GenerateArg(Consumer, OPT_fptrauth_elf_got);
-<<<<<<< HEAD
-=======
   if (Opts.AArch64JumpTableHardening)
     GenerateArg(Consumer, OPT_faarch64_jump_table_hardening);
->>>>>>> 93e44d24
 }
 
 static void ParsePointerAuthArgs(LangOptions &Opts, ArgList &Args,
@@ -3498,11 +3495,8 @@
   Opts.PointerAuthInitFiniAddressDiscrimination =
       Args.hasArg(OPT_fptrauth_init_fini_address_discrimination);
   Opts.PointerAuthELFGOT = Args.hasArg(OPT_fptrauth_elf_got);
-<<<<<<< HEAD
-=======
   Opts.AArch64JumpTableHardening =
       Args.hasArg(OPT_faarch64_jump_table_hardening);
->>>>>>> 93e44d24
 }
 
 /// Check if input file kind and language standard are compatible.
