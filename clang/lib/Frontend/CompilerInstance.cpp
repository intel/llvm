//===--- CompilerInstance.cpp ---------------------------------------------===//
//
// Part of the LLVM Project, under the Apache License v2.0 with LLVM Exceptions.
// See https://llvm.org/LICENSE.txt for license information.
// SPDX-License-Identifier: Apache-2.0 WITH LLVM-exception
//
//===----------------------------------------------------------------------===//

#include "clang/Frontend/CompilerInstance.h"
#include "clang/AST/ASTConsumer.h"
#include "clang/AST/ASTContext.h"
#include "clang/AST/Decl.h"
#include "clang/Basic/CharInfo.h"
#include "clang/Basic/Diagnostic.h"
#include "clang/Basic/DiagnosticOptions.h"
#include "clang/Basic/FileManager.h"
#include "clang/Basic/LangStandard.h"
#include "clang/Basic/SourceManager.h"
#include "clang/Basic/Stack.h"
#include "clang/Basic/TargetInfo.h"
#include "clang/Basic/Version.h"
#include "clang/Config/config.h"
#include "clang/Frontend/ChainedDiagnosticConsumer.h"
#include "clang/Frontend/FrontendAction.h"
#include "clang/Frontend/FrontendActions.h"
#include "clang/Frontend/FrontendDiagnostic.h"
#include "clang/Frontend/FrontendPluginRegistry.h"
#include "clang/Frontend/LogDiagnosticPrinter.h"
#include "clang/Frontend/SARIFDiagnosticPrinter.h"
#include "clang/Frontend/SerializedDiagnosticPrinter.h"
#include "clang/Frontend/TextDiagnosticPrinter.h"
#include "clang/Frontend/Utils.h"
#include "clang/Frontend/VerifyDiagnosticConsumer.h"
#include "clang/Lex/HeaderSearch.h"
#include "clang/Lex/Preprocessor.h"
#include "clang/Lex/PreprocessorOptions.h"
#include "clang/Sema/CodeCompleteConsumer.h"
#include "clang/Sema/ParsedAttr.h"
#include "clang/Sema/Sema.h"
#include "clang/Serialization/ASTReader.h"
#include "clang/Serialization/GlobalModuleIndex.h"
#include "clang/Serialization/InMemoryModuleCache.h"
#include "clang/Serialization/ModuleCache.h"
#include "llvm/ADT/IntrusiveRefCntPtr.h"
#include "llvm/ADT/STLExtras.h"
#include "llvm/ADT/ScopeExit.h"
#include "llvm/ADT/Statistic.h"
#include "llvm/Config/llvm-config.h"
#include "llvm/Support/AdvisoryLock.h"
#include "llvm/Support/BuryPointer.h"
#include "llvm/Support/CrashRecoveryContext.h"
#include "llvm/Support/Errc.h"
#include "llvm/Support/FileSystem.h"
#include "llvm/Support/MemoryBuffer.h"
#include "llvm/Support/Path.h"
#include "llvm/Support/Signals.h"
#include "llvm/Support/TimeProfiler.h"
#include "llvm/Support/Timer.h"
#include "llvm/Support/VirtualFileSystem.h"
#include "llvm/Support/VirtualOutputBackends.h"
#include "llvm/Support/VirtualOutputError.h"
#include "llvm/Support/raw_ostream.h"
#include "llvm/TargetParser/Host.h"
#include <optional>
#include <time.h>
#include <utility>

using namespace clang;

CompilerInstance::CompilerInstance(
    std::shared_ptr<CompilerInvocation> Invocation,
    std::shared_ptr<PCHContainerOperations> PCHContainerOps,
    ModuleCache *ModCache)
    : ModuleLoader(/*BuildingModule=*/ModCache),
      Invocation(std::move(Invocation)),
      ModCache(ModCache ? ModCache : createCrossProcessModuleCache()),
      ThePCHContainerOperations(std::move(PCHContainerOps)) {
  assert(this->Invocation && "Invocation must not be null");
}

CompilerInstance::~CompilerInstance() {
  assert(OutputFiles.empty() && "Still output files in flight?");
}

bool CompilerInstance::shouldBuildGlobalModuleIndex() const {
  return (BuildGlobalModuleIndex ||
          (TheASTReader && TheASTReader->isGlobalIndexUnavailable() &&
           getFrontendOpts().GenerateGlobalModuleIndex)) &&
         !DisableGeneratingGlobalModuleIndex;
}

void CompilerInstance::setDiagnostics(
    llvm::IntrusiveRefCntPtr<DiagnosticsEngine> Value) {
  Diagnostics = std::move(Value);
}

void CompilerInstance::setVerboseOutputStream(raw_ostream &Value) {
  OwnedVerboseOutputStream.reset();
  VerboseOutputStream = &Value;
}

void CompilerInstance::setVerboseOutputStream(std::unique_ptr<raw_ostream> Value) {
  OwnedVerboseOutputStream.swap(Value);
  VerboseOutputStream = OwnedVerboseOutputStream.get();
}

void CompilerInstance::setTarget(TargetInfo *Value) { Target = Value; }
void CompilerInstance::setAuxTarget(TargetInfo *Value) { AuxTarget = Value; }

bool CompilerInstance::createTarget() {
  // Create the target instance.
  setTarget(TargetInfo::CreateTargetInfo(getDiagnostics(),
                                         getInvocation().getTargetOpts()));
  if (!hasTarget())
    return false;

  // Check whether AuxTarget exists, if not, then create TargetInfo for the
  // other side of CUDA/OpenMP/SYCL compilation.
  if (!getAuxTarget() &&
      (getLangOpts().CUDA || getLangOpts().isTargetDevice() ||
       getLangOpts().isSYCL()) &&
      !getFrontendOpts().AuxTriple.empty()) {
    auto &TO = AuxTargetOpts = std::make_unique<TargetOptions>();
    TO->Triple = llvm::Triple::normalize(getFrontendOpts().AuxTriple);
    if (getFrontendOpts().AuxTargetCPU)
      TO->CPU = *getFrontendOpts().AuxTargetCPU;
    if (getFrontendOpts().AuxTargetFeatures)
      TO->FeaturesAsWritten = *getFrontendOpts().AuxTargetFeatures;
    TO->HostTriple = getTarget().getTriple().str();
    setAuxTarget(TargetInfo::CreateTargetInfo(getDiagnostics(), *TO));
  }

  if (!getTarget().hasStrictFP() && !getLangOpts().ExpStrictFP) {
    if (getLangOpts().RoundingMath) {
      getDiagnostics().Report(diag::warn_fe_backend_unsupported_fp_rounding);
      getLangOpts().RoundingMath = false;
    }
    auto FPExc = getLangOpts().getFPExceptionMode();
    if (FPExc != LangOptions::FPE_Default && FPExc != LangOptions::FPE_Ignore) {
      getDiagnostics().Report(diag::warn_fe_backend_unsupported_fp_exceptions);
      getLangOpts().setFPExceptionMode(LangOptions::FPE_Ignore);
    }
    // FIXME: can we disable FEnvAccess?
  }

  // We should do it here because target knows nothing about
  // language options when it's being created.
  if (getLangOpts().OpenCL &&
      !getTarget().validateOpenCLTarget(getLangOpts(), getDiagnostics()))
    return false;

  // Inform the target of the language options.
  // FIXME: We shouldn't need to do this, the target should be immutable once
  // created. This complexity should be lifted elsewhere.
  getTarget().adjust(getDiagnostics(), getLangOpts(), getAuxTarget());

  if (auto *Aux = getAuxTarget()) {
    Aux->adjust(getDiagnostics(), getLangOpts(), /*AuxTarget=*/nullptr);
    getTarget().setAuxTarget(Aux);
  }

  return true;
}

void CompilerInstance::setFileManager(IntrusiveRefCntPtr<FileManager> Value) {
<<<<<<< HEAD
  if (!hasVirtualFileSystem())
    setVirtualFileSystem(Value->getVirtualFileSystemPtr());
=======
>>>>>>> 54c4ef26
  assert(Value == nullptr ||
         getVirtualFileSystemPtr() == Value->getVirtualFileSystemPtr());
  FileMgr = std::move(Value);
}

void CompilerInstance::setSourceManager(
    llvm::IntrusiveRefCntPtr<SourceManager> Value) {
  SourceMgr = std::move(Value);
}

void CompilerInstance::setPreprocessor(std::shared_ptr<Preprocessor> Value) {
  PP = std::move(Value);
}

void CompilerInstance::setASTContext(
    llvm::IntrusiveRefCntPtr<ASTContext> Value) {
  Context = std::move(Value);

  if (Context && Consumer)
    getASTConsumer().Initialize(getASTContext());
}

void CompilerInstance::setSema(Sema *S) {
  TheSema.reset(S);
}

void CompilerInstance::setASTConsumer(std::unique_ptr<ASTConsumer> Value) {
  Consumer = std::move(Value);

  if (Context && Consumer)
    getASTConsumer().Initialize(getASTContext());
}

void CompilerInstance::setCodeCompletionConsumer(CodeCompleteConsumer *Value) {
  CompletionConsumer.reset(Value);
}

std::unique_ptr<Sema> CompilerInstance::takeSema() {
  return std::move(TheSema);
}

IntrusiveRefCntPtr<ASTReader> CompilerInstance::getASTReader() const {
  return TheASTReader;
}
void CompilerInstance::setASTReader(IntrusiveRefCntPtr<ASTReader> Reader) {
  assert(ModCache.get() == &Reader->getModuleManager().getModuleCache() &&
         "Expected ASTReader to use the same PCM cache");
  TheASTReader = std::move(Reader);
}

std::shared_ptr<ModuleDependencyCollector>
CompilerInstance::getModuleDepCollector() const {
  return ModuleDepCollector;
}

void CompilerInstance::setModuleDepCollector(
    std::shared_ptr<ModuleDependencyCollector> Collector) {
  ModuleDepCollector = std::move(Collector);
}

static void collectHeaderMaps(const HeaderSearch &HS,
                              std::shared_ptr<ModuleDependencyCollector> MDC) {
  SmallVector<std::string, 4> HeaderMapFileNames;
  HS.getHeaderMapFileNames(HeaderMapFileNames);
  for (auto &Name : HeaderMapFileNames)
    MDC->addFile(Name);
}

static void collectIncludePCH(CompilerInstance &CI,
                              std::shared_ptr<ModuleDependencyCollector> MDC) {
  const PreprocessorOptions &PPOpts = CI.getPreprocessorOpts();
  if (PPOpts.ImplicitPCHInclude.empty())
    return;

  StringRef PCHInclude = PPOpts.ImplicitPCHInclude;
  FileManager &FileMgr = CI.getFileManager();
  auto PCHDir = FileMgr.getOptionalDirectoryRef(PCHInclude);
  if (!PCHDir) {
    MDC->addFile(PCHInclude);
    return;
  }

  std::error_code EC;
  SmallString<128> DirNative;
  llvm::sys::path::native(PCHDir->getName(), DirNative);
  llvm::vfs::FileSystem &FS = FileMgr.getVirtualFileSystem();
  SimpleASTReaderListener Validator(CI.getPreprocessor());
  for (llvm::vfs::directory_iterator Dir = FS.dir_begin(DirNative, EC), DirEnd;
       Dir != DirEnd && !EC; Dir.increment(EC)) {
    // Check whether this is an AST file. ASTReader::isAcceptableASTFile is not
    // used here since we're not interested in validating the PCH at this time,
    // but only to check whether this is a file containing an AST.
    if (!ASTReader::readASTFileControlBlock(
            Dir->path(), FileMgr, CI.getModuleCache(),
            CI.getPCHContainerReader(),
            /*FindModuleFileExtensions=*/false, Validator,
            /*ValidateDiagnosticOptions=*/false))
      MDC->addFile(Dir->path());
  }
}

static void collectVFSEntries(CompilerInstance &CI,
                              std::shared_ptr<ModuleDependencyCollector> MDC) {
  // Collect all VFS found.
  SmallVector<llvm::vfs::YAMLVFSEntry, 16> VFSEntries;
  CI.getVirtualFileSystem().visit([&](llvm::vfs::FileSystem &VFS) {
    if (auto *RedirectingVFS = dyn_cast<llvm::vfs::RedirectingFileSystem>(&VFS))
      llvm::vfs::collectVFSEntries(*RedirectingVFS, VFSEntries);
  });

  for (auto &E : VFSEntries)
    MDC->addFile(E.VPath, E.RPath);
}

void CompilerInstance::createVirtualFileSystem(
    IntrusiveRefCntPtr<llvm::vfs::FileSystem> BaseFS, DiagnosticConsumer *DC) {
  DiagnosticOptions DiagOpts;
  DiagnosticsEngine Diags(DiagnosticIDs::create(), DiagOpts, DC,
                          /*ShouldOwnClient=*/false);

  VFS = createVFSFromCompilerInvocation(getInvocation(), Diags,
                                        std::move(BaseFS));
  // FIXME: Should this go into createVFSFromCompilerInvocation?
  if (getFrontendOpts().ShowStats)
    VFS =
        llvm::makeIntrusiveRefCnt<llvm::vfs::TracingFileSystem>(std::move(VFS));
}

// Diagnostics
static void SetUpDiagnosticLog(DiagnosticOptions &DiagOpts,
                               const CodeGenOptions *CodeGenOpts,
                               DiagnosticsEngine &Diags) {
  std::error_code EC;
  std::unique_ptr<raw_ostream> StreamOwner;
  raw_ostream *OS = &llvm::errs();
  if (DiagOpts.DiagnosticLogFile != "-") {
    // Create the output stream.
    auto FileOS = std::make_unique<llvm::raw_fd_ostream>(
        DiagOpts.DiagnosticLogFile, EC,
        llvm::sys::fs::OF_Append | llvm::sys::fs::OF_TextWithCRLF);
    if (EC) {
      Diags.Report(diag::warn_fe_cc_log_diagnostics_failure)
          << DiagOpts.DiagnosticLogFile << EC.message();
    } else {
      FileOS->SetUnbuffered();
      OS = FileOS.get();
      StreamOwner = std::move(FileOS);
    }
  }

  // Chain in the diagnostic client which will log the diagnostics.
  auto Logger = std::make_unique<LogDiagnosticPrinter>(*OS, DiagOpts,
                                                        std::move(StreamOwner));
  if (CodeGenOpts)
    Logger->setDwarfDebugFlags(CodeGenOpts->DwarfDebugFlags);
  if (Diags.ownsClient()) {
    Diags.setClient(
        new ChainedDiagnosticConsumer(Diags.takeClient(), std::move(Logger)));
  } else {
    Diags.setClient(
        new ChainedDiagnosticConsumer(Diags.getClient(), std::move(Logger)));
  }
}

static void SetupSerializedDiagnostics(DiagnosticOptions &DiagOpts,
                                       DiagnosticsEngine &Diags,
                                       StringRef OutputFile) {
  auto SerializedConsumer =
      clang::serialized_diags::create(OutputFile, DiagOpts);

  if (Diags.ownsClient()) {
    Diags.setClient(new ChainedDiagnosticConsumer(
        Diags.takeClient(), std::move(SerializedConsumer)));
  } else {
    Diags.setClient(new ChainedDiagnosticConsumer(
        Diags.getClient(), std::move(SerializedConsumer)));
  }
}

void CompilerInstance::createDiagnostics(DiagnosticConsumer *Client,
                                         bool ShouldOwnClient) {
  Diagnostics = createDiagnostics(getVirtualFileSystem(), getDiagnosticOpts(),
                                  Client, ShouldOwnClient, &getCodeGenOpts());
}

IntrusiveRefCntPtr<DiagnosticsEngine> CompilerInstance::createDiagnostics(
    llvm::vfs::FileSystem &VFS, DiagnosticOptions &Opts,
    DiagnosticConsumer *Client, bool ShouldOwnClient,
    const CodeGenOptions *CodeGenOpts) {
  auto Diags = llvm::makeIntrusiveRefCnt<DiagnosticsEngine>(
      DiagnosticIDs::create(), Opts);

  // Create the diagnostic client for reporting errors or for
  // implementing -verify.
  if (Client) {
    Diags->setClient(Client, ShouldOwnClient);
  } else if (Opts.getFormat() == DiagnosticOptions::SARIF) {
    Diags->setClient(new SARIFDiagnosticPrinter(llvm::errs(), Opts));
  } else
    Diags->setClient(new TextDiagnosticPrinter(llvm::errs(), Opts));

  // Chain in -verify checker, if requested.
  if (Opts.VerifyDiagnostics)
    Diags->setClient(new VerifyDiagnosticConsumer(*Diags));

  // Chain in -diagnostic-log-file dumper, if requested.
  if (!Opts.DiagnosticLogFile.empty())
    SetUpDiagnosticLog(Opts, CodeGenOpts, *Diags);

  if (!Opts.DiagnosticSerializationFile.empty())
    SetupSerializedDiagnostics(Opts, *Diags, Opts.DiagnosticSerializationFile);

  // Configure our handling of diagnostics.
  ProcessWarningOptions(*Diags, Opts, VFS);

  return Diags;
}

// File Manager

void CompilerInstance::createFileManager() {
  assert(VFS && "CompilerInstance needs a VFS for creating FileManager");
  FileMgr = llvm::makeIntrusiveRefCnt<FileManager>(getFileSystemOpts(), VFS);
}

// Source Manager

void CompilerInstance::createSourceManager() {
  assert(Diagnostics && "DiagnosticsEngine needed for creating SourceManager");
  assert(FileMgr && "FileManager needed for creating SourceManager");
  SourceMgr = llvm::makeIntrusiveRefCnt<SourceManager>(getDiagnostics(),
                                                       getFileManager());
}

// Initialize the remapping of files to alternative contents, e.g.,
// those specified through other files.
static void InitializeFileRemapping(DiagnosticsEngine &Diags,
                                    SourceManager &SourceMgr,
                                    FileManager &FileMgr,
                                    const PreprocessorOptions &InitOpts) {
  // Remap files in the source manager (with buffers).
  for (const auto &RB : InitOpts.RemappedFileBuffers) {
    // Create the file entry for the file that we're mapping from.
    FileEntryRef FromFile =
        FileMgr.getVirtualFileRef(RB.first, RB.second->getBufferSize(), 0);

    // Override the contents of the "from" file with the contents of the
    // "to" file. If the caller owns the buffers, then pass a MemoryBufferRef;
    // otherwise, pass as a std::unique_ptr<MemoryBuffer> to transfer ownership
    // to the SourceManager.
    if (InitOpts.RetainRemappedFileBuffers)
      SourceMgr.overrideFileContents(FromFile, RB.second->getMemBufferRef());
    else
      SourceMgr.overrideFileContents(
          FromFile, std::unique_ptr<llvm::MemoryBuffer>(RB.second));
  }

  // Remap files in the source manager (with other files).
  for (const auto &RF : InitOpts.RemappedFiles) {
    // Find the file that we're mapping to.
    OptionalFileEntryRef ToFile = FileMgr.getOptionalFileRef(RF.second);
    if (!ToFile) {
      Diags.Report(diag::err_fe_remap_missing_to_file) << RF.first << RF.second;
      continue;
    }

    // Create the file entry for the file that we're mapping from.
    FileEntryRef FromFile =
        FileMgr.getVirtualFileRef(RF.first, ToFile->getSize(), 0);

    // Override the contents of the "from" file with the contents of
    // the "to" file.
    SourceMgr.overrideFileContents(FromFile, *ToFile);
  }

  SourceMgr.setOverridenFilesKeepOriginalName(
      InitOpts.RemappedFilesKeepOriginalName);
}

// Preprocessor

void CompilerInstance::createPreprocessor(TranslationUnitKind TUKind) {
  const PreprocessorOptions &PPOpts = getPreprocessorOpts();

  // The AST reader holds a reference to the old preprocessor (if any).
  TheASTReader.reset();

  // Create the Preprocessor.
  HeaderSearch *HeaderInfo =
      new HeaderSearch(getHeaderSearchOpts(), getSourceManager(),
                       getDiagnostics(), getLangOpts(), &getTarget());
  PP = std::make_shared<Preprocessor>(Invocation->getPreprocessorOpts(),
                                      getDiagnostics(), getLangOpts(),
                                      getSourceManager(), *HeaderInfo, *this,
                                      /*IdentifierInfoLookup=*/nullptr,
                                      /*OwnsHeaderSearch=*/true, TUKind);
  getTarget().adjust(getDiagnostics(), getLangOpts(), getAuxTarget());
  PP->Initialize(getTarget(), getAuxTarget());

  if (PPOpts.DetailedRecord)
    PP->createPreprocessingRecord();

  // Apply remappings to the source manager.
  InitializeFileRemapping(PP->getDiagnostics(), PP->getSourceManager(),
                          PP->getFileManager(), PPOpts);

  // Predefine macros and configure the preprocessor.
  InitializePreprocessor(*PP, PPOpts, getPCHContainerReader(),
                         getFrontendOpts(), getCodeGenOpts());

  // Initialize the header search object.  In CUDA compilations, we use the aux
  // triple (the host triple) to initialize our header search, since we need to
  // find the host headers in order to compile the CUDA code.
  const llvm::Triple *HeaderSearchTriple = &PP->getTargetInfo().getTriple();
  if (PP->getTargetInfo().getTriple().getOS() == llvm::Triple::CUDA &&
      PP->getAuxTargetInfo())
    HeaderSearchTriple = &PP->getAuxTargetInfo()->getTriple();

  ApplyHeaderSearchOptions(PP->getHeaderSearchInfo(), getHeaderSearchOpts(),
                           PP->getLangOpts(), *HeaderSearchTriple);

  PP->setPreprocessedOutput(getPreprocessorOutputOpts().ShowCPP);

  if (PP->getLangOpts().Modules && PP->getLangOpts().ImplicitModules) {
    std::string ModuleHash = getInvocation().getModuleHash();
    PP->getHeaderSearchInfo().setModuleHash(ModuleHash);
    PP->getHeaderSearchInfo().setModuleCachePath(
        getSpecificModuleCachePath(ModuleHash));
  }

  // Handle generating dependencies, if requested.
  const DependencyOutputOptions &DepOpts = getDependencyOutputOpts();
  if (!DepOpts.OutputFile.empty())
    addDependencyCollector(std::make_shared<DependencyFileGenerator>(DepOpts));
  if (!DepOpts.DOTOutputFile.empty())
    AttachDependencyGraphGen(*PP, DepOpts.DOTOutputFile,
                             getHeaderSearchOpts().Sysroot);

  // If we don't have a collector, but we are collecting module dependencies,
  // then we're the top level compiler instance and need to create one.
  if (!ModuleDepCollector && !DepOpts.ModuleDependencyOutputDir.empty()) {
    ModuleDepCollector = std::make_shared<ModuleDependencyCollector>(
        DepOpts.ModuleDependencyOutputDir, getVirtualFileSystemPtr());
  }

  // If there is a module dep collector, register with other dep collectors
  // and also (a) collect header maps and (b) TODO: input vfs overlay files.
  if (ModuleDepCollector) {
    addDependencyCollector(ModuleDepCollector);
    collectHeaderMaps(PP->getHeaderSearchInfo(), ModuleDepCollector);
    collectIncludePCH(*this, ModuleDepCollector);
    collectVFSEntries(*this, ModuleDepCollector);
  }

  // Modules need an output manager.
  if (!hasOutputManager())
    createOutputManager();

  for (auto &Listener : DependencyCollectors)
    Listener->attachToPreprocessor(*PP);

  // Handle generating header include information, if requested.
  if (DepOpts.ShowHeaderIncludes)
    AttachHeaderIncludeGen(*PP, DepOpts);
  if (!DepOpts.HeaderIncludeOutputFile.empty()) {
    StringRef OutputPath = DepOpts.HeaderIncludeOutputFile;
    if (OutputPath == "-")
      OutputPath = "";
    AttachHeaderIncludeGen(*PP, DepOpts,
                           /*ShowAllHeaders=*/true, OutputPath,
                           /*ShowDepth=*/false);
  }

  if (DepOpts.ShowIncludesDest != ShowIncludesDestination::None) {
    AttachHeaderIncludeGen(*PP, DepOpts,
                           /*ShowAllHeaders=*/true, /*OutputPath=*/"",
                           /*ShowDepth=*/true, /*MSStyle=*/true);
  }

  if (GetDependencyDirectives)
    PP->setDependencyDirectivesGetter(*GetDependencyDirectives);
}

std::string CompilerInstance::getSpecificModuleCachePath(StringRef ModuleHash) {
  assert(FileMgr && "Specific module cache path requires a FileManager");

  // Set up the module path, including the hash for the module-creation options.
  SmallString<256> SpecificModuleCache;
  normalizeModuleCachePath(*FileMgr, getHeaderSearchOpts().ModuleCachePath,
                           SpecificModuleCache);
  if (!SpecificModuleCache.empty() && !getHeaderSearchOpts().DisableModuleHash)
    llvm::sys::path::append(SpecificModuleCache, ModuleHash);
  return std::string(SpecificModuleCache);
}

// ASTContext

void CompilerInstance::createASTContext() {
  Preprocessor &PP = getPreprocessor();
  auto Context = llvm::makeIntrusiveRefCnt<ASTContext>(
      getLangOpts(), PP.getSourceManager(), PP.getIdentifierTable(),
      PP.getSelectorTable(), PP.getBuiltinInfo(), PP.TUKind);
  Context->InitBuiltinTypes(getTarget(), getAuxTarget());
  setASTContext(std::move(Context));
}

// ExternalASTSource

namespace {
// Helper to recursively read the module names for all modules we're adding.
// We mark these as known and redirect any attempt to load that module to
// the files we were handed.
struct ReadModuleNames : ASTReaderListener {
  Preprocessor &PP;
  llvm::SmallVector<std::string, 8> LoadedModules;

  ReadModuleNames(Preprocessor &PP) : PP(PP) {}

  void ReadModuleName(StringRef ModuleName) override {
    // Keep the module name as a string for now. It's not safe to create a new
    // IdentifierInfo from an ASTReader callback.
    LoadedModules.push_back(ModuleName.str());
  }

  void registerAll() {
    ModuleMap &MM = PP.getHeaderSearchInfo().getModuleMap();
    for (const std::string &LoadedModule : LoadedModules)
      MM.cacheModuleLoad(*PP.getIdentifierInfo(LoadedModule),
                         MM.findOrLoadModule(LoadedModule));
    LoadedModules.clear();
  }

  void markAllUnavailable() {
    for (const std::string &LoadedModule : LoadedModules) {
      if (Module *M = PP.getHeaderSearchInfo().getModuleMap().findOrLoadModule(
              LoadedModule)) {
        M->HasIncompatibleModuleFile = true;

        // Mark module as available if the only reason it was unavailable
        // was missing headers.
        SmallVector<Module *, 2> Stack;
        Stack.push_back(M);
        while (!Stack.empty()) {
          Module *Current = Stack.pop_back_val();
          if (Current->IsUnimportable) continue;
          Current->IsAvailable = true;
          auto SubmodulesRange = Current->submodules();
          llvm::append_range(Stack, SubmodulesRange);
        }
      }
    }
    LoadedModules.clear();
  }
};
} // namespace

void CompilerInstance::createPCHExternalASTSource(
    StringRef Path, DisableValidationForModuleKind DisableValidation,
    bool AllowPCHWithCompilerErrors, void *DeserializationListener,
    bool OwnDeserializationListener) {
  bool Preamble = getPreprocessorOpts().PrecompiledPreambleBytes.first != 0;
  TheASTReader = createPCHExternalASTSource(
      Path, getHeaderSearchOpts().Sysroot, DisableValidation,
      AllowPCHWithCompilerErrors, getPreprocessor(), getModuleCache(),
      getASTContext(), getPCHContainerReader(), getCodeGenOpts(),
      getFrontendOpts().ModuleFileExtensions, DependencyCollectors,
      DeserializationListener, OwnDeserializationListener, Preamble,
      getFrontendOpts().UseGlobalModuleIndex);
}

IntrusiveRefCntPtr<ASTReader> CompilerInstance::createPCHExternalASTSource(
    StringRef Path, StringRef Sysroot,
    DisableValidationForModuleKind DisableValidation,
    bool AllowPCHWithCompilerErrors, Preprocessor &PP, ModuleCache &ModCache,
    ASTContext &Context, const PCHContainerReader &PCHContainerRdr,
    const CodeGenOptions &CodeGenOpts,
    ArrayRef<std::shared_ptr<ModuleFileExtension>> Extensions,
    ArrayRef<std::shared_ptr<DependencyCollector>> DependencyCollectors,
    void *DeserializationListener, bool OwnDeserializationListener,
    bool Preamble, bool UseGlobalModuleIndex) {
  const HeaderSearchOptions &HSOpts =
      PP.getHeaderSearchInfo().getHeaderSearchOpts();

  auto Reader = llvm::makeIntrusiveRefCnt<ASTReader>(
      PP, ModCache, &Context, PCHContainerRdr, CodeGenOpts, Extensions,
      Sysroot.empty() ? "" : Sysroot.data(), DisableValidation,
      AllowPCHWithCompilerErrors, /*AllowConfigurationMismatch*/ false,
      HSOpts.ModulesValidateSystemHeaders,
      HSOpts.ModulesForceValidateUserHeaders,
      HSOpts.ValidateASTInputFilesContent, UseGlobalModuleIndex);

  // We need the external source to be set up before we read the AST, because
  // eagerly-deserialized declarations may use it.
  Context.setExternalSource(Reader);

  Reader->setDeserializationListener(
      static_cast<ASTDeserializationListener *>(DeserializationListener),
      /*TakeOwnership=*/OwnDeserializationListener);

  for (auto &Listener : DependencyCollectors)
    Listener->attachToASTReader(*Reader);

  auto Listener = std::make_unique<ReadModuleNames>(PP);
  auto &ListenerRef = *Listener;
  ASTReader::ListenerScope ReadModuleNamesListener(*Reader,
                                                   std::move(Listener));

  switch (Reader->ReadAST(Path,
                          Preamble ? serialization::MK_Preamble
                                   : serialization::MK_PCH,
                          SourceLocation(),
                          ASTReader::ARR_None)) {
  case ASTReader::Success:
    // Set the predefines buffer as suggested by the PCH reader. Typically, the
    // predefines buffer will be empty.
    PP.setPredefines(Reader->getSuggestedPredefines());
    ListenerRef.registerAll();
    return Reader;

  case ASTReader::Failure:
    // Unrecoverable failure: don't even try to process the input file.
    break;

  case ASTReader::Missing:
  case ASTReader::OutOfDate:
  case ASTReader::VersionMismatch:
  case ASTReader::ConfigurationMismatch:
  case ASTReader::HadErrors:
    // No suitable PCH file could be found. Return an error.
    break;
  }

  ListenerRef.markAllUnavailable();
  Context.setExternalSource(nullptr);
  return nullptr;
}

// Code Completion

static bool EnableCodeCompletion(Preprocessor &PP,
                                 StringRef Filename,
                                 unsigned Line,
                                 unsigned Column) {
  // Tell the source manager to chop off the given file at a specific
  // line and column.
  auto Entry = PP.getFileManager().getOptionalFileRef(Filename);
  if (!Entry) {
    PP.getDiagnostics().Report(diag::err_fe_invalid_code_complete_file)
      << Filename;
    return true;
  }

  // Truncate the named file at the given line/column.
  PP.SetCodeCompletionPoint(*Entry, Line, Column);
  return false;
}

void CompilerInstance::createCodeCompletionConsumer() {
  const ParsedSourceLocation &Loc = getFrontendOpts().CodeCompletionAt;
  if (!CompletionConsumer) {
    setCodeCompletionConsumer(createCodeCompletionConsumer(
        getPreprocessor(), Loc.FileName, Loc.Line, Loc.Column,
        getFrontendOpts().CodeCompleteOpts, llvm::outs()));
    return;
  } else if (EnableCodeCompletion(getPreprocessor(), Loc.FileName,
                                  Loc.Line, Loc.Column)) {
    setCodeCompletionConsumer(nullptr);
    return;
  }
}

void CompilerInstance::createFrontendTimer() {
  timerGroup.reset(new llvm::TimerGroup("clang", "Clang time report"));
  FrontendTimer.reset(new llvm::Timer("frontend", "Front end", *timerGroup));
}

CodeCompleteConsumer *
CompilerInstance::createCodeCompletionConsumer(Preprocessor &PP,
                                               StringRef Filename,
                                               unsigned Line,
                                               unsigned Column,
                                               const CodeCompleteOptions &Opts,
                                               raw_ostream &OS) {
  if (EnableCodeCompletion(PP, Filename, Line, Column))
    return nullptr;

  // Set up the creation routine for code-completion.
  return new PrintingCodeCompleteConsumer(Opts, OS);
}

void CompilerInstance::createSema(TranslationUnitKind TUKind,
                                  CodeCompleteConsumer *CompletionConsumer) {
  TheSema.reset(new Sema(getPreprocessor(), getASTContext(), getASTConsumer(),
                         TUKind, CompletionConsumer));

  // Set up API notes.
  TheSema->APINotes.setSwiftVersion(getAPINotesOpts().SwiftVersion);

  // Attach the external sema source if there is any.
  if (ExternalSemaSrc) {
    TheSema->addExternalSource(ExternalSemaSrc);
    ExternalSemaSrc->InitializeSema(*TheSema);
  }

  // If we're building a module and are supposed to load API notes,
  // notify the API notes manager.
  if (auto *currentModule = getPreprocessor().getCurrentModule()) {
    (void)TheSema->APINotes.loadCurrentModuleAPINotes(
        currentModule, getLangOpts().APINotesModules,
        getAPINotesOpts().ModuleSearchPaths);
  }
}

// Output Files

void CompilerInstance::clearOutputFiles(bool EraseFiles) {
  // The ASTConsumer can own streams that write to the output files.
  assert(!hasASTConsumer() && "ASTConsumer should be reset");
  if (!EraseFiles) {
    for (auto &O : OutputFiles)
      llvm::handleAllErrors(
          O.keep(),
          [&](const llvm::vfs::TempFileOutputError &E) {
            getDiagnostics().Report(diag::err_unable_to_rename_temp)
                << E.getTempPath() << E.getOutputPath()
                << E.convertToErrorCode().message();
          },
          [&](const llvm::vfs::OutputError &E) {
            getDiagnostics().Report(diag::err_fe_unable_to_open_output)
                << E.getOutputPath() << E.convertToErrorCode().message();
          },
          [&](const llvm::ErrorInfoBase &EIB) { // Handle any remaining error
            getDiagnostics().Report(diag::err_fe_unable_to_open_output)
                << O.getPath() << EIB.message();
          });
  }
  OutputFiles.clear();
  if (DeleteBuiltModules) {
    for (auto &Module : BuiltModules)
      llvm::sys::fs::remove(Module.second);
    BuiltModules.clear();
  }
}

std::unique_ptr<raw_pwrite_stream> CompilerInstance::createDefaultOutputFile(
    bool Binary, StringRef InFile, StringRef Extension, bool RemoveFileOnSignal,
    bool CreateMissingDirectories, bool ForceUseTemporary) {
  StringRef OutputPath = getFrontendOpts().OutputFile;
  std::optional<SmallString<128>> PathStorage;
  if (OutputPath.empty()) {
    if (InFile == "-" || Extension.empty()) {
      OutputPath = "-";
    } else {
      PathStorage.emplace(InFile);
      llvm::sys::path::replace_extension(*PathStorage, Extension);
      OutputPath = *PathStorage;
    }
  }

  return createOutputFile(OutputPath, Binary, RemoveFileOnSignal,
                          getFrontendOpts().UseTemporary || ForceUseTemporary,
                          CreateMissingDirectories);
}

std::unique_ptr<raw_pwrite_stream> CompilerInstance::createNullOutputFile() {
  return std::make_unique<llvm::raw_null_ostream>();
}

// Output Manager

void CompilerInstance::setOutputManager(
    IntrusiveRefCntPtr<llvm::vfs::OutputBackend> NewOutputs) {
  assert(!OutputMgr && "Already has an output manager");
  OutputMgr = std::move(NewOutputs);
}

void CompilerInstance::createOutputManager() {
  assert(!OutputMgr && "Already has an output manager");
  OutputMgr = llvm::makeIntrusiveRefCnt<llvm::vfs::OnDiskOutputBackend>();
}

llvm::vfs::OutputBackend &CompilerInstance::getOutputManager() {
  assert(OutputMgr);
  return *OutputMgr;
}

llvm::vfs::OutputBackend &CompilerInstance::getOrCreateOutputManager() {
  if (!hasOutputManager())
    createOutputManager();
  return getOutputManager();
}

std::unique_ptr<raw_pwrite_stream>
CompilerInstance::createOutputFile(StringRef OutputPath, bool Binary,
                                   bool RemoveFileOnSignal, bool UseTemporary,
                                   bool CreateMissingDirectories) {
  Expected<std::unique_ptr<raw_pwrite_stream>> OS =
      createOutputFileImpl(OutputPath, Binary, RemoveFileOnSignal, UseTemporary,
                           CreateMissingDirectories);
  if (OS)
    return std::move(*OS);
  getDiagnostics().Report(diag::err_fe_unable_to_open_output)
      << OutputPath << errorToErrorCode(OS.takeError()).message();
  return nullptr;
}

Expected<std::unique_ptr<llvm::raw_pwrite_stream>>
CompilerInstance::createOutputFileImpl(StringRef OutputPath, bool Binary,
                                       bool RemoveFileOnSignal,
                                       bool UseTemporary,
                                       bool CreateMissingDirectories) {
  assert((!CreateMissingDirectories || UseTemporary) &&
         "CreateMissingDirectories is only allowed when using temporary files");

  // If '-working-directory' was passed, the output filename should be
  // relative to that.
  std::optional<SmallString<128>> AbsPath;
  if (OutputPath != "-" && !llvm::sys::path::is_absolute(OutputPath)) {
    assert(hasFileManager() &&
           "File Manager is required to fix up relative path.\n");

    AbsPath.emplace(OutputPath);
    FileManager::fixupRelativePath(getFileSystemOpts(), *AbsPath);
    OutputPath = *AbsPath;
  }

  using namespace llvm::vfs;
  Expected<OutputFile> O = getOrCreateOutputManager().createFile(
      OutputPath,
      OutputConfig()
          .setTextWithCRLF(!Binary)
          .setDiscardOnSignal(RemoveFileOnSignal)
          .setAtomicWrite(UseTemporary)
          .setImplyCreateDirectories(UseTemporary && CreateMissingDirectories));
  if (!O)
    return O.takeError();

  O->discardOnDestroy([](llvm::Error E) { consumeError(std::move(E)); });
  OutputFiles.push_back(std::move(*O));
  return OutputFiles.back().createProxy();
}

// Initialization Utilities

bool CompilerInstance::InitializeSourceManager(const FrontendInputFile &Input){
  return InitializeSourceManager(Input, getDiagnostics(), getFileManager(),
                                 getSourceManager());
}

// static
bool CompilerInstance::InitializeSourceManager(const FrontendInputFile &Input,
                                               DiagnosticsEngine &Diags,
                                               FileManager &FileMgr,
                                               SourceManager &SourceMgr) {
  SrcMgr::CharacteristicKind Kind =
      Input.getKind().getFormat() == InputKind::ModuleMap
          ? Input.isSystem() ? SrcMgr::C_System_ModuleMap
                             : SrcMgr::C_User_ModuleMap
          : Input.isSystem() ? SrcMgr::C_System : SrcMgr::C_User;

  if (Input.isBuffer()) {
    SourceMgr.setMainFileID(SourceMgr.createFileID(Input.getBuffer(), Kind));
    assert(SourceMgr.getMainFileID().isValid() &&
           "Couldn't establish MainFileID!");
    return true;
  }

  StringRef InputFile = Input.getFile();

  // Figure out where to get and map in the main file.
  auto FileOrErr = InputFile == "-"
                       ? FileMgr.getSTDIN()
                       : FileMgr.getFileRef(InputFile, /*OpenFile=*/true);
  if (!FileOrErr) {
    auto EC = llvm::errorToErrorCode(FileOrErr.takeError());
    if (InputFile != "-")
      Diags.Report(diag::err_fe_error_reading) << InputFile << EC.message();
    else
      Diags.Report(diag::err_fe_error_reading_stdin) << EC.message();
    return false;
  }

  SourceMgr.setMainFileID(
      SourceMgr.createFileID(*FileOrErr, SourceLocation(), Kind));

  assert(SourceMgr.getMainFileID().isValid() &&
         "Couldn't establish MainFileID!");
  return true;
}

// High-Level Operations

bool CompilerInstance::ExecuteAction(FrontendAction &Act) {
  assert(hasDiagnostics() && "Diagnostics engine is not initialized!");
  assert(!getFrontendOpts().ShowHelp && "Client must handle '-help'!");
  assert(!getFrontendOpts().ShowVersion && "Client must handle '-version'!");

  // Mark this point as the bottom of the stack if we don't have somewhere
  // better. We generally expect frontend actions to be invoked with (nearly)
  // DesiredStackSpace available.
  noteBottomOfStack();

  auto FinishDiagnosticClient = llvm::make_scope_exit([&]() {
    // Notify the diagnostic client that all files were processed.
    getDiagnosticClient().finish();
  });

  raw_ostream &OS = getVerboseOutputStream();

  if (!Act.PrepareToExecute(*this))
    return false;

  if (!createTarget())
    return false;

  // rewriter project will change target built-in bool type from its default.
  if (getFrontendOpts().ProgramAction == frontend::RewriteObjC)
    getTarget().noSignedCharForObjCBool();

  // Validate/process some options.
  if (getHeaderSearchOpts().Verbose)
    OS << "clang -cc1 version " CLANG_VERSION_STRING << " based upon LLVM "
       << LLVM_VERSION_STRING << " default target "
       << llvm::sys::getDefaultTargetTriple() << "\n";

  if (getFrontendOpts().ShowStats || !getFrontendOpts().StatsFile.empty())
    llvm::EnableStatistics(false);

  // Sort vectors containing toc data and no toc data variables to facilitate
  // binary search later.
  llvm::sort(getCodeGenOpts().TocDataVarsUserSpecified);
  llvm::sort(getCodeGenOpts().NoTocDataVars);

  for (const FrontendInputFile &FIF : getFrontendOpts().Inputs) {
    // Reset the ID tables if we are reusing the SourceManager and parsing
    // regular files.
    if (hasSourceManager() && !Act.isModelParsingAction())
      getSourceManager().clearIDTables();

    if (Act.BeginSourceFile(*this, FIF)) {
      if (llvm::Error Err = Act.Execute()) {
        consumeError(std::move(Err)); // FIXME this drops errors on the floor.
      }
      Act.EndSourceFile();
    }
  }

  printDiagnosticStats();

  if (getFrontendOpts().ShowStats) {
    if (hasFileManager()) {
      getFileManager().PrintStats();
      OS << '\n';
    }
    llvm::PrintStatistics(OS);
  }
  StringRef StatsFile = getFrontendOpts().StatsFile;
  if (!StatsFile.empty()) {
    llvm::sys::fs::OpenFlags FileFlags = llvm::sys::fs::OF_TextWithCRLF;
    if (getFrontendOpts().AppendStats)
      FileFlags |= llvm::sys::fs::OF_Append;
    std::error_code EC;
    auto StatS =
        std::make_unique<llvm::raw_fd_ostream>(StatsFile, EC, FileFlags);
    if (EC) {
      getDiagnostics().Report(diag::warn_fe_unable_to_open_stats_file)
          << StatsFile << EC.message();
    } else {
      llvm::PrintStatisticsJSON(*StatS);
    }
  }

  return !getDiagnostics().getClient()->getNumErrors();
}

void CompilerInstance::printDiagnosticStats() {
  if (!getDiagnosticOpts().ShowCarets)
    return;

  raw_ostream &OS = getVerboseOutputStream();

  // We can have multiple diagnostics sharing one diagnostic client.
  // Get the total number of warnings/errors from the client.
  unsigned NumWarnings = getDiagnostics().getClient()->getNumWarnings();
  unsigned NumErrors = getDiagnostics().getClient()->getNumErrors();

  if (NumWarnings)
    OS << NumWarnings << " warning" << (NumWarnings == 1 ? "" : "s");
  if (NumWarnings && NumErrors)
    OS << " and ";
  if (NumErrors)
    OS << NumErrors << " error" << (NumErrors == 1 ? "" : "s");
  if (NumWarnings || NumErrors) {
    OS << " generated";
    if (getLangOpts().CUDA) {
      if (!getLangOpts().CUDAIsDevice) {
        OS << " when compiling for host";
      } else {
        OS << " when compiling for " << getTargetOpts().CPU;
      }
    }
    OS << ".\n";
  }
}

void CompilerInstance::LoadRequestedPlugins() {
  // Load any requested plugins.
  for (const std::string &Path : getFrontendOpts().Plugins) {
    std::string Error;
    if (llvm::sys::DynamicLibrary::LoadLibraryPermanently(Path.c_str(), &Error))
      getDiagnostics().Report(diag::err_fe_unable_to_load_plugin)
          << Path << Error;
  }

  // Check if any of the loaded plugins replaces the main AST action
  for (const FrontendPluginRegistry::entry &Plugin :
       FrontendPluginRegistry::entries()) {
    std::unique_ptr<PluginASTAction> P(Plugin.instantiate());
    if (P->getActionType() == PluginASTAction::ReplaceAction) {
      getFrontendOpts().ProgramAction = clang::frontend::PluginAction;
      getFrontendOpts().ActionName = Plugin.getName().str();
      break;
    }
  }
}

/// Determine the appropriate source input kind based on language
/// options.
static Language getLanguageFromOptions(const LangOptions &LangOpts) {
  if (LangOpts.OpenCL)
    return Language::OpenCL;
  if (LangOpts.CUDA)
    return Language::CUDA;
  if (LangOpts.ObjC)
    return LangOpts.CPlusPlus ? Language::ObjCXX : Language::ObjC;
  return LangOpts.CPlusPlus ? Language::CXX : Language::C;
}

std::unique_ptr<CompilerInstance> CompilerInstance::cloneForModuleCompileImpl(
    SourceLocation ImportLoc, StringRef ModuleName, FrontendInputFile Input,
    StringRef OriginalModuleMapFile, StringRef ModuleFileName,
    std::optional<ThreadSafeCloneConfig> ThreadSafeConfig) {
  // Construct a compiler invocation for creating this module.
  auto Invocation = std::make_shared<CompilerInvocation>(getInvocation());

  PreprocessorOptions &PPOpts = Invocation->getPreprocessorOpts();

  // For any options that aren't intended to affect how a module is built,
  // reset them to their default values.
  Invocation->resetNonModularOptions();

  // Remove any macro definitions that are explicitly ignored by the module.
  // They aren't supposed to affect how the module is built anyway.
  HeaderSearchOptions &HSOpts = Invocation->getHeaderSearchOpts();
  llvm::erase_if(PPOpts.Macros,
                 [&HSOpts](const std::pair<std::string, bool> &def) {
                   StringRef MacroDef = def.first;
                   return HSOpts.ModulesIgnoreMacros.contains(
                       llvm::CachedHashString(MacroDef.split('=').first));
                 });

  // If the original compiler invocation had -fmodule-name, pass it through.
  Invocation->getLangOpts().ModuleName =
      getInvocation().getLangOpts().ModuleName;

  // Note the name of the module we're building.
  Invocation->getLangOpts().CurrentModule = std::string(ModuleName);

  // If there is a module map file, build the module using the module map.
  // Set up the inputs/outputs so that we build the module from its umbrella
  // header.
  FrontendOptions &FrontendOpts = Invocation->getFrontendOpts();
  FrontendOpts.OutputFile = ModuleFileName.str();
  FrontendOpts.DisableFree = false;
  FrontendOpts.GenerateGlobalModuleIndex = false;
  FrontendOpts.BuildingImplicitModule = true;
  FrontendOpts.OriginalModuleMap = std::string(OriginalModuleMapFile);
  // Force implicitly-built modules to hash the content of the module file.
  HSOpts.ModulesHashContent = true;
  FrontendOpts.Inputs = {std::move(Input)};

  // Don't free the remapped file buffers; they are owned by our caller.
  PPOpts.RetainRemappedFileBuffers = true;

  DiagnosticOptions &DiagOpts = Invocation->getDiagnosticOpts();

  DiagOpts.VerifyDiagnostics = 0;
  assert(getInvocation().getModuleHash() == Invocation->getModuleHash() &&
         "Module hash mismatch!");

  // Construct a compiler instance that will be used to actually create the
  // module.  Since we're sharing an in-memory module cache,
  // CompilerInstance::CompilerInstance is responsible for finalizing the
  // buffers to prevent use-after-frees.
  auto InstancePtr = std::make_unique<CompilerInstance>(
      std::move(Invocation), getPCHContainerOperations(), &getModuleCache());
  auto &Instance = *InstancePtr;

  auto &Inv = Instance.getInvocation();

  if (ThreadSafeConfig) {
    Instance.setVirtualFileSystem(ThreadSafeConfig->getVFS());
    Instance.createFileManager();
  } else if (FrontendOpts.ModulesShareFileManager) {
    Instance.setVirtualFileSystem(getVirtualFileSystemPtr());
    Instance.setFileManager(getFileManagerPtr());
  } else {
    Instance.setVirtualFileSystem(getVirtualFileSystemPtr());
    Instance.createFileManager();
  }

  if (ThreadSafeConfig) {
    Instance.createDiagnostics(&ThreadSafeConfig->getDiagConsumer(),
                               /*ShouldOwnClient=*/false);
  } else {
    Instance.createDiagnostics(
        new ForwardingDiagnosticConsumer(getDiagnosticClient()),
        /*ShouldOwnClient=*/true);
  }
  if (llvm::is_contained(DiagOpts.SystemHeaderWarningsModules, ModuleName))
    Instance.getDiagnostics().setSuppressSystemWarnings(false);

  Instance.createSourceManager();
  SourceManager &SourceMgr = Instance.getSourceManager();

  if (ThreadSafeConfig) {
    // Detecting cycles in the module graph is responsibility of the client.
  } else {
    // Note that this module is part of the module build stack, so that we
    // can detect cycles in the module graph.
    SourceMgr.setModuleBuildStack(getSourceManager().getModuleBuildStack());
    SourceMgr.pushModuleBuildStack(
        ModuleName, FullSourceLoc(ImportLoc, getSourceManager()));
  }

  // Make a copy for the new instance.
  Instance.FailedModules = FailedModules;

  if (GetDependencyDirectives)
    Instance.GetDependencyDirectives =
        GetDependencyDirectives->cloneFor(Instance.getFileManager());

  if (ThreadSafeConfig) {
    Instance.setModuleDepCollector(ThreadSafeConfig->getModuleDepCollector());
  } else {
    // If we're collecting module dependencies, we need to share a collector
    // between all of the module CompilerInstances. Other than that, we don't
    // want to produce any dependency output from the module build.
    Instance.setModuleDepCollector(getModuleDepCollector());
  }
  Inv.getDependencyOutputOpts() = DependencyOutputOptions();

  return InstancePtr;
}

bool CompilerInstance::compileModule(SourceLocation ImportLoc,
                                     StringRef ModuleName,
                                     StringRef ModuleFileName,
                                     CompilerInstance &Instance) {
  llvm::TimeTraceScope TimeScope("Module Compile", ModuleName);

  // Never compile a module that's already finalized - this would cause the
  // existing module to be freed, causing crashes if it is later referenced
  if (getModuleCache().getInMemoryModuleCache().isPCMFinal(ModuleFileName)) {
    getDiagnostics().Report(ImportLoc, diag::err_module_rebuild_finalized)
        << ModuleName;
    return false;
  }

  getDiagnostics().Report(ImportLoc, diag::remark_module_build)
      << ModuleName << ModuleFileName;

  // Execute the action to actually build the module in-place. Use a separate
  // thread so that we get a stack large enough.
  bool Crashed = !llvm::CrashRecoveryContext().RunSafelyOnNewStack(
      [&]() {
        GenerateModuleFromModuleMapAction Action;
        Instance.ExecuteAction(Action);
      },
      DesiredStackSize);

  getDiagnostics().Report(ImportLoc, diag::remark_module_build_done)
      << ModuleName;

  // Propagate the statistics to the parent FileManager.
  if (!getFrontendOpts().ModulesShareFileManager)
    getFileManager().AddStats(Instance.getFileManager());

  // Propagate the failed modules to the parent instance.
  FailedModules = std::move(Instance.FailedModules);

  if (Crashed) {
    // Clear the ASTConsumer if it hasn't been already, in case it owns streams
    // that must be closed before clearing output files.
    Instance.setSema(nullptr);
    Instance.setASTConsumer(nullptr);

    // Delete any remaining temporary files related to Instance.
    Instance.clearOutputFiles(/*EraseFiles=*/true);
  }

  // We've rebuilt a module. If we're allowed to generate or update the global
  // module index, record that fact in the importing compiler instance.
  if (getFrontendOpts().GenerateGlobalModuleIndex) {
    setBuildGlobalModuleIndex(true);
  }

  // If \p AllowPCMWithCompilerErrors is set return 'success' even if errors
  // occurred.
  return !Instance.getDiagnostics().hasErrorOccurred() ||
         Instance.getFrontendOpts().AllowPCMWithCompilerErrors;
}

static OptionalFileEntryRef getPublicModuleMap(FileEntryRef File,
                                               FileManager &FileMgr) {
  StringRef Filename = llvm::sys::path::filename(File.getName());
  SmallString<128> PublicFilename(File.getDir().getName());
  if (Filename == "module_private.map")
    llvm::sys::path::append(PublicFilename, "module.map");
  else if (Filename == "module.private.modulemap")
    llvm::sys::path::append(PublicFilename, "module.modulemap");
  else
    return std::nullopt;
  return FileMgr.getOptionalFileRef(PublicFilename);
}

std::unique_ptr<CompilerInstance> CompilerInstance::cloneForModuleCompile(
    SourceLocation ImportLoc, Module *Module, StringRef ModuleFileName,
    std::optional<ThreadSafeCloneConfig> ThreadSafeConfig) {
  StringRef ModuleName = Module->getTopLevelModuleName();

  InputKind IK(getLanguageFromOptions(getLangOpts()), InputKind::ModuleMap);

  // Get or create the module map that we'll use to build this module.
  ModuleMap &ModMap = getPreprocessor().getHeaderSearchInfo().getModuleMap();
  SourceManager &SourceMgr = getSourceManager();

  if (FileID ModuleMapFID = ModMap.getContainingModuleMapFileID(Module);
      ModuleMapFID.isValid()) {
    // We want to use the top-level module map. If we don't, the compiling
    // instance may think the containing module map is a top-level one, while
    // the importing instance knows it's included from a parent module map via
    // the extern directive. This mismatch could bite us later.
    SourceLocation Loc = SourceMgr.getIncludeLoc(ModuleMapFID);
    while (Loc.isValid() && isModuleMap(SourceMgr.getFileCharacteristic(Loc))) {
      ModuleMapFID = SourceMgr.getFileID(Loc);
      Loc = SourceMgr.getIncludeLoc(ModuleMapFID);
    }

    OptionalFileEntryRef ModuleMapFile =
        SourceMgr.getFileEntryRefForID(ModuleMapFID);
    assert(ModuleMapFile && "Top-level module map with no FileID");

    // Canonicalize compilation to start with the public module map. This is
    // vital for submodules declarations in the private module maps to be
    // correctly parsed when depending on a top level module in the public one.
    if (OptionalFileEntryRef PublicMMFile =
            getPublicModuleMap(*ModuleMapFile, getFileManager()))
      ModuleMapFile = PublicMMFile;

    StringRef ModuleMapFilePath = ModuleMapFile->getNameAsRequested();

    // Use the systemness of the module map as parsed instead of using the
    // IsSystem attribute of the module. If the module has [system] but the
    // module map is not in a system path, then this would incorrectly parse
    // any other modules in that module map as system too.
    const SrcMgr::SLocEntry &SLoc = SourceMgr.getSLocEntry(ModuleMapFID);
    bool IsSystem = isSystem(SLoc.getFile().getFileCharacteristic());

    // Use the module map where this module resides.
    return cloneForModuleCompileImpl(
        ImportLoc, ModuleName,
        FrontendInputFile(ModuleMapFilePath, IK, IsSystem),
        ModMap.getModuleMapFileForUniquing(Module)->getName(), ModuleFileName,
        std::move(ThreadSafeConfig));
  }

  // FIXME: We only need to fake up an input file here as a way of
  // transporting the module's directory to the module map parser. We should
  // be able to do that more directly, and parse from a memory buffer without
  // inventing this file.
  SmallString<128> FakeModuleMapFile(Module->Directory->getName());
  llvm::sys::path::append(FakeModuleMapFile, "__inferred_module.map");

  std::string InferredModuleMapContent;
  llvm::raw_string_ostream OS(InferredModuleMapContent);
  Module->print(OS);

  auto Instance = cloneForModuleCompileImpl(
      ImportLoc, ModuleName,
      FrontendInputFile(FakeModuleMapFile, IK, +Module->IsSystem),
      ModMap.getModuleMapFileForUniquing(Module)->getName(), ModuleFileName,
      std::move(ThreadSafeConfig));

  std::unique_ptr<llvm::MemoryBuffer> ModuleMapBuffer =
      llvm::MemoryBuffer::getMemBufferCopy(InferredModuleMapContent);
  FileEntryRef ModuleMapFile = Instance->getFileManager().getVirtualFileRef(
      FakeModuleMapFile, InferredModuleMapContent.size(), 0);
  Instance->getSourceManager().overrideFileContents(ModuleMapFile,
                                                    std::move(ModuleMapBuffer));

  return Instance;
}

/// Read the AST right after compiling the module.
static bool readASTAfterCompileModule(CompilerInstance &ImportingInstance,
                                      SourceLocation ImportLoc,
                                      SourceLocation ModuleNameLoc,
                                      Module *Module, StringRef ModuleFileName,
                                      bool *OutOfDate, bool *Missing) {
  DiagnosticsEngine &Diags = ImportingInstance.getDiagnostics();

  unsigned ModuleLoadCapabilities = ASTReader::ARR_Missing;
  if (OutOfDate)
    ModuleLoadCapabilities |= ASTReader::ARR_OutOfDate;

  // Try to read the module file, now that we've compiled it.
  ASTReader::ASTReadResult ReadResult =
      ImportingInstance.getASTReader()->ReadAST(
          ModuleFileName, serialization::MK_ImplicitModule, ImportLoc,
          ModuleLoadCapabilities);
  if (ReadResult == ASTReader::Success)
    return true;

  // The caller wants to handle out-of-date failures.
  if (OutOfDate && ReadResult == ASTReader::OutOfDate) {
    *OutOfDate = true;
    return false;
  }

  // The caller wants to handle missing module files.
  if (Missing && ReadResult == ASTReader::Missing) {
    *Missing = true;
    return false;
  }

  // The ASTReader didn't diagnose the error, so conservatively report it.
  if (ReadResult == ASTReader::Missing || !Diags.hasErrorOccurred())
    Diags.Report(ModuleNameLoc, diag::err_module_not_built)
      << Module->Name << SourceRange(ImportLoc, ModuleNameLoc);

  return false;
}

/// Compile a module in a separate compiler instance and read the AST,
/// returning true if the module compiles without errors.
static bool compileModuleAndReadASTImpl(CompilerInstance &ImportingInstance,
                                        SourceLocation ImportLoc,
                                        SourceLocation ModuleNameLoc,
                                        Module *Module,
                                        StringRef ModuleFileName) {
  {
    auto Instance = ImportingInstance.cloneForModuleCompile(
        ModuleNameLoc, Module, ModuleFileName);

    if (!ImportingInstance.compileModule(ModuleNameLoc,
                                         Module->getTopLevelModuleName(),
                                         ModuleFileName, *Instance)) {
      ImportingInstance.getDiagnostics().Report(ModuleNameLoc,
                                                diag::err_module_not_built)
          << Module->Name << SourceRange(ImportLoc, ModuleNameLoc);
      return false;
    }
  }

  // The module is built successfully, we can update its timestamp now.
  if (ImportingInstance.getPreprocessor()
          .getHeaderSearchInfo()
          .getHeaderSearchOpts()
          .ModulesValidateOncePerBuildSession) {
    ImportingInstance.getModuleCache().updateModuleTimestamp(ModuleFileName);
  }

  return readASTAfterCompileModule(ImportingInstance, ImportLoc, ModuleNameLoc,
                                   Module, ModuleFileName,
                                   /*OutOfDate=*/nullptr, /*Missing=*/nullptr);
}

/// Compile a module in a separate compiler instance and read the AST,
/// returning true if the module compiles without errors, using a lock manager
/// to avoid building the same module in multiple compiler instances.
///
/// Uses a lock file manager and exponential backoff to reduce the chances that
/// multiple instances will compete to create the same module.  On timeout,
/// deletes the lock file in order to avoid deadlock from crashing processes or
/// bugs in the lock file manager.
static bool compileModuleAndReadASTBehindLock(
    CompilerInstance &ImportingInstance, SourceLocation ImportLoc,
    SourceLocation ModuleNameLoc, Module *Module, StringRef ModuleFileName) {
  DiagnosticsEngine &Diags = ImportingInstance.getDiagnostics();

  Diags.Report(ModuleNameLoc, diag::remark_module_lock)
      << ModuleFileName << Module->Name;

  auto &ModuleCache = ImportingInstance.getModuleCache();
  ModuleCache.prepareForGetLock(ModuleFileName);

  while (true) {
    auto Lock = ModuleCache.getLock(ModuleFileName);
    bool Owned;
    if (llvm::Error Err = Lock->tryLock().moveInto(Owned)) {
      // ModuleCache takes care of correctness and locks are only necessary for
      // performance. Fallback to building the module in case of any lock
      // related errors.
      Diags.Report(ModuleNameLoc, diag::remark_module_lock_failure)
          << Module->Name << toString(std::move(Err));
      return compileModuleAndReadASTImpl(ImportingInstance, ImportLoc,
                                         ModuleNameLoc, Module, ModuleFileName);
    }
    if (Owned) {
      // We're responsible for building the module ourselves.
      return compileModuleAndReadASTImpl(ImportingInstance, ImportLoc,
                                         ModuleNameLoc, Module, ModuleFileName);
    }

    // Someone else is responsible for building the module. Wait for them to
    // finish.
    switch (Lock->waitForUnlockFor(std::chrono::seconds(90))) {
    case llvm::WaitForUnlockResult::Success:
      break; // The interesting case.
    case llvm::WaitForUnlockResult::OwnerDied:
      continue; // try again to get the lock.
    case llvm::WaitForUnlockResult::Timeout:
      // Since the InMemoryModuleCache takes care of correctness, we try waiting
      // for someone else to complete the build so that it does not happen
      // twice. In case of timeout, build it ourselves.
      Diags.Report(ModuleNameLoc, diag::remark_module_lock_timeout)
          << Module->Name;
      // Clear the lock file so that future invocations can make progress.
      Lock->unsafeMaybeUnlock();
      continue;
    }

    // Read the module that was just written by someone else.
    bool OutOfDate = false;
    bool Missing = false;
    if (readASTAfterCompileModule(ImportingInstance, ImportLoc, ModuleNameLoc,
                                  Module, ModuleFileName, &OutOfDate, &Missing))
      return true;
    if (!OutOfDate && !Missing)
      return false;

    // The module may be missing or out of date in the presence of file system
    // races. It may also be out of date if one of its imports depends on header
    // search paths that are not consistent with this ImportingInstance.
    // Try again...
  }
}

/// Compile a module in a separate compiler instance and read the AST,
/// returning true if the module compiles without errors, potentially using a
/// lock manager to avoid building the same module in multiple compiler
/// instances.
static bool compileModuleAndReadAST(CompilerInstance &ImportingInstance,
                                    SourceLocation ImportLoc,
                                    SourceLocation ModuleNameLoc,
                                    Module *Module, StringRef ModuleFileName) {
  return ImportingInstance.getInvocation()
                 .getFrontendOpts()
                 .BuildingImplicitModuleUsesLock
             ? compileModuleAndReadASTBehindLock(ImportingInstance, ImportLoc,
                                                 ModuleNameLoc, Module,
                                                 ModuleFileName)
             : compileModuleAndReadASTImpl(ImportingInstance, ImportLoc,
                                           ModuleNameLoc, Module,
                                           ModuleFileName);
}

/// Diagnose differences between the current definition of the given
/// configuration macro and the definition provided on the command line.
static void checkConfigMacro(Preprocessor &PP, StringRef ConfigMacro,
                             Module *Mod, SourceLocation ImportLoc) {
  IdentifierInfo *Id = PP.getIdentifierInfo(ConfigMacro);
  SourceManager &SourceMgr = PP.getSourceManager();

  // If this identifier has never had a macro definition, then it could
  // not have changed.
  if (!Id->hadMacroDefinition())
    return;
  auto *LatestLocalMD = PP.getLocalMacroDirectiveHistory(Id);

  // Find the macro definition from the command line.
  MacroInfo *CmdLineDefinition = nullptr;
  for (auto *MD = LatestLocalMD; MD; MD = MD->getPrevious()) {
    // We only care about the predefines buffer.
    FileID FID = SourceMgr.getFileID(MD->getLocation());
    if (FID.isInvalid() || FID != PP.getPredefinesFileID())
      continue;
    if (auto *DMD = dyn_cast<DefMacroDirective>(MD))
      CmdLineDefinition = DMD->getMacroInfo();
    break;
  }

  auto *CurrentDefinition = PP.getMacroInfo(Id);
  if (CurrentDefinition == CmdLineDefinition) {
    // Macro matches. Nothing to do.
  } else if (!CurrentDefinition) {
    // This macro was defined on the command line, then #undef'd later.
    // Complain.
    PP.Diag(ImportLoc, diag::warn_module_config_macro_undef)
      << true << ConfigMacro << Mod->getFullModuleName();
    auto LatestDef = LatestLocalMD->getDefinition();
    assert(LatestDef.isUndefined() &&
           "predefined macro went away with no #undef?");
    PP.Diag(LatestDef.getUndefLocation(), diag::note_module_def_undef_here)
      << true;
    return;
  } else if (!CmdLineDefinition) {
    // There was no definition for this macro in the predefines buffer,
    // but there was a local definition. Complain.
    PP.Diag(ImportLoc, diag::warn_module_config_macro_undef)
      << false << ConfigMacro << Mod->getFullModuleName();
    PP.Diag(CurrentDefinition->getDefinitionLoc(),
            diag::note_module_def_undef_here)
      << false;
  } else if (!CurrentDefinition->isIdenticalTo(*CmdLineDefinition, PP,
                                               /*Syntactically=*/true)) {
    // The macro definitions differ.
    PP.Diag(ImportLoc, diag::warn_module_config_macro_undef)
      << false << ConfigMacro << Mod->getFullModuleName();
    PP.Diag(CurrentDefinition->getDefinitionLoc(),
            diag::note_module_def_undef_here)
      << false;
  }
}

static void checkConfigMacros(Preprocessor &PP, Module *M,
                              SourceLocation ImportLoc) {
  clang::Module *TopModule = M->getTopLevelModule();
  for (const StringRef ConMacro : TopModule->ConfigMacros) {
    checkConfigMacro(PP, ConMacro, M, ImportLoc);
  }
}

void CompilerInstance::createASTReader() {
  if (TheASTReader)
    return;

  if (!hasASTContext())
    createASTContext();

  // If we're implicitly building modules but not currently recursively
  // building a module, check whether we need to prune the module cache.
  if (getSourceManager().getModuleBuildStack().empty() &&
      !getPreprocessor().getHeaderSearchInfo().getModuleCachePath().empty())
    ModCache->maybePrune(getHeaderSearchOpts().ModuleCachePath,
                         getHeaderSearchOpts().ModuleCachePruneInterval,
                         getHeaderSearchOpts().ModuleCachePruneAfter);

  HeaderSearchOptions &HSOpts = getHeaderSearchOpts();
  std::string Sysroot = HSOpts.Sysroot;
  const PreprocessorOptions &PPOpts = getPreprocessorOpts();
  const FrontendOptions &FEOpts = getFrontendOpts();
  std::unique_ptr<llvm::Timer> ReadTimer;

  if (timerGroup)
    ReadTimer = std::make_unique<llvm::Timer>("reading_modules",
                                              "Reading modules", *timerGroup);
  TheASTReader = llvm::makeIntrusiveRefCnt<ASTReader>(
      getPreprocessor(), getModuleCache(), &getASTContext(),
      getPCHContainerReader(), getCodeGenOpts(),
      getFrontendOpts().ModuleFileExtensions,
      Sysroot.empty() ? "" : Sysroot.c_str(),
      PPOpts.DisablePCHOrModuleValidation,
      /*AllowASTWithCompilerErrors=*/FEOpts.AllowPCMWithCompilerErrors,
      /*AllowConfigurationMismatch=*/false,
      +HSOpts.ModulesValidateSystemHeaders,
      +HSOpts.ModulesForceValidateUserHeaders,
      +HSOpts.ValidateASTInputFilesContent,
      +getFrontendOpts().UseGlobalModuleIndex, std::move(ReadTimer));
  if (hasASTConsumer()) {
    TheASTReader->setDeserializationListener(
        getASTConsumer().GetASTDeserializationListener());
    getASTContext().setASTMutationListener(
      getASTConsumer().GetASTMutationListener());
  }
  getASTContext().setExternalSource(TheASTReader);
  if (hasSema())
    TheASTReader->InitializeSema(getSema());
  if (hasASTConsumer())
    TheASTReader->StartTranslationUnit(&getASTConsumer());

  for (auto &Listener : DependencyCollectors)
    Listener->attachToASTReader(*TheASTReader);
}

bool CompilerInstance::loadModuleFile(
    StringRef FileName, serialization::ModuleFile *&LoadedModuleFile) {
  llvm::Timer Timer;
  if (timerGroup)
    Timer.init("preloading." + FileName.str(), "Preloading " + FileName.str(),
               *timerGroup);
  llvm::TimeRegion TimeLoading(timerGroup ? &Timer : nullptr);

  // If we don't already have an ASTReader, create one now.
  if (!TheASTReader)
    createASTReader();

  // If -Wmodule-file-config-mismatch is mapped as an error or worse, allow the
  // ASTReader to diagnose it, since it can produce better errors that we can.
  bool ConfigMismatchIsRecoverable =
      getDiagnostics().getDiagnosticLevel(diag::warn_module_config_mismatch,
                                          SourceLocation())
        <= DiagnosticsEngine::Warning;

  auto Listener = std::make_unique<ReadModuleNames>(*PP);
  auto &ListenerRef = *Listener;
  ASTReader::ListenerScope ReadModuleNamesListener(*TheASTReader,
                                                   std::move(Listener));

  // Try to load the module file.
  switch (TheASTReader->ReadAST(
      FileName, serialization::MK_ExplicitModule, SourceLocation(),
      ConfigMismatchIsRecoverable ? ASTReader::ARR_ConfigurationMismatch : 0,
      &LoadedModuleFile)) {
  case ASTReader::Success:
    // We successfully loaded the module file; remember the set of provided
    // modules so that we don't try to load implicit modules for them.
    ListenerRef.registerAll();
    return true;

  case ASTReader::ConfigurationMismatch:
    // Ignore unusable module files.
    getDiagnostics().Report(SourceLocation(), diag::warn_module_config_mismatch)
        << FileName;
    // All modules provided by any files we tried and failed to load are now
    // unavailable; includes of those modules should now be handled textually.
    ListenerRef.markAllUnavailable();
    return true;

  default:
    return false;
  }
}

namespace {
enum ModuleSource {
  MS_ModuleNotFound,
  MS_ModuleCache,
  MS_PrebuiltModulePath,
  MS_ModuleBuildPragma
};
} // end namespace

/// Select a source for loading the named module and compute the filename to
/// load it from.
static ModuleSource selectModuleSource(
    Module *M, StringRef ModuleName, std::string &ModuleFilename,
    const std::map<std::string, std::string, std::less<>> &BuiltModules,
    HeaderSearch &HS) {
  assert(ModuleFilename.empty() && "Already has a module source?");

  // Check to see if the module has been built as part of this compilation
  // via a module build pragma.
  auto BuiltModuleIt = BuiltModules.find(ModuleName);
  if (BuiltModuleIt != BuiltModules.end()) {
    ModuleFilename = BuiltModuleIt->second;
    return MS_ModuleBuildPragma;
  }

  // Try to load the module from the prebuilt module path.
  const HeaderSearchOptions &HSOpts = HS.getHeaderSearchOpts();
  if (!HSOpts.PrebuiltModuleFiles.empty() ||
      !HSOpts.PrebuiltModulePaths.empty()) {
    ModuleFilename = HS.getPrebuiltModuleFileName(ModuleName);
    if (HSOpts.EnablePrebuiltImplicitModules && ModuleFilename.empty())
      ModuleFilename = HS.getPrebuiltImplicitModuleFileName(M);
    if (!ModuleFilename.empty())
      return MS_PrebuiltModulePath;
  }

  // Try to load the module from the module cache.
  if (M) {
    ModuleFilename = HS.getCachedModuleFileName(M);
    return MS_ModuleCache;
  }

  return MS_ModuleNotFound;
}

ModuleLoadResult CompilerInstance::findOrCompileModuleAndReadAST(
    StringRef ModuleName, SourceLocation ImportLoc,
    SourceLocation ModuleNameLoc, bool IsInclusionDirective) {
  // Search for a module with the given name.
  HeaderSearch &HS = PP->getHeaderSearchInfo();
  Module *M =
      HS.lookupModule(ModuleName, ImportLoc, true, !IsInclusionDirective);

  // Check for any configuration macros that have changed. This is done
  // immediately before potentially building a module in case this module
  // depends on having one of its configuration macros defined to successfully
  // build. If this is not done the user will never see the warning.
  if (M)
    checkConfigMacros(getPreprocessor(), M, ImportLoc);

  // Select the source and filename for loading the named module.
  std::string ModuleFilename;
  ModuleSource Source =
      selectModuleSource(M, ModuleName, ModuleFilename, BuiltModules, HS);
  if (Source == MS_ModuleNotFound) {
    // We can't find a module, error out here.
    getDiagnostics().Report(ModuleNameLoc, diag::err_module_not_found)
        << ModuleName << SourceRange(ImportLoc, ModuleNameLoc);
    return nullptr;
  }
  if (ModuleFilename.empty()) {
    if (M && M->HasIncompatibleModuleFile) {
      // We tried and failed to load a module file for this module. Fall
      // back to textual inclusion for its headers.
      return ModuleLoadResult::ConfigMismatch;
    }

    getDiagnostics().Report(ModuleNameLoc, diag::err_module_build_disabled)
        << ModuleName;
    return nullptr;
  }

  // Create an ASTReader on demand.
  if (!getASTReader())
    createASTReader();

  // Time how long it takes to load the module.
  llvm::Timer Timer;
  if (timerGroup)
    Timer.init("loading." + ModuleFilename, "Loading " + ModuleFilename,
               *timerGroup);
  llvm::TimeRegion TimeLoading(timerGroup ? &Timer : nullptr);
  llvm::TimeTraceScope TimeScope("Module Load", ModuleName);

  // Try to load the module file. If we are not trying to load from the
  // module cache, we don't know how to rebuild modules.
  unsigned ARRFlags = Source == MS_ModuleCache
                          ? ASTReader::ARR_OutOfDate | ASTReader::ARR_Missing |
                                ASTReader::ARR_TreatModuleWithErrorsAsOutOfDate
                          : Source == MS_PrebuiltModulePath
                                ? 0
                                : ASTReader::ARR_ConfigurationMismatch;
  switch (getASTReader()->ReadAST(ModuleFilename,
                                  Source == MS_PrebuiltModulePath
                                      ? serialization::MK_PrebuiltModule
                                      : Source == MS_ModuleBuildPragma
                                            ? serialization::MK_ExplicitModule
                                            : serialization::MK_ImplicitModule,
                                  ImportLoc, ARRFlags)) {
  case ASTReader::Success: {
    if (M)
      return M;
    assert(Source != MS_ModuleCache &&
           "missing module, but file loaded from cache");

    // A prebuilt module is indexed as a ModuleFile; the Module does not exist
    // until the first call to ReadAST.  Look it up now.
    M = HS.lookupModule(ModuleName, ImportLoc, true, !IsInclusionDirective);

    // Check whether M refers to the file in the prebuilt module path.
    if (M && M->getASTFile())
      if (auto ModuleFile = FileMgr->getOptionalFileRef(ModuleFilename))
        if (*ModuleFile == M->getASTFile())
          return M;

    getDiagnostics().Report(ModuleNameLoc, diag::err_module_prebuilt)
        << ModuleName;
    return ModuleLoadResult();
  }

  case ASTReader::OutOfDate:
  case ASTReader::Missing:
    // The most interesting case.
    break;

  case ASTReader::ConfigurationMismatch:
    if (Source == MS_PrebuiltModulePath)
      // FIXME: We shouldn't be setting HadFatalFailure below if we only
      // produce a warning here!
      getDiagnostics().Report(SourceLocation(),
                              diag::warn_module_config_mismatch)
          << ModuleFilename;
    // Fall through to error out.
    [[fallthrough]];
  case ASTReader::VersionMismatch:
  case ASTReader::HadErrors:
    ModuleLoader::HadFatalFailure = true;
    // FIXME: The ASTReader will already have complained, but can we shoehorn
    // that diagnostic information into a more useful form?
    return ModuleLoadResult();

  case ASTReader::Failure:
    ModuleLoader::HadFatalFailure = true;
    return ModuleLoadResult();
  }

  // ReadAST returned Missing or OutOfDate.
  if (Source != MS_ModuleCache) {
    // We don't know the desired configuration for this module and don't
    // necessarily even have a module map. Since ReadAST already produces
    // diagnostics for these two cases, we simply error out here.
    return ModuleLoadResult();
  }

  // The module file is missing or out-of-date. Build it.
  assert(M && "missing module, but trying to compile for cache");

  // Check whether there is a cycle in the module graph.
  ModuleBuildStack ModPath = getSourceManager().getModuleBuildStack();
  ModuleBuildStack::iterator Pos = ModPath.begin(), PosEnd = ModPath.end();
  for (; Pos != PosEnd; ++Pos) {
    if (Pos->first == ModuleName)
      break;
  }

  if (Pos != PosEnd) {
    SmallString<256> CyclePath;
    for (; Pos != PosEnd; ++Pos) {
      CyclePath += Pos->first;
      CyclePath += " -> ";
    }
    CyclePath += ModuleName;

    getDiagnostics().Report(ModuleNameLoc, diag::err_module_cycle)
        << ModuleName << CyclePath;
    return nullptr;
  }

  // Check whether we have already attempted to build this module (but failed).
  if (FailedModules.contains(ModuleName)) {
    getDiagnostics().Report(ModuleNameLoc, diag::err_module_not_built)
        << ModuleName << SourceRange(ImportLoc, ModuleNameLoc);
    return nullptr;
  }

  // Try to compile and then read the AST.
  if (!compileModuleAndReadAST(*this, ImportLoc, ModuleNameLoc, M,
                               ModuleFilename)) {
    assert(getDiagnostics().hasErrorOccurred() &&
           "undiagnosed error in compileModuleAndReadAST");
    FailedModules.insert(ModuleName);
    return nullptr;
  }

  // Okay, we've rebuilt and now loaded the module.
  return M;
}

ModuleLoadResult
CompilerInstance::loadModule(SourceLocation ImportLoc,
                             ModuleIdPath Path,
                             Module::NameVisibilityKind Visibility,
                             bool IsInclusionDirective) {
  // Determine what file we're searching from.
  StringRef ModuleName = Path[0].getIdentifierInfo()->getName();
  SourceLocation ModuleNameLoc = Path[0].getLoc();

  // If we've already handled this import, just return the cached result.
  // This one-element cache is important to eliminate redundant diagnostics
  // when both the preprocessor and parser see the same import declaration.
  if (ImportLoc.isValid() && LastModuleImportLoc == ImportLoc) {
    // Make the named module visible.
    if (LastModuleImportResult && ModuleName != getLangOpts().CurrentModule)
      TheASTReader->makeModuleVisible(LastModuleImportResult, Visibility,
                                      ImportLoc);
    return LastModuleImportResult;
  }

  // If we don't already have information on this module, load the module now.
  Module *Module = nullptr;
  ModuleMap &MM = getPreprocessor().getHeaderSearchInfo().getModuleMap();
  if (auto MaybeModule = MM.getCachedModuleLoad(*Path[0].getIdentifierInfo())) {
    // Use the cached result, which may be nullptr.
    Module = *MaybeModule;
    // Config macros are already checked before building a module, but they need
    // to be checked at each import location in case any of the config macros
    // have a new value at the current `ImportLoc`.
    if (Module)
      checkConfigMacros(getPreprocessor(), Module, ImportLoc);
  } else if (ModuleName == getLangOpts().CurrentModule) {
    // This is the module we're building.
    Module = PP->getHeaderSearchInfo().lookupModule(
        ModuleName, ImportLoc, /*AllowSearch*/ true,
        /*AllowExtraModuleMapSearch*/ !IsInclusionDirective);

    // Config macros do not need to be checked here for two reasons.
    // * This will always be textual inclusion, and thus the config macros
    //   actually do impact the content of the header.
    // * `Preprocessor::HandleHeaderIncludeOrImport` will never call this
    //   function as the `#include` or `#import` is textual.

    MM.cacheModuleLoad(*Path[0].getIdentifierInfo(), Module);
  } else {
    ModuleLoadResult Result = findOrCompileModuleAndReadAST(
        ModuleName, ImportLoc, ModuleNameLoc, IsInclusionDirective);
    if (!Result.isNormal())
      return Result;
    if (!Result)
      DisableGeneratingGlobalModuleIndex = true;
    Module = Result;
    MM.cacheModuleLoad(*Path[0].getIdentifierInfo(), Module);
  }

  // If we never found the module, fail.  Otherwise, verify the module and link
  // it up.
  if (!Module)
    return ModuleLoadResult();

  // Verify that the rest of the module path actually corresponds to
  // a submodule.
  bool MapPrivateSubModToTopLevel = false;
  for (unsigned I = 1, N = Path.size(); I != N; ++I) {
    StringRef Name = Path[I].getIdentifierInfo()->getName();
    clang::Module *Sub = Module->findSubmodule(Name);

    // If the user is requesting Foo.Private and it doesn't exist, try to
    // match Foo_Private and emit a warning asking for the user to write
    // @import Foo_Private instead. FIXME: remove this when existing clients
    // migrate off of Foo.Private syntax.
    if (!Sub && Name == "Private" && Module == Module->getTopLevelModule()) {
      SmallString<128> PrivateModule(Module->Name);
      PrivateModule.append("_Private");

      SmallVector<IdentifierLoc, 2> PrivPath;
      auto &II = PP->getIdentifierTable().get(
          PrivateModule, PP->getIdentifierInfo(Module->Name)->getTokenID());
      PrivPath.emplace_back(Path[0].getLoc(), &II);

      std::string FileName;
      // If there is a modulemap module or prebuilt module, load it.
      if (PP->getHeaderSearchInfo().lookupModule(PrivateModule, ImportLoc, true,
                                                 !IsInclusionDirective) ||
          selectModuleSource(nullptr, PrivateModule, FileName, BuiltModules,
                             PP->getHeaderSearchInfo()) != MS_ModuleNotFound)
        Sub = loadModule(ImportLoc, PrivPath, Visibility, IsInclusionDirective);
      if (Sub) {
        MapPrivateSubModToTopLevel = true;
        PP->markClangModuleAsAffecting(Module);
        if (!getDiagnostics().isIgnored(
                diag::warn_no_priv_submodule_use_toplevel, ImportLoc)) {
          getDiagnostics().Report(Path[I].getLoc(),
                                  diag::warn_no_priv_submodule_use_toplevel)
              << Path[I].getIdentifierInfo() << Module->getFullModuleName()
              << PrivateModule
              << SourceRange(Path[0].getLoc(), Path[I].getLoc())
              << FixItHint::CreateReplacement(SourceRange(Path[0].getLoc()),
                                              PrivateModule);
          getDiagnostics().Report(Sub->DefinitionLoc,
                                  diag::note_private_top_level_defined);
        }
      }
    }

    if (!Sub) {
      // Attempt to perform typo correction to find a module name that works.
      SmallVector<StringRef, 2> Best;
      unsigned BestEditDistance = (std::numeric_limits<unsigned>::max)();

      for (class Module *SubModule : Module->submodules()) {
        unsigned ED =
            Name.edit_distance(SubModule->Name,
                               /*AllowReplacements=*/true, BestEditDistance);
        if (ED <= BestEditDistance) {
          if (ED < BestEditDistance) {
            Best.clear();
            BestEditDistance = ED;
          }

          Best.push_back(SubModule->Name);
        }
      }

      // If there was a clear winner, user it.
      if (Best.size() == 1) {
        getDiagnostics().Report(Path[I].getLoc(),
                                diag::err_no_submodule_suggest)
            << Path[I].getIdentifierInfo() << Module->getFullModuleName()
            << Best[0] << SourceRange(Path[0].getLoc(), Path[I - 1].getLoc())
            << FixItHint::CreateReplacement(SourceRange(Path[I].getLoc()),
                                            Best[0]);

        Sub = Module->findSubmodule(Best[0]);
      }
    }

    if (!Sub) {
      // No submodule by this name. Complain, and don't look for further
      // submodules.
      getDiagnostics().Report(Path[I].getLoc(), diag::err_no_submodule)
          << Path[I].getIdentifierInfo() << Module->getFullModuleName()
          << SourceRange(Path[0].getLoc(), Path[I - 1].getLoc());
      break;
    }

    Module = Sub;
  }

  // Make the named module visible, if it's not already part of the module
  // we are parsing.
  if (ModuleName != getLangOpts().CurrentModule) {
    if (!Module->IsFromModuleFile && !MapPrivateSubModToTopLevel) {
      // We have an umbrella header or directory that doesn't actually include
      // all of the headers within the directory it covers. Complain about
      // this missing submodule and recover by forgetting that we ever saw
      // this submodule.
      // FIXME: Should we detect this at module load time? It seems fairly
      // expensive (and rare).
      getDiagnostics().Report(ImportLoc, diag::warn_missing_submodule)
          << Module->getFullModuleName()
          << SourceRange(Path.front().getLoc(), Path.back().getLoc());

      return ModuleLoadResult(Module, ModuleLoadResult::MissingExpected);
    }

    // Check whether this module is available.
    if (Preprocessor::checkModuleIsAvailable(getLangOpts(), getTarget(),
                                             *Module, getDiagnostics())) {
      getDiagnostics().Report(ImportLoc, diag::note_module_import_here)
          << SourceRange(Path.front().getLoc(), Path.back().getLoc());
      LastModuleImportLoc = ImportLoc;
      LastModuleImportResult = ModuleLoadResult();
      return ModuleLoadResult();
    }

    TheASTReader->makeModuleVisible(Module, Visibility, ImportLoc);
  }

  // Resolve any remaining module using export_as for this one.
  getPreprocessor()
      .getHeaderSearchInfo()
      .getModuleMap()
      .resolveLinkAsDependencies(Module->getTopLevelModule());

  LastModuleImportLoc = ImportLoc;
  LastModuleImportResult = ModuleLoadResult(Module);
  return LastModuleImportResult;
}

void CompilerInstance::createModuleFromSource(SourceLocation ImportLoc,
                                              StringRef ModuleName,
                                              StringRef Source) {
  // Avoid creating filenames with special characters.
  SmallString<128> CleanModuleName(ModuleName);
  for (auto &C : CleanModuleName)
    if (!isAlphanumeric(C))
      C = '_';

  // FIXME: Using a randomized filename here means that our intermediate .pcm
  // output is nondeterministic (as .pcm files refer to each other by name).
  // Can this affect the output in any way?
  SmallString<128> ModuleFileName;
  if (std::error_code EC = llvm::sys::fs::createTemporaryFile(
          CleanModuleName, "pcm", ModuleFileName)) {
    getDiagnostics().Report(ImportLoc, diag::err_fe_unable_to_open_output)
        << ModuleFileName << EC.message();
    return;
  }
  std::string ModuleMapFileName = (CleanModuleName + ".map").str();

  FrontendInputFile Input(
      ModuleMapFileName,
      InputKind(getLanguageFromOptions(Invocation->getLangOpts()),
                InputKind::ModuleMap, /*Preprocessed*/true));

  std::string NullTerminatedSource(Source.str());

  auto Other = cloneForModuleCompileImpl(ImportLoc, ModuleName, Input,
                                         StringRef(), ModuleFileName);

  // Create a virtual file containing our desired source.
  // FIXME: We shouldn't need to do this.
  FileEntryRef ModuleMapFile = Other->getFileManager().getVirtualFileRef(
      ModuleMapFileName, NullTerminatedSource.size(), 0);
  Other->getSourceManager().overrideFileContents(
      ModuleMapFile, llvm::MemoryBuffer::getMemBuffer(NullTerminatedSource));

  Other->BuiltModules = std::move(BuiltModules);
  Other->DeleteBuiltModules = false;

  // Build the module, inheriting any modules that we've built locally.
  bool Success = compileModule(ImportLoc, ModuleName, ModuleFileName, *Other);

  BuiltModules = std::move(Other->BuiltModules);

  if (Success) {
    BuiltModules[std::string(ModuleName)] = std::string(ModuleFileName);
    llvm::sys::RemoveFileOnSignal(ModuleFileName);
  }
}

void CompilerInstance::makeModuleVisible(Module *Mod,
                                         Module::NameVisibilityKind Visibility,
                                         SourceLocation ImportLoc) {
  if (!TheASTReader)
    createASTReader();
  if (!TheASTReader)
    return;

  TheASTReader->makeModuleVisible(Mod, Visibility, ImportLoc);
}

GlobalModuleIndex *CompilerInstance::loadGlobalModuleIndex(
    SourceLocation TriggerLoc) {
  if (getPreprocessor().getHeaderSearchInfo().getModuleCachePath().empty())
    return nullptr;
  if (!TheASTReader)
    createASTReader();
  // Can't do anything if we don't have the module manager.
  if (!TheASTReader)
    return nullptr;
  // Get an existing global index.  This loads it if not already
  // loaded.
  TheASTReader->loadGlobalIndex();
  GlobalModuleIndex *GlobalIndex = TheASTReader->getGlobalIndex();
  // If the global index doesn't exist, create it.
  if (!GlobalIndex && shouldBuildGlobalModuleIndex() && hasFileManager() &&
      hasPreprocessor()) {
    llvm::sys::fs::create_directories(
      getPreprocessor().getHeaderSearchInfo().getModuleCachePath());
    if (llvm::Error Err = GlobalModuleIndex::writeIndex(
            getFileManager(), getPCHContainerReader(),
            getPreprocessor().getHeaderSearchInfo().getModuleCachePath())) {
      // FIXME this drops the error on the floor. This code is only used for
      // typo correction and drops more than just this one source of errors
      // (such as the directory creation failure above). It should handle the
      // error.
      consumeError(std::move(Err));
      return nullptr;
    }
    TheASTReader->resetForReload();
    TheASTReader->loadGlobalIndex();
    GlobalIndex = TheASTReader->getGlobalIndex();
  }
  // For finding modules needing to be imported for fixit messages,
  // we need to make the global index cover all modules, so we do that here.
  if (!HaveFullGlobalModuleIndex && GlobalIndex && !buildingModule()) {
    ModuleMap &MMap = getPreprocessor().getHeaderSearchInfo().getModuleMap();
    bool RecreateIndex = false;
    for (ModuleMap::module_iterator I = MMap.module_begin(),
        E = MMap.module_end(); I != E; ++I) {
      Module *TheModule = I->second;
      OptionalFileEntryRef Entry = TheModule->getASTFile();
      if (!Entry) {
        SmallVector<IdentifierLoc, 2> Path;
        Path.emplace_back(TriggerLoc,
                          getPreprocessor().getIdentifierInfo(TheModule->Name));
        std::reverse(Path.begin(), Path.end());
        // Load a module as hidden.  This also adds it to the global index.
        loadModule(TheModule->DefinitionLoc, Path, Module::Hidden, false);
        RecreateIndex = true;
      }
    }
    if (RecreateIndex) {
      if (llvm::Error Err = GlobalModuleIndex::writeIndex(
              getFileManager(), getPCHContainerReader(),
              getPreprocessor().getHeaderSearchInfo().getModuleCachePath())) {
        // FIXME As above, this drops the error on the floor.
        consumeError(std::move(Err));
        return nullptr;
      }
      TheASTReader->resetForReload();
      TheASTReader->loadGlobalIndex();
      GlobalIndex = TheASTReader->getGlobalIndex();
    }
    HaveFullGlobalModuleIndex = true;
  }
  return GlobalIndex;
}

// Check global module index for missing imports.
bool
CompilerInstance::lookupMissingImports(StringRef Name,
                                       SourceLocation TriggerLoc) {
  // Look for the symbol in non-imported modules, but only if an error
  // actually occurred.
  if (!buildingModule()) {
    // Load global module index, or retrieve a previously loaded one.
    GlobalModuleIndex *GlobalIndex = loadGlobalModuleIndex(
      TriggerLoc);

    // Only if we have a global index.
    if (GlobalIndex) {
      GlobalModuleIndex::HitSet FoundModules;

      // Find the modules that reference the identifier.
      // Note that this only finds top-level modules.
      // We'll let diagnoseTypo find the actual declaration module.
      if (GlobalIndex->lookupIdentifier(Name, FoundModules))
        return true;
    }
  }

  return false;
}
void CompilerInstance::resetAndLeakSema() { llvm::BuryPointer(takeSema()); }

void CompilerInstance::setExternalSemaSource(
    IntrusiveRefCntPtr<ExternalSemaSource> ESS) {
  ExternalSemaSrc = std::move(ESS);
}<|MERGE_RESOLUTION|>--- conflicted
+++ resolved
@@ -163,11 +163,6 @@
 }
 
 void CompilerInstance::setFileManager(IntrusiveRefCntPtr<FileManager> Value) {
-<<<<<<< HEAD
-  if (!hasVirtualFileSystem())
-    setVirtualFileSystem(Value->getVirtualFileSystemPtr());
-=======
->>>>>>> 54c4ef26
   assert(Value == nullptr ||
          getVirtualFileSystemPtr() == Value->getVirtualFileSystemPtr());
   FileMgr = std::move(Value);
