//===--- ContinuationIndenter.cpp - Format C++ code -----------------------===//
//
// Part of the LLVM Project, under the Apache License v2.0 with LLVM Exceptions.
// See https://llvm.org/LICENSE.txt for license information.
// SPDX-License-Identifier: Apache-2.0 WITH LLVM-exception
//
//===----------------------------------------------------------------------===//
///
/// \file
/// This file implements the continuation indenter.
///
//===----------------------------------------------------------------------===//

#include "ContinuationIndenter.h"
#include "BreakableToken.h"
#include "FormatInternal.h"
#include "FormatToken.h"
#include "WhitespaceManager.h"
#include "clang/Basic/OperatorPrecedence.h"
#include "clang/Basic/SourceManager.h"
#include "clang/Basic/TokenKinds.h"
#include "clang/Format/Format.h"
#include "llvm/ADT/StringSet.h"
#include "llvm/Support/Debug.h"
#include <optional>

#define DEBUG_TYPE "format-indenter"

namespace clang {
namespace format {

// Returns true if a TT_SelectorName should be indented when wrapped,
// false otherwise.
static bool shouldIndentWrappedSelectorName(const FormatStyle &Style,
                                            LineType LineType) {
  return Style.IndentWrappedFunctionNames || LineType == LT_ObjCMethodDecl;
}

// Returns true if a binary operator following \p Tok should be unindented when
// the style permits it.
static bool shouldUnindentNextOperator(const FormatToken &Tok) {
  const FormatToken *Previous = Tok.getPreviousNonComment();
  return Previous && (Previous->getPrecedence() == prec::Assignment ||
                      Previous->isOneOf(tok::kw_return, TT_RequiresClause));
}

// Returns the length of everything up to the first possible line break after
// the ), ], } or > matching \c Tok.
static unsigned getLengthToMatchingParen(const FormatToken &Tok,
                                         ArrayRef<ParenState> Stack) {
  // Normally whether or not a break before T is possible is calculated and
  // stored in T.CanBreakBefore. Braces, array initializers and text proto
  // messages like `key: < ... >` are an exception: a break is possible
  // before a closing brace R if a break was inserted after the corresponding
  // opening brace. The information about whether or not a break is needed
  // before a closing brace R is stored in the ParenState field
  // S.BreakBeforeClosingBrace where S is the state that R closes.
  //
  // In order to decide whether there can be a break before encountered right
  // braces, this implementation iterates over the sequence of tokens and over
  // the paren stack in lockstep, keeping track of the stack level which visited
  // right braces correspond to in MatchingStackIndex.
  //
  // For example, consider:
  // L. <- line number
  // 1. {
  // 2. {1},
  // 3. {2},
  // 4. {{3}}}
  //     ^ where we call this method with this token.
  // The paren stack at this point contains 3 brace levels:
  //  0. { at line 1, BreakBeforeClosingBrace: true
  //  1. first { at line 4, BreakBeforeClosingBrace: false
  //  2. second { at line 4, BreakBeforeClosingBrace: false,
  //  where there might be fake parens levels in-between these levels.
  // The algorithm will start at the first } on line 4, which is the matching
  // brace of the initial left brace and at level 2 of the stack. Then,
  // examining BreakBeforeClosingBrace: false at level 2, it will continue to
  // the second } on line 4, and will traverse the stack downwards until it
  // finds the matching { on level 1. Then, examining BreakBeforeClosingBrace:
  // false at level 1, it will continue to the third } on line 4 and will
  // traverse the stack downwards until it finds the matching { on level 0.
  // Then, examining BreakBeforeClosingBrace: true at level 0, the algorithm
  // will stop and will use the second } on line 4 to determine the length to
  // return, as in this example the range will include the tokens: {3}}
  //
  // The algorithm will only traverse the stack if it encounters braces, array
  // initializer squares or text proto angle brackets.
  if (!Tok.MatchingParen)
    return 0;
  FormatToken *End = Tok.MatchingParen;
  // Maintains a stack level corresponding to the current End token.
  int MatchingStackIndex = Stack.size() - 1;
  // Traverses the stack downwards, looking for the level to which LBrace
  // corresponds. Returns either a pointer to the matching level or nullptr if
  // LParen is not found in the initial portion of the stack up to
  // MatchingStackIndex.
  auto FindParenState = [&](const FormatToken *LBrace) -> const ParenState * {
    while (MatchingStackIndex >= 0 && Stack[MatchingStackIndex].Tok != LBrace)
      --MatchingStackIndex;
    return MatchingStackIndex >= 0 ? &Stack[MatchingStackIndex] : nullptr;
  };
  for (; End->Next; End = End->Next) {
    if (End->Next->CanBreakBefore)
      break;
    if (!End->Next->closesScope())
      continue;
    if (End->Next->MatchingParen &&
        End->Next->MatchingParen->isOneOf(
            tok::l_brace, TT_ArrayInitializerLSquare, tok::less)) {
      const ParenState *State = FindParenState(End->Next->MatchingParen);
      if (State && State->BreakBeforeClosingBrace)
        break;
    }
  }
  return End->TotalLength - Tok.TotalLength + 1;
}

static unsigned getLengthToNextOperator(const FormatToken &Tok) {
  if (!Tok.NextOperator)
    return 0;
  return Tok.NextOperator->TotalLength - Tok.TotalLength;
}

// Returns \c true if \c Tok is the "." or "->" of a call and starts the next
// segment of a builder type call.
static bool startsSegmentOfBuilderTypeCall(const FormatToken &Tok) {
  return Tok.isMemberAccess() && Tok.Previous && Tok.Previous->closesScope();
}

// Returns \c true if \c Token in an alignable binary operator
static bool isAlignableBinaryOperator(const FormatToken &Token) {
  // No need to align binary operators that only have two operands.
  bool HasTwoOperands = Token.OperatorIndex == 0 && !Token.NextOperator;
  return Token.is(TT_BinaryOperator) && !HasTwoOperands &&
         Token.getPrecedence() > prec::Conditional &&
         Token.getPrecedence() < prec::PointerToMember;
}

// Returns \c true if \c Current starts the next operand in a binary operation.
static bool startsNextOperand(const FormatToken &Current) {
  assert(Current.Previous);
  const auto &Previous = *Current.Previous;
  return isAlignableBinaryOperator(Previous) && !Current.isTrailingComment();
}

// Returns \c true if \c Current is a binary operation that must break.
static bool mustBreakBinaryOperation(const FormatToken &Current,
                                     const FormatStyle &Style) {
  return Style.BreakBinaryOperations != FormatStyle::BBO_Never &&
         Current.CanBreakBefore &&
         (Style.BreakBeforeBinaryOperators == FormatStyle::BOS_None
              ? startsNextOperand
              : isAlignableBinaryOperator)(Current);
}

static bool opensProtoMessageField(const FormatToken &LessTok,
                                   const FormatStyle &Style) {
  if (LessTok.isNot(tok::less))
    return false;
  return Style.isTextProto() ||
         (Style.Language == FormatStyle::LK_Proto &&
          (LessTok.NestingLevel > 0 ||
           (LessTok.Previous && LessTok.Previous->is(tok::equal))));
}

// Returns the delimiter of a raw string literal, or std::nullopt if TokenText
// is not the text of a raw string literal. The delimiter could be the empty
// string.  For example, the delimiter of R"deli(cont)deli" is deli.
static std::optional<StringRef> getRawStringDelimiter(StringRef TokenText) {
  if (TokenText.size() < 5 // The smallest raw string possible is 'R"()"'.
      || !TokenText.starts_with("R\"") || !TokenText.ends_with("\"")) {
    return std::nullopt;
  }

  // A raw string starts with 'R"<delimiter>(' and delimiter is ascii and has
  // size at most 16 by the standard, so the first '(' must be among the first
  // 19 bytes.
  size_t LParenPos = TokenText.substr(0, 19).find_first_of('(');
  if (LParenPos == StringRef::npos)
    return std::nullopt;
  StringRef Delimiter = TokenText.substr(2, LParenPos - 2);

  // Check that the string ends in ')Delimiter"'.
  size_t RParenPos = TokenText.size() - Delimiter.size() - 2;
  if (TokenText[RParenPos] != ')')
    return std::nullopt;
  if (!TokenText.substr(RParenPos + 1).starts_with(Delimiter))
    return std::nullopt;
  return Delimiter;
}

// Returns the canonical delimiter for \p Language, or the empty string if no
// canonical delimiter is specified.
static StringRef
getCanonicalRawStringDelimiter(const FormatStyle &Style,
                               FormatStyle::LanguageKind Language) {
  for (const auto &Format : Style.RawStringFormats)
    if (Format.Language == Language)
      return StringRef(Format.CanonicalDelimiter);
  return "";
}

RawStringFormatStyleManager::RawStringFormatStyleManager(
    const FormatStyle &CodeStyle) {
  for (const auto &RawStringFormat : CodeStyle.RawStringFormats) {
    std::optional<FormatStyle> LanguageStyle =
        CodeStyle.GetLanguageStyle(RawStringFormat.Language);
    if (!LanguageStyle) {
      FormatStyle PredefinedStyle;
      if (!getPredefinedStyle(RawStringFormat.BasedOnStyle,
                              RawStringFormat.Language, &PredefinedStyle)) {
        PredefinedStyle = getLLVMStyle();
        PredefinedStyle.Language = RawStringFormat.Language;
      }
      LanguageStyle = PredefinedStyle;
    }
    LanguageStyle->ColumnLimit = CodeStyle.ColumnLimit;
    for (StringRef Delimiter : RawStringFormat.Delimiters)
      DelimiterStyle.insert({Delimiter, *LanguageStyle});
    for (StringRef EnclosingFunction : RawStringFormat.EnclosingFunctions)
      EnclosingFunctionStyle.insert({EnclosingFunction, *LanguageStyle});
  }
}

std::optional<FormatStyle>
RawStringFormatStyleManager::getDelimiterStyle(StringRef Delimiter) const {
  auto It = DelimiterStyle.find(Delimiter);
  if (It == DelimiterStyle.end())
    return std::nullopt;
  return It->second;
}

std::optional<FormatStyle>
RawStringFormatStyleManager::getEnclosingFunctionStyle(
    StringRef EnclosingFunction) const {
  auto It = EnclosingFunctionStyle.find(EnclosingFunction);
  if (It == EnclosingFunctionStyle.end())
    return std::nullopt;
  return It->second;
}

ContinuationIndenter::ContinuationIndenter(const FormatStyle &Style,
                                           const AdditionalKeywords &Keywords,
                                           const SourceManager &SourceMgr,
                                           WhitespaceManager &Whitespaces,
                                           encoding::Encoding Encoding,
                                           bool BinPackInconclusiveFunctions)
    : Style(Style), Keywords(Keywords), SourceMgr(SourceMgr),
      Whitespaces(Whitespaces), Encoding(Encoding),
      BinPackInconclusiveFunctions(BinPackInconclusiveFunctions),
      CommentPragmasRegex(Style.CommentPragmas), RawStringFormats(Style) {}

LineState ContinuationIndenter::getInitialState(unsigned FirstIndent,
                                                unsigned FirstStartColumn,
                                                const AnnotatedLine *Line,
                                                bool DryRun) {
  LineState State;
  State.FirstIndent = FirstIndent;
  if (FirstStartColumn && Line->First->NewlinesBefore == 0)
    State.Column = FirstStartColumn;
  else
    State.Column = FirstIndent;
  // With preprocessor directive indentation, the line starts on column 0
  // since it's indented after the hash, but FirstIndent is set to the
  // preprocessor indent.
  if (Style.IndentPPDirectives == FormatStyle::PPDIS_AfterHash &&
      (Line->Type == LT_PreprocessorDirective ||
       Line->Type == LT_ImportStatement)) {
    State.Column = 0;
  }
  State.Line = Line;
  State.NextToken = Line->First;
  State.Stack.push_back(ParenState(/*Tok=*/nullptr, FirstIndent, FirstIndent,
                                   /*AvoidBinPacking=*/false,
                                   /*NoLineBreak=*/false));
  State.NoContinuation = false;
  State.StartOfStringLiteral = 0;
  State.NoLineBreak = false;
  State.StartOfLineLevel = 0;
  State.LowestLevelOnLine = 0;
  State.IgnoreStackForComparison = false;

  if (Style.isTextProto()) {
    // We need this in order to deal with the bin packing of text fields at
    // global scope.
    auto &CurrentState = State.Stack.back();
    CurrentState.AvoidBinPacking = true;
    CurrentState.BreakBeforeParameter = true;
    CurrentState.AlignColons = false;
  }

  // The first token has already been indented and thus consumed.
  moveStateToNextToken(State, DryRun, /*Newline=*/false);
  return State;
}

bool ContinuationIndenter::canBreak(const LineState &State) {
  const FormatToken &Current = *State.NextToken;
  const FormatToken &Previous = *Current.Previous;
  const auto &CurrentState = State.Stack.back();
  assert(&Previous == Current.Previous);
  if (!Current.CanBreakBefore && !(CurrentState.BreakBeforeClosingBrace &&
                                   Current.closesBlockOrBlockTypeList(Style))) {
    return false;
  }
  // The opening "{" of a braced list has to be on the same line as the first
  // element if it is nested in another braced init list or function call.
  if (!Current.MustBreakBefore && Previous.is(tok::l_brace) &&
      Previous.isNot(TT_DictLiteral) && Previous.is(BK_BracedInit) &&
      Previous.Previous &&
      Previous.Previous->isOneOf(tok::l_brace, tok::l_paren, tok::comma)) {
    return false;
  }
  // This prevents breaks like:
  //   ...
  //   SomeParameter, OtherParameter).DoSomething(
  //   ...
  // As they hide "DoSomething" and are generally bad for readability.
  if (Previous.opensScope() && Previous.isNot(tok::l_brace) &&
      State.LowestLevelOnLine < State.StartOfLineLevel &&
      State.LowestLevelOnLine < Current.NestingLevel) {
    return false;
  }
  if (Current.isMemberAccess() && CurrentState.ContainsUnwrappedBuilder)
    return false;

  // Don't create a 'hanging' indent if there are multiple blocks in a single
  // statement and we are aligning lambda blocks to their signatures.
  if (Previous.is(tok::l_brace) && State.Stack.size() > 1 &&
      State.Stack[State.Stack.size() - 2].NestedBlockInlined &&
      State.Stack[State.Stack.size() - 2].HasMultipleNestedBlocks) {
    return Style.isCpp() &&
           Style.LambdaBodyIndentation == FormatStyle::LBI_OuterScope;
  }

  // Don't break after very short return types (e.g. "void") as that is often
  // unexpected.
  if (Current.is(TT_FunctionDeclarationName)) {
    if (Style.BreakAfterReturnType == FormatStyle::RTBS_None &&
        State.Column < 6) {
      return false;
    }

    if (Style.BreakAfterReturnType == FormatStyle::RTBS_ExceptShortType) {
      assert(State.Column >= State.FirstIndent);
      if (State.Column - State.FirstIndent < 6)
        return false;
    }
  }

  // Don't allow breaking before a closing brace of a block-indented braced list
  // initializer if there isn't already a break.
  if (Current.is(tok::r_brace) && Current.MatchingParen &&
      Current.isBlockIndentedInitRBrace(Style)) {
    return CurrentState.BreakBeforeClosingBrace;
  }

  // Allow breaking before the right parens with block indentation if there was
  // a break after the left parens, which is tracked by BreakBeforeClosingParen.
  if (Style.AlignAfterOpenBracket == FormatStyle::BAS_BlockIndent &&
      Current.is(tok::r_paren)) {
    return CurrentState.BreakBeforeClosingParen;
  }

  if (Style.BreakBeforeTemplateCloser && Current.is(TT_TemplateCloser))
    return CurrentState.BreakBeforeClosingAngle;

  // If binary operators are moved to the next line (including commas for some
  // styles of constructor initializers), that's always ok.
  if (!Current.isOneOf(TT_BinaryOperator, tok::comma) &&
      // Allow breaking opening brace of lambdas (when passed as function
      // arguments) to a new line when BeforeLambdaBody brace wrapping is
      // enabled.
      (!Style.BraceWrapping.BeforeLambdaBody ||
       Current.isNot(TT_LambdaLBrace)) &&
      CurrentState.NoLineBreakInOperand) {
    return false;
  }

  if (Previous.is(tok::l_square) && Previous.is(TT_ObjCMethodExpr))
    return false;

  if (Current.is(TT_ConditionalExpr) && Previous.is(tok::r_paren) &&
      Previous.MatchingParen && Previous.MatchingParen->Previous &&
      Previous.MatchingParen->Previous->MatchingParen &&
      Previous.MatchingParen->Previous->MatchingParen->is(TT_LambdaLBrace)) {
    // We have a lambda within a conditional expression, allow breaking here.
    assert(Previous.MatchingParen->Previous->is(tok::r_brace));
    return true;
  }

  return !State.NoLineBreak && !CurrentState.NoLineBreak;
}

bool ContinuationIndenter::mustBreak(const LineState &State) {
  const FormatToken &Current = *State.NextToken;
  const FormatToken &Previous = *Current.Previous;
  const auto &CurrentState = State.Stack.back();
  if (Style.BraceWrapping.BeforeLambdaBody && Current.CanBreakBefore &&
      Current.is(TT_LambdaLBrace) && Previous.isNot(TT_LineComment)) {
    auto LambdaBodyLength = getLengthToMatchingParen(Current, State.Stack);
    return LambdaBodyLength > getColumnLimit(State);
  }
  if (Current.MustBreakBefore ||
      (Current.is(TT_InlineASMColon) &&
       (Style.BreakBeforeInlineASMColon == FormatStyle::BBIAS_Always ||
        (Style.BreakBeforeInlineASMColon == FormatStyle::BBIAS_OnlyMultiline &&
         Style.ColumnLimit > 0)))) {
    return true;
  }
  if (CurrentState.BreakBeforeClosingBrace &&
      (Current.closesBlockOrBlockTypeList(Style) ||
       (Current.is(tok::r_brace) &&
        Current.isBlockIndentedInitRBrace(Style)))) {
    return true;
  }
  if (CurrentState.BreakBeforeClosingParen && Current.is(tok::r_paren))
    return true;
  if (CurrentState.BreakBeforeClosingAngle && Current.is(TT_TemplateCloser))
    return true;
  if (Style.Language == FormatStyle::LK_ObjC &&
      Style.ObjCBreakBeforeNestedBlockParam &&
      Current.ObjCSelectorNameParts > 1 &&
      Current.startsSequence(TT_SelectorName, tok::colon, tok::caret)) {
    return true;
  }
  // Avoid producing inconsistent states by requiring breaks where they are not
  // permitted for C# generic type constraints.
  if (CurrentState.IsCSharpGenericTypeConstraint &&
      Previous.isNot(TT_CSharpGenericTypeConstraintComma)) {
    return false;
  }
  if ((startsNextParameter(Current, Style) || Previous.is(tok::semi) ||
       (Previous.is(TT_TemplateCloser) && Current.is(TT_StartOfName) &&
        State.Line->First->isNot(TT_AttributeSquare) && Style.isCpp() &&
        // FIXME: This is a temporary workaround for the case where clang-format
        // sets BreakBeforeParameter to avoid bin packing and this creates a
        // completely unnecessary line break after a template type that isn't
        // line-wrapped.
        (Previous.NestingLevel == 1 ||
         Style.BinPackParameters == FormatStyle::BPPS_BinPack)) ||
       (Style.BreakBeforeTernaryOperators && Current.is(TT_ConditionalExpr) &&
        Previous.isNot(tok::question)) ||
       (!Style.BreakBeforeTernaryOperators &&
        Previous.is(TT_ConditionalExpr))) &&
      CurrentState.BreakBeforeParameter && !Current.isTrailingComment() &&
      !Current.isOneOf(tok::r_paren, tok::r_brace)) {
    return true;
  }
  if (CurrentState.IsChainedConditional &&
      ((Style.BreakBeforeTernaryOperators && Current.is(TT_ConditionalExpr) &&
        Current.is(tok::colon)) ||
       (!Style.BreakBeforeTernaryOperators && Previous.is(TT_ConditionalExpr) &&
        Previous.is(tok::colon)))) {
    return true;
  }
  if (((Previous.is(TT_DictLiteral) && Previous.is(tok::l_brace)) ||
       (Previous.is(TT_ArrayInitializerLSquare) &&
        Previous.ParameterCount > 1) ||
       opensProtoMessageField(Previous, Style)) &&
      Style.ColumnLimit > 0 &&
      getLengthToMatchingParen(Previous, State.Stack) + State.Column - 1 >
          getColumnLimit(State)) {
    return true;
  }

  const FormatToken &BreakConstructorInitializersToken =
      Style.BreakConstructorInitializers == FormatStyle::BCIS_AfterColon
          ? Previous
          : Current;
  if (BreakConstructorInitializersToken.is(TT_CtorInitializerColon) &&
      (State.Column + State.Line->Last->TotalLength - Previous.TotalLength >
           getColumnLimit(State) ||
       CurrentState.BreakBeforeParameter) &&
      ((!Current.isTrailingComment() && Style.ColumnLimit > 0) ||
       Current.NewlinesBefore > 0)) {
    return true;
  }

  if (Current.is(TT_ObjCMethodExpr) && Previous.isNot(TT_SelectorName) &&
      State.Line->startsWith(TT_ObjCMethodSpecifier)) {
    return true;
  }
  if (Current.is(TT_SelectorName) && Previous.isNot(tok::at) &&
      CurrentState.ObjCSelectorNameFound && CurrentState.BreakBeforeParameter &&
      (Style.ObjCBreakBeforeNestedBlockParam ||
       !Current.startsSequence(TT_SelectorName, tok::colon, tok::caret))) {
    return true;
  }

  unsigned NewLineColumn = getNewLineColumn(State);
  if (Current.isMemberAccess() && Style.ColumnLimit != 0 &&
      State.Column + getLengthToNextOperator(Current) > Style.ColumnLimit &&
      (State.Column > NewLineColumn ||
       Current.NestingLevel < State.StartOfLineLevel)) {
    return true;
  }

  if (startsSegmentOfBuilderTypeCall(Current) &&
      (CurrentState.CallContinuation != 0 ||
       CurrentState.BreakBeforeParameter) &&
      // JavaScript is treated different here as there is a frequent pattern:
      //   SomeFunction(function() {
      //     ...
      //   }.bind(...));
      // FIXME: We should find a more generic solution to this problem.
      !(State.Column <= NewLineColumn && Style.isJavaScript()) &&
      !(Previous.closesScopeAfterBlock() && State.Column <= NewLineColumn)) {
    return true;
  }

  // If the template declaration spans multiple lines, force wrap before the
  // function/class declaration.
  if (Previous.ClosesTemplateDeclaration && CurrentState.BreakBeforeParameter &&
      Current.CanBreakBefore) {
    return true;
  }

  if (State.Line->First->isNot(tok::kw_enum) && State.Column <= NewLineColumn)
    return false;

  if (Style.AlwaysBreakBeforeMultilineStrings &&
      (NewLineColumn == State.FirstIndent + Style.ContinuationIndentWidth ||
       Previous.is(tok::comma) || Current.NestingLevel < 2) &&
      !Previous.isOneOf(tok::kw_return, tok::lessless, tok::at,
                        Keywords.kw_dollar) &&
      !Previous.isOneOf(TT_InlineASMColon, TT_ConditionalExpr) &&
      nextIsMultilineString(State)) {
    return true;
  }

  // Using CanBreakBefore here and below takes care of the decision whether the
  // current style uses wrapping before or after operators for the given
  // operator.
  if (Previous.is(TT_BinaryOperator) && Current.CanBreakBefore) {
    const auto PreviousPrecedence = Previous.getPrecedence();
    if (PreviousPrecedence != prec::Assignment &&
        CurrentState.BreakBeforeParameter && !Current.isTrailingComment()) {
      const bool LHSIsBinaryExpr =
          Previous.Previous && Previous.Previous->EndsBinaryExpression;
      if (LHSIsBinaryExpr)
        return true;
      // If we need to break somewhere inside the LHS of a binary expression, we
      // should also break after the operator. Otherwise, the formatting would
      // hide the operator precedence, e.g. in:
      //   if (aaaaaaaaaaaaaa ==
      //           bbbbbbbbbbbbbb && c) {..
      // For comparisons, we only apply this rule, if the LHS is a binary
      // expression itself as otherwise, the line breaks seem superfluous.
      // We need special cases for ">>" which we have split into two ">" while
      // lexing in order to make template parsing easier.
      const bool IsComparison =
          (PreviousPrecedence == prec::Relational ||
           PreviousPrecedence == prec::Equality ||
           PreviousPrecedence == prec::Spaceship) &&
          Previous.Previous &&
          Previous.Previous->isNot(TT_BinaryOperator); // For >>.
      if (!IsComparison)
        return true;
    }
  } else if (Current.is(TT_BinaryOperator) && Current.CanBreakBefore &&
             CurrentState.BreakBeforeParameter) {
    return true;
  }

  // Same as above, but for the first "<<" operator.
  if (Current.is(tok::lessless) && Current.isNot(TT_OverloadedOperator) &&
      CurrentState.BreakBeforeParameter && CurrentState.FirstLessLess == 0) {
    return true;
  }

  if (Current.NestingLevel == 0 && !Current.isTrailingComment()) {
    // Always break after "template <...>"(*) and leading annotations. This is
    // only for cases where the entire line does not fit on a single line as a
    // different LineFormatter would be used otherwise.
    // *: Except when another option interferes with that, like concepts.
    if (Previous.ClosesTemplateDeclaration) {
      if (Current.is(tok::kw_concept)) {
        switch (Style.BreakBeforeConceptDeclarations) {
        case FormatStyle::BBCDS_Allowed:
          break;
        case FormatStyle::BBCDS_Always:
          return true;
        case FormatStyle::BBCDS_Never:
          return false;
        }
      }
      if (Current.is(TT_RequiresClause)) {
        switch (Style.RequiresClausePosition) {
        case FormatStyle::RCPS_SingleLine:
        case FormatStyle::RCPS_WithPreceding:
          return false;
        default:
          return true;
        }
      }
      return Style.BreakTemplateDeclarations != FormatStyle::BTDS_No &&
             (Style.BreakTemplateDeclarations != FormatStyle::BTDS_Leave ||
              Current.NewlinesBefore > 0);
    }
    if (Previous.is(TT_FunctionAnnotationRParen) &&
        State.Line->Type != LT_PreprocessorDirective) {
      return true;
    }
    if (Previous.is(TT_LeadingJavaAnnotation) && Current.isNot(tok::l_paren) &&
        Current.isNot(TT_LeadingJavaAnnotation)) {
      return true;
    }
  }

  if (Style.isJavaScript() && Previous.is(tok::r_paren) &&
      Previous.is(TT_JavaAnnotation)) {
    // Break after the closing parenthesis of TypeScript decorators before
    // functions, getters and setters.
    static const llvm::StringSet<> BreakBeforeDecoratedTokens = {"get", "set",
                                                                 "function"};
    if (BreakBeforeDecoratedTokens.contains(Current.TokenText))
      return true;
  }

  if (Current.is(TT_FunctionDeclarationName) &&
      !State.Line->ReturnTypeWrapped &&
      // Don't break before a C# function when no break after return type.
      (!Style.isCSharp() ||
       Style.BreakAfterReturnType > FormatStyle::RTBS_ExceptShortType) &&
      // Don't always break between a JavaScript `function` and the function
      // name.
      !Style.isJavaScript() && Previous.isNot(tok::kw_template) &&
      CurrentState.BreakBeforeParameter) {
    for (const auto *Tok = &Previous; Tok; Tok = Tok->Previous)
      if (Tok->FirstAfterPPLine || Tok->is(TT_LineComment))
        return false;

    return true;
  }

  // The following could be precomputed as they do not depend on the state.
  // However, as they should take effect only if the UnwrappedLine does not fit
  // into the ColumnLimit, they are checked here in the ContinuationIndenter.
  if (Style.ColumnLimit != 0 && Previous.is(BK_Block) &&
      Previous.is(tok::l_brace) &&
      !Current.isOneOf(tok::r_brace, tok::comment)) {
    return true;
  }

  if (Current.is(tok::lessless) &&
      ((Previous.is(tok::identifier) && Previous.TokenText == "endl") ||
       (Previous.Tok.isLiteral() && (Previous.TokenText.ends_with("\\n\"") ||
                                     Previous.TokenText == "\'\\n\'")))) {
    return true;
  }

  if (Previous.is(TT_BlockComment) && Previous.IsMultiline)
    return true;

  if (State.NoContinuation)
    return true;

  return false;
}

unsigned ContinuationIndenter::addTokenToState(LineState &State, bool Newline,
                                               bool DryRun,
                                               unsigned ExtraSpaces) {
  const FormatToken &Current = *State.NextToken;
  assert(State.NextToken->Previous);
  const FormatToken &Previous = *State.NextToken->Previous;

  assert(!State.Stack.empty());
  State.NoContinuation = false;

  if (Current.is(TT_ImplicitStringLiteral) &&
      (!Previous.Tok.getIdentifierInfo() ||
       Previous.Tok.getIdentifierInfo()->getPPKeywordID() ==
           tok::pp_not_keyword)) {
    unsigned EndColumn =
        SourceMgr.getSpellingColumnNumber(Current.WhitespaceRange.getEnd());
    if (Current.LastNewlineOffset != 0) {
      // If there is a newline within this token, the final column will solely
      // determined by the current end column.
      State.Column = EndColumn;
    } else {
      unsigned StartColumn =
          SourceMgr.getSpellingColumnNumber(Current.WhitespaceRange.getBegin());
      assert(EndColumn >= StartColumn);
      State.Column += EndColumn - StartColumn;
    }
    moveStateToNextToken(State, DryRun, /*Newline=*/false);
    return 0;
  }

  unsigned Penalty = 0;
  if (Newline)
    Penalty = addTokenOnNewLine(State, DryRun);
  else
    addTokenOnCurrentLine(State, DryRun, ExtraSpaces);

  return moveStateToNextToken(State, DryRun, Newline) + Penalty;
}

void ContinuationIndenter::addTokenOnCurrentLine(LineState &State, bool DryRun,
                                                 unsigned ExtraSpaces) {
  FormatToken &Current = *State.NextToken;
  assert(State.NextToken->Previous);
  const FormatToken &Previous = *State.NextToken->Previous;
  auto &CurrentState = State.Stack.back();

  // Deal with lambda arguments in C++. The aim here is to ensure that we don't
  // over-indent lambda function bodies when lambdas are passed as arguments to
  // function calls. We do this by ensuring that either all arguments (including
  // any lambdas) go on the same line as the function call, or we break before
  // the first argument.
  auto DisallowLineBreaks = [&] {
    if (!Style.isCpp() ||
        Style.LambdaBodyIndentation == FormatStyle::LBI_OuterScope) {
      return false;
    }

    // For example, `/*Newline=*/false`.
    if (Previous.is(TT_BlockComment) && Current.SpacesRequiredBefore == 0)
      return false;

    if (Current.isOneOf(tok::comment, tok::l_paren, TT_LambdaLSquare))
      return false;

    const auto *Prev = Current.getPreviousNonComment();
    if (!Prev || Prev->isNot(tok::l_paren))
      return false;
<<<<<<< HEAD

    if (Prev->BlockParameterCount == 0)
      return false;

    // Multiple lambdas in the same function call.
    if (Prev->BlockParameterCount > 1)
      return true;

    // A lambda followed by another arg.
    if (!Prev->Role)
      return false;

    const auto *Comma = Prev->Role->lastComma();
    if (!Comma)
      return false;

    const auto *Next = Comma->getNextNonComment();
    return Next && !Next->isOneOf(TT_LambdaLSquare, tok::l_brace, tok::caret);
  };

=======

    if (Prev->BlockParameterCount == 0)
      return false;

    // Multiple lambdas in the same function call.
    if (Prev->BlockParameterCount > 1)
      return true;

    // A lambda followed by another arg.
    if (!Prev->Role)
      return false;

    const auto *Comma = Prev->Role->lastComma();
    if (!Comma)
      return false;

    const auto *Next = Comma->getNextNonComment();
    return Next && !Next->isOneOf(TT_LambdaLSquare, tok::l_brace, tok::caret);
  };

>>>>>>> 5ee67ebe
  if (DisallowLineBreaks())
    State.NoLineBreak = true;

  if (Current.is(tok::equal) &&
      (State.Line->First->is(tok::kw_for) || Current.NestingLevel == 0) &&
      CurrentState.VariablePos == 0 &&
      (!Previous.Previous ||
       Previous.Previous->isNot(TT_DesignatedInitializerPeriod))) {
    CurrentState.VariablePos = State.Column;
    // Move over * and & if they are bound to the variable name.
    const FormatToken *Tok = &Previous;
    while (Tok && CurrentState.VariablePos >= Tok->ColumnWidth) {
      CurrentState.VariablePos -= Tok->ColumnWidth;
      if (Tok->SpacesRequiredBefore != 0)
        break;
      Tok = Tok->Previous;
    }
    if (Previous.PartOfMultiVariableDeclStmt)
      CurrentState.LastSpace = CurrentState.VariablePos;
  }

  unsigned Spaces = Current.SpacesRequiredBefore + ExtraSpaces;

  // Indent preprocessor directives after the hash if required.
  int PPColumnCorrection = 0;
  if (Style.IndentPPDirectives == FormatStyle::PPDIS_AfterHash &&
      Previous.is(tok::hash) && State.FirstIndent > 0 &&
      &Previous == State.Line->First &&
      (State.Line->Type == LT_PreprocessorDirective ||
       State.Line->Type == LT_ImportStatement)) {
    Spaces += State.FirstIndent;

    // For preprocessor indent with tabs, State.Column will be 1 because of the
    // hash. This causes second-level indents onward to have an extra space
    // after the tabs. We avoid this misalignment by subtracting 1 from the
    // column value passed to replaceWhitespace().
    if (Style.UseTab != FormatStyle::UT_Never)
      PPColumnCorrection = -1;
  }

  if (!DryRun) {
    Whitespaces.replaceWhitespace(Current, /*Newlines=*/0, Spaces,
                                  State.Column + Spaces + PPColumnCorrection,
                                  /*IsAligned=*/false, State.Line->InMacroBody);
  }

  // If "BreakBeforeInheritanceComma" mode, don't break within the inheritance
  // declaration unless there is multiple inheritance.
  if (Style.BreakInheritanceList == FormatStyle::BILS_BeforeComma &&
      Current.is(TT_InheritanceColon)) {
    CurrentState.NoLineBreak = true;
  }
  if (Style.BreakInheritanceList == FormatStyle::BILS_AfterColon &&
      Previous.is(TT_InheritanceColon)) {
    CurrentState.NoLineBreak = true;
  }

  if (Current.is(TT_SelectorName) && !CurrentState.ObjCSelectorNameFound) {
    unsigned MinIndent = std::max(
        State.FirstIndent + Style.ContinuationIndentWidth, CurrentState.Indent);
    unsigned FirstColonPos = State.Column + Spaces + Current.ColumnWidth;
    if (Current.LongestObjCSelectorName == 0)
      CurrentState.AlignColons = false;
    else if (MinIndent + Current.LongestObjCSelectorName > FirstColonPos)
      CurrentState.ColonPos = MinIndent + Current.LongestObjCSelectorName;
    else
      CurrentState.ColonPos = FirstColonPos;
  }

  // In "AlwaysBreak" or "BlockIndent" mode, enforce wrapping directly after the
  // parenthesis by disallowing any further line breaks if there is no line
  // break after the opening parenthesis. Don't break if it doesn't conserve
  // columns.
  auto IsOpeningBracket = [&](const FormatToken &Tok) {
    auto IsStartOfBracedList = [&]() {
      return Tok.is(tok::l_brace) && Tok.isNot(BK_Block) &&
             Style.Cpp11BracedListStyle;
    };
    if (!Tok.isOneOf(tok::l_paren, TT_TemplateOpener, tok::l_square) &&
        !IsStartOfBracedList()) {
      return false;
    }
    if (!Tok.Previous)
      return true;
    if (Tok.Previous->isIf())
      return Style.AlignAfterOpenBracket == FormatStyle::BAS_AlwaysBreak;
    return !Tok.Previous->isOneOf(TT_CastRParen, tok::kw_for, tok::kw_while,
                                  tok::kw_switch) &&
           !(Style.isJavaScript() && Tok.Previous->is(Keywords.kw_await));
  };
  auto IsFunctionCallParen = [](const FormatToken &Tok) {
    return Tok.is(tok::l_paren) && Tok.ParameterCount > 0 && Tok.Previous &&
           Tok.Previous->is(tok::identifier);
  };
  auto IsInTemplateString = [this](const FormatToken &Tok) {
    if (!Style.isJavaScript())
      return false;
    for (const auto *Prev = &Tok; Prev; Prev = Prev->Previous) {
      if (Prev->is(TT_TemplateString) && Prev->opensScope())
        return true;
      if (Prev->opensScope() ||
          (Prev->is(TT_TemplateString) && Prev->closesScope())) {
        break;
      }
    }
    return false;
  };
  // Identifies simple (no expression) one-argument function calls.
  auto StartsSimpleOneArgList = [&](const FormatToken &TokAfterLParen) {
    assert(TokAfterLParen.isNot(tok::comment) || TokAfterLParen.Next);
    const auto &Tok =
        TokAfterLParen.is(tok::comment) ? *TokAfterLParen.Next : TokAfterLParen;
    if (!Tok.FakeLParens.empty() && Tok.FakeLParens.back() > prec::Unknown)
      return false;
    // Nested calls that involve `new` expressions also look like simple
    // function calls, eg:
    // - foo(new Bar())
    // - foo(::new Bar())
    if (Tok.is(tok::kw_new) || Tok.startsSequence(tok::coloncolon, tok::kw_new))
      return true;
    if (Tok.is(TT_UnaryOperator) ||
        (Style.isJavaScript() &&
         Tok.isOneOf(tok::ellipsis, Keywords.kw_await))) {
      return true;
    }
    const auto *Previous = Tok.Previous;
    if (!Previous || (!Previous->isOneOf(TT_FunctionDeclarationLParen,
                                         TT_LambdaDefinitionLParen) &&
                      !IsFunctionCallParen(*Previous))) {
      return true;
    }
    if (IsOpeningBracket(Tok) || IsInTemplateString(Tok))
      return true;
    const auto *Next = Tok.Next;
    return !Next || Next->isMemberAccess() ||
           Next->is(TT_FunctionDeclarationLParen) || IsFunctionCallParen(*Next);
  };
  if ((Style.AlignAfterOpenBracket == FormatStyle::BAS_AlwaysBreak ||
       Style.AlignAfterOpenBracket == FormatStyle::BAS_BlockIndent) &&
      IsOpeningBracket(Previous) && State.Column > getNewLineColumn(State) &&
      // Don't do this for simple (no expressions) one-argument function calls
      // as that feels like needlessly wasting whitespace, e.g.:
      //
      //   caaaaaaaaaaaall(
      //       caaaaaaaaaaaall(
      //           caaaaaaaaaaaall(
      //               caaaaaaaaaaaaaaaaaaaaaaall(aaaaaaaaaaaaaa, aaaaaaaaa))));
      //  or
      //  caaaaaaaaaaaaaaaaaaaaal(
      //       new SomethingElseeeeeeeeeeeeeeeeeeeeeeeeeeeeeeeeeee());
      !StartsSimpleOneArgList(Current)) {
    CurrentState.NoLineBreak = true;
  }

  if (Previous.is(TT_TemplateString) && Previous.opensScope())
    CurrentState.NoLineBreak = true;

  // Align following lines within parentheses / brackets if configured.
  // Note: This doesn't apply to macro expansion lines, which are MACRO( , , )
  // with args as children of the '(' and ',' tokens. It does not make sense to
  // align the commas with the opening paren.
  if (Style.AlignAfterOpenBracket != FormatStyle::BAS_DontAlign &&
      !CurrentState.IsCSharpGenericTypeConstraint && Previous.opensScope() &&
      Previous.isNot(TT_ObjCMethodExpr) && Previous.isNot(TT_RequiresClause) &&
      Previous.isNot(TT_TableGenDAGArgOpener) &&
      Previous.isNot(TT_TableGenDAGArgOpenerToBreak) &&
      !(Current.MacroParent && Previous.MacroParent) &&
      (Current.isNot(TT_LineComment) ||
       Previous.isOneOf(BK_BracedInit, TT_VerilogMultiLineListLParen)) &&
      !IsInTemplateString(Current)) {
    CurrentState.Indent = State.Column + Spaces;
    CurrentState.IsAligned = true;
  }
  if (CurrentState.AvoidBinPacking && startsNextParameter(Current, Style))
    CurrentState.NoLineBreak = true;
  if (mustBreakBinaryOperation(Current, Style))
    CurrentState.NoLineBreak = true;

  if (startsSegmentOfBuilderTypeCall(Current) &&
      State.Column > getNewLineColumn(State)) {
    CurrentState.ContainsUnwrappedBuilder = true;
  }

  if (Current.is(TT_LambdaArrow) && Style.isJava())
    CurrentState.NoLineBreak = true;
  if (Current.isMemberAccess() && Previous.is(tok::r_paren) &&
      (Previous.MatchingParen &&
       (Previous.TotalLength - Previous.MatchingParen->TotalLength > 10))) {
    // If there is a function call with long parameters, break before trailing
    // calls. This prevents things like:
    //   EXPECT_CALL(SomeLongParameter).Times(
    //       2);
    // We don't want to do this for short parameters as they can just be
    // indexes.
    CurrentState.NoLineBreak = true;
  }

  // Don't allow the RHS of an operator to be split over multiple lines unless
  // there is a line-break right after the operator.
  // Exclude relational operators, as there, it is always more desirable to
  // have the LHS 'left' of the RHS.
  const FormatToken *P = Current.getPreviousNonComment();
  if (Current.isNot(tok::comment) && P &&
      (P->isOneOf(TT_BinaryOperator, tok::comma) ||
       (P->is(TT_ConditionalExpr) && P->is(tok::colon))) &&
      !P->isOneOf(TT_OverloadedOperator, TT_CtorInitializerComma) &&
      P->getPrecedence() != prec::Assignment &&
      P->getPrecedence() != prec::Relational &&
      P->getPrecedence() != prec::Spaceship) {
    bool BreakBeforeOperator =
        P->MustBreakBefore || P->is(tok::lessless) ||
        (P->is(TT_BinaryOperator) &&
         Style.BreakBeforeBinaryOperators != FormatStyle::BOS_None) ||
        (P->is(TT_ConditionalExpr) && Style.BreakBeforeTernaryOperators);
    // Don't do this if there are only two operands. In these cases, there is
    // always a nice vertical separation between them and the extra line break
    // does not help.
    bool HasTwoOperands = P->OperatorIndex == 0 && !P->NextOperator &&
                          P->isNot(TT_ConditionalExpr);
    if ((!BreakBeforeOperator &&
         !(HasTwoOperands &&
           Style.AlignOperands != FormatStyle::OAS_DontAlign)) ||
        (!CurrentState.LastOperatorWrapped && BreakBeforeOperator)) {
      CurrentState.NoLineBreakInOperand = true;
    }
  }

  State.Column += Spaces;
  if (Current.isNot(tok::comment) && Previous.is(tok::l_paren) &&
      Previous.Previous &&
      (Previous.Previous->is(tok::kw_for) || Previous.Previous->isIf())) {
    // Treat the condition inside an if as if it was a second function
    // parameter, i.e. let nested calls have a continuation indent.
    CurrentState.LastSpace = State.Column;
    CurrentState.NestedBlockIndent = State.Column;
  } else if (!Current.isOneOf(tok::comment, tok::caret) &&
             ((Previous.is(tok::comma) &&
               Previous.isNot(TT_OverloadedOperator)) ||
              (Previous.is(tok::colon) && Previous.is(TT_ObjCMethodExpr)))) {
    CurrentState.LastSpace = State.Column;
  } else if (Previous.is(TT_CtorInitializerColon) &&
             (!Current.isTrailingComment() || Current.NewlinesBefore > 0) &&
             Style.BreakConstructorInitializers ==
                 FormatStyle::BCIS_AfterColon) {
    CurrentState.Indent = State.Column;
    CurrentState.LastSpace = State.Column;
  } else if (Previous.isOneOf(TT_ConditionalExpr, TT_CtorInitializerColon)) {
    CurrentState.LastSpace = State.Column;
  } else if (Previous.is(TT_BinaryOperator) &&
             ((Previous.getPrecedence() != prec::Assignment &&
               (Previous.isNot(tok::lessless) || Previous.OperatorIndex != 0 ||
                Previous.NextOperator)) ||
              Current.StartsBinaryExpression)) {
    // Indent relative to the RHS of the expression unless this is a simple
    // assignment without binary expression on the RHS.
    if (Style.BreakBeforeBinaryOperators == FormatStyle::BOS_None)
      CurrentState.LastSpace = State.Column;
  } else if (Previous.is(TT_InheritanceColon)) {
    CurrentState.Indent = State.Column;
    CurrentState.LastSpace = State.Column;
  } else if (Current.is(TT_CSharpGenericTypeConstraintColon)) {
    CurrentState.ColonPos = State.Column;
  } else if (Previous.opensScope()) {
    // If a function has a trailing call, indent all parameters from the
    // opening parenthesis. This avoids confusing indents like:
    //   OuterFunction(InnerFunctionCall( // break
    //       ParameterToInnerFunction))   // break
    //       .SecondInnerFunctionCall();
    if (Previous.MatchingParen) {
      const FormatToken *Next = Previous.MatchingParen->getNextNonComment();
      if (Next && Next->isMemberAccess() && State.Stack.size() > 1 &&
          State.Stack[State.Stack.size() - 2].CallContinuation == 0) {
        CurrentState.LastSpace = State.Column;
      }
    }
  }
}

unsigned ContinuationIndenter::addTokenOnNewLine(LineState &State,
                                                 bool DryRun) {
  FormatToken &Current = *State.NextToken;
  assert(State.NextToken->Previous);
  const FormatToken &Previous = *State.NextToken->Previous;
  auto &CurrentState = State.Stack.back();

  // Extra penalty that needs to be added because of the way certain line
  // breaks are chosen.
  unsigned Penalty = 0;

  const FormatToken *PreviousNonComment = Current.getPreviousNonComment();
  const FormatToken *NextNonComment = Previous.getNextNonComment();
  if (!NextNonComment)
    NextNonComment = &Current;
  // The first line break on any NestingLevel causes an extra penalty in order
  // prefer similar line breaks.
  if (!CurrentState.ContainsLineBreak)
    Penalty += 15;
  CurrentState.ContainsLineBreak = true;

  Penalty += State.NextToken->SplitPenalty;

  // Breaking before the first "<<" is generally not desirable if the LHS is
  // short. Also always add the penalty if the LHS is split over multiple lines
  // to avoid unnecessary line breaks that just work around this penalty.
  if (NextNonComment->is(tok::lessless) && CurrentState.FirstLessLess == 0 &&
      (State.Column <= Style.ColumnLimit / 3 ||
       CurrentState.BreakBeforeParameter)) {
    Penalty += Style.PenaltyBreakFirstLessLess;
  }

  State.Column = getNewLineColumn(State);

  // Add Penalty proportional to amount of whitespace away from FirstColumn
  // This tends to penalize several lines that are far-right indented,
  // and prefers a line-break prior to such a block, e.g:
  //
  // Constructor() :
  //   member(value), looooooooooooooooong_member(
  //                      looooooooooong_call(param_1, param_2, param_3))
  // would then become
  // Constructor() :
  //   member(value),
  //   looooooooooooooooong_member(
  //       looooooooooong_call(param_1, param_2, param_3))
  if (State.Column > State.FirstIndent) {
    Penalty +=
        Style.PenaltyIndentedWhitespace * (State.Column - State.FirstIndent);
  }

  // Indent nested blocks relative to this column, unless in a very specific
  // JavaScript special case where:
  //
  //   var loooooong_name =
  //       function() {
  //     // code
  //   }
  //
  // is common and should be formatted like a free-standing function. The same
  // goes for wrapping before the lambda return type arrow.
  if (Current.isNot(TT_LambdaArrow) &&
      (!Style.isJavaScript() || Current.NestingLevel != 0 ||
       !PreviousNonComment || PreviousNonComment->isNot(tok::equal) ||
       !Current.isOneOf(Keywords.kw_async, Keywords.kw_function))) {
    CurrentState.NestedBlockIndent = State.Column;
  }

  if (NextNonComment->isMemberAccess()) {
    if (CurrentState.CallContinuation == 0)
      CurrentState.CallContinuation = State.Column;
  } else if (NextNonComment->is(TT_SelectorName)) {
    if (!CurrentState.ObjCSelectorNameFound) {
      if (NextNonComment->LongestObjCSelectorName == 0) {
        CurrentState.AlignColons = false;
      } else {
        CurrentState.ColonPos =
            (shouldIndentWrappedSelectorName(Style, State.Line->Type)
                 ? std::max(CurrentState.Indent,
                            State.FirstIndent + Style.ContinuationIndentWidth)
                 : CurrentState.Indent) +
            std::max(NextNonComment->LongestObjCSelectorName,
                     NextNonComment->ColumnWidth);
      }
    } else if (CurrentState.AlignColons &&
               CurrentState.ColonPos <= NextNonComment->ColumnWidth) {
      CurrentState.ColonPos = State.Column + NextNonComment->ColumnWidth;
    }
  } else if (PreviousNonComment && PreviousNonComment->is(tok::colon) &&
             PreviousNonComment->isOneOf(TT_ObjCMethodExpr, TT_DictLiteral)) {
    // FIXME: This is hacky, find a better way. The problem is that in an ObjC
    // method expression, the block should be aligned to the line starting it,
    // e.g.:
    //   [aaaaaaaaaaaaaaa aaaaaaaaa: \\ break for some reason
    //                        ^(int *i) {
    //                            // ...
    //                        }];
    // Thus, we set LastSpace of the next higher NestingLevel, to which we move
    // when we consume all of the "}"'s FakeRParens at the "{".
    if (State.Stack.size() > 1) {
      State.Stack[State.Stack.size() - 2].LastSpace =
          std::max(CurrentState.LastSpace, CurrentState.Indent) +
          Style.ContinuationIndentWidth;
    }
  }

  if ((PreviousNonComment &&
       PreviousNonComment->isOneOf(tok::comma, tok::semi) &&
       !CurrentState.AvoidBinPacking) ||
      Previous.is(TT_BinaryOperator)) {
    CurrentState.BreakBeforeParameter = false;
  }
  if (PreviousNonComment &&
      (PreviousNonComment->isOneOf(TT_TemplateCloser, TT_JavaAnnotation) ||
       PreviousNonComment->ClosesRequiresClause) &&
      Current.NestingLevel == 0) {
    CurrentState.BreakBeforeParameter = false;
  }
  if (NextNonComment->is(tok::question) ||
      (PreviousNonComment && PreviousNonComment->is(tok::question))) {
    CurrentState.BreakBeforeParameter = true;
  }
  if (Current.is(TT_BinaryOperator) && Current.CanBreakBefore)
    CurrentState.BreakBeforeParameter = false;

  if (!DryRun) {
    unsigned MaxEmptyLinesToKeep = Style.MaxEmptyLinesToKeep + 1;
    if (Current.is(tok::r_brace) && Current.MatchingParen &&
        // Only strip trailing empty lines for l_braces that have children, i.e.
        // for function expressions (lambdas, arrows, etc).
        !Current.MatchingParen->Children.empty()) {
      // lambdas and arrow functions are expressions, thus their r_brace is not
      // on its own line, and thus not covered by UnwrappedLineFormatter's logic
      // about removing empty lines on closing blocks. Special case them here.
      MaxEmptyLinesToKeep = 1;
    }
    unsigned Newlines =
        std::max(1u, std::min(Current.NewlinesBefore, MaxEmptyLinesToKeep));
    bool ContinuePPDirective =
        State.Line->InPPDirective && State.Line->Type != LT_ImportStatement;
    Whitespaces.replaceWhitespace(Current, Newlines, State.Column, State.Column,
                                  CurrentState.IsAligned, ContinuePPDirective);
  }

  if (!Current.isTrailingComment())
    CurrentState.LastSpace = State.Column;
  if (Current.is(tok::lessless)) {
    // If we are breaking before a "<<", we always want to indent relative to
    // RHS. This is necessary only for "<<", as we special-case it and don't
    // always indent relative to the RHS.
    CurrentState.LastSpace += 3; // 3 -> width of "<< ".
  }

  State.StartOfLineLevel = Current.NestingLevel;
  State.LowestLevelOnLine = Current.NestingLevel;

  // Any break on this level means that the parent level has been broken
  // and we need to avoid bin packing there.
  bool NestedBlockSpecialCase =
      (!Style.isCpp() && Current.is(tok::r_brace) && State.Stack.size() > 1 &&
       State.Stack[State.Stack.size() - 2].NestedBlockInlined) ||
      (Style.Language == FormatStyle::LK_ObjC && Current.is(tok::r_brace) &&
       State.Stack.size() > 1 && !Style.ObjCBreakBeforeNestedBlockParam);
  // Do not force parameter break for statements with requires expressions.
  NestedBlockSpecialCase =
      NestedBlockSpecialCase ||
      (Current.MatchingParen &&
       Current.MatchingParen->is(TT_RequiresExpressionLBrace));
  if (!NestedBlockSpecialCase) {
    auto ParentLevelIt = std::next(State.Stack.rbegin());
    if (Style.LambdaBodyIndentation == FormatStyle::LBI_OuterScope &&
        Current.MatchingParen && Current.MatchingParen->is(TT_LambdaLBrace)) {
      // If the first character on the new line is a lambda's closing brace, the
      // stack still contains that lambda's parenthesis. As such, we need to
      // recurse further down the stack than usual to find the parenthesis level
      // containing the lambda, which is where we want to set
      // BreakBeforeParameter.
      //
      // We specifically special case "OuterScope"-formatted lambdas here
      // because, when using that setting, breaking before the parameter
      // directly following the lambda is particularly unsightly. However, when
      // "OuterScope" is not set, the logic to find the parent parenthesis level
      // still appears to be sometimes incorrect. It has not been fixed yet
      // because it would lead to significant changes in existing behaviour.
      //
      // TODO: fix the non-"OuterScope" case too.
      auto FindCurrentLevel = [&](const auto &It) {
        return std::find_if(It, State.Stack.rend(), [](const auto &PState) {
          return PState.Tok != nullptr; // Ignore fake parens.
        });
      };
      auto MaybeIncrement = [&](const auto &It) {
        return It != State.Stack.rend() ? std::next(It) : It;
      };
      auto LambdaLevelIt = FindCurrentLevel(State.Stack.rbegin());
      auto LevelContainingLambdaIt =
          FindCurrentLevel(MaybeIncrement(LambdaLevelIt));
      ParentLevelIt = MaybeIncrement(LevelContainingLambdaIt);
    }
    for (auto I = ParentLevelIt, E = State.Stack.rend(); I != E; ++I)
      I->BreakBeforeParameter = true;
  }

  if (PreviousNonComment &&
      !PreviousNonComment->isOneOf(tok::comma, tok::colon, tok::semi) &&
      ((PreviousNonComment->isNot(TT_TemplateCloser) &&
        !PreviousNonComment->ClosesRequiresClause) ||
       Current.NestingLevel != 0) &&
      !PreviousNonComment->isOneOf(
          TT_BinaryOperator, TT_FunctionAnnotationRParen, TT_JavaAnnotation,
          TT_LeadingJavaAnnotation) &&
      Current.isNot(TT_BinaryOperator) && !PreviousNonComment->opensScope() &&
      // We don't want to enforce line breaks for subsequent arguments just
      // because we have been forced to break before a lambda body.
      (!Style.BraceWrapping.BeforeLambdaBody ||
       Current.isNot(TT_LambdaLBrace))) {
    CurrentState.BreakBeforeParameter = true;
  }

  // If we break after { or the [ of an array initializer, we should also break
  // before the corresponding } or ].
  if (PreviousNonComment &&
      (PreviousNonComment->isOneOf(tok::l_brace, TT_ArrayInitializerLSquare) ||
       opensProtoMessageField(*PreviousNonComment, Style))) {
    CurrentState.BreakBeforeClosingBrace = true;
  }

  if (PreviousNonComment && PreviousNonComment->is(tok::l_paren)) {
    CurrentState.BreakBeforeClosingParen =
        Style.AlignAfterOpenBracket == FormatStyle::BAS_BlockIndent;
  }

  if (PreviousNonComment && PreviousNonComment->is(TT_TemplateOpener))
    CurrentState.BreakBeforeClosingAngle = Style.BreakBeforeTemplateCloser;

  if (CurrentState.AvoidBinPacking) {
    // If we are breaking after '(', '{', '<', or this is the break after a ':'
    // to start a member initializer list in a constructor, this should not
    // be considered bin packing unless the relevant AllowAll option is false or
    // this is a dict/object literal.
    bool PreviousIsBreakingCtorInitializerColon =
        PreviousNonComment && PreviousNonComment->is(TT_CtorInitializerColon) &&
        Style.BreakConstructorInitializers == FormatStyle::BCIS_AfterColon;
    bool AllowAllConstructorInitializersOnNextLine =
        Style.PackConstructorInitializers == FormatStyle::PCIS_NextLine ||
        Style.PackConstructorInitializers == FormatStyle::PCIS_NextLineOnly;
    if (!(Previous.isOneOf(tok::l_paren, tok::l_brace, TT_BinaryOperator) ||
          PreviousIsBreakingCtorInitializerColon) ||
        (!Style.AllowAllParametersOfDeclarationOnNextLine &&
         State.Line->MustBeDeclaration) ||
        (!Style.AllowAllArgumentsOnNextLine &&
         !State.Line->MustBeDeclaration) ||
        (!AllowAllConstructorInitializersOnNextLine &&
         PreviousIsBreakingCtorInitializerColon) ||
        Previous.is(TT_DictLiteral)) {
      CurrentState.BreakBeforeParameter = true;
    }

    // If we are breaking after a ':' to start a member initializer list,
    // and we allow all arguments on the next line, we should not break
    // before the next parameter.
    if (PreviousIsBreakingCtorInitializerColon &&
        AllowAllConstructorInitializersOnNextLine) {
      CurrentState.BreakBeforeParameter = false;
    }
  }

  if (mustBreakBinaryOperation(Current, Style))
    CurrentState.BreakBeforeParameter = true;

  return Penalty;
}

unsigned ContinuationIndenter::getNewLineColumn(const LineState &State) {
  if (!State.NextToken || !State.NextToken->Previous)
    return 0;

  FormatToken &Current = *State.NextToken;
  const auto &CurrentState = State.Stack.back();

  if (CurrentState.IsCSharpGenericTypeConstraint &&
      Current.isNot(TT_CSharpGenericTypeConstraint)) {
    return CurrentState.ColonPos + 2;
  }

  const FormatToken &Previous = *Current.Previous;
  // If we are continuing an expression, we want to use the continuation indent.
  unsigned ContinuationIndent =
      std::max(CurrentState.LastSpace, CurrentState.Indent) +
      Style.ContinuationIndentWidth;
  const FormatToken *PreviousNonComment = Current.getPreviousNonComment();
  const FormatToken *NextNonComment = Previous.getNextNonComment();
  if (!NextNonComment)
    NextNonComment = &Current;

  // Java specific bits.
  if (Style.isJava() &&
      Current.isOneOf(Keywords.kw_implements, Keywords.kw_extends)) {
    return std::max(CurrentState.LastSpace,
                    CurrentState.Indent + Style.ContinuationIndentWidth);
  }

  // Indentation of the statement following a Verilog case label is taken care
  // of in moveStateToNextToken.
  if (Style.isVerilog() && PreviousNonComment &&
      Keywords.isVerilogEndOfLabel(*PreviousNonComment)) {
    return State.FirstIndent;
  }

  if (Style.BreakBeforeBraces == FormatStyle::BS_Whitesmiths &&
      State.Line->First->is(tok::kw_enum)) {
    return (Style.IndentWidth * State.Line->First->IndentLevel) +
           Style.IndentWidth;
  }

  if (Style.BraceWrapping.BeforeLambdaBody &&
      Style.BraceWrapping.IndentBraces && Current.is(TT_LambdaLBrace)) {
    const auto From = Style.LambdaBodyIndentation == FormatStyle::LBI_Signature
                          ? CurrentState.Indent
                          : State.FirstIndent;
    return From + Style.IndentWidth;
  }

  if ((NextNonComment->is(tok::l_brace) && NextNonComment->is(BK_Block)) ||
      (Style.isVerilog() && Keywords.isVerilogBegin(*NextNonComment))) {
    if (Current.NestingLevel == 0 ||
        (Style.LambdaBodyIndentation == FormatStyle::LBI_OuterScope &&
         State.NextToken->is(TT_LambdaLBrace))) {
      return State.FirstIndent;
    }
    return CurrentState.Indent;
  }
  if (Current.is(TT_LambdaArrow) &&
      Previous.isOneOf(tok::kw_noexcept, tok::kw_mutable, tok::kw_constexpr,
                       tok::kw_consteval, tok::kw_static, TT_AttributeSquare)) {
    return ContinuationIndent;
  }
  if ((Current.isOneOf(tok::r_brace, tok::r_square) ||
       (Current.is(tok::greater) && (Style.isProto() || Style.isTableGen()))) &&
      State.Stack.size() > 1) {
    if (Current.closesBlockOrBlockTypeList(Style))
      return State.Stack[State.Stack.size() - 2].NestedBlockIndent;
    if (Current.MatchingParen && Current.MatchingParen->is(BK_BracedInit))
      return State.Stack[State.Stack.size() - 2].LastSpace;
    return State.FirstIndent;
  }
  // Indent a closing parenthesis at the previous level if followed by a semi,
  // const, or opening brace. This allows indentations such as:
  //     foo(
  //       a,
  //     );
  //     int Foo::getter(
  //         //
  //     ) const {
  //       return foo;
  //     }
  //     function foo(
  //       a,
  //     ) {
  //       code(); //
  //     }
  if (Current.is(tok::r_paren) && State.Stack.size() > 1 &&
      (!Current.Next ||
       Current.Next->isOneOf(tok::semi, tok::kw_const, tok::l_brace))) {
    return State.Stack[State.Stack.size() - 2].LastSpace;
  }
  // When DAGArg closer exists top of line, it should be aligned in the similar
  // way as function call above.
  if (Style.isTableGen() && Current.is(TT_TableGenDAGArgCloser) &&
      State.Stack.size() > 1) {
    return State.Stack[State.Stack.size() - 2].LastSpace;
  }
  if (Style.AlignAfterOpenBracket == FormatStyle::BAS_BlockIndent &&
      (Current.is(tok::r_paren) ||
       (Current.is(tok::r_brace) && Current.MatchingParen &&
        Current.MatchingParen->is(BK_BracedInit))) &&
      State.Stack.size() > 1) {
    return State.Stack[State.Stack.size() - 2].LastSpace;
  }
  if (Style.BreakBeforeTemplateCloser && Current.is(TT_TemplateCloser) &&
      State.Stack.size() > 1) {
    return State.Stack[State.Stack.size() - 2].LastSpace;
  }
  if (NextNonComment->is(TT_TemplateString) && NextNonComment->closesScope())
    return State.Stack[State.Stack.size() - 2].LastSpace;
  // Field labels in a nested type should be aligned to the brace. For example
  // in ProtoBuf:
  //   optional int32 b = 2 [(foo_options) = {aaaaaaaaaaaaaaaaaaa: 123,
  //                                          bbbbbbbbbbbbbbbbbbbbbbbb:"baz"}];
  // For Verilog, a quote following a brace is treated as an identifier.  And
  // Both braces and colons get annotated as TT_DictLiteral.  So we have to
  // check.
  if (Current.is(tok::identifier) && Current.Next &&
      (!Style.isVerilog() || Current.Next->is(tok::colon)) &&
      (Current.Next->is(TT_DictLiteral) ||
       (Style.isProto() && Current.Next->isOneOf(tok::less, tok::l_brace)))) {
    return CurrentState.Indent;
  }
  if (NextNonComment->is(TT_ObjCStringLiteral) &&
      State.StartOfStringLiteral != 0) {
    return State.StartOfStringLiteral - 1;
  }
  if (NextNonComment->isStringLiteral() && State.StartOfStringLiteral != 0)
    return State.StartOfStringLiteral;
  if (NextNonComment->is(tok::lessless) && CurrentState.FirstLessLess != 0)
    return CurrentState.FirstLessLess;
  if (NextNonComment->isMemberAccess()) {
    if (CurrentState.CallContinuation == 0)
      return ContinuationIndent;
    return CurrentState.CallContinuation;
  }
  if (CurrentState.QuestionColumn != 0 &&
      ((NextNonComment->is(tok::colon) &&
        NextNonComment->is(TT_ConditionalExpr)) ||
       Previous.is(TT_ConditionalExpr))) {
    if (((NextNonComment->is(tok::colon) && NextNonComment->Next &&
          !NextNonComment->Next->FakeLParens.empty() &&
          NextNonComment->Next->FakeLParens.back() == prec::Conditional) ||
         (Previous.is(tok::colon) && !Current.FakeLParens.empty() &&
          Current.FakeLParens.back() == prec::Conditional)) &&
        !CurrentState.IsWrappedConditional) {
      // NOTE: we may tweak this slightly:
      //    * not remove the 'lead' ContinuationIndentWidth
      //    * always un-indent by the operator when
      //    BreakBeforeTernaryOperators=true
      unsigned Indent = CurrentState.Indent;
      if (Style.AlignOperands != FormatStyle::OAS_DontAlign)
        Indent -= Style.ContinuationIndentWidth;
      if (Style.BreakBeforeTernaryOperators && CurrentState.UnindentOperator)
        Indent -= 2;
      return Indent;
    }
    return CurrentState.QuestionColumn;
  }
  if (Previous.is(tok::comma) && CurrentState.VariablePos != 0)
    return CurrentState.VariablePos;
  if (Current.is(TT_RequiresClause)) {
    if (Style.IndentRequiresClause)
      return CurrentState.Indent + Style.IndentWidth;
    switch (Style.RequiresClausePosition) {
    case FormatStyle::RCPS_OwnLine:
    case FormatStyle::RCPS_WithFollowing:
    case FormatStyle::RCPS_OwnLineWithBrace:
      return CurrentState.Indent;
    default:
      break;
    }
  }
  if (NextNonComment->isOneOf(TT_CtorInitializerColon, TT_InheritanceColon,
                              TT_InheritanceComma)) {
    return State.FirstIndent + Style.ConstructorInitializerIndentWidth;
  }
  if ((PreviousNonComment &&
       (PreviousNonComment->ClosesTemplateDeclaration ||
        PreviousNonComment->ClosesRequiresClause ||
        (PreviousNonComment->is(TT_AttributeMacro) &&
         Current.isNot(tok::l_paren) &&
         !Current.endsSequence(TT_StartOfName, TT_AttributeMacro,
                               TT_PointerOrReference)) ||
        PreviousNonComment->isOneOf(
            TT_AttributeRParen, TT_AttributeSquare, TT_FunctionAnnotationRParen,
            TT_JavaAnnotation, TT_LeadingJavaAnnotation))) ||
      (!Style.IndentWrappedFunctionNames &&
       NextNonComment->isOneOf(tok::kw_operator, TT_FunctionDeclarationName))) {
    return std::max(CurrentState.LastSpace, CurrentState.Indent);
  }
  if (NextNonComment->is(TT_SelectorName)) {
    if (!CurrentState.ObjCSelectorNameFound) {
      unsigned MinIndent = CurrentState.Indent;
      if (shouldIndentWrappedSelectorName(Style, State.Line->Type)) {
        MinIndent = std::max(MinIndent,
                             State.FirstIndent + Style.ContinuationIndentWidth);
      }
      // If LongestObjCSelectorName is 0, we are indenting the first
      // part of an ObjC selector (or a selector component which is
      // not colon-aligned due to block formatting).
      //
      // Otherwise, we are indenting a subsequent part of an ObjC
      // selector which should be colon-aligned to the longest
      // component of the ObjC selector.
      //
      // In either case, we want to respect Style.IndentWrappedFunctionNames.
      return MinIndent +
             std::max(NextNonComment->LongestObjCSelectorName,
                      NextNonComment->ColumnWidth) -
             NextNonComment->ColumnWidth;
    }
    if (!CurrentState.AlignColons)
      return CurrentState.Indent;
    if (CurrentState.ColonPos > NextNonComment->ColumnWidth)
      return CurrentState.ColonPos - NextNonComment->ColumnWidth;
    return CurrentState.Indent;
  }
  if (NextNonComment->is(tok::colon) && NextNonComment->is(TT_ObjCMethodExpr))
    return CurrentState.ColonPos;
  if (NextNonComment->is(TT_ArraySubscriptLSquare)) {
    if (CurrentState.StartOfArraySubscripts != 0) {
      return CurrentState.StartOfArraySubscripts;
    } else if (Style.isCSharp()) { // C# allows `["key"] = value` inside object
                                   // initializers.
      return CurrentState.Indent;
    }
    return ContinuationIndent;
  }

  // OpenMP clauses want to get additional indentation when they are pushed onto
  // the next line.
  if (State.Line->InPragmaDirective) {
    FormatToken *PragmaType = State.Line->First->Next->Next;
    if (PragmaType && PragmaType->TokenText == "omp")
      return CurrentState.Indent + Style.ContinuationIndentWidth;
  }

  // This ensure that we correctly format ObjC methods calls without inputs,
  // i.e. where the last element isn't selector like: [callee method];
  if (NextNonComment->is(tok::identifier) && NextNonComment->FakeRParens == 0 &&
      NextNonComment->Next && NextNonComment->Next->is(TT_ObjCMethodExpr)) {
    return CurrentState.Indent;
  }

  if (NextNonComment->isOneOf(TT_StartOfName, TT_PointerOrReference) ||
      Previous.isOneOf(tok::coloncolon, tok::equal, TT_JsTypeColon)) {
    return ContinuationIndent;
  }
  if (PreviousNonComment && PreviousNonComment->is(tok::colon) &&
      PreviousNonComment->isOneOf(TT_ObjCMethodExpr, TT_DictLiteral)) {
    return ContinuationIndent;
  }
  if (NextNonComment->is(TT_CtorInitializerComma))
    return CurrentState.Indent;
  if (PreviousNonComment && PreviousNonComment->is(TT_CtorInitializerColon) &&
      Style.BreakConstructorInitializers == FormatStyle::BCIS_AfterColon) {
    return CurrentState.Indent;
  }
  if (PreviousNonComment && PreviousNonComment->is(TT_InheritanceColon) &&
      Style.BreakInheritanceList == FormatStyle::BILS_AfterColon) {
    return CurrentState.Indent;
  }
  if (Previous.is(tok::r_paren) &&
      Previous.isNot(TT_TableGenDAGArgOperatorToBreak) &&
      !Current.isBinaryOperator() &&
      !Current.isOneOf(tok::colon, tok::comment)) {
    return ContinuationIndent;
  }
  if (Current.is(TT_ProtoExtensionLSquare))
    return CurrentState.Indent;
  if (Current.isBinaryOperator() && CurrentState.UnindentOperator) {
    return CurrentState.Indent - Current.Tok.getLength() -
           Current.SpacesRequiredBefore;
  }
  if (Current.is(tok::comment) && NextNonComment->isBinaryOperator() &&
      CurrentState.UnindentOperator) {
    return CurrentState.Indent - NextNonComment->Tok.getLength() -
           NextNonComment->SpacesRequiredBefore;
  }
  if (CurrentState.Indent == State.FirstIndent && PreviousNonComment &&
      !PreviousNonComment->isOneOf(tok::r_brace, TT_CtorInitializerComma)) {
    // Ensure that we fall back to the continuation indent width instead of
    // just flushing continuations left.
    return CurrentState.Indent + Style.ContinuationIndentWidth;
  }
  return CurrentState.Indent;
}

static bool hasNestedBlockInlined(const FormatToken *Previous,
                                  const FormatToken &Current,
                                  const FormatStyle &Style) {
  if (Previous->isNot(tok::l_paren))
    return true;
  if (Previous->ParameterCount > 1)
    return true;

  // Also a nested block if contains a lambda inside function with 1 parameter.
  return Style.BraceWrapping.BeforeLambdaBody && Current.is(TT_LambdaLSquare);
}

unsigned ContinuationIndenter::moveStateToNextToken(LineState &State,
                                                    bool DryRun, bool Newline) {
  assert(State.Stack.size());
  const FormatToken &Current = *State.NextToken;
  auto &CurrentState = State.Stack.back();

  if (Current.is(TT_CSharpGenericTypeConstraint))
    CurrentState.IsCSharpGenericTypeConstraint = true;
  if (Current.isOneOf(tok::comma, TT_BinaryOperator))
    CurrentState.NoLineBreakInOperand = false;
  if (Current.isOneOf(TT_InheritanceColon, TT_CSharpGenericTypeConstraintColon))
    CurrentState.AvoidBinPacking = true;
  if (Current.is(tok::lessless) && Current.isNot(TT_OverloadedOperator)) {
    if (CurrentState.FirstLessLess == 0)
      CurrentState.FirstLessLess = State.Column;
    else
      CurrentState.LastOperatorWrapped = Newline;
  }
  if (Current.is(TT_BinaryOperator) && Current.isNot(tok::lessless))
    CurrentState.LastOperatorWrapped = Newline;
  if (Current.is(TT_ConditionalExpr) && Current.Previous &&
      Current.Previous->isNot(TT_ConditionalExpr)) {
    CurrentState.LastOperatorWrapped = Newline;
  }
  if (Current.is(TT_ArraySubscriptLSquare) &&
      CurrentState.StartOfArraySubscripts == 0) {
    CurrentState.StartOfArraySubscripts = State.Column;
  }

  auto IsWrappedConditional = [](const FormatToken &Tok) {
    if (!(Tok.is(TT_ConditionalExpr) && Tok.is(tok::question)))
      return false;
    if (Tok.MustBreakBefore)
      return true;

    const FormatToken *Next = Tok.getNextNonComment();
    return Next && Next->MustBreakBefore;
  };
  if (IsWrappedConditional(Current))
    CurrentState.IsWrappedConditional = true;
  if (Style.BreakBeforeTernaryOperators && Current.is(tok::question))
    CurrentState.QuestionColumn = State.Column;
  if (!Style.BreakBeforeTernaryOperators && Current.isNot(tok::colon)) {
    const FormatToken *Previous = Current.Previous;
    while (Previous && Previous->isTrailingComment())
      Previous = Previous->Previous;
    if (Previous && Previous->is(tok::question))
      CurrentState.QuestionColumn = State.Column;
  }
  if (!Current.opensScope() && !Current.closesScope() &&
      Current.isNot(TT_PointerOrReference)) {
    State.LowestLevelOnLine =
        std::min(State.LowestLevelOnLine, Current.NestingLevel);
  }
  if (Current.isMemberAccess())
    CurrentState.StartOfFunctionCall = !Current.NextOperator ? 0 : State.Column;
  if (Current.is(TT_SelectorName))
    CurrentState.ObjCSelectorNameFound = true;
  if (Current.is(TT_CtorInitializerColon) &&
      Style.BreakConstructorInitializers != FormatStyle::BCIS_AfterColon) {
    // Indent 2 from the column, so:
    // SomeClass::SomeClass()
    //     : First(...), ...
    //       Next(...)
    //       ^ line up here.
    CurrentState.Indent = State.Column + (Style.BreakConstructorInitializers ==
                                                  FormatStyle::BCIS_BeforeComma
                                              ? 0
                                              : 2);
    CurrentState.NestedBlockIndent = CurrentState.Indent;
    if (Style.PackConstructorInitializers > FormatStyle::PCIS_BinPack) {
      CurrentState.AvoidBinPacking = true;
      CurrentState.BreakBeforeParameter =
          Style.ColumnLimit > 0 &&
          Style.PackConstructorInitializers != FormatStyle::PCIS_NextLine &&
          Style.PackConstructorInitializers != FormatStyle::PCIS_NextLineOnly;
    } else {
      CurrentState.BreakBeforeParameter = false;
    }
  }
  if (Current.is(TT_CtorInitializerColon) &&
      Style.BreakConstructorInitializers == FormatStyle::BCIS_AfterColon) {
    CurrentState.Indent =
        State.FirstIndent + Style.ConstructorInitializerIndentWidth;
    CurrentState.NestedBlockIndent = CurrentState.Indent;
    if (Style.PackConstructorInitializers > FormatStyle::PCIS_BinPack)
      CurrentState.AvoidBinPacking = true;
    else
      CurrentState.BreakBeforeParameter = false;
  }
  if (Current.is(TT_InheritanceColon)) {
    CurrentState.Indent =
        State.FirstIndent + Style.ConstructorInitializerIndentWidth;
  }
  if (Current.isOneOf(TT_BinaryOperator, TT_ConditionalExpr) && Newline)
    CurrentState.NestedBlockIndent = State.Column + Current.ColumnWidth + 1;
  if (Current.isOneOf(TT_LambdaLSquare, TT_LambdaArrow))
    CurrentState.LastSpace = State.Column;
  if (Current.is(TT_RequiresExpression) &&
      Style.RequiresExpressionIndentation == FormatStyle::REI_Keyword) {
    CurrentState.NestedBlockIndent = State.Column;
  }

  // Insert scopes created by fake parenthesis.
  const FormatToken *Previous = Current.getPreviousNonComment();

  // Add special behavior to support a format commonly used for JavaScript
  // closures:
  //   SomeFunction(function() {
  //     foo();
  //     bar();
  //   }, a, b, c);
  if (Current.isNot(tok::comment) && !Current.ClosesRequiresClause &&
      Previous && Previous->isOneOf(tok::l_brace, TT_ArrayInitializerLSquare) &&
      Previous->isNot(TT_DictLiteral) && State.Stack.size() > 1 &&
      !CurrentState.HasMultipleNestedBlocks) {
    if (State.Stack[State.Stack.size() - 2].NestedBlockInlined && Newline)
      for (ParenState &PState : llvm::drop_end(State.Stack))
        PState.NoLineBreak = true;
    State.Stack[State.Stack.size() - 2].NestedBlockInlined = false;
  }
  if (Previous && (Previous->isOneOf(TT_BinaryOperator, TT_ConditionalExpr) ||
                   (Previous->isOneOf(tok::l_paren, tok::comma, tok::colon) &&
                    !Previous->isOneOf(TT_DictLiteral, TT_ObjCMethodExpr)))) {
    CurrentState.NestedBlockInlined =
        !Newline && hasNestedBlockInlined(Previous, Current, Style);
  }

  moveStatePastFakeLParens(State, Newline);
  moveStatePastScopeCloser(State);
  // Do not use CurrentState here, since the two functions before may change the
  // Stack.
  bool AllowBreak = !State.Stack.back().NoLineBreak &&
                    !State.Stack.back().NoLineBreakInOperand;
  moveStatePastScopeOpener(State, Newline);
  moveStatePastFakeRParens(State);

  if (Current.is(TT_ObjCStringLiteral) && State.StartOfStringLiteral == 0)
    State.StartOfStringLiteral = State.Column + 1;
  if (Current.is(TT_CSharpStringLiteral) && State.StartOfStringLiteral == 0) {
    State.StartOfStringLiteral = State.Column + 1;
  } else if (Current.is(TT_TableGenMultiLineString) &&
             State.StartOfStringLiteral == 0) {
    State.StartOfStringLiteral = State.Column + 1;
  } else if (Current.isStringLiteral() && State.StartOfStringLiteral == 0) {
    State.StartOfStringLiteral = State.Column;
  } else if (!Current.isOneOf(tok::comment, tok::identifier, tok::hash) &&
             !Current.isStringLiteral()) {
    State.StartOfStringLiteral = 0;
  }

  State.Column += Current.ColumnWidth;
  State.NextToken = State.NextToken->Next;
  // Verilog case labels are on the same unwrapped lines as the statements that
  // follow. TokenAnnotator identifies them and sets MustBreakBefore.
  // Indentation is taken care of here. A case label can only have 1 statement
  // in Verilog, so we don't have to worry about lines that follow.
  if (Style.isVerilog() && State.NextToken &&
      State.NextToken->MustBreakBefore &&
      Keywords.isVerilogEndOfLabel(Current)) {
    State.FirstIndent += Style.IndentWidth;
    CurrentState.Indent = State.FirstIndent;
  }

  unsigned Penalty =
      handleEndOfLine(Current, State, DryRun, AllowBreak, Newline);

  if (Current.Role)
    Current.Role->formatFromToken(State, this, DryRun);
  // If the previous has a special role, let it consume tokens as appropriate.
  // It is necessary to start at the previous token for the only implemented
  // role (comma separated list). That way, the decision whether or not to break
  // after the "{" is already done and both options are tried and evaluated.
  // FIXME: This is ugly, find a better way.
  if (Previous && Previous->Role)
    Penalty += Previous->Role->formatAfterToken(State, this, DryRun);

  return Penalty;
}

void ContinuationIndenter::moveStatePastFakeLParens(LineState &State,
                                                    bool Newline) {
  const FormatToken &Current = *State.NextToken;
  if (Current.FakeLParens.empty())
    return;

  const FormatToken *Previous = Current.getPreviousNonComment();

  // Don't add extra indentation for the first fake parenthesis after
  // 'return', assignments, opening <({[, or requires clauses. The indentation
  // for these cases is special cased.
  bool SkipFirstExtraIndent =
      Previous &&
      (Previous->opensScope() ||
       Previous->isOneOf(tok::semi, tok::kw_return, TT_RequiresClause) ||
       (Previous->getPrecedence() == prec::Assignment &&
        Style.AlignOperands != FormatStyle::OAS_DontAlign) ||
       Previous->is(TT_ObjCMethodExpr));
  for (const auto &PrecedenceLevel : llvm::reverse(Current.FakeLParens)) {
    const auto &CurrentState = State.Stack.back();
    ParenState NewParenState = CurrentState;
    NewParenState.Tok = nullptr;
    NewParenState.ContainsLineBreak = false;
    NewParenState.LastOperatorWrapped = true;
    NewParenState.IsChainedConditional = false;
    NewParenState.IsWrappedConditional = false;
    NewParenState.UnindentOperator = false;
    NewParenState.NoLineBreak =
        NewParenState.NoLineBreak || CurrentState.NoLineBreakInOperand;

    // Don't propagate AvoidBinPacking into subexpressions of arg/param lists.
    if (PrecedenceLevel > prec::Comma)
      NewParenState.AvoidBinPacking = false;

    // Indent from 'LastSpace' unless these are fake parentheses encapsulating
    // a builder type call after 'return' or, if the alignment after opening
    // brackets is disabled.
    if (!Current.isTrailingComment() &&
        (Style.AlignOperands != FormatStyle::OAS_DontAlign ||
         PrecedenceLevel < prec::Assignment) &&
        (!Previous || Previous->isNot(tok::kw_return) ||
         (!Style.isJava() && PrecedenceLevel > 0)) &&
        (Style.AlignAfterOpenBracket != FormatStyle::BAS_DontAlign ||
         PrecedenceLevel > prec::Comma || Current.NestingLevel == 0) &&
        (!Style.isTableGen() ||
         (Previous && Previous->isOneOf(TT_TableGenDAGArgListComma,
                                        TT_TableGenDAGArgListCommaToBreak)))) {
      NewParenState.Indent = std::max(
          std::max(State.Column, NewParenState.Indent), CurrentState.LastSpace);
    }

    // Special case for generic selection expressions, its comma-separated
    // expressions are not aligned to the opening paren like regular calls, but
    // rather continuation-indented relative to the _Generic keyword.
    if (Previous && Previous->endsSequence(tok::l_paren, tok::kw__Generic) &&
        State.Stack.size() > 1) {
      NewParenState.Indent = State.Stack[State.Stack.size() - 2].Indent +
                             Style.ContinuationIndentWidth;
    }

    if ((shouldUnindentNextOperator(Current) ||
         (Previous &&
          (PrecedenceLevel == prec::Conditional &&
           Previous->is(tok::question) && Previous->is(TT_ConditionalExpr)))) &&
        !Newline) {
      // If BreakBeforeBinaryOperators is set, un-indent a bit to account for
      // the operator and keep the operands aligned.
      if (Style.AlignOperands == FormatStyle::OAS_AlignAfterOperator)
        NewParenState.UnindentOperator = true;
      // Mark indentation as alignment if the expression is aligned.
      if (Style.AlignOperands != FormatStyle::OAS_DontAlign)
        NewParenState.IsAligned = true;
    }

    // Do not indent relative to the fake parentheses inserted for "." or "->".
    // This is a special case to make the following to statements consistent:
    //   OuterFunction(InnerFunctionCall( // break
    //       ParameterToInnerFunction));
    //   OuterFunction(SomeObject.InnerFunctionCall( // break
    //       ParameterToInnerFunction));
    if (PrecedenceLevel > prec::Unknown)
      NewParenState.LastSpace = std::max(NewParenState.LastSpace, State.Column);
    if (PrecedenceLevel != prec::Conditional &&
        Current.isNot(TT_UnaryOperator) &&
        Style.AlignAfterOpenBracket != FormatStyle::BAS_DontAlign) {
      NewParenState.StartOfFunctionCall = State.Column;
    }

    // Indent conditional expressions, unless they are chained "else-if"
    // conditionals. Never indent expression where the 'operator' is ',', ';' or
    // an assignment (i.e. *I <= prec::Assignment) as those have different
    // indentation rules. Indent other expression, unless the indentation needs
    // to be skipped.
    if (PrecedenceLevel == prec::Conditional && Previous &&
        Previous->is(tok::colon) && Previous->is(TT_ConditionalExpr) &&
        &PrecedenceLevel == &Current.FakeLParens.back() &&
        !CurrentState.IsWrappedConditional) {
      NewParenState.IsChainedConditional = true;
      NewParenState.UnindentOperator = State.Stack.back().UnindentOperator;
    } else if (PrecedenceLevel == prec::Conditional ||
               (!SkipFirstExtraIndent && PrecedenceLevel > prec::Assignment &&
                !Current.isTrailingComment())) {
      NewParenState.Indent += Style.ContinuationIndentWidth;
    }
    if ((Previous && !Previous->opensScope()) || PrecedenceLevel != prec::Comma)
      NewParenState.BreakBeforeParameter = false;
    State.Stack.push_back(NewParenState);
    SkipFirstExtraIndent = false;
  }
}

void ContinuationIndenter::moveStatePastFakeRParens(LineState &State) {
  for (unsigned i = 0, e = State.NextToken->FakeRParens; i != e; ++i) {
    unsigned VariablePos = State.Stack.back().VariablePos;
    if (State.Stack.size() == 1) {
      // Do not pop the last element.
      break;
    }
    State.Stack.pop_back();
    State.Stack.back().VariablePos = VariablePos;
  }

  if (State.NextToken->ClosesRequiresClause && Style.IndentRequiresClause) {
    // Remove the indentation of the requires clauses (which is not in Indent,
    // but in LastSpace).
    State.Stack.back().LastSpace -= Style.IndentWidth;
  }
}

void ContinuationIndenter::moveStatePastScopeOpener(LineState &State,
                                                    bool Newline) {
  const FormatToken &Current = *State.NextToken;
  if (!Current.opensScope())
    return;

  const auto &CurrentState = State.Stack.back();

  // Don't allow '<' or '(' in C# generic type constraints to start new scopes.
  if (Current.isOneOf(tok::less, tok::l_paren) &&
      CurrentState.IsCSharpGenericTypeConstraint) {
    return;
  }

  if (Current.MatchingParen && Current.is(BK_Block)) {
    moveStateToNewBlock(State, Newline);
    return;
  }

  const bool EndsInComma = [](const FormatToken *Tok) {
    if (!Tok)
      return false;
    const auto *Prev = Tok->getPreviousNonComment();
    if (!Prev)
      return false;
    return Prev->is(tok::comma);
  }(Current.MatchingParen);

  unsigned NewIndent;
  unsigned LastSpace = CurrentState.LastSpace;
  bool AvoidBinPacking;
  bool BreakBeforeParameter = false;
  unsigned NestedBlockIndent = std::max(CurrentState.StartOfFunctionCall,
                                        CurrentState.NestedBlockIndent);
  if (Current.isOneOf(tok::l_brace, TT_ArrayInitializerLSquare) ||
      opensProtoMessageField(Current, Style)) {
    if (Current.opensBlockOrBlockTypeList(Style)) {
      NewIndent = Style.IndentWidth +
                  std::min(State.Column, CurrentState.NestedBlockIndent);
    } else if (Current.is(tok::l_brace)) {
      const auto Width = Style.BracedInitializerIndentWidth;
      NewIndent = CurrentState.LastSpace +
                  (Width < 0 ? Style.ContinuationIndentWidth : Width);
    } else {
      NewIndent = CurrentState.LastSpace + Style.ContinuationIndentWidth;
    }
    const FormatToken *NextNonComment = Current.getNextNonComment();
    AvoidBinPacking = EndsInComma || Current.is(TT_DictLiteral) ||
                      Style.isProto() || !Style.BinPackArguments ||
                      (NextNonComment && NextNonComment->isOneOf(
                                             TT_DesignatedInitializerPeriod,
                                             TT_DesignatedInitializerLSquare));
    BreakBeforeParameter = EndsInComma;
    if (Current.ParameterCount > 1)
      NestedBlockIndent = std::max(NestedBlockIndent, State.Column + 1);
  } else {
    NewIndent =
        Style.ContinuationIndentWidth +
        std::max(CurrentState.LastSpace, CurrentState.StartOfFunctionCall);

    if (Style.isTableGen() && Current.is(TT_TableGenDAGArgOpenerToBreak) &&
        Style.TableGenBreakInsideDAGArg == FormatStyle::DAS_BreakElements) {
      // For the case the next token is a TableGen DAGArg operator identifier
      // that is not marked to have a line break after it.
      // In this case the option DAS_BreakElements requires to align the
      // DAGArg elements to the operator.
      const FormatToken *Next = Current.Next;
      if (Next && Next->is(TT_TableGenDAGArgOperatorID))
        NewIndent = State.Column + Next->TokenText.size() + 2;
    }

    // Ensure that different different brackets force relative alignment, e.g.:
    // void SomeFunction(vector<  // break
    //                       int> v);
    // FIXME: We likely want to do this for more combinations of brackets.
    if (Current.is(tok::less) && Current.ParentBracket == tok::l_paren) {
      NewIndent = std::max(NewIndent, CurrentState.Indent);
      LastSpace = std::max(LastSpace, CurrentState.Indent);
    }

    // If ObjCBinPackProtocolList is unspecified, fall back to BinPackParameters
    // for backwards compatibility.
    bool ObjCBinPackProtocolList =
        (Style.ObjCBinPackProtocolList == FormatStyle::BPS_Auto &&
         Style.BinPackParameters == FormatStyle::BPPS_BinPack) ||
        Style.ObjCBinPackProtocolList == FormatStyle::BPS_Always;

    bool BinPackDeclaration =
        (State.Line->Type != LT_ObjCDecl &&
         Style.BinPackParameters == FormatStyle::BPPS_BinPack) ||
        (State.Line->Type == LT_ObjCDecl && ObjCBinPackProtocolList);

    bool GenericSelection =
        Current.getPreviousNonComment() &&
        Current.getPreviousNonComment()->is(tok::kw__Generic);

    AvoidBinPacking =
        (CurrentState.IsCSharpGenericTypeConstraint) || GenericSelection ||
        (Style.isJavaScript() && EndsInComma) ||
        (State.Line->MustBeDeclaration && !BinPackDeclaration) ||
        (!State.Line->MustBeDeclaration && !Style.BinPackArguments) ||
        (Style.ExperimentalAutoDetectBinPacking &&
         (Current.is(PPK_OnePerLine) ||
          (!BinPackInconclusiveFunctions && Current.is(PPK_Inconclusive))));

    if (Current.is(TT_ObjCMethodExpr) && Current.MatchingParen &&
        Style.ObjCBreakBeforeNestedBlockParam) {
      if (Style.ColumnLimit) {
        // If this '[' opens an ObjC call, determine whether all parameters fit
        // into one line and put one per line if they don't.
        if (getLengthToMatchingParen(Current, State.Stack) + State.Column >
            getColumnLimit(State)) {
          BreakBeforeParameter = true;
        }
      } else {
        // For ColumnLimit = 0, we have to figure out whether there is or has to
        // be a line break within this call.
        for (const FormatToken *Tok = &Current;
             Tok && Tok != Current.MatchingParen; Tok = Tok->Next) {
          if (Tok->MustBreakBefore ||
              (Tok->CanBreakBefore && Tok->NewlinesBefore > 0)) {
            BreakBeforeParameter = true;
            break;
          }
        }
      }
    }

    if (Style.isJavaScript() && EndsInComma)
      BreakBeforeParameter = true;
  }
  // Generally inherit NoLineBreak from the current scope to nested scope.
  // However, don't do this for non-empty nested blocks, dict literals and
  // array literals as these follow different indentation rules.
  bool NoLineBreak =
      Current.Children.empty() &&
      !Current.isOneOf(TT_DictLiteral, TT_ArrayInitializerLSquare) &&
      (CurrentState.NoLineBreak || CurrentState.NoLineBreakInOperand ||
       (Current.is(TT_TemplateOpener) &&
        CurrentState.ContainsUnwrappedBuilder));
  State.Stack.push_back(
      ParenState(&Current, NewIndent, LastSpace, AvoidBinPacking, NoLineBreak));
  auto &NewState = State.Stack.back();
  NewState.NestedBlockIndent = NestedBlockIndent;
  NewState.BreakBeforeParameter = BreakBeforeParameter;
  NewState.HasMultipleNestedBlocks = (Current.BlockParameterCount > 1);

  if (Style.BraceWrapping.BeforeLambdaBody && Current.Next &&
      Current.is(tok::l_paren)) {
    // Search for any parameter that is a lambda.
    FormatToken const *next = Current.Next;
    while (next) {
      if (next->is(TT_LambdaLSquare)) {
        NewState.HasMultipleNestedBlocks = true;
        break;
      }
      next = next->Next;
    }
  }

  NewState.IsInsideObjCArrayLiteral = Current.is(TT_ArrayInitializerLSquare) &&
                                      Current.Previous &&
                                      Current.Previous->is(tok::at);
}

void ContinuationIndenter::moveStatePastScopeCloser(LineState &State) {
  const FormatToken &Current = *State.NextToken;
  if (!Current.closesScope())
    return;

  // If we encounter a closing ), ], } or >, we can remove a level from our
  // stacks.
  if (State.Stack.size() > 1 &&
      (Current.isOneOf(tok::r_paren, tok::r_square, TT_TemplateString) ||
       (Current.is(tok::r_brace) && State.NextToken != State.Line->First) ||
       State.NextToken->is(TT_TemplateCloser) ||
       State.NextToken->is(TT_TableGenListCloser) ||
       (Current.is(tok::greater) && Current.is(TT_DictLiteral)))) {
    State.Stack.pop_back();
  }

  auto &CurrentState = State.Stack.back();

  // Reevaluate whether ObjC message arguments fit into one line.
  // If a receiver spans multiple lines, e.g.:
  //   [[object block:^{
  //     return 42;
  //   }] a:42 b:42];
  // BreakBeforeParameter is calculated based on an incorrect assumption
  // (it is checked whether the whole expression fits into one line without
  // considering a line break inside a message receiver).
  // We check whether arguments fit after receiver scope closer (into the same
  // line).
  if (CurrentState.BreakBeforeParameter && Current.MatchingParen &&
      Current.MatchingParen->Previous) {
    const FormatToken &CurrentScopeOpener = *Current.MatchingParen->Previous;
    if (CurrentScopeOpener.is(TT_ObjCMethodExpr) &&
        CurrentScopeOpener.MatchingParen) {
      int NecessarySpaceInLine =
          getLengthToMatchingParen(CurrentScopeOpener, State.Stack) +
          CurrentScopeOpener.TotalLength - Current.TotalLength - 1;
      if (State.Column + Current.ColumnWidth + NecessarySpaceInLine <=
          Style.ColumnLimit) {
        CurrentState.BreakBeforeParameter = false;
      }
    }
  }

  if (Current.is(tok::r_square)) {
    // If this ends the array subscript expr, reset the corresponding value.
    const FormatToken *NextNonComment = Current.getNextNonComment();
    if (NextNonComment && NextNonComment->isNot(tok::l_square))
      CurrentState.StartOfArraySubscripts = 0;
  }
}

void ContinuationIndenter::moveStateToNewBlock(LineState &State, bool NewLine) {
  if (Style.LambdaBodyIndentation == FormatStyle::LBI_OuterScope &&
      State.NextToken->is(TT_LambdaLBrace) &&
      !State.Line->MightBeFunctionDecl) {
    const auto Indent = Style.IndentWidth * Style.BraceWrapping.IndentBraces;
    State.Stack.back().NestedBlockIndent = State.FirstIndent + Indent;
  }
  unsigned NestedBlockIndent = State.Stack.back().NestedBlockIndent;
  // ObjC block sometimes follow special indentation rules.
  unsigned NewIndent =
      NestedBlockIndent + (State.NextToken->is(TT_ObjCBlockLBrace)
                               ? Style.ObjCBlockIndentWidth
                               : Style.IndentWidth);

  // Even when wrapping before lambda body, the left brace can still be added to
  // the same line. This occurs when checking whether the whole lambda body can
  // go on a single line. In this case we have to make sure there are no line
  // breaks in the body, otherwise we could just end up with a regular lambda
  // body without the brace wrapped.
  bool NoLineBreak = Style.BraceWrapping.BeforeLambdaBody && !NewLine &&
                     State.NextToken->is(TT_LambdaLBrace);

  State.Stack.push_back(ParenState(State.NextToken, NewIndent,
                                   State.Stack.back().LastSpace,
                                   /*AvoidBinPacking=*/true, NoLineBreak));
  State.Stack.back().NestedBlockIndent = NestedBlockIndent;
  State.Stack.back().BreakBeforeParameter = true;
}

static unsigned getLastLineEndColumn(StringRef Text, unsigned StartColumn,
                                     unsigned TabWidth,
                                     encoding::Encoding Encoding) {
  size_t LastNewlinePos = Text.find_last_of("\n");
  if (LastNewlinePos == StringRef::npos) {
    return StartColumn +
           encoding::columnWidthWithTabs(Text, StartColumn, TabWidth, Encoding);
  } else {
    return encoding::columnWidthWithTabs(Text.substr(LastNewlinePos),
                                         /*StartColumn=*/0, TabWidth, Encoding);
  }
}

unsigned ContinuationIndenter::reformatRawStringLiteral(
    const FormatToken &Current, LineState &State,
    const FormatStyle &RawStringStyle, bool DryRun, bool Newline) {
  unsigned StartColumn = State.Column - Current.ColumnWidth;
  StringRef OldDelimiter = *getRawStringDelimiter(Current.TokenText);
  StringRef NewDelimiter =
      getCanonicalRawStringDelimiter(Style, RawStringStyle.Language);
  if (NewDelimiter.empty())
    NewDelimiter = OldDelimiter;
  // The text of a raw string is between the leading 'R"delimiter(' and the
  // trailing 'delimiter)"'.
  unsigned OldPrefixSize = 3 + OldDelimiter.size();
  unsigned OldSuffixSize = 2 + OldDelimiter.size();
  // We create a virtual text environment which expects a null-terminated
  // string, so we cannot use StringRef.
  std::string RawText = std::string(
      Current.TokenText.substr(OldPrefixSize).drop_back(OldSuffixSize));
  if (NewDelimiter != OldDelimiter) {
    // Don't update to the canonical delimiter 'deli' if ')deli"' occurs in the
    // raw string.
    std::string CanonicalDelimiterSuffix = (")" + NewDelimiter + "\"").str();
    if (StringRef(RawText).contains(CanonicalDelimiterSuffix))
      NewDelimiter = OldDelimiter;
  }

  unsigned NewPrefixSize = 3 + NewDelimiter.size();
  unsigned NewSuffixSize = 2 + NewDelimiter.size();

  // The first start column is the column the raw text starts after formatting.
  unsigned FirstStartColumn = StartColumn + NewPrefixSize;

  // The next start column is the intended indentation a line break inside
  // the raw string at level 0. It is determined by the following rules:
  //   - if the content starts on newline, it is one level more than the current
  //     indent, and
  //   - if the content does not start on a newline, it is the first start
  //     column.
  // These rules have the advantage that the formatted content both does not
  // violate the rectangle rule and visually flows within the surrounding
  // source.
  bool ContentStartsOnNewline = Current.TokenText[OldPrefixSize] == '\n';
  // If this token is the last parameter (checked by looking if it's followed by
  // `)` and is not on a newline, the base the indent off the line's nested
  // block indent. Otherwise, base the indent off the arguments indent, so we
  // can achieve:
  //
  // fffffffffff(1, 2, 3, R"pb(
  //     key1: 1  #
  //     key2: 2)pb");
  //
  // fffffffffff(1, 2, 3,
  //             R"pb(
  //               key1: 1  #
  //               key2: 2
  //             )pb");
  //
  // fffffffffff(1, 2, 3,
  //             R"pb(
  //               key1: 1  #
  //               key2: 2
  //             )pb",
  //             5);
  unsigned CurrentIndent =
      (!Newline && Current.Next && Current.Next->is(tok::r_paren))
          ? State.Stack.back().NestedBlockIndent
          : State.Stack.back().Indent;
  unsigned NextStartColumn = ContentStartsOnNewline
                                 ? CurrentIndent + Style.IndentWidth
                                 : FirstStartColumn;

  // The last start column is the column the raw string suffix starts if it is
  // put on a newline.
  // The last start column is the intended indentation of the raw string postfix
  // if it is put on a newline. It is determined by the following rules:
  //   - if the raw string prefix starts on a newline, it is the column where
  //     that raw string prefix starts, and
  //   - if the raw string prefix does not start on a newline, it is the current
  //     indent.
  unsigned LastStartColumn =
      Current.NewlinesBefore ? FirstStartColumn - NewPrefixSize : CurrentIndent;

  std::pair<tooling::Replacements, unsigned> Fixes = internal::reformat(
      RawStringStyle, RawText, {tooling::Range(0, RawText.size())},
      FirstStartColumn, NextStartColumn, LastStartColumn, "<stdin>",
      /*Status=*/nullptr);

  auto NewCode = applyAllReplacements(RawText, Fixes.first);
  if (!NewCode)
    return addMultilineToken(Current, State);
  if (!DryRun) {
    if (NewDelimiter != OldDelimiter) {
      // In 'R"delimiter(...', the delimiter starts 2 characters after the start
      // of the token.
      SourceLocation PrefixDelimiterStart =
          Current.Tok.getLocation().getLocWithOffset(2);
      auto PrefixErr = Whitespaces.addReplacement(tooling::Replacement(
          SourceMgr, PrefixDelimiterStart, OldDelimiter.size(), NewDelimiter));
      if (PrefixErr) {
        llvm::errs()
            << "Failed to update the prefix delimiter of a raw string: "
            << llvm::toString(std::move(PrefixErr)) << "\n";
      }
      // In 'R"delimiter(...)delimiter"', the suffix delimiter starts at
      // position length - 1 - |delimiter|.
      SourceLocation SuffixDelimiterStart =
          Current.Tok.getLocation().getLocWithOffset(Current.TokenText.size() -
                                                     1 - OldDelimiter.size());
      auto SuffixErr = Whitespaces.addReplacement(tooling::Replacement(
          SourceMgr, SuffixDelimiterStart, OldDelimiter.size(), NewDelimiter));
      if (SuffixErr) {
        llvm::errs()
            << "Failed to update the suffix delimiter of a raw string: "
            << llvm::toString(std::move(SuffixErr)) << "\n";
      }
    }
    SourceLocation OriginLoc =
        Current.Tok.getLocation().getLocWithOffset(OldPrefixSize);
    for (const tooling::Replacement &Fix : Fixes.first) {
      auto Err = Whitespaces.addReplacement(tooling::Replacement(
          SourceMgr, OriginLoc.getLocWithOffset(Fix.getOffset()),
          Fix.getLength(), Fix.getReplacementText()));
      if (Err) {
        llvm::errs() << "Failed to reformat raw string: "
                     << llvm::toString(std::move(Err)) << "\n";
      }
    }
  }
  unsigned RawLastLineEndColumn = getLastLineEndColumn(
      *NewCode, FirstStartColumn, Style.TabWidth, Encoding);
  State.Column = RawLastLineEndColumn + NewSuffixSize;
  // Since we're updating the column to after the raw string literal here, we
  // have to manually add the penalty for the prefix R"delim( over the column
  // limit.
  unsigned PrefixExcessCharacters =
      StartColumn + NewPrefixSize > Style.ColumnLimit
          ? StartColumn + NewPrefixSize - Style.ColumnLimit
          : 0;
  bool IsMultiline =
      ContentStartsOnNewline || (NewCode->find('\n') != std::string::npos);
  if (IsMultiline) {
    // Break before further function parameters on all levels.
    for (ParenState &Paren : State.Stack)
      Paren.BreakBeforeParameter = true;
  }
  return Fixes.second + PrefixExcessCharacters * Style.PenaltyExcessCharacter;
}

unsigned ContinuationIndenter::addMultilineToken(const FormatToken &Current,
                                                 LineState &State) {
  // Break before further function parameters on all levels.
  for (ParenState &Paren : State.Stack)
    Paren.BreakBeforeParameter = true;

  unsigned ColumnsUsed = State.Column;
  // We can only affect layout of the first and the last line, so the penalty
  // for all other lines is constant, and we ignore it.
  State.Column = Current.LastLineColumnWidth;

  if (ColumnsUsed > getColumnLimit(State))
    return Style.PenaltyExcessCharacter * (ColumnsUsed - getColumnLimit(State));
  return 0;
}

unsigned ContinuationIndenter::handleEndOfLine(const FormatToken &Current,
                                               LineState &State, bool DryRun,
                                               bool AllowBreak, bool Newline) {
  unsigned Penalty = 0;
  // Compute the raw string style to use in case this is a raw string literal
  // that can be reformatted.
  auto RawStringStyle = getRawStringStyle(Current, State);
  if (RawStringStyle && !Current.Finalized) {
    Penalty = reformatRawStringLiteral(Current, State, *RawStringStyle, DryRun,
                                       Newline);
  } else if (Current.IsMultiline && Current.isNot(TT_BlockComment)) {
    // Don't break multi-line tokens other than block comments and raw string
    // literals. Instead, just update the state.
    Penalty = addMultilineToken(Current, State);
  } else if (State.Line->Type != LT_ImportStatement) {
    // We generally don't break import statements.
    LineState OriginalState = State;

    // Whether we force the reflowing algorithm to stay strictly within the
    // column limit.
    bool Strict = false;
    // Whether the first non-strict attempt at reflowing did intentionally
    // exceed the column limit.
    bool Exceeded = false;
    std::tie(Penalty, Exceeded) = breakProtrudingToken(
        Current, State, AllowBreak, /*DryRun=*/true, Strict);
    if (Exceeded) {
      // If non-strict reflowing exceeds the column limit, try whether strict
      // reflowing leads to an overall lower penalty.
      LineState StrictState = OriginalState;
      unsigned StrictPenalty =
          breakProtrudingToken(Current, StrictState, AllowBreak,
                               /*DryRun=*/true, /*Strict=*/true)
              .first;
      Strict = StrictPenalty <= Penalty;
      if (Strict) {
        Penalty = StrictPenalty;
        State = StrictState;
      }
    }
    if (!DryRun) {
      // If we're not in dry-run mode, apply the changes with the decision on
      // strictness made above.
      breakProtrudingToken(Current, OriginalState, AllowBreak, /*DryRun=*/false,
                           Strict);
    }
  }
  if (State.Column > getColumnLimit(State)) {
    unsigned ExcessCharacters = State.Column - getColumnLimit(State);
    Penalty += Style.PenaltyExcessCharacter * ExcessCharacters;
  }
  return Penalty;
}

// Returns the enclosing function name of a token, or the empty string if not
// found.
static StringRef getEnclosingFunctionName(const FormatToken &Current) {
  // Look for: 'function(' or 'function<templates>(' before Current.
  auto Tok = Current.getPreviousNonComment();
  if (!Tok || Tok->isNot(tok::l_paren))
    return "";
  Tok = Tok->getPreviousNonComment();
  if (!Tok)
    return "";
  if (Tok->is(TT_TemplateCloser)) {
    Tok = Tok->MatchingParen;
    if (Tok)
      Tok = Tok->getPreviousNonComment();
  }
  if (!Tok || Tok->isNot(tok::identifier))
    return "";
  return Tok->TokenText;
}

std::optional<FormatStyle>
ContinuationIndenter::getRawStringStyle(const FormatToken &Current,
                                        const LineState &State) {
  if (!Current.isStringLiteral())
    return std::nullopt;
  auto Delimiter = getRawStringDelimiter(Current.TokenText);
  if (!Delimiter)
    return std::nullopt;
  auto RawStringStyle = RawStringFormats.getDelimiterStyle(*Delimiter);
  if (!RawStringStyle && Delimiter->empty()) {
    RawStringStyle = RawStringFormats.getEnclosingFunctionStyle(
        getEnclosingFunctionName(Current));
  }
  if (!RawStringStyle)
    return std::nullopt;
  RawStringStyle->ColumnLimit = getColumnLimit(State);
  return RawStringStyle;
}

std::unique_ptr<BreakableToken>
ContinuationIndenter::createBreakableToken(const FormatToken &Current,
                                           LineState &State, bool AllowBreak) {
  unsigned StartColumn = State.Column - Current.ColumnWidth;
  if (Current.isStringLiteral()) {
    // Strings in JSON cannot be broken. Breaking strings in JavaScript is
    // disabled for now.
    if (Style.isJson() || Style.isJavaScript() || !Style.BreakStringLiterals ||
        !AllowBreak) {
      return nullptr;
    }

    // Don't break string literals inside preprocessor directives (except for
    // #define directives, as their contents are stored in separate lines and
    // are not affected by this check).
    // This way we avoid breaking code with line directives and unknown
    // preprocessor directives that contain long string literals.
    if (State.Line->Type == LT_PreprocessorDirective)
      return nullptr;
    // Exempts unterminated string literals from line breaking. The user will
    // likely want to terminate the string before any line breaking is done.
    if (Current.IsUnterminatedLiteral)
      return nullptr;
    // Don't break string literals inside Objective-C array literals (doing so
    // raises the warning -Wobjc-string-concatenation).
    if (State.Stack.back().IsInsideObjCArrayLiteral)
      return nullptr;

    // The "DPI"/"DPI-C" in SystemVerilog direct programming interface
    // imports/exports cannot be split, e.g.
    // `import "DPI" function foo();`
    // FIXME: make this use same infra as C++ import checks
    if (Style.isVerilog() && Current.Previous &&
        Current.Previous->isOneOf(tok::kw_export, Keywords.kw_import)) {
      return nullptr;
    }
    StringRef Text = Current.TokenText;

    // We need this to address the case where there is an unbreakable tail only
    // if certain other formatting decisions have been taken. The
    // UnbreakableTailLength of Current is an overapproximation in that case and
    // we need to be correct here.
    unsigned UnbreakableTailLength = (State.NextToken && canBreak(State))
                                         ? 0
                                         : Current.UnbreakableTailLength;

    if (Style.isVerilog() || Style.isJava() || Style.isJavaScript() ||
        Style.isCSharp()) {
      BreakableStringLiteralUsingOperators::QuoteStyleType QuoteStyle;
      if (Style.isJavaScript() && Text.starts_with("'") &&
          Text.ends_with("'")) {
        QuoteStyle = BreakableStringLiteralUsingOperators::SingleQuotes;
      } else if (Style.isCSharp() && Text.starts_with("@\"") &&
                 Text.ends_with("\"")) {
        QuoteStyle = BreakableStringLiteralUsingOperators::AtDoubleQuotes;
      } else if (Text.starts_with("\"") && Text.ends_with("\"")) {
        QuoteStyle = BreakableStringLiteralUsingOperators::DoubleQuotes;
      } else {
        return nullptr;
      }
      return std::make_unique<BreakableStringLiteralUsingOperators>(
          Current, QuoteStyle,
          /*UnindentPlus=*/shouldUnindentNextOperator(Current), StartColumn,
          UnbreakableTailLength, State.Line->InPPDirective, Encoding, Style);
    }

    StringRef Prefix;
    StringRef Postfix;
    // FIXME: Handle whitespace between '_T', '(', '"..."', and ')'.
    // FIXME: Store Prefix and Suffix (or PrefixLength and SuffixLength to
    // reduce the overhead) for each FormatToken, which is a string, so that we
    // don't run multiple checks here on the hot path.
    if ((Text.ends_with(Postfix = "\"") &&
         (Text.starts_with(Prefix = "@\"") || Text.starts_with(Prefix = "\"") ||
          Text.starts_with(Prefix = "u\"") ||
          Text.starts_with(Prefix = "U\"") ||
          Text.starts_with(Prefix = "u8\"") ||
          Text.starts_with(Prefix = "L\""))) ||
        (Text.starts_with(Prefix = "_T(\"") &&
         Text.ends_with(Postfix = "\")"))) {
      return std::make_unique<BreakableStringLiteral>(
          Current, StartColumn, Prefix, Postfix, UnbreakableTailLength,
          State.Line->InPPDirective, Encoding, Style);
    }
  } else if (Current.is(TT_BlockComment)) {
    if (Style.ReflowComments == FormatStyle::RCS_Never ||
        // If a comment token switches formatting, like
        // /* clang-format on */, we don't want to break it further,
        // but we may still want to adjust its indentation.
        switchesFormatting(Current)) {
      return nullptr;
    }
    return std::make_unique<BreakableBlockComment>(
        Current, StartColumn, Current.OriginalColumn, !Current.Previous,
        State.Line->InPPDirective, Encoding, Style, Whitespaces.useCRLF());
  } else if (Current.is(TT_LineComment) &&
             (!Current.Previous ||
              Current.Previous->isNot(TT_ImplicitStringLiteral))) {
    bool RegularComments = [&]() {
      for (const FormatToken *T = &Current; T && T->is(TT_LineComment);
           T = T->Next) {
        if (!(T->TokenText.starts_with("//") || T->TokenText.starts_with("#")))
          return false;
      }
      return true;
    }();
    if (Style.ReflowComments == FormatStyle::RCS_Never ||
        CommentPragmasRegex.match(Current.TokenText.substr(2)) ||
        switchesFormatting(Current) || !RegularComments) {
      return nullptr;
    }
    return std::make_unique<BreakableLineCommentSection>(
        Current, StartColumn, /*InPPDirective=*/false, Encoding, Style);
  }
  return nullptr;
}

std::pair<unsigned, bool>
ContinuationIndenter::breakProtrudingToken(const FormatToken &Current,
                                           LineState &State, bool AllowBreak,
                                           bool DryRun, bool Strict) {
  std::unique_ptr<const BreakableToken> Token =
      createBreakableToken(Current, State, AllowBreak);
  if (!Token)
    return {0, false};
  assert(Token->getLineCount() > 0);
  unsigned ColumnLimit = getColumnLimit(State);
  if (Current.is(TT_LineComment)) {
    // We don't insert backslashes when breaking line comments.
    ColumnLimit = Style.ColumnLimit;
  }
  if (ColumnLimit == 0) {
    // To make the rest of the function easier set the column limit to the
    // maximum, if there should be no limit.
    ColumnLimit = std::numeric_limits<decltype(ColumnLimit)>::max();
  }
  if (Current.UnbreakableTailLength >= ColumnLimit)
    return {0, false};
  // ColumnWidth was already accounted into State.Column before calling
  // breakProtrudingToken.
  unsigned StartColumn = State.Column - Current.ColumnWidth;
  unsigned NewBreakPenalty = Current.isStringLiteral()
                                 ? Style.PenaltyBreakString
                                 : Style.PenaltyBreakComment;
  // Stores whether we intentionally decide to let a line exceed the column
  // limit.
  bool Exceeded = false;
  // Stores whether we introduce a break anywhere in the token.
  bool BreakInserted = Token->introducesBreakBeforeToken();
  // Store whether we inserted a new line break at the end of the previous
  // logical line.
  bool NewBreakBefore = false;
  // We use a conservative reflowing strategy. Reflow starts after a line is
  // broken or the corresponding whitespace compressed. Reflow ends as soon as a
  // line that doesn't get reflown with the previous line is reached.
  bool Reflow = false;
  // Keep track of where we are in the token:
  // Where we are in the content of the current logical line.
  unsigned TailOffset = 0;
  // The column number we're currently at.
  unsigned ContentStartColumn =
      Token->getContentStartColumn(0, /*Break=*/false);
  // The number of columns left in the current logical line after TailOffset.
  unsigned RemainingTokenColumns =
      Token->getRemainingLength(0, TailOffset, ContentStartColumn);
  // Adapt the start of the token, for example indent.
  if (!DryRun)
    Token->adaptStartOfLine(0, Whitespaces);

  unsigned ContentIndent = 0;
  unsigned Penalty = 0;
  LLVM_DEBUG(llvm::dbgs() << "Breaking protruding token at column "
                          << StartColumn << ".\n");
  for (unsigned LineIndex = 0, EndIndex = Token->getLineCount();
       LineIndex != EndIndex; ++LineIndex) {
    LLVM_DEBUG(llvm::dbgs()
               << "  Line: " << LineIndex << " (Reflow: " << Reflow << ")\n");
    NewBreakBefore = false;
    // If we did reflow the previous line, we'll try reflowing again. Otherwise
    // we'll start reflowing if the current line is broken or whitespace is
    // compressed.
    bool TryReflow = Reflow;
    // Break the current token until we can fit the rest of the line.
    while (ContentStartColumn + RemainingTokenColumns > ColumnLimit) {
      LLVM_DEBUG(llvm::dbgs() << "    Over limit, need: "
                              << (ContentStartColumn + RemainingTokenColumns)
                              << ", space: " << ColumnLimit
                              << ", reflown prefix: " << ContentStartColumn
                              << ", offset in line: " << TailOffset << "\n");
      // If the current token doesn't fit, find the latest possible split in the
      // current line so that breaking at it will be under the column limit.
      // FIXME: Use the earliest possible split while reflowing to correctly
      // compress whitespace within a line.
      BreakableToken::Split Split =
          Token->getSplit(LineIndex, TailOffset, ColumnLimit,
                          ContentStartColumn, CommentPragmasRegex);
      if (Split.first == StringRef::npos) {
        // No break opportunity - update the penalty and continue with the next
        // logical line.
        if (LineIndex < EndIndex - 1) {
          // The last line's penalty is handled in addNextStateToQueue() or when
          // calling replaceWhitespaceAfterLastLine below.
          Penalty += Style.PenaltyExcessCharacter *
                     (ContentStartColumn + RemainingTokenColumns - ColumnLimit);
        }
        LLVM_DEBUG(llvm::dbgs() << "    No break opportunity.\n");
        break;
      }
      assert(Split.first != 0);

      if (Token->supportsReflow()) {
        // Check whether the next natural split point after the current one can
        // still fit the line, either because we can compress away whitespace,
        // or because the penalty the excess characters introduce is lower than
        // the break penalty.
        // We only do this for tokens that support reflowing, and thus allow us
        // to change the whitespace arbitrarily (e.g. comments).
        // Other tokens, like string literals, can be broken on arbitrary
        // positions.

        // First, compute the columns from TailOffset to the next possible split
        // position.
        // For example:
        // ColumnLimit:     |
        // // Some text   that    breaks
        //    ^ tail offset
        //             ^-- split
        //    ^-------- to split columns
        //                    ^--- next split
        //    ^--------------- to next split columns
        unsigned ToSplitColumns = Token->getRangeLength(
            LineIndex, TailOffset, Split.first, ContentStartColumn);
        LLVM_DEBUG(llvm::dbgs() << "    ToSplit: " << ToSplitColumns << "\n");

        BreakableToken::Split NextSplit = Token->getSplit(
            LineIndex, TailOffset + Split.first + Split.second, ColumnLimit,
            ContentStartColumn + ToSplitColumns + 1, CommentPragmasRegex);
        // Compute the columns necessary to fit the next non-breakable sequence
        // into the current line.
        unsigned ToNextSplitColumns = 0;
        if (NextSplit.first == StringRef::npos) {
          ToNextSplitColumns = Token->getRemainingLength(LineIndex, TailOffset,
                                                         ContentStartColumn);
        } else {
          ToNextSplitColumns = Token->getRangeLength(
              LineIndex, TailOffset,
              Split.first + Split.second + NextSplit.first, ContentStartColumn);
        }
        // Compress the whitespace between the break and the start of the next
        // unbreakable sequence.
        ToNextSplitColumns =
            Token->getLengthAfterCompression(ToNextSplitColumns, Split);
        LLVM_DEBUG(llvm::dbgs()
                   << "    ContentStartColumn: " << ContentStartColumn << "\n");
        LLVM_DEBUG(llvm::dbgs()
                   << "    ToNextSplit: " << ToNextSplitColumns << "\n");
        // If the whitespace compression makes us fit, continue on the current
        // line.
        bool ContinueOnLine =
            ContentStartColumn + ToNextSplitColumns <= ColumnLimit;
        unsigned ExcessCharactersPenalty = 0;
        if (!ContinueOnLine && !Strict) {
          // Similarly, if the excess characters' penalty is lower than the
          // penalty of introducing a new break, continue on the current line.
          ExcessCharactersPenalty =
              (ContentStartColumn + ToNextSplitColumns - ColumnLimit) *
              Style.PenaltyExcessCharacter;
          LLVM_DEBUG(llvm::dbgs()
                     << "    Penalty excess: " << ExcessCharactersPenalty
                     << "\n            break : " << NewBreakPenalty << "\n");
          if (ExcessCharactersPenalty < NewBreakPenalty) {
            Exceeded = true;
            ContinueOnLine = true;
          }
        }
        if (ContinueOnLine) {
          LLVM_DEBUG(llvm::dbgs() << "    Continuing on line...\n");
          // The current line fits after compressing the whitespace - reflow
          // the next line into it if possible.
          TryReflow = true;
          if (!DryRun) {
            Token->compressWhitespace(LineIndex, TailOffset, Split,
                                      Whitespaces);
          }
          // When we continue on the same line, leave one space between content.
          ContentStartColumn += ToSplitColumns + 1;
          Penalty += ExcessCharactersPenalty;
          TailOffset += Split.first + Split.second;
          RemainingTokenColumns = Token->getRemainingLength(
              LineIndex, TailOffset, ContentStartColumn);
          continue;
        }
      }
      LLVM_DEBUG(llvm::dbgs() << "    Breaking...\n");
      // Update the ContentIndent only if the current line was not reflown with
      // the previous line, since in that case the previous line should still
      // determine the ContentIndent. Also never intent the last line.
      if (!Reflow)
        ContentIndent = Token->getContentIndent(LineIndex);
      LLVM_DEBUG(llvm::dbgs()
                 << "    ContentIndent: " << ContentIndent << "\n");
      ContentStartColumn = ContentIndent + Token->getContentStartColumn(
                                               LineIndex, /*Break=*/true);

      unsigned NewRemainingTokenColumns = Token->getRemainingLength(
          LineIndex, TailOffset + Split.first + Split.second,
          ContentStartColumn);
      if (NewRemainingTokenColumns == 0) {
        // No content to indent.
        ContentIndent = 0;
        ContentStartColumn =
            Token->getContentStartColumn(LineIndex, /*Break=*/true);
        NewRemainingTokenColumns = Token->getRemainingLength(
            LineIndex, TailOffset + Split.first + Split.second,
            ContentStartColumn);
      }

      // When breaking before a tab character, it may be moved by a few columns,
      // but will still be expanded to the next tab stop, so we don't save any
      // columns.
      if (NewRemainingTokenColumns >= RemainingTokenColumns) {
        // FIXME: Do we need to adjust the penalty?
        break;
      }

      LLVM_DEBUG(llvm::dbgs() << "    Breaking at: " << TailOffset + Split.first
                              << ", " << Split.second << "\n");
      if (!DryRun) {
        Token->insertBreak(LineIndex, TailOffset, Split, ContentIndent,
                           Whitespaces);
      }

      Penalty += NewBreakPenalty;
      TailOffset += Split.first + Split.second;
      RemainingTokenColumns = NewRemainingTokenColumns;
      BreakInserted = true;
      NewBreakBefore = true;
    }
    // In case there's another line, prepare the state for the start of the next
    // line.
    if (LineIndex + 1 != EndIndex) {
      unsigned NextLineIndex = LineIndex + 1;
      if (NewBreakBefore) {
        // After breaking a line, try to reflow the next line into the current
        // one once RemainingTokenColumns fits.
        TryReflow = true;
      }
      if (TryReflow) {
        // We decided that we want to try reflowing the next line into the
        // current one.
        // We will now adjust the state as if the reflow is successful (in
        // preparation for the next line), and see whether that works. If we
        // decide that we cannot reflow, we will later reset the state to the
        // start of the next line.
        Reflow = false;
        // As we did not continue breaking the line, RemainingTokenColumns is
        // known to fit after ContentStartColumn. Adapt ContentStartColumn to
        // the position at which we want to format the next line if we do
        // actually reflow.
        // When we reflow, we need to add a space between the end of the current
        // line and the next line's start column.
        ContentStartColumn += RemainingTokenColumns + 1;
        // Get the split that we need to reflow next logical line into the end
        // of the current one; the split will include any leading whitespace of
        // the next logical line.
        BreakableToken::Split SplitBeforeNext =
            Token->getReflowSplit(NextLineIndex, CommentPragmasRegex);
        LLVM_DEBUG(llvm::dbgs()
                   << "    Size of reflown text: " << ContentStartColumn
                   << "\n    Potential reflow split: ");
        if (SplitBeforeNext.first != StringRef::npos) {
          LLVM_DEBUG(llvm::dbgs() << SplitBeforeNext.first << ", "
                                  << SplitBeforeNext.second << "\n");
          TailOffset = SplitBeforeNext.first + SplitBeforeNext.second;
          // If the rest of the next line fits into the current line below the
          // column limit, we can safely reflow.
          RemainingTokenColumns = Token->getRemainingLength(
              NextLineIndex, TailOffset, ContentStartColumn);
          Reflow = true;
          if (ContentStartColumn + RemainingTokenColumns > ColumnLimit) {
            LLVM_DEBUG(llvm::dbgs()
                       << "    Over limit after reflow, need: "
                       << (ContentStartColumn + RemainingTokenColumns)
                       << ", space: " << ColumnLimit
                       << ", reflown prefix: " << ContentStartColumn
                       << ", offset in line: " << TailOffset << "\n");
            // If the whole next line does not fit, try to find a point in
            // the next line at which we can break so that attaching the part
            // of the next line to that break point onto the current line is
            // below the column limit.
            BreakableToken::Split Split =
                Token->getSplit(NextLineIndex, TailOffset, ColumnLimit,
                                ContentStartColumn, CommentPragmasRegex);
            if (Split.first == StringRef::npos) {
              LLVM_DEBUG(llvm::dbgs() << "    Did not find later break\n");
              Reflow = false;
            } else {
              // Check whether the first split point gets us below the column
              // limit. Note that we will execute this split below as part of
              // the normal token breaking and reflow logic within the line.
              unsigned ToSplitColumns = Token->getRangeLength(
                  NextLineIndex, TailOffset, Split.first, ContentStartColumn);
              if (ContentStartColumn + ToSplitColumns > ColumnLimit) {
                LLVM_DEBUG(llvm::dbgs() << "    Next split protrudes, need: "
                                        << (ContentStartColumn + ToSplitColumns)
                                        << ", space: " << ColumnLimit);
                unsigned ExcessCharactersPenalty =
                    (ContentStartColumn + ToSplitColumns - ColumnLimit) *
                    Style.PenaltyExcessCharacter;
                if (NewBreakPenalty < ExcessCharactersPenalty)
                  Reflow = false;
              }
            }
          }
        } else {
          LLVM_DEBUG(llvm::dbgs() << "not found.\n");
        }
      }
      if (!Reflow) {
        // If we didn't reflow into the next line, the only space to consider is
        // the next logical line. Reset our state to match the start of the next
        // line.
        TailOffset = 0;
        ContentStartColumn =
            Token->getContentStartColumn(NextLineIndex, /*Break=*/false);
        RemainingTokenColumns = Token->getRemainingLength(
            NextLineIndex, TailOffset, ContentStartColumn);
        // Adapt the start of the token, for example indent.
        if (!DryRun)
          Token->adaptStartOfLine(NextLineIndex, Whitespaces);
      } else {
        // If we found a reflow split and have added a new break before the next
        // line, we are going to remove the line break at the start of the next
        // logical line. For example, here we'll add a new line break after
        // 'text', and subsequently delete the line break between 'that' and
        // 'reflows'.
        //   // some text that
        //   // reflows
        // ->
        //   // some text
        //   // that reflows
        // When adding the line break, we also added the penalty for it, so we
        // need to subtract that penalty again when we remove the line break due
        // to reflowing.
        if (NewBreakBefore) {
          assert(Penalty >= NewBreakPenalty);
          Penalty -= NewBreakPenalty;
        }
        if (!DryRun)
          Token->reflow(NextLineIndex, Whitespaces);
      }
    }
  }

  BreakableToken::Split SplitAfterLastLine =
      Token->getSplitAfterLastLine(TailOffset);
  if (SplitAfterLastLine.first != StringRef::npos) {
    LLVM_DEBUG(llvm::dbgs() << "Replacing whitespace after last line.\n");

    // We add the last line's penalty here, since that line is going to be split
    // now.
    Penalty += Style.PenaltyExcessCharacter *
               (ContentStartColumn + RemainingTokenColumns - ColumnLimit);

    if (!DryRun) {
      Token->replaceWhitespaceAfterLastLine(TailOffset, SplitAfterLastLine,
                                            Whitespaces);
    }
    ContentStartColumn =
        Token->getContentStartColumn(Token->getLineCount() - 1, /*Break=*/true);
    RemainingTokenColumns = Token->getRemainingLength(
        Token->getLineCount() - 1,
        TailOffset + SplitAfterLastLine.first + SplitAfterLastLine.second,
        ContentStartColumn);
  }

  State.Column = ContentStartColumn + RemainingTokenColumns -
                 Current.UnbreakableTailLength;

  if (BreakInserted) {
    if (!DryRun)
      Token->updateAfterBroken(Whitespaces);

    // If we break the token inside a parameter list, we need to break before
    // the next parameter on all levels, so that the next parameter is clearly
    // visible. Line comments already introduce a break.
    if (Current.isNot(TT_LineComment))
      for (ParenState &Paren : State.Stack)
        Paren.BreakBeforeParameter = true;

    if (Current.is(TT_BlockComment))
      State.NoContinuation = true;

    State.Stack.back().LastSpace = StartColumn;
  }

  Token->updateNextToken(State);

  return {Penalty, Exceeded};
}

unsigned ContinuationIndenter::getColumnLimit(const LineState &State) const {
  // In preprocessor directives reserve two chars for trailing " \".
  return Style.ColumnLimit - (State.Line->InPPDirective ? 2 : 0);
}

bool ContinuationIndenter::nextIsMultilineString(const LineState &State) {
  const FormatToken &Current = *State.NextToken;
  if (!Current.isStringLiteral() || Current.is(TT_ImplicitStringLiteral))
    return false;
  // We never consider raw string literals "multiline" for the purpose of
  // AlwaysBreakBeforeMultilineStrings implementation as they are special-cased
  // (see TokenAnnotator::mustBreakBefore().
  if (Current.TokenText.starts_with("R\""))
    return false;
  if (Current.IsMultiline)
    return true;
  if (Current.getNextNonComment() &&
      Current.getNextNonComment()->isStringLiteral()) {
    return true; // Implicit concatenation.
  }
  if (Style.ColumnLimit != 0 && Style.BreakStringLiterals &&
      State.Column + Current.ColumnWidth + Current.UnbreakableTailLength >
          Style.ColumnLimit) {
    return true; // String will be split.
  }
  return false;
}

} // namespace format
} // namespace clang<|MERGE_RESOLUTION|>--- conflicted
+++ resolved
@@ -727,7 +727,6 @@
     const auto *Prev = Current.getPreviousNonComment();
     if (!Prev || Prev->isNot(tok::l_paren))
       return false;
-<<<<<<< HEAD
 
     if (Prev->BlockParameterCount == 0)
       return false;
@@ -748,28 +747,6 @@
     return Next && !Next->isOneOf(TT_LambdaLSquare, tok::l_brace, tok::caret);
   };
 
-=======
-
-    if (Prev->BlockParameterCount == 0)
-      return false;
-
-    // Multiple lambdas in the same function call.
-    if (Prev->BlockParameterCount > 1)
-      return true;
-
-    // A lambda followed by another arg.
-    if (!Prev->Role)
-      return false;
-
-    const auto *Comma = Prev->Role->lastComma();
-    if (!Comma)
-      return false;
-
-    const auto *Next = Comma->getNextNonComment();
-    return Next && !Next->isOneOf(TT_LambdaLSquare, tok::l_brace, tok::caret);
-  };
-
->>>>>>> 5ee67ebe
   if (DisallowLineBreaks())
     State.NoLineBreak = true;
 
