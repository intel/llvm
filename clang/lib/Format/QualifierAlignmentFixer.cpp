--- conflicted
+++ resolved
@@ -640,11 +640,7 @@
     return false;
 
   const auto Text = Tok->TokenText;
-<<<<<<< HEAD
-  assert(Text.size() > 0);
-=======
   assert(!Text.empty());
->>>>>>> 10a576f7
 
   // T,K,U,V likely could be template arguments
   if (Text.size() == 1)
