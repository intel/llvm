--- conflicted
+++ resolved
@@ -167,13 +167,7 @@
                        ? IG_Rejected
                        : IG_Inited),
       IncludeGuardToken(nullptr), FirstStartColumn(FirstStartColumn),
-<<<<<<< HEAD
-      Macros(Style.Macros, SourceMgr, Style, Allocator, IdentTable) {
-  assert(IsCpp == (LangOpts.CXXOperatorNames || LangOpts.C17));
-}
-=======
       Macros(Style.Macros, SourceMgr, Style, Allocator, IdentTable) {}
->>>>>>> d465594a
 
 void UnwrappedLineParser::reset() {
   PPBranchLevel = -1;
