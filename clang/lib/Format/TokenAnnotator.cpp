//===--- TokenAnnotator.cpp - Format C++ code -----------------------------===//
//
// Part of the LLVM Project, under the Apache License v2.0 with LLVM Exceptions.
// See https://llvm.org/LICENSE.txt for license information.
// SPDX-License-Identifier: Apache-2.0 WITH LLVM-exception
//
//===----------------------------------------------------------------------===//
///
/// \file
/// This file implements a token annotator, i.e. creates
/// \c AnnotatedTokens out of \c FormatTokens with required extra information.
///
//===----------------------------------------------------------------------===//

#include "TokenAnnotator.h"
#include "FormatToken.h"
#include "clang/Basic/TokenKinds.h"
#include "llvm/ADT/SmallPtrSet.h"
#include "llvm/Support/Debug.h"

#define DEBUG_TYPE "format-token-annotator"

namespace clang {
namespace format {

static bool mustBreakAfterAttributes(const FormatToken &Tok,
                                     const FormatStyle &Style) {
  switch (Style.BreakAfterAttributes) {
  case FormatStyle::ABS_Always:
    return true;
  case FormatStyle::ABS_Leave:
    return Tok.NewlinesBefore > 0;
  default:
    return false;
  }
}

namespace {

/// Returns \c true if the line starts with a token that can start a statement
/// with an initializer.
static bool startsWithInitStatement(const AnnotatedLine &Line) {
  return Line.startsWith(tok::kw_for) || Line.startsWith(tok::kw_if) ||
         Line.startsWith(tok::kw_switch);
}

/// Returns \c true if the token can be used as an identifier in
/// an Objective-C \c \@selector, \c false otherwise.
///
/// Because getFormattingLangOpts() always lexes source code as
/// Objective-C++, C++ keywords like \c new and \c delete are
/// lexed as tok::kw_*, not tok::identifier, even for Objective-C.
///
/// For Objective-C and Objective-C++, both identifiers and keywords
/// are valid inside @selector(...) (or a macro which
/// invokes @selector(...)). So, we allow treat any identifier or
/// keyword as a potential Objective-C selector component.
static bool canBeObjCSelectorComponent(const FormatToken &Tok) {
  return Tok.Tok.getIdentifierInfo();
}

/// With `Left` being '(', check if we're at either `[...](` or
/// `[...]<...>(`, where the [ opens a lambda capture list.
// FIXME: this doesn't cover attributes/constraints before the l_paren.
static bool isLambdaParameterList(const FormatToken *Left) {
  // Skip <...> if present.
  if (Left->Previous && Left->Previous->is(tok::greater) &&
      Left->Previous->MatchingParen &&
      Left->Previous->MatchingParen->is(TT_TemplateOpener)) {
    Left = Left->Previous->MatchingParen;
  }

  // Check for `[...]`.
  return Left->Previous && Left->Previous->is(tok::r_square) &&
         Left->Previous->MatchingParen &&
         Left->Previous->MatchingParen->is(TT_LambdaLSquare);
}

/// Returns \c true if the token is followed by a boolean condition, \c false
/// otherwise.
static bool isKeywordWithCondition(const FormatToken &Tok) {
  return Tok.isOneOf(tok::kw_if, tok::kw_for, tok::kw_while, tok::kw_switch,
                     tok::kw_constexpr, tok::kw_catch);
}

/// Returns \c true if the token starts a C++ attribute, \c false otherwise.
static bool isCppAttribute(bool IsCpp, const FormatToken &Tok) {
  if (!IsCpp || !Tok.startsSequence(tok::l_square, tok::l_square))
    return false;
  // The first square bracket is part of an ObjC array literal
  if (Tok.Previous && Tok.Previous->is(tok::at))
    return false;
  const FormatToken *AttrTok = Tok.Next->Next;
  if (!AttrTok)
    return false;
  // C++17 '[[using ns: foo, bar(baz, blech)]]'
  // We assume nobody will name an ObjC variable 'using'.
  if (AttrTok->startsSequence(tok::kw_using, tok::identifier, tok::colon))
    return true;
  if (AttrTok->isNot(tok::identifier))
    return false;
  while (AttrTok && !AttrTok->startsSequence(tok::r_square, tok::r_square)) {
    // ObjC message send. We assume nobody will use : in a C++11 attribute
    // specifier parameter, although this is technically valid:
    // [[foo(:)]].
    if (AttrTok->is(tok::colon) ||
        AttrTok->startsSequence(tok::identifier, tok::identifier) ||
        AttrTok->startsSequence(tok::r_paren, tok::identifier)) {
      return false;
    }
    if (AttrTok->is(tok::ellipsis))
      return true;
    AttrTok = AttrTok->Next;
  }
  return AttrTok && AttrTok->startsSequence(tok::r_square, tok::r_square);
}

/// A parser that gathers additional information about tokens.
///
/// The \c TokenAnnotator tries to match parenthesis and square brakets and
/// store a parenthesis levels. It also tries to resolve matching "<" and ">"
/// into template parameter lists.
class AnnotatingParser {
public:
  AnnotatingParser(const FormatStyle &Style, AnnotatedLine &Line,
                   const AdditionalKeywords &Keywords,
                   SmallVector<ScopeType> &Scopes)
      : Style(Style), Line(Line), CurrentToken(Line.First), AutoFound(false),
        IsCpp(Style.isCpp()), LangOpts(getFormattingLangOpts(Style)),
        Keywords(Keywords), Scopes(Scopes), TemplateDeclarationDepth(0) {
    Contexts.push_back(Context(tok::unknown, 1, /*IsExpression=*/false));
    resetTokenMetadata();
  }

private:
  ScopeType getScopeType(const FormatToken &Token) const {
    switch (Token.getType()) {
    case TT_ClassLBrace:
    case TT_StructLBrace:
    case TT_UnionLBrace:
      return ST_Class;
    case TT_CompoundRequirementLBrace:
      return ST_CompoundRequirement;
    default:
      return ST_Other;
    }
  }

  bool parseAngle() {
    if (!CurrentToken)
      return false;

    auto *Left = CurrentToken->Previous; // The '<'.
    if (!Left)
      return false;

    if (NonTemplateLess.count(Left) > 0)
      return false;

    const auto *BeforeLess = Left->Previous;

    if (BeforeLess) {
      if (BeforeLess->Tok.isLiteral())
        return false;
      if (BeforeLess->is(tok::r_brace))
        return false;
      if (BeforeLess->is(tok::r_paren) && Contexts.size() > 1 &&
          !(BeforeLess->MatchingParen &&
            BeforeLess->MatchingParen->is(TT_OverloadedOperatorLParen))) {
        return false;
      }
      if (BeforeLess->is(tok::kw_operator) && CurrentToken->is(tok::l_paren))
        return false;
    }

    Left->ParentBracket = Contexts.back().ContextKind;
    ScopedContextCreator ContextCreator(*this, tok::less, 12);
    Contexts.back().IsExpression = false;

    // If there's a template keyword before the opening angle bracket, this is a
    // template parameter, not an argument.
    if (BeforeLess && BeforeLess->isNot(tok::kw_template))
      Contexts.back().ContextType = Context::TemplateArgument;

    if (Style.isJava() && CurrentToken->is(tok::question))
      next();

    for (bool SeenTernaryOperator = false, MaybeAngles = true; CurrentToken;) {
      const bool InExpr = Contexts[Contexts.size() - 2].IsExpression;
      if (CurrentToken->is(tok::greater)) {
        const auto *Next = CurrentToken->Next;
        if (CurrentToken->isNot(TT_TemplateCloser)) {
          // Try to do a better job at looking for ">>" within the condition of
          // a statement. Conservatively insert spaces between consecutive ">"
          // tokens to prevent splitting right shift operators and potentially
          // altering program semantics. This check is overly conservative and
          // will prevent spaces from being inserted in select nested template
          // parameter cases, but should not alter program semantics.
          if (Next && Next->is(tok::greater) &&
              Left->ParentBracket != tok::less &&
              CurrentToken->getStartOfNonWhitespace() ==
                  Next->getStartOfNonWhitespace().getLocWithOffset(-1)) {
            return false;
          }
          if (InExpr && SeenTernaryOperator &&
              (!Next || Next->isNoneOf(tok::l_paren, tok::l_brace))) {
            return false;
          }
          if (!MaybeAngles)
            return false;
        }
        Left->MatchingParen = CurrentToken;
        CurrentToken->MatchingParen = Left;
        // In TT_Proto, we must distignuish between:
        //   map<key, value>
        //   msg < item: data >
        //   msg: < item: data >
        // In TT_TextProto, map<key, value> does not occur.
        if (Style.isTextProto() ||
            (Style.Language == FormatStyle::LK_Proto && BeforeLess &&
             BeforeLess->isOneOf(TT_SelectorName, TT_DictLiteral))) {
          CurrentToken->setType(TT_DictLiteral);
        } else {
          CurrentToken->setType(TT_TemplateCloser);
          CurrentToken->Tok.setLength(1);
        }
        if (Next && Next->Tok.isLiteral())
          return false;
        next();
        return true;
      }
      if (BeforeLess && BeforeLess->is(TT_TemplateName)) {
        next();
        continue;
      }
      if (CurrentToken->is(tok::question) && Style.isJava()) {
        next();
        continue;
      }
      if (CurrentToken->isOneOf(tok::r_paren, tok::r_square, tok::r_brace))
        return false;
      const auto &Prev = *CurrentToken->Previous;
      // If a && or || is found and interpreted as a binary operator, this set
      // of angles is likely part of something like "a < b && c > d". If the
      // angles are inside an expression, the ||/&& might also be a binary
      // operator that was misinterpreted because we are parsing template
      // parameters.
      // FIXME: This is getting out of hand, write a decent parser.
      if (MaybeAngles && InExpr && !Line.startsWith(tok::kw_template) &&
          Prev.is(TT_BinaryOperator) &&
          Prev.isOneOf(tok::pipepipe, tok::ampamp)) {
        MaybeAngles = false;
      }
      if (Prev.isOneOf(tok::question, tok::colon) && !Style.isProto())
        SeenTernaryOperator = true;
      updateParameterCount(Left, CurrentToken);
      if (Style.Language == FormatStyle::LK_Proto) {
        if (FormatToken *Previous = CurrentToken->getPreviousNonComment()) {
          if (CurrentToken->is(tok::colon) ||
              (CurrentToken->isOneOf(tok::l_brace, tok::less) &&
               Previous->isNot(tok::colon))) {
            Previous->setType(TT_SelectorName);
          }
        }
      } else if (Style.isTableGen()) {
        if (CurrentToken->isOneOf(tok::comma, tok::equal)) {
          // They appear as separators. Unless they are not in class definition.
          next();
          continue;
        }
        // In angle, there must be Value like tokens. Types are also able to be
        // parsed in the same way with Values.
        if (!parseTableGenValue())
          return false;
        continue;
      }
      if (!consumeToken())
        return false;
    }
    return false;
  }

  bool parseUntouchableParens() {
    while (CurrentToken) {
      CurrentToken->Finalized = true;
      switch (CurrentToken->Tok.getKind()) {
      case tok::l_paren:
        next();
        if (!parseUntouchableParens())
          return false;
        continue;
      case tok::r_paren:
        next();
        return true;
      default:
        // no-op
        break;
      }
      next();
    }
    return false;
  }

  bool parseParens(bool IsIf = false) {
    if (!CurrentToken)
      return false;
    assert(CurrentToken->Previous && "Unknown previous token");
    FormatToken &OpeningParen = *CurrentToken->Previous;
    assert(OpeningParen.is(tok::l_paren));
    FormatToken *PrevNonComment = OpeningParen.getPreviousNonComment();
    OpeningParen.ParentBracket = Contexts.back().ContextKind;
    ScopedContextCreator ContextCreator(*this, tok::l_paren, 1);

    // FIXME: This is a bit of a hack. Do better.
    Contexts.back().ColonIsForRangeExpr =
        Contexts.size() == 2 && Contexts[0].ColonIsForRangeExpr;

    if (OpeningParen.Previous &&
        OpeningParen.Previous->is(TT_UntouchableMacroFunc)) {
      OpeningParen.Finalized = true;
      return parseUntouchableParens();
    }

    bool StartsObjCSelector = false;
    if (!Style.isVerilog()) {
      if (FormatToken *MaybeSel = OpeningParen.Previous) {
        // @selector( starts a selector.
        if (MaybeSel->is(tok::objc_selector) && MaybeSel->Previous &&
            MaybeSel->Previous->is(tok::at)) {
          StartsObjCSelector = true;
        }
      }
    }

    if (OpeningParen.is(TT_OverloadedOperatorLParen)) {
      // Find the previous kw_operator token.
      FormatToken *Prev = &OpeningParen;
      while (Prev->isNot(tok::kw_operator)) {
        Prev = Prev->Previous;
        assert(Prev && "Expect a kw_operator prior to the OperatorLParen!");
      }

      // If faced with "a.operator*(argument)" or "a->operator*(argument)",
      // i.e. the operator is called as a member function,
      // then the argument must be an expression.
      bool OperatorCalledAsMemberFunction =
          Prev->Previous && Prev->Previous->isOneOf(tok::period, tok::arrow);
      Contexts.back().IsExpression = OperatorCalledAsMemberFunction;
    } else if (OpeningParen.is(TT_VerilogInstancePortLParen)) {
      Contexts.back().IsExpression = true;
      Contexts.back().ContextType = Context::VerilogInstancePortList;
    } else if (Style.isJavaScript() &&
               (Line.startsWith(Keywords.kw_type, tok::identifier) ||
                Line.startsWith(tok::kw_export, Keywords.kw_type,
                                tok::identifier))) {
      // type X = (...);
      // export type X = (...);
      Contexts.back().IsExpression = false;
    } else if (OpeningParen.Previous &&
               (OpeningParen.Previous->isOneOf(
                    tok::kw_noexcept, tok::kw_explicit, tok::kw_while,
                    tok::l_paren, tok::comma, TT_CastRParen,
                    TT_BinaryOperator) ||
                OpeningParen.Previous->isIf())) {
      // if and while usually contain expressions.
      Contexts.back().IsExpression = true;
    } else if (Style.isJavaScript() && OpeningParen.Previous &&
               (OpeningParen.Previous->is(Keywords.kw_function) ||
                (OpeningParen.Previous->endsSequence(tok::identifier,
                                                     Keywords.kw_function)))) {
      // function(...) or function f(...)
      Contexts.back().IsExpression = false;
    } else if (Style.isJavaScript() && OpeningParen.Previous &&
               OpeningParen.Previous->is(TT_JsTypeColon)) {
      // let x: (SomeType);
      Contexts.back().IsExpression = false;
    } else if (isLambdaParameterList(&OpeningParen)) {
      // This is a parameter list of a lambda expression.
      OpeningParen.setType(TT_LambdaDefinitionLParen);
      Contexts.back().IsExpression = false;
    } else if (OpeningParen.is(TT_RequiresExpressionLParen)) {
      Contexts.back().IsExpression = false;
    } else if (OpeningParen.Previous &&
               OpeningParen.Previous->is(tok::kw__Generic)) {
      Contexts.back().ContextType = Context::C11GenericSelection;
      Contexts.back().IsExpression = true;
    } else if (OpeningParen.Previous &&
               OpeningParen.Previous->TokenText == "Q_PROPERTY") {
      Contexts.back().ContextType = Context::QtProperty;
      Contexts.back().IsExpression = false;
    } else if (Line.InPPDirective &&
               (!OpeningParen.Previous ||
                OpeningParen.Previous->isNot(tok::identifier))) {
      Contexts.back().IsExpression = true;
    } else if (Contexts[Contexts.size() - 2].CaretFound) {
      // This is the parameter list of an ObjC block.
      Contexts.back().IsExpression = false;
    } else if (OpeningParen.Previous &&
               OpeningParen.Previous->is(TT_ForEachMacro)) {
      // The first argument to a foreach macro is a declaration.
      Contexts.back().ContextType = Context::ForEachMacro;
      Contexts.back().IsExpression = false;
    } else if (OpeningParen.Previous && OpeningParen.Previous->MatchingParen &&
               OpeningParen.Previous->MatchingParen->isOneOf(
                   TT_ObjCBlockLParen, TT_FunctionTypeLParen)) {
      Contexts.back().IsExpression = false;
    } else if (!Line.MustBeDeclaration &&
               (!Line.InPPDirective || (Line.InMacroBody && !Scopes.empty()))) {
      bool IsForOrCatch =
          OpeningParen.Previous &&
          OpeningParen.Previous->isOneOf(tok::kw_for, tok::kw_catch);
      Contexts.back().IsExpression = !IsForOrCatch;
    }

    if (Style.isTableGen()) {
      if (FormatToken *Prev = OpeningParen.Previous) {
        if (Prev->is(TT_TableGenCondOperator)) {
          Contexts.back().IsTableGenCondOpe = true;
          Contexts.back().IsExpression = true;
        } else if (Contexts.size() > 1 &&
                   Contexts[Contexts.size() - 2].IsTableGenBangOpe) {
          // Hack to handle bang operators. The parent context's flag
          // was set by parseTableGenSimpleValue().
          // We have to specify the context outside because the prev of "(" may
          // be ">", not the bang operator in this case.
          Contexts.back().IsTableGenBangOpe = true;
          Contexts.back().IsExpression = true;
        } else {
          // Otherwise, this paren seems DAGArg.
          if (!parseTableGenDAGArg())
            return false;
          return parseTableGenDAGArgAndList(&OpeningParen);
        }
      }
    }

    // Infer the role of the l_paren based on the previous token if we haven't
    // detected one yet.
    if (PrevNonComment && OpeningParen.is(TT_Unknown)) {
      if (PrevNonComment->isAttribute()) {
        OpeningParen.setType(TT_AttributeLParen);
      } else if (PrevNonComment->isOneOf(TT_TypenameMacro, tok::kw_decltype,
                                         tok::kw_typeof,
#define TRANSFORM_TYPE_TRAIT_DEF(_, Trait) tok::kw___##Trait,
#include "clang/Basic/TransformTypeTraits.def"
                                         tok::kw__Atomic)) {
        OpeningParen.setType(TT_TypeDeclarationParen);
        // decltype() and typeof() usually contain expressions.
        if (PrevNonComment->isOneOf(tok::kw_decltype, tok::kw_typeof))
          Contexts.back().IsExpression = true;
      }
    }

    if (StartsObjCSelector)
      OpeningParen.setType(TT_ObjCSelector);
<<<<<<< HEAD
=======

    const bool IsStaticAssert =
        PrevNonComment && PrevNonComment->is(tok::kw_static_assert);
    if (IsStaticAssert)
      Contexts.back().InStaticAssertFirstArgument = true;
>>>>>>> 811fe024

    // MightBeFunctionType and ProbablyFunctionType are used for
    // function pointer and reference types as well as Objective-C
    // block types:
    //
    // void (*FunctionPointer)(void);
    // void (&FunctionReference)(void);
    // void (&&FunctionReference)(void);
    // void (^ObjCBlock)(void);
    bool MightBeFunctionType = !Contexts[Contexts.size() - 2].IsExpression;
    bool ProbablyFunctionType =
        CurrentToken->isPointerOrReference() || CurrentToken->is(tok::caret);
    bool HasMultipleLines = false;
    bool HasMultipleParametersOnALine = false;
    bool MightBeObjCForRangeLoop =
        OpeningParen.Previous && OpeningParen.Previous->is(tok::kw_for);
    FormatToken *PossibleObjCForInToken = nullptr;
    while (CurrentToken) {
      const auto &Prev = *CurrentToken->Previous;
      const auto *PrevPrev = Prev.Previous;
      if (Prev.is(TT_PointerOrReference) &&
          PrevPrev->isOneOf(tok::l_paren, tok::coloncolon)) {
        ProbablyFunctionType = true;
      }
      if (CurrentToken->is(tok::comma))
        MightBeFunctionType = false;
      if (Prev.is(TT_BinaryOperator))
        Contexts.back().IsExpression = true;
      if (CurrentToken->is(tok::r_paren)) {
        if (Prev.is(TT_PointerOrReference) &&
            (PrevPrev == &OpeningParen || PrevPrev->is(tok::coloncolon))) {
          MightBeFunctionType = true;
        }
        if (OpeningParen.isNot(TT_CppCastLParen) && MightBeFunctionType &&
            ProbablyFunctionType && CurrentToken->Next &&
            (CurrentToken->Next->is(tok::l_paren) ||
             (CurrentToken->Next->is(tok::l_square) &&
              (Line.MustBeDeclaration ||
               (PrevNonComment && PrevNonComment->isTypeName(LangOpts)))))) {
          OpeningParen.setType(OpeningParen.Next->is(tok::caret)
                                   ? TT_ObjCBlockLParen
                                   : TT_FunctionTypeLParen);
        }
        OpeningParen.MatchingParen = CurrentToken;
        CurrentToken->MatchingParen = &OpeningParen;

        if (CurrentToken->Next && CurrentToken->Next->is(tok::l_brace) &&
            OpeningParen.Previous && OpeningParen.Previous->is(tok::l_paren)) {
          // Detect the case where macros are used to generate lambdas or
          // function bodies, e.g.:
          //   auto my_lambda = MACRO((Type *type, int i) { .. body .. });
          for (FormatToken *Tok = &OpeningParen; Tok != CurrentToken;
               Tok = Tok->Next) {
            if (Tok->is(TT_BinaryOperator) && Tok->isPointerOrReference())
              Tok->setType(TT_PointerOrReference);
          }
        }

        if (StartsObjCSelector) {
          CurrentToken->setType(TT_ObjCSelector);
          if (Contexts.back().FirstObjCSelectorName) {
            Contexts.back().FirstObjCSelectorName->LongestObjCSelectorName =
                Contexts.back().LongestObjCSelectorName;
          }
        }

        if (OpeningParen.is(TT_AttributeLParen))
          CurrentToken->setType(TT_AttributeRParen);
        if (OpeningParen.is(TT_TypeDeclarationParen))
          CurrentToken->setType(TT_TypeDeclarationParen);
        if (OpeningParen.Previous &&
            OpeningParen.Previous->is(TT_JavaAnnotation)) {
          CurrentToken->setType(TT_JavaAnnotation);
        }
        if (OpeningParen.Previous &&
            OpeningParen.Previous->is(TT_LeadingJavaAnnotation)) {
          CurrentToken->setType(TT_LeadingJavaAnnotation);
        }

        if (!HasMultipleLines)
          OpeningParen.setPackingKind(PPK_Inconclusive);
        else if (HasMultipleParametersOnALine)
          OpeningParen.setPackingKind(PPK_BinPacked);
        else
          OpeningParen.setPackingKind(PPK_OnePerLine);

        next();
        return true;
      }
      if (CurrentToken->isOneOf(tok::r_square, tok::r_brace))
        return false;

      if (CurrentToken->is(tok::l_brace) && OpeningParen.is(TT_ObjCBlockLParen))
        OpeningParen.setType(TT_Unknown);
      if (CurrentToken->is(tok::comma) && CurrentToken->Next &&
          !CurrentToken->Next->HasUnescapedNewline &&
          !CurrentToken->Next->isTrailingComment()) {
        HasMultipleParametersOnALine = true;
      }
      bool ProbablyFunctionTypeLParen =
          (CurrentToken->is(tok::l_paren) && CurrentToken->Next &&
           CurrentToken->Next->isOneOf(tok::star, tok::amp, tok::caret));
      if ((Prev.isOneOf(tok::kw_const, tok::kw_auto) ||
           Prev.isTypeName(LangOpts)) &&
          !(CurrentToken->is(tok::l_brace) ||
            (CurrentToken->is(tok::l_paren) && !ProbablyFunctionTypeLParen))) {
        Contexts.back().IsExpression = false;
      }
      if (CurrentToken->isOneOf(tok::semi, tok::colon)) {
        MightBeObjCForRangeLoop = false;
        if (PossibleObjCForInToken) {
          PossibleObjCForInToken->setType(TT_Unknown);
          PossibleObjCForInToken = nullptr;
        }
      }
      if (IsIf && CurrentToken->is(tok::semi)) {
        for (auto *Tok = OpeningParen.Next;
             Tok != CurrentToken &&
             Tok->isNoneOf(tok::equal, tok::l_paren, tok::l_brace);
             Tok = Tok->Next) {
          if (Tok->isPointerOrReference())
            Tok->setFinalizedType(TT_PointerOrReference);
        }
      }
      if (MightBeObjCForRangeLoop && CurrentToken->is(Keywords.kw_in)) {
        PossibleObjCForInToken = CurrentToken;
        PossibleObjCForInToken->setType(TT_ObjCForIn);
      }
      // When we discover a 'new', we set CanBeExpression to 'false' in order to
      // parse the type correctly. Reset that after a comma.
      if (CurrentToken->is(tok::comma)) {
        if (IsStaticAssert)
          Contexts.back().InStaticAssertFirstArgument = false;
        else
          Contexts.back().CanBeExpression = true;
      }

      if (Style.isTableGen()) {
        if (CurrentToken->is(tok::comma)) {
          if (Contexts.back().IsTableGenCondOpe)
            CurrentToken->setType(TT_TableGenCondOperatorComma);
          next();
        } else if (CurrentToken->is(tok::colon)) {
          if (Contexts.back().IsTableGenCondOpe)
            CurrentToken->setType(TT_TableGenCondOperatorColon);
          next();
        }
        // In TableGen there must be Values in parens.
        if (!parseTableGenValue())
          return false;
        continue;
      }

      FormatToken *Tok = CurrentToken;
      if (!consumeToken())
        return false;
      updateParameterCount(&OpeningParen, Tok);
      if (CurrentToken && CurrentToken->HasUnescapedNewline)
        HasMultipleLines = true;
    }
    return false;
  }

  bool isCSharpAttributeSpecifier(const FormatToken &Tok) {
    if (!Style.isCSharp())
      return false;

    // `identifier[i]` is not an attribute.
    if (Tok.Previous && Tok.Previous->is(tok::identifier))
      return false;

    // Chains of [] in `identifier[i][j][k]` are not attributes.
    if (Tok.Previous && Tok.Previous->is(tok::r_square)) {
      auto *MatchingParen = Tok.Previous->MatchingParen;
      if (!MatchingParen || MatchingParen->is(TT_ArraySubscriptLSquare))
        return false;
    }

    const FormatToken *AttrTok = Tok.Next;
    if (!AttrTok)
      return false;

    // Just an empty declaration e.g. string [].
    if (AttrTok->is(tok::r_square))
      return false;

    // Move along the tokens inbetween the '[' and ']' e.g. [STAThread].
    while (AttrTok && AttrTok->isNot(tok::r_square))
      AttrTok = AttrTok->Next;

    if (!AttrTok)
      return false;

    // Allow an attribute to be the only content of a file.
    AttrTok = AttrTok->Next;
    if (!AttrTok)
      return true;

    // Limit this to being an access modifier that follows.
    if (AttrTok->isAccessSpecifierKeyword() ||
        AttrTok->isOneOf(tok::comment, tok::kw_class, tok::kw_static,
                         tok::l_square, Keywords.kw_internal)) {
      return true;
    }

    // incase its a [XXX] retval func(....
    if (AttrTok->Next &&
        AttrTok->Next->startsSequence(tok::identifier, tok::l_paren)) {
      return true;
    }

    return false;
  }

  bool parseSquare() {
    if (!CurrentToken)
      return false;

    // A '[' could be an index subscript (after an identifier or after
    // ')' or ']'), it could be the start of an Objective-C method
    // expression, it could the start of an Objective-C array literal,
    // or it could be a C++ attribute specifier [[foo::bar]].
    FormatToken *Left = CurrentToken->Previous;
    Left->ParentBracket = Contexts.back().ContextKind;
    FormatToken *Parent = Left->getPreviousNonComment();

    // Cases where '>' is followed by '['.
    // In C++, this can happen either in array of templates (foo<int>[10])
    // or when array is a nested template type (unique_ptr<type1<type2>[]>).
    bool CppArrayTemplates =
        IsCpp && Parent && Parent->is(TT_TemplateCloser) &&
        (Contexts.back().CanBeExpression || Contexts.back().IsExpression ||
         Contexts.back().ContextType == Context::TemplateArgument);

    const bool IsInnerSquare = Contexts.back().InCpp11AttributeSpecifier;
    const bool IsCpp11AttributeSpecifier =
        isCppAttribute(IsCpp, *Left) || IsInnerSquare;

    // Treat C# Attributes [STAThread] much like C++ attributes [[...]].
    bool IsCSharpAttributeSpecifier =
        isCSharpAttributeSpecifier(*Left) ||
        Contexts.back().InCSharpAttributeSpecifier;

    bool InsideInlineASM = Line.startsWith(tok::kw_asm);
    bool IsCppStructuredBinding = Left->isCppStructuredBinding(IsCpp);
    bool StartsObjCMethodExpr =
        !IsCppStructuredBinding && !InsideInlineASM && !CppArrayTemplates &&
        IsCpp && !IsCpp11AttributeSpecifier && !IsCSharpAttributeSpecifier &&
        Contexts.back().CanBeExpression && Left->isNot(TT_LambdaLSquare) &&
        CurrentToken->isNoneOf(tok::l_brace, tok::r_square) &&
        (!Parent ||
         Parent->isOneOf(tok::colon, tok::l_square, tok::l_paren,
                         tok::kw_return, tok::kw_throw) ||
         Parent->isUnaryOperator() ||
         // FIXME(bug 36976): ObjC return types shouldn't use TT_CastRParen.
         Parent->isOneOf(TT_ObjCForIn, TT_CastRParen) ||
         (getBinOpPrecedence(Parent->Tok.getKind(), true, true) >
          prec::Unknown));
    bool ColonFound = false;

    unsigned BindingIncrease = 1;
    if (IsCppStructuredBinding) {
      Left->setType(TT_StructuredBindingLSquare);
    } else if (Left->is(TT_Unknown)) {
      if (StartsObjCMethodExpr) {
        Left->setType(TT_ObjCMethodExpr);
      } else if (InsideInlineASM) {
        Left->setType(TT_InlineASMSymbolicNameLSquare);
      } else if (IsCpp11AttributeSpecifier) {
        if (!IsInnerSquare) {
          Left->setType(TT_AttributeLSquare);
          if (Left->Previous)
            Left->Previous->EndsCppAttributeGroup = false;
        }
      } else if (Style.isJavaScript() && Parent &&
                 Contexts.back().ContextKind == tok::l_brace &&
                 Parent->isOneOf(tok::l_brace, tok::comma)) {
        Left->setType(TT_JsComputedPropertyName);
      } else if (IsCpp && Contexts.back().ContextKind == tok::l_brace &&
                 Parent && Parent->isOneOf(tok::l_brace, tok::comma)) {
        Left->setType(TT_DesignatedInitializerLSquare);
      } else if (IsCSharpAttributeSpecifier) {
        Left->setType(TT_AttributeLSquare);
      } else if (CurrentToken->is(tok::r_square) && Parent &&
                 Parent->is(TT_TemplateCloser)) {
        Left->setType(TT_ArraySubscriptLSquare);
      } else if (Style.isProto()) {
        // Square braces in LK_Proto can either be message field attributes:
        //
        // optional Aaa aaa = 1 [
        //   (aaa) = aaa
        // ];
        //
        // extensions 123 [
        //   (aaa) = aaa
        // ];
        //
        // or text proto extensions (in options):
        //
        // option (Aaa.options) = {
        //   [type.type/type] {
        //     key: value
        //   }
        // }
        //
        // or repeated fields (in options):
        //
        // option (Aaa.options) = {
        //   keys: [ 1, 2, 3 ]
        // }
        //
        // In the first and the third case we want to spread the contents inside
        // the square braces; in the second we want to keep them inline.
        Left->setType(TT_ArrayInitializerLSquare);
        if (!Left->endsSequence(tok::l_square, tok::numeric_constant,
                                tok::equal) &&
            !Left->endsSequence(tok::l_square, tok::numeric_constant,
                                tok::identifier) &&
            !Left->endsSequence(tok::l_square, tok::colon, TT_SelectorName)) {
          Left->setType(TT_ProtoExtensionLSquare);
          BindingIncrease = 10;
        }
      } else if (!CppArrayTemplates && Parent &&
                 Parent->isOneOf(TT_BinaryOperator, TT_TemplateCloser, tok::at,
                                 tok::comma, tok::l_paren, tok::l_square,
                                 tok::question, tok::colon, tok::kw_return,
                                 // Should only be relevant to JavaScript:
                                 tok::kw_default)) {
        Left->setType(TT_ArrayInitializerLSquare);
      } else {
        BindingIncrease = 10;
        Left->setType(TT_ArraySubscriptLSquare);
      }
    }

    ScopedContextCreator ContextCreator(*this, tok::l_square, BindingIncrease);
    Contexts.back().IsExpression = true;
    if (Style.isJavaScript() && Parent && Parent->is(TT_JsTypeColon))
      Contexts.back().IsExpression = false;

    Contexts.back().ColonIsObjCMethodExpr = StartsObjCMethodExpr;
    Contexts.back().InCpp11AttributeSpecifier = IsCpp11AttributeSpecifier;
    Contexts.back().InCSharpAttributeSpecifier = IsCSharpAttributeSpecifier;

    while (CurrentToken) {
      if (CurrentToken->is(tok::r_square)) {
        if (IsCpp11AttributeSpecifier && !IsInnerSquare) {
          CurrentToken->setType(TT_AttributeRSquare);
          CurrentToken->EndsCppAttributeGroup = true;
        }
        if (IsCSharpAttributeSpecifier) {
          CurrentToken->setType(TT_AttributeRSquare);
        } else if (((CurrentToken->Next &&
                     CurrentToken->Next->is(tok::l_paren)) ||
                    (CurrentToken->Previous &&
                     CurrentToken->Previous->Previous == Left)) &&
                   Left->is(TT_ObjCMethodExpr)) {
          // An ObjC method call is rarely followed by an open parenthesis. It
          // also can't be composed of just one token, unless it's a macro that
          // will be expanded to more tokens.
          // FIXME: Do we incorrectly label ":" with this?
          StartsObjCMethodExpr = false;
          Left->setType(TT_Unknown);
        }
        if (StartsObjCMethodExpr && CurrentToken->Previous != Left) {
          CurrentToken->setType(TT_ObjCMethodExpr);
          // If we haven't seen a colon yet, make sure the last identifier
          // before the r_square is tagged as a selector name component.
          if (!ColonFound && CurrentToken->Previous &&
              CurrentToken->Previous->is(TT_Unknown) &&
              canBeObjCSelectorComponent(*CurrentToken->Previous)) {
            CurrentToken->Previous->setType(TT_SelectorName);
          }
          // determineStarAmpUsage() thinks that '*' '[' is allocating an
          // array of pointers, but if '[' starts a selector then '*' is a
          // binary operator.
          if (Parent && Parent->is(TT_PointerOrReference))
            Parent->overwriteFixedType(TT_BinaryOperator);
        }
        Left->MatchingParen = CurrentToken;
        CurrentToken->MatchingParen = Left;
        // FirstObjCSelectorName is set when a colon is found. This does
        // not work, however, when the method has no parameters.
        // Here, we set FirstObjCSelectorName when the end of the method call is
        // reached, in case it was not set already.
        if (!Contexts.back().FirstObjCSelectorName) {
          FormatToken *Previous = CurrentToken->getPreviousNonComment();
          if (Previous && Previous->is(TT_SelectorName)) {
            Previous->ObjCSelectorNameParts = 1;
            Contexts.back().FirstObjCSelectorName = Previous;
          }
        } else {
          Left->ParameterCount =
              Contexts.back().FirstObjCSelectorName->ObjCSelectorNameParts;
        }
        if (Contexts.back().FirstObjCSelectorName) {
          Contexts.back().FirstObjCSelectorName->LongestObjCSelectorName =
              Contexts.back().LongestObjCSelectorName;
          if (Left->BlockParameterCount > 1)
            Contexts.back().FirstObjCSelectorName->LongestObjCSelectorName = 0;
        }
        if (Style.isTableGen() && Left->is(TT_TableGenListOpener))
          CurrentToken->setType(TT_TableGenListCloser);
        next();
        return true;
      }
      if (CurrentToken->isOneOf(tok::r_paren, tok::r_brace))
        return false;
      if (CurrentToken->is(tok::colon)) {
        if (IsCpp11AttributeSpecifier &&
            CurrentToken->endsSequence(tok::colon, tok::identifier,
                                       tok::kw_using)) {
          // Remember that this is a [[using ns: foo]] C++ attribute, so we
          // don't add a space before the colon (unlike other colons).
          CurrentToken->setType(TT_AttributeColon);
        } else if (!Style.isVerilog() && !Line.InPragmaDirective &&
                   Left->isOneOf(TT_ArraySubscriptLSquare,
                                 TT_DesignatedInitializerLSquare)) {
          Left->setType(TT_ObjCMethodExpr);
          StartsObjCMethodExpr = true;
          Contexts.back().ColonIsObjCMethodExpr = true;
          if (Parent && Parent->is(tok::r_paren)) {
            // FIXME(bug 36976): ObjC return types shouldn't use TT_CastRParen.
            Parent->setType(TT_CastRParen);
          }
        }
        ColonFound = true;
      }
      if (CurrentToken->is(tok::comma) && Left->is(TT_ObjCMethodExpr) &&
          !ColonFound) {
        Left->setType(TT_ArrayInitializerLSquare);
      }
      FormatToken *Tok = CurrentToken;
      if (Style.isTableGen()) {
        if (CurrentToken->isOneOf(tok::comma, tok::minus, tok::ellipsis)) {
          // '-' and '...' appears as a separator in slice.
          next();
        } else {
          // In TableGen there must be a list of Values in square brackets.
          // It must be ValueList or SliceElements.
          if (!parseTableGenValue())
            return false;
        }
        updateParameterCount(Left, Tok);
        continue;
      }
      if (!consumeToken())
        return false;
      updateParameterCount(Left, Tok);
    }
    return false;
  }

  void skipToNextNonComment() {
    next();
    while (CurrentToken && CurrentToken->is(tok::comment))
      next();
  }

  // Simplified parser for TableGen Value. Returns true on success.
  // It consists of SimpleValues, SimpleValues with Suffixes, and Value followed
  // by '#', paste operator.
  // There also exists the case the Value is parsed as NameValue.
  // In this case, the Value ends if '{' is found.
  bool parseTableGenValue(bool ParseNameMode = false) {
    if (!CurrentToken)
      return false;
    while (CurrentToken->is(tok::comment))
      next();
    if (!parseTableGenSimpleValue())
      return false;
    if (!CurrentToken)
      return true;
    // Value "#" [Value]
    if (CurrentToken->is(tok::hash)) {
      if (CurrentToken->Next &&
          CurrentToken->Next->isOneOf(tok::colon, tok::semi, tok::l_brace)) {
        // Trailing paste operator.
        // These are only the allowed cases in TGParser::ParseValue().
        CurrentToken->setType(TT_TableGenTrailingPasteOperator);
        next();
        return true;
      }
      FormatToken *HashTok = CurrentToken;
      skipToNextNonComment();
      HashTok->setType(TT_Unknown);
      if (!parseTableGenValue(ParseNameMode))
        return false;
      if (!CurrentToken)
        return true;
    }
    // In name mode, '{' is regarded as the end of the value.
    // See TGParser::ParseValue in TGParser.cpp
    if (ParseNameMode && CurrentToken->is(tok::l_brace))
      return true;
    // These tokens indicates this is a value with suffixes.
    if (CurrentToken->isOneOf(tok::l_brace, tok::l_square, tok::period)) {
      CurrentToken->setType(TT_TableGenValueSuffix);
      FormatToken *Suffix = CurrentToken;
      skipToNextNonComment();
      if (Suffix->is(tok::l_square))
        return parseSquare();
      if (Suffix->is(tok::l_brace)) {
        Scopes.push_back(getScopeType(*Suffix));
        return parseBrace();
      }
    }
    return true;
  }

  // TokVarName    ::=  "$" ualpha (ualpha |  "0"..."9")*
  // Appears as a part of DagArg.
  // This does not change the current token on fail.
  bool tryToParseTableGenTokVar() {
    if (!CurrentToken)
      return false;
    if (CurrentToken->is(tok::identifier) &&
        CurrentToken->TokenText.front() == '$') {
      skipToNextNonComment();
      return true;
    }
    return false;
  }

  // DagArg       ::=  Value [":" TokVarName] | TokVarName
  // Appears as a part of SimpleValue6.
  bool parseTableGenDAGArg(bool AlignColon = false) {
    if (tryToParseTableGenTokVar())
      return true;
    if (parseTableGenValue()) {
      if (CurrentToken && CurrentToken->is(tok::colon)) {
        if (AlignColon)
          CurrentToken->setType(TT_TableGenDAGArgListColonToAlign);
        else
          CurrentToken->setType(TT_TableGenDAGArgListColon);
        skipToNextNonComment();
        return tryToParseTableGenTokVar();
      }
      return true;
    }
    return false;
  }

  // Judge if the token is a operator ID to insert line break in DAGArg.
  // That is, TableGenBreakingDAGArgOperators is empty (by the definition of the
  // option) or the token is in the list.
  bool isTableGenDAGArgBreakingOperator(const FormatToken &Tok) {
    auto &Opes = Style.TableGenBreakingDAGArgOperators;
    // If the list is empty, all operators are breaking operators.
    if (Opes.empty())
      return true;
    // Otherwise, the operator is limited to normal identifiers.
    if (Tok.isNot(tok::identifier) ||
        Tok.isOneOf(TT_TableGenBangOperator, TT_TableGenCondOperator)) {
      return false;
    }
    // The case next is colon, it is not a operator of identifier.
    if (!Tok.Next || Tok.Next->is(tok::colon))
      return false;
    return llvm::is_contained(Opes, Tok.TokenText.str());
  }

  // SimpleValue6 ::=  "(" DagArg [DagArgList] ")"
  // This parses SimpleValue 6's inside part of "(" ")"
  bool parseTableGenDAGArgAndList(FormatToken *Opener) {
    FormatToken *FirstTok = CurrentToken;
    if (!parseTableGenDAGArg())
      return false;
    bool BreakInside = false;
    if (Style.TableGenBreakInsideDAGArg != FormatStyle::DAS_DontBreak) {
      // Specialized detection for DAGArgOperator, that determines the way of
      // line break for this DAGArg elements.
      if (isTableGenDAGArgBreakingOperator(*FirstTok)) {
        // Special case for identifier DAGArg operator.
        BreakInside = true;
        Opener->setType(TT_TableGenDAGArgOpenerToBreak);
        if (FirstTok->isOneOf(TT_TableGenBangOperator,
                              TT_TableGenCondOperator)) {
          // Special case for bang/cond operators. Set the whole operator as
          // the DAGArg operator. Always break after it.
          CurrentToken->Previous->setType(TT_TableGenDAGArgOperatorToBreak);
        } else if (FirstTok->is(tok::identifier)) {
          if (Style.TableGenBreakInsideDAGArg == FormatStyle::DAS_BreakAll)
            FirstTok->setType(TT_TableGenDAGArgOperatorToBreak);
          else
            FirstTok->setType(TT_TableGenDAGArgOperatorID);
        }
      }
    }
    // Parse the [DagArgList] part
    return parseTableGenDAGArgList(Opener, BreakInside);
  }

  // DagArgList   ::=  "," DagArg [DagArgList]
  // This parses SimpleValue 6's [DagArgList] part.
  bool parseTableGenDAGArgList(FormatToken *Opener, bool BreakInside) {
    ScopedContextCreator ContextCreator(*this, tok::l_paren, 0);
    Contexts.back().IsTableGenDAGArgList = true;
    bool FirstDAGArgListElm = true;
    while (CurrentToken) {
      if (!FirstDAGArgListElm && CurrentToken->is(tok::comma)) {
        CurrentToken->setType(BreakInside ? TT_TableGenDAGArgListCommaToBreak
                                          : TT_TableGenDAGArgListComma);
        skipToNextNonComment();
      }
      if (CurrentToken && CurrentToken->is(tok::r_paren)) {
        CurrentToken->setType(TT_TableGenDAGArgCloser);
        Opener->MatchingParen = CurrentToken;
        CurrentToken->MatchingParen = Opener;
        skipToNextNonComment();
        return true;
      }
      if (!parseTableGenDAGArg(
              BreakInside &&
              Style.AlignConsecutiveTableGenBreakingDAGArgColons.Enabled)) {
        return false;
      }
      FirstDAGArgListElm = false;
    }
    return false;
  }

  bool parseTableGenSimpleValue() {
    assert(Style.isTableGen());
    if (!CurrentToken)
      return false;
    FormatToken *Tok = CurrentToken;
    skipToNextNonComment();
    // SimpleValue 1, 2, 3: Literals
    if (Tok->isOneOf(tok::numeric_constant, tok::string_literal,
                     TT_TableGenMultiLineString, tok::kw_true, tok::kw_false,
                     tok::question, tok::kw_int)) {
      return true;
    }
    // SimpleValue 4: ValueList, Type
    if (Tok->is(tok::l_brace)) {
      Scopes.push_back(getScopeType(*Tok));
      return parseBrace();
    }
    // SimpleValue 5: List initializer
    if (Tok->is(tok::l_square)) {
      Tok->setType(TT_TableGenListOpener);
      if (!parseSquare())
        return false;
      if (Tok->is(tok::less)) {
        CurrentToken->setType(TT_TemplateOpener);
        return parseAngle();
      }
      return true;
    }
    // SimpleValue 6: DAGArg [DAGArgList]
    // SimpleValue6 ::=  "(" DagArg [DagArgList] ")"
    if (Tok->is(tok::l_paren)) {
      Tok->setType(TT_TableGenDAGArgOpener);
      // Nested DAGArg requires space before '(' as separator.
      if (Contexts.back().IsTableGenDAGArgList)
        Tok->SpacesRequiredBefore = 1;
      return parseTableGenDAGArgAndList(Tok);
    }
    // SimpleValue 9: Bang operator
    if (Tok->is(TT_TableGenBangOperator)) {
      if (CurrentToken && CurrentToken->is(tok::less)) {
        CurrentToken->setType(TT_TemplateOpener);
        skipToNextNonComment();
        if (!parseAngle())
          return false;
      }
      if (!CurrentToken || CurrentToken->isNot(tok::l_paren))
        return false;
      next();
      // FIXME: Hack using inheritance to child context
      Contexts.back().IsTableGenBangOpe = true;
      bool Result = parseParens();
      Contexts.back().IsTableGenBangOpe = false;
      return Result;
    }
    // SimpleValue 9: Cond operator
    if (Tok->is(TT_TableGenCondOperator)) {
      if (!CurrentToken || CurrentToken->isNot(tok::l_paren))
        return false;
      next();
      return parseParens();
    }
    // We have to check identifier at the last because the kind of bang/cond
    // operators are also identifier.
    // SimpleValue 7: Identifiers
    if (Tok->is(tok::identifier)) {
      // SimpleValue 8: Anonymous record
      if (CurrentToken && CurrentToken->is(tok::less)) {
        CurrentToken->setType(TT_TemplateOpener);
        skipToNextNonComment();
        return parseAngle();
      }
      return true;
    }

    return false;
  }

  bool couldBeInStructArrayInitializer() const {
    if (Contexts.size() < 2)
      return false;
    // We want to back up no more then 2 context levels i.e.
    // . { { <-
    const auto End = std::next(Contexts.rbegin(), 2);
    auto Last = Contexts.rbegin();
    unsigned Depth = 0;
    for (; Last != End; ++Last)
      if (Last->ContextKind == tok::l_brace)
        ++Depth;
    return Depth == 2 && Last->ContextKind != tok::l_brace;
  }

  bool parseBrace() {
    if (!CurrentToken)
      return true;

    assert(CurrentToken->Previous);
    FormatToken &OpeningBrace = *CurrentToken->Previous;
    assert(OpeningBrace.is(tok::l_brace));
    OpeningBrace.ParentBracket = Contexts.back().ContextKind;

    if (Contexts.back().CaretFound)
      OpeningBrace.overwriteFixedType(TT_ObjCBlockLBrace);
    Contexts.back().CaretFound = false;

    ScopedContextCreator ContextCreator(*this, tok::l_brace, 1);
    Contexts.back().ColonIsDictLiteral = true;
    if (OpeningBrace.is(BK_BracedInit))
      Contexts.back().IsExpression = true;
    if (Style.isJavaScript() && OpeningBrace.Previous &&
        OpeningBrace.Previous->is(TT_JsTypeColon)) {
      Contexts.back().IsExpression = false;
    }
    if (Style.isVerilog() &&
        (!OpeningBrace.getPreviousNonComment() ||
         OpeningBrace.getPreviousNonComment()->isNot(Keywords.kw_apostrophe))) {
      Contexts.back().VerilogMayBeConcatenation = true;
    }
    if (Style.isTableGen())
      Contexts.back().ColonIsDictLiteral = false;

    unsigned CommaCount = 0;
    while (CurrentToken) {
      if (CurrentToken->is(tok::r_brace)) {
        assert(!Scopes.empty());
        assert(Scopes.back() == getScopeType(OpeningBrace));
        Scopes.pop_back();
        assert(OpeningBrace.Optional == CurrentToken->Optional);
        OpeningBrace.MatchingParen = CurrentToken;
        CurrentToken->MatchingParen = &OpeningBrace;
        if (Style.AlignArrayOfStructures != FormatStyle::AIAS_None) {
          if (OpeningBrace.ParentBracket == tok::l_brace &&
              couldBeInStructArrayInitializer() && CommaCount > 0) {
            Contexts.back().ContextType = Context::StructArrayInitializer;
          }
        }
        next();
        return true;
      }
      if (CurrentToken->isOneOf(tok::r_paren, tok::r_square))
        return false;
      updateParameterCount(&OpeningBrace, CurrentToken);
      if (CurrentToken->isOneOf(tok::colon, tok::l_brace, tok::less)) {
        FormatToken *Previous = CurrentToken->getPreviousNonComment();
        if (Previous->is(TT_JsTypeOptionalQuestion))
          Previous = Previous->getPreviousNonComment();
        if ((CurrentToken->is(tok::colon) && !Style.isTableGen() &&
             (!Contexts.back().ColonIsDictLiteral || !IsCpp)) ||
            Style.isProto()) {
          OpeningBrace.setType(TT_DictLiteral);
          if (Previous->Tok.getIdentifierInfo() ||
              Previous->is(tok::string_literal)) {
            Previous->setType(TT_SelectorName);
          }
        }
        if (CurrentToken->is(tok::colon) && OpeningBrace.is(TT_Unknown) &&
            !Style.isTableGen()) {
          OpeningBrace.setType(TT_DictLiteral);
        } else if (Style.isJavaScript()) {
          OpeningBrace.overwriteFixedType(TT_DictLiteral);
        }
      }
      if (CurrentToken->is(tok::comma)) {
        if (Style.isJavaScript())
          OpeningBrace.overwriteFixedType(TT_DictLiteral);
        ++CommaCount;
      }
      if (!consumeToken())
        return false;
    }
    return true;
  }

  void updateParameterCount(FormatToken *Left, FormatToken *Current) {
    // For ObjC methods, the number of parameters is calculated differently as
    // method declarations have a different structure (the parameters are not
    // inside a bracket scope).
    if (Current->is(tok::l_brace) && Current->is(BK_Block))
      ++Left->BlockParameterCount;
    if (Current->is(tok::comma)) {
      ++Left->ParameterCount;
      if (!Left->Role)
        Left->Role.reset(new CommaSeparatedList(Style));
      Left->Role->CommaFound(Current);
    } else if (Left->ParameterCount == 0 && Current->isNot(tok::comment)) {
      Left->ParameterCount = 1;
    }
  }

  bool parseConditional() {
    while (CurrentToken) {
      if (CurrentToken->is(tok::colon) && CurrentToken->is(TT_Unknown)) {
        CurrentToken->setType(TT_ConditionalExpr);
        next();
        return true;
      }
      if (!consumeToken())
        return false;
    }
    return false;
  }

  bool parseTemplateDeclaration() {
    if (!CurrentToken || CurrentToken->isNot(tok::less))
      return false;

    CurrentToken->setType(TT_TemplateOpener);
    next();

    TemplateDeclarationDepth++;
    const bool WellFormed = parseAngle();
    TemplateDeclarationDepth--;
    if (!WellFormed)
      return false;

    if (CurrentToken && TemplateDeclarationDepth == 0)
      CurrentToken->Previous->ClosesTemplateDeclaration = true;

    return true;
  }

  bool consumeToken() {
    if (IsCpp) {
      const auto *Prev = CurrentToken->getPreviousNonComment();
      if (Prev && Prev->is(TT_AttributeRSquare) &&
          CurrentToken->isOneOf(tok::kw_if, tok::kw_switch, tok::kw_case,
                                tok::kw_default, tok::kw_for, tok::kw_while) &&
          mustBreakAfterAttributes(*CurrentToken, Style)) {
        CurrentToken->MustBreakBefore = true;
      }
    }
    FormatToken *Tok = CurrentToken;
    next();
    // In Verilog primitives' state tables, `:`, `?`, and `-` aren't normal
    // operators.
    if (Tok->is(TT_VerilogTableItem))
      return true;
    // Multi-line string itself is a single annotated token.
    if (Tok->is(TT_TableGenMultiLineString))
      return true;
    auto *Prev = Tok->getPreviousNonComment();
    auto *Next = Tok->getNextNonComment();
    switch (bool IsIf = false; Tok->Tok.getKind()) {
    case tok::plus:
    case tok::minus:
      if (!Prev && Line.MustBeDeclaration)
        Tok->setType(TT_ObjCMethodSpecifier);
      break;
    case tok::colon:
      if (!Prev)
        return false;
      // Goto labels and case labels are already identified in
      // UnwrappedLineParser.
      if (Tok->isTypeFinalized())
        break;
      // Colons from ?: are handled in parseConditional().
      if (Style.isJavaScript()) {
        if (Contexts.back().ColonIsForRangeExpr || // colon in for loop
            (Contexts.size() == 1 &&               // switch/case labels
             Line.First->isNoneOf(tok::kw_enum, tok::kw_case)) ||
            Contexts.back().ContextKind == tok::l_paren ||  // function params
            Contexts.back().ContextKind == tok::l_square || // array type
            (!Contexts.back().IsExpression &&
             Contexts.back().ContextKind == tok::l_brace) || // object type
            (Contexts.size() == 1 &&
             Line.MustBeDeclaration)) { // method/property declaration
          Contexts.back().IsExpression = false;
          Tok->setType(TT_JsTypeColon);
          break;
        }
      } else if (Style.isCSharp()) {
        if (Contexts.back().InCSharpAttributeSpecifier) {
          Tok->setType(TT_AttributeColon);
          break;
        }
        if (Contexts.back().ContextKind == tok::l_paren) {
          Tok->setType(TT_CSharpNamedArgumentColon);
          break;
        }
      } else if (Style.isVerilog() && Tok->isNot(TT_BinaryOperator)) {
        // The distribution weight operators are labeled
        // TT_BinaryOperator by the lexer.
        if (Keywords.isVerilogEnd(*Prev) || Keywords.isVerilogBegin(*Prev)) {
          Tok->setType(TT_VerilogBlockLabelColon);
        } else if (Contexts.back().ContextKind == tok::l_square) {
          Tok->setType(TT_BitFieldColon);
        } else if (Contexts.back().ColonIsDictLiteral) {
          Tok->setType(TT_DictLiteral);
        } else if (Contexts.size() == 1) {
          // In Verilog a case label doesn't have the case keyword. We
          // assume a colon following an expression is a case label.
          // Colons from ?: are annotated in parseConditional().
          Tok->setType(TT_CaseLabelColon);
          if (Line.Level > 1 || (!Line.InPPDirective && Line.Level > 0))
            --Line.Level;
        }
        break;
      }
      if (Line.First->isOneOf(Keywords.kw_module, Keywords.kw_import) ||
          Line.First->startsSequence(tok::kw_export, Keywords.kw_module) ||
          Line.First->startsSequence(tok::kw_export, Keywords.kw_import)) {
        Tok->setType(TT_ModulePartitionColon);
      } else if (Line.First->is(tok::kw_asm)) {
        Tok->setType(TT_InlineASMColon);
      } else if (Contexts.back().ColonIsDictLiteral || Style.isProto()) {
        Tok->setType(TT_DictLiteral);
        if (Style.isTextProto())
          Prev->setType(TT_SelectorName);
      } else if (Contexts.back().ColonIsObjCMethodExpr ||
                 Line.startsWith(TT_ObjCMethodSpecifier)) {
        Tok->setType(TT_ObjCMethodExpr);
        const auto *PrevPrev = Prev->Previous;
        // Ensure we tag all identifiers in method declarations as
        // TT_SelectorName.
        bool UnknownIdentifierInMethodDeclaration =
            Line.startsWith(TT_ObjCMethodSpecifier) &&
            Prev->is(tok::identifier) && Prev->is(TT_Unknown);
        if (!PrevPrev ||
            // FIXME(bug 36976): ObjC return types shouldn't use TT_CastRParen.
            !(PrevPrev->is(TT_CastRParen) ||
              (PrevPrev->is(TT_ObjCMethodExpr) && PrevPrev->is(tok::colon))) ||
            PrevPrev->is(tok::r_square) ||
            Contexts.back().LongestObjCSelectorName == 0 ||
            UnknownIdentifierInMethodDeclaration) {
          Prev->setType(TT_SelectorName);
          if (!Contexts.back().FirstObjCSelectorName)
            Contexts.back().FirstObjCSelectorName = Prev;
          else if (Prev->ColumnWidth > Contexts.back().LongestObjCSelectorName)
            Contexts.back().LongestObjCSelectorName = Prev->ColumnWidth;
          Prev->ParameterIndex =
              Contexts.back().FirstObjCSelectorName->ObjCSelectorNameParts;
          ++Contexts.back().FirstObjCSelectorName->ObjCSelectorNameParts;
        }
      } else if (Contexts.back().ColonIsForRangeExpr) {
        Tok->setType(TT_RangeBasedForLoopColon);
        for (auto *Token = Prev;
             Token && Token->isNoneOf(tok::semi, tok::l_paren);
             Token = Token->Previous) {
          if (Token->isPointerOrReference())
            Token->setFinalizedType(TT_PointerOrReference);
        }
      } else if (Contexts.back().ContextType == Context::C11GenericSelection) {
        Tok->setType(TT_GenericSelectionColon);
        if (Prev->isPointerOrReference())
          Prev->setFinalizedType(TT_PointerOrReference);
      } else if ((CurrentToken && CurrentToken->is(tok::numeric_constant)) ||
                 (Prev->is(TT_StartOfName) && !Scopes.empty() &&
                  Scopes.back() == ST_Class)) {
        Tok->setType(TT_BitFieldColon);
      } else if (Contexts.size() == 1 &&
                 Line.getFirstNonComment()->isNoneOf(tok::kw_enum, tok::kw_case,
                                                     tok::kw_default) &&
                 !Line.startsWith(tok::kw_typedef, tok::kw_enum)) {
        if (Prev->isOneOf(tok::r_paren, tok::kw_noexcept) ||
            Prev->ClosesRequiresClause) {
          Tok->setType(TT_CtorInitializerColon);
        } else if (Prev->is(tok::kw_try)) {
          // Member initializer list within function try block.
          FormatToken *PrevPrev = Prev->getPreviousNonComment();
          if (!PrevPrev)
            break;
          if (PrevPrev && PrevPrev->isOneOf(tok::r_paren, tok::kw_noexcept))
            Tok->setType(TT_CtorInitializerColon);
        } else {
          Tok->setType(TT_InheritanceColon);
          if (Prev->isAccessSpecifierKeyword())
            Line.Type = LT_AccessModifier;
        }
      } else if (canBeObjCSelectorComponent(*Prev) && Next &&
                 (Next->isOneOf(tok::r_paren, tok::comma) ||
                  (canBeObjCSelectorComponent(*Next) && Next->Next &&
                   Next->Next->is(tok::colon)))) {
        // This handles a special macro in ObjC code where selectors including
        // the colon are passed as macro arguments.
        Tok->setType(TT_ObjCSelector);
      }
      break;
    case tok::pipe:
    case tok::amp:
      // | and & in declarations/type expressions represent union and
      // intersection types, respectively.
      if (Style.isJavaScript() && !Contexts.back().IsExpression)
        Tok->setType(TT_JsTypeOperator);
      break;
    case tok::kw_if:
      if (Style.isTableGen()) {
        // In TableGen it has the form 'if' <value> 'then'.
        if (!parseTableGenValue())
          return false;
        if (CurrentToken && CurrentToken->is(Keywords.kw_then))
          next(); // skip then
        break;
      }
      if (CurrentToken &&
          CurrentToken->isOneOf(tok::kw_constexpr, tok::identifier)) {
        next();
      }
      IsIf = true;
      [[fallthrough]];
    case tok::kw_while:
      if (CurrentToken && CurrentToken->is(tok::l_paren)) {
        next();
        if (!parseParens(IsIf))
          return false;
      }
      break;
    case tok::kw_for:
      if (Style.isJavaScript()) {
        // x.for and {for: ...}
        if ((Prev && Prev->is(tok::period)) || (Next && Next->is(tok::colon)))
          break;
        // JS' for await ( ...
        if (CurrentToken && CurrentToken->is(Keywords.kw_await))
          next();
      }
      if (IsCpp && CurrentToken && CurrentToken->is(tok::kw_co_await))
        next();
      Contexts.back().ColonIsForRangeExpr = true;
      if (!CurrentToken || CurrentToken->isNot(tok::l_paren))
        return false;
      next();
      if (!parseParens())
        return false;
      break;
    case tok::l_paren:
      // When faced with 'operator()()', the kw_operator handler incorrectly
      // marks the first l_paren as a OverloadedOperatorLParen. Here, we make
      // the first two parens OverloadedOperators and the second l_paren an
      // OverloadedOperatorLParen.
      if (Prev && Prev->is(tok::r_paren) && Prev->MatchingParen &&
          Prev->MatchingParen->is(TT_OverloadedOperatorLParen)) {
        Prev->setType(TT_OverloadedOperator);
        Prev->MatchingParen->setType(TT_OverloadedOperator);
        Tok->setType(TT_OverloadedOperatorLParen);
      }

      if (Style.isVerilog()) {
        // Identify the parameter list and port list in a module instantiation.
        // This is still needed when we already have
        // UnwrappedLineParser::parseVerilogHierarchyHeader because that
        // function is only responsible for the definition, not the
        // instantiation.
        auto IsInstancePort = [&]() {
          const FormatToken *PrevPrev;
          // In the following example all 4 left parentheses will be treated as
          // 'TT_VerilogInstancePortLParen'.
          //
          //   module_x instance_1(port_1); // Case A.
          //   module_x #(parameter_1)      // Case B.
          //       instance_2(port_1),      // Case C.
          //       instance_3(port_1);      // Case D.
          if (!Prev || !(PrevPrev = Prev->getPreviousNonComment()))
            return false;
          // Case A.
          if (Keywords.isVerilogIdentifier(*Prev) &&
              Keywords.isVerilogIdentifier(*PrevPrev)) {
            return true;
          }
          // Case B.
          if (Prev->is(Keywords.kw_verilogHash) &&
              Keywords.isVerilogIdentifier(*PrevPrev)) {
            return true;
          }
          // Case C.
          if (Keywords.isVerilogIdentifier(*Prev) && PrevPrev->is(tok::r_paren))
            return true;
          // Case D.
          if (Keywords.isVerilogIdentifier(*Prev) && PrevPrev->is(tok::comma)) {
            const FormatToken *PrevParen = PrevPrev->getPreviousNonComment();
            if (PrevParen && PrevParen->is(tok::r_paren) &&
                PrevParen->MatchingParen &&
                PrevParen->MatchingParen->is(TT_VerilogInstancePortLParen)) {
              return true;
            }
          }
          return false;
        };

        if (IsInstancePort())
          Tok->setType(TT_VerilogInstancePortLParen);
      }

      if (!parseParens())
        return false;
      if (Line.MustBeDeclaration && Contexts.size() == 1 &&
          !Contexts.back().IsExpression && !Line.startsWith(TT_ObjCProperty) &&
          !Line.startsWith(tok::l_paren) &&
          Tok->isNoneOf(TT_TypeDeclarationParen, TT_RequiresExpressionLParen)) {
        if (!Prev ||
            (!Prev->isAttribute() &&
             Prev->isNoneOf(TT_RequiresClause, TT_LeadingJavaAnnotation,
                            TT_BinaryOperator))) {
          Line.MightBeFunctionDecl = true;
          Tok->MightBeFunctionDeclParen = true;
        }
      }
      break;
    case tok::l_square:
      if (Style.isTableGen())
        Tok->setType(TT_TableGenListOpener);
      if (!parseSquare())
        return false;
      break;
    case tok::l_brace:
      if (IsCpp) {
        if (Tok->is(TT_RequiresExpressionLBrace))
          Line.Type = LT_RequiresExpression;
      } else if (Style.isTextProto()) {
        if (Prev && Prev->isNot(TT_DictLiteral))
          Prev->setType(TT_SelectorName);
      }
      Scopes.push_back(getScopeType(*Tok));
      if (!parseBrace())
        return false;
      break;
    case tok::less:
      if (parseAngle()) {
        Tok->setType(TT_TemplateOpener);
        // In TT_Proto, we must distignuish between:
        //   map<key, value>
        //   msg < item: data >
        //   msg: < item: data >
        // In TT_TextProto, map<key, value> does not occur.
        if (Style.isTextProto() ||
            (Style.Language == FormatStyle::LK_Proto && Prev &&
             Prev->isOneOf(TT_SelectorName, TT_DictLiteral))) {
          Tok->setType(TT_DictLiteral);
          if (Prev && Prev->isNot(TT_DictLiteral))
            Prev->setType(TT_SelectorName);
        }
        if (Style.isTableGen())
          Tok->setType(TT_TemplateOpener);
      } else {
        Tok->setType(TT_BinaryOperator);
        NonTemplateLess.insert(Tok);
        CurrentToken = Tok;
        next();
      }
      break;
    case tok::r_paren:
    case tok::r_square:
      return false;
    case tok::r_brace:
      // Don't pop scope when encountering unbalanced r_brace.
      if (!Scopes.empty())
        Scopes.pop_back();
      // Lines can start with '}'.
      if (Prev)
        return false;
      break;
    case tok::greater:
      if (!Style.isTextProto() && Tok->is(TT_Unknown))
        Tok->setType(TT_BinaryOperator);
      if (Prev && Prev->is(TT_TemplateCloser))
        Tok->SpacesRequiredBefore = 1;
      break;
    case tok::kw_operator:
      if (Style.isProto())
        break;
      // Handle C++ user-defined conversion function.
      if (IsCpp && CurrentToken) {
        const auto *Info = CurrentToken->Tok.getIdentifierInfo();
        // What follows Tok is an identifier or a non-operator keyword.
        if (Info && !(CurrentToken->isPlacementOperator() ||
                      CurrentToken->is(tok::kw_co_await) ||
                      Info->isCPlusPlusOperatorKeyword())) {
          FormatToken *LParen;
          if (CurrentToken->startsSequence(tok::kw_decltype, tok::l_paren,
                                           tok::kw_auto, tok::r_paren)) {
            // Skip `decltype(auto)`.
            LParen = CurrentToken->Next->Next->Next->Next;
          } else {
            // Skip to l_paren.
            for (LParen = CurrentToken->Next;
                 LParen && LParen->isNot(tok::l_paren); LParen = LParen->Next) {
              if (LParen->isPointerOrReference())
                LParen->setFinalizedType(TT_PointerOrReference);
            }
          }
          if (LParen && LParen->is(tok::l_paren)) {
            if (!Contexts.back().IsExpression) {
              Tok->setFinalizedType(TT_FunctionDeclarationName);
              LParen->setFinalizedType(TT_FunctionDeclarationLParen);
            }
            break;
          }
        }
      }
      while (CurrentToken &&
             CurrentToken->isNoneOf(tok::l_paren, tok::semi, tok::r_paren)) {
        if (CurrentToken->isOneOf(tok::star, tok::amp))
          CurrentToken->setType(TT_PointerOrReference);
        auto Next = CurrentToken->getNextNonComment();
        if (!Next)
          break;
        if (Next->is(tok::less))
          next();
        else
          consumeToken();
        if (!CurrentToken)
          break;
        auto Previous = CurrentToken->getPreviousNonComment();
        assert(Previous);
        if (CurrentToken->is(tok::comma) && Previous->isNot(tok::kw_operator))
          break;
        if (Previous->isOneOf(TT_BinaryOperator, TT_UnaryOperator, tok::comma,
                              tok::arrow) ||
            Previous->isPointerOrReference() ||
            // User defined literal.
            Previous->TokenText.starts_with("\"\"")) {
          Previous->setType(TT_OverloadedOperator);
          if (CurrentToken->isOneOf(tok::less, tok::greater))
            break;
        }
      }
      if (CurrentToken && CurrentToken->is(tok::l_paren))
        CurrentToken->setType(TT_OverloadedOperatorLParen);
      if (CurrentToken && CurrentToken->Previous->is(TT_BinaryOperator))
        CurrentToken->Previous->setType(TT_OverloadedOperator);
      break;
    case tok::question:
      if (Style.isJavaScript() && Next &&
          Next->isOneOf(tok::semi, tok::comma, tok::colon, tok::r_paren,
                        tok::r_brace, tok::r_square)) {
        // Question marks before semicolons, colons, etc. indicate optional
        // types (fields, parameters), e.g.
        //   function(x?: string, y?) {...}
        //   class X { y?; }
        Tok->setType(TT_JsTypeOptionalQuestion);
        break;
      }
      // Declarations cannot be conditional expressions, this can only be part
      // of a type declaration.
      if (Line.MustBeDeclaration && !Contexts.back().IsExpression &&
          Style.isJavaScript()) {
        break;
      }
      if (Style.isCSharp()) {
        // `Type?)`, `Type?>`, `Type? name;`, and `Type? name =` can only be
        // nullable types.
        if (Next && (Next->isOneOf(tok::r_paren, tok::greater) ||
                     Next->startsSequence(tok::identifier, tok::semi) ||
                     Next->startsSequence(tok::identifier, tok::equal))) {
          Tok->setType(TT_CSharpNullable);
          break;
        }

        // Line.MustBeDeclaration will be true for `Type? name;`.
        // But not
        // cond ? "A" : "B";
        // cond ? id : "B";
        // cond ? cond2 ? "A" : "B" : "C";
        if (!Contexts.back().IsExpression && Line.MustBeDeclaration &&
            (!Next || Next->isNoneOf(tok::identifier, tok::string_literal) ||
             !Next->Next || Next->Next->isNoneOf(tok::colon, tok::question))) {
          Tok->setType(TT_CSharpNullable);
          break;
        }
      }
      parseConditional();
      break;
    case tok::kw_template:
      parseTemplateDeclaration();
      break;
    case tok::comma:
      switch (Contexts.back().ContextType) {
      case Context::CtorInitializer:
        Tok->setType(TT_CtorInitializerComma);
        break;
      case Context::InheritanceList:
        Tok->setType(TT_InheritanceComma);
        break;
      case Context::VerilogInstancePortList:
        Tok->setType(TT_VerilogInstancePortComma);
        break;
      default:
        if (Style.isVerilog() && Contexts.size() == 1 &&
            Line.startsWith(Keywords.kw_assign)) {
          Tok->setFinalizedType(TT_VerilogAssignComma);
        } else if (Contexts.back().FirstStartOfName &&
                   (Contexts.size() == 1 || startsWithInitStatement(Line))) {
          Contexts.back().FirstStartOfName->PartOfMultiVariableDeclStmt = true;
          Line.IsMultiVariableDeclStmt = true;
        }
        break;
      }
      if (Contexts.back().ContextType == Context::ForEachMacro)
        Contexts.back().IsExpression = true;
      break;
    case tok::kw_default:
      // Unindent case labels.
      if (Style.isVerilog() && Keywords.isVerilogEndOfLabel(*Tok) &&
          (Line.Level > 1 || (!Line.InPPDirective && Line.Level > 0))) {
        --Line.Level;
      }
      break;
    case tok::identifier:
      if (Tok->isOneOf(Keywords.kw___has_include,
                       Keywords.kw___has_include_next)) {
        parseHasInclude();
      }
      if (IsCpp) {
        if (Next && Next->is(tok::l_paren) && Prev &&
            Prev->isOneOf(tok::kw___cdecl, tok::kw___stdcall,
                          tok::kw___fastcall, tok::kw___thiscall,
                          tok::kw___regcall, tok::kw___vectorcall)) {
          Tok->setFinalizedType(TT_FunctionDeclarationName);
          Next->setFinalizedType(TT_FunctionDeclarationLParen);
        }
      } else if (Style.isCSharp()) {
        if (Tok->is(Keywords.kw_where) && Next && Next->isNot(tok::l_paren)) {
          Tok->setType(TT_CSharpGenericTypeConstraint);
          parseCSharpGenericTypeConstraint();
          if (!Prev)
            Line.IsContinuation = true;
        }
      } else if (Style.isTableGen()) {
        if (Tok->is(Keywords.kw_assert)) {
          if (!parseTableGenValue())
            return false;
        } else if (Tok->isOneOf(Keywords.kw_def, Keywords.kw_defm) &&
                   (!Next || Next->isNoneOf(tok::colon, tok::l_brace))) {
          // The case NameValue appears.
          if (!parseTableGenValue(true))
            return false;
        }
      }
      if (Style.AllowBreakBeforeQtProperty &&
          Contexts.back().ContextType == Context::QtProperty &&
          Tok->isQtProperty()) {
        Tok->setFinalizedType(TT_QtProperty);
      }
      break;
    case tok::arrow:
      if (Tok->isNot(TT_LambdaArrow) && Prev && Prev->is(tok::kw_noexcept))
        Tok->setType(TT_TrailingReturnArrow);
      break;
    case tok::equal:
      // In TableGen, there must be a value after "=";
      if (Style.isTableGen() && !parseTableGenValue())
        return false;
      break;
    default:
      break;
    }
    return true;
  }

  void parseCSharpGenericTypeConstraint() {
    int OpenAngleBracketsCount = 0;
    while (CurrentToken) {
      if (CurrentToken->is(tok::less)) {
        // parseAngle is too greedy and will consume the whole line.
        CurrentToken->setType(TT_TemplateOpener);
        ++OpenAngleBracketsCount;
        next();
      } else if (CurrentToken->is(tok::greater)) {
        CurrentToken->setType(TT_TemplateCloser);
        --OpenAngleBracketsCount;
        next();
      } else if (CurrentToken->is(tok::comma) && OpenAngleBracketsCount == 0) {
        // We allow line breaks after GenericTypeConstraintComma's
        // so do not flag commas in Generics as GenericTypeConstraintComma's.
        CurrentToken->setType(TT_CSharpGenericTypeConstraintComma);
        next();
      } else if (CurrentToken->is(Keywords.kw_where)) {
        CurrentToken->setType(TT_CSharpGenericTypeConstraint);
        next();
      } else if (CurrentToken->is(tok::colon)) {
        CurrentToken->setType(TT_CSharpGenericTypeConstraintColon);
        next();
      } else {
        next();
      }
    }
  }

  void parseIncludeDirective() {
    if (CurrentToken && CurrentToken->is(tok::less)) {
      next();
      while (CurrentToken) {
        // Mark tokens up to the trailing line comments as implicit string
        // literals.
        if (CurrentToken->isNot(tok::comment) &&
            !CurrentToken->TokenText.starts_with("//")) {
          CurrentToken->setType(TT_ImplicitStringLiteral);
        }
        next();
      }
    }
  }

  void parseWarningOrError() {
    next();
    // We still want to format the whitespace left of the first token of the
    // warning or error.
    next();
    while (CurrentToken) {
      CurrentToken->setType(TT_ImplicitStringLiteral);
      next();
    }
  }

  void parsePragma() {
    next(); // Consume "pragma".
    if (CurrentToken &&
        CurrentToken->isOneOf(Keywords.kw_mark, Keywords.kw_option,
                              Keywords.kw_region)) {
      bool IsMarkOrRegion =
          CurrentToken->isOneOf(Keywords.kw_mark, Keywords.kw_region);
      next();
      next(); // Consume first token (so we fix leading whitespace).
      while (CurrentToken) {
        if (IsMarkOrRegion || CurrentToken->Previous->is(TT_BinaryOperator))
          CurrentToken->setType(TT_ImplicitStringLiteral);
        next();
      }
    }
  }

  void parseHasInclude() {
    if (!CurrentToken || CurrentToken->isNot(tok::l_paren))
      return;
    next(); // '('
    parseIncludeDirective();
    next(); // ')'
  }

  LineType parsePreprocessorDirective() {
    bool IsFirstToken = CurrentToken->IsFirst;
    LineType Type = LT_PreprocessorDirective;
    next();
    if (!CurrentToken)
      return Type;

    if (Style.isJavaScript() && IsFirstToken) {
      // JavaScript files can contain shebang lines of the form:
      // #!/usr/bin/env node
      // Treat these like C++ #include directives.
      while (CurrentToken) {
        // Tokens cannot be comments here.
        CurrentToken->setType(TT_ImplicitStringLiteral);
        next();
      }
      return LT_ImportStatement;
    }

    if (CurrentToken->is(tok::numeric_constant)) {
      CurrentToken->SpacesRequiredBefore = 1;
      return Type;
    }
    // Hashes in the middle of a line can lead to any strange token
    // sequence.
    if (!CurrentToken->Tok.getIdentifierInfo())
      return Type;
    // In Verilog macro expansions start with a backtick just like preprocessor
    // directives. Thus we stop if the word is not a preprocessor directive.
    if (Style.isVerilog() && !Keywords.isVerilogPPDirective(*CurrentToken))
      return LT_Invalid;
    switch (CurrentToken->Tok.getIdentifierInfo()->getPPKeywordID()) {
    case tok::pp_include:
    case tok::pp_include_next:
    case tok::pp_import:
      next();
      parseIncludeDirective();
      Type = LT_ImportStatement;
      break;
    case tok::pp_error:
    case tok::pp_warning:
      parseWarningOrError();
      break;
    case tok::pp_pragma:
      parsePragma();
      break;
    case tok::pp_if:
    case tok::pp_elif:
      Contexts.back().IsExpression = true;
      next();
      if (CurrentToken)
        CurrentToken->SpacesRequiredBefore = 1;
      parseLine();
      break;
    default:
      break;
    }
    while (CurrentToken) {
      FormatToken *Tok = CurrentToken;
      next();
      if (Tok->is(tok::l_paren)) {
        parseParens();
      } else if (Tok->isOneOf(Keywords.kw___has_include,
                              Keywords.kw___has_include_next)) {
        parseHasInclude();
      }
    }
    return Type;
  }

public:
  LineType parseLine() {
    if (!CurrentToken)
      return LT_Invalid;
    NonTemplateLess.clear();
    if (!Line.InMacroBody && CurrentToken->is(tok::hash)) {
      // We were not yet allowed to use C++17 optional when this was being
      // written. So we used LT_Invalid to mark that the line is not a
      // preprocessor directive.
      auto Type = parsePreprocessorDirective();
      if (Type != LT_Invalid)
        return Type;
    }

    // Directly allow to 'import <string-literal>' to support protocol buffer
    // definitions (github.com/google/protobuf) or missing "#" (either way we
    // should not break the line).
    IdentifierInfo *Info = CurrentToken->Tok.getIdentifierInfo();
    if ((Style.isJava() && CurrentToken->is(Keywords.kw_package)) ||
        (!Style.isVerilog() && Info &&
         Info->getPPKeywordID() == tok::pp_import && CurrentToken->Next &&
         CurrentToken->Next->isOneOf(tok::string_literal, tok::identifier,
                                     tok::kw_static))) {
      next();
      parseIncludeDirective();
      return LT_ImportStatement;
    }

    // If this line starts and ends in '<' and '>', respectively, it is likely
    // part of "#define <a/b.h>".
    if (CurrentToken->is(tok::less) && Line.Last->is(tok::greater)) {
      parseIncludeDirective();
      return LT_ImportStatement;
    }

    // In .proto files, top-level options and package statements are very
    // similar to import statements and should not be line-wrapped.
    if (Style.Language == FormatStyle::LK_Proto && Line.Level == 0 &&
        CurrentToken->isOneOf(Keywords.kw_option, Keywords.kw_package)) {
      next();
      if (CurrentToken && CurrentToken->is(tok::identifier)) {
        while (CurrentToken)
          next();
        return LT_ImportStatement;
      }
    }

    bool KeywordVirtualFound = false;
    bool ImportStatement = false;

    // import {...} from '...';
    if (Style.isJavaScript() && CurrentToken->is(Keywords.kw_import))
      ImportStatement = true;

    while (CurrentToken) {
      if (CurrentToken->is(tok::kw_virtual))
        KeywordVirtualFound = true;
      if (Style.isJavaScript()) {
        // export {...} from '...';
        // An export followed by "from 'some string';" is a re-export from
        // another module identified by a URI and is treated as a
        // LT_ImportStatement (i.e. prevent wraps on it for long URIs).
        // Just "export {...};" or "export class ..." should not be treated as
        // an import in this sense.
        if (Line.First->is(tok::kw_export) &&
            CurrentToken->is(Keywords.kw_from) && CurrentToken->Next &&
            CurrentToken->Next->isStringLiteral()) {
          ImportStatement = true;
        }
        if (isClosureImportStatement(*CurrentToken))
          ImportStatement = true;
      }
      if (!consumeToken())
        return LT_Invalid;
    }
    if (const auto Type = Line.Type; Type == LT_AccessModifier ||
                                     Type == LT_RequiresExpression ||
                                     Type == LT_SimpleRequirement) {
      return Type;
    }
    if (KeywordVirtualFound)
      return LT_VirtualFunctionDecl;
    if (ImportStatement)
      return LT_ImportStatement;

    if (Line.startsWith(TT_ObjCMethodSpecifier)) {
      if (Contexts.back().FirstObjCSelectorName) {
        Contexts.back().FirstObjCSelectorName->LongestObjCSelectorName =
            Contexts.back().LongestObjCSelectorName;
      }
      return LT_ObjCMethodDecl;
    }

    for (const auto &ctx : Contexts)
      if (ctx.ContextType == Context::StructArrayInitializer)
        return LT_ArrayOfStructInitializer;

    return LT_Other;
  }

private:
  bool isClosureImportStatement(const FormatToken &Tok) {
    // FIXME: Closure-library specific stuff should not be hard-coded but be
    // configurable.
    return Tok.TokenText == "goog" && Tok.Next && Tok.Next->is(tok::period) &&
           Tok.Next->Next &&
           (Tok.Next->Next->TokenText == "module" ||
            Tok.Next->Next->TokenText == "provide" ||
            Tok.Next->Next->TokenText == "require" ||
            Tok.Next->Next->TokenText == "requireType" ||
            Tok.Next->Next->TokenText == "forwardDeclare") &&
           Tok.Next->Next->Next && Tok.Next->Next->Next->is(tok::l_paren);
  }

  void resetTokenMetadata() {
    if (!CurrentToken)
      return;

    // Reset token type in case we have already looked at it and then
    // recovered from an error (e.g. failure to find the matching >).
    if (!CurrentToken->isTypeFinalized() &&
        CurrentToken->isNoneOf(
            TT_LambdaLSquare, TT_LambdaLBrace, TT_AttributeMacro, TT_IfMacro,
            TT_ForEachMacro, TT_TypenameMacro, TT_FunctionLBrace,
            TT_ImplicitStringLiteral, TT_InlineASMBrace, TT_FatArrow,
            TT_LambdaArrow, TT_NamespaceMacro, TT_OverloadedOperator,
            TT_RegexLiteral, TT_TemplateString, TT_ObjCStringLiteral,
            TT_UntouchableMacroFunc, TT_StatementAttributeLikeMacro,
            TT_FunctionLikeOrFreestandingMacro, TT_ClassLBrace, TT_EnumLBrace,
            TT_RecordLBrace, TT_StructLBrace, TT_UnionLBrace, TT_RequiresClause,
            TT_RequiresClauseInARequiresExpression, TT_RequiresExpression,
            TT_RequiresExpressionLParen, TT_RequiresExpressionLBrace,
            TT_CompoundRequirementLBrace, TT_BracedListLBrace,
            TT_FunctionLikeMacro)) {
      CurrentToken->setType(TT_Unknown);
    }
    CurrentToken->Role.reset();
    CurrentToken->MatchingParen = nullptr;
    CurrentToken->FakeLParens.clear();
    CurrentToken->FakeRParens = 0;
  }

  void next() {
    if (!CurrentToken)
      return;

    CurrentToken->NestingLevel = Contexts.size() - 1;
    CurrentToken->BindingStrength = Contexts.back().BindingStrength;
    modifyContext(*CurrentToken);
    determineTokenType(*CurrentToken);
    CurrentToken = CurrentToken->Next;

    resetTokenMetadata();
  }

  /// A struct to hold information valid in a specific context, e.g.
  /// a pair of parenthesis.
  struct Context {
    Context(tok::TokenKind ContextKind, unsigned BindingStrength,
            bool IsExpression)
        : ContextKind(ContextKind), BindingStrength(BindingStrength),
          IsExpression(IsExpression) {}

    tok::TokenKind ContextKind;
    unsigned BindingStrength;
    bool IsExpression;
    unsigned LongestObjCSelectorName = 0;
    bool ColonIsForRangeExpr = false;
    bool ColonIsDictLiteral = false;
    bool ColonIsObjCMethodExpr = false;
    FormatToken *FirstObjCSelectorName = nullptr;
    FormatToken *FirstStartOfName = nullptr;
    bool CanBeExpression = true;
    bool CaretFound = false;
    bool InCpp11AttributeSpecifier = false;
    bool InCSharpAttributeSpecifier = false;
    bool InStaticAssertFirstArgument = false;
    bool VerilogAssignmentFound = false;
    // Whether the braces may mean concatenation instead of structure or array
    // literal.
    bool VerilogMayBeConcatenation = false;
    bool IsTableGenDAGArgList = false;
    bool IsTableGenBangOpe = false;
    bool IsTableGenCondOpe = false;
    enum {
      Unknown,
      // Like the part after `:` in a constructor.
      //   Context(...) : IsExpression(IsExpression)
      CtorInitializer,
      // Like in the parentheses in a foreach.
      ForEachMacro,
      // Like the inheritance list in a class declaration.
      //   class Input : public IO
      InheritanceList,
      // Like in the braced list.
      //   int x[] = {};
      StructArrayInitializer,
      // Like in `static_cast<int>`.
      TemplateArgument,
      // C11 _Generic selection.
      C11GenericSelection,
      QtProperty,
      // Like in the outer parentheses in `ffnand ff1(.q());`.
      VerilogInstancePortList,
    } ContextType = Unknown;
  };

  /// Puts a new \c Context onto the stack \c Contexts for the lifetime
  /// of each instance.
  struct ScopedContextCreator {
    AnnotatingParser &P;

    ScopedContextCreator(AnnotatingParser &P, tok::TokenKind ContextKind,
                         unsigned Increase)
        : P(P) {
      P.Contexts.push_back(Context(ContextKind,
                                   P.Contexts.back().BindingStrength + Increase,
                                   P.Contexts.back().IsExpression));
    }

    ~ScopedContextCreator() {
      if (P.Style.AlignArrayOfStructures != FormatStyle::AIAS_None) {
        if (P.Contexts.back().ContextType == Context::StructArrayInitializer) {
          P.Contexts.pop_back();
          P.Contexts.back().ContextType = Context::StructArrayInitializer;
          return;
        }
      }
      P.Contexts.pop_back();
    }
  };

  void modifyContext(const FormatToken &Current) {
    auto AssignmentStartsExpression = [&]() {
      if (Current.getPrecedence() != prec::Assignment)
        return false;

      if (Line.First->isOneOf(tok::kw_using, tok::kw_return))
        return false;
      if (Line.First->is(tok::kw_template)) {
        assert(Current.Previous);
        if (Current.Previous->is(tok::kw_operator)) {
          // `template ... operator=` cannot be an expression.
          return false;
        }

        // `template` keyword can start a variable template.
        const FormatToken *Tok = Line.First->getNextNonComment();
        assert(Tok); // Current token is on the same line.
        if (Tok->isNot(TT_TemplateOpener)) {
          // Explicit template instantiations do not have `<>`.
          return false;
        }

        // This is the default value of a template parameter, determine if it's
        // type or non-type.
        if (Contexts.back().ContextKind == tok::less) {
          assert(Current.Previous->Previous);
          return Current.Previous->Previous->isNoneOf(tok::kw_typename,
                                                      tok::kw_class);
        }

        Tok = Tok->MatchingParen;
        if (!Tok)
          return false;
        Tok = Tok->getNextNonComment();
        if (!Tok)
          return false;

        if (Tok->isOneOf(tok::kw_class, tok::kw_enum, tok::kw_struct,
                         tok::kw_using)) {
          return false;
        }

        return true;
      }

      // Type aliases use `type X = ...;` in TypeScript and can be exported
      // using `export type ...`.
      if (Style.isJavaScript() &&
          (Line.startsWith(Keywords.kw_type, tok::identifier) ||
           Line.startsWith(tok::kw_export, Keywords.kw_type,
                           tok::identifier))) {
        return false;
      }

      return !Current.Previous || Current.Previous->isNot(tok::kw_operator);
    };

    if (AssignmentStartsExpression()) {
      Contexts.back().IsExpression = true;
      if (!Line.startsWith(TT_UnaryOperator)) {
        for (FormatToken *Previous = Current.Previous;
             Previous && Previous->Previous &&
             Previous->Previous->isNoneOf(tok::comma, tok::semi);
             Previous = Previous->Previous) {
          if (Previous->isOneOf(tok::r_square, tok::r_paren, tok::greater)) {
            Previous = Previous->MatchingParen;
            if (!Previous)
              break;
          }
          if (Previous->opensScope())
            break;
          if (Previous->isOneOf(TT_BinaryOperator, TT_UnaryOperator) &&
              Previous->isPointerOrReference() && Previous->Previous &&
              Previous->Previous->isNot(tok::equal)) {
            Previous->setType(TT_PointerOrReference);
          }
        }
      }
    } else if (Current.is(tok::lessless) &&
               (!Current.Previous ||
                Current.Previous->isNot(tok::kw_operator))) {
      Contexts.back().IsExpression = true;
    } else if (Current.isOneOf(tok::kw_return, tok::kw_throw)) {
      Contexts.back().IsExpression = true;
    } else if (Current.is(TT_TrailingReturnArrow)) {
      Contexts.back().IsExpression = false;
    } else if (Current.isOneOf(TT_LambdaArrow, Keywords.kw_assert)) {
      Contexts.back().IsExpression = Style.isJava();
    } else if (Current.Previous &&
               Current.Previous->is(TT_CtorInitializerColon)) {
      Contexts.back().IsExpression = true;
      Contexts.back().ContextType = Context::CtorInitializer;
    } else if (Current.Previous && Current.Previous->is(TT_InheritanceColon)) {
      Contexts.back().ContextType = Context::InheritanceList;
    } else if (Current.isOneOf(tok::r_paren, tok::greater, tok::comma)) {
      for (FormatToken *Previous = Current.Previous;
           Previous && Previous->isOneOf(tok::star, tok::amp);
           Previous = Previous->Previous) {
        Previous->setType(TT_PointerOrReference);
      }
      if (Line.MustBeDeclaration &&
          Contexts.front().ContextType != Context::CtorInitializer) {
        Contexts.back().IsExpression = false;
      }
    } else if (Current.is(tok::kw_new)) {
      Contexts.back().CanBeExpression = false;
    } else if (Current.is(tok::semi) ||
               (Current.is(tok::exclaim) && Current.Previous &&
                Current.Previous->isNot(tok::kw_operator))) {
      // This should be the condition or increment in a for-loop.
      // But not operator !() (can't use TT_OverloadedOperator here as its not
      // been annotated yet).
      Contexts.back().IsExpression = true;
    }
  }

  static FormatToken *untilMatchingParen(FormatToken *Current) {
    // Used when `MatchingParen` is not yet established.
    int ParenLevel = 0;
    while (Current) {
      if (Current->is(tok::l_paren))
        ++ParenLevel;
      if (Current->is(tok::r_paren))
        --ParenLevel;
      if (ParenLevel < 1)
        break;
      Current = Current->Next;
    }
    return Current;
  }

  static bool isDeductionGuide(FormatToken &Current) {
    // Look for a deduction guide template<T> A(...) -> A<...>;
    if (Current.Previous && Current.Previous->is(tok::r_paren) &&
        Current.startsSequence(tok::arrow, tok::identifier, tok::less)) {
      // Find the TemplateCloser.
      FormatToken *TemplateCloser = Current.Next->Next;
      int NestingLevel = 0;
      while (TemplateCloser) {
        // Skip over an expressions in parens  A<(3 < 2)>;
        if (TemplateCloser->is(tok::l_paren)) {
          // No Matching Paren yet so skip to matching paren
          TemplateCloser = untilMatchingParen(TemplateCloser);
          if (!TemplateCloser)
            break;
        }
        if (TemplateCloser->is(tok::less))
          ++NestingLevel;
        if (TemplateCloser->is(tok::greater))
          --NestingLevel;
        if (NestingLevel < 1)
          break;
        TemplateCloser = TemplateCloser->Next;
      }
      // Assuming we have found the end of the template ensure its followed
      // with a semi-colon.
      if (TemplateCloser && TemplateCloser->Next &&
          TemplateCloser->Next->is(tok::semi) &&
          Current.Previous->MatchingParen) {
        // Determine if the identifier `A` prior to the A<..>; is the same as
        // prior to the A(..)
        FormatToken *LeadingIdentifier =
            Current.Previous->MatchingParen->Previous;

        return LeadingIdentifier &&
               LeadingIdentifier->TokenText == Current.Next->TokenText;
      }
    }
    return false;
  }

  void determineTokenType(FormatToken &Current) {
    if (Current.isNot(TT_Unknown)) {
      // The token type is already known.
      return;
    }

    if ((Style.isJavaScript() || Style.isCSharp()) &&
        Current.is(tok::exclaim)) {
      if (Current.Previous) {
        bool IsIdentifier =
            Style.isJavaScript()
                ? Keywords.isJavaScriptIdentifier(
                      *Current.Previous, /* AcceptIdentifierName= */ true)
                : Current.Previous->is(tok::identifier);
        if (IsIdentifier ||
            Current.Previous->isOneOf(
                tok::kw_default, tok::kw_namespace, tok::r_paren, tok::r_square,
                tok::r_brace, tok::kw_false, tok::kw_true, Keywords.kw_type,
                Keywords.kw_get, Keywords.kw_init, Keywords.kw_set) ||
            Current.Previous->Tok.isLiteral()) {
          Current.setType(TT_NonNullAssertion);
          return;
        }
      }
      if (Current.Next &&
          Current.Next->isOneOf(TT_BinaryOperator, Keywords.kw_as)) {
        Current.setType(TT_NonNullAssertion);
        return;
      }
    }

    // Line.MightBeFunctionDecl can only be true after the parentheses of a
    // function declaration have been found. In this case, 'Current' is a
    // trailing token of this declaration and thus cannot be a name.
    if ((Style.isJavaScript() || Style.isJava()) &&
        Current.is(Keywords.kw_instanceof)) {
      Current.setType(TT_BinaryOperator);
    } else if (isStartOfName(Current) &&
               (!Line.MightBeFunctionDecl || Current.NestingLevel != 0)) {
      Contexts.back().FirstStartOfName = &Current;
      Current.setType(TT_StartOfName);
    } else if (Current.is(tok::semi)) {
      // Reset FirstStartOfName after finding a semicolon so that a for loop
      // with multiple increment statements is not confused with a for loop
      // having multiple variable declarations.
      Contexts.back().FirstStartOfName = nullptr;
    } else if (Current.isOneOf(tok::kw_auto, tok::kw___auto_type)) {
      AutoFound = true;
    } else if (Current.is(tok::arrow) && Style.isJava()) {
      Current.setType(TT_LambdaArrow);
    } else if (Current.is(tok::arrow) && Style.isVerilog()) {
      // The implication operator.
      Current.setType(TT_BinaryOperator);
    } else if (Current.is(tok::arrow) && AutoFound &&
               Line.MightBeFunctionDecl && Current.NestingLevel == 0 &&
               Current.Previous->isNoneOf(tok::kw_operator, tok::identifier)) {
      // not auto operator->() -> xxx;
      Current.setType(TT_TrailingReturnArrow);
    } else if (Current.is(tok::arrow) && Current.Previous &&
               Current.Previous->is(tok::r_brace) &&
               Current.Previous->is(BK_Block)) {
      // Concept implicit conversion constraint needs to be treated like
      // a trailing return type  ... } -> <type>.
      Current.setType(TT_TrailingReturnArrow);
    } else if (isDeductionGuide(Current)) {
      // Deduction guides trailing arrow " A(...) -> A<T>;".
      Current.setType(TT_TrailingReturnArrow);
    } else if (Current.isPointerOrReference()) {
      Current.setType(determineStarAmpUsage(
          Current,
          (Contexts.back().CanBeExpression && Contexts.back().IsExpression) ||
              Contexts.back().InStaticAssertFirstArgument,
          Contexts.back().ContextType == Context::TemplateArgument));
    } else if (Current.isOneOf(tok::minus, tok::plus, tok::caret) ||
               (Style.isVerilog() && Current.is(tok::pipe))) {
      Current.setType(determinePlusMinusCaretUsage(Current));
      if (Current.is(TT_UnaryOperator) && Current.is(tok::caret))
        Contexts.back().CaretFound = true;
    } else if (Current.isOneOf(tok::minusminus, tok::plusplus)) {
      Current.setType(determineIncrementUsage(Current));
    } else if (Current.isOneOf(tok::exclaim, tok::tilde)) {
      Current.setType(TT_UnaryOperator);
    } else if (Current.is(tok::question)) {
      if (Style.isJavaScript() && Line.MustBeDeclaration &&
          !Contexts.back().IsExpression) {
        // In JavaScript, `interface X { foo?(): bar; }` is an optional method
        // on the interface, not a ternary expression.
        Current.setType(TT_JsTypeOptionalQuestion);
      } else if (Style.isTableGen()) {
        // In TableGen, '?' is just an identifier like token.
        Current.setType(TT_Unknown);
      } else {
        Current.setType(TT_ConditionalExpr);
      }
    } else if (Current.isBinaryOperator() &&
               (!Current.Previous || Current.Previous->isNot(tok::l_square)) &&
               (Current.isNot(tok::greater) && !Style.isTextProto())) {
      if (Style.isVerilog()) {
        if (Current.is(tok::lessequal) && Contexts.size() == 1 &&
            !Contexts.back().VerilogAssignmentFound) {
          // In Verilog `<=` is assignment if in its own statement. It is a
          // statement instead of an expression, that is it can not be chained.
          Current.ForcedPrecedence = prec::Assignment;
          Current.setFinalizedType(TT_BinaryOperator);
        }
        if (Current.getPrecedence() == prec::Assignment)
          Contexts.back().VerilogAssignmentFound = true;
      }
      Current.setType(TT_BinaryOperator);
    } else if (Current.is(tok::comment)) {
      if (Current.TokenText.starts_with("/*")) {
        if (Current.TokenText.ends_with("*/")) {
          Current.setType(TT_BlockComment);
        } else {
          // The lexer has for some reason determined a comment here. But we
          // cannot really handle it, if it isn't properly terminated.
          Current.Tok.setKind(tok::unknown);
        }
      } else {
        Current.setType(TT_LineComment);
      }
    } else if (Current.is(tok::string_literal)) {
      if (Style.isVerilog() && Contexts.back().VerilogMayBeConcatenation &&
          Current.getPreviousNonComment() &&
          Current.getPreviousNonComment()->isOneOf(tok::comma, tok::l_brace) &&
          Current.getNextNonComment() &&
          Current.getNextNonComment()->isOneOf(tok::comma, tok::r_brace)) {
        Current.setType(TT_StringInConcatenation);
      }
    } else if (Current.is(tok::l_paren)) {
      if (lParenStartsCppCast(Current))
        Current.setType(TT_CppCastLParen);
    } else if (Current.is(tok::r_paren)) {
      if (rParenEndsCast(Current))
        Current.setType(TT_CastRParen);
      if (Current.MatchingParen && Current.Next &&
          !Current.Next->isBinaryOperator() &&
          Current.Next->isNoneOf(
              tok::semi, tok::colon, tok::l_brace, tok::l_paren, tok::comma,
              tok::period, tok::arrow, tok::coloncolon, tok::kw_noexcept)) {
        if (FormatToken *AfterParen = Current.MatchingParen->Next;
            AfterParen && AfterParen->isNot(tok::caret)) {
          // Make sure this isn't the return type of an Obj-C block declaration.
          if (FormatToken *BeforeParen = Current.MatchingParen->Previous;
              BeforeParen && BeforeParen->is(tok::identifier) &&
              BeforeParen->isNot(TT_TypenameMacro) &&
              BeforeParen->TokenText == BeforeParen->TokenText.upper() &&
              (!BeforeParen->Previous ||
               BeforeParen->Previous->ClosesTemplateDeclaration ||
               BeforeParen->Previous->ClosesRequiresClause)) {
            Current.setType(TT_FunctionAnnotationRParen);
          }
        }
      }
    } else if (Current.is(tok::at) && Current.Next && !Style.isJavaScript() &&
               !Style.isJava()) {
      // In Java & JavaScript, "@..." is a decorator or annotation. In ObjC, it
      // marks declarations and properties that need special formatting.
      switch (Current.Next->Tok.getObjCKeywordID()) {
      case tok::objc_interface:
      case tok::objc_implementation:
      case tok::objc_protocol:
        Current.setType(TT_ObjCDecl);
        break;
      case tok::objc_property:
        Current.setType(TT_ObjCProperty);
        break;
      default:
        break;
      }
    } else if (Current.is(tok::period)) {
      FormatToken *PreviousNoComment = Current.getPreviousNonComment();
      if (PreviousNoComment &&
          PreviousNoComment->isOneOf(tok::comma, tok::l_brace)) {
        Current.setType(TT_DesignatedInitializerPeriod);
      } else if (Style.isJava() && Current.Previous &&
                 Current.Previous->isOneOf(TT_JavaAnnotation,
                                           TT_LeadingJavaAnnotation)) {
        Current.setType(Current.Previous->getType());
      }
    } else if (canBeObjCSelectorComponent(Current) &&
               // FIXME(bug 36976): ObjC return types shouldn't use
               // TT_CastRParen.
               Current.Previous && Current.Previous->is(TT_CastRParen) &&
               Current.Previous->MatchingParen &&
               Current.Previous->MatchingParen->Previous &&
               Current.Previous->MatchingParen->Previous->is(
                   TT_ObjCMethodSpecifier)) {
      // This is the first part of an Objective-C selector name. (If there's no
      // colon after this, this is the only place which annotates the identifier
      // as a selector.)
      Current.setType(TT_SelectorName);
    } else if (Current.isOneOf(tok::identifier, tok::kw_const, tok::kw_noexcept,
                               tok::kw_requires) &&
               Current.Previous &&
               Current.Previous->isNoneOf(tok::equal, tok::at,
                                          TT_CtorInitializerComma,
                                          TT_CtorInitializerColon) &&
               Line.MightBeFunctionDecl && Contexts.size() == 1) {
      // Line.MightBeFunctionDecl can only be true after the parentheses of a
      // function declaration have been found.
      Current.setType(TT_TrailingAnnotation);
    } else if ((Style.isJava() || Style.isJavaScript()) && Current.Previous) {
      if (Current.Previous->is(tok::at) &&
          Current.isNot(Keywords.kw_interface)) {
        const FormatToken &AtToken = *Current.Previous;
        const FormatToken *Previous = AtToken.getPreviousNonComment();
        if (!Previous || Previous->is(TT_LeadingJavaAnnotation))
          Current.setType(TT_LeadingJavaAnnotation);
        else
          Current.setType(TT_JavaAnnotation);
      } else if (Current.Previous->is(tok::period) &&
                 Current.Previous->isOneOf(TT_JavaAnnotation,
                                           TT_LeadingJavaAnnotation)) {
        Current.setType(Current.Previous->getType());
      }
    }
  }

  /// Take a guess at whether \p Tok starts a name of a function or
  /// variable declaration.
  ///
  /// This is a heuristic based on whether \p Tok is an identifier following
  /// something that is likely a type.
  bool isStartOfName(const FormatToken &Tok) {
    // Handled in ExpressionParser for Verilog.
    if (Style.isVerilog())
      return false;

    if (!Tok.Previous || Tok.isNot(tok::identifier) || Tok.is(TT_ClassHeadName))
      return false;

    if (Tok.endsSequence(Keywords.kw_final, TT_ClassHeadName))
      return false;

    if ((Style.isJavaScript() || Style.isJava()) && Tok.is(Keywords.kw_extends))
      return false;

    if (const auto *NextNonComment = Tok.getNextNonComment();
        (!NextNonComment && !Line.InMacroBody) ||
        (NextNonComment &&
         (NextNonComment->isPointerOrReference() ||
          NextNonComment->isOneOf(TT_ClassHeadName, tok::string_literal) ||
          (Line.InPragmaDirective && NextNonComment->is(tok::identifier))))) {
      return false;
    }

    if (Tok.Previous->isOneOf(TT_LeadingJavaAnnotation, Keywords.kw_instanceof,
                              Keywords.kw_as)) {
      return false;
    }
    if (Style.isJavaScript() && Tok.Previous->is(Keywords.kw_in))
      return false;

    // Skip "const" as it does not have an influence on whether this is a name.
    FormatToken *PreviousNotConst = Tok.getPreviousNonComment();

    // For javascript const can be like "let" or "var"
    if (!Style.isJavaScript())
      while (PreviousNotConst && PreviousNotConst->is(tok::kw_const))
        PreviousNotConst = PreviousNotConst->getPreviousNonComment();

    if (!PreviousNotConst)
      return false;

    if (PreviousNotConst->ClosesRequiresClause)
      return false;

    if (Style.isTableGen()) {
      // keywords such as let and def* defines names.
      if (Keywords.isTableGenDefinition(*PreviousNotConst))
        return true;
      // Otherwise C++ style declarations is available only inside the brace.
      if (Contexts.back().ContextKind != tok::l_brace)
        return false;
    }

    bool IsPPKeyword = PreviousNotConst->is(tok::identifier) &&
                       PreviousNotConst->Previous &&
                       PreviousNotConst->Previous->is(tok::hash);

    if (PreviousNotConst->is(TT_TemplateCloser)) {
      return PreviousNotConst && PreviousNotConst->MatchingParen &&
             PreviousNotConst->MatchingParen->Previous &&
             PreviousNotConst->MatchingParen->Previous->isNoneOf(
                 tok::period, tok::kw_template);
    }

    if ((PreviousNotConst->is(tok::r_paren) &&
         PreviousNotConst->is(TT_TypeDeclarationParen)) ||
        PreviousNotConst->is(TT_AttributeRParen)) {
      return true;
    }

    // If is a preprocess keyword like #define.
    if (IsPPKeyword)
      return false;

    // int a or auto a.
    if (PreviousNotConst->isOneOf(tok::identifier, tok::kw_auto) &&
        PreviousNotConst->isNot(TT_StatementAttributeLikeMacro)) {
      return true;
    }

    // *a or &a or &&a.
    if (PreviousNotConst->is(TT_PointerOrReference) ||
        PreviousNotConst->endsSequence(tok::coloncolon,
                                       TT_PointerOrReference)) {
      return true;
    }

    // MyClass a;
    if (PreviousNotConst->isTypeName(LangOpts))
      return true;

    // type[] a in Java
    if (Style.isJava() && PreviousNotConst->is(tok::r_square))
      return true;

    // const a = in JavaScript.
    return Style.isJavaScript() && PreviousNotConst->is(tok::kw_const);
  }

  /// Determine whether '(' is starting a C++ cast.
  bool lParenStartsCppCast(const FormatToken &Tok) {
    // C-style casts are only used in C++.
    if (!IsCpp)
      return false;

    FormatToken *LeftOfParens = Tok.getPreviousNonComment();
    if (LeftOfParens && LeftOfParens->is(TT_TemplateCloser) &&
        LeftOfParens->MatchingParen) {
      auto *Prev = LeftOfParens->MatchingParen->getPreviousNonComment();
      if (Prev &&
          Prev->isOneOf(tok::kw_const_cast, tok::kw_dynamic_cast,
                        tok::kw_reinterpret_cast, tok::kw_static_cast)) {
        // FIXME: Maybe we should handle identifiers ending with "_cast",
        // e.g. any_cast?
        return true;
      }
    }
    return false;
  }

  /// Determine whether ')' is ending a cast.
  bool rParenEndsCast(const FormatToken &Tok) {
    assert(Tok.is(tok::r_paren));

    if (!Tok.MatchingParen || !Tok.Previous)
      return false;

    // C-style casts are only used in C++, C# and Java.
    if (!IsCpp && !Style.isCSharp() && !Style.isJava())
      return false;

    const auto *LParen = Tok.MatchingParen;
    const auto *BeforeRParen = Tok.Previous;
    const auto *AfterRParen = Tok.Next;

    // Empty parens aren't casts and there are no casts at the end of the line.
    if (BeforeRParen == LParen || !AfterRParen)
      return false;

    if (LParen->is(TT_OverloadedOperatorLParen))
      return false;

    auto *LeftOfParens = LParen->getPreviousNonComment();
    if (LeftOfParens) {
      // If there is a closing parenthesis left of the current
      // parentheses, look past it as these might be chained casts.
      if (LeftOfParens->is(tok::r_paren) &&
          LeftOfParens->isNot(TT_CastRParen)) {
        if (!LeftOfParens->MatchingParen ||
            !LeftOfParens->MatchingParen->Previous) {
          return false;
        }
        LeftOfParens = LeftOfParens->MatchingParen->Previous;
      }

      if (LeftOfParens->is(tok::r_square)) {
        //   delete[] (void *)ptr;
        auto MayBeArrayDelete = [](FormatToken *Tok) -> FormatToken * {
          if (Tok->isNot(tok::r_square))
            return nullptr;

          Tok = Tok->getPreviousNonComment();
          if (!Tok || Tok->isNot(tok::l_square))
            return nullptr;

          Tok = Tok->getPreviousNonComment();
          if (!Tok || Tok->isNot(tok::kw_delete))
            return nullptr;
          return Tok;
        };
        if (FormatToken *MaybeDelete = MayBeArrayDelete(LeftOfParens))
          LeftOfParens = MaybeDelete;
      }

      // The Condition directly below this one will see the operator arguments
      // as a (void *foo) cast.
      //   void operator delete(void *foo) ATTRIB;
      if (LeftOfParens->Tok.getIdentifierInfo() && LeftOfParens->Previous &&
          LeftOfParens->Previous->is(tok::kw_operator)) {
        return false;
      }

      // If there is an identifier (or with a few exceptions a keyword) right
      // before the parentheses, this is unlikely to be a cast.
      if (LeftOfParens->Tok.getIdentifierInfo() &&
          LeftOfParens->isNoneOf(Keywords.kw_in, tok::kw_return, tok::kw_case,
                                 tok::kw_delete, tok::kw_throw)) {
        return false;
      }

      // Certain other tokens right before the parentheses are also signals that
      // this cannot be a cast.
      if (LeftOfParens->isOneOf(tok::at, tok::r_square, TT_OverloadedOperator,
                                TT_TemplateCloser, tok::ellipsis)) {
        return false;
      }
    }

    if (AfterRParen->is(tok::question) ||
        (AfterRParen->is(tok::ampamp) && !BeforeRParen->isTypeName(LangOpts))) {
      return false;
    }

    // `foreach((A a, B b) in someList)` should not be seen as a cast.
    if (AfterRParen->is(Keywords.kw_in) && Style.isCSharp())
      return false;

    // Functions which end with decorations like volatile, noexcept are unlikely
    // to be casts.
    if (AfterRParen->isOneOf(tok::kw_noexcept, tok::kw_volatile, tok::kw_const,
                             tok::kw_requires, tok::kw_throw, tok::arrow,
                             Keywords.kw_override, Keywords.kw_final) ||
        isCppAttribute(IsCpp, *AfterRParen)) {
      return false;
    }

    // As Java has no function types, a "(" after the ")" likely means that this
    // is a cast.
    if (Style.isJava() && AfterRParen->is(tok::l_paren))
      return true;

    // If a (non-string) literal follows, this is likely a cast.
    if (AfterRParen->isOneOf(tok::kw_sizeof, tok::kw_alignof) ||
        (AfterRParen->Tok.isLiteral() &&
         AfterRParen->isNot(tok::string_literal))) {
      return true;
    }

    auto IsNonVariableTemplate = [](const FormatToken &Tok) {
      if (Tok.isNot(TT_TemplateCloser))
        return false;
      const auto *Less = Tok.MatchingParen;
      if (!Less)
        return false;
      const auto *BeforeLess = Less->getPreviousNonComment();
      return BeforeLess && BeforeLess->isNot(TT_VariableTemplate);
    };

    // Heuristically try to determine whether the parentheses contain a type.
    auto IsQualifiedPointerOrReference = [](const FormatToken *T,
                                            const LangOptions &LangOpts) {
      // This is used to handle cases such as x = (foo *const)&y;
      assert(!T->isTypeName(LangOpts) && "Should have already been checked");
      // Strip trailing qualifiers such as const or volatile when checking
      // whether the parens could be a cast to a pointer/reference type.
      while (T) {
        if (T->is(TT_AttributeRParen)) {
          // Handle `x = (foo *__attribute__((foo)))&v;`:
          assert(T->is(tok::r_paren));
          assert(T->MatchingParen);
          assert(T->MatchingParen->is(tok::l_paren));
          assert(T->MatchingParen->is(TT_AttributeLParen));
          if (const auto *Tok = T->MatchingParen->Previous;
              Tok && Tok->isAttribute()) {
            T = Tok->Previous;
            continue;
          }
        } else if (T->is(TT_AttributeRSquare)) {
          // Handle `x = (foo *[[clang::foo]])&v;`:
          if (T->MatchingParen && T->MatchingParen->Previous) {
            T = T->MatchingParen->Previous;
            continue;
          }
        } else if (T->canBePointerOrReferenceQualifier()) {
          T = T->Previous;
          continue;
        }
        break;
      }
      return T && T->is(TT_PointerOrReference);
    };

    bool ParensAreType = IsNonVariableTemplate(*BeforeRParen) ||
                         BeforeRParen->is(TT_TypeDeclarationParen) ||
                         BeforeRParen->isTypeName(LangOpts) ||
                         IsQualifiedPointerOrReference(BeforeRParen, LangOpts);
    bool ParensCouldEndDecl =
        AfterRParen->isOneOf(tok::equal, tok::semi, tok::l_brace, tok::greater);
    if (ParensAreType && !ParensCouldEndDecl)
      return true;

    // At this point, we heuristically assume that there are no casts at the
    // start of the line. We assume that we have found most cases where there
    // are by the logic above, e.g. "(void)x;".
    if (!LeftOfParens)
      return false;

    // Certain token types inside the parentheses mean that this can't be a
    // cast.
    for (const auto *Token = LParen->Next; Token != &Tok; Token = Token->Next)
      if (Token->is(TT_BinaryOperator))
        return false;

    // If the following token is an identifier or 'this', this is a cast. All
    // cases where this can be something else are handled above.
    if (AfterRParen->isOneOf(tok::identifier, tok::kw_this))
      return true;

    // Look for a cast `( x ) (`, where x may be a qualified identifier.
    if (AfterRParen->is(tok::l_paren)) {
      for (const auto *Prev = BeforeRParen; Prev->is(tok::identifier);) {
        Prev = Prev->Previous;
        if (Prev->is(tok::coloncolon))
          Prev = Prev->Previous;
        if (Prev == LParen)
          return true;
      }
    }

    if (!AfterRParen->Next)
      return false;

    if (AfterRParen->is(tok::l_brace) &&
        AfterRParen->getBlockKind() == BK_BracedInit) {
      return true;
    }

    // If the next token after the parenthesis is a unary operator, assume
    // that this is cast, unless there are unexpected tokens inside the
    // parenthesis.
    const bool NextIsAmpOrStar = AfterRParen->isOneOf(tok::amp, tok::star);
    if (!(AfterRParen->isUnaryOperator() || NextIsAmpOrStar) ||
        AfterRParen->is(tok::plus) ||
        AfterRParen->Next->isNoneOf(tok::identifier, tok::numeric_constant)) {
      return false;
    }

    if (NextIsAmpOrStar &&
        (AfterRParen->Next->is(tok::numeric_constant) || Line.InPPDirective)) {
      return false;
    }

    if (Line.InPPDirective && AfterRParen->is(tok::minus))
      return false;

    const auto *Prev = BeforeRParen;

    // Look for a function pointer type, e.g. `(*)()`.
    if (Prev->is(tok::r_paren)) {
      if (Prev->is(TT_CastRParen))
        return false;
      Prev = Prev->MatchingParen;
      if (!Prev)
        return false;
      Prev = Prev->Previous;
      if (!Prev || Prev->isNot(tok::r_paren))
        return false;
      Prev = Prev->MatchingParen;
      return Prev && Prev->is(TT_FunctionTypeLParen);
    }

    // Search for unexpected tokens.
    for (Prev = BeforeRParen; Prev != LParen; Prev = Prev->Previous)
      if (Prev->isNoneOf(tok::kw_const, tok::identifier, tok::coloncolon))
        return false;

    return true;
  }

  /// Returns true if the token is used as a unary operator.
  bool determineUnaryOperatorByUsage(const FormatToken &Tok) {
    const FormatToken *PrevToken = Tok.getPreviousNonComment();
    if (!PrevToken)
      return true;

    // These keywords are deliberately not included here because they may
    // precede only one of unary star/amp and plus/minus but not both.  They are
    // either included in determineStarAmpUsage or determinePlusMinusCaretUsage.
    //
    // @ - It may be followed by a unary `-` in Objective-C literals. We don't
    //   know how they can be followed by a star or amp.
    if (PrevToken->isOneOf(
            TT_ConditionalExpr, tok::l_paren, tok::comma, tok::colon, tok::semi,
            tok::equal, tok::question, tok::l_square, tok::l_brace,
            tok::kw_case, tok::kw_co_await, tok::kw_co_return, tok::kw_co_yield,
            tok::kw_delete, tok::kw_return, tok::kw_throw)) {
      return true;
    }

    // We put sizeof here instead of only in determineStarAmpUsage. In the cases
    // where the unary `+` operator is overloaded, it is reasonable to write
    // things like `sizeof +x`. Like commit 446d6ec996c6c3.
    if (PrevToken->is(tok::kw_sizeof))
      return true;

    // A sequence of leading unary operators.
    if (PrevToken->isOneOf(TT_CastRParen, TT_UnaryOperator))
      return true;

    // There can't be two consecutive binary operators.
    if (PrevToken->is(TT_BinaryOperator))
      return true;

    return false;
  }

  /// Return the type of the given token assuming it is * or &.
  TokenType determineStarAmpUsage(const FormatToken &Tok, bool IsExpression,
                                  bool InTemplateArgument) {
    if (Style.isJavaScript())
      return TT_BinaryOperator;

    // && in C# must be a binary operator.
    if (Style.isCSharp() && Tok.is(tok::ampamp))
      return TT_BinaryOperator;

    if (Style.isVerilog()) {
      // In Verilog, `*` can only be a binary operator.  `&` can be either unary
      // or binary.  `*` also includes `*>` in module path declarations in
      // specify blocks because merged tokens take the type of the first one by
      // default.
      if (Tok.is(tok::star))
        return TT_BinaryOperator;
      return determineUnaryOperatorByUsage(Tok) ? TT_UnaryOperator
                                                : TT_BinaryOperator;
    }

    const FormatToken *PrevToken = Tok.getPreviousNonComment();
    if (!PrevToken)
      return TT_UnaryOperator;
    if (PrevToken->isTypeName(LangOpts))
      return TT_PointerOrReference;
    if (PrevToken->isPlacementOperator() && Tok.is(tok::ampamp))
      return TT_BinaryOperator;

    auto *NextToken = Tok.getNextNonComment();
    if (!NextToken)
      return TT_PointerOrReference;
    if (NextToken->is(tok::greater)) {
      NextToken->setFinalizedType(TT_TemplateCloser);
      return TT_PointerOrReference;
    }

    if (InTemplateArgument && NextToken->is(tok::kw_noexcept))
      return TT_BinaryOperator;

    if (NextToken->isOneOf(tok::arrow, tok::equal, tok::comma, tok::r_paren,
                           TT_RequiresClause) ||
        (NextToken->is(tok::kw_noexcept) && !IsExpression) ||
        NextToken->canBePointerOrReferenceQualifier() ||
        (NextToken->is(tok::l_brace) && !NextToken->getNextNonComment())) {
      return TT_PointerOrReference;
    }

    if (PrevToken->is(tok::coloncolon))
      return TT_PointerOrReference;

    if (PrevToken->is(tok::r_paren) && PrevToken->is(TT_TypeDeclarationParen))
      return TT_PointerOrReference;

    if (determineUnaryOperatorByUsage(Tok))
      return TT_UnaryOperator;

    if (NextToken->is(tok::l_square) && NextToken->isNot(TT_LambdaLSquare))
      return TT_PointerOrReference;
    if (NextToken->is(tok::kw_operator) && !IsExpression)
      return TT_PointerOrReference;
    if (NextToken->isOneOf(tok::comma, tok::semi))
      return TT_PointerOrReference;

    // After right braces, star tokens are likely to be pointers to struct,
    // union, or class.
    //   struct {} *ptr;
    // This by itself is not sufficient to distinguish from multiplication
    // following a brace-initialized expression, as in:
    // int i = int{42} * 2;
    // In the struct case, the part of the struct declaration until the `{` and
    // the `}` are put on separate unwrapped lines; in the brace-initialized
    // case, the matching `{` is on the same unwrapped line, so check for the
    // presence of the matching brace to distinguish between those.
    if (PrevToken->is(tok::r_brace) && Tok.is(tok::star) &&
        !PrevToken->MatchingParen) {
      return TT_PointerOrReference;
    }

    if (PrevToken->endsSequence(tok::r_square, tok::l_square, tok::kw_delete))
      return TT_UnaryOperator;

    if (PrevToken->Tok.isLiteral() ||
        PrevToken->isOneOf(tok::r_paren, tok::r_square, tok::kw_true,
                           tok::kw_false, tok::r_brace)) {
      return TT_BinaryOperator;
    }

    const FormatToken *NextNonParen = NextToken;
    while (NextNonParen && NextNonParen->is(tok::l_paren))
      NextNonParen = NextNonParen->getNextNonComment();
    if (NextNonParen && (NextNonParen->Tok.isLiteral() ||
                         NextNonParen->isOneOf(tok::kw_true, tok::kw_false) ||
                         NextNonParen->isUnaryOperator())) {
      return TT_BinaryOperator;
    }

    // If we know we're in a template argument, there are no named declarations.
    // Thus, having an identifier on the right-hand side indicates a binary
    // operator.
    if (InTemplateArgument && NextToken->Tok.isAnyIdentifier())
      return TT_BinaryOperator;

    // "&&" followed by "(", "*", or "&" is quite unlikely to be two successive
    // unary "&".
    if (Tok.is(tok::ampamp) &&
        NextToken->isOneOf(tok::l_paren, tok::star, tok::amp)) {
      return TT_BinaryOperator;
    }

    // This catches some cases where evaluation order is used as control flow:
    //   aaa && aaa->f();
    // Or expressions like:
    //   width * height * length
    if (NextToken->Tok.isAnyIdentifier()) {
      auto *NextNextToken = NextToken->getNextNonComment();
      if (NextNextToken) {
        if (NextNextToken->is(tok::arrow))
          return TT_BinaryOperator;
        if (NextNextToken->isPointerOrReference() &&
            !NextToken->isObjCLifetimeQualifier(Style)) {
          NextNextToken->setFinalizedType(TT_BinaryOperator);
          return TT_BinaryOperator;
        }
      }
    }

    // It is very unlikely that we are going to find a pointer or reference type
    // definition on the RHS of an assignment.
    if (IsExpression && !Contexts.back().CaretFound)
      return TT_BinaryOperator;

    // Opeartors at class scope are likely pointer or reference members.
    if (!Scopes.empty() && Scopes.back() == ST_Class)
      return TT_PointerOrReference;

    // Tokens that indicate member access or chained operator& use.
    auto IsChainedOperatorAmpOrMember = [](const FormatToken *token) {
      return !token || token->isOneOf(tok::amp, tok::period, tok::arrow,
                                      tok::arrowstar, tok::periodstar);
    };

    // It's more likely that & represents operator& than an uninitialized
    // reference.
    if (Tok.is(tok::amp) && PrevToken->Tok.isAnyIdentifier() &&
        IsChainedOperatorAmpOrMember(PrevToken->getPreviousNonComment()) &&
        NextToken && NextToken->Tok.isAnyIdentifier()) {
      if (auto NextNext = NextToken->getNextNonComment();
          NextNext &&
          (IsChainedOperatorAmpOrMember(NextNext) || NextNext->is(tok::semi))) {
        return TT_BinaryOperator;
      }
    }

    if (Line.Type == LT_SimpleRequirement ||
        (!Scopes.empty() && Scopes.back() == ST_CompoundRequirement)) {
      return TT_BinaryOperator;
    }

    return TT_PointerOrReference;
  }

  TokenType determinePlusMinusCaretUsage(const FormatToken &Tok) {
    if (determineUnaryOperatorByUsage(Tok))
      return TT_UnaryOperator;

    const FormatToken *PrevToken = Tok.getPreviousNonComment();
    if (!PrevToken)
      return TT_UnaryOperator;

    if (PrevToken->is(tok::at))
      return TT_UnaryOperator;

    // Fall back to marking the token as binary operator.
    return TT_BinaryOperator;
  }

  /// Determine whether ++/-- are pre- or post-increments/-decrements.
  TokenType determineIncrementUsage(const FormatToken &Tok) {
    const FormatToken *PrevToken = Tok.getPreviousNonComment();
    if (!PrevToken || PrevToken->is(TT_CastRParen))
      return TT_UnaryOperator;
    if (PrevToken->isOneOf(tok::r_paren, tok::r_square, tok::identifier))
      return TT_TrailingUnaryOperator;

    return TT_UnaryOperator;
  }

  SmallVector<Context, 8> Contexts;

  const FormatStyle &Style;
  AnnotatedLine &Line;
  FormatToken *CurrentToken;
  bool AutoFound;
  bool IsCpp;
  LangOptions LangOpts;
  const AdditionalKeywords &Keywords;

  SmallVector<ScopeType> &Scopes;

  // Set of "<" tokens that do not open a template parameter list. If parseAngle
  // determines that a specific token can't be a template opener, it will make
  // same decision irrespective of the decisions for tokens leading up to it.
  // Store this information to prevent this from causing exponential runtime.
  llvm::SmallPtrSet<FormatToken *, 16> NonTemplateLess;

  int TemplateDeclarationDepth;
};

static const int PrecedenceUnaryOperator = prec::PointerToMember + 1;
static const int PrecedenceArrowAndPeriod = prec::PointerToMember + 2;

/// Parses binary expressions by inserting fake parenthesis based on
/// operator precedence.
class ExpressionParser {
public:
  ExpressionParser(const FormatStyle &Style, const AdditionalKeywords &Keywords,
                   AnnotatedLine &Line)
      : Style(Style), Keywords(Keywords), Line(Line), Current(Line.First) {}

  /// Parse expressions with the given operator precedence.
  void parse(int Precedence = 0) {
    // Skip 'return' and ObjC selector colons as they are not part of a binary
    // expression.
    while (Current && (Current->is(tok::kw_return) ||
                       (Current->is(tok::colon) &&
                        Current->isOneOf(TT_ObjCMethodExpr, TT_DictLiteral)))) {
      next();
    }

    if (!Current || Precedence > PrecedenceArrowAndPeriod)
      return;

    // Conditional expressions need to be parsed separately for proper nesting.
    if (Precedence == prec::Conditional) {
      parseConditionalExpr();
      return;
    }

    // Parse unary operators, which all have a higher precedence than binary
    // operators.
    if (Precedence == PrecedenceUnaryOperator) {
      parseUnaryOperator();
      return;
    }

    FormatToken *Start = Current;
    FormatToken *LatestOperator = nullptr;
    unsigned OperatorIndex = 0;
    // The first name of the current type in a port list.
    FormatToken *VerilogFirstOfType = nullptr;

    while (Current) {
      // In Verilog ports in a module header that don't have a type take the
      // type of the previous one.  For example,
      //   module a(output b,
      //                   c,
      //            output d);
      // In this case there need to be fake parentheses around b and c.
      if (Style.isVerilog() && Precedence == prec::Comma) {
        VerilogFirstOfType =
            verilogGroupDecl(VerilogFirstOfType, LatestOperator);
      }

      // Consume operators with higher precedence.
      parse(Precedence + 1);

      int CurrentPrecedence = getCurrentPrecedence();
      if (Style.BreakBinaryOperations == FormatStyle::BBO_OnePerLine &&
          CurrentPrecedence > prec::Conditional &&
          CurrentPrecedence < prec::PointerToMember) {
        // When BreakBinaryOperations is set to BreakAll,
        // all operations will be on the same line or on individual lines.
        // Override precedence to avoid adding fake parenthesis which could
        // group operations of a different precedence level on the same line
        CurrentPrecedence = prec::Additive;
      }

      if (Precedence == CurrentPrecedence && Current &&
          Current->is(TT_SelectorName)) {
        if (LatestOperator)
          addFakeParenthesis(Start, prec::Level(Precedence));
        Start = Current;
      }

      if ((Style.isCSharp() || Style.isJavaScript() || Style.isJava()) &&
          Precedence == prec::Additive && Current) {
        // A string can be broken without parentheses around it when it is
        // already in a sequence of strings joined by `+` signs.
        FormatToken *Prev = Current->getPreviousNonComment();
        if (Prev && Prev->is(tok::string_literal) &&
            (Prev == Start || Prev->endsSequence(tok::string_literal, tok::plus,
                                                 TT_StringInConcatenation))) {
          Prev->setType(TT_StringInConcatenation);
        }
      }

      // At the end of the line or when an operator with lower precedence is
      // found, insert fake parenthesis and return.
      if (!Current ||
          (Current->closesScope() &&
           (Current->MatchingParen || Current->is(TT_TemplateString))) ||
          (CurrentPrecedence != -1 && CurrentPrecedence < Precedence) ||
          (CurrentPrecedence == prec::Conditional &&
           Precedence == prec::Assignment && Current->is(tok::colon))) {
        break;
      }

      // Consume scopes: (), [], <> and {}
      // In addition to that we handle require clauses as scope, so that the
      // constraints in that are correctly indented.
      if (Current->opensScope() ||
          Current->isOneOf(TT_RequiresClause,
                           TT_RequiresClauseInARequiresExpression)) {
        // In fragment of a JavaScript template string can look like '}..${' and
        // thus close a scope and open a new one at the same time.
        while (Current && (!Current->closesScope() || Current->opensScope())) {
          next();
          parse();
        }
        next();
      } else {
        // Operator found.
        if (CurrentPrecedence == Precedence) {
          if (LatestOperator)
            LatestOperator->NextOperator = Current;
          LatestOperator = Current;
          Current->OperatorIndex = OperatorIndex;
          ++OperatorIndex;
        }
        next(/*SkipPastLeadingComments=*/Precedence > 0);
      }
    }

    // Group variables of the same type.
    if (Style.isVerilog() && Precedence == prec::Comma && VerilogFirstOfType)
      addFakeParenthesis(VerilogFirstOfType, prec::Comma);

    if (LatestOperator && (Current || Precedence > 0)) {
      // The requires clauses do not neccessarily end in a semicolon or a brace,
      // but just go over to struct/class or a function declaration, we need to
      // intervene so that the fake right paren is inserted correctly.
      auto End =
          (Start->Previous &&
           Start->Previous->isOneOf(TT_RequiresClause,
                                    TT_RequiresClauseInARequiresExpression))
              ? [this]() {
                  auto Ret = Current ? Current : Line.Last;
                  while (!Ret->ClosesRequiresClause && Ret->Previous)
                    Ret = Ret->Previous;
                  return Ret;
                }()
              : nullptr;

      if (Precedence == PrecedenceArrowAndPeriod) {
        // Call expressions don't have a binary operator precedence.
        addFakeParenthesis(Start, prec::Unknown, End);
      } else {
        addFakeParenthesis(Start, prec::Level(Precedence), End);
      }
    }
  }

private:
  /// Gets the precedence (+1) of the given token for binary operators
  /// and other tokens that we treat like binary operators.
  int getCurrentPrecedence() {
    if (Current) {
      const FormatToken *NextNonComment = Current->getNextNonComment();
      if (Current->is(TT_ConditionalExpr))
        return prec::Conditional;
      if (NextNonComment && Current->is(TT_SelectorName) &&
          (NextNonComment->isOneOf(TT_DictLiteral, TT_JsTypeColon) ||
           (Style.isProto() && NextNonComment->is(tok::less)))) {
        return prec::Assignment;
      }
      if (Current->is(TT_JsComputedPropertyName))
        return prec::Assignment;
      if (Current->is(TT_LambdaArrow))
        return prec::Comma;
      if (Current->is(TT_FatArrow))
        return prec::Assignment;
      if (Current->isOneOf(tok::semi, TT_InlineASMColon, TT_SelectorName) ||
          (Current->is(tok::comment) && NextNonComment &&
           NextNonComment->is(TT_SelectorName))) {
        return 0;
      }
      if (Current->is(TT_RangeBasedForLoopColon))
        return prec::Comma;
      if ((Style.isJava() || Style.isJavaScript()) &&
          Current->is(Keywords.kw_instanceof)) {
        return prec::Relational;
      }
      if (Style.isJavaScript() &&
          Current->isOneOf(Keywords.kw_in, Keywords.kw_as)) {
        return prec::Relational;
      }
      if (Current->isOneOf(TT_BinaryOperator, tok::comma))
        return Current->getPrecedence();
      if (Current->isOneOf(tok::period, tok::arrow) &&
          Current->isNot(TT_TrailingReturnArrow)) {
        return PrecedenceArrowAndPeriod;
      }
      if ((Style.isJava() || Style.isJavaScript()) &&
          Current->isOneOf(Keywords.kw_extends, Keywords.kw_implements,
                           Keywords.kw_throws)) {
        return 0;
      }
      // In Verilog case labels are not on separate lines straight out of
      // UnwrappedLineParser. The colon is not part of an expression.
      if (Style.isVerilog() && Current->is(tok::colon))
        return 0;
    }
    return -1;
  }

  void addFakeParenthesis(FormatToken *Start, prec::Level Precedence,
                          FormatToken *End = nullptr) {
    // Do not assign fake parenthesis to tokens that are part of an
    // unexpanded macro call. The line within the macro call contains
    // the parenthesis and commas, and we will not find operators within
    // that structure.
    if (Start->MacroParent)
      return;

    Start->FakeLParens.push_back(Precedence);
    if (Precedence > prec::Unknown)
      Start->StartsBinaryExpression = true;
    if (!End && Current)
      End = Current->getPreviousNonComment();
    if (End) {
      ++End->FakeRParens;
      if (Precedence > prec::Unknown)
        End->EndsBinaryExpression = true;
    }
  }

  /// Parse unary operator expressions and surround them with fake
  /// parentheses if appropriate.
  void parseUnaryOperator() {
    SmallVector<FormatToken *, 2> Tokens;
    while (Current && Current->is(TT_UnaryOperator)) {
      Tokens.push_back(Current);
      next();
    }
    parse(PrecedenceArrowAndPeriod);
    for (FormatToken *Token : reverse(Tokens)) {
      // The actual precedence doesn't matter.
      addFakeParenthesis(Token, prec::Unknown);
    }
  }

  void parseConditionalExpr() {
    while (Current && Current->isTrailingComment())
      next();
    FormatToken *Start = Current;
    parse(prec::LogicalOr);
    if (!Current || Current->isNot(tok::question))
      return;
    next();
    parse(prec::Assignment);
    if (!Current || Current->isNot(TT_ConditionalExpr))
      return;
    next();
    parse(prec::Assignment);
    addFakeParenthesis(Start, prec::Conditional);
  }

  void next(bool SkipPastLeadingComments = true) {
    if (Current)
      Current = Current->Next;
    while (Current &&
           (Current->NewlinesBefore == 0 || SkipPastLeadingComments) &&
           Current->isTrailingComment()) {
      Current = Current->Next;
    }
  }

  // Add fake parenthesis around declarations of the same type for example in a
  // module prototype. Return the first port / variable of the current type.
  FormatToken *verilogGroupDecl(FormatToken *FirstOfType,
                                FormatToken *PreviousComma) {
    if (!Current)
      return nullptr;

    FormatToken *Start = Current;

    // Skip attributes.
    while (Start->startsSequence(tok::l_paren, tok::star)) {
      if (!(Start = Start->MatchingParen) ||
          !(Start = Start->getNextNonComment())) {
        return nullptr;
      }
    }

    FormatToken *Tok = Start;

    if (Tok->is(Keywords.kw_assign))
      Tok = Tok->getNextNonComment();

    // Skip any type qualifiers to find the first identifier. It may be either a
    // new type name or a variable name. There can be several type qualifiers
    // preceding a variable name, and we can not tell them apart by looking at
    // the word alone since a macro can be defined as either a type qualifier or
    // a variable name. Thus we use the last word before the dimensions instead
    // of the first word as the candidate for the variable or type name.
    FormatToken *First = nullptr;
    while (Tok) {
      FormatToken *Next = Tok->getNextNonComment();

      if (Tok->is(tok::hash)) {
        // Start of a macro expansion.
        First = Tok;
        Tok = Next;
        if (Tok)
          Tok = Tok->getNextNonComment();
      } else if (Tok->is(tok::hashhash)) {
        // Concatenation. Skip.
        Tok = Next;
        if (Tok)
          Tok = Tok->getNextNonComment();
      } else if (Keywords.isVerilogQualifier(*Tok) ||
                 Keywords.isVerilogIdentifier(*Tok)) {
        First = Tok;
        Tok = Next;
        // The name may have dots like `interface_foo.modport_foo`.
        while (Tok && Tok->isOneOf(tok::period, tok::coloncolon) &&
               (Tok = Tok->getNextNonComment())) {
          if (Keywords.isVerilogIdentifier(*Tok))
            Tok = Tok->getNextNonComment();
        }
      } else if (!Next) {
        Tok = nullptr;
      } else if (Tok->is(tok::l_paren)) {
        // Make sure the parenthesized list is a drive strength. Otherwise the
        // statement may be a module instantiation in which case we have already
        // found the instance name.
        if (Next->isOneOf(
                Keywords.kw_highz0, Keywords.kw_highz1, Keywords.kw_large,
                Keywords.kw_medium, Keywords.kw_pull0, Keywords.kw_pull1,
                Keywords.kw_small, Keywords.kw_strong0, Keywords.kw_strong1,
                Keywords.kw_supply0, Keywords.kw_supply1, Keywords.kw_weak0,
                Keywords.kw_weak1)) {
          Tok->setType(TT_VerilogStrength);
          Tok = Tok->MatchingParen;
          if (Tok) {
            Tok->setType(TT_VerilogStrength);
            Tok = Tok->getNextNonComment();
          }
        } else {
          break;
        }
      } else if (Tok->is(Keywords.kw_verilogHash)) {
        // Delay control.
        if (Next->is(tok::l_paren))
          Next = Next->MatchingParen;
        if (Next)
          Tok = Next->getNextNonComment();
      } else {
        break;
      }
    }

    // Find the second identifier. If it exists it will be the name.
    FormatToken *Second = nullptr;
    // Dimensions.
    while (Tok && Tok->is(tok::l_square) && (Tok = Tok->MatchingParen))
      Tok = Tok->getNextNonComment();
    if (Tok && (Tok->is(tok::hash) || Keywords.isVerilogIdentifier(*Tok)))
      Second = Tok;

    // If the second identifier doesn't exist and there are qualifiers, the type
    // is implied.
    FormatToken *TypedName = nullptr;
    if (Second) {
      TypedName = Second;
      if (First && First->is(TT_Unknown))
        First->setType(TT_VerilogDimensionedTypeName);
    } else if (First != Start) {
      // If 'First' is null, then this isn't a declaration, 'TypedName' gets set
      // to null as intended.
      TypedName = First;
    }

    if (TypedName) {
      // This is a declaration with a new type.
      if (TypedName->is(TT_Unknown))
        TypedName->setType(TT_StartOfName);
      // Group variables of the previous type.
      if (FirstOfType && PreviousComma) {
        PreviousComma->setType(TT_VerilogTypeComma);
        addFakeParenthesis(FirstOfType, prec::Comma, PreviousComma->Previous);
      }

      FirstOfType = TypedName;

      // Don't let higher precedence handle the qualifiers. For example if we
      // have:
      //    parameter x = 0
      // We skip `parameter` here. This way the fake parentheses for the
      // assignment will be around `x = 0`.
      while (Current && Current != FirstOfType) {
        if (Current->opensScope()) {
          next();
          parse();
        }
        next();
      }
    }

    return FirstOfType;
  }

  const FormatStyle &Style;
  const AdditionalKeywords &Keywords;
  const AnnotatedLine &Line;
  FormatToken *Current;
};

} // end anonymous namespace

void TokenAnnotator::setCommentLineLevels(
    SmallVectorImpl<AnnotatedLine *> &Lines) const {
  const AnnotatedLine *NextNonCommentLine = nullptr;
  for (AnnotatedLine *Line : reverse(Lines)) {
    assert(Line->First);

    // If the comment is currently aligned with the line immediately following
    // it, that's probably intentional and we should keep it.
    if (NextNonCommentLine && NextNonCommentLine->First->NewlinesBefore < 2 &&
        Line->isComment() && !isClangFormatOff(Line->First->TokenText) &&
        NextNonCommentLine->First->OriginalColumn ==
            Line->First->OriginalColumn) {
      const bool PPDirectiveOrImportStmt =
          NextNonCommentLine->Type == LT_PreprocessorDirective ||
          NextNonCommentLine->Type == LT_ImportStatement;
      if (PPDirectiveOrImportStmt)
        Line->Type = LT_CommentAbovePPDirective;
      // Align comments for preprocessor lines with the # in column 0 if
      // preprocessor lines are not indented. Otherwise, align with the next
      // line.
      Line->Level = Style.IndentPPDirectives < FormatStyle::PPDIS_BeforeHash &&
                            PPDirectiveOrImportStmt
                        ? 0
                        : NextNonCommentLine->Level;
    } else {
      NextNonCommentLine = Line->First->isNot(tok::r_brace) ? Line : nullptr;
    }

    setCommentLineLevels(Line->Children);
  }
}

static unsigned maxNestingDepth(const AnnotatedLine &Line) {
  unsigned Result = 0;
  for (const auto *Tok = Line.First; Tok; Tok = Tok->Next)
    Result = std::max(Result, Tok->NestingLevel);
  return Result;
}

// Returns the name of a function with no return type, e.g. a constructor or
// destructor.
static FormatToken *getFunctionName(const AnnotatedLine &Line,
                                    FormatToken *&OpeningParen) {
  for (FormatToken *Tok = Line.getFirstNonComment(), *Name = nullptr; Tok;
       Tok = Tok->getNextNonComment()) {
    // Skip C++11 attributes both before and after the function name.
    if (Tok->is(TT_AttributeLSquare)) {
      Tok = Tok->MatchingParen;
      if (!Tok)
        break;
      continue;
    }

    // Make sure the name is followed by a pair of parentheses.
    if (Name) {
      if (Tok->is(tok::l_paren) && Tok->is(TT_Unknown) && Tok->MatchingParen) {
        OpeningParen = Tok;
        return Name;
      }
      return nullptr;
    }

    // Skip keywords that may precede the constructor/destructor name.
    if (Tok->isOneOf(tok::kw_friend, tok::kw_inline, tok::kw_virtual,
                     tok::kw_constexpr, tok::kw_consteval, tok::kw_explicit)) {
      continue;
    }

    // A qualified name may start from the global namespace.
    if (Tok->is(tok::coloncolon)) {
      Tok = Tok->Next;
      if (!Tok)
        break;
    }

    // Skip to the unqualified part of the name.
    while (Tok->startsSequence(tok::identifier, tok::coloncolon)) {
      assert(Tok->Next);
      Tok = Tok->Next->Next;
      if (!Tok)
        return nullptr;
    }

    // Skip the `~` if a destructor name.
    if (Tok->is(tok::tilde)) {
      Tok = Tok->Next;
      if (!Tok)
        break;
    }

    // Make sure the name is not already annotated, e.g. as NamespaceMacro.
    if (Tok->isNot(tok::identifier) || Tok->isNot(TT_Unknown))
      break;

    Name = Tok;
  }

  return nullptr;
}

// Checks if Tok is a constructor/destructor name qualified by its class name.
static bool isCtorOrDtorName(const FormatToken *Tok) {
  assert(Tok && Tok->is(tok::identifier));
  const auto *Prev = Tok->Previous;

  if (Prev && Prev->is(tok::tilde))
    Prev = Prev->Previous;

  if (!Prev || !Prev->endsSequence(tok::coloncolon, tok::identifier))
    return false;

  assert(Prev->Previous);
  return Prev->Previous->TokenText == Tok->TokenText;
}

void TokenAnnotator::annotate(AnnotatedLine &Line) {
  if (!Line.InMacroBody)
    MacroBodyScopes.clear();

  auto &ScopeStack = Line.InMacroBody ? MacroBodyScopes : Scopes;
  AnnotatingParser Parser(Style, Line, Keywords, ScopeStack);
  Line.Type = Parser.parseLine();

  if (!Line.Children.empty()) {
    ScopeStack.push_back(ST_Other);
    const bool InRequiresExpression = Line.Type == LT_RequiresExpression;
    for (auto &Child : Line.Children) {
      if (InRequiresExpression &&
          Child->First->isNoneOf(tok::kw_typename, tok::kw_requires,
                                 TT_CompoundRequirementLBrace)) {
        Child->Type = LT_SimpleRequirement;
      }
      annotate(*Child);
    }
    // ScopeStack can become empty if Child has an unmatched `}`.
    if (!ScopeStack.empty())
      ScopeStack.pop_back();
  }

  // With very deep nesting, ExpressionParser uses lots of stack and the
  // formatting algorithm is very slow. We're not going to do a good job here
  // anyway - it's probably generated code being formatted by mistake.
  // Just skip the whole line.
  if (maxNestingDepth(Line) > 50)
    Line.Type = LT_Invalid;

  if (Line.Type == LT_Invalid)
    return;

  ExpressionParser ExprParser(Style, Keywords, Line);
  ExprParser.parse();

  if (IsCpp) {
    FormatToken *OpeningParen = nullptr;
    auto *Tok = getFunctionName(Line, OpeningParen);
    if (Tok && ((!ScopeStack.empty() && ScopeStack.back() == ST_Class) ||
                Line.endsWith(TT_FunctionLBrace) || isCtorOrDtorName(Tok))) {
      Tok->setFinalizedType(TT_CtorDtorDeclName);
      assert(OpeningParen);
      OpeningParen->setFinalizedType(TT_FunctionDeclarationLParen);
    }
  }

  if (Line.startsWith(TT_ObjCMethodSpecifier))
    Line.Type = LT_ObjCMethodDecl;
  else if (Line.startsWith(TT_ObjCDecl))
    Line.Type = LT_ObjCDecl;
  else if (Line.startsWith(TT_ObjCProperty))
    Line.Type = LT_ObjCProperty;

  auto *First = Line.First;
  First->SpacesRequiredBefore = 1;
  First->CanBreakBefore = First->MustBreakBefore;
}

// This function heuristically determines whether 'Current' starts the name of a
// function declaration.
static bool isFunctionDeclarationName(const LangOptions &LangOpts,
                                      const FormatToken &Current,
                                      const AnnotatedLine &Line,
                                      FormatToken *&ClosingParen) {
  if (Current.is(TT_FunctionDeclarationName))
    return true;

  if (Current.isNoneOf(tok::identifier, tok::kw_operator))
    return false;

  const auto *Prev = Current.getPreviousNonComment();
  assert(Prev);

  const auto &Previous = *Prev;

  if (const auto *PrevPrev = Previous.getPreviousNonComment();
      PrevPrev && PrevPrev->is(TT_ObjCDecl)) {
    return false;
  }

  auto skipOperatorName =
      [&LangOpts](const FormatToken *Next) -> const FormatToken * {
    for (; Next; Next = Next->Next) {
      if (Next->is(TT_OverloadedOperatorLParen))
        return Next;
      if (Next->is(TT_OverloadedOperator))
        continue;
      if (Next->isPlacementOperator() || Next->is(tok::kw_co_await)) {
        // For 'new[]' and 'delete[]'.
        if (Next->Next &&
            Next->Next->startsSequence(tok::l_square, tok::r_square)) {
          Next = Next->Next->Next;
        }
        continue;
      }
      if (Next->startsSequence(tok::l_square, tok::r_square)) {
        // For operator[]().
        Next = Next->Next;
        continue;
      }
      if ((Next->isTypeName(LangOpts) || Next->is(tok::identifier)) &&
          Next->Next && Next->Next->isPointerOrReference()) {
        // For operator void*(), operator char*(), operator Foo*().
        Next = Next->Next;
        continue;
      }
      if (Next->is(TT_TemplateOpener) && Next->MatchingParen) {
        Next = Next->MatchingParen;
        continue;
      }

      break;
    }
    return nullptr;
  };

  const auto *Next = Current.Next;
  const bool IsCpp = LangOpts.CXXOperatorNames || LangOpts.C11;

  // Find parentheses of parameter list.
  if (Current.is(tok::kw_operator)) {
    if (Line.startsWith(tok::kw_friend))
      return true;
    if (Previous.Tok.getIdentifierInfo() &&
        Previous.isNoneOf(tok::kw_return, tok::kw_co_return)) {
      return true;
    }
    if (Previous.is(tok::r_paren) && Previous.is(TT_TypeDeclarationParen)) {
      assert(Previous.MatchingParen);
      assert(Previous.MatchingParen->is(tok::l_paren));
      assert(Previous.MatchingParen->is(TT_TypeDeclarationParen));
      return true;
    }
    if (!Previous.isPointerOrReference() && Previous.isNot(TT_TemplateCloser))
      return false;
    Next = skipOperatorName(Next);
  } else {
    if (Current.isNot(TT_StartOfName) || Current.NestingLevel != 0)
      return false;
    while (Next && Next->startsSequence(tok::hashhash, tok::identifier))
      Next = Next->Next->Next;
    for (; Next; Next = Next->Next) {
      if (Next->is(TT_TemplateOpener) && Next->MatchingParen) {
        Next = Next->MatchingParen;
      } else if (Next->is(tok::coloncolon)) {
        Next = Next->Next;
        if (!Next)
          return false;
        if (Next->is(tok::kw_operator)) {
          Next = skipOperatorName(Next->Next);
          break;
        }
        if (Next->isNot(tok::identifier))
          return false;
      } else if (isCppAttribute(IsCpp, *Next)) {
        Next = Next->MatchingParen;
        if (!Next)
          return false;
      } else if (Next->is(tok::l_paren)) {
        break;
      } else {
        return false;
      }
    }
  }

  // Check whether parameter list can belong to a function declaration.
  if (!Next || Next->isNot(tok::l_paren) || !Next->MatchingParen)
    return false;
  ClosingParen = Next->MatchingParen;
  assert(ClosingParen->is(tok::r_paren));
  // If the lines ends with "{", this is likely a function definition.
  if (Line.Last->is(tok::l_brace))
    return true;
  if (Next->Next == ClosingParen)
    return true; // Empty parentheses.
  // If there is an &/&& after the r_paren, this is likely a function.
  if (ClosingParen->Next && ClosingParen->Next->is(TT_PointerOrReference))
    return true;

  // Check for K&R C function definitions (and C++ function definitions with
  // unnamed parameters), e.g.:
  //   int f(i)
  //   {
  //     return i + 1;
  //   }
  //   bool g(size_t = 0, bool b = false)
  //   {
  //     return !b;
  //   }
  if (IsCpp && Next->Next && Next->Next->is(tok::identifier) &&
      !Line.endsWith(tok::semi)) {
    return true;
  }

  for (const FormatToken *Tok = Next->Next; Tok && Tok != ClosingParen;
       Tok = Tok->Next) {
    if (Tok->is(TT_TypeDeclarationParen))
      return true;
    if (Tok->isOneOf(tok::l_paren, TT_TemplateOpener) && Tok->MatchingParen) {
      Tok = Tok->MatchingParen;
      continue;
    }
    if (Tok->is(tok::kw_const) || Tok->isTypeName(LangOpts) ||
        Tok->isOneOf(TT_PointerOrReference, TT_StartOfName, tok::ellipsis)) {
      return true;
    }
    if (Tok->isOneOf(tok::l_brace, TT_ObjCMethodExpr) || Tok->Tok.isLiteral())
      return false;
  }
  return false;
}

bool TokenAnnotator::mustBreakForReturnType(const AnnotatedLine &Line) const {
  assert(Line.MightBeFunctionDecl);

  if ((Style.BreakAfterReturnType == FormatStyle::RTBS_TopLevel ||
       Style.BreakAfterReturnType == FormatStyle::RTBS_TopLevelDefinitions) &&
      Line.Level > 0) {
    return false;
  }

  switch (Style.BreakAfterReturnType) {
  case FormatStyle::RTBS_None:
  case FormatStyle::RTBS_Automatic:
  case FormatStyle::RTBS_ExceptShortType:
    return false;
  case FormatStyle::RTBS_All:
  case FormatStyle::RTBS_TopLevel:
    return true;
  case FormatStyle::RTBS_AllDefinitions:
  case FormatStyle::RTBS_TopLevelDefinitions:
    return Line.mightBeFunctionDefinition();
  }

  return false;
}

void TokenAnnotator::calculateFormattingInformation(AnnotatedLine &Line) const {
  if (Line.Computed)
    return;

  Line.Computed = true;

  for (AnnotatedLine *ChildLine : Line.Children)
    calculateFormattingInformation(*ChildLine);

  auto *First = Line.First;
  First->TotalLength = First->IsMultiline
                           ? Style.ColumnLimit
                           : Line.FirstStartColumn + First->ColumnWidth;
  bool AlignArrayOfStructures =
      (Style.AlignArrayOfStructures != FormatStyle::AIAS_None &&
       Line.Type == LT_ArrayOfStructInitializer);
  if (AlignArrayOfStructures)
    calculateArrayInitializerColumnList(Line);

  const auto *FirstNonComment = Line.getFirstNonComment();
  bool SeenName = false;
  bool LineIsFunctionDeclaration = false;
  FormatToken *AfterLastAttribute = nullptr;
  FormatToken *ClosingParen = nullptr;

  for (auto *Tok = FirstNonComment && FirstNonComment->isNot(tok::kw_using)
                       ? FirstNonComment->Next
                       : nullptr;
       Tok && Tok->isNot(BK_BracedInit); Tok = Tok->Next) {
    if (Tok->is(TT_StartOfName))
      SeenName = true;
    if (Tok->Previous->EndsCppAttributeGroup)
      AfterLastAttribute = Tok;
    if (const bool IsCtorOrDtor = Tok->is(TT_CtorDtorDeclName);
        IsCtorOrDtor ||
        isFunctionDeclarationName(LangOpts, *Tok, Line, ClosingParen)) {
      if (!IsCtorOrDtor)
        Tok->setFinalizedType(TT_FunctionDeclarationName);
      LineIsFunctionDeclaration = true;
      SeenName = true;
      if (ClosingParen) {
        auto *OpeningParen = ClosingParen->MatchingParen;
        assert(OpeningParen);
        if (OpeningParen->is(TT_Unknown))
          OpeningParen->setType(TT_FunctionDeclarationLParen);
      }
      break;
    }
  }

  if (IsCpp) {
    if ((LineIsFunctionDeclaration ||
         (FirstNonComment && FirstNonComment->is(TT_CtorDtorDeclName))) &&
        Line.endsWith(tok::semi, tok::r_brace)) {
      auto *Tok = Line.Last->Previous;
      while (Tok->isNot(tok::r_brace))
        Tok = Tok->Previous;
      if (auto *LBrace = Tok->MatchingParen; LBrace && LBrace->is(TT_Unknown)) {
        assert(LBrace->is(tok::l_brace));
        Tok->setBlockKind(BK_Block);
        LBrace->setBlockKind(BK_Block);
        LBrace->setFinalizedType(TT_FunctionLBrace);
      }
    }

    if (SeenName && AfterLastAttribute &&
        mustBreakAfterAttributes(*AfterLastAttribute, Style)) {
      AfterLastAttribute->MustBreakBefore = true;
      if (LineIsFunctionDeclaration)
        Line.ReturnTypeWrapped = true;
    }

    if (!LineIsFunctionDeclaration) {
      // Annotate */&/&& in `operator` function calls as binary operators.
      for (const auto *Tok = FirstNonComment; Tok; Tok = Tok->Next) {
        if (Tok->isNot(tok::kw_operator))
          continue;
        do {
          Tok = Tok->Next;
        } while (Tok && Tok->isNot(TT_OverloadedOperatorLParen));
        if (!Tok || !Tok->MatchingParen)
          break;
        const auto *LeftParen = Tok;
        for (Tok = Tok->Next; Tok && Tok != LeftParen->MatchingParen;
             Tok = Tok->Next) {
          if (Tok->isNot(tok::identifier))
            continue;
          auto *Next = Tok->Next;
          const bool NextIsBinaryOperator =
              Next && Next->isPointerOrReference() && Next->Next &&
              Next->Next->is(tok::identifier);
          if (!NextIsBinaryOperator)
            continue;
          Next->setType(TT_BinaryOperator);
          Tok = Next;
        }
      }
    } else if (ClosingParen) {
      for (auto *Tok = ClosingParen->Next; Tok; Tok = Tok->Next) {
        if (Tok->is(TT_CtorInitializerColon))
          break;
        if (Tok->is(tok::arrow)) {
          Tok->setType(TT_TrailingReturnArrow);
          break;
        }
        if (Tok->isNot(TT_TrailingAnnotation))
          continue;
        const auto *Next = Tok->Next;
        if (!Next || Next->isNot(tok::l_paren))
          continue;
        Tok = Next->MatchingParen;
        if (!Tok)
          break;
      }
    }
  }

  if (First->is(TT_ElseLBrace)) {
    First->CanBreakBefore = true;
    First->MustBreakBefore = true;
  }

  bool InFunctionDecl = Line.MightBeFunctionDecl;
  bool InParameterList = false;
  for (auto *Current = First->Next; Current; Current = Current->Next) {
    const FormatToken *Prev = Current->Previous;
    if (Current->is(TT_LineComment)) {
      if (Prev->is(BK_BracedInit) && Prev->opensScope()) {
        Current->SpacesRequiredBefore =
            (Style.Cpp11BracedListStyle == FormatStyle::BLS_AlignFirstComment &&
             !Style.SpacesInParensOptions.Other)
                ? 0
                : 1;
      } else if (Prev->is(TT_VerilogMultiLineListLParen)) {
        Current->SpacesRequiredBefore = 0;
      } else {
        Current->SpacesRequiredBefore = Style.SpacesBeforeTrailingComments;
      }

      // If we find a trailing comment, iterate backwards to determine whether
      // it seems to relate to a specific parameter. If so, break before that
      // parameter to avoid changing the comment's meaning. E.g. don't move 'b'
      // to the previous line in:
      //   SomeFunction(a,
      //                b, // comment
      //                c);
      if (!Current->HasUnescapedNewline) {
        for (FormatToken *Parameter = Current->Previous; Parameter;
             Parameter = Parameter->Previous) {
          if (Parameter->isOneOf(tok::comment, tok::r_brace))
            break;
          if (Parameter->Previous && Parameter->Previous->is(tok::comma)) {
            if (Parameter->Previous->isNot(TT_CtorInitializerComma) &&
                Parameter->HasUnescapedNewline) {
              Parameter->MustBreakBefore = true;
            }
            break;
          }
        }
      }
    } else if (!Current->Finalized && Current->SpacesRequiredBefore == 0 &&
               spaceRequiredBefore(Line, *Current)) {
      Current->SpacesRequiredBefore = 1;
    }

    const auto &Children = Prev->Children;
    if (!Children.empty() && Children.back()->Last->is(TT_LineComment)) {
      Current->MustBreakBefore = true;
    } else {
      Current->MustBreakBefore =
          Current->MustBreakBefore || mustBreakBefore(Line, *Current);
      if (!Current->MustBreakBefore && InFunctionDecl &&
          Current->is(TT_FunctionDeclarationName)) {
        Current->MustBreakBefore = mustBreakForReturnType(Line);
      }
    }

    Current->CanBreakBefore =
        Current->MustBreakBefore || canBreakBefore(Line, *Current);

    if (Current->is(TT_FunctionDeclarationLParen)) {
      InParameterList = true;
    } else if (Current->is(tok::r_paren)) {
      const auto *LParen = Current->MatchingParen;
      if (LParen && LParen->is(TT_FunctionDeclarationLParen))
        InParameterList = false;
    } else if (InParameterList &&
               Current->endsSequence(TT_AttributeMacro,
                                     TT_PointerOrReference)) {
      Current->CanBreakBefore = false;
    }

    unsigned ChildSize = 0;
    if (Prev->Children.size() == 1) {
      FormatToken &LastOfChild = *Prev->Children[0]->Last;
      ChildSize = LastOfChild.isTrailingComment() ? Style.ColumnLimit
                                                  : LastOfChild.TotalLength + 1;
    }
    if (Current->MustBreakBefore || Prev->Children.size() > 1 ||
        (Prev->Children.size() == 1 &&
         Prev->Children[0]->First->MustBreakBefore) ||
        Current->IsMultiline) {
      Current->TotalLength = Prev->TotalLength + Style.ColumnLimit;
    } else {
      Current->TotalLength = Prev->TotalLength + Current->ColumnWidth +
                             ChildSize + Current->SpacesRequiredBefore;
    }

    if (Current->is(TT_ControlStatementLBrace)) {
      if (Style.ColumnLimit > 0 &&
          Style.BraceWrapping.AfterControlStatement ==
              FormatStyle::BWACS_MultiLine &&
          Line.Level * Style.IndentWidth + Line.Last->TotalLength >
              Style.ColumnLimit) {
        Current->CanBreakBefore = true;
        Current->MustBreakBefore = true;
      }
    } else if (Current->is(TT_CtorInitializerColon)) {
      InFunctionDecl = false;
    }

    // FIXME: Only calculate this if CanBreakBefore is true once static
    // initializers etc. are sorted out.
    // FIXME: Move magic numbers to a better place.

    // Reduce penalty for aligning ObjC method arguments using the colon
    // alignment as this is the canonical way (still prefer fitting everything
    // into one line if possible). Trying to fit a whole expression into one
    // line should not force other line breaks (e.g. when ObjC method
    // expression is a part of other expression).
    Current->SplitPenalty = splitPenalty(Line, *Current, InFunctionDecl);
    if (Style.Language == FormatStyle::LK_ObjC &&
        Current->is(TT_SelectorName) && Current->ParameterIndex > 0) {
      if (Current->ParameterIndex == 1)
        Current->SplitPenalty += 5 * Current->BindingStrength;
    } else {
      Current->SplitPenalty += 20 * Current->BindingStrength;
    }
  }

  calculateUnbreakableTailLengths(Line);
  unsigned IndentLevel = Line.Level;
  for (auto *Current = First; Current; Current = Current->Next) {
    if (Current->Role)
      Current->Role->precomputeFormattingInfos(Current);
    if (Current->MatchingParen &&
        Current->MatchingParen->opensBlockOrBlockTypeList(Style) &&
        IndentLevel > 0) {
      --IndentLevel;
    }
    Current->IndentLevel = IndentLevel;
    if (Current->opensBlockOrBlockTypeList(Style))
      ++IndentLevel;
  }

  LLVM_DEBUG({ printDebugInfo(Line); });
}

void TokenAnnotator::calculateUnbreakableTailLengths(
    AnnotatedLine &Line) const {
  unsigned UnbreakableTailLength = 0;
  FormatToken *Current = Line.Last;
  while (Current) {
    Current->UnbreakableTailLength = UnbreakableTailLength;
    if (Current->CanBreakBefore ||
        Current->isOneOf(tok::comment, tok::string_literal)) {
      UnbreakableTailLength = 0;
    } else {
      UnbreakableTailLength +=
          Current->ColumnWidth + Current->SpacesRequiredBefore;
    }
    Current = Current->Previous;
  }
}

void TokenAnnotator::calculateArrayInitializerColumnList(
    AnnotatedLine &Line) const {
  if (Line.First == Line.Last)
    return;
  auto *CurrentToken = Line.First;
  CurrentToken->ArrayInitializerLineStart = true;
  unsigned Depth = 0;
  while (CurrentToken && CurrentToken != Line.Last) {
    if (CurrentToken->is(tok::l_brace)) {
      CurrentToken->IsArrayInitializer = true;
      if (CurrentToken->Next)
        CurrentToken->Next->MustBreakBefore = true;
      CurrentToken =
          calculateInitializerColumnList(Line, CurrentToken->Next, Depth + 1);
    } else {
      CurrentToken = CurrentToken->Next;
    }
  }
}

FormatToken *TokenAnnotator::calculateInitializerColumnList(
    AnnotatedLine &Line, FormatToken *CurrentToken, unsigned Depth) const {
  while (CurrentToken && CurrentToken != Line.Last) {
    if (CurrentToken->is(tok::l_brace))
      ++Depth;
    else if (CurrentToken->is(tok::r_brace))
      --Depth;
    if (Depth == 2 && CurrentToken->isOneOf(tok::l_brace, tok::comma)) {
      CurrentToken = CurrentToken->Next;
      if (!CurrentToken)
        break;
      CurrentToken->StartsColumn = true;
      CurrentToken = CurrentToken->Previous;
    }
    CurrentToken = CurrentToken->Next;
  }
  return CurrentToken;
}

unsigned TokenAnnotator::splitPenalty(const AnnotatedLine &Line,
                                      const FormatToken &Tok,
                                      bool InFunctionDecl) const {
  const FormatToken &Left = *Tok.Previous;
  const FormatToken &Right = Tok;

  if (Left.is(tok::semi))
    return 0;

  // Language specific handling.
  if (Style.isJava()) {
    if (Right.isOneOf(Keywords.kw_extends, Keywords.kw_throws))
      return 1;
    if (Right.is(Keywords.kw_implements))
      return 2;
    if (Left.is(tok::comma) && Left.NestingLevel == 0)
      return 3;
  } else if (Style.isJavaScript()) {
    if (Right.is(Keywords.kw_function) && Left.isNot(tok::comma))
      return 100;
    if (Left.is(TT_JsTypeColon))
      return 35;
    if ((Left.is(TT_TemplateString) && Left.TokenText.ends_with("${")) ||
        (Right.is(TT_TemplateString) && Right.TokenText.starts_with("}"))) {
      return 100;
    }
    // Prefer breaking call chains (".foo") over empty "{}", "[]" or "()".
    if (Left.opensScope() && Right.closesScope())
      return 200;
  } else if (Style.Language == FormatStyle::LK_Proto) {
    if (Right.is(tok::l_square))
      return 1;
    if (Right.is(tok::period))
      return 500;
  }

  if (Right.is(tok::identifier) && Right.Next && Right.Next->is(TT_DictLiteral))
    return 1;
  if (Right.is(tok::l_square)) {
    if (Left.is(tok::r_square))
      return 200;
    // Slightly prefer formatting local lambda definitions like functions.
    if (Right.is(TT_LambdaLSquare) && Left.is(tok::equal))
      return 35;
    if (Right.isNoneOf(TT_ObjCMethodExpr, TT_LambdaLSquare,
                       TT_ArrayInitializerLSquare,
                       TT_DesignatedInitializerLSquare, TT_AttributeLSquare)) {
      return 500;
    }
  }

  if (Left.is(tok::coloncolon))
    return Style.PenaltyBreakScopeResolution;
  if (Right.isOneOf(TT_StartOfName, TT_FunctionDeclarationName,
                    tok::kw_operator)) {
    if (Line.startsWith(tok::kw_for) && Right.PartOfMultiVariableDeclStmt)
      return 3;
    if (Left.is(TT_StartOfName))
      return 110;
    if (InFunctionDecl && Right.NestingLevel == 0)
      return Style.PenaltyReturnTypeOnItsOwnLine;
    return 200;
  }
  if (Right.is(TT_PointerOrReference))
    return 190;
  if (Right.is(TT_LambdaArrow))
    return 110;
  if (Left.is(tok::equal) && Right.is(tok::l_brace))
    return 160;
  if (Left.is(TT_CastRParen))
    return 100;
  if (Left.isOneOf(tok::kw_class, tok::kw_struct, tok::kw_union))
    return 5000;
  if (Left.is(tok::comment))
    return 1000;

  if (Left.isOneOf(TT_RangeBasedForLoopColon, TT_InheritanceColon,
                   TT_CtorInitializerColon)) {
    return 2;
  }

  if (Right.isMemberAccess()) {
    // Breaking before the "./->" of a chained call/member access is reasonably
    // cheap, as formatting those with one call per line is generally
    // desirable. In particular, it should be cheaper to break before the call
    // than it is to break inside a call's parameters, which could lead to weird
    // "hanging" indents. The exception is the very last "./->" to support this
    // frequent pattern:
    //
    //   aaaaaaaa.aaaaaaaa.bbbbbbb().ccccccccccccccccccccc(
    //       dddddddd);
    //
    // which might otherwise be blown up onto many lines. Here, clang-format
    // won't produce "hanging" indents anyway as there is no other trailing
    // call.
    //
    // Also apply higher penalty is not a call as that might lead to a wrapping
    // like:
    //
    //   aaaaaaa
    //       .aaaaaaaaa.bbbbbbbb(cccccccc);
    const auto *NextOperator = Right.NextOperator;
    const auto Penalty = Style.PenaltyBreakBeforeMemberAccess;
    return NextOperator && NextOperator->Previous->closesScope()
               ? std::min(Penalty, 35u)
               : Penalty;
  }

  if (Right.is(TT_TrailingAnnotation) &&
      (!Right.Next || Right.Next->isNot(tok::l_paren))) {
    // Moving trailing annotations to the next line is fine for ObjC method
    // declarations.
    if (Line.startsWith(TT_ObjCMethodSpecifier))
      return 10;
    // Generally, breaking before a trailing annotation is bad unless it is
    // function-like. It seems to be especially preferable to keep standard
    // annotations (i.e. "const", "final" and "override") on the same line.
    // Use a slightly higher penalty after ")" so that annotations like
    // "const override" are kept together.
    bool is_short_annotation = Right.TokenText.size() < 10;
    return (Left.is(tok::r_paren) ? 100 : 120) + (is_short_annotation ? 50 : 0);
  }

  // In for-loops, prefer breaking at ',' and ';'.
  if (Line.startsWith(tok::kw_for) && Left.is(tok::equal))
    return 4;

  // In Objective-C method expressions, prefer breaking before "param:" over
  // breaking after it.
  if (Right.is(TT_SelectorName))
    return 0;
  if (Left.is(tok::colon)) {
    if (Left.is(TT_ObjCMethodExpr))
      return Line.MightBeFunctionDecl ? 50 : 500;
    if (Left.is(TT_ObjCSelector))
      return 500;
  }

  // In Objective-C type declarations, avoid breaking after the category's
  // open paren (we'll prefer breaking after the protocol list's opening
  // angle bracket, if present).
  if (Line.Type == LT_ObjCDecl && Left.is(tok::l_paren) && Left.Previous &&
      Left.Previous->isOneOf(tok::identifier, tok::greater)) {
    return 500;
  }

  if (Left.is(tok::l_paren) && Style.PenaltyBreakOpenParenthesis != 0)
    return Style.PenaltyBreakOpenParenthesis;
  if (Left.is(tok::l_paren) && InFunctionDecl && Style.AlignAfterOpenBracket)
    return 100;
  if (Left.is(tok::l_paren) && Left.Previous &&
      (Left.Previous->isOneOf(tok::kw_for, tok::kw__Generic) ||
       Left.Previous->isIf())) {
    return 1000;
  }
  if (Left.is(tok::equal) && InFunctionDecl)
    return 110;
  if (Right.is(tok::r_brace))
    return 1;
  if (Left.is(TT_TemplateOpener))
    return 100;
  if (Left.opensScope()) {
    // If we aren't aligning after opening parens/braces we can always break
    // here unless the style does not want us to place all arguments on the
    // next line.
    if (!Style.AlignAfterOpenBracket &&
        (Left.ParameterCount <= 1 || Style.AllowAllArgumentsOnNextLine)) {
      return 0;
    }
    if (Left.is(tok::l_brace) &&
        Style.Cpp11BracedListStyle == FormatStyle::BLS_Block) {
      return 19;
    }
    return Left.ParameterCount > 1 ? Style.PenaltyBreakBeforeFirstCallParameter
                                   : 19;
  }
  if (Left.is(TT_JavaAnnotation))
    return 50;

  if (Left.is(TT_UnaryOperator))
    return 60;
  if (Left.isOneOf(tok::plus, tok::comma) && Left.Previous &&
      Left.Previous->isLabelString() &&
      (Left.NextOperator || Left.OperatorIndex != 0)) {
    return 50;
  }
  if (Right.is(tok::plus) && Left.isLabelString() &&
      (Right.NextOperator || Right.OperatorIndex != 0)) {
    return 25;
  }
  if (Left.is(tok::comma))
    return 1;
  if (Right.is(tok::lessless) && Left.isLabelString() &&
      (Right.NextOperator || Right.OperatorIndex != 1)) {
    return 25;
  }
  if (Right.is(tok::lessless)) {
    // Breaking at a << is really cheap.
    if (Left.isNot(tok::r_paren) || Right.OperatorIndex > 0) {
      // Slightly prefer to break before the first one in log-like statements.
      return 2;
    }
    return 1;
  }
  if (Left.ClosesTemplateDeclaration)
    return Style.PenaltyBreakTemplateDeclaration;
  if (Left.ClosesRequiresClause)
    return 0;
  if (Left.is(TT_ConditionalExpr))
    return prec::Conditional;
  prec::Level Level = Left.getPrecedence();
  if (Level == prec::Unknown)
    Level = Right.getPrecedence();
  if (Level == prec::Assignment)
    return Style.PenaltyBreakAssignment;
  if (Level != prec::Unknown)
    return Level;

  return 3;
}

bool TokenAnnotator::spaceRequiredBeforeParens(const FormatToken &Right) const {
  if (Style.SpaceBeforeParens == FormatStyle::SBPO_Always)
    return true;
  if (Right.is(TT_OverloadedOperatorLParen) &&
      Style.SpaceBeforeParensOptions.AfterOverloadedOperator) {
    return true;
  }
  if (Style.SpaceBeforeParensOptions.BeforeNonEmptyParentheses &&
      Right.ParameterCount > 0) {
    return true;
  }
  return false;
}

bool TokenAnnotator::spaceRequiredBetween(const AnnotatedLine &Line,
                                          const FormatToken &Left,
                                          const FormatToken &Right) const {
  if (Left.is(tok::kw_return) &&
      Right.isNoneOf(tok::semi, tok::r_paren, tok::hashhash)) {
    return true;
  }
  if (Left.is(tok::kw_throw) && Right.is(tok::l_paren) && Right.MatchingParen &&
      Right.MatchingParen->is(TT_CastRParen)) {
    return true;
  }
  if (Left.is(Keywords.kw_assert) && Style.isJava())
    return true;
  if (Style.ObjCSpaceAfterProperty && Line.Type == LT_ObjCProperty &&
      Left.is(tok::objc_property)) {
    return true;
  }
  if (Right.is(tok::hashhash))
    return Left.is(tok::hash);
  if (Left.isOneOf(tok::hashhash, tok::hash))
    return Right.is(tok::hash);
  if (Style.SpacesInParens == FormatStyle::SIPO_Custom) {
    if (Left.is(tok::l_paren) && Right.is(tok::r_paren))
      return Style.SpacesInParensOptions.InEmptyParentheses;
    if (Style.SpacesInParensOptions.ExceptDoubleParentheses &&
        Left.is(tok::r_paren) && Right.is(tok::r_paren)) {
      auto *InnerLParen = Left.MatchingParen;
      if (InnerLParen && InnerLParen->Previous == Right.MatchingParen) {
        InnerLParen->SpacesRequiredBefore = 0;
        return false;
      }
    }
    const FormatToken *LeftParen = nullptr;
    if (Left.is(tok::l_paren))
      LeftParen = &Left;
    else if (Right.is(tok::r_paren) && Right.MatchingParen)
      LeftParen = Right.MatchingParen;
    if (LeftParen && (LeftParen->is(TT_ConditionLParen) ||
                      (LeftParen->Previous &&
                       isKeywordWithCondition(*LeftParen->Previous)))) {
      return Style.SpacesInParensOptions.InConditionalStatements;
    }
  }

  // trailing return type 'auto': []() -> auto {}, auto foo() -> auto {}
  if (Left.is(tok::kw_auto) && Right.isOneOf(TT_LambdaLBrace, TT_FunctionLBrace,
                                             // function return type 'auto'
                                             TT_FunctionTypeLParen)) {
    return true;
  }

  // auto{x} auto(x)
  if (Left.is(tok::kw_auto) && Right.isOneOf(tok::l_paren, tok::l_brace))
    return false;

  const auto *BeforeLeft = Left.Previous;

  // operator co_await(x)
  if (Right.is(tok::l_paren) && Left.is(tok::kw_co_await) && BeforeLeft &&
      BeforeLeft->is(tok::kw_operator)) {
    return false;
  }
  // co_await (x), co_yield (x), co_return (x)
  if (Left.isOneOf(tok::kw_co_await, tok::kw_co_yield, tok::kw_co_return) &&
      Right.isNoneOf(tok::semi, tok::r_paren)) {
    return true;
  }

  if (Left.is(tok::l_paren) || Right.is(tok::r_paren)) {
    return (Right.is(TT_CastRParen) ||
            (Left.MatchingParen && Left.MatchingParen->is(TT_CastRParen)))
               ? Style.SpacesInParensOptions.InCStyleCasts
               : Style.SpacesInParensOptions.Other;
  }
  if (Right.isOneOf(tok::semi, tok::comma))
    return false;
  if (Right.is(tok::less) && Line.Type == LT_ObjCDecl) {
    bool IsLightweightGeneric = Right.MatchingParen &&
                                Right.MatchingParen->Next &&
                                Right.MatchingParen->Next->is(tok::colon);
    return !IsLightweightGeneric && Style.ObjCSpaceBeforeProtocolList;
  }
  if (Right.is(tok::less) && Left.is(tok::kw_template))
    return Style.SpaceAfterTemplateKeyword;
  if (Left.isOneOf(tok::exclaim, tok::tilde))
    return false;
  if (Left.is(tok::at) &&
      Right.isOneOf(tok::identifier, tok::string_literal, tok::char_constant,
                    tok::numeric_constant, tok::l_paren, tok::l_brace,
                    tok::kw_true, tok::kw_false)) {
    return false;
  }
  if (Left.is(tok::colon))
    return Left.isNoneOf(TT_ObjCSelector, TT_ObjCMethodExpr);
  if (Left.is(tok::coloncolon))
    return false;
  if (Left.is(tok::less) || Right.isOneOf(tok::greater, tok::less)) {
    if (Style.isTextProto() ||
        (Style.Language == FormatStyle::LK_Proto &&
         (Left.is(TT_DictLiteral) || Right.is(TT_DictLiteral)))) {
      // Format empty list as `<>`.
      if (Left.is(tok::less) && Right.is(tok::greater))
        return false;
      return Style.Cpp11BracedListStyle == FormatStyle::BLS_Block;
    }
    // Don't attempt to format operator<(), as it is handled later.
    if (Right.isNot(TT_OverloadedOperatorLParen))
      return false;
  }
  if (Right.is(tok::ellipsis)) {
    return Left.Tok.isLiteral() || (Left.is(tok::identifier) && BeforeLeft &&
                                    BeforeLeft->is(tok::kw_case));
  }
  if (Left.is(tok::l_square) && Right.is(tok::amp))
    return Style.SpacesInSquareBrackets;
  if (Right.is(TT_PointerOrReference)) {
    if (Left.is(tok::r_paren) && Line.MightBeFunctionDecl) {
      if (!Left.MatchingParen)
        return true;
      FormatToken *TokenBeforeMatchingParen =
          Left.MatchingParen->getPreviousNonComment();
      if (!TokenBeforeMatchingParen || Left.isNot(TT_TypeDeclarationParen))
        return true;
    }
    // Add a space if the previous token is a pointer qualifier or the closing
    // parenthesis of __attribute__(()) expression and the style requires spaces
    // after pointer qualifiers.
    if ((Style.SpaceAroundPointerQualifiers == FormatStyle::SAPQ_After ||
         Style.SpaceAroundPointerQualifiers == FormatStyle::SAPQ_Both) &&
        (Left.is(TT_AttributeRParen) ||
         Left.canBePointerOrReferenceQualifier())) {
      return true;
    }
    if (Left.Tok.isLiteral())
      return true;
    // for (auto a = 0, b = 0; const auto & c : {1, 2, 3})
    if (Left.isTypeOrIdentifier(LangOpts) && Right.Next && Right.Next->Next &&
        Right.Next->Next->is(TT_RangeBasedForLoopColon)) {
      return getTokenPointerOrReferenceAlignment(Right) !=
             FormatStyle::PAS_Left;
    }
    return Left.isNoneOf(TT_PointerOrReference, tok::l_paren) &&
           (getTokenPointerOrReferenceAlignment(Right) !=
                FormatStyle::PAS_Left ||
            (Line.IsMultiVariableDeclStmt &&
             (Left.NestingLevel == 0 ||
              (Left.NestingLevel == 1 && startsWithInitStatement(Line)))));
  }
  if (Right.is(TT_FunctionTypeLParen) && Left.isNot(tok::l_paren) &&
      (Left.isNot(TT_PointerOrReference) ||
       (getTokenPointerOrReferenceAlignment(Left) != FormatStyle::PAS_Right &&
        !Line.IsMultiVariableDeclStmt))) {
    return true;
  }
  if (Left.is(TT_PointerOrReference)) {
    // Add a space if the next token is a pointer qualifier and the style
    // requires spaces before pointer qualifiers.
    if ((Style.SpaceAroundPointerQualifiers == FormatStyle::SAPQ_Before ||
         Style.SpaceAroundPointerQualifiers == FormatStyle::SAPQ_Both) &&
        Right.canBePointerOrReferenceQualifier()) {
      return true;
    }
    // & 1
    if (Right.Tok.isLiteral())
      return true;
    // & /* comment
    if (Right.is(TT_BlockComment))
      return true;
    // foo() -> const Bar * override/final
    // S::foo() & noexcept/requires
    if (Right.isOneOf(Keywords.kw_override, Keywords.kw_final, tok::kw_noexcept,
                      TT_RequiresClause) &&
        Right.isNot(TT_StartOfName)) {
      return true;
    }
    // & {
    if (Right.is(tok::l_brace) && Right.is(BK_Block))
      return true;
    // for (auto a = 0, b = 0; const auto& c : {1, 2, 3})
    if (BeforeLeft && BeforeLeft->isTypeOrIdentifier(LangOpts) && Right.Next &&
        Right.Next->is(TT_RangeBasedForLoopColon)) {
      return getTokenPointerOrReferenceAlignment(Left) !=
             FormatStyle::PAS_Right;
    }
    if (Right.isOneOf(TT_PointerOrReference, TT_ArraySubscriptLSquare,
                      tok::l_paren)) {
      return false;
    }
    if (getTokenPointerOrReferenceAlignment(Left) == FormatStyle::PAS_Right)
      return false;
    // FIXME: Setting IsMultiVariableDeclStmt for the whole line is error-prone,
    // because it does not take into account nested scopes like lambdas.
    // In multi-variable declaration statements, attach */& to the variable
    // independently of the style. However, avoid doing it if we are in a nested
    // scope, e.g. lambda. We still need to special-case statements with
    // initializers.
    if (Line.IsMultiVariableDeclStmt &&
        (Left.NestingLevel == Line.First->NestingLevel ||
         ((Left.NestingLevel == Line.First->NestingLevel + 1) &&
          startsWithInitStatement(Line)))) {
      return false;
    }
    if (!BeforeLeft)
      return false;
    if (BeforeLeft->is(tok::coloncolon)) {
      if (Left.isNot(tok::star))
        return false;
      assert(Style.PointerAlignment != FormatStyle::PAS_Right);
      if (!Right.startsSequence(tok::identifier, tok::r_paren))
        return true;
      assert(Right.Next);
      const auto *LParen = Right.Next->MatchingParen;
      return !LParen || LParen->isNot(TT_FunctionTypeLParen);
    }
    return BeforeLeft->isNoneOf(tok::l_paren, tok::l_square);
  }
  // Ensure right pointer alignment with ellipsis e.g. int *...P
  if (Left.is(tok::ellipsis) && BeforeLeft &&
      BeforeLeft->isPointerOrReference()) {
    return Style.PointerAlignment != FormatStyle::PAS_Right;
  }

  if (Right.is(tok::star) && Left.is(tok::l_paren))
    return false;
  if (Left.is(tok::star) && Right.isPointerOrReference())
    return false;
  if (Right.isPointerOrReference()) {
    const FormatToken *Previous = &Left;
    while (Previous && Previous->isNot(tok::kw_operator)) {
      if (Previous->is(tok::identifier) || Previous->isTypeName(LangOpts)) {
        Previous = Previous->getPreviousNonComment();
        continue;
      }
      if (Previous->is(TT_TemplateCloser) && Previous->MatchingParen) {
        Previous = Previous->MatchingParen->getPreviousNonComment();
        continue;
      }
      if (Previous->is(tok::coloncolon)) {
        Previous = Previous->getPreviousNonComment();
        continue;
      }
      break;
    }
    // Space between the type and the * in:
    //   operator void*()
    //   operator char*()
    //   operator void const*()
    //   operator void volatile*()
    //   operator /*comment*/ const char*()
    //   operator volatile /*comment*/ char*()
    //   operator Foo*()
    //   operator C<T>*()
    //   operator std::Foo*()
    //   operator C<T>::D<U>*()
    // dependent on PointerAlignment style.
    if (Previous) {
      if (Previous->endsSequence(tok::kw_operator))
        return Style.PointerAlignment != FormatStyle::PAS_Left;
      if (Previous->isOneOf(tok::kw_const, tok::kw_volatile)) {
        return (Style.PointerAlignment != FormatStyle::PAS_Left) ||
               (Style.SpaceAroundPointerQualifiers ==
                FormatStyle::SAPQ_After) ||
               (Style.SpaceAroundPointerQualifiers == FormatStyle::SAPQ_Both);
      }
    }
  }
  if (Style.isCSharp() && Left.is(Keywords.kw_is) && Right.is(tok::l_square))
    return true;
  const auto SpaceRequiredForArrayInitializerLSquare =
      [](const FormatToken &LSquareTok, const FormatStyle &Style) {
        return Style.SpacesInContainerLiterals ||
               (Style.isProto() &&
                Style.Cpp11BracedListStyle == FormatStyle::BLS_Block &&
                LSquareTok.endsSequence(tok::l_square, tok::colon,
                                        TT_SelectorName));
      };
  if (Left.is(tok::l_square)) {
    return (Left.is(TT_ArrayInitializerLSquare) && Right.isNot(tok::r_square) &&
            SpaceRequiredForArrayInitializerLSquare(Left, Style)) ||
           (Left.isOneOf(TT_ArraySubscriptLSquare, TT_StructuredBindingLSquare,
                         TT_LambdaLSquare) &&
            Style.SpacesInSquareBrackets && Right.isNot(tok::r_square));
  }
  if (Right.is(tok::r_square)) {
    return Right.MatchingParen &&
           ((Right.MatchingParen->is(TT_ArrayInitializerLSquare) &&
             SpaceRequiredForArrayInitializerLSquare(*Right.MatchingParen,
                                                     Style)) ||
            (Style.SpacesInSquareBrackets &&
             Right.MatchingParen->isOneOf(TT_ArraySubscriptLSquare,
                                          TT_StructuredBindingLSquare,
                                          TT_LambdaLSquare)));
  }
  if (Right.is(tok::l_square) &&
      Right.isNoneOf(TT_ObjCMethodExpr, TT_LambdaLSquare,
                     TT_DesignatedInitializerLSquare,
                     TT_StructuredBindingLSquare, TT_AttributeLSquare) &&
      Left.isNoneOf(tok::numeric_constant, TT_DictLiteral) &&
      !(Left.isNot(tok::r_square) && Style.SpaceBeforeSquareBrackets &&
        Right.is(TT_ArraySubscriptLSquare))) {
    return false;
  }
  if ((Left.is(tok::l_brace) && Left.isNot(BK_Block)) ||
      (Right.is(tok::r_brace) && Right.MatchingParen &&
       Right.MatchingParen->isNot(BK_Block))) {
    return Style.Cpp11BracedListStyle == FormatStyle::BLS_Block ||
           Style.SpacesInParensOptions.Other;
  }
  if (Left.is(TT_BlockComment)) {
    // No whitespace in x(/*foo=*/1), except for JavaScript.
    return Style.isJavaScript() || !Left.TokenText.ends_with("=*/");
  }

  // Space between template and attribute.
  // e.g. template <typename T> [[nodiscard]] ...
  if (Left.is(TT_TemplateCloser) && Right.is(TT_AttributeLSquare))
    return true;
  // Space before parentheses common for all languages
  if (Right.is(tok::l_paren)) {
    if (Left.is(TT_TemplateCloser) && Right.isNot(TT_FunctionTypeLParen))
      return spaceRequiredBeforeParens(Right);
    if (Left.isOneOf(TT_RequiresClause,
                     TT_RequiresClauseInARequiresExpression)) {
      return Style.SpaceBeforeParensOptions.AfterRequiresInClause ||
             spaceRequiredBeforeParens(Right);
    }
    if (Left.is(TT_RequiresExpression)) {
      return Style.SpaceBeforeParensOptions.AfterRequiresInExpression ||
             spaceRequiredBeforeParens(Right);
    }
    if (Left.isOneOf(TT_AttributeRParen, TT_AttributeRSquare))
      return true;
    if (Left.is(TT_ForEachMacro)) {
      return Style.SpaceBeforeParensOptions.AfterForeachMacros ||
             spaceRequiredBeforeParens(Right);
    }
    if (Left.is(TT_IfMacro)) {
      return Style.SpaceBeforeParensOptions.AfterIfMacros ||
             spaceRequiredBeforeParens(Right);
    }
    if (Style.SpaceBeforeParens == FormatStyle::SBPO_Custom &&
        Left.isPlacementOperator() &&
        Right.isNot(TT_OverloadedOperatorLParen) &&
        !(Line.MightBeFunctionDecl && Left.is(TT_FunctionDeclarationName))) {
      const auto *RParen = Right.MatchingParen;
      return Style.SpaceBeforeParensOptions.AfterPlacementOperator ||
             (RParen && RParen->is(TT_CastRParen));
    }
    if (Line.Type == LT_ObjCDecl)
      return true;
    if (Left.is(tok::semi))
      return true;
    if (Left.isOneOf(tok::pp_elif, tok::kw_for, tok::kw_while, tok::kw_switch,
                     tok::kw_case, TT_ForEachMacro, TT_ObjCForIn) ||
        Left.isIf(Line.Type != LT_PreprocessorDirective) ||
        Right.is(TT_ConditionLParen)) {
      return Style.SpaceBeforeParensOptions.AfterControlStatements ||
             spaceRequiredBeforeParens(Right);
    }

    // TODO add Operator overloading specific Options to
    // SpaceBeforeParensOptions
    if (Right.is(TT_OverloadedOperatorLParen))
      return spaceRequiredBeforeParens(Right);
    // Function declaration or definition
    if (Line.MightBeFunctionDecl && Right.is(TT_FunctionDeclarationLParen)) {
      if (spaceRequiredBeforeParens(Right))
        return true;
      const auto &Options = Style.SpaceBeforeParensOptions;
      return Line.mightBeFunctionDefinition()
                 ? Options.AfterFunctionDefinitionName
                 : Options.AfterFunctionDeclarationName;
    }
    // Lambda
    if (Line.Type != LT_PreprocessorDirective && Left.is(tok::r_square) &&
        Left.MatchingParen && Left.MatchingParen->is(TT_LambdaLSquare)) {
      return Style.SpaceBeforeParensOptions.AfterFunctionDefinitionName ||
             spaceRequiredBeforeParens(Right);
    }
    if (!BeforeLeft || BeforeLeft->isNoneOf(tok::period, tok::arrow)) {
      if (Left.isOneOf(tok::kw_try, Keywords.kw___except, tok::kw_catch)) {
        return Style.SpaceBeforeParensOptions.AfterControlStatements ||
               spaceRequiredBeforeParens(Right);
      }
      if (Left.isPlacementOperator() ||
          (Left.is(tok::r_square) && Left.MatchingParen &&
           Left.MatchingParen->Previous &&
           Left.MatchingParen->Previous->is(tok::kw_delete))) {
        return Style.SpaceBeforeParens != FormatStyle::SBPO_Never ||
               spaceRequiredBeforeParens(Right);
      }
    }
    // Handle builtins like identifiers.
    if (Line.Type != LT_PreprocessorDirective &&
        (Left.Tok.getIdentifierInfo() || Left.is(tok::r_paren))) {
      return spaceRequiredBeforeParens(Right);
    }
    return false;
  }
  if (Left.is(tok::at) && Right.isNot(tok::objc_not_keyword))
    return false;
  if (Right.is(TT_UnaryOperator)) {
    return Left.isNoneOf(tok::l_paren, tok::l_square, tok::at) &&
           (Left.isNot(tok::colon) || Left.isNot(TT_ObjCMethodExpr));
  }
  // No space between the variable name and the initializer list.
  // A a1{1};
  // Verilog doesn't have such syntax, but it has word operators that are C++
  // identifiers like `a inside {b, c}`. So the rule is not applicable.
  if (!Style.isVerilog() &&
      (Left.isOneOf(tok::identifier, tok::greater, tok::r_square,
                    tok::r_paren) ||
       Left.isTypeName(LangOpts)) &&
      Right.is(tok::l_brace) && Right.getNextNonComment() &&
      Right.isNot(BK_Block)) {
    return false;
  }
  if (Left.is(tok::period) || Right.is(tok::period))
    return false;
  // u#str, U#str, L#str, u8#str
  // uR#str, UR#str, LR#str, u8R#str
  if (Right.is(tok::hash) && Left.is(tok::identifier) &&
      (Left.TokenText == "L" || Left.TokenText == "u" ||
       Left.TokenText == "U" || Left.TokenText == "u8" ||
       Left.TokenText == "LR" || Left.TokenText == "uR" ||
       Left.TokenText == "UR" || Left.TokenText == "u8R")) {
    return false;
  }
  if (Left.is(TT_TemplateCloser) && Left.MatchingParen &&
      Left.MatchingParen->Previous &&
      Left.MatchingParen->Previous->isOneOf(tok::period, tok::coloncolon)) {
    // Java call to generic function with explicit type:
    // A.<B<C<...>>>DoSomething();
    // A::<B<C<...>>>DoSomething();  // With a Java 8 method reference.
    return false;
  }
  if (Left.is(TT_TemplateCloser) && Right.is(tok::l_square))
    return false;
  if (Left.is(tok::l_brace) && Left.endsSequence(TT_DictLiteral, tok::at)) {
    // Objective-C dictionary literal -> no space after opening brace.
    return false;
  }
  if (Right.is(tok::r_brace) && Right.MatchingParen &&
      Right.MatchingParen->endsSequence(TT_DictLiteral, tok::at)) {
    // Objective-C dictionary literal -> no space before closing brace.
    return false;
  }
  if (Right.is(TT_TrailingAnnotation) && Right.isOneOf(tok::amp, tok::ampamp) &&
      Left.isOneOf(tok::kw_const, tok::kw_volatile) &&
      (!Right.Next || Right.Next->is(tok::semi))) {
    // Match const and volatile ref-qualifiers without any additional
    // qualifiers such as
    // void Fn() const &;
    return getTokenReferenceAlignment(Right) != FormatStyle::PAS_Left;
  }

  return true;
}

bool TokenAnnotator::spaceRequiredBefore(const AnnotatedLine &Line,
                                         const FormatToken &Right) const {
  const FormatToken &Left = *Right.Previous;

  // If the token is finalized don't touch it (as it could be in a
  // clang-format-off section).
  if (Left.Finalized)
    return Right.hasWhitespaceBefore();

  const bool IsVerilog = Style.isVerilog();
  assert(!IsVerilog || !IsCpp);

  // Never ever merge two words.
  if (Keywords.isWordLike(Right, IsVerilog) &&
      Keywords.isWordLike(Left, IsVerilog)) {
    return true;
  }

  // Leave a space between * and /* to avoid C4138 `comment end` found outside
  // of comment.
  if (Left.is(tok::star) && Right.is(tok::comment))
    return true;

  if (Left.is(tok::l_brace) && Right.is(tok::r_brace) &&
      Left.Children.empty()) {
    if (Left.is(BK_Block))
      return Style.SpaceInEmptyBraces != FormatStyle::SIEB_Never;
    if (Style.Cpp11BracedListStyle != FormatStyle::BLS_Block) {
      return Style.SpacesInParens == FormatStyle::SIPO_Custom &&
             Style.SpacesInParensOptions.InEmptyParentheses;
    }
    return Style.SpaceInEmptyBraces == FormatStyle::SIEB_Always;
  }

  const auto *BeforeLeft = Left.Previous;

  if (IsCpp) {
    if (Left.is(TT_OverloadedOperator) &&
        Right.isOneOf(TT_TemplateOpener, TT_TemplateCloser)) {
      return true;
    }
    // Space between UDL and dot: auto b = 4s .count();
    if (Right.is(tok::period) && Left.is(tok::numeric_constant))
      return true;
    // Space between import <iostream>.
    // or import .....;
    if (Left.is(Keywords.kw_import) && Right.isOneOf(tok::less, tok::ellipsis))
      return true;
    // Space between `module :` and `import :`.
    if (Left.isOneOf(Keywords.kw_module, Keywords.kw_import) &&
        Right.is(TT_ModulePartitionColon)) {
      return true;
    }

    if (Right.is(TT_AfterPPDirective))
      return true;

    // No space between import foo:bar but keep a space between import :bar;
    if (Left.is(tok::identifier) && Right.is(TT_ModulePartitionColon))
      return false;
    // No space between :bar;
    if (Left.is(TT_ModulePartitionColon) &&
        Right.isOneOf(tok::identifier, tok::kw_private)) {
      return false;
    }
    if (Left.is(tok::ellipsis) && Right.is(tok::identifier) &&
        Line.First->is(Keywords.kw_import)) {
      return false;
    }
    // Space in __attribute__((attr)) ::type.
    if (Left.isOneOf(TT_AttributeRParen, TT_AttributeMacro) &&
        Right.is(tok::coloncolon)) {
      return true;
    }

    if (Left.is(tok::kw_operator))
      return Right.is(tok::coloncolon) || Style.SpaceAfterOperatorKeyword;
    if (Right.is(tok::l_brace) && Right.is(BK_BracedInit) &&
        !Left.opensScope() && Style.SpaceBeforeCpp11BracedList) {
      return true;
    }
    if (Left.is(tok::less) && Left.is(TT_OverloadedOperator) &&
        Right.is(TT_TemplateOpener)) {
      return true;
    }
    // C++ Core Guidelines suppression tag, e.g. `[[suppress(type.5)]]`.
    if (Left.is(tok::identifier) && Right.is(tok::numeric_constant))
      return Right.TokenText[0] != '.';
    // `Left` is a keyword (including C++ alternative operator) or identifier.
    if (Left.Tok.getIdentifierInfo() && Right.Tok.isLiteral())
      return true;
  } else if (Style.isProto()) {
    if (Right.is(tok::period) && !(BeforeLeft && BeforeLeft->is(tok::period)) &&
        Left.isOneOf(Keywords.kw_optional, Keywords.kw_required,
                     Keywords.kw_repeated, Keywords.kw_extend)) {
      return true;
    }
    if (Right.is(tok::l_paren) &&
        Left.isOneOf(Keywords.kw_returns, Keywords.kw_option)) {
      return true;
    }
    if (Right.isOneOf(tok::l_brace, tok::less) && Left.is(TT_SelectorName))
      return true;
    // Slashes occur in text protocol extension syntax: [type/type] { ... }.
    if (Left.is(tok::slash) || Right.is(tok::slash))
      return false;
    if (Left.MatchingParen &&
        Left.MatchingParen->is(TT_ProtoExtensionLSquare) &&
        Right.isOneOf(tok::l_brace, tok::less)) {
      return Style.Cpp11BracedListStyle == FormatStyle::BLS_Block;
    }
    // A percent is probably part of a formatting specification, such as %lld.
    if (Left.is(tok::percent))
      return false;
    // Preserve the existence of a space before a percent for cases like 0x%04x
    // and "%d %d"
    if (Left.is(tok::numeric_constant) && Right.is(tok::percent))
      return Right.hasWhitespaceBefore();
  } else if (Style.isJson()) {
    if (Right.is(tok::colon) && Left.is(tok::string_literal))
      return Style.SpaceBeforeJsonColon;
  } else if (Style.isCSharp()) {
    // Require spaces around '{' and  before '}' unless they appear in
    // interpolated strings. Interpolated strings are merged into a single token
    // so cannot have spaces inserted by this function.

    // No space between 'this' and '['
    if (Left.is(tok::kw_this) && Right.is(tok::l_square))
      return false;

    // No space between 'new' and '('
    if (Left.is(tok::kw_new) && Right.is(tok::l_paren))
      return false;

    // Space before { (including space within '{ {').
    if (Right.is(tok::l_brace))
      return true;

    // Spaces inside braces.
    if (Left.is(tok::l_brace) && Right.isNot(tok::r_brace))
      return true;

    if (Left.isNot(tok::l_brace) && Right.is(tok::r_brace))
      return true;

    // Spaces around '=>'.
    if (Left.is(TT_FatArrow) || Right.is(TT_FatArrow))
      return true;

    // No spaces around attribute target colons
    if (Left.is(TT_AttributeColon) || Right.is(TT_AttributeColon))
      return false;

    // space between type and variable e.g. Dictionary<string,string> foo;
    if (Left.is(TT_TemplateCloser) && Right.is(TT_StartOfName))
      return true;

    // spaces inside square brackets.
    if (Left.is(tok::l_square) || Right.is(tok::r_square))
      return Style.SpacesInSquareBrackets;

    // No space before ? in nullable types.
    if (Right.is(TT_CSharpNullable))
      return false;

    // No space before null forgiving '!'.
    if (Right.is(TT_NonNullAssertion))
      return false;

    // No space between consecutive commas '[,,]'.
    if (Left.is(tok::comma) && Right.is(tok::comma))
      return false;

    // space after var in `var (key, value)`
    if (Left.is(Keywords.kw_var) && Right.is(tok::l_paren))
      return true;

    // space between keywords and paren e.g. "using ("
    if (Right.is(tok::l_paren)) {
      if (Left.isOneOf(tok::kw_using, Keywords.kw_async, Keywords.kw_when,
                       Keywords.kw_lock)) {
        return Style.SpaceBeforeParensOptions.AfterControlStatements ||
               spaceRequiredBeforeParens(Right);
      }
    }

    // space between method modifier and opening parenthesis of a tuple return
    // type
    if ((Left.isAccessSpecifierKeyword() ||
         Left.isOneOf(tok::kw_virtual, tok::kw_extern, tok::kw_static,
                      Keywords.kw_internal, Keywords.kw_abstract,
                      Keywords.kw_sealed, Keywords.kw_override,
                      Keywords.kw_async, Keywords.kw_unsafe)) &&
        Right.is(tok::l_paren)) {
      return true;
    }
  } else if (Style.isJavaScript()) {
    if (Left.is(TT_FatArrow))
      return true;
    // for await ( ...
    if (Right.is(tok::l_paren) && Left.is(Keywords.kw_await) && BeforeLeft &&
        BeforeLeft->is(tok::kw_for)) {
      return true;
    }
    if (Left.is(Keywords.kw_async) && Right.is(tok::l_paren) &&
        Right.MatchingParen) {
      const FormatToken *Next = Right.MatchingParen->getNextNonComment();
      // An async arrow function, for example: `x = async () => foo();`,
      // as opposed to calling a function called async: `x = async();`
      if (Next && Next->is(TT_FatArrow))
        return true;
    }
    if ((Left.is(TT_TemplateString) && Left.TokenText.ends_with("${")) ||
        (Right.is(TT_TemplateString) && Right.TokenText.starts_with("}"))) {
      return false;
    }
    // In tagged template literals ("html`bar baz`"), there is no space between
    // the tag identifier and the template string.
    if (Keywords.isJavaScriptIdentifier(Left,
                                        /* AcceptIdentifierName= */ false) &&
        Right.is(TT_TemplateString)) {
      return false;
    }
    if (Right.is(tok::star) &&
        Left.isOneOf(Keywords.kw_function, Keywords.kw_yield)) {
      return false;
    }
    if (Right.isOneOf(tok::l_brace, tok::l_square) &&
        Left.isOneOf(Keywords.kw_function, Keywords.kw_yield,
                     Keywords.kw_extends, Keywords.kw_implements)) {
      return true;
    }
    if (Right.is(tok::l_paren)) {
      // JS methods can use some keywords as names (e.g. `delete()`).
      if (Line.MustBeDeclaration && Left.Tok.getIdentifierInfo())
        return false;
      // Valid JS method names can include keywords, e.g. `foo.delete()` or
      // `bar.instanceof()`. Recognize call positions by preceding period.
      if (BeforeLeft && BeforeLeft->is(tok::period) &&
          Left.Tok.getIdentifierInfo()) {
        return false;
      }
      // Additional unary JavaScript operators that need a space after.
      if (Left.isOneOf(tok::kw_throw, Keywords.kw_await, Keywords.kw_typeof,
                       tok::kw_void)) {
        return true;
      }
    }
    // `foo as const;` casts into a const type.
    if (Left.endsSequence(tok::kw_const, Keywords.kw_as))
      return false;
    if ((Left.isOneOf(Keywords.kw_let, Keywords.kw_var, Keywords.kw_in,
                      tok::kw_const) ||
         // "of" is only a keyword if it appears after another identifier
         // (e.g. as "const x of y" in a for loop), or after a destructuring
         // operation (const [x, y] of z, const {a, b} of c).
         (Left.is(Keywords.kw_of) && BeforeLeft &&
          BeforeLeft->isOneOf(tok::identifier, tok::r_square, tok::r_brace))) &&
        (!BeforeLeft || BeforeLeft->isNot(tok::period))) {
      return true;
    }
    if (Left.isOneOf(tok::kw_for, Keywords.kw_as) && BeforeLeft &&
        BeforeLeft->is(tok::period) && Right.is(tok::l_paren)) {
      return false;
    }
    if (Left.is(Keywords.kw_as) &&
        Right.isOneOf(tok::l_square, tok::l_brace, tok::l_paren)) {
      return true;
    }
    if (Left.is(tok::kw_default) && BeforeLeft &&
        BeforeLeft->is(tok::kw_export)) {
      return true;
    }
    if (Left.is(Keywords.kw_is) && Right.is(tok::l_brace))
      return true;
    if (Right.isOneOf(TT_JsTypeColon, TT_JsTypeOptionalQuestion))
      return false;
    if (Left.is(TT_JsTypeOperator) || Right.is(TT_JsTypeOperator))
      return false;
    if ((Left.is(tok::l_brace) || Right.is(tok::r_brace)) &&
        Line.First->isOneOf(Keywords.kw_import, tok::kw_export)) {
      return false;
    }
    if (Left.is(tok::ellipsis))
      return false;
    if (Left.is(TT_TemplateCloser) &&
        Right.isNoneOf(tok::equal, tok::l_brace, tok::comma, tok::l_square,
                       Keywords.kw_implements, Keywords.kw_extends)) {
      // Type assertions ('<type>expr') are not followed by whitespace. Other
      // locations that should have whitespace following are identified by the
      // above set of follower tokens.
      return false;
    }
    if (Right.is(TT_NonNullAssertion))
      return false;
    if (Left.is(TT_NonNullAssertion) &&
        Right.isOneOf(Keywords.kw_as, Keywords.kw_in)) {
      return true; // "x! as string", "x! in y"
    }
  } else if (Style.isJava()) {
    if (Left.is(TT_CaseLabelArrow) || Right.is(TT_CaseLabelArrow))
      return true;
    if (Left.is(tok::r_square) && Right.is(tok::l_brace))
      return true;
    // spaces inside square brackets.
    if (Left.is(tok::l_square) || Right.is(tok::r_square))
      return Style.SpacesInSquareBrackets;

    if (Left.is(Keywords.kw_synchronized) && Right.is(tok::l_paren)) {
      return Style.SpaceBeforeParensOptions.AfterControlStatements ||
             spaceRequiredBeforeParens(Right);
    }
    if ((Left.isAccessSpecifierKeyword() ||
         Left.isOneOf(tok::kw_static, Keywords.kw_final, Keywords.kw_abstract,
                      Keywords.kw_native)) &&
        Right.is(TT_TemplateOpener)) {
      return true;
    }
  } else if (IsVerilog) {
    // An escaped identifier ends with whitespace.
    if (Left.is(tok::identifier) && Left.TokenText[0] == '\\')
      return true;
    // Add space between things in a primitive's state table unless in a
    // transition like `(0?)`.
    if ((Left.is(TT_VerilogTableItem) &&
         Right.isNoneOf(tok::r_paren, tok::semi)) ||
        (Right.is(TT_VerilogTableItem) && Left.isNot(tok::l_paren))) {
      const FormatToken *Next = Right.getNextNonComment();
      return !(Next && Next->is(tok::r_paren));
    }
    // Don't add space within a delay like `#0`.
    if (Left.isNot(TT_BinaryOperator) &&
        Left.isOneOf(Keywords.kw_verilogHash, Keywords.kw_verilogHashHash)) {
      return false;
    }
    // Add space after a delay.
    if (Right.isNot(tok::semi) &&
        (Left.endsSequence(tok::numeric_constant, Keywords.kw_verilogHash) ||
         Left.endsSequence(tok::numeric_constant,
                           Keywords.kw_verilogHashHash) ||
         (Left.is(tok::r_paren) && Left.MatchingParen &&
          Left.MatchingParen->endsSequence(tok::l_paren, tok::at)))) {
      return true;
    }
    // Don't add embedded spaces in a number literal like `16'h1?ax` or an array
    // literal like `'{}`.
    if (Left.is(Keywords.kw_apostrophe) ||
        (Left.is(TT_VerilogNumberBase) && Right.is(tok::numeric_constant))) {
      return false;
    }
    // Add spaces around the implication operator `->`.
    if (Left.is(tok::arrow) || Right.is(tok::arrow))
      return true;
    // Don't add spaces between two at signs. Like in a coverage event.
    // Don't add spaces between at and a sensitivity list like
    // `@(posedge clk)`.
    if (Left.is(tok::at) && Right.isOneOf(tok::l_paren, tok::star, tok::at))
      return false;
    // Add space between the type name and dimension like `logic [1:0]`.
    if (Right.is(tok::l_square) &&
        Left.isOneOf(TT_VerilogDimensionedTypeName, Keywords.kw_function)) {
      return true;
    }
    // In a tagged union expression, there should be a space after the tag.
    if (Right.isOneOf(tok::period, Keywords.kw_apostrophe) &&
        Keywords.isVerilogIdentifier(Left) && Left.getPreviousNonComment() &&
        Left.getPreviousNonComment()->is(Keywords.kw_tagged)) {
      return true;
    }
    // Don't add spaces between a casting type and the quote or repetition count
    // and the brace. The case of tagged union expressions is handled by the
    // previous rule.
    if ((Right.is(Keywords.kw_apostrophe) ||
         (Right.is(BK_BracedInit) && Right.is(tok::l_brace))) &&
        Left.isNoneOf(Keywords.kw_assign, Keywords.kw_unique) &&
        !Keywords.isVerilogWordOperator(Left) &&
        (Left.isOneOf(tok::r_square, tok::r_paren, tok::r_brace,
                      tok::numeric_constant) ||
         Keywords.isWordLike(Left))) {
      return false;
    }
    // Don't add spaces in imports like `import foo::*;`.
    if ((Right.is(tok::star) && Left.is(tok::coloncolon)) ||
        (Left.is(tok::star) && Right.is(tok::semi))) {
      return false;
    }
    // Add space in attribute like `(* ASYNC_REG = "TRUE" *)`.
    if (Left.endsSequence(tok::star, tok::l_paren) && Right.is(tok::identifier))
      return true;
    // Add space before drive strength like in `wire (strong1, pull0)`.
    if (Right.is(tok::l_paren) && Right.is(TT_VerilogStrength))
      return true;
    // Don't add space in a streaming concatenation like `{>>{j}}`.
    if ((Left.is(tok::l_brace) &&
         Right.isOneOf(tok::lessless, tok::greatergreater)) ||
        (Left.endsSequence(tok::lessless, tok::l_brace) ||
         Left.endsSequence(tok::greatergreater, tok::l_brace))) {
      return false;
    }
  } else if (Style.isTableGen()) {
    // Avoid to connect [ and {. [{ is start token of multiline string.
    if (Left.is(tok::l_square) && Right.is(tok::l_brace))
      return true;
    if (Left.is(tok::r_brace) && Right.is(tok::r_square))
      return true;
    // Do not insert around colon in DAGArg and cond operator.
    if (Right.isOneOf(TT_TableGenDAGArgListColon,
                      TT_TableGenDAGArgListColonToAlign) ||
        Left.isOneOf(TT_TableGenDAGArgListColon,
                     TT_TableGenDAGArgListColonToAlign)) {
      return false;
    }
    if (Right.is(TT_TableGenCondOperatorColon))
      return false;
    if (Left.isOneOf(TT_TableGenDAGArgOperatorID,
                     TT_TableGenDAGArgOperatorToBreak) &&
        Right.isNot(TT_TableGenDAGArgCloser)) {
      return true;
    }
    // Do not insert bang operators and consequent openers.
    if (Right.isOneOf(tok::l_paren, tok::less) &&
        Left.isOneOf(TT_TableGenBangOperator, TT_TableGenCondOperator)) {
      return false;
    }
    // Trailing paste requires space before '{' or ':', the case in name values.
    // Not before ';', the case in normal values.
    if (Left.is(TT_TableGenTrailingPasteOperator) &&
        Right.isOneOf(tok::l_brace, tok::colon)) {
      return true;
    }
    // Otherwise paste operator does not prefer space around.
    if (Left.is(tok::hash) || Right.is(tok::hash))
      return false;
    // Sure not to connect after defining keywords.
    if (Keywords.isTableGenDefinition(Left))
      return true;
  }

  if (Left.is(TT_ImplicitStringLiteral))
    return Right.hasWhitespaceBefore();
  if (Line.Type == LT_ObjCMethodDecl) {
    if (Left.is(TT_ObjCMethodSpecifier))
      return true;
    if (Left.is(tok::r_paren) && Left.isNot(TT_AttributeRParen) &&
        canBeObjCSelectorComponent(Right)) {
      // Don't space between ')' and <id> or ')' and 'new'. 'new' is not a
      // keyword in Objective-C, and '+ (instancetype)new;' is a standard class
      // method declaration.
      return false;
    }
  }
  if (Line.Type == LT_ObjCProperty &&
      (Right.is(tok::equal) || Left.is(tok::equal))) {
    return false;
  }

  if (Right.isOneOf(TT_TrailingReturnArrow, TT_LambdaArrow) ||
      Left.isOneOf(TT_TrailingReturnArrow, TT_LambdaArrow)) {
    return true;
  }
  if (Left.is(tok::comma) && Right.isNot(TT_OverloadedOperatorLParen) &&
      // In an unexpanded macro call we only find the parentheses and commas
      // in a line; the commas and closing parenthesis do not require a space.
      (Left.Children.empty() || !Left.MacroParent)) {
    return true;
  }
  if (Right.is(tok::comma))
    return false;
  if (Right.is(TT_ObjCBlockLParen))
    return true;
  if (Right.is(TT_CtorInitializerColon))
    return Style.SpaceBeforeCtorInitializerColon;
  if (Right.is(TT_InheritanceColon) && !Style.SpaceBeforeInheritanceColon)
    return false;
  if (Right.is(TT_RangeBasedForLoopColon) &&
      !Style.SpaceBeforeRangeBasedForLoopColon) {
    return false;
  }
  if (Left.is(TT_BitFieldColon)) {
    return Style.BitFieldColonSpacing == FormatStyle::BFCS_Both ||
           Style.BitFieldColonSpacing == FormatStyle::BFCS_After;
  }
  if (Right.is(tok::colon)) {
    if (Right.is(TT_CaseLabelColon))
      return Style.SpaceBeforeCaseColon;
    if (Right.is(TT_GotoLabelColon))
      return false;
    // `private:` and `public:`.
    if (!Right.getNextNonComment())
      return false;
    if (Right.isOneOf(TT_ObjCSelector, TT_ObjCMethodExpr))
      return false;
    if (Left.is(tok::question))
      return false;
    if (Right.is(TT_InlineASMColon) && Left.is(tok::coloncolon))
      return false;
    if (Right.is(TT_DictLiteral))
      return Style.SpacesInContainerLiterals;
    if (Right.is(TT_AttributeColon))
      return false;
    if (Right.is(TT_CSharpNamedArgumentColon))
      return false;
    if (Right.is(TT_GenericSelectionColon))
      return false;
    if (Right.is(TT_BitFieldColon)) {
      return Style.BitFieldColonSpacing == FormatStyle::BFCS_Both ||
             Style.BitFieldColonSpacing == FormatStyle::BFCS_Before;
    }
    return true;
  }
  // Do not merge "- -" into "--".
  if ((Left.isOneOf(tok::minus, tok::minusminus) &&
       Right.isOneOf(tok::minus, tok::minusminus)) ||
      (Left.isOneOf(tok::plus, tok::plusplus) &&
       Right.isOneOf(tok::plus, tok::plusplus))) {
    return true;
  }
  if (Left.is(TT_UnaryOperator)) {
    // Lambda captures allow for a lone &, so "&]" needs to be properly
    // handled.
    if (Left.is(tok::amp) && Right.is(tok::r_square))
      return Style.SpacesInSquareBrackets;
    if (Left.isNot(tok::exclaim))
      return false;
    if (Left.TokenText == "!")
      return Style.SpaceAfterLogicalNot;
    assert(Left.TokenText == "not");
    return Right.isOneOf(tok::coloncolon, TT_UnaryOperator) ||
           (Right.is(tok::l_paren) && Style.SpaceBeforeParensOptions.AfterNot);
  }

  // If the next token is a binary operator or a selector name, we have
  // incorrectly classified the parenthesis as a cast. FIXME: Detect correctly.
  if (Left.is(TT_CastRParen)) {
    return Style.SpaceAfterCStyleCast ||
           Right.isOneOf(TT_BinaryOperator, TT_SelectorName);
  }

  auto ShouldAddSpacesInAngles = [this, &Right]() {
    if (this->Style.SpacesInAngles == FormatStyle::SIAS_Always)
      return true;
    if (this->Style.SpacesInAngles == FormatStyle::SIAS_Leave)
      return Right.hasWhitespaceBefore();
    return false;
  };

  if (Left.is(tok::greater) && Right.is(tok::greater)) {
    if (Style.isTextProto() ||
        (Style.Language == FormatStyle::LK_Proto && Left.is(TT_DictLiteral))) {
      return Style.Cpp11BracedListStyle == FormatStyle::BLS_Block;
    }
    return Right.is(TT_TemplateCloser) && Left.is(TT_TemplateCloser) &&
           ((Style.Standard < FormatStyle::LS_Cpp11) ||
            ShouldAddSpacesInAngles());
  }
  if (Right.isOneOf(tok::arrow, tok::arrowstar, tok::periodstar) ||
      Left.isOneOf(tok::arrow, tok::period, tok::arrowstar, tok::periodstar) ||
      (Right.is(tok::period) && Right.isNot(TT_DesignatedInitializerPeriod))) {
    return false;
  }
  if (!Style.SpaceBeforeAssignmentOperators && Left.isNot(TT_TemplateCloser) &&
      Right.getPrecedence() == prec::Assignment) {
    return false;
  }
  if (Style.isJava() && Right.is(tok::coloncolon) &&
      Left.isOneOf(tok::identifier, tok::kw_this)) {
    return false;
  }
  if (Right.is(tok::coloncolon) && Left.is(tok::identifier)) {
    // Generally don't remove existing spaces between an identifier and "::".
    // The identifier might actually be a macro name such as ALWAYS_INLINE. If
    // this turns out to be too lenient, add analysis of the identifier itself.
    return Right.hasWhitespaceBefore();
  }
  if (Right.is(tok::coloncolon) &&
      Left.isNoneOf(tok::l_brace, tok::comment, tok::l_paren)) {
    // Put a space between < and :: in vector< ::std::string >
    return (Left.is(TT_TemplateOpener) &&
            ((Style.Standard < FormatStyle::LS_Cpp11) ||
             ShouldAddSpacesInAngles())) ||
           Left.isNoneOf(tok::l_paren, tok::r_paren, tok::l_square,
                         tok::kw___super, TT_TemplateOpener,
                         TT_TemplateCloser) ||
           (Left.is(tok::l_paren) && Style.SpacesInParensOptions.Other);
  }
  if ((Left.is(TT_TemplateOpener)) != (Right.is(TT_TemplateCloser)))
    return ShouldAddSpacesInAngles();
  if (Left.is(tok::r_paren) && Left.isNot(TT_TypeDeclarationParen) &&
      Right.is(TT_PointerOrReference) && Right.isOneOf(tok::amp, tok::ampamp)) {
    return true;
  }
  // Space before TT_StructuredBindingLSquare.
  if (Right.is(TT_StructuredBindingLSquare)) {
    return Left.isNoneOf(tok::amp, tok::ampamp) ||
           getTokenReferenceAlignment(Left) != FormatStyle::PAS_Right;
  }
  // Space before & or && following a TT_StructuredBindingLSquare.
  if (Right.Next && Right.Next->is(TT_StructuredBindingLSquare) &&
      Right.isOneOf(tok::amp, tok::ampamp)) {
    return getTokenReferenceAlignment(Right) != FormatStyle::PAS_Left;
  }
  if ((Right.is(TT_BinaryOperator) && Left.isNot(tok::l_paren)) ||
      (Left.isOneOf(TT_BinaryOperator, TT_ConditionalExpr) &&
       Right.isNot(tok::r_paren))) {
    return true;
  }
  if (Right.is(TT_TemplateOpener) && Left.is(tok::r_paren) &&
      Left.MatchingParen &&
      Left.MatchingParen->is(TT_OverloadedOperatorLParen)) {
    return false;
  }
  if (Right.is(tok::less) && Left.isNot(tok::l_paren) &&
      Line.Type == LT_ImportStatement) {
    return true;
  }
  if (Right.is(TT_TrailingUnaryOperator))
    return false;
  if (Left.is(TT_RegexLiteral))
    return false;
  return spaceRequiredBetween(Line, Left, Right);
}

// Returns 'true' if 'Tok' is a brace we'd want to break before in Allman style.
static bool isAllmanBrace(const FormatToken &Tok) {
  return Tok.is(tok::l_brace) && Tok.is(BK_Block) &&
         Tok.isNoneOf(TT_ObjCBlockLBrace, TT_LambdaLBrace, TT_DictLiteral);
}

// Returns 'true' if 'Tok' is a function argument.
static bool IsFunctionArgument(const FormatToken &Tok) {
  return Tok.MatchingParen && Tok.MatchingParen->Next &&
         Tok.MatchingParen->Next->isOneOf(tok::comma, tok::r_paren,
                                          tok::r_brace);
}

static bool
isEmptyLambdaAllowed(const FormatToken &Tok,
                     FormatStyle::ShortLambdaStyle ShortLambdaOption) {
  return Tok.Children.empty() && ShortLambdaOption != FormatStyle::SLS_None;
}

static bool isAllmanLambdaBrace(const FormatToken &Tok) {
  return Tok.is(tok::l_brace) && Tok.is(BK_Block) &&
         Tok.isNoneOf(TT_ObjCBlockLBrace, TT_DictLiteral);
}

bool TokenAnnotator::mustBreakBefore(const AnnotatedLine &Line,
                                     const FormatToken &Right) const {
  if (Right.NewlinesBefore > 1 && Style.MaxEmptyLinesToKeep > 0 &&
      (!Style.RemoveEmptyLinesInUnwrappedLines || &Right == Line.First)) {
    return true;
  }

  const FormatToken &Left = *Right.Previous;

  if (Style.BreakFunctionDefinitionParameters && Line.MightBeFunctionDecl &&
      Line.mightBeFunctionDefinition() && Left.MightBeFunctionDeclParen &&
      Left.ParameterCount > 0) {
    return true;
  }

  // Ignores the first parameter as this will be handled separately by
  // BreakFunctionDefinitionParameters or AlignAfterOpenBracket.
  if (Style.BinPackParameters == FormatStyle::BPPS_AlwaysOnePerLine &&
      Line.MightBeFunctionDecl && !Left.opensScope() &&
      startsNextParameter(Right, Style)) {
    return true;
  }

  const auto *BeforeLeft = Left.Previous;
  const auto *AfterRight = Right.Next;

  if (Style.isCSharp()) {
    if (Left.is(TT_FatArrow) && Right.is(tok::l_brace) &&
        Style.BraceWrapping.AfterFunction) {
      return true;
    }
    if (Right.is(TT_CSharpNamedArgumentColon) ||
        Left.is(TT_CSharpNamedArgumentColon)) {
      return false;
    }
    if (Right.is(TT_CSharpGenericTypeConstraint))
      return true;
    if (AfterRight && AfterRight->is(TT_FatArrow) &&
        (Right.is(tok::numeric_constant) ||
         (Right.is(tok::identifier) && Right.TokenText == "_"))) {
      return true;
    }

    // Break after C# [...] and before public/protected/private/internal.
    if (Left.is(TT_AttributeRSquare) &&
        (Right.isAccessSpecifier(/*ColonRequired=*/false) ||
         Right.is(Keywords.kw_internal))) {
      return true;
    }
    // Break between ] and [ but only when there are really 2 attributes.
    if (Left.is(TT_AttributeRSquare) && Right.is(TT_AttributeLSquare))
      return true;
  } else if (Style.isJavaScript()) {
    // FIXME: This might apply to other languages and token kinds.
    if (Right.is(tok::string_literal) && Left.is(tok::plus) && BeforeLeft &&
        BeforeLeft->is(tok::string_literal)) {
      return true;
    }
    if (Left.is(TT_DictLiteral) && Left.is(tok::l_brace) && Line.Level == 0 &&
        BeforeLeft && BeforeLeft->is(tok::equal) &&
        Line.First->isOneOf(tok::identifier, Keywords.kw_import, tok::kw_export,
                            tok::kw_const) &&
        // kw_var/kw_let are pseudo-tokens that are tok::identifier, so match
        // above.
        Line.First->isNoneOf(Keywords.kw_var, Keywords.kw_let)) {
      // Object literals on the top level of a file are treated as "enum-style".
      // Each key/value pair is put on a separate line, instead of bin-packing.
      return true;
    }
    if (Left.is(tok::l_brace) && Line.Level == 0 &&
        (Line.startsWith(tok::kw_enum) ||
         Line.startsWith(tok::kw_const, tok::kw_enum) ||
         Line.startsWith(tok::kw_export, tok::kw_enum) ||
         Line.startsWith(tok::kw_export, tok::kw_const, tok::kw_enum))) {
      // JavaScript top-level enum key/value pairs are put on separate lines
      // instead of bin-packing.
      return true;
    }
    if (Right.is(tok::r_brace) && Left.is(tok::l_brace) && BeforeLeft &&
        BeforeLeft->is(TT_FatArrow)) {
      // JS arrow function (=> {...}).
      switch (Style.AllowShortLambdasOnASingleLine) {
      case FormatStyle::SLS_All:
        return false;
      case FormatStyle::SLS_None:
        return true;
      case FormatStyle::SLS_Empty:
        return !Left.Children.empty();
      case FormatStyle::SLS_Inline:
        // allow one-lining inline (e.g. in function call args) and empty arrow
        // functions.
        return (Left.NestingLevel == 0 && Line.Level == 0) &&
               !Left.Children.empty();
      }
      llvm_unreachable("Unknown FormatStyle::ShortLambdaStyle enum");
    }

    if (Right.is(tok::r_brace) && Left.is(tok::l_brace) &&
        !Left.Children.empty()) {
      // Support AllowShortFunctionsOnASingleLine for JavaScript.
      return Style.AllowShortFunctionsOnASingleLine == FormatStyle::SFS_None ||
             Style.AllowShortFunctionsOnASingleLine == FormatStyle::SFS_Empty ||
             (Left.NestingLevel == 0 && Line.Level == 0 &&
              Style.AllowShortFunctionsOnASingleLine &
                  FormatStyle::SFS_InlineOnly);
    }
  } else if (Style.isJava()) {
    if (Right.is(tok::plus) && Left.is(tok::string_literal) && AfterRight &&
        AfterRight->is(tok::string_literal)) {
      return true;
    }
  } else if (Style.isVerilog()) {
    // Break between assignments.
    if (Left.is(TT_VerilogAssignComma))
      return true;
    // Break between ports of different types.
    if (Left.is(TT_VerilogTypeComma))
      return true;
    // Break between ports in a module instantiation and after the parameter
    // list.
    if (Style.VerilogBreakBetweenInstancePorts &&
        (Left.is(TT_VerilogInstancePortComma) ||
         (Left.is(tok::r_paren) && Keywords.isVerilogIdentifier(Right) &&
          Left.MatchingParen &&
          Left.MatchingParen->is(TT_VerilogInstancePortLParen)))) {
      return true;
    }
    // Break after labels. In Verilog labels don't have the 'case' keyword, so
    // it is hard to identify them in UnwrappedLineParser.
    if (!Keywords.isVerilogBegin(Right) && Keywords.isVerilogEndOfLabel(Left))
      return true;
  } else if (Style.BreakAdjacentStringLiterals &&
             (IsCpp || Style.isProto() || Style.isTableGen())) {
    if (Left.isStringLiteral() && Right.isStringLiteral())
      return true;
  }

  // Basic JSON newline processing.
  if (Style.isJson()) {
    // Always break after a JSON record opener.
    // {
    // }
    if (Left.is(TT_DictLiteral) && Left.is(tok::l_brace))
      return true;
    // Always break after a JSON array opener based on BreakArrays.
    if ((Left.is(TT_ArrayInitializerLSquare) && Left.is(tok::l_square) &&
         Right.isNot(tok::r_square)) ||
        Left.is(tok::comma)) {
      if (Right.is(tok::l_brace))
        return true;
      // scan to the right if an we see an object or an array inside
      // then break.
      for (const auto *Tok = &Right; Tok; Tok = Tok->Next) {
        if (Tok->isOneOf(tok::l_brace, tok::l_square))
          return true;
        if (Tok->isOneOf(tok::r_brace, tok::r_square))
          break;
      }
      return Style.BreakArrays;
    }
  } else if (Style.isTableGen()) {
    // Break the comma in side cond operators.
    // !cond(case1:1,
    //       case2:0);
    if (Left.is(TT_TableGenCondOperatorComma))
      return true;
    if (Left.is(TT_TableGenDAGArgOperatorToBreak) &&
        Right.isNot(TT_TableGenDAGArgCloser)) {
      return true;
    }
    if (Left.is(TT_TableGenDAGArgListCommaToBreak))
      return true;
    if (Right.is(TT_TableGenDAGArgCloser) && Right.MatchingParen &&
        Right.MatchingParen->is(TT_TableGenDAGArgOpenerToBreak) &&
        &Left != Right.MatchingParen->Next) {
      // Check to avoid empty DAGArg such as (ins).
      return Style.TableGenBreakInsideDAGArg == FormatStyle::DAS_BreakAll;
    }
  }

  if (Line.startsWith(tok::kw_asm) && Right.is(TT_InlineASMColon) &&
      Style.BreakBeforeInlineASMColon == FormatStyle::BBIAS_Always) {
    return true;
  }

  // If the last token before a '}', ']', or ')' is a comma or a trailing
  // comment, the intention is to insert a line break after it in order to make
  // shuffling around entries easier. Import statements, especially in
  // JavaScript, can be an exception to this rule.
  if (Style.JavaScriptWrapImports || Line.Type != LT_ImportStatement) {
    const FormatToken *BeforeClosingBrace = nullptr;
    if ((Left.isOneOf(tok::l_brace, TT_ArrayInitializerLSquare) ||
         (Style.isJavaScript() && Left.is(tok::l_paren))) &&
        Left.isNot(BK_Block) && Left.MatchingParen) {
      BeforeClosingBrace = Left.MatchingParen->Previous;
    } else if (Right.MatchingParen &&
               (Right.MatchingParen->isOneOf(tok::l_brace,
                                             TT_ArrayInitializerLSquare) ||
                (Style.isJavaScript() &&
                 Right.MatchingParen->is(tok::l_paren)))) {
      BeforeClosingBrace = &Left;
    }
    if (BeforeClosingBrace && (BeforeClosingBrace->is(tok::comma) ||
                               BeforeClosingBrace->isTrailingComment())) {
      return true;
    }
  }

  if (Right.is(tok::comment)) {
    return Left.isNoneOf(BK_BracedInit, TT_CtorInitializerColon) &&
           Right.NewlinesBefore > 0 && Right.HasUnescapedNewline;
  }
  if (Left.isTrailingComment())
    return true;
  if (Left.IsUnterminatedLiteral)
    return true;

  if (BeforeLeft && BeforeLeft->is(tok::lessless) &&
      Left.is(tok::string_literal) && Right.is(tok::lessless) && AfterRight &&
      AfterRight->is(tok::string_literal)) {
    return Right.NewlinesBefore > 0;
  }

  if (Right.is(TT_RequiresClause)) {
    switch (Style.RequiresClausePosition) {
    case FormatStyle::RCPS_OwnLine:
    case FormatStyle::RCPS_OwnLineWithBrace:
    case FormatStyle::RCPS_WithFollowing:
      return true;
    default:
      break;
    }
  }
  // Can break after template<> declaration
  if (Left.ClosesTemplateDeclaration && Left.MatchingParen &&
      Left.MatchingParen->NestingLevel == 0) {
    // Put concepts on the next line e.g.
    // template<typename T>
    // concept ...
    if (Right.is(tok::kw_concept))
      return Style.BreakBeforeConceptDeclarations == FormatStyle::BBCDS_Always;
    return Style.BreakTemplateDeclarations == FormatStyle::BTDS_Yes ||
           (Style.BreakTemplateDeclarations == FormatStyle::BTDS_Leave &&
            Right.NewlinesBefore > 0);
  }
  if (Left.ClosesRequiresClause) {
    switch (Style.RequiresClausePosition) {
    case FormatStyle::RCPS_OwnLine:
    case FormatStyle::RCPS_WithPreceding:
      return Right.isNot(tok::semi);
    case FormatStyle::RCPS_OwnLineWithBrace:
      return Right.isNoneOf(tok::semi, tok::l_brace);
    default:
      break;
    }
  }
  if (Style.PackConstructorInitializers == FormatStyle::PCIS_Never) {
    if (Style.BreakConstructorInitializers == FormatStyle::BCIS_BeforeColon &&
        (Left.is(TT_CtorInitializerComma) ||
         Right.is(TT_CtorInitializerColon))) {
      return true;
    }

    if (Style.BreakConstructorInitializers == FormatStyle::BCIS_AfterColon &&
        Left.isOneOf(TT_CtorInitializerColon, TT_CtorInitializerComma)) {
      return true;
    }
  }
  if (Style.PackConstructorInitializers < FormatStyle::PCIS_CurrentLine &&
      Style.BreakConstructorInitializers == FormatStyle::BCIS_BeforeComma &&
      Right.isOneOf(TT_CtorInitializerComma, TT_CtorInitializerColon)) {
    return true;
  }
  if (Style.PackConstructorInitializers == FormatStyle::PCIS_NextLineOnly) {
    if ((Style.BreakConstructorInitializers == FormatStyle::BCIS_BeforeColon ||
         Style.BreakConstructorInitializers == FormatStyle::BCIS_BeforeComma) &&
        Right.is(TT_CtorInitializerColon)) {
      return true;
    }

    if (Style.BreakConstructorInitializers == FormatStyle::BCIS_AfterColon &&
        Left.is(TT_CtorInitializerColon)) {
      return true;
    }
  }
  // Break only if we have multiple inheritance.
  if (Style.BreakInheritanceList == FormatStyle::BILS_BeforeComma &&
      Right.is(TT_InheritanceComma)) {
    return true;
  }
  if (Style.BreakInheritanceList == FormatStyle::BILS_AfterComma &&
      Left.is(TT_InheritanceComma)) {
    return true;
  }
  if (Right.is(tok::string_literal) && Right.TokenText.starts_with("R\"")) {
    // Multiline raw string literals are special wrt. line breaks. The author
    // has made a deliberate choice and might have aligned the contents of the
    // string literal accordingly. Thus, we try keep existing line breaks.
    return Right.IsMultiline && Right.NewlinesBefore > 0;
  }
  if ((Left.is(tok::l_brace) ||
       (Left.is(tok::less) && BeforeLeft && BeforeLeft->is(tok::equal))) &&
      Right.NestingLevel == 1 && Style.Language == FormatStyle::LK_Proto) {
    // Don't put enums or option definitions onto single lines in protocol
    // buffers.
    return true;
  }
  if (Right.is(TT_InlineASMBrace))
    return Right.HasUnescapedNewline;

  if (isAllmanBrace(Left) || isAllmanBrace(Right)) {
    auto *FirstNonComment = Line.getFirstNonComment();
    bool AccessSpecifier =
        FirstNonComment && (FirstNonComment->is(Keywords.kw_internal) ||
                            FirstNonComment->isAccessSpecifierKeyword());

    if (Style.BraceWrapping.AfterEnum) {
      if (Line.startsWith(tok::kw_enum) ||
          Line.startsWith(tok::kw_typedef, tok::kw_enum)) {
        return true;
      }
      // Ensure BraceWrapping for `public enum A {`.
      if (AccessSpecifier && FirstNonComment->Next &&
          FirstNonComment->Next->is(tok::kw_enum)) {
        return true;
      }
    }

    // Ensure BraceWrapping for `public interface A {`.
    if (Style.BraceWrapping.AfterClass &&
        ((AccessSpecifier && FirstNonComment->Next &&
          FirstNonComment->Next->is(Keywords.kw_interface)) ||
         Line.startsWith(Keywords.kw_interface))) {
      return true;
    }

    // Don't attempt to interpret struct return types as structs.
    if (Right.isNot(TT_FunctionLBrace)) {
      return (Line.startsWith(tok::kw_class) &&
              Style.BraceWrapping.AfterClass) ||
             (Line.startsWith(tok::kw_struct) &&
              Style.BraceWrapping.AfterStruct);
    }
  }

  if (Left.is(TT_ObjCBlockLBrace) &&
      Style.AllowShortBlocksOnASingleLine == FormatStyle::SBS_Never) {
    return true;
  }

  // Ensure wrapping after __attribute__((XX)) and @interface etc.
  if (Left.isOneOf(TT_AttributeRParen, TT_AttributeMacro) &&
      Right.is(TT_ObjCDecl)) {
    return true;
  }

  if (Left.is(TT_LambdaLBrace)) {
    if (IsFunctionArgument(Left) &&
        Style.AllowShortLambdasOnASingleLine == FormatStyle::SLS_Inline) {
      return false;
    }

    if (Style.AllowShortLambdasOnASingleLine == FormatStyle::SLS_None ||
        Style.AllowShortLambdasOnASingleLine == FormatStyle::SLS_Inline ||
        (!Left.Children.empty() &&
         Style.AllowShortLambdasOnASingleLine == FormatStyle::SLS_Empty)) {
      return true;
    }
  }

  if (Style.BraceWrapping.BeforeLambdaBody && Right.is(TT_LambdaLBrace) &&
      (Left.isPointerOrReference() || Left.is(TT_TemplateCloser))) {
    return true;
  }

  // Put multiple Java annotation on a new line.
  if ((Style.isJava() || Style.isJavaScript()) &&
      Left.is(TT_LeadingJavaAnnotation) &&
      Right.isNoneOf(TT_LeadingJavaAnnotation, tok::l_paren) &&
      (Line.Last->is(tok::l_brace) || Style.BreakAfterJavaFieldAnnotations)) {
    return true;
  }

  if (Right.is(TT_ProtoExtensionLSquare))
    return true;

  // In text proto instances if a submessage contains at least 2 entries and at
  // least one of them is a submessage, like A { ... B { ... } ... },
  // put all of the entries of A on separate lines by forcing the selector of
  // the submessage B to be put on a newline.
  //
  // Example: these can stay on one line:
  // a { scalar_1: 1 scalar_2: 2 }
  // a { b { key: value } }
  //
  // and these entries need to be on a new line even if putting them all in one
  // line is under the column limit:
  // a {
  //   scalar: 1
  //   b { key: value }
  // }
  //
  // We enforce this by breaking before a submessage field that has previous
  // siblings, *and* breaking before a field that follows a submessage field.
  //
  // Be careful to exclude the case  [proto.ext] { ... } since the `]` is
  // the TT_SelectorName there, but we don't want to break inside the brackets.
  //
  // Another edge case is @submessage { key: value }, which is a common
  // substitution placeholder. In this case we want to keep `@` and `submessage`
  // together.
  //
  // We ensure elsewhere that extensions are always on their own line.
  if (Style.isProto() && Right.is(TT_SelectorName) &&
      Right.isNot(tok::r_square) && AfterRight) {
    // Keep `@submessage` together in:
    // @submessage { key: value }
    if (Left.is(tok::at))
      return false;
    // Look for the scope opener after selector in cases like:
    // selector { ...
    // selector: { ...
    // selector: @base { ...
    const auto *LBrace = AfterRight;
    if (LBrace && LBrace->is(tok::colon)) {
      LBrace = LBrace->Next;
      if (LBrace && LBrace->is(tok::at)) {
        LBrace = LBrace->Next;
        if (LBrace)
          LBrace = LBrace->Next;
      }
    }
    if (LBrace &&
        // The scope opener is one of {, [, <:
        // selector { ... }
        // selector [ ... ]
        // selector < ... >
        //
        // In case of selector { ... }, the l_brace is TT_DictLiteral.
        // In case of an empty selector {}, the l_brace is not TT_DictLiteral,
        // so we check for immediately following r_brace.
        ((LBrace->is(tok::l_brace) &&
          (LBrace->is(TT_DictLiteral) ||
           (LBrace->Next && LBrace->Next->is(tok::r_brace)))) ||
         LBrace->isOneOf(TT_ArrayInitializerLSquare, tok::less))) {
      // If Left.ParameterCount is 0, then this submessage entry is not the
      // first in its parent submessage, and we want to break before this entry.
      // If Left.ParameterCount is greater than 0, then its parent submessage
      // might contain 1 or more entries and we want to break before this entry
      // if it contains at least 2 entries. We deal with this case later by
      // detecting and breaking before the next entry in the parent submessage.
      if (Left.ParameterCount == 0)
        return true;
      // However, if this submessage is the first entry in its parent
      // submessage, Left.ParameterCount might be 1 in some cases.
      // We deal with this case later by detecting an entry
      // following a closing paren of this submessage.
    }

    // If this is an entry immediately following a submessage, it will be
    // preceded by a closing paren of that submessage, like in:
    //     left---.  .---right
    //            v  v
    // sub: { ... } key: value
    // If there was a comment between `}` an `key` above, then `key` would be
    // put on a new line anyways.
    if (Left.isOneOf(tok::r_brace, tok::greater, tok::r_square))
      return true;
  }

  return false;
}

bool TokenAnnotator::canBreakBefore(const AnnotatedLine &Line,
                                    const FormatToken &Right) const {
  const FormatToken &Left = *Right.Previous;
  // Language-specific stuff.
  if (Style.isCSharp()) {
    if (Left.isOneOf(TT_CSharpNamedArgumentColon, TT_AttributeColon) ||
        Right.isOneOf(TT_CSharpNamedArgumentColon, TT_AttributeColon)) {
      return false;
    }
    // Only break after commas for generic type constraints.
    if (Line.First->is(TT_CSharpGenericTypeConstraint))
      return Left.is(TT_CSharpGenericTypeConstraintComma);
    // Keep nullable operators attached to their identifiers.
    if (Right.is(TT_CSharpNullable))
      return false;
  } else if (Style.isJava()) {
    if (Left.isOneOf(Keywords.kw_throws, Keywords.kw_extends,
                     Keywords.kw_implements)) {
      return false;
    }
    if (Right.isOneOf(Keywords.kw_throws, Keywords.kw_extends,
                      Keywords.kw_implements)) {
      return true;
    }
  } else if (Style.isJavaScript()) {
    const FormatToken *NonComment = Right.getPreviousNonComment();
    if (NonComment &&
        (NonComment->isAccessSpecifierKeyword() ||
         NonComment->isOneOf(
             tok::kw_return, Keywords.kw_yield, tok::kw_continue, tok::kw_break,
             tok::kw_throw, Keywords.kw_interface, Keywords.kw_type,
             tok::kw_static, Keywords.kw_readonly, Keywords.kw_override,
             Keywords.kw_abstract, Keywords.kw_get, Keywords.kw_set,
             Keywords.kw_async, Keywords.kw_await))) {
      return false; // Otherwise automatic semicolon insertion would trigger.
    }
    if (Right.NestingLevel == 0 &&
        (Left.Tok.getIdentifierInfo() ||
         Left.isOneOf(tok::r_square, tok::r_paren)) &&
        Right.isOneOf(tok::l_square, tok::l_paren)) {
      return false; // Otherwise automatic semicolon insertion would trigger.
    }
    if (NonComment && NonComment->is(tok::identifier) &&
        NonComment->TokenText == "asserts") {
      return false;
    }
    if (Left.is(TT_FatArrow) && Right.is(tok::l_brace))
      return false;
    if (Left.is(TT_JsTypeColon))
      return true;
    // Don't wrap between ":" and "!" of a strict prop init ("field!: type;").
    if (Left.is(tok::exclaim) && Right.is(tok::colon))
      return false;
    // Look for is type annotations like:
    // function f(): a is B { ... }
    // Do not break before is in these cases.
    if (Right.is(Keywords.kw_is)) {
      const FormatToken *Next = Right.getNextNonComment();
      // If `is` is followed by a colon, it's likely that it's a dict key, so
      // ignore it for this check.
      // For example this is common in Polymer:
      // Polymer({
      //   is: 'name',
      //   ...
      // });
      if (!Next || Next->isNot(tok::colon))
        return false;
    }
    if (Left.is(Keywords.kw_in))
      return Style.BreakBeforeBinaryOperators == FormatStyle::BOS_None;
    if (Right.is(Keywords.kw_in))
      return Style.BreakBeforeBinaryOperators != FormatStyle::BOS_None;
    if (Right.is(Keywords.kw_as))
      return false; // must not break before as in 'x as type' casts
    if (Right.isOneOf(Keywords.kw_extends, Keywords.kw_infer)) {
      // extends and infer can appear as keywords in conditional types:
      //   https://www.typescriptlang.org/docs/handbook/release-notes/typescript-2-8.html#conditional-types
      // do not break before them, as the expressions are subject to ASI.
      return false;
    }
    if (Left.is(Keywords.kw_as))
      return true;
    if (Left.is(TT_NonNullAssertion))
      return true;
    if (Left.is(Keywords.kw_declare) &&
        Right.isOneOf(Keywords.kw_module, tok::kw_namespace,
                      Keywords.kw_function, tok::kw_class, tok::kw_enum,
                      Keywords.kw_interface, Keywords.kw_type, Keywords.kw_var,
                      Keywords.kw_let, tok::kw_const)) {
      // See grammar for 'declare' statements at:
      // https://github.com/Microsoft/TypeScript/blob/main/doc/spec-ARCHIVED.md#A.10
      return false;
    }
    if (Left.isOneOf(Keywords.kw_module, tok::kw_namespace) &&
        Right.isOneOf(tok::identifier, tok::string_literal)) {
      return false; // must not break in "module foo { ...}"
    }
    if (Right.is(TT_TemplateString) && Right.closesScope())
      return false;
    // Don't split tagged template literal so there is a break between the tag
    // identifier and template string.
    if (Left.is(tok::identifier) && Right.is(TT_TemplateString))
      return false;
    if (Left.is(TT_TemplateString) && Left.opensScope())
      return true;
  } else if (Style.isTableGen()) {
    // Avoid to break after "def", "class", "let" and so on.
    if (Keywords.isTableGenDefinition(Left))
      return false;
    // Avoid to break after '(' in the cases that is in bang operators.
    if (Right.is(tok::l_paren)) {
      return Left.isNoneOf(TT_TableGenBangOperator, TT_TableGenCondOperator,
                           TT_TemplateCloser);
    }
    // Avoid to break between the value and its suffix part.
    if (Left.is(TT_TableGenValueSuffix))
      return false;
    // Avoid to break around paste operator.
    if (Left.is(tok::hash) || Right.is(tok::hash))
      return false;
    if (Left.isOneOf(TT_TableGenBangOperator, TT_TableGenCondOperator))
      return false;
  }

  // We can break before an r_brace if there was a break after the matching
  // l_brace, which is tracked by BreakBeforeClosingBrace, or if we are in a
  // block-indented initialization list.
  if (Right.is(tok::r_brace)) {
    return Right.MatchingParen && (Right.MatchingParen->is(BK_Block) ||
                                   (Right.isBlockIndentedInitRBrace(Style)));
  }

  // We can break before r_paren if we're in a block indented context or
  // a control statement with an explicit style option.
  if (Right.is(tok::r_paren)) {
    if (!Right.MatchingParen)
      return false;
    auto Next = Right.Next;
    if (Next && Next->is(tok::r_paren))
      Next = Next->Next;
    if (Next && Next->is(tok::l_paren))
      return false;
    const FormatToken *Previous = Right.MatchingParen->Previous;
    if (!Previous)
      return false;
    if (Previous->isIf())
      return Style.BreakBeforeCloseBracketIf;
    if (Previous->isLoop(Style))
      return Style.BreakBeforeCloseBracketLoop;
    if (Previous->is(tok::kw_switch))
      return Style.BreakBeforeCloseBracketSwitch;
    return Style.BreakBeforeCloseBracketFunction;
  }

  if (Left.isOneOf(tok::r_paren, TT_TrailingAnnotation) &&
      Right.is(TT_TrailingAnnotation) &&
      Style.BreakBeforeCloseBracketFunction) {
    return false;
  }

  if (Right.is(TT_TemplateCloser))
    return Style.BreakBeforeTemplateCloser;

  if (Left.isOneOf(tok::at, tok::objc_interface))
    return false;
  if (Left.isOneOf(TT_JavaAnnotation, TT_LeadingJavaAnnotation))
    return Right.isNot(tok::l_paren);
  if (Right.is(TT_PointerOrReference)) {
    return Line.IsMultiVariableDeclStmt ||
           (getTokenPointerOrReferenceAlignment(Right) ==
                FormatStyle::PAS_Right &&
            !(Right.Next &&
              Right.Next->isOneOf(TT_FunctionDeclarationName, tok::kw_const)));
  }
  if (Right.isOneOf(TT_StartOfName, TT_FunctionDeclarationName,
                    TT_ClassHeadName, TT_QtProperty, tok::kw_operator)) {
    return true;
  }
  if (Left.is(TT_PointerOrReference))
    return false;
  if (Right.isTrailingComment()) {
    // We rely on MustBreakBefore being set correctly here as we should not
    // change the "binding" behavior of a comment.
    // The first comment in a braced lists is always interpreted as belonging to
    // the first list element. Otherwise, it should be placed outside of the
    // list.
    return Left.is(BK_BracedInit) ||
           (Left.is(TT_CtorInitializerColon) && Right.NewlinesBefore > 0 &&
            Style.BreakConstructorInitializers == FormatStyle::BCIS_AfterColon);
  }
  if (Left.is(tok::question) && Right.is(tok::colon))
    return false;
  if (Right.isOneOf(TT_ConditionalExpr, tok::question))
    return Style.BreakBeforeTernaryOperators;
  if (Left.isOneOf(TT_ConditionalExpr, tok::question))
    return !Style.BreakBeforeTernaryOperators;
  if (Left.is(TT_InheritanceColon))
    return Style.BreakInheritanceList == FormatStyle::BILS_AfterColon;
  if (Right.is(TT_InheritanceColon))
    return Style.BreakInheritanceList != FormatStyle::BILS_AfterColon;
  // When the method parameter has no name, allow breaking before the colon.
  if (Right.is(TT_ObjCMethodExpr) && Right.isNot(tok::r_square) &&
      Left.isNot(TT_SelectorName)) {
    return true;
  }

  if (Right.is(tok::colon) &&
      Right.isNoneOf(TT_CtorInitializerColon, TT_InlineASMColon,
                     TT_BitFieldColon)) {
    return false;
  }
  if (Left.is(tok::colon) && Left.isOneOf(TT_ObjCSelector, TT_ObjCMethodExpr))
    return true;
  if (Left.is(tok::colon) && Left.is(TT_DictLiteral)) {
    if (Style.isProto()) {
      if (!Style.AlwaysBreakBeforeMultilineStrings && Right.isStringLiteral())
        return false;
      // Prevent cases like:
      //
      // submessage:
      //     { key: valueeeeeeeeeeee }
      //
      // when the snippet does not fit into one line.
      // Prefer:
      //
      // submessage: {
      //   key: valueeeeeeeeeeee
      // }
      //
      // instead, even if it is longer by one line.
      //
      // Note that this allows the "{" to go over the column limit
      // when the column limit is just between ":" and "{", but that does
      // not happen too often and alternative formattings in this case are
      // not much better.
      //
      // The code covers the cases:
      //
      // submessage: { ... }
      // submessage: < ... >
      // repeated: [ ... ]
      if ((Right.isOneOf(tok::l_brace, tok::less) &&
           Right.is(TT_DictLiteral)) ||
          Right.is(TT_ArrayInitializerLSquare)) {
        return false;
      }
    }
    return true;
  }
  if (Right.is(tok::r_square) && Right.MatchingParen &&
      Right.MatchingParen->is(TT_ProtoExtensionLSquare)) {
    return false;
  }
  if (Right.is(TT_SelectorName) || (Right.is(tok::identifier) && Right.Next &&
                                    Right.Next->is(TT_ObjCMethodExpr))) {
    return Left.isNot(tok::period); // FIXME: Properly parse ObjC calls.
  }
  if (Left.is(tok::r_paren) && Line.Type == LT_ObjCProperty)
    return true;
  if (Right.is(tok::kw_concept))
    return Style.BreakBeforeConceptDeclarations != FormatStyle::BBCDS_Never;
  if (Right.is(TT_RequiresClause))
    return true;
  if (Left.ClosesTemplateDeclaration) {
    return Style.BreakTemplateDeclarations != FormatStyle::BTDS_Leave ||
           Right.NewlinesBefore > 0;
  }
  if (Left.is(TT_FunctionAnnotationRParen))
    return true;
  if (Left.ClosesRequiresClause)
    return true;
  if (Right.isOneOf(TT_RangeBasedForLoopColon, TT_OverloadedOperatorLParen,
                    TT_OverloadedOperator)) {
    return false;
  }
  if (Left.is(TT_RangeBasedForLoopColon))
    return true;
  if (Right.is(TT_RangeBasedForLoopColon))
    return false;
  if (Left.is(TT_TemplateCloser) && Right.is(TT_TemplateOpener))
    return true;
  if ((Left.is(tok::greater) && Right.is(tok::greater)) ||
      (Left.is(tok::less) && Right.is(tok::less))) {
    return false;
  }
  if (Right.is(TT_BinaryOperator) &&
      Style.BreakBeforeBinaryOperators != FormatStyle::BOS_None &&
      (Style.BreakBeforeBinaryOperators == FormatStyle::BOS_All ||
       Right.getPrecedence() != prec::Assignment)) {
    return true;
  }
  if (Left.isOneOf(TT_TemplateCloser, TT_UnaryOperator, tok::kw_operator))
    return false;
  if (Left.is(tok::equal) && Right.isNoneOf(tok::kw_default, tok::kw_delete) &&
      Line.Type == LT_VirtualFunctionDecl && Left.NestingLevel == 0) {
    return false;
  }
  if (Left.is(tok::equal) && Right.is(tok::l_brace) &&
      Style.Cpp11BracedListStyle == FormatStyle::BLS_Block) {
    return false;
  }
  if (Left.is(TT_AttributeLParen) ||
      (Left.is(tok::l_paren) && Left.is(TT_TypeDeclarationParen))) {
    return false;
  }
  if (Left.is(tok::l_paren) && Left.Previous &&
      (Left.Previous->isOneOf(TT_BinaryOperator, TT_CastRParen))) {
    return false;
  }
  if (Right.is(TT_ImplicitStringLiteral))
    return false;

  if (Right.is(tok::r_square) && Right.MatchingParen &&
      Right.MatchingParen->is(TT_LambdaLSquare)) {
    return false;
  }

  // Allow breaking after a trailing annotation, e.g. after a method
  // declaration.
  if (Left.is(TT_TrailingAnnotation)) {
    return Right.isNoneOf(tok::l_brace, tok::semi, tok::equal, tok::l_paren,
                          tok::less, tok::coloncolon);
  }

  if (Right.isAttribute())
    return true;

  if (Right.is(TT_AttributeLSquare)) {
    assert(Left.isNot(tok::l_square));
    return true;
  }

  if (Left.is(tok::identifier) && Right.is(tok::string_literal))
    return true;

  if (Right.is(tok::identifier) && Right.Next && Right.Next->is(TT_DictLiteral))
    return true;

  if (Left.is(TT_CtorInitializerColon)) {
    return Style.BreakConstructorInitializers == FormatStyle::BCIS_AfterColon &&
           (!Right.isTrailingComment() || Right.NewlinesBefore > 0);
  }
  if (Right.is(TT_CtorInitializerColon))
    return Style.BreakConstructorInitializers != FormatStyle::BCIS_AfterColon;
  if (Left.is(TT_CtorInitializerComma) &&
      Style.BreakConstructorInitializers == FormatStyle::BCIS_BeforeComma) {
    return false;
  }
  if (Right.is(TT_CtorInitializerComma) &&
      Style.BreakConstructorInitializers == FormatStyle::BCIS_BeforeComma) {
    return true;
  }
  if (Left.is(TT_InheritanceComma) &&
      Style.BreakInheritanceList == FormatStyle::BILS_BeforeComma) {
    return false;
  }
  if (Right.is(TT_InheritanceComma) &&
      Style.BreakInheritanceList == FormatStyle::BILS_BeforeComma) {
    return true;
  }
  if (Left.is(TT_ArrayInitializerLSquare))
    return true;
  if (Right.is(tok::kw_typename) && Left.isNot(tok::kw_const))
    return true;
  if ((Left.isBinaryOperator() || Left.is(TT_BinaryOperator)) &&
      Left.isNoneOf(tok::arrowstar, tok::lessless) &&
      Style.BreakBeforeBinaryOperators != FormatStyle::BOS_All &&
      (Style.BreakBeforeBinaryOperators == FormatStyle::BOS_None ||
       Left.getPrecedence() == prec::Assignment)) {
    return true;
  }
  if (Left.is(TT_AttributeLSquare) && Right.is(tok::l_square)) {
    assert(Right.isNot(TT_AttributeLSquare));
    return false;
  }
  if (Left.is(tok::r_square) && Right.is(TT_AttributeRSquare)) {
    assert(Left.isNot(TT_AttributeRSquare));
    return false;
  }

  auto ShortLambdaOption = Style.AllowShortLambdasOnASingleLine;
  if (Style.BraceWrapping.BeforeLambdaBody && Right.is(TT_LambdaLBrace)) {
    if (isAllmanLambdaBrace(Left))
      return !isEmptyLambdaAllowed(Left, ShortLambdaOption);
    if (isAllmanLambdaBrace(Right))
      return !isEmptyLambdaAllowed(Right, ShortLambdaOption);
  }

  if (Right.is(tok::kw_noexcept) && Right.is(TT_TrailingAnnotation)) {
    switch (Style.AllowBreakBeforeNoexceptSpecifier) {
    case FormatStyle::BBNSS_Never:
      return false;
    case FormatStyle::BBNSS_Always:
      return true;
    case FormatStyle::BBNSS_OnlyWithParen:
      return Right.Next && Right.Next->is(tok::l_paren);
    }
  }

  return Left.isOneOf(tok::comma, tok::coloncolon, tok::semi, tok::l_brace,
                      tok::kw_class, tok::kw_struct, tok::comment) ||
         Right.isMemberAccess() ||
         Right.isOneOf(TT_TrailingReturnArrow, TT_LambdaArrow, tok::lessless,
                       tok::colon, tok::l_square, tok::at) ||
         (Left.is(tok::r_paren) &&
          Right.isOneOf(tok::identifier, tok::kw_const)) ||
         (Left.is(tok::l_paren) && Right.isNot(tok::r_paren)) ||
         (Left.is(TT_TemplateOpener) && Right.isNot(TT_TemplateCloser));
}

void TokenAnnotator::printDebugInfo(const AnnotatedLine &Line) const {
  llvm::errs() << "AnnotatedTokens(L=" << Line.Level << ", P=" << Line.PPLevel
               << ", T=" << Line.Type << ", C=" << Line.IsContinuation
               << "):\n";
  const FormatToken *Tok = Line.First;
  while (Tok) {
    llvm::errs() << " I=" << Tok->IndentLevel << " M=" << Tok->MustBreakBefore
                 << " C=" << Tok->CanBreakBefore
                 << " T=" << getTokenTypeName(Tok->getType())
                 << " S=" << Tok->SpacesRequiredBefore
                 << " F=" << Tok->Finalized << " B=" << Tok->BlockParameterCount
                 << " BK=" << Tok->getBlockKind() << " P=" << Tok->SplitPenalty
                 << " Name=" << Tok->Tok.getName() << " N=" << Tok->NestingLevel
                 << " L=" << Tok->TotalLength
                 << " PPK=" << Tok->getPackingKind() << " FakeLParens=";
    for (prec::Level LParen : Tok->FakeLParens)
      llvm::errs() << LParen << "/";
    llvm::errs() << " FakeRParens=" << Tok->FakeRParens;
    llvm::errs() << " II=" << Tok->Tok.getIdentifierInfo();
    llvm::errs() << " Text='" << Tok->TokenText << "'\n";
    if (!Tok->Next)
      assert(Tok == Line.Last);
    Tok = Tok->Next;
  }
  llvm::errs() << "----\n";
}

FormatStyle::PointerAlignmentStyle
TokenAnnotator::getTokenReferenceAlignment(const FormatToken &Reference) const {
  assert(Reference.isOneOf(tok::amp, tok::ampamp));
  switch (Style.ReferenceAlignment) {
  case FormatStyle::RAS_Pointer:
    return Style.PointerAlignment;
  case FormatStyle::RAS_Left:
    return FormatStyle::PAS_Left;
  case FormatStyle::RAS_Right:
    return FormatStyle::PAS_Right;
  case FormatStyle::RAS_Middle:
    return FormatStyle::PAS_Middle;
  }
  assert(0); //"Unhandled value of ReferenceAlignment"
  return Style.PointerAlignment;
}

FormatStyle::PointerAlignmentStyle
TokenAnnotator::getTokenPointerOrReferenceAlignment(
    const FormatToken &PointerOrReference) const {
  if (PointerOrReference.isOneOf(tok::amp, tok::ampamp))
    return getTokenReferenceAlignment(PointerOrReference);
  assert(PointerOrReference.is(tok::star));
  return Style.PointerAlignment;
}

} // namespace format
} // namespace clang<|MERGE_RESOLUTION|>--- conflicted
+++ resolved
@@ -453,14 +453,11 @@
 
     if (StartsObjCSelector)
       OpeningParen.setType(TT_ObjCSelector);
-<<<<<<< HEAD
-=======
 
     const bool IsStaticAssert =
         PrevNonComment && PrevNonComment->is(tok::kw_static_assert);
     if (IsStaticAssert)
       Contexts.back().InStaticAssertFirstArgument = true;
->>>>>>> 811fe024
 
     // MightBeFunctionType and ProbablyFunctionType are used for
     // function pointer and reference types as well as Objective-C
