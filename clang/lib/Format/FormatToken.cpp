--- conflicted
+++ resolved
@@ -44,11 +44,7 @@
 bool FormatToken::isTypeName(const LangOptions &LangOpts) const {
   if (is(TT_TypeName) || Tok.isSimpleTypeSpecifier(LangOpts))
     return true;
-<<<<<<< HEAD
-  return (LangOpts.CXXOperatorNames || LangOpts.C17) && is(tok::identifier) &&
-=======
   return (LangOpts.CXXOperatorNames || LangOpts.C11) && is(tok::identifier) &&
->>>>>>> d465594a
          std::binary_search(CppNonKeywordTypes.begin(),
                             CppNonKeywordTypes.end(), TokenText);
 }
