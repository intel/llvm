--- conflicted
+++ resolved
@@ -591,12 +591,8 @@
       CurrentChangeWidthRight = CurrentChange.TokenLength;
     const FormatToken *MatchingParenToEncounter = nullptr;
     for (unsigned J = I + 1;
-<<<<<<< HEAD
-         J != E && (Changes[J].NewlinesBefore == 0 || MatchingParenToEncounter);
-=======
          J != E && (Changes[J].NewlinesBefore == 0 ||
                     MatchingParenToEncounter || Changes[J].IsAligned);
->>>>>>> 811fe024
          ++J) {
       const auto &Change = Changes[J];
       const auto *Tok = Change.Tok;
