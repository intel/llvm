//=== unittests/CodeGen/TBAAMetadataTest.cpp - Checks metadata generation -===//
//
// Part of the LLVM Project, under the Apache License v2.0 with LLVM Exceptions.
// See https://llvm.org/LICENSE.txt for license information.
// SPDX-License-Identifier: Apache-2.0 WITH LLVM-exception
//
//===----------------------------------------------------------------------===//

#include "IRMatchers.h"
#include "TestCompiler.h"
#include "clang/AST/ASTConsumer.h"
#include "clang/AST/ASTContext.h"
#include "clang/Basic/SourceManager.h"
#include "clang/Basic/TargetInfo.h"
#include "llvm/IR/Constants.h"
#include "llvm/Support/MemoryBuffer.h"
#include "gtest/gtest.h"
#include <memory>

using namespace llvm;

namespace {

struct TBAATestCompiler : public TestCompiler {
  TBAATestCompiler(clang::LangOptions LO, clang::CodeGenOptions CGO)
    : TestCompiler(LO, CGO) {}
  static clang::CodeGenOptions getCommonCodeGenOpts() {
    clang::CodeGenOptions CGOpts;
    CGOpts.StructPathTBAA = 1;
    CGOpts.OptimizationLevel = 1;
    return CGOpts;
  }
};

auto OmnipotentCharC = MMTuple(
  MMString("omnipotent char"),
  MMTuple(
    MMString("Simple C/C++ TBAA")),
  MConstInt(0, 64)
);

auto AnyPtr = MMTuple(
  MMString("any pointer"),
  OmnipotentCharC,
  MConstInt(0, 64)
);

auto OmnipotentCharCXX = MMTuple(
  MMString("omnipotent char"),
  MMTuple(
    MMString("Simple C++ TBAA")),
  MConstInt(0, 64)
);


TEST(TBAAMetadataTest, BasicTypes) {
  const char TestProgram[] = R"**(
    void func(char *CP, short *SP, int *IP, long long *LP, void **VPP,
              int **IPP) {
      *CP = 4;
      *SP = 11;
      *IP = 601;
      *LP = 604;
      *VPP = CP;
      *IPP = IP;
    }
  )**";

  clang::LangOptions LO;
  TBAATestCompiler Compiler(LO, TBAATestCompiler::getCommonCodeGenOpts());
  Compiler.init(TestProgram);
  const BasicBlock *BB = Compiler.compile();

  const Instruction *I = match(BB,
      MInstruction(Instruction::Store,
        MConstInt(4, 8),
        MMTuple(
          OmnipotentCharC,
          MSameAs(0),
          MConstInt(0))));
  ASSERT_TRUE(I);

  I = matchNext(I,
      MInstruction(Instruction::Store,
        MConstInt(11, 16),
        MMTuple(
          MMTuple(
            MMString("short"),
            OmnipotentCharC,
            MConstInt(0)),
          MSameAs(0),
          MConstInt(0))));
  ASSERT_TRUE(I);

  I = matchNext(I,
      MInstruction(Instruction::Store,
        MConstInt(601, 32),
        MMTuple(
          MMTuple(
            MMString("int"),
            OmnipotentCharC,
            MConstInt(0)),
          MSameAs(0),
          MConstInt(0))));
  ASSERT_TRUE(I);

  I = matchNext(I,
      MInstruction(Instruction::Store,
        MConstInt(604, 64),
        MMTuple(
          MMTuple(
            MMString("long long"),
            OmnipotentCharC,
            MConstInt(0)),
          MSameAs(0),
          MConstInt(0))));
  ASSERT_TRUE(I);

  I = matchNext(I,
<<<<<<< HEAD
                MInstruction(Instruction::Store,
                             MValType(PointerType::getUnqual(Compiler.Context)),
                             MMTuple(MMTuple(MMString("p1 void"),
                                             AnyPtr, MConstInt(0)),
                                     MSameAs(0), MConstInt(0))));
  ASSERT_TRUE(I);

  I = matchNext(I,
                MInstruction(Instruction::Store,
                             MValType(PointerType::getUnqual(Compiler.Context)),
                             MMTuple(MMTuple(MMString("p1 void"),
                                             AnyPtr, MConstInt(0)),
                                     MSameAs(0), MConstInt(0))));
=======
      MInstruction(Instruction::Store,
        MValType(PointerType::getUnqual(Compiler.Context)),
        MMTuple(
          MMTuple(
            MMString("p1 void"),
            AnyPtr,
            MConstInt(0)),
          MSameAs(0),
          MConstInt(0))));
  ASSERT_TRUE(I);

  I = matchNext(I,
      MInstruction(Instruction::Store,
        MValType(PointerType::getUnqual(Compiler.Context)),
        MMTuple(
          MMTuple(
            MMString("p1 int"),
            AnyPtr,
            MConstInt(0)),
          MSameAs(0),
          MConstInt(0))));
>>>>>>> 31a339e7
  ASSERT_TRUE(I);
}

TEST(TBAAMetadataTest, CFields) {
  const char TestProgram[] = R"**(
    struct ABC {
       short f16;
       int f32;
       long long f64;
       unsigned short f16_2;
       unsigned f32_2;
       unsigned long long f64_2;
    };

    void func(struct ABC *A) {
      A->f32 = 4;
      A->f16 = 11;
      A->f64 = 601;
      A->f16_2 = 22;
      A->f32_2 = 77;
      A->f64_2 = 604;
    }
  )**";

  clang::LangOptions LO;
  LO.C11 = 1;
  TBAATestCompiler Compiler(LO, TBAATestCompiler::getCommonCodeGenOpts());
  Compiler.init(TestProgram);
  const BasicBlock *BB = Compiler.compile();

  auto StructABC = MMTuple(
    MMString("ABC"),
    MMTuple(
      MMString("short"),
      OmnipotentCharC,
      MConstInt(0)),
    MConstInt(0),
    MMTuple(
      MMString("int"),
      OmnipotentCharC,
      MConstInt(0)),
    MConstInt(4),
    MMTuple(
      MMString("long long"),
      OmnipotentCharC,
      MConstInt(0)),
    MConstInt(8),
    MSameAs(1),
    MConstInt(16),
    MSameAs(3),
    MConstInt(20),
    MSameAs(5),
    MConstInt(24));

  const Instruction *I = match(BB,
      MInstruction(Instruction::Store,
        MConstInt(4, 32),
        MMTuple(
          StructABC,
          MMTuple(
            MMString("int"),
            OmnipotentCharC,
            MConstInt(0)),
          MConstInt(4))));
  ASSERT_TRUE(I);

  I = matchNext(I,
      MInstruction(Instruction::Store,
        MConstInt(11, 16),
        MMTuple(
          StructABC,
          MMTuple(
            MMString("short"),
            OmnipotentCharC,
            MConstInt(0)),
          MConstInt(0))));
  ASSERT_TRUE(I);

  I = matchNext(I,
      MInstruction(Instruction::Store,
        MConstInt(601, 64),
        MMTuple(
          StructABC,
          MMTuple(
            MMString("long long"),
            OmnipotentCharC,
            MConstInt(0)),
          MConstInt(8))));
  ASSERT_TRUE(I);

  I = matchNext(I,
      MInstruction(Instruction::Store,
        MConstInt(22, 16),
        MMTuple(
          StructABC,
          MMTuple(
            MMString("short"),
            OmnipotentCharC,
            MConstInt(0)),
          MConstInt(16))));
  ASSERT_TRUE(I);

  I = matchNext(I,
      MInstruction(Instruction::Store,
        MConstInt(77, 32),
        MMTuple(
          StructABC,
          MMTuple(
            MMString("int"),
            OmnipotentCharC,
            MConstInt(0)),
          MConstInt(20))));
  ASSERT_TRUE(I);

  I = matchNext(I,
      MInstruction(Instruction::Store,
        MConstInt(604, 64),
        MMTuple(
          StructABC,
          MMTuple(
            MMString("long long"),
            OmnipotentCharC,
            MConstInt(0)),
          MConstInt(24))));
  ASSERT_TRUE(I);
}

TEST(TBAAMetadataTest, CTypedefFields) {
  const char TestProgram[] = R"**(
    typedef struct {
       short f16;
       int f32;
    } ABC;
    typedef struct {
       short value_f16;
       int value_f32;
    } CDE;

    void func(ABC *A, CDE *B) {
      A->f32 = 4;
      A->f16 = 11;
      B->value_f32 = 44;
      B->value_f16 = 111;
    }
  )**";

  clang::LangOptions LO;
  LO.C11 = 1;
  TBAATestCompiler Compiler(LO, TBAATestCompiler::getCommonCodeGenOpts());
  Compiler.init(TestProgram);
  const BasicBlock *BB = Compiler.compile();

  auto NamelessStruct = MMTuple(
    MMString(""),
    MMTuple(
      MMString("short"),
      OmnipotentCharC,
      MConstInt(0)),
    MConstInt(0),
    MMTuple(
      MMString("int"),
      OmnipotentCharC,
      MConstInt(0)),
    MConstInt(4));

  const Metadata *MetaABC = nullptr;
  const Instruction *I = match(BB,
      MInstruction(Instruction::Store,
        MConstInt(4, 32),
        MMTuple(
          MMSave(MetaABC, NamelessStruct),
          MMTuple(
            MMString("int"),
            OmnipotentCharC,
            MConstInt(0)),
          MConstInt(4))));
  ASSERT_TRUE(I);

  I = matchNext(I,
      MInstruction(Instruction::Store,
        MConstInt(11, 16),
        MMTuple(
          NamelessStruct,
          MMTuple(
            MMString("short"),
            OmnipotentCharC,
            MConstInt(0)),
          MConstInt(0))));
  ASSERT_TRUE(I);

  const Metadata *MetaCDE = nullptr;
  I = matchNext(I,
      MInstruction(Instruction::Store,
        MConstInt(44, 32),
        MMTuple(
          MMSave(MetaCDE, NamelessStruct),
          MMTuple(
            MMString("int"),
            OmnipotentCharC,
            MConstInt(0)),
          MConstInt(4))));
  ASSERT_TRUE(I);

  I = matchNext(I,
      MInstruction(Instruction::Store,
        MConstInt(111, 16),
        MMTuple(
          NamelessStruct,
          MMTuple(
            MMString("short"),
            OmnipotentCharC,
            MConstInt(0)),
          MConstInt(0))));
  ASSERT_TRUE(I);

  // FIXME: Nameless structures used in definitions of 'ABC' and 'CDE' are
  // different structures and must be described by different descriptors.
  //ASSERT_TRUE(MetaABC != MetaCDE);
}

TEST(TBAAMetadataTest, CTypedefFields2) {
  const char TestProgram[] = R"**(
    typedef struct {
       short f16;
       int f32;
    } ABC;
    typedef struct {
       short f16;
       int f32;
    } CDE;

    void func(ABC *A, CDE *B) {
      A->f32 = 4;
      A->f16 = 11;
      B->f32 = 44;
      B->f16 = 111;
    }
  )**";

  clang::LangOptions LO;
  LO.C11 = 1;
  TBAATestCompiler Compiler(LO, TBAATestCompiler::getCommonCodeGenOpts());
  Compiler.init(TestProgram);
  const BasicBlock *BB = Compiler.compile();

  auto NamelessStruct = MMTuple(
    MMString(""),
    MMTuple(
      MMString("short"),
      OmnipotentCharC,
      MConstInt(0)),
    MConstInt(0),
    MMTuple(
      MMString("int"),
      OmnipotentCharC,
      MConstInt(0)),
    MConstInt(4));

  const Metadata *MetaABC = nullptr;
  const Instruction *I = match(BB,
      MInstruction(Instruction::Store,
        MConstInt(4, 32),
        MMTuple(
          MMSave(MetaABC, NamelessStruct),
          MMTuple(
            MMString("int"),
            OmnipotentCharC,
            MConstInt(0)),
          MConstInt(4))));
  ASSERT_TRUE(I);

  I = matchNext(I,
      MInstruction(Instruction::Store,
        MConstInt(11, 16),
        MMTuple(
          NamelessStruct,
          MMTuple(
            MMString("short"),
            OmnipotentCharC,
            MConstInt(0)),
          MConstInt(0))));
  ASSERT_TRUE(I);

  const Metadata *MetaCDE = nullptr;
  I = matchNext(I,
      MInstruction(Instruction::Store,
        MConstInt(44, 32),
        MMTuple(
          MMSave(MetaCDE, NamelessStruct),
          MMTuple(
            MMString("int"),
            OmnipotentCharC,
            MConstInt(0)),
          MConstInt(4))));
  ASSERT_TRUE(I);

  I = matchNext(I,
      MInstruction(Instruction::Store,
        MConstInt(111, 16),
        MMTuple(
          NamelessStruct,
          MMTuple(
            MMString("short"),
            OmnipotentCharC,
            MConstInt(0)),
          MConstInt(0))));
  ASSERT_TRUE(I);

  // FIXME: Nameless structures used in definitions of 'ABC' and 'CDE' are
  // different structures, although they have the same field sequence. They must
  // be described by different descriptors.
  //ASSERT_TRUE(MetaABC != MetaCDE);
}

TEST(TBAAMetadataTest, CTypedefFields3) {
  const char TestProgram[] = R"**(
    typedef struct {
       short f16;
       int f32;
    } ABC;
    typedef struct {
       int f32;
       short f16;
    } CDE;

    void func(ABC *A, CDE *B) {
      A->f32 = 4;
      A->f16 = 11;
      B->f32 = 44;
      B->f16 = 111;
    }
  )**";

  clang::LangOptions LO;
  LO.C11 = 1;
  TBAATestCompiler Compiler(LO, TBAATestCompiler::getCommonCodeGenOpts());
  Compiler.init(TestProgram);
  const BasicBlock *BB = Compiler.compile();

  auto NamelessStruct1 = MMTuple(
    MMString(""),
    MMTuple(
      MMString("short"),
      OmnipotentCharC,
      MConstInt(0)),
    MConstInt(0),
    MMTuple(
      MMString("int"),
      OmnipotentCharC,
      MConstInt(0)),
    MConstInt(4));

  auto NamelessStruct2 = MMTuple(
    MMString(""),
    MMTuple(
      MMString("int"),
      OmnipotentCharC,
      MConstInt(0)),
    MConstInt(0),
    MMTuple(
      MMString("short"),
      OmnipotentCharC,
      MConstInt(0)),
    MConstInt(4));

  const Instruction *I = match(BB,
      MInstruction(Instruction::Store,
        MConstInt(4, 32),
        MMTuple(
          NamelessStruct1,
          MMTuple(
            MMString("int"),
            OmnipotentCharC,
            MConstInt(0)),
          MConstInt(4))));
  ASSERT_TRUE(I);

  I = matchNext(I,
      MInstruction(Instruction::Store,
        MConstInt(11, 16),
        MMTuple(
          NamelessStruct1,
          MMTuple(
            MMString("short"),
            OmnipotentCharC,
            MConstInt(0)),
          MConstInt(0))));
  ASSERT_TRUE(I);

  I = matchNext(I,
      MInstruction(Instruction::Store,
        MConstInt(44, 32),
        MMTuple(
          NamelessStruct2,
          MMTuple(
            MMString("int"),
            OmnipotentCharC,
            MConstInt(0)),
          MConstInt(0))));
  ASSERT_TRUE(I);

  I = matchNext(I,
      MInstruction(Instruction::Store,
        MConstInt(111, 16),
        MMTuple(
          NamelessStruct2,
          MMTuple(
            MMString("short"),
            OmnipotentCharC,
            MConstInt(0)),
          MConstInt(4))));
  ASSERT_TRUE(I);
}

TEST(TBAAMetadataTest, CXXFields) {
  const char TestProgram[] = R"**(
    struct ABC {
       short f16;
       int f32;
       long long f64;
       unsigned short f16_2;
       unsigned f32_2;
       unsigned long long f64_2;
    };

    void func(struct ABC *A) {
      A->f32 = 4;
      A->f16 = 11;
      A->f64 = 601;
      A->f16_2 = 22;
      A->f32_2 = 77;
      A->f64_2 = 604;
    }
  )**";

  clang::LangOptions LO;
  LO.CPlusPlus = 1;
  LO.CPlusPlus11 = 1;
  TBAATestCompiler Compiler(LO, TBAATestCompiler::getCommonCodeGenOpts());
  Compiler.init(TestProgram);
  const BasicBlock *BB = Compiler.compile();

  auto StructABC = MMTuple(
    MMString("_ZTS3ABC"),
    MMTuple(
      MMString("short"),
      OmnipotentCharCXX,
      MConstInt(0)),
    MConstInt(0),
    MMTuple(
      MMString("int"),
      OmnipotentCharCXX,
      MConstInt(0)),
    MConstInt(4),
    MMTuple(
      MMString("long long"),
      OmnipotentCharCXX,
      MConstInt(0)),
    MConstInt(8),
    MSameAs(1),
    MConstInt(16),
    MSameAs(3),
    MConstInt(20),
    MSameAs(5),
    MConstInt(24));

  const Instruction *I = match(BB,
      MInstruction(Instruction::Store,
        MConstInt(4, 32),
        MMTuple(
          StructABC,
          MMTuple(
            MMString("int"),
            OmnipotentCharCXX,
            MConstInt(0)),
          MConstInt(4))));
  ASSERT_TRUE(I);

  I = matchNext(I,
      MInstruction(Instruction::Store,
        MConstInt(11, 16),
        MMTuple(
          StructABC,
          MMTuple(
            MMString("short"),
            OmnipotentCharCXX,
            MConstInt(0)),
          MConstInt(0))));
  ASSERT_TRUE(I);

  I = matchNext(I,
      MInstruction(Instruction::Store,
        MConstInt(601, 64),
        MMTuple(
          StructABC,
          MMTuple(
            MMString("long long"),
            OmnipotentCharCXX,
            MConstInt(0)),
          MConstInt(8))));
  ASSERT_TRUE(I);

  I = matchNext(I,
      MInstruction(Instruction::Store,
        MConstInt(22, 16),
        MMTuple(
          StructABC,
          MMTuple(
            MMString("short"),
            OmnipotentCharCXX,
            MConstInt(0)),
          MConstInt(16))));
  ASSERT_TRUE(I);

  I = matchNext(I,
      MInstruction(Instruction::Store,
        MConstInt(77, 32),
        MMTuple(
          StructABC,
          MMTuple(
            MMString("int"),
            OmnipotentCharCXX,
            MConstInt(0)),
          MConstInt(20))));
  ASSERT_TRUE(I);

  I = matchNext(I,
      MInstruction(Instruction::Store,
        MConstInt(604, 64),
        MMTuple(
          StructABC,
          MMTuple(
            MMString("long long"),
            OmnipotentCharCXX,
            MConstInt(0)),
          MConstInt(24))));
  ASSERT_TRUE(I);
}

TEST(TBAAMetadataTest, CXXTypedefFields) {
  const char TestProgram[] = R"**(
    typedef struct {
       short f16;
       int f32;
    } ABC;
    typedef struct {
       short value_f16;
       int value_f32;
    } CDE;

    void func(ABC *A, CDE *B) {
      A->f32 = 4;
      A->f16 = 11;
      B->value_f32 = 44;
      B->value_f16 = 111;
    }
  )**";

  clang::LangOptions LO;
  LO.CPlusPlus = 1;
  LO.CPlusPlus11 = 1;
  TBAATestCompiler Compiler(LO, TBAATestCompiler::getCommonCodeGenOpts());
  Compiler.init(TestProgram);
  const BasicBlock *BB = Compiler.compile();

  auto StructABC = MMTuple(
    MMString("_ZTS3ABC"),
    MMTuple(
      MMString("short"),
      OmnipotentCharCXX,
      MConstInt(0)),
    MConstInt(0),
    MMTuple(
      MMString("int"),
      OmnipotentCharCXX,
      MConstInt(0)),
    MConstInt(4));

  auto StructCDE = MMTuple(
    MMString("_ZTS3CDE"),
    MMTuple(
      MMString("short"),
      OmnipotentCharCXX,
      MConstInt(0)),
    MConstInt(0),
    MMTuple(
      MMString("int"),
      OmnipotentCharCXX,
      MConstInt(0)),
    MConstInt(4));

  const Instruction *I = match(BB,
      MInstruction(Instruction::Store,
        MConstInt(4, 32),
        MMTuple(
          StructABC,
          MMTuple(
            MMString("int"),
            OmnipotentCharCXX,
            MConstInt(0)),
          MConstInt(4))));
  ASSERT_TRUE(I);

  I = matchNext(I,
      MInstruction(Instruction::Store,
        MConstInt(11, 16),
        MMTuple(
          StructABC,
          MMTuple(
            MMString("short"),
            OmnipotentCharCXX,
            MConstInt(0)),
          MConstInt(0))));
  ASSERT_TRUE(I);

  I = matchNext(I,
      MInstruction(Instruction::Store,
        MConstInt(44, 32),
        MMTuple(
          StructCDE,
          MMTuple(
            MMString("int"),
            OmnipotentCharCXX,
            MConstInt(0)),
          MConstInt(4))));
  ASSERT_TRUE(I);

  I = matchNext(I,
      MInstruction(Instruction::Store,
        MConstInt(111, 16),
        MMTuple(
          StructCDE,
          MMTuple(
            MMString("short"),
            OmnipotentCharCXX,
            MConstInt(0)),
          MConstInt(0))));
  ASSERT_TRUE(I);
}

TEST(TBAAMetadataTest, StructureFields) {
  const char TestProgram[] = R"**(
    struct Inner {
      int f32;
    };

    struct Outer {
      short f16;
      Inner b1;
      Inner b2;
    };

    void func(Outer *S) {
      S->f16 = 14;
      S->b1.f32 = 35;
      S->b2.f32 = 77;
    }
  )**";

  clang::LangOptions LO;
  LO.CPlusPlus = 1;
  LO.CPlusPlus11 = 1;
  TBAATestCompiler Compiler(LO, TBAATestCompiler::getCommonCodeGenOpts());
  Compiler.init(TestProgram);
  const BasicBlock *BB = Compiler.compile();

  auto StructInner = MMTuple(
    MMString("_ZTS5Inner"),
    MMTuple(
      MMString("int"),
      OmnipotentCharCXX,
      MConstInt(0)),
    MConstInt(0));

  auto StructOuter = MMTuple(
    MMString("_ZTS5Outer"),
    MMTuple(
      MMString("short"),
      OmnipotentCharCXX,
      MConstInt(0)),
    MConstInt(0),
    StructInner,
    MConstInt(4),
    MSameAs(3),
    MConstInt(8));

  const Instruction *I = match(BB,
      MInstruction(Instruction::Store,
        MConstInt(14, 16),
        MMTuple(
          StructOuter,
          MMTuple(
            MMString("short"),
            OmnipotentCharCXX,
            MConstInt(0)),
          MConstInt(0))));
  ASSERT_TRUE(I);

  I = matchNext(I,
      MInstruction(Instruction::Store,
        MConstInt(35, 32),
        MMTuple(
          StructOuter,
          MMTuple(
            MMString("int"),
            OmnipotentCharCXX,
            MConstInt(0)),
          MConstInt(4))));
  ASSERT_TRUE(I);

  I = matchNext(I,
      MInstruction(Instruction::Store,
        MConstInt(77, 32),
        MMTuple(
          StructOuter,
          MMTuple(
            MMString("int"),
            OmnipotentCharCXX,
            MConstInt(0)),
          MConstInt(8))));
  ASSERT_TRUE(I);
}

TEST(TBAAMetadataTest, ArrayFields) {
  const char TestProgram[] = R"**(
    struct Inner {
      int f32;
    };

    struct Outer {
      short f16;
      Inner b1[2];
    };

    void func(Outer *S) {
      S->f16 = 14;
      S->b1[0].f32 = 35;
      S->b1[1].f32 = 77;
    }
  )**";

  clang::LangOptions LO;
  LO.CPlusPlus = 1;
  LO.CPlusPlus11 = 1;
  TBAATestCompiler Compiler(LO, TBAATestCompiler::getCommonCodeGenOpts());
  Compiler.init(TestProgram);
  const BasicBlock *BB = Compiler.compile();

  auto StructInner = MMTuple(
    MMString("_ZTS5Inner"),
    MMTuple(
      MMString("int"),
      OmnipotentCharCXX,
      MConstInt(0)),
    MConstInt(0));

  auto StructOuter = MMTuple(
    MMString("_ZTS5Outer"),
    MMTuple(
      MMString("short"),
      OmnipotentCharCXX,
      MConstInt(0)),
    MConstInt(0),
    OmnipotentCharCXX,    // FIXME: Info about array field is lost.
    MConstInt(4));

  const Instruction *I = match(BB,
      MInstruction(Instruction::Store,
        MConstInt(14, 16),
        MMTuple(
          StructOuter,
          MMTuple(
            MMString("short"),
            OmnipotentCharCXX,
            MConstInt(0)),
          MConstInt(0))));
  ASSERT_TRUE(I);

  I = matchNext(I,
      MInstruction(Instruction::Store,
        MConstInt(35, 32),
        MMTuple(
          StructInner,
          MMTuple(
            MMString("int"),
            OmnipotentCharCXX,
            MConstInt(0)),
          MConstInt(0))));
  ASSERT_TRUE(I);

  I = matchNext(I,
      MInstruction(Instruction::Store,
        MConstInt(77, 32),
        MMTuple(
          StructInner,
          MMTuple(
            MMString("int"),
            OmnipotentCharCXX,
            MConstInt(0)),
          MConstInt(0))));
  ASSERT_TRUE(I);
}

TEST(TBAAMetadataTest, BaseClass) {
  const char TestProgram[] = R"**(
    struct Base {
      int f32;
    };

    struct Derived : public Base {
      short f16;
    };

    void func(Base *B, Derived *D) {
      B->f32 = 14;
      D->f16 = 35;
      D->f32 = 77;
    }
  )**";

  clang::LangOptions LO;
  LO.CPlusPlus = 1;
  LO.CPlusPlus11 = 1;
  TBAATestCompiler Compiler(LO, TBAATestCompiler::getCommonCodeGenOpts());
  Compiler.init(TestProgram);
  const BasicBlock *BB = Compiler.compile();

  auto ClassBase = MMTuple(
    MMString("_ZTS4Base"),
    MMTuple(
      MMString("int"),
      OmnipotentCharCXX,
      MConstInt(0)),
    MConstInt(0));

  auto ClassDerived =
      MMTuple(MMString("_ZTS7Derived"), ClassBase, MConstInt(0),
              MMTuple(MMString("short"), OmnipotentCharCXX, MConstInt(0)),
              MConstInt(4));

  const Instruction *I = match(BB,
      MInstruction(Instruction::Store,
        MConstInt(14, 32),
        MMTuple(
          ClassBase,
          MMTuple(
            MMString("int"),
            OmnipotentCharCXX,
            MConstInt(0)),
          MConstInt(0))));
  ASSERT_TRUE(I);

  I = matchNext(I,
      MInstruction(Instruction::Store,
        MConstInt(35, 16),
        MMTuple(
          ClassDerived,
          MMTuple(
            MMString("short"),
            OmnipotentCharCXX,
            MConstInt(0)),
          MConstInt(4))));
  ASSERT_TRUE(I);

  I = matchNext(I,
      MInstruction(Instruction::Store,
        MConstInt(77, 32),
        MMTuple(
          ClassBase,
          MMTuple(
            MMString("int"),
            OmnipotentCharCXX,
            MConstInt(0)),
          MConstInt(0))));
  ASSERT_TRUE(I);
}

TEST(TBAAMetadataTest, PolymorphicClass) {
  const char TestProgram[] = R"**(
    struct Base {
      virtual void m1(int *) = 0;
      int f32;
    };

    struct Derived : public Base {
      virtual void m1(int *) override;
      short f16;
    };

    void func(Base *B, Derived *D) {
      B->f32 = 14;
      D->f16 = 35;
      D->f32 = 77;
    }
  )**";

  clang::LangOptions LO;
  LO.CPlusPlus = 1;
  LO.CPlusPlus11 = 1;
  TBAATestCompiler Compiler(LO, TBAATestCompiler::getCommonCodeGenOpts());
  Compiler.init(TestProgram);
  const BasicBlock *BB = Compiler.compile();

  auto ClassBase = MMTuple(
    MMString("_ZTS4Base"),
    MMTuple(
      MMString("int"),
      OmnipotentCharCXX,
      MConstInt(0)),
    MConstInt(Compiler.PtrSize));

  auto ClassDerived =
      MMTuple(MMString("_ZTS7Derived"), ClassBase, MConstInt(0),
              MMTuple(MMString("short"), OmnipotentCharCXX, MConstInt(0)),
              MConstInt(Compiler.PtrSize + 4));

  const Instruction *I = match(BB,
      MInstruction(Instruction::Store,
        MConstInt(14, 32),
        MMTuple(
          ClassBase,
          MMTuple(
            MMString("int"),
            OmnipotentCharCXX,
            MConstInt(0)),
          MConstInt(Compiler.PtrSize))));
  ASSERT_TRUE(I);

  I = matchNext(I,
      MInstruction(Instruction::Store,
        MConstInt(35, 16),
        MMTuple(
          ClassDerived,
          MMTuple(
            MMString("short"),
            OmnipotentCharCXX,
            MConstInt(0)),
          MConstInt(Compiler.PtrSize + 4))));
  ASSERT_TRUE(I);

  I = matchNext(I,
      MInstruction(Instruction::Store,
        MConstInt(77, 32),
        MMTuple(
          ClassBase,
          MMTuple(
            MMString("int"),
            OmnipotentCharCXX,
            MConstInt(0)),
          MConstInt(Compiler.PtrSize))));
  ASSERT_TRUE(I);
}

TEST(TBAAMetadataTest, VirtualBase) {
  const char TestProgram[] = R"**(
    struct Base {
      int f32;
    };

    struct Derived : public virtual Base {
      short f16;
    };

    void func(Base *B, Derived *D) {
      B->f32 = 14;
      D->f16 = 35;
      D->f32 = 77;
    }
  )**";

  clang::LangOptions LO;
  LO.CPlusPlus = 1;
  LO.CPlusPlus11 = 1;
  TBAATestCompiler Compiler(LO, TBAATestCompiler::getCommonCodeGenOpts());
  Compiler.init(TestProgram);
  const BasicBlock *BB = Compiler.compile();

  auto ClassBase = MMTuple(
    MMString("_ZTS4Base"),
    MMTuple(
      MMString("int"),
      OmnipotentCharCXX,
      MConstInt(0)),
    MConstInt(0));

  auto ClassDerived = MMTuple(
    MMString("_ZTS7Derived"),
    MMTuple(
      MMString("short"),
      OmnipotentCharCXX,
      MConstInt(0)),
    MConstInt(Compiler.PtrSize));

  const Instruction *I = match(BB,
      MInstruction(Instruction::Store,
        MConstInt(14, 32),
        MMTuple(
          ClassBase,
          MMTuple(
            MMString("int"),
            OmnipotentCharCXX,
            MConstInt(0)),
          MConstInt(0))));
  ASSERT_TRUE(I);

  I = matchNext(I,
      MInstruction(Instruction::Store,
        MConstInt(35, 16),
        MMTuple(
          ClassDerived,
          MMTuple(
            MMString("short"),
            OmnipotentCharCXX,
            MConstInt(0)),
          MConstInt(Compiler.PtrSize))));
  ASSERT_TRUE(I);

  I = matchNext(I,
      MInstruction(Instruction::Load,
        MMTuple(
          MMTuple(
            MMString("vtable pointer"),
            MMTuple(
              MMString("Simple C++ TBAA")),
            MConstInt(0)),
          MSameAs(0),
          MConstInt(0))));
  ASSERT_TRUE(I);

  I = matchNext(I,
      MInstruction(Instruction::Store,
        MConstInt(77, 32),
        MMTuple(
          ClassBase,
          MMTuple(
            MMString("int"),
            OmnipotentCharCXX,
            MConstInt(0)),
          MConstInt(0))));
  ASSERT_TRUE(I);
}

TEST(TBAAMetadataTest, TemplSpec) {
  const char TestProgram[] = R"**(
    template<typename T1, typename T2>
    struct ABC {
      T1 f1;
      T2 f2;
    };

    void func(ABC<double, int> *p) {
      p->f1 = 12.1;
      p->f2 = 44;
    }
  )**";

  clang::LangOptions LO;
  LO.CPlusPlus = 1;
  LO.CPlusPlus11 = 1;
  TBAATestCompiler Compiler(LO, TBAATestCompiler::getCommonCodeGenOpts());
  Compiler.init(TestProgram);
  const BasicBlock *BB = Compiler.compile();

  auto SpecABC = MMTuple(
    MMString("_ZTS3ABCIdiE"),
    MMTuple(
      MMString("double"),
      OmnipotentCharCXX,
      MConstInt(0)),
    MConstInt(0),
    MMTuple(
      MMString("int"),
      OmnipotentCharCXX,
      MConstInt(0)),
    MConstInt(8));

  const Instruction *I = match(BB,
      MInstruction(Instruction::Store,
        MValType(MType([](const Type &T)->bool { return T.isDoubleTy(); })),
        MMTuple(
          SpecABC,
          MMTuple(
            MMString("double"),
            OmnipotentCharCXX,
            MConstInt(0)),
          MConstInt(0))));
  ASSERT_TRUE(I);

  I = matchNext(I,
      MInstruction(Instruction::Store,
        MConstInt(44, 32),
        MMTuple(
          SpecABC,
          MMTuple(
            MMString("int"),
            OmnipotentCharCXX,
            MConstInt(0)),
          MConstInt(8))));
  ASSERT_TRUE(I);
}
}<|MERGE_RESOLUTION|>--- conflicted
+++ resolved
@@ -117,21 +117,6 @@
   ASSERT_TRUE(I);
 
   I = matchNext(I,
-<<<<<<< HEAD
-                MInstruction(Instruction::Store,
-                             MValType(PointerType::getUnqual(Compiler.Context)),
-                             MMTuple(MMTuple(MMString("p1 void"),
-                                             AnyPtr, MConstInt(0)),
-                                     MSameAs(0), MConstInt(0))));
-  ASSERT_TRUE(I);
-
-  I = matchNext(I,
-                MInstruction(Instruction::Store,
-                             MValType(PointerType::getUnqual(Compiler.Context)),
-                             MMTuple(MMTuple(MMString("p1 void"),
-                                             AnyPtr, MConstInt(0)),
-                                     MSameAs(0), MConstInt(0))));
-=======
       MInstruction(Instruction::Store,
         MValType(PointerType::getUnqual(Compiler.Context)),
         MMTuple(
@@ -153,7 +138,6 @@
             MConstInt(0)),
           MSameAs(0),
           MConstInt(0))));
->>>>>>> 31a339e7
   ASSERT_TRUE(I);
 }
 
