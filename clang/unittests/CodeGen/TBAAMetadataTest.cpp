//=== unittests/CodeGen/TBAAMetadataTest.cpp - Checks metadata generation -===//
//
// Part of the LLVM Project, under the Apache License v2.0 with LLVM Exceptions.
// See https://llvm.org/LICENSE.txt for license information.
// SPDX-License-Identifier: Apache-2.0 WITH LLVM-exception
//
//===----------------------------------------------------------------------===//

#include "IRMatchers.h"
#include "TestCompiler.h"
#include "clang/AST/ASTConsumer.h"
#include "clang/AST/ASTContext.h"
#include "clang/Basic/SourceManager.h"
#include "clang/Basic/TargetInfo.h"
#include "llvm/IR/Constants.h"
#include "llvm/Support/MemoryBuffer.h"
#include "gtest/gtest.h"
#include <memory>

using namespace llvm;

namespace {

struct TBAATestCompiler : public TestCompiler {
  TBAATestCompiler(clang::LangOptions LO, clang::CodeGenOptions CGO)
    : TestCompiler(LO, CGO) {}
  static clang::CodeGenOptions getCommonCodeGenOpts() {
    clang::CodeGenOptions CGOpts;
    CGOpts.StructPathTBAA = 1;
    CGOpts.OptimizationLevel = 1;
    return CGOpts;
  }
};

auto OmnipotentCharC = MMTuple(
  MMString("omnipotent char"),
  MMTuple(
    MMString("Simple C/C++ TBAA")),
  MConstInt(0, 64)
);

auto AnyPtr = MMTuple(
  MMString("any pointer"),
  OmnipotentCharC,
  MConstInt(0, 64)
);

auto OmnipotentCharCXX = MMTuple(
  MMString("omnipotent char"),
  MMTuple(
    MMString("Simple C++ TBAA")),
  MConstInt(0, 64)
);


TEST(TBAAMetadataTest, BasicTypes) {
  const char TestProgram[] = R"**(
    void func(char *CP, short *SP, int *IP, long long *LP, void **VPP,
              int **IPP) {
      *CP = 4;
      *SP = 11;
      *IP = 601;
      *LP = 604;
      *VPP = CP;
      *IPP = IP;
    }
  )**";

  clang::LangOptions LO;
  TBAATestCompiler Compiler(LO, TBAATestCompiler::getCommonCodeGenOpts());
  Compiler.init(TestProgram);
  const BasicBlock *BB = Compiler.compile();

  const Instruction *I = match(BB,
      MInstruction(Instruction::Store,
        MConstInt(4, 8),
        MMTuple(
          OmnipotentCharC,
          MSameAs(0),
          MConstInt(0))));
  ASSERT_TRUE(I);

  I = matchNext(I,
      MInstruction(Instruction::Store,
        MConstInt(11, 16),
        MMTuple(
          MMTuple(
            MMString("short"),
            OmnipotentCharC,
            MConstInt(0)),
          MSameAs(0),
          MConstInt(0))));
  ASSERT_TRUE(I);

  I = matchNext(I,
      MInstruction(Instruction::Store,
        MConstInt(601, 32),
        MMTuple(
          MMTuple(
            MMString("int"),
            OmnipotentCharC,
            MConstInt(0)),
          MSameAs(0),
          MConstInt(0))));
  ASSERT_TRUE(I);

  I = matchNext(I,
      MInstruction(Instruction::Store,
        MConstInt(604, 64),
        MMTuple(
          MMTuple(
            MMString("long long"),
            OmnipotentCharC,
            MConstInt(0)),
          MSameAs(0),
          MConstInt(0))));
  ASSERT_TRUE(I);

  I = matchNext(I,
<<<<<<< HEAD
                MInstruction(Instruction::Store,
                             MValType(PointerType::getUnqual(Compiler.Context)),
                             MMTuple(MMTuple(MMString("any pointer"),
                                             OmnipotentCharC, MConstInt(0)),
                                     MSameAs(0), MConstInt(0))));
  ASSERT_TRUE(I);

  I = matchNext(I,
                MInstruction(Instruction::Store,
                             MValType(PointerType::getUnqual(Compiler.Context)),
                             MMTuple(MMTuple(MMString("any pointer"),
                                             OmnipotentCharC, MConstInt(0)),
                                     MSameAs(0), MConstInt(0))));
=======
      MInstruction(Instruction::Store,
        MValType(PointerType::getUnqual(Compiler.Context)),
        MMTuple(
          MMTuple(
            MMString("p1 void"),
            AnyPtr,
            MConstInt(0)),
          MSameAs(0),
          MConstInt(0))));
  ASSERT_TRUE(I);

  I = matchNext(I,
      MInstruction(Instruction::Store,
        MValType(PointerType::getUnqual(Compiler.Context)),
        MMTuple(
          MMTuple(
            MMString("p1 int"),
            AnyPtr,
            MConstInt(0)),
          MSameAs(0),
          MConstInt(0))));
>>>>>>> 7954a051
  ASSERT_TRUE(I);
}

TEST(TBAAMetadataTest, CFields) {
  const char TestProgram[] = R"**(
    struct ABC {
       short f16;
       int f32;
       long long f64;
       unsigned short f16_2;
       unsigned f32_2;
       unsigned long long f64_2;
    };

    void func(struct ABC *A) {
      A->f32 = 4;
      A->f16 = 11;
      A->f64 = 601;
      A->f16_2 = 22;
      A->f32_2 = 77;
      A->f64_2 = 604;
    }
  )**";

  clang::LangOptions LO;
  LO.C11 = 1;
  TBAATestCompiler Compiler(LO, TBAATestCompiler::getCommonCodeGenOpts());
  Compiler.init(TestProgram);
  const BasicBlock *BB = Compiler.compile();

  auto StructABC = MMTuple(
    MMString("ABC"),
    MMTuple(
      MMString("short"),
      OmnipotentCharC,
      MConstInt(0)),
    MConstInt(0),
    MMTuple(
      MMString("int"),
      OmnipotentCharC,
      MConstInt(0)),
    MConstInt(4),
    MMTuple(
      MMString("long long"),
      OmnipotentCharC,
      MConstInt(0)),
    MConstInt(8),
    MSameAs(1),
    MConstInt(16),
    MSameAs(3),
    MConstInt(20),
    MSameAs(5),
    MConstInt(24));

  const Instruction *I = match(BB,
      MInstruction(Instruction::Store,
        MConstInt(4, 32),
        MMTuple(
          StructABC,
          MMTuple(
            MMString("int"),
            OmnipotentCharC,
            MConstInt(0)),
          MConstInt(4))));
  ASSERT_TRUE(I);

  I = matchNext(I,
      MInstruction(Instruction::Store,
        MConstInt(11, 16),
        MMTuple(
          StructABC,
          MMTuple(
            MMString("short"),
            OmnipotentCharC,
            MConstInt(0)),
          MConstInt(0))));
  ASSERT_TRUE(I);

  I = matchNext(I,
      MInstruction(Instruction::Store,
        MConstInt(601, 64),
        MMTuple(
          StructABC,
          MMTuple(
            MMString("long long"),
            OmnipotentCharC,
            MConstInt(0)),
          MConstInt(8))));
  ASSERT_TRUE(I);

  I = matchNext(I,
      MInstruction(Instruction::Store,
        MConstInt(22, 16),
        MMTuple(
          StructABC,
          MMTuple(
            MMString("short"),
            OmnipotentCharC,
            MConstInt(0)),
          MConstInt(16))));
  ASSERT_TRUE(I);

  I = matchNext(I,
      MInstruction(Instruction::Store,
        MConstInt(77, 32),
        MMTuple(
          StructABC,
          MMTuple(
            MMString("int"),
            OmnipotentCharC,
            MConstInt(0)),
          MConstInt(20))));
  ASSERT_TRUE(I);

  I = matchNext(I,
      MInstruction(Instruction::Store,
        MConstInt(604, 64),
        MMTuple(
          StructABC,
          MMTuple(
            MMString("long long"),
            OmnipotentCharC,
            MConstInt(0)),
          MConstInt(24))));
  ASSERT_TRUE(I);
}

TEST(TBAAMetadataTest, CTypedefFields) {
  const char TestProgram[] = R"**(
    typedef struct {
       short f16;
       int f32;
    } ABC;
    typedef struct {
       short value_f16;
       int value_f32;
    } CDE;

    void func(ABC *A, CDE *B) {
      A->f32 = 4;
      A->f16 = 11;
      B->value_f32 = 44;
      B->value_f16 = 111;
    }
  )**";

  clang::LangOptions LO;
  LO.C11 = 1;
  TBAATestCompiler Compiler(LO, TBAATestCompiler::getCommonCodeGenOpts());
  Compiler.init(TestProgram);
  const BasicBlock *BB = Compiler.compile();

  auto NamelessStruct = MMTuple(
    MMString(""),
    MMTuple(
      MMString("short"),
      OmnipotentCharC,
      MConstInt(0)),
    MConstInt(0),
    MMTuple(
      MMString("int"),
      OmnipotentCharC,
      MConstInt(0)),
    MConstInt(4));

  const Metadata *MetaABC = nullptr;
  const Instruction *I = match(BB,
      MInstruction(Instruction::Store,
        MConstInt(4, 32),
        MMTuple(
          MMSave(MetaABC, NamelessStruct),
          MMTuple(
            MMString("int"),
            OmnipotentCharC,
            MConstInt(0)),
          MConstInt(4))));
  ASSERT_TRUE(I);

  I = matchNext(I,
      MInstruction(Instruction::Store,
        MConstInt(11, 16),
        MMTuple(
          NamelessStruct,
          MMTuple(
            MMString("short"),
            OmnipotentCharC,
            MConstInt(0)),
          MConstInt(0))));
  ASSERT_TRUE(I);

  const Metadata *MetaCDE = nullptr;
  I = matchNext(I,
      MInstruction(Instruction::Store,
        MConstInt(44, 32),
        MMTuple(
          MMSave(MetaCDE, NamelessStruct),
          MMTuple(
            MMString("int"),
            OmnipotentCharC,
            MConstInt(0)),
          MConstInt(4))));
  ASSERT_TRUE(I);

  I = matchNext(I,
      MInstruction(Instruction::Store,
        MConstInt(111, 16),
        MMTuple(
          NamelessStruct,
          MMTuple(
            MMString("short"),
            OmnipotentCharC,
            MConstInt(0)),
          MConstInt(0))));
  ASSERT_TRUE(I);

  // FIXME: Nameless structures used in definitions of 'ABC' and 'CDE' are
  // different structures and must be described by different descriptors.
  //ASSERT_TRUE(MetaABC != MetaCDE);
}

TEST(TBAAMetadataTest, CTypedefFields2) {
  const char TestProgram[] = R"**(
    typedef struct {
       short f16;
       int f32;
    } ABC;
    typedef struct {
       short f16;
       int f32;
    } CDE;

    void func(ABC *A, CDE *B) {
      A->f32 = 4;
      A->f16 = 11;
      B->f32 = 44;
      B->f16 = 111;
    }
  )**";

  clang::LangOptions LO;
  LO.C11 = 1;
  TBAATestCompiler Compiler(LO, TBAATestCompiler::getCommonCodeGenOpts());
  Compiler.init(TestProgram);
  const BasicBlock *BB = Compiler.compile();

  auto NamelessStruct = MMTuple(
    MMString(""),
    MMTuple(
      MMString("short"),
      OmnipotentCharC,
      MConstInt(0)),
    MConstInt(0),
    MMTuple(
      MMString("int"),
      OmnipotentCharC,
      MConstInt(0)),
    MConstInt(4));

  const Metadata *MetaABC = nullptr;
  const Instruction *I = match(BB,
      MInstruction(Instruction::Store,
        MConstInt(4, 32),
        MMTuple(
          MMSave(MetaABC, NamelessStruct),
          MMTuple(
            MMString("int"),
            OmnipotentCharC,
            MConstInt(0)),
          MConstInt(4))));
  ASSERT_TRUE(I);

  I = matchNext(I,
      MInstruction(Instruction::Store,
        MConstInt(11, 16),
        MMTuple(
          NamelessStruct,
          MMTuple(
            MMString("short"),
            OmnipotentCharC,
            MConstInt(0)),
          MConstInt(0))));
  ASSERT_TRUE(I);

  const Metadata *MetaCDE = nullptr;
  I = matchNext(I,
      MInstruction(Instruction::Store,
        MConstInt(44, 32),
        MMTuple(
          MMSave(MetaCDE, NamelessStruct),
          MMTuple(
            MMString("int"),
            OmnipotentCharC,
            MConstInt(0)),
          MConstInt(4))));
  ASSERT_TRUE(I);

  I = matchNext(I,
      MInstruction(Instruction::Store,
        MConstInt(111, 16),
        MMTuple(
          NamelessStruct,
          MMTuple(
            MMString("short"),
            OmnipotentCharC,
            MConstInt(0)),
          MConstInt(0))));
  ASSERT_TRUE(I);

  // FIXME: Nameless structures used in definitions of 'ABC' and 'CDE' are
  // different structures, although they have the same field sequence. They must
  // be described by different descriptors.
  //ASSERT_TRUE(MetaABC != MetaCDE);
}

TEST(TBAAMetadataTest, CTypedefFields3) {
  const char TestProgram[] = R"**(
    typedef struct {
       short f16;
       int f32;
    } ABC;
    typedef struct {
       int f32;
       short f16;
    } CDE;

    void func(ABC *A, CDE *B) {
      A->f32 = 4;
      A->f16 = 11;
      B->f32 = 44;
      B->f16 = 111;
    }
  )**";

  clang::LangOptions LO;
  LO.C11 = 1;
  TBAATestCompiler Compiler(LO, TBAATestCompiler::getCommonCodeGenOpts());
  Compiler.init(TestProgram);
  const BasicBlock *BB = Compiler.compile();

  auto NamelessStruct1 = MMTuple(
    MMString(""),
    MMTuple(
      MMString("short"),
      OmnipotentCharC,
      MConstInt(0)),
    MConstInt(0),
    MMTuple(
      MMString("int"),
      OmnipotentCharC,
      MConstInt(0)),
    MConstInt(4));

  auto NamelessStruct2 = MMTuple(
    MMString(""),
    MMTuple(
      MMString("int"),
      OmnipotentCharC,
      MConstInt(0)),
    MConstInt(0),
    MMTuple(
      MMString("short"),
      OmnipotentCharC,
      MConstInt(0)),
    MConstInt(4));

  const Instruction *I = match(BB,
      MInstruction(Instruction::Store,
        MConstInt(4, 32),
        MMTuple(
          NamelessStruct1,
          MMTuple(
            MMString("int"),
            OmnipotentCharC,
            MConstInt(0)),
          MConstInt(4))));
  ASSERT_TRUE(I);

  I = matchNext(I,
      MInstruction(Instruction::Store,
        MConstInt(11, 16),
        MMTuple(
          NamelessStruct1,
          MMTuple(
            MMString("short"),
            OmnipotentCharC,
            MConstInt(0)),
          MConstInt(0))));
  ASSERT_TRUE(I);

  I = matchNext(I,
      MInstruction(Instruction::Store,
        MConstInt(44, 32),
        MMTuple(
          NamelessStruct2,
          MMTuple(
            MMString("int"),
            OmnipotentCharC,
            MConstInt(0)),
          MConstInt(0))));
  ASSERT_TRUE(I);

  I = matchNext(I,
      MInstruction(Instruction::Store,
        MConstInt(111, 16),
        MMTuple(
          NamelessStruct2,
          MMTuple(
            MMString("short"),
            OmnipotentCharC,
            MConstInt(0)),
          MConstInt(4))));
  ASSERT_TRUE(I);
}

TEST(TBAAMetadataTest, CXXFields) {
  const char TestProgram[] = R"**(
    struct ABC {
       short f16;
       int f32;
       long long f64;
       unsigned short f16_2;
       unsigned f32_2;
       unsigned long long f64_2;
    };

    void func(struct ABC *A) {
      A->f32 = 4;
      A->f16 = 11;
      A->f64 = 601;
      A->f16_2 = 22;
      A->f32_2 = 77;
      A->f64_2 = 604;
    }
  )**";

  clang::LangOptions LO;
  LO.CPlusPlus = 1;
  LO.CPlusPlus11 = 1;
  TBAATestCompiler Compiler(LO, TBAATestCompiler::getCommonCodeGenOpts());
  Compiler.init(TestProgram);
  const BasicBlock *BB = Compiler.compile();

  auto StructABC = MMTuple(
    MMString("_ZTS3ABC"),
    MMTuple(
      MMString("short"),
      OmnipotentCharCXX,
      MConstInt(0)),
    MConstInt(0),
    MMTuple(
      MMString("int"),
      OmnipotentCharCXX,
      MConstInt(0)),
    MConstInt(4),
    MMTuple(
      MMString("long long"),
      OmnipotentCharCXX,
      MConstInt(0)),
    MConstInt(8),
    MSameAs(1),
    MConstInt(16),
    MSameAs(3),
    MConstInt(20),
    MSameAs(5),
    MConstInt(24));

  const Instruction *I = match(BB,
      MInstruction(Instruction::Store,
        MConstInt(4, 32),
        MMTuple(
          StructABC,
          MMTuple(
            MMString("int"),
            OmnipotentCharCXX,
            MConstInt(0)),
          MConstInt(4))));
  ASSERT_TRUE(I);

  I = matchNext(I,
      MInstruction(Instruction::Store,
        MConstInt(11, 16),
        MMTuple(
          StructABC,
          MMTuple(
            MMString("short"),
            OmnipotentCharCXX,
            MConstInt(0)),
          MConstInt(0))));
  ASSERT_TRUE(I);

  I = matchNext(I,
      MInstruction(Instruction::Store,
        MConstInt(601, 64),
        MMTuple(
          StructABC,
          MMTuple(
            MMString("long long"),
            OmnipotentCharCXX,
            MConstInt(0)),
          MConstInt(8))));
  ASSERT_TRUE(I);

  I = matchNext(I,
      MInstruction(Instruction::Store,
        MConstInt(22, 16),
        MMTuple(
          StructABC,
          MMTuple(
            MMString("short"),
            OmnipotentCharCXX,
            MConstInt(0)),
          MConstInt(16))));
  ASSERT_TRUE(I);

  I = matchNext(I,
      MInstruction(Instruction::Store,
        MConstInt(77, 32),
        MMTuple(
          StructABC,
          MMTuple(
            MMString("int"),
            OmnipotentCharCXX,
            MConstInt(0)),
          MConstInt(20))));
  ASSERT_TRUE(I);

  I = matchNext(I,
      MInstruction(Instruction::Store,
        MConstInt(604, 64),
        MMTuple(
          StructABC,
          MMTuple(
            MMString("long long"),
            OmnipotentCharCXX,
            MConstInt(0)),
          MConstInt(24))));
  ASSERT_TRUE(I);
}

TEST(TBAAMetadataTest, CXXTypedefFields) {
  const char TestProgram[] = R"**(
    typedef struct {
       short f16;
       int f32;
    } ABC;
    typedef struct {
       short value_f16;
       int value_f32;
    } CDE;

    void func(ABC *A, CDE *B) {
      A->f32 = 4;
      A->f16 = 11;
      B->value_f32 = 44;
      B->value_f16 = 111;
    }
  )**";

  clang::LangOptions LO;
  LO.CPlusPlus = 1;
  LO.CPlusPlus11 = 1;
  TBAATestCompiler Compiler(LO, TBAATestCompiler::getCommonCodeGenOpts());
  Compiler.init(TestProgram);
  const BasicBlock *BB = Compiler.compile();

  auto StructABC = MMTuple(
    MMString("_ZTS3ABC"),
    MMTuple(
      MMString("short"),
      OmnipotentCharCXX,
      MConstInt(0)),
    MConstInt(0),
    MMTuple(
      MMString("int"),
      OmnipotentCharCXX,
      MConstInt(0)),
    MConstInt(4));

  auto StructCDE = MMTuple(
    MMString("_ZTS3CDE"),
    MMTuple(
      MMString("short"),
      OmnipotentCharCXX,
      MConstInt(0)),
    MConstInt(0),
    MMTuple(
      MMString("int"),
      OmnipotentCharCXX,
      MConstInt(0)),
    MConstInt(4));

  const Instruction *I = match(BB,
      MInstruction(Instruction::Store,
        MConstInt(4, 32),
        MMTuple(
          StructABC,
          MMTuple(
            MMString("int"),
            OmnipotentCharCXX,
            MConstInt(0)),
          MConstInt(4))));
  ASSERT_TRUE(I);

  I = matchNext(I,
      MInstruction(Instruction::Store,
        MConstInt(11, 16),
        MMTuple(
          StructABC,
          MMTuple(
            MMString("short"),
            OmnipotentCharCXX,
            MConstInt(0)),
          MConstInt(0))));
  ASSERT_TRUE(I);

  I = matchNext(I,
      MInstruction(Instruction::Store,
        MConstInt(44, 32),
        MMTuple(
          StructCDE,
          MMTuple(
            MMString("int"),
            OmnipotentCharCXX,
            MConstInt(0)),
          MConstInt(4))));
  ASSERT_TRUE(I);

  I = matchNext(I,
      MInstruction(Instruction::Store,
        MConstInt(111, 16),
        MMTuple(
          StructCDE,
          MMTuple(
            MMString("short"),
            OmnipotentCharCXX,
            MConstInt(0)),
          MConstInt(0))));
  ASSERT_TRUE(I);
}

TEST(TBAAMetadataTest, StructureFields) {
  const char TestProgram[] = R"**(
    struct Inner {
      int f32;
    };

    struct Outer {
      short f16;
      Inner b1;
      Inner b2;
    };

    void func(Outer *S) {
      S->f16 = 14;
      S->b1.f32 = 35;
      S->b2.f32 = 77;
    }
  )**";

  clang::LangOptions LO;
  LO.CPlusPlus = 1;
  LO.CPlusPlus11 = 1;
  TBAATestCompiler Compiler(LO, TBAATestCompiler::getCommonCodeGenOpts());
  Compiler.init(TestProgram);
  const BasicBlock *BB = Compiler.compile();

  auto StructInner = MMTuple(
    MMString("_ZTS5Inner"),
    MMTuple(
      MMString("int"),
      OmnipotentCharCXX,
      MConstInt(0)),
    MConstInt(0));

  auto StructOuter = MMTuple(
    MMString("_ZTS5Outer"),
    MMTuple(
      MMString("short"),
      OmnipotentCharCXX,
      MConstInt(0)),
    MConstInt(0),
    StructInner,
    MConstInt(4),
    MSameAs(3),
    MConstInt(8));

  const Instruction *I = match(BB,
      MInstruction(Instruction::Store,
        MConstInt(14, 16),
        MMTuple(
          StructOuter,
          MMTuple(
            MMString("short"),
            OmnipotentCharCXX,
            MConstInt(0)),
          MConstInt(0))));
  ASSERT_TRUE(I);

  I = matchNext(I,
      MInstruction(Instruction::Store,
        MConstInt(35, 32),
        MMTuple(
          StructOuter,
          MMTuple(
            MMString("int"),
            OmnipotentCharCXX,
            MConstInt(0)),
          MConstInt(4))));
  ASSERT_TRUE(I);

  I = matchNext(I,
      MInstruction(Instruction::Store,
        MConstInt(77, 32),
        MMTuple(
          StructOuter,
          MMTuple(
            MMString("int"),
            OmnipotentCharCXX,
            MConstInt(0)),
          MConstInt(8))));
  ASSERT_TRUE(I);
}

TEST(TBAAMetadataTest, ArrayFields) {
  const char TestProgram[] = R"**(
    struct Inner {
      int f32;
    };

    struct Outer {
      short f16;
      Inner b1[2];
    };

    void func(Outer *S) {
      S->f16 = 14;
      S->b1[0].f32 = 35;
      S->b1[1].f32 = 77;
    }
  )**";

  clang::LangOptions LO;
  LO.CPlusPlus = 1;
  LO.CPlusPlus11 = 1;
  TBAATestCompiler Compiler(LO, TBAATestCompiler::getCommonCodeGenOpts());
  Compiler.init(TestProgram);
  const BasicBlock *BB = Compiler.compile();

  auto StructInner = MMTuple(
    MMString("_ZTS5Inner"),
    MMTuple(
      MMString("int"),
      OmnipotentCharCXX,
      MConstInt(0)),
    MConstInt(0));

  auto StructOuter = MMTuple(
    MMString("_ZTS5Outer"),
    MMTuple(
      MMString("short"),
      OmnipotentCharCXX,
      MConstInt(0)),
    MConstInt(0),
    OmnipotentCharCXX,    // FIXME: Info about array field is lost.
    MConstInt(4));

  const Instruction *I = match(BB,
      MInstruction(Instruction::Store,
        MConstInt(14, 16),
        MMTuple(
          StructOuter,
          MMTuple(
            MMString("short"),
            OmnipotentCharCXX,
            MConstInt(0)),
          MConstInt(0))));
  ASSERT_TRUE(I);

  I = matchNext(I,
      MInstruction(Instruction::Store,
        MConstInt(35, 32),
        MMTuple(
          StructInner,
          MMTuple(
            MMString("int"),
            OmnipotentCharCXX,
            MConstInt(0)),
          MConstInt(0))));
  ASSERT_TRUE(I);

  I = matchNext(I,
      MInstruction(Instruction::Store,
        MConstInt(77, 32),
        MMTuple(
          StructInner,
          MMTuple(
            MMString("int"),
            OmnipotentCharCXX,
            MConstInt(0)),
          MConstInt(0))));
  ASSERT_TRUE(I);
}

TEST(TBAAMetadataTest, BaseClass) {
  const char TestProgram[] = R"**(
    struct Base {
      int f32;
    };

    struct Derived : public Base {
      short f16;
    };

    void func(Base *B, Derived *D) {
      B->f32 = 14;
      D->f16 = 35;
      D->f32 = 77;
    }
  )**";

  clang::LangOptions LO;
  LO.CPlusPlus = 1;
  LO.CPlusPlus11 = 1;
  TBAATestCompiler Compiler(LO, TBAATestCompiler::getCommonCodeGenOpts());
  Compiler.init(TestProgram);
  const BasicBlock *BB = Compiler.compile();

  auto ClassBase = MMTuple(
    MMString("_ZTS4Base"),
    MMTuple(
      MMString("int"),
      OmnipotentCharCXX,
      MConstInt(0)),
    MConstInt(0));

  auto ClassDerived =
      MMTuple(MMString("_ZTS7Derived"), ClassBase, MConstInt(0),
              MMTuple(MMString("short"), OmnipotentCharCXX, MConstInt(0)),
              MConstInt(4));

  const Instruction *I = match(BB,
      MInstruction(Instruction::Store,
        MConstInt(14, 32),
        MMTuple(
          ClassBase,
          MMTuple(
            MMString("int"),
            OmnipotentCharCXX,
            MConstInt(0)),
          MConstInt(0))));
  ASSERT_TRUE(I);

  I = matchNext(I,
      MInstruction(Instruction::Store,
        MConstInt(35, 16),
        MMTuple(
          ClassDerived,
          MMTuple(
            MMString("short"),
            OmnipotentCharCXX,
            MConstInt(0)),
          MConstInt(4))));
  ASSERT_TRUE(I);

  I = matchNext(I,
      MInstruction(Instruction::Store,
        MConstInt(77, 32),
        MMTuple(
          ClassBase,
          MMTuple(
            MMString("int"),
            OmnipotentCharCXX,
            MConstInt(0)),
          MConstInt(0))));
  ASSERT_TRUE(I);
}

TEST(TBAAMetadataTest, PolymorphicClass) {
  const char TestProgram[] = R"**(
    struct Base {
      virtual void m1(int *) = 0;
      int f32;
    };

    struct Derived : public Base {
      virtual void m1(int *) override;
      short f16;
    };

    void func(Base *B, Derived *D) {
      B->f32 = 14;
      D->f16 = 35;
      D->f32 = 77;
    }
  )**";

  clang::LangOptions LO;
  LO.CPlusPlus = 1;
  LO.CPlusPlus11 = 1;
  TBAATestCompiler Compiler(LO, TBAATestCompiler::getCommonCodeGenOpts());
  Compiler.init(TestProgram);
  const BasicBlock *BB = Compiler.compile();

  auto ClassBase = MMTuple(
    MMString("_ZTS4Base"),
    MMTuple(
      MMString("int"),
      OmnipotentCharCXX,
      MConstInt(0)),
    MConstInt(Compiler.PtrSize));

  auto ClassDerived =
      MMTuple(MMString("_ZTS7Derived"), ClassBase, MConstInt(0),
              MMTuple(MMString("short"), OmnipotentCharCXX, MConstInt(0)),
              MConstInt(Compiler.PtrSize + 4));

  const Instruction *I = match(BB,
      MInstruction(Instruction::Store,
        MConstInt(14, 32),
        MMTuple(
          ClassBase,
          MMTuple(
            MMString("int"),
            OmnipotentCharCXX,
            MConstInt(0)),
          MConstInt(Compiler.PtrSize))));
  ASSERT_TRUE(I);

  I = matchNext(I,
      MInstruction(Instruction::Store,
        MConstInt(35, 16),
        MMTuple(
          ClassDerived,
          MMTuple(
            MMString("short"),
            OmnipotentCharCXX,
            MConstInt(0)),
          MConstInt(Compiler.PtrSize + 4))));
  ASSERT_TRUE(I);

  I = matchNext(I,
      MInstruction(Instruction::Store,
        MConstInt(77, 32),
        MMTuple(
          ClassBase,
          MMTuple(
            MMString("int"),
            OmnipotentCharCXX,
            MConstInt(0)),
          MConstInt(Compiler.PtrSize))));
  ASSERT_TRUE(I);
}

TEST(TBAAMetadataTest, VirtualBase) {
  const char TestProgram[] = R"**(
    struct Base {
      int f32;
    };

    struct Derived : public virtual Base {
      short f16;
    };

    void func(Base *B, Derived *D) {
      B->f32 = 14;
      D->f16 = 35;
      D->f32 = 77;
    }
  )**";

  clang::LangOptions LO;
  LO.CPlusPlus = 1;
  LO.CPlusPlus11 = 1;
  TBAATestCompiler Compiler(LO, TBAATestCompiler::getCommonCodeGenOpts());
  Compiler.init(TestProgram);
  const BasicBlock *BB = Compiler.compile();

  auto ClassBase = MMTuple(
    MMString("_ZTS4Base"),
    MMTuple(
      MMString("int"),
      OmnipotentCharCXX,
      MConstInt(0)),
    MConstInt(0));

  auto ClassDerived = MMTuple(
    MMString("_ZTS7Derived"),
    MMTuple(
      MMString("short"),
      OmnipotentCharCXX,
      MConstInt(0)),
    MConstInt(Compiler.PtrSize));

  const Instruction *I = match(BB,
      MInstruction(Instruction::Store,
        MConstInt(14, 32),
        MMTuple(
          ClassBase,
          MMTuple(
            MMString("int"),
            OmnipotentCharCXX,
            MConstInt(0)),
          MConstInt(0))));
  ASSERT_TRUE(I);

  I = matchNext(I,
      MInstruction(Instruction::Store,
        MConstInt(35, 16),
        MMTuple(
          ClassDerived,
          MMTuple(
            MMString("short"),
            OmnipotentCharCXX,
            MConstInt(0)),
          MConstInt(Compiler.PtrSize))));
  ASSERT_TRUE(I);

  I = matchNext(I,
      MInstruction(Instruction::Load,
        MMTuple(
          MMTuple(
            MMString("vtable pointer"),
            MMTuple(
              MMString("Simple C++ TBAA")),
            MConstInt(0)),
          MSameAs(0),
          MConstInt(0))));
  ASSERT_TRUE(I);

  I = matchNext(I,
      MInstruction(Instruction::Store,
        MConstInt(77, 32),
        MMTuple(
          ClassBase,
          MMTuple(
            MMString("int"),
            OmnipotentCharCXX,
            MConstInt(0)),
          MConstInt(0))));
  ASSERT_TRUE(I);
}

TEST(TBAAMetadataTest, TemplSpec) {
  const char TestProgram[] = R"**(
    template<typename T1, typename T2>
    struct ABC {
      T1 f1;
      T2 f2;
    };

    void func(ABC<double, int> *p) {
      p->f1 = 12.1;
      p->f2 = 44;
    }
  )**";

  clang::LangOptions LO;
  LO.CPlusPlus = 1;
  LO.CPlusPlus11 = 1;
  TBAATestCompiler Compiler(LO, TBAATestCompiler::getCommonCodeGenOpts());
  Compiler.init(TestProgram);
  const BasicBlock *BB = Compiler.compile();

  auto SpecABC = MMTuple(
    MMString("_ZTS3ABCIdiE"),
    MMTuple(
      MMString("double"),
      OmnipotentCharCXX,
      MConstInt(0)),
    MConstInt(0),
    MMTuple(
      MMString("int"),
      OmnipotentCharCXX,
      MConstInt(0)),
    MConstInt(8));

  const Instruction *I = match(BB,
      MInstruction(Instruction::Store,
        MValType(MType([](const Type &T)->bool { return T.isDoubleTy(); })),
        MMTuple(
          SpecABC,
          MMTuple(
            MMString("double"),
            OmnipotentCharCXX,
            MConstInt(0)),
          MConstInt(0))));
  ASSERT_TRUE(I);

  I = matchNext(I,
      MInstruction(Instruction::Store,
        MConstInt(44, 32),
        MMTuple(
          SpecABC,
          MMTuple(
            MMString("int"),
            OmnipotentCharCXX,
            MConstInt(0)),
          MConstInt(8))));
  ASSERT_TRUE(I);
}
}<|MERGE_RESOLUTION|>--- conflicted
+++ resolved
@@ -117,43 +117,19 @@
   ASSERT_TRUE(I);
 
   I = matchNext(I,
-<<<<<<< HEAD
                 MInstruction(Instruction::Store,
                              MValType(PointerType::getUnqual(Compiler.Context)),
-                             MMTuple(MMTuple(MMString("any pointer"),
-                                             OmnipotentCharC, MConstInt(0)),
+                             MMTuple(MMTuple(MMString("p1 void"),
+                                             AnyPtr, MConstInt(0)),
                                      MSameAs(0), MConstInt(0))));
   ASSERT_TRUE(I);
 
   I = matchNext(I,
                 MInstruction(Instruction::Store,
                              MValType(PointerType::getUnqual(Compiler.Context)),
-                             MMTuple(MMTuple(MMString("any pointer"),
-                                             OmnipotentCharC, MConstInt(0)),
+                             MMTuple(MMTuple(MMString("p1 void"),
+                                             AnyPtr, MConstInt(0)),
                                      MSameAs(0), MConstInt(0))));
-=======
-      MInstruction(Instruction::Store,
-        MValType(PointerType::getUnqual(Compiler.Context)),
-        MMTuple(
-          MMTuple(
-            MMString("p1 void"),
-            AnyPtr,
-            MConstInt(0)),
-          MSameAs(0),
-          MConstInt(0))));
-  ASSERT_TRUE(I);
-
-  I = matchNext(I,
-      MInstruction(Instruction::Store,
-        MValType(PointerType::getUnqual(Compiler.Context)),
-        MMTuple(
-          MMTuple(
-            MMString("p1 int"),
-            AnyPtr,
-            MConstInt(0)),
-          MSameAs(0),
-          MConstInt(0))));
->>>>>>> 7954a051
   ASSERT_TRUE(I);
 }
 
