--- conflicted
+++ resolved
@@ -237,16 +237,6 @@
   std::sort(ExpectedLoans.begin(), ExpectedLoans.end());
   std::sort(ActualLoans.begin(), ActualLoans.end());
   if (ExpectedLoans != ActualLoans) {
-<<<<<<< HEAD
-    *result_listener << "Expected: ";
-    for (const auto &LoanID : ExpectedLoans) {
-      *result_listener << LoanID.Value << ", ";
-    }
-    *result_listener << "Actual: ";
-    for (const auto &LoanID : ActualLoans) {
-      *result_listener << LoanID.Value << ", ";
-    }
-=======
     *result_listener << "Expected: {";
     for (const auto &LoanID : ExpectedLoans) {
       *result_listener << LoanID.Value << ", ";
@@ -256,7 +246,6 @@
       *result_listener << LoanID.Value << ", ";
     }
     *result_listener << "}";
->>>>>>> 54c4ef26
     return false;
   }
 
@@ -1213,410 +1202,5 @@
   EXPECT_THAT(Origins({"p"}), MaybeLiveAt("p1"));
 }
 
-TEST_F(LifetimeAnalysisTest, GslPointerSimpleLoan) {
-  SetupTest(R"(
-    void target() {
-      MyObj a;
-      View x = a;
-      POINT(p1);
-    }
-  )");
-  EXPECT_THAT(Origin("x"), HasLoansTo({"a"}, "p1"));
-}
-
-TEST_F(LifetimeAnalysisTest, GslPointerConstructFromOwner) {
-  SetupTest(R"(
-    void target() {
-      MyObj al, bl, cl, dl, el, fl;
-      View a = View(al);
-      View b = View{bl};
-      View c = View(View(View(cl)));
-      View d = View{View(View(dl))};
-      View e = View{View{View{el}}};
-      View f = {fl};
-      POINT(p1);
-    }
-  )");
-  EXPECT_THAT(Origin("a"), HasLoansTo({"al"}, "p1"));
-  EXPECT_THAT(Origin("b"), HasLoansTo({"bl"}, "p1"));
-  EXPECT_THAT(Origin("c"), HasLoansTo({"cl"}, "p1"));
-  EXPECT_THAT(Origin("d"), HasLoansTo({"dl"}, "p1"));
-  EXPECT_THAT(Origin("e"), HasLoansTo({"el"}, "p1"));
-  EXPECT_THAT(Origin("f"), HasLoansTo({"fl"}, "p1"));
-}
-
-TEST_F(LifetimeAnalysisTest, GslPointerConstructFromView) {
-  SetupTest(R"(
-    void target() {
-      MyObj a;
-      View x = View(a);
-      View y = View{x};
-      View z = View(View(View(y)));
-      View p = View{View(View(x))};
-      View q = {x};
-      POINT(p1);
-    }
-  )");
-  EXPECT_THAT(Origin("x"), HasLoansTo({"a"}, "p1"));
-  EXPECT_THAT(Origin("y"), HasLoansTo({"a"}, "p1"));
-  EXPECT_THAT(Origin("z"), HasLoansTo({"a"}, "p1"));
-  EXPECT_THAT(Origin("p"), HasLoansTo({"a"}, "p1"));
-  EXPECT_THAT(Origin("q"), HasLoansTo({"a"}, "p1"));
-}
-
-// FIXME: Handle loans in ternary operator!
-TEST_F(LifetimeAnalysisTest, GslPointerInConditionalOperator) {
-  SetupTest(R"(
-    void target(bool cond) {
-      MyObj a, b;
-      View v = cond ? a : b;
-      POINT(p1);
-    }
-  )");
-  EXPECT_THAT(Origin("v"), HasLoansTo({}, "p1"));
-}
-
-// FIXME: Handle temporaries.
-TEST_F(LifetimeAnalysisTest, ViewFromTemporary) {
-  SetupTest(R"(
-    MyObj temporary();
-    void target() {
-      View v = temporary();
-      POINT(p1);
-    }
-  )");
-  EXPECT_THAT(Origin("v"), HasLoansTo({}, "p1"));
-}
-
-TEST_F(LifetimeAnalysisTest, GslPointerWithConstAndAuto) {
-  SetupTest(R"(
-    void target() {
-      MyObj a;
-      const View v1 = a;
-      auto v2 = v1;
-      const auto& v3 = v2;
-      POINT(p1);
-    }
-  )");
-  EXPECT_THAT(Origin("v1"), HasLoansTo({"a"}, "p1"));
-  EXPECT_THAT(Origin("v2"), HasLoansTo({"a"}, "p1"));
-  EXPECT_THAT(Origin("v3"), HasLoansTo({"a"}, "p1"));
-}
-
-TEST_F(LifetimeAnalysisTest, GslPointerPropagation) {
-  SetupTest(R"(
-    void target() {
-      MyObj a;
-      View x = a;
-      POINT(p1);
-
-      View y = x; // Propagation via copy-construction
-      POINT(p2);
-
-      View z;
-      z = x;       // Propagation via copy-assignment
-      POINT(p3);
-    }
-  )");
-
-  EXPECT_THAT(Origin("x"), HasLoansTo({"a"}, "p1"));
-  EXPECT_THAT(Origin("y"), HasLoansTo({"a"}, "p2"));
-  EXPECT_THAT(Origin("z"), HasLoansTo({"a"}, "p3"));
-}
-
-TEST_F(LifetimeAnalysisTest, GslPointerLoanExpiration) {
-  SetupTest(R"(
-    void target() {
-      View x;
-      {
-        MyObj a;
-        x = a;
-        POINT(before_expiry);
-      } // `a` is destroyed here.
-      POINT(after_expiry);
-    }
-  )");
-
-  EXPECT_THAT(NoLoans(), AreExpiredAt("before_expiry"));
-  EXPECT_THAT(LoansTo({"a"}), AreExpiredAt("after_expiry"));
-}
-
-TEST_F(LifetimeAnalysisTest, GslPointerReassignment) {
-  SetupTest(R"(
-    void target() {
-      MyObj safe;
-      View v;
-      v = safe;
-      POINT(p1);
-      {
-        MyObj unsafe;
-        v = unsafe;
-        POINT(p2);
-      } // `unsafe` expires here.
-      POINT(p3);
-    }
-  )");
-
-  EXPECT_THAT(Origin("v"), HasLoansTo({"safe"}, "p1"));
-  EXPECT_THAT(Origin("v"), HasLoansTo({"unsafe"}, "p2"));
-  EXPECT_THAT(Origin("v"), HasLoansTo({"unsafe"}, "p3"));
-  EXPECT_THAT(LoansTo({"unsafe"}), AreExpiredAt("p3"));
-}
-
-TEST_F(LifetimeAnalysisTest, GslPointerConversionOperator) {
-  SetupTest(R"(
-    struct String;
-
-    struct [[gsl::Pointer()]] StringView {
-      StringView() = default;
-    };
-
-    struct String {
-      ~String() {}
-      operator StringView() const;
-    };
-
-    void target() {
-      String xl, yl;
-      StringView x = xl;
-      StringView y;
-      y = yl;
-      POINT(p1);
-    }
-  )");
-  EXPECT_THAT(Origin("x"), HasLoansTo({"xl"}, "p1"));
-  EXPECT_THAT(Origin("y"), HasLoansTo({"yl"}, "p1"));
-}
-
-TEST_F(LifetimeAnalysisTest, LifetimeboundSimple) {
-  SetupTest(R"(
-    View Identity(View v [[clang::lifetimebound]]);
-    void target() {
-      MyObj a, b;
-      View v1 = a;
-      POINT(p1);
-
-      View v2 = Identity(v1);
-      View v3 = Identity(b);
-      POINT(p2);
-    }
-  )");
-  EXPECT_THAT(Origin("v1"), HasLoansTo({"a"}, "p1"));
-  // The origin of v2 should now contain the loan to 'o' from v1.
-  EXPECT_THAT(Origin("v2"), HasLoansTo({"a"}, "p2"));
-  EXPECT_THAT(Origin("v3"), HasLoansTo({"b"}, "p2"));
-}
-
-TEST_F(LifetimeAnalysisTest, LifetimeboundMemberFunction) {
-  SetupTest(R"(
-    struct [[gsl::Pointer()]] MyView {
-      MyView(const MyObj& o) {}
-      MyView pass() [[clang::lifetimebound]] { return *this; }
-    };
-    void target() {
-      MyObj o;
-      MyView v1 = o;
-      POINT(p1);
-      MyView v2 = v1.pass();
-      POINT(p2);
-    }
-  )");
-  EXPECT_THAT(Origin("v1"), HasLoansTo({"o"}, "p1"));
-  // The call v1.pass() is bound to 'v1'. The origin of v2 should get the loans
-  // from v1.
-  EXPECT_THAT(Origin("v2"), HasLoansTo({"o"}, "p2"));
-}
-
-TEST_F(LifetimeAnalysisTest, LifetimeboundMultipleArgs) {
-  SetupTest(R"(
-    View Choose(bool cond, View a [[clang::lifetimebound]], View b [[clang::lifetimebound]]);
-    void target() {
-      MyObj o1, o2;
-      View v1 = o1;
-      View v2 = o2;
-      POINT(p1);
-
-      View v3 = Choose(true, v1, v2);
-      POINT(p2);
-    }
-  )");
-  EXPECT_THAT(Origin("v1"), HasLoansTo({"o1"}, "p1"));
-  EXPECT_THAT(Origin("v2"), HasLoansTo({"o2"}, "p2"));
-  // v3 should have loans from both v1 and v2, demonstrating the union of
-  // loans.
-  EXPECT_THAT(Origin("v3"), HasLoansTo({"o1", "o2"}, "p2"));
-}
-
-TEST_F(LifetimeAnalysisTest, LifetimeboundMixedArgs) {
-  SetupTest(R"(
-    View Choose(bool cond, View a [[clang::lifetimebound]], View b);
-    void target() {
-      MyObj o1, o2;
-      View v1 = o1;
-      View v2 = o2;
-      POINT(p1);
-
-      View v3 = Choose(true, v1, v2);
-      POINT(p2);
-    }
-  )");
-  EXPECT_THAT(Origin("v1"), HasLoansTo({"o1"}, "p1"));
-  EXPECT_THAT(Origin("v2"), HasLoansTo({"o2"}, "p1"));
-  // v3 should only have loans from v1, as v2 is not lifetimebound.
-  EXPECT_THAT(Origin("v3"), HasLoansTo({"o1"}, "p2"));
-}
-
-TEST_F(LifetimeAnalysisTest, LifetimeboundChainOfViews) {
-  SetupTest(R"(
-    View Identity(View v [[clang::lifetimebound]]);
-    View DoubleIdentity(View v [[clang::lifetimebound]]);
-
-    void target() {
-      MyObj obj;
-      View v1 = obj;
-      POINT(p1);
-      View v2 = DoubleIdentity(Identity(v1));
-      POINT(p2);
-    }
-  )");
-  EXPECT_THAT(Origin("v1"), HasLoansTo({"obj"}, "p1"));
-  // v2 should inherit the loan from v1 through the chain of calls.
-  EXPECT_THAT(Origin("v2"), HasLoansTo({"obj"}, "p2"));
-}
-
-TEST_F(LifetimeAnalysisTest, LifetimeboundRawPointerParameter) {
-  SetupTest(R"(
-    View ViewFromPtr(const MyObj* p [[clang::lifetimebound]]);
-    MyObj* PtrFromPtr(const MyObj* p [[clang::lifetimebound]]);
-    MyObj* PtrFromView(View v [[clang::lifetimebound]]);
-
-    void target() {
-      MyObj a;
-      View v = ViewFromPtr(&a);
-      POINT(p1);
-
-      MyObj b;
-      MyObj* ptr1 = PtrFromPtr(&b);
-      MyObj* ptr2 = PtrFromPtr(PtrFromPtr(PtrFromPtr(ptr1)));
-      POINT(p2);
-
-      MyObj c;
-      View v2 = ViewFromPtr(PtrFromView(c));
-      POINT(p3);
-    }
-  )");
-  EXPECT_THAT(Origin("v"), HasLoansTo({"a"}, "p1"));
-  EXPECT_THAT(Origin("ptr1"), HasLoansTo({"b"}, "p2"));
-  EXPECT_THAT(Origin("ptr2"), HasLoansTo({"b"}, "p2"));
-  EXPECT_THAT(Origin("v2"), HasLoansTo({"c"}, "p3"));
-}
-
-// FIXME: This can be controversial and may be revisited in the future.
-TEST_F(LifetimeAnalysisTest, LifetimeboundConstRefViewParameter) {
-  SetupTest(R"(
-    View Identity(const View& v [[clang::lifetimebound]]);
-    void target() {
-      MyObj o;
-      View v1 = o;
-      View v2 = Identity(v1);
-      POINT(p1);
-    }
-  )");
-  EXPECT_THAT(Origin("v2"), HasLoansTo({"o"}, "p1"));
-}
-
-TEST_F(LifetimeAnalysisTest, LifetimeboundConstRefObjParam) {
-  SetupTest(R"(
-    View Identity(const MyObj& o [[clang::lifetimebound]]);
-    void target() {
-      MyObj a;
-      View v1 = Identity(a);
-      POINT(p1);
-    }
-  )");
-  EXPECT_THAT(Origin("v1"), HasLoansTo({"a"}, "p1"));
-}
-
-TEST_F(LifetimeAnalysisTest, LifetimeboundReturnReference) {
-  SetupTest(R"(
-    const MyObj& Identity(View v [[clang::lifetimebound]]);
-    void target() {
-      MyObj a;
-      View v1 = a;
-      POINT(p1);
-
-      View v2 = Identity(v1);
-      
-      const MyObj& b = Identity(v1);
-      View v3 = Identity(b);
-      POINT(p2);
-
-      MyObj c;
-      View v4 = Identity(c);
-      POINT(p3);
-    }
-  )");
-  EXPECT_THAT(Origin("v1"), HasLoansTo({"a"}, "p1"));
-  EXPECT_THAT(Origin("v2"), HasLoansTo({"a"}, "p2"));
-
-  // FIXME: Handle reference types. 'v3' should have loan to 'a' instead of 'b'.
-  EXPECT_THAT(Origin("v3"), HasLoansTo({"b"}, "p2"));
-
-  EXPECT_THAT(Origin("v4"), HasLoansTo({"c"}, "p3"));
-}
-
-TEST_F(LifetimeAnalysisTest, LifetimeboundTemplateFunction) {
-  SetupTest(R"(
-    template <typename T>
-    const T& Identity(T&& v [[clang::lifetimebound]]);
-    void target() {
-      MyObj a;
-      View v1 = Identity(a);
-      POINT(p1);
-
-      View v2 = Identity(v1);
-      const View& v3 = Identity(v1);
-      POINT(p2);
-    }
-  )");
-  EXPECT_THAT(Origin("v1"), HasLoansTo({"a"}, "p1"));
-  EXPECT_THAT(Origin("v2"), HasLoansTo({"a"}, "p2"));
-  EXPECT_THAT(Origin("v3"), HasLoansTo({"a"}, "p2"));
-}
-
-TEST_F(LifetimeAnalysisTest, LifetimeboundTemplateClass) {
-  SetupTest(R"(
-    template<typename T>
-    struct [[gsl::Pointer()]] MyTemplateView {
-      MyTemplateView(const T& o) {}
-      MyTemplateView pass() [[clang::lifetimebound]] { return *this; }
-    };
-    void target() {
-      MyObj o;
-      MyTemplateView<MyObj> v1 = o;
-      POINT(p1);
-      MyTemplateView<MyObj> v2 = v1.pass();
-      POINT(p2);
-    }
-  )");
-  EXPECT_THAT(Origin("v1"), HasLoansTo({"o"}, "p1"));
-  EXPECT_THAT(Origin("v2"), HasLoansTo({"o"}, "p2"));
-}
-
-TEST_F(LifetimeAnalysisTest, LifetimeboundConversionOperator) {
-  SetupTest(R"(
-    struct MyOwner {
-      MyObj o;
-      operator View() const [[clang::lifetimebound]];
-    };
-
-    void target() {
-      MyOwner owner;
-      View v = owner;
-      POINT(p1);
-    }
-  )");
-  EXPECT_THAT(Origin("v"), HasLoansTo({"owner"}, "p1"));
-}
 } // anonymous namespace
 } // namespace clang::lifetimes::internal