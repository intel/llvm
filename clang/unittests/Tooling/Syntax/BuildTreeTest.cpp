--- conflicted
+++ resolved
@@ -2685,43 +2685,6 @@
 void f(T);
 void test() {
   [[f({.a = 1, .b {}});]]
-<<<<<<< HEAD
-}
-)cpp",
-      {R"txt(
-ExpressionStatement Statement
-|-CallExpression Expression
-| |-IdExpression Callee
-| | `-UnqualifiedId UnqualifiedId
-| |   `-'f'
-| |-'(' OpenParen
-| |-CallArguments Arguments
-| | `-UnknownExpression ListElement
-| |   `-UnknownExpression
-| |     |-'{'
-| |     |-UnknownExpression
-| |     | |-'.'
-| |     | |-'a'
-| |     | |-'='
-| |     | `-IntegerLiteralExpression
-| |     |   `-'1' LiteralToken
-| |     |-','
-| |     |-UnknownExpression
-| |     | |-'.'
-| |     | |-'b'
-| |     | `-UnknownExpression
-| |     |   `-UnknownExpression
-| |     |     |-'{'
-| |     |     `-'}'
-| |     `-'}'
-| `-')' CloseParen
-`-';'
-)txt"}));
-}
-
-TEST_P(SyntaxTreeTest, CallExpression_Arguments_ParameterPack) {
-  if (!GetParam().isCXX11OrLater() || GetParam().hasDelayedTemplateParsing()) {
-=======
 }
 )cpp",
       {R"txt(
@@ -3239,485 +3202,6 @@
 
 TEST_P(SyntaxTreeTest, NumericLiteralOperatorTemplateDeclaration) {
   if (!GetParam().isCXX11OrLater()) {
->>>>>>> b1169bdb
-    return;
-  }
-  EXPECT_TRUE(treeDumpEqualOnAnnotations(
-      R"cpp(
-template<typename T, typename... Args>
-void test(T t, Args... args) {
-  [[test(args...)]];
-}
-)cpp",
-      {R"txt(
-CallExpression Expression
-|-UnknownExpression Callee
-| `-'test'
-|-'(' OpenParen
-|-CallArguments Arguments
-| `-UnknownExpression ListElement
-|   |-IdExpression
-|   | `-UnqualifiedId UnqualifiedId
-|   |   `-'args'
-|   `-'...'
-`-')' CloseParen
-)txt"}));
-}
-
-TEST_P(SyntaxTreeTest, MultipleDeclaratorsGrouping) {
-  EXPECT_TRUE(treeDumpEqual(
-      R"cpp(
-int *a, b;
-int *c, d;
-)cpp",
-      R"txt(
-TranslationUnit Detached
-|-SimpleDeclaration
-| |-'int'
-| |-SimpleDeclarator Declarator
-| | |-'*'
-| | `-'a'
-| |-','
-| |-SimpleDeclarator Declarator
-| | `-'b'
-| `-';'
-`-SimpleDeclaration
-  |-'int'
-  |-SimpleDeclarator Declarator
-  | |-'*'
-  | `-'c'
-  |-','
-  |-SimpleDeclarator Declarator
-  | `-'d'
-  `-';'
-)txt"));
-}
-
-TEST_P(SyntaxTreeTest, MultipleDeclaratorsGroupingTypedef) {
-  EXPECT_TRUE(treeDumpEqual(
-      R"cpp(
-typedef int *a, b;
-)cpp",
-      R"txt(
-TranslationUnit Detached
-`-SimpleDeclaration
-  |-'typedef'
-  |-'int'
-  |-SimpleDeclarator Declarator
-  | |-'*'
-  | `-'a'
-  |-','
-  |-SimpleDeclarator Declarator
-  | `-'b'
-  `-';'
-)txt"));
-}
-
-TEST_P(SyntaxTreeTest, MultipleDeclaratorsInsideStatement) {
-  EXPECT_TRUE(treeDumpEqual(
-      R"cpp(
-void foo() {
-  int *a, b;
-  typedef int *ta, tb;
-}
-)cpp",
-      R"txt(
-TranslationUnit Detached
-`-SimpleDeclaration
-  |-'void'
-  |-SimpleDeclarator Declarator
-  | |-'foo'
-  | `-ParametersAndQualifiers
-  |   |-'(' OpenParen
-  |   `-')' CloseParen
-  `-CompoundStatement
-    |-'{' OpenParen
-    |-DeclarationStatement Statement
-    | |-SimpleDeclaration
-    | | |-'int'
-    | | |-SimpleDeclarator Declarator
-    | | | |-'*'
-    | | | `-'a'
-    | | |-','
-    | | `-SimpleDeclarator Declarator
-    | |   `-'b'
-    | `-';'
-    |-DeclarationStatement Statement
-    | |-SimpleDeclaration
-    | | |-'typedef'
-    | | |-'int'
-    | | |-SimpleDeclarator Declarator
-    | | | |-'*'
-    | | | `-'ta'
-    | | |-','
-    | | `-SimpleDeclarator Declarator
-    | |   `-'tb'
-    | `-';'
-    `-'}' CloseParen
-)txt"));
-}
-
-TEST_P(SyntaxTreeTest, SizeTTypedef) {
-  if (!GetParam().isCXX11OrLater()) {
-    return;
-  }
-  EXPECT_TRUE(treeDumpEqual(
-      R"cpp(
-typedef decltype(sizeof(void *)) size_t;
-    )cpp",
-      R"txt(
-TranslationUnit Detached
-<<<<<<< HEAD
-`-SimpleDeclaration
-  |-'typedef'
-  |-'decltype'
-  |-'('
-  |-UnknownExpression
-  | |-'sizeof'
-  | |-'('
-  | |-'void'
-  | |-'*'
-  | `-')'
-  |-')'
-  |-SimpleDeclarator Declarator
-  | `-'size_t'
-  `-';'
-=======
-`-TemplateDeclaration Declaration
-  |-'template' IntroducerKeyword
-  |-'<'
-  |-SimpleDeclaration
-  | `-'char'
-  |-'...'
-  |-'>'
-  `-SimpleDeclaration
-    |-'unsigned'
-    |-SimpleDeclarator Declarator
-    | |-'operator'
-    | |-'""'
-    | |-'_t'
-    | `-ParametersAndQualifiers
-    |   |-'(' OpenParen
-    |   `-')' CloseParen
-    `-';'
->>>>>>> b1169bdb
-)txt"));
-}
-
-TEST_P(SyntaxTreeTest, Namespace_Nested) {
-  if (!GetParam().isCXX()) {
-    return;
-  }
-  EXPECT_TRUE(treeDumpEqual(
-      R"cpp(
-namespace a { namespace b {} }
-)cpp",
-      R"txt(
-TranslationUnit Detached
-`-NamespaceDefinition
-  |-'namespace'
-  |-'a'
-  |-'{'
-  |-NamespaceDefinition
-  | |-'namespace'
-  | |-'b'
-  | |-'{'
-  | `-'}'
-  `-'}'
-)txt"));
-}
-
-TEST_P(SyntaxTreeTest, Namespace_NestedDefinition) {
-  if (!GetParam().isCXX17OrLater()) {
-    return;
-  }
-  EXPECT_TRUE(treeDumpEqual(
-      R"cpp(
-namespace a::b {}
-)cpp",
-      R"txt(
-TranslationUnit Detached
-`-NamespaceDefinition
-  |-'namespace'
-  |-'a'
-  |-'::'
-  |-'b'
-  |-'{'
-  `-'}'
-)txt"));
-}
-
-TEST_P(SyntaxTreeTest, Namespace_Unnamed) {
-  if (!GetParam().isCXX()) {
-    return;
-  }
-  EXPECT_TRUE(treeDumpEqualOnAnnotations(
-      R"cpp(
-namespace {}
-)cpp",
-      R"txt(
-TranslationUnit Detached
-`-NamespaceDefinition
-  |-'namespace'
-  |-'{'
-  `-'}'
-)txt"));
-}
-
-TEST_P(SyntaxTreeTest, Namespace_Alias) {
-  if (!GetParam().isCXX()) {
-    return;
-  }
-  EXPECT_TRUE(treeDumpEqualOnAnnotations(
-      R"cpp(
-namespace a {}
-[[namespace foo = a;]]
-)cpp",
-      {R"txt(
-NamespaceAliasDefinition
-|-'namespace'
-|-'foo'
-|-'='
-|-'a'
-`-';'
-)txt"}));
-}
-
-TEST_P(SyntaxTreeTest, UsingDirective) {
-  if (!GetParam().isCXX()) {
-    return;
-  }
-  EXPECT_TRUE(treeDumpEqualOnAnnotations(
-      R"cpp(
-namespace ns {}
-[[using namespace ::ns;]]
-)cpp",
-      {R"txt(
-UsingNamespaceDirective
-|-'using'
-|-'namespace'
-|-NestedNameSpecifier
-| `-'::' ListDelimiter
-|-'ns'
-`-';'
-)txt"}));
-}
-
-TEST_P(SyntaxTreeTest, UsingDeclaration_Namespace) {
-  if (!GetParam().isCXX()) {
-    return;
-  }
-  EXPECT_TRUE(treeDumpEqualOnAnnotations(
-      R"cpp(
-namespace ns { int a; }
-[[using ns::a;]]
-)cpp",
-      {R"txt(
-UsingDeclaration
-|-'using'
-|-NestedNameSpecifier
-| |-IdentifierNameSpecifier ListElement
-| | `-'ns'
-| `-'::' ListDelimiter
-|-'a'
-`-';'
-)txt"}));
-}
-
-TEST_P(SyntaxTreeTest, UsingDeclaration_ClassMember) {
-  if (!GetParam().isCXX()) {
-    return;
-  }
-  EXPECT_TRUE(treeDumpEqualOnAnnotations(
-      R"cpp(
-template <class T> struct X {
-  [[using T::foo;]]
-  [[using typename T::bar;]]
-};
-)cpp",
-      {R"txt(
-UsingDeclaration
-|-'using'
-|-NestedNameSpecifier
-| |-IdentifierNameSpecifier ListElement
-| | `-'T'
-| `-'::' ListDelimiter
-|-'foo'
-`-';'
-)txt",
-       R"txt(
-UsingDeclaration
-|-'using'
-|-'typename'
-|-NestedNameSpecifier
-| |-IdentifierNameSpecifier ListElement
-| | `-'T'
-| `-'::' ListDelimiter
-|-'bar'
-`-';'
-)txt"}));
-}
-
-TEST_P(SyntaxTreeTest, UsingTypeAlias) {
-  if (!GetParam().isCXX11OrLater()) {
-    return;
-  }
-  EXPECT_TRUE(treeDumpEqual(
-      R"cpp(
-using type = int;
-)cpp",
-      R"txt(
-TranslationUnit Detached
-`-TypeAliasDeclaration
-  |-'using'
-  |-'type'
-  |-'='
-  |-'int'
-  `-';'
-)txt"));
-}
-
-TEST_P(SyntaxTreeTest, FreeStandingClass_ForwardDeclaration) {
-  EXPECT_TRUE(treeDumpEqualOnAnnotations(
-      R"cpp(
-[[struct X;]]
-[[struct Y *y1;]]
-)cpp",
-      {R"txt(
-SimpleDeclaration
-|-'struct'
-|-'X'
-`-';'
-)txt",
-       R"txt(
-SimpleDeclaration
-|-'struct'
-|-'Y'
-|-SimpleDeclarator Declarator
-| |-'*'
-| `-'y1'
-`-';'
-)txt"}));
-}
-
-TEST_P(SyntaxTreeTest, FreeStandingClasses_Definition) {
-  EXPECT_TRUE(treeDumpEqualOnAnnotations(
-      R"cpp(
-[[struct X {};]]
-[[struct Y {} *y2;]]
-[[struct {} *a1;]]
-)cpp",
-      {R"txt(
-SimpleDeclaration
-|-'struct'
-|-'X'
-|-'{'
-|-'}'
-`-';'
-)txt",
-       R"txt(
-SimpleDeclaration
-|-'struct'
-|-'Y'
-|-'{'
-|-'}'
-|-SimpleDeclarator Declarator
-| |-'*'
-| `-'y2'
-`-';'
-)txt",
-       R"txt(
-SimpleDeclaration
-|-'struct'
-|-'{'
-|-'}'
-|-SimpleDeclarator Declarator
-| |-'*'
-| `-'a1'
-`-';'
-)txt"}));
-}
-
-TEST_P(SyntaxTreeTest, StaticMemberFunction) {
-  if (!GetParam().isCXX11OrLater()) {
-    return;
-  }
-  EXPECT_TRUE(treeDumpEqualOnAnnotations(
-      R"cpp(
-struct S {
-  [[static void f(){}]]
-};
-)cpp",
-      {R"txt(
-SimpleDeclaration
-|-'static'
-|-'void'
-|-SimpleDeclarator Declarator
-| |-'f'
-| `-ParametersAndQualifiers
-|   |-'(' OpenParen
-|   `-')' CloseParen
-`-CompoundStatement
-  |-'{' OpenParen
-  `-'}' CloseParen
-)txt"}));
-}
-
-TEST_P(SyntaxTreeTest, ConversionMemberFunction) {
-  if (!GetParam().isCXX()) {
-    return;
-  }
-  EXPECT_TRUE(treeDumpEqualOnAnnotations(
-      R"cpp(
-struct X {
-<<<<<<< HEAD
-  [[operator int();]]
-=======
-  [[X& operator=(const X&);]]
->>>>>>> b1169bdb
-};
-)cpp",
-      {R"txt(
-SimpleDeclaration
-<<<<<<< HEAD
-|-SimpleDeclarator Declarator
-| |-'operator'
-| |-'int'
-| `-ParametersAndQualifiers
-|   |-'(' OpenParen
-|   `-')' CloseParen
-`-';'
-)txt"}));
-}
-
-TEST_P(SyntaxTreeTest, LiteralOperatorDeclaration) {
-  if (!GetParam().isCXX11OrLater()) {
-    return;
-  }
-  EXPECT_TRUE(treeDumpEqual(
-      R"cpp(
-unsigned operator "" _c(char);
-    )cpp",
-      R"txt(
-TranslationUnit Detached
-`-SimpleDeclaration
-  |-'unsigned'
-  |-SimpleDeclarator Declarator
-  | |-'operator'
-  | |-'""'
-  | |-'_c'
-  | `-ParametersAndQualifiers
-  |   |-'(' OpenParen
-  |   |-ParameterDeclarationList Parameters
-  |   | `-SimpleDeclaration ListElement
-  |   |   `-'char'
-  |   `-')' CloseParen
-  `-';'
-)txt"));
-}
-
-TEST_P(SyntaxTreeTest, NumericLiteralOperatorTemplateDeclaration) {
-  if (!GetParam().isCXX11OrLater()) {
     return;
   }
   EXPECT_TRUE(treeDumpEqual(
@@ -3748,34 +3232,12 @@
 }
 
 TEST_P(SyntaxTreeTest, OverloadedOperatorDeclaration) {
-=======
-|-'X'
-|-SimpleDeclarator Declarator
-| |-'&'
-| |-'operator'
-| |-'='
-| `-ParametersAndQualifiers
-|   |-'(' OpenParen
-|   |-ParameterDeclarationList Parameters
-|   | `-SimpleDeclaration ListElement
-|   |   |-'const'
-|   |   |-'X'
-|   |   `-SimpleDeclarator Declarator
-|   |     `-'&'
-|   `-')' CloseParen
-`-';'
-)txt"}));
-}
-
-TEST_P(SyntaxTreeTest, OverloadedOperatorFriendDeclaration) {
->>>>>>> b1169bdb
   if (!GetParam().isCXX()) {
     return;
   }
   EXPECT_TRUE(treeDumpEqualOnAnnotations(
       R"cpp(
 struct X {
-<<<<<<< HEAD
   [[X& operator=(const X&);]]
 };
 )cpp",
@@ -3810,12 +3272,6 @@
 };
 )cpp",
       {R"txt(
-=======
-  [[friend X operator+(X, const X&);]]
-};
-)cpp",
-      {R"txt(
->>>>>>> b1169bdb
 UnknownDeclaration
 `-SimpleDeclaration
   |-'friend'
@@ -4060,7 +3516,6 @@
       R"cpp(
 template <class T> struct X { struct Y; };
 [[template <class T> struct X<T>::Y {};]]
-<<<<<<< HEAD
 )cpp",
       {R"txt(
 TemplateDeclaration Declaration
@@ -4088,34 +3543,6 @@
 
 TEST_P(SyntaxTreeTest, ExplicitClassTemplateInstantation_Definition) {
   if (!GetParam().isCXX()) {
-=======
-)cpp",
-      {R"txt(
-TemplateDeclaration Declaration
-|-'template' IntroducerKeyword
-|-'<'
-|-UnknownDeclaration
-| |-'class'
-| `-'T'
-|-'>'
-`-SimpleDeclaration
-  |-'struct'
-  |-NestedNameSpecifier
-  | |-SimpleTemplateNameSpecifier ListElement
-  | | |-'X'
-  | | |-'<'
-  | | |-'T'
-  | | `-'>'
-  | `-'::' ListDelimiter
-  |-'Y'
-  |-'{'
-  |-'}'
-  `-';'
-)txt"}));
-}
-
-TEST_P(SyntaxTreeTest, ExplicitClassTemplateInstantation_Definition) {
-  if (!GetParam().isCXX()) {
     return;
   }
   EXPECT_TRUE(treeDumpEqualOnAnnotations(
@@ -4229,31 +3656,10 @@
 
 TEST_P(SyntaxTreeTest, StaticAssert) {
   if (!GetParam().isCXX11OrLater()) {
->>>>>>> b1169bdb
-    return;
-  }
-  EXPECT_TRUE(treeDumpEqualOnAnnotations(
-      R"cpp(
-<<<<<<< HEAD
-template <class T> struct X {};
-[[template struct X<double>;]]
-)cpp",
-      {R"txt(
-ExplicitTemplateInstantiation
-|-'template' IntroducerKeyword
-`-SimpleDeclaration Declaration
-  |-'struct'
-  |-'X'
-  |-'<'
-  |-'double'
-  |-'>'
-  `-';'
-)txt"}));
-}
-
-TEST_P(SyntaxTreeTest, ExplicitClassTemplateInstantation_Declaration) {
-  if (!GetParam().isCXX()) {
-=======
+    return;
+  }
+  EXPECT_TRUE(treeDumpEqual(
+      R"cpp(
 static_assert(true, "message");
 )cpp",
       R"txt(
@@ -4273,61 +3679,10 @@
 
 TEST_P(SyntaxTreeTest, StaticAssert_WithoutMessage) {
   if (!GetParam().isCXX17OrLater()) {
->>>>>>> b1169bdb
-    return;
-  }
-  EXPECT_TRUE(treeDumpEqualOnAnnotations(
-      R"cpp(
-<<<<<<< HEAD
-template <class T> struct X {};
-[[extern template struct X<float>;]]
-)cpp",
-      {R"txt(
-ExplicitTemplateInstantiation
-|-'extern' ExternKeyword
-|-'template' IntroducerKeyword
-`-SimpleDeclaration Declaration
-  |-'struct'
-  |-'X'
-  |-'<'
-  |-'float'
-  |-'>'
-  `-';'
-)txt"}));
-}
-
-TEST_P(SyntaxTreeTest, ClassTemplateSpecialization_Partial) {
-  if (!GetParam().isCXX()) {
-    return;
-  }
-  EXPECT_TRUE(treeDumpEqualOnAnnotations(
-      R"cpp(
-template <class T> struct X {};
-[[template <class T> struct X<T*> {};]]
-)cpp",
-      {R"txt(
-TemplateDeclaration Declaration
-|-'template' IntroducerKeyword
-|-'<'
-|-UnknownDeclaration
-| |-'class'
-| `-'T'
-|-'>'
-`-SimpleDeclaration
-  |-'struct'
-  |-'X'
-  |-'<'
-  |-'T'
-  |-'*'
-  |-'>'
-  |-'{'
-  |-'}'
-  `-';'
-)txt"}));
-}
-
-TEST_P(SyntaxTreeTest, ClassTemplateSpecialization_Full) {
-=======
+    return;
+  }
+  EXPECT_TRUE(treeDumpEqual(
+      R"cpp(
 static_assert(true);
 )cpp",
       R"txt(
@@ -4489,32 +3844,10 @@
 }
 
 TEST_P(SyntaxTreeTest, InitDeclarator_Paren) {
->>>>>>> b1169bdb
-  if (!GetParam().isCXX()) {
-    return;
-  }
-  EXPECT_TRUE(treeDumpEqualOnAnnotations(
-<<<<<<< HEAD
-      R"cpp(
-template <class T> struct X {};
-[[template <> struct X<int> {};]]
-)cpp",
-      {R"txt(
-TemplateDeclaration Declaration
-|-'template' IntroducerKeyword
-|-'<'
-|-'>'
-`-SimpleDeclaration
-  |-'struct'
-  |-'X'
-  |-'<'
-  |-'int'
-  |-'>'
-  |-'{'
-  |-'}'
-  `-';'
-)txt"}));
-=======
+  if (!GetParam().isCXX()) {
+    return;
+  }
+  EXPECT_TRUE(treeDumpEqualOnAnnotations(
       R"cpp(
 struct S {
   S(int);
@@ -4533,270 +3866,6 @@
 |   `-')'
 `-';'
 )txt"}));
-}
-
-TEST_P(SyntaxTreeTest, ArrayDeclarator_Simple) {
-  EXPECT_TRUE(treeDumpEqual(
-      R"cpp(
-int a[10];
-)cpp",
-      R"txt(
-TranslationUnit Detached
-`-SimpleDeclaration
-  |-'int'
-  |-SimpleDeclarator Declarator
-  | |-'a'
-  | `-ArraySubscript
-  |   |-'[' OpenParen
-  |   |-IntegerLiteralExpression Size
-  |   | `-'10' LiteralToken
-  |   `-']' CloseParen
-  `-';'
-)txt"));
->>>>>>> b1169bdb
-}
-
-TEST_P(SyntaxTreeTest, ArrayDeclarator_Multidimensional) {
-  EXPECT_TRUE(treeDumpEqual(
-      R"cpp(
-int b[1][2][3];
-)cpp",
-      R"txt(
-TranslationUnit Detached
-<<<<<<< HEAD
-`-EmptyDeclaration
-=======
-`-SimpleDeclaration
-  |-'int'
-  |-SimpleDeclarator Declarator
-  | |-'b'
-  | |-ArraySubscript
-  | | |-'[' OpenParen
-  | | |-IntegerLiteralExpression Size
-  | | | `-'1' LiteralToken
-  | | `-']' CloseParen
-  | |-ArraySubscript
-  | | |-'[' OpenParen
-  | | |-IntegerLiteralExpression Size
-  | | | `-'2' LiteralToken
-  | | `-']' CloseParen
-  | `-ArraySubscript
-  |   |-'[' OpenParen
-  |   |-IntegerLiteralExpression Size
-  |   | `-'3' LiteralToken
-  |   `-']' CloseParen
->>>>>>> b1169bdb
-  `-';'
-)txt"));
-}
-
-TEST_P(SyntaxTreeTest, ArrayDeclarator_UnknownBound) {
-  EXPECT_TRUE(treeDumpEqual(
-      R"cpp(
-<<<<<<< HEAD
-static_assert(true, "message");
-)cpp",
-      R"txt(
-TranslationUnit Detached
-`-StaticAssertDeclaration
-  |-'static_assert'
-  |-'('
-  |-BoolLiteralExpression Condition
-  | `-'true' LiteralToken
-  |-','
-  |-StringLiteralExpression Message
-  | `-'"message"' LiteralToken
-  |-')'
-  `-';'
-)txt"));
-}
-
-TEST_P(SyntaxTreeTest, StaticAssert_WithoutMessage) {
-  if (!GetParam().isCXX17OrLater()) {
-    return;
-  }
-  EXPECT_TRUE(treeDumpEqual(
-      R"cpp(
-static_assert(true);
-)cpp",
-      R"txt(
-TranslationUnit Detached
-`-StaticAssertDeclaration
-  |-'static_assert'
-  |-'('
-  |-BoolLiteralExpression Condition
-  | `-'true' LiteralToken
-  |-')'
-=======
-int c[] = {1,2,3};
-)cpp",
-      R"txt(
-TranslationUnit Detached
-`-SimpleDeclaration
-  |-'int'
-  |-SimpleDeclarator Declarator
-  | |-'c'
-  | |-ArraySubscript
-  | | |-'[' OpenParen
-  | | `-']' CloseParen
-  | |-'='
-  | `-UnknownExpression
-  |   `-UnknownExpression
-  |     |-'{'
-  |     |-IntegerLiteralExpression
-  |     | `-'1' LiteralToken
-  |     |-','
-  |     |-IntegerLiteralExpression
-  |     | `-'2' LiteralToken
-  |     |-','
-  |     |-IntegerLiteralExpression
-  |     | `-'3' LiteralToken
-  |     `-'}'
->>>>>>> b1169bdb
-  `-';'
-)txt"));
-}
-
-TEST_P(SyntaxTreeTest, ArrayDeclarator_Static) {
-  if (!GetParam().isC99OrLater()) {
-    return;
-  }
-  EXPECT_TRUE(treeDumpEqual(
-      R"cpp(
-void f(int xs[static 10]);
-)cpp",
-      R"txt(
-TranslationUnit Detached
-<<<<<<< HEAD
-|-LinkageSpecificationDeclaration
-| |-'extern'
-| |-'"C"'
-| `-SimpleDeclaration
-|   |-'int'
-|   |-SimpleDeclarator Declarator
-|   | `-'a'
-|   `-';'
-`-LinkageSpecificationDeclaration
-  |-'extern'
-  |-'"C"'
-  |-'{'
-  |-SimpleDeclaration
-  | |-'int'
-  | |-SimpleDeclarator Declarator
-  | | `-'b'
-  | `-';'
-  |-SimpleDeclaration
-  | |-'int'
-  | |-SimpleDeclarator Declarator
-  | | `-'c'
-  | `-';'
-  `-'}'
-=======
-`-SimpleDeclaration
-  |-'void'
-  |-SimpleDeclarator Declarator
-  | |-'f'
-  | `-ParametersAndQualifiers
-  |   |-'(' OpenParen
-  |   |-ParameterDeclarationList Parameters
-  |   | `-SimpleDeclaration ListElement
-  |   |   |-'int'
-  |   |   `-SimpleDeclarator Declarator
-  |   |     |-'xs'
-  |   |     `-ArraySubscript
-  |   |       |-'[' OpenParen
-  |   |       |-'static'
-  |   |       |-IntegerLiteralExpression Size
-  |   |       | `-'10' LiteralToken
-  |   |       `-']' CloseParen
-  |   `-')' CloseParen
-  `-';'
->>>>>>> b1169bdb
-)txt"));
-}
-
-TEST_P(SyntaxTreeTest, ParametersAndQualifiers_InFreeFunctions_Empty) {
-  EXPECT_TRUE(treeDumpEqual(
-      R"cpp(
-int func();
-)cpp",
-      R"txt(
-TranslationUnit Detached
-`-SimpleDeclaration
-<<<<<<< HEAD
-  |-'void'
-  |-SimpleDeclarator Declarator
-  | |-'test'
-  | `-ParametersAndQualifiers
-  |   |-'(' OpenParen
-  |   `-')' CloseParen
-  `-CompoundStatement
-    |-'{' OpenParen
-    |-IfStatement Statement
-    | |-'if' IntroducerKeyword unmodifiable
-    | |-'(' unmodifiable
-    | |-BinaryOperatorExpression unmodifiable
-    | | |-IntegerLiteralExpression LeftHandSide unmodifiable
-    | | | `-'1' LiteralToken unmodifiable
-    | | |-'+' OperatorToken unmodifiable
-    | | `-IntegerLiteralExpression RightHandSide unmodifiable
-    | |   `-'1' LiteralToken unmodifiable
-    | |-')' unmodifiable
-    | |-CompoundStatement ThenStatement unmodifiable
-    | | |-'{' OpenParen unmodifiable
-    | | `-'}' CloseParen unmodifiable
-    | |-'else' ElseKeyword
-    | `-CompoundStatement ElseStatement
-    |   |-'{' OpenParen
-    |   `-'}' CloseParen
-    `-'}' CloseParen
-=======
-  |-'int'
-  |-SimpleDeclarator Declarator
-  | |-'func'
-  | `-ParametersAndQualifiers
-  |   |-'(' OpenParen
-  |   `-')' CloseParen
-  `-';'
->>>>>>> b1169bdb
-)txt"));
-}
-
-TEST_P(SyntaxTreeTest, ParametersAndQualifiers_InFreeFunctions_Named) {
-  EXPECT_TRUE(treeDumpEqual(
-      R"cpp(
-int func1(int a);
-int func2(int *ap);
-int func3(int a, float b);
-)cpp",
-      R"txt(
-TranslationUnit Detached
-<<<<<<< HEAD
-`-SimpleDeclaration
-  |-'void'
-  |-SimpleDeclarator Declarator
-  | |-'test'
-  | `-ParametersAndQualifiers
-  |   |-'(' OpenParen
-  |   `-')' CloseParen
-  `-CompoundStatement
-    |-'{' OpenParen
-    |-CompoundStatement Statement
-    | |-'{' OpenParen
-    | |-ExpressionStatement Statement
-    | | |-IntegerLiteralExpression Expression
-    | | | `-'1' LiteralToken
-    | | `-';'
-    | `-'}' CloseParen
-    |-CompoundStatement Statement
-    | |-'{' OpenParen
-    | |-ExpressionStatement Statement
-    | | |-IntegerLiteralExpression Expression
-    | | | `-'2' LiteralToken
-    | | `-';'
-    | `-'}' CloseParen
-    `-'}' CloseParen
-)txt"));
 }
 
 TEST_P(SyntaxTreeTest, ArrayDeclarator_Simple) {
@@ -4876,188 +3945,23 @@
   |     |-IntegerLiteralExpression
   |     | `-'3' LiteralToken
   |     `-'}'
-=======
-|-SimpleDeclaration
-| |-'int'
-| |-SimpleDeclarator Declarator
-| | |-'func1'
-| | `-ParametersAndQualifiers
-| |   |-'(' OpenParen
-| |   |-ParameterDeclarationList Parameters
-| |   | `-SimpleDeclaration ListElement
-| |   |   |-'int'
-| |   |   `-SimpleDeclarator Declarator
-| |   |     `-'a'
-| |   `-')' CloseParen
-| `-';'
-|-SimpleDeclaration
-| |-'int'
-| |-SimpleDeclarator Declarator
-| | |-'func2'
-| | `-ParametersAndQualifiers
-| |   |-'(' OpenParen
-| |   |-ParameterDeclarationList Parameters
-| |   | `-SimpleDeclaration ListElement
-| |   |   |-'int'
-| |   |   `-SimpleDeclarator Declarator
-| |   |     |-'*'
-| |   |     `-'ap'
-| |   `-')' CloseParen
-| `-';'
-`-SimpleDeclaration
-  |-'int'
-  |-SimpleDeclarator Declarator
-  | |-'func3'
-  | `-ParametersAndQualifiers
-  |   |-'(' OpenParen
-  |   |-ParameterDeclarationList Parameters
-  |   | |-SimpleDeclaration ListElement
-  |   | | |-'int'
-  |   | | `-SimpleDeclarator Declarator
-  |   | |   `-'a'
-  |   | |-',' ListDelimiter
-  |   | `-SimpleDeclaration ListElement
-  |   |   |-'float'
-  |   |   `-SimpleDeclarator Declarator
-  |   |     `-'b'
-  |   `-')' CloseParen
   `-';'
 )txt"));
 }
 
-TEST_P(SyntaxTreeTest, ParametersAndQualifiers_InFreeFunctions_Unnamed) {
-  EXPECT_TRUE(treeDumpEqual(
-      R"cpp(
-int func1(int);
-int func2(int *);
-int func3(int, float);
-)cpp",
-      R"txt(
-TranslationUnit Detached
-|-SimpleDeclaration
-| |-'int'
-| |-SimpleDeclarator Declarator
-| | |-'func1'
-| | `-ParametersAndQualifiers
-| |   |-'(' OpenParen
-| |   |-ParameterDeclarationList Parameters
-| |   | `-SimpleDeclaration ListElement
-| |   |   `-'int'
-| |   `-')' CloseParen
-| `-';'
-|-SimpleDeclaration
-| |-'int'
-| |-SimpleDeclarator Declarator
-| | |-'func2'
-| | `-ParametersAndQualifiers
-| |   |-'(' OpenParen
-| |   |-ParameterDeclarationList Parameters
-| |   | `-SimpleDeclaration ListElement
-| |   |   |-'int'
-| |   |   `-SimpleDeclarator Declarator
-| |   |     `-'*'
-| |   `-')' CloseParen
-| `-';'
-`-SimpleDeclaration
-  |-'int'
-  |-SimpleDeclarator Declarator
-  | |-'func3'
-  | `-ParametersAndQualifiers
-  |   |-'(' OpenParen
-  |   |-ParameterDeclarationList Parameters
-  |   | |-SimpleDeclaration ListElement
-  |   | | `-'int'
-  |   | |-',' ListDelimiter
-  |   | `-SimpleDeclaration ListElement
-  |   |   `-'float'
-  |   `-')' CloseParen
->>>>>>> b1169bdb
-  `-';'
-)txt"));
-}
-
-<<<<<<< HEAD
 TEST_P(SyntaxTreeTest, ArrayDeclarator_Static) {
   if (!GetParam().isC99OrLater()) {
-=======
-TEST_P(SyntaxTreeTest,
-       ParametersAndQualifiers_InVariadicFunctionTemplate_ParameterPack) {
-  if (!GetParam().isCXX11OrLater() || GetParam().hasDelayedTemplateParsing()) {
-    return;
-  }
-  EXPECT_TRUE(treeDumpEqualOnAnnotations(
-      R"cpp(
-template<typename T, typename... Args>
-[[void test(T , Args... );]]
-)cpp",
-      {R"txt(
-SimpleDeclaration
-|-'void'
-|-SimpleDeclarator Declarator
-| |-'test'
-| `-ParametersAndQualifiers
-|   |-'(' OpenParen
-|   |-ParameterDeclarationList Parameters
-|   | |-SimpleDeclaration ListElement
-|   | | `-'T'
-|   | |-',' ListDelimiter
-|   | `-SimpleDeclaration ListElement
-|   |   |-'Args'
-|   |   `-'...'
-|   `-')' CloseParen
-`-';'
-)txt"}));
-}
-
-TEST_P(SyntaxTreeTest,
-       ParametersAndQualifiers_InVariadicFunctionTemplate_NamedParameterPack) {
-  if (!GetParam().isCXX11OrLater() || GetParam().hasDelayedTemplateParsing()) {
-    return;
-  }
-  EXPECT_TRUE(treeDumpEqualOnAnnotations(
-      R"cpp(
-template<typename T, typename... Args>
-[[void test(T t, Args... args);]]
-)cpp",
-      {R"txt(
-SimpleDeclaration
-|-'void'
-|-SimpleDeclarator Declarator
-| |-'test'
-| `-ParametersAndQualifiers
-|   |-'(' OpenParen
-|   |-ParameterDeclarationList Parameters
-|   | |-SimpleDeclaration ListElement
-|   | | |-'T'
-|   | | `-SimpleDeclarator Declarator
-|   | |   `-'t'
-|   | |-',' ListDelimiter
-|   | `-SimpleDeclaration ListElement
-|   |   |-'Args'
-|   |   |-'...'
-|   |   `-SimpleDeclarator Declarator
-|   |     `-'args'
-|   `-')' CloseParen
-`-';'
-)txt"}));
-}
-
-TEST_P(SyntaxTreeTest,
-       ParametersAndQualifiers_InFreeFunctions_VariadicArguments) {
-  if (!GetParam().isCXX11OrLater()) {
->>>>>>> b1169bdb
     return;
   }
   EXPECT_TRUE(treeDumpEqual(
       R"cpp(
-void test(int , char ...);
+void f(int xs[static 10]);
 )cpp",
       R"txt(
 TranslationUnit Detached
 `-SimpleDeclaration
   |-'void'
   |-SimpleDeclarator Declarator
-<<<<<<< HEAD
   | |-'f'
   | `-ParametersAndQualifiers
   |   |-'(' OpenParen
@@ -5072,24 +3976,11 @@
   |   |       |-IntegerLiteralExpression Size
   |   |       | `-'10' LiteralToken
   |   |       `-']' CloseParen
-=======
-  | |-'test'
-  | `-ParametersAndQualifiers
-  |   |-'(' OpenParen
-  |   |-ParameterDeclarationList Parameters
-  |   | |-SimpleDeclaration ListElement
-  |   | | `-'int'
-  |   | |-',' ListDelimiter
-  |   | `-SimpleDeclaration ListElement
-  |   |   `-'char'
-  |   |-'...'
->>>>>>> b1169bdb
   |   `-')' CloseParen
   `-';'
 )txt"));
 }
 
-<<<<<<< HEAD
 TEST_P(SyntaxTreeTest, ParametersAndQualifiers_InFreeFunctions_Empty) {
   EXPECT_TRUE(treeDumpEqual(
       R"cpp(
@@ -5292,69 +4183,27 @@
   |-'void'
   |-SimpleDeclarator Declarator
   | |-'test'
-=======
-TEST_P(SyntaxTreeTest,
-       ParametersAndQualifiers_InFreeFunctions_Cxx_CvQualifiers) {
-  if (!GetParam().isCXX()) {
-    return;
-  }
-  EXPECT_TRUE(treeDumpEqual(
-      R"cpp(
-int func(const int a, volatile int b, const volatile int c);
-)cpp",
-      R"txt(
-TranslationUnit Detached
-`-SimpleDeclaration
-  |-'int'
-  |-SimpleDeclarator Declarator
-  | |-'func'
->>>>>>> b1169bdb
   | `-ParametersAndQualifiers
   |   |-'(' OpenParen
   |   |-ParameterDeclarationList Parameters
   |   | |-SimpleDeclaration ListElement
-<<<<<<< HEAD
   |   | | `-'int'
   |   | |-',' ListDelimiter
   |   | `-SimpleDeclaration ListElement
   |   |   `-'char'
   |   |-'...'
-=======
-  |   | | |-'const'
-  |   | | |-'int'
-  |   | | `-SimpleDeclarator Declarator
-  |   | |   `-'a'
-  |   | |-',' ListDelimiter
-  |   | |-SimpleDeclaration ListElement
-  |   | | |-'volatile'
-  |   | | |-'int'
-  |   | | `-SimpleDeclarator Declarator
-  |   | |   `-'b'
-  |   | |-',' ListDelimiter
-  |   | `-SimpleDeclaration ListElement
-  |   |   |-'const'
-  |   |   |-'volatile'
-  |   |   |-'int'
-  |   |   `-SimpleDeclarator Declarator
-  |   |     `-'c'
->>>>>>> b1169bdb
   |   `-')' CloseParen
   `-';'
 )txt"));
 }
 
-<<<<<<< HEAD
 TEST_P(SyntaxTreeTest,
        ParametersAndQualifiers_InFreeFunctions_Cxx_CvQualifiers) {
-=======
-TEST_P(SyntaxTreeTest, ParametersAndQualifiers_InFreeFunctions_Cxx_Ref) {
->>>>>>> b1169bdb
   if (!GetParam().isCXX()) {
     return;
   }
   EXPECT_TRUE(treeDumpEqual(
       R"cpp(
-<<<<<<< HEAD
 int func(const int a, volatile int b, const volatile int c);
 )cpp",
       R"txt(
@@ -5399,12 +4248,6 @@
 )cpp",
       R"txt(
 TranslationUnit Detached
-=======
-int func(int& a);
-)cpp",
-      R"txt(
-TranslationUnit Detached
->>>>>>> b1169bdb
 `-SimpleDeclaration
   |-'int'
   |-SimpleDeclarator Declarator
