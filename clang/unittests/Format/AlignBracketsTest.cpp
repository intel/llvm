//===- unittest/Format/AlignBracketsTest.cpp ------------------------------===//
//
// Part of the LLVM Project, under the Apache License v2.0 with LLVM Exceptions.
// See https://llvm.org/LICENSE.txt for license information.
// SPDX-License-Identifier: Apache-2.0 WITH LLVM-exception
//
//===----------------------------------------------------------------------===//

#include "FormatTestBase.h"

#define DEBUG_TYPE "align-brackets-test"

namespace clang {
namespace format {
namespace test {
namespace {

class AlignBracketsTest : public FormatTestBase {};

TEST_F(AlignBracketsTest, AlignsAfterOpenBracket) {
  verifyFormat(
      "void aaaaaaaaaaaaaaaaaaaaaaaaaaaaaaaaaaaaaaaaaa(aaaaaaaaaaa aaaaaaaa,\n"
      "                                                aaaaaaaaa aaaaaaa) {}");
  verifyFormat(
      "SomeLongVariableName->someVeryLongFunctionName(aaaaaaaaaaa aaaaaaaaa,\n"
      "                                               aaaaaaaaaaa aaaaaaaaa);");
  verifyFormat(
      "SomeLongVariableName->someFunction(foooooooo(aaaaaaaaaaaaaaa,\n"
      "                                             aaaaaaaaaaaaaaaaaaaaa));");
  FormatStyle Style = getLLVMStyle();
  Style.AlignAfterOpenBracket = false;
  verifyFormat("void aaaaaaaaaaaaaaaaaaaaaaaaaaaaaaaaaaaaaaaaaa(\n"
               "    aaaaaaaaaaa aaaaaaaa, aaaaaaaaa aaaaaaa) {}",
               Style);
  verifyFormat("SomeLongVariableName->someVeryLongFunctionName(\n"
               "    aaaaaaaaaaa aaaaaaaaa, aaaaaaaaaaa aaaaaaaaa);",
               Style);
  verifyFormat("SomeLongVariableName->someFunction(\n"
               "    foooooooo(aaaaaaaaaaaaaaa, aaaaaaaaaaaaaaaaaaaaa));",
               Style);
  verifyFormat(
      "void aaaaaaaaaaaaaaaaaaaaaaaaaaaaaaaaaaaaaaaaaa(aaaaaaaaaaa aaaaaaaa,\n"
      "    aaaaaaaaa aaaaaaa, aaaaaaaaaaaaaaaaaaaaaaaaaaaaaaaaaaaaa) {}",
      Style);
  verifyFormat(
      "SomeLongVariableName->someVeryLongFunctionName(aaaaaaaaaaa aaaaaaaaa,\n"
      "    aaaaaaaaaaa aaaaaaaaa, aaaaaaaaaaaaaaaaaaaaaaaaaaaaaaaaaaaaa);",
      Style);
  verifyFormat(
      "SomeLongVariableName->someFunction(foooooooo(aaaaaaaaaaaaaaa,\n"
      "    aaaaaaaaaaaaaaaaaaaaa, aaaaaaaaaaaaaaaaaaaaaaaaaaaaaaaaaaaaa));",
      Style);

  verifyFormat("bbbbbbbbbbbb(aaaaaaaaaaaaaaaaaaaaaaaa, //\n"
               "    ccccccc(aaaaaaaaaaaaaaaaa,         //\n"
               "        b));",
               Style);

  Style.ColumnLimit = 30;
  verifyFormat("for (int foo = 0; foo < FOO;\n"
               "    ++foo) {\n"
               "  bar(foo);\n"
               "}",
               Style);
  Style.ColumnLimit = 80;

  Style.BreakAfterOpenBracketFunction = true;
  Style.BinPackArguments = false;
  Style.BinPackParameters = FormatStyle::BPPS_OnePerLine;
  verifyFormat("void aaaaaaaaaaaaaaaaaaaaaaaaaaaaaaaaaaaaaaaaaa(\n"
               "    aaaaaaaaaaa aaaaaaaa,\n"
               "    aaaaaaaaa aaaaaaa,\n"
               "    aaaaaaaaaaaaaaaaaaaaaaaaaaaaaaaaaaaaa) {}",
               Style);
  verifyFormat("SomeLongVariableName->someVeryLongFunctionName(\n"
               "    aaaaaaaaaaa aaaaaaaaa,\n"
               "    aaaaaaaaaaa aaaaaaaaa,\n"
               "    aaaaaaaaaaaaaaaaaaaaaaaaaaaaaaaaaaaaa);",
               Style);
  verifyFormat("SomeLongVariableName->someFunction(foooooooo(\n"
               "    aaaaaaaaaaaaaaa,\n"
               "    aaaaaaaaaaaaaaaaaaaaa,\n"
               "    aaaaaaaaaaaaaaaaaaaaaaaaaaaaaaaaaaaaa));",
               Style);
  verifyFormat(
      "aaaaaaaaaaaaaaaaaaaaaaaa(aaaaaaaaaaaaaaaaaaaaa(\n"
      "    aaaaaaaaaaaaaaaaaaaa(aaaaaaaaaaaaaaaaa, aaaaaaaaaaaaaaaa)));",
      Style);
  verifyFormat(
      "aaaaaaaaaaaaaaaaaaaaaaaa(aaaaaaaaaa.aaaaaaaaaa(\n"
      "    aaaaaaaaaaaaaaaaaaaa(aaaaaaaaaaaaaaaaa, aaaaaaaaaaaaaaaa)));",
      Style);
  verifyFormat(
      "aaaaaaaaaaaaaaaaaaaaaaaa(\n"
      "    aaaaaaaaaaaaaaaaaaaaa(\n"
      "        aaaaaaaaaaaaaaaaaaaa(aaaaaaaaaaaaaaaaa, aaaaaaaaaaaaaaaa)),\n"
      "    aaaaaaaaaaaaaaaa);",
      Style);
  verifyFormat(
      "aaaaaaaaaaaaaaaaaaaaaaaa(\n"
      "    aaaaaaaaaaaaaaaaaaaaa(\n"
      "        aaaaaaaaaaaaaaaaaaaa(aaaaaaaaaaaaaaaaa, aaaaaaaaaaaaaaaa)) &&\n"
      "    aaaaaaaaaaaaaaaa);",
      Style);
  verifyFormat(
      "fooooooooooo(new BARRRRRRRRR(\n"
      "    XXXXXXXXXXXXXXXXXXXXXXXXXXXXXXXZZZZZZZZZZZZZZZZZZZZZZZZZ()));",
      Style);
  verifyFormat(
      "fooooooooooo(::new BARRRRRRRRR(\n"
      "    XXXXXXXXXXXXXXXXXXXXXXXXXXXXXXXZZZZZZZZZZZZZZZZZZZZZZZZZ()));",
      Style);
  verifyFormat(
      "fooooooooooo(new FOO::BARRRR(\n"
      "    XXXXXXXXXXXXXXXXXXXXXXXXXXXXXXXZZZZZZZZZZZZZZZZZZZZZZZZZ()));",
      Style);

  Style.BreakAfterOpenBracketFunction = true;
  Style.BreakBeforeCloseBracketFunction = true;
  Style.BreakBeforeCloseBracketBracedList = true;
  Style.BinPackArguments = false;
  Style.BinPackParameters = FormatStyle::BPPS_OnePerLine;
  verifyFormat("void aaaaaaaaaaaaaaaaaaaaaaaaaaaaaaaaaaaaaaaaaa(\n"
               "    aaaaaaaaaaa aaaaaaaa,\n"
               "    aaaaaaaaa aaaaaaa,\n"
               "    aaaaaaaaaaaaaaaaaaaaaaaaaaaaaaaaaaaaa\n"
               ") {}",
               Style);
  verifyFormat("SomeLongVariableName->someVeryLongFunctionName(\n"
               "    aaaaaaaaaaa aaaaaaaaa,\n"
               "    aaaaaaaaaaa aaaaaaaaa,\n"
               "    aaaaaaaaaaaaaaaaaaaaaaaaaaaaaaaaaaaaa\n"
               ");",
               Style);
  verifyFormat("SomeLongVariableName->someFunction(foooooooo(\n"
               "    aaaaaaaaaaaaaaa,\n"
               "    aaaaaaaaaaaaaaaaaaaaa,\n"
               "    aaaaaaaaaaaaaaaaaaaaaaaaaaaaaaaaaaaaa\n"
               "));",
               Style);
  verifyFormat("aaaaaaaaaaaaaaaaaaaaaaaa(aaaaaaaaaaaaaaaaaaaaa(\n"
               "    aaaaaaaaaaaaaaaaaaaa(aaaaaaaaaaaaaaaaa, aaaaaaaaaaaaaaaa)\n"
               "));",
               Style);
  verifyFormat("aaaaaaaaaaaaaaaaaaaaaaaa(aaaaaaaaaa.aaaaaaaaaa(\n"
               "    aaaaaaaaaaaaaaaaaaaa(aaaaaaaaaaaaaaaaa, aaaaaaaaaaaaaaaa)\n"
               "));",
               Style);
  verifyFormat(
      "aaaaaaaaaaaaaaaaaaaaaaaa(\n"
      "    aaaaaaaaaaaaaaaaaaaaa(\n"
      "        aaaaaaaaaaaaaaaaaaaa(aaaaaaaaaaaaaaaaa, aaaaaaaaaaaaaaaa)\n"
      "    ),\n"
      "    aaaaaaaaaaaaaaaa\n"
      ");",
      Style);
  verifyFormat(
      "aaaaaaaaaaaaaaaaaaaaaaaa(\n"
      "    aaaaaaaaaaaaaaaaaaaaa(\n"
      "        aaaaaaaaaaaaaaaaaaaa(aaaaaaaaaaaaaaaaa, aaaaaaaaaaaaaaaa)\n"
      "    ) &&\n"
      "    aaaaaaaaaaaaaaaa\n"
      ");",
      Style);
  verifyFormat("void foo(\n"
               "    void (*foobarpntr)(\n"
               "        aaaaaaaaaaaaaaaaaa *,\n"
               "        bbbbbbbbbbbbbb *,\n"
               "        cccccccccccccccccccc *,\n"
               "        dddddddddddddddddd *\n"
               "    )\n"
               ");",
               Style);
  verifyFormat("aaaaaaa<bbbbbbbb> const aaaaaaaaaa{\n"
               "    aaaaaaaaaaaaa(aaaaaaaaaaa, aaaaaaaaaaaaaaaa)\n"
               "};",
               Style);

  verifyFormat("bool aaaaaaaaaaaaaaaaaaaaaaaaaaa(\n"
               "    const bool &aaaaaaaaa, const void *aaaaaaaaaa\n"
               ") const {\n"
               "  return true;\n"
               "}",
               Style);
  verifyFormat("bool aaaaaaaaaaaaaaaaaaaaaaaa(\n"
               "    const bool &aaaaaaaaaa, const void *aaaaaaaaaa\n"
               ") const;",
               Style);
  verifyFormat("void aaaaaaaaa(\n"
               "    int aaaaaa, int bbbbbb, int cccccc, int dddddddddd\n"
               ") const noexcept -> std::vector<of_very_long_type>;",
               Style);
  verifyFormat(
      "x = aaaaaaaaaaaaaaa(\n"
      "    \"a aaaaaaa aaaaaaaaaaaaaaaaa aaaaaaaaaaaaaaa aaaaaaaaaaaaa\"\n"
      ");",
      Style);
  Style.ColumnLimit = 60;
  verifyFormat("auto lambda =\n"
               "    [&b](\n"
               "        auto aaaaaaaaaaaaaaaaaaaaaaaaaaaaaaaaaaaaaaaaaaaaa\n"
               "    ) {};",
               Style);
  verifyFormat("aaaaaaaaaaaaaaaaaaaaaaaa(\n"
               "    &bbbbbbbbbbbbbbbbbbbbbbbbbbbbbbbbb\n"
               ");",
               Style);
}

TEST_F(AlignBracketsTest, AlignAfterOpenBracketBlockIndent) {
  auto Style = getLLVMStyle();

  StringRef Short = "functionCall(paramA, paramB, paramC);\n"
                    "void functionDecl(int a, int b, int c);";

  StringRef Medium = "functionCall(paramA, paramB, paramC, paramD, paramE, "
                     "paramF, paramG, paramH, paramI);\n"
                     "void functionDecl(int argumentA, int argumentB, int "
                     "argumentC, int argumentD, int argumentE);";

  verifyFormat(Short, Style);

  StringRef NoBreak = "functionCall(paramA, paramB, paramC, paramD, paramE, "
                      "paramF, paramG, paramH,\n"
                      "             paramI);\n"
                      "void functionDecl(int argumentA, int argumentB, int "
                      "argumentC, int argumentD,\n"
                      "                  int argumentE);";

  verifyFormat(NoBreak, Medium, Style);
  verifyFormat(NoBreak,
               "functionCall(\n"
               "    paramA,\n"
               "    paramB,\n"
               "    paramC,\n"
               "    paramD,\n"
               "    paramE,\n"
               "    paramF,\n"
               "    paramG,\n"
               "    paramH,\n"
               "    paramI\n"
               ");\n"
               "void functionDecl(\n"
               "    int argumentA,\n"
               "    int argumentB,\n"
               "    int argumentC,\n"
               "    int argumentD,\n"
               "    int argumentE\n"
               ");",
               Style);

  verifyFormat("outerFunctionCall(nestedFunctionCall(argument1),\n"
               "                  nestedLongFunctionCall(argument1, "
               "argument2, argument3,\n"
               "                                         argument4, "
               "argument5));",
               Style);

  Style.BreakAfterOpenBracketFunction = true;
  Style.BreakBeforeCloseBracketFunction = true;

  verifyFormat(Short, Style);
  verifyFormat(
      "functionCall(\n"
      "    paramA, paramB, paramC, paramD, paramE, paramF, paramG, paramH, "
      "paramI\n"
      ");\n"
      "void functionDecl(\n"
      "    int argumentA, int argumentB, int argumentC, int argumentD, int "
      "argumentE\n"
      ");",
      Medium, Style);

  Style.AllowAllArgumentsOnNextLine = false;
  Style.AllowAllParametersOfDeclarationOnNextLine = false;

  verifyFormat(Short, Style);
  verifyFormat(
      "functionCall(\n"
      "    paramA, paramB, paramC, paramD, paramE, paramF, paramG, paramH, "
      "paramI\n"
      ");\n"
      "void functionDecl(\n"
      "    int argumentA, int argumentB, int argumentC, int argumentD, int "
      "argumentE\n"
      ");",
      Medium, Style);

  Style.BinPackArguments = false;
  Style.BinPackParameters = FormatStyle::BPPS_OnePerLine;

  verifyFormat(Short, Style);

  verifyFormat("functionCall(\n"
               "    paramA,\n"
               "    paramB,\n"
               "    paramC,\n"
               "    paramD,\n"
               "    paramE,\n"
               "    paramF,\n"
               "    paramG,\n"
               "    paramH,\n"
               "    paramI\n"
               ");\n"
               "void functionDecl(\n"
               "    int argumentA,\n"
               "    int argumentB,\n"
               "    int argumentC,\n"
               "    int argumentD,\n"
               "    int argumentE\n"
               ");",
               Medium, Style);

  verifyFormat("outerFunctionCall(\n"
               "    nestedFunctionCall(argument1),\n"
               "    nestedLongFunctionCall(\n"
               "        argument1,\n"
               "        argument2,\n"
               "        argument3,\n"
               "        argument4,\n"
               "        argument5\n"
               "    )\n"
               ");",
               Style);

  verifyFormat("int a = (int)b;", Style);
  verifyFormat("int a = (int)b;",
               "int a = (\n"
               "    int\n"
               ") b;",
               Style);

  verifyFormat("return (true);", Style);
  verifyFormat("return (true);",
               "return (\n"
               "    true\n"
               ");",
               Style);

  verifyFormat("void foo();", Style);
  verifyFormat("void foo();",
               "void foo(\n"
               ");",
               Style);

  verifyFormat("void foo() {}", Style);
  verifyFormat("void foo() {}",
               "void foo(\n"
               ") {\n"
               "}",
               Style);

  verifyFormat("auto string = std::string();", Style);
  verifyFormat("auto string = std::string();",
               "auto string = std::string(\n"
               ");",
               Style);

  verifyFormat("void (*functionPointer)() = nullptr;", Style);
  verifyFormat("void (*functionPointer)() = nullptr;",
               "void (\n"
               "    *functionPointer\n"
               ")\n"
               "(\n"
               ") = nullptr;",
               Style);
}

TEST_F(AlignBracketsTest, AlignAfterOpenBracketBlockIndentIfStatement) {
  auto Style = getLLVMStyle();

  verifyFormat("if (foo()) {\n"
               "  return;\n"
               "}",
               Style);

  verifyFormat("if (quiteLongArg !=\n"
               "    (alsoLongArg - 1)) { // ABC is a very longgggggggggggg "
               "comment\n"
               "  return;\n"
               "}",
               Style);

  Style.BreakAfterOpenBracketFunction = true;
  Style.BreakBeforeCloseBracketFunction = true;

  verifyFormat("if (foo()) {\n"
               "  return;\n"
               "}",
               Style);

  verifyFormat("if (quiteLongArg !=\n"
               "    (alsoLongArg - 1)) { // ABC is a very longgggggggggggg "
               "comment\n"
               "  return;\n"
               "}",
               Style);

  verifyFormat("void foo() {\n"
               "  if (camelCaseName < alsoLongName ||\n"
               "      anotherEvenLongerName <=\n"
               "          thisReallyReallyReallyReallyReallyReallyLongerName ||"
               "\n"
               "      otherName < thisLastName) {\n"
               "    return;\n"
               "  } else if (quiteLongName < alsoLongName ||\n"
               "             anotherEvenLongerName <=\n"
               "                 thisReallyReallyReallyReallyReallyReallyLonger"
               "Name ||\n"
               "             otherName < thisLastName) {\n"
               "    return;\n"
               "  }\n"
               "}",
               Style);

  Style.ContinuationIndentWidth = 2;
  verifyFormat("void foo() {\n"
               "  if (ThisIsRatherALongIfClause && thatIExpectToBeBroken ||\n"
               "      ontoMultipleLines && whenFormattedCorrectly) {\n"
               "    if (false) {\n"
               "      return;\n"
               "    } else if (thisIsRatherALongIfClause && "
               "thatIExpectToBeBroken ||\n"
               "               ontoMultipleLines && whenFormattedCorrectly) {\n"
               "      return;\n"
               "    }\n"
               "  }\n"
               "}",
               Style);
}

TEST_F(AlignBracketsTest, AlignAfterOpenBracketBlockIndentForStatement) {
  auto Style = getLLVMStyle();

  verifyFormat("for (int i = 0; i < 5; ++i) {\n"
               "  doSomething();\n"
               "}",
               Style);

  verifyFormat("for (int myReallyLongCountVariable = 0; "
               "myReallyLongCountVariable < count;\n"
               "     myReallyLongCountVariable++) {\n"
               "  doSomething();\n"
               "}",
               Style);

  Style.BreakAfterOpenBracketFunction = true;
  Style.BreakBeforeCloseBracketFunction = true;

  verifyFormat("for (int i = 0; i < 5; ++i) {\n"
               "  doSomething();\n"
               "}",
               Style);

  verifyFormat("for (int myReallyLongCountVariable = 0; "
               "myReallyLongCountVariable < count;\n"
               "     myReallyLongCountVariable++) {\n"
               "  doSomething();\n"
               "}",
               Style);
}

TEST_F(AlignBracketsTest, AlignAfterOpenBracketBlockIndentInitializers) {
  auto Style = getLLVMStyleWithColumns(60);
  Style.BreakAfterOpenBracketBracedList = true;
  Style.BreakBeforeCloseBracketBracedList = true;
  // Aggregate initialization.
  verifyFormat("int LooooooooooooooooooooooooongVariable[2] = {\n"
               "    10000000, 20000000\n"
               "};",
               Style);
  verifyFormat("SomeStruct s{\n"
               "    \"xxxxxxxxxxxxxxxx\", \"yyyyyyyyyyyyyyyy\",\n"
               "    \"zzzzzzzzzzzzzzzz\"\n"
               "};",
               Style);
  // Designated initializers.
  verifyFormat("int LooooooooooooooooooooooooongVariable[2] = {\n"
               "    [0] = 10000000, [1] = 20000000\n"
               "};",
               Style);
  verifyFormat("SomeStruct s{\n"
               "    .foo = \"xxxxxxxxxxxxx\",\n"
               "    .bar = \"yyyyyyyyyyyyy\",\n"
               "    .baz = \"zzzzzzzzzzzzz\"\n"
               "};",
               Style);
  // List initialization.
  verifyFormat("SomeStruct s{\n"
               "    \"xxxxxxxxxxxxx\",\n"
               "    \"yyyyyyyyyyyyy\",\n"
               "    \"zzzzzzzzzzzzz\",\n"
               "};",
               Style);
  verifyFormat("SomeStruct{\n"
               "    \"xxxxxxxxxxxxx\",\n"
               "    \"yyyyyyyyyyyyy\",\n"
               "    \"zzzzzzzzzzzzz\",\n"
               "};",
               Style);
  verifyFormat("new SomeStruct{\n"
               "    \"xxxxxxxxxxxxx\",\n"
               "    \"yyyyyyyyyyyyy\",\n"
               "    \"zzzzzzzzzzzzz\",\n"
               "};",
               Style);
  // Member initializer.
  verifyFormat("class SomeClass {\n"
               "  SomeStruct s{\n"
               "      \"xxxxxxxxxxxxx\",\n"
               "      \"yyyyyyyyyyyyy\",\n"
               "      \"zzzzzzzzzzzzz\",\n"
               "  };\n"
               "};",
               Style);
  // Constructor member initializer.
  verifyFormat("SomeClass::SomeClass : strct{\n"
               "                           \"xxxxxxxxxxxxx\",\n"
               "                           \"yyyyyyyyyyyyy\",\n"
               "                           \"zzzzzzzzzzzzz\",\n"
               "                       } {}",
               Style);
  // Copy initialization.
  verifyFormat("SomeStruct s = SomeStruct{\n"
               "    \"xxxxxxxxxxxxx\",\n"
               "    \"yyyyyyyyyyyyy\",\n"
               "    \"zzzzzzzzzzzzz\",\n"
               "};",
               Style);
  // Copy list initialization.
  verifyFormat("SomeStruct s = {\n"
               "    \"xxxxxxxxxxxxx\",\n"
               "    \"yyyyyyyyyyyyy\",\n"
               "    \"zzzzzzzzzzzzz\",\n"
               "};",
               Style);
  // Assignment operand initialization.
  verifyFormat("s = {\n"
               "    \"xxxxxxxxxxxxx\",\n"
               "    \"yyyyyyyyyyyyy\",\n"
               "    \"zzzzzzzzzzzzz\",\n"
               "};",
               Style);
  // Returned object initialization.
  verifyFormat("return {\n"
               "    \"xxxxxxxxxxxxx\",\n"
               "    \"yyyyyyyyyyyyy\",\n"
               "    \"zzzzzzzzzzzzz\",\n"
               "};",
               Style);
  // Initializer list.
  verifyFormat("auto initializerList = {\n"
               "    \"xxxxxxxxxxxxx\",\n"
               "    \"yyyyyyyyyyyyy\",\n"
               "    \"zzzzzzzzzzzzz\",\n"
               "};",
               Style);
  // Function parameter initialization.
  verifyFormat("func({\n"
               "    \"xxxxxxxxxxxxx\",\n"
               "    \"yyyyyyyyyyyyy\",\n"
               "    \"zzzzzzzzzzzzz\",\n"
               "});",
               Style);
  // Nested init lists.
  verifyFormat("SomeStruct s = {\n"
               "    {{init1, init2, init3, init4, init5},\n"
               "     {init1, init2, init3, init4, init5}}\n"
               "};",
               Style);
  verifyFormat("SomeStruct s = {\n"
               "    {{\n"
               "         .init1 = 1,\n"
               "         .init2 = 2,\n"
               "         .init3 = 3,\n"
               "         .init4 = 4,\n"
               "         .init5 = 5,\n"
               "     },\n"
               "     {init1, init2, init3, init4, init5}}\n"
               "};",
               Style);
  verifyFormat("SomeArrayT a[3] = {\n"
               "    {\n"
               "        foo,\n"
               "        bar,\n"
               "    },\n"
               "    {\n"
               "        foo,\n"
               "        bar,\n"
               "    },\n"
               "    SomeArrayT{},\n"
               "};",
               Style);
  verifyFormat("SomeArrayT a[3] = {\n"
               "    {foo},\n"
               "    {\n"
               "        {\n"
               "            init1,\n"
               "            init2,\n"
               "            init3,\n"
               "        },\n"
               "        {\n"
               "            init1,\n"
               "            init2,\n"
               "            init3,\n"
               "        },\n"
               "    },\n"
               "    {baz},\n"
               "};",
               Style);
}

TEST_F(AlignBracketsTest, AllowAllArgumentsOnNextLineDontAlign) {
  // Check that AllowAllArgumentsOnNextLine is respected for both BAS_DontAlign
  // and BAS_Align.
  FormatStyle Style = getLLVMStyleWithColumns(35);
  StringRef Input = "functionCall(paramA, paramB, paramC);\n"
                    "void functionDecl(int A, int B, int C);";
  Style.AllowAllArgumentsOnNextLine = false;
  Style.AlignAfterOpenBracket = false;
  verifyFormat(StringRef("functionCall(paramA, paramB,\n"
                         "    paramC);\n"
                         "void functionDecl(int A, int B,\n"
                         "    int C);"),
               Input, Style);
  Style.AlignAfterOpenBracket = true;
  verifyFormat(StringRef("functionCall(paramA, paramB,\n"
                         "             paramC);\n"
                         "void functionDecl(int A, int B,\n"
                         "                  int C);"),
               Input, Style);
  // However, BAS_AlwaysBreak and BAS_BlockIndent should take precedence over
  // AllowAllArgumentsOnNextLine.
  Style.BreakAfterOpenBracketFunction = true;
  verifyFormat(StringRef("functionCall(\n"
                         "    paramA, paramB, paramC);\n"
                         "void functionDecl(\n"
                         "    int A, int B, int C);"),
               Input, Style);
  Style.BreakAfterOpenBracketFunction = true;
  Style.BreakBeforeCloseBracketFunction = true;
  verifyFormat("functionCall(\n"
               "    paramA, paramB, paramC\n"
               ");\n"
               "void functionDecl(\n"
               "    int A, int B, int C\n"
               ");",
               Input, Style);
  Style.BreakBeforeCloseBracketFunction = false;

  // When AllowAllArgumentsOnNextLine is set, we prefer breaking before the
  // first argument.
  Style.AllowAllArgumentsOnNextLine = true;
  Style.BreakAfterOpenBracketFunction = true;
  verifyFormat(StringRef("functionCall(\n"
                         "    paramA, paramB, paramC);\n"
                         "void functionDecl(\n"
                         "    int A, int B, int C);"),
               Input, Style);
  // It wouldn't fit on one line with aligned parameters so this setting
  // doesn't change anything for BAS_Align.
  Style.AlignAfterOpenBracket = true;
  Style.BreakAfterOpenBracketFunction = false;
  verifyFormat(StringRef("functionCall(paramA, paramB,\n"
                         "             paramC);\n"
                         "void functionDecl(int A, int B,\n"
                         "                  int C);"),
               Input, Style);
  Style.BreakAfterOpenBracketFunction = true;
  verifyFormat(StringRef("functionCall(\n"
                         "    paramA, paramB, paramC);\n"
                         "void functionDecl(\n"
                         "    int A, int B, int C);"),
               Input, Style);
}

TEST_F(AlignBracketsTest, FormatsDeclarationBreakAlways) {
  FormatStyle BreakAlways = getGoogleStyle();
  BreakAlways.BinPackParameters = FormatStyle::BPPS_AlwaysOnePerLine;
  verifyFormat("void f(int a,\n"
               "       int b);",
               BreakAlways);
  verifyFormat("void f(int aaaaaaaaaaaaaaaaaaaaaaaaaa,\n"
               "       int bbbbbbbbbbbbbbbbbbbbbbbbb,\n"
               "       int cccccccccccccccccccccccc);",
               BreakAlways);

  // Ensure AlignAfterOpenBracket interacts correctly with BinPackParameters set
  // to BPPS_AlwaysOnePerLine.
  BreakAlways.BreakAfterOpenBracketFunction = true;
  verifyFormat(
      "void someLongFunctionName(\n"
      "    int aaaaaaaaaaaaaaaaaaaaaaaaaaaaaaaaaaaaaaaaaaaaaaaaaaaaa,\n"
      "    int b);",
      BreakAlways);
  BreakAlways.BreakAfterOpenBracketFunction = true;
  BreakAlways.BreakBeforeCloseBracketFunction = true;
  verifyFormat(
      "void someLongFunctionName(\n"
      "    int aaaaaaaaaaaaaaaaaaaaaaaaaaaaaaaaaaaaaaaaaaaaaaaaaaaaa,\n"
      "    int b\n"
      ");",
      BreakAlways);
}

TEST_F(AlignBracketsTest, FormatsDefinitionBreakAlways) {
  FormatStyle BreakAlways = getGoogleStyle();
  BreakAlways.BinPackParameters = FormatStyle::BPPS_AlwaysOnePerLine;
  verifyFormat("void f(int a,\n"
               "       int b) {\n"
               "  f(a, b);\n"
               "}",
               BreakAlways);

  // Ensure BinPackArguments interact correctly when BinPackParameters is set to
  // BPPS_AlwaysOnePerLine.
  verifyFormat("void f(int aaaaaaaaaaaaaaaaaaaaaaaaaa,\n"
               "       int bbbbbbbbbbbbbbbbbbbbbbbbb,\n"
               "       int cccccccccccccccccccccccc) {\n"
               "  f(aaaaaaaaaaaaaaaaaaaaaaaaaa, bbbbbbbbbbbbbbbbbbbbbbbbb,\n"
               "    cccccccccccccccccccccccc);\n"
               "}",
               BreakAlways);
  BreakAlways.BinPackArguments = false;
  verifyFormat("void f(int aaaaaaaaaaaaaaaaaaaaaaaaaa,\n"
               "       int bbbbbbbbbbbbbbbbbbbbbbbbb,\n"
               "       int cccccccccccccccccccccccc) {\n"
               "  f(aaaaaaaaaaaaaaaaaaaaaaaaaa,\n"
               "    bbbbbbbbbbbbbbbbbbbbbbbbb,\n"
               "    cccccccccccccccccccccccc);\n"
               "}",
               BreakAlways);

  // Ensure BreakFunctionDefinitionParameters interacts correctly when
  // BinPackParameters is set to BPPS_AlwaysOnePerLine.
  BreakAlways.BreakFunctionDefinitionParameters = true;
  verifyFormat("void f(\n"
               "    int a,\n"
               "    int b) {\n"
               "  f(a, b);\n"
               "}",
               BreakAlways);
  BreakAlways.BreakFunctionDefinitionParameters = false;

  // Ensure AlignAfterOpenBracket interacts correctly with BinPackParameters set
  // to BPPS_AlwaysOnePerLine.
  BreakAlways.BreakAfterOpenBracketFunction = true;
  verifyFormat(
      "void someLongFunctionName(\n"
      "    int aaaaaaaaaaaaaaaaaaaaaaaaaaaaaaaaaaaaaaaaaaaaaaaaaaaaa,\n"
      "    int b) {\n"
      "  someLongFunctionName(\n"
      "      aaaaaaaaaaaaaaaaaaaaaaaaaaaaaaaaaaaaaaaaaaaaaaaaaaaaa, b);\n"
      "}",
      BreakAlways);
  BreakAlways.BreakAfterOpenBracketFunction = true;
  BreakAlways.BreakBeforeCloseBracketFunction = true;
  verifyFormat(
      "void someLongFunctionName(\n"
      "    int aaaaaaaaaaaaaaaaaaaaaaaaaaaaaaaaaaaaaaaaaaaaaaaaaaaaa,\n"
      "    int b\n"
      ") {\n"
      "  someLongFunctionName(\n"
      "      aaaaaaaaaaaaaaaaaaaaaaaaaaaaaaaaaaaaaaaaaaaaaaaaaaaaa, b\n"
      "  );\n"
      "}",
      BreakAlways);
}

TEST_F(AlignBracketsTest, ParenthesesAndOperandAlignment) {
  FormatStyle Style = getLLVMStyleWithColumns(40);
  verifyFormat("int a = f(aaaaaaaaaaaaaaaaaaaaaa &&\n"
               "          bbbbbbbbbbbbbbbbbbbbbb);",
               Style);
  Style.AlignAfterOpenBracket = true;
  Style.AlignOperands = FormatStyle::OAS_DontAlign;
  verifyFormat("int a = f(aaaaaaaaaaaaaaaaaaaaaa &&\n"
               "          bbbbbbbbbbbbbbbbbbbbbb);",
               Style);
  Style.AlignAfterOpenBracket = false;
  Style.AlignOperands = FormatStyle::OAS_Align;
  verifyFormat("int a = f(aaaaaaaaaaaaaaaaaaaaaa &&\n"
               "          bbbbbbbbbbbbbbbbbbbbbb);",
               Style);
  Style.AlignAfterOpenBracket = false;
  Style.AlignOperands = FormatStyle::OAS_DontAlign;
  verifyFormat("int a = f(aaaaaaaaaaaaaaaaaaaaaa &&\n"
               "    bbbbbbbbbbbbbbbbbbbbbb);",
               Style);
}

TEST_F(AlignBracketsTest, BlockIndentAndNamespace) {
  auto Style = getLLVMStyleWithColumns(120);
  Style.AllowShortNamespacesOnASingleLine = true;
<<<<<<< HEAD
  Style.AlignAfterOpenBracket = FormatStyle::BAS_BlockIndent;
=======
  Style.BreakAfterOpenBracketFunction = true;
  Style.BreakAfterOpenBracketBracedList = true;
  Style.BreakBeforeCloseBracketFunction = true;
  Style.BreakBeforeCloseBracketBracedList = true;
>>>>>>> 811fe024

  verifyNoCrash(
      "namespace {\n"
      "void xxxxxxxxxxxxxxxxxxxxx(nnnnn::TTTTTTTTTTTTT const *mmmm,\n"
      "                           YYYYYYYYYYYYYYYYY &yyyyyyyyyyyyyy);\n"
      "} //",
      Style);
}

} // namespace
} // namespace test
} // namespace format
} // namespace clang<|MERGE_RESOLUTION|>--- conflicted
+++ resolved
@@ -792,14 +792,10 @@
 TEST_F(AlignBracketsTest, BlockIndentAndNamespace) {
   auto Style = getLLVMStyleWithColumns(120);
   Style.AllowShortNamespacesOnASingleLine = true;
-<<<<<<< HEAD
-  Style.AlignAfterOpenBracket = FormatStyle::BAS_BlockIndent;
-=======
   Style.BreakAfterOpenBracketFunction = true;
   Style.BreakAfterOpenBracketBracedList = true;
   Style.BreakBeforeCloseBracketFunction = true;
   Style.BreakBeforeCloseBracketBracedList = true;
->>>>>>> 811fe024
 
   verifyNoCrash(
       "namespace {\n"
