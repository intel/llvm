--- conflicted
+++ resolved
@@ -4126,8 +4126,6 @@
   EXPECT_TOKEN(Tokens[6], tok::colon, TT_DictLiteral);
 }
 
-<<<<<<< HEAD
-=======
 TEST_F(TokenAnnotatorTest, LineCommentTrailingBackslash) {
   auto Tokens = annotate("// a \\\n"
                          "// b");
@@ -4135,7 +4133,6 @@
   EXPECT_TOKEN(Tokens[1], tok::comment, TT_LineComment);
 }
 
->>>>>>> 10a576f7
 } // namespace
 } // namespace format
 } // namespace clang