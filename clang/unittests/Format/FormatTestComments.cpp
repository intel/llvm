--- conflicted
+++ resolved
@@ -3793,8 +3793,6 @@
                    "int i;//      A Comment to be moved\n"
                    "      //       with indent\n",
                    Style));
-<<<<<<< HEAD
-=======
 
   Style = getLLVMStyleWithColumns(0);
   EXPECT_EQ("// Free comment without space\n"
@@ -3978,7 +3976,6 @@
             "//  vv will only move\n"
             "//  } if the line above does\n",
             format(Code, Style));
->>>>>>> 2e412c55
 }
 
 } // end namespace
