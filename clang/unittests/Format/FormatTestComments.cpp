//===- unittest/Format/FormatTestComments.cpp - Formatting unit tests -----===//
//
// Part of the LLVM Project, under the Apache License v2.0 with LLVM Exceptions.
// See https://llvm.org/LICENSE.txt for license information.
// SPDX-License-Identifier: Apache-2.0 WITH LLVM-exception
//
//===----------------------------------------------------------------------===//

#include "FormatTestBase.h"

#define DEBUG_TYPE "format-test-comments"

namespace clang {
namespace format {
namespace test {
namespace {

FormatStyle getGoogleStyle() { return getGoogleStyle(FormatStyle::LK_Cpp); }

class FormatTestComments : public FormatTestBase {};

//===----------------------------------------------------------------------===//
// Tests for comments.
//===----------------------------------------------------------------------===//

TEST_F(FormatTestComments, UnderstandsSingleLineComments) {
  verifyFormat("//* */");
  verifyFormat("// line 1\n"
               "// line 2\n"
               "void f() {}");

  verifyFormat("// comment", "//comment");
  verifyFormat("// #comment", "//#comment");

  verifyFormat("// comment\n"
               "// clang-format on",
               "//comment\n"
               "// clang-format on");

  verifyFormat("void f() {\n"
               "  // Doesn't do anything\n"
               "}");
  verifyFormat("SomeObject\n"
               "    // Calling someFunction on SomeObject\n"
               "    .someFunction();");
  verifyFormat("auto result = SomeObject\n"
               "                  // Calling someFunction on SomeObject\n"
               "                  .someFunction();");
  verifyFormat("void f(int i,  // some comment (probably for i)\n"
               "       int j,  // some comment (probably for j)\n"
               "       int k); // some comment (probably for k)");
  verifyFormat("void f(int i,\n"
               "       // some comment (probably for j)\n"
               "       int j,\n"
               "       // some comment (probably for k)\n"
               "       int k);");

  verifyFormat("int i    // This is a fancy variable\n"
               "    = 5; // with nicely aligned comment.");

  verifyFormat("// Leading comment.\n"
               "int a; // Trailing comment.");
  verifyFormat("int a; // Trailing comment\n"
               "       // on 2\n"
               "       // or 3 lines.\n"
               "int b;");
  verifyFormat("int a; // Trailing comment\n"
               "\n"
               "// Leading comment.\n"
               "int b;");
  verifyFormat("int a;    // Comment.\n"
               "          // More details.\n"
               "int bbbb; // Another comment.");
  verifyFormat(
      "int aaaaaaaaaaaaaaaaaaaaaaaaaaaaaaaaaaaa; // comment\n"
      "int bbbbbbbbbbbbbbbbbbbbbbbbbbbbbbbbbb;   // comment\n"
      "int cccccccccccccccccccccccccccccc;       // comment\n"
      "int ddd;                     // looooooooooooooooooooooooong comment\n"
      "int aaaaaaaaaaaaaaaaaaaaaaa; // comment\n"
      "int bbbbbbbbbbbbbbbbbbbbb;   // comment\n"
      "int ccccccccccccccccccc;     // comment");

  verifyFormat("#include \"a\"     // comment\n"
               "#include \"a/b/c\" // comment");
  verifyFormat("#include <a>     // comment\n"
               "#include <a/b/c> // comment");
  verifyFormat("#include \"a\"     // comment\n"
               "#include \"a/b/c\" // comment",
               "#include \\\n"
               "  \"a\" // comment\n"
               "#include \"a/b/c\" // comment");

  verifyFormat("enum E {\n"
               "  // comment\n"
               "  VAL_A, // comment\n"
               "  VAL_B\n"
               "};");

  const auto Style20 = getLLVMStyleWithColumns(20);

  verifyFormat("enum A {\n"
               "  // line a\n"
               "  a,\n"
               "  b, // line b\n"
               "\n"
               "  // line c\n"
               "  c\n"
               "};",
<<<<<<< HEAD
               "enum A {\n"
               "  // line a\n"
               "  a,\n"
               "  b, // line b\n"
               "\n"
               "  // line c\n"
               "  c\n"
               "};",
               Style20);
  verifyFormat("enum A {\n"
               "  a, // line 1\n"
               "  // line 2\n"
               "};",
               "enum A {\n"
               "  a, // line 1\n"
               "  // line 2\n"
               "};",
               Style20);
=======
               Style20);
  verifyNoChange("enum A {\n"
                 "  a, // line 1\n"
                 "  // line 2\n"
                 "};",
                 Style20);
>>>>>>> 811fe024
  verifyFormat("enum A {\n"
               "  a, // line 1\n"
               "     // line 2\n"
               "};",
               "enum A {\n"
               "  a, // line 1\n"
               "   // line 2\n"
               "};",
               Style20);
<<<<<<< HEAD
  verifyFormat("enum A {\n"
               "  a, // line 1\n"
               "  // line 2\n"
               "  b\n"
               "};",
               "enum A {\n"
               "  a, // line 1\n"
               "  // line 2\n"
               "  b\n"
               "};",
               Style20);
=======
  verifyNoChange("enum A {\n"
                 "  a, // line 1\n"
                 "  // line 2\n"
                 "  b\n"
                 "};",
                 Style20);
>>>>>>> 811fe024
  verifyFormat("enum A {\n"
               "  a, // line 1\n"
               "     // line 2\n"
               "  b\n"
               "};",
               "enum A {\n"
               "  a, // line 1\n"
               "   // line 2\n"
               "  b\n"
               "};",
               Style20);
  verifyFormat(
      "aaaaaaaaaaaaaaaaaaaaaaaaaaaaaaaaaaaaa =\n"
      "    bbbbbbbbbbbbbbbbbbbbbbbbbbbbbbbbbbbbbb; // Trailing comment");
  verifyFormat("aaaaaaaaaaaaaaaaaaaaaaaaaaaaaaaaaaaaaaaaaaaaaaaa =\n"
               "    // Comment inside a statement.\n"
               "    bbbbbbbbbbbbbbbbbbbbbbbbbbbbbbbbbbbbbbbbbbbbbbbb;");
  verifyFormat("SomeFunction(a,\n"
               "             // comment\n"
               "             b + x);");
  verifyFormat("SomeFunction(a, a,\n"
               "             // comment\n"
               "             b + x);");
  verifyFormat(
      "bool aaaaaaaaaaaaa = // comment\n"
      "    aaaaaaaaaaaaaaaaaaaaaaaaaaaaaa || aaaaaaaaaaaaaaaaaaaaaaaaaaaa ||\n"
      "    aaaaaaaaaaaaaaaaaaaaaaaaaaaaaaa || aaaaaaaaaaaaaaaaaaaaaaaaaaaaa;");

  verifyFormat("int aaaa; // aaaaa\n"
               "int aa;   // aaaaaaa",
               Style20);

  verifyFormat("void f() { // This does something ..\n"
               "}\n"
               "int a; // This is unrelated",
               "void f()    {     // This does something ..\n"
               "  }\n"
               "int   a;     // This is unrelated");
  verifyFormat("class C {\n"
               "  void f() { // This does something ..\n"
               "  } // awesome..\n"
               "\n"
               "  int a; // This is unrelated\n"
               "};",
               "class C{void f()    { // This does something ..\n"
               "      } // awesome..\n"
               " \n"
               "int a;    // This is unrelated\n"
               "};");

  verifyFormat("int i; // single line trailing comment",
               "int i;\\\n// single line trailing comment");

  verifyGoogleFormat("int a;  // Trailing comment.");

  verifyFormat("someFunction(anotherFunction( // Force break.\n"
               "    parameter));");

  verifyGoogleFormat("#endif  // HEADER_GUARD");

  verifyFormat("const char *test[] = {\n"
               "    // A\n"
               "    \"aaaa\",\n"
               "    // B\n"
               "    \"aaaaa\"};");
  verifyGoogleFormat(
      "aaaaaaaaaaaaaaaaaaaaaaaaaa(\n"
      "    aaaaaaaaaaaaaaaaaaaaaa);  // 81_cols_with_this_comment");
  verifyFormat("D(a, {\n"
               "  // test\n"
               "  int a;\n"
               "});",
               "D(a, {\n"
               "// test\n"
               "int a;\n"
               "});");

  verifyFormat("lineWith(); // comment\n"
               "// at start\n"
               "otherLine();",
               "lineWith();   // comment\n"
               "// at start\n"
               "otherLine();");
  verifyFormat("lineWith(); // comment\n"
               "/*\n"
               " * at start */\n"
               "otherLine();",
               "lineWith();   // comment\n"
               "/*\n"
               " * at start */\n"
               "otherLine();");
  verifyFormat("lineWith(); // comment\n"
               "            // at start\n"
               "otherLine();",
               "lineWith();   // comment\n"
               " // at start\n"
               "otherLine();");

  verifyFormat("lineWith(); // comment\n"
               "// at start\n"
               "otherLine(); // comment",
               "lineWith();   // comment\n"
               "// at start\n"
               "otherLine();   // comment");
  verifyFormat("lineWith();\n"
               "// at start\n"
               "otherLine(); // comment",
               "lineWith();\n"
               " // at start\n"
               "otherLine();   // comment");
  verifyFormat("// first\n"
               "// at start\n"
               "otherLine(); // comment",
               "// first\n"
               " // at start\n"
               "otherLine();   // comment");
  verifyFormat("f();\n"
               "// first\n"
               "// at start\n"
               "otherLine(); // comment",
               "f();\n"
               "// first\n"
               " // at start\n"
               "otherLine();   // comment");
  verifyFormat("f(); // comment\n"
               "// first\n"
               "// at start\n"
               "otherLine();");
  verifyFormat("f(); // comment\n"
               "// first\n"
               "// at start\n"
               "otherLine();",
               "f();   // comment\n"
               "// first\n"
               " // at start\n"
               "otherLine();");
  verifyFormat("f(); // comment\n"
               "     // first\n"
               "// at start\n"
               "otherLine();",
               "f();   // comment\n"
               " // first\n"
               "// at start\n"
               "otherLine();");
  verifyFormat("void f() {\n"
               "  lineWith(); // comment\n"
               "  // at start\n"
               "}",
               "void              f() {\n"
               "  lineWith(); // comment\n"
               "  // at start\n"
               "}");
  verifyFormat("int xy; // a\n"
               "int z;  // b",
               "int xy;    // a\n"
               "int z;    //b");
  verifyFormat("int xy; // a\n"
               "int z; // bb",
               "int xy;    // a\n"
               "int z;    //bb",
               getLLVMStyleWithColumns(12));

  verifyFormat("#define A                                                  \\\n"
               "  int i; /* iiiiiiiiiiiiiiiiiiiii */                       \\\n"
               "  int jjjjjjjjjjjjjjjjjjjjjjjj; /* */",
               getLLVMStyleWithColumns(60));
  verifyFormat(
      "#define A                                                   \\\n"
      "  int i;                        /* iiiiiiiiiiiiiiiiiiiii */ \\\n"
      "  int jjjjjjjjjjjjjjjjjjjjjjjj; /* */",
      getLLVMStyleWithColumns(61));

  verifyFormat("if ( // This is some comment\n"
               "    x + 3) {\n"
               "}");
  verifyFormat("if ( // This is some comment\n"
               "     // spanning two lines\n"
               "    x + 3) {\n"
               "}",
               "if( // This is some comment\n"
               "     // spanning two lines\n"
               " x + 3) {\n"
               "}");

  verifyNoCrash("/\\\n/");
  verifyNoCrash("/\\\n* */");
  // The 0-character somehow makes the lexer return a proper comment.
  verifyNoCrash(StringRef("/*\\\0\n/", 6));
}

TEST_F(FormatTestComments, KeepsParameterWithTrailingCommentsOnTheirOwnLine) {
  verifyFormat("SomeFunction(a,\n"
               "             b, // comment\n"
               "             c);",
               "SomeFunction(a,\n"
               "          b, // comment\n"
               "      c);");
  verifyFormat("SomeFunction(a, b,\n"
               "             // comment\n"
               "             c);",
               "SomeFunction(a,\n"
               "          b,\n"
               "  // comment\n"
               "      c);");
  verifyFormat("SomeFunction(a, b, // comment (unclear relation)\n"
               "             c);",
               "SomeFunction(a, b, // comment (unclear relation)\n"
               "      c);");
  verifyFormat("SomeFunction(a, // comment\n"
               "             b,\n"
               "             c); // comment",
               "SomeFunction(a,     // comment\n"
               "          b,\n"
               "      c); // comment");
  verifyFormat("aaaaaaaaaa(aaaa(aaaa,\n"
               "                aaaa), //\n"
               "           aaaa, bbbbb);",
               "aaaaaaaaaa(aaaa(aaaa,\n"
               "aaaa), //\n"
               "aaaa, bbbbb);");

  FormatStyle BreakAlways = getLLVMStyle();
  BreakAlways.BinPackParameters = FormatStyle::BPPS_AlwaysOnePerLine;
  verifyFormat("int SomeFunction(a,\n"
               "                 b, // comment\n"
               "                 c,\n"
               "                 d);",
               BreakAlways);
  verifyFormat("int SomeFunction(a,\n"
               "                 b,\n"
               "                 // comment\n"
               "                 c);",
               BreakAlways);
}

TEST_F(FormatTestComments, RemovesTrailingWhitespaceOfComments) {
  verifyFormat("// comment", "// comment  ");
  verifyFormat("int aaaaaaa, bbbbbbb; // comment",
               "int aaaaaaa, bbbbbbb; // comment                   ",
               getLLVMStyleWithColumns(33));
  verifyFormat("// comment\\\n", "// comment\\\n  \t \v   \f   ");
  verifyFormat("// comment    \\\n", "// comment    \\\n  \t \v   \f   ");
}

TEST_F(FormatTestComments, UnderstandsBlockComments) {
  verifyFormat("f(/*noSpaceAfterParameterNamingComment=*/true);");
  verifyFormat("void f() { g(/*aaa=*/x, /*bbb=*/!y, /*c=*/::c); }");
  verifyFormat("fooooooooooooooooooooooooooooo(\n"
               "    /*qq_=*/move(q), [this, b](bar<void(uint32_t)> b) {},\n"
               "    c);",
               getLLVMStyleWithColumns(60));
  verifyFormat("f(aaaaaaaaaaaaaaaaaaaaaaaaa, /* Trailing comment for aa... */\n"
               "  bbbbbbbbbbbbbbbbbbbbbbbbb);",
               "f(aaaaaaaaaaaaaaaaaaaaaaaaa ,   \\\n"
               "/* Trailing comment for aa... */\n"
               "  bbbbbbbbbbbbbbbbbbbbbbbbb);");
  verifyFormat("f(aaaaaaaaaaaaaaaaaaaaaaaaa,\n"
               "  /* Leading comment for bb... */ bbbbbbbbbbbbbbbbbbbbbbbbb);",
               "f(aaaaaaaaaaaaaaaaaaaaaaaaa    ,   \n"
               "/* Leading comment for bb... */   bbbbbbbbbbbbbbbbbbbbbbbbb);");

  verifyFormat(
      "void aaaaaaaaaaaaaaaaaaaaaaaaaaaaaaaaaaaa(\n"
      "    aaaaaaaaaaaaaaaaaa,\n"
      "    aaaaaaaaaaaaaaaaaa) { /*aaaaaaaaaaaaaaaaaaaaaaaaaaaaaaa*/ }",
      "void      aaaaaaaaaaaaaaaaaaaaaaaaaaaaaaaaaaaa(\n"
      "                      aaaaaaaaaaaaaaaaaa  ,\n"
      "    aaaaaaaaaaaaaaaaaa) {   /*aaaaaaaaaaaaaaaaaaaaaaaaaaaaaaa*/\n"
      "}");

  verifyFormat("f(/* aaaaaaaaaaaaaaaaaa = */\n"
               "  aaaaaaaaaaaaaaaaaaaaaaaaaaaaaaaaaaaaaaaaaaaaaaaaaaaa);");

  verifyFormat(
      "int aaaaaaaaaaaaa(/* 1st */ int bbbbbbbbbb, /* 2nd */ int ccccccccccc,\n"
      "                  /* 3rd */ int dddddddddddd);");

  auto Style = getLLVMStyle();
  Style.BinPackParameters = FormatStyle::BPPS_OnePerLine;
  verifyFormat("aaaaaaaa(/* parameter 1 */ aaaaaa,\n"
               "         /* parameter 2 */ aaaaaa,\n"
               "         /* parameter 3 */ aaaaaa,\n"
               "         /* parameter 4 */ aaaaaa);",
               Style);
  verifyFormat("int a(/* 1st */ int b, /* 2nd */ int c);", Style);
  verifyFormat("int aaaaaaaaaaaaa(/* 1st */ int bbbbbbbbbb,\n"
               "                  /* 2nd */ int ccccccccccc,\n"
               "                  /* 3rd */ int dddddddddddd);",
               Style);

  Style.BinPackParameters = FormatStyle::BPPS_AlwaysOnePerLine;
  verifyFormat("int a(/* 1st */ int b,\n"
               "      /* 2nd */ int c);",
               Style);

  // Aligning block comments in macros.
  verifyGoogleFormat("#define A        \\\n"
                     "  int i;   /*a*/ \\\n"
                     "  int jjj; /*b*/");
}

TEST_F(FormatTestComments, AlignsBlockComments) {
  verifyFormat("/*\n"
               " * Really multi-line\n"
               " * comment.\n"
               " */\n"
               "void f() {}",
               "  /*\n"
               "   * Really multi-line\n"
               "   * comment.\n"
               "   */\n"
               "  void f() {}");
  verifyFormat("class C {\n"
               "  /*\n"
               "   * Another multi-line\n"
               "   * comment.\n"
               "   */\n"
               "  void f() {}\n"
               "};",
               "class C {\n"
               "/*\n"
               " * Another multi-line\n"
               " * comment.\n"
               " */\n"
               "void f() {}\n"
               "};");
  verifyFormat("/*\n"
               "  1. This is a comment with non-trivial formatting.\n"
               "     1.1. We have to indent/outdent all lines equally\n"
               "         1.1.1. to keep the formatting.\n"
               " */",
               "  /*\n"
               "    1. This is a comment with non-trivial formatting.\n"
               "       1.1. We have to indent/outdent all lines equally\n"
               "           1.1.1. to keep the formatting.\n"
               "   */");
  verifyFormat("/*\n"
               "Don't try to outdent if there's not enough indentation.\n"
               "*/",
               "  /*\n"
               " Don't try to outdent if there's not enough indentation.\n"
               " */");

<<<<<<< HEAD
  verifyFormat("int i; /* Comment with empty...\n"
               "        *\n"
               "        * line. */",
               "int i; /* Comment with empty...\n"
               "        *\n"
               "        * line. */");
=======
  verifyNoChange("int i; /* Comment with empty...\n"
                 "        *\n"
                 "        * line. */");
>>>>>>> 811fe024
  verifyFormat("int foobar = 0; /* comment */\n"
               "int bar = 0;    /* multiline\n"
               "                   comment 1 */\n"
               "int baz = 0;    /* multiline\n"
               "                   comment 2 */\n"
               "int bzz = 0;    /* multiline\n"
               "                   comment 3 */",
               "int foobar = 0; /* comment */\n"
               "int bar = 0;    /* multiline\n"
               "                   comment 1 */\n"
               "int baz = 0; /* multiline\n"
               "                comment 2 */\n"
               "int bzz = 0;         /* multiline\n"
               "                        comment 3 */");
  verifyFormat("int foobar = 0; /* comment */\n"
               "int bar = 0;    /* multiline\n"
               "   comment */\n"
               "int baz = 0;    /* multiline\n"
               "comment */",
               "int foobar = 0; /* comment */\n"
               "int bar = 0; /* multiline\n"
               "comment */\n"
               "int baz = 0;        /* multiline\n"
               "comment */");
}

TEST_F(FormatTestComments, CommentReflowingCanBeTurnedOff) {
  FormatStyle Style = getLLVMStyleWithColumns(20);
  Style.ReflowComments = FormatStyle::RCS_Never;
  verifyFormat("// aaaaaaaaa aaaaaaaaaa aaaaaaaaaa", Style);
  verifyFormat("/* aaaaaaaaa aaaaaaaaaa aaaaaaaaaa */", Style);
  verifyNoChange("/* aaaaaaaaa aaaaaaaaaa aaaaaaaaaa\n"
                 "aaaaaaaaa*/",
                 Style);
  verifyNoChange("/* aaaaaaaaa aaaaaaaaaa aaaaaaaaaa\n"
                 "    aaaaaaaaa*/",
                 Style);
  verifyNoChange("/* aaaaaaaaa aaaaaaaaaa aaaaaaaaaa\n"
                 " *    aaaaaaaaa*/",
                 Style);
}

TEST_F(FormatTestComments, CommentReflowingCanApplyOnlyToIndents) {
  FormatStyle Style = getLLVMStyleWithColumns(20);
  Style.ReflowComments = FormatStyle::RCS_IndentOnly;
  verifyFormat("// aaaaaaaaa aaaaaaaaaa aaaaaaaaaa", Style);
  verifyFormat("/* aaaaaaaaa aaaaaaaaaa aaaaaaaaaa */", Style);
  verifyNoChange("/* aaaaaaaaa aaaaaaaaaa aaaaaaaaaa\n"
                 "aaaaaaaaa*/",
                 Style);
  verifyNoChange("/* aaaaaaaaa aaaaaaaaaa aaaaaaaaaa\n"
                 "    aaaaaaaaa*/",
                 Style);
  verifyFormat("/* aaaaaaaaa aaaaaaaaaa aaaaaaaaaa\n"
               " * aaaaaaaaa*/",
               "/* aaaaaaaaa aaaaaaaaaa aaaaaaaaaa\n"
               "      * aaaaaaaaa*/",
               Style);
}

TEST_F(FormatTestComments, CorrectlyHandlesLengthOfBlockComments) {
  verifyFormat("double *x; /* aaaaaaaaaaaaaaaaaaaaaaaaaaaaaaaaaaaaaaaaaa\n"
<<<<<<< HEAD
               "              aaaaaaaaaaaaaaaaaaaaaaaaaaaaaaaaaaaaaaa */",
               "double *x; /* aaaaaaaaaaaaaaaaaaaaaaaaaaaaaaaaaaaaaaaaaa\n"
=======
>>>>>>> 811fe024
               "              aaaaaaaaaaaaaaaaaaaaaaaaaaaaaaaaaaaaaaa */");
  verifyFormat(
      "void ffffffffffff(\n"
      "    int aaaaaaaa, int bbbbbbbb,\n"
      "    int cccccccccccc) { /*\n"
      "                           aaaaaaaaaa\n"
      "                           aaaaaaaaaaaaa\n"
      "                           bbbbbbbbbbbbbb\n"
      "                           bbbbbbbbbb\n"
      "                         */\n"
      "}",
      "void ffffffffffff(int aaaaaaaa, int bbbbbbbb, int cccccccccccc)\n"
      "{ /*\n"
      "     aaaaaaaaaa aaaaaaaaaaaaa\n"
      "     bbbbbbbbbbbbbb bbbbbbbbbb\n"
      "   */\n"
      "}",
      getLLVMStyleWithColumns(40));
}

TEST_F(FormatTestComments, DontBreakNonTrailingBlockComments) {
  verifyFormat("void ffffffffff(\n"
               "    int aaaaa /* test */);",
               "void ffffffffff(int aaaaa /* test */);",
               getLLVMStyleWithColumns(35));
}

TEST_F(FormatTestComments, SplitsLongCxxComments) {
  const auto Style10 = getLLVMStyleWithColumns(10);
  const auto Style20 = getLLVMStyleWithColumns(20);
  const auto Style22 = getLLVMStyleWithColumns(22);
  const auto Style30 = getLLVMStyleWithColumns(30);

  verifyFormat("// A comment that\n"
               "// doesn't fit on\n"
               "// one line",
               "// A comment that doesn't fit on one line", Style20);
  verifyFormat("/// A comment that\n"
               "/// doesn't fit on\n"
               "/// one line",
               "/// A comment that doesn't fit on one line", Style20);
  verifyFormat("//! A comment that\n"
               "//! doesn't fit on\n"
               "//! one line",
               "//! A comment that doesn't fit on one line", Style20);
  verifyFormat("// a b c d\n"
               "// e f  g\n"
               "// h i j k",
               "// a b c d e f  g h i j k", Style10);
  verifyFormat("// a b c d\n"
               "// e f  g\n"
               "// h i j k",
               "\\\n// a b c d e f  g h i j k", Style10);
  verifyFormat("if (true) // A comment that\n"
               "          // doesn't fit on\n"
               "          // one line",
               "if (true) // A comment that doesn't fit on one line   ",
               Style30);
  verifyNoChange("//    Don't_touch_leading_whitespace", Style20);
  verifyFormat("// Add leading\n"
               "// whitespace",
               "//Add leading whitespace", Style20);
  verifyFormat("/// Add leading\n"
               "/// whitespace",
               "///Add leading whitespace", Style20);
  verifyFormat("//! Add leading\n"
               "//! whitespace",
               "//!Add leading whitespace", Style20);
  verifyFormat("// whitespace", "//whitespace");
  verifyFormat("// Even if it makes the line exceed the column\n"
               "// limit",
               "//Even if it makes the line exceed the column limit",
               getLLVMStyleWithColumns(51));
  verifyFormat("//--But not here");
  verifyFormat("/// line 1\n"
               "// add leading whitespace",
               "/// line 1\n"
               "//add leading whitespace",
               Style30);
  verifyFormat("/// line 1\n"
               "/// line 2\n"
               "//! line 3\n"
               "//! line 4\n"
               "//! line 5\n"
               "// line 6\n"
               "// line 7",
               "///line 1\n"
               "///line 2\n"
               "//! line 3\n"
               "//!line 4\n"
               "//!line 5\n"
               "// line 6\n"
               "//line 7",
               Style20);

  verifyFormat("// aa bb cc dd",
               "// aa bb             cc dd                   ",
               getLLVMStyleWithColumns(15));

  verifyFormat("// A comment before\n"
               "// a macro\n"
               "// definition\n"
               "#define a b",
               "// A comment before a macro definition\n"
               "#define a b",
               Style20);
  verifyFormat("void ffffff(\n"
               "    int aaaaaaaaa,  // wwww\n"
               "    int bbbbbbbbbb, // xxxxxxx\n"
               "                    // yyyyyyyyyy\n"
               "    int c, int d, int e) {}",
               "void ffffff(\n"
               "    int aaaaaaaaa, // wwww\n"
               "    int bbbbbbbbbb, // xxxxxxx yyyyyyyyyy\n"
               "    int c, int d, int e) {}",
               getLLVMStyleWithColumns(40));
  verifyFormat("//\t aaaaaaaaaaaaaaaaaaaaaaaaaaaaaaaaa", Style20);
  verifyFormat("#define XXX // a b c d\n"
               "            // e f g h",
               "#define XXX // a b c d e f g h", Style22);
  verifyFormat("#define XXX // q w e r\n"
               "            // t y u i",
               "#define XXX //q w e r t y u i", Style22);
<<<<<<< HEAD
  verifyFormat("{\n"
               "  //\n"
               "  //\\\n"
               "  // long 1 2 3 4 5\n"
               "}",
               "{\n"
               "  //\n"
               "  //\\\n"
               "  // long 1 2 3 4 5\n"
               "}",
               Style20);
=======
  verifyNoChange("{\n"
                 "  //\n"
                 "  //\\\n"
                 "  // long 1 2 3 4 5\n"
                 "}",
                 Style20);
>>>>>>> 811fe024
  verifyFormat("{\n"
               "  //\n"
               "  //\\\n"
               "  // long 1 2 3 4 5\n"
               "  // 6\n"
               "}",
               "{\n"
               "  //\n"
               "  //\\\n"
               "  // long 1 2 3 4 5 6\n"
               "}",
               Style20);

  verifyFormat("//: A comment that\n"
               "//: doesn't fit on\n"
               "//: one line",
               "//: A comment that doesn't fit on one line", Style20);

  verifyFormat(
      "//\t\t\t\tofMap(message.velocity, 0, 127, 0, ofGetWidth()\n"
      "//* 0.2)",
      "//\t\t\t\tofMap(message.velocity, 0, 127, 0, ofGetWidth() * 0.2)");
}

TEST_F(FormatTestComments, PreservesHangingIndentInCxxComments) {
  const auto Style20 = getLLVMStyleWithColumns(20);
  verifyFormat("//     A comment\n"
               "//     that doesn't\n"
               "//     fit on one\n"
               "//     line",
               "//     A comment that doesn't fit on one line", Style20);
  verifyFormat("///     A comment\n"
               "///     that doesn't\n"
               "///     fit on one\n"
               "///     line",
               "///     A comment that doesn't fit on one line", Style20);
}

TEST_F(FormatTestComments, DontSplitLineCommentsWithEscapedNewlines) {
<<<<<<< HEAD
  verifyFormat("// aaaaaaaaaaaaaaaaaaaaaaaaaaaaaaaaaaaaaaa\\\n"
               "// aaaaaaaaaaaaaaaaaaaaaaaaaaaaaaaaaaaaaaa\\\n"
               "// aaaaaaaaaaaaaaaaaaaaaaaaaaaaaaaaaaaaaaa",
               "// aaaaaaaaaaaaaaaaaaaaaaaaaaaaaaaaaaaaaaa\\\n"
               "// aaaaaaaaaaaaaaaaaaaaaaaaaaaaaaaaaaaaaaa\\\n"
               "// aaaaaaaaaaaaaaaaaaaaaaaaaaaaaaaaaaaaaaa");
  verifyFormat("int a; // AAAAAAAAAAAAAAAAAAAAAAAAAAAAAAAAAAAAAAA\\\n"
               "       // AAAAAAAAAAAAAAAAAAAAAAAAAAAAAAAAAAAAAAA\\\n"
               "       // AAAAAAAAAAAAAAAAAAAAAAAAAAAAAAAAAAAAAAA",
               "int a; // AAAAAAAAAAAAAAAAAAAAAAAAAAAAAAAAAAAAAAA\\\n"
               "       // AAAAAAAAAAAAAAAAAAAAAAAAAAAAAAAAAAAAAAA\\\n"
               "       // AAAAAAAAAAAAAAAAAAAAAAAAAAAAAAAAAAAAAAA",
               getLLVMStyleWithColumns(50));
=======
  verifyNoChange("// aaaaaaaaaaaaaaaaaaaaaaaaaaaaaaaaaaaaaaa\\\n"
                 "// aaaaaaaaaaaaaaaaaaaaaaaaaaaaaaaaaaaaaaa\\\n"
                 "// aaaaaaaaaaaaaaaaaaaaaaaaaaaaaaaaaaaaaaa");
  verifyNoChange("int a; // AAAAAAAAAAAAAAAAAAAAAAAAAAAAAAAAAAAAAAA\\\n"
                 "       // AAAAAAAAAAAAAAAAAAAAAAAAAAAAAAAAAAAAAAA\\\n"
                 "       // AAAAAAAAAAAAAAAAAAAAAAAAAAAAAAAAAAAAAAA",
                 getLLVMStyleWithColumns(50));
>>>>>>> 811fe024
  verifyFormat("double\n"
               "    a; // AAAAAAAAAAAAAAAAAAAAAAAAAAAAAAAAAAAAAAA\\\n"
               "       // AAAAAAAAAAAAAAAAAAAAAAAAAAAAAAAAAAAAAAA\\\n"
               "       // AAAAAAAAAAAAAAAAAAAAAAAAAAAAAAAAAAAAAAA",
               "double a; // AAAAAAAAAAAAAAAAAAAAAAAAAAAAAAAAAAAAAAA\\\n"
               "          // AAAAAAAAAAAAAAAAAAAAAAAAAAAAAAAAAAAAAAA\\\n"
               "          // AAAAAAAAAAAAAAAAAAAAAAAAAAAAAAAAAAAAAAA",
               getLLVMStyleWithColumns(49));
}

TEST_F(FormatTestComments, DontIntroduceMultilineComments) {
  // Avoid introducing a multiline comment by breaking after `\`.
  auto Style = getLLVMStyle();
  for (int ColumnLimit = 15; ColumnLimit <= 17; ++ColumnLimit) {
    Style.ColumnLimit = ColumnLimit;
    verifyFormat("// aaaaaaaaaa\n"
                 "// \\ bb",
                 "// aaaaaaaaaa \\ bb", Style);
    verifyFormat("// aaaaaaaaa\n"
                 "// \\  bb",
                 "// aaaaaaaaa \\  bb", Style);
    verifyFormat("// aaaaaaaaa\n"
                 "// \\  \\ bb",
                 "// aaaaaaaaa \\  \\ bb", Style);
  }
}

TEST_F(FormatTestComments, DontSplitLineCommentsWithPragmas) {
  FormatStyle Pragmas = getLLVMStyleWithColumns(30);
  Pragmas.CommentPragmas = "^ IWYU pragma:";
<<<<<<< HEAD
  verifyFormat("// IWYU pragma: aaaaaaaaaaaaaaaaaa bbbbbbbbbbbbbb",
               "// IWYU pragma: aaaaaaaaaaaaaaaaaa bbbbbbbbbbbbbb", Pragmas);
  verifyFormat("/* IWYU pragma: aaaaaaaaaaaaaaaaaa bbbbbbbbbbbbbb */",
               "/* IWYU pragma: aaaaaaaaaaaaaaaaaa bbbbbbbbbbbbbb */", Pragmas);
=======
  verifyFormat("// IWYU pragma: aaaaaaaaaaaaaaaaaa bbbbbbbbbbbbbb", Pragmas);
  verifyFormat("/* IWYU pragma: aaaaaaaaaaaaaaaaaa bbbbbbbbbbbbbb */", Pragmas);
>>>>>>> 811fe024
}

TEST_F(FormatTestComments, PriorityOfCommentBreaking) {
  const auto Style40 = getLLVMStyleWithColumns(40);
  verifyFormat("if (xxx ==\n"
               "        yyy && // aaaaaaaaaaaa bbbbbbbbb\n"
               "    zzz)\n"
               "  q();",
               "if (xxx == yyy && // aaaaaaaaaaaa bbbbbbbbb\n"
               "    zzz) q();",
               Style40);
  verifyFormat("if (xxxxxxxxxx ==\n"
               "        yyy && // aaaaaa bbbbbbbb cccc\n"
               "    zzz)\n"
               "  q();",
               "if (xxxxxxxxxx == yyy && // aaaaaa bbbbbbbb cccc\n"
               "    zzz) q();",
               Style40);
  verifyFormat("if (xxxxxxxxxx &&\n"
               "        yyy || // aaaaaa bbbbbbbb cccc\n"
               "    zzz)\n"
               "  q();",
               "if (xxxxxxxxxx && yyy || // aaaaaa bbbbbbbb cccc\n"
               "    zzz) q();",
               Style40);
  verifyFormat("fffffffff(\n"
               "    &xxx, // aaaaaaaaaaaa bbbbbbbbbbb\n"
               "    zzz);",
               "fffffffff(&xxx, // aaaaaaaaaaaa bbbbbbbbbbb\n"
               " zzz);",
               Style40);
}

TEST_F(FormatTestComments, MultiLineCommentsInDefines) {
  const auto Style17 = getLLVMStyleWithColumns(17);
<<<<<<< HEAD
  verifyFormat("#define A(x) /* \\\n"
               "  a comment     \\\n"
               "  inside */     \\\n"
               "  f();",
               "#define A(x) /* \\\n"
               "  a comment     \\\n"
               "  inside */     \\\n"
               "  f();",
               Style17);
  verifyFormat("#define A(      \\\n"
               "    x) /*       \\\n"
               "  a comment     \\\n"
               "  inside */     \\\n"
               "  f();",
               "#define A(      \\\n"
               "    x) /*       \\\n"
               "  a comment     \\\n"
               "  inside */     \\\n"
               "  f();",
               Style17);
=======
  verifyNoChange("#define A(x) /* \\\n"
                 "  a comment     \\\n"
                 "  inside */     \\\n"
                 "  f();",
                 Style17);
  verifyNoChange("#define A(      \\\n"
                 "    x) /*       \\\n"
                 "  a comment     \\\n"
                 "  inside */     \\\n"
                 "  f();",
                 Style17);
>>>>>>> 811fe024
}

TEST_F(FormatTestComments, LineCommentsInMacrosDoNotGetEscapedNewlines) {
  FormatStyle Style = getLLVMStyleWithColumns(0);
  Style.ReflowComments = FormatStyle::RCS_Never;
  verifyFormat("#define FOO (1U) // comment\n"
               "                 // comment",
               Style);

  Style.ColumnLimit = 32;
  verifyFormat("#define SOME_MACRO(x) x\n"
               "#define FOO                    \\\n"
               "  SOME_MACRO(1) +              \\\n"
               "      SOME_MACRO(2) // comment\n"
               "                    // comment",
               "#define SOME_MACRO(x) x\n"
               "#define FOO SOME_MACRO(1) + SOME_MACRO(2) // comment\n"
               "                                          // comment",
               Style);
}

TEST_F(FormatTestComments, ParsesCommentsAdjacentToPPDirectives) {
  verifyFormat("namespace {}\n// Test\n#define A",
               "namespace {}\n   // Test\n#define A");
  verifyFormat("namespace {}\n/* Test */\n#define A",
               "namespace {}\n   /* Test */\n#define A");
  verifyFormat("namespace {}\n/* Test */ #define A",
               "namespace {}\n   /* Test */    #define A");
}

TEST_F(FormatTestComments, KeepsLevelOfCommentBeforePPDirective) {
  // Keep the current level if the comment was originally not aligned with
  // the preprocessor directive.
<<<<<<< HEAD
  verifyFormat("void f() {\n"
               "  int i;\n"
               "  /* comment */\n"
               "#ifdef A\n"
               "  int j;\n"
               "}",
               "void f() {\n"
               "  int i;\n"
               "  /* comment */\n"
               "#ifdef A\n"
               "  int j;\n"
               "}");

  verifyFormat("void f() {\n"
               "  int i;\n"
               "  /* comment */\n"
               "\n"
               "#ifdef A\n"
               "  int j;\n"
               "}",
               "void f() {\n"
               "  int i;\n"
               "  /* comment */\n"
               "\n"
               "#ifdef A\n"
               "  int j;\n"
               "}");
=======
  verifyNoChange("void f() {\n"
                 "  int i;\n"
                 "  /* comment */\n"
                 "#ifdef A\n"
                 "  int j;\n"
                 "}");

  verifyNoChange("void f() {\n"
                 "  int i;\n"
                 "  /* comment */\n"
                 "\n"
                 "#ifdef A\n"
                 "  int j;\n"
                 "}");
>>>>>>> 811fe024

  verifyFormat("int f(int i) {\n"
               "  if (true) {\n"
               "    ++i;\n"
               "  }\n"
               "  // comment\n"
               "#ifdef A\n"
               "  int j;\n"
               "#endif\n"
               "}",
               "int f(int i) {\n"
               "  if (true) {\n"
               "    ++i;\n"
               "  }\n"
               "  // comment\n"
               "#ifdef A\n"
               "int j;\n"
               "#endif\n"
               "}");

  verifyFormat("int f(int i) {\n"
               "  if (true) {\n"
               "    i++;\n"
               "  } else {\n"
               "    // comment in else\n"
               "#ifdef A\n"
               "    j++;\n"
               "#endif\n"
               "  }\n"
               "}",
               "int f(int i) {\n"
               "  if (true) {\n"
               "    i++;\n"
               "  } else {\n"
               "  // comment in else\n"
               "#ifdef A\n"
               "    j++;\n"
               "#endif\n"
               "  }\n"
               "}");

  verifyFormat("int f(int i) {\n"
               "  if (true) {\n"
               "    i++;\n"
               "  } else {\n"
               "    /* comment in else */\n"
               "#ifdef A\n"
               "    j++;\n"
               "#endif\n"
               "  }\n"
               "}",
               "int f(int i) {\n"
               "  if (true) {\n"
               "    i++;\n"
               "  } else {\n"
               "  /* comment in else */\n"
               "#ifdef A\n"
               "    j++;\n"
               "#endif\n"
               "  }\n"
               "}");

  // Keep the current level if there is an empty line between the comment and
  // the preprocessor directive.
  verifyFormat("void f() {\n"
               "  int i;\n"
               "  /* comment */\n"
               "\n"
               "#ifdef A\n"
               "  int j;\n"
               "}",
               "void f() {\n"
               "  int i;\n"
               "/* comment */\n"
               "\n"
               "#ifdef A\n"
               "  int j;\n"
               "}");

  verifyFormat("void f() {\n"
               "  int i;\n"
               "  return i;\n"
               "}\n"
               "// comment\n"
               "\n"
               "#ifdef A\n"
               "int i;\n"
               "#endif // A",
               "void f() {\n"
               "   int i;\n"
               "  return i;\n"
               "}\n"
               "// comment\n"
               "\n"
               "#ifdef A\n"
               "int i;\n"
               "#endif // A");

  verifyFormat("int f(int i) {\n"
               "  if (true) {\n"
               "    ++i;\n"
               "  }\n"
               "  // comment\n"
               "\n"
               "#ifdef A\n"
               "  int j;\n"
               "#endif\n"
               "}",
               "int f(int i) {\n"
               "   if (true) {\n"
               "    ++i;\n"
               "  }\n"
               "  // comment\n"
               "\n"
               "#ifdef A\n"
               "  int j;\n"
               "#endif\n"
               "}");

  verifyFormat("int f(int i) {\n"
               "  if (true) {\n"
               "    i++;\n"
               "  } else {\n"
               "    // comment in else\n"
               "\n"
               "#ifdef A\n"
               "    j++;\n"
               "#endif\n"
               "  }\n"
               "}",
               "int f(int i) {\n"
               "  if (true) {\n"
               "    i++;\n"
               "  } else {\n"
               "// comment in else\n"
               "\n"
               "#ifdef A\n"
               "    j++;\n"
               "#endif\n"
               "  }\n"
               "}");

  verifyFormat("int f(int i) {\n"
               "  if (true) {\n"
               "    i++;\n"
               "  } else {\n"
               "    /* comment in else */\n"
               "\n"
               "#ifdef A\n"
               "    j++;\n"
               "#endif\n"
               "  }\n"
               "}",
               "int f(int i) {\n"
               "  if (true) {\n"
               "    i++;\n"
               "  } else {\n"
               "/* comment in else */\n"
               "\n"
               "#ifdef A\n"
               "    j++;\n"
               "#endif\n"
               "  }\n"
               "}");

  // Align with the preprocessor directive if the comment was originally aligned
  // with the preprocessor directive and there is no newline between the comment
  // and the preprocessor directive.
<<<<<<< HEAD
  verifyFormat("void f() {\n"
               "  int i;\n"
               "/* comment */\n"
               "#ifdef A\n"
               "  int j;\n"
               "}",
               "void f() {\n"
               "  int i;\n"
               "/* comment */\n"
               "#ifdef A\n"
               "  int j;\n"
               "}");
=======
  verifyNoChange("void f() {\n"
                 "  int i;\n"
                 "/* comment */\n"
                 "#ifdef A\n"
                 "  int j;\n"
                 "}");
>>>>>>> 811fe024

  verifyFormat("int f(int i) {\n"
               "  if (true) {\n"
               "    ++i;\n"
               "  }\n"
               "// comment\n"
               "#ifdef A\n"
               "  int j;\n"
               "#endif\n"
               "}",
               "int f(int i) {\n"
               "   if (true) {\n"
               "    ++i;\n"
               "  }\n"
               "// comment\n"
               "#ifdef A\n"
               "  int j;\n"
               "#endif\n"
               "}");

  verifyFormat("int f(int i) {\n"
               "  if (true) {\n"
               "    i++;\n"
               "  } else {\n"
               "// comment in else\n"
               "#ifdef A\n"
               "    j++;\n"
               "#endif\n"
               "  }\n"
               "}",
               "int f(int i) {\n"
               "  if (true) {\n"
               "    i++;\n"
               "  } else {\n"
               " // comment in else\n"
               " #ifdef A\n"
               "    j++;\n"
               "#endif\n"
               "  }\n"
               "}");

  verifyFormat("int f(int i) {\n"
               "  if (true) {\n"
               "    i++;\n"
               "  } else {\n"
               "/* comment in else */\n"
               "#ifdef A\n"
               "    j++;\n"
               "#endif\n"
               "  }\n"
               "}",
               "int f(int i) {\n"
               "  if (true) {\n"
               "    i++;\n"
               "  } else {\n"
               " /* comment in else */\n"
               " #ifdef A\n"
               "    j++;\n"
               "#endif\n"
               "  }\n"
               "}");

  constexpr StringRef Code("void func() {\n"
                           "  // clang-format off\n"
                           "  #define KV(value) #value, value\n"
                           "  // clang-format on\n"
                           "}");
  verifyNoChange(Code);

  auto Style = getLLVMStyle();
  Style.IndentPPDirectives = FormatStyle::PPDIS_BeforeHash;
  verifyFormat("#ifdef FOO\n"
               "  // Foo\n"
               "  #define Foo foo\n"
               "#else\n"
               "  // Bar\n"
               "  #define Bar bar\n"
               "#endif",
               Style);
}

TEST_F(FormatTestComments, CommentsBetweenUnbracedBodyAndPPDirective) {
  verifyFormat("{\n"
               "  if (a)\n"
               "    f(); // comment\n"
               "#define A\n"
               "}");

  verifyFormat("{\n"
               "  while (a)\n"
               "    f();\n"
               "// comment\n"
               "#define A\n"
               "}");

  verifyNoChange("{\n"
                 "  if (a)\n"
                 "    f();\n"
                 "  // comment\n"
                 "#define A\n"
                 "}");

  verifyNoChange("{\n"
                 "  while (a)\n"
                 "    if (b)\n"
                 "      f();\n"
                 "  // comment\n"
                 "#define A\n"
                 "}");
}

TEST_F(FormatTestComments, SplitsLongLinesInComments) {
  const auto Style10 = getLLVMStyleWithColumns(10);
  const auto Style15 = getLLVMStyleWithColumns(15);
  const auto Style20 = getLLVMStyleWithColumns(20);

  // FIXME: Do we need to fix up the "  */" at the end?
  // It doesn't look like any of our current logic triggers this.
  verifyFormat("/* This is a long\n"
               " * comment that\n"
               " * doesn't fit on\n"
               " * one line.  */",
               "/* "
               "This is a long                                         "
               "comment that "
               "doesn't                                    "
               "fit on one line.  */",
               Style20);
  verifyFormat("/* a b c d\n"
               " * e f  g\n"
               " * h i j k\n"
               " */",
               "/* a b c d e f  g h i j k */", Style10);
  verifyFormat("/* a b c d\n"
               " * e f  g\n"
               " * h i j k\n"
               " */",
               "\\\n/* a b c d e f  g h i j k */", Style10);
  verifyFormat("/*\n"
               "This is a long\n"
               "comment that doesn't\n"
               "fit on one line.\n"
               "*/",
               "/*\n"
               "This is a long                                         "
               "comment that doesn't                                    "
               "fit on one line.                                      \n"
               "*/",
               Style20);
  verifyFormat("/*\n"
               " * This is a long\n"
               " * comment that\n"
               " * doesn't fit on\n"
               " * one line.\n"
               " */",
               "/*      \n"
               " * This is a long "
               "   comment that     "
               "   doesn't fit on   "
               "   one line.                                            \n"
               " */",
               Style20);
  verifyFormat("/*\n"
               " * This_is_a_comment_with_words_that_dont_fit_on_one_line\n"
               " * so_it_should_be_broken\n"
               " * wherever_a_space_occurs\n"
               " */",
               "/*\n"
               " * This_is_a_comment_with_words_that_dont_fit_on_one_line "
               "   so_it_should_be_broken "
               "   wherever_a_space_occurs                             \n"
               " */",
               Style20);
<<<<<<< HEAD
  verifyFormat("/*\n"
               " *    This_comment_can_not_be_broken_into_lines\n"
               " */",
               "/*\n"
               " *    This_comment_can_not_be_broken_into_lines\n"
               " */",
               Style20);
=======
  verifyNoChange("/*\n"
                 " *    This_comment_can_not_be_broken_into_lines\n"
                 " */",
                 Style20);
>>>>>>> 811fe024
  verifyFormat("{\n"
               "  /*\n"
               "  This is another\n"
               "  long comment that\n"
               "  doesn't fit on one\n"
               "  line    1234567890\n"
               "  */\n"
               "}",
               "{\n"
               "/*\n"
               "This is another     "
               "  long comment that "
               "  doesn't fit on one"
               "  line    1234567890\n"
               "*/\n"
               "}",
               Style20);
  verifyFormat("{\n"
               "  /*\n"
               "   * This        i s\n"
               "   * another comment\n"
               "   * t hat  doesn' t\n"
               "   * fit on one l i\n"
               "   * n e\n"
               "   */\n"
               "}",
               "{\n"
               "/*\n"
               " * This        i s"
               "   another comment"
               "   t hat  doesn' t"
               "   fit on one l i"
               "   n e\n"
               " */\n"
               "}",
               Style20);
  verifyFormat("/*\n"
               " * This is a long\n"
               " * comment that\n"
               " * doesn't fit on\n"
               " * one line\n"
               " */",
               "   /*\n"
               "    * This is a long comment that doesn't fit on one line\n"
               "    */",
               Style20);
  verifyFormat("{\n"
               "  if (something) /* This is a\n"
               "                    long\n"
               "                    comment */\n"
               "    ;\n"
               "}",
               "{\n"
               "  if (something) /* This is a long comment */\n"
               "    ;\n"
               "}",
               getLLVMStyleWithColumns(30));

  verifyFormat("/* A comment before\n"
               " * a macro\n"
               " * definition */\n"
               "#define a b",
               "/* A comment before a macro definition */\n"
               "#define a b",
               Style20);

  verifyFormat("/* some comment\n"
               " *   a comment that\n"
               " * we break another\n"
               " * comment we have\n"
               " * to break a left\n"
               " * comment\n"
               " */",
               "  /* some comment\n"
               "       *   a comment that we break\n"
               "   * another comment we have to break\n"
               "* a left comment\n"
               "   */",
               Style20);

  verifyFormat("/**\n"
               " * multiline block\n"
               " * comment\n"
               " *\n"
               " */",
               "/**\n"
               " * multiline block comment\n"
               " *\n"
               " */",
               Style20);

  // This reproduces a crashing bug where both adaptStartOfLine and
  // getCommentSplit were trying to wrap after the "/**".
  verifyFormat("/** multilineblockcommentwithnowrapopportunity */", Style20);

  verifyFormat("/*\n"
               "\n"
               "\n"
               "    */",
               "  /*       \n"
               "      \n"
               "               \n"
               "      */");

  verifyFormat("/* a a */", "/* a a            */", Style15);
  verifyFormat("/* a a bc  */", "/* a a            bc  */", Style15);
  verifyFormat("/* aaa aaa\n"
               " * aaaaa */",
               "/* aaa aaa aaaaa       */", Style15);
  verifyFormat("/* aaa aaa\n"
               " * aaaaa     */",
               "/* aaa aaa aaaaa     */", Style15);
}

TEST_F(FormatTestComments, SplitsLongLinesInCommentsInPreprocessor) {
  const auto Style20 = getLLVMStyleWithColumns(20);
  verifyFormat("#define X          \\\n"
               "  /*               \\\n"
               "   Test            \\\n"
               "   Macro comment   \\\n"
               "   with a long     \\\n"
               "   line            \\\n"
               "   */              \\\n"
               "  A + B",
               "#define X \\\n"
               "  /*\n"
               "   Test\n"
               "   Macro comment with a long  line\n"
               "   */ \\\n"
               "  A + B",
               Style20);
  verifyFormat("#define X          \\\n"
               "  /* Macro comment \\\n"
               "     with a long   \\\n"
               "     line */       \\\n"
               "  A + B",
               "#define X \\\n"
               "  /* Macro comment with a long\n"
               "     line */ \\\n"
               "  A + B",
               Style20);
  verifyFormat("#define X          \\\n"
               "  /* Macro comment \\\n"
               "   * with a long   \\\n"
               "   * line */       \\\n"
               "  A + B",
               "#define X \\\n"
               "  /* Macro comment with a long  line */ \\\n"
               "  A + B",
               Style20);
}

TEST_F(FormatTestComments, KeepsTrailingPPCommentsAndSectionCommentsSeparate) {
  verifyFormat("#ifdef A // line about A\n"
               "// section comment\n"
               "#endif");
  verifyFormat("#ifdef A // line 1 about A\n"
               "         // line 2 about A\n"
               "// section comment\n"
               "#endif");
  verifyFormat("#ifdef A // line 1 about A\n"
               "         // line 2 about A\n"
               "// section comment\n"
               "#endif",
               "#ifdef A // line 1 about A\n"
               "          // line 2 about A\n"
               "// section comment\n"
               "#endif");
  verifyFormat("int f() {\n"
               "  int i;\n"
               "#ifdef A // comment about A\n"
               "  // section comment 1\n"
               "  // section comment 2\n"
               "  i = 2;\n"
               "#else // comment about #else\n"
               "  // section comment 3\n"
               "  i = 4;\n"
               "#endif\n"
               "}");
}

TEST_F(FormatTestComments, AlignsPPElseEndifComments) {
  const auto Style20 = getLLVMStyleWithColumns(20);
  verifyFormat("#if A\n"
               "#else  // A\n"
               "int iiii;\n"
               "#endif // B",
               Style20);
  verifyFormat("#if A\n"
               "#else  // A\n"
               "int iiii; // CC\n"
               "#endif // B",
               Style20);
<<<<<<< HEAD
  verifyFormat("#if A\n"
               "#else  // A1\n"
               "       // A2\n"
               "int ii;\n"
               "#endif // B",
               "#if A\n"
               "#else  // A1\n"
               "       // A2\n"
               "int ii;\n"
               "#endif // B",
               Style20);
=======
  verifyNoChange("#if A\n"
                 "#else  // A1\n"
                 "       // A2\n"
                 "int ii;\n"
                 "#endif // B",
                 Style20);
>>>>>>> 811fe024
}

TEST_F(FormatTestComments, CommentsInStaticInitializers) {
  verifyFormat(
      "static SomeType type = {aaaaaaaaaaaaaaaaaaaa, /* comment */\n"
      "                        aaaaaaaaaaaaaaaaaaaa /* comment */,\n"
      "                        /* comment */ aaaaaaaaaaaaaaaaaaaa,\n"
      "                        aaaaaaaaaaaaaaaaaaaa, // comment\n"
      "                        aaaaaaaaaaaaaaaaaaaa};",
      "static SomeType type = { aaaaaaaaaaaaaaaaaaaa  ,  /* comment */\n"
      "                   aaaaaaaaaaaaaaaaaaaa   /* comment */ ,\n"
      "                     /* comment */   aaaaaaaaaaaaaaaaaaaa ,\n"
      "              aaaaaaaaaaaaaaaaaaaa ,   // comment\n"
      "                  aaaaaaaaaaaaaaaaaaaa };");
  verifyFormat("static SomeType type = {aaaaaaaaaaa, // comment for aa...\n"
               "                        bbbbbbbbbbb, ccccccccccc};");
  verifyFormat("static SomeType type = {aaaaaaaaaaa,\n"
               "                        // comment for bb....\n"
               "                        bbbbbbbbbbb, ccccccccccc};");
  verifyGoogleFormat(
      "static SomeType type = {aaaaaaaaaaa,  // comment for aa...\n"
      "                        bbbbbbbbbbb, ccccccccccc};");
  verifyGoogleFormat("static SomeType type = {aaaaaaaaaaa,\n"
                     "                        // comment for bb....\n"
                     "                        bbbbbbbbbbb, ccccccccccc};");

  verifyFormat("S s = {{a, b, c},  // Group #1\n"
               "       {d, e, f},  // Group #2\n"
               "       {g, h, i}}; // Group #3");
  verifyFormat("S s = {{// Group #1\n"
               "        a, b, c},\n"
               "       {// Group #2\n"
               "        d, e, f},\n"
               "       {// Group #3\n"
               "        g, h, i}};");

  verifyFormat("S s = {\n"
               "    // Some comment\n"
               "    a,\n"
               "\n"
               "    // Comment after empty line\n"
               "    b}",
               "S s =    {\n"
               "      // Some comment\n"
               "  a,\n"
               "  \n"
               "     // Comment after empty line\n"
               "      b\n"
               "}");
  verifyFormat("S s = {\n"
               "    /* Some comment */\n"
               "    a,\n"
               "\n"
               "    /* Comment after empty line */\n"
               "    b}",
               "S s =    {\n"
               "      /* Some comment */\n"
               "  a,\n"
               "  \n"
               "     /* Comment after empty line */\n"
               "      b\n"
               "}");
  verifyFormat("const uint8_t aaaaaaaaaaaaaaaaaaaaaa[0] = {\n"
               "    0x00, 0x00, 0x00, 0x00, 0x00, 0x00, // comment\n"
               "    0x00, 0x00, 0x00, 0x00, 0x00, 0x00, // comment\n"
               "    0x00, 0x00, 0x00, 0x00};            // comment");
}

TEST_F(FormatTestComments, LineCommentsAfterRightBrace) {
  verifyFormat("if (true) { // comment about branch\n"
               "  // comment about f\n"
               "  f();\n"
<<<<<<< HEAD
               "}",
               "if (true) { // comment about branch\n"
               "  // comment about f\n"
               "  f();\n"
=======
>>>>>>> 811fe024
               "}");
  verifyFormat("if (1) { // if line 1\n"
               "         // if line 2\n"
               "         // if line 3\n"
               "  // f line 1\n"
               "  // f line 2\n"
               "  f();\n"
               "} else { // else line 1\n"
               "         // else line 2\n"
               "         // else line 3\n"
               "  // g line 1\n"
               "  g();\n"
               "}",
               "if (1) { // if line 1\n"
               "          // if line 2\n"
               "        // if line 3\n"
               "  // f line 1\n"
               "    // f line 2\n"
               "  f();\n"
               "} else { // else line 1\n"
               "        // else line 2\n"
               "         // else line 3\n"
               "  // g line 1\n"
               "  g();\n"
               "}");
  verifyFormat("do { // line 1\n"
               "     // line 2\n"
               "     // line 3\n"
               "  f();\n"
               "} while (true);",
               "do { // line 1\n"
               "     // line 2\n"
               "   // line 3\n"
               "  f();\n"
               "} while (true);");
  verifyFormat("while (a < b) { // line 1\n"
               "  // line 2\n"
               "  // line 3\n"
               "  f();\n"
               "}",
               "while (a < b) {// line 1\n"
               "  // line 2\n"
               "  // line 3\n"
               "  f();\n"
               "}");
}

TEST_F(FormatTestComments, ReflowsComments) {
  const auto Style20 = getLLVMStyleWithColumns(20);
  const auto Style22 = getLLVMStyleWithColumns(22);
<<<<<<< HEAD
=======

>>>>>>> 811fe024
  // Break a long line and reflow with the full next line.
  verifyFormat("// long long long\n"
               "// long long",
               "// long long long long\n"
               "// long",
               Style20);

  // Keep the trailing newline while reflowing.
  verifyFormat("// long long long\n"
               "// long long",
               "// long long long long\n"
               "// long",
               Style20);

  // Break a long line and reflow with a part of the next line.
  verifyFormat("// long long long\n"
               "// long long\n"
               "// long_long",
               "// long long long long\n"
               "// long long_long",
               Style20);

  // Break but do not reflow if the first word from the next line is too long.
  verifyFormat("// long long long\n"
               "// long\n"
               "// long_long_long",
               "// long long long long\n"
               "// long_long_long",
               Style20);

  // Don't break or reflow short lines.
  verifyFormat("// long\n"
               "// long long long lo\n"
               "// long long long lo\n"
               "// long",
               Style20);

  // Keep prefixes and decorations while reflowing.
  verifyFormat("/// long long long\n"
               "/// long long",
               "/// long long long long\n"
               "/// long",
               Style20);
  verifyFormat("//! long long long\n"
               "//! long long",
               "//! long long long long\n"
               "//! long",
               Style20);
  verifyFormat("/* long long long\n"
               " * long long */",
               "/* long long long long\n"
               " * long */",
               Style20);
  verifyFormat("///< long long long\n"
               "///< long long",
               "///< long long long long\n"
               "///< long",
               Style20);
  verifyFormat("//!< long long long\n"
               "//!< long long",
               "//!< long long long long\n"
               "//!< long",
               Style20);

  // Don't bring leading whitespace up while reflowing.
  verifyFormat("/*  long long long\n"
               " * long long long\n"
               " */",
               "/*  long long long long\n"
               " *  long long\n"
               " */",
               Style20);

  // Reflow the last line of a block comment with its trailing '*/'.
  verifyFormat("/* long long long\n"
               "   long long */",
               "/* long long long long\n"
               "   long */",
               Style20);

  // Reflow two short lines; keep the postfix of the last one.
  verifyFormat("/* long long long\n"
               " * long long long */",
               "/* long long long long\n"
               " * long\n"
               " * long */",
               Style20);

  // Put the postfix of the last short reflow line on a newline if it doesn't
  // fit.
  verifyFormat("/* long long long\n"
               " * long long longg\n"
               " */",
               "/* long long long long\n"
               " * long\n"
               " * longg */",
               Style20);

  // Reflow lines with leading whitespace.
  verifyFormat("{\n"
               "  /*\n"
               "   * long long long\n"
               "   * long long long\n"
               "   * long long long\n"
               "   */\n"
               "}",
               "{\n"
               "/*\n"
               " * long long long long\n"
               " *   long\n"
               " * long long long long\n"
               " */\n"
               "}",
               Style20);

  // Break single line block comments that are first in the line with ' *'
  // decoration.
  verifyFormat("/* long long long\n"
               " * long */",
               "/* long long long long */", Style20);

  // Break single line block comment that are not first in the line with '  '
  // decoration.
  verifyFormat("int i; /* long long\n"
               "          long */",
               "int i; /* long long long */", Style20);

  // Reflow a line that goes just over the column limit.
  verifyFormat("// long long long\n"
               "// lon long",
               "// long long long lon\n"
               "// long",
               Style20);

  // Stop reflowing if the next line has a different indentation than the
  // previous line.
  verifyFormat("// long long long\n"
               "// long\n"
               "//  long long\n"
               "//  long",
               "// long long long long\n"
               "//  long long\n"
               "//  long",
               Style20);

  // Reflow into the last part of a really long line that has been broken into
  // multiple lines.
  verifyFormat("// long long long\n"
               "// long long long\n"
               "// long long long",
               "// long long long long long long long long\n"
               "// long",
               Style20);

  // Break the first line, then reflow the beginning of the second and third
  // line up.
  verifyFormat("// long long long\n"
               "// lon1 lon2 lon2\n"
               "// lon2 lon3 lon3",
               "// long long long lon1\n"
               "// lon2 lon2 lon2\n"
               "// lon3 lon3",
               Style20);

  // Reflow the beginning of the second line, then break the rest.
  verifyFormat("// long long long\n"
               "// lon1 lon2 lon2\n"
               "// lon2 lon2 lon2\n"
               "// lon3",
               "// long long long lon1\n"
               "// lon2 lon2 lon2 lon2 lon2 lon3",
               Style20);

  // Shrink the first line, then reflow the second line up.
  verifyFormat("// long long long",
               "// long              long\n"
               "// long",
               Style20);

  // Don't shrink leading whitespace.
  verifyNoChange("int i; ///           a", Style20);

  // Shrink trailing whitespace if there is no postfix and reflow.
  verifyFormat("// long long long\n"
               "// long long",
               "// long long long long    \n"
               "// long",
               Style20);

  // Shrink trailing whitespace to a single one if there is postfix.
  verifyFormat("/* long long long */", "/* long long long     */", Style20);

  // Break a block comment postfix if exceeding the line limit.
  verifyFormat("/*               long\n"
               " */",
               "/*               long */", Style20);

  // Reflow indented comments.
  verifyFormat("{\n"
               "  // long long long\n"
               "  // long long\n"
               "  int i; /* long lon\n"
               "            g long\n"
               "          */\n"
               "}",
               "{\n"
               "  // long long long long\n"
               "  // long\n"
               "  int i; /* long lon g\n"
               "            long */\n"
               "}",
               Style20);

  // Don't realign trailing comments after reflow has happened.
  verifyFormat("// long long long\n"
               "// long long\n"
               "long i; // long",
               "// long long long long\n"
               "// long\n"
               "long i; // long",
               Style20);
  verifyFormat("// long long long\n"
               "// longng long long\n"
               "// long lo",
               "// long long long longng\n"
               "// long long long\n"
               "// lo",
               Style20);

  // Reflow lines after a broken line.
  verifyFormat("int a; // Trailing\n"
               "       // comment on\n"
               "       // 2 or 3\n"
               "       // lines.",
               "int a; // Trailing comment\n"
               "       // on 2\n"
               "       // or 3\n"
               "       // lines.",
               Style20);
  verifyFormat("/// This long line\n"
               "/// gets reflown.",
               "/// This long line gets\n"
               "/// reflown.",
               Style20);
  verifyFormat("//! This long line\n"
               "//! gets reflown.",
               " //! This long line gets\n"
               " //! reflown.",
               Style20);
  verifyFormat("/* This long line\n"
               " * gets reflown.\n"
               " */",
               "/* This long line gets\n"
               " * reflown.\n"
               " */",
               Style20);

  // Reflow after indentation makes a line too long.
  verifyFormat("{\n"
               "  // long long long\n"
               "  // lo long\n"
               "}",
               "{\n"
               "// long long long lo\n"
               "// long\n"
               "}",
               Style20);

  // Break and reflow multiple lines.
  verifyFormat("/*\n"
               " * Reflow the end of\n"
               " * line by 11 22 33\n"
               " * 4.\n"
               " */",
               "/*\n"
               " * Reflow the end of line\n"
               " * by\n"
               " * 11\n"
               " * 22\n"
               " * 33\n"
               " * 4.\n"
               " */",
               Style20);
  verifyFormat("/// First line gets\n"
               "/// broken. Second\n"
               "/// line gets\n"
               "/// reflown and\n"
               "/// broken. Third\n"
               "/// gets reflown.",
               "/// First line gets broken.\n"
               "/// Second line gets reflown and broken.\n"
               "/// Third gets reflown.",
               Style20);
  verifyFormat("int i; // first long\n"
               "       // long snd\n"
               "       // long.",
               "int i; // first long long\n"
               "       // snd long.",
               Style20);
  verifyFormat("{\n"
               "  // first long line\n"
               "  // line second\n"
               "  // long line line\n"
               "  // third long line\n"
               "  // line\n"
               "}",
               "{\n"
               "  // first long line line\n"
               "  // second long line line\n"
               "  // third long line line\n"
               "}",
               Style20);
  verifyFormat("int i; /* first line\n"
               "        * second\n"
               "        * line third\n"
               "        * line\n"
               "        */",
               "int i; /* first line\n"
               "        * second line\n"
               "        * third line\n"
               "        */",
               Style20);

  // Reflow the last two lines of a section that starts with a line having
  // different indentation.
  verifyFormat("//     long\n"
               "// long long long\n"
               "// long long",
               "//     long\n"
               "// long long long long\n"
               "// long",
               Style20);

  // Keep the block comment endling '*/' while reflowing.
  verifyFormat("/* Long long long\n"
               " * line short */",
               "/* Long long long line\n"
               " * short */",
               Style20);

  // Don't reflow between separate blocks of comments.
  verifyFormat("/* First comment\n"
               " * block will */\n"
               "/* Snd\n"
               " */",
               "/* First comment block\n"
               " * will */\n"
               "/* Snd\n"
               " */",
               Style20);

  // Don't reflow across blank comment lines.
  verifyFormat("int i; // This long\n"
               "       // line gets\n"
               "       // broken.\n"
               "       //\n"
               "       // keep.",
               "int i; // This long line gets broken.\n"
               "       //  \n"
               "       // keep.",
               Style20);
  verifyFormat("{\n"
               "  /// long long long\n"
               "  /// long long\n"
               "  ///\n"
               "  /// long\n"
               "}",
               "{\n"
               "  /// long long long long\n"
               "  /// long\n"
               "  ///\n"
               "  /// long\n"
               "}",
               Style20);
  verifyFormat("//! long long long\n"
               "//! long\n"
               "\n"
               "//! long",
               "//! long long long long\n"
               "\n"
               "//! long",
               Style20);
  verifyFormat("/* long long long\n"
               "   long\n"
               "\n"
               "   long */",
               "/* long long long long\n"
               "\n"
               "   long */",
               Style20);
  verifyFormat("/* long long long\n"
               " * long\n"
               " *\n"
               " * long */",
               "/* long long long long\n"
               " *\n"
               " * long */",
               Style20);

  // Don't reflow lines having content that is a single character.
  verifyFormat("// long long long\n"
               "// long\n"
               "// l",
               "// long long long long\n"
               "// l",
               Style20);

  // Don't reflow lines starting with two punctuation characters.
  verifyFormat("// long long long\n"
               "// long\n"
               "// ... --- ...",
               "// long long long long\n"
               "// ... --- ...",
               Style20);

  // Don't reflow lines starting with '@'.
  verifyFormat("// long long long\n"
               "// long\n"
               "// @param arg",
               "// long long long long\n"
               "// @param arg",
               Style20);

  // Don't reflow lines starting with '\'.
  verifyFormat("// long long long\n"
               "// long\n"
               "// \\param arg",
               "// long long long long\n"
               "// \\param arg",
               Style20);

  // Don't reflow lines starting with 'TODO'.
  verifyFormat("// long long long\n"
               "// long\n"
               "// TODO: long",
               "// long long long long\n"
               "// TODO: long",
               Style20);

  // Don't reflow lines starting with 'FIXME'.
  verifyFormat("// long long long\n"
               "// long\n"
               "// FIXME: long",
               "// long long long long\n"
               "// FIXME: long",
               Style20);

  // Don't reflow lines starting with 'XXX'.
  verifyFormat("// long long long\n"
               "// long\n"
               "// XXX: long",
               "// long long long long\n"
               "// XXX: long",
               Style20);

  // Don't reflow comment pragmas.
  verifyFormat("// long long long\n"
               "// long\n"
               "// IWYU pragma:",
               "// long long long long\n"
               "// IWYU pragma:",
               Style20);
  verifyFormat("/* long long long\n"
               " * long\n"
               " * IWYU pragma:\n"
               " */",
               "/* long long long long\n"
               " * IWYU pragma:\n"
               " */",
               Style20);

  // Reflow lines that have a non-punctuation character among their first 2
  // characters.
  verifyFormat("// long long long\n"
               "// long 'long'",
               "// long long long long\n"
               "// 'long'",
               Style20);

  // Don't reflow between separate blocks of comments.
  verifyFormat("/* First comment\n"
               " * block will */\n"
               "/* Snd\n"
               " */",
               "/* First comment block\n"
               " * will */\n"
               "/* Snd\n"
               " */",
               Style20);

  // Don't reflow lines having different indentation.
  verifyFormat("// long long long\n"
               "// long\n"
               "//  long",
               "// long long long long\n"
               "//  long",
               Style20);

  // Don't reflow separate bullets in list
  verifyFormat("// - long long long\n"
               "// long\n"
               "// - long",
               "// - long long long long\n"
               "// - long",
               Style20);
  verifyFormat("// * long long long\n"
               "// long\n"
               "// * long",
               "// * long long long long\n"
               "// * long",
               Style20);
  verifyFormat("// + long long long\n"
               "// long\n"
               "// + long",
               "// + long long long long\n"
               "// + long",
               Style20);
  verifyFormat("// 1. long long long\n"
               "// long\n"
               "// 2. long",
               "// 1. long long long long\n"
               "// 2. long",
               Style20);
  verifyFormat("// -# long long long\n"
               "// long\n"
               "// -# long",
               "// -# long long long long\n"
               "// -# long",
               Style20);

  verifyFormat("// - long long long\n"
               "// long long long\n"
               "// - long",
               "// - long long long long\n"
               "// long long\n"
               "// - long",
               Style20);
  verifyFormat("// - long long long\n"
               "// long long long\n"
               "// long\n"
               "// - long",
               "// - long long long long\n"
               "// long long long\n"
               "// - long",
               Style20);

  // Large number (>2 digits) are not list items
  verifyFormat("// long long long\n"
               "// long 1024. long.",
               "// long long long long\n"
               "// 1024. long.",
               Style20);

  // Do not break before number, to avoid introducing a non-reflowable doxygen
  // list item.
  verifyFormat("// long long\n"
               "// long 10. long.",
               "// long long long 10.\n"
               "// long.",
               Style20);

  // Don't break or reflow after implicit string literals.
  verifyFormat("#include <t> // l l l\n"
               "             // l",
               Style20);

  // Don't break or reflow comments on import lines.
<<<<<<< HEAD
  verifyFormat("#include \"t\" /* l l l\n"
               "                * l */",
               "#include \"t\" /* l l l\n"
               "                * l */",
               Style20);
=======
  verifyNoChange("#include \"t\" /* l l l\n"
                 "                * l */",
                 Style20);
>>>>>>> 811fe024

  // Don't reflow between different trailing comment sections.
  verifyFormat("int i; // long long\n"
               "       // long\n"
               "int j; // long long\n"
               "       // long",
               "int i; // long long long\n"
               "int j; // long long long",
               Style20);

  // Don't reflow if the first word on the next line is longer than the
  // available space at current line.
  verifyFormat("int i; // trigger\n"
               "       // reflow\n"
               "       // longsec",
               "int i; // trigger reflow\n"
               "       // longsec",
               Style20);

  // Simple case that correctly handles reflow in parameter lists.
  verifyFormat("a = f(/* looooooooong\n"
               "       * long long\n"
               "       */\n"
               "      a);",
               "a = f(/* looooooooong long\n* long\n*/ a);", Style22);
  // Tricky case that has fewer lines if we reflow the comment, ending up with
  // fewer lines.
  verifyFormat("a = f(/* loooooong\n"
               "       * long long\n"
               "       */\n"
               "      a);",
               "a = f(/* loooooong long\n* long\n*/ a);", Style22);

  // Keep empty comment lines.
  verifyFormat("/**/", " /**/", Style20);
  verifyFormat("/* */", " /* */", Style20);
  verifyFormat("/*  */", " /*  */", Style20);
  verifyFormat("//", " //  ", Style20);
  verifyFormat("///", " ///  ", Style20);
}

TEST_F(FormatTestComments, ReflowsCommentsPrecise) {
  auto Style = getLLVMStyleWithColumns(20);

  // FIXME: This assumes we do not continue compressing whitespace once we are
  // in reflow mode. Consider compressing whitespace.

  // Test that we stop reflowing precisely at the column limit.
  // After reflowing, "// reflows into   foo" does not fit the column limit,
  // so we compress the whitespace.
  verifyFormat("// some text that\n"
               "// reflows into foo",
               "// some text that reflows\n"
               "// into   foo",
               Style);
<<<<<<< HEAD
  Style.ColumnLimit = 21;
=======

  Style.ColumnLimit = 21;

>>>>>>> 811fe024
  // Given one more column, "// reflows into   foo" does fit the limit, so we
  // do not compress the whitespace.
  verifyFormat("// some text that\n"
               "// reflows into   foo",
               "// some text that reflows\n"
               "// into   foo",
               Style);

  // Make sure that we correctly account for the space added in the reflow case
  // when making the reflowing decision.
  // First, when the next line ends precisely one column over the limit, do not
  // reflow.
  verifyFormat("// some text that\n"
               "// reflows\n"
               "// into1234567",
               "// some text that reflows\n"
               "// into1234567",
               Style);
<<<<<<< HEAD
=======

>>>>>>> 811fe024
  // Secondly, when the next line ends later, but the first word in that line
  // is precisely one column over the limit, do not reflow.
  verifyFormat("// some text that\n"
               "// reflows\n"
               "// into1234567 f",
               "// some text that reflows\n"
               "// into1234567 f",
               Style);
}

TEST_F(FormatTestComments, ReflowsCommentsWithExtraWhitespace) {
  const auto Style16 = getLLVMStyleWithColumns(16);
<<<<<<< HEAD
=======

>>>>>>> 811fe024
  // Baseline.
  verifyFormat("// some text\n"
               "// that re flows",
               "// some text that\n"
               "// re flows",
               Style16);
  verifyFormat("// some text\n"
               "// that re flows",
               "// some text that\n"
               "// re    flows",
               Style16);
  verifyFormat("/* some text\n"
               " * that re flows\n"
               " */",
               "/* some text that\n"
               "*      re       flows\n"
               "*/",
               Style16);
  // FIXME: We do not reflow if the indent of two subsequent lines differs;
  // given that this is different behavior from block comments, do we want
  // to keep this?
  verifyFormat("// some text\n"
               "// that\n"
               "//     re flows",
               "// some text that\n"
               "//     re       flows",
               Style16);
  // Space within parts of a line that fit.
  // FIXME: Use the earliest possible split while reflowing to compress the
  // whitespace within the line.
  verifyFormat("// some text that\n"
               "// does re   flow\n"
               "// more  here",
               "// some text that does\n"
               "// re   flow  more  here",
               getLLVMStyleWithColumns(21));
}

TEST_F(FormatTestComments, IgnoresIf0Contents) {
  verifyFormat("#if 0\n"
               "}{)(&*(^%%#%@! fsadj f;ldjs ,:;| <<<>>>][)(][\n"
               "#endif\n"
               "void f() {}",
               "#if 0\n"
               "}{)(&*(^%%#%@! fsadj f;ldjs ,:;| <<<>>>][)(][\n"
               "#endif\n"
               "void f(  ) {  }");
  verifyFormat("#if false\n"
               "void f(  ) {  }\n"
               "#endif\n"
               "void g() {}",
               "#if false\n"
               "void f(  ) {  }\n"
               "#endif\n"
               "void g(  ) {  }");
  verifyFormat("enum E {\n"
               "  One,\n"
               "  Two,\n"
               "#if 0\n"
               "Three,\n"
               "      Four,\n"
               "#endif\n"
               "  Five\n"
               "};",
               "enum E {\n"
               "  One,Two,\n"
               "#if 0\n"
               "Three,\n"
               "      Four,\n"
               "#endif\n"
               "  Five};");
  verifyFormat("enum F {\n"
               "  One,\n"
               "#if 1\n"
               "  Two,\n"
               "#if 0\n"
               "Three,\n"
               "      Four,\n"
               "#endif\n"
               "  Five\n"
               "#endif\n"
               "};",
               "enum F {\n"
               "One,\n"
               "#if 1\n"
               "Two,\n"
               "#if 0\n"
               "Three,\n"
               "      Four,\n"
               "#endif\n"
               "Five\n"
               "#endif\n"
               "};");
  verifyFormat("enum G {\n"
               "  One,\n"
               "#if 0\n"
               "Two,\n"
               "#else\n"
               "  Three,\n"
               "#endif\n"
               "  Four\n"
               "};",
               "enum G {\n"
               "One,\n"
               "#if 0\n"
               "Two,\n"
               "#else\n"
               "Three,\n"
               "#endif\n"
               "Four\n"
               "};");
  verifyFormat("enum H {\n"
               "  One,\n"
               "#if 0\n"
               "#ifdef Q\n"
               "Two,\n"
               "#else\n"
               "Three,\n"
               "#endif\n"
               "#endif\n"
               "  Four\n"
               "};",
               "enum H {\n"
               "One,\n"
               "#if 0\n"
               "#ifdef Q\n"
               "Two,\n"
               "#else\n"
               "Three,\n"
               "#endif\n"
               "#endif\n"
               "Four\n"
               "};");
  verifyFormat("enum I {\n"
               "  One,\n"
               "#if /* test */ 0 || 1\n"
               "Two,\n"
               "Three,\n"
               "#endif\n"
               "  Four\n"
               "};",
               "enum I {\n"
               "One,\n"
               "#if /* test */ 0 || 1\n"
               "Two,\n"
               "Three,\n"
               "#endif\n"
               "Four\n"
               "};");
  verifyFormat("enum J {\n"
               "  One,\n"
               "#if 0\n"
               "#if 0\n"
               "Two,\n"
               "#else\n"
               "Three,\n"
               "#endif\n"
               "Four,\n"
               "#endif\n"
               "  Five\n"
               "};",
               "enum J {\n"
               "One,\n"
               "#if 0\n"
               "#if 0\n"
               "Two,\n"
               "#else\n"
               "Three,\n"
               "#endif\n"
               "Four,\n"
               "#endif\n"
               "Five\n"
               "};");

  // Ignore stuff in SWIG-blocks.
  verifyFormat("#ifdef SWIG\n"
               "}{)(&*(^%%#%@! fsadj f;ldjs ,:;| <<<>>>][)(][\n"
               "#endif\n"
               "void f() {}",
               "#ifdef SWIG\n"
               "}{)(&*(^%%#%@! fsadj f;ldjs ,:;| <<<>>>][)(][\n"
               "#endif\n"
               "void f(  ) {  }");
  verifyFormat("#ifndef SWIG\n"
               "void f() {}\n"
               "#endif",
               "#ifndef SWIG\n"
               "void f(      ) {       }\n"
               "#endif");
}

TEST_F(FormatTestComments, DontCrashOnBlockComments) {
  verifyFormat(
      "int xxxxxxxxx; /* "
      "yyyyyyyyyyyyyyyyyyyyyyyyyyyyyyyyyyyyyyyyyyyyyyyyyyyyyyyy\n"
      "zzzzzz\n"
      "0*/",
      "int xxxxxxxxx;                          /* "
      "yyyyyyyyyyyyyyyyyyyyyyyyyyyyyyyyyyyyyyyyyyyyyyyyyyyyyyyy zzzzzz\n"
      "0*/");
}

TEST_F(FormatTestComments, BlockCommentsInControlLoops) {
  verifyFormat("if (0) /* a comment in a strange place */ {\n"
               "  f();\n"
               "}");
  verifyFormat("if (0) /* a comment in a strange place */ {\n"
               "  f();\n"
               "} /* another comment */ else /* comment #3 */ {\n"
               "  g();\n"
               "}");
  verifyFormat("while (0) /* a comment in a strange place */ {\n"
               "  f();\n"
               "}");
  verifyFormat("for (;;) /* a comment in a strange place */ {\n"
               "  f();\n"
               "}");
  verifyFormat("do /* a comment in a strange place */ {\n"
               "  f();\n"
               "} /* another comment */ while (0);");
}

TEST_F(FormatTestComments, BlockComments) {
  const auto Style10 = getLLVMStyleWithColumns(10);
  const auto Style15 = getLLVMStyleWithColumns(15);

  verifyFormat("/* */ /* */ /* */\n/* */ /* */ /* */",
               "/* *//* */  /* */\n/* *//* */  /* */");
  verifyFormat("/* */ a /* */ b;", "  /* */  a/* */  b;");
  verifyFormat("#define A /*123*/ \\\n"
               "  b\n"
               "/* */\n"
               "someCall(\n"
               "    parameter);",
               "#define A /*123*/ b\n"
               "/* */\n"
               "someCall(parameter);",
               Style15);

  verifyFormat("#define A\n"
               "/* */ someCall(\n"
               "    parameter);",
               "#define A\n"
               "/* */someCall(parameter);",
               Style15);
  verifyNoChange("/*\n**\n*/");
  verifyFormat("/*\n"
               " *\n"
               " * aaaaaa\n"
               " * aaaaaa\n"
               " */",
               "/*\n"
               "*\n"
               " * aaaaaa aaaaaa\n"
               "*/",
               Style10);
  verifyFormat("/*\n"
               "**\n"
               "* aaaaaa\n"
               "* aaaaaa\n"
               "*/",
               "/*\n"
               "**\n"
               "* aaaaaa aaaaaa\n"
               "*/",
               Style10);
  verifyFormat("int aaaaaaaaaaaaaaaaaaaaaaaaaaaa =\n"
               "    /* line 1\n"
               "       bbbbbbbbbbbb */\n"
               "    bbbbbbbbbbbbbbbbbbbbbbbbbbbb;",
               "int aaaaaaaaaaaaaaaaaaaaaaaaaaaa =\n"
               "    /* line 1\n"
               "       bbbbbbbbbbbb */ bbbbbbbbbbbbbbbbbbbbbbbbbbbb;",
               getLLVMStyleWithColumns(50));

  FormatStyle NoBinPacking = getLLVMStyle();
  NoBinPacking.BinPackParameters = FormatStyle::BPPS_OnePerLine;
  verifyFormat("someFunction(1, /* comment 1 */\n"
               "             2, /* comment 2 */\n"
               "             3, /* comment 3 */\n"
               "             aaaa,\n"
               "             bbbb);",
               "someFunction (1,   /* comment 1 */\n"
               "                2, /* comment 2 */  \n"
               "               3,   /* comment 3 */\n"
               "aaaa, bbbb );",
               NoBinPacking);
  verifyFormat(
      "bool aaaaaaaaaaaaa = /* comment: */ aaaaaaaaaaaaaaaaaaaaaaaaaaaaaa ||\n"
      "                     aaaaaaaaaaaaaaaaaaaaaaaaaaaa;");
  verifyFormat(
      "bool aaaaaaaaaaaaa = /* trailing comment */\n"
      "    aaaaaaaaaaaaaaaaaaaaaaaaaaa || aaaaaaaaaaaaaaaaaaaaaaaaa ||\n"
      "    aaaaaaaaaaaaaaaaaaaaaaaaaaaa || aaaaaaaaaaaaaaaaaaaaaaaaaa;",
      "bool       aaaaaaaaaaaaa =       /* trailing comment */\n"
      "    aaaaaaaaaaaaaaaaaaaaaaaaaaa||aaaaaaaaaaaaaaaaaaaaaaaaa    ||\n"
      "    aaaaaaaaaaaaaaaaaaaaaaaaaaaa   || aaaaaaaaaaaaaaaaaaaaaaaaaa;");
  verifyFormat("int aaaaaaaaaaaaaaaaaaaaaaaaaaaaaaaaaaaa; /* comment */\n"
               "int bbbbbbbbbbbbbbbbbbbbbbbbbbbbbbbbbb;   /* comment */\n"
               "int cccccccccccccccccccccccccccccc;       /* comment */",
               "int aaaaaaaaaaaaaaaaaaaaaaaaaaaaaaaaaaaa; /* comment */\n"
               "int      bbbbbbbbbbbbbbbbbbbbbbbbbbbbbbbbbb; /* comment */\n"
               "int    cccccccccccccccccccccccccccccc;  /* comment */");

  verifyFormat("void f(int * /* unused */) {}");

<<<<<<< HEAD
  verifyFormat("/*\n"
               " **\n"
               " */",
               "/*\n"
               " **\n"
               " */");
  verifyFormat("/*\n"
               " *q\n"
               " */",
               "/*\n"
               " *q\n"
               " */");
  verifyFormat("/*\n"
               " * q\n"
               " */",
               "/*\n"
               " * q\n"
               " */");
  verifyFormat("/*\n"
               " **/",
               "/*\n"
               " **/");
  verifyFormat("/*\n"
               " ***/",
               "/*\n"
               " ***/");
=======
  verifyNoChange("/*\n"
                 " **\n"
                 " */");
  verifyNoChange("/*\n"
                 " *q\n"
                 " */");
  verifyNoChange("/*\n"
                 " * q\n"
                 " */");
  verifyNoChange("/*\n"
                 " **/");
  verifyNoChange("/*\n"
                 " ***/");
>>>>>>> 811fe024
}

TEST_F(FormatTestComments, BlockCommentsInMacros) {
  const auto Style20 = getLLVMStyleWithColumns(20);
<<<<<<< HEAD

=======
>>>>>>> 811fe024
  verifyFormat("#define A          \\\n"
               "  {                \\\n"
               "    /* one line */ \\\n"
               "    someCall();",
               "#define A {        \\\n"
               "  /* one line */   \\\n"
               "  someCall();",
               Style20);
  verifyFormat("#define A          \\\n"
               "  {                \\\n"
               "    /* previous */ \\\n"
               "    /* one line */ \\\n"
               "    someCall();",
               "#define A {        \\\n"
               "  /* previous */   \\\n"
               "  /* one line */   \\\n"
               "  someCall();",
               Style20);
}

TEST_F(FormatTestComments, BlockCommentsAtEndOfLine) {
  const auto Style15 = getLLVMStyleWithColumns(15);
<<<<<<< HEAD

=======
>>>>>>> 811fe024
  verifyFormat("a = {\n"
               "    1111 /*    */\n"
               "};",
               "a = {1111 /*    */\n"
               "};",
               Style15);
  verifyFormat("a = {\n"
               "    1111 /*      */\n"
               "};",
               "a = {1111 /*      */\n"
               "};",
               Style15);
  verifyFormat("a = {\n"
               "    1111 /*      a\n"
               "          */\n"
               "};",
               "a = {1111 /*      a */\n"
               "};",
               Style15);
}

TEST_F(FormatTestComments, BreaksAfterMultilineBlockCommentsInParamLists) {
  const auto Style15 = getLLVMStyleWithColumns(15);
  const auto Style16 = getLLVMStyleWithColumns(16);

  verifyFormat("a = f(/* long\n"
               "         long */\n"
               "      a);",
               "a = f(/* long long */ a);", Style16);
  verifyFormat("a = f(\n"
               "    /* long\n"
               "       long */\n"
               "    a);",
               "a = f(/* long long */ a);", Style15);

  verifyFormat("a = f(/* long\n"
               "         long\n"
               "       */\n"
               "      a);",
               "a = f(/* long\n"
               "         long\n"
               "       */a);",
               Style16);

  verifyFormat("a = f(/* long\n"
               "         long\n"
               "       */\n"
               "      a);",
               "a = f(/* long\n"
               "         long\n"
               "       */ a);",
               Style16);

  verifyFormat("a = f(/* long\n"
               "         long\n"
               "       */\n"
               "      (1 + 1));",
               "a = f(/* long\n"
               "         long\n"
               "       */ (1 + 1));",
               Style16);

  verifyFormat("a = f(a,\n"
               "      /* long\n"
               "         long */\n"
               "      b);",
               "a = f(a, /* long long */ b);", Style16);

  verifyFormat("a = f(\n"
               "    a,\n"
               "    /* long\n"
               "       long */\n"
               "    b);",
               "a = f(a, /* long long */ b);", Style15);

  verifyFormat("a = f(a,\n"
               "      /* long\n"
               "         long */\n"
               "      (1 + 1));",
               "a = f(a, /* long long */ (1 + 1));", Style16);
  verifyFormat("a = f(\n"
               "    a,\n"
               "    /* long\n"
               "       long */\n"
               "    (1 + 1));",
               "a = f(a, /* long long */ (1 + 1));", Style15);
}

TEST_F(FormatTestComments, IndentLineCommentsInStartOfBlockAtEndOfFile) {
  verifyFormat("{\n"
               "  // a\n"
               "  // b");
}

TEST_F(FormatTestComments, AlignTrailingComments) {
  const auto Style15 = getLLVMStyleWithColumns(15);
  const auto Style40 = getLLVMStyleWithColumns(40);

  verifyFormat("#define MACRO(V)                       \\\n"
               "  V(Rt2) /* one more char */           \\\n"
               "  V(Rs)  /* than here  */              \\\n"
               "/* comment 3 */\n",
               "#define MACRO(V)\\\n"
               "V(Rt2)  /* one more char */ \\\n"
               "V(Rs) /* than here  */    \\\n"
               "/* comment 3 */\n",
               Style40);
  verifyFormat("int i = f(abc, // line 1\n"
               "          d,   // line 2\n"
               "               // line 3\n"
               "          b);",
               "int i = f(abc, // line 1\n"
               "          d, // line 2\n"
               "             // line 3\n"
               "          b);",
               Style40);

  // Align newly broken trailing comments.
  verifyFormat("int ab; // line\n"
               "int a;  // long\n"
               "        // long",
               "int ab; // line\n"
               "int a; // long long",
               Style15);
  verifyFormat("int ab; // line\n"
               "int a;  // long\n"
               "        // long\n"
               "        // long",
               "int ab; // line\n"
               "int a; // long long\n"
               "       // long",
               Style15);
  verifyFormat("int ab; // line\n"
               "int a;  // long\n"
               "        // long\n"
               "pt c;   // long",
               "int ab; // line\n"
               "int a; // long long\n"
               "pt c; // long",
               Style15);
  verifyFormat("int ab; // line\n"
               "int a;  // long\n"
               "        // long\n"
               "\n"
               "// long",
               "int ab; // line\n"
               "int a; // long long\n"
               "\n"
               "// long",
               Style15);

  // Don't align newly broken trailing comments if that would put them over the
  // column limit.
  verifyFormat("int i, j; // line 1\n"
               "int k; // line longg\n"
               "       // long",
               "int i, j; // line 1\n"
               "int k; // line longg long",
               getLLVMStyleWithColumns(20));

  // Always align if ColumnLimit = 0
  verifyFormat("int i, j; // line 1\n"
               "int k;    // line longg long",
               "int i, j; // line 1\n"
               "int k; // line longg long",
               getLLVMStyleWithColumns(0));

  // Align comment line sections aligned with the next token with the next
  // token.
  verifyFormat("class A {\n"
               "public: // public comment\n"
               "  // comment about a\n"
               "  int a;\n"
               "};",
<<<<<<< HEAD
               "class A {\n"
               "public: // public comment\n"
               "  // comment about a\n"
               "  int a;\n"
               "};",
=======
>>>>>>> 811fe024
               Style40);
  verifyFormat("class A {\n"
               "public: // public comment 1\n"
               "        // public comment 2\n"
               "  // comment 1 about a\n"
               "  // comment 2 about a\n"
               "  int a;\n"
               "};",
               "class A {\n"
               "public: // public comment 1\n"
               "   // public comment 2\n"
               "  // comment 1 about a\n"
               "  // comment 2 about a\n"
               "  int a;\n"
               "};",
               Style40);
  verifyFormat("int f(int n) { // comment line 1 on f\n"
               "               // comment line 2 on f\n"
               "  // comment line 1 before return\n"
               "  // comment line 2 before return\n"
               "  return n; // comment line 1 on return\n"
               "            // comment line 2 on return\n"
               "  // comment line 1 after return\n"
               "}",
               "int f(int n) { // comment line 1 on f\n"
               "   // comment line 2 on f\n"
               "  // comment line 1 before return\n"
               "  // comment line 2 before return\n"
               "  return n; // comment line 1 on return\n"
               "   // comment line 2 on return\n"
               "  // comment line 1 after return\n"
               "}",
               Style40);
  verifyFormat("int f(int n) {\n"
               "  switch (n) { // comment line 1 on switch\n"
               "               // comment line 2 on switch\n"
               "  // comment line 1 before case 1\n"
               "  // comment line 2 before case 1\n"
               "  case 1: // comment line 1 on case 1\n"
               "          // comment line 2 on case 1\n"
               "    // comment line 1 before return 1\n"
               "    // comment line 2 before return 1\n"
               "    return 1; // comment line 1 on return 1\n"
               "              // comment line 2 on return 1\n"
               "  // comment line 1 before default\n"
               "  // comment line 2 before default\n"
               "  default: // comment line 1 on default\n"
               "           // comment line 2 on default\n"
               "    // comment line 1 before return 2\n"
               "    return 2 * f(n - 1); // comment line 1 on return 2\n"
               "                         // comment line 2 on return 2\n"
               "    // comment line 1 after return\n"
               "    // comment line 2 after return\n"
               "  }\n"
               "}",
               "int f(int n) {\n"
               "  switch (n) { // comment line 1 on switch\n"
               "              // comment line 2 on switch\n"
               "    // comment line 1 before case 1\n"
               "    // comment line 2 before case 1\n"
               "    case 1: // comment line 1 on case 1\n"
               "              // comment line 2 on case 1\n"
               "    // comment line 1 before return 1\n"
               "    // comment line 2 before return 1\n"
               "    return 1;  // comment line 1 on return 1\n"
               "             // comment line 2 on return 1\n"
               "    // comment line 1 before default\n"
               "    // comment line 2 before default\n"
               "    default:   // comment line 1 on default\n"
               "                // comment line 2 on default\n"
               "    // comment line 1 before return 2\n"
               "    return 2 * f(n - 1); // comment line 1 on return 2\n"
               "                        // comment line 2 on return 2\n"
               "    // comment line 1 after return\n"
               "     // comment line 2 after return\n"
               "  }\n"
               "}");

  // If all the lines in a sequence of line comments are aligned with the next
  // token, the first line belongs to the previous token and the other lines
  // belong to the next token.
  verifyFormat("int a; // line about a\n"
               "long b;",
               "int a; // line about a\n"
               "       long b;");
  verifyFormat("int a; // line about a\n"
               "// line about b\n"
               "long b;",
               "int a; // line about a\n"
               "       // line about b\n"
               "       long b;");
  verifyFormat("int a; // line about a\n"
               "// line 1 about b\n"
               "// line 2 about b\n"
               "long b;",
               "int a; // line about a\n"
               "       // line 1 about b\n"
               "       // line 2 about b\n"
               "       long b;");

  // Checks an edge case in preprocessor handling.
  // These comments should *not* be aligned
  verifyFormat("#if FOO\n"
               "#else\n"
               "long a; // Line about a\n"
               "#endif\n"
               "#if BAR\n"
               "#else\n"
               "long b_long_name; // Line about b\n"
               "#endif",
               "#if FOO\n"
               "#else\n"
               "long a;           // Line about a\n" // Previous (bad) behavior
               "#endif\n"
               "#if BAR\n"
               "#else\n"
               "long b_long_name; // Line about b\n"
               "#endif");

  // bug 47589
  verifyFormat("namespace m {\n\n"
               "#define FOO_GLOBAL 0      // Global scope.\n"
               "#define FOO_LINKLOCAL 1   // Link-local scope.\n"
               "#define FOO_SITELOCAL 2   // Site-local scope (deprecated).\n"
               "#define FOO_UNIQUELOCAL 3 // Unique local\n"
               "#define FOO_NODELOCAL 4   // Loopback\n\n"
               "} // namespace m",
               "namespace m {\n\n"
               "#define FOO_GLOBAL 0   // Global scope.\n"
               "#define FOO_LINKLOCAL 1  // Link-local scope.\n"
               "#define FOO_SITELOCAL 2  // Site-local scope (deprecated).\n"
               "#define FOO_UNIQUELOCAL 3 // Unique local\n"
               "#define FOO_NODELOCAL 4  // Loopback\n\n"
               "} // namespace m");

  // https://llvm.org/PR53441
  verifyFormat("/* */  //\n"
               "int a; //");
  verifyFormat("/**/   //\n"
               "int a; //");
}

TEST_F(FormatTestComments, AlignTrailingCommentsAcrossEmptyLines) {
  FormatStyle Style = getLLVMStyle();
  Style.AlignTrailingComments.Kind = FormatStyle::TCAS_Always;
  Style.AlignTrailingComments.OverEmptyLines = 1;
  verifyFormat("#include \"a.h\"  // simple\n"
               "\n"
               "#include \"aa.h\" // example case",
               Style);

  verifyFormat("#include \"a.h\"   // align across\n"
               "\n"
               "#include \"aa.h\"  // two empty lines\n"
               "\n"
               "#include \"aaa.h\" // in a row",
               Style);

  verifyFormat("#include \"a.h\"      // align\n"
               "#include \"aa.h\"     // comment\n"
               "#include \"aaa.h\"    // blocks\n"
               "\n"
               "#include \"aaaa.h\"   // across\n"
               "#include \"aaaaa.h\"  // one\n"
               "#include \"aaaaaa.h\" // empty line",
               Style);

  verifyFormat("#include \"a.h\"  // align trailing comments\n"
               "#include \"a.h\"\n"
               "#include \"aa.h\" // across a line without comment",
               Style);

  verifyFormat("#include \"a.h\"   // align across\n"
               "#include \"a.h\"\n"
               "#include \"aa.h\"  // two lines without comment\n"
               "#include \"a.h\"\n"
               "#include \"aaa.h\" // in a row",
               Style);

  verifyFormat("#include \"a.h\"      // align\n"
               "#include \"aa.h\"     // comment\n"
               "#include \"aaa.h\"    // blocks\n"
               "#include \"a.h\"\n"
               "#include \"aaaa.h\"   // across\n"
               "#include \"aaaaa.h\"  // a line without\n"
               "#include \"aaaaaa.h\" // comment",
               Style);

  // Start of testing OverEmptyLines
  Style.MaxEmptyLinesToKeep = 3;
  Style.AlignTrailingComments.OverEmptyLines = 2;
  // Cannot use verifyFormat here
  // test::messUp removes all new lines which changes the logic
  verifyFormat("#include \"a.h\" // comment\n"
               "\n"
               "\n"
               "\n"
               "#include \"ab.h\"      // comment\n"
               "\n"
               "\n"
               "#include \"abcdefg.h\" // comment",
               "#include \"a.h\" // comment\n"
               "\n"
               "\n"
               "\n"
               "#include \"ab.h\" // comment\n"
               "\n"
               "\n"
               "#include \"abcdefg.h\" // comment",
               Style);

  Style.MaxEmptyLinesToKeep = 1;
  Style.AlignTrailingComments.OverEmptyLines = 1;
  // End of testing OverEmptyLines

  Style.ColumnLimit = 15;
  verifyFormat("int ab; // line\n"
               "int a;  // long\n"
               "        // long\n"
               "\n"
               "        // long",
               "int ab; // line\n"
               "int a; // long long\n"
               "\n"
               "// long",
               Style);

  Style.ColumnLimit = 15;
  verifyFormat("int ab; // line\n"
               "\n"
               "int a;  // long\n"
               "        // long",
               "int ab; // line\n"
               "\n"
               "int a; // long long",
               Style);

  Style.ColumnLimit = 30;
  verifyFormat("int foo = 12345; // comment\n"
               "int bar =\n"
               "    1234;  // This is a very\n"
               "           // long comment\n"
               "           // which is wrapped\n"
               "           // arround.\n"
               "\n"
               "int x = 2; // Is this still\n"
               "           // aligned?",
               "int foo = 12345; // comment\n"
               "int bar = 1234; // This is a very long comment\n"
               "                // which is wrapped arround.\n"
               "\n"
               "int x = 2; // Is this still aligned?",
               Style);

  Style.ColumnLimit = 35;
  verifyFormat("int foo = 12345; // comment\n"
               "int bar =\n"
               "    1234; // This is a very long\n"
               "          // comment which is\n"
               "          // wrapped arround.\n"
               "\n"
               "int x =\n"
               "    2; // Is this still aligned?",
               "int foo = 12345; // comment\n"
               "int bar = 1234; // This is a very long comment\n"
               "                // which is wrapped arround.\n"
               "\n"
               "int x = 2; // Is this still aligned?",
               Style);

  Style.ColumnLimit = 40;
  verifyFormat("int foo = 12345; // comment\n"
               "int bar =\n"
               "    1234; // This is a very long comment\n"
               "          // which is wrapped arround.\n"
               "\n"
               "int x = 2; // Is this still aligned?",
               "int foo = 12345; // comment\n"
               "int bar = 1234; // This is a very long comment\n"
               "                // which is wrapped arround.\n"
               "\n"
               "int x = 2; // Is this still aligned?",
               Style);

  Style.ColumnLimit = 45;
  verifyFormat("int foo = 12345; // comment\n"
               "int bar =\n"
               "    1234;  // This is a very long comment\n"
               "           // which is wrapped arround.\n"
               "\n"
               "int x = 2; // Is this still aligned?",
               "int foo = 12345; // comment\n"
               "int bar = 1234; // This is a very long comment\n"
               "                // which is wrapped arround.\n"
               "\n"
               "int x = 2; // Is this still aligned?",
               Style);

  Style.ColumnLimit = 80;
  verifyFormat("int a; // line about a\n"
               "\n"
               "// line about b\n"
               "long b;",
               "int a; // line about a\n"
               "\n"
               "       // line about b\n"
               "       long b;",
               Style);

  Style.ColumnLimit = 80;
  verifyFormat("int a; // line about a\n"
               "\n"
               "// line 1 about b\n"
               "// line 2 about b\n"
               "long b;",
               "int a; // line about a\n"
               "\n"
               "       // line 1 about b\n"
               "       // line 2 about b\n"
               "       long b;",
               Style);
}

TEST_F(FormatTestComments, AlignTrailingCommentsLeave) {
  FormatStyle Style = getLLVMStyle();
  Style.AlignTrailingComments.Kind = FormatStyle::TCAS_Leave;

<<<<<<< HEAD
  verifyFormat("int a;// do not touch\n"
               "int b; // any comments\n"
               "int c;  // comment\n"
               "int d;   // comment",
               "int a;// do not touch\n"
               "int b; // any comments\n"
               "int c;  // comment\n"
               "int d;   // comment",
               Style);

  verifyFormat("int a;   // do not touch\n"
               "int b;  // any comments\n"
               "int c; // comment\n"
               "int d;// comment",
               "int a;   // do not touch\n"
               "int b;  // any comments\n"
               "int c; // comment\n"
               "int d;// comment",
               Style);

  verifyFormat("// do not touch\n"
               "int a;  // any comments\n"
               "\n"
               "   // comment\n"
               "// comment\n"
               "\n"
               "// comment",
               "// do not touch\n"
               "int a;  // any comments\n"
               "\n"
               "   // comment\n"
               "// comment\n"
               "\n"
               "// comment",
               Style);
=======
  verifyNoChange("int a;// do not touch\n"
                 "int b; // any comments\n"
                 "int c;  // comment\n"
                 "int d;   // comment",
                 Style);

  verifyNoChange("int a;   // do not touch\n"
                 "int b;  // any comments\n"
                 "int c; // comment\n"
                 "int d;// comment",
                 Style);

  verifyNoChange("// do not touch\n"
                 "int a;  // any comments\n"
                 "\n"
                 "   // comment\n"
                 "// comment\n"
                 "\n"
                 "// comment",
                 Style);
>>>>>>> 811fe024

  verifyFormat("// do not touch\n"
               "int a;  // any comments\n"
               "\n"
               "   // comment\n"
               "// comment\n"
               "\n"
               "// comment",
               "// do not touch\n"
               "int a;  // any comments\n"
               "\n"
               "\n"
               "   // comment\n"
               "// comment\n"
               "\n"
               "\n"
               "// comment",
               Style);

  verifyFormat("namespace ns {\n"
               "int i;\n"
               "int j;\n"
               "} // namespace ns",
               "namespace ns {\n"
               "int i;\n"
               "int j;\n"
               "}",
               Style);

  Style.AlignEscapedNewlines = FormatStyle::ENAS_Left;
  verifyNoChange("#define FOO    \\\n"
                 "  /* foo(); */ \\\n"
                 "  bar();",
                 Style);

  // Allow to keep 2 empty lines
  Style.MaxEmptyLinesToKeep = 2;
<<<<<<< HEAD
  verifyFormat("// do not touch\n"
               "int a;  // any comments\n"
               "\n"
               "\n"
               "   // comment\n"
               "// comment\n"
               "\n"
               "// comment",
               "// do not touch\n"
               "int a;  // any comments\n"
               "\n"
               "\n"
               "   // comment\n"
               "// comment\n"
               "\n"
               "// comment",
               Style);
=======
  verifyNoChange("// do not touch\n"
                 "int a;  // any comments\n"
                 "\n"
                 "\n"
                 "   // comment\n"
                 "// comment\n"
                 "\n"
                 "// comment",
                 Style);
>>>>>>> 811fe024
  Style.MaxEmptyLinesToKeep = 1;

  // Just format comments normally when leaving exceeds the column limit
  Style.ColumnLimit = 35;
  verifyFormat("int foo = 12345; // comment\n"
               "int bar =\n"
               "    1234; // This is a very long\n"
               "          // comment which is\n"
               "          // wrapped arround.",
               "int foo = 12345; // comment\n"
               "int bar = 1234;       // This is a very long comment\n"
               "          // which is wrapped arround.",
               Style);

  Style = getLLVMStyle();
  Style.AlignTrailingComments.Kind = FormatStyle::TCAS_Leave;
  Style.TabWidth = 2;
  Style.UseTab = FormatStyle::UT_ForIndentation;
  verifyNoChange("{\n"
                 "\t// f\n"
                 "\tf();\n"
                 "\n"
                 "\t// g\n"
                 "\tg();\n"
                 "\t{\n"
                 "\t\t// h();  // h\n"
                 "\t\tfoo();  // foo\n"
                 "\t}\n"
                 "}",
                 Style);
}

TEST_F(FormatTestComments, DontAlignNamespaceComments) {
  FormatStyle Style = getLLVMStyle();
  Style.NamespaceIndentation = FormatStyle::NI_All;
  Style.NamespaceMacros.push_back("TESTSUITE");
  Style.ShortNamespaceLines = 0;

  constexpr StringRef Input("namespace A {\n"
                            "  TESTSUITE(B) {\n"
                            "    namespace C {\n"
                            "      namespace D { //\n"
                            "      } // namespace D\n"
                            "      std::string Foo = Bar; // Comment\n"
                            "      std::string BazString = Baz;   // C2\n"
                            "    }          // namespace C\n"
                            "  }\n"
                            "} // NaMeSpAcE A");

  EXPECT_TRUE(Style.FixNamespaceComments);
  EXPECT_EQ(Style.AlignTrailingComments.Kind, FormatStyle::TCAS_Always);
  verifyFormat("namespace A {\n"
               "  TESTSUITE(B) {\n"
               "    namespace C {\n"
               "      namespace D { //\n"
               "      } // namespace D\n"
               "      std::string Foo = Bar;       // Comment\n"
               "      std::string BazString = Baz; // C2\n"
               "    } // namespace C\n"
               "  } // TESTSUITE(B)\n"
               "} // NaMeSpAcE A",
               Input, Style);

  Style.AlignTrailingComments.Kind = FormatStyle::TCAS_Never;
  verifyFormat("namespace A {\n"
               "  TESTSUITE(B) {\n"
               "    namespace C {\n"
               "      namespace D { //\n"
               "      } // namespace D\n"
               "      std::string Foo = Bar; // Comment\n"
               "      std::string BazString = Baz; // C2\n"
               "    } // namespace C\n"
               "  } // TESTSUITE(B)\n"
               "} // NaMeSpAcE A",
               Input, Style);

  Style.AlignTrailingComments.Kind = FormatStyle::TCAS_Leave;
  verifyFormat("namespace A {\n"
               "  TESTSUITE(B) {\n"
               "    namespace C {\n"
               "      namespace D { //\n"
               "      } // namespace D\n"
               "      std::string Foo = Bar; // Comment\n"
               "      std::string BazString = Baz;   // C2\n"
               "    }          // namespace C\n"
               "  } // TESTSUITE(B)\n"
               "} // NaMeSpAcE A",
               Input, Style);

  Style.FixNamespaceComments = false;
  Style.AlignTrailingComments.Kind = FormatStyle::TCAS_Always;
  verifyFormat("namespace A {\n"
               "  TESTSUITE(B) {\n"
               "    namespace C {\n"
               "      namespace D { //\n"
               "      } // namespace D\n"
               "      std::string Foo = Bar;       // Comment\n"
               "      std::string BazString = Baz; // C2\n"
               "    } // namespace C\n"
               "  }\n"
               "} // NaMeSpAcE A",
               Input, Style);

  Style.AlignTrailingComments.Kind = FormatStyle::TCAS_Never;
  verifyFormat("namespace A {\n"
               "  TESTSUITE(B) {\n"
               "    namespace C {\n"
               "      namespace D { //\n"
               "      } // namespace D\n"
               "      std::string Foo = Bar; // Comment\n"
               "      std::string BazString = Baz; // C2\n"
               "    } // namespace C\n"
               "  }\n"
               "} // NaMeSpAcE A",
               Input, Style);

  Style.AlignTrailingComments.Kind = FormatStyle::TCAS_Leave;
  verifyFormat("namespace A {\n"
               "  TESTSUITE(B) {\n"
               "    namespace C {\n"
               "      namespace D { //\n"
               "      } // namespace D\n"
               "      std::string Foo = Bar; // Comment\n"
               "      std::string BazString = Baz;   // C2\n"
               "    }          // namespace C\n"
               "  }\n"
               "} // NaMeSpAcE A",
               Input, Style);

  Style.AlignTrailingComments.Kind = FormatStyle::TCAS_Always;
  Style.FixNamespaceComments = true;
  constexpr StringRef Code("namespace A {\n"
                           "  int Foo;\n"
                           "  int Bar;\n"
                           "}\n"
                           "// Comment");

  verifyFormat("namespace A {\n"
               "  int Foo;\n"
               "  int Bar;\n"
               "} // namespace A\n"
               "// Comment",
               Code, Style);

  Style.FixNamespaceComments = false;
  verifyFormat(Code, Style);
}

TEST_F(FormatTestComments, DontAlignOverScope) {
  verifyFormat("if (foo) {\n"
               "  int aLongVariable; // with comment\n"
               "  int f;             // aligned\n"
               "} // not aligned\n"
               "int bar;    // new align\n"
               "int foobar; // group");

  verifyFormat("if (foo) {\n"
               "  // something\n"
               "} else {\n"
               "  int aLongVariable; // with comment\n"
               "  int f;             // aligned\n"
               "} // not aligned\n"
               "int bar;    // new align\n"
               "int foobar; // group");

  verifyFormat("if (foo) {\n"
               "  // something\n"
               "} else if (foo) {\n"
               "  int aLongVariable; // with comment\n"
               "  int f;             // aligned\n"
               "} // not aligned\n"
               "int bar;    // new align\n"
               "int foobar; // group");

  verifyFormat("while (foo) {\n"
               "  int aLongVariable; // with comment\n"
               "  int f;             // aligned\n"
               "} // not aligned\n"
               "int bar;    // new align\n"
               "int foobar; // group");

  verifyFormat("for (;;) {\n"
               "  int aLongVariable; // with comment\n"
               "  int f;             // aligned\n"
               "} // not aligned\n"
               "int bar;    // new align\n"
               "int foobar; // group");

  verifyFormat("do {\n"
               "  int aLongVariable; // with comment\n"
               "  int f;             // aligned\n"
               "} while (foo); // not aligned\n"
               "int bar;    // new align\n"
               "int foobar; // group");

  verifyFormat("do\n"
               "  int aLongVariable; // with comment\n"
               "while (foo); // not aigned\n"
               "int bar;    // new align\n"
               "int foobar; // group");

  verifyFormat("do\n"
               "  int aLongVariable; // with comment\n"
               "/**/ while (foo); // not aigned\n"
               "int bar;    // new align\n"
               "int foobar; // group");

  verifyFormat("switch (foo) {\n"
               "case 7: {\n"
               "  int aLongVariable; // with comment\n"
               "  int f;             // aligned\n"
               "} // case not aligned\n"
               "} // switch also not aligned\n"
               "int bar;    // new align\n"
               "int foobar; // group");

  verifyFormat("switch (foo) {\n"
               "default: {\n"
               "  int aLongVariable; // with comment\n"
               "  int f;             // aligned\n"
               "} // case not aligned\n"
               "} // switch also not aligned\n"
               "int bar;    // new align\n"
               "int foobar; // group");

  verifyFormat("class C {\n"
               "  int aLongVariable; // with comment\n"
               "  int f;             // aligned\n"
               "}; // not aligned\n"
               "int bar;    // new align\n"
               "int foobar; // group");

  verifyFormat("struct S {\n"
               "  int aLongVariable; // with comment\n"
               "  int f;             // aligned\n"
               "}; // not aligned\n"
               "int bar;    // new align\n"
               "int foobar; // group");

  verifyFormat("union U {\n"
               "  int aLongVariable; // with comment\n"
               "  int f;             // aligned\n"
               "}; // not aligned\n"
               "int bar;    // new align\n"
               "int foobar; // group");

  verifyFormat("enum E {\n"
               "  aLongVariable, // with comment\n"
               "  f              // aligned\n"
               "}; // not aligned\n"
               "int bar;    // new align\n"
               "int foobar; // group");

  verifyFormat("void foo() {\n"
               "  {\n"
               "    int aLongVariable; // with comment\n"
               "    int f;             // aligned\n"
               "  } // not aligned\n"
               "  int bar;    // new align\n"
               "  int foobar; // group\n"
               "}");

  verifyFormat("auto longLambda = [] { // comment\n"
               "  int aLongVariable;   // with comment\n"
               "  int f;               // aligned\n"
               "}; // not aligned\n"
               "int bar;                             // new align\n"
               "int foobar;                          // group\n"
               "auto shortLambda = [] { return 5; }; // aligned");

  verifyFormat("auto longLambdaResult = [] { // comment\n"
               "  int aLongVariable;         // with comment\n"
               "  int f;                     // aligned\n"
               "}(); // not aligned\n"
               "int bar;                               // new align\n"
               "int foobar;                            // group\n"
               "auto shortLambda = [] { return 5; }(); // aligned");

  verifyFormat(
      "auto longLambdaResult = [](auto I, auto J) { // comment\n"
      "  int aLongVariable;                         // with comment\n"
      "  int f;                                     // aligned\n"
      "}(\"Input\", 5); // not aligned\n"
      "int bar;                                                 // new align\n"
      "int foobar;                                              // group\n"
      "auto shortL = [](auto I, auto J) { return 5; }(\"In\", 5); // aligned");

  verifyFormat("enum E1 { V1, V2 };                    // Aligned\n"
               "enum E2 { LongerNames, InThis, Enum }; // Comments");

  verifyFormat("class C {\n"
               "  int aLongVariable; // with comment\n"
               "  int f;             // aligned\n"
               "} /* middle comment */; // not aligned\n"
               "int bar;    // new align\n"
               "int foobar; // group");
}

TEST_F(FormatTestComments, DontAlignOverPPDirective) {
  auto Style = getLLVMStyle();
  Style.AlignTrailingComments.AlignPPAndNotPP = false;

  verifyFormat("int i;    // Aligned\n"
               "int long; // with this\n"
               "#define FOO    // only aligned\n"
               "#define LOOONG // with other pp directives\n"
               "int loooong; // new alignment",
               "int i;//Aligned\n"
               "int long;//with this\n"
               "#define FOO //only aligned\n"
               "#define LOOONG //with other pp directives\n"
               "int loooong; //new alignment",
               Style);

  verifyFormat("#define A  // Comment\n"
               "#define AB // Comment",
               Style);

  Style.ColumnLimit = 30;
  verifyNoChange("#define A // Comment\n"
                 "          // Continued\n"
                 "int i = 0; // New Stuff\n"
                 "           // Continued\n"
                 "#define Func(X)              \\\n"
                 "  X();                       \\\n"
                 "  X(); // Comment\n"
                 "       // Continued\n"
                 "long loong = 1; // Dont align",
                 Style);

  verifyFormat("#define A   // Comment that\n"
               "            // would wrap\n"
               "#define FOO // For the\n"
               "            // alignment\n"
               "#define B   // Also\n"
               "            // aligned",
               "#define A // Comment that would wrap\n"
               "#define FOO // For the alignment\n"
               "#define B // Also\n"
               " // aligned",
               Style);

  Style.AlignTrailingComments.OverEmptyLines = 1;
  verifyNoChange("#define A // Comment\n"
                 "\n"
                 "          // Continued\n"
                 "int i = 0; // New Stuff\n"
                 "\n"
                 "           // Continued\n"
                 "#define Func(X)              \\\n"
                 "  X();                       \\\n"
                 "  X(); // Comment\n"
                 "\n"
                 "       // Continued\n"
                 "long loong = 1; // Dont align",
                 Style);
}

TEST_F(FormatTestComments, AlignsBlockCommentDecorations) {
  verifyFormat("/*\n"
               " */",
               "/*\n"
               "*/");
<<<<<<< HEAD
  verifyFormat("/*\n"
               " */",
               "/*\n"
               " */");
=======
  verifyNoChange("/*\n"
                 " */");
>>>>>>> 811fe024
  verifyFormat("/*\n"
               " */",
               "/*\n"
               "  */");

  // Align a single line.
  verifyFormat("/*\n"
               " * line */",
               "/*\n"
               "* line */");
<<<<<<< HEAD
  verifyFormat("/*\n"
               " * line */",
               "/*\n"
               " * line */");
=======
  verifyNoChange("/*\n"
                 " * line */");
>>>>>>> 811fe024
  verifyFormat("/*\n"
               " * line */",
               "/*\n"
               "  * line */");
  verifyFormat("/*\n"
               " * line */",
               "/*\n"
               "   * line */");
  verifyFormat("/**\n"
               " * line */",
               "/**\n"
               "* line */");
<<<<<<< HEAD
  verifyFormat("/**\n"
               " * line */",
               "/**\n"
               " * line */");
=======
  verifyNoChange("/**\n"
                 " * line */");
>>>>>>> 811fe024
  verifyFormat("/**\n"
               " * line */",
               "/**\n"
               "  * line */");
  verifyFormat("/**\n"
               " * line */",
               "/**\n"
               "   * line */");
  verifyFormat("/**\n"
               " * line */",
               "/**\n"
               "    * line */");

  // Align the end '*/' after a line.
  verifyFormat("/*\n"
               " * line\n"
               " */",
               "/*\n"
               "* line\n"
               "*/");
  verifyFormat("/*\n"
               " * line\n"
               " */",
               "/*\n"
               "   * line\n"
               "  */");
  verifyFormat("/*\n"
               " * line\n"
               " */",
               "/*\n"
               "  * line\n"
               "  */");

  // Align two lines.
<<<<<<< HEAD
  verifyFormat("/* line 1\n"
               " * line 2 */",
               "/* line 1\n"
               " * line 2 */");
=======
  verifyNoChange("/* line 1\n"
                 " * line 2 */");
>>>>>>> 811fe024
  verifyFormat("/* line 1\n"
               " * line 2 */",
               "/* line 1\n"
               "* line 2 */");
  verifyFormat("/* line 1\n"
               " * line 2 */",
               "/* line 1\n"
               "  * line 2 */");
  verifyFormat("/* line 1\n"
               " * line 2 */",
               "/* line 1\n"
               "   * line 2 */");
  verifyFormat("/* line 1\n"
               " * line 2 */",
               "/* line 1\n"
               "    * line 2 */");
  verifyFormat("int i; /* line 1\n"
               "        * line 2 */",
               "int i; /* line 1\n"
               "* line 2 */");
<<<<<<< HEAD
  verifyFormat("int i; /* line 1\n"
               "        * line 2 */",
               "int i; /* line 1\n"
               "        * line 2 */");
=======
  verifyNoChange("int i; /* line 1\n"
                 "        * line 2 */");
>>>>>>> 811fe024
  verifyFormat("int i; /* line 1\n"
               "        * line 2 */",
               "int i; /* line 1\n"
               "             * line 2 */");

  // Align several lines.
  verifyFormat("/* line 1\n"
               " * line 2\n"
               " * line 3 */",
               "/* line 1\n"
               " * line 2\n"
               "* line 3 */");
  verifyFormat("/* line 1\n"
               " * line 2\n"
               " * line 3 */",
               "/* line 1\n"
               "  * line 2\n"
               "* line 3 */");
  verifyFormat("/*\n"
               "** line 1\n"
               "** line 2\n"
               "*/",
               "/*\n"
               "** line 1\n"
               " ** line 2\n"
               "*/");

  // Align with different indent after the decorations.
  verifyFormat("/*\n"
               " * line 1\n"
               " *  line 2\n"
               " * line 3\n"
               " *   line 4\n"
               " */",
               "/*\n"
               "* line 1\n"
               "  *  line 2\n"
               "   * line 3\n"
               "*   line 4\n"
               "*/");

  // Align empty or blank lines.
  verifyFormat("/**\n"
               " *\n"
               " *\n"
               " *\n"
               " */",
               "/**\n"
               "*  \n"
               " * \n"
               "  *\n"
               "*/");

  // Align while breaking and reflowing.
  verifyFormat("/*\n"
               " * long long long\n"
               " * long long\n"
               " *\n"
               " * long */",
               "/*\n"
               " * long long long long\n"
               " * long\n"
               "  *\n"
               "* long */",
               getLLVMStyleWithColumns(20));
}

TEST_F(FormatTestComments, NoCrash_Bug34236) {
  // This is a test case from a crasher reported in:
  // https://bugs.llvm.org/show_bug.cgi?id=34236
  // Temporarily disable formatting for readability.
  // clang-format off
  verifyFormat(
"/*                                                                */ /*\n"
"                                                                      *       a\n"
"                                                                      * b c d*/",
"/*                                                                */ /*\n"
" *       a b\n"
" *       c     d*/");
  // clang-format on
}

TEST_F(FormatTestComments, NonTrailingBlockComments) {
  const auto Style40 = getLLVMStyleWithColumns(40);

  verifyFormat("const /** comment comment */ A = B;", Style40);

  verifyFormat("const /** comment comment comment */ A =\n"
               "    B;",
               Style40);

  verifyFormat("const /** comment comment comment\n"
               "         comment */\n"
               "    A = B;",
               "const /** comment comment comment comment */\n"
               "    A = B;",
               Style40);
}

TEST_F(FormatTestComments, PythonStyleComments) {
  const auto ProtoStyle20 = getTextProtoStyleWithColumns(20);
<<<<<<< HEAD
=======

>>>>>>> 811fe024
  // Keeps a space after '#'.
  verifyFormat("# comment\n"
               "key: value",
               "#comment\n"
               "key:value",
               ProtoStyle20);
  verifyFormat("# comment\n"
               "key: value",
               "# comment\n"
               "key:value",
               ProtoStyle20);
  // Breaks long comment.
  verifyFormat("# comment comment\n"
               "# comment\n"
               "key: value",
               "# comment comment comment\n"
               "key:value",
               ProtoStyle20);
  // Indents comments.
  verifyFormat("data {\n"
               "  # comment comment\n"
               "  # comment\n"
               "  key: value\n"
               "}",
               "data {\n"
               "# comment comment comment\n"
               "key: value}",
               ProtoStyle20);
  verifyFormat("data {\n"
               "  # comment comment\n"
               "  # comment\n"
               "  key: value\n"
               "}",
               "data {# comment comment comment\n"
               "key: value}",
               ProtoStyle20);
  // Reflows long comments.
  verifyFormat("# comment comment\n"
               "# comment comment\n"
               "key: value",
               "# comment comment comment\n"
               "# comment\n"
               "key:value",
               ProtoStyle20);
  // Breaks trailing comments.
  verifyFormat("k: val  # comment\n"
               "        # comment\n"
               "a: 1",
               "k:val#comment comment\n"
               "a:1",
               ProtoStyle20);
  verifyFormat("id {\n"
               "  k: val  # comment\n"
               "          # comment\n"
               "  # line line\n"
               "  a: 1\n"
               "}",
               "id {k:val#comment comment\n"
               "# line line\n"
               "a:1}",
               ProtoStyle20);
  // Aligns trailing comments.
  verifyFormat("k: val  # commen1\n"
               "        # commen2\n"
               "        # commen3\n"
               "# commen4\n"
               "a: 1  # commen5\n"
               "      # commen6\n"
               "      # commen7",
               "k:val#commen1 commen2\n"
               " #commen3\n"
               "# commen4\n"
               "a:1#commen5 commen6\n"
               " #commen7",
               ProtoStyle20);
}

TEST_F(FormatTestComments, BreaksBeforeTrailingUnbreakableSequence) {
  // The end of /* trail */ is exactly at 80 columns, but the unbreakable
  // trailing sequence ); after it exceeds the column limit. Make sure we
  // correctly break the line in that case.
  verifyFormat("int a =\n"
               "    foo(/* trail */);",
               getLLVMStyleWithColumns(23));
}

TEST_F(FormatTestComments, ReflowBackslashCrash) {
  // clang-format off
  verifyFormat(
"// How to run:\n"
"// bbbbb run \\\n"
"// rrrrrrrrrrrrrrrrrrrrrrrrrrrrrrrrrrrrrrrrrrrrrrrrrrrrrrrrrrrrrrrrrrrrrrrrrrrrrrr\n"
"// \\ <log_file> -- --output_directory=\"<output_directory>\"",
"// How to run:\n"
"// bbbbb run \\\n"
"// rrrrrrrrrrrrrrrrrrrrrrrrrrrrrrrrrrrrrrrrrrrrrrrrrrrrrrrrrrrrrrrrrrrrrrrrrrrrrrr \\\n"
"// <log_file> -- --output_directory=\"<output_directory>\"");
  // clang-format on
}

TEST_F(FormatTestComments, IndentsLongJavadocAnnotatedLines) {
  FormatStyle Style = getGoogleStyle(FormatStyle::LK_Java);
  Style.ColumnLimit = 60;
  verifyFormat("/**\n"
               " * @param x long long long long long long long long long\n"
               " *     long\n"
               " */",
               "/**\n"
               " * @param x long long long long long long long long long long\n"
               " */",
               Style);
  verifyFormat("/**\n"
               " * @param x long long long long long long long long long\n"
               " *     long long long long long long long long long long\n"
               " */",
               "/**\n"
               " * @param x long long long long long long long long long "
               "long long long long long long long long long long\n"
               " */",
               Style);
  verifyFormat("/**\n"
               " * @param x long long long long long long long long long\n"
               " *     long long long long long long long long long long\n"
               " *     long\n"
               " */",
               "/**\n"
               " * @param x long long long long long long long long long "
               "long long long long long long long long long long long\n"
               " */",
               Style);

  FormatStyle Style20 = getGoogleStyle(FormatStyle::LK_Java);
  Style20.ColumnLimit = 20;
<<<<<<< HEAD
  verifyFormat("/**\n"
               " * @param x long long long long long long long long long\n"
               " *     long\n"
               " */",
               "/**\n"
               " * @param x long long long long long long long long long long\n"
               " */",
               Style);
  verifyFormat("/**\n"
               " * @param x long long long long long long long long long\n"
               " *     long long long long long long long long long long\n"
               " */",
               "/**\n"
               " * @param x long long long long long long long long long "
               "long long long long long long long long long long\n"
               " */",
               Style);
  verifyFormat("/**\n"
               " * @param x long long long long long long long long long\n"
               " *     long long long long long long long long long long\n"
               " *     long\n"
               " */",
               "/**\n"
               " * @param x long long long long long long long long long "
               "long long long long long long long long long long long\n"
               " */",
               Style);
=======

>>>>>>> 811fe024
  verifyFormat("/**\n"
               " * Sentence that\n"
               " * should be broken.\n"
               " * @param short\n"
               " * keep indentation\n"
               " */",
               "/**\n"
               " * Sentence that should be broken.\n"
               " * @param short\n"
               " * keep indentation\n"
               " */",
               Style20);

  verifyFormat("/**\n"
               " * @param l1 long1\n"
               " *     to break\n"
               " * @param l2 long2\n"
               " *     to break\n"
               " */",
               "/**\n"
               " * @param l1 long1 to break\n"
               " * @param l2 long2 to break\n"
               " */",
               Style20);

  verifyFormat("/**\n"
               " * @param xx to\n"
               " *     break\n"
               " * no reflow\n"
               " */",
               "/**\n"
               " * @param xx to break\n"
               " * no reflow\n"
               " */",
               Style20);

  verifyFormat("/**\n"
               " * @param xx to\n"
               " *     break yes\n"
               " *     reflow\n"
               " */",
               "/**\n"
               " * @param xx to break\n"
               " *     yes reflow\n"
               " */",
               Style20);

  FormatStyle JSStyle20 = getGoogleStyle(FormatStyle::LK_JavaScript);
  JSStyle20.ColumnLimit = 20;
  verifyFormat("/**\n"
               " * @param l1 long1\n"
               " *     to break\n"
               " */",
               "/**\n"
               " * @param l1 long1 to break\n"
               " */",
               JSStyle20);
  verifyFormat("/**\n"
               " * @param {l1 long1\n"
               " *     to break}\n"
               " */",
               "/**\n"
               " * @param {l1 long1 to break}\n"
               " */",
               JSStyle20);
}

TEST_F(FormatTestComments, SpaceAtLineCommentBegin) {
<<<<<<< HEAD
  FormatStyle Style = getLLVMStyle();
=======
>>>>>>> 811fe024
  constexpr StringRef NoTextInComment(" //       \n"
                                      "\n"
                                      "void foo() {// \n"
                                      "// \n"
                                      "}");
<<<<<<< HEAD

  verifyFormat("//\n"
               "\n"
               "void foo() { //\n"
               "  //\n"
               "}",
               NoTextInComment, Style);
=======
>>>>>>> 811fe024

  verifyFormat("//\n"
               "\n"
               "void foo() { //\n"
               "  //\n"
               "}",
               NoTextInComment);

  auto Style = getLLVMStyle();
  Style.SpacesInLineCommentPrefix.Minimum = 0;
  verifyFormat("//#comment", Style);
  verifyFormat("//\n"
               "\n"
               "void foo() { //\n"
               "  //\n"
               "}",
               NoTextInComment, Style);

  Style.SpacesInLineCommentPrefix.Minimum = 5;
  verifyFormat("//     #comment", "//#comment", Style);
  verifyFormat("//\n"
               "\n"
               "void foo() { //\n"
               "  //\n"
               "}",
               NoTextInComment, Style);

<<<<<<< HEAD
  Style = getLLVMStyle();
=======
>>>>>>> 811fe024
  constexpr StringRef Code(
      "//Free comment without space\n"
      "\n"
      "//   Free comment with 3 spaces\n"
      "\n"
      "///Free Doxygen without space\n"
      "\n"
      "///   Free Doxygen with 3 spaces\n"
      "\n"
      "//🐉 A nice dragon\n"
      "\n"
      "//\t abccba\n"
      "\n"
      "//\\t deffed\n"
      "\n"
      "//   🐉 Another nice dragon\n"
      "\n"
      "//   \t Three leading spaces following tab\n"
      "\n"
      "//   \\t Three leading spaces following backslash\n"
      "\n"
      "/// A Doxygen Comment with a nested list:\n"
      "/// - Foo\n"
      "/// - Bar\n"
      "///   - Baz\n"
      "///   - End\n"
      "///     of the inner list\n"
      "///   .\n"
      "/// .\n"
      "\n"
      "namespace Foo {\n"
      "bool bar(bool b) {\n"
      "  bool ret1 = true; ///<Doxygenstyle without space\n"
      "  bool ret2 = true; ///<   Doxygenstyle with 3 spaces\n"
      "  if (b) {\n"
      "    //Foo\n"
      "\n"
      "    //   In function comment\n"
      "    ret2 = false;\n"
      "  } // End of if\n"
      "\n"
      "//  if (ret1) {\n" // Commented out at the beginning of the line
      "//    return ret2;\n"
      "//  }\n"
      "\n"
      "  //if (ret1) {\n" // Commtented out at the beginning of the content
      "  //  return ret2;\n"
      "  //}\n"
      "\n"
      "  return ret1 && ret2;\n"
      "}\n"
      "}\n"
      "\n"
      "namespace Bar {\n"
      "int foo();\n"
      "} //  namespace Bar\n"
      "//@Nothing added because of the non ascii char\n"
      "\n"
      "//@      Nothing removed because of the non ascii char\n"
      "\n"
      "//  Comment to move to the left\n"
      "//But not this?\n"
      "//  @but this\n"
      "\n"
      "//Comment to move to the right\n"
      "//@ this stays\n"
      "\n"
      "//} will not move\n"
      "\n"
      "//vv will only move\n"
      "//} if the line above does");
<<<<<<< HEAD

  constexpr StringRef Code2(
      "// Free comment without space\n"
      "\n"
      "//   Free comment with 3 spaces\n"
      "\n"
      "/// Free Doxygen without space\n"
      "\n"
      "///   Free Doxygen with 3 spaces\n"
      "\n"
      "// 🐉 A nice dragon\n"
      "\n"
      "//\t abccba\n"
      "\n"
      "//\\t deffed\n"
      "\n"
      "//   🐉 Another nice dragon\n"
      "\n"
      "//   \t Three leading spaces following tab\n"
      "\n"
      "//   \\t Three leading spaces following backslash\n"
      "\n"
      "/// A Doxygen Comment with a nested list:\n"
      "/// - Foo\n"
      "/// - Bar\n"
      "///   - Baz\n"
      "///   - End\n"
      "///     of the inner list\n"
      "///   .\n"
      "/// .\n"
      "\n"
      "namespace Foo {\n"
      "bool bar(bool b) {\n"
      "  bool ret1 = true; ///< Doxygenstyle without space\n"
      "  bool ret2 = true; ///<   Doxygenstyle with 3 spaces\n"
      "  if (b) {\n"
      "    // Foo\n"
      "\n"
      "    //   In function comment\n"
      "    ret2 = false;\n"
      "  } // End of if\n"
      "\n"
      "  //  if (ret1) {\n"
      "  //    return ret2;\n"
      "  //  }\n"
      "\n"
      "  // if (ret1) {\n"
      "  //   return ret2;\n"
      "  // }\n"
      "\n"
      "  return ret1 && ret2;\n"
      "}\n"
      "} // namespace Foo\n"
      "\n"
      "namespace Bar {\n"
      "int foo();\n"
      "} //  namespace Bar\n"
      "//@Nothing added because of the non ascii char\n"
      "\n"
      "//@      Nothing removed because of the non ascii char\n"
      "\n"
      "//  Comment to move to the left\n"
      "// But not this?\n"
      "//  @but this\n"
      "\n"
      "// Comment to move to the right\n"
      "//@ this stays\n"
      "\n"
      "//} will not move\n"
      "\n"
      "// vv will only move\n"
      "// } if the line above does");

  constexpr StringRef Code3(
      "//Free comment without space\n"
      "\n"
      "//Free comment with 3 spaces\n"
      "\n"
      "///Free Doxygen without space\n"
      "\n"
      "///Free Doxygen with 3 spaces\n"
      "\n"
      "//🐉 A nice dragon\n"
      "\n"
      "//\t abccba\n"
      "\n"
      "//\\t deffed\n"
      "\n"
      "//🐉 Another nice dragon\n"
      "\n"
      "//\t Three leading spaces following tab\n"
      "\n"
      "//\\t Three leading spaces following backslash\n"
      "\n"
      "///A Doxygen Comment with a nested list:\n"
      "///- Foo\n"
      "///- Bar\n"
      "///  - Baz\n" // Here we keep the relative indentation
      "///  - End\n"
      "///    of the inner list\n"
      "///  .\n"
      "///.\n"
      "\n"
      "namespace Foo {\n"
      "bool bar(bool b) {\n"
      "  bool ret1 = true; ///<Doxygenstyle without space\n"
      "  bool ret2 = true; ///<Doxygenstyle with 3 spaces\n"
      "  if (b) {\n"
      "    //Foo\n"
      "\n"
      "    //In function comment\n"
      "    ret2 = false;\n"
      "  } //End of if\n"
      "\n"
      "  //if (ret1) {\n"
      "  //  return ret2;\n"
      "  //}\n"
      "\n"
      "  //if (ret1) {\n"
      "  //  return ret2;\n"
      "  //}\n"
      "\n"
      "  return ret1 && ret2;\n"
      "}\n"
      "} //namespace Foo\n"
      "\n"
      "namespace Bar {\n"
      "int foo();\n"
      "} //namespace Bar\n"
      "//@Nothing added because of the non ascii char\n"
      "\n"
      "//@      Nothing removed because of the non ascii char\n"
      "\n"
      "//Comment to move to the left\n"
      "//But not this?\n"
      "//@but this\n"
      "\n"
      "//Comment to move to the right\n"
      "//@ this stays\n"
      "\n"
      "//} will not move\n"
      "\n"
      "//vv will only move\n"
      "//} if the line above does");

  constexpr StringRef Code4(
      "//  Free comment without space\n"
      "\n"
      "//   Free comment with 3 spaces\n"
      "\n"
      "///  Free Doxygen without space\n"
      "\n"
      "///   Free Doxygen with 3 spaces\n"
      "\n"
      "//  🐉 A nice dragon\n"
      "\n"
      "//\t abccba\n"
      "\n"
      "//\\t deffed\n"
      "\n"
      "//   🐉 Another nice dragon\n"
      "\n"
      "//   \t Three leading spaces following tab\n"
      "\n"
      "//   \\t Three leading spaces following backslash\n"
      "\n"
      "///  A Doxygen Comment with a nested list:\n"
      "///  - Foo\n"
      "///  - Bar\n"
      "///    - Baz\n"
      "///    - End\n"
      "///      of the inner list\n"
      "///    .\n"
      "///  .\n"
      "\n"
      "namespace Foo {\n"
      "bool bar(bool b) {\n"
      "  bool ret1 = true; ///<  Doxygenstyle without space\n"
      "  bool ret2 = true; ///<   Doxygenstyle with 3 spaces\n"
      "  if (b) {\n"
      "    //  Foo\n"
      "\n"
      "    //   In function comment\n"
      "    ret2 = false;\n"
      "  } //  End of if\n"
      "\n"
      "  //  if (ret1) {\n"
      "  //    return ret2;\n"
      "  //  }\n"
      "\n"
      "  //  if (ret1) {\n"
      "  //    return ret2;\n"
      "  //  }\n"
      "\n"
      "  return ret1 && ret2;\n"
      "}\n"
      "} //  namespace Foo\n"
      "\n"
      "namespace Bar {\n"
      "int foo();\n"
      "} //  namespace Bar\n"
      "//@Nothing added because of the non ascii char\n"
      "\n"
      "//@      Nothing removed because of the non ascii char\n"
      "\n"
      "//  Comment to move to the left\n"
      "//  But not this?\n"
      "//  @but this\n"
      "\n"
      "//  Comment to move to the right\n"
      "//@ this stays\n"
      "\n"
      "//} will not move\n"
      "\n"
      "//  vv will only move\n"
      "//  } if the line above does");

  verifyFormat(Code2, Code, Style);
=======
>>>>>>> 811fe024

  constexpr StringRef Code2(
      "// Free comment without space\n"
      "\n"
      "//   Free comment with 3 spaces\n"
      "\n"
      "/// Free Doxygen without space\n"
      "\n"
      "///   Free Doxygen with 3 spaces\n"
      "\n"
      "// 🐉 A nice dragon\n"
      "\n"
      "//\t abccba\n"
      "\n"
      "//\\t deffed\n"
      "\n"
      "//   🐉 Another nice dragon\n"
      "\n"
      "//   \t Three leading spaces following tab\n"
      "\n"
      "//   \\t Three leading spaces following backslash\n"
      "\n"
      "/// A Doxygen Comment with a nested list:\n"
      "/// - Foo\n"
      "/// - Bar\n"
      "///   - Baz\n"
      "///   - End\n"
      "///     of the inner list\n"
      "///   .\n"
      "/// .\n"
      "\n"
      "namespace Foo {\n"
      "bool bar(bool b) {\n"
      "  bool ret1 = true; ///< Doxygenstyle without space\n"
      "  bool ret2 = true; ///<   Doxygenstyle with 3 spaces\n"
      "  if (b) {\n"
      "    // Foo\n"
      "\n"
      "    //   In function comment\n"
      "    ret2 = false;\n"
      "  } // End of if\n"
      "\n"
      "  //  if (ret1) {\n"
      "  //    return ret2;\n"
      "  //  }\n"
      "\n"
      "  // if (ret1) {\n"
      "  //   return ret2;\n"
      "  // }\n"
      "\n"
      "  return ret1 && ret2;\n"
      "}\n"
      "} // namespace Foo\n"
      "\n"
      "namespace Bar {\n"
      "int foo();\n"
      "} //  namespace Bar\n"
      "//@Nothing added because of the non ascii char\n"
      "\n"
      "//@      Nothing removed because of the non ascii char\n"
      "\n"
      "//  Comment to move to the left\n"
      "// But not this?\n"
      "//  @but this\n"
      "\n"
      "// Comment to move to the right\n"
      "//@ this stays\n"
      "\n"
      "//} will not move\n"
      "\n"
      "// vv will only move\n"
      "// } if the line above does");

  constexpr StringRef Code3(
      "//Free comment without space\n"
      "\n"
      "//Free comment with 3 spaces\n"
      "\n"
      "///Free Doxygen without space\n"
      "\n"
      "///Free Doxygen with 3 spaces\n"
      "\n"
      "//🐉 A nice dragon\n"
      "\n"
      "//\t abccba\n"
      "\n"
      "//\\t deffed\n"
      "\n"
      "//🐉 Another nice dragon\n"
      "\n"
      "//\t Three leading spaces following tab\n"
      "\n"
      "//\\t Three leading spaces following backslash\n"
      "\n"
      "///A Doxygen Comment with a nested list:\n"
      "///- Foo\n"
      "///- Bar\n"
      "///  - Baz\n" // Here we keep the relative indentation
      "///  - End\n"
      "///    of the inner list\n"
      "///  .\n"
      "///.\n"
      "\n"
      "namespace Foo {\n"
      "bool bar(bool b) {\n"
      "  bool ret1 = true; ///<Doxygenstyle without space\n"
      "  bool ret2 = true; ///<Doxygenstyle with 3 spaces\n"
      "  if (b) {\n"
      "    //Foo\n"
      "\n"
      "    //In function comment\n"
      "    ret2 = false;\n"
      "  } //End of if\n"
      "\n"
      "  //if (ret1) {\n"
      "  //  return ret2;\n"
      "  //}\n"
      "\n"
      "  //if (ret1) {\n"
      "  //  return ret2;\n"
      "  //}\n"
      "\n"
      "  return ret1 && ret2;\n"
      "}\n"
      "} //namespace Foo\n"
      "\n"
      "namespace Bar {\n"
      "int foo();\n"
      "} //namespace Bar\n"
      "//@Nothing added because of the non ascii char\n"
      "\n"
      "//@      Nothing removed because of the non ascii char\n"
      "\n"
      "//Comment to move to the left\n"
      "//But not this?\n"
      "//@but this\n"
      "\n"
      "//Comment to move to the right\n"
      "//@ this stays\n"
      "\n"
      "//} will not move\n"
      "\n"
      "//vv will only move\n"
      "//} if the line above does");

  constexpr StringRef Code4(
      "//  Free comment without space\n"
      "\n"
      "//   Free comment with 3 spaces\n"
      "\n"
      "///  Free Doxygen without space\n"
      "\n"
      "///   Free Doxygen with 3 spaces\n"
      "\n"
      "//  🐉 A nice dragon\n"
      "\n"
      "//\t abccba\n"
      "\n"
      "//\\t deffed\n"
      "\n"
      "//   🐉 Another nice dragon\n"
      "\n"
      "//   \t Three leading spaces following tab\n"
      "\n"
      "//   \\t Three leading spaces following backslash\n"
      "\n"
      "///  A Doxygen Comment with a nested list:\n"
      "///  - Foo\n"
      "///  - Bar\n"
      "///    - Baz\n"
      "///    - End\n"
      "///      of the inner list\n"
      "///    .\n"
      "///  .\n"
      "\n"
      "namespace Foo {\n"
      "bool bar(bool b) {\n"
      "  bool ret1 = true; ///<  Doxygenstyle without space\n"
      "  bool ret2 = true; ///<   Doxygenstyle with 3 spaces\n"
      "  if (b) {\n"
      "    //  Foo\n"
      "\n"
      "    //   In function comment\n"
      "    ret2 = false;\n"
      "  } //  End of if\n"
      "\n"
      "  //  if (ret1) {\n"
      "  //    return ret2;\n"
      "  //  }\n"
      "\n"
      "  //  if (ret1) {\n"
      "  //    return ret2;\n"
      "  //  }\n"
      "\n"
      "  return ret1 && ret2;\n"
      "}\n"
      "} //  namespace Foo\n"
      "\n"
      "namespace Bar {\n"
      "int foo();\n"
      "} //  namespace Bar\n"
      "//@Nothing added because of the non ascii char\n"
      "\n"
      "//@      Nothing removed because of the non ascii char\n"
      "\n"
      "//  Comment to move to the left\n"
      "//  But not this?\n"
      "//  @but this\n"
      "\n"
      "//  Comment to move to the right\n"
      "//@ this stays\n"
      "\n"
      "//} will not move\n"
      "\n"
      "//  vv will only move\n"
      "//  } if the line above does");

  verifyFormat(Code2, Code);

  Style = getLLVMStyle();
  Style.SpacesInLineCommentPrefix = {0, 0};
  verifyFormat("//#comment", "//   #comment", Style);
  verifyFormat(Code3, Code, Style);

  Style.SpacesInLineCommentPrefix = {2, -1u};
  verifyFormat(Code4, Code, Style);

  Style = getLLVMStyleWithColumns(20);
<<<<<<< HEAD
  StringRef WrapCode = "//Lorem ipsum dolor sit amet\n"
                       "\n"
                       "//  Lorem   ipsum   dolor   sit   amet\n"
                       "\n"
                       "void f() {//Hello World\n"
                       "}";
=======
  constexpr StringRef WrapCode("//Lorem ipsum dolor sit amet\n"
                               "\n"
                               "//  Lorem   ipsum   dolor   sit   amet\n"
                               "\n"
                               "void f() {//Hello World\n"
                               "}");
>>>>>>> 811fe024

  verifyFormat("// Lorem ipsum dolor\n"
               "// sit amet\n"
               "\n"
               "//  Lorem   ipsum\n"
               "//  dolor   sit amet\n"
               "\n"
               "void f() { // Hello\n"
               "           // World\n"
               "}",
               WrapCode, Style);

  Style.SpacesInLineCommentPrefix = {0, 0};
  verifyFormat("//Lorem ipsum dolor\n"
               "//sit amet\n"
               "\n"
               "//Lorem   ipsum\n"
               "//dolor   sit   amet\n"
               "\n"
               "void f() { //Hello\n"
               "           //World\n"
               "}",
               WrapCode, Style);

  Style.SpacesInLineCommentPrefix = {1, 1};
  verifyFormat("// Lorem ipsum dolor\n"
               "// sit amet\n"
               "\n"
               "// Lorem   ipsum\n"
               "// dolor   sit amet\n"
               "\n"
               "void f() { // Hello\n"
               "           // World\n"
               "}",
               WrapCode, Style);
  verifyFormat("// x\n"
               "// y",
               "//   x\n"
               "// y",
               Style);
  verifyFormat(
      "// loooooooooooooooooooooooooooooong\n"
      "// commentcomments\n"
      "// normal comments",
      "//            loooooooooooooooooooooooooooooong commentcomments\n"
      "// normal comments",
      Style);

  Style.SpacesInLineCommentPrefix = {3, 3};
  verifyFormat("//   Lorem ipsum\n"
               "//   dolor sit amet\n"
               "\n"
               "//   Lorem   ipsum\n"
               "//   dolor   sit\n"
               "//   amet\n"
               "\n"
               "void f() { //   Hello\n"
               "           //   World\n"
               "}",
               WrapCode, Style);

  Style = getLLVMStyleWithColumns(20);
  constexpr StringRef LotsOfSpaces(
      "//                      This are more spaces "
      "than the ColumnLimit, what now?\n"
      "\n"
      "//   Comment\n"
      "\n"
      "// This is a text to split in multiple "
      "lines, please. Thank you very much!\n"
      "\n"
      "// A comment with\n"
      "//   some indentation that has to be split.\n"
      "// And now without");
  verifyFormat("//                      This are more spaces "
               "than the ColumnLimit, what now?\n"
               "\n"
               "//   Comment\n"
               "\n"
               "// This is a text to\n"
               "// split in multiple\n"
               "// lines, please.\n"
               "// Thank you very\n"
               "// much!\n"
               "\n"
               "// A comment with\n"
               "//   some\n"
               "//   indentation\n"
               "//   that has to be\n"
               "//   split.\n"
               "// And now without",
               LotsOfSpaces, Style);

  Style.SpacesInLineCommentPrefix = {0, 0};
  verifyFormat("//This are more\n"
               "//spaces than the\n"
               "//ColumnLimit, what\n"
               "//now?\n"
               "\n"
               "//Comment\n"
               "\n"
               "//This is a text to\n"
               "//split in multiple\n"
               "//lines, please.\n"
               "//Thank you very\n"
               "//much!\n"
               "\n"
               "//A comment with\n"
               "//  some indentation\n"
               "//  that has to be\n"
               "//  split.\n"
               "//And now without",
               LotsOfSpaces, Style);

  Style.SpacesInLineCommentPrefix = {3, 3};
  verifyFormat("//   This are more\n"
               "//   spaces than the\n"
               "//   ColumnLimit,\n"
               "//   what now?\n"
               "\n"
               "//   Comment\n"
               "\n"
               "//   This is a text\n"
               "//   to split in\n"
               "//   multiple lines,\n"
               "//   please. Thank\n"
               "//   you very much!\n"
               "\n"
               "//   A comment with\n"
               "//     some\n"
               "//     indentation\n"
               "//     that has to\n"
               "//     be split.\n"
               "//   And now without",
               LotsOfSpaces, Style);

  Style.SpacesInLineCommentPrefix = {30, -1u};
  verifyFormat(
      "//                              This are more spaces than the "
      "ColumnLimit, what now?\n"
      "\n"
      "//                              Comment\n"
      "\n"
      "//                              This is a text to split in "
      "multiple lines, please. Thank you very much!\n"
      "\n"
      "//                              A comment with\n"
      "//                                some indentation that has to be "
      "split.\n"
      "//                              And now without",
      LotsOfSpaces, Style);

  Style.SpacesInLineCommentPrefix = {2, 4};
  verifyFormat("//  A Comment to be\n"
               "//  moved\n"
               "//   with indent\n"
               "\n"
               "//  A Comment to be\n"
               "//  moved\n"
               "//   with indent\n"
               "\n"
               "//  A Comment to be\n"
               "//  moved\n"
               "//   with indent\n"
               "\n"
               "//   A Comment to be\n"
               "//   moved\n"
               "//    with indent\n"
               "\n"
               "//    A Comment to\n"
               "//    be moved\n"
               "//     with indent\n"
               "\n"
               "//    A Comment to\n"
               "//    be moved\n"
               "//     with indent\n"
               "\n"
               "//    A Comment to\n"
               "//    be moved\n"
               "//     with indent",
               "//A Comment to be moved\n"
               "// with indent\n"
               "\n"
               "// A Comment to be moved\n"
               "//  with indent\n"
               "\n"
               "//  A Comment to be moved\n"
               "//   with indent\n"
               "\n"
               "//   A Comment to be moved\n"
               "//    with indent\n"
               "\n"
               "//    A Comment to be moved\n"
               "//     with indent\n"
               "\n"
               "//     A Comment to be moved\n"
               "//      with indent\n"
               "\n"
               "//      A Comment to be moved\n"
               "//       with indent",
               Style);

  Style.ColumnLimit = 30;
  verifyFormat("int i; //  A Comment to be\n"
               "       //  moved\n"
               "       //   with indent\n"
               "\n"
               "int i; //  A Comment to be\n"
               "       //  moved\n"
               "       //   with indent\n"
               "\n"
               "int i; //  A Comment to be\n"
               "       //  moved\n"
               "       //   with indent\n"
               "\n"
               "int i; //   A Comment to be\n"
               "       //   moved\n"
               "       //    with indent\n"
               "\n"
               "int i; //    A Comment to be\n"
               "       //    moved\n"
               "       //     with indent\n"
               "\n"
               "int i; //    A Comment to be\n"
               "       //    moved\n"
               "       //     with indent\n"
               "\n"
               "int i; //    A Comment to be\n"
               "       //    moved\n"
               "       //     with indent",
               "int i;//A Comment to be moved\n"
               "      // with indent\n"
               "\n"
               "int i;// A Comment to be moved\n"
               "      //  with indent\n"
               "\n"
               "int i;//  A Comment to be moved\n"
               "      //   with indent\n"
               "\n"
               "int i;//   A Comment to be moved\n"
               "      //    with indent\n"
               "\n"
               "int i;//    A Comment to be moved\n"
               "      //     with indent\n"
               "\n"
               "int i;//     A Comment to be moved\n"
               "      //      with indent\n"
               "\n"
               "int i;//      A Comment to be moved\n"
               "      //       with indent",
               Style);

  Style = getLLVMStyleWithColumns(0);
  verifyFormat(Code2, Code, Style);

  Style.SpacesInLineCommentPrefix = {0, 0};
  verifyFormat(Code3, Code, Style);

  Style.SpacesInLineCommentPrefix = {2, -1u};
  verifyFormat(Code4, Code, Style);
}

TEST_F(FormatTestComments, SplitCommentIntroducers) {
  verifyFormat("//\n"
               "/\\\n"
               "/\n",
               "//\n"
               "/\\\n"
               "/ \n"
               "  ",
               getLLVMStyleWithColumns(10));
}

TEST_F(FormatTestComments, LineCommentsOnStartOfFunctionCall) {
<<<<<<< HEAD
  auto Style = getLLVMStyle();

  EXPECT_EQ(Style.Cpp11BracedListStyle, FormatStyle::BLS_AlignFirstComment);
  verifyFormat("Type name{// Comment\n"
               "          value};",
               Style);

  Style.Cpp11BracedListStyle = FormatStyle::BLS_Block;
=======
  verifyFormat("Type name{// Comment\n"
               "          value};");

  auto Style = getLLVMStyle();
  EXPECT_EQ(Style.Cpp11BracedListStyle, FormatStyle::BLS_AlignFirstComment);
  Style.Cpp11BracedListStyle = FormatStyle::BLS_Block;

>>>>>>> 811fe024
  verifyFormat("Type name{ // Comment\n"
               "           value\n"
               "};",
               Style);

  Style.Cpp11BracedListStyle = FormatStyle::BLS_FunctionCall;
<<<<<<< HEAD
=======

>>>>>>> 811fe024
  verifyFormat("Type name{ // Comment\n"
               "    value};",
               Style);

  verifyFormat("T foo( // Comment\n"
               "    arg);",
               Style);

  verifyFormat("T bar{ // Comment\n"
               "    arg};",
               Style);

  verifyFormat("T baz({ // Comment\n"
               "    arg});",
               Style);

  verifyFormat("T baz{{ // Comment\n"
               "    arg}};",
               Style);

  verifyFormat("T b0z(f( // Comment\n"
               "    arg));",
               Style);

  verifyFormat("T b0z(F{ // Comment\n"
               "    arg});",
               Style);

  verifyFormat("func( // Comment\n"
               "    arg);",
               Style);

  verifyFormat("func({ // Comment\n"
               "    arg});",
               Style);
}

} // end namespace
} // namespace test
} // end namespace format
} // end namespace clang<|MERGE_RESOLUTION|>--- conflicted
+++ resolved
@@ -106,33 +106,12 @@
                "  // line c\n"
                "  c\n"
                "};",
-<<<<<<< HEAD
-               "enum A {\n"
-               "  // line a\n"
-               "  a,\n"
-               "  b, // line b\n"
-               "\n"
-               "  // line c\n"
-               "  c\n"
-               "};",
-               Style20);
-  verifyFormat("enum A {\n"
-               "  a, // line 1\n"
-               "  // line 2\n"
-               "};",
-               "enum A {\n"
-               "  a, // line 1\n"
-               "  // line 2\n"
-               "};",
-               Style20);
-=======
                Style20);
   verifyNoChange("enum A {\n"
                  "  a, // line 1\n"
                  "  // line 2\n"
                  "};",
                  Style20);
->>>>>>> 811fe024
   verifyFormat("enum A {\n"
                "  a, // line 1\n"
                "     // line 2\n"
@@ -142,26 +121,12 @@
                "   // line 2\n"
                "};",
                Style20);
-<<<<<<< HEAD
-  verifyFormat("enum A {\n"
-               "  a, // line 1\n"
-               "  // line 2\n"
-               "  b\n"
-               "};",
-               "enum A {\n"
-               "  a, // line 1\n"
-               "  // line 2\n"
-               "  b\n"
-               "};",
-               Style20);
-=======
   verifyNoChange("enum A {\n"
                  "  a, // line 1\n"
                  "  // line 2\n"
                  "  b\n"
                  "};",
                  Style20);
->>>>>>> 811fe024
   verifyFormat("enum A {\n"
                "  a, // line 1\n"
                "     // line 2\n"
@@ -505,18 +470,9 @@
                " Don't try to outdent if there's not enough indentation.\n"
                " */");
 
-<<<<<<< HEAD
-  verifyFormat("int i; /* Comment with empty...\n"
-               "        *\n"
-               "        * line. */",
-               "int i; /* Comment with empty...\n"
-               "        *\n"
-               "        * line. */");
-=======
   verifyNoChange("int i; /* Comment with empty...\n"
                  "        *\n"
                  "        * line. */");
->>>>>>> 811fe024
   verifyFormat("int foobar = 0; /* comment */\n"
                "int bar = 0;    /* multiline\n"
                "                   comment 1 */\n"
@@ -579,11 +535,6 @@
 
 TEST_F(FormatTestComments, CorrectlyHandlesLengthOfBlockComments) {
   verifyFormat("double *x; /* aaaaaaaaaaaaaaaaaaaaaaaaaaaaaaaaaaaaaaaaaa\n"
-<<<<<<< HEAD
-               "              aaaaaaaaaaaaaaaaaaaaaaaaaaaaaaaaaaaaaaa */",
-               "double *x; /* aaaaaaaaaaaaaaaaaaaaaaaaaaaaaaaaaaaaaaaaaa\n"
-=======
->>>>>>> 811fe024
                "              aaaaaaaaaaaaaaaaaaaaaaaaaaaaaaaaaaaaaaa */");
   verifyFormat(
       "void ffffffffffff(\n"
@@ -707,26 +658,12 @@
   verifyFormat("#define XXX // q w e r\n"
                "            // t y u i",
                "#define XXX //q w e r t y u i", Style22);
-<<<<<<< HEAD
-  verifyFormat("{\n"
-               "  //\n"
-               "  //\\\n"
-               "  // long 1 2 3 4 5\n"
-               "}",
-               "{\n"
-               "  //\n"
-               "  //\\\n"
-               "  // long 1 2 3 4 5\n"
-               "}",
-               Style20);
-=======
   verifyNoChange("{\n"
                  "  //\n"
                  "  //\\\n"
                  "  // long 1 2 3 4 5\n"
                  "}",
                  Style20);
->>>>>>> 811fe024
   verifyFormat("{\n"
                "  //\n"
                "  //\\\n"
@@ -766,21 +703,6 @@
 }
 
 TEST_F(FormatTestComments, DontSplitLineCommentsWithEscapedNewlines) {
-<<<<<<< HEAD
-  verifyFormat("// aaaaaaaaaaaaaaaaaaaaaaaaaaaaaaaaaaaaaaa\\\n"
-               "// aaaaaaaaaaaaaaaaaaaaaaaaaaaaaaaaaaaaaaa\\\n"
-               "// aaaaaaaaaaaaaaaaaaaaaaaaaaaaaaaaaaaaaaa",
-               "// aaaaaaaaaaaaaaaaaaaaaaaaaaaaaaaaaaaaaaa\\\n"
-               "// aaaaaaaaaaaaaaaaaaaaaaaaaaaaaaaaaaaaaaa\\\n"
-               "// aaaaaaaaaaaaaaaaaaaaaaaaaaaaaaaaaaaaaaa");
-  verifyFormat("int a; // AAAAAAAAAAAAAAAAAAAAAAAAAAAAAAAAAAAAAAA\\\n"
-               "       // AAAAAAAAAAAAAAAAAAAAAAAAAAAAAAAAAAAAAAA\\\n"
-               "       // AAAAAAAAAAAAAAAAAAAAAAAAAAAAAAAAAAAAAAA",
-               "int a; // AAAAAAAAAAAAAAAAAAAAAAAAAAAAAAAAAAAAAAA\\\n"
-               "       // AAAAAAAAAAAAAAAAAAAAAAAAAAAAAAAAAAAAAAA\\\n"
-               "       // AAAAAAAAAAAAAAAAAAAAAAAAAAAAAAAAAAAAAAA",
-               getLLVMStyleWithColumns(50));
-=======
   verifyNoChange("// aaaaaaaaaaaaaaaaaaaaaaaaaaaaaaaaaaaaaaa\\\n"
                  "// aaaaaaaaaaaaaaaaaaaaaaaaaaaaaaaaaaaaaaa\\\n"
                  "// aaaaaaaaaaaaaaaaaaaaaaaaaaaaaaaaaaaaaaa");
@@ -788,7 +710,6 @@
                  "       // AAAAAAAAAAAAAAAAAAAAAAAAAAAAAAAAAAAAAAA\\\n"
                  "       // AAAAAAAAAAAAAAAAAAAAAAAAAAAAAAAAAAAAAAA",
                  getLLVMStyleWithColumns(50));
->>>>>>> 811fe024
   verifyFormat("double\n"
                "    a; // AAAAAAAAAAAAAAAAAAAAAAAAAAAAAAAAAAAAAAA\\\n"
                "       // AAAAAAAAAAAAAAAAAAAAAAAAAAAAAAAAAAAAAAA\\\n"
@@ -819,15 +740,8 @@
 TEST_F(FormatTestComments, DontSplitLineCommentsWithPragmas) {
   FormatStyle Pragmas = getLLVMStyleWithColumns(30);
   Pragmas.CommentPragmas = "^ IWYU pragma:";
-<<<<<<< HEAD
-  verifyFormat("// IWYU pragma: aaaaaaaaaaaaaaaaaa bbbbbbbbbbbbbb",
-               "// IWYU pragma: aaaaaaaaaaaaaaaaaa bbbbbbbbbbbbbb", Pragmas);
-  verifyFormat("/* IWYU pragma: aaaaaaaaaaaaaaaaaa bbbbbbbbbbbbbb */",
-               "/* IWYU pragma: aaaaaaaaaaaaaaaaaa bbbbbbbbbbbbbb */", Pragmas);
-=======
   verifyFormat("// IWYU pragma: aaaaaaaaaaaaaaaaaa bbbbbbbbbbbbbb", Pragmas);
   verifyFormat("/* IWYU pragma: aaaaaaaaaaaaaaaaaa bbbbbbbbbbbbbb */", Pragmas);
->>>>>>> 811fe024
 }
 
 TEST_F(FormatTestComments, PriorityOfCommentBreaking) {
@@ -863,28 +777,6 @@
 
 TEST_F(FormatTestComments, MultiLineCommentsInDefines) {
   const auto Style17 = getLLVMStyleWithColumns(17);
-<<<<<<< HEAD
-  verifyFormat("#define A(x) /* \\\n"
-               "  a comment     \\\n"
-               "  inside */     \\\n"
-               "  f();",
-               "#define A(x) /* \\\n"
-               "  a comment     \\\n"
-               "  inside */     \\\n"
-               "  f();",
-               Style17);
-  verifyFormat("#define A(      \\\n"
-               "    x) /*       \\\n"
-               "  a comment     \\\n"
-               "  inside */     \\\n"
-               "  f();",
-               "#define A(      \\\n"
-               "    x) /*       \\\n"
-               "  a comment     \\\n"
-               "  inside */     \\\n"
-               "  f();",
-               Style17);
-=======
   verifyNoChange("#define A(x) /* \\\n"
                  "  a comment     \\\n"
                  "  inside */     \\\n"
@@ -896,7 +788,6 @@
                  "  inside */     \\\n"
                  "  f();",
                  Style17);
->>>>>>> 811fe024
 }
 
 TEST_F(FormatTestComments, LineCommentsInMacrosDoNotGetEscapedNewlines) {
@@ -930,35 +821,6 @@
 TEST_F(FormatTestComments, KeepsLevelOfCommentBeforePPDirective) {
   // Keep the current level if the comment was originally not aligned with
   // the preprocessor directive.
-<<<<<<< HEAD
-  verifyFormat("void f() {\n"
-               "  int i;\n"
-               "  /* comment */\n"
-               "#ifdef A\n"
-               "  int j;\n"
-               "}",
-               "void f() {\n"
-               "  int i;\n"
-               "  /* comment */\n"
-               "#ifdef A\n"
-               "  int j;\n"
-               "}");
-
-  verifyFormat("void f() {\n"
-               "  int i;\n"
-               "  /* comment */\n"
-               "\n"
-               "#ifdef A\n"
-               "  int j;\n"
-               "}",
-               "void f() {\n"
-               "  int i;\n"
-               "  /* comment */\n"
-               "\n"
-               "#ifdef A\n"
-               "  int j;\n"
-               "}");
-=======
   verifyNoChange("void f() {\n"
                  "  int i;\n"
                  "  /* comment */\n"
@@ -973,7 +835,6 @@
                  "#ifdef A\n"
                  "  int j;\n"
                  "}");
->>>>>>> 811fe024
 
   verifyFormat("int f(int i) {\n"
                "  if (true) {\n"
@@ -1142,27 +1003,12 @@
   // Align with the preprocessor directive if the comment was originally aligned
   // with the preprocessor directive and there is no newline between the comment
   // and the preprocessor directive.
-<<<<<<< HEAD
-  verifyFormat("void f() {\n"
-               "  int i;\n"
-               "/* comment */\n"
-               "#ifdef A\n"
-               "  int j;\n"
-               "}",
-               "void f() {\n"
-               "  int i;\n"
-               "/* comment */\n"
-               "#ifdef A\n"
-               "  int j;\n"
-               "}");
-=======
   verifyNoChange("void f() {\n"
                  "  int i;\n"
                  "/* comment */\n"
                  "#ifdef A\n"
                  "  int j;\n"
                  "}");
->>>>>>> 811fe024
 
   verifyFormat("int f(int i) {\n"
                "  if (true) {\n"
@@ -1336,20 +1182,10 @@
                "   wherever_a_space_occurs                             \n"
                " */",
                Style20);
-<<<<<<< HEAD
-  verifyFormat("/*\n"
-               " *    This_comment_can_not_be_broken_into_lines\n"
-               " */",
-               "/*\n"
-               " *    This_comment_can_not_be_broken_into_lines\n"
-               " */",
-               Style20);
-=======
   verifyNoChange("/*\n"
                  " *    This_comment_can_not_be_broken_into_lines\n"
                  " */",
                  Style20);
->>>>>>> 811fe024
   verifyFormat("{\n"
                "  /*\n"
                "  This is another\n"
@@ -1543,26 +1379,12 @@
                "int iiii; // CC\n"
                "#endif // B",
                Style20);
-<<<<<<< HEAD
-  verifyFormat("#if A\n"
-               "#else  // A1\n"
-               "       // A2\n"
-               "int ii;\n"
-               "#endif // B",
-               "#if A\n"
-               "#else  // A1\n"
-               "       // A2\n"
-               "int ii;\n"
-               "#endif // B",
-               Style20);
-=======
   verifyNoChange("#if A\n"
                  "#else  // A1\n"
                  "       // A2\n"
                  "int ii;\n"
                  "#endif // B",
                  Style20);
->>>>>>> 811fe024
 }
 
 TEST_F(FormatTestComments, CommentsInStaticInitializers) {
@@ -1635,13 +1457,6 @@
   verifyFormat("if (true) { // comment about branch\n"
                "  // comment about f\n"
                "  f();\n"
-<<<<<<< HEAD
-               "}",
-               "if (true) { // comment about branch\n"
-               "  // comment about f\n"
-               "  f();\n"
-=======
->>>>>>> 811fe024
                "}");
   verifyFormat("if (1) { // if line 1\n"
                "         // if line 2\n"
@@ -1692,10 +1507,7 @@
 TEST_F(FormatTestComments, ReflowsComments) {
   const auto Style20 = getLLVMStyleWithColumns(20);
   const auto Style22 = getLLVMStyleWithColumns(22);
-<<<<<<< HEAD
-=======
-
->>>>>>> 811fe024
+
   // Break a long line and reflow with the full next line.
   verifyFormat("// long long long\n"
                "// long long",
@@ -2263,17 +2075,9 @@
                Style20);
 
   // Don't break or reflow comments on import lines.
-<<<<<<< HEAD
-  verifyFormat("#include \"t\" /* l l l\n"
-               "                * l */",
-               "#include \"t\" /* l l l\n"
-               "                * l */",
-               Style20);
-=======
   verifyNoChange("#include \"t\" /* l l l\n"
                  "                * l */",
                  Style20);
->>>>>>> 811fe024
 
   // Don't reflow between different trailing comment sections.
   verifyFormat("int i; // long long\n"
@@ -2329,13 +2133,9 @@
                "// some text that reflows\n"
                "// into   foo",
                Style);
-<<<<<<< HEAD
+
   Style.ColumnLimit = 21;
-=======
-
-  Style.ColumnLimit = 21;
-
->>>>>>> 811fe024
+
   // Given one more column, "// reflows into   foo" does fit the limit, so we
   // do not compress the whitespace.
   verifyFormat("// some text that\n"
@@ -2354,10 +2154,7 @@
                "// some text that reflows\n"
                "// into1234567",
                Style);
-<<<<<<< HEAD
-=======
-
->>>>>>> 811fe024
+
   // Secondly, when the next line ends later, but the first word in that line
   // is precisely one column over the limit, do not reflow.
   verifyFormat("// some text that\n"
@@ -2370,10 +2167,7 @@
 
 TEST_F(FormatTestComments, ReflowsCommentsWithExtraWhitespace) {
   const auto Style16 = getLLVMStyleWithColumns(16);
-<<<<<<< HEAD
-=======
-
->>>>>>> 811fe024
+
   // Baseline.
   verifyFormat("// some text\n"
                "// that re flows",
@@ -2680,34 +2474,6 @@
 
   verifyFormat("void f(int * /* unused */) {}");
 
-<<<<<<< HEAD
-  verifyFormat("/*\n"
-               " **\n"
-               " */",
-               "/*\n"
-               " **\n"
-               " */");
-  verifyFormat("/*\n"
-               " *q\n"
-               " */",
-               "/*\n"
-               " *q\n"
-               " */");
-  verifyFormat("/*\n"
-               " * q\n"
-               " */",
-               "/*\n"
-               " * q\n"
-               " */");
-  verifyFormat("/*\n"
-               " **/",
-               "/*\n"
-               " **/");
-  verifyFormat("/*\n"
-               " ***/",
-               "/*\n"
-               " ***/");
-=======
   verifyNoChange("/*\n"
                  " **\n"
                  " */");
@@ -2721,15 +2487,10 @@
                  " **/");
   verifyNoChange("/*\n"
                  " ***/");
->>>>>>> 811fe024
 }
 
 TEST_F(FormatTestComments, BlockCommentsInMacros) {
   const auto Style20 = getLLVMStyleWithColumns(20);
-<<<<<<< HEAD
-
-=======
->>>>>>> 811fe024
   verifyFormat("#define A          \\\n"
                "  {                \\\n"
                "    /* one line */ \\\n"
@@ -2752,10 +2513,6 @@
 
 TEST_F(FormatTestComments, BlockCommentsAtEndOfLine) {
   const auto Style15 = getLLVMStyleWithColumns(15);
-<<<<<<< HEAD
-
-=======
->>>>>>> 811fe024
   verifyFormat("a = {\n"
                "    1111 /*    */\n"
                "};",
@@ -2930,14 +2687,6 @@
                "  // comment about a\n"
                "  int a;\n"
                "};",
-<<<<<<< HEAD
-               "class A {\n"
-               "public: // public comment\n"
-               "  // comment about a\n"
-               "  int a;\n"
-               "};",
-=======
->>>>>>> 811fe024
                Style40);
   verifyFormat("class A {\n"
                "public: // public comment 1\n"
@@ -3265,43 +3014,6 @@
   FormatStyle Style = getLLVMStyle();
   Style.AlignTrailingComments.Kind = FormatStyle::TCAS_Leave;
 
-<<<<<<< HEAD
-  verifyFormat("int a;// do not touch\n"
-               "int b; // any comments\n"
-               "int c;  // comment\n"
-               "int d;   // comment",
-               "int a;// do not touch\n"
-               "int b; // any comments\n"
-               "int c;  // comment\n"
-               "int d;   // comment",
-               Style);
-
-  verifyFormat("int a;   // do not touch\n"
-               "int b;  // any comments\n"
-               "int c; // comment\n"
-               "int d;// comment",
-               "int a;   // do not touch\n"
-               "int b;  // any comments\n"
-               "int c; // comment\n"
-               "int d;// comment",
-               Style);
-
-  verifyFormat("// do not touch\n"
-               "int a;  // any comments\n"
-               "\n"
-               "   // comment\n"
-               "// comment\n"
-               "\n"
-               "// comment",
-               "// do not touch\n"
-               "int a;  // any comments\n"
-               "\n"
-               "   // comment\n"
-               "// comment\n"
-               "\n"
-               "// comment",
-               Style);
-=======
   verifyNoChange("int a;// do not touch\n"
                  "int b; // any comments\n"
                  "int c;  // comment\n"
@@ -3322,7 +3034,6 @@
                  "\n"
                  "// comment",
                  Style);
->>>>>>> 811fe024
 
   verifyFormat("// do not touch\n"
                "int a;  // any comments\n"
@@ -3360,25 +3071,6 @@
 
   // Allow to keep 2 empty lines
   Style.MaxEmptyLinesToKeep = 2;
-<<<<<<< HEAD
-  verifyFormat("// do not touch\n"
-               "int a;  // any comments\n"
-               "\n"
-               "\n"
-               "   // comment\n"
-               "// comment\n"
-               "\n"
-               "// comment",
-               "// do not touch\n"
-               "int a;  // any comments\n"
-               "\n"
-               "\n"
-               "   // comment\n"
-               "// comment\n"
-               "\n"
-               "// comment",
-               Style);
-=======
   verifyNoChange("// do not touch\n"
                  "int a;  // any comments\n"
                  "\n"
@@ -3388,7 +3080,6 @@
                  "\n"
                  "// comment",
                  Style);
->>>>>>> 811fe024
   Style.MaxEmptyLinesToKeep = 1;
 
   // Just format comments normally when leaving exceeds the column limit
@@ -3752,15 +3443,8 @@
                " */",
                "/*\n"
                "*/");
-<<<<<<< HEAD
-  verifyFormat("/*\n"
-               " */",
-               "/*\n"
-               " */");
-=======
   verifyNoChange("/*\n"
                  " */");
->>>>>>> 811fe024
   verifyFormat("/*\n"
                " */",
                "/*\n"
@@ -3771,15 +3455,8 @@
                " * line */",
                "/*\n"
                "* line */");
-<<<<<<< HEAD
-  verifyFormat("/*\n"
-               " * line */",
-               "/*\n"
-               " * line */");
-=======
   verifyNoChange("/*\n"
                  " * line */");
->>>>>>> 811fe024
   verifyFormat("/*\n"
                " * line */",
                "/*\n"
@@ -3792,15 +3469,8 @@
                " * line */",
                "/**\n"
                "* line */");
-<<<<<<< HEAD
-  verifyFormat("/**\n"
-               " * line */",
-               "/**\n"
-               " * line */");
-=======
   verifyNoChange("/**\n"
                  " * line */");
->>>>>>> 811fe024
   verifyFormat("/**\n"
                " * line */",
                "/**\n"
@@ -3835,15 +3505,8 @@
                "  */");
 
   // Align two lines.
-<<<<<<< HEAD
-  verifyFormat("/* line 1\n"
-               " * line 2 */",
-               "/* line 1\n"
-               " * line 2 */");
-=======
   verifyNoChange("/* line 1\n"
                  " * line 2 */");
->>>>>>> 811fe024
   verifyFormat("/* line 1\n"
                " * line 2 */",
                "/* line 1\n"
@@ -3864,15 +3527,8 @@
                "        * line 2 */",
                "int i; /* line 1\n"
                "* line 2 */");
-<<<<<<< HEAD
-  verifyFormat("int i; /* line 1\n"
-               "        * line 2 */",
-               "int i; /* line 1\n"
-               "        * line 2 */");
-=======
   verifyNoChange("int i; /* line 1\n"
                  "        * line 2 */");
->>>>>>> 811fe024
   verifyFormat("int i; /* line 1\n"
                "        * line 2 */",
                "int i; /* line 1\n"
@@ -3974,10 +3630,7 @@
 
 TEST_F(FormatTestComments, PythonStyleComments) {
   const auto ProtoStyle20 = getTextProtoStyleWithColumns(20);
-<<<<<<< HEAD
-=======
-
->>>>>>> 811fe024
+
   // Keeps a space after '#'.
   verifyFormat("# comment\n"
                "key: value",
@@ -4111,37 +3764,7 @@
 
   FormatStyle Style20 = getGoogleStyle(FormatStyle::LK_Java);
   Style20.ColumnLimit = 20;
-<<<<<<< HEAD
-  verifyFormat("/**\n"
-               " * @param x long long long long long long long long long\n"
-               " *     long\n"
-               " */",
-               "/**\n"
-               " * @param x long long long long long long long long long long\n"
-               " */",
-               Style);
-  verifyFormat("/**\n"
-               " * @param x long long long long long long long long long\n"
-               " *     long long long long long long long long long long\n"
-               " */",
-               "/**\n"
-               " * @param x long long long long long long long long long "
-               "long long long long long long long long long long\n"
-               " */",
-               Style);
-  verifyFormat("/**\n"
-               " * @param x long long long long long long long long long\n"
-               " *     long long long long long long long long long long\n"
-               " *     long\n"
-               " */",
-               "/**\n"
-               " * @param x long long long long long long long long long "
-               "long long long long long long long long long long long\n"
-               " */",
-               Style);
-=======
-
->>>>>>> 811fe024
+
   verifyFormat("/**\n"
                " * Sentence that\n"
                " * should be broken.\n"
@@ -4210,36 +3833,31 @@
 }
 
 TEST_F(FormatTestComments, SpaceAtLineCommentBegin) {
-<<<<<<< HEAD
-  FormatStyle Style = getLLVMStyle();
-=======
->>>>>>> 811fe024
   constexpr StringRef NoTextInComment(" //       \n"
                                       "\n"
                                       "void foo() {// \n"
                                       "// \n"
                                       "}");
-<<<<<<< HEAD
-
+
+  verifyFormat("//\n"
+               "\n"
+               "void foo() { //\n"
+               "  //\n"
+               "}",
+               NoTextInComment);
+
+  auto Style = getLLVMStyle();
+  Style.SpacesInLineCommentPrefix.Minimum = 0;
+  verifyFormat("//#comment", Style);
   verifyFormat("//\n"
                "\n"
                "void foo() { //\n"
                "  //\n"
                "}",
                NoTextInComment, Style);
-=======
->>>>>>> 811fe024
-
-  verifyFormat("//\n"
-               "\n"
-               "void foo() { //\n"
-               "  //\n"
-               "}",
-               NoTextInComment);
-
-  auto Style = getLLVMStyle();
-  Style.SpacesInLineCommentPrefix.Minimum = 0;
-  verifyFormat("//#comment", Style);
+
+  Style.SpacesInLineCommentPrefix.Minimum = 5;
+  verifyFormat("//     #comment", "//#comment", Style);
   verifyFormat("//\n"
                "\n"
                "void foo() { //\n"
@@ -4247,19 +3865,6 @@
                "}",
                NoTextInComment, Style);
 
-  Style.SpacesInLineCommentPrefix.Minimum = 5;
-  verifyFormat("//     #comment", "//#comment", Style);
-  verifyFormat("//\n"
-               "\n"
-               "void foo() { //\n"
-               "  //\n"
-               "}",
-               NoTextInComment, Style);
-
-<<<<<<< HEAD
-  Style = getLLVMStyle();
-=======
->>>>>>> 811fe024
   constexpr StringRef Code(
       "//Free comment without space\n"
       "\n"
@@ -4331,7 +3936,6 @@
       "\n"
       "//vv will only move\n"
       "//} if the line above does");
-<<<<<<< HEAD
 
   constexpr StringRef Code2(
       "// Free comment without space\n"
@@ -4549,226 +4153,6 @@
       "//  vv will only move\n"
       "//  } if the line above does");
 
-  verifyFormat(Code2, Code, Style);
-=======
->>>>>>> 811fe024
-
-  constexpr StringRef Code2(
-      "// Free comment without space\n"
-      "\n"
-      "//   Free comment with 3 spaces\n"
-      "\n"
-      "/// Free Doxygen without space\n"
-      "\n"
-      "///   Free Doxygen with 3 spaces\n"
-      "\n"
-      "// 🐉 A nice dragon\n"
-      "\n"
-      "//\t abccba\n"
-      "\n"
-      "//\\t deffed\n"
-      "\n"
-      "//   🐉 Another nice dragon\n"
-      "\n"
-      "//   \t Three leading spaces following tab\n"
-      "\n"
-      "//   \\t Three leading spaces following backslash\n"
-      "\n"
-      "/// A Doxygen Comment with a nested list:\n"
-      "/// - Foo\n"
-      "/// - Bar\n"
-      "///   - Baz\n"
-      "///   - End\n"
-      "///     of the inner list\n"
-      "///   .\n"
-      "/// .\n"
-      "\n"
-      "namespace Foo {\n"
-      "bool bar(bool b) {\n"
-      "  bool ret1 = true; ///< Doxygenstyle without space\n"
-      "  bool ret2 = true; ///<   Doxygenstyle with 3 spaces\n"
-      "  if (b) {\n"
-      "    // Foo\n"
-      "\n"
-      "    //   In function comment\n"
-      "    ret2 = false;\n"
-      "  } // End of if\n"
-      "\n"
-      "  //  if (ret1) {\n"
-      "  //    return ret2;\n"
-      "  //  }\n"
-      "\n"
-      "  // if (ret1) {\n"
-      "  //   return ret2;\n"
-      "  // }\n"
-      "\n"
-      "  return ret1 && ret2;\n"
-      "}\n"
-      "} // namespace Foo\n"
-      "\n"
-      "namespace Bar {\n"
-      "int foo();\n"
-      "} //  namespace Bar\n"
-      "//@Nothing added because of the non ascii char\n"
-      "\n"
-      "//@      Nothing removed because of the non ascii char\n"
-      "\n"
-      "//  Comment to move to the left\n"
-      "// But not this?\n"
-      "//  @but this\n"
-      "\n"
-      "// Comment to move to the right\n"
-      "//@ this stays\n"
-      "\n"
-      "//} will not move\n"
-      "\n"
-      "// vv will only move\n"
-      "// } if the line above does");
-
-  constexpr StringRef Code3(
-      "//Free comment without space\n"
-      "\n"
-      "//Free comment with 3 spaces\n"
-      "\n"
-      "///Free Doxygen without space\n"
-      "\n"
-      "///Free Doxygen with 3 spaces\n"
-      "\n"
-      "//🐉 A nice dragon\n"
-      "\n"
-      "//\t abccba\n"
-      "\n"
-      "//\\t deffed\n"
-      "\n"
-      "//🐉 Another nice dragon\n"
-      "\n"
-      "//\t Three leading spaces following tab\n"
-      "\n"
-      "//\\t Three leading spaces following backslash\n"
-      "\n"
-      "///A Doxygen Comment with a nested list:\n"
-      "///- Foo\n"
-      "///- Bar\n"
-      "///  - Baz\n" // Here we keep the relative indentation
-      "///  - End\n"
-      "///    of the inner list\n"
-      "///  .\n"
-      "///.\n"
-      "\n"
-      "namespace Foo {\n"
-      "bool bar(bool b) {\n"
-      "  bool ret1 = true; ///<Doxygenstyle without space\n"
-      "  bool ret2 = true; ///<Doxygenstyle with 3 spaces\n"
-      "  if (b) {\n"
-      "    //Foo\n"
-      "\n"
-      "    //In function comment\n"
-      "    ret2 = false;\n"
-      "  } //End of if\n"
-      "\n"
-      "  //if (ret1) {\n"
-      "  //  return ret2;\n"
-      "  //}\n"
-      "\n"
-      "  //if (ret1) {\n"
-      "  //  return ret2;\n"
-      "  //}\n"
-      "\n"
-      "  return ret1 && ret2;\n"
-      "}\n"
-      "} //namespace Foo\n"
-      "\n"
-      "namespace Bar {\n"
-      "int foo();\n"
-      "} //namespace Bar\n"
-      "//@Nothing added because of the non ascii char\n"
-      "\n"
-      "//@      Nothing removed because of the non ascii char\n"
-      "\n"
-      "//Comment to move to the left\n"
-      "//But not this?\n"
-      "//@but this\n"
-      "\n"
-      "//Comment to move to the right\n"
-      "//@ this stays\n"
-      "\n"
-      "//} will not move\n"
-      "\n"
-      "//vv will only move\n"
-      "//} if the line above does");
-
-  constexpr StringRef Code4(
-      "//  Free comment without space\n"
-      "\n"
-      "//   Free comment with 3 spaces\n"
-      "\n"
-      "///  Free Doxygen without space\n"
-      "\n"
-      "///   Free Doxygen with 3 spaces\n"
-      "\n"
-      "//  🐉 A nice dragon\n"
-      "\n"
-      "//\t abccba\n"
-      "\n"
-      "//\\t deffed\n"
-      "\n"
-      "//   🐉 Another nice dragon\n"
-      "\n"
-      "//   \t Three leading spaces following tab\n"
-      "\n"
-      "//   \\t Three leading spaces following backslash\n"
-      "\n"
-      "///  A Doxygen Comment with a nested list:\n"
-      "///  - Foo\n"
-      "///  - Bar\n"
-      "///    - Baz\n"
-      "///    - End\n"
-      "///      of the inner list\n"
-      "///    .\n"
-      "///  .\n"
-      "\n"
-      "namespace Foo {\n"
-      "bool bar(bool b) {\n"
-      "  bool ret1 = true; ///<  Doxygenstyle without space\n"
-      "  bool ret2 = true; ///<   Doxygenstyle with 3 spaces\n"
-      "  if (b) {\n"
-      "    //  Foo\n"
-      "\n"
-      "    //   In function comment\n"
-      "    ret2 = false;\n"
-      "  } //  End of if\n"
-      "\n"
-      "  //  if (ret1) {\n"
-      "  //    return ret2;\n"
-      "  //  }\n"
-      "\n"
-      "  //  if (ret1) {\n"
-      "  //    return ret2;\n"
-      "  //  }\n"
-      "\n"
-      "  return ret1 && ret2;\n"
-      "}\n"
-      "} //  namespace Foo\n"
-      "\n"
-      "namespace Bar {\n"
-      "int foo();\n"
-      "} //  namespace Bar\n"
-      "//@Nothing added because of the non ascii char\n"
-      "\n"
-      "//@      Nothing removed because of the non ascii char\n"
-      "\n"
-      "//  Comment to move to the left\n"
-      "//  But not this?\n"
-      "//  @but this\n"
-      "\n"
-      "//  Comment to move to the right\n"
-      "//@ this stays\n"
-      "\n"
-      "//} will not move\n"
-      "\n"
-      "//  vv will only move\n"
-      "//  } if the line above does");
-
   verifyFormat(Code2, Code);
 
   Style = getLLVMStyle();
@@ -4780,21 +4164,12 @@
   verifyFormat(Code4, Code, Style);
 
   Style = getLLVMStyleWithColumns(20);
-<<<<<<< HEAD
-  StringRef WrapCode = "//Lorem ipsum dolor sit amet\n"
-                       "\n"
-                       "//  Lorem   ipsum   dolor   sit   amet\n"
-                       "\n"
-                       "void f() {//Hello World\n"
-                       "}";
-=======
   constexpr StringRef WrapCode("//Lorem ipsum dolor sit amet\n"
                                "\n"
                                "//  Lorem   ipsum   dolor   sit   amet\n"
                                "\n"
                                "void f() {//Hello World\n"
                                "}");
->>>>>>> 811fe024
 
   verifyFormat("// Lorem ipsum dolor\n"
                "// sit amet\n"
@@ -5069,16 +4444,6 @@
 }
 
 TEST_F(FormatTestComments, LineCommentsOnStartOfFunctionCall) {
-<<<<<<< HEAD
-  auto Style = getLLVMStyle();
-
-  EXPECT_EQ(Style.Cpp11BracedListStyle, FormatStyle::BLS_AlignFirstComment);
-  verifyFormat("Type name{// Comment\n"
-               "          value};",
-               Style);
-
-  Style.Cpp11BracedListStyle = FormatStyle::BLS_Block;
-=======
   verifyFormat("Type name{// Comment\n"
                "          value};");
 
@@ -5086,17 +4451,13 @@
   EXPECT_EQ(Style.Cpp11BracedListStyle, FormatStyle::BLS_AlignFirstComment);
   Style.Cpp11BracedListStyle = FormatStyle::BLS_Block;
 
->>>>>>> 811fe024
   verifyFormat("Type name{ // Comment\n"
                "           value\n"
                "};",
                Style);
 
   Style.Cpp11BracedListStyle = FormatStyle::BLS_FunctionCall;
-<<<<<<< HEAD
-=======
-
->>>>>>> 811fe024
+
   verifyFormat("Type name{ // Comment\n"
                "    value};",
                Style);
