//=== ParseHLSLRootSignatureTest.cpp - Parse Root Signature tests ---------===//
//
// Part of the LLVM Project, under the Apache License v2.0 with LLVM Exceptions.
// See https://llvm.org/LICENSE.txt for license information.
// SPDX-License-Identifier: Apache-2.0 WITH LLVM-exception
//
//===----------------------------------------------------------------------===//

#include "clang/AST/ASTContext.h"
#include "clang/AST/Expr.h"
#include "clang/Basic/Diagnostic.h"
#include "clang/Basic/DiagnosticOptions.h"
#include "clang/Basic/FileManager.h"
#include "clang/Basic/LangOptions.h"
#include "clang/Basic/SourceLocation.h"
#include "clang/Basic/SourceManager.h"
#include "clang/Basic/TargetInfo.h"
#include "clang/Lex/HeaderSearch.h"
#include "clang/Lex/HeaderSearchOptions.h"
#include "clang/Lex/Lexer.h"
#include "clang/Lex/ModuleLoader.h"
#include "clang/Lex/Preprocessor.h"
#include "clang/Lex/PreprocessorOptions.h"

#include "clang/Lex/LexHLSLRootSignature.h"
#include "clang/Parse/ParseHLSLRootSignature.h"
#include "gtest/gtest.h"

using namespace clang;
using namespace clang::hlsl;
using namespace llvm::hlsl::rootsig;

namespace {

using llvm::dxbc::RootSignatureVersion;

// Diagnostic helper for helper tests
class ExpectedDiagConsumer : public DiagnosticConsumer {
  virtual void anchor() {}

  void HandleDiagnostic(DiagnosticsEngine::Level DiagLevel,
                        const Diagnostic &Info) override {
    if (!FirstDiag || !ExpectedDiagID.has_value()) {
      Satisfied = false;
      return;
    }
    FirstDiag = false;

    Satisfied = ExpectedDiagID.value() == Info.getID();
  }

  bool FirstDiag = true;
  bool Satisfied = false;
  std::optional<unsigned> ExpectedDiagID;

public:
  void setNoDiag() {
    Satisfied = true;
    ExpectedDiagID = std::nullopt;
  }

  void setExpected(unsigned DiagID) {
    Satisfied = false;
    ExpectedDiagID = DiagID;
  }

  bool isSatisfied() { return Satisfied; }
};

// The test fixture.
class ParseHLSLRootSignatureTest : public ::testing::Test {
protected:
  ParseHLSLRootSignatureTest()
      : FileMgr(FileMgrOpts), DiagID(new DiagnosticIDs()),
        Consumer(new ExpectedDiagConsumer()), Diags(DiagID, DiagOpts, Consumer),
        SourceMgr(Diags, FileMgr), TargetOpts(new TargetOptions) {
    // This is an arbitrarily chosen target triple to create the target info.
    TargetOpts->Triple = "dxil";
    Target = TargetInfo::CreateTargetInfo(Diags, *TargetOpts);
  }

  std::unique_ptr<Preprocessor> createPP(StringRef Source,
                                         TrivialModuleLoader &ModLoader) {
    std::unique_ptr<llvm::MemoryBuffer> Buf =
        llvm::MemoryBuffer::getMemBuffer(Source);
    SourceMgr.setMainFileID(SourceMgr.createFileID(std::move(Buf)));

    HeaderSearchOptions SearchOpts;
    HeaderSearch HeaderInfo(SearchOpts, SourceMgr, Diags, LangOpts,
                            Target.get());
    auto PP = std::make_unique<Preprocessor>(
        PPOpts, Diags, LangOpts, SourceMgr, HeaderInfo, ModLoader,
        /*IILookup =*/nullptr, /*OwnsHeaderSearch =*/false);
    PP->Initialize(*Target);
    PP->EnterMainSourceFile();
    return PP;
  }

  std::unique_ptr<ASTContext> createMinimalASTContext() {
    IdentifierTable Idents(LangOpts);
    SelectorTable Selectors;
    Builtin::Context Builtins;

    return std::make_unique<ASTContext>(LangOpts, SourceMgr, Idents, Selectors,
                                        Builtins, TU_Complete);
  }

  StringLiteral *wrapSource(std::unique_ptr<ASTContext> &Ctx,
                            StringRef Source) {
    SourceLocation Locs[1] = {SourceLocation()};
    return StringLiteral::Create(*Ctx, Source, StringLiteralKind::Unevaluated,
                                 false, Ctx->VoidTy, Locs);
  }

  FileSystemOptions FileMgrOpts;
  FileManager FileMgr;
  IntrusiveRefCntPtr<DiagnosticIDs> DiagID;
  DiagnosticOptions DiagOpts;
  ExpectedDiagConsumer *Consumer;
  DiagnosticsEngine Diags;
  SourceManager SourceMgr;
  LangOptions LangOpts;
  PreprocessorOptions PPOpts;
  std::shared_ptr<TargetOptions> TargetOpts;
  IntrusiveRefCntPtr<TargetInfo> Target;
};

// Valid Parser Tests

TEST_F(ParseHLSLRootSignatureTest, ValidParseEmptyTest) {
  const llvm::StringLiteral Source = R"cc()cc";

  auto Ctx = createMinimalASTContext();
  StringLiteral *Signature = wrapSource(Ctx, Source);

  TrivialModuleLoader ModLoader;
  auto PP = createPP(Source, ModLoader);

<<<<<<< HEAD
  hlsl::RootSignatureLexer Lexer(Source, TokLoc);
  SmallVector<RootElement> Elements;
  hlsl::RootSignatureParser Parser(RootSignatureVersion::V1_1, Elements, Lexer,
                                   *PP);
=======
  SmallVector<RootSignatureElement> Elements;
  hlsl::RootSignatureParser Parser(RootSignatureVersion::V1_1, Elements,
                                   Signature, *PP);
>>>>>>> 10a576f7

  // Test no diagnostics produced
  Consumer->setNoDiag();

  ASSERT_FALSE(Parser.parse());
  ASSERT_EQ((int)Elements.size(), 0);

  ASSERT_TRUE(Consumer->isSatisfied());
}

TEST_F(ParseHLSLRootSignatureTest, ValidParseDTClausesTest) {
  using llvm::dxbc::DescriptorRangeFlags;
  const llvm::StringLiteral Source = R"cc(
    DescriptorTable(
      CBV(b0),
      SRV(space = 3, offset = 32, t42, flags = 0, numDescriptors = 4),
      visibility = SHADER_VISIBILITY_PIXEL,
      Sampler(s987, space = +2, offset = DESCRIPTOR_RANGE_OFFSET_APPEND),
      UAV(u4294967294, numDescriptors = unbounded,
        flags = Descriptors_Volatile | Data_Volatile
                      | Data_Static_While_Set_At_Execute | Data_Static
                      | Descriptors_Static_Keeping_Buffer_Bounds_Checks
      )
    ),
    DescriptorTable()
  )cc";

  auto Ctx = createMinimalASTContext();
  StringLiteral *Signature = wrapSource(Ctx, Source);

  TrivialModuleLoader ModLoader;
  auto PP = createPP(Source, ModLoader);

<<<<<<< HEAD
  hlsl::RootSignatureLexer Lexer(Source, TokLoc);
  SmallVector<RootElement> Elements;
  hlsl::RootSignatureParser Parser(RootSignatureVersion::V1_1, Elements, Lexer,
                                   *PP);
=======
  SmallVector<RootSignatureElement> Elements;
  hlsl::RootSignatureParser Parser(RootSignatureVersion::V1_1, Elements,
                                   Signature, *PP);
>>>>>>> 10a576f7

  // Test no diagnostics produced
  Consumer->setNoDiag();

  ASSERT_FALSE(Parser.parse());

  // First Descriptor Table with 4 elements
  RootElement Elem = Elements[0].getElement();
  ASSERT_TRUE(std::holds_alternative<DescriptorTableClause>(Elem));
  ASSERT_EQ(std::get<DescriptorTableClause>(Elem).Type, ClauseType::CBuffer);
  ASSERT_EQ(std::get<DescriptorTableClause>(Elem).Reg.ViewType,
            RegisterType::BReg);
  ASSERT_EQ(std::get<DescriptorTableClause>(Elem).Reg.Number, 0u);
  ASSERT_EQ(std::get<DescriptorTableClause>(Elem).NumDescriptors, 1u);
  ASSERT_EQ(std::get<DescriptorTableClause>(Elem).Space, 0u);
  ASSERT_EQ(std::get<DescriptorTableClause>(Elem).Offset,
            DescriptorTableOffsetAppend);
  ASSERT_EQ(std::get<DescriptorTableClause>(Elem).Flags,
            DescriptorRangeFlags::DataStaticWhileSetAtExecute);

  Elem = Elements[1].getElement();
  ASSERT_TRUE(std::holds_alternative<DescriptorTableClause>(Elem));
  ASSERT_EQ(std::get<DescriptorTableClause>(Elem).Type, ClauseType::SRV);
  ASSERT_EQ(std::get<DescriptorTableClause>(Elem).Reg.ViewType,
            RegisterType::TReg);
  ASSERT_EQ(std::get<DescriptorTableClause>(Elem).Reg.Number, 42u);
  ASSERT_EQ(std::get<DescriptorTableClause>(Elem).NumDescriptors, 4u);
  ASSERT_EQ(std::get<DescriptorTableClause>(Elem).Space, 3u);
  ASSERT_EQ(std::get<DescriptorTableClause>(Elem).Offset, 32u);
  ASSERT_EQ(std::get<DescriptorTableClause>(Elem).Flags,
            DescriptorRangeFlags::None);

  Elem = Elements[2].getElement();
  ASSERT_TRUE(std::holds_alternative<DescriptorTableClause>(Elem));
  ASSERT_EQ(std::get<DescriptorTableClause>(Elem).Type, ClauseType::Sampler);
  ASSERT_EQ(std::get<DescriptorTableClause>(Elem).Reg.ViewType,
            RegisterType::SReg);
  ASSERT_EQ(std::get<DescriptorTableClause>(Elem).Reg.Number, 987u);
  ASSERT_EQ(std::get<DescriptorTableClause>(Elem).NumDescriptors, 1u);
  ASSERT_EQ(std::get<DescriptorTableClause>(Elem).Space, 2u);
  ASSERT_EQ(std::get<DescriptorTableClause>(Elem).Offset,
            DescriptorTableOffsetAppend);
  ASSERT_EQ(std::get<DescriptorTableClause>(Elem).Flags,
            DescriptorRangeFlags::None);

  Elem = Elements[3].getElement();
  ASSERT_TRUE(std::holds_alternative<DescriptorTableClause>(Elem));
  ASSERT_EQ(std::get<DescriptorTableClause>(Elem).Type, ClauseType::UAV);
  ASSERT_EQ(std::get<DescriptorTableClause>(Elem).Reg.ViewType,
            RegisterType::UReg);
  ASSERT_EQ(std::get<DescriptorTableClause>(Elem).Reg.Number, 4294967294u);
  ASSERT_EQ(std::get<DescriptorTableClause>(Elem).NumDescriptors,
            NumDescriptorsUnbounded);
  ASSERT_EQ(std::get<DescriptorTableClause>(Elem).Space, 0u);
  ASSERT_EQ(std::get<DescriptorTableClause>(Elem).Offset,
            DescriptorTableOffsetAppend);
  auto ValidDescriptorRangeFlags =
      DescriptorRangeFlags::DescriptorsVolatile |
      DescriptorRangeFlags::DataVolatile |
      DescriptorRangeFlags::DataStaticWhileSetAtExecute |
      DescriptorRangeFlags::DataStatic |
      DescriptorRangeFlags::DescriptorsStaticKeepingBufferBoundsChecks;
  ASSERT_EQ(std::get<DescriptorTableClause>(Elem).Flags,
            ValidDescriptorRangeFlags);

  Elem = Elements[4].getElement();
  ASSERT_TRUE(std::holds_alternative<DescriptorTable>(Elem));
  ASSERT_EQ(std::get<DescriptorTable>(Elem).NumClauses, (uint32_t)4);
  ASSERT_EQ(std::get<DescriptorTable>(Elem).Visibility,
            llvm::dxbc::ShaderVisibility::Pixel);

  // Empty Descriptor Table
  Elem = Elements[5].getElement();
  ASSERT_TRUE(std::holds_alternative<DescriptorTable>(Elem));
  ASSERT_EQ(std::get<DescriptorTable>(Elem).NumClauses, 0u);
  ASSERT_EQ(std::get<DescriptorTable>(Elem).Visibility,
            llvm::dxbc::ShaderVisibility::All);

  ASSERT_TRUE(Consumer->isSatisfied());
}

TEST_F(ParseHLSLRootSignatureTest, ValidParseStaticSamplerTest) {
  const llvm::StringLiteral Source = R"cc(
    StaticSampler(s0),
    StaticSampler(s0, maxAnisotropy = 3, space = 4,
      visibility = SHADER_VISIBILITY_DOMAIN,
      minLOD = 4.2f, mipLODBias = 0.23e+3,
      addressW = TEXTURE_ADDRESS_CLAMP,
      addressV = TEXTURE_ADDRESS_BORDER,
      filter = FILTER_MAXIMUM_MIN_POINT_MAG_LINEAR_MIP_POINT,
      maxLOD = 9000, addressU = TEXTURE_ADDRESS_MIRROR,
      comparisonFunc = COMPARISON_NOT_EQUAL,
      borderColor = STATIC_BORDER_COLOR_OPAQUE_BLACK_UINT
    )
  )cc";

  auto Ctx = createMinimalASTContext();
  StringLiteral *Signature = wrapSource(Ctx, Source);

  TrivialModuleLoader ModLoader;
  auto PP = createPP(Source, ModLoader);

<<<<<<< HEAD
  hlsl::RootSignatureLexer Lexer(Source, TokLoc);
  SmallVector<RootElement> Elements;
  hlsl::RootSignatureParser Parser(RootSignatureVersion::V1_1, Elements, Lexer,
                                   *PP);
=======
  SmallVector<RootSignatureElement> Elements;
  hlsl::RootSignatureParser Parser(RootSignatureVersion::V1_1, Elements,
                                   Signature, *PP);
>>>>>>> 10a576f7

  // Test no diagnostics produced
  Consumer->setNoDiag();

  ASSERT_FALSE(Parser.parse());

  ASSERT_EQ(Elements.size(), 2u);

  // Check default values are as expected
  RootElement Elem = Elements[0].getElement();
  ASSERT_TRUE(std::holds_alternative<StaticSampler>(Elem));
  ASSERT_EQ(std::get<StaticSampler>(Elem).Reg.ViewType, RegisterType::SReg);
  ASSERT_EQ(std::get<StaticSampler>(Elem).Reg.Number, 0u);
  ASSERT_EQ(std::get<StaticSampler>(Elem).Filter,
            llvm::dxbc::SamplerFilter::Anisotropic);
  ASSERT_EQ(std::get<StaticSampler>(Elem).AddressU,
            llvm::dxbc::TextureAddressMode::Wrap);
  ASSERT_EQ(std::get<StaticSampler>(Elem).AddressV,
            llvm::dxbc::TextureAddressMode::Wrap);
  ASSERT_EQ(std::get<StaticSampler>(Elem).AddressW,
            llvm::dxbc::TextureAddressMode::Wrap);
  ASSERT_FLOAT_EQ(std::get<StaticSampler>(Elem).MipLODBias, 0.f);
  ASSERT_EQ(std::get<StaticSampler>(Elem).MaxAnisotropy, 16u);
  ASSERT_EQ(std::get<StaticSampler>(Elem).CompFunc,
            llvm::dxbc::ComparisonFunc::LessEqual);
  ASSERT_EQ(std::get<StaticSampler>(Elem).BorderColor,
            llvm::dxbc::StaticBorderColor::OpaqueWhite);
  ASSERT_FLOAT_EQ(std::get<StaticSampler>(Elem).MinLOD, 0.f);
  ASSERT_FLOAT_EQ(std::get<StaticSampler>(Elem).MaxLOD, 3.402823466e+38f);
  ASSERT_EQ(std::get<StaticSampler>(Elem).Space, 0u);
  ASSERT_EQ(std::get<StaticSampler>(Elem).Visibility,
            llvm::dxbc::ShaderVisibility::All);

  // Check values can be set as expected
  Elem = Elements[1].getElement();
  ASSERT_TRUE(std::holds_alternative<StaticSampler>(Elem));
  ASSERT_EQ(std::get<StaticSampler>(Elem).Reg.ViewType, RegisterType::SReg);
  ASSERT_EQ(std::get<StaticSampler>(Elem).Reg.Number, 0u);
  ASSERT_EQ(std::get<StaticSampler>(Elem).Filter,
            llvm::dxbc::SamplerFilter::MaximumMinPointMagLinearMipPoint);
  ASSERT_EQ(std::get<StaticSampler>(Elem).AddressU,
            llvm::dxbc::TextureAddressMode::Mirror);
  ASSERT_EQ(std::get<StaticSampler>(Elem).AddressV,
            llvm::dxbc::TextureAddressMode::Border);
  ASSERT_EQ(std::get<StaticSampler>(Elem).AddressW,
            llvm::dxbc::TextureAddressMode::Clamp);
  ASSERT_FLOAT_EQ(std::get<StaticSampler>(Elem).MipLODBias, 230.f);
  ASSERT_EQ(std::get<StaticSampler>(Elem).MaxAnisotropy, 3u);
  ASSERT_EQ(std::get<StaticSampler>(Elem).CompFunc,
            llvm::dxbc::ComparisonFunc::NotEqual);
  ASSERT_EQ(std::get<StaticSampler>(Elem).BorderColor,
            llvm::dxbc::StaticBorderColor::OpaqueBlackUint);
  ASSERT_FLOAT_EQ(std::get<StaticSampler>(Elem).MinLOD, 4.2f);
  ASSERT_FLOAT_EQ(std::get<StaticSampler>(Elem).MaxLOD, 9000.f);
  ASSERT_EQ(std::get<StaticSampler>(Elem).Space, 4u);
  ASSERT_EQ(std::get<StaticSampler>(Elem).Visibility,
            llvm::dxbc::ShaderVisibility::Domain);

  ASSERT_TRUE(Consumer->isSatisfied());
}

TEST_F(ParseHLSLRootSignatureTest, ValidParseFloatsTest) {
  const llvm::StringLiteral Source = R"cc(
    StaticSampler(s0, mipLODBias = 0),
    StaticSampler(s0, mipLODBias = +1),
    StaticSampler(s0, mipLODBias = -1),
    StaticSampler(s0, mipLODBias = 42.),
    StaticSampler(s0, mipLODBias = +4.2),
    StaticSampler(s0, mipLODBias = -.42),
    StaticSampler(s0, mipLODBias = .42e+3),
    StaticSampler(s0, mipLODBias = 42E-12),
    StaticSampler(s0, mipLODBias = 42.f),
    StaticSampler(s0, mipLODBias = 4.2F),
    StaticSampler(s0, mipLODBias = 42.e+10f),
    StaticSampler(s0, mipLODBias = -2147483648),
    StaticSampler(s0, mipLODBias = 2147483648),
  )cc";

  auto Ctx = createMinimalASTContext();
  StringLiteral *Signature = wrapSource(Ctx, Source);

  TrivialModuleLoader ModLoader;
  auto PP = createPP(Source, ModLoader);

<<<<<<< HEAD
  hlsl::RootSignatureLexer Lexer(Source, TokLoc);
  SmallVector<RootElement> Elements;
  hlsl::RootSignatureParser Parser(RootSignatureVersion::V1_1, Elements, Lexer,
                                   *PP);
=======
  SmallVector<RootSignatureElement> Elements;
  hlsl::RootSignatureParser Parser(RootSignatureVersion::V1_1, Elements,
                                   Signature, *PP);
>>>>>>> 10a576f7

  // Test no diagnostics produced
  Consumer->setNoDiag();

  ASSERT_FALSE(Parser.parse());

  RootElement Elem = Elements[0].getElement();
  ASSERT_TRUE(std::holds_alternative<StaticSampler>(Elem));
  ASSERT_FLOAT_EQ(std::get<StaticSampler>(Elem).MipLODBias, 0.f);

  Elem = Elements[1].getElement();
  ASSERT_TRUE(std::holds_alternative<StaticSampler>(Elem));
  ASSERT_FLOAT_EQ(std::get<StaticSampler>(Elem).MipLODBias, 1.f);

  Elem = Elements[2].getElement();
  ASSERT_TRUE(std::holds_alternative<StaticSampler>(Elem));
  ASSERT_FLOAT_EQ(std::get<StaticSampler>(Elem).MipLODBias, -1.f);

  Elem = Elements[3].getElement();
  ASSERT_TRUE(std::holds_alternative<StaticSampler>(Elem));
  ASSERT_FLOAT_EQ(std::get<StaticSampler>(Elem).MipLODBias, 42.f);

  Elem = Elements[4].getElement();
  ASSERT_TRUE(std::holds_alternative<StaticSampler>(Elem));
  ASSERT_FLOAT_EQ(std::get<StaticSampler>(Elem).MipLODBias, 4.2f);

  Elem = Elements[5].getElement();
  ASSERT_TRUE(std::holds_alternative<StaticSampler>(Elem));
  ASSERT_FLOAT_EQ(std::get<StaticSampler>(Elem).MipLODBias, -.42f);

  Elem = Elements[6].getElement();
  ASSERT_TRUE(std::holds_alternative<StaticSampler>(Elem));
  ASSERT_FLOAT_EQ(std::get<StaticSampler>(Elem).MipLODBias, 420.f);

  Elem = Elements[7].getElement();
  ASSERT_TRUE(std::holds_alternative<StaticSampler>(Elem));
  ASSERT_FLOAT_EQ(std::get<StaticSampler>(Elem).MipLODBias, 0.000000000042f);

  Elem = Elements[8].getElement();
  ASSERT_TRUE(std::holds_alternative<StaticSampler>(Elem));
  ASSERT_FLOAT_EQ(std::get<StaticSampler>(Elem).MipLODBias, 42.f);

  Elem = Elements[9].getElement();
  ASSERT_TRUE(std::holds_alternative<StaticSampler>(Elem));
  ASSERT_FLOAT_EQ(std::get<StaticSampler>(Elem).MipLODBias, 4.2f);

  Elem = Elements[10].getElement();
  ASSERT_TRUE(std::holds_alternative<StaticSampler>(Elem));
  ASSERT_FLOAT_EQ(std::get<StaticSampler>(Elem).MipLODBias, 420000000000.f);

  Elem = Elements[11].getElement();
  ASSERT_TRUE(std::holds_alternative<StaticSampler>(Elem));
  ASSERT_FLOAT_EQ(std::get<StaticSampler>(Elem).MipLODBias, -2147483648.f);

  Elem = Elements[12].getElement();
  ASSERT_TRUE(std::holds_alternative<StaticSampler>(Elem));
  ASSERT_FLOAT_EQ(std::get<StaticSampler>(Elem).MipLODBias, 2147483648.f);

  ASSERT_TRUE(Consumer->isSatisfied());
}

TEST_F(ParseHLSLRootSignatureTest, ValidSamplerFlagsTest) {
  // This test will checks we can set the valid enum for Sampler descriptor
  // range flags
  const llvm::StringLiteral Source = R"cc(
    DescriptorTable(Sampler(s0, flags = DESCRIPTORS_VOLATILE))
  )cc";

  auto Ctx = createMinimalASTContext();
  StringLiteral *Signature = wrapSource(Ctx, Source);

  TrivialModuleLoader ModLoader;
  auto PP = createPP(Source, ModLoader);

<<<<<<< HEAD
  hlsl::RootSignatureLexer Lexer(Source, TokLoc);
  SmallVector<RootElement> Elements;
  hlsl::RootSignatureParser Parser(RootSignatureVersion::V1_1, Elements, Lexer,
                                   *PP);
=======
  SmallVector<RootSignatureElement> Elements;
  hlsl::RootSignatureParser Parser(RootSignatureVersion::V1_1, Elements,
                                   Signature, *PP);
>>>>>>> 10a576f7

  // Test no diagnostics produced
  Consumer->setNoDiag();

  ASSERT_FALSE(Parser.parse());

  RootElement Elem = Elements[0].getElement();
  ASSERT_TRUE(std::holds_alternative<DescriptorTableClause>(Elem));
  ASSERT_EQ(std::get<DescriptorTableClause>(Elem).Type, ClauseType::Sampler);
  auto ValidSamplerFlags =
      llvm::dxbc::DescriptorRangeFlags::DescriptorsVolatile;
  ASSERT_EQ(std::get<DescriptorTableClause>(Elem).Flags, ValidSamplerFlags);

  ASSERT_TRUE(Consumer->isSatisfied());
}

TEST_F(ParseHLSLRootSignatureTest, ValidParseRootConsantsTest) {
  const llvm::StringLiteral Source = R"cc(
    RootConstants(num32BitConstants = 1, b0),
    RootConstants(b42, space = 3, num32BitConstants = 4294967295,
      visibility = SHADER_VISIBILITY_HULL
    )
  )cc";

  auto Ctx = createMinimalASTContext();
  StringLiteral *Signature = wrapSource(Ctx, Source);

  TrivialModuleLoader ModLoader;
  auto PP = createPP(Source, ModLoader);

<<<<<<< HEAD
  hlsl::RootSignatureLexer Lexer(Source, TokLoc);
  SmallVector<RootElement> Elements;
  hlsl::RootSignatureParser Parser(RootSignatureVersion::V1_1, Elements, Lexer,
                                   *PP);
=======
  SmallVector<RootSignatureElement> Elements;
  hlsl::RootSignatureParser Parser(RootSignatureVersion::V1_1, Elements,
                                   Signature, *PP);
>>>>>>> 10a576f7

  // Test no diagnostics produced
  Consumer->setNoDiag();

  ASSERT_FALSE(Parser.parse());

  ASSERT_EQ(Elements.size(), 2u);

  RootElement Elem = Elements[0].getElement();
  ASSERT_TRUE(std::holds_alternative<RootConstants>(Elem));
  ASSERT_EQ(std::get<RootConstants>(Elem).Num32BitConstants, 1u);
  ASSERT_EQ(std::get<RootConstants>(Elem).Reg.ViewType, RegisterType::BReg);
  ASSERT_EQ(std::get<RootConstants>(Elem).Reg.Number, 0u);
  ASSERT_EQ(std::get<RootConstants>(Elem).Space, 0u);
  ASSERT_EQ(std::get<RootConstants>(Elem).Visibility,
            llvm::dxbc::ShaderVisibility::All);

  Elem = Elements[1].getElement();
  ASSERT_TRUE(std::holds_alternative<RootConstants>(Elem));
  ASSERT_EQ(std::get<RootConstants>(Elem).Num32BitConstants, 4294967295u);
  ASSERT_EQ(std::get<RootConstants>(Elem).Reg.ViewType, RegisterType::BReg);
  ASSERT_EQ(std::get<RootConstants>(Elem).Reg.Number, 42u);
  ASSERT_EQ(std::get<RootConstants>(Elem).Space, 3u);
  ASSERT_EQ(std::get<RootConstants>(Elem).Visibility,
            llvm::dxbc::ShaderVisibility::Hull);

  ASSERT_TRUE(Consumer->isSatisfied());
}

TEST_F(ParseHLSLRootSignatureTest, ValidParseRootFlagsTest) {
  using llvm::dxbc::RootFlags;
  const llvm::StringLiteral Source = R"cc(
    RootFlags(),
    RootFlags(0),
    RootFlags(
      deny_domain_shader_root_access |
      deny_pixel_shader_root_access |
      local_root_signature |
      cbv_srv_uav_heap_directly_indexed |
      deny_amplification_shader_root_access |
      deny_geometry_shader_root_access |
      deny_hull_shader_root_access |
      deny_mesh_shader_root_access |
      allow_stream_output |
      sampler_heap_directly_indexed |
      allow_input_assembler_input_layout |
      deny_vertex_shader_root_access
    )
  )cc";

  auto Ctx = createMinimalASTContext();
  StringLiteral *Signature = wrapSource(Ctx, Source);

  TrivialModuleLoader ModLoader;
  auto PP = createPP(Source, ModLoader);

<<<<<<< HEAD
  hlsl::RootSignatureLexer Lexer(Source, TokLoc);
  SmallVector<RootElement> Elements;
  hlsl::RootSignatureParser Parser(RootSignatureVersion::V1_1, Elements, Lexer,
                                   *PP);
=======
  SmallVector<RootSignatureElement> Elements;
  hlsl::RootSignatureParser Parser(RootSignatureVersion::V1_1, Elements,
                                   Signature, *PP);
>>>>>>> 10a576f7

  // Test no diagnostics produced
  Consumer->setNoDiag();

  ASSERT_FALSE(Parser.parse());

  ASSERT_EQ(Elements.size(), 3u);

  RootElement Elem = Elements[0].getElement();
  ASSERT_TRUE(std::holds_alternative<RootFlags>(Elem));
  ASSERT_EQ(std::get<RootFlags>(Elem), RootFlags::None);

  Elem = Elements[1].getElement();
  ASSERT_TRUE(std::holds_alternative<RootFlags>(Elem));
  ASSERT_EQ(std::get<RootFlags>(Elem), RootFlags::None);

  Elem = Elements[2].getElement();
  ASSERT_TRUE(std::holds_alternative<RootFlags>(Elem));
  auto ValidRootFlags = RootFlags::AllowInputAssemblerInputLayout |
                        RootFlags::DenyVertexShaderRootAccess |
                        RootFlags::DenyHullShaderRootAccess |
                        RootFlags::DenyDomainShaderRootAccess |
                        RootFlags::DenyGeometryShaderRootAccess |
                        RootFlags::DenyPixelShaderRootAccess |
                        RootFlags::AllowStreamOutput |
                        RootFlags::LocalRootSignature |
                        RootFlags::DenyAmplificationShaderRootAccess |
                        RootFlags::DenyMeshShaderRootAccess |
                        RootFlags::CBVSRVUAVHeapDirectlyIndexed |
                        RootFlags::SamplerHeapDirectlyIndexed;
  ASSERT_EQ(std::get<RootFlags>(Elem), ValidRootFlags);

  ASSERT_TRUE(Consumer->isSatisfied());
}

TEST_F(ParseHLSLRootSignatureTest, ValidParseRootDescriptorsTest) {
  using llvm::dxbc::RootDescriptorFlags;
  const llvm::StringLiteral Source = R"cc(
    CBV(b0),
    SRV(space = 4, t42, visibility = SHADER_VISIBILITY_GEOMETRY,
      flags = DATA_VOLATILE | DATA_STATIC | DATA_STATIC_WHILE_SET_AT_EXECUTE
    ),
    UAV(visibility = SHADER_VISIBILITY_HULL, u34893247),
    CBV(b0, flags = 0),
  )cc";

  auto Ctx = createMinimalASTContext();
  StringLiteral *Signature = wrapSource(Ctx, Source);

  TrivialModuleLoader ModLoader;
  auto PP = createPP(Source, ModLoader);

<<<<<<< HEAD
  hlsl::RootSignatureLexer Lexer(Source, TokLoc);
  SmallVector<RootElement> Elements;
  hlsl::RootSignatureParser Parser(RootSignatureVersion::V1_1, Elements, Lexer,
                                   *PP);
=======
  SmallVector<RootSignatureElement> Elements;
  hlsl::RootSignatureParser Parser(RootSignatureVersion::V1_1, Elements,
                                   Signature, *PP);
>>>>>>> 10a576f7

  // Test no diagnostics produced
  Consumer->setNoDiag();

  ASSERT_FALSE(Parser.parse());

  ASSERT_EQ(Elements.size(), 4u);

  RootElement Elem = Elements[0].getElement();
  ASSERT_TRUE(std::holds_alternative<RootDescriptor>(Elem));
  ASSERT_EQ(std::get<RootDescriptor>(Elem).Type, DescriptorType::CBuffer);
  ASSERT_EQ(std::get<RootDescriptor>(Elem).Reg.ViewType, RegisterType::BReg);
  ASSERT_EQ(std::get<RootDescriptor>(Elem).Reg.Number, 0u);
  ASSERT_EQ(std::get<RootDescriptor>(Elem).Space, 0u);
  ASSERT_EQ(std::get<RootDescriptor>(Elem).Visibility,
            llvm::dxbc::ShaderVisibility::All);
  ASSERT_EQ(std::get<RootDescriptor>(Elem).Flags,
            RootDescriptorFlags::DataStaticWhileSetAtExecute);

  Elem = Elements[1].getElement();
  ASSERT_TRUE(std::holds_alternative<RootDescriptor>(Elem));
  ASSERT_EQ(std::get<RootDescriptor>(Elem).Type, DescriptorType::SRV);
  ASSERT_EQ(std::get<RootDescriptor>(Elem).Reg.ViewType, RegisterType::TReg);
  ASSERT_EQ(std::get<RootDescriptor>(Elem).Reg.Number, 42u);
  ASSERT_EQ(std::get<RootDescriptor>(Elem).Space, 4u);
  ASSERT_EQ(std::get<RootDescriptor>(Elem).Visibility,
            llvm::dxbc::ShaderVisibility::Geometry);
  auto ValidRootDescriptorFlags =
      RootDescriptorFlags::DataVolatile |
      RootDescriptorFlags::DataStaticWhileSetAtExecute |
      RootDescriptorFlags::DataStatic;
  ASSERT_EQ(std::get<RootDescriptor>(Elem).Flags, ValidRootDescriptorFlags);

<<<<<<< HEAD
  Elem = Elements[2];
=======
  Elem = Elements[2].getElement();
>>>>>>> 10a576f7
  ASSERT_TRUE(std::holds_alternative<RootDescriptor>(Elem));
  ASSERT_EQ(std::get<RootDescriptor>(Elem).Type, DescriptorType::UAV);
  ASSERT_EQ(std::get<RootDescriptor>(Elem).Reg.ViewType, RegisterType::UReg);
  ASSERT_EQ(std::get<RootDescriptor>(Elem).Reg.Number, 34893247u);
  ASSERT_EQ(std::get<RootDescriptor>(Elem).Space, 0u);
  ASSERT_EQ(std::get<RootDescriptor>(Elem).Visibility,
            llvm::dxbc::ShaderVisibility::Hull);
  ASSERT_EQ(std::get<RootDescriptor>(Elem).Flags,
            RootDescriptorFlags::DataVolatile);
  ASSERT_EQ(std::get<RootDescriptor>(Elem).Flags,
            RootDescriptorFlags::DataVolatile);

  Elem = Elements[3].getElement();
  ASSERT_EQ(std::get<RootDescriptor>(Elem).Type, DescriptorType::CBuffer);
  ASSERT_EQ(std::get<RootDescriptor>(Elem).Reg.ViewType, RegisterType::BReg);
  ASSERT_EQ(std::get<RootDescriptor>(Elem).Reg.Number, 0u);
  ASSERT_EQ(std::get<RootDescriptor>(Elem).Space, 0u);
  ASSERT_EQ(std::get<RootDescriptor>(Elem).Visibility,
            llvm::dxbc::ShaderVisibility::All);
  ASSERT_EQ(std::get<RootDescriptor>(Elem).Flags, RootDescriptorFlags::None);

  ASSERT_TRUE(Consumer->isSatisfied());
}

TEST_F(ParseHLSLRootSignatureTest, ValidTrailingCommaTest) {
  // This test will checks we can handling trailing commas ','
  const llvm::StringLiteral Source = R"cc(
    DescriptorTable(
      CBV(b0, ),
      SRV(t42),
    )
  )cc";

  auto Ctx = createMinimalASTContext();
  StringLiteral *Signature = wrapSource(Ctx, Source);

  TrivialModuleLoader ModLoader;
  auto PP = createPP(Source, ModLoader);

<<<<<<< HEAD
  hlsl::RootSignatureLexer Lexer(Source, TokLoc);
  SmallVector<RootElement> Elements;
  hlsl::RootSignatureParser Parser(RootSignatureVersion::V1_1, Elements, Lexer,
                                   *PP);

  // Test no diagnostics produced
  Consumer->setNoDiag();

  ASSERT_FALSE(Parser.parse());

  ASSERT_TRUE(Consumer->isSatisfied());
}

TEST_F(ParseHLSLRootSignatureTest, ValidVersion10Test) {
  // This test checks that the default values are set correctly
  // when parsing with root signature version 1.0
  const llvm::StringLiteral Source = R"cc(
    CBV(b0),
    SRV(t0),
    UAV(u0),
    DescriptorTable(
      CBV(b1),
      SRV(t1),
      UAV(u1),
      Sampler(s1),
    )
  )cc";

  TrivialModuleLoader ModLoader;
  auto PP = createPP(Source, ModLoader);
  auto TokLoc = SourceLocation();

  hlsl::RootSignatureLexer Lexer(Source, TokLoc);
  SmallVector<RootElement> Elements;
  hlsl::RootSignatureParser Parser(RootSignatureVersion::V1_0, Elements, Lexer,
                                   *PP);

  // Test no diagnostics produced
  Consumer->setNoDiag();

  ASSERT_FALSE(Parser.parse());

  auto DefRootDescriptorFlag = llvm::dxbc::RootDescriptorFlags::DataVolatile;
  RootElement Elem = Elements[0];
  ASSERT_TRUE(std::holds_alternative<RootDescriptor>(Elem));
  ASSERT_EQ(std::get<RootDescriptor>(Elem).Type, DescriptorType::CBuffer);
  ASSERT_EQ(std::get<RootDescriptor>(Elem).Flags, DefRootDescriptorFlag);

  Elem = Elements[1];
  ASSERT_TRUE(std::holds_alternative<RootDescriptor>(Elem));
  ASSERT_EQ(std::get<RootDescriptor>(Elem).Type, DescriptorType::SRV);
  ASSERT_EQ(std::get<RootDescriptor>(Elem).Flags, DefRootDescriptorFlag);

  Elem = Elements[2];
  ASSERT_TRUE(std::holds_alternative<RootDescriptor>(Elem));
  ASSERT_EQ(std::get<RootDescriptor>(Elem).Type, DescriptorType::UAV);
  ASSERT_EQ(std::get<RootDescriptor>(Elem).Flags, DefRootDescriptorFlag);

  auto ValidNonSamplerFlags =
      llvm::dxbc::DescriptorRangeFlags::DescriptorsVolatile |
      llvm::dxbc::DescriptorRangeFlags::DataVolatile;
  Elem = Elements[3];
  ASSERT_TRUE(std::holds_alternative<DescriptorTableClause>(Elem));
  ASSERT_EQ(std::get<DescriptorTableClause>(Elem).Type, ClauseType::CBuffer);
  ASSERT_EQ(std::get<DescriptorTableClause>(Elem).Flags, ValidNonSamplerFlags);

  Elem = Elements[4];
  ASSERT_TRUE(std::holds_alternative<DescriptorTableClause>(Elem));
  ASSERT_EQ(std::get<DescriptorTableClause>(Elem).Type, ClauseType::SRV);
  ASSERT_EQ(std::get<DescriptorTableClause>(Elem).Flags, ValidNonSamplerFlags);

  Elem = Elements[5];
  ASSERT_TRUE(std::holds_alternative<DescriptorTableClause>(Elem));
  ASSERT_EQ(std::get<DescriptorTableClause>(Elem).Type, ClauseType::UAV);
  ASSERT_EQ(std::get<DescriptorTableClause>(Elem).Flags, ValidNonSamplerFlags);

  Elem = Elements[6];
  ASSERT_TRUE(std::holds_alternative<DescriptorTableClause>(Elem));
  ASSERT_EQ(std::get<DescriptorTableClause>(Elem).Type, ClauseType::Sampler);
  ASSERT_EQ(std::get<DescriptorTableClause>(Elem).Flags,
            llvm::dxbc::DescriptorRangeFlags::DescriptorsVolatile);

  ASSERT_TRUE(Consumer->isSatisfied());
}

TEST_F(ParseHLSLRootSignatureTest, ValidVersion11Test) {
  // This test checks that the default values are set correctly
  // when parsing with root signature version 1.1
  const llvm::StringLiteral Source = R"cc(
    CBV(b0),
    SRV(t0),
    UAV(u0),
    DescriptorTable(
      CBV(b1),
      SRV(t1),
      UAV(u1),
      Sampler(s1),
    )
  )cc";

  TrivialModuleLoader ModLoader;
  auto PP = createPP(Source, ModLoader);
  auto TokLoc = SourceLocation();

  hlsl::RootSignatureLexer Lexer(Source, TokLoc);
  SmallVector<RootElement> Elements;
  hlsl::RootSignatureParser Parser(RootSignatureVersion::V1_1, Elements, Lexer,
                                   *PP);
=======
  SmallVector<RootSignatureElement> Elements;
  hlsl::RootSignatureParser Parser(RootSignatureVersion::V1_1, Elements,
                                   Signature, *PP);
>>>>>>> 10a576f7

  // Test no diagnostics produced
  Consumer->setNoDiag();

  ASSERT_FALSE(Parser.parse());

  RootElement Elem = Elements[0];
  ASSERT_TRUE(std::holds_alternative<RootDescriptor>(Elem));
  ASSERT_EQ(std::get<RootDescriptor>(Elem).Type, DescriptorType::CBuffer);
  ASSERT_EQ(std::get<RootDescriptor>(Elem).Flags,
            llvm::dxbc::RootDescriptorFlags::DataStaticWhileSetAtExecute);

  Elem = Elements[1];
  ASSERT_TRUE(std::holds_alternative<RootDescriptor>(Elem));
  ASSERT_EQ(std::get<RootDescriptor>(Elem).Type, DescriptorType::SRV);
  ASSERT_EQ(std::get<RootDescriptor>(Elem).Flags,
            llvm::dxbc::RootDescriptorFlags::DataStaticWhileSetAtExecute);

  Elem = Elements[2];
  ASSERT_TRUE(std::holds_alternative<RootDescriptor>(Elem));
  ASSERT_EQ(std::get<RootDescriptor>(Elem).Type, DescriptorType::UAV);
  ASSERT_EQ(std::get<RootDescriptor>(Elem).Flags,
            llvm::dxbc::RootDescriptorFlags::DataVolatile);

  Elem = Elements[3];
  ASSERT_TRUE(std::holds_alternative<DescriptorTableClause>(Elem));
  ASSERT_EQ(std::get<DescriptorTableClause>(Elem).Type, ClauseType::CBuffer);
  ASSERT_EQ(std::get<DescriptorTableClause>(Elem).Flags,
            llvm::dxbc::DescriptorRangeFlags::DataStaticWhileSetAtExecute);

  Elem = Elements[4];
  ASSERT_TRUE(std::holds_alternative<DescriptorTableClause>(Elem));
  ASSERT_EQ(std::get<DescriptorTableClause>(Elem).Type, ClauseType::SRV);
  ASSERT_EQ(std::get<DescriptorTableClause>(Elem).Flags,
            llvm::dxbc::DescriptorRangeFlags::DataStaticWhileSetAtExecute);

  Elem = Elements[5];
  ASSERT_TRUE(std::holds_alternative<DescriptorTableClause>(Elem));
  ASSERT_EQ(std::get<DescriptorTableClause>(Elem).Type, ClauseType::UAV);
  ASSERT_EQ(std::get<DescriptorTableClause>(Elem).Flags,
            llvm::dxbc::DescriptorRangeFlags::DataVolatile);

  Elem = Elements[6];
  ASSERT_TRUE(std::holds_alternative<DescriptorTableClause>(Elem));
  ASSERT_EQ(std::get<DescriptorTableClause>(Elem).Type, ClauseType::Sampler);
  ASSERT_EQ(std::get<DescriptorTableClause>(Elem).Flags,
            llvm::dxbc::DescriptorRangeFlags::None);

  ASSERT_TRUE(Consumer->isSatisfied());
}

TEST_F(ParseHLSLRootSignatureTest, ValidVersion10Test) {
  // This test checks that the default values are set correctly
  // when parsing with root signature version 1.0
  const llvm::StringLiteral Source = R"cc(
    CBV(b0),
    SRV(t0),
    UAV(u0),
    DescriptorTable(
      CBV(b1),
      SRV(t1),
      UAV(u1),
      Sampler(s1),
    )
  )cc";

  auto Ctx = createMinimalASTContext();
  StringLiteral *Signature = wrapSource(Ctx, Source);

  TrivialModuleLoader ModLoader;
  auto PP = createPP(Source, ModLoader);

  SmallVector<RootSignatureElement> Elements;
  hlsl::RootSignatureParser Parser(RootSignatureVersion::V1_0, Elements,
                                   Signature, *PP);

  // Test no diagnostics produced
  Consumer->setNoDiag();

  ASSERT_FALSE(Parser.parse());

  auto DefRootDescriptorFlag = llvm::dxbc::RootDescriptorFlags::DataVolatile;
  RootElement Elem = Elements[0].getElement();
  ASSERT_TRUE(std::holds_alternative<RootDescriptor>(Elem));
  ASSERT_EQ(std::get<RootDescriptor>(Elem).Type, DescriptorType::CBuffer);
  ASSERT_EQ(std::get<RootDescriptor>(Elem).Flags, DefRootDescriptorFlag);

  Elem = Elements[1].getElement();
  ASSERT_TRUE(std::holds_alternative<RootDescriptor>(Elem));
  ASSERT_EQ(std::get<RootDescriptor>(Elem).Type, DescriptorType::SRV);
  ASSERT_EQ(std::get<RootDescriptor>(Elem).Flags, DefRootDescriptorFlag);

  Elem = Elements[2].getElement();
  ASSERT_TRUE(std::holds_alternative<RootDescriptor>(Elem));
  ASSERT_EQ(std::get<RootDescriptor>(Elem).Type, DescriptorType::UAV);
  ASSERT_EQ(std::get<RootDescriptor>(Elem).Flags, DefRootDescriptorFlag);

  auto ValidNonSamplerFlags =
      llvm::dxbc::DescriptorRangeFlags::DescriptorsVolatile |
      llvm::dxbc::DescriptorRangeFlags::DataVolatile;
  Elem = Elements[3].getElement();
  ASSERT_TRUE(std::holds_alternative<DescriptorTableClause>(Elem));
  ASSERT_EQ(std::get<DescriptorTableClause>(Elem).Type, ClauseType::CBuffer);
  ASSERT_EQ(std::get<DescriptorTableClause>(Elem).Flags, ValidNonSamplerFlags);

  Elem = Elements[4].getElement();
  ASSERT_TRUE(std::holds_alternative<DescriptorTableClause>(Elem));
  ASSERT_EQ(std::get<DescriptorTableClause>(Elem).Type, ClauseType::SRV);
  ASSERT_EQ(std::get<DescriptorTableClause>(Elem).Flags, ValidNonSamplerFlags);

  Elem = Elements[5].getElement();
  ASSERT_TRUE(std::holds_alternative<DescriptorTableClause>(Elem));
  ASSERT_EQ(std::get<DescriptorTableClause>(Elem).Type, ClauseType::UAV);
  ASSERT_EQ(std::get<DescriptorTableClause>(Elem).Flags, ValidNonSamplerFlags);

  Elem = Elements[6].getElement();
  ASSERT_TRUE(std::holds_alternative<DescriptorTableClause>(Elem));
  ASSERT_EQ(std::get<DescriptorTableClause>(Elem).Type, ClauseType::Sampler);
  ASSERT_EQ(std::get<DescriptorTableClause>(Elem).Flags,
            llvm::dxbc::DescriptorRangeFlags::DescriptorsVolatile);

  ASSERT_TRUE(Consumer->isSatisfied());
}

TEST_F(ParseHLSLRootSignatureTest, ValidVersion11Test) {
  // This test checks that the default values are set correctly
  // when parsing with root signature version 1.1
  const llvm::StringLiteral Source = R"cc(
    CBV(b0),
    SRV(t0),
    UAV(u0),
    DescriptorTable(
      CBV(b1),
      SRV(t1),
      UAV(u1),
      Sampler(s1),
    )
  )cc";

  auto Ctx = createMinimalASTContext();
  StringLiteral *Signature = wrapSource(Ctx, Source);

  TrivialModuleLoader ModLoader;
  auto PP = createPP(Source, ModLoader);

  SmallVector<RootSignatureElement> Elements;
  hlsl::RootSignatureParser Parser(RootSignatureVersion::V1_1, Elements,
                                   Signature, *PP);

  // Test no diagnostics produced
  Consumer->setNoDiag();

  ASSERT_FALSE(Parser.parse());

  RootElement Elem = Elements[0].getElement();
  ASSERT_TRUE(std::holds_alternative<RootDescriptor>(Elem));
  ASSERT_EQ(std::get<RootDescriptor>(Elem).Type, DescriptorType::CBuffer);
  ASSERT_EQ(std::get<RootDescriptor>(Elem).Flags,
            llvm::dxbc::RootDescriptorFlags::DataStaticWhileSetAtExecute);

  Elem = Elements[1].getElement();
  ASSERT_TRUE(std::holds_alternative<RootDescriptor>(Elem));
  ASSERT_EQ(std::get<RootDescriptor>(Elem).Type, DescriptorType::SRV);
  ASSERT_EQ(std::get<RootDescriptor>(Elem).Flags,
            llvm::dxbc::RootDescriptorFlags::DataStaticWhileSetAtExecute);

  Elem = Elements[2].getElement();
  ASSERT_TRUE(std::holds_alternative<RootDescriptor>(Elem));
  ASSERT_EQ(std::get<RootDescriptor>(Elem).Type, DescriptorType::UAV);
  ASSERT_EQ(std::get<RootDescriptor>(Elem).Flags,
            llvm::dxbc::RootDescriptorFlags::DataVolatile);

  Elem = Elements[3].getElement();
  ASSERT_TRUE(std::holds_alternative<DescriptorTableClause>(Elem));
  ASSERT_EQ(std::get<DescriptorTableClause>(Elem).Type, ClauseType::CBuffer);
  ASSERT_EQ(std::get<DescriptorTableClause>(Elem).Flags,
            llvm::dxbc::DescriptorRangeFlags::DataStaticWhileSetAtExecute);

  Elem = Elements[4].getElement();
  ASSERT_TRUE(std::holds_alternative<DescriptorTableClause>(Elem));
  ASSERT_EQ(std::get<DescriptorTableClause>(Elem).Type, ClauseType::SRV);
  ASSERT_EQ(std::get<DescriptorTableClause>(Elem).Flags,
            llvm::dxbc::DescriptorRangeFlags::DataStaticWhileSetAtExecute);

  Elem = Elements[5].getElement();
  ASSERT_TRUE(std::holds_alternative<DescriptorTableClause>(Elem));
  ASSERT_EQ(std::get<DescriptorTableClause>(Elem).Type, ClauseType::UAV);
  ASSERT_EQ(std::get<DescriptorTableClause>(Elem).Flags,
            llvm::dxbc::DescriptorRangeFlags::DataVolatile);

  Elem = Elements[6].getElement();
  ASSERT_TRUE(std::holds_alternative<DescriptorTableClause>(Elem));
  ASSERT_EQ(std::get<DescriptorTableClause>(Elem).Type, ClauseType::Sampler);
  ASSERT_EQ(std::get<DescriptorTableClause>(Elem).Flags,
            llvm::dxbc::DescriptorRangeFlags::None);

  ASSERT_TRUE(Consumer->isSatisfied());
}

// Invalid Parser Tests

TEST_F(ParseHLSLRootSignatureTest, InvalidParseUnexpectedTokenTest) {
  const llvm::StringLiteral Source = R"cc(
    DescriptorTable()
    space
  )cc";

  auto Ctx = createMinimalASTContext();
  StringLiteral *Signature = wrapSource(Ctx, Source);

  TrivialModuleLoader ModLoader;
  auto PP = createPP(Source, ModLoader);

<<<<<<< HEAD
  hlsl::RootSignatureLexer Lexer(Source, TokLoc);
  SmallVector<RootElement> Elements;
  hlsl::RootSignatureParser Parser(RootSignatureVersion::V1_1, Elements, Lexer,
                                   *PP);
=======
  SmallVector<RootSignatureElement> Elements;
  hlsl::RootSignatureParser Parser(RootSignatureVersion::V1_1, Elements,
                                   Signature, *PP);
>>>>>>> 10a576f7

  // Test correct diagnostic produced
  Consumer->setExpected(diag::err_expected_either);
  ASSERT_TRUE(Parser.parse());

  ASSERT_TRUE(Consumer->isSatisfied());
}

TEST_F(ParseHLSLRootSignatureTest, InvalidParseInvalidTokenTest) {
  const llvm::StringLiteral Source = R"cc(
    notAnIdentifier
  )cc";

  auto Ctx = createMinimalASTContext();
  StringLiteral *Signature = wrapSource(Ctx, Source);

  TrivialModuleLoader ModLoader;
  auto PP = createPP(Source, ModLoader);

<<<<<<< HEAD
  hlsl::RootSignatureLexer Lexer(Source, TokLoc);
  SmallVector<RootElement> Elements;
  hlsl::RootSignatureParser Parser(RootSignatureVersion::V1_1, Elements, Lexer,
                                   *PP);
=======
  SmallVector<RootSignatureElement> Elements;
  hlsl::RootSignatureParser Parser(RootSignatureVersion::V1_1, Elements,
                                   Signature, *PP);
>>>>>>> 10a576f7

  // Test correct diagnostic produced - invalid token
  Consumer->setExpected(diag::err_hlsl_invalid_token);
  ASSERT_TRUE(Parser.parse());

  ASSERT_TRUE(Consumer->isSatisfied());
}

TEST_F(ParseHLSLRootSignatureTest, InvalidParseUnexpectedEndOfStreamTest) {
  const llvm::StringLiteral Source = R"cc(
    DescriptorTable
  )cc";

  auto Ctx = createMinimalASTContext();
  StringLiteral *Signature = wrapSource(Ctx, Source);

  TrivialModuleLoader ModLoader;
  auto PP = createPP(Source, ModLoader);

<<<<<<< HEAD
  hlsl::RootSignatureLexer Lexer(Source, TokLoc);
  SmallVector<RootElement> Elements;
  hlsl::RootSignatureParser Parser(RootSignatureVersion::V1_1, Elements, Lexer,
                                   *PP);
=======
  SmallVector<RootSignatureElement> Elements;
  hlsl::RootSignatureParser Parser(RootSignatureVersion::V1_1, Elements,
                                   Signature, *PP);
>>>>>>> 10a576f7

  // Test correct diagnostic produced - expected '(' after DescriptorTable
  Consumer->setExpected(diag::err_expected_after);

  ASSERT_TRUE(Parser.parse());

  ASSERT_TRUE(Consumer->isSatisfied());
}

TEST_F(ParseHLSLRootSignatureTest, InvalidMissingDTParameterTest) {
  // This test will check that the parsing fails due a mandatory
  // parameter (register) not being specified
  const llvm::StringLiteral Source = R"cc(
    DescriptorTable(
      CBV()
    )
  )cc";

  auto Ctx = createMinimalASTContext();
  StringLiteral *Signature = wrapSource(Ctx, Source);

  TrivialModuleLoader ModLoader;
  auto PP = createPP(Source, ModLoader);

<<<<<<< HEAD
  hlsl::RootSignatureLexer Lexer(Source, TokLoc);
  SmallVector<RootElement> Elements;
  hlsl::RootSignatureParser Parser(RootSignatureVersion::V1_1, Elements, Lexer,
                                   *PP);
=======
  SmallVector<RootSignatureElement> Elements;
  hlsl::RootSignatureParser Parser(RootSignatureVersion::V1_1, Elements,
                                   Signature, *PP);
>>>>>>> 10a576f7

  // Test correct diagnostic produced
  Consumer->setExpected(diag::err_hlsl_rootsig_missing_param);
  ASSERT_TRUE(Parser.parse());

  ASSERT_TRUE(Consumer->isSatisfied());
}

TEST_F(ParseHLSLRootSignatureTest, InvalidMissingRDParameterTest) {
  // This test will check that the parsing fails due a mandatory
  // parameter (register) not being specified
  const llvm::StringLiteral Source = R"cc(
    SRV()
  )cc";

  auto Ctx = createMinimalASTContext();
  StringLiteral *Signature = wrapSource(Ctx, Source);

  TrivialModuleLoader ModLoader;
  auto PP = createPP(Source, ModLoader);

<<<<<<< HEAD
  hlsl::RootSignatureLexer Lexer(Source, TokLoc);
  SmallVector<RootElement> Elements;
  hlsl::RootSignatureParser Parser(RootSignatureVersion::V1_1, Elements, Lexer,
                                   *PP);
=======
  SmallVector<RootSignatureElement> Elements;
  hlsl::RootSignatureParser Parser(RootSignatureVersion::V1_1, Elements,
                                   Signature, *PP);
>>>>>>> 10a576f7

  // Test correct diagnostic produced
  Consumer->setExpected(diag::err_hlsl_rootsig_missing_param);
  ASSERT_TRUE(Parser.parse());

  ASSERT_TRUE(Consumer->isSatisfied());
}

TEST_F(ParseHLSLRootSignatureTest, InvalidMissingRCParameterTest) {
  // This test will check that the parsing fails due a mandatory
  // parameter (num32BitConstants) not being specified
  const llvm::StringLiteral Source = R"cc(
    RootConstants(b0)
  )cc";

  auto Ctx = createMinimalASTContext();
  StringLiteral *Signature = wrapSource(Ctx, Source);

  TrivialModuleLoader ModLoader;
  auto PP = createPP(Source, ModLoader);

<<<<<<< HEAD
  hlsl::RootSignatureLexer Lexer(Source, TokLoc);
  SmallVector<RootElement> Elements;
  hlsl::RootSignatureParser Parser(RootSignatureVersion::V1_1, Elements, Lexer,
                                   *PP);
=======
  SmallVector<RootSignatureElement> Elements;
  hlsl::RootSignatureParser Parser(RootSignatureVersion::V1_1, Elements,
                                   Signature, *PP);
>>>>>>> 10a576f7

  // Test correct diagnostic produced
  Consumer->setExpected(diag::err_hlsl_rootsig_missing_param);
  ASSERT_TRUE(Parser.parse());

  ASSERT_TRUE(Consumer->isSatisfied());
}

TEST_F(ParseHLSLRootSignatureTest, InvalidRepeatedMandatoryDTParameterTest) {
  // This test will check that the parsing fails due the same mandatory
  // parameter being specified multiple times
  const llvm::StringLiteral Source = R"cc(
    DescriptorTable(
      CBV(b32, b84)
    )
  )cc";

  auto Ctx = createMinimalASTContext();
  StringLiteral *Signature = wrapSource(Ctx, Source);

  TrivialModuleLoader ModLoader;
  auto PP = createPP(Source, ModLoader);

<<<<<<< HEAD
  hlsl::RootSignatureLexer Lexer(Source, TokLoc);
  SmallVector<RootElement> Elements;
  hlsl::RootSignatureParser Parser(RootSignatureVersion::V1_1, Elements, Lexer,
                                   *PP);
=======
  SmallVector<RootSignatureElement> Elements;
  hlsl::RootSignatureParser Parser(RootSignatureVersion::V1_1, Elements,
                                   Signature, *PP);
>>>>>>> 10a576f7

  // Test correct diagnostic produced
  Consumer->setExpected(diag::err_hlsl_rootsig_repeat_param);
  ASSERT_TRUE(Parser.parse());

  ASSERT_TRUE(Consumer->isSatisfied());
}

TEST_F(ParseHLSLRootSignatureTest, InvalidRepeatedMandatoryRCParameterTest) {
  // This test will check that the parsing fails due the same mandatory
  // parameter being specified multiple times
  const llvm::StringLiteral Source = R"cc(
    RootConstants(num32BitConstants = 32, num32BitConstants = 24)
  )cc";

  auto Ctx = createMinimalASTContext();
  StringLiteral *Signature = wrapSource(Ctx, Source);

  TrivialModuleLoader ModLoader;
  auto PP = createPP(Source, ModLoader);

<<<<<<< HEAD
  hlsl::RootSignatureLexer Lexer(Source, TokLoc);
  SmallVector<RootElement> Elements;
  hlsl::RootSignatureParser Parser(RootSignatureVersion::V1_1, Elements, Lexer,
                                   *PP);
=======
  SmallVector<RootSignatureElement> Elements;
  hlsl::RootSignatureParser Parser(RootSignatureVersion::V1_1, Elements,
                                   Signature, *PP);
>>>>>>> 10a576f7

  // Test correct diagnostic produced
  Consumer->setExpected(diag::err_hlsl_rootsig_repeat_param);
  ASSERT_TRUE(Parser.parse());

  ASSERT_TRUE(Consumer->isSatisfied());
}

TEST_F(ParseHLSLRootSignatureTest, InvalidRepeatedOptionalDTParameterTest) {
  // This test will check that the parsing fails due the same optional
  // parameter being specified multiple times
  const llvm::StringLiteral Source = R"cc(
    DescriptorTable(
      CBV(space = 2, space = 0)
    )
  )cc";

  auto Ctx = createMinimalASTContext();
  StringLiteral *Signature = wrapSource(Ctx, Source);

  TrivialModuleLoader ModLoader;
  auto PP = createPP(Source, ModLoader);

<<<<<<< HEAD
  hlsl::RootSignatureLexer Lexer(Source, TokLoc);
  SmallVector<RootElement> Elements;
  hlsl::RootSignatureParser Parser(RootSignatureVersion::V1_1, Elements, Lexer,
                                   *PP);
=======
  SmallVector<RootSignatureElement> Elements;
  hlsl::RootSignatureParser Parser(RootSignatureVersion::V1_1, Elements,
                                   Signature, *PP);
>>>>>>> 10a576f7

  // Test correct diagnostic produced
  Consumer->setExpected(diag::err_hlsl_rootsig_repeat_param);
  ASSERT_TRUE(Parser.parse());

  ASSERT_TRUE(Consumer->isSatisfied());
}

TEST_F(ParseHLSLRootSignatureTest, InvalidRepeatedOptionalRCParameterTest) {
  // This test will check that the parsing fails due the same optional
  // parameter being specified multiple times
  const llvm::StringLiteral Source = R"cc(
    RootConstants(
      visibility = Shader_Visibility_All,
      b0, num32BitConstants = 1,
      visibility = Shader_Visibility_Pixel
    )
  )cc";

  auto Ctx = createMinimalASTContext();
  StringLiteral *Signature = wrapSource(Ctx, Source);

  TrivialModuleLoader ModLoader;
  auto PP = createPP(Source, ModLoader);

<<<<<<< HEAD
  hlsl::RootSignatureLexer Lexer(Source, TokLoc);
  SmallVector<RootElement> Elements;
  hlsl::RootSignatureParser Parser(RootSignatureVersion::V1_1, Elements, Lexer,
                                   *PP);
=======
  SmallVector<RootSignatureElement> Elements;
  hlsl::RootSignatureParser Parser(RootSignatureVersion::V1_1, Elements,
                                   Signature, *PP);
>>>>>>> 10a576f7

  // Test correct diagnostic produced
  Consumer->setExpected(diag::err_hlsl_rootsig_repeat_param);
  ASSERT_TRUE(Parser.parse());

  ASSERT_TRUE(Consumer->isSatisfied());
}

TEST_F(ParseHLSLRootSignatureTest, InvalidLexOverflowedNumberTest) {
  // This test will check that the lexing fails due to an integer overflow
  const llvm::StringLiteral Source = R"cc(
    DescriptorTable(
      CBV(b4294967296)
    )
  )cc";

  auto Ctx = createMinimalASTContext();
  StringLiteral *Signature = wrapSource(Ctx, Source);

  TrivialModuleLoader ModLoader;
  auto PP = createPP(Source, ModLoader);

<<<<<<< HEAD
  hlsl::RootSignatureLexer Lexer(Source, TokLoc);
  SmallVector<RootElement> Elements;
  hlsl::RootSignatureParser Parser(RootSignatureVersion::V1_1, Elements, Lexer,
                                   *PP);
=======
  SmallVector<RootSignatureElement> Elements;
  hlsl::RootSignatureParser Parser(RootSignatureVersion::V1_1, Elements,
                                   Signature, *PP);
>>>>>>> 10a576f7

  // Test correct diagnostic produced
  Consumer->setExpected(diag::err_hlsl_number_literal_overflow);
  ASSERT_TRUE(Parser.parse());

  ASSERT_TRUE(Consumer->isSatisfied());
}

TEST_F(ParseHLSLRootSignatureTest, InvalidParseOverflowedNegativeNumberTest) {
  // This test will check that parsing fails due to a unsigned integer having
  // too large of a magnitude to be interpreted as its negative
  const llvm::StringLiteral Source = R"cc(
    StaticSampler(s0, mipLODBias = -4294967295)
  )cc";

  auto Ctx = createMinimalASTContext();
  StringLiteral *Signature = wrapSource(Ctx, Source);

  TrivialModuleLoader ModLoader;
  auto PP = createPP(Source, ModLoader);

<<<<<<< HEAD
  hlsl::RootSignatureLexer Lexer(Source, TokLoc);
  SmallVector<RootElement> Elements;
  hlsl::RootSignatureParser Parser(RootSignatureVersion::V1_1, Elements, Lexer,
                                   *PP);
=======
  SmallVector<RootSignatureElement> Elements;
  hlsl::RootSignatureParser Parser(RootSignatureVersion::V1_1, Elements,
                                   Signature, *PP);
>>>>>>> 10a576f7

  // Test correct diagnostic produced
  Consumer->setExpected(diag::err_hlsl_number_literal_overflow);
  ASSERT_TRUE(Parser.parse());

  ASSERT_TRUE(Consumer->isSatisfied());
}

TEST_F(ParseHLSLRootSignatureTest, InvalidLexOverflowedFloatTest) {
  // This test will check that the lexing fails due to a float overflow
  const llvm::StringLiteral Source = R"cc(
    StaticSampler(s0, mipLODBias = 3.402823467e+38F)
  )cc";

  auto Ctx = createMinimalASTContext();
  StringLiteral *Signature = wrapSource(Ctx, Source);

  TrivialModuleLoader ModLoader;
  auto PP = createPP(Source, ModLoader);

<<<<<<< HEAD
  hlsl::RootSignatureLexer Lexer(Source, TokLoc);
  SmallVector<RootElement> Elements;
  hlsl::RootSignatureParser Parser(RootSignatureVersion::V1_1, Elements, Lexer,
                                   *PP);
=======
  SmallVector<RootSignatureElement> Elements;
  hlsl::RootSignatureParser Parser(RootSignatureVersion::V1_1, Elements,
                                   Signature, *PP);
>>>>>>> 10a576f7

  // Test correct diagnostic produced
  Consumer->setExpected(diag::err_hlsl_number_literal_overflow);
  ASSERT_TRUE(Parser.parse());

  ASSERT_TRUE(Consumer->isSatisfied());
}

TEST_F(ParseHLSLRootSignatureTest, InvalidLexNegOverflowedFloatTest) {
  // This test will check that the lexing fails due to negative float overflow
  const llvm::StringLiteral Source = R"cc(
    StaticSampler(s0, mipLODBias = -3.402823467e+38F)
  )cc";

  auto Ctx = createMinimalASTContext();
  StringLiteral *Signature = wrapSource(Ctx, Source);

  TrivialModuleLoader ModLoader;
  auto PP = createPP(Source, ModLoader);

<<<<<<< HEAD
  hlsl::RootSignatureLexer Lexer(Source, TokLoc);
  SmallVector<RootElement> Elements;
  hlsl::RootSignatureParser Parser(RootSignatureVersion::V1_1, Elements, Lexer,
                                   *PP);
=======
  SmallVector<RootSignatureElement> Elements;
  hlsl::RootSignatureParser Parser(RootSignatureVersion::V1_1, Elements,
                                   Signature, *PP);
>>>>>>> 10a576f7

  // Test correct diagnostic produced
  Consumer->setExpected(diag::err_hlsl_number_literal_overflow);
  ASSERT_TRUE(Parser.parse());

  ASSERT_TRUE(Consumer->isSatisfied());
}

TEST_F(ParseHLSLRootSignatureTest, InvalidLexOverflowedDoubleTest) {
  // This test will check that the lexing fails due to an overflow of double
  const llvm::StringLiteral Source = R"cc(
    StaticSampler(s0, mipLODBias = 1.e+500)
  )cc";

  auto Ctx = createMinimalASTContext();
  StringLiteral *Signature = wrapSource(Ctx, Source);

  TrivialModuleLoader ModLoader;
  auto PP = createPP(Source, ModLoader);

<<<<<<< HEAD
  hlsl::RootSignatureLexer Lexer(Source, TokLoc);
  SmallVector<RootElement> Elements;
  hlsl::RootSignatureParser Parser(RootSignatureVersion::V1_1, Elements, Lexer,
                                   *PP);
=======
  SmallVector<RootSignatureElement> Elements;
  hlsl::RootSignatureParser Parser(RootSignatureVersion::V1_1, Elements,
                                   Signature, *PP);
>>>>>>> 10a576f7

  // Test correct diagnostic produced
  Consumer->setExpected(diag::err_hlsl_number_literal_overflow);
  ASSERT_TRUE(Parser.parse());

  ASSERT_TRUE(Consumer->isSatisfied());
}

TEST_F(ParseHLSLRootSignatureTest, InvalidLexUnderflowFloatTest) {
  // This test will check that the lexing fails due to double underflow
  const llvm::StringLiteral Source = R"cc(
    StaticSampler(s0, mipLODBias = 10e-309)
  )cc";

  auto Ctx = createMinimalASTContext();
  StringLiteral *Signature = wrapSource(Ctx, Source);

  TrivialModuleLoader ModLoader;
  auto PP = createPP(Source, ModLoader);

<<<<<<< HEAD
  hlsl::RootSignatureLexer Lexer(Source, TokLoc);
  SmallVector<RootElement> Elements;
  hlsl::RootSignatureParser Parser(RootSignatureVersion::V1_1, Elements, Lexer,
                                   *PP);
=======
  SmallVector<RootSignatureElement> Elements;
  hlsl::RootSignatureParser Parser(RootSignatureVersion::V1_1, Elements,
                                   Signature, *PP);
>>>>>>> 10a576f7

  // Test correct diagnostic produced
  Consumer->setExpected(diag::err_hlsl_number_literal_underflow);
  ASSERT_TRUE(Parser.parse());

  ASSERT_TRUE(Consumer->isSatisfied());
}

TEST_F(ParseHLSLRootSignatureTest, InvalidNonZeroFlagsTest) {
  // This test will check that parsing fails when a non-zero integer literal
  // is given to flags
  const llvm::StringLiteral Source = R"cc(
    DescriptorTable(
      CBV(b0, flags = 3)
    )
  )cc";

  auto Ctx = createMinimalASTContext();
  StringLiteral *Signature = wrapSource(Ctx, Source);

  TrivialModuleLoader ModLoader;
  auto PP = createPP(Source, ModLoader);

<<<<<<< HEAD
  hlsl::RootSignatureLexer Lexer(Source, TokLoc);
  SmallVector<RootElement> Elements;
  hlsl::RootSignatureParser Parser(RootSignatureVersion::V1_1, Elements, Lexer,
                                   *PP);
=======
  SmallVector<RootSignatureElement> Elements;
  hlsl::RootSignatureParser Parser(RootSignatureVersion::V1_1, Elements,
                                   Signature, *PP);
>>>>>>> 10a576f7

  // Test correct diagnostic produced
  Consumer->setExpected(diag::err_hlsl_rootsig_non_zero_flag);
  ASSERT_TRUE(Parser.parse());

  ASSERT_TRUE(Consumer->isSatisfied());
}

TEST_F(ParseHLSLRootSignatureTest, InvalidRootElementMissingCommaTest) {
  // This test will check that an error is produced when there is a missing
  // comma between parameters
  const llvm::StringLiteral Source = R"cc(
    RootFlags()
    RootConstants(num32BitConstants = 1, b0)
  )cc";

  auto Ctx = createMinimalASTContext();
  StringLiteral *Signature = wrapSource(Ctx, Source);

  TrivialModuleLoader ModLoader;
  auto PP = createPP(Source, ModLoader);

  SmallVector<RootSignatureElement> Elements;
  hlsl::RootSignatureParser Parser(RootSignatureVersion::V1_1, Elements,
                                   Signature, *PP);

  // Test correct diagnostic produced
  Consumer->setExpected(diag::err_expected_either);
  ASSERT_TRUE(Parser.parse());

  ASSERT_TRUE(Consumer->isSatisfied());
}

TEST_F(ParseHLSLRootSignatureTest, InvalidDescriptorTableMissingCommaTest) {
  // This test will check that an error is produced when there is a missing
  // comma between parameters
  const llvm::StringLiteral Source = R"cc(
    DescriptorTable(
      CBV(b0)
      visibility = SHADER_VISIBILITY_ALL
    )
  )cc";

  auto Ctx = createMinimalASTContext();
  StringLiteral *Signature = wrapSource(Ctx, Source);

  TrivialModuleLoader ModLoader;
  auto PP = createPP(Source, ModLoader);

  SmallVector<RootSignatureElement> Elements;
  hlsl::RootSignatureParser Parser(RootSignatureVersion::V1_1, Elements,
                                   Signature, *PP);

  // Test correct diagnostic produced
  Consumer->setExpected(diag::err_expected_either);
  ASSERT_TRUE(Parser.parse());

  ASSERT_TRUE(Consumer->isSatisfied());
}

TEST_F(ParseHLSLRootSignatureTest, InvalidRootConstantParamsCommaTest) {
  // This test will check that an error is produced when there is a missing
  // comma between parameters
  const llvm::StringLiteral Source = R"cc(
    RootConstants(
      num32BitConstants = 1
      b0
    )
  )cc";

  auto Ctx = createMinimalASTContext();
  StringLiteral *Signature = wrapSource(Ctx, Source);

  TrivialModuleLoader ModLoader;
  auto PP = createPP(Source, ModLoader);

  SmallVector<RootSignatureElement> Elements;
  hlsl::RootSignatureParser Parser(RootSignatureVersion::V1_1, Elements,
                                   Signature, *PP);

  // Test correct diagnostic produced
  Consumer->setExpected(diag::err_expected_either);
  ASSERT_TRUE(Parser.parse());

  ASSERT_TRUE(Consumer->isSatisfied());
}

TEST_F(ParseHLSLRootSignatureTest, InvalidRootDescriptorParamsCommaTest) {
  // This test will check that an error is produced when there is a missing
  // comma between parameters
  const llvm::StringLiteral Source = R"cc(
    CBV(
      b0
      flags = 0
    )
  )cc";

  auto Ctx = createMinimalASTContext();
  StringLiteral *Signature = wrapSource(Ctx, Source);

  TrivialModuleLoader ModLoader;
  auto PP = createPP(Source, ModLoader);

  SmallVector<RootSignatureElement> Elements;
  hlsl::RootSignatureParser Parser(RootSignatureVersion::V1_1, Elements,
                                   Signature, *PP);

  // Test correct diagnostic produced
  Consumer->setExpected(diag::err_expected_either);
  ASSERT_TRUE(Parser.parse());

  ASSERT_TRUE(Consumer->isSatisfied());
}

TEST_F(ParseHLSLRootSignatureTest, InvalidDescriptorClauseParamsCommaTest) {
  // This test will check that an error is produced when there is a missing
  // comma between parameters
  const llvm::StringLiteral Source = R"cc(
    DescriptorTable(
      UAV(
        u0
        flags = 0
      )
    )
  )cc";

  auto Ctx = createMinimalASTContext();
  StringLiteral *Signature = wrapSource(Ctx, Source);

  TrivialModuleLoader ModLoader;
  auto PP = createPP(Source, ModLoader);

  SmallVector<RootSignatureElement> Elements;
  hlsl::RootSignatureParser Parser(RootSignatureVersion::V1_1, Elements,
                                   Signature, *PP);

  // Test correct diagnostic produced
  Consumer->setExpected(diag::err_expected_either);
  ASSERT_TRUE(Parser.parse());

  ASSERT_TRUE(Consumer->isSatisfied());
}

TEST_F(ParseHLSLRootSignatureTest, InvalidStaticSamplerCommaTest) {
  // This test will check that an error is produced when there is a missing
  // comma between parameters
  const llvm::StringLiteral Source = R"cc(
    StaticSampler(
      s0
      maxLOD = 3
    )
  )cc";

  auto Ctx = createMinimalASTContext();
  StringLiteral *Signature = wrapSource(Ctx, Source);

  TrivialModuleLoader ModLoader;
  auto PP = createPP(Source, ModLoader);

  SmallVector<RootSignatureElement> Elements;
  hlsl::RootSignatureParser Parser(RootSignatureVersion::V1_1, Elements,
                                   Signature, *PP);

  // Test correct diagnostic produced
  Consumer->setExpected(diag::err_expected_either);
  ASSERT_TRUE(Parser.parse());

  ASSERT_TRUE(Consumer->isSatisfied());
}

TEST_F(ParseHLSLRootSignatureTest, InvalidRootDescriptorParamTest) {
  // This test will check that an error is produced when there is a invalid
  // value of a parameter
  const llvm::StringLiteral Source = R"cc(
    SRV(t0, invalid)
  )cc";

  auto Ctx = createMinimalASTContext();
  StringLiteral *Signature = wrapSource(Ctx, Source);

  TrivialModuleLoader ModLoader;
  auto PP = createPP(Source, ModLoader);

  SmallVector<RootSignatureElement> Elements;
  hlsl::RootSignatureParser Parser(RootSignatureVersion::V1_1, Elements,
                                   Signature, *PP);

  // Test correct diagnostic produced
  Consumer->setExpected(diag::err_hlsl_invalid_token);
  ASSERT_TRUE(Parser.parse());

  ASSERT_TRUE(Consumer->isSatisfied());
}

TEST_F(ParseHLSLRootSignatureTest, InvalidDescriptorTableParamTest) {
  // This test will check that an error is produced when there is a invalid
  // value of a parameter
  const llvm::StringLiteral Source = R"cc(
    DescriptorTable(
      visibility = SHADER_VISIBILITY_ALL,
      invalid
    )
  )cc";

  auto Ctx = createMinimalASTContext();
  StringLiteral *Signature = wrapSource(Ctx, Source);

  TrivialModuleLoader ModLoader;
  auto PP = createPP(Source, ModLoader);

  SmallVector<RootSignatureElement> Elements;
  hlsl::RootSignatureParser Parser(RootSignatureVersion::V1_1, Elements,
                                   Signature, *PP);

  // Test correct diagnostic produced
  Consumer->setExpected(diag::err_hlsl_invalid_token);
  ASSERT_TRUE(Parser.parse());

  ASSERT_TRUE(Consumer->isSatisfied());
}

TEST_F(ParseHLSLRootSignatureTest, InvalidDescriptorTableClauseParamTest) {
  // This test will check that an error is produced when there is a invalid
  // value of a parameter
  const llvm::StringLiteral Source = R"cc(
    DescriptorTable(
      CBV(invalid)
    )
  )cc";

  auto Ctx = createMinimalASTContext();
  StringLiteral *Signature = wrapSource(Ctx, Source);

  TrivialModuleLoader ModLoader;
  auto PP = createPP(Source, ModLoader);

  SmallVector<RootSignatureElement> Elements;
  hlsl::RootSignatureParser Parser(RootSignatureVersion::V1_1, Elements,
                                   Signature, *PP);

  // Test correct diagnostic produced
  Consumer->setExpected(diag::err_hlsl_invalid_token);
  ASSERT_TRUE(Parser.parse());

  ASSERT_TRUE(Consumer->isSatisfied());
}

TEST_F(ParseHLSLRootSignatureTest, InvalidStaticSamplerParamTest) {
  // This test will check that an error is produced when there is a invalid
  // value of a parameter
  const llvm::StringLiteral Source = R"cc(
    StaticSampler(
      s0,
      filter = FILTER_MAXIMUM_MIN_POINT_MAG_LINEAR_MIP_POINT,
      invalid,
      comparisonFunc = COMPARISON_EQUAL,
    )
  )cc";

  auto Ctx = createMinimalASTContext();
  StringLiteral *Signature = wrapSource(Ctx, Source);

  TrivialModuleLoader ModLoader;
  auto PP = createPP(Source, ModLoader);

  SmallVector<RootSignatureElement> Elements;
  hlsl::RootSignatureParser Parser(RootSignatureVersion::V1_1, Elements,
                                   Signature, *PP);

  // Test correct diagnostic produced
  Consumer->setExpected(diag::err_hlsl_invalid_token);
  ASSERT_TRUE(Parser.parse());

  ASSERT_TRUE(Consumer->isSatisfied());
}

TEST_F(ParseHLSLRootSignatureTest, InvalidVisibilityValueTest) {
  // This test will check that an error is produced when there is a invalid
  // value of a parameter
  const llvm::StringLiteral Source = R"cc(
    UAV(
      u0,
      visibility = SHADER_VISIBILITY_TYPO
    )
  )cc";

  auto Ctx = createMinimalASTContext();
  StringLiteral *Signature = wrapSource(Ctx, Source);

  TrivialModuleLoader ModLoader;
  auto PP = createPP(Source, ModLoader);

  SmallVector<RootSignatureElement> Elements;
  hlsl::RootSignatureParser Parser(RootSignatureVersion::V1_1, Elements,
                                   Signature, *PP);

  // Test correct diagnostic produced
  Consumer->setExpected(diag::err_hlsl_invalid_token);
  ASSERT_TRUE(Parser.parse());

  ASSERT_TRUE(Consumer->isSatisfied());
}

TEST_F(ParseHLSLRootSignatureTest, InvalidRegisterValueTest) {
  // This test will check that an error is produced when there is a invalid
  // value of a parameter
  const llvm::StringLiteral Source = R"cc(
    StaticSampler(
      b0
    )
  )cc";

  auto Ctx = createMinimalASTContext();
  StringLiteral *Signature = wrapSource(Ctx, Source);

  TrivialModuleLoader ModLoader;
  auto PP = createPP(Source, ModLoader);

  SmallVector<RootSignatureElement> Elements;
  hlsl::RootSignatureParser Parser(RootSignatureVersion::V1_1, Elements,
                                   Signature, *PP);

  // Test correct diagnostic produced
  Consumer->setExpected(diag::err_hlsl_invalid_token);
  ASSERT_TRUE(Parser.parse());

  ASSERT_TRUE(Consumer->isSatisfied());
}

TEST_F(ParseHLSLRootSignatureTest, InvalidFilterValueTest) {
  // This test will check that an error is produced when there is a invalid
  // value of a parameter
  const llvm::StringLiteral Source = R"cc(
    StaticSampler(
      s0,
      filter = FILTER_TYPO
    )
  )cc";

  auto Ctx = createMinimalASTContext();
  StringLiteral *Signature = wrapSource(Ctx, Source);

  TrivialModuleLoader ModLoader;
  auto PP = createPP(Source, ModLoader);

  SmallVector<RootSignatureElement> Elements;
  hlsl::RootSignatureParser Parser(RootSignatureVersion::V1_1, Elements,
                                   Signature, *PP);

  // Test correct diagnostic produced
  Consumer->setExpected(diag::err_hlsl_invalid_token);
  ASSERT_TRUE(Parser.parse());

  ASSERT_TRUE(Consumer->isSatisfied());
}

TEST_F(ParseHLSLRootSignatureTest, InvalidTextureAddressModeValueTest) {
  // This test will check that an error is produced when there is a invalid
  // value of a parameter
  const llvm::StringLiteral Source = R"cc(
    StaticSampler(
      s0,
      addressU = TEXTURE_ADDRESS_MODE_TYPO
    )
  )cc";

  auto Ctx = createMinimalASTContext();
  StringLiteral *Signature = wrapSource(Ctx, Source);

  TrivialModuleLoader ModLoader;
  auto PP = createPP(Source, ModLoader);

  SmallVector<RootSignatureElement> Elements;
  hlsl::RootSignatureParser Parser(RootSignatureVersion::V1_1, Elements,
                                   Signature, *PP);

  // Test correct diagnostic produced
  Consumer->setExpected(diag::err_hlsl_invalid_token);
  ASSERT_TRUE(Parser.parse());

  ASSERT_TRUE(Consumer->isSatisfied());
}

TEST_F(ParseHLSLRootSignatureTest, InvalidComparisonFuncValueTest) {
  // This test will check that an error is produced when there is a invalid
  // value of a parameter
  const llvm::StringLiteral Source = R"cc(
    StaticSampler(
      s0,
      comparisonFunc = COMPARISON_FUNC_TYPO
    )
  )cc";

  auto Ctx = createMinimalASTContext();
  StringLiteral *Signature = wrapSource(Ctx, Source);

  TrivialModuleLoader ModLoader;
  auto PP = createPP(Source, ModLoader);

  SmallVector<RootSignatureElement> Elements;
  hlsl::RootSignatureParser Parser(RootSignatureVersion::V1_1, Elements,
                                   Signature, *PP);

  // Test correct diagnostic produced
  Consumer->setExpected(diag::err_hlsl_invalid_token);
  ASSERT_TRUE(Parser.parse());

  ASSERT_TRUE(Consumer->isSatisfied());
}

TEST_F(ParseHLSLRootSignatureTest, InvalidStaticBorderColorValueTest) {
  // This test will check that an error is produced when there is a invalid
  // value of a parameter
  const llvm::StringLiteral Source = R"cc(
    StaticSampler(
      s0,
      borderColor = STATIC_BORDER_COLOR_TYPO
    )
  )cc";

  auto Ctx = createMinimalASTContext();
  StringLiteral *Signature = wrapSource(Ctx, Source);

  TrivialModuleLoader ModLoader;
  auto PP = createPP(Source, ModLoader);

  SmallVector<RootSignatureElement> Elements;
  hlsl::RootSignatureParser Parser(RootSignatureVersion::V1_1, Elements,
                                   Signature, *PP);

  // Test correct diagnostic produced
  Consumer->setExpected(diag::err_hlsl_invalid_token);
  ASSERT_TRUE(Parser.parse());

  ASSERT_TRUE(Consumer->isSatisfied());
}

TEST_F(ParseHLSLRootSignatureTest, InvalidRootFlagsValueTest) {
  // This test will check that an error is produced when there is a invalid
  // value of a parameter
  const llvm::StringLiteral Source = R"cc(
    RootFlags( ROOT_FLAG_TYPO )
  )cc";

  auto Ctx = createMinimalASTContext();
  StringLiteral *Signature = wrapSource(Ctx, Source);

  TrivialModuleLoader ModLoader;
  auto PP = createPP(Source, ModLoader);

  SmallVector<RootSignatureElement> Elements;
  hlsl::RootSignatureParser Parser(RootSignatureVersion::V1_1, Elements,
                                   Signature, *PP);

  // Test correct diagnostic produced
  Consumer->setExpected(diag::err_hlsl_invalid_token);
  ASSERT_TRUE(Parser.parse());

  ASSERT_TRUE(Consumer->isSatisfied());
}

TEST_F(ParseHLSLRootSignatureTest, InvalidRootDescriptorFlagsValueTest) {
  // This test will check that an error is produced when there is a invalid
  // value of a parameter
  const llvm::StringLiteral Source = R"cc(
    CBV( flags = DATA_STATIC | ROOT_DESRIPTOR_FLAG_TYPO )
  )cc";

  auto Ctx = createMinimalASTContext();
  StringLiteral *Signature = wrapSource(Ctx, Source);

  TrivialModuleLoader ModLoader;
  auto PP = createPP(Source, ModLoader);

  SmallVector<RootSignatureElement> Elements;
  hlsl::RootSignatureParser Parser(RootSignatureVersion::V1_1, Elements,
                                   Signature, *PP);

  // Test correct diagnostic produced
  Consumer->setExpected(diag::err_hlsl_invalid_token);
  ASSERT_TRUE(Parser.parse());

  ASSERT_TRUE(Consumer->isSatisfied());
}

TEST_F(ParseHLSLRootSignatureTest, InvalidDescriptorRangeFlagsValueTest) {
  // This test will check that an error is produced when there is a invalid
  // value of a parameter
  const llvm::StringLiteral Source = R"cc(
    DescriptorTable(
      CBV(
        flags = DATA_STATIC | DESRIPTOR_RANGE_FLAG_TYPO | DESCRIPTORS_VOLATILE
      )
    )
  )cc";

  auto Ctx = createMinimalASTContext();
  StringLiteral *Signature = wrapSource(Ctx, Source);

  TrivialModuleLoader ModLoader;
  auto PP = createPP(Source, ModLoader);

  SmallVector<RootSignatureElement> Elements;
  hlsl::RootSignatureParser Parser(RootSignatureVersion::V1_1, Elements,
                                   Signature, *PP);

  // Test correct diagnostic produced
  Consumer->setExpected(diag::err_hlsl_invalid_token);
  ASSERT_TRUE(Parser.parse());

  ASSERT_TRUE(Consumer->isSatisfied());
}

} // anonymous namespace<|MERGE_RESOLUTION|>--- conflicted
+++ resolved
@@ -136,16 +136,9 @@
   TrivialModuleLoader ModLoader;
   auto PP = createPP(Source, ModLoader);
 
-<<<<<<< HEAD
-  hlsl::RootSignatureLexer Lexer(Source, TokLoc);
-  SmallVector<RootElement> Elements;
-  hlsl::RootSignatureParser Parser(RootSignatureVersion::V1_1, Elements, Lexer,
-                                   *PP);
-=======
-  SmallVector<RootSignatureElement> Elements;
-  hlsl::RootSignatureParser Parser(RootSignatureVersion::V1_1, Elements,
-                                   Signature, *PP);
->>>>>>> 10a576f7
+  SmallVector<RootSignatureElement> Elements;
+  hlsl::RootSignatureParser Parser(RootSignatureVersion::V1_1, Elements,
+                                   Signature, *PP);
 
   // Test no diagnostics produced
   Consumer->setNoDiag();
@@ -179,16 +172,9 @@
   TrivialModuleLoader ModLoader;
   auto PP = createPP(Source, ModLoader);
 
-<<<<<<< HEAD
-  hlsl::RootSignatureLexer Lexer(Source, TokLoc);
-  SmallVector<RootElement> Elements;
-  hlsl::RootSignatureParser Parser(RootSignatureVersion::V1_1, Elements, Lexer,
-                                   *PP);
-=======
-  SmallVector<RootSignatureElement> Elements;
-  hlsl::RootSignatureParser Parser(RootSignatureVersion::V1_1, Elements,
-                                   Signature, *PP);
->>>>>>> 10a576f7
+  SmallVector<RootSignatureElement> Elements;
+  hlsl::RootSignatureParser Parser(RootSignatureVersion::V1_1, Elements,
+                                   Signature, *PP);
 
   // Test no diagnostics produced
   Consumer->setNoDiag();
@@ -291,16 +277,9 @@
   TrivialModuleLoader ModLoader;
   auto PP = createPP(Source, ModLoader);
 
-<<<<<<< HEAD
-  hlsl::RootSignatureLexer Lexer(Source, TokLoc);
-  SmallVector<RootElement> Elements;
-  hlsl::RootSignatureParser Parser(RootSignatureVersion::V1_1, Elements, Lexer,
-                                   *PP);
-=======
-  SmallVector<RootSignatureElement> Elements;
-  hlsl::RootSignatureParser Parser(RootSignatureVersion::V1_1, Elements,
-                                   Signature, *PP);
->>>>>>> 10a576f7
+  SmallVector<RootSignatureElement> Elements;
+  hlsl::RootSignatureParser Parser(RootSignatureVersion::V1_1, Elements,
+                                   Signature, *PP);
 
   // Test no diagnostics produced
   Consumer->setNoDiag();
@@ -385,16 +364,9 @@
   TrivialModuleLoader ModLoader;
   auto PP = createPP(Source, ModLoader);
 
-<<<<<<< HEAD
-  hlsl::RootSignatureLexer Lexer(Source, TokLoc);
-  SmallVector<RootElement> Elements;
-  hlsl::RootSignatureParser Parser(RootSignatureVersion::V1_1, Elements, Lexer,
-                                   *PP);
-=======
-  SmallVector<RootSignatureElement> Elements;
-  hlsl::RootSignatureParser Parser(RootSignatureVersion::V1_1, Elements,
-                                   Signature, *PP);
->>>>>>> 10a576f7
+  SmallVector<RootSignatureElement> Elements;
+  hlsl::RootSignatureParser Parser(RootSignatureVersion::V1_1, Elements,
+                                   Signature, *PP);
 
   // Test no diagnostics produced
   Consumer->setNoDiag();
@@ -469,16 +441,9 @@
   TrivialModuleLoader ModLoader;
   auto PP = createPP(Source, ModLoader);
 
-<<<<<<< HEAD
-  hlsl::RootSignatureLexer Lexer(Source, TokLoc);
-  SmallVector<RootElement> Elements;
-  hlsl::RootSignatureParser Parser(RootSignatureVersion::V1_1, Elements, Lexer,
-                                   *PP);
-=======
-  SmallVector<RootSignatureElement> Elements;
-  hlsl::RootSignatureParser Parser(RootSignatureVersion::V1_1, Elements,
-                                   Signature, *PP);
->>>>>>> 10a576f7
+  SmallVector<RootSignatureElement> Elements;
+  hlsl::RootSignatureParser Parser(RootSignatureVersion::V1_1, Elements,
+                                   Signature, *PP);
 
   // Test no diagnostics produced
   Consumer->setNoDiag();
@@ -509,16 +474,9 @@
   TrivialModuleLoader ModLoader;
   auto PP = createPP(Source, ModLoader);
 
-<<<<<<< HEAD
-  hlsl::RootSignatureLexer Lexer(Source, TokLoc);
-  SmallVector<RootElement> Elements;
-  hlsl::RootSignatureParser Parser(RootSignatureVersion::V1_1, Elements, Lexer,
-                                   *PP);
-=======
-  SmallVector<RootSignatureElement> Elements;
-  hlsl::RootSignatureParser Parser(RootSignatureVersion::V1_1, Elements,
-                                   Signature, *PP);
->>>>>>> 10a576f7
+  SmallVector<RootSignatureElement> Elements;
+  hlsl::RootSignatureParser Parser(RootSignatureVersion::V1_1, Elements,
+                                   Signature, *PP);
 
   // Test no diagnostics produced
   Consumer->setNoDiag();
@@ -575,16 +533,9 @@
   TrivialModuleLoader ModLoader;
   auto PP = createPP(Source, ModLoader);
 
-<<<<<<< HEAD
-  hlsl::RootSignatureLexer Lexer(Source, TokLoc);
-  SmallVector<RootElement> Elements;
-  hlsl::RootSignatureParser Parser(RootSignatureVersion::V1_1, Elements, Lexer,
-                                   *PP);
-=======
-  SmallVector<RootSignatureElement> Elements;
-  hlsl::RootSignatureParser Parser(RootSignatureVersion::V1_1, Elements,
-                                   Signature, *PP);
->>>>>>> 10a576f7
+  SmallVector<RootSignatureElement> Elements;
+  hlsl::RootSignatureParser Parser(RootSignatureVersion::V1_1, Elements,
+                                   Signature, *PP);
 
   // Test no diagnostics produced
   Consumer->setNoDiag();
@@ -637,16 +588,9 @@
   TrivialModuleLoader ModLoader;
   auto PP = createPP(Source, ModLoader);
 
-<<<<<<< HEAD
-  hlsl::RootSignatureLexer Lexer(Source, TokLoc);
-  SmallVector<RootElement> Elements;
-  hlsl::RootSignatureParser Parser(RootSignatureVersion::V1_1, Elements, Lexer,
-                                   *PP);
-=======
-  SmallVector<RootSignatureElement> Elements;
-  hlsl::RootSignatureParser Parser(RootSignatureVersion::V1_1, Elements,
-                                   Signature, *PP);
->>>>>>> 10a576f7
+  SmallVector<RootSignatureElement> Elements;
+  hlsl::RootSignatureParser Parser(RootSignatureVersion::V1_1, Elements,
+                                   Signature, *PP);
 
   // Test no diagnostics produced
   Consumer->setNoDiag();
@@ -680,11 +624,7 @@
       RootDescriptorFlags::DataStatic;
   ASSERT_EQ(std::get<RootDescriptor>(Elem).Flags, ValidRootDescriptorFlags);
 
-<<<<<<< HEAD
-  Elem = Elements[2];
-=======
   Elem = Elements[2].getElement();
->>>>>>> 10a576f7
   ASSERT_TRUE(std::holds_alternative<RootDescriptor>(Elem));
   ASSERT_EQ(std::get<RootDescriptor>(Elem).Type, DescriptorType::UAV);
   ASSERT_EQ(std::get<RootDescriptor>(Elem).Reg.ViewType, RegisterType::UReg);
@@ -724,11 +664,9 @@
   TrivialModuleLoader ModLoader;
   auto PP = createPP(Source, ModLoader);
 
-<<<<<<< HEAD
-  hlsl::RootSignatureLexer Lexer(Source, TokLoc);
-  SmallVector<RootElement> Elements;
-  hlsl::RootSignatureParser Parser(RootSignatureVersion::V1_1, Elements, Lexer,
-                                   *PP);
+  SmallVector<RootSignatureElement> Elements;
+  hlsl::RootSignatureParser Parser(RootSignatureVersion::V1_1, Elements,
+                                   Signature, *PP);
 
   // Test no diagnostics produced
   Consumer->setNoDiag();
@@ -753,14 +691,15 @@
     )
   )cc";
 
-  TrivialModuleLoader ModLoader;
-  auto PP = createPP(Source, ModLoader);
-  auto TokLoc = SourceLocation();
-
-  hlsl::RootSignatureLexer Lexer(Source, TokLoc);
-  SmallVector<RootElement> Elements;
-  hlsl::RootSignatureParser Parser(RootSignatureVersion::V1_0, Elements, Lexer,
-                                   *PP);
+  auto Ctx = createMinimalASTContext();
+  StringLiteral *Signature = wrapSource(Ctx, Source);
+
+  TrivialModuleLoader ModLoader;
+  auto PP = createPP(Source, ModLoader);
+
+  SmallVector<RootSignatureElement> Elements;
+  hlsl::RootSignatureParser Parser(RootSignatureVersion::V1_0, Elements,
+                                   Signature, *PP);
 
   // Test no diagnostics produced
   Consumer->setNoDiag();
@@ -768,17 +707,17 @@
   ASSERT_FALSE(Parser.parse());
 
   auto DefRootDescriptorFlag = llvm::dxbc::RootDescriptorFlags::DataVolatile;
-  RootElement Elem = Elements[0];
+  RootElement Elem = Elements[0].getElement();
   ASSERT_TRUE(std::holds_alternative<RootDescriptor>(Elem));
   ASSERT_EQ(std::get<RootDescriptor>(Elem).Type, DescriptorType::CBuffer);
   ASSERT_EQ(std::get<RootDescriptor>(Elem).Flags, DefRootDescriptorFlag);
 
-  Elem = Elements[1];
+  Elem = Elements[1].getElement();
   ASSERT_TRUE(std::holds_alternative<RootDescriptor>(Elem));
   ASSERT_EQ(std::get<RootDescriptor>(Elem).Type, DescriptorType::SRV);
   ASSERT_EQ(std::get<RootDescriptor>(Elem).Flags, DefRootDescriptorFlag);
 
-  Elem = Elements[2];
+  Elem = Elements[2].getElement();
   ASSERT_TRUE(std::holds_alternative<RootDescriptor>(Elem));
   ASSERT_EQ(std::get<RootDescriptor>(Elem).Type, DescriptorType::UAV);
   ASSERT_EQ(std::get<RootDescriptor>(Elem).Flags, DefRootDescriptorFlag);
@@ -786,22 +725,22 @@
   auto ValidNonSamplerFlags =
       llvm::dxbc::DescriptorRangeFlags::DescriptorsVolatile |
       llvm::dxbc::DescriptorRangeFlags::DataVolatile;
-  Elem = Elements[3];
+  Elem = Elements[3].getElement();
   ASSERT_TRUE(std::holds_alternative<DescriptorTableClause>(Elem));
   ASSERT_EQ(std::get<DescriptorTableClause>(Elem).Type, ClauseType::CBuffer);
   ASSERT_EQ(std::get<DescriptorTableClause>(Elem).Flags, ValidNonSamplerFlags);
 
-  Elem = Elements[4];
+  Elem = Elements[4].getElement();
   ASSERT_TRUE(std::holds_alternative<DescriptorTableClause>(Elem));
   ASSERT_EQ(std::get<DescriptorTableClause>(Elem).Type, ClauseType::SRV);
   ASSERT_EQ(std::get<DescriptorTableClause>(Elem).Flags, ValidNonSamplerFlags);
 
-  Elem = Elements[5];
+  Elem = Elements[5].getElement();
   ASSERT_TRUE(std::holds_alternative<DescriptorTableClause>(Elem));
   ASSERT_EQ(std::get<DescriptorTableClause>(Elem).Type, ClauseType::UAV);
   ASSERT_EQ(std::get<DescriptorTableClause>(Elem).Flags, ValidNonSamplerFlags);
 
-  Elem = Elements[6];
+  Elem = Elements[6].getElement();
   ASSERT_TRUE(std::holds_alternative<DescriptorTableClause>(Elem));
   ASSERT_EQ(std::get<DescriptorTableClause>(Elem).Type, ClauseType::Sampler);
   ASSERT_EQ(std::get<DescriptorTableClause>(Elem).Flags,
@@ -825,158 +764,6 @@
     )
   )cc";
 
-  TrivialModuleLoader ModLoader;
-  auto PP = createPP(Source, ModLoader);
-  auto TokLoc = SourceLocation();
-
-  hlsl::RootSignatureLexer Lexer(Source, TokLoc);
-  SmallVector<RootElement> Elements;
-  hlsl::RootSignatureParser Parser(RootSignatureVersion::V1_1, Elements, Lexer,
-                                   *PP);
-=======
-  SmallVector<RootSignatureElement> Elements;
-  hlsl::RootSignatureParser Parser(RootSignatureVersion::V1_1, Elements,
-                                   Signature, *PP);
->>>>>>> 10a576f7
-
-  // Test no diagnostics produced
-  Consumer->setNoDiag();
-
-  ASSERT_FALSE(Parser.parse());
-
-  RootElement Elem = Elements[0];
-  ASSERT_TRUE(std::holds_alternative<RootDescriptor>(Elem));
-  ASSERT_EQ(std::get<RootDescriptor>(Elem).Type, DescriptorType::CBuffer);
-  ASSERT_EQ(std::get<RootDescriptor>(Elem).Flags,
-            llvm::dxbc::RootDescriptorFlags::DataStaticWhileSetAtExecute);
-
-  Elem = Elements[1];
-  ASSERT_TRUE(std::holds_alternative<RootDescriptor>(Elem));
-  ASSERT_EQ(std::get<RootDescriptor>(Elem).Type, DescriptorType::SRV);
-  ASSERT_EQ(std::get<RootDescriptor>(Elem).Flags,
-            llvm::dxbc::RootDescriptorFlags::DataStaticWhileSetAtExecute);
-
-  Elem = Elements[2];
-  ASSERT_TRUE(std::holds_alternative<RootDescriptor>(Elem));
-  ASSERT_EQ(std::get<RootDescriptor>(Elem).Type, DescriptorType::UAV);
-  ASSERT_EQ(std::get<RootDescriptor>(Elem).Flags,
-            llvm::dxbc::RootDescriptorFlags::DataVolatile);
-
-  Elem = Elements[3];
-  ASSERT_TRUE(std::holds_alternative<DescriptorTableClause>(Elem));
-  ASSERT_EQ(std::get<DescriptorTableClause>(Elem).Type, ClauseType::CBuffer);
-  ASSERT_EQ(std::get<DescriptorTableClause>(Elem).Flags,
-            llvm::dxbc::DescriptorRangeFlags::DataStaticWhileSetAtExecute);
-
-  Elem = Elements[4];
-  ASSERT_TRUE(std::holds_alternative<DescriptorTableClause>(Elem));
-  ASSERT_EQ(std::get<DescriptorTableClause>(Elem).Type, ClauseType::SRV);
-  ASSERT_EQ(std::get<DescriptorTableClause>(Elem).Flags,
-            llvm::dxbc::DescriptorRangeFlags::DataStaticWhileSetAtExecute);
-
-  Elem = Elements[5];
-  ASSERT_TRUE(std::holds_alternative<DescriptorTableClause>(Elem));
-  ASSERT_EQ(std::get<DescriptorTableClause>(Elem).Type, ClauseType::UAV);
-  ASSERT_EQ(std::get<DescriptorTableClause>(Elem).Flags,
-            llvm::dxbc::DescriptorRangeFlags::DataVolatile);
-
-  Elem = Elements[6];
-  ASSERT_TRUE(std::holds_alternative<DescriptorTableClause>(Elem));
-  ASSERT_EQ(std::get<DescriptorTableClause>(Elem).Type, ClauseType::Sampler);
-  ASSERT_EQ(std::get<DescriptorTableClause>(Elem).Flags,
-            llvm::dxbc::DescriptorRangeFlags::None);
-
-  ASSERT_TRUE(Consumer->isSatisfied());
-}
-
-TEST_F(ParseHLSLRootSignatureTest, ValidVersion10Test) {
-  // This test checks that the default values are set correctly
-  // when parsing with root signature version 1.0
-  const llvm::StringLiteral Source = R"cc(
-    CBV(b0),
-    SRV(t0),
-    UAV(u0),
-    DescriptorTable(
-      CBV(b1),
-      SRV(t1),
-      UAV(u1),
-      Sampler(s1),
-    )
-  )cc";
-
-  auto Ctx = createMinimalASTContext();
-  StringLiteral *Signature = wrapSource(Ctx, Source);
-
-  TrivialModuleLoader ModLoader;
-  auto PP = createPP(Source, ModLoader);
-
-  SmallVector<RootSignatureElement> Elements;
-  hlsl::RootSignatureParser Parser(RootSignatureVersion::V1_0, Elements,
-                                   Signature, *PP);
-
-  // Test no diagnostics produced
-  Consumer->setNoDiag();
-
-  ASSERT_FALSE(Parser.parse());
-
-  auto DefRootDescriptorFlag = llvm::dxbc::RootDescriptorFlags::DataVolatile;
-  RootElement Elem = Elements[0].getElement();
-  ASSERT_TRUE(std::holds_alternative<RootDescriptor>(Elem));
-  ASSERT_EQ(std::get<RootDescriptor>(Elem).Type, DescriptorType::CBuffer);
-  ASSERT_EQ(std::get<RootDescriptor>(Elem).Flags, DefRootDescriptorFlag);
-
-  Elem = Elements[1].getElement();
-  ASSERT_TRUE(std::holds_alternative<RootDescriptor>(Elem));
-  ASSERT_EQ(std::get<RootDescriptor>(Elem).Type, DescriptorType::SRV);
-  ASSERT_EQ(std::get<RootDescriptor>(Elem).Flags, DefRootDescriptorFlag);
-
-  Elem = Elements[2].getElement();
-  ASSERT_TRUE(std::holds_alternative<RootDescriptor>(Elem));
-  ASSERT_EQ(std::get<RootDescriptor>(Elem).Type, DescriptorType::UAV);
-  ASSERT_EQ(std::get<RootDescriptor>(Elem).Flags, DefRootDescriptorFlag);
-
-  auto ValidNonSamplerFlags =
-      llvm::dxbc::DescriptorRangeFlags::DescriptorsVolatile |
-      llvm::dxbc::DescriptorRangeFlags::DataVolatile;
-  Elem = Elements[3].getElement();
-  ASSERT_TRUE(std::holds_alternative<DescriptorTableClause>(Elem));
-  ASSERT_EQ(std::get<DescriptorTableClause>(Elem).Type, ClauseType::CBuffer);
-  ASSERT_EQ(std::get<DescriptorTableClause>(Elem).Flags, ValidNonSamplerFlags);
-
-  Elem = Elements[4].getElement();
-  ASSERT_TRUE(std::holds_alternative<DescriptorTableClause>(Elem));
-  ASSERT_EQ(std::get<DescriptorTableClause>(Elem).Type, ClauseType::SRV);
-  ASSERT_EQ(std::get<DescriptorTableClause>(Elem).Flags, ValidNonSamplerFlags);
-
-  Elem = Elements[5].getElement();
-  ASSERT_TRUE(std::holds_alternative<DescriptorTableClause>(Elem));
-  ASSERT_EQ(std::get<DescriptorTableClause>(Elem).Type, ClauseType::UAV);
-  ASSERT_EQ(std::get<DescriptorTableClause>(Elem).Flags, ValidNonSamplerFlags);
-
-  Elem = Elements[6].getElement();
-  ASSERT_TRUE(std::holds_alternative<DescriptorTableClause>(Elem));
-  ASSERT_EQ(std::get<DescriptorTableClause>(Elem).Type, ClauseType::Sampler);
-  ASSERT_EQ(std::get<DescriptorTableClause>(Elem).Flags,
-            llvm::dxbc::DescriptorRangeFlags::DescriptorsVolatile);
-
-  ASSERT_TRUE(Consumer->isSatisfied());
-}
-
-TEST_F(ParseHLSLRootSignatureTest, ValidVersion11Test) {
-  // This test checks that the default values are set correctly
-  // when parsing with root signature version 1.1
-  const llvm::StringLiteral Source = R"cc(
-    CBV(b0),
-    SRV(t0),
-    UAV(u0),
-    DescriptorTable(
-      CBV(b1),
-      SRV(t1),
-      UAV(u1),
-      Sampler(s1),
-    )
-  )cc";
-
   auto Ctx = createMinimalASTContext();
   StringLiteral *Signature = wrapSource(Ctx, Source);
 
@@ -1051,16 +838,9 @@
   TrivialModuleLoader ModLoader;
   auto PP = createPP(Source, ModLoader);
 
-<<<<<<< HEAD
-  hlsl::RootSignatureLexer Lexer(Source, TokLoc);
-  SmallVector<RootElement> Elements;
-  hlsl::RootSignatureParser Parser(RootSignatureVersion::V1_1, Elements, Lexer,
-                                   *PP);
-=======
-  SmallVector<RootSignatureElement> Elements;
-  hlsl::RootSignatureParser Parser(RootSignatureVersion::V1_1, Elements,
-                                   Signature, *PP);
->>>>>>> 10a576f7
+  SmallVector<RootSignatureElement> Elements;
+  hlsl::RootSignatureParser Parser(RootSignatureVersion::V1_1, Elements,
+                                   Signature, *PP);
 
   // Test correct diagnostic produced
   Consumer->setExpected(diag::err_expected_either);
@@ -1080,16 +860,9 @@
   TrivialModuleLoader ModLoader;
   auto PP = createPP(Source, ModLoader);
 
-<<<<<<< HEAD
-  hlsl::RootSignatureLexer Lexer(Source, TokLoc);
-  SmallVector<RootElement> Elements;
-  hlsl::RootSignatureParser Parser(RootSignatureVersion::V1_1, Elements, Lexer,
-                                   *PP);
-=======
-  SmallVector<RootSignatureElement> Elements;
-  hlsl::RootSignatureParser Parser(RootSignatureVersion::V1_1, Elements,
-                                   Signature, *PP);
->>>>>>> 10a576f7
+  SmallVector<RootSignatureElement> Elements;
+  hlsl::RootSignatureParser Parser(RootSignatureVersion::V1_1, Elements,
+                                   Signature, *PP);
 
   // Test correct diagnostic produced - invalid token
   Consumer->setExpected(diag::err_hlsl_invalid_token);
@@ -1109,16 +882,9 @@
   TrivialModuleLoader ModLoader;
   auto PP = createPP(Source, ModLoader);
 
-<<<<<<< HEAD
-  hlsl::RootSignatureLexer Lexer(Source, TokLoc);
-  SmallVector<RootElement> Elements;
-  hlsl::RootSignatureParser Parser(RootSignatureVersion::V1_1, Elements, Lexer,
-                                   *PP);
-=======
-  SmallVector<RootSignatureElement> Elements;
-  hlsl::RootSignatureParser Parser(RootSignatureVersion::V1_1, Elements,
-                                   Signature, *PP);
->>>>>>> 10a576f7
+  SmallVector<RootSignatureElement> Elements;
+  hlsl::RootSignatureParser Parser(RootSignatureVersion::V1_1, Elements,
+                                   Signature, *PP);
 
   // Test correct diagnostic produced - expected '(' after DescriptorTable
   Consumer->setExpected(diag::err_expected_after);
@@ -1143,16 +909,9 @@
   TrivialModuleLoader ModLoader;
   auto PP = createPP(Source, ModLoader);
 
-<<<<<<< HEAD
-  hlsl::RootSignatureLexer Lexer(Source, TokLoc);
-  SmallVector<RootElement> Elements;
-  hlsl::RootSignatureParser Parser(RootSignatureVersion::V1_1, Elements, Lexer,
-                                   *PP);
-=======
-  SmallVector<RootSignatureElement> Elements;
-  hlsl::RootSignatureParser Parser(RootSignatureVersion::V1_1, Elements,
-                                   Signature, *PP);
->>>>>>> 10a576f7
+  SmallVector<RootSignatureElement> Elements;
+  hlsl::RootSignatureParser Parser(RootSignatureVersion::V1_1, Elements,
+                                   Signature, *PP);
 
   // Test correct diagnostic produced
   Consumer->setExpected(diag::err_hlsl_rootsig_missing_param);
@@ -1174,16 +933,9 @@
   TrivialModuleLoader ModLoader;
   auto PP = createPP(Source, ModLoader);
 
-<<<<<<< HEAD
-  hlsl::RootSignatureLexer Lexer(Source, TokLoc);
-  SmallVector<RootElement> Elements;
-  hlsl::RootSignatureParser Parser(RootSignatureVersion::V1_1, Elements, Lexer,
-                                   *PP);
-=======
-  SmallVector<RootSignatureElement> Elements;
-  hlsl::RootSignatureParser Parser(RootSignatureVersion::V1_1, Elements,
-                                   Signature, *PP);
->>>>>>> 10a576f7
+  SmallVector<RootSignatureElement> Elements;
+  hlsl::RootSignatureParser Parser(RootSignatureVersion::V1_1, Elements,
+                                   Signature, *PP);
 
   // Test correct diagnostic produced
   Consumer->setExpected(diag::err_hlsl_rootsig_missing_param);
@@ -1205,16 +957,9 @@
   TrivialModuleLoader ModLoader;
   auto PP = createPP(Source, ModLoader);
 
-<<<<<<< HEAD
-  hlsl::RootSignatureLexer Lexer(Source, TokLoc);
-  SmallVector<RootElement> Elements;
-  hlsl::RootSignatureParser Parser(RootSignatureVersion::V1_1, Elements, Lexer,
-                                   *PP);
-=======
-  SmallVector<RootSignatureElement> Elements;
-  hlsl::RootSignatureParser Parser(RootSignatureVersion::V1_1, Elements,
-                                   Signature, *PP);
->>>>>>> 10a576f7
+  SmallVector<RootSignatureElement> Elements;
+  hlsl::RootSignatureParser Parser(RootSignatureVersion::V1_1, Elements,
+                                   Signature, *PP);
 
   // Test correct diagnostic produced
   Consumer->setExpected(diag::err_hlsl_rootsig_missing_param);
@@ -1238,16 +983,9 @@
   TrivialModuleLoader ModLoader;
   auto PP = createPP(Source, ModLoader);
 
-<<<<<<< HEAD
-  hlsl::RootSignatureLexer Lexer(Source, TokLoc);
-  SmallVector<RootElement> Elements;
-  hlsl::RootSignatureParser Parser(RootSignatureVersion::V1_1, Elements, Lexer,
-                                   *PP);
-=======
-  SmallVector<RootSignatureElement> Elements;
-  hlsl::RootSignatureParser Parser(RootSignatureVersion::V1_1, Elements,
-                                   Signature, *PP);
->>>>>>> 10a576f7
+  SmallVector<RootSignatureElement> Elements;
+  hlsl::RootSignatureParser Parser(RootSignatureVersion::V1_1, Elements,
+                                   Signature, *PP);
 
   // Test correct diagnostic produced
   Consumer->setExpected(diag::err_hlsl_rootsig_repeat_param);
@@ -1269,16 +1007,9 @@
   TrivialModuleLoader ModLoader;
   auto PP = createPP(Source, ModLoader);
 
-<<<<<<< HEAD
-  hlsl::RootSignatureLexer Lexer(Source, TokLoc);
-  SmallVector<RootElement> Elements;
-  hlsl::RootSignatureParser Parser(RootSignatureVersion::V1_1, Elements, Lexer,
-                                   *PP);
-=======
-  SmallVector<RootSignatureElement> Elements;
-  hlsl::RootSignatureParser Parser(RootSignatureVersion::V1_1, Elements,
-                                   Signature, *PP);
->>>>>>> 10a576f7
+  SmallVector<RootSignatureElement> Elements;
+  hlsl::RootSignatureParser Parser(RootSignatureVersion::V1_1, Elements,
+                                   Signature, *PP);
 
   // Test correct diagnostic produced
   Consumer->setExpected(diag::err_hlsl_rootsig_repeat_param);
@@ -1302,16 +1033,9 @@
   TrivialModuleLoader ModLoader;
   auto PP = createPP(Source, ModLoader);
 
-<<<<<<< HEAD
-  hlsl::RootSignatureLexer Lexer(Source, TokLoc);
-  SmallVector<RootElement> Elements;
-  hlsl::RootSignatureParser Parser(RootSignatureVersion::V1_1, Elements, Lexer,
-                                   *PP);
-=======
-  SmallVector<RootSignatureElement> Elements;
-  hlsl::RootSignatureParser Parser(RootSignatureVersion::V1_1, Elements,
-                                   Signature, *PP);
->>>>>>> 10a576f7
+  SmallVector<RootSignatureElement> Elements;
+  hlsl::RootSignatureParser Parser(RootSignatureVersion::V1_1, Elements,
+                                   Signature, *PP);
 
   // Test correct diagnostic produced
   Consumer->setExpected(diag::err_hlsl_rootsig_repeat_param);
@@ -1337,16 +1061,9 @@
   TrivialModuleLoader ModLoader;
   auto PP = createPP(Source, ModLoader);
 
-<<<<<<< HEAD
-  hlsl::RootSignatureLexer Lexer(Source, TokLoc);
-  SmallVector<RootElement> Elements;
-  hlsl::RootSignatureParser Parser(RootSignatureVersion::V1_1, Elements, Lexer,
-                                   *PP);
-=======
-  SmallVector<RootSignatureElement> Elements;
-  hlsl::RootSignatureParser Parser(RootSignatureVersion::V1_1, Elements,
-                                   Signature, *PP);
->>>>>>> 10a576f7
+  SmallVector<RootSignatureElement> Elements;
+  hlsl::RootSignatureParser Parser(RootSignatureVersion::V1_1, Elements,
+                                   Signature, *PP);
 
   // Test correct diagnostic produced
   Consumer->setExpected(diag::err_hlsl_rootsig_repeat_param);
@@ -1369,16 +1086,9 @@
   TrivialModuleLoader ModLoader;
   auto PP = createPP(Source, ModLoader);
 
-<<<<<<< HEAD
-  hlsl::RootSignatureLexer Lexer(Source, TokLoc);
-  SmallVector<RootElement> Elements;
-  hlsl::RootSignatureParser Parser(RootSignatureVersion::V1_1, Elements, Lexer,
-                                   *PP);
-=======
-  SmallVector<RootSignatureElement> Elements;
-  hlsl::RootSignatureParser Parser(RootSignatureVersion::V1_1, Elements,
-                                   Signature, *PP);
->>>>>>> 10a576f7
+  SmallVector<RootSignatureElement> Elements;
+  hlsl::RootSignatureParser Parser(RootSignatureVersion::V1_1, Elements,
+                                   Signature, *PP);
 
   // Test correct diagnostic produced
   Consumer->setExpected(diag::err_hlsl_number_literal_overflow);
@@ -1400,16 +1110,9 @@
   TrivialModuleLoader ModLoader;
   auto PP = createPP(Source, ModLoader);
 
-<<<<<<< HEAD
-  hlsl::RootSignatureLexer Lexer(Source, TokLoc);
-  SmallVector<RootElement> Elements;
-  hlsl::RootSignatureParser Parser(RootSignatureVersion::V1_1, Elements, Lexer,
-                                   *PP);
-=======
-  SmallVector<RootSignatureElement> Elements;
-  hlsl::RootSignatureParser Parser(RootSignatureVersion::V1_1, Elements,
-                                   Signature, *PP);
->>>>>>> 10a576f7
+  SmallVector<RootSignatureElement> Elements;
+  hlsl::RootSignatureParser Parser(RootSignatureVersion::V1_1, Elements,
+                                   Signature, *PP);
 
   // Test correct diagnostic produced
   Consumer->setExpected(diag::err_hlsl_number_literal_overflow);
@@ -1430,16 +1133,9 @@
   TrivialModuleLoader ModLoader;
   auto PP = createPP(Source, ModLoader);
 
-<<<<<<< HEAD
-  hlsl::RootSignatureLexer Lexer(Source, TokLoc);
-  SmallVector<RootElement> Elements;
-  hlsl::RootSignatureParser Parser(RootSignatureVersion::V1_1, Elements, Lexer,
-                                   *PP);
-=======
-  SmallVector<RootSignatureElement> Elements;
-  hlsl::RootSignatureParser Parser(RootSignatureVersion::V1_1, Elements,
-                                   Signature, *PP);
->>>>>>> 10a576f7
+  SmallVector<RootSignatureElement> Elements;
+  hlsl::RootSignatureParser Parser(RootSignatureVersion::V1_1, Elements,
+                                   Signature, *PP);
 
   // Test correct diagnostic produced
   Consumer->setExpected(diag::err_hlsl_number_literal_overflow);
@@ -1460,16 +1156,9 @@
   TrivialModuleLoader ModLoader;
   auto PP = createPP(Source, ModLoader);
 
-<<<<<<< HEAD
-  hlsl::RootSignatureLexer Lexer(Source, TokLoc);
-  SmallVector<RootElement> Elements;
-  hlsl::RootSignatureParser Parser(RootSignatureVersion::V1_1, Elements, Lexer,
-                                   *PP);
-=======
-  SmallVector<RootSignatureElement> Elements;
-  hlsl::RootSignatureParser Parser(RootSignatureVersion::V1_1, Elements,
-                                   Signature, *PP);
->>>>>>> 10a576f7
+  SmallVector<RootSignatureElement> Elements;
+  hlsl::RootSignatureParser Parser(RootSignatureVersion::V1_1, Elements,
+                                   Signature, *PP);
 
   // Test correct diagnostic produced
   Consumer->setExpected(diag::err_hlsl_number_literal_overflow);
@@ -1490,16 +1179,9 @@
   TrivialModuleLoader ModLoader;
   auto PP = createPP(Source, ModLoader);
 
-<<<<<<< HEAD
-  hlsl::RootSignatureLexer Lexer(Source, TokLoc);
-  SmallVector<RootElement> Elements;
-  hlsl::RootSignatureParser Parser(RootSignatureVersion::V1_1, Elements, Lexer,
-                                   *PP);
-=======
-  SmallVector<RootSignatureElement> Elements;
-  hlsl::RootSignatureParser Parser(RootSignatureVersion::V1_1, Elements,
-                                   Signature, *PP);
->>>>>>> 10a576f7
+  SmallVector<RootSignatureElement> Elements;
+  hlsl::RootSignatureParser Parser(RootSignatureVersion::V1_1, Elements,
+                                   Signature, *PP);
 
   // Test correct diagnostic produced
   Consumer->setExpected(diag::err_hlsl_number_literal_overflow);
@@ -1520,16 +1202,9 @@
   TrivialModuleLoader ModLoader;
   auto PP = createPP(Source, ModLoader);
 
-<<<<<<< HEAD
-  hlsl::RootSignatureLexer Lexer(Source, TokLoc);
-  SmallVector<RootElement> Elements;
-  hlsl::RootSignatureParser Parser(RootSignatureVersion::V1_1, Elements, Lexer,
-                                   *PP);
-=======
-  SmallVector<RootSignatureElement> Elements;
-  hlsl::RootSignatureParser Parser(RootSignatureVersion::V1_1, Elements,
-                                   Signature, *PP);
->>>>>>> 10a576f7
+  SmallVector<RootSignatureElement> Elements;
+  hlsl::RootSignatureParser Parser(RootSignatureVersion::V1_1, Elements,
+                                   Signature, *PP);
 
   // Test correct diagnostic produced
   Consumer->setExpected(diag::err_hlsl_number_literal_underflow);
@@ -1553,16 +1228,9 @@
   TrivialModuleLoader ModLoader;
   auto PP = createPP(Source, ModLoader);
 
-<<<<<<< HEAD
-  hlsl::RootSignatureLexer Lexer(Source, TokLoc);
-  SmallVector<RootElement> Elements;
-  hlsl::RootSignatureParser Parser(RootSignatureVersion::V1_1, Elements, Lexer,
-                                   *PP);
-=======
-  SmallVector<RootSignatureElement> Elements;
-  hlsl::RootSignatureParser Parser(RootSignatureVersion::V1_1, Elements,
-                                   Signature, *PP);
->>>>>>> 10a576f7
+  SmallVector<RootSignatureElement> Elements;
+  hlsl::RootSignatureParser Parser(RootSignatureVersion::V1_1, Elements,
+                                   Signature, *PP);
 
   // Test correct diagnostic produced
   Consumer->setExpected(diag::err_hlsl_rootsig_non_zero_flag);
