--- conflicted
+++ resolved
@@ -102,8 +102,6 @@
 
   ASSERT_EQ(MangleF, "\x01"
                      "foo");
-<<<<<<< HEAD
-=======
 }
 
 TEST(Decl, AsmLabelAttr_LLDB) {
@@ -222,7 +220,6 @@
 
     ASSERT_EQ(Mangled, "\x01$__lldb_func:CI1:123:123:Derived");
   };
->>>>>>> 35227056
 }
 
 TEST(Decl, MangleDependentSizedArray) {
