import collections
import datetime
import dateutil
import github
import json
import logging
import os
import requests
import sys
import time

from dataclasses import dataclass
from github import Auth
from github import Github

GRAFANA_URL = (
    "https://influx-prod-13-prod-us-east-0.grafana.net/api/v1/push/influx/write"
)
SCRAPE_INTERVAL_SECONDS = 5 * 60

# Lists the Github workflows we want to track. Maps the Github job name to
# the metric name prefix in grafana.
# This metric name is also used as a key in the job->name map.
GITHUB_WORKFLOW_TO_TRACK = {"LLVM Premerge Checks": "github_llvm_premerge_checks"}

# Lists the Github jobs to track for a given workflow. The key is the stable
# name (metric name) of the workflow (see GITHUB_WORKFLOW_TO_TRACK).
# Each value is a map to link the github job name to the corresponding metric
# name.
GITHUB_JOB_TO_TRACK = {
    "github_llvm_premerge_checks": {
        "Linux Premerge Checks (Test Only - Please Ignore Results)": "premerge_linux",
        "Windows Premerge Checks (Test Only - Please Ignore Results)": "premerge_windows",
    }
}

# The number of workflows to pull when sampling Github workflows.
# - Github API filtering is broken: we cannot apply any filtering:
# - See https://github.com/orgs/community/discussions/86766
# - A workflow can complete before another workflow, even when starting later.
# - We don't want to sample the same workflow twice.
#
# This means we essentially have a list of workflows sorted by creation date,
# and that's all we can deduce from it. So for each iteration, we'll blindly
# process the last N workflows.
GITHUB_WORKFLOWS_MAX_PROCESS_COUNT = 2000
# Second reason for the cut: reaching a workflow older than X.
# This means we will miss long-tails (exceptional jobs running for more than
# X hours), but that's also the case with the count cutoff above.
# Only solution to avoid missing any workflow would be to process the complete
# list, which is not possible.
GITHUB_WORKFLOW_MAX_CREATED_AGE_HOURS = 8

# Grafana will fail to insert any metric older than ~2 hours (value determined
# by trial and error).
GRAFANA_METRIC_MAX_AGE_MN = 120

# Lists the BuildKite jobs we want to track. Maps the BuildKite job name to
# the metric name in Grafana. This is important not to lose metrics history
# if the workflow name changes.
BUILDKITE_WORKFLOW_TO_TRACK = {
    ":linux: Linux x64": "buildkite_linux",
    ":windows: Windows x64": "buildkite_windows",
}

# Number of builds to fetch per page. Since we scrape regularly, this can
# remain small.
BUILDKITE_GRAPHQL_BUILDS_PER_PAGE = 50

@dataclass
class JobMetrics:
    job_name: str
    queue_time: int
    run_time: int
    status: int
    completed_at_ns: int
    workflow_id: int
    workflow_name: str

@dataclass
class GaugeMetric:
    name: str
    value: int
    time_ns: int


def buildkite_fetch_page_build_list(
    buildkite_token: str, after_cursor: str = None
) -> list[dict[str, str]]:
    """Fetches a page of the build list using the GraphQL BuildKite API.

    Returns the BUILDKITE_GRAPHQL_BUILDS_PER_PAGE last running/queued builds,
    or the BUILDKITE_GRAPHQL_BUILDS_PER_PAGE running/queued builds
    older than the one pointer by |after_cursor| if provided.
    The |after_cursor| value is taken from the previous page returned by the
    API.

    Args:
      buildkite_token: the secret token to authenticate GraphQL requests.
      after_cursor: cursor after which to start the page fetch.

    Returns:
      The most recent builds after cursor (if set) with the following format:
      [
        {
            "cursor": <value>,
            "number": <build-number>,
        }
      ]
    """

    BUILDKITE_GRAPHQL_QUERY = """
    query OrganizationShowQuery {{
      organization(slug: "llvm-project") {{
        pipelines(search: "Github pull requests", first: 1) {{
          edges {{
            node {{
              builds (state: [CANCELING, CREATING, FAILING, RUNNING], first: {PAGE_SIZE}, after: {AFTER}) {{
                edges {{
                  cursor
                  node {{
                    number
                  }}
                }}
              }}
            }}
          }}
        }}
      }}
    }}
    """
    query = BUILDKITE_GRAPHQL_QUERY.format(
        PAGE_SIZE=BUILDKITE_GRAPHQL_BUILDS_PER_PAGE,
        AFTER="null" if after_cursor is None else '"{}"'.format(after_cursor),
    )
    query = json.dumps({"query": query})
    url = "https://graphql.buildkite.com/v1"
    headers = {
        "Authorization": "Bearer " + buildkite_token,
        "Content-Type": "application/json",
    }
    data = requests.post(url, data=query, headers=headers).json()
    # De-nest the build list.
    if "errors" in data:
        logging.info("Failed to fetch BuildKite jobs: {}".format(data["errors"]))
        return []
    builds = data["data"]["organization"]["pipelines"]["edges"][0]["node"]["builds"][
        "edges"
    ]
    # Fold cursor info into the node dictionnary.
    return [{**x["node"], "cursor": x["cursor"]} for x in builds]


def buildkite_get_build_info(build_number: str) -> dict:
    """Returns all the info associated with the provided build number.

    Note: for unknown reasons, graphql returns no jobs for a given build,
    while this endpoint does, hence why this uses this API instead of graphql.

    Args:
      build_number: which build number to fetch info for.

    Returns:
      The info for the target build, a JSON dictionnary.
    """

    URL = "https://buildkite.com/llvm-project/github-pull-requests/builds/{}.json"
    return requests.get(URL.format(build_number)).json()


def buildkite_get_incomplete_tasks(buildkite_token: str) -> list:
    """Returns all the running/pending BuildKite builds.
<<<<<<< HEAD

    Args:
     buildkite_token: the secret token to authenticate GraphQL requests.
     last_cursor: the cursor to stop at if set. If None, a full page is fetched.
    """
    output = []
    cursor = None
    while True:
        page = buildkite_fetch_page_build_list(buildkite_token, cursor)
        if len(page) == 0:
            break
        cursor = page[-1]["cursor"]
        output += page
    return output


def buildkite_get_metrics(
    buildkite_token: str, previously_incomplete: set[int]
) -> (list[JobMetrics], set[int]):
    """Returns a tuple with:

    - the metrics recorded for newly completed workflow jobs.
    - the set of workflow still running now.

    Args:
      buildkite_token: the secret token to authenticate GraphQL requests.
        previously_incomplete: the set of running workflows the last time this
        function was called.
    """

    running_builds = buildkite_get_incomplete_tasks(buildkite_token)
    incomplete_now = set([x["number"] for x in running_builds])
    output = []

    for build_id in previously_incomplete:
        if build_id in incomplete_now:
            continue

        info = buildkite_get_build_info(build_id)
        metric_timestamp = dateutil.parser.isoparse(info["finished_at"])
        for job in info["jobs"]:
            # This workflow is not interesting to us.
            if job["name"] not in BUILDKITE_WORKFLOW_TO_TRACK:
                continue

            created_at = dateutil.parser.isoparse(job["created_at"])
            scheduled_at = (
                created_at
                if job["scheduled_at"] is None
                else dateutil.parser.isoparse(job["scheduled_at"])
            )
            started_at = (
                scheduled_at
                if job["started_at"] is None
                else dateutil.parser.isoparse(job["started_at"])
            )
            if job["canceled_at"] is None:
                finished_at = (
                    started_at
                    if job["finished_at"] is None
                    else dateutil.parser.isoparse(job["finished_at"])
                )
            else:
                finished_at = dateutil.parser.isoparse(job["canceled_at"])

            job_name = BUILDKITE_WORKFLOW_TO_TRACK[job["name"]]
            queue_time = (started_at - scheduled_at).seconds
            run_time = (finished_at - started_at).seconds
            status = bool(job["passed"])

            # Grafana will refuse to ingest metrics older than ~2 hours, so we
            # should avoid sending historical data.
            metric_age_mn = (
                datetime.datetime.now(datetime.timezone.utc) - metric_timestamp
            ).total_seconds() / 60
            if metric_age_mn > GRAFANA_METRIC_MAX_AGE_MN:
                logging.warning(
                    f"Job {job['name']} from workflow {build_id} dropped due"
                    + f" to staleness: {metric_age_mn}mn old."
                )
                continue

            metric_timestamp_ns = int(metric_timestamp.timestamp()) * 10**9
            workflow_id = build_id
            workflow_name = "Github pull requests"
            output.append(
                JobMetrics(
                    job_name,
                    queue_time,
                    run_time,
                    status,
                    metric_timestamp_ns,
                    workflow_id,
                    workflow_name,
                )
            )

    return output, incomplete_now

=======

    Args:
     buildkite_token: the secret token to authenticate GraphQL requests.
     last_cursor: the cursor to stop at if set. If None, a full page is fetched.
    """
    output = []
    cursor = None
    while True:
        page = buildkite_fetch_page_build_list(buildkite_token, cursor)
        if len(page) == 0:
            break
        cursor = page[-1]["cursor"]
        output += page
    return output


def buildkite_get_metrics(
    buildkite_token: str, previously_incomplete: set[int]
) -> (list[JobMetrics], set[int]):
    """Returns a tuple with:

    - the metrics recorded for newly completed workflow jobs.
    - the set of workflow still running now.

    Args:
      buildkite_token: the secret token to authenticate GraphQL requests.
        previously_incomplete: the set of running workflows the last time this
        function was called.
    """

    running_builds = buildkite_get_incomplete_tasks(buildkite_token)
    incomplete_now = set([x["number"] for x in running_builds])
    output = []

    for build_id in previously_incomplete:
        if build_id in incomplete_now:
            continue

        info = buildkite_get_build_info(build_id)
        metric_timestamp = dateutil.parser.isoparse(info["finished_at"])
        for job in info["jobs"]:
            # This workflow is not interesting to us.
            if job["name"] not in BUILDKITE_WORKFLOW_TO_TRACK:
                continue

            # Don't count canceled jobs.
            if job["canceled_at"]:
                continue

            created_at = dateutil.parser.isoparse(job["created_at"])
            scheduled_at = dateutil.parser.isoparse(job["scheduled_at"])
            started_at = dateutil.parser.isoparse(job["started_at"])
            finished_at = dateutil.parser.isoparse(job["finished_at"])

            job_name = BUILDKITE_WORKFLOW_TO_TRACK[job["name"]]
            queue_time = (started_at - scheduled_at).seconds
            run_time = (finished_at - started_at).seconds
            status = bool(job["passed"])

            # Grafana will refuse to ingest metrics older than ~2 hours, so we
            # should avoid sending historical data.
            metric_age_mn = (
                datetime.datetime.now(datetime.timezone.utc) - metric_timestamp
            ).total_seconds() / 60
            if metric_age_mn > GRAFANA_METRIC_MAX_AGE_MN:
                logging.warning(
                    f"Job {job['name']} from workflow {build_id} dropped due"
                    + f" to staleness: {metric_age_mn}mn old."
                )
                continue

            metric_timestamp_ns = int(metric_timestamp.timestamp()) * 10**9
            workflow_id = build_id
            workflow_name = "Github pull requests"
            output.append(
                JobMetrics(
                    job_name,
                    queue_time,
                    run_time,
                    status,
                    metric_timestamp_ns,
                    workflow_id,
                    workflow_name,
                )
            )

    return output, incomplete_now

>>>>>>> 5eee2751
def github_get_metrics(
    github_repo: github.Repository, last_workflows_seen_as_completed: set[int]
) -> tuple[list[JobMetrics], int]:
    """Gets the metrics for specified Github workflows.

    This function takes in a list of workflows to track, and optionally the
    workflow ID of the last tracked invocation. It grabs the relevant data
    from Github, returning it to the caller.
    If the last_seen_workflow parameter is None, this returns no metrics, but
    returns the id of the most recent workflow.

    Args:
      github_repo: A github repo object to use to query the relevant information.
      last_seen_workflow: the last workflow this function processed.

    Returns:
      Returns a tuple with 2 elements:
        - a list of JobMetrics objects, one per processed job.
        - the ID of the most recent processed workflow run.
    """
    workflow_metrics = []
    queued_count = collections.Counter()
    running_count = collections.Counter()

    # The list of workflows this iteration will process.
    # MaxSize = GITHUB_WORKFLOWS_MAX_PROCESS_COUNT
    workflow_seen_as_completed = set()

    # Since we process a fixed count of workflows, we want to know when
    # the depth is too small and if we miss workflows.
    # E.g.: is there was more than N workflows int last 2 hours.
    # To monitor this, we'll log the age of the oldest workflow processed,
    # and setup alterting in Grafana to help us adjust this depth.
    oldest_seen_workflow_age_mn = None

    # Do not apply any filters to this query.
    # See https://github.com/orgs/community/discussions/86766
    # Applying filters like `status=completed` will break pagination, and
    # return a non-sorted and incomplete list of workflows.
    i = 0
    for task in iter(github_repo.get_workflow_runs()):
        # Max depth reached, stopping.
        if i >= GITHUB_WORKFLOWS_MAX_PROCESS_COUNT:
            break
        i += 1

        workflow_age_mn = (
            datetime.datetime.now(datetime.timezone.utc) - task.created_at
        ).total_seconds() / 60
        oldest_seen_workflow_age_mn = workflow_age_mn
        # If we reach a workflow older than X, stop.
        if workflow_age_mn > GITHUB_WORKFLOW_MAX_CREATED_AGE_HOURS * 60:
            break

        # This workflow is not interesting to us.
        if task.name not in GITHUB_WORKFLOW_TO_TRACK:
            continue

        if task.status == "completed":
            workflow_seen_as_completed.add(task.id)

        # This workflow has already been seen completed in the previous run.
        if task.id in last_workflows_seen_as_completed:
            continue

        name_prefix = GITHUB_WORKFLOW_TO_TRACK[task.name]
        for job in task.jobs():
            # This job is not interesting to us.
            if job.name not in GITHUB_JOB_TO_TRACK[name_prefix]:
                continue

            name_suffix = GITHUB_JOB_TO_TRACK[name_prefix][job.name]
            metric_name = name_prefix + "_" + name_suffix

            if task.status != "completed":
                if job.status == "queued":
                    queued_count[metric_name] += 1
                elif job.status == "in_progress":
                    running_count[metric_name] += 1
                continue

            job_result = int(job.conclusion == "success")
            if job_result:
                # We still might want to mark the job as a failure if one of the steps
                # failed. This is required due to use setting continue-on-error in
                # the premerge pipeline to prevent sending emails while we are
                # testing the infrastructure.
                # TODO(boomanaiden154): Remove this once the premerge pipeline is no
                # longer in a testing state and we can directly assert the workflow
                # result.
                for step in job.steps:
                    if step.conclusion != "success" and step.conclusion != "skipped":
                        job_result = 0
                        break

            created_at = job.created_at
            started_at = job.started_at
            completed_at = job.completed_at

            # GitHub API can return results where the started_at is slightly
            # later then the created_at (or completed earlier than started).
            # This would cause a -23h59mn delta, which will show up as +24h
            # queue/run time on grafana.
            if started_at < created_at:
                logging.info(
                    "Workflow {} started before being created.".format(task.id)
                )
                queue_time = datetime.timedelta(seconds=0)
            else:
                queue_time = started_at - created_at
            if completed_at < started_at:
                logging.info("Workflow {} finished before starting.".format(task.id))
                run_time = datetime.timedelta(seconds=0)
            else:
                run_time = completed_at - started_at

            if run_time.seconds == 0:
                continue

            # Grafana will refuse to ingest metrics older than ~2 hours, so we
            # should avoid sending historical data.
            metric_age_mn = (
                datetime.datetime.now(datetime.timezone.utc) - completed_at
            ).total_seconds() / 60
            if metric_age_mn > GRAFANA_METRIC_MAX_AGE_MN:
                logging.warning(
                    f"Job {job.id} from workflow {task.id} dropped due"
                    + f" to staleness: {metric_age_mn}mn old."
                )
                continue

            logging.info(f"Adding a job metric for job {job.id} in workflow {task.id}")
            # The timestamp associated with the event is expected by Grafana to be
            # in nanoseconds.
            completed_at_ns = int(completed_at.timestamp()) * 10**9
            workflow_metrics.append(
                JobMetrics(
                    metric_name,
                    queue_time.seconds,
                    run_time.seconds,
                    job_result,
                    completed_at_ns,
                    task.id,
                    task.name,
                )
            )

    for name, value in queued_count.items():
        workflow_metrics.append(
            GaugeMetric(f"workflow_queue_size_{name}", value, time.time_ns())
        )
    for name, value in running_count.items():
        workflow_metrics.append(
            GaugeMetric(f"running_workflow_count_{name}", value, time.time_ns())
        )

    # Always send a hearbeat metric so we can monitor is this container is still able to log to Grafana.
    workflow_metrics.append(
        GaugeMetric("metrics_container_heartbeat", 1, time.time_ns())
    )

    # Log the oldest workflow we saw, allowing us to monitor if the processing
    # depth is correctly set-up.
    if oldest_seen_workflow_age_mn is not None:
        workflow_metrics.append(
            GaugeMetric(
                "github_oldest_processed_workflow_mn",
                oldest_seen_workflow_age_mn,
                time.time_ns(),
            )
        )
    return workflow_metrics, workflow_seen_as_completed


def upload_metrics(workflow_metrics, metrics_userid, api_key):
    """Upload metrics to Grafana.

    Takes in a list of workflow metrics and then uploads them to Grafana
    through a REST request.

    Args:
      workflow_metrics: A list of metrics to upload to Grafana.
      metrics_userid: The userid to use for the upload.
      api_key: The API key to use for the upload.
    """

    if len(workflow_metrics) == 0:
        logging.info("No metrics found to upload.")
        return

    metrics_batch = []
    for workflow_metric in workflow_metrics:
        if isinstance(workflow_metric, GaugeMetric):
            name = workflow_metric.name.lower().replace(" ", "_")
            metrics_batch.append(
                f"{name} value={workflow_metric.value} {workflow_metric.time_ns}"
            )
        elif isinstance(workflow_metric, JobMetrics):
            name = workflow_metric.job_name.lower().replace(" ", "_")
            metrics_batch.append(
                f"{name} queue_time={workflow_metric.queue_time},run_time={workflow_metric.run_time},status={workflow_metric.status} {workflow_metric.completed_at_ns}"
            )
        else:
            raise ValueError(
                f"Unsupported object type {type(workflow_metric)}: {str(workflow_metric)}"
            )

    request_data = "\n".join(metrics_batch)
    response = requests.post(
        GRAFANA_URL,
        headers={"Content-Type": "text/plain"},
        data=request_data,
        auth=(metrics_userid, api_key),
    )

    if response.status_code < 200 or response.status_code >= 300:
        logging.info(f"Failed to submit data to Grafana: {response.status_code}")


def main():
    # Authenticate with Github
    github_auth = Auth.Token(os.environ["GITHUB_TOKEN"])
    buildkite_token = os.environ["BUILDKITE_TOKEN"]
    grafana_api_key = os.environ["GRAFANA_API_KEY"]
    grafana_metrics_userid = os.environ["GRAFANA_METRICS_USERID"]

    # The last workflow this script processed.
    # Because the Github queries are broken, we'll simply log a 'processed'
    # bit for the last COUNT_TO_PROCESS workflows.
    gh_last_workflows_seen_as_completed = set()
    # Stores the list of pending/running builds in BuildKite we need to check
    # at the next iteration.
    bk_incomplete = set()

    # Enter the main loop. Every five minutes we wake up and dump metrics for
    # the relevant jobs.
    while True:
        github_object = Github(auth=github_auth)
        github_repo = github_object.get_repo("llvm/llvm-project")

        gh_metrics, gh_last_workflows_seen_as_completed = github_get_metrics(
            github_repo, gh_last_workflows_seen_as_completed
        )

        bk_metrics, bk_incomplete = buildkite_get_metrics(
            buildkite_token, bk_incomplete
        )

        metrics = gh_metrics + bk_metrics
        upload_metrics(metrics, grafana_metrics_userid, grafana_api_key)
        logging.info(f"Uploaded {len(metrics)} metrics")

        time.sleep(SCRAPE_INTERVAL_SECONDS)


if __name__ == "__main__":
    logging.basicConfig(level=logging.INFO)
    main()<|MERGE_RESOLUTION|>--- conflicted
+++ resolved
@@ -170,7 +170,6 @@
 
 def buildkite_get_incomplete_tasks(buildkite_token: str) -> list:
     """Returns all the running/pending BuildKite builds.
-<<<<<<< HEAD
 
     Args:
      buildkite_token: the secret token to authenticate GraphQL requests.
@@ -216,25 +215,14 @@
             if job["name"] not in BUILDKITE_WORKFLOW_TO_TRACK:
                 continue
 
+            # Don't count canceled jobs.
+            if job["canceled_at"]:
+                continue
+
             created_at = dateutil.parser.isoparse(job["created_at"])
-            scheduled_at = (
-                created_at
-                if job["scheduled_at"] is None
-                else dateutil.parser.isoparse(job["scheduled_at"])
-            )
-            started_at = (
-                scheduled_at
-                if job["started_at"] is None
-                else dateutil.parser.isoparse(job["started_at"])
-            )
-            if job["canceled_at"] is None:
-                finished_at = (
-                    started_at
-                    if job["finished_at"] is None
-                    else dateutil.parser.isoparse(job["finished_at"])
-                )
-            else:
-                finished_at = dateutil.parser.isoparse(job["canceled_at"])
+            scheduled_at = dateutil.parser.isoparse(job["scheduled_at"])
+            started_at = dateutil.parser.isoparse(job["started_at"])
+            finished_at = dateutil.parser.isoparse(job["finished_at"])
 
             job_name = BUILDKITE_WORKFLOW_TO_TRACK[job["name"]]
             queue_time = (started_at - scheduled_at).seconds
@@ -270,96 +258,6 @@
 
     return output, incomplete_now
 
-=======
-
-    Args:
-     buildkite_token: the secret token to authenticate GraphQL requests.
-     last_cursor: the cursor to stop at if set. If None, a full page is fetched.
-    """
-    output = []
-    cursor = None
-    while True:
-        page = buildkite_fetch_page_build_list(buildkite_token, cursor)
-        if len(page) == 0:
-            break
-        cursor = page[-1]["cursor"]
-        output += page
-    return output
-
-
-def buildkite_get_metrics(
-    buildkite_token: str, previously_incomplete: set[int]
-) -> (list[JobMetrics], set[int]):
-    """Returns a tuple with:
-
-    - the metrics recorded for newly completed workflow jobs.
-    - the set of workflow still running now.
-
-    Args:
-      buildkite_token: the secret token to authenticate GraphQL requests.
-        previously_incomplete: the set of running workflows the last time this
-        function was called.
-    """
-
-    running_builds = buildkite_get_incomplete_tasks(buildkite_token)
-    incomplete_now = set([x["number"] for x in running_builds])
-    output = []
-
-    for build_id in previously_incomplete:
-        if build_id in incomplete_now:
-            continue
-
-        info = buildkite_get_build_info(build_id)
-        metric_timestamp = dateutil.parser.isoparse(info["finished_at"])
-        for job in info["jobs"]:
-            # This workflow is not interesting to us.
-            if job["name"] not in BUILDKITE_WORKFLOW_TO_TRACK:
-                continue
-
-            # Don't count canceled jobs.
-            if job["canceled_at"]:
-                continue
-
-            created_at = dateutil.parser.isoparse(job["created_at"])
-            scheduled_at = dateutil.parser.isoparse(job["scheduled_at"])
-            started_at = dateutil.parser.isoparse(job["started_at"])
-            finished_at = dateutil.parser.isoparse(job["finished_at"])
-
-            job_name = BUILDKITE_WORKFLOW_TO_TRACK[job["name"]]
-            queue_time = (started_at - scheduled_at).seconds
-            run_time = (finished_at - started_at).seconds
-            status = bool(job["passed"])
-
-            # Grafana will refuse to ingest metrics older than ~2 hours, so we
-            # should avoid sending historical data.
-            metric_age_mn = (
-                datetime.datetime.now(datetime.timezone.utc) - metric_timestamp
-            ).total_seconds() / 60
-            if metric_age_mn > GRAFANA_METRIC_MAX_AGE_MN:
-                logging.warning(
-                    f"Job {job['name']} from workflow {build_id} dropped due"
-                    + f" to staleness: {metric_age_mn}mn old."
-                )
-                continue
-
-            metric_timestamp_ns = int(metric_timestamp.timestamp()) * 10**9
-            workflow_id = build_id
-            workflow_name = "Github pull requests"
-            output.append(
-                JobMetrics(
-                    job_name,
-                    queue_time,
-                    run_time,
-                    status,
-                    metric_timestamp_ns,
-                    workflow_id,
-                    workflow_name,
-                )
-            )
-
-    return output, incomplete_now
-
->>>>>>> 5eee2751
 def github_get_metrics(
     github_repo: github.Repository, last_workflows_seen_as_completed: set[int]
 ) -> tuple[list[JobMetrics], int]:
