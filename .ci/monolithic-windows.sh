#!/usr/bin/env bash
#===----------------------------------------------------------------------===##
#
# Part of the LLVM Project, under the Apache License v2.0 with LLVM Exceptions.
# See https://llvm.org/LICENSE.txt for license information.
# SPDX-License-Identifier: Apache-2.0 WITH LLVM-exception
#
#===----------------------------------------------------------------------===##

#
# This script performs a monolithic build of the monorepo and runs the tests of
# most projects on Windows. This should be replaced by per-project scripts that
# run only the relevant tests.
#

set -ex
set -o pipefail

MONOREPO_ROOT="${MONOREPO_ROOT:="$(git rev-parse --show-toplevel)"}"
BUILD_DIR="${BUILD_DIR:=${MONOREPO_ROOT}/build}"

rm -rf "${BUILD_DIR}"

if [[ -n "${CLEAR_CACHE:-}" ]]; then
  echo "clearing sccache"
  rm -rf "$SCCACHE_DIR"
fi

sccache --zero-stats
function at-exit {
  retcode=$?

  mkdir -p artifacts
  sccache --show-stats >> artifacts/sccache_stats.txt
  cp "${BUILD_DIR}"/.ninja_log artifacts/.ninja_log
  cp "${BUILD_DIR}"/test-results.*.xml artifacts/ || :

  # If building fails there will be no results files.
  shopt -s nullglob
    
  python "${MONOREPO_ROOT}"/.ci/generate_test_report_github.py ":window: Windows x64 Test Results" \
    $retcode "${BUILD_DIR}"/test-results.*.xml >> $GITHUB_STEP_SUMMARY
}
trap at-exit EXIT

projects="${1}"
targets="${2}"

echo "::group::cmake"
pip install -q -r "${MONOREPO_ROOT}"/.ci/all_requirements.txt

export CC=cl
export CXX=cl
export LD=link

# The CMAKE_*_LINKER_FLAGS to disable the manifest come from research
# on fixing a build reliability issue on the build server, please
# see https://github.com/llvm/llvm-project/pull/82393 and
# https://discourse.llvm.org/t/rfc-future-of-windows-pre-commit-ci/76840/40
# for further information.
# We limit the number of parallel compile jobs to 24 control memory
# consumption and improve build reliability.
cmake -S "${MONOREPO_ROOT}"/llvm -B "${BUILD_DIR}" \
      -D LLVM_ENABLE_PROJECTS="${projects}" \
      -G Ninja \
      -D CMAKE_BUILD_TYPE=Release \
      -D LLVM_ENABLE_ASSERTIONS=ON \
      -D LLVM_BUILD_EXAMPLES=ON \
      -D COMPILER_RT_BUILD_LIBFUZZER=OFF \
      -D LLVM_LIT_ARGS="-v --xunit-xml-output ${BUILD_DIR}/test-results.xml --use-unique-output-file-name --timeout=1200 --time-tests" \
      -D COMPILER_RT_BUILD_ORC=OFF \
      -D CMAKE_C_COMPILER_LAUNCHER=sccache \
      -D CMAKE_CXX_COMPILER_LAUNCHER=sccache \
      -D MLIR_ENABLE_BINDINGS_PYTHON=ON \
      -D CMAKE_EXE_LINKER_FLAGS="/MANIFEST:NO" \
      -D CMAKE_MODULE_LINKER_FLAGS="/MANIFEST:NO" \
      -D CMAKE_SHARED_LINKER_FLAGS="/MANIFEST:NO"

echo "::endgroup::"
echo "::group::ninja"

<<<<<<< HEAD
echo "::endgroup::"
echo "::group::ninja"

=======
>>>>>>> 10a576f7
# Targets are not escaped as they are passed as separate arguments.
ninja -C "${BUILD_DIR}" -k 0 ${targets}

echo "::endgroup"<|MERGE_RESOLUTION|>--- conflicted
+++ resolved
@@ -79,12 +79,6 @@
 echo "::endgroup::"
 echo "::group::ninja"
 
-<<<<<<< HEAD
-echo "::endgroup::"
-echo "::group::ninja"
-
-=======
->>>>>>> 10a576f7
 # Targets are not escaped as they are passed as separate arguments.
 ninja -C "${BUILD_DIR}" -k 0 ${targets}
 
