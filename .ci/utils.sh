#!/usr/bin/env bash
#===----------------------------------------------------------------------===##
#
# Part of the LLVM Project, under the Apache License v2.0 with LLVM Exceptions.
# See https://llvm.org/LICENSE.txt for license information.
# SPDX-License-Identifier: Apache-2.0 WITH LLVM-exception
#
#===----------------------------------------------------------------------===##

# This script performs some setup and contains some utilities used for in the
# monolithic-linux.sh and monolithic-windows.sh scripts.

set -ex
set -o pipefail

MONOREPO_ROOT="${MONOREPO_ROOT:="$(git rev-parse --show-toplevel)"}"
BUILD_DIR="${BUILD_DIR:=${MONOREPO_ROOT}/build}"

rm -rf "${BUILD_DIR}"

sccache --zero-stats

function at-exit {
  retcode=$?

  mkdir -p artifacts
  sccache --show-stats
  sccache --show-stats >> artifacts/sccache_stats.txt
  cp "${BUILD_DIR}"/.ninja_log artifacts/.ninja_log
  cp "${MONOREPO_ROOT}"/*.log artifacts/ || :
  cp "${BUILD_DIR}"/test-results.*.xml artifacts/ || :

  # If building fails there will be no results files.
  shopt -s nullglob

  if [[ "$GITHUB_STEP_SUMMARY" != "" ]]; then
    python "${MONOREPO_ROOT}"/.ci/generate_test_report_github.py \
      $retcode "${BUILD_DIR}"/test-results.*.xml "${MONOREPO_ROOT}"/ninja*.log \
      >> $GITHUB_STEP_SUMMARY
  fi
}
trap at-exit EXIT

function start-group {
  groupname=$1
  if [[ "$GITHUB_ACTIONS" != "" ]]; then
    echo "::endgroup"
    echo "::group::$groupname"
  elif [[ "$POSTCOMMIT_CI" != "" ]]; then
    echo "@@@$STEP@@@"
  else
    echo "Starting $groupname"
  fi
<<<<<<< HEAD
}
=======
}

export PIP_BREAK_SYSTEM_PACKAGES=1
pip install -q -r "${MONOREPO_ROOT}"/.ci/all_requirements.txt

# The ARM64 builders run on AWS and don't have access to the GCS cache.
if [[ "$GITHUB_ACTIONS" != "" ]] && [[ "$RUNNER_ARCH" != "ARM64" ]]; then
  python .ci/cache_lit_timing_files.py download
fi
>>>>>>> 50aac2cd
<|MERGE_RESOLUTION|>--- conflicted
+++ resolved
@@ -51,9 +51,6 @@
   else
     echo "Starting $groupname"
   fi
-<<<<<<< HEAD
-}
-=======
 }
 
 export PIP_BREAK_SYSTEM_PACKAGES=1
@@ -62,5 +59,4 @@
 # The ARM64 builders run on AWS and don't have access to the GCS cache.
 if [[ "$GITHUB_ACTIONS" != "" ]] && [[ "$RUNNER_ARCH" != "ARM64" ]]; then
   python .ci/cache_lit_timing_files.py download
-fi
->>>>>>> 50aac2cd
+fi