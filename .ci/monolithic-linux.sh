#!/usr/bin/env bash
#===----------------------------------------------------------------------===##
#
# Part of the LLVM Project, under the Apache License v2.0 with LLVM Exceptions.
# See https://llvm.org/LICENSE.txt for license information.
# SPDX-License-Identifier: Apache-2.0 WITH LLVM-exception
#
#===----------------------------------------------------------------------===##

#
# This script performs a monolithic build of the monorepo and runs the tests of
# most projects on Linux. This should be replaced by per-project scripts that
# run only the relevant tests.
#

set -ex
set -o pipefail

MONOREPO_ROOT="${MONOREPO_ROOT:="$(git rev-parse --show-toplevel)"}"
BUILD_DIR="${BUILD_DIR:=${MONOREPO_ROOT}/build}"
INSTALL_DIR="${BUILD_DIR}/install"
rm -rf "${BUILD_DIR}"

ccache --zero-stats

if [[ -n "${CLEAR_CACHE:-}" ]]; then
  echo "clearing cache"
  ccache --clear
fi

function at-exit {
  retcode=$?

  mkdir -p artifacts
  ccache --print-stats > artifacts/ccache_stats.txt

  # If building fails there will be no results files.
  shopt -s nullglob
  if command -v buildkite-agent 2>&1 >/dev/null
  then
    python3 "${MONOREPO_ROOT}"/.ci/generate_test_report_buildkite.py ":linux: Linux x64 Test Results" \
      "linux-x64-test-results" $retcode "${BUILD_DIR}"/test-results.*.xml
  else
    python3 "${MONOREPO_ROOT}"/.ci/generate_test_report_github.py ":linux: Linux x64 Test Results" \
      $retcode "${BUILD_DIR}"/test-results.*.xml >> $GITHUB_STEP_SUMMARY
  fi
}
trap at-exit EXIT

projects="${1}"
targets="${2}"

lit_args="-v --xunit-xml-output ${BUILD_DIR}/test-results.xml --use-unique-output-file-name --timeout=1200 --time-tests"

echo "--- cmake"
export PIP_BREAK_SYSTEM_PACKAGES=1
pip install -q -r "${MONOREPO_ROOT}"/mlir/python/requirements.txt
pip install -q -r "${MONOREPO_ROOT}"/lldb/test/requirements.txt
pip install -q -r "${MONOREPO_ROOT}"/.ci/requirements.txt
cmake -S "${MONOREPO_ROOT}"/llvm -B "${BUILD_DIR}" \
      -D LLVM_ENABLE_PROJECTS="${projects}" \
      -G Ninja \
      -D CMAKE_BUILD_TYPE=Release \
      -D LLVM_ENABLE_ASSERTIONS=ON \
      -D LLVM_BUILD_EXAMPLES=ON \
      -D COMPILER_RT_BUILD_LIBFUZZER=OFF \
      -D LLVM_LIT_ARGS="${lit_args}" \
      -D LLVM_ENABLE_LLD=ON \
      -D CMAKE_CXX_FLAGS=-gmlt \
      -D LLVM_CCACHE_BUILD=ON \
      -D MLIR_ENABLE_BINDINGS_PYTHON=ON \
      -D FLANG_ENABLE_FLANG_RT=OFF \
      -D CMAKE_INSTALL_PREFIX="${INSTALL_DIR}"

echo "--- ninja"
# Targets are not escaped as they are passed as separate arguments.
ninja -C "${BUILD_DIR}" -k 0 ${targets}

runtimes="${3}"
runtime_targets="${4}"

# Compiling runtimes with just-built Clang and running their tests
# as an additional testing for Clang.
if [[ "${runtimes}" != "" ]]; then
  if [[ "${runtime_targets}" == "" ]]; then
    echo "Runtimes to build are specified, but targets are not."
    exit 1
  fi

  echo "--- ninja install-clang"

  ninja -C ${BUILD_DIR} install-clang install-clang-resource-headers

  RUNTIMES_BUILD_DIR="${MONOREPO_ROOT}/build-runtimes"
  INSTALL_DIR="${BUILD_DIR}/install"
  mkdir -p ${RUNTIMES_BUILD_DIR}

<<<<<<< HEAD
  echo "--- cmake runtimes C++03"

  cmake -S "${MONOREPO_ROOT}/runtimes" -B "${RUNTIMES_BUILD_DIR}" -GNinja \
      -D CMAKE_C_COMPILER="${INSTALL_DIR}/bin/clang" \
      -D CMAKE_CXX_COMPILER="${INSTALL_DIR}/bin/clang++" \
      -D CMAKE_Fortran_COMPILER="${BUILD_DIR}/bin/flang" \
      -D CMAKE_Fortran_COMPILER_WORKS=ON \
      -D LLVM_BINARY_DIR="${BUILD_DIR}" \
      -D LLVM_ENABLE_RUNTIMES="${runtimes}" \
      -D LIBCXX_CXX_ABI=libcxxabi \
      -D CMAKE_BUILD_TYPE=RelWithDebInfo \
      -D CMAKE_INSTALL_PREFIX="${INSTALL_DIR}" \
      -D LIBCXX_TEST_PARAMS="std=c++03" \
      -D LIBCXXABI_TEST_PARAMS="std=c++03" \
      -D LLVM_LIT_ARGS="${lit_args}"

  echo "--- ninja runtimes C++03"

  ninja -vC "${RUNTIMES_BUILD_DIR}" ${runtime_targets}

=======
>>>>>>> d465594a
  echo "--- cmake runtimes C++26"

  rm -rf "${RUNTIMES_BUILD_DIR}"
  cmake -S "${MONOREPO_ROOT}/runtimes" -B "${RUNTIMES_BUILD_DIR}" -GNinja \
      -D CMAKE_C_COMPILER="${INSTALL_DIR}/bin/clang" \
      -D CMAKE_CXX_COMPILER="${INSTALL_DIR}/bin/clang++" \
      -D CMAKE_Fortran_COMPILER="${BUILD_DIR}/bin/flang" \
      -D CMAKE_Fortran_COMPILER_WORKS=ON \
      -D LLVM_BINARY_DIR="${BUILD_DIR}" \
      -D LLVM_ENABLE_RUNTIMES="${runtimes}" \
      -D LIBCXX_CXX_ABI=libcxxabi \
      -D CMAKE_BUILD_TYPE=RelWithDebInfo \
      -D CMAKE_INSTALL_PREFIX="${INSTALL_DIR}" \
      -D LIBCXX_TEST_PARAMS="std=c++26" \
      -D LIBCXXABI_TEST_PARAMS="std=c++26" \
      -D LLVM_LIT_ARGS="${lit_args}"

  echo "--- ninja runtimes C++26"

  ninja -vC "${RUNTIMES_BUILD_DIR}" ${runtime_targets}

  echo "--- cmake runtimes clang modules"

  # We don't need to do a clean build of runtimes, because LIBCXX_TEST_PARAMS
  # and LIBCXXABI_TEST_PARAMS only affect lit configuration, which successfully
  # propagates without a clean build. Other that those two variables, builds
  # are supposed to be the same.

  cmake -S "${MONOREPO_ROOT}/runtimes" -B "${RUNTIMES_BUILD_DIR}" -GNinja \
      -D CMAKE_C_COMPILER="${INSTALL_DIR}/bin/clang" \
      -D CMAKE_CXX_COMPILER="${INSTALL_DIR}/bin/clang++" \
      -D CMAKE_Fortran_COMPILER="${BUILD_DIR}/bin/flang" \
      -D CMAKE_Fortran_COMPILER_WORKS=ON \
      -D LLVM_BINARY_DIR="${BUILD_DIR}" \
      -D LLVM_ENABLE_RUNTIMES="${runtimes}" \
      -D LIBCXX_CXX_ABI=libcxxabi \
      -D CMAKE_BUILD_TYPE=RelWithDebInfo \
      -D CMAKE_INSTALL_PREFIX="${INSTALL_DIR}" \
      -D LIBCXX_TEST_PARAMS="enable_modules=clang" \
      -D LIBCXXABI_TEST_PARAMS="enable_modules=clang" \
      -D LLVM_LIT_ARGS="${lit_args}"

  echo "--- ninja runtimes clang modules"

  ninja -vC "${RUNTIMES_BUILD_DIR}" ${runtime_targets}
fi<|MERGE_RESOLUTION|>--- conflicted
+++ resolved
@@ -69,7 +69,6 @@
       -D CMAKE_CXX_FLAGS=-gmlt \
       -D LLVM_CCACHE_BUILD=ON \
       -D MLIR_ENABLE_BINDINGS_PYTHON=ON \
-      -D FLANG_ENABLE_FLANG_RT=OFF \
       -D CMAKE_INSTALL_PREFIX="${INSTALL_DIR}"
 
 echo "--- ninja"
@@ -95,38 +94,12 @@
   INSTALL_DIR="${BUILD_DIR}/install"
   mkdir -p ${RUNTIMES_BUILD_DIR}
 
-<<<<<<< HEAD
-  echo "--- cmake runtimes C++03"
-
-  cmake -S "${MONOREPO_ROOT}/runtimes" -B "${RUNTIMES_BUILD_DIR}" -GNinja \
-      -D CMAKE_C_COMPILER="${INSTALL_DIR}/bin/clang" \
-      -D CMAKE_CXX_COMPILER="${INSTALL_DIR}/bin/clang++" \
-      -D CMAKE_Fortran_COMPILER="${BUILD_DIR}/bin/flang" \
-      -D CMAKE_Fortran_COMPILER_WORKS=ON \
-      -D LLVM_BINARY_DIR="${BUILD_DIR}" \
-      -D LLVM_ENABLE_RUNTIMES="${runtimes}" \
-      -D LIBCXX_CXX_ABI=libcxxabi \
-      -D CMAKE_BUILD_TYPE=RelWithDebInfo \
-      -D CMAKE_INSTALL_PREFIX="${INSTALL_DIR}" \
-      -D LIBCXX_TEST_PARAMS="std=c++03" \
-      -D LIBCXXABI_TEST_PARAMS="std=c++03" \
-      -D LLVM_LIT_ARGS="${lit_args}"
-
-  echo "--- ninja runtimes C++03"
-
-  ninja -vC "${RUNTIMES_BUILD_DIR}" ${runtime_targets}
-
-=======
->>>>>>> d465594a
   echo "--- cmake runtimes C++26"
 
   rm -rf "${RUNTIMES_BUILD_DIR}"
   cmake -S "${MONOREPO_ROOT}/runtimes" -B "${RUNTIMES_BUILD_DIR}" -GNinja \
       -D CMAKE_C_COMPILER="${INSTALL_DIR}/bin/clang" \
       -D CMAKE_CXX_COMPILER="${INSTALL_DIR}/bin/clang++" \
-      -D CMAKE_Fortran_COMPILER="${BUILD_DIR}/bin/flang" \
-      -D CMAKE_Fortran_COMPILER_WORKS=ON \
-      -D LLVM_BINARY_DIR="${BUILD_DIR}" \
       -D LLVM_ENABLE_RUNTIMES="${runtimes}" \
       -D LIBCXX_CXX_ABI=libcxxabi \
       -D CMAKE_BUILD_TYPE=RelWithDebInfo \
@@ -149,9 +122,6 @@
   cmake -S "${MONOREPO_ROOT}/runtimes" -B "${RUNTIMES_BUILD_DIR}" -GNinja \
       -D CMAKE_C_COMPILER="${INSTALL_DIR}/bin/clang" \
       -D CMAKE_CXX_COMPILER="${INSTALL_DIR}/bin/clang++" \
-      -D CMAKE_Fortran_COMPILER="${BUILD_DIR}/bin/flang" \
-      -D CMAKE_Fortran_COMPILER_WORKS=ON \
-      -D LLVM_BINARY_DIR="${BUILD_DIR}" \
       -D LLVM_ENABLE_RUNTIMES="${runtimes}" \
       -D LIBCXX_CXX_ABI=libcxxabi \
       -D CMAKE_BUILD_TYPE=RelWithDebInfo \
