; RUN: llvm-as -opaque-pointers=0 %s -o %t.bc
; RUN: llvm-spirv %t.bc -opaque-pointers=0 -spirv-text -o %t.txt
; RUN: FileCheck < %t.txt %s --check-prefix=CHECK-SPIRV
; RUN: llvm-spirv %t.bc -opaque-pointers=0 -o %t.spv
<<<<<<< HEAD
; RUN: llvm-spirv -r %t.spv -o %t.rev.bc
; RUN: llvm-dis < %t.rev.bc | FileCheck %s --check-prefix=CHECK-LLVM
=======
; RUN: llvm-spirv -r -emit-opaque-pointers=0 %t.spv -o %t.rev.bc
; RUN: llvm-dis -opaque-pointers=0 < %t.rev.bc | FileCheck %s --check-prefix=CHECK-LLVM
>>>>>>> 6241a64e

; CHECK-LLVM-DAG: %spirv.ConstantPipeStorage = type { i32, i32, i32 }
; CHECK-LLVM-DAG: %"[[CL_PIPE_STORAGE_NAME:[^"]+]]" = type { ptr addrspace(1) }
; CHECK-LLVM-DAG: [[CREATOR_NAME:[^ ]+]] = linkonce_odr addrspace(1) global %spirv.ConstantPipeStorage { i32 16, i32 16, i32 1 }, align 4
; CHECK-LLVM-DAG: @mygpipe = addrspace(1) global %"[[CL_PIPE_STORAGE_NAME]]" { ptr addrspace(1) [[CREATOR_NAME]] }, align 4

; check for magic number followed by version 1.1
; CHECK-SPIRV: 119734787 65792

; CHECK-SPIRV: 4 Name [[MYPIPE_ID:[0-9]+]] "mygpipe"

; CHECK-SPIRV: 2 TypePipeStorage [[PIPE_STORAGE_ID:[0-9]+]]
; CHECK-SPIRV-NEXT: 2 TypePipeStorage [[PIPE_STORAGE_ID_2:[0-9]+]]
; CHECK-SPIRV: 3 TypeStruct [[CL_PIPE_STORAGE_ID:[0-9]+]] [[PIPE_STORAGE_ID_2]]
; CHECK-SPIRV: 4 TypePointer [[CL_PIPE_STORAGE_PTR_ID:[0-9]+]] 5 [[CL_PIPE_STORAGE_ID]]

; CHECK-SPIRV: 6 ConstantPipeStorage [[PIPE_STORAGE_ID]] [[CPS_ID:[0-9]+]] 16 16 1
; CHECK-SPIRV: 4 ConstantComposite  [[CL_PIPE_STORAGE_ID]] [[COMPOSITE_ID:[0-9]+]] [[CPS_ID]]
; CHECK-SPIRV: 5 Variable [[CL_PIPE_STORAGE_PTR_ID]] [[MYPIPE_ID]] 5 [[COMPOSITE_ID]]

target datalayout = "e-p:32:32-i64:64-v16:16-v24:32-v32:32-v48:64-v96:128-v192:256-v256:256-v512:512-v1024:1024"
target triple = "spir-unknown-unknown"

%spirv.ConstantPipeStorage = type { i32, i32, i32 }
%"class.cl::pipe_storage<int __attribute__((ext_vector_type(4))), 1>" = type { %spirv.PipeStorage addrspace(1)* }
%spirv.PipeStorage = type opaque

@_ZN2cl9__details29OpConstantPipeStorage_CreatorILi16ELi16ELi1EE5valueE = linkonce_odr addrspace(1) global %spirv.ConstantPipeStorage { i32 16, i32 16, i32 1 }, align 4
@mygpipe = addrspace(1) global %"class.cl::pipe_storage<int __attribute__((ext_vector_type(4))), 1>" { %spirv.PipeStorage addrspace(1)* bitcast (%spirv.ConstantPipeStorage addrspace(1)* @_ZN2cl9__details29OpConstantPipeStorage_CreatorILi16ELi16ELi1EE5valueE to %spirv.PipeStorage addrspace(1)*) }, align 4

; Function Attrs: nounwind
define spir_kernel void @worker() {
entry:
  ret void
}

!opencl.enable.FP_CONTRACT = !{}
!opencl.spir.version = !{!0}
!opencl.ocl.version = !{!1}
!opencl.used.extensions = !{!2}
!opencl.used.optional.core.features = !{!2}
!opencl.compiler.options = !{!2}
!llvm.ident = !{!3}
!spirv.Source = !{!4}
!spirv.String = !{}

!0 = !{i32 1, i32 2}
!1 = !{i32 2, i32 2}
!2 = !{}
!3 = !{!"clang version 3.6.1 "}
!4 = !{i32 4, i32 202000}<|MERGE_RESOLUTION|>--- conflicted
+++ resolved
@@ -2,13 +2,8 @@
 ; RUN: llvm-spirv %t.bc -opaque-pointers=0 -spirv-text -o %t.txt
 ; RUN: FileCheck < %t.txt %s --check-prefix=CHECK-SPIRV
 ; RUN: llvm-spirv %t.bc -opaque-pointers=0 -o %t.spv
-<<<<<<< HEAD
-; RUN: llvm-spirv -r %t.spv -o %t.rev.bc
-; RUN: llvm-dis < %t.rev.bc | FileCheck %s --check-prefix=CHECK-LLVM
-=======
 ; RUN: llvm-spirv -r -emit-opaque-pointers=0 %t.spv -o %t.rev.bc
 ; RUN: llvm-dis -opaque-pointers=0 < %t.rev.bc | FileCheck %s --check-prefix=CHECK-LLVM
->>>>>>> 6241a64e
 
 ; CHECK-LLVM-DAG: %spirv.ConstantPipeStorage = type { i32, i32, i32 }
 ; CHECK-LLVM-DAG: %"[[CL_PIPE_STORAGE_NAME:[^"]+]]" = type { ptr addrspace(1) }
