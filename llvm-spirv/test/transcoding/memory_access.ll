--- conflicted
+++ resolved
@@ -3,13 +3,8 @@
 ; RUN: FileCheck < %t.spt %s --check-prefix=CHECK-SPIRV
 ; RUN: llvm-spirv %t.bc -o %t.spv
 ; RUN: spirv-val %t.spv
-<<<<<<< HEAD
-; RUN: llvm-spirv -r --spirv-target-env=CL2.0 %t.spv -o %t.bc
-; RUN: llvm-dis < %t.bc | FileCheck %s --check-prefix=CHECK-LLVM
-=======
 ; RUN: llvm-spirv -r -emit-opaque-pointers=0 --spirv-target-env=CL2.0 %t.spv -o %t.bc
 ; RUN: llvm-dis -opaque-pointers=0 < %t.bc | FileCheck %s --check-prefix=CHECK-LLVM
->>>>>>> 6241a64e
 
 ; CHECK-SPIRV-NOT: 6 Store {{[0-9]+}} {{[0-9]+}} 1 2 8
 ; CHECK-SPIRV: 5 Store {{[0-9]+}} {{[0-9]+}} 3 8
