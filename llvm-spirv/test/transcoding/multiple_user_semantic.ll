--- conflicted
+++ resolved
@@ -2,13 +2,8 @@
 ; RUN: llvm-spirv %t.bc -spirv-text -o - | FileCheck %s --check-prefix=CHECK-SPIRV
 
 ; RUN: llvm-spirv %t.bc -o %t.spv
-<<<<<<< HEAD
-; RUN: llvm-spirv -r %t.spv -o %t.rev.bc
-; RUN: llvm-dis < %t.rev.bc | FileCheck %s --check-prefix=CHECK-LLVM
-=======
 ; RUN: llvm-spirv -r -emit-opaque-pointers=0 %t.spv -o %t.rev.bc
 ; RUN: llvm-dis -opaque-pointers=0 < %t.rev.bc | FileCheck %s --check-prefix=CHECK-LLVM
->>>>>>> 6241a64e
 
 ; Check that even when FPGA memory extensions are enabled - yet we have
 ; UserSemantic decoration be generated
