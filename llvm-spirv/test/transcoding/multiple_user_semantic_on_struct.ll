--- conflicted
+++ resolved
@@ -29,11 +29,8 @@
 ; RUN: llvm-spirv %t.bc -spirv-text -o - | FileCheck %s --check-prefix=CHECK-SPIRV
 
 ; RUN: llvm-spirv %t.bc -o %t.spv
-<<<<<<< HEAD
 ; RUN: llvm-spirv -r %t.spv -o %t.rev.bc
-=======
 ; RUN: llvm-spirv -r -emit-opaque-pointers %t.spv -o %t.rev.bc
->>>>>>> 8ef4090b
 ; RUN: llvm-dis < %t.rev.bc | FileCheck %s --check-prefix=CHECK-LLVM
 
 ; Check that even when FPGA memory extensions are enabled - yet we have
