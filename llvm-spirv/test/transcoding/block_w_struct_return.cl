<<<<<<< HEAD
// RUN: %clang_cc1 -triple spir -cl-std=cl2.0 -disable-llvm-passes -fdeclare-opencl-builtins -finclude-default-header %s -emit-llvm-bc -o %t.bc

// RUN: llvm-spirv --spirv-max-version=1.1 %t.bc -spirv-text -o - | FileCheck %s --check-prefixes=CHECK-SPIRV1_1,CHECK-SPIRV
// RUN: llvm-spirv --spirv-max-version=1.1 %t.bc -o %t.spirv1.1.spv
// RUN: spirv-val --target-env spv1.1 %t.spirv1.1.spv
// RUN: llvm-spirv -r %t.spirv1.1.spv -o %t.rev.bc
// RUN: llvm-dis %t.rev.bc
// RUN: FileCheck < %t.rev.ll %s --check-prefix=CHECK-LLVM

// RUN: llvm-spirv --spirv-max-version=1.4 %t.bc -spirv-text -o - | FileCheck %s --check-prefixes=CHECK-SPIRV1_4,CHECK-SPIRV
// RUN: llvm-spirv --spirv-max-version=1.4 %t.bc -o %t.spirv1.4.spv
// RUN: spirv-val --target-env spv1.4 %t.spirv1.4.spv
// RUN: llvm-spirv -r %t.spirv1.4.spv -o %t.rev.bc
=======
// RUN: %clang_cc1 -triple spir -cl-std=cl2.0 -disable-llvm-passes -fdeclare-opencl-builtins -finclude-default-header %s -emit-llvm-bc -o %t.bc -no-opaque-pointers
// RUN: llvm-spirv %t.bc -spirv-text -o %t.spv.txt
// RUN: FileCheck < %t.spv.txt %s --check-prefix=CHECK-SPIRV
// RUN: llvm-spirv %t.bc -o %t.spv
// RUN: spirv-val %t.spv
// RUN: llvm-spirv -r %t.spv -o %t.rev.bc
>>>>>>> 99ee13b0
// RUN: llvm-dis %t.rev.bc
// RUN: FileCheck < %t.rev.ll %s --check-prefix=CHECK-LLVM

kernel void block_ret_struct(__global int* res)
{
  struct A {
      int a;
  };
  struct A (^kernelBlock)(struct A) = ^struct A(struct A a)
  {
    a.a = 6;
    return a;
  };
  size_t tid = get_global_id(0);
  res[tid] = -1;
  struct A aa;
  aa.a = 5;
  res[tid] = kernelBlock(aa).a - 6;
}

// CHECK-SPIRV1_4: EntryPoint 6 [[#]] "block_ret_struct" [[#InterdaceId1:]] [[#InterdaceId2:]]
// CHECK-SPIRV1_4: Name [[#InterdaceId1]] "__block_literal_global"
// CHECK-SPIRV1_4: Name [[#InterdaceId2]] "__spirv_BuiltInGlobalInvocationId"

// CHECK-SPIRV1_1: EntryPoint 6 [[#]] "block_ret_struct" [[#InterdaceId1:]]
// CHECK-SPIRV1_1: Name [[#InterdaceId1]] "__spirv_BuiltInGlobalInvocationId"

// CHECK-SPIRV: Name [[BlockInv:[0-9]+]] "__block_ret_struct_block_invoke"

// CHECK-SPIRV: 4 TypeInt [[IntTy:[0-9]+]] 32
// CHECK-SPIRV: 4 TypeInt [[Int8Ty:[0-9]+]] 8
// CHECK-SPIRV: 4 TypePointer [[Int8Ptr:[0-9]+]] 8 [[Int8Ty]]
// CHECK-SPIRV: 3 TypeStruct [[StructTy:[0-9]+]] [[IntTy]]
// CHECK-SPIRV: 4 TypePointer [[StructPtrTy:[0-9]+]] 7 [[StructTy]]

// CHECK-SPIRV: 4 Variable [[StructPtrTy]] [[StructArg:[0-9]+]] 7
// CHECK-SPIRV: 4 Variable [[StructPtrTy]] [[StructRet:[0-9]+]] 7
// CHECK-SPIRV: 4 PtrCastToGeneric [[Int8Ptr]] [[BlockLit:[0-9]+]] {{[0-9]+}}
// CHECK-SPIRV: 7 FunctionCall {{[0-9]+}} {{[0-9]+}} [[BlockInv]] [[StructRet]] [[BlockLit]] [[StructArg]]

// CHECK-LLVM: %[[StructA:.*]] = type { i32 }
// CHECK-LLVM: call {{.*}} void @__block_ret_struct_block_invoke(%[[StructA]]*<|MERGE_RESOLUTION|>--- conflicted
+++ resolved
@@ -1,5 +1,4 @@
-<<<<<<< HEAD
-// RUN: %clang_cc1 -triple spir -cl-std=cl2.0 -disable-llvm-passes -fdeclare-opencl-builtins -finclude-default-header %s -emit-llvm-bc -o %t.bc
+// RUN: %clang_cc1 -triple spir -cl-std=cl2.0 -disable-llvm-passes -fdeclare-opencl-builtins -finclude-default-header %s -emit-llvm-bc -o %t.bc -no-opaque-pointers
 
 // RUN: llvm-spirv --spirv-max-version=1.1 %t.bc -spirv-text -o - | FileCheck %s --check-prefixes=CHECK-SPIRV1_1,CHECK-SPIRV
 // RUN: llvm-spirv --spirv-max-version=1.1 %t.bc -o %t.spirv1.1.spv
@@ -12,14 +11,6 @@
 // RUN: llvm-spirv --spirv-max-version=1.4 %t.bc -o %t.spirv1.4.spv
 // RUN: spirv-val --target-env spv1.4 %t.spirv1.4.spv
 // RUN: llvm-spirv -r %t.spirv1.4.spv -o %t.rev.bc
-=======
-// RUN: %clang_cc1 -triple spir -cl-std=cl2.0 -disable-llvm-passes -fdeclare-opencl-builtins -finclude-default-header %s -emit-llvm-bc -o %t.bc -no-opaque-pointers
-// RUN: llvm-spirv %t.bc -spirv-text -o %t.spv.txt
-// RUN: FileCheck < %t.spv.txt %s --check-prefix=CHECK-SPIRV
-// RUN: llvm-spirv %t.bc -o %t.spv
-// RUN: spirv-val %t.spv
-// RUN: llvm-spirv -r %t.spv -o %t.rev.bc
->>>>>>> 99ee13b0
 // RUN: llvm-dis %t.rev.bc
 // RUN: FileCheck < %t.rev.ll %s --check-prefix=CHECK-LLVM
 
