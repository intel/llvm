// There are no blocks in SPIR-V. Therefore they are translated into regular
// functions. An LLVM module which uses blocks, also contains some auxiliary
// block-specific instructions, which are redundant in SPIR-V and should be
// removed

<<<<<<< HEAD
// RUN: %clang_cc1 -O0 -triple spir-unknown-unknown -cl-std=CL2.0 -x cl %s -emit-llvm-bc -o %t.bc

// RUN: llvm-spirv --spirv-max-version=1.1 %t.bc -spirv-text -o - | FileCheck %s --check-prefix=CHECK-SPIRV
// RUN: llvm-spirv --spirv-max-version=1.1 %t.bc -o %t.spirv1.1.spv
// RUN: spirv-val --target-env spv1.1 %t.spirv1.1.spv
// RUN: llvm-spirv -r %t.spirv1.1.spv -o - | llvm-dis | FileCheck %s --check-prefix=CHECK-LLVM

// RUN: llvm-spirv --spirv-max-version=1.4 %t.bc -spirv-text -o - | FileCheck %s --check-prefixes=CHECK-SPIRV1_4,CHECK-SPIRV
// RUN: llvm-spirv --spirv-max-version=1.4 %t.bc -o %t.spirv1.4.spv
// RUN: spirv-val --target-env spv1.4 %t.spirv1.4.spv
// RUN: llvm-spirv -r %t.spirv1.4.spv -o - | llvm-dis | FileCheck %s --check-prefix=CHECK-LLVM
=======
// RUN: %clang_cc1 -O0 -triple spir-unknown-unknown -cl-std=CL2.0 -x cl %s -emit-llvm-bc -o %t.bc -no-opaque-pointers
// RUN: llvm-spirv %t.bc -spirv-text -o - | FileCheck %s --check-prefix=CHECK-SPIRV
// RUN: llvm-spirv %t.bc -o %t.spv
// RUN: spirv-val %t.spv
// RUN: llvm-spirv -r %t.spv -o - | llvm-dis | FileCheck %s --check-prefix=CHECK-LLVM
>>>>>>> 99ee13b0

kernel void block_kernel(__global int* res) {
  typedef int (^block_t)(int);
  constant block_t b1 = ^(int i) { return i + 1; };
  *res = b1(5);
}

// CHECK-SPIRV1_4: EntryPoint 6 [[#]] "block_kernel" [[#InterfaceId:]]
// CHECK-SPIRV1_4: Name [[#InterfaceId]] "__block_literal_global"
// CHECK-SPIRV: Name [[block_invoke:[0-9]+]] "_block_invoke"
// CHECK-SPIRV: TypeInt [[int:[0-9]+]] 32
// CHECK-SPIRV: TypeInt [[int8:[0-9]+]] 8
// CHECK-SPIRV: Constant [[int]] [[five:[0-9]+]] 5
// CHECK-SPIRV: TypePointer [[int8Ptr:[0-9]+]] 8 [[int8]]
// CHECK-SPIRV: TypeFunction [[block_invoke_type:[0-9]+]] [[int]] [[int8Ptr]] [[int]]

// CHECK-LLVM-LABEL: @block_kernel
// CHECK-SPIRV: FunctionCall [[int]] {{[0-9]+}} [[block_invoke]] {{[0-9]+}} [[five]]
// CHECK-LLVM: %call = call spir_func i32 @_block_invoke(i8 addrspace(4)* {{.*}}, i32 5)

// CHECK-SPIRV: 5 Function [[int]] [[block_invoke]] 2 [[block_invoke_type]]
// CHECK-SPIRV-NEXT: 3 FunctionParameter [[int8Ptr]] {{[0-9]+}}
// CHECK-SPIRV-NEXT: 3 FunctionParameter [[int]] {{[0-9]+}}
// CHECK-LLVM: define internal spir_func i32 @_block_invoke(i8 addrspace(4)* {{.*}}, i32 %{{.*}})<|MERGE_RESOLUTION|>--- conflicted
+++ resolved
@@ -3,8 +3,7 @@
 // block-specific instructions, which are redundant in SPIR-V and should be
 // removed
 
-<<<<<<< HEAD
-// RUN: %clang_cc1 -O0 -triple spir-unknown-unknown -cl-std=CL2.0 -x cl %s -emit-llvm-bc -o %t.bc
+// RUN: %clang_cc1 -O0 -triple spir-unknown-unknown -cl-std=CL2.0 -x cl %s -emit-llvm-bc -o %t.bc -no-opaque-pointers
 
 // RUN: llvm-spirv --spirv-max-version=1.1 %t.bc -spirv-text -o - | FileCheck %s --check-prefix=CHECK-SPIRV
 // RUN: llvm-spirv --spirv-max-version=1.1 %t.bc -o %t.spirv1.1.spv
@@ -15,13 +14,6 @@
 // RUN: llvm-spirv --spirv-max-version=1.4 %t.bc -o %t.spirv1.4.spv
 // RUN: spirv-val --target-env spv1.4 %t.spirv1.4.spv
 // RUN: llvm-spirv -r %t.spirv1.4.spv -o - | llvm-dis | FileCheck %s --check-prefix=CHECK-LLVM
-=======
-// RUN: %clang_cc1 -O0 -triple spir-unknown-unknown -cl-std=CL2.0 -x cl %s -emit-llvm-bc -o %t.bc -no-opaque-pointers
-// RUN: llvm-spirv %t.bc -spirv-text -o - | FileCheck %s --check-prefix=CHECK-SPIRV
-// RUN: llvm-spirv %t.bc -o %t.spv
-// RUN: spirv-val %t.spv
-// RUN: llvm-spirv -r %t.spv -o - | llvm-dis | FileCheck %s --check-prefix=CHECK-LLVM
->>>>>>> 99ee13b0
 
 kernel void block_kernel(__global int* res) {
   typedef int (^block_t)(int);
