// RUN: %clang_cc1 -triple spir-unknown-unknown -O0 -cl-std=CL2.0 -emit-llvm-bc %s -o %t.bc
// RUN: llvm-spirv %t.bc -spirv-text -o %t.spv.txt
// RUN: FileCheck < %t.spv.txt %s --check-prefix=CHECK-SPIRV
// RUN: llvm-spirv %t.bc -o %t.spv
// RUN: spirv-val %t.spv
<<<<<<< HEAD
// RUN: llvm-spirv -r %t.spv --spirv-target-env CL2.0 -o %t.rev.bc
// RUN: llvm-dis %t.rev.bc
// RUN: FileCheck < %t.rev.ll %s --check-prefix=CHECK-LLVM
// RUN: llvm-spirv -r %t.spv --spirv-target-env SPV-IR -o %t.rev.bc
// RUN: llvm-dis %t.rev.bc
=======
// RUN: llvm-spirv -r -emit-opaque-pointers=0 %t.spv --spirv-target-env CL2.0 -o %t.rev.bc
// RUN: llvm-dis -opaque-pointers=0 %t.rev.bc
// RUN: FileCheck < %t.rev.ll %s --check-prefix=CHECK-LLVM
// RUN: llvm-spirv -r -emit-opaque-pointers=0 %t.spv --spirv-target-env SPV-IR -o %t.rev.bc
// RUN: llvm-dis -opaque-pointers=0 %t.rev.bc
>>>>>>> 6241a64e
// RUN: FileCheck < %t.rev.ll %s --check-prefix=CHECK-SPV-IR

// CHECK-SPIRV: EntryPoint {{[0-9]+}} [[BlockKer1:[0-9]+]] "__device_side_enqueue_block_invoke_kernel"
// CHECK-SPIRV: EntryPoint {{[0-9]+}} [[BlockKer2:[0-9]+]] "__device_side_enqueue_block_invoke_2_kernel"
// CHECK-SPIRV: EntryPoint {{[0-9]+}} [[BlockKer3:[0-9]+]] "__device_side_enqueue_block_invoke_3_kernel"
// CHECK-SPIRV: EntryPoint {{[0-9]+}} [[BlockKer4:[0-9]+]] "__device_side_enqueue_block_invoke_4_kernel"
// CHECK-SPIRV: EntryPoint {{[0-9]+}} [[BlockKer5:[0-9]+]] "__device_side_enqueue_block_invoke_5_kernel"
// CHECK-SPIRV: Name [[BlockGlb1:[0-9]+]] "__block_literal_global"
// CHECK-SPIRV: Name [[BlockGlb2:[0-9]+]] "__block_literal_global.1"

// CHECK-SPIRV: TypeInt [[Int32Ty:[0-9]+]] 32
// CHECK-SPIRV: TypeInt [[Int8Ty:[0-9]+]] 8
// CHECK-SPIRV: Constant [[Int32Ty]] [[ConstInt0:[0-9]+]] 0
// CHECK-SPIRV: Constant [[Int32Ty]] [[ConstInt17:[0-9]+]] 21
// CHECK-SPIRV: Constant [[Int32Ty]] [[ConstInt2:[0-9]+]] 2
// CHECK-SPIRV: Constant [[Int32Ty]] [[ConstInt8:[0-9]+]] 8
// CHECK-SPIRV: Constant [[Int32Ty]] [[ConstInt20:[0-9]+]] 24

// CHECK-SPIRV: TypePointer [[Int8PtrGenTy:[0-9]+]] 8 [[Int8Ty]]
// CHECK-SPIRV: TypeVoid [[VoidTy:[0-9]+]]
// CHECK-SPIRV: TypePointer [[Int32LocPtrTy:[0-9]+]] 7 [[Int32Ty]]
// CHECK-SPIRV: TypeDeviceEvent [[EventTy:[0-9]+]]
// CHECK-SPIRV: TypePointer [[EventPtrTy:[0-9]+]] 8 [[EventTy]]
// CHECK-SPIRV: TypeFunction [[BlockTy1:[0-9]+]] [[VoidTy]] [[Int8PtrGenTy]]
// CHECK-SPIRV: TypeFunction [[BlockTy2:[0-9]+]] [[VoidTy]] [[Int8PtrGenTy]]
// CHECK-SPIRV: TypeFunction [[BlockTy3:[0-9]+]] [[VoidTy]] [[Int8PtrGenTy]]
// CHECK-SPIRV: ConstantNull [[EventPtrTy]] [[EventNull:[0-9]+]]

// CHECK-LLVM: [[BlockTy1:%[0-9a-z\.]+]] = type { i32, i32, ptr addrspace(4) }
// CHECK-LLVM: [[BlockTy2:%[0-9a-z\.]+]] = type <{ i32, i32, ptr addrspace(4), ptr addrspace(1), i32, i8 }>
// CHECK-LLVM: [[BlockTy3:%[0-9a-z\.]+]] = type <{ i32, i32, ptr addrspace(4), ptr addrspace(1), i32, ptr addrspace(1) }>

// CHECK-LLVM: @__block_literal_global = internal addrspace(1) constant [[BlockTy1]] { i32 12, i32 4, ptr addrspace(4) null }, align 4
// CHECK-LLVM: @__block_literal_global.1 = internal addrspace(1) constant [[BlockTy1]] { i32 12, i32 4, ptr addrspace(4) null }, align 4

typedef struct {int a;} ndrange_t;
#define NULL ((void*)0)

kernel void device_side_enqueue(global int *a, global int *b, int i, char c0) {
  queue_t default_queue;
  unsigned flags = 0;
  ndrange_t ndrange;
  clk_event_t clk_event;
  clk_event_t event_wait_list;
  clk_event_t event_wait_list2[] = {clk_event};

  // Emits block literal on stack and block kernel.

  // CHECK-SPIRV: Bitcast [[Int8PtrGenTy]] [[BlockLit1:[0-9]+]]
  // CHECK-SPIRV: EnqueueKernel [[Int32Ty]] {{[0-9]+}} {{[0-9]+}} {{[0-9]+}} {{[0-9]+}}
  //                            [[ConstInt0]] [[EventNull]] [[EventNull]]
  //                            [[BlockKer1]] [[BlockLit1]] [[ConstInt17]] [[ConstInt8]]

  // CHECK-LLVM: [[Block2:%[0-9]+]] = addrspacecast ptr %block to ptr addrspace(4)
  // CHECK-LLVM: [[Block2Ptr:%[0-9]+]] = bitcast ptr addrspace(4) [[Block2]] to ptr addrspace(4)
  // CHECK-LLVM: [[BlockInv2:%[0-9]+]] = addrspacecast ptr @__device_side_enqueue_block_invoke_kernel to ptr addrspace(4)
  // CHECK-LLVM: call spir_func i32 @__enqueue_kernel_basic(ptr {{.*}}, i32 {{.*}}, ptr {{.*}}, ptr addrspace(4) [[BlockInv2]], ptr addrspace(4) [[Block2Ptr]])
  // CHECK-SPV-IR: call spir_func i32 @_Z21__spirv_EnqueueKernelP13__spirv_Queuei9ndrange_tiPU3AS4P19__spirv_DeviceEventS5_U13block_pointerFvvEPU3AS4cii(target("spirv.Queue") {{.*}}, i32 {{.*}}, ptr {{.*}}, i32 0, ptr addrspace(4) null, ptr addrspace(4) null, ptr @__device_side_enqueue_block_invoke_kernel, ptr addrspace(4) {{.*}}, i32 {{.*}}, i32 {{.*}})
  enqueue_kernel(default_queue, flags, ndrange,
                 ^(void) {
                   a[i] = c0;
                 });

  // Emits block literal on stack and block kernel.

  // CHECK-SPIRV: PtrCastToGeneric [[EventPtrTy]] [[Event1:[0-9]+]]
  // CHECK-SPIRV: PtrCastToGeneric [[EventPtrTy]] [[Event2:[0-9]+]]

  // CHECK-SPIRV: Bitcast [[Int8PtrGenTy]] [[BlockLit2:[0-9]+]]
  // CHECK-SPIRV: EnqueueKernel [[Int32Ty]] {{[0-9]+}} {{[0-9]+}} {{[0-9]+}} {{[0-9]+}}
  //                            [[ConstInt2]] [[Event1]] [[Event2]]
  //                            [[BlockKer2]] [[BlockLit2]] [[ConstInt20]] [[ConstInt8]]

  // CHECK-LLVM: [[Block3:%[0-9]+]] = addrspacecast ptr %block4 to ptr addrspace(4)
  // CHECK-LLVM: [[Block3Ptr:%[0-9]+]] = bitcast ptr addrspace(4) [[Block3]] to ptr addrspace(4)
  // CHECK-LLVM: [[BlockInv3:%[0-9]+]] = addrspacecast ptr @__device_side_enqueue_block_invoke_2_kernel to ptr addrspace(4)
  // CHECK-LLVM: call spir_func i32 @__enqueue_kernel_basic_events(ptr {{.*}}, i32 {{.*}}, ptr {{.*}}, i32 2, ptr addrspace(4) {{.*}}, ptr addrspace(4) {{.*}}, ptr addrspace(4) [[BlockInv3]], ptr addrspace(4) [[Block3Ptr]])
  // CHECK-SPV-IR: call spir_func i32 @_Z21__spirv_EnqueueKernelP13__spirv_Queuei9ndrange_tiPU3AS4P19__spirv_DeviceEventS5_U13block_pointerFvvEPU3AS4cii(target("spirv.Queue") {{.*}}, i32 {{.*}}, ptr {{.*}}, i32 2, ptr addrspace(4) {{.*}}, ptr addrspace(4) {{.*}}, ptr @__device_side_enqueue_block_invoke_2_kernel, ptr addrspace(4) %{{.*}}, i32 {{.*}}, i32 {{.*}})
  enqueue_kernel(default_queue, flags, ndrange, 2, &event_wait_list, &clk_event,
                 ^(void) {
                   a[i] = b[i];
                 });

  char c;
  // Emits global block literal and block kernel.

  // CHECK-SPIRV: PtrAccessChain [[Int32LocPtrTy]] [[LocalBuf31:[0-9]+]]
  // CHECK-SPIRV: PtrCastToGeneric {{[0-9]+}} [[BlockLit3Tmp:[0-9]+]] [[BlockGlb1:[0-9]+]]
  // CHECK-SPIRV: Bitcast [[Int8PtrGenTy]] [[BlockLit3:[0-9]+]] [[BlockLit3Tmp]]
  // CHECK-SPIRV: EnqueueKernel [[Int32Ty]] {{[0-9]+}} {{[0-9]+}} {{[0-9]+}} {{[0-9]+}}
  //                            [[ConstInt2]] [[Event1]] [[Event2]]
  //                            [[BlockKer3]] [[BlockLit3]] [[ConstInt8]] [[ConstInt8]]
  //                            [[LocalBuf31]]

  // CHECK-LLVM: [[Block0Tmp:%[0-9]+]] = addrspacecast ptr addrspace(1) @__block_literal_global to ptr addrspace(4)
  // CHECK-LLVM: [[Block0:%[0-9]+]] = bitcast ptr addrspace(4) [[Block0Tmp]] to ptr addrspace(4)
  // CHECK-LLVM: [[BlockInv0:%[0-9]+]] = addrspacecast ptr @__device_side_enqueue_block_invoke_3_kernel to ptr addrspace(4)
  // CHECK-LLVM: call spir_func i32 @__enqueue_kernel_events_varargs(ptr {{.*}}, i32 {{.*}}, ptr {{.*}}, i32 2, ptr addrspace(4) {{.*}}, ptr addrspace(4) {{.*}}, ptr addrspace(4) [[BlockInv0]], ptr addrspace(4) [[Block0]], i32 1, ptr {{.*}})
  // CHECK-SPV-IR: call spir_func i32 @_Z21__spirv_EnqueueKernelP13__spirv_Queuei9ndrange_tiPU3AS4P19__spirv_DeviceEventS5_U13block_pointerFvvEPU3AS4ciiPi(target("spirv.Queue") {{.*}}, i32 {{.*}}, ptr {{.*}}, i32 2, ptr addrspace(4) {{.*}}, ptr addrspace(4) {{.*}}, ptr @__device_side_enqueue_block_invoke_3_kernel, ptr addrspace(4) {{.*}}, i32 {{.*}}, i32 {{.*}}, ptr {{.*}})
  enqueue_kernel(default_queue, flags, ndrange, 2, event_wait_list2, &clk_event,
                 ^(local void *p) {
                   return;
                 },
                 c);

  // Emits global block literal and block kernel.

  // CHECK-SPIRV: PtrAccessChain [[Int32LocPtrTy]] [[LocalBuf41:[0-9]+]]
  // CHECK-SPIRV: PtrAccessChain [[Int32LocPtrTy]] [[LocalBuf42:[0-9]+]]
  // CHECK-SPIRV: PtrAccessChain [[Int32LocPtrTy]] [[LocalBuf43:[0-9]+]]
  // CHECK-SPIRV: PtrCastToGeneric {{[0-9]+}} [[BlockLit4Tmp:[0-9]+]] [[BlockGlb2:[0-9]+]]
  // CHECK-SPIRV: Bitcast [[Int8PtrGenTy]] [[BlockLit4:[0-9]+]] [[BlockLit4Tmp]]
  // CHECK-SPIRV: EnqueueKernel [[Int32Ty]] {{[0-9]+}} {{[0-9]+}} {{[0-9]+}} {{[0-9]+}}
  //                            [[ConstInt0]] [[EventNull]] [[EventNull]]
  //                            [[BlockKer4]] [[BlockLit4]] [[ConstInt8]] [[ConstInt8]]
  //                            [[LocalBuf41]] [[LocalBuf42]] [[LocalBuf43]]

  // CHECK-LLVM: [[Block1Tmp:%[0-9]+]] = addrspacecast ptr addrspace(1) @__block_literal_global.1 to ptr addrspace(4)
  // CHECK-LLVM: [[Block1:%[0-9]+]] = bitcast ptr addrspace(4) [[Block1Tmp]] to ptr addrspace(4)
  // CHECK-LLVM: [[BlockInv1:%[0-9]+]] = addrspacecast ptr @__device_side_enqueue_block_invoke_4_kernel to ptr addrspace(4)
  // CHECK-LLVM: call spir_func i32 @__enqueue_kernel_varargs(ptr {{.*}}, i32 {{.*}}, ptr {{.*}}, ptr addrspace(4) [[BlockInv1]], ptr addrspace(4) [[Block1]], i32 3, ptr {{.*}})
  // CHECK-SPV-IR: call spir_func i32 @_Z21__spirv_EnqueueKernelP13__spirv_Queuei9ndrange_tiPU3AS4P19__spirv_DeviceEventS5_U13block_pointerFvvEPU3AS4ciiPiSA_SA_(target("spirv.Queue") {{.*}}, i32 {{.*}}, ptr {{.*}}, i32 0, ptr addrspace(4) null, ptr addrspace(4) null, ptr @__device_side_enqueue_block_invoke_4_kernel, ptr addrspace(4) {{.*}}, i32 {{.*}}, i32 {{.*}}, ptr {{.*}}, ptr {{.*}}, ptr {{.*}})
  enqueue_kernel(default_queue, flags, ndrange,
                 ^(local void *p1, local void *p2, local void *p3) {
                   return;
                 },
                 1, 2, 4);

  // Emits block literal on stack and block kernel.

  // CHECK-SPIRV: PtrCastToGeneric [[EventPtrTy]] [[Event1:[0-9]+]]

  // CHECK-SPIRV: Bitcast [[Int8PtrGenTy]] [[BlockLit2:[0-9]+]]
  // CHECK-SPIRV: EnqueueKernel [[Int32Ty]] {{[0-9]+}} {{[0-9]+}} {{[0-9]+}} {{[0-9]+}}
  //                            [[ConstInt0]] [[EventNull]] [[Event1]]
  //                            [[BlockKer5]] [[BlockLit5]] [[ConstInt20]] [[ConstInt8]]

  // CHECK-LLVM: [[Block5:%[0-9]+]] = addrspacecast ptr %block15 to ptr addrspace(4)
  // CHECK-LLVM: [[Block5Ptr:%[0-9]+]] = bitcast ptr addrspace(4) [[Block5]] to ptr addrspace(4)
  // CHECK-LLVM: [[BlockInv5:%[0-9]+]] = addrspacecast ptr @__device_side_enqueue_block_invoke_5_kernel to ptr addrspace(4)
  // CHECK-LLVM: call spir_func i32 @__enqueue_kernel_basic_events(ptr {{.*}}, i32 {{.*}}, ptr {{.*}}, i32 0, ptr addrspace(4) null, ptr addrspace(4) {{.*}}, ptr addrspace(4) [[BlockInv5]], ptr addrspace(4) [[Block5Ptr]])
  // CHECK-SPV-IR: call spir_func i32 @_Z21__spirv_EnqueueKernelP13__spirv_Queuei9ndrange_tiPU3AS4P19__spirv_DeviceEventS5_U13block_pointerFvvEPU3AS4cii(target("spirv.Queue") {{.*}}, i32 {{.*}}, ptr {{.*}}, i32 0, ptr addrspace(4) null, ptr addrspace(4) {{.*}}, ptr @__device_side_enqueue_block_invoke_5_kernel, ptr addrspace(4) {{.*}}, i32 {{.*}}, i32 {{.*}})
  enqueue_kernel(default_queue, flags, ndrange, 0, NULL, &clk_event,
                 ^(void) {
                   a[i] = b[i];
                 });
}

// CHECK-SPIRV-DAG: Function [[VoidTy]] [[BlockKer1]] 0 [[BlockTy1]]
// CHECK-SPIRV-DAG: Function [[VoidTy]] [[BlockKer2]] 0 [[BlockTy1]]
// CHECK-SPIRV-DAG: Function [[VoidTy]] [[BlockKer3]] 0 [[BlockTy2]]
// CHECK-SPIRV-DAG: Function [[VoidTy]] [[BlockKer4]] 0 [[BlockTy3]]
// CHECK-SPIRV-DAG: Function [[VoidTy]] [[BlockKer5]] 0 [[BlockTy1]]

// CHECK-LLVM-DAG: define spir_kernel void @__device_side_enqueue_block_invoke_kernel(ptr addrspace(4){{.*}})
// CHECK-LLVM-DAG: define spir_kernel void @__device_side_enqueue_block_invoke_2_kernel(ptr addrspace(4){{.*}})
// CHECK-LLVM-DAG: define spir_kernel void @__device_side_enqueue_block_invoke_3_kernel(ptr addrspace(4){{.*}}, ptr addrspace(3){{.*}})
// CHECK-LLVM-DAG: define spir_kernel void @__device_side_enqueue_block_invoke_4_kernel(ptr addrspace(4){{.*}}, ptr addrspace(3){{.*}}, ptr addrspace(3){{.*}}, ptr addrspace(3){{.*}})
// CHECK-LLVM-DAG: define spir_kernel void @__device_side_enqueue_block_invoke_5_kernel(ptr addrspace(4){{.*}})<|MERGE_RESOLUTION|>--- conflicted
+++ resolved
@@ -3,19 +3,11 @@
 // RUN: FileCheck < %t.spv.txt %s --check-prefix=CHECK-SPIRV
 // RUN: llvm-spirv %t.bc -o %t.spv
 // RUN: spirv-val %t.spv
-<<<<<<< HEAD
-// RUN: llvm-spirv -r %t.spv --spirv-target-env CL2.0 -o %t.rev.bc
-// RUN: llvm-dis %t.rev.bc
-// RUN: FileCheck < %t.rev.ll %s --check-prefix=CHECK-LLVM
-// RUN: llvm-spirv -r %t.spv --spirv-target-env SPV-IR -o %t.rev.bc
-// RUN: llvm-dis %t.rev.bc
-=======
 // RUN: llvm-spirv -r -emit-opaque-pointers=0 %t.spv --spirv-target-env CL2.0 -o %t.rev.bc
 // RUN: llvm-dis -opaque-pointers=0 %t.rev.bc
 // RUN: FileCheck < %t.rev.ll %s --check-prefix=CHECK-LLVM
 // RUN: llvm-spirv -r -emit-opaque-pointers=0 %t.spv --spirv-target-env SPV-IR -o %t.rev.bc
 // RUN: llvm-dis -opaque-pointers=0 %t.rev.bc
->>>>>>> 6241a64e
 // RUN: FileCheck < %t.rev.ll %s --check-prefix=CHECK-SPV-IR
 
 // CHECK-SPIRV: EntryPoint {{[0-9]+}} [[BlockKer1:[0-9]+]] "__device_side_enqueue_block_invoke_kernel"
