; RUN: llvm-as -opaque-pointers=0 %s -o %t.bc
; RUN: llvm-spirv %t.bc -o %t.spv
; RUN: spirv-val %t.spv
<<<<<<< HEAD
; RUN: llvm-spirv -r %t.spv -o %t.rev.bc
; RUN: llvm-dis < %t.rev.bc | FileCheck %s --check-prefix=CHECK-LLVM
=======
; RUN: llvm-spirv -r -emit-opaque-pointers=0 %t.spv -o %t.rev.bc
; RUN: llvm-dis -opaque-pointers=0 < %t.rev.bc | FileCheck %s --check-prefix=CHECK-LLVM
>>>>>>> 6241a64e

; CHECK-LLVM: define spir_kernel void @sample_kernel(ptr addrspace(1)
; CHECK-LLVM-SAME: !kernel_arg_access_qual [[AQ:![0-9]+]]
; CHECK-LLVM-SAME: !kernel_arg_type [[TYPE:![0-9]+]]
; CHECK-LLVM-SAME: !kernel_arg_base_type [[TYPE]]

; CHECK-LLVM: call spir_func <2 x i32> @_Z13get_image_dim20ocl_image2d_array_wo(ptr addrspace(1)
; CHECK-LLVM: call spir_func i64 @_Z20get_image_array_size20ocl_image2d_array_wo(ptr addrspace(1)
; CHECK-LLVM: declare spir_func <2 x i32> @_Z13get_image_dim20ocl_image2d_array_wo(ptr addrspace(1)
; CHECK-LLVM: declare spir_func i64 @_Z20get_image_array_size20ocl_image2d_array_wo(ptr addrspace(1)
; CHECK-LLVM-DAG: [[AQ]] = !{!"write_only"}
; CHECK-LLVM-DAG: [[TYPE]] = !{!"image2d_array_t"}

; ModuleID = 'out.ll'
target datalayout = "e-i64:64-v16:16-v24:32-v32:32-v48:64-v96:128-v192:256-v256:256-v512:512-v1024:1024"
target triple = "spir64-unknown-unknown"

%opencl.image2d_array_wo_t = type opaque

; Function Attrs: nounwind
define spir_kernel void @sample_kernel(%opencl.image2d_array_wo_t addrspace(1)* %input) #0 !kernel_arg_addr_space !1 !kernel_arg_access_qual !2 !kernel_arg_type !3 !kernel_arg_base_type !5 !kernel_arg_type_qual !4 {
entry:
  %call.tmp1 = call spir_func <2 x i32> @_Z13get_image_dim20ocl_image2d_array_wo(%opencl.image2d_array_wo_t addrspace(1)* %input)
  %call.tmp2 = shufflevector <2 x i32> %call.tmp1, <2 x i32> undef, <3 x i32> <i32 0, i32 1, i32 2>
  %call.tmp3 = call spir_func i64 @_Z20get_image_array_size20ocl_image2d_array_wo(%opencl.image2d_array_wo_t addrspace(1)* %input)
  %call.tmp4 = trunc i64 %call.tmp3 to i32
  %call.tmp5 = insertelement <3 x i32> %call.tmp2, i32 %call.tmp4, i32 2
  %call.old = extractelement <3 x i32> %call.tmp5, i32 0
  ret void
}

; Function Attrs: nounwind
declare spir_func <2 x i32> @_Z13get_image_dim20ocl_image2d_array_wo(%opencl.image2d_array_wo_t addrspace(1)*) #0

; Function Attrs: nounwind
declare spir_func i64 @_Z20get_image_array_size20ocl_image2d_array_wo(%opencl.image2d_array_wo_t addrspace(1)*) #0

attributes #0 = { nounwind }

!opencl.enable.FP_CONTRACT = !{}
!spirv.Source = !{!6}
!opencl.spir.version = !{!7}
!opencl.ocl.version = !{!7}
!opencl.used.extensions = !{!8}
!opencl.used.optional.core.features = !{!9}
!spirv.Generator = !{!10}

!1 = !{i32 1}
!2 = !{!"write_only"}
!3 = !{!"image2d_array_t"}
!4 = !{!""}
!5 = !{!"image2d_array_t"}
!6 = !{i32 3, i32 102000}
!7 = !{i32 1, i32 2}
!8 = !{}
!9 = !{!"cl_images"}
!10 = !{i16 6, i16 14}<|MERGE_RESOLUTION|>--- conflicted
+++ resolved
@@ -1,13 +1,8 @@
 ; RUN: llvm-as -opaque-pointers=0 %s -o %t.bc
 ; RUN: llvm-spirv %t.bc -o %t.spv
 ; RUN: spirv-val %t.spv
-<<<<<<< HEAD
-; RUN: llvm-spirv -r %t.spv -o %t.rev.bc
-; RUN: llvm-dis < %t.rev.bc | FileCheck %s --check-prefix=CHECK-LLVM
-=======
 ; RUN: llvm-spirv -r -emit-opaque-pointers=0 %t.spv -o %t.rev.bc
 ; RUN: llvm-dis -opaque-pointers=0 < %t.rev.bc | FileCheck %s --check-prefix=CHECK-LLVM
->>>>>>> 6241a64e
 
 ; CHECK-LLVM: define spir_kernel void @sample_kernel(ptr addrspace(1)
 ; CHECK-LLVM-SAME: !kernel_arg_access_qual [[AQ:![0-9]+]]
