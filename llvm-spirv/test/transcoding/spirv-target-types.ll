--- conflicted
+++ resolved
@@ -10,13 +10,8 @@
 ; RUN: llvm-spirv -r -emit-opaque-pointers=0 %t.spv -o %t.rev.bc
 ; RUN: llvm-dis -opaque-pointers=0 %t.rev.bc
 ; RUN: FileCheck < %t.rev.ll %s --check-prefix=CHECK-LLVM
-<<<<<<< HEAD
-; RUN: llvm-spirv --spirv-target-env=SPV-IR -r %t.spv -o %t.rev.bc
-; RUN: llvm-dis %t.rev.bc
-=======
 ; RUN: llvm-spirv --spirv-target-env=SPV-IR -r -emit-opaque-pointers=0 %t.spv -o %t.rev.bc
 ; RUN: llvm-dis -opaque-pointers=0 %t.rev.bc
->>>>>>> 6241a64e
 ; RUN: FileCheck < %t.rev.ll %s --check-prefix=CHECK-LLVM-SPIRV
 
 ; Check that produced SPIR-V friendly IR is correctly recognized
