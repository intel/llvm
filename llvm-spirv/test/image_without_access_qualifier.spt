119734787 65536 393230 34 0
2 Capability Addresses
2 Capability Linkage
2 Capability Kernel
2 Capability Int64
2 Capability ImageBasic
5 ExtInstImport 1 "OpenCL.std"
3 MemoryModel 2 2
6 EntryPoint 6 13 "image_test"
3 Source 3 200000
11 Name 5 "__spirv_BuiltInGlobalInvocationId"
4 Name 14 "srcImg"
4 Name 15 "samp"
4 Name 16 "result"
4 Name 17 "entry"
4 Name 19 "call"
4 Name 21 "call1"
4 Name 22 "conv"
4 Name 25 "vecinit"
4 Name 26 "conv2"
5 Name 27 "vecinit3"
7 Name 29 "TempSampledImage"
5 Name 30 "call4.old"
5 Name 33 "arrayidx"
4 Decorate 5 BuiltIn 28
3 Decorate 5 Constant
13 Decorate 5 LinkageAttributes "__spirv_BuiltInGlobalInvocationId" Import
4 TypeInt 2 64 0
4 TypeInt 9 32 0
4 TypeVector 3 2 3
4 TypePointer 4 0 3
2 TypeVoid 6
9 TypeImage 7 6 1 0 0 0 0 0
2 TypeSampler 8
4 TypeVector 10 9 4
4 TypePointer 11 5 10
6 TypeFunction 12 6 7 8 11
4 TypeVector 23 9 2
3 TypeSampledImage 28 7
3 TypeFloat 31 32
4 Variable 4 5 0
3 Undef 23 24
4 Constant 31 32 0

5 Function 6 13 0 12
3 FunctionParameter 7 14
3 FunctionParameter 8 15
3 FunctionParameter 11 16

2 Label 17
4 Load 3 18 5
5 CompositeExtract 2 19 18 0
4 Load 3 20 5
5 CompositeExtract 2 21 20 1
4 UConvert 9 22 19
6 CompositeInsert 23 25 22 24 0
4 UConvert 9 26 21
6 CompositeInsert 23 27 26 25 1
5 SampledImage 28 29 14 15
7 ImageSampleExplicitLod 10 30 29 27 2 32
5 InBoundsPtrAccessChain 11 33 16 19
5 Store 33 30 2 16
1 Return

1 FunctionEnd

; RUN: llvm-spirv %s -to-binary -o %t.spv
; RUN: spirv-val %t.spv
<<<<<<< HEAD
; RUN: llvm-spirv -r %t.spv -o %t.bc
; RUN: llvm-dis < %t.bc | FileCheck %s --check-prefix=CHECK-LLVM
=======
; RUN: llvm-spirv -r -emit-opaque-pointers=0 %t.spv -o %t.bc
; RUN: llvm-dis -opaque-pointers=0 < %t.bc | FileCheck %s --check-prefix=CHECK-LLVM
>>>>>>> 6241a64e

; CHECK-LLVM: ocl_image2d_ro
; CHECK-LLVM: !{{[0-9]*}} = !{!"read_only", !"none", !"none"}<|MERGE_RESOLUTION|>--- conflicted
+++ resolved
@@ -66,13 +66,8 @@
 
 ; RUN: llvm-spirv %s -to-binary -o %t.spv
 ; RUN: spirv-val %t.spv
-<<<<<<< HEAD
-; RUN: llvm-spirv -r %t.spv -o %t.bc
-; RUN: llvm-dis < %t.bc | FileCheck %s --check-prefix=CHECK-LLVM
-=======
 ; RUN: llvm-spirv -r -emit-opaque-pointers=0 %t.spv -o %t.bc
 ; RUN: llvm-dis -opaque-pointers=0 < %t.bc | FileCheck %s --check-prefix=CHECK-LLVM
->>>>>>> 6241a64e
 
 ; CHECK-LLVM: ocl_image2d_ro
 ; CHECK-LLVM: !{{[0-9]*}} = !{!"read_only", !"none", !"none"}