--- conflicted
+++ resolved
@@ -2,13 +2,8 @@
 // RUN: llvm-spirv --spirv-max-version=1.3 %t.bc -o %t.spv
 // RUN: spirv-val %t.spv
 // RUN: llvm-spirv %t.spv -to-text -o - | FileCheck %s --check-prefix=CHECK-SPIRV
-<<<<<<< HEAD
-// RUN: llvm-spirv -r %t.spv -o %t.rev.bc --spirv-target-env=SPV-IR
-// RUN: llvm-dis < %t.rev.bc | FileCheck %s --check-prefix=CHECK-SPV-LLVM
-=======
 // RUN: llvm-spirv -r -emit-opaque-pointers=0 %t.spv -o %t.rev.bc --spirv-target-env=SPV-IR
 // RUN: llvm-dis -opaque-pointers=0 < %t.rev.bc | FileCheck %s --check-prefix=CHECK-SPV-LLVM
->>>>>>> 6241a64e
 // RUN: llvm-spirv --spirv-max-version=1.3 %t.rev.bc -o %t.rev.spv
 // RUN: spirv-val %t.rev.spv
 // RUN: llvm-spirv --spirv-max-version=1.3 %t.rev.spv -to-text -o - | FileCheck %s --check-prefix=CHECK-SPIRV
