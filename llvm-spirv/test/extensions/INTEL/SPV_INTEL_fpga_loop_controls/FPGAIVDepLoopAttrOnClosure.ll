--- conflicted
+++ resolved
@@ -41,13 +41,8 @@
 ; RUN: llvm-spirv -to-text %t.spv -o %t.spt
 ; RUN: FileCheck < %t.spt %s --check-prefix=CHECK-SPIRV
 
-<<<<<<< HEAD
-; RUN: llvm-spirv -r %t.spv -o %t.rev.bc
-; RUN: llvm-dis %t.rev.bc -o %t.rev.ll
-=======
 ; RUN: llvm-spirv -r -emit-opaque-pointers=0 %t.spv -o %t.rev.bc
 ; RUN: llvm-dis -opaque-pointers=0 %t.rev.bc -o %t.rev.ll
->>>>>>> 6241a64e
 
 ; CHECK-LLVM is the base prefix, which includes simple checks for
 ; "llvm.loop.parallel_access_indices" MD nodes with only 1 index group operand
