--- conflicted
+++ resolved
@@ -3,13 +3,8 @@
 ; RUN: llvm-spirv %t.spv --to-text -o %t.spt
 ; RUN: FileCheck < %t.spt %s --check-prefix=CHECK-SPIRV
 
-<<<<<<< HEAD
-; RUN: llvm-spirv -r %t.spv -o %t.rev.bc
-; RUN: llvm-dis < %t.rev.bc | FileCheck %s --check-prefix=CHECK-LLVM
-=======
 ; RUN: llvm-spirv -r -emit-opaque-pointers=0 %t.spv -o %t.rev.bc
 ; RUN: llvm-dis -opaque-pointers=0 < %t.rev.bc | FileCheck %s --check-prefix=CHECK-LLVM
->>>>>>> 6241a64e
 
 ; RUN: llvm-spirv %t.bc --spirv-ext=+SPV_INTEL_masked_gather_scatter -o %t.spv -spirv-allow-unknown-intrinsics
 ; RUN: llvm-spirv %t.spv --to-text -o %t.spt
