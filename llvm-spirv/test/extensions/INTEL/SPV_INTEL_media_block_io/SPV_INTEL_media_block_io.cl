// RUN: %clang_cc1 -triple spir-unknown-unknown -O1 -cl-std=CL2.0 -fdeclare-opencl-builtins -finclude-default-header -emit-llvm-bc %s -o %t.bc
// RUN: llvm-spirv --spirv-ext=+SPV_INTEL_media_block_io %t.bc -o %t.spv
// RUN: llvm-spirv %t.spv -to-text -o - | FileCheck %s --check-prefix=CHECK-SPIRV
// RUN: spirv-val %t.spv
<<<<<<< HEAD
// RUN: llvm-spirv -r %t.spv -o %t.rev.bc
// RUN: llvm-dis < %t.rev.bc | FileCheck %s --check-prefix=CHECK-LLVM
// RUN: llvm-spirv -r --spirv-target-env=SPV-IR %t.spv -o %t.rev.bc
// RUN: llvm-dis < %t.rev.bc | FileCheck %s --check-prefix=CHECK-SPV-IR
=======
// RUN: llvm-spirv -r -emit-opaque-pointers=0 %t.spv -o %t.rev.bc
// RUN: llvm-dis -opaque-pointers=0 < %t.rev.bc | FileCheck %s --check-prefix=CHECK-LLVM
// RUN: llvm-spirv -r -emit-opaque-pointers=0 --spirv-target-env=SPV-IR %t.spv -o %t.rev.bc
// RUN: llvm-dis -opaque-pointers=0 < %t.rev.bc | FileCheck %s --check-prefix=CHECK-SPV-IR
>>>>>>> 6241a64e

uchar __attribute__((overloadable)) intel_sub_group_media_block_read_uc(int2 src_offset, int width, int height, read_only image2d_t image);
uchar2 __attribute__((overloadable)) intel_sub_group_media_block_read_uc2(int2 src_offset, int width, int height, read_only image2d_t image);
uchar4 __attribute__((overloadable)) intel_sub_group_media_block_read_uc4(int2 src_offset, int width, int height, read_only image2d_t image);
uchar8 __attribute__((overloadable)) intel_sub_group_media_block_read_uc8(int2 src_offset, int width, int height, read_only image2d_t image);
uchar16 __attribute__((overloadable)) intel_sub_group_media_block_read_uc16(int2 src_offset, int width, int height, read_only image2d_t image);

ushort __attribute__((overloadable)) intel_sub_group_media_block_read_us(int2 src_offset, int width, int height, read_only image2d_t image);
ushort2 __attribute__((overloadable)) intel_sub_group_media_block_read_us2(int2 src_offset, int width, int height, read_only image2d_t image);
ushort4 __attribute__((overloadable)) intel_sub_group_media_block_read_us4(int2 src_offset, int width, int height, read_only image2d_t image);
ushort8 __attribute__((overloadable)) intel_sub_group_media_block_read_us8(int2 src_offset, int width, int height, read_only image2d_t image);
ushort16 __attribute__((overloadable)) intel_sub_group_media_block_read_us16(int2 src_offset, int width, int height, read_only image2d_t image);

uint __attribute__((overloadable)) intel_sub_group_media_block_read_ui(int2 src_offset, int width, int height, read_only image2d_t image);
uint2 __attribute__((overloadable)) intel_sub_group_media_block_read_ui2(int2 src_offset, int width, int height, read_only image2d_t image);
uint4 __attribute__((overloadable)) intel_sub_group_media_block_read_ui4(int2 src_offset, int width, int height, read_only image2d_t image);
uint8 __attribute__((overloadable)) intel_sub_group_media_block_read_ui8(int2 src_offset, int width, int height, read_only image2d_t image);

uchar __attribute__((overloadable)) intel_sub_group_media_block_read_uc(int2 src_offset, int width, int height, read_write image2d_t image);
uchar2 __attribute__((overloadable)) intel_sub_group_media_block_read_uc2(int2 src_offset, int width, int height, read_write image2d_t image);
uchar4 __attribute__((overloadable)) intel_sub_group_media_block_read_uc4(int2 src_offset, int width, int height, read_write image2d_t image);
uchar8 __attribute__((overloadable)) intel_sub_group_media_block_read_uc8(int2 src_offset, int width, int height, read_write image2d_t image);
uchar16 __attribute__((overloadable)) intel_sub_group_media_block_read_uc16(int2 src_offset, int width, int height, read_write image2d_t image);

ushort __attribute__((overloadable)) intel_sub_group_media_block_read_us(int2 src_offset, int width, int height, read_write image2d_t image);
ushort2 __attribute__((overloadable)) intel_sub_group_media_block_read_us2(int2 src_offset, int width, int height, read_write image2d_t image);
ushort4 __attribute__((overloadable)) intel_sub_group_media_block_read_us4(int2 src_offset, int width, int height, read_write image2d_t image);
ushort8 __attribute__((overloadable)) intel_sub_group_media_block_read_us8(int2 src_offset, int width, int height, read_write image2d_t image);
ushort16 __attribute__((overloadable)) intel_sub_group_media_block_read_us16(int2 src_offset, int width, int height, read_write image2d_t image);

uint __attribute__((overloadable)) intel_sub_group_media_block_read_ui(int2 src_offset, int width, int height, read_write image2d_t image);
uint2 __attribute__((overloadable)) intel_sub_group_media_block_read_ui2(int2 src_offset, int width, int height, read_write image2d_t image);
uint4 __attribute__((overloadable)) intel_sub_group_media_block_read_ui4(int2 src_offset, int width, int height, read_write image2d_t image);
uint8 __attribute__((overloadable)) intel_sub_group_media_block_read_ui8(int2 src_offset, int width, int height, read_write image2d_t image);

void __attribute__((overloadable)) intel_sub_group_media_block_write_uc(int2 src_offset, int width, int height, uchar pixels, write_only image2d_t image);
void __attribute__((overloadable)) intel_sub_group_media_block_write_uc2(int2 src_offset, int width, int height, uchar2 pixels, write_only image2d_t image);
void __attribute__((overloadable)) intel_sub_group_media_block_write_uc4(int2 src_offset, int width, int height, uchar4 pixels, write_only image2d_t image);
void __attribute__((overloadable)) intel_sub_group_media_block_write_uc8(int2 src_offset, int width, int height, uchar8 pixels, write_only image2d_t image);
void __attribute__((overloadable)) intel_sub_group_media_block_write_uc16(int2 src_offset, int width, int height, uchar16 pixels, write_only image2d_t image);

void __attribute__((overloadable)) intel_sub_group_media_block_write_us(int2 src_offset, int width, int height, ushort pixels, write_only image2d_t image);
void __attribute__((overloadable)) intel_sub_group_media_block_write_us2(int2 src_offset, int width, int height, ushort2 pixels, write_only image2d_t image);
void __attribute__((overloadable)) intel_sub_group_media_block_write_us4(int2 src_offset, int width, int height, ushort4 pixels, write_only image2d_t image);
void __attribute__((overloadable)) intel_sub_group_media_block_write_us8(int2 src_offset, int width, int height, ushort8 pixels, write_only image2d_t image);
void __attribute__((overloadable)) intel_sub_group_media_block_write_us16(int2 src_offset, int width, int height, ushort16 pixels, write_only image2d_t image);

void __attribute__((overloadable)) intel_sub_group_media_block_write_ui(int2 src_offset, int width, int height, uint pixels, write_only image2d_t image);
void __attribute__((overloadable)) intel_sub_group_media_block_write_ui2(int2 src_offset, int width, int height, uint2 pixels, write_only image2d_t image);
void __attribute__((overloadable)) intel_sub_group_media_block_write_ui4(int2 src_offset, int width, int height, uint4 pixels, write_only image2d_t image);
void __attribute__((overloadable)) intel_sub_group_media_block_write_ui8(int2 src_offset, int width, int height, uint8 pixels, write_only image2d_t image);

void __attribute__((overloadable)) intel_sub_group_media_block_write_uc(int2 src_offset, int width, int height, uchar pixels, read_write image2d_t image);
void __attribute__((overloadable)) intel_sub_group_media_block_write_uc2(int2 src_offset, int width, int height, uchar2 pixels, read_write image2d_t image);
void __attribute__((overloadable)) intel_sub_group_media_block_write_uc4(int2 src_offset, int width, int height, uchar4 pixels, read_write image2d_t image);
void __attribute__((overloadable)) intel_sub_group_media_block_write_uc8(int2 src_offset, int width, int height, uchar8 pixels, read_write image2d_t image);
void __attribute__((overloadable)) intel_sub_group_media_block_write_uc16(int2 src_offset, int width, int height, uchar16 pixels, read_write image2d_t image);

void __attribute__((overloadable)) intel_sub_group_media_block_write_us(int2 src_offset, int width, int height, ushort pixels, read_write image2d_t image);
void __attribute__((overloadable)) intel_sub_group_media_block_write_us2(int2 src_offset, int width, int height, ushort2 pixels, read_write image2d_t image);
void __attribute__((overloadable)) intel_sub_group_media_block_write_us4(int2 src_offset, int width, int height, ushort4 pixels, read_write image2d_t image);
void __attribute__((overloadable)) intel_sub_group_media_block_write_us8(int2 src_offset, int width, int height, ushort8 pixels, read_write image2d_t image);
void __attribute__((overloadable)) intel_sub_group_media_block_write_us16(int2 src_offset, int width, int height, ushort16 pixels, read_write image2d_t image);

void __attribute__((overloadable)) intel_sub_group_media_block_write_ui(int2 src_offset, int width, int height, uint pixels, read_write image2d_t image);
void __attribute__((overloadable)) intel_sub_group_media_block_write_ui2(int2 src_offset, int width, int height, uint2 pixels, read_write image2d_t image);
void __attribute__((overloadable)) intel_sub_group_media_block_write_ui4(int2 src_offset, int width, int height, uint4 pixels, read_write image2d_t image);
void __attribute__((overloadable)) intel_sub_group_media_block_write_ui8(int2 src_offset, int width, int height, uint8 pixels, read_write image2d_t image);

#pragma OPENCL EXTENSION cl_intel_subgroups : enable
__kernel void intel_media_block_test(int2 edgeCoord, __read_only image2d_t src_luma_image,
                         __write_only image2d_t dst_luma_image) {
  // Byte sized read operations
  uchar uc =
      intel_sub_group_media_block_read_uc(edgeCoord, 1, 16, src_luma_image);
  uchar2 uc2 =
      intel_sub_group_media_block_read_uc2(edgeCoord, 1, 16, src_luma_image);
  uchar4 uc4 =
      intel_sub_group_media_block_read_uc4(edgeCoord, 1, 16, src_luma_image);
  uchar8 uc8 =
      intel_sub_group_media_block_read_uc8(edgeCoord, 1, 16, src_luma_image);
  uchar16 uc16 =
      intel_sub_group_media_block_read_uc16(edgeCoord, 1, 16, src_luma_image);

  // Word sized read operations
  ushort us =
      intel_sub_group_media_block_read_us(edgeCoord, 1, 16, src_luma_image);
  ushort2 us2 =
      intel_sub_group_media_block_read_us2(edgeCoord, 1, 16, src_luma_image);
  ushort4 us4 =
      intel_sub_group_media_block_read_us4(edgeCoord, 1, 16, src_luma_image);
  ushort8 us8 =
      intel_sub_group_media_block_read_us8(edgeCoord, 1, 16, src_luma_image);
  ushort16 us16 =
      intel_sub_group_media_block_read_us16(edgeCoord, 1, 16, src_luma_image);

  // Double Word (DWORD) sized read operations
  uint ui =
      intel_sub_group_media_block_read_ui(edgeCoord, 1, 16, src_luma_image);
  uint2 ui2 =
      intel_sub_group_media_block_read_ui2(edgeCoord, 1, 16, src_luma_image);
  uint4 ui4 =
      intel_sub_group_media_block_read_ui4(edgeCoord, 1, 16, src_luma_image);
  uint8 ui8 =
      intel_sub_group_media_block_read_ui8(edgeCoord, 1, 16, src_luma_image);

  // Byte sized write operations
  intel_sub_group_media_block_write_uc(edgeCoord, 1, 16, uc, dst_luma_image);
  intel_sub_group_media_block_write_uc2(edgeCoord, 1, 16, uc2, dst_luma_image);
  intel_sub_group_media_block_write_uc4(edgeCoord, 1, 16, uc4, dst_luma_image);
  intel_sub_group_media_block_write_uc8(edgeCoord, 1, 16, uc8, dst_luma_image);
  intel_sub_group_media_block_write_uc16(edgeCoord, 1, 16, uc16, dst_luma_image);

  // Word sized write operations
  intel_sub_group_media_block_write_us(edgeCoord, 1, 16, us, dst_luma_image);
  intel_sub_group_media_block_write_us2(edgeCoord, 1, 16, us2, dst_luma_image);
  intel_sub_group_media_block_write_us4(edgeCoord, 1, 16, us4, dst_luma_image);
  intel_sub_group_media_block_write_us8(edgeCoord, 1, 16, us8, dst_luma_image);
  intel_sub_group_media_block_write_us16(edgeCoord, 1, 16, us16, dst_luma_image);

  // Double word (DWORD) sized write operations
  intel_sub_group_media_block_write_ui(edgeCoord, 1, 16, ui, dst_luma_image);
  intel_sub_group_media_block_write_ui2(edgeCoord, 1, 16, ui2, dst_luma_image);
  intel_sub_group_media_block_write_ui4(edgeCoord, 1, 16, ui4, dst_luma_image);
  intel_sub_group_media_block_write_ui8(edgeCoord, 1, 16, ui8, dst_luma_image);
}

// CHECK-SPIRV: Capability SubgroupImageMediaBlockIOINTEL
// CHECK-SPIRV: Extension "SPV_INTEL_media_block_io"

// CHECK-SPIRV: TypeInt [[TypeInt:[0-9]+]] 32
// CHECK-SPIRV: TypeInt [[TypeChar:[0-9]+]] 8
// CHECK-SPIRV: TypeInt [[TypeShort:[0-9]+]] 16
// CHECK-SPIRV: Constant [[TypeInt]] [[One:[0-9]+]] 1
// CHECK-SPIRV: Constant [[TypeInt]] [[Sixteen:[0-9]+]] 16
// CHECK-SPIRV: TypeVector [[TypeInt2:[0-9]+]] [[TypeInt]] 2
// CHECK-SPIRV: TypeVector [[TypeChar2:[0-9]+]] [[TypeChar]] 2
// CHECK-SPIRV: TypeVector [[TypeChar4:[0-9]+]] [[TypeChar]] 4
// CHECK-SPIRV: TypeVector [[TypeChar8:[0-9]+]] [[TypeChar]] 8
// CHECK-SPIRV: TypeVector [[TypeChar16:[0-9]+]] [[TypeChar]] 16
// CHECK-SPIRV: TypeVector [[TypeShort2:[0-9]+]] [[TypeShort]] 2
// CHECK-SPIRV: TypeVector [[TypeShort4:[0-9]+]] [[TypeShort]] 4
// CHECK-SPIRV: TypeVector [[TypeShort8:[0-9]+]] [[TypeShort]] 8
// CHECK-SPIRV: TypeVector [[TypeShort16:[0-9]+]] [[TypeShort]] 16
// CHECK-SPIRV: TypeVector [[TypeInt4:[0-9]+]] [[TypeInt]] 4
// CHECK-SPIRV: TypeVector [[TypeInt8:[0-9]+]] [[TypeInt]] 8

// CHECK-SPIRV: FunctionParameter {{[0-9]+}} [[Coord:[0-9]+]]
// CHECK-SPIRV-NEXT: FunctionParameter {{[0-9]+}} [[SrcImage:[0-9]+]]
// CHECK-SPIRV-NEXT: FunctionParameter {{[0-9]+}} [[DstImage:[0-9]+]]

// CHECK-SPIRV: SubgroupImageMediaBlockReadINTEL [[TypeChar]] [[uc:[0-9]+]] [[SrcImage]] [[Coord]] [[One]] [[Sixteen]]
// CHECK-SPIRV: SubgroupImageMediaBlockReadINTEL [[TypeChar2]] [[uc2:[0-9]+]] [[SrcImage]] [[Coord]] [[One]] [[Sixteen]]
// CHECK-SPIRV: SubgroupImageMediaBlockReadINTEL [[TypeChar4]] [[uc4:[0-9]+]] [[SrcImage]] [[Coord]] [[One]] [[Sixteen]]
// CHECK-SPIRV: SubgroupImageMediaBlockReadINTEL [[TypeChar8]] [[uc8:[0-9]+]] [[SrcImage]] [[Coord]] [[One]] [[Sixteen]]
// CHECK-SPIRV: SubgroupImageMediaBlockReadINTEL [[TypeChar16]] [[uc16:[0-9]+]] [[SrcImage]] [[Coord]] [[One]] [[Sixteen]]
// CHECK-SPIRV: SubgroupImageMediaBlockReadINTEL [[TypeShort]] [[us:[0-9]+]] [[SrcImage]] [[Coord]] [[One]] [[Sixteen]]
// CHECK-SPIRV: SubgroupImageMediaBlockReadINTEL [[TypeShort2]] [[us2:[0-9]+]] [[SrcImage]] [[Coord]] [[One]] [[Sixteen]]
// CHECK-SPIRV: SubgroupImageMediaBlockReadINTEL [[TypeShort4]] [[us4:[0-9]+]] [[SrcImage]] [[Coord]] [[One]] [[Sixteen]]
// CHECK-SPIRV: SubgroupImageMediaBlockReadINTEL [[TypeShort8]] [[us8:[0-9]+]] [[SrcImage]] [[Coord]] [[One]] [[Sixteen]]
// CHECK-SPIRV: SubgroupImageMediaBlockReadINTEL [[TypeShort16]] [[us16:[0-9]+]] [[SrcImage]] [[Coord]] [[One]] [[Sixteen]]
// CHECK-SPIRV: SubgroupImageMediaBlockReadINTEL [[TypeInt]] [[ui:[0-9]+]] [[SrcImage]] [[Coord]] [[One]] [[Sixteen]]
// CHECK-SPIRV: SubgroupImageMediaBlockReadINTEL [[TypeInt2]] [[ui2:[0-9]+]] [[SrcImage]] [[Coord]] [[One]] [[Sixteen]]
// CHECK-SPIRV: SubgroupImageMediaBlockReadINTEL [[TypeInt4]] [[ui4:[0-9]+]] [[SrcImage]] [[Coord]] [[One]] [[Sixteen]]
// CHECK-SPIRV: SubgroupImageMediaBlockReadINTEL [[TypeInt8]] [[ui8:[0-9]+]] [[SrcImage]] [[Coord]] [[One]] [[Sixteen]]
// CHECK-SPIRV: SubgroupImageMediaBlockWriteINTEL [[DstImage]] [[Coord]] [[One]] [[Sixteen]] [[uc]]
// CHECK-SPIRV: SubgroupImageMediaBlockWriteINTEL [[DstImage]] [[Coord]] [[One]] [[Sixteen]] [[uc2]]
// CHECK-SPIRV: SubgroupImageMediaBlockWriteINTEL [[DstImage]] [[Coord]] [[One]] [[Sixteen]] [[uc4]]
// CHECK-SPIRV: SubgroupImageMediaBlockWriteINTEL [[DstImage]] [[Coord]] [[One]] [[Sixteen]] [[uc8]]
// CHECK-SPIRV: SubgroupImageMediaBlockWriteINTEL [[DstImage]] [[Coord]] [[One]] [[Sixteen]] [[uc16]]
// CHECK-SPIRV: SubgroupImageMediaBlockWriteINTEL [[DstImage]] [[Coord]] [[One]] [[Sixteen]] [[us]]
// CHECK-SPIRV: SubgroupImageMediaBlockWriteINTEL [[DstImage]] [[Coord]] [[One]] [[Sixteen]] [[us2]]
// CHECK-SPIRV: SubgroupImageMediaBlockWriteINTEL [[DstImage]] [[Coord]] [[One]] [[Sixteen]] [[us4]]
// CHECK-SPIRV: SubgroupImageMediaBlockWriteINTEL [[DstImage]] [[Coord]] [[One]] [[Sixteen]] [[us8]]
// CHECK-SPIRV: SubgroupImageMediaBlockWriteINTEL [[DstImage]] [[Coord]] [[One]] [[Sixteen]] [[us16]]
// CHECK-SPIRV: SubgroupImageMediaBlockWriteINTEL [[DstImage]] [[Coord]] [[One]] [[Sixteen]] [[ui]]
// CHECK-SPIRV: SubgroupImageMediaBlockWriteINTEL [[DstImage]] [[Coord]] [[One]] [[Sixteen]] [[ui2]]
// CHECK-SPIRV: SubgroupImageMediaBlockWriteINTEL [[DstImage]] [[Coord]] [[One]] [[Sixteen]] [[ui4]]
// CHECK-SPIRV: SubgroupImageMediaBlockWriteINTEL [[DstImage]] [[Coord]] [[One]] [[Sixteen]] [[ui8]]

// CHECK-LLVM: call spir_func i8 @_Z35intel_sub_group_media_block_read_ucDv2_iii14ocl_image2d_ro(<2 x i32> %edgeCoord, i32 1, i32 16, ptr addrspace(1) %src_luma_image)
// CHECK-LLVM: call spir_func <2 x i8> @_Z36intel_sub_group_media_block_read_uc2Dv2_iii14ocl_image2d_ro(<2 x i32> %edgeCoord, i32 1, i32 16, ptr addrspace(1) %src_luma_image)
// CHECK-LLVM: call spir_func <4 x i8> @_Z36intel_sub_group_media_block_read_uc4Dv2_iii14ocl_image2d_ro(<2 x i32> %edgeCoord, i32 1, i32 16, ptr addrspace(1) %src_luma_image)
// CHECK-LLVM: call spir_func <8 x i8> @_Z36intel_sub_group_media_block_read_uc8Dv2_iii14ocl_image2d_ro(<2 x i32> %edgeCoord, i32 1, i32 16, ptr addrspace(1) %src_luma_image)
// CHECK-LLVM: call spir_func <16 x i8> @_Z37intel_sub_group_media_block_read_uc16Dv2_iii14ocl_image2d_ro(<2 x i32> %edgeCoord, i32 1, i32 16, ptr addrspace(1) %src_luma_image) 
// CHECK-LLVM: call spir_func i16 @_Z35intel_sub_group_media_block_read_usDv2_iii14ocl_image2d_ro(<2 x i32> %edgeCoord, i32 1, i32 16, ptr addrspace(1) %src_luma_image)
// CHECK-LLVM: call spir_func <2 x i16> @_Z36intel_sub_group_media_block_read_us2Dv2_iii14ocl_image2d_ro(<2 x i32> %edgeCoord, i32 1, i32 16, ptr addrspace(1) %src_luma_image)
// CHECK-LLVM: call spir_func <4 x i16> @_Z36intel_sub_group_media_block_read_us4Dv2_iii14ocl_image2d_ro(<2 x i32> %edgeCoord, i32 1, i32 16, ptr addrspace(1) %src_luma_image)
// CHECK-LLVM: call spir_func <8 x i16> @_Z36intel_sub_group_media_block_read_us8Dv2_iii14ocl_image2d_ro(<2 x i32> %edgeCoord, i32 1, i32 16, ptr addrspace(1) %src_luma_image)
// CHECK-LLVM: call spir_func <16 x i16> @_Z37intel_sub_group_media_block_read_us16Dv2_iii14ocl_image2d_ro(<2 x i32> %edgeCoord, i32 1, i32 16, ptr addrspace(1) %src_luma_image)
// CHECK-LLVM: call spir_func i32 @_Z35intel_sub_group_media_block_read_uiDv2_iii14ocl_image2d_ro(<2 x i32> %edgeCoord, i32 1, i32 16, ptr addrspace(1) %src_luma_image)
// CHECK-LLVM: call spir_func <2 x i32> @_Z36intel_sub_group_media_block_read_ui2Dv2_iii14ocl_image2d_ro(<2 x i32> %edgeCoord, i32 1, i32 16, ptr addrspace(1) %src_luma_image)
// CHECK-LLVM: call spir_func <4 x i32> @_Z36intel_sub_group_media_block_read_ui4Dv2_iii14ocl_image2d_ro(<2 x i32> %edgeCoord, i32 1, i32 16, ptr addrspace(1) %src_luma_image)
// CHECK-LLVM: call spir_func <8 x i32> @_Z36intel_sub_group_media_block_read_ui8Dv2_iii14ocl_image2d_ro(<2 x i32> %edgeCoord, i32 1, i32 16, ptr addrspace(1) %src_luma_image)
// CHECK-LLVM: call spir_func void @_Z36intel_sub_group_media_block_write_ucDv2_iiih14ocl_image2d_wo(<2 x i32> %edgeCoord, i32 1, i32 16, i8 %{{.*}}, ptr addrspace(1) %dst_luma_image)
// CHECK-LLVM: call spir_func void @_Z37intel_sub_group_media_block_write_uc2Dv2_iiiDv2_h14ocl_image2d_wo(<2 x i32> %edgeCoord, i32 1, i32 16, <2 x i8> %{{.*}}, ptr addrspace(1) %dst_luma_image)
// CHECK-LLVM: call spir_func void @_Z37intel_sub_group_media_block_write_uc4Dv2_iiiDv4_h14ocl_image2d_wo(<2 x i32> %edgeCoord, i32 1, i32 16, <4 x i8> %{{.*}}, ptr addrspace(1) %dst_luma_image)
// CHECK-LLVM: call spir_func void @_Z37intel_sub_group_media_block_write_uc8Dv2_iiiDv8_h14ocl_image2d_wo(<2 x i32> %edgeCoord, i32 1, i32 16, <8 x i8> %{{.*}}, ptr addrspace(1) %dst_luma_image)
// CHECK-LLVM: call spir_func void @_Z38intel_sub_group_media_block_write_uc16Dv2_iiiDv16_h14ocl_image2d_wo(<2 x i32> %edgeCoord, i32 1, i32 16, <16 x i8> %{{.*}}, ptr addrspace(1) %dst_luma_image)
// CHECK-LLVM: call spir_func void @_Z36intel_sub_group_media_block_write_usDv2_iiit14ocl_image2d_wo(<2 x i32> %edgeCoord, i32 1, i32 16, i16 %{{.*}}, ptr addrspace(1) %dst_luma_image)
// CHECK-LLVM: call spir_func void @_Z37intel_sub_group_media_block_write_us2Dv2_iiiDv2_t14ocl_image2d_wo(<2 x i32> %edgeCoord, i32 1, i32 16, <2 x i16> %{{.*}}, ptr addrspace(1) %dst_luma_image)
// CHECK-LLVM: call spir_func void @_Z37intel_sub_group_media_block_write_us4Dv2_iiiDv4_t14ocl_image2d_wo(<2 x i32> %edgeCoord, i32 1, i32 16, <4 x i16> %{{.*}}, ptr addrspace(1) %dst_luma_image)
// CHECK-LLVM: call spir_func void @_Z37intel_sub_group_media_block_write_us8Dv2_iiiDv8_t14ocl_image2d_wo(<2 x i32> %edgeCoord, i32 1, i32 16, <8 x i16> %{{.*}}, ptr addrspace(1) %dst_luma_image)
// CHECK-LLVM: call spir_func void @_Z38intel_sub_group_media_block_write_us16Dv2_iiiDv16_t14ocl_image2d_wo(<2 x i32> %edgeCoord, i32 1, i32 16, <16 x i16> %{{.*}}, ptr addrspace(1) %dst_luma_image)
// CHECK-LLVM: call spir_func void @_Z36intel_sub_group_media_block_write_uiDv2_iiij14ocl_image2d_wo(<2 x i32> %edgeCoord, i32 1, i32 16, i32 %{{.*}}, ptr addrspace(1) %dst_luma_image)
// CHECK-LLVM: call spir_func void @_Z37intel_sub_group_media_block_write_ui2Dv2_iiiDv2_j14ocl_image2d_wo(<2 x i32> %edgeCoord, i32 1, i32 16, <2 x i32> %{{.*}}, ptr addrspace(1) %dst_luma_image)
// CHECK-LLVM: call spir_func void @_Z37intel_sub_group_media_block_write_ui4Dv2_iiiDv4_j14ocl_image2d_wo(<2 x i32> %edgeCoord, i32 1, i32 16, <4 x i32> %{{.*}}, ptr addrspace(1) %dst_luma_image)
// CHECK-LLVM: call spir_func void @_Z37intel_sub_group_media_block_write_ui8Dv2_iiiDv8_j14ocl_image2d_wo(<2 x i32> %edgeCoord, i32 1, i32 16, <8 x i32> %{{.*}}, ptr addrspace(1) %dst_luma_image)

// CHECK-SPV-IR: call spir_func i8 @_Z46__spirv_SubgroupImageMediaBlockReadINTEL_RcharPU3AS133__spirv_Image__void_1_0_0_0_0_0_0Dv2_iii(target("spirv.Image", void, 1, 0, 0, 0, 0, 0, 0) %src_luma_image, <2 x i32> %edgeCoord, i32 1, i32 16)
// CHECK-SPV-IR: call spir_func <2 x i8> @_Z47__spirv_SubgroupImageMediaBlockReadINTEL_Rchar2PU3AS133__spirv_Image__void_1_0_0_0_0_0_0Dv2_iii(target("spirv.Image", void, 1, 0, 0, 0, 0, 0, 0) %src_luma_image, <2 x i32> %edgeCoord, i32 1, i32 16)
// CHECK-SPV-IR: call spir_func <4 x i8> @_Z47__spirv_SubgroupImageMediaBlockReadINTEL_Rchar4PU3AS133__spirv_Image__void_1_0_0_0_0_0_0Dv2_iii(target("spirv.Image", void, 1, 0, 0, 0, 0, 0, 0) %src_luma_image, <2 x i32> %edgeCoord, i32 1, i32 16)
// CHECK-SPV-IR: call spir_func <8 x i8> @_Z47__spirv_SubgroupImageMediaBlockReadINTEL_Rchar8PU3AS133__spirv_Image__void_1_0_0_0_0_0_0Dv2_iii(target("spirv.Image", void, 1, 0, 0, 0, 0, 0, 0) %src_luma_image, <2 x i32> %edgeCoord, i32 1, i32 16)
// CHECK-SPV-IR: call spir_func <16 x i8> @_Z48__spirv_SubgroupImageMediaBlockReadINTEL_Rchar16PU3AS133__spirv_Image__void_1_0_0_0_0_0_0Dv2_iii(target("spirv.Image", void, 1, 0, 0, 0, 0, 0, 0) %src_luma_image, <2 x i32> %edgeCoord, i32 1, i32 16)
// CHECK-SPV-IR: call spir_func i16 @_Z47__spirv_SubgroupImageMediaBlockReadINTEL_RshortPU3AS133__spirv_Image__void_1_0_0_0_0_0_0Dv2_iii(target("spirv.Image", void, 1, 0, 0, 0, 0, 0, 0) %src_luma_image, <2 x i32> %edgeCoord, i32 1, i32 16)
// CHECK-SPV-IR: call spir_func <2 x i16> @_Z48__spirv_SubgroupImageMediaBlockReadINTEL_Rshort2PU3AS133__spirv_Image__void_1_0_0_0_0_0_0Dv2_iii(target("spirv.Image", void, 1, 0, 0, 0, 0, 0, 0) %src_luma_image, <2 x i32> %edgeCoord, i32 1, i32 16)
// CHECK-SPV-IR: call spir_func <4 x i16> @_Z48__spirv_SubgroupImageMediaBlockReadINTEL_Rshort4PU3AS133__spirv_Image__void_1_0_0_0_0_0_0Dv2_iii(target("spirv.Image", void, 1, 0, 0, 0, 0, 0, 0) %src_luma_image, <2 x i32> %edgeCoord, i32 1, i32 16)
// CHECK-SPV-IR: call spir_func <8 x i16> @_Z48__spirv_SubgroupImageMediaBlockReadINTEL_Rshort8PU3AS133__spirv_Image__void_1_0_0_0_0_0_0Dv2_iii(target("spirv.Image", void, 1, 0, 0, 0, 0, 0, 0) %src_luma_image, <2 x i32> %edgeCoord, i32 1, i32 16)
// CHECK-SPV-IR: call spir_func <16 x i16> @_Z49__spirv_SubgroupImageMediaBlockReadINTEL_Rshort16PU3AS133__spirv_Image__void_1_0_0_0_0_0_0Dv2_iii(target("spirv.Image", void, 1, 0, 0, 0, 0, 0, 0) %src_luma_image, <2 x i32> %edgeCoord, i32 1, i32 16)
// CHECK-SPV-IR: call spir_func i32 @_Z45__spirv_SubgroupImageMediaBlockReadINTEL_RintPU3AS133__spirv_Image__void_1_0_0_0_0_0_0Dv2_iii(target("spirv.Image", void, 1, 0, 0, 0, 0, 0, 0) %src_luma_image, <2 x i32> %edgeCoord, i32 1, i32 16)
// CHECK-SPV-IR: call spir_func <2 x i32> @_Z46__spirv_SubgroupImageMediaBlockReadINTEL_Rint2PU3AS133__spirv_Image__void_1_0_0_0_0_0_0Dv2_iii(target("spirv.Image", void, 1, 0, 0, 0, 0, 0, 0) %src_luma_image, <2 x i32> %edgeCoord, i32 1, i32 16)
// CHECK-SPV-IR: call spir_func <4 x i32> @_Z46__spirv_SubgroupImageMediaBlockReadINTEL_Rint4PU3AS133__spirv_Image__void_1_0_0_0_0_0_0Dv2_iii(target("spirv.Image", void, 1, 0, 0, 0, 0, 0, 0) %src_luma_image, <2 x i32> %edgeCoord, i32 1, i32 16)
// CHECK-SPV-IR: call spir_func <8 x i32> @_Z46__spirv_SubgroupImageMediaBlockReadINTEL_Rint8PU3AS133__spirv_Image__void_1_0_0_0_0_0_0Dv2_iii(target("spirv.Image", void, 1, 0, 0, 0, 0, 0, 0) %src_luma_image, <2 x i32> %edgeCoord, i32 1, i32 16)
// CHECK-SPV-IR: call spir_func void @_Z41__spirv_SubgroupImageMediaBlockWriteINTELPU3AS133__spirv_Image__void_1_0_0_0_0_0_1Dv2_iiic(target("spirv.Image", void, 1, 0, 0, 0, 0, 0, 1) %dst_luma_image, <2 x i32> %edgeCoord, i32 1, i32 16, i8 %{{.*}})
// CHECK-SPV-IR: call spir_func void @_Z41__spirv_SubgroupImageMediaBlockWriteINTELPU3AS133__spirv_Image__void_1_0_0_0_0_0_1Dv2_iiiDv2_c(target("spirv.Image", void, 1, 0, 0, 0, 0, 0, 1) %dst_luma_image, <2 x i32> %edgeCoord, i32 1, i32 16, <2 x i8> %{{.*}})
// CHECK-SPV-IR: call spir_func void @_Z41__spirv_SubgroupImageMediaBlockWriteINTELPU3AS133__spirv_Image__void_1_0_0_0_0_0_1Dv2_iiiDv4_c(target("spirv.Image", void, 1, 0, 0, 0, 0, 0, 1) %dst_luma_image, <2 x i32> %edgeCoord, i32 1, i32 16, <4 x i8> %{{.*}})
// CHECK-SPV-IR: call spir_func void @_Z41__spirv_SubgroupImageMediaBlockWriteINTELPU3AS133__spirv_Image__void_1_0_0_0_0_0_1Dv2_iiiDv8_c(target("spirv.Image", void, 1, 0, 0, 0, 0, 0, 1) %dst_luma_image, <2 x i32> %edgeCoord, i32 1, i32 16, <8 x i8> %{{.*}})
// CHECK-SPV-IR: call spir_func void @_Z41__spirv_SubgroupImageMediaBlockWriteINTELPU3AS133__spirv_Image__void_1_0_0_0_0_0_1Dv2_iiiDv16_c(target("spirv.Image", void, 1, 0, 0, 0, 0, 0, 1) %dst_luma_image, <2 x i32> %edgeCoord, i32 1, i32 16, <16 x i8> %{{.*}})
// CHECK-SPV-IR: call spir_func void @_Z41__spirv_SubgroupImageMediaBlockWriteINTELPU3AS133__spirv_Image__void_1_0_0_0_0_0_1Dv2_iiis(target("spirv.Image", void, 1, 0, 0, 0, 0, 0, 1) %dst_luma_image, <2 x i32> %edgeCoord, i32 1, i32 16, i16 %{{.*}})
// CHECK-SPV-IR: call spir_func void @_Z41__spirv_SubgroupImageMediaBlockWriteINTELPU3AS133__spirv_Image__void_1_0_0_0_0_0_1Dv2_iiiDv2_s(target("spirv.Image", void, 1, 0, 0, 0, 0, 0, 1) %dst_luma_image, <2 x i32> %edgeCoord, i32 1, i32 16, <2 x i16> %{{.*}})
// CHECK-SPV-IR: call spir_func void @_Z41__spirv_SubgroupImageMediaBlockWriteINTELPU3AS133__spirv_Image__void_1_0_0_0_0_0_1Dv2_iiiDv4_s(target("spirv.Image", void, 1, 0, 0, 0, 0, 0, 1) %dst_luma_image, <2 x i32> %edgeCoord, i32 1, i32 16, <4 x i16> %{{.*}})
// CHECK-SPV-IR: call spir_func void @_Z41__spirv_SubgroupImageMediaBlockWriteINTELPU3AS133__spirv_Image__void_1_0_0_0_0_0_1Dv2_iiiDv8_s(target("spirv.Image", void, 1, 0, 0, 0, 0, 0, 1) %dst_luma_image, <2 x i32> %edgeCoord, i32 1, i32 16, <8 x i16> %{{.*}})
// CHECK-SPV-IR: call spir_func void @_Z41__spirv_SubgroupImageMediaBlockWriteINTELPU3AS133__spirv_Image__void_1_0_0_0_0_0_1Dv2_iiiDv16_s(target("spirv.Image", void, 1, 0, 0, 0, 0, 0, 1) %dst_luma_image, <2 x i32> %edgeCoord, i32 1, i32 16, <16 x i16> %{{.*}})
// CHECK-SPV-IR: call spir_func void @_Z41__spirv_SubgroupImageMediaBlockWriteINTELPU3AS133__spirv_Image__void_1_0_0_0_0_0_1Dv2_iiii(target("spirv.Image", void, 1, 0, 0, 0, 0, 0, 1) %dst_luma_image, <2 x i32> %edgeCoord, i32 1, i32 16, i32 %{{.*}})
// CHECK-SPV-IR: call spir_func void @_Z41__spirv_SubgroupImageMediaBlockWriteINTELPU3AS133__spirv_Image__void_1_0_0_0_0_0_1Dv2_iiiS2_(target("spirv.Image", void, 1, 0, 0, 0, 0, 0, 1) %dst_luma_image, <2 x i32> %edgeCoord, i32 1, i32 16, <2 x i32> %{{.*}})
// CHECK-SPV-IR: call spir_func void @_Z41__spirv_SubgroupImageMediaBlockWriteINTELPU3AS133__spirv_Image__void_1_0_0_0_0_0_1Dv2_iiiDv4_i(target("spirv.Image", void, 1, 0, 0, 0, 0, 0, 1) %dst_luma_image, <2 x i32> %edgeCoord, i32 1, i32 16, <4 x i32> %{{.*}})
// CHECK-SPV-IR: call spir_func void @_Z41__spirv_SubgroupImageMediaBlockWriteINTELPU3AS133__spirv_Image__void_1_0_0_0_0_0_1Dv2_iiiDv8_i(target("spirv.Image", void, 1, 0, 0, 0, 0, 0, 1) %dst_luma_image, <2 x i32> %edgeCoord, i32 1, i32 16, <8 x i32> %{{.*}})<|MERGE_RESOLUTION|>--- conflicted
+++ resolved
@@ -2,17 +2,10 @@
 // RUN: llvm-spirv --spirv-ext=+SPV_INTEL_media_block_io %t.bc -o %t.spv
 // RUN: llvm-spirv %t.spv -to-text -o - | FileCheck %s --check-prefix=CHECK-SPIRV
 // RUN: spirv-val %t.spv
-<<<<<<< HEAD
-// RUN: llvm-spirv -r %t.spv -o %t.rev.bc
-// RUN: llvm-dis < %t.rev.bc | FileCheck %s --check-prefix=CHECK-LLVM
-// RUN: llvm-spirv -r --spirv-target-env=SPV-IR %t.spv -o %t.rev.bc
-// RUN: llvm-dis < %t.rev.bc | FileCheck %s --check-prefix=CHECK-SPV-IR
-=======
 // RUN: llvm-spirv -r -emit-opaque-pointers=0 %t.spv -o %t.rev.bc
 // RUN: llvm-dis -opaque-pointers=0 < %t.rev.bc | FileCheck %s --check-prefix=CHECK-LLVM
 // RUN: llvm-spirv -r -emit-opaque-pointers=0 --spirv-target-env=SPV-IR %t.spv -o %t.rev.bc
 // RUN: llvm-dis -opaque-pointers=0 < %t.rev.bc | FileCheck %s --check-prefix=CHECK-SPV-IR
->>>>>>> 6241a64e
 
 uchar __attribute__((overloadable)) intel_sub_group_media_block_read_uc(int2 src_offset, int width, int height, read_only image2d_t image);
 uchar2 __attribute__((overloadable)) intel_sub_group_media_block_read_uc2(int2 src_offset, int width, int height, read_only image2d_t image);
