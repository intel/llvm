//===- SPIRVReader.h - Converts SPIR-V to LLVM ------------------*- C++ -*-===//
//
//                     The LLVM/SPIR-V Translator
//
// This file is distributed under the University of Illinois Open Source
// License. See LICENSE.TXT for details.
//
// Copyright (c) 2014 Advanced Micro Devices, Inc. All rights reserved.
//
// Permission is hereby granted, free of charge, to any person obtaining a
// copy of this software and associated documentation files (the "Software"),
// to deal with the Software without restriction, including without limitation
// the rights to use, copy, modify, merge, publish, distribute, sublicense,
// and/or sell copies of the Software, and to permit persons to whom the
// Software is furnished to do so, subject to the following conditions:
//
// Redistributions of source code must retain the above copyright notice,
// this list of conditions and the following disclaimers.
// Redistributions in binary form must reproduce the above copyright notice,
// this list of conditions and the following disclaimers in the documentation
// and/or other materials provided with the distribution.
// Neither the names of Advanced Micro Devices, Inc., nor the names of its
// contributors may be used to endorse or promote products derived from this
// Software without specific prior written permission.
// THE SOFTWARE IS PROVIDED "AS IS", WITHOUT WARRANTY OF ANY KIND, EXPRESS OR
// IMPLIED, INCLUDING BUT NOT LIMITED TO THE WARRANTIES OF MERCHANTABILITY,
// FITNESS FOR A PARTICULAR PURPOSE AND NONINFRINGEMENT. IN NO EVENT SHALL THE
// CONTRIBUTORS OR COPYRIGHT HOLDERS BE LIABLE FOR ANY CLAIM, DAMAGES OR OTHER
// LIABILITY, WHETHER IN AN ACTION OF CONTRACT, TORT OR OTHERWISE, ARISING FROM,
// OUT OF OR IN CONNECTION WITH THE SOFTWARE OR THE USE OR OTHER DEALINGS WITH
// THE SOFTWARE.
//
//===----------------------------------------------------------------------===//
/// \file
///
/// This file contains declaration of SPIRVToLLVM class which implements
/// conversion of SPIR-V binary to LLVM IR.
///
//===----------------------------------------------------------------------===//

#ifndef SPIRVREADER_H
#define SPIRVREADER_H

#include "SPIRVBuiltinHelper.h"
#include "SPIRVInternal.h"
#include "SPIRVModule.h"

#include "llvm/ADT/DenseMap.h"
#include "llvm/ADT/StringSet.h"
#include "llvm/IR/GlobalValue.h" // llvm::GlobalValue::LinkageTypes

namespace llvm {
class Metadata;
class Module;
class Type;
class Instruction;
class CallInst;
class BasicBlock;
class Loop;
class Function;
class GlobalVariable;
class LLVMContext;
class MDString;
class IntrinsicInst;
class LoadInst;
class BranchInst;
class BinaryOperator;
class Value;
} // namespace llvm
using namespace llvm;

namespace SPIRV {
class SPIRVFunctionParameter;
class SPIRVConstantSampler;
class SPIRVConstantPipeStorage;
class SPIRVLoopMerge;
class SPIRVToLLVMDbgTran;
class SPIRVToLLVM : private BuiltinCallHelper {
public:
  SPIRVToLLVM(Module *LLVMModule, SPIRVModule *TheSPIRVModule);

  static const StringSet<> BuiltInConstFunc;

  /// Translate the SPIR-V type into an LLVM type. If UseTypedPointerTypes is
  /// true, then generate a TypedPointerType instead of a PointerType. The
  /// intended use of TypedPointerTypes is for name mangling, so pointer types
  /// that occur as array members or struct members will not be represented with
  /// TypedPointerType, even when UseTypedPointerTypes is true.
  Type *transType(SPIRVType *BT, bool UseTypedPointerTypes = false);
  std::string transTypeToOCLTypeName(SPIRVType *BT, bool IsSigned = true);
  std::vector<Type *> transTypeVector(const std::vector<SPIRVType *> &,
                                      bool UseTypedPointerTypes = false);
  bool translate();
  bool transAddressingModel();

  Value *transValue(SPIRVValue *, Function *F, BasicBlock *,
                    bool CreatePlaceHolder = true);
  Value *transValueWithoutDecoration(SPIRVValue *, Function *F, BasicBlock *,
                                     bool CreatePlaceHolder = true);
  bool transDecoration(SPIRVValue *, Value *);
  bool transAlign(SPIRVValue *, Value *);
  Instruction *transOCLBuiltinFromExtInst(SPIRVExtInst *BC, BasicBlock *BB);
  void transAuxDataInst(SPIRVExtInst *BC);
  std::vector<Value *> transValue(const std::vector<SPIRVValue *> &,
                                  Function *F, BasicBlock *);
<<<<<<< HEAD
  Function *transFunction(SPIRVFunction *F);
=======
  Function *transFunction(SPIRVFunction *F, unsigned AS = SPIRAS_Private);
>>>>>>> 93de8f1c
  void transFunctionAttrs(SPIRVFunction *BF, Function *F);
  Value *transBlockInvoke(SPIRVValue *Invoke, BasicBlock *BB);
  Instruction *transWGSizeQueryBI(SPIRVInstruction *BI, BasicBlock *BB);
  Instruction *transSGSizeQueryBI(SPIRVInstruction *BI, BasicBlock *BB);
  bool transFPContractMetadata();
  bool transMetadata();
  bool transOCLMetadata(SPIRVFunction *BF);
  bool transVectorComputeMetadata(SPIRVFunction *BF);
  bool transFPGAFunctionMetadata(SPIRVFunction *BF, Function *F);
  Value *transAsmINTEL(SPIRVAsmINTEL *BA);
  CallInst *transAsmCallINTEL(SPIRVAsmCallINTEL *BI, Function *F,
                              BasicBlock *BB);
  Value *transFixedPointInst(SPIRVInstruction *BI, BasicBlock *BB);
  Value *transArbFloatInst(SPIRVInstruction *BI, BasicBlock *BB,
                           bool IsBinaryInst = false);
  bool transNonTemporalMetadata(Instruction *I);
  template <typename SPIRVInstType>
  void transAliasingMemAccess(SPIRVInstType *BI, Instruction *I);
  void addMemAliasMetadata(Instruction *I, SPIRVId AliasListId,
                           uint32_t AliasMDKind);
  void transSourceLanguage();
  bool transSourceExtension();
  void transGeneratorMD();
  Value *transConvertInst(SPIRVValue *BV, Function *F, BasicBlock *BB);
  Instruction *transBuiltinFromInst(const std::string &FuncName,
                                    SPIRVInstruction *BI, BasicBlock *BB);
  Instruction *transSPIRVBuiltinFromInst(SPIRVInstruction *BI, BasicBlock *BB);

  /// \brief Expand OCL builtin functions with scalar argument, e.g.
  /// step, smoothstep.
  /// gentype func (fp edge, gentype x)
  /// =>
  /// gentype func (gentype edge, gentype x)
  /// \return transformed call instruction.
  CallInst *expandOCLBuiltinWithScalarArg(CallInst *CI,
                                          const std::string &FuncName);

  typedef DenseMap<SPIRVType *, Type *> SPIRVToLLVMTypeMap;
  typedef DenseMap<SPIRVValue *, Value *> SPIRVToLLVMValueMap;
  typedef DenseMap<SPIRVValue *, Value *> SPIRVBlockToLLVMStructMap;
  typedef DenseMap<SPIRVFunction *, Function *> SPIRVToLLVMFunctionMap;
  typedef DenseMap<GlobalVariable *, SPIRVBuiltinVariableKind> BuiltinVarMap;
  typedef std::unordered_map<SPIRVId, MDNode *> SPIRVToLLVMMDAliasInstMap;

  // A SPIRV value may be translated to a load instruction of a placeholder
  // global variable. This map records load instruction of these placeholders
  // which are supposed to be replaced by the real values later.
  typedef std::unordered_map<SPIRVValue *, LoadInst *>
      SPIRVToLLVMPlaceholderMap;

  typedef std::unordered_map<const BasicBlock *, const SPIRVValue *>
      SPIRVToLLVMLoopMetadataMap;

  // Store all the allocations to Struct Types that are further
  // accessed inside GetElementPtr instruction or in ptr.annotation intrinsics.
  // For every structure we save the accessed structure field index and the
  // last corresponding translated LLVM instruction.
  typedef std::unordered_map<Value *,
                             std::unordered_map<SPIRVWord, Instruction *>>
      TypeToGEPOrUseMap;

private:
  Module *M;
  LLVMContext *Context;
  SPIRVModule *BM;
  SPIRVToLLVMTypeMap TypeMap;
  SPIRVToLLVMValueMap ValueMap;
  SPIRVToLLVMFunctionMap FuncMap;
  SPIRVBlockToLLVMStructMap BlockMap;
  SPIRVToLLVMPlaceholderMap PlaceholderMap;
  std::unique_ptr<SPIRVToLLVMDbgTran> DbgTran;
  // GlobalAnnotations collects array of annotation entries for global variables
  // and functions. They are used in translation of llvm.global.annotations
  // instruction.
  std::vector<Constant *> GlobalAnnotations;
  // AnnotationsMap helps to translate annotation strings for local variables.
  // Map values are pointers on global strings in LLVM-IR. It is used to avoid
  // duplication of these annotation strings in LLVM-IR, which can be caused by
  // multiple translation of UserSemantic decorations with the same literal.
  std::unordered_map<std::string, Constant *> AnnotationsMap;

  // Loops metadata is translated in the end of a function translation.
  // This storage contains pairs of translated loop header basic block and loop
  // metadata SPIR-V instruction in SPIR-V representation of this basic block.
  SPIRVToLLVMLoopMetadataMap FuncLoopMetadataMap;

  // These storages are used to prevent duplication of alias.scope/noalias
  // metadata
  SPIRVToLLVMMDAliasInstMap MDAliasDomainMap;
  SPIRVToLLVMMDAliasInstMap MDAliasScopeMap;
  SPIRVToLLVMMDAliasInstMap MDAliasListMap;

  TypeToGEPOrUseMap GEPOrUseMap;

  Type *mapType(SPIRVType *BT, Type *T);

  // If a value is mapped twice, the existing mapped value is a placeholder,
  // which must be a load instruction of a global variable whose name starts
  // with kPlaceholderPrefix.
  Value *mapValue(SPIRVValue *BV, Value *V);

  // OpenCL function always has NoUnwind attribute.
  // Change this if it is no longer true.
  bool isFuncNoUnwind() const { return true; }

  bool isFuncReadNone(const std::string &Name) const {
    return BuiltInConstFunc.count(Name);
  }

  bool isDirectlyTranslatedToOCL(Op OpCode) const;
  MDString *transOCLKernelArgTypeName(SPIRVFunctionParameter *);

  // Attempt to translate Id as a (specialization) constant.
  std::optional<uint64_t> transIdAsConstant(SPIRVId Id);

  // Return the value of an Alignment or AlignmentId decoration for V.
  std::optional<uint64_t> getAlignment(SPIRVValue *V);

  Value *mapFunction(SPIRVFunction *BF, Function *F);
  Value *getTranslatedValue(SPIRVValue *BV);
  IntrinsicInst *getLifetimeStartIntrinsic(Instruction *I);
  SPIRVErrorLog &getErrorLog();
  void setCallingConv(CallInst *Call);
  Type *transFPType(SPIRVType *T);
  Value *transShiftLogicalBitwiseInst(SPIRVValue *BV, BasicBlock *BB,
                                      Function *F);
  Value *transCmpInst(SPIRVValue *BV, BasicBlock *BB, Function *F);
  void transOCLBuiltinFromInstPreproc(SPIRVInstruction *BI, Type *&RetTy,
                                      std::vector<SPIRVValue *> &Args);
  Instruction *transOCLBuiltinPostproc(SPIRVInstruction *BI, CallInst *CI,
                                       BasicBlock *BB,
                                       const std::string &DemangledName);
  std::string transOCLImageTypeAccessQualifier(SPIRV::SPIRVTypeImage *ST);
  std::string transOCLPipeTypeAccessQualifier(SPIRV::SPIRVTypePipe *ST);
  std::string transVCTypeName(SPIRVTypeBufferSurfaceINTEL *PST);

  Value *oclTransConstantSampler(SPIRV::SPIRVConstantSampler *BCS,
                                 BasicBlock *BB);
  Value *oclTransConstantPipeStorage(SPIRV::SPIRVConstantPipeStorage *BCPS);
  void setName(llvm::Value *V, SPIRVValue *BV);
  template <typename LoopInstType>
  void setLLVMLoopMetadata(const LoopInstType *LM, const Loop *LoopObj);
  void transLLVMLoopMetadata(const Function *F);
  inline llvm::Metadata *getMetadataFromName(std::string Name);
  inline std::vector<llvm::Metadata *>
  getMetadataFromNameAndParameter(std::string Name, SPIRVWord Parameter);
  inline MDNode *getMetadataFromNameAndParameter(std::string Name,
                                                 int64_t Parameter);
  template <class Source, class Func> bool foreachFuncCtlMask(Source, Func);
  llvm::GlobalValue::LinkageTypes transLinkageType(const SPIRVValue *V);
  Instruction *transAllAny(SPIRVInstruction *BI, BasicBlock *BB);
  Instruction *transRelational(SPIRVInstruction *BI, BasicBlock *BB);

  void transUserSemantic(SPIRV::SPIRVFunction *Fun);
  void transGlobalAnnotations();
  void transGlobalCtorDtors(SPIRVVariableBase *BV);
  void createCXXStructor(const char *ListName,
                         SmallVectorImpl<Function *> &Funcs);
  void transIntelFPGADecorations(SPIRVValue *BV, Value *V);
  void transMemAliasingINTELDecorations(SPIRVValue *BV, Value *V);
  void transDecorationsToMetadata(SPIRVValue *BV, Value *V);
  void transFunctionDecorationsToMetadata(SPIRVFunction *BF, Function *F);
  void
  transFunctionPointerCallArgumentAttributes(SPIRVValue *BV, CallInst *CI,
                                             SPIRVTypeFunction *CalledFnTy);
}; // class SPIRVToLLVM

} // namespace SPIRV

#endif // SPIRVREADER_H<|MERGE_RESOLUTION|>--- conflicted
+++ resolved
@@ -103,11 +103,7 @@
   void transAuxDataInst(SPIRVExtInst *BC);
   std::vector<Value *> transValue(const std::vector<SPIRVValue *> &,
                                   Function *F, BasicBlock *);
-<<<<<<< HEAD
-  Function *transFunction(SPIRVFunction *F);
-=======
   Function *transFunction(SPIRVFunction *F, unsigned AS = SPIRAS_Private);
->>>>>>> 93de8f1c
   void transFunctionAttrs(SPIRVFunction *BF, Function *F);
   Value *transBlockInvoke(SPIRVValue *Invoke, BasicBlock *BB);
   Instruction *transWGSizeQueryBI(SPIRVInstruction *BI, BasicBlock *BB);
