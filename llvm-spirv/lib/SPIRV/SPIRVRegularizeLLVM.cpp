//===- SPIRVRegularizeLLVM.cpp - Regularize LLVM for SPIR-V ------- C++ -*-===//
//
//                     The LLVM/SPIRV Translator
//
// This file is distributed under the University of Illinois Open Source
// License. See LICENSE.TXT for details.
//
// Copyright (c) 2014 Advanced Micro Devices, Inc. All rights reserved.
//
// Permission is hereby granted, free of charge, to any person obtaining a
// copy of this software and associated documentation files (the "Software"),
// to deal with the Software without restriction, including without limitation
// the rights to use, copy, modify, merge, publish, distribute, sublicense,
// and/or sell copies of the Software, and to permit persons to whom the
// Software is furnished to do so, subject to the following conditions:
//
// Redistributions of source code must retain the above copyright notice,
// this list of conditions and the following disclaimers.
// Redistributions in binary form must reproduce the above copyright notice,
// this list of conditions and the following disclaimers in the documentation
// and/or other materials provided with the distribution.
// Neither the names of Advanced Micro Devices, Inc., nor the names of its
// contributors may be used to endorse or promote products derived from this
// Software without specific prior written permission.
// THE SOFTWARE IS PROVIDED "AS IS", WITHOUT WARRANTY OF ANY KIND, EXPRESS OR
// IMPLIED, INCLUDING BUT NOT LIMITED TO THE WARRANTIES OF MERCHANTABILITY,
// FITNESS FOR A PARTICULAR PURPOSE AND NONINFRINGEMENT. IN NO EVENT SHALL THE
// CONTRIBUTORS OR COPYRIGHT HOLDERS BE LIABLE FOR ANY CLAIM, DAMAGES OR OTHER
// LIABILITY, WHETHER IN AN ACTION OF CONTRACT, TORT OR OTHERWISE, ARISING FROM,
// OUT OF OR IN CONNECTION WITH THE SOFTWARE OR THE USE OR OTHER DEALINGS WITH
// THE SOFTWARE.
//
//===----------------------------------------------------------------------===//
//
// This file implements regularization of LLVM module for SPIR-V.
//
//===----------------------------------------------------------------------===//
#define DEBUG_TYPE "spvregular"

#include "OCLUtil.h"
#include "SPIRVInternal.h"
#include "SPIRVMDWalker.h"
#include "libSPIRV/SPIRVDebug.h"

#include "llvm/ADT/StringExtras.h" // llvm::isDigit
#include "llvm/CodeGen/IntrinsicLowering.h"
#include "llvm/Demangle/Demangle.h"
#include "llvm/IR/InstVisitor.h"
#include "llvm/IR/Instructions.h"
#include "llvm/IR/Operator.h"
#include "llvm/IR/PassManager.h"
#include "llvm/Pass.h"
#include "llvm/Support/Debug.h"
#include "llvm/Transforms/Utils/LowerMemIntrinsics.h" // expandMemSetAsLoop()

#include <set>
#include <vector>

using namespace llvm;
using namespace SPIRV;
using namespace OCLUtil;

namespace SPIRV {

static bool SPIRVDbgSaveRegularizedModule = false;
static std::string RegularizedModuleTmpFile = "regularized.bc";

class SPIRVRegularizeLLVMBase {
public:
  SPIRVRegularizeLLVMBase() : M(nullptr), Ctx(nullptr) {}

  bool runRegularizeLLVM(Module &M);
  // Lower functions
  bool regularize();

  // SPIR-V disallows functions being entrypoints and called
  // LLVM doesn't. This adds a wrapper around the entry point
  // that later SPIR-V writer renames.
  void addKernelEntryPoint(Module *M);

  /// Erase cast inst of function and replace with the function.
  /// Assuming F is a SPIR-V builtin function with op code \param OC.
  void lowerFuncPtr(Function *F, Op OC);
  void lowerFuncPtr(Module *M);

  /// Some LLVM intrinsics that have no SPIR-V counterpart may be wrapped in
  /// @spirv.llvm_intrinsic_* function. During reverse translation from SPIR-V
  /// to LLVM IR we can detect this @spirv.llvm_intrinsic_* function and
  /// replace it with @llvm.intrinsic.* back.
  void lowerIntrinsicToFunction(IntrinsicInst *Intrinsic);

  /// No SPIR-V counterpart for @llvm.fshl.*(@llvm.fshr.*) intrinsic. It will be
  /// lowered to a newly generated @spirv.llvm_fshl_*(@spirv.llvm_fshr_*)
  /// function.
  ///
  /// Conceptually, FSHL (FSHR):
  /// 1. concatenates the ints, the first one being the more significant;
  /// 2. performs a left (right) shift-rotate on the resulting doubled-sized
  /// int;
  /// 3. returns the most (least) significant bits of the shift-rotate result,
  ///    the number of bits being equal to the size of the original integers.
  /// If FSHL (FSHR) operates on a vector type instead, the same operations are
  /// performed for each set of corresponding vector elements.
  ///
  /// The actual implementation algorithm will be slightly different for
  /// simplification purposes.
  void lowerFunnelShift(IntrinsicInst *FSHIntrinsic);

  void lowerUMulWithOverflow(IntrinsicInst *UMulIntrinsic);
  void buildUMulWithOverflowFunc(Function *UMulFunc);

  // For some cases Clang emits VectorExtractDynamic as:
  // void @_Z28__spirv_VectorExtractDynamic(<Ty>* sret(<Ty>), jointMatrix, idx);
  // Instead of:
  // <Ty> @_Z28__spirv_VectorExtractDynamic(JointMatrix, Idx);
  // And VectorInsertDynamic as:
  // @_Z27__spirv_VectorInsertDynamic(jointMatrix, <Ty>* byval(<Ty>), idx);
  // Instead of:
  // @_Z27__spirv_VectorInsertDynamic(jointMatrix, <Ty>, idx)
  // Need to add additional GEP, store and load instructions and mutate called
  // function to avoid translation failures
  void expandSYCLTypeUsing(Module *M);
  void expandVEDWithSYCLTypeSRetArg(Function *F);
  void expandVIDWithSYCLTypeByValComp(Function *F);

  static std::string lowerLLVMIntrinsicName(IntrinsicInst *II);
  void adaptStructTypes(StructType *ST);
  static char ID;

private:
  Module *M;
  LLVMContext *Ctx;
};

class SPIRVRegularizeLLVMPass
    : public llvm::PassInfoMixin<SPIRVRegularizeLLVMPass>,
      public SPIRVRegularizeLLVMBase {
public:
  llvm::PreservedAnalyses run(llvm::Module &M,
                              llvm::ModuleAnalysisManager &MAM) {
    return runRegularizeLLVM(M) ? llvm::PreservedAnalyses::none()
                                : llvm::PreservedAnalyses::all();
  }
};

class SPIRVRegularizeLLVMLegacy : public ModulePass,
                                  public SPIRVRegularizeLLVMBase {
public:
  SPIRVRegularizeLLVMLegacy() : ModulePass(ID) {
    initializeSPIRVRegularizeLLVMLegacyPass(*PassRegistry::getPassRegistry());
  }

  bool runOnModule(Module &M) override;

  static char ID;
};

char SPIRVRegularizeLLVMLegacy::ID = 0;

bool SPIRVRegularizeLLVMLegacy::runOnModule(Module &Module) {
  return runRegularizeLLVM(Module);
}

std::string SPIRVRegularizeLLVMBase::lowerLLVMIntrinsicName(IntrinsicInst *II) {
  Function *IntrinsicFunc = II->getCalledFunction();
  assert(IntrinsicFunc && "Missing function");
  std::string FuncName = IntrinsicFunc->getName().str();
  std::replace(FuncName.begin(), FuncName.end(), '.', '_');
  FuncName = "spirv." + FuncName;
  return FuncName;
}

void SPIRVRegularizeLLVMBase::lowerIntrinsicToFunction(
    IntrinsicInst *Intrinsic) {
  // For @llvm.memset.* intrinsic cases with constant value and length arguments
  // are emulated via "storing" a constant array to the destination. For other
  // cases we wrap the intrinsic in @spirv.llvm_memset_* function and expand the
  // intrinsic to a loop via expandMemSetAsLoop() from
  // llvm/Transforms/Utils/LowerMemIntrinsics.h
  if (auto *MSI = dyn_cast<MemSetInst>(Intrinsic))
    if (isa<Constant>(MSI->getValue()) && isa<ConstantInt>(MSI->getLength()))
      return; // To be handled in LLVMToSPIRV::transIntrinsicInst

  std::string FuncName = lowerLLVMIntrinsicName(Intrinsic);
  if (Intrinsic->isVolatile())
    FuncName += ".volatile";
  // Redirect @llvm.intrinsic.* call to @spirv.llvm_intrinsic_*
  Function *F = M->getFunction(FuncName);
  if (F) {
    // This function is already linked in.
    Intrinsic->setCalledFunction(F);
    return;
  }
  // TODO copy arguments attributes: nocapture writeonly.
  FunctionCallee FC =
      M->getOrInsertFunction(FuncName, Intrinsic->getFunctionType());
  auto IntrinsicID = Intrinsic->getIntrinsicID();
  Intrinsic->setCalledFunction(FC);

  F = dyn_cast<Function>(FC.getCallee());
  assert(F && "must be a function!");

  switch (IntrinsicID) {
  case Intrinsic::memset: {
    auto *MSI = static_cast<MemSetInst *>(Intrinsic);
    Argument *Dest = F->getArg(0);
    Argument *Val = F->getArg(1);
    Argument *Len = F->getArg(2);
    Argument *IsVolatile = F->getArg(3);
    Dest->setName("dest");
    Val->setName("val");
    Len->setName("len");
    IsVolatile->setName("isvolatile");
    IsVolatile->addAttr(Attribute::ImmArg);
    BasicBlock *EntryBB = BasicBlock::Create(M->getContext(), "entry", F);
    IRBuilder<> IRB(EntryBB);
    auto *MemSet = IRB.CreateMemSet(Dest, Val, Len, MSI->getDestAlign(),
                                    MSI->isVolatile());
    IRB.CreateRetVoid();
    expandMemSetAsLoop(cast<MemSetInst>(MemSet));
    MemSet->eraseFromParent();
    break;
  }
  case Intrinsic::bswap: {
    BasicBlock *EntryBB = BasicBlock::Create(M->getContext(), "entry", F);
    IRBuilder<> IRB(EntryBB);
    auto *BSwap = IRB.CreateIntrinsic(Intrinsic::bswap, Intrinsic->getType(),
                                      F->getArg(0));
    IRB.CreateRet(BSwap);
    IntrinsicLowering IL(M->getDataLayout());
    IL.LowerIntrinsicCall(BSwap);
    break;
  }
  default:
    break; // do nothing
  }

  return;
}

void SPIRVRegularizeLLVMBase::lowerFunnelShift(IntrinsicInst *FSHIntrinsic) {
  // Get a separate function - otherwise, we'd have to rework the CFG of the
  // current one. Then simply replace the intrinsic uses with a call to the new
  // function.
  // Expected LLVM IR for the function: i* @spirv.llvm_fsh?_i* (i* %a, i* %b, i*
  // %c)
  FunctionType *FSHFuncTy = FSHIntrinsic->getFunctionType();
  Type *FSHRetTy = FSHFuncTy->getReturnType();
  const std::string FuncName = lowerLLVMIntrinsicName(FSHIntrinsic);
  Function *FSHFunc =
      getOrCreateFunction(M, FSHRetTy, FSHFuncTy->params(), FuncName);

  if (!FSHFunc->empty()) {
    FSHIntrinsic->setCalledFunction(FSHFunc);
    return;
  }
  auto *RotateBB = BasicBlock::Create(M->getContext(), "rotate", FSHFunc);
  IRBuilder<> Builder(RotateBB);
  Type *Ty = FSHFunc->getReturnType();
  // Build the actual funnel shift rotate logic.
  // In the comments, "int" is used interchangeably with "vector of int
  // elements".
  FixedVectorType *VectorTy = dyn_cast<FixedVectorType>(Ty);
  Type *IntTy = VectorTy ? VectorTy->getElementType() : Ty;
  unsigned BitWidth = IntTy->getIntegerBitWidth();
  ConstantInt *BitWidthConstant = Builder.getInt({BitWidth, BitWidth});
  Value *BitWidthForInsts =
      VectorTy ? Builder.CreateVectorSplat(VectorTy->getNumElements(),
                                           BitWidthConstant)
               : BitWidthConstant;
  auto *RotateModVal =
      Builder.CreateURem(/*Rotate*/ FSHFunc->getArg(2), BitWidthForInsts);
  Value *FirstShift = nullptr, *SecShift = nullptr;
  if (FSHIntrinsic->getIntrinsicID() == Intrinsic::fshr)
    // Shift the less significant number right, the "rotate" number of bits
    // will be 0-filled on the left as a result of this regular shift.
    FirstShift = Builder.CreateLShr(FSHFunc->getArg(1), RotateModVal);
  else
    // Shift the more significant number left, the "rotate" number of bits
    // will be 0-filled on the right as a result of this regular shift.
    FirstShift = Builder.CreateShl(FSHFunc->getArg(0), RotateModVal);

  // We want the "rotate" number of the more significant int's LSBs (MSBs) to
  // occupy the leftmost (rightmost) "0 space" left by the previous operation.
  // Therefore, subtract the "rotate" number from the integer bitsize...
  auto *SubRotateVal = Builder.CreateSub(BitWidthForInsts, RotateModVal);
  if (FSHIntrinsic->getIntrinsicID() == Intrinsic::fshr)
    // ...and left-shift the more significant int by this number, zero-filling
    // the LSBs.
    SecShift = Builder.CreateShl(FSHFunc->getArg(0), SubRotateVal);
  else
    // ...and right-shift the less significant int by this number, zero-filling
    // the MSBs.
    SecShift = Builder.CreateLShr(FSHFunc->getArg(1), SubRotateVal);

  // A simple binary addition of the shifted ints yields the final result.
  auto *FunnelShiftRes = Builder.CreateOr(FirstShift, SecShift);
  Builder.CreateRet(FunnelShiftRes);

  FSHIntrinsic->setCalledFunction(FSHFunc);
}

void SPIRVRegularizeLLVMBase::buildUMulWithOverflowFunc(Function *UMulFunc) {
  if (!UMulFunc->empty())
    return;

  BasicBlock *EntryBB = BasicBlock::Create(M->getContext(), "entry", UMulFunc);
  IRBuilder<> Builder(EntryBB);
  // Build the actual unsigned multiplication logic with the overflow
  // indication.
  auto *FirstArg = UMulFunc->getArg(0);
  auto *SecondArg = UMulFunc->getArg(1);

  // Do unsigned multiplication Mul = A * B.
  // Then check if unsigned division Div = Mul / A is not equal to B.
  // If so, then overflow has happened.
  auto *Mul = Builder.CreateNUWMul(FirstArg, SecondArg);
  auto *Div = Builder.CreateUDiv(Mul, FirstArg);
  auto *Overflow = Builder.CreateICmpNE(FirstArg, Div);

  // umul.with.overflow intrinsic return a structure, where the first element
  // is the multiplication result, and the second is an overflow bit.
  auto *StructTy = UMulFunc->getReturnType();
  auto *Agg = Builder.CreateInsertValue(UndefValue::get(StructTy), Mul, {0});
  auto *Res = Builder.CreateInsertValue(Agg, Overflow, {1});
  Builder.CreateRet(Res);
}

void SPIRVRegularizeLLVMBase::lowerUMulWithOverflow(
    IntrinsicInst *UMulIntrinsic) {
  // Get a separate function - otherwise, we'd have to rework the CFG of the
  // current one. Then simply replace the intrinsic uses with a call to the new
  // function.
  FunctionType *UMulFuncTy = UMulIntrinsic->getFunctionType();
  Type *FSHLRetTy = UMulFuncTy->getReturnType();
  const std::string FuncName = lowerLLVMIntrinsicName(UMulIntrinsic);
  Function *UMulFunc =
      getOrCreateFunction(M, FSHLRetTy, UMulFuncTy->params(), FuncName);
  buildUMulWithOverflowFunc(UMulFunc);
  UMulIntrinsic->setCalledFunction(UMulFunc);
}

void SPIRVRegularizeLLVMBase::expandVEDWithSYCLTypeSRetArg(Function *F) {
  auto Attrs = F->getAttributes();
  Attrs = Attrs.removeParamAttribute(F->getContext(), 0, Attribute::StructRet);
  std::string Name = F->getName().str();
  CallInst *OldCall = nullptr;
  mutateFunction(
      F,
      [=, &OldCall](CallInst *CI, std::vector<Value *> &Args, Type *&RetTy) {
        Args.erase(Args.begin());
        auto *SRetPtrTy = cast<PointerType>(CI->getOperand(0)->getType());
        auto *ET = SRetPtrTy->getPointerElementType();
        RetTy = cast<StructType>(ET)->getElementType(0);
        OldCall = CI;
        return Name;
      },
      [=, &OldCall](CallInst *NewCI) {
        IRBuilder<> Builder(OldCall);
        auto *SRetPtrTy = cast<PointerType>(OldCall->getOperand(0)->getType());
        auto *ET = SRetPtrTy->getPointerElementType();
        Value *Target = Builder.CreateStructGEP(ET, OldCall->getOperand(0), 0);
        return Builder.CreateStore(NewCI, Target);
      },
      nullptr, &Attrs, true);
}

void SPIRVRegularizeLLVMBase::expandVIDWithSYCLTypeByValComp(Function *F) {
  auto Attrs = F->getAttributes();
  Attrs = Attrs.removeParamAttribute(F->getContext(), 1, Attribute::ByVal);
  std::string Name = F->getName().str();
  mutateFunction(
      F,
      [=](CallInst *CI, std::vector<Value *> &Args) {
        auto *CompPtrTy = cast<PointerType>(CI->getOperand(1)->getType());
        auto *ET = CompPtrTy->getPointerElementType();
        Type *HalfTy = cast<StructType>(ET)->getElementType(0);
        IRBuilder<> Builder(CI);
        auto *Target = Builder.CreateStructGEP(ET, CI->getOperand(1), 0);
        Args[1] = Builder.CreateLoad(HalfTy, Target);
        return Name;
      },
      nullptr, &Attrs, true);
}

void SPIRVRegularizeLLVMBase::expandSYCLTypeUsing(Module *M) {
  std::vector<Function *> ToExpandVEDWithSYCLTypeSRetArg;
  std::vector<Function *> ToExpandVIDWithSYCLTypeByValComp;

  for (auto &F : *M) {
    if (F.getName().startswith("_Z28__spirv_VectorExtractDynamic") &&
        F.hasStructRetAttr()) {
      auto *SRetPtrTy = cast<PointerType>(F.getArg(0)->getType());
      if (isSYCLHalfType(SRetPtrTy->getPointerElementType()) ||
          isSYCLBfloat16Type(SRetPtrTy->getPointerElementType()))
        ToExpandVEDWithSYCLTypeSRetArg.push_back(&F);
      else
        llvm_unreachable("The return type of the VectorExtractDynamic "
                         "instruction cannot be a structure other than SYCL "
                         "half.");
    }
    if (F.getName().startswith("_Z27__spirv_VectorInsertDynamic") &&
        F.getArg(1)->getType()->isPointerTy()) {
      auto *CompPtrTy = cast<PointerType>(F.getArg(1)->getType());
      auto *ET = CompPtrTy->getPointerElementType();
      if (isSYCLHalfType(ET) || isSYCLBfloat16Type(ET))
        ToExpandVIDWithSYCLTypeByValComp.push_back(&F);
      else
        llvm_unreachable("The component argument type of an "
                         "VectorInsertDynamic instruction can't be a "
                         "structure other than SYCL half.");
    }
  }

  for (auto *F : ToExpandVEDWithSYCLTypeSRetArg)
    expandVEDWithSYCLTypeSRetArg(F);
  for (auto *F : ToExpandVIDWithSYCLTypeByValComp)
    expandVIDWithSYCLTypeByValComp(F);
}

void SPIRVRegularizeLLVMBase::adaptStructTypes(StructType *ST) {
  if (!ST->hasName())
    return;
  StringRef STName = ST->getName();
  STName.consume_front("struct.");
  STName.consume_front("__spv::");
  StringRef MangledName = STName.substr(0, STName.find('.'));

  // Representation in LLVM IR before the translator is a pointer array wrapped
  // in a structure:
  // %struct.__spirv_JointMatrixINTEL = type { [R x [C x [L x [S x type]]]]* }
  // where R = Rows, C = Columnts, L = Layout + 1, S = Scope + 1
  // this '+1' for the Layout and Scope is required because both of them can
  // be '0', but array size can not be '0'.
  // The result should look like SPIR-V friendly LLVM IR:
  // %spirv.JointMatrixINTEL._char_2_2_0_3
  // Here we check the structure name yet again. Another option would be to
  // check SPIR-V friendly function calls (by their name) and obtain return
  // or their parameter types, assuming, that the appropriate types are Matrix
  // structure type. But in the near future, we will reuse Composite
  // instructions to do, for example, matrix initialization directly on AMX
  // register by OpCompositeConstruct. And we can't claim, that the Result type
  // of OpCompositeConstruct instruction is always the joint matrix type, it's
  // simply not true.
  if (MangledName == "__spirv_JointMatrixINTEL") {
    auto *PtrTy = dyn_cast<PointerType>(ST->getElementType(0));
    assert(PtrTy &&
           "Expected a pointer to an array to represent joint matrix type");
    size_t TypeLayout[4] = {0, 0, 0, 0};
    ArrayType *ArrayTy = dyn_cast<ArrayType>(PtrTy->getPointerElementType());
    assert(ArrayTy && "Expected a pointer element type of an array type to "
                      "represent joint matrix type");
    TypeLayout[0] = ArrayTy->getNumElements();
    for (size_t I = 1; I != 4; ++I) {
      ArrayTy = dyn_cast<ArrayType>(ArrayTy->getElementType());
      assert(ArrayTy &&
             "Expected a element type to represent joint matrix type");
      TypeLayout[I] = ArrayTy->getNumElements();
    }

    auto *ElemTy = ArrayTy->getElementType();
    std::string ElemTyStr;
    if (ElemTy->isIntegerTy()) {
      auto *IntElemTy = cast<IntegerType>(ElemTy);
      switch (IntElemTy->getBitWidth()) {
      case 8:
        ElemTyStr = "char";
        break;
      case 16:
        ElemTyStr = "short";
        break;
      case 32:
        ElemTyStr = "int";
        break;
      case 64:
        ElemTyStr = "long";
        break;
      default:
        ElemTyStr = "i" + std::to_string(IntElemTy->getBitWidth());
      }
    }
    // Check half type like this as well, but in DPC++ it most likelly will
    // be a class
    else if (ElemTy->isHalfTy())
      ElemTyStr = "half";
    else if (ElemTy->isFloatTy())
      ElemTyStr = "float";
    else if (ElemTy->isDoubleTy())
      ElemTyStr = "double";
    else {
      // Half type is special: in DPC++ we use `class half` instead of `half`
      // type natively supported by Clang.
      auto *STElemTy = dyn_cast<StructType>(ElemTy);
      if (!STElemTy && !STElemTy->hasName())
        llvm_unreachable("Unexpected type for matrix!");
      if (isSYCLHalfType(ElemTy))
        ElemTyStr = "half";
      if (isSYCLBfloat16Type(ElemTy))
        ElemTyStr = "bfloat16";
      if (ElemTyStr.size() == 0)
        llvm_unreachable("Unexpected type for matrix!");
    }
    std::stringstream SPVName;
    SPVName << kSPIRVTypeName::PrefixAndDelim
            << kSPIRVTypeName::JointMatrixINTEL << kSPIRVTypeName::Delimiter
            << kSPIRVTypeName::PostfixDelim << ElemTyStr
            << kSPIRVTypeName::PostfixDelim << std::to_string(TypeLayout[0])
            << kSPIRVTypeName::PostfixDelim << std::to_string(TypeLayout[1])
            << kSPIRVTypeName::PostfixDelim << std::to_string(TypeLayout[2] - 1)
            << kSPIRVTypeName::PostfixDelim
            << std::to_string(TypeLayout[3] - 1);
    // Note, that this structure is not opaque and there is no way to make it
    // opaque but to recreate it entirely and replace it everywhere. Lets
    // keep the structure as is, dealing with it during SPIR-V generation.
    ST->setName(SPVName.str());
  }
}

bool SPIRVRegularizeLLVMBase::runRegularizeLLVM(Module &Module) {
  M = &Module;
  Ctx = &M->getContext();

  LLVM_DEBUG(dbgs() << "Enter SPIRVRegularizeLLVM:\n");
  regularize();
  LLVM_DEBUG(dbgs() << "After SPIRVRegularizeLLVM:\n" << *M);

  verifyRegularizationPass(*M, "SPIRVRegularizeLLVM");

  return true;
}

/// Remove entities not representable by SPIR-V
bool SPIRVRegularizeLLVMBase::regularize() {
  eraseUselessFunctions(M);
  lowerFuncPtr(M);
<<<<<<< HEAD
  addKernelEntryPoint(M);
  expandSYCLHalfUsing(M);
=======
  expandSYCLTypeUsing(M);
>>>>>>> cb4e7028

  for (auto I = M->begin(), E = M->end(); I != E;) {
    Function *F = &(*I++);
    if (F->isDeclaration() && F->use_empty()) {
      F->eraseFromParent();
      continue;
    }

    std::vector<Instruction *> ToErase;
    for (BasicBlock &BB : *F) {
      for (Instruction &II : BB) {
        if (auto Call = dyn_cast<CallInst>(&II)) {
          Call->setTailCall(false);
          Function *CF = Call->getCalledFunction();
          if (CF && CF->isIntrinsic()) {
            removeFnAttr(Call, Attribute::NoUnwind);
            auto *II = cast<IntrinsicInst>(Call);
            if (II->getIntrinsicID() == Intrinsic::memset ||
                II->getIntrinsicID() == Intrinsic::bswap)
              lowerIntrinsicToFunction(II);
            else if (II->getIntrinsicID() == Intrinsic::fshl ||
                     II->getIntrinsicID() == Intrinsic::fshr)
              lowerFunnelShift(II);
            else if (II->getIntrinsicID() == Intrinsic::umul_with_overflow)
              lowerUMulWithOverflow(II);
          }
        }

        // Remove optimization info not supported by SPIRV
        if (auto BO = dyn_cast<BinaryOperator>(&II)) {
          if (isa<PossiblyExactOperator>(BO) && BO->isExact())
            BO->setIsExact(false);
        }

        // FIXME: This is not valid handling for freeze instruction
        if (auto FI = dyn_cast<FreezeInst>(&II)) {
          FI->replaceAllUsesWith(FI->getOperand(0));
          FI->dropAllReferences();
          ToErase.push_back(FI);
        }

        // Remove metadata not supported by SPIRV
        static const char *MDs[] = {
            "fpmath",
            "tbaa",
            "range",
        };
        for (auto &MDName : MDs) {
          if (II.getMetadata(MDName)) {
            II.setMetadata(MDName, nullptr);
          }
        }
        // Add an additional bitcast in case address space cast also changes
        // pointer element type.
        if (auto *ASCast = dyn_cast<AddrSpaceCastInst>(&II)) {
          Type *DestTy = ASCast->getDestTy();
          Type *SrcTy = ASCast->getSrcTy();
          if (DestTy->getPointerElementType() !=
              SrcTy->getPointerElementType()) {
            PointerType *InterTy =
                PointerType::get(DestTy->getPointerElementType(),
                                 SrcTy->getPointerAddressSpace());
            BitCastInst *NewBCast = new BitCastInst(
                ASCast->getPointerOperand(), InterTy, /*NameStr=*/"", ASCast);
            AddrSpaceCastInst *NewASCast =
                new AddrSpaceCastInst(NewBCast, DestTy, /*NameStr=*/"", ASCast);
            ToErase.push_back(ASCast);
            ASCast->dropAllReferences();
            ASCast->replaceAllUsesWith(NewASCast);
          }
        }
        if (auto Cmpxchg = dyn_cast<AtomicCmpXchgInst>(&II)) {
          // Transform:
          // %1 = cmpxchg i32* %ptr, i32 %comparator, i32 %0 seq_cst acquire
          // To:
          // %cmpxchg.res = call spir_func
          //   i32 @_Z29__spirv_AtomicCompareExchangePiiiiii(
          //   i32* %ptr, i32 1, i32 16, i32 2, i32 %0, i32 %comparator)
          // %cmpxchg.success = icmp eq i32 %cmpxchg.res, %comparator
          // %1 = insertvalue { i32, i1 } undef, i32 %cmpxchg.res, 0
          // %2 = insertvalue { i32, i1 } %1, i1 %cmpxchg.success, 1

          // To get memory scope argument we might use Cmpxchg->getSyncScopeID()
          // but LLVM's cmpxchg instruction is not aware of OpenCL(or SPIR-V)
          // memory scope enumeration. And assuming the produced SPIR-V module
          // will be consumed in an OpenCL environment, we can use the same
          // memory scope as OpenCL atomic functions that do not have
          // memory_scope argument, i.e. memory_scope_device. See the OpenCL C
          // specification p6.13.11. Atomic Functions

          // cmpxchg LLVM instruction returns a pair {i32, i1}: the original
          // value and a flag indicating success (true) or failure (false).
          // OpAtomicCompareExchange SPIR-V instruction returns only the
          // original value. To keep the return type({i32, i1}) we construct
          // a composite. The first element of the composite holds result of
          // OpAtomicCompareExchange, i.e. the original value. The second
          // element holds result of comparison of the returned value and the
          // comparator, which matches with semantics of the flag returned by
          // cmpxchg.
          Value *Ptr = Cmpxchg->getPointerOperand();
          Value *MemoryScope = getInt32(M, spv::ScopeDevice);
          auto SuccessOrder = static_cast<OCLMemOrderKind>(
              llvm::toCABI(Cmpxchg->getSuccessOrdering()));
          auto FailureOrder = static_cast<OCLMemOrderKind>(
              llvm::toCABI(Cmpxchg->getFailureOrdering()));
          Value *EqualSem = getInt32(M, OCLMemOrderMap::map(SuccessOrder));
          Value *UnequalSem = getInt32(M, OCLMemOrderMap::map(FailureOrder));
          Value *Val = Cmpxchg->getNewValOperand();
          Value *Comparator = Cmpxchg->getCompareOperand();

          llvm::Value *Args[] = {Ptr,        MemoryScope, EqualSem,
                                 UnequalSem, Val,         Comparator};
          auto *Res = addCallInstSPIRV(M, "__spirv_AtomicCompareExchange",
                                       Cmpxchg->getCompareOperand()->getType(),
                                       Args, nullptr, &II, "cmpxchg.res");
          IRBuilder<> Builder(Cmpxchg);
          auto *Cmp = Builder.CreateICmpEQ(Res, Comparator, "cmpxchg.success");
          auto *V1 = Builder.CreateInsertValue(
              UndefValue::get(Cmpxchg->getType()), Res, 0);
          auto *V2 = Builder.CreateInsertValue(V1, Cmp, 1, Cmpxchg->getName());
          Cmpxchg->replaceAllUsesWith(V2);
          ToErase.push_back(Cmpxchg);
        }
      }
    }
    for (Instruction *V : ToErase) {
      assert(V->user_empty() && "User non-empty\n");
      V->eraseFromParent();
    }
  }

  for (StructType *ST : M->getIdentifiedStructTypes())
    adaptStructTypes(ST);

  if (SPIRVDbgSaveRegularizedModule)
    saveLLVMModule(M, RegularizedModuleTmpFile);
  return true;
}

// Assume F is a SPIR-V builtin function with a function pointer argument which
// is a bitcast instruction casting a function to a void(void) function pointer.
void SPIRVRegularizeLLVMBase::lowerFuncPtr(Function *F, Op OC) {
  LLVM_DEBUG(dbgs() << "[lowerFuncPtr] " << *F << '\n');
  auto Name = decorateSPIRVFunction(getName(OC));
  std::set<Value *> InvokeFuncPtrs;
  auto Attrs = F->getAttributes();
  mutateFunction(
      F,
      [=, &InvokeFuncPtrs](CallInst *CI, std::vector<Value *> &Args) {
        for (auto &I : Args) {
          if (isFunctionPointerType(I->getType())) {
            InvokeFuncPtrs.insert(I);
            I = removeCast(I);
          }
        }
        return Name;
      },
      nullptr, &Attrs, false);
  for (auto &I : InvokeFuncPtrs)
    eraseIfNoUse(I);
}

void SPIRVRegularizeLLVMBase::lowerFuncPtr(Module *M) {
  std::vector<std::pair<Function *, Op>> Work;
  for (auto &F : *M) {
    auto AI = F.arg_begin();
    if (hasFunctionPointerArg(&F, AI)) {
      auto OC = getSPIRVFuncOC(F.getName());
      if (OC != OpNop) // builtin with a function pointer argument
        Work.push_back(std::make_pair(&F, OC));
    }
  }
  for (auto &I : Work)
    lowerFuncPtr(I.first, I.second);
}

void SPIRVRegularizeLLVMBase::addKernelEntryPoint(Module *M) {
  std::vector<Function *> Work;

  // Get a list of all functions that have SPIR kernel calling conv
  for (auto &F : *M) {
    if (F.getCallingConv() == CallingConv::SPIR_KERNEL)
      Work.push_back(&F);
  }
  for (auto &F : Work) {
    // for declarations just make them into SPIR functions.
    F->setCallingConv(CallingConv::SPIR_FUNC);
    if (F->isDeclaration())
      continue;

    // Otherwise add a wrapper around the function to act as an entry point.
    FunctionType *FType = F->getFunctionType();
    std::string WrapName =
        kSPIRVName::EntrypointPrefix + static_cast<std::string>(F->getName());
    Function *WrapFn =
        getOrCreateFunction(M, F->getReturnType(), FType->params(), WrapName);

    auto *CallBB = BasicBlock::Create(M->getContext(), "", WrapFn);
    IRBuilder<> Builder(CallBB);

    Function::arg_iterator DestI = WrapFn->arg_begin();
    for (const Argument &I : F->args()) {
      DestI->setName(I.getName());
      DestI++;
    }
    SmallVector<Value *, 1> Args;
    for (Argument &I : WrapFn->args()) {
      Args.emplace_back(&I);
    }
    auto *CI = CallInst::Create(F, ArrayRef<Value *>(Args), "", CallBB);
    CI->setCallingConv(F->getCallingConv());
    CI->setAttributes(F->getAttributes());

    // copy over all the metadata (should it be removed from F?)
    SmallVector<std::pair<unsigned, MDNode *>> MDs;
    F->getAllMetadata(MDs);
    WrapFn->setAttributes(F->getAttributes());
    for (auto MD = MDs.begin(), End = MDs.end(); MD != End; ++MD) {
      WrapFn->addMetadata(MD->first, *MD->second);
    }
    WrapFn->setCallingConv(CallingConv::SPIR_KERNEL);
    WrapFn->setLinkage(llvm::GlobalValue::InternalLinkage);

    Builder.CreateRet(F->getReturnType()->isVoidTy() ? nullptr : CI);

    // Have to find the spir-v metadata for execution mode and transfer it to
    // the wrapper.
    if (auto NMD = SPIRVMDWalker(*M).getNamedMD(kSPIRVMD::ExecutionMode)) {
      while (!NMD.atEnd()) {
        Function *MDF = nullptr;
        auto N = NMD.nextOp(); /* execution mode MDNode */
        N.get(MDF);
        if (MDF == F)
          N.M->replaceOperandWith(0, ValueAsMetadata::get(WrapFn));
      }
    }
  }
}

} // namespace SPIRV

INITIALIZE_PASS(SPIRVRegularizeLLVMLegacy, "spvregular",
                "Regularize LLVM for SPIR-V", false, false)

ModulePass *llvm::createSPIRVRegularizeLLVMLegacy() {
  return new SPIRVRegularizeLLVMLegacy();
}<|MERGE_RESOLUTION|>--- conflicted
+++ resolved
@@ -533,12 +533,8 @@
 bool SPIRVRegularizeLLVMBase::regularize() {
   eraseUselessFunctions(M);
   lowerFuncPtr(M);
-<<<<<<< HEAD
   addKernelEntryPoint(M);
-  expandSYCLHalfUsing(M);
-=======
   expandSYCLTypeUsing(M);
->>>>>>> cb4e7028
 
   for (auto I = M->begin(), E = M->end(); I != E;) {
     Function *F = &(*I++);
