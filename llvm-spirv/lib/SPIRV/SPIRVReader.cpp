//===- SPIRVReader.cpp - Converts SPIR-V to LLVM ----------------*- C++ -*-===//
//
//                     The LLVM/SPIR-V Translator
//
// This file is distributed under the University of Illinois Open Source
// License. See LICENSE.TXT for details.
//
// Copyright (c) 2014 Advanced Micro Devices, Inc. All rights reserved.
//
// Permission is hereby granted, free of charge, to any person obtaining a
// copy of this software and associated documentation files (the "Software"),
// to deal with the Software without restriction, including without limitation
// the rights to use, copy, modify, merge, publish, distribute, sublicense,
// and/or sell copies of the Software, and to permit persons to whom the
// Software is furnished to do so, subject to the following conditions:
//
// Redistributions of source code must retain the above copyright notice,
// this list of conditions and the following disclaimers.
// Redistributions in binary form must reproduce the above copyright notice,
// this list of conditions and the following disclaimers in the documentation
// and/or other materials provided with the distribution.
// Neither the names of Advanced Micro Devices, Inc., nor the names of its
// contributors may be used to endorse or promote products derived from this
// Software without specific prior written permission.
// THE SOFTWARE IS PROVIDED "AS IS", WITHOUT WARRANTY OF ANY KIND, EXPRESS OR
// IMPLIED, INCLUDING BUT NOT LIMITED TO THE WARRANTIES OF MERCHANTABILITY,
// FITNESS FOR A PARTICULAR PURPOSE AND NONINFRINGEMENT. IN NO EVENT SHALL THE
// CONTRIBUTORS OR COPYRIGHT HOLDERS BE LIABLE FOR ANY CLAIM, DAMAGES OR OTHER
// LIABILITY, WHETHER IN AN ACTION OF CONTRACT, TORT OR OTHERWISE, ARISING FROM,
// OUT OF OR IN CONNECTION WITH THE SOFTWARE OR THE USE OR OTHER DEALINGS WITH
// THE SOFTWARE.
//
//===----------------------------------------------------------------------===//
/// \file
///
/// This file implements conversion of SPIR-V binary to LLVM IR.
///
//===----------------------------------------------------------------------===//
#include "SPIRVReader.h"
#include "OCLUtil.h"
#include "SPIRVAsm.h"
#include "SPIRVBasicBlock.h"
#include "SPIRVExtInst.h"
#include "SPIRVFunction.h"
#include "SPIRVInstruction.h"
#include "SPIRVInternal.h"
#include "SPIRVMDBuilder.h"
#include "SPIRVMemAliasingINTEL.h"
#include "SPIRVModule.h"
#include "SPIRVToLLVMDbgTran.h"
#include "SPIRVToOCL.h"
#include "SPIRVType.h"
#include "SPIRVUtil.h"
#include "SPIRVValue.h"
#include "VectorComputeUtil.h"

#include "llvm/ADT/DenseMap.h"
#include "llvm/ADT/SmallSet.h"
#include "llvm/ADT/StringExtras.h"
#include "llvm/Analysis/LoopInfo.h"
#include "llvm/BinaryFormat/Dwarf.h"
#include "llvm/IR/AttributeMask.h"
#include "llvm/IR/Constants.h"
#include "llvm/IR/DebugProgramInstruction.h"
#include "llvm/IR/DerivedTypes.h"
#include "llvm/IR/Dominators.h"
#include "llvm/IR/IRBuilder.h"
#include "llvm/IR/InlineAsm.h"
#include "llvm/IR/Instructions.h"
#include "llvm/IR/IntrinsicInst.h"
#include "llvm/IR/MDBuilder.h"
#include "llvm/IR/Metadata.h"
#include "llvm/IR/Module.h"
#include "llvm/IR/PassManager.h"
#include "llvm/IR/PassManagerImpl.h"
#include "llvm/IR/PassInstrumentation.h"
#include "llvm/IR/Type.h"
#include "llvm/IR/TypedPointerType.h"
#include "llvm/Support/Casting.h"
#include "llvm/Support/CommandLine.h"
#include "llvm/Support/Debug.h"
#include "llvm/Support/FileSystem.h"

#include <algorithm>
#include <cstdlib>
#include <fstream>
#include <functional>
#include <iostream>
#include <iterator>
#include <map>
#include <set>
#include <sstream>
#include <string>

#define DEBUG_TYPE "spirv"

using namespace std;
using namespace llvm;
using namespace SPIRV;
using namespace OCLUtil;

namespace SPIRV {

cl::opt<bool> SPIRVEnableStepExpansion(
    "spirv-expand-step", cl::init(true),
    cl::desc("Enable expansion of OpenCL step and smoothstep function"));

// Prefix for placeholder global variable name.
const char *KPlaceholderPrefix = "placeholder.";

// Save the translated LLVM before validation for debugging purpose.
static bool DbgSaveTmpLLVM = false;
static const char *DbgTmpLLVMFileName = "_tmp_llvmbil.ll";

namespace kOCLTypeQualifierName {
const static char *Volatile = "volatile";
const static char *Restrict = "restrict";
const static char *Pipe = "pipe";
} // namespace kOCLTypeQualifierName

static bool isKernel(SPIRVFunction *BF) {
  return BF->getModule()->isEntryPoint(ExecutionModelKernel, BF->getId());
}

static void dumpLLVM(Module *M, const std::string &FName) {
  std::error_code EC;
  raw_fd_ostream FS(FName, EC, sys::fs::OF_None);
  if (!EC) {
    FS << *M;
    FS.close();
  }
}

static MDNode *getMDNodeStringIntVec(LLVMContext *Context,
                                     const std::vector<SPIRVWord> &IntVals) {
  std::vector<Metadata *> ValueVec;
  for (auto &I : IntVals)
    ValueVec.push_back(ConstantAsMetadata::get(
        ConstantInt::get(Type::getInt32Ty(*Context), I)));
  return MDNode::get(*Context, ValueVec);
}

static MDNode *getMDTwoInt(LLVMContext *Context, unsigned Int1, unsigned Int2) {
  std::vector<Metadata *> ValueVec;
  ValueVec.push_back(ConstantAsMetadata::get(
      ConstantInt::get(Type::getInt32Ty(*Context), Int1)));
  ValueVec.push_back(ConstantAsMetadata::get(
      ConstantInt::get(Type::getInt32Ty(*Context), Int2)));
  return MDNode::get(*Context, ValueVec);
}

static void addOCLVersionMetadata(LLVMContext *Context, Module *M,
                                  const std::string &MDName, unsigned Major,
                                  unsigned Minor) {
  NamedMDNode *NamedMD = M->getOrInsertNamedMetadata(MDName);
  NamedMD->addOperand(getMDTwoInt(Context, Major, Minor));
}

static void addNamedMetadataStringSet(LLVMContext *Context, Module *M,
                                      const std::string &MDName,
                                      const std::set<std::string> &StrSet) {
  NamedMDNode *NamedMD = M->getOrInsertNamedMetadata(MDName);
  std::vector<Metadata *> ValueVec;
  for (auto &&Str : StrSet) {
    ValueVec.push_back(MDString::get(*Context, Str));
  }
  NamedMD->addOperand(MDNode::get(*Context, ValueVec));
}

static void addKernelArgumentMetadata(
    LLVMContext *Context, const std::string &MDName, SPIRVFunction *BF,
    llvm::Function *Fn,
    std::function<Metadata *(SPIRVFunctionParameter *)> ForeachFnArg) {
  std::vector<Metadata *> ValueVec;
  BF->foreachArgument([&](SPIRVFunctionParameter *Arg) {
    ValueVec.push_back(ForeachFnArg(Arg));
  });
  Fn->setMetadata(MDName, MDNode::get(*Context, ValueVec));
}

static void addBufferLocationMetadata(
    LLVMContext *Context, SPIRVFunction *BF, llvm::Function *Fn,
    std::function<Metadata *(SPIRVFunctionParameter *)> ForeachFnArg) {
  std::vector<Metadata *> ValueVec;
  bool DecorationFound = false;
  BF->foreachArgument([&](SPIRVFunctionParameter *Arg) {
    if (Arg->getType()->isTypePointer() &&
        Arg->hasDecorate(DecorationBufferLocationINTEL)) {
      DecorationFound = true;
      ValueVec.push_back(ForeachFnArg(Arg));
    } else {
      llvm::Metadata *DefaultNode = ConstantAsMetadata::get(
          ConstantInt::get(Type::getInt32Ty(*Context), -1));
      ValueVec.push_back(DefaultNode);
    }
  });
  if (DecorationFound)
    Fn->setMetadata("kernel_arg_buffer_location",
                    MDNode::get(*Context, ValueVec));
}

static void addRuntimeAlignedMetadata(
    LLVMContext *Context, SPIRVFunction *BF, llvm::Function *Fn,
    std::function<Metadata *(SPIRVFunctionParameter *)> ForeachFnArg) {
  std::vector<Metadata *> ValueVec;
  bool RuntimeAlignedFound = false;
  [[maybe_unused]] llvm::Metadata *DefaultNode =
      ConstantAsMetadata::get(ConstantInt::get(Type::getInt1Ty(*Context), 0));
  BF->foreachArgument([&](SPIRVFunctionParameter *Arg) {
    if (Arg->hasAttr(FunctionParameterAttributeRuntimeAlignedINTEL) ||
        Arg->hasDecorate(internal::DecorationRuntimeAlignedINTEL)) {
      RuntimeAlignedFound = true;
      ValueVec.push_back(ForeachFnArg(Arg));
    } else {
      ValueVec.push_back(DefaultNode);
    }
  });
  if (RuntimeAlignedFound)
    Fn->setMetadata("kernel_arg_runtime_aligned",
                    MDNode::get(*Context, ValueVec));
}

Value *SPIRVToLLVM::getTranslatedValue(SPIRVValue *BV) {
  auto Loc = ValueMap.find(BV);
  if (Loc != ValueMap.end())
    return Loc->second;
  return nullptr;
}

static std::optional<llvm::Attribute>
translateSEVMetadata(SPIRVValue *BV, llvm::LLVMContext &Context) {
  std::optional<llvm::Attribute> RetAttr;

  if (!BV->hasDecorate(DecorationSingleElementVectorINTEL))
    return RetAttr;

  auto VecDecorateSEV = BV->getDecorations(DecorationSingleElementVectorINTEL);
  assert(VecDecorateSEV.size() == 1 &&
         "Entry must have no more than one SingleElementVectorINTEL "
         "decoration");
  auto *DecorateSEV = VecDecorateSEV.back();
  auto LiteralCount = DecorateSEV->getLiteralCount();
  assert(LiteralCount <= 1 && "SingleElementVectorINTEL decoration must "
                              "have no more than one literal");

  SPIRVWord IndirectLevelsOnElement =
      (LiteralCount == 1) ? DecorateSEV->getLiteral(0) : 0;

  RetAttr = Attribute::get(Context, kVCMetadata::VCSingleElementVector,
                           std::to_string(IndirectLevelsOnElement));
  return RetAttr;
}

IntrinsicInst *SPIRVToLLVM::getLifetimeStartIntrinsic(Instruction *I) {
  auto *II = dyn_cast<IntrinsicInst>(I);
  if (II && II->getIntrinsicID() == Intrinsic::lifetime_start)
    return II;
  // Bitcast might be inserted during translation of OpLifetimeStart
  auto *BC = dyn_cast<BitCastInst>(I);
  if (BC) {
    for (const auto &U : BC->users()) {
      II = dyn_cast<IntrinsicInst>(U);
      if (II && II->getIntrinsicID() == Intrinsic::lifetime_start)
        return II;
      ;
    }
  }
  return nullptr;
}

SPIRVErrorLog &SPIRVToLLVM::getErrorLog() { return BM->getErrorLog(); }

void SPIRVToLLVM::setCallingConv(CallInst *Call) {
  Function *F = Call->getCalledFunction();
  assert(F && "Function pointers are not allowed in SPIRV");
  Call->setCallingConv(F->getCallingConv());
}

// For integer types shorter than 32 bit, unsigned/signedness can be inferred
// from zext/sext attribute.
MDString *SPIRVToLLVM::transOCLKernelArgTypeName(SPIRVFunctionParameter *Arg) {
  auto *Ty =
      Arg->isByVal() ? Arg->getType()->getPointerElementType() : Arg->getType();
  return MDString::get(*Context, transTypeToOCLTypeName(Ty, !Arg->isZext()));
}

Value *SPIRVToLLVM::mapFunction(SPIRVFunction *BF, Function *F) {
  SPIRVDBG(spvdbgs() << "[mapFunction] " << *BF << " -> ";
           dbgs() << *F << '\n';)
  FuncMap[BF] = F;
  return F;
}

Type *SPIRVToLLVM::transFPType(SPIRVType *T) {
  switch (T->getFloatBitWidth()) {
  case 16:
    return Type::getHalfTy(*Context);
  case 32:
    return Type::getFloatTy(*Context);
  case 64:
    return Type::getDoubleTy(*Context);
  default:
    llvm_unreachable("Invalid type");
    return nullptr;
  }
}

std::string SPIRVToLLVM::transVCTypeName(SPIRVTypeBufferSurfaceINTEL *PST) {
  if (PST->hasAccessQualifier())
    return VectorComputeUtil::getVCBufferSurfaceName(PST->getAccessQualifier());
  return VectorComputeUtil::getVCBufferSurfaceName();
}

template <typename ImageType>
std::optional<SPIRVAccessQualifierKind> getAccessQualifier(ImageType *T) {
  if (!T->hasAccessQualifier())
    return {};
  return T->getAccessQualifier();
}

Type *SPIRVToLLVM::transType(SPIRVType *T, bool UseTPT) {
  // Try to reuse a known type if it's already matched. However, if we want to
  // produce a TypedPointerType in lieu of a PointerType, we *do not* want to
  // pull a PointerType out of the type map, nor do we want to store a
  // TypedPointerType in there. This is generally safe to do, as types are
  // usually uniqued by LLVM, but we need to be cautious around struct types.
  auto Loc = TypeMap.find(T);
  if (Loc != TypeMap.end() && !UseTPT)
    return Loc->second;

  SPIRVDBG(spvdbgs() << "[transType] " << *T << " -> ";)
  T->validate();
  switch (static_cast<SPIRVWord>(T->getOpCode())) {
  case OpTypeVoid:
    return mapType(T, Type::getVoidTy(*Context));
  case OpTypeBool:
    return mapType(T, Type::getInt1Ty(*Context));
  case OpTypeInt:
    return mapType(T, Type::getIntNTy(*Context, T->getIntegerBitWidth()));
  case OpTypeFloat:
    return mapType(T, transFPType(T));
  case OpTypeArray: {
    // The length might be an OpSpecConstantOp, that needs to be specialized
    // and evaluated before the LLVM ArrayType can be constructed.
    auto *LenExpr = static_cast<const SPIRVTypeArray *>(T)->getLength();
    auto *LenValue = cast<ConstantInt>(transValue(LenExpr, nullptr, nullptr));
    return mapType(T, ArrayType::get(transType(T->getArrayElementType()),
                                     LenValue->getZExtValue()));
  }
  case internal::OpTypeTokenINTEL:
    return mapType(T, Type::getTokenTy(*Context));
  case OpTypePointer: {
    const unsigned AS =
        SPIRSPIRVAddrSpaceMap::rmap(T->getPointerStorageClass());
    Type *ElementTy = transType(T->getPointerElementType(), UseTPT);
    if (UseTPT)
      return TypedPointerType::get(ElementTy, AS);
    return mapType(T, PointerType::get(ElementTy, AS));
  }
  case OpTypeVector:
    return mapType(T,
                   FixedVectorType::get(transType(T->getVectorComponentType()),
                                        T->getVectorComponentCount()));
  case OpTypeMatrix:
    return mapType(T, ArrayType::get(transType(T->getMatrixColumnType()),
                                     T->getMatrixColumnCount()));
  case OpTypeOpaque:
    return mapType(T, StructType::create(*Context, T->getName()));
  case OpTypeFunction: {
    auto *FT = static_cast<SPIRVTypeFunction *>(T);
    auto *RT = transType(FT->getReturnType());
    std::vector<Type *> PT;
    for (size_t I = 0, E = FT->getNumParameters(); I != E; ++I)
      PT.push_back(transType(FT->getParameterType(I)));
    return mapType(T, FunctionType::get(RT, PT, false));
  }
  case OpTypeImage: {
    auto *ST = static_cast<SPIRVTypeImage *>(T);
    if (ST->isOCLImage())
      return mapType(T,
                     getSPIRVType(OpTypeImage, transType(ST->getSampledType()),
                                  ST->getDescriptor(), getAccessQualifier(ST),
                                  !UseTPT));
    else
      llvm_unreachable("Unsupported image type");
    return nullptr;
  }
  case OpTypeSampledImage: {
    const auto *ST = static_cast<SPIRVTypeSampledImage *>(T)->getImageType();
    return mapType(
        T, getSPIRVType(OpTypeSampledImage, transType(ST->getSampledType()),
                        ST->getDescriptor(), getAccessQualifier(ST), !UseTPT));
  }
  case OpTypeStruct: {
    // We do not generate structs with any TypedPointerType members. To ensure
    // that uniqueness of struct types is maintained, reuse an existing struct
    // type in the type map, even if UseTPT is true.
    if (Loc != TypeMap.end())
      return Loc->second;
    auto *ST = static_cast<SPIRVTypeStruct *>(T);
    auto Name = ST->getName();
    if (!Name.empty()) {
      if (auto *OldST = StructType::getTypeByName(*Context, Name))
        OldST->setName("");
    } else {
      Name = "structtype";
    }
    auto *StructTy = StructType::create(*Context, Name);
    mapType(ST, StructTy);
    SmallVector<Type *, 4> MT;
    for (size_t I = 0, E = ST->getMemberCount(); I != E; ++I)
      MT.push_back(transType(ST->getMemberType(I)));
    for (auto &CI : ST->getContinuedInstructions())
      for (size_t I = 0, E = CI->getNumElements(); I != E; ++I)
        MT.push_back(transType(CI->getMemberType(I)));
    StructTy->setBody(MT, ST->isPacked());
    return StructTy;
  }
  case OpTypePipe: {
    auto *PT = static_cast<SPIRVTypePipe *>(T);
    return mapType(T,
                   getSPIRVType(OpTypePipe, PT->getAccessQualifier(), !UseTPT));
  }
  case OpTypePipeStorage: {
    StringRef FullName = "spirv.PipeStorage";
    auto *STy = StructType::getTypeByName(*Context, FullName);
    if (!STy)
      STy = StructType::create(*Context, FullName);
    if (UseTPT) {
      return mapType(T, TypedPointerType::get(STy, 1));
    }
    return mapType(T, PointerType::get(STy, 1));
  }
  case OpTypeVmeImageINTEL: {
    auto *VT = static_cast<SPIRVTypeVmeImageINTEL *>(T)->getImageType();
    return mapType(
        T, getSPIRVType(OpTypeVmeImageINTEL, transType(VT->getSampledType()),
                        VT->getDescriptor(), getAccessQualifier(VT), !UseTPT));
  }
  case OpTypeBufferSurfaceINTEL: {
    auto *PST = static_cast<SPIRVTypeBufferSurfaceINTEL *>(T);
    Type *StructTy = getOrCreateOpaqueStructType(M, transVCTypeName(PST));
    Type *PointerTy;
    if (UseTPT)
      PointerTy = TypedPointerType::get(StructTy, SPIRAS_Global);
    else
      PointerTy = PointerType::get(StructTy, SPIRAS_Global);
    return mapType(T, PointerTy);
  }

  case internal::OpTypeJointMatrixINTEL: {
    auto *MT = static_cast<SPIRVTypeJointMatrixINTEL *>(T);
    auto R = static_cast<SPIRVConstant *>(MT->getRows())->getZExtIntValue();
    auto C = static_cast<SPIRVConstant *>(MT->getColumns())->getZExtIntValue();
    std::vector<unsigned> Params = {(unsigned)R, (unsigned)C};
    if (auto *Layout = MT->getLayout())
      Params.push_back(static_cast<SPIRVConstant *>(Layout)->getZExtIntValue());
    Params.push_back(
        static_cast<SPIRVConstant *>(MT->getScope())->getZExtIntValue());
    if (auto *Use = MT->getUse())
      Params.push_back(static_cast<SPIRVConstant *>(Use)->getZExtIntValue());
    auto *CTI = MT->getComponentTypeInterpretation();
    if (!CTI)
      return mapType(
          T, llvm::TargetExtType::get(*Context, "spirv.JointMatrixINTEL",
                                      transType(MT->getCompType()), Params));
    const unsigned CTIValue =
        static_cast<SPIRVConstant *>(CTI)->getZExtIntValue();
    assert(CTIValue <= internal::InternalJointMatrixCTI::PackedInt4 &&
           "Unknown matrix component type interpretation");
    Params.push_back(CTIValue);
    return mapType(
        T, llvm::TargetExtType::get(*Context, "spirv.JointMatrixINTEL",
                                    transType(MT->getCompType()), Params));
  }
  case OpTypeCooperativeMatrixKHR: {
    auto *MT = static_cast<SPIRVTypeCooperativeMatrixKHR *>(T);
    unsigned Scope =
        static_cast<SPIRVConstant *>(MT->getScope())->getZExtIntValue();
    unsigned Rows =
        static_cast<SPIRVConstant *>(MT->getRows())->getZExtIntValue();
    unsigned Cols =
        static_cast<SPIRVConstant *>(MT->getColumns())->getZExtIntValue();
    unsigned Use =
        static_cast<SPIRVConstant *>(MT->getUse())->getZExtIntValue();

    std::vector<unsigned> Params = {Scope, Rows, Cols, Use};
    return mapType(
        T, llvm::TargetExtType::get(*Context, "spirv.CooperativeMatrixKHR",
                                    transType(MT->getCompType()), Params));
  }
  case OpTypeForwardPointer: {
    SPIRVTypeForwardPointer *FP =
        static_cast<SPIRVTypeForwardPointer *>(static_cast<SPIRVEntry *>(T));
    return mapType(T, transType(static_cast<SPIRVType *>(
                          BM->getEntry(FP->getPointerId()))));
  }
  case internal::OpTypeTaskSequenceINTEL:
    return mapType(
        T, llvm::TargetExtType::get(*Context, "spirv.TaskSequenceINTEL"));

  default: {
    auto OC = T->getOpCode();
    if (isOpaqueGenericTypeOpCode(OC) || isSubgroupAvcINTELTypeOpCode(OC)) {
      return mapType(T, getSPIRVType(OC, !UseTPT));
    }
    llvm_unreachable("Not implemented!");
  }
  }
  return 0;
}

std::string SPIRVToLLVM::transTypeToOCLTypeName(SPIRVType *T, bool IsSigned) {
  switch (T->getOpCode()) {
  case OpTypeVoid:
    return "void";
  case OpTypeBool:
    return "bool";
  case OpTypeInt: {
    std::string Prefix = IsSigned ? "" : "u";
    switch (T->getIntegerBitWidth()) {
    case 8:
      return Prefix + "char";
    case 16:
      return Prefix + "short";
    case 32:
      return Prefix + "int";
    case 64:
      return Prefix + "long";
    default:
      // Arbitrary precision integer
      return Prefix + std::string("int") + T->getIntegerBitWidth() + "_t";
    }
  } break;
  case OpTypeFloat:
    switch (T->getFloatBitWidth()) {
    case 16:
      return "half";
    case 32:
      return "float";
    case 64:
      return "double";
    default:
      llvm_unreachable("invalid floating pointer bitwidth");
      return std::string("float") + T->getFloatBitWidth() + "_t";
    }
    break;
  case OpTypeArray:
    return "array";
  case OpTypePointer: {
    SPIRVType *ET = T->getPointerElementType();
    if (isa<OpTypeFunction>(ET)) {
      SPIRVTypeFunction *TF = static_cast<SPIRVTypeFunction *>(ET);
      std::string name = transTypeToOCLTypeName(TF->getReturnType());
      name += " (*)(";
      for (unsigned I = 0, E = TF->getNumParameters(); I < E; ++I)
        name += transTypeToOCLTypeName(TF->getParameterType(I)) + ',';
      name.back() = ')'; // replace the last comma with a closing brace.
      return name;
    }
    return transTypeToOCLTypeName(ET) + "*";
  }
  case OpTypeVector:
    return transTypeToOCLTypeName(T->getVectorComponentType()) +
           T->getVectorComponentCount();
  case OpTypeMatrix:
    return transTypeToOCLTypeName(T->getMatrixColumnType()) +
           T->getMatrixColumnCount();
  case OpTypeOpaque:
    return T->getName();
  case OpTypeFunction:
    llvm_unreachable("Unsupported");
    return "function";
  case OpTypeStruct: {
    auto Name = T->getName();
    if (Name.find("struct.") == 0)
      Name[6] = ' ';
    else if (Name.find("union.") == 0)
      Name[5] = ' ';
    return Name;
  }
  case OpTypePipe:
    return "pipe";
  case OpTypeSampler:
    return "sampler_t";
  case OpTypeImage: {
    std::string Name;
    Name = rmap<std::string>(static_cast<SPIRVTypeImage *>(T)->getDescriptor());
    return Name;
  }
  default:
    if (isOpaqueGenericTypeOpCode(T->getOpCode())) {
      return OCLOpaqueTypeOpCodeMap::rmap(T->getOpCode());
    }
    llvm_unreachable("Not implemented");
    return "unknown";
  }
}

std::vector<Type *>
SPIRVToLLVM::transTypeVector(const std::vector<SPIRVType *> &BT, bool UseTPT) {
  std::vector<Type *> T;
  for (auto *I : BT)
    T.push_back(transType(I, UseTPT));
  return T;
}

static Type *opaquifyType(Type *Ty) {
  if (auto *TPT = dyn_cast<TypedPointerType>(Ty)) {
    Ty = PointerType::get(opaquifyType(TPT->getElementType()),
                          TPT->getAddressSpace());
  }
  return Ty;
}

static void opaquifyTypedPointers(MutableArrayRef<Type *> Types) {
  for (Type *&Ty : Types) {
    Ty = opaquifyType(Ty);
  }
}

std::vector<Value *>
SPIRVToLLVM::transValue(const std::vector<SPIRVValue *> &BV, Function *F,
                        BasicBlock *BB) {
  std::vector<Value *> V;
  for (auto *I : BV)
    V.push_back(transValue(I, F, BB));
  return V;
}

void SPIRVToLLVM::setName(llvm::Value *V, SPIRVValue *BV) {
  auto Name = BV->getName();
  if (!Name.empty() && (!V->hasName() || Name != V->getName()))
    V->setName(Name);
}

inline llvm::Metadata *SPIRVToLLVM::getMetadataFromName(std::string Name) {
  return llvm::MDNode::get(*Context, llvm::MDString::get(*Context, Name));
}

inline std::vector<llvm::Metadata *>
SPIRVToLLVM::getMetadataFromNameAndParameter(std::string Name,
                                             SPIRVWord Parameter) {
  return {MDString::get(*Context, Name),
          ConstantAsMetadata::get(
              ConstantInt::get(Type::getInt32Ty(*Context), Parameter))};
}

inline llvm::MDNode *
SPIRVToLLVM::getMetadataFromNameAndParameter(std::string Name,
                                             int64_t Parameter) {
  std::vector<llvm::Metadata *> Metadata = {
      MDString::get(*Context, Name),
      ConstantAsMetadata::get(
          ConstantInt::get(Type::getInt64Ty(*Context), Parameter))};
  return llvm::MDNode::get(*Context, Metadata);
}

template <typename LoopInstType>
void SPIRVToLLVM::setLLVMLoopMetadata(const LoopInstType *LM,
                                      const Loop *LoopObj) {
  if (!LM)
    return;

  auto Temp = MDNode::getTemporary(*Context, std::nullopt);
  auto *Self = MDNode::get(*Context, Temp.get());
  Self->replaceOperandWith(0, Self);
  SPIRVWord LC = LM->getLoopControl();
  if (LC == LoopControlMaskNone) {
    LoopObj->setLoopID(Self);
    return;
  }

  unsigned NumParam = 0;
  std::vector<llvm::Metadata *> Metadata;
  std::vector<SPIRVWord> LoopControlParameters = LM->getLoopControlParameters();
  Metadata.push_back(llvm::MDNode::get(*Context, Self));

  // To correctly decode loop control parameters, order of checks for loop
  // control masks must match with the order given in the spec (see 3.23),
  // i.e. check smaller-numbered bits first.
  // Unroll and UnrollCount loop controls can't be applied simultaneously with
  // DontUnroll loop control.
  if (LC & LoopControlUnrollMask && !(LC & LoopControlPartialCountMask))
    Metadata.push_back(getMetadataFromName("llvm.loop.unroll.enable"));
  else if (LC & LoopControlDontUnrollMask)
    Metadata.push_back(getMetadataFromName("llvm.loop.unroll.disable"));
  if (LC & LoopControlDependencyInfiniteMask)
    Metadata.push_back(getMetadataFromName("llvm.loop.ivdep.enable"));
  if (LC & LoopControlDependencyLengthMask) {
    Metadata.push_back(llvm::MDNode::get(
        *Context,
        getMetadataFromNameAndParameter("llvm.loop.ivdep.safelen",
                                        LoopControlParameters[NumParam])));
    ++NumParam;
    // TODO: Fix the increment/assertion logic in all of the conditions
    assert(NumParam <= LoopControlParameters.size() &&
           "Missing loop control parameter!");
  }
  // Placeholder for LoopControls added in SPIR-V 1.4 spec (see 3.23)
  if (LC & LoopControlMinIterationsMask) {
    ++NumParam;
    assert(NumParam <= LoopControlParameters.size() &&
           "Missing loop control parameter!");
  }
  if (LC & LoopControlMaxIterationsMask) {
    ++NumParam;
    assert(NumParam <= LoopControlParameters.size() &&
           "Missing loop control parameter!");
  }
  if (LC & LoopControlIterationMultipleMask) {
    ++NumParam;
    assert(NumParam <= LoopControlParameters.size() &&
           "Missing loop control parameter!");
  }
  if (LC & LoopControlPeelCountMask) {
    ++NumParam;
    assert(NumParam <= LoopControlParameters.size() &&
           "Missing loop control parameter!");
  }
  if (LC & LoopControlPartialCountMask && !(LC & LoopControlDontUnrollMask)) {
    // If unroll factor is set as '1' and Unroll mask is applied attempt to do
    // full unrolling and disable it if the trip count is not known at compile
    // time.
    if (1 == LoopControlParameters[NumParam] && (LC & LoopControlUnrollMask))
      Metadata.push_back(getMetadataFromName("llvm.loop.unroll.full"));
    else
      Metadata.push_back(llvm::MDNode::get(
          *Context,
          getMetadataFromNameAndParameter("llvm.loop.unroll.count",
                                          LoopControlParameters[NumParam])));
    ++NumParam;
    assert(NumParam <= LoopControlParameters.size() &&
           "Missing loop control parameter!");
  }
  if (LC & LoopControlInitiationIntervalINTELMask) {
    Metadata.push_back(llvm::MDNode::get(
        *Context, getMetadataFromNameAndParameter(
                      "llvm.loop.ii.count", LoopControlParameters[NumParam])));
    ++NumParam;
    assert(NumParam <= LoopControlParameters.size() &&
           "Missing loop control parameter!");
  }
  if (LC & LoopControlMaxConcurrencyINTELMask) {
    Metadata.push_back(llvm::MDNode::get(
        *Context,
        getMetadataFromNameAndParameter("llvm.loop.max_concurrency.count",
                                        LoopControlParameters[NumParam])));
    ++NumParam;
    assert(NumParam <= LoopControlParameters.size() &&
           "Missing loop control parameter!");
  }
  if (LC & LoopControlDependencyArrayINTELMask) {
    // Collect pointer variable <-> safelen information
    std::unordered_map<Value *, unsigned> PointerSflnMap;
    unsigned NumOperandPairs = LoopControlParameters[NumParam];
    unsigned OperandsEndIndex = NumParam + NumOperandPairs * 2;
    assert(OperandsEndIndex <= LoopControlParameters.size() &&
           "Missing loop control parameter!");
    SPIRVModule *M = LM->getModule();
    while (NumParam < OperandsEndIndex) {
      SPIRVId ArraySPIRVId = LoopControlParameters[++NumParam];
      Value *PointerVar = ValueMap[M->getValue(ArraySPIRVId)];
      unsigned Safelen = LoopControlParameters[++NumParam];
      PointerSflnMap.emplace(PointerVar, Safelen);
    }

    // A single run over the loop to retrieve all GetElementPtr instructions
    // that access relevant array variables
    std::unordered_map<Value *, std::vector<GetElementPtrInst *>> ArrayGEPMap;
    for (const auto &BB : LoopObj->blocks()) {
      for (Instruction &I : *BB) {
        auto *GEP = dyn_cast<GetElementPtrInst>(&I);
        if (!GEP)
          continue;

        Value *AccessedPointer = GEP->getPointerOperand();
        if (auto *BC = dyn_cast<CastInst>(AccessedPointer))
          if (BC->getSrcTy() == BC->getDestTy())
            AccessedPointer = BC->getOperand(0);
        if (auto *LI = dyn_cast<LoadInst>(AccessedPointer))
          AccessedPointer = LI->getPointerOperand();
        auto PointerSflnIt = PointerSflnMap.find(AccessedPointer);
        if (PointerSflnIt != PointerSflnMap.end()) {
          ArrayGEPMap[AccessedPointer].push_back(GEP);
        }
      }
    }

    // Create index group metadata nodes - one per each of the array
    // variables. Mark each GEP accessing a particular array variable
    // into a corresponding index group
    std::map<unsigned, SmallSet<MDNode *, 4>> SafelenIdxGroupMap;
    // Whenever a kernel closure field access is pointed to instead of
    // an array/pointer variable, ensure that all GEPs to that memory
    // share the same index group by hashing the newly added index groups.
    // "Memory offset info" represents a handle to the whole closure block
    // + an integer offset to a particular captured parameter.
    using MemoryOffsetInfo = std::pair<Value *, unsigned>;
    std::map<MemoryOffsetInfo, MDNode *> OffsetIdxGroupMap;

    for (auto &ArrayGEPIt : ArrayGEPMap) {
      MDNode *CurrentDepthIdxGroup = nullptr;
      if (auto *PrecedingGEP = dyn_cast<GetElementPtrInst>(ArrayGEPIt.first)) {
        Value *ClosureFieldPointer = PrecedingGEP->getPointerOperand();
        unsigned Offset =
            cast<ConstantInt>(PrecedingGEP->getOperand(2))->getZExtValue();
        MemoryOffsetInfo Info{ClosureFieldPointer, Offset};
        auto OffsetIdxGroupIt = OffsetIdxGroupMap.find(Info);
        if (OffsetIdxGroupIt == OffsetIdxGroupMap.end()) {
          // This is the first GEP encountered for this closure field.
          // Emit a distinct index group that will be referenced from
          // llvm.loop.parallel_access_indices metadata; hash the new
          // MDNode for future accesses to the same memory.
          CurrentDepthIdxGroup =
              llvm::MDNode::getDistinct(*Context, std::nullopt);
          OffsetIdxGroupMap.emplace(Info, CurrentDepthIdxGroup);
        } else {
          // Previous accesses to that field have already been indexed,
          // just use the already-existing metadata.
          CurrentDepthIdxGroup = OffsetIdxGroupIt->second;
        }
      } else /* Regular kernel-scope array/pointer variable */ {
        // Emit a distinct index group that will be referenced from
        // llvm.loop.parallel_access_indices metadata
        CurrentDepthIdxGroup =
            llvm::MDNode::getDistinct(*Context, std::nullopt);
      }

      unsigned Safelen = PointerSflnMap.find(ArrayGEPIt.first)->second;
      SafelenIdxGroupMap[Safelen].insert(CurrentDepthIdxGroup);
      for (auto *GEP : ArrayGEPIt.second) {
        StringRef IdxGroupMDName("llvm.index.group");
        llvm::MDNode *PreviousIdxGroup = GEP->getMetadata(IdxGroupMDName);
        if (!PreviousIdxGroup) {
          GEP->setMetadata(IdxGroupMDName, CurrentDepthIdxGroup);
          continue;
        }

        // If we're dealing with an embedded loop, it may be the case
        // that GEP instructions for some of the arrays were already
        // marked by the algorithm when it went over the outer level loops.
        // In order to retain the IVDep information for each "loop
        // dimension", we will mark such GEP's into a separate joined node
        // that will refer to the previous levels' index groups AND to the
        // index group specific to the current loop.
        std::vector<llvm::Metadata *> CurrentDepthOperands(
            PreviousIdxGroup->op_begin(), PreviousIdxGroup->op_end());
        if (CurrentDepthOperands.empty())
          CurrentDepthOperands.push_back(PreviousIdxGroup);
        CurrentDepthOperands.push_back(CurrentDepthIdxGroup);
        auto *JointIdxGroup = llvm::MDNode::get(*Context, CurrentDepthOperands);
        GEP->setMetadata(IdxGroupMDName, JointIdxGroup);
      }
    }

    for (auto &SflnIdxGroupIt : SafelenIdxGroupMap) {
      auto *Name = MDString::get(*Context, "llvm.loop.parallel_access_indices");
      unsigned SflnValue = SflnIdxGroupIt.first;
      llvm::Metadata *SafelenMDOp =
          SflnValue ? ConstantAsMetadata::get(ConstantInt::get(
                          Type::getInt32Ty(*Context), SflnValue))
                    : nullptr;
      std::vector<llvm::Metadata *> Parameters{Name};
      for (auto *Node : SflnIdxGroupIt.second)
        Parameters.push_back(Node);
      if (SafelenMDOp)
        Parameters.push_back(SafelenMDOp);
      Metadata.push_back(llvm::MDNode::get(*Context, Parameters));
    }
    ++NumParam;
  }
  if (LC & LoopControlPipelineEnableINTELMask) {
    Metadata.push_back(llvm::MDNode::get(
        *Context,
        getMetadataFromNameAndParameter("llvm.loop.intel.pipelining.enable",
                                        LoopControlParameters[NumParam++])));
    assert(NumParam <= LoopControlParameters.size() &&
           "Missing loop control parameter!");
  }
  if (LC & LoopControlLoopCoalesceINTELMask) {
    // If LoopCoalesce has a parameter of '0'
    if (!LoopControlParameters[NumParam]) {
      Metadata.push_back(llvm::MDNode::get(
          *Context, getMetadataFromName("llvm.loop.coalesce.enable")));
    } else {
      Metadata.push_back(llvm::MDNode::get(
          *Context,
          getMetadataFromNameAndParameter("llvm.loop.coalesce.count",
                                          LoopControlParameters[NumParam])));
    }
    ++NumParam;
    assert(NumParam <= LoopControlParameters.size() &&
           "Missing loop control parameter!");
  }
  if (LC & LoopControlMaxInterleavingINTELMask) {
    Metadata.push_back(llvm::MDNode::get(
        *Context,
        getMetadataFromNameAndParameter("llvm.loop.max_interleaving.count",
                                        LoopControlParameters[NumParam++])));
    assert(NumParam <= LoopControlParameters.size() &&
           "Missing loop control parameter!");
  }
  if (LC & LoopControlSpeculatedIterationsINTELMask) {
    Metadata.push_back(llvm::MDNode::get(
        *Context, getMetadataFromNameAndParameter(
                      "llvm.loop.intel.speculated.iterations.count",
                      LoopControlParameters[NumParam++])));
    assert(NumParam <= LoopControlParameters.size() &&
           "Missing loop control parameter!");
  }
  if (LC & LoopControlNoFusionINTELMask)
    Metadata.push_back(getMetadataFromName("llvm.loop.fusion.disable"));
  if (LC & spv::LoopControlLoopCountINTELMask) {
    // LoopCountINTELMask parameters are int64 and each parameter is stored
    // as 2 SPIRVWords (int32)
    assert(NumParam + 6 <= LoopControlParameters.size() &&
           "Missing loop control parameter!");

    uint64_t LoopCountMin =
        static_cast<uint64_t>(LoopControlParameters[NumParam++]);
    LoopCountMin |= static_cast<uint64_t>(LoopControlParameters[NumParam++])
                    << 32;
    if (static_cast<int64_t>(LoopCountMin) >= 0) {
      Metadata.push_back(getMetadataFromNameAndParameter(
          "llvm.loop.intel.loopcount_min", static_cast<int64_t>(LoopCountMin)));
    }

    uint64_t LoopCountMax =
        static_cast<uint64_t>(LoopControlParameters[NumParam++]);
    LoopCountMax |= static_cast<uint64_t>(LoopControlParameters[NumParam++])
                    << 32;
    if (static_cast<int64_t>(LoopCountMax) >= 0) {
      Metadata.push_back(getMetadataFromNameAndParameter(
          "llvm.loop.intel.loopcount_max", static_cast<int64_t>(LoopCountMax)));
    }

    uint64_t LoopCountAvg =
        static_cast<uint64_t>(LoopControlParameters[NumParam++]);
    LoopCountAvg |= static_cast<uint64_t>(LoopControlParameters[NumParam++])
                    << 32;
    if (static_cast<int64_t>(LoopCountAvg) >= 0) {
      Metadata.push_back(getMetadataFromNameAndParameter(
          "llvm.loop.intel.loopcount_avg", static_cast<int64_t>(LoopCountAvg)));
    }
  }
  if (LC & spv::LoopControlMaxReinvocationDelayINTELMask) {
    Metadata.push_back(llvm::MDNode::get(
        *Context, getMetadataFromNameAndParameter(
                      "llvm.loop.intel.max_reinvocation_delay.count",
                      LoopControlParameters[NumParam++])));
    assert(NumParam <= LoopControlParameters.size() &&
           "Missing loop control parameter!");
  }
  llvm::MDNode *Node = llvm::MDNode::get(*Context, Metadata);

  // Set the first operand to refer itself
  Node->replaceOperandWith(0, Node);
  LoopObj->setLoopID(Node);
}

void SPIRVToLLVM::transLLVMLoopMetadata(const Function *F) {
  assert(F);

  if (FuncLoopMetadataMap.empty())
    return;

  // Function declaration doesn't contain loop metadata.
  if (F->isDeclaration())
    return;

  DominatorTree DomTree(*(const_cast<Function *>(F)));
  LoopInfo LI(DomTree);

  // In SPIRV loop metadata is linked to a header basic block of a loop
  // whilst in LLVM IR it is linked to a latch basic block (the one
  // whose back edge goes to a header basic block) of the loop.
  // To ensure consistent behaviour, we can rely on the `llvm::Loop`
  // class to handle the metadata placement
  for (const auto *LoopObj : LI.getLoopsInPreorder()) {
    // Check that loop header BB contains loop metadata.
    const auto LMDItr = FuncLoopMetadataMap.find(LoopObj->getHeader());
    if (LMDItr == FuncLoopMetadataMap.end())
      continue;

    const auto *LMD = LMDItr->second;
    if (LMD->getOpCode() == OpLoopMerge) {
      const auto *LM = static_cast<const SPIRVLoopMerge *>(LMD);
      setLLVMLoopMetadata<SPIRVLoopMerge>(LM, LoopObj);
    } else if (LMD->getOpCode() == OpLoopControlINTEL) {
      const auto *LCI = static_cast<const SPIRVLoopControlINTEL *>(LMD);
      setLLVMLoopMetadata<SPIRVLoopControlINTEL>(LCI, LoopObj);
    }

    FuncLoopMetadataMap.erase(LMDItr);
  }
}

Value *SPIRVToLLVM::transValue(SPIRVValue *BV, Function *F, BasicBlock *BB,
                               bool CreatePlaceHolder) {
  SPIRVToLLVMValueMap::iterator Loc = ValueMap.find(BV);
  if (Loc != ValueMap.end() && (!PlaceholderMap.count(BV) || CreatePlaceHolder))
    return Loc->second;

  SPIRVDBG(spvdbgs() << "[transValue] " << *BV << " -> ";)
  BV->validate();

  auto *V = transValueWithoutDecoration(BV, F, BB, CreatePlaceHolder);
  if (!V) {
    SPIRVDBG(dbgs() << " Warning ! nullptr\n";)
    return nullptr;
  }
  setName(V, BV);
  if (!transDecoration(BV, V)) {
    assert(0 && "trans decoration fail");
    return nullptr;
  }

  SPIRVDBG(dbgs() << *V << '\n';)

  return V;
}

Value *SPIRVToLLVM::transConvertInst(SPIRVValue *BV, Function *F,
                                     BasicBlock *BB) {
  SPIRVUnary *BC = static_cast<SPIRVUnary *>(BV);
  auto *Src = transValue(BC->getOperand(0), F, BB, BB ? true : false);
  auto *Dst = transType(BC->getType());
  CastInst::CastOps CO = Instruction::BitCast;
  bool IsExt =
      Dst->getScalarSizeInBits() > Src->getType()->getScalarSizeInBits();
  switch (BC->getOpCode()) {
  case OpPtrCastToGeneric:
  case OpGenericCastToPtr:
  case OpPtrCastToCrossWorkgroupINTEL:
  case OpCrossWorkgroupCastToPtrINTEL: {
    // If module has pointers with DeviceOnlyINTEL and HostOnlyINTEL storage
    // classes there will be a situation, when global_device/global_host
    // address space will be lowered to just global address space. If there also
    // is an addrspacecast - we need to replace it with source pointer.
    if (Src->getType()->getPointerAddressSpace() ==
        Dst->getPointerAddressSpace())
      return Src;
    CO = Instruction::AddrSpaceCast;
    break;
  }
  case OpSConvert:
    CO = IsExt ? Instruction::SExt : Instruction::Trunc;
    break;
  case OpUConvert:
    CO = IsExt ? Instruction::ZExt : Instruction::Trunc;
    break;
  case OpFConvert:
    CO = IsExt ? Instruction::FPExt : Instruction::FPTrunc;
    break;
  default:
    CO = static_cast<CastInst::CastOps>(OpCodeMap::rmap(BC->getOpCode()));
  }
  assert(CastInst::isCast(CO) && "Invalid cast op code");
  SPIRVDBG(if (!CastInst::castIsValid(CO, Src, Dst)) {
    spvdbgs() << "Invalid cast: " << *BV << " -> ";
    dbgs() << "Op = " << CO << ", Src = " << *Src << " Dst = " << *Dst << '\n';
  })
  if (BB)
    return CastInst::Create(CO, Src, Dst, BV->getName(), BB);
  return ConstantExpr::getCast(CO, dyn_cast<Constant>(Src), Dst);
}

static void applyNoIntegerWrapDecorations(const SPIRVValue *BV,
                                          Instruction *Inst) {
  if (BV->hasDecorate(DecorationNoSignedWrap)) {
    Inst->setHasNoSignedWrap(true);
  }

  if (BV->hasDecorate(DecorationNoUnsignedWrap)) {
    Inst->setHasNoUnsignedWrap(true);
  }
}

static void applyFPFastMathModeDecorations(const SPIRVValue *BV,
                                           Instruction *Inst) {
  SPIRVWord V;
  FastMathFlags FMF;
  if (BV->hasDecorate(DecorationFPFastMathMode, 0, &V)) {
    if (V & FPFastMathModeNotNaNMask)
      FMF.setNoNaNs();
    if (V & FPFastMathModeNotInfMask)
      FMF.setNoInfs();
    if (V & FPFastMathModeNSZMask)
      FMF.setNoSignedZeros();
    if (V & FPFastMathModeAllowRecipMask)
      FMF.setAllowReciprocal();
    if (V & FPFastMathModeAllowContractFastINTELMask)
      FMF.setAllowContract();
    if (V & FPFastMathModeAllowReassocINTELMask)
      FMF.setAllowReassoc();
    if (V & FPFastMathModeFastMask)
      FMF.setFast();
    Inst->setFastMathFlags(FMF);
  }
}

Value *SPIRVToLLVM::transShiftLogicalBitwiseInst(SPIRVValue *BV, BasicBlock *BB,
                                                 Function *F) {
  SPIRVBinary *BBN = static_cast<SPIRVBinary *>(BV);
  if (BV->getType()->isTypeCooperativeMatrixKHR()) {
    return mapValue(BV, transSPIRVBuiltinFromInst(BBN, BB));
  }
  Instruction::BinaryOps BO;
  auto OP = BBN->getOpCode();
  if (isLogicalOpCode(OP))
    OP = IntBoolOpMap::rmap(OP);
  BO = static_cast<Instruction::BinaryOps>(OpCodeMap::rmap(OP));

  Value *Op0 = transValue(BBN->getOperand(0), F, BB);
  Value *Op1 = transValue(BBN->getOperand(1), F, BB);

  IRBuilder<> Builder(*Context);
  if (BB) {
    Builder.SetInsertPoint(BB);
  }

  Value *NewOp = Builder.CreateBinOp(BO, Op0, Op1, BV->getName());
  if (auto *Inst = dyn_cast<Instruction>(NewOp)) {
    applyNoIntegerWrapDecorations(BV, Inst);
    applyFPFastMathModeDecorations(BV, Inst);
  }
  return NewOp;
}

Value *SPIRVToLLVM::transCmpInst(SPIRVValue *BV, BasicBlock *BB, Function *F) {
  SPIRVCompare *BC = static_cast<SPIRVCompare *>(BV);
  SPIRVType *BT = BC->getOperand(0)->getType();
  Value *Inst = nullptr;
  auto OP = BC->getOpCode();
  if (isLogicalOpCode(OP))
    OP = IntBoolOpMap::rmap(OP);

  Value *Op0 = transValue(BC->getOperand(0), F, BB);
  Value *Op1 = transValue(BC->getOperand(1), F, BB);

  IRBuilder<> Builder(*Context);
  if (BB) {
    Builder.SetInsertPoint(BB);
  }

  if (OP == OpLessOrGreater)
    OP = OpFOrdNotEqual;

  if (BT->isTypeVectorOrScalarInt() || BT->isTypeVectorOrScalarBool() ||
      BT->isTypePointer())
    Inst = Builder.CreateICmp(CmpMap::rmap(OP), Op0, Op1);
  else if (BT->isTypeVectorOrScalarFloat())
    Inst = Builder.CreateFCmp(CmpMap::rmap(OP), Op0, Op1);
  assert(Inst && "not implemented");
  return Inst;
}

Type *SPIRVToLLVM::mapType(SPIRVType *BT, Type *T) {
  SPIRVDBG(dbgs() << *T << '\n';)
  // We don't want to store a TypedPointerType in the type map, since we can't
  // actually use it in LLVM IR directly. Note that in the cases where we do
  // want to construct TypedPointerType, we don't check the type map here.
  if (!isa<TypedPointerType>(T))
    TypeMap[BT] = T;
  return T;
}

Value *SPIRVToLLVM::mapValue(SPIRVValue *BV, Value *V) {
  auto Loc = ValueMap.find(BV);
  if (Loc != ValueMap.end()) {
    if (Loc->second == V)
      return V;
    auto *LD = dyn_cast<LoadInst>(Loc->second);
    auto *Placeholder = dyn_cast<GlobalVariable>(LD->getPointerOperand());
    assert(LD && Placeholder &&
           Placeholder->getName().starts_with(KPlaceholderPrefix) &&
           "A value is translated twice");
    // Replaces placeholders for PHI nodes
    LD->replaceAllUsesWith(V);
    LD->eraseFromParent();
    Placeholder->eraseFromParent();
  }
  ValueMap[BV] = V;
  return V;
}

CallInst *
SPIRVToLLVM::expandOCLBuiltinWithScalarArg(CallInst *CI,
                                           const std::string &FuncName) {
  if (!CI->getOperand(0)->getType()->isVectorTy() &&
      CI->getOperand(1)->getType()->isVectorTy()) {
    auto VecElemCount =
        cast<VectorType>(CI->getOperand(1)->getType())->getElementCount();
    auto Mutator = mutateCallInst(CI, FuncName);
    Mutator.mapArg(0, [=](Value *Arg) {
      Value *NewVec = nullptr;
      if (auto *CA = dyn_cast<Constant>(Arg))
        NewVec = ConstantVector::getSplat(VecElemCount, CA);
      else {
        NewVec = ConstantVector::getSplat(
            VecElemCount, Constant::getNullValue(Arg->getType()));
        NewVec = InsertElementInst::Create(NewVec, Arg, getInt32(M, 0), "",
                                           CI->getIterator());
        NewVec = new ShuffleVectorInst(
            NewVec, NewVec,
            ConstantVector::getSplat(VecElemCount, getInt32(M, 0)), "",
            CI->getIterator());
      }
      NewVec->takeName(Arg);
      return NewVec;
    });
    return cast<CallInst>(Mutator.getMutated());
  }
  return CI;
}

std::string
SPIRVToLLVM::transOCLPipeTypeAccessQualifier(SPIRV::SPIRVTypePipe *ST) {
  return SPIRSPIRVAccessQualifierMap::rmap(ST->getAccessQualifier());
}

void SPIRVToLLVM::transGeneratorMD() {
  SPIRVMDBuilder B(*M);
  B.addNamedMD(kSPIRVMD::Generator)
      .addOp()
      .addU16(BM->getGeneratorId())
      .addU16(BM->getGeneratorVer())
      .done();
}

Value *SPIRVToLLVM::oclTransConstantSampler(SPIRV::SPIRVConstantSampler *BCS,
                                            BasicBlock *BB) {
  auto *SamplerT = getSPIRVType(OpTypeSampler, true);
  auto *I32Ty = IntegerType::getInt32Ty(*Context);
  auto *FTy = FunctionType::get(SamplerT, {I32Ty}, false);

  FunctionCallee Func = M->getOrInsertFunction(SAMPLER_INIT, FTy);

  auto Lit = (BCS->getAddrMode() << 1) | BCS->getNormalized() |
             ((BCS->getFilterMode() + 1) << 4);

  return CallInst::Create(Func, {ConstantInt::get(I32Ty, Lit)}, "", BB);
}

Value *SPIRVToLLVM::oclTransConstantPipeStorage(
    SPIRV::SPIRVConstantPipeStorage *BCPS) {

  string CPSName = string(kSPIRVTypeName::PrefixAndDelim) +
                   kSPIRVTypeName::ConstantPipeStorage;

  auto *Int32Ty = IntegerType::getInt32Ty(*Context);
  auto *CPSTy = StructType::getTypeByName(*Context, CPSName);
  if (!CPSTy) {
    Type *CPSElemsTy[] = {Int32Ty, Int32Ty, Int32Ty};
    CPSTy = StructType::create(*Context, CPSElemsTy, CPSName);
  }

  assert(CPSTy != nullptr && "Could not create spirv.ConstantPipeStorage");

  Constant *CPSElems[] = {ConstantInt::get(Int32Ty, BCPS->getPacketSize()),
                          ConstantInt::get(Int32Ty, BCPS->getPacketAlign()),
                          ConstantInt::get(Int32Ty, BCPS->getCapacity())};

  return new GlobalVariable(*M, CPSTy, false, GlobalValue::LinkOnceODRLinkage,
                            ConstantStruct::get(CPSTy, CPSElems),
                            BCPS->getName(), nullptr,
                            GlobalValue::NotThreadLocal, SPIRAS_Global);
}

// Translate aliasing memory access masks for SPIRVLoad and SPIRVStore
// instructions. These masks are mapped on alias.scope and noalias
// metadata in LLVM. Translation of optional string operand isn't yet supported
// in the translator.
template <typename SPIRVInstType>
void SPIRVToLLVM::transAliasingMemAccess(SPIRVInstType *BI, Instruction *I) {
  static_assert(std::is_same<SPIRVInstType, SPIRVStore>::value ||
                    std::is_same<SPIRVInstType, SPIRVLoad>::value,
                "Only stores and loads can be aliased by memory access mask");
  if (BI->SPIRVMemoryAccess::isNoAlias())
    addMemAliasMetadata(I, BI->SPIRVMemoryAccess::getNoAliasInstID(),
                        LLVMContext::MD_noalias);
  if (BI->SPIRVMemoryAccess::isAliasScope())
    addMemAliasMetadata(I, BI->SPIRVMemoryAccess::getAliasScopeInstID(),
                        LLVMContext::MD_alias_scope);
}

// Create and apply alias.scope/noalias metadata
void SPIRVToLLVM::addMemAliasMetadata(Instruction *I, SPIRVId AliasListId,
                                      uint32_t AliasMDKind) {
  SPIRVAliasScopeListDeclINTEL *AliasList =
      BM->get<SPIRVAliasScopeListDeclINTEL>(AliasListId);
  std::vector<SPIRVId> AliasScopeIds = AliasList->getArguments();
  MDBuilder MDB(*Context);
  SmallVector<Metadata *, 4> MDScopes;
  for (const auto ScopeId : AliasScopeIds) {
    SPIRVAliasScopeDeclINTEL *AliasScope =
        BM->get<SPIRVAliasScopeDeclINTEL>(ScopeId);
    std::vector<SPIRVId> AliasDomainIds = AliasScope->getArguments();
    // Currently we expect exactly one argument for aliasing scope
    // instruction.
    // TODO: add translation of string scope and domain operand.
    assert(AliasDomainIds.size() == 1 &&
           "AliasScopeDeclINTEL must have exactly one argument");
    SPIRVId AliasDomainId = AliasDomainIds[0];
    // Create and store unique domain and scope metadata
    MDAliasDomainMap.emplace(AliasDomainId,
                             MDB.createAnonymousAliasScopeDomain());
    MDAliasScopeMap.emplace(ScopeId, MDB.createAnonymousAliasScope(
                                         MDAliasDomainMap[AliasDomainId]));
    MDScopes.emplace_back(MDAliasScopeMap[ScopeId]);
  }
  // Create and store unique alias.scope/noalias metadata
  MDAliasListMap.emplace(AliasListId,
                         MDNode::concatenate(I->getMetadata(AliasMDKind),
                                             MDNode::get(*Context, MDScopes)));
  I->setMetadata(AliasMDKind, MDAliasListMap[AliasListId]);
}

void SPIRVToLLVM::transFunctionPointerCallArgumentAttributes(
    SPIRVValue *BV, CallInst *CI, SPIRVTypeFunction *CalledFnTy) {
  std::vector<SPIRVDecorate const *> ArgumentAttributes =
      BV->getDecorations(internal::DecorationArgumentAttributeINTEL);

  for (const auto *Dec : ArgumentAttributes) {
    std::vector<SPIRVWord> Literals = Dec->getVecLiteral();
    SPIRVWord ArgNo = Literals[0];
    SPIRVWord SpirvAttr = Literals[1];
    Attribute::AttrKind LlvmAttrKind = SPIRSPIRVFuncParamAttrMap::rmap(
        static_cast<SPIRVFuncParamAttrKind>(SpirvAttr));
    auto LlvmAttr =
        Attribute::isTypeAttrKind(LlvmAttrKind)
            ? Attribute::get(CI->getContext(), LlvmAttrKind,
                             transType(CalledFnTy->getParameterType(ArgNo)
                                           ->getPointerElementType()))
            : Attribute::get(CI->getContext(), LlvmAttrKind);
    CI->addParamAttr(ArgNo, LlvmAttr);
  }
}

/// For instructions, this function assumes they are created in order
/// and appended to the given basic block. An instruction may use a
/// instruction from another BB which has not been translated. Such
/// instructions should be translated to place holders at the point
/// of first use, then replaced by real instructions when they are
/// created.
///
/// When CreatePlaceHolder is true, create a load instruction of a
/// global variable as placeholder for SPIRV instruction. Otherwise,
/// create instruction and replace placeholder if there is one.
Value *SPIRVToLLVM::transValueWithoutDecoration(SPIRVValue *BV, Function *F,
                                                BasicBlock *BB,
                                                bool CreatePlaceHolder) {

  auto OC = BV->getOpCode();
  IntBoolOpMap::rfind(OC, &OC);

  // Translation of non-instruction values
  switch (OC) {
  case OpConstant:
  case OpSpecConstant: {
    SPIRVConstant *BConst = static_cast<SPIRVConstant *>(BV);
    SPIRVType *BT = BV->getType();
    Type *LT = transType(BT);
    uint64_t ConstValue = BConst->getZExtIntValue();
    SPIRVWord SpecId = 0;
    if (OC == OpSpecConstant && BV->hasDecorate(DecorationSpecId, 0, &SpecId)) {
      // Update the value with possibly provided external specialization.
      if (BM->getSpecializationConstant(SpecId, ConstValue)) {
        assert(
            (BT->getBitWidth() == 64 ||
             (ConstValue >> BT->getBitWidth()) == 0) &&
            "Size of externally provided specialization constant value doesn't"
            "fit into the specialization constant type");
      }
    }
    switch (BT->getOpCode()) {
    case OpTypeBool:
    case OpTypeInt: {
      const unsigned NumBits = BT->getBitWidth();
      if (NumBits > 64) {
        // Translate huge arbitrary precision integer constants
        const unsigned RawDataNumWords = BConst->getNumWords();
        const unsigned BigValNumWords = (RawDataNumWords + 1) / 2;
        std::vector<uint64_t> BigValVec(BigValNumWords);
        const std::vector<SPIRVWord> &RawData = BConst->getSPIRVWords();
        // SPIRV words are integers of 32-bit width, meanwhile llvm::APInt
        // is storing data using an array of 64-bit words. Here we pack SPIRV
        // words into 64-bit integer array.
        for (size_t I = 0; I != RawDataNumWords / 2; ++I)
          BigValVec[I] =
              (static_cast<uint64_t>(RawData[2 * I + 1]) << SpirvWordBitWidth) |
              RawData[2 * I];
        if (RawDataNumWords % 2)
          BigValVec.back() = RawData.back();
        return mapValue(BV, ConstantInt::get(LT, APInt(NumBits, BigValVec)));
      }
      return mapValue(
          BV, ConstantInt::get(LT, ConstValue,
                               static_cast<SPIRVTypeInt *>(BT)->isSigned()));
    }
    case OpTypeFloat: {
      const llvm::fltSemantics *FS = nullptr;
      switch (BT->getFloatBitWidth()) {
      case 16:
        FS = &APFloat::IEEEhalf();
        break;
      case 32:
        FS = &APFloat::IEEEsingle();
        break;
      case 64:
        FS = &APFloat::IEEEdouble();
        break;
      default:
        llvm_unreachable("invalid floating-point type");
      }
      APFloat FPConstValue(*FS, APInt(BT->getFloatBitWidth(), ConstValue));
      return mapValue(BV, ConstantFP::get(*Context, FPConstValue));
    }
    default:
      llvm_unreachable("Not implemented");
      return nullptr;
    }
  }

  case OpConstantTrue:
    return mapValue(BV, ConstantInt::getTrue(*Context));

  case OpConstantFalse:
    return mapValue(BV, ConstantInt::getFalse(*Context));

  case OpSpecConstantTrue:
  case OpSpecConstantFalse: {
    bool IsTrue = OC == OpSpecConstantTrue;
    SPIRVWord SpecId = 0;
    if (BV->hasDecorate(DecorationSpecId, 0, &SpecId)) {
      uint64_t ConstValue = 0;
      if (BM->getSpecializationConstant(SpecId, ConstValue)) {
        IsTrue = ConstValue;
      }
    }
    return mapValue(BV, IsTrue ? ConstantInt::getTrue(*Context)
                               : ConstantInt::getFalse(*Context));
  }

  case OpConstantNull: {
    auto *LT = transType(BV->getType());
    return mapValue(BV, Constant::getNullValue(LT));
  }

  case OpConstantComposite:
  case OpSpecConstantComposite: {
    auto *BCC = static_cast<SPIRVConstantComposite *>(BV);
    std::vector<Constant *> CV;
    for (auto &I : BCC->getElements())
      CV.push_back(dyn_cast<Constant>(transValue(I, F, BB)));
    for (auto &CI : BCC->getContinuedInstructions()) {
      for (auto &I : CI->getElements())
        CV.push_back(dyn_cast<Constant>(transValue(I, F, BB)));
    }
    switch (BV->getType()->getOpCode()) {
    case OpTypeVector:
      return mapValue(BV, ConstantVector::get(CV));
    case OpTypeMatrix:
    case OpTypeArray: {
      auto *AT = cast<ArrayType>(transType(BCC->getType()));
      return mapValue(BV, ConstantArray::get(AT, CV));
    }
    case OpTypeStruct: {
      auto *BCCTy = cast<StructType>(transType(BCC->getType()));
      auto Members = BCCTy->getNumElements();
      auto Constants = CV.size();
      // if we try to initialize constant TypeStruct, add bitcasts
      // if src and dst types are both pointers but to different types
      if (Members == Constants) {
        for (unsigned I = 0; I < Members; ++I) {
          if (CV[I]->getType() == BCCTy->getElementType(I))
            continue;
          if (!CV[I]->getType()->isPointerTy() ||
              !BCCTy->getElementType(I)->isPointerTy())
            continue;

          CV[I] = ConstantExpr::getBitCast(CV[I], BCCTy->getElementType(I));
        }
      }

      return mapValue(BV, ConstantStruct::get(BCCTy, CV));
    }
    default:
      llvm_unreachable("not implemented");
      return nullptr;
    }
  }

  case OpConstantSampler: {
    auto *BCS = static_cast<SPIRVConstantSampler *>(BV);
    // Intentially do not map this value. We want to generate constant
    // sampler initializer every time constant sampler is used, otherwise
    // initializer may not dominate all its uses.
    return oclTransConstantSampler(BCS, BB);
  }

  case OpConstantPipeStorage: {
    auto *BCPS = static_cast<SPIRVConstantPipeStorage *>(BV);
    return mapValue(BV, oclTransConstantPipeStorage(BCPS));
  }

  case OpSpecConstantOp: {
    auto *BI =
        createInstFromSpecConstantOp(static_cast<SPIRVSpecConstantOp *>(BV));
    return mapValue(BV, transValue(BI, nullptr, nullptr, false));
  }

  case OpConstantFunctionPointerINTEL: {
    SPIRVConstantFunctionPointerINTEL *BC =
        static_cast<SPIRVConstantFunctionPointerINTEL *>(BV);
    SPIRVFunction *F = BC->getFunction();
    BV->setName(F->getName());
    return mapValue(BV, transFunction(F));
  }

  case OpUndef:
    return mapValue(BV, UndefValue::get(transType(BV->getType())));

  case OpVariable: {
    auto *BVar = static_cast<SPIRVVariable *>(BV);
    auto *PreTransTy = BVar->getType()->getPointerElementType();
    auto *Ty = transType(PreTransTy);
    bool IsConst = BVar->isConstant();
    llvm::GlobalValue::LinkageTypes LinkageTy = transLinkageType(BVar);
    SPIRVStorageClassKind BS = BVar->getStorageClass();
    SPIRVValue *Init = BVar->getInitializer();

    if (PreTransTy->isTypeSampler() && BS == StorageClassUniformConstant) {
      // Skip generating llvm code during translation of a variable definition,
      // generate code only for its uses
      if (!BB)
        return nullptr;

      assert(Init && "UniformConstant OpVariable with sampler type must have "
                     "an initializer!");
      return transValue(Init, F, BB);
    }

    if (BS == StorageClassFunction && !Init) {
      assert(BB && "Invalid BB");
      return mapValue(BV, new AllocaInst(Ty, 0, BV->getName(), BB));
    }

    SPIRAddressSpace AddrSpace;
    bool IsVectorCompute =
        BVar->hasDecorate(DecorationVectorComputeVariableINTEL);
    Constant *Initializer = nullptr;
    if (IsVectorCompute) {
      AddrSpace = VectorComputeUtil::getVCGlobalVarAddressSpace(BS);
      Initializer = UndefValue::get(Ty);
    } else
      AddrSpace = SPIRSPIRVAddrSpaceMap::rmap(BS);
    // Force SPIRV BuiltIn variable's name to be __spirv_BuiltInXXXX.
    // No matter what BV's linkage name is.
    SPIRVBuiltinVariableKind BVKind;
    if (BVar->isBuiltin(&BVKind))
      BV->setName(prefixSPIRVName(SPIRVBuiltInNameMap::map(BVKind)));
    auto *LVar = new GlobalVariable(*M, Ty, IsConst, LinkageTy,
                                    /*Initializer=*/nullptr, BV->getName(), 0,
                                    GlobalVariable::NotThreadLocal, AddrSpace);
    auto *Res = mapValue(BV, LVar);
    if (Init)
      Initializer = dyn_cast<Constant>(transValue(Init, F, BB, false));
    else if (LinkageTy == GlobalValue::CommonLinkage)
      // In LLVM, variables with common linkage type must be initialized to 0.
      Initializer = Constant::getNullValue(Ty);
    else if (BS == SPIRVStorageClassKind::StorageClassWorkgroup)
      Initializer = dyn_cast<Constant>(UndefValue::get(Ty));
    else if ((LinkageTy != GlobalValue::ExternalLinkage) &&
             (BS == SPIRVStorageClassKind::StorageClassCrossWorkgroup))
      Initializer = Constant::getNullValue(Ty);

    LVar->setUnnamedAddr((IsConst && Ty->isArrayTy() &&
                          Ty->getArrayElementType()->isIntegerTy(8))
                             ? GlobalValue::UnnamedAddr::Global
                             : GlobalValue::UnnamedAddr::None);
    LVar->setInitializer(Initializer);

    if (IsVectorCompute) {
      LVar->addAttribute(kVCMetadata::VCGlobalVariable);
      SPIRVWord Offset;
      if (BVar->hasDecorate(DecorationGlobalVariableOffsetINTEL, 0, &Offset))
        LVar->addAttribute(kVCMetadata::VCByteOffset, utostr(Offset));
      if (BVar->hasDecorate(DecorationVolatile))
        LVar->addAttribute(kVCMetadata::VCVolatile);
      auto SEVAttr = translateSEVMetadata(BVar, LVar->getContext());
      if (SEVAttr)
        LVar->addAttribute(SEVAttr.value().getKindAsString(),
                           SEVAttr.value().getValueAsString());
    }

    return Res;
  }

  case OpFunctionParameter: {
    auto *BA = static_cast<SPIRVFunctionParameter *>(BV);
    assert(F && "Invalid function");
    unsigned ArgNo = 0;
    for (Function::arg_iterator I = F->arg_begin(), E = F->arg_end(); I != E;
         ++I, ++ArgNo) {
      if (ArgNo == BA->getArgNo())
        return mapValue(BV, &(*I));
    }
    llvm_unreachable("Invalid argument");
    return nullptr;
  }

  case OpFunction:
    return mapValue(BV, transFunction(static_cast<SPIRVFunction *>(BV)));

  case OpAsmINTEL:
    return mapValue(BV, transAsmINTEL(static_cast<SPIRVAsmINTEL *>(BV)));

  case OpLabel:
    return mapValue(BV, BasicBlock::Create(*Context, BV->getName(), F));

  default:
    // do nothing
    break;
  }

  // During translation of OpSpecConstantOp we create an instruction
  // corresponding to the Opcode operand and then translate this instruction.
  // For such instruction BB and F should be nullptr, because it is a constant
  // expression declared out of scope of any basic block or function.
  // All other values require valid BB pointer.
  assert(((isSpecConstantOpAllowedOp(OC) && !F && !BB) || BB) && "Invalid BB");

  // Creation of place holder
  if (CreatePlaceHolder) {
    auto *Ty = transType(BV->getType());
    auto *GV =
        new GlobalVariable(*M, Ty, false, GlobalValue::PrivateLinkage, nullptr,
                           std::string(KPlaceholderPrefix) + BV->getName(), 0,
                           GlobalVariable::NotThreadLocal, 0);
    auto *LD = new LoadInst(Ty, GV, BV->getName(), BB);
    PlaceholderMap[BV] = LD;
    return mapValue(BV, LD);
  }

  // Translation of instructions
  int OpCode = BV->getOpCode();
  switch (OpCode) {
  case OpVariableLengthArrayINTEL: {
    auto *VLA = static_cast<SPIRVVariableLengthArrayINTEL *>(BV);
    llvm::Type *Ty = transType(BV->getType()->getPointerElementType());
    llvm::Value *ArrSize = transValue(VLA->getOperand(0), F, BB);
    return mapValue(
        BV, new AllocaInst(Ty, SPIRAS_Private, ArrSize, BV->getName(), BB));
  }

  case OpRestoreMemoryINTEL: {
    IRBuilder<> Builder(BB);
    auto *Restore = static_cast<SPIRVRestoreMemoryINTEL *>(BV);
    llvm::Value *Ptr = transValue(Restore->getOperand(0), F, BB);
    auto *StackRestore = Builder.CreateStackRestore(Ptr);
    return mapValue(BV, StackRestore);
  }

  case OpSaveMemoryINTEL: {
    IRBuilder<> Builder(BB);
    auto *StackSave = Builder.CreateStackSave();
    return mapValue(BV, StackSave);
  }

  case OpBranch: {
    auto *BR = static_cast<SPIRVBranch *>(BV);
    auto *BI = BranchInst::Create(
        cast<BasicBlock>(transValue(BR->getTargetLabel(), F, BB)), BB);
    // Loop metadata will be translated in the end of function translation.
    return mapValue(BV, BI);
  }

  case OpBranchConditional: {
    auto *BR = static_cast<SPIRVBranchConditional *>(BV);
    auto *BC = BranchInst::Create(
        cast<BasicBlock>(transValue(BR->getTrueLabel(), F, BB)),
        cast<BasicBlock>(transValue(BR->getFalseLabel(), F, BB)),
        transValue(BR->getCondition(), F, BB), BB);
    // Loop metadata will be translated in the end of function translation.
    return mapValue(BV, BC);
  }

  case OpPhi: {
    auto *Phi = static_cast<SPIRVPhi *>(BV);
    auto *LPhi = dyn_cast<PHINode>(mapValue(
        BV, PHINode::Create(transType(Phi->getType()),
                            Phi->getPairs().size() / 2, Phi->getName(), BB)));
    Phi->foreachPair([&](SPIRVValue *IncomingV, SPIRVBasicBlock *IncomingBB,
                         size_t Index) {
      auto *Translated = transValue(IncomingV, F, BB);
      LPhi->addIncoming(Translated,
                        dyn_cast<BasicBlock>(transValue(IncomingBB, F, BB)));
    });
    return LPhi;
  }

  case OpUnreachable:
    return mapValue(BV, new UnreachableInst(*Context, BB));

  case OpReturn:
    return mapValue(BV, ReturnInst::Create(*Context, BB));

  case OpReturnValue: {
    auto *RV = static_cast<SPIRVReturnValue *>(BV);
    return mapValue(
        BV, ReturnInst::Create(*Context,
                               transValue(RV->getReturnValue(), F, BB), BB));
  }

  case OpLifetimeStart: {
    SPIRVLifetimeStart *LTStart = static_cast<SPIRVLifetimeStart *>(BV);
    IRBuilder<> Builder(BB);
    SPIRVWord Size = LTStart->getSize();
    ConstantInt *S = nullptr;
    if (Size)
      S = Builder.getInt64(Size);
    Value *Var = transValue(LTStart->getObject(), F, BB);
    CallInst *Start = Builder.CreateLifetimeStart(Var, S);
    return mapValue(BV, Start);
  }

  case OpLifetimeStop: {
    SPIRVLifetimeStop *LTStop = static_cast<SPIRVLifetimeStop *>(BV);
    IRBuilder<> Builder(BB);
    SPIRVWord Size = LTStop->getSize();
    ConstantInt *S = nullptr;
    if (Size)
      S = Builder.getInt64(Size);
    auto *Var = transValue(LTStop->getObject(), F, BB);
    for (const auto &I : Var->users())
      if (auto *II = getLifetimeStartIntrinsic(dyn_cast<Instruction>(I)))
        return mapValue(BV, Builder.CreateLifetimeEnd(II->getOperand(1), S));
    return mapValue(BV, Builder.CreateLifetimeEnd(Var, S));
  }

  case OpStore: {
    SPIRVStore *BS = static_cast<SPIRVStore *>(BV);
    StoreInst *SI = nullptr;
    auto *Src = transValue(BS->getSrc(), F, BB);
    auto *Dst = transValue(BS->getDst(), F, BB);

    bool isVolatile = BS->SPIRVMemoryAccess::isVolatile();
    uint64_t AlignValue = BS->SPIRVMemoryAccess::getAlignment();
    if (0 == AlignValue)
      SI = new StoreInst(Src, Dst, isVolatile, BB);
    else
      SI = new StoreInst(Src, Dst, isVolatile, Align(AlignValue), BB);
    if (BS->SPIRVMemoryAccess::isNonTemporal())
      transNonTemporalMetadata(SI);
    transAliasingMemAccess<SPIRVStore>(BS, SI);
    return mapValue(BV, SI);
  }

  case OpLoad: {
    SPIRVLoad *BL = static_cast<SPIRVLoad *>(BV);
    auto *V = transValue(BL->getSrc(), F, BB);

    Type *Ty = transType(BL->getType());
    LoadInst *LI = nullptr;
    uint64_t AlignValue = BL->SPIRVMemoryAccess::getAlignment();
    if (0 == AlignValue) {
      LI = new LoadInst(Ty, V, BV->getName(),
                        BL->SPIRVMemoryAccess::isVolatile(), BB);
    } else {
      LI = new LoadInst(Ty, V, BV->getName(),
                        BL->SPIRVMemoryAccess::isVolatile(), Align(AlignValue),
                        BB);
    }
    if (BL->SPIRVMemoryAccess::isNonTemporal())
      transNonTemporalMetadata(LI);
    transAliasingMemAccess<SPIRVLoad>(BL, LI);
    return mapValue(BV, LI);
  }

  case OpCopyMemorySized: {
    SPIRVCopyMemorySized *BC = static_cast<SPIRVCopyMemorySized *>(BV);
    CallInst *CI = nullptr;
    llvm::Value *Dst = transValue(BC->getTarget(), F, BB);
    MaybeAlign Align(BC->getAlignment());
    MaybeAlign SrcAlign =
        BC->getSrcAlignment() ? MaybeAlign(BC->getSrcAlignment()) : Align;
    llvm::Value *Size = transValue(BC->getSize(), F, BB);
    bool IsVolatile = BC->SPIRVMemoryAccess::isVolatile();
    IRBuilder<> Builder(BB);

    if (!CI) {
      llvm::Value *Src = transValue(BC->getSource(), F, BB);
      CI = Builder.CreateMemCpy(Dst, Align, Src, SrcAlign, Size, IsVolatile);
    }
    if (isFuncNoUnwind())
      CI->getFunction()->addFnAttr(Attribute::NoUnwind);
    return mapValue(BV, CI);
  }

  case OpSelect: {
    SPIRVSelect *BS = static_cast<SPIRVSelect *>(BV);
    IRBuilder<> Builder(*Context);
    if (BB) {
      Builder.SetInsertPoint(BB);
    }
    return mapValue(BV,
                    Builder.CreateSelect(transValue(BS->getCondition(), F, BB),
                                         transValue(BS->getTrueValue(), F, BB),
                                         transValue(BS->getFalseValue(), F, BB),
                                         BV->getName()));
  }

  case OpLine:
  case OpSelectionMerge: // OpenCL Compiler does not use this instruction
    return nullptr;

  case OpLoopMerge:        // Will be translated after all other function's
  case OpLoopControlINTEL: // instructions are translated.
    FuncLoopMetadataMap[BB] = BV;
    return nullptr;

  case OpSwitch: {
    auto *BS = static_cast<SPIRVSwitch *>(BV);
    auto *Select = transValue(BS->getSelect(), F, BB);
    auto *LS = SwitchInst::Create(
        Select, dyn_cast<BasicBlock>(transValue(BS->getDefault(), F, BB)),
        BS->getNumPairs(), BB);
    BS->foreachPair(
        [&](SPIRVSwitch::LiteralTy Literals, SPIRVBasicBlock *Label) {
          assert(!Literals.empty() && "Literals should not be empty");
          assert(Literals.size() <= 2 &&
                 "Number of literals should not be more then two");
          uint64_t Literal = uint64_t(Literals.at(0));
          if (Literals.size() == 2) {
            Literal += uint64_t(Literals.at(1)) << 32;
          }
          LS->addCase(
              ConstantInt::get(cast<IntegerType>(Select->getType()), Literal),
              cast<BasicBlock>(transValue(Label, F, BB)));
        });
    return mapValue(BV, LS);
  }

  case OpVectorTimesScalar: {
    auto *VTS = static_cast<SPIRVVectorTimesScalar *>(BV);
    IRBuilder<> Builder(BB);
    auto *Scalar = transValue(VTS->getScalar(), F, BB);
    auto *Vector = transValue(VTS->getVector(), F, BB);
    auto *VecTy = cast<FixedVectorType>(Vector->getType());
    unsigned VecSize = VecTy->getNumElements();
    auto *NewVec =
        Builder.CreateVectorSplat(VecSize, Scalar, Scalar->getName());
    NewVec->takeName(Scalar);
    auto *Scale = Builder.CreateFMul(Vector, NewVec, "scale");
    return mapValue(BV, Scale);
  }

  case OpVectorTimesMatrix: {
    auto *VTM = static_cast<SPIRVVectorTimesMatrix *>(BV);
    IRBuilder<> Builder(BB);
    Value *Mat = transValue(VTM->getMatrix(), F, BB);
    Value *Vec = transValue(VTM->getVector(), F, BB);

    // Vec is of N elements.
    // Mat is of M columns and N rows.
    // Mat consists of vectors: V_1, V_2, ..., V_M
    //
    // The product is:
    //
    //                |------- M ----------|
    // Result = sum ( {Vec_1, Vec_1, ..., Vec_1} * {V_1_1, V_2_1, ..., V_M_1},
    //                {Vec_2, Vec_2, ..., Vec_2} * {V_1_2, V_2_2, ..., V_M_2},
    //                ...
    //                {Vec_N, Vec_N, ..., Vec_N} * {V_1_N, V_2_N, ..., V_M_N});

    unsigned M = Mat->getType()->getArrayNumElements();

    auto *VecTy = cast<FixedVectorType>(Vec->getType());
    FixedVectorType *VTy = FixedVectorType::get(VecTy->getElementType(), M);
    auto *ETy = VTy->getElementType();
    unsigned N = VecTy->getNumElements();
    Value *V = Builder.CreateVectorSplat(M, ConstantFP::get(ETy, 0.0));

    for (unsigned Idx = 0; Idx != N; ++Idx) {
      Value *S = Builder.CreateExtractElement(Vec, Builder.getInt32(Idx));
      Value *Lhs = Builder.CreateVectorSplat(M, S);
      Value *Rhs = UndefValue::get(VTy);
      for (unsigned Idx2 = 0; Idx2 != M; ++Idx2) {
        Value *Vx = Builder.CreateExtractValue(Mat, Idx2);
        Value *Vxi = Builder.CreateExtractElement(Vx, Builder.getInt32(Idx));
        Rhs = Builder.CreateInsertElement(Rhs, Vxi, Builder.getInt32(Idx2));
      }
      Value *Mul = Builder.CreateFMul(Lhs, Rhs);
      V = Builder.CreateFAdd(V, Mul);
    }

    return mapValue(BV, V);
  }

  case OpMatrixTimesScalar: {
    auto *MTS = static_cast<SPIRVMatrixTimesScalar *>(BV);
    IRBuilder<> Builder(BB);
    auto *Scalar = transValue(MTS->getScalar(), F, BB);
    auto *Matrix = transValue(MTS->getMatrix(), F, BB);
    uint64_t ColNum = Matrix->getType()->getArrayNumElements();
    auto *ColType = cast<ArrayType>(Matrix->getType())->getElementType();
    auto VecSize = cast<FixedVectorType>(ColType)->getNumElements();
    auto *NewVec =
        Builder.CreateVectorSplat(VecSize, Scalar, Scalar->getName());
    NewVec->takeName(Scalar);

    Value *V = UndefValue::get(Matrix->getType());
    for (uint64_t Idx = 0; Idx != ColNum; Idx++) {
      auto *Col = Builder.CreateExtractValue(Matrix, Idx);
      auto *I = Builder.CreateFMul(Col, NewVec);
      V = Builder.CreateInsertValue(V, I, Idx);
    }

    return mapValue(BV, V);
  }

  case OpMatrixTimesVector: {
    auto *MTV = static_cast<SPIRVMatrixTimesVector *>(BV);
    IRBuilder<> Builder(BB);
    Value *Mat = transValue(MTV->getMatrix(), F, BB);
    Value *Vec = transValue(MTV->getVector(), F, BB);

    // Result is similar to Matrix * Matrix
    // Mat is of M columns and N rows.
    // Mat consists of vectors: V_1, V_2, ..., V_M
    // where each vector is of size N.
    //
    // Vec is of size M.
    // The product is a vector of size N.
    //
    //                |------- N ----------|
    // Result = sum ( {Vec_1, Vec_1, ..., Vec_1} * V_1,
    //                {Vec_2, Vec_2, ..., Vec_2} * V_2,
    //                ...
    //                {Vec_M, Vec_M, ..., Vec_M} * V_N );
    //
    // where sum is defined as vector sum.

    unsigned M = Mat->getType()->getArrayNumElements();
    FixedVectorType *VTy = cast<FixedVectorType>(
        cast<ArrayType>(Mat->getType())->getElementType());
    unsigned N = VTy->getNumElements();
    auto *ETy = VTy->getElementType();
    Value *V = Builder.CreateVectorSplat(N, ConstantFP::get(ETy, 0.0));

    for (unsigned Idx = 0; Idx != M; ++Idx) {
      Value *S = Builder.CreateExtractElement(Vec, Builder.getInt32(Idx));
      Value *Lhs = Builder.CreateVectorSplat(N, S);
      Value *Vx = Builder.CreateExtractValue(Mat, Idx);
      Value *Mul = Builder.CreateFMul(Lhs, Vx);
      V = Builder.CreateFAdd(V, Mul);
    }

    return mapValue(BV, V);
  }

  case OpMatrixTimesMatrix: {
    auto *MTM = static_cast<SPIRVMatrixTimesMatrix *>(BV);
    IRBuilder<> Builder(BB);
    Value *M1 = transValue(MTM->getLeftMatrix(), F, BB);
    Value *M2 = transValue(MTM->getRightMatrix(), F, BB);

    // Each matrix consists of a list of columns.
    // M1 (the left matrix) is of C1 columns and R1 rows.
    // M1 consists of a list of vectors: V_1, V_2, ..., V_C1
    // where V_x are vectors of size R1.
    //
    // M2 (the right matrix) is of C2 columns and R2 rows.
    // M2 consists of a list of vectors: U_1, U_2, ..., U_C2
    // where U_x are vectors of size R2.
    //
    // Now M1 * M2 requires C1 == R2.
    // The result is a matrix of C2 columns and R1 rows.
    // That is, consists of C2 vectors of size R1.
    //
    // M1 * M2 algorithm is as below:
    //
    // Result = { dot_product(U_1, M1),
    //            dot_product(U_2, M1),
    //            ...
    //            dot_product(U_C2, M1) };
    // where
    // dot_product (U, M) is defined as:
    //
    //                 |-------- C1 ------|
    // Result = sum ( {U[1], U[1], ..., U[1]} * V_1,
    //                {U[2], U[2], ..., U[2]} * V_2,
    //                ...
    //                {U[R2], U[R2], ..., U[R2]} * V_C1 );
    // Note that C1 == R2
    // sum is defined as vector sum.

    unsigned C1 = M1->getType()->getArrayNumElements();
    unsigned C2 = M2->getType()->getArrayNumElements();
    FixedVectorType *V1Ty =
        cast<FixedVectorType>(cast<ArrayType>(M1->getType())->getElementType());
    FixedVectorType *V2Ty =
        cast<FixedVectorType>(cast<ArrayType>(M2->getType())->getElementType());
    unsigned R1 = V1Ty->getNumElements();
    unsigned R2 = V2Ty->getNumElements();
    auto *ETy = V1Ty->getElementType();

    (void)C1;
    assert(C1 == R2 && "Unmatched matrix");

    auto *VTy = FixedVectorType::get(ETy, R1);
    auto *ResultTy = ArrayType::get(VTy, C2);

    Value *Res = UndefValue::get(ResultTy);

    for (unsigned Idx = 0; Idx != C2; ++Idx) {
      Value *U = Builder.CreateExtractValue(M2, Idx);

      // Calculate dot_product(U, M1)
      Value *Dot = Builder.CreateVectorSplat(R1, ConstantFP::get(ETy, 0.0));

      for (unsigned Idx2 = 0; Idx2 != R2; ++Idx2) {
        Value *Ux = Builder.CreateExtractElement(U, Builder.getInt32(Idx2));
        Value *Lhs = Builder.CreateVectorSplat(R1, Ux);
        Value *Rhs = Builder.CreateExtractValue(M1, Idx2);
        Value *Mul = Builder.CreateFMul(Lhs, Rhs);
        Dot = Builder.CreateFAdd(Dot, Mul);
      }

      Res = Builder.CreateInsertValue(Res, Dot, Idx);
    }

    return mapValue(BV, Res);
  }

  case OpTranspose: {
    auto *TR = static_cast<SPIRVTranspose *>(BV);
    IRBuilder<> Builder(BB);
    auto *Matrix = transValue(TR->getMatrix(), F, BB);
    unsigned ColNum = Matrix->getType()->getArrayNumElements();
    FixedVectorType *ColTy = cast<FixedVectorType>(
        cast<ArrayType>(Matrix->getType())->getElementType());
    unsigned RowNum = ColTy->getNumElements();

    auto *VTy = FixedVectorType::get(ColTy->getElementType(), ColNum);
    auto *ResultTy = ArrayType::get(VTy, RowNum);
    Value *V = UndefValue::get(ResultTy);

    SmallVector<Value *, 16> MCache;
    MCache.reserve(ColNum);
    for (unsigned Idx = 0; Idx != ColNum; ++Idx)
      MCache.push_back(Builder.CreateExtractValue(Matrix, Idx));

    if (ColNum == RowNum) {
      // Fastpath
      switch (ColNum) {
      case 2: {
        Value *V1 = Builder.CreateShuffleVector(MCache[0], MCache[1],
                                                ArrayRef<int>({0, 2}));
        V = Builder.CreateInsertValue(V, V1, 0);
        Value *V2 = Builder.CreateShuffleVector(MCache[0], MCache[1],
                                                ArrayRef<int>({1, 3}));
        V = Builder.CreateInsertValue(V, V2, 1);
        return mapValue(BV, V);
      }

      case 4: {
        for (int Idx = 0; Idx < 4; ++Idx) {
          Value *V1 = Builder.CreateShuffleVector(MCache[0], MCache[1],
                                                  ArrayRef<int>{Idx, Idx + 4});
          Value *V2 = Builder.CreateShuffleVector(MCache[2], MCache[3],
                                                  ArrayRef<int>{Idx, Idx + 4});
          Value *V3 =
              Builder.CreateShuffleVector(V1, V2, ArrayRef<int>({0, 1, 2, 3}));
          V = Builder.CreateInsertValue(V, V3, Idx);
        }
        return mapValue(BV, V);
      }

      default:
        break;
      }
    }

    // Slowpath
    for (unsigned Idx = 0; Idx != RowNum; ++Idx) {
      Value *Vec = UndefValue::get(VTy);

      for (unsigned Idx2 = 0; Idx2 != ColNum; ++Idx2) {
        Value *S =
            Builder.CreateExtractElement(MCache[Idx2], Builder.getInt32(Idx));
        Vec = Builder.CreateInsertElement(Vec, S, Idx2);
      }

      V = Builder.CreateInsertValue(V, Vec, Idx);
    }

    return mapValue(BV, V);
  }

  case OpCopyObject: {
    SPIRVCopyObject *CO = static_cast<SPIRVCopyObject *>(BV);
    auto Ty = transType(CO->getOperand()->getType());
    AllocaInst *AI =
        new AllocaInst(Ty, 0, "", BB);
    new StoreInst(transValue(CO->getOperand(), F, BB), AI, BB);
    LoadInst *LI = new LoadInst(Ty, AI, "", BB);
    return mapValue(BV, LI);
  }
  case OpCopyLogical: {
    SPIRVCopyLogical *CL = static_cast<SPIRVCopyLogical *>(BV);
    return mapValue(BV, transSPIRVBuiltinFromInst(CL, BB));
  }

  case OpAccessChain:
  case OpInBoundsAccessChain:
  case OpPtrAccessChain:
  case OpInBoundsPtrAccessChain: {
    auto *AC = static_cast<SPIRVAccessChainBase *>(BV);
    auto *Base = transValue(AC->getBase(), F, BB);
    SPIRVType *BaseSPVTy = AC->getBase()->getType();
    if (BaseSPVTy->isTypePointer() &&
        BaseSPVTy->getPointerElementType()->isTypeCooperativeMatrixKHR()) {
      return mapValue(BV, transSPIRVBuiltinFromInst(AC, BB));
    }
    Type *BaseTy =
        BaseSPVTy->isTypeVector()
            ? transType(
                  BaseSPVTy->getVectorComponentType()->getPointerElementType())
            : transType(BaseSPVTy->getPointerElementType());
    auto Index = transValue(AC->getIndices(), F, BB);
    if (!AC->hasPtrIndex())
      Index.insert(Index.begin(), getInt32(M, 0));
    auto IsInbound = AC->isInBounds();
    Value *V = nullptr;

    if (GEPOrUseMap.count(Base)) {
      auto IdxToInstMap = GEPOrUseMap[Base];
      auto Idx = AC->getIndices();

      // In transIntelFPGADecorations we generated GEPs only for the fields of
      // structure, meaning that GEP to `0` accesses the Structure itself, and
      // the second `Id` is a Key in the map.
      if (Idx.size() == 2) {
        unsigned Idx1 = static_cast<ConstantInt *>(getTranslatedValue(Idx[0]))
                            ->getZExtValue();
        if (Idx1 == 0) {
          unsigned Idx2 = static_cast<ConstantInt *>(getTranslatedValue(Idx[1]))
                              ->getZExtValue();

          // If we already have the instruction in a map, use it.
          if (IdxToInstMap.count(Idx2))
            return mapValue(BV, IdxToInstMap[Idx2]);
        }
      }
    }

    if (BB) {
      auto *GEP =
          GetElementPtrInst::Create(BaseTy, Base, Index, BV->getName(), BB);
      GEP->setIsInBounds(IsInbound);
      V = GEP;
    } else {
      auto *CT = cast<Constant>(Base);
      V = ConstantExpr::getGetElementPtr(BaseTy, CT, Index, IsInbound);
    }
    return mapValue(BV, V);
  }

  case OpPtrEqual:
  case OpPtrNotEqual: {
    auto *BC = static_cast<SPIRVBinary *>(BV);
    auto Ops = transValue(BC->getOperands(), F, BB);

    IRBuilder<> Builder(BB);
    Value *Op1 = Builder.CreatePtrToInt(Ops[0], Type::getInt64Ty(*Context));
    Value *Op2 = Builder.CreatePtrToInt(Ops[1], Type::getInt64Ty(*Context));
    CmpInst::Predicate P =
        OC == OpPtrEqual ? ICmpInst::ICMP_EQ : ICmpInst::ICMP_NE;
    Value *V = Builder.CreateICmp(P, Op1, Op2);
    return mapValue(BV, V);
  }

  case OpPtrDiff: {
    auto *BC = static_cast<SPIRVBinary *>(BV);
    auto Ops = transValue(BC->getOperands(), F, BB);
    IRBuilder<> Builder(BB);
    Value *V = Builder.CreatePtrDiff(transType(BC->getType()), Ops[0], Ops[1]);
    return mapValue(BV, V);
  }

  case OpCompositeConstruct: {
    auto *CC = static_cast<SPIRVCompositeConstruct *>(BV);
    auto Constituents = transValue(CC->getOperands(), F, BB);
    std::vector<Constant *> CV;
    bool HasRtValues = false;
    for (const auto &I : Constituents) {
      auto *C = dyn_cast<Constant>(I);
      CV.push_back(C);
      if (!HasRtValues && C == nullptr)
        HasRtValues = true;
    }

    switch (static_cast<size_t>(BV->getType()->getOpCode())) {
    case OpTypeVector: {
      if (!HasRtValues)
        return mapValue(BV, ConstantVector::get(CV));

      auto *VT = cast<FixedVectorType>(transType(CC->getType()));
      Value *NewVec = ConstantVector::getSplat(
          VT->getElementCount(), PoisonValue::get(VT->getElementType()));

      for (size_t I = 0; I < Constituents.size(); I++) {
        NewVec = InsertElementInst::Create(NewVec, Constituents[I],
                                           getInt32(M, I), "", BB);
      }
      return mapValue(BV, NewVec);
    }
    case OpTypeArray: {
      auto *AT = cast<ArrayType>(transType(CC->getType()));
      if (!HasRtValues)
        return mapValue(BV, ConstantArray::get(AT, CV));

      AllocaInst *Alloca = new AllocaInst(AT, SPIRAS_Private, "", BB);

      // get pointer to the element of the array
      // store the result of argument
      for (size_t I = 0; I < Constituents.size(); I++) {
        auto *GEP = GetElementPtrInst::Create(
            AT, Alloca, {getInt32(M, 0), getInt32(M, I)}, "gep", BB);
        GEP->setIsInBounds(true);
        new StoreInst(Constituents[I], GEP, false, BB);
      }

      auto *Load = new LoadInst(AT, Alloca, "load", false, BB);
      return mapValue(BV, Load);
    }
    case OpTypeStruct: {
      auto *ST = cast<StructType>(transType(CC->getType()));
      if (!HasRtValues)
        return mapValue(BV, ConstantStruct::get(ST, CV));

      AllocaInst *Alloca = new AllocaInst(ST, SPIRAS_Private, "", BB);

      // get pointer to the element of structure
      // store the result of argument
      for (size_t I = 0; I < Constituents.size(); I++) {
        auto *GEP = GetElementPtrInst::Create(
            ST, Alloca, {getInt32(M, 0), getInt32(M, I)}, "gep", BB);
        GEP->setIsInBounds(true);
        new StoreInst(Constituents[I], GEP, false, BB);
      }

      auto *Load = new LoadInst(ST, Alloca, "load", false, BB);
      return mapValue(BV, Load);
    }
    case internal::OpTypeJointMatrixINTEL:
    case OpTypeCooperativeMatrixKHR:
    case internal::OpTypeTaskSequenceINTEL:
      return mapValue(BV, transSPIRVBuiltinFromInst(CC, BB));
    default:
      llvm_unreachable("Unhandled type!");
    }
  }

  case OpCompositeExtract: {
    SPIRVCompositeExtract *CE = static_cast<SPIRVCompositeExtract *>(BV);
    IRBuilder<> Builder(*Context);
    if (BB) {
      Builder.SetInsertPoint(BB);
    }
    if (CE->getComposite()->getType()->isTypeVector()) {
      assert(CE->getIndices().size() == 1 && "Invalid index");
      return mapValue(
          BV, Builder.CreateExtractElement(
                  transValue(CE->getComposite(), F, BB),
                  ConstantInt::get(*Context, APInt(32, CE->getIndices()[0])),
                  BV->getName()));
    }
    return mapValue(
        BV, Builder.CreateExtractValue(transValue(CE->getComposite(), F, BB),
                                       CE->getIndices(), BV->getName()));
  }

  case OpVectorExtractDynamic: {
    auto *VED = static_cast<SPIRVVectorExtractDynamic *>(BV);
    SPIRVValue *Vec = VED->getVector();
    if (Vec->getType()->getOpCode() == internal::OpTypeJointMatrixINTEL) {
      return mapValue(BV, transSPIRVBuiltinFromInst(VED, BB));
    }
    return mapValue(
        BV, ExtractElementInst::Create(transValue(Vec, F, BB),
                                       transValue(VED->getIndex(), F, BB),
                                       BV->getName(), BB));
  }

  case OpCompositeInsert: {
    auto *CI = static_cast<SPIRVCompositeInsert *>(BV);
    IRBuilder<> Builder(*Context);
    if (BB) {
      Builder.SetInsertPoint(BB);
    }
    if (CI->getComposite()->getType()->isTypeVector()) {
      assert(CI->getIndices().size() == 1 && "Invalid index");
      return mapValue(
          BV, Builder.CreateInsertElement(
                  transValue(CI->getComposite(), F, BB),
                  transValue(CI->getObject(), F, BB),
                  ConstantInt::get(*Context, APInt(32, CI->getIndices()[0])),
                  BV->getName()));
    }
    return mapValue(
        BV, Builder.CreateInsertValue(transValue(CI->getComposite(), F, BB),
                                      transValue(CI->getObject(), F, BB),
                                      CI->getIndices(), BV->getName()));
  }

  case OpVectorInsertDynamic: {
    auto *VID = static_cast<SPIRVVectorInsertDynamic *>(BV);
    SPIRVValue *Vec = VID->getVector();
    if (Vec->getType()->getOpCode() == internal::OpTypeJointMatrixINTEL) {
      return mapValue(BV, transSPIRVBuiltinFromInst(VID, BB));
    }
    return mapValue(
        BV, InsertElementInst::Create(
                transValue(Vec, F, BB), transValue(VID->getComponent(), F, BB),
                transValue(VID->getIndex(), F, BB), BV->getName(), BB));
  }

  case OpVectorShuffle: {
    auto *VS = static_cast<SPIRVVectorShuffle *>(BV);
    std::vector<Constant *> Components;
    IntegerType *Int32Ty = IntegerType::get(*Context, 32);
    for (auto I : VS->getComponents()) {
      if (I == static_cast<SPIRVWord>(-1))
        Components.push_back(UndefValue::get(Int32Ty));
      else
        Components.push_back(ConstantInt::get(Int32Ty, I));
    }
    IRBuilder<> Builder(*Context);
    if (BB) {
      Builder.SetInsertPoint(BB);
    }
    Value *Vec1 = transValue(VS->getVector1(), F, BB);
    Value *Vec2 = transValue(VS->getVector2(), F, BB);
    auto *Vec1Ty = cast<FixedVectorType>(Vec1->getType());
    auto *Vec2Ty = cast<FixedVectorType>(Vec2->getType());
    if (Vec1Ty->getNumElements() != Vec2Ty->getNumElements()) {
      // LLVM's shufflevector requires that the two vector operands have the
      // same type; SPIR-V's OpVectorShuffle allows the vector operands to
      // differ in the number of components.  Adjust for that by extending
      // the smaller vector.
      if (Vec1Ty->getNumElements() < Vec2Ty->getNumElements()) {
        Vec1 = extendVector(Vec1, Vec2Ty, Builder);
        // Extending Vec1 requires offsetting any Vec2 indices in Components by
        // the number of new elements.
        unsigned Offset = Vec2Ty->getNumElements() - Vec1Ty->getNumElements();
        unsigned Vec2Start = Vec1Ty->getNumElements();
        for (auto &C : Components) {
          if (auto *CI = dyn_cast<ConstantInt>(C)) {
            uint64_t V = CI->getZExtValue();
            if (V >= Vec2Start) {
              // This is a Vec2 index; add the offset to it.
              C = ConstantInt::get(Int32Ty, V + Offset);
            }
          }
        }
      } else {
        Vec2 = extendVector(Vec2, Vec1Ty, Builder);
      }
    }
    return mapValue(
        BV, Builder.CreateShuffleVector(
                Vec1, Vec2, ConstantVector::get(Components), BV->getName()));
  }

  case OpBitReverse: {
    auto *BR = static_cast<SPIRVUnary *>(BV);
    auto *Ty = transType(BV->getType());
    Function *intr =
        Intrinsic::getDeclaration(M, llvm::Intrinsic::bitreverse, Ty);
    auto *Call = CallInst::Create(intr, transValue(BR->getOperand(0), F, BB),
                                  BR->getName(), BB);
    return mapValue(BV, Call);
  }

  case OpFunctionCall: {
    SPIRVFunctionCall *BC = static_cast<SPIRVFunctionCall *>(BV);
    std::vector<Value *> Args = transValue(BC->getArgumentValues(), F, BB);
    auto *Call = CallInst::Create(transFunction(BC->getFunction()), Args,
                                  BC->getName(), BB);
    setCallingConv(Call);
    setAttrByCalledFunc(Call);
    return mapValue(BV, Call);
  }

  case OpAsmCallINTEL:
    return mapValue(
        BV, transAsmCallINTEL(static_cast<SPIRVAsmCallINTEL *>(BV), F, BB));

  case OpFunctionPointerCallINTEL: {
    SPIRVFunctionPointerCallINTEL *BC =
        static_cast<SPIRVFunctionPointerCallINTEL *>(BV);
    auto *V = transValue(BC->getCalledValue(), F, BB);
    auto *SpirvFnTy = BC->getCalledValue()->getType()->getPointerElementType();
    auto *FnTy = cast<FunctionType>(transType(SpirvFnTy));
    auto *Call = CallInst::Create(
        FnTy, V, transValue(BC->getArgumentValues(), F, BB), BC->getName(), BB);
    transFunctionPointerCallArgumentAttributes(
        BV, Call, static_cast<SPIRVTypeFunction *>(SpirvFnTy));
    // Assuming we are calling a regular device function
    Call->setCallingConv(CallingConv::SPIR_FUNC);
    // Don't set attributes, because at translation time we don't know which
    // function exactly we are calling.
    return mapValue(BV, Call);
  }

  case OpAssumeTrueKHR: {
    IRBuilder<> Builder(BB);
    SPIRVAssumeTrueKHR *BC = static_cast<SPIRVAssumeTrueKHR *>(BV);
    Value *Condition = transValue(BC->getCondition(), F, BB);
    return mapValue(BV, Builder.CreateAssumption(Condition));
  }

  case OpExpectKHR: {
    IRBuilder<> Builder(BB);
    SPIRVExpectKHRInstBase *BC = static_cast<SPIRVExpectKHRInstBase *>(BV);
    Type *RetTy = transType(BC->getType());
    Value *Val = transValue(BC->getOperand(0), F, BB);
    Value *ExpVal = transValue(BC->getOperand(1), F, BB);
    return mapValue(
        BV, Builder.CreateIntrinsic(Intrinsic::expect, RetTy, {Val, ExpVal}));
  }

  case OpExtInst: {
    auto *ExtInst = static_cast<SPIRVExtInst *>(BV);
    switch (ExtInst->getExtSetKind()) {
    case SPIRVEIS_OpenCL:
      return mapValue(BV, transOCLBuiltinFromExtInst(ExtInst, BB));
    case SPIRVEIS_Debug:
    case SPIRVEIS_OpenCL_DebugInfo_100:
    case SPIRVEIS_NonSemantic_Shader_DebugInfo_100:
    case SPIRVEIS_NonSemantic_Shader_DebugInfo_200:
      if (!M->IsNewDbgInfoFormat) {
        return mapValue(
            BV, DbgTran->transDebugIntrinsic(ExtInst, BB).get<Instruction *>());
      } else {
        auto MaybeRecord = DbgTran->transDebugIntrinsic(ExtInst, BB);
        if (!MaybeRecord.isNull()) {
          auto *Record = MaybeRecord.get<DbgRecord *>();
          Record->setDebugLoc(
              DbgTran->transDebugScope(static_cast<SPIRVInstruction *>(BV)));
        }
        return mapValue(BV, nullptr);
      }
    default:
      llvm_unreachable("Unknown extended instruction set!");
    }
  }

  case OpSNegate: {
    IRBuilder<> Builder(*Context);
    if (BB) {
      Builder.SetInsertPoint(BB);
    }
    SPIRVUnary *BC = static_cast<SPIRVUnary *>(BV);
    if (BV->getType()->isTypeCooperativeMatrixKHR()) {
      return mapValue(BV, transSPIRVBuiltinFromInst(BC, BB));
    }
    auto *Neg =
        Builder.CreateNeg(transValue(BC->getOperand(0), F, BB), BV->getName());
    if (auto *NegInst = dyn_cast<Instruction>(Neg)) {
      applyNoIntegerWrapDecorations(BV, NegInst);
    }
    return mapValue(BV, Neg);
  }

  case OpFMod: {
    // translate OpFMod(a, b) to:
    //   r = frem(a, b)
    //   c = copysign(r, b)
    //   needs_fixing = islessgreater(r, c)
    //   result = needs_fixing ? r + b : c
    IRBuilder<> Builder(BB);
    SPIRVFMod *FMod = static_cast<SPIRVFMod *>(BV);
    auto *Dividend = transValue(FMod->getOperand(0), F, BB);
    auto *Divisor = transValue(FMod->getOperand(1), F, BB);
    auto *FRem = Builder.CreateFRem(Dividend, Divisor, "frem.res");
    auto *CopySign = Builder.CreateBinaryIntrinsic(
        llvm::Intrinsic::copysign, FRem, Divisor, nullptr, "copysign.res");
    auto *FAdd = Builder.CreateFAdd(FRem, Divisor, "fadd.res");
    auto *Cmp = Builder.CreateFCmpONE(FRem, CopySign, "cmp.res");
    auto *Select = Builder.CreateSelect(Cmp, FAdd, CopySign);
    return mapValue(BV, Select);
  }

  case OpSMod: {
    // translate OpSMod(a, b) to:
    //   r = srem(a, b)
    //   needs_fixing = ((a < 0) != (b < 0) && r != 0)
    //   result = needs_fixing ? r + b : r
    IRBuilder<> Builder(*Context);
    if (BB) {
      Builder.SetInsertPoint(BB);
    }
    SPIRVSMod *SMod = static_cast<SPIRVSMod *>(BV);
    auto *Dividend = transValue(SMod->getOperand(0), F, BB);
    auto *Divisor = transValue(SMod->getOperand(1), F, BB);
    auto *SRem = Builder.CreateSRem(Dividend, Divisor, "srem.res");
    auto *Xor = Builder.CreateXor(Dividend, Divisor, "xor.res");
    auto *Zero = ConstantInt::getNullValue(Dividend->getType());
    auto *CmpSign = Builder.CreateICmpSLT(Xor, Zero, "cmpsign.res");
    auto *CmpSRem = Builder.CreateICmpNE(SRem, Zero, "cmpsrem.res");
    auto *Add = Builder.CreateNSWAdd(SRem, Divisor, "add.res");
    auto *Cmp = Builder.CreateAnd(CmpSign, CmpSRem, "cmp.res");
    auto *Select = Builder.CreateSelect(Cmp, Add, SRem);
    return mapValue(BV, Select);
  }

  case OpFNegate: {
    SPIRVUnary *BC = static_cast<SPIRVUnary *>(BV);
    if (BV->getType()->isTypeCooperativeMatrixKHR()) {
      return mapValue(BV, transSPIRVBuiltinFromInst(BC, BB));
    }
    auto *Neg = UnaryOperator::CreateFNeg(transValue(BC->getOperand(0), F, BB),
                                          BV->getName(), BB);
    applyFPFastMathModeDecorations(BV, Neg);
    return mapValue(BV, Neg);
  }

  case OpNot:
  case OpLogicalNot: {
    IRBuilder<> Builder(*Context);
    if (BB) {
      Builder.SetInsertPoint(BB);
    }
    SPIRVUnary *BC = static_cast<SPIRVUnary *>(BV);
    return mapValue(BV, Builder.CreateNot(transValue(BC->getOperand(0), F, BB),
                                          BV->getName()));
  }

  case OpAll:
  case OpAny:
    return mapValue(BV, transAllAny(static_cast<SPIRVInstruction *>(BV), BB));

  case OpIsFinite:
  case OpIsInf:
  case OpIsNan:
  case OpIsNormal:
  case OpSignBitSet:
    return mapValue(BV,
                    transRelational(static_cast<SPIRVInstruction *>(BV), BB));
  case OpIAddCarry: {
    auto *BC = static_cast<SPIRVBinary *>(BV);
    return mapValue(BV, transBuiltinFromInst("__spirv_IAddCarry", BC, BB));
  }
  case OpISubBorrow: {
    auto *BC = static_cast<SPIRVBinary *>(BV);
    return mapValue(BV, transBuiltinFromInst("__spirv_ISubBorrow", BC, BB));
  }
  case OpGetKernelWorkGroupSize:
  case OpGetKernelPreferredWorkGroupSizeMultiple:
    return mapValue(
        BV, transWGSizeQueryBI(static_cast<SPIRVInstruction *>(BV), BB));
  case OpGetKernelNDrangeMaxSubGroupSize:
  case OpGetKernelNDrangeSubGroupCount:
    return mapValue(
        BV, transSGSizeQueryBI(static_cast<SPIRVInstruction *>(BV), BB));
  case OpFPGARegINTEL: {
    IRBuilder<> Builder(BB);

    SPIRVFPGARegINTELInstBase *BC =
        static_cast<SPIRVFPGARegINTELInstBase *>(BV);

    PointerType *Int8PtrTyPrivate = PointerType::get(*Context, SPIRAS_Private);
    IntegerType *Int32Ty = Type::getInt32Ty(*Context);

    Value *UndefInt8Ptr = UndefValue::get(Int8PtrTyPrivate);
    Value *UndefInt32 = UndefValue::get(Int32Ty);

    Constant *GS = Builder.CreateGlobalStringPtr(kOCLBuiltinName::FPGARegIntel);

    Type *Ty = transType(BC->getType());
    Value *Val = transValue(BC->getOperand(0), F, BB);

    Value *ValAsArg = Val;
    Type *RetTy = Ty;
    auto IID = Intrinsic::annotation;
    if (!isa<IntegerType>(Ty)) {
      // All scalar types can be bitcasted to a same-sized integer
      if (!isa<PointerType>(Ty) && !isa<StructType>(Ty)) {
        RetTy = IntegerType::get(*Context, Ty->getPrimitiveSizeInBits());
        ValAsArg = Builder.CreateBitCast(Val, RetTy);
      }
      // If pointer type or struct type
      else {
        IID = Intrinsic::ptr_annotation;
        auto *PtrTy = dyn_cast<PointerType>(Ty);
        if (PtrTy) {
          RetTy = PtrTy;
        } else {
          // If a struct - bitcast to i8*
          RetTy = Int8PtrTyPrivate;
          ValAsArg = Builder.CreateBitCast(Val, RetTy);
        }
        Value *Args[] = {ValAsArg, GS, UndefInt8Ptr, UndefInt32, UndefInt8Ptr};
        auto *IntrinsicCall =
            Builder.CreateIntrinsic(IID, {RetTy, GS->getType()}, Args);
        return mapValue(BV, IntrinsicCall);
      }
    }

    Value *Args[] = {ValAsArg, GS, UndefInt8Ptr, UndefInt32};
    auto *IntrinsicCall =
        Builder.CreateIntrinsic(IID, {RetTy, GS->getType()}, Args);
    return mapValue(BV, IntrinsicCall);
  }

  case OpFixedSqrtINTEL:
  case OpFixedRecipINTEL:
  case OpFixedRsqrtINTEL:
  case OpFixedSinINTEL:
  case OpFixedCosINTEL:
  case OpFixedSinCosINTEL:
  case OpFixedSinPiINTEL:
  case OpFixedCosPiINTEL:
  case OpFixedSinCosPiINTEL:
  case OpFixedLogINTEL:
  case OpFixedExpINTEL:
    return mapValue(
        BV, transFixedPointInst(static_cast<SPIRVInstruction *>(BV), BB));

  case OpArbitraryFloatCastINTEL:
  case OpArbitraryFloatCastFromIntINTEL:
  case OpArbitraryFloatCastToIntINTEL:
  case OpArbitraryFloatRecipINTEL:
  case OpArbitraryFloatRSqrtINTEL:
  case OpArbitraryFloatCbrtINTEL:
  case OpArbitraryFloatSqrtINTEL:
  case OpArbitraryFloatLogINTEL:
  case OpArbitraryFloatLog2INTEL:
  case OpArbitraryFloatLog10INTEL:
  case OpArbitraryFloatLog1pINTEL:
  case OpArbitraryFloatExpINTEL:
  case OpArbitraryFloatExp2INTEL:
  case OpArbitraryFloatExp10INTEL:
  case OpArbitraryFloatExpm1INTEL:
  case OpArbitraryFloatSinINTEL:
  case OpArbitraryFloatCosINTEL:
  case OpArbitraryFloatSinCosINTEL:
  case OpArbitraryFloatSinPiINTEL:
  case OpArbitraryFloatCosPiINTEL:
  case OpArbitraryFloatSinCosPiINTEL:
  case OpArbitraryFloatASinINTEL:
  case OpArbitraryFloatASinPiINTEL:
  case OpArbitraryFloatACosINTEL:
  case OpArbitraryFloatACosPiINTEL:
  case OpArbitraryFloatATanINTEL:
  case OpArbitraryFloatATanPiINTEL:
    return mapValue(BV,
                    transArbFloatInst(static_cast<SPIRVInstruction *>(BV), BB));

  case OpArbitraryFloatAddINTEL:
  case OpArbitraryFloatSubINTEL:
  case OpArbitraryFloatMulINTEL:
  case OpArbitraryFloatDivINTEL:
  case OpArbitraryFloatGTINTEL:
  case OpArbitraryFloatGEINTEL:
  case OpArbitraryFloatLTINTEL:
  case OpArbitraryFloatLEINTEL:
  case OpArbitraryFloatEQINTEL:
  case OpArbitraryFloatHypotINTEL:
  case OpArbitraryFloatATan2INTEL:
  case OpArbitraryFloatPowINTEL:
  case OpArbitraryFloatPowRINTEL:
  case OpArbitraryFloatPowNINTEL:
    return mapValue(
        BV, transArbFloatInst(static_cast<SPIRVInstruction *>(BV), BB, true));

  case internal::OpArithmeticFenceINTEL: {
    IRBuilder<> Builder(BB);
    auto *BC = static_cast<SPIRVUnary *>(BV);
    Type *RetTy = transType(BC->getType());
    Value *Val = transValue(BC->getOperand(0), F, BB);
    return mapValue(
        BV, Builder.CreateIntrinsic(Intrinsic::arithmetic_fence, RetTy, Val));
  }
  case internal::OpMaskedGatherINTEL: {
    IRBuilder<> Builder(BB);
    auto *Inst = static_cast<SPIRVMaskedGatherINTELInst *>(BV);
    Type *RetTy = transType(Inst->getType());
    Value *PtrVector = transValue(Inst->getOperand(0), F, BB);
    uint32_t Alignment = Inst->getOpWord(1);
    Value *Mask = transValue(Inst->getOperand(2), F, BB);
    Value *FillEmpty = transValue(Inst->getOperand(3), F, BB);
    return mapValue(BV, Builder.CreateMaskedGather(RetTy, PtrVector,
                                                   Align(Alignment), Mask,
                                                   FillEmpty));
  }

  case internal::OpMaskedScatterINTEL: {
    IRBuilder<> Builder(BB);
    auto *Inst = static_cast<SPIRVMaskedScatterINTELInst *>(BV);
    Value *InputVector = transValue(Inst->getOperand(0), F, BB);
    Value *PtrVector = transValue(Inst->getOperand(1), F, BB);
    uint32_t Alignment = Inst->getOpWord(2);
    Value *Mask = transValue(Inst->getOperand(3), F, BB);
    return mapValue(BV, Builder.CreateMaskedScatter(InputVector, PtrVector,
                                                    Align(Alignment), Mask));
  }

  default: {
    auto OC = BV->getOpCode();
    if (isCmpOpCode(OC))
      return mapValue(BV, transCmpInst(BV, BB, F));

    if (OCLSPIRVBuiltinMap::rfind(OC, nullptr))
      return mapValue(BV, transSPIRVBuiltinFromInst(
                              static_cast<SPIRVInstruction *>(BV), BB));

    if (isBinaryShiftLogicalBitwiseOpCode(OC) || isLogicalOpCode(OC))
      return mapValue(BV, transShiftLogicalBitwiseInst(BV, BB, F));

    if (isCvtOpCode(OC) && OC != OpGenericCastToPtrExplicit) {
      auto *BI = static_cast<SPIRVInstruction *>(BV);
      Value *Inst = nullptr;
      if (BI->hasFPRoundingMode() || BI->isSaturatedConversion())
        Inst = transSPIRVBuiltinFromInst(BI, BB);
      else
        Inst = transConvertInst(BV, F, BB);
      return mapValue(BV, Inst);
    }
    return mapValue(
        BV, transSPIRVBuiltinFromInst(static_cast<SPIRVInstruction *>(BV), BB));
  }
  }
}

// Get meaningful suffix for adding at the end of the function name to avoid
// ascending numerical suffixes. It is useful in situations, where the same
// function is called twice or more in one basic block. So, the function name is
// formed in the following way: [FuncName].[ReturnTy].[InputTy]
static std::string getFuncAPIntSuffix(const Type *RetTy, const Type *In1Ty,
                                      const Type *In2Ty = nullptr) {
  std::stringstream Suffix;
  Suffix << ".i" << RetTy->getIntegerBitWidth() << ".i"
         << In1Ty->getIntegerBitWidth();
  if (In2Ty)
    Suffix << ".i" << In2Ty->getIntegerBitWidth();
  return Suffix.str();
}

Value *SPIRVToLLVM::transFixedPointInst(SPIRVInstruction *BI, BasicBlock *BB) {
  // LLVM fixed point functions return value:
  // iN (arbitrary precision integer of N bits length)
  // Arguments:
  // A(iN), S(i1), I(i32), rI(i32), Quantization(i32), Overflow(i32)
  // If return value wider than 64 bit:
  // iN addrspace(4)* sret(iN), A(iN), S(i1), I(i32), rI(i32),
  // Quantization(i32), Overflow(i32)

  // SPIR-V fixed point instruction contains:
  // <id>ResTy Res<id> In<id> Literal S Literal I Literal rI Literal Q Literal O

  Type *RetTy = transType(BI->getType());

  auto *Inst = static_cast<SPIRVFixedPointIntelInst *>(BI);
  Type *InTy = transType(Inst->getOperand(0)->getType());

  IntegerType *Int32Ty = IntegerType::get(*Context, 32);
  IntegerType *Int1Ty = IntegerType::get(*Context, 1);

  SmallVector<Type *, 8> ArgTys;
  std::vector<Value *> Args;
  Args.reserve(8);
  if (RetTy->getIntegerBitWidth() > 64) {
    llvm::PointerType *RetPtrTy = llvm::PointerType::get(RetTy, SPIRAS_Generic);
    Value *Alloca = new AllocaInst(RetTy, SPIRAS_Private, "", BB);
    Value *RetValPtr = new AddrSpaceCastInst(Alloca, RetPtrTy, "", BB);
    ArgTys.emplace_back(RetPtrTy);
    Args.emplace_back(RetValPtr);
  }

  ArgTys.insert(ArgTys.end(),
                {InTy, Int1Ty, Int32Ty, Int32Ty, Int32Ty, Int32Ty});

  auto Words = Inst->getOpWords();
  Args.emplace_back(transValue(Inst->getOperand(0), BB->getParent(), BB));
  Args.emplace_back(ConstantInt::get(Int1Ty, Words[1]));
  for (int I = 2; I <= 5; I++)
    Args.emplace_back(ConstantInt::get(Int32Ty, Words[I]));

  Type *FuncRetTy =
      (RetTy->getIntegerBitWidth() <= 64) ? RetTy : Type::getVoidTy(*Context);
  FunctionType *FT = FunctionType::get(FuncRetTy, ArgTys, false);

  Op OpCode = Inst->getOpCode();
  std::string FuncName =
      SPIRVFixedPointIntelMap::rmap(OpCode) + getFuncAPIntSuffix(RetTy, InTy);

  FunctionCallee FCallee = M->getOrInsertFunction(FuncName, FT);

  auto *Func = cast<Function>(FCallee.getCallee());
  Func->setCallingConv(CallingConv::SPIR_FUNC);
  if (isFuncNoUnwind())
    Func->addFnAttr(Attribute::NoUnwind);

  if (RetTy->getIntegerBitWidth() <= 64)
    return CallInst::Create(FCallee, Args, "", BB);

  Func->addParamAttr(
      0, Attribute::get(*Context, Attribute::AttrKind::StructRet, RetTy));
  CallInst *APIntInst = CallInst::Create(FCallee, Args, "", BB);
  APIntInst->addParamAttr(
      0, Attribute::get(*Context, Attribute::AttrKind::StructRet, RetTy));

  return static_cast<Value *>(new LoadInst(RetTy, Args[0], "", false, BB));
}

Value *SPIRVToLLVM::transArbFloatInst(SPIRVInstruction *BI, BasicBlock *BB,
                                      bool IsBinaryInst) {
  // Format of instructions Add, Sub, Mul, Div, Hypot, ATan2, Pow, PowR:
  //   LLVM arbitrary floating point functions return value:
  //       iN (arbitrary precision integer of N bits length)
  //   Arguments: A(iN), MA(i32), B(iN), MB(i32), Mout(i32),
  //              EnableSubnormals(i32), RoundingMode(i32),
  //              RoundingAccuracy(i32)
  //   where A, B and return values are of arbitrary precision integer type.
  //   SPIR-V arbitrary floating point instruction layout:
  //   <id>ResTy Res<id> A<id> Literal MA B<id> Literal MB Literal Mout
  //       Literal EnableSubnormals Literal RoundingMode
  //       Literal RoundingAccuracy

  // Format of instructions GT, GE, LT, LE, EQ:
  //   LLVM arbitrary floating point functions return value: Bool
  //   Arguments: A(iN), MA(i32), B(iN), MB(i32)
  //   where A and B are of arbitrary precision integer type.
  //   SPIR-V arbitrary floating point instruction layout:
  //   <id>ResTy Res<id> A<id> Literal MA B<id> Literal MB

  // Format of instruction PowN:
  //   LLVM arbitrary floating point functions return value: iN
  //   Arguments: A(iN), MA(i32), B(iN), SignOfB(i1), Mout(i32),
  //              EnableSubnormals(i32), RoundingMode(i32),
  //              RoundingAccuracy(i32)
  //   where A, B and return values are of arbitrary precision integer type.
  //   SPIR-V arbitrary floating point instruction layout:
  //   <id>ResTy Res<id> A<id> Literal MA B<id> Literal SignOfB Literal Mout
  //       Literal EnableSubnormals Literal RoundingMode
  //       Literal RoundingAccuracy

  // Format of instruction CastFromInt:
  //   LLVM arbitrary floating point functions return value: iN
  //   Arguments: A(iN), Mout(i32), FromSign(bool), EnableSubnormals(i32),
  //              RoundingMode(i32), RoundingAccuracy(i32)
  //   where A and return values are of arbitrary precision integer type.
  //   SPIR-V arbitrary floating point instruction layout:
  //   <id>ResTy Res<id> A<id> Literal Mout Literal FromSign
  //       Literal EnableSubnormals Literal RoundingMode
  //       Literal RoundingAccuracy

  // Format of instruction CastToInt:
  //   LLVM arbitrary floating point functions return value: iN
  //   Arguments: A(iN), MA(i32), ToSign(bool), EnableSubnormals(i32),
  //              RoundingMode(i32), RoundingAccuracy(i32)
  //   where A and return values are of arbitrary precision integer type.
  //   SPIR-V arbitrary floating point instruction layout:
  //   <id>ResTy Res<id> A<id> Literal MA Literal ToSign
  //       Literal EnableSubnormals Literal RoundingMode
  //       Literal RoundingAccuracy

  // Format of other instructions:
  //   LLVM arbitrary floating point functions return value: iN
  //   Arguments: A(iN), MA(i32), Mout(i32), EnableSubnormals(i32),
  //              RoundingMode(i32), RoundingAccuracy(i32)
  //   where A and return values are of arbitrary precision integer type.
  //   SPIR-V arbitrary floating point instruction layout:
  //   <id>ResTy Res<id> A<id> Literal MA Literal Mout Literal EnableSubnormals
  //       Literal RoundingMode Literal RoundingAccuracy

  Type *RetTy = transType(BI->getType());
  IntegerType *Int1Ty = Type::getInt1Ty(*Context);
  IntegerType *Int32Ty = Type::getInt32Ty(*Context);

  auto *Inst = static_cast<SPIRVArbFloatIntelInst *>(BI);

  Type *ATy = transType(Inst->getOperand(0)->getType());
  Type *BTy = nullptr;

  // Words contain:
  // A<id> [Literal MA] [B<id>] [Literal MB] [Literal Mout] [Literal Sign]
  //   [Literal EnableSubnormals Literal RoundingMode Literal RoundingAccuracy]
  const std::vector<SPIRVWord> Words = Inst->getOpWords();
  auto WordsItr = Words.begin() + 1; /* Skip word for A input id */

  SmallVector<Type *, 8> ArgTys;
  std::vector<Value *> Args;

  if (RetTy->getIntegerBitWidth() > 64) {
    llvm::PointerType *RetPtrTy = llvm::PointerType::get(RetTy, SPIRAS_Generic);
    ArgTys.push_back(RetPtrTy);
    Value *Alloca = new AllocaInst(RetTy, SPIRAS_Private, "", BB);
    Value *RetValPtr = new AddrSpaceCastInst(Alloca, RetPtrTy, "", BB);
    Args.push_back(RetValPtr);
  }

  ArgTys.insert(ArgTys.end(), {ATy, Int32Ty});
  // A - input
  Args.emplace_back(transValue(Inst->getOperand(0), BB->getParent(), BB));
  // MA/Mout - width of mantissa
  Args.emplace_back(ConstantInt::get(Int32Ty, *WordsItr++));

  Op OC = Inst->getOpCode();
  if (OC == OpArbitraryFloatCastFromIntINTEL ||
      OC == OpArbitraryFloatCastToIntINTEL) {
    ArgTys.push_back(Int1Ty);
    Args.push_back(ConstantInt::get(Int1Ty, *WordsItr++)); /* ToSign/FromSign */
  }

  if (IsBinaryInst) {
    /* B - input */
    BTy = transType(Inst->getOperand(2)->getType());
    ArgTys.push_back(BTy);
    Args.push_back(transValue(Inst->getOperand(2), BB->getParent(), BB));
    ++WordsItr; /* Skip word for B input id */
    if (OC == OpArbitraryFloatPowNINTEL) {
      ArgTys.push_back(Int1Ty);
      Args.push_back(ConstantInt::get(Int1Ty, *WordsItr++)); /* SignOfB */
    }
  }

  std::fill_n(std::back_inserter(ArgTys), Words.end() - WordsItr, Int32Ty);
  std::transform(WordsItr, Words.end(), std::back_inserter(Args),
                 [Int32Ty](const SPIRVWord &Word) {
                   return ConstantInt::get(Int32Ty, Word);
                 });

  std::string FuncName =
      SPIRVArbFloatIntelMap::rmap(OC) + getFuncAPIntSuffix(RetTy, ATy, BTy);

  Type *FuncRetTy =
      (RetTy->getIntegerBitWidth() <= 64) ? RetTy : Type::getVoidTy(*Context);
  FunctionType *FT = FunctionType::get(FuncRetTy, ArgTys, false);
  FunctionCallee FCallee = M->getOrInsertFunction(FuncName, FT);

  auto *Func = cast<Function>(FCallee.getCallee());
  Func->setCallingConv(CallingConv::SPIR_FUNC);
  if (isFuncNoUnwind())
    Func->addFnAttr(Attribute::NoUnwind);

  if (RetTy->getIntegerBitWidth() <= 64)
    return CallInst::Create(Func, Args, "", BB);

  Func->addParamAttr(
      0, Attribute::get(*Context, Attribute::AttrKind::StructRet, RetTy));
  CallInst *APFloatInst = CallInst::Create(FCallee, Args, "", BB);
  APFloatInst->addParamAttr(
      0, Attribute::get(*Context, Attribute::AttrKind::StructRet, RetTy));

  return static_cast<Value *>(new LoadInst(RetTy, Args[0], "", false, BB));
}

template <class SourceTy, class FuncTy>
bool SPIRVToLLVM::foreachFuncCtlMask(SourceTy Source, FuncTy Func) {
  SPIRVWord FCM = Source->getFuncCtlMask();
  SPIRSPIRVFuncCtlMaskMap::foreach (
      [&](Attribute::AttrKind Attr, SPIRVFunctionControlMaskKind Mask) {
        if (FCM & Mask)
          Func(Attr);
      });
  return true;
}

void SPIRVToLLVM::transFunctionAttrs(SPIRVFunction *BF, Function *F) {
  if (BF->hasDecorate(DecorationReferencedIndirectlyINTEL))
    F->addFnAttr("referenced-indirectly");
  if (isFuncNoUnwind())
    F->addFnAttr(Attribute::NoUnwind);
  foreachFuncCtlMask(BF, [&](Attribute::AttrKind Attr) { F->addFnAttr(Attr); });

  for (Function::arg_iterator I = F->arg_begin(), E = F->arg_end(); I != E;
       ++I) {
    auto *BA = BF->getArgument(I->getArgNo());
    mapValue(BA, &(*I));
    setName(&(*I), BA);
    AttributeMask IllegalAttrs = AttributeFuncs::typeIncompatible(I->getType());
    BA->foreachAttr([&](SPIRVFuncParamAttrKind Kind) {
      // Skip this function parameter attribute as it will translated among
      // OpenCL metadata
      if (Kind == FunctionParameterAttributeRuntimeAlignedINTEL)
        return;
      Attribute::AttrKind LLVMKind = SPIRSPIRVFuncParamAttrMap::rmap(Kind);
      if (IllegalAttrs.contains(LLVMKind))
        return;
      Type *AttrTy = nullptr;
      switch (LLVMKind) {
      case Attribute::AttrKind::ByVal:
      case Attribute::AttrKind::StructRet:
        AttrTy = transType(BA->getType()->getPointerElementType());
        break;
      default:
        break; // do nothing
      }
      // Make sure to use a correct constructor for a typed/typeless attribute
      auto A = AttrTy ? Attribute::get(*Context, LLVMKind, AttrTy)
                      : Attribute::get(*Context, LLVMKind);
      I->addAttr(A);
    });

    AttrBuilder Builder(*Context);
    SPIRVWord MaxOffset = 0;
    if (BA->hasDecorate(DecorationMaxByteOffset, 0, &MaxOffset))
      Builder.addDereferenceableAttr(MaxOffset);
    SPIRVWord AlignmentBytes = 0;
    if (BA->hasDecorate(DecorationAlignment, 0, &AlignmentBytes))
      Builder.addAlignmentAttr(AlignmentBytes);
    I->addAttrs(Builder);
  }
  BF->foreachReturnValueAttr([&](SPIRVFuncParamAttrKind Kind) {
    if (Kind == FunctionParameterAttributeNoWrite)
      return;
    F->addRetAttr(SPIRSPIRVFuncParamAttrMap::rmap(Kind));
  });
}

Function *SPIRVToLLVM::transFunction(SPIRVFunction *BF) {
  auto Loc = FuncMap.find(BF);
  if (Loc != FuncMap.end())
    return Loc->second;

  auto IsKernel = isKernel(BF);

  if (IsKernel) {
    // search for a previous function with the same name
    // upgrade it to a kernel and drop this if it's found
    for (auto &I : FuncMap) {
      auto BFName = I.getFirst()->getName();
      if (BF->getName() == BFName) {
        auto *F = I.getSecond();
        F->setCallingConv(CallingConv::SPIR_KERNEL);
        F->setLinkage(GlobalValue::ExternalLinkage);
        F->setDSOLocal(false);
        F = cast<Function>(mapValue(BF, F));
        mapFunction(BF, F);
        transFunctionAttrs(BF, F);
        return F;
      }
    }
  }

  auto Linkage = IsKernel ? GlobalValue::ExternalLinkage : transLinkageType(BF);
  FunctionType *FT = cast<FunctionType>(transType(BF->getFunctionType()));
  std::string FuncName = BF->getName();
  StringRef FuncNameRef(FuncName);
  // Transform "@spirv.llvm_memset_p0i8_i32.volatile" to @llvm.memset.p0i8.i32
  // assuming llvm.memset is supported by the device compiler. If this
  // assumption is not safe, we should have a command line option to control
  // this behavior.
  if (FuncNameRef.starts_with("spirv.llvm_memset_p")) {
    // We can't guarantee that the name is correctly mangled due to opaque
    // pointers. Derive the correct name from the function type.
    FuncName =
        Intrinsic::getDeclaration(M, Intrinsic::memset,
                                  {FT->getParamType(0), FT->getParamType(2)})
            ->getName();
  }
  if (FuncNameRef.consume_front("spirv.")) {
    FuncNameRef.consume_back(".volatile");
    FuncName = FuncNameRef.str();
    std::replace(FuncName.begin(), FuncName.end(), '_', '.');
  }
  Function *F = M->getFunction(FuncName);
  if (!F)
    F = Function::Create(FT, Linkage, FuncName, M);
  F = cast<Function>(mapValue(BF, F));
  mapFunction(BF, F);

  if (F->isIntrinsic()) {
    if (F->getIntrinsicID() != Intrinsic::umul_with_overflow)
      return F;
    std::string Name = F->getName().str();
    auto *ST = cast<StructType>(F->getReturnType());
    auto *FT = F->getFunctionType();
    auto *NewST = StructType::get(ST->getContext(), ST->elements());
    auto *NewFT = FunctionType::get(NewST, FT->params(), FT->isVarArg());
    F->setName("old_" + Name);
    auto *NewFn = Function::Create(NewFT, F->getLinkage(), F->getAddressSpace(),
                                   Name, F->getParent());
    return NewFn;
  }

  F->setCallingConv(IsKernel ? CallingConv::SPIR_KERNEL
                             : CallingConv::SPIR_FUNC);
<<<<<<< HEAD
  transFunctionAttrs(BF, F);
=======
  if (BF->hasDecorate(DecorationReferencedIndirectlyINTEL))
    F->addFnAttr("referenced-indirectly");
  if (isFuncNoUnwind())
    F->addFnAttr(Attribute::NoUnwind);
  foreachFuncCtlMask(BF, [&](Attribute::AttrKind Attr) { F->addFnAttr(Attr); });

  for (Function::arg_iterator I = F->arg_begin(), E = F->arg_end(); I != E;
       ++I) {
    auto BA = BF->getArgument(I->getArgNo());
    mapValue(BA, &(*I));
    setName(&(*I), BA);
    BA->foreachAttr([&](SPIRVFuncParamAttrKind Kind) {
      // Skip this function parameter attribute as it will translated among
      // OpenCL metadata
      if (Kind == FunctionParameterAttributeRuntimeAlignedINTEL)
        return;
      Attribute::AttrKind LLVMKind = SPIRSPIRVFuncParamAttrMap::rmap(Kind);
      Type *AttrTy = nullptr;
      switch (LLVMKind) {
      case Attribute::AttrKind::ByVal:
      case Attribute::AttrKind::StructRet:
        AttrTy = transType(BA->getType()->getPointerElementType());
        break;
      default:
        break; // do nothing
      }
      // Make sure to use a correct constructor for a typed/typeless attribute
      auto A = AttrTy ? Attribute::get(*Context, LLVMKind, AttrTy)
                      : Attribute::get(*Context, LLVMKind);
      I->addAttr(A);
    });

    AttrBuilder Builder(*Context);
    SPIRVWord MaxOffset = 0;
    if (BA->hasDecorate(DecorationMaxByteOffset, 0, &MaxOffset))
      Builder.addDereferenceableAttr(MaxOffset);
    SPIRVWord AlignmentBytes = 0;
    if (BA->hasDecorate(DecorationAlignment, 0, &AlignmentBytes))
      Builder.addAlignmentAttr(AlignmentBytes);
    I->addAttrs(Builder);
  }
  BF->foreachReturnValueAttr([&](SPIRVFuncParamAttrKind Kind) {
    if (Kind == FunctionParameterAttributeNoWrite)
      return;
    F->addRetAttr(SPIRSPIRVFuncParamAttrMap::rmap(Kind));
  });

>>>>>>> 0b9fc099
  // Creating all basic blocks before creating instructions.
  for (size_t I = 0, E = BF->getNumBasicBlock(); I != E; ++I) {
    transValue(BF->getBasicBlock(I), F, nullptr);
  }

  for (size_t I = 0, E = BF->getNumBasicBlock(); I != E; ++I) {
    SPIRVBasicBlock *BBB = BF->getBasicBlock(I);
    BasicBlock *BB = cast<BasicBlock>(transValue(BBB, F, nullptr));
    for (size_t BI = 0, BE = BBB->getNumInst(); BI != BE; ++BI) {
      SPIRVInstruction *BInst = BBB->getInst(BI);
      transValue(BInst, F, BB, false);
    }
  }

  transLLVMLoopMetadata(F);

  return F;
}

Value *SPIRVToLLVM::transAsmINTEL(SPIRVAsmINTEL *BA) {
  assert(BA);
  bool HasSideEffect = BA->hasDecorate(DecorationSideEffectsINTEL);
  return InlineAsm::get(
      cast<FunctionType>(transType(BA->getFunctionType())),
      BA->getInstructions(), BA->getConstraints(), HasSideEffect,
      /* IsAlignStack */ false, InlineAsm::AsmDialect::AD_ATT);
}

CallInst *SPIRVToLLVM::transAsmCallINTEL(SPIRVAsmCallINTEL *BI, Function *F,
                                         BasicBlock *BB) {
  assert(BI);
  auto *IA = cast<InlineAsm>(transValue(BI->getAsm(), F, BB));
  auto Args = transValue(BM->getValues(BI->getArguments()), F, BB);
  return CallInst::Create(cast<FunctionType>(IA->getFunctionType()), IA, Args,
                          BI->getName(), BB);
}

/// LLVM convert builtin functions is translated to two instructions:
/// y = i32 islessgreater(float x, float z) ->
///     y = i32 ZExt(bool LessOrGreater(float x, float z))
/// When translating back, for simplicity, a trunc instruction is inserted
/// w = bool LessOrGreater(float x, float z) ->
///     w = bool Trunc(i32 islessgreater(float x, float z))
/// Optimizer should be able to remove the redundant trunc/zext
void SPIRVToLLVM::transOCLBuiltinFromInstPreproc(
    SPIRVInstruction *BI, Type *&RetTy, std::vector<SPIRVValue *> &Args) {
  if (!BI->hasType())
    return;
  auto *BT = BI->getType();
  if (isCmpOpCode(BI->getOpCode())) {
    if (BT->isTypeBool())
      RetTy = IntegerType::getInt32Ty(*Context);
    else if (BT->isTypeVectorBool())
      RetTy = FixedVectorType::get(
          IntegerType::get(
              *Context,
              Args[0]->getType()->getVectorComponentType()->getBitWidth()),
          BT->getVectorComponentCount());
    else
      llvm_unreachable("invalid compare instruction");
  }
}

Instruction *
SPIRVToLLVM::transOCLBuiltinPostproc(SPIRVInstruction *BI, CallInst *CI,
                                     BasicBlock *BB,
                                     const std::string &DemangledName) {
  auto OC = BI->getOpCode();
  if (isCmpOpCode(OC) && BI->getType()->isTypeVectorOrScalarBool()) {
    return CastInst::Create(Instruction::Trunc, CI, transType(BI->getType()),
                            "cvt", BB);
  }
  if (SPIRVEnableStepExpansion &&
      (DemangledName == "smoothstep" || DemangledName == "step"))
    return expandOCLBuiltinWithScalarArg(CI, DemangledName);
  return CI;
}

Value *SPIRVToLLVM::transBlockInvoke(SPIRVValue *Invoke, BasicBlock *BB) {
  auto *TranslatedInvoke = transFunction(static_cast<SPIRVFunction *>(Invoke));
  auto *Int8PtrTyGen = PointerType::get(*Context, SPIRAS_Generic);
  return CastInst::CreatePointerBitCastOrAddrSpaceCast(TranslatedInvoke,
                                                       Int8PtrTyGen, "", BB);
}

Instruction *SPIRVToLLVM::transWGSizeQueryBI(SPIRVInstruction *BI,
                                             BasicBlock *BB) {
  std::string FName =
      (BI->getOpCode() == OpGetKernelWorkGroupSize)
          ? "__get_kernel_work_group_size_impl"
          : "__get_kernel_preferred_work_group_size_multiple_impl";

  Function *F = M->getFunction(FName);
  if (!F) {
    auto *Int8PtrTyGen = PointerType::get(*Context, SPIRAS_Generic);
    FunctionType *FT = FunctionType::get(Type::getInt32Ty(*Context),
                                         {Int8PtrTyGen, Int8PtrTyGen}, false);
    F = Function::Create(FT, GlobalValue::ExternalLinkage, FName, M);
    if (isFuncNoUnwind())
      F->addFnAttr(Attribute::NoUnwind);
  }
  auto Ops = BI->getOperands();
  SmallVector<Value *, 2> Args = {transBlockInvoke(Ops[0], BB),
                                  transValue(Ops[1], F, BB, false)};
  auto *Call = CallInst::Create(F, Args, "", BB);
  setName(Call, BI);
  setAttrByCalledFunc(Call);
  return Call;
}

Instruction *SPIRVToLLVM::transSGSizeQueryBI(SPIRVInstruction *BI,
                                             BasicBlock *BB) {
  std::string FName = (BI->getOpCode() == OpGetKernelNDrangeMaxSubGroupSize)
                          ? "__get_kernel_max_sub_group_size_for_ndrange_impl"
                          : "__get_kernel_sub_group_count_for_ndrange_impl";

  auto Ops = BI->getOperands();
  Function *F = M->getFunction(FName);
  if (!F) {
    auto *Int8PtrTyGen = PointerType::get(*Context, SPIRAS_Generic);
    SmallVector<Type *, 3> Tys = {
        transType(Ops[0]->getType()), // ndrange
        Int8PtrTyGen,                 // block_invoke
        Int8PtrTyGen                  // block_literal
    };
    auto *FT = FunctionType::get(Type::getInt32Ty(*Context), Tys, false);
    F = Function::Create(FT, GlobalValue::ExternalLinkage, FName, M);
    if (isFuncNoUnwind())
      F->addFnAttr(Attribute::NoUnwind);
  }
  SmallVector<Value *, 2> Args = {
      transValue(Ops[0], F, BB, false), // ndrange
      transBlockInvoke(Ops[1], BB),     // block_invoke
      transValue(Ops[2], F, BB, false)  // block_literal
  };
  auto *Call = CallInst::Create(F, Args, "", BB);
  setName(Call, BI);
  setAttrByCalledFunc(Call);
  return Call;
}

Instruction *SPIRVToLLVM::transBuiltinFromInst(const std::string &FuncName,
                                               SPIRVInstruction *BI,
                                               BasicBlock *BB) {
  std::string MangledName;
  auto Ops = BI->getOperands();
  Type *RetTy =
      BI->hasType() ? transType(BI->getType()) : Type::getVoidTy(*Context);
  transOCLBuiltinFromInstPreproc(BI, RetTy, Ops);
  std::vector<Type *> ArgTys =
      transTypeVector(SPIRVInstruction::getOperandTypes(Ops), true);
  for (auto &I : ArgTys) {
    if (isa<FunctionType>(I)) {
      I = TypedPointerType::get(I, SPIRAS_Private);
    }
  }

  if (BM->getDesiredBIsRepresentation() != BIsRepresentation::SPIRVFriendlyIR)
    mangleOpenClBuiltin(FuncName, ArgTys, MangledName);
  else
    MangledName =
        getSPIRVFriendlyIRFunctionName(FuncName, BI->getOpCode(), ArgTys, Ops);

  opaquifyTypedPointers(ArgTys);

  Function *Func = M->getFunction(MangledName);
  FunctionType *FT = FunctionType::get(RetTy, ArgTys, false);
  // ToDo: Some intermediate functions have duplicate names with
  // different function types. This is OK if the function name
  // is used internally and finally translated to unique function
  // names. However it is better to have a way to differentiate
  // between intermidiate functions and final functions and make
  // sure final functions have unique names.
  SPIRVDBG(if (Func && Func->getFunctionType() != FT) {
    dbgs() << "Warning: Function name conflict:\n"
           << *Func << '\n'
           << " => " << *FT << '\n';
  })
  if (!Func || Func->getFunctionType() != FT) {
    LLVM_DEBUG(for (auto &I : ArgTys) { dbgs() << *I << '\n'; });
    Func = Function::Create(FT, GlobalValue::ExternalLinkage, MangledName, M);
    Func->setCallingConv(CallingConv::SPIR_FUNC);
    if (isFuncNoUnwind())
      Func->addFnAttr(Attribute::NoUnwind);
    auto OC = BI->getOpCode();
    if (isGroupOpCode(OC) || isGroupNonUniformOpcode(OC) ||
        isIntelSubgroupOpCode(OC) || isSplitBarrierINTELOpCode(OC) ||
        OC == OpControlBarrier)
      Func->addFnAttr(Attribute::Convergent);
  }
  auto *Call =
      CallInst::Create(Func, transValue(Ops, BB->getParent(), BB), "", BB);
  setName(Call, BI);
  setAttrByCalledFunc(Call);
  SPIRVDBG(spvdbgs() << "[transInstToBuiltinCall] " << *BI << " -> ";
           dbgs() << *Call << '\n';)
  Instruction *Inst = transOCLBuiltinPostproc(BI, Call, BB, FuncName);
  return Inst;
}

SPIRVToLLVM::SPIRVToLLVM(Module *LLVMModule, SPIRVModule *TheSPIRVModule)
    : BuiltinCallHelper(ManglingRules::OpenCL), M(LLVMModule),
      BM(TheSPIRVModule) {
  assert(M && "Initialization without an LLVM module is not allowed");
  initialize(*M);
  Context = &M->getContext();
  if (BM->getDesiredBIsRepresentation() == BIsRepresentation::SPIRVFriendlyIR)
    UseTargetTypes = true;
  DbgTran.reset(new SPIRVToLLVMDbgTran(TheSPIRVModule, LLVMModule, this));
}

std::string getSPIRVFuncSuffix(SPIRVInstruction *BI) {
  string Suffix = "";
  if (BI->getOpCode() == OpCreatePipeFromPipeStorage) {
    auto *CPFPS = static_cast<SPIRVCreatePipeFromPipeStorage *>(BI);
    assert(CPFPS->getType()->isTypePipe() &&
           "Invalid type of CreatePipeFromStorage");
    auto *PipeType = static_cast<SPIRVTypePipe *>(CPFPS->getType());
    switch (PipeType->getAccessQualifier()) {
    default:
    case AccessQualifierReadOnly:
      Suffix = "_read";
      break;
    case AccessQualifierWriteOnly:
      Suffix = "_write";
      break;
    case AccessQualifierReadWrite:
      Suffix = "_read_write";
      break;
    }
  }
  if (BI->hasDecorate(DecorationSaturatedConversion)) {
    Suffix += kSPIRVPostfix::Divider;
    Suffix += kSPIRVPostfix::Sat;
  }
  SPIRVFPRoundingModeKind Kind;
  if (BI->hasFPRoundingMode(&Kind)) {
    Suffix += kSPIRVPostfix::Divider;
    Suffix += SPIRSPIRVFPRoundingModeMap::rmap(Kind);
  }
  if (BI->getOpCode() == OpGenericCastToPtrExplicit) {
    Suffix += kSPIRVPostfix::Divider;
    auto *Ty = BI->getType();
    auto GenericCastToPtrInst =
        Ty->isTypeVectorPointer()
            ? Ty->getVectorComponentType()->getPointerStorageClass()
            : Ty->getPointerStorageClass();
    switch (GenericCastToPtrInst) {
    case StorageClassCrossWorkgroup:
      Suffix += std::string(kSPIRVPostfix::ToGlobal);
      break;
    case StorageClassWorkgroup:
      Suffix += std::string(kSPIRVPostfix::ToLocal);
      break;
    case StorageClassFunction:
      Suffix += std::string(kSPIRVPostfix::ToPrivate);
      break;
    default:
      llvm_unreachable("Invalid address space");
    }
  }
  if (BI->getOpCode() == OpBuildNDRange) {
    Suffix += kSPIRVPostfix::Divider;
    auto *NDRangeInst = static_cast<SPIRVBuildNDRange *>(BI);
    auto *EleTy = ((NDRangeInst->getOperands())[0])->getType();
    int Dim = EleTy->isTypeArray() ? EleTy->getArrayLength() : 1;
    assert((EleTy->isTypeInt() && Dim == 1) ||
           (EleTy->isTypeArray() && Dim >= 2 && Dim <= 3));
    ostringstream OS;
    OS << Dim;
    Suffix += OS.str() + "D";
  }
  return Suffix;
}

Instruction *SPIRVToLLVM::transSPIRVBuiltinFromInst(SPIRVInstruction *BI,
                                                    BasicBlock *BB) {
  assert(BB && "Invalid BB");
  const auto OC = BI->getOpCode();

  bool AddRetTypePostfix = false;
  switch (static_cast<size_t>(OC)) {
  case OpImageQuerySizeLod:
  case OpImageQuerySize:
  case OpImageRead:
  case OpSubgroupImageBlockReadINTEL:
  case OpSubgroupImageMediaBlockReadINTEL:
  case OpSubgroupBlockReadINTEL:
  case OpImageSampleExplicitLod:
  case OpSDotKHR:
  case OpUDotKHR:
  case OpSUDotKHR:
  case OpSDotAccSatKHR:
  case OpUDotAccSatKHR:
  case OpSUDotAccSatKHR:
  case OpReadClockKHR:
  case internal::OpJointMatrixLoadINTEL:
  case OpCooperativeMatrixLoadKHR:
  case internal::OpCooperativeMatrixLoadCheckedINTEL:
  case internal::OpTaskSequenceCreateINTEL:
  case internal::OpConvertHandleToImageINTEL:
  case internal::OpConvertHandleToSampledImageINTEL:
    AddRetTypePostfix = true;
    break;
  default: {
    if (isCvtOpCode(OC) && OC != OpGenericCastToPtrExplicit)
      AddRetTypePostfix = true;
    break;
  }
  }

  bool IsRetSigned = true;
  switch (OC) {
  case OpConvertFToU:
  case OpSatConvertSToU:
  case OpUConvert:
  case OpUDotKHR:
  case OpUDotAccSatKHR:
  case OpReadClockKHR:
    IsRetSigned = false;
    break;
  case OpImageRead:
  case OpImageSampleExplicitLod: {
    size_t Idx = getImageOperandsIndex(OC);
    if (auto Ops = BI->getOperands(); Ops.size() > Idx) {
      auto ImOp = static_cast<SPIRVConstant *>(Ops[Idx])->getZExtIntValue();
      IsRetSigned = !(ImOp & ImageOperandsMask::ImageOperandsZeroExtendMask);
    }
    break;
  }
  default:
    break;
  }

  if (AddRetTypePostfix) {
    const Type *RetTy = BI->hasType() ? transType(BI->getType(), true)
                                      : Type::getVoidTy(*Context);
    Type *PET = nullptr;
    if (auto *TPT = dyn_cast<TypedPointerType>(RetTy))
      PET = TPT->getElementType();
    return transBuiltinFromInst(getSPIRVFuncName(OC, RetTy, IsRetSigned, PET) +
                                    getSPIRVFuncSuffix(BI),
                                BI, BB);
  }
  return transBuiltinFromInst(getSPIRVFuncName(OC, getSPIRVFuncSuffix(BI)), BI,
                              BB);
}

bool SPIRVToLLVM::translate() {
  if (!transAddressingModel())
    return false;

  // Entry Points should be translated before all debug intrinsics.
  for (SPIRVExtInst *EI : BM->getDebugInstVec()) {
    if (EI->getExtOp() == SPIRVDebug::EntryPoint)
      DbgTran->transDebugInst(EI);
  }

  // Compile unit might be needed during translation of debug intrinsics.
  for (SPIRVExtInst *EI : BM->getDebugInstVec()) {
    // Translate Compile Units first.
    if (EI->getExtOp() == SPIRVDebug::CompilationUnit)
      DbgTran->transDebugInst(EI);
  }

  for (unsigned I = 0, E = BM->getNumVariables(); I != E; ++I) {
    auto *BV = BM->getVariable(I);
    if (BV->getStorageClass() != StorageClassFunction)
      transValue(BV, nullptr, nullptr);
    transGlobalCtorDtors(BV);
  }

  // Then translate all debug instructions.
  for (SPIRVExtInst *EI : BM->getDebugInstVec()) {
    DbgTran->transDebugInst(EI);
  }

  for (unsigned I = 0, E = BM->getNumFunctions(); I != E; ++I) {
    transFunction(BM->getFunction(I));
    transUserSemantic(BM->getFunction(I));
  }

  transGlobalAnnotations();

  if (!transMetadata())
    return false;
  if (!transFPContractMetadata())
    return false;
  transSourceLanguage();
  if (!transSourceExtension())
    return false;
  transGeneratorMD();
  if (!lowerBuiltins(BM, M))
    return false;
  if (BM->getDesiredBIsRepresentation() == BIsRepresentation::SPIRVFriendlyIR) {
    SPIRVWord SrcLangVer = 0;
    BM->getSourceLanguage(&SrcLangVer);
    bool IsCpp = SrcLangVer == kOCLVer::CL21;
    if (!postProcessBuiltinsReturningStruct(M, IsCpp))
      return false;
  }

  for (SPIRVExtInst *EI : BM->getAuxDataInstVec()) {
    transAuxDataInst(EI);
  }

  eraseUselessFunctions(M);

  DbgTran->addDbgInfoVersion();
  DbgTran->finalize();

  return true;
}

bool SPIRVToLLVM::transAddressingModel() {
  switch (BM->getAddressingModel()) {
  case AddressingModelPhysical64:
    M->setTargetTriple(SPIR_TARGETTRIPLE64);
    M->setDataLayout(SPIR_DATALAYOUT64);
    break;
  case AddressingModelPhysical32:
    M->setTargetTriple(SPIR_TARGETTRIPLE32);
    M->setDataLayout(SPIR_DATALAYOUT32);
    break;
  case AddressingModelLogical:
    // Do not set target triple and data layout
    break;
  default:
    SPIRVCKRT(0, InvalidAddressingModel,
              "Actual addressing mode is " +
                  std::to_string(BM->getAddressingModel()));
  }
  return true;
}

void generateIntelFPGAAnnotation(
    const SPIRVEntry *E, std::vector<llvm::SmallString<256>> &AnnotStrVec) {
  llvm::SmallString<256> AnnotStr;
  llvm::raw_svector_ostream Out(AnnotStr);
  if (E->hasDecorate(DecorationRegisterINTEL))
    Out << "{register:1}";

  SPIRVWord Result = 0;
  if (E->hasDecorate(DecorationMemoryINTEL))
    Out << "{memory:"
        << E->getDecorationStringLiteral(DecorationMemoryINTEL).front() << '}';
  if (E->hasDecorate(DecorationBankwidthINTEL, 0, &Result))
    Out << "{bankwidth:" << Result << '}';
  if (E->hasDecorate(DecorationNumbanksINTEL, 0, &Result))
    Out << "{numbanks:" << Result << '}';
  if (E->hasDecorate(DecorationMaxPrivateCopiesINTEL, 0, &Result))
    Out << "{private_copies:" << Result << '}';
  if (E->hasDecorate(DecorationSinglepumpINTEL))
    Out << "{pump:1}";
  if (E->hasDecorate(DecorationDoublepumpINTEL))
    Out << "{pump:2}";
  if (E->hasDecorate(DecorationMaxReplicatesINTEL, 0, &Result))
    Out << "{max_replicates:" << Result << '}';
  if (E->hasDecorate(DecorationSimpleDualPortINTEL))
    Out << "{simple_dual_port:1}";
  if (E->hasDecorate(DecorationMergeINTEL)) {
    Out << "{merge";
    for (const auto &Str : E->getDecorationStringLiteral(DecorationMergeINTEL))
      Out << ":" << Str;
    Out << '}';
  }
  if (E->hasDecorate(DecorationBankBitsINTEL)) {
    Out << "{bank_bits:";
    auto Literals = E->getDecorationLiterals(DecorationBankBitsINTEL);
    for (size_t I = 0; I < Literals.size() - 1; ++I)
      Out << Literals[I] << ",";
    Out << Literals.back() << '}';
  }
  if (E->hasDecorate(DecorationForcePow2DepthINTEL, 0, &Result))
    Out << "{force_pow2_depth:" << Result << '}';
  if (E->hasDecorate(DecorationStridesizeINTEL, 0, &Result))
    Out << "{stride_size:" << Result << "}";
  if (E->hasDecorate(DecorationWordsizeINTEL, 0, &Result))
    Out << "{word_size:" << Result << "}";
  if (E->hasDecorate(DecorationTrueDualPortINTEL))
    Out << "{true_dual_port}";
  if (E->hasDecorate(DecorationBufferLocationINTEL, 0, &Result))
    Out << "{sycl-buffer-location:" << Result << '}';
  if (E->hasDecorate(DecorationLatencyControlLabelINTEL, 0, &Result))
    Out << "{sycl-latency-anchor-id:" << Result << '}';
  if (E->hasDecorate(DecorationLatencyControlConstraintINTEL)) {
    auto Literals =
        E->getDecorationLiterals(DecorationLatencyControlConstraintINTEL);
    assert(Literals.size() == 3 &&
           "Latency Control Constraint decoration shall have 3 extra operands");
    Out << "{sycl-latency-constraint:" << Literals[0] << "," << Literals[1]
        << "," << Literals[2] << '}';
  }

  unsigned LSUParamsBitmask = 0;
  llvm::SmallString<32> AdditionalParamsStr;
  llvm::raw_svector_ostream ParamsOut(AdditionalParamsStr);
  if (E->hasDecorate(DecorationBurstCoalesceINTEL, 0))
    LSUParamsBitmask |= IntelFPGAMemoryAccessesVal::BurstCoalesce;
  if (E->hasDecorate(DecorationCacheSizeINTEL, 0, &Result)) {
    LSUParamsBitmask |= IntelFPGAMemoryAccessesVal::CacheSizeFlag;
    ParamsOut << "{cache-size:" << Result << "}";
  }
  if (E->hasDecorate(DecorationDontStaticallyCoalesceINTEL, 0))
    LSUParamsBitmask |= IntelFPGAMemoryAccessesVal::DontStaticallyCoalesce;
  if (E->hasDecorate(DecorationPrefetchINTEL, 0, &Result)) {
    LSUParamsBitmask |= IntelFPGAMemoryAccessesVal::PrefetchFlag;
    // TODO: Enable prefetch size backwards translation
    // once it is supported
  }
  if (LSUParamsBitmask)
    Out << "{params:" << LSUParamsBitmask << "}" << AdditionalParamsStr;
  if (!AnnotStr.empty())
    AnnotStrVec.emplace_back(AnnotStr);

  if (E->hasDecorate(DecorationUserSemantic)) {
    auto Annotations =
        E->getAllDecorationStringLiterals(DecorationUserSemantic);
    for (size_t I = 0; I != Annotations.size(); ++I) {
      // UserSemantic has a single literal string
      llvm::SmallString<256> UserSemanticStr;
      llvm::raw_svector_ostream UserSemanticOut(UserSemanticStr);
      for (const auto &Str : Annotations[I])
        UserSemanticOut << Str;
      AnnotStrVec.emplace_back(UserSemanticStr);
    }
  }
}

void generateIntelFPGAAnnotationForStructMember(
    const SPIRVEntry *E, SPIRVWord MemberNumber,
    std::vector<llvm::SmallString<256>> &AnnotStrVec) {
  llvm::SmallString<256> AnnotStr;
  llvm::raw_svector_ostream Out(AnnotStr);
  if (E->hasMemberDecorate(DecorationRegisterINTEL, 0, MemberNumber))
    Out << "{register:1}";

  SPIRVWord Result = 0;
  if (E->hasMemberDecorate(DecorationMemoryINTEL, 0, MemberNumber, &Result))
    Out << "{memory:"
        << E->getMemberDecorationStringLiteral(DecorationMemoryINTEL,
                                               MemberNumber)
               .front()
        << '}';
  if (E->hasMemberDecorate(DecorationBankwidthINTEL, 0, MemberNumber, &Result))
    Out << "{bankwidth:" << Result << '}';
  if (E->hasMemberDecorate(DecorationNumbanksINTEL, 0, MemberNumber, &Result))
    Out << "{numbanks:" << Result << '}';
  if (E->hasMemberDecorate(DecorationMaxPrivateCopiesINTEL, 0, MemberNumber,
                           &Result))
    Out << "{private_copies:" << Result << '}';
  if (E->hasMemberDecorate(DecorationSinglepumpINTEL, 0, MemberNumber))
    Out << "{pump:1}";
  if (E->hasMemberDecorate(DecorationDoublepumpINTEL, 0, MemberNumber))
    Out << "{pump:2}";
  if (E->hasMemberDecorate(DecorationMaxReplicatesINTEL, 0, MemberNumber,
                           &Result))
    Out << "{max_replicates:" << Result << '}';
  if (E->hasMemberDecorate(DecorationSimpleDualPortINTEL, 0, MemberNumber))
    Out << "{simple_dual_port:1}";
  if (E->hasMemberDecorate(DecorationMergeINTEL, 0, MemberNumber)) {
    Out << "{merge";
    for (const auto &Str : E->getMemberDecorationStringLiteral(
             DecorationMergeINTEL, MemberNumber))
      Out << ":" << Str;
    Out << '}';
  }
  if (E->hasMemberDecorate(DecorationBankBitsINTEL, 0, MemberNumber)) {
    Out << "{bank_bits:";
    auto Literals =
        E->getMemberDecorationLiterals(DecorationBankBitsINTEL, MemberNumber);
    for (size_t I = 0; I < Literals.size() - 1; ++I)
      Out << Literals[I] << ",";
    Out << Literals.back() << '}';
  }
  if (E->hasMemberDecorate(DecorationForcePow2DepthINTEL, 0, MemberNumber,
                           &Result))
    Out << "{force_pow2_depth:" << Result << '}';
  if (E->hasMemberDecorate(DecorationStridesizeINTEL, 0, MemberNumber, &Result))
    Out << "{stride_size:" << Result << "}";
  if (E->hasMemberDecorate(DecorationWordsizeINTEL, 0, MemberNumber, &Result))
    Out << "{word_size:" << Result << "}";
  if (E->hasMemberDecorate(DecorationTrueDualPortINTEL, 0, MemberNumber))
    Out << "{true_dual_port}";
  if (!AnnotStr.empty())
    AnnotStrVec.emplace_back(AnnotStr);

  if (E->hasMemberDecorate(DecorationUserSemantic, 0, MemberNumber)) {
    auto Annotations = E->getAllMemberDecorationStringLiterals(
        DecorationUserSemantic, MemberNumber);
    for (size_t I = 0; I != Annotations.size(); ++I) {
      // UserSemantic has a single literal string
      llvm::SmallString<256> UserSemanticStr;
      llvm::raw_svector_ostream UserSemanticOut(UserSemanticStr);
      for (const auto &Str : Annotations[I])
        UserSemanticOut << Str;
      AnnotStrVec.emplace_back(UserSemanticStr);
    }
  }
}

void SPIRVToLLVM::transIntelFPGADecorations(SPIRVValue *BV, Value *V) {
  if (!BV->isVariable() && !BV->isInst())
    return;

  if (auto *Inst = dyn_cast<Instruction>(V)) {
    auto *AL = dyn_cast<AllocaInst>(Inst);
    Type *AllocatedTy = AL ? AL->getAllocatedType() : Inst->getType();

    IRBuilder<> Builder(Inst->getParent());

    Type *Int8PtrTyPrivate = PointerType::get(*Context, SPIRAS_Private);
    IntegerType *Int32Ty = IntegerType::get(*Context, 32);

    Value *UndefInt8Ptr = UndefValue::get(Int8PtrTyPrivate);
    Value *UndefInt32 = UndefValue::get(Int32Ty);

    if (AL && BV->getType()->getPointerElementType()->isTypeStruct()) {
      auto *ST = BV->getType()->getPointerElementType();
      SPIRVTypeStruct *STS = static_cast<SPIRVTypeStruct *>(ST);

      for (SPIRVWord I = 0; I < STS->getMemberCount(); ++I) {
        std::vector<SmallString<256>> AnnotStrVec;
        generateIntelFPGAAnnotationForStructMember(ST, I, AnnotStrVec);
        CallInst *AnnotationCall = nullptr;
        for (const auto &AnnotStr : AnnotStrVec) {
          auto *GS = Builder.CreateGlobalStringPtr(AnnotStr);

          Instruction *PtrAnnFirstArg = nullptr;

          if (GEPOrUseMap.count(AL)) {
            auto IdxToInstMap = GEPOrUseMap[AL];
            if (IdxToInstMap.count(I)) {
              PtrAnnFirstArg = IdxToInstMap[I];
            }
          }

          Type *IntTy = nullptr;

          if (!PtrAnnFirstArg) {
            GetElementPtrInst *GEP = cast<GetElementPtrInst>(
                Builder.CreateConstInBoundsGEP2_32(AllocatedTy, AL, 0, I));

            IntTy = GEP->getResultElementType()->isIntegerTy()
                        ? GEP->getType()
                        : Int8PtrTyPrivate;
            PtrAnnFirstArg = GEP;
          } else {
            IntTy = PtrAnnFirstArg->getType();
          }

          auto *AnnotationFn = llvm::Intrinsic::getDeclaration(
              M, Intrinsic::ptr_annotation, {IntTy, Int8PtrTyPrivate});

          llvm::Value *Args[] = {
              Builder.CreateBitCast(PtrAnnFirstArg, IntTy,
                                    PtrAnnFirstArg->getName()),
              Builder.CreateBitCast(GS, Int8PtrTyPrivate), UndefInt8Ptr,
              UndefInt32, UndefInt8Ptr};
          AnnotationCall = Builder.CreateCall(AnnotationFn, Args);
          GEPOrUseMap[AL][I] = AnnotationCall;
        }
        if (AnnotationCall)
          ValueMap[BV] = AnnotationCall;
      }
    }

    std::vector<SmallString<256>> AnnotStrVec;
    generateIntelFPGAAnnotation(BV, AnnotStrVec);
    CallInst *AnnotationCall = nullptr;
    for (const auto &AnnotStr : AnnotStrVec) {
      Constant *GS = nullptr;
      const auto StringAnnotStr = static_cast<std::string>(AnnotStr);
      auto AnnotItr = AnnotationsMap.find(StringAnnotStr);
      if (AnnotItr != AnnotationsMap.end()) {
        GS = AnnotItr->second;
      } else {
        GS = Builder.CreateGlobalStringPtr(AnnotStr);
        AnnotationsMap.emplace(std::move(StringAnnotStr), GS);
      }

      Value *BaseInst = nullptr;
      if (AnnotationCall && !AnnotationCall->getType()->isVoidTy())
        BaseInst = AnnotationCall;
      else
        BaseInst = AL ? Builder.CreateBitCast(V, Int8PtrTyPrivate, V->getName())
                      : Inst;

      // Try to find alloca instruction for statically allocated variables.
      // Alloca might be hidden by a couple of casts.
      bool isStaticMemoryAttribute = AL ? true : false;
      while (!isStaticMemoryAttribute && Inst &&
             (isa<BitCastInst>(Inst) || isa<AddrSpaceCastInst>(Inst))) {
        Inst = dyn_cast<Instruction>(Inst->getOperand(0));
        isStaticMemoryAttribute = (Inst && isa<AllocaInst>(Inst));
      }
      auto *AnnotationFn = llvm::Intrinsic::getDeclaration(
          M,
          isStaticMemoryAttribute ? Intrinsic::var_annotation
                                  : Intrinsic::ptr_annotation,
          {BaseInst->getType(), Int8PtrTyPrivate});

      llvm::Value *Args[] = {BaseInst,
                             Builder.CreateBitCast(GS, Int8PtrTyPrivate),
                             UndefInt8Ptr, UndefInt32, UndefInt8Ptr};
      AnnotationCall = Builder.CreateCall(AnnotationFn, Args);
    }
    if (AnnotationCall && !AnnotationCall->getType()->isVoidTy())
      ValueMap[BV] = AnnotationCall;
  } else if (auto *GV = dyn_cast<GlobalVariable>(V)) {
    std::vector<SmallString<256>> AnnotStrVec;
    generateIntelFPGAAnnotation(BV, AnnotStrVec);

    if (AnnotStrVec.empty()) {
      // Check if IO pipe decoration is applied to the global
      SPIRVWord ID;
      if (BV->hasDecorate(DecorationIOPipeStorageINTEL, 0, &ID)) {
        auto Literals = BV->getDecorationLiterals(DecorationIOPipeStorageINTEL);
        assert(Literals.size() == 1 &&
               "IO PipeStorage decoration shall have 1 extra operand");
        GV->setMetadata("io_pipe_id", getMDNodeStringIntVec(Context, Literals));
      }
      return;
    }

    for (const auto &AnnotStr : AnnotStrVec) {
      Constant *StrConstant =
          ConstantDataArray::getString(*Context, StringRef(AnnotStr));

      auto *GS = new GlobalVariable(
          *GV->getParent(), StrConstant->getType(),
          /*IsConstant*/ true, GlobalValue::PrivateLinkage, StrConstant, "");

      GS->setUnnamedAddr(GlobalValue::UnnamedAddr::Global);
      GS->setSection("llvm.metadata");

      Type *ResType = PointerType::get(GV->getContext(),
                                       GV->getType()->getPointerAddressSpace());
      Constant *C = ConstantExpr::getPointerBitCastOrAddrSpaceCast(GV, ResType);

      Type *Int8PtrTyPrivate = PointerType::get(*Context, SPIRAS_Private);
      IntegerType *Int32Ty = Type::getInt32Ty(*Context);

      llvm::Constant *Fields[5] = {
          C, ConstantExpr::getBitCast(GS, Int8PtrTyPrivate),
          UndefValue::get(Int8PtrTyPrivate), UndefValue::get(Int32Ty),
          UndefValue::get(Int8PtrTyPrivate)};

      GlobalAnnotations.push_back(ConstantStruct::getAnon(Fields));
    }
  }
}

// Translate aliasing decorations applied to instructions. These decorations
// are mapped on alias.scope and noalias metadata in LLVM. Translation of
// optional string operand isn't yet supported in the translator.
void SPIRVToLLVM::transMemAliasingINTELDecorations(SPIRVValue *BV, Value *V) {
  if (!BV->isInst())
    return;
  Instruction *Inst = dyn_cast<Instruction>(V);
  if (!Inst)
    return;
  if (BV->hasDecorateId(DecorationAliasScopeINTEL)) {
    std::vector<SPIRVId> AliasListIds;
    AliasListIds = BV->getDecorationIdLiterals(DecorationAliasScopeINTEL);
    assert(AliasListIds.size() == 1 &&
           "Memory aliasing decorations must have one argument");
    addMemAliasMetadata(Inst, AliasListIds[0], LLVMContext::MD_alias_scope);
  }
  if (BV->hasDecorateId(DecorationNoAliasINTEL)) {
    std::vector<SPIRVId> AliasListIds;
    AliasListIds = BV->getDecorationIdLiterals(DecorationNoAliasINTEL);
    assert(AliasListIds.size() == 1 &&
           "Memory aliasing decorations must have one argument");
    addMemAliasMetadata(Inst, AliasListIds[0], LLVMContext::MD_noalias);
  }
}

// Having UserSemantic decoration on Function is against the spec, but we allow
// this for various purposes (like prototyping new features when we need to
// attach some information on function and propagate that through SPIR-V and
// ect.)
void SPIRVToLLVM::transUserSemantic(SPIRV::SPIRVFunction *Fun) {
  auto *TransFun = transFunction(Fun);
  for (const auto &UsSem :
       Fun->getDecorationStringLiteral(DecorationUserSemantic)) {
    auto *V = cast<Value>(TransFun);
    Constant *StrConstant =
        ConstantDataArray::getString(*Context, StringRef(UsSem));
    auto *GS = new GlobalVariable(
        *TransFun->getParent(), StrConstant->getType(),
        /*IsConstant*/ true, GlobalValue::PrivateLinkage, StrConstant, "");

    GS->setUnnamedAddr(GlobalValue::UnnamedAddr::Global);
    GS->setSection("llvm.metadata");

    Type *ResType = PointerType::get(V->getContext(),
                                     V->getType()->getPointerAddressSpace());
    Constant *C =
        ConstantExpr::getPointerBitCastOrAddrSpaceCast(TransFun, ResType);

    Type *Int8PtrTyPrivate = PointerType::get(*Context, SPIRAS_Private);
    IntegerType *Int32Ty = Type::getInt32Ty(*Context);

    llvm::Constant *Fields[5] = {
        C, ConstantExpr::getBitCast(GS, Int8PtrTyPrivate),
        UndefValue::get(Int8PtrTyPrivate), UndefValue::get(Int32Ty),
        UndefValue::get(Int8PtrTyPrivate)};
    GlobalAnnotations.push_back(ConstantStruct::getAnon(Fields));
  }
}

void SPIRVToLLVM::transGlobalAnnotations() {
  if (!GlobalAnnotations.empty()) {
    Constant *Array =
        ConstantArray::get(ArrayType::get(GlobalAnnotations[0]->getType(),
                                          GlobalAnnotations.size()),
                           GlobalAnnotations);
    auto *GV = new GlobalVariable(*M, Array->getType(), /*IsConstant*/ false,
                                  GlobalValue::AppendingLinkage, Array,
                                  "llvm.global.annotations");
    GV->setSection("llvm.metadata");
  }
}

static llvm::MDNode *
transDecorationsToMetadataList(llvm::LLVMContext *Context,
                               std::vector<SPIRVDecorate const *> Decorates) {
  SmallVector<Metadata *, 4> MDs;
  MDs.reserve(Decorates.size());
  for (const auto *Deco : Decorates) {
    std::vector<Metadata *> OPs;
    auto *KindMD = ConstantAsMetadata::get(
        ConstantInt::get(Type::getInt32Ty(*Context), Deco->getDecorateKind()));
    OPs.push_back(KindMD);
    switch (static_cast<size_t>(Deco->getDecorateKind())) {
    case DecorationLinkageAttributes: {
      const auto *const LinkAttrDeco =
          static_cast<const SPIRVDecorateLinkageAttr *>(Deco);
      auto *const LinkNameMD =
          MDString::get(*Context, LinkAttrDeco->getLinkageName());
      auto *const LinkTypeMD = ConstantAsMetadata::get(ConstantInt::get(
          Type::getInt32Ty(*Context), LinkAttrDeco->getLinkageType()));
      OPs.push_back(LinkNameMD);
      OPs.push_back(LinkTypeMD);
      break;
    }
    case spv::internal::DecorationHostAccessINTEL:
    case DecorationHostAccessINTEL: {
      const auto *const HostAccDeco =
          static_cast<const SPIRVDecorateHostAccessINTEL *>(Deco);
      auto *const AccModeMD = ConstantAsMetadata::get(ConstantInt::get(
          Type::getInt32Ty(*Context), HostAccDeco->getAccessMode()));
      auto *const NameMD = MDString::get(*Context, HostAccDeco->getVarName());
      OPs.push_back(AccModeMD);
      OPs.push_back(NameMD);
      break;
    }
    case DecorationMergeINTEL: {
      const auto MergeAttrLits = Deco->getVecLiteral();
      std::string FirstString = getString(MergeAttrLits);
      std::string SecondString =
          getString(MergeAttrLits.cbegin() + getVec(FirstString).size(),
                    MergeAttrLits.cend());
      OPs.push_back(MDString::get(*Context, FirstString));
      OPs.push_back(MDString::get(*Context, SecondString));
      break;
    }
    case DecorationMemoryINTEL:
    case DecorationUserSemantic: {
      auto *const StrMD =
          MDString::get(*Context, getString(Deco->getVecLiteral()));
      OPs.push_back(StrMD);
      break;
    }
    default: {
      for (const SPIRVWord Lit : Deco->getVecLiteral()) {
        auto *const LitMD = ConstantAsMetadata::get(
            ConstantInt::get(Type::getInt32Ty(*Context), Lit));
        OPs.push_back(LitMD);
      }
      break;
    }
    }
    MDs.push_back(MDNode::get(*Context, OPs));
  }
  return MDNode::get(*Context, MDs);
}

void SPIRVToLLVM::transDecorationsToMetadata(SPIRVValue *BV, Value *V) {
  if (!BV->isVariable() && !BV->isInst())
    return;

  auto SetDecorationsMetadata = [&](auto V) {
    std::vector<SPIRVDecorate const *> Decorates = BV->getDecorations();
    if (!Decorates.empty()) {
      MDNode *MDList = transDecorationsToMetadataList(Context, Decorates);
      V->setMetadata(SPIRV_MD_DECORATIONS, MDList);
    }
  };

  if (auto *GV = dyn_cast<GlobalVariable>(V))
    SetDecorationsMetadata(GV);
  else if (auto *I = dyn_cast<Instruction>(V))
    SetDecorationsMetadata(I);
}

namespace {

static float convertSPIRVWordToFloat(SPIRVWord Spir) {
  union {
    float F;
    SPIRVWord Spir;
  } FPMaxError;
  FPMaxError.Spir = Spir;
  return FPMaxError.F;
}

static bool transFPMaxErrorDecoration(SPIRVValue *BV, Value *V,
                                      LLVMContext *Context) {
  SPIRVWord ID;
  if (Instruction *I = dyn_cast<Instruction>(V))
    if (BV->hasDecorate(DecorationFPMaxErrorDecorationINTEL, 0, &ID)) {
      auto Literals =
          BV->getDecorationLiterals(DecorationFPMaxErrorDecorationINTEL);
      assert(Literals.size() == 1 &&
             "FP Max Error decoration shall have 1 operand");
      auto F = convertSPIRVWordToFloat(Literals[0]);
      if (CallInst *CI = dyn_cast<CallInst>(I)) {
        // Add attribute
        auto A = llvm::Attribute::get(*Context, "fpbuiltin-max-error",
                                      std::to_string(F));
        CI->addFnAttr(A);
      } else {
        // Add metadata
        MDNode *N =
            MDNode::get(*Context, MDString::get(*Context, std::to_string(F)));
        I->setMetadata("fpbuiltin-max-error", N);
      }
      return true;
    }
  return false;
}
} // namespace

bool SPIRVToLLVM::transDecoration(SPIRVValue *BV, Value *V) {
  if (transFPMaxErrorDecoration(BV, V, Context))
    return true;

  if (!transAlign(BV, V))
    return false;

  transIntelFPGADecorations(BV, V);
  transMemAliasingINTELDecorations(BV, V);

  // Decoration metadata is only enabled in SPIR-V friendly mode
  if (BM->getDesiredBIsRepresentation() == BIsRepresentation::SPIRVFriendlyIR)
    transDecorationsToMetadata(BV, V);

  DbgTran->transDbgInfo(BV, V);
  return true;
}

void SPIRVToLLVM::transGlobalCtorDtors(SPIRVVariable *BV) {
  if (BV->getName() != "llvm.global_ctors" &&
      BV->getName() != "llvm.global_dtors")
    return;

  Value *V = transValue(BV, nullptr, nullptr);
  cast<GlobalValue>(V)->setLinkage(GlobalValue::AppendingLinkage);
}

void SPIRVToLLVM::createCXXStructor(const char *ListName,
                                    SmallVectorImpl<Function *> &Funcs) {
  if (Funcs.empty())
    return;

  // If the SPIR-V input contained a variable for the structor list and it
  // has already been translated, then don't interfere.
  if (M->getGlobalVariable(ListName))
    return;

  // Type of a structor entry: { i32, void ()*, i8* }
  Type *PriorityTy = Type::getInt32Ty(*Context);
  PointerType *CtorTy = PointerType::getUnqual(
      FunctionType::get(Type::getVoidTy(*Context), false));
  PointerType *ComdatTy = PointerType::getUnqual(*Context);
  StructType *StructorTy = StructType::get(PriorityTy, CtorTy, ComdatTy);

  ArrayType *ArrTy = ArrayType::get(StructorTy, Funcs.size());

  GlobalVariable *GV =
      cast<GlobalVariable>(M->getOrInsertGlobal(ListName, ArrTy));
  GV->setLinkage(GlobalValue::AppendingLinkage);

  // Build the initializer.
  SmallVector<Constant *, 2> ArrayElts;
  for (auto *F : Funcs) {
    SmallVector<Constant *, 3> Elts;
    // SPIR-V does not specify an order between Initializers, so set default
    // priority.
    Elts.push_back(ConstantInt::get(PriorityTy, 65535));
    Elts.push_back(ConstantExpr::getBitCast(F, CtorTy));
    Elts.push_back(ConstantPointerNull::get(ComdatTy));
    ArrayElts.push_back(ConstantStruct::get(StructorTy, Elts));
  }

  Constant *NewArray = ConstantArray::get(ArrTy, ArrayElts);
  GV->setInitializer(NewArray);
}

bool SPIRVToLLVM::transFPContractMetadata() {
  bool ContractOff = false;
  for (unsigned I = 0, E = BM->getNumFunctions(); I != E; ++I) {
    SPIRVFunction *BF = BM->getFunction(I);
    if (!isKernel(BF))
      continue;
    if (BF->getExecutionMode(ExecutionModeContractionOff)) {
      ContractOff = true;
      break;
    }
  }
  if (!ContractOff)
    M->getOrInsertNamedMetadata(kSPIR2MD::FPContract);
  return true;
}

std::string
SPIRVToLLVM::transOCLImageTypeAccessQualifier(SPIRV::SPIRVTypeImage *ST) {
  return SPIRSPIRVAccessQualifierMap::rmap(ST->hasAccessQualifier()
                                               ? ST->getAccessQualifier()
                                               : AccessQualifierReadOnly);
}

bool SPIRVToLLVM::transNonTemporalMetadata(Instruction *I) {
  Constant *One = ConstantInt::get(Type::getInt32Ty(*Context), 1);
  MDNode *Node = MDNode::get(*Context, ConstantAsMetadata::get(One));
  I->setMetadata(M->getMDKindID("nontemporal"), Node);
  return true;
}

// Information of types of kernel arguments may be additionally stored in
// 'OpString "kernel_arg_type.%kernel_name%.type1,type2,type3,..' instruction.
// Try to find such instruction and generate metadata based on it.
// Return 'true' if 'OpString' was found and 'kernel_arg_type' metadata
// generated and 'false' otherwise.
static bool transKernelArgTypeMedataFromString(LLVMContext *Ctx,
                                               SPIRVModule *BM,
                                               Function *Kernel,
                                               std::string MDName) {
  // Run W/A translation only if the appropriate option is passed
  if (!BM->shouldPreserveOCLKernelArgTypeMetadataThroughString())
    return false;
  std::string ArgTypePrefix =
      std::string(MDName) + "." + Kernel->getName().str() + ".";
  auto ArgTypeStrIt = std::find_if(
      BM->getStringVec().begin(), BM->getStringVec().end(),
      [=](SPIRVString *S) { return S->getStr().find(ArgTypePrefix) == 0; });

  if (ArgTypeStrIt == BM->getStringVec().end())
    return false;

  std::string ArgTypeStr =
      (*ArgTypeStrIt)->getStr().substr(ArgTypePrefix.size());
  std::vector<Metadata *> TypeMDs;

  int CountBraces = 0;
  std::string::size_type Start = 0;

  for (std::string::size_type I = 0; I < ArgTypeStr.length(); I++) {
    switch (ArgTypeStr[I]) {
    case '<':
      CountBraces++;
      break;
    case '>':
      CountBraces--;
      break;
    case ',':
      if (CountBraces == 0) {
        TypeMDs.push_back(
            MDString::get(*Ctx, ArgTypeStr.substr(Start, I - Start)));
        Start = I + 1;
      }
    }
  }

  Kernel->setMetadata(MDName, MDNode::get(*Ctx, TypeMDs));
  return true;
}

void SPIRVToLLVM::transFunctionDecorationsToMetadata(SPIRVFunction *BF,
                                                     Function *F) {
  size_t TotalParameterDecorations = 0;
  BF->foreachArgument([&](SPIRVFunctionParameter *Arg) {
    TotalParameterDecorations += Arg->getNumDecorations();
  });
  if (TotalParameterDecorations == 0)
    return;

  // Generate metadata for spirv.ParameterDecorations
  addKernelArgumentMetadata(Context, SPIRV_MD_PARAMETER_DECORATIONS, BF, F,
                            [=](SPIRVFunctionParameter *Arg) {
                              return transDecorationsToMetadataList(
                                  Context, Arg->getDecorations());
                            });
}

bool SPIRVToLLVM::transMetadata() {
  SmallVector<Function *, 2> CtorKernels;
  for (unsigned I = 0, E = BM->getNumFunctions(); I != E; ++I) {
    SPIRVFunction *BF = BM->getFunction(I);
    Function *F = static_cast<Function *>(getTranslatedValue(BF));
    assert(F && "Invalid translated function");

    transOCLMetadata(BF);
    transVectorComputeMetadata(BF);
    transFPGAFunctionMetadata(BF, F);

    // Decoration metadata is only enabled in SPIR-V friendly mode
    if (BM->getDesiredBIsRepresentation() == BIsRepresentation::SPIRVFriendlyIR)
      transFunctionDecorationsToMetadata(BF, F);

    if (BF->hasDecorate(internal::DecorationCallableFunctionINTEL))
      F->addFnAttr(kVCMetadata::VCCallable);
    if (isKernel(BF) &&
        BF->getExecutionMode(internal::ExecutionModeFastCompositeKernelINTEL))
      F->addFnAttr(kVCMetadata::VCFCEntry);

    if (F->getCallingConv() != CallingConv::SPIR_KERNEL)
      continue;

    // Generate metadata for reqd_work_group_size
    if (auto *EM = BF->getExecutionMode(ExecutionModeLocalSize)) {
      F->setMetadata(kSPIR2MD::WGSize,
                     getMDNodeStringIntVec(Context, EM->getLiterals()));
    }
    // Generate metadata for work_group_size_hint
    if (auto *EM = BF->getExecutionMode(ExecutionModeLocalSizeHint)) {
      F->setMetadata(kSPIR2MD::WGSizeHint,
                     getMDNodeStringIntVec(Context, EM->getLiterals()));
    }
    // Generate metadata for vec_type_hint
    if (auto *EM = BF->getExecutionMode(ExecutionModeVecTypeHint)) {
      std::vector<Metadata *> MetadataVec;
      Type *VecHintTy = decodeVecTypeHint(*Context, EM->getLiterals()[0]);
      assert(VecHintTy);
      MetadataVec.push_back(ValueAsMetadata::get(UndefValue::get(VecHintTy)));
      MetadataVec.push_back(ConstantAsMetadata::get(
          ConstantInt::get(Type::getInt32Ty(*Context), 1)));
      F->setMetadata(kSPIR2MD::VecTyHint, MDNode::get(*Context, MetadataVec));
    }
    // Generate metadata for Initializer.
    if (BF->getExecutionMode(ExecutionModeInitializer)) {
      CtorKernels.push_back(F);
    }
    // Generate metadata for intel_reqd_sub_group_size
    if (auto *EM = BF->getExecutionMode(ExecutionModeSubgroupSize)) {
      auto *SizeMD =
          ConstantAsMetadata::get(getUInt32(M, EM->getLiterals()[0]));
      F->setMetadata(kSPIR2MD::SubgroupSize, MDNode::get(*Context, SizeMD));
    }
    // Generate metadata for intel_reqd_sub_group_size
    if (BF->getExecutionMode(internal::ExecutionModeNamedSubgroupSizeINTEL)) {
      // For now, there is only one named sub group size: primary, which is
      // represented as a value of 0 as the argument of the OpExecutionMode.
      assert(BF->getExecutionMode(internal::ExecutionModeNamedSubgroupSizeINTEL)
                     ->getLiterals()[0] == 0 &&
             "Invalid named sub group size");
      // On the LLVM IR side, this is represented as the metadata
      // intel_reqd_sub_group_size with value -1.
      auto *SizeMD = ConstantAsMetadata::get(getInt32(M, -1));
      F->setMetadata(kSPIR2MD::SubgroupSize, MDNode::get(*Context, SizeMD));
    }
    // Generate metadata for max_work_group_size
    if (auto *EM = BF->getExecutionMode(ExecutionModeMaxWorkgroupSizeINTEL)) {
      F->setMetadata(kSPIR2MD::MaxWGSize,
                     getMDNodeStringIntVec(Context, EM->getLiterals()));
    }
    // Generate metadata for no_global_work_offset
    if (BF->getExecutionMode(ExecutionModeNoGlobalOffsetINTEL)) {
      F->setMetadata(kSPIR2MD::NoGlobalOffset, MDNode::get(*Context, {}));
    }
    // Generate metadata for max_global_work_dim
    if (auto *EM = BF->getExecutionMode(ExecutionModeMaxWorkDimINTEL)) {
      F->setMetadata(kSPIR2MD::MaxWGDim,
                     getMDNodeStringIntVec(Context, EM->getLiterals()));
    }
    // Generate metadata for num_simd_work_items
    if (auto *EM = BF->getExecutionMode(ExecutionModeNumSIMDWorkitemsINTEL)) {
      F->setMetadata(kSPIR2MD::NumSIMD,
                     getMDNodeStringIntVec(Context, EM->getLiterals()));
    }
    // Generate metadata for scheduler_target_fmax_mhz
    if (auto *EM =
            BF->getExecutionMode(ExecutionModeSchedulerTargetFmaxMhzINTEL)) {
      F->setMetadata(kSPIR2MD::FmaxMhz,
                     getMDNodeStringIntVec(Context, EM->getLiterals()));
    }
    // Generate metadata for Intel FPGA register map interface
    if (auto *EM =
            BF->getExecutionMode(ExecutionModeRegisterMapInterfaceINTEL)) {
      std::vector<uint32_t> InterfaceVec = EM->getLiterals();
      assert(InterfaceVec.size() == 1 &&
             "Expected RegisterMapInterfaceINTEL to have exactly 1 literal");
      std::vector<Metadata *> InterfaceMDVec =
          [&]() -> std::vector<Metadata *> {
        switch (InterfaceVec[0]) {
        case 0:
          return {MDString::get(*Context, "csr")};
        case 1:
          return {MDString::get(*Context, "csr"),
                  MDString::get(*Context, "wait_for_done_write")};
        default:
          llvm_unreachable("Invalid register map interface mode");
        }
      }();
      F->setMetadata(kSPIR2MD::IntelFPGAIPInterface,
                     MDNode::get(*Context, InterfaceMDVec));
    }
    // Generate metadata for Intel FPGA streaming interface
    if (auto *EM = BF->getExecutionMode(ExecutionModeStreamingInterfaceINTEL)) {
      std::vector<uint32_t> InterfaceVec = EM->getLiterals();
      assert(InterfaceVec.size() == 1 &&
             "Expected StreamingInterfaceINTEL to have exactly 1 literal");
      std::vector<Metadata *> InterfaceMDVec =
          [&]() -> std::vector<Metadata *> {
        switch (InterfaceVec[0]) {
        case 0:
          return {MDString::get(*Context, "streaming")};
        case 1:
          return {MDString::get(*Context, "streaming"),
                  MDString::get(*Context, "stall_free_return")};
        default:
          llvm_unreachable("Invalid streaming interface mode");
        }
      }();
      F->setMetadata(kSPIR2MD::IntelFPGAIPInterface,
                     MDNode::get(*Context, InterfaceMDVec));
    }
    if (auto *EM = BF->getExecutionMode(ExecutionModeMaximumRegistersINTEL)) {
      NamedMDNode *ExecModeMD =
          M->getOrInsertNamedMetadata(kSPIRVMD::ExecutionMode);

      SmallVector<Metadata *, 4> ValueVec;
      ValueVec.push_back(ConstantAsMetadata::get(F));
      ValueVec.push_back(
          ConstantAsMetadata::get(getUInt32(M, EM->getExecutionMode())));
      ValueVec.push_back(
          ConstantAsMetadata::get(getUInt32(M, EM->getLiterals()[0])));
      ExecModeMD->addOperand(MDNode::get(*Context, ValueVec));
    }
    if (auto *EM = BF->getExecutionMode(ExecutionModeMaximumRegistersIdINTEL)) {
      NamedMDNode *ExecModeMD =
          M->getOrInsertNamedMetadata(kSPIRVMD::ExecutionMode);

      SmallVector<Metadata *, 4> ValueVec;
      ValueVec.push_back(ConstantAsMetadata::get(F));
      ValueVec.push_back(
          ConstantAsMetadata::get(getUInt32(M, EM->getExecutionMode())));

      auto *ExecOp = BF->getModule()->getValue(EM->getLiterals()[0]);
      ValueVec.push_back(
          MDNode::get(*Context, ConstantAsMetadata::get(cast<ConstantInt>(
                                    transValue(ExecOp, nullptr, nullptr)))));
      ExecModeMD->addOperand(MDNode::get(*Context, ValueVec));
    }
    if (auto *EM =
            BF->getExecutionMode(ExecutionModeNamedMaximumRegistersINTEL)) {
      NamedMDNode *ExecModeMD =
          M->getOrInsertNamedMetadata(kSPIRVMD::ExecutionMode);

      SmallVector<Metadata *, 4> ValueVec;
      ValueVec.push_back(ConstantAsMetadata::get(F));
      ValueVec.push_back(
          ConstantAsMetadata::get(getUInt32(M, EM->getExecutionMode())));

      assert(EM->getLiterals()[0] == 0 &&
             "Invalid named maximum number of registers");
      ValueVec.push_back(MDString::get(*Context, "AutoINTEL"));
      ExecModeMD->addOperand(MDNode::get(*Context, ValueVec));
    }
  }
  NamedMDNode *MemoryModelMD =
      M->getOrInsertNamedMetadata(kSPIRVMD::MemoryModel);
  MemoryModelMD->addOperand(
      getMDTwoInt(Context, static_cast<unsigned>(BM->getAddressingModel()),
                  static_cast<unsigned>(BM->getMemoryModel())));
  createCXXStructor("llvm.global_ctors", CtorKernels);
  return true;
}

bool SPIRVToLLVM::transOCLMetadata(SPIRVFunction *BF) {
  Function *F = static_cast<Function *>(getTranslatedValue(BF));
  assert(F && "Invalid translated function");
  if (F->getCallingConv() != CallingConv::SPIR_KERNEL)
    return true;

  if (BF->hasDecorate(DecorationVectorComputeFunctionINTEL))
    return true;

  // Generate metadata for kernel_arg_addr_space
  addKernelArgumentMetadata(
      Context, SPIR_MD_KERNEL_ARG_ADDR_SPACE, BF, F,
      [=](SPIRVFunctionParameter *Arg) {
        SPIRVType *ArgTy = Arg->getType();
        SPIRAddressSpace AS = SPIRAS_Private;
        if (ArgTy->isTypePointer())
          AS = SPIRSPIRVAddrSpaceMap::rmap(ArgTy->getPointerStorageClass());
        else if (ArgTy->isTypeOCLImage() || ArgTy->isTypePipe())
          AS = SPIRAS_Global;
        return ConstantAsMetadata::get(
            ConstantInt::get(Type::getInt32Ty(*Context), AS));
      });
  // Generate metadata for kernel_arg_access_qual
  addKernelArgumentMetadata(Context, SPIR_MD_KERNEL_ARG_ACCESS_QUAL, BF, F,
                            [=](SPIRVFunctionParameter *Arg) {
                              std::string Qual;
                              auto *T = Arg->getType();
                              if (T->isTypeOCLImage()) {
                                auto *ST = static_cast<SPIRVTypeImage *>(T);
                                Qual = transOCLImageTypeAccessQualifier(ST);
                              } else if (T->isTypePipe()) {
                                auto *PT = static_cast<SPIRVTypePipe *>(T);
                                Qual = transOCLPipeTypeAccessQualifier(PT);
                              } else
                                Qual = "none";
                              return MDString::get(*Context, Qual);
                            });
  // Generate metadata for kernel_arg_type
  if (!transKernelArgTypeMedataFromString(Context, BM, F,
                                          SPIR_MD_KERNEL_ARG_TYPE))
    addKernelArgumentMetadata(Context, SPIR_MD_KERNEL_ARG_TYPE, BF, F,
                              [=](SPIRVFunctionParameter *Arg) {
                                return transOCLKernelArgTypeName(Arg);
                              });
  // Generate metadata for kernel_arg_type_qual
  if (!transKernelArgTypeMedataFromString(Context, BM, F,
                                          SPIR_MD_KERNEL_ARG_TYPE_QUAL))
    addKernelArgumentMetadata(
        Context, SPIR_MD_KERNEL_ARG_TYPE_QUAL, BF, F,
        [=](SPIRVFunctionParameter *Arg) {
          std::string Qual;
          if (Arg->hasDecorate(DecorationVolatile))
            Qual = kOCLTypeQualifierName::Volatile;
          Arg->foreachAttr([&](SPIRVFuncParamAttrKind Kind) {
            Qual += Qual.empty() ? "" : " ";
            if (Kind == FunctionParameterAttributeNoAlias)
              Qual += kOCLTypeQualifierName::Restrict;
          });
          if (Arg->getType()->isTypePipe()) {
            Qual += Qual.empty() ? "" : " ";
            Qual += kOCLTypeQualifierName::Pipe;
          }
          return MDString::get(*Context, Qual);
        });
  // Generate metadata for kernel_arg_base_type
  addKernelArgumentMetadata(Context, SPIR_MD_KERNEL_ARG_BASE_TYPE, BF, F,
                            [=](SPIRVFunctionParameter *Arg) {
                              return transOCLKernelArgTypeName(Arg);
                            });
  // Generate metadata for kernel_arg_name
  if (BM->isGenArgNameMDEnabled()) {
    addKernelArgumentMetadata(Context, SPIR_MD_KERNEL_ARG_NAME, BF, F,
                              [=](SPIRVFunctionParameter *Arg) {
                                return MDString::get(*Context, Arg->getName());
                              });
  }
  // Generate metadata for kernel_arg_buffer_location
  addBufferLocationMetadata(Context, BF, F, [=](SPIRVFunctionParameter *Arg) {
    auto Literals = Arg->getDecorationLiterals(DecorationBufferLocationINTEL);
    assert(Literals.size() == 1 &&
           "BufferLocationINTEL decoration shall have 1 ID literal");

    return ConstantAsMetadata::get(
        ConstantInt::get(Type::getInt32Ty(*Context), Literals[0]));
  });
  // Generate metadata for kernel_arg_runtime_aligned
  addRuntimeAlignedMetadata(Context, BF, F, [=](SPIRVFunctionParameter *Arg) {
    return ConstantAsMetadata::get(
        ConstantInt::get(Type::getInt1Ty(*Context), 1));
  });
  // Generate metadata for spirv.ParameterDecorations
  addKernelArgumentMetadata(Context, SPIRV_MD_PARAMETER_DECORATIONS, BF, F,
                            [=](SPIRVFunctionParameter *Arg) {
                              return transDecorationsToMetadataList(
                                  Context, Arg->getDecorations());
                            });
  return true;
}

bool SPIRVToLLVM::transVectorComputeMetadata(SPIRVFunction *BF) {
  using namespace VectorComputeUtil;
  Function *F = static_cast<Function *>(getTranslatedValue(BF));
  assert(F && "Invalid translated function");

  if (BF->hasDecorate(DecorationStackCallINTEL))
    F->addFnAttr(kVCMetadata::VCStackCall);

  if (BF->hasDecorate(DecorationVectorComputeFunctionINTEL))
    F->addFnAttr(kVCMetadata::VCFunction);

  SPIRVWord SIMTMode = 0;
  if (BF->hasDecorate(DecorationSIMTCallINTEL, 0, &SIMTMode))
    F->addFnAttr(kVCMetadata::VCSIMTCall, std::to_string(SIMTMode));

  auto SEVAttr = translateSEVMetadata(BF, F->getContext());

  if (SEVAttr)
    F->addAttributeAtIndex(AttributeList::ReturnIndex, SEVAttr.value());

  for (Function::arg_iterator I = F->arg_begin(), E = F->arg_end(); I != E;
       ++I) {
    auto ArgNo = I->getArgNo();
    SPIRVFunctionParameter *BA = BF->getArgument(ArgNo);
    SPIRVWord Kind;
    if (BA->hasDecorate(DecorationFuncParamIOKindINTEL, 0, &Kind)) {
      Attribute Attr = Attribute::get(*Context, kVCMetadata::VCArgumentIOKind,
                                      std::to_string(Kind));
      F->addParamAttr(ArgNo, Attr);
    }
    if (BA->hasDecorate(internal::DecorationFuncParamKindINTEL, 0, &Kind)) {
      Attribute Attr = Attribute::get(*Context, kVCMetadata::VCArgumentKind,
                                      std::to_string(Kind));
      F->addParamAttr(ArgNo, Attr);
    }
    SEVAttr = translateSEVMetadata(BA, F->getContext());
    if (SEVAttr)
      F->addParamAttr(ArgNo, SEVAttr.value());
    if (BA->hasDecorate(internal::DecorationFuncParamDescINTEL)) {
      auto Desc =
          BA->getDecorationStringLiteral(internal::DecorationFuncParamDescINTEL)
              .front();
      Attribute Attr =
          Attribute::get(*Context, kVCMetadata::VCArgumentDesc, Desc);
      F->addParamAttr(ArgNo, Attr);
    }
    if (BA->hasDecorate(DecorationMediaBlockIOINTEL)) {
      assert(BA->getType()->isTypeImage() &&
             "MediaBlockIOINTEL decoration is valid only on image parameters");
      F->addParamAttr(ArgNo,
                      Attribute::get(*Context, kVCMetadata::VCMediaBlockIO));
    }
  }

  // Do not add float control if there is no any
  bool IsVCFloatControl = false;
  unsigned FloatControl = 0;
  // RoundMode and FloatMode are always same for all types in Cm
  // While Denorm could be different for double, float and half
  if (isKernel(BF)) {
    FPRoundingModeExecModeMap::foreach (
        [&](FPRoundingMode VCRM, ExecutionMode EM) {
          if (BF->getExecutionMode(EM)) {
            IsVCFloatControl = true;
            FloatControl |= getVCFloatControl(VCRM);
          }
        });
    FPOperationModeExecModeMap::foreach (
        [&](FPOperationMode VCFM, ExecutionMode EM) {
          if (BF->getExecutionMode(EM)) {
            IsVCFloatControl = true;
            FloatControl |= getVCFloatControl(VCFM);
          }
        });
    FPDenormModeExecModeMap::foreach ([&](FPDenormMode VCDM, ExecutionMode EM) {
      auto ExecModes = BF->getExecutionModeRange(EM);
      for (auto It = ExecModes.first; It != ExecModes.second; It++) {
        IsVCFloatControl = true;
        unsigned TargetWidth = (*It).second->getLiterals()[0];
        VCFloatType FloatType = VCFloatTypeSizeMap::rmap(TargetWidth);
        FloatControl |= getVCFloatControl(VCDM, FloatType);
      }
    });
  } else {
    if (BF->hasDecorate(DecorationFunctionRoundingModeINTEL)) {
      std::vector<SPIRVDecorate const *> RoundModes =
          BF->getDecorations(DecorationFunctionRoundingModeINTEL);

      assert(RoundModes.size() == 3 && "Function must have precisely 3 "
                                       "FunctionRoundingModeINTEL decoration");

      auto *DecRound =
          static_cast<SPIRVDecorateFunctionRoundingModeINTEL const *>(
              RoundModes.at(0));
      auto RoundingMode = DecRound->getRoundingMode();
#ifndef NDEBUG
      for (auto *DecPreCast : RoundModes) {
        auto *Dec = static_cast<SPIRVDecorateFunctionRoundingModeINTEL const *>(
            DecPreCast);
        assert(Dec->getRoundingMode() == RoundingMode &&
               "Rounding Mode must be equal within all targets");
      }
#endif
      IsVCFloatControl = true;
      FloatControl |= getVCFloatControl(RoundingMode);
    }

    if (BF->hasDecorate(DecorationFunctionDenormModeINTEL)) {
      std::vector<SPIRVDecorate const *> DenormModes =
          BF->getDecorations(DecorationFunctionDenormModeINTEL);
      IsVCFloatControl = true;

      for (const auto *DecPtr : DenormModes) {
        const auto *DecDenorm =
            static_cast<SPIRVDecorateFunctionDenormModeINTEL const *>(DecPtr);
        VCFloatType FType =
            VCFloatTypeSizeMap::rmap(DecDenorm->getTargetWidth());
        FloatControl |= getVCFloatControl(DecDenorm->getDenormMode(), FType);
      }
    }

    if (BF->hasDecorate(DecorationFunctionFloatingPointModeINTEL)) {
      std::vector<SPIRVDecorate const *> FloatModes =
          BF->getDecorations(DecorationFunctionFloatingPointModeINTEL);

      assert(FloatModes.size() == 3 &&
             "Function must have precisely 3 FunctionFloatingPointModeINTEL "
             "decoration");

      auto *DecFlt =
          static_cast<SPIRVDecorateFunctionFloatingPointModeINTEL const *>(
              FloatModes.at(0));
      auto FloatingMode = DecFlt->getOperationMode();
#ifndef NDEBUG
      for (auto *DecPreCast : FloatModes) {
        auto *Dec =
            static_cast<SPIRVDecorateFunctionFloatingPointModeINTEL const *>(
                DecPreCast);
        assert(Dec->getOperationMode() == FloatingMode &&
               "Rounding Mode must be equal within all targets");
      }
#endif

      IsVCFloatControl = true;
      FloatControl |= getVCFloatControl(FloatingMode);
    }
  }

  if (IsVCFloatControl) {
    Attribute Attr = Attribute::get(*Context, kVCMetadata::VCFloatControl,
                                    std::to_string(FloatControl));
    F->addFnAttr(Attr);
  }

  if (auto *EM = BF->getExecutionMode(ExecutionModeSharedLocalMemorySizeINTEL)) {
    unsigned int SLMSize = EM->getLiterals()[0];
    Attribute Attr = Attribute::get(*Context, kVCMetadata::VCSLMSize,
                                    std::to_string(SLMSize));
    F->addFnAttr(Attr);
  }

  if (auto *EM = BF->getExecutionMode(ExecutionModeNamedBarrierCountINTEL)) {
    unsigned int NBarrierCnt = EM->getLiterals()[0];
    Attribute Attr = Attribute::get(*Context, kVCMetadata::VCNamedBarrierCount,
                                    std::to_string(NBarrierCnt));
    F->addFnAttr(Attr);
  }

  return true;
}

bool SPIRVToLLVM::transFPGAFunctionMetadata(SPIRVFunction *BF, Function *F) {
  if (BF->hasDecorate(DecorationStallEnableINTEL)) {
    std::vector<Metadata *> MetadataVec;
    MetadataVec.push_back(ConstantAsMetadata::get(getInt32(M, 1)));
    F->setMetadata(kSPIR2MD::StallEnable, MDNode::get(*Context, MetadataVec));
  }
  if (BF->hasDecorate(DecorationStallFreeINTEL)) {
    std::vector<Metadata *> MetadataVec;
    MetadataVec.push_back(ConstantAsMetadata::get(getInt32(M, 1)));
    F->setMetadata(kSPIR2MD::StallFree, MDNode::get(*Context, MetadataVec));
  }
  if (BF->hasDecorate(DecorationFuseLoopsInFunctionINTEL)) {
    std::vector<Metadata *> MetadataVec;
    auto Literals =
        BF->getDecorationLiterals(DecorationFuseLoopsInFunctionINTEL);
    MetadataVec.push_back(ConstantAsMetadata::get(getUInt32(M, Literals[0])));
    MetadataVec.push_back(ConstantAsMetadata::get(getUInt32(M, Literals[1])));
    F->setMetadata(kSPIR2MD::LoopFuse, MDNode::get(*Context, MetadataVec));
  }
  if (BF->hasDecorate(DecorationMathOpDSPModeINTEL)) {
    std::vector<SPIRVWord> Literals =
        BF->getDecorationLiterals(DecorationMathOpDSPModeINTEL);
    assert(Literals.size() == 2 &&
           "MathOpDSPModeINTEL decoration shall have 2 literals");
    F->setMetadata(kSPIR2MD::PreferDSP,
                   MDNode::get(*Context, ConstantAsMetadata::get(
                                             getUInt32(M, Literals[0]))));
    if (Literals[1] != 0) {
      F->setMetadata(kSPIR2MD::PropDSPPref,
                     MDNode::get(*Context, ConstantAsMetadata::get(
                                               getUInt32(M, Literals[1]))));
    }
  }
  if (BF->hasDecorate(DecorationInitiationIntervalINTEL)) {
    std::vector<Metadata *> MetadataVec;
    auto Literals =
        BF->getDecorationLiterals(DecorationInitiationIntervalINTEL);
    MetadataVec.push_back(ConstantAsMetadata::get(getUInt32(M, Literals[0])));
    F->setMetadata(kSPIR2MD::InitiationInterval,
                   MDNode::get(*Context, MetadataVec));
  }
  if (BF->hasDecorate(DecorationMaxConcurrencyINTEL)) {
    std::vector<Metadata *> MetadataVec;
    auto Literals = BF->getDecorationLiterals(DecorationMaxConcurrencyINTEL);
    MetadataVec.push_back(ConstantAsMetadata::get(getUInt32(M, Literals[0])));
    F->setMetadata(kSPIR2MD::MaxConcurrency,
                   MDNode::get(*Context, MetadataVec));
  }
  if (BF->hasDecorate(DecorationPipelineEnableINTEL)) {
    auto Literals = BF->getDecorationLiterals(DecorationPipelineEnableINTEL);
    std::vector<Metadata *> MetadataVec;
    MetadataVec.push_back(ConstantAsMetadata::get(getInt32(M, Literals[0])));
    F->setMetadata(kSPIR2MD::PipelineKernel,
                   MDNode::get(*Context, MetadataVec));
  }
  return true;
}

bool SPIRVToLLVM::transAlign(SPIRVValue *BV, Value *V) {
  if (auto *AL = dyn_cast<AllocaInst>(V)) {
    SPIRVWord Align = 0;
    if (BV->hasAlignment(&Align))
      AL->setAlignment(llvm::Align(Align));
    return true;
  }
  if (auto *GV = dyn_cast<GlobalVariable>(V)) {
    SPIRVWord Align = 0;
    if (BV->hasAlignment(&Align))
      GV->setAlignment(MaybeAlign(Align));
    return true;
  }
  return true;
}

Instruction *SPIRVToLLVM::transOCLBuiltinFromExtInst(SPIRVExtInst *BC,
                                                     BasicBlock *BB) {
  assert(BB && "Invalid BB");
  auto ExtOp = static_cast<OCLExtOpKind>(BC->getExtOp());
  std::string UnmangledName = OCLExtOpMap::map(ExtOp);

  assert(BM->getBuiltinSet(BC->getExtSetId()) == SPIRVEIS_OpenCL &&
         "Not OpenCL extended instruction");

  std::vector<Type *> ArgTypes = transTypeVector(BC->getArgTypes(), true);
  Type *RetTy = transType(BC->getType());
  std::string MangledName =
      getSPIRVFriendlyIRFunctionName(ExtOp, ArgTypes, RetTy);
  opaquifyTypedPointers(ArgTypes);

  SPIRVDBG(spvdbgs() << "[transOCLBuiltinFromExtInst] UnmangledName: "
                     << UnmangledName << " MangledName: " << MangledName
                     << '\n');

  FunctionType *FT = FunctionType::get(RetTy, ArgTypes, false);
  Function *F = M->getFunction(MangledName);
  if (!F) {
    F = Function::Create(FT, GlobalValue::ExternalLinkage, MangledName, M);
    F->setCallingConv(CallingConv::SPIR_FUNC);
    if (isFuncNoUnwind())
      F->addFnAttr(Attribute::NoUnwind);
    if (isFuncReadNone(UnmangledName))
      F->setDoesNotAccessMemory();
  }
  auto Args = transValue(BC->getArgValues(), F, BB);
  SPIRVDBG(dbgs() << "[transOCLBuiltinFromExtInst] Function: " << *F
                  << ", Args: ";
           for (auto &I
                : Args) dbgs()
           << *I << ", ";
           dbgs() << '\n');
  CallInst *CI = CallInst::Create(F, Args, BC->getName(), BB);
  setCallingConv(CI);
  addFnAttr(CI, Attribute::NoUnwind);
  return CI;
}

void SPIRVToLLVM::transAuxDataInst(SPIRVExtInst *BC) {
  assert(BC->getExtSetKind() == SPIRV::SPIRVEIS_NonSemantic_AuxData);
  if (!BC->getModule()->preserveAuxData())
    return;
  auto Args = BC->getArguments();
  // Args 0 and 1 are common between attributes and metadata.
  // 0 is the function, 1 is the name of the attribute/metadata as a string
  auto *SpvFcn = BC->getModule()->getValue(Args[0]);
  auto *F = static_cast<Function *>(getTranslatedValue(SpvFcn));
  assert(F && "Function should already have been translated!");
  auto AttrOrMDName = BC->getModule()->get<SPIRVString>(Args[1])->getStr();
  switch (BC->getExtOp()) {
  case NonSemanticAuxData::FunctionAttribute: {
    assert(Args.size() < 4 && "Unexpected FunctionAttribute Args");
    // If this attr was specially handled and added elsewhere, skip it.
    Attribute::AttrKind AsKind = Attribute::getAttrKindFromName(AttrOrMDName);
    if (AsKind != Attribute::None && F->hasFnAttribute(AsKind))
      return;
    if (AsKind == Attribute::None && F->hasFnAttribute(AttrOrMDName))
      return;
    // For attributes, arg 2 is the attribute value as a string, which may not
    // exist.
    if (Args.size() == 3) {
      auto AttrValue = BC->getModule()->get<SPIRVString>(Args[2])->getStr();
      F->addFnAttr(AttrOrMDName, AttrValue);
    } else {
      if (AsKind != Attribute::None)
        F->addFnAttr(AsKind);
      else
        F->addFnAttr(AttrOrMDName);
    }
    break;
  }
  case NonSemanticAuxData::FunctionMetadata: {
    // If this metadata was specially handled and added elsewhere, skip it.
    if (F->hasMetadata(AttrOrMDName))
      return;
    SmallVector<Metadata *> MetadataArgs;
    // Process the metadata values.
    for (size_t CurArg = 2; CurArg < Args.size(); CurArg++) {
      auto *Arg = BC->getModule()->get<SPIRVEntry>(Args[CurArg]);
      // For metadata, the metadata values can be either values or strings.
      if (Arg->getOpCode() == OpString) {
        auto *ArgAsStr = static_cast<SPIRVString *>(Arg);
        MetadataArgs.push_back(
            MDString::get(F->getContext(), ArgAsStr->getStr()));
      } else {
        auto *ArgAsVal = static_cast<SPIRVValue *>(Arg);
        auto *TranslatedMD = transValue(ArgAsVal, F, nullptr);
        MetadataArgs.push_back(ValueAsMetadata::get(TranslatedMD));
      }
    }
    F->setMetadata(AttrOrMDName, MDNode::get(*Context, MetadataArgs));
    break;
  }
  default:
    llvm_unreachable("Invalid op");
  }
}

// SPIR-V only contains language version. Use OpenCL language version as
// SPIR version.
void SPIRVToLLVM::transSourceLanguage() {
  SPIRVWord Ver = 0;
  SourceLanguage Lang = BM->getSourceLanguage(&Ver);
  if (Lang != SourceLanguageUnknown && // Allow unknown for debug info test
      Lang != SourceLanguageOpenCL_C && Lang != SourceLanguageOpenCL_CPP)
    return;
  unsigned short Major = 0;
  unsigned char Minor = 0;
  unsigned char Rev = 0;
  std::tie(Major, Minor, Rev) = decodeOCLVer(Ver);
  SPIRVMDBuilder Builder(*M);
  Builder.addNamedMD(kSPIRVMD::Source).addOp().add(Lang).add(Ver).done();
  // ToDo: Phasing out usage of old SPIR metadata
  if (Ver <= kOCLVer::CL12)
    addOCLVersionMetadata(Context, M, kSPIR2MD::SPIRVer, 1, 2);
  else
    addOCLVersionMetadata(Context, M, kSPIR2MD::SPIRVer, 2, 0);

  addOCLVersionMetadata(Context, M, kSPIR2MD::OCLVer, Major, Minor);
}

bool SPIRVToLLVM::transSourceExtension() {
  auto ExtSet = rmap<OclExt::Kind>(BM->getExtension());
  auto CapSet = rmap<OclExt::Kind>(BM->getCapability());
  ExtSet.insert(CapSet.begin(), CapSet.end());
  auto OCLExtensions = map<std::string>(ExtSet);
  std::set<std::string> OCLOptionalCoreFeatures;
  static const char *OCLOptCoreFeatureNames[] = {
      "cl_images",
      "cl_doubles",
  };
  for (auto &I : OCLOptCoreFeatureNames) {
    auto Loc = OCLExtensions.find(I);
    if (Loc != OCLExtensions.end()) {
      OCLExtensions.erase(Loc);
      OCLOptionalCoreFeatures.insert(I);
    }
  }
  addNamedMetadataStringSet(Context, M, kSPIR2MD::Extensions, OCLExtensions);
  addNamedMetadataStringSet(Context, M, kSPIR2MD::OptFeatures,
                            OCLOptionalCoreFeatures);
  return true;
}

llvm::GlobalValue::LinkageTypes
SPIRVToLLVM::transLinkageType(const SPIRVValue *V) {
  std::string ValueName = V->getName();
  if (ValueName == "llvm.used" || ValueName == "llvm.compiler.used")
    return GlobalValue::AppendingLinkage;
  int LT = V->getLinkageType();
  switch (LT) {
  case internal::LinkageTypeInternal:
    return GlobalValue::InternalLinkage;
  case LinkageTypeImport:
    // Function declaration
    if (V->getOpCode() == OpFunction) {
      if (static_cast<const SPIRVFunction *>(V)->getNumBasicBlock() == 0)
        return GlobalValue::ExternalLinkage;
    }
    // Variable declaration
    if (V->getOpCode() == OpVariable) {
      if (static_cast<const SPIRVVariable *>(V)->getInitializer() == 0)
        return GlobalValue::ExternalLinkage;
    }
    // Definition
    return GlobalValue::AvailableExternallyLinkage;
  case LinkageTypeExport:
    if (V->getOpCode() == OpVariable) {
      if (static_cast<const SPIRVVariable *>(V)->getInitializer() == 0)
        // Tentative definition
        return GlobalValue::CommonLinkage;
    }
    return GlobalValue::ExternalLinkage;
  case LinkageTypeLinkOnceODR:
    return GlobalValue::LinkOnceODRLinkage;
  default:
    llvm_unreachable("Invalid linkage type");
  }
}

Instruction *SPIRVToLLVM::transAllAny(SPIRVInstruction *I, BasicBlock *BB) {
  CallInst *CI = cast<CallInst>(transSPIRVBuiltinFromInst(I, BB));
  auto Mutator = mutateCallInst(
      CI, getSPIRVFuncName(I->getOpCode(), getSPIRVFuncSuffix(I)));
  Mutator.mapArg(0, [](IRBuilder<> &Builder, Value *OldArg) {
    auto *NewArgTy = OldArg->getType()->getWithNewBitWidth(8);
    return Builder.CreateSExtOrBitCast(OldArg, NewArgTy);
  });
  return cast<Instruction>(Mutator.getMutated());
}

Instruction *SPIRVToLLVM::transRelational(SPIRVInstruction *I, BasicBlock *BB) {
  CallInst *CI = cast<CallInst>(transSPIRVBuiltinFromInst(I, BB));
  auto Mutator = mutateCallInst(
      CI, getSPIRVFuncName(I->getOpCode(), getSPIRVFuncSuffix(I)));
  if (CI->getType()->isVectorTy()) {
    Type *RetTy = CI->getType()->getWithNewBitWidth(8);
    Mutator.changeReturnType(RetTy, [=](IRBuilder<> &Builder, CallInst *NewCI) {
      return Builder.CreateTruncOrBitCast(NewCI, CI->getType());
    });
  }
  return cast<Instruction>(Mutator.getMutated());
}

std::optional<SPIRVModuleReport> getSpirvReport(std::istream &IS) {
  int IgnoreErrCode;
  return getSpirvReport(IS, IgnoreErrCode);
}

std::optional<SPIRVModuleReport> getSpirvReport(std::istream &IS,
                                                int &ErrCode) {
  SPIRVWord Word;
  std::string Name;
  std::unique_ptr<SPIRVModule> BM(SPIRVModule::createSPIRVModule());
  SPIRVDecoder D(IS, *BM);
  D >> Word;
  if (Word != MagicNumber) {
    ErrCode = SPIRVEC_InvalidMagicNumber;
    return {};
  }
  D >> Word;
  if (!isSPIRVVersionKnown(static_cast<VersionNumber>(Word))) {
    ErrCode = SPIRVEC_InvalidVersionNumber;
    return {};
  }
  SPIRVModuleReport Report;
  Report.Version = static_cast<SPIRV::VersionNumber>(Word);
  // Skip: Generator’s magic number, Bound and Reserved word
  D.ignore(3);

  bool IsReportGenCompleted = false, IsMemoryModelDefined = false;
  while (!IS.bad() && !IsReportGenCompleted && D.getWordCountAndOpCode()) {
    switch (D.OpCode) {
    case OpCapability:
      D >> Word;
      Report.Capabilities.push_back(Word);
      break;
    case OpExtension:
      Name.clear();
      D >> Name;
      Report.Extensions.push_back(Name);
      break;
    case OpExtInstImport:
      Name.clear();
      D >> Word >> Name;
      Report.ExtendedInstructionSets.push_back(Name);
      break;
    case OpMemoryModel:
      if (IsMemoryModelDefined) {
        ErrCode = SPIRVEC_RepeatedMemoryModel;
        return {};
      }
      SPIRVAddressingModelKind AddrModel;
      SPIRVMemoryModelKind MemoryModel;
      D >> AddrModel >> MemoryModel;
      if (!isValid(AddrModel)) {
        ErrCode = SPIRVEC_InvalidAddressingModel;
        return {};
      }
      if (!isValid(MemoryModel)) {
        ErrCode = SPIRVEC_InvalidMemoryModel;
        return {};
      }
      Report.MemoryModel = MemoryModel;
      Report.AddrModel = AddrModel;
      IsMemoryModelDefined = true;
      // In this report we don't analyze instructions after OpMemoryModel
      IsReportGenCompleted = true;
      break;
    default:
      // No more instructions to gather information about
      IsReportGenCompleted = true;
    }
  }
  if (IS.bad()) {
    ErrCode = SPIRVEC_InvalidModule;
    return {};
  }
  if (!IsMemoryModelDefined) {
    ErrCode = SPIRVEC_UnspecifiedMemoryModel;
    return {};
  }
  ErrCode = SPIRVEC_Success;
  return std::make_optional(std::move(Report));
}

constexpr std::string_view formatAddressingModel(uint32_t AddrModel) {
  switch (AddrModel) {
  case AddressingModelLogical:
    return "Logical";
  case AddressingModelPhysical32:
    return "Physical32";
  case AddressingModelPhysical64:
    return "Physical64";
  case AddressingModelPhysicalStorageBuffer64:
    return "PhysicalStorageBuffer64";
  default:
    return "Unknown";
  }
}

constexpr std::string_view formatMemoryModel(uint32_t MemoryModel) {
  switch (MemoryModel) {
  case MemoryModelSimple:
    return "Simple";
  case MemoryModelGLSL450:
    return "GLSL450";
  case MemoryModelOpenCL:
    return "OpenCL";
  case MemoryModelVulkan:
    return "Vulkan";
  default:
    return "Unknown";
  }
}

SPIRVModuleTextReport formatSpirvReport(const SPIRVModuleReport &Report) {
  SPIRVModuleTextReport TextReport;
  TextReport.Version =
      formatVersionNumber(static_cast<uint32_t>(Report.Version));
  TextReport.AddrModel = formatAddressingModel(Report.AddrModel);
  TextReport.MemoryModel = formatMemoryModel(Report.MemoryModel);
  // format capability codes as strings
  std::string Name;
  for (auto Capability : Report.Capabilities) {
    bool Found = SPIRVCapabilityNameMap::find(
        static_cast<SPIRVCapabilityKind>(Capability), &Name);
    TextReport.Capabilities.push_back(Found ? Name : "Unknown");
  }
  // other fields with string content can be copied as is
  TextReport.Extensions = Report.Extensions;
  TextReport.ExtendedInstructionSets = Report.ExtendedInstructionSets;
  return TextReport;
}

std::unique_ptr<SPIRVModule> readSpirvModule(std::istream &IS,
                                             const SPIRV::TranslatorOpts &Opts,
                                             std::string &ErrMsg) {
  std::unique_ptr<SPIRVModule> BM(SPIRVModule::createSPIRVModule(Opts));

  IS >> *BM;
  if (!BM->isModuleValid()) {
    BM->getError(ErrMsg);
    return nullptr;
  }
  return BM;
}

std::unique_ptr<SPIRVModule> readSpirvModule(std::istream &IS,
                                             std::string &ErrMsg) {
  SPIRV::TranslatorOpts DefaultOpts;
  return readSpirvModule(IS, DefaultOpts, ErrMsg);
}

} // namespace SPIRV

std::unique_ptr<Module>
llvm::convertSpirvToLLVM(LLVMContext &C, SPIRVModule &BM,
                         const SPIRV::TranslatorOpts &Opts,
                         std::string &ErrMsg) {
  std::unique_ptr<Module> M(new Module("", C));

  SPIRVToLLVM BTL(M.get(), &BM);

  if (!BTL.translate()) {
    BM.getError(ErrMsg);
    return nullptr;
  }

  llvm::ModulePassManager PassMgr;
  addSPIRVBIsLoweringPass(PassMgr, Opts.getDesiredBIsRepresentation());
  llvm::ModuleAnalysisManager MAM;
  MAM.registerPass([&] { return PassInstrumentationAnalysis(); });
  PassMgr.run(*M, MAM);

  return M;
}

std::unique_ptr<Module>
llvm::convertSpirvToLLVM(LLVMContext &C, SPIRVModule &BM, std::string &ErrMsg) {
  SPIRV::TranslatorOpts DefaultOpts;
  return llvm::convertSpirvToLLVM(C, BM, DefaultOpts, ErrMsg);
}

bool llvm::readSpirv(LLVMContext &C, std::istream &IS, Module *&M,
                     std::string &ErrMsg) {
  SPIRV::TranslatorOpts DefaultOpts;
  // As it is stated in the documentation, the translator accepts all SPIR-V
  // extensions by default
  DefaultOpts.enableAllExtensions();
  return llvm::readSpirv(C, DefaultOpts, IS, M, ErrMsg);
}

bool llvm::readSpirv(LLVMContext &C, const SPIRV::TranslatorOpts &Opts,
                     std::istream &IS, Module *&M, std::string &ErrMsg) {
  std::unique_ptr<SPIRVModule> BM(readSpirvModule(IS, Opts, ErrMsg));

  if (!BM)
    return false;

  M = convertSpirvToLLVM(C, *BM, Opts, ErrMsg).release();

  if (!M)
    return false;

  if (DbgSaveTmpLLVM)
    dumpLLVM(M, DbgTmpLLVMFileName);

  return true;
}

bool llvm::getSpecConstInfo(std::istream &IS,
                            std::vector<SpecConstInfoTy> &SpecConstInfo) {
  std::unique_ptr<SPIRVModule> BM(SPIRVModule::createSPIRVModule());
  BM->setAutoAddExtensions(false);
  SPIRVDecoder D(IS, *BM);
  SPIRVWord Magic;
  D >> Magic;
  if (!BM->getErrorLog().checkError(Magic == MagicNumber, SPIRVEC_InvalidModule,
                                    "invalid magic number")) {
    return false;
  }
  // Skip the rest of the header
  D.ignore(4);

  // According to the logical layout of SPIRV module (p2.4 of the spec),
  // all constant instructions must appear before function declarations.
  while (D.OpCode != OpFunction && D.getWordCountAndOpCode()) {
    switch (D.OpCode) {
    case OpDecorate:
      // The decoration is added to the module in scope of SPIRVDecorate::decode
      D.getEntry();
      break;
    case OpTypeBool:
    case OpTypeInt:
    case OpTypeFloat:
      BM->addEntry(D.getEntry());
      break;
    case OpSpecConstant:
    case OpSpecConstantTrue:
    case OpSpecConstantFalse: {
      auto *C = BM->addConstant(static_cast<SPIRVValue *>(D.getEntry()));
      SPIRVWord SpecConstIdLiteral = 0;
      if (C->hasDecorate(DecorationSpecId, 0, &SpecConstIdLiteral)) {
        SPIRVType *Ty = C->getType();
        uint32_t SpecConstSize = Ty->isTypeBool() ? 1 : Ty->getBitWidth() / 8;
        std::string TypeString = "";
        if (Ty->isTypeBool()) {
          TypeString = "i1";
        } else if (Ty->isTypeInt()) {
          switch (SpecConstSize) {
          case 1:
            TypeString = "i8";
            break;
          case 2:
            TypeString = "i16";
            break;
          case 4:
            TypeString = "i32";
            break;
          case 8:
            TypeString = "i64";
            break;
          }
        } else if (Ty->isTypeFloat()) {
          switch (SpecConstSize) {
          case 2:
            TypeString = "f16";
            break;
          case 4:
            TypeString = "f32";
            break;
          case 8:
            TypeString = "f64";
            break;
          }
        }
        if (TypeString == "")
          return false;

        SpecConstInfo.emplace_back(
            SpecConstInfoTy({SpecConstIdLiteral, SpecConstSize, TypeString}));
      }
      break;
    }
    default:
      D.ignoreInstruction();
    }
  }
  return !IS.bad();
}

// clang-format off
const StringSet<> SPIRVToLLVM::BuiltInConstFunc {
  "convert", "get_work_dim", "get_global_size", "sub_group_ballot_bit_count",
  "get_global_id", "get_local_size", "get_local_id", "get_num_groups",
  "get_group_id", "get_global_offset", "acos", "acosh", "acospi",
  "asin", "asinh", "asinpi", "atan", "atan2", "atanh", "atanpi",
  "atan2pi", "cbrt", "ceil", "copysign", "cos", "cosh", "cospi",
  "erfc", "erf", "exp", "exp2", "exp10", "expm1", "fabs", "fdim",
  "floor", "fma", "fmax", "fmin", "fmod", "ilogb", "ldexp", "lgamma",
  "log", "log2", "log10", "log1p", "logb", "mad", "maxmag", "minmag",
  "nan", "nextafter", "pow", "pown", "powr", "remainder", "rint",
  "rootn", "round", "rsqrt", "sin", "sinh", "sinpi", "sqrt", "tan",
  "tanh", "tanpi", "tgamma", "trunc", "half_cos", "half_divide", "half_exp",
  "half_exp2", "half_exp10", "half_log", "half_log2", "half_log10", "half_powr",
  "half_recip", "half_rsqrt", "half_sin", "half_sqrt", "half_tan", "native_cos",
  "native_divide", "native_exp", "native_exp2", "native_exp10", "native_log",
  "native_log2", "native_log10", "native_powr", "native_recip", "native_rsqrt",
  "native_sin", "native_sqrt", "native_tan", "abs", "abs_diff", "add_sat", "hadd",
  "rhadd", "clamp", "clz", "mad_hi", "mad_sat", "max", "min", "mul_hi", "rotate",
  "sub_sat", "upsample", "popcount", "mad24", "mul24", "degrees", "mix", "radians",
  "step", "smoothstep", "sign", "cross", "dot", "distance", "length", "normalize",
  "fast_distance", "fast_length", "fast_normalize", "isequal", "isnotequal",
  "isgreater", "isgreaterequal", "isless", "islessequal", "islessgreater",
  "isfinite", "isinf", "isnan", "isnormal", "isordered", "isunordered", "signbit",
  "any", "all", "bitselect", "select", "shuffle", "shuffle2", "get_image_width",
  "get_image_height", "get_image_depth", "get_image_channel_data_type",
  "get_image_channel_order", "get_image_dim", "get_image_array_size",
  "get_image_array_size", "sub_group_inverse_ballot", "sub_group_ballot_bit_extract",
};
// clang-format on<|MERGE_RESOLUTION|>--- conflicted
+++ resolved
@@ -3093,57 +3093,8 @@
 
   F->setCallingConv(IsKernel ? CallingConv::SPIR_KERNEL
                              : CallingConv::SPIR_FUNC);
-<<<<<<< HEAD
   transFunctionAttrs(BF, F);
-=======
-  if (BF->hasDecorate(DecorationReferencedIndirectlyINTEL))
-    F->addFnAttr("referenced-indirectly");
-  if (isFuncNoUnwind())
-    F->addFnAttr(Attribute::NoUnwind);
-  foreachFuncCtlMask(BF, [&](Attribute::AttrKind Attr) { F->addFnAttr(Attr); });
-
-  for (Function::arg_iterator I = F->arg_begin(), E = F->arg_end(); I != E;
-       ++I) {
-    auto BA = BF->getArgument(I->getArgNo());
-    mapValue(BA, &(*I));
-    setName(&(*I), BA);
-    BA->foreachAttr([&](SPIRVFuncParamAttrKind Kind) {
-      // Skip this function parameter attribute as it will translated among
-      // OpenCL metadata
-      if (Kind == FunctionParameterAttributeRuntimeAlignedINTEL)
-        return;
-      Attribute::AttrKind LLVMKind = SPIRSPIRVFuncParamAttrMap::rmap(Kind);
-      Type *AttrTy = nullptr;
-      switch (LLVMKind) {
-      case Attribute::AttrKind::ByVal:
-      case Attribute::AttrKind::StructRet:
-        AttrTy = transType(BA->getType()->getPointerElementType());
-        break;
-      default:
-        break; // do nothing
-      }
-      // Make sure to use a correct constructor for a typed/typeless attribute
-      auto A = AttrTy ? Attribute::get(*Context, LLVMKind, AttrTy)
-                      : Attribute::get(*Context, LLVMKind);
-      I->addAttr(A);
-    });
-
-    AttrBuilder Builder(*Context);
-    SPIRVWord MaxOffset = 0;
-    if (BA->hasDecorate(DecorationMaxByteOffset, 0, &MaxOffset))
-      Builder.addDereferenceableAttr(MaxOffset);
-    SPIRVWord AlignmentBytes = 0;
-    if (BA->hasDecorate(DecorationAlignment, 0, &AlignmentBytes))
-      Builder.addAlignmentAttr(AlignmentBytes);
-    I->addAttrs(Builder);
-  }
-  BF->foreachReturnValueAttr([&](SPIRVFuncParamAttrKind Kind) {
-    if (Kind == FunctionParameterAttributeNoWrite)
-      return;
-    F->addRetAttr(SPIRSPIRVFuncParamAttrMap::rmap(Kind));
-  });
-
->>>>>>> 0b9fc099
+
   // Creating all basic blocks before creating instructions.
   for (size_t I = 0, E = BF->getNumBasicBlock(); I != E; ++I) {
     transValue(BF->getBasicBlock(I), F, nullptr);
