//===- SPIRVToLLVMDbgTran.cpp - Converts debug info to LLVM -----*- C++ -*-===//
//
//                     The LLVM/SPIR-V Translator
//
// This file is distributed under the University of Illinois Open Source
// License. See LICENSE.TXT for details.
//
// Copyright (c) 2018 Intel Corporation. All rights reserved.
//
// Permission is hereby granted, free of charge, to any person obtaining a
// copy of this software and associated documentation files (the "Software"),
// to deal with the Software without restriction, including without limitation
// the rights to use, copy, modify, merge, publish, distribute, sublicense,
// and/or sell copies of the Software, and to permit persons to whom the
// Software is furnished to do so, subject to the following conditions:
//
// Redistributions of source code must retain the above copyright notice,
// this list of conditions and the following disclaimers.
// Redistributions in binary form must reproduce the above copyright notice,
// this list of conditions and the following disclaimers in the documentation
// and/or other materials provided with the distribution.
// Neither the names of Intel Corporation, nor the names of its
// contributors may be used to endorse or promote products derived from this
// Software without specific prior written permission.
// THE SOFTWARE IS PROVIDED "AS IS", WITHOUT WARRANTY OF ANY KIND, EXPRESS OR
// IMPLIED, INCLUDING BUT NOT LIMITED TO THE WARRANTIES OF MERCHANTABILITY,
// FITNESS FOR A PARTICULAR PURPOSE AND NONINFRINGEMENT. IN NO EVENT SHALL THE
// CONTRIBUTORS OR COPYRIGHT HOLDERS BE LIABLE FOR ANY CLAIM, DAMAGES OR OTHER
// LIABILITY, WHETHER IN AN ACTION OF CONTRACT, TORT OR OTHERWISE, ARISING FROM,
// OUT OF OR IN CONNECTION WITH THE SOFTWARE OR THE USE OR OTHER DEALINGS WITH
// THE SOFTWARE.
//
//===----------------------------------------------------------------------===//
//
// This file implements translation of debug info from SPIR-V to LLVM metadata
//
//===----------------------------------------------------------------------===//

#include "SPIRVToLLVMDbgTran.h"
#include "SPIRV.debug.h"
#include "SPIRVEntry.h"
#include "SPIRVFunction.h"
#include "SPIRVInstruction.h"
#include "SPIRVInternal.h"
#include "SPIRVReader.h"
#include "SPIRVType.h"

#include "llvm/ADT/StringExtras.h"
#include "llvm/IR/DIBuilder.h"
#include "llvm/IR/DebugProgramInstruction.h"
#include "llvm/IR/IntrinsicInst.h"
#include "llvm/IR/Module.h"

using namespace SPIRVDebug::Operand;

namespace SPIRV {

static uint64_t getDerivedSizeInBits(const DIType *Ty) {
  if (auto Size = Ty->getSizeInBits())
    return Size;
  if (auto *DT = llvm::dyn_cast<const llvm::DIDerivedType>(Ty))
    if (auto *BT = llvm::dyn_cast<const llvm::DIType>(DT->getRawBaseType()))
      return getDerivedSizeInBits(BT);
  return 0;
}
SPIRVToLLVMDbgTran::SPIRVToLLVMDbgTran(SPIRVModule *TBM, Module *TM,
                                       SPIRVToLLVM *Reader)
    : BM(TBM), M(TM), SPIRVReader(Reader) {
  Enable = BM->hasDebugInfo();
}

void SPIRVToLLVMDbgTran::addDbgInfoVersion() {
  if (!Enable)
    return;
  M->addModuleFlag(Module::Warning, "Debug Info Version",
                   DEBUG_METADATA_VERSION);
}

DIFile *
SPIRVToLLVMDbgTran::getDIFile(const std::string &FileName,
                              std::optional<DIFile::ChecksumInfo<StringRef>> CS,
                              std::optional<StringRef> Source) {
  return getOrInsert(FileMap, FileName, [=]() {
    SplitFileName Split(FileName);
    // Use the first builder from the map to crete DIFile since it's
    // relations with other debug metadata is not going through DICompileUnit
    if (!Split.BaseName.empty())
      return BuilderMap.begin()->second->createFile(Split.BaseName, Split.Path,
                                                    CS, Source);
    return static_cast<DIFile *>(nullptr);
  });
}

SPIRVExtInst *SPIRVToLLVMDbgTran::getDbgInst(const SPIRVId Id) {
  SPIRVEntry *E = BM->getEntry(Id);
  if (isa<OpExtInst>(E)) {
    SPIRVExtInst *EI = static_cast<SPIRVExtInst *>(E);
    if (EI->getExtSetKind() == SPIRV::SPIRVEIS_Debug ||
        EI->getExtSetKind() == SPIRV::SPIRVEIS_OpenCL_DebugInfo_100 ||
        EI->getExtSetKind() ==
            SPIRV::SPIRVEIS_NonSemantic_Shader_DebugInfo_100 ||
        EI->getExtSetKind() == SPIRV::SPIRVEIS_NonSemantic_Shader_DebugInfo_200)
      return EI;
  }
  return nullptr;
}

// Check if module is generated using NonSemantic.Shader.DebugInfo.XXX
// extended instruction set
inline bool isNonSemanticDebugInfo(const SPIRVExtInstSetKind Kind) {
  return (Kind == SPIRVEIS_NonSemantic_Shader_DebugInfo_100 ||
          Kind == SPIRVEIS_NonSemantic_Shader_DebugInfo_200);
}

// Get integer parameter of debug instruction considering whether it's
// Literal or <id> of OpConstant instruction depending on DebugInfo
// extended instruction set kind
SPIRVWord
SPIRVToLLVMDbgTran::getConstantValueOrLiteral(const std::vector<SPIRVWord> &Ops,
                                              const SPIRVWord Idx,
                                              const SPIRVExtInstSetKind Kind) {
  if (!isNonSemanticDebugInfo(Kind))
    return Ops[Idx];

  SPIRVValue *SPVConst = BM->get<SPIRVValue>(Ops[Idx]);
  assert(isConstantOpCode(SPVConst->getOpCode()) &&
         "NonSemantic Debug instruction's parameters must be OpConstant");
  ConstantInt *Const =
      cast<ConstantInt>(SPIRVReader->transValue(SPVConst, nullptr, nullptr));
  return Const->getZExtValue();
}

const std::string &SPIRVToLLVMDbgTran::getString(const SPIRVId Id) {
  SPIRVString *String = BM->get<SPIRVString>(Id);
  assert(String && "Invalid string");
  return String->getStr();
}

const std::string
SPIRVToLLVMDbgTran::getStringSourceContinued(const SPIRVId Id,
                                             SPIRVExtInst *DebugInst) {
  if (!isValidId(Id) || getDbgInst<SPIRVDebug::DebugInfoNone>(Id))
    return "";
  std::string Str = BM->get<SPIRVString>(Id)->getStr();
  using namespace SPIRVDebug::Operand::SourceContinued;
  for (auto *I : DebugInst->getContinuedInstructions()) {
    std::string TmpStr =
        BM->get<SPIRVString>(I->getArguments()[TextIdx])->getStr();
    Str.append(TmpStr);
  }
  return Str;
}

void SPIRVToLLVMDbgTran::transDbgInfo(const SPIRVValue *SV, Value *V) {
  // Constant samplers and composites do not have a corresponding
  // SPIRVInstruction, but they may be mapped to an LLVM Instruction.
  if (SV->getOpCode() == OpConstantSampler ||
      SV->getOpCode() == OpConstantComposite)
    return;

  if (Instruction *I = dyn_cast<Instruction>(V)) {
    const SPIRVInstruction *SI = static_cast<const SPIRVInstruction *>(SV);
    I->setDebugLoc(transDebugScope(SI));
  }
}

DIScope *SPIRVToLLVMDbgTran::getScope(const SPIRVEntry *ScopeInst) {
  if (ScopeInst->getOpCode() == OpString)
    return getDIFile(static_cast<const SPIRVString *>(ScopeInst)->getStr());
  return transDebugInst<DIScope>(static_cast<const SPIRVExtInst *>(ScopeInst));
}

void SPIRVToLLVMDbgTran::appendToSourceLangLiteral(DICompileUnit *CompileUnit,
                                                   SPIRVWord SourceLang) {
  if (!M->getModuleFlag("Source Lang Literal")) {
    M->addModuleFlag(llvm::Module::Warning, "Source Lang Literal",
                     MDTuple::get(M->getContext(), {}));
  }
  auto *SourceLangLiteral =
      dyn_cast<MDTuple>(M->getModuleFlag("Source Lang Literal"));

  // Copy old content
  SmallVector<Metadata *, 4> Nodes;
  for (auto &Node : SourceLangLiteral->operands()) {
    Nodes.push_back(Node);
  }

  // Add new entry
  Nodes.push_back(MDTuple::get(
      M->getContext(), SmallVector<Metadata *, 2>{
                           CompileUnit,
                           ConstantAsMetadata::get(ConstantInt::get(
                               Type::getInt32Ty(M->getContext()), SourceLang)),
                       }));

  // Update
  M->setModuleFlag(llvm::Module::Warning, "Source Lang Literal",
                   MDTuple::get(M->getContext(), Nodes));
}

DICompileUnit *
SPIRVToLLVMDbgTran::transCompilationUnit(const SPIRVExtInst *DebugInst,
                                         const std::string CompilerVersion,
                                         const std::string Flags) {
  // Do nothing in case we have already translated the CU (e.g. during
  // DebugEntryPoint translation)
  if (BuilderMap[DebugInst->getId()])
    return cast<DICompileUnit>(DebugInstCache[DebugInst]);

  const SPIRVWordVec &Ops = DebugInst->getArguments();

  using namespace SPIRVDebug::Operand::CompilationUnit;
  assert(Ops.size() >= MinOperandCount && "Invalid number of operands");
  // We must preserve only one Dwarf version module level metadata
  // UpgradeDebugInfo from llvm/lib/IR/AutoUpgrade.cpp has already done all
  // work for us during linking stage leaving a single Dwarf version in the
  // module
  if (!M->getModuleFlag("Dwarf Version")) {
    SPIRVWord DWARFVersion = getConstantValueOrLiteral(
        Ops, DWARFVersionIdx, DebugInst->getExtSetKind());
    M->addModuleFlag(llvm::Module::Max, "Dwarf Version", DWARFVersion);
  }
  SPIRVWord SourceLang =
      getConstantValueOrLiteral(Ops, LanguageIdx, DebugInst->getExtSetKind());
  SPIRVWord OriginalSourceLang = SourceLang;
  bool InvalidSourceLang = false;
  if (DebugInst->getExtSetKind() == SPIRVEIS_NonSemantic_Shader_DebugInfo_200) {
    SourceLang = convertSPIRVSourceLangToDWARFNonSemanticDbgInfo(SourceLang);
  } else if (isSPIRVSourceLangValid(SourceLang)) {
    SourceLang = convertSPIRVSourceLangToDWARF(SourceLang);
  } else {
    // Some SPIR-V producers generate invalid source language value. In such
    // case the original value should be preserved in "Source Lang Literal"
    // module flag for later use by LLVM IR consumers.
    SourceLang = dwarf::DW_LANG_OpenCL;
    InvalidSourceLang = true;
  }

  BuilderMap[DebugInst->getId()] = std::make_unique<DIBuilder>(*M);

  assert(BuilderMap.size() != 0 && "No debug compile units");
  if (isNonSemanticDebugInfo(DebugInst->getExtSetKind())) {
    // Only initialize once
    if (BuilderMap.size() == 1)
      setBuildIdentifierAndStoragePath();

    // This assertion is a guard/reminder to update the Producer argument to
    // createCompileUnit() if a new DebugInfo type is ever created
    assert(DebugInst->getExtSetKind() ==
               SPIRVEIS_NonSemantic_Shader_DebugInfo_100 ||
           DebugInst->getExtSetKind() ==
               SPIRVEIS_NonSemantic_Shader_DebugInfo_200);

    auto *CompileUnit = BuilderMap[DebugInst->getId()]->createCompileUnit(
        SourceLang, getFile(Ops[SourceIdx]),
        DebugInst->getExtSetKind() == SPIRVEIS_NonSemantic_Shader_DebugInfo_100
            ? CompilerVersion
            : getString(Ops[ProducerIdx]),
        false, Flags, 0, StoragePath,
        DICompileUnit::DebugEmissionKind::FullDebug, BuildIdentifier);
    if (InvalidSourceLang) {
      appendToSourceLangLiteral(CompileUnit, OriginalSourceLang);
    }
    return CompileUnit;
  }

  // TODO: Remove this workaround once we switch to NonSemantic.Shader.* debug
  // info by default
  auto Producer = findModuleProducer();
  auto *CompileUnit = BuilderMap[DebugInst->getId()]->createCompileUnit(
      SourceLang, getFile(Ops[SourceIdx]), Producer, false, Flags, 0);
  if (InvalidSourceLang) {
    appendToSourceLangLiteral(CompileUnit, OriginalSourceLang);
  }
  return CompileUnit;
}

DIBasicType *SPIRVToLLVMDbgTran::transTypeBasic(const SPIRVExtInst *DebugInst) {
  using namespace SPIRVDebug::Operand::TypeBasic;
  const SPIRVWordVec &Ops = DebugInst->getArguments();
  assert((Ops.size() == OperandCountOCL ||
          Ops.size() == OperandCountNonSemantic) &&
         "Invalid number of operands");
  StringRef Name = getString(Ops[NameIdx]);
  auto Tag = static_cast<SPIRVDebug::EncodingTag>(
      getConstantValueOrLiteral(Ops, EncodingIdx, DebugInst->getExtSetKind()));
  unsigned Encoding = SPIRV::DbgEncodingMap::rmap(Tag);
  if (Encoding == 0)
    return getDIBuilder(DebugInst).createUnspecifiedType(Name);
  uint64_t Size = BM->get<SPIRVConstant>(Ops[SizeIdx])->getZExtIntValue();
  return getDIBuilder(DebugInst).createBasicType(Name, Size, Encoding);
}

DIDerivedType *
SPIRVToLLVMDbgTran::transTypeQualifier(const SPIRVExtInst *DebugInst) {
  using namespace SPIRVDebug::Operand::TypeQualifier;
  const SPIRVWordVec &Ops = DebugInst->getArguments();
  assert(Ops.size() == OperandCount && "Invalid number of operands");
  DIType *BaseTy =
      transDebugInst<DIType>(BM->get<SPIRVExtInst>(Ops[BaseTypeIdx]));
  SPIRVWord Tag = SPIRV::DbgTypeQulifierMap::rmap(
      static_cast<SPIRVDebug::TypeQualifierTag>(getConstantValueOrLiteral(
          Ops, QualifierIdx, DebugInst->getExtSetKind())));
  return getDIBuilder(DebugInst).createQualifiedType(Tag, BaseTy);
}

DIType *SPIRVToLLVMDbgTran::transTypePointer(const SPIRVExtInst *DebugInst) {
  using namespace SPIRVDebug::Operand::TypePointer;
  const SPIRVWordVec &Ops = DebugInst->getArguments();
  assert(Ops.size() == OperandCount && "Invalid number of operands");
  DIType *PointeeTy = nullptr;
  if (BM->getEntry(Ops[BaseTypeIdx])->getOpCode() != OpTypeVoid)
    PointeeTy = transDebugInst<DIType>(BM->get<SPIRVExtInst>(Ops[BaseTypeIdx]));
  std::optional<unsigned> AS;
  SPIRVWord SC = getConstantValueOrLiteral(Ops, StorageClassIdx,
                                           DebugInst->getExtSetKind());
  if (SC != ~0U) // all ones denote no address space
    AS = SPIRSPIRVAddrSpaceMap::rmap(static_cast<SPIRVStorageClassKind>(SC));
  DIType *Ty;
  SPIRVWord Flags =
      getConstantValueOrLiteral(Ops, FlagsIdx, DebugInst->getExtSetKind());
  if (Flags & SPIRVDebug::FlagIsLValueReference)
    Ty = getDIBuilder(DebugInst).createReferenceType(
        dwarf::DW_TAG_reference_type, PointeeTy, 0, 0, AS);
  else if (Flags & SPIRVDebug::FlagIsRValueReference)
    Ty = getDIBuilder(DebugInst).createReferenceType(
        dwarf::DW_TAG_rvalue_reference_type, PointeeTy, 0, 0, AS);
  else
    Ty = getDIBuilder(DebugInst).createPointerType(
        PointeeTy, BM->getAddressingModel() * 32, 0, AS);

  if (Flags & SPIRVDebug::FlagIsObjectPointer)
<<<<<<< HEAD
    Ty = getDIBuilder(DebugInst).createObjectPointerType(Ty, true);
=======
    Ty = getDIBuilder(DebugInst).createObjectPointerType(Ty, /*Implicit=*/true);
>>>>>>> 71ca51fb
  else if (Flags & SPIRVDebug::FlagIsArtificial)
    Ty = getDIBuilder(DebugInst).createArtificialType(Ty);

  return Ty;
}

DICompositeType *
SPIRVToLLVMDbgTran::transTypeArray(const SPIRVExtInst *DebugInst) {
  if (DebugInst->getExtSetKind() == SPIRVEIS_NonSemantic_Shader_DebugInfo_200)
    return transTypeArrayNonSemantic(DebugInst);

  // TODO: figure out better naming for transTypeArrayOpenCL since
  // it also handles SPIRVEIS_NonSemantic_Shader_DebugInfo_100.
  // Also to consider separating OpenCL from NonSemantic, as OpenCL has several
  // workarounds
  return transTypeArrayOpenCL(DebugInst);
}

DICompositeType *
SPIRVToLLVMDbgTran::transTypeArrayOpenCL(const SPIRVExtInst *DebugInst) {
  using namespace SPIRVDebug::Operand::TypeArray;
  const SPIRVWordVec &Ops = DebugInst->getArguments();
  assert(Ops.size() >= MinOperandCount && "Invalid number of operands");
  DIType *BaseTy =
      transNonNullDebugType(BM->get<SPIRVExtInst>(Ops[BaseTypeIdx]));
  size_t TotalCount = 1;
  SmallVector<llvm::Metadata *, 8> Subscripts;
  // Ops looks like: { BaseType, count1|upperBound1, count2|upperBound2, ...,
  // countN|upperBoundN, lowerBound1, lowerBound2, ..., lowerBoundN }
  for (size_t I = ComponentCountIdx, E = Ops.size() / 2 + 1; I < E; ++I) {
    if (auto *LocalVar = getDbgInst<SPIRVDebug::LocalVariable>(Ops[I])) {
      auto *UpperBound = transDebugInst<DILocalVariable>(LocalVar);
      SPIRVConstant *C = BM->get<SPIRVConstant>(Ops[Ops.size() / 2 + I]);
      int64_t ConstantAsInt = static_cast<int64_t>(C->getZExtIntValue());
      auto *LowerBound = ConstantAsMetadata::get(
          ConstantInt::get(M->getContext(), APInt(64, ConstantAsInt)));
      Subscripts.push_back(getDIBuilder(DebugInst).getOrCreateSubrange(
          nullptr, LowerBound, UpperBound, nullptr));
      continue;
    }
    if (const SPIRVExtInst * ExprUB, *ExprLB;
        (ExprUB = getDbgInst<SPIRVDebug::Expression>(Ops[I])) &&
        (ExprLB =
             getDbgInst<SPIRVDebug::Expression>(Ops[Ops.size() / 2 + I]))) {
      auto *UpperBound = transDebugInst<DIExpression>(ExprUB);
      auto *LowerBound = transDebugInst<DIExpression>(ExprLB);
      Subscripts.push_back(getDIBuilder(DebugInst).getOrCreateSubrange(
          nullptr, LowerBound, UpperBound, nullptr));
      continue;
    }
    if (!getDbgInst<SPIRVDebug::DebugInfoNone>(Ops[I])) {
      SPIRVConstant *C = BM->get<SPIRVConstant>(Ops[I]);
      int64_t Count = static_cast<int64_t>(C->getZExtIntValue());
      // If the SPIR-V file was generated by an older version of the translator,
      // Ops may not contain the LowerBound
      if (Ops.size() / 2 + I < Ops.size()) {
        C = BM->get<SPIRVConstant>(Ops[Ops.size() / 2 + I]);
        int64_t LowerBound = static_cast<int64_t>(C->getZExtIntValue());
        Subscripts.push_back(
            getDIBuilder(DebugInst).getOrCreateSubrange(LowerBound, Count));
      } else {
        auto *CountAsMD = ConstantAsMetadata::get(
            ConstantInt::get(M->getContext(), APInt(64, Count)));
        Subscripts.push_back(getDIBuilder(DebugInst).getOrCreateSubrange(
            CountAsMD, nullptr, nullptr, nullptr));
      }
      // Count = -1 means that the array is empty
      TotalCount *= Count > 0 ? static_cast<size_t>(Count) : 0;
      continue;
    }
  }
  DINodeArray SubscriptArray =
      getDIBuilder(DebugInst).getOrCreateArray(Subscripts);
  size_t Size = getDerivedSizeInBits(BaseTy) * TotalCount;
  return getDIBuilder(DebugInst).createArrayType(Size, 0 /*align*/, BaseTy,
                                                 SubscriptArray);
}

DICompositeType *
SPIRVToLLVMDbgTran::transTypeArrayNonSemantic(const SPIRVExtInst *DebugInst) {
  using namespace SPIRVDebug::Operand::TypeArray;
  const SPIRVWordVec &Ops = DebugInst->getArguments();
  assert(Ops.size() >= MinOperandCount && "Invalid number of operands");
  DIType *BaseTy =
      transNonNullDebugType(BM->get<SPIRVExtInst>(Ops[BaseTypeIdx]));
  size_t TotalCount = 1;
  SmallVector<llvm::Metadata *, 8> Subscripts;
  if (DebugInst->getExtOp() == SPIRVDebug::TypeArray) {
    for (size_t I = SubrangesIdx; I < Ops.size(); ++I) {
      auto *SR = transDebugInst<DISubrange>(BM->get<SPIRVExtInst>(Ops[I]));
      if (auto *Count = cast<ConstantInt *>(SR->getCount()))
        TotalCount *= Count->getSExtValue() > 0 ? Count->getSExtValue() : 0;
      Subscripts.push_back(SR);
    }
  }
  DINodeArray SubscriptArray =
      getDIBuilder(DebugInst).getOrCreateArray(Subscripts);
  size_t Size = getDerivedSizeInBits(BaseTy) * TotalCount;
  return getDIBuilder(DebugInst).createArrayType(Size, 0 /*align*/, BaseTy,
                                                 SubscriptArray);
}

DICompositeType *
SPIRVToLLVMDbgTran::transTypeArrayDynamic(const SPIRVExtInst *DebugInst) {
  using namespace SPIRVDebug::Operand::TypeArrayDynamic;
  const SPIRVWordVec &Ops = DebugInst->getArguments();
  assert(Ops.size() >= MinOperandCount && "Invalid number of operands");
  DIType *BaseTy =
      transNonNullDebugType(BM->get<SPIRVExtInst>(Ops[BaseTypeIdx]));
  size_t TotalCount = 1;
  SmallVector<llvm::Metadata *, 8> Subscripts;
  for (size_t I = SubrangesIdx; I < Ops.size(); ++I) {
    auto *SR = transDebugInst<DISubrange>(BM->get<SPIRVExtInst>(Ops[I]));
    if (auto *Count = cast<ConstantInt *>(SR->getCount()))
      TotalCount *= Count->getSExtValue() > 0 ? Count->getSExtValue() : 0;
    Subscripts.push_back(SR);
  }
  DINodeArray SubscriptArray =
      getDIBuilder(DebugInst).getOrCreateArray(Subscripts);
  size_t Size = getDerivedSizeInBits(BaseTy) * TotalCount;

  auto TransOperand =
      [&](SPIRVWord Idx) -> PointerUnion<DIExpression *, DIVariable *> {
    if (!getDbgInst<SPIRVDebug::DebugInfoNone>(Ops[Idx])) {
      if (const auto *GV = getDbgInst<SPIRVDebug::GlobalVariable>(Ops[Idx]))
        return transDebugInst<DIGlobalVariable>(GV);
      if (const auto *LV = getDbgInst<SPIRVDebug::LocalVariable>(Ops[Idx]))
        return transDebugInst<DILocalVariable>(LV);
      if (const auto *DIExpr = getDbgInst<SPIRVDebug::Expression>(Ops[Idx]))
        return transDebugInst<DIExpression>(DIExpr);
    }
    return nullptr;
  };
  PointerUnion<DIExpression *, DIVariable *> DataLocation =
      TransOperand(DataLocationIdx);
  PointerUnion<DIExpression *, DIVariable *> Associated =
      TransOperand(AssociatedIdx);
  PointerUnion<DIExpression *, DIVariable *> Allocated =
      TransOperand(AllocatedIdx);
  PointerUnion<DIExpression *, DIVariable *> Rank = TransOperand(RankIdx);
  return getDIBuilder(DebugInst).createArrayType(Size, 0 /*align*/, BaseTy,
                                                 SubscriptArray, DataLocation,
                                                 Associated, Allocated, Rank);
}

DICompositeType *
SPIRVToLLVMDbgTran::transTypeVector(const SPIRVExtInst *DebugInst) {
  using namespace SPIRVDebug::Operand::TypeVector;
  const SPIRVWordVec &Ops = DebugInst->getArguments();
  assert(Ops.size() >= MinOperandCount && "Invalid number of operands");
  DIType *BaseTy =
      transNonNullDebugType(BM->get<SPIRVExtInst>(Ops[BaseTypeIdx]));
  SPIRVWord Count = getConstantValueOrLiteral(Ops, ComponentCountIdx,
                                              DebugInst->getExtSetKind());
  // Round up to a power of two.
  // OpenCL/SYCL 3-element vectors
  // occupy the same amount of memory as 4-element vectors
  // Clang rounds up the memory size of vectors to a power of 2.
  // Vulkan allows vec3 to have a memory size of 12, but in RenderDoc memory
  // size is not derived from debug info.
  uint64_t Size = getDerivedSizeInBits(BaseTy) * llvm::bit_ceil(Count);

  SmallVector<llvm::Metadata *, 8> Subscripts;
  Subscripts.push_back(getDIBuilder(DebugInst).getOrCreateSubrange(0, Count));
  DINodeArray SubscriptArray =
      getDIBuilder(DebugInst).getOrCreateArray(Subscripts);

  return getDIBuilder(DebugInst).createVectorType(Size, 0 /*align*/, BaseTy,
                                                  SubscriptArray);
}

DICompositeType *
SPIRVToLLVMDbgTran::transTypeComposite(const SPIRVExtInst *DebugInst) {
  using namespace SPIRVDebug::Operand::TypeComposite;
  const SPIRVWordVec &Ops = DebugInst->getArguments();
  assert(Ops.size() >= MinOperandCount && "Invalid number of operands");

  StringRef Name = getString(Ops[NameIdx]);
  DIFile *File = getFile(Ops[SourceIdx]);
  SPIRVWord LineNo =
      getConstantValueOrLiteral(Ops, LineIdx, DebugInst->getExtSetKind());
  DIScope *ParentScope = getScope(BM->getEntry(Ops[ParentIdx]));

  uint64_t Size = 0;
  SPIRVEntry *SizeEntry = BM->getEntry(Ops[SizeIdx]);
  if (!(SizeEntry->isExtInst(SPIRVEIS_Debug, SPIRVDebug::DebugInfoNone) ||
        SizeEntry->isExtInst(SPIRVEIS_OpenCL_DebugInfo_100,
                             SPIRVDebug::DebugInfoNone) ||
        SizeEntry->isExtInst(SPIRVEIS_NonSemantic_Shader_DebugInfo_200,
                             SPIRVDebug::DebugInfoNone))) {
    Size = BM->get<SPIRVConstant>(Ops[SizeIdx])->getZExtIntValue();
  }

  uint64_t Align = 0;
  DIType *DerivedFrom = nullptr;
  StringRef Identifier;
  SPIRVEntry *UniqId = BM->get<SPIRVEntry>(Ops[LinkageNameIdx]);
  if (UniqId->getOpCode() == OpString)
    Identifier = static_cast<SPIRVString *>(UniqId)->getStr();

  DINode::DIFlags Flags = DINode::FlagZero;
  SPIRVWord SPIRVFlags =
      getConstantValueOrLiteral(Ops, FlagsIdx, DebugInst->getExtSetKind());
  if (SPIRVFlags & SPIRVDebug::FlagIsFwdDecl)
    Flags |= DINode::FlagFwdDecl;
  if (SPIRVFlags & SPIRVDebug::FlagTypePassByValue)
    Flags |= DINode::FlagTypePassByValue;
  if (SPIRVFlags & SPIRVDebug::FlagTypePassByReference)
    Flags |= DINode::FlagTypePassByReference;

  DICompositeType *CT = nullptr;
  switch (getConstantValueOrLiteral(Ops, TagIdx, DebugInst->getExtSetKind())) {
  case SPIRVDebug::Class:
    // TODO: should be replaced with createClassType, when bug with creating
    // ClassType with llvm::dwarf::DW_TAG_struct_type tag will be fixed
    CT = getDIBuilder(DebugInst).createReplaceableCompositeType(
        llvm::dwarf::DW_TAG_class_type, Name, ParentScope, File, LineNo, 0,
        Size, Align, Flags, Identifier);
    CT = llvm::MDNode::replaceWithDistinct(llvm::TempDICompositeType(CT));
    break;
  case SPIRVDebug::Structure:
    CT = getDIBuilder(DebugInst).createStructType(
        ParentScope, Name, File, LineNo, Size, Align, Flags, DerivedFrom,
        DINodeArray() /*elements*/, 0 /*RunTimeLang*/, nullptr /*VTableHolder*/,
        Identifier);
    break;
  case SPIRVDebug::Union:
    CT = getDIBuilder(DebugInst).createUnionType(
        ParentScope, Name, File, LineNo, Size, Align, Flags, DINodeArray(),
        0 /*RuntimrLang*/, Identifier);
    break;
  default:
    llvm_unreachable("Unexpected composite type");
    break;
  }
  DebugInstCache[DebugInst] = CT;
  SmallVector<llvm::Metadata *, 8> EltTys;
  for (size_t I = FirstMemberIdx; I < Ops.size(); ++I) {
    auto *MemberInst = BM->get<SPIRVExtInst>(Ops[I]);
    if (MemberInst->getExtOp() == SPIRVDebug::TypeMember) {
      auto *SPVMemberInst = BM->get<SPIRVExtInst>(Ops[I]);
      DINode *MemberMD =
          transTypeMember(SPVMemberInst, DebugInst, cast<DIScope>(CT));
      EltTys.push_back(MemberMD);
      DebugInstCache[SPVMemberInst] = MemberMD;
    } else if (MemberInst->getExtOp() == SPIRVDebug::TypeInheritance) {
      auto *SPVMemberInst = BM->get<SPIRVExtInst>(Ops[I]);
      DINode *MemberMD = transTypeInheritance(SPVMemberInst, cast<DIType>(CT));
      EltTys.push_back(MemberMD);
      DebugInstCache[SPVMemberInst] = MemberMD;
    } else {
      EltTys.emplace_back(transDebugInst(BM->get<SPIRVExtInst>(Ops[I])));
    }
  }
  DINodeArray Elements = getDIBuilder(DebugInst).getOrCreateArray(EltTys);
  getDIBuilder(DebugInst).replaceArrays(CT, Elements);
  assert(CT && "Composite type translation failed.");
  return CT;
}

DISubrange *
SPIRVToLLVMDbgTran::transTypeSubrange(const SPIRVExtInst *DebugInst) {
  using namespace SPIRVDebug::Operand::TypeSubrange;
  const SPIRVWordVec &Ops = DebugInst->getArguments();
  assert((Ops.size() == MinOperandCount || Ops.size() == MaxOperandCount) &&
         "Invalid number of operands");
  std::vector<Metadata *> TranslatedOps(MaxOperandCount, nullptr);
  auto TransOperand = [&Ops, &TranslatedOps, this](int Idx) -> void {
    if (!getDbgInst<SPIRVDebug::DebugInfoNone>(Ops[Idx])) {
      if (auto *GlobalVar = getDbgInst<SPIRVDebug::GlobalVariable>(Ops[Idx])) {
        TranslatedOps[Idx] =
            cast<Metadata>(transDebugInst<DIGlobalVariable>(GlobalVar));
      } else if (auto *LocalVar =
                     getDbgInst<SPIRVDebug::LocalVariable>(Ops[Idx])) {
        TranslatedOps[Idx] =
            cast<Metadata>(transDebugInst<DILocalVariable>(LocalVar));
      } else if (auto *Expr = getDbgInst<SPIRVDebug::Expression>(Ops[Idx])) {
        TranslatedOps[Idx] = cast<Metadata>(transDebugInst<DIExpression>(Expr));
      } else if (auto *Const = BM->get<SPIRVConstant>(Ops[Idx])) {
        int64_t ConstantAsInt = static_cast<int64_t>(Const->getZExtIntValue());
        TranslatedOps[Idx] = cast<Metadata>(ConstantAsMetadata::get(
            ConstantInt::get(M->getContext(), APInt(64, ConstantAsInt))));
      }
    }
  };
  for (size_t Idx = 0; Idx < Ops.size(); ++Idx)
    TransOperand(Idx);
  return getDIBuilder(DebugInst).getOrCreateSubrange(
      TranslatedOps[CountIdx], TranslatedOps[LowerBoundIdx],
      TranslatedOps[UpperBoundIdx], TranslatedOps[StrideIdx]);
}

DIStringType *
SPIRVToLLVMDbgTran::transTypeString(const SPIRVExtInst *DebugInst) {
  using namespace SPIRVDebug::Operand::TypeString;
  const SPIRVWordVec &Ops = DebugInst->getArguments();
  assert(Ops.size() >= MinOperandCount && "Invalid number of operands");

  StringRef Name = getString(Ops[NameIdx]);
  unsigned Encoding = 0;
  if (!getDbgInst<SPIRVDebug::DebugInfoNone>((Ops[BaseTypeIdx]))) {
    DIBasicType *BaseTy =
        transTypeBasic(BM->get<SPIRVExtInst>(Ops[BaseTypeIdx]));
    Encoding = BaseTy->getEncoding();
  }

  DIExpression *StrLocationExp = nullptr;
  if (!getDbgInst<SPIRVDebug::DebugInfoNone>(Ops[DataLocationIdx])) {
    if (const auto *DIExpr =
            getDbgInst<SPIRVDebug::Expression>(Ops[DataLocationIdx]))
      StrLocationExp = transDebugInst<DIExpression>(DIExpr);
  }

  uint64_t SizeInBits = BM->get<SPIRVConstant>(Ops[SizeIdx])->getZExtIntValue();

  DIExpression *StringLengthExp = nullptr;
  DIVariable *StringLengthVar = nullptr;
  if (!getDbgInst<SPIRVDebug::DebugInfoNone>(Ops[LengthAddrIdx])) {
    if (const auto *GV =
            getDbgInst<SPIRVDebug::GlobalVariable>(Ops[LengthAddrIdx]))
      StringLengthVar = transDebugInst<DIGlobalVariable>(GV);
    if (const auto *LV =
            getDbgInst<SPIRVDebug::LocalVariable>(Ops[LengthAddrIdx]))
      StringLengthVar = transDebugInst<DILocalVariable>(LV);
    if (const auto *DIExpr =
            getDbgInst<SPIRVDebug::Expression>(Ops[LengthAddrIdx]))
      StringLengthExp = transDebugInst<DIExpression>(DIExpr);
  }

  return DIStringType::get(M->getContext(), dwarf::DW_TAG_string_type, Name,
                           cast_or_null<Metadata>(StringLengthVar),
                           cast_or_null<Metadata>(StringLengthExp),
                           cast_or_null<Metadata>(StrLocationExp), SizeInBits,
                           0 /*AlignInBits*/, Encoding);
}

DINode *SPIRVToLLVMDbgTran::transTypeMember(const SPIRVExtInst *DebugInst,
                                            const SPIRVExtInst *ParentInst,
                                            DIScope *Scope) {
  if (isNonSemanticDebugInfo(DebugInst->getExtSetKind()))
    // In NonSemantic spec TypeMember doesn't have Scope parameter
    return transTypeMemberNonSemantic(DebugInst, ParentInst, Scope);
  return transTypeMemberOpenCL(DebugInst);
}

DINode *
SPIRVToLLVMDbgTran::transTypeMemberOpenCL(const SPIRVExtInst *DebugInst) {
  using namespace SPIRVDebug::Operand::TypeMember::OpenCL;
  const SPIRVWordVec &Ops = DebugInst->getArguments();
  assert(Ops.size() >= MinOperandCount && "Invalid number of operands");

  DIFile *File = getFile(Ops[SourceIdx]);
  SPIRVWord LineNo =
      getConstantValueOrLiteral(Ops, LineIdx, DebugInst->getExtSetKind());
  StringRef Name = getString(Ops[NameIdx]);
  DIScope *Scope = getScope(BM->getEntry(Ops[ParentIdx]));
  DIType *BaseType = transNonNullDebugType(BM->get<SPIRVExtInst>(Ops[TypeIdx]));
  uint64_t OffsetInBits =
      BM->get<SPIRVConstant>(Ops[OffsetIdx])->getZExtIntValue();
  SPIRVWord SPIRVFlags =
      getConstantValueOrLiteral(Ops, FlagsIdx, DebugInst->getExtSetKind());
  DINode::DIFlags Flags = DINode::FlagZero;
  if ((SPIRVDebug::FlagAccess & SPIRVFlags) == SPIRVDebug::FlagIsPublic) {
    Flags |= DINode::FlagPublic;
  } else if (SPIRVFlags & SPIRVDebug::FlagIsProtected) {
    Flags |= DINode::FlagProtected;
  } else if (SPIRVFlags & SPIRVDebug::FlagIsPrivate) {
    Flags |= DINode::FlagPrivate;
  }
  if (SPIRVFlags & SPIRVDebug::FlagIsStaticMember)
    Flags |= DINode::FlagStaticMember;
  if (Flags & DINode::FlagStaticMember) {
    llvm::Value *Val = nullptr;
    if (Ops.size() > MinOperandCount) {
      SPIRVValue *ConstVal = BM->get<SPIRVValue>(Ops[ValueIdx]);
      assert(isConstantOpCode(ConstVal->getOpCode()) &&
             "Static member must be a constant");
      Val = SPIRVReader->transValue(ConstVal, nullptr, nullptr);
    }
    auto Tag = M->getDwarfVersion() >= 5 ? llvm::dwarf::DW_TAG_variable
                                         : llvm::dwarf::DW_TAG_member;
    return getDIBuilder(DebugInst).createStaticMemberType(
        Scope, Name, File, LineNo, BaseType, Flags,
        cast_or_null<llvm::Constant>(Val), Tag);
  }
  uint64_t Size = BM->get<SPIRVConstant>(Ops[SizeIdx])->getZExtIntValue();
  uint64_t Alignment = 0;

  return getDIBuilder(DebugInst).createMemberType(Scope, Name, File, LineNo,
                                                  Size, Alignment, OffsetInBits,
                                                  Flags, BaseType);
}

DINode *
SPIRVToLLVMDbgTran::transTypeMemberNonSemantic(const SPIRVExtInst *DebugInst,
                                               const SPIRVExtInst *ParentInst,
                                               DIScope *Scope) {
  if (!Scope)
    // Will be translated later when processing TypeMember's parent
    return nullptr;
  using namespace SPIRVDebug::Operand::TypeMember::NonSemantic;
  const SPIRVWordVec &Ops = DebugInst->getArguments();
  assert(Ops.size() >= MinOperandCount && "Invalid number of operands");

  DIFile *File = getFile(Ops[SourceIdx]);
  SPIRVWord LineNo =
      getConstantValueOrLiteral(Ops, LineIdx, DebugInst->getExtSetKind());
  StringRef Name = getString(Ops[NameIdx]);
  DIType *BaseType = transNonNullDebugType(BM->get<SPIRVExtInst>(Ops[TypeIdx]));
  uint64_t OffsetInBits =
      BM->get<SPIRVConstant>(Ops[OffsetIdx])->getZExtIntValue();
  SPIRVWord SPIRVFlags =
      getConstantValueOrLiteral(Ops, FlagsIdx, DebugInst->getExtSetKind());
  DINode::DIFlags Flags = DINode::FlagZero;
  if ((SPIRVDebug::FlagAccess & SPIRVFlags) == SPIRVDebug::FlagIsPublic) {
    Flags |= DINode::FlagPublic;
  } else if (SPIRVFlags & SPIRVDebug::FlagIsProtected) {
    Flags |= DINode::FlagProtected;
  } else if (SPIRVFlags & SPIRVDebug::FlagIsPrivate) {
    Flags |= DINode::FlagPrivate;
  }
  if (SPIRVFlags & SPIRVDebug::FlagIsStaticMember)
    Flags |= DINode::FlagStaticMember;
  if (SPIRVFlags & SPIRVDebug::FlagBitField)
    Flags |= DINode::FlagBitField;

  if (Flags & DINode::FlagStaticMember) {
    llvm::Value *Val = nullptr;
    if (Ops.size() > MinOperandCount) {
      SPIRVValue *ConstVal = BM->get<SPIRVValue>(Ops[ValueIdx]);
      assert(isConstantOpCode(ConstVal->getOpCode()) &&
             "Static member must be a constant");
      Val = SPIRVReader->transValue(ConstVal, nullptr, nullptr);
    }
    auto Tag = M->getDwarfVersion() >= 5 ? llvm::dwarf::DW_TAG_variable
                                         : llvm::dwarf::DW_TAG_member;
    return getDIBuilder(DebugInst).createStaticMemberType(
        Scope, Name, File, LineNo, BaseType, Flags,
        cast_or_null<llvm::Constant>(Val), Tag);
  }
  uint64_t Size = BM->get<SPIRVConstant>(Ops[SizeIdx])->getZExtIntValue();
  uint64_t Alignment = 0;

  return getDIBuilder(ParentInst)
      .createMemberType(Scope, Name, File, LineNo, Size, Alignment,
                        OffsetInBits, Flags, BaseType);
}

DINode *SPIRVToLLVMDbgTran::transTypeEnum(const SPIRVExtInst *DebugInst) {
  using namespace SPIRVDebug::Operand::TypeEnum;
  const SPIRVWordVec &Ops = DebugInst->getArguments();
  assert(Ops.size() >= MinOperandCount && "Invalid number of operands");

  StringRef Name = getString(Ops[NameIdx]);
  DIFile *File = getFile(Ops[SourceIdx]);
  SPIRVWord LineNo =
      getConstantValueOrLiteral(Ops, LineIdx, DebugInst->getExtSetKind());
  DIScope *Scope = getScope(BM->getEntry(Ops[ParentIdx]));
  uint64_t SizeInBits = BM->get<SPIRVConstant>(Ops[SizeIdx])->getZExtIntValue();
  SPIRVWord AlignInBits = 0;
  SPIRVWord Flags =
      getConstantValueOrLiteral(Ops, FlagsIdx, DebugInst->getExtSetKind());
  if (Flags & SPIRVDebug::FlagIsFwdDecl) {
    return getDIBuilder(DebugInst).createForwardDecl(
        dwarf::DW_TAG_enumeration_type, Name, Scope, File, LineNo, AlignInBits,
        SizeInBits);
  } else {
    SmallVector<llvm::Metadata *, 16> Elts;
    for (size_t I = FirstEnumeratorIdx, E = Ops.size(); I < E; I += 2) {
      uint64_t Val = BM->get<SPIRVConstant>(Ops[I])->getZExtIntValue();
      StringRef Name = getString(Ops[I + 1]);
      Elts.push_back(getDIBuilder(DebugInst).createEnumerator(Name, Val));
    }
    DINodeArray Enumerators = getDIBuilder(DebugInst).getOrCreateArray(Elts);
    DIType *UnderlyingType = nullptr;
    SPIRVEntry *E = BM->getEntry(Ops[UnderlyingTypeIdx]);
    if (!isa<OpTypeVoid>(E))
      UnderlyingType = transDebugInst<DIType>(static_cast<SPIRVExtInst *>(E));
    return getDIBuilder(DebugInst).createEnumerationType(
        Scope, Name, File, LineNo, SizeInBits, AlignInBits, Enumerators,
        UnderlyingType, 0, "", Flags & SPIRVDebug::FlagIsEnumClass);
  }
}

DINode *SPIRVToLLVMDbgTran::transTypeFunction(const SPIRVExtInst *DebugInst) {
  using namespace SPIRVDebug::Operand::TypeFunction;
  const SPIRVWordVec &Ops = DebugInst->getArguments();
  assert(Ops.size() >= MinOperandCount && "Invalid number of operands");

  SPIRVWord SPIRVFlags =
      getConstantValueOrLiteral(Ops, FlagsIdx, DebugInst->getExtSetKind());
  DINode::DIFlags Flags = DINode::FlagZero;
  if (SPIRVFlags & SPIRVDebug::FlagIsLValueReference)
    Flags |= llvm::DINode::FlagLValueReference;
  if (SPIRVFlags & SPIRVDebug::FlagIsRValueReference)
    Flags |= llvm::DINode::FlagRValueReference;

  SPIRVEntry *E = BM->getEntry(Ops[ReturnTypeIdx]);
  MDNode *RT = isa<OpTypeVoid>(E)
                   ? nullptr
                   : transDebugInst(BM->get<SPIRVExtInst>(Ops[ReturnTypeIdx]));
  SmallVector<llvm::Metadata *, 16> Elements{RT};
  for (size_t I = FirstParameterIdx, E = Ops.size(); I < E; ++I) {
    SPIRVEntry *P = BM->getEntry(Ops[I]);
    MDNode *Param = isa<OpTypeVoid>(P)
                        ? nullptr
                        : transDebugInst(BM->get<SPIRVExtInst>(Ops[I]));

    Elements.push_back(Param);
  }
  DITypeRefArray ArgTypes =
      getDIBuilder(DebugInst).getOrCreateTypeArray(Elements);
  return getDIBuilder(DebugInst).createSubroutineType(ArgTypes, Flags);
}

DINode *
SPIRVToLLVMDbgTran::transTypePtrToMember(const SPIRVExtInst *DebugInst) {
  using namespace SPIRVDebug::Operand::TypePtrToMember;
  const SPIRVWordVec &Ops = DebugInst->getArguments();
  assert(Ops.size() >= OperandCount && "Invalid number of operands");
  SPIRVExtInst *Member = BM->get<SPIRVExtInst>(Ops[MemberTypeIdx]);
  DIType *PointeeTy = transNonNullDebugType(Member);
  SPIRVExtInst *ContainingTy = BM->get<SPIRVExtInst>(Ops[ParentIdx]);
  DIType *BaseTy = transNonNullDebugType(ContainingTy);
  return getDIBuilder(DebugInst).createMemberPointerType(PointeeTy, BaseTy, 0);
}

DINode *SPIRVToLLVMDbgTran::transLexicalBlock(const SPIRVExtInst *DebugInst) {
  using namespace SPIRVDebug::Operand::LexicalBlock;
  const SPIRVWordVec &Ops = DebugInst->getArguments();
  DIScope *ParentScope = getScope(BM->getEntry(Ops[ParentIdx]));
  DIFile *File = getFile(Ops[SourceIdx]);
  SPIRVWord LineNo =
      getConstantValueOrLiteral(Ops, LineIdx, DebugInst->getExtSetKind());
  if (Ops.size() > MinOperandCount) {
    StringRef Name = getString(Ops[NameIdx]);
    bool InlinedNamespace = false;
    if (DebugInst->getExtSetKind() ==
        SPIRVEIS_NonSemantic_Shader_DebugInfo_200) {
      SPIRVValue *V = BM->get<SPIRVValue>(Ops[InlineNamespaceIdx]);
      Value *Var = SPIRVReader->transValue(V, nullptr, nullptr);
      InlinedNamespace = cast<ConstantInt>(Var)->isOne();
    }
    return getDIBuilder(DebugInst).createNameSpace(ParentScope, Name,
                                                   InlinedNamespace);
  }
  unsigned Column = Ops[ColumnIdx];
  return getDIBuilder(DebugInst).createLexicalBlock(ParentScope, File, LineNo,
                                                    Column);
}

DINode *SPIRVToLLVMDbgTran::transLexicalBlockDiscriminator(
    const SPIRVExtInst *DebugInst) {
  using namespace SPIRVDebug::Operand::LexicalBlockDiscriminator;
  const SPIRVWordVec &Ops = DebugInst->getArguments();
  DIFile *File = getFile(Ops[SourceIdx]);
  SPIRVWord Disc = getConstantValueOrLiteral(Ops, DiscriminatorIdx,
                                             DebugInst->getExtSetKind());
  DIScope *ParentScope = getScope(BM->getEntry(Ops[ParentIdx]));
  return getDIBuilder(DebugInst).createLexicalBlockFile(ParentScope, File,
                                                        Disc);
}

DINode *SPIRVToLLVMDbgTran::transFunction(const SPIRVExtInst *DebugInst,
                                          bool IsMainSubprogram) {
  using namespace SPIRVDebug::Operand::Function;
  const SPIRVWordVec &Ops = DebugInst->getArguments();
  assert(Ops.size() >= MinOperandCountNonSem && "Invalid number of operands");
  if (!isNonSemanticDebugInfo(DebugInst->getExtSetKind()))
    assert(Ops.size() >= MinOperandCount && "Invalid number of operands");

  StringRef Name = getString(Ops[NameIdx]);
  DISubroutineType *Ty =
      transDebugInst<DISubroutineType>(BM->get<SPIRVExtInst>(Ops[TypeIdx]));
  DIFile *File = getFile(Ops[SourceIdx]);
  SPIRVWord LineNo =
      getConstantValueOrLiteral(Ops, LineIdx, DebugInst->getExtSetKind());
  DIScope *Scope = getScope(BM->getEntry(Ops[ParentIdx]));
  StringRef LinkageName = getString(Ops[LinkageNameIdx]);

  SPIRVWord SPIRVDebugFlags =
      getConstantValueOrLiteral(Ops, FlagsIdx, DebugInst->getExtSetKind());
  DINode::DIFlags Flags = DINode::FlagZero;
  if (SPIRVDebugFlags & SPIRVDebug::FlagIsArtificial)
    Flags |= llvm::DINode::FlagArtificial;
  if (SPIRVDebugFlags & SPIRVDebug::FlagIsExplicit)
    Flags |= llvm::DINode::FlagExplicit;
  if (SPIRVDebugFlags & SPIRVDebug::FlagIsPrototyped)
    Flags |= llvm::DINode::FlagPrototyped;
  if (SPIRVDebugFlags & SPIRVDebug::FlagIsLValueReference)
    Flags |= llvm::DINode::FlagLValueReference;
  if (SPIRVDebugFlags & SPIRVDebug::FlagIsRValueReference)
    Flags |= llvm::DINode::FlagRValueReference;
  if ((SPIRVDebugFlags & SPIRVDebug::FlagAccess) == SPIRVDebug::FlagIsPublic)
    Flags |= llvm::DINode::FlagPublic;
  if (SPIRVDebugFlags & SPIRVDebug::FlagIsProtected)
    Flags |= llvm::DINode::FlagProtected;
  if (SPIRVDebugFlags & SPIRVDebug::FlagIsPrivate)
    Flags |= llvm::DINode::FlagPrivate;

  bool IsDefinition = SPIRVDebugFlags & SPIRVDebug::FlagIsDefinition;
  bool IsOptimized = SPIRVDebugFlags & SPIRVDebug::FlagIsOptimized;
  bool IsLocal = SPIRVDebugFlags & SPIRVDebug::FlagIsLocal;
  bool IsMainSubprogramFlag =
      IsMainSubprogram ||
      (!isNonSemanticDebugInfo(DebugInst->getExtSetKind()) &&
       BM->isEntryPoint(spv::ExecutionModelKernel, Ops[FunctionIdIdx]));

  DISubprogram::DISPFlags SPFlags = DISubprogram::toSPFlags(
      IsLocal, IsDefinition, IsOptimized, DISubprogram::SPFlagNonvirtual,
      IsMainSubprogramFlag);

  SPIRVWord ScopeLine =
      getConstantValueOrLiteral(Ops, ScopeLineIdx, DebugInst->getExtSetKind());

  // Function declaration descriptor
  DISubprogram *FD = nullptr;
  if (isNonSemanticDebugInfo(DebugInst->getExtSetKind()) &&
      Ops.size() > DeclarationNonSemIdx) {
    FD = transDebugInst<DISubprogram>(
        BM->get<SPIRVExtInst>(Ops[DeclarationNonSemIdx]));
  } else if (Ops.size() > DeclarationIdx) {
    FD = transDebugInst<DISubprogram>(
        BM->get<SPIRVExtInst>(Ops[DeclarationIdx]));
  }

  // Here we create fake array of template parameters. If it was plain nullptr,
  // the template parameter operand would be removed in DISubprogram::getImpl.
  // But we want it to be there, because if there is DebugTypeTemplate
  // instruction refering to this function, transTypeTemplate method must be
  // able to replace the template parameter operand, thus it must be in the
  // operands list.
  SmallVector<llvm::Metadata *, 8> Elts;
  DINodeArray TParams = getDIBuilder(DebugInst).getOrCreateArray(Elts);
  llvm::DITemplateParameterArray TParamsArray = TParams.get();

  DISubprogram *DIS = nullptr;
  if (Scope && (isa<DICompositeType>(Scope) || isa<DINamespace>(Scope)) &&
      !IsDefinition)
    DIS = getDIBuilder(DebugInst).createMethod(Scope, Name, LinkageName, File,
                                               LineNo, Ty, 0, 0, nullptr, Flags,
                                               SPFlags, TParamsArray);
  else {
    // Create targetFuncName mostly for Fortran trampoline function if it is
    // the case
    StringRef TargetFunction = "";
    if (DebugInst->getExtSetKind() ==
            SPIRVEIS_NonSemantic_Shader_DebugInfo_200 &&
        Ops.size() > TargetFunctionNameIdx) {
      TargetFunction = getString(Ops[TargetFunctionNameIdx]);
    }
    DIS = getDIBuilder(DebugInst).createFunction(
        Scope, Name, LinkageName, File, LineNo, Ty, ScopeLine, Flags, SPFlags,
        TParamsArray, FD,
        /*ThrownTypes*/ nullptr,
        /*Annotations*/ nullptr, TargetFunction);
  }
  DebugInstCache[DebugInst] = DIS;

  // At this point, we don't have info about the function definition for
  // NonSemantic.Shader debug info. If function definition is present, it'll be
  // translated later within the function scope.
  // For "default" debug info we do translate function body here.
  if (!isNonSemanticDebugInfo(DebugInst->getExtSetKind()))
    transFunctionBody(DIS, Ops[FunctionIdIdx]);

  return DIS;
}

void SPIRVToLLVMDbgTran::transFunctionBody(DISubprogram *DIS, SPIRVId FuncId) {
  FuncMap[FuncId] = DIS;

  SPIRVEntry *E = BM->getEntry(FuncId);
  if (E->getOpCode() == OpFunction) {
    SPIRVFunction *BF = static_cast<SPIRVFunction *>(E);
    llvm::Function *F = SPIRVReader->transFunction(BF);
    assert(F && "Translation of function failed!");
    if (!F->hasMetadata("dbg"))
      F->setMetadata("dbg", DIS);
  }
}

DINode *
SPIRVToLLVMDbgTran::transFunctionDefinition(const SPIRVExtInst *DebugInst) {
  using namespace SPIRVDebug::Operand::FunctionDefinition;
  const SPIRVWordVec &Ops = DebugInst->getArguments();

  SPIRVExtInst *Func = BM->get<SPIRVExtInst>(Ops[FunctionIdx]);
  DISubprogram *LLVMFunc = cast<DISubprogram>(DebugInstCache[Func]);

  transFunctionBody(LLVMFunc, Ops[DefinitionIdx]);
  return nullptr;
}

DINode *SPIRVToLLVMDbgTran::transFunctionDecl(const SPIRVExtInst *DebugInst) {
  using namespace SPIRVDebug::Operand::FunctionDeclaration;
  const SPIRVWordVec &Ops = DebugInst->getArguments();
  assert(Ops.size() == OperandCount && "Invalid number of operands");
  // Scope
  DIScope *Scope = getScope(BM->getEntry(Ops[ParentIdx]));
  StringRef Name = getString(Ops[NameIdx]);
  StringRef LinkageName = getString(Ops[LinkageNameIdx]);
  DIFile *File = getFile(Ops[SourceIdx]);
  SPIRVWord LineNo =
      getConstantValueOrLiteral(Ops, LineIdx, DebugInst->getExtSetKind());
  DISubroutineType *Ty =
      transDebugInst<DISubroutineType>(BM->get<SPIRVExtInst>(Ops[TypeIdx]));

  SPIRVWord SPIRVDebugFlags =
      getConstantValueOrLiteral(Ops, FlagsIdx, DebugInst->getExtSetKind());
  bool IsDefinition = SPIRVDebugFlags & SPIRVDebug::FlagIsDefinition;
  bool IsOptimized = SPIRVDebugFlags & SPIRVDebug::FlagIsOptimized;
  bool IsLocal = SPIRVDebugFlags & SPIRVDebug::FlagIsLocal;
  DINode::DIFlags Flags = DINode::FlagZero;
  if (SPIRVDebugFlags & SPIRVDebug::FlagIsArtificial)
    Flags |= llvm::DINode::FlagArtificial;
  if (SPIRVDebugFlags & SPIRVDebug::FlagIsExplicit)
    Flags |= llvm::DINode::FlagExplicit;
  if (SPIRVDebugFlags & SPIRVDebug::FlagIsPrototyped)
    Flags |= llvm::DINode::FlagPrototyped;
  if (SPIRVDebugFlags & SPIRVDebug::FlagIsLValueReference)
    Flags |= llvm::DINode::FlagLValueReference;
  if (SPIRVDebugFlags & SPIRVDebug::FlagIsRValueReference)
    Flags |= llvm::DINode::FlagRValueReference;
  if ((SPIRVDebugFlags & SPIRVDebug::FlagAccess) == SPIRVDebug::FlagIsPublic)
    Flags |= llvm::DINode::FlagPublic;
  if (SPIRVDebugFlags & SPIRVDebug::FlagIsProtected)
    Flags |= llvm::DINode::FlagProtected;
  if (SPIRVDebugFlags & SPIRVDebug::FlagIsPrivate)
    Flags |= llvm::DINode::FlagPrivate;

  // Here we create fake array of template parameters. If it was plain nullptr,
  // the template parameter operand would be removed in DISubprogram::getImpl.
  // But we want it to be there, because if there is DebugTypeTemplate
  // instruction refering to this function, transTypeTemplate method must be
  // able to replace the template parameter operand, thus it must be in the
  // operands list.
  SmallVector<llvm::Metadata *, 8> Elts;
  DINodeArray TParams = getDIBuilder(DebugInst).getOrCreateArray(Elts);
  llvm::DITemplateParameterArray TParamsArray = TParams.get();

  DISubprogram *DIS = nullptr;
  DISubprogram::DISPFlags SPFlags =
      DISubprogram::toSPFlags(IsLocal, IsDefinition, IsOptimized);
  if (isa<DICompositeType>(Scope) || isa<DINamespace>(Scope))
    DIS = getDIBuilder(DebugInst).createMethod(Scope, Name, LinkageName, File,
                                               LineNo, Ty, 0, 0, nullptr, Flags,
                                               SPFlags, TParamsArray);
  else {
    // Since a function declaration doesn't have any retained nodes, resolve
    // the temporary placeholder for them immediately.
    DIS = getDIBuilder(DebugInst).createTempFunctionFwdDecl(
        Scope, Name, LinkageName, File, LineNo, Ty, 0, Flags, SPFlags,
        TParamsArray);
    llvm::TempMDNode FwdDecl(cast<llvm::MDNode>(DIS));
    DIS = getDIBuilder(DebugInst).replaceTemporary(std::move(FwdDecl), DIS);
  }
  DebugInstCache[DebugInst] = DIS;

  return DIS;
}

MDNode *SPIRVToLLVMDbgTran::transEntryPoint(const SPIRVExtInst *DebugInst) {
  using namespace SPIRVDebug::Operand::EntryPoint;
  const SPIRVWordVec &Ops = DebugInst->getArguments();
  assert(Ops.size() == OperandCount && "Invalid number of operands");

  SPIRVExtInst *EP = BM->get<SPIRVExtInst>(Ops[EntryPointIdx]);
  SPIRVExtInst *CU = BM->get<SPIRVExtInst>(Ops[CompilationUnitIdx]);
  std::string Producer = getString(Ops[CompilerSignatureIdx]);
  std::string CLArgs = getString(Ops[CommandLineArgsIdx]);

  DICompileUnit *C = transCompilationUnit(CU, Producer, CLArgs); // NOLINT
  DebugInstCache[CU] = C;

  return transFunction(EP, true /*IsMainSubprogram*/);
}

MDNode *SPIRVToLLVMDbgTran::transGlobalVariable(const SPIRVExtInst *DebugInst) {
  using namespace SPIRVDebug::Operand::GlobalVariable;
  const SPIRVWordVec &Ops = DebugInst->getArguments();
  assert(Ops.size() >= MinOperandCount && "Invalid number of operands");

  StringRef Name = getString(Ops[NameIdx]);
  DIType *Ty = transNonNullDebugType(BM->get<SPIRVExtInst>(Ops[TypeIdx]));
  DIFile *File = getFile(Ops[SourceIdx]);
  SPIRVWord LineNo =
      getConstantValueOrLiteral(Ops, LineIdx, DebugInst->getExtSetKind());
  DIScope *Parent = getScope(BM->getEntry(Ops[ParentIdx]));
  StringRef LinkageName = getString(Ops[LinkageNameIdx]);

  DIDerivedType *StaticMemberDecl = nullptr;
  if (Ops.size() > MinOperandCount) {
    StaticMemberDecl = transDebugInst<DIDerivedType>(
        BM->get<SPIRVExtInst>(Ops[StaticMemberDeclarationIdx]));
  }

  DIExpression *DIExpr = nullptr;
  // Check if Ops[VariableIdx] is not being used to hold a variable operand.
  // Instead it is being used to hold an Expression that holds the initial
  // value of the GlobalVariable.
  if (getDbgInst<SPIRVDebug::Expression>(Ops[VariableIdx]))
    DIExpr =
        transDebugInst<DIExpression>(BM->get<SPIRVExtInst>(Ops[VariableIdx]));

  SPIRVWord Flags =
      getConstantValueOrLiteral(Ops, FlagsIdx, DebugInst->getExtSetKind());
  bool IsLocal = Flags & SPIRVDebug::FlagIsLocal;
  bool IsDefinition = Flags & SPIRVDebug::FlagIsDefinition;
  MDNode *VarDecl = nullptr;
  if (IsDefinition) {
    VarDecl = getDIBuilder(DebugInst).createGlobalVariableExpression(
        Parent, Name, LinkageName, File, LineNo, Ty, IsLocal, IsDefinition,
        DIExpr, StaticMemberDecl);
  } else {
    VarDecl = getDIBuilder(DebugInst).createTempGlobalVariableFwdDecl(
        Parent, Name, LinkageName, File, LineNo, Ty, IsLocal, StaticMemberDecl);
    // replaceAllUsesWith call makes VarDecl non-temp.
    // Otherwise DIBuilder will crash at finalization.
    llvm::TempMDNode TMP(VarDecl);
    VarDecl = getDIBuilder(DebugInst).replaceTemporary(std::move(TMP), VarDecl);
  }

  // Ops[VariableIdx] was not used to hold an Expression with the initial value
  // for the GlobalVariable
  if (!DIExpr) {
    // If the variable has no initializer Ops[VariableIdx] is OpDebugInfoNone.
    // Otherwise Ops[VariableIdx] may be a global variable or a constant(C++
    // static const).
    if (VarDecl && !getDbgInst<SPIRVDebug::DebugInfoNone>(Ops[VariableIdx])) {
      SPIRVValue *V = BM->get<SPIRVValue>(Ops[VariableIdx]);
      Value *Var = SPIRVReader->transValue(V, nullptr, nullptr);
      llvm::GlobalVariable *GV = dyn_cast_or_null<llvm::GlobalVariable>(Var);
      if (GV && !GV->hasMetadata("dbg"))
        GV->addMetadata("dbg", *VarDecl);
    }
  }
  return VarDecl;
}

DINode *SPIRVToLLVMDbgTran::transLocalVariable(const SPIRVExtInst *DebugInst) {
  using namespace SPIRVDebug::Operand::LocalVariable;
  const SPIRVWordVec &Ops = DebugInst->getArguments();
  assert(Ops.size() >= MinOperandCount && "Invalid number of operands");

  DIScope *Scope = getScope(BM->getEntry(Ops[ParentIdx]));
  StringRef Name = getString(Ops[NameIdx]);
  DIFile *File = getFile(Ops[SourceIdx]);
  SPIRVWord LineNo =
      getConstantValueOrLiteral(Ops, LineIdx, DebugInst->getExtSetKind());
  DIType *Ty = transNonNullDebugType(BM->get<SPIRVExtInst>(Ops[TypeIdx]));
  DINode::DIFlags Flags = DINode::FlagZero;
  SPIRVWord SPIRVFlags =
      getConstantValueOrLiteral(Ops, FlagsIdx, DebugInst->getExtSetKind());
  if (SPIRVFlags & SPIRVDebug::FlagIsArtificial)
    Flags |= DINode::FlagArtificial;
  if (SPIRVFlags & SPIRVDebug::FlagIsObjectPointer)
    Flags |= DINode::FlagObjectPointer;

  if (Ops.size() > ArgNumberIdx)
    return getDIBuilder(DebugInst).createParameterVariable(
        Scope, Name, Ops[ArgNumberIdx], File, LineNo, Ty, true, Flags);
  return getDIBuilder(DebugInst).createAutoVariable(Scope, Name, File, LineNo,
                                                    Ty, true, Flags);
}

DINode *SPIRVToLLVMDbgTran::transTypedef(const SPIRVExtInst *DebugInst) {
  using namespace SPIRVDebug::Operand::Typedef;
  const SPIRVWordVec &Ops = DebugInst->getArguments();
  assert(Ops.size() >= OperandCount && "Invalid number of operands");

  DIFile *File = getFile(Ops[SourceIdx]);
  SPIRVWord LineNo =
      getConstantValueOrLiteral(Ops, LineIdx, DebugInst->getExtSetKind());
  StringRef Alias = getString(Ops[NameIdx]);
  SPIRVEntry *TypeInst = BM->getEntry(Ops[BaseTypeIdx]);
  DIType *Ty = transDebugInst<DIType>(static_cast<SPIRVExtInst *>(TypeInst));
  DIScope *Scope = getScope(BM->getEntry(Ops[ParentIdx]));
  assert(Scope && "Typedef should have a parent scope");
  return getDIBuilder(DebugInst).createTypedef(Ty, Alias, File, LineNo, Scope);
}

DINode *SPIRVToLLVMDbgTran::transTypeInheritance(const SPIRVExtInst *DebugInst,
                                                 DIType *ChildClass) {
  using namespace SPIRVDebug::Operand::TypeInheritance;
  // The value is used when assertions are enabled
  [[maybe_unused]] unsigned OperandCount;
  unsigned ParentIdx, OffsetIdx, FlagsIdx;
  if (isNonSemanticDebugInfo(DebugInst->getExtSetKind())) {
    if (!ChildClass) {
      // Will be translated later when processing TypeMember's parent
      return nullptr;
    }
    OperandCount = NonSemantic::OperandCount;
    ParentIdx = NonSemantic::ParentIdx;
    OffsetIdx = NonSemantic::OffsetIdx;
    FlagsIdx = NonSemantic::FlagsIdx;
  } else {
    OperandCount = OpenCL::OperandCount;
    ParentIdx = OpenCL::ParentIdx;
    OffsetIdx = OpenCL::OffsetIdx;
    FlagsIdx = OpenCL::FlagsIdx;
  }
  const SPIRVWordVec &Ops = DebugInst->getArguments();
  assert(Ops.size() == OperandCount && "Invalid number of operands");
  DIType *Parent =
      transDebugInst<DIType>(BM->get<SPIRVExtInst>(Ops[ParentIdx]));
  DINode::DIFlags Flags = DINode::FlagZero;
  SPIRVWord SPIRVFlags =
      getConstantValueOrLiteral(Ops, FlagsIdx, DebugInst->getExtSetKind());
  if ((SPIRVFlags & SPIRVDebug::FlagAccess) == SPIRVDebug::FlagIsPublic)
    Flags |= llvm::DINode::FlagPublic;
  if ((SPIRVFlags & SPIRVDebug::FlagAccess) == SPIRVDebug::FlagIsProtected)
    Flags |= llvm::DINode::FlagProtected;
  if ((SPIRVFlags & SPIRVDebug::FlagAccess) == SPIRVDebug::FlagIsPrivate)
    Flags |= llvm::DINode::FlagPrivate;
  uint64_t OffsetVal =
      BM->get<SPIRVConstant>(Ops[OffsetIdx])->getZExtIntValue();
  DIType *Child;
  if (isNonSemanticDebugInfo(DebugInst->getExtSetKind())) {
    Child = ChildClass;
  } else {
    Child =
        transDebugInst<DIType>(BM->get<SPIRVExtInst>(Ops[OpenCL::ChildIdx]));
  }
  return getDIBuilder(DebugInst).createInheritance(Child, Parent, OffsetVal, 0,
                                                   Flags);
}

DINode *
SPIRVToLLVMDbgTran::transTypeTemplateParameter(const SPIRVExtInst *DebugInst) {
  using namespace SPIRVDebug::Operand::TypeTemplateParameter;
  const SPIRVWordVec &Ops = DebugInst->getArguments();
  assert(Ops.size() >= OperandCount && "Invalid number of operands");
  StringRef Name = getString(Ops[NameIdx]);
  SPIRVEntry *ActualType = BM->getEntry(Ops[TypeIdx]);
  DIType *Ty = nullptr;
  if (!isa<OpTypeVoid>(ActualType))
    Ty = transDebugInst<DIType>(static_cast<SPIRVExtInst *>(ActualType));
  DIScope *Context = nullptr;
  if (!getDbgInst<SPIRVDebug::DebugInfoNone>(Ops[ValueIdx])) {
    SPIRVValue *Val = BM->get<SPIRVValue>(Ops[ValueIdx]);
    Value *V = SPIRVReader->transValue(Val, nullptr, nullptr);
    return getDIBuilder(DebugInst).createTemplateValueParameter(
        Context, Name, Ty, false, cast<Constant>(V));
  }
  return getDIBuilder(DebugInst).createTemplateTypeParameter(Context, Name, Ty,
                                                             false);
}

DINode *SPIRVToLLVMDbgTran::transTypeTemplateTemplateParameter(
    const SPIRVExtInst *DebugInst) {
  using namespace SPIRVDebug::Operand::TypeTemplateTemplateParameter;
  const SPIRVWordVec &Ops = DebugInst->getArguments();
  assert(Ops.size() >= OperandCount && "Invalid number of operands");
  StringRef Name = getString(Ops[NameIdx]);
  StringRef TemplName = getString(Ops[TemplateNameIdx]);
  DIScope *Context = nullptr;
  return getDIBuilder(DebugInst).createTemplateTemplateParameter(
      Context, Name, nullptr, TemplName);
}

DINode *SPIRVToLLVMDbgTran::transTypeTemplateParameterPack(
    const SPIRVExtInst *DebugInst) {
  using namespace SPIRVDebug::Operand::TypeTemplateParameterPack;
  const SPIRVWordVec &Ops = DebugInst->getArguments();
  assert(Ops.size() >= MinOperandCount && "Invalid number of operands");
  StringRef Name = getString(Ops[NameIdx]);
  SmallVector<llvm::Metadata *, 8> Elts;
  for (size_t I = FirstParameterIdx, E = Ops.size(); I < E; ++I) {
    Elts.push_back(transDebugInst(BM->get<SPIRVExtInst>(Ops[I])));
  }
  DINodeArray Pack = getDIBuilder(DebugInst).getOrCreateArray(Elts);
  DIScope *Context = nullptr;
  return getDIBuilder(DebugInst).createTemplateParameterPack(Context, Name,
                                                             nullptr, Pack);
}

MDNode *SPIRVToLLVMDbgTran::transTypeTemplate(const SPIRVExtInst *DebugInst) {
  using namespace SPIRVDebug::Operand::TypeTemplate;
  const SPIRVWordVec &Ops = DebugInst->getArguments();
  const size_t NumOps = Ops.size();
  assert(NumOps >= MinOperandCount && "Invalid number of operands");

  auto *Templ = BM->get<SPIRVExtInst>(Ops[TargetIdx]);
  MDNode *D = transDebugInst(Templ);

  SmallVector<llvm::Metadata *, 8> Elts;
  for (size_t I = FirstParameterIdx; I < NumOps; ++I) {
    Elts.push_back(transDebugInst(BM->get<SPIRVExtInst>(Ops[I])));
  }
  DINodeArray TParams = getDIBuilder(DebugInst).getOrCreateArray(Elts);

  if (DICompositeType *Comp = dyn_cast<DICompositeType>(D)) {
    getDIBuilder(DebugInst).replaceArrays(Comp, Comp->getElements(), TParams);
    return Comp;
  }
  if (isa<DISubprogram>(D)) {
    // This constant matches with one used in
    // DISubprogram::getRawTemplateParams()
    const unsigned TemplateParamsIndex = 9;
    D->replaceOperandWith(TemplateParamsIndex, TParams.get());
    return D;
  }
  llvm_unreachable("Invalid template");
}

DINode *SPIRVToLLVMDbgTran::transImportedEntry(const SPIRVExtInst *DebugInst) {
  using namespace SPIRVDebug::Operand::ImportedEntity;
  const SPIRVWordVec &Ops = DebugInst->getArguments();
  // FIXME: 'OpenCL/bugged' version is kept because it's hard to remove it
  // It's W/A for missing 2nd index in OpenCL's implementation
  const SPIRVWord OffsetIdx =
      static_cast<int>(isNonSemanticDebugInfo(DebugInst->getExtSetKind()));

  assert(Ops.size() == (OpenCL::OperandCount - OffsetIdx) &&
         "Invalid number of operands");
  DIScope *Scope = getScope(BM->getEntry(Ops[OpenCL::ParentIdx - OffsetIdx]));
  SPIRVWord Line = getConstantValueOrLiteral(Ops, OpenCL::LineIdx - OffsetIdx,
                                             DebugInst->getExtSetKind());
  DIFile *File = getFile(Ops[OpenCL::SourceIdx - OffsetIdx]);
  auto *Entity = transDebugInst<DINode>(
      BM->get<SPIRVExtInst>(Ops[OpenCL::EntityIdx - OffsetIdx]));
  SPIRVWord Tag = getConstantValueOrLiteral(Ops, OpenCL::TagIdx,
                                            DebugInst->getExtSetKind());
  if (Tag == SPIRVDebug::ImportedModule) {
    if (!Entity)
      return getDIBuilder(DebugInst).createImportedModule(
          Scope, static_cast<DIImportedEntity *>(nullptr), File, Line);
    if (DIModule *DM = dyn_cast<DIModule>(Entity))
      return getDIBuilder(DebugInst).createImportedModule(Scope, DM, File,
                                                          Line);
    if (DIImportedEntity *IE = dyn_cast<DIImportedEntity>(Entity))
      return getDIBuilder(DebugInst).createImportedModule(Scope, IE, File,
                                                          Line);
    if (DINamespace *NS = dyn_cast<DINamespace>(Entity))
      return getDIBuilder(DebugInst).createImportedModule(Scope, NS, File,
                                                          Line);
  }
  if (Tag == SPIRVDebug::ImportedDeclaration) {
    StringRef Name = getString(Ops[OpenCL::NameIdx]);
    if (DIGlobalVariableExpression *GVE =
            dyn_cast<DIGlobalVariableExpression>(Entity))
      return getDIBuilder(DebugInst).createImportedDeclaration(
          Scope, GVE->getVariable(), File, Line, Name);
    return getDIBuilder(DebugInst).createImportedDeclaration(Scope, Entity,
                                                             File, Line, Name);
  }
  llvm_unreachable("Unexpected kind of imported entity!");
}

DINode *SPIRVToLLVMDbgTran::transModule(const SPIRVExtInst *DebugInst) {
  using namespace SPIRVDebug::Operand::ModuleINTEL;
  const SPIRVWordVec &Ops = DebugInst->getArguments();
  assert(Ops.size() >= OperandCount && "Invalid number of operands");
  DIScope *Scope = getScope(BM->getEntry(Ops[ParentIdx]));
  // In case we translate DebugModuleINTEL instruction (not DebugModule of
  // NonSemantic.Shader.200 spec), we should not apply the rule "literals are
  // not allowed for NonSemantic specification". This is a hack to avoid getting
  // constant value instead of literal in such case.
  const SPIRVExtInstSetKind ExtKind =
      DebugInst->getExtOp() == SPIRVDebug::Instruction::ModuleINTEL
          ? SPIRVEIS_OpenCL_DebugInfo_100
          : DebugInst->getExtSetKind();
  SPIRVWord Line = getConstantValueOrLiteral(Ops, LineIdx, ExtKind);
  DIFile *File = getFile(Ops[SourceIdx]);
  StringRef Name = getString(Ops[NameIdx]);
  StringRef ConfigMacros = getString(Ops[ConfigMacrosIdx]);
  StringRef IncludePath = getString(Ops[IncludePathIdx]);
  StringRef ApiNotes = getString(Ops[ApiNotesIdx]);
  bool IsDecl = getConstantValueOrLiteral(Ops, IsDeclIdx, ExtKind);
  return getDIBuilder(DebugInst).createModule(
      Scope, Name, ConfigMacros, IncludePath, ApiNotes, File, Line, IsDecl);
}

MDNode *SPIRVToLLVMDbgTran::transExpression(const SPIRVExtInst *DebugInst) {
  const SPIRVWordVec &Args = DebugInst->getArguments();
  std::vector<uint64_t> Ops;
  for (SPIRVId A : Args) {
    using namespace SPIRVDebug::Operand::Operation;
    SPIRVExtInst *O = BM->get<SPIRVExtInst>(A);
    const SPIRVWordVec &Operands = O->getArguments();
    auto OpCode =
        static_cast<SPIRVDebug::ExpressionOpCode>(getConstantValueOrLiteral(
            Operands, OpCodeIdx, DebugInst->getExtSetKind()));
    Ops.push_back(SPIRV::DbgExpressionOpCodeMap::rmap(OpCode));
    for (unsigned I = 1, E = Operands.size(); I < E; ++I) {
      Ops.push_back(
          getConstantValueOrLiteral(Operands, I, DebugInst->getExtSetKind()));
    }
  }
  ArrayRef<uint64_t> Addr(Ops.data(), Ops.size());
  return getDIBuilder(DebugInst).createExpression(Addr);
}

DIType *
SPIRVToLLVMDbgTran::transNonNullDebugType(const SPIRVExtInst *DebugInst) {
  if (DebugInst->getExtOp() != SPIRVDebug::DebugInfoNone)
    return transDebugInst<DIType>(DebugInst);
  return getDIBuilder(DebugInst).createUnspecifiedType("SPIRV unknown type");
}

MDNode *SPIRVToLLVMDbgTran::transDebugInstImpl(const SPIRVExtInst *DebugInst) {
  switch (DebugInst->getExtOp()) {
  case SPIRVDebug::DebugInfoNone:
    return nullptr;

  case SPIRVDebug::CompilationUnit:
    return transCompilationUnit(DebugInst);

  case SPIRVDebug::TypeBasic:
    return transTypeBasic(DebugInst);

  case SPIRVDebug::TypeQualifier:
    return transTypeQualifier(DebugInst);

  case SPIRVDebug::TypePointer:
    return transTypePointer(DebugInst);

  case SPIRVDebug::TypeArray:
    return transTypeArray(DebugInst);

  case SPIRVDebug::TypeSubrange:
    return transTypeSubrange(DebugInst);

  case SPIRVDebug::TypeString:
    return transTypeString(DebugInst);

  case SPIRVDebug::TypeVector:
    return transTypeVector(DebugInst);

  case SPIRVDebug::TypeComposite:
    return transTypeComposite(DebugInst);

  case SPIRVDebug::TypeMember:
    return transTypeMember(DebugInst);

  case SPIRVDebug::TypePtrToMember:
    return transTypePtrToMember(DebugInst);

  case SPIRVDebug::TypeEnum:
    return transTypeEnum(DebugInst);

  case SPIRVDebug::TypeFunction:
    return transTypeFunction(DebugInst);

  case SPIRVDebug::LexicalBlock:
    return transLexicalBlock(DebugInst);

  case SPIRVDebug::LexicalBlockDiscriminator:
    return transLexicalBlockDiscriminator(DebugInst);

  case SPIRVDebug::Function:
    return transFunction(DebugInst);

  case SPIRVDebug::FunctionDeclaration:
    return transFunctionDecl(DebugInst);

  case SPIRVDebug::FunctionDefinition:
    return transFunctionDefinition(DebugInst);

  case SPIRVDebug::EntryPoint:
    return transEntryPoint(DebugInst);

  case SPIRVDebug::GlobalVariable:
    return transGlobalVariable(DebugInst);

  case SPIRVDebug::LocalVariable:
    return transLocalVariable(DebugInst);

  case SPIRVDebug::Typedef:
    return transTypedef(DebugInst);

  case SPIRVDebug::InlinedAt:
    return transDebugInlined(DebugInst);

  case SPIRVDebug::TypeInheritance:
    return transTypeInheritance(DebugInst);

  case SPIRVDebug::TypeTemplateParameter:
    return transTypeTemplateParameter(DebugInst);

  case SPIRVDebug::TypeTemplateTemplateParameter:
    return transTypeTemplateTemplateParameter(DebugInst);

  case SPIRVDebug::TypeTemplateParameterPack:
    return transTypeTemplateParameterPack(DebugInst);

  case SPIRVDebug::TypeTemplate:
    return transTypeTemplate(DebugInst);

  case SPIRVDebug::ImportedEntity:
    return transImportedEntry(DebugInst);

  case SPIRVDebug::Module:
  case SPIRVDebug::ModuleINTEL:
    return transModule(DebugInst);

  case SPIRVDebug::Operation: // To be translated with transExpression
  case SPIRVDebug::Source:    // To be used by other instructions
  case SPIRVDebug::SourceContinued:
  case SPIRVDebug::BuildIdentifier: // To be used by transCompilationUnit
  case SPIRVDebug::StoragePath:     // To be used by transCompilationUnit
    return nullptr;

  case SPIRVDebug::Expression:
    return transExpression(DebugInst);

  case SPIRVDebug::TypeArrayDynamic:
    return transTypeArrayDynamic(DebugInst);

  default:
    llvm_unreachable("Not implemented SPIR-V debug instruction!");
  }
}

DbgInstPtr
SPIRVToLLVMDbgTran::transDebugIntrinsic(const SPIRVExtInst *DebugInst,
                                        BasicBlock *BB) {
  auto GetLocalVar = [&](SPIRVId Id) -> std::pair<DILocalVariable *, DebugLoc> {
    auto *LV = transDebugInst<DILocalVariable>(BM->get<SPIRVExtInst>(Id));
    DebugLoc DL = DILocation::get(M->getContext(), LV->getLine(),
                                  /*Column=*/0, LV->getScope());
    return std::make_pair(LV, DL);
  };
  auto GetValue = [&](SPIRVId Id) -> Value * {
    auto *V = BM->get<SPIRVValue>(Id);
    return SPIRVReader->transValue(V, BB->getParent(), BB);
  };
  auto GetExpression = [&](SPIRVId Id) -> DIExpression * {
    return transDebugInst<DIExpression>(BM->get<SPIRVExtInst>(Id));
  };
  SPIRVWordVec Ops = DebugInst->getArguments();
  switch (DebugInst->getExtOp()) {
  case SPIRVDebug::Scope:
  case SPIRVDebug::NoScope:
  case SPIRVDebug::FunctionDefinition:
    return nullptr;
  case SPIRVDebug::Declare: {
    using namespace SPIRVDebug::Operand::DebugDeclare;
    auto LocalVar = GetLocalVar(Ops[DebugLocalVarIdx]);
    DIBuilder &DIB = getDIBuilder(DebugInst);
    if (getDbgInst<SPIRVDebug::DebugInfoNone>(Ops[VariableIdx])) {
      // If we don't have the variable(e.g. alloca might be promoted by mem2reg)
      // we should generate the following IR:
      // call void @llvm.dbg.declare(metadata !4, metadata !14, metadata !5)
      // !4 = !{}
      // DIBuilder::insertDeclare doesn't allow to pass nullptr for the Storage
      // parameter. To work around this limitation we create a dummy temp
      // alloca, use it to create llvm.dbg.declare, and then remove the alloca.
      auto *AI = new AllocaInst(Type::getInt8Ty(M->getContext()), 0, "tmp", BB);
      DbgInstPtr DbgDeclare = DIB.insertDeclare(
          AI, LocalVar.first, GetExpression(Ops[ExpressionIdx]),
          LocalVar.second, BB);
      AI->eraseFromParent();
      return DbgDeclare;
    }
    return DIB.insertDeclare(GetValue(Ops[VariableIdx]), LocalVar.first,
                             GetExpression(Ops[ExpressionIdx]), LocalVar.second,
                             BB);
  }
  case SPIRVDebug::Value: {
    using namespace SPIRVDebug::Operand::DebugValue;
    auto LocalVar = GetLocalVar(Ops[DebugLocalVarIdx]);
    Value *Val = GetValue(Ops[ValueIdx]);
    DIExpression *Expr = GetExpression(Ops[ExpressionIdx]);
    DbgInstPtr DbgValIntr = getDIBuilder(DebugInst).insertDbgValueIntrinsic(
        Val, LocalVar.first, Expr, LocalVar.second, BB);

    std::vector<ValueAsMetadata *> MDs;
    for (size_t I = 0; I != Expr->getNumLocationOperands(); ++I) {
      MDs.emplace_back(ValueAsMetadata::get(Val));
    }
    if (!MDs.empty()) {
      DIArgList *AL = DIArgList::get(M->getContext(), MDs);
      if (M->IsNewDbgInfoFormat) {
        cast<DbgVariableRecord>(cast<DbgRecord *>(DbgValIntr))
            ->setRawLocation(AL);
      } else {
        cast<DbgVariableIntrinsic>(cast<Instruction *>(DbgValIntr))
            ->setRawLocation(AL);
      }
    }
    return DbgValIntr;
  }
  default:
    llvm_unreachable("Unknown debug intrinsic!");
  }
}

DebugLoc SPIRVToLLVMDbgTran::transDebugScope(const SPIRVInstruction *Inst) {
  unsigned Line = 0;
  unsigned Col = 0;
  MDNode *Scope = nullptr;
  MDNode *InlinedAt = nullptr;

  // If DebugLine and OpLine are both active give DebugLine priority
  if (auto DL = Inst->getDebugLine()) {
    using namespace SPIRVDebug::Operand::DebugLine;
    SPIRVWordVec DebugLineArgs = DL->getArguments();
    Line =
        getConstantValueOrLiteral(DebugLineArgs, StartIdx, DL->getExtSetKind());
    Col = getConstantValueOrLiteral(DebugLineArgs, ColumnStartIdx,
                                    DL->getExtSetKind());
  } else if (auto L = Inst->getLine()) {
    Line = L->getLine();
    Col = L->getColumn();
  }
  if (SPIRVEntry *S = Inst->getDebugScope()) {
    using namespace SPIRVDebug::Operand::Scope;
    SPIRVExtInst *DbgScope = static_cast<SPIRVExtInst *>(S);
    SPIRVWordVec Ops = DbgScope->getArguments();
    Scope = getScope(BM->getEntry(Ops[ScopeIdx]));
    if (Ops.size() > InlinedAtIdx)
      InlinedAt = transDebugInst(BM->get<SPIRVExtInst>(Ops[InlinedAtIdx]));
    return DILocation::get(M->getContext(), Line, Col, Scope, InlinedAt);
  }
  return DebugLoc();
}

MDNode *SPIRVToLLVMDbgTran::transDebugInlined(const SPIRVExtInst *DebugInst) {
  // There is a Column operand in NonSemantic.Shader.200 spec
  if (DebugInst->getExtSetKind() ==
      SPIRV::SPIRVEIS_NonSemantic_Shader_DebugInfo_200)
    return transDebugInlinedNonSemanticShader200(DebugInst);

  using namespace SPIRVDebug::Operand::InlinedAt::OpenCL;
  SPIRVWordVec Ops = DebugInst->getArguments();
  assert(Ops.size() >= MinOperandCount && "Invalid number of operands");
  SPIRVWord Line =
      getConstantValueOrLiteral(Ops, LineIdx, DebugInst->getExtSetKind());
  unsigned Col = 0; // DebugInlinedAt instruction has no column operand
  DILocalScope *Scope =
      cast<DILocalScope>(getScope(BM->getEntry(Ops[ScopeIdx])));
  DILocation *InlinedAt = nullptr;
  if (Ops.size() > InlinedIdx) {
    InlinedAt =
        transDebugInst<DILocation>(BM->get<SPIRVExtInst>(Ops[InlinedIdx]));
  }
  return DILocation::getDistinct(M->getContext(), Line, Col, Scope, InlinedAt);
}

MDNode *SPIRVToLLVMDbgTran::transDebugInlinedNonSemanticShader200(
    const SPIRVExtInst *DebugInst) {
  using namespace SPIRVDebug::Operand::InlinedAt::NonSemantic;
  SPIRVWordVec Ops = DebugInst->getArguments();
  assert(Ops.size() >= MinOperandCount && "Invalid number of operands");
  SPIRVWord Line =
      getConstantValueOrLiteral(Ops, LineIdx, DebugInst->getExtSetKind());
  unsigned Col =
      getConstantValueOrLiteral(Ops, ColumnIdx, DebugInst->getExtSetKind());
  DILocalScope *Scope =
      cast<DILocalScope>(getScope(BM->getEntry(Ops[ScopeIdx])));
  DILocation *InlinedAt = nullptr;
  if (Ops.size() > InlinedIdx) {
    InlinedAt =
        transDebugInst<DILocation>(BM->get<SPIRVExtInst>(Ops[InlinedIdx]));
  }
  return DILocation::getDistinct(M->getContext(), Line, Col, Scope, InlinedAt);
}

void SPIRVToLLVMDbgTran::finalize() {
  if (!Enable)
    return;
  for (const auto &Builder : BuilderMap)
    Builder.second->finalize();
}

DIFile *SPIRVToLLVMDbgTran::getFile(const SPIRVId SourceId) {
  using namespace SPIRVDebug::Operand::Source;
  SPIRVExtInst *Source = BM->get<SPIRVExtInst>(SourceId);
  assert(Source->getExtOp() == SPIRVDebug::Source &&
         "DebugSource instruction is expected");
  SPIRVWordVec SourceArgs = Source->getArguments();
  assert(SourceArgs.size() >= MinOperandCount && "Invalid number of operands");
  if (SourceArgs.size() == MinOperandCount)
    return getDIFile(getString(SourceArgs[FileIdx]));

  if (!isNonSemanticDebugInfo(Source->getExtSetKind())) {
    std::string ChecksumStr =
        getDbgInst<SPIRVDebug::DebugInfoNone>(SourceArgs[TextIdx])
            ? ""
            : getString(SourceArgs[TextIdx]);
    return getDIFile(getString(SourceArgs[FileIdx]),
                     ParseChecksum(ChecksumStr));
  }

  std::optional<DIFile::ChecksumInfo<StringRef>> CS;
  SPIRVWord StrIdx = SourceArgs[TextIdx];
  if (Source->getExtSetKind() == SPIRVEIS_NonSemantic_Shader_DebugInfo_200) {
    if (SourceArgs.size() >= MaxOperandCount - 1) {
      // 2 optional parameters are ChecksumKind and ChecksumValue - they should
      // go together
      if (!getDbgInst<SPIRVDebug::DebugInfoNone>(SourceArgs[ChecksumKind]) &&
          !getDbgInst<SPIRVDebug::DebugInfoNone>(SourceArgs[ChecksumValue])) {
        llvm::DIFile::ChecksumKind Kind = SPIRV::DbgChecksumKindMap::rmap(
            static_cast<SPIRVDebug::FileChecksumKind>(
                BM->get<SPIRVConstant>(SourceArgs[ChecksumKind])
                    ->getZExtIntValue()));
        StringRef Checksum = getString(SourceArgs[ChecksumValue]);
        size_t ChecksumEndPos = Checksum.find_if_not(llvm::isHexDigit);
        CS.emplace(Kind, Checksum.substr(0, ChecksumEndPos));
      }
    }

    // Among optional parameters - text is always the last one (either 1st or
    // 3rd)
    if (SourceArgs.size() == MaxOperandCount ||
        SourceArgs.size() == MaxOperandCount - 2)
      StrIdx = SourceArgs[TextNonSemIdx];
    else
      StrIdx = SPIRVID_INVALID;
  }

  return getDIFile(getString(SourceArgs[FileIdx]), CS,
                   getStringSourceContinued(StrIdx, Source));
}

void SPIRVToLLVMDbgTran::setBuildIdentifierAndStoragePath() {
#ifndef NDEBUG
  bool FoundBuildIdentifier{false};
  bool FoundStoragePath{false};
#endif

  for (SPIRVExtInst *EI : BM->getDebugInstVec()) {
    if (EI->getExtOp() == SPIRVDebug::BuildIdentifier) {
      using namespace SPIRVDebug::Operand::BuildIdentifier;
      SPIRVWordVec BuildIdentifierArgs = EI->getArguments();
      assert(BuildIdentifierArgs.size() == OperandCount &&
             "Invalid number of operands");
      assert(!FoundBuildIdentifier &&
             "More than one BuildIdentifier instruction not allowed");
      BuildIdentifier = strtoull(
          getString(BuildIdentifierArgs[IdentifierIdx]).c_str(), NULL, 10);
#ifndef NDEBUG
      FoundBuildIdentifier = true;
#endif
    } else if (EI->getExtOp() == SPIRVDebug::StoragePath) {
      using namespace SPIRVDebug::Operand::StoragePath;
      SPIRVWordVec StoragePathArgs = EI->getArguments();
      assert(StoragePathArgs.size() == OperandCount &&
             "Invalid number of operands");
      assert(!FoundStoragePath &&
             "More than one StoragePath instruction not allowed");
      StoragePath = getString(StoragePathArgs[PathIdx]);
#ifndef NDEBUG
      FoundStoragePath = true;
#endif
    }
  }
  assert(((FoundBuildIdentifier && FoundStoragePath) ||
          (!FoundBuildIdentifier && !FoundStoragePath)) &&
         "BuildIdentifier and StoragePath must both be set or both unset");
}

DIBuilder &SPIRVToLLVMDbgTran::getDIBuilder(const SPIRVExtInst *DebugInst) {
  assert(BuilderMap.size() != 0 && "No debug compile units");
  if (BuilderMap.size() == 1)
    return *BuilderMap.begin()->second;
  while (DebugInst->getExtOp() != SPIRVDebug::CompilationUnit) {
    if (DebugInst->getExtOp() == SPIRVDebug::DebugInfoNone)
      return *BuilderMap.begin()->second;
    const SPIRVWordVec &Ops = DebugInst->getArguments();
    SPIRVWord ParentScopeIdx = 0;
    if (!hasDbgInstParentScopeIdx(DebugInst->getExtOp(), ParentScopeIdx,
                                  DebugInst->getExtSetKind()))
      return *BuilderMap.begin()->second;
    if (SPIRVEntry *Scope = BM->getEntry(Ops[ParentScopeIdx])) {
      DebugInst = static_cast<SPIRVExtInst *>(Scope);
      continue;
    }
    return *BuilderMap.begin()->second;
  }
  return *BuilderMap[DebugInst->getId()];
}

SPIRVToLLVMDbgTran::SplitFileName::SplitFileName(const std::string &FileName) {
  auto Loc = FileName.find_last_of("/\\");
  if (Loc != std::string::npos) {
    BaseName = FileName.substr(Loc + 1);
    Path = FileName.substr(0, Loc);
  } else {
    BaseName = FileName;
    Path = ".";
  }
}

std::string SPIRVToLLVMDbgTran::findModuleProducer() {
  for (const auto &I : BM->getModuleProcessedVec()) {
    if (I->getProcessStr().find(SPIRVDebug::ProducerPrefix) !=
        std::string::npos) {
      return I->getProcessStr().substr(SPIRVDebug::ProducerPrefix.size());
    }
  }
  return "spirv";
}

std::optional<DIFile::ChecksumInfo<StringRef>>
SPIRVToLLVMDbgTran::ParseChecksum(StringRef Text) {
  // Example of "Text" variable:
  // "SomeInfo//__CSK_MD5:7bb56387968a9caa6e9e35fff94eaf7b:OtherInfo"
  std::optional<DIFile::ChecksumInfo<StringRef>> CS;
  auto KindPos = Text.find(SPIRVDebug::ChecksumKindPrefx);
  if (KindPos != StringRef::npos) {
    auto ColonPos = Text.find(":", KindPos);
    KindPos += std::string("//__").size();
    auto KindStr = Text.substr(KindPos, ColonPos - KindPos);
    auto Checksum = Text.substr(ColonPos).ltrim(':');
    if (auto Kind = DIFile::getChecksumKind(KindStr)) {
      size_t ChecksumEndPos = Checksum.find_if_not(llvm::isHexDigit);
      CS.emplace(Kind.value(), Checksum.substr(0, ChecksumEndPos));
    }
  }
  return CS;
}

} // namespace SPIRV<|MERGE_RESOLUTION|>--- conflicted
+++ resolved
@@ -330,11 +330,7 @@
         PointeeTy, BM->getAddressingModel() * 32, 0, AS);
 
   if (Flags & SPIRVDebug::FlagIsObjectPointer)
-<<<<<<< HEAD
-    Ty = getDIBuilder(DebugInst).createObjectPointerType(Ty, true);
-=======
     Ty = getDIBuilder(DebugInst).createObjectPointerType(Ty, /*Implicit=*/true);
->>>>>>> 71ca51fb
   else if (Flags & SPIRVDebug::FlagIsArtificial)
     Ty = getDIBuilder(DebugInst).createArtificialType(Ty);
 
