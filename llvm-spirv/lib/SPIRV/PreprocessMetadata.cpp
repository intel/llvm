--- conflicted
+++ resolved
@@ -180,27 +180,6 @@
           .done();
     }
 
-<<<<<<< HEAD
-    // !{void (i32 addrspace(1)*)* @kernel, i32 max_work_group_size, i32 X,
-    //         i32 Y, i32 Z}
-    if (MDNode *MaxWorkgroupSizeINTEL =
-            Kernel.getMetadata(kSPIR2MD::MaxWGSize)) {
-      assert(MaxWorkgroupSizeINTEL->getNumOperands() >= 1 &&
-             MaxWorkgroupSizeINTEL->getNumOperands() <= 3 &&
-             "max_work_group_size does not have between 1 and 3 operands.");
-      SmallVector<unsigned, 3> DecodedVals =
-          decodeMDNode(MaxWorkgroupSizeINTEL);
-      EM.addOp()
-          .add(&Kernel)
-          .add(spv::ExecutionModeMaxWorkgroupSizeINTEL)
-          .add(DecodedVals[0])
-          .add(DecodedVals.size() >= 2 ? DecodedVals[1] : 1)
-          .add(DecodedVals.size() == 3 ? DecodedVals[2] : 1)
-          .done();
-    }
-
-=======
->>>>>>> 70cde370
     // !{void (i32 addrspace(1)*)* @kernel, i32 no_global_work_offset}
     if (Kernel.getMetadata(kSPIR2MD::NoGlobalOffset)) {
       EM.addOp().add(&Kernel).add(spv::ExecutionModeNoGlobalOffsetINTEL).done();
