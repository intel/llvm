--- conflicted
+++ resolved
@@ -1,4 +1,3 @@
-<<<<<<< HEAD
 if(LLVM_LINK_LLVM_DYLIB)
   add_llvm_library(LLVMSPIRVLib STATIC DISABLE_LLVM_LINK_LLVM_DYLIB
     LLVMSPIRVOpts.cpp
@@ -17,7 +16,6 @@
     SPIRVLowerMemmove.cpp
     SPIRVLowerOCLBlocks.cpp
     SPIRVLowerSaddWithOverflow.cpp
-    SPIRVLowerSPIRBlocks.cpp
     SPIRVReader.cpp
     SPIRVRegularizeLLVM.cpp
     SPIRVToLLVMDbgTran.cpp
@@ -40,13 +38,14 @@
     libSPIRV/SPIRVValue.cpp
     DEPENDS
       intrinsics_gen
-	  LLVMAnalysis
+      LLVMAnalysis
       LLVMBitWriter
       LLVMCodeGen
       LLVMCore
       LLVMDemangle
       LLVMIRReader
       LLVMLinker
+      LLVMPasses
       LLVMSupport
       LLVMTransformUtils
   )
@@ -68,7 +67,6 @@
     SPIRVLowerMemmove.cpp
     SPIRVLowerOCLBlocks.cpp
     SPIRVLowerSaddWithOverflow.cpp
-    SPIRVLowerSPIRBlocks.cpp
     SPIRVReader.cpp
     SPIRVRegularizeLLVM.cpp
     SPIRVToLLVMDbgTran.cpp
@@ -97,58 +95,9 @@
       Demangle
       IRReader
       Linker
+      Passes
       Support
       TransformUtils
-=======
-add_llvm_library(LLVMSPIRVLib
-  LLVMSPIRVOpts.cpp
-  LLVMToSPIRVDbgTran.cpp
-  Mangler/FunctionDescriptor.cpp
-  Mangler/Mangler.cpp
-  Mangler/ManglingUtils.cpp
-  Mangler/ParameterType.cpp
-  OCLToSPIRV.cpp
-  OCLTypeToSPIRV.cpp
-  OCLUtil.cpp
-  VectorComputeUtil.cpp
-  SPIRVLowerBitCastToNonStandardType.cpp
-  SPIRVLowerBool.cpp
-  SPIRVLowerConstExpr.cpp
-  SPIRVLowerMemmove.cpp
-  SPIRVLowerOCLBlocks.cpp
-  SPIRVLowerSaddWithOverflow.cpp
-  SPIRVReader.cpp
-  SPIRVRegularizeLLVM.cpp
-  SPIRVToLLVMDbgTran.cpp
-  SPIRVToOCL.cpp
-  SPIRVToOCL12.cpp
-  SPIRVToOCL20.cpp
-  SPIRVUtil.cpp
-  SPIRVWriter.cpp
-  SPIRVWriterPass.cpp
-  PreprocessMetadata.cpp
-  libSPIRV/SPIRVBasicBlock.cpp
-  libSPIRV/SPIRVDebug.cpp
-  libSPIRV/SPIRVDecorate.cpp
-  libSPIRV/SPIRVEntry.cpp
-  libSPIRV/SPIRVFunction.cpp
-  libSPIRV/SPIRVInstruction.cpp
-  libSPIRV/SPIRVModule.cpp
-  libSPIRV/SPIRVStream.cpp
-  libSPIRV/SPIRVType.cpp
-  libSPIRV/SPIRVValue.cpp
-  LINK_COMPONENTS
-    Analysis
-    BitWriter
-    CodeGen
-    Core
-    Demangle
-    IRReader
-    Linker
-    Passes
-    Support
-    TransformUtils
->>>>>>> 6b8761ac
   DEPENDS
     intrinsics_gen
   )
