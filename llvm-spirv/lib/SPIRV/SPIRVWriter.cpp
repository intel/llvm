//===- SPIRVWriter.cpp - Converts LLVM to SPIR-V ----------------*- C++ -*-===//
//
//                     The LLVM/SPIR-V Translator
//
// This file is distributed under the University of Illinois Open Source
// License. See LICENSE.TXT for details.
//
// Copyright (c) 2014 Advanced Micro Devices, Inc. All rights reserved.
//
// Permission is hereby granted, free of charge, to any person obtaining a
// copy of this software and associated documentation files (the "Software"),
// to deal with the Software without restriction, including without limitation
// the rights to use, copy, modify, merge, publish, distribute, sublicense,
// and/or sell copies of the Software, and to permit persons to whom the
// Software is furnished to do so, subject to the following conditions:
//
// Redistributions of source code must retain the above copyright notice,
// this list of conditions and the following disclaimers.
// Redistributions in binary form must reproduce the above copyright notice,
// this list of conditions and the following disclaimers in the documentation
// and/or other materials provided with the distribution.
// Neither the names of Advanced Micro Devices, Inc., nor the names of its
// contributors may be used to endorse or promote products derived from this
// Software without specific prior written permission.
// THE SOFTWARE IS PROVIDED "AS IS", WITHOUT WARRANTY OF ANY KIND, EXPRESS OR
// IMPLIED, INCLUDING BUT NOT LIMITED TO THE WARRANTIES OF MERCHANTABILITY,
// FITNESS FOR A PARTICULAR PURPOSE AND NONINFRINGEMENT. IN NO EVENT SHALL THE
// CONTRIBUTORS OR COPYRIGHT HOLDERS BE LIABLE FOR ANY CLAIM, DAMAGES OR OTHER
// LIABILITY, WHETHER IN AN ACTION OF CONTRACT, TORT OR OTHERWISE, ARISING FROM,
// OUT OF OR IN CONNECTION WITH THE SOFTWARE OR THE USE OR OTHER DEALINGS WITH
// THE SOFTWARE.
//
//===----------------------------------------------------------------------===//
/// \file
///
/// This file implements conversion of LLVM intermediate language to SPIR-V
/// binary.
///
//===----------------------------------------------------------------------===//

#include "SPIRVWriter.h"
#include "LLVMToSPIRVDbgTran.h"
#include "OCLToSPIRV.h"
#include "PreprocessMetadata.h"
#include "SPIRVAsm.h"
#include "SPIRVBasicBlock.h"
#include "SPIRVEntry.h"
#include "SPIRVEnum.h"
#include "SPIRVExtInst.h"
#include "SPIRVFunction.h"
#include "SPIRVInstruction.h"
#include "SPIRVInternal.h"
#include "SPIRVLLVMUtil.h"
#include "SPIRVLowerBitCastToNonStandardType.h"
#include "SPIRVLowerBool.h"
#include "SPIRVLowerConstExpr.h"
#include "SPIRVLowerMemmove.h"
#include "SPIRVLowerOCLBlocks.h"
#include "SPIRVLowerSaddWithOverflow.h"
#include "SPIRVMDWalker.h"
#include "SPIRVMemAliasingINTEL.h"
#include "SPIRVModule.h"
#include "SPIRVRegularizeLLVM.h"
#include "SPIRVType.h"
#include "SPIRVUtil.h"
#include "SPIRVValue.h"
#include "VectorComputeUtil.h"

#include "llvm/ADT/DenseMap.h"
#include "llvm/ADT/StringSwitch.h"
#include "llvm/Analysis/LoopAnalysisManager.h"
#include "llvm/Analysis/LoopInfo.h"
#include "llvm/Analysis/ValueTracking.h"
#include "llvm/IR/Constants.h"
#include "llvm/IR/DerivedTypes.h"
#include "llvm/IR/Dominators.h"
#include "llvm/IR/Function.h"
#include "llvm/IR/InlineAsm.h"
#include "llvm/IR/InstrTypes.h"
#include "llvm/IR/Instructions.h"
#include "llvm/IR/IntrinsicInst.h"
#include "llvm/IR/Module.h"
#include "llvm/IR/Operator.h"
#include "llvm/IR/TypedPointerType.h"
#include "llvm/Pass.h"
#include "llvm/Passes/PassBuilder.h"
#include "llvm/Support/Casting.h"
#include "llvm/Support/CommandLine.h"
#include "llvm/Support/Debug.h"
#include "llvm/TargetParser/Triple.h"
#include "llvm/Transforms/Utils/LoopSimplify.h"
#include "llvm/Transforms/Utils/Mem2Reg.h"

#include <cstdlib>
#include <functional>
#include <iostream>
#include <memory>
#include <queue>
#include <regex>
#include <set>
#include <vector>

#define DEBUG_TYPE "spirv"

using namespace llvm;
using namespace SPIRV;
using namespace OCLUtil;

namespace {

static SPIRVWord convertFloatToSPIRVWord(float F) {
  union {
    float F;
    SPIRVWord Spir;
  } FPMaxError;
  FPMaxError.F = F;
  return FPMaxError.Spir;
}

} // namespace

namespace SPIRV {

static void foreachKernelArgMD(
    MDNode *MD, SPIRVFunction *BF,
    std::function<void(const std::string &Str, SPIRVFunctionParameter *BA)>
        Func) {
  assert(BF->getNumArguments() == MD->getNumOperands() &&
         "Invalid kernel metadata: Number of metadata operands and kernel "
         "arguments do not match");
  for (unsigned I = 0, E = MD->getNumOperands(); I != E; ++I) {
    SPIRVFunctionParameter *BA = BF->getArgument(I);
    Func(getMDOperandAsString(MD, I).str(), BA);
  }
}

static void foreachKernelArgMD(
    MDNode *MD, SPIRVFunction *BF,
    std::function<void(Metadata *MDOp, SPIRVFunctionParameter *BA)> Func) {
  assert(BF->getNumArguments() == MD->getNumOperands() &&
         "Invalid kernel metadata: Number of metadata operands and kernel "
         "arguments do not match");
  for (unsigned I = 0, E = MD->getNumOperands(); I != E; ++I) {
    SPIRVFunctionParameter *BA = BF->getArgument(I);
    Func(MD->getOperand(I), BA);
  }
}

static SPIRVMemoryModelKind getMemoryModel(Module &M) {
  auto *MemoryModelMD = M.getNamedMetadata(kSPIRVMD::MemoryModel);
  if (MemoryModelMD && (MemoryModelMD->getNumOperands() > 0)) {
    auto *Ref0 = MemoryModelMD->getOperand(0);
    if (Ref0 && Ref0->getNumOperands() > 1) {
      auto &&ModelOp = Ref0->getOperand(1);
      auto *ModelCI = mdconst::dyn_extract<ConstantInt>(ModelOp);
      if (ModelCI && (ModelCI->getValue().getActiveBits() <= 64)) {
        auto Model = static_cast<SPIRVMemoryModelKind>(ModelCI->getZExtValue());
        return Model;
      }
    }
  }
  return SPIRVMemoryModelKind::MemoryModelMax;
}

static void translateSEVDecoration(Attribute Sev, SPIRVValue *Val) {
  assert(Sev.isStringAttribute() &&
         Sev.getKindAsString() == kVCMetadata::VCSingleElementVector);

  auto *Ty = Val->getType();
  assert((Ty->isTypeBool() || Ty->isTypeFloat() || Ty->isTypeInt() ||
          Ty->isTypePointer()) &&
         "This decoration is valid only for Scalar or Pointer types");

  if (Ty->isTypePointer()) {
    SPIRVWord IndirectLevelsOnElement = 0;
    Sev.getValueAsString().getAsInteger(0, IndirectLevelsOnElement);
    Val->addDecorate(DecorationSingleElementVectorINTEL,
                     IndirectLevelsOnElement);
  } else
    Val->addDecorate(DecorationSingleElementVectorINTEL);
}

LLVMToSPIRVBase::LLVMToSPIRVBase(SPIRVModule *SMod)
    : BuiltinCallHelper(ManglingRules::None), M(nullptr), Ctx(nullptr),
      BM(SMod), SrcLang(0), SrcLangVer(0) {
  DbgTran = std::make_unique<LLVMToSPIRVDbgTran>(nullptr, SMod, this);
}

LLVMToSPIRVBase::~LLVMToSPIRVBase() {
  for (auto *I : UnboundInst)
    I->deleteValue();
}

bool LLVMToSPIRVBase::runLLVMToSPIRV(Module &Mod) {
  M = &Mod;
  initialize(Mod);
  CG = std::make_unique<CallGraph>(Mod);
  Ctx = &M->getContext();
  DbgTran->setModule(M);
  assert(BM && "SPIR-V module not initialized");
  translate();
  return true;
}

SPIRVValue *LLVMToSPIRVBase::getTranslatedValue(const Value *V) const {
  auto Loc = ValueMap.find(V);
  if (Loc != ValueMap.end())
    return Loc->second;
  return nullptr;
}

bool LLVMToSPIRVBase::isKernel(Function *F) {
  if (F->getCallingConv() == CallingConv::SPIR_KERNEL)
    return true;
  return false;
}

bool LLVMToSPIRVBase::isBuiltinTransToInst(Function *F) {
  StringRef DemangledName;
  if (!oclIsBuiltin(F->getName(), DemangledName) &&
      !isDecoratedSPIRVFunc(F, DemangledName))
    return false;
  SPIRVDBG(spvdbgs() << "CallInst: demangled name: " << DemangledName.str()
                     << '\n');
  return getSPIRVFuncOC(DemangledName) != OpNop;
}

bool LLVMToSPIRVBase::isBuiltinTransToExtInst(
    Function *F, SPIRVExtInstSetKind *ExtSet, SPIRVWord *ExtOp,
    SmallVectorImpl<std::string> *Dec) {
  StringRef DemangledName;
  if (!oclIsBuiltin(F->getName(), DemangledName))
    return false;
  LLVM_DEBUG(dbgs() << "[oclIsBuiltinTransToExtInst] CallInst: demangled name: "
                    << DemangledName << '\n');
  StringRef S = DemangledName;
  if (!S.startswith(kSPIRVName::Prefix))
    return false;
  S = S.drop_front(strlen(kSPIRVName::Prefix));
  auto Loc = S.find(kSPIRVPostfix::Divider);
  auto ExtSetName = S.substr(0, Loc);
  SPIRVExtInstSetKind Set = SPIRVEIS_Count;
  if (!SPIRVExtSetShortNameMap::rfind(ExtSetName.str(), &Set))
    return false;
  assert((Set == SPIRVEIS_OpenCL || Set == BM->getDebugInfoEIS()) &&
         "Unsupported extended instruction set");

  auto ExtOpName = S.substr(Loc + 1);
  auto Splited = ExtOpName.split(kSPIRVPostfix::ExtDivider);
  OCLExtOpKind EOC;
  if (!OCLExtOpMap::rfind(Splited.first.str(), &EOC))
    return false;

  if (ExtSet)
    *ExtSet = Set;
  if (ExtOp)
    *ExtOp = EOC;
  if (Dec) {
    SmallVector<StringRef, 2> P;
    Splited.second.split(P, kSPIRVPostfix::Divider);
    for (auto &I : P)
      Dec->push_back(I.str());
  }
  return true;
}

bool isUniformGroupOperation(Function *F) {
  auto Name = F->getName();
  if (Name.contains("GroupIMulKHR") || Name.contains("GroupFMulKHR") ||
      Name.contains("GroupBitwiseAndKHR") ||
      Name.contains("GroupBitwiseOrKHR") ||
      Name.contains("GroupBitwiseXorKHR") ||
      Name.contains("GroupLogicalAndKHR") ||
      Name.contains("GroupLogicalOrKHR") || Name.contains("GroupLogicalXorKHR"))
    return true;
  return false;
}

static bool recursiveType(const StructType *ST, const Type *Ty) {
  SmallPtrSet<const StructType *, 4> Seen;

  std::function<bool(const Type *Ty)> Run = [&](const Type *Ty) {
    if (!(isa<StructType>(Ty) || isa<ArrayType>(Ty) || isa<VectorType>(Ty)) &&
        !Ty->isPointerTy())
      return false;

    if (auto *StructTy = dyn_cast<StructType>(Ty)) {
      if (StructTy == ST)
        return true;

      if (Seen.count(StructTy))
        return false;

      Seen.insert(StructTy);

      return find_if(StructTy->element_begin(), StructTy->element_end(), Run) !=
             StructTy->element_end();
    }

    if (auto *ArrayTy = dyn_cast<ArrayType>(Ty))
      return Run(ArrayTy->getArrayElementType());

    return false;
  };

  return Run(Ty);
}

SPIRVType *LLVMToSPIRVBase::transType(Type *T) {
  LLVMToSPIRVTypeMap::iterator Loc = TypeMap.find(T);
  if (Loc != TypeMap.end())
    return Loc->second;

  SPIRVDBG(dbgs() << "[transType] " << *T << '\n');
  if (T->isVoidTy())
    return mapType(T, BM->addVoidType());

  if (T->isIntegerTy(1))
    return mapType(T, BM->addBoolType());

  if (T->isIntegerTy()) {
    unsigned BitWidth = T->getIntegerBitWidth();
    // SPIR-V 2.16.1. Universal Validation Rules: Scalar integer types can be
    // parameterized only as 32 bit, plus any additional sizes enabled by
    // capabilities.
    if (BM->isAllowedToUseExtension(
            ExtensionID::SPV_INTEL_arbitrary_precision_integers) ||
        BM->getErrorLog().checkError(
            BitWidth == 8 || BitWidth == 16 || BitWidth == 32 || BitWidth == 64,
            SPIRVEC_InvalidBitWidth, std::to_string(BitWidth))) {
      return mapType(T, BM->addIntegerType(T->getIntegerBitWidth()));
    }
  }

  if (T->isFloatingPointTy())
    return mapType(T, BM->addFloatType(T->getPrimitiveSizeInBits()));

  if (T->isTokenTy()) {
    BM->getErrorLog().checkError(
        BM->isAllowedToUseExtension(ExtensionID::SPV_INTEL_token_type),
        SPIRVEC_RequiresExtension,
        "SPV_INTEL_token_type\n"
        "NOTE: LLVM module contains token type, which doesn't have analogs in "
        "SPIR-V without extensions");
    return mapType(T, BM->addTokenTypeINTEL());
  }

  // A pointer to image or pipe type in LLVM is translated to a SPIRV
  // (non-pointer) image or pipe type.
  if (T->isPointerTy()) {
    auto *ET = Type::getInt8Ty(T->getContext());
    auto AddrSpc = T->getPointerAddressSpace();
    return transPointerType(ET, AddrSpc);
  }

  if (auto *TPT = dyn_cast<TypedPointerType>(T)) {
    return transPointerType(TPT->getElementType(), TPT->getAddressSpace());
  }

  if (auto *VecTy = dyn_cast<FixedVectorType>(T)) {
    if (VecTy->getElementType()->isPointerTy() ||
        isa<TypedPointerType>(VecTy->getElementType())) {
      // SPV_INTEL_masked_gather_scatter extension changes 2.16.1. Universal
      // Validation Rules:
      // Vector types must be parameterized only with numerical types,
      // [Physical Pointer Type] types or the [OpTypeBool] type.
      // Without it vector of pointers is not allowed in SPIR-V.
      if (!BM->isAllowedToUseExtension(
              ExtensionID::SPV_INTEL_masked_gather_scatter)) {
        BM->getErrorLog().checkError(
            false, SPIRVEC_RequiresExtension,
            "SPV_INTEL_masked_gather_scatter\n"
            "NOTE: LLVM module contains vector of pointers, translation "
            "of which requires this extension");
        return nullptr;
      }
      BM->addExtension(ExtensionID::SPV_INTEL_masked_gather_scatter);
      BM->addCapability(internal::CapabilityMaskedGatherScatterINTEL);
    }
    return mapType(T, BM->addVectorType(transType(VecTy->getElementType()),
                                        VecTy->getNumElements()));
  }

  if (T->isArrayTy()) {
    // SPIR-V 1.3 s3.32.6: Length is the number of elements in the array.
    //                     It must be at least 1.
    if (T->getArrayNumElements() < 1) {
      std::string Str;
      llvm::raw_string_ostream OS(Str);
      OS << *T;
      SPIRVCK(T->getArrayNumElements() >= 1, InvalidArraySize, OS.str());
    }
    Type *ElTy = T->getArrayElementType();
    SPIRVType *TransType = BM->addArrayType(
        transType(ElTy),
        static_cast<SPIRVConstant *>(transValue(
            ConstantInt::get(getSizetType(), T->getArrayNumElements(), false),
            nullptr)));
    mapType(T, TransType);
    if (ElTy->isPointerTy()) {
      mapType(
          ArrayType::get(TypedPointerType::get(Type::getInt8Ty(*Ctx),
                                               ElTy->getPointerAddressSpace()),
                         T->getArrayNumElements()),
          TransType);
    }
    return TransType;
  }

  if (T->isStructTy() && !T->isSized()) {
    auto *ST = dyn_cast<StructType>(T);
    (void)ST; // Silence warning
    assert(!ST->getName().startswith(kSPR2TypeName::PipeRO));
    assert(!ST->getName().startswith(kSPR2TypeName::PipeWO));
    assert(!ST->getName().startswith(kSPR2TypeName::ImagePrefix));
    return mapType(T, BM->addOpaqueType(T->getStructName().str()));
  }

  if (auto *ST = dyn_cast<StructType>(T)) {
    assert(ST->isSized());

    StringRef Name;
    if (ST->hasName())
      Name = ST->getName();

    if (Name == getSPIRVTypeName(kSPIRVTypeName::ConstantSampler))
      return transSPIRVOpaqueType("spirv.Sampler", SPIRAS_Constant);
    if (Name == getSPIRVTypeName(kSPIRVTypeName::ConstantPipeStorage))
      return transSPIRVOpaqueType("spirv.PipeStorage", SPIRAS_Constant);

    constexpr size_t MaxNumElements = MaxWordCount - SPIRVTypeStruct::FixedWC;
    const size_t NumElements = ST->getNumElements();
    size_t SPIRVStructNumElements = NumElements;
    // In case number of elements is greater than maximum WordCount and
    // SPV_INTEL_long_constant_composite is not enabled, the error will be
    // emitted by validate functionality of SPIRVTypeStruct class.
    if (NumElements > MaxNumElements &&
        BM->isAllowedToUseExtension(
            ExtensionID::SPV_INTEL_long_constant_composite)) {
      SPIRVStructNumElements = MaxNumElements;
    }

    auto *Struct = BM->openStructType(SPIRVStructNumElements, Name.str());
    mapType(T, Struct);

    if (NumElements > MaxNumElements &&
        BM->isAllowedToUseExtension(
            ExtensionID::SPV_INTEL_long_constant_composite)) {
      uint64_t NumOfContinuedInstructions = NumElements / MaxNumElements - 1;
      for (uint64_t J = 0; J < NumOfContinuedInstructions; J++) {
        auto *Continued = BM->addTypeStructContinuedINTEL(MaxNumElements);
        Struct->addContinuedInstruction(
            static_cast<SPIRVTypeStruct::ContinuedInstType>(Continued));
      }
      uint64_t Remains = NumElements % MaxNumElements;
      if (Remains) {
        auto *Continued = BM->addTypeStructContinuedINTEL(Remains);
        Struct->addContinuedInstruction(
            static_cast<SPIRVTypeStruct::ContinuedInstType>(Continued));
      }
    }

    SmallVector<unsigned, 4> ForwardRefs;

    for (unsigned I = 0, E = T->getStructNumElements(); I != E; ++I) {
      auto *ElemTy = ST->getElementType(I);
      if ((isa<StructType>(ElemTy) || isa<ArrayType>(ElemTy) ||
           isa<VectorType>(ElemTy) || isa<PointerType>(ElemTy)) &&
          recursiveType(ST, ElemTy))
        ForwardRefs.push_back(I);
      else
        Struct->setMemberType(I, transType(ST->getElementType(I)));
    }

    BM->closeStructType(Struct, ST->isPacked());

    for (auto I : ForwardRefs)
      Struct->setMemberType(I, transType(ST->getElementType(I)));

    return Struct;
  }

  if (FunctionType *FT = dyn_cast<FunctionType>(T)) {
    SPIRVType *RT = transType(FT->getReturnType());
    std::vector<SPIRVType *> PT;
    for (FunctionType::param_iterator I = FT->param_begin(),
                                      E = FT->param_end();
         I != E; ++I)
      PT.push_back(transType(*I));
    return mapType(T, getSPIRVFunctionType(RT, PT));
  }

  if (auto *TargetTy = dyn_cast<TargetExtType>(T)) {
    StringRef Name = TargetTy->getName();
    if (Name.consume_front(kSPIRVTypeName::PrefixAndDelim)) {
      auto Opcode = SPIRVOpaqueTypeOpCodeMap::map(Name.str());
      auto CastAccess = [](unsigned Val) {
        return static_cast<SPIRVAccessQualifierKind>(Val);
      };
      switch (static_cast<size_t>(Opcode)) {
      case OpTypePipe: {
        auto *PipeT = BM->addPipeType();
        PipeT->setPipeAcessQualifier(CastAccess(TargetTy->getIntParameter(0)));
        return mapType(T, PipeT);
      }
      case OpTypeImage: {
        auto *SampledTy = transType(TargetTy->getTypeParameter(0));
        ArrayRef<unsigned> Ops = TargetTy->int_params();
        SPIRVTypeImageDescriptor Desc(static_cast<SPIRVImageDimKind>(Ops[0]),
                                      Ops[1], Ops[2], Ops[3], Ops[4], Ops[5]);
        return mapType(T,
                       BM->addImageType(SampledTy, Desc, CastAccess(Ops[6])));
      }
      case OpTypeSampledImage: {
        auto *ImageTy = static_cast<SPIRVTypeImage *>(transType(adjustImageType(
            T, kSPIRVTypeName::SampledImg, kSPIRVTypeName::Image)));
        return mapType(T, BM->addSampledImageType(ImageTy));
      }
      case OpTypeVmeImageINTEL: {
        auto *ImageTy = static_cast<SPIRVTypeImage *>(transType(adjustImageType(
            T, kSPIRVTypeName::VmeImageINTEL, kSPIRVTypeName::Image)));
        return mapType(T, BM->addVmeImageINTELType(ImageTy));
      }
      case OpTypeQueue:
        return mapType(T, BM->addQueueType());
      case OpTypeDeviceEvent:
        return mapType(T, BM->addDeviceEventType());
      case OpTypeBufferSurfaceINTEL: {
        ArrayRef<unsigned> Ops = TargetTy->int_params();
        return mapType(T, BM->addBufferSurfaceINTELType(CastAccess(Ops[0])));
      }
      case internal::OpTypeJointMatrixINTEL: {
        // The expected representation is:
        // target("spirv.JointMatrixINTEL", %element_type, %rows%, %cols%,
        //        %layout%, %scope%, %use%,
        //        (optional) %element_type_interpretation%)
        auto *ElemTy = transType(TargetTy->getTypeParameter(0));
        ArrayRef<unsigned> Ops = TargetTy->int_params();
        std::vector<SPIRVValue *> Args;
        for (const auto &Op : Ops)
          Args.emplace_back(transConstant(getUInt32(M, Op)));
        return mapType(T, BM->addJointMatrixINTELType(ElemTy, Args));
      }
      case OpTypeCooperativeMatrixKHR: {
        // The expected representation is:
        // target("spirv.CooperativeMatrixKHR", %element_type, %scope%, %rows%,
        // %cols%, %use%)
        auto *ElemTy = transType(TargetTy->getTypeParameter(0));
        ArrayRef<unsigned> Ops = TargetTy->int_params();
        std::vector<SPIRVValue *> Args;
        for (const auto &Op : Ops)
          Args.emplace_back(transConstant(getUInt32(M, Op)));
        return mapType(T, BM->addCooperativeMatrixKHRType(ElemTy, Args));
      }
      default:
        if (isSubgroupAvcINTELTypeOpCode(Opcode))
          return mapType(T, BM->addSubgroupAvcINTELType(Opcode));
        return mapType(T, BM->addOpaqueGenericType(Opcode));
      }
    }
  }

  llvm_unreachable("Not implemented!");
  return 0;
}

SPIRVType *LLVMToSPIRVBase::transPointerType(Type *ET, unsigned AddrSpc) {
  Type *T = PointerType::get(ET, AddrSpc);
  if (ET->isFunctionTy() &&
      !BM->checkExtension(ExtensionID::SPV_INTEL_function_pointers,
                          SPIRVEC_FunctionPointers, toString(T)))
    return nullptr;

  std::string TypeKey = (Twine((uintptr_t)ET) + Twine(AddrSpc)).str();
  auto Loc = PointeeTypeMap.find(TypeKey);
  if (Loc != PointeeTypeMap.end())
    return Loc->second;

  // A pointer to image or pipe type in LLVM is translated to a SPIRV
  // (non-pointer) image or pipe type.
  auto *ST = dyn_cast<StructType>(ET);
  // Lower global_device and global_host address spaces that were added in
  // SYCL as part of SYCL_INTEL_usm_address_spaces extension to just global
  // address space if device doesn't support SPV_INTEL_usm_storage_classes
  // extension
  if (!BM->isAllowedToUseExtension(
          ExtensionID::SPV_INTEL_usm_storage_classes) &&
      ((AddrSpc == SPIRAS_GlobalDevice) || (AddrSpc == SPIRAS_GlobalHost))) {
    return transPointerType(ET, SPIRAS_Global);
  }
  if (ST && !ST->isSized()) {
    Op OpCode;
    StringRef STName = ST->getName();
    // Workaround for non-conformant SPIR binary
    if (STName == "struct._event_t") {
      STName = kSPR2TypeName::Event;
      ST->setName(STName);
    }

    std::pair<StringRef, unsigned> Key = {STName, AddrSpc};
    if (auto *MappedTy = OpaqueStructMap.lookup(Key))
      return MappedTy;

    auto SaveType = [&](SPIRVType *MappedTy) {
      OpaqueStructMap[Key] = MappedTy;
      PointeeTypeMap[TypeKey] = MappedTy;
      return MappedTy;
    };

    if (STName.startswith(kSPR2TypeName::PipeRO) ||
        STName.startswith(kSPR2TypeName::PipeWO)) {
      auto *PipeT = BM->addPipeType();
      PipeT->setPipeAcessQualifier(STName.startswith(kSPR2TypeName::PipeRO)
                                       ? AccessQualifierReadOnly
                                       : AccessQualifierWriteOnly);
      return SaveType(PipeT);
    }
    if (STName.startswith(kSPR2TypeName::ImagePrefix)) {
      assert(AddrSpc == SPIRAS_Global);
      Type *ImageTy =
          adjustImageType(TypedPointerType::get(ST, AddrSpc),
                          kSPIRVTypeName::Image, kSPIRVTypeName::Image);
      return SaveType(transType(ImageTy));
    }
    if (STName == kSPR2TypeName::Sampler)
      return SaveType(transType(getSPIRVType(OpTypeSampler)));
    if (STName.startswith(kSPIRVTypeName::PrefixAndDelim))
      return transSPIRVOpaqueType(STName, AddrSpc);

    if (STName.startswith(kOCLSubgroupsAVCIntel::TypePrefix))
      return SaveType(BM->addSubgroupAvcINTELType(
          OCLSubgroupINTELTypeOpCodeMap::map(ST->getName().str())));

    if (OCLOpaqueTypeOpCodeMap::find(STName.str(), &OpCode)) {
      Type *RealType = getSPIRVType(OpCode);
      return SaveType(transType(RealType));
    }
    if (BM->isAllowedToUseExtension(ExtensionID::SPV_INTEL_vector_compute)) {
      if (STName.startswith(kVCType::VCBufferSurface)) {
        // VCBufferSurface always have Access Qualifier
        auto Access = getAccessQualifier(STName);
        return SaveType(BM->addBufferSurfaceINTELType(Access));
      }
    }

    if (ST->isOpaque()) {
      return SaveType(BM->addPointerType(
          SPIRSPIRVAddrSpaceMap::map(static_cast<SPIRAddressSpace>(AddrSpc)),
          transType(ET)));
    }
  } else {
    SPIRVType *ElementType = transType(ET);
    // ET, as a recursive type, may contain exactly the same pointer T, so it
    // may happen that after translation of ET we already have translated T,
    // added the translated pointer to the SPIR-V module and mapped T to this
    // pointer. Now we have to check PointeeTypeMap again.
    auto Loc = PointeeTypeMap.find(TypeKey);
    if (Loc != PointeeTypeMap.end()) {
      return Loc->second;
    }
    SPIRVType *TranslatedTy = transPointerType(ElementType, AddrSpc);
    PointeeTypeMap[TypeKey] = TranslatedTy;
    return TranslatedTy;
  }

  llvm_unreachable("Not implemented!");
  return nullptr;
}

SPIRVType *LLVMToSPIRVBase::transPointerType(SPIRVType *ET, unsigned AddrSpc) {
  std::string TypeKey = (Twine((uintptr_t)ET) + Twine(AddrSpc)).str();
  auto Loc = PointeeTypeMap.find(TypeKey);
  if (Loc != PointeeTypeMap.end())
    return Loc->second;

  SPIRVType *TranslatedTy = BM->addPointerType(
      SPIRSPIRVAddrSpaceMap::map(static_cast<SPIRAddressSpace>(AddrSpc)), ET);
  PointeeTypeMap[TypeKey] = TranslatedTy;
  return TranslatedTy;
}

SPIRVType *LLVMToSPIRVBase::transSPIRVOpaqueType(StringRef STName,
                                                 unsigned AddrSpace) {
  std::pair<StringRef, unsigned> Key = {STName, AddrSpace};
  if (auto *MappedTy = OpaqueStructMap.lookup(Key))
    return MappedTy;

  auto SaveType = [&](SPIRVType *MappedTy) {
    OpaqueStructMap[Key] = MappedTy;
    return MappedTy;
  };
  StructType *ST = StructType::getTypeByName(M->getContext(), STName);

  assert(STName.startswith(kSPIRVTypeName::PrefixAndDelim) &&
         "Invalid SPIR-V opaque type name");
  SmallVector<std::string, 8> Postfixes;
  auto TN = decodeSPIRVTypeName(STName, Postfixes);
  if (TN == kSPIRVTypeName::Pipe) {
    assert(AddrSpace == SPIRAS_Global);
    assert(Postfixes.size() == 1 && "Invalid pipe type ops");
    auto *PipeT = BM->addPipeType();
    PipeT->setPipeAcessQualifier(
        static_cast<spv::AccessQualifier>(atoi(Postfixes[0].c_str())));
    return SaveType(PipeT);
  } else if (TN == kSPIRVTypeName::Image) {
    assert(AddrSpace == SPIRAS_Global);
    // The sampled type needs to be translated through LLVM type to guarantee
    // uniqueness.
    auto *SampledT = transType(
        getLLVMTypeForSPIRVImageSampledTypePostfix(Postfixes[0], *Ctx));
    SmallVector<int, 7> Ops;
    for (unsigned I = 1; I < 8; ++I)
      Ops.push_back(atoi(Postfixes[I].c_str()));
    SPIRVTypeImageDescriptor Desc(static_cast<SPIRVImageDimKind>(Ops[0]),
                                  Ops[1], Ops[2], Ops[3], Ops[4], Ops[5]);
    return SaveType(BM->addImageType(
        SampledT, Desc, static_cast<spv::AccessQualifier>(Ops[6])));
  } else if (TN == kSPIRVTypeName::SampledImg) {
    return SaveType(BM->addSampledImageType(static_cast<SPIRVTypeImage *>(
        transType(adjustImageType(TypedPointerType::get(ST, SPIRAS_Global),
                                  kSPIRVTypeName::SampledImg,
                                  kSPIRVTypeName::Image)))));
  } else if (TN == kSPIRVTypeName::VmeImageINTEL) {
    // This type is the same as SampledImageType, but consumed by Subgroup AVC
    // Intel extension instructions.
    return SaveType(BM->addVmeImageINTELType(static_cast<SPIRVTypeImage *>(
        transType(adjustImageType(TypedPointerType::get(ST, SPIRAS_Global),
                                  kSPIRVTypeName::VmeImageINTEL,
                                  kSPIRVTypeName::Image)))));
  } else if (TN == kSPIRVTypeName::Sampler)
    return SaveType(BM->addSamplerType());
  else if (TN == kSPIRVTypeName::DeviceEvent)
    return SaveType(BM->addDeviceEventType());
  else if (TN == kSPIRVTypeName::Queue)
    return SaveType(BM->addQueueType());
  else if (TN == kSPIRVTypeName::PipeStorage)
    return SaveType(BM->addPipeStorageType());
  else if (BM->isAllowedToUseExtension(ExtensionID::SPV_INTEL_vector_compute) &&
           TN == kSPIRVTypeName::BufferSurfaceINTEL) {
    auto Access = getAccessQualifier(STName);
    return SaveType(BM->addBufferSurfaceINTELType(Access));
  } else
    return SaveType(
        BM->addOpaqueGenericType(SPIRVOpaqueTypeOpCodeMap::map(TN)));
}

SPIRVType *LLVMToSPIRVBase::transScavengedType(Value *V) {
  if (auto *F = dyn_cast<Function>(V)) {
    FunctionType *FnTy = Scavenger->getFunctionType(F);
    SPIRVType *RT = transType(FnTy->getReturnType());
    std::vector<SPIRVType *> PT;
    for (Argument &Arg : F->args()) {
      assert(OCLTypeToSPIRVPtr);
      Type *Ty = OCLTypeToSPIRVPtr->getAdaptedArgumentType(F, Arg.getArgNo());
      if (!Ty) {
        Ty = FnTy->getParamType(Arg.getArgNo());
      }
      PT.push_back(transType(Ty));
    }

    return getSPIRVFunctionType(RT, PT);
  }

  return transType(Scavenger->getScavengedType(V));
}

SPIRVType *
LLVMToSPIRVBase::getSPIRVFunctionType(SPIRVType *RT,
                                      const std::vector<SPIRVType *> &Args) {
  // Come up with a unique string identifier for the arguments. This is a hacky
  // way of doing so, but it works.
  std::string TypeKey;
  llvm::raw_string_ostream TKS(TypeKey);
  TKS << (uintptr_t)RT << ",";
  for (SPIRVType *ArgTy : Args) {
    TKS << (uintptr_t)ArgTy << ",";
  }

  // Create a SPIRVType for the function type. Since SPIRVModule doesn't do
  // any type uniquing for SPIRVType, we have to do it ourself.
  TKS.flush();
  auto It = PointeeTypeMap.find(TypeKey);
  if (It == PointeeTypeMap.end())
    It = PointeeTypeMap.insert({TypeKey, BM->addFunctionType(RT, Args)}).first;
  return It->second;
}

SPIRVFunction *LLVMToSPIRVBase::transFunctionDecl(Function *F) {
  if (auto *BF = getTranslatedValue(F))
    return static_cast<SPIRVFunction *>(BF);

  if (F->isIntrinsic() && (!BM->isSPIRVAllowUnknownIntrinsicsEnabled() ||
                           isKnownIntrinsic(F->getIntrinsicID()))) {
    // We should not translate LLVM intrinsics as a function
    assert(std::none_of(F->user_begin(), F->user_end(),
                        [this](User *U) { return getTranslatedValue(U); }) &&
           "LLVM intrinsics shouldn't be called in SPIRV");
    return nullptr;
  }

  SPIRVTypeFunction *BFT =
      static_cast<SPIRVTypeFunction *>(transScavengedType(F));
  SPIRVFunction *BF =
      static_cast<SPIRVFunction *>(mapValue(F, BM->addFunction(BFT)));
  BF->setFunctionControlMask(transFunctionControlMask(F));
  if (F->hasName()) {
    if (isUniformGroupOperation(F))
      BM->getErrorLog().checkError(
          BM->isAllowedToUseExtension(
              ExtensionID::SPV_KHR_uniform_group_instructions),
          SPIRVEC_RequiresExtension, "SPV_KHR_uniform_group_instructions\n");

    BM->setName(BF, F->getName().str());
  }
  if (!isKernel(F) && F->getLinkage() != GlobalValue::InternalLinkage)
    BF->setLinkageType(transLinkageType(F));

  // Translate OpenCL/SYCL buffer_location metadata if it's attached to the
  // translated function declaration
  MDNode *BufferLocation = nullptr;
  if (BM->isAllowedToUseExtension(ExtensionID::SPV_INTEL_fpga_buffer_location))
    BufferLocation = F->getMetadata("kernel_arg_buffer_location");

  // Translate runtime_aligned metadata if it's attached to the translated
  // function declaration
  MDNode *RuntimeAligned = nullptr;
  if (BM->isAllowedToUseExtension(ExtensionID::SPV_INTEL_runtime_aligned))
    RuntimeAligned = F->getMetadata("kernel_arg_runtime_aligned");

  auto Attrs = F->getAttributes();

  for (Function::arg_iterator I = F->arg_begin(), E = F->arg_end(); I != E;
       ++I) {
    auto ArgNo = I->getArgNo();
    SPIRVFunctionParameter *BA = BF->getArgument(ArgNo);
    if (I->hasName())
      BM->setName(BA, I->getName().str());
    if (I->hasByValAttr())
      BA->addAttr(FunctionParameterAttributeByVal);
    if (I->hasNoAliasAttr())
      BA->addAttr(FunctionParameterAttributeNoAlias);
    if (I->hasNoCaptureAttr())
      BA->addAttr(FunctionParameterAttributeNoCapture);
    if (I->hasStructRetAttr())
      BA->addAttr(FunctionParameterAttributeSret);
    if (Attrs.hasParamAttr(ArgNo, Attribute::ReadOnly))
      BA->addAttr(FunctionParameterAttributeNoWrite);
    if (Attrs.hasParamAttr(ArgNo, Attribute::ReadNone))
      // TODO: intel/llvm customization
      // see https://github.com/intel/llvm/issues/7592
      // Need to return FunctionParameterAttributeNoReadWrite
      BA->addAttr(FunctionParameterAttributeNoWrite);
    if (Attrs.hasParamAttr(ArgNo, Attribute::ZExt))
      BA->addAttr(FunctionParameterAttributeZext);
    if (Attrs.hasParamAttr(ArgNo, Attribute::SExt))
      BA->addAttr(FunctionParameterAttributeSext);
    if (Attrs.hasParamAttr(ArgNo, Attribute::Alignment)) {
      SPIRVWord AlignmentBytes =
          Attrs.getParamAttr(ArgNo, Attribute::Alignment)
              .getAlignment()
              .valueOrOne()
              .value();
      BA->setAlignment(AlignmentBytes);
    }
    if (BM->isAllowedToUseVersion(VersionNumber::SPIRV_1_1) &&
        Attrs.hasParamAttr(ArgNo, Attribute::Dereferenceable))
      BA->addDecorate(DecorationMaxByteOffset,
                      Attrs.getParamAttr(ArgNo, Attribute::Dereferenceable)
                          .getDereferenceableBytes());
    if (BufferLocation && I->getType()->isPointerTy()) {
      // Order of integer numbers in MD node follows the order of function
      // parameters on which we shall attach the appropriate decoration. Add
      // decoration only if MD value is not negative.
      int LocID = -1;
      if (!isa<MDString>(BufferLocation->getOperand(ArgNo)) &&
          !isa<MDNode>(BufferLocation->getOperand(ArgNo)))
        LocID = getMDOperandAsInt(BufferLocation, ArgNo);
      if (LocID >= 0)
        BA->addDecorate(DecorationBufferLocationINTEL, LocID);
    }
    if (RuntimeAligned && I->getType()->isPointerTy()) {
      // Order of integer numbers in MD node follows the order of function
      // parameters on which we shall attach the appropriate decoration. Add
      // decoration only if MD value is 1.
      int LocID = 0;
      if (!isa<MDString>(RuntimeAligned->getOperand(ArgNo)) &&
          !isa<MDNode>(RuntimeAligned->getOperand(ArgNo)))
        LocID = getMDOperandAsInt(RuntimeAligned, ArgNo);
      if (LocID == 1)
        BA->addDecorate(internal::DecorationRuntimeAlignedINTEL, LocID);
    }
  }
  if (Attrs.hasRetAttr(Attribute::ZExt))
    BF->addDecorate(DecorationFuncParamAttr, FunctionParameterAttributeZext);
  if (Attrs.hasRetAttr(Attribute::SExt))
    BF->addDecorate(DecorationFuncParamAttr, FunctionParameterAttributeSext);
  if (Attrs.hasFnAttr("referenced-indirectly")) {
    assert(!isKernel(F) &&
           "kernel function was marked as referenced-indirectly");
    BF->addDecorate(DecorationReferencedIndirectlyINTEL);
  }

  if (Attrs.hasFnAttr(kVCMetadata::VCCallable) &&
      BM->isAllowedToUseExtension(ExtensionID::SPV_INTEL_fast_composite)) {
    BF->addDecorate(internal::DecorationCallableFunctionINTEL);
  }

  if (BM->isAllowedToUseExtension(ExtensionID::SPV_INTEL_vector_compute))
    transVectorComputeMetadata(F);

  transFPGAFunctionMetadata(BF, F);

  transFunctionMetadataAsUserSemanticDecoration(BF, F);

  transAuxDataInst(BF, F);

  SPIRVDBG(dbgs() << "[transFunction] " << *F << " => ";
           spvdbgs() << *BF << '\n';)
  return BF;
}

void LLVMToSPIRVBase::transVectorComputeMetadata(Function *F) {
  using namespace VectorComputeUtil;
  if (!BM->isAllowedToUseExtension(ExtensionID::SPV_INTEL_vector_compute))
    return;
  auto *BF = static_cast<SPIRVFunction *>(getTranslatedValue(F));
  assert(BF && "The SPIRVFunction pointer shouldn't be nullptr");
  auto Attrs = F->getAttributes();

  if (Attrs.hasFnAttr(kVCMetadata::VCStackCall))
    BF->addDecorate(DecorationStackCallINTEL);
  if (Attrs.hasFnAttr(kVCMetadata::VCFunction))
    BF->addDecorate(DecorationVectorComputeFunctionINTEL);

  if (Attrs.hasFnAttr(kVCMetadata::VCSIMTCall)) {
    SPIRVWord SIMTMode = 0;
    Attrs.getFnAttr(kVCMetadata::VCSIMTCall)
        .getValueAsString()
        .getAsInteger(0, SIMTMode);
    BF->addDecorate(DecorationSIMTCallINTEL, SIMTMode);
  }

  if (Attrs.hasRetAttr(kVCMetadata::VCSingleElementVector))
    translateSEVDecoration(
        Attrs.getAttributeAtIndex(AttributeList::ReturnIndex,
                                  kVCMetadata::VCSingleElementVector),
        BF);

  for (Function::arg_iterator I = F->arg_begin(), E = F->arg_end(); I != E;
       ++I) {
    auto ArgNo = I->getArgNo();
    SPIRVFunctionParameter *BA = BF->getArgument(ArgNo);
    if (Attrs.hasParamAttr(ArgNo, kVCMetadata::VCArgumentIOKind)) {
      SPIRVWord Kind = {};
      Attrs.getParamAttr(ArgNo, kVCMetadata::VCArgumentIOKind)
          .getValueAsString()
          .getAsInteger(0, Kind);
      BA->addDecorate(DecorationFuncParamIOKindINTEL, Kind);
    }
    if (Attrs.hasParamAttr(ArgNo, kVCMetadata::VCSingleElementVector))
      translateSEVDecoration(
          Attrs.getParamAttr(ArgNo, kVCMetadata::VCSingleElementVector), BA);
    if (Attrs.hasParamAttr(ArgNo, kVCMetadata::VCArgumentKind)) {
      SPIRVWord Kind;
      Attrs.getParamAttr(ArgNo, kVCMetadata::VCArgumentKind)
          .getValueAsString()
          .getAsInteger(0, Kind);
      BA->addDecorate(internal::DecorationFuncParamKindINTEL, Kind);
    }
    if (Attrs.hasParamAttr(ArgNo, kVCMetadata::VCArgumentDesc)) {
      StringRef Desc =
          Attrs.getParamAttr(ArgNo, kVCMetadata::VCArgumentDesc)
              .getValueAsString();
      BA->addDecorate(new SPIRVDecorateFuncParamDescAttr(BA, Desc.str()));
    }
    if (Attrs.hasParamAttr(ArgNo, kVCMetadata::VCMediaBlockIO)) {
      assert(BA->getType()->isTypeImage() &&
             "VCMediaBlockIO attribute valid only on image parameters");
      BA->addDecorate(DecorationMediaBlockIOINTEL);
    }
  }
  if (!isKernel(F) &&
      BM->isAllowedToUseExtension(ExtensionID::SPV_INTEL_float_controls2) &&
      Attrs.hasFnAttr(kVCMetadata::VCFloatControl)) {

    SPIRVWord Mode = 0;
    Attrs
        .getFnAttr(kVCMetadata::VCFloatControl)
        .getValueAsString()
        .getAsInteger(0, Mode);
    VCFloatTypeSizeMap::foreach (
        [&](VCFloatType FloatType, unsigned TargetWidth) {
          BF->addDecorate(new SPIRVDecorateFunctionDenormModeINTEL(
              BF, TargetWidth, getFPDenormMode(Mode, FloatType)));

          BF->addDecorate(new SPIRVDecorateFunctionRoundingModeINTEL(
              BF, TargetWidth, getFPRoundingMode(Mode)));

          BF->addDecorate(new SPIRVDecorateFunctionFloatingPointModeINTEL(
              BF, TargetWidth, getFPOperationMode(Mode)));
        });
  }
}

static void transMetadataDecorations(Metadata *MD, SPIRVEntry *Target);

void LLVMToSPIRVBase::transFPGAFunctionMetadata(SPIRVFunction *BF,
                                                Function *F) {
  if (MDNode *StallEnable = F->getMetadata(kSPIR2MD::StallEnable)) {
    if (BM->isAllowedToUseExtension(
            ExtensionID::SPV_INTEL_fpga_cluster_attributes)) {
      if (getMDOperandAsInt(StallEnable, 0))
        BF->addDecorate(new SPIRVDecorateStallEnableINTEL(BF));
    }
  }
  if (MDNode *LoopFuse = F->getMetadata(kSPIR2MD::LoopFuse)) {
    if (BM->isAllowedToUseExtension(ExtensionID::SPV_INTEL_loop_fuse)) {
      size_t Depth = getMDOperandAsInt(LoopFuse, 0);
      size_t Independent = getMDOperandAsInt(LoopFuse, 1);
      BF->addDecorate(
          new SPIRVDecorateFuseLoopsInFunctionINTEL(BF, Depth, Independent));
    }
  }
  if (MDNode *PreferDSP = F->getMetadata(kSPIR2MD::PreferDSP)) {
    if (BM->isAllowedToUseExtension(ExtensionID::SPV_INTEL_fpga_dsp_control)) {
      size_t Mode = getMDOperandAsInt(PreferDSP, 0);
      MDNode *PropDSPPref = F->getMetadata(kSPIR2MD::PropDSPPref);
      size_t Propagate = PropDSPPref ? getMDOperandAsInt(PropDSPPref, 0) : 0;
      BF->addDecorate(new SPIRVDecorateMathOpDSPModeINTEL(BF, Mode, Propagate));
    }
  }
  if (MDNode *InitiationInterval =
          F->getMetadata(kSPIR2MD::InitiationInterval)) {
    if (BM->isAllowedToUseExtension(
            ExtensionID::SPV_INTEL_fpga_invocation_pipelining_attributes)) {
      if (size_t Cycles = getMDOperandAsInt(InitiationInterval, 0))
        BF->addDecorate(new SPIRVDecorateInitiationIntervalINTEL(BF, Cycles));
    }
  }
  if (MDNode *MaxConcurrency = F->getMetadata(kSPIR2MD::MaxConcurrency)) {
    if (BM->isAllowedToUseExtension(
            ExtensionID::SPV_INTEL_fpga_invocation_pipelining_attributes)) {
      size_t Invocations = getMDOperandAsInt(MaxConcurrency, 0);
      BF->addDecorate(new SPIRVDecorateMaxConcurrencyINTEL(BF, Invocations));
    }
  }
  if (MDNode *PipelineKernel = F->getMetadata(kSPIR2MD::PipelineKernel)) {
    if (BM->isAllowedToUseExtension(
            ExtensionID::SPV_INTEL_fpga_invocation_pipelining_attributes)) {
      size_t Pipeline = getMDOperandAsInt(PipelineKernel, 0);
      BF->addDecorate(new SPIRVDecoratePipelineEnableINTEL(BF, Pipeline));
    }
  }

  // In addition, process the decorations on the function
  if (auto *FDecoMD = F->getMetadata(SPIRV_MD_DECORATIONS))
    transMetadataDecorations(FDecoMD, BF);
}

void LLVMToSPIRVBase::transFunctionMetadataAsUserSemanticDecoration(
    SPIRVFunction *BF, Function *F) {
  if (auto *RegisterAllocModeMD = F->getMetadata("RegisterAllocMode")) {
    // TODO: Once the design for per-kernel register size allocation is
    // finalized, we will need to move away from UserSemantic and introduce an
    // extension
    int RegisterAllocNodeMDOp = getMDOperandAsInt(RegisterAllocModeMD, 0);
    // The current RegisterAllocMode metadata format is as follows
    // AUTO - 0
    // SMALL - 1
    // LARGE - 2
    // DEFAULT - 3
    // Currently we only support AUTO, SMALL and LARGE
    if (RegisterAllocNodeMDOp == 0 || RegisterAllocNodeMDOp == 1 ||
        RegisterAllocNodeMDOp == 2) {
      // 4 threads per eu means large grf mode, and 8 threads per eu
      // means small grf mode, 0 means use internal heuristics to choose
      std::string NumThreads;
      switch (RegisterAllocNodeMDOp) {
      case 0:
        NumThreads = "0";
        break;
      case 1:
        NumThreads = "8";
        break;
      case 2:
        NumThreads = "4";
        break;
      default:
        llvm_unreachable("Not implemented");
      }
      BF->addDecorate(new SPIRVDecorateUserSemanticAttr(
          BF, "num-thread-per-eu " + NumThreads));
    }
  }
}

void LLVMToSPIRVBase::transAuxDataInst(SPIRVFunction *BF, Function *F) {
  auto *BM = BF->getModule();
  if (!BM->preserveAuxData())
    return;
  BM->addExtension(SPIRV::ExtensionID::SPV_KHR_non_semantic_info);
  const auto &FnAttrs = F->getAttributes().getFnAttrs();
  for (const auto &Attr : FnAttrs) {
    std::vector<SPIRVWord> Ops;
    Ops.push_back(BF->getId());
    if (Attr.isStringAttribute()) {
      // Format for String attributes is:
      // NonSemanticAuxDataFunctionAttribute Fcn AttrName AttrValue
      // or, if no value:
      // NonSemanticAuxDataFunctionAttribute Fcn AttrName
      //
      // AttrName and AttrValue are always Strings
      StringRef AttrKind = Attr.getKindAsString();
      StringRef AttrValue = Attr.getValueAsString();
      auto *KindSpvString = BM->getString(AttrKind.str());
      Ops.push_back(KindSpvString->getId());
      if (!AttrValue.empty()) {
        auto *ValueSpvString = BM->getString(AttrValue.str());
        Ops.push_back(ValueSpvString->getId());
      }
    } else {
      // Format for other types is:
      // NonSemanticAuxDataFunctionAttribute Fcn AttrStr
      // AttrStr is always a String.
      std::string AttrStr = Attr.getAsString();
      auto *AttrSpvString = BM->getString(AttrStr);
      Ops.push_back(AttrSpvString->getId());
    }
    BM->addAuxData(NonSemanticAuxData::FunctionAttribute,
                   transType(Type::getVoidTy(F->getContext())), Ops);
  }
  SmallVector<std::pair<unsigned, MDNode *>> AllMD;
  SmallVector<StringRef> MDNames;
  F->getContext().getMDKindNames(MDNames);
  F->getAllMetadata(AllMD);
  for (const auto &MD : AllMD) {
    std::string MDName = MDNames[MD.first].str();

    // spirv.Decorations, spirv.ParameterDecorations and debug information are
    // handled elsewhere for both forward and reverse translation and are
    // complicated to support here, so just skip them.
    if (MDName == SPIRV_MD_DECORATIONS ||
        MDName == SPIRV_MD_PARAMETER_DECORATIONS ||
        MD.first == LLVMContext::MD_dbg)
      continue;

    // Format for metadata is:
    // NonSemanticAuxDataFunctionMetadata Fcn MDName MDVals...
    // MDName is always a String, MDVals have different types as explained
    // below. Also note this instruction has a variable number of operands
    std::vector<SPIRVWord> Ops;
    Ops.push_back(BF->getId());
    Ops.push_back(BM->getString(MDName)->getId());
    for (unsigned int OpIdx = 0; OpIdx < MD.second->getNumOperands(); OpIdx++) {
      const auto &CurOp = MD.second->getOperand(OpIdx);
      if (auto *MDStr = dyn_cast<MDString>(CurOp)) {
        // For MDString, MDVal is String
        auto *SPIRVStr = BM->getString(MDStr->getString().str());
        Ops.push_back(SPIRVStr->getId());
      } else if (auto *ValueAsMeta = dyn_cast<ValueAsMetadata>(CurOp)) {
        // For Value metadata, MDVal is a SPIRVValue
        auto *SPIRVVal = transValue(ValueAsMeta->getValue(), nullptr);
        Ops.push_back(SPIRVVal->getId());
      } else {
        assert(false && "Unsupported metadata type");
      }
    }
    BM->addAuxData(NonSemanticAuxData::FunctionMetadata,
                   transType(Type::getVoidTy(F->getContext())), Ops);
  }
}

SPIRVValue *LLVMToSPIRVBase::transConstantUse(Constant *C,
                                              SPIRVType *ExpectedType) {
  // Constant expressions expect their pointer types to be i8* in opaque pointer
  // mode, but the value may have a different "natural" type. If that is the
  // case, we need to adjust the type of the constant.
  SPIRVValue *Trans = transValue(C, nullptr, true, FuncTransMode::Pointer);
  if (Trans->getType() == ExpectedType || Trans->getType()->isTypePipeStorage())
    return Trans;

  assert(C->getType()->isPointerTy() &&
         "Only pointer type mismatches should be possible");
  // In the common case of strings ([N x i8] GVs), see if we can emit a GEP
  // instruction.
  if (auto *GV = dyn_cast<GlobalVariable>(C)) {
    if (GV->getValueType()->isArrayTy() &&
        GV->getValueType()->getArrayElementType()->isIntegerTy(8)) {
      SPIRVValue *Offset = transValue(getUInt32(M, 0), nullptr);
      return BM->addPtrAccessChainInst(ExpectedType, Trans, {Offset, Offset},
                                       nullptr, true);
    }
  }

  // Otherwise, just use a bitcast.
  return BM->addUnaryInst(OpBitcast, ExpectedType, Trans, nullptr);
}

SPIRVValue *LLVMToSPIRVBase::transConstant(Value *V) {
  SPIRVType *ExpectedType = transScavengedType(V);
  if (isa<ConstantPointerNull>(V))
    return BM->addNullConstant(bcast<SPIRVTypePointer>(ExpectedType));

  if (isa<ConstantTargetNone>(V))
    return BM->addNullConstant(ExpectedType);

  if (auto *CAZero = dyn_cast<ConstantAggregateZero>(V)) {
    Type *AggType = CAZero->getType();
    if (const StructType *ST = dyn_cast<StructType>(AggType))
      if (ST->hasName() &&
          ST->getName() == getSPIRVTypeName(kSPIRVTypeName::ConstantSampler))
        return BM->addSamplerConstant(transType(AggType), 0, 0, 0);

    return BM->addNullConstant(transType(AggType));
  }

  if (auto *ConstI = dyn_cast<ConstantInt>(V)) {
    unsigned BitWidth = ConstI->getType()->getBitWidth();
    if (BitWidth > 64) {
      BM->getErrorLog().checkError(
          BM->isAllowedToUseExtension(
              ExtensionID::SPV_INTEL_arbitrary_precision_integers),
          SPIRVEC_InvalidBitWidth, std::to_string(BitWidth));
      return BM->addConstant(ExpectedType, ConstI->getValue());
    }
    return BM->addConstant(ExpectedType, ConstI->getZExtValue());
  }

  if (auto *ConstFP = dyn_cast<ConstantFP>(V)) {
    auto *BT = static_cast<SPIRVType *>(ExpectedType);
    return BM->addConstant(
        BT, ConstFP->getValueAPF().bitcastToAPInt().getZExtValue());
  }

  if (auto *ConstDA = dyn_cast<ConstantDataArray>(V)) {
    SPIRVType *InnerTy = ExpectedType->getArrayElementType();
    std::vector<SPIRVValue *> BV;
    for (unsigned I = 0, E = ConstDA->getNumElements(); I != E; ++I)
      BV.push_back(transConstantUse(ConstDA->getElementAsConstant(I), InnerTy));
    return BM->addCompositeConstant(ExpectedType, BV);
  }

  if (auto *ConstA = dyn_cast<ConstantArray>(V)) {
    SPIRVType *InnerTy = ExpectedType->getArrayElementType();
    std::vector<SPIRVValue *> BV;
    for (auto I = ConstA->op_begin(), E = ConstA->op_end(); I != E; ++I)
      BV.push_back(transConstantUse(cast<Constant>(*I), InnerTy));
    return BM->addCompositeConstant(ExpectedType, BV);
  }

  if (auto *ConstDV = dyn_cast<ConstantDataVector>(V)) {
    SPIRVType *InnerTy = ExpectedType->getScalarType();
    std::vector<SPIRVValue *> BV;
    for (unsigned I = 0, E = ConstDV->getNumElements(); I != E; ++I)
      BV.push_back(transConstantUse(ConstDV->getElementAsConstant(I), InnerTy));
    return BM->addCompositeConstant(ExpectedType, BV);
  }

  if (auto *ConstV = dyn_cast<ConstantVector>(V)) {
    SPIRVType *InnerTy = ExpectedType->getScalarType();
    std::vector<SPIRVValue *> BV;
    for (auto I = ConstV->op_begin(), E = ConstV->op_end(); I != E; ++I)
      BV.push_back(transConstantUse(cast<Constant>(*I), InnerTy));
    return BM->addCompositeConstant(ExpectedType, BV);
  }

  if (const auto *ConstV = dyn_cast<ConstantStruct>(V)) {
    StringRef StructName;
    if (ConstV->getType()->hasName())
      StructName = ConstV->getType()->getName();
    if (StructName == getSPIRVTypeName(kSPIRVTypeName::ConstantSampler)) {
      assert(ConstV->getNumOperands() == 3);
      SPIRVWord AddrMode =
                    ConstV->getOperand(0)->getUniqueInteger().getZExtValue(),
                Normalized =
                    ConstV->getOperand(1)->getUniqueInteger().getZExtValue(),
                FilterMode =
                    ConstV->getOperand(2)->getUniqueInteger().getZExtValue();
      assert(AddrMode < 5 && "Invalid addressing mode");
      assert(Normalized < 2 && "Invalid value of normalized coords");
      assert(FilterMode < 2 && "Invalid filter mode");
      SPIRVType *SamplerTy = transType(ConstV->getType());
      return BM->addSamplerConstant(SamplerTy, AddrMode, Normalized,
                                    FilterMode);
    }
    if (StructName == getSPIRVTypeName(kSPIRVTypeName::ConstantPipeStorage)) {
      assert(ConstV->getNumOperands() == 3);
      SPIRVWord PacketSize =
                    ConstV->getOperand(0)->getUniqueInteger().getZExtValue(),
                PacketAlign =
                    ConstV->getOperand(1)->getUniqueInteger().getZExtValue(),
                Capacity =
                    ConstV->getOperand(2)->getUniqueInteger().getZExtValue();
      assert(PacketAlign >= 1 && "Invalid packet alignment");
      assert(PacketSize >= PacketAlign && PacketSize % PacketAlign == 0 &&
             "Invalid packet size and/or alignment.");
      SPIRVType *PipeStorageTy = transType(ConstV->getType());
      return BM->addPipeStorageConstant(PipeStorageTy, PacketSize, PacketAlign,
                                        Capacity);
    }
    std::vector<SPIRVValue *> BV;
    for (auto I = ConstV->op_begin(), E = ConstV->op_end(); I != E; ++I) {
      SPIRVType *InnerTy = ExpectedType->getStructMemberType(BV.size());
      BV.push_back(transConstantUse(cast<Constant>(*I), InnerTy));
    }
    return BM->addCompositeConstant(ExpectedType, BV);
  }

  if (auto *ConstUE = dyn_cast<ConstantExpr>(V)) {
    auto *Inst = ConstUE->getAsInstruction();
    SPIRVDBG(dbgs() << "ConstantExpr: " << *ConstUE << '\n';
             dbgs() << "Instruction: " << *Inst << '\n';)
    auto *BI = transValue(Inst, nullptr, false);
    Inst->dropAllReferences();
    UnboundInst.push_back(Inst);
    return BI;
  }

  // Translate aliases to their aliasee because they can't be represented
  // directly in SPIR-V.
  if (auto *const ConstAlias = dyn_cast<GlobalAlias>(V)) {
    return transValue(ConstAlias->getAliasee(), nullptr, false,
                      FuncTransMode::Pointer);
  }

  if (isa<UndefValue>(V)) {
    return BM->addUndef(ExpectedType);
  }

  return nullptr;
}

SPIRVValue *LLVMToSPIRVBase::transValue(Value *V, SPIRVBasicBlock *BB,
                                        bool CreateForward,
                                        FuncTransMode FuncTrans) {
  LLVMToSPIRVValueMap::iterator Loc = ValueMap.find(V);
  if (Loc != ValueMap.end() && (!Loc->second->isForward() || CreateForward) &&
      // do not return forward-decl of a function if we
      // actually want to create a function pointer
      !(FuncTrans == FuncTransMode::Pointer && isa<Function>(V)))
    return Loc->second;

  SPIRVDBG(dbgs() << "[transValue] " << *V << '\n');
  assert((!isa<Instruction>(V) || isa<GetElementPtrInst>(V) ||
          isa<CastInst>(V) || isa<ExtractElementInst>(V) || isa<ICmpInst>(V) ||
          isa<BinaryOperator>(V) || BB) &&
         "Invalid SPIRV BB");

  auto *BV = transValueWithoutDecoration(V, BB, CreateForward, FuncTrans);
  if (!BV || !transDecoration(V, BV))
    return nullptr;
  StringRef Name = V->getName();
  if (!Name.empty()) // Don't erase the name, which BM might already have
    BM->setName(BV, Name.str());
  return BV;
}

SPIRVInstruction *LLVMToSPIRVBase::transBinaryInst(BinaryOperator *B,
                                                   SPIRVBasicBlock *BB) {
  unsigned LLVMOC = B->getOpcode();
  auto *Op0 = transValue(B->getOperand(0), BB);
  SPIRVInstruction *BI = BM->addBinaryInst(
      transBoolOpCode(Op0, OpCodeMap::map(LLVMOC)), transType(B->getType()),
      Op0, transValue(B->getOperand(1), BB), BB);

  // BinaryOperator can have no parent if it is handled as an expression inside
  // another instruction.
  if (B->getParent() && isUnfusedMulAdd(B)) {
    Function *F = B->getFunction();
    SPIRVDBG(dbgs() << "[fp-contract] disabled for " << F->getName()
                    << ": possible fma candidate " << *B << '\n');
    joinFPContract(F, FPContract::DISABLED);
  }

  return BI;
}

SPIRVInstruction *LLVMToSPIRVBase::transCmpInst(CmpInst *Cmp,
                                                SPIRVBasicBlock *BB) {
  auto *Op0 = Cmp->getOperand(0);
  SPIRVValue *TOp0 = transValue(Op0, BB);
  SPIRVValue *TOp1 = transValue(Cmp->getOperand(1), BB);
  // TODO: once the translator supports SPIR-V 1.4, update the condition below:
  // if (/* */->isPointerTy() && /* it is not allowed to use SPIR-V 1.4 */)
  if (Op0->getType()->isPointerTy()) {
    unsigned AS = cast<PointerType>(Op0->getType())->getAddressSpace();
    SPIRVType *Ty = transType(getSizetType(AS));
    TOp0 = BM->addUnaryInst(OpConvertPtrToU, Ty, TOp0, BB);
    TOp1 = BM->addUnaryInst(OpConvertPtrToU, Ty, TOp1, BB);
  }
  SPIRVInstruction *BI =
      BM->addCmpInst(transBoolOpCode(TOp0, CmpMap::map(Cmp->getPredicate())),
                     transType(Cmp->getType()), TOp0, TOp1, BB);
  return BI;
}

SPIRVValue *LLVMToSPIRVBase::transUnaryInst(UnaryInstruction *U,
                                            SPIRVBasicBlock *BB) {
  if (isa<BitCastInst>(U) && U->getType()->isPtrOrPtrVectorTy()) {
    if (isa<ConstantPointerNull>(U->getOperand(0))) {
      SPIRVType *ExpectedTy = transScavengedType(U);
      return BM->addNullConstant(bcast<SPIRVTypePointer>(ExpectedTy));
    }
    if (isa<UndefValue>(U->getOperand(0))) {
      SPIRVType *ExpectedTy = transScavengedType(U);
      return BM->addUndef(ExpectedTy);
    }
  }

  Op BOC = OpNop;
  if (auto *Cast = dyn_cast<AddrSpaceCastInst>(U)) {
    const auto SrcAddrSpace = Cast->getSrcTy()->getPointerAddressSpace();
    const auto DestAddrSpace = Cast->getDestTy()->getPointerAddressSpace();
    if (DestAddrSpace == SPIRAS_Generic) {
      getErrorLog().checkError(
          SrcAddrSpace != SPIRAS_Constant, SPIRVEC_InvalidModule, U,
          "Casts from constant address space to generic are illegal\n");
      BOC = OpPtrCastToGeneric;
      // In SPIR-V only casts to/from generic are allowed. But with
      // SPV_INTEL_usm_storage_classes we can also have casts from global_device
      // and global_host to global addr space and vice versa.
    } else if (SrcAddrSpace == SPIRAS_GlobalDevice ||
               SrcAddrSpace == SPIRAS_GlobalHost) {
      getErrorLog().checkError(DestAddrSpace == SPIRAS_Global ||
                                   DestAddrSpace == SPIRAS_Generic,
                               SPIRVEC_InvalidModule, U,
                               "Casts from global_device/global_host only "
                               "allowed to global/generic\n");
      if (!BM->isAllowedToUseExtension(
              ExtensionID::SPV_INTEL_usm_storage_classes)) {
        if (DestAddrSpace == SPIRAS_Global)
          return nullptr;
        BOC = OpPtrCastToGeneric;
      } else {
        BOC = OpPtrCastToCrossWorkgroupINTEL;
      }
    } else if (DestAddrSpace == SPIRAS_GlobalDevice ||
               DestAddrSpace == SPIRAS_GlobalHost) {
      getErrorLog().checkError(SrcAddrSpace == SPIRAS_Global ||
                                   SrcAddrSpace == SPIRAS_Generic,
                               SPIRVEC_InvalidModule, U,
                               "Casts to global_device/global_host only "
                               "allowed from global/generic\n");
      if (!BM->isAllowedToUseExtension(
              ExtensionID::SPV_INTEL_usm_storage_classes)) {
        if (SrcAddrSpace == SPIRAS_Global)
          return nullptr;
        BOC = OpGenericCastToPtr;
      } else {
        BOC = OpCrossWorkgroupCastToPtrINTEL;
      }
    } else {
      getErrorLog().checkError(
          SrcAddrSpace == SPIRAS_Generic, SPIRVEC_InvalidModule, U,
          "Casts from private/local/global address space are allowed only to "
          "generic\n");
      getErrorLog().checkError(
          DestAddrSpace != SPIRAS_Constant, SPIRVEC_InvalidModule, U,
          "Casts from generic address space to constant are illegal\n");
      BOC = OpGenericCastToPtr;
    }
  } else {
    auto OpCode = U->getOpcode();
    BOC = OpCodeMap::map(OpCode);
  }

  auto *Op = transValue(U->getOperand(0), BB, true, FuncTransMode::Pointer);
  SPIRVType *TransTy = transScavengedType(U);
  return BM->addUnaryInst(transBoolOpCode(Op, BOC), TransTy, Op, BB);
}

/// This helper class encapsulates information extraction from
/// "llvm.loop.parallel_access_indices" metadata hints. Initialize
/// with a pointer to an MDNode with the following structure:
/// !<Node> = !{!"llvm.loop.parallel_access_indices", !<Node>, !<Node>, ...}
/// OR:
/// !<Node> = !{!"llvm.loop.parallel_access_indices", !<Nodes...>, i32 <value>}
///
/// All of the MDNode-type operands mark the index groups for particular
/// array variables. An optional i32 value indicates the safelen (safe
/// number of iterations) for the optimization application to these
/// array variables. If the safelen value is absent, an infinite
/// number of iterations is implied.
class LLVMParallelAccessIndices {
public:
  LLVMParallelAccessIndices(
      MDNode *Node, LLVMToSPIRVBase::LLVMToSPIRVMetadataMap &IndexGroupArrayMap)
      : Node(Node), IndexGroupArrayMap(IndexGroupArrayMap) {

    assert(isValid() &&
           "LLVMParallelAccessIndices initialized from an invalid MDNode");

    unsigned NumOperands = Node->getNumOperands();
    auto *SafeLenExpression = mdconst::dyn_extract_or_null<ConstantInt>(
        Node->getOperand(NumOperands - 1));
    // If no safelen value is specified and the last operand
    // casts to an MDNode* rather than an int, 0 will be stored
    SafeLen = SafeLenExpression ? SafeLenExpression->getZExtValue() : 0;

    // Count MDNode operands that refer to index groups:
    // - operand [0] is a string literal and should be ignored;
    // - depending on whether a particular safelen is specified as the
    //   last operand, we may or may not want to extract the latter
    //   as an index group
    unsigned NumIdxGroups = SafeLen ? NumOperands - 2 : NumOperands - 1;
    for (unsigned I = 1; I <= NumIdxGroups; ++I) {
      MDNode *IdxGroupNode = getMDOperandAsMDNode(Node, I);
      assert(IdxGroupNode &&
             "Invalid operand in the MDNode for LLVMParallelAccessIndices");
      auto IdxGroupArrayPairIt = IndexGroupArrayMap.find(IdxGroupNode);
      // TODO: Some LLVM IR optimizations (e.g. loop inlining as part of
      // the function inlining) can result in invalid parallel_access_indices
      // metadata. Only valid cases will pass the subsequent check and
      // survive the translation. This check should be replaced with an
      // assertion once all known cases are handled.
      if (IdxGroupArrayPairIt != IndexGroupArrayMap.end())
        for (SPIRVId ArrayAccessId : IdxGroupArrayPairIt->second)
          ArrayVariablesVec.push_back(ArrayAccessId);
    }
  }

  bool isValid() {
    bool IsNamedCorrectly = getMDOperandAsString(Node, 0) == ExpectedName;
    return Node && IsNamedCorrectly;
  }

  unsigned getSafeLen() { return SafeLen; }
  const std::vector<SPIRVId> &getArrayVariables() { return ArrayVariablesVec; }

private:
  MDNode *Node;
  LLVMToSPIRVBase::LLVMToSPIRVMetadataMap &IndexGroupArrayMap;
  const std::string ExpectedName = "llvm.loop.parallel_access_indices";
  std::vector<SPIRVId> ArrayVariablesVec;
  unsigned SafeLen;
};

/// Go through the operands !llvm.loop metadata attached to the branch
/// instruction, fill the Loop Control mask and possible parameters for its
/// fields.
spv::LoopControlMask
LLVMToSPIRVBase::getLoopControl(const BranchInst *Branch,
                                std::vector<SPIRVWord> &Parameters) {
  if (!Branch)
    return spv::LoopControlMaskNone;
  MDNode *LoopMD = Branch->getMetadata("llvm.loop");
  if (!LoopMD)
    return spv::LoopControlMaskNone;

  size_t LoopControl = spv::LoopControlMaskNone;
  std::vector<std::pair<SPIRVWord, SPIRVWord>> ParametersToSort;
  // If only a subset of loop count parameters is defined in metadata
  // then undefined ones should have a default value -1 in SPIR-V.
  // Preset all loop count parameters with the default value.
  struct LoopCountInfo {
    int64_t Min = -1, Max = -1, Avg = -1;
  } LoopCount;

  // Unlike with most of the cases, some loop metadata specifications
  // can occur multiple times - for these, all correspondent tokens
  // need to be collected first, and only then added to SPIR-V loop
  // parameters in a separate routine
  std::vector<std::pair<SPIRVWord, SPIRVWord>> DependencyArrayParameters;

  for (const MDOperand &MDOp : LoopMD->operands()) {
    if (MDNode *Node = dyn_cast<MDNode>(MDOp)) {
      StringRef S = getMDOperandAsString(Node, 0);
      // Set the loop control bits. Parameters are set in the order described
      // in 3.23 SPIR-V Spec. rev. 1.4:
      // Bits that are set can indicate whether an additional operand follows,
      // as described by the table. If there are multiple following operands
      // indicated, they are ordered: Those indicated by smaller-numbered bits
      // appear first.
      if (S == "llvm.loop.unroll.disable")
        LoopControl |= spv::LoopControlDontUnrollMask;
      else if (S == "llvm.loop.unroll.enable")
        LoopControl |= spv::LoopControlUnrollMask;
      // Attempt to do full unroll of the loop and disable unrolling if the trip
      // count is not known at compile time by setting PartialCount to 1
      else if (S == "llvm.loop.unroll.full") {
        LoopControl |= spv::LoopControlUnrollMask;
        if (BM->isAllowedToUseVersion(VersionNumber::SPIRV_1_4)) {
          BM->setMinSPIRVVersion(VersionNumber::SPIRV_1_4);
          ParametersToSort.emplace_back(spv::LoopControlPartialCountMask, 1);
          LoopControl |= spv::LoopControlPartialCountMask;
        }
      }
      // PartialCount must not be used with the DontUnroll bit
      else if (S == "llvm.loop.unroll.count" &&
               !(LoopControl & LoopControlDontUnrollMask)) {
        if (BM->isAllowedToUseVersion(VersionNumber::SPIRV_1_4)) {
          BM->setMinSPIRVVersion(VersionNumber::SPIRV_1_4);
          size_t I = getMDOperandAsInt(Node, 1);
          ParametersToSort.emplace_back(spv::LoopControlPartialCountMask, I);
          LoopControl |= spv::LoopControlPartialCountMask;
        }
      } else if (S == "llvm.loop.ivdep.enable")
        LoopControl |= spv::LoopControlDependencyInfiniteMask;
      else if (S == "llvm.loop.ivdep.safelen") {
        size_t I = getMDOperandAsInt(Node, 1);
        ParametersToSort.emplace_back(spv::LoopControlDependencyLengthMask, I);
        LoopControl |= spv::LoopControlDependencyLengthMask;
      } else if (BM->isAllowedToUseExtension(
                     ExtensionID::SPV_INTEL_fpga_loop_controls)) {
        // Add Intel specific Loop Control masks
        if (S == "llvm.loop.ii.count") {
          BM->addExtension(ExtensionID::SPV_INTEL_fpga_loop_controls);
          BM->addCapability(CapabilityFPGALoopControlsINTEL);
          size_t I = getMDOperandAsInt(Node, 1);
          ParametersToSort.emplace_back(
              spv::LoopControlInitiationIntervalINTELMask, I);
          LoopControl |= spv::LoopControlInitiationIntervalINTELMask;
        } else if (S == "llvm.loop.max_concurrency.count") {
          BM->addExtension(ExtensionID::SPV_INTEL_fpga_loop_controls);
          BM->addCapability(CapabilityFPGALoopControlsINTEL);
          size_t I = getMDOperandAsInt(Node, 1);
          ParametersToSort.emplace_back(spv::LoopControlMaxConcurrencyINTELMask,
                                        I);
          LoopControl |= spv::LoopControlMaxConcurrencyINTELMask;
        } else if (S == "llvm.loop.parallel_access_indices") {
          // Intel FPGA IVDep loop attribute
          LLVMParallelAccessIndices IVDep(Node, IndexGroupArrayMap);
          // Store IVDep-specific parameters into an intermediate
          // container to address the case when there're multiple
          // IVDep metadata nodes and this condition gets entered multiple
          // times. The update of the main parameters vector & the loop control
          // mask will be done later, in the main scope of the function
          unsigned SafeLen = IVDep.getSafeLen();
          for (auto &ArrayId : IVDep.getArrayVariables())
            DependencyArrayParameters.emplace_back(ArrayId, SafeLen);
        } else if (S == "llvm.loop.intel.pipelining.enable") {
          BM->addExtension(ExtensionID::SPV_INTEL_fpga_loop_controls);
          BM->addCapability(CapabilityFPGALoopControlsINTEL);
          size_t I = getMDOperandAsInt(Node, 1);
          ParametersToSort.emplace_back(spv::LoopControlPipelineEnableINTELMask,
                                        I);
          LoopControl |= spv::LoopControlPipelineEnableINTELMask;
        } else if (S == "llvm.loop.coalesce.enable") {
          BM->addExtension(ExtensionID::SPV_INTEL_fpga_loop_controls);
          BM->addCapability(CapabilityFPGALoopControlsINTEL);
          ParametersToSort.emplace_back(spv::LoopControlLoopCoalesceINTELMask,
                                        0);
          LoopControl |= spv::LoopControlLoopCoalesceINTELMask;
        } else if (S == "llvm.loop.coalesce.count") {
          BM->addExtension(ExtensionID::SPV_INTEL_fpga_loop_controls);
          BM->addCapability(CapabilityFPGALoopControlsINTEL);
          size_t I = getMDOperandAsInt(Node, 1);
          ParametersToSort.emplace_back(spv::LoopControlLoopCoalesceINTELMask,
                                        I);
          LoopControl |= spv::LoopControlLoopCoalesceINTELMask;
        } else if (S == "llvm.loop.max_interleaving.count") {
          BM->addExtension(ExtensionID::SPV_INTEL_fpga_loop_controls);
          BM->addCapability(CapabilityFPGALoopControlsINTEL);
          size_t I = getMDOperandAsInt(Node, 1);
          ParametersToSort.emplace_back(
              spv::LoopControlMaxInterleavingINTELMask, I);
          LoopControl |= spv::LoopControlMaxInterleavingINTELMask;
        } else if (S == "llvm.loop.intel.speculated.iterations.count") {
          BM->addExtension(ExtensionID::SPV_INTEL_fpga_loop_controls);
          BM->addCapability(CapabilityFPGALoopControlsINTEL);
          size_t I = getMDOperandAsInt(Node, 1);
          ParametersToSort.emplace_back(
              spv::LoopControlSpeculatedIterationsINTELMask, I);
          LoopControl |= spv::LoopControlSpeculatedIterationsINTELMask;
        } else if (S == "llvm.loop.fusion.disable") {
          BM->addExtension(ExtensionID::SPV_INTEL_fpga_loop_controls);
          BM->addCapability(CapabilityFPGALoopControlsINTEL);
          LoopControl |= spv::LoopControlNoFusionINTELMask;
        } else if (S == "llvm.loop.intel.loopcount_min") {
          BM->addExtension(ExtensionID::SPV_INTEL_fpga_loop_controls);
          BM->addCapability(CapabilityFPGALoopControlsINTEL);
          LoopCount.Min = getMDOperandAsInt(Node, 1);
          LoopControl |= spv::LoopControlLoopCountINTELMask;
        } else if (S == "llvm.loop.intel.loopcount_max") {
          BM->addExtension(ExtensionID::SPV_INTEL_fpga_loop_controls);
          BM->addCapability(CapabilityFPGALoopControlsINTEL);
          LoopCount.Max = getMDOperandAsInt(Node, 1);
          LoopControl |= spv::LoopControlLoopCountINTELMask;
        } else if (S == "llvm.loop.intel.loopcount_avg") {
          BM->addExtension(ExtensionID::SPV_INTEL_fpga_loop_controls);
          BM->addCapability(CapabilityFPGALoopControlsINTEL);
          LoopCount.Avg = getMDOperandAsInt(Node, 1);
          LoopControl |= spv::LoopControlLoopCountINTELMask;
        } else if (S == "llvm.loop.intel.max_reinvocation_delay.count") {
          BM->addExtension(ExtensionID::SPV_INTEL_fpga_loop_controls);
          BM->addCapability(CapabilityFPGALoopControlsINTEL);
          size_t I = getMDOperandAsInt(Node, 1);
          ParametersToSort.emplace_back(
              spv::LoopControlMaxReinvocationDelayINTELMask, I);
          LoopControl |= spv::LoopControlMaxReinvocationDelayINTELMask;
        }
      }
    }
  }
  if (LoopControl & spv::LoopControlLoopCountINTELMask) {
    // LoopCountINTELMask have int64 literal parameters and we need to store
    // int64 into 2 SPIRVWords
    ParametersToSort.emplace_back(spv::LoopControlLoopCountINTELMask,
                                  static_cast<SPIRVWord>(LoopCount.Min));
    ParametersToSort.emplace_back(spv::LoopControlLoopCountINTELMask,
                                  static_cast<SPIRVWord>(LoopCount.Min >> 32));
    ParametersToSort.emplace_back(spv::LoopControlLoopCountINTELMask,
                                  static_cast<SPIRVWord>(LoopCount.Max));
    ParametersToSort.emplace_back(spv::LoopControlLoopCountINTELMask,
                                  static_cast<SPIRVWord>(LoopCount.Max >> 32));
    ParametersToSort.emplace_back(spv::LoopControlLoopCountINTELMask,
                                  static_cast<SPIRVWord>(LoopCount.Avg));
    ParametersToSort.emplace_back(spv::LoopControlLoopCountINTELMask,
                                  static_cast<SPIRVWord>(LoopCount.Avg >> 32));
  }
  // If any loop control parameters were held back until fully collected,
  // now is the time to move the information to the main parameters collection
  if (!DependencyArrayParameters.empty()) {
    // The first parameter states the number of <array, safelen> pairs to be
    // listed
    ParametersToSort.emplace_back(spv::LoopControlDependencyArrayINTELMask,
                                  DependencyArrayParameters.size());
    for (auto &ArraySflnPair : DependencyArrayParameters) {
      ParametersToSort.emplace_back(spv::LoopControlDependencyArrayINTELMask,
                                    ArraySflnPair.first);
      ParametersToSort.emplace_back(spv::LoopControlDependencyArrayINTELMask,
                                    ArraySflnPair.second);
    }
    BM->addExtension(ExtensionID::SPV_INTEL_fpga_loop_controls);
    BM->addCapability(CapabilityFPGALoopControlsINTEL);
    LoopControl |= spv::LoopControlDependencyArrayINTELMask;
  }

  std::stable_sort(ParametersToSort.begin(), ParametersToSort.end(),
                   [](const std::pair<SPIRVWord, SPIRVWord> &CompareLeft,
                      const std::pair<SPIRVWord, SPIRVWord> &CompareRight) {
                     return CompareLeft.first < CompareRight.first;
                   });
  for (const auto &Param : ParametersToSort)
    Parameters.push_back(Param.second);

  return static_cast<spv::LoopControlMask>(LoopControl);
}

static int transAtomicOrdering(llvm::AtomicOrdering Ordering) {
  return OCLMemOrderMap::map(
      static_cast<OCLMemOrderKind>(llvm::toCABI(Ordering)));
}

SPIRVValue *LLVMToSPIRVBase::transAtomicStore(StoreInst *ST,
                                              SPIRVBasicBlock *BB) {
  std::vector<Value *> Ops{ST->getPointerOperand(),
                           getUInt32(M, spv::ScopeDevice),
                           getUInt32(M, transAtomicOrdering(ST->getOrdering())),
                           ST->getValueOperand()};
  std::vector<SPIRVValue *> SPIRVOps = transValue(Ops, BB);

  return mapValue(ST, BM->addInstTemplate(OpAtomicStore, BM->getIds(SPIRVOps),
                                          BB, nullptr));
}

SPIRVValue *LLVMToSPIRVBase::transAtomicLoad(LoadInst *LD,
                                             SPIRVBasicBlock *BB) {
  std::vector<Value *> Ops{
      LD->getPointerOperand(), getUInt32(M, spv::ScopeDevice),
      getUInt32(M, transAtomicOrdering(LD->getOrdering()))};
  std::vector<SPIRVValue *> SPIRVOps = transValue(Ops, BB);

  return mapValue(LD, BM->addInstTemplate(OpAtomicLoad, BM->getIds(SPIRVOps),
                                          BB, transScavengedType(LD)));
}

// Aliasing list MD contains several scope MD nodes whithin it. Each scope MD
// has a selfreference and an extra MD node for aliasing domain and also it
// can contain an optional string operand. Domain MD contains a self-reference
// with an optional string operand. Here we unfold the list, creating SPIR-V
// aliasing instructions.
// TODO: add support for an optional string operand.
SPIRVEntry *addMemAliasingINTELInstructions(SPIRVModule *M,
                                            MDNode *AliasingListMD) {
  if (AliasingListMD->getNumOperands() == 0)
    return nullptr;
  std::vector<SPIRVId> ListId;
  for (const MDOperand &MDListOp : AliasingListMD->operands()) {
    if (MDNode *ScopeMD = dyn_cast<MDNode>(MDListOp)) {
      if (ScopeMD->getNumOperands() < 2)
        return nullptr;
      MDNode *DomainMD = dyn_cast<MDNode>(ScopeMD->getOperand(1));
      if (!DomainMD)
        return nullptr;
      auto *Domain =
          M->getOrAddAliasDomainDeclINTELInst(std::vector<SPIRVId>(), DomainMD);
      auto *Scope =
          M->getOrAddAliasScopeDeclINTELInst({Domain->getId()}, ScopeMD);
      ListId.push_back(Scope->getId());
    }
  }
  return M->getOrAddAliasScopeListDeclINTELInst(ListId, AliasingListMD);
}

// Translate alias.scope/noalias metadata attached to store and load
// instructions.
void transAliasingMemAccess(SPIRVModule *BM, MDNode *AliasingListMD,
                            std::vector<uint32_t> &MemoryAccess,
                            SPIRVWord MemAccessMask) {
  if (!BM->isAllowedToUseExtension(
        ExtensionID::SPV_INTEL_memory_access_aliasing))
    return;
  auto *MemAliasList = addMemAliasingINTELInstructions(BM, AliasingListMD);
  if (!MemAliasList)
    return;
  MemoryAccess[0] |= MemAccessMask;
  MemoryAccess.push_back(MemAliasList->getId());
}

/// An instruction may use an instruction from another BB which has not been
/// translated. SPIRVForward should be created as place holder for these
/// instructions and replaced later by the real instructions.
/// Use CreateForward = true to indicate such situation.
SPIRVValue *
LLVMToSPIRVBase::transValueWithoutDecoration(Value *V, SPIRVBasicBlock *BB,
                                             bool CreateForward,
                                             FuncTransMode FuncTrans) {
  if (auto *LBB = dyn_cast<BasicBlock>(V)) {
    auto *BF =
        static_cast<SPIRVFunction *>(getTranslatedValue(LBB->getParent()));
    assert(BF && "Function not translated");
    BB = static_cast<SPIRVBasicBlock *>(mapValue(V, BM->addBasicBlock(BF)));
    BM->setName(BB, LBB->getName().str());
    return BB;
  }

  if (auto *F = dyn_cast<Function>(V)) {
    if (FuncTrans == FuncTransMode::Decl)
      return transFunctionDecl(F);
    if (!BM->checkExtension(ExtensionID::SPV_INTEL_function_pointers,
                            SPIRVEC_FunctionPointers, toString(V)))
      return nullptr;
    return BM->addConstantFunctionPointerINTEL(
        transPointerType(transScavengedType(F), F->getAddressSpace()),
        static_cast<SPIRVFunction *>(transValue(F, nullptr)));
  }

  if (auto *GV = dyn_cast<GlobalVariable>(V)) {
    llvm::Type *Ty = Scavenger->getScavengedType(GV);
    // Though variables with common linkage type are initialized by 0,
    // they can be represented in SPIR-V as uninitialized variables with
    // 'Export' linkage type, just as tentative definitions look in C
    llvm::Constant *Init = GV->hasInitializer() && !GV->hasCommonLinkage()
                               ? GV->getInitializer()
                               : nullptr;
    SPIRVValue *BVarInit = nullptr;
    StructType *ST = Init ? dyn_cast<StructType>(Init->getType()) : nullptr;
    if (ST && ST->hasName() && isSPIRVConstantName(ST->getName())) {
      auto *BV = transConstant(Init);
      assert(BV);
      return mapValue(V, BV);
    }
    if (isa_and_nonnull<ConstantExpr>(Init)) {
      BVarInit = transValue(Init, nullptr);
    } else if (ST && isa<UndefValue>(Init)) {
      // Undef initializer for LLVM structure be can translated to
      // OpConstantComposite with OpUndef constituents.
      auto I = ValueMap.find(Init);
      if (I == ValueMap.end()) {
        std::vector<SPIRVValue *> Elements;
        for (Type *E : ST->elements())
          Elements.push_back(transValue(UndefValue::get(E), nullptr));
        BVarInit = BM->addCompositeConstant(transType(ST), Elements);
        ValueMap[Init] = BVarInit;
      } else
        BVarInit = I->second;
    } else if (Init && !isa<UndefValue>(Init)) {
      if (!BM->isAllowedToUseExtension(
              ExtensionID::SPV_INTEL_long_constant_composite)) {
        if (auto *ArrTy = dyn_cast_or_null<ArrayType>(Init->getType())) {
          // First 3 words of OpConstantComposite encode: 1) word count &
          // opcode, 2) Result Type and 3) Result Id. Max length of SPIRV
          // instruction = 65535 words.
          constexpr int MaxNumElements =
              MaxWordCount - SPIRVSpecConstantComposite::FixedWC;
          if (ArrTy->getNumElements() > MaxNumElements &&
              !isa<ConstantAggregateZero>(Init)) {
            std::stringstream SS;
            SS << "Global variable has a constant array initializer with a "
               << "number of elements greater than OpConstantComposite can "
               << "have (" << MaxNumElements << "). Should the array be "
               << "split?\n Original LLVM value:\n"
               << toString(GV);
            getErrorLog().checkError(false, SPIRVEC_InvalidWordCount, SS.str());
          }
        }
      }
      SPIRVType *TransTy = transType(Ty);
      BVarInit = transConstantUse(Init, TransTy->getPointerElementType());
    }

    SPIRVStorageClassKind StorageClass;
    auto AddressSpace = static_cast<SPIRAddressSpace>(GV->getAddressSpace());
    bool IsVectorCompute =
        BM->isAllowedToUseExtension(ExtensionID::SPV_INTEL_vector_compute) &&
        GV->hasAttribute(kVCMetadata::VCGlobalVariable);
    if (IsVectorCompute)
      StorageClass =
          VectorComputeUtil::getVCGlobalVarStorageClass(AddressSpace);
    else {
      // Lower global_device and global_host address spaces that were added in
      // SYCL as part of SYCL_INTEL_usm_address_spaces extension to just global
      // address space if device doesn't support SPV_INTEL_usm_storage_classes
      // extension
      if ((AddressSpace == SPIRAS_GlobalDevice ||
           AddressSpace == SPIRAS_GlobalHost) &&
          !BM->isAllowedToUseExtension(
              ExtensionID::SPV_INTEL_usm_storage_classes))
        AddressSpace = SPIRAS_Global;
      StorageClass = SPIRSPIRVAddrSpaceMap::map(AddressSpace);
    }

    SPIRVType *TranslatedTy = transType(Ty);
    auto *BVar = static_cast<SPIRVVariable *>(
        BM->addVariable(TranslatedTy, GV->isConstant(), transLinkageType(GV),
                        BVarInit, GV->getName().str(), StorageClass, nullptr));

    if (IsVectorCompute) {
      BVar->addDecorate(DecorationVectorComputeVariableINTEL);
      if (GV->hasAttribute(kVCMetadata::VCByteOffset)) {
        SPIRVWord Offset = {};
        GV->getAttribute(kVCMetadata::VCByteOffset)
            .getValueAsString()
            .getAsInteger(0, Offset);
        BVar->addDecorate(DecorationGlobalVariableOffsetINTEL, Offset);
      }
      if (GV->hasAttribute(kVCMetadata::VCVolatile))
        BVar->addDecorate(DecorationVolatile);

      if (GV->hasAttribute(kVCMetadata::VCSingleElementVector))
        translateSEVDecoration(
            GV->getAttribute(kVCMetadata::VCSingleElementVector), BVar);
    }

    mapValue(V, BVar);
    spv::BuiltIn Builtin = spv::BuiltInPosition;
    if (!GV->hasName() || !getSPIRVBuiltin(GV->getName().str(), Builtin))
      return BVar;
    if (static_cast<uint32_t>(Builtin) >= internal::BuiltInSubDeviceIDINTEL &&
        static_cast<uint32_t>(Builtin) <=
            internal::BuiltInGlobalHWThreadIDINTEL) {
      if (!BM->isAllowedToUseExtension(
              ExtensionID::SPV_INTEL_hw_thread_queries)) {
        std::string ErrorStr = "Intel HW thread queries must be enabled by "
                               "SPV_INTEL_hw_thread_queries extension.\n"
                               "LLVM value that is being translated:\n";
        getErrorLog().checkError(false, SPIRVEC_InvalidModule, V, ErrorStr);
      }
      BM->addExtension(ExtensionID::SPV_INTEL_hw_thread_queries);
    }

    // TODO: it's W/A for intel/llvm to prevent not fixed SPIR-V consumers
    // see https://github.com/intel/llvm/issues/7592
    // from crashing. Need to remove, when we have the fixed drivers
    // to remove: begin
    {
      std::vector<Instruction *> GEPs;
      std::vector<Instruction *> Loads;
      auto *GVTy = GV->getType();
      auto *VecTy = GVTy->isOpaquePointerTy()
                        ? nullptr
                        : dyn_cast<FixedVectorType>(
                              GVTy->getNonOpaquePointerElementType());
      auto ReplaceIfLoad = [&](User *I, ConstantInt *Idx) -> void {
        auto *LD = dyn_cast<LoadInst>(I);
        if (!LD)
          return;
        Loads.push_back(LD);
        const DebugLoc &DLoc = LD->getDebugLoc();
        LoadInst *Load = new LoadInst(VecTy, GV, "", LD);
        ExtractElementInst *Extract = ExtractElementInst::Create(Load, Idx);
        if (DLoc)
          Extract->setDebugLoc(DLoc);
        Extract->insertAfter(cast<Instruction>(Load));
        LD->replaceAllUsesWith(Extract);
      };
      for (auto *UI : GV->users()) {
        if (!VecTy)
          break;
        if (auto *GEP = dyn_cast<GetElementPtrInst>(UI)) {
          GEPs.push_back(GEP);
          for (auto *GEPUser : GEP->users()) {
            assert(GEP->getNumIndices() == 2 &&
                   "GEP to ID vector is expected to have exactly 2 indices");
            auto *Idx = cast<ConstantInt>(GEP->getOperand(2));
            ReplaceIfLoad(GEPUser, Idx);
          }
        }
      }
      auto Erase = [](std::vector<Instruction *> &ToErase) {
        for (Instruction *I : ToErase) {
          assert(I->user_empty());
          I->eraseFromParent();
        }
      };
      Erase(Loads);
      Erase(GEPs);
    }
    // to remove: end

    BVar->setBuiltin(Builtin);
    return BVar;
  }

  if (isa<Constant>(V)) {
    auto *BV = transConstant(V);
    assert(BV);
    // Don't store pointer constants in the map -- they are opaque and thus we
    // might reuse the wrong type (Example: a null value) if we do so.
    if (V->getType()->isPointerTy())
      return BV;
    return mapValue(V, BV);
  }

  if (auto *Arg = dyn_cast<Argument>(V)) {
    unsigned ArgNo = Arg->getArgNo();
    SPIRVFunction *BF = BB->getParent();
    // assert(BF->existArgument(ArgNo));
    return mapValue(V, BF->getArgument(ArgNo));
  }

  if (CreateForward)
    return mapValue(V, BM->addForward(transScavengedType(V)));

  if (StoreInst *ST = dyn_cast<StoreInst>(V)) {
    if (ST->isAtomic())
      return transAtomicStore(ST, BB);

    // Keep this vector to store MemoryAccess operands for both Alignment and
    // Aliasing information.
    std::vector<SPIRVWord> MemoryAccess(1, 0);
    if (ST->isVolatile())
      MemoryAccess[0] |= MemoryAccessVolatileMask;
    MemoryAccess[0] |= MemoryAccessAlignedMask;
    MemoryAccess.push_back(ST->getAlign().value());
    if (ST->getMetadata(LLVMContext::MD_nontemporal))
      MemoryAccess[0] |= MemoryAccessNontemporalMask;
    if (MDNode *AliasingListMD = ST->getMetadata(LLVMContext::MD_alias_scope))
      transAliasingMemAccess(BM, AliasingListMD, MemoryAccess,
                             MemoryAccessAliasScopeINTELMaskMask);
    if (MDNode *AliasingListMD = ST->getMetadata(LLVMContext::MD_noalias))
      transAliasingMemAccess(BM, AliasingListMD, MemoryAccess,
                             MemoryAccessNoAliasINTELMaskMask);
    if (MemoryAccess.front() == 0)
      MemoryAccess.clear();

    return mapValue(V,
                    BM->addStoreInst(transValue(ST->getPointerOperand(), BB),
                                     transValue(ST->getValueOperand(), BB, true,
                                                FuncTransMode::Pointer),
                                     MemoryAccess, BB));
  }

  if (LoadInst *LD = dyn_cast<LoadInst>(V)) {
    if (LD->isAtomic())
      return transAtomicLoad(LD, BB);

    // Keep this vector to store MemoryAccess operands for both Alignment and
    // Aliasing information.
    std::vector<uint32_t> MemoryAccess(1, 0);
    if (LD->isVolatile())
      MemoryAccess[0] |= MemoryAccessVolatileMask;
    MemoryAccess[0] |= MemoryAccessAlignedMask;
    MemoryAccess.push_back(LD->getAlign().value());
    if (LD->getMetadata(LLVMContext::MD_nontemporal))
      MemoryAccess[0] |= MemoryAccessNontemporalMask;
    if (MDNode *AliasingListMD = LD->getMetadata(LLVMContext::MD_alias_scope))
      transAliasingMemAccess(BM, AliasingListMD, MemoryAccess,
                             MemoryAccessAliasScopeINTELMaskMask);
    if (MDNode *AliasingListMD = LD->getMetadata(LLVMContext::MD_noalias))
      transAliasingMemAccess(BM, AliasingListMD, MemoryAccess,
                             MemoryAccessNoAliasINTELMaskMask);
    if (MemoryAccess.front() == 0)
      MemoryAccess.clear();
    return mapValue(V, BM->addLoadInst(transValue(LD->getPointerOperand(), BB),
                                       MemoryAccess, BB));
  }

  if (BinaryOperator *B = dyn_cast<BinaryOperator>(V)) {
    SPIRVInstruction *BI = transBinaryInst(B, BB);
    return mapValue(V, BI);
  }

  if (dyn_cast<UnreachableInst>(V))
    return mapValue(V, BM->addUnreachableInst(BB));

  if (auto *RI = dyn_cast<ReturnInst>(V)) {
    if (auto *RV = RI->getReturnValue())
      return mapValue(V, BM->addReturnValueInst(transValue(RV, BB), BB));
    return mapValue(V, BM->addReturnInst(BB));
  }

  if (CmpInst *Cmp = dyn_cast<CmpInst>(V)) {
    SPIRVInstruction *BI = transCmpInst(Cmp, BB);
    return mapValue(V, BI);
  }

  if (SelectInst *Sel = dyn_cast<SelectInst>(V))
    return mapValue(
        V,
        BM->addSelectInst(
            transValue(Sel->getCondition(), BB),
            transValue(Sel->getTrueValue(), BB, true, FuncTransMode::Pointer),
            transValue(Sel->getFalseValue(), BB, true, FuncTransMode::Pointer),
            BB));

  if (AllocaInst *Alc = dyn_cast<AllocaInst>(V)) {
    SPIRVType *TranslatedTy = transScavengedType(V);
    if (Alc->isArrayAllocation()) {
      if (!BM->checkExtension(ExtensionID::SPV_INTEL_variable_length_array,
                              SPIRVEC_InvalidInstruction,
                              toString(Alc) +
                                  "\nTranslation of dynamic alloca requires "
                                  "SPV_INTEL_variable_length_array extension."))
        return nullptr;

      SPIRVValue *Length = transValue(Alc->getArraySize(), BB);
      assert(Length && "Couldn't translate array size!");
      return mapValue(V,
                      BM->addInstTemplate(OpVariableLengthArrayINTEL,
                                          {Length->getId()}, BB, TranslatedTy));
    }
    return mapValue(V, BM->addVariable(TranslatedTy, false,
                                       spv::internal::LinkageTypeInternal,
                                       nullptr, Alc->getName().str(),
                                       StorageClassFunction, BB));
  }

  if (auto *Switch = dyn_cast<SwitchInst>(V)) {
    std::vector<SPIRVSwitch::PairTy> Pairs;
    auto *Select = transValue(Switch->getCondition(), BB);

    for (auto I = Switch->case_begin(), E = Switch->case_end(); I != E; ++I) {
      SPIRVSwitch::LiteralTy Lit;
      uint64_t CaseValue = I->getCaseValue()->getZExtValue();

      Lit.push_back(CaseValue);
      assert(Select->getType()->getBitWidth() <= 64 &&
             "unexpected selector bitwidth");
      if (Select->getType()->getBitWidth() == 64)
        Lit.push_back(CaseValue >> 32);

      Pairs.push_back(
          std::make_pair(Lit, static_cast<SPIRVBasicBlock *>(
                                  transValue(I->getCaseSuccessor(), nullptr))));
    }

    return mapValue(
        V, BM->addSwitchInst(Select,
                             static_cast<SPIRVBasicBlock *>(
                                 transValue(Switch->getDefaultDest(), nullptr)),
                             Pairs, BB));
  }

  if (BranchInst *Branch = dyn_cast<BranchInst>(V)) {
    SPIRVLabel *SuccessorTrue =
        static_cast<SPIRVLabel *>(transValue(Branch->getSuccessor(0), BB));

    /// Clang attaches !llvm.loop metadata to "latch" BB. This kind of blocks
    /// has an edge directed to the loop header. Thus latch BB matching to
    /// "Continue Target" per the SPIR-V spec. This statement is true only after
    /// applying the loop-simplify pass to the LLVM module.
    /// For "for" and "while" loops latch BB is terminated by an
    /// unconditional branch. Also for this kind of loops "Merge Block" can
    /// be found as block targeted by false edge of the "Header" BB.
    /// For "do while" loop the latch is terminated by a conditional branch
    /// with true edge going to the header and the false edge going out of
    /// the loop, which corresponds to a "Merge Block" per the SPIR-V spec.
    std::vector<SPIRVWord> Parameters;
    spv::LoopControlMask LoopControl = getLoopControl(Branch, Parameters);

    if (Branch->isUnconditional()) {
      // Usually, "for" and "while" loops llvm.loop metadata is attached to an
      // unconditional branch instruction.
      if (LoopControl != spv::LoopControlMaskNone) {
        // SuccessorTrue is the loop header BB.
        const SPIRVInstruction *Term = SuccessorTrue->getTerminateInstr();
        if (Term && Term->getOpCode() == OpBranchConditional) {
          const auto *Br = static_cast<const SPIRVBranchConditional *>(Term);
          BM->addLoopMergeInst(Br->getFalseLabel()->getId(), // Merge Block
                               BB->getId(),                  // Continue Target
                               LoopControl, Parameters, SuccessorTrue);
        } else {
          if (BM->isAllowedToUseExtension(
                  ExtensionID::SPV_INTEL_unstructured_loop_controls)) {
            // For unstructured loop we add a special loop control instruction.
            // Simple example of unstructured loop is an infinite loop, that has
            // no terminate instruction.
            BM->addLoopControlINTELInst(LoopControl, Parameters, SuccessorTrue);
          }
        }
      }
      return mapValue(V, BM->addBranchInst(SuccessorTrue, BB));
    }
    // For "do-while" (and in some cases, for "for" and "while") loops,
    // llvm.loop metadata is attached to a conditional branch instructions
    SPIRVLabel *SuccessorFalse =
        static_cast<SPIRVLabel *>(transValue(Branch->getSuccessor(1), BB));
    if (LoopControl != spv::LoopControlMaskNone) {
      Function *Fun = Branch->getFunction();
      DominatorTree DomTree(*Fun);
      LoopInfo LI(DomTree);
      for (const auto *LoopObj : LI.getLoopsInPreorder()) {
        // Check whether SuccessorFalse or SuccessorTrue is the loop header BB.
        // For example consider following LLVM IR:
        // br i1 %compare, label %for.body, label %for.end
        //   <- SuccessorTrue is 'for.body' aka successor(0)
        // br i1 %compare.not, label %for.end, label %for.body
        //   <- SuccessorTrue is 'for.end' aka successor(1)
        // meanwhile the true successor (by definition) should be a loop header
        // aka 'for.body'
        if (LoopObj->getHeader() == Branch->getSuccessor(1))
          // SuccessorFalse is the loop header BB.
          BM->addLoopMergeInst(SuccessorTrue->getId(), // Merge Block
                               BB->getId(),            // Continue Target
                               LoopControl, Parameters, SuccessorFalse);
        else
          // SuccessorTrue is the loop header BB.
          BM->addLoopMergeInst(SuccessorFalse->getId(), // Merge Block
                               BB->getId(),             // Continue Target
                               LoopControl, Parameters, SuccessorTrue);
      }
    }
    return mapValue(
        V, BM->addBranchConditionalInst(transValue(Branch->getCondition(), BB),
                                        SuccessorTrue, SuccessorFalse, BB));
  }

  if (auto *Phi = dyn_cast<PHINode>(V)) {
    std::vector<SPIRVValue *> IncomingPairs;

    for (size_t I = 0, E = Phi->getNumIncomingValues(); I != E; ++I) {
      IncomingPairs.push_back(transValue(Phi->getIncomingValue(I), BB, true,
                                         FuncTransMode::Pointer));
      IncomingPairs.push_back(transValue(Phi->getIncomingBlock(I), nullptr));
    }
    return mapValue(V,
                    BM->addPhiInst(transScavengedType(Phi), IncomingPairs, BB));
  }

  if (auto *Ext = dyn_cast<ExtractValueInst>(V)) {
    return mapValue(V, BM->addCompositeExtractInst(
                           transScavengedType(Ext),
                           transValue(Ext->getAggregateOperand(), BB),
                           Ext->getIndices(), BB));
  }

  if (auto *Ins = dyn_cast<InsertValueInst>(V)) {
    return mapValue(V, BM->addCompositeInsertInst(
                           transValue(Ins->getInsertedValueOperand(), BB),
                           transValue(Ins->getAggregateOperand(), BB),
                           Ins->getIndices(), BB));
  }

  if (UnaryInstruction *U = dyn_cast<UnaryInstruction>(V)) {
    auto *UI = transUnaryInst(U, BB);
    return mapValue(V, UI ? UI : transValue(U->getOperand(0), BB));
  }

  if (GetElementPtrInst *GEP = dyn_cast<GetElementPtrInst>(V)) {
    std::vector<SPIRVValue *> Indices;
    for (unsigned I = 0, E = GEP->getNumIndices(); I != E; ++I)
      Indices.push_back(transValue(GEP->getOperand(I + 1), BB));
    auto *PointerOperand = GEP->getPointerOperand();
    auto *TransPointerOperand = transValue(PointerOperand, BB);

    // Certain array-related optimization hints can be expressed via
    // LLVM metadata. For the purpose of linking this metadata with
    // the accessed array variables, our GEP may have been marked into
    // a so-called index group, an MDNode by itself.
    if (MDNode *IndexGroup = GEP->getMetadata("llvm.index.group")) {
      SPIRVValue *ActualMemoryPtr = TransPointerOperand;
      // If the source is a no-op bitcast (generated to fix up types), look
      // through it to the underlying gep if possible.
      if (auto *BC = dyn_cast<CastInst>(PointerOperand))
        if (BC->getSrcTy() == BC->getDestTy()) {
          PointerOperand = BC->getOperand(0);
        }
      if (auto *Load = dyn_cast<LoadInst>(PointerOperand)) {
        ActualMemoryPtr = transValue(Load->getPointerOperand(), BB);
      }
      SPIRVId AccessedArrayId = ActualMemoryPtr->getId();
      unsigned NumOperands = IndexGroup->getNumOperands();
      // When we're working with embedded loops, it's natural that
      // the outer loop's hints apply to all code contained within.
      // The inner loop's specific hints, however, should stay private
      // to the inner loop's scope.
      // Consequently, the following division of the index group metadata
      // nodes emerges:

      // 1) The metadata node has no operands. It will be directly referenced
      //    from within the optimization hint metadata.
      if (NumOperands == 0)
        IndexGroupArrayMap[IndexGroup].insert(AccessedArrayId);
      // 2) The metadata node has several operands. It serves to link an index
      //    group specific to some embedded loop with other index groups that
      //    mark the same array variable for the outer loop(s).
      for (unsigned I = 0; I < NumOperands; ++I) {
        auto *ContainedIndexGroup = getMDOperandAsMDNode(IndexGroup, I);
        IndexGroupArrayMap[ContainedIndexGroup].insert(AccessedArrayId);
      }
    }
    // GEP can return a vector of pointers, in this case GEP will calculate
    // addresses for each pointer in the vector
    SPIRVType *TranslatedTy = transScavengedType(GEP);
    return mapValue(V,
                    BM->addPtrAccessChainInst(TranslatedTy, TransPointerOperand,
                                              Indices, BB, GEP->isInBounds()));
  }

  if (auto *Ext = dyn_cast<ExtractElementInst>(V)) {
    auto *Index = Ext->getIndexOperand();
    if (auto *Const = dyn_cast<ConstantInt>(Index))
      return mapValue(V, BM->addCompositeExtractInst(
                             transScavengedType(Ext),
                             transValue(Ext->getVectorOperand(), BB),
                             std::vector<SPIRVWord>(1, Const->getZExtValue()),
                             BB));
    else
      return mapValue(V, BM->addVectorExtractDynamicInst(
                             transValue(Ext->getVectorOperand(), BB),
                             transValue(Index, BB), BB));
  }

  if (auto *Ins = dyn_cast<InsertElementInst>(V)) {
    auto *Index = Ins->getOperand(2);
    if (auto *Const = dyn_cast<ConstantInt>(Index)) {
      return mapValue(
          V,
          BM->addCompositeInsertInst(
              transValue(Ins->getOperand(1), BB, true, FuncTransMode::Pointer),
              transValue(Ins->getOperand(0), BB),
              std::vector<SPIRVWord>(1, Const->getZExtValue()), BB));
    } else
      return mapValue(
          V, BM->addVectorInsertDynamicInst(transValue(Ins->getOperand(0), BB),
                                            transValue(Ins->getOperand(1), BB),
                                            transValue(Index, BB), BB));
  }

  if (auto *SF = dyn_cast<ShuffleVectorInst>(V)) {
    std::vector<SPIRVWord> Comp;
    for (auto &I : SF->getShuffleMask())
      Comp.push_back(I);
    return mapValue(V, BM->addVectorShuffleInst(
                           transScavengedType(SF),
                           transValue(SF->getOperand(0), BB),
                           transValue(SF->getOperand(1), BB), Comp, BB));
  }

  if (AtomicRMWInst *ARMW = dyn_cast<AtomicRMWInst>(V)) {
    AtomicRMWInst::BinOp Op = ARMW->getOperation();
    bool SupportedAtomicInst =
        AtomicRMWInst::isFPOperation(Op)
            ? (Op == AtomicRMWInst::FAdd || Op == AtomicRMWInst::FSub ||
               Op == AtomicRMWInst::FMin || Op == AtomicRMWInst::FMax)
            : Op != AtomicRMWInst::Nand;
    if (!BM->getErrorLog().checkError(
            SupportedAtomicInst, SPIRVEC_InvalidInstruction, V,
            "Atomic " + AtomicRMWInst::getOperationName(Op).str() +
                " is not supported in SPIR-V!\n"))
      return nullptr;

    AtomicOrderingCABI Ordering = llvm::toCABI(ARMW->getOrdering());
    auto MemSem = OCLMemOrderMap::map(static_cast<OCLMemOrderKind>(Ordering));
    std::vector<Value *> Operands(4);
    Operands[0] = ARMW->getPointerOperand();
    // To get the memory scope argument we might use ARMW->getSyncScopeID(), but
    // atomicrmw LLVM instruction is not aware of OpenCL(or SPIR-V) memory scope
    // enumeration. And assuming the produced SPIR-V module will be consumed in
    // an OpenCL environment, we can use the same memory scope as OpenCL atomic
    // functions that don't have memory_scope argument i.e. memory_scope_device.
    // See the OpenCL C specification p6.13.11. "Atomic Functions"
    Operands[1] = getUInt32(M, spv::ScopeDevice);
    Operands[2] = getUInt32(M, MemSem);
    Operands[3] = ARMW->getValOperand();
    std::vector<SPIRVValue *> OpVals = transValue(Operands, BB);
    std::vector<SPIRVId> Ops = BM->getIds(OpVals);
    SPIRVType *Ty = transScavengedType(ARMW);

    spv::Op OC;
    if (Op == AtomicRMWInst::FSub) {
      // Implement FSub through FNegate and AtomicFAddExt
      Ops[3] = BM->addUnaryInst(OpFNegate, Ty, OpVals[3], BB)->getId();
      OC = OpAtomicFAddEXT;
    } else
      OC = LLVMSPIRVAtomicRmwOpCodeMap::map(Op);

    return mapValue(V, BM->addInstTemplate(OC, Ops, BB, Ty));
  }

  if (IntrinsicInst *II = dyn_cast<IntrinsicInst>(V)) {
    SPIRVValue *BV = transIntrinsicInst(II, BB);
    return BV ? mapValue(V, BV) : nullptr;
  }

  if (FenceInst *FI = dyn_cast<FenceInst>(V)) {
    SPIRVValue *BV = transFenceInst(FI, BB);
    return BV ? mapValue(V, BV) : nullptr;
  }

  if (InlineAsm *IA = dyn_cast<InlineAsm>(V))
    if (BM->isAllowedToUseExtension(ExtensionID::SPV_INTEL_inline_assembly))
      return mapValue(V, transAsmINTEL(IA));

  if (CallInst *CI = dyn_cast<CallInst>(V)) {
    if (auto *Alias =
            dyn_cast_or_null<llvm::GlobalAlias>(CI->getCalledOperand())) {
      CI->setCalledFunction(cast<Function>(Alias->getAliasee()));
    }
    return mapValue(V, transCallInst(CI, BB));
  }

  if (Instruction *Inst = dyn_cast<Instruction>(V)) {
    BM->SPIRVCK(false, InvalidInstruction, toString(Inst));
  }

  llvm_unreachable("Not implemented");
  return nullptr;
}

SPIRVType *LLVMToSPIRVBase::mapType(Type *T, SPIRVType *BT) {
  assert(!T->isPointerTy() && "Pointer types cannot be stored in the type map");
  auto EmplaceStatus = TypeMap.try_emplace(T, BT);
  // TODO: Uncomment the assertion, once the type mapping issue is resolved
  // assert(EmplaceStatus.second && "The type was already added to the map");
  SPIRVDBG(dbgs() << "[mapType] " << *T << " => "; spvdbgs() << *BT << '\n');
  if (!EmplaceStatus.second)
    return TypeMap[T];
  return BT;
}

SPIRVValue *LLVMToSPIRVBase::mapValue(Value *V, SPIRVValue *BV) {
  auto Loc = ValueMap.find(V);
  if (Loc != ValueMap.end()) {
    if (Loc->second == BV)
      return BV;
    assert(Loc->second->isForward() &&
           "LLVM Value is mapped to different SPIRV Values");
    auto *Forward = static_cast<SPIRVForward *>(Loc->second);
    BM->replaceForward(Forward, BV);
  }
  ValueMap[V] = BV;
  SPIRVDBG(dbgs() << "[mapValue] " << *V << " => "; spvdbgs() << BV << "\n");
  return BV;
}

bool LLVMToSPIRVBase::shouldTryToAddMemAliasingDecoration(Instruction *Inst) {
  // Limit translation of aliasing metadata with only this set of instructions
  // gracefully considering others as compilation mistakes and ignoring them
  if (!Inst->mayReadOrWriteMemory())
    return false;
  // Loads and Stores are handled during memory access mask addition
  if (isa<StoreInst>(Inst) || isa<LoadInst>(Inst))
    return false;
  CallInst *CI = dyn_cast<CallInst>(Inst);
  if (!CI)
    return true;
  if (Function *Fun = CI->getCalledFunction()) {
    // Calls to intrinsics are skipped. At some point lifetime start/end will be
    // handled separately, but specification isn't ready.
    if (Fun->isIntrinsic())
      return false;
    // Also skip SPIR-V instructions that don't have result id to attach the
    // decorations
    if (isBuiltinTransToInst(Fun))
      if (Fun->getReturnType()->isVoidTy())
        return false;
  }
  return true;
}

void addFuncPointerCallArgumentAttributes(CallInst *CI,
                                          SPIRVValue *FuncPtrCall) {
  for (unsigned ArgNo = 0; ArgNo < CI->arg_size(); ++ArgNo) {
    for (const auto &I : CI->getAttributes().getParamAttrs(ArgNo)) {
      spv::FunctionParameterAttribute Attr = spv::FunctionParameterAttributeMax;
      SPIRSPIRVFuncParamAttrMap::find(I.getKindAsEnum(), &Attr);
      if (Attr != spv::FunctionParameterAttributeMax)
        FuncPtrCall->addDecorate(
            new SPIRVDecorate(spv::internal::DecorationArgumentAttributeINTEL,
                              FuncPtrCall, ArgNo, Attr));
    }
  }
}

#define ONE_STRING_DECORATION_CASE(NAME, NAMESPACE)                            \
  case NAMESPACE::Decoration##NAME: {                                          \
    ErrLog.checkError(NumOperands == 2, SPIRVEC_InvalidLlvmModule,             \
                      #NAME " requires exactly 1 extra operand");              \
    auto *StrDecoEO = dyn_cast<MDString>(DecoMD->getOperand(1));               \
    ErrLog.checkError(StrDecoEO, SPIRVEC_InvalidLlvmModule,                    \
                      #NAME " requires extra operand to be a string");         \
    Target->addDecorate(                                                       \
        new SPIRVDecorate##NAME##Attr(Target, StrDecoEO->getString().str()));  \
    break;                                                                     \
  }

#define ONE_INT_DECORATION_CASE(NAME, NAMESPACE, TYPE)                         \
  case NAMESPACE::Decoration##NAME: {                                          \
    ErrLog.checkError(NumOperands == 2, SPIRVEC_InvalidLlvmModule,             \
                      #NAME " requires exactly 1 extra operand");              \
    auto *IntDecoEO =                                                          \
        mdconst::dyn_extract<ConstantInt>(DecoMD->getOperand(1));              \
    ErrLog.checkError(IntDecoEO, SPIRVEC_InvalidLlvmModule,                    \
                      #NAME " requires extra operand to be an integer");       \
    Target->addDecorate(new SPIRVDecorate##NAME(                               \
        Target, static_cast<TYPE>(IntDecoEO->getZExtValue())));                \
    break;                                                                     \
  }

#define TWO_INT_DECORATION_CASE(NAME, NAMESPACE, TYPE1, TYPE2)                 \
  case NAMESPACE::Decoration##NAME: {                                          \
    ErrLog.checkError(NumOperands == 3, SPIRVEC_InvalidLlvmModule,             \
                      #NAME " requires exactly 2 extra operands");             \
    auto *IntDecoEO1 =                                                         \
        mdconst::dyn_extract<ConstantInt>(DecoMD->getOperand(1));              \
    ErrLog.checkError(IntDecoEO1, SPIRVEC_InvalidLlvmModule,                   \
                      #NAME " requires first extra operand to be an integer"); \
    auto *IntDecoEO2 =                                                         \
        mdconst::dyn_extract<ConstantInt>(DecoMD->getOperand(2));              \
    ErrLog.checkError(IntDecoEO2, SPIRVEC_InvalidLlvmModule,                   \
                      #NAME                                                    \
                      " requires second extra operand to be an integer");      \
    Target->addDecorate(new SPIRVDecorate##NAME(                               \
        Target, static_cast<TYPE1>(IntDecoEO1->getZExtValue()),                \
        static_cast<TYPE2>(IntDecoEO2->getZExtValue())));                      \
    break;                                                                     \
  }

void checkIsGlobalVar(SPIRVEntry *E, Decoration Dec) {
  std::string ErrStr =
      SPIRVDecorationNameMap::map(Dec) + " can only be applied to a variable";

  E->getErrorLog().checkError(E->isVariable(), SPIRVEC_InvalidModule, ErrStr);

  auto AddrSpace = SPIRSPIRVAddrSpaceMap::rmap(
      static_cast<SPIRVVariable *>(E)->getStorageClass());
  ErrStr += " in a global (module) scope";
  E->getErrorLog().checkError(AddrSpace == SPIRAS_Global, SPIRVEC_InvalidModule,
                              ErrStr);
}

static void transMetadataDecorations(Metadata *MD, SPIRVEntry *Target) {
  SPIRVErrorLog &ErrLog = Target->getErrorLog();

  auto *ArgDecoMD = dyn_cast<MDNode>(MD);
  assert(ArgDecoMD && "Decoration list must be a metadata node");
  for (unsigned I = 0, E = ArgDecoMD->getNumOperands(); I != E; ++I) {
    auto *DecoMD = dyn_cast<MDNode>(ArgDecoMD->getOperand(I));
    ErrLog.checkError(DecoMD, SPIRVEC_InvalidLlvmModule,
                      "Decoration does not name metadata");
    ErrLog.checkError(DecoMD->getNumOperands() > 0, SPIRVEC_InvalidLlvmModule,
                      "Decoration metadata must have at least one operand");
    auto *DecoKindConst =
        mdconst::dyn_extract<ConstantInt>(DecoMD->getOperand(0));
    ErrLog.checkError(DecoKindConst, SPIRVEC_InvalidLlvmModule,
                      "First operand of decoration must be the kind");
    auto DecoKind = static_cast<Decoration>(DecoKindConst->getZExtValue());

    const size_t NumOperands = DecoMD->getNumOperands();
    switch (static_cast<size_t>(DecoKind)) {
      ONE_STRING_DECORATION_CASE(MemoryINTEL, spv)
      ONE_STRING_DECORATION_CASE(UserSemantic, spv)
      ONE_INT_DECORATION_CASE(AliasScopeINTEL, spv, SPIRVId)
      ONE_INT_DECORATION_CASE(NoAliasINTEL, spv, SPIRVId)
      ONE_INT_DECORATION_CASE(InitiationIntervalINTEL, spv, SPIRVWord)
      ONE_INT_DECORATION_CASE(MaxConcurrencyINTEL, spv, SPIRVWord)
      ONE_INT_DECORATION_CASE(PipelineEnableINTEL, spv, SPIRVWord)
      TWO_INT_DECORATION_CASE(FunctionRoundingModeINTEL, spv, SPIRVWord,
                              FPRoundingMode);
      TWO_INT_DECORATION_CASE(FunctionDenormModeINTEL, spv, SPIRVWord,
                              FPDenormMode);
      TWO_INT_DECORATION_CASE(FunctionFloatingPointModeINTEL, spv, SPIRVWord,
                              FPOperationMode);
      TWO_INT_DECORATION_CASE(FuseLoopsInFunctionINTEL, spv, SPIRVWord,
                              SPIRVWord);
      TWO_INT_DECORATION_CASE(MathOpDSPModeINTEL, spv, SPIRVWord, SPIRVWord);

    case DecorationConduitKernelArgumentINTEL:
    case DecorationRegisterMapKernelArgumentINTEL:
    case DecorationStableKernelArgumentINTEL:
    case DecorationRestrict: {
      Target->addDecorate(new SPIRVDecorate(DecoKind, Target));
      break;
    }
    case DecorationBufferLocationINTEL:
    case DecorationMMHostInterfaceReadWriteModeINTEL:
    case DecorationMMHostInterfaceAddressWidthINTEL:
    case DecorationMMHostInterfaceDataWidthINTEL:
    case DecorationMMHostInterfaceLatencyINTEL:
    case DecorationMMHostInterfaceMaxBurstINTEL:
    case DecorationMMHostInterfaceWaitRequestINTEL: {
      ErrLog.checkError(NumOperands == 2, SPIRVEC_InvalidLlvmModule,
                        "MMHost Kernel Argument Annotation requires exactly 2 "
                        "extra operands");
      auto *DecoValEO1 =
          mdconst::dyn_extract<ConstantInt>(DecoMD->getOperand(1));
      Target->addDecorate(
          new SPIRVDecorate(DecoKind, Target, DecoValEO1->getZExtValue()));
      break;
    }
    case DecorationStallEnableINTEL: {
      Target->addDecorate(new SPIRVDecorateStallEnableINTEL(Target));
      break;
    }
    case DecorationMergeINTEL: {
      ErrLog.checkError(NumOperands == 3, SPIRVEC_InvalidLlvmModule,
                        "MergeINTEL requires exactly 3 extra operands");
      auto *Name = dyn_cast<MDString>(DecoMD->getOperand(1));
      ErrLog.checkError(
          Name, SPIRVEC_InvalidLlvmModule,
          "MergeINTEL requires first extra operand to be a string");
      auto *Direction = dyn_cast<MDString>(DecoMD->getOperand(2));
      ErrLog.checkError(
          Direction, SPIRVEC_InvalidLlvmModule,
          "MergeINTEL requires second extra operand to be a string");
      Target->addDecorate(new SPIRVDecorateMergeINTELAttr(
          Target, Name->getString().str(), Direction->getString().str()));
      break;
    }
    case DecorationLinkageAttributes: {
      ErrLog.checkError(NumOperands == 3, SPIRVEC_InvalidLlvmModule,
                        "LinkageAttributes requires exactly 3 extra operands");
      auto *Name = dyn_cast<MDString>(DecoMD->getOperand(1));
      ErrLog.checkError(
          Name, SPIRVEC_InvalidLlvmModule,
          "LinkageAttributes requires first extra operand to be a string");
      auto *Type = mdconst::dyn_extract<ConstantInt>(DecoMD->getOperand(2));
      ErrLog.checkError(
          Type, SPIRVEC_InvalidLlvmModule,
          "LinkageAttributes requires second extra operand to be an int");
      auto TypeKind = static_cast<SPIRVLinkageTypeKind>(Type->getZExtValue());
      Target->addDecorate(new SPIRVDecorateLinkageAttr(
          Target, Name->getString().str(), TypeKind));
      break;
    }
    case spv::internal::DecorationHostAccessINTEL: {
      checkIsGlobalVar(Target, DecoKind);

      ErrLog.checkError(NumOperands == 3, SPIRVEC_InvalidLlvmModule,
                        "HostAccessINTEL requires exactly 2 extra operands "
                        "after the decoration kind number");
      auto *AccessMode =
          mdconst::dyn_extract<ConstantInt>(DecoMD->getOperand(1));
      ErrLog.checkError(
          AccessMode, SPIRVEC_InvalidLlvmModule,
          "HostAccessINTEL requires first extra operand to be an int");
      auto *Name = dyn_cast<MDString>(DecoMD->getOperand(2));
      ErrLog.checkError(
          Name, SPIRVEC_InvalidLlvmModule,
          "HostAccessINTEL requires second extra operand to be a string");

      Target->addDecorate(new SPIRVDecorateHostAccessINTEL(
          Target, AccessMode->getZExtValue(), Name->getString().str()));
      break;
    }
    case spv::internal::DecorationInitModeINTEL: {
      checkIsGlobalVar(Target, DecoKind);
      ErrLog.checkError(static_cast<SPIRVVariable *>(Target)->getInitializer(),
                        SPIRVEC_InvalidLlvmModule,
                        "InitModeINTEL only be applied to a global (module "
                        "scope) variable which has an Initializer operand");

      ErrLog.checkError(NumOperands == 2, SPIRVEC_InvalidLlvmModule,
                        "InitModeINTEL requires exactly 1 extra operand");
      auto *Trigger = mdconst::dyn_extract<ConstantInt>(DecoMD->getOperand(1));
      ErrLog.checkError(
          Trigger, SPIRVEC_InvalidLlvmModule,
          "InitModeINTEL requires extra operand to be an integer");

      Target->addDecorate(
          new SPIRVDecorateInitModeINTEL(Target, Trigger->getZExtValue()));
      break;
    }
    case spv::internal::DecorationImplementInCSRINTEL: {
      checkIsGlobalVar(Target, DecoKind);
      ErrLog.checkError(NumOperands == 2, SPIRVEC_InvalidLlvmModule,
                        "ImplementInCSRINTEL requires exactly 1 extra operand");
      auto *Value = mdconst::dyn_extract<ConstantInt>(DecoMD->getOperand(1));
      ErrLog.checkError(
          Value, SPIRVEC_InvalidLlvmModule,
          "ImplementInCSRINTEL requires extra operand to be an integer");

      Target->addDecorate(
          new SPIRVDecorateImplementInCSRINTEL(Target, Value->getZExtValue()));
      break;
    }
    case spv::internal::DecorationCacheControlLoadINTEL: {
      ErrLog.checkError(
          NumOperands == 3, SPIRVEC_InvalidLlvmModule,
          "CacheControlLoadINTEL requires exactly 2 extra operands");
      auto *CacheLevel =
          mdconst::dyn_extract<ConstantInt>(DecoMD->getOperand(1));
      auto *CacheControl =
          mdconst::dyn_extract<ConstantInt>(DecoMD->getOperand(2));
      ErrLog.checkError(CacheLevel, SPIRVEC_InvalidLlvmModule,
                        "CacheControlLoadINTEL cache level operand is required "
                        "to be an integer");
      ErrLog.checkError(CacheControl, SPIRVEC_InvalidLlvmModule,
                        "CacheControlLoadINTEL cache control operand is "
                        "required to be an integer");

      Target->addDecorate(new SPIRVDecorateCacheControlLoadINTEL(
          Target, CacheLevel->getZExtValue(),
          static_cast<internal::LoadCacheControlINTEL>(
              CacheControl->getZExtValue())));
      break;
    }
    case spv::internal::DecorationCacheControlStoreINTEL: {
      ErrLog.checkError(
          NumOperands == 3, SPIRVEC_InvalidLlvmModule,
          "CacheControlStoreINTEL requires exactly 2 extra operands");
      auto *CacheLevel =
          mdconst::dyn_extract<ConstantInt>(DecoMD->getOperand(1));
      auto *CacheControl =
          mdconst::dyn_extract<ConstantInt>(DecoMD->getOperand(2));
      ErrLog.checkError(CacheLevel, SPIRVEC_InvalidLlvmModule,
                        "CacheControlStoreINTEL cache level operand is "
                        "required to be an integer");
      ErrLog.checkError(CacheControl, SPIRVEC_InvalidLlvmModule,
                        "CacheControlStoreINTEL cache control operand is "
                        "required to be an integer");

      Target->addDecorate(new SPIRVDecorateCacheControlStoreINTEL(
          Target, CacheLevel->getZExtValue(),
          static_cast<internal::StoreCacheControlINTEL>(
              CacheControl->getZExtValue())));
      break;
    }
    default: {
      if (NumOperands == 1) {
        Target->addDecorate(new SPIRVDecorate(DecoKind, Target));
        break;
      }

      auto *DecoValEO1 =
          mdconst::dyn_extract<ConstantInt>(DecoMD->getOperand(1));
      ErrLog.checkError(
          DecoValEO1, SPIRVEC_InvalidLlvmModule,
          "First extra operand in default decoration case must be integer.");
      if (NumOperands == 2) {
        Target->addDecorate(
            new SPIRVDecorate(DecoKind, Target, DecoValEO1->getZExtValue()));
        break;
      }

      auto *DecoValEO2 =
          mdconst::dyn_extract<ConstantInt>(DecoMD->getOperand(2));
      ErrLog.checkError(
          DecoValEO2, SPIRVEC_InvalidLlvmModule,
          "Second extra operand in default decoration case must be integer.");

      ErrLog.checkError(NumOperands == 3, SPIRVEC_InvalidLlvmModule,
                        "At most 2 extra operands expected.");
      Target->addDecorate(new SPIRVDecorate(DecoKind, Target,
                                            DecoValEO1->getZExtValue(),
                                            DecoValEO2->getZExtValue()));
    }
    }
  }
}

#undef ONE_STRING_DECORATION_CASE
#undef ONE_INT_DECORATION_CASE
#undef TWO_INT_DECORATION_CASE

bool LLVMToSPIRVBase::transDecoration(Value *V, SPIRVValue *BV) {
  if (!transAlign(V, BV))
    return false;
  if ((isa<AtomicCmpXchgInst>(V) && cast<AtomicCmpXchgInst>(V)->isVolatile()) ||
      (isa<AtomicRMWInst>(V) && cast<AtomicRMWInst>(V)->isVolatile()))
    BV->setVolatile(true);

  if (auto *BVO = dyn_cast_or_null<OverflowingBinaryOperator>(V)) {
    if (BVO->hasNoSignedWrap()) {
      BV->setNoIntegerDecorationWrap<DecorationNoSignedWrap>(true);
    }
    if (BVO->hasNoUnsignedWrap()) {
      BV->setNoIntegerDecorationWrap<DecorationNoUnsignedWrap>(true);
    }
  }

  if (auto *BVF = dyn_cast_or_null<FPMathOperator>(V)) {
    auto Opcode = BVF->getOpcode();
    if (Opcode == Instruction::FAdd || Opcode == Instruction::FSub ||
        Opcode == Instruction::FMul || Opcode == Instruction::FDiv ||
        Opcode == Instruction::FRem) {
      FastMathFlags FMF = BVF->getFastMathFlags();
      SPIRVWord M{0};
      if (FMF.isFast())
        M |= FPFastMathModeFastMask;
      else {
        if (FMF.noNaNs())
          M |= FPFastMathModeNotNaNMask;
        if (FMF.noInfs())
          M |= FPFastMathModeNotInfMask;
        if (FMF.noSignedZeros())
          M |= FPFastMathModeNSZMask;
        if (FMF.allowReciprocal())
          M |= FPFastMathModeAllowRecipMask;
        if (BM->isAllowedToUseExtension(
                ExtensionID::SPV_INTEL_fp_fast_math_mode)) {
          if (FMF.allowContract()) {
            M |= FPFastMathModeAllowContractFastINTELMask;
            BM->addCapability(CapabilityFPFastMathModeINTEL);
          }
          if (FMF.allowReassoc()) {
            M |= FPFastMathModeAllowReassocINTELMask;
            BM->addCapability(CapabilityFPFastMathModeINTEL);
          }
        }
      }
      if (M != 0)
        BV->setFPFastMathMode(M);
    }
  }
  if (Instruction *Inst = dyn_cast<Instruction>(V)) {
    if (shouldTryToAddMemAliasingDecoration(Inst))
      transMemAliasingINTELDecorations(Inst, BV);
    if (auto *IDecoMD = Inst->getMetadata(SPIRV_MD_DECORATIONS))
      transMetadataDecorations(IDecoMD, BV);
  }

  if (auto *CI = dyn_cast<CallInst>(V)) {
    auto OC = BV->getOpCode();
    if (OC == OpSpecConstantTrue || OC == OpSpecConstantFalse ||
        OC == OpSpecConstant) {
      auto SpecId = cast<ConstantInt>(CI->getArgOperand(0))->getZExtValue();
      BV->addDecorate(DecorationSpecId, SpecId);
    }
    if (OC == OpFunctionPointerCallINTEL)
      addFuncPointerCallArgumentAttributes(CI, BV);
  }

  if (auto *GV = dyn_cast<GlobalVariable>(V))
    if (auto *GVDecoMD = GV->getMetadata(SPIRV_MD_DECORATIONS))
      transMetadataDecorations(GVDecoMD, BV);

  return true;
}

bool LLVMToSPIRVBase::transAlign(Value *V, SPIRVValue *BV) {
  if (auto *AL = dyn_cast<AllocaInst>(V)) {
    BM->setAlignment(BV, AL->getAlign().value());
    return true;
  }
  if (auto *GV = dyn_cast<GlobalVariable>(V)) {
    BM->setAlignment(BV, GV->getAlignment());
    return true;
  }
  return true;
}

// Apply aliasing decorations to instructions annotated with aliasing metadata.
// Do it for any instruction but loads and stores.
void LLVMToSPIRVBase::transMemAliasingINTELDecorations(Instruction *Inst,
                                                       SPIRVValue *BV) {
  if (!BM->isAllowedToUseExtension(
         ExtensionID::SPV_INTEL_memory_access_aliasing))
    return;
  if (MDNode *AliasingListMD =
          Inst->getMetadata(LLVMContext::MD_alias_scope)) {
    auto *MemAliasList =
        addMemAliasingINTELInstructions(BM, AliasingListMD);
    if (!MemAliasList)
      return;
    BV->addDecorate(new SPIRVDecorateId(DecorationAliasScopeINTEL, BV,
                                        MemAliasList->getId()));
  }
  if (MDNode *AliasingListMD = Inst->getMetadata(LLVMContext::MD_noalias)) {
    auto *MemAliasList =
        addMemAliasingINTELInstructions(BM, AliasingListMD);
    if (!MemAliasList)
      return;
    BV->addDecorate(
        new SPIRVDecorateId(DecorationNoAliasINTEL, BV, MemAliasList->getId()));
  }
}

/// Do this after source language is set.
bool LLVMToSPIRVBase::transBuiltinSet() {
  SPIRVId EISId;
  if (!BM->importBuiltinSet("OpenCL.std", &EISId))
    return false;
  if (SPIRVMDWalker(*M).getNamedMD("llvm.dbg.cu")) {
    if (!BM->importBuiltinSet(
            SPIRVBuiltinSetNameMap::map(BM->getDebugInfoEIS()), &EISId))
      return false;
  }
  if (BM->preserveAuxData()) {
    if (!BM->importBuiltinSet(
            SPIRVBuiltinSetNameMap::map(SPIRVEIS_NonSemantic_AuxData), &EISId))
      return false;
  }
  return true;
}

/// Translate sampler* spcv.cast(i32 arg) or
/// sampler* __translate_sampler_initializer(i32 arg)
/// Three cases are possible:
///   arg = ConstantInt x -> SPIRVConstantSampler
///   arg = i32 argument -> transValue(arg)
///   arg = load from sampler -> look through load
SPIRVValue *LLVMToSPIRVBase::oclTransSpvcCastSampler(CallInst *CI,
                                                     SPIRVBasicBlock *BB) {
  assert(CI->getCalledFunction() && "Unexpected indirect call");
  auto *Arg = CI->getArgOperand(0);
  auto *TransRT = transType(getSPIRVType(OpTypeSampler));

  auto GetSamplerConstant = [&](uint64_t SamplerValue) {
    auto AddrMode = (SamplerValue & 0xE) >> 1;
    auto Param = SamplerValue & 0x1;
    auto Filter = SamplerValue ? ((SamplerValue & 0x30) >> 4) - 1 : 0;
    auto *BV = BM->addSamplerConstant(TransRT, AddrMode, Param, Filter);
    return BV;
  };

  if (auto *Const = dyn_cast<ConstantInt>(Arg)) {
    // Sampler is declared as a kernel scope constant
    return GetSamplerConstant(Const->getZExtValue());
  } else if (auto *Load = dyn_cast<LoadInst>(Arg)) {
    // If value of the sampler is loaded from a global constant, use its
    // initializer for initialization of the sampler.
    auto *Op = Load->getPointerOperand();
    assert(isa<GlobalVariable>(Op) && "Unknown sampler pattern!");
    auto *GV = cast<GlobalVariable>(Op);
    assert(GV->isConstant() ||
           GV->getType()->getPointerAddressSpace() == SPIRAS_Constant);
    auto *Initializer = GV->getInitializer();
    assert(isa<ConstantInt>(Initializer) && "sampler not constant int?");
    return GetSamplerConstant(cast<ConstantInt>(Initializer)->getZExtValue());
  }
  // Sampler is a function argument
  auto *BV = transValue(Arg, BB);
  assert(BV && BV->getType() == TransRT);
  return BV;
}

using DecorationsInfoVec =
    std::vector<std::pair<Decoration, std::vector<std::string>>>;

struct AnnotationDecorations {
  DecorationsInfoVec MemoryAttributesVec;
  DecorationsInfoVec MemoryAccessesVec;
  DecorationsInfoVec BufferLocationVec;
  DecorationsInfoVec LatencyControlVec;
  DecorationsInfoVec CacheControlVec;

  bool empty() {
    return (MemoryAttributesVec.empty() && MemoryAccessesVec.empty() &&
            BufferLocationVec.empty() && LatencyControlVec.empty() &&
            CacheControlVec.empty());
  }
};

struct IntelLSUControlsInfo {
  void setWithBitMask(unsigned ParamsBitMask) {
    if (ParamsBitMask & IntelFPGAMemoryAccessesVal::BurstCoalesce)
      BurstCoalesce = true;
    if (ParamsBitMask & IntelFPGAMemoryAccessesVal::CacheSizeFlag)
      CacheSizeInfo = 0;
    if (ParamsBitMask & IntelFPGAMemoryAccessesVal::DontStaticallyCoalesce)
      DontStaticallyCoalesce = true;
    if (ParamsBitMask & IntelFPGAMemoryAccessesVal::PrefetchFlag)
      PrefetchInfo = 0;
  }

  DecorationsInfoVec getDecorationsFromCurrentState() {
    DecorationsInfoVec ResultVec;
    // Simple flags
    if (BurstCoalesce)
      ResultVec.emplace_back(DecorationBurstCoalesceINTEL,
                             std::vector<std::string>());
    if (DontStaticallyCoalesce)
      ResultVec.emplace_back(DecorationDontStaticallyCoalesceINTEL,
                             std::vector<std::string>());
    // Conditional values
    if (CacheSizeInfo.has_value()) {
      ResultVec.emplace_back(
          DecorationCacheSizeINTEL,
          std::vector<std::string>{std::to_string(CacheSizeInfo.value())});
    }
    if (PrefetchInfo.has_value()) {
      ResultVec.emplace_back(
          DecorationPrefetchINTEL,
          std::vector<std::string>{std::to_string(PrefetchInfo.value())});
    }
    return ResultVec;
  }

  bool BurstCoalesce = false;
  std::optional<unsigned> CacheSizeInfo;
  bool DontStaticallyCoalesce = false;
  std::optional<unsigned> PrefetchInfo;
};

// Handle optional var/ptr/global annotation parameter. It can be for example
// { %struct.S, i8*, void ()* } { %struct.S undef, i8* null,
//                                void ()* @_Z4blahv }
// Now we will just handle integer constants (wrapped in a constant
// struct, that is being bitcasted to i8*), converting them to string.
// TODO: remove this workaround when/if an extension spec that allows or adds
// variadic-arguments UserSemantic decoration
void processOptionalAnnotationInfo(Constant *Const,
                                   std::string &AnnotationString) {
  if (!Const->getNumOperands())
    return;
  if (auto *CStruct = dyn_cast<ConstantStruct>(Const->getOperand(0))) {
    uint32_t NumOperands = CStruct->getNumOperands();
    if (!NumOperands)
      return;
    if (auto *CInt = dyn_cast<ConstantInt>(CStruct->getOperand(0))) {
      AnnotationString += ": ";
      // For boolean, emit 0/1 for ease of readability.
      if (CInt->getType()->getIntegerBitWidth() == 1)
        AnnotationString += std::to_string(CInt->getZExtValue());
      else
        AnnotationString += std::to_string(CInt->getSExtValue());
    }
    for (uint32_t I = 1; I != NumOperands; ++I) {
      if (auto *CInt = dyn_cast<ConstantInt>(CStruct->getOperand(I))) {
        AnnotationString += ", ";
        AnnotationString += std::to_string(CInt->getSExtValue());
      }
    }
  } else if (auto *ZeroStruct =
                 dyn_cast<ConstantAggregateZero>(Const->getOperand(0))) {
    // It covers case when all elements of struct are 0 and they become
    // zeroinitializer. It represents like: { i32 i32 ... } zeroinitializer
    uint32_t NumOperands = ZeroStruct->getType()->getStructNumElements();
    AnnotationString += ": ";
    AnnotationString += "0";
    for (uint32_t I = 1; I != NumOperands; ++I) {
      AnnotationString += ", ";
      AnnotationString += "0";
    }
  }
}

// Process main var/ptr/global annotation string with the attached optional
// integer parameters
void processAnnotationString(IntrinsicInst *II, std::string &AnnotationString) {
  auto *StrVal = II->getArgOperand(1);
  auto *StrValTy = StrVal->getType();
  if (StrValTy->isPointerTy()) {
    StringRef StrRef;
    if (getConstantStringInfo(dyn_cast<Constant>(StrVal), StrRef))
      AnnotationString += StrRef.str();
    if (auto *C = dyn_cast_or_null<Constant>(II->getArgOperand(4)))
      processOptionalAnnotationInfo(C, AnnotationString);
    return;
  }
  if (auto *GEP = dyn_cast<GetElementPtrInst>(StrVal)) {
    if (auto *C = dyn_cast<Constant>(GEP->getOperand(0))) {
      StringRef StrRef;
      if (getConstantStringInfo(C, StrRef))
        AnnotationString += StrRef.str();
    }
  }
  if (auto *Cast = dyn_cast<BitCastInst>(II->getArgOperand(4)))
    if (auto *C = dyn_cast_or_null<Constant>(Cast->getOperand(0)))
      processOptionalAnnotationInfo(C, AnnotationString);
}

// Try to parse the annotation decoration values in a string. These values must
// be separated by a "," and must be either a word (including numbers) or a
// quotation mark enclosed string.
static bool tryParseAnnotationDecoValues(StringRef ValueStr,
                                         std::vector<std::string> &ParsedArgs) {
  unsigned ValueStart = 0;
  bool IsParsingStringLiteral = false;
  for (unsigned I = 0; I < ValueStr.size(); ++I) {
    const char CurrentC = ValueStr[I];
    if (IsParsingStringLiteral) {
      if (CurrentC == '"') {
        // We have reached the end of a string literal and have the arg string
        // between this character and the start of the string literal.
        IsParsingStringLiteral = false;
        ParsedArgs.push_back(ValueStr.substr(ValueStart, I - ValueStart).str());
        // End of a string literal must either be at the end of the values or
        // right before a comma.
        if (I + 1 != ValueStr.size() && ValueStr[I + 1] != ',')
          return false;
        // Skip the , delimiter and go directly to the start of next value.
        ValueStart = (++I) + 1;
        continue;
      }
    }
    if (CurrentC == ',') {
      // Since we are not currently in a string literal, comma denotes a
      // separation of decoration arguments and we can copy the substring we are
      // currently parsing.
      ParsedArgs.push_back(ValueStr.substr(ValueStart, I - ValueStart).str());
      ValueStart = I + 1;
      continue;
    }
    if (CurrentC == '"') {
      // We are entering a string literal. This must be either at the beginning
      // of the values or right after a comma.
      if (I != 0 && ValueStr[I - 1] != ',')
        return false;
      IsParsingStringLiteral = true;
      ValueStart = I + 1;
      continue;
    }
    // Any other character will be consumed as part of the argument.
  }
  // If we were still parsing a decoration argument when reaching the end of the
  // parsed string, we must be at the end of the argument.
  if (ValueStart < ValueStr.size())
    ParsedArgs.push_back(
        ValueStr.substr(ValueStart, ValueStr.size() - ValueStart).str());

  // At the end, the arguments parsed are valid if we were not parsing a string
  // literal with no end.
  return !IsParsingStringLiteral;
}

AnnotationDecorations tryParseAnnotationString(SPIRVModule *BM,
                                               StringRef AnnotatedCode) {
  AnnotationDecorations Decorates;
  // Annotation string decorations are separated into {word} OR
  // {word:value,value,...} blocks, where value is either a word (including
  // numbers) or a quotation mark enclosed string.
  std::regex DecorationRegex("\\{\\w([\\w:,-]|\"[^\"]*\")*\\}");
  using RegexIterT = std::regex_iterator<StringRef::const_iterator>;
  RegexIterT DecorationsIt(AnnotatedCode.begin(), AnnotatedCode.end(),
                           DecorationRegex);
  RegexIterT DecorationsEnd;

  // If we didn't find any annotations that are separated as described above,
  // then add a UserSemantic decoration
  if (DecorationsIt == DecorationsEnd) {
    Decorates.MemoryAttributesVec.emplace_back(
        DecorationUserSemantic, std::vector<std::string>{AnnotatedCode.str()});
    return Decorates;
  }

  const bool AllowFPGAMemAccesses =
      BM->isAllowedToUseExtension(ExtensionID::SPV_INTEL_fpga_memory_accesses);
  const bool AllowFPGAMemAttr = BM->isAllowedToUseExtension(
      ExtensionID::SPV_INTEL_fpga_memory_attributes);
  const bool AllowFPGABufLoc =
      BM->isAllowedToUseExtension(ExtensionID::SPV_INTEL_fpga_buffer_location);
  const bool AllowFPGALatencyControl =
      BM->isAllowedToUseExtension(ExtensionID::SPV_INTEL_fpga_latency_control);
  const bool AllowCacheControls =
      BM->isAllowedToUseExtension(ExtensionID::SPV_INTEL_cache_controls);

  bool ValidDecorationFound = false;
  DecorationsInfoVec DecorationsVec;
  IntelLSUControlsInfo LSUControls;
  for (; DecorationsIt != DecorationsEnd; ++DecorationsIt) {
    // Drop the braces surrounding the actual decoration
    const StringRef AnnotatedDecoration = AnnotatedCode.substr(
        DecorationsIt->position() + 1, DecorationsIt->length() - 2);

    std::pair<StringRef, StringRef> Split = AnnotatedDecoration.split(':');
    StringRef Name = Split.first, ValueStr = Split.second;
    SPIRVDBG(spvdbgs() << "[tryParseAnnotationString]: AnnotationString: " << Name.str() << "\n");

    unsigned DecorationKind = 0;
    if (!Name.getAsInteger(10, DecorationKind)) {
      // If the name is a number it represents the decoration by its kind.
      std::vector<std::string> DecValues;
      if (tryParseAnnotationDecoValues(ValueStr, DecValues)) {
        ValidDecorationFound = true;

        if (AllowFPGABufLoc &&
            DecorationKind == DecorationBufferLocationINTEL) {
          Decorates.BufferLocationVec.emplace_back(
              static_cast<Decoration>(DecorationKind), std::move(DecValues));
        } else if (AllowFPGALatencyControl &&
                   (DecorationKind == DecorationLatencyControlLabelINTEL ||
                    DecorationKind ==
                        DecorationLatencyControlConstraintINTEL)) {
          Decorates.LatencyControlVec.emplace_back(
              static_cast<Decoration>(DecorationKind), std::move(DecValues));
        } else if (AllowCacheControls &&
                   DecorationKind ==
                       internal::DecorationCacheControlLoadINTEL) {
          Decorates.CacheControlVec.emplace_back(
              static_cast<Decoration>(DecorationKind), std::move(DecValues));
        } else {
          DecorationsVec.emplace_back(static_cast<Decoration>(DecorationKind),
                                      std::move(DecValues));
        }
      }
      continue;
    }

    if (AllowFPGAMemAccesses) {
      if (Name == "params") {
        ValidDecorationFound = true;
        unsigned ParamsBitMask = 0;
        bool Failure = ValueStr.getAsInteger(10, ParamsBitMask);
        assert(!Failure && "Non-integer LSU controls value");
        (void)Failure;
        LSUControls.setWithBitMask(ParamsBitMask);
      } else if (Name == "cache-size") {
        ValidDecorationFound = true;
        if (!LSUControls.CacheSizeInfo.has_value())
          continue;
        unsigned CacheSizeValue = 0;
        bool Failure = ValueStr.getAsInteger(10, CacheSizeValue);
        assert(!Failure && "Non-integer cache size value");
        (void)Failure;
        LSUControls.CacheSizeInfo = CacheSizeValue;
      } // TODO: Support LSU prefetch size, which currently defaults to 0
    }
    if (AllowFPGAMemAttr) {
      std::vector<std::string> DecValues;
      Decoration Dec;
      if (Name == "pump") {
        ValidDecorationFound = true;
        Dec = llvm::StringSwitch<Decoration>(ValueStr)
                  .Case("1", DecorationSinglepumpINTEL)
                  .Case("2", DecorationDoublepumpINTEL);
      } else if (Name == "register") {
        ValidDecorationFound = true;
        Dec = DecorationRegisterINTEL;
      } else if (Name == "simple_dual_port") {
        ValidDecorationFound = true;
        Dec = DecorationSimpleDualPortINTEL;
      } else {
        Dec = llvm::StringSwitch<Decoration>(Name)
                  .Case("memory", DecorationMemoryINTEL)
                  .Case("numbanks", DecorationNumbanksINTEL)
                  .Case("bankwidth", DecorationBankwidthINTEL)
                  .Case("private_copies", DecorationMaxPrivateCopiesINTEL)
                  .Case("max_replicates", DecorationMaxReplicatesINTEL)
                  .Case("bank_bits", DecorationBankBitsINTEL)
                  .Case("merge", DecorationMergeINTEL)
                  .Case("force_pow2_depth", DecorationForcePow2DepthINTEL)
                  .Case("stride_size", DecorationStridesizeINTEL)
                  .Case("word_size", DecorationWordsizeINTEL)
                  .Case("true_dual_port", DecorationTrueDualPortINTEL)
                  .Default(DecorationUserSemantic);
        if (Dec == DecorationUserSemantic)
          // Restore the braces to translate the whole input string
          DecValues =
              std::vector<std::string>({'{' + AnnotatedDecoration.str() + '}'});
        else if (Dec == DecorationMergeINTEL) {
          ValidDecorationFound = true;
          std::pair<StringRef, StringRef> MergeValues = ValueStr.split(':');
          DecValues = std::vector<std::string>(
              {MergeValues.first.str(), MergeValues.second.str()});
        } else if (Dec == DecorationBankBitsINTEL) {
          ValidDecorationFound = true;
          SmallVector<StringRef, 4> BitsStrs;
          ValueStr.split(BitsStrs, ',');
          DecValues.reserve(BitsStrs.size());
          for (const StringRef &BitsStr : BitsStrs)
            DecValues.push_back(BitsStr.str());
        } else {
          ValidDecorationFound = true;
          DecValues = std::vector<std::string>({ValueStr.str()});
        }
      }
      DecorationsVec.emplace_back(Dec, std::move(DecValues));
    }
  }

  // Even if there is an annotation string that is split in blocks like Intel
  // FPGA annotation, it's not necessarily an FPGA annotation. Translate the
  // whole string as UserSemantic decoration in this case.
  if (ValidDecorationFound)
    Decorates.MemoryAttributesVec = DecorationsVec;
  else
    Decorates.MemoryAttributesVec.emplace_back(
        DecorationUserSemantic,
        std::vector<std::string>({AnnotatedCode.str()}));
  Decorates.MemoryAccessesVec = LSUControls.getDecorationsFromCurrentState();

  return Decorates;
}

std::vector<SPIRVWord>
getLiteralsFromStrings(const std::vector<std::string> &Strings) {
  std::vector<SPIRVWord> Literals(Strings.size());
  for (size_t J = 0; J < Strings.size(); ++J)
    if (StringRef(Strings[J]).getAsInteger(10, Literals[J]))
      return {};
  return Literals;
}

void addAnnotationDecorations(SPIRVEntry *E, DecorationsInfoVec &Decorations) {
  SPIRVModule *M = E->getModule();
  for (const auto &I : Decorations) {
    // Such decoration already exists on a type, try to skip it
    if (E->hasDecorate(I.first, /*Index=*/0, /*Result=*/nullptr))
      // Allow multiple UserSemantic Decorations
      if (I.first != DecorationUserSemantic)
        continue;

<<<<<<< HEAD
    SPIRVDBG(spvdbgs() << "[addAnnotationDecorations]: Decoration: " << I.first << '\n');
    switch (I.first) {
=======
    switch (static_cast<size_t>(I.first)) {
>>>>>>> e143dcc5
    case DecorationUserSemantic:
      M->getErrorLog().checkError(I.second.size() == 1,
                                  SPIRVEC_InvalidLlvmModule,
                                  "UserSemantic requires a single argument.");
      E->addDecorate(new SPIRVDecorateUserSemanticAttr(E, I.second[0]));
      break;
    case DecorationMemoryINTEL: {
      if (M->isAllowedToUseExtension(
              ExtensionID::SPV_INTEL_fpga_memory_attributes)) {
        M->getErrorLog().checkError(I.second.size() == 1,
                                    SPIRVEC_InvalidLlvmModule,
                                    "MemoryINTEL requires a single argument.");
        E->addDecorate(new SPIRVDecorateMemoryINTELAttr(E, I.second[0]));
      }
    } break;
    case DecorationMergeINTEL: {
      if (M->isAllowedToUseExtension(
              ExtensionID::SPV_INTEL_fpga_memory_attributes)) {
        M->getErrorLog().checkError(I.second.size() == 2,
                                    SPIRVEC_InvalidLlvmModule,
                                    "MergeINTEL requires two arguments.");
        // First argument is the name and the second argument is the direction.
        E->addDecorate(
            new SPIRVDecorateMergeINTELAttr(E, I.second[0], I.second[1]));
      }
    } break;
    case DecorationBankBitsINTEL: {
      if (M->isAllowedToUseExtension(
              ExtensionID::SPV_INTEL_fpga_memory_attributes)) {
        M->getErrorLog().checkError(
            I.second.size() > 0, SPIRVEC_InvalidLlvmModule,
            "BankBitsINTEL requires at least one argument.");
        E->addDecorate(new SPIRVDecorateBankBitsINTELAttr(
            E, getLiteralsFromStrings(I.second)));
      }
    } break;
    case DecorationRegisterINTEL:
    case DecorationSinglepumpINTEL:
    case DecorationDoublepumpINTEL:
    case DecorationSimpleDualPortINTEL:
    case DecorationTrueDualPortINTEL: {
      if (M->isAllowedToUseExtension(
              ExtensionID::SPV_INTEL_fpga_memory_attributes)) {
        M->getErrorLog().checkError(I.second.empty(), SPIRVEC_InvalidLlvmModule,
                                    "Decoration takes no arguments.");
        E->addDecorate(I.first);
      }
    } break;
    case DecorationBurstCoalesceINTEL:
    case DecorationDontStaticallyCoalesceINTEL: {
      if (M->isAllowedToUseExtension(
              ExtensionID::SPV_INTEL_fpga_memory_accesses)) {
        M->getErrorLog().checkError(I.second.empty(), SPIRVEC_InvalidLlvmModule,
                                    "Decoration takes no arguments.");
        E->addDecorate(I.first);
      }
    } break;
    case DecorationNumbanksINTEL:
    case DecorationBankwidthINTEL:
    case DecorationMaxPrivateCopiesINTEL:
    case DecorationMaxReplicatesINTEL:
    case DecorationForcePow2DepthINTEL:
    case DecorationStridesizeINTEL:
    case DecorationWordsizeINTEL: {
      if (M->isAllowedToUseExtension(
              ExtensionID::SPV_INTEL_fpga_memory_attributes)) {
        M->getErrorLog().checkError(I.second.size() == 1,
                                    SPIRVEC_InvalidLlvmModule,
                                    "Decoration requires a single argument.");
        SPIRVWord Result = 0;
        StringRef(I.second[0]).getAsInteger(10, Result);
        E->addDecorate(I.first, Result);
      }
    } break;
    case DecorationCacheSizeINTEL:
    case DecorationPrefetchINTEL: {
      if (M->isAllowedToUseExtension(
              ExtensionID::SPV_INTEL_fpga_memory_accesses)) {
        M->getErrorLog().checkError(I.second.size() == 1,
                                    SPIRVEC_InvalidLlvmModule,
                                    "Decoration requires a single argument.");
        SPIRVWord Result = 0;
        StringRef(I.second[0]).getAsInteger(10, Result);
        E->addDecorate(I.first, Result);
      }
    } break;
    case DecorationBufferLocationINTEL: {
      if (M->isAllowedToUseExtension(
              ExtensionID::SPV_INTEL_fpga_buffer_location)) {
        M->getErrorLog().checkError(I.second.size() == 1,
                                    SPIRVEC_InvalidLlvmModule,
                                    "Decoration requires a single argument.");
        SPIRVWord Result = 0;
        StringRef(I.second[0]).getAsInteger(10, Result);
        E->addDecorate(I.first, Result);
      }
    } break;
    case DecorationLatencyControlLabelINTEL: {
      if (M->isAllowedToUseExtension(
              ExtensionID::SPV_INTEL_fpga_latency_control)) {
        M->getErrorLog().checkError(
            I.second.size() == 1, SPIRVEC_InvalidLlvmModule,
            "LatencyControlLabelINTEL requires exactly 1 extra operand");
        SPIRVWord Label = 0;
        StringRef(I.second[0]).getAsInteger(10, Label);
        E->addDecorate(
            new SPIRVDecorate(DecorationLatencyControlLabelINTEL, E, Label));
      }
      break;
    }
    case DecorationLatencyControlConstraintINTEL: {
      if (M->isAllowedToUseExtension(
              ExtensionID::SPV_INTEL_fpga_latency_control)) {
        M->getErrorLog().checkError(
            I.second.size() == 3, SPIRVEC_InvalidLlvmModule,
            "LatencyControlConstraintINTEL requires exactly 3 extra operands");
        auto Literals = getLiteralsFromStrings(I.second);
        E->addDecorate(
            new SPIRVDecorate(DecorationLatencyControlConstraintINTEL, E,
                              Literals[0], Literals[1], Literals[2]));
      }
      break;
    }
    case spv::internal::DecorationCacheControlLoadINTEL: {
      if (M->isAllowedToUseExtension(ExtensionID::SPV_INTEL_cache_controls)) {
        M->getErrorLog().checkError(
            I.second.size() == 2, SPIRVEC_InvalidLlvmModule,
            "CacheControlLoadINTEL requires exactly 2 extra operands");
        SPIRVWord CacheLevel = 0;
        SPIRVWord CacheControl = 0;
        StringRef(I.second[0]).getAsInteger(10, CacheLevel);
        StringRef(I.second[1]).getAsInteger(10, CacheControl);
        E->addDecorate(new SPIRVDecorateCacheControlLoadINTEL(
            E, CacheLevel,
            static_cast<internal::LoadCacheControlINTEL>(CacheControl)));
      }
    }

    default:
      // Other decorations are either not supported by the translator or
      // handled in other places.
      break;
    }
  }
}

void addAnnotationDecorationsForStructMember(SPIRVEntry *E,
                                             SPIRVWord MemberNumber,
                                             DecorationsInfoVec &Decorations) {
  SPIRVModule *M = E->getModule();
  for (const auto &I : Decorations) {
    // Such decoration already exists on a type, skip it
    if (E->hasMemberDecorate(I.first, /*Index=*/0, MemberNumber,
                             /*Result=*/nullptr))
      // Allow multiple UserSemantic Decorations
      if (I.first != DecorationUserSemantic)
        continue;

    SPIRVDBG(
        spvdbgs() << "[addAnnotationDecorationsForStructMember]: MemberNumber: "
                  << MemberNumber << " Decoration: " << I.first << '\n');

    switch (I.first) {
    case DecorationUserSemantic:
      M->getErrorLog().checkError(I.second.size() == 1,
                                  SPIRVEC_InvalidLlvmModule,
                                  "UserSemantic requires a single argument.");
      E->addMemberDecorate(new SPIRVMemberDecorateUserSemanticAttr(
          E, MemberNumber, I.second[0]));
      break;
    case DecorationMemoryINTEL:
      M->getErrorLog().checkError(I.second.size() == 1,
                                  SPIRVEC_InvalidLlvmModule,
                                  "MemoryINTEL requires a single argument.");
      E->addMemberDecorate(
          new SPIRVMemberDecorateMemoryINTELAttr(E, MemberNumber, I.second[0]));
      break;
    case DecorationMergeINTEL: {
      M->getErrorLog().checkError(I.second.size() == 2,
                                  SPIRVEC_InvalidLlvmModule,
                                  "MergeINTEL requires two arguments.");
      // First argument is the name, the other is the direction.
      E->addMemberDecorate(new SPIRVMemberDecorateMergeINTELAttr(
          E, MemberNumber, I.second[0], I.second[1]));
    } break;
    case DecorationBankBitsINTEL:
      M->getErrorLog().checkError(
          I.second.size() > 0, SPIRVEC_InvalidLlvmModule,
          "BankBitsINTEL requires at least one argument.");
      E->addMemberDecorate(new SPIRVMemberDecorateBankBitsINTELAttr(
          E, MemberNumber, getLiteralsFromStrings(I.second)));
      break;
    case DecorationRegisterINTEL:
    case DecorationSinglepumpINTEL:
    case DecorationDoublepumpINTEL:
    case DecorationSimpleDualPortINTEL:
    case DecorationTrueDualPortINTEL:
      M->getErrorLog().checkError(I.second.empty(), SPIRVEC_InvalidLlvmModule,
                                  "Member decoration takes no arguments.");
      E->addMemberDecorate(MemberNumber, I.first);
      break;
    // The rest of IntelFPGA decorations:
    // DecorationNumbanksINTEL
    // DecorationBankwidthINTEL
    // DecorationMaxPrivateCopiesINTEL
    // DecorationMaxReplicatesINTEL
    // DecorationForcePow2DepthINTEL
    // DecorarionStridesizeINTEL
    // DecorationWordsizeINTEL
    default:
      M->getErrorLog().checkError(
          I.second.size() == 1, SPIRVEC_InvalidLlvmModule,
          std::string("Member decoration requires a single argument. \n"));
      SPIRVWord Result = 0;
      StringRef(I.second[0]).getAsInteger(10, Result);
      E->addMemberDecorate(MemberNumber, I.first, Result);
      break;
    }
  }
}

bool LLVMToSPIRVBase::isKnownIntrinsic(Intrinsic::ID Id) {
  // Known intrinsics usually do not need translation of their declaration
  switch (Id) {
  case Intrinsic::abs:
  case Intrinsic::assume:
  case Intrinsic::bitreverse:
  case Intrinsic::ceil:
  case Intrinsic::copysign:
  case Intrinsic::cos:
  case Intrinsic::exp:
  case Intrinsic::exp2:
  case Intrinsic::fabs:
  case Intrinsic::floor:
  case Intrinsic::fma:
  case Intrinsic::log:
  case Intrinsic::log10:
  case Intrinsic::log2:
  case Intrinsic::maximum:
  case Intrinsic::maxnum:
  case Intrinsic::smax:
  case Intrinsic::umax:
  case Intrinsic::minimum:
  case Intrinsic::minnum:
  case Intrinsic::smin:
  case Intrinsic::umin:
  case Intrinsic::nearbyint:
  case Intrinsic::pow:
  case Intrinsic::powi:
  case Intrinsic::rint:
  case Intrinsic::round:
  case Intrinsic::roundeven:
  case Intrinsic::sin:
  case Intrinsic::sqrt:
  case Intrinsic::trunc:
  case Intrinsic::ctpop:
  case Intrinsic::ctlz:
  case Intrinsic::cttz:
  case Intrinsic::expect:
  case Intrinsic::experimental_noalias_scope_decl:
  case Intrinsic::experimental_constrained_fadd:
  case Intrinsic::experimental_constrained_fsub:
  case Intrinsic::experimental_constrained_fmul:
  case Intrinsic::experimental_constrained_fdiv:
  case Intrinsic::experimental_constrained_frem:
  case Intrinsic::experimental_constrained_fma:
  case Intrinsic::experimental_constrained_fptoui:
  case Intrinsic::experimental_constrained_fptosi:
  case Intrinsic::experimental_constrained_uitofp:
  case Intrinsic::experimental_constrained_sitofp:
  case Intrinsic::experimental_constrained_fptrunc:
  case Intrinsic::experimental_constrained_fpext:
  case Intrinsic::experimental_constrained_fcmp:
  case Intrinsic::experimental_constrained_fcmps:
  case Intrinsic::experimental_constrained_fmuladd:
  case Intrinsic::fmuladd:
  case Intrinsic::memset:
  case Intrinsic::memcpy:
  case Intrinsic::lifetime_start:
  case Intrinsic::lifetime_end:
  case Intrinsic::dbg_declare:
  case Intrinsic::dbg_value:
  case Intrinsic::annotation:
  case Intrinsic::var_annotation:
  case Intrinsic::ptr_annotation:
  case Intrinsic::invariant_start:
  case Intrinsic::invariant_end:
  case Intrinsic::dbg_label:
  case Intrinsic::trap:
  case Intrinsic::ubsantrap:
  case Intrinsic::uadd_with_overflow:
  case Intrinsic::usub_with_overflow:
  case Intrinsic::arithmetic_fence:
  case Intrinsic::masked_gather:
  case Intrinsic::masked_scatter:
    return true;
  default:
    // Unknown intrinsics' declarations should always be translated
    return false;
  }
}

// Add decoration if needed
SPIRVInstruction *addFPBuiltinDecoration(SPIRVModule *BM, IntrinsicInst *II,
                                         SPIRVInstruction *I) {
  const bool AllowFPMaxError =
      BM->isAllowedToUseExtension(ExtensionID::SPV_INTEL_fp_max_error);
  assert(II->getCalledFunction()->getName().startswith("llvm.fpbuiltin"));
  // Add a new decoration for llvm.builtin intrinsics, if needed
  if (AllowFPMaxError)
    if (II->getAttributes().hasFnAttr("fpbuiltin-max-error")) {
      double F = 0.0;
      II->getAttributes()
          .getFnAttr("fpbuiltin-max-error")
          .getValueAsString()
          .getAsDouble(F);
      I->addDecorate(DecorationFPMaxErrorDecorationINTEL,
                     convertFloatToSPIRVWord(F));
    }
  return I;
}

// Performs mapping of LLVM IR rounding mode to SPIR-V rounding mode
// Value *V is metadata <rounding mode> argument of
// llvm.experimental.constrained.* intrinsics
SPIRVInstruction *
LLVMToSPIRVBase::applyRoundingModeConstraint(Value *V, SPIRVInstruction *I) {
  StringRef RMode =
      cast<MDString>(cast<MetadataAsValue>(V)->getMetadata())->getString();
  if (RMode.endswith("tonearest"))
    I->addFPRoundingMode(FPRoundingModeRTE);
  else if (RMode.endswith("towardzero"))
    I->addFPRoundingMode(FPRoundingModeRTZ);
  else if (RMode.endswith("upward"))
    I->addFPRoundingMode(FPRoundingModeRTP);
  else if (RMode.endswith("downward"))
    I->addFPRoundingMode(FPRoundingModeRTN);
  return I;
}

static SPIRVWord getBuiltinIdForIntrinsic(Intrinsic::ID IID) {
  switch (IID) {
  // Note: In some cases the semantics of the OpenCL builtin are not identical
  //       to the semantics of the corresponding LLVM IR intrinsic. The LLVM
  //       intrinsics handled here assume the default floating point environment
  //       (no unmasked exceptions, round-to-nearest-ties-even rounding mode)
  //       and assume that the operations have no side effects (FP status flags
  //       aren't maintained), so the OpenCL builtin behavior should be
  //       acceptable.
  case Intrinsic::ceil:
    return OpenCLLIB::Ceil;
  case Intrinsic::copysign:
    return OpenCLLIB::Copysign;
  case Intrinsic::cos:
    return OpenCLLIB::Cos;
  case Intrinsic::exp:
    return OpenCLLIB::Exp;
  case Intrinsic::exp2:
    return OpenCLLIB::Exp2;
  case Intrinsic::fabs:
    return OpenCLLIB::Fabs;
  case Intrinsic::floor:
    return OpenCLLIB::Floor;
  case Intrinsic::fma:
    return OpenCLLIB::Fma;
  case Intrinsic::log:
    return OpenCLLIB::Log;
  case Intrinsic::log10:
    return OpenCLLIB::Log10;
  case Intrinsic::log2:
    return OpenCLLIB::Log2;
  case Intrinsic::maximum:
    return OpenCLLIB::Fmax;
  case Intrinsic::maxnum:
    return OpenCLLIB::Fmax;
  case Intrinsic::minimum:
    return OpenCLLIB::Fmin;
  case Intrinsic::minnum:
    return OpenCLLIB::Fmin;
  case Intrinsic::nearbyint:
    return OpenCLLIB::Rint;
  case Intrinsic::pow:
    return OpenCLLIB::Pow;
  case Intrinsic::powi:
    return OpenCLLIB::Pown;
  case Intrinsic::rint:
    return OpenCLLIB::Rint;
  case Intrinsic::round:
    return OpenCLLIB::Round;
  case Intrinsic::roundeven:
    return OpenCLLIB::Rint;
  case Intrinsic::sin:
    return OpenCLLIB::Sin;
  case Intrinsic::sqrt:
    return OpenCLLIB::Sqrt;
  case Intrinsic::trunc:
    return OpenCLLIB::Trunc;
  default:
    assert(false && "Builtin ID requested for Unhandled intrinsic!");
    return 0;
  }
}

static SPIRVWord getNativeBuiltinIdForIntrinsic(Intrinsic::ID IID) {
  switch (IID) {
  case Intrinsic::cos:
    return OpenCLLIB::Native_cos;
  case Intrinsic::exp:
    return OpenCLLIB::Native_exp;
  case Intrinsic::exp2:
    return OpenCLLIB::Native_exp2;
  case Intrinsic::log:
    return OpenCLLIB::Native_log;
  case Intrinsic::log10:
    return OpenCLLIB::Native_log10;
  case Intrinsic::log2:
    return OpenCLLIB::Native_log2;
  case Intrinsic::sin:
    return OpenCLLIB::Native_sin;
  case Intrinsic::sqrt:
    return OpenCLLIB::Native_sqrt;
  default:
    return getBuiltinIdForIntrinsic(IID);
  }
}

static bool allowsApproxFunction(IntrinsicInst *II) {
  auto *Ty = II->getType();
  // OpenCL native_* built-ins only support single precision data type
  return II->hasApproxFunc() &&
         (Ty->isFloatTy() ||
          (Ty->isVectorTy() &&
           cast<VectorType>(Ty)->getElementType()->isFloatTy()));
}

namespace {
bool checkMemUser(User *User) {
  if (isa<LoadInst>(User) || isa<StoreInst>(User))
    return true;
  if (auto *III = dyn_cast<IntrinsicInst>(User)) {
    if (III->getIntrinsicID() == Intrinsic::memcpy)
      return true;
  }
  return false;
}
} // namespace

bool allowDecorateWithBufferLocationOrLatencyControlINTEL(IntrinsicInst *II) {
  for (auto *Inst : II->users()) {
    // if castInst, check Successors
    if (auto *Cast = dyn_cast<CastInst>(Inst)) {
      for (auto *Successor : Cast->users())
        if (checkMemUser(Successor))
          return true;
    } else {
      if (checkMemUser(Inst))
        return true;
    }
  }
  return false;
}

SPIRVValue *LLVMToSPIRVBase::transIntrinsicInst(IntrinsicInst *II,
                                                SPIRVBasicBlock *BB) {
  auto GetMemoryAccess = [](MemIntrinsic *MI) -> std::vector<SPIRVWord> {
    std::vector<SPIRVWord> MemoryAccess(1, MemoryAccessMaskNone);
    MaybeAlign DestAlignVal = MI->getDestAlign();
    if (DestAlignVal) {
      Align AlignVal = *DestAlignVal;
      MemoryAccess[0] |= MemoryAccessAlignedMask;
      if (auto *MTI = dyn_cast<MemTransferInst>(MI)) {
        MaybeAlign SourceAlignVal = MTI->getSourceAlign();
        assert(SourceAlignVal && "Missed Source alignment!");

        // In a case when alignment of source differs from dest one
        // least value is guaranteed anyway.
        AlignVal = std::min(*DestAlignVal, *SourceAlignVal);
      }
      MemoryAccess.push_back(AlignVal.value());
    }
    if (MI->isVolatile())
      MemoryAccess[0] |= MemoryAccessVolatileMask;
    return MemoryAccess;
  };

  // LLVM intrinsics with known translation to SPIR-V are handled here. They
  // also must be registered at isKnownIntrinsic function in order to make
  // -spirv-allow-unknown-intrinsics work correctly.
  auto IID = II->getIntrinsicID();
  switch (IID) {
  case Intrinsic::assume: {
    // llvm.assume translation is currently supported only within
    // SPV_KHR_expect_assume extension, ignore it otherwise, since it's
    // an optimization hint
    if (BM->isAllowedToUseExtension(ExtensionID::SPV_KHR_expect_assume)) {
      SPIRVValue *Condition = transValue(II->getArgOperand(0), BB);
      return BM->addAssumeTrueKHRInst(Condition, BB);
    }
    return nullptr;
  }
  case Intrinsic::bitreverse: {
    if (!BM->isAllowedToUseExtension(ExtensionID::SPV_KHR_bit_instructions)) {
      BM->addCapability(CapabilityShader);
    }
    SPIRVType *Ty = transType(II->getType());
    SPIRVValue *Op = transValue(II->getArgOperand(0), BB);
    return BM->addUnaryInst(OpBitReverse, Ty, Op, BB);
  }

  // Unary FP intrinsic
  case Intrinsic::ceil:
  case Intrinsic::cos:
  case Intrinsic::exp:
  case Intrinsic::exp2:
  case Intrinsic::fabs:
  case Intrinsic::floor:
  case Intrinsic::log:
  case Intrinsic::log10:
  case Intrinsic::log2:
  case Intrinsic::nearbyint:
  case Intrinsic::rint:
  case Intrinsic::round:
  case Intrinsic::roundeven:
  case Intrinsic::sin:
  case Intrinsic::sqrt:
  case Intrinsic::trunc: {
    if (!checkTypeForSPIRVExtendedInstLowering(II, BM))
      break;
    SPIRVWord ExtOp = allowsApproxFunction(II)
                          ? getNativeBuiltinIdForIntrinsic(IID)
                          : getBuiltinIdForIntrinsic(IID);
    SPIRVType *STy = transType(II->getType());
    std::vector<SPIRVValue *> Ops(1, transValue(II->getArgOperand(0), BB));
    return BM->addExtInst(STy, BM->getExtInstSetId(SPIRVEIS_OpenCL), ExtOp, Ops,
                          BB);
  }
  // Binary FP intrinsics
  case Intrinsic::copysign:
  case Intrinsic::pow:
  case Intrinsic::powi:
  case Intrinsic::maximum:
  case Intrinsic::maxnum:
  case Intrinsic::minimum:
  case Intrinsic::minnum: {
    if (!checkTypeForSPIRVExtendedInstLowering(II, BM))
      break;
    SPIRVWord ExtOp = allowsApproxFunction(II)
                          ? getNativeBuiltinIdForIntrinsic(IID)
                          : getBuiltinIdForIntrinsic(IID);
    SPIRVType *STy = transType(II->getType());
    std::vector<SPIRVValue *> Ops{transValue(II->getArgOperand(0), BB),
                                  transValue(II->getArgOperand(1), BB)};
    return BM->addExtInst(STy, BM->getExtInstSetId(SPIRVEIS_OpenCL), ExtOp, Ops,
                          BB);
  }
  case Intrinsic::umin:
  case Intrinsic::umax:
  case Intrinsic::smin:
  case Intrinsic::smax: {
    Type *BoolTy = IntegerType::getInt1Ty(M->getContext());
    SPIRVValue *FirstArgVal = transValue(II->getArgOperand(0), BB);
    SPIRVValue *SecondArgVal = transValue(II->getArgOperand(1), BB);

    Op OC =
        (IID == Intrinsic::smin)
            ? OpSLessThan
            : ((IID == Intrinsic::smax)
                   ? OpSGreaterThan
                   : ((IID == Intrinsic::umin) ? OpULessThan : OpUGreaterThan));
    if (auto *VecTy = dyn_cast<VectorType>(II->getArgOperand(0)->getType()))
      BoolTy = VectorType::get(BoolTy, VecTy->getElementCount());
    SPIRVValue *Cmp =
        BM->addCmpInst(OC, transType(BoolTy), FirstArgVal, SecondArgVal, BB);
    return BM->addSelectInst(Cmp, FirstArgVal, SecondArgVal, BB);
  }
  case Intrinsic::fma: {
    if (!checkTypeForSPIRVExtendedInstLowering(II, BM))
      break;
    SPIRVWord ExtOp = OpenCLLIB::Fma;
    SPIRVType *STy = transType(II->getType());
    std::vector<SPIRVValue *> Ops{transValue(II->getArgOperand(0), BB),
                                  transValue(II->getArgOperand(1), BB),
                                  transValue(II->getArgOperand(2), BB)};
    return BM->addExtInst(STy, BM->getExtInstSetId(SPIRVEIS_OpenCL), ExtOp, Ops,
                          BB);
  }
  case Intrinsic::abs: {
    if (!checkTypeForSPIRVExtendedInstLowering(II, BM))
      break;
    // LLVM has only one version of abs and it is only for signed integers. We
    // unconditionally choose SAbs here
    SPIRVWord ExtOp = OpenCLLIB::SAbs;
    SPIRVType *STy = transType(II->getType());
    std::vector<SPIRVValue *> Ops(1, transValue(II->getArgOperand(0), BB));
    return BM->addExtInst(STy, BM->getExtInstSetId(SPIRVEIS_OpenCL), ExtOp, Ops,
                          BB);
  }
  case Intrinsic::ctpop: {
    return BM->addUnaryInst(OpBitCount, transType(II->getType()),
                            transValue(II->getArgOperand(0), BB), BB);
  }
  case Intrinsic::ctlz:
  case Intrinsic::cttz: {
    SPIRVWord ExtOp = IID == Intrinsic::ctlz ? OpenCLLIB::Clz : OpenCLLIB::Ctz;
    SPIRVType *Ty = transType(II->getType());
    std::vector<SPIRVValue *> Ops(1, transValue(II->getArgOperand(0), BB));
    return BM->addExtInst(Ty, BM->getExtInstSetId(SPIRVEIS_OpenCL), ExtOp, Ops,
                          BB);
  }
  case Intrinsic::expect: {
    // llvm.expect translation is currently supported only within
    // SPV_KHR_expect_assume extension, replace it with a translated value of #0
    // operand otherwise, since it's an optimization hint
    SPIRVValue *Value = transValue(II->getArgOperand(0), BB);
    if (BM->isAllowedToUseExtension(ExtensionID::SPV_KHR_expect_assume)) {
      SPIRVType *Ty = transType(II->getType());
      SPIRVValue *ExpectedValue = transValue(II->getArgOperand(1), BB);
      return BM->addExpectKHRInst(Ty, Value, ExpectedValue, BB);
    }
    return Value;
  }
  case Intrinsic::experimental_constrained_fadd: {
    auto *BI = BM->addBinaryInst(OpFAdd, transType(II->getType()),
                                transValue(II->getArgOperand(0), BB),
                                transValue(II->getArgOperand(1), BB), BB);
    return applyRoundingModeConstraint(II->getOperand(2), BI);
  }
  case Intrinsic::experimental_constrained_fsub: {
    auto *BI = BM->addBinaryInst(OpFSub, transType(II->getType()),
                                transValue(II->getArgOperand(0), BB),
                                transValue(II->getArgOperand(1), BB), BB);
    return applyRoundingModeConstraint(II->getOperand(2), BI);
  }
  case Intrinsic::experimental_constrained_fmul: {
    auto *BI = BM->addBinaryInst(OpFMul, transType(II->getType()),
                                transValue(II->getArgOperand(0), BB),
                                transValue(II->getArgOperand(1), BB), BB);
    return applyRoundingModeConstraint(II->getOperand(2), BI);
  }
  case Intrinsic::experimental_constrained_fdiv: {
    auto *BI = BM->addBinaryInst(OpFDiv, transType(II->getType()),
                                transValue(II->getArgOperand(0), BB),
                                transValue(II->getArgOperand(1), BB), BB);
    return applyRoundingModeConstraint(II->getOperand(2), BI);
  }
  case Intrinsic::experimental_constrained_frem: {
    auto *BI = BM->addBinaryInst(OpFRem, transType(II->getType()),
                                transValue(II->getArgOperand(0), BB),
                                transValue(II->getArgOperand(1), BB), BB);
    return applyRoundingModeConstraint(II->getOperand(2), BI);
  }
  case Intrinsic::experimental_constrained_fma: {
    std::vector<SPIRVValue *> Args{transValue(II->getArgOperand(0), BB),
                                   transValue(II->getArgOperand(1), BB),
                                   transValue(II->getArgOperand(2), BB)};
    auto *BI = BM->addExtInst(transType(II->getType()),
                             BM->getExtInstSetId(SPIRVEIS_OpenCL),
                             OpenCLLIB::Fma, Args, BB);
    return applyRoundingModeConstraint(II->getOperand(3), BI);
  }
  case Intrinsic::experimental_constrained_fptoui: {
    return BM->addUnaryInst(OpConvertFToU, transType(II->getType()),
                            transValue(II->getArgOperand(0), BB), BB);
  }
  case Intrinsic::experimental_constrained_fptosi: {
    return BM->addUnaryInst(OpConvertFToS, transType(II->getType()),
                            transValue(II->getArgOperand(0), BB), BB);
  }
  case Intrinsic::experimental_constrained_uitofp: {
    auto *BI = BM->addUnaryInst(OpConvertUToF, transType(II->getType()),
                               transValue(II->getArgOperand(0), BB), BB);
    return applyRoundingModeConstraint(II->getOperand(1), BI);
  }
  case Intrinsic::experimental_constrained_sitofp: {
    auto *BI = BM->addUnaryInst(OpConvertSToF, transType(II->getType()),
                               transValue(II->getArgOperand(0), BB), BB);
    return applyRoundingModeConstraint(II->getOperand(1), BI);
  }
  case Intrinsic::experimental_constrained_fpext: {
    return BM->addUnaryInst(OpFConvert, transType(II->getType()),
                            transValue(II->getArgOperand(0), BB), BB);
  }
  case Intrinsic::experimental_constrained_fptrunc: {
    auto *BI = BM->addUnaryInst(OpFConvert, transType(II->getType()),
                               transValue(II->getArgOperand(0), BB), BB);
    return applyRoundingModeConstraint(II->getOperand(1), BI);
  }
  case Intrinsic::experimental_constrained_fcmp:
  case Intrinsic::experimental_constrained_fcmps: {
    auto *MetaMod = cast<MetadataAsValue>(II->getOperand(2))->getMetadata();
    Op CmpTypeOp = StringSwitch<Op>(cast<MDString>(MetaMod)->getString())
                       .Case("oeq", OpFOrdEqual)
                       .Case("ogt", OpFOrdGreaterThan)
                       .Case("oge", OpFOrdGreaterThanEqual)
                       .Case("olt", OpFOrdLessThan)
                       .Case("ole", OpFOrdLessThanEqual)
                       .Case("one", OpFOrdNotEqual)
                       .Case("ord", OpOrdered)
                       .Case("ueq", OpFUnordEqual)
                       .Case("ugt", OpFUnordGreaterThan)
                       .Case("uge", OpFUnordGreaterThanEqual)
                       .Case("ult", OpFUnordLessThan)
                       .Case("ule", OpFUnordLessThanEqual)
                       .Case("une", OpFUnordNotEqual)
                       .Case("uno", OpUnordered)
                       .Default(OpNop);
    assert(CmpTypeOp != OpNop && "Invalid condition code!");
    return BM->addCmpInst(CmpTypeOp, transType(II->getType()),
                          transValue(II->getOperand(0), BB),
                          transValue(II->getOperand(1), BB), BB);
  }
  case Intrinsic::experimental_constrained_fmuladd: {
    SPIRVType *Ty = transType(II->getType());
    SPIRVValue *Mul =
        BM->addBinaryInst(OpFMul, Ty, transValue(II->getArgOperand(0), BB),
                          transValue(II->getArgOperand(1), BB), BB);
    auto *BI = BM->addBinaryInst(OpFAdd, Ty, Mul,
                                transValue(II->getArgOperand(2), BB), BB);
    return applyRoundingModeConstraint(II->getOperand(3), BI);
  }
  case Intrinsic::fmuladd: {
    // For llvm.fmuladd.* fusion is not guaranteed. If a fused multiply-add
    // is required the corresponding llvm.fma.* intrinsic function should be
    // used instead.
    // If allowed, let's replace llvm.fmuladd.* with mad from OpenCL extended
    // instruction set, as it has the same semantic for FULL_PROFILE OpenCL
    // devices (implementation-defined for EMBEDDED_PROFILE).
    if (BM->shouldReplaceLLVMFmulAddWithOpenCLMad()) {
      std::vector<SPIRVValue *> Ops{transValue(II->getArgOperand(0), BB),
                                    transValue(II->getArgOperand(1), BB),
                                    transValue(II->getArgOperand(2), BB)};
      return BM->addExtInst(transType(II->getType()),
                            BM->getExtInstSetId(SPIRVEIS_OpenCL),
                            OpenCLLIB::Mad, Ops, BB);
    }

    // Otherwise, just break llvm.fmuladd.* into a pair of fmul + fadd
    SPIRVType *Ty = transType(II->getType());
    SPIRVValue *Mul =
        BM->addBinaryInst(OpFMul, Ty, transValue(II->getArgOperand(0), BB),
                          transValue(II->getArgOperand(1), BB), BB);
    return BM->addBinaryInst(OpFAdd, Ty, Mul,
                             transValue(II->getArgOperand(2), BB), BB);
  }
  case Intrinsic::fptoui_sat: {
    auto *UI = BM->addUnaryInst(OpConvertFToU, transType(II->getType()),
                                transValue(II->getArgOperand(0), BB), BB);
    UI->setSaturatedConversion(true);
    return UI;
  }
  case Intrinsic::fptosi_sat: {
    auto *UI = BM->addUnaryInst(OpConvertFToS, transType(II->getType()),
                                transValue(II->getArgOperand(0), BB), BB);
    UI->setSaturatedConversion(true);
    return UI;
  }
  case Intrinsic::uadd_sat:
  case Intrinsic::usub_sat:
  case Intrinsic::sadd_sat:
  case Intrinsic::ssub_sat: {
    SPIRVWord ExtOp;
    if (IID == Intrinsic::uadd_sat)
      ExtOp = OpenCLLIB::UAdd_sat;
    else if (IID == Intrinsic::usub_sat)
      ExtOp = OpenCLLIB::USub_sat;
    else if (IID == Intrinsic::sadd_sat)
      ExtOp = OpenCLLIB::SAdd_sat;
    else
      ExtOp = OpenCLLIB::SSub_sat;

    SPIRVType *Ty = transType(II->getType());
    std::vector<SPIRVValue *> Operands = {transValue(II->getArgOperand(0), BB),
                                          transValue(II->getArgOperand(1), BB)};
    return BM->addExtInst(Ty, BM->getExtInstSetId(SPIRVEIS_OpenCL), ExtOp,
                          std::move(Operands), BB);
  }
  case Intrinsic::uadd_with_overflow: {
    return BM->addBinaryInst(OpIAddCarry, transType(II->getType()),
                             transValue(II->getArgOperand(0), BB),
                             transValue(II->getArgOperand(1), BB), BB);
  }
  case Intrinsic::usub_with_overflow: {
    return BM->addBinaryInst(OpISubBorrow, transType(II->getType()),
                             transValue(II->getArgOperand(0), BB),
                             transValue(II->getArgOperand(1), BB), BB);
  }
  case Intrinsic::memset: {
    // Generally there is no direct mapping of memset to SPIR-V.  But it turns
    // out that memset is emitted by Clang for initialization in default
    // constructors so we need some basic support.  The code below only handles
    // cases with constant value and constant length.
    MemSetInst *MSI = cast<MemSetInst>(II);
    Value *Val = MSI->getValue();
    if (!isa<Constant>(Val)) {
      assert(false &&
             "Can't translate llvm.memset with non-const `value` argument");
      return nullptr;
    }
    Value *Len = MSI->getLength();
    if (!isa<ConstantInt>(Len)) {
      assert(false &&
             "Can't translate llvm.memset with non-const `length` argument");
      return nullptr;
    }
    uint64_t NumElements = static_cast<ConstantInt *>(Len)->getZExtValue();
    auto *AT = ArrayType::get(Val->getType(), NumElements);
    SPIRVTypeArray *CompositeTy = static_cast<SPIRVTypeArray *>(transType(AT));
    SPIRVValue *Init;
    if (cast<Constant>(Val)->isZeroValue()) {
      Init = BM->addNullConstant(CompositeTy);
    } else {
      // On 32-bit systems, size_type of std::vector is not a 64-bit type. Let's
      // assume that we won't encounter memset for more than 2^32 elements and
      // insert explicit cast to avoid possible warning/error about narrowing
      // conversion
      auto TNumElts =
          static_cast<std::vector<SPIRVValue *>::size_type>(NumElements);
      std::vector<SPIRVValue *> Elts(TNumElts, transValue(Val, BB));
      Init = BM->addCompositeConstant(CompositeTy, Elts);
    }
    SPIRVType *VarTy = transPointerType(AT, SPIRV::SPIRAS_Constant);
    SPIRVValue *Var = BM->addVariable(VarTy, /*isConstant*/ true,
                                      spv::internal::LinkageTypeInternal, Init,
                                      "", StorageClassUniformConstant, nullptr);
    SPIRVType *SourceTy =
        transPointerType(Val->getType(), SPIRV::SPIRAS_Constant);
    SPIRVValue *Source = BM->addUnaryInst(OpBitcast, SourceTy, Var, BB);
    SPIRVValue *Target = transValue(MSI->getRawDest(), BB);
    return BM->addCopyMemorySizedInst(Target, Source, CompositeTy->getLength(),
                                      GetMemoryAccess(MSI), BB);
  } break;
  case Intrinsic::memcpy:
    return BM->addCopyMemorySizedInst(
        transValue(II->getOperand(0), BB), transValue(II->getOperand(1), BB),
        transValue(II->getOperand(2), BB),
        GetMemoryAccess(cast<MemIntrinsic>(II)), BB);
  case Intrinsic::lifetime_start:
  case Intrinsic::lifetime_end: {
    Op OC = (II->getIntrinsicID() == Intrinsic::lifetime_start)
                ? OpLifetimeStart
                : OpLifetimeStop;
    int64_t Size = dyn_cast<ConstantInt>(II->getOperand(0))->getSExtValue();
    if (Size == -1)
      Size = 0;
    return BM->addLifetimeInst(OC, transValue(II->getOperand(1), BB), Size, BB);
  }
  // We don't want to mix translation of regular code and debug info, because
  // it creates a mess, therefore translation of debug intrinsics is
  // postponed until LLVMToSPIRVDbgTran::finalizeDebug...() methods.
  case Intrinsic::dbg_declare:
    return DbgTran->createDebugDeclarePlaceholder(cast<DbgDeclareInst>(II), BB);
  case Intrinsic::dbg_value:
    return DbgTran->createDebugValuePlaceholder(cast<DbgValueInst>(II), BB);
  case Intrinsic::annotation: {
    SPIRVType *Ty = transScavengedType(II);
    Constant *C = cast<Constant>(II->getArgOperand(1)->stripPointerCasts());
    StringRef AnnotationString;
    if (!getConstantStringInfo(C, AnnotationString))
      return nullptr;

    if (AnnotationString == kOCLBuiltinName::FPGARegIntel) {
      if (BM->isAllowedToUseExtension(ExtensionID::SPV_INTEL_fpga_reg))
        return BM->addFPGARegINTELInst(Ty, transValue(II->getOperand(0), BB),
                                       BB);
      else
        return transValue(II->getOperand(0), BB);
    }

    return nullptr;
  }
  case Intrinsic::var_annotation: {
    SPIRVValue *SV;
    if (auto *BI = dyn_cast<BitCastInst>(II->getArgOperand(0))) {
      SV = transValue(BI->getOperand(0), BB);
    } else {
      SV = transValue(II->getOperand(0), BB);
    }

    std::string AnnotationString;
    processAnnotationString(II, AnnotationString);
    DecorationsInfoVec Decorations =
        tryParseAnnotationString(BM, AnnotationString).MemoryAttributesVec;

    // If we didn't find any IntelFPGA-specific decorations, let's add the whole
    // annotation string as UserSemantic Decoration
    if (Decorations.empty()) {
      SV->addDecorate(
          new SPIRVDecorateUserSemanticAttr(SV, AnnotationString.c_str()));
    } else {
      addAnnotationDecorations(SV, Decorations);
    }
    return SV;
  }

  // The layout of llvm.ptr.annotation is:
  // declare iN*   @llvm.ptr.annotation.p<address space>iN(
  // iN* <val>, i8* <str>, i8* <str>, i32  <int>, i8* <ptr>)
  // where N is a power of two number,
  // first i8* <str> stands for the annotation itself,
  // second i8* <str> is for the location (file name),
  // i8* <ptr> is a pointer on a GV, which can carry optinal variadic
  // clang::annotation attribute expression arguments.
  case Intrinsic::ptr_annotation: {

    Value *AnnotSubj = II->getArgOperand(0);

    std::string AnnotationString;
    processAnnotationString(II, AnnotationString);
    AnnotationDecorations Decorations =
        tryParseAnnotationString(BM, AnnotationString);

    // Translate FPGARegIntel annotations to OpFPGARegINTEL.
    if (AnnotationString == kOCLBuiltinName::FPGARegIntel) {
      auto *Ty = transScavengedType(II);
      auto *BI = dyn_cast<BitCastInst>(II->getOperand(0));
      if (BM->isAllowedToUseExtension(ExtensionID::SPV_INTEL_fpga_reg))
        return BM->addFPGARegINTELInst(Ty, transValue(BI, BB), BB);
      return transValue(BI, BB);
    }

    SPIRVValue *DecSubj = transValue(AnnotSubj, BB);
    if (Decorations.empty()) {
      DecSubj->addDecorate(
          new SPIRVDecorateUserSemanticAttr(DecSubj, AnnotationString.c_str()));
    } else {
<<<<<<< HEAD
      addAnnotationDecorations(DecSubj, Decorations.MemoryAttributesVec);
      // Apply the LSU parameter decoration to the pointer result of a GEP
      // to the given struct member (InBoundsPtrAccessChain in SPIR-V).
      // Decorating the member itself with a MemberDecoration is not feasible,
      // because multiple accesses to the struct-held memory can require
      // different LSU parameters.
      addAnnotationDecorations(DecSubj, Decorations.MemoryAccessesVec);
      if (allowDecorateWithBufferLocationOrLatencyControlINTEL(II)) {
        addAnnotationDecorations(DecSubj, Decorations.BufferLocationVec);
        addAnnotationDecorations(DecSubj, Decorations.LatencyControlVec);
=======
      // Memory accesses to a standalone pointer variable
      auto *DecSubj = transValue(II->getArgOperand(0), BB);
      if (Decorations.empty())
        DecSubj->addDecorate(new SPIRVDecorateUserSemanticAttr(
            DecSubj, AnnotationString.c_str()));
      else {
        // Apply the LSU parameter decoration to the pointer result of an
        // instruction. Note it's the address to the accessed memory that's
        // loaded from the original pointer variable, and not the value
        // accessed by the latter.
        addAnnotationDecorations(DecSubj, Decorations.MemoryAccessesVec);
        if (allowDecorateWithBufferLocationOrLatencyControlINTEL(II)) {
          addAnnotationDecorations(DecSubj, Decorations.BufferLocationVec);
          addAnnotationDecorations(DecSubj, Decorations.LatencyControlVec);
        }

        addAnnotationDecorations(DecSubj, Decorations.CacheControlVec);
>>>>>>> e143dcc5
      }
    }
    return DecSubj;
  }
  case Intrinsic::stacksave: {
    if (BM->isAllowedToUseExtension(
            ExtensionID::SPV_INTEL_variable_length_array)) {
      auto *Ty = transPointerType(Type::getInt8Ty(M->getContext()), 0);
      return BM->addInstTemplate(OpSaveMemoryINTEL, BB, Ty);
    }
    BM->getErrorLog().checkError(
        BM->isUnknownIntrinsicAllowed(II), SPIRVEC_InvalidFunctionCall, II,
        "Translation of llvm.stacksave intrinsic requires "
        "SPV_INTEL_variable_length_array extension or "
        "-spirv-allow-unknown-intrinsics option.");
    break;
  }
  case Intrinsic::stackrestore: {
    if (BM->isAllowedToUseExtension(
            ExtensionID::SPV_INTEL_variable_length_array)) {
      auto *Ptr = transValue(II->getArgOperand(0), BB);
      return BM->addInstTemplate(OpRestoreMemoryINTEL, {Ptr->getId()}, BB,
                                 nullptr);
    }
    BM->getErrorLog().checkError(
        BM->isUnknownIntrinsicAllowed(II), SPIRVEC_InvalidFunctionCall, II,
        "Translation of llvm.restore intrinsic requires "
        "SPV_INTEL_variable_length_array extension or "
        "-spirv-allow-unknown-intrinsics option.");
    break;
  }
  // We can just ignore/drop some intrinsics, like optimizations hint.
  case Intrinsic::experimental_noalias_scope_decl:
  case Intrinsic::invariant_start:
  case Intrinsic::invariant_end:
  case Intrinsic::dbg_label:
  // llvm.trap intrinsic is not implemented. But for now don't crash. This
  // change is pending the trap/abort intrinsic implementation.
  case Intrinsic::trap:
  case Intrinsic::ubsantrap:
  // llvm.instrprof.* intrinsics are not supported
  case Intrinsic::instrprof_increment:
  case Intrinsic::instrprof_increment_step:
  case Intrinsic::instrprof_value_profile:
    return nullptr;
  case Intrinsic::is_constant: {
    auto *CO = dyn_cast<Constant>(II->getOperand(0));
    if (CO && isManifestConstant(CO))
      return transValue(ConstantInt::getTrue(II->getType()), BB, false);
    else
      return transValue(ConstantInt::getFalse(II->getType()), BB, false);
  }
  case Intrinsic::arithmetic_fence: {
    SPIRVType *Ty = transType(II->getType());
    SPIRVValue *Op = transValue(II->getArgOperand(0), BB);
    if (BM->isAllowedToUseExtension(ExtensionID::SPV_INTEL_arithmetic_fence)) {
      BM->addCapability(internal::CapabilityFPArithmeticFenceINTEL);
      BM->addExtension(ExtensionID::SPV_INTEL_arithmetic_fence);
      return BM->addUnaryInst(internal::OpArithmeticFenceINTEL, Ty, Op, BB);
    }
    return Op;
  }
  case Intrinsic::masked_gather: {
    if (!BM->isAllowedToUseExtension(
            ExtensionID::SPV_INTEL_masked_gather_scatter)) {
      BM->getErrorLog().checkError(
          BM->isUnknownIntrinsicAllowed(II), SPIRVEC_InvalidFunctionCall, II,
          "Translation of llvm.masked.gather intrinsic requires "
          "SPV_INTEL_masked_gather_scatter extension or "
          "-spirv-allow-unknown-intrinsics option.");
      return nullptr;
    }
    SPIRVType *Ty = transScavengedType(II);
    auto *PtrVector = transValue(II->getArgOperand(0), BB);
    uint32_t Alignment =
        cast<ConstantInt>(II->getArgOperand(1))->getZExtValue();
    auto *Mask = transValue(II->getArgOperand(2), BB);
    auto *FillEmpty = transValue(II->getArgOperand(3), BB);
    std::vector<SPIRVWord> Ops = {PtrVector->getId(), Alignment, Mask->getId(),
                                  FillEmpty->getId()};
    return BM->addInstTemplate(internal::OpMaskedGatherINTEL, Ops, BB, Ty);
  }
  case Intrinsic::masked_scatter: {
    if (!BM->isAllowedToUseExtension(
            ExtensionID::SPV_INTEL_masked_gather_scatter)) {
      BM->getErrorLog().checkError(
          BM->isUnknownIntrinsicAllowed(II), SPIRVEC_InvalidFunctionCall, II,
          "Translation of llvm.masked.scatter intrinsic requires "
          "SPV_INTEL_masked_gather_scatter extension or "
          "-spirv-allow-unknown-intrinsics option.");
      return nullptr;
    }
    auto *InputVector = transValue(II->getArgOperand(0), BB);
    auto *PtrVector = transValue(II->getArgOperand(1), BB);
    uint32_t Alignment =
        cast<ConstantInt>(II->getArgOperand(2))->getZExtValue();
    auto *Mask = transValue(II->getArgOperand(3), BB);
    std::vector<SPIRVWord> Ops = {InputVector->getId(), PtrVector->getId(),
                                  Alignment, Mask->getId()};
    return BM->addInstTemplate(internal::OpMaskedScatterINTEL, Ops, BB,
                               nullptr);
  }
  case Intrinsic::is_fpclass: {
    // There is no direct counterpart for the intrinsic in SPIR-V, hence
    // we need to emulate its work by sequence of other instructions
    SPIRVType *ResTy = transType(II->getType());
    llvm::FPClassTest FPClass = static_cast<llvm::FPClassTest>(
        cast<ConstantInt>(II->getArgOperand(1))->getZExtValue());
    // if no tests are provided - return false
    if (FPClass == 0)
      return BM->addConstant(ResTy, false);
    // if all tests are provided - return true
    if (FPClass == fcAllFlags)
      return BM->addConstant(ResTy, true);

    Type *OpLLVMTy = II->getArgOperand(0)->getType();
    SPIRVValue *InputFloat = transValue(II->getArgOperand(0), BB);
    std::vector<SPIRVValue *> ResultVec;

    // Adds test for Negative/Positive values
    SPIRVValue *SignBitTest = nullptr;
    SPIRVValue *NoSignTest = nullptr;
    auto GetNegPosInstTest = [&](SPIRVValue *TestInst,
                                 bool IsNegative) -> SPIRVValue * {
      SignBitTest = (SignBitTest)
                        ? SignBitTest
                        : BM->addInstTemplate(OpSignBitSet,
                                              {InputFloat->getId()}, BB, ResTy);
      if (IsNegative) {
        return BM->addInstTemplate(
            OpLogicalAnd, {SignBitTest->getId(), TestInst->getId()}, BB, ResTy);
      }
      NoSignTest = (NoSignTest)
                       ? NoSignTest
                       : BM->addInstTemplate(OpLogicalNot,
                                             {SignBitTest->getId()}, BB, ResTy);
      return BM->addInstTemplate(
          OpLogicalAnd, {NoSignTest->getId(), TestInst->getId()}, BB, ResTy);
    };

    // Get LLVM Op type converted to integer. It can be either scalar or vector.
    const uint32_t BitSize = OpLLVMTy->getScalarSizeInBits();
    Type *IntOpLLVMTy = IntegerType::getIntNTy(M->getContext(), BitSize);
    if (OpLLVMTy->isVectorTy())
      IntOpLLVMTy = FixedVectorType::get(
          IntOpLLVMTy, cast<FixedVectorType>(OpLLVMTy)->getNumElements());
    SPIRVType *OpSPIRVTy = transType(IntOpLLVMTy);
    const llvm::fltSemantics &Semantics =
        OpLLVMTy->getScalarType()->getFltSemantics();
    const APInt Inf = APFloat::getInf(Semantics).bitcastToAPInt();
    const APInt AllOneMantissa =
        APFloat::getLargest(Semantics).bitcastToAPInt() & ~Inf;

    // Some checks can be inverted tests for simple cases, for example
    // simultaneous check for inf, normal, subnormal and zero is a check for
    // non nan.
    auto GetInvertedFPClassTest =
        [](const llvm::FPClassTest Test) -> llvm::FPClassTest {
      llvm::FPClassTest InvertedTest = ~Test & fcAllFlags;
      switch (InvertedTest) {
      default:
        break;
      case fcNan:
      case fcSNan:
      case fcQNan:
      case fcInf:
      case fcPosInf:
      case fcNegInf:
      case fcNormal:
      case fcPosNormal:
      case fcNegNormal:
      case fcSubnormal:
      case fcPosSubnormal:
      case fcNegSubnormal:
      case fcZero:
      case fcPosZero:
      case fcNegZero:
      case fcFinite:
      case fcPosFinite:
      case fcNegFinite:
        return InvertedTest;
      }
      return fcNone;
    };
    bool IsInverted = false;
    if (llvm::FPClassTest InvertedCheck = GetInvertedFPClassTest(FPClass)) {
      IsInverted = true;
      FPClass = InvertedCheck;
    }
    auto GetInvertedTestIfNeeded = [&](SPIRVValue *TestInst) -> SPIRVValue * {
      if (!IsInverted)
        return TestInst;
      return BM->addInstTemplate(OpLogicalNot, {TestInst->getId()}, BB, ResTy);
    };

    // TODO: we can add some optimization for fcFinite check by replacing it
    // with fabs + cmp to 0x7FF0000000000000

    // Integer parameter of the intrinsic is combined from several bit masks
    // referenced in FPClassTest enum from FloatingPointMode.h in LLVM.
    // Since a single intrinsic can provide multiple tests - here we might end
    // up adding several sequences of SPIR-V instructions
    if (FPClass & fcNan) {
      // Map on OpIsNan if we have both QNan and SNan test bits set
      if (FPClass & fcSNan && FPClass & fcQNan) {
        auto *TestIsNan =
            BM->addInstTemplate(OpIsNan, {InputFloat->getId()}, BB, ResTy);
        ResultVec.emplace_back(GetInvertedTestIfNeeded(TestIsNan));
      } else {
        // isquiet(V) ==> abs(V) >= (unsigned(Inf) | quiet_bit)
        APInt QNaNBitMask =
            APInt::getOneBitSet(BitSize, AllOneMantissa.getActiveBits() - 1);
        APInt InfWithQnanBit = Inf | QNaNBitMask;
        auto *QNanBitConst = transValue(
            Constant::getIntegerValue(IntOpLLVMTy, InfWithQnanBit), BB);
        auto *BitCastToInt =
            BM->addUnaryInst(OpBitcast, OpSPIRVTy, InputFloat, BB);
        auto *TestIsQNan = BM->addCmpInst(OpUGreaterThanEqual, ResTy,
                                          BitCastToInt, QNanBitConst, BB);
        if (FPClass & fcQNan) {
          ResultVec.emplace_back(GetInvertedTestIfNeeded(TestIsQNan));
        } else {
          // issignaling(V) ==> isnan(V) && !isquiet(V)
          auto *TestIsNan =
              BM->addInstTemplate(OpIsNan, {InputFloat->getId()}, BB, ResTy);
          auto *NotQNan = BM->addInstTemplate(OpLogicalNot,
                                              {TestIsQNan->getId()}, BB, ResTy);
          auto *TestIsSNan = BM->addInstTemplate(
              OpLogicalAnd, {TestIsNan->getId(), NotQNan->getId()}, BB, ResTy);
          ResultVec.emplace_back(GetInvertedTestIfNeeded(TestIsSNan));
        }
      }
    }
    if (FPClass & fcInf) {
      auto *TestIsInf =
          BM->addInstTemplate(OpIsInf, {InputFloat->getId()}, BB, ResTy);
      if (FPClass & fcNegInf && FPClass & fcPosInf)
        // Map on OpIsInf if we have both Inf test bits set
        ResultVec.emplace_back(GetInvertedTestIfNeeded(TestIsInf));
      else
        // Map on OpIsInf with following check for sign bit
        ResultVec.emplace_back(GetInvertedTestIfNeeded(
            GetNegPosInstTest(TestIsInf, FPClass & fcNegInf)));
    }
    if (FPClass & fcNormal) {
      auto *TestIsNormal =
          BM->addInstTemplate(OpIsNormal, {InputFloat->getId()}, BB, ResTy);
      if (FPClass & fcNegNormal && FPClass & fcPosNormal)
        // Map on OpIsNormal if we have both Normal test bits set
        ResultVec.emplace_back(GetInvertedTestIfNeeded(TestIsNormal));
      else
        // Map on OpIsNormal with following check for sign bit
        ResultVec.emplace_back(GetInvertedTestIfNeeded(
            GetNegPosInstTest(TestIsNormal, FPClass & fcNegNormal)));
    }
    if (FPClass & fcSubnormal) {
      // issubnormal(V) ==> unsigned(abs(V) - 1) < (all mantissa bits set)
      auto *BitCastToInt =
          BM->addUnaryInst(OpBitcast, OpSPIRVTy, InputFloat, BB);
      auto *MantissaConst = transValue(
          Constant::getIntegerValue(IntOpLLVMTy, AllOneMantissa), BB);
      auto *MinusOne =
          BM->addBinaryInst(OpISub, OpSPIRVTy, BitCastToInt, MantissaConst, BB);
      auto *TestIsSubnormal =
          BM->addCmpInst(OpULessThan, ResTy, MinusOne, MantissaConst, BB);
      if (FPClass & fcPosSubnormal && FPClass & fcNegSubnormal)
        ResultVec.emplace_back(GetInvertedTestIfNeeded(TestIsSubnormal));
      else
        ResultVec.emplace_back(GetInvertedTestIfNeeded(
            GetNegPosInstTest(TestIsSubnormal, FPClass & fcNegSubnormal)));
    }
    if (FPClass & fcZero) {
      // Create zero integer constant and check for equality with bitcasted to
      // int float value
      auto SetUpCMPToZero = [&](SPIRVValue *BitCastToInt,
                                bool IsPositive) -> SPIRVValue * {
        APInt ZeroInt = APInt::getZero(BitSize);
        if (IsPositive) {
          auto *ZeroConst =
              transValue(Constant::getIntegerValue(IntOpLLVMTy, ZeroInt), BB);
          return BM->addCmpInst(OpIEqual, ResTy, BitCastToInt, ZeroConst, BB);
        }
        // Created 'negated' zero
        ZeroInt.setSignBit();
        auto *NegZeroConst =
            transValue(Constant::getIntegerValue(IntOpLLVMTy, ZeroInt), BB);
        return BM->addCmpInst(OpIEqual, ResTy, BitCastToInt, NegZeroConst, BB);
      };
      auto *BitCastToInt =
          BM->addUnaryInst(OpBitcast, OpSPIRVTy, InputFloat, BB);
      if (FPClass & fcPosZero && FPClass & fcNegZero) {
        APInt ZeroInt = APInt::getZero(BitSize);
        auto *ZeroConst =
            transValue(Constant::getIntegerValue(IntOpLLVMTy, ZeroInt), BB);
        APInt MaskToClearSignBit = APInt::getSignedMaxValue(BitSize);
        auto *MaskToClearSignBitConst = transValue(
            Constant::getIntegerValue(IntOpLLVMTy, MaskToClearSignBit), BB);
        auto *BitwiseAndRes = BM->addBinaryInst(
            OpBitwiseAnd, OpSPIRVTy, BitCastToInt, MaskToClearSignBitConst, BB);
        auto *TestIsZero =
            BM->addCmpInst(OpIEqual, ResTy, BitwiseAndRes, ZeroConst, BB);
        ResultVec.emplace_back(GetInvertedTestIfNeeded(TestIsZero));
      } else if (FPClass & fcPosZero) {
        auto *TestIsPosZero =
            SetUpCMPToZero(BitCastToInt, true /*'positive' zero*/);
        ResultVec.emplace_back(GetInvertedTestIfNeeded(TestIsPosZero));
      } else {
        auto *TestIsNegZero =
            SetUpCMPToZero(BitCastToInt, false /*'negated' zero*/);
        ResultVec.emplace_back(GetInvertedTestIfNeeded(TestIsNegZero));
      }
    }
    if (ResultVec.size() == 1)
      return ResultVec.back();
    SPIRVValue *Result = ResultVec.front();
    for (size_t I = 1; I != ResultVec.size(); ++I) {
      // Create a sequence of LogicalOr instructions from ResultVec to get
      // the overall test result
      std::vector<SPIRVId> LogicOps = {Result->getId(), ResultVec[I]->getId()};
      Result = BM->addInstTemplate(OpLogicalOr, LogicOps, BB, ResTy);
    }
    return Result;
  }
  default:
    if (auto *BVar = transFPBuiltinIntrinsicInst(II, BB))
      return BVar;
    if (BM->isUnknownIntrinsicAllowed(II))
      return BM->addCallInst(
          transFunctionDecl(II->getCalledFunction()),
          transArguments(II, BB,
                         SPIRVEntry::createUnique(OpFunctionCall).get()),
          BB);
    else
      // Other LLVM intrinsics shouldn't get to SPIRV, because they
      // can't be represented in SPIRV or aren't implemented yet.
      BM->SPIRVCK(
          false, InvalidFunctionCall, II->getCalledOperand()->getName().str());
  }
  return nullptr;
}

LLVMToSPIRVBase::FPBuiltinType
LLVMToSPIRVBase::getFPBuiltinType(IntrinsicInst *II, StringRef &OpName) {
  StringRef Name = II->getCalledFunction()->getName();
  if (!Name.consume_front("llvm.fpbuiltin."))
    return FPBuiltinType::UNKNOWN;
  OpName = Name.split('.').first;
  FPBuiltinType Type =
      StringSwitch<FPBuiltinType>(OpName)
          .Cases("fadd", "fsub", "fmul", "fdiv", "frem",
                 FPBuiltinType::REGULAR_MATH)
          .Cases("sin", "cos", "tan", FPBuiltinType::EXT_1OPS)
          .Cases("sinh", "cosh", "tanh", FPBuiltinType::EXT_1OPS)
          .Cases("asin", "acos", "atan", FPBuiltinType::EXT_1OPS)
          .Cases("asinh", "acosh", "atanh", FPBuiltinType::EXT_1OPS)
          .Cases("exp", "exp2", "exp10", "expm1", FPBuiltinType::EXT_1OPS)
          .Cases("log", "log2", "log10", "log1p", FPBuiltinType::EXT_1OPS)
          .Cases("sqrt", "rsqrt", "erf", "erfc", FPBuiltinType::EXT_1OPS)
          .Cases("atan2", "pow", "hypot", "ldexp", FPBuiltinType::EXT_2OPS)
          .Case("sincos", FPBuiltinType::EXT_3OPS)
          .Default(FPBuiltinType::UNKNOWN);
  return Type;
}

SPIRVValue *LLVMToSPIRVBase::transFPBuiltinIntrinsicInst(IntrinsicInst *II,
                                                         SPIRVBasicBlock *BB) {
  StringRef OpName;
  auto FPBuiltinTypeVal = getFPBuiltinType(II, OpName);
  if (FPBuiltinTypeVal == FPBuiltinType::UNKNOWN)
    return nullptr;
  switch (FPBuiltinTypeVal) {
  case FPBuiltinType::REGULAR_MATH: {
    auto BinOp = StringSwitch<Op>(OpName)
                     .Case("fadd", OpFAdd)
                     .Case("fsub", OpFSub)
                     .Case("fmul", OpFMul)
                     .Case("fdiv", OpFDiv)
                     .Case("frem", OpFRem)
                     .Default(OpUndef);
    auto *BI = BM->addBinaryInst(BinOp, transType(II->getType()),
                                 transValue(II->getArgOperand(0), BB),
                                 transValue(II->getArgOperand(1), BB), BB);
    return addFPBuiltinDecoration(BM, II, BI);
  }
  case FPBuiltinType::EXT_1OPS: {
    if (!checkTypeForSPIRVExtendedInstLowering(II, BM))
      break;
    SPIRVType *STy = transType(II->getType());
    std::vector<SPIRVValue *> Ops(1, transValue(II->getArgOperand(0), BB));
    auto ExtOp = StringSwitch<SPIRVWord>(OpName)
                     .Case("sin", OpenCLLIB::Sin)
                     .Case("cos", OpenCLLIB::Cos)
                     .Case("tan", OpenCLLIB::Tan)
                     .Case("sinh", OpenCLLIB::Sinh)
                     .Case("cosh", OpenCLLIB::Cosh)
                     .Case("tanh", OpenCLLIB::Tanh)
                     .Case("asin", OpenCLLIB::Asin)
                     .Case("acos", OpenCLLIB::Acos)
                     .Case("atan", OpenCLLIB::Atan)
                     .Case("asinh", OpenCLLIB::Asinh)
                     .Case("acosh", OpenCLLIB::Acosh)
                     .Case("atanh", OpenCLLIB::Atanh)
                     .Case("exp", OpenCLLIB::Exp)
                     .Case("exp2", OpenCLLIB::Exp2)
                     .Case("exp10", OpenCLLIB::Exp10)
                     .Case("expm1", OpenCLLIB::Expm1)
                     .Case("log", OpenCLLIB::Log)
                     .Case("log2", OpenCLLIB::Log2)
                     .Case("log10", OpenCLLIB::Log10)
                     .Case("log1p", OpenCLLIB::Log1p)
                     .Case("sqrt", OpenCLLIB::Sqrt)
                     .Case("rsqrt", OpenCLLIB::Rsqrt)
                     .Case("erf", OpenCLLIB::Erf)
                     .Case("erfc", OpenCLLIB::Erfc)
                     .Default(SPIRVWORD_MAX);
    assert(ExtOp != SPIRVWORD_MAX);
    auto *BI = BM->addExtInst(STy, BM->getExtInstSetId(SPIRVEIS_OpenCL), ExtOp,
                              Ops, BB);
    return addFPBuiltinDecoration(BM, II, BI);
  }
  case FPBuiltinType::EXT_2OPS: {
    if (!checkTypeForSPIRVExtendedInstLowering(II, BM))
      break;
    SPIRVType *STy = transType(II->getType());
    std::vector<SPIRVValue *> Ops{transValue(II->getArgOperand(0), BB),
                                  transValue(II->getArgOperand(1), BB)};
    auto ExtOp = StringSwitch<SPIRVWord>(OpName)
                     .Case("atan2", OpenCLLIB::Atan2)
                     .Case("hypot", OpenCLLIB::Hypot)
                     .Case("pow", OpenCLLIB::Pow)
                     .Case("ldexp", OpenCLLIB::Ldexp)
                     .Default(SPIRVWORD_MAX);
    assert(ExtOp != SPIRVWORD_MAX);
    auto *BI = BM->addExtInst(STy, BM->getExtInstSetId(SPIRVEIS_OpenCL), ExtOp,
                              Ops, BB);
    return addFPBuiltinDecoration(BM, II, BI);
  }
  case FPBuiltinType::EXT_3OPS: {
    if (!checkTypeForSPIRVExtendedInstLowering(II, BM))
      break;
    SPIRVType *STy = transType(II->getType());
    std::vector<SPIRVValue *> Ops{transValue(II->getArgOperand(0), BB),
                                  transValue(II->getArgOperand(1), BB),
                                  transValue(II->getArgOperand(2), BB)};
    auto ExtOp = StringSwitch<SPIRVWord>(OpName)
                     .Case("sincos", OpenCLLIB::Sincos)
                     .Default(SPIRVWORD_MAX);
    assert(ExtOp != SPIRVWORD_MAX);
    auto *BI = BM->addExtInst(STy, BM->getExtInstSetId(SPIRVEIS_OpenCL), ExtOp,
                              Ops, BB);
    return addFPBuiltinDecoration(BM, II, BI);
  }
  default:
    return nullptr;
  }
  return nullptr;
}

SPIRVValue *LLVMToSPIRVBase::transFenceInst(FenceInst *FI,
                                            SPIRVBasicBlock *BB) {
  SPIRVWord MemorySemantics;
  // Fence ordering may only be Acquire, Release, AcquireRelease, or
  // SequentiallyConsistent
  switch (FI->getOrdering()) {
  case llvm::AtomicOrdering::Acquire:
    MemorySemantics = MemorySemanticsAcquireMask;
    break;
  case llvm::AtomicOrdering::Release:
    MemorySemantics = MemorySemanticsReleaseMask;
    break;
  case llvm::AtomicOrdering::AcquireRelease:
    MemorySemantics = MemorySemanticsAcquireReleaseMask;
    break;
  case llvm::AtomicOrdering::SequentiallyConsistent:
    MemorySemantics = MemorySemanticsSequentiallyConsistentMask;
    break;
  default:
    assert(false && "Unexpected fence ordering");
    MemorySemantics = SPIRVWORD_MAX;
    break;
  }

  Module *M = FI->getParent()->getModule();
  // Treat all llvm.fence instructions as having CrossDevice scope:
  SPIRVValue *RetScope = transConstant(getUInt32(M, ScopeCrossDevice));
  SPIRVValue *Val = transConstant(getUInt32(M, MemorySemantics));
  return BM->addMemoryBarrierInst(static_cast<Scope>(RetScope->getId()),
                                  Val->getId(), BB);
}

SPIRVValue *LLVMToSPIRVBase::transCallInst(CallInst *CI, SPIRVBasicBlock *BB) {
  assert(CI);
  Function *F = CI->getFunction();
  if (isa<InlineAsm>(CI->getCalledOperand()) &&
      BM->isAllowedToUseExtension(ExtensionID::SPV_INTEL_inline_assembly)) {
    // Inline asm is opaque, so we cannot reason about its FP contraction
    // requirements.
    SPIRVDBG(dbgs() << "[fp-contract] disabled for " << F->getName()
                    << ": inline asm " << *CI << '\n');
    joinFPContract(F, FPContract::DISABLED);
    return transAsmCallINTEL(CI, BB);
  }

  if (CI->isIndirectCall()) {
    // The function is not known in advance
    SPIRVDBG(dbgs() << "[fp-contract] disabled for " << F->getName()
                    << ": indirect call " << *CI << '\n');
    joinFPContract(F, FPContract::DISABLED);
    return transIndirectCallInst(CI, BB);
  }
  return transDirectCallInst(CI, BB);
}

SPIRVValue *LLVMToSPIRVBase::transDirectCallInst(CallInst *CI,
                                                 SPIRVBasicBlock *BB) {
  SPIRVExtInstSetKind ExtSetKind = SPIRVEIS_Count;
  SPIRVWord ExtOp = SPIRVWORD_MAX;
  llvm::Function *F = CI->getCalledFunction();
  auto MangledName = F->getName();
  StringRef DemangledName;

  if (MangledName.startswith(SPCV_CAST) || MangledName == SAMPLER_INIT)
    return oclTransSpvcCastSampler(CI, BB);

  if (oclIsBuiltin(MangledName, DemangledName) ||
      isDecoratedSPIRVFunc(F, DemangledName)) {
    if (auto *BV = transBuiltinToConstant(DemangledName, CI))
      return BV;
    if (auto *BV = transBuiltinToInst(DemangledName, CI, BB))
      return BV;
  }

  SmallVector<std::string, 2> Dec;
  if (isBuiltinTransToExtInst(CI->getCalledFunction(), &ExtSetKind, &ExtOp,
                              &Dec)) {
    if (DemangledName.find("__spirv_ocl_printf") != StringRef::npos) {
      auto *FormatStrPtr = cast<PointerType>(CI->getArgOperand(0)->getType());
      if (FormatStrPtr->getAddressSpace() !=
          SPIR::TypeAttributeEnum::ATTR_CONST) {
        if (!BM->isAllowedToUseExtension(
                ExtensionID::SPV_EXT_relaxed_printf_string_address_space)) {
          std::string ErrorStr =
              "Either SPV_EXT_relaxed_printf_string_address_space extension "
              "should be allowed to translate this module, because this LLVM "
              "module contains the printf function with format string, whose "
              "address space is not equal to 2 (constant).";
          getErrorLog().checkError(false, SPIRVEC_RequiresExtension, CI,
                                   ErrorStr);
        }
        BM->addExtension(
            ExtensionID::SPV_EXT_relaxed_printf_string_address_space);
      }
    }

    return addDecorations(
        BM->addExtInst(
            transScavengedType(CI), BM->getExtInstSetId(ExtSetKind), ExtOp,
            transArguments(CI, BB,
                           SPIRVEntry::createUnique(ExtSetKind, ExtOp).get()),
            BB),
        Dec);
  }

  Function *Callee = CI->getCalledFunction();
  if (Callee->isDeclaration()) {
    SPIRVDBG(dbgs() << "[fp-contract] disabled for " << F->getName().str()
                    << ": call to an undefined function " << *CI << '\n');
    joinFPContract(CI->getFunction(), FPContract::DISABLED);
  } else {
    FPContract CalleeFPC = getFPContract(Callee);
    joinFPContract(CI->getFunction(), CalleeFPC);
    if (CalleeFPC == FPContract::DISABLED) {
      SPIRVDBG(dbgs() << "[fp-contract] disabled for " << F->getName().str()
                      << ": call to a function with disabled contraction: "
                      << *CI << '\n');
    }
  }

  return BM->addCallInst(
      transFunctionDecl(Callee),
      transArguments(CI, BB, SPIRVEntry::createUnique(OpFunctionCall).get()),
      BB);
}

SPIRVValue *LLVMToSPIRVBase::transIndirectCallInst(CallInst *CI,
                                                   SPIRVBasicBlock *BB) {
  if (BM->getErrorLog().checkError(
          BM->isAllowedToUseExtension(ExtensionID::SPV_INTEL_function_pointers),
          SPIRVEC_FunctionPointers, CI)) {
    return BM->addIndirectCallInst(
        transValue(CI->getCalledOperand(), BB), transScavengedType(CI),
        transArguments(CI, BB, SPIRVEntry::createUnique(OpFunctionCall).get()),
        BB);
  }
  return nullptr;
}

SPIRVValue *LLVMToSPIRVBase::transAsmINTEL(InlineAsm *IA) {
  assert(IA);

  // TODO: intention here is to provide information about actual target
  //       but in fact spir-64 is substituted as triple when translator works
  //       eventually we need to fix it (not urgent)
  StringRef TripleStr(M->getTargetTriple());
  auto *AsmTarget = static_cast<SPIRVAsmTargetINTEL *>(
      BM->getOrAddAsmTargetINTEL(TripleStr.str()));
  auto *SIA = BM->addAsmINTEL(
      static_cast<SPIRVTypeFunction *>(transType(IA->getFunctionType())),
      AsmTarget, IA->getAsmString(), IA->getConstraintString());
  if (IA->hasSideEffects())
    SIA->addDecorate(DecorationSideEffectsINTEL);
  return SIA;
}

SPIRVValue *LLVMToSPIRVBase::transAsmCallINTEL(CallInst *CI,
                                               SPIRVBasicBlock *BB) {
  assert(CI);
  auto *IA = cast<InlineAsm>(CI->getCalledOperand());
  return BM->addAsmCallINTELInst(
      static_cast<SPIRVAsmINTEL *>(transValue(IA, BB, false)),
      transArguments(CI, BB, SPIRVEntry::createUnique(OpAsmCallINTEL).get()),
      BB);
}

bool LLVMToSPIRVBase::transAddressingMode() {
  Triple TargetTriple(M->getTargetTriple());

  if (TargetTriple.isArch32Bit())
    BM->setAddressingModel(AddressingModelPhysical32);
  else
    BM->setAddressingModel(AddressingModelPhysical64);
  // Physical addressing model requires Addresses capability
  BM->addCapability(CapabilityAddresses);
  return true;
}
std::vector<SPIRVValue *>
LLVMToSPIRVBase::transValue(const std::vector<Value *> &Args,
                            SPIRVBasicBlock *BB) {
  std::vector<SPIRVValue *> BArgs;
  for (auto &I : Args)
    BArgs.push_back(transValue(I, BB));
  return BArgs;
}

std::vector<SPIRVWord>
LLVMToSPIRVBase::transValue(const std::vector<Value *> &Args,
                            SPIRVBasicBlock *BB, SPIRVEntry *Entry) {
  std::vector<SPIRVWord> Operands;
  for (size_t I = 0, E = Args.size(); I != E; ++I) {
    Operands.push_back(Entry->isOperandLiteral(I)
                           ? cast<ConstantInt>(Args[I])->getZExtValue()
                           : transValue(Args[I], BB)->getId());
  }
  return Operands;
}

std::vector<SPIRVWord> LLVMToSPIRVBase::transArguments(CallInst *CI,
                                                       SPIRVBasicBlock *BB,
                                                       SPIRVEntry *Entry) {
  return transValue(getArguments(CI), BB, Entry);
}

SPIRVWord LLVMToSPIRVBase::transFunctionControlMask(Function *F) {
  SPIRVWord FCM = 0;
  SPIRSPIRVFuncCtlMaskMap::foreach (
      [&](Attribute::AttrKind Attr, SPIRVFunctionControlMaskKind Mask) {
        if (F->hasFnAttribute(Attr)) {
          if (Attr == Attribute::OptimizeNone) {
            if (!BM->isAllowedToUseExtension(ExtensionID::SPV_INTEL_optnone))
              return;
            BM->addExtension(ExtensionID::SPV_INTEL_optnone);
            BM->addCapability(internal::CapabilityOptNoneINTEL);
          }
          FCM |= Mask;
        }
      });
  return FCM;
}

void LLVMToSPIRVBase::transGlobalAnnotation(GlobalVariable *V) {
  SPIRVDBG(dbgs() << "[transGlobalAnnotation] " << *V << '\n');

  // @llvm.global.annotations is an array that contains structs with 4 fields.
  // Get the array of structs with metadata
  // TODO: actually, now it contains 5 fields, the fifth by default is nullptr
  // or undef, but it can be defined to include variadic arguments of
  // clang::annotation attribute. Need to refactor this function to turn on this
  // translation
  ConstantArray *CA = cast<ConstantArray>(V->getOperand(0));
  for (Value *Op : CA->operands()) {
    ConstantStruct *CS = cast<ConstantStruct>(Op);
    // The first field of the struct contains a pointer to annotated variable
    Value *AnnotatedVar = CS->getOperand(0)->stripPointerCasts();
    SPIRVValue *SV = transValue(AnnotatedVar, nullptr);

    // The second field contains a pointer to a global annotation string
    GlobalVariable *GV =
        cast<GlobalVariable>(CS->getOperand(1)->stripPointerCasts());

    StringRef AnnotationString;
    if (!getConstantStringInfo(GV, AnnotationString)) {
      assert(!"Annotation string missing");
      return;
    }
    DecorationsInfoVec Decorations =
        tryParseAnnotationString(BM, AnnotationString).MemoryAttributesVec;

    // If we didn't find any annotation decorations, let's add the whole
    // annotation string as UserSemantic Decoration
    if (Decorations.empty()) {
      SV->addDecorate(
          new SPIRVDecorateUserSemanticAttr(SV, AnnotationString.str()));
    } else {
      addAnnotationDecorations(SV, Decorations);
    }
  }
}

void LLVMToSPIRVBase::transGlobalIOPipeStorage(GlobalVariable *V, MDNode *IO) {
  SPIRVDBG(dbgs() << "[transGlobalIOPipeStorage] " << *V << '\n');
  SPIRVValue *SV = transValue(V, nullptr);
  assert(SV && "Failed to process OCL PipeStorage object");
  if (BM->isAllowedToUseExtension(ExtensionID::SPV_INTEL_io_pipes)) {
    unsigned ID = getMDOperandAsInt(IO, 0);
    SV->addDecorate(DecorationIOPipeStorageINTEL, ID);
  }
}

bool LLVMToSPIRVBase::transGlobalVariables() {
  for (auto I = M->global_begin(), E = M->global_end(); I != E; ++I) {
    if ((*I).getName() == "llvm.global.annotations")
      transGlobalAnnotation(&(*I));
    else if ([I]() -> bool {
               // Check if the GV is used only in var/ptr instructions. If yes -
               // skip processing of this since it's only an annotation GV.
               if (I->user_empty())
                 return false;
               for (auto *U : I->users()) {
                 Value *V = U;
                 while (isa<BitCastInst>(V) || isa<AddrSpaceCastInst>(V))
                   V = cast<CastInst>(V)->getOperand(0);
                 auto *GEP = dyn_cast_or_null<GetElementPtrInst>(V);
                 if (!GEP)
                   return false;
                 for (auto *GEPU : GEP->users()) {
                   auto *II = dyn_cast<IntrinsicInst>(GEPU);
                   if (!II)
                     return false;
                   switch (II->getIntrinsicID()) {
                   case Intrinsic::var_annotation:
                   case Intrinsic::ptr_annotation:
                     continue;
                   default:
                     return false;
                   }
                 }
               }
               return true;
             }())
      continue;
    else if ((I->getName() == "llvm.global_ctors" ||
              I->getName() == "llvm.global_dtors") &&
             !BM->isAllowedToUseExtension(
                 ExtensionID::SPV_INTEL_function_pointers)) {
      // Function pointers are required to represent structor lists; do not
      // translate the variable if function pointers are not available.
      continue;
    } else if (MDNode *IO = ((*I).getMetadata("io_pipe_id")))
      transGlobalIOPipeStorage(&(*I), IO);
    else if (!transValue(&(*I), nullptr))
      return false;
  }
  return true;
}

bool LLVMToSPIRVBase::isAnyFunctionReachableFromFunction(
    const Function *FS,
    const std::unordered_set<const Function *> Funcs) const {
  std::unordered_set<const Function *> Done;
  std::unordered_set<const Function *> ToDo;
  ToDo.insert(FS);

  while (!ToDo.empty()) {
    auto It = ToDo.begin();
    const Function *F = *It;

    if (Funcs.find(F) != Funcs.end())
      return true;

    ToDo.erase(It);
    Done.insert(F);

    const CallGraphNode *FN = (*CG)[F];
    for (unsigned I = 0; I < FN->size(); ++I) {
      const CallGraphNode *NN = (*FN)[I];
      const Function *NNF = NN->getFunction();
      if (!NNF)
        continue;
      if (Done.find(NNF) == Done.end()) {
        ToDo.insert(NNF);
      }
    }
  }

  return false;
}

std::vector<SPIRVId>
LLVMToSPIRVBase::collectEntryPointInterfaces(SPIRVFunction *SF, Function *F) {
  std::vector<SPIRVId> Interface;
  for (auto &GV : M->globals()) {
    const auto AS = GV.getAddressSpace();
    SPIRVModule *BM = SF->getModule();
    if (!BM->isAllowedToUseVersion(VersionNumber::SPIRV_1_4))
      if (AS != SPIRAS_Input && AS != SPIRAS_Output)
        continue;

    std::unordered_set<const Function *> Funcs;

    for (const auto &U : GV.uses()) {
      const Instruction *Inst = dyn_cast<Instruction>(U.getUser());
      if (!Inst)
        continue;
      Funcs.insert(Inst->getFunction());
    }

    if (isAnyFunctionReachableFromFunction(F, Funcs)) {
      SPIRVWord ModuleVersion = static_cast<SPIRVWord>(BM->getSPIRVVersion());
      if (AS != SPIRAS_Input && AS != SPIRAS_Output &&
          ModuleVersion < static_cast<SPIRVWord>(VersionNumber::SPIRV_1_4))
        BM->setMinSPIRVVersion(VersionNumber::SPIRV_1_4);
      Interface.push_back(ValueMap[&GV]->getId());
    }
  }
  return Interface;
}

void LLVMToSPIRVBase::mutateFuncArgType(
    const std::map<unsigned, Type *> &ChangedType, Function *F) {
  for (auto &I : ChangedType) {
    for (auto UI = F->user_begin(), UE = F->user_end(); UI != UE; ++UI) {
      auto *Call = dyn_cast<CallInst>(*UI);
      if (!Call)
        continue;
      auto *Arg = Call->getArgOperand(I.first);
      auto *OrigTy = Arg->getType();
      if (OrigTy == I.second)
        continue;
      SPIRVDBG(dbgs() << "[mutate arg type] " << *Call << ", " << *Arg << '\n');
      auto CastF = M->getOrInsertFunction(SPCV_CAST, I.second, OrigTy);
      std::vector<Value *> Args;
      Args.push_back(Arg);
      auto *Cast = CallInst::Create(CastF, Args, "", Call);
      Call->replaceUsesOfWith(Arg, Cast);
      SPIRVDBG(dbgs() << "[mutate arg type] -> " << *Cast << '\n');
    }
  }
}

// Propagate contraction requirement of F up the call graph.
void LLVMToSPIRVBase::fpContractUpdateRecursive(Function *F, FPContract FPC) {
  std::queue<User *> Users;
  for (User *FU : F->users()) {
    Users.push(FU);
  }

  bool EnableLogger = FPC == FPContract::DISABLED && !Users.empty();
  if (EnableLogger) {
    SPIRVDBG(dbgs() << "[fp-contract] disabled for users of " << F->getName()
                    << '\n');
  }

  while (!Users.empty()) {
    User *U = Users.front();
    Users.pop();

    if (EnableLogger) {
      SPIRVDBG(dbgs() << "[fp-contract]   user: " << *U << '\n');
    }

    // Move from an Instruction to its Function
    if (Instruction *I = dyn_cast<Instruction>(U)) {
      Users.push(I->getFunction());
      continue;
    }

    if (Function *F = dyn_cast<Function>(U)) {
      if (!joinFPContract(F, FPC)) {
        // FP contract was not updated - no need to propagate
        // This also terminates a recursion (if any).
        if (EnableLogger) {
          SPIRVDBG(dbgs() << "[fp-contract] already disabled " << F->getName()
                          << '\n');
        }
        continue;
      }
      if (EnableLogger) {
        SPIRVDBG(dbgs() << "[fp-contract] disabled for " << F->getName()
                        << '\n');
      }
      for (User *FU : F->users()) {
        Users.push(FU);
      }
      continue;
    }

    // Unwrap a constant until we reach an Instruction.
    // This is checked after the Function, because a Function is also a
    // Constant.
    if (Constant *C = dyn_cast<Constant>(U)) {
      for (User *CU : C->users()) {
        Users.push(CU);
      }
      continue;
    }

    llvm_unreachable("Unexpected use.");
  }
}

/// Returns a range that traverses \p F ensuring that dominator blocks are
/// visited before the blocks they dominate.
///
/// Compared to llvm::ReversePostOrderTraversal which also visits dominators
/// before dominated blocks, this traversal aims to be more stable and will keep
/// basic blocks in their original order as much as possible, only reordering
/// them to visit dominators ahead of their dominated blocks when needed. \p DT
/// is not copied by this function and needs to outlive any iterators created
/// from this range.
static auto stablePreDominatorTraversal(Function &F, const DominatorTree &DT) {

  // A local iterator type for traversing a function in the desired order.
  class StablePreDominatorIterator
      : public iterator_facade_base<StablePreDominatorIterator,
                                    std::forward_iterator_tag, BasicBlock> {

    // The passed DominatorTree; may be unset for end iterators.
    const DominatorTree *DT;

    // The set of basic blocks already visited in this traversal.
    SmallPtrSet<const BasicBlock *, 4> VisitedBBs;

    // The next basic block in original function order, or nullptr if the
    // traversal is over.
    BasicBlock *NextBB = nullptr;

    // The current basic block in the traversal, or nullptr for end iterators.
    BasicBlock *CurBB = nullptr;

    // Returns the most immediate dominator of \p BB which does not have an
    // unvisited dominator and so can be visited in this traversal.
    BasicBlock *visitableDominator(BasicBlock *BB) const {

      // Find BB's dominator; if there is none, BB can be visited immediately.
      const auto *const BBNode = DT->getNode(BB);
      if (!BBNode)
        return BB;
      const auto *const DomNode = BBNode->getIDom();
      if (!DomNode)
        return BB;
      BasicBlock *const Dominator = DomNode->getBlock();

      // If the dominator's been visited, BB can now be visited.
      if (VisitedBBs.contains(Dominator))
        return BB;

      // Otherwise, find the dominator's visitable dominator instead.
      return visitableDominator(Dominator);
    }

    // Advances the iterator and returns the next basic block to be visited in
    // the traversal.
    BasicBlock *next() {

      // If NextBB is nullptr, the end of the traversal has been reached.
      if (!NextBB)
        return nullptr;

      // Check if NextBB has already been visited; if so, advance past it.
      if (VisitedBBs.contains(NextBB)) {
        NextBB = NextBB->getNextNode();
        return next();
      }

      // If NextBB is unvisited, visit its next visitable dominator.
      BasicBlock *const ToVisit = visitableDominator(NextBB);
      VisitedBBs.insert(ToVisit);
      return ToVisit;
    }

  public:
    // Constructs an end iterator.
    StablePreDominatorIterator() {}

    // Constructs a begin iterator at the start of \p F.
    StablePreDominatorIterator(Function &F, const DominatorTree &DT)
        : DT(&DT), NextBB(&F.getEntryBlock()) {
      ++*this;
    }

    // Methods required by iterator_facade_base.
    bool operator==(const StablePreDominatorIterator &Other) const {
      return CurBB == Other.CurBB;
    }
    BasicBlock &operator*() const { return *CurBB; }
    StablePreDominatorIterator &operator++() {
      CurBB = next();
      return *this;
    }
  };

  return make_range(StablePreDominatorIterator(F, DT),
                    StablePreDominatorIterator());
}

void LLVMToSPIRVBase::transFunction(Function *I) {
  SPIRVFunction *BF = transFunctionDecl(I);
  // Creating all basic blocks before creating any instruction. SPIR-V requires
  // that blocks appear after their dominators, so stablePreDominatorTraversal
  // is used to ensure blocks are written in the right order.
  const DominatorTree DT(*I);
  for (BasicBlock &FI : stablePreDominatorTraversal(*I, DT)) {
    transValue(&FI, nullptr);
  }
  for (auto &FI : *I) {
    SPIRVBasicBlock *BB =
        static_cast<SPIRVBasicBlock *>(transValue(&FI, nullptr));
    for (auto &BI : FI) {
      transValue(&BI, BB, false);
    }
  }
  // Enable FP contraction unless proven otherwise
  joinFPContract(I, FPContract::ENABLED);
  fpContractUpdateRecursive(I, getFPContract(I));

  if (isKernel(I)) {
    auto Interface = collectEntryPointInterfaces(BF, I);
    BM->addEntryPoint(ExecutionModelKernel, BF->getId(), I->getName().str(),
                      Interface);
  }
}

bool isEmptyLLVMModule(Module *M) {
  return M->empty() &&      // No functions
         M->global_empty(); // No global variables
}

bool LLVMToSPIRVBase::translate() {
  BM->setGeneratorVer(KTranslatorVer);

  if (isEmptyLLVMModule(M))
    BM->addCapability(CapabilityLinkage);

  if (!lowerBuiltinCallsToVariables(M))
    return false;

  // Use the type scavenger to recover pointer element types.
  Scavenger = std::make_unique<SPIRVTypeScavenger>(*M);

  if (!transSourceLanguage())
    return false;
  if (!transExtension())
    return false;
  if (!transBuiltinSet())
    return false;
  if (!transAddressingMode())
    return false;
  if (!transGlobalVariables())
    return false;

  for (auto &F : *M) {
    auto *FT = F.getFunctionType();
    std::map<unsigned, Type *> ChangedType;
    oclGetMutatedArgumentTypesByBuiltin(FT, ChangedType, &F);
    mutateFuncArgType(ChangedType, &F);
  }

  // SPIR-V logical layout requires all function declarations go before
  // function definitions.
  std::vector<Function *> Decls, Defs;
  for (auto &F : *M) {
    if (isBuiltinTransToInst(&F) || isBuiltinTransToExtInst(&F) ||
        F.getName().startswith(SPCV_CAST) ||
        F.getName().startswith(LLVM_MEMCPY) ||
        F.getName().startswith(SAMPLER_INIT))
      continue;
    if (F.isDeclaration())
      Decls.push_back(&F);
    else
      Defs.push_back(&F);
  }
  for (auto *I : Decls)
    transFunctionDecl(I);
  for (auto *I : Defs)
    transFunction(I);

  if (!transMetadata())
    return false;
  if (!transExecutionMode())
    return false;

  BM->resolveUnknownStructFields();
  DbgTran->transDebugMetadata();
  return true;
}

llvm::IntegerType *LLVMToSPIRVBase::getSizetType(unsigned AS) {
  return IntegerType::getIntNTy(M->getContext(),
                                M->getDataLayout().getPointerSizeInBits(AS));
}

void LLVMToSPIRVBase::oclGetMutatedArgumentTypesByBuiltin(
    llvm::FunctionType *FT, std::map<unsigned, Type *> &ChangedType,
    Function *F) {
  StringRef Demangled;
  if (!oclIsBuiltin(F->getName(), Demangled))
    return;
  if (Demangled.find(kSPIRVName::SampledImage) == std::string::npos)
    return;
  if (FT->getParamType(1)->isIntegerTy())
    ChangedType[1] = getSPIRVType(OpTypeSampler, true);
}

SPIRVValue *LLVMToSPIRVBase::transBuiltinToConstant(StringRef DemangledName,
                                                    CallInst *CI) {
  Op OC = getSPIRVFuncOC(DemangledName);
  if (!isSpecConstantOpCode(OC))
    return nullptr;
  if (OC == spv::OpSpecConstantComposite) {
    return BM->addSpecConstantComposite(transType(CI->getType()),
                                        transValue(getArguments(CI), nullptr));
  }
  Value *V = CI->getArgOperand(1);
  Type *Ty = CI->getType();
  assert(((Ty == V->getType()) ||
          // If bool is stored into memory, then clang will emit it as i8,
          // however for other usages of bool (like return type of a function),
          // it is emitted as i1.
          // Therefore, situation when we encounter
          // i1 _Z20__spirv_SpecConstant(i32, i8) is valid
          (Ty->isIntegerTy(1) && V->getType()->isIntegerTy(8))) &&
         "Type mismatch!");
  uint64_t Val = 0;
  if (Ty->isIntegerTy())
    Val = cast<ConstantInt>(V)->getZExtValue();
  else if (Ty->isFloatingPointTy())
    Val = cast<ConstantFP>(V)->getValueAPF().bitcastToAPInt().getZExtValue();
  else
    return nullptr;
  SPIRVValue *SC = BM->addSpecConstant(transType(Ty), Val);
  return SC;
}

SPIRVInstruction *LLVMToSPIRVBase::transBuiltinToInst(StringRef DemangledName,
                                                      CallInst *CI,
                                                      SPIRVBasicBlock *BB) {
  SmallVector<std::string, 2> Dec;
  auto OC = getSPIRVFuncOC(DemangledName, &Dec);

  if (OC == OpNop)
    return nullptr;

  if (OpReadPipeBlockingINTEL <= OC && OC <= OpWritePipeBlockingINTEL &&
      !BM->isAllowedToUseExtension(ExtensionID::SPV_INTEL_blocking_pipes))
    return nullptr;

  if (OpFixedSqrtINTEL <= OC && OC <= OpFixedExpINTEL)
    BM->getErrorLog().checkError(
        BM->isAllowedToUseExtension(
            ExtensionID::SPV_INTEL_arbitrary_precision_fixed_point),
        SPIRVEC_InvalidInstruction,
        CI->getCalledOperand()->getName().str() +
            "\nFixed point instructions can't be translated correctly without "
            "enabled SPV_INTEL_arbitrary_precision_fixed_point extension!\n");

  if ((OpArbitraryFloatSinCosPiINTEL <= OC &&
       OC <= OpArbitraryFloatCastToIntINTEL) ||
      (OpArbitraryFloatAddINTEL <= OC && OC <= OpArbitraryFloatPowNINTEL))
    BM->getErrorLog().checkError(
        BM->isAllowedToUseExtension(
            ExtensionID::SPV_INTEL_arbitrary_precision_floating_point),
        SPIRVEC_InvalidInstruction,
        CI->getCalledOperand()->getName().str() +
            "\nFloating point instructions can't be translated correctly "
            "without enabled SPV_INTEL_arbitrary_precision_floating_point "
            "extension!\n");

  auto *Inst = transBuiltinToInstWithoutDecoration(OC, CI, BB);
  addDecorations(Inst, Dec);
  return Inst;
}

bool LLVMToSPIRVBase::transExecutionMode() {
  if (auto NMD = SPIRVMDWalker(*M).getNamedMD(kSPIRVMD::ExecutionMode)) {
    while (!NMD.atEnd()) {
      unsigned EMode = ~0U;
      Function *F = nullptr;
      auto N = NMD.nextOp(); /* execution mode MDNode */
      N.get(F).get(EMode);

      SPIRVFunction *BF = static_cast<SPIRVFunction *>(getTranslatedValue(F));
      assert(BF && "Invalid kernel function");
      if (!BF)
        return false;

      auto AddSingleArgExecutionMode = [&](ExecutionMode EMode) {
        uint32_t Arg = ~0u;
        N.get(Arg);
        BF->addExecutionMode(BM->add(new SPIRVExecutionMode(BF, EMode, Arg)));
      };

      switch (EMode) {
      case spv::ExecutionModeContractionOff:
        BF->addExecutionMode(BM->add(
            new SPIRVExecutionMode(BF, static_cast<ExecutionMode>(EMode))));
        break;
      case spv::ExecutionModeInitializer:
      case spv::ExecutionModeFinalizer:
        if (BM->isAllowedToUseVersion(VersionNumber::SPIRV_1_1)) {
          BF->addExecutionMode(BM->add(
              new SPIRVExecutionMode(BF, static_cast<ExecutionMode>(EMode))));
        } else {
          getErrorLog().checkError(false, SPIRVEC_Requires1_1,
                                   "Initializer/Finalizer Execution Mode");
          return false;
        }
        break;
      case spv::ExecutionModeLocalSize:
      case spv::ExecutionModeLocalSizeHint: {
        unsigned X = 0, Y = 0, Z = 0;
        N.get(X).get(Y).get(Z);
        BF->addExecutionMode(BM->add(new SPIRVExecutionMode(
            BF, static_cast<ExecutionMode>(EMode), X, Y, Z)));
      } break;
      case spv::ExecutionModeMaxWorkgroupSizeINTEL: {
        if (BM->isAllowedToUseExtension(
                ExtensionID::SPV_INTEL_kernel_attributes)) {
          unsigned X = 0, Y = 0, Z = 0;
          N.get(X).get(Y).get(Z);
          BF->addExecutionMode(BM->add(new SPIRVExecutionMode(
              BF, static_cast<ExecutionMode>(EMode), X, Y, Z)));
          BM->addExtension(ExtensionID::SPV_INTEL_kernel_attributes);
          BM->addCapability(CapabilityKernelAttributesINTEL);
        }
      } break;
      case spv::ExecutionModeNoGlobalOffsetINTEL: {
        if (!BM->isAllowedToUseExtension(
                ExtensionID::SPV_INTEL_kernel_attributes))
          break;
        BF->addExecutionMode(BM->add(
            new SPIRVExecutionMode(BF, static_cast<ExecutionMode>(EMode))));
        BM->addExtension(ExtensionID::SPV_INTEL_kernel_attributes);
        BM->addCapability(CapabilityKernelAttributesINTEL);
      } break;
      case spv::ExecutionModeVecTypeHint:
      case spv::ExecutionModeSubgroupSize:
      case spv::ExecutionModeSubgroupsPerWorkgroup:
        AddSingleArgExecutionMode(static_cast<ExecutionMode>(EMode));
        break;
      case spv::ExecutionModeNumSIMDWorkitemsINTEL:
      case spv::ExecutionModeSchedulerTargetFmaxMhzINTEL:
      case spv::ExecutionModeMaxWorkDimINTEL:
      case spv::ExecutionModeRegisterMapInterfaceINTEL: {
        if (!BM->isAllowedToUseExtension(
                ExtensionID::SPV_INTEL_kernel_attributes))
          break;
        AddSingleArgExecutionMode(static_cast<ExecutionMode>(EMode));
        BM->addExtension(ExtensionID::SPV_INTEL_kernel_attributes);
        BM->addCapability(CapabilityFPGAKernelAttributesINTEL);
        // RegisterMapInterfaceINTEL mode is defined by the
        // CapabilityFPGAKernelAttributesv2INTEL capability and that
        // capability implicitly defines CapabilityFPGAKernelAttributesINTEL
        if (EMode == spv::ExecutionModeRegisterMapInterfaceINTEL)
          BM->addCapability(CapabilityFPGAKernelAttributesv2INTEL);
      } break;
      case spv::ExecutionModeStreamingInterfaceINTEL: {
        if (!BM->isAllowedToUseExtension(
                ExtensionID::SPV_INTEL_kernel_attributes))
          break;
        AddSingleArgExecutionMode(static_cast<ExecutionMode>(EMode));
        BM->addExtension(ExtensionID::SPV_INTEL_kernel_attributes);
        BM->addCapability(CapabilityFPGAKernelAttributesINTEL);
      } break;
      case spv::ExecutionModeSharedLocalMemorySizeINTEL: {
        if (!BM->isAllowedToUseExtension(ExtensionID::SPV_INTEL_vector_compute))
          break;
        AddSingleArgExecutionMode(static_cast<ExecutionMode>(EMode));
      } break;
      case spv::ExecutionModeNamedBarrierCountINTEL: {
        if (!BM->isAllowedToUseExtension(ExtensionID::SPV_INTEL_vector_compute))
          break;
        unsigned NBarrierCnt = 0;
        N.get(NBarrierCnt);
        BF->addExecutionMode(new SPIRVExecutionMode(
            BF, static_cast<ExecutionMode>(EMode), NBarrierCnt));
        BM->addExtension(ExtensionID::SPV_INTEL_vector_compute);
        BM->addCapability(CapabilityVectorComputeINTEL);
      } break;

      case spv::ExecutionModeDenormPreserve:
      case spv::ExecutionModeDenormFlushToZero:
      case spv::ExecutionModeSignedZeroInfNanPreserve:
      case spv::ExecutionModeRoundingModeRTE:
      case spv::ExecutionModeRoundingModeRTZ: {
        if (BM->isAllowedToUseVersion(VersionNumber::SPIRV_1_4)) {
          BM->setMinSPIRVVersion(VersionNumber::SPIRV_1_4);
          AddSingleArgExecutionMode(static_cast<ExecutionMode>(EMode));
        } else if (BM->isAllowedToUseExtension(
                       ExtensionID::SPV_KHR_float_controls)) {
          BM->addExtension(ExtensionID::SPV_KHR_float_controls);
          AddSingleArgExecutionMode(static_cast<ExecutionMode>(EMode));
        }
      } break;
      case spv::ExecutionModeRoundingModeRTPINTEL:
      case spv::ExecutionModeRoundingModeRTNINTEL:
      case spv::ExecutionModeFloatingPointModeALTINTEL:
      case spv::ExecutionModeFloatingPointModeIEEEINTEL: {
        if (!BM->isAllowedToUseExtension(
                ExtensionID::SPV_INTEL_float_controls2))
          break;
        AddSingleArgExecutionMode(static_cast<ExecutionMode>(EMode));
      } break;
      case spv::internal::ExecutionModeFastCompositeKernelINTEL: {
        if (BM->isAllowedToUseExtension(ExtensionID::SPV_INTEL_fast_composite))
          BF->addExecutionMode(BM->add(
              new SPIRVExecutionMode(BF, static_cast<ExecutionMode>(EMode))));
      } break;
      default:
        llvm_unreachable("invalid execution mode");
      }
    }
  }

  transFPContract();

  return true;
}

void LLVMToSPIRVBase::transFPContract() {
  FPContractMode Mode = BM->getFPContractMode();

  for (Function &F : *M) {
    SPIRVValue *TranslatedF = getTranslatedValue(&F);
    if (!TranslatedF) {
      continue;
    }
    SPIRVFunction *BF = static_cast<SPIRVFunction *>(TranslatedF);

    bool IsKernelEntryPoint =
        BF->getModule()->isEntryPoint(spv::ExecutionModelKernel, BF->getId());
    if (!IsKernelEntryPoint)
      continue;

    FPContract FPC = getFPContract(&F);
    assert(FPC != FPContract::UNDEF);

    bool DisableContraction = false;
    switch (Mode) {
    case FPContractMode::Fast:
      DisableContraction = false;
      break;
    case FPContractMode::On:
      DisableContraction = FPC == FPContract::DISABLED;
      break;
    case FPContractMode::Off:
      DisableContraction = true;
      break;
    }

    if (DisableContraction) {
      BF->addExecutionMode(BF->getModule()->add(
          new SPIRVExecutionMode(BF, spv::ExecutionModeContractionOff)));
    }
  }
}

bool LLVMToSPIRVBase::transMetadata() {
  if (!transOCLMetadata())
    return false;

  auto Model = getMemoryModel(*M);
  if (Model != SPIRVMemoryModelKind::MemoryModelMax)
    BM->setMemoryModel(static_cast<SPIRVMemoryModelKind>(Model));

  return true;
}

// Work around to translate kernel_arg_type and kernel_arg_type_qual metadata
static void transKernelArgTypeMD(SPIRVModule *BM, Function *F, MDNode *MD,
                                 std::string MDName) {
  std::string KernelArgTypesMDStr =
      std::string(MDName) + "." + F->getName().str() + ".";
  for (const auto &TyOp : MD->operands())
    KernelArgTypesMDStr += cast<MDString>(TyOp)->getString().str() + ",";
  BM->getString(KernelArgTypesMDStr);
}

bool LLVMToSPIRVBase::transOCLMetadata() {
  for (auto &F : *M) {
    if (F.getCallingConv() != CallingConv::SPIR_KERNEL)
      continue;

    SPIRVFunction *BF = static_cast<SPIRVFunction *>(getTranslatedValue(&F));
    assert(BF && "Kernel function should be translated first");

    // Create 'OpString' as a workaround to store information about
    // *orignal* (typedef'ed, unsigned integers) type names of kernel arguments.
    // OpString "kernel_arg_type.%kernel_name%.typename0,typename1,..."
    if (auto *KernelArgType = F.getMetadata(SPIR_MD_KERNEL_ARG_TYPE))
      if (BM->shouldPreserveOCLKernelArgTypeMetadataThroughString())
        transKernelArgTypeMD(BM, &F, KernelArgType, SPIR_MD_KERNEL_ARG_TYPE);

    if (auto *KernelArgTypeQual = F.getMetadata(SPIR_MD_KERNEL_ARG_TYPE_QUAL)) {
      foreachKernelArgMD(
          KernelArgTypeQual, BF,
          [](const std::string &Str, SPIRVFunctionParameter *BA) {
            if (Str.find("volatile") != std::string::npos)
              BA->addDecorate(new SPIRVDecorate(DecorationVolatile, BA));
            if (Str.find("restrict") != std::string::npos)
              BA->addDecorate(
                  new SPIRVDecorate(DecorationFuncParamAttr, BA,
                                    FunctionParameterAttributeNoAlias));
          });
      // Create 'OpString' as a workaround to store information about
      // constant qualifiers of pointer kernel arguments. Store empty string
      // for a non constant parameter.
      // OpString "kernel_arg_type_qual.%kernel_name%.qual0,qual1,..."
      if (BM->shouldPreserveOCLKernelArgTypeMetadataThroughString())
        transKernelArgTypeMD(BM, &F, KernelArgTypeQual,
                             SPIR_MD_KERNEL_ARG_TYPE_QUAL);
    }
    if (auto *KernelArgName = F.getMetadata(SPIR_MD_KERNEL_ARG_NAME)) {
      foreachKernelArgMD(
          KernelArgName, BF,
          [=](const std::string &Str, SPIRVFunctionParameter *BA) {
            BM->setName(BA, Str);
          });
    }
    if (auto *KernArgDecoMD = F.getMetadata(SPIRV_MD_PARAMETER_DECORATIONS))
      foreachKernelArgMD(KernArgDecoMD, BF, transMetadataDecorations);
  }
  return true;
}

bool LLVMToSPIRVBase::transSourceLanguage() {
  auto Src = getSPIRVSource(M);
  SrcLang = std::get<0>(Src);
  SrcLangVer = std::get<1>(Src);
  BM->setSourceLanguage(static_cast<SourceLanguage>(SrcLang), SrcLangVer);
  return true;
}

bool LLVMToSPIRVBase::transExtension() {
  if (auto N = SPIRVMDWalker(*M).getNamedMD(kSPIRVMD::Extension)) {
    while (!N.atEnd()) {
      std::string S;
      N.nextOp().get(S);
      assert(!S.empty() && "Invalid extension");
      ExtensionID ExtID = SPIRVMap<ExtensionID, std::string>::rmap(S);
      if (!BM->getErrorLog().checkError(BM->isAllowedToUseExtension(ExtID),
                                        SPIRVEC_RequiresExtension, S))
        return false;
      BM->getExtension().insert(S);
    }
  }
  if (auto N = SPIRVMDWalker(*M).getNamedMD(kSPIRVMD::SourceExtension)) {
    while (!N.atEnd()) {
      std::string S;
      N.nextOp().get(S);
      assert(!S.empty() && "Invalid extension");
      BM->getSourceExtension().insert(S);
    }
  }
  for (auto &I :
       map<SPIRVCapabilityKind>(rmap<OclExt::Kind>(BM->getExtension())))
    BM->addCapability(I);

  return true;
}

void LLVMToSPIRVBase::dumpUsers(Value *V) {
  SPIRVDBG(dbgs() << "Users of " << *V << " :\n");
  for (auto UI = V->user_begin(), UE = V->user_end(); UI != UE; ++UI)
    SPIRVDBG(dbgs() << "  " << **UI << '\n');
}

Op LLVMToSPIRVBase::transBoolOpCode(SPIRVValue *Opn, Op OC) {
  if (!Opn->getType()->isTypeVectorOrScalarBool())
    return OC;
  IntBoolOpMap::find(OC, &OC);
  return OC;
}

SPIRVInstruction *
LLVMToSPIRVBase::transBuiltinToInstWithoutDecoration(Op OC, CallInst *CI,
                                                     SPIRVBasicBlock *BB) {
  // OpAtomicCompareExchangeWeak is not "weak" at all,
  // but instead has the same semantics as OpAtomicCompareExchange.
  // Moreover, OpAtomicCompareExchangeWeak has been deprecated.
  if (OC == OpAtomicCompareExchangeWeak)
    OC = OpAtomicCompareExchange;
  if (isGroupOpCode(OC))
    BM->addCapability(CapabilityGroups);
  switch (OC) {
  case OpControlBarrier: {
    auto BArgs = transValue(getArguments(CI), BB);
    return BM->addControlBarrierInst(BArgs[0], BArgs[1], BArgs[2], BB);
  } break;
  case OpGroupAsyncCopy: {
    auto BArgs = transValue(getArguments(CI), BB);
    return BM->addAsyncGroupCopy(BArgs[0], BArgs[1], BArgs[2], BArgs[3],
                                 BArgs[4], BArgs[5], BB);
  } break;
  case OpVectorExtractDynamic: {
    auto BArgs = transValue(getArguments(CI), BB);
    return BM->addVectorExtractDynamicInst(BArgs[0], BArgs[1], BB);
  } break;
  case OpVectorInsertDynamic: {
    auto BArgs = transValue(getArguments(CI), BB);
    return BM->addVectorInsertDynamicInst(BArgs[0], BArgs[1], BArgs[2], BB);
  } break;
  case OpSampledImage: {
    // Clang can generate SPIRV-friendly call for OpSampledImage instruction,
    // i.e. __spirv_SampledImage... But it can't generate correct return type
    // for this call, because there is no support for type corresponding to
    // OpTypeSampledImage. So, in this case, we create the required type here.
    Value *Image = CI->getArgOperand(0);
    Type *SampledImgTy =
        adjustImageType(getCallValueType(CI, 0), kSPIRVTypeName::Image,
                        kSPIRVTypeName::SampledImg);
    Value *Sampler = CI->getArgOperand(1);
    return BM->addSampledImageInst(transType(SampledImgTy),
                                   transValue(Image, BB),
                                   transValue(Sampler, BB), BB);
  }
  case OpFixedSqrtINTEL:
  case OpFixedRecipINTEL:
  case OpFixedRsqrtINTEL:
  case OpFixedSinINTEL:
  case OpFixedCosINTEL:
  case OpFixedSinCosINTEL:
  case OpFixedSinPiINTEL:
  case OpFixedCosPiINTEL:
  case OpFixedSinCosPiINTEL:
  case OpFixedLogINTEL:
  case OpFixedExpINTEL: {
    // LLVM fixed point functions return value:
    // iN (arbitrary precision integer of N bits length)
    // Arguments:
    // A(iN), S(i1), I(i32), rI(i32), Quantization(i32), Overflow(i32)
    // where A - integer input of any width.

    // SPIR-V fixed point instruction contains:
    // <id>ResTy Res<id> In<id> \
    // Literal S Literal I Literal rI Literal Q Literal O

    Type *ResTy = CI->getType();

    auto OpItr = CI->value_op_begin();
    auto OpEnd = OpItr + CI->arg_size();

    // If the return type of an instruction is wider than 64-bit, then this
    // instruction will return via 'sret' argument added into the arguments
    // list. Here we reverse this, removing 'sret' argument and restoring
    // the original return type.
    if (CI->hasStructRetAttr()) {
      assert(ResTy->isVoidTy() && "Return type is not void");
      ResTy = CI->getParamStructRetType(0);
      OpItr++;
    }

    // Input - integer input of any width or 'byval' pointer to this integer
    SPIRVValue *Input = transValue(*OpItr, BB);
    if (OpItr->getType()->isPointerTy())
      Input = BM->addLoadInst(Input, {}, BB);
    OpItr++;

    std::vector<SPIRVWord> Literals;
    std::transform(OpItr, OpEnd, std::back_inserter(Literals), [](auto *O) {
      return cast<llvm::ConstantInt>(O)->getZExtValue();
    });

    auto *APIntInst =
        BM->addFixedPointIntelInst(OC, transType(ResTy), Input, Literals, BB);
    if (!CI->hasStructRetAttr())
      return APIntInst;
    return BM->addStoreInst(transValue(CI->getArgOperand(0), BB), APIntInst, {},
                            BB);
  }
  case OpArbitraryFloatCastINTEL:
  case OpArbitraryFloatCastFromIntINTEL:
  case OpArbitraryFloatCastToIntINTEL:
  case OpArbitraryFloatRecipINTEL:
  case OpArbitraryFloatRSqrtINTEL:
  case OpArbitraryFloatCbrtINTEL:
  case OpArbitraryFloatSqrtINTEL:
  case OpArbitraryFloatLogINTEL:
  case OpArbitraryFloatLog2INTEL:
  case OpArbitraryFloatLog10INTEL:
  case OpArbitraryFloatLog1pINTEL:
  case OpArbitraryFloatExpINTEL:
  case OpArbitraryFloatExp2INTEL:
  case OpArbitraryFloatExp10INTEL:
  case OpArbitraryFloatExpm1INTEL:
  case OpArbitraryFloatSinINTEL:
  case OpArbitraryFloatCosINTEL:
  case OpArbitraryFloatSinCosINTEL:
  case OpArbitraryFloatSinPiINTEL:
  case OpArbitraryFloatCosPiINTEL:
  case OpArbitraryFloatSinCosPiINTEL:
  case OpArbitraryFloatASinINTEL:
  case OpArbitraryFloatASinPiINTEL:
  case OpArbitraryFloatACosINTEL:
  case OpArbitraryFloatACosPiINTEL:
  case OpArbitraryFloatATanINTEL:
  case OpArbitraryFloatATanPiINTEL: {
    // Format of instruction CastFromInt:
    //   LLVM arbitrary floating point functions return value type:
    //       iN (arbitrary precision integer of N bits length)
    //   Arguments: A(iN), Mout(i32), FromSign(bool), EnableSubnormals(i32),
    //              RoundingMode(i32), RoundingAccuracy(i32)
    //   where A and return values are of arbitrary precision integer type.
    //   SPIR-V arbitrary floating point instruction layout:
    //   <id>ResTy Res<id> A<id> Literal Mout Literal FromSign
    //       Literal EnableSubnormals Literal RoundingMode
    //       Literal RoundingAccuracy

    // Format of instruction CastToInt:
    //   LLVM arbitrary floating point functions return value: iN
    //   Arguments: A(iN), MA(i32), ToSign(bool), EnableSubnormals(i32),
    //              RoundingMode(i32), RoundingAccuracy(i32)
    //   where A and return values are of arbitrary precision integer type.
    //   SPIR-V arbitrary floating point instruction layout:
    //   <id>ResTy Res<id> A<id> Literal MA Literal ToSign
    //       Literal EnableSubnormals Literal RoundingMode
    //       Literal RoundingAccuracy

    // Format of other instructions:
    //   LLVM arbitrary floating point functions return value: iN
    //   Arguments: A(iN), MA(i32), Mout(i32), EnableSubnormals(i32),
    //              RoundingMode(i32), RoundingAccuracy(i32)
    //   where A and return values are of arbitrary precision integer type.
    //   SPIR-V arbitrary floating point instruction layout:
    //   <id>ResTy Res<id> A<id> Literal MA Literal Mout
    //       Literal EnableSubnormals Literal RoundingMode
    //       Literal RoundingAccuracy

    Type *ResTy = CI->getType();

    auto OpItr = CI->value_op_begin();
    auto OpEnd = OpItr + CI->arg_size();

    // If the return type of an instruction is wider than 64-bit, then this
    // instruction will return via 'sret' argument added into the arguments
    // list. Here we reverse this, removing 'sret' argument and restoring
    // the original return type.
    if (CI->hasStructRetAttr()) {
      assert(ResTy->isVoidTy() && "Return type is not void");
      ResTy = CI->getParamStructRetType(0);
      OpItr++;
    }

    // Input - integer input of any width or 'byval' pointer to this integer
    SPIRVValue *Input = transValue(*OpItr, BB);
    if (OpItr->getType()->isPointerTy())
      Input = BM->addLoadInst(Input, {}, BB);
    OpItr++;

    std::vector<SPIRVWord> Literals;
    std::transform(OpItr, OpEnd, std::back_inserter(Literals), [](auto *O) {
      return cast<llvm::ConstantInt>(O)->getZExtValue();
    });

    auto *APIntInst = BM->addArbFloatPointIntelInst(OC, transType(ResTy), Input,
                                                    nullptr, Literals, BB);
    if (!CI->hasStructRetAttr())
      return APIntInst;
    return BM->addStoreInst(transValue(CI->getArgOperand(0), BB), APIntInst, {},
                            BB);
  }
  case OpArbitraryFloatAddINTEL:
  case OpArbitraryFloatSubINTEL:
  case OpArbitraryFloatMulINTEL:
  case OpArbitraryFloatDivINTEL:
  case OpArbitraryFloatGTINTEL:
  case OpArbitraryFloatGEINTEL:
  case OpArbitraryFloatLTINTEL:
  case OpArbitraryFloatLEINTEL:
  case OpArbitraryFloatEQINTEL:
  case OpArbitraryFloatHypotINTEL:
  case OpArbitraryFloatATan2INTEL:
  case OpArbitraryFloatPowINTEL:
  case OpArbitraryFloatPowRINTEL:
  case OpArbitraryFloatPowNINTEL: {
    // Format of instructions Add, Sub, Mul, Div, Hypot, ATan2, Pow, PowR:
    //   LLVM arbitrary floating point functions return value:
    //       iN (arbitrary precision integer of N bits length)
    //   Arguments: A(iN), MA(i32), B(iN), MB(i32), Mout(i32),
    //              EnableSubnormals(i32), RoundingMode(i32),
    //              RoundingAccuracy(i32)
    //   where A, B and return values are of arbitrary precision integer type.
    //   SPIR-V arbitrary floating point instruction layout:
    //   <id>ResTy Res<id> A<id> Literal MA B<id> Literal MB Literal Mout
    //       Literal EnableSubnormals Literal RoundingMode
    //       Literal RoundingAccuracy

    // Format of instruction PowN:
    //   LLVM arbitrary floating point functions return value: iN
    //   Arguments: A(iN), MA(i32), B(iN), SignOfB(i1), Mout(i32),
    //              EnableSubnormals(i32), RoundingMode(i32),
    //              RoundingAccuracy(i32)
    //   where A, B and return values are of arbitrary precision integer type.
    //   SPIR-V arbitrary floating point instruction layout:
    //   <id>ResTy Res<id> A<id> Literal MA B<id> Literal SignOfB Literal Mout
    //       Literal EnableSubnormals Literal RoundingMode
    //       Literal RoundingAccuracy

    // Format of instructions GT, GE, LT, LE, EQ:
    //   LLVM arbitrary floating point functions return value: Bool
    //   Arguments: A(iN), MA(i32), B(iN), MB(i32)
    //   where A and B are of arbitrary precision integer type.
    //   SPIR-V arbitrary floating point instruction layout:
    //   <id>ResTy Res<id> A<id> Literal MA B<id> Literal MB

    Type *ResTy = CI->getType();

    auto OpItr = CI->value_op_begin();
    auto OpEnd = OpItr + CI->arg_size();

    // If the return type of an instruction is wider than 64-bit, then this
    // instruction will return via 'sret' argument added into the arguments
    // list. Here we reverse this, removing 'sret' argument and restoring
    // the original return type.
    if (CI->hasStructRetAttr()) {
      assert(ResTy->isVoidTy() && "Return type is not void");
      ResTy = CI->getParamStructRetType(0);
      OpItr++;
    }

    // InA - integer input of any width or 'byval' pointer to this integer
    SPIRVValue *InA = transValue(*OpItr, BB);
    if (OpItr->getType()->isPointerTy())
      InA = BM->addLoadInst(InA, {}, BB);
    OpItr++;

    std::vector<SPIRVWord> Literals;
    Literals.push_back(cast<llvm::ConstantInt>(*OpItr++)->getZExtValue());

    // InB - integer input of any width or 'byval' pointer to this integer
    SPIRVValue *InB = transValue(*OpItr, BB);
    if (OpItr->getType()->isPointerTy()) {
      std::vector<SPIRVWord> Mem;
      InB = BM->addLoadInst(InB, Mem, BB);
    }
    OpItr++;

    std::transform(OpItr, OpEnd, std::back_inserter(Literals), [](auto *O) {
      return cast<llvm::ConstantInt>(O)->getZExtValue();
    });

    auto *APIntInst = BM->addArbFloatPointIntelInst(OC, transType(ResTy), InA,
                                                    InB, Literals, BB);
    if (!CI->hasStructRetAttr())
      return APIntInst;
    return BM->addStoreInst(transValue(CI->getArgOperand(0), BB), APIntInst, {},
                            BB);
  }
  case OpLoad: {
    std::vector<SPIRVWord> MemoryAccess;
    assert(CI->arg_size() > 0 && "Expected at least 1 operand for OpLoad call");
    for (size_t I = 1; I < CI->arg_size(); ++I)
      MemoryAccess.push_back(
          cast<ConstantInt>(CI->getArgOperand(I))->getZExtValue());
    return BM->addLoadInst(transValue(CI->getArgOperand(0), BB), MemoryAccess,
                           BB);
  }
  case OpStore: {
    std::vector<SPIRVWord> MemoryAccess;
    assert(CI->arg_size() > 1 &&
           "Expected at least 2 operands for OpStore call");
    for (size_t I = 2; I < CI->arg_size(); ++I)
      MemoryAccess.push_back(
          cast<ConstantInt>(CI->getArgOperand(I))->getZExtValue());
    return BM->addStoreInst(transValue(CI->getArgOperand(0), BB),
                            transValue(CI->getArgOperand(1), BB), MemoryAccess,
                            BB);
  }
  case OpCompositeConstruct: {
    std::vector<SPIRVId> Operands = {
        transValue(CI->getArgOperand(0), BB)->getId()};
    return BM->addCompositeConstructInst(transType(CI->getType()), Operands,
                                         BB);
  }
  case OpMatrixTimesScalar: {
    return BM->addMatrixTimesScalarInst(
        transType(CI->getType()), transValue(CI->getArgOperand(0), BB)->getId(),
        transValue(CI->getArgOperand(1), BB)->getId(), BB);
  }
  default: {
    if (isCvtOpCode(OC) && OC != OpGenericCastToPtrExplicit) {
      return BM->addUnaryInst(OC, transScavengedType(CI),
                              transValue(CI->getArgOperand(0), BB), BB);
    } else if (isCmpOpCode(OC) || isUnaryPredicateOpCode(OC)) {
      auto *ResultTy = CI->getType();
      Type *BoolTy = IntegerType::getInt1Ty(M->getContext());
      auto IsVector = ResultTy->isVectorTy();
      if (IsVector)
        BoolTy = FixedVectorType::get(
            BoolTy, cast<FixedVectorType>(ResultTy)->getNumElements());
      auto *BBT = transType(BoolTy);
      SPIRVInstruction *Res;
      if (isCmpOpCode(OC)) {
        assert(CI && CI->arg_size() == 2 && "Invalid call inst");
        Res = BM->addCmpInst(OC, BBT, transValue(CI->getArgOperand(0), BB),
                             transValue(CI->getArgOperand(1), BB), BB);
      } else {
        assert(CI && CI->arg_size() == 1 && "Invalid call inst");
        Res =
            BM->addUnaryInst(OC, BBT, transValue(CI->getArgOperand(0), BB), BB);
      }
      // OpenCL C and OpenCL C++ built-ins may have different return type
      if (ResultTy == BoolTy)
        return Res;
      assert(IsVector || (!IsVector && ResultTy->isIntegerTy(32)));
      auto *Zero = transValue(Constant::getNullValue(ResultTy), BB);
      auto *One = transValue(
          IsVector ? Constant::getAllOnesValue(ResultTy) : getInt32(M, 1), BB);
      return BM->addSelectInst(Res, One, Zero, BB);
    } else if (isBinaryOpCode(OC)) {
      assert(CI && CI->arg_size() == 2 && "Invalid call inst");
      return BM->addBinaryInst(OC, transScavengedType(CI),
                               transValue(CI->getArgOperand(0), BB),
                               transValue(CI->getArgOperand(1), BB), BB);
    } else if (CI->arg_size() == 1 && !CI->getType()->isVoidTy() &&
               !hasExecScope(OC) && !isAtomicOpCode(OC)) {
      return BM->addUnaryInst(OC, transScavengedType(CI),
                              transValue(CI->getArgOperand(0), BB), BB);
    } else {
      auto Args = getArguments(CI);
      SPIRVType *SPRetTy = nullptr;
      Type *RetTy = CI->getType();
      auto *F = CI->getCalledFunction();
      if (!RetTy->isVoidTy()) {
        SPRetTy = transScavengedType(CI);
      } else if (Args.size() > 0 && F->arg_begin()->hasStructRetAttr()) {
        SPRetTy = transType(F->getParamStructRetType(0));
        Args.erase(Args.begin());
      }
      auto *SPI = SPIRVInstTemplateBase::create(OC);
      std::vector<SPIRVWord> SPArgs;
      for (size_t I = 0, E = Args.size(); I != E; ++I) {
        if (Args[I]->getType()->isPointerTy()) {
          Value *Pointee = Args[I]->stripPointerCasts();
          (void)Pointee;
          assert((Pointee == Args[I] || !isa<Function>(Pointee)) &&
                 "Illegal use of a function pointer type");
        }
        SPArgs.push_back(SPI->isOperandLiteral(I)
                             ? cast<ConstantInt>(Args[I])->getZExtValue()
                             : transValue(Args[I], BB)->getId());
      }
      BM->addInstTemplate(SPI, SPArgs, BB, SPRetTy);
      if (!SPRetTy || !SPRetTy->isTypeStruct())
        return SPI;
      std::vector<SPIRVWord> Mem;
      SPIRVDBG(spvdbgs() << *SPI << '\n');
      return BM->addStoreInst(transValue(CI->getArgOperand(0), BB), SPI, Mem,
                              BB);
    }
  }
  }
  return nullptr;
}

SPIRV::SPIRVLinkageTypeKind
LLVMToSPIRVBase::transLinkageType(const GlobalValue *GV) {
  if (GV->isDeclarationForLinker())
    return SPIRVLinkageTypeKind::LinkageTypeImport;
  if (GV->hasInternalLinkage() || GV->hasPrivateLinkage())
    return spv::internal::LinkageTypeInternal;
  if (GV->hasLinkOnceODRLinkage())
    if (BM->isAllowedToUseExtension(ExtensionID::SPV_KHR_linkonce_odr))
      return SPIRVLinkageTypeKind::LinkageTypeLinkOnceODR;
  return SPIRVLinkageTypeKind::LinkageTypeExport;
}

LLVMToSPIRVBase::FPContract LLVMToSPIRVBase::getFPContract(Function *F) {
  auto It = FPContractMap.find(F);
  if (It == FPContractMap.end()) {
    return FPContract::UNDEF;
  }
  return It->second;
}

bool LLVMToSPIRVBase::joinFPContract(Function *F, FPContract C) {
  FPContract &Existing = FPContractMap[F];
  switch (Existing) {
  case FPContract::UNDEF:
    if (C != FPContract::UNDEF) {
      Existing = C;
      return true;
    }
    return false;
  case FPContract::ENABLED:
    if (C == FPContract::DISABLED) {
      Existing = C;
      return true;
    }
    return false;
  case FPContract::DISABLED:
    return false;
  }
  llvm_unreachable("Unhandled FPContract value.");
}

} // namespace SPIRV

char LLVMToSPIRVLegacy::ID = 0;

INITIALIZE_PASS_BEGIN(LLVMToSPIRVLegacy, "llvmtospv",
                      "Translate LLVM to SPIR-V", false, false)
INITIALIZE_PASS_DEPENDENCY(OCLTypeToSPIRVLegacy)
INITIALIZE_PASS_END(LLVMToSPIRVLegacy, "llvmtospv", "Translate LLVM to SPIR-V",
                    false, false)

ModulePass *llvm::createLLVMToSPIRVLegacy(SPIRVModule *SMod) {
  return new LLVMToSPIRVLegacy(SMod);
}

void addPassesForSPIRV(ModulePassManager &PassMgr,
                       const SPIRV::TranslatorOpts &Opts) {
  if (Opts.isSPIRVMemToRegEnabled())
    PassMgr.addPass(createModuleToFunctionPassAdaptor(PromotePass()));
  PassMgr.addPass(PreprocessMetadataPass());
  PassMgr.addPass(SPIRVLowerOCLBlocksPass());
  PassMgr.addPass(OCLToSPIRVPass());
  PassMgr.addPass(SPIRVRegularizeLLVMPass());
  PassMgr.addPass(SPIRVLowerConstExprPass());
  PassMgr.addPass(SPIRVLowerBoolPass());
  PassMgr.addPass(SPIRVLowerMemmovePass());
  PassMgr.addPass(SPIRVLowerSaddWithOverflowPass());
  PassMgr.addPass(createModuleToFunctionPassAdaptor(
      SPIRVLowerBitCastToNonStandardTypePass(Opts)));
}

bool isValidLLVMModule(Module *M, SPIRVErrorLog &ErrorLog) {
  if (!M)
    return false;

  if (isEmptyLLVMModule(M))
    return true;

  Triple TT(M->getTargetTriple());
  if (!ErrorLog.checkError(isSupportedTriple(TT), SPIRVEC_InvalidTargetTriple,
                           "Actual target triple is " + M->getTargetTriple()))
    return false;

  return true;
}

namespace {

VersionNumber getVersionFromTriple(const Triple &TT, SPIRVErrorLog &ErrorLog) {
  switch (TT.getSubArch()) {
  case Triple::SPIRVSubArch_v10:
    return VersionNumber::SPIRV_1_0;
  case Triple::SPIRVSubArch_v11:
    return VersionNumber::SPIRV_1_1;
  case Triple::SPIRVSubArch_v12:
    return VersionNumber::SPIRV_1_2;
  case Triple::SPIRVSubArch_v13:
    return VersionNumber::SPIRV_1_3;
  case Triple::SPIRVSubArch_v14:
    return VersionNumber::SPIRV_1_4;
  default:
    ErrorLog.checkError(false, SPIRVEC_InvalidSubArch, TT.getArchName().str());
    return VersionNumber::MaximumVersion;
  }
}

bool runSpirvWriterPasses(Module *M, std::ostream *OS, std::string &ErrMsg,
                          const SPIRV::TranslatorOpts &Opts) {
  // Perform the conversion and write the resulting SPIR-V if an ostream has
  // been given; otherwise only perform regularization.
  bool WriteSpirv = OS != nullptr;

  std::unique_ptr<SPIRVModule> BM(SPIRVModule::createSPIRVModule(Opts));
  if (!isValidLLVMModule(M, BM->getErrorLog()))
    return false;

  // If the module carries a SPIR-V triple with a version subarch, target
  // that SPIR-V version.
  Triple TargetTriple(M->getTargetTriple());
  if ((TargetTriple.getArch() == Triple::spirv32 ||
       TargetTriple.getArch() == Triple::spirv64) &&
      TargetTriple.getSubArch() != Triple::NoSubArch) {
    VersionNumber ModuleVer =
        getVersionFromTriple(TargetTriple, BM->getErrorLog());
    if (!BM->getErrorLog().checkError(ModuleVer <= Opts.getMaxVersion(),
                                      SPIRVEC_TripleMaxVersionIncompatible))
      return false;
    BM->setMinSPIRVVersion(ModuleVer);
  }

  ModulePassManager PassMgr;
  addPassesForSPIRV(PassMgr, Opts);
  if (WriteSpirv) {
    // Run loop simplify pass in order to avoid duplicate OpLoopMerge
    // instruction. It can happen in case of continue operand in the loop.
    if (hasLoopMetadata(M))
      PassMgr.addPass(createModuleToFunctionPassAdaptor(LoopSimplifyPass()));
    PassMgr.addPass(LLVMToSPIRVPass(BM.get()));
  }

  LoopAnalysisManager LAM;
  CGSCCAnalysisManager CGAM;
  FunctionAnalysisManager FAM;
  ModuleAnalysisManager MAM;

  PassBuilder PB;
  PB.registerModuleAnalyses(MAM);
  PB.registerCGSCCAnalyses(CGAM);
  PB.registerFunctionAnalyses(FAM);
  PB.registerLoopAnalyses(LAM);
  MAM.registerPass([&] { return OCLTypeToSPIRVPass(); });
  PB.crossRegisterProxies(LAM, FAM, CGAM, MAM);

  PassMgr.run(*M, MAM);

  if (BM->getError(ErrMsg) != SPIRVEC_Success)
    return false;

  if (WriteSpirv)
    *OS << *BM;

  return true;
}

} // namespace

bool llvm::writeSpirv(Module *M, std::ostream &OS, std::string &ErrMsg) {
  SPIRV::TranslatorOpts DefaultOpts;
  // To preserve old behavior of the translator, let's enable all extensions
  // by default in this API
  DefaultOpts.enableAllExtensions();
  return llvm::writeSpirv(M, DefaultOpts, OS, ErrMsg);
}

bool llvm::writeSpirv(Module *M, const SPIRV::TranslatorOpts &Opts,
                      std::ostream &OS, std::string &ErrMsg) {
  return runSpirvWriterPasses(M, &OS, ErrMsg, Opts);
}

bool llvm::regularizeLlvmForSpirv(Module *M, std::string &ErrMsg) {
  SPIRV::TranslatorOpts DefaultOpts;
  // To preserve old behavior of the translator, let's enable all extensions
  // by default in this API
  DefaultOpts.enableAllExtensions();
  return llvm::regularizeLlvmForSpirv(M, ErrMsg, DefaultOpts);
}

bool llvm::regularizeLlvmForSpirv(Module *M, std::string &ErrMsg,
                                  const SPIRV::TranslatorOpts &Opts) {
  return runSpirvWriterPasses(M, nullptr, ErrMsg, Opts);
}<|MERGE_RESOLUTION|>--- conflicted
+++ resolved
@@ -3295,12 +3295,8 @@
       if (I.first != DecorationUserSemantic)
         continue;
 
-<<<<<<< HEAD
     SPIRVDBG(spvdbgs() << "[addAnnotationDecorations]: Decoration: " << I.first << '\n');
-    switch (I.first) {
-=======
     switch (static_cast<size_t>(I.first)) {
->>>>>>> e143dcc5
     case DecorationUserSemantic:
       M->getErrorLog().checkError(I.second.size() == 1,
                                   SPIRVEC_InvalidLlvmModule,
@@ -4226,7 +4222,6 @@
       DecSubj->addDecorate(
           new SPIRVDecorateUserSemanticAttr(DecSubj, AnnotationString.c_str()));
     } else {
-<<<<<<< HEAD
       addAnnotationDecorations(DecSubj, Decorations.MemoryAttributesVec);
       // Apply the LSU parameter decoration to the pointer result of a GEP
       // to the given struct member (InBoundsPtrAccessChain in SPIR-V).
@@ -4237,25 +4232,6 @@
       if (allowDecorateWithBufferLocationOrLatencyControlINTEL(II)) {
         addAnnotationDecorations(DecSubj, Decorations.BufferLocationVec);
         addAnnotationDecorations(DecSubj, Decorations.LatencyControlVec);
-=======
-      // Memory accesses to a standalone pointer variable
-      auto *DecSubj = transValue(II->getArgOperand(0), BB);
-      if (Decorations.empty())
-        DecSubj->addDecorate(new SPIRVDecorateUserSemanticAttr(
-            DecSubj, AnnotationString.c_str()));
-      else {
-        // Apply the LSU parameter decoration to the pointer result of an
-        // instruction. Note it's the address to the accessed memory that's
-        // loaded from the original pointer variable, and not the value
-        // accessed by the latter.
-        addAnnotationDecorations(DecSubj, Decorations.MemoryAccessesVec);
-        if (allowDecorateWithBufferLocationOrLatencyControlINTEL(II)) {
-          addAnnotationDecorations(DecSubj, Decorations.BufferLocationVec);
-          addAnnotationDecorations(DecSubj, Decorations.LatencyControlVec);
-        }
-
-        addAnnotationDecorations(DecSubj, Decorations.CacheControlVec);
->>>>>>> e143dcc5
       }
     }
     return DecSubj;
