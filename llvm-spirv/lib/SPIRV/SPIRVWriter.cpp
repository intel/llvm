//===- SPIRVWriter.cpp - Converts LLVM to SPIR-V ----------------*- C++ -*-===//
//
//                     The LLVM/SPIR-V Translator
//
// This file is distributed under the University of Illinois Open Source
// License. See LICENSE.TXT for details.
//
// Copyright (c) 2014 Advanced Micro Devices, Inc. All rights reserved.
//
// Permission is hereby granted, free of charge, to any person obtaining a
// copy of this software and associated documentation files (the "Software"),
// to deal with the Software without restriction, including without limitation
// the rights to use, copy, modify, merge, publish, distribute, sublicense,
// and/or sell copies of the Software, and to permit persons to whom the
// Software is furnished to do so, subject to the following conditions:
//
// Redistributions of source code must retain the above copyright notice,
// this list of conditions and the following disclaimers.
// Redistributions in binary form must reproduce the above copyright notice,
// this list of conditions and the following disclaimers in the documentation
// and/or other materials provided with the distribution.
// Neither the names of Advanced Micro Devices, Inc., nor the names of its
// contributors may be used to endorse or promote products derived from this
// Software without specific prior written permission.
// THE SOFTWARE IS PROVIDED "AS IS", WITHOUT WARRANTY OF ANY KIND, EXPRESS OR
// IMPLIED, INCLUDING BUT NOT LIMITED TO THE WARRANTIES OF MERCHANTABILITY,
// FITNESS FOR A PARTICULAR PURPOSE AND NONINFRINGEMENT. IN NO EVENT SHALL THE
// CONTRIBUTORS OR COPYRIGHT HOLDERS BE LIABLE FOR ANY CLAIM, DAMAGES OR OTHER
// LIABILITY, WHETHER IN AN ACTION OF CONTRACT, TORT OR OTHERWISE, ARISING FROM,
// OUT OF OR IN CONNECTION WITH THE SOFTWARE OR THE USE OR OTHER DEALINGS WITH
// THE SOFTWARE.
//
//===----------------------------------------------------------------------===//
/// \file
///
/// This file implements conversion of LLVM intermediate language to SPIR-V
/// binary.
///
//===----------------------------------------------------------------------===//

#include "SPIRVWriter.h"
#include "LLVMToSPIRVDbgTran.h"
#include "OCLToSPIRV.h"
#include "PreprocessMetadata.h"
#include "SPIRVAsm.h"
#include "SPIRVBasicBlock.h"
#include "SPIRVEntry.h"
#include "SPIRVEnum.h"
#include "SPIRVExtInst.h"
#include "SPIRVFunction.h"
#include "SPIRVInstruction.h"
#include "SPIRVInternal.h"
#include "SPIRVLLVMUtil.h"
#include "SPIRVLowerBitCastToNonStandardType.h"
#include "SPIRVLowerBool.h"
#include "SPIRVLowerConstExpr.h"
#include "SPIRVLowerMemmove.h"
#include "SPIRVLowerOCLBlocks.h"
#include "SPIRVLowerSaddWithOverflow.h"
#include "SPIRVMDWalker.h"
#include "SPIRVMemAliasingINTEL.h"
#include "SPIRVModule.h"
#include "SPIRVRegularizeLLVM.h"
#include "SPIRVType.h"
#include "SPIRVUtil.h"
#include "SPIRVValue.h"
#include "VectorComputeUtil.h"

#include "llvm/ADT/DenseMap.h"
#include "llvm/ADT/StringSwitch.h"
#include "llvm/Analysis/LoopAnalysisManager.h"
#include "llvm/Analysis/LoopInfo.h"
#include "llvm/Analysis/ValueTracking.h"
#include "llvm/IR/Constants.h"
#include "llvm/IR/DerivedTypes.h"
#include "llvm/IR/Dominators.h"
#include "llvm/IR/Function.h"
#include "llvm/IR/InlineAsm.h"
#include "llvm/IR/InstrTypes.h"
#include "llvm/IR/Instructions.h"
#include "llvm/IR/IntrinsicInst.h"
#include "llvm/IR/Module.h"
#include "llvm/IR/Operator.h"
#include "llvm/IR/TypedPointerType.h"
#include "llvm/Pass.h"
#include "llvm/Passes/PassBuilder.h"
#include "llvm/Support/Casting.h"
#include "llvm/Support/CommandLine.h"
#include "llvm/Support/Debug.h"
#include "llvm/TargetParser/Triple.h"
#include "llvm/Transforms/Utils/LoopSimplify.h"
#include "llvm/Transforms/Utils/Mem2Reg.h"

#include <cstdlib>
#include <functional>
#include <iostream>
#include <memory>
#include <queue>
#include <regex>
#include <set>
#include <vector>

#define DEBUG_TYPE "spirv"

using namespace llvm;
using namespace SPIRV;
using namespace OCLUtil;

namespace {

static SPIRVWord convertFloatToSPIRVWord(float F) {
  union {
    float F;
    SPIRVWord Spir;
  } FPMaxError;
  FPMaxError.F = F;
  return FPMaxError.Spir;
}

} // namespace

namespace SPIRV {

static void foreachKernelArgMD(
    MDNode *MD, SPIRVFunction *BF,
    std::function<void(const std::string &Str, SPIRVFunctionParameter *BA)>
        Func) {
  assert(BF->getNumArguments() == MD->getNumOperands() &&
         "Invalid kernel metadata: Number of metadata operands and kernel "
         "arguments do not match");
  for (unsigned I = 0, E = MD->getNumOperands(); I != E; ++I) {
    SPIRVFunctionParameter *BA = BF->getArgument(I);
    Func(getMDOperandAsString(MD, I).str(), BA);
  }
}

static void foreachKernelArgMD(
    MDNode *MD, SPIRVFunction *BF,
    std::function<void(Metadata *MDOp, SPIRVFunctionParameter *BA)> Func) {
  assert(BF->getNumArguments() == MD->getNumOperands() &&
         "Invalid kernel metadata: Number of metadata operands and kernel "
         "arguments do not match");
  for (unsigned I = 0, E = MD->getNumOperands(); I != E; ++I) {
    SPIRVFunctionParameter *BA = BF->getArgument(I);
    Func(MD->getOperand(I), BA);
  }
}

static SPIRVMemoryModelKind getMemoryModel(Module &M) {
  auto *MemoryModelMD = M.getNamedMetadata(kSPIRVMD::MemoryModel);
  if (MemoryModelMD && (MemoryModelMD->getNumOperands() > 0)) {
    auto *Ref0 = MemoryModelMD->getOperand(0);
    if (Ref0 && Ref0->getNumOperands() > 1) {
      auto &&ModelOp = Ref0->getOperand(1);
      auto *ModelCI = mdconst::dyn_extract<ConstantInt>(ModelOp);
      if (ModelCI && (ModelCI->getValue().getActiveBits() <= 64)) {
        auto Model = static_cast<SPIRVMemoryModelKind>(ModelCI->getZExtValue());
        return Model;
      }
    }
  }
  return SPIRVMemoryModelKind::MemoryModelMax;
}

static void translateSEVDecoration(Attribute Sev, SPIRVValue *Val) {
  assert(Sev.isStringAttribute() &&
         Sev.getKindAsString() == kVCMetadata::VCSingleElementVector);

  auto *Ty = Val->getType();
  assert((Ty->isTypeBool() || Ty->isTypeFloat() || Ty->isTypeInt() ||
          Ty->isTypePointer()) &&
         "This decoration is valid only for Scalar or Pointer types");

  if (Ty->isTypePointer()) {
    SPIRVWord IndirectLevelsOnElement = 0;
    Sev.getValueAsString().getAsInteger(0, IndirectLevelsOnElement);
    Val->addDecorate(DecorationSingleElementVectorINTEL,
                     IndirectLevelsOnElement);
  } else
    Val->addDecorate(DecorationSingleElementVectorINTEL);
}

LLVMToSPIRVBase::LLVMToSPIRVBase(SPIRVModule *SMod)
    : BuiltinCallHelper(ManglingRules::None), M(nullptr), Ctx(nullptr),
      BM(SMod), SrcLang(0), SrcLangVer(0) {
  DbgTran = std::make_unique<LLVMToSPIRVDbgTran>(nullptr, SMod, this);
}

LLVMToSPIRVBase::~LLVMToSPIRVBase() {
  for (auto *I : UnboundInst)
    I->deleteValue();
}

bool LLVMToSPIRVBase::runLLVMToSPIRV(Module &Mod) {
  M = &Mod;
  initialize(Mod);
  CG = std::make_unique<CallGraph>(Mod);
  Ctx = &M->getContext();
  DbgTran->setModule(M);
  assert(BM && "SPIR-V module not initialized");
  translate();
  return true;
}

SPIRVValue *LLVMToSPIRVBase::getTranslatedValue(const Value *V) const {
  auto Loc = ValueMap.find(V);
  if (Loc != ValueMap.end())
    return Loc->second;
  return nullptr;
}

bool LLVMToSPIRVBase::isKernel(Function *F) {
  if (F->getCallingConv() == CallingConv::SPIR_KERNEL)
    return true;
  return false;
}

bool LLVMToSPIRVBase::isBuiltinTransToInst(Function *F) {
  StringRef DemangledName;
  if (!oclIsBuiltin(F->getName(), DemangledName) &&
      !isDecoratedSPIRVFunc(F, DemangledName))
    return false;
  SPIRVDBG(spvdbgs() << "CallInst: demangled name: " << DemangledName.str()
                     << '\n');
  return getSPIRVFuncOC(DemangledName) != OpNop;
}

bool LLVMToSPIRVBase::isBuiltinTransToExtInst(
    Function *F, SPIRVExtInstSetKind *ExtSet, SPIRVWord *ExtOp,
    SmallVectorImpl<std::string> *Dec) {
  StringRef DemangledName;
  if (!oclIsBuiltin(F->getName(), DemangledName))
    return false;
  LLVM_DEBUG(dbgs() << "[oclIsBuiltinTransToExtInst] CallInst: demangled name: "
                    << DemangledName << '\n');
  StringRef S = DemangledName;
  if (!S.startswith(kSPIRVName::Prefix))
    return false;
  S = S.drop_front(strlen(kSPIRVName::Prefix));
  auto Loc = S.find(kSPIRVPostfix::Divider);
  auto ExtSetName = S.substr(0, Loc);
  SPIRVExtInstSetKind Set = SPIRVEIS_Count;
  if (!SPIRVExtSetShortNameMap::rfind(ExtSetName.str(), &Set))
    return false;
  assert((Set == SPIRVEIS_OpenCL || Set == BM->getDebugInfoEIS()) &&
         "Unsupported extended instruction set");

  auto ExtOpName = S.substr(Loc + 1);
  auto Splited = ExtOpName.split(kSPIRVPostfix::ExtDivider);
  OCLExtOpKind EOC;
  if (!OCLExtOpMap::rfind(Splited.first.str(), &EOC))
    return false;

  if (ExtSet)
    *ExtSet = Set;
  if (ExtOp)
    *ExtOp = EOC;
  if (Dec) {
    SmallVector<StringRef, 2> P;
    Splited.second.split(P, kSPIRVPostfix::Divider);
    for (auto &I : P)
      Dec->push_back(I.str());
  }
  return true;
}

bool isUniformGroupOperation(Function *F) {
  auto Name = F->getName();
  if (Name.contains("GroupIMulKHR") || Name.contains("GroupFMulKHR") ||
      Name.contains("GroupBitwiseAndKHR") ||
      Name.contains("GroupBitwiseOrKHR") ||
      Name.contains("GroupBitwiseXorKHR") ||
      Name.contains("GroupLogicalAndKHR") ||
      Name.contains("GroupLogicalOrKHR") || Name.contains("GroupLogicalXorKHR"))
    return true;
  return false;
}

static bool recursiveType(const StructType *ST, const Type *Ty) {
  SmallPtrSet<const StructType *, 4> Seen;

  std::function<bool(const Type *Ty)> Run = [&](const Type *Ty) {
    if (!(isa<StructType>(Ty) || isa<ArrayType>(Ty) || isa<VectorType>(Ty)) &&
        !Ty->isPointerTy())
      return false;

    if (auto *StructTy = dyn_cast<StructType>(Ty)) {
      if (StructTy == ST)
        return true;

      if (Seen.count(StructTy))
        return false;

      Seen.insert(StructTy);

      return find_if(StructTy->element_begin(), StructTy->element_end(), Run) !=
             StructTy->element_end();
    }

    if (auto *ArrayTy = dyn_cast<ArrayType>(Ty))
      return Run(ArrayTy->getArrayElementType());

    return false;
  };

  return Run(Ty);
}

SPIRVType *LLVMToSPIRVBase::transType(Type *T) {
  LLVMToSPIRVTypeMap::iterator Loc = TypeMap.find(T);
  if (Loc != TypeMap.end())
    return Loc->second;

  SPIRVDBG(dbgs() << "[transType] " << *T << '\n');
  if (T->isVoidTy())
    return mapType(T, BM->addVoidType());

  if (T->isIntegerTy(1))
    return mapType(T, BM->addBoolType());

  if (T->isIntegerTy()) {
    unsigned BitWidth = T->getIntegerBitWidth();
    // SPIR-V 2.16.1. Universal Validation Rules: Scalar integer types can be
    // parameterized only as 32 bit, plus any additional sizes enabled by
    // capabilities.
    if (BM->isAllowedToUseExtension(
            ExtensionID::SPV_INTEL_arbitrary_precision_integers) ||
        BM->getErrorLog().checkError(
            BitWidth == 8 || BitWidth == 16 || BitWidth == 32 || BitWidth == 64,
            SPIRVEC_InvalidBitWidth, std::to_string(BitWidth))) {
      return mapType(T, BM->addIntegerType(T->getIntegerBitWidth()));
    }
  }

  if (T->isFloatingPointTy())
    return mapType(T, BM->addFloatType(T->getPrimitiveSizeInBits()));

  if (T->isTokenTy()) {
    BM->getErrorLog().checkError(
        BM->isAllowedToUseExtension(ExtensionID::SPV_INTEL_token_type),
        SPIRVEC_RequiresExtension,
        "SPV_INTEL_token_type\n"
        "NOTE: LLVM module contains token type, which doesn't have analogs in "
        "SPIR-V without extensions");
    return mapType(T, BM->addTokenTypeINTEL());
  }

  // A pointer to image or pipe type in LLVM is translated to a SPIRV
  // (non-pointer) image or pipe type.
  if (T->isPointerTy()) {
    auto *ET = Type::getInt8Ty(T->getContext());
    auto AddrSpc = T->getPointerAddressSpace();
    return transPointerType(ET, AddrSpc);
  }

  if (auto *TPT = dyn_cast<TypedPointerType>(T)) {
    return transPointerType(TPT->getElementType(), TPT->getAddressSpace());
  }

  if (auto *VecTy = dyn_cast<FixedVectorType>(T)) {
    if (VecTy->getElementType()->isPointerTy() ||
        isa<TypedPointerType>(VecTy->getElementType())) {
      // SPV_INTEL_masked_gather_scatter extension changes 2.16.1. Universal
      // Validation Rules:
      // Vector types must be parameterized only with numerical types,
      // [Physical Pointer Type] types or the [OpTypeBool] type.
      // Without it vector of pointers is not allowed in SPIR-V.
      if (!BM->isAllowedToUseExtension(
              ExtensionID::SPV_INTEL_masked_gather_scatter)) {
        BM->getErrorLog().checkError(
            false, SPIRVEC_RequiresExtension,
            "SPV_INTEL_masked_gather_scatter\n"
            "NOTE: LLVM module contains vector of pointers, translation "
            "of which requires this extension");
        return nullptr;
      }
      BM->addExtension(ExtensionID::SPV_INTEL_masked_gather_scatter);
      BM->addCapability(internal::CapabilityMaskedGatherScatterINTEL);
    }
    return mapType(T, BM->addVectorType(transType(VecTy->getElementType()),
                                        VecTy->getNumElements()));
  }

  if (T->isArrayTy()) {
    // SPIR-V 1.3 s3.32.6: Length is the number of elements in the array.
    //                     It must be at least 1.
    if (T->getArrayNumElements() < 1) {
      std::string Str;
      llvm::raw_string_ostream OS(Str);
      OS << *T;
      SPIRVCK(T->getArrayNumElements() >= 1, InvalidArraySize, OS.str());
    }
    Type *ElTy = T->getArrayElementType();
    SPIRVType *TransType = BM->addArrayType(
        transType(ElTy),
        static_cast<SPIRVConstant *>(transValue(
            ConstantInt::get(getSizetType(), T->getArrayNumElements(), false),
            nullptr)));
    mapType(T, TransType);
    if (ElTy->isPointerTy()) {
      mapType(
          ArrayType::get(TypedPointerType::get(Type::getInt8Ty(*Ctx),
                                               ElTy->getPointerAddressSpace()),
                         T->getArrayNumElements()),
          TransType);
    }
    return TransType;
  }

  if (T->isStructTy() && !T->isSized()) {
    auto *ST = dyn_cast<StructType>(T);
    (void)ST; // Silence warning
    assert(!ST->getName().startswith(kSPR2TypeName::PipeRO));
    assert(!ST->getName().startswith(kSPR2TypeName::PipeWO));
    assert(!ST->getName().startswith(kSPR2TypeName::ImagePrefix));
    return mapType(T, BM->addOpaqueType(T->getStructName().str()));
  }

  if (auto *ST = dyn_cast<StructType>(T)) {
    assert(ST->isSized());

    StringRef Name;
    if (ST->hasName())
      Name = ST->getName();

    if (Name == getSPIRVTypeName(kSPIRVTypeName::ConstantSampler))
      return transSPIRVOpaqueType("spirv.Sampler", SPIRAS_Constant);
    if (Name == getSPIRVTypeName(kSPIRVTypeName::ConstantPipeStorage))
      return transSPIRVOpaqueType("spirv.PipeStorage", SPIRAS_Constant);

    constexpr size_t MaxNumElements = MaxWordCount - SPIRVTypeStruct::FixedWC;
    const size_t NumElements = ST->getNumElements();
    size_t SPIRVStructNumElements = NumElements;
    // In case number of elements is greater than maximum WordCount and
    // SPV_INTEL_long_constant_composite is not enabled, the error will be
    // emitted by validate functionality of SPIRVTypeStruct class.
    if (NumElements > MaxNumElements &&
        BM->isAllowedToUseExtension(
            ExtensionID::SPV_INTEL_long_constant_composite)) {
      SPIRVStructNumElements = MaxNumElements;
    }

    auto *Struct = BM->openStructType(SPIRVStructNumElements, Name.str());
    mapType(T, Struct);

    if (NumElements > MaxNumElements &&
        BM->isAllowedToUseExtension(
            ExtensionID::SPV_INTEL_long_constant_composite)) {
      uint64_t NumOfContinuedInstructions = NumElements / MaxNumElements - 1;
      for (uint64_t J = 0; J < NumOfContinuedInstructions; J++) {
        auto *Continued = BM->addTypeStructContinuedINTEL(MaxNumElements);
        Struct->addContinuedInstruction(
            static_cast<SPIRVTypeStruct::ContinuedInstType>(Continued));
      }
      uint64_t Remains = NumElements % MaxNumElements;
      if (Remains) {
        auto *Continued = BM->addTypeStructContinuedINTEL(Remains);
        Struct->addContinuedInstruction(
            static_cast<SPIRVTypeStruct::ContinuedInstType>(Continued));
      }
    }

    SmallVector<unsigned, 4> ForwardRefs;

    for (unsigned I = 0, E = T->getStructNumElements(); I != E; ++I) {
      auto *ElemTy = ST->getElementType(I);
      if ((isa<StructType>(ElemTy) || isa<ArrayType>(ElemTy) ||
           isa<VectorType>(ElemTy) || isa<PointerType>(ElemTy)) &&
          recursiveType(ST, ElemTy))
        ForwardRefs.push_back(I);
      else
        Struct->setMemberType(I, transType(ST->getElementType(I)));
    }

    BM->closeStructType(Struct, ST->isPacked());

    for (auto I : ForwardRefs)
      Struct->setMemberType(I, transType(ST->getElementType(I)));

    return Struct;
  }

  if (FunctionType *FT = dyn_cast<FunctionType>(T)) {
    SPIRVType *RT = transType(FT->getReturnType());
    std::vector<SPIRVType *> PT;
    for (FunctionType::param_iterator I = FT->param_begin(),
                                      E = FT->param_end();
         I != E; ++I)
      PT.push_back(transType(*I));
    return mapType(T, getSPIRVFunctionType(RT, PT));
  }

  if (auto *TargetTy = dyn_cast<TargetExtType>(T)) {
    StringRef Name = TargetTy->getName();
    if (Name.consume_front(kSPIRVTypeName::PrefixAndDelim)) {
      auto Opcode = SPIRVOpaqueTypeOpCodeMap::map(Name.str());
      auto CastAccess = [](unsigned Val) {
        return static_cast<SPIRVAccessQualifierKind>(Val);
      };
      switch (static_cast<size_t>(Opcode)) {
      case OpTypePipe: {
        auto *PipeT = BM->addPipeType();
        PipeT->setPipeAcessQualifier(CastAccess(TargetTy->getIntParameter(0)));
        return mapType(T, PipeT);
      }
      case OpTypeImage: {
        auto *SampledTy = transType(TargetTy->getTypeParameter(0));
        ArrayRef<unsigned> Ops = TargetTy->int_params();
        SPIRVTypeImageDescriptor Desc(static_cast<SPIRVImageDimKind>(Ops[0]),
                                      Ops[1], Ops[2], Ops[3], Ops[4], Ops[5]);
        return mapType(T,
                       BM->addImageType(SampledTy, Desc, CastAccess(Ops[6])));
      }
      case OpTypeSampledImage: {
        auto *ImageTy = static_cast<SPIRVTypeImage *>(transType(adjustImageType(
            T, kSPIRVTypeName::SampledImg, kSPIRVTypeName::Image)));
        return mapType(T, BM->addSampledImageType(ImageTy));
      }
      case OpTypeVmeImageINTEL: {
        auto *ImageTy = static_cast<SPIRVTypeImage *>(transType(adjustImageType(
            T, kSPIRVTypeName::VmeImageINTEL, kSPIRVTypeName::Image)));
        return mapType(T, BM->addVmeImageINTELType(ImageTy));
      }
      case OpTypeQueue:
        return mapType(T, BM->addQueueType());
      case OpTypeDeviceEvent:
        return mapType(T, BM->addDeviceEventType());
      case OpTypeBufferSurfaceINTEL: {
        ArrayRef<unsigned> Ops = TargetTy->int_params();
        return mapType(T, BM->addBufferSurfaceINTELType(CastAccess(Ops[0])));
      }
      case internal::OpTypeJointMatrixINTEL: {
        // The expected representation is:
        // target("spirv.JointMatrixINTEL", %element_type, %rows%, %cols%,
        //        %layout%, %scope%, %use%,
        //        (optional) %element_type_interpretation%)
        auto *ElemTy = transType(TargetTy->getTypeParameter(0));
        ArrayRef<unsigned> Ops = TargetTy->int_params();
        std::vector<SPIRVValue *> Args;
        for (const auto &Op : Ops)
          Args.emplace_back(transConstant(getUInt32(M, Op)));
        return mapType(T, BM->addJointMatrixINTELType(ElemTy, Args));
      }
      case OpTypeCooperativeMatrixKHR: {
        // The expected representation is:
        // target("spirv.CooperativeMatrixKHR", %element_type, %scope%, %rows%,
        // %cols%, %use%)
        auto *ElemTy = transType(TargetTy->getTypeParameter(0));
        ArrayRef<unsigned> Ops = TargetTy->int_params();
        std::vector<SPIRVValue *> Args;
        for (const auto &Op : Ops)
          Args.emplace_back(transConstant(getUInt32(M, Op)));
        return mapType(T, BM->addCooperativeMatrixKHRType(ElemTy, Args));
      }
      default:
        if (isSubgroupAvcINTELTypeOpCode(Opcode))
          return mapType(T, BM->addSubgroupAvcINTELType(Opcode));
        return mapType(T, BM->addOpaqueGenericType(Opcode));
      }
    }
  }

  llvm_unreachable("Not implemented!");
  return 0;
}

SPIRVType *LLVMToSPIRVBase::transPointerType(Type *ET, unsigned AddrSpc) {
  Type *T = PointerType::get(ET, AddrSpc);
  if (ET->isFunctionTy() &&
      !BM->checkExtension(ExtensionID::SPV_INTEL_function_pointers,
                          SPIRVEC_FunctionPointers, toString(T)))
    return nullptr;

  std::string TypeKey = (Twine((uintptr_t)ET) + Twine(AddrSpc)).str();
  auto Loc = PointeeTypeMap.find(TypeKey);
  if (Loc != PointeeTypeMap.end())
    return Loc->second;

  // A pointer to image or pipe type in LLVM is translated to a SPIRV
  // (non-pointer) image or pipe type.
  auto *ST = dyn_cast<StructType>(ET);
  // Lower global_device and global_host address spaces that were added in
  // SYCL as part of SYCL_INTEL_usm_address_spaces extension to just global
  // address space if device doesn't support SPV_INTEL_usm_storage_classes
  // extension
  if (!BM->isAllowedToUseExtension(
          ExtensionID::SPV_INTEL_usm_storage_classes) &&
      ((AddrSpc == SPIRAS_GlobalDevice) || (AddrSpc == SPIRAS_GlobalHost))) {
    return transPointerType(ET, SPIRAS_Global);
  }
  if (ST && !ST->isSized()) {
    Op OpCode;
    StringRef STName = ST->getName();
    // Workaround for non-conformant SPIR binary
    if (STName == "struct._event_t") {
      STName = kSPR2TypeName::Event;
      ST->setName(STName);
    }

    std::pair<StringRef, unsigned> Key = {STName, AddrSpc};
    if (auto *MappedTy = OpaqueStructMap.lookup(Key))
      return MappedTy;

    auto SaveType = [&](SPIRVType *MappedTy) {
      OpaqueStructMap[Key] = MappedTy;
      PointeeTypeMap[TypeKey] = MappedTy;
      return MappedTy;
    };

    if (STName.startswith(kSPR2TypeName::PipeRO) ||
        STName.startswith(kSPR2TypeName::PipeWO)) {
      auto *PipeT = BM->addPipeType();
      PipeT->setPipeAcessQualifier(STName.startswith(kSPR2TypeName::PipeRO)
                                       ? AccessQualifierReadOnly
                                       : AccessQualifierWriteOnly);
      return SaveType(PipeT);
    }
    if (STName.startswith(kSPR2TypeName::ImagePrefix)) {
      assert(AddrSpc == SPIRAS_Global);
      Type *ImageTy =
          adjustImageType(TypedPointerType::get(ST, AddrSpc),
                          kSPIRVTypeName::Image, kSPIRVTypeName::Image);
      return SaveType(transType(ImageTy));
    }
    if (STName == kSPR2TypeName::Sampler)
      return SaveType(transType(getSPIRVType(OpTypeSampler)));
    if (STName.startswith(kSPIRVTypeName::PrefixAndDelim))
      return transSPIRVOpaqueType(STName, AddrSpc);

    if (STName.startswith(kOCLSubgroupsAVCIntel::TypePrefix))
      return SaveType(BM->addSubgroupAvcINTELType(
          OCLSubgroupINTELTypeOpCodeMap::map(ST->getName().str())));

    if (OCLOpaqueTypeOpCodeMap::find(STName.str(), &OpCode)) {
      Type *RealType = getSPIRVType(OpCode);
      return SaveType(transType(RealType));
    }
    if (BM->isAllowedToUseExtension(ExtensionID::SPV_INTEL_vector_compute)) {
      if (STName.startswith(kVCType::VCBufferSurface)) {
        // VCBufferSurface always have Access Qualifier
        auto Access = getAccessQualifier(STName);
        return SaveType(BM->addBufferSurfaceINTELType(Access));
      }
    }

    if (ST->isOpaque()) {
      return SaveType(BM->addPointerType(
          SPIRSPIRVAddrSpaceMap::map(static_cast<SPIRAddressSpace>(AddrSpc)),
          transType(ET)));
    }
  } else {
    SPIRVType *ElementType = transType(ET);
    // ET, as a recursive type, may contain exactly the same pointer T, so it
    // may happen that after translation of ET we already have translated T,
    // added the translated pointer to the SPIR-V module and mapped T to this
    // pointer. Now we have to check PointeeTypeMap again.
    auto Loc = PointeeTypeMap.find(TypeKey);
    if (Loc != PointeeTypeMap.end()) {
      return Loc->second;
    }
    SPIRVType *TranslatedTy = transPointerType(ElementType, AddrSpc);
    PointeeTypeMap[TypeKey] = TranslatedTy;
    return TranslatedTy;
  }

  llvm_unreachable("Not implemented!");
  return nullptr;
}

SPIRVType *LLVMToSPIRVBase::transPointerType(SPIRVType *ET, unsigned AddrSpc) {
  std::string TypeKey = (Twine((uintptr_t)ET) + Twine(AddrSpc)).str();
  auto Loc = PointeeTypeMap.find(TypeKey);
  if (Loc != PointeeTypeMap.end())
    return Loc->second;

  SPIRVType *TranslatedTy = BM->addPointerType(
      SPIRSPIRVAddrSpaceMap::map(static_cast<SPIRAddressSpace>(AddrSpc)), ET);
  PointeeTypeMap[TypeKey] = TranslatedTy;
  return TranslatedTy;
}

SPIRVType *LLVMToSPIRVBase::transSPIRVOpaqueType(StringRef STName,
                                                 unsigned AddrSpace) {
  std::pair<StringRef, unsigned> Key = {STName, AddrSpace};
  if (auto *MappedTy = OpaqueStructMap.lookup(Key))
    return MappedTy;

  auto SaveType = [&](SPIRVType *MappedTy) {
    OpaqueStructMap[Key] = MappedTy;
    return MappedTy;
  };
  StructType *ST = StructType::getTypeByName(M->getContext(), STName);

  assert(STName.startswith(kSPIRVTypeName::PrefixAndDelim) &&
         "Invalid SPIR-V opaque type name");
  SmallVector<std::string, 8> Postfixes;
  auto TN = decodeSPIRVTypeName(STName, Postfixes);
  if (TN == kSPIRVTypeName::Pipe) {
    assert(AddrSpace == SPIRAS_Global);
    assert(Postfixes.size() == 1 && "Invalid pipe type ops");
    auto *PipeT = BM->addPipeType();
    PipeT->setPipeAcessQualifier(
        static_cast<spv::AccessQualifier>(atoi(Postfixes[0].c_str())));
    return SaveType(PipeT);
  } else if (TN == kSPIRVTypeName::Image) {
    assert(AddrSpace == SPIRAS_Global);
    // The sampled type needs to be translated through LLVM type to guarantee
    // uniqueness.
    auto *SampledT = transType(
        getLLVMTypeForSPIRVImageSampledTypePostfix(Postfixes[0], *Ctx));
    SmallVector<int, 7> Ops;
    for (unsigned I = 1; I < 8; ++I)
      Ops.push_back(atoi(Postfixes[I].c_str()));
    SPIRVTypeImageDescriptor Desc(static_cast<SPIRVImageDimKind>(Ops[0]),
                                  Ops[1], Ops[2], Ops[3], Ops[4], Ops[5]);
    return SaveType(BM->addImageType(
        SampledT, Desc, static_cast<spv::AccessQualifier>(Ops[6])));
  } else if (TN == kSPIRVTypeName::SampledImg) {
    return SaveType(BM->addSampledImageType(static_cast<SPIRVTypeImage *>(
        transType(adjustImageType(TypedPointerType::get(ST, SPIRAS_Global),
                                  kSPIRVTypeName::SampledImg,
                                  kSPIRVTypeName::Image)))));
  } else if (TN == kSPIRVTypeName::VmeImageINTEL) {
    // This type is the same as SampledImageType, but consumed by Subgroup AVC
    // Intel extension instructions.
    return SaveType(BM->addVmeImageINTELType(static_cast<SPIRVTypeImage *>(
        transType(adjustImageType(TypedPointerType::get(ST, SPIRAS_Global),
                                  kSPIRVTypeName::VmeImageINTEL,
                                  kSPIRVTypeName::Image)))));
  } else if (TN == kSPIRVTypeName::Sampler)
    return SaveType(BM->addSamplerType());
  else if (TN == kSPIRVTypeName::DeviceEvent)
    return SaveType(BM->addDeviceEventType());
  else if (TN == kSPIRVTypeName::Queue)
    return SaveType(BM->addQueueType());
  else if (TN == kSPIRVTypeName::PipeStorage)
    return SaveType(BM->addPipeStorageType());
  else if (BM->isAllowedToUseExtension(ExtensionID::SPV_INTEL_vector_compute) &&
           TN == kSPIRVTypeName::BufferSurfaceINTEL) {
    auto Access = getAccessQualifier(STName);
    return SaveType(BM->addBufferSurfaceINTELType(Access));
  } else
    return SaveType(
        BM->addOpaqueGenericType(SPIRVOpaqueTypeOpCodeMap::map(TN)));
}

SPIRVType *LLVMToSPIRVBase::transScavengedType(Value *V) {
  if (auto *F = dyn_cast<Function>(V)) {
    FunctionType *FnTy = Scavenger->getFunctionType(F);
    SPIRVType *RT = transType(FnTy->getReturnType());
    std::vector<SPIRVType *> PT;
    for (Argument &Arg : F->args()) {
      assert(OCLTypeToSPIRVPtr);
      Type *Ty = OCLTypeToSPIRVPtr->getAdaptedArgumentType(F, Arg.getArgNo());
      if (!Ty) {
        Ty = FnTy->getParamType(Arg.getArgNo());
      }
      PT.push_back(transType(Ty));
    }

    return getSPIRVFunctionType(RT, PT);
  }

  return transType(Scavenger->getScavengedType(V));
}

SPIRVType *
LLVMToSPIRVBase::getSPIRVFunctionType(SPIRVType *RT,
                                      const std::vector<SPIRVType *> &Args) {
  // Come up with a unique string identifier for the arguments. This is a hacky
  // way of doing so, but it works.
  std::string TypeKey;
  llvm::raw_string_ostream TKS(TypeKey);
  TKS << (uintptr_t)RT << ",";
  for (SPIRVType *ArgTy : Args) {
    TKS << (uintptr_t)ArgTy << ",";
  }

  // Create a SPIRVType for the function type. Since SPIRVModule doesn't do
  // any type uniquing for SPIRVType, we have to do it ourself.
  TKS.flush();
  auto It = PointeeTypeMap.find(TypeKey);
  if (It == PointeeTypeMap.end())
    It = PointeeTypeMap.insert({TypeKey, BM->addFunctionType(RT, Args)}).first;
  return It->second;
}

SPIRVFunction *LLVMToSPIRVBase::transFunctionDecl(Function *F) {
  if (auto *BF = getTranslatedValue(F))
    return static_cast<SPIRVFunction *>(BF);

  if (F->isIntrinsic() && (!BM->isSPIRVAllowUnknownIntrinsicsEnabled() ||
                           isKnownIntrinsic(F->getIntrinsicID()))) {
    // We should not translate LLVM intrinsics as a function
    assert(std::none_of(F->user_begin(), F->user_end(),
                        [this](User *U) { return getTranslatedValue(U); }) &&
           "LLVM intrinsics shouldn't be called in SPIRV");
    return nullptr;
  }

  SPIRVTypeFunction *BFT =
      static_cast<SPIRVTypeFunction *>(transScavengedType(F));
  SPIRVFunction *BF =
      static_cast<SPIRVFunction *>(mapValue(F, BM->addFunction(BFT)));
  BF->setFunctionControlMask(transFunctionControlMask(F));
  if (F->hasName()) {
    if (isUniformGroupOperation(F))
      BM->getErrorLog().checkError(
          BM->isAllowedToUseExtension(
              ExtensionID::SPV_KHR_uniform_group_instructions),
          SPIRVEC_RequiresExtension, "SPV_KHR_uniform_group_instructions\n");

    BM->setName(BF, F->getName().str());
  }
  if (!isKernel(F) && F->getLinkage() != GlobalValue::InternalLinkage)
    BF->setLinkageType(transLinkageType(F));

  // Translate OpenCL/SYCL buffer_location metadata if it's attached to the
  // translated function declaration
  MDNode *BufferLocation = nullptr;
  if (BM->isAllowedToUseExtension(ExtensionID::SPV_INTEL_fpga_buffer_location))
    BufferLocation = F->getMetadata("kernel_arg_buffer_location");

  // Translate runtime_aligned metadata if it's attached to the translated
  // function declaration
  MDNode *RuntimeAligned = nullptr;
  if (BM->isAllowedToUseExtension(ExtensionID::SPV_INTEL_runtime_aligned))
    RuntimeAligned = F->getMetadata("kernel_arg_runtime_aligned");

  auto Attrs = F->getAttributes();

  for (Function::arg_iterator I = F->arg_begin(), E = F->arg_end(); I != E;
       ++I) {
    auto ArgNo = I->getArgNo();
    SPIRVFunctionParameter *BA = BF->getArgument(ArgNo);
    if (I->hasName())
      BM->setName(BA, I->getName().str());
    if (I->hasByValAttr())
      BA->addAttr(FunctionParameterAttributeByVal);
    if (I->hasNoAliasAttr())
      BA->addAttr(FunctionParameterAttributeNoAlias);
    if (I->hasNoCaptureAttr())
      BA->addAttr(FunctionParameterAttributeNoCapture);
    if (I->hasStructRetAttr())
      BA->addAttr(FunctionParameterAttributeSret);
    if (Attrs.hasParamAttr(ArgNo, Attribute::ReadOnly))
      BA->addAttr(FunctionParameterAttributeNoWrite);
    if (Attrs.hasParamAttr(ArgNo, Attribute::ReadNone))
      // TODO: intel/llvm customization
      // see https://github.com/intel/llvm/issues/7592
      // Need to return FunctionParameterAttributeNoReadWrite
      BA->addAttr(FunctionParameterAttributeNoWrite);
    if (Attrs.hasParamAttr(ArgNo, Attribute::ZExt))
      BA->addAttr(FunctionParameterAttributeZext);
    if (Attrs.hasParamAttr(ArgNo, Attribute::SExt))
      BA->addAttr(FunctionParameterAttributeSext);
    if (Attrs.hasParamAttr(ArgNo, Attribute::Alignment)) {
      SPIRVWord AlignmentBytes =
          Attrs.getParamAttr(ArgNo, Attribute::Alignment)
              .getAlignment()
              .valueOrOne()
              .value();
      BA->setAlignment(AlignmentBytes);
    }
    if (BM->isAllowedToUseVersion(VersionNumber::SPIRV_1_1) &&
        Attrs.hasParamAttr(ArgNo, Attribute::Dereferenceable))
      BA->addDecorate(DecorationMaxByteOffset,
                      Attrs.getParamAttr(ArgNo, Attribute::Dereferenceable)
                          .getDereferenceableBytes());
    if (BufferLocation && I->getType()->isPointerTy()) {
      // Order of integer numbers in MD node follows the order of function
      // parameters on which we shall attach the appropriate decoration. Add
      // decoration only if MD value is not negative.
      int LocID = -1;
      if (!isa<MDString>(BufferLocation->getOperand(ArgNo)) &&
          !isa<MDNode>(BufferLocation->getOperand(ArgNo)))
        LocID = getMDOperandAsInt(BufferLocation, ArgNo);
      if (LocID >= 0)
        BA->addDecorate(DecorationBufferLocationINTEL, LocID);
    }
    if (RuntimeAligned && I->getType()->isPointerTy()) {
      // Order of integer numbers in MD node follows the order of function
      // parameters on which we shall attach the appropriate decoration. Add
      // decoration only if MD value is 1.
      int LocID = 0;
      if (!isa<MDString>(RuntimeAligned->getOperand(ArgNo)) &&
          !isa<MDNode>(RuntimeAligned->getOperand(ArgNo)))
        LocID = getMDOperandAsInt(RuntimeAligned, ArgNo);
      if (LocID == 1)
        BA->addDecorate(internal::DecorationRuntimeAlignedINTEL, LocID);
    }
  }
  if (Attrs.hasRetAttr(Attribute::ZExt))
    BF->addDecorate(DecorationFuncParamAttr, FunctionParameterAttributeZext);
  if (Attrs.hasRetAttr(Attribute::SExt))
    BF->addDecorate(DecorationFuncParamAttr, FunctionParameterAttributeSext);
  if (Attrs.hasFnAttr("referenced-indirectly")) {
    assert(!isKernel(F) &&
           "kernel function was marked as referenced-indirectly");
    BF->addDecorate(DecorationReferencedIndirectlyINTEL);
  }

  if (Attrs.hasFnAttr(kVCMetadata::VCCallable) &&
      BM->isAllowedToUseExtension(ExtensionID::SPV_INTEL_fast_composite)) {
    BF->addDecorate(internal::DecorationCallableFunctionINTEL);
  }

  if (BM->isAllowedToUseExtension(ExtensionID::SPV_INTEL_vector_compute))
    transVectorComputeMetadata(F);

  transFPGAFunctionMetadata(BF, F);

  transFunctionMetadataAsUserSemanticDecoration(BF, F);

  transAuxDataInst(BF, F);

  SPIRVDBG(dbgs() << "[transFunction] " << *F << " => ";
           spvdbgs() << *BF << '\n';)
  return BF;
}

void LLVMToSPIRVBase::transVectorComputeMetadata(Function *F) {
  using namespace VectorComputeUtil;
  if (!BM->isAllowedToUseExtension(ExtensionID::SPV_INTEL_vector_compute))
    return;
  auto *BF = static_cast<SPIRVFunction *>(getTranslatedValue(F));
  assert(BF && "The SPIRVFunction pointer shouldn't be nullptr");
  auto Attrs = F->getAttributes();

  if (Attrs.hasFnAttr(kVCMetadata::VCStackCall))
    BF->addDecorate(DecorationStackCallINTEL);
  if (Attrs.hasFnAttr(kVCMetadata::VCFunction))
    BF->addDecorate(DecorationVectorComputeFunctionINTEL);

  if (Attrs.hasFnAttr(kVCMetadata::VCSIMTCall)) {
    SPIRVWord SIMTMode = 0;
    Attrs.getFnAttr(kVCMetadata::VCSIMTCall)
        .getValueAsString()
        .getAsInteger(0, SIMTMode);
    BF->addDecorate(DecorationSIMTCallINTEL, SIMTMode);
  }

  if (Attrs.hasRetAttr(kVCMetadata::VCSingleElementVector))
    translateSEVDecoration(
        Attrs.getAttributeAtIndex(AttributeList::ReturnIndex,
                                  kVCMetadata::VCSingleElementVector),
        BF);

  for (Function::arg_iterator I = F->arg_begin(), E = F->arg_end(); I != E;
       ++I) {
    auto ArgNo = I->getArgNo();
    SPIRVFunctionParameter *BA = BF->getArgument(ArgNo);
    if (Attrs.hasParamAttr(ArgNo, kVCMetadata::VCArgumentIOKind)) {
      SPIRVWord Kind = {};
      Attrs.getParamAttr(ArgNo, kVCMetadata::VCArgumentIOKind)
          .getValueAsString()
          .getAsInteger(0, Kind);
      BA->addDecorate(DecorationFuncParamIOKindINTEL, Kind);
    }
    if (Attrs.hasParamAttr(ArgNo, kVCMetadata::VCSingleElementVector))
      translateSEVDecoration(
          Attrs.getParamAttr(ArgNo, kVCMetadata::VCSingleElementVector), BA);
    if (Attrs.hasParamAttr(ArgNo, kVCMetadata::VCArgumentKind)) {
      SPIRVWord Kind;
      Attrs.getParamAttr(ArgNo, kVCMetadata::VCArgumentKind)
          .getValueAsString()
          .getAsInteger(0, Kind);
      BA->addDecorate(internal::DecorationFuncParamKindINTEL, Kind);
    }
    if (Attrs.hasParamAttr(ArgNo, kVCMetadata::VCArgumentDesc)) {
      StringRef Desc =
          Attrs.getParamAttr(ArgNo, kVCMetadata::VCArgumentDesc)
              .getValueAsString();
      BA->addDecorate(new SPIRVDecorateFuncParamDescAttr(BA, Desc.str()));
    }
    if (Attrs.hasParamAttr(ArgNo, kVCMetadata::VCMediaBlockIO)) {
      assert(BA->getType()->isTypeImage() &&
             "VCMediaBlockIO attribute valid only on image parameters");
      BA->addDecorate(DecorationMediaBlockIOINTEL);
    }
  }
  if (!isKernel(F) &&
      BM->isAllowedToUseExtension(ExtensionID::SPV_INTEL_float_controls2) &&
      Attrs.hasFnAttr(kVCMetadata::VCFloatControl)) {

    SPIRVWord Mode = 0;
    Attrs
        .getFnAttr(kVCMetadata::VCFloatControl)
        .getValueAsString()
        .getAsInteger(0, Mode);
    VCFloatTypeSizeMap::foreach (
        [&](VCFloatType FloatType, unsigned TargetWidth) {
          BF->addDecorate(new SPIRVDecorateFunctionDenormModeINTEL(
              BF, TargetWidth, getFPDenormMode(Mode, FloatType)));

          BF->addDecorate(new SPIRVDecorateFunctionRoundingModeINTEL(
              BF, TargetWidth, getFPRoundingMode(Mode)));

          BF->addDecorate(new SPIRVDecorateFunctionFloatingPointModeINTEL(
              BF, TargetWidth, getFPOperationMode(Mode)));
        });
  }
}

static void transMetadataDecorations(Metadata *MD, SPIRVEntry *Target);

void LLVMToSPIRVBase::transFPGAFunctionMetadata(SPIRVFunction *BF,
                                                Function *F) {
  if (MDNode *StallEnable = F->getMetadata(kSPIR2MD::StallEnable)) {
    if (BM->isAllowedToUseExtension(
            ExtensionID::SPV_INTEL_fpga_cluster_attributes)) {
      if (getMDOperandAsInt(StallEnable, 0))
        BF->addDecorate(new SPIRVDecorateStallEnableINTEL(BF));
    }
  }
  if (MDNode *LoopFuse = F->getMetadata(kSPIR2MD::LoopFuse)) {
    if (BM->isAllowedToUseExtension(ExtensionID::SPV_INTEL_loop_fuse)) {
      size_t Depth = getMDOperandAsInt(LoopFuse, 0);
      size_t Independent = getMDOperandAsInt(LoopFuse, 1);
      BF->addDecorate(
          new SPIRVDecorateFuseLoopsInFunctionINTEL(BF, Depth, Independent));
    }
  }
  if (MDNode *PreferDSP = F->getMetadata(kSPIR2MD::PreferDSP)) {
    if (BM->isAllowedToUseExtension(ExtensionID::SPV_INTEL_fpga_dsp_control)) {
      size_t Mode = getMDOperandAsInt(PreferDSP, 0);
      MDNode *PropDSPPref = F->getMetadata(kSPIR2MD::PropDSPPref);
      size_t Propagate = PropDSPPref ? getMDOperandAsInt(PropDSPPref, 0) : 0;
      BF->addDecorate(new SPIRVDecorateMathOpDSPModeINTEL(BF, Mode, Propagate));
    }
  }
  if (MDNode *InitiationInterval =
          F->getMetadata(kSPIR2MD::InitiationInterval)) {
    if (BM->isAllowedToUseExtension(
            ExtensionID::SPV_INTEL_fpga_invocation_pipelining_attributes)) {
      if (size_t Cycles = getMDOperandAsInt(InitiationInterval, 0))
        BF->addDecorate(new SPIRVDecorateInitiationIntervalINTEL(BF, Cycles));
    }
  }
  if (MDNode *MaxConcurrency = F->getMetadata(kSPIR2MD::MaxConcurrency)) {
    if (BM->isAllowedToUseExtension(
            ExtensionID::SPV_INTEL_fpga_invocation_pipelining_attributes)) {
      size_t Invocations = getMDOperandAsInt(MaxConcurrency, 0);
      BF->addDecorate(new SPIRVDecorateMaxConcurrencyINTEL(BF, Invocations));
    }
  }
  if (MDNode *PipelineKernel = F->getMetadata(kSPIR2MD::PipelineKernel)) {
    if (BM->isAllowedToUseExtension(
            ExtensionID::SPV_INTEL_fpga_invocation_pipelining_attributes)) {
      size_t Pipeline = getMDOperandAsInt(PipelineKernel, 0);
      BF->addDecorate(new SPIRVDecoratePipelineEnableINTEL(BF, Pipeline));
    }
  }

  // In addition, process the decorations on the function
  if (auto *FDecoMD = F->getMetadata(SPIRV_MD_DECORATIONS))
    transMetadataDecorations(FDecoMD, BF);
}

void LLVMToSPIRVBase::transFunctionMetadataAsUserSemanticDecoration(
    SPIRVFunction *BF, Function *F) {
  if (auto *RegisterAllocModeMD = F->getMetadata("RegisterAllocMode")) {
    // TODO: Once the design for per-kernel register size allocation is
    // finalized, we will need to move away from UserSemantic and introduce an
    // extension
    int RegisterAllocNodeMDOp = getMDOperandAsInt(RegisterAllocModeMD, 0);
    // The current RegisterAllocMode metadata format is as follows
    // AUTO - 0
    // SMALL - 1
    // LARGE - 2
    // DEFAULT - 3
    // Currently we only support AUTO, SMALL and LARGE
    if (RegisterAllocNodeMDOp == 0 || RegisterAllocNodeMDOp == 1 ||
        RegisterAllocNodeMDOp == 2) {
      // 4 threads per eu means large grf mode, and 8 threads per eu
      // means small grf mode, 0 means use internal heuristics to choose
      std::string NumThreads;
      switch (RegisterAllocNodeMDOp) {
      case 0:
        NumThreads = "0";
        break;
      case 1:
        NumThreads = "8";
        break;
      case 2:
        NumThreads = "4";
        break;
      default:
        llvm_unreachable("Not implemented");
      }
      BF->addDecorate(new SPIRVDecorateUserSemanticAttr(
          BF, "num-thread-per-eu " + NumThreads));
    }
  }
}

void LLVMToSPIRVBase::transAuxDataInst(SPIRVFunction *BF, Function *F) {
  auto *BM = BF->getModule();
  if (!BM->preserveAuxData())
    return;
  BM->addExtension(SPIRV::ExtensionID::SPV_KHR_non_semantic_info);
  const auto &FnAttrs = F->getAttributes().getFnAttrs();
  for (const auto &Attr : FnAttrs) {
    std::vector<SPIRVWord> Ops;
    Ops.push_back(BF->getId());
    if (Attr.isStringAttribute()) {
      // Format for String attributes is:
      // NonSemanticAuxDataFunctionAttribute Fcn AttrName AttrValue
      // or, if no value:
      // NonSemanticAuxDataFunctionAttribute Fcn AttrName
      //
      // AttrName and AttrValue are always Strings
      StringRef AttrKind = Attr.getKindAsString();
      StringRef AttrValue = Attr.getValueAsString();
      auto *KindSpvString = BM->getString(AttrKind.str());
      Ops.push_back(KindSpvString->getId());
      if (!AttrValue.empty()) {
        auto *ValueSpvString = BM->getString(AttrValue.str());
        Ops.push_back(ValueSpvString->getId());
      }
    } else {
      // Format for other types is:
      // NonSemanticAuxDataFunctionAttribute Fcn AttrStr
      // AttrStr is always a String.
      std::string AttrStr = Attr.getAsString();
      auto *AttrSpvString = BM->getString(AttrStr);
      Ops.push_back(AttrSpvString->getId());
    }
    BM->addAuxData(NonSemanticAuxData::FunctionAttribute,
                   transType(Type::getVoidTy(F->getContext())), Ops);
  }
  SmallVector<std::pair<unsigned, MDNode *>> AllMD;
  SmallVector<StringRef> MDNames;
  F->getContext().getMDKindNames(MDNames);
  F->getAllMetadata(AllMD);
  for (const auto &MD : AllMD) {
    std::string MDName = MDNames[MD.first].str();

    // spirv.Decorations, spirv.ParameterDecorations and debug information are
    // handled elsewhere for both forward and reverse translation and are
    // complicated to support here, so just skip them.
    if (MDName == SPIRV_MD_DECORATIONS ||
        MDName == SPIRV_MD_PARAMETER_DECORATIONS ||
        MD.first == LLVMContext::MD_dbg)
      continue;

    // Format for metadata is:
    // NonSemanticAuxDataFunctionMetadata Fcn MDName MDVals...
    // MDName is always a String, MDVals have different types as explained
    // below. Also note this instruction has a variable number of operands
    std::vector<SPIRVWord> Ops;
    Ops.push_back(BF->getId());
    Ops.push_back(BM->getString(MDName)->getId());
    for (unsigned int OpIdx = 0; OpIdx < MD.second->getNumOperands(); OpIdx++) {
      const auto &CurOp = MD.second->getOperand(OpIdx);
      if (auto *MDStr = dyn_cast<MDString>(CurOp)) {
        // For MDString, MDVal is String
        auto *SPIRVStr = BM->getString(MDStr->getString().str());
        Ops.push_back(SPIRVStr->getId());
      } else if (auto *ValueAsMeta = dyn_cast<ValueAsMetadata>(CurOp)) {
        // For Value metadata, MDVal is a SPIRVValue
        auto *SPIRVVal = transValue(ValueAsMeta->getValue(), nullptr);
        Ops.push_back(SPIRVVal->getId());
      } else {
        assert(false && "Unsupported metadata type");
      }
    }
    BM->addAuxData(NonSemanticAuxData::FunctionMetadata,
                   transType(Type::getVoidTy(F->getContext())), Ops);
  }
}

SPIRVValue *LLVMToSPIRVBase::transConstantUse(Constant *C,
                                              SPIRVType *ExpectedType) {
  // Constant expressions expect their pointer types to be i8* in opaque pointer
  // mode, but the value may have a different "natural" type. If that is the
  // case, we need to adjust the type of the constant.
  SPIRVValue *Trans = transValue(C, nullptr, true, FuncTransMode::Pointer);
  if (Trans->getType() == ExpectedType || Trans->getType()->isTypePipeStorage())
    return Trans;

  assert(C->getType()->isPointerTy() &&
         "Only pointer type mismatches should be possible");
  // In the common case of strings ([N x i8] GVs), see if we can emit a GEP
  // instruction.
  if (auto *GV = dyn_cast<GlobalVariable>(C)) {
    if (GV->getValueType()->isArrayTy() &&
        GV->getValueType()->getArrayElementType()->isIntegerTy(8)) {
      SPIRVValue *Offset = transValue(getUInt32(M, 0), nullptr);
      return BM->addPtrAccessChainInst(ExpectedType, Trans, {Offset, Offset},
                                       nullptr, true);
    }
  }

  // Otherwise, just use a bitcast.
  return BM->addUnaryInst(OpBitcast, ExpectedType, Trans, nullptr);
}

SPIRVValue *LLVMToSPIRVBase::transConstant(Value *V) {
  SPIRVType *ExpectedType = transScavengedType(V);
  if (isa<ConstantPointerNull>(V))
    return BM->addNullConstant(bcast<SPIRVTypePointer>(ExpectedType));

  if (isa<ConstantTargetNone>(V))
    return BM->addNullConstant(ExpectedType);

  if (auto *CAZero = dyn_cast<ConstantAggregateZero>(V)) {
    Type *AggType = CAZero->getType();
    if (const StructType *ST = dyn_cast<StructType>(AggType))
      if (ST->hasName() &&
          ST->getName() == getSPIRVTypeName(kSPIRVTypeName::ConstantSampler))
        return BM->addSamplerConstant(transType(AggType), 0, 0, 0);

    return BM->addNullConstant(transType(AggType));
  }

  if (auto *ConstI = dyn_cast<ConstantInt>(V)) {
    unsigned BitWidth = ConstI->getType()->getBitWidth();
    if (BitWidth > 64) {
      BM->getErrorLog().checkError(
          BM->isAllowedToUseExtension(
              ExtensionID::SPV_INTEL_arbitrary_precision_integers),
          SPIRVEC_InvalidBitWidth, std::to_string(BitWidth));
      return BM->addConstant(ExpectedType, ConstI->getValue());
    }
    return BM->addConstant(ExpectedType, ConstI->getZExtValue());
  }

  if (auto *ConstFP = dyn_cast<ConstantFP>(V)) {
    auto *BT = static_cast<SPIRVType *>(ExpectedType);
    return BM->addConstant(
        BT, ConstFP->getValueAPF().bitcastToAPInt().getZExtValue());
  }

  if (auto *ConstDA = dyn_cast<ConstantDataArray>(V)) {
    SPIRVType *InnerTy = ExpectedType->getArrayElementType();
    std::vector<SPIRVValue *> BV;
    for (unsigned I = 0, E = ConstDA->getNumElements(); I != E; ++I)
      BV.push_back(transConstantUse(ConstDA->getElementAsConstant(I), InnerTy));
    return BM->addCompositeConstant(ExpectedType, BV);
  }

  if (auto *ConstA = dyn_cast<ConstantArray>(V)) {
    SPIRVType *InnerTy = ExpectedType->getArrayElementType();
    std::vector<SPIRVValue *> BV;
    for (auto I = ConstA->op_begin(), E = ConstA->op_end(); I != E; ++I)
      BV.push_back(transConstantUse(cast<Constant>(*I), InnerTy));
    return BM->addCompositeConstant(ExpectedType, BV);
  }

  if (auto *ConstDV = dyn_cast<ConstantDataVector>(V)) {
    SPIRVType *InnerTy = ExpectedType->getScalarType();
    std::vector<SPIRVValue *> BV;
    for (unsigned I = 0, E = ConstDV->getNumElements(); I != E; ++I)
      BV.push_back(transConstantUse(ConstDV->getElementAsConstant(I), InnerTy));
    return BM->addCompositeConstant(ExpectedType, BV);
  }

  if (auto *ConstV = dyn_cast<ConstantVector>(V)) {
    SPIRVType *InnerTy = ExpectedType->getScalarType();
    std::vector<SPIRVValue *> BV;
    for (auto I = ConstV->op_begin(), E = ConstV->op_end(); I != E; ++I)
      BV.push_back(transConstantUse(cast<Constant>(*I), InnerTy));
    return BM->addCompositeConstant(ExpectedType, BV);
  }

  if (const auto *ConstV = dyn_cast<ConstantStruct>(V)) {
    StringRef StructName;
    if (ConstV->getType()->hasName())
      StructName = ConstV->getType()->getName();
    if (StructName == getSPIRVTypeName(kSPIRVTypeName::ConstantSampler)) {
      assert(ConstV->getNumOperands() == 3);
      SPIRVWord AddrMode =
                    ConstV->getOperand(0)->getUniqueInteger().getZExtValue(),
                Normalized =
                    ConstV->getOperand(1)->getUniqueInteger().getZExtValue(),
                FilterMode =
                    ConstV->getOperand(2)->getUniqueInteger().getZExtValue();
      assert(AddrMode < 5 && "Invalid addressing mode");
      assert(Normalized < 2 && "Invalid value of normalized coords");
      assert(FilterMode < 2 && "Invalid filter mode");
      SPIRVType *SamplerTy = transType(ConstV->getType());
      return BM->addSamplerConstant(SamplerTy, AddrMode, Normalized,
                                    FilterMode);
    }
    if (StructName == getSPIRVTypeName(kSPIRVTypeName::ConstantPipeStorage)) {
      assert(ConstV->getNumOperands() == 3);
      SPIRVWord PacketSize =
                    ConstV->getOperand(0)->getUniqueInteger().getZExtValue(),
                PacketAlign =
                    ConstV->getOperand(1)->getUniqueInteger().getZExtValue(),
                Capacity =
                    ConstV->getOperand(2)->getUniqueInteger().getZExtValue();
      assert(PacketAlign >= 1 && "Invalid packet alignment");
      assert(PacketSize >= PacketAlign && PacketSize % PacketAlign == 0 &&
             "Invalid packet size and/or alignment.");
      SPIRVType *PipeStorageTy = transType(ConstV->getType());
      return BM->addPipeStorageConstant(PipeStorageTy, PacketSize, PacketAlign,
                                        Capacity);
    }
    std::vector<SPIRVValue *> BV;
    for (auto I = ConstV->op_begin(), E = ConstV->op_end(); I != E; ++I) {
      SPIRVType *InnerTy = ExpectedType->getStructMemberType(BV.size());
      BV.push_back(transConstantUse(cast<Constant>(*I), InnerTy));
    }
    return BM->addCompositeConstant(ExpectedType, BV);
  }

  if (auto *ConstUE = dyn_cast<ConstantExpr>(V)) {
    auto *Inst = ConstUE->getAsInstruction();
    SPIRVDBG(dbgs() << "ConstantExpr: " << *ConstUE << '\n';
             dbgs() << "Instruction: " << *Inst << '\n';)
    auto *BI = transValue(Inst, nullptr, false);
    Inst->dropAllReferences();
    UnboundInst.push_back(Inst);
    return BI;
  }

  // Translate aliases to their aliasee because they can't be represented
  // directly in SPIR-V.
  if (auto *const ConstAlias = dyn_cast<GlobalAlias>(V)) {
    return transValue(ConstAlias->getAliasee(), nullptr, false,
                      FuncTransMode::Pointer);
  }

  if (isa<UndefValue>(V)) {
    return BM->addUndef(ExpectedType);
  }

  return nullptr;
}

SPIRVValue *LLVMToSPIRVBase::transValue(Value *V, SPIRVBasicBlock *BB,
                                        bool CreateForward,
                                        FuncTransMode FuncTrans) {
  LLVMToSPIRVValueMap::iterator Loc = ValueMap.find(V);
  if (Loc != ValueMap.end() && (!Loc->second->isForward() || CreateForward) &&
      // do not return forward-decl of a function if we
      // actually want to create a function pointer
      !(FuncTrans == FuncTransMode::Pointer && isa<Function>(V)))
    return Loc->second;

  SPIRVDBG(dbgs() << "[transValue] " << *V << '\n');
  assert((!isa<Instruction>(V) || isa<GetElementPtrInst>(V) ||
          isa<CastInst>(V) || isa<ExtractElementInst>(V) || isa<ICmpInst>(V) ||
          isa<BinaryOperator>(V) || BB) &&
         "Invalid SPIRV BB");

  auto *BV = transValueWithoutDecoration(V, BB, CreateForward, FuncTrans);
  if (!BV || !transDecoration(V, BV))
    return nullptr;
  StringRef Name = V->getName();
  if (!Name.empty()) // Don't erase the name, which BM might already have
    BM->setName(BV, Name.str());
  return BV;
}

SPIRVInstruction *LLVMToSPIRVBase::transBinaryInst(BinaryOperator *B,
                                                   SPIRVBasicBlock *BB) {
  unsigned LLVMOC = B->getOpcode();
  auto *Op0 = transValue(B->getOperand(0), BB);
  SPIRVInstruction *BI = BM->addBinaryInst(
      transBoolOpCode(Op0, OpCodeMap::map(LLVMOC)), transType(B->getType()),
      Op0, transValue(B->getOperand(1), BB), BB);

  // BinaryOperator can have no parent if it is handled as an expression inside
  // another instruction.
  if (B->getParent() && isUnfusedMulAdd(B)) {
    Function *F = B->getFunction();
    SPIRVDBG(dbgs() << "[fp-contract] disabled for " << F->getName()
                    << ": possible fma candidate " << *B << '\n');
    joinFPContract(F, FPContract::DISABLED);
  }

  return BI;
}

SPIRVInstruction *LLVMToSPIRVBase::transCmpInst(CmpInst *Cmp,
                                                SPIRVBasicBlock *BB) {
  auto *Op0 = Cmp->getOperand(0);
  SPIRVValue *TOp0 = transValue(Op0, BB);
  SPIRVValue *TOp1 = transValue(Cmp->getOperand(1), BB);
  // TODO: once the translator supports SPIR-V 1.4, update the condition below:
  // if (/* */->isPointerTy() && /* it is not allowed to use SPIR-V 1.4 */)
  if (Op0->getType()->isPointerTy()) {
    unsigned AS = cast<PointerType>(Op0->getType())->getAddressSpace();
    SPIRVType *Ty = transType(getSizetType(AS));
    TOp0 = BM->addUnaryInst(OpConvertPtrToU, Ty, TOp0, BB);
    TOp1 = BM->addUnaryInst(OpConvertPtrToU, Ty, TOp1, BB);
  }
  SPIRVInstruction *BI =
      BM->addCmpInst(transBoolOpCode(TOp0, CmpMap::map(Cmp->getPredicate())),
                     transType(Cmp->getType()), TOp0, TOp1, BB);
  return BI;
}

SPIRVValue *LLVMToSPIRVBase::transUnaryInst(UnaryInstruction *U,
                                            SPIRVBasicBlock *BB) {
  if (isa<BitCastInst>(U) && U->getType()->isPtrOrPtrVectorTy()) {
    if (isa<ConstantPointerNull>(U->getOperand(0))) {
      SPIRVType *ExpectedTy = transScavengedType(U);
      return BM->addNullConstant(bcast<SPIRVTypePointer>(ExpectedTy));
    }
    if (isa<UndefValue>(U->getOperand(0))) {
      SPIRVType *ExpectedTy = transScavengedType(U);
      return BM->addUndef(ExpectedTy);
    }
  }

  Op BOC = OpNop;
  if (auto *Cast = dyn_cast<AddrSpaceCastInst>(U)) {
    const auto SrcAddrSpace = Cast->getSrcTy()->getPointerAddressSpace();
    const auto DestAddrSpace = Cast->getDestTy()->getPointerAddressSpace();
    if (DestAddrSpace == SPIRAS_Generic) {
      getErrorLog().checkError(
          SrcAddrSpace != SPIRAS_Constant, SPIRVEC_InvalidModule, U,
          "Casts from constant address space to generic are illegal\n");
      BOC = OpPtrCastToGeneric;
      // In SPIR-V only casts to/from generic are allowed. But with
      // SPV_INTEL_usm_storage_classes we can also have casts from global_device
      // and global_host to global addr space and vice versa.
    } else if (SrcAddrSpace == SPIRAS_GlobalDevice ||
               SrcAddrSpace == SPIRAS_GlobalHost) {
      getErrorLog().checkError(DestAddrSpace == SPIRAS_Global ||
                                   DestAddrSpace == SPIRAS_Generic,
                               SPIRVEC_InvalidModule, U,
                               "Casts from global_device/global_host only "
                               "allowed to global/generic\n");
      if (!BM->isAllowedToUseExtension(
              ExtensionID::SPV_INTEL_usm_storage_classes)) {
        if (DestAddrSpace == SPIRAS_Global)
          return nullptr;
        BOC = OpPtrCastToGeneric;
      } else {
        BOC = OpPtrCastToCrossWorkgroupINTEL;
      }
    } else if (DestAddrSpace == SPIRAS_GlobalDevice ||
               DestAddrSpace == SPIRAS_GlobalHost) {
      getErrorLog().checkError(SrcAddrSpace == SPIRAS_Global ||
                                   SrcAddrSpace == SPIRAS_Generic,
                               SPIRVEC_InvalidModule, U,
                               "Casts to global_device/global_host only "
                               "allowed from global/generic\n");
      if (!BM->isAllowedToUseExtension(
              ExtensionID::SPV_INTEL_usm_storage_classes)) {
        if (SrcAddrSpace == SPIRAS_Global)
          return nullptr;
        BOC = OpGenericCastToPtr;
      } else {
        BOC = OpCrossWorkgroupCastToPtrINTEL;
      }
    } else {
      getErrorLog().checkError(
          SrcAddrSpace == SPIRAS_Generic, SPIRVEC_InvalidModule, U,
          "Casts from private/local/global address space are allowed only to "
          "generic\n");
      getErrorLog().checkError(
          DestAddrSpace != SPIRAS_Constant, SPIRVEC_InvalidModule, U,
          "Casts from generic address space to constant are illegal\n");
      BOC = OpGenericCastToPtr;
    }
  } else {
    auto OpCode = U->getOpcode();
    BOC = OpCodeMap::map(OpCode);
  }

  auto *Op = transValue(U->getOperand(0), BB, true, FuncTransMode::Pointer);
  SPIRVType *TransTy = transScavengedType(U);
  return BM->addUnaryInst(transBoolOpCode(Op, BOC), TransTy, Op, BB);
}

/// This helper class encapsulates information extraction from
/// "llvm.loop.parallel_access_indices" metadata hints. Initialize
/// with a pointer to an MDNode with the following structure:
/// !<Node> = !{!"llvm.loop.parallel_access_indices", !<Node>, !<Node>, ...}
/// OR:
/// !<Node> = !{!"llvm.loop.parallel_access_indices", !<Nodes...>, i32 <value>}
///
/// All of the MDNode-type operands mark the index groups for particular
/// array variables. An optional i32 value indicates the safelen (safe
/// number of iterations) for the optimization application to these
/// array variables. If the safelen value is absent, an infinite
/// number of iterations is implied.
class LLVMParallelAccessIndices {
public:
  LLVMParallelAccessIndices(
      MDNode *Node, LLVMToSPIRVBase::LLVMToSPIRVMetadataMap &IndexGroupArrayMap)
      : Node(Node), IndexGroupArrayMap(IndexGroupArrayMap) {

    assert(isValid() &&
           "LLVMParallelAccessIndices initialized from an invalid MDNode");

    unsigned NumOperands = Node->getNumOperands();
    auto *SafeLenExpression = mdconst::dyn_extract_or_null<ConstantInt>(
        Node->getOperand(NumOperands - 1));
    // If no safelen value is specified and the last operand
    // casts to an MDNode* rather than an int, 0 will be stored
    SafeLen = SafeLenExpression ? SafeLenExpression->getZExtValue() : 0;

    // Count MDNode operands that refer to index groups:
    // - operand [0] is a string literal and should be ignored;
    // - depending on whether a particular safelen is specified as the
    //   last operand, we may or may not want to extract the latter
    //   as an index group
    unsigned NumIdxGroups = SafeLen ? NumOperands - 2 : NumOperands - 1;
    for (unsigned I = 1; I <= NumIdxGroups; ++I) {
      MDNode *IdxGroupNode = getMDOperandAsMDNode(Node, I);
      assert(IdxGroupNode &&
             "Invalid operand in the MDNode for LLVMParallelAccessIndices");
      auto IdxGroupArrayPairIt = IndexGroupArrayMap.find(IdxGroupNode);
      // TODO: Some LLVM IR optimizations (e.g. loop inlining as part of
      // the function inlining) can result in invalid parallel_access_indices
      // metadata. Only valid cases will pass the subsequent check and
      // survive the translation. This check should be replaced with an
      // assertion once all known cases are handled.
      if (IdxGroupArrayPairIt != IndexGroupArrayMap.end())
        for (SPIRVId ArrayAccessId : IdxGroupArrayPairIt->second)
          ArrayVariablesVec.push_back(ArrayAccessId);
    }
  }

  bool isValid() {
    bool IsNamedCorrectly = getMDOperandAsString(Node, 0) == ExpectedName;
    return Node && IsNamedCorrectly;
  }

  unsigned getSafeLen() { return SafeLen; }
  const std::vector<SPIRVId> &getArrayVariables() { return ArrayVariablesVec; }

private:
  MDNode *Node;
  LLVMToSPIRVBase::LLVMToSPIRVMetadataMap &IndexGroupArrayMap;
  const std::string ExpectedName = "llvm.loop.parallel_access_indices";
  std::vector<SPIRVId> ArrayVariablesVec;
  unsigned SafeLen;
};

/// Go through the operands !llvm.loop metadata attached to the branch
/// instruction, fill the Loop Control mask and possible parameters for its
/// fields.
spv::LoopControlMask
LLVMToSPIRVBase::getLoopControl(const BranchInst *Branch,
                                std::vector<SPIRVWord> &Parameters) {
  if (!Branch)
    return spv::LoopControlMaskNone;
  MDNode *LoopMD = Branch->getMetadata("llvm.loop");
  if (!LoopMD)
    return spv::LoopControlMaskNone;

  size_t LoopControl = spv::LoopControlMaskNone;
  std::vector<std::pair<SPIRVWord, SPIRVWord>> ParametersToSort;
  // If only a subset of loop count parameters is defined in metadata
  // then undefined ones should have a default value -1 in SPIR-V.
  // Preset all loop count parameters with the default value.
  struct LoopCountInfo {
    int64_t Min = -1, Max = -1, Avg = -1;
  } LoopCount;

  // Unlike with most of the cases, some loop metadata specifications
  // can occur multiple times - for these, all correspondent tokens
  // need to be collected first, and only then added to SPIR-V loop
  // parameters in a separate routine
  std::vector<std::pair<SPIRVWord, SPIRVWord>> DependencyArrayParameters;

  for (const MDOperand &MDOp : LoopMD->operands()) {
    if (MDNode *Node = dyn_cast<MDNode>(MDOp)) {
      StringRef S = getMDOperandAsString(Node, 0);
      // Set the loop control bits. Parameters are set in the order described
      // in 3.23 SPIR-V Spec. rev. 1.4:
      // Bits that are set can indicate whether an additional operand follows,
      // as described by the table. If there are multiple following operands
      // indicated, they are ordered: Those indicated by smaller-numbered bits
      // appear first.
      if (S == "llvm.loop.unroll.disable")
        LoopControl |= spv::LoopControlDontUnrollMask;
      else if (S == "llvm.loop.unroll.enable")
        LoopControl |= spv::LoopControlUnrollMask;
      // Attempt to do full unroll of the loop and disable unrolling if the trip
      // count is not known at compile time by setting PartialCount to 1
      else if (S == "llvm.loop.unroll.full") {
        LoopControl |= spv::LoopControlUnrollMask;
        if (BM->isAllowedToUseVersion(VersionNumber::SPIRV_1_4)) {
          BM->setMinSPIRVVersion(VersionNumber::SPIRV_1_4);
          ParametersToSort.emplace_back(spv::LoopControlPartialCountMask, 1);
          LoopControl |= spv::LoopControlPartialCountMask;
        }
      }
      // PartialCount must not be used with the DontUnroll bit
      else if (S == "llvm.loop.unroll.count" &&
               !(LoopControl & LoopControlDontUnrollMask)) {
        if (BM->isAllowedToUseVersion(VersionNumber::SPIRV_1_4)) {
          BM->setMinSPIRVVersion(VersionNumber::SPIRV_1_4);
          size_t I = getMDOperandAsInt(Node, 1);
          ParametersToSort.emplace_back(spv::LoopControlPartialCountMask, I);
          LoopControl |= spv::LoopControlPartialCountMask;
        }
      } else if (S == "llvm.loop.ivdep.enable")
        LoopControl |= spv::LoopControlDependencyInfiniteMask;
      else if (S == "llvm.loop.ivdep.safelen") {
        size_t I = getMDOperandAsInt(Node, 1);
        ParametersToSort.emplace_back(spv::LoopControlDependencyLengthMask, I);
        LoopControl |= spv::LoopControlDependencyLengthMask;
      } else if (BM->isAllowedToUseExtension(
                     ExtensionID::SPV_INTEL_fpga_loop_controls)) {
        // Add Intel specific Loop Control masks
        if (S == "llvm.loop.ii.count") {
          BM->addExtension(ExtensionID::SPV_INTEL_fpga_loop_controls);
          BM->addCapability(CapabilityFPGALoopControlsINTEL);
          size_t I = getMDOperandAsInt(Node, 1);
          ParametersToSort.emplace_back(
              spv::LoopControlInitiationIntervalINTELMask, I);
          LoopControl |= spv::LoopControlInitiationIntervalINTELMask;
        } else if (S == "llvm.loop.max_concurrency.count") {
          BM->addExtension(ExtensionID::SPV_INTEL_fpga_loop_controls);
          BM->addCapability(CapabilityFPGALoopControlsINTEL);
          size_t I = getMDOperandAsInt(Node, 1);
          ParametersToSort.emplace_back(spv::LoopControlMaxConcurrencyINTELMask,
                                        I);
          LoopControl |= spv::LoopControlMaxConcurrencyINTELMask;
        } else if (S == "llvm.loop.parallel_access_indices") {
          // Intel FPGA IVDep loop attribute
          LLVMParallelAccessIndices IVDep(Node, IndexGroupArrayMap);
          // Store IVDep-specific parameters into an intermediate
          // container to address the case when there're multiple
          // IVDep metadata nodes and this condition gets entered multiple
          // times. The update of the main parameters vector & the loop control
          // mask will be done later, in the main scope of the function
          unsigned SafeLen = IVDep.getSafeLen();
          for (auto &ArrayId : IVDep.getArrayVariables())
            DependencyArrayParameters.emplace_back(ArrayId, SafeLen);
        } else if (S == "llvm.loop.intel.pipelining.enable") {
          BM->addExtension(ExtensionID::SPV_INTEL_fpga_loop_controls);
          BM->addCapability(CapabilityFPGALoopControlsINTEL);
          size_t I = getMDOperandAsInt(Node, 1);
          ParametersToSort.emplace_back(spv::LoopControlPipelineEnableINTELMask,
                                        I);
          LoopControl |= spv::LoopControlPipelineEnableINTELMask;
        } else if (S == "llvm.loop.coalesce.enable") {
          BM->addExtension(ExtensionID::SPV_INTEL_fpga_loop_controls);
          BM->addCapability(CapabilityFPGALoopControlsINTEL);
          ParametersToSort.emplace_back(spv::LoopControlLoopCoalesceINTELMask,
                                        0);
          LoopControl |= spv::LoopControlLoopCoalesceINTELMask;
        } else if (S == "llvm.loop.coalesce.count") {
          BM->addExtension(ExtensionID::SPV_INTEL_fpga_loop_controls);
          BM->addCapability(CapabilityFPGALoopControlsINTEL);
          size_t I = getMDOperandAsInt(Node, 1);
          ParametersToSort.emplace_back(spv::LoopControlLoopCoalesceINTELMask,
                                        I);
          LoopControl |= spv::LoopControlLoopCoalesceINTELMask;
        } else if (S == "llvm.loop.max_interleaving.count") {
          BM->addExtension(ExtensionID::SPV_INTEL_fpga_loop_controls);
          BM->addCapability(CapabilityFPGALoopControlsINTEL);
          size_t I = getMDOperandAsInt(Node, 1);
          ParametersToSort.emplace_back(
              spv::LoopControlMaxInterleavingINTELMask, I);
          LoopControl |= spv::LoopControlMaxInterleavingINTELMask;
        } else if (S == "llvm.loop.intel.speculated.iterations.count") {
          BM->addExtension(ExtensionID::SPV_INTEL_fpga_loop_controls);
          BM->addCapability(CapabilityFPGALoopControlsINTEL);
          size_t I = getMDOperandAsInt(Node, 1);
          ParametersToSort.emplace_back(
              spv::LoopControlSpeculatedIterationsINTELMask, I);
          LoopControl |= spv::LoopControlSpeculatedIterationsINTELMask;
        } else if (S == "llvm.loop.fusion.disable") {
          BM->addExtension(ExtensionID::SPV_INTEL_fpga_loop_controls);
          BM->addCapability(CapabilityFPGALoopControlsINTEL);
          LoopControl |= spv::LoopControlNoFusionINTELMask;
        } else if (S == "llvm.loop.intel.loopcount_min") {
          BM->addExtension(ExtensionID::SPV_INTEL_fpga_loop_controls);
          BM->addCapability(CapabilityFPGALoopControlsINTEL);
          LoopCount.Min = getMDOperandAsInt(Node, 1);
          LoopControl |= spv::LoopControlLoopCountINTELMask;
        } else if (S == "llvm.loop.intel.loopcount_max") {
          BM->addExtension(ExtensionID::SPV_INTEL_fpga_loop_controls);
          BM->addCapability(CapabilityFPGALoopControlsINTEL);
          LoopCount.Max = getMDOperandAsInt(Node, 1);
          LoopControl |= spv::LoopControlLoopCountINTELMask;
        } else if (S == "llvm.loop.intel.loopcount_avg") {
          BM->addExtension(ExtensionID::SPV_INTEL_fpga_loop_controls);
          BM->addCapability(CapabilityFPGALoopControlsINTEL);
          LoopCount.Avg = getMDOperandAsInt(Node, 1);
          LoopControl |= spv::LoopControlLoopCountINTELMask;
        } else if (S == "llvm.loop.intel.max_reinvocation_delay.count") {
          BM->addExtension(ExtensionID::SPV_INTEL_fpga_loop_controls);
          BM->addCapability(CapabilityFPGALoopControlsINTEL);
          size_t I = getMDOperandAsInt(Node, 1);
          ParametersToSort.emplace_back(
              spv::LoopControlMaxReinvocationDelayINTELMask, I);
          LoopControl |= spv::LoopControlMaxReinvocationDelayINTELMask;
        }
      }
    }
  }
  if (LoopControl & spv::LoopControlLoopCountINTELMask) {
    // LoopCountINTELMask have int64 literal parameters and we need to store
    // int64 into 2 SPIRVWords
    ParametersToSort.emplace_back(spv::LoopControlLoopCountINTELMask,
                                  static_cast<SPIRVWord>(LoopCount.Min));
    ParametersToSort.emplace_back(spv::LoopControlLoopCountINTELMask,
                                  static_cast<SPIRVWord>(LoopCount.Min >> 32));
    ParametersToSort.emplace_back(spv::LoopControlLoopCountINTELMask,
                                  static_cast<SPIRVWord>(LoopCount.Max));
    ParametersToSort.emplace_back(spv::LoopControlLoopCountINTELMask,
                                  static_cast<SPIRVWord>(LoopCount.Max >> 32));
    ParametersToSort.emplace_back(spv::LoopControlLoopCountINTELMask,
                                  static_cast<SPIRVWord>(LoopCount.Avg));
    ParametersToSort.emplace_back(spv::LoopControlLoopCountINTELMask,
                                  static_cast<SPIRVWord>(LoopCount.Avg >> 32));
  }
  // If any loop control parameters were held back until fully collected,
  // now is the time to move the information to the main parameters collection
  if (!DependencyArrayParameters.empty()) {
    // The first parameter states the number of <array, safelen> pairs to be
    // listed
    ParametersToSort.emplace_back(spv::LoopControlDependencyArrayINTELMask,
                                  DependencyArrayParameters.size());
    for (auto &ArraySflnPair : DependencyArrayParameters) {
      ParametersToSort.emplace_back(spv::LoopControlDependencyArrayINTELMask,
                                    ArraySflnPair.first);
      ParametersToSort.emplace_back(spv::LoopControlDependencyArrayINTELMask,
                                    ArraySflnPair.second);
    }
    BM->addExtension(ExtensionID::SPV_INTEL_fpga_loop_controls);
    BM->addCapability(CapabilityFPGALoopControlsINTEL);
    LoopControl |= spv::LoopControlDependencyArrayINTELMask;
  }

  std::stable_sort(ParametersToSort.begin(), ParametersToSort.end(),
                   [](const std::pair<SPIRVWord, SPIRVWord> &CompareLeft,
                      const std::pair<SPIRVWord, SPIRVWord> &CompareRight) {
                     return CompareLeft.first < CompareRight.first;
                   });
  for (const auto &Param : ParametersToSort)
    Parameters.push_back(Param.second);

  return static_cast<spv::LoopControlMask>(LoopControl);
}

static int transAtomicOrdering(llvm::AtomicOrdering Ordering) {
  return OCLMemOrderMap::map(
      static_cast<OCLMemOrderKind>(llvm::toCABI(Ordering)));
}

SPIRVValue *LLVMToSPIRVBase::transAtomicStore(StoreInst *ST,
                                              SPIRVBasicBlock *BB) {
  std::vector<Value *> Ops{ST->getPointerOperand(),
                           getUInt32(M, spv::ScopeDevice),
                           getUInt32(M, transAtomicOrdering(ST->getOrdering())),
                           ST->getValueOperand()};
  std::vector<SPIRVValue *> SPIRVOps = transValue(Ops, BB);

  return mapValue(ST, BM->addInstTemplate(OpAtomicStore, BM->getIds(SPIRVOps),
                                          BB, nullptr));
}

SPIRVValue *LLVMToSPIRVBase::transAtomicLoad(LoadInst *LD,
                                             SPIRVBasicBlock *BB) {
  std::vector<Value *> Ops{
      LD->getPointerOperand(), getUInt32(M, spv::ScopeDevice),
      getUInt32(M, transAtomicOrdering(LD->getOrdering()))};
  std::vector<SPIRVValue *> SPIRVOps = transValue(Ops, BB);

  return mapValue(LD, BM->addInstTemplate(OpAtomicLoad, BM->getIds(SPIRVOps),
                                          BB, transScavengedType(LD)));
}

// Aliasing list MD contains several scope MD nodes whithin it. Each scope MD
// has a selfreference and an extra MD node for aliasing domain and also it
// can contain an optional string operand. Domain MD contains a self-reference
// with an optional string operand. Here we unfold the list, creating SPIR-V
// aliasing instructions.
// TODO: add support for an optional string operand.
SPIRVEntry *addMemAliasingINTELInstructions(SPIRVModule *M,
                                            MDNode *AliasingListMD) {
  if (AliasingListMD->getNumOperands() == 0)
    return nullptr;
  std::vector<SPIRVId> ListId;
  for (const MDOperand &MDListOp : AliasingListMD->operands()) {
    if (MDNode *ScopeMD = dyn_cast<MDNode>(MDListOp)) {
      if (ScopeMD->getNumOperands() < 2)
        return nullptr;
      MDNode *DomainMD = dyn_cast<MDNode>(ScopeMD->getOperand(1));
      if (!DomainMD)
        return nullptr;
      auto *Domain =
          M->getOrAddAliasDomainDeclINTELInst(std::vector<SPIRVId>(), DomainMD);
      auto *Scope =
          M->getOrAddAliasScopeDeclINTELInst({Domain->getId()}, ScopeMD);
      ListId.push_back(Scope->getId());
    }
  }
  return M->getOrAddAliasScopeListDeclINTELInst(ListId, AliasingListMD);
}

// Translate alias.scope/noalias metadata attached to store and load
// instructions.
void transAliasingMemAccess(SPIRVModule *BM, MDNode *AliasingListMD,
                            std::vector<uint32_t> &MemoryAccess,
                            SPIRVWord MemAccessMask) {
  if (!BM->isAllowedToUseExtension(
        ExtensionID::SPV_INTEL_memory_access_aliasing))
    return;
  auto *MemAliasList = addMemAliasingINTELInstructions(BM, AliasingListMD);
  if (!MemAliasList)
    return;
  MemoryAccess[0] |= MemAccessMask;
  MemoryAccess.push_back(MemAliasList->getId());
}

/// An instruction may use an instruction from another BB which has not been
/// translated. SPIRVForward should be created as place holder for these
/// instructions and replaced later by the real instructions.
/// Use CreateForward = true to indicate such situation.
SPIRVValue *
LLVMToSPIRVBase::transValueWithoutDecoration(Value *V, SPIRVBasicBlock *BB,
                                             bool CreateForward,
                                             FuncTransMode FuncTrans) {
  if (auto *LBB = dyn_cast<BasicBlock>(V)) {
    auto *BF =
        static_cast<SPIRVFunction *>(getTranslatedValue(LBB->getParent()));
    assert(BF && "Function not translated");
    BB = static_cast<SPIRVBasicBlock *>(mapValue(V, BM->addBasicBlock(BF)));
    BM->setName(BB, LBB->getName().str());
    return BB;
  }

  if (auto *F = dyn_cast<Function>(V)) {
    if (FuncTrans == FuncTransMode::Decl)
      return transFunctionDecl(F);
    if (!BM->checkExtension(ExtensionID::SPV_INTEL_function_pointers,
                            SPIRVEC_FunctionPointers, toString(V)))
      return nullptr;
    return BM->addConstantFunctionPointerINTEL(
        transPointerType(transScavengedType(F), F->getAddressSpace()),
        static_cast<SPIRVFunction *>(transValue(F, nullptr)));
  }

  if (auto *GV = dyn_cast<GlobalVariable>(V)) {
    llvm::Type *Ty = Scavenger->getScavengedType(GV);
    // Though variables with common linkage type are initialized by 0,
    // they can be represented in SPIR-V as uninitialized variables with
    // 'Export' linkage type, just as tentative definitions look in C
    llvm::Constant *Init = GV->hasInitializer() && !GV->hasCommonLinkage()
                               ? GV->getInitializer()
                               : nullptr;
    SPIRVValue *BVarInit = nullptr;
    StructType *ST = Init ? dyn_cast<StructType>(Init->getType()) : nullptr;
    if (ST && ST->hasName() && isSPIRVConstantName(ST->getName())) {
      auto *BV = transConstant(Init);
      assert(BV);
      return mapValue(V, BV);
    }
    if (isa_and_nonnull<ConstantExpr>(Init)) {
      BVarInit = transValue(Init, nullptr);
    } else if (ST && isa<UndefValue>(Init)) {
      // Undef initializer for LLVM structure be can translated to
      // OpConstantComposite with OpUndef constituents.
      auto I = ValueMap.find(Init);
      if (I == ValueMap.end()) {
        std::vector<SPIRVValue *> Elements;
        for (Type *E : ST->elements())
          Elements.push_back(transValue(UndefValue::get(E), nullptr));
        BVarInit = BM->addCompositeConstant(transType(ST), Elements);
        ValueMap[Init] = BVarInit;
      } else
        BVarInit = I->second;
    } else if (Init && !isa<UndefValue>(Init)) {
      if (!BM->isAllowedToUseExtension(
              ExtensionID::SPV_INTEL_long_constant_composite)) {
        if (auto *ArrTy = dyn_cast_or_null<ArrayType>(Init->getType())) {
          // First 3 words of OpConstantComposite encode: 1) word count &
          // opcode, 2) Result Type and 3) Result Id. Max length of SPIRV
          // instruction = 65535 words.
          constexpr int MaxNumElements =
              MaxWordCount - SPIRVSpecConstantComposite::FixedWC;
          if (ArrTy->getNumElements() > MaxNumElements &&
              !isa<ConstantAggregateZero>(Init)) {
            std::stringstream SS;
            SS << "Global variable has a constant array initializer with a "
               << "number of elements greater than OpConstantComposite can "
               << "have (" << MaxNumElements << "). Should the array be "
               << "split?\n Original LLVM value:\n"
               << toString(GV);
            getErrorLog().checkError(false, SPIRVEC_InvalidWordCount, SS.str());
          }
        }
      }
      SPIRVType *TransTy = transType(Ty);
      BVarInit = transConstantUse(Init, TransTy->getPointerElementType());
    }

    SPIRVStorageClassKind StorageClass;
    auto AddressSpace = static_cast<SPIRAddressSpace>(GV->getAddressSpace());
    bool IsVectorCompute =
        BM->isAllowedToUseExtension(ExtensionID::SPV_INTEL_vector_compute) &&
        GV->hasAttribute(kVCMetadata::VCGlobalVariable);
    if (IsVectorCompute)
      StorageClass =
          VectorComputeUtil::getVCGlobalVarStorageClass(AddressSpace);
    else {
      // Lower global_device and global_host address spaces that were added in
      // SYCL as part of SYCL_INTEL_usm_address_spaces extension to just global
      // address space if device doesn't support SPV_INTEL_usm_storage_classes
      // extension
      if ((AddressSpace == SPIRAS_GlobalDevice ||
           AddressSpace == SPIRAS_GlobalHost) &&
          !BM->isAllowedToUseExtension(
              ExtensionID::SPV_INTEL_usm_storage_classes))
        AddressSpace = SPIRAS_Global;
      StorageClass = SPIRSPIRVAddrSpaceMap::map(AddressSpace);
    }

    SPIRVType *TranslatedTy = transType(Ty);
    auto *BVar = static_cast<SPIRVVariable *>(
        BM->addVariable(TranslatedTy, GV->isConstant(), transLinkageType(GV),
                        BVarInit, GV->getName().str(), StorageClass, nullptr));

    if (IsVectorCompute) {
      BVar->addDecorate(DecorationVectorComputeVariableINTEL);
      if (GV->hasAttribute(kVCMetadata::VCByteOffset)) {
        SPIRVWord Offset = {};
        GV->getAttribute(kVCMetadata::VCByteOffset)
            .getValueAsString()
            .getAsInteger(0, Offset);
        BVar->addDecorate(DecorationGlobalVariableOffsetINTEL, Offset);
      }
      if (GV->hasAttribute(kVCMetadata::VCVolatile))
        BVar->addDecorate(DecorationVolatile);

      if (GV->hasAttribute(kVCMetadata::VCSingleElementVector))
        translateSEVDecoration(
            GV->getAttribute(kVCMetadata::VCSingleElementVector), BVar);
    }

    mapValue(V, BVar);
    spv::BuiltIn Builtin = spv::BuiltInPosition;
    if (!GV->hasName() || !getSPIRVBuiltin(GV->getName().str(), Builtin))
      return BVar;
    if (static_cast<uint32_t>(Builtin) >= internal::BuiltInSubDeviceIDINTEL &&
        static_cast<uint32_t>(Builtin) <=
            internal::BuiltInGlobalHWThreadIDINTEL) {
      if (!BM->isAllowedToUseExtension(
              ExtensionID::SPV_INTEL_hw_thread_queries)) {
        std::string ErrorStr = "Intel HW thread queries must be enabled by "
                               "SPV_INTEL_hw_thread_queries extension.\n"
                               "LLVM value that is being translated:\n";
        getErrorLog().checkError(false, SPIRVEC_InvalidModule, V, ErrorStr);
      }
      BM->addExtension(ExtensionID::SPV_INTEL_hw_thread_queries);
    }

    // TODO: it's W/A for intel/llvm to prevent not fixed SPIR-V consumers
    // see https://github.com/intel/llvm/issues/7592
    // from crashing. Need to remove, when we have the fixed drivers
    // to remove: begin
    {
      std::vector<Instruction *> GEPs;
      std::vector<Instruction *> Loads;
      auto *GVTy = GV->getType();
      auto *VecTy = GVTy->isOpaquePointerTy()
                        ? nullptr
                        : dyn_cast<FixedVectorType>(
                              GVTy->getNonOpaquePointerElementType());
      auto ReplaceIfLoad = [&](User *I, ConstantInt *Idx) -> void {
        auto *LD = dyn_cast<LoadInst>(I);
        if (!LD)
          return;
        Loads.push_back(LD);
        const DebugLoc &DLoc = LD->getDebugLoc();
        LoadInst *Load = new LoadInst(VecTy, GV, "", LD);
        ExtractElementInst *Extract = ExtractElementInst::Create(Load, Idx);
        if (DLoc)
          Extract->setDebugLoc(DLoc);
        Extract->insertAfter(cast<Instruction>(Load));
        LD->replaceAllUsesWith(Extract);
      };
      for (auto *UI : GV->users()) {
        if (!VecTy)
          break;
        if (auto *GEP = dyn_cast<GetElementPtrInst>(UI)) {
          GEPs.push_back(GEP);
          for (auto *GEPUser : GEP->users()) {
            assert(GEP->getNumIndices() == 2 &&
                   "GEP to ID vector is expected to have exactly 2 indices");
            auto *Idx = cast<ConstantInt>(GEP->getOperand(2));
            ReplaceIfLoad(GEPUser, Idx);
          }
        }
      }
      auto Erase = [](std::vector<Instruction *> &ToErase) {
        for (Instruction *I : ToErase) {
          assert(I->user_empty());
          I->eraseFromParent();
        }
      };
      Erase(Loads);
      Erase(GEPs);
    }
    // to remove: end

    BVar->setBuiltin(Builtin);
    return BVar;
  }

  if (isa<Constant>(V)) {
    auto *BV = transConstant(V);
    assert(BV);
    // Don't store pointer constants in the map -- they are opaque and thus we
    // might reuse the wrong type (Example: a null value) if we do so.
    if (V->getType()->isPointerTy())
      return BV;
    return mapValue(V, BV);
  }

  if (auto *Arg = dyn_cast<Argument>(V)) {
    unsigned ArgNo = Arg->getArgNo();
    SPIRVFunction *BF = BB->getParent();
    // assert(BF->existArgument(ArgNo));
    return mapValue(V, BF->getArgument(ArgNo));
  }

  if (CreateForward)
    return mapValue(V, BM->addForward(transScavengedType(V)));

  if (StoreInst *ST = dyn_cast<StoreInst>(V)) {
    if (ST->isAtomic())
      return transAtomicStore(ST, BB);

    // Keep this vector to store MemoryAccess operands for both Alignment and
    // Aliasing information.
    std::vector<SPIRVWord> MemoryAccess(1, 0);
    if (ST->isVolatile())
      MemoryAccess[0] |= MemoryAccessVolatileMask;
    MemoryAccess[0] |= MemoryAccessAlignedMask;
    MemoryAccess.push_back(ST->getAlign().value());
    if (ST->getMetadata(LLVMContext::MD_nontemporal))
      MemoryAccess[0] |= MemoryAccessNontemporalMask;
    if (MDNode *AliasingListMD = ST->getMetadata(LLVMContext::MD_alias_scope))
      transAliasingMemAccess(BM, AliasingListMD, MemoryAccess,
                             MemoryAccessAliasScopeINTELMaskMask);
    if (MDNode *AliasingListMD = ST->getMetadata(LLVMContext::MD_noalias))
      transAliasingMemAccess(BM, AliasingListMD, MemoryAccess,
                             MemoryAccessNoAliasINTELMaskMask);
    if (MemoryAccess.front() == 0)
      MemoryAccess.clear();

    return mapValue(V,
                    BM->addStoreInst(transValue(ST->getPointerOperand(), BB),
                                     transValue(ST->getValueOperand(), BB, true,
                                                FuncTransMode::Pointer),
                                     MemoryAccess, BB));
  }

  if (LoadInst *LD = dyn_cast<LoadInst>(V)) {
    if (LD->isAtomic())
      return transAtomicLoad(LD, BB);

    // Keep this vector to store MemoryAccess operands for both Alignment and
    // Aliasing information.
    std::vector<uint32_t> MemoryAccess(1, 0);
    if (LD->isVolatile())
      MemoryAccess[0] |= MemoryAccessVolatileMask;
    MemoryAccess[0] |= MemoryAccessAlignedMask;
    MemoryAccess.push_back(LD->getAlign().value());
    if (LD->getMetadata(LLVMContext::MD_nontemporal))
      MemoryAccess[0] |= MemoryAccessNontemporalMask;
    if (MDNode *AliasingListMD = LD->getMetadata(LLVMContext::MD_alias_scope))
      transAliasingMemAccess(BM, AliasingListMD, MemoryAccess,
                             MemoryAccessAliasScopeINTELMaskMask);
    if (MDNode *AliasingListMD = LD->getMetadata(LLVMContext::MD_noalias))
      transAliasingMemAccess(BM, AliasingListMD, MemoryAccess,
                             MemoryAccessNoAliasINTELMaskMask);
    if (MemoryAccess.front() == 0)
      MemoryAccess.clear();
    return mapValue(V, BM->addLoadInst(transValue(LD->getPointerOperand(), BB),
                                       MemoryAccess, BB));
  }

  if (BinaryOperator *B = dyn_cast<BinaryOperator>(V)) {
    SPIRVInstruction *BI = transBinaryInst(B, BB);
    return mapValue(V, BI);
  }

  if (dyn_cast<UnreachableInst>(V))
    return mapValue(V, BM->addUnreachableInst(BB));

  if (auto *RI = dyn_cast<ReturnInst>(V)) {
    if (auto *RV = RI->getReturnValue())
      return mapValue(V, BM->addReturnValueInst(transValue(RV, BB), BB));
    return mapValue(V, BM->addReturnInst(BB));
  }

  if (CmpInst *Cmp = dyn_cast<CmpInst>(V)) {
    SPIRVInstruction *BI = transCmpInst(Cmp, BB);
    return mapValue(V, BI);
  }

  if (SelectInst *Sel = dyn_cast<SelectInst>(V))
    return mapValue(
        V,
        BM->addSelectInst(
            transValue(Sel->getCondition(), BB),
            transValue(Sel->getTrueValue(), BB, true, FuncTransMode::Pointer),
            transValue(Sel->getFalseValue(), BB, true, FuncTransMode::Pointer),
            BB));

  if (AllocaInst *Alc = dyn_cast<AllocaInst>(V)) {
    SPIRVType *TranslatedTy = transScavengedType(V);
    if (Alc->isArrayAllocation()) {
      if (!BM->checkExtension(ExtensionID::SPV_INTEL_variable_length_array,
                              SPIRVEC_InvalidInstruction,
                              toString(Alc) +
                                  "\nTranslation of dynamic alloca requires "
                                  "SPV_INTEL_variable_length_array extension."))
        return nullptr;

      SPIRVValue *Length = transValue(Alc->getArraySize(), BB);
      assert(Length && "Couldn't translate array size!");
      return mapValue(V,
                      BM->addInstTemplate(OpVariableLengthArrayINTEL,
                                          {Length->getId()}, BB, TranslatedTy));
    }
    return mapValue(V, BM->addVariable(TranslatedTy, false,
                                       spv::internal::LinkageTypeInternal,
                                       nullptr, Alc->getName().str(),
                                       StorageClassFunction, BB));
  }

  if (auto *Switch = dyn_cast<SwitchInst>(V)) {
    std::vector<SPIRVSwitch::PairTy> Pairs;
    auto *Select = transValue(Switch->getCondition(), BB);

    for (auto I = Switch->case_begin(), E = Switch->case_end(); I != E; ++I) {
      SPIRVSwitch::LiteralTy Lit;
      uint64_t CaseValue = I->getCaseValue()->getZExtValue();

      Lit.push_back(CaseValue);
      assert(Select->getType()->getBitWidth() <= 64 &&
             "unexpected selector bitwidth");
      if (Select->getType()->getBitWidth() == 64)
        Lit.push_back(CaseValue >> 32);

      Pairs.push_back(
          std::make_pair(Lit, static_cast<SPIRVBasicBlock *>(
                                  transValue(I->getCaseSuccessor(), nullptr))));
    }

    return mapValue(
        V, BM->addSwitchInst(Select,
                             static_cast<SPIRVBasicBlock *>(
                                 transValue(Switch->getDefaultDest(), nullptr)),
                             Pairs, BB));
  }

  if (BranchInst *Branch = dyn_cast<BranchInst>(V)) {
    SPIRVLabel *SuccessorTrue =
        static_cast<SPIRVLabel *>(transValue(Branch->getSuccessor(0), BB));

    /// Clang attaches !llvm.loop metadata to "latch" BB. This kind of blocks
    /// has an edge directed to the loop header. Thus latch BB matching to
    /// "Continue Target" per the SPIR-V spec. This statement is true only after
    /// applying the loop-simplify pass to the LLVM module.
    /// For "for" and "while" loops latch BB is terminated by an
    /// unconditional branch. Also for this kind of loops "Merge Block" can
    /// be found as block targeted by false edge of the "Header" BB.
    /// For "do while" loop the latch is terminated by a conditional branch
    /// with true edge going to the header and the false edge going out of
    /// the loop, which corresponds to a "Merge Block" per the SPIR-V spec.
    std::vector<SPIRVWord> Parameters;
    spv::LoopControlMask LoopControl = getLoopControl(Branch, Parameters);

    if (Branch->isUnconditional()) {
      // Usually, "for" and "while" loops llvm.loop metadata is attached to an
      // unconditional branch instruction.
      if (LoopControl != spv::LoopControlMaskNone) {
        // SuccessorTrue is the loop header BB.
        const SPIRVInstruction *Term = SuccessorTrue->getTerminateInstr();
        if (Term && Term->getOpCode() == OpBranchConditional) {
          const auto *Br = static_cast<const SPIRVBranchConditional *>(Term);
          BM->addLoopMergeInst(Br->getFalseLabel()->getId(), // Merge Block
                               BB->getId(),                  // Continue Target
                               LoopControl, Parameters, SuccessorTrue);
        } else {
          if (BM->isAllowedToUseExtension(
                  ExtensionID::SPV_INTEL_unstructured_loop_controls)) {
            // For unstructured loop we add a special loop control instruction.
            // Simple example of unstructured loop is an infinite loop, that has
            // no terminate instruction.
            BM->addLoopControlINTELInst(LoopControl, Parameters, SuccessorTrue);
          }
        }
      }
      return mapValue(V, BM->addBranchInst(SuccessorTrue, BB));
    }
    // For "do-while" (and in some cases, for "for" and "while") loops,
    // llvm.loop metadata is attached to a conditional branch instructions
    SPIRVLabel *SuccessorFalse =
        static_cast<SPIRVLabel *>(transValue(Branch->getSuccessor(1), BB));
    if (LoopControl != spv::LoopControlMaskNone) {
      Function *Fun = Branch->getFunction();
      DominatorTree DomTree(*Fun);
      LoopInfo LI(DomTree);
      for (const auto *LoopObj : LI.getLoopsInPreorder()) {
        // Check whether SuccessorFalse or SuccessorTrue is the loop header BB.
        // For example consider following LLVM IR:
        // br i1 %compare, label %for.body, label %for.end
        //   <- SuccessorTrue is 'for.body' aka successor(0)
        // br i1 %compare.not, label %for.end, label %for.body
        //   <- SuccessorTrue is 'for.end' aka successor(1)
        // meanwhile the true successor (by definition) should be a loop header
        // aka 'for.body'
        if (LoopObj->getHeader() == Branch->getSuccessor(1))
          // SuccessorFalse is the loop header BB.
          BM->addLoopMergeInst(SuccessorTrue->getId(), // Merge Block
                               BB->getId(),            // Continue Target
                               LoopControl, Parameters, SuccessorFalse);
        else
          // SuccessorTrue is the loop header BB.
          BM->addLoopMergeInst(SuccessorFalse->getId(), // Merge Block
                               BB->getId(),             // Continue Target
                               LoopControl, Parameters, SuccessorTrue);
      }
    }
    return mapValue(
        V, BM->addBranchConditionalInst(transValue(Branch->getCondition(), BB),
                                        SuccessorTrue, SuccessorFalse, BB));
  }

  if (auto *Phi = dyn_cast<PHINode>(V)) {
    std::vector<SPIRVValue *> IncomingPairs;

    for (size_t I = 0, E = Phi->getNumIncomingValues(); I != E; ++I) {
      IncomingPairs.push_back(transValue(Phi->getIncomingValue(I), BB, true,
                                         FuncTransMode::Pointer));
      IncomingPairs.push_back(transValue(Phi->getIncomingBlock(I), nullptr));
    }
    return mapValue(V,
                    BM->addPhiInst(transScavengedType(Phi), IncomingPairs, BB));
  }

  if (auto *Ext = dyn_cast<ExtractValueInst>(V)) {
    return mapValue(V, BM->addCompositeExtractInst(
                           transScavengedType(Ext),
                           transValue(Ext->getAggregateOperand(), BB),
                           Ext->getIndices(), BB));
  }

  if (auto *Ins = dyn_cast<InsertValueInst>(V)) {
    return mapValue(V, BM->addCompositeInsertInst(
                           transValue(Ins->getInsertedValueOperand(), BB),
                           transValue(Ins->getAggregateOperand(), BB),
                           Ins->getIndices(), BB));
  }

  if (UnaryInstruction *U = dyn_cast<UnaryInstruction>(V)) {
    auto *UI = transUnaryInst(U, BB);
    return mapValue(V, UI ? UI : transValue(U->getOperand(0), BB));
  }

  if (GetElementPtrInst *GEP = dyn_cast<GetElementPtrInst>(V)) {
    std::vector<SPIRVValue *> Indices;
    for (unsigned I = 0, E = GEP->getNumIndices(); I != E; ++I)
      Indices.push_back(transValue(GEP->getOperand(I + 1), BB));
    auto *PointerOperand = GEP->getPointerOperand();
    auto *TransPointerOperand = transValue(PointerOperand, BB);

    // Certain array-related optimization hints can be expressed via
    // LLVM metadata. For the purpose of linking this metadata with
    // the accessed array variables, our GEP may have been marked into
    // a so-called index group, an MDNode by itself.
    if (MDNode *IndexGroup = GEP->getMetadata("llvm.index.group")) {
      SPIRVValue *ActualMemoryPtr = TransPointerOperand;
      // If the source is a no-op bitcast (generated to fix up types), look
      // through it to the underlying gep if possible.
      if (auto *BC = dyn_cast<CastInst>(PointerOperand))
        if (BC->getSrcTy() == BC->getDestTy()) {
          PointerOperand = BC->getOperand(0);
        }
      if (auto *Load = dyn_cast<LoadInst>(PointerOperand)) {
        ActualMemoryPtr = transValue(Load->getPointerOperand(), BB);
      }
      SPIRVId AccessedArrayId = ActualMemoryPtr->getId();
      unsigned NumOperands = IndexGroup->getNumOperands();
      // When we're working with embedded loops, it's natural that
      // the outer loop's hints apply to all code contained within.
      // The inner loop's specific hints, however, should stay private
      // to the inner loop's scope.
      // Consequently, the following division of the index group metadata
      // nodes emerges:

      // 1) The metadata node has no operands. It will be directly referenced
      //    from within the optimization hint metadata.
      if (NumOperands == 0)
        IndexGroupArrayMap[IndexGroup].insert(AccessedArrayId);
      // 2) The metadata node has several operands. It serves to link an index
      //    group specific to some embedded loop with other index groups that
      //    mark the same array variable for the outer loop(s).
      for (unsigned I = 0; I < NumOperands; ++I) {
        auto *ContainedIndexGroup = getMDOperandAsMDNode(IndexGroup, I);
        IndexGroupArrayMap[ContainedIndexGroup].insert(AccessedArrayId);
      }
    }
    // GEP can return a vector of pointers, in this case GEP will calculate
    // addresses for each pointer in the vector
    SPIRVType *TranslatedTy = transScavengedType(GEP);
    return mapValue(V,
                    BM->addPtrAccessChainInst(TranslatedTy, TransPointerOperand,
                                              Indices, BB, GEP->isInBounds()));
  }

  if (auto *Ext = dyn_cast<ExtractElementInst>(V)) {
    auto *Index = Ext->getIndexOperand();
    if (auto *Const = dyn_cast<ConstantInt>(Index))
      return mapValue(V, BM->addCompositeExtractInst(
                             transScavengedType(Ext),
                             transValue(Ext->getVectorOperand(), BB),
                             std::vector<SPIRVWord>(1, Const->getZExtValue()),
                             BB));
    else
      return mapValue(V, BM->addVectorExtractDynamicInst(
                             transValue(Ext->getVectorOperand(), BB),
                             transValue(Index, BB), BB));
  }

  if (auto *Ins = dyn_cast<InsertElementInst>(V)) {
    auto *Index = Ins->getOperand(2);
    if (auto *Const = dyn_cast<ConstantInt>(Index)) {
      return mapValue(
          V,
          BM->addCompositeInsertInst(
              transValue(Ins->getOperand(1), BB, true, FuncTransMode::Pointer),
              transValue(Ins->getOperand(0), BB),
              std::vector<SPIRVWord>(1, Const->getZExtValue()), BB));
    } else
      return mapValue(
          V, BM->addVectorInsertDynamicInst(transValue(Ins->getOperand(0), BB),
                                            transValue(Ins->getOperand(1), BB),
                                            transValue(Index, BB), BB));
  }

  if (auto *SF = dyn_cast<ShuffleVectorInst>(V)) {
    std::vector<SPIRVWord> Comp;
    for (auto &I : SF->getShuffleMask())
      Comp.push_back(I);
    return mapValue(V, BM->addVectorShuffleInst(
                           transScavengedType(SF),
                           transValue(SF->getOperand(0), BB),
                           transValue(SF->getOperand(1), BB), Comp, BB));
  }

  if (AtomicRMWInst *ARMW = dyn_cast<AtomicRMWInst>(V)) {
    AtomicRMWInst::BinOp Op = ARMW->getOperation();
    bool SupportedAtomicInst =
        AtomicRMWInst::isFPOperation(Op)
            ? (Op == AtomicRMWInst::FAdd || Op == AtomicRMWInst::FSub ||
               Op == AtomicRMWInst::FMin || Op == AtomicRMWInst::FMax)
            : Op != AtomicRMWInst::Nand;
    if (!BM->getErrorLog().checkError(
            SupportedAtomicInst, SPIRVEC_InvalidInstruction, V,
            "Atomic " + AtomicRMWInst::getOperationName(Op).str() +
                " is not supported in SPIR-V!\n"))
      return nullptr;

    AtomicOrderingCABI Ordering = llvm::toCABI(ARMW->getOrdering());
    auto MemSem = OCLMemOrderMap::map(static_cast<OCLMemOrderKind>(Ordering));
    std::vector<Value *> Operands(4);
    Operands[0] = ARMW->getPointerOperand();
    // To get the memory scope argument we might use ARMW->getSyncScopeID(), but
    // atomicrmw LLVM instruction is not aware of OpenCL(or SPIR-V) memory scope
    // enumeration. And assuming the produced SPIR-V module will be consumed in
    // an OpenCL environment, we can use the same memory scope as OpenCL atomic
    // functions that don't have memory_scope argument i.e. memory_scope_device.
    // See the OpenCL C specification p6.13.11. "Atomic Functions"
    Operands[1] = getUInt32(M, spv::ScopeDevice);
    Operands[2] = getUInt32(M, MemSem);
    Operands[3] = ARMW->getValOperand();
    std::vector<SPIRVValue *> OpVals = transValue(Operands, BB);
    std::vector<SPIRVId> Ops = BM->getIds(OpVals);
    SPIRVType *Ty = transScavengedType(ARMW);

    spv::Op OC;
    if (Op == AtomicRMWInst::FSub) {
      // Implement FSub through FNegate and AtomicFAddExt
      Ops[3] = BM->addUnaryInst(OpFNegate, Ty, OpVals[3], BB)->getId();
      OC = OpAtomicFAddEXT;
    } else
      OC = LLVMSPIRVAtomicRmwOpCodeMap::map(Op);

    return mapValue(V, BM->addInstTemplate(OC, Ops, BB, Ty));
  }

  if (IntrinsicInst *II = dyn_cast<IntrinsicInst>(V)) {
    SPIRVValue *BV = transIntrinsicInst(II, BB);
    return BV ? mapValue(V, BV) : nullptr;
  }

  if (FenceInst *FI = dyn_cast<FenceInst>(V)) {
    SPIRVValue *BV = transFenceInst(FI, BB);
    return BV ? mapValue(V, BV) : nullptr;
  }

  if (InlineAsm *IA = dyn_cast<InlineAsm>(V))
    if (BM->isAllowedToUseExtension(ExtensionID::SPV_INTEL_inline_assembly))
      return mapValue(V, transAsmINTEL(IA));

  if (CallInst *CI = dyn_cast<CallInst>(V)) {
    if (auto *Alias =
            dyn_cast_or_null<llvm::GlobalAlias>(CI->getCalledOperand())) {
      CI->setCalledFunction(cast<Function>(Alias->getAliasee()));
    }
    return mapValue(V, transCallInst(CI, BB));
  }

  if (Instruction *Inst = dyn_cast<Instruction>(V)) {
    BM->SPIRVCK(false, InvalidInstruction, toString(Inst));
  }

  llvm_unreachable("Not implemented");
  return nullptr;
}

SPIRVType *LLVMToSPIRVBase::mapType(Type *T, SPIRVType *BT) {
  assert(!T->isPointerTy() && "Pointer types cannot be stored in the type map");
  auto EmplaceStatus = TypeMap.try_emplace(T, BT);
  // TODO: Uncomment the assertion, once the type mapping issue is resolved
  // assert(EmplaceStatus.second && "The type was already added to the map");
  SPIRVDBG(dbgs() << "[mapType] " << *T << " => "; spvdbgs() << *BT << '\n');
  if (!EmplaceStatus.second)
    return TypeMap[T];
  return BT;
}

SPIRVValue *LLVMToSPIRVBase::mapValue(Value *V, SPIRVValue *BV) {
  auto Loc = ValueMap.find(V);
  if (Loc != ValueMap.end()) {
    if (Loc->second == BV)
      return BV;
    assert(Loc->second->isForward() &&
           "LLVM Value is mapped to different SPIRV Values");
    auto *Forward = static_cast<SPIRVForward *>(Loc->second);
    BM->replaceForward(Forward, BV);
  }
  ValueMap[V] = BV;
  SPIRVDBG(dbgs() << "[mapValue] " << *V << " => "; spvdbgs() << BV << "\n");
  return BV;
}

bool LLVMToSPIRVBase::shouldTryToAddMemAliasingDecoration(Instruction *Inst) {
  // Limit translation of aliasing metadata with only this set of instructions
  // gracefully considering others as compilation mistakes and ignoring them
  if (!Inst->mayReadOrWriteMemory())
    return false;
  // Loads and Stores are handled during memory access mask addition
  if (isa<StoreInst>(Inst) || isa<LoadInst>(Inst))
    return false;
  CallInst *CI = dyn_cast<CallInst>(Inst);
  if (!CI)
    return true;
  if (Function *Fun = CI->getCalledFunction()) {
    // Calls to intrinsics are skipped. At some point lifetime start/end will be
    // handled separately, but specification isn't ready.
    if (Fun->isIntrinsic())
      return false;
    // Also skip SPIR-V instructions that don't have result id to attach the
    // decorations
    if (isBuiltinTransToInst(Fun))
      if (Fun->getReturnType()->isVoidTy())
        return false;
  }
  return true;
}

void addFuncPointerCallArgumentAttributes(CallInst *CI,
                                          SPIRVValue *FuncPtrCall) {
  for (unsigned ArgNo = 0; ArgNo < CI->arg_size(); ++ArgNo) {
    for (const auto &I : CI->getAttributes().getParamAttrs(ArgNo)) {
      spv::FunctionParameterAttribute Attr = spv::FunctionParameterAttributeMax;
      SPIRSPIRVFuncParamAttrMap::find(I.getKindAsEnum(), &Attr);
      if (Attr != spv::FunctionParameterAttributeMax)
        FuncPtrCall->addDecorate(
            new SPIRVDecorate(spv::internal::DecorationArgumentAttributeINTEL,
                              FuncPtrCall, ArgNo, Attr));
    }
  }
}

#define ONE_STRING_DECORATION_CASE(NAME, NAMESPACE)                            \
  case NAMESPACE::Decoration##NAME: {                                          \
    ErrLog.checkError(NumOperands == 2, SPIRVEC_InvalidLlvmModule,             \
                      #NAME " requires exactly 1 extra operand");              \
    auto *StrDecoEO = dyn_cast<MDString>(DecoMD->getOperand(1));               \
    ErrLog.checkError(StrDecoEO, SPIRVEC_InvalidLlvmModule,                    \
                      #NAME " requires extra operand to be a string");         \
    Target->addDecorate(                                                       \
        new SPIRVDecorate##NAME##Attr(Target, StrDecoEO->getString().str()));  \
    break;                                                                     \
  }

#define ONE_INT_DECORATION_CASE(NAME, NAMESPACE, TYPE)                         \
  case NAMESPACE::Decoration##NAME: {                                          \
    ErrLog.checkError(NumOperands == 2, SPIRVEC_InvalidLlvmModule,             \
                      #NAME " requires exactly 1 extra operand");              \
    auto *IntDecoEO =                                                          \
        mdconst::dyn_extract<ConstantInt>(DecoMD->getOperand(1));              \
    ErrLog.checkError(IntDecoEO, SPIRVEC_InvalidLlvmModule,                    \
                      #NAME " requires extra operand to be an integer");       \
    Target->addDecorate(new SPIRVDecorate##NAME(                               \
        Target, static_cast<TYPE>(IntDecoEO->getZExtValue())));                \
    break;                                                                     \
  }

#define TWO_INT_DECORATION_CASE(NAME, NAMESPACE, TYPE1, TYPE2)                 \
  case NAMESPACE::Decoration##NAME: {                                          \
    ErrLog.checkError(NumOperands == 3, SPIRVEC_InvalidLlvmModule,             \
                      #NAME " requires exactly 2 extra operands");             \
    auto *IntDecoEO1 =                                                         \
        mdconst::dyn_extract<ConstantInt>(DecoMD->getOperand(1));              \
    ErrLog.checkError(IntDecoEO1, SPIRVEC_InvalidLlvmModule,                   \
                      #NAME " requires first extra operand to be an integer"); \
    auto *IntDecoEO2 =                                                         \
        mdconst::dyn_extract<ConstantInt>(DecoMD->getOperand(2));              \
    ErrLog.checkError(IntDecoEO2, SPIRVEC_InvalidLlvmModule,                   \
                      #NAME                                                    \
                      " requires second extra operand to be an integer");      \
    Target->addDecorate(new SPIRVDecorate##NAME(                               \
        Target, static_cast<TYPE1>(IntDecoEO1->getZExtValue()),                \
        static_cast<TYPE2>(IntDecoEO2->getZExtValue())));                      \
    break;                                                                     \
  }

void checkIsGlobalVar(SPIRVEntry *E, Decoration Dec) {
  std::string ErrStr =
      SPIRVDecorationNameMap::map(Dec) + " can only be applied to a variable";

  E->getErrorLog().checkError(E->isVariable(), SPIRVEC_InvalidModule, ErrStr);

  auto AddrSpace = SPIRSPIRVAddrSpaceMap::rmap(
      static_cast<SPIRVVariable *>(E)->getStorageClass());
  ErrStr += " in a global (module) scope";
  E->getErrorLog().checkError(AddrSpace == SPIRAS_Global, SPIRVEC_InvalidModule,
                              ErrStr);
}

static void transMetadataDecorations(Metadata *MD, SPIRVEntry *Target) {
  SPIRVErrorLog &ErrLog = Target->getErrorLog();

  auto *ArgDecoMD = dyn_cast<MDNode>(MD);
  assert(ArgDecoMD && "Decoration list must be a metadata node");
  for (unsigned I = 0, E = ArgDecoMD->getNumOperands(); I != E; ++I) {
    auto *DecoMD = dyn_cast<MDNode>(ArgDecoMD->getOperand(I));
    ErrLog.checkError(DecoMD, SPIRVEC_InvalidLlvmModule,
                      "Decoration does not name metadata");
    ErrLog.checkError(DecoMD->getNumOperands() > 0, SPIRVEC_InvalidLlvmModule,
                      "Decoration metadata must have at least one operand");
    auto *DecoKindConst =
        mdconst::dyn_extract<ConstantInt>(DecoMD->getOperand(0));
    ErrLog.checkError(DecoKindConst, SPIRVEC_InvalidLlvmModule,
                      "First operand of decoration must be the kind");
    auto DecoKind = static_cast<Decoration>(DecoKindConst->getZExtValue());

    const size_t NumOperands = DecoMD->getNumOperands();
    switch (static_cast<size_t>(DecoKind)) {
      ONE_STRING_DECORATION_CASE(MemoryINTEL, spv)
      ONE_STRING_DECORATION_CASE(UserSemantic, spv)
      ONE_INT_DECORATION_CASE(AliasScopeINTEL, spv, SPIRVId)
      ONE_INT_DECORATION_CASE(NoAliasINTEL, spv, SPIRVId)
      ONE_INT_DECORATION_CASE(InitiationIntervalINTEL, spv, SPIRVWord)
      ONE_INT_DECORATION_CASE(MaxConcurrencyINTEL, spv, SPIRVWord)
      ONE_INT_DECORATION_CASE(PipelineEnableINTEL, spv, SPIRVWord)
      TWO_INT_DECORATION_CASE(FunctionRoundingModeINTEL, spv, SPIRVWord,
                              FPRoundingMode);
      TWO_INT_DECORATION_CASE(FunctionDenormModeINTEL, spv, SPIRVWord,
                              FPDenormMode);
      TWO_INT_DECORATION_CASE(FunctionFloatingPointModeINTEL, spv, SPIRVWord,
                              FPOperationMode);
      TWO_INT_DECORATION_CASE(FuseLoopsInFunctionINTEL, spv, SPIRVWord,
                              SPIRVWord);
      TWO_INT_DECORATION_CASE(MathOpDSPModeINTEL, spv, SPIRVWord, SPIRVWord);

    case DecorationConduitKernelArgumentINTEL:
    case DecorationRegisterMapKernelArgumentINTEL:
    case DecorationStableKernelArgumentINTEL:
    case DecorationRestrict: {
      Target->addDecorate(new SPIRVDecorate(DecoKind, Target));
      break;
    }
    case DecorationBufferLocationINTEL:
    case DecorationMMHostInterfaceReadWriteModeINTEL:
    case DecorationMMHostInterfaceAddressWidthINTEL:
    case DecorationMMHostInterfaceDataWidthINTEL:
    case DecorationMMHostInterfaceLatencyINTEL:
    case DecorationMMHostInterfaceMaxBurstINTEL:
    case DecorationMMHostInterfaceWaitRequestINTEL: {
      ErrLog.checkError(NumOperands == 2, SPIRVEC_InvalidLlvmModule,
                        "MMHost Kernel Argument Annotation requires exactly 2 "
                        "extra operands");
      auto *DecoValEO1 =
          mdconst::dyn_extract<ConstantInt>(DecoMD->getOperand(1));
      Target->addDecorate(
          new SPIRVDecorate(DecoKind, Target, DecoValEO1->getZExtValue()));
      break;
    }
    case DecorationStallEnableINTEL: {
      Target->addDecorate(new SPIRVDecorateStallEnableINTEL(Target));
      break;
    }
    case DecorationMergeINTEL: {
      ErrLog.checkError(NumOperands == 3, SPIRVEC_InvalidLlvmModule,
                        "MergeINTEL requires exactly 3 extra operands");
      auto *Name = dyn_cast<MDString>(DecoMD->getOperand(1));
      ErrLog.checkError(
          Name, SPIRVEC_InvalidLlvmModule,
          "MergeINTEL requires first extra operand to be a string");
      auto *Direction = dyn_cast<MDString>(DecoMD->getOperand(2));
      ErrLog.checkError(
          Direction, SPIRVEC_InvalidLlvmModule,
          "MergeINTEL requires second extra operand to be a string");
      Target->addDecorate(new SPIRVDecorateMergeINTELAttr(
          Target, Name->getString().str(), Direction->getString().str()));
      break;
    }
    case DecorationLinkageAttributes: {
      ErrLog.checkError(NumOperands == 3, SPIRVEC_InvalidLlvmModule,
                        "LinkageAttributes requires exactly 3 extra operands");
      auto *Name = dyn_cast<MDString>(DecoMD->getOperand(1));
      ErrLog.checkError(
          Name, SPIRVEC_InvalidLlvmModule,
          "LinkageAttributes requires first extra operand to be a string");
      auto *Type = mdconst::dyn_extract<ConstantInt>(DecoMD->getOperand(2));
      ErrLog.checkError(
          Type, SPIRVEC_InvalidLlvmModule,
          "LinkageAttributes requires second extra operand to be an int");
      auto TypeKind = static_cast<SPIRVLinkageTypeKind>(Type->getZExtValue());
      Target->addDecorate(new SPIRVDecorateLinkageAttr(
          Target, Name->getString().str(), TypeKind));
      break;
    }
    case spv::internal::DecorationHostAccessINTEL: {
      checkIsGlobalVar(Target, DecoKind);

      ErrLog.checkError(NumOperands == 3, SPIRVEC_InvalidLlvmModule,
                        "HostAccessINTEL requires exactly 2 extra operands "
                        "after the decoration kind number");
      auto *AccessMode =
          mdconst::dyn_extract<ConstantInt>(DecoMD->getOperand(1));
      ErrLog.checkError(
          AccessMode, SPIRVEC_InvalidLlvmModule,
          "HostAccessINTEL requires first extra operand to be an int");
      auto *Name = dyn_cast<MDString>(DecoMD->getOperand(2));
      ErrLog.checkError(
          Name, SPIRVEC_InvalidLlvmModule,
          "HostAccessINTEL requires second extra operand to be a string");

      Target->addDecorate(new SPIRVDecorateHostAccessINTEL(
          Target, AccessMode->getZExtValue(), Name->getString().str()));
      break;
    }
    case spv::internal::DecorationInitModeINTEL: {
      checkIsGlobalVar(Target, DecoKind);
      ErrLog.checkError(static_cast<SPIRVVariable *>(Target)->getInitializer(),
                        SPIRVEC_InvalidLlvmModule,
                        "InitModeINTEL only be applied to a global (module "
                        "scope) variable which has an Initializer operand");

      ErrLog.checkError(NumOperands == 2, SPIRVEC_InvalidLlvmModule,
                        "InitModeINTEL requires exactly 1 extra operand");
      auto *Trigger = mdconst::dyn_extract<ConstantInt>(DecoMD->getOperand(1));
      ErrLog.checkError(
          Trigger, SPIRVEC_InvalidLlvmModule,
          "InitModeINTEL requires extra operand to be an integer");

      Target->addDecorate(
          new SPIRVDecorateInitModeINTEL(Target, Trigger->getZExtValue()));
      break;
    }
    case spv::internal::DecorationImplementInCSRINTEL: {
      checkIsGlobalVar(Target, DecoKind);
      ErrLog.checkError(NumOperands == 2, SPIRVEC_InvalidLlvmModule,
                        "ImplementInCSRINTEL requires exactly 1 extra operand");
      auto *Value = mdconst::dyn_extract<ConstantInt>(DecoMD->getOperand(1));
      ErrLog.checkError(
          Value, SPIRVEC_InvalidLlvmModule,
          "ImplementInCSRINTEL requires extra operand to be an integer");

      Target->addDecorate(
          new SPIRVDecorateImplementInCSRINTEL(Target, Value->getZExtValue()));
      break;
    }
    case spv::internal::DecorationCacheControlLoadINTEL: {
      ErrLog.checkError(
          NumOperands == 3, SPIRVEC_InvalidLlvmModule,
          "CacheControlLoadINTEL requires exactly 2 extra operands");
      auto *CacheLevel =
          mdconst::dyn_extract<ConstantInt>(DecoMD->getOperand(1));
      auto *CacheControl =
          mdconst::dyn_extract<ConstantInt>(DecoMD->getOperand(2));
      ErrLog.checkError(CacheLevel, SPIRVEC_InvalidLlvmModule,
                        "CacheControlLoadINTEL cache level operand is required "
                        "to be an integer");
      ErrLog.checkError(CacheControl, SPIRVEC_InvalidLlvmModule,
                        "CacheControlLoadINTEL cache control operand is "
                        "required to be an integer");

      Target->addDecorate(new SPIRVDecorateCacheControlLoadINTEL(
          Target, CacheLevel->getZExtValue(),
          static_cast<internal::LoadCacheControlINTEL>(
              CacheControl->getZExtValue())));
      break;
    }
    case spv::internal::DecorationCacheControlStoreINTEL: {
      ErrLog.checkError(
          NumOperands == 3, SPIRVEC_InvalidLlvmModule,
          "CacheControlStoreINTEL requires exactly 2 extra operands");
      auto *CacheLevel =
          mdconst::dyn_extract<ConstantInt>(DecoMD->getOperand(1));
      auto *CacheControl =
          mdconst::dyn_extract<ConstantInt>(DecoMD->getOperand(2));
      ErrLog.checkError(CacheLevel, SPIRVEC_InvalidLlvmModule,
                        "CacheControlStoreINTEL cache level operand is "
                        "required to be an integer");
      ErrLog.checkError(CacheControl, SPIRVEC_InvalidLlvmModule,
                        "CacheControlStoreINTEL cache control operand is "
                        "required to be an integer");

      Target->addDecorate(new SPIRVDecorateCacheControlStoreINTEL(
          Target, CacheLevel->getZExtValue(),
          static_cast<internal::StoreCacheControlINTEL>(
              CacheControl->getZExtValue())));
      break;
    }
    default: {
      if (NumOperands == 1) {
        Target->addDecorate(new SPIRVDecorate(DecoKind, Target));
        break;
      }

      auto *DecoValEO1 =
          mdconst::dyn_extract<ConstantInt>(DecoMD->getOperand(1));
      ErrLog.checkError(
          DecoValEO1, SPIRVEC_InvalidLlvmModule,
          "First extra operand in default decoration case must be integer.");
      if (NumOperands == 2) {
        Target->addDecorate(
            new SPIRVDecorate(DecoKind, Target, DecoValEO1->getZExtValue()));
        break;
      }

      auto *DecoValEO2 =
          mdconst::dyn_extract<ConstantInt>(DecoMD->getOperand(2));
      ErrLog.checkError(
          DecoValEO2, SPIRVEC_InvalidLlvmModule,
          "Second extra operand in default decoration case must be integer.");

      ErrLog.checkError(NumOperands == 3, SPIRVEC_InvalidLlvmModule,
                        "At most 2 extra operands expected.");
      Target->addDecorate(new SPIRVDecorate(DecoKind, Target,
                                            DecoValEO1->getZExtValue(),
                                            DecoValEO2->getZExtValue()));
    }
    }
  }
}

#undef ONE_STRING_DECORATION_CASE
#undef ONE_INT_DECORATION_CASE
#undef TWO_INT_DECORATION_CASE

bool LLVMToSPIRVBase::transDecoration(Value *V, SPIRVValue *BV) {
  if (!transAlign(V, BV))
    return false;
  if ((isa<AtomicCmpXchgInst>(V) && cast<AtomicCmpXchgInst>(V)->isVolatile()) ||
      (isa<AtomicRMWInst>(V) && cast<AtomicRMWInst>(V)->isVolatile()))
    BV->setVolatile(true);

  if (auto *BVO = dyn_cast_or_null<OverflowingBinaryOperator>(V)) {
    if (BVO->hasNoSignedWrap()) {
      BV->setNoIntegerDecorationWrap<DecorationNoSignedWrap>(true);
    }
    if (BVO->hasNoUnsignedWrap()) {
      BV->setNoIntegerDecorationWrap<DecorationNoUnsignedWrap>(true);
    }
  }

  if (auto *BVF = dyn_cast_or_null<FPMathOperator>(V)) {
    auto Opcode = BVF->getOpcode();
    if (Opcode == Instruction::FAdd || Opcode == Instruction::FSub ||
        Opcode == Instruction::FMul || Opcode == Instruction::FDiv ||
        Opcode == Instruction::FRem) {
      FastMathFlags FMF = BVF->getFastMathFlags();
      SPIRVWord M{0};
      if (FMF.isFast())
        M |= FPFastMathModeFastMask;
      else {
        if (FMF.noNaNs())
          M |= FPFastMathModeNotNaNMask;
        if (FMF.noInfs())
          M |= FPFastMathModeNotInfMask;
        if (FMF.noSignedZeros())
          M |= FPFastMathModeNSZMask;
        if (FMF.allowReciprocal())
          M |= FPFastMathModeAllowRecipMask;
        if (BM->isAllowedToUseExtension(
                ExtensionID::SPV_INTEL_fp_fast_math_mode)) {
          if (FMF.allowContract()) {
            M |= FPFastMathModeAllowContractFastINTELMask;
            BM->addCapability(CapabilityFPFastMathModeINTEL);
          }
          if (FMF.allowReassoc()) {
            M |= FPFastMathModeAllowReassocINTELMask;
            BM->addCapability(CapabilityFPFastMathModeINTEL);
          }
        }
      }
      if (M != 0)
        BV->setFPFastMathMode(M);
    }
  }
  if (Instruction *Inst = dyn_cast<Instruction>(V)) {
    if (shouldTryToAddMemAliasingDecoration(Inst))
      transMemAliasingINTELDecorations(Inst, BV);
    if (auto *IDecoMD = Inst->getMetadata(SPIRV_MD_DECORATIONS))
      transMetadataDecorations(IDecoMD, BV);
  }

  if (auto *CI = dyn_cast<CallInst>(V)) {
    auto OC = BV->getOpCode();
    if (OC == OpSpecConstantTrue || OC == OpSpecConstantFalse ||
        OC == OpSpecConstant) {
      auto SpecId = cast<ConstantInt>(CI->getArgOperand(0))->getZExtValue();
      BV->addDecorate(DecorationSpecId, SpecId);
    }
    if (OC == OpFunctionPointerCallINTEL)
      addFuncPointerCallArgumentAttributes(CI, BV);
  }

  if (auto *GV = dyn_cast<GlobalVariable>(V))
    if (auto *GVDecoMD = GV->getMetadata(SPIRV_MD_DECORATIONS))
      transMetadataDecorations(GVDecoMD, BV);

  return true;
}

bool LLVMToSPIRVBase::transAlign(Value *V, SPIRVValue *BV) {
  if (auto *AL = dyn_cast<AllocaInst>(V)) {
    BM->setAlignment(BV, AL->getAlign().value());
    return true;
  }
  if (auto *GV = dyn_cast<GlobalVariable>(V)) {
    BM->setAlignment(BV, GV->getAlignment());
    return true;
  }
  return true;
}

// Apply aliasing decorations to instructions annotated with aliasing metadata.
// Do it for any instruction but loads and stores.
void LLVMToSPIRVBase::transMemAliasingINTELDecorations(Instruction *Inst,
                                                       SPIRVValue *BV) {
  if (!BM->isAllowedToUseExtension(
         ExtensionID::SPV_INTEL_memory_access_aliasing))
    return;
  if (MDNode *AliasingListMD =
          Inst->getMetadata(LLVMContext::MD_alias_scope)) {
    auto *MemAliasList =
        addMemAliasingINTELInstructions(BM, AliasingListMD);
    if (!MemAliasList)
      return;
    BV->addDecorate(new SPIRVDecorateId(DecorationAliasScopeINTEL, BV,
                                        MemAliasList->getId()));
  }
  if (MDNode *AliasingListMD = Inst->getMetadata(LLVMContext::MD_noalias)) {
    auto *MemAliasList =
        addMemAliasingINTELInstructions(BM, AliasingListMD);
    if (!MemAliasList)
      return;
    BV->addDecorate(
        new SPIRVDecorateId(DecorationNoAliasINTEL, BV, MemAliasList->getId()));
  }
}

/// Do this after source language is set.
bool LLVMToSPIRVBase::transBuiltinSet() {
  SPIRVId EISId;
  if (!BM->importBuiltinSet("OpenCL.std", &EISId))
    return false;
  if (SPIRVMDWalker(*M).getNamedMD("llvm.dbg.cu")) {
    if (!BM->importBuiltinSet(
            SPIRVBuiltinSetNameMap::map(BM->getDebugInfoEIS()), &EISId))
      return false;
  }
  if (BM->preserveAuxData()) {
    if (!BM->importBuiltinSet(
            SPIRVBuiltinSetNameMap::map(SPIRVEIS_NonSemantic_AuxData), &EISId))
      return false;
  }
  return true;
}

/// Translate sampler* spcv.cast(i32 arg) or
/// sampler* __translate_sampler_initializer(i32 arg)
/// Three cases are possible:
///   arg = ConstantInt x -> SPIRVConstantSampler
///   arg = i32 argument -> transValue(arg)
///   arg = load from sampler -> look through load
SPIRVValue *LLVMToSPIRVBase::oclTransSpvcCastSampler(CallInst *CI,
                                                     SPIRVBasicBlock *BB) {
  assert(CI->getCalledFunction() && "Unexpected indirect call");
  auto *Arg = CI->getArgOperand(0);
  auto *TransRT = transType(getSPIRVType(OpTypeSampler));

  auto GetSamplerConstant = [&](uint64_t SamplerValue) {
    auto AddrMode = (SamplerValue & 0xE) >> 1;
    auto Param = SamplerValue & 0x1;
    auto Filter = SamplerValue ? ((SamplerValue & 0x30) >> 4) - 1 : 0;
    auto *BV = BM->addSamplerConstant(TransRT, AddrMode, Param, Filter);
    return BV;
  };

  if (auto *Const = dyn_cast<ConstantInt>(Arg)) {
    // Sampler is declared as a kernel scope constant
    return GetSamplerConstant(Const->getZExtValue());
  } else if (auto *Load = dyn_cast<LoadInst>(Arg)) {
    // If value of the sampler is loaded from a global constant, use its
    // initializer for initialization of the sampler.
    auto *Op = Load->getPointerOperand();
    assert(isa<GlobalVariable>(Op) && "Unknown sampler pattern!");
    auto *GV = cast<GlobalVariable>(Op);
    assert(GV->isConstant() ||
           GV->getType()->getPointerAddressSpace() == SPIRAS_Constant);
    auto *Initializer = GV->getInitializer();
    assert(isa<ConstantInt>(Initializer) && "sampler not constant int?");
    return GetSamplerConstant(cast<ConstantInt>(Initializer)->getZExtValue());
  }
  // Sampler is a function argument
  auto *BV = transValue(Arg, BB);
  assert(BV && BV->getType() == TransRT);
  return BV;
}

using DecorationsInfoVec =
    std::vector<std::pair<Decoration, std::vector<std::string>>>;

struct AnnotationDecorations {
  DecorationsInfoVec MemoryAttributesVec;
  DecorationsInfoVec MemoryAccessesVec;
  DecorationsInfoVec BufferLocationVec;
  DecorationsInfoVec LatencyControlVec;
  DecorationsInfoVec CacheControlVec;

  bool empty() {
    return (MemoryAttributesVec.empty() && MemoryAccessesVec.empty() &&
            BufferLocationVec.empty() && LatencyControlVec.empty() &&
            CacheControlVec.empty());
  }
};

struct IntelLSUControlsInfo {
  void setWithBitMask(unsigned ParamsBitMask) {
    if (ParamsBitMask & IntelFPGAMemoryAccessesVal::BurstCoalesce)
      BurstCoalesce = true;
    if (ParamsBitMask & IntelFPGAMemoryAccessesVal::CacheSizeFlag)
      CacheSizeInfo = 0;
    if (ParamsBitMask & IntelFPGAMemoryAccessesVal::DontStaticallyCoalesce)
      DontStaticallyCoalesce = true;
    if (ParamsBitMask & IntelFPGAMemoryAccessesVal::PrefetchFlag)
      PrefetchInfo = 0;
  }

  DecorationsInfoVec getDecorationsFromCurrentState() {
    DecorationsInfoVec ResultVec;
    // Simple flags
    if (BurstCoalesce)
      ResultVec.emplace_back(DecorationBurstCoalesceINTEL,
                             std::vector<std::string>());
    if (DontStaticallyCoalesce)
      ResultVec.emplace_back(DecorationDontStaticallyCoalesceINTEL,
                             std::vector<std::string>());
    // Conditional values
    if (CacheSizeInfo.has_value()) {
      ResultVec.emplace_back(
          DecorationCacheSizeINTEL,
          std::vector<std::string>{std::to_string(CacheSizeInfo.value())});
    }
    if (PrefetchInfo.has_value()) {
      ResultVec.emplace_back(
          DecorationPrefetchINTEL,
          std::vector<std::string>{std::to_string(PrefetchInfo.value())});
    }
    return ResultVec;
  }

  bool BurstCoalesce = false;
  std::optional<unsigned> CacheSizeInfo;
  bool DontStaticallyCoalesce = false;
  std::optional<unsigned> PrefetchInfo;
};

// Handle optional var/ptr/global annotation parameter. It can be for example
// { %struct.S, i8*, void ()* } { %struct.S undef, i8* null,
//                                void ()* @_Z4blahv }
// Now we will just handle integer constants (wrapped in a constant
// struct, that is being bitcasted to i8*), converting them to string.
// TODO: remove this workaround when/if an extension spec that allows or adds
// variadic-arguments UserSemantic decoration
void processOptionalAnnotationInfo(Constant *Const,
                                   std::string &AnnotationString) {
  if (!Const->getNumOperands())
    return;
  if (auto *CStruct = dyn_cast<ConstantStruct>(Const->getOperand(0))) {
    uint32_t NumOperands = CStruct->getNumOperands();
    if (!NumOperands)
      return;
    if (auto *CInt = dyn_cast<ConstantInt>(CStruct->getOperand(0))) {
      AnnotationString += ": ";
      // For boolean, emit 0/1 for ease of readability.
      if (CInt->getType()->getIntegerBitWidth() == 1)
        AnnotationString += std::to_string(CInt->getZExtValue());
      else
        AnnotationString += std::to_string(CInt->getSExtValue());
    }
    for (uint32_t I = 1; I != NumOperands; ++I) {
      if (auto *CInt = dyn_cast<ConstantInt>(CStruct->getOperand(I))) {
        AnnotationString += ", ";
        AnnotationString += std::to_string(CInt->getSExtValue());
      }
    }
  } else if (auto *ZeroStruct =
                 dyn_cast<ConstantAggregateZero>(Const->getOperand(0))) {
    // It covers case when all elements of struct are 0 and they become
    // zeroinitializer. It represents like: { i32 i32 ... } zeroinitializer
    uint32_t NumOperands = ZeroStruct->getType()->getStructNumElements();
    AnnotationString += ": ";
    AnnotationString += "0";
    for (uint32_t I = 1; I != NumOperands; ++I) {
      AnnotationString += ", ";
      AnnotationString += "0";
    }
  }
}

// Process main var/ptr/global annotation string with the attached optional
// integer parameters
void processAnnotationString(IntrinsicInst *II, std::string &AnnotationString) {
  auto *StrVal = II->getArgOperand(1);
  auto *StrValTy = StrVal->getType();
  if (StrValTy->isPointerTy()) {
    StringRef StrRef;
    if (getConstantStringInfo(dyn_cast<Constant>(StrVal), StrRef))
      AnnotationString += StrRef.str();
    if (auto *C = dyn_cast_or_null<Constant>(II->getArgOperand(4)))
      processOptionalAnnotationInfo(C, AnnotationString);
    return;
  }
  if (auto *GEP = dyn_cast<GetElementPtrInst>(StrVal)) {
    if (auto *C = dyn_cast<Constant>(GEP->getOperand(0))) {
      StringRef StrRef;
      if (getConstantStringInfo(C, StrRef))
        AnnotationString += StrRef.str();
    }
  }
  if (auto *Cast = dyn_cast<BitCastInst>(II->getArgOperand(4)))
    if (auto *C = dyn_cast_or_null<Constant>(Cast->getOperand(0)))
      processOptionalAnnotationInfo(C, AnnotationString);
}

// Try to parse the annotation decoration values in a string. These values must
// be separated by a "," and must be either a word (including numbers) or a
// quotation mark enclosed string.
static bool tryParseAnnotationDecoValues(StringRef ValueStr,
                                         std::vector<std::string> &ParsedArgs) {
  unsigned ValueStart = 0;
  bool IsParsingStringLiteral = false;
  for (unsigned I = 0; I < ValueStr.size(); ++I) {
    const char CurrentC = ValueStr[I];
    if (IsParsingStringLiteral) {
      if (CurrentC == '"') {
        // We have reached the end of a string literal and have the arg string
        // between this character and the start of the string literal.
        IsParsingStringLiteral = false;
        ParsedArgs.push_back(ValueStr.substr(ValueStart, I - ValueStart).str());
        // End of a string literal must either be at the end of the values or
        // right before a comma.
        if (I + 1 != ValueStr.size() && ValueStr[I + 1] != ',')
          return false;
        // Skip the , delimiter and go directly to the start of next value.
        ValueStart = (++I) + 1;
        continue;
      }
    }
    if (CurrentC == ',') {
      // Since we are not currently in a string literal, comma denotes a
      // separation of decoration arguments and we can copy the substring we are
      // currently parsing.
      ParsedArgs.push_back(ValueStr.substr(ValueStart, I - ValueStart).str());
      ValueStart = I + 1;
      continue;
    }
    if (CurrentC == '"') {
      // We are entering a string literal. This must be either at the beginning
      // of the values or right after a comma.
      if (I != 0 && ValueStr[I - 1] != ',')
        return false;
      IsParsingStringLiteral = true;
      ValueStart = I + 1;
      continue;
    }
    // Any other character will be consumed as part of the argument.
  }
  // If we were still parsing a decoration argument when reaching the end of the
  // parsed string, we must be at the end of the argument.
  if (ValueStart < ValueStr.size())
    ParsedArgs.push_back(
        ValueStr.substr(ValueStart, ValueStr.size() - ValueStart).str());

  // At the end, the arguments parsed are valid if we were not parsing a string
  // literal with no end.
  return !IsParsingStringLiteral;
}

AnnotationDecorations tryParseAnnotationString(SPIRVModule *BM,
                                               StringRef AnnotatedCode) {
  AnnotationDecorations Decorates;
  // Annotation string decorations are separated into {word} OR
  // {word:value,value,...} blocks, where value is either a word (including
  // numbers) or a quotation mark enclosed string.
  std::regex DecorationRegex("\\{\\w([\\w:,-]|\"[^\"]*\")*\\}");
  using RegexIterT = std::regex_iterator<StringRef::const_iterator>;
  RegexIterT DecorationsIt(AnnotatedCode.begin(), AnnotatedCode.end(),
                           DecorationRegex);
  RegexIterT DecorationsEnd;

  // If we didn't find any annotations that are separated as described above,
  // then add a UserSemantic decoration
  if (DecorationsIt == DecorationsEnd) {
    Decorates.MemoryAttributesVec.emplace_back(
        DecorationUserSemantic, std::vector<std::string>{AnnotatedCode.str()});
    return Decorates;
  }

  const bool AllowFPGAMemAccesses =
      BM->isAllowedToUseExtension(ExtensionID::SPV_INTEL_fpga_memory_accesses);
  const bool AllowFPGAMemAttr = BM->isAllowedToUseExtension(
      ExtensionID::SPV_INTEL_fpga_memory_attributes);
  const bool AllowFPGABufLoc =
      BM->isAllowedToUseExtension(ExtensionID::SPV_INTEL_fpga_buffer_location);
  const bool AllowFPGALatencyControl =
      BM->isAllowedToUseExtension(ExtensionID::SPV_INTEL_fpga_latency_control);
  const bool AllowCacheControls =
      BM->isAllowedToUseExtension(ExtensionID::SPV_INTEL_cache_controls);

  bool ValidDecorationFound = false;
  DecorationsInfoVec DecorationsVec;
  IntelLSUControlsInfo LSUControls;
  for (; DecorationsIt != DecorationsEnd; ++DecorationsIt) {
    // Drop the braces surrounding the actual decoration
    const StringRef AnnotatedDecoration = AnnotatedCode.substr(
        DecorationsIt->position() + 1, DecorationsIt->length() - 2);

    std::pair<StringRef, StringRef> Split = AnnotatedDecoration.split(':');
    StringRef Name = Split.first, ValueStr = Split.second;
    SPIRVDBG(spvdbgs() << "[tryParseAnnotationString]: AnnotationString: "
                       << Name.str() << "\n");

    unsigned DecorationKind = 0;
    if (!Name.getAsInteger(10, DecorationKind)) {
      // If the name is a number it represents the decoration by its kind.
      std::vector<std::string> DecValues;
      if (tryParseAnnotationDecoValues(ValueStr, DecValues)) {
        ValidDecorationFound = true;

        if (AllowFPGABufLoc &&
            DecorationKind == DecorationBufferLocationINTEL) {
          Decorates.BufferLocationVec.emplace_back(
              static_cast<Decoration>(DecorationKind), std::move(DecValues));
        } else if (AllowFPGALatencyControl &&
                   (DecorationKind == DecorationLatencyControlLabelINTEL ||
                    DecorationKind ==
                        DecorationLatencyControlConstraintINTEL)) {
          Decorates.LatencyControlVec.emplace_back(
              static_cast<Decoration>(DecorationKind), std::move(DecValues));
        } else if (AllowCacheControls &&
                   DecorationKind ==
                       internal::DecorationCacheControlLoadINTEL) {
          Decorates.CacheControlVec.emplace_back(
              static_cast<Decoration>(DecorationKind), std::move(DecValues));
        } else {
          DecorationsVec.emplace_back(static_cast<Decoration>(DecorationKind),
                                      std::move(DecValues));
        }
      }
      continue;
    }

    if (AllowFPGAMemAccesses) {
      if (Name == "params") {
        ValidDecorationFound = true;
        unsigned ParamsBitMask = 0;
        bool Failure = ValueStr.getAsInteger(10, ParamsBitMask);
        assert(!Failure && "Non-integer LSU controls value");
        (void)Failure;
        LSUControls.setWithBitMask(ParamsBitMask);
      } else if (Name == "cache-size") {
        ValidDecorationFound = true;
        if (!LSUControls.CacheSizeInfo.has_value())
          continue;
        unsigned CacheSizeValue = 0;
        bool Failure = ValueStr.getAsInteger(10, CacheSizeValue);
        assert(!Failure && "Non-integer cache size value");
        (void)Failure;
        LSUControls.CacheSizeInfo = CacheSizeValue;
      } // TODO: Support LSU prefetch size, which currently defaults to 0
    }
    if (AllowFPGAMemAttr) {
      std::vector<std::string> DecValues;
      Decoration Dec;
      if (Name == "pump") {
        ValidDecorationFound = true;
        Dec = llvm::StringSwitch<Decoration>(ValueStr)
                  .Case("1", DecorationSinglepumpINTEL)
                  .Case("2", DecorationDoublepumpINTEL);
      } else if (Name == "register") {
        ValidDecorationFound = true;
        Dec = DecorationRegisterINTEL;
      } else if (Name == "simple_dual_port") {
        ValidDecorationFound = true;
        Dec = DecorationSimpleDualPortINTEL;
      } else {
        Dec = llvm::StringSwitch<Decoration>(Name)
                  .Case("memory", DecorationMemoryINTEL)
                  .Case("numbanks", DecorationNumbanksINTEL)
                  .Case("bankwidth", DecorationBankwidthINTEL)
                  .Case("private_copies", DecorationMaxPrivateCopiesINTEL)
                  .Case("max_replicates", DecorationMaxReplicatesINTEL)
                  .Case("bank_bits", DecorationBankBitsINTEL)
                  .Case("merge", DecorationMergeINTEL)
                  .Case("force_pow2_depth", DecorationForcePow2DepthINTEL)
                  .Case("stride_size", DecorationStridesizeINTEL)
                  .Case("word_size", DecorationWordsizeINTEL)
                  .Case("true_dual_port", DecorationTrueDualPortINTEL)
                  .Default(DecorationUserSemantic);
        if (Dec == DecorationUserSemantic)
          // Restore the braces to translate the whole input string
          DecValues =
              std::vector<std::string>({'{' + AnnotatedDecoration.str() + '}'});
        else if (Dec == DecorationMergeINTEL) {
          ValidDecorationFound = true;
          std::pair<StringRef, StringRef> MergeValues = ValueStr.split(':');
          DecValues = std::vector<std::string>(
              {MergeValues.first.str(), MergeValues.second.str()});
        } else if (Dec == DecorationBankBitsINTEL) {
          ValidDecorationFound = true;
          SmallVector<StringRef, 4> BitsStrs;
          ValueStr.split(BitsStrs, ',');
          DecValues.reserve(BitsStrs.size());
          for (const StringRef &BitsStr : BitsStrs)
            DecValues.push_back(BitsStr.str());
        } else {
          ValidDecorationFound = true;
          DecValues = std::vector<std::string>({ValueStr.str()});
        }
      }
      DecorationsVec.emplace_back(Dec, std::move(DecValues));
    }
  }

  // Even if there is an annotation string that is split in blocks like Intel
  // FPGA annotation, it's not necessarily an FPGA annotation. Translate the
  // whole string as UserSemantic decoration in this case.
  if (ValidDecorationFound)
    Decorates.MemoryAttributesVec = DecorationsVec;
  else
    Decorates.MemoryAttributesVec.emplace_back(
        DecorationUserSemantic,
        std::vector<std::string>({AnnotatedCode.str()}));
  Decorates.MemoryAccessesVec = LSUControls.getDecorationsFromCurrentState();

  return Decorates;
}

std::vector<SPIRVWord>
getLiteralsFromStrings(const std::vector<std::string> &Strings) {
  std::vector<SPIRVWord> Literals(Strings.size());
  for (size_t J = 0; J < Strings.size(); ++J)
    if (StringRef(Strings[J]).getAsInteger(10, Literals[J]))
      return {};
  return Literals;
}

void addAnnotationDecorations(SPIRVEntry *E, DecorationsInfoVec &Decorations) {
  SPIRVModule *M = E->getModule();
  for (const auto &I : Decorations) {
    // Such decoration already exists on a type, try to skip it
    if (E->hasDecorate(I.first, /*Index=*/0, /*Result=*/nullptr))
      // Allow multiple UserSemantic Decorations
      if (I.first != DecorationUserSemantic)
        continue;

<<<<<<< HEAD
    SPIRVDBG(spvdbgs() << "[addAnnotationDecorations]: Decoration: " << I.first
                       << '\n');
    switch (I.first) {
=======
    SPIRVDBG(spvdbgs() << "[addAnnotationDecorations]: Decoration: " << I.first << '\n');
    switch (static_cast<size_t>(I.first)) {
>>>>>>> 69466383
    case DecorationUserSemantic:
      M->getErrorLog().checkError(I.second.size() == 1,
                                  SPIRVEC_InvalidLlvmModule,
                                  "UserSemantic requires a single argument.");
      E->addDecorate(new SPIRVDecorateUserSemanticAttr(E, I.second[0]));
      break;
    case DecorationMemoryINTEL: {
      if (M->isAllowedToUseExtension(
              ExtensionID::SPV_INTEL_fpga_memory_attributes)) {
        M->getErrorLog().checkError(I.second.size() == 1,
                                    SPIRVEC_InvalidLlvmModule,
                                    "MemoryINTEL requires a single argument.");
        E->addDecorate(new SPIRVDecorateMemoryINTELAttr(E, I.second[0]));
      }
    } break;
    case DecorationMergeINTEL: {
      if (M->isAllowedToUseExtension(
              ExtensionID::SPV_INTEL_fpga_memory_attributes)) {
        M->getErrorLog().checkError(I.second.size() == 2,
                                    SPIRVEC_InvalidLlvmModule,
                                    "MergeINTEL requires two arguments.");
        // First argument is the name and the second argument is the direction.
        E->addDecorate(
            new SPIRVDecorateMergeINTELAttr(E, I.second[0], I.second[1]));
      }
    } break;
    case DecorationBankBitsINTEL: {
      if (M->isAllowedToUseExtension(
              ExtensionID::SPV_INTEL_fpga_memory_attributes)) {
        M->getErrorLog().checkError(
            I.second.size() > 0, SPIRVEC_InvalidLlvmModule,
            "BankBitsINTEL requires at least one argument.");
        E->addDecorate(new SPIRVDecorateBankBitsINTELAttr(
            E, getLiteralsFromStrings(I.second)));
      }
    } break;
    case DecorationRegisterINTEL:
    case DecorationSinglepumpINTEL:
    case DecorationDoublepumpINTEL:
    case DecorationSimpleDualPortINTEL:
    case DecorationTrueDualPortINTEL: {
      if (M->isAllowedToUseExtension(
              ExtensionID::SPV_INTEL_fpga_memory_attributes)) {
        M->getErrorLog().checkError(I.second.empty(), SPIRVEC_InvalidLlvmModule,
                                    "Decoration takes no arguments.");
        E->addDecorate(I.first);
      }
    } break;
    case DecorationBurstCoalesceINTEL:
    case DecorationDontStaticallyCoalesceINTEL: {
      if (M->isAllowedToUseExtension(
              ExtensionID::SPV_INTEL_fpga_memory_accesses)) {
        M->getErrorLog().checkError(I.second.empty(), SPIRVEC_InvalidLlvmModule,
                                    "Decoration takes no arguments.");
        E->addDecorate(I.first);
      }
    } break;
    case DecorationNumbanksINTEL:
    case DecorationBankwidthINTEL:
    case DecorationMaxPrivateCopiesINTEL:
    case DecorationMaxReplicatesINTEL:
    case DecorationForcePow2DepthINTEL:
    case DecorationStridesizeINTEL:
    case DecorationWordsizeINTEL: {
      if (M->isAllowedToUseExtension(
              ExtensionID::SPV_INTEL_fpga_memory_attributes)) {
        M->getErrorLog().checkError(I.second.size() == 1,
                                    SPIRVEC_InvalidLlvmModule,
                                    "Decoration requires a single argument.");
        SPIRVWord Result = 0;
        StringRef(I.second[0]).getAsInteger(10, Result);
        E->addDecorate(I.first, Result);
      }
    } break;
    case DecorationCacheSizeINTEL:
    case DecorationPrefetchINTEL: {
      if (M->isAllowedToUseExtension(
              ExtensionID::SPV_INTEL_fpga_memory_accesses)) {
        M->getErrorLog().checkError(I.second.size() == 1,
                                    SPIRVEC_InvalidLlvmModule,
                                    "Decoration requires a single argument.");
        SPIRVWord Result = 0;
        StringRef(I.second[0]).getAsInteger(10, Result);
        E->addDecorate(I.first, Result);
      }
    } break;
    case DecorationBufferLocationINTEL: {
      if (M->isAllowedToUseExtension(
              ExtensionID::SPV_INTEL_fpga_buffer_location)) {
        M->getErrorLog().checkError(I.second.size() == 1,
                                    SPIRVEC_InvalidLlvmModule,
                                    "Decoration requires a single argument.");
        SPIRVWord Result = 0;
        StringRef(I.second[0]).getAsInteger(10, Result);
        E->addDecorate(I.first, Result);
      }
    } break;
    case DecorationLatencyControlLabelINTEL: {
      if (M->isAllowedToUseExtension(
              ExtensionID::SPV_INTEL_fpga_latency_control)) {
        M->getErrorLog().checkError(
            I.second.size() == 1, SPIRVEC_InvalidLlvmModule,
            "LatencyControlLabelINTEL requires exactly 1 extra operand");
        SPIRVWord Label = 0;
        StringRef(I.second[0]).getAsInteger(10, Label);
        E->addDecorate(
            new SPIRVDecorate(DecorationLatencyControlLabelINTEL, E, Label));
      }
      break;
    }
    case DecorationLatencyControlConstraintINTEL: {
      if (M->isAllowedToUseExtension(
              ExtensionID::SPV_INTEL_fpga_latency_control)) {
        M->getErrorLog().checkError(
            I.second.size() == 3, SPIRVEC_InvalidLlvmModule,
            "LatencyControlConstraintINTEL requires exactly 3 extra operands");
        auto Literals = getLiteralsFromStrings(I.second);
        E->addDecorate(
            new SPIRVDecorate(DecorationLatencyControlConstraintINTEL, E,
                              Literals[0], Literals[1], Literals[2]));
      }
      break;
    }
    case spv::internal::DecorationCacheControlLoadINTEL: {
      if (M->isAllowedToUseExtension(ExtensionID::SPV_INTEL_cache_controls)) {
        M->getErrorLog().checkError(
            I.second.size() == 2, SPIRVEC_InvalidLlvmModule,
            "CacheControlLoadINTEL requires exactly 2 extra operands");
        SPIRVWord CacheLevel = 0;
        SPIRVWord CacheControl = 0;
        StringRef(I.second[0]).getAsInteger(10, CacheLevel);
        StringRef(I.second[1]).getAsInteger(10, CacheControl);
        E->addDecorate(new SPIRVDecorateCacheControlLoadINTEL(
            E, CacheLevel,
            static_cast<internal::LoadCacheControlINTEL>(CacheControl)));
      }
    }

    default:
      // Other decorations are either not supported by the translator or
      // handled in other places.
      break;
    }
  }
}

void addAnnotationDecorationsForStructMember(SPIRVEntry *E,
                                             SPIRVWord MemberNumber,
                                             DecorationsInfoVec &Decorations) {
  SPIRVModule *M = E->getModule();
  for (const auto &I : Decorations) {
    // Such decoration already exists on a type, skip it
    if (E->hasMemberDecorate(I.first, /*Index=*/0, MemberNumber,
                             /*Result=*/nullptr))
      // Allow multiple UserSemantic Decorations
      if (I.first != DecorationUserSemantic)
        continue;

    SPIRVDBG(
        spvdbgs() << "[addAnnotationDecorationsForStructMember]: MemberNumber: "
                  << MemberNumber << " Decoration: " << I.first << '\n');

    switch (I.first) {
    case DecorationUserSemantic:
      M->getErrorLog().checkError(I.second.size() == 1,
                                  SPIRVEC_InvalidLlvmModule,
                                  "UserSemantic requires a single argument.");
      E->addMemberDecorate(new SPIRVMemberDecorateUserSemanticAttr(
          E, MemberNumber, I.second[0]));
      break;
    case DecorationMemoryINTEL:
      M->getErrorLog().checkError(I.second.size() == 1,
                                  SPIRVEC_InvalidLlvmModule,
                                  "MemoryINTEL requires a single argument.");
      E->addMemberDecorate(
          new SPIRVMemberDecorateMemoryINTELAttr(E, MemberNumber, I.second[0]));
      break;
    case DecorationMergeINTEL: {
      M->getErrorLog().checkError(I.second.size() == 2,
                                  SPIRVEC_InvalidLlvmModule,
                                  "MergeINTEL requires two arguments.");
      // First argument is the name, the other is the direction.
      E->addMemberDecorate(new SPIRVMemberDecorateMergeINTELAttr(
          E, MemberNumber, I.second[0], I.second[1]));
    } break;
    case DecorationBankBitsINTEL:
      M->getErrorLog().checkError(
          I.second.size() > 0, SPIRVEC_InvalidLlvmModule,
          "BankBitsINTEL requires at least one argument.");
      E->addMemberDecorate(new SPIRVMemberDecorateBankBitsINTELAttr(
          E, MemberNumber, getLiteralsFromStrings(I.second)));
      break;
    case DecorationRegisterINTEL:
    case DecorationSinglepumpINTEL:
    case DecorationDoublepumpINTEL:
    case DecorationSimpleDualPortINTEL:
    case DecorationTrueDualPortINTEL:
      M->getErrorLog().checkError(I.second.empty(), SPIRVEC_InvalidLlvmModule,
                                  "Member decoration takes no arguments.");
      E->addMemberDecorate(MemberNumber, I.first);
      break;
    // The rest of IntelFPGA decorations:
    // DecorationNumbanksINTEL
    // DecorationBankwidthINTEL
    // DecorationMaxPrivateCopiesINTEL
    // DecorationMaxReplicatesINTEL
    // DecorationForcePow2DepthINTEL
    // DecorarionStridesizeINTEL
    // DecorationWordsizeINTEL
    default:
      M->getErrorLog().checkError(
          I.second.size() == 1, SPIRVEC_InvalidLlvmModule,
          std::string("Member decoration requires a single argument. \n"));
      SPIRVWord Result = 0;
      StringRef(I.second[0]).getAsInteger(10, Result);
      E->addMemberDecorate(MemberNumber, I.first, Result);
      break;
    }
  }
}

bool LLVMToSPIRVBase::isKnownIntrinsic(Intrinsic::ID Id) {
  // Known intrinsics usually do not need translation of their declaration
  switch (Id) {
  case Intrinsic::abs:
  case Intrinsic::assume:
  case Intrinsic::bitreverse:
  case Intrinsic::ceil:
  case Intrinsic::copysign:
  case Intrinsic::cos:
  case Intrinsic::exp:
  case Intrinsic::exp2:
  case Intrinsic::fabs:
  case Intrinsic::floor:
  case Intrinsic::fma:
  case Intrinsic::log:
  case Intrinsic::log10:
  case Intrinsic::log2:
  case Intrinsic::maximum:
  case Intrinsic::maxnum:
  case Intrinsic::smax:
  case Intrinsic::umax:
  case Intrinsic::minimum:
  case Intrinsic::minnum:
  case Intrinsic::smin:
  case Intrinsic::umin:
  case Intrinsic::nearbyint:
  case Intrinsic::pow:
  case Intrinsic::powi:
  case Intrinsic::rint:
  case Intrinsic::round:
  case Intrinsic::roundeven:
  case Intrinsic::sin:
  case Intrinsic::sqrt:
  case Intrinsic::trunc:
  case Intrinsic::ctpop:
  case Intrinsic::ctlz:
  case Intrinsic::cttz:
  case Intrinsic::expect:
  case Intrinsic::experimental_noalias_scope_decl:
  case Intrinsic::experimental_constrained_fadd:
  case Intrinsic::experimental_constrained_fsub:
  case Intrinsic::experimental_constrained_fmul:
  case Intrinsic::experimental_constrained_fdiv:
  case Intrinsic::experimental_constrained_frem:
  case Intrinsic::experimental_constrained_fma:
  case Intrinsic::experimental_constrained_fptoui:
  case Intrinsic::experimental_constrained_fptosi:
  case Intrinsic::experimental_constrained_uitofp:
  case Intrinsic::experimental_constrained_sitofp:
  case Intrinsic::experimental_constrained_fptrunc:
  case Intrinsic::experimental_constrained_fpext:
  case Intrinsic::experimental_constrained_fcmp:
  case Intrinsic::experimental_constrained_fcmps:
  case Intrinsic::experimental_constrained_fmuladd:
  case Intrinsic::fmuladd:
  case Intrinsic::memset:
  case Intrinsic::memcpy:
  case Intrinsic::lifetime_start:
  case Intrinsic::lifetime_end:
  case Intrinsic::dbg_declare:
  case Intrinsic::dbg_value:
  case Intrinsic::annotation:
  case Intrinsic::var_annotation:
  case Intrinsic::ptr_annotation:
  case Intrinsic::invariant_start:
  case Intrinsic::invariant_end:
  case Intrinsic::dbg_label:
  case Intrinsic::trap:
  case Intrinsic::ubsantrap:
  case Intrinsic::uadd_with_overflow:
  case Intrinsic::usub_with_overflow:
  case Intrinsic::arithmetic_fence:
  case Intrinsic::masked_gather:
  case Intrinsic::masked_scatter:
    return true;
  default:
    // Unknown intrinsics' declarations should always be translated
    return false;
  }
}

// Add decoration if needed
SPIRVInstruction *addFPBuiltinDecoration(SPIRVModule *BM, IntrinsicInst *II,
                                         SPIRVInstruction *I) {
  const bool AllowFPMaxError =
      BM->isAllowedToUseExtension(ExtensionID::SPV_INTEL_fp_max_error);
  assert(II->getCalledFunction()->getName().startswith("llvm.fpbuiltin"));
  // Add a new decoration for llvm.builtin intrinsics, if needed
  if (AllowFPMaxError)
    if (II->getAttributes().hasFnAttr("fpbuiltin-max-error")) {
      double F = 0.0;
      II->getAttributes()
          .getFnAttr("fpbuiltin-max-error")
          .getValueAsString()
          .getAsDouble(F);
      I->addDecorate(DecorationFPMaxErrorDecorationINTEL,
                     convertFloatToSPIRVWord(F));
    }
  return I;
}

// Performs mapping of LLVM IR rounding mode to SPIR-V rounding mode
// Value *V is metadata <rounding mode> argument of
// llvm.experimental.constrained.* intrinsics
SPIRVInstruction *
LLVMToSPIRVBase::applyRoundingModeConstraint(Value *V, SPIRVInstruction *I) {
  StringRef RMode =
      cast<MDString>(cast<MetadataAsValue>(V)->getMetadata())->getString();
  if (RMode.endswith("tonearest"))
    I->addFPRoundingMode(FPRoundingModeRTE);
  else if (RMode.endswith("towardzero"))
    I->addFPRoundingMode(FPRoundingModeRTZ);
  else if (RMode.endswith("upward"))
    I->addFPRoundingMode(FPRoundingModeRTP);
  else if (RMode.endswith("downward"))
    I->addFPRoundingMode(FPRoundingModeRTN);
  return I;
}

static SPIRVWord getBuiltinIdForIntrinsic(Intrinsic::ID IID) {
  switch (IID) {
  // Note: In some cases the semantics of the OpenCL builtin are not identical
  //       to the semantics of the corresponding LLVM IR intrinsic. The LLVM
  //       intrinsics handled here assume the default floating point environment
  //       (no unmasked exceptions, round-to-nearest-ties-even rounding mode)
  //       and assume that the operations have no side effects (FP status flags
  //       aren't maintained), so the OpenCL builtin behavior should be
  //       acceptable.
  case Intrinsic::ceil:
    return OpenCLLIB::Ceil;
  case Intrinsic::copysign:
    return OpenCLLIB::Copysign;
  case Intrinsic::cos:
    return OpenCLLIB::Cos;
  case Intrinsic::exp:
    return OpenCLLIB::Exp;
  case Intrinsic::exp2:
    return OpenCLLIB::Exp2;
  case Intrinsic::fabs:
    return OpenCLLIB::Fabs;
  case Intrinsic::floor:
    return OpenCLLIB::Floor;
  case Intrinsic::fma:
    return OpenCLLIB::Fma;
  case Intrinsic::log:
    return OpenCLLIB::Log;
  case Intrinsic::log10:
    return OpenCLLIB::Log10;
  case Intrinsic::log2:
    return OpenCLLIB::Log2;
  case Intrinsic::maximum:
    return OpenCLLIB::Fmax;
  case Intrinsic::maxnum:
    return OpenCLLIB::Fmax;
  case Intrinsic::minimum:
    return OpenCLLIB::Fmin;
  case Intrinsic::minnum:
    return OpenCLLIB::Fmin;
  case Intrinsic::nearbyint:
    return OpenCLLIB::Rint;
  case Intrinsic::pow:
    return OpenCLLIB::Pow;
  case Intrinsic::powi:
    return OpenCLLIB::Pown;
  case Intrinsic::rint:
    return OpenCLLIB::Rint;
  case Intrinsic::round:
    return OpenCLLIB::Round;
  case Intrinsic::roundeven:
    return OpenCLLIB::Rint;
  case Intrinsic::sin:
    return OpenCLLIB::Sin;
  case Intrinsic::sqrt:
    return OpenCLLIB::Sqrt;
  case Intrinsic::trunc:
    return OpenCLLIB::Trunc;
  default:
    assert(false && "Builtin ID requested for Unhandled intrinsic!");
    return 0;
  }
}

static SPIRVWord getNativeBuiltinIdForIntrinsic(Intrinsic::ID IID) {
  switch (IID) {
  case Intrinsic::cos:
    return OpenCLLIB::Native_cos;
  case Intrinsic::exp:
    return OpenCLLIB::Native_exp;
  case Intrinsic::exp2:
    return OpenCLLIB::Native_exp2;
  case Intrinsic::log:
    return OpenCLLIB::Native_log;
  case Intrinsic::log10:
    return OpenCLLIB::Native_log10;
  case Intrinsic::log2:
    return OpenCLLIB::Native_log2;
  case Intrinsic::sin:
    return OpenCLLIB::Native_sin;
  case Intrinsic::sqrt:
    return OpenCLLIB::Native_sqrt;
  default:
    return getBuiltinIdForIntrinsic(IID);
  }
}

static bool allowsApproxFunction(IntrinsicInst *II) {
  auto *Ty = II->getType();
  // OpenCL native_* built-ins only support single precision data type
  return II->hasApproxFunc() &&
         (Ty->isFloatTy() ||
          (Ty->isVectorTy() &&
           cast<VectorType>(Ty)->getElementType()->isFloatTy()));
}

namespace {
bool checkMemUser(User *User) {
  if (isa<LoadInst>(User) || isa<StoreInst>(User))
    return true;
  if (auto *III = dyn_cast<IntrinsicInst>(User)) {
    if (III->getIntrinsicID() == Intrinsic::memcpy)
      return true;
  }
  return false;
}
} // namespace

bool allowDecorateWithBufferLocationOrLatencyControlINTEL(IntrinsicInst *II) {
  for (auto *Inst : II->users()) {
    // if castInst, check Successors
    if (auto *Cast = dyn_cast<CastInst>(Inst)) {
      for (auto *Successor : Cast->users())
        if (checkMemUser(Successor))
          return true;
    } else {
      if (checkMemUser(Inst))
        return true;
    }
  }
  return false;
}

SPIRVValue *LLVMToSPIRVBase::transIntrinsicInst(IntrinsicInst *II,
                                                SPIRVBasicBlock *BB) {
  auto GetMemoryAccess = [](MemIntrinsic *MI) -> std::vector<SPIRVWord> {
    std::vector<SPIRVWord> MemoryAccess(1, MemoryAccessMaskNone);
    MaybeAlign DestAlignVal = MI->getDestAlign();
    if (DestAlignVal) {
      Align AlignVal = *DestAlignVal;
      MemoryAccess[0] |= MemoryAccessAlignedMask;
      if (auto *MTI = dyn_cast<MemTransferInst>(MI)) {
        MaybeAlign SourceAlignVal = MTI->getSourceAlign();
        assert(SourceAlignVal && "Missed Source alignment!");

        // In a case when alignment of source differs from dest one
        // least value is guaranteed anyway.
        AlignVal = std::min(*DestAlignVal, *SourceAlignVal);
      }
      MemoryAccess.push_back(AlignVal.value());
    }
    if (MI->isVolatile())
      MemoryAccess[0] |= MemoryAccessVolatileMask;
    return MemoryAccess;
  };

  // LLVM intrinsics with known translation to SPIR-V are handled here. They
  // also must be registered at isKnownIntrinsic function in order to make
  // -spirv-allow-unknown-intrinsics work correctly.
  auto IID = II->getIntrinsicID();
  switch (IID) {
  case Intrinsic::assume: {
    // llvm.assume translation is currently supported only within
    // SPV_KHR_expect_assume extension, ignore it otherwise, since it's
    // an optimization hint
    if (BM->isAllowedToUseExtension(ExtensionID::SPV_KHR_expect_assume)) {
      SPIRVValue *Condition = transValue(II->getArgOperand(0), BB);
      return BM->addAssumeTrueKHRInst(Condition, BB);
    }
    return nullptr;
  }
  case Intrinsic::bitreverse: {
    if (!BM->isAllowedToUseExtension(ExtensionID::SPV_KHR_bit_instructions)) {
      BM->addCapability(CapabilityShader);
    }
    SPIRVType *Ty = transType(II->getType());
    SPIRVValue *Op = transValue(II->getArgOperand(0), BB);
    return BM->addUnaryInst(OpBitReverse, Ty, Op, BB);
  }

  // Unary FP intrinsic
  case Intrinsic::ceil:
  case Intrinsic::cos:
  case Intrinsic::exp:
  case Intrinsic::exp2:
  case Intrinsic::fabs:
  case Intrinsic::floor:
  case Intrinsic::log:
  case Intrinsic::log10:
  case Intrinsic::log2:
  case Intrinsic::nearbyint:
  case Intrinsic::rint:
  case Intrinsic::round:
  case Intrinsic::roundeven:
  case Intrinsic::sin:
  case Intrinsic::sqrt:
  case Intrinsic::trunc: {
    if (!checkTypeForSPIRVExtendedInstLowering(II, BM))
      break;
    SPIRVWord ExtOp = allowsApproxFunction(II)
                          ? getNativeBuiltinIdForIntrinsic(IID)
                          : getBuiltinIdForIntrinsic(IID);
    SPIRVType *STy = transType(II->getType());
    std::vector<SPIRVValue *> Ops(1, transValue(II->getArgOperand(0), BB));
    return BM->addExtInst(STy, BM->getExtInstSetId(SPIRVEIS_OpenCL), ExtOp, Ops,
                          BB);
  }
  // Binary FP intrinsics
  case Intrinsic::copysign:
  case Intrinsic::pow:
  case Intrinsic::powi:
  case Intrinsic::maximum:
  case Intrinsic::maxnum:
  case Intrinsic::minimum:
  case Intrinsic::minnum: {
    if (!checkTypeForSPIRVExtendedInstLowering(II, BM))
      break;
    SPIRVWord ExtOp = allowsApproxFunction(II)
                          ? getNativeBuiltinIdForIntrinsic(IID)
                          : getBuiltinIdForIntrinsic(IID);
    SPIRVType *STy = transType(II->getType());
    std::vector<SPIRVValue *> Ops{transValue(II->getArgOperand(0), BB),
                                  transValue(II->getArgOperand(1), BB)};
    return BM->addExtInst(STy, BM->getExtInstSetId(SPIRVEIS_OpenCL), ExtOp, Ops,
                          BB);
  }
  case Intrinsic::umin:
  case Intrinsic::umax:
  case Intrinsic::smin:
  case Intrinsic::smax: {
    Type *BoolTy = IntegerType::getInt1Ty(M->getContext());
    SPIRVValue *FirstArgVal = transValue(II->getArgOperand(0), BB);
    SPIRVValue *SecondArgVal = transValue(II->getArgOperand(1), BB);

    Op OC =
        (IID == Intrinsic::smin)
            ? OpSLessThan
            : ((IID == Intrinsic::smax)
                   ? OpSGreaterThan
                   : ((IID == Intrinsic::umin) ? OpULessThan : OpUGreaterThan));
    if (auto *VecTy = dyn_cast<VectorType>(II->getArgOperand(0)->getType()))
      BoolTy = VectorType::get(BoolTy, VecTy->getElementCount());
    SPIRVValue *Cmp =
        BM->addCmpInst(OC, transType(BoolTy), FirstArgVal, SecondArgVal, BB);
    return BM->addSelectInst(Cmp, FirstArgVal, SecondArgVal, BB);
  }
  case Intrinsic::fma: {
    if (!checkTypeForSPIRVExtendedInstLowering(II, BM))
      break;
    SPIRVWord ExtOp = OpenCLLIB::Fma;
    SPIRVType *STy = transType(II->getType());
    std::vector<SPIRVValue *> Ops{transValue(II->getArgOperand(0), BB),
                                  transValue(II->getArgOperand(1), BB),
                                  transValue(II->getArgOperand(2), BB)};
    return BM->addExtInst(STy, BM->getExtInstSetId(SPIRVEIS_OpenCL), ExtOp, Ops,
                          BB);
  }
  case Intrinsic::abs: {
    if (!checkTypeForSPIRVExtendedInstLowering(II, BM))
      break;
    // LLVM has only one version of abs and it is only for signed integers. We
    // unconditionally choose SAbs here
    SPIRVWord ExtOp = OpenCLLIB::SAbs;
    SPIRVType *STy = transType(II->getType());
    std::vector<SPIRVValue *> Ops(1, transValue(II->getArgOperand(0), BB));
    return BM->addExtInst(STy, BM->getExtInstSetId(SPIRVEIS_OpenCL), ExtOp, Ops,
                          BB);
  }
  case Intrinsic::ctpop: {
    return BM->addUnaryInst(OpBitCount, transType(II->getType()),
                            transValue(II->getArgOperand(0), BB), BB);
  }
  case Intrinsic::ctlz:
  case Intrinsic::cttz: {
    SPIRVWord ExtOp = IID == Intrinsic::ctlz ? OpenCLLIB::Clz : OpenCLLIB::Ctz;
    SPIRVType *Ty = transType(II->getType());
    std::vector<SPIRVValue *> Ops(1, transValue(II->getArgOperand(0), BB));
    return BM->addExtInst(Ty, BM->getExtInstSetId(SPIRVEIS_OpenCL), ExtOp, Ops,
                          BB);
  }
  case Intrinsic::expect: {
    // llvm.expect translation is currently supported only within
    // SPV_KHR_expect_assume extension, replace it with a translated value of #0
    // operand otherwise, since it's an optimization hint
    SPIRVValue *Value = transValue(II->getArgOperand(0), BB);
    if (BM->isAllowedToUseExtension(ExtensionID::SPV_KHR_expect_assume)) {
      SPIRVType *Ty = transType(II->getType());
      SPIRVValue *ExpectedValue = transValue(II->getArgOperand(1), BB);
      return BM->addExpectKHRInst(Ty, Value, ExpectedValue, BB);
    }
    return Value;
  }
  case Intrinsic::experimental_constrained_fadd: {
    auto *BI = BM->addBinaryInst(OpFAdd, transType(II->getType()),
                                transValue(II->getArgOperand(0), BB),
                                transValue(II->getArgOperand(1), BB), BB);
    return applyRoundingModeConstraint(II->getOperand(2), BI);
  }
  case Intrinsic::experimental_constrained_fsub: {
    auto *BI = BM->addBinaryInst(OpFSub, transType(II->getType()),
                                transValue(II->getArgOperand(0), BB),
                                transValue(II->getArgOperand(1), BB), BB);
    return applyRoundingModeConstraint(II->getOperand(2), BI);
  }
  case Intrinsic::experimental_constrained_fmul: {
    auto *BI = BM->addBinaryInst(OpFMul, transType(II->getType()),
                                transValue(II->getArgOperand(0), BB),
                                transValue(II->getArgOperand(1), BB), BB);
    return applyRoundingModeConstraint(II->getOperand(2), BI);
  }
  case Intrinsic::experimental_constrained_fdiv: {
    auto *BI = BM->addBinaryInst(OpFDiv, transType(II->getType()),
                                transValue(II->getArgOperand(0), BB),
                                transValue(II->getArgOperand(1), BB), BB);
    return applyRoundingModeConstraint(II->getOperand(2), BI);
  }
  case Intrinsic::experimental_constrained_frem: {
    auto *BI = BM->addBinaryInst(OpFRem, transType(II->getType()),
                                transValue(II->getArgOperand(0), BB),
                                transValue(II->getArgOperand(1), BB), BB);
    return applyRoundingModeConstraint(II->getOperand(2), BI);
  }
  case Intrinsic::experimental_constrained_fma: {
    std::vector<SPIRVValue *> Args{transValue(II->getArgOperand(0), BB),
                                   transValue(II->getArgOperand(1), BB),
                                   transValue(II->getArgOperand(2), BB)};
    auto *BI = BM->addExtInst(transType(II->getType()),
                             BM->getExtInstSetId(SPIRVEIS_OpenCL),
                             OpenCLLIB::Fma, Args, BB);
    return applyRoundingModeConstraint(II->getOperand(3), BI);
  }
  case Intrinsic::experimental_constrained_fptoui: {
    return BM->addUnaryInst(OpConvertFToU, transType(II->getType()),
                            transValue(II->getArgOperand(0), BB), BB);
  }
  case Intrinsic::experimental_constrained_fptosi: {
    return BM->addUnaryInst(OpConvertFToS, transType(II->getType()),
                            transValue(II->getArgOperand(0), BB), BB);
  }
  case Intrinsic::experimental_constrained_uitofp: {
    auto *BI = BM->addUnaryInst(OpConvertUToF, transType(II->getType()),
                               transValue(II->getArgOperand(0), BB), BB);
    return applyRoundingModeConstraint(II->getOperand(1), BI);
  }
  case Intrinsic::experimental_constrained_sitofp: {
    auto *BI = BM->addUnaryInst(OpConvertSToF, transType(II->getType()),
                               transValue(II->getArgOperand(0), BB), BB);
    return applyRoundingModeConstraint(II->getOperand(1), BI);
  }
  case Intrinsic::experimental_constrained_fpext: {
    return BM->addUnaryInst(OpFConvert, transType(II->getType()),
                            transValue(II->getArgOperand(0), BB), BB);
  }
  case Intrinsic::experimental_constrained_fptrunc: {
    auto *BI = BM->addUnaryInst(OpFConvert, transType(II->getType()),
                               transValue(II->getArgOperand(0), BB), BB);
    return applyRoundingModeConstraint(II->getOperand(1), BI);
  }
  case Intrinsic::experimental_constrained_fcmp:
  case Intrinsic::experimental_constrained_fcmps: {
    auto *MetaMod = cast<MetadataAsValue>(II->getOperand(2))->getMetadata();
    Op CmpTypeOp = StringSwitch<Op>(cast<MDString>(MetaMod)->getString())
                       .Case("oeq", OpFOrdEqual)
                       .Case("ogt", OpFOrdGreaterThan)
                       .Case("oge", OpFOrdGreaterThanEqual)
                       .Case("olt", OpFOrdLessThan)
                       .Case("ole", OpFOrdLessThanEqual)
                       .Case("one", OpFOrdNotEqual)
                       .Case("ord", OpOrdered)
                       .Case("ueq", OpFUnordEqual)
                       .Case("ugt", OpFUnordGreaterThan)
                       .Case("uge", OpFUnordGreaterThanEqual)
                       .Case("ult", OpFUnordLessThan)
                       .Case("ule", OpFUnordLessThanEqual)
                       .Case("une", OpFUnordNotEqual)
                       .Case("uno", OpUnordered)
                       .Default(OpNop);
    assert(CmpTypeOp != OpNop && "Invalid condition code!");
    return BM->addCmpInst(CmpTypeOp, transType(II->getType()),
                          transValue(II->getOperand(0), BB),
                          transValue(II->getOperand(1), BB), BB);
  }
  case Intrinsic::experimental_constrained_fmuladd: {
    SPIRVType *Ty = transType(II->getType());
    SPIRVValue *Mul =
        BM->addBinaryInst(OpFMul, Ty, transValue(II->getArgOperand(0), BB),
                          transValue(II->getArgOperand(1), BB), BB);
    auto *BI = BM->addBinaryInst(OpFAdd, Ty, Mul,
                                transValue(II->getArgOperand(2), BB), BB);
    return applyRoundingModeConstraint(II->getOperand(3), BI);
  }
  case Intrinsic::fmuladd: {
    // For llvm.fmuladd.* fusion is not guaranteed. If a fused multiply-add
    // is required the corresponding llvm.fma.* intrinsic function should be
    // used instead.
    // If allowed, let's replace llvm.fmuladd.* with mad from OpenCL extended
    // instruction set, as it has the same semantic for FULL_PROFILE OpenCL
    // devices (implementation-defined for EMBEDDED_PROFILE).
    if (BM->shouldReplaceLLVMFmulAddWithOpenCLMad()) {
      std::vector<SPIRVValue *> Ops{transValue(II->getArgOperand(0), BB),
                                    transValue(II->getArgOperand(1), BB),
                                    transValue(II->getArgOperand(2), BB)};
      return BM->addExtInst(transType(II->getType()),
                            BM->getExtInstSetId(SPIRVEIS_OpenCL),
                            OpenCLLIB::Mad, Ops, BB);
    }

    // Otherwise, just break llvm.fmuladd.* into a pair of fmul + fadd
    SPIRVType *Ty = transType(II->getType());
    SPIRVValue *Mul =
        BM->addBinaryInst(OpFMul, Ty, transValue(II->getArgOperand(0), BB),
                          transValue(II->getArgOperand(1), BB), BB);
    return BM->addBinaryInst(OpFAdd, Ty, Mul,
                             transValue(II->getArgOperand(2), BB), BB);
  }
  case Intrinsic::fptoui_sat: {
    auto *UI = BM->addUnaryInst(OpConvertFToU, transType(II->getType()),
                                transValue(II->getArgOperand(0), BB), BB);
    UI->setSaturatedConversion(true);
    return UI;
  }
  case Intrinsic::fptosi_sat: {
    auto *UI = BM->addUnaryInst(OpConvertFToS, transType(II->getType()),
                                transValue(II->getArgOperand(0), BB), BB);
    UI->setSaturatedConversion(true);
    return UI;
  }
  case Intrinsic::uadd_sat:
  case Intrinsic::usub_sat:
  case Intrinsic::sadd_sat:
  case Intrinsic::ssub_sat: {
    SPIRVWord ExtOp;
    if (IID == Intrinsic::uadd_sat)
      ExtOp = OpenCLLIB::UAdd_sat;
    else if (IID == Intrinsic::usub_sat)
      ExtOp = OpenCLLIB::USub_sat;
    else if (IID == Intrinsic::sadd_sat)
      ExtOp = OpenCLLIB::SAdd_sat;
    else
      ExtOp = OpenCLLIB::SSub_sat;

    SPIRVType *Ty = transType(II->getType());
    std::vector<SPIRVValue *> Operands = {transValue(II->getArgOperand(0), BB),
                                          transValue(II->getArgOperand(1), BB)};
    return BM->addExtInst(Ty, BM->getExtInstSetId(SPIRVEIS_OpenCL), ExtOp,
                          std::move(Operands), BB);
  }
  case Intrinsic::uadd_with_overflow: {
    return BM->addBinaryInst(OpIAddCarry, transType(II->getType()),
                             transValue(II->getArgOperand(0), BB),
                             transValue(II->getArgOperand(1), BB), BB);
  }
  case Intrinsic::usub_with_overflow: {
    return BM->addBinaryInst(OpISubBorrow, transType(II->getType()),
                             transValue(II->getArgOperand(0), BB),
                             transValue(II->getArgOperand(1), BB), BB);
  }
  case Intrinsic::memset: {
    // Generally there is no direct mapping of memset to SPIR-V.  But it turns
    // out that memset is emitted by Clang for initialization in default
    // constructors so we need some basic support.  The code below only handles
    // cases with constant value and constant length.
    MemSetInst *MSI = cast<MemSetInst>(II);
    Value *Val = MSI->getValue();
    if (!isa<Constant>(Val)) {
      assert(false &&
             "Can't translate llvm.memset with non-const `value` argument");
      return nullptr;
    }
    Value *Len = MSI->getLength();
    if (!isa<ConstantInt>(Len)) {
      assert(false &&
             "Can't translate llvm.memset with non-const `length` argument");
      return nullptr;
    }
    uint64_t NumElements = static_cast<ConstantInt *>(Len)->getZExtValue();
    auto *AT = ArrayType::get(Val->getType(), NumElements);
    SPIRVTypeArray *CompositeTy = static_cast<SPIRVTypeArray *>(transType(AT));
    SPIRVValue *Init;
    if (cast<Constant>(Val)->isZeroValue()) {
      Init = BM->addNullConstant(CompositeTy);
    } else {
      // On 32-bit systems, size_type of std::vector is not a 64-bit type. Let's
      // assume that we won't encounter memset for more than 2^32 elements and
      // insert explicit cast to avoid possible warning/error about narrowing
      // conversion
      auto TNumElts =
          static_cast<std::vector<SPIRVValue *>::size_type>(NumElements);
      std::vector<SPIRVValue *> Elts(TNumElts, transValue(Val, BB));
      Init = BM->addCompositeConstant(CompositeTy, Elts);
    }
    SPIRVType *VarTy = transPointerType(AT, SPIRV::SPIRAS_Constant);
    SPIRVValue *Var = BM->addVariable(VarTy, /*isConstant*/ true,
                                      spv::internal::LinkageTypeInternal, Init,
                                      "", StorageClassUniformConstant, nullptr);
    SPIRVType *SourceTy =
        transPointerType(Val->getType(), SPIRV::SPIRAS_Constant);
    SPIRVValue *Source = BM->addUnaryInst(OpBitcast, SourceTy, Var, BB);
    SPIRVValue *Target = transValue(MSI->getRawDest(), BB);
    return BM->addCopyMemorySizedInst(Target, Source, CompositeTy->getLength(),
                                      GetMemoryAccess(MSI), BB);
  } break;
  case Intrinsic::memcpy:
    return BM->addCopyMemorySizedInst(
        transValue(II->getOperand(0), BB), transValue(II->getOperand(1), BB),
        transValue(II->getOperand(2), BB),
        GetMemoryAccess(cast<MemIntrinsic>(II)), BB);
  case Intrinsic::lifetime_start:
  case Intrinsic::lifetime_end: {
    Op OC = (II->getIntrinsicID() == Intrinsic::lifetime_start)
                ? OpLifetimeStart
                : OpLifetimeStop;
    int64_t Size = dyn_cast<ConstantInt>(II->getOperand(0))->getSExtValue();
    if (Size == -1)
      Size = 0;
    return BM->addLifetimeInst(OC, transValue(II->getOperand(1), BB), Size, BB);
  }
  // We don't want to mix translation of regular code and debug info, because
  // it creates a mess, therefore translation of debug intrinsics is
  // postponed until LLVMToSPIRVDbgTran::finalizeDebug...() methods.
  case Intrinsic::dbg_declare:
    return DbgTran->createDebugDeclarePlaceholder(cast<DbgDeclareInst>(II), BB);
  case Intrinsic::dbg_value:
    return DbgTran->createDebugValuePlaceholder(cast<DbgValueInst>(II), BB);
  case Intrinsic::annotation: {
    SPIRVType *Ty = transScavengedType(II);
    Constant *C = cast<Constant>(II->getArgOperand(1)->stripPointerCasts());
    StringRef AnnotationString;
    if (!getConstantStringInfo(C, AnnotationString))
      return nullptr;

    if (AnnotationString == kOCLBuiltinName::FPGARegIntel) {
      if (BM->isAllowedToUseExtension(ExtensionID::SPV_INTEL_fpga_reg))
        return BM->addFPGARegINTELInst(Ty, transValue(II->getOperand(0), BB),
                                       BB);
      else
        return transValue(II->getOperand(0), BB);
    }

    return nullptr;
  }
  case Intrinsic::var_annotation: {
    SPIRVValue *SV;
    if (auto *BI = dyn_cast<BitCastInst>(II->getArgOperand(0))) {
      SV = transValue(BI->getOperand(0), BB);
    } else {
      SV = transValue(II->getOperand(0), BB);
    }

    std::string AnnotationString;
    processAnnotationString(II, AnnotationString);
    DecorationsInfoVec Decorations =
        tryParseAnnotationString(BM, AnnotationString).MemoryAttributesVec;

    // If we didn't find any IntelFPGA-specific decorations, let's add the whole
    // annotation string as UserSemantic Decoration
    if (Decorations.empty()) {
      SV->addDecorate(
          new SPIRVDecorateUserSemanticAttr(SV, AnnotationString.c_str()));
    } else {
      addAnnotationDecorations(SV, Decorations);
    }
    return SV;
  }

  // The layout of llvm.ptr.annotation is:
  // declare iN*   @llvm.ptr.annotation.p<address space>iN(
  // iN* <val>, i8* <str>, i8* <str>, i32  <int>, i8* <ptr>)
  // where N is a power of two number,
  // first i8* <str> stands for the annotation itself,
  // second i8* <str> is for the location (file name),
  // i8* <ptr> is a pointer on a GV, which can carry optinal variadic
  // clang::annotation attribute expression arguments.
  case Intrinsic::ptr_annotation: {

    Value *AnnotSubj = II->getArgOperand(0);

    std::string AnnotationString;
    processAnnotationString(II, AnnotationString);
    AnnotationDecorations Decorations =
        tryParseAnnotationString(BM, AnnotationString);

    // Translate FPGARegIntel annotations to OpFPGARegINTEL.
    if (AnnotationString == kOCLBuiltinName::FPGARegIntel) {
      auto *Ty = transScavengedType(II);
      auto *BI = dyn_cast<BitCastInst>(II->getOperand(0));
      if (BM->isAllowedToUseExtension(ExtensionID::SPV_INTEL_fpga_reg))
        return BM->addFPGARegINTELInst(Ty, transValue(BI, BB), BB);
      return transValue(BI, BB);
    }

    SPIRVValue *DecSubj = transValue(AnnotSubj, BB);
    if (Decorations.empty()) {
      DecSubj->addDecorate(
          new SPIRVDecorateUserSemanticAttr(DecSubj, AnnotationString.c_str()));
    } else {
      addAnnotationDecorations(DecSubj, Decorations.MemoryAttributesVec);
      // Apply the LSU parameter decoration to the pointer result of a GEP
      // to the given struct member (InBoundsPtrAccessChain in SPIR-V).
      // Decorating the member itself with a MemberDecoration is not feasible,
      // because multiple accesses to the struct-held memory can require
      // different LSU parameters.
      addAnnotationDecorations(DecSubj, Decorations.MemoryAccessesVec);
      if (allowDecorateWithBufferLocationOrLatencyControlINTEL(II)) {
        addAnnotationDecorations(DecSubj, Decorations.BufferLocationVec);
        addAnnotationDecorations(DecSubj, Decorations.LatencyControlVec);
      }
    }
    return DecSubj;
  }
  case Intrinsic::stacksave: {
    if (BM->isAllowedToUseExtension(
            ExtensionID::SPV_INTEL_variable_length_array)) {
      auto *Ty = transPointerType(Type::getInt8Ty(M->getContext()), 0);
      return BM->addInstTemplate(OpSaveMemoryINTEL, BB, Ty);
    }
    BM->getErrorLog().checkError(
        BM->isUnknownIntrinsicAllowed(II), SPIRVEC_InvalidFunctionCall, II,
        "Translation of llvm.stacksave intrinsic requires "
        "SPV_INTEL_variable_length_array extension or "
        "-spirv-allow-unknown-intrinsics option.");
    break;
  }
  case Intrinsic::stackrestore: {
    if (BM->isAllowedToUseExtension(
            ExtensionID::SPV_INTEL_variable_length_array)) {
      auto *Ptr = transValue(II->getArgOperand(0), BB);
      return BM->addInstTemplate(OpRestoreMemoryINTEL, {Ptr->getId()}, BB,
                                 nullptr);
    }
    BM->getErrorLog().checkError(
        BM->isUnknownIntrinsicAllowed(II), SPIRVEC_InvalidFunctionCall, II,
        "Translation of llvm.restore intrinsic requires "
        "SPV_INTEL_variable_length_array extension or "
        "-spirv-allow-unknown-intrinsics option.");
    break;
  }
  // We can just ignore/drop some intrinsics, like optimizations hint.
  case Intrinsic::experimental_noalias_scope_decl:
  case Intrinsic::invariant_start:
  case Intrinsic::invariant_end:
  case Intrinsic::dbg_label:
  // llvm.trap intrinsic is not implemented. But for now don't crash. This
  // change is pending the trap/abort intrinsic implementation.
  case Intrinsic::trap:
  case Intrinsic::ubsantrap:
  // llvm.instrprof.* intrinsics are not supported
  case Intrinsic::instrprof_increment:
  case Intrinsic::instrprof_increment_step:
  case Intrinsic::instrprof_value_profile:
    return nullptr;
  case Intrinsic::is_constant: {
    auto *CO = dyn_cast<Constant>(II->getOperand(0));
    if (CO && isManifestConstant(CO))
      return transValue(ConstantInt::getTrue(II->getType()), BB, false);
    else
      return transValue(ConstantInt::getFalse(II->getType()), BB, false);
  }
  case Intrinsic::arithmetic_fence: {
    SPIRVType *Ty = transType(II->getType());
    SPIRVValue *Op = transValue(II->getArgOperand(0), BB);
    if (BM->isAllowedToUseExtension(ExtensionID::SPV_INTEL_arithmetic_fence)) {
      BM->addCapability(internal::CapabilityFPArithmeticFenceINTEL);
      BM->addExtension(ExtensionID::SPV_INTEL_arithmetic_fence);
      return BM->addUnaryInst(internal::OpArithmeticFenceINTEL, Ty, Op, BB);
    }
    return Op;
  }
  case Intrinsic::masked_gather: {
    if (!BM->isAllowedToUseExtension(
            ExtensionID::SPV_INTEL_masked_gather_scatter)) {
      BM->getErrorLog().checkError(
          BM->isUnknownIntrinsicAllowed(II), SPIRVEC_InvalidFunctionCall, II,
          "Translation of llvm.masked.gather intrinsic requires "
          "SPV_INTEL_masked_gather_scatter extension or "
          "-spirv-allow-unknown-intrinsics option.");
      return nullptr;
    }
    SPIRVType *Ty = transScavengedType(II);
    auto *PtrVector = transValue(II->getArgOperand(0), BB);
    uint32_t Alignment =
        cast<ConstantInt>(II->getArgOperand(1))->getZExtValue();
    auto *Mask = transValue(II->getArgOperand(2), BB);
    auto *FillEmpty = transValue(II->getArgOperand(3), BB);
    std::vector<SPIRVWord> Ops = {PtrVector->getId(), Alignment, Mask->getId(),
                                  FillEmpty->getId()};
    return BM->addInstTemplate(internal::OpMaskedGatherINTEL, Ops, BB, Ty);
  }
  case Intrinsic::masked_scatter: {
    if (!BM->isAllowedToUseExtension(
            ExtensionID::SPV_INTEL_masked_gather_scatter)) {
      BM->getErrorLog().checkError(
          BM->isUnknownIntrinsicAllowed(II), SPIRVEC_InvalidFunctionCall, II,
          "Translation of llvm.masked.scatter intrinsic requires "
          "SPV_INTEL_masked_gather_scatter extension or "
          "-spirv-allow-unknown-intrinsics option.");
      return nullptr;
    }
    auto *InputVector = transValue(II->getArgOperand(0), BB);
    auto *PtrVector = transValue(II->getArgOperand(1), BB);
    uint32_t Alignment =
        cast<ConstantInt>(II->getArgOperand(2))->getZExtValue();
    auto *Mask = transValue(II->getArgOperand(3), BB);
    std::vector<SPIRVWord> Ops = {InputVector->getId(), PtrVector->getId(),
                                  Alignment, Mask->getId()};
    return BM->addInstTemplate(internal::OpMaskedScatterINTEL, Ops, BB,
                               nullptr);
  }
  case Intrinsic::is_fpclass: {
    // There is no direct counterpart for the intrinsic in SPIR-V, hence
    // we need to emulate its work by sequence of other instructions
    SPIRVType *ResTy = transType(II->getType());
    llvm::FPClassTest FPClass = static_cast<llvm::FPClassTest>(
        cast<ConstantInt>(II->getArgOperand(1))->getZExtValue());
    // if no tests are provided - return false
    if (FPClass == 0)
      return BM->addConstant(ResTy, false);
    // if all tests are provided - return true
    if (FPClass == fcAllFlags)
      return BM->addConstant(ResTy, true);

    Type *OpLLVMTy = II->getArgOperand(0)->getType();
    SPIRVValue *InputFloat = transValue(II->getArgOperand(0), BB);
    std::vector<SPIRVValue *> ResultVec;

    // Adds test for Negative/Positive values
    SPIRVValue *SignBitTest = nullptr;
    SPIRVValue *NoSignTest = nullptr;
    auto GetNegPosInstTest = [&](SPIRVValue *TestInst,
                                 bool IsNegative) -> SPIRVValue * {
      SignBitTest = (SignBitTest)
                        ? SignBitTest
                        : BM->addInstTemplate(OpSignBitSet,
                                              {InputFloat->getId()}, BB, ResTy);
      if (IsNegative) {
        return BM->addInstTemplate(
            OpLogicalAnd, {SignBitTest->getId(), TestInst->getId()}, BB, ResTy);
      }
      NoSignTest = (NoSignTest)
                       ? NoSignTest
                       : BM->addInstTemplate(OpLogicalNot,
                                             {SignBitTest->getId()}, BB, ResTy);
      return BM->addInstTemplate(
          OpLogicalAnd, {NoSignTest->getId(), TestInst->getId()}, BB, ResTy);
    };

    // Get LLVM Op type converted to integer. It can be either scalar or vector.
    const uint32_t BitSize = OpLLVMTy->getScalarSizeInBits();
    Type *IntOpLLVMTy = IntegerType::getIntNTy(M->getContext(), BitSize);
    if (OpLLVMTy->isVectorTy())
      IntOpLLVMTy = FixedVectorType::get(
          IntOpLLVMTy, cast<FixedVectorType>(OpLLVMTy)->getNumElements());
    SPIRVType *OpSPIRVTy = transType(IntOpLLVMTy);
    const llvm::fltSemantics &Semantics =
        OpLLVMTy->getScalarType()->getFltSemantics();
    const APInt Inf = APFloat::getInf(Semantics).bitcastToAPInt();
    const APInt AllOneMantissa =
        APFloat::getLargest(Semantics).bitcastToAPInt() & ~Inf;

    // Some checks can be inverted tests for simple cases, for example
    // simultaneous check for inf, normal, subnormal and zero is a check for
    // non nan.
    auto GetInvertedFPClassTest =
        [](const llvm::FPClassTest Test) -> llvm::FPClassTest {
      llvm::FPClassTest InvertedTest = ~Test & fcAllFlags;
      switch (InvertedTest) {
      default:
        break;
      case fcNan:
      case fcSNan:
      case fcQNan:
      case fcInf:
      case fcPosInf:
      case fcNegInf:
      case fcNormal:
      case fcPosNormal:
      case fcNegNormal:
      case fcSubnormal:
      case fcPosSubnormal:
      case fcNegSubnormal:
      case fcZero:
      case fcPosZero:
      case fcNegZero:
      case fcFinite:
      case fcPosFinite:
      case fcNegFinite:
        return InvertedTest;
      }
      return fcNone;
    };
    bool IsInverted = false;
    if (llvm::FPClassTest InvertedCheck = GetInvertedFPClassTest(FPClass)) {
      IsInverted = true;
      FPClass = InvertedCheck;
    }
    auto GetInvertedTestIfNeeded = [&](SPIRVValue *TestInst) -> SPIRVValue * {
      if (!IsInverted)
        return TestInst;
      return BM->addInstTemplate(OpLogicalNot, {TestInst->getId()}, BB, ResTy);
    };

    // TODO: we can add some optimization for fcFinite check by replacing it
    // with fabs + cmp to 0x7FF0000000000000

    // Integer parameter of the intrinsic is combined from several bit masks
    // referenced in FPClassTest enum from FloatingPointMode.h in LLVM.
    // Since a single intrinsic can provide multiple tests - here we might end
    // up adding several sequences of SPIR-V instructions
    if (FPClass & fcNan) {
      // Map on OpIsNan if we have both QNan and SNan test bits set
      if (FPClass & fcSNan && FPClass & fcQNan) {
        auto *TestIsNan =
            BM->addInstTemplate(OpIsNan, {InputFloat->getId()}, BB, ResTy);
        ResultVec.emplace_back(GetInvertedTestIfNeeded(TestIsNan));
      } else {
        // isquiet(V) ==> abs(V) >= (unsigned(Inf) | quiet_bit)
        APInt QNaNBitMask =
            APInt::getOneBitSet(BitSize, AllOneMantissa.getActiveBits() - 1);
        APInt InfWithQnanBit = Inf | QNaNBitMask;
        auto *QNanBitConst = transValue(
            Constant::getIntegerValue(IntOpLLVMTy, InfWithQnanBit), BB);
        auto *BitCastToInt =
            BM->addUnaryInst(OpBitcast, OpSPIRVTy, InputFloat, BB);
        auto *TestIsQNan = BM->addCmpInst(OpUGreaterThanEqual, ResTy,
                                          BitCastToInt, QNanBitConst, BB);
        if (FPClass & fcQNan) {
          ResultVec.emplace_back(GetInvertedTestIfNeeded(TestIsQNan));
        } else {
          // issignaling(V) ==> isnan(V) && !isquiet(V)
          auto *TestIsNan =
              BM->addInstTemplate(OpIsNan, {InputFloat->getId()}, BB, ResTy);
          auto *NotQNan = BM->addInstTemplate(OpLogicalNot,
                                              {TestIsQNan->getId()}, BB, ResTy);
          auto *TestIsSNan = BM->addInstTemplate(
              OpLogicalAnd, {TestIsNan->getId(), NotQNan->getId()}, BB, ResTy);
          ResultVec.emplace_back(GetInvertedTestIfNeeded(TestIsSNan));
        }
      }
    }
    if (FPClass & fcInf) {
      auto *TestIsInf =
          BM->addInstTemplate(OpIsInf, {InputFloat->getId()}, BB, ResTy);
      if (FPClass & fcNegInf && FPClass & fcPosInf)
        // Map on OpIsInf if we have both Inf test bits set
        ResultVec.emplace_back(GetInvertedTestIfNeeded(TestIsInf));
      else
        // Map on OpIsInf with following check for sign bit
        ResultVec.emplace_back(GetInvertedTestIfNeeded(
            GetNegPosInstTest(TestIsInf, FPClass & fcNegInf)));
    }
    if (FPClass & fcNormal) {
      auto *TestIsNormal =
          BM->addInstTemplate(OpIsNormal, {InputFloat->getId()}, BB, ResTy);
      if (FPClass & fcNegNormal && FPClass & fcPosNormal)
        // Map on OpIsNormal if we have both Normal test bits set
        ResultVec.emplace_back(GetInvertedTestIfNeeded(TestIsNormal));
      else
        // Map on OpIsNormal with following check for sign bit
        ResultVec.emplace_back(GetInvertedTestIfNeeded(
            GetNegPosInstTest(TestIsNormal, FPClass & fcNegNormal)));
    }
    if (FPClass & fcSubnormal) {
      // issubnormal(V) ==> unsigned(abs(V) - 1) < (all mantissa bits set)
      auto *BitCastToInt =
          BM->addUnaryInst(OpBitcast, OpSPIRVTy, InputFloat, BB);
      auto *MantissaConst = transValue(
          Constant::getIntegerValue(IntOpLLVMTy, AllOneMantissa), BB);
      auto *MinusOne =
          BM->addBinaryInst(OpISub, OpSPIRVTy, BitCastToInt, MantissaConst, BB);
      auto *TestIsSubnormal =
          BM->addCmpInst(OpULessThan, ResTy, MinusOne, MantissaConst, BB);
      if (FPClass & fcPosSubnormal && FPClass & fcNegSubnormal)
        ResultVec.emplace_back(GetInvertedTestIfNeeded(TestIsSubnormal));
      else
        ResultVec.emplace_back(GetInvertedTestIfNeeded(
            GetNegPosInstTest(TestIsSubnormal, FPClass & fcNegSubnormal)));
    }
    if (FPClass & fcZero) {
      // Create zero integer constant and check for equality with bitcasted to
      // int float value
      auto SetUpCMPToZero = [&](SPIRVValue *BitCastToInt,
                                bool IsPositive) -> SPIRVValue * {
        APInt ZeroInt = APInt::getZero(BitSize);
        if (IsPositive) {
          auto *ZeroConst =
              transValue(Constant::getIntegerValue(IntOpLLVMTy, ZeroInt), BB);
          return BM->addCmpInst(OpIEqual, ResTy, BitCastToInt, ZeroConst, BB);
        }
        // Created 'negated' zero
        ZeroInt.setSignBit();
        auto *NegZeroConst =
            transValue(Constant::getIntegerValue(IntOpLLVMTy, ZeroInt), BB);
        return BM->addCmpInst(OpIEqual, ResTy, BitCastToInt, NegZeroConst, BB);
      };
      auto *BitCastToInt =
          BM->addUnaryInst(OpBitcast, OpSPIRVTy, InputFloat, BB);
      if (FPClass & fcPosZero && FPClass & fcNegZero) {
        APInt ZeroInt = APInt::getZero(BitSize);
        auto *ZeroConst =
            transValue(Constant::getIntegerValue(IntOpLLVMTy, ZeroInt), BB);
        APInt MaskToClearSignBit = APInt::getSignedMaxValue(BitSize);
        auto *MaskToClearSignBitConst = transValue(
            Constant::getIntegerValue(IntOpLLVMTy, MaskToClearSignBit), BB);
        auto *BitwiseAndRes = BM->addBinaryInst(
            OpBitwiseAnd, OpSPIRVTy, BitCastToInt, MaskToClearSignBitConst, BB);
        auto *TestIsZero =
            BM->addCmpInst(OpIEqual, ResTy, BitwiseAndRes, ZeroConst, BB);
        ResultVec.emplace_back(GetInvertedTestIfNeeded(TestIsZero));
      } else if (FPClass & fcPosZero) {
        auto *TestIsPosZero =
            SetUpCMPToZero(BitCastToInt, true /*'positive' zero*/);
        ResultVec.emplace_back(GetInvertedTestIfNeeded(TestIsPosZero));
      } else {
        auto *TestIsNegZero =
            SetUpCMPToZero(BitCastToInt, false /*'negated' zero*/);
        ResultVec.emplace_back(GetInvertedTestIfNeeded(TestIsNegZero));
      }
    }
    if (ResultVec.size() == 1)
      return ResultVec.back();
    SPIRVValue *Result = ResultVec.front();
    for (size_t I = 1; I != ResultVec.size(); ++I) {
      // Create a sequence of LogicalOr instructions from ResultVec to get
      // the overall test result
      std::vector<SPIRVId> LogicOps = {Result->getId(), ResultVec[I]->getId()};
      Result = BM->addInstTemplate(OpLogicalOr, LogicOps, BB, ResTy);
    }
    return Result;
  }
  default:
    if (auto *BVar = transFPBuiltinIntrinsicInst(II, BB))
      return BVar;
    if (BM->isUnknownIntrinsicAllowed(II))
      return BM->addCallInst(
          transFunctionDecl(II->getCalledFunction()),
          transArguments(II, BB,
                         SPIRVEntry::createUnique(OpFunctionCall).get()),
          BB);
    else
      // Other LLVM intrinsics shouldn't get to SPIRV, because they
      // can't be represented in SPIRV or aren't implemented yet.
      BM->SPIRVCK(
          false, InvalidFunctionCall, II->getCalledOperand()->getName().str());
  }
  return nullptr;
}

LLVMToSPIRVBase::FPBuiltinType
LLVMToSPIRVBase::getFPBuiltinType(IntrinsicInst *II, StringRef &OpName) {
  StringRef Name = II->getCalledFunction()->getName();
  if (!Name.consume_front("llvm.fpbuiltin."))
    return FPBuiltinType::UNKNOWN;
  OpName = Name.split('.').first;
  FPBuiltinType Type =
      StringSwitch<FPBuiltinType>(OpName)
          .Cases("fadd", "fsub", "fmul", "fdiv", "frem",
                 FPBuiltinType::REGULAR_MATH)
          .Cases("sin", "cos", "tan", FPBuiltinType::EXT_1OPS)
          .Cases("sinh", "cosh", "tanh", FPBuiltinType::EXT_1OPS)
          .Cases("asin", "acos", "atan", FPBuiltinType::EXT_1OPS)
          .Cases("asinh", "acosh", "atanh", FPBuiltinType::EXT_1OPS)
          .Cases("exp", "exp2", "exp10", "expm1", FPBuiltinType::EXT_1OPS)
          .Cases("log", "log2", "log10", "log1p", FPBuiltinType::EXT_1OPS)
          .Cases("sqrt", "rsqrt", "erf", "erfc", FPBuiltinType::EXT_1OPS)
          .Cases("atan2", "pow", "hypot", "ldexp", FPBuiltinType::EXT_2OPS)
          .Case("sincos", FPBuiltinType::EXT_3OPS)
          .Default(FPBuiltinType::UNKNOWN);
  return Type;
}

SPIRVValue *LLVMToSPIRVBase::transFPBuiltinIntrinsicInst(IntrinsicInst *II,
                                                         SPIRVBasicBlock *BB) {
  StringRef OpName;
  auto FPBuiltinTypeVal = getFPBuiltinType(II, OpName);
  if (FPBuiltinTypeVal == FPBuiltinType::UNKNOWN)
    return nullptr;
  switch (FPBuiltinTypeVal) {
  case FPBuiltinType::REGULAR_MATH: {
    auto BinOp = StringSwitch<Op>(OpName)
                     .Case("fadd", OpFAdd)
                     .Case("fsub", OpFSub)
                     .Case("fmul", OpFMul)
                     .Case("fdiv", OpFDiv)
                     .Case("frem", OpFRem)
                     .Default(OpUndef);
    auto *BI = BM->addBinaryInst(BinOp, transType(II->getType()),
                                 transValue(II->getArgOperand(0), BB),
                                 transValue(II->getArgOperand(1), BB), BB);
    return addFPBuiltinDecoration(BM, II, BI);
  }
  case FPBuiltinType::EXT_1OPS: {
    if (!checkTypeForSPIRVExtendedInstLowering(II, BM))
      break;
    SPIRVType *STy = transType(II->getType());
    std::vector<SPIRVValue *> Ops(1, transValue(II->getArgOperand(0), BB));
    auto ExtOp = StringSwitch<SPIRVWord>(OpName)
                     .Case("sin", OpenCLLIB::Sin)
                     .Case("cos", OpenCLLIB::Cos)
                     .Case("tan", OpenCLLIB::Tan)
                     .Case("sinh", OpenCLLIB::Sinh)
                     .Case("cosh", OpenCLLIB::Cosh)
                     .Case("tanh", OpenCLLIB::Tanh)
                     .Case("asin", OpenCLLIB::Asin)
                     .Case("acos", OpenCLLIB::Acos)
                     .Case("atan", OpenCLLIB::Atan)
                     .Case("asinh", OpenCLLIB::Asinh)
                     .Case("acosh", OpenCLLIB::Acosh)
                     .Case("atanh", OpenCLLIB::Atanh)
                     .Case("exp", OpenCLLIB::Exp)
                     .Case("exp2", OpenCLLIB::Exp2)
                     .Case("exp10", OpenCLLIB::Exp10)
                     .Case("expm1", OpenCLLIB::Expm1)
                     .Case("log", OpenCLLIB::Log)
                     .Case("log2", OpenCLLIB::Log2)
                     .Case("log10", OpenCLLIB::Log10)
                     .Case("log1p", OpenCLLIB::Log1p)
                     .Case("sqrt", OpenCLLIB::Sqrt)
                     .Case("rsqrt", OpenCLLIB::Rsqrt)
                     .Case("erf", OpenCLLIB::Erf)
                     .Case("erfc", OpenCLLIB::Erfc)
                     .Default(SPIRVWORD_MAX);
    assert(ExtOp != SPIRVWORD_MAX);
    auto *BI = BM->addExtInst(STy, BM->getExtInstSetId(SPIRVEIS_OpenCL), ExtOp,
                              Ops, BB);
    return addFPBuiltinDecoration(BM, II, BI);
  }
  case FPBuiltinType::EXT_2OPS: {
    if (!checkTypeForSPIRVExtendedInstLowering(II, BM))
      break;
    SPIRVType *STy = transType(II->getType());
    std::vector<SPIRVValue *> Ops{transValue(II->getArgOperand(0), BB),
                                  transValue(II->getArgOperand(1), BB)};
    auto ExtOp = StringSwitch<SPIRVWord>(OpName)
                     .Case("atan2", OpenCLLIB::Atan2)
                     .Case("hypot", OpenCLLIB::Hypot)
                     .Case("pow", OpenCLLIB::Pow)
                     .Case("ldexp", OpenCLLIB::Ldexp)
                     .Default(SPIRVWORD_MAX);
    assert(ExtOp != SPIRVWORD_MAX);
    auto *BI = BM->addExtInst(STy, BM->getExtInstSetId(SPIRVEIS_OpenCL), ExtOp,
                              Ops, BB);
    return addFPBuiltinDecoration(BM, II, BI);
  }
  case FPBuiltinType::EXT_3OPS: {
    if (!checkTypeForSPIRVExtendedInstLowering(II, BM))
      break;
    SPIRVType *STy = transType(II->getType());
    std::vector<SPIRVValue *> Ops{transValue(II->getArgOperand(0), BB),
                                  transValue(II->getArgOperand(1), BB),
                                  transValue(II->getArgOperand(2), BB)};
    auto ExtOp = StringSwitch<SPIRVWord>(OpName)
                     .Case("sincos", OpenCLLIB::Sincos)
                     .Default(SPIRVWORD_MAX);
    assert(ExtOp != SPIRVWORD_MAX);
    auto *BI = BM->addExtInst(STy, BM->getExtInstSetId(SPIRVEIS_OpenCL), ExtOp,
                              Ops, BB);
    return addFPBuiltinDecoration(BM, II, BI);
  }
  default:
    return nullptr;
  }
  return nullptr;
}

SPIRVValue *LLVMToSPIRVBase::transFenceInst(FenceInst *FI,
                                            SPIRVBasicBlock *BB) {
  SPIRVWord MemorySemantics;
  // Fence ordering may only be Acquire, Release, AcquireRelease, or
  // SequentiallyConsistent
  switch (FI->getOrdering()) {
  case llvm::AtomicOrdering::Acquire:
    MemorySemantics = MemorySemanticsAcquireMask;
    break;
  case llvm::AtomicOrdering::Release:
    MemorySemantics = MemorySemanticsReleaseMask;
    break;
  case llvm::AtomicOrdering::AcquireRelease:
    MemorySemantics = MemorySemanticsAcquireReleaseMask;
    break;
  case llvm::AtomicOrdering::SequentiallyConsistent:
    MemorySemantics = MemorySemanticsSequentiallyConsistentMask;
    break;
  default:
    assert(false && "Unexpected fence ordering");
    MemorySemantics = SPIRVWORD_MAX;
    break;
  }

  Module *M = FI->getParent()->getModule();
  // Treat all llvm.fence instructions as having CrossDevice scope:
  SPIRVValue *RetScope = transConstant(getUInt32(M, ScopeCrossDevice));
  SPIRVValue *Val = transConstant(getUInt32(M, MemorySemantics));
  return BM->addMemoryBarrierInst(static_cast<Scope>(RetScope->getId()),
                                  Val->getId(), BB);
}

SPIRVValue *LLVMToSPIRVBase::transCallInst(CallInst *CI, SPIRVBasicBlock *BB) {
  assert(CI);
  Function *F = CI->getFunction();
  if (isa<InlineAsm>(CI->getCalledOperand()) &&
      BM->isAllowedToUseExtension(ExtensionID::SPV_INTEL_inline_assembly)) {
    // Inline asm is opaque, so we cannot reason about its FP contraction
    // requirements.
    SPIRVDBG(dbgs() << "[fp-contract] disabled for " << F->getName()
                    << ": inline asm " << *CI << '\n');
    joinFPContract(F, FPContract::DISABLED);
    return transAsmCallINTEL(CI, BB);
  }

  if (CI->isIndirectCall()) {
    // The function is not known in advance
    SPIRVDBG(dbgs() << "[fp-contract] disabled for " << F->getName()
                    << ": indirect call " << *CI << '\n');
    joinFPContract(F, FPContract::DISABLED);
    return transIndirectCallInst(CI, BB);
  }
  return transDirectCallInst(CI, BB);
}

SPIRVValue *LLVMToSPIRVBase::transDirectCallInst(CallInst *CI,
                                                 SPIRVBasicBlock *BB) {
  SPIRVExtInstSetKind ExtSetKind = SPIRVEIS_Count;
  SPIRVWord ExtOp = SPIRVWORD_MAX;
  llvm::Function *F = CI->getCalledFunction();
  auto MangledName = F->getName();
  StringRef DemangledName;

  if (MangledName.startswith(SPCV_CAST) || MangledName == SAMPLER_INIT)
    return oclTransSpvcCastSampler(CI, BB);

  if (oclIsBuiltin(MangledName, DemangledName) ||
      isDecoratedSPIRVFunc(F, DemangledName)) {
    if (auto *BV = transBuiltinToConstant(DemangledName, CI))
      return BV;
    if (auto *BV = transBuiltinToInst(DemangledName, CI, BB))
      return BV;
  }

  SmallVector<std::string, 2> Dec;
  if (isBuiltinTransToExtInst(CI->getCalledFunction(), &ExtSetKind, &ExtOp,
                              &Dec)) {
    if (DemangledName.find("__spirv_ocl_printf") != StringRef::npos) {
      auto *FormatStrPtr = cast<PointerType>(CI->getArgOperand(0)->getType());
      if (FormatStrPtr->getAddressSpace() !=
          SPIR::TypeAttributeEnum::ATTR_CONST) {
        if (!BM->isAllowedToUseExtension(
                ExtensionID::SPV_EXT_relaxed_printf_string_address_space)) {
          std::string ErrorStr =
              "Either SPV_EXT_relaxed_printf_string_address_space extension "
              "should be allowed to translate this module, because this LLVM "
              "module contains the printf function with format string, whose "
              "address space is not equal to 2 (constant).";
          getErrorLog().checkError(false, SPIRVEC_RequiresExtension, CI,
                                   ErrorStr);
        }
        BM->addExtension(
            ExtensionID::SPV_EXT_relaxed_printf_string_address_space);
      }
    }

    return addDecorations(
        BM->addExtInst(
            transScavengedType(CI), BM->getExtInstSetId(ExtSetKind), ExtOp,
            transArguments(CI, BB,
                           SPIRVEntry::createUnique(ExtSetKind, ExtOp).get()),
            BB),
        Dec);
  }

  Function *Callee = CI->getCalledFunction();
  if (Callee->isDeclaration()) {
    SPIRVDBG(dbgs() << "[fp-contract] disabled for " << F->getName().str()
                    << ": call to an undefined function " << *CI << '\n');
    joinFPContract(CI->getFunction(), FPContract::DISABLED);
  } else {
    FPContract CalleeFPC = getFPContract(Callee);
    joinFPContract(CI->getFunction(), CalleeFPC);
    if (CalleeFPC == FPContract::DISABLED) {
      SPIRVDBG(dbgs() << "[fp-contract] disabled for " << F->getName().str()
                      << ": call to a function with disabled contraction: "
                      << *CI << '\n');
    }
  }

  return BM->addCallInst(
      transFunctionDecl(Callee),
      transArguments(CI, BB, SPIRVEntry::createUnique(OpFunctionCall).get()),
      BB);
}

SPIRVValue *LLVMToSPIRVBase::transIndirectCallInst(CallInst *CI,
                                                   SPIRVBasicBlock *BB) {
  if (BM->getErrorLog().checkError(
          BM->isAllowedToUseExtension(ExtensionID::SPV_INTEL_function_pointers),
          SPIRVEC_FunctionPointers, CI)) {
    return BM->addIndirectCallInst(
        transValue(CI->getCalledOperand(), BB), transScavengedType(CI),
        transArguments(CI, BB, SPIRVEntry::createUnique(OpFunctionCall).get()),
        BB);
  }
  return nullptr;
}

SPIRVValue *LLVMToSPIRVBase::transAsmINTEL(InlineAsm *IA) {
  assert(IA);

  // TODO: intention here is to provide information about actual target
  //       but in fact spir-64 is substituted as triple when translator works
  //       eventually we need to fix it (not urgent)
  StringRef TripleStr(M->getTargetTriple());
  auto *AsmTarget = static_cast<SPIRVAsmTargetINTEL *>(
      BM->getOrAddAsmTargetINTEL(TripleStr.str()));
  auto *SIA = BM->addAsmINTEL(
      static_cast<SPIRVTypeFunction *>(transType(IA->getFunctionType())),
      AsmTarget, IA->getAsmString(), IA->getConstraintString());
  if (IA->hasSideEffects())
    SIA->addDecorate(DecorationSideEffectsINTEL);
  return SIA;
}

SPIRVValue *LLVMToSPIRVBase::transAsmCallINTEL(CallInst *CI,
                                               SPIRVBasicBlock *BB) {
  assert(CI);
  auto *IA = cast<InlineAsm>(CI->getCalledOperand());
  return BM->addAsmCallINTELInst(
      static_cast<SPIRVAsmINTEL *>(transValue(IA, BB, false)),
      transArguments(CI, BB, SPIRVEntry::createUnique(OpAsmCallINTEL).get()),
      BB);
}

bool LLVMToSPIRVBase::transAddressingMode() {
  Triple TargetTriple(M->getTargetTriple());

  if (TargetTriple.isArch32Bit())
    BM->setAddressingModel(AddressingModelPhysical32);
  else
    BM->setAddressingModel(AddressingModelPhysical64);
  // Physical addressing model requires Addresses capability
  BM->addCapability(CapabilityAddresses);
  return true;
}
std::vector<SPIRVValue *>
LLVMToSPIRVBase::transValue(const std::vector<Value *> &Args,
                            SPIRVBasicBlock *BB) {
  std::vector<SPIRVValue *> BArgs;
  for (auto &I : Args)
    BArgs.push_back(transValue(I, BB));
  return BArgs;
}

std::vector<SPIRVWord>
LLVMToSPIRVBase::transValue(const std::vector<Value *> &Args,
                            SPIRVBasicBlock *BB, SPIRVEntry *Entry) {
  std::vector<SPIRVWord> Operands;
  for (size_t I = 0, E = Args.size(); I != E; ++I) {
    Operands.push_back(Entry->isOperandLiteral(I)
                           ? cast<ConstantInt>(Args[I])->getZExtValue()
                           : transValue(Args[I], BB)->getId());
  }
  return Operands;
}

std::vector<SPIRVWord> LLVMToSPIRVBase::transArguments(CallInst *CI,
                                                       SPIRVBasicBlock *BB,
                                                       SPIRVEntry *Entry) {
  return transValue(getArguments(CI), BB, Entry);
}

SPIRVWord LLVMToSPIRVBase::transFunctionControlMask(Function *F) {
  SPIRVWord FCM = 0;
  SPIRSPIRVFuncCtlMaskMap::foreach (
      [&](Attribute::AttrKind Attr, SPIRVFunctionControlMaskKind Mask) {
        if (F->hasFnAttribute(Attr)) {
          if (Attr == Attribute::OptimizeNone) {
            if (!BM->isAllowedToUseExtension(ExtensionID::SPV_INTEL_optnone))
              return;
            BM->addExtension(ExtensionID::SPV_INTEL_optnone);
            BM->addCapability(internal::CapabilityOptNoneINTEL);
          }
          FCM |= Mask;
        }
      });
  return FCM;
}

void LLVMToSPIRVBase::transGlobalAnnotation(GlobalVariable *V) {
  SPIRVDBG(dbgs() << "[transGlobalAnnotation] " << *V << '\n');

  // @llvm.global.annotations is an array that contains structs with 4 fields.
  // Get the array of structs with metadata
  // TODO: actually, now it contains 5 fields, the fifth by default is nullptr
  // or undef, but it can be defined to include variadic arguments of
  // clang::annotation attribute. Need to refactor this function to turn on this
  // translation
  ConstantArray *CA = cast<ConstantArray>(V->getOperand(0));
  for (Value *Op : CA->operands()) {
    ConstantStruct *CS = cast<ConstantStruct>(Op);
    // The first field of the struct contains a pointer to annotated variable
    Value *AnnotatedVar = CS->getOperand(0)->stripPointerCasts();
    SPIRVValue *SV = transValue(AnnotatedVar, nullptr);

    // The second field contains a pointer to a global annotation string
    GlobalVariable *GV =
        cast<GlobalVariable>(CS->getOperand(1)->stripPointerCasts());

    StringRef AnnotationString;
    if (!getConstantStringInfo(GV, AnnotationString)) {
      assert(!"Annotation string missing");
      return;
    }
    DecorationsInfoVec Decorations =
        tryParseAnnotationString(BM, AnnotationString).MemoryAttributesVec;

    // If we didn't find any annotation decorations, let's add the whole
    // annotation string as UserSemantic Decoration
    if (Decorations.empty()) {
      SV->addDecorate(
          new SPIRVDecorateUserSemanticAttr(SV, AnnotationString.str()));
    } else {
      addAnnotationDecorations(SV, Decorations);
    }
  }
}

void LLVMToSPIRVBase::transGlobalIOPipeStorage(GlobalVariable *V, MDNode *IO) {
  SPIRVDBG(dbgs() << "[transGlobalIOPipeStorage] " << *V << '\n');
  SPIRVValue *SV = transValue(V, nullptr);
  assert(SV && "Failed to process OCL PipeStorage object");
  if (BM->isAllowedToUseExtension(ExtensionID::SPV_INTEL_io_pipes)) {
    unsigned ID = getMDOperandAsInt(IO, 0);
    SV->addDecorate(DecorationIOPipeStorageINTEL, ID);
  }
}

bool LLVMToSPIRVBase::transGlobalVariables() {
  for (auto I = M->global_begin(), E = M->global_end(); I != E; ++I) {
    if ((*I).getName() == "llvm.global.annotations")
      transGlobalAnnotation(&(*I));
    else if ([I]() -> bool {
               // Check if the GV is used only in var/ptr instructions. If yes -
               // skip processing of this since it's only an annotation GV.
               if (I->user_empty())
                 return false;
               for (auto *U : I->users()) {
                 Value *V = U;
                 while (isa<BitCastInst>(V) || isa<AddrSpaceCastInst>(V))
                   V = cast<CastInst>(V)->getOperand(0);
                 auto *GEP = dyn_cast_or_null<GetElementPtrInst>(V);
                 if (!GEP)
                   return false;
                 for (auto *GEPU : GEP->users()) {
                   auto *II = dyn_cast<IntrinsicInst>(GEPU);
                   if (!II)
                     return false;
                   switch (II->getIntrinsicID()) {
                   case Intrinsic::var_annotation:
                   case Intrinsic::ptr_annotation:
                     continue;
                   default:
                     return false;
                   }
                 }
               }
               return true;
             }())
      continue;
    else if ((I->getName() == "llvm.global_ctors" ||
              I->getName() == "llvm.global_dtors") &&
             !BM->isAllowedToUseExtension(
                 ExtensionID::SPV_INTEL_function_pointers)) {
      // Function pointers are required to represent structor lists; do not
      // translate the variable if function pointers are not available.
      continue;
    } else if (MDNode *IO = ((*I).getMetadata("io_pipe_id")))
      transGlobalIOPipeStorage(&(*I), IO);
    else if (!transValue(&(*I), nullptr))
      return false;
  }
  return true;
}

bool LLVMToSPIRVBase::isAnyFunctionReachableFromFunction(
    const Function *FS,
    const std::unordered_set<const Function *> Funcs) const {
  std::unordered_set<const Function *> Done;
  std::unordered_set<const Function *> ToDo;
  ToDo.insert(FS);

  while (!ToDo.empty()) {
    auto It = ToDo.begin();
    const Function *F = *It;

    if (Funcs.find(F) != Funcs.end())
      return true;

    ToDo.erase(It);
    Done.insert(F);

    const CallGraphNode *FN = (*CG)[F];
    for (unsigned I = 0; I < FN->size(); ++I) {
      const CallGraphNode *NN = (*FN)[I];
      const Function *NNF = NN->getFunction();
      if (!NNF)
        continue;
      if (Done.find(NNF) == Done.end()) {
        ToDo.insert(NNF);
      }
    }
  }

  return false;
}

std::vector<SPIRVId>
LLVMToSPIRVBase::collectEntryPointInterfaces(SPIRVFunction *SF, Function *F) {
  std::vector<SPIRVId> Interface;
  for (auto &GV : M->globals()) {
    const auto AS = GV.getAddressSpace();
    SPIRVModule *BM = SF->getModule();
    if (!BM->isAllowedToUseVersion(VersionNumber::SPIRV_1_4))
      if (AS != SPIRAS_Input && AS != SPIRAS_Output)
        continue;

    std::unordered_set<const Function *> Funcs;

    for (const auto &U : GV.uses()) {
      const Instruction *Inst = dyn_cast<Instruction>(U.getUser());
      if (!Inst)
        continue;
      Funcs.insert(Inst->getFunction());
    }

    if (isAnyFunctionReachableFromFunction(F, Funcs)) {
      SPIRVWord ModuleVersion = static_cast<SPIRVWord>(BM->getSPIRVVersion());
      if (AS != SPIRAS_Input && AS != SPIRAS_Output &&
          ModuleVersion < static_cast<SPIRVWord>(VersionNumber::SPIRV_1_4))
        BM->setMinSPIRVVersion(VersionNumber::SPIRV_1_4);
      Interface.push_back(ValueMap[&GV]->getId());
    }
  }
  return Interface;
}

void LLVMToSPIRVBase::mutateFuncArgType(
    const std::map<unsigned, Type *> &ChangedType, Function *F) {
  for (auto &I : ChangedType) {
    for (auto UI = F->user_begin(), UE = F->user_end(); UI != UE; ++UI) {
      auto *Call = dyn_cast<CallInst>(*UI);
      if (!Call)
        continue;
      auto *Arg = Call->getArgOperand(I.first);
      auto *OrigTy = Arg->getType();
      if (OrigTy == I.second)
        continue;
      SPIRVDBG(dbgs() << "[mutate arg type] " << *Call << ", " << *Arg << '\n');
      auto CastF = M->getOrInsertFunction(SPCV_CAST, I.second, OrigTy);
      std::vector<Value *> Args;
      Args.push_back(Arg);
      auto *Cast = CallInst::Create(CastF, Args, "", Call);
      Call->replaceUsesOfWith(Arg, Cast);
      SPIRVDBG(dbgs() << "[mutate arg type] -> " << *Cast << '\n');
    }
  }
}

// Propagate contraction requirement of F up the call graph.
void LLVMToSPIRVBase::fpContractUpdateRecursive(Function *F, FPContract FPC) {
  std::queue<User *> Users;
  for (User *FU : F->users()) {
    Users.push(FU);
  }

  bool EnableLogger = FPC == FPContract::DISABLED && !Users.empty();
  if (EnableLogger) {
    SPIRVDBG(dbgs() << "[fp-contract] disabled for users of " << F->getName()
                    << '\n');
  }

  while (!Users.empty()) {
    User *U = Users.front();
    Users.pop();

    if (EnableLogger) {
      SPIRVDBG(dbgs() << "[fp-contract]   user: " << *U << '\n');
    }

    // Move from an Instruction to its Function
    if (Instruction *I = dyn_cast<Instruction>(U)) {
      Users.push(I->getFunction());
      continue;
    }

    if (Function *F = dyn_cast<Function>(U)) {
      if (!joinFPContract(F, FPC)) {
        // FP contract was not updated - no need to propagate
        // This also terminates a recursion (if any).
        if (EnableLogger) {
          SPIRVDBG(dbgs() << "[fp-contract] already disabled " << F->getName()
                          << '\n');
        }
        continue;
      }
      if (EnableLogger) {
        SPIRVDBG(dbgs() << "[fp-contract] disabled for " << F->getName()
                        << '\n');
      }
      for (User *FU : F->users()) {
        Users.push(FU);
      }
      continue;
    }

    // Unwrap a constant until we reach an Instruction.
    // This is checked after the Function, because a Function is also a
    // Constant.
    if (Constant *C = dyn_cast<Constant>(U)) {
      for (User *CU : C->users()) {
        Users.push(CU);
      }
      continue;
    }

    llvm_unreachable("Unexpected use.");
  }
}

/// Returns a range that traverses \p F ensuring that dominator blocks are
/// visited before the blocks they dominate.
///
/// Compared to llvm::ReversePostOrderTraversal which also visits dominators
/// before dominated blocks, this traversal aims to be more stable and will keep
/// basic blocks in their original order as much as possible, only reordering
/// them to visit dominators ahead of their dominated blocks when needed. \p DT
/// is not copied by this function and needs to outlive any iterators created
/// from this range.
static auto stablePreDominatorTraversal(Function &F, const DominatorTree &DT) {

  // A local iterator type for traversing a function in the desired order.
  class StablePreDominatorIterator
      : public iterator_facade_base<StablePreDominatorIterator,
                                    std::forward_iterator_tag, BasicBlock> {

    // The passed DominatorTree; may be unset for end iterators.
    const DominatorTree *DT;

    // The set of basic blocks already visited in this traversal.
    SmallPtrSet<const BasicBlock *, 4> VisitedBBs;

    // The next basic block in original function order, or nullptr if the
    // traversal is over.
    BasicBlock *NextBB = nullptr;

    // The current basic block in the traversal, or nullptr for end iterators.
    BasicBlock *CurBB = nullptr;

    // Returns the most immediate dominator of \p BB which does not have an
    // unvisited dominator and so can be visited in this traversal.
    BasicBlock *visitableDominator(BasicBlock *BB) const {

      // Find BB's dominator; if there is none, BB can be visited immediately.
      const auto *const BBNode = DT->getNode(BB);
      if (!BBNode)
        return BB;
      const auto *const DomNode = BBNode->getIDom();
      if (!DomNode)
        return BB;
      BasicBlock *const Dominator = DomNode->getBlock();

      // If the dominator's been visited, BB can now be visited.
      if (VisitedBBs.contains(Dominator))
        return BB;

      // Otherwise, find the dominator's visitable dominator instead.
      return visitableDominator(Dominator);
    }

    // Advances the iterator and returns the next basic block to be visited in
    // the traversal.
    BasicBlock *next() {

      // If NextBB is nullptr, the end of the traversal has been reached.
      if (!NextBB)
        return nullptr;

      // Check if NextBB has already been visited; if so, advance past it.
      if (VisitedBBs.contains(NextBB)) {
        NextBB = NextBB->getNextNode();
        return next();
      }

      // If NextBB is unvisited, visit its next visitable dominator.
      BasicBlock *const ToVisit = visitableDominator(NextBB);
      VisitedBBs.insert(ToVisit);
      return ToVisit;
    }

  public:
    // Constructs an end iterator.
    StablePreDominatorIterator() {}

    // Constructs a begin iterator at the start of \p F.
    StablePreDominatorIterator(Function &F, const DominatorTree &DT)
        : DT(&DT), NextBB(&F.getEntryBlock()) {
      ++*this;
    }

    // Methods required by iterator_facade_base.
    bool operator==(const StablePreDominatorIterator &Other) const {
      return CurBB == Other.CurBB;
    }
    BasicBlock &operator*() const { return *CurBB; }
    StablePreDominatorIterator &operator++() {
      CurBB = next();
      return *this;
    }
  };

  return make_range(StablePreDominatorIterator(F, DT),
                    StablePreDominatorIterator());
}

void LLVMToSPIRVBase::transFunction(Function *I) {
  SPIRVFunction *BF = transFunctionDecl(I);
  // Creating all basic blocks before creating any instruction. SPIR-V requires
  // that blocks appear after their dominators, so stablePreDominatorTraversal
  // is used to ensure blocks are written in the right order.
  const DominatorTree DT(*I);
  for (BasicBlock &FI : stablePreDominatorTraversal(*I, DT)) {
    transValue(&FI, nullptr);
  }
  for (auto &FI : *I) {
    SPIRVBasicBlock *BB =
        static_cast<SPIRVBasicBlock *>(transValue(&FI, nullptr));
    for (auto &BI : FI) {
      transValue(&BI, BB, false);
    }
  }
  // Enable FP contraction unless proven otherwise
  joinFPContract(I, FPContract::ENABLED);
  fpContractUpdateRecursive(I, getFPContract(I));

  if (isKernel(I)) {
    auto Interface = collectEntryPointInterfaces(BF, I);
    BM->addEntryPoint(ExecutionModelKernel, BF->getId(), I->getName().str(),
                      Interface);
  }
}

bool isEmptyLLVMModule(Module *M) {
  return M->empty() &&      // No functions
         M->global_empty(); // No global variables
}

bool LLVMToSPIRVBase::translate() {
  BM->setGeneratorVer(KTranslatorVer);

  if (isEmptyLLVMModule(M))
    BM->addCapability(CapabilityLinkage);

  if (!lowerBuiltinCallsToVariables(M))
    return false;

  // Use the type scavenger to recover pointer element types.
  Scavenger = std::make_unique<SPIRVTypeScavenger>(*M);

  if (!transSourceLanguage())
    return false;
  if (!transExtension())
    return false;
  if (!transBuiltinSet())
    return false;
  if (!transAddressingMode())
    return false;
  if (!transGlobalVariables())
    return false;

  for (auto &F : *M) {
    auto *FT = F.getFunctionType();
    std::map<unsigned, Type *> ChangedType;
    oclGetMutatedArgumentTypesByBuiltin(FT, ChangedType, &F);
    mutateFuncArgType(ChangedType, &F);
  }

  // SPIR-V logical layout requires all function declarations go before
  // function definitions.
  std::vector<Function *> Decls, Defs;
  for (auto &F : *M) {
    if (isBuiltinTransToInst(&F) || isBuiltinTransToExtInst(&F) ||
        F.getName().startswith(SPCV_CAST) ||
        F.getName().startswith(LLVM_MEMCPY) ||
        F.getName().startswith(SAMPLER_INIT))
      continue;
    if (F.isDeclaration())
      Decls.push_back(&F);
    else
      Defs.push_back(&F);
  }
  for (auto *I : Decls)
    transFunctionDecl(I);
  for (auto *I : Defs)
    transFunction(I);

  if (!transMetadata())
    return false;
  if (!transExecutionMode())
    return false;

  BM->resolveUnknownStructFields();
  DbgTran->transDebugMetadata();
  return true;
}

llvm::IntegerType *LLVMToSPIRVBase::getSizetType(unsigned AS) {
  return IntegerType::getIntNTy(M->getContext(),
                                M->getDataLayout().getPointerSizeInBits(AS));
}

void LLVMToSPIRVBase::oclGetMutatedArgumentTypesByBuiltin(
    llvm::FunctionType *FT, std::map<unsigned, Type *> &ChangedType,
    Function *F) {
  StringRef Demangled;
  if (!oclIsBuiltin(F->getName(), Demangled))
    return;
  if (Demangled.find(kSPIRVName::SampledImage) == std::string::npos)
    return;
  if (FT->getParamType(1)->isIntegerTy())
    ChangedType[1] = getSPIRVType(OpTypeSampler, true);
}

SPIRVValue *LLVMToSPIRVBase::transBuiltinToConstant(StringRef DemangledName,
                                                    CallInst *CI) {
  Op OC = getSPIRVFuncOC(DemangledName);
  if (!isSpecConstantOpCode(OC))
    return nullptr;
  if (OC == spv::OpSpecConstantComposite) {
    return BM->addSpecConstantComposite(transType(CI->getType()),
                                        transValue(getArguments(CI), nullptr));
  }
  Value *V = CI->getArgOperand(1);
  Type *Ty = CI->getType();
  assert(((Ty == V->getType()) ||
          // If bool is stored into memory, then clang will emit it as i8,
          // however for other usages of bool (like return type of a function),
          // it is emitted as i1.
          // Therefore, situation when we encounter
          // i1 _Z20__spirv_SpecConstant(i32, i8) is valid
          (Ty->isIntegerTy(1) && V->getType()->isIntegerTy(8))) &&
         "Type mismatch!");
  uint64_t Val = 0;
  if (Ty->isIntegerTy())
    Val = cast<ConstantInt>(V)->getZExtValue();
  else if (Ty->isFloatingPointTy())
    Val = cast<ConstantFP>(V)->getValueAPF().bitcastToAPInt().getZExtValue();
  else
    return nullptr;
  SPIRVValue *SC = BM->addSpecConstant(transType(Ty), Val);
  return SC;
}

SPIRVInstruction *LLVMToSPIRVBase::transBuiltinToInst(StringRef DemangledName,
                                                      CallInst *CI,
                                                      SPIRVBasicBlock *BB) {
  SmallVector<std::string, 2> Dec;
  auto OC = getSPIRVFuncOC(DemangledName, &Dec);

  if (OC == OpNop)
    return nullptr;

  if (OpReadPipeBlockingINTEL <= OC && OC <= OpWritePipeBlockingINTEL &&
      !BM->isAllowedToUseExtension(ExtensionID::SPV_INTEL_blocking_pipes))
    return nullptr;

  if (OpFixedSqrtINTEL <= OC && OC <= OpFixedExpINTEL)
    BM->getErrorLog().checkError(
        BM->isAllowedToUseExtension(
            ExtensionID::SPV_INTEL_arbitrary_precision_fixed_point),
        SPIRVEC_InvalidInstruction,
        CI->getCalledOperand()->getName().str() +
            "\nFixed point instructions can't be translated correctly without "
            "enabled SPV_INTEL_arbitrary_precision_fixed_point extension!\n");

  if ((OpArbitraryFloatSinCosPiINTEL <= OC &&
       OC <= OpArbitraryFloatCastToIntINTEL) ||
      (OpArbitraryFloatAddINTEL <= OC && OC <= OpArbitraryFloatPowNINTEL))
    BM->getErrorLog().checkError(
        BM->isAllowedToUseExtension(
            ExtensionID::SPV_INTEL_arbitrary_precision_floating_point),
        SPIRVEC_InvalidInstruction,
        CI->getCalledOperand()->getName().str() +
            "\nFloating point instructions can't be translated correctly "
            "without enabled SPV_INTEL_arbitrary_precision_floating_point "
            "extension!\n");

  auto *Inst = transBuiltinToInstWithoutDecoration(OC, CI, BB);
  addDecorations(Inst, Dec);
  return Inst;
}

bool LLVMToSPIRVBase::transExecutionMode() {
  if (auto NMD = SPIRVMDWalker(*M).getNamedMD(kSPIRVMD::ExecutionMode)) {
    while (!NMD.atEnd()) {
      unsigned EMode = ~0U;
      Function *F = nullptr;
      auto N = NMD.nextOp(); /* execution mode MDNode */
      N.get(F).get(EMode);

      SPIRVFunction *BF = static_cast<SPIRVFunction *>(getTranslatedValue(F));
      assert(BF && "Invalid kernel function");
      if (!BF)
        return false;

      auto AddSingleArgExecutionMode = [&](ExecutionMode EMode) {
        uint32_t Arg = ~0u;
        N.get(Arg);
        BF->addExecutionMode(BM->add(new SPIRVExecutionMode(BF, EMode, Arg)));
      };

      switch (EMode) {
      case spv::ExecutionModeContractionOff:
        BF->addExecutionMode(BM->add(
            new SPIRVExecutionMode(BF, static_cast<ExecutionMode>(EMode))));
        break;
      case spv::ExecutionModeInitializer:
      case spv::ExecutionModeFinalizer:
        if (BM->isAllowedToUseVersion(VersionNumber::SPIRV_1_1)) {
          BF->addExecutionMode(BM->add(
              new SPIRVExecutionMode(BF, static_cast<ExecutionMode>(EMode))));
        } else {
          getErrorLog().checkError(false, SPIRVEC_Requires1_1,
                                   "Initializer/Finalizer Execution Mode");
          return false;
        }
        break;
      case spv::ExecutionModeLocalSize:
      case spv::ExecutionModeLocalSizeHint: {
        unsigned X = 0, Y = 0, Z = 0;
        N.get(X).get(Y).get(Z);
        BF->addExecutionMode(BM->add(new SPIRVExecutionMode(
            BF, static_cast<ExecutionMode>(EMode), X, Y, Z)));
      } break;
      case spv::ExecutionModeMaxWorkgroupSizeINTEL: {
        if (BM->isAllowedToUseExtension(
                ExtensionID::SPV_INTEL_kernel_attributes)) {
          unsigned X = 0, Y = 0, Z = 0;
          N.get(X).get(Y).get(Z);
          BF->addExecutionMode(BM->add(new SPIRVExecutionMode(
              BF, static_cast<ExecutionMode>(EMode), X, Y, Z)));
          BM->addExtension(ExtensionID::SPV_INTEL_kernel_attributes);
          BM->addCapability(CapabilityKernelAttributesINTEL);
        }
      } break;
      case spv::ExecutionModeNoGlobalOffsetINTEL: {
        if (!BM->isAllowedToUseExtension(
                ExtensionID::SPV_INTEL_kernel_attributes))
          break;
        BF->addExecutionMode(BM->add(
            new SPIRVExecutionMode(BF, static_cast<ExecutionMode>(EMode))));
        BM->addExtension(ExtensionID::SPV_INTEL_kernel_attributes);
        BM->addCapability(CapabilityKernelAttributesINTEL);
      } break;
      case spv::ExecutionModeVecTypeHint:
      case spv::ExecutionModeSubgroupSize:
      case spv::ExecutionModeSubgroupsPerWorkgroup:
        AddSingleArgExecutionMode(static_cast<ExecutionMode>(EMode));
        break;
      case spv::ExecutionModeNumSIMDWorkitemsINTEL:
      case spv::ExecutionModeSchedulerTargetFmaxMhzINTEL:
      case spv::ExecutionModeMaxWorkDimINTEL:
      case spv::ExecutionModeRegisterMapInterfaceINTEL: {
        if (!BM->isAllowedToUseExtension(
                ExtensionID::SPV_INTEL_kernel_attributes))
          break;
        AddSingleArgExecutionMode(static_cast<ExecutionMode>(EMode));
        BM->addExtension(ExtensionID::SPV_INTEL_kernel_attributes);
        BM->addCapability(CapabilityFPGAKernelAttributesINTEL);
        // RegisterMapInterfaceINTEL mode is defined by the
        // CapabilityFPGAKernelAttributesv2INTEL capability and that
        // capability implicitly defines CapabilityFPGAKernelAttributesINTEL
        if (EMode == spv::ExecutionModeRegisterMapInterfaceINTEL)
          BM->addCapability(CapabilityFPGAKernelAttributesv2INTEL);
      } break;
      case spv::ExecutionModeStreamingInterfaceINTEL: {
        if (!BM->isAllowedToUseExtension(
                ExtensionID::SPV_INTEL_kernel_attributes))
          break;
        AddSingleArgExecutionMode(static_cast<ExecutionMode>(EMode));
        BM->addExtension(ExtensionID::SPV_INTEL_kernel_attributes);
        BM->addCapability(CapabilityFPGAKernelAttributesINTEL);
      } break;
      case spv::ExecutionModeSharedLocalMemorySizeINTEL: {
        if (!BM->isAllowedToUseExtension(ExtensionID::SPV_INTEL_vector_compute))
          break;
        AddSingleArgExecutionMode(static_cast<ExecutionMode>(EMode));
      } break;
      case spv::ExecutionModeNamedBarrierCountINTEL: {
        if (!BM->isAllowedToUseExtension(ExtensionID::SPV_INTEL_vector_compute))
          break;
        unsigned NBarrierCnt = 0;
        N.get(NBarrierCnt);
        BF->addExecutionMode(new SPIRVExecutionMode(
            BF, static_cast<ExecutionMode>(EMode), NBarrierCnt));
        BM->addExtension(ExtensionID::SPV_INTEL_vector_compute);
        BM->addCapability(CapabilityVectorComputeINTEL);
      } break;

      case spv::ExecutionModeDenormPreserve:
      case spv::ExecutionModeDenormFlushToZero:
      case spv::ExecutionModeSignedZeroInfNanPreserve:
      case spv::ExecutionModeRoundingModeRTE:
      case spv::ExecutionModeRoundingModeRTZ: {
        if (BM->isAllowedToUseVersion(VersionNumber::SPIRV_1_4)) {
          BM->setMinSPIRVVersion(VersionNumber::SPIRV_1_4);
          AddSingleArgExecutionMode(static_cast<ExecutionMode>(EMode));
        } else if (BM->isAllowedToUseExtension(
                       ExtensionID::SPV_KHR_float_controls)) {
          BM->addExtension(ExtensionID::SPV_KHR_float_controls);
          AddSingleArgExecutionMode(static_cast<ExecutionMode>(EMode));
        }
      } break;
      case spv::ExecutionModeRoundingModeRTPINTEL:
      case spv::ExecutionModeRoundingModeRTNINTEL:
      case spv::ExecutionModeFloatingPointModeALTINTEL:
      case spv::ExecutionModeFloatingPointModeIEEEINTEL: {
        if (!BM->isAllowedToUseExtension(
                ExtensionID::SPV_INTEL_float_controls2))
          break;
        AddSingleArgExecutionMode(static_cast<ExecutionMode>(EMode));
      } break;
      case spv::internal::ExecutionModeFastCompositeKernelINTEL: {
        if (BM->isAllowedToUseExtension(ExtensionID::SPV_INTEL_fast_composite))
          BF->addExecutionMode(BM->add(
              new SPIRVExecutionMode(BF, static_cast<ExecutionMode>(EMode))));
      } break;
      default:
        llvm_unreachable("invalid execution mode");
      }
    }
  }

  transFPContract();

  return true;
}

void LLVMToSPIRVBase::transFPContract() {
  FPContractMode Mode = BM->getFPContractMode();

  for (Function &F : *M) {
    SPIRVValue *TranslatedF = getTranslatedValue(&F);
    if (!TranslatedF) {
      continue;
    }
    SPIRVFunction *BF = static_cast<SPIRVFunction *>(TranslatedF);

    bool IsKernelEntryPoint =
        BF->getModule()->isEntryPoint(spv::ExecutionModelKernel, BF->getId());
    if (!IsKernelEntryPoint)
      continue;

    FPContract FPC = getFPContract(&F);
    assert(FPC != FPContract::UNDEF);

    bool DisableContraction = false;
    switch (Mode) {
    case FPContractMode::Fast:
      DisableContraction = false;
      break;
    case FPContractMode::On:
      DisableContraction = FPC == FPContract::DISABLED;
      break;
    case FPContractMode::Off:
      DisableContraction = true;
      break;
    }

    if (DisableContraction) {
      BF->addExecutionMode(BF->getModule()->add(
          new SPIRVExecutionMode(BF, spv::ExecutionModeContractionOff)));
    }
  }
}

bool LLVMToSPIRVBase::transMetadata() {
  if (!transOCLMetadata())
    return false;

  auto Model = getMemoryModel(*M);
  if (Model != SPIRVMemoryModelKind::MemoryModelMax)
    BM->setMemoryModel(static_cast<SPIRVMemoryModelKind>(Model));

  return true;
}

// Work around to translate kernel_arg_type and kernel_arg_type_qual metadata
static void transKernelArgTypeMD(SPIRVModule *BM, Function *F, MDNode *MD,
                                 std::string MDName) {
  std::string KernelArgTypesMDStr =
      std::string(MDName) + "." + F->getName().str() + ".";
  for (const auto &TyOp : MD->operands())
    KernelArgTypesMDStr += cast<MDString>(TyOp)->getString().str() + ",";
  BM->getString(KernelArgTypesMDStr);
}

bool LLVMToSPIRVBase::transOCLMetadata() {
  for (auto &F : *M) {
    if (F.getCallingConv() != CallingConv::SPIR_KERNEL)
      continue;

    SPIRVFunction *BF = static_cast<SPIRVFunction *>(getTranslatedValue(&F));
    assert(BF && "Kernel function should be translated first");

    // Create 'OpString' as a workaround to store information about
    // *orignal* (typedef'ed, unsigned integers) type names of kernel arguments.
    // OpString "kernel_arg_type.%kernel_name%.typename0,typename1,..."
    if (auto *KernelArgType = F.getMetadata(SPIR_MD_KERNEL_ARG_TYPE))
      if (BM->shouldPreserveOCLKernelArgTypeMetadataThroughString())
        transKernelArgTypeMD(BM, &F, KernelArgType, SPIR_MD_KERNEL_ARG_TYPE);

    if (auto *KernelArgTypeQual = F.getMetadata(SPIR_MD_KERNEL_ARG_TYPE_QUAL)) {
      foreachKernelArgMD(
          KernelArgTypeQual, BF,
          [](const std::string &Str, SPIRVFunctionParameter *BA) {
            if (Str.find("volatile") != std::string::npos)
              BA->addDecorate(new SPIRVDecorate(DecorationVolatile, BA));
            if (Str.find("restrict") != std::string::npos)
              BA->addDecorate(
                  new SPIRVDecorate(DecorationFuncParamAttr, BA,
                                    FunctionParameterAttributeNoAlias));
          });
      // Create 'OpString' as a workaround to store information about
      // constant qualifiers of pointer kernel arguments. Store empty string
      // for a non constant parameter.
      // OpString "kernel_arg_type_qual.%kernel_name%.qual0,qual1,..."
      if (BM->shouldPreserveOCLKernelArgTypeMetadataThroughString())
        transKernelArgTypeMD(BM, &F, KernelArgTypeQual,
                             SPIR_MD_KERNEL_ARG_TYPE_QUAL);
    }
    if (auto *KernelArgName = F.getMetadata(SPIR_MD_KERNEL_ARG_NAME)) {
      foreachKernelArgMD(
          KernelArgName, BF,
          [=](const std::string &Str, SPIRVFunctionParameter *BA) {
            BM->setName(BA, Str);
          });
    }
    if (auto *KernArgDecoMD = F.getMetadata(SPIRV_MD_PARAMETER_DECORATIONS))
      foreachKernelArgMD(KernArgDecoMD, BF, transMetadataDecorations);
  }
  return true;
}

bool LLVMToSPIRVBase::transSourceLanguage() {
  auto Src = getSPIRVSource(M);
  SrcLang = std::get<0>(Src);
  SrcLangVer = std::get<1>(Src);
  BM->setSourceLanguage(static_cast<SourceLanguage>(SrcLang), SrcLangVer);
  return true;
}

bool LLVMToSPIRVBase::transExtension() {
  if (auto N = SPIRVMDWalker(*M).getNamedMD(kSPIRVMD::Extension)) {
    while (!N.atEnd()) {
      std::string S;
      N.nextOp().get(S);
      assert(!S.empty() && "Invalid extension");
      ExtensionID ExtID = SPIRVMap<ExtensionID, std::string>::rmap(S);
      if (!BM->getErrorLog().checkError(BM->isAllowedToUseExtension(ExtID),
                                        SPIRVEC_RequiresExtension, S))
        return false;
      BM->getExtension().insert(S);
    }
  }
  if (auto N = SPIRVMDWalker(*M).getNamedMD(kSPIRVMD::SourceExtension)) {
    while (!N.atEnd()) {
      std::string S;
      N.nextOp().get(S);
      assert(!S.empty() && "Invalid extension");
      BM->getSourceExtension().insert(S);
    }
  }
  for (auto &I :
       map<SPIRVCapabilityKind>(rmap<OclExt::Kind>(BM->getExtension())))
    BM->addCapability(I);

  return true;
}

void LLVMToSPIRVBase::dumpUsers(Value *V) {
  SPIRVDBG(dbgs() << "Users of " << *V << " :\n");
  for (auto UI = V->user_begin(), UE = V->user_end(); UI != UE; ++UI)
    SPIRVDBG(dbgs() << "  " << **UI << '\n');
}

Op LLVMToSPIRVBase::transBoolOpCode(SPIRVValue *Opn, Op OC) {
  if (!Opn->getType()->isTypeVectorOrScalarBool())
    return OC;
  IntBoolOpMap::find(OC, &OC);
  return OC;
}

SPIRVInstruction *
LLVMToSPIRVBase::transBuiltinToInstWithoutDecoration(Op OC, CallInst *CI,
                                                     SPIRVBasicBlock *BB) {
  // OpAtomicCompareExchangeWeak is not "weak" at all,
  // but instead has the same semantics as OpAtomicCompareExchange.
  // Moreover, OpAtomicCompareExchangeWeak has been deprecated.
  if (OC == OpAtomicCompareExchangeWeak)
    OC = OpAtomicCompareExchange;
  if (isGroupOpCode(OC))
    BM->addCapability(CapabilityGroups);
  switch (OC) {
  case OpControlBarrier: {
    auto BArgs = transValue(getArguments(CI), BB);
    return BM->addControlBarrierInst(BArgs[0], BArgs[1], BArgs[2], BB);
  } break;
  case OpGroupAsyncCopy: {
    auto BArgs = transValue(getArguments(CI), BB);
    return BM->addAsyncGroupCopy(BArgs[0], BArgs[1], BArgs[2], BArgs[3],
                                 BArgs[4], BArgs[5], BB);
  } break;
  case OpVectorExtractDynamic: {
    auto BArgs = transValue(getArguments(CI), BB);
    return BM->addVectorExtractDynamicInst(BArgs[0], BArgs[1], BB);
  } break;
  case OpVectorInsertDynamic: {
    auto BArgs = transValue(getArguments(CI), BB);
    return BM->addVectorInsertDynamicInst(BArgs[0], BArgs[1], BArgs[2], BB);
  } break;
  case OpSampledImage: {
    // Clang can generate SPIRV-friendly call for OpSampledImage instruction,
    // i.e. __spirv_SampledImage... But it can't generate correct return type
    // for this call, because there is no support for type corresponding to
    // OpTypeSampledImage. So, in this case, we create the required type here.
    Value *Image = CI->getArgOperand(0);
    Type *SampledImgTy =
        adjustImageType(getCallValueType(CI, 0), kSPIRVTypeName::Image,
                        kSPIRVTypeName::SampledImg);
    Value *Sampler = CI->getArgOperand(1);
    return BM->addSampledImageInst(transType(SampledImgTy),
                                   transValue(Image, BB),
                                   transValue(Sampler, BB), BB);
  }
  case OpFixedSqrtINTEL:
  case OpFixedRecipINTEL:
  case OpFixedRsqrtINTEL:
  case OpFixedSinINTEL:
  case OpFixedCosINTEL:
  case OpFixedSinCosINTEL:
  case OpFixedSinPiINTEL:
  case OpFixedCosPiINTEL:
  case OpFixedSinCosPiINTEL:
  case OpFixedLogINTEL:
  case OpFixedExpINTEL: {
    // LLVM fixed point functions return value:
    // iN (arbitrary precision integer of N bits length)
    // Arguments:
    // A(iN), S(i1), I(i32), rI(i32), Quantization(i32), Overflow(i32)
    // where A - integer input of any width.

    // SPIR-V fixed point instruction contains:
    // <id>ResTy Res<id> In<id> \
    // Literal S Literal I Literal rI Literal Q Literal O

    Type *ResTy = CI->getType();

    auto OpItr = CI->value_op_begin();
    auto OpEnd = OpItr + CI->arg_size();

    // If the return type of an instruction is wider than 64-bit, then this
    // instruction will return via 'sret' argument added into the arguments
    // list. Here we reverse this, removing 'sret' argument and restoring
    // the original return type.
    if (CI->hasStructRetAttr()) {
      assert(ResTy->isVoidTy() && "Return type is not void");
      ResTy = CI->getParamStructRetType(0);
      OpItr++;
    }

    // Input - integer input of any width or 'byval' pointer to this integer
    SPIRVValue *Input = transValue(*OpItr, BB);
    if (OpItr->getType()->isPointerTy())
      Input = BM->addLoadInst(Input, {}, BB);
    OpItr++;

    std::vector<SPIRVWord> Literals;
    std::transform(OpItr, OpEnd, std::back_inserter(Literals), [](auto *O) {
      return cast<llvm::ConstantInt>(O)->getZExtValue();
    });

    auto *APIntInst =
        BM->addFixedPointIntelInst(OC, transType(ResTy), Input, Literals, BB);
    if (!CI->hasStructRetAttr())
      return APIntInst;
    return BM->addStoreInst(transValue(CI->getArgOperand(0), BB), APIntInst, {},
                            BB);
  }
  case OpArbitraryFloatCastINTEL:
  case OpArbitraryFloatCastFromIntINTEL:
  case OpArbitraryFloatCastToIntINTEL:
  case OpArbitraryFloatRecipINTEL:
  case OpArbitraryFloatRSqrtINTEL:
  case OpArbitraryFloatCbrtINTEL:
  case OpArbitraryFloatSqrtINTEL:
  case OpArbitraryFloatLogINTEL:
  case OpArbitraryFloatLog2INTEL:
  case OpArbitraryFloatLog10INTEL:
  case OpArbitraryFloatLog1pINTEL:
  case OpArbitraryFloatExpINTEL:
  case OpArbitraryFloatExp2INTEL:
  case OpArbitraryFloatExp10INTEL:
  case OpArbitraryFloatExpm1INTEL:
  case OpArbitraryFloatSinINTEL:
  case OpArbitraryFloatCosINTEL:
  case OpArbitraryFloatSinCosINTEL:
  case OpArbitraryFloatSinPiINTEL:
  case OpArbitraryFloatCosPiINTEL:
  case OpArbitraryFloatSinCosPiINTEL:
  case OpArbitraryFloatASinINTEL:
  case OpArbitraryFloatASinPiINTEL:
  case OpArbitraryFloatACosINTEL:
  case OpArbitraryFloatACosPiINTEL:
  case OpArbitraryFloatATanINTEL:
  case OpArbitraryFloatATanPiINTEL: {
    // Format of instruction CastFromInt:
    //   LLVM arbitrary floating point functions return value type:
    //       iN (arbitrary precision integer of N bits length)
    //   Arguments: A(iN), Mout(i32), FromSign(bool), EnableSubnormals(i32),
    //              RoundingMode(i32), RoundingAccuracy(i32)
    //   where A and return values are of arbitrary precision integer type.
    //   SPIR-V arbitrary floating point instruction layout:
    //   <id>ResTy Res<id> A<id> Literal Mout Literal FromSign
    //       Literal EnableSubnormals Literal RoundingMode
    //       Literal RoundingAccuracy

    // Format of instruction CastToInt:
    //   LLVM arbitrary floating point functions return value: iN
    //   Arguments: A(iN), MA(i32), ToSign(bool), EnableSubnormals(i32),
    //              RoundingMode(i32), RoundingAccuracy(i32)
    //   where A and return values are of arbitrary precision integer type.
    //   SPIR-V arbitrary floating point instruction layout:
    //   <id>ResTy Res<id> A<id> Literal MA Literal ToSign
    //       Literal EnableSubnormals Literal RoundingMode
    //       Literal RoundingAccuracy

    // Format of other instructions:
    //   LLVM arbitrary floating point functions return value: iN
    //   Arguments: A(iN), MA(i32), Mout(i32), EnableSubnormals(i32),
    //              RoundingMode(i32), RoundingAccuracy(i32)
    //   where A and return values are of arbitrary precision integer type.
    //   SPIR-V arbitrary floating point instruction layout:
    //   <id>ResTy Res<id> A<id> Literal MA Literal Mout
    //       Literal EnableSubnormals Literal RoundingMode
    //       Literal RoundingAccuracy

    Type *ResTy = CI->getType();

    auto OpItr = CI->value_op_begin();
    auto OpEnd = OpItr + CI->arg_size();

    // If the return type of an instruction is wider than 64-bit, then this
    // instruction will return via 'sret' argument added into the arguments
    // list. Here we reverse this, removing 'sret' argument and restoring
    // the original return type.
    if (CI->hasStructRetAttr()) {
      assert(ResTy->isVoidTy() && "Return type is not void");
      ResTy = CI->getParamStructRetType(0);
      OpItr++;
    }

    // Input - integer input of any width or 'byval' pointer to this integer
    SPIRVValue *Input = transValue(*OpItr, BB);
    if (OpItr->getType()->isPointerTy())
      Input = BM->addLoadInst(Input, {}, BB);
    OpItr++;

    std::vector<SPIRVWord> Literals;
    std::transform(OpItr, OpEnd, std::back_inserter(Literals), [](auto *O) {
      return cast<llvm::ConstantInt>(O)->getZExtValue();
    });

    auto *APIntInst = BM->addArbFloatPointIntelInst(OC, transType(ResTy), Input,
                                                    nullptr, Literals, BB);
    if (!CI->hasStructRetAttr())
      return APIntInst;
    return BM->addStoreInst(transValue(CI->getArgOperand(0), BB), APIntInst, {},
                            BB);
  }
  case OpArbitraryFloatAddINTEL:
  case OpArbitraryFloatSubINTEL:
  case OpArbitraryFloatMulINTEL:
  case OpArbitraryFloatDivINTEL:
  case OpArbitraryFloatGTINTEL:
  case OpArbitraryFloatGEINTEL:
  case OpArbitraryFloatLTINTEL:
  case OpArbitraryFloatLEINTEL:
  case OpArbitraryFloatEQINTEL:
  case OpArbitraryFloatHypotINTEL:
  case OpArbitraryFloatATan2INTEL:
  case OpArbitraryFloatPowINTEL:
  case OpArbitraryFloatPowRINTEL:
  case OpArbitraryFloatPowNINTEL: {
    // Format of instructions Add, Sub, Mul, Div, Hypot, ATan2, Pow, PowR:
    //   LLVM arbitrary floating point functions return value:
    //       iN (arbitrary precision integer of N bits length)
    //   Arguments: A(iN), MA(i32), B(iN), MB(i32), Mout(i32),
    //              EnableSubnormals(i32), RoundingMode(i32),
    //              RoundingAccuracy(i32)
    //   where A, B and return values are of arbitrary precision integer type.
    //   SPIR-V arbitrary floating point instruction layout:
    //   <id>ResTy Res<id> A<id> Literal MA B<id> Literal MB Literal Mout
    //       Literal EnableSubnormals Literal RoundingMode
    //       Literal RoundingAccuracy

    // Format of instruction PowN:
    //   LLVM arbitrary floating point functions return value: iN
    //   Arguments: A(iN), MA(i32), B(iN), SignOfB(i1), Mout(i32),
    //              EnableSubnormals(i32), RoundingMode(i32),
    //              RoundingAccuracy(i32)
    //   where A, B and return values are of arbitrary precision integer type.
    //   SPIR-V arbitrary floating point instruction layout:
    //   <id>ResTy Res<id> A<id> Literal MA B<id> Literal SignOfB Literal Mout
    //       Literal EnableSubnormals Literal RoundingMode
    //       Literal RoundingAccuracy

    // Format of instructions GT, GE, LT, LE, EQ:
    //   LLVM arbitrary floating point functions return value: Bool
    //   Arguments: A(iN), MA(i32), B(iN), MB(i32)
    //   where A and B are of arbitrary precision integer type.
    //   SPIR-V arbitrary floating point instruction layout:
    //   <id>ResTy Res<id> A<id> Literal MA B<id> Literal MB

    Type *ResTy = CI->getType();

    auto OpItr = CI->value_op_begin();
    auto OpEnd = OpItr + CI->arg_size();

    // If the return type of an instruction is wider than 64-bit, then this
    // instruction will return via 'sret' argument added into the arguments
    // list. Here we reverse this, removing 'sret' argument and restoring
    // the original return type.
    if (CI->hasStructRetAttr()) {
      assert(ResTy->isVoidTy() && "Return type is not void");
      ResTy = CI->getParamStructRetType(0);
      OpItr++;
    }

    // InA - integer input of any width or 'byval' pointer to this integer
    SPIRVValue *InA = transValue(*OpItr, BB);
    if (OpItr->getType()->isPointerTy())
      InA = BM->addLoadInst(InA, {}, BB);
    OpItr++;

    std::vector<SPIRVWord> Literals;
    Literals.push_back(cast<llvm::ConstantInt>(*OpItr++)->getZExtValue());

    // InB - integer input of any width or 'byval' pointer to this integer
    SPIRVValue *InB = transValue(*OpItr, BB);
    if (OpItr->getType()->isPointerTy()) {
      std::vector<SPIRVWord> Mem;
      InB = BM->addLoadInst(InB, Mem, BB);
    }
    OpItr++;

    std::transform(OpItr, OpEnd, std::back_inserter(Literals), [](auto *O) {
      return cast<llvm::ConstantInt>(O)->getZExtValue();
    });

    auto *APIntInst = BM->addArbFloatPointIntelInst(OC, transType(ResTy), InA,
                                                    InB, Literals, BB);
    if (!CI->hasStructRetAttr())
      return APIntInst;
    return BM->addStoreInst(transValue(CI->getArgOperand(0), BB), APIntInst, {},
                            BB);
  }
  case OpLoad: {
    std::vector<SPIRVWord> MemoryAccess;
    assert(CI->arg_size() > 0 && "Expected at least 1 operand for OpLoad call");
    for (size_t I = 1; I < CI->arg_size(); ++I)
      MemoryAccess.push_back(
          cast<ConstantInt>(CI->getArgOperand(I))->getZExtValue());
    return BM->addLoadInst(transValue(CI->getArgOperand(0), BB), MemoryAccess,
                           BB);
  }
  case OpStore: {
    std::vector<SPIRVWord> MemoryAccess;
    assert(CI->arg_size() > 1 &&
           "Expected at least 2 operands for OpStore call");
    for (size_t I = 2; I < CI->arg_size(); ++I)
      MemoryAccess.push_back(
          cast<ConstantInt>(CI->getArgOperand(I))->getZExtValue());
    return BM->addStoreInst(transValue(CI->getArgOperand(0), BB),
                            transValue(CI->getArgOperand(1), BB), MemoryAccess,
                            BB);
  }
  case OpCompositeConstruct: {
    std::vector<SPIRVId> Operands = {
        transValue(CI->getArgOperand(0), BB)->getId()};
    return BM->addCompositeConstructInst(transType(CI->getType()), Operands,
                                         BB);
  }
  case OpMatrixTimesScalar: {
    return BM->addMatrixTimesScalarInst(
        transType(CI->getType()), transValue(CI->getArgOperand(0), BB)->getId(),
        transValue(CI->getArgOperand(1), BB)->getId(), BB);
  }
  default: {
    if (isCvtOpCode(OC) && OC != OpGenericCastToPtrExplicit) {
      return BM->addUnaryInst(OC, transScavengedType(CI),
                              transValue(CI->getArgOperand(0), BB), BB);
    } else if (isCmpOpCode(OC) || isUnaryPredicateOpCode(OC)) {
      auto *ResultTy = CI->getType();
      Type *BoolTy = IntegerType::getInt1Ty(M->getContext());
      auto IsVector = ResultTy->isVectorTy();
      if (IsVector)
        BoolTy = FixedVectorType::get(
            BoolTy, cast<FixedVectorType>(ResultTy)->getNumElements());
      auto *BBT = transType(BoolTy);
      SPIRVInstruction *Res;
      if (isCmpOpCode(OC)) {
        assert(CI && CI->arg_size() == 2 && "Invalid call inst");
        Res = BM->addCmpInst(OC, BBT, transValue(CI->getArgOperand(0), BB),
                             transValue(CI->getArgOperand(1), BB), BB);
      } else {
        assert(CI && CI->arg_size() == 1 && "Invalid call inst");
        Res =
            BM->addUnaryInst(OC, BBT, transValue(CI->getArgOperand(0), BB), BB);
      }
      // OpenCL C and OpenCL C++ built-ins may have different return type
      if (ResultTy == BoolTy)
        return Res;
      assert(IsVector || (!IsVector && ResultTy->isIntegerTy(32)));
      auto *Zero = transValue(Constant::getNullValue(ResultTy), BB);
      auto *One = transValue(
          IsVector ? Constant::getAllOnesValue(ResultTy) : getInt32(M, 1), BB);
      return BM->addSelectInst(Res, One, Zero, BB);
    } else if (isBinaryOpCode(OC)) {
      assert(CI && CI->arg_size() == 2 && "Invalid call inst");
      return BM->addBinaryInst(OC, transScavengedType(CI),
                               transValue(CI->getArgOperand(0), BB),
                               transValue(CI->getArgOperand(1), BB), BB);
    } else if (CI->arg_size() == 1 && !CI->getType()->isVoidTy() &&
               !hasExecScope(OC) && !isAtomicOpCode(OC)) {
      return BM->addUnaryInst(OC, transScavengedType(CI),
                              transValue(CI->getArgOperand(0), BB), BB);
    } else {
      auto Args = getArguments(CI);
      SPIRVType *SPRetTy = nullptr;
      Type *RetTy = CI->getType();
      auto *F = CI->getCalledFunction();
      if (!RetTy->isVoidTy()) {
        SPRetTy = transScavengedType(CI);
      } else if (Args.size() > 0 && F->arg_begin()->hasStructRetAttr()) {
        SPRetTy = transType(F->getParamStructRetType(0));
        Args.erase(Args.begin());
      }
      auto *SPI = SPIRVInstTemplateBase::create(OC);
      std::vector<SPIRVWord> SPArgs;
      for (size_t I = 0, E = Args.size(); I != E; ++I) {
        if (Args[I]->getType()->isPointerTy()) {
          Value *Pointee = Args[I]->stripPointerCasts();
          (void)Pointee;
          assert((Pointee == Args[I] || !isa<Function>(Pointee)) &&
                 "Illegal use of a function pointer type");
        }
        SPArgs.push_back(SPI->isOperandLiteral(I)
                             ? cast<ConstantInt>(Args[I])->getZExtValue()
                             : transValue(Args[I], BB)->getId());
      }
      BM->addInstTemplate(SPI, SPArgs, BB, SPRetTy);
      if (!SPRetTy || !SPRetTy->isTypeStruct())
        return SPI;
      std::vector<SPIRVWord> Mem;
      SPIRVDBG(spvdbgs() << *SPI << '\n');
      return BM->addStoreInst(transValue(CI->getArgOperand(0), BB), SPI, Mem,
                              BB);
    }
  }
  }
  return nullptr;
}

SPIRV::SPIRVLinkageTypeKind
LLVMToSPIRVBase::transLinkageType(const GlobalValue *GV) {
  if (GV->isDeclarationForLinker())
    return SPIRVLinkageTypeKind::LinkageTypeImport;
  if (GV->hasInternalLinkage() || GV->hasPrivateLinkage())
    return spv::internal::LinkageTypeInternal;
  if (GV->hasLinkOnceODRLinkage())
    if (BM->isAllowedToUseExtension(ExtensionID::SPV_KHR_linkonce_odr))
      return SPIRVLinkageTypeKind::LinkageTypeLinkOnceODR;
  return SPIRVLinkageTypeKind::LinkageTypeExport;
}

LLVMToSPIRVBase::FPContract LLVMToSPIRVBase::getFPContract(Function *F) {
  auto It = FPContractMap.find(F);
  if (It == FPContractMap.end()) {
    return FPContract::UNDEF;
  }
  return It->second;
}

bool LLVMToSPIRVBase::joinFPContract(Function *F, FPContract C) {
  FPContract &Existing = FPContractMap[F];
  switch (Existing) {
  case FPContract::UNDEF:
    if (C != FPContract::UNDEF) {
      Existing = C;
      return true;
    }
    return false;
  case FPContract::ENABLED:
    if (C == FPContract::DISABLED) {
      Existing = C;
      return true;
    }
    return false;
  case FPContract::DISABLED:
    return false;
  }
  llvm_unreachable("Unhandled FPContract value.");
}

} // namespace SPIRV

char LLVMToSPIRVLegacy::ID = 0;

INITIALIZE_PASS_BEGIN(LLVMToSPIRVLegacy, "llvmtospv",
                      "Translate LLVM to SPIR-V", false, false)
INITIALIZE_PASS_DEPENDENCY(OCLTypeToSPIRVLegacy)
INITIALIZE_PASS_END(LLVMToSPIRVLegacy, "llvmtospv", "Translate LLVM to SPIR-V",
                    false, false)

ModulePass *llvm::createLLVMToSPIRVLegacy(SPIRVModule *SMod) {
  return new LLVMToSPIRVLegacy(SMod);
}

void addPassesForSPIRV(ModulePassManager &PassMgr,
                       const SPIRV::TranslatorOpts &Opts) {
  if (Opts.isSPIRVMemToRegEnabled())
    PassMgr.addPass(createModuleToFunctionPassAdaptor(PromotePass()));
  PassMgr.addPass(PreprocessMetadataPass());
  PassMgr.addPass(SPIRVLowerOCLBlocksPass());
  PassMgr.addPass(OCLToSPIRVPass());
  PassMgr.addPass(SPIRVRegularizeLLVMPass());
  PassMgr.addPass(SPIRVLowerConstExprPass());
  PassMgr.addPass(SPIRVLowerBoolPass());
  PassMgr.addPass(SPIRVLowerMemmovePass());
  PassMgr.addPass(SPIRVLowerSaddWithOverflowPass());
  PassMgr.addPass(createModuleToFunctionPassAdaptor(
      SPIRVLowerBitCastToNonStandardTypePass(Opts)));
}

bool isValidLLVMModule(Module *M, SPIRVErrorLog &ErrorLog) {
  if (!M)
    return false;

  if (isEmptyLLVMModule(M))
    return true;

  Triple TT(M->getTargetTriple());
  if (!ErrorLog.checkError(isSupportedTriple(TT), SPIRVEC_InvalidTargetTriple,
                           "Actual target triple is " + M->getTargetTriple()))
    return false;

  return true;
}

namespace {

VersionNumber getVersionFromTriple(const Triple &TT, SPIRVErrorLog &ErrorLog) {
  switch (TT.getSubArch()) {
  case Triple::SPIRVSubArch_v10:
    return VersionNumber::SPIRV_1_0;
  case Triple::SPIRVSubArch_v11:
    return VersionNumber::SPIRV_1_1;
  case Triple::SPIRVSubArch_v12:
    return VersionNumber::SPIRV_1_2;
  case Triple::SPIRVSubArch_v13:
    return VersionNumber::SPIRV_1_3;
  case Triple::SPIRVSubArch_v14:
    return VersionNumber::SPIRV_1_4;
  default:
    ErrorLog.checkError(false, SPIRVEC_InvalidSubArch, TT.getArchName().str());
    return VersionNumber::MaximumVersion;
  }
}

bool runSpirvWriterPasses(Module *M, std::ostream *OS, std::string &ErrMsg,
                          const SPIRV::TranslatorOpts &Opts) {
  // Perform the conversion and write the resulting SPIR-V if an ostream has
  // been given; otherwise only perform regularization.
  bool WriteSpirv = OS != nullptr;

  std::unique_ptr<SPIRVModule> BM(SPIRVModule::createSPIRVModule(Opts));
  if (!isValidLLVMModule(M, BM->getErrorLog()))
    return false;

  // If the module carries a SPIR-V triple with a version subarch, target
  // that SPIR-V version.
  Triple TargetTriple(M->getTargetTriple());
  if ((TargetTriple.getArch() == Triple::spirv32 ||
       TargetTriple.getArch() == Triple::spirv64) &&
      TargetTriple.getSubArch() != Triple::NoSubArch) {
    VersionNumber ModuleVer =
        getVersionFromTriple(TargetTriple, BM->getErrorLog());
    if (!BM->getErrorLog().checkError(ModuleVer <= Opts.getMaxVersion(),
                                      SPIRVEC_TripleMaxVersionIncompatible))
      return false;
    BM->setMinSPIRVVersion(ModuleVer);
  }

  ModulePassManager PassMgr;
  addPassesForSPIRV(PassMgr, Opts);
  if (WriteSpirv) {
    // Run loop simplify pass in order to avoid duplicate OpLoopMerge
    // instruction. It can happen in case of continue operand in the loop.
    if (hasLoopMetadata(M))
      PassMgr.addPass(createModuleToFunctionPassAdaptor(LoopSimplifyPass()));
    PassMgr.addPass(LLVMToSPIRVPass(BM.get()));
  }

  LoopAnalysisManager LAM;
  CGSCCAnalysisManager CGAM;
  FunctionAnalysisManager FAM;
  ModuleAnalysisManager MAM;

  PassBuilder PB;
  PB.registerModuleAnalyses(MAM);
  PB.registerCGSCCAnalyses(CGAM);
  PB.registerFunctionAnalyses(FAM);
  PB.registerLoopAnalyses(LAM);
  MAM.registerPass([&] { return OCLTypeToSPIRVPass(); });
  PB.crossRegisterProxies(LAM, FAM, CGAM, MAM);

  PassMgr.run(*M, MAM);

  if (BM->getError(ErrMsg) != SPIRVEC_Success)
    return false;

  if (WriteSpirv)
    *OS << *BM;

  return true;
}

} // namespace

bool llvm::writeSpirv(Module *M, std::ostream &OS, std::string &ErrMsg) {
  SPIRV::TranslatorOpts DefaultOpts;
  // To preserve old behavior of the translator, let's enable all extensions
  // by default in this API
  DefaultOpts.enableAllExtensions();
  return llvm::writeSpirv(M, DefaultOpts, OS, ErrMsg);
}

bool llvm::writeSpirv(Module *M, const SPIRV::TranslatorOpts &Opts,
                      std::ostream &OS, std::string &ErrMsg) {
  return runSpirvWriterPasses(M, &OS, ErrMsg, Opts);
}

bool llvm::regularizeLlvmForSpirv(Module *M, std::string &ErrMsg) {
  SPIRV::TranslatorOpts DefaultOpts;
  // To preserve old behavior of the translator, let's enable all extensions
  // by default in this API
  DefaultOpts.enableAllExtensions();
  return llvm::regularizeLlvmForSpirv(M, ErrMsg, DefaultOpts);
}

bool llvm::regularizeLlvmForSpirv(Module *M, std::string &ErrMsg,
                                  const SPIRV::TranslatorOpts &Opts) {
  return runSpirvWriterPasses(M, nullptr, ErrMsg, Opts);
}<|MERGE_RESOLUTION|>--- conflicted
+++ resolved
@@ -3296,14 +3296,9 @@
       if (I.first != DecorationUserSemantic)
         continue;
 
-<<<<<<< HEAD
     SPIRVDBG(spvdbgs() << "[addAnnotationDecorations]: Decoration: " << I.first
                        << '\n');
-    switch (I.first) {
-=======
-    SPIRVDBG(spvdbgs() << "[addAnnotationDecorations]: Decoration: " << I.first << '\n');
     switch (static_cast<size_t>(I.first)) {
->>>>>>> 69466383
     case DecorationUserSemantic:
       M->getErrorLog().checkError(I.second.size() == 1,
                                   SPIRVEC_InvalidLlvmModule,
