//===-- llvm-spirv.cpp - The LLVM/SPIR-V translator utility -----*- C++ -*-===//
//
//
//                     The LLVM/SPIRV Translator
//
// This file is distributed under the University of Illinois Open Source
// License. See LICENSE.TXT for details.
//
// Permission is hereby granted, free of charge, to any person obtaining a
// copy of this software and associated documentation files (the "Software"),
// to deal with the Software without restriction, including without limitation
// the rights to use, copy, modify, merge, publish, distribute, sublicense,
// and/or sell copies of the Software, and to permit persons to whom the
// Software is furnished to do so, subject to the following conditions:
//
// Redistributions of source code must retain the above copyright notice,
// this list of conditions and the following disclaimers.
// Redistributions in binary form must reproduce the above copyright notice,
// this list of conditions and the following disclaimers in the documentation
// and/or other materials provided with the distribution.
// Neither the names of Advanced Micro Devices, Inc., nor the names of its
// contributors may be used to endorse or promote products derived from this
// Software without specific prior written permission.
// THE SOFTWARE IS PROVIDED "AS IS", WITHOUT WARRANTY OF ANY KIND, EXPRESS OR
// IMPLIED, INCLUDING BUT NOT LIMITED TO THE WARRANTIES OF MERCHANTABILITY,
// FITNESS FOR A PARTICULAR PURPOSE AND NONINFRINGEMENT. IN NO EVENT SHALL THE
// CONTRIBUTORS OR COPYRIGHT HOLDERS BE LIABLE FOR ANY CLAIM, DAMAGES OR OTHER
// LIABILITY, WHETHER IN AN ACTION OF CONTRACT, TORT OR OTHERWISE, ARISING FROM,
// OUT OF OR IN CONNECTION WITH THE SOFTWARE OR THE USE OR OTHER DEALINGS WITH
// THE SOFTWARE.
//
//===----------------------------------------------------------------------===//
/// \file
///
///  Common Usage:
///  llvm-spirv          - Read LLVM bitcode from stdin, write SPIR-V to stdout
///  llvm-spirv x.bc     - Read LLVM bitcode from the x.bc file, write SPIR-V
///                        to x.bil file
///  llvm-spirv -r       - Read SPIR-V from stdin, write LLVM bitcode to stdout
///  llvm-spirv -r x.bil - Read SPIR-V from the x.bil file, write SPIR-V to
///                        the x.bc file
///
///  Options:
///      --help   - Output command line options
///
//===----------------------------------------------------------------------===//

#include "llvm/Bitcode/BitcodeReader.h"
#include "llvm/Bitcode/BitcodeWriter.h"
#include "llvm/IR/Constants.h"
#include "llvm/IR/LLVMContext.h"
#include "llvm/IR/Module.h"
#include "llvm/IR/Verifier.h"
#include "llvm/Support/CommandLine.h"
#include "llvm/Support/Debug.h"
#include "llvm/Support/Error.h"
#include "llvm/Support/FileSystem.h"
#include "llvm/Support/MemoryBuffer.h"
#include "llvm/Support/PrettyStackTrace.h"
#include "llvm/Support/Signals.h"
#include "llvm/Support/ToolOutputFile.h"

#ifdef LLVM_SPIRV_HAVE_SPIRV_TOOLS
#include "spirv-tools/libspirv.hpp"
#endif

#ifndef _SPIRV_SUPPORT_TEXT_FMT
#define _SPIRV_SUPPORT_TEXT_FMT
#endif

#include "LLVMSPIRVLib.h"

#include <fstream>
#include <iostream>
#include <map>
#include <memory>
#include <set>
#include <sstream>
#include <string>

#define DEBUG_TYPE "spirv"

namespace kExt {
const char SpirvBinary[] = ".spv";
const char SpirvText[] = ".spt";
const char LLVMBinary[] = ".bc";
} // namespace kExt

using namespace llvm;

static cl::opt<std::string> InputFile(cl::Positional, cl::desc("<input file>"),
                                      cl::init("-"));

static cl::opt<std::string> OutputFile("o",
                                       cl::desc("Override output filename"),
                                       cl::value_desc("filename"));

static cl::opt<bool>
    IsReverse("r", cl::desc("Reverse translation (SPIR-V to LLVM)"));

static cl::opt<bool>
    IsRegularization("s",
                     cl::desc("Regularize LLVM to be representable by SPIR-V"));

using SPIRV::VersionNumber;

static cl::opt<VersionNumber> MaxSPIRVVersion(
    "spirv-max-version",
    cl::desc("Choose maximum SPIR-V version which can be emitted"),
    cl::values(clEnumValN(VersionNumber::SPIRV_1_0, "1.0", "SPIR-V 1.0"),
               clEnumValN(VersionNumber::SPIRV_1_1, "1.1", "SPIR-V 1.1"),
               clEnumValN(VersionNumber::SPIRV_1_2, "1.2", "SPIR-V 1.2"),
               clEnumValN(VersionNumber::SPIRV_1_3, "1.3", "SPIR-V 1.3"),
               clEnumValN(VersionNumber::SPIRV_1_4, "1.4", "SPIR-V 1.4")),
    cl::init(VersionNumber::MaximumVersion));

static cl::list<std::string>
    SPVExt("spirv-ext", cl::CommaSeparated,
           cl::desc("Specify list of allowed/disallowed extensions"),
           cl::value_desc("+SPV_extenstion1_name,-SPV_extension2_name"),
           cl::ValueRequired);

static cl::list<std::string> SPIRVAllowUnknownIntrinsics(
    "spirv-allow-unknown-intrinsics", cl::CommaSeparated,
    cl::desc("Unknown intrinsics that begin with any prefix from the "
             "comma-separated input list will be translated as external "
             "function calls in SPIR-V.\nLeaving any prefix unspecified "
             "(default) would naturally allow all unknown intrinsics"),
    cl::value_desc("intrinsic_prefix_1,intrinsic_prefix_2"), cl::ValueOptional);

static cl::opt<bool> SPIRVGenKernelArgNameMD(
    "spirv-gen-kernel-arg-name-md", cl::init(false),
    cl::desc("Enable generating OpenCL kernel argument name "
             "metadata"));

static cl::opt<SPIRV::BIsRepresentation> BIsRepresentation(
    "spirv-target-env",
    cl::desc("Specify a representation of different SPIR-V Instructions which "
             "is used when translating from SPIR-V to LLVM IR"),
    cl::values(
        clEnumValN(SPIRV::BIsRepresentation::OpenCL12, "CL1.2", "OpenCL C 1.2"),
        clEnumValN(SPIRV::BIsRepresentation::OpenCL20, "CL2.0", "OpenCL C 2.0"),
        clEnumValN(SPIRV::BIsRepresentation::SPIRVFriendlyIR, "SPV-IR",
                   "SPIR-V Friendly IR")),
    cl::init(SPIRV::BIsRepresentation::OpenCL12));

static cl::opt<bool>
    PreserveOCLKernelArgTypeMetadataThroughString(
        "preserve-ocl-kernel-arg-type-metadata-through-string", cl::init(false),
        cl::desc("Preserve OpenCL kernel_arg_type and kernel_arg_type_qual "
                 "metadata through OpString"));

static cl::opt<bool>
    SPIRVToolsDis("spirv-tools-dis", cl::init(false),
                  cl::desc("Emit textual assembly using SPIRV-Tools"));

<<<<<<< HEAD
#if ENABLE_OPAQUE_POINTERS
constexpr static bool SPIRVOpaquePointersDefault = true;
#else
constexpr static bool SPIRVOpaquePointersDefault = false;
#endif

static cl::opt<bool>
    EmitOpaquePointers("emit-opaque-pointers",
                       cl::init(SPIRVOpaquePointersDefault),
                       cl::desc("Emit opaque instead of typed LLVM pointers "
                                "for the translation from SPIR-V."),
                       cl::Hidden);

=======
>>>>>>> 8e921930
using SPIRV::ExtensionID;

#ifdef _SPIRV_SUPPORT_TEXT_FMT
namespace SPIRV {
// Use textual format for SPIRV.
extern bool SPIRVUseTextFormat;
} // namespace SPIRV

static cl::opt<bool>
    ToText("to-text",
           cl::desc("Convert input SPIR-V binary to internal textual format"));

static cl::opt<bool> ToBinary(
    "to-binary",
    cl::desc("Convert input SPIR-V in internal textual format to binary"));
#endif

static cl::opt<std::string> SpecConst(
    "spec-const",
    cl::desc("Translate SPIR-V to LLVM with constant specialization\n"
             "All ids must be valid specialization constant ids for the input "
             "SPIR-V module.\n"
             "The list of valid ids is available via -spec-const-info option.\n"
             "For duplicate ids the later one takes precedence.\n"
             "Float values may be represented in decimal or hexadecimal, hex "
             "values must be preceded by 0x.\n"
             "Supported types are: i1, i8, i16, i32, i64, f16, f32, f64.\n"),
    cl::value_desc("id1:type1:value1 id2:type2:value2 ..."));

static cl::opt<bool>
    SPIRVMemToReg("spirv-mem2reg", cl::init(false),
                  cl::desc("LLVM/SPIR-V translation enable mem2reg"));

static cl::opt<bool> SPIRVPreserveAuxData(
    "spirv-preserve-auxdata", cl::init(false),
    cl::desc("Preserve all auxiliary data, such as function attributes and metadata"));

static cl::opt<bool> SpecConstInfo(
    "spec-const-info",
    cl::desc("Display id of constants available for specializaion and their "
             "size in bytes"));

static cl::opt<SPIRV::FPContractMode> FPCMode(
    "spirv-fp-contract", cl::desc("Set FP Contraction mode:"),
    cl::init(SPIRV::FPContractMode::On),
    cl::values(
        clEnumValN(SPIRV::FPContractMode::On, "on",
                   "choose a mode according to presence of llvm.fmuladd "
                   "intrinsic or `contract' flag on fp operations"),
        clEnumValN(SPIRV::FPContractMode::Off, "off",
                   "disable FP contraction for all entry points"),
        clEnumValN(
            SPIRV::FPContractMode::Fast, "fast",
            "allow all operations to be contracted for all entry points")));

static cl::opt<bool> SPIRVAllowExtraDIExpressions(
    "spirv-allow-extra-diexpressions", cl::init(false),
    cl::desc("Allow DWARF operations not listed in the OpenCL.DebugInfo.100 "
             "specification (experimental, may produce incompatible SPIR-V "
             "module)"));

static cl::opt<SPIRV::DebugInfoEIS> DebugEIS(
    "spirv-debug-info-version", cl::desc("Set SPIR-V debug info version:"),
    cl::init(SPIRV::DebugInfoEIS::OpenCL_DebugInfo_100),
    cl::values(
        clEnumValN(SPIRV::DebugInfoEIS::SPIRV_Debug, "legacy",
                   "Emit debug info compliant with the SPIRV.debug extended "
                   "instruction set. This option is used for compatibility "
                   "with older versions of the translator"),
        clEnumValN(SPIRV::DebugInfoEIS::OpenCL_DebugInfo_100, "ocl-100",
                   "Emit debug info compliant with the OpenCL.DebugInfo.100 "
                   "extended instruction set. This version of SPIR-V debug "
                   "info format is compatible with the SPIRV-Tools"),
        clEnumValN(
            SPIRV::DebugInfoEIS::NonSemantic_Shader_DebugInfo_100,
            "nonsemantic-shader-100",
            "Emit debug info compliant with the "
            "NonSemantic.Shader.DebugInfo.100 extended instruction set. This "
            "version of SPIR-V debug info format is compatible with the rules "
            "regarding non-semantic instruction sets."),
        clEnumValN(
            SPIRV::DebugInfoEIS::NonSemantic_Shader_DebugInfo_200,
            "nonsemantic-shader-200",
            "Emit debug info compliant with the "
            "NonSemantic.Shader.DebugInfo.200 extended instruction set. This "
            "version of SPIR-V debug info format is compatible with the rules "
            "regarding non-semantic instruction sets.")));

static cl::opt<bool> SPIRVReplaceLLVMFmulAddWithOpenCLMad(
    "spirv-replace-fmuladd-with-ocl-mad",
    cl::desc("Allow replacement of llvm.fmuladd.* intrinsic with OpenCL mad "
             "instruction from OpenCL extended instruction set"),
    cl::init(true));

static cl::opt<SPIRV::BuiltinFormat> SPIRVBuiltinFormat(
    "spirv-builtin-format",
    cl::desc("Set LLVM-IR representation of SPIR-V builtin variables:"),
    cl::init(SPIRV::BuiltinFormat::Function),
    cl::values(
        clEnumValN(SPIRV::BuiltinFormat::Function, "function",
                   "Use functions to represent SPIR-V builtin variables"),
        clEnumValN(SPIRV::BuiltinFormat::Global, "global",
                   "Use globals to represent SPIR-V builtin variables")));

static std::string removeExt(const std::string &FileName) {
  size_t Pos = FileName.find_last_of(".");
  if (Pos != std::string::npos)
    return FileName.substr(0, Pos);
  return FileName;
}

static ExitOnError ExitOnErr;

#ifdef LLVM_SPIRV_HAVE_SPIRV_TOOLS
/// Stream buffer that captures written data into a vector and allows reading
/// the data back as an array of uint32_t's.
class StreambufToArray : public std::streambuf {
public:
  const uint32_t *data() const {
    return reinterpret_cast<const uint32_t *>(Buffer.data());
  }

  size_t size() const { return Buffer.size() / sizeof(uint32_t); }

protected:
  std::streamsize xsputn(const char *s, std::streamsize count) override {
    for (std::streamsize I = 0; I < count; I++) {
      Buffer.push_back(s[I]);
    }
    return count;
  }

private:
  std::vector<char> Buffer;
};
#endif // LLVM_SPIRV_HAVE_SPIRV_TOOLS

static int convertLLVMToSPIRV(const SPIRV::TranslatorOpts &Opts) {
  LLVMContext Context;

  std::unique_ptr<MemoryBuffer> MB =
      ExitOnErr(errorOrToExpected(MemoryBuffer::getFileOrSTDIN(InputFile)));
  std::unique_ptr<Module> M =
      ExitOnErr(getOwningLazyBitcodeModule(std::move(MB), Context,
                                           /*ShouldLazyLoadMetadata=*/true));
  ExitOnErr(M->materializeAll());

  if (OutputFile.empty()) {
    if (InputFile == "-")
      OutputFile = "-";
    else
      OutputFile =
          removeExt(InputFile) +
          (SPIRV::SPIRVUseTextFormat ? kExt::SpirvText : kExt::SpirvBinary);
  }

  if (SPIRVToolsDis) {
#ifdef LLVM_SPIRV_HAVE_SPIRV_TOOLS
    auto DisMessagePrinter = [](spv_message_level_t Level, const char *source,
                                const spv_position_t &position,
                                const char *message) -> void {
      errs() << source << ": " << message << "\n";
    };
    spvtools::SpirvTools SpvTool(SPV_ENV_OPENCL_2_0);
    SpvTool.SetMessageConsumer(DisMessagePrinter);
    std::string DisOutput;

    // Serialize the SPIR-V module to a uint32_t array and then invoke the
    // SPIR-V tools disassembler to obtain textual assembly.
    std::string Err;
    StreambufToArray OutStreamBuf;
    std::ostream OutStream(&OutStreamBuf);
    bool Success = writeSpirv(M.get(), Opts, OutStream, Err);
    if (!Success) {
      errs() << "Failed to translate SPIR-V: " << Err << '\n';
      return -1;
    }

    if (!SpvTool.Disassemble(OutStreamBuf.data(), OutStreamBuf.size(),
                             &DisOutput)) {
      errs() << "Failed to generate textual assembly\n";
      return -1;
    }

    if (OutputFile != "-") {
      std::ofstream OutFile(OutputFile, std::ios::binary);
      OutFile << DisOutput;
    } else {
      std::cout << DisOutput;
    }

    return 0;
#else
    errs() << "llvm-spirv was built without --spirv-tools-dis support\n";
    return -1;
#endif // LLVM_SPIRV_HAVE_SPIRV_TOOLS
  }

  std::string Err;
  bool Success = false;
  if (OutputFile != "-") {
    std::ofstream OutFile(OutputFile, std::ios::binary);
    Success = writeSpirv(M.get(), Opts, OutFile, Err);
  } else {
    Success = writeSpirv(M.get(), Opts, std::cout, Err);
  }

  if (!Success) {
    errs() << "Fails to save LLVM as SPIR-V: " << Err << '\n';
    return -1;
  }
  return 0;
}

static bool isFileEmpty(const std::string &FileName) {
  std::ifstream File(FileName);
  return File && File.peek() == EOF;
}

static int convertSPIRVToLLVM(const SPIRV::TranslatorOpts &Opts) {
  LLVMContext Context;
  
  std::ifstream IFS(InputFile, std::ios::binary);
  Module *M;
  std::string Err;

  if (!readSpirv(Context, Opts, IFS, M, Err)) {
    errs() << "Fails to load SPIR-V as LLVM Module: " << Err << '\n';
    return -1;
  }

  LLVM_DEBUG(dbgs() << "Converted LLVM module:\n" << *M);

  raw_string_ostream ErrorOS(Err);
  if (verifyModule(*M, &ErrorOS)) {
    errs() << "Fails to verify module: " << ErrorOS.str();
    return -1;
  }

  if (OutputFile.empty()) {
    if (InputFile == "-")
      OutputFile = "-";
    else
      OutputFile = removeExt(InputFile) + kExt::LLVMBinary;
  }

  std::error_code EC;
  ToolOutputFile Out(OutputFile.c_str(), EC, sys::fs::OF_None);
  if (EC) {
    errs() << "Fails to open output file: " << EC.message();
    return -1;
  }

  WriteBitcodeToFile(*M, Out.os());
  Out.keep();
  delete M;
  return 0;
}

#ifdef _SPIRV_SUPPORT_TEXT_FMT
static int convertSPIRV() {
  if (ToBinary == ToText) {
    errs() << "Invalid arguments\n";
    return -1;
  }
  std::ifstream IFS(InputFile, std::ios::binary);

  if (OutputFile.empty()) {
    if (InputFile == "-")
      OutputFile = "-";
    else {
      OutputFile = removeExt(InputFile) +
                   (ToBinary ? kExt::SpirvBinary : kExt::SpirvText);
    }
  }

  auto Action = [&](std::ostream &OFS) {
    std::string Err;
    if (!SPIRV::convertSpirv(IFS, OFS, Err, ToBinary, ToText)) {
      errs() << "Fails to convert SPIR-V : " << Err << '\n';
      return -1;
    }
    return 0;
  };

  if (OutputFile == "-")
    return Action(std::cout);

  // Open the output file in binary mode in case we convert text to SPIRV binary
  if (ToBinary) {
    std::ofstream OFS(OutputFile, std::ios::binary);
    return Action(OFS);
  }

  // Convert SPIRV binary to text
  std::ofstream OFS(OutputFile);
  return Action(OFS);
}
#endif

static int regularizeLLVM(SPIRV::TranslatorOpts &Opts) {
  LLVMContext Context;

  std::unique_ptr<MemoryBuffer> MB =
      ExitOnErr(errorOrToExpected(MemoryBuffer::getFileOrSTDIN(InputFile)));
  std::unique_ptr<Module> M =
      ExitOnErr(getOwningLazyBitcodeModule(std::move(MB), Context,
                                           /*ShouldLazyLoadMetadata=*/true));
  ExitOnErr(M->materializeAll());

  if (OutputFile.empty()) {
    if (InputFile == "-")
      OutputFile = "-";
    else
      OutputFile = removeExt(InputFile) + ".regularized.bc";
  }

  std::string Err;
  if (!regularizeLlvmForSpirv(M.get(), Err, Opts)) {
    errs() << "Fails to save LLVM as SPIR-V: " << Err << '\n';
    return -1;
  }

  std::error_code EC;
  ToolOutputFile Out(OutputFile.c_str(), EC, sys::fs::OF_None);
  if (EC) {
    errs() << "Fails to open output file: " << EC.message();
    return -1;
  }

  WriteBitcodeToFile(*M.get(), Out.os());
  Out.keep();
  return 0;
}

static int parseSPVExtOption(
    SPIRV::TranslatorOpts::ExtensionsStatusMap &ExtensionsStatus) {
  // Map name -> id for known extensions
  std::map<std::string, ExtensionID> ExtensionNamesMap;
#define _STRINGIFY(X) #X
#define STRINGIFY(X) _STRINGIFY(X)
#define EXT(X) ExtensionNamesMap[STRINGIFY(X)] = ExtensionID::X;
#include "LLVMSPIRVExtensions.inc"
#undef EXT
#undef STRINGIFY
#undef _STRINGIFY

  // Set the initial state:
  //  - during SPIR-V consumption, assume that any known extension is allowed.
  //  - during SPIR-V generation, assume that any known extension is disallowed.
  //  - during conversion to/from SPIR-V text representation, assume that any
  //    known extension is allowed.
  std::optional<bool> DefaultVal;
  if (IsReverse)
    DefaultVal = true;
  for (const auto &It : ExtensionNamesMap)
    ExtensionsStatus[It.second] = DefaultVal;

  if (SPVExt.empty())
    return 0; // Nothing to do

  for (unsigned i = 0; i < SPVExt.size(); ++i) {
    const std::string &ExtString = SPVExt[i];
    if (ExtString.empty() ||
        ('+' != ExtString.front() && '-' != ExtString.front())) {
      errs() << "Invalid value of --spirv-ext, expected format is:\n"
             << "\t--spirv-ext=+EXT_NAME,-EXT_NAME\n";
      return -1;
    }

    auto ExtName = ExtString.substr(1);

    if (ExtName.empty()) {
      errs() << "Invalid value of --spirv-ext, expected format is:\n"
             << "\t--spirv-ext=+EXT_NAME,-EXT_NAME\n";
      return -1;
    }

    bool ExtStatus = ('+' == ExtString.front());
    if ("all" == ExtName) {
      // Update status for all known extensions
      for (const auto &It : ExtensionNamesMap)
        ExtensionsStatus[It.second] = ExtStatus;
    } else {
      // Reject unknown extensions
      const auto &It = ExtensionNamesMap.find(ExtName);
      if (ExtensionNamesMap.end() == It) {
        errs() << "Unknown extension '" << ExtName << "' was specified via "
               << "--spirv-ext option\n";
        return -1;
      }

      ExtensionsStatus[It->second] = ExtStatus;
    }
  }

  return 0;
}

// Returns true on error.
bool parseSpecConstOpt(llvm::StringRef SpecConstStr,
                       SPIRV::TranslatorOpts &Opts) {
  std::ifstream IFS(InputFile, std::ios::binary);
  std::vector<SpecConstInfoTy> SpecConstInfo;
  if (!getSpecConstInfo(IFS, SpecConstInfo))
    return true;

  SmallVector<StringRef, 8> Split;
  SpecConstStr.split(Split, ' ', -1, false);
  for (StringRef Option : Split) {
    SmallVector<StringRef, 4> Params;
    Option.split(Params, ':', 2);
    if (Params.size() < 3) {
      errs() << "Error: Invalid format of -" << SpecConst.ArgStr
             << " option: \"" << Option << "\". Expected format: -"
             << SpecConst.ArgStr << " \"<" << SpecConst.ValueStr << ">\"\n";
      return true;
    }
    uint32_t SpecId;
    if (Params[0].getAsInteger(10, SpecId)) {
      errs() << "Error: Invalid id for '-" << SpecConst.ArgStr
             << "' option! In \"" << Option << "\": \"" << Params[0]
             << "\" must be a 32-bit unsigned integer\n";
      return true;
    }
    auto It =
        std::find_if(SpecConstInfo.begin(), SpecConstInfo.end(),
                     [=](SpecConstInfoTy Info) { return Info.ID == SpecId; });
    if (It == SpecConstInfo.end()) {
      errs() << "Error: CL_INVALID_SPEC_ID. \"" << Option << "\": There is no "
             << "specialization constant with id = " << SpecId
             << " in the SPIR-V module.";
      return true;
    }
    if (Params[1].consume_front("i")) {
      unsigned Width = 0;
      Params[1].getAsInteger(10, Width);
      if (!isPowerOf2_32(Width) || Width > 64) {
        errs() << "Error: Invalid type for '-" << SpecConst.ArgStr
               << "' option! In \"" << Option << "\": \"i" << Params[1]
               << "\" - is not allowed type. "
               << "Allowed types are: i1, i8, i16, i32, i64, f16, f32, f64\n";
        return true;
      }
      size_t Size = Width < 8 ? 1 : Width / 8;
      if (Size != It->Size) {
        errs() << "Error: CL_INVALID_VALUE. In \"" << Option << "\": Size of "
               << "type i" << Width << " (" << Size << " bytes) "
               << "does not match the size of the specialization constant "
               << "in the module (" << It->Size << " bytes)\n";
        return true;
      }
      APInt Value;
      bool Err = Params[2].getAsInteger(10, Value);
      if (Err || Value.getActiveWords() > 1 ||
          (Width < 64 && Value.getZExtValue() >> Width)) {
        errs() << "Error: Invalid value for '-" << SpecConst.ArgStr
               << "' option! In \"" << Option << "\": can't convert \""
               << Params[2] << "\" to " << Width << "-bit integer number\n";
        return true;
      }
      Opts.setSpecConst(SpecId, Value.getZExtValue());
    } else if (Params[1].consume_front("f")) {
      unsigned Width = 0;
      Params[1].getAsInteger(10, Width);
      const llvm::fltSemantics *FS = nullptr;
      switch (Width) {
      case 16:
        FS = &APFloat::IEEEhalf();
        break;
      case 32:
        FS = &APFloat::IEEEsingle();
        break;
      case 64:
        FS = &APFloat::IEEEdouble();
        break;
      default:
        errs() << "Error: Invalid type for '-" << SpecConst.ArgStr
               << "' option! In \"" << Option << "\": \"f" << Params[1]
               << "\" - is not allowed type. "
               << "Allowed types are: i1, i8, i16, i32, i64, f16, f32, f64\n";
        return true;
      }
      APFloat Value(*FS);
      if (Params[2].find("0x") != StringRef::npos) {
        std::stringstream paramStream;
        paramStream << std::hex << Params[2].data();
        uint64_t specVal = 0;
        paramStream >> specVal;
        Opts.setSpecConst(SpecId, specVal);
      } else {
        Expected<APFloat::opStatus> StatusOrErr =
            Value.convertFromString(Params[2], APFloat::rmNearestTiesToEven);
        if (!StatusOrErr) {
          return true;
        }
        // It's ok to have inexact conversion from decimal representation.
        APFloat::opStatus Status = *StatusOrErr;
        if (Status & ~APFloat::opInexact) {
          errs() << "Error: Invalid value for '-" << SpecConst.ArgStr
                 << "' option! In \"" << Option << "\": can't convert \""
                 << Params[2] << "\" to " << Width
                 << "-bit floating point number\n";
          return true;
        }
        Opts.setSpecConst(SpecId, Value.bitcastToAPInt().getZExtValue());
      }
    } else {
      errs() << "Error: Invalid type for '-" << SpecConst.ArgStr
             << "' option! In \"" << Option << "\": \"" << Params[1]
             << "\" - is not allowed type. "
             << "Allowed types are: i1, i8, i16, i32, i64, f16, f32, f64\n";
      return true;
    }
  }
  return false;
}

static void parseAllowUnknownIntrinsicsOpt(SPIRV::TranslatorOpts &Opts) {
  SPIRV::TranslatorOpts::ArgList PrefixList;
  for (const auto &Prefix : SPIRVAllowUnknownIntrinsics) {
    PrefixList.push_back(Prefix);
  }
  Opts.setSPIRVAllowUnknownIntrinsics(PrefixList);
}

int main(int Ac, char **Av) {
  EnablePrettyStackTrace();
  sys::PrintStackTraceOnErrorSignal(Av[0]);
  PrettyStackTraceProgram X(Ac, Av);

  cl::ParseCommandLineOptions(Ac, Av, "LLVM/SPIR-V translator");

  if (InputFile != "-" && isFileEmpty(InputFile)) {
    errs() << "Can't translate, file is empty\n";
    return -1;
  }

  SPIRV::TranslatorOpts::ExtensionsStatusMap ExtensionsStatus;
  // ExtensionsStatus will be properly initialized and update according to
  // values passed via --spirv-ext option in parseSPVExtOption function.
  int Ret = parseSPVExtOption(ExtensionsStatus);
  if (0 != Ret)
    return Ret;

  SPIRV::TranslatorOpts Opts(MaxSPIRVVersion, ExtensionsStatus);
  if (BIsRepresentation.getNumOccurrences() != 0) {
    if (!IsReverse) {
      errs() << "Note: --spirv-target-env option ignored as it only "
                "affects translation from SPIR-V to LLVM IR";
    } else {
      Opts.setDesiredBIsRepresentation(BIsRepresentation);
    }
  }

  Opts.setFPContractMode(FPCMode);

  if (SPIRVBuiltinFormat.getNumOccurrences() != 0) {
    if (!IsReverse) {
      errs() << "Note: --spirv-builtin-format option ignored as it only "
                "affects translation from SPIR-V to LLVM IR";
    } else {
      Opts.setBuiltinFormat(SPIRVBuiltinFormat);
    }
  }

  if (SPIRVMemToReg)
    Opts.setMemToRegEnabled(SPIRVMemToReg);
  if (SPIRVGenKernelArgNameMD)
    Opts.setGenKernelArgNameMDEnabled(SPIRVGenKernelArgNameMD);
  if (IsReverse && !SpecConst.empty()) {
    if (parseSpecConstOpt(SpecConst, Opts))
      return -1;
  }

  if (SPIRVPreserveAuxData) {
    Opts.setPreserveAuxData(
        SPIRVPreserveAuxData);
    if (!IsReverse)
      Opts.setAllowedToUseExtension(
          SPIRV::ExtensionID::SPV_KHR_non_semantic_info);
  }

  if (SPIRVAllowUnknownIntrinsics.getNumOccurrences() != 0) {
    if (IsReverse) {
      errs()
          << "Note: --spirv-allow-unknown-intrinsics option ignored as it only "
             "affects translation from LLVM IR to SPIR-V";
    } else {
      parseAllowUnknownIntrinsicsOpt(Opts);
    }
  }

  if (SPIRVReplaceLLVMFmulAddWithOpenCLMad.getNumOccurrences() != 0) {
    if (IsReverse) {
      errs() << "Note: --spirv-replace-fmuladd-with-ocl-mad option ignored as "
                "it only affects translation from LLVM IR to SPIR-V";
    } else {
      Opts.setReplaceLLVMFmulAddWithOpenCLMad(
          SPIRVReplaceLLVMFmulAddWithOpenCLMad);
    }
  }

  if (SPIRVAllowExtraDIExpressions.getNumOccurrences() != 0) {
    Opts.setAllowExtraDIExpressionsEnabled(SPIRVAllowExtraDIExpressions);
  }

  if (DebugEIS.getNumOccurrences() != 0) {
    if (IsReverse) {
      errs() << "Note: --spirv-debug-info-version option ignored as it only "
                "affects translation from LLVM IR to SPIR-V";
    } else {
      Opts.setDebugInfoEIS(DebugEIS);
      if (DebugEIS.getValue() ==
          SPIRV::DebugInfoEIS::NonSemantic_Shader_DebugInfo_200)
        Opts.setAllowExtraDIExpressionsEnabled(true);
      if (DebugEIS.getValue() ==
          SPIRV::DebugInfoEIS::NonSemantic_Shader_DebugInfo_100 ||
          DebugEIS.getValue() ==
          SPIRV::DebugInfoEIS::NonSemantic_Shader_DebugInfo_200)
        Opts.setAllowedToUseExtension(
            SPIRV::ExtensionID::SPV_KHR_non_semantic_info);
    }
  }

  if (PreserveOCLKernelArgTypeMetadataThroughString.getNumOccurrences() != 0)
    Opts.setPreserveOCLKernelArgTypeMetadataThroughString(true);

#ifdef _SPIRV_SUPPORT_TEXT_FMT
  if (ToText && (ToBinary || IsReverse || IsRegularization)) {
    errs() << "Cannot use -to-text with -to-binary, -r, -s\n";
    return -1;
  }

  if (ToBinary && (ToText || IsReverse || IsRegularization)) {
    errs() << "Cannot use -to-binary with -to-text, -r, -s\n";
    return -1;
  }

  if (ToBinary || ToText)
    return convertSPIRV();
#endif

  if (!IsReverse && !IsRegularization && !SpecConstInfo)
    return convertLLVMToSPIRV(Opts);

  if (IsReverse && IsRegularization) {
    errs() << "Cannot have both -r and -s options\n";
    return -1;
  }
  if (IsReverse)
    return convertSPIRVToLLVM(Opts);

  if (IsRegularization)
    return regularizeLLVM(Opts);

  if (SpecConstInfo) {
    std::ifstream IFS(InputFile, std::ios::binary);
    std::vector<SpecConstInfoTy> SpecConstInfo;
    if (!getSpecConstInfo(IFS, SpecConstInfo)) {
      std::cout << "Invalid SPIR-V binary";
      return -1;
    }
    std::cout << "Number of scalar specialization constants in the module = "
              << SpecConstInfo.size() << "\n";
    for (auto &SpecConst : SpecConstInfo)
      std::cout << "Spec const id = " << SpecConst.ID
                << ", size in bytes = " << SpecConst.Size
                << ", type = " << SpecConst.Type << "\n";
  }
  return 0;
}<|MERGE_RESOLUTION|>--- conflicted
+++ resolved
@@ -154,22 +154,6 @@
     SPIRVToolsDis("spirv-tools-dis", cl::init(false),
                   cl::desc("Emit textual assembly using SPIRV-Tools"));
 
-<<<<<<< HEAD
-#if ENABLE_OPAQUE_POINTERS
-constexpr static bool SPIRVOpaquePointersDefault = true;
-#else
-constexpr static bool SPIRVOpaquePointersDefault = false;
-#endif
-
-static cl::opt<bool>
-    EmitOpaquePointers("emit-opaque-pointers",
-                       cl::init(SPIRVOpaquePointersDefault),
-                       cl::desc("Emit opaque instead of typed LLVM pointers "
-                                "for the translation from SPIR-V."),
-                       cl::Hidden);
-
-=======
->>>>>>> 8e921930
 using SPIRV::ExtensionID;
 
 #ifdef _SPIRV_SUPPORT_TEXT_FMT
