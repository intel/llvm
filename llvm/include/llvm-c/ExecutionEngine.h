/*===-- llvm-c/ExecutionEngine.h - ExecutionEngine Lib C Iface --*- C++ -*-===*\
|*                                                                            *|
|* Part of the LLVM Project, under the Apache License v2.0 with LLVM          *|
|* Exceptions.                                                                *|
|* See https://llvm.org/LICENSE.txt for license information.                  *|
|* SPDX-License-Identifier: Apache-2.0 WITH LLVM-exception                    *|
|*                                                                            *|
|*===----------------------------------------------------------------------===*|
|*                                                                            *|
|* This header declares the C interface to libLLVMExecutionEngine.o, which    *|
|* implements various analyses of the LLVM IR.                                *|
|*                                                                            *|
|* Many exotic languages can interoperate with C code but have a harder time  *|
|* with C++ due to name mangling. So in addition to C, this interface enables *|
|* tools written in such languages.                                           *|
|*                                                                            *|
\*===----------------------------------------------------------------------===*/

#ifndef LLVM_C_EXECUTIONENGINE_H
#define LLVM_C_EXECUTIONENGINE_H

#include "llvm-c/ExternC.h"
#include "llvm-c/Target.h"
#include "llvm-c/TargetMachine.h"
#include "llvm-c/Types.h"
#include "llvm-c/Visibility.h"

LLVM_C_EXTERN_C_BEGIN

/**
 * @defgroup LLVMCExecutionEngine Execution Engine
 * @ingroup LLVMC
 *
 * @{
 */

/**
 * Empty function used to force the linker to link MCJIT.
 * Has no effect when called on a pre-built library (dylib interface).
 */
<<<<<<< HEAD
void LLVMLinkInMCJIT(void);
=======
LLVM_C_ABI void LLVMLinkInMCJIT(void);
>>>>>>> 10a576f7
/**
 * Empty function used to force the linker to link the LLVM interpreter.
 * Has no effect when called on a pre-built library (dylib interface).
 */
<<<<<<< HEAD
void LLVMLinkInInterpreter(void);
=======
LLVM_C_ABI void LLVMLinkInInterpreter(void);
>>>>>>> 10a576f7

typedef struct LLVMOpaqueGenericValue *LLVMGenericValueRef;
typedef struct LLVMOpaqueExecutionEngine *LLVMExecutionEngineRef;
typedef struct LLVMOpaqueMCJITMemoryManager *LLVMMCJITMemoryManagerRef;

struct LLVMMCJITCompilerOptions {
  unsigned OptLevel;
  LLVMCodeModel CodeModel;
  LLVMBool NoFramePointerElim;
  LLVMBool EnableFastISel;
  LLVMMCJITMemoryManagerRef MCJMM;
};

/*===-- Operations on generic values --------------------------------------===*/

LLVM_C_ABI LLVMGenericValueRef LLVMCreateGenericValueOfInt(LLVMTypeRef Ty,
                                                           unsigned long long N,
                                                           LLVMBool IsSigned);

LLVM_C_ABI LLVMGenericValueRef LLVMCreateGenericValueOfPointer(void *P);

LLVM_C_ABI LLVMGenericValueRef LLVMCreateGenericValueOfFloat(LLVMTypeRef Ty,
                                                             double N);

LLVM_C_ABI unsigned LLVMGenericValueIntWidth(LLVMGenericValueRef GenValRef);

LLVM_C_ABI unsigned long long LLVMGenericValueToInt(LLVMGenericValueRef GenVal,
                                                    LLVMBool IsSigned);

LLVM_C_ABI void *LLVMGenericValueToPointer(LLVMGenericValueRef GenVal);

LLVM_C_ABI double LLVMGenericValueToFloat(LLVMTypeRef TyRef,
                                          LLVMGenericValueRef GenVal);

LLVM_C_ABI void LLVMDisposeGenericValue(LLVMGenericValueRef GenVal);

/*===-- Operations on execution engines -----------------------------------===*/

LLVM_C_ABI LLVMBool LLVMCreateExecutionEngineForModule(
    LLVMExecutionEngineRef *OutEE, LLVMModuleRef M, char **OutError);

LLVM_C_ABI LLVMBool LLVMCreateInterpreterForModule(
    LLVMExecutionEngineRef *OutInterp, LLVMModuleRef M, char **OutError);

LLVM_C_ABI LLVMBool
LLVMCreateJITCompilerForModule(LLVMExecutionEngineRef *OutJIT, LLVMModuleRef M,
                               unsigned OptLevel, char **OutError);

LLVM_C_ABI void
LLVMInitializeMCJITCompilerOptions(struct LLVMMCJITCompilerOptions *Options,
                                   size_t SizeOfOptions);

/**
 * Create an MCJIT execution engine for a module, with the given options. It is
 * the responsibility of the caller to ensure that all fields in Options up to
 * the given SizeOfOptions are initialized. It is correct to pass a smaller
 * value of SizeOfOptions that omits some fields. The canonical way of using
 * this is:
 *
 * LLVMMCJITCompilerOptions options;
 * LLVMInitializeMCJITCompilerOptions(&options, sizeof(options));
 * ... fill in those options you care about
 * LLVMCreateMCJITCompilerForModule(&jit, mod, &options, sizeof(options),
 *                                  &error);
 *
 * Note that this is also correct, though possibly suboptimal:
 *
 * LLVMCreateMCJITCompilerForModule(&jit, mod, 0, 0, &error);
 */
LLVM_C_ABI LLVMBool LLVMCreateMCJITCompilerForModule(
    LLVMExecutionEngineRef *OutJIT, LLVMModuleRef M,
    struct LLVMMCJITCompilerOptions *Options, size_t SizeOfOptions,
    char **OutError);

LLVM_C_ABI void LLVMDisposeExecutionEngine(LLVMExecutionEngineRef EE);

LLVM_C_ABI void LLVMRunStaticConstructors(LLVMExecutionEngineRef EE);

LLVM_C_ABI void LLVMRunStaticDestructors(LLVMExecutionEngineRef EE);

LLVM_C_ABI int LLVMRunFunctionAsMain(LLVMExecutionEngineRef EE, LLVMValueRef F,
                                     unsigned ArgC, const char *const *ArgV,
                                     const char *const *EnvP);

LLVM_C_ABI LLVMGenericValueRef LLVMRunFunction(LLVMExecutionEngineRef EE,
                                               LLVMValueRef F, unsigned NumArgs,
                                               LLVMGenericValueRef *Args);

LLVM_C_ABI void LLVMFreeMachineCodeForFunction(LLVMExecutionEngineRef EE,
                                               LLVMValueRef F);

LLVM_C_ABI void LLVMAddModule(LLVMExecutionEngineRef EE, LLVMModuleRef M);

LLVM_C_ABI LLVMBool LLVMRemoveModule(LLVMExecutionEngineRef EE, LLVMModuleRef M,
                                     LLVMModuleRef *OutMod, char **OutError);

LLVM_C_ABI LLVMBool LLVMFindFunction(LLVMExecutionEngineRef EE,
                                     const char *Name, LLVMValueRef *OutFn);

LLVM_C_ABI void *LLVMRecompileAndRelinkFunction(LLVMExecutionEngineRef EE,
                                                LLVMValueRef Fn);

LLVM_C_ABI LLVMTargetDataRef
LLVMGetExecutionEngineTargetData(LLVMExecutionEngineRef EE);
LLVM_C_ABI LLVMTargetMachineRef
LLVMGetExecutionEngineTargetMachine(LLVMExecutionEngineRef EE);

LLVM_C_ABI void LLVMAddGlobalMapping(LLVMExecutionEngineRef EE,
                                     LLVMValueRef Global, void *Addr);

LLVM_C_ABI void *LLVMGetPointerToGlobal(LLVMExecutionEngineRef EE,
                                        LLVMValueRef Global);

LLVM_C_ABI uint64_t LLVMGetGlobalValueAddress(LLVMExecutionEngineRef EE,
                                              const char *Name);

LLVM_C_ABI uint64_t LLVMGetFunctionAddress(LLVMExecutionEngineRef EE,
                                           const char *Name);

/// Returns true on error, false on success. If true is returned then the error
/// message is copied to OutStr and cleared in the ExecutionEngine instance.
LLVM_C_ABI LLVMBool LLVMExecutionEngineGetErrMsg(LLVMExecutionEngineRef EE,
                                                 char **OutError);

/*===-- Operations on memory managers -------------------------------------===*/

typedef uint8_t *(*LLVMMemoryManagerAllocateCodeSectionCallback)(
  void *Opaque, uintptr_t Size, unsigned Alignment, unsigned SectionID,
  const char *SectionName);
typedef uint8_t *(*LLVMMemoryManagerAllocateDataSectionCallback)(
  void *Opaque, uintptr_t Size, unsigned Alignment, unsigned SectionID,
  const char *SectionName, LLVMBool IsReadOnly);
typedef LLVMBool (*LLVMMemoryManagerFinalizeMemoryCallback)(
  void *Opaque, char **ErrMsg);
typedef void (*LLVMMemoryManagerDestroyCallback)(void *Opaque);

/**
 * Create a simple custom MCJIT memory manager. This memory manager can
 * intercept allocations in a module-oblivious way. This will return NULL
 * if any of the passed functions are NULL.
 *
 * @param Opaque An opaque client object to pass back to the callbacks.
 * @param AllocateCodeSection Allocate a block of memory for executable code.
 * @param AllocateDataSection Allocate a block of memory for data.
 * @param FinalizeMemory Set page permissions and flush cache. Return 0 on
 *   success, 1 on error.
 */
LLVM_C_ABI LLVMMCJITMemoryManagerRef LLVMCreateSimpleMCJITMemoryManager(
    void *Opaque,
    LLVMMemoryManagerAllocateCodeSectionCallback AllocateCodeSection,
    LLVMMemoryManagerAllocateDataSectionCallback AllocateDataSection,
    LLVMMemoryManagerFinalizeMemoryCallback FinalizeMemory,
    LLVMMemoryManagerDestroyCallback Destroy);

LLVM_C_ABI void LLVMDisposeMCJITMemoryManager(LLVMMCJITMemoryManagerRef MM);

/*===-- JIT Event Listener functions -------------------------------------===*/

LLVM_C_ABI LLVMJITEventListenerRef LLVMCreateGDBRegistrationListener(void);
LLVM_C_ABI LLVMJITEventListenerRef LLVMCreateIntelJITEventListener(void);
LLVM_C_ABI LLVMJITEventListenerRef LLVMCreateOProfileJITEventListener(void);
LLVM_C_ABI LLVMJITEventListenerRef LLVMCreatePerfJITEventListener(void);

/**
 * @}
 */

LLVM_C_EXTERN_C_END

#endif<|MERGE_RESOLUTION|>--- conflicted
+++ resolved
@@ -38,20 +38,12 @@
  * Empty function used to force the linker to link MCJIT.
  * Has no effect when called on a pre-built library (dylib interface).
  */
-<<<<<<< HEAD
-void LLVMLinkInMCJIT(void);
-=======
 LLVM_C_ABI void LLVMLinkInMCJIT(void);
->>>>>>> 10a576f7
 /**
  * Empty function used to force the linker to link the LLVM interpreter.
  * Has no effect when called on a pre-built library (dylib interface).
  */
-<<<<<<< HEAD
-void LLVMLinkInInterpreter(void);
-=======
 LLVM_C_ABI void LLVMLinkInInterpreter(void);
->>>>>>> 10a576f7
 
 typedef struct LLVMOpaqueGenericValue *LLVMGenericValueRef;
 typedef struct LLVMOpaqueExecutionEngine *LLVMExecutionEngineRef;
