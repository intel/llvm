/*===---------------- llvm-c/Orc.h - OrcV2 C bindings -----------*- C++ -*-===*\
|*                                                                            *|
|* Part of the LLVM Project, under the Apache License v2.0 with LLVM          *|
|* Exceptions.                                                                *|
|* See https://llvm.org/LICENSE.txt for license information.                  *|
|* SPDX-License-Identifier: Apache-2.0 WITH LLVM-exception                    *|
|*                                                                            *|
|*===----------------------------------------------------------------------===*|
|*                                                                            *|
|* This header declares the C interface to libLLVMOrcJIT.a, which implements  *|
|* JIT compilation of LLVM IR. Minimal documentation of C API specific issues *|
|* (especially memory ownership rules) is provided. Core Orc concepts are     *|
|* documented in llvm/docs/ORCv2.rst and APIs are documented in the C++       *|
|* headers                                                                    *|
|*                                                                            *|
|* Many exotic languages can interoperate with C code but have a harder time  *|
|* with C++ due to name mangling. So in addition to C, this interface enables *|
|* tools written in such languages.                                           *|
|*                                                                            *|
|* Note: This interface is experimental. It is *NOT* stable, and may be       *|
|*       changed without warning. Only C API usage documentation is           *|
|*       provided. See the C++ documentation for all higher level ORC API     *|
|*       details.                                                             *|
|*                                                                            *|
\*===----------------------------------------------------------------------===*/

#ifndef LLVM_C_ORC_H
#define LLVM_C_ORC_H

#include "llvm-c/Error.h"
#include "llvm-c/TargetMachine.h"
#include "llvm-c/Types.h"
#include "llvm-c/Visibility.h"

LLVM_C_EXTERN_C_BEGIN

/**
 * @defgroup LLVMCExecutionEngineORC On-Request-Compilation
 * @ingroup LLVMCExecutionEngine
 *
 * @{
 */

/**
 * Represents an address in the executor process.
 */
typedef uint64_t LLVMOrcJITTargetAddress;

/**
 * Represents an address in the executor process.
 */
typedef uint64_t LLVMOrcExecutorAddress;

/**
 * Represents generic linkage flags for a symbol definition.
 */
typedef enum {
  LLVMJITSymbolGenericFlagsNone = 0,
  LLVMJITSymbolGenericFlagsExported = 1U << 0,
  LLVMJITSymbolGenericFlagsWeak = 1U << 1,
  LLVMJITSymbolGenericFlagsCallable = 1U << 2,
  LLVMJITSymbolGenericFlagsMaterializationSideEffectsOnly = 1U << 3
} LLVMJITSymbolGenericFlags;

/**
 * Represents target specific flags for a symbol definition.
 */
typedef uint8_t LLVMJITSymbolTargetFlags;

/**
 * Represents the linkage flags for a symbol definition.
 */
typedef struct {
  uint8_t GenericFlags;
  uint8_t TargetFlags;
} LLVMJITSymbolFlags;

/**
 * Represents an evaluated symbol address and flags.
 */
typedef struct {
  LLVMOrcExecutorAddress Address;
  LLVMJITSymbolFlags Flags;
} LLVMJITEvaluatedSymbol;

/**
 * A reference to an orc::ExecutionSession instance.
 */
typedef struct LLVMOrcOpaqueExecutionSession *LLVMOrcExecutionSessionRef;

/**
 * Error reporter function.
 */
typedef void (*LLVMOrcErrorReporterFunction)(void *Ctx, LLVMErrorRef Err);

/**
 * A reference to an orc::SymbolStringPool.
 */
typedef struct LLVMOrcOpaqueSymbolStringPool *LLVMOrcSymbolStringPoolRef;

/**
 * A reference to an orc::SymbolStringPool table entry.
 */
typedef struct LLVMOrcOpaqueSymbolStringPoolEntry
    *LLVMOrcSymbolStringPoolEntryRef;

/**
 * Represents a pair of a symbol name and LLVMJITSymbolFlags.
 */
typedef struct {
  LLVMOrcSymbolStringPoolEntryRef Name;
  LLVMJITSymbolFlags Flags;
} LLVMOrcCSymbolFlagsMapPair;

/**
 * Represents a list of (SymbolStringPtr, JITSymbolFlags) pairs that can be used
 * to construct a SymbolFlagsMap.
 */
typedef LLVMOrcCSymbolFlagsMapPair *LLVMOrcCSymbolFlagsMapPairs;

/**
 * Represents a pair of a symbol name and an evaluated symbol.
 */
typedef struct {
  LLVMOrcSymbolStringPoolEntryRef Name;
  LLVMJITEvaluatedSymbol Sym;
} LLVMOrcCSymbolMapPair;

/**
 * Represents a list of (SymbolStringPtr, JITEvaluatedSymbol) pairs that can be
 * used to construct a SymbolMap.
 */
typedef LLVMOrcCSymbolMapPair *LLVMOrcCSymbolMapPairs;

/**
 * Represents a SymbolAliasMapEntry
 */
typedef struct {
  LLVMOrcSymbolStringPoolEntryRef Name;
  LLVMJITSymbolFlags Flags;
} LLVMOrcCSymbolAliasMapEntry;

/**
 * Represents a pair of a symbol name and SymbolAliasMapEntry.
 */
typedef struct {
  LLVMOrcSymbolStringPoolEntryRef Name;
  LLVMOrcCSymbolAliasMapEntry Entry;
} LLVMOrcCSymbolAliasMapPair;

/**
 * Represents a list of (SymbolStringPtr, (SymbolStringPtr, JITSymbolFlags))
 * pairs that can be used to construct a SymbolFlagsMap.
 */
typedef LLVMOrcCSymbolAliasMapPair *LLVMOrcCSymbolAliasMapPairs;

/**
 * A reference to an orc::JITDylib instance.
 */
typedef struct LLVMOrcOpaqueJITDylib *LLVMOrcJITDylibRef;

/**
 * Represents a list of LLVMOrcSymbolStringPoolEntryRef and the associated
 * length.
 */
typedef struct {
  LLVMOrcSymbolStringPoolEntryRef *Symbols;
  size_t Length;
} LLVMOrcCSymbolsList;

/**
 * Represents a pair of a JITDylib and LLVMOrcCSymbolsList.
 */
typedef struct {
  LLVMOrcJITDylibRef JD;
  LLVMOrcCSymbolsList Names;
} LLVMOrcCDependenceMapPair;

/**
 * Represents a list of (JITDylibRef, (LLVMOrcSymbolStringPoolEntryRef*,
 * size_t)) pairs that can be used to construct a SymbolDependenceMap.
 */
typedef LLVMOrcCDependenceMapPair *LLVMOrcCDependenceMapPairs;

/**
 * A set of symbols that share dependencies.
 */
typedef struct {
  LLVMOrcCSymbolsList Symbols;
  LLVMOrcCDependenceMapPairs Dependencies;
  size_t NumDependencies;
} LLVMOrcCSymbolDependenceGroup;

/**
 * Lookup kind. This can be used by definition generators when deciding whether
 * to produce a definition for a requested symbol.
 *
 * This enum should be kept in sync with llvm::orc::LookupKind.
 */
typedef enum {
  LLVMOrcLookupKindStatic,
  LLVMOrcLookupKindDLSym
} LLVMOrcLookupKind;

/**
 * JITDylib lookup flags. This can be used by definition generators when
 * deciding whether to produce a definition for a requested symbol.
 *
 * This enum should be kept in sync with llvm::orc::JITDylibLookupFlags.
 */
typedef enum {
  LLVMOrcJITDylibLookupFlagsMatchExportedSymbolsOnly,
  LLVMOrcJITDylibLookupFlagsMatchAllSymbols
} LLVMOrcJITDylibLookupFlags;

/**
 * An element type for a JITDylib search order.
 */
typedef struct {
  LLVMOrcJITDylibRef JD;
  LLVMOrcJITDylibLookupFlags JDLookupFlags;
} LLVMOrcCJITDylibSearchOrderElement;

/**
 * A JITDylib search order.
 *
 * The list is terminated with an element containing a null pointer for the JD
 * field.
 */
typedef LLVMOrcCJITDylibSearchOrderElement *LLVMOrcCJITDylibSearchOrder;

/**
 * Symbol lookup flags for lookup sets. This should be kept in sync with
 * llvm::orc::SymbolLookupFlags.
 */
typedef enum {
  LLVMOrcSymbolLookupFlagsRequiredSymbol,
  LLVMOrcSymbolLookupFlagsWeaklyReferencedSymbol
} LLVMOrcSymbolLookupFlags;

/**
 * An element type for a symbol lookup set.
 */
typedef struct {
  LLVMOrcSymbolStringPoolEntryRef Name;
  LLVMOrcSymbolLookupFlags LookupFlags;
} LLVMOrcCLookupSetElement;

/**
 * A set of symbols to look up / generate.
 *
 * The list is terminated with an element containing a null pointer for the
 * Name field.
 *
 * If a client creates an instance of this type then they are responsible for
 * freeing it, and for ensuring that all strings have been retained over the
 * course of its life. Clients receiving a copy from a callback are not
 * responsible for managing lifetime or retain counts.
 */
typedef LLVMOrcCLookupSetElement *LLVMOrcCLookupSet;

/**
 * A reference to a uniquely owned orc::MaterializationUnit instance.
 */
typedef struct LLVMOrcOpaqueMaterializationUnit *LLVMOrcMaterializationUnitRef;

/**
 * A reference to a uniquely owned orc::MaterializationResponsibility instance.
 *
 * Ownership must be passed to a lower-level layer in a JIT stack.
 */
typedef struct LLVMOrcOpaqueMaterializationResponsibility
    *LLVMOrcMaterializationResponsibilityRef;

/**
 * A MaterializationUnit materialize callback.
 *
 * Ownership of the Ctx and MR arguments passes to the callback which must
 * adhere to the LLVMOrcMaterializationResponsibilityRef contract (see comment
 * for that type).
 *
 * If this callback is called then the LLVMOrcMaterializationUnitDestroy
 * callback will NOT be called.
 */
typedef void (*LLVMOrcMaterializationUnitMaterializeFunction)(
    void *Ctx, LLVMOrcMaterializationResponsibilityRef MR);

/**
 * A MaterializationUnit discard callback.
 *
 * Ownership of JD and Symbol remain with the caller: These arguments should
 * not be disposed of or released.
 */
typedef void (*LLVMOrcMaterializationUnitDiscardFunction)(
    void *Ctx, LLVMOrcJITDylibRef JD, LLVMOrcSymbolStringPoolEntryRef Symbol);

/**
 * A MaterializationUnit destruction callback.
 *
 * If a custom MaterializationUnit is destroyed before its Materialize
 * function is called then this function will be called to provide an
 * opportunity for the underlying program representation to be destroyed.
 */
typedef void (*LLVMOrcMaterializationUnitDestroyFunction)(void *Ctx);

/**
 * A reference to an orc::ResourceTracker instance.
 */
typedef struct LLVMOrcOpaqueResourceTracker *LLVMOrcResourceTrackerRef;

/**
 * A reference to an orc::DefinitionGenerator.
 */
typedef struct LLVMOrcOpaqueDefinitionGenerator
    *LLVMOrcDefinitionGeneratorRef;

/**
 * An opaque lookup state object. Instances of this type can be captured to
 * suspend a lookup while a custom generator function attempts to produce a
 * definition.
 *
 * If a client captures a lookup state object then they must eventually call
 * LLVMOrcLookupStateContinueLookup to restart the lookup. This is required
 * in order to release memory allocated for the lookup state, even if errors
 * have occurred while the lookup was suspended (if these errors have made the
 * lookup impossible to complete then it will issue its own error before
 * destruction).
 */
typedef struct LLVMOrcOpaqueLookupState *LLVMOrcLookupStateRef;

/**
 * A custom generator function. This can be used to create a custom generator
 * object using LLVMOrcCreateCustomCAPIDefinitionGenerator. The resulting
 * object can be attached to a JITDylib, via LLVMOrcJITDylibAddGenerator, to
 * receive callbacks when lookups fail to match existing definitions.
 *
 * GeneratorObj will contain the address of the custom generator object.
 *
 * Ctx will contain the context object passed to
 * LLVMOrcCreateCustomCAPIDefinitionGenerator.
 *
 * LookupState will contain a pointer to an LLVMOrcLookupStateRef object. This
 * can optionally be modified to make the definition generation process
 * asynchronous: If the LookupStateRef value is copied, and the original
 * LLVMOrcLookupStateRef set to null, the lookup will be suspended. Once the
 * asynchronous definition process has been completed clients must call
 * LLVMOrcLookupStateContinueLookup to continue the lookup (this should be
 * done unconditionally, even if errors have occurred in the mean time, to
 * free the lookup state memory and notify the query object of the failures).
 * If LookupState is captured this function must return LLVMErrorSuccess.
 *
 * The Kind argument can be inspected to determine the lookup kind (e.g.
 * as-if-during-static-link, or as-if-during-dlsym).
 *
 * The JD argument specifies which JITDylib the definitions should be generated
 * into.
 *
 * The JDLookupFlags argument can be inspected to determine whether the original
 * lookup included non-exported symbols.
 *
 * Finally, the LookupSet argument contains the set of symbols that could not
 * be found in JD already (the set of generation candidates).
 */
typedef LLVMErrorRef (*LLVMOrcCAPIDefinitionGeneratorTryToGenerateFunction)(
    LLVMOrcDefinitionGeneratorRef GeneratorObj, void *Ctx,
    LLVMOrcLookupStateRef *LookupState, LLVMOrcLookupKind Kind,
    LLVMOrcJITDylibRef JD, LLVMOrcJITDylibLookupFlags JDLookupFlags,
    LLVMOrcCLookupSet LookupSet, size_t LookupSetSize);

/**
 * Disposer for a custom generator.
 *
 * Will be called by ORC when the JITDylib that the generator is attached to
 * is destroyed.
 */
typedef void (*LLVMOrcDisposeCAPIDefinitionGeneratorFunction)(void *Ctx);

/**
 * Predicate function for SymbolStringPoolEntries.
 */
typedef int (*LLVMOrcSymbolPredicate)(void *Ctx,
                                      LLVMOrcSymbolStringPoolEntryRef Sym);

/**
 * A reference to an orc::ThreadSafeContext instance.
 */
typedef struct LLVMOrcOpaqueThreadSafeContext *LLVMOrcThreadSafeContextRef;

/**
 * A reference to an orc::ThreadSafeModule instance.
 */
typedef struct LLVMOrcOpaqueThreadSafeModule *LLVMOrcThreadSafeModuleRef;

/**
 * A function for inspecting/mutating IR modules, suitable for use with
 * LLVMOrcThreadSafeModuleWithModuleDo.
 */
typedef LLVMErrorRef (*LLVMOrcGenericIRModuleOperationFunction)(
    void *Ctx, LLVMModuleRef M);

/**
 * A reference to an orc::JITTargetMachineBuilder instance.
 */
typedef struct LLVMOrcOpaqueJITTargetMachineBuilder
    *LLVMOrcJITTargetMachineBuilderRef;

/**
 * A reference to an orc::ObjectLayer instance.
 */
typedef struct LLVMOrcOpaqueObjectLayer *LLVMOrcObjectLayerRef;

/**
 * A reference to an orc::ObjectLinkingLayer instance.
 */
typedef struct LLVMOrcOpaqueObjectLinkingLayer *LLVMOrcObjectLinkingLayerRef;

/**
 * A reference to an orc::IRTransformLayer instance.
 */
typedef struct LLVMOrcOpaqueIRTransformLayer *LLVMOrcIRTransformLayerRef;

/**
 * A function for applying transformations as part of an transform layer.
 *
 * Implementations of this type are responsible for managing the lifetime
 * of the Module pointed to by ModInOut: If the LLVMModuleRef value is
 * overwritten then the function is responsible for disposing of the incoming
 * module. If the module is simply accessed/mutated in-place then ownership
 * returns to the caller and the function does not need to do any lifetime
 * management.
 *
 * Clients can call LLVMOrcLLJITGetIRTransformLayer to obtain the transform
 * layer of a LLJIT instance, and use LLVMOrcIRTransformLayerSetTransform
 * to set the function. This can be used to override the default transform
 * layer.
 */
typedef LLVMErrorRef (*LLVMOrcIRTransformLayerTransformFunction)(
    void *Ctx, LLVMOrcThreadSafeModuleRef *ModInOut,
    LLVMOrcMaterializationResponsibilityRef MR);

/**
 * A reference to an orc::ObjectTransformLayer instance.
 */
typedef struct LLVMOrcOpaqueObjectTransformLayer
    *LLVMOrcObjectTransformLayerRef;

/**
 * A function for applying transformations to an object file buffer.
 *
 * Implementations of this type are responsible for managing the lifetime
 * of the memory buffer pointed to by ObjInOut: If the LLVMMemoryBufferRef
 * value is overwritten then the function is responsible for disposing of the
 * incoming buffer. If the buffer is simply accessed/mutated in-place then
 * ownership returns to the caller and the function does not need to do any
 * lifetime management.
 *
 * The transform is allowed to return an error, in which case the ObjInOut
 * buffer should be disposed of and set to null.
 */
typedef LLVMErrorRef (*LLVMOrcObjectTransformLayerTransformFunction)(
    void *Ctx, LLVMMemoryBufferRef *ObjInOut);

/**
 * A reference to an orc::IndirectStubsManager instance.
 */
typedef struct LLVMOrcOpaqueIndirectStubsManager
    *LLVMOrcIndirectStubsManagerRef;

/**
 * A reference to an orc::LazyCallThroughManager instance.
 */
typedef struct LLVMOrcOpaqueLazyCallThroughManager
    *LLVMOrcLazyCallThroughManagerRef;

/**
 * A reference to an orc::DumpObjects object.
 *
 * Can be used to dump object files to disk with unique names. Useful as an
 * ObjectTransformLayer transform.
 */
typedef struct LLVMOrcOpaqueDumpObjects *LLVMOrcDumpObjectsRef;

/**
 * Attach a custom error reporter function to the ExecutionSession.
 *
 * The error reporter will be called to deliver failure notices that can not be
 * directly reported to a caller. For example, failure to resolve symbols in
 * the JIT linker is typically reported via the error reporter (callers
 * requesting definitions from the JIT will typically be delivered a
 * FailureToMaterialize error instead).
 */
LLVM_C_ABI void LLVMOrcExecutionSessionSetErrorReporter(
    LLVMOrcExecutionSessionRef ES, LLVMOrcErrorReporterFunction ReportError,
    void *Ctx);

/**
 * Return a reference to the SymbolStringPool for an ExecutionSession.
 *
 * Ownership of the pool remains with the ExecutionSession: The caller is
 * not required to free the pool.
 */
LLVM_C_ABI LLVMOrcSymbolStringPoolRef
LLVMOrcExecutionSessionGetSymbolStringPool(LLVMOrcExecutionSessionRef ES);

/**
 * Clear all unreferenced symbol string pool entries.
 *
 * This can be called at any time to release unused entries in the
 * ExecutionSession's string pool. Since it locks the pool (preventing
 * interning of any new strings) it is recommended that it only be called
 * infrequently, ideally when the caller has reason to believe that some
 * entries will have become unreferenced, e.g. after removing a module or
 * closing a JITDylib.
 */
LLVM_C_ABI void
LLVMOrcSymbolStringPoolClearDeadEntries(LLVMOrcSymbolStringPoolRef SSP);

/**
 * Intern a string in the ExecutionSession's SymbolStringPool and return a
 * reference to it. This increments the ref-count of the pool entry, and the
 * returned value should be released once the client is done with it by
 * calling LLVMOrcReleaseSymbolStringPoolEntry.
 *
 * Since strings are uniqued within the SymbolStringPool
 * LLVMOrcSymbolStringPoolEntryRefs can be compared by value to test string
 * equality.
 *
 * Note that this function does not perform linker-mangling on the string.
 */
LLVM_C_ABI LLVMOrcSymbolStringPoolEntryRef
LLVMOrcExecutionSessionIntern(LLVMOrcExecutionSessionRef ES, const char *Name);

/**
 * Callback type for ExecutionSession lookups.
 *
 * If Err is LLVMErrorSuccess then Result will contain a pointer to a
 * list of ( SymbolStringPtr, JITEvaluatedSymbol ) pairs of length NumPairs.
 *
 * If Err is a failure value then Result and Ctx are undefined and should
 * not be accessed. The Callback is responsible for handling the error
 * value (e.g. by calling LLVMGetErrorMessage + LLVMDisposeErrorMessage).
 *
 * The caller retains ownership of the Result array and will release all
 * contained symbol names. Clients are responsible for retaining any symbol
 * names that they wish to hold after the function returns.
 */
typedef void (*LLVMOrcExecutionSessionLookupHandleResultFunction)(
    LLVMErrorRef Err, LLVMOrcCSymbolMapPairs Result, size_t NumPairs,
    void *Ctx);

/**
 * Look up symbols in an execution session.
 *
 * This is a wrapper around the general ExecutionSession::lookup function.
 *
 * The SearchOrder argument contains a list of (JITDylibs, JITDylibSearchFlags)
 * pairs that describe the search order. The JITDylibs will be searched in the
 * given order to try to find the symbols in the Symbols argument.
 *
 * The Symbols argument should contain a null-terminated array of
 * (SymbolStringPtr, SymbolLookupFlags) pairs describing the symbols to be
 * searched for. This function takes ownership of the elements of the Symbols
 * array. The Name fields of the Symbols elements are taken to have been
 * retained by the client for this function. The client should *not* release the
 * Name fields, but are still responsible for destroying the array itself.
 *
 * The HandleResult function will be called once all searched for symbols have
 * been found, or an error occurs. The HandleResult function will be passed an
 * LLVMErrorRef indicating success or failure, and (on success) a
 * null-terminated LLVMOrcCSymbolMapPairs array containing the function result,
 * and the Ctx value passed to the lookup function.
 *
 * The client is fully responsible for managing the lifetime of the Ctx object.
 * A common idiom is to allocate the context prior to the lookup and deallocate
 * it in the handler.
 *
 * THIS API IS EXPERIMENTAL AND LIKELY TO CHANGE IN THE NEAR FUTURE!
 */
LLVM_C_ABI void LLVMOrcExecutionSessionLookup(
    LLVMOrcExecutionSessionRef ES, LLVMOrcLookupKind K,
    LLVMOrcCJITDylibSearchOrder SearchOrder, size_t SearchOrderSize,
    LLVMOrcCLookupSet Symbols, size_t SymbolsSize,
    LLVMOrcExecutionSessionLookupHandleResultFunction HandleResult, void *Ctx);

/**
 * Increments the ref-count for a SymbolStringPool entry.
 */
LLVM_C_ABI void
LLVMOrcRetainSymbolStringPoolEntry(LLVMOrcSymbolStringPoolEntryRef S);

/**
 * Reduces the ref-count for of a SymbolStringPool entry.
 */
LLVM_C_ABI void
LLVMOrcReleaseSymbolStringPoolEntry(LLVMOrcSymbolStringPoolEntryRef S);

/**
 * Return the c-string for the given symbol. This string will remain valid until
 * the entry is freed (once all LLVMOrcSymbolStringPoolEntryRefs have been
 * released).
 */
LLVM_C_ABI const char *
LLVMOrcSymbolStringPoolEntryStr(LLVMOrcSymbolStringPoolEntryRef S);

/**
 * Reduces the ref-count of a ResourceTracker.
 */
LLVM_C_ABI void LLVMOrcReleaseResourceTracker(LLVMOrcResourceTrackerRef RT);

/**
 * Transfers tracking of all resources associated with resource tracker SrcRT
 * to resource tracker DstRT.
 */
LLVM_C_ABI void
LLVMOrcResourceTrackerTransferTo(LLVMOrcResourceTrackerRef SrcRT,
                                 LLVMOrcResourceTrackerRef DstRT);

/**
 * Remove all resources associated with the given tracker. See
 * ResourceTracker::remove().
 */
LLVM_C_ABI LLVMErrorRef
LLVMOrcResourceTrackerRemove(LLVMOrcResourceTrackerRef RT);

/**
 * Dispose of a JITDylib::DefinitionGenerator. This should only be called if
 * ownership has not been passed to a JITDylib (e.g. because some error
 * prevented the client from calling LLVMOrcJITDylibAddGenerator).
 */
LLVM_C_ABI void
LLVMOrcDisposeDefinitionGenerator(LLVMOrcDefinitionGeneratorRef DG);

/**
 * Dispose of a MaterializationUnit.
 */
LLVM_C_ABI void
LLVMOrcDisposeMaterializationUnit(LLVMOrcMaterializationUnitRef MU);

/**
 * Create a custom MaterializationUnit.
 *
 * Name is a name for this MaterializationUnit to be used for identification
 * and logging purposes (e.g. if this MaterializationUnit produces an
 * object buffer then the name of that buffer will be derived from this name).
 *
 * The Syms list contains the names and linkages of the symbols provided by this
 * unit. This function takes ownership of the elements of the Syms array. The
 * Name fields of the array elements are taken to have been retained for this
 * function. The client should *not* release the elements of the array, but is
 * still responsible for destroying the array itself.
 *
 * The InitSym argument indicates whether or not this MaterializationUnit
 * contains static initializers. If three are no static initializers (the common
 * case) then this argument should be null. If there are static initializers
 * then InitSym should be set to a unique name that also appears in the Syms
 * list with the LLVMJITSymbolGenericFlagsMaterializationSideEffectsOnly flag
 * set. This function takes ownership of the InitSym, which should have been
 * retained twice on behalf of this function: once for the Syms entry and once
 * for InitSym. If clients wish to use the InitSym value after this function
 * returns they must retain it once more for themselves.
 *
 * If any of the symbols in the Syms list is looked up then the Materialize
 * function will be called.
 *
 * If any of the symbols in the Syms list is overridden then the Discard
 * function will be called.
 *
 * The caller owns the underling MaterializationUnit and is responsible for
 * either passing it to a JITDylib (via LLVMOrcJITDylibDefine) or disposing
 * of it by calling LLVMOrcDisposeMaterializationUnit.
 */
LLVM_C_ABI LLVMOrcMaterializationUnitRef LLVMOrcCreateCustomMaterializationUnit(
    const char *Name, void *Ctx, LLVMOrcCSymbolFlagsMapPairs Syms,
    size_t NumSyms, LLVMOrcSymbolStringPoolEntryRef InitSym,
    LLVMOrcMaterializationUnitMaterializeFunction Materialize,
    LLVMOrcMaterializationUnitDiscardFunction Discard,
    LLVMOrcMaterializationUnitDestroyFunction Destroy);

/**
 * Create a MaterializationUnit to define the given symbols as pointing to
 * the corresponding raw addresses.
 *
 * This function takes ownership of the elements of the Syms array. The Name
 * fields of the array elements are taken to have been retained for this
 * function. This allows the following pattern...
 *
 *   size_t NumPairs;
 *   LLVMOrcCSymbolMapPairs Sym;
 *   -- Build Syms array --
 *   LLVMOrcMaterializationUnitRef MU =
 *       LLVMOrcAbsoluteSymbols(Syms, NumPairs);
 *
 * ... without requiring cleanup of the elements of the Sym array afterwards.
 *
 * The client is still responsible for deleting the Sym array itself.
 *
 * If a client wishes to reuse elements of the Sym array after this call they
 * must explicitly retain each of the elements for themselves.
 */
LLVM_C_ABI LLVMOrcMaterializationUnitRef
LLVMOrcAbsoluteSymbols(LLVMOrcCSymbolMapPairs Syms, size_t NumPairs);

/**
 * Create a MaterializationUnit to define lazy re-expots. These are callable
 * entry points that call through to the given symbols.
 *
 * This function takes ownership of the CallableAliases array. The Name
 * fields of the array elements are taken to have been retained for this
 * function. This allows the following pattern...
 *
 *   size_t NumPairs;
 *   LLVMOrcCSymbolAliasMapPairs CallableAliases;
 *   -- Build CallableAliases array --
 *   LLVMOrcMaterializationUnitRef MU =
 *      LLVMOrcLazyReexports(LCTM, ISM, JD, CallableAliases, NumPairs);
 *
 * ... without requiring cleanup of the elements of the CallableAliases array afterwards.
 *
 * The client is still responsible for deleting the CallableAliases array itself.
 *
 * If a client wishes to reuse elements of the CallableAliases array after this call they
 * must explicitly retain each of the elements for themselves.
 */
LLVM_C_ABI LLVMOrcMaterializationUnitRef LLVMOrcLazyReexports(
    LLVMOrcLazyCallThroughManagerRef LCTM, LLVMOrcIndirectStubsManagerRef ISM,
    LLVMOrcJITDylibRef SourceRef, LLVMOrcCSymbolAliasMapPairs CallableAliases,
    size_t NumPairs);
// TODO: ImplSymbolMad SrcJDLoc

/**
 * Disposes of the passed MaterializationResponsibility object.
 *
 * This should only be done after the symbols covered by the object have either
 * been resolved and emitted (via
 * LLVMOrcMaterializationResponsibilityNotifyResolved and
 * LLVMOrcMaterializationResponsibilityNotifyEmitted) or failed (via
 * LLVMOrcMaterializationResponsibilityFailMaterialization).
 */
LLVM_C_ABI void LLVMOrcDisposeMaterializationResponsibility(
    LLVMOrcMaterializationResponsibilityRef MR);

/**
 * Returns the target JITDylib that these symbols are being materialized into.
 */
LLVM_C_ABI LLVMOrcJITDylibRef
LLVMOrcMaterializationResponsibilityGetTargetDylib(
    LLVMOrcMaterializationResponsibilityRef MR);

/**
 * Returns the ExecutionSession for this MaterializationResponsibility.
 */
LLVM_C_ABI LLVMOrcExecutionSessionRef
LLVMOrcMaterializationResponsibilityGetExecutionSession(
    LLVMOrcMaterializationResponsibilityRef MR);

/**
 * Returns the symbol flags map for this responsibility instance.
 *
 * The length of the array is returned in NumPairs and the caller is responsible
 * for the returned memory and needs to call LLVMOrcDisposeCSymbolFlagsMap.
 *
 * To use the returned symbols beyond the livetime of the
 * MaterializationResponsibility requires the caller to retain the symbols
 * explicitly.
 */
LLVM_C_ABI LLVMOrcCSymbolFlagsMapPairs
LLVMOrcMaterializationResponsibilityGetSymbols(
    LLVMOrcMaterializationResponsibilityRef MR, size_t *NumPairs);

/**
 * Disposes of the passed LLVMOrcCSymbolFlagsMap.
 *
 * Does not release the entries themselves.
 */
LLVM_C_ABI void
LLVMOrcDisposeCSymbolFlagsMap(LLVMOrcCSymbolFlagsMapPairs Pairs);

/**
 * Returns the initialization pseudo-symbol, if any. This symbol will also
 * be present in the SymbolFlagsMap for this MaterializationResponsibility
 * object.
 *
 * The returned symbol is not retained over any mutating operation of the
 * MaterializationResponsbility or beyond the lifetime thereof.
 */
LLVM_C_ABI LLVMOrcSymbolStringPoolEntryRef
LLVMOrcMaterializationResponsibilityGetInitializerSymbol(
    LLVMOrcMaterializationResponsibilityRef MR);

/**
 * Returns the names of any symbols covered by this
 * MaterializationResponsibility object that have queries pending. This
 * information can be used to return responsibility for unrequested symbols
 * back to the JITDylib via the delegate method.
 */
LLVM_C_ABI LLVMOrcSymbolStringPoolEntryRef *
LLVMOrcMaterializationResponsibilityGetRequestedSymbols(
    LLVMOrcMaterializationResponsibilityRef MR, size_t *NumSymbols);

/**
 * Disposes of the passed LLVMOrcSymbolStringPoolEntryRef* .
 *
 * Does not release the symbols themselves.
 */
LLVM_C_ABI void LLVMOrcDisposeSymbols(LLVMOrcSymbolStringPoolEntryRef *Symbols);

/**
 * Notifies the target JITDylib that the given symbols have been resolved.
 * This will update the given symbols' addresses in the JITDylib, and notify
 * any pending queries on the given symbols of their resolution. The given
 * symbols must be ones covered by this MaterializationResponsibility
 * instance. Individual calls to this method may resolve a subset of the
 * symbols, but all symbols must have been resolved prior to calling emit.
 *
 * This method will return an error if any symbols being resolved have been
 * moved to the error state due to the failure of a dependency. If this
 * method returns an error then clients should log it and call
 * LLVMOrcMaterializationResponsibilityFailMaterialization. If no dependencies
 * have been registered for the symbols covered by this
 * MaterializationResponsibility then this method is guaranteed to return
 * LLVMErrorSuccess.
 */
LLVM_C_ABI LLVMErrorRef LLVMOrcMaterializationResponsibilityNotifyResolved(
    LLVMOrcMaterializationResponsibilityRef MR, LLVMOrcCSymbolMapPairs Symbols,
    size_t NumPairs);

/**
 * Notifies the target JITDylib (and any pending queries on that JITDylib)
 * that all symbols covered by this MaterializationResponsibility instance
 * have been emitted.
 *
 * This function takes ownership of the symbols in the Dependencies struct.
 * This allows the following pattern...
 *
 *   LLVMOrcSymbolStringPoolEntryRef Names[] = {...};
 *   LLVMOrcCDependenceMapPair Dependence = {JD, {Names, sizeof(Names)}}
 *   LLVMOrcMaterializationResponsibilityAddDependencies(JD, Name, &Dependence,
 * 1);
 *
 * ... without requiring cleanup of the elements of the Names array afterwards.
 *
 * The client is still responsible for deleting the Dependencies.Names arrays,
 * and the Dependencies array itself.
 *
 * This method will return an error if any symbols being resolved have been
 * moved to the error state due to the failure of a dependency. If this
 * method returns an error then clients should log it and call
 * LLVMOrcMaterializationResponsibilityFailMaterialization.
 * If no dependencies have been registered for the symbols covered by this
 * MaterializationResponsibility then this method is guaranteed to return
 * LLVMErrorSuccess.
 */
LLVM_C_ABI LLVMErrorRef LLVMOrcMaterializationResponsibilityNotifyEmitted(
    LLVMOrcMaterializationResponsibilityRef MR,
    LLVMOrcCSymbolDependenceGroup *SymbolDepGroups, size_t NumSymbolDepGroups);

/**
 * Attempt to claim responsibility for new definitions. This method can be
 * used to claim responsibility for symbols that are added to a
 * materialization unit during the compilation process (e.g. literal pool
 * symbols). Symbol linkage rules are the same as for symbols that are
 * defined up front: duplicate strong definitions will result in errors.
 * Duplicate weak definitions will be discarded (in which case they will
 * not be added to this responsibility instance).
 *
 * This method can be used by materialization units that want to add
 * additional symbols at materialization time (e.g. stubs, compile
 * callbacks, metadata)
 */
LLVM_C_ABI LLVMErrorRef LLVMOrcMaterializationResponsibilityDefineMaterializing(
    LLVMOrcMaterializationResponsibilityRef MR,
    LLVMOrcCSymbolFlagsMapPairs Pairs, size_t NumPairs);

/**
 * Notify all not-yet-emitted covered by this MaterializationResponsibility
 * instance that an error has occurred.
 * This will remove all symbols covered by this MaterializationResponsibility
 * from the target JITDylib, and send an error to any queries waiting on
 * these symbols.
 */
LLVM_C_ABI void LLVMOrcMaterializationResponsibilityFailMaterialization(
    LLVMOrcMaterializationResponsibilityRef MR);

/**
 * Transfers responsibility to the given MaterializationUnit for all
 * symbols defined by that MaterializationUnit. This allows
 * materializers to break up work based on run-time information (e.g.
 * by introspecting which symbols have actually been looked up and
 * materializing only those).
 */
LLVM_C_ABI LLVMErrorRef LLVMOrcMaterializationResponsibilityReplace(
    LLVMOrcMaterializationResponsibilityRef MR,
    LLVMOrcMaterializationUnitRef MU);

/**
 * Delegates responsibility for the given symbols to the returned
 * materialization responsibility. Useful for breaking up work between
 * threads, or different kinds of materialization processes.
 *
 * The caller retains responsibility of the the passed
 * MaterializationResponsibility.
 */
LLVM_C_ABI LLVMErrorRef LLVMOrcMaterializationResponsibilityDelegate(
    LLVMOrcMaterializationResponsibilityRef MR,
    LLVMOrcSymbolStringPoolEntryRef *Symbols, size_t NumSymbols,
    LLVMOrcMaterializationResponsibilityRef *Result);

/**
 * Create a "bare" JITDylib.
 *
 * The client is responsible for ensuring that the JITDylib's name is unique,
 * e.g. by calling LLVMOrcExecutionSessionGetJTIDylibByName first.
 *
 * This call does not install any library code or symbols into the newly
 * created JITDylib. The client is responsible for all configuration.
 */
LLVM_C_ABI LLVMOrcJITDylibRef LLVMOrcExecutionSessionCreateBareJITDylib(
    LLVMOrcExecutionSessionRef ES, const char *Name);

/**
 * Create a JITDylib.
 *
 * The client is responsible for ensuring that the JITDylib's name is unique,
 * e.g. by calling LLVMOrcExecutionSessionGetJTIDylibByName first.
 *
 * If a Platform is attached to the ExecutionSession then
 * Platform::setupJITDylib will be called to install standard platform symbols
 * (e.g. standard library interposes). If no Platform is installed then this
 * call is equivalent to LLVMExecutionSessionRefCreateBareJITDylib and will
 * always return success.
 */
LLVM_C_ABI LLVMErrorRef LLVMOrcExecutionSessionCreateJITDylib(
    LLVMOrcExecutionSessionRef ES, LLVMOrcJITDylibRef *Result,
    const char *Name);

/**
 * Returns the JITDylib with the given name, or NULL if no such JITDylib
 * exists.
 */
LLVM_C_ABI LLVMOrcJITDylibRef LLVMOrcExecutionSessionGetJITDylibByName(
    LLVMOrcExecutionSessionRef ES, const char *Name);

/**
 * Return a reference to a newly created resource tracker associated with JD.
 * The tracker is returned with an initial ref-count of 1, and must be released
 * with LLVMOrcReleaseResourceTracker when no longer needed.
 */
LLVM_C_ABI LLVMOrcResourceTrackerRef
LLVMOrcJITDylibCreateResourceTracker(LLVMOrcJITDylibRef JD);

/**
 * Return a reference to the default resource tracker for the given JITDylib.
 * This operation will increase the retain count of the tracker: Clients should
 * call LLVMOrcReleaseResourceTracker when the result is no longer needed.
 */
LLVM_C_ABI LLVMOrcResourceTrackerRef
LLVMOrcJITDylibGetDefaultResourceTracker(LLVMOrcJITDylibRef JD);

/**
 * Add the given MaterializationUnit to the given JITDylib.
 *
 * If this operation succeeds then JITDylib JD will take ownership of MU.
 * If the operation fails then ownership remains with the caller who should
 * call LLVMOrcDisposeMaterializationUnit to destroy it.
 */
LLVM_C_ABI LLVMErrorRef LLVMOrcJITDylibDefine(LLVMOrcJITDylibRef JD,
                                              LLVMOrcMaterializationUnitRef MU);

/**
 * Calls remove on all trackers associated with this JITDylib, see
 * JITDylib::clear().
 */
LLVM_C_ABI LLVMErrorRef LLVMOrcJITDylibClear(LLVMOrcJITDylibRef JD);

/**
 * Add a DefinitionGenerator to the given JITDylib.
 *
 * The JITDylib will take ownership of the given generator: The client is no
 * longer responsible for managing its memory.
 */
LLVM_C_ABI void LLVMOrcJITDylibAddGenerator(LLVMOrcJITDylibRef JD,
                                            LLVMOrcDefinitionGeneratorRef DG);

/**
 * Create a custom generator.
 *
 * The F argument will be used to implement the DefinitionGenerator's
 * tryToGenerate method (see
 * LLVMOrcCAPIDefinitionGeneratorTryToGenerateFunction).
 *
 * Ctx is a context object that will be passed to F. This argument is
 * permitted to be null.
 *
 * Dispose is the disposal function for Ctx. This argument is permitted to be
 * null (in which case the client is responsible for the lifetime of Ctx).
 */
LLVM_C_ABI LLVMOrcDefinitionGeneratorRef
LLVMOrcCreateCustomCAPIDefinitionGenerator(
    LLVMOrcCAPIDefinitionGeneratorTryToGenerateFunction F, void *Ctx,
    LLVMOrcDisposeCAPIDefinitionGeneratorFunction Dispose);

/**
 * Continue a lookup that was suspended in a generator (see
 * LLVMOrcCAPIDefinitionGeneratorTryToGenerateFunction).
 */
LLVM_C_ABI void LLVMOrcLookupStateContinueLookup(LLVMOrcLookupStateRef S,
                                                 LLVMErrorRef Err);

/**
 * Get a DynamicLibrarySearchGenerator that will reflect process symbols into
 * the JITDylib. On success the resulting generator is owned by the client.
 * Ownership is typically transferred by adding the instance to a JITDylib
 * using LLVMOrcJITDylibAddGenerator,
 *
 * The GlobalPrefix argument specifies the character that appears on the front
 * of linker-mangled symbols for the target platform (e.g. '_' on MachO).
 * If non-null, this character will be stripped from the start of all symbol
 * strings before passing the remaining substring to dlsym.
 *
 * The optional Filter and Ctx arguments can be used to supply a symbol name
 * filter: Only symbols for which the filter returns true will be visible to
 * JIT'd code. If the Filter argument is null then all process symbols will
 * be visible to JIT'd code. Note that the symbol name passed to the Filter
 * function is the full mangled symbol: The client is responsible for stripping
 * the global prefix if present.
 */
LLVM_C_ABI LLVMErrorRef LLVMOrcCreateDynamicLibrarySearchGeneratorForProcess(
    LLVMOrcDefinitionGeneratorRef *Result, char GlobalPrefx,
    LLVMOrcSymbolPredicate Filter, void *FilterCtx);

/**
 * Get a LLVMOrcCreateDynamicLibararySearchGeneratorForPath that will reflect
 * library symbols into the JITDylib. On success the resulting generator is
 * owned by the client. Ownership is typically transferred by adding the
 * instance to a JITDylib using LLVMOrcJITDylibAddGenerator,
 *
 * The GlobalPrefix argument specifies the character that appears on the front
 * of linker-mangled symbols for the target platform (e.g. '_' on MachO).
 * If non-null, this character will be stripped from the start of all symbol
 * strings before passing the remaining substring to dlsym.
 *
 * The optional Filter and Ctx arguments can be used to supply a symbol name
 * filter: Only symbols for which the filter returns true will be visible to
 * JIT'd code. If the Filter argument is null then all library symbols will
 * be visible to JIT'd code. Note that the symbol name passed to the Filter
 * function is the full mangled symbol: The client is responsible for stripping
 * the global prefix if present.
 * 
 * THIS API IS EXPERIMENTAL AND LIKELY TO CHANGE IN THE NEAR FUTURE!
 * 
 */
LLVM_C_ABI LLVMErrorRef LLVMOrcCreateDynamicLibrarySearchGeneratorForPath(
    LLVMOrcDefinitionGeneratorRef *Result, const char *FileName,
    char GlobalPrefix, LLVMOrcSymbolPredicate Filter, void *FilterCtx);

/**
 * Get a LLVMOrcCreateStaticLibrarySearchGeneratorForPath that will reflect
 * static library symbols into the JITDylib. On success the resulting
 * generator is owned by the client. Ownership is typically transferred by
 * adding the instance to a JITDylib using LLVMOrcJITDylibAddGenerator,
 *
 * Call with the optional TargetTriple argument will succeed if the file at
 * the given path is a static library or a MachO universal binary containing a
 * static library that is compatible with the given triple. Otherwise it will
 * return an error.
 *
 * THIS API IS EXPERIMENTAL AND LIKELY TO CHANGE IN THE NEAR FUTURE!
 * 
 */
LLVM_C_ABI LLVMErrorRef LLVMOrcCreateStaticLibrarySearchGeneratorForPath(
    LLVMOrcDefinitionGeneratorRef *Result, LLVMOrcObjectLayerRef ObjLayer,
    const char *FileName);

/**
 * Create a ThreadSafeContextRef containing a new LLVMContext.
 *
 * Ownership of the underlying ThreadSafeContext data is shared: Clients
 * can and should dispose of their ThreadSafeContextRef as soon as they no
 * longer need to refer to it directly. Other references (e.g. from
 * ThreadSafeModules) will keep the underlying data alive as long as it is
 * needed.
 */
LLVM_C_ABI LLVMOrcThreadSafeContextRef LLVMOrcCreateNewThreadSafeContext(void);

/**
 * Create a ThreadSafeContextRef from a given LLVMContext, which must not be
 * associated with any existing ThreadSafeContext.
 *
 * The underlying ThreadSafeContext will take ownership of the LLVMContext
 * object, so clients should not free the LLVMContext passed to this
 * function.
 *
 * Ownership of the underlying ThreadSafeContext data is shared: Clients
 * can and should dispose of their ThreadSafeContextRef as soon as they no
 * longer need to refer to it directly. Other references (e.g. from
 * ThreadSafeModules) will keep the underlying data alive as long as it is
 * needed.
 */
<<<<<<< HEAD
LLVMOrcThreadSafeContextRef
=======
LLVM_C_ABI LLVMOrcThreadSafeContextRef
>>>>>>> 10a576f7
LLVMOrcCreateNewThreadSafeContextFromLLVMContext(LLVMContextRef Ctx);

/**
 * Dispose of a ThreadSafeContext.
 */
LLVM_C_ABI void
LLVMOrcDisposeThreadSafeContext(LLVMOrcThreadSafeContextRef TSCtx);

/**
 * Create a ThreadSafeModule wrapper around the given LLVM module. This takes
 * ownership of the M argument which should not be disposed of or referenced
 * after this function returns.
 *
 * Ownership of the ThreadSafeModule is unique: If it is transferred to the JIT
 * (e.g. by LLVMOrcLLJITAddLLVMIRModule) then the client is no longer
 * responsible for it. If it is not transferred to the JIT then the client
 * should call LLVMOrcDisposeThreadSafeModule to dispose of it.
 */
LLVM_C_ABI LLVMOrcThreadSafeModuleRef LLVMOrcCreateNewThreadSafeModule(
    LLVMModuleRef M, LLVMOrcThreadSafeContextRef TSCtx);

/**
 * Dispose of a ThreadSafeModule. This should only be called if ownership has
 * not been passed to LLJIT (e.g. because some error prevented the client from
 * adding this to the JIT).
 */
LLVM_C_ABI void LLVMOrcDisposeThreadSafeModule(LLVMOrcThreadSafeModuleRef TSM);

/**
 * Apply the given function to the module contained in this ThreadSafeModule.
 */
LLVM_C_ABI LLVMErrorRef LLVMOrcThreadSafeModuleWithModuleDo(
    LLVMOrcThreadSafeModuleRef TSM, LLVMOrcGenericIRModuleOperationFunction F,
    void *Ctx);

/**
 * Create a JITTargetMachineBuilder by detecting the host.
 *
 * On success the client owns the resulting JITTargetMachineBuilder. It must be
 * passed to a consuming operation (e.g.
 * LLVMOrcLLJITBuilderSetJITTargetMachineBuilder) or disposed of by calling
 * LLVMOrcDisposeJITTargetMachineBuilder.
 */
LLVM_C_ABI LLVMErrorRef LLVMOrcJITTargetMachineBuilderDetectHost(
    LLVMOrcJITTargetMachineBuilderRef *Result);

/**
 * Create a JITTargetMachineBuilder from the given TargetMachine template.
 *
 * This operation takes ownership of the given TargetMachine and destroys it
 * before returing. The resulting JITTargetMachineBuilder is owned by the client
 * and must be passed to a consuming operation (e.g.
 * LLVMOrcLLJITBuilderSetJITTargetMachineBuilder) or disposed of by calling
 * LLVMOrcDisposeJITTargetMachineBuilder.
 */
LLVM_C_ABI LLVMOrcJITTargetMachineBuilderRef
LLVMOrcJITTargetMachineBuilderCreateFromTargetMachine(LLVMTargetMachineRef TM);

/**
 * Dispose of a JITTargetMachineBuilder.
 */
LLVM_C_ABI void
LLVMOrcDisposeJITTargetMachineBuilder(LLVMOrcJITTargetMachineBuilderRef JTMB);

/**
 * Returns the target triple for the given JITTargetMachineBuilder as a string.
 *
 * The caller owns the resulting string as must dispose of it by calling
 * LLVMDisposeMessage
 */
LLVM_C_ABI char *LLVMOrcJITTargetMachineBuilderGetTargetTriple(
    LLVMOrcJITTargetMachineBuilderRef JTMB);

/**
 * Sets the target triple for the given JITTargetMachineBuilder to the given
 * string.
 */
LLVM_C_ABI void LLVMOrcJITTargetMachineBuilderSetTargetTriple(
    LLVMOrcJITTargetMachineBuilderRef JTMB, const char *TargetTriple);

/**
 * Add an object to an ObjectLayer to the given JITDylib.
 *
 * Adds a buffer representing an object file to the given JITDylib using the
 * given ObjectLayer instance. This operation transfers ownership of the buffer
 * to the ObjectLayer instance. The buffer should not be disposed of or
 * referenced once this function returns.
 *
 * Resources associated with the given object will be tracked by the given
 * JITDylib's default ResourceTracker.
 */
LLVM_C_ABI LLVMErrorRef LLVMOrcObjectLayerAddObjectFile(
    LLVMOrcObjectLayerRef ObjLayer, LLVMOrcJITDylibRef JD,
    LLVMMemoryBufferRef ObjBuffer);

/**
 * Add an object to an ObjectLayer using the given ResourceTracker.
 *
 * Adds a buffer representing an object file to the given ResourceTracker's
 * JITDylib using the given ObjectLayer instance. This operation transfers
 * ownership of the buffer to the ObjectLayer instance. The buffer should not
 * be disposed of or referenced once this function returns.
 *
 * Resources associated with the given object will be tracked by
 * ResourceTracker RT.
 */
LLVM_C_ABI LLVMErrorRef LLVMOrcObjectLayerAddObjectFileWithRT(
    LLVMOrcObjectLayerRef ObjLayer, LLVMOrcResourceTrackerRef RT,
    LLVMMemoryBufferRef ObjBuffer);

/**
 * Emit an object buffer to an ObjectLayer.
 *
 * Ownership of the responsibility object and object buffer pass to this
 * function. The client is not responsible for cleanup.
 */
LLVM_C_ABI void
LLVMOrcObjectLayerEmit(LLVMOrcObjectLayerRef ObjLayer,
                       LLVMOrcMaterializationResponsibilityRef R,
                       LLVMMemoryBufferRef ObjBuffer);

/**
 * Dispose of an ObjectLayer.
 */
LLVM_C_ABI void LLVMOrcDisposeObjectLayer(LLVMOrcObjectLayerRef ObjLayer);

LLVM_C_ABI void
LLVMOrcIRTransformLayerEmit(LLVMOrcIRTransformLayerRef IRTransformLayer,
                            LLVMOrcMaterializationResponsibilityRef MR,
                            LLVMOrcThreadSafeModuleRef TSM);

/**
 * Set the transform function of the provided transform layer, passing through a
 * pointer to user provided context.
 */
LLVM_C_ABI void LLVMOrcIRTransformLayerSetTransform(
    LLVMOrcIRTransformLayerRef IRTransformLayer,
    LLVMOrcIRTransformLayerTransformFunction TransformFunction, void *Ctx);

/**
 * Set the transform function on an LLVMOrcObjectTransformLayer.
 */
LLVM_C_ABI void LLVMOrcObjectTransformLayerSetTransform(
    LLVMOrcObjectTransformLayerRef ObjTransformLayer,
    LLVMOrcObjectTransformLayerTransformFunction TransformFunction, void *Ctx);

/**
 * Create a LocalIndirectStubsManager from the given target triple.
 *
 * The resulting IndirectStubsManager is owned by the client
 * and must be disposed of by calling LLVMOrcDisposeDisposeIndirectStubsManager.
 */
LLVM_C_ABI LLVMOrcIndirectStubsManagerRef
LLVMOrcCreateLocalIndirectStubsManager(const char *TargetTriple);

/**
 * Dispose of an IndirectStubsManager.
 */
LLVM_C_ABI void
LLVMOrcDisposeIndirectStubsManager(LLVMOrcIndirectStubsManagerRef ISM);

LLVM_C_ABI LLVMErrorRef LLVMOrcCreateLocalLazyCallThroughManager(
    const char *TargetTriple, LLVMOrcExecutionSessionRef ES,
    LLVMOrcJITTargetAddress ErrorHandlerAddr,
    LLVMOrcLazyCallThroughManagerRef *LCTM);

/**
 * Dispose of an LazyCallThroughManager.
 */
LLVM_C_ABI void
LLVMOrcDisposeLazyCallThroughManager(LLVMOrcLazyCallThroughManagerRef LCTM);

/**
 * Create a DumpObjects instance.
 *
 * DumpDir specifies the path to write dumped objects to. DumpDir may be empty
 * in which case files will be dumped to the working directory.
 *
 * IdentifierOverride specifies a file name stem to use when dumping objects.
 * If empty then each MemoryBuffer's identifier will be used (with a .o suffix
 * added if not already present). If an identifier override is supplied it will
 * be used instead, along with an incrementing counter (since all buffers will
 * use the same identifier, the resulting files will be named <ident>.o,
 * <ident>.2.o, <ident>.3.o, and so on). IdentifierOverride should not contain
 * an extension, as a .o suffix will be added by DumpObjects.
 */
LLVM_C_ABI LLVMOrcDumpObjectsRef
LLVMOrcCreateDumpObjects(const char *DumpDir, const char *IdentifierOverride);

/**
 * Dispose of a DumpObjects instance.
 */
LLVM_C_ABI void LLVMOrcDisposeDumpObjects(LLVMOrcDumpObjectsRef DumpObjects);

/**
 * Dump the contents of the given MemoryBuffer.
 */
LLVM_C_ABI LLVMErrorRef LLVMOrcDumpObjects_CallOperator(
    LLVMOrcDumpObjectsRef DumpObjects, LLVMMemoryBufferRef *ObjBuffer);

/**
 * @}
 */

LLVM_C_EXTERN_C_END

#endif /* LLVM_C_ORC_H */<|MERGE_RESOLUTION|>--- conflicted
+++ resolved
@@ -1096,11 +1096,7 @@
  * ThreadSafeModules) will keep the underlying data alive as long as it is
  * needed.
  */
-<<<<<<< HEAD
-LLVMOrcThreadSafeContextRef
-=======
 LLVM_C_ABI LLVMOrcThreadSafeContextRef
->>>>>>> 10a576f7
 LLVMOrcCreateNewThreadSafeContextFromLLVMContext(LLVMContextRef Ctx);
 
 /**
