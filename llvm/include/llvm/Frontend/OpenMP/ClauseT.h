//===- ClauseT.h -- clause template definitions ---------------------------===//
//
// Part of the LLVM Project, under the Apache License v2.0 with LLVM Exceptions.
// See https://llvm.org/LICENSE.txt for license information.
// SPDX-License-Identifier: Apache-2.0 WITH LLVM-exception
//
//===----------------------------------------------------------------------===//
// This file contains template classes that represent OpenMP clauses, as
// described in the OpenMP API specification.
//
// The general structure of any specific clause class is that it is either
// empty, or it consists of a single data member, which can take one of these
// three forms:
// - a value member, named `v`, or
// - a tuple of values, named `t`, or
// - a variant (i.e. union) of values, named `u`.
// To assist with generic visit algorithms, classes define one of the following
// traits:
// - EmptyTrait: the class has no data members.
// - WrapperTrait: the class has a single member `v`
// - TupleTrait: the class has a tuple member `t`
// - UnionTrait the class has a variant member `u`
// - IncompleteTrait: the class is a placeholder class that is currently empty,
//   but will be completed at a later time.
// Note: This structure follows the one used in flang parser.
//
// The types used in the class definitions follow the names used in the spec
// (there are a few exceptions to this). For example, given
//   Clause `foo`
//   - foo-modifier : description...
//   - list         : list of variables
// the corresponding class would be
//   template <...>
//   struct FooT {
//     using FooModifier = type that can represent the modifier
//     using List = ListT<ObjectT<...>>;
//     using TupleTrait = std::true_type;
//     std::tuple<std::optional<FooModifier>, List> t;
//   };
//===----------------------------------------------------------------------===//
#ifndef LLVM_FRONTEND_OPENMP_CLAUSET_H
#define LLVM_FRONTEND_OPENMP_CLAUSET_H

#include "llvm/ADT/ArrayRef.h"
#include "llvm/ADT/DenseMap.h"
#include "llvm/ADT/DenseSet.h"
#include "llvm/ADT/STLExtras.h"
#include "llvm/ADT/SmallVector.h"
#include "llvm/Frontend/OpenMP/OMP.h"
#include "llvm/Support/ErrorHandling.h"
#include "llvm/Support/raw_ostream.h"

#include <algorithm>
#include <iterator>
#include <optional>
#include <tuple>
#include <type_traits>
#include <utility>
#include <variant>

#define ENUM(Name, ...) enum class Name { __VA_ARGS__ }
#define OPT(x) std::optional<x>

// A number of OpenMP clauses contain values that come from a given set of
// possibilities. In the IR these are usually represented by enums. Both
// clang and flang use different types for the enums, and the enum elements
// representing the same thing may have different values between clang and
// flang.
// Since the representation below tries to adhere to the spec, and be source
// language agnostic, it defines its own enums, independent from any language
// frontend. As a consequence, when instantiating the templates below,
// frontend-specific enums need to be translated into the representation
// used here. The macros below are intended to assist with the conversion.

// Helper macro for enum-class conversion.
#define CLAUSET_SCOPED_ENUM_MEMBER_CONVERT(Ov, Tv)                             \
  if (v == OtherEnum::Ov) {                                                    \
    return ThisEnum::Tv;                                                       \
  }

// Helper macro for enum (non-class) conversion.
#define CLAUSET_UNSCOPED_ENUM_MEMBER_CONVERT(Ov, Tv)                           \
  if (v == Ov) {                                                               \
    return ThisEnum::Tv;                                                       \
  }

#define CLAUSET_ENUM_CONVERT(func, OtherE, ThisE, Maps)                        \
  auto func = [](OtherE v) -> ThisE {                                          \
    using ThisEnum = ThisE;                                                    \
    using OtherEnum = OtherE;                                                  \
    (void)sizeof(OtherEnum); /*Avoid "unused local typedef" warning*/          \
    Maps;                                                                      \
    llvm_unreachable("Unexpected value in " #OtherE);                          \
  }

// Usage:
//
// Given two enums,
//   enum class Other { o1, o2 };
//   enum class This { t1, t2 };
// generate conversion function "Func : Other -> This" with
//   CLAUSET_ENUM_CONVERT(
//       Func, Other, This,
//       CLAUSET_ENUM_MEMBER_CONVERT(o1, t1)      // <- No comma
//       CLAUSET_ENUM_MEMBER_CONVERT(o2, t2)
//       ...
//   )
//
// Note that the sequence of M(other-value, this-value) is separated
// with _spaces_, not commas.

namespace detail {
// Type trait to determine whether T is a specialization of std::variant.
template <typename T> struct is_variant {
  static constexpr bool value = false;
};

template <typename... Ts> struct is_variant<std::variant<Ts...>> {
  static constexpr bool value = true;
};

template <typename T> constexpr bool is_variant_v = is_variant<T>::value;

// Helper utility to create a type which is a union of two given variants.
template <typename...> struct UnionOfTwo;

template <typename... Types1, typename... Types2>
struct UnionOfTwo<std::variant<Types1...>, std::variant<Types2...>> {
  using type = std::variant<Types1..., Types2...>;
};
} // namespace detail

namespace tomp {
namespace type {

// Helper utility to create a type which is a union of an arbitrary number
// of variants.
template <typename...> struct Union;

template <> struct Union<> {
  // Legal to define, illegal to instantiate.
  using type = std::variant<>;
};

template <typename T, typename... Ts> struct Union<T, Ts...> {
  static_assert(detail::is_variant_v<T>);
  using type =
      typename detail::UnionOfTwo<T, typename Union<Ts...>::type>::type;
};

template <typename T> using ListT = llvm::SmallVector<T, 0>;

// The ObjectT class represents a variable or a locator (as defined in
// the OpenMP spec).
// Note: the ObjectT template is not defined. Any user of it is expected to
// provide their own specialization that conforms to the requirements listed
// below.
//
// Let ObjectS be any specialization of ObjectT:
//
// ObjectS must provide the following definitions:
// {
//    using IdTy = Id;
//    using ExprTy = Expr;
//
//    auto id() const -> IdTy {
//      // Return a value such that a.id() == b.id() if and only if:
//      // (1) both `a` and `b` represent the same variable or location, or
//      // (2) bool(a.id()) == false and bool(b.id()) == false
//    }
// }
//
// The type IdTy should be hashable (usable as key in unordered containers).
//
// Values of type IdTy should be contextually convertible to `bool`.
//
// If S is an object of type ObjectS, then `bool(S.id())` is `false` if
// and only if S does not represent any variable or location.
//
// ObjectS should be copyable, movable, and default-constructible.
template <typename IdType, typename ExprType> struct ObjectT;

// By default, object equality is only determined by its identity.
template <typename I, typename E>
bool operator==(const ObjectT<I, E> &o1, const ObjectT<I, E> &o2) {
  return o1.id() == o2.id();
}

template <typename I, typename E> using ObjectListT = ListT<ObjectT<I, E>>;

using DirectiveName = llvm::omp::Directive;

template <typename I, typename E> //
struct DefinedOperatorT {
  struct DefinedOpName {
    using WrapperTrait = std::true_type;
    ObjectT<I, E> v;
  };
  ENUM(IntrinsicOperator, Power, Multiply, Divide, Add, Subtract, Concat, LT,
       LE, EQ, NE, GE, GT, NOT, AND, OR, EQV, NEQV, Min, Max);
  using UnionTrait = std::true_type;
  std::variant<DefinedOpName, IntrinsicOperator> u;
};

// V5.2: [3.2.6] `iterator` modifier
template <typename E> //
struct RangeT {
  // range-specification: begin : end[: step]
  using TupleTrait = std::true_type;
  std::tuple<E, E, OPT(E)> t;
};

// V5.2: [3.2.6] `iterator` modifier
template <typename TypeType, typename IdType, typename ExprType> //
struct IteratorSpecifierT {
  // iterators-specifier: [ iterator-type ] identifier = range-specification
  using TupleTrait = std::true_type;
  std::tuple<OPT(TypeType), ObjectT<IdType, ExprType>, RangeT<ExprType>> t;
};

// Note:
// For motion or map clauses the OpenMP spec allows a unique mapper modifier.
// In practice, since these clauses apply to multiple objects, there can be
// multiple effective mappers applicable to these objects (due to overloads,
// etc.). Because of that store a list of mappers every time a mapper modifier
// is allowed. If the mapper list contains a single element, it applies to
// all objects in the clause, otherwise there should be as many mappers as
// there are objects.
// V5.2: [5.8.2] Mapper identifiers and `mapper` modifiers
template <typename I, typename E> //
struct MapperT {
  using MapperIdentifier = ObjectT<I, E>;
  using WrapperTrait = std::true_type;
  MapperIdentifier v;
};

// V5.2: [15.8.1] `memory-order` clauses
// When used as arguments for other clauses, e.g. `fail`.
ENUM(MemoryOrder, AcqRel, Acquire, Relaxed, Release, SeqCst);
ENUM(MotionExpectation, Present);
// Union of `dependence-type` and `task-depenence-type`.
// V5.2: [15.9.1] `task-dependence-type` modifier
<<<<<<< HEAD
ENUM(TaskDependenceType, Depobj, In, Inout, Inoutset, Mutexinoutset, Out, Sink,
=======
ENUM(DependenceType, Depobj, In, Inout, Inoutset, Mutexinoutset, Out, Sink,
>>>>>>> a8d96e15
     Source);

template <typename I, typename E> //
struct LoopIterationT {
  struct Distance {
    using TupleTrait = std::true_type;
    std::tuple<DefinedOperatorT<I, E>, E> t;
  };
  using TupleTrait = std::true_type;
  std::tuple<ObjectT<I, E>, OPT(Distance)> t;
};

template <typename I, typename E> //
struct ProcedureDesignatorT {
  using WrapperTrait = std::true_type;
  ObjectT<I, E> v;
};

// Note:
// For reduction clauses the OpenMP spec allows a unique reduction identifier.
// For reasons analogous to those listed for the MapperT type, clauses that
// according to the spec contain a reduction identifier will contain a list of
// reduction identifiers. The same constraints apply: there is either a single
// identifier that applies to all objects, or there are as many identifiers
// as there are objects.
template <typename I, typename E> //
struct ReductionIdentifierT {
  using UnionTrait = std::true_type;
  std::variant<DefinedOperatorT<I, E>, ProcedureDesignatorT<I, E>> u;
};

template <typename T, typename I, typename E> //
using IteratorT = ListT<IteratorSpecifierT<T, I, E>>;

template <typename T>
std::enable_if_t<T::EmptyTrait::value, bool> operator==(const T &a,
                                                        const T &b) {
  return true;
}
template <typename T>
std::enable_if_t<T::IncompleteTrait::value, bool> operator==(const T &a,
                                                             const T &b) {
  return true;
}
template <typename T>
std::enable_if_t<T::WrapperTrait::value, bool> operator==(const T &a,
                                                          const T &b) {
  return a.v == b.v;
}
template <typename T>
std::enable_if_t<T::TupleTrait::value, bool> operator==(const T &a,
                                                        const T &b) {
  return a.t == b.t;
}
template <typename T>
std::enable_if_t<T::UnionTrait::value, bool> operator==(const T &a,
                                                        const T &b) {
  return a.u == b.u;
}
} // namespace type

template <typename T> using ListT = type::ListT<T>;

template <typename I, typename E> using ObjectT = type::ObjectT<I, E>;
template <typename I, typename E> using ObjectListT = type::ObjectListT<I, E>;

template <typename T, typename I, typename E>
using IteratorT = type::IteratorT<T, I, E>;

template <
    typename ContainerTy, typename FunctionTy,
    typename ElemTy = typename llvm::remove_cvref_t<ContainerTy>::value_type,
    typename ResultTy = std::invoke_result_t<FunctionTy, ElemTy>>
ListT<ResultTy> makeList(ContainerTy &&container, FunctionTy &&func) {
  ListT<ResultTy> v;
  llvm::transform(container, std::back_inserter(v), func);
  return v;
}

namespace clause {
using type::operator==;

// V5.2: [8.3.1] `assumption` clauses
template <typename T, typename I, typename E> //
struct AbsentT {
  using List = ListT<type::DirectiveName>;
  using WrapperTrait = std::true_type;
  List v;
};

// V5.2: [15.8.1] `memory-order` clauses
template <typename T, typename I, typename E> //
struct AcqRelT {
  using EmptyTrait = std::true_type;
};

// V5.2: [15.8.1] `memory-order` clauses
template <typename T, typename I, typename E> //
struct AcquireT {
  using EmptyTrait = std::true_type;
};

// V5.2: [7.5.2] `adjust_args` clause
template <typename T, typename I, typename E> //
struct AdjustArgsT {
  using IncompleteTrait = std::true_type;
};

// V5.2: [12.5.1] `affinity` clause
template <typename T, typename I, typename E> //
struct AffinityT {
  using Iterator = type::IteratorT<T, I, E>;
  using LocatorList = ObjectListT<I, E>;

  using TupleTrait = std::true_type;
  std::tuple<OPT(Iterator), LocatorList> t;
};

// V5.2: [6.3] `align` clause
template <typename T, typename I, typename E> //
struct AlignT {
  using Alignment = E;

  using WrapperTrait = std::true_type;
  Alignment v;
};

// V5.2: [5.11] `aligned` clause
template <typename T, typename I, typename E> //
struct AlignedT {
  using Alignment = E;
  using List = ObjectListT<I, E>;

  using TupleTrait = std::true_type;
  std::tuple<OPT(Alignment), List> t;
};

template <typename T, typename I, typename E> //
struct AllocatorT;

// V5.2: [6.6] `allocate` clause
template <typename T, typename I, typename E> //
struct AllocateT {
  using AllocatorSimpleModifier = E;
  using AllocatorComplexModifier = AllocatorT<T, I, E>;
  using AlignModifier = AlignT<T, I, E>;
  using List = ObjectListT<I, E>;

  using TupleTrait = std::true_type;
  std::tuple<OPT(AllocatorSimpleModifier), OPT(AllocatorComplexModifier),
             OPT(AlignModifier), List>
      t;
};

// V5.2: [6.4] `allocator` clause
template <typename T, typename I, typename E> //
struct AllocatorT {
  using Allocator = E;
  using WrapperTrait = std::true_type;
  Allocator v;
};

// V5.2: [7.5.3] `append_args` clause
template <typename T, typename I, typename E> //
struct AppendArgsT {
  using IncompleteTrait = std::true_type;
};

// V5.2: [8.1] `at` clause
template <typename T, typename I, typename E> //
struct AtT {
  ENUM(ActionTime, Compilation, Execution);
  using WrapperTrait = std::true_type;
  ActionTime v;
};

// V5.2: [8.2.1] `requirement` clauses
template <typename T, typename I, typename E> //
struct AtomicDefaultMemOrderT {
  using MemoryOrder = type::MemoryOrder;
  using WrapperTrait = std::true_type;
  MemoryOrder v; // Name not provided in spec
};

// V5.2: [11.7.1] `bind` clause
template <typename T, typename I, typename E> //
struct BindT {
  ENUM(Binding, Teams, Parallel, Thread);
  using WrapperTrait = std::true_type;
  Binding v;
};

// V5.2: [15.8.3] `extended-atomic` clauses
template <typename T, typename I, typename E> //
struct CaptureT {
  using EmptyTrait = std::true_type;
};

// V5.2: [4.4.3] `collapse` clause
template <typename T, typename I, typename E> //
struct CollapseT {
  using N = E;
  using WrapperTrait = std::true_type;
  N v;
};

// V5.2: [15.8.3] `extended-atomic` clauses
template <typename T, typename I, typename E> //
struct CompareT {
  using EmptyTrait = std::true_type;
};

// V5.2: [8.3.1] `assumption` clauses
template <typename T, typename I, typename E> //
struct ContainsT {
  using List = ListT<type::DirectiveName>;
  using WrapperTrait = std::true_type;
  List v;
};

// V5.2: [5.7.1] `copyin` clause
template <typename T, typename I, typename E> //
struct CopyinT {
  using List = ObjectListT<I, E>;
  using WrapperTrait = std::true_type;
  List v;
};

// V5.2: [5.7.2] `copyprivate` clause
template <typename T, typename I, typename E> //
struct CopyprivateT {
  using List = ObjectListT<I, E>;
  using WrapperTrait = std::true_type;
  List v;
};

// V5.2: [5.4.1] `default` clause
template <typename T, typename I, typename E> //
struct DefaultT {
  ENUM(DataSharingAttribute, Firstprivate, None, Private, Shared);
  using WrapperTrait = std::true_type;
  DataSharingAttribute v;
};

// V5.2: [5.8.7] `defaultmap` clause
template <typename T, typename I, typename E> //
struct DefaultmapT {
  ENUM(ImplicitBehavior, Alloc, To, From, Tofrom, Firstprivate, None, Default,
       Present);
  ENUM(VariableCategory, All, Scalar, Aggregate, Pointer, Allocatable);
  using TupleTrait = std::true_type;
  std::tuple<ImplicitBehavior, OPT(VariableCategory)> t;
};

template <typename T, typename I, typename E> //
struct DoacrossT;

// V5.2: [15.9.5] `depend` clause
template <typename T, typename I, typename E> //
struct DependT {
  using Iterator = type::IteratorT<T, I, E>;
  using LocatorList = ObjectListT<I, E>;
  using DependenceType = tomp::type::DependenceType;

<<<<<<< HEAD
  struct DepType { // The form with task dependence type.
=======
  struct TaskDep { // The form with task dependence type.
>>>>>>> a8d96e15
    using TupleTrait = std::true_type;
    // Empty LocatorList means "omp_all_memory".
    std::tuple<DependenceType, OPT(Iterator), LocatorList> t;
  };

  using Doacross = DoacrossT<T, I, E>;
  using UnionTrait = std::true_type;
<<<<<<< HEAD
  std::variant<Doacross, DepType> u; // Doacross form is legacy
=======
  std::variant<Doacross, TaskDep> u; // Doacross form is legacy
>>>>>>> a8d96e15
};

// V5.2: [3.5] `destroy` clause
template <typename T, typename I, typename E> //
struct DestroyT {
  using DestroyVar = ObjectT<I, E>;
  using WrapperTrait = std::true_type;
  // DestroyVar can be ommitted in "depobj destroy".
  OPT(DestroyVar) v;
};

// V5.2: [12.5.2] `detach` clause
template <typename T, typename I, typename E> //
struct DetachT {
  using EventHandle = ObjectT<I, E>;
  using WrapperTrait = std::true_type;
  EventHandle v;
};

// V5.2: [13.2] `device` clause
template <typename T, typename I, typename E> //
struct DeviceT {
  using DeviceDescription = E;
  ENUM(DeviceModifier, Ancestor, DeviceNum);
  using TupleTrait = std::true_type;
  std::tuple<OPT(DeviceModifier), DeviceDescription> t;
};

// V5.2: [13.1] `device_type` clause
template <typename T, typename I, typename E> //
struct DeviceTypeT {
  ENUM(DeviceTypeDescription, Any, Host, Nohost);
  using WrapperTrait = std::true_type;
  DeviceTypeDescription v;
};

// V5.2: [11.6.1] `dist_schedule` clause
template <typename T, typename I, typename E> //
struct DistScheduleT {
  ENUM(Kind, Static);
  using ChunkSize = E;
  using TupleTrait = std::true_type;
  std::tuple<Kind, OPT(ChunkSize)> t;
};

// V5.2: [15.9.6] `doacross` clause
template <typename T, typename I, typename E> //
struct DoacrossT {
  using Vector = ListT<type::LoopIterationT<I, E>>;
  using DependenceType = tomp::type::DependenceType;
  using TupleTrait = std::true_type;
  // Empty Vector means "omp_cur_iteration"
  std::tuple<DependenceType, Vector> t;
};

// V5.2: [8.2.1] `requirement` clauses
template <typename T, typename I, typename E> //
struct DynamicAllocatorsT {
  using EmptyTrait = std::true_type;
};

// V5.2: [5.8.4] `enter` clause
template <typename T, typename I, typename E> //
struct EnterT {
  using List = ObjectListT<I, E>;
  using WrapperTrait = std::true_type;
  List v;
};

// V5.2: [5.6.2] `exclusive` clause
template <typename T, typename I, typename E> //
struct ExclusiveT {
  using WrapperTrait = std::true_type;
  using List = ObjectListT<I, E>;
  List v;
};

// V5.2: [15.8.3] `extended-atomic` clauses
template <typename T, typename I, typename E> //
struct FailT {
  using MemoryOrder = type::MemoryOrder;
  using WrapperTrait = std::true_type;
  MemoryOrder v;
};

// V5.2: [10.5.1] `filter` clause
template <typename T, typename I, typename E> //
struct FilterT {
  using ThreadNum = E;
  using WrapperTrait = std::true_type;
  ThreadNum v;
};

// V5.2: [12.3] `final` clause
template <typename T, typename I, typename E> //
struct FinalT {
  using Finalize = E;
  using WrapperTrait = std::true_type;
  Finalize v;
};

// V5.2: [5.4.4] `firstprivate` clause
template <typename T, typename I, typename E> //
struct FirstprivateT {
  using List = ObjectListT<I, E>;
  using WrapperTrait = std::true_type;
  List v;
};

// V5.2: [5.9.2] `from` clause
template <typename T, typename I, typename E> //
struct FromT {
  using LocatorList = ObjectListT<I, E>;
  using Expectation = type::MotionExpectation;
  using Iterator = type::IteratorT<T, I, E>;
  // See note at the definition of the MapperT type.
  using Mappers = ListT<type::MapperT<I, E>>; // Not a spec name

  using TupleTrait = std::true_type;
  std::tuple<OPT(Expectation), OPT(Mappers), OPT(Iterator), LocatorList> t;
};

// V5.2: [9.2.1] `full` clause
template <typename T, typename I, typename E> //
struct FullT {
  using EmptyTrait = std::true_type;
};

// V5.2: [12.6.1] `grainsize` clause
template <typename T, typename I, typename E> //
struct GrainsizeT {
  ENUM(Prescriptiveness, Strict);
  using GrainSize = E;
  using TupleTrait = std::true_type;
  std::tuple<OPT(Prescriptiveness), GrainSize> t;
};

// V5.2: [5.4.9] `has_device_addr` clause
template <typename T, typename I, typename E> //
struct HasDeviceAddrT {
  using List = ObjectListT<I, E>;
  using WrapperTrait = std::true_type;
  List v;
};

// V5.2: [15.1.2] `hint` clause
template <typename T, typename I, typename E> //
struct HintT {
  using HintExpr = E;
  using WrapperTrait = std::true_type;
  HintExpr v;
};

// V5.2: [8.3.1] Assumption clauses
template <typename T, typename I, typename E> //
struct HoldsT {
  using WrapperTrait = std::true_type;
  E v; // No argument name in spec 5.2
};

// V5.2: [3.4] `if` clause
template <typename T, typename I, typename E> //
struct IfT {
  using DirectiveNameModifier = type::DirectiveName;
  using IfExpression = E;
  using TupleTrait = std::true_type;
  std::tuple<OPT(DirectiveNameModifier), IfExpression> t;
};

// V5.2: [7.7.1] `branch` clauses
template <typename T, typename I, typename E> //
struct InbranchT {
  using EmptyTrait = std::true_type;
};

// V5.2: [5.6.1] `exclusive` clause
template <typename T, typename I, typename E> //
struct InclusiveT {
  using List = ObjectListT<I, E>;
  using WrapperTrait = std::true_type;
  List v;
};

// V5.2: [7.8.3] `indirect` clause
template <typename T, typename I, typename E> //
struct IndirectT {
  using InvokedByFptr = E;
  using WrapperTrait = std::true_type;
  InvokedByFptr v;
};

// V5.2: [14.1.2] `init` clause
template <typename T, typename I, typename E> //
struct InitT {
  using ForeignRuntimeId = E;
  using InteropVar = ObjectT<I, E>;
  using InteropPreference = ListT<ForeignRuntimeId>;
  ENUM(InteropType, Target, Targetsync);   // Repeatable
  using InteropTypes = ListT<InteropType>; // Not a spec name

  using TupleTrait = std::true_type;
  std::tuple<OPT(InteropPreference), InteropTypes, InteropVar> t;
};

// V5.2: [5.5.4] `initializer` clause
template <typename T, typename I, typename E> //
struct InitializerT {
  using InitializerExpr = E;
  using WrapperTrait = std::true_type;
  InitializerExpr v;
};

// V5.2: [5.5.10] `in_reduction` clause
template <typename T, typename I, typename E> //
struct InReductionT {
  using List = ObjectListT<I, E>;
  // See note at the definition of the ReductionIdentifierT type.
  // The name ReductionIdentifiers is not a spec name.
  using ReductionIdentifiers = ListT<type::ReductionIdentifierT<I, E>>;
  using TupleTrait = std::true_type;
  std::tuple<ReductionIdentifiers, List> t;
};

// V5.2: [5.4.7] `is_device_ptr` clause
template <typename T, typename I, typename E> //
struct IsDevicePtrT {
  using List = ObjectListT<I, E>;
  using WrapperTrait = std::true_type;
  List v;
};

// V5.2: [5.4.5] `lastprivate` clause
template <typename T, typename I, typename E> //
struct LastprivateT {
  using List = ObjectListT<I, E>;
  ENUM(LastprivateModifier, Conditional);
  using TupleTrait = std::true_type;
  std::tuple<OPT(LastprivateModifier), List> t;
};

// V5.2: [5.4.6] `linear` clause
template <typename T, typename I, typename E> //
struct LinearT {
  // std::get<type> won't work here due to duplicate types in the tuple.
  using List = ObjectListT<I, E>;
  using StepSimpleModifier = E;
  using StepComplexModifier = E;
  ENUM(LinearModifier, Ref, Val, Uval);

  using TupleTrait = std::true_type;
  // Step == nullopt means 1.
  std::tuple<OPT(StepSimpleModifier), OPT(StepComplexModifier),
             OPT(LinearModifier), List>
      t;
};

// V5.2: [5.8.5] `link` clause
template <typename T, typename I, typename E> //
struct LinkT {
  using List = ObjectListT<I, E>;
  using WrapperTrait = std::true_type;
  List v;
};

// V5.2: [5.8.3] `map` clause
template <typename T, typename I, typename E> //
struct MapT {
  using LocatorList = ObjectListT<I, E>;
  ENUM(MapType, To, From, Tofrom, Alloc, Release, Delete);
  ENUM(MapTypeModifier, Always, Close, Present, OmpxHold);
  // See note at the definition of the MapperT type.
  using Mappers = ListT<type::MapperT<I, E>>; // Not a spec name
  using Iterator = type::IteratorT<T, I, E>;
  using MapTypeModifiers = ListT<MapTypeModifier>; // Not a spec name

  using TupleTrait = std::true_type;
  std::tuple<OPT(MapType), OPT(MapTypeModifiers), OPT(Mappers), OPT(Iterator),
             LocatorList>
      t;
};

// V5.2: [7.5.1] `match` clause
template <typename T, typename I, typename E> //
struct MatchT {
  using IncompleteTrait = std::true_type;
};

// V5.2: [12.2] `mergeable` clause
template <typename T, typename I, typename E> //
struct MergeableT {
  using EmptyTrait = std::true_type;
};

// V5.2: [8.5.2] `message` clause
template <typename T, typename I, typename E> //
struct MessageT {
  using MsgString = E;
  using WrapperTrait = std::true_type;
  MsgString v;
};

// V5.2: [7.6.2] `nocontext` clause
template <typename T, typename I, typename E> //
struct NocontextT {
  using DoNotUpdateContext = E;
  using WrapperTrait = std::true_type;
  DoNotUpdateContext v;
};

// V5.2: [15.7] `nowait` clause
template <typename T, typename I, typename E> //
struct NogroupT {
  using EmptyTrait = std::true_type;
};

// V5.2: [10.4.1] `nontemporal` clause
template <typename T, typename I, typename E> //
struct NontemporalT {
  using List = ObjectListT<I, E>;
  using WrapperTrait = std::true_type;
  List v;
};

// V5.2: [8.3.1] `assumption` clauses
template <typename T, typename I, typename E> //
struct NoOpenmpT {
  using EmptyTrait = std::true_type;
};

// V5.2: [8.3.1] `assumption` clauses
template <typename T, typename I, typename E> //
struct NoOpenmpRoutinesT {
  using EmptyTrait = std::true_type;
};

// V5.2: [8.3.1] `assumption` clauses
template <typename T, typename I, typename E> //
struct NoParallelismT {
  using EmptyTrait = std::true_type;
};

// V5.2: [7.7.1] `branch` clauses
template <typename T, typename I, typename E> //
struct NotinbranchT {
  using EmptyTrait = std::true_type;
};

// V5.2: [7.6.1] `novariants` clause
template <typename T, typename I, typename E> //
struct NovariantsT {
  using DoNotUseVariant = E;
  using WrapperTrait = std::true_type;
  DoNotUseVariant v;
};

// V5.2: [15.6] `nowait` clause
template <typename T, typename I, typename E> //
struct NowaitT {
  using EmptyTrait = std::true_type;
};

// V5.2: [12.6.2] `num_tasks` clause
template <typename T, typename I, typename E> //
struct NumTasksT {
  using NumTasks = E;
  ENUM(Prescriptiveness, Strict);
  using TupleTrait = std::true_type;
  std::tuple<OPT(Prescriptiveness), NumTasks> t;
};

// V5.2: [10.2.1] `num_teams` clause
template <typename T, typename I, typename E> //
struct NumTeamsT {
  using LowerBound = E;
  using UpperBound = E;

  // The name Range is not a spec name.
  struct Range {
    using TupleTrait = std::true_type;
    std::tuple<OPT(LowerBound), UpperBound> t;
  };

  // The name List is not a spec name. The list is an extension to allow
  // specifying a grid with connection with the ompx_bare clause.
  using List = ListT<Range>;
  using WrapperTrait = std::true_type;
  List v;
};

// V5.2: [10.1.2] `num_threads` clause
template <typename T, typename I, typename E> //
struct NumThreadsT {
  using Nthreads = E;
  using WrapperTrait = std::true_type;
  Nthreads v;
};

template <typename T, typename I, typename E> //
struct OmpxAttributeT {
  using EmptyTrait = std::true_type;
};

template <typename T, typename I, typename E> //
struct OmpxBareT {
  using EmptyTrait = std::true_type;
};

template <typename T, typename I, typename E> //
struct OmpxDynCgroupMemT {
  using WrapperTrait = std::true_type;
  E v;
};

// V5.2: [10.3] `order` clause
template <typename T, typename I, typename E> //
struct OrderT {
  ENUM(OrderModifier, Reproducible, Unconstrained);
  ENUM(Ordering, Concurrent);
  using TupleTrait = std::true_type;
  std::tuple<OPT(OrderModifier), Ordering> t;
};

// V5.2: [4.4.4] `ordered` clause
template <typename T, typename I, typename E> //
struct OrderedT {
  using N = E;
  using WrapperTrait = std::true_type;
  OPT(N) v;
};

// V5.2: [7.4.2] `otherwise` clause
template <typename T, typename I, typename E> //
struct OtherwiseT {
  using IncompleteTrait = std::true_type;
};

// V5.2: [9.2.2] `partial` clause
template <typename T, typename I, typename E> //
struct PartialT {
  using UnrollFactor = E;
  using WrapperTrait = std::true_type;
  OPT(UnrollFactor) v;
};

// V6.0:  `permutation` clause
template <typename T, typename I, typename E> //
struct PermutationT {
  using ArgList = ListT<E>;
  using WrapperTrait = std::true_type;
  ArgList v;
};

// V5.2: [12.4] `priority` clause
template <typename T, typename I, typename E> //
struct PriorityT {
  using PriorityValue = E;
  using WrapperTrait = std::true_type;
  PriorityValue v;
};

// V5.2: [5.4.3] `private` clause
template <typename T, typename I, typename E> //
struct PrivateT {
  using List = ObjectListT<I, E>;
  using WrapperTrait = std::true_type;
  List v;
};

// V5.2: [10.1.4] `proc_bind` clause
template <typename T, typename I, typename E> //
struct ProcBindT {
  ENUM(AffinityPolicy, Close, Master, Spread, Primary);
  using WrapperTrait = std::true_type;
  AffinityPolicy v;
};

// V5.2: [15.8.2] Atomic clauses
template <typename T, typename I, typename E> //
struct ReadT {
  using EmptyTrait = std::true_type;
};

// V5.2: [5.5.8] `reduction` clause
template <typename T, typename I, typename E> //
struct ReductionT {
  using List = ObjectListT<I, E>;
  // See note at the definition of the ReductionIdentifierT type.
  // The name ReductionIdentifiers is not a spec name.
  using ReductionIdentifiers = ListT<type::ReductionIdentifierT<I, E>>;
  ENUM(ReductionModifier, Default, Inscan, Task);
  using TupleTrait = std::true_type;
  std::tuple<OPT(ReductionModifier), ReductionIdentifiers, List> t;
};

// V5.2: [15.8.1] `memory-order` clauses
template <typename T, typename I, typename E> //
struct RelaxedT {
  using EmptyTrait = std::true_type;
};

// V5.2: [15.8.1] `memory-order` clauses
template <typename T, typename I, typename E> //
struct ReleaseT {
  using EmptyTrait = std::true_type;
};

// V5.2: [8.2.1] `requirement` clauses
template <typename T, typename I, typename E> //
struct ReverseOffloadT {
  using EmptyTrait = std::true_type;
};

// V5.2: [10.4.2] `safelen` clause
template <typename T, typename I, typename E> //
struct SafelenT {
  using Length = E;
  using WrapperTrait = std::true_type;
  Length v;
};

// V5.2: [11.5.3] `schedule` clause
template <typename T, typename I, typename E> //
struct ScheduleT {
  ENUM(Kind, Static, Dynamic, Guided, Auto, Runtime);
  using ChunkSize = E;
  ENUM(OrderingModifier, Monotonic, Nonmonotonic);
  ENUM(ChunkModifier, Simd);
  using TupleTrait = std::true_type;
  std::tuple<Kind, OPT(OrderingModifier), OPT(ChunkModifier), OPT(ChunkSize)> t;
};

// V5.2: [15.8.1] Memory-order clauses
template <typename T, typename I, typename E> //
struct SeqCstT {
  using EmptyTrait = std::true_type;
};

// V5.2: [8.5.1] `severity` clause
template <typename T, typename I, typename E> //
struct SeverityT {
  ENUM(SevLevel, Fatal, Warning);
  using WrapperTrait = std::true_type;
  SevLevel v;
};

// V5.2: [5.4.2] `shared` clause
template <typename T, typename I, typename E> //
struct SharedT {
  using List = ObjectListT<I, E>;
  using WrapperTrait = std::true_type;
  List v;
};

// V5.2: [15.10.3] `parallelization-level` clauses
template <typename T, typename I, typename E> //
struct SimdT {
  using EmptyTrait = std::true_type;
};

// V5.2: [10.4.3] `simdlen` clause
template <typename T, typename I, typename E> //
struct SimdlenT {
  using Length = E;
  using WrapperTrait = std::true_type;
  Length v;
};

// V5.2: [9.1.1] `sizes` clause
template <typename T, typename I, typename E> //
struct SizesT {
  using SizeList = ListT<E>;
  using WrapperTrait = std::true_type;
  SizeList v;
};

// V5.2: [5.5.9] `task_reduction` clause
template <typename T, typename I, typename E> //
struct TaskReductionT {
  using List = ObjectListT<I, E>;
  // See note at the definition of the ReductionIdentifierT type.
  // The name ReductionIdentifiers is not a spec name.
  using ReductionIdentifiers = ListT<type::ReductionIdentifierT<I, E>>;
  using TupleTrait = std::true_type;
  std::tuple<ReductionIdentifiers, List> t;
};

// V5.2: [13.3] `thread_limit` clause
template <typename T, typename I, typename E> //
struct ThreadLimitT {
  using Threadlim = E;
  using WrapperTrait = std::true_type;
  Threadlim v;
};

// V5.2: [15.10.3] `parallelization-level` clauses
template <typename T, typename I, typename E> //
struct ThreadsT {
  using EmptyTrait = std::true_type;
};

// V5.2: [5.9.1] `to` clause
template <typename T, typename I, typename E> //
struct ToT {
  using LocatorList = ObjectListT<I, E>;
  using Expectation = type::MotionExpectation;
  // See note at the definition of the MapperT type.
  using Mappers = ListT<type::MapperT<I, E>>; // Not a spec name
  using Iterator = type::IteratorT<T, I, E>;

  using TupleTrait = std::true_type;
  std::tuple<OPT(Expectation), OPT(Mappers), OPT(Iterator), LocatorList> t;
};

// V5.2: [8.2.1] `requirement` clauses
template <typename T, typename I, typename E> //
struct UnifiedAddressT {
  using EmptyTrait = std::true_type;
};

// V5.2: [8.2.1] `requirement` clauses
template <typename T, typename I, typename E> //
struct UnifiedSharedMemoryT {
  using EmptyTrait = std::true_type;
};

// V5.2: [5.10] `uniform` clause
template <typename T, typename I, typename E> //
struct UniformT {
  using ParameterList = ObjectListT<I, E>;
  using WrapperTrait = std::true_type;
  ParameterList v;
};

template <typename T, typename I, typename E> //
struct UnknownT {
  using EmptyTrait = std::true_type;
};

// V5.2: [12.1] `untied` clause
template <typename T, typename I, typename E> //
struct UntiedT {
  using EmptyTrait = std::true_type;
};

// Both of the following
// V5.2: [15.8.2] `atomic` clauses
// V5.2: [15.9.3] `update` clause
template <typename T, typename I, typename E> //
struct UpdateT {
  using DependenceType = tomp::type::DependenceType;
  using WrapperTrait = std::true_type;
  OPT(DependenceType) v;
};

// V5.2: [14.1.3] `use` clause
template <typename T, typename I, typename E> //
struct UseT {
  using InteropVar = ObjectT<I, E>;
  using WrapperTrait = std::true_type;
  InteropVar v;
};

// V5.2: [5.4.10] `use_device_addr` clause
template <typename T, typename I, typename E> //
struct UseDeviceAddrT {
  using List = ObjectListT<I, E>;
  using WrapperTrait = std::true_type;
  List v;
};

// V5.2: [5.4.8] `use_device_ptr` clause
template <typename T, typename I, typename E> //
struct UseDevicePtrT {
  using List = ObjectListT<I, E>;
  using WrapperTrait = std::true_type;
  List v;
};

// V5.2: [6.8] `uses_allocators` clause
template <typename T, typename I, typename E> //
struct UsesAllocatorsT {
  using MemSpace = E;
  using TraitsArray = ObjectT<I, E>;
  using Allocator = E;
  struct AllocatorSpec { // Not a spec name
    using TupleTrait = std::true_type;
    std::tuple<OPT(MemSpace), OPT(TraitsArray), Allocator> t;
  };
  using Allocators = ListT<AllocatorSpec>; // Not a spec name
  using WrapperTrait = std::true_type;
  Allocators v;
};

// V5.2: [15.8.3] `extended-atomic` clauses
template <typename T, typename I, typename E> //
struct WeakT {
  using EmptyTrait = std::true_type;
};

// V5.2: [7.4.1] `when` clause
template <typename T, typename I, typename E> //
struct WhenT {
  using IncompleteTrait = std::true_type;
};

// V5.2: [15.8.2] Atomic clauses
template <typename T, typename I, typename E> //
struct WriteT {
  using EmptyTrait = std::true_type;
};

// ---

template <typename T, typename I, typename E>
using ExtensionClausesT =
    std::variant<OmpxAttributeT<T, I, E>, OmpxBareT<T, I, E>,
                 OmpxDynCgroupMemT<T, I, E>>;

template <typename T, typename I, typename E>
using EmptyClausesT = std::variant<
    AcqRelT<T, I, E>, AcquireT<T, I, E>, CaptureT<T, I, E>, CompareT<T, I, E>,
    DynamicAllocatorsT<T, I, E>, FullT<T, I, E>, InbranchT<T, I, E>,
    MergeableT<T, I, E>, NogroupT<T, I, E>, NoOpenmpRoutinesT<T, I, E>,
    NoOpenmpT<T, I, E>, NoParallelismT<T, I, E>, NotinbranchT<T, I, E>,
    NowaitT<T, I, E>, ReadT<T, I, E>, RelaxedT<T, I, E>, ReleaseT<T, I, E>,
    ReverseOffloadT<T, I, E>, SeqCstT<T, I, E>, SimdT<T, I, E>,
    ThreadsT<T, I, E>, UnifiedAddressT<T, I, E>, UnifiedSharedMemoryT<T, I, E>,
    UnknownT<T, I, E>, UntiedT<T, I, E>, UseT<T, I, E>, WeakT<T, I, E>,
    WriteT<T, I, E>>;

template <typename T, typename I, typename E>
using IncompleteClausesT =
    std::variant<AdjustArgsT<T, I, E>, AppendArgsT<T, I, E>, MatchT<T, I, E>,
                 OtherwiseT<T, I, E>, WhenT<T, I, E>>;

template <typename T, typename I, typename E>
using TupleClausesT =
    std::variant<AffinityT<T, I, E>, AlignedT<T, I, E>, AllocateT<T, I, E>,
                 DefaultmapT<T, I, E>, DeviceT<T, I, E>, DistScheduleT<T, I, E>,
                 DoacrossT<T, I, E>, FromT<T, I, E>, GrainsizeT<T, I, E>,
                 IfT<T, I, E>, InitT<T, I, E>, InReductionT<T, I, E>,
                 LastprivateT<T, I, E>, LinearT<T, I, E>, MapT<T, I, E>,
                 NumTasksT<T, I, E>, OrderT<T, I, E>, ReductionT<T, I, E>,
                 ScheduleT<T, I, E>, TaskReductionT<T, I, E>, ToT<T, I, E>>;

template <typename T, typename I, typename E>
using UnionClausesT = std::variant<DependT<T, I, E>>;

template <typename T, typename I, typename E>
using WrapperClausesT = std::variant<
    AbsentT<T, I, E>, AlignT<T, I, E>, AllocatorT<T, I, E>,
    AtomicDefaultMemOrderT<T, I, E>, AtT<T, I, E>, BindT<T, I, E>,
    CollapseT<T, I, E>, ContainsT<T, I, E>, CopyinT<T, I, E>,
    CopyprivateT<T, I, E>, DefaultT<T, I, E>, DestroyT<T, I, E>,
    DetachT<T, I, E>, DeviceTypeT<T, I, E>, EnterT<T, I, E>,
    ExclusiveT<T, I, E>, FailT<T, I, E>, FilterT<T, I, E>, FinalT<T, I, E>,
    FirstprivateT<T, I, E>, HasDeviceAddrT<T, I, E>, HintT<T, I, E>,
    HoldsT<T, I, E>, InclusiveT<T, I, E>, IndirectT<T, I, E>,
    InitializerT<T, I, E>, IsDevicePtrT<T, I, E>, LinkT<T, I, E>,
    MessageT<T, I, E>, NocontextT<T, I, E>, NontemporalT<T, I, E>,
    NovariantsT<T, I, E>, NumTeamsT<T, I, E>, NumThreadsT<T, I, E>,
    OrderedT<T, I, E>, PartialT<T, I, E>, PriorityT<T, I, E>, PrivateT<T, I, E>,
    ProcBindT<T, I, E>, SafelenT<T, I, E>, SeverityT<T, I, E>, SharedT<T, I, E>,
    SimdlenT<T, I, E>, SizesT<T, I, E>, PermutationT<T, I, E>,
    ThreadLimitT<T, I, E>, UniformT<T, I, E>, UpdateT<T, I, E>,
    UseDeviceAddrT<T, I, E>, UseDevicePtrT<T, I, E>, UsesAllocatorsT<T, I, E>>;

template <typename T, typename I, typename E>
using UnionOfAllClausesT = typename type::Union< //
    EmptyClausesT<T, I, E>,                      //
    ExtensionClausesT<T, I, E>,                  //
    IncompleteClausesT<T, I, E>,                 //
    TupleClausesT<T, I, E>,                      //
    UnionClausesT<T, I, E>,                      //
    WrapperClausesT<T, I, E>                     //
    >::type;
} // namespace clause

using type::operator==;

// The variant wrapper that encapsulates all possible specific clauses.
// The `Extras` arguments are additional types representing local extensions
// to the clause set, e.g.
//
// using Clause = ClauseT<Type, Id, Expr,
//                        MyClause1, MyClause2>;
//
// The member Clause::u will be a variant containing all specific clauses
// defined above, plus MyClause1 and MyClause2.
//
// Note: Any derived class must be constructible from the base class
// ClauseT<...>.
template <typename TypeType, typename IdType, typename ExprType,
          typename... Extras>
struct ClauseT {
  using TypeTy = TypeType;
  using IdTy = IdType;
  using ExprTy = ExprType;

  // Type of "self" to specify this type given a derived class type.
  using BaseT = ClauseT<TypeType, IdType, ExprType, Extras...>;

  using VariantTy = typename type::Union<
      clause::UnionOfAllClausesT<TypeType, IdType, ExprType>,
      std::variant<Extras...>>::type;

  llvm::omp::Clause id; // The numeric id of the clause
  using UnionTrait = std::true_type;
  VariantTy u;
};

template <typename ClauseType> struct DirectiveWithClauses {
  llvm::omp::Directive id = llvm::omp::Directive::OMPD_unknown;
  tomp::type::ListT<ClauseType> clauses;
};

} // namespace tomp

#undef OPT
#undef ENUM

#endif // LLVM_FRONTEND_OPENMP_CLAUSET_H<|MERGE_RESOLUTION|>--- conflicted
+++ resolved
@@ -240,11 +240,7 @@
 ENUM(MotionExpectation, Present);
 // Union of `dependence-type` and `task-depenence-type`.
 // V5.2: [15.9.1] `task-dependence-type` modifier
-<<<<<<< HEAD
-ENUM(TaskDependenceType, Depobj, In, Inout, Inoutset, Mutexinoutset, Out, Sink,
-=======
 ENUM(DependenceType, Depobj, In, Inout, Inoutset, Mutexinoutset, Out, Sink,
->>>>>>> a8d96e15
      Source);
 
 template <typename I, typename E> //
@@ -509,11 +505,7 @@
   using LocatorList = ObjectListT<I, E>;
   using DependenceType = tomp::type::DependenceType;
 
-<<<<<<< HEAD
-  struct DepType { // The form with task dependence type.
-=======
   struct TaskDep { // The form with task dependence type.
->>>>>>> a8d96e15
     using TupleTrait = std::true_type;
     // Empty LocatorList means "omp_all_memory".
     std::tuple<DependenceType, OPT(Iterator), LocatorList> t;
@@ -521,11 +513,7 @@
 
   using Doacross = DoacrossT<T, I, E>;
   using UnionTrait = std::true_type;
-<<<<<<< HEAD
-  std::variant<Doacross, DepType> u; // Doacross form is legacy
-=======
   std::variant<Doacross, TaskDep> u; // Doacross form is legacy
->>>>>>> a8d96e15
 };
 
 // V5.2: [3.5] `destroy` clause
