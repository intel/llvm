//===- ClauseT.h -- clause template definitions ---------------------------===//
//
// Part of the LLVM Project, under the Apache License v2.0 with LLVM Exceptions.
// See https://llvm.org/LICENSE.txt for license information.
// SPDX-License-Identifier: Apache-2.0 WITH LLVM-exception
//
//===----------------------------------------------------------------------===//
// This file contains template classes that represent OpenMP clauses, as
// described in the OpenMP API specification.
//
// The general structure of any specific clause class is that it is either
// empty, or it consists of a single data member, which can take one of these
// three forms:
// - a value member, named `v`, or
// - a tuple of values, named `t`, or
// - a variant (i.e. union) of values, named `u`.
// To assist with generic visit algorithms, classes define one of the following
// traits:
// - EmptyTrait: the class has no data members.
// - WrapperTrait: the class has a single member `v`
// - TupleTrait: the class has a tuple member `t`
// - UnionTrait the class has a variant member `u`
// - IncompleteTrait: the class is a placeholder class that is currently empty,
//   but will be completed at a later time.
// Note: This structure follows the one used in flang parser.
//
// The types used in the class definitions follow the names used in the spec
// (there are a few exceptions to this). For example, given
//   Clause `foo`
//   - foo-modifier : description...
//   - list         : list of variables
// the corresponding class would be
//   template <...>
//   struct FooT {
//     using FooModifier = type that can represent the modifier
//     using List = ListT<ObjectT<...>>;
//     using TupleTrait = std::true_type;
//     std::tuple<std::optional<FooModifier>, List> t;
//   };
//===----------------------------------------------------------------------===//
#ifndef LLVM_FRONTEND_OPENMP_CLAUSET_H
#define LLVM_FRONTEND_OPENMP_CLAUSET_H

#include "llvm/ADT/ArrayRef.h"
#include "llvm/ADT/DenseMap.h"
#include "llvm/ADT/DenseSet.h"
#include "llvm/ADT/STLExtras.h"
#include "llvm/ADT/SmallVector.h"
#include "llvm/Frontend/OpenMP/OMP.h"
#include "llvm/Support/ErrorHandling.h"
#include "llvm/Support/raw_ostream.h"

#include <iterator>
#include <optional>
#include <tuple>
#include <type_traits>
#include <utility>
#include <variant>

#define ENUM(Name, ...) enum class Name { __VA_ARGS__ }
#define OPT(x) std::optional<x>

// A number of OpenMP clauses contain values that come from a given set of
// possibilities. In the IR these are usually represented by enums. Both
// clang and flang use different types for the enums, and the enum elements
// representing the same thing may have different values between clang and
// flang.
// Since the representation below tries to adhere to the spec, and be source
// language agnostic, it defines its own enums, independent from any language
// frontend. As a consequence, when instantiating the templates below,
// frontend-specific enums need to be translated into the representation
// used here. The macros below are intended to assist with the conversion.

// Helper macro for enum-class conversion.
#define CLAUSET_SCOPED_ENUM_MEMBER_CONVERT(Ov, Tv)                             \
  if (v == OtherEnum::Ov) {                                                    \
    return ThisEnum::Tv;                                                       \
  }

// Helper macro for enum (non-class) conversion.
#define CLAUSET_UNSCOPED_ENUM_MEMBER_CONVERT(Ov, Tv)                           \
  if (v == Ov) {                                                               \
    return ThisEnum::Tv;                                                       \
  }

#define CLAUSET_ENUM_CONVERT(func, OtherE, ThisE, Maps)                        \
  auto func = [](OtherE v) -> ThisE {                                          \
    using ThisEnum = ThisE;                                                    \
    using OtherEnum = OtherE;                                                  \
    (void)sizeof(OtherEnum); /*Avoid "unused local typedef" warning*/          \
    Maps;                                                                      \
    llvm_unreachable("Unexpected value in " #OtherE);                          \
  }

// Usage:
//
// Given two enums,
//   enum class Other { o1, o2 };
//   enum class This { t1, t2 };
// generate conversion function "Func : Other -> This" with
//   CLAUSET_ENUM_CONVERT(
//       Func, Other, This,
//       CLAUSET_ENUM_MEMBER_CONVERT(o1, t1)      // <- No comma
//       CLAUSET_ENUM_MEMBER_CONVERT(o2, t2)
//       ...
//   )
//
// Note that the sequence of M(other-value, this-value) is separated
// with _spaces_, not commas.

namespace detail {
// Type trait to determine whether T is a specialization of std::variant.
template <typename T> struct is_variant {
  static constexpr bool value = false;
};

template <typename... Ts> struct is_variant<std::variant<Ts...>> {
  static constexpr bool value = true;
};

template <typename T> constexpr bool is_variant_v = is_variant<T>::value;

// Helper utility to create a type which is a union of two given variants.
template <typename...> struct UnionOfTwo;

template <typename... Types1, typename... Types2>
struct UnionOfTwo<std::variant<Types1...>, std::variant<Types2...>> {
  using type = std::variant<Types1..., Types2...>;
};
} // namespace detail

namespace tomp {
namespace type {

// Helper utility to create a type which is a union of an arbitrary number
// of variants.
template <typename...> struct Union;

template <> struct Union<> {
  // Legal to define, illegal to instantiate.
  using type = std::variant<>;
};

template <typename T, typename... Ts> struct Union<T, Ts...> {
  static_assert(detail::is_variant_v<T>);
  using type =
      typename detail::UnionOfTwo<T, typename Union<Ts...>::type>::type;
};

template <typename T> using ListT = llvm::SmallVector<T, 0>;

// The ObjectT class represents a variable or a locator (as defined in
// the OpenMP spec).
// Note: the ObjectT template is not defined. Any user of it is expected to
// provide their own specialization that conforms to the requirements listed
// below.
//
// Let ObjectS be any specialization of ObjectT:
//
// ObjectS must provide the following definitions:
// {
//    using IdTy = Id;
//    using ExprTy = Expr;
//
//    auto id() const -> IdTy {
//      // Return a value such that a.id() == b.id() if and only if:
//      // (1) both `a` and `b` represent the same variable or location, or
//      // (2) bool(a.id()) == false and bool(b.id()) == false
//    }
// }
//
// The type IdTy should be hashable (usable as key in unordered containers).
//
// Values of type IdTy should be contextually convertible to `bool`.
//
// If S is an object of type ObjectS, then `bool(S.id())` is `false` if
// and only if S does not represent any variable or location.
//
// ObjectS should be copyable, movable, and default-constructible.
template <typename IdType, typename ExprType> struct ObjectT;

// By default, object equality is only determined by its identity.
template <typename I, typename E>
bool operator==(const ObjectT<I, E> &o1, const ObjectT<I, E> &o2) {
  return o1.id() == o2.id();
}

template <typename I, typename E> using ObjectListT = ListT<ObjectT<I, E>>;

using DirectiveName = llvm::omp::Directive;

template <typename I, typename E> //
struct DefinedOperatorT {
  struct DefinedOpName {
    using WrapperTrait = std::true_type;
    ObjectT<I, E> v;
  };
  ENUM(IntrinsicOperator, Power, Multiply, Divide, Add, Subtract, Concat, LT,
       LE, EQ, NE, GE, GT, NOT, AND, OR, EQV, NEQV, Min, Max);
  using UnionTrait = std::true_type;
  std::variant<DefinedOpName, IntrinsicOperator> u;
};

// V5.2: [3.2.6] `iterator` modifier
template <typename E> //
struct RangeT {
  // range-specification: begin : end[: step]
  using TupleTrait = std::true_type;
  std::tuple<E, E, OPT(E)> t;
};

// V5.2: [3.2.6] `iterator` modifier
template <typename TypeType, typename IdType, typename ExprType> //
struct IteratorSpecifierT {
  // iterators-specifier: [ iterator-type ] identifier = range-specification
  using TupleTrait = std::true_type;
  std::tuple<OPT(TypeType), ObjectT<IdType, ExprType>, RangeT<ExprType>> t;
};

// Note:
// For motion or map clauses the OpenMP spec allows a unique mapper modifier.
// In practice, since these clauses apply to multiple objects, there can be
// multiple effective mappers applicable to these objects (due to overloads,
// etc.). Because of that store a list of mappers every time a mapper modifier
// is allowed. If the mapper list contains a single element, it applies to
// all objects in the clause, otherwise there should be as many mappers as
// there are objects.
// V5.2: [5.8.2] Mapper identifiers and `mapper` modifiers
template <typename I, typename E> //
struct MapperT {
  using MapperIdentifier = ObjectT<I, E>;
  using WrapperTrait = std::true_type;
  MapperIdentifier v;
};

// V5.2: [15.8.1] `memory-order` clauses
// When used as arguments for other clauses, e.g. `fail`.
ENUM(MemoryOrder, AcqRel, Acquire, Relaxed, Release, SeqCst);
ENUM(MotionExpectation, Present);
// Union of `dependence-type` and `task-depenence-type`.
// V5.2: [15.9.1] `task-dependence-type` modifier
ENUM(DependenceType, Depobj, In, Inout, Inoutset, Mutexinoutset, Out, Sink,
     Source);
ENUM(Prescriptiveness, Strict, Fallback);

template <typename I, typename E> //
struct LoopIterationT {
  struct Distance {
    using TupleTrait = std::true_type;
    std::tuple<DefinedOperatorT<I, E>, E> t;
  };
  using TupleTrait = std::true_type;
  std::tuple<ObjectT<I, E>, OPT(Distance)> t;
};

template <typename I, typename E> //
struct ProcedureDesignatorT {
  using WrapperTrait = std::true_type;
  ObjectT<I, E> v;
};

// Note:
// For reduction clauses the OpenMP spec allows a unique reduction identifier.
// For reasons analogous to those listed for the MapperT type, clauses that
// according to the spec contain a reduction identifier will contain a list of
// reduction identifiers. The same constraints apply: there is either a single
// identifier that applies to all objects, or there are as many identifiers
// as there are objects.
template <typename I, typename E> //
struct ReductionIdentifierT {
  using UnionTrait = std::true_type;
  std::variant<DefinedOperatorT<I, E>, ProcedureDesignatorT<I, E>> u;
};

template <typename T, typename I, typename E> //
using IteratorT = ListT<IteratorSpecifierT<T, I, E>>;

template <typename T>
std::enable_if_t<T::EmptyTrait::value, bool> operator==(const T &a,
                                                        const T &b) {
  return true;
}
template <typename T>
std::enable_if_t<T::IncompleteTrait::value, bool> operator==(const T &a,
                                                             const T &b) {
  return true;
}
template <typename T>
std::enable_if_t<T::WrapperTrait::value, bool> operator==(const T &a,
                                                          const T &b) {
  return a.v == b.v;
}
template <typename T>
std::enable_if_t<T::TupleTrait::value, bool> operator==(const T &a,
                                                        const T &b) {
  return a.t == b.t;
}
template <typename T>
std::enable_if_t<T::UnionTrait::value, bool> operator==(const T &a,
                                                        const T &b) {
  return a.u == b.u;
}
} // namespace type

template <typename T> using ListT = type::ListT<T>;

template <typename I, typename E> using ObjectT = type::ObjectT<I, E>;
template <typename I, typename E> using ObjectListT = type::ObjectListT<I, E>;

template <typename T, typename I, typename E>
using IteratorT = type::IteratorT<T, I, E>;

template <
    typename ContainerTy, typename FunctionTy,
    typename ElemTy = typename llvm::remove_cvref_t<ContainerTy>::value_type,
    typename ResultTy = std::invoke_result_t<FunctionTy, ElemTy>>
ListT<ResultTy> makeList(ContainerTy &&container, FunctionTy &&func) {
  ListT<ResultTy> v;
  llvm::transform(container, std::back_inserter(v), func);
  return v;
}

namespace clause {
using type::operator==;

// V5.2: [8.3.1] `assumption` clauses
template <typename T, typename I, typename E> //
struct AbsentT {
  using List = ListT<type::DirectiveName>;
  using WrapperTrait = std::true_type;
  List v;
};

// V5.2: [15.8.1] `memory-order` clauses
template <typename T, typename I, typename E> //
struct AcqRelT {
  using EmptyTrait = std::true_type;
};

// V5.2: [15.8.1] `memory-order` clauses
template <typename T, typename I, typename E> //
struct AcquireT {
  using EmptyTrait = std::true_type;
};

// V5.2: [7.5.2] `adjust_args` clause
template <typename T, typename I, typename E> //
struct AdjustArgsT {
  using IncompleteTrait = std::true_type;
};

// V5.2: [12.5.1] `affinity` clause
template <typename T, typename I, typename E> //
struct AffinityT {
  using Iterator = type::IteratorT<T, I, E>;
  using LocatorList = ObjectListT<I, E>;

  using TupleTrait = std::true_type;
  std::tuple<OPT(Iterator), LocatorList> t;
};

// V5.2: [6.3] `align` clause
template <typename T, typename I, typename E> //
struct AlignT {
  using Alignment = E;

  using WrapperTrait = std::true_type;
  Alignment v;
};

// V5.2: [5.11] `aligned` clause
template <typename T, typename I, typename E> //
struct AlignedT {
  using Alignment = E;
  using List = ObjectListT<I, E>;

  using TupleTrait = std::true_type;
  std::tuple<OPT(Alignment), List> t;
};

template <typename T, typename I, typename E> //
struct AllocatorT;

// V5.2: [6.6] `allocate` clause
template <typename T, typename I, typename E> //
struct AllocateT {
  // AllocatorSimpleModifier is same as AllocatorComplexModifier.
  using AllocatorComplexModifier = AllocatorT<T, I, E>;
  using AlignModifier = AlignT<T, I, E>;
  using List = ObjectListT<I, E>;

  using TupleTrait = std::true_type;
  std::tuple<OPT(AllocatorComplexModifier), OPT(AlignModifier), List> t;
};

// V5.2: [6.4] `allocator` clause
template <typename T, typename I, typename E> //
struct AllocatorT {
  using Allocator = E;
  using WrapperTrait = std::true_type;
  Allocator v;
};

// V5.2: [7.5.3] `append_args` clause
template <typename T, typename I, typename E> //
struct AppendArgsT {
  using IncompleteTrait = std::true_type;
};

// V5.2: [8.1] `at` clause
template <typename T, typename I, typename E> //
struct AtT {
  ENUM(ActionTime, Compilation, Execution);
  using WrapperTrait = std::true_type;
  ActionTime v;
};

// V5.2: [8.2.1] `requirement` clauses
template <typename T, typename I, typename E> //
struct AtomicDefaultMemOrderT {
  using MemoryOrder = type::MemoryOrder;
  using WrapperTrait = std::true_type;
  MemoryOrder v; // Name not provided in spec
};

// V5.2: [11.7.1] `bind` clause
template <typename T, typename I, typename E> //
struct BindT {
  ENUM(Binding, Teams, Parallel, Thread);
  using WrapperTrait = std::true_type;
  Binding v;
};

// V5.2: [15.8.3] `extended-atomic` clauses
template <typename T, typename I, typename E> //
struct CaptureT {
  using EmptyTrait = std::true_type;
};

// V5.2: [4.4.3] `collapse` clause
template <typename T, typename I, typename E> //
struct CollapseT {
  using N = E;
  using WrapperTrait = std::true_type;
  N v;
};

// [6.0:266]
template <typename T, typename I, typename E> //
struct CollectorT {
  using IncompleteTrait = std::true_type;
};

template <typename T, typename I, typename E> //
struct CompareT {
  using EmptyTrait = std::true_type;
};

// V5.2: [8.3.1] `assumption` clauses
template <typename T, typename I, typename E> //
struct ContainsT {
  using List = ListT<type::DirectiveName>;
  using WrapperTrait = std::true_type;
  List v;
};

// V5.2: [5.7.1] `copyin` clause
template <typename T, typename I, typename E> //
struct CopyinT {
  using List = ObjectListT<I, E>;
  using WrapperTrait = std::true_type;
  List v;
};

// V5.2: [5.7.2] `copyprivate` clause
template <typename T, typename I, typename E> //
struct CopyprivateT {
  using List = ObjectListT<I, E>;
  using WrapperTrait = std::true_type;
  List v;
};

// V5.2: [5.4.1] `default` clause
template <typename T, typename I, typename E> //
struct DefaultT {
  ENUM(DataSharingAttribute, Firstprivate, None, Private, Shared);
  using WrapperTrait = std::true_type;
  DataSharingAttribute v;
};

// V5.2: [5.8.7] `defaultmap` clause
template <typename T, typename I, typename E> //
struct DefaultmapT {
  ENUM(ImplicitBehavior, Alloc, To, From, Tofrom, Firstprivate, None, Default,
       Present);
  ENUM(VariableCategory, All, Scalar, Aggregate, Pointer, Allocatable);
  using TupleTrait = std::true_type;
  std::tuple<ImplicitBehavior, OPT(VariableCategory)> t;
};

template <typename T, typename I, typename E> //
struct DoacrossT;

// V5.2: [15.9.5] `depend` clause
template <typename T, typename I, typename E> //
struct DependT {
  using Iterator = type::IteratorT<T, I, E>;
  using LocatorList = ObjectListT<I, E>;
  using DependenceType = tomp::type::DependenceType;

  struct TaskDep { // The form with task dependence type.
    using TupleTrait = std::true_type;
    // Empty LocatorList means "omp_all_memory".
    std::tuple<DependenceType, OPT(Iterator), LocatorList> t;
  };

  using Doacross = DoacrossT<T, I, E>;
  using UnionTrait = std::true_type;
  std::variant<Doacross, TaskDep> u; // Doacross form is legacy
};

// V5.2: [3.5] `destroy` clause
template <typename T, typename I, typename E> //
struct DestroyT {
  using DestroyVar = ObjectT<I, E>;
  using WrapperTrait = std::true_type;
  // DestroyVar can be ommitted in "depobj destroy".
  OPT(DestroyVar) v;
};

// V5.2: [12.5.2] `detach` clause
template <typename T, typename I, typename E> //
struct DetachT {
  using EventHandle = ObjectT<I, E>;
  using WrapperTrait = std::true_type;
  EventHandle v;
};

// V5.2: [13.2] `device` clause
template <typename T, typename I, typename E> //
struct DeviceT {
  using DeviceDescription = E;
  ENUM(DeviceModifier, Ancestor, DeviceNum);
  using TupleTrait = std::true_type;
  std::tuple<OPT(DeviceModifier), DeviceDescription> t;
};

// [6.0:362]
template <typename T, typename I, typename E> //
struct DeviceSafesyncT {
  using Requires = E;
  using WrapperTrait = std::true_type;
  OPT(Requires) v;
};

// V5.2: [13.1] `device_type` clause
template <typename T, typename I, typename E> //
struct DeviceTypeT {
  ENUM(DeviceTypeDescription, Any, Host, Nohost);
  using WrapperTrait = std::true_type;
  DeviceTypeDescription v;
};

// V5.2: [11.6.1] `dist_schedule` clause
template <typename T, typename I, typename E> //
struct DistScheduleT {
  ENUM(Kind, Static);
  using ChunkSize = E;
  using TupleTrait = std::true_type;
  std::tuple<Kind, OPT(ChunkSize)> t;
};

// V5.2: [15.9.6] `doacross` clause
template <typename T, typename I, typename E> //
struct DoacrossT {
  using Vector = ListT<type::LoopIterationT<I, E>>;
  using DependenceType = tomp::type::DependenceType;
  using TupleTrait = std::true_type;
  // Empty Vector means "omp_cur_iteration"
  std::tuple<DependenceType, Vector> t;
};

// V5.2: [8.2.1] `requirement` clauses
template <typename T, typename I, typename E> //
struct DynamicAllocatorsT {
  using Requires = E;
  using WrapperTrait = std::true_type;
  OPT(Requires) v;
};

template <typename T, typename I, typename E> //
struct DynGroupprivateT {
  ENUM(AccessGroup, Cgroup);
  using Prescriptiveness = type::Prescriptiveness;
  using Size = E;
  using TupleTrait = std::true_type;
  std::tuple<OPT(AccessGroup), OPT(Prescriptiveness), Size> t;
};

// V5.2: [5.8.4] `enter` clause
template <typename T, typename I, typename E> //
struct EnterT {
  using List = ObjectListT<I, E>;
  ENUM(Modifier, Automap);
  using TupleTrait = std::true_type;
  std::tuple<OPT(Modifier), List> t;
};

// V5.2: [5.6.2] `exclusive` clause
template <typename T, typename I, typename E> //
struct ExclusiveT {
  using WrapperTrait = std::true_type;
  using List = ObjectListT<I, E>;
  List v;
};

// V5.2: [15.8.3] `extended-atomic` clauses
template <typename T, typename I, typename E> //
struct FailT {
  using MemoryOrder = type::MemoryOrder;
  using WrapperTrait = std::true_type;
  MemoryOrder v;
};

// V5.2: [10.5.1] `filter` clause
template <typename T, typename I, typename E> //
struct FilterT {
  using ThreadNum = E;
  using WrapperTrait = std::true_type;
  ThreadNum v;
};

// V5.2: [12.3] `final` clause
template <typename T, typename I, typename E> //
struct FinalT {
  using Finalize = E;
  using WrapperTrait = std::true_type;
  Finalize v;
};

// V5.2: [5.4.4] `firstprivate` clause
template <typename T, typename I, typename E> //
struct FirstprivateT {
  using List = ObjectListT<I, E>;
  using WrapperTrait = std::true_type;
  List v;
};

// V5.2: [5.9.2] `from` clause
template <typename T, typename I, typename E> //
struct FromT {
  using LocatorList = ObjectListT<I, E>;
  using Expectation = type::MotionExpectation;
  using Iterator = type::IteratorT<T, I, E>;
  // See note at the definition of the MapperT type.
  using Mappers = ListT<type::MapperT<I, E>>; // Not a spec name

  using TupleTrait = std::true_type;
  std::tuple<OPT(Expectation), OPT(Mappers), OPT(Iterator), LocatorList> t;
};

// V5.2: [9.2.1] `full` clause
template <typename T, typename I, typename E> //
struct FullT {
  using EmptyTrait = std::true_type;
};

// V5.2: [12.6.1] `grainsize` clause
template <typename T, typename I, typename E> //
struct GrainsizeT {
  using Prescriptiveness = type::Prescriptiveness;
  using GrainSize = E;
  using TupleTrait = std::true_type;
  std::tuple<OPT(Prescriptiveness), GrainSize> t;
};

// [6.0:438] `graph_id` clause
template <typename T, typename I, typename E> //
struct GraphIdT {
  using IncompleteTrait = std::true_type;
};

// [6.0:438] `graph_reset` clause
template <typename T, typename I, typename E> //
struct GraphResetT {
  using IncompleteTrait = std::true_type;
};

// V5.2: [5.4.9] `has_device_addr` clause
template <typename T, typename I, typename E> //
struct HasDeviceAddrT {
  using List = ObjectListT<I, E>;
  using WrapperTrait = std::true_type;
  List v;
};

// V5.2: [15.1.2] `hint` clause
template <typename T, typename I, typename E> //
struct HintT {
  using HintExpr = E;
  using WrapperTrait = std::true_type;
  HintExpr v;
};

// V5.2: [8.3.1] Assumption clauses
template <typename T, typename I, typename E> //
struct HoldsT {
  using WrapperTrait = std::true_type;
  E v; // No argument name in spec 5.2
};

// V5.2: [3.4] `if` clause
template <typename T, typename I, typename E> //
struct IfT {
  using DirectiveNameModifier = type::DirectiveName;
  using IfExpression = E;
  using TupleTrait = std::true_type;
  std::tuple<OPT(DirectiveNameModifier), IfExpression> t;
};

// V5.2: [7.7.1] `branch` clauses
template <typename T, typename I, typename E> //
struct InbranchT {
  using EmptyTrait = std::true_type;
};

// V5.2: [5.6.1] `exclusive` clause
template <typename T, typename I, typename E> //
struct InclusiveT {
  using List = ObjectListT<I, E>;
  using WrapperTrait = std::true_type;
  List v;
};

// V5.2: [7.8.3] `indirect` clause
template <typename T, typename I, typename E> //
struct IndirectT {
  using InvokedByFptr = E;
  using WrapperTrait = std::true_type;
  OPT(InvokedByFptr) v;
};

// [6.0:265-266]
template <typename T, typename I, typename E> //
struct InductorT {
  using IncompleteTrait = std::true_type;
};

// V5.2: [14.1.2] `init` clause
template <typename T, typename I, typename E> //
struct InitT {
  using ForeignRuntimeId = E;
  using InteropVar = ObjectT<I, E>;
  using InteropPreference = ListT<ForeignRuntimeId>;
  ENUM(InteropType, Target, Targetsync);   // Repeatable
  using InteropTypes = ListT<InteropType>; // Not a spec name

  using TupleTrait = std::true_type;
  std::tuple<OPT(InteropPreference), InteropTypes, InteropVar> t;
};

// V5.2: [5.5.4] `initializer` clause
template <typename T, typename I, typename E> //
struct InitializerT {
  using InitializerExpr = E;
  using WrapperTrait = std::true_type;
  InitializerExpr v;
};

// V5.2: [5.5.10] `in_reduction` clause
template <typename T, typename I, typename E> //
struct InReductionT {
  using List = ObjectListT<I, E>;
  // See note at the definition of the ReductionIdentifierT type.
  // The name ReductionIdentifiers is not a spec name.
  using ReductionIdentifiers = ListT<type::ReductionIdentifierT<I, E>>;
  using TupleTrait = std::true_type;
  std::tuple<ReductionIdentifiers, List> t;
};

// V5.2: [5.4.7] `is_device_ptr` clause
template <typename T, typename I, typename E> //
struct IsDevicePtrT {
  using List = ObjectListT<I, E>;
  using WrapperTrait = std::true_type;
  List v;
};

// V5.2: [5.4.5] `lastprivate` clause
template <typename T, typename I, typename E> //
struct LastprivateT {
  using List = ObjectListT<I, E>;
  ENUM(LastprivateModifier, Conditional);
  using TupleTrait = std::true_type;
  std::tuple<OPT(LastprivateModifier), List> t;
};

// V5.2: [5.4.6] `linear` clause
template <typename T, typename I, typename E> //
struct LinearT {
  // std::get<type> won't work here due to duplicate types in the tuple.
  using List = ObjectListT<I, E>;
  // StepSimpleModifier is same as StepComplexModifier.
  using StepComplexModifier = E;
  ENUM(LinearModifier, Ref, Val, Uval);

  using TupleTrait = std::true_type;
  // Step == nullopt means 1.
  std::tuple<OPT(StepComplexModifier), OPT(LinearModifier), List> t;
};

// V5.2: [5.8.5] `link` clause
template <typename T, typename I, typename E> //
struct LinkT {
  using List = ObjectListT<I, E>;
  using WrapperTrait = std::true_type;
  List v;
};

// V5.2: [5.8.3] `map` clause
template <typename T, typename I, typename E> //
struct MapT {
  using LocatorList = ObjectListT<I, E>;
  ENUM(MapType, To, From, Tofrom, Storage);
  ENUM(AttachModifier, Always, Auto, Never);
  ENUM(MapTypeModifier, Always, Close, Delete, Present, Self, OmpxHold);
  ENUM(RefModifier, RefPtee, RefPtr, RefPtrPtee);
  // See note at the definition of the MapperT type.
  using Mappers = ListT<type::MapperT<I, E>>; // Not a spec name
  using Iterator = type::IteratorT<T, I, E>;
  using MapTypeModifiers = ListT<MapTypeModifier>; // Not a spec name

  using TupleTrait = std::true_type;
  std::tuple<OPT(MapType), OPT(MapTypeModifiers), OPT(AttachModifier),
             OPT(RefModifier), OPT(Mappers), OPT(Iterator), LocatorList>
      t;
};

// V5.2: [7.5.1] `match` clause
template <typename T, typename I, typename E> //
struct MatchT {
  using IncompleteTrait = std::true_type;
};

// V5.2: [12.2] `mergeable` clause
template <typename T, typename I, typename E> //
struct MergeableT {
  using EmptyTrait = std::true_type;
};

// V5.2: [8.5.2] `message` clause
template <typename T, typename I, typename E> //
struct MessageT {
  using MsgString = E;
  using WrapperTrait = std::true_type;
  MsgString v;
};

// V5.2: [7.6.2] `nocontext` clause
template <typename T, typename I, typename E> //
struct NocontextT {
  using DoNotUpdateContext = E;
  using WrapperTrait = std::true_type;
  DoNotUpdateContext v;
};

// V5.2: [15.7] `nowait` clause
template <typename T, typename I, typename E> //
struct NogroupT {
  using EmptyTrait = std::true_type;
};

// V5.2: [10.4.1] `nontemporal` clause
template <typename T, typename I, typename E> //
struct NontemporalT {
  using List = ObjectListT<I, E>;
  using WrapperTrait = std::true_type;
  List v;
};

// V5.2: [8.3.1] `assumption` clauses
template <typename T, typename I, typename E> //
struct NoOpenmpT {
  using EmptyTrait = std::true_type;
};

// V5.2: [8.3.1] `assumption` clauses
template <typename T, typename I, typename E> //
struct NoOpenmpRoutinesT {
  using EmptyTrait = std::true_type;
};

// V6.0: [10.6.1] `assumption` clauses
template <typename T, typename I, typename E> //
struct NoOpenmpConstructsT {
  using EmptyTrait = std::true_type;
};

// V5.2: [8.3.1] `assumption` clauses
template <typename T, typename I, typename E> //
struct NoParallelismT {
  using EmptyTrait = std::true_type;
};

// V5.2: [7.7.1] `branch` clauses
template <typename T, typename I, typename E> //
struct NotinbranchT {
  using EmptyTrait = std::true_type;
};

// V5.2: [7.6.1] `novariants` clause
template <typename T, typename I, typename E> //
struct NovariantsT {
  using DoNotUseVariant = E;
  using WrapperTrait = std::true_type;
  DoNotUseVariant v;
};

// V5.2: [15.6] `nowait` clause
template <typename T, typename I, typename E> //
struct NowaitT {
  using EmptyTrait = std::true_type;
};

// V5.2: [12.6.2] `num_tasks` clause
template <typename T, typename I, typename E> //
struct NumTasksT {
  using Prescriptiveness = type::Prescriptiveness;
  using NumTasks = E;
  using TupleTrait = std::true_type;
  std::tuple<OPT(Prescriptiveness), NumTasks> t;
};

// V5.2: [10.2.1] `num_teams` clause
template <typename T, typename I, typename E> //
struct NumTeamsT {
  using LowerBound = E;
  using UpperBound = E;

  // The name Range is not a spec name.
  struct Range {
    using TupleTrait = std::true_type;
    std::tuple<OPT(LowerBound), UpperBound> t;
  };

  // The name List is not a spec name. The list is an extension to allow
  // specifying a grid with connection with the ompx_bare clause.
  using List = ListT<Range>;
  using WrapperTrait = std::true_type;
  List v;
};

// V5.2: [10.1.2] `num_threads` clause
template <typename T, typename I, typename E> //
struct NumThreadsT {
  using Nthreads = E;
  using WrapperTrait = std::true_type;
  Nthreads v;
};

template <typename T, typename I, typename E> //
struct OmpxAttributeT {
  using EmptyTrait = std::true_type;
};

template <typename T, typename I, typename E> //
struct OmpxBareT {
  using EmptyTrait = std::true_type;
};

template <typename T, typename I, typename E> //
struct OmpxDynCgroupMemT {
  using WrapperTrait = std::true_type;
  E v;
};

// V5.2: [10.3] `order` clause
template <typename T, typename I, typename E> //
struct OrderT {
  ENUM(OrderModifier, Reproducible, Unconstrained);
  ENUM(Ordering, Concurrent);
  using TupleTrait = std::true_type;
  std::tuple<OPT(OrderModifier), Ordering> t;
};

// V5.2: [4.4.4] `ordered` clause
template <typename T, typename I, typename E> //
struct OrderedT {
  using N = E;
  using WrapperTrait = std::true_type;
  OPT(N) v;
};

// V5.2: [7.4.2] `otherwise` clause
template <typename T, typename I, typename E> //
struct OtherwiseT {
  using IncompleteTrait = std::true_type;
};

// V5.2: [9.2.2] `partial` clause
template <typename T, typename I, typename E> //
struct PartialT {
  using UnrollFactor = E;
  using WrapperTrait = std::true_type;
  OPT(UnrollFactor) v;
};

// V6.0:  `permutation` clause
template <typename T, typename I, typename E> //
struct PermutationT {
  using ArgList = ListT<E>;
  using WrapperTrait = std::true_type;
  ArgList v;
};

// V5.2: [12.4] `priority` clause
template <typename T, typename I, typename E> //
struct PriorityT {
  using PriorityValue = E;
  using WrapperTrait = std::true_type;
  PriorityValue v;
};

// V5.2: [5.4.3] `private` clause
template <typename T, typename I, typename E> //
struct PrivateT {
  using List = ObjectListT<I, E>;
  using WrapperTrait = std::true_type;
  List v;
};

// V5.2: [10.1.4] `proc_bind` clause
template <typename T, typename I, typename E> //
struct ProcBindT {
  ENUM(AffinityPolicy, Close, Master, Spread, Primary);
  using WrapperTrait = std::true_type;
  AffinityPolicy v;
};

// V5.2: [15.8.2] Atomic clauses
template <typename T, typename I, typename E> //
struct ReadT {
  using EmptyTrait = std::true_type;
};

// V5.2: [5.5.8] `reduction` clause
template <typename T, typename I, typename E> //
struct ReductionT {
  using List = ObjectListT<I, E>;
  // See note at the definition of the ReductionIdentifierT type.
  // The name ReductionIdentifiers is not a spec name.
  using ReductionIdentifiers = ListT<type::ReductionIdentifierT<I, E>>;
  ENUM(ReductionModifier, Default, Inscan, Task);
  using TupleTrait = std::true_type;
  std::tuple<OPT(ReductionModifier), ReductionIdentifiers, List> t;
};

// V5.2: [15.8.1] `memory-order` clauses
template <typename T, typename I, typename E> //
struct RelaxedT {
  using EmptyTrait = std::true_type;
};

// V5.2: [15.8.1] `memory-order` clauses
template <typename T, typename I, typename E> //
struct ReleaseT {
  using EmptyTrait = std::true_type;
};

// [6.0:440-441] `replayable` clause
template <typename T, typename I, typename E> //
struct ReplayableT {
  using IncompleteTrait = std::true_type;
};

// V5.2: [8.2.1] `requirement` clauses
template <typename T, typename I, typename E> //
struct ReverseOffloadT {
  using Requires = E;
  using WrapperTrait = std::true_type;
  OPT(Requires) v;
};

// V5.2: [10.4.2] `safelen` clause
template <typename T, typename I, typename E> //
struct SafelenT {
  using Length = E;
  using WrapperTrait = std::true_type;
  Length v;
};

// V5.2: [11.5.3] `schedule` clause
template <typename T, typename I, typename E> //
struct ScheduleT {
  ENUM(Kind, Static, Dynamic, Guided, Auto, Runtime);
  using ChunkSize = E;
  ENUM(OrderingModifier, Monotonic, Nonmonotonic);
  ENUM(ChunkModifier, Simd);
  using TupleTrait = std::true_type;
  std::tuple<Kind, OPT(OrderingModifier), OPT(ChunkModifier), OPT(ChunkSize)> t;
};

// [6.0:361]
template <typename T, typename I, typename E> //
struct SelfMapsT {
  using Requires = E;
  using WrapperTrait = std::true_type;
  OPT(Requires) v;
};

// V5.2: [15.8.1] Memory-order clauses
template <typename T, typename I, typename E> //
struct SeqCstT {
  using EmptyTrait = std::true_type;
};

// V5.2: [8.5.1] `severity` clause
template <typename T, typename I, typename E> //
struct SeverityT {
  ENUM(SevLevel, Fatal, Warning);
  using WrapperTrait = std::true_type;
  SevLevel v;
};

// V5.2: [5.4.2] `shared` clause
template <typename T, typename I, typename E> //
struct SharedT {
  using List = ObjectListT<I, E>;
  using WrapperTrait = std::true_type;
  List v;
};

// V5.2: [15.10.3] `parallelization-level` clauses
template <typename T, typename I, typename E> //
struct SimdT {
  using EmptyTrait = std::true_type;
};

// V5.2: [10.4.3] `simdlen` clause
template <typename T, typename I, typename E> //
struct SimdlenT {
  using Length = E;
  using WrapperTrait = std::true_type;
  Length v;
};

// V5.2: [9.1.1] `sizes` clause
template <typename T, typename I, typename E> //
struct SizesT {
  using SizeList = ListT<E>;
  using WrapperTrait = std::true_type;
  SizeList v;
};

// V5.2: [5.5.9] `task_reduction` clause
template <typename T, typename I, typename E> //
struct TaskReductionT {
  using List = ObjectListT<I, E>;
  // See note at the definition of the ReductionIdentifierT type.
  // The name ReductionIdentifiers is not a spec name.
  using ReductionIdentifiers = ListT<type::ReductionIdentifierT<I, E>>;
  using TupleTrait = std::true_type;
  std::tuple<ReductionIdentifiers, List> t;
};

// V5.2: [13.3] `thread_limit` clause
template <typename T, typename I, typename E> //
struct ThreadLimitT {
  using Threadlim = E;
  using WrapperTrait = std::true_type;
  Threadlim v;
};

// V5.2: [15.10.3] `parallelization-level` clauses
template <typename T, typename I, typename E> //
struct ThreadsT {
  using EmptyTrait = std::true_type;
};

// V6.0: [14.8] `threadset` clause
template <typename T, typename I, typename E> //
struct ThreadsetT {
  ENUM(ThreadsetPolicy, Omp_Pool, Omp_Team);
  using WrapperTrait = std::true_type;
  ThreadsetPolicy v;
};

// V5.2: [5.9.1] `to` clause
template <typename T, typename I, typename E> //
struct ToT {
  using LocatorList = ObjectListT<I, E>;
  using Expectation = type::MotionExpectation;
  // See note at the definition of the MapperT type.
  using Mappers = ListT<type::MapperT<I, E>>; // Not a spec name
  using Iterator = type::IteratorT<T, I, E>;

  using TupleTrait = std::true_type;
  std::tuple<OPT(Expectation), OPT(Mappers), OPT(Iterator), LocatorList> t;
};

// [6.0:440-441] `transparent` clause
template <typename T, typename I, typename E> //
struct TransparentT {
  using IncompleteTrait = std::true_type;
};

// V5.2: [8.2.1] `requirement` clauses
template <typename T, typename I, typename E> //
struct UnifiedAddressT {
  using Requires = E;
  using WrapperTrait = std::true_type;
  OPT(Requires) v;
};

// V5.2: [8.2.1] `requirement` clauses
template <typename T, typename I, typename E> //
struct UnifiedSharedMemoryT {
  using Requires = E;
  using WrapperTrait = std::true_type;
  OPT(Requires) v;
};

// V5.2: [5.10] `uniform` clause
template <typename T, typename I, typename E> //
struct UniformT {
  using ParameterList = ObjectListT<I, E>;
  using WrapperTrait = std::true_type;
  ParameterList v;
};

template <typename T, typename I, typename E> //
struct UnknownT {
  using EmptyTrait = std::true_type;
};

// V5.2: [12.1] `untied` clause
template <typename T, typename I, typename E> //
struct UntiedT {
  using EmptyTrait = std::true_type;
};

// Both of the following
// V5.2: [15.8.2] `atomic` clauses
// V5.2: [15.9.3] `update` clause
template <typename T, typename I, typename E> //
struct UpdateT {
  using DependenceType = tomp::type::DependenceType;
  using WrapperTrait = std::true_type;
  OPT(DependenceType) v;
};

// V5.2: [14.1.3] `use` clause
template <typename T, typename I, typename E> //
struct UseT {
  using InteropVar = ObjectT<I, E>;
  using WrapperTrait = std::true_type;
  InteropVar v;
};

// V5.2: [5.4.10] `use_device_addr` clause
template <typename T, typename I, typename E> //
struct UseDeviceAddrT {
  using List = ObjectListT<I, E>;
  using WrapperTrait = std::true_type;
  List v;
};

// V5.2: [5.4.8] `use_device_ptr` clause
template <typename T, typename I, typename E> //
struct UseDevicePtrT {
  using List = ObjectListT<I, E>;
  using WrapperTrait = std::true_type;
  List v;
};

// V5.2: [6.8] `uses_allocators` clause
template <typename T, typename I, typename E> //
struct UsesAllocatorsT {
  using MemSpace = E;
  using TraitsArray = ObjectT<I, E>;
  using Allocator = E;
  struct AllocatorSpec { // Not a spec name
    using TupleTrait = std::true_type;
    std::tuple<OPT(MemSpace), OPT(TraitsArray), Allocator> t;
  };
  using Allocators = ListT<AllocatorSpec>; // Not a spec name
  using WrapperTrait = std::true_type;
  Allocators v;
};

// V5.2: [15.8.3] `extended-atomic` clauses
template <typename T, typename I, typename E> //
struct WeakT {
  using EmptyTrait = std::true_type;
};

// V5.2: [7.4.1] `when` clause
template <typename T, typename I, typename E> //
struct WhenT {
  using IncompleteTrait = std::true_type;
};

// V5.2: [15.8.2] Atomic clauses
template <typename T, typename I, typename E> //
struct WriteT {
  using EmptyTrait = std::true_type;
};

// V6: [6.4.7] Looprange clause
template <typename T, typename I, typename E> struct LoopRangeT {
  using Begin = E;
  using End = E;

  using TupleTrait = std::true_type;
  std::tuple<Begin, End> t;
};

// ---

template <typename T, typename I, typename E>
using ExtensionClausesT =
    std::variant<OmpxAttributeT<T, I, E>, OmpxBareT<T, I, E>,
                 OmpxDynCgroupMemT<T, I, E>>;

template <typename T, typename I, typename E>
using EmptyClausesT = std::variant<
    AcqRelT<T, I, E>, AcquireT<T, I, E>, CaptureT<T, I, E>, CompareT<T, I, E>,
    FullT<T, I, E>, InbranchT<T, I, E>, MergeableT<T, I, E>, NogroupT<T, I, E>,
    NoOpenmpConstructsT<T, I, E>, NoOpenmpRoutinesT<T, I, E>,
    NoOpenmpT<T, I, E>, NoParallelismT<T, I, E>, NotinbranchT<T, I, E>,
    NowaitT<T, I, E>, ReadT<T, I, E>, RelaxedT<T, I, E>, ReleaseT<T, I, E>,
    SeqCstT<T, I, E>, SimdT<T, I, E>, ThreadsT<T, I, E>, UnknownT<T, I, E>,
    UntiedT<T, I, E>, UseT<T, I, E>, WeakT<T, I, E>, WriteT<T, I, E>>;

template <typename T, typename I, typename E>
using IncompleteClausesT =
    std::variant<AdjustArgsT<T, I, E>, AppendArgsT<T, I, E>,
                 CollectorT<T, I, E>, GraphIdT<T, I, E>, GraphResetT<T, I, E>,
                 InductorT<T, I, E>, MatchT<T, I, E>, OtherwiseT<T, I, E>,
                 ReplayableT<T, I, E>, TransparentT<T, I, E>, WhenT<T, I, E>>;

template <typename T, typename I, typename E>
using TupleClausesT =
    std::variant<AffinityT<T, I, E>, AlignedT<T, I, E>, AllocateT<T, I, E>,
                 DefaultmapT<T, I, E>, DeviceT<T, I, E>, DistScheduleT<T, I, E>,
                 DoacrossT<T, I, E>, DynGroupprivateT<T, I, E>, FromT<T, I, E>,
                 GrainsizeT<T, I, E>, IfT<T, I, E>, InitT<T, I, E>,
                 InReductionT<T, I, E>, LastprivateT<T, I, E>, LinearT<T, I, E>,
                 LoopRangeT<T, I, E>, MapT<T, I, E>, NumTasksT<T, I, E>,
                 OrderT<T, I, E>, ReductionT<T, I, E>, ScheduleT<T, I, E>,
                 TaskReductionT<T, I, E>, ToT<T, I, E>>;

template <typename T, typename I, typename E>
using UnionClausesT = std::variant<DependT<T, I, E>>;

template <typename T, typename I, typename E>
using WrapperClausesT = std::variant<
    AbsentT<T, I, E>, AlignT<T, I, E>, AllocatorT<T, I, E>,
    AtomicDefaultMemOrderT<T, I, E>, AtT<T, I, E>, BindT<T, I, E>,
    CollapseT<T, I, E>, ContainsT<T, I, E>, CopyinT<T, I, E>,
    CopyprivateT<T, I, E>, DefaultT<T, I, E>, DestroyT<T, I, E>,
    DetachT<T, I, E>, DeviceSafesyncT<T, I, E>, DeviceTypeT<T, I, E>,
    DynamicAllocatorsT<T, I, E>, EnterT<T, I, E>, ExclusiveT<T, I, E>,
    FailT<T, I, E>, FilterT<T, I, E>, FinalT<T, I, E>, FirstprivateT<T, I, E>,
    HasDeviceAddrT<T, I, E>, HintT<T, I, E>, HoldsT<T, I, E>,
    InclusiveT<T, I, E>, IndirectT<T, I, E>, InitializerT<T, I, E>,
    IsDevicePtrT<T, I, E>, LinkT<T, I, E>, MessageT<T, I, E>,
    NocontextT<T, I, E>, NontemporalT<T, I, E>, NovariantsT<T, I, E>,
    NumTeamsT<T, I, E>, NumThreadsT<T, I, E>, OrderedT<T, I, E>,
    PartialT<T, I, E>, PriorityT<T, I, E>, PrivateT<T, I, E>,
    ProcBindT<T, I, E>, ReverseOffloadT<T, I, E>, SafelenT<T, I, E>,
    SelfMapsT<T, I, E>, SeverityT<T, I, E>, SharedT<T, I, E>, SimdlenT<T, I, E>,
    SizesT<T, I, E>, PermutationT<T, I, E>, ThreadLimitT<T, I, E>,
<<<<<<< HEAD
    UnifiedAddressT<T, I, E>, UnifiedSharedMemoryT<T, I, E>, UniformT<T, I, E>,
    UpdateT<T, I, E>, UseDeviceAddrT<T, I, E>, UseDevicePtrT<T, I, E>,
    UsesAllocatorsT<T, I, E>>;
=======
    ThreadsetT<T, I, E>, UnifiedAddressT<T, I, E>,
    UnifiedSharedMemoryT<T, I, E>, UniformT<T, I, E>, UpdateT<T, I, E>,
    UseDeviceAddrT<T, I, E>, UseDevicePtrT<T, I, E>, UsesAllocatorsT<T, I, E>>;
>>>>>>> 811fe024

template <typename T, typename I, typename E>
using UnionOfAllClausesT = typename type::Union< //
    EmptyClausesT<T, I, E>,                      //
    ExtensionClausesT<T, I, E>,                  //
    IncompleteClausesT<T, I, E>,                 //
    TupleClausesT<T, I, E>,                      //
    UnionClausesT<T, I, E>,                      //
    WrapperClausesT<T, I, E>                     //
    >::type;
} // namespace clause

using type::operator==;

// The variant wrapper that encapsulates all possible specific clauses.
// The `Extras` arguments are additional types representing local extensions
// to the clause set, e.g.
//
// using Clause = ClauseT<Type, Id, Expr,
//                        MyClause1, MyClause2>;
//
// The member Clause::u will be a variant containing all specific clauses
// defined above, plus MyClause1 and MyClause2.
//
// Note: Any derived class must be constructible from the base class
// ClauseT<...>.
template <typename TypeType, typename IdType, typename ExprType,
          typename... Extras>
struct ClauseT {
  using TypeTy = TypeType;
  using IdTy = IdType;
  using ExprTy = ExprType;

  // Type of "self" to specify this type given a derived class type.
  using BaseT = ClauseT<TypeType, IdType, ExprType, Extras...>;

  using VariantTy = typename type::Union<
      clause::UnionOfAllClausesT<TypeType, IdType, ExprType>,
      std::variant<Extras...>>::type;

  llvm::omp::Clause id; // The numeric id of the clause
  using UnionTrait = std::true_type;
  VariantTy u;
};

template <typename ClauseType> struct DirectiveWithClauses {
  llvm::omp::Directive id = llvm::omp::Directive::OMPD_unknown;
  tomp::type::ListT<ClauseType> clauses;
};

} // namespace tomp

#undef OPT
#undef ENUM

#endif // LLVM_FRONTEND_OPENMP_CLAUSET_H<|MERGE_RESOLUTION|>--- conflicted
+++ resolved
@@ -1371,15 +1371,9 @@
     ProcBindT<T, I, E>, ReverseOffloadT<T, I, E>, SafelenT<T, I, E>,
     SelfMapsT<T, I, E>, SeverityT<T, I, E>, SharedT<T, I, E>, SimdlenT<T, I, E>,
     SizesT<T, I, E>, PermutationT<T, I, E>, ThreadLimitT<T, I, E>,
-<<<<<<< HEAD
-    UnifiedAddressT<T, I, E>, UnifiedSharedMemoryT<T, I, E>, UniformT<T, I, E>,
-    UpdateT<T, I, E>, UseDeviceAddrT<T, I, E>, UseDevicePtrT<T, I, E>,
-    UsesAllocatorsT<T, I, E>>;
-=======
     ThreadsetT<T, I, E>, UnifiedAddressT<T, I, E>,
     UnifiedSharedMemoryT<T, I, E>, UniformT<T, I, E>, UpdateT<T, I, E>,
     UseDeviceAddrT<T, I, E>, UseDevicePtrT<T, I, E>, UsesAllocatorsT<T, I, E>>;
->>>>>>> 811fe024
 
 template <typename T, typename I, typename E>
 using UnionOfAllClausesT = typename type::Union< //
