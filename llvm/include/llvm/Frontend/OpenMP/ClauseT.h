//===- ClauseT.h -- clause template definitions ---------------------------===//
//
// Part of the LLVM Project, under the Apache License v2.0 with LLVM Exceptions.
// See https://llvm.org/LICENSE.txt for license information.
// SPDX-License-Identifier: Apache-2.0 WITH LLVM-exception
//
//===----------------------------------------------------------------------===//
// This file contains template classes that represent OpenMP clauses, as
// described in the OpenMP API specification.
//
// The general structure of any specific clause class is that it is either
// empty, or it consists of a single data member, which can take one of these
// three forms:
// - a value member, named `v`, or
// - a tuple of values, named `t`, or
// - a variant (i.e. union) of values, named `u`.
// To assist with generic visit algorithms, classes define one of the following
// traits:
// - EmptyTrait: the class has no data members.
// - WrapperTrait: the class has a single member `v`
// - TupleTrait: the class has a tuple member `t`
// - UnionTrait the class has a variant member `u`
// - IncompleteTrait: the class is a placeholder class that is currently empty,
//   but will be completed at a later time.
// Note: This structure follows the one used in flang parser.
//
// The types used in the class definitions follow the names used in the spec
// (there are a few exceptions to this). For example, given
//   Clause `foo`
//   - foo-modifier : description...
//   - list         : list of variables
// the corresponding class would be
//   template <...>
//   struct FooT {
//     using FooModifier = type that can represent the modifier
//     using List = ListT<ObjectT<...>>;
//     using TupleTrait = std::true_type;
//     std::tuple<std::optional<FooModifier>, List> t;
//   };
//===----------------------------------------------------------------------===//
#ifndef LLVM_FRONTEND_OPENMP_CLAUSET_H
#define LLVM_FRONTEND_OPENMP_CLAUSET_H

#include "llvm/ADT/ArrayRef.h"
#include "llvm/ADT/DenseMap.h"
#include "llvm/ADT/DenseSet.h"
#include "llvm/ADT/STLExtras.h"
#include "llvm/ADT/SmallVector.h"
#include "llvm/Frontend/OpenMP/OMP.h"
#include "llvm/Support/ErrorHandling.h"
#include "llvm/Support/raw_ostream.h"

#include <algorithm>
#include <iterator>
#include <optional>
#include <tuple>
#include <type_traits>
#include <utility>
#include <variant>

#define ENUM(Name, ...) enum class Name { __VA_ARGS__ }
#define OPT(x) std::optional<x>

// A number of OpenMP clauses contain values that come from a given set of
// possibilities. In the IR these are usually represented by enums. Both
// clang and flang use different types for the enums, and the enum elements
// representing the same thing may have different values between clang and
// flang.
// Since the representation below tries to adhere to the spec, and be source
// language agnostic, it defines its own enums, independent from any language
// frontend. As a consequence, when instantiating the templates below,
// frontend-specific enums need to be translated into the representation
// used here. The macros below are intended to assist with the conversion.

// Helper macro for enum-class conversion.
#define CLAUSET_SCOPED_ENUM_MEMBER_CONVERT(Ov, Tv)                             \
  if (v == OtherEnum::Ov) {                                                    \
    return ThisEnum::Tv;                                                       \
  }

// Helper macro for enum (non-class) conversion.
#define CLAUSET_UNSCOPED_ENUM_MEMBER_CONVERT(Ov, Tv)                           \
  if (v == Ov) {                                                               \
    return ThisEnum::Tv;                                                       \
  }

#define CLAUSET_ENUM_CONVERT(func, OtherE, ThisE, Maps)                        \
  auto func = [](OtherE v) -> ThisE {                                          \
    using ThisEnum = ThisE;                                                    \
    using OtherEnum = OtherE;                                                  \
    (void)sizeof(OtherEnum); /*Avoid "unused local typedef" warning*/          \
    Maps;                                                                      \
    llvm_unreachable("Unexpected value in " #OtherE);                          \
  }

// Usage:
//
// Given two enums,
//   enum class Other { o1, o2 };
//   enum class This { t1, t2 };
// generate conversion function "Func : Other -> This" with
//   CLAUSET_ENUM_CONVERT(
//       Func, Other, This,
//       CLAUSET_ENUM_MEMBER_CONVERT(o1, t1)      // <- No comma
//       CLAUSET_ENUM_MEMBER_CONVERT(o2, t2)
//       ...
//   )
//
// Note that the sequence of M(other-value, this-value) is separated
// with _spaces_, not commas.

namespace detail {
// Type trait to determine whether T is a specialization of std::variant.
template <typename T> struct is_variant {
  static constexpr bool value = false;
};

template <typename... Ts> struct is_variant<std::variant<Ts...>> {
  static constexpr bool value = true;
};

template <typename T> constexpr bool is_variant_v = is_variant<T>::value;

// Helper utility to create a type which is a union of two given variants.
template <typename...> struct UnionOfTwo;

template <typename... Types1, typename... Types2>
struct UnionOfTwo<std::variant<Types1...>, std::variant<Types2...>> {
  using type = std::variant<Types1..., Types2...>;
};
} // namespace detail

namespace tomp {
namespace type {

// Helper utility to create a type which is a union of an arbitrary number
// of variants.
template <typename...> struct Union;

template <> struct Union<> {
  // Legal to define, illegal to instantiate.
  using type = std::variant<>;
};

template <typename T, typename... Ts> struct Union<T, Ts...> {
  static_assert(detail::is_variant_v<T>);
  using type =
      typename detail::UnionOfTwo<T, typename Union<Ts...>::type>::type;
};

template <typename T> using ListT = llvm::SmallVector<T, 0>;

// The ObjectT class represents a variable or a locator (as defined in
// the OpenMP spec).
// Note: the ObjectT template is not defined. Any user of it is expected to
// provide their own specialization that conforms to the requirements listed
// below.
//
// Let ObjectS be any specialization of ObjectT:
//
// ObjectS must provide the following definitions:
// {
//    using IdTy = Id;
//    using ExprTy = Expr;
//
//    auto id() const -> IdTy {
//      // Return a value such that a.id() == b.id() if and only if:
//      // (1) both `a` and `b` represent the same variable or location, or
//      // (2) bool(a.id()) == false and bool(b.id()) == false
//    }
// }
//
// The type IdTy should be hashable (usable as key in unordered containers).
//
// Values of type IdTy should be contextually convertible to `bool`.
//
// If S is an object of type ObjectS, then `bool(S.id())` is `false` if
// and only if S does not represent any variable or location.
//
// ObjectS should be copyable, movable, and default-constructible.
template <typename IdType, typename ExprType> struct ObjectT;

// By default, object equality is only determined by its identity.
template <typename I, typename E>
bool operator==(const ObjectT<I, E> &o1, const ObjectT<I, E> &o2) {
  return o1.id() == o2.id();
}

template <typename I, typename E> using ObjectListT = ListT<ObjectT<I, E>>;

using DirectiveName = llvm::omp::Directive;

template <typename I, typename E> //
struct DefinedOperatorT {
  struct DefinedOpName {
    using WrapperTrait = std::true_type;
    ObjectT<I, E> v;
  };
  ENUM(IntrinsicOperator, Power, Multiply, Divide, Add, Subtract, Concat, LT,
       LE, EQ, NE, GE, GT, NOT, AND, OR, EQV, NEQV, Min, Max);
  using UnionTrait = std::true_type;
  std::variant<DefinedOpName, IntrinsicOperator> u;
};

// V5.2: [3.2.6] `iterator` modifier
template <typename E> //
struct RangeT {
  // range-specification: begin : end[: step]
  using TupleTrait = std::true_type;
  std::tuple<E, E, OPT(E)> t;
};

// V5.2: [3.2.6] `iterator` modifier
template <typename TypeType, typename IdType, typename ExprType> //
struct IteratorSpecifierT {
  // iterators-specifier: [ iterator-type ] identifier = range-specification
  using TupleTrait = std::true_type;
  std::tuple<OPT(TypeType), ObjectT<IdType, ExprType>, RangeT<ExprType>> t;
};

// Note:
// For motion or map clauses the OpenMP spec allows a unique mapper modifier.
// In practice, since these clauses apply to multiple objects, there can be
// multiple effective mappers applicable to these objects (due to overloads,
// etc.). Because of that store a list of mappers every time a mapper modifier
// is allowed. If the mapper list contains a single element, it applies to
// all objects in the clause, otherwise there should be as many mappers as
// there are objects.
// V5.2: [5.8.2] Mapper identifiers and `mapper` modifiers
template <typename I, typename E> //
struct MapperT {
  using MapperIdentifier = ObjectT<I, E>;
  using WrapperTrait = std::true_type;
  MapperIdentifier v;
};

// V5.2: [15.8.1] `memory-order` clauses
// When used as arguments for other clauses, e.g. `fail`.
ENUM(MemoryOrder, AcqRel, Acquire, Relaxed, Release, SeqCst);
ENUM(MotionExpectation, Present);
// Union of `dependence-type` and `task-depenence-type`.
// V5.2: [15.9.1] `task-dependence-type` modifier
ENUM(DependenceType, Depobj, In, Inout, Inoutset, Mutexinoutset, Out, Sink,
     Source);
ENUM(Prescriptiveness, Strict, Fallback);

template <typename I, typename E> //
struct LoopIterationT {
  struct Distance {
    using TupleTrait = std::true_type;
    std::tuple<DefinedOperatorT<I, E>, E> t;
  };
  using TupleTrait = std::true_type;
  std::tuple<ObjectT<I, E>, OPT(Distance)> t;
};

template <typename I, typename E> //
struct ProcedureDesignatorT {
  using WrapperTrait = std::true_type;
  ObjectT<I, E> v;
};

// Note:
// For reduction clauses the OpenMP spec allows a unique reduction identifier.
// For reasons analogous to those listed for the MapperT type, clauses that
// according to the spec contain a reduction identifier will contain a list of
// reduction identifiers. The same constraints apply: there is either a single
// identifier that applies to all objects, or there are as many identifiers
// as there are objects.
template <typename I, typename E> //
struct ReductionIdentifierT {
  using UnionTrait = std::true_type;
  std::variant<DefinedOperatorT<I, E>, ProcedureDesignatorT<I, E>> u;
};

template <typename T, typename I, typename E> //
using IteratorT = ListT<IteratorSpecifierT<T, I, E>>;

template <typename T>
std::enable_if_t<T::EmptyTrait::value, bool> operator==(const T &a,
                                                        const T &b) {
  return true;
}
template <typename T>
std::enable_if_t<T::IncompleteTrait::value, bool> operator==(const T &a,
                                                             const T &b) {
  return true;
}
template <typename T>
std::enable_if_t<T::WrapperTrait::value, bool> operator==(const T &a,
                                                          const T &b) {
  return a.v == b.v;
}
template <typename T>
std::enable_if_t<T::TupleTrait::value, bool> operator==(const T &a,
                                                        const T &b) {
  return a.t == b.t;
}
template <typename T>
std::enable_if_t<T::UnionTrait::value, bool> operator==(const T &a,
                                                        const T &b) {
  return a.u == b.u;
}
} // namespace type

template <typename T> using ListT = type::ListT<T>;

template <typename I, typename E> using ObjectT = type::ObjectT<I, E>;
template <typename I, typename E> using ObjectListT = type::ObjectListT<I, E>;

template <typename T, typename I, typename E>
using IteratorT = type::IteratorT<T, I, E>;

template <
    typename ContainerTy, typename FunctionTy,
    typename ElemTy = typename llvm::remove_cvref_t<ContainerTy>::value_type,
    typename ResultTy = std::invoke_result_t<FunctionTy, ElemTy>>
ListT<ResultTy> makeList(ContainerTy &&container, FunctionTy &&func) {
  ListT<ResultTy> v;
  llvm::transform(container, std::back_inserter(v), func);
  return v;
}

namespace clause {
using type::operator==;

// V5.2: [8.3.1] `assumption` clauses
template <typename T, typename I, typename E> //
struct AbsentT {
  using List = ListT<type::DirectiveName>;
  using WrapperTrait = std::true_type;
  List v;
};

// V5.2: [15.8.1] `memory-order` clauses
template <typename T, typename I, typename E> //
struct AcqRelT {
  using EmptyTrait = std::true_type;
};

// V5.2: [15.8.1] `memory-order` clauses
template <typename T, typename I, typename E> //
struct AcquireT {
  using EmptyTrait = std::true_type;
};

// V5.2: [7.5.2] `adjust_args` clause
template <typename T, typename I, typename E> //
struct AdjustArgsT {
  using IncompleteTrait = std::true_type;
};

// V5.2: [12.5.1] `affinity` clause
template <typename T, typename I, typename E> //
struct AffinityT {
  using Iterator = type::IteratorT<T, I, E>;
  using LocatorList = ObjectListT<I, E>;

  using TupleTrait = std::true_type;
  std::tuple<OPT(Iterator), LocatorList> t;
};

// V5.2: [6.3] `align` clause
template <typename T, typename I, typename E> //
struct AlignT {
  using Alignment = E;

  using WrapperTrait = std::true_type;
  Alignment v;
};

// V5.2: [5.11] `aligned` clause
template <typename T, typename I, typename E> //
struct AlignedT {
  using Alignment = E;
  using List = ObjectListT<I, E>;

  using TupleTrait = std::true_type;
  std::tuple<OPT(Alignment), List> t;
};

template <typename T, typename I, typename E> //
struct AllocatorT;

// V5.2: [6.6] `allocate` clause
template <typename T, typename I, typename E> //
struct AllocateT {
  // AllocatorSimpleModifier is same as AllocatorComplexModifier.
  using AllocatorComplexModifier = AllocatorT<T, I, E>;
  using AlignModifier = AlignT<T, I, E>;
  using List = ObjectListT<I, E>;

  using TupleTrait = std::true_type;
  std::tuple<OPT(AllocatorComplexModifier), OPT(AlignModifier), List> t;
};

// V5.2: [6.4] `allocator` clause
template <typename T, typename I, typename E> //
struct AllocatorT {
  using Allocator = E;
  using WrapperTrait = std::true_type;
  Allocator v;
};

// V5.2: [7.5.3] `append_args` clause
template <typename T, typename I, typename E> //
struct AppendArgsT {
  using IncompleteTrait = std::true_type;
};

// V5.2: [8.1] `at` clause
template <typename T, typename I, typename E> //
struct AtT {
  ENUM(ActionTime, Compilation, Execution);
  using WrapperTrait = std::true_type;
  ActionTime v;
};

// V5.2: [8.2.1] `requirement` clauses
template <typename T, typename I, typename E> //
struct AtomicDefaultMemOrderT {
  using MemoryOrder = type::MemoryOrder;
  using WrapperTrait = std::true_type;
  MemoryOrder v; // Name not provided in spec
};

// V5.2: [11.7.1] `bind` clause
template <typename T, typename I, typename E> //
struct BindT {
  ENUM(Binding, Teams, Parallel, Thread);
  using WrapperTrait = std::true_type;
  Binding v;
};

// V5.2: [15.8.3] `extended-atomic` clauses
template <typename T, typename I, typename E> //
struct CaptureT {
  using EmptyTrait = std::true_type;
};

// V5.2: [4.4.3] `collapse` clause
template <typename T, typename I, typename E> //
struct CollapseT {
  using N = E;
  using WrapperTrait = std::true_type;
  N v;
};

// V5.2: [15.8.3] `extended-atomic` clauses
template <typename T, typename I, typename E> //
struct CompareT {
  using EmptyTrait = std::true_type;
};

// V5.2: [8.3.1] `assumption` clauses
template <typename T, typename I, typename E> //
struct ContainsT {
  using List = ListT<type::DirectiveName>;
  using WrapperTrait = std::true_type;
  List v;
};

// V5.2: [5.7.1] `copyin` clause
template <typename T, typename I, typename E> //
struct CopyinT {
  using List = ObjectListT<I, E>;
  using WrapperTrait = std::true_type;
  List v;
};

// V5.2: [5.7.2] `copyprivate` clause
template <typename T, typename I, typename E> //
struct CopyprivateT {
  using List = ObjectListT<I, E>;
  using WrapperTrait = std::true_type;
  List v;
};

// V5.2: [5.4.1] `default` clause
template <typename T, typename I, typename E> //
struct DefaultT {
  ENUM(DataSharingAttribute, Firstprivate, None, Private, Shared);
  using WrapperTrait = std::true_type;
  DataSharingAttribute v;
};

// V5.2: [5.8.7] `defaultmap` clause
template <typename T, typename I, typename E> //
struct DefaultmapT {
  ENUM(ImplicitBehavior, Alloc, To, From, Tofrom, Firstprivate, None, Default,
       Present);
  ENUM(VariableCategory, All, Scalar, Aggregate, Pointer, Allocatable);
  using TupleTrait = std::true_type;
  std::tuple<ImplicitBehavior, OPT(VariableCategory)> t;
};

template <typename T, typename I, typename E> //
struct DoacrossT;

// V5.2: [15.9.5] `depend` clause
template <typename T, typename I, typename E> //
struct DependT {
  using Iterator = type::IteratorT<T, I, E>;
  using LocatorList = ObjectListT<I, E>;
  using DependenceType = tomp::type::DependenceType;

  struct TaskDep { // The form with task dependence type.
    using TupleTrait = std::true_type;
    // Empty LocatorList means "omp_all_memory".
    std::tuple<DependenceType, OPT(Iterator), LocatorList> t;
  };

  using Doacross = DoacrossT<T, I, E>;
  using UnionTrait = std::true_type;
  std::variant<Doacross, TaskDep> u; // Doacross form is legacy
};

// V5.2: [3.5] `destroy` clause
template <typename T, typename I, typename E> //
struct DestroyT {
  using DestroyVar = ObjectT<I, E>;
  using WrapperTrait = std::true_type;
  // DestroyVar can be ommitted in "depobj destroy".
  OPT(DestroyVar) v;
};

// V5.2: [12.5.2] `detach` clause
template <typename T, typename I, typename E> //
struct DetachT {
  using EventHandle = ObjectT<I, E>;
  using WrapperTrait = std::true_type;
  EventHandle v;
};

// V5.2: [13.2] `device` clause
template <typename T, typename I, typename E> //
struct DeviceT {
  using DeviceDescription = E;
  ENUM(DeviceModifier, Ancestor, DeviceNum);
  using TupleTrait = std::true_type;
  std::tuple<OPT(DeviceModifier), DeviceDescription> t;
};

// [6.0:362]
template <typename T, typename I, typename E> //
struct DeviceSafesyncT {
  using Requires = E;
  using WrapperTrait = std::true_type;
  OPT(Requires) v;
};

// V5.2: [13.1] `device_type` clause
template <typename T, typename I, typename E> //
struct DeviceTypeT {
  ENUM(DeviceTypeDescription, Any, Host, Nohost);
  using WrapperTrait = std::true_type;
  DeviceTypeDescription v;
};

// V5.2: [11.6.1] `dist_schedule` clause
template <typename T, typename I, typename E> //
struct DistScheduleT {
  ENUM(Kind, Static);
  using ChunkSize = E;
  using TupleTrait = std::true_type;
  std::tuple<Kind, OPT(ChunkSize)> t;
};

// V5.2: [15.9.6] `doacross` clause
template <typename T, typename I, typename E> //
struct DoacrossT {
  using Vector = ListT<type::LoopIterationT<I, E>>;
  using DependenceType = tomp::type::DependenceType;
  using TupleTrait = std::true_type;
  // Empty Vector means "omp_cur_iteration"
  std::tuple<DependenceType, Vector> t;
};

// V5.2: [8.2.1] `requirement` clauses
template <typename T, typename I, typename E> //
struct DynamicAllocatorsT {
  using Requires = E;
  using WrapperTrait = std::true_type;
  OPT(Requires) v;
};

template <typename T, typename I, typename E> //
struct DynGroupprivateT {
  ENUM(AccessGroup, Cgroup);
  using Prescriptiveness = type::Prescriptiveness;
  using Size = E;
  using TupleTrait = std::true_type;
  std::tuple<OPT(AccessGroup), OPT(Prescriptiveness), Size> t;
};

// V5.2: [5.8.4] `enter` clause
template <typename T, typename I, typename E> //
struct EnterT {
  using List = ObjectListT<I, E>;
  ENUM(Modifier, Automap);
  using TupleTrait = std::true_type;
  std::tuple<OPT(Modifier), List> t;
};

// V5.2: [5.6.2] `exclusive` clause
template <typename T, typename I, typename E> //
struct ExclusiveT {
  using WrapperTrait = std::true_type;
  using List = ObjectListT<I, E>;
  List v;
};

// V5.2: [15.8.3] `extended-atomic` clauses
template <typename T, typename I, typename E> //
struct FailT {
  using MemoryOrder = type::MemoryOrder;
  using WrapperTrait = std::true_type;
  MemoryOrder v;
};

// V5.2: [10.5.1] `filter` clause
template <typename T, typename I, typename E> //
struct FilterT {
  using ThreadNum = E;
  using WrapperTrait = std::true_type;
  ThreadNum v;
};

// V5.2: [12.3] `final` clause
template <typename T, typename I, typename E> //
struct FinalT {
  using Finalize = E;
  using WrapperTrait = std::true_type;
  Finalize v;
};

// V5.2: [5.4.4] `firstprivate` clause
template <typename T, typename I, typename E> //
struct FirstprivateT {
  using List = ObjectListT<I, E>;
  using WrapperTrait = std::true_type;
  List v;
};

// V5.2: [5.9.2] `from` clause
template <typename T, typename I, typename E> //
struct FromT {
  using LocatorList = ObjectListT<I, E>;
  using Expectation = type::MotionExpectation;
  using Iterator = type::IteratorT<T, I, E>;
  // See note at the definition of the MapperT type.
  using Mappers = ListT<type::MapperT<I, E>>; // Not a spec name

  using TupleTrait = std::true_type;
  std::tuple<OPT(Expectation), OPT(Mappers), OPT(Iterator), LocatorList> t;
};

// V5.2: [9.2.1] `full` clause
template <typename T, typename I, typename E> //
struct FullT {
  using EmptyTrait = std::true_type;
};

// V5.2: [12.6.1] `grainsize` clause
template <typename T, typename I, typename E> //
struct GrainsizeT {
  using Prescriptiveness = type::Prescriptiveness;
  using GrainSize = E;
  using TupleTrait = std::true_type;
  std::tuple<OPT(Prescriptiveness), GrainSize> t;
};

// [6.0:438] `graph_id` clause
template <typename T, typename I, typename E> //
struct GraphIdT {
  using IncompleteTrait = std::true_type;
};

// [6.0:438] `graph_reset` clause
template <typename T, typename I, typename E> //
struct GraphResetT {
  using IncompleteTrait = std::true_type;
};

// V5.2: [5.4.9] `has_device_addr` clause
template <typename T, typename I, typename E> //
struct HasDeviceAddrT {
  using List = ObjectListT<I, E>;
  using WrapperTrait = std::true_type;
  List v;
};

// V5.2: [15.1.2] `hint` clause
template <typename T, typename I, typename E> //
struct HintT {
  using HintExpr = E;
  using WrapperTrait = std::true_type;
  HintExpr v;
};

// V5.2: [8.3.1] Assumption clauses
template <typename T, typename I, typename E> //
struct HoldsT {
  using WrapperTrait = std::true_type;
  E v; // No argument name in spec 5.2
};

// V5.2: [3.4] `if` clause
template <typename T, typename I, typename E> //
struct IfT {
  using DirectiveNameModifier = type::DirectiveName;
  using IfExpression = E;
  using TupleTrait = std::true_type;
  std::tuple<OPT(DirectiveNameModifier), IfExpression> t;
};

// V5.2: [7.7.1] `branch` clauses
template <typename T, typename I, typename E> //
struct InbranchT {
  using EmptyTrait = std::true_type;
};

// V5.2: [5.6.1] `exclusive` clause
template <typename T, typename I, typename E> //
struct InclusiveT {
  using List = ObjectListT<I, E>;
  using WrapperTrait = std::true_type;
  List v;
};

// V5.2: [7.8.3] `indirect` clause
template <typename T, typename I, typename E> //
struct IndirectT {
  using InvokedByFptr = E;
  using WrapperTrait = std::true_type;
  OPT(InvokedByFptr) v;
};

// V5.2: [14.1.2] `init` clause
template <typename T, typename I, typename E> //
struct InitT {
  using ForeignRuntimeId = E;
  using InteropVar = ObjectT<I, E>;
  using InteropPreference = ListT<ForeignRuntimeId>;
  ENUM(InteropType, Target, Targetsync);   // Repeatable
  using InteropTypes = ListT<InteropType>; // Not a spec name

  using TupleTrait = std::true_type;
  std::tuple<OPT(InteropPreference), InteropTypes, InteropVar> t;
};

// V5.2: [5.5.4] `initializer` clause
template <typename T, typename I, typename E> //
struct InitializerT {
  using InitializerExpr = E;
  using WrapperTrait = std::true_type;
  InitializerExpr v;
};

// V5.2: [5.5.10] `in_reduction` clause
template <typename T, typename I, typename E> //
struct InReductionT {
  using List = ObjectListT<I, E>;
  // See note at the definition of the ReductionIdentifierT type.
  // The name ReductionIdentifiers is not a spec name.
  using ReductionIdentifiers = ListT<type::ReductionIdentifierT<I, E>>;
  using TupleTrait = std::true_type;
  std::tuple<ReductionIdentifiers, List> t;
};

// V5.2: [5.4.7] `is_device_ptr` clause
template <typename T, typename I, typename E> //
struct IsDevicePtrT {
  using List = ObjectListT<I, E>;
  using WrapperTrait = std::true_type;
  List v;
};

// V5.2: [5.4.5] `lastprivate` clause
template <typename T, typename I, typename E> //
struct LastprivateT {
  using List = ObjectListT<I, E>;
  ENUM(LastprivateModifier, Conditional);
  using TupleTrait = std::true_type;
  std::tuple<OPT(LastprivateModifier), List> t;
};

// V5.2: [5.4.6] `linear` clause
template <typename T, typename I, typename E> //
struct LinearT {
  // std::get<type> won't work here due to duplicate types in the tuple.
  using List = ObjectListT<I, E>;
  // StepSimpleModifier is same as StepComplexModifier.
  using StepComplexModifier = E;
  ENUM(LinearModifier, Ref, Val, Uval);

  using TupleTrait = std::true_type;
  // Step == nullopt means 1.
  std::tuple<OPT(StepComplexModifier), OPT(LinearModifier), List> t;
};

// V5.2: [5.8.5] `link` clause
template <typename T, typename I, typename E> //
struct LinkT {
  using List = ObjectListT<I, E>;
  using WrapperTrait = std::true_type;
  List v;
};

// V5.2: [5.8.3] `map` clause
template <typename T, typename I, typename E> //
struct MapT {
  using LocatorList = ObjectListT<I, E>;
  ENUM(MapType, To, From, Tofrom, Storage);
  ENUM(AttachModifier, Always, Auto, Never);
  ENUM(MapTypeModifier, Always, Close, Delete, Present, Self, OmpxHold);
  ENUM(RefModifier, RefPtee, RefPtr, RefPtrPtee);
  // See note at the definition of the MapperT type.
  using Mappers = ListT<type::MapperT<I, E>>; // Not a spec name
  using Iterator = type::IteratorT<T, I, E>;
  using MapTypeModifiers = ListT<MapTypeModifier>; // Not a spec name

  using TupleTrait = std::true_type;
  std::tuple<OPT(MapType), OPT(MapTypeModifiers), OPT(AttachModifier),
             OPT(RefModifier), OPT(Mappers), OPT(Iterator), LocatorList>
      t;
};

// V5.2: [7.5.1] `match` clause
template <typename T, typename I, typename E> //
struct MatchT {
  using IncompleteTrait = std::true_type;
};

// V5.2: [12.2] `mergeable` clause
template <typename T, typename I, typename E> //
struct MergeableT {
  using EmptyTrait = std::true_type;
};

// V5.2: [8.5.2] `message` clause
template <typename T, typename I, typename E> //
struct MessageT {
  using MsgString = E;
  using WrapperTrait = std::true_type;
  MsgString v;
};

// V5.2: [7.6.2] `nocontext` clause
template <typename T, typename I, typename E> //
struct NocontextT {
  using DoNotUpdateContext = E;
  using WrapperTrait = std::true_type;
  DoNotUpdateContext v;
};

// V5.2: [15.7] `nowait` clause
template <typename T, typename I, typename E> //
struct NogroupT {
  using EmptyTrait = std::true_type;
};

// V5.2: [10.4.1] `nontemporal` clause
template <typename T, typename I, typename E> //
struct NontemporalT {
  using List = ObjectListT<I, E>;
  using WrapperTrait = std::true_type;
  List v;
};

// V5.2: [8.3.1] `assumption` clauses
template <typename T, typename I, typename E> //
struct NoOpenmpT {
  using EmptyTrait = std::true_type;
};

// V5.2: [8.3.1] `assumption` clauses
template <typename T, typename I, typename E> //
struct NoOpenmpRoutinesT {
  using EmptyTrait = std::true_type;
};

// V6.0: [10.6.1] `assumption` clauses
template <typename T, typename I, typename E> //
struct NoOpenmpConstructsT {
  using EmptyTrait = std::true_type;
};

// V5.2: [8.3.1] `assumption` clauses
template <typename T, typename I, typename E> //
struct NoParallelismT {
  using EmptyTrait = std::true_type;
};

// V5.2: [7.7.1] `branch` clauses
template <typename T, typename I, typename E> //
struct NotinbranchT {
  using EmptyTrait = std::true_type;
};

// V5.2: [7.6.1] `novariants` clause
template <typename T, typename I, typename E> //
struct NovariantsT {
  using DoNotUseVariant = E;
  using WrapperTrait = std::true_type;
  DoNotUseVariant v;
};

// V5.2: [15.6] `nowait` clause
template <typename T, typename I, typename E> //
struct NowaitT {
  using EmptyTrait = std::true_type;
};

// V5.2: [12.6.2] `num_tasks` clause
template <typename T, typename I, typename E> //
struct NumTasksT {
  using Prescriptiveness = type::Prescriptiveness;
  using NumTasks = E;
  using TupleTrait = std::true_type;
  std::tuple<OPT(Prescriptiveness), NumTasks> t;
};

// V5.2: [10.2.1] `num_teams` clause
template <typename T, typename I, typename E> //
struct NumTeamsT {
  using LowerBound = E;
  using UpperBound = E;

  // The name Range is not a spec name.
  struct Range {
    using TupleTrait = std::true_type;
    std::tuple<OPT(LowerBound), UpperBound> t;
  };

  // The name List is not a spec name. The list is an extension to allow
  // specifying a grid with connection with the ompx_bare clause.
  using List = ListT<Range>;
  using WrapperTrait = std::true_type;
  List v;
};

// V5.2: [10.1.2] `num_threads` clause
template <typename T, typename I, typename E> //
struct NumThreadsT {
  using Nthreads = E;
  using WrapperTrait = std::true_type;
  Nthreads v;
};

template <typename T, typename I, typename E> //
struct OmpxAttributeT {
  using EmptyTrait = std::true_type;
};

template <typename T, typename I, typename E> //
struct OmpxBareT {
  using EmptyTrait = std::true_type;
};

template <typename T, typename I, typename E> //
struct OmpxDynCgroupMemT {
  using WrapperTrait = std::true_type;
  E v;
};

// V5.2: [10.3] `order` clause
template <typename T, typename I, typename E> //
struct OrderT {
  ENUM(OrderModifier, Reproducible, Unconstrained);
  ENUM(Ordering, Concurrent);
  using TupleTrait = std::true_type;
  std::tuple<OPT(OrderModifier), Ordering> t;
};

// V5.2: [4.4.4] `ordered` clause
template <typename T, typename I, typename E> //
struct OrderedT {
  using N = E;
  using WrapperTrait = std::true_type;
  OPT(N) v;
};

// V5.2: [7.4.2] `otherwise` clause
template <typename T, typename I, typename E> //
struct OtherwiseT {
  using IncompleteTrait = std::true_type;
};

// V5.2: [9.2.2] `partial` clause
template <typename T, typename I, typename E> //
struct PartialT {
  using UnrollFactor = E;
  using WrapperTrait = std::true_type;
  OPT(UnrollFactor) v;
};

// V6.0:  `permutation` clause
template <typename T, typename I, typename E> //
struct PermutationT {
  using ArgList = ListT<E>;
  using WrapperTrait = std::true_type;
  ArgList v;
};

// V5.2: [12.4] `priority` clause
template <typename T, typename I, typename E> //
struct PriorityT {
  using PriorityValue = E;
  using WrapperTrait = std::true_type;
  PriorityValue v;
};

// V5.2: [5.4.3] `private` clause
template <typename T, typename I, typename E> //
struct PrivateT {
  using List = ObjectListT<I, E>;
  using WrapperTrait = std::true_type;
  List v;
};

// V5.2: [10.1.4] `proc_bind` clause
template <typename T, typename I, typename E> //
struct ProcBindT {
  ENUM(AffinityPolicy, Close, Master, Spread, Primary);
  using WrapperTrait = std::true_type;
  AffinityPolicy v;
};

// V5.2: [15.8.2] Atomic clauses
template <typename T, typename I, typename E> //
struct ReadT {
  using EmptyTrait = std::true_type;
};

// V5.2: [5.5.8] `reduction` clause
template <typename T, typename I, typename E> //
struct ReductionT {
  using List = ObjectListT<I, E>;
  // See note at the definition of the ReductionIdentifierT type.
  // The name ReductionIdentifiers is not a spec name.
  using ReductionIdentifiers = ListT<type::ReductionIdentifierT<I, E>>;
  ENUM(ReductionModifier, Default, Inscan, Task);
  using TupleTrait = std::true_type;
  std::tuple<OPT(ReductionModifier), ReductionIdentifiers, List> t;
};

// V5.2: [15.8.1] `memory-order` clauses
template <typename T, typename I, typename E> //
struct RelaxedT {
  using EmptyTrait = std::true_type;
};

// V5.2: [15.8.1] `memory-order` clauses
template <typename T, typename I, typename E> //
struct ReleaseT {
  using EmptyTrait = std::true_type;
};

// [6.0:440-441] `replayable` clause
template <typename T, typename I, typename E> //
struct ReplayableT {
  using IncompleteTrait = std::true_type;
};

// V5.2: [8.2.1] `requirement` clauses
template <typename T, typename I, typename E> //
struct ReverseOffloadT {
  using Requires = E;
  using WrapperTrait = std::true_type;
  OPT(Requires) v;
};

// V5.2: [10.4.2] `safelen` clause
template <typename T, typename I, typename E> //
struct SafelenT {
  using Length = E;
  using WrapperTrait = std::true_type;
  Length v;
};

// V5.2: [11.5.3] `schedule` clause
template <typename T, typename I, typename E> //
struct ScheduleT {
  ENUM(Kind, Static, Dynamic, Guided, Auto, Runtime);
  using ChunkSize = E;
  ENUM(OrderingModifier, Monotonic, Nonmonotonic);
  ENUM(ChunkModifier, Simd);
  using TupleTrait = std::true_type;
  std::tuple<Kind, OPT(OrderingModifier), OPT(ChunkModifier), OPT(ChunkSize)> t;
};

// [6.0:361]
template <typename T, typename I, typename E> //
struct SelfMapsT {
  using Requires = E;
  using WrapperTrait = std::true_type;
  OPT(Requires) v;
};

// V5.2: [15.8.1] Memory-order clauses
template <typename T, typename I, typename E> //
struct SeqCstT {
  using EmptyTrait = std::true_type;
};

// V5.2: [8.5.1] `severity` clause
template <typename T, typename I, typename E> //
struct SeverityT {
  ENUM(SevLevel, Fatal, Warning);
  using WrapperTrait = std::true_type;
  SevLevel v;
};

// V5.2: [5.4.2] `shared` clause
template <typename T, typename I, typename E> //
struct SharedT {
  using List = ObjectListT<I, E>;
  using WrapperTrait = std::true_type;
  List v;
};

// V5.2: [15.10.3] `parallelization-level` clauses
template <typename T, typename I, typename E> //
struct SimdT {
  using EmptyTrait = std::true_type;
};

// V5.2: [10.4.3] `simdlen` clause
template <typename T, typename I, typename E> //
struct SimdlenT {
  using Length = E;
  using WrapperTrait = std::true_type;
  Length v;
};

// V5.2: [9.1.1] `sizes` clause
template <typename T, typename I, typename E> //
struct SizesT {
  using SizeList = ListT<E>;
  using WrapperTrait = std::true_type;
  SizeList v;
};

// V5.2: [5.5.9] `task_reduction` clause
template <typename T, typename I, typename E> //
struct TaskReductionT {
  using List = ObjectListT<I, E>;
  // See note at the definition of the ReductionIdentifierT type.
  // The name ReductionIdentifiers is not a spec name.
  using ReductionIdentifiers = ListT<type::ReductionIdentifierT<I, E>>;
  using TupleTrait = std::true_type;
  std::tuple<ReductionIdentifiers, List> t;
};

// V5.2: [13.3] `thread_limit` clause
template <typename T, typename I, typename E> //
struct ThreadLimitT {
  using Threadlim = E;
  using WrapperTrait = std::true_type;
  Threadlim v;
};

// V5.2: [15.10.3] `parallelization-level` clauses
template <typename T, typename I, typename E> //
struct ThreadsT {
  using EmptyTrait = std::true_type;
};

// V5.2: [5.9.1] `to` clause
template <typename T, typename I, typename E> //
struct ToT {
  using LocatorList = ObjectListT<I, E>;
  using Expectation = type::MotionExpectation;
  // See note at the definition of the MapperT type.
  using Mappers = ListT<type::MapperT<I, E>>; // Not a spec name
  using Iterator = type::IteratorT<T, I, E>;

  using TupleTrait = std::true_type;
  std::tuple<OPT(Expectation), OPT(Mappers), OPT(Iterator), LocatorList> t;
};

// [6.0:440-441] `transparent` clause
<<<<<<< HEAD
template <typename T, typename I, typename E> //
struct TransparentT {
  using IncompleteTrait = std::true_type;
};

// V5.2: [8.2.1] `requirement` clauses
=======
>>>>>>> 54c4ef26
template <typename T, typename I, typename E> //
struct TransparentT {
  using IncompleteTrait = std::true_type;
};

// V5.2: [8.2.1] `requirement` clauses
template <typename T, typename I, typename E> //
struct UnifiedAddressT {
  using Requires = E;
  using WrapperTrait = std::true_type;
  OPT(Requires) v;
};

// V5.2: [8.2.1] `requirement` clauses
template <typename T, typename I, typename E> //
struct UnifiedSharedMemoryT {
  using Requires = E;
  using WrapperTrait = std::true_type;
  OPT(Requires) v;
};

// V5.2: [5.10] `uniform` clause
template <typename T, typename I, typename E> //
struct UniformT {
  using ParameterList = ObjectListT<I, E>;
  using WrapperTrait = std::true_type;
  ParameterList v;
};

template <typename T, typename I, typename E> //
struct UnknownT {
  using EmptyTrait = std::true_type;
};

// V5.2: [12.1] `untied` clause
template <typename T, typename I, typename E> //
struct UntiedT {
  using EmptyTrait = std::true_type;
};

// Both of the following
// V5.2: [15.8.2] `atomic` clauses
// V5.2: [15.9.3] `update` clause
template <typename T, typename I, typename E> //
struct UpdateT {
  using DependenceType = tomp::type::DependenceType;
  using WrapperTrait = std::true_type;
  OPT(DependenceType) v;
};

// V5.2: [14.1.3] `use` clause
template <typename T, typename I, typename E> //
struct UseT {
  using InteropVar = ObjectT<I, E>;
  using WrapperTrait = std::true_type;
  InteropVar v;
};

// V5.2: [5.4.10] `use_device_addr` clause
template <typename T, typename I, typename E> //
struct UseDeviceAddrT {
  using List = ObjectListT<I, E>;
  using WrapperTrait = std::true_type;
  List v;
};

// V5.2: [5.4.8] `use_device_ptr` clause
template <typename T, typename I, typename E> //
struct UseDevicePtrT {
  using List = ObjectListT<I, E>;
  using WrapperTrait = std::true_type;
  List v;
};

// V5.2: [6.8] `uses_allocators` clause
template <typename T, typename I, typename E> //
struct UsesAllocatorsT {
  using MemSpace = E;
  using TraitsArray = ObjectT<I, E>;
  using Allocator = E;
  struct AllocatorSpec { // Not a spec name
    using TupleTrait = std::true_type;
    std::tuple<OPT(MemSpace), OPT(TraitsArray), Allocator> t;
  };
  using Allocators = ListT<AllocatorSpec>; // Not a spec name
  using WrapperTrait = std::true_type;
  Allocators v;
};

// V5.2: [15.8.3] `extended-atomic` clauses
template <typename T, typename I, typename E> //
struct WeakT {
  using EmptyTrait = std::true_type;
};

// V5.2: [7.4.1] `when` clause
template <typename T, typename I, typename E> //
struct WhenT {
  using IncompleteTrait = std::true_type;
};

// V5.2: [15.8.2] Atomic clauses
template <typename T, typename I, typename E> //
struct WriteT {
  using EmptyTrait = std::true_type;
};

// V6: [6.4.7] Looprange clause
template <typename T, typename I, typename E> struct LoopRangeT {
  using Begin = E;
  using End = E;

  using TupleTrait = std::true_type;
  std::tuple<Begin, End> t;
};

// ---

template <typename T, typename I, typename E>
using ExtensionClausesT =
    std::variant<OmpxAttributeT<T, I, E>, OmpxBareT<T, I, E>,
                 OmpxDynCgroupMemT<T, I, E>>;

template <typename T, typename I, typename E>
using EmptyClausesT = std::variant<
    AcqRelT<T, I, E>, AcquireT<T, I, E>, CaptureT<T, I, E>, CompareT<T, I, E>,
<<<<<<< HEAD
    DynamicAllocatorsT<T, I, E>, FullT<T, I, E>, InbranchT<T, I, E>,
    MergeableT<T, I, E>, NogroupT<T, I, E>, NoOpenmpRoutinesT<T, I, E>,
    NoOpenmpT<T, I, E>, NoParallelismT<T, I, E>, NotinbranchT<T, I, E>,
    NowaitT<T, I, E>, ReadT<T, I, E>, RelaxedT<T, I, E>, ReleaseT<T, I, E>,
    ReverseOffloadT<T, I, E>, SeqCstT<T, I, E>, SimdT<T, I, E>,
    ThreadsT<T, I, E>, UnifiedAddressT<T, I, E>, UnifiedSharedMemoryT<T, I, E>,
    UnknownT<T, I, E>, UntiedT<T, I, E>, UseT<T, I, E>, WeakT<T, I, E>,
    WriteT<T, I, E>, NoOpenmpConstructsT<T, I, E>, SelfMapsT<T, I, E>>;
=======
    FullT<T, I, E>, InbranchT<T, I, E>, MergeableT<T, I, E>, NogroupT<T, I, E>,
    NoOpenmpConstructsT<T, I, E>, NoOpenmpRoutinesT<T, I, E>,
    NoOpenmpT<T, I, E>, NoParallelismT<T, I, E>, NotinbranchT<T, I, E>,
    NowaitT<T, I, E>, ReadT<T, I, E>, RelaxedT<T, I, E>, ReleaseT<T, I, E>,
    SeqCstT<T, I, E>, SimdT<T, I, E>, ThreadsT<T, I, E>, UnknownT<T, I, E>,
    UntiedT<T, I, E>, UseT<T, I, E>, WeakT<T, I, E>, WriteT<T, I, E>>;
>>>>>>> 54c4ef26

template <typename T, typename I, typename E>
using IncompleteClausesT =
    std::variant<AdjustArgsT<T, I, E>, AppendArgsT<T, I, E>, GraphIdT<T, I, E>,
                 GraphResetT<T, I, E>, MatchT<T, I, E>, OtherwiseT<T, I, E>,
                 ReplayableT<T, I, E>, TransparentT<T, I, E>, WhenT<T, I, E>>;

template <typename T, typename I, typename E>
using TupleClausesT =
    std::variant<AffinityT<T, I, E>, AlignedT<T, I, E>, AllocateT<T, I, E>,
                 DefaultmapT<T, I, E>, DeviceT<T, I, E>, DistScheduleT<T, I, E>,
                 DoacrossT<T, I, E>, DynGroupprivateT<T, I, E>, FromT<T, I, E>,
                 GrainsizeT<T, I, E>, IfT<T, I, E>, InitT<T, I, E>,
                 InReductionT<T, I, E>, LastprivateT<T, I, E>, LinearT<T, I, E>,
                 LoopRangeT<T, I, E>, MapT<T, I, E>, NumTasksT<T, I, E>,
                 OrderT<T, I, E>, ReductionT<T, I, E>, ScheduleT<T, I, E>,
                 TaskReductionT<T, I, E>, ToT<T, I, E>>;

template <typename T, typename I, typename E>
using UnionClausesT = std::variant<DependT<T, I, E>>;

template <typename T, typename I, typename E>
using WrapperClausesT = std::variant<
    AbsentT<T, I, E>, AlignT<T, I, E>, AllocatorT<T, I, E>,
    AtomicDefaultMemOrderT<T, I, E>, AtT<T, I, E>, BindT<T, I, E>,
    CollapseT<T, I, E>, ContainsT<T, I, E>, CopyinT<T, I, E>,
    CopyprivateT<T, I, E>, DefaultT<T, I, E>, DestroyT<T, I, E>,
    DetachT<T, I, E>, DeviceSafesyncT<T, I, E>, DeviceTypeT<T, I, E>,
    DynamicAllocatorsT<T, I, E>, EnterT<T, I, E>, ExclusiveT<T, I, E>,
    FailT<T, I, E>, FilterT<T, I, E>, FinalT<T, I, E>, FirstprivateT<T, I, E>,
    HasDeviceAddrT<T, I, E>, HintT<T, I, E>, HoldsT<T, I, E>,
    InclusiveT<T, I, E>, IndirectT<T, I, E>, InitializerT<T, I, E>,
    IsDevicePtrT<T, I, E>, LinkT<T, I, E>, MessageT<T, I, E>,
    NocontextT<T, I, E>, NontemporalT<T, I, E>, NovariantsT<T, I, E>,
    NumTeamsT<T, I, E>, NumThreadsT<T, I, E>, OrderedT<T, I, E>,
    PartialT<T, I, E>, PriorityT<T, I, E>, PrivateT<T, I, E>,
    ProcBindT<T, I, E>, ReverseOffloadT<T, I, E>, SafelenT<T, I, E>,
    SelfMapsT<T, I, E>, SeverityT<T, I, E>, SharedT<T, I, E>, SimdlenT<T, I, E>,
    SizesT<T, I, E>, PermutationT<T, I, E>, ThreadLimitT<T, I, E>,
    UnifiedAddressT<T, I, E>, UnifiedSharedMemoryT<T, I, E>, UniformT<T, I, E>,
    UpdateT<T, I, E>, UseDeviceAddrT<T, I, E>, UseDevicePtrT<T, I, E>,
    UsesAllocatorsT<T, I, E>>;

template <typename T, typename I, typename E>
using UnionOfAllClausesT = typename type::Union< //
    EmptyClausesT<T, I, E>,                      //
    ExtensionClausesT<T, I, E>,                  //
    IncompleteClausesT<T, I, E>,                 //
    TupleClausesT<T, I, E>,                      //
    UnionClausesT<T, I, E>,                      //
    WrapperClausesT<T, I, E>                     //
    >::type;
} // namespace clause

using type::operator==;

// The variant wrapper that encapsulates all possible specific clauses.
// The `Extras` arguments are additional types representing local extensions
// to the clause set, e.g.
//
// using Clause = ClauseT<Type, Id, Expr,
//                        MyClause1, MyClause2>;
//
// The member Clause::u will be a variant containing all specific clauses
// defined above, plus MyClause1 and MyClause2.
//
// Note: Any derived class must be constructible from the base class
// ClauseT<...>.
template <typename TypeType, typename IdType, typename ExprType,
          typename... Extras>
struct ClauseT {
  using TypeTy = TypeType;
  using IdTy = IdType;
  using ExprTy = ExprType;

  // Type of "self" to specify this type given a derived class type.
  using BaseT = ClauseT<TypeType, IdType, ExprType, Extras...>;

  using VariantTy = typename type::Union<
      clause::UnionOfAllClausesT<TypeType, IdType, ExprType>,
      std::variant<Extras...>>::type;

  llvm::omp::Clause id; // The numeric id of the clause
  using UnionTrait = std::true_type;
  VariantTy u;
};

template <typename ClauseType> struct DirectiveWithClauses {
  llvm::omp::Directive id = llvm::omp::Directive::OMPD_unknown;
  tomp::type::ListT<ClauseType> clauses;
};

} // namespace tomp

#undef OPT
#undef ENUM

#endif // LLVM_FRONTEND_OPENMP_CLAUSET_H<|MERGE_RESOLUTION|>--- conflicted
+++ resolved
@@ -1181,15 +1181,6 @@
 };
 
 // [6.0:440-441] `transparent` clause
-<<<<<<< HEAD
-template <typename T, typename I, typename E> //
-struct TransparentT {
-  using IncompleteTrait = std::true_type;
-};
-
-// V5.2: [8.2.1] `requirement` clauses
-=======
->>>>>>> 54c4ef26
 template <typename T, typename I, typename E> //
 struct TransparentT {
   using IncompleteTrait = std::true_type;
@@ -1316,23 +1307,12 @@
 template <typename T, typename I, typename E>
 using EmptyClausesT = std::variant<
     AcqRelT<T, I, E>, AcquireT<T, I, E>, CaptureT<T, I, E>, CompareT<T, I, E>,
-<<<<<<< HEAD
-    DynamicAllocatorsT<T, I, E>, FullT<T, I, E>, InbranchT<T, I, E>,
-    MergeableT<T, I, E>, NogroupT<T, I, E>, NoOpenmpRoutinesT<T, I, E>,
-    NoOpenmpT<T, I, E>, NoParallelismT<T, I, E>, NotinbranchT<T, I, E>,
-    NowaitT<T, I, E>, ReadT<T, I, E>, RelaxedT<T, I, E>, ReleaseT<T, I, E>,
-    ReverseOffloadT<T, I, E>, SeqCstT<T, I, E>, SimdT<T, I, E>,
-    ThreadsT<T, I, E>, UnifiedAddressT<T, I, E>, UnifiedSharedMemoryT<T, I, E>,
-    UnknownT<T, I, E>, UntiedT<T, I, E>, UseT<T, I, E>, WeakT<T, I, E>,
-    WriteT<T, I, E>, NoOpenmpConstructsT<T, I, E>, SelfMapsT<T, I, E>>;
-=======
     FullT<T, I, E>, InbranchT<T, I, E>, MergeableT<T, I, E>, NogroupT<T, I, E>,
     NoOpenmpConstructsT<T, I, E>, NoOpenmpRoutinesT<T, I, E>,
     NoOpenmpT<T, I, E>, NoParallelismT<T, I, E>, NotinbranchT<T, I, E>,
     NowaitT<T, I, E>, ReadT<T, I, E>, RelaxedT<T, I, E>, ReleaseT<T, I, E>,
     SeqCstT<T, I, E>, SimdT<T, I, E>, ThreadsT<T, I, E>, UnknownT<T, I, E>,
     UntiedT<T, I, E>, UseT<T, I, E>, WeakT<T, I, E>, WriteT<T, I, E>>;
->>>>>>> 54c4ef26
 
 template <typename T, typename I, typename E>
 using IncompleteClausesT =
