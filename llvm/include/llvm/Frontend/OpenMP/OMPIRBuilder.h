//===- IR/OpenMPIRBuilder.h - OpenMP encoding builder for LLVM IR - C++ -*-===//
//
// Part of the LLVM Project, under the Apache License v2.0 with LLVM Exceptions.
// See https://llvm.org/LICENSE.txt for license information.
// SPDX-License-Identifier: Apache-2.0 WITH LLVM-exception
//
//===----------------------------------------------------------------------===//
//
// This file defines the OpenMPIRBuilder class and helpers used as a convenient
// way to create LLVM instructions for OpenMP directives.
//
//===----------------------------------------------------------------------===//

#ifndef LLVM_FRONTEND_OPENMP_OMPIRBUILDER_H
#define LLVM_FRONTEND_OPENMP_OMPIRBUILDER_H

#include "llvm/Analysis/MemorySSAUpdater.h"
#include "llvm/Frontend/OpenMP/OMPConstants.h"
#include "llvm/IR/DebugLoc.h"
#include "llvm/IR/IRBuilder.h"
#include "llvm/Support/Allocator.h"
#include <forward_list>
#include <map>
#include <optional>

namespace llvm {
class CanonicalLoopInfo;
struct TargetRegionEntryInfo;
class OffloadEntriesInfoManager;
class OpenMPIRBuilder;

/// Move the instruction after an InsertPoint to the beginning of another
/// BasicBlock.
///
/// The instructions after \p IP are moved to the beginning of \p New which must
/// not have any PHINodes. If \p CreateBranch is true, a branch instruction to
/// \p New will be added such that there is no semantic change. Otherwise, the
/// \p IP insert block remains degenerate and it is up to the caller to insert a
/// terminator.
void spliceBB(IRBuilderBase::InsertPoint IP, BasicBlock *New,
              bool CreateBranch);

/// Splice a BasicBlock at an IRBuilder's current insertion point. Its new
/// insert location will stick to after the instruction before the insertion
/// point (instead of moving with the instruction the InsertPoint stores
/// internally).
void spliceBB(IRBuilder<> &Builder, BasicBlock *New, bool CreateBranch);

/// Split a BasicBlock at an InsertPoint, even if the block is degenerate
/// (missing the terminator).
///
/// llvm::SplitBasicBlock and BasicBlock::splitBasicBlock require a well-formed
/// BasicBlock. \p Name is used for the new successor block. If \p CreateBranch
/// is true, a branch to the new successor will new created such that
/// semantically there is no change; otherwise the block of the insertion point
/// remains degenerate and it is the caller's responsibility to insert a
/// terminator. Returns the new successor block.
BasicBlock *splitBB(IRBuilderBase::InsertPoint IP, bool CreateBranch,
                    llvm::Twine Name = {});

/// Split a BasicBlock at \p Builder's insertion point, even if the block is
/// degenerate (missing the terminator).  Its new insert location will stick to
/// after the instruction before the insertion point (instead of moving with the
/// instruction the InsertPoint stores internally).
BasicBlock *splitBB(IRBuilderBase &Builder, bool CreateBranch,
                    llvm::Twine Name = {});

/// Split a BasicBlock at \p Builder's insertion point, even if the block is
/// degenerate (missing the terminator).  Its new insert location will stick to
/// after the instruction before the insertion point (instead of moving with the
/// instruction the InsertPoint stores internally).
BasicBlock *splitBB(IRBuilder<> &Builder, bool CreateBranch, llvm::Twine Name);

/// Like splitBB, but reuses the current block's name for the new name.
BasicBlock *splitBBWithSuffix(IRBuilderBase &Builder, bool CreateBranch,
                              llvm::Twine Suffix = ".split");

/// Captures attributes that affect generating LLVM-IR using the
/// OpenMPIRBuilder and related classes. Note that not all attributes are
/// required for all classes or functions. In some use cases the configuration
/// is not necessary at all, because because the only functions that are called
/// are ones that are not dependent on the configuration.
class OpenMPIRBuilderConfig {
public:
  /// Flag for specifying if the compilation is done for embedded device code
  /// or host code.
  std::optional<bool> IsTargetDevice;

  /// Flag for specifying if the compilation is done for an accelerator.
  std::optional<bool> IsGPU;

  /// Flag for specifying weather a requires unified_shared_memory
  /// directive is present or not.
  std::optional<bool> HasRequiresUnifiedSharedMemory;

  // Flag for specifying if offloading is mandatory.
  std::optional<bool> OpenMPOffloadMandatory;

  /// First separator used between the initial two parts of a name.
  std::optional<StringRef> FirstSeparator;
  /// Separator used between all of the rest consecutive parts of s name
  std::optional<StringRef> Separator;

  OpenMPIRBuilderConfig() {}
  OpenMPIRBuilderConfig(bool IsTargetDevice, bool IsGPU,
                        bool HasRequiresUnifiedSharedMemory,
                        bool OpenMPOffloadMandatory)
      : IsTargetDevice(IsTargetDevice), IsGPU(IsGPU),
        HasRequiresUnifiedSharedMemory(HasRequiresUnifiedSharedMemory),
        OpenMPOffloadMandatory(OpenMPOffloadMandatory) {}

  // Getters functions that assert if the required values are not present.
  bool isTargetDevice() const {
    assert(IsTargetDevice.has_value() && "IsTargetDevice is not set");
    return *IsTargetDevice;
  }

  bool isGPU() const {
    assert(IsGPU.has_value() && "IsGPU is not set");
    return *IsGPU;
  }

  bool hasRequiresUnifiedSharedMemory() const {
    assert(HasRequiresUnifiedSharedMemory.has_value() &&
           "HasUnifiedSharedMemory is not set");
    return *HasRequiresUnifiedSharedMemory;
  }

  bool openMPOffloadMandatory() const {
    assert(OpenMPOffloadMandatory.has_value() &&
           "OpenMPOffloadMandatory is not set");
    return *OpenMPOffloadMandatory;
  }
  // Returns the FirstSeparator if set, otherwise use the default separator
  // depending on isGPU
  StringRef firstSeparator() const {
    if (FirstSeparator.has_value())
      return *FirstSeparator;
    if (isGPU())
      return "_";
    return ".";
  }

  // Returns the Separator if set, otherwise use the default separator depending
  // on isGPU
  StringRef separator() const {
    if (Separator.has_value())
      return *Separator;
    if (isGPU())
      return "$";
    return ".";
  }

  void setIsTargetDevice(bool Value) { IsTargetDevice = Value; }
  void setIsGPU(bool Value) { IsGPU = Value; }
  void setHasRequiresUnifiedSharedMemory(bool Value) {
    HasRequiresUnifiedSharedMemory = Value;
  }
  void setFirstSeparator(StringRef FS) { FirstSeparator = FS; }
  void setSeparator(StringRef S) { Separator = S; }
};

/// Data structure to contain the information needed to uniquely identify
/// a target entry.
struct TargetRegionEntryInfo {
  std::string ParentName;
  unsigned DeviceID;
  unsigned FileID;
  unsigned Line;
  unsigned Count;

  TargetRegionEntryInfo() : DeviceID(0), FileID(0), Line(0), Count(0) {}
  TargetRegionEntryInfo(StringRef ParentName, unsigned DeviceID,
                        unsigned FileID, unsigned Line, unsigned Count = 0)
      : ParentName(ParentName), DeviceID(DeviceID), FileID(FileID), Line(Line),
        Count(Count) {}

  static void getTargetRegionEntryFnName(SmallVectorImpl<char> &Name,
                                         StringRef ParentName,
                                         unsigned DeviceID, unsigned FileID,
                                         unsigned Line, unsigned Count);

  bool operator<(const TargetRegionEntryInfo RHS) const {
    return std::make_tuple(ParentName, DeviceID, FileID, Line, Count) <
           std::make_tuple(RHS.ParentName, RHS.DeviceID, RHS.FileID, RHS.Line,
                           RHS.Count);
  }
};

/// Class that manages information about offload code regions and data
class OffloadEntriesInfoManager {
  /// Number of entries registered so far.
  OpenMPIRBuilder *OMPBuilder;
  unsigned OffloadingEntriesNum = 0;

public:
  /// Base class of the entries info.
  class OffloadEntryInfo {
  public:
    /// Kind of a given entry.
    enum OffloadingEntryInfoKinds : unsigned {
      /// Entry is a target region.
      OffloadingEntryInfoTargetRegion = 0,
      /// Entry is a declare target variable.
      OffloadingEntryInfoDeviceGlobalVar = 1,
      /// Invalid entry info.
      OffloadingEntryInfoInvalid = ~0u
    };

  protected:
    OffloadEntryInfo() = delete;
    explicit OffloadEntryInfo(OffloadingEntryInfoKinds Kind) : Kind(Kind) {}
    explicit OffloadEntryInfo(OffloadingEntryInfoKinds Kind, unsigned Order,
                              uint32_t Flags)
        : Flags(Flags), Order(Order), Kind(Kind) {}
    ~OffloadEntryInfo() = default;

  public:
    bool isValid() const { return Order != ~0u; }
    unsigned getOrder() const { return Order; }
    OffloadingEntryInfoKinds getKind() const { return Kind; }
    uint32_t getFlags() const { return Flags; }
    void setFlags(uint32_t NewFlags) { Flags = NewFlags; }
    Constant *getAddress() const { return cast_or_null<Constant>(Addr); }
    void setAddress(Constant *V) {
      assert(!Addr.pointsToAliveValue() && "Address has been set before!");
      Addr = V;
    }
    static bool classof(const OffloadEntryInfo *Info) { return true; }

  private:
    /// Address of the entity that has to be mapped for offloading.
    WeakTrackingVH Addr;

    /// Flags associated with the device global.
    uint32_t Flags = 0u;

    /// Order this entry was emitted.
    unsigned Order = ~0u;

    OffloadingEntryInfoKinds Kind = OffloadingEntryInfoInvalid;
  };

  /// Return true if a there are no entries defined.
  bool empty() const;
  /// Return number of entries defined so far.
  unsigned size() const { return OffloadingEntriesNum; }

  OffloadEntriesInfoManager(OpenMPIRBuilder *builder) : OMPBuilder(builder) {}

  //
  // Target region entries related.
  //

  /// Kind of the target registry entry.
  enum OMPTargetRegionEntryKind : uint32_t {
    /// Mark the entry as target region.
    OMPTargetRegionEntryTargetRegion = 0x0,
    /// Mark the entry as a global constructor.
    OMPTargetRegionEntryCtor = 0x02,
    /// Mark the entry as a global destructor.
    OMPTargetRegionEntryDtor = 0x04,
  };

  /// Target region entries info.
  class OffloadEntryInfoTargetRegion final : public OffloadEntryInfo {
    /// Address that can be used as the ID of the entry.
    Constant *ID = nullptr;

  public:
    OffloadEntryInfoTargetRegion()
        : OffloadEntryInfo(OffloadingEntryInfoTargetRegion) {}
    explicit OffloadEntryInfoTargetRegion(unsigned Order, Constant *Addr,
                                          Constant *ID,
                                          OMPTargetRegionEntryKind Flags)
        : OffloadEntryInfo(OffloadingEntryInfoTargetRegion, Order, Flags),
          ID(ID) {
      setAddress(Addr);
    }

    Constant *getID() const { return ID; }
    void setID(Constant *V) {
      assert(!ID && "ID has been set before!");
      ID = V;
    }
    static bool classof(const OffloadEntryInfo *Info) {
      return Info->getKind() == OffloadingEntryInfoTargetRegion;
    }
  };

  /// Initialize target region entry.
  /// This is ONLY needed for DEVICE compilation.
  void initializeTargetRegionEntryInfo(const TargetRegionEntryInfo &EntryInfo,
                                       unsigned Order);
  /// Register target region entry.
  void registerTargetRegionEntryInfo(TargetRegionEntryInfo EntryInfo,
                                     Constant *Addr, Constant *ID,
                                     OMPTargetRegionEntryKind Flags);
  /// Return true if a target region entry with the provided information
  /// exists.
  bool hasTargetRegionEntryInfo(TargetRegionEntryInfo EntryInfo,
                                bool IgnoreAddressId = false) const;

  // Return the Name based on \a EntryInfo using the next available Count.
  void getTargetRegionEntryFnName(SmallVectorImpl<char> &Name,
                                  const TargetRegionEntryInfo &EntryInfo);

  /// brief Applies action \a Action on all registered entries.
  typedef function_ref<void(const TargetRegionEntryInfo &EntryInfo,
                            const OffloadEntryInfoTargetRegion &)>
      OffloadTargetRegionEntryInfoActTy;
  void
  actOnTargetRegionEntriesInfo(const OffloadTargetRegionEntryInfoActTy &Action);

  //
  // Device global variable entries related.
  //

  /// Kind of the global variable entry..
  enum OMPTargetGlobalVarEntryKind : uint32_t {
    /// Mark the entry as a to declare target.
    OMPTargetGlobalVarEntryTo = 0x0,
    /// Mark the entry as a to declare target link.
    OMPTargetGlobalVarEntryLink = 0x1,
    /// Mark the entry as a declare target enter.
    OMPTargetGlobalVarEntryEnter = 0x2,
    /// Mark the entry as having no declare target entry kind.
    OMPTargetGlobalVarEntryNone = 0x3,
  };

  /// Kind of device clause for declare target variables
  /// and functions
  /// NOTE: Currently not used as a part of a variable entry
  /// used for Flang and Clang to interface with the variable
  /// related registration functions
  enum OMPTargetDeviceClauseKind : uint32_t {
    /// The target is marked for all devices
    OMPTargetDeviceClauseAny = 0x0,
    /// The target is marked for non-host devices
    OMPTargetDeviceClauseNoHost = 0x1,
    /// The target is marked for host devices
    OMPTargetDeviceClauseHost = 0x2,
    /// The target is marked as having no clause
    OMPTargetDeviceClauseNone = 0x3
  };

  /// Device global variable entries info.
  class OffloadEntryInfoDeviceGlobalVar final : public OffloadEntryInfo {
    /// Type of the global variable.
    int64_t VarSize;
    GlobalValue::LinkageTypes Linkage;

  public:
    OffloadEntryInfoDeviceGlobalVar()
        : OffloadEntryInfo(OffloadingEntryInfoDeviceGlobalVar) {}
    explicit OffloadEntryInfoDeviceGlobalVar(unsigned Order,
                                             OMPTargetGlobalVarEntryKind Flags)
        : OffloadEntryInfo(OffloadingEntryInfoDeviceGlobalVar, Order, Flags) {}
    explicit OffloadEntryInfoDeviceGlobalVar(unsigned Order, Constant *Addr,
                                             int64_t VarSize,
                                             OMPTargetGlobalVarEntryKind Flags,
                                             GlobalValue::LinkageTypes Linkage)
        : OffloadEntryInfo(OffloadingEntryInfoDeviceGlobalVar, Order, Flags),
          VarSize(VarSize), Linkage(Linkage) {
      setAddress(Addr);
    }

    int64_t getVarSize() const { return VarSize; }
    void setVarSize(int64_t Size) { VarSize = Size; }
    GlobalValue::LinkageTypes getLinkage() const { return Linkage; }
    void setLinkage(GlobalValue::LinkageTypes LT) { Linkage = LT; }
    static bool classof(const OffloadEntryInfo *Info) {
      return Info->getKind() == OffloadingEntryInfoDeviceGlobalVar;
    }
  };

  /// Initialize device global variable entry.
  /// This is ONLY used for DEVICE compilation.
  void initializeDeviceGlobalVarEntryInfo(StringRef Name,
                                          OMPTargetGlobalVarEntryKind Flags,
                                          unsigned Order);

  /// Register device global variable entry.
  void registerDeviceGlobalVarEntryInfo(StringRef VarName, Constant *Addr,
                                        int64_t VarSize,
                                        OMPTargetGlobalVarEntryKind Flags,
                                        GlobalValue::LinkageTypes Linkage);
  /// Checks if the variable with the given name has been registered already.
  bool hasDeviceGlobalVarEntryInfo(StringRef VarName) const {
    return OffloadEntriesDeviceGlobalVar.count(VarName) > 0;
  }
  /// Applies action \a Action on all registered entries.
  typedef function_ref<void(StringRef, const OffloadEntryInfoDeviceGlobalVar &)>
      OffloadDeviceGlobalVarEntryInfoActTy;
  void actOnDeviceGlobalVarEntriesInfo(
      const OffloadDeviceGlobalVarEntryInfoActTy &Action);

private:
  /// Return the count of entries at a particular source location.
  unsigned
  getTargetRegionEntryInfoCount(const TargetRegionEntryInfo &EntryInfo) const;

  /// Update the count of entries at a particular source location.
  void
  incrementTargetRegionEntryInfoCount(const TargetRegionEntryInfo &EntryInfo);

  static TargetRegionEntryInfo
  getTargetRegionEntryCountKey(const TargetRegionEntryInfo &EntryInfo) {
    return TargetRegionEntryInfo(EntryInfo.ParentName, EntryInfo.DeviceID,
                                 EntryInfo.FileID, EntryInfo.Line, 0);
  }

  // Count of entries at a location.
  std::map<TargetRegionEntryInfo, unsigned> OffloadEntriesTargetRegionCount;

  // Storage for target region entries kind.
  typedef std::map<TargetRegionEntryInfo, OffloadEntryInfoTargetRegion>
      OffloadEntriesTargetRegionTy;
  OffloadEntriesTargetRegionTy OffloadEntriesTargetRegion;
  /// Storage for device global variable entries kind. The storage is to be
  /// indexed by mangled name.
  typedef StringMap<OffloadEntryInfoDeviceGlobalVar>
      OffloadEntriesDeviceGlobalVarTy;
  OffloadEntriesDeviceGlobalVarTy OffloadEntriesDeviceGlobalVar;
};

/// An interface to create LLVM-IR for OpenMP directives.
///
/// Each OpenMP directive has a corresponding public generator method.
class OpenMPIRBuilder {
public:
  /// Create a new OpenMPIRBuilder operating on the given module \p M. This will
  /// not have an effect on \p M (see initialize)
  OpenMPIRBuilder(Module &M)
      : M(M), Builder(M.getContext()), OffloadInfoManager(this) {}
  ~OpenMPIRBuilder();

  /// Initialize the internal state, this will put structures types and
  /// potentially other helpers into the underlying module. Must be called
  /// before any other method and only once! This internal state includes
  /// Types used in the OpenMPIRBuilder generated from OMPKinds.def as well
  /// as loading offload metadata for device from the OpenMP host IR file
  /// passed in as the HostFilePath argument.
  /// \param HostFilePath The path to the host IR file, used to load in
  /// offload metadata for the device, allowing host and device to
  /// maintain the same metadata mapping.
  void initialize(StringRef HostFilePath = {});

  void setConfig(OpenMPIRBuilderConfig C) { Config = C; }

  /// Finalize the underlying module, e.g., by outlining regions.
  /// \param Fn                    The function to be finalized. If not used,
  ///                              all functions are finalized.
  void finalize(Function *Fn = nullptr);

  /// Add attributes known for \p FnID to \p Fn.
  void addAttributes(omp::RuntimeFunction FnID, Function &Fn);

  /// Type used throughout for insertion points.
  using InsertPointTy = IRBuilder<>::InsertPoint;

  /// Get the create a name using the platform specific separators.
  /// \param Parts parts of the final name that needs separation
  /// The created name has a first separator between the first and second part
  /// and a second separator between all other parts.
  /// E.g. with FirstSeparator "$" and Separator "." and
  /// parts: "p1", "p2", "p3", "p4"
  /// The resulting name is "p1$p2.p3.p4"
  /// The separators are retrieved from the OpenMPIRBuilderConfig.
  std::string createPlatformSpecificName(ArrayRef<StringRef> Parts) const;

  /// Callback type for variable finalization (think destructors).
  ///
  /// \param CodeGenIP is the insertion point at which the finalization code
  ///                  should be placed.
  ///
  /// A finalize callback knows about all objects that need finalization, e.g.
  /// destruction, when the scope of the currently generated construct is left
  /// at the time, and location, the callback is invoked.
  using FinalizeCallbackTy = std::function<void(InsertPointTy CodeGenIP)>;

  struct FinalizationInfo {
    /// The finalization callback provided by the last in-flight invocation of
    /// createXXXX for the directive of kind DK.
    FinalizeCallbackTy FiniCB;

    /// The directive kind of the innermost directive that has an associated
    /// region which might require finalization when it is left.
    omp::Directive DK;

    /// Flag to indicate if the directive is cancellable.
    bool IsCancellable;
  };

  /// Push a finalization callback on the finalization stack.
  ///
  /// NOTE: Temporary solution until Clang CG is gone.
  void pushFinalizationCB(const FinalizationInfo &FI) {
    FinalizationStack.push_back(FI);
  }

  /// Pop the last finalization callback from the finalization stack.
  ///
  /// NOTE: Temporary solution until Clang CG is gone.
  void popFinalizationCB() { FinalizationStack.pop_back(); }

  /// Callback type for body (=inner region) code generation
  ///
  /// The callback takes code locations as arguments, each describing a
  /// location where additional instructions can be inserted.
  ///
  /// The CodeGenIP may be in the middle of a basic block or point to the end of
  /// it. The basic block may have a terminator or be degenerate. The callback
  /// function may just insert instructions at that position, but also split the
  /// block (without the Before argument of BasicBlock::splitBasicBlock such
  /// that the identify of the split predecessor block is preserved) and insert
  /// additional control flow, including branches that do not lead back to what
  /// follows the CodeGenIP. Note that since the callback is allowed to split
  /// the block, callers must assume that InsertPoints to positions in the
  /// BasicBlock after CodeGenIP including CodeGenIP itself are invalidated. If
  /// such InsertPoints need to be preserved, it can split the block itself
  /// before calling the callback.
  ///
  /// AllocaIP and CodeGenIP must not point to the same position.
  ///
  /// \param AllocaIP is the insertion point at which new alloca instructions
  ///                 should be placed. The BasicBlock it is pointing to must
  ///                 not be split.
  /// \param CodeGenIP is the insertion point at which the body code should be
  ///                  placed.
  using BodyGenCallbackTy =
      function_ref<void(InsertPointTy AllocaIP, InsertPointTy CodeGenIP)>;

  // This is created primarily for sections construct as llvm::function_ref
  // (BodyGenCallbackTy) is not storable (as described in the comments of
  // function_ref class - function_ref contains non-ownable reference
  // to the callable.
  using StorableBodyGenCallbackTy =
      std::function<void(InsertPointTy AllocaIP, InsertPointTy CodeGenIP)>;

  /// Callback type for loop body code generation.
  ///
  /// \param CodeGenIP is the insertion point where the loop's body code must be
  ///                  placed. This will be a dedicated BasicBlock with a
  ///                  conditional branch from the loop condition check and
  ///                  terminated with an unconditional branch to the loop
  ///                  latch.
  /// \param IndVar    is the induction variable usable at the insertion point.
  using LoopBodyGenCallbackTy =
      function_ref<void(InsertPointTy CodeGenIP, Value *IndVar)>;

  /// Callback type for variable privatization (think copy & default
  /// constructor).
  ///
  /// \param AllocaIP is the insertion point at which new alloca instructions
  ///                 should be placed.
  /// \param CodeGenIP is the insertion point at which the privatization code
  ///                  should be placed.
  /// \param Original The value being copied/created, should not be used in the
  ///                 generated IR.
  /// \param Inner The equivalent of \p Original that should be used in the
  ///              generated IR; this is equal to \p Original if the value is
  ///              a pointer and can thus be passed directly, otherwise it is
  ///              an equivalent but different value.
  /// \param ReplVal The replacement value, thus a copy or new created version
  ///                of \p Inner.
  ///
  /// \returns The new insertion point where code generation continues and
  ///          \p ReplVal the replacement value.
  using PrivatizeCallbackTy = function_ref<InsertPointTy(
      InsertPointTy AllocaIP, InsertPointTy CodeGenIP, Value &Original,
      Value &Inner, Value *&ReplVal)>;

  /// Description of a LLVM-IR insertion point (IP) and a debug/source location
  /// (filename, line, column, ...).
  struct LocationDescription {
    LocationDescription(const IRBuilderBase &IRB)
        : IP(IRB.saveIP()), DL(IRB.getCurrentDebugLocation()) {}
    LocationDescription(const InsertPointTy &IP) : IP(IP) {}
    LocationDescription(const InsertPointTy &IP, const DebugLoc &DL)
        : IP(IP), DL(DL) {}
    InsertPointTy IP;
    DebugLoc DL;
  };

  /// Emitter methods for OpenMP directives.
  ///
  ///{

  /// Generator for '#omp barrier'
  ///
  /// \param Loc The location where the barrier directive was encountered.
  /// \param DK The kind of directive that caused the barrier.
  /// \param ForceSimpleCall Flag to force a simple (=non-cancellation) barrier.
  /// \param CheckCancelFlag Flag to indicate a cancel barrier return value
  ///                        should be checked and acted upon.
  ///
  /// \returns The insertion point after the barrier.
  InsertPointTy createBarrier(const LocationDescription &Loc, omp::Directive DK,
                              bool ForceSimpleCall = false,
                              bool CheckCancelFlag = true);

  /// Generator for '#omp cancel'
  ///
  /// \param Loc The location where the directive was encountered.
  /// \param IfCondition The evaluated 'if' clause expression, if any.
  /// \param CanceledDirective The kind of directive that is cancled.
  ///
  /// \returns The insertion point after the barrier.
  InsertPointTy createCancel(const LocationDescription &Loc, Value *IfCondition,
                             omp::Directive CanceledDirective);

  /// Generator for '#omp parallel'
  ///
  /// \param Loc The insert and source location description.
  /// \param AllocaIP The insertion points to be used for alloca instructions.
  /// \param BodyGenCB Callback that will generate the region code.
  /// \param PrivCB Callback to copy a given variable (think copy constructor).
  /// \param FiniCB Callback to finalize variable copies.
  /// \param IfCondition The evaluated 'if' clause expression, if any.
  /// \param NumThreads The evaluated 'num_threads' clause expression, if any.
  /// \param ProcBind The value of the 'proc_bind' clause (see ProcBindKind).
  /// \param IsCancellable Flag to indicate a cancellable parallel region.
  ///
  /// \returns The insertion position *after* the parallel.
  IRBuilder<>::InsertPoint
  createParallel(const LocationDescription &Loc, InsertPointTy AllocaIP,
                 BodyGenCallbackTy BodyGenCB, PrivatizeCallbackTy PrivCB,
                 FinalizeCallbackTy FiniCB, Value *IfCondition,
                 Value *NumThreads, omp::ProcBindKind ProcBind,
                 bool IsCancellable);

  /// Generator for the control flow structure of an OpenMP canonical loop.
  ///
  /// This generator operates on the logical iteration space of the loop, i.e.
  /// the caller only has to provide a loop trip count of the loop as defined by
  /// base language semantics. The trip count is interpreted as an unsigned
  /// integer. The induction variable passed to \p BodyGenCB will be of the same
  /// type and run from 0 to \p TripCount - 1. It is up to the callback to
  /// convert the logical iteration variable to the loop counter variable in the
  /// loop body.
  ///
  /// \param Loc       The insert and source location description. The insert
  ///                  location can be between two instructions or the end of a
  ///                  degenerate block (e.g. a BB under construction).
  /// \param BodyGenCB Callback that will generate the loop body code.
  /// \param TripCount Number of iterations the loop body is executed.
  /// \param Name      Base name used to derive BB and instruction names.
  ///
  /// \returns An object representing the created control flow structure which
  ///          can be used for loop-associated directives.
  CanonicalLoopInfo *createCanonicalLoop(const LocationDescription &Loc,
                                         LoopBodyGenCallbackTy BodyGenCB,
                                         Value *TripCount,
                                         const Twine &Name = "loop");

  /// Generator for the control flow structure of an OpenMP canonical loop.
  ///
  /// Instead of a logical iteration space, this allows specifying user-defined
  /// loop counter values using increment, upper- and lower bounds. To
  /// disambiguate the terminology when counting downwards, instead of lower
  /// bounds we use \p Start for the loop counter value in the first body
  /// iteration.
  ///
  /// Consider the following limitations:
  ///
  ///  * A loop counter space over all integer values of its bit-width cannot be
  ///    represented. E.g using uint8_t, its loop trip count of 256 cannot be
  ///    stored into an 8 bit integer):
  ///
  ///      DO I = 0, 255, 1
  ///
  ///  * Unsigned wrapping is only supported when wrapping only "once"; E.g.
  ///    effectively counting downwards:
  ///
  ///      for (uint8_t i = 100u; i > 0; i += 127u)
  ///
  ///
  /// TODO: May need to add additional parameters to represent:
  ///
  ///  * Allow representing downcounting with unsigned integers.
  ///
  ///  * Sign of the step and the comparison operator might disagree:
  ///
  ///      for (int i = 0; i < 42; i -= 1u)
  ///
  //
  /// \param Loc       The insert and source location description.
  /// \param BodyGenCB Callback that will generate the loop body code.
  /// \param Start     Value of the loop counter for the first iterations.
  /// \param Stop      Loop counter values past this will stop the loop.
  /// \param Step      Loop counter increment after each iteration; negative
  ///                  means counting down.
  /// \param IsSigned  Whether Start, Stop and Step are signed integers.
  /// \param InclusiveStop Whether \p Stop itself is a valid value for the loop
  ///                      counter.
  /// \param ComputeIP Insertion point for instructions computing the trip
  ///                  count. Can be used to ensure the trip count is available
  ///                  at the outermost loop of a loop nest. If not set,
  ///                  defaults to the preheader of the generated loop.
  /// \param Name      Base name used to derive BB and instruction names.
  ///
  /// \returns An object representing the created control flow structure which
  ///          can be used for loop-associated directives.
  CanonicalLoopInfo *createCanonicalLoop(const LocationDescription &Loc,
                                         LoopBodyGenCallbackTy BodyGenCB,
                                         Value *Start, Value *Stop, Value *Step,
                                         bool IsSigned, bool InclusiveStop,
                                         InsertPointTy ComputeIP = {},
                                         const Twine &Name = "loop");

  /// Collapse a loop nest into a single loop.
  ///
  /// Merges loops of a loop nest into a single CanonicalLoopNest representation
  /// that has the same number of innermost loop iterations as the origin loop
  /// nest. The induction variables of the input loops are derived from the
  /// collapsed loop's induction variable. This is intended to be used to
  /// implement OpenMP's collapse clause. Before applying a directive,
  /// collapseLoops normalizes a loop nest to contain only a single loop and the
  /// directive's implementation does not need to handle multiple loops itself.
  /// This does not remove the need to handle all loop nest handling by
  /// directives, such as the ordered(<n>) clause or the simd schedule-clause
  /// modifier of the worksharing-loop directive.
  ///
  /// Example:
  /// \code
  ///   for (int i = 0; i < 7; ++i) // Canonical loop "i"
  ///     for (int j = 0; j < 9; ++j) // Canonical loop "j"
  ///       body(i, j);
  /// \endcode
  ///
  /// After collapsing with Loops={i,j}, the loop is changed to
  /// \code
  ///   for (int ij = 0; ij < 63; ++ij) {
  ///     int i = ij / 9;
  ///     int j = ij % 9;
  ///     body(i, j);
  ///   }
  /// \endcode
  ///
  /// In the current implementation, the following limitations apply:
  ///
  ///  * All input loops have an induction variable of the same type.
  ///
  ///  * The collapsed loop will have the same trip count integer type as the
  ///    input loops. Therefore it is possible that the collapsed loop cannot
  ///    represent all iterations of the input loops. For instance, assuming a
  ///    32 bit integer type, and two input loops both iterating 2^16 times, the
  ///    theoretical trip count of the collapsed loop would be 2^32 iteration,
  ///    which cannot be represented in an 32-bit integer. Behavior is undefined
  ///    in this case.
  ///
  ///  * The trip counts of every input loop must be available at \p ComputeIP.
  ///    Non-rectangular loops are not yet supported.
  ///
  ///  * At each nest level, code between a surrounding loop and its nested loop
  ///    is hoisted into the loop body, and such code will be executed more
  ///    often than before collapsing (or not at all if any inner loop iteration
  ///    has a trip count of 0). This is permitted by the OpenMP specification.
  ///
  /// \param DL        Debug location for instructions added for collapsing,
  ///                  such as instructions to compute/derive the input loop's
  ///                  induction variables.
  /// \param Loops     Loops in the loop nest to collapse. Loops are specified
  ///                  from outermost-to-innermost and every control flow of a
  ///                  loop's body must pass through its directly nested loop.
  /// \param ComputeIP Where additional instruction that compute the collapsed
  ///                  trip count. If not set, defaults to before the generated
  ///                  loop.
  ///
  /// \returns The CanonicalLoopInfo object representing the collapsed loop.
  CanonicalLoopInfo *collapseLoops(DebugLoc DL,
                                   ArrayRef<CanonicalLoopInfo *> Loops,
                                   InsertPointTy ComputeIP);

  /// Get the default alignment value for given target
  ///
  /// \param TargetTriple   Target triple
  /// \param Features       StringMap which describes extra CPU features
  static unsigned getOpenMPDefaultSimdAlign(const Triple &TargetTriple,
                                            const StringMap<bool> &Features);

  /// Retrieve (or create if non-existent) the address of a declare
  /// target variable, used in conjunction with registerTargetGlobalVariable
  /// to create declare target global variables.
  ///
  /// \param CaptureClause - enumerator corresponding to the OpenMP capture
  /// clause used in conjunction with the variable being registered (link,
  /// to, enter).
  /// \param DeviceClause - enumerator corresponding to the OpenMP capture
  /// clause used in conjunction with the variable being registered (nohost,
  /// host, any)
  /// \param IsDeclaration - boolean stating if the variable being registered
  /// is a declaration-only and not a definition
  /// \param IsExternallyVisible - boolean stating if the variable is externally
  /// visible
  /// \param EntryInfo - Unique entry information for the value generated
  /// using getTargetEntryUniqueInfo, used to name generated pointer references
  /// to the declare target variable
  /// \param MangledName - the mangled name of the variable being registered
  /// \param GeneratedRefs - references generated by invocations of
  /// registerTargetGlobalVariable invoked from getAddrOfDeclareTargetVar,
  /// these are required by Clang for book keeping.
  /// \param OpenMPSIMD - if OpenMP SIMD mode is currently enabled
  /// \param TargetTriple - The OpenMP device target triple we are compiling
  /// for
  /// \param LlvmPtrTy - The type of the variable we are generating or
  /// retrieving an address for
  /// \param GlobalInitializer - a lambda function which creates a constant
  /// used for initializing a pointer reference to the variable in certain
  /// cases. If a nullptr is passed, it will default to utilising the original
  /// variable to initialize the pointer reference.
  /// \param VariableLinkage - a lambda function which returns the variables
  /// linkage type, if unspecified and a nullptr is given, it will instead
  /// utilise the linkage stored on the existing global variable in the
  /// LLVMModule.
  Constant *getAddrOfDeclareTargetVar(
      OffloadEntriesInfoManager::OMPTargetGlobalVarEntryKind CaptureClause,
      OffloadEntriesInfoManager::OMPTargetDeviceClauseKind DeviceClause,
      bool IsDeclaration, bool IsExternallyVisible,
      TargetRegionEntryInfo EntryInfo, StringRef MangledName,
      std::vector<GlobalVariable *> &GeneratedRefs, bool OpenMPSIMD,
      std::vector<Triple> TargetTriple, Type *LlvmPtrTy,
      std::function<Constant *()> GlobalInitializer,
      std::function<GlobalValue::LinkageTypes()> VariableLinkage);

  /// Registers a target variable for device or host.
  ///
  /// \param CaptureClause - enumerator corresponding to the OpenMP capture
  /// clause used in conjunction with the variable being registered (link,
  /// to, enter).
  /// \param DeviceClause - enumerator corresponding to the OpenMP capture
  /// clause used in conjunction with the variable being registered (nohost,
  /// host, any)
  /// \param IsDeclaration - boolean stating if the variable being registered
  /// is a declaration-only and not a definition
  /// \param IsExternallyVisible - boolean stating if the variable is externally
  /// visible
  /// \param EntryInfo - Unique entry information for the value generated
  /// using getTargetEntryUniqueInfo, used to name generated pointer references
  /// to the declare target variable
  /// \param MangledName - the mangled name of the variable being registered
  /// \param GeneratedRefs - references generated by invocations of
  /// registerTargetGlobalVariable these are required by Clang for book
  /// keeping.
  /// \param OpenMPSIMD - if OpenMP SIMD mode is currently enabled
  /// \param TargetTriple - The OpenMP device target triple we are compiling
  /// for
  /// \param GlobalInitializer - a lambda function which creates a constant
  /// used for initializing a pointer reference to the variable in certain
  /// cases. If a nullptr is passed, it will default to utilising the original
  /// variable to initialize the pointer reference.
  /// \param VariableLinkage - a lambda function which returns the variables
  /// linkage type, if unspecified and a nullptr is given, it will instead
  /// utilise the linkage stored on the existing global variable in the
  /// LLVMModule.
  /// \param LlvmPtrTy - The type of the variable we are generating or
  /// retrieving an address for
  /// \param Addr - the original llvm value (addr) of the variable to be
  /// registered
  void registerTargetGlobalVariable(
      OffloadEntriesInfoManager::OMPTargetGlobalVarEntryKind CaptureClause,
      OffloadEntriesInfoManager::OMPTargetDeviceClauseKind DeviceClause,
      bool IsDeclaration, bool IsExternallyVisible,
      TargetRegionEntryInfo EntryInfo, StringRef MangledName,
      std::vector<GlobalVariable *> &GeneratedRefs, bool OpenMPSIMD,
      std::vector<Triple> TargetTriple,
      std::function<Constant *()> GlobalInitializer,
      std::function<GlobalValue::LinkageTypes()> VariableLinkage,
      Type *LlvmPtrTy, Constant *Addr);

private:
  /// Modifies the canonical loop to be a statically-scheduled workshare loop.
  ///
  /// This takes a \p LoopInfo representing a canonical loop, such as the one
  /// created by \p createCanonicalLoop and emits additional instructions to
  /// turn it into a workshare loop. In particular, it calls to an OpenMP
  /// runtime function in the preheader to obtain the loop bounds to be used in
  /// the current thread, updates the relevant instructions in the canonical
  /// loop and calls to an OpenMP runtime finalization function after the loop.
  ///
  /// \param DL       Debug location for instructions added for the
  ///                 workshare-loop construct itself.
  /// \param CLI      A descriptor of the canonical loop to workshare.
  /// \param AllocaIP An insertion point for Alloca instructions usable in the
  ///                 preheader of the loop.
  /// \param NeedsBarrier Indicates whether a barrier must be inserted after
  ///                     the loop.
  ///
  /// \returns Point where to insert code after the workshare construct.
  InsertPointTy applyStaticWorkshareLoop(DebugLoc DL, CanonicalLoopInfo *CLI,
                                         InsertPointTy AllocaIP,
                                         bool NeedsBarrier);

  /// Modifies the canonical loop a statically-scheduled workshare loop with a
  /// user-specified chunk size.
  ///
  /// \param DL           Debug location for instructions added for the
  ///                     workshare-loop construct itself.
  /// \param CLI          A descriptor of the canonical loop to workshare.
  /// \param AllocaIP     An insertion point for Alloca instructions usable in
  ///                     the preheader of the loop.
  /// \param NeedsBarrier Indicates whether a barrier must be inserted after the
  ///                     loop.
  /// \param ChunkSize    The user-specified chunk size.
  ///
  /// \returns Point where to insert code after the workshare construct.
  InsertPointTy applyStaticChunkedWorkshareLoop(DebugLoc DL,
                                                CanonicalLoopInfo *CLI,
                                                InsertPointTy AllocaIP,
                                                bool NeedsBarrier,
                                                Value *ChunkSize);

  /// Modifies the canonical loop to be a dynamically-scheduled workshare loop.
  ///
  /// This takes a \p LoopInfo representing a canonical loop, such as the one
  /// created by \p createCanonicalLoop and emits additional instructions to
  /// turn it into a workshare loop. In particular, it calls to an OpenMP
  /// runtime function in the preheader to obtain, and then in each iteration
  /// to update the loop counter.
  ///
  /// \param DL       Debug location for instructions added for the
  ///                 workshare-loop construct itself.
  /// \param CLI      A descriptor of the canonical loop to workshare.
  /// \param AllocaIP An insertion point for Alloca instructions usable in the
  ///                 preheader of the loop.
  /// \param SchedType Type of scheduling to be passed to the init function.
  /// \param NeedsBarrier Indicates whether a barrier must be insterted after
  ///                     the loop.
  /// \param Chunk    The size of loop chunk considered as a unit when
  ///                 scheduling. If \p nullptr, defaults to 1.
  ///
  /// \returns Point where to insert code after the workshare construct.
  InsertPointTy applyDynamicWorkshareLoop(DebugLoc DL, CanonicalLoopInfo *CLI,
                                          InsertPointTy AllocaIP,
                                          omp::OMPScheduleType SchedType,
                                          bool NeedsBarrier,
                                          Value *Chunk = nullptr);

  /// Create alternative version of the loop to support if clause
  ///
  /// OpenMP if clause can require to generate second loop. This loop
  /// will be executed when if clause condition is not met. createIfVersion
  /// adds branch instruction to the copied loop if \p  ifCond is not met.
  ///
  /// \param Loop       Original loop which should be versioned.
  /// \param IfCond     Value which corresponds to if clause condition
  /// \param VMap       Value to value map to define relation between
  ///                   original and copied loop values and loop blocks.
  /// \param NamePrefix Optional name prefix for if.then if.else blocks.
  void createIfVersion(CanonicalLoopInfo *Loop, Value *IfCond,
                       ValueToValueMapTy &VMap, const Twine &NamePrefix = "");

public:
  /// Modifies the canonical loop to be a workshare loop.
  ///
  /// This takes a \p LoopInfo representing a canonical loop, such as the one
  /// created by \p createCanonicalLoop and emits additional instructions to
  /// turn it into a workshare loop. In particular, it calls to an OpenMP
  /// runtime function in the preheader to obtain the loop bounds to be used in
  /// the current thread, updates the relevant instructions in the canonical
  /// loop and calls to an OpenMP runtime finalization function after the loop.
  ///
  /// The concrete transformation is done by applyStaticWorkshareLoop,
  /// applyStaticChunkedWorkshareLoop, or applyDynamicWorkshareLoop, depending
  /// on the value of \p SchedKind and \p ChunkSize.
  ///
  /// \param DL       Debug location for instructions added for the
  ///                 workshare-loop construct itself.
  /// \param CLI      A descriptor of the canonical loop to workshare.
  /// \param AllocaIP An insertion point for Alloca instructions usable in the
  ///                 preheader of the loop.
  /// \param NeedsBarrier Indicates whether a barrier must be insterted after
  ///                     the loop.
  /// \param SchedKind Scheduling algorithm to use.
  /// \param ChunkSize The chunk size for the inner loop.
  /// \param HasSimdModifier Whether the simd modifier is present in the
  ///                        schedule clause.
  /// \param HasMonotonicModifier Whether the monotonic modifier is present in
  ///                             the schedule clause.
  /// \param HasNonmonotonicModifier Whether the nonmonotonic modifier is
  ///                                present in the schedule clause.
  /// \param HasOrderedClause Whether the (parameterless) ordered clause is
  ///                         present.
  ///
  /// \returns Point where to insert code after the workshare construct.
  InsertPointTy applyWorkshareLoop(
      DebugLoc DL, CanonicalLoopInfo *CLI, InsertPointTy AllocaIP,
      bool NeedsBarrier,
      llvm::omp::ScheduleKind SchedKind = llvm::omp::OMP_SCHEDULE_Default,
      Value *ChunkSize = nullptr, bool HasSimdModifier = false,
      bool HasMonotonicModifier = false, bool HasNonmonotonicModifier = false,
      bool HasOrderedClause = false);

  /// Tile a loop nest.
  ///
  /// Tiles the loops of \p Loops by the tile sizes in \p TileSizes. Loops in
  /// \p/ Loops must be perfectly nested, from outermost to innermost loop
  /// (i.e. Loops.front() is the outermost loop). The trip count llvm::Value
  /// of every loop and every tile sizes must be usable in the outermost
  /// loop's preheader. This implies that the loop nest is rectangular.
  ///
  /// Example:
  /// \code
  ///   for (int i = 0; i < 15; ++i) // Canonical loop "i"
  ///     for (int j = 0; j < 14; ++j) // Canonical loop "j"
  ///         body(i, j);
  /// \endcode
  ///
  /// After tiling with Loops={i,j} and TileSizes={5,7}, the loop is changed to
  /// \code
  ///   for (int i1 = 0; i1 < 3; ++i1)
  ///     for (int j1 = 0; j1 < 2; ++j1)
  ///       for (int i2 = 0; i2 < 5; ++i2)
  ///         for (int j2 = 0; j2 < 7; ++j2)
  ///           body(i1*3+i2, j1*3+j2);
  /// \endcode
  ///
  /// The returned vector are the loops {i1,j1,i2,j2}. The loops i1 and j1 are
  /// referred to the floor, and the loops i2 and j2 are the tiles. Tiling also
  /// handles non-constant trip counts, non-constant tile sizes and trip counts
  /// that are not multiples of the tile size. In the latter case the tile loop
  /// of the last floor-loop iteration will have fewer iterations than specified
  /// as its tile size.
  ///
  ///
  /// @param DL        Debug location for instructions added by tiling, for
  ///                  instance the floor- and tile trip count computation.
  /// @param Loops     Loops to tile. The CanonicalLoopInfo objects are
  ///                  invalidated by this method, i.e. should not used after
  ///                  tiling.
  /// @param TileSizes For each loop in \p Loops, the tile size for that
  ///                  dimensions.
  ///
  /// \returns A list of generated loops. Contains twice as many loops as the
  ///          input loop nest; the first half are the floor loops and the
  ///          second half are the tile loops.
  std::vector<CanonicalLoopInfo *>
  tileLoops(DebugLoc DL, ArrayRef<CanonicalLoopInfo *> Loops,
            ArrayRef<Value *> TileSizes);

  /// Fully unroll a loop.
  ///
  /// Instead of unrolling the loop immediately (and duplicating its body
  /// instructions), it is deferred to LLVM's LoopUnrollPass by adding loop
  /// metadata.
  ///
  /// \param DL   Debug location for instructions added by unrolling.
  /// \param Loop The loop to unroll. The loop will be invalidated.
  void unrollLoopFull(DebugLoc DL, CanonicalLoopInfo *Loop);

  /// Fully or partially unroll a loop. How the loop is unrolled is determined
  /// using LLVM's LoopUnrollPass.
  ///
  /// \param DL   Debug location for instructions added by unrolling.
  /// \param Loop The loop to unroll. The loop will be invalidated.
  void unrollLoopHeuristic(DebugLoc DL, CanonicalLoopInfo *Loop);

  /// Partially unroll a loop.
  ///
  /// The CanonicalLoopInfo of the unrolled loop for use with chained
  /// loop-associated directive can be requested using \p UnrolledCLI. Not
  /// needing the CanonicalLoopInfo allows more efficient code generation by
  /// deferring the actual unrolling to the LoopUnrollPass using loop metadata.
  /// A loop-associated directive applied to the unrolled loop needs to know the
  /// new trip count which means that if using a heuristically determined unroll
  /// factor (\p Factor == 0), that factor must be computed immediately. We are
  /// using the same logic as the LoopUnrollPass to derived the unroll factor,
  /// but which assumes that some canonicalization has taken place (e.g.
  /// Mem2Reg, LICM, GVN, Inlining, etc.). That is, the heuristic will perform
  /// better when the unrolled loop's CanonicalLoopInfo is not needed.
  ///
  /// \param DL          Debug location for instructions added by unrolling.
  /// \param Loop        The loop to unroll. The loop will be invalidated.
  /// \param Factor      The factor to unroll the loop by. A factor of 0
  ///                    indicates that a heuristic should be used to determine
  ///                    the unroll-factor.
  /// \param UnrolledCLI If non-null, receives the CanonicalLoopInfo of the
  ///                    partially unrolled loop. Otherwise, uses loop metadata
  ///                    to defer unrolling to the LoopUnrollPass.
  void unrollLoopPartial(DebugLoc DL, CanonicalLoopInfo *Loop, int32_t Factor,
                         CanonicalLoopInfo **UnrolledCLI);

  /// Add metadata to simd-ize a loop. If IfCond is not nullptr, the loop
  /// is cloned. The metadata which prevents vectorization is added to
  /// to the cloned loop. The cloned loop is executed when ifCond is evaluated
  /// to false.
  ///
  /// \param Loop        The loop to simd-ize.
  /// \param AlignedVars The map which containts pairs of the pointer
  ///                    and its corresponding alignment.
  /// \param IfCond      The value which corresponds to the if clause
  ///                    condition.
  /// \param Order       The enum to map order clause.
  /// \param Simdlen     The Simdlen length to apply to the simd loop.
  /// \param Safelen     The Safelen length to apply to the simd loop.
  void applySimd(CanonicalLoopInfo *Loop,
                 MapVector<Value *, Value *> AlignedVars, Value *IfCond,
                 omp::OrderKind Order, ConstantInt *Simdlen,
                 ConstantInt *Safelen);

  /// Generator for '#omp flush'
  ///
  /// \param Loc The location where the flush directive was encountered
  void createFlush(const LocationDescription &Loc);

  /// Generator for '#omp taskwait'
  ///
  /// \param Loc The location where the taskwait directive was encountered.
  void createTaskwait(const LocationDescription &Loc);

  /// Generator for '#omp taskyield'
  ///
  /// \param Loc The location where the taskyield directive was encountered.
  void createTaskyield(const LocationDescription &Loc);

  /// A struct to pack the relevant information for an OpenMP depend clause.
  struct DependData {
    omp::RTLDependenceKindTy DepKind = omp::RTLDependenceKindTy::DepUnknown;
    Type *DepValueType;
    Value *DepVal;
    explicit DependData() = default;
    DependData(omp::RTLDependenceKindTy DepKind, Type *DepValueType,
               Value *DepVal)
        : DepKind(DepKind), DepValueType(DepValueType), DepVal(DepVal) {}
  };

  /// Generator for `#omp task`
  ///
  /// \param Loc The location where the task construct was encountered.
  /// \param AllocaIP The insertion point to be used for alloca instructions.
  /// \param BodyGenCB Callback that will generate the region code.
  /// \param Tied True if the task is tied, false if the task is untied.
  /// \param Final i1 value which is `true` if the task is final, `false` if the
  ///              task is not final.
  /// \param IfCondition i1 value. If it evaluates to `false`, an undeferred
  ///                    task is generated, and the encountering thread must
  ///                    suspend the current task region, for which execution
  ///                    cannot be resumed until execution of the structured
  ///                    block that is associated with the generated task is
  ///                    completed.
  InsertPointTy createTask(const LocationDescription &Loc,
                           InsertPointTy AllocaIP, BodyGenCallbackTy BodyGenCB,
                           bool Tied = true, Value *Final = nullptr,
                           Value *IfCondition = nullptr,
                           SmallVector<DependData> Dependencies = {});

  /// Generator for the taskgroup construct
  ///
  /// \param Loc The location where the taskgroup construct was encountered.
  /// \param AllocaIP The insertion point to be used for alloca instructions.
  /// \param BodyGenCB Callback that will generate the region code.
  InsertPointTy createTaskgroup(const LocationDescription &Loc,
                                InsertPointTy AllocaIP,
                                BodyGenCallbackTy BodyGenCB);


  using FileIdentifierInfoCallbackTy = std::function<std::tuple<std::string, uint64_t>()>;

  /// Creates a unique info for a target entry when provided a filename and
  /// line number from.
  ///
  /// \param CallBack A callback function which should return filename the entry
  /// resides in as well as the line number for the target entry
  /// \param ParentName The name of the parent the target entry resides in, if
  /// any.
  static TargetRegionEntryInfo
  getTargetEntryUniqueInfo(FileIdentifierInfoCallbackTy CallBack,
                           StringRef ParentName = "");

  /// Functions used to generate reductions. Such functions take two Values
  /// representing LHS and RHS of the reduction, respectively, and a reference
  /// to the value that is updated to refer to the reduction result.
  using ReductionGenTy =
      function_ref<InsertPointTy(InsertPointTy, Value *, Value *, Value *&)>;

  /// Functions used to generate atomic reductions. Such functions take two
  /// Values representing pointers to LHS and RHS of the reduction, as well as
  /// the element type of these pointers. They are expected to atomically
  /// update the LHS to the reduced value.
  using AtomicReductionGenTy =
      function_ref<InsertPointTy(InsertPointTy, Type *, Value *, Value *)>;

  /// Information about an OpenMP reduction.
  struct ReductionInfo {
    ReductionInfo(Type *ElementType, Value *Variable, Value *PrivateVariable,
                  ReductionGenTy ReductionGen,
                  AtomicReductionGenTy AtomicReductionGen)
        : ElementType(ElementType), Variable(Variable),
          PrivateVariable(PrivateVariable), ReductionGen(ReductionGen),
          AtomicReductionGen(AtomicReductionGen) {
      assert(cast<PointerType>(Variable->getType())
          ->isOpaqueOrPointeeTypeMatches(ElementType) && "Invalid elem type");
    }

    /// Reduction element type, must match pointee type of variable.
    Type *ElementType;

    /// Reduction variable of pointer type.
    Value *Variable;

    /// Thread-private partial reduction variable.
    Value *PrivateVariable;

    /// Callback for generating the reduction body. The IR produced by this will
    /// be used to combine two values in a thread-safe context, e.g., under
    /// lock or within the same thread, and therefore need not be atomic.
    ReductionGenTy ReductionGen;

    /// Callback for generating the atomic reduction body, may be null. The IR
    /// produced by this will be used to atomically combine two values during
    /// reduction. If null, the implementation will use the non-atomic version
    /// along with the appropriate synchronization mechanisms.
    AtomicReductionGenTy AtomicReductionGen;
  };

  // TODO: provide atomic and non-atomic reduction generators for reduction
  // operators defined by the OpenMP specification.

  /// Generator for '#omp reduction'.
  ///
  /// Emits the IR instructing the runtime to perform the specific kind of
  /// reductions. Expects reduction variables to have been privatized and
  /// initialized to reduction-neutral values separately. Emits the calls to
  /// runtime functions as well as the reduction function and the basic blocks
  /// performing the reduction atomically and non-atomically.
  ///
  /// The code emitted for the following:
  ///
  /// \code
  ///   type var_1;
  ///   type var_2;
  ///   #pragma omp <directive> reduction(reduction-op:var_1,var_2)
  ///   /* body */;
  /// \endcode
  ///
  /// corresponds to the following sketch.
  ///
  /// \code
  /// void _outlined_par() {
  ///   // N is the number of different reductions.
  ///   void *red_array[] = {privatized_var_1, privatized_var_2, ...};
  ///   switch(__kmpc_reduce(..., N, /*size of data in red array*/, red_array,
  ///                        _omp_reduction_func,
  ///                        _gomp_critical_user.reduction.var)) {
  ///   case 1: {
  ///     var_1 = var_1 <reduction-op> privatized_var_1;
  ///     var_2 = var_2 <reduction-op> privatized_var_2;
  ///     // ...
  ///    __kmpc_end_reduce(...);
  ///     break;
  ///   }
  ///   case 2: {
  ///     _Atomic<ReductionOp>(var_1, privatized_var_1);
  ///     _Atomic<ReductionOp>(var_2, privatized_var_2);
  ///     // ...
  ///     break;
  ///   }
  ///   default: break;
  ///   }
  /// }
  ///
  /// void _omp_reduction_func(void **lhs, void **rhs) {
  ///   *(type *)lhs[0] = *(type *)lhs[0] <reduction-op> *(type *)rhs[0];
  ///   *(type *)lhs[1] = *(type *)lhs[1] <reduction-op> *(type *)rhs[1];
  ///   // ...
  /// }
  /// \endcode
  ///
  /// \param Loc                The location where the reduction was
  ///                           encountered. Must be within the associate
  ///                           directive and after the last local access to the
  ///                           reduction variables.
  /// \param AllocaIP           An insertion point suitable for allocas usable
  ///                           in reductions.
  /// \param ReductionInfos     A list of info on each reduction variable.
  /// \param IsNoWait           A flag set if the reduction is marked as nowait.
  InsertPointTy createReductions(const LocationDescription &Loc,
                                 InsertPointTy AllocaIP,
                                 ArrayRef<ReductionInfo> ReductionInfos,
                                 bool IsNoWait = false);

  ///}

  /// Return the insertion point used by the underlying IRBuilder.
  InsertPointTy getInsertionPoint() { return Builder.saveIP(); }

  /// Update the internal location to \p Loc.
  bool updateToLocation(const LocationDescription &Loc) {
    Builder.restoreIP(Loc.IP);
    Builder.SetCurrentDebugLocation(Loc.DL);
    return Loc.IP.getBlock() != nullptr;
  }

  /// Return the function declaration for the runtime function with \p FnID.
  FunctionCallee getOrCreateRuntimeFunction(Module &M,
                                            omp::RuntimeFunction FnID);

  Function *getOrCreateRuntimeFunctionPtr(omp::RuntimeFunction FnID);

  /// Return the (LLVM-IR) string describing the source location \p LocStr.
  Constant *getOrCreateSrcLocStr(StringRef LocStr, uint32_t &SrcLocStrSize);

  /// Return the (LLVM-IR) string describing the default source location.
  Constant *getOrCreateDefaultSrcLocStr(uint32_t &SrcLocStrSize);

  /// Return the (LLVM-IR) string describing the source location identified by
  /// the arguments.
  Constant *getOrCreateSrcLocStr(StringRef FunctionName, StringRef FileName,
                                 unsigned Line, unsigned Column,
                                 uint32_t &SrcLocStrSize);

  /// Return the (LLVM-IR) string describing the DebugLoc \p DL. Use \p F as
  /// fallback if \p DL does not specify the function name.
  Constant *getOrCreateSrcLocStr(DebugLoc DL, uint32_t &SrcLocStrSize,
                                 Function *F = nullptr);

  /// Return the (LLVM-IR) string describing the source location \p Loc.
  Constant *getOrCreateSrcLocStr(const LocationDescription &Loc,
                                 uint32_t &SrcLocStrSize);

  /// Return an ident_t* encoding the source location \p SrcLocStr and \p Flags.
  /// TODO: Create a enum class for the Reserve2Flags
  Constant *getOrCreateIdent(Constant *SrcLocStr, uint32_t SrcLocStrSize,
                             omp::IdentFlag Flags = omp::IdentFlag(0),
                             unsigned Reserve2Flags = 0);

  /// Create a hidden global flag \p Name in the module with initial value \p
  /// Value.
  GlobalValue *createGlobalFlag(unsigned Value, StringRef Name);

  /// Create an offloading section struct used to register this global at
  /// runtime.
  ///
  /// Type struct __tgt_offload_entry{
  ///   void    *addr;      // Pointer to the offload entry info.
  ///                       // (function or global)
  ///   char    *name;      // Name of the function or global.
  ///   size_t  size;       // Size of the entry info (0 if it a function).
  ///   int32_t flags;
  ///   int32_t reserved;
  /// };
  ///
  /// \param Addr The pointer to the global being registered.
  /// \param Name The symbol name associated with the global.
  /// \param Size The size in bytes of the global (0 for functions).
  /// \param Flags Flags associated with the entry.
  /// \param SectionName The section this entry will be placed at.
  void emitOffloadingEntry(Constant *Addr, StringRef Name, uint64_t Size,
                           int32_t Flags,
                           StringRef SectionName = "omp_offloading_entries");

  /// Generate control flow and cleanup for cancellation.
  ///
  /// \param CancelFlag Flag indicating if the cancellation is performed.
  /// \param CanceledDirective The kind of directive that is cancled.
  /// \param ExitCB Extra code to be generated in the exit block.
  void emitCancelationCheckImpl(Value *CancelFlag,
                                omp::Directive CanceledDirective,
                                FinalizeCallbackTy ExitCB = {});

  /// Generate a target region entry call.
  ///
  /// \param Loc The location at which the request originated and is fulfilled.
  /// \param AllocaIP The insertion point to be used for alloca instructions.
  /// \param Return Return value of the created function returned by reference.
  /// \param DeviceID Identifier for the device via the 'device' clause.
  /// \param NumTeams Numer of teams for the region via the 'num_teams' clause
  ///                 or 0 if unspecified and -1 if there is no 'teams' clause.
  /// \param NumThreads Number of threads via the 'thread_limit' clause.
  /// \param HostPtr Pointer to the host-side pointer of the target kernel.
  /// \param KernelArgs Array of arguments to the kernel.
  InsertPointTy emitTargetKernel(const LocationDescription &Loc,
                                 InsertPointTy AllocaIP, Value *&Return,
                                 Value *Ident, Value *DeviceID, Value *NumTeams,
                                 Value *NumThreads, Value *HostPtr,
                                 ArrayRef<Value *> KernelArgs);

  /// Generate a barrier runtime call.
  ///
  /// \param Loc The location at which the request originated and is fulfilled.
  /// \param DK The directive which caused the barrier
  /// \param ForceSimpleCall Flag to force a simple (=non-cancellation) barrier.
  /// \param CheckCancelFlag Flag to indicate a cancel barrier return value
  ///                        should be checked and acted upon.
  ///
  /// \returns The insertion point after the barrier.
  InsertPointTy emitBarrierImpl(const LocationDescription &Loc,
                                omp::Directive DK, bool ForceSimpleCall,
                                bool CheckCancelFlag);

  /// Generate a flush runtime call.
  ///
  /// \param Loc The location at which the request originated and is fulfilled.
  void emitFlush(const LocationDescription &Loc);

  /// The finalization stack made up of finalize callbacks currently in-flight,
  /// wrapped into FinalizationInfo objects that reference also the finalization
  /// target block and the kind of cancellable directive.
  SmallVector<FinalizationInfo, 8> FinalizationStack;

  /// Return true if the last entry in the finalization stack is of kind \p DK
  /// and cancellable.
  bool isLastFinalizationInfoCancellable(omp::Directive DK) {
    return !FinalizationStack.empty() &&
           FinalizationStack.back().IsCancellable &&
           FinalizationStack.back().DK == DK;
  }

  /// Generate a taskwait runtime call.
  ///
  /// \param Loc The location at which the request originated and is fulfilled.
  void emitTaskwaitImpl(const LocationDescription &Loc);

  /// Generate a taskyield runtime call.
  ///
  /// \param Loc The location at which the request originated and is fulfilled.
  void emitTaskyieldImpl(const LocationDescription &Loc);

  /// Return the current thread ID.
  ///
  /// \param Ident The ident (ident_t*) describing the query origin.
  Value *getOrCreateThreadID(Value *Ident);

  /// The OpenMPIRBuilder Configuration
  OpenMPIRBuilderConfig Config;

  /// The underlying LLVM-IR module
  Module &M;

  /// The LLVM-IR Builder used to create IR.
  IRBuilder<> Builder;

  /// Map to remember source location strings
  StringMap<Constant *> SrcLocStrMap;

  /// Map to remember existing ident_t*.
  DenseMap<std::pair<Constant *, uint64_t>, Constant *> IdentMap;

  /// Info manager to keep track of target regions.
  OffloadEntriesInfoManager OffloadInfoManager;

  /// Helper that contains information about regions we need to outline
  /// during finalization.
  struct OutlineInfo {
    using PostOutlineCBTy = std::function<void(Function &)>;
    PostOutlineCBTy PostOutlineCB;
    BasicBlock *EntryBB, *ExitBB, *OuterAllocaBB;
    SmallVector<Value *, 2> ExcludeArgsFromAggregate;

    /// Collect all blocks in between EntryBB and ExitBB in both the given
    /// vector and set.
    void collectBlocks(SmallPtrSetImpl<BasicBlock *> &BlockSet,
                       SmallVectorImpl<BasicBlock *> &BlockVector);

    /// Return the function that contains the region to be outlined.
    Function *getFunction() const { return EntryBB->getParent(); }
  };

  /// Collection of regions that need to be outlined during finalization.
  SmallVector<OutlineInfo, 16> OutlineInfos;

  /// Collection of owned canonical loop objects that eventually need to be
  /// free'd.
  std::forward_list<CanonicalLoopInfo> LoopInfos;

  /// Add a new region that will be outlined later.
  void addOutlineInfo(OutlineInfo &&OI) { OutlineInfos.emplace_back(OI); }

  /// An ordered map of auto-generated variables to their unique names.
  /// It stores variables with the following names: 1) ".gomp_critical_user_" +
  /// <critical_section_name> + ".var" for "omp critical" directives; 2)
  /// <mangled_name_for_global_var> + ".cache." for cache for threadprivate
  /// variables.
  StringMap<Constant*, BumpPtrAllocator> InternalVars;

  /// Computes the size of type in bytes.
  Value *getSizeInBytes(Value *BasePtr);

  // Emit a branch from the current block to the Target block only if
  // the current block has a terminator.
  void emitBranch(BasicBlock *Target);

  // If BB has no use then delete it and return. Else place BB after the current
  // block, if possible, or else at the end of the function. Also add a branch
  // from current block to BB if current block does not have a terminator.
  void emitBlock(BasicBlock *BB, Function *CurFn, bool IsFinished = false);

  /// Emits code for OpenMP 'if' clause using specified \a BodyGenCallbackTy
  /// Here is the logic:
  /// if (Cond) {
  ///   ThenGen();
  /// } else {
  ///   ElseGen();
  /// }
  void emitIfClause(Value *Cond, BodyGenCallbackTy ThenGen,
                    BodyGenCallbackTy ElseGen, InsertPointTy AllocaIP = {});

  /// Create the global variable holding the offload mappings information.
  GlobalVariable *createOffloadMaptypes(SmallVectorImpl<uint64_t> &Mappings,
                                        std::string VarName);

  /// Create the global variable holding the offload names information.
  GlobalVariable *
  createOffloadMapnames(SmallVectorImpl<llvm::Constant *> &Names,
                        std::string VarName);

  struct MapperAllocas {
    AllocaInst *ArgsBase = nullptr;
    AllocaInst *Args = nullptr;
    AllocaInst *ArgSizes = nullptr;
  };

  /// Create the allocas instruction used in call to mapper functions.
  void createMapperAllocas(const LocationDescription &Loc,
                           InsertPointTy AllocaIP, unsigned NumOperands,
                           struct MapperAllocas &MapperAllocas);

  /// Create the call for the target mapper function.
  /// \param Loc The source location description.
  /// \param MapperFunc Function to be called.
  /// \param SrcLocInfo Source location information global.
  /// \param MaptypesArg The argument types.
  /// \param MapnamesArg The argument names.
  /// \param MapperAllocas The AllocaInst used for the call.
  /// \param DeviceID Device ID for the call.
  /// \param NumOperands Number of operands in the call.
  void emitMapperCall(const LocationDescription &Loc, Function *MapperFunc,
                      Value *SrcLocInfo, Value *MaptypesArg, Value *MapnamesArg,
                      struct MapperAllocas &MapperAllocas, int64_t DeviceID,
                      unsigned NumOperands);

  /// Container for the arguments used to pass data to the runtime library.
  struct TargetDataRTArgs {
    /// The array of base pointer passed to the runtime library.
    Value *BasePointersArray = nullptr;
    /// The array of section pointers passed to the runtime library.
    Value *PointersArray = nullptr;
    /// The array of sizes passed to the runtime library.
    Value *SizesArray = nullptr;
    /// The array of map types passed to the runtime library for the beginning
    /// of the region or for the entire region if there are no separate map
    /// types for the region end.
    Value *MapTypesArray = nullptr;
    /// The array of map types passed to the runtime library for the end of the
    /// region, or nullptr if there are no separate map types for the region
    /// end.
    Value *MapTypesArrayEnd = nullptr;
    /// The array of user-defined mappers passed to the runtime library.
    Value *MappersArray = nullptr;
    /// The array of original declaration names of mapped pointers sent to the
    /// runtime library for debugging
    Value *MapNamesArray = nullptr;

    explicit TargetDataRTArgs() {}
    explicit TargetDataRTArgs(Value *BasePointersArray, Value *PointersArray,
                              Value *SizesArray, Value *MapTypesArray,
                              Value *MapTypesArrayEnd, Value *MappersArray,
                              Value *MapNamesArray)
        : BasePointersArray(BasePointersArray), PointersArray(PointersArray),
          SizesArray(SizesArray), MapTypesArray(MapTypesArray),
          MapTypesArrayEnd(MapTypesArrayEnd), MappersArray(MappersArray),
          MapNamesArray(MapNamesArray) {}
  };

  /// Data structure that contains the needed information to construct the
  /// kernel args vector.
  struct TargetKernelArgs {
    /// Number of arguments passed to the runtime library.
    unsigned NumTargetItems;
    /// Arguments passed to the runtime library
    TargetDataRTArgs RTArgs;
    /// The number of iterations
    Value *NumIterations;
    /// The number of teams.
    Value *NumTeams;
    /// The number of threads.
    Value *NumThreads;
    /// The size of the dynamic shared memory.
    Value *DynCGGroupMem;
    /// True if the kernel has 'no wait' clause.
    bool HasNoWait;

    /// Constructor for TargetKernelArgs
    TargetKernelArgs(unsigned NumTargetItems, TargetDataRTArgs RTArgs,
                     Value *NumIterations, Value *NumTeams, Value *NumThreads,
                     Value *DynCGGroupMem, bool HasNoWait)
        : NumTargetItems(NumTargetItems), RTArgs(RTArgs),
          NumIterations(NumIterations), NumTeams(NumTeams),
          NumThreads(NumThreads), DynCGGroupMem(DynCGGroupMem),
          HasNoWait(HasNoWait) {}
  };

  /// Create the kernel args vector used by emitTargetKernel. This function
  /// creates various constant values that are used in the resulting args
  /// vector.
  static void getKernelArgsVector(TargetKernelArgs &KernelArgs,
                                  IRBuilderBase &Builder,
                                  SmallVector<Value *> &ArgsVector);

  /// Struct that keeps the information that should be kept throughout
  /// a 'target data' region.
  class TargetDataInfo {
    /// Set to true if device pointer information have to be obtained.
    bool RequiresDevicePointerInfo = false;
    /// Set to true if Clang emits separate runtime calls for the beginning and
    /// end of the region.  These calls might have separate map type arrays.
    bool SeparateBeginEndCalls = false;

  public:
    TargetDataRTArgs RTArgs;

    SmallMapVector<const Value *, std::pair<Value *, Value *>, 4>
        DevicePtrInfoMap;

    /// Indicate whether any user-defined mapper exists.
    bool HasMapper = false;
    /// The total number of pointers passed to the runtime library.
    unsigned NumberOfPtrs = 0u;

    explicit TargetDataInfo() {}
    explicit TargetDataInfo(bool RequiresDevicePointerInfo,
                            bool SeparateBeginEndCalls)
        : RequiresDevicePointerInfo(RequiresDevicePointerInfo),
          SeparateBeginEndCalls(SeparateBeginEndCalls) {}
    /// Clear information about the data arrays.
    void clearArrayInfo() {
      RTArgs = TargetDataRTArgs();
      HasMapper = false;
      NumberOfPtrs = 0u;
    }
    /// Return true if the current target data information has valid arrays.
    bool isValid() {
      return RTArgs.BasePointersArray && RTArgs.PointersArray &&
             RTArgs.SizesArray && RTArgs.MapTypesArray &&
             (!HasMapper || RTArgs.MappersArray) && NumberOfPtrs;
    }
    bool requiresDevicePointerInfo() { return RequiresDevicePointerInfo; }
    bool separateBeginEndCalls() { return SeparateBeginEndCalls; }
  };

  enum class DeviceInfoTy { None, Pointer, Address };
  using MapValuesArrayTy = SmallVector<Value *, 4>;
  using MapDeviceInfoArrayTy = SmallVector<DeviceInfoTy, 4>;
  using MapFlagsArrayTy = SmallVector<omp::OpenMPOffloadMappingFlags, 4>;
  using MapNamesArrayTy = SmallVector<Constant *, 4>;
  using MapDimArrayTy = SmallVector<uint64_t, 4>;
  using MapNonContiguousArrayTy = SmallVector<MapValuesArrayTy, 4>;

  /// This structure contains combined information generated for mappable
  /// clauses, including base pointers, pointers, sizes, map types, user-defined
  /// mappers, and non-contiguous information.
  struct MapInfosTy {
    struct StructNonContiguousInfo {
      bool IsNonContiguous = false;
      MapDimArrayTy Dims;
      MapNonContiguousArrayTy Offsets;
      MapNonContiguousArrayTy Counts;
      MapNonContiguousArrayTy Strides;
    };
    MapValuesArrayTy BasePointers;
    MapValuesArrayTy Pointers;
    MapDeviceInfoArrayTy DevicePointers;
    MapValuesArrayTy Sizes;
    MapFlagsArrayTy Types;
    MapNamesArrayTy Names;
    StructNonContiguousInfo NonContigInfo;

    /// Append arrays in \a CurInfo.
    void append(MapInfosTy &CurInfo) {
      BasePointers.append(CurInfo.BasePointers.begin(),
                          CurInfo.BasePointers.end());
      Pointers.append(CurInfo.Pointers.begin(), CurInfo.Pointers.end());
      DevicePointers.append(CurInfo.DevicePointers.begin(),
                            CurInfo.DevicePointers.end());
      Sizes.append(CurInfo.Sizes.begin(), CurInfo.Sizes.end());
      Types.append(CurInfo.Types.begin(), CurInfo.Types.end());
      Names.append(CurInfo.Names.begin(), CurInfo.Names.end());
      NonContigInfo.Dims.append(CurInfo.NonContigInfo.Dims.begin(),
                                CurInfo.NonContigInfo.Dims.end());
      NonContigInfo.Offsets.append(CurInfo.NonContigInfo.Offsets.begin(),
                                   CurInfo.NonContigInfo.Offsets.end());
      NonContigInfo.Counts.append(CurInfo.NonContigInfo.Counts.begin(),
                                  CurInfo.NonContigInfo.Counts.end());
      NonContigInfo.Strides.append(CurInfo.NonContigInfo.Strides.begin(),
                                   CurInfo.NonContigInfo.Strides.end());
    }
  };

  /// Callback function type for functions emitting the host fallback code that
  /// is executed when the kernel launch fails. It takes an insertion point as
  /// parameter where the code should be emitted. It returns an insertion point
  /// that points right after after the emitted code.
  using EmitFallbackCallbackTy = function_ref<InsertPointTy(InsertPointTy)>;

  /// Generate a target region entry call and host fallback call.
  ///
  /// \param Loc The location at which the request originated and is fulfilled.
  /// \param OutlinedFn The outlined kernel function.
  /// \param OutlinedFnID The ooulined function ID.
  /// \param EmitTargetCallFallbackCB Call back function to generate host
  ///        fallback code.
  /// \param Args Data structure holding information about the kernel arguments.
  /// \param DeviceID Identifier for the device via the 'device' clause.
  /// \param RTLoc Source location identifier
  /// \param AllocaIP The insertion point to be used for alloca instructions.
  InsertPointTy emitKernelLaunch(
      const LocationDescription &Loc, Function *OutlinedFn, Value *OutlinedFnID,
      EmitFallbackCallbackTy EmitTargetCallFallbackCB, TargetKernelArgs &Args,
      Value *DeviceID, Value *RTLoc, InsertPointTy AllocaIP);

  /// Emit the arguments to be passed to the runtime library based on the
  /// arrays of base pointers, pointers, sizes, map types, and mappers.  If
  /// ForEndCall, emit map types to be passed for the end of the region instead
  /// of the beginning.
  void emitOffloadingArraysArgument(IRBuilderBase &Builder,
                                    OpenMPIRBuilder::TargetDataRTArgs &RTArgs,
                                    OpenMPIRBuilder::TargetDataInfo &Info,
                                    bool EmitDebug = false,
                                    bool ForEndCall = false);

  /// Emit an array of struct descriptors to be assigned to the offload args.
  void emitNonContiguousDescriptor(InsertPointTy AllocaIP,
                                   InsertPointTy CodeGenIP,
                                   MapInfosTy &CombinedInfo,
                                   TargetDataInfo &Info);

  /// Emit the arrays used to pass the captures and map information to the
  /// offloading runtime library. If there is no map or capture information,
  /// return nullptr by reference.
  void emitOffloadingArrays(
      InsertPointTy AllocaIP, InsertPointTy CodeGenIP, MapInfosTy &CombinedInfo,
      TargetDataInfo &Info, bool IsNonContiguous = false,
<<<<<<< HEAD
      function_ref<void(unsigned int, Value *, Value *)> DeviceAddrCB = nullptr,
=======
      function_ref<void(unsigned int, Value *)> DeviceAddrCB = nullptr,
>>>>>>> bac3a63c
      function_ref<Value *(unsigned int)> CustomMapperCB = nullptr);

  /// Creates offloading entry for the provided entry ID \a ID, address \a
  /// Addr, size \a Size, and flags \a Flags.
  void createOffloadEntry(Constant *ID, Constant *Addr, uint64_t Size,
                          int32_t Flags, GlobalValue::LinkageTypes);

  /// The kind of errors that can occur when emitting the offload entries and
  /// metadata.
  enum EmitMetadataErrorKind {
    EMIT_MD_TARGET_REGION_ERROR,
    EMIT_MD_DECLARE_TARGET_ERROR,
    EMIT_MD_GLOBAL_VAR_LINK_ERROR
  };

  /// Callback function type
  using EmitMetadataErrorReportFunctionTy =
      std::function<void(EmitMetadataErrorKind, TargetRegionEntryInfo)>;

  // Emit the offloading entries and metadata so that the device codegen side
  // can easily figure out what to emit. The produced metadata looks like
  // this:
  //
  // !omp_offload.info = !{!1, ...}
  //
  // We only generate metadata for function that contain target regions.
  void createOffloadEntriesAndInfoMetadata(
      EmitMetadataErrorReportFunctionTy &ErrorReportFunction);

public:
  /// Generator for __kmpc_copyprivate
  ///
  /// \param Loc The source location description.
  /// \param BufSize Number of elements in the buffer.
  /// \param CpyBuf List of pointers to data to be copied.
  /// \param CpyFn function to call for copying data.
  /// \param DidIt flag variable; 1 for 'single' thread, 0 otherwise.
  ///
  /// \return The insertion position *after* the CopyPrivate call.

  InsertPointTy createCopyPrivate(const LocationDescription &Loc,
                                  llvm::Value *BufSize, llvm::Value *CpyBuf,
                                  llvm::Value *CpyFn, llvm::Value *DidIt);

  /// Generator for '#omp single'
  ///
  /// \param Loc The source location description.
  /// \param BodyGenCB Callback that will generate the region code.
  /// \param FiniCB Callback to finalize variable copies.
  /// \param IsNowait If false, a barrier is emitted.
  /// \param DidIt Local variable used as a flag to indicate 'single' thread
  ///
  /// \returns The insertion position *after* the single call.
  InsertPointTy createSingle(const LocationDescription &Loc,
                             BodyGenCallbackTy BodyGenCB,
                             FinalizeCallbackTy FiniCB, bool IsNowait,
                             llvm::Value *DidIt);

  /// Generator for '#omp master'
  ///
  /// \param Loc The insert and source location description.
  /// \param BodyGenCB Callback that will generate the region code.
  /// \param FiniCB Callback to finalize variable copies.
  ///
  /// \returns The insertion position *after* the master.
  InsertPointTy createMaster(const LocationDescription &Loc,
                             BodyGenCallbackTy BodyGenCB,
                             FinalizeCallbackTy FiniCB);

  /// Generator for '#omp masked'
  ///
  /// \param Loc The insert and source location description.
  /// \param BodyGenCB Callback that will generate the region code.
  /// \param FiniCB Callback to finialize variable copies.
  ///
  /// \returns The insertion position *after* the masked.
  InsertPointTy createMasked(const LocationDescription &Loc,
                             BodyGenCallbackTy BodyGenCB,
                             FinalizeCallbackTy FiniCB, Value *Filter);

  /// Generator for '#omp critical'
  ///
  /// \param Loc The insert and source location description.
  /// \param BodyGenCB Callback that will generate the region body code.
  /// \param FiniCB Callback to finalize variable copies.
  /// \param CriticalName name of the lock used by the critical directive
  /// \param HintInst Hint Instruction for hint clause associated with critical
  ///
  /// \returns The insertion position *after* the critical.
  InsertPointTy createCritical(const LocationDescription &Loc,
                               BodyGenCallbackTy BodyGenCB,
                               FinalizeCallbackTy FiniCB,
                               StringRef CriticalName, Value *HintInst);

  /// Generator for '#omp ordered depend (source | sink)'
  ///
  /// \param Loc The insert and source location description.
  /// \param AllocaIP The insertion point to be used for alloca instructions.
  /// \param NumLoops The number of loops in depend clause.
  /// \param StoreValues The value will be stored in vector address.
  /// \param Name The name of alloca instruction.
  /// \param IsDependSource If true, depend source; otherwise, depend sink.
  ///
  /// \return The insertion position *after* the ordered.
  InsertPointTy createOrderedDepend(const LocationDescription &Loc,
                                    InsertPointTy AllocaIP, unsigned NumLoops,
                                    ArrayRef<llvm::Value *> StoreValues,
                                    const Twine &Name, bool IsDependSource);

  /// Generator for '#omp ordered [threads | simd]'
  ///
  /// \param Loc The insert and source location description.
  /// \param BodyGenCB Callback that will generate the region code.
  /// \param FiniCB Callback to finalize variable copies.
  /// \param IsThreads If true, with threads clause or without clause;
  /// otherwise, with simd clause;
  ///
  /// \returns The insertion position *after* the ordered.
  InsertPointTy createOrderedThreadsSimd(const LocationDescription &Loc,
                                         BodyGenCallbackTy BodyGenCB,
                                         FinalizeCallbackTy FiniCB,
                                         bool IsThreads);

  /// Generator for '#omp sections'
  ///
  /// \param Loc The insert and source location description.
  /// \param AllocaIP The insertion points to be used for alloca instructions.
  /// \param SectionCBs Callbacks that will generate body of each section.
  /// \param PrivCB Callback to copy a given variable (think copy constructor).
  /// \param FiniCB Callback to finalize variable copies.
  /// \param IsCancellable Flag to indicate a cancellable parallel region.
  /// \param IsNowait If true, barrier - to ensure all sections are executed
  /// before moving forward will not be generated.
  /// \returns The insertion position *after* the sections.
  InsertPointTy createSections(const LocationDescription &Loc,
                               InsertPointTy AllocaIP,
                               ArrayRef<StorableBodyGenCallbackTy> SectionCBs,
                               PrivatizeCallbackTy PrivCB,
                               FinalizeCallbackTy FiniCB, bool IsCancellable,
                               bool IsNowait);

  /// Generator for '#omp section'
  ///
  /// \param Loc The insert and source location description.
  /// \param BodyGenCB Callback that will generate the region body code.
  /// \param FiniCB Callback to finalize variable copies.
  /// \returns The insertion position *after* the section.
  InsertPointTy createSection(const LocationDescription &Loc,
                              BodyGenCallbackTy BodyGenCB,
                              FinalizeCallbackTy FiniCB);

  /// Generate conditional branch and relevant BasicBlocks through which private
  /// threads copy the 'copyin' variables from Master copy to threadprivate
  /// copies.
  ///
  /// \param IP insertion block for copyin conditional
  /// \param MasterVarPtr a pointer to the master variable
  /// \param PrivateVarPtr a pointer to the threadprivate variable
  /// \param IntPtrTy Pointer size type
  /// \param BranchtoEnd Create a branch between the copyin.not.master blocks
  //				 and copy.in.end block
  ///
  /// \returns The insertion point where copying operation to be emitted.
  InsertPointTy createCopyinClauseBlocks(InsertPointTy IP, Value *MasterAddr,
                                         Value *PrivateAddr,
                                         llvm::IntegerType *IntPtrTy,
                                         bool BranchtoEnd = true);

  /// Create a runtime call for kmpc_Alloc
  ///
  /// \param Loc The insert and source location description.
  /// \param Size Size of allocated memory space
  /// \param Allocator Allocator information instruction
  /// \param Name Name of call Instruction for OMP_alloc
  ///
  /// \returns CallInst to the OMP_Alloc call
  CallInst *createOMPAlloc(const LocationDescription &Loc, Value *Size,
                           Value *Allocator, std::string Name = "");

  /// Create a runtime call for kmpc_free
  ///
  /// \param Loc The insert and source location description.
  /// \param Addr Address of memory space to be freed
  /// \param Allocator Allocator information instruction
  /// \param Name Name of call Instruction for OMP_Free
  ///
  /// \returns CallInst to the OMP_Free call
  CallInst *createOMPFree(const LocationDescription &Loc, Value *Addr,
                          Value *Allocator, std::string Name = "");

  /// Create a runtime call for kmpc_threadprivate_cached
  ///
  /// \param Loc The insert and source location description.
  /// \param Pointer pointer to data to be cached
  /// \param Size size of data to be cached
  /// \param Name Name of call Instruction for callinst
  ///
  /// \returns CallInst to the thread private cache call.
  CallInst *createCachedThreadPrivate(const LocationDescription &Loc,
                                      llvm::Value *Pointer,
                                      llvm::ConstantInt *Size,
                                      const llvm::Twine &Name = Twine(""));

  /// Create a runtime call for __tgt_interop_init
  ///
  /// \param Loc The insert and source location description.
  /// \param InteropVar variable to be allocated
  /// \param InteropType type of interop operation
  /// \param Device devide to which offloading will occur
  /// \param NumDependences  number of dependence variables
  /// \param DependenceAddress pointer to dependence variables
  /// \param HaveNowaitClause does nowait clause exist
  ///
  /// \returns CallInst to the __tgt_interop_init call
  CallInst *createOMPInteropInit(const LocationDescription &Loc,
                                 Value *InteropVar,
                                 omp::OMPInteropType InteropType, Value *Device,
                                 Value *NumDependences,
                                 Value *DependenceAddress,
                                 bool HaveNowaitClause);

  /// Create a runtime call for __tgt_interop_destroy
  ///
  /// \param Loc The insert and source location description.
  /// \param InteropVar variable to be allocated
  /// \param Device devide to which offloading will occur
  /// \param NumDependences  number of dependence variables
  /// \param DependenceAddress pointer to dependence variables
  /// \param HaveNowaitClause does nowait clause exist
  ///
  /// \returns CallInst to the __tgt_interop_destroy call
  CallInst *createOMPInteropDestroy(const LocationDescription &Loc,
                                    Value *InteropVar, Value *Device,
                                    Value *NumDependences,
                                    Value *DependenceAddress,
                                    bool HaveNowaitClause);

  /// Create a runtime call for __tgt_interop_use
  ///
  /// \param Loc The insert and source location description.
  /// \param InteropVar variable to be allocated
  /// \param Device devide to which offloading will occur
  /// \param NumDependences  number of dependence variables
  /// \param DependenceAddress pointer to dependence variables
  /// \param HaveNowaitClause does nowait clause exist
  ///
  /// \returns CallInst to the __tgt_interop_use call
  CallInst *createOMPInteropUse(const LocationDescription &Loc,
                                Value *InteropVar, Value *Device,
                                Value *NumDependences, Value *DependenceAddress,
                                bool HaveNowaitClause);

  /// The `omp target` interface
  ///
  /// For more information about the usage of this interface,
  /// \see openmp/libomptarget/deviceRTLs/common/include/target.h
  ///
  ///{

  /// Create a runtime call for kmpc_target_init
  ///
  /// \param Loc The insert and source location description.
  /// \param IsSPMD Flag to indicate if the kernel is an SPMD kernel or not.
  InsertPointTy createTargetInit(const LocationDescription &Loc, bool IsSPMD);

  /// Create a runtime call for kmpc_target_deinit
  ///
  /// \param Loc The insert and source location description.
  /// \param IsSPMD Flag to indicate if the kernel is an SPMD kernel or not.
  void createTargetDeinit(const LocationDescription &Loc, bool IsSPMD);

  ///}

private:
  // Sets the function attributes expected for the outlined function
  void setOutlinedTargetRegionFunctionAttributes(Function *OutlinedFn,
                                                 int32_t NumTeams,
                                                 int32_t NumThreads);

  // Creates the function ID/Address for the given outlined function.
  // In the case of an embedded device function the address of the function is
  // used, in the case of a non-offload function a constant is created.
  Constant *createOutlinedFunctionID(Function *OutlinedFn,
                                     StringRef EntryFnIDName);

  // Creates the region entry address for the outlined function
  Constant *createTargetRegionEntryAddr(Function *OutlinedFunction,
                                        StringRef EntryFnName);

public:
  /// Functions used to generate a function with the given name.
  using FunctionGenCallback = std::function<Function *(StringRef FunctionName)>;

  /// Create a unique name for the entry function using the source location
  /// information of the current target region. The name will be something like:
  ///
  /// __omp_offloading_DD_FFFF_PP_lBB[_CC]
  ///
  /// where DD_FFFF is an ID unique to the file (device and file IDs), PP is the
  /// mangled name of the function that encloses the target region and BB is the
  /// line number of the target region. CC is a count added when more than one
  /// region is located at the same location.
  ///
  /// If this target outline function is not an offload entry, we don't need to
  /// register it. This may happen if it is guarded by an if clause that is
  /// false at compile time, or no target archs have been specified.
  ///
  /// The created target region ID is used by the runtime library to identify
  /// the current target region, so it only has to be unique and not
  /// necessarily point to anything. It could be the pointer to the outlined
  /// function that implements the target region, but we aren't using that so
  /// that the compiler doesn't need to keep that, and could therefore inline
  /// the host function if proven worthwhile during optimization. In the other
  /// hand, if emitting code for the device, the ID has to be the function
  /// address so that it can retrieved from the offloading entry and launched
  /// by the runtime library. We also mark the outlined function to have
  /// external linkage in case we are emitting code for the device, because
  /// these functions will be entry points to the device.
  ///
  /// \param InfoManager The info manager keeping track of the offload entries
  /// \param EntryInfo The entry information about the function
  /// \param GenerateFunctionCallback The callback function to generate the code
  /// \param NumTeams Number default teams
  /// \param NumThreads Number default threads
  /// \param OutlinedFunction Pointer to the outlined function
  /// \param EntryFnIDName Name of the ID o be created
  void emitTargetRegionFunction(TargetRegionEntryInfo &EntryInfo,
                                FunctionGenCallback &GenerateFunctionCallback,
                                int32_t NumTeams, int32_t NumThreads,
                                bool IsOffloadEntry, Function *&OutlinedFn,
                                Constant *&OutlinedFnID);

  /// Registers the given function and sets up the attribtues of the function
  /// Returns the FunctionID.
  ///
  /// \param InfoManager The info manager keeping track of the offload entries
  /// \param EntryInfo The entry information about the function
  /// \param OutlinedFunction Pointer to the outlined function
  /// \param EntryFnName Name of the outlined function
  /// \param EntryFnIDName Name of the ID o be created
  /// \param NumTeams Number default teams
  /// \param NumThreads Number default threads
  Constant *registerTargetRegionFunction(TargetRegionEntryInfo &EntryInfo,
                                         Function *OutlinedFunction,
                                         StringRef EntryFnName,
                                         StringRef EntryFnIDName,
                                         int32_t NumTeams, int32_t NumThreads);
  /// Type of BodyGen to use for region codegen
  ///
  /// Priv: If device pointer privatization is required, emit the body of the
  /// region here. It will have to be duplicated: with and without
  /// privatization.
  /// DupNoPriv: If we need device pointer privatization, we need
  /// to emit the body of the region with no privatization in the 'else' branch
  /// of the conditional.
  /// NoPriv: If we don't require privatization of device
  /// pointers, we emit the body in between the runtime calls. This avoids
  /// duplicating the body code.
  enum BodyGenTy { Priv, DupNoPriv, NoPriv };

  /// Generator for '#omp target data'
  ///
  /// \param Loc The location where the target data construct was encountered.
  /// \param AllocaIP The insertion points to be used for alloca instructions.
  /// \param CodeGenIP The insertion point at which the target directive code
  /// should be placed.
  /// \param IsBegin If true then emits begin mapper call otherwise emits
  /// end mapper call.
  /// \param DeviceID Stores the DeviceID from the device clause.
  /// \param IfCond Value which corresponds to the if clause condition.
  /// \param Info Stores all information realted to the Target Data directive.
  /// \param GenMapInfoCB Callback that populates the MapInfos and returns.
  /// \param BodyGenCB Optional Callback to generate the region code.
<<<<<<< HEAD
=======
  /// \param DeviceAddrCB Optional callback to generate code related to
  /// use_device_ptr and use_device_addr.
  /// \param CustomMapperCB Optional callback to generate code related to
  /// custom mappers.
>>>>>>> bac3a63c
  OpenMPIRBuilder::InsertPointTy createTargetData(
      const LocationDescription &Loc, InsertPointTy AllocaIP,
      InsertPointTy CodeGenIP, Value *DeviceID, Value *IfCond,
      TargetDataInfo &Info,
      function_ref<MapInfosTy &(InsertPointTy CodeGenIP)> GenMapInfoCB,
      omp::RuntimeFunction *MapperFunc = nullptr,
      function_ref<InsertPointTy(InsertPointTy CodeGenIP,
                                 BodyGenTy BodyGenType)>
<<<<<<< HEAD
          BodyGenCB = nullptr);
=======
          BodyGenCB = nullptr,
      function_ref<void(unsigned int, Value *)> DeviceAddrCB = nullptr,
      function_ref<Value *(unsigned int)> CustomMapperCB = nullptr,
      Value *SrcLocInfo = nullptr);
>>>>>>> bac3a63c

  using TargetBodyGenCallbackTy = function_ref<InsertPointTy(
      InsertPointTy AllocaIP, InsertPointTy CodeGenIP)>;

  /// Generator for '#omp target'
  ///
  /// \param Loc where the target data construct was encountered.
  /// \param CodeGenIP The insertion point where the call to the outlined
  /// function should be emitted.
  /// \param EntryInfo The entry information about the function.
  /// \param NumTeams Number of teams specified in the num_teams clause.
  /// \param NumThreads Number of teams specified in the thread_limit clause.
  /// \param Inputs The input values to the region that will be passed.
  /// as arguments to the outlined function.
  /// \param BodyGenCB Callback that will generate the region code.
  InsertPointTy createTarget(const LocationDescription &Loc,
                             OpenMPIRBuilder::InsertPointTy CodeGenIP,
                             TargetRegionEntryInfo &EntryInfo, int32_t NumTeams,
                             int32_t NumThreads,
                             SmallVectorImpl<Value *> &Inputs,
                             TargetBodyGenCallbackTy BodyGenCB);

  /// Declarations for LLVM-IR types (simple, array, function and structure) are
  /// generated below. Their names are defined and used in OpenMPKinds.def. Here
  /// we provide the declarations, the initializeTypes function will provide the
  /// values.
  ///
  ///{
#define OMP_TYPE(VarName, InitValue) Type *VarName = nullptr;
#define OMP_ARRAY_TYPE(VarName, ElemTy, ArraySize)                             \
  ArrayType *VarName##Ty = nullptr;                                            \
  PointerType *VarName##PtrTy = nullptr;
#define OMP_FUNCTION_TYPE(VarName, IsVarArg, ReturnType, ...)                  \
  FunctionType *VarName = nullptr;                                             \
  PointerType *VarName##Ptr = nullptr;
#define OMP_STRUCT_TYPE(VarName, StrName, ...)                                 \
  StructType *VarName = nullptr;                                               \
  PointerType *VarName##Ptr = nullptr;
#include "llvm/Frontend/OpenMP/OMPKinds.def"

  ///}

private:
  /// Create all simple and struct types exposed by the runtime and remember
  /// the llvm::PointerTypes of them for easy access later.
  void initializeTypes(Module &M);

  /// Common interface for generating entry calls for OMP Directives.
  /// if the directive has a region/body, It will set the insertion
  /// point to the body
  ///
  /// \param OMPD Directive to generate entry blocks for
  /// \param EntryCall Call to the entry OMP Runtime Function
  /// \param ExitBB block where the region ends.
  /// \param Conditional indicate if the entry call result will be used
  ///        to evaluate a conditional of whether a thread will execute
  ///        body code or not.
  ///
  /// \return The insertion position in exit block
  InsertPointTy emitCommonDirectiveEntry(omp::Directive OMPD, Value *EntryCall,
                                         BasicBlock *ExitBB,
                                         bool Conditional = false);

  /// Common interface to finalize the region
  ///
  /// \param OMPD Directive to generate exiting code for
  /// \param FinIP Insertion point for emitting Finalization code and exit call
  /// \param ExitCall Call to the ending OMP Runtime Function
  /// \param HasFinalize indicate if the directive will require finalization
  ///         and has a finalization callback in the stack that
  ///        should be called.
  ///
  /// \return The insertion position in exit block
  InsertPointTy emitCommonDirectiveExit(omp::Directive OMPD,
                                        InsertPointTy FinIP,
                                        Instruction *ExitCall,
                                        bool HasFinalize = true);

  /// Common Interface to generate OMP inlined regions
  ///
  /// \param OMPD Directive to generate inlined region for
  /// \param EntryCall Call to the entry OMP Runtime Function
  /// \param ExitCall Call to the ending OMP Runtime Function
  /// \param BodyGenCB Body code generation callback.
  /// \param FiniCB Finalization Callback. Will be called when finalizing region
  /// \param Conditional indicate if the entry call result will be used
  ///        to evaluate a conditional of whether a thread will execute
  ///        body code or not.
  /// \param HasFinalize indicate if the directive will require finalization
  ///        and has a finalization callback in the stack that
  ///        should be called.
  /// \param IsCancellable if HasFinalize is set to true, indicate if the
  ///        the directive should be cancellable.
  /// \return The insertion point after the region

  InsertPointTy
  EmitOMPInlinedRegion(omp::Directive OMPD, Instruction *EntryCall,
                       Instruction *ExitCall, BodyGenCallbackTy BodyGenCB,
                       FinalizeCallbackTy FiniCB, bool Conditional = false,
                       bool HasFinalize = true, bool IsCancellable = false);

  /// Get the platform-specific name separator.
  /// \param Parts different parts of the final name that needs separation
  /// \param FirstSeparator First separator used between the initial two
  ///        parts of the name.
  /// \param Separator separator used between all of the rest consecutive
  ///        parts of the name
  static std::string getNameWithSeparators(ArrayRef<StringRef> Parts,
                                           StringRef FirstSeparator,
                                           StringRef Separator);

  /// Returns corresponding lock object for the specified critical region
  /// name. If the lock object does not exist it is created, otherwise the
  /// reference to the existing copy is returned.
  /// \param CriticalName Name of the critical region.
  ///
  Value *getOMPCriticalRegionLock(StringRef CriticalName);

  /// Callback type for Atomic Expression update
  /// ex:
  /// \code{.cpp}
  /// unsigned x = 0;
  /// #pragma omp atomic update
  /// x = Expr(x_old);  //Expr() is any legal operation
  /// \endcode
  ///
  /// \param XOld the value of the atomic memory address to use for update
  /// \param IRB reference to the IRBuilder to use
  ///
  /// \returns Value to update X to.
  using AtomicUpdateCallbackTy =
      const function_ref<Value *(Value *XOld, IRBuilder<> &IRB)>;

private:
  enum AtomicKind { Read, Write, Update, Capture, Compare };

  /// Determine whether to emit flush or not
  ///
  /// \param Loc    The insert and source location description.
  /// \param AO     The required atomic ordering
  /// \param AK     The OpenMP atomic operation kind used.
  ///
  /// \returns		wether a flush was emitted or not
  bool checkAndEmitFlushAfterAtomic(const LocationDescription &Loc,
                                    AtomicOrdering AO, AtomicKind AK);

  /// Emit atomic update for constructs: X = X BinOp Expr ,or X = Expr BinOp X
  /// For complex Operations: X = UpdateOp(X) => CmpExch X, old_X, UpdateOp(X)
  /// Only Scalar data types.
  ///
  /// \param AllocaIP	  The insertion point to be used for alloca
  ///                   instructions.
  /// \param X			    The target atomic pointer to be updated
  /// \param XElemTy    The element type of the atomic pointer.
  /// \param Expr		    The value to update X with.
  /// \param AO			    Atomic ordering of the generated atomic
  ///                   instructions.
  /// \param RMWOp		  The binary operation used for update. If
  ///                   operation is not supported by atomicRMW,
  ///                   or belong to {FADD, FSUB, BAD_BINOP}.
  ///                   Then a `cmpExch` based	atomic will be generated.
  /// \param UpdateOp 	Code generator for complex expressions that cannot be
  ///                   expressed through atomicrmw instruction.
  /// \param VolatileX	     true if \a X volatile?
  /// \param IsXBinopExpr true if \a X is Left H.S. in Right H.S. part of the
  ///                     update expression, false otherwise.
  ///                     (e.g. true for X = X BinOp Expr)
  ///
  /// \returns A pair of the old value of X before the update, and the value
  ///          used for the update.
  std::pair<Value *, Value *>
  emitAtomicUpdate(InsertPointTy AllocaIP, Value *X, Type *XElemTy, Value *Expr,
                   AtomicOrdering AO, AtomicRMWInst::BinOp RMWOp,
                   AtomicUpdateCallbackTy &UpdateOp, bool VolatileX,
                   bool IsXBinopExpr);

  /// Emit the binary op. described by \p RMWOp, using \p Src1 and \p Src2 .
  ///
  /// \Return The instruction
  Value *emitRMWOpAsInstruction(Value *Src1, Value *Src2,
                                AtomicRMWInst::BinOp RMWOp);

public:
  /// a struct to pack relevant information while generating atomic Ops
  struct AtomicOpValue {
    Value *Var = nullptr;
    Type *ElemTy = nullptr;
    bool IsSigned = false;
    bool IsVolatile = false;
  };

  /// Emit atomic Read for : V = X --- Only Scalar data types.
  ///
  /// \param Loc    The insert and source location description.
  /// \param X			The target pointer to be atomically read
  /// \param V			Memory address where to store atomically read
  /// 					    value
  /// \param AO			Atomic ordering of the generated atomic
  /// 					    instructions.
  ///
  /// \return Insertion point after generated atomic read IR.
  InsertPointTy createAtomicRead(const LocationDescription &Loc,
                                 AtomicOpValue &X, AtomicOpValue &V,
                                 AtomicOrdering AO);

  /// Emit atomic write for : X = Expr --- Only Scalar data types.
  ///
  /// \param Loc    The insert and source location description.
  /// \param X			The target pointer to be atomically written to
  /// \param Expr		The value to store.
  /// \param AO			Atomic ordering of the generated atomic
  ///               instructions.
  ///
  /// \return Insertion point after generated atomic Write IR.
  InsertPointTy createAtomicWrite(const LocationDescription &Loc,
                                  AtomicOpValue &X, Value *Expr,
                                  AtomicOrdering AO);

  /// Emit atomic update for constructs: X = X BinOp Expr ,or X = Expr BinOp X
  /// For complex Operations: X = UpdateOp(X) => CmpExch X, old_X, UpdateOp(X)
  /// Only Scalar data types.
  ///
  /// \param Loc      The insert and source location description.
  /// \param AllocaIP The insertion point to be used for alloca instructions.
  /// \param X        The target atomic pointer to be updated
  /// \param Expr     The value to update X with.
  /// \param AO       Atomic ordering of the generated atomic instructions.
  /// \param RMWOp    The binary operation used for update. If operation
  ///                 is	not supported by atomicRMW, or belong to
  ///	                {FADD, FSUB, BAD_BINOP}. Then a `cmpExch` based
  ///                 atomic will be generated.
  /// \param UpdateOp 	Code generator for complex expressions that cannot be
  ///                   expressed through atomicrmw instruction.
  /// \param IsXBinopExpr true if \a X is Left H.S. in Right H.S. part of the
  ///                     update expression, false otherwise.
  ///	                    (e.g. true for X = X BinOp Expr)
  ///
  /// \return Insertion point after generated atomic update IR.
  InsertPointTy createAtomicUpdate(const LocationDescription &Loc,
                                   InsertPointTy AllocaIP, AtomicOpValue &X,
                                   Value *Expr, AtomicOrdering AO,
                                   AtomicRMWInst::BinOp RMWOp,
                                   AtomicUpdateCallbackTy &UpdateOp,
                                   bool IsXBinopExpr);

  /// Emit atomic update for constructs: --- Only Scalar data types
  /// V = X; X = X BinOp Expr ,
  /// X = X BinOp Expr; V = X,
  /// V = X; X = Expr BinOp X,
  /// X = Expr BinOp X; V = X,
  /// V = X; X = UpdateOp(X),
  /// X = UpdateOp(X); V = X,
  ///
  /// \param Loc        The insert and source location description.
  /// \param AllocaIP   The insertion point to be used for alloca instructions.
  /// \param X          The target atomic pointer to be updated
  /// \param V          Memory address where to store captured value
  /// \param Expr       The value to update X with.
  /// \param AO         Atomic ordering of the generated atomic instructions
  /// \param RMWOp      The binary operation used for update. If
  ///                   operation is not supported by atomicRMW, or belong to
  ///	                  {FADD, FSUB, BAD_BINOP}. Then a cmpExch based
  ///                   atomic will be generated.
  /// \param UpdateOp   Code generator for complex expressions that cannot be
  ///                   expressed through atomicrmw instruction.
  /// \param UpdateExpr true if X is an in place update of the form
  ///                   X = X BinOp Expr or X = Expr BinOp X
  /// \param IsXBinopExpr true if X is Left H.S. in Right H.S. part of the
  ///                     update expression, false otherwise.
  ///                     (e.g. true for X = X BinOp Expr)
  /// \param IsPostfixUpdate true if original value of 'x' must be stored in
  ///                        'v', not an updated one.
  ///
  /// \return Insertion point after generated atomic capture IR.
  InsertPointTy
  createAtomicCapture(const LocationDescription &Loc, InsertPointTy AllocaIP,
                      AtomicOpValue &X, AtomicOpValue &V, Value *Expr,
                      AtomicOrdering AO, AtomicRMWInst::BinOp RMWOp,
                      AtomicUpdateCallbackTy &UpdateOp, bool UpdateExpr,
                      bool IsPostfixUpdate, bool IsXBinopExpr);

  /// Emit atomic compare for constructs: --- Only scalar data types
  /// cond-expr-stmt:
  /// x = x ordop expr ? expr : x;
  /// x = expr ordop x ? expr : x;
  /// x = x == e ? d : x;
  /// x = e == x ? d : x; (this one is not in the spec)
  /// cond-update-stmt:
  /// if (x ordop expr) { x = expr; }
  /// if (expr ordop x) { x = expr; }
  /// if (x == e) { x = d; }
  /// if (e == x) { x = d; } (this one is not in the spec)
  /// conditional-update-capture-atomic:
  /// v = x; cond-update-stmt; (IsPostfixUpdate=true, IsFailOnly=false)
  /// cond-update-stmt; v = x; (IsPostfixUpdate=false, IsFailOnly=false)
  /// if (x == e) { x = d; } else { v = x; } (IsPostfixUpdate=false,
  ///                                         IsFailOnly=true)
  /// r = x == e; if (r) { x = d; } (IsPostfixUpdate=false, IsFailOnly=false)
  /// r = x == e; if (r) { x = d; } else { v = x; } (IsPostfixUpdate=false,
  ///                                                IsFailOnly=true)
  ///
  /// \param Loc          The insert and source location description.
  /// \param X            The target atomic pointer to be updated.
  /// \param V            Memory address where to store captured value (for
  ///                     compare capture only).
  /// \param R            Memory address where to store comparison result
  ///                     (for compare capture with '==' only).
  /// \param E            The expected value ('e') for forms that use an
  ///                     equality comparison or an expression ('expr') for
  ///                     forms that use 'ordop' (logically an atomic maximum or
  ///                     minimum).
  /// \param D            The desired value for forms that use an equality
  ///                     comparison. If forms that use 'ordop', it should be
  ///                     \p nullptr.
  /// \param AO           Atomic ordering of the generated atomic instructions.
  /// \param Op           Atomic compare operation. It can only be ==, <, or >.
  /// \param IsXBinopExpr True if the conditional statement is in the form where
  ///                     x is on LHS. It only matters for < or >.
  /// \param IsPostfixUpdate  True if original value of 'x' must be stored in
  ///                         'v', not an updated one (for compare capture
  ///                         only).
  /// \param IsFailOnly   True if the original value of 'x' is stored to 'v'
  ///                     only when the comparison fails. This is only valid for
  ///                     the case the comparison is '=='.
  ///
  /// \return Insertion point after generated atomic capture IR.
  InsertPointTy
  createAtomicCompare(const LocationDescription &Loc, AtomicOpValue &X,
                      AtomicOpValue &V, AtomicOpValue &R, Value *E, Value *D,
                      AtomicOrdering AO, omp::OMPAtomicCompareOp Op,
                      bool IsXBinopExpr, bool IsPostfixUpdate, bool IsFailOnly);

  /// Create the control flow structure of a canonical OpenMP loop.
  ///
  /// The emitted loop will be disconnected, i.e. no edge to the loop's
  /// preheader and no terminator in the AfterBB. The OpenMPIRBuilder's
  /// IRBuilder location is not preserved.
  ///
  /// \param DL        DebugLoc used for the instructions in the skeleton.
  /// \param TripCount Value to be used for the trip count.
  /// \param F         Function in which to insert the BasicBlocks.
  /// \param PreInsertBefore  Where to insert BBs that execute before the body,
  ///                         typically the body itself.
  /// \param PostInsertBefore Where to insert BBs that execute after the body.
  /// \param Name      Base name used to derive BB
  ///                  and instruction names.
  ///
  /// \returns The CanonicalLoopInfo that represents the emitted loop.
  CanonicalLoopInfo *createLoopSkeleton(DebugLoc DL, Value *TripCount,
                                        Function *F,
                                        BasicBlock *PreInsertBefore,
                                        BasicBlock *PostInsertBefore,
                                        const Twine &Name = {});
  /// OMP Offload Info Metadata name string
  const std::string ompOffloadInfoName = "omp_offload.info";

  /// Loads all the offload entries information from the host IR
  /// metadata. This function is only meant to be used with device code
  /// generation.
  ///
  /// \param M         Module to load Metadata info from. Module passed maybe
  /// loaded from bitcode file, i.e, different from OpenMPIRBuilder::M module.
  void loadOffloadInfoMetadata(Module &M);

  /// Gets (if variable with the given name already exist) or creates
  /// internal global variable with the specified Name. The created variable has
  /// linkage CommonLinkage by default and is initialized by null value.
  /// \param Ty Type of the global variable. If it is exist already the type
  /// must be the same.
  /// \param Name Name of the variable.
  GlobalVariable *getOrCreateInternalVariable(Type *Ty, const StringRef &Name,
                                              unsigned AddressSpace = 0);
};

/// Class to represented the control flow structure of an OpenMP canonical loop.
///
/// The control-flow structure is standardized for easy consumption by
/// directives associated with loops. For instance, the worksharing-loop
/// construct may change this control flow such that each loop iteration is
/// executed on only one thread. The constraints of a canonical loop in brief
/// are:
///
///  * The number of loop iterations must have been computed before entering the
///    loop.
///
///  * Has an (unsigned) logical induction variable that starts at zero and
///    increments by one.
///
///  * The loop's CFG itself has no side-effects. The OpenMP specification
///    itself allows side-effects, but the order in which they happen, including
///    how often or whether at all, is unspecified. We expect that the frontend
///    will emit those side-effect instructions somewhere (e.g. before the loop)
///    such that the CanonicalLoopInfo itself can be side-effect free.
///
/// Keep in mind that CanonicalLoopInfo is meant to only describe a repeated
/// execution of a loop body that satifies these constraints. It does NOT
/// represent arbitrary SESE regions that happen to contain a loop. Do not use
/// CanonicalLoopInfo for such purposes.
///
/// The control flow can be described as follows:
///
///     Preheader
///        |
///  /-> Header
///  |     |
///  |    Cond---\
///  |     |     |
///  |    Body   |
///  |    | |    |
///  |   <...>   |
///  |    | |    |
///   \--Latch   |
///              |
///             Exit
///              |
///            After
///
/// The loop is thought to start at PreheaderIP (at the Preheader's terminator,
/// including) and end at AfterIP (at the After's first instruction, excluding).
/// That is, instructions in the Preheader and After blocks (except the
/// Preheader's terminator) are out of CanonicalLoopInfo's control and may have
/// side-effects. Typically, the Preheader is used to compute the loop's trip
/// count. The instructions from BodyIP (at the Body block's first instruction,
/// excluding) until the Latch are also considered outside CanonicalLoopInfo's
/// control and thus can have side-effects. The body block is the single entry
/// point into the loop body, which may contain arbitrary control flow as long
/// as all control paths eventually branch to the Latch block.
///
/// TODO: Consider adding another standardized BasicBlock between Body CFG and
/// Latch to guarantee that there is only a single edge to the latch. It would
/// make loop transformations easier to not needing to consider multiple
/// predecessors of the latch (See redirectAllPredecessorsTo) and would give us
/// an equivalant to PreheaderIP, AfterIP and BodyIP for inserting code that
/// executes after each body iteration.
///
/// There must be no loop-carried dependencies through llvm::Values. This is
/// equivalant to that the Latch has no PHINode and the Header's only PHINode is
/// for the induction variable.
///
/// All code in Header, Cond, Latch and Exit (plus the terminator of the
/// Preheader) are CanonicalLoopInfo's responsibility and their build-up checked
/// by assertOK(). They are expected to not be modified unless explicitly
/// modifying the CanonicalLoopInfo through a methods that applies a OpenMP
/// loop-associated construct such as applyWorkshareLoop, tileLoops, unrollLoop,
/// etc. These methods usually invalidate the CanonicalLoopInfo and re-use its
/// basic blocks. After invalidation, the CanonicalLoopInfo must not be used
/// anymore as its underlying control flow may not exist anymore.
/// Loop-transformation methods such as tileLoops, collapseLoops and unrollLoop
/// may also return a new CanonicalLoopInfo that can be passed to other
/// loop-associated construct implementing methods. These loop-transforming
/// methods may either create a new CanonicalLoopInfo usually using
/// createLoopSkeleton and invalidate the input CanonicalLoopInfo, or reuse and
/// modify one of the input CanonicalLoopInfo and return it as representing the
/// modified loop. What is done is an implementation detail of
/// transformation-implementing method and callers should always assume that the
/// CanonicalLoopInfo passed to it is invalidated and a new object is returned.
/// Returned CanonicalLoopInfo have the same structure and guarantees as the one
/// created by createCanonicalLoop, such that transforming methods do not have
/// to special case where the CanonicalLoopInfo originated from.
///
/// Generally, methods consuming CanonicalLoopInfo do not need an
/// OpenMPIRBuilder::InsertPointTy as argument, but use the locations of the
/// CanonicalLoopInfo to insert new or modify existing instructions. Unless
/// documented otherwise, methods consuming CanonicalLoopInfo do not invalidate
/// any InsertPoint that is outside CanonicalLoopInfo's control. Specifically,
/// any InsertPoint in the Preheader, After or Block can still be used after
/// calling such a method.
///
/// TODO: Provide mechanisms for exception handling and cancellation points.
///
/// Defined outside OpenMPIRBuilder because nested classes cannot be
/// forward-declared, e.g. to avoid having to include the entire OMPIRBuilder.h.
class CanonicalLoopInfo {
  friend class OpenMPIRBuilder;

private:
  BasicBlock *Header = nullptr;
  BasicBlock *Cond = nullptr;
  BasicBlock *Latch = nullptr;
  BasicBlock *Exit = nullptr;

  /// Add the control blocks of this loop to \p BBs.
  ///
  /// This does not include any block from the body, including the one returned
  /// by getBody().
  ///
  /// FIXME: This currently includes the Preheader and After blocks even though
  /// their content is (mostly) not under CanonicalLoopInfo's control.
  /// Re-evaluated whether this makes sense.
  void collectControlBlocks(SmallVectorImpl<BasicBlock *> &BBs);

  /// Sets the number of loop iterations to the given value. This value must be
  /// valid in the condition block (i.e., defined in the preheader) and is
  /// interpreted as an unsigned integer.
  void setTripCount(Value *TripCount);

  /// Replace all uses of the canonical induction variable in the loop body with
  /// a new one.
  ///
  /// The intended use case is to update the induction variable for an updated
  /// iteration space such that it can stay normalized in the 0...tripcount-1
  /// range.
  ///
  /// The \p Updater is called with the (presumable updated) current normalized
  /// induction variable and is expected to return the value that uses of the
  /// pre-updated induction values should use instead, typically dependent on
  /// the new induction variable. This is a lambda (instead of e.g. just passing
  /// the new value) to be able to distinguish the uses of the pre-updated
  /// induction variable and uses of the induction varible to compute the
  /// updated induction variable value.
  void mapIndVar(llvm::function_ref<Value *(Instruction *)> Updater);

public:
  /// Returns whether this object currently represents the IR of a loop. If
  /// returning false, it may have been consumed by a loop transformation or not
  /// been intialized. Do not use in this case;
  bool isValid() const { return Header; }

  /// The preheader ensures that there is only a single edge entering the loop.
  /// Code that must be execute before any loop iteration can be emitted here,
  /// such as computing the loop trip count and begin lifetime markers. Code in
  /// the preheader is not considered part of the canonical loop.
  BasicBlock *getPreheader() const;

  /// The header is the entry for each iteration. In the canonical control flow,
  /// it only contains the PHINode for the induction variable.
  BasicBlock *getHeader() const {
    assert(isValid() && "Requires a valid canonical loop");
    return Header;
  }

  /// The condition block computes whether there is another loop iteration. If
  /// yes, branches to the body; otherwise to the exit block.
  BasicBlock *getCond() const {
    assert(isValid() && "Requires a valid canonical loop");
    return Cond;
  }

  /// The body block is the single entry for a loop iteration and not controlled
  /// by CanonicalLoopInfo. It can contain arbitrary control flow but must
  /// eventually branch to the \p Latch block.
  BasicBlock *getBody() const {
    assert(isValid() && "Requires a valid canonical loop");
    return cast<BranchInst>(Cond->getTerminator())->getSuccessor(0);
  }

  /// Reaching the latch indicates the end of the loop body code. In the
  /// canonical control flow, it only contains the increment of the induction
  /// variable.
  BasicBlock *getLatch() const {
    assert(isValid() && "Requires a valid canonical loop");
    return Latch;
  }

  /// Reaching the exit indicates no more iterations are being executed.
  BasicBlock *getExit() const {
    assert(isValid() && "Requires a valid canonical loop");
    return Exit;
  }

  /// The after block is intended for clean-up code such as lifetime end
  /// markers. It is separate from the exit block to ensure, analogous to the
  /// preheader, it having just a single entry edge and being free from PHI
  /// nodes should there be multiple loop exits (such as from break
  /// statements/cancellations).
  BasicBlock *getAfter() const {
    assert(isValid() && "Requires a valid canonical loop");
    return Exit->getSingleSuccessor();
  }

  /// Returns the llvm::Value containing the number of loop iterations. It must
  /// be valid in the preheader and always interpreted as an unsigned integer of
  /// any bit-width.
  Value *getTripCount() const {
    assert(isValid() && "Requires a valid canonical loop");
    Instruction *CmpI = &Cond->front();
    assert(isa<CmpInst>(CmpI) && "First inst must compare IV with TripCount");
    return CmpI->getOperand(1);
  }

  /// Returns the instruction representing the current logical induction
  /// variable. Always unsigned, always starting at 0 with an increment of one.
  Instruction *getIndVar() const {
    assert(isValid() && "Requires a valid canonical loop");
    Instruction *IndVarPHI = &Header->front();
    assert(isa<PHINode>(IndVarPHI) && "First inst must be the IV PHI");
    return IndVarPHI;
  }

  /// Return the type of the induction variable (and the trip count).
  Type *getIndVarType() const {
    assert(isValid() && "Requires a valid canonical loop");
    return getIndVar()->getType();
  }

  /// Return the insertion point for user code before the loop.
  OpenMPIRBuilder::InsertPointTy getPreheaderIP() const {
    assert(isValid() && "Requires a valid canonical loop");
    BasicBlock *Preheader = getPreheader();
    return {Preheader, std::prev(Preheader->end())};
  };

  /// Return the insertion point for user code in the body.
  OpenMPIRBuilder::InsertPointTy getBodyIP() const {
    assert(isValid() && "Requires a valid canonical loop");
    BasicBlock *Body = getBody();
    return {Body, Body->begin()};
  };

  /// Return the insertion point for user code after the loop.
  OpenMPIRBuilder::InsertPointTy getAfterIP() const {
    assert(isValid() && "Requires a valid canonical loop");
    BasicBlock *After = getAfter();
    return {After, After->begin()};
  };

  Function *getFunction() const {
    assert(isValid() && "Requires a valid canonical loop");
    return Header->getParent();
  }

  /// Consistency self-check.
  void assertOK() const;

  /// Invalidate this loop. That is, the underlying IR does not fulfill the
  /// requirements of an OpenMP canonical loop anymore.
  void invalidate();
};

} // end namespace llvm

#endif // LLVM_FRONTEND_OPENMP_OMPIRBUILDER_H<|MERGE_RESOLUTION|>--- conflicted
+++ resolved
@@ -1731,11 +1731,7 @@
   void emitOffloadingArrays(
       InsertPointTy AllocaIP, InsertPointTy CodeGenIP, MapInfosTy &CombinedInfo,
       TargetDataInfo &Info, bool IsNonContiguous = false,
-<<<<<<< HEAD
-      function_ref<void(unsigned int, Value *, Value *)> DeviceAddrCB = nullptr,
-=======
       function_ref<void(unsigned int, Value *)> DeviceAddrCB = nullptr,
->>>>>>> bac3a63c
       function_ref<Value *(unsigned int)> CustomMapperCB = nullptr);
 
   /// Creates offloading entry for the provided entry ID \a ID, address \a
@@ -2109,13 +2105,10 @@
   /// \param Info Stores all information realted to the Target Data directive.
   /// \param GenMapInfoCB Callback that populates the MapInfos and returns.
   /// \param BodyGenCB Optional Callback to generate the region code.
-<<<<<<< HEAD
-=======
   /// \param DeviceAddrCB Optional callback to generate code related to
   /// use_device_ptr and use_device_addr.
   /// \param CustomMapperCB Optional callback to generate code related to
   /// custom mappers.
->>>>>>> bac3a63c
   OpenMPIRBuilder::InsertPointTy createTargetData(
       const LocationDescription &Loc, InsertPointTy AllocaIP,
       InsertPointTy CodeGenIP, Value *DeviceID, Value *IfCond,
@@ -2124,14 +2117,10 @@
       omp::RuntimeFunction *MapperFunc = nullptr,
       function_ref<InsertPointTy(InsertPointTy CodeGenIP,
                                  BodyGenTy BodyGenType)>
-<<<<<<< HEAD
-          BodyGenCB = nullptr);
-=======
           BodyGenCB = nullptr,
       function_ref<void(unsigned int, Value *)> DeviceAddrCB = nullptr,
       function_ref<Value *(unsigned int)> CustomMapperCB = nullptr,
       Value *SrcLocInfo = nullptr);
->>>>>>> bac3a63c
 
   using TargetBodyGenCallbackTy = function_ref<InsertPointTy(
       InsertPointTy AllocaIP, InsertPointTy CodeGenIP)>;
