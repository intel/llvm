--- conflicted
+++ resolved
@@ -709,11 +709,7 @@
       const LocationDescription &Loc, omp::Directive CanceledDirective);
 
   /// Creates a ScanInfo object, allocates and returns the pointer.
-<<<<<<< HEAD
-  Expected<ScanInfo *> scanInfoInitialize();
-=======
   LLVM_ABI Expected<ScanInfo *> scanInfoInitialize();
->>>>>>> 35227056
 
   /// Generator for '#omp parallel'
   ///
@@ -789,19 +785,12 @@
   ///                  `ScanInfoInitialize`.
   ///
   /// \returns A vector containing Loop Info of Input Loop and Scan Loop.
-<<<<<<< HEAD
-  Expected<SmallVector<llvm::CanonicalLoopInfo *>> createCanonicalScanLoops(
-      const LocationDescription &Loc, LoopBodyGenCallbackTy BodyGenCB,
-      Value *Start, Value *Stop, Value *Step, bool IsSigned, bool InclusiveStop,
-      InsertPointTy ComputeIP, const Twine &Name, ScanInfo *ScanRedInfo);
-=======
   LLVM_ABI Expected<SmallVector<llvm::CanonicalLoopInfo *>>
   createCanonicalScanLoops(const LocationDescription &Loc,
                            LoopBodyGenCallbackTy BodyGenCB, Value *Start,
                            Value *Stop, Value *Step, bool IsSigned,
                            bool InclusiveStop, InsertPointTy ComputeIP,
                            const Twine &Name, ScanInfo *ScanRedInfo);
->>>>>>> 35227056
 
   /// Calculate the trip count of a canonical loop.
   ///
@@ -2758,11 +2747,7 @@
   ///                       `ScanInfoInitialize`.
   ///
   /// \returns The insertion position *after* the masked.
-<<<<<<< HEAD
-  InsertPointOrErrorTy emitScanReduction(
-=======
   LLVM_ABI InsertPointOrErrorTy emitScanReduction(
->>>>>>> 35227056
       const LocationDescription &Loc,
       ArrayRef<llvm::OpenMPIRBuilder::ReductionInfo> ReductionInfos,
       ScanInfo *ScanRedInfo);
@@ -2780,20 +2765,12 @@
   ///                    `ScanInfoInitialize`.
   ///
   /// \returns The insertion position *after* the scan.
-<<<<<<< HEAD
-  InsertPointOrErrorTy createScan(const LocationDescription &Loc,
-                                  InsertPointTy AllocaIP,
-                                  ArrayRef<llvm::Value *> ScanVars,
-                                  ArrayRef<llvm::Type *> ScanVarsType,
-                                  bool IsInclusive, ScanInfo *ScanRedInfo);
-=======
   LLVM_ABI InsertPointOrErrorTy createScan(const LocationDescription &Loc,
                                            InsertPointTy AllocaIP,
                                            ArrayRef<llvm::Value *> ScanVars,
                                            ArrayRef<llvm::Type *> ScanVarsType,
                                            bool IsInclusive,
                                            ScanInfo *ScanRedInfo);
->>>>>>> 35227056
 
   /// Generator for '#omp critical'
   ///
