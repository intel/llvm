//===- RootSignatureValidations.h - HLSL Root Signature helpers -----------===//
//
// Part of the LLVM Project, under the Apache License v2.0 with LLVM Exceptions.
// See https://llvm.org/LICENSE.txt for license information.
// SPDX-License-Identifier: Apache-2.0 WITH LLVM-exception
//
//===----------------------------------------------------------------------===//
///
/// \file This file contains helper obejcts for working with HLSL Root
/// Signatures.
///
//===----------------------------------------------------------------------===//

#ifndef LLVM_FRONTEND_HLSL_ROOTSIGNATUREVALIDATIONS_H
#define LLVM_FRONTEND_HLSL_ROOTSIGNATUREVALIDATIONS_H

#include "llvm/ADT/IntervalMap.h"
#include "llvm/Frontend/HLSL/HLSLRootSignature.h"
#include "llvm/Support/Compiler.h"

namespace llvm {
namespace hlsl {
namespace rootsig {

// Basic verification of RootElements

LLVM_ABI bool verifyRootFlag(uint32_t Flags);
LLVM_ABI bool verifyVersion(uint32_t Version);
LLVM_ABI bool verifyRegisterValue(uint32_t RegisterValue);
LLVM_ABI bool verifyRegisterSpace(uint32_t RegisterSpace);
LLVM_ABI bool verifyRootDescriptorFlag(uint32_t Version, uint32_t FlagsVal);
LLVM_ABI bool verifyRangeType(uint32_t Type);
LLVM_ABI bool verifyDescriptorRangeFlag(uint32_t Version,
                                        dxil::ResourceClass Type,
                                        dxbc::DescriptorRangeFlags FlagsVal);
LLVM_ABI bool verifyNumDescriptors(uint32_t NumDescriptors);
LLVM_ABI bool verifySamplerFilter(uint32_t Value);
LLVM_ABI bool verifyAddress(uint32_t Address);
LLVM_ABI bool verifyMipLODBias(float MipLODBias);
LLVM_ABI bool verifyMaxAnisotropy(uint32_t MaxAnisotropy);
LLVM_ABI bool verifyComparisonFunc(uint32_t ComparisonFunc);
LLVM_ABI bool verifyBorderColor(uint32_t BorderColor);
LLVM_ABI bool verifyLOD(float LOD);

<<<<<<< HEAD
=======
LLVM_ABI bool verifyBoundOffset(uint32_t Offset);
LLVM_ABI bool verifyNoOverflowedOffset(uint64_t Offset);
LLVM_ABI uint64_t computeRangeBound(uint32_t Offset, uint32_t Size);

>>>>>>> 35227056
} // namespace rootsig
} // namespace hlsl
} // namespace llvm

#endif // LLVM_FRONTEND_HLSL_ROOTSIGNATUREVALIDATIONS_H<|MERGE_RESOLUTION|>--- conflicted
+++ resolved
@@ -42,13 +42,10 @@
 LLVM_ABI bool verifyBorderColor(uint32_t BorderColor);
 LLVM_ABI bool verifyLOD(float LOD);
 
-<<<<<<< HEAD
-=======
 LLVM_ABI bool verifyBoundOffset(uint32_t Offset);
 LLVM_ABI bool verifyNoOverflowedOffset(uint64_t Offset);
 LLVM_ABI uint64_t computeRangeBound(uint32_t Offset, uint32_t Size);
 
->>>>>>> 35227056
 } // namespace rootsig
 } // namespace hlsl
 } // namespace llvm
