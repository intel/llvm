//===- RootSignatureMetadata.h - HLSL Root Signature helpers --------------===//
//
// Part of the LLVM Project, under the Apache License v2.0 with LLVM Exceptions.
// See https://llvm.org/LICENSE.txt for license information.
// SPDX-License-Identifier: Apache-2.0 WITH LLVM-exception
//
//===----------------------------------------------------------------------===//
///
/// \file This file contains a library for working with HLSL Root Signatures and
/// their metadata representation.
///
//===----------------------------------------------------------------------===//

#ifndef LLVM_FRONTEND_HLSL_ROOTSIGNATUREMETADATA_H
#define LLVM_FRONTEND_HLSL_ROOTSIGNATUREMETADATA_H

#include "llvm/ADT/StringRef.h"
#include "llvm/Frontend/HLSL/HLSLRootSignature.h"
#include "llvm/IR/Constants.h"
#include "llvm/MC/DXContainerRootSignature.h"
#include "llvm/Support/Compiler.h"

namespace llvm {
class LLVMContext;
class MDNode;
class Metadata;

namespace hlsl {
namespace rootsig {
class RootSignatureValidationError
    : public ErrorInfo<RootSignatureValidationError> {
public:
  static char ID;
<<<<<<< HEAD
  StringRef ParamName;
  T Value;

  RootSignatureValidationError(StringRef ParamName, T Value)
      : ParamName(ParamName), Value(Value) {}

  void log(raw_ostream &OS) const override {
    OS << "Invalid value for " << ParamName << ": " << Value;
  }

  std::error_code convertToErrorCode() const override {
    return llvm::inconvertibleErrorCode();
  }
};

class OffsetAppendAfterOverflow : public ErrorInfo<OffsetAppendAfterOverflow> {
public:
  static char ID;
  dxil::ResourceClass Type;
  uint32_t Register;
  uint32_t Space;

  OffsetAppendAfterOverflow(dxil::ResourceClass Type, uint32_t Register,
                            uint32_t Space)
      : Type(Type), Register(Register), Space(Space) {}

  void log(raw_ostream &OS) const override {
    OS << "Range " << getResourceClassName(Type) << "(register=" << Register
       << ", space=" << Space << ") "
       << "cannot be appended after an unbounded range ";
  }

  std::error_code convertToErrorCode() const override {
    return llvm::inconvertibleErrorCode();
  }
};

class ShaderRegisterOverflowError
    : public ErrorInfo<ShaderRegisterOverflowError> {
public:
  static char ID;
  dxil::ResourceClass Type;
  uint32_t Register;
  uint32_t Space;

  ShaderRegisterOverflowError(dxil::ResourceClass Type, uint32_t Register,
                              uint32_t Space)
      : Type(Type), Register(Register), Space(Space) {}

  void log(raw_ostream &OS) const override {
    OS << "Overflow for shader register range: " << getResourceClassName(Type)
       << "(register=" << Register << ", space=" << Space << ").";
  }

  std::error_code convertToErrorCode() const override {
    return llvm::inconvertibleErrorCode();
  }
};

class OffsetOverflowError : public ErrorInfo<OffsetOverflowError> {
public:
  static char ID;
  dxil::ResourceClass Type;
  uint32_t Register;
  uint32_t Space;

  OffsetOverflowError(dxil::ResourceClass Type, uint32_t Register,
                      uint32_t Space)
      : Type(Type), Register(Register), Space(Space) {}

  void log(raw_ostream &OS) const override {
    OS << "Offset overflow for descriptor range: " << getResourceClassName(Type)
       << "(register=" << Register << ", space=" << Space << ").";
  }

  std::error_code convertToErrorCode() const override {
    return llvm::inconvertibleErrorCode();
  }
};

class TableSamplerMixinError : public ErrorInfo<TableSamplerMixinError> {
public:
  static char ID;
  dxil::ResourceClass Type;
  uint32_t Location;

  TableSamplerMixinError(dxil::ResourceClass Type, uint32_t Location)
      : Type(Type), Location(Location) {}

  void log(raw_ostream &OS) const override {
    OS << "Samplers cannot be mixed with other "
       << "resource types in a descriptor table, " << getResourceClassName(Type)
       << "(location=" << Location << ")";
  }

  std::error_code convertToErrorCode() const override {
    return llvm::inconvertibleErrorCode();
  }
};

class GenericRSMetadataError : public ErrorInfo<GenericRSMetadataError> {
public:
  LLVM_ABI static char ID;
  StringRef Message;
  MDNode *MD;

  GenericRSMetadataError(StringRef Message, MDNode *MD)
      : Message(Message), MD(MD) {}

  void log(raw_ostream &OS) const override {
    OS << Message;
    if (MD) {
      OS << "\n";
      MD->printTree(OS);
    }
  }

  std::error_code convertToErrorCode() const override {
    return llvm::inconvertibleErrorCode();
  }
};

class InvalidRSMetadataFormat : public ErrorInfo<InvalidRSMetadataFormat> {
public:
  LLVM_ABI static char ID;
  StringRef ElementName;
=======
  std::string Msg;
>>>>>>> 54c4ef26

  RootSignatureValidationError(const Twine &Msg) : Msg(Msg.str()) {}

  void log(raw_ostream &OS) const override { OS << Msg; }

  std::error_code convertToErrorCode() const override {
    return llvm::inconvertibleErrorCode();
  }
};

class MetadataBuilder {
public:
  MetadataBuilder(llvm::LLVMContext &Ctx, ArrayRef<RootElement> Elements)
      : Ctx(Ctx), Elements(Elements) {}

  /// Iterates through elements and dispatches onto the correct Build* method
  ///
  /// Accumulates the root signature and returns the Metadata node that is just
  /// a list of all the elements
  LLVM_ABI MDNode *BuildRootSignature();

private:
  /// Define the various builders for the different metadata types
  MDNode *BuildRootFlags(const dxbc::RootFlags &Flags);
  MDNode *BuildRootConstants(const RootConstants &Constants);
  MDNode *BuildRootDescriptor(const RootDescriptor &Descriptor);
  MDNode *BuildDescriptorTable(const DescriptorTable &Table);
  MDNode *BuildDescriptorTableClause(const DescriptorTableClause &Clause);
  MDNode *BuildStaticSampler(const StaticSampler &Sampler);

  llvm::LLVMContext &Ctx;
  ArrayRef<RootElement> Elements;
  SmallVector<Metadata *> GeneratedMetadata;
};

enum class RootSignatureElementKind {
  Error = 0,
  RootFlags = 1,
  RootConstants = 2,
  SRV = 3,
  UAV = 4,
  CBV = 5,
  DescriptorTable = 6,
  StaticSamplers = 7
};

class MetadataParser {
public:
  MetadataParser(MDNode *Root) : Root(Root) {}

  LLVM_ABI llvm::Expected<llvm::mcdxbc::RootSignatureDesc>
  ParseRootSignature(uint32_t Version);

private:
  llvm::Error parseRootFlags(mcdxbc::RootSignatureDesc &RSD,
                             MDNode *RootFlagNode);
  llvm::Error parseRootConstants(mcdxbc::RootSignatureDesc &RSD,
                                 MDNode *RootConstantNode);
  llvm::Error parseRootDescriptors(mcdxbc::RootSignatureDesc &RSD,
                                   MDNode *RootDescriptorNode,
                                   RootSignatureElementKind ElementKind);
  llvm::Error parseDescriptorRange(mcdxbc::DescriptorTable &Table,
                                   MDNode *RangeDescriptorNode);
  llvm::Error parseDescriptorTable(mcdxbc::RootSignatureDesc &RSD,
                                   MDNode *DescriptorTableNode);
  llvm::Error parseRootSignatureElement(mcdxbc::RootSignatureDesc &RSD,
                                        MDNode *Element);
  llvm::Error parseStaticSampler(mcdxbc::RootSignatureDesc &RSD,
                                 MDNode *StaticSamplerNode);

  llvm::Error validateRootSignature(const llvm::mcdxbc::RootSignatureDesc &RSD);

  MDNode *Root;
};

} // namespace rootsig
} // namespace hlsl
} // namespace llvm

#endif // LLVM_FRONTEND_HLSL_ROOTSIGNATUREMETADATA_H<|MERGE_RESOLUTION|>--- conflicted
+++ resolved
@@ -31,136 +31,7 @@
     : public ErrorInfo<RootSignatureValidationError> {
 public:
   static char ID;
-<<<<<<< HEAD
-  StringRef ParamName;
-  T Value;
-
-  RootSignatureValidationError(StringRef ParamName, T Value)
-      : ParamName(ParamName), Value(Value) {}
-
-  void log(raw_ostream &OS) const override {
-    OS << "Invalid value for " << ParamName << ": " << Value;
-  }
-
-  std::error_code convertToErrorCode() const override {
-    return llvm::inconvertibleErrorCode();
-  }
-};
-
-class OffsetAppendAfterOverflow : public ErrorInfo<OffsetAppendAfterOverflow> {
-public:
-  static char ID;
-  dxil::ResourceClass Type;
-  uint32_t Register;
-  uint32_t Space;
-
-  OffsetAppendAfterOverflow(dxil::ResourceClass Type, uint32_t Register,
-                            uint32_t Space)
-      : Type(Type), Register(Register), Space(Space) {}
-
-  void log(raw_ostream &OS) const override {
-    OS << "Range " << getResourceClassName(Type) << "(register=" << Register
-       << ", space=" << Space << ") "
-       << "cannot be appended after an unbounded range ";
-  }
-
-  std::error_code convertToErrorCode() const override {
-    return llvm::inconvertibleErrorCode();
-  }
-};
-
-class ShaderRegisterOverflowError
-    : public ErrorInfo<ShaderRegisterOverflowError> {
-public:
-  static char ID;
-  dxil::ResourceClass Type;
-  uint32_t Register;
-  uint32_t Space;
-
-  ShaderRegisterOverflowError(dxil::ResourceClass Type, uint32_t Register,
-                              uint32_t Space)
-      : Type(Type), Register(Register), Space(Space) {}
-
-  void log(raw_ostream &OS) const override {
-    OS << "Overflow for shader register range: " << getResourceClassName(Type)
-       << "(register=" << Register << ", space=" << Space << ").";
-  }
-
-  std::error_code convertToErrorCode() const override {
-    return llvm::inconvertibleErrorCode();
-  }
-};
-
-class OffsetOverflowError : public ErrorInfo<OffsetOverflowError> {
-public:
-  static char ID;
-  dxil::ResourceClass Type;
-  uint32_t Register;
-  uint32_t Space;
-
-  OffsetOverflowError(dxil::ResourceClass Type, uint32_t Register,
-                      uint32_t Space)
-      : Type(Type), Register(Register), Space(Space) {}
-
-  void log(raw_ostream &OS) const override {
-    OS << "Offset overflow for descriptor range: " << getResourceClassName(Type)
-       << "(register=" << Register << ", space=" << Space << ").";
-  }
-
-  std::error_code convertToErrorCode() const override {
-    return llvm::inconvertibleErrorCode();
-  }
-};
-
-class TableSamplerMixinError : public ErrorInfo<TableSamplerMixinError> {
-public:
-  static char ID;
-  dxil::ResourceClass Type;
-  uint32_t Location;
-
-  TableSamplerMixinError(dxil::ResourceClass Type, uint32_t Location)
-      : Type(Type), Location(Location) {}
-
-  void log(raw_ostream &OS) const override {
-    OS << "Samplers cannot be mixed with other "
-       << "resource types in a descriptor table, " << getResourceClassName(Type)
-       << "(location=" << Location << ")";
-  }
-
-  std::error_code convertToErrorCode() const override {
-    return llvm::inconvertibleErrorCode();
-  }
-};
-
-class GenericRSMetadataError : public ErrorInfo<GenericRSMetadataError> {
-public:
-  LLVM_ABI static char ID;
-  StringRef Message;
-  MDNode *MD;
-
-  GenericRSMetadataError(StringRef Message, MDNode *MD)
-      : Message(Message), MD(MD) {}
-
-  void log(raw_ostream &OS) const override {
-    OS << Message;
-    if (MD) {
-      OS << "\n";
-      MD->printTree(OS);
-    }
-  }
-
-  std::error_code convertToErrorCode() const override {
-    return llvm::inconvertibleErrorCode();
-  }
-};
-
-class InvalidRSMetadataFormat : public ErrorInfo<InvalidRSMetadataFormat> {
-public:
-  LLVM_ABI static char ID;
-  StringRef ElementName;
-=======
   std::string Msg;
->>>>>>> 54c4ef26
 
   RootSignatureValidationError(const Twine &Msg) : Msg(Msg.str()) {}
 
