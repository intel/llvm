--- conflicted
+++ resolved
@@ -56,11 +56,7 @@
   ///
   /// The returned array space is owned by this class, and overwritten on
   /// subsequent calls.
-<<<<<<< HEAD
-  ArrayRef<InstrProfValueData> getPromotionCandidatesForInstruction(
-=======
   MutableArrayRef<InstrProfValueData> getPromotionCandidatesForInstruction(
->>>>>>> 4fe5a3cc
       const Instruction *I, uint64_t &TotalCount, uint32_t &NumCandidates);
 };
 
