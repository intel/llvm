//===- LoopAnalysisManager.h - Loop analysis management ---------*- C++ -*-===//
//
// Part of the LLVM Project, under the Apache License v2.0 with LLVM Exceptions.
// See https://llvm.org/LICENSE.txt for license information.
// SPDX-License-Identifier: Apache-2.0 WITH LLVM-exception
//
//===----------------------------------------------------------------------===//
/// \file
///
/// This header provides classes for managing per-loop analyses. These are
/// typically used as part of a loop pass pipeline over the loop nests of
/// a function.
///
/// Loop analyses are allowed to make some simplifying assumptions:
/// 1) Loops are, where possible, in simplified form.
/// 2) Loops are *always* in LCSSA form.
/// 3) A collection of analysis results are available:
///    - LoopInfo
///    - DominatorTree
///    - ScalarEvolution
///    - AAManager
///
/// The primary mechanism to provide these invariants is the loop pass manager,
/// but they can also be manually provided in order to reason about a loop from
/// outside of a dedicated pass manager.
///
//===----------------------------------------------------------------------===//

#ifndef LLVM_ANALYSIS_LOOPANALYSISMANAGER_H
#define LLVM_ANALYSIS_LOOPANALYSISMANAGER_H

#include "llvm/IR/PassManager.h"
#include "llvm/Support/Compiler.h"

namespace llvm {

class AAResults;
class AssumptionCache;
<<<<<<< HEAD
class BlockFrequencyInfo;
=======
>>>>>>> 54c4ef26
class DominatorTree;
class Function;
class Loop;
class LoopInfo;
class MemorySSA;
class ScalarEvolution;
class TargetLibraryInfo;
class TargetTransformInfo;

/// The adaptor from a function pass to a loop pass computes these analyses and
/// makes them available to the loop passes "for free". Each loop pass is
/// expected to update these analyses if necessary to ensure they're
/// valid after it runs.
struct LoopStandardAnalysisResults {
  AAResults &AA;
  AssumptionCache &AC;
  DominatorTree &DT;
  LoopInfo &LI;
  ScalarEvolution &SE;
  TargetLibraryInfo &TLI;
  TargetTransformInfo &TTI;
<<<<<<< HEAD
  BlockFrequencyInfo *BFI;
=======
>>>>>>> 54c4ef26
  MemorySSA *MSSA;
};

/// Extern template declaration for the analysis set for this IR unit.
extern template class LLVM_TEMPLATE_ABI AllAnalysesOn<Loop>;

extern template class LLVM_TEMPLATE_ABI
    AnalysisManager<Loop, LoopStandardAnalysisResults &>;
/// The loop analysis manager.
///
/// See the documentation for the AnalysisManager template for detail
/// documentation. This typedef serves as a convenient way to refer to this
/// construct in the adaptors and proxies used to integrate this into the larger
/// pass manager infrastructure.
typedef AnalysisManager<Loop, LoopStandardAnalysisResults &>
    LoopAnalysisManager;

/// A proxy from a \c LoopAnalysisManager to a \c Function.
typedef InnerAnalysisManagerProxy<LoopAnalysisManager, Function>
    LoopAnalysisManagerFunctionProxy;

/// A specialized result for the \c LoopAnalysisManagerFunctionProxy which
/// retains a \c LoopInfo reference.
///
/// This allows it to collect loop objects for which analysis results may be
/// cached in the \c LoopAnalysisManager.
template <> class LoopAnalysisManagerFunctionProxy::Result {
public:
  explicit Result(LoopAnalysisManager &InnerAM, LoopInfo &LI)
      : InnerAM(&InnerAM), LI(&LI) {}
  Result(Result &&Arg)
      : InnerAM(std::move(Arg.InnerAM)), LI(Arg.LI), MSSAUsed(Arg.MSSAUsed) {
    // We have to null out the analysis manager in the moved-from state
    // because we are taking ownership of the responsibilty to clear the
    // analysis state.
    Arg.InnerAM = nullptr;
  }
  Result &operator=(Result &&RHS) {
    InnerAM = RHS.InnerAM;
    LI = RHS.LI;
    MSSAUsed = RHS.MSSAUsed;
    // We have to null out the analysis manager in the moved-from state
    // because we are taking ownership of the responsibilty to clear the
    // analysis state.
    RHS.InnerAM = nullptr;
    return *this;
  }
  ~Result() {
    // InnerAM is cleared in a moved from state where there is nothing to do.
    if (!InnerAM)
      return;

    // Clear out the analysis manager if we're being destroyed -- it means we
    // didn't even see an invalidate call when we got invalidated.
    InnerAM->clear();
  }

  /// Mark MemorySSA as used so we can invalidate self if MSSA is invalidated.
  void markMSSAUsed() { MSSAUsed = true; }

  /// Accessor for the analysis manager.
  LoopAnalysisManager &getManager() { return *InnerAM; }

  /// Handler for invalidation of the proxy for a particular function.
  ///
  /// If the proxy, \c LoopInfo, and associated analyses are preserved, this
  /// will merely forward the invalidation event to any cached loop analysis
  /// results for loops within this function.
  ///
  /// If the necessary loop infrastructure is not preserved, this will forcibly
  /// clear all of the cached analysis results that are keyed on the \c
  /// LoopInfo for this function.
  LLVM_ABI bool invalidate(Function &F, const PreservedAnalyses &PA,
                           FunctionAnalysisManager::Invalidator &Inv);

private:
  LoopAnalysisManager *InnerAM;
  LoopInfo *LI;
  bool MSSAUsed = false;
};

/// Provide a specialized run method for the \c LoopAnalysisManagerFunctionProxy
/// so it can pass the \c LoopInfo to the result.
template <>
LLVM_ABI LoopAnalysisManagerFunctionProxy::Result
LoopAnalysisManagerFunctionProxy::run(Function &F, FunctionAnalysisManager &AM);

// Ensure the \c LoopAnalysisManagerFunctionProxy is provided as an extern
// template.
extern template class InnerAnalysisManagerProxy<LoopAnalysisManager, Function>;

extern template class LLVM_TEMPLATE_ABI OuterAnalysisManagerProxy<
    FunctionAnalysisManager, Loop, LoopStandardAnalysisResults &>;
/// A proxy from a \c FunctionAnalysisManager to a \c Loop.
typedef OuterAnalysisManagerProxy<FunctionAnalysisManager, Loop,
                                  LoopStandardAnalysisResults &>
    FunctionAnalysisManagerLoopProxy;

/// Returns the minimum set of Analyses that all loop passes must preserve.
LLVM_ABI PreservedAnalyses getLoopPassPreservedAnalyses();
}

#endif // LLVM_ANALYSIS_LOOPANALYSISMANAGER_H<|MERGE_RESOLUTION|>--- conflicted
+++ resolved
@@ -36,10 +36,6 @@
 
 class AAResults;
 class AssumptionCache;
-<<<<<<< HEAD
-class BlockFrequencyInfo;
-=======
->>>>>>> 54c4ef26
 class DominatorTree;
 class Function;
 class Loop;
@@ -61,10 +57,6 @@
   ScalarEvolution &SE;
   TargetLibraryInfo &TLI;
   TargetTransformInfo &TTI;
-<<<<<<< HEAD
-  BlockFrequencyInfo *BFI;
-=======
->>>>>>> 54c4ef26
   MemorySSA *MSSA;
 };
 
