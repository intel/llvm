--- conflicted
+++ resolved
@@ -2004,17 +2004,10 @@
                                                   unsigned ScalarOpdIdx) = 0;
   virtual bool isVectorIntrinsicWithOverloadTypeAtArg(Intrinsic::ID ID,
                                                       int ScalarOpdIdx) = 0;
-<<<<<<< HEAD
-  virtual InstructionCost getScalarizationOverhead(VectorType *Ty,
-                                                   const APInt &DemandedElts,
-                                                   bool Insert, bool Extract,
-                                                   TargetCostKind CostKind) = 0;
-=======
   virtual InstructionCost
   getScalarizationOverhead(VectorType *Ty, const APInt &DemandedElts,
                            bool Insert, bool Extract, TargetCostKind CostKind,
                            ArrayRef<Value *> VL = {}) = 0;
->>>>>>> 93e44d24
   virtual InstructionCost
   getOperandsScalarizationOverhead(ArrayRef<const Value *> Args,
                                    ArrayRef<Type *> Tys,
