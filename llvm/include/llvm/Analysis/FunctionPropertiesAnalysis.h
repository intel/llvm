--- conflicted
+++ resolved
@@ -34,30 +34,18 @@
   void reIncludeBB(const BasicBlock &BB);
 
   ir2vec::Embedding FunctionEmbedding = ir2vec::Embedding(0.0);
-<<<<<<< HEAD
-  std::optional<ir2vec::Vocab> IR2VecVocab;
-=======
   const ir2vec::Vocabulary *IR2VecVocab = nullptr;
->>>>>>> 10a576f7
 
 public:
   LLVM_ABI static FunctionPropertiesInfo
   getFunctionPropertiesInfo(const Function &F, const DominatorTree &DT,
                             const LoopInfo &LI,
-<<<<<<< HEAD
-                            const IR2VecVocabResult *VocabResult);
-=======
                             const ir2vec::Vocabulary *Vocabulary);
->>>>>>> 10a576f7
 
   LLVM_ABI static FunctionPropertiesInfo
   getFunctionPropertiesInfo(Function &F, FunctionAnalysisManager &FAM);
 
-<<<<<<< HEAD
-  bool operator==(const FunctionPropertiesInfo &FPI) const;
-=======
   LLVM_ABI bool operator==(const FunctionPropertiesInfo &FPI) const;
->>>>>>> 10a576f7
 
   bool operator!=(const FunctionPropertiesInfo &FPI) const {
     return !(*this == FPI);
@@ -157,13 +145,7 @@
     return FunctionEmbedding;
   }
 
-<<<<<<< HEAD
-  const std::optional<ir2vec::Vocab> &getIR2VecVocab() const {
-    return IR2VecVocab;
-  }
-=======
   const ir2vec::Vocabulary *getIR2VecVocab() const { return IR2VecVocab; }
->>>>>>> 10a576f7
 
   // Helper intended to be useful for unittests
   void setFunctionEmbeddingForTest(const ir2vec::Embedding &Embedding) {
