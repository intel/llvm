//===- DXILResource.h - Representations of DXIL resources -------*- C++ -*-===//
//
// Part of the LLVM Project, under the Apache License v2.0 with LLVM Exceptions.
// See https://llvm.org/LICENSE.txt for license information.
// SPDX-License-Identifier: Apache-2.0 WITH LLVM-exception
//
//===----------------------------------------------------------------------===//

#ifndef LLVM_ANALYSIS_DXILRESOURCE_H
#define LLVM_ANALYSIS_DXILRESOURCE_H

#include "llvm/ADT/MapVector.h"
#include "llvm/ADT/StringRef.h"
#include "llvm/IR/DerivedTypes.h"
#include "llvm/IR/GlobalVariable.h"
#include "llvm/IR/PassManager.h"
#include "llvm/Pass.h"
#include "llvm/Support/Alignment.h"
#include "llvm/Support/DXILABI.h"

namespace llvm {
class CallInst;
class DataLayout;
class LLVMContext;
class MDTuple;
class Value;

class DXILResourceTypeMap;

namespace dxil {

/// The dx.RawBuffer target extension type
///
/// `target("dx.RawBuffer", Type, IsWriteable, IsROV)`
class RawBufferExtType : public TargetExtType {
public:
  RawBufferExtType() = delete;
  RawBufferExtType(const RawBufferExtType &) = delete;
  RawBufferExtType &operator=(const RawBufferExtType &) = delete;

  bool isStructured() const {
    // TODO: We need to be more prescriptive here, but since there's some debate
    // over whether byte address buffer should have a void type or an i8 type,
    // accept either for now.
    Type *Ty = getTypeParameter(0);
    return !Ty->isVoidTy() && !Ty->isIntegerTy(8);
  }

  Type *getResourceType() const {
    return isStructured() ? getTypeParameter(0) : nullptr;
  }
  bool isWriteable() const { return getIntParameter(0); }
  bool isROV() const { return getIntParameter(1); }

  static bool classof(const TargetExtType *T) {
    return T->getName() == "dx.RawBuffer";
  }
  static bool classof(const Type *T) {
    return isa<TargetExtType>(T) && classof(cast<TargetExtType>(T));
  }
};

/// The dx.TypedBuffer target extension type
///
/// `target("dx.TypedBuffer", Type, IsWriteable, IsROV, IsSigned)`
class TypedBufferExtType : public TargetExtType {
public:
  TypedBufferExtType() = delete;
  TypedBufferExtType(const TypedBufferExtType &) = delete;
  TypedBufferExtType &operator=(const TypedBufferExtType &) = delete;

  Type *getResourceType() const { return getTypeParameter(0); }
  bool isWriteable() const { return getIntParameter(0); }
  bool isROV() const { return getIntParameter(1); }
  bool isSigned() const { return getIntParameter(2); }

  static bool classof(const TargetExtType *T) {
    return T->getName() == "dx.TypedBuffer";
  }
  static bool classof(const Type *T) {
    return isa<TargetExtType>(T) && classof(cast<TargetExtType>(T));
  }
};

/// The dx.Texture target extension type
///
/// `target("dx.Texture", Type, IsWriteable, IsROV, IsSigned, Dimension)`
class TextureExtType : public TargetExtType {
public:
  TextureExtType() = delete;
  TextureExtType(const TextureExtType &) = delete;
  TextureExtType &operator=(const TextureExtType &) = delete;

  Type *getResourceType() const { return getTypeParameter(0); }
  bool isWriteable() const { return getIntParameter(0); }
  bool isROV() const { return getIntParameter(1); }
  bool isSigned() const { return getIntParameter(2); }
  dxil::ResourceKind getDimension() const {
    return static_cast<dxil::ResourceKind>(getIntParameter(3));
  }

  static bool classof(const TargetExtType *T) {
    return T->getName() == "dx.Texture";
  }
  static bool classof(const Type *T) {
    return isa<TargetExtType>(T) && classof(cast<TargetExtType>(T));
  }
};

/// The dx.MSTexture target extension type
///
/// `target("dx.MSTexture", Type, IsWriteable, Samples, IsSigned, Dimension)`
class MSTextureExtType : public TargetExtType {
public:
  MSTextureExtType() = delete;
  MSTextureExtType(const MSTextureExtType &) = delete;
  MSTextureExtType &operator=(const MSTextureExtType &) = delete;

  Type *getResourceType() const { return getTypeParameter(0); }
  bool isWriteable() const { return getIntParameter(0); }
  uint32_t getSampleCount() const { return getIntParameter(1); }
  bool isSigned() const { return getIntParameter(2); }
  dxil::ResourceKind getDimension() const {
    return static_cast<dxil::ResourceKind>(getIntParameter(3));
  }

  static bool classof(const TargetExtType *T) {
    return T->getName() == "dx.MSTexture";
  }
  static bool classof(const Type *T) {
    return isa<TargetExtType>(T) && classof(cast<TargetExtType>(T));
  }
};

/// The dx.FeedbackTexture target extension type
///
/// `target("dx.FeedbackTexture", FeedbackType, Dimension)`
class FeedbackTextureExtType : public TargetExtType {
public:
  FeedbackTextureExtType() = delete;
  FeedbackTextureExtType(const FeedbackTextureExtType &) = delete;
  FeedbackTextureExtType &operator=(const FeedbackTextureExtType &) = delete;

  dxil::SamplerFeedbackType getFeedbackType() const {
    return static_cast<dxil::SamplerFeedbackType>(getIntParameter(0));
  }
  dxil::ResourceKind getDimension() const {
    return static_cast<dxil::ResourceKind>(getIntParameter(1));
  }

  static bool classof(const TargetExtType *T) {
    return T->getName() == "dx.FeedbackTexture";
  }
  static bool classof(const Type *T) {
    return isa<TargetExtType>(T) && classof(cast<TargetExtType>(T));
  }
};

/// The dx.CBuffer target extension type
///
/// `target("dx.CBuffer", <Type>, ...)`
class CBufferExtType : public TargetExtType {
public:
  CBufferExtType() = delete;
  CBufferExtType(const CBufferExtType &) = delete;
  CBufferExtType &operator=(const CBufferExtType &) = delete;

  Type *getResourceType() const { return getTypeParameter(0); }

  static bool classof(const TargetExtType *T) {
    return T->getName() == "dx.CBuffer";
  }
  static bool classof(const Type *T) {
    return isa<TargetExtType>(T) && classof(cast<TargetExtType>(T));
  }
};

/// The dx.Sampler target extension type
///
/// `target("dx.Sampler", SamplerType)`
class SamplerExtType : public TargetExtType {
public:
  SamplerExtType() = delete;
  SamplerExtType(const SamplerExtType &) = delete;
  SamplerExtType &operator=(const SamplerExtType &) = delete;

  dxil::SamplerType getSamplerType() const {
    return static_cast<dxil::SamplerType>(getIntParameter(0));
  }

  static bool classof(const TargetExtType *T) {
    return T->getName() == "dx.Sampler";
  }
  static bool classof(const Type *T) {
    return isa<TargetExtType>(T) && classof(cast<TargetExtType>(T));
  }
};

/// The dx.Layout target extension type
///
/// `target("dx.Layout", <Type>, <size>, [offsets...])`
class LayoutExtType : public TargetExtType {
public:
  LayoutExtType() = delete;
  LayoutExtType(const LayoutExtType &) = delete;
  LayoutExtType &operator=(const LayoutExtType &) = delete;

  Type *getWrappedType() const { return getTypeParameter(0); }
  uint32_t getSize() const { return getIntParameter(0); }
  uint32_t getOffsetOfElement(int I) const { return getIntParameter(I + 1); }

  static bool classof(const TargetExtType *T) {
    return T->getName() == "dx.Layout";
  }
  static bool classof(const Type *T) {
    return isa<TargetExtType>(T) && classof(cast<TargetExtType>(T));
  }
};

//===----------------------------------------------------------------------===//

class ResourceTypeInfo {
public:
  struct UAVInfo {
    bool GloballyCoherent;
    bool HasCounter;
    bool IsROV;

    bool operator==(const UAVInfo &RHS) const {
      return std::tie(GloballyCoherent, HasCounter, IsROV) ==
             std::tie(RHS.GloballyCoherent, RHS.HasCounter, RHS.IsROV);
    }
    bool operator!=(const UAVInfo &RHS) const { return !(*this == RHS); }
    bool operator<(const UAVInfo &RHS) const {
      return std::tie(GloballyCoherent, HasCounter, IsROV) <
             std::tie(RHS.GloballyCoherent, RHS.HasCounter, RHS.IsROV);
    }
  };

  struct StructInfo {
    uint32_t Stride;
    // Note: we store an integer here rather than using `MaybeAlign` because in
    // GCC 7 MaybeAlign isn't trivial so having one in this union would delete
    // our move constructor.
    // See https://www.open-std.org/jtc1/sc22/wg21/docs/papers/2018/p0602r4.html
    uint32_t AlignLog2;

    bool operator==(const StructInfo &RHS) const {
      return std::tie(Stride, AlignLog2) == std::tie(RHS.Stride, RHS.AlignLog2);
    }
    bool operator!=(const StructInfo &RHS) const { return !(*this == RHS); }
    bool operator<(const StructInfo &RHS) const {
      return std::tie(Stride, AlignLog2) < std::tie(RHS.Stride, RHS.AlignLog2);
    }
  };

  struct TypedInfo {
    dxil::ElementType ElementTy;
    uint32_t ElementCount;

    bool operator==(const TypedInfo &RHS) const {
      return std::tie(ElementTy, ElementCount) ==
             std::tie(RHS.ElementTy, RHS.ElementCount);
    }
    bool operator!=(const TypedInfo &RHS) const { return !(*this == RHS); }
    bool operator<(const TypedInfo &RHS) const {
      return std::tie(ElementTy, ElementCount) <
             std::tie(RHS.ElementTy, RHS.ElementCount);
    }
  };

private:
  TargetExtType *HandleTy;

  // GloballyCoherent and HasCounter aren't really part of the type and need to
  // be determined by analysis, so they're just provided directly by the
  // DXILResourceTypeMap when we construct these.
  bool GloballyCoherent;
  bool HasCounter;

  dxil::ResourceClass RC;
  dxil::ResourceKind Kind;

public:
  ResourceTypeInfo(TargetExtType *HandleTy, const dxil::ResourceClass RC,
                   const dxil::ResourceKind Kind, bool GloballyCoherent = false,
                   bool HasCounter = false);
  ResourceTypeInfo(TargetExtType *HandleTy, bool GloballyCoherent = false,
                   bool HasCounter = false)
      : ResourceTypeInfo(HandleTy, {}, dxil::ResourceKind::Invalid,
                         GloballyCoherent, HasCounter) {}

  TargetExtType *getHandleTy() const { return HandleTy; }
  StructType *createElementStruct();

  // Conditions to check before accessing specific views.
  bool isUAV() const;
  bool isCBuffer() const;
  bool isSampler() const;
  bool isStruct() const;
  bool isTyped() const;
  bool isFeedback() const;
  bool isMultiSample() const;

  // Views into the type.
  UAVInfo getUAV() const;
  uint32_t getCBufferSize(const DataLayout &DL) const;
  dxil::SamplerType getSamplerType() const;
  StructInfo getStruct(const DataLayout &DL) const;
  TypedInfo getTyped() const;
  dxil::SamplerFeedbackType getFeedbackType() const;
  uint32_t getMultiSampleCount() const;

  dxil::ResourceClass getResourceClass() const { return RC; }
  dxil::ResourceKind getResourceKind() const { return Kind; }

  void setGloballyCoherent(bool V) { GloballyCoherent = V; }
  void setHasCounter(bool V) { HasCounter = V; }

  bool operator==(const ResourceTypeInfo &RHS) const;
  bool operator!=(const ResourceTypeInfo &RHS) const { return !(*this == RHS); }
  bool operator<(const ResourceTypeInfo &RHS) const;

  void print(raw_ostream &OS, const DataLayout &DL) const;
};

//===----------------------------------------------------------------------===//

class ResourceInfo {
public:
  struct ResourceBinding {
    uint32_t RecordID;
    uint32_t Space;
    uint32_t LowerBound;
    uint32_t Size;

    bool operator==(const ResourceBinding &RHS) const {
      return std::tie(RecordID, Space, LowerBound, Size) ==
             std::tie(RHS.RecordID, RHS.Space, RHS.LowerBound, RHS.Size);
    }
    bool operator!=(const ResourceBinding &RHS) const {
      return !(*this == RHS);
    }
    bool operator<(const ResourceBinding &RHS) const {
      return std::tie(RecordID, Space, LowerBound, Size) <
             std::tie(RHS.RecordID, RHS.Space, RHS.LowerBound, RHS.Size);
    }
  };

private:
  ResourceBinding Binding;
  TargetExtType *HandleTy;
  GlobalVariable *Symbol = nullptr;

public:
  ResourceInfo(uint32_t RecordID, uint32_t Space, uint32_t LowerBound,
               uint32_t Size, TargetExtType *HandleTy,
               GlobalVariable *Symbol = nullptr)
      : Binding{RecordID, Space, LowerBound, Size}, HandleTy(HandleTy),
        Symbol(Symbol) {}

  void setBindingID(unsigned ID) { Binding.RecordID = ID; }

  const ResourceBinding &getBinding() const { return Binding; }
  TargetExtType *getHandleTy() const { return HandleTy; }
  const StringRef getName() const { return Symbol ? Symbol->getName() : ""; }

  bool hasSymbol() const { return Symbol; }
  GlobalVariable *createSymbol(Module &M, StructType *Ty, StringRef Name = "");
  MDTuple *getAsMetadata(Module &M, dxil::ResourceTypeInfo &RTI) const;

  std::pair<uint32_t, uint32_t>
  getAnnotateProps(Module &M, dxil::ResourceTypeInfo &RTI) const;

  bool operator==(const ResourceInfo &RHS) const {
    return std::tie(Binding, HandleTy, Symbol) ==
           std::tie(RHS.Binding, RHS.HandleTy, RHS.Symbol);
  }
  bool operator!=(const ResourceInfo &RHS) const { return !(*this == RHS); }
  bool operator<(const ResourceInfo &RHS) const {
    return Binding < RHS.Binding;
  }

  void print(raw_ostream &OS, dxil::ResourceTypeInfo &RTI,
             const DataLayout &DL) const;
};

} // namespace dxil

//===----------------------------------------------------------------------===//

class DXILResourceTypeMap {
  DenseMap<TargetExtType *, dxil::ResourceTypeInfo> Infos;

public:
  bool invalidate(Module &M, const PreservedAnalyses &PA,
                  ModuleAnalysisManager::Invalidator &Inv);

  dxil::ResourceTypeInfo &operator[](TargetExtType *Ty) {
    auto It = Infos.find(Ty);
    if (It != Infos.end())
      return It->second;
    auto [NewIt, Inserted] = Infos.try_emplace(Ty, Ty);
    return NewIt->second;
  }
};

class DXILResourceTypeAnalysis
    : public AnalysisInfoMixin<DXILResourceTypeAnalysis> {
  friend AnalysisInfoMixin<DXILResourceTypeAnalysis>;

  static AnalysisKey Key;

public:
  using Result = DXILResourceTypeMap;

  DXILResourceTypeMap run(Module &M, ModuleAnalysisManager &AM) {
    // Running the pass just generates an empty map, which will be filled when
    // users of the pass query the results.
    return Result();
  }
};

class DXILResourceTypeWrapperPass : public ImmutablePass {
  DXILResourceTypeMap DRTM;

  virtual void anchor();

public:
  static char ID;
  DXILResourceTypeWrapperPass();

  DXILResourceTypeMap &getResourceTypeMap() { return DRTM; }
  const DXILResourceTypeMap &getResourceTypeMap() const { return DRTM; }
};

ModulePass *createDXILResourceTypeWrapperPassPass();

//===----------------------------------------------------------------------===//

class DXILResourceMap {
  SmallVector<dxil::ResourceInfo> Infos;
  DenseMap<CallInst *, unsigned> CallMap;
  unsigned FirstUAV = 0;
  unsigned FirstCBuffer = 0;
  unsigned FirstSampler = 0;

  /// Populate the map given the resource binding calls in the given module.
  void populate(Module &M, DXILResourceTypeMap &DRTM);

public:
  using iterator = SmallVector<dxil::ResourceInfo>::iterator;
  using const_iterator = SmallVector<dxil::ResourceInfo>::const_iterator;

  iterator begin() { return Infos.begin(); }
  const_iterator begin() const { return Infos.begin(); }
  iterator end() { return Infos.end(); }
  const_iterator end() const { return Infos.end(); }

  bool empty() const { return Infos.empty(); }

  iterator find(const CallInst *Key) {
    auto Pos = CallMap.find(Key);
    return Pos == CallMap.end() ? Infos.end() : (Infos.begin() + Pos->second);
  }

<<<<<<< HEAD
  /// Resolves a resource handle into a vector of ResourceBindingInfos that
  /// represent the possible unique creations of the handle. Certain cases are
  /// ambiguous so multiple creation instructions may be returned. The resulting
  /// ResourceBindingInfo can be used to depuplicate unique handles that
  /// reference the same resource
  SmallVector<dxil::ResourceBindingInfo> findByUse(const Value *Key) const;
=======
  /// Resolves a resource handle into a vector of ResourceInfos that
  /// represent the possible unique creations of the handle. Certain cases are
  /// ambiguous so multiple creation instructions may be returned. The resulting
  /// ResourceInfo can be used to depuplicate unique handles that
  /// reference the same resource
  SmallVector<dxil::ResourceInfo> findByUse(const Value *Key) const;
>>>>>>> d465594a

  const_iterator find(const CallInst *Key) const {
    auto Pos = CallMap.find(Key);
    return Pos == CallMap.end() ? Infos.end() : (Infos.begin() + Pos->second);
  }

  iterator srv_begin() { return begin(); }
  const_iterator srv_begin() const { return begin(); }
  iterator srv_end() { return begin() + FirstUAV; }
  const_iterator srv_end() const { return begin() + FirstUAV; }
  iterator_range<iterator> srvs() { return make_range(srv_begin(), srv_end()); }
  iterator_range<const_iterator> srvs() const {
    return make_range(srv_begin(), srv_end());
  }

  iterator uav_begin() { return begin() + FirstUAV; }
  const_iterator uav_begin() const { return begin() + FirstUAV; }
  iterator uav_end() { return begin() + FirstCBuffer; }
  const_iterator uav_end() const { return begin() + FirstCBuffer; }
  iterator_range<iterator> uavs() { return make_range(uav_begin(), uav_end()); }
  iterator_range<const_iterator> uavs() const {
    return make_range(uav_begin(), uav_end());
  }

  iterator cbuffer_begin() { return begin() + FirstCBuffer; }
  const_iterator cbuffer_begin() const { return begin() + FirstCBuffer; }
  iterator cbuffer_end() { return begin() + FirstSampler; }
  const_iterator cbuffer_end() const { return begin() + FirstSampler; }
  iterator_range<iterator> cbuffers() {
    return make_range(cbuffer_begin(), cbuffer_end());
  }
  iterator_range<const_iterator> cbuffers() const {
    return make_range(cbuffer_begin(), cbuffer_end());
  }

  iterator sampler_begin() { return begin() + FirstSampler; }
  const_iterator sampler_begin() const { return begin() + FirstSampler; }
  iterator sampler_end() { return end(); }
  const_iterator sampler_end() const { return end(); }
  iterator_range<iterator> samplers() {
    return make_range(sampler_begin(), sampler_end());
  }
  iterator_range<const_iterator> samplers() const {
    return make_range(sampler_begin(), sampler_end());
  }

  void print(raw_ostream &OS, DXILResourceTypeMap &DRTM,
             const DataLayout &DL) const;

  friend class DXILResourceAnalysis;
  friend class DXILResourceWrapperPass;
};

class DXILResourceAnalysis : public AnalysisInfoMixin<DXILResourceAnalysis> {
  friend AnalysisInfoMixin<DXILResourceAnalysis>;

  static AnalysisKey Key;

public:
  using Result = DXILResourceMap;

  /// Gather resource info for the module \c M.
  DXILResourceMap run(Module &M, ModuleAnalysisManager &AM);
};

/// Printer pass for the \c DXILResourceAnalysis results.
class DXILResourcePrinterPass : public PassInfoMixin<DXILResourcePrinterPass> {
  raw_ostream &OS;

public:
  explicit DXILResourcePrinterPass(raw_ostream &OS) : OS(OS) {}

  PreservedAnalyses run(Module &M, ModuleAnalysisManager &AM);

  static bool isRequired() { return true; }
};

class DXILResourceWrapperPass : public ModulePass {
  std::unique_ptr<DXILResourceMap> Map;
  DXILResourceTypeMap *DRTM;

public:
  static char ID; // Class identification, replacement for typeinfo

  DXILResourceWrapperPass();
  ~DXILResourceWrapperPass() override;

  const DXILResourceMap &getBindingMap() const { return *Map; }
  DXILResourceMap &getBindingMap() { return *Map; }

  void getAnalysisUsage(AnalysisUsage &AU) const override;
  bool runOnModule(Module &M) override;
  void releaseMemory() override;

  void print(raw_ostream &OS, const Module *M) const override;
  void dump() const;
};

ModulePass *createDXILResourceWrapperPassPass();

} // namespace llvm

#endif // LLVM_ANALYSIS_DXILRESOURCE_H<|MERGE_RESOLUTION|>--- conflicted
+++ resolved
@@ -464,21 +464,12 @@
     return Pos == CallMap.end() ? Infos.end() : (Infos.begin() + Pos->second);
   }
 
-<<<<<<< HEAD
-  /// Resolves a resource handle into a vector of ResourceBindingInfos that
-  /// represent the possible unique creations of the handle. Certain cases are
-  /// ambiguous so multiple creation instructions may be returned. The resulting
-  /// ResourceBindingInfo can be used to depuplicate unique handles that
-  /// reference the same resource
-  SmallVector<dxil::ResourceBindingInfo> findByUse(const Value *Key) const;
-=======
   /// Resolves a resource handle into a vector of ResourceInfos that
   /// represent the possible unique creations of the handle. Certain cases are
   /// ambiguous so multiple creation instructions may be returned. The resulting
   /// ResourceInfo can be used to depuplicate unique handles that
   /// reference the same resource
   SmallVector<dxil::ResourceInfo> findByUse(const Value *Key) const;
->>>>>>> d465594a
 
   const_iterator find(const CallInst *Key) const {
     auto Pos = CallMap.find(Key);
