//===- IR2Vec.h - Implementation of IR2Vec ----------------------*- C++ -*-===//
//
// Part of the LLVM Project, under the Apache License v2.0 with LLVM
// Exceptions. See the LICENSE file for license information.
// SPDX-License-Identifier: Apache-2.0 WITH LLVM-exception
//
//===----------------------------------------------------------------------===//
///
/// \file
/// This file defines the IR2Vec vocabulary analysis(IR2VecVocabAnalysis),
/// the core ir2vec::Embedder interface for generating IR embeddings,
/// and related utilities like the IR2VecPrinterPass.
///
/// Program Embeddings are typically or derived-from a learned
/// representation of the program. Such embeddings are used to represent the
/// programs as input to machine learning algorithms. IR2Vec represents the
/// LLVM IR as embeddings.
///
/// The IR2Vec algorithm is described in the following paper:
///
///   IR2Vec: LLVM IR Based Scalable Program Embeddings, S. VenkataKeerthy,
///   Rohit Aggarwal, Shalini Jain, Maunendra Sankar Desarkar, Ramakrishna
///   Upadrasta, and Y. N. Srikant, ACM Transactions on Architecture and
///   Code Optimization (TACO), 2020. https://doi.org/10.1145/3418463.
///   https://arxiv.org/abs/1909.06228
///
//===----------------------------------------------------------------------===//

#ifndef LLVM_ANALYSIS_IR2VEC_H
#define LLVM_ANALYSIS_IR2VEC_H

#include "llvm/ADT/DenseMap.h"
#include "llvm/IR/PassManager.h"
<<<<<<< HEAD
=======
#include "llvm/IR/Type.h"
>>>>>>> 10a576f7
#include "llvm/Support/CommandLine.h"
#include "llvm/Support/Compiler.h"
#include "llvm/Support/ErrorOr.h"
#include "llvm/Support/JSON.h"
#include <map>

namespace llvm {

class Module;
class BasicBlock;
class Instruction;
class Function;
class Value;
class raw_ostream;
class LLVMContext;
<<<<<<< HEAD
=======
class IR2VecVocabAnalysis;
>>>>>>> 10a576f7

/// IR2Vec computes two kinds of embeddings: Symbolic and Flow-aware.
/// Symbolic embeddings capture the "syntactic" and "statistical correlation"
/// of the IR entities. Flow-aware embeddings build on top of symbolic
/// embeddings and additionally capture the flow information in the IR.
/// IR2VecKind is used to specify the type of embeddings to generate.
/// Currently, only Symbolic embeddings are supported.
enum class IR2VecKind { Symbolic };

namespace ir2vec {

LLVM_ABI extern cl::opt<float> OpcWeight;
LLVM_ABI extern cl::opt<float> TypeWeight;
LLVM_ABI extern cl::opt<float> ArgWeight;

/// Embedding is a datatype that wraps std::vector<double>. It provides
/// additional functionality for arithmetic and comparison operations.
/// It is meant to be used *like* std::vector<double> but is more restrictive
/// in the sense that it does not allow the user to change the size of the
/// embedding vector. The dimension of the embedding is fixed at the time of
/// construction of Embedding object. But the elements can be modified in-place.
struct Embedding {
private:
  std::vector<double> Data;

public:
  Embedding() = default;
  Embedding(const std::vector<double> &V) : Data(V) {}
  Embedding(std::vector<double> &&V) : Data(std::move(V)) {}
  Embedding(std::initializer_list<double> IL) : Data(IL) {}

  explicit Embedding(size_t Size) : Data(Size) {}
  Embedding(size_t Size, double InitialValue) : Data(Size, InitialValue) {}

  size_t size() const { return Data.size(); }
  bool empty() const { return Data.empty(); }

  double &operator[](size_t Itr) {
    assert(Itr < Data.size() && "Index out of bounds");
    return Data[Itr];
  }

  const double &operator[](size_t Itr) const {
    assert(Itr < Data.size() && "Index out of bounds");
    return Data[Itr];
  }

  using iterator = typename std::vector<double>::iterator;
  using const_iterator = typename std::vector<double>::const_iterator;

  iterator begin() { return Data.begin(); }
  iterator end() { return Data.end(); }
  const_iterator begin() const { return Data.begin(); }
  const_iterator end() const { return Data.end(); }
  const_iterator cbegin() const { return Data.cbegin(); }
  const_iterator cend() const { return Data.cend(); }

  const std::vector<double> &getData() const { return Data; }

  /// Arithmetic operators
  LLVM_ABI Embedding &operator+=(const Embedding &RHS);
  LLVM_ABI Embedding operator+(const Embedding &RHS) const;
  LLVM_ABI Embedding &operator-=(const Embedding &RHS);
  LLVM_ABI Embedding operator-(const Embedding &RHS) const;
  LLVM_ABI Embedding &operator*=(double Factor);
  LLVM_ABI Embedding operator*(double Factor) const;

  /// Adds Src Embedding scaled by Factor with the called Embedding.
  /// Called_Embedding += Src * Factor
  LLVM_ABI Embedding &scaleAndAdd(const Embedding &Src, float Factor);

  /// Returns true if the embedding is approximately equal to the RHS embedding
  /// within the specified tolerance.
  LLVM_ABI bool approximatelyEquals(const Embedding &RHS,
                                    double Tolerance = 1e-4) const;

<<<<<<< HEAD
  void print(raw_ostream &OS) const;
=======
  LLVM_ABI void print(raw_ostream &OS) const;
>>>>>>> 10a576f7
};

using InstEmbeddingsMap = DenseMap<const Instruction *, Embedding>;
using BBEmbeddingsMap = DenseMap<const BasicBlock *, Embedding>;

/// Class for storing and accessing the IR2Vec vocabulary.
/// Encapsulates all vocabulary-related constants, logic, and access methods.
class Vocabulary {
  friend class llvm::IR2VecVocabAnalysis;
  using VocabVector = std::vector<ir2vec::Embedding>;
  VocabVector Vocab;
  bool Valid = false;

  /// Operand kinds supported by IR2Vec Vocabulary
  enum class OperandKind : unsigned {
    FunctionID,
    PointerID,
    ConstantID,
    VariableID,
    MaxOperandKind
  };
  /// String mappings for OperandKind values
  static constexpr StringLiteral OperandKindNames[] = {"Function", "Pointer",
                                                       "Constant", "Variable"};
  static_assert(std::size(OperandKindNames) ==
                    static_cast<unsigned>(OperandKind::MaxOperandKind),
                "OperandKindNames array size must match MaxOperandKind");

  /// Vocabulary layout constants
#define LAST_OTHER_INST(NUM) static constexpr unsigned MaxOpcodes = NUM;
#include "llvm/IR/Instruction.def"
#undef LAST_OTHER_INST

  static constexpr unsigned MaxTypeIDs = Type::TypeID::TargetExtTyID + 1;
  static constexpr unsigned MaxOperandKinds =
      static_cast<unsigned>(OperandKind::MaxOperandKind);

public:
  Vocabulary() = default;
  Vocabulary(VocabVector &&Vocab);

  bool isValid() const;
  unsigned getDimension() const;
  size_t size() const;

  /// Helper function to get vocabulary key for a given Opcode
  static StringRef getVocabKeyForOpcode(unsigned Opcode);

  /// Helper function to get vocabulary key for a given TypeID
  static StringRef getVocabKeyForTypeID(Type::TypeID TypeID);

  /// Helper function to get vocabulary key for a given OperandKind
  static StringRef getVocabKeyForOperandKind(OperandKind Kind);

  /// Helper function to classify an operand into OperandKind
  static OperandKind getOperandKind(const Value *Op);

  /// Accessors to get the embedding for a given entity.
  const ir2vec::Embedding &operator[](unsigned Opcode) const;
  const ir2vec::Embedding &operator[](Type::TypeID TypeId) const;
  const ir2vec::Embedding &operator[](const Value *Arg) const;

  /// Const Iterator type aliases
  using const_iterator = VocabVector::const_iterator;
  const_iterator begin() const {
    assert(Valid && "IR2Vec Vocabulary is invalid");
    return Vocab.begin();
  }

  const_iterator cbegin() const {
    assert(Valid && "IR2Vec Vocabulary is invalid");
    return Vocab.cbegin();
  }

  const_iterator end() const {
    assert(Valid && "IR2Vec Vocabulary is invalid");
    return Vocab.end();
  }

  const_iterator cend() const {
    assert(Valid && "IR2Vec Vocabulary is invalid");
    return Vocab.cend();
  }

  /// Returns the string key for a given index position in the vocabulary.
  /// This is useful for debugging or printing the vocabulary. Do not use this
  /// for embedding generation as string based lookups are inefficient.
  static StringRef getStringKey(unsigned Pos);

  /// Create a dummy vocabulary for testing purposes.
  static VocabVector createDummyVocabForTest(unsigned Dim = 1);

  bool invalidate(Module &M, const PreservedAnalyses &PA,
                  ModuleAnalysisManager::Invalidator &Inv) const;
};

/// Embedder provides the interface to generate embeddings (vector
/// representations) for instructions, basic blocks, and functions. The
/// vector representations are generated using IR2Vec algorithms.
///
/// The Embedder class is an abstract class and it is intended to be
/// subclassed for different IR2Vec algorithms like Symbolic and Flow-aware.
class Embedder {
protected:
  const Function &F;
  const Vocabulary &Vocab;

  /// Dimension of the vector representation; captured from the input vocabulary
  const unsigned Dimension;

  /// Weights for different entities (like opcode, arguments, types)
  /// in the IR instructions to generate the vector representation.
  const float OpcWeight, TypeWeight, ArgWeight;

  // Utility maps - these are used to store the vector representations of
  // instructions, basic blocks and functions.
  mutable Embedding FuncVector;
  mutable BBEmbeddingsMap BBVecMap;
  mutable InstEmbeddingsMap InstVecMap;

<<<<<<< HEAD
  LLVM_ABI Embedder(const Function &F, const Vocab &Vocabulary);
=======
  LLVM_ABI Embedder(const Function &F, const Vocabulary &Vocab);
>>>>>>> 10a576f7

  /// Helper function to compute embeddings. It generates embeddings for all
  /// the instructions and basic blocks in the function F. Logic of computing
  /// the embeddings is specific to the kind of embeddings being computed.
  virtual void computeEmbeddings() const = 0;

  /// Helper function to compute the embedding for a given basic block.
  /// Specific to the kind of embeddings being computed.
  virtual void computeEmbeddings(const BasicBlock &BB) const = 0;

<<<<<<< HEAD
  /// Lookup vocabulary for a given Key. If the key is not found, it returns a
  /// zero vector.
  LLVM_ABI Embedding lookupVocab(const std::string &Key) const;

=======
>>>>>>> 10a576f7
public:
  virtual ~Embedder() = default;

  /// Factory method to create an Embedder object.
  LLVM_ABI static std::unique_ptr<Embedder>
<<<<<<< HEAD
  create(IR2VecKind Mode, const Function &F, const Vocab &Vocabulary);
=======
  create(IR2VecKind Mode, const Function &F, const Vocabulary &Vocab);
>>>>>>> 10a576f7

  /// Returns a map containing instructions and the corresponding embeddings for
  /// the function F if it has been computed. If not, it computes the embeddings
  /// for the function and returns the map.
  LLVM_ABI const InstEmbeddingsMap &getInstVecMap() const;

  /// Returns a map containing basic block and the corresponding embeddings for
  /// the function F if it has been computed. If not, it computes the embeddings
  /// for the function and returns the map.
  LLVM_ABI const BBEmbeddingsMap &getBBVecMap() const;

  /// Returns the embedding for a given basic block in the function F if it has
  /// been computed. If not, it computes the embedding for the basic block and
  /// returns it.
  LLVM_ABI const Embedding &getBBVector(const BasicBlock &BB) const;

  /// Computes and returns the embedding for the current function.
  LLVM_ABI const Embedding &getFunctionVector() const;
};

/// Class for computing the Symbolic embeddings of IR2Vec.
/// Symbolic embeddings are constructed based on the entity-level
/// representations obtained from the Vocabulary.
class LLVM_ABI SymbolicEmbedder : public Embedder {
private:
  void computeEmbeddings() const override;
  void computeEmbeddings(const BasicBlock &BB) const override;

public:
  SymbolicEmbedder(const Function &F, const Vocabulary &Vocab)
      : Embedder(F, Vocab) {
    FuncVector = Embedding(Dimension, 0);
  }
};

} // namespace ir2vec

<<<<<<< HEAD
/// Class for storing the result of the IR2VecVocabAnalysis.
class IR2VecVocabResult {
  ir2vec::Vocab Vocabulary;
  bool Valid = false;

public:
  IR2VecVocabResult() = default;
  LLVM_ABI IR2VecVocabResult(ir2vec::Vocab &&Vocabulary);

  bool isValid() const { return Valid; }
  LLVM_ABI const ir2vec::Vocab &getVocabulary() const;
  LLVM_ABI unsigned getDimension() const;
  LLVM_ABI bool invalidate(Module &M, const PreservedAnalyses &PA,
                           ModuleAnalysisManager::Invalidator &Inv) const;
};

=======
>>>>>>> 10a576f7
/// This analysis provides the vocabulary for IR2Vec. The vocabulary provides a
/// mapping between an entity of the IR (like opcode, type, argument, etc.) and
/// its corresponding embedding.
class IR2VecVocabAnalysis : public AnalysisInfoMixin<IR2VecVocabAnalysis> {
  using VocabVector = std::vector<ir2vec::Embedding>;
  using VocabMap = std::map<std::string, ir2vec::Embedding>;
  VocabMap OpcVocab, TypeVocab, ArgVocab;
  VocabVector Vocab;

  Error readVocabulary();
  Error parseVocabSection(StringRef Key, const json::Value &ParsedVocabValue,
<<<<<<< HEAD
                          ir2vec::Vocab &TargetVocab, unsigned &Dim);
=======
                          VocabMap &TargetVocab, unsigned &Dim);
  void generateNumMappedVocab();
>>>>>>> 10a576f7
  void emitError(Error Err, LLVMContext &Ctx);

public:
  LLVM_ABI static AnalysisKey Key;
  IR2VecVocabAnalysis() = default;
<<<<<<< HEAD
  LLVM_ABI explicit IR2VecVocabAnalysis(const ir2vec::Vocab &Vocab);
  LLVM_ABI explicit IR2VecVocabAnalysis(ir2vec::Vocab &&Vocab);
  using Result = IR2VecVocabResult;
=======
  LLVM_ABI explicit IR2VecVocabAnalysis(const VocabVector &Vocab);
  LLVM_ABI explicit IR2VecVocabAnalysis(VocabVector &&Vocab);
  using Result = ir2vec::Vocabulary;
>>>>>>> 10a576f7
  LLVM_ABI Result run(Module &M, ModuleAnalysisManager &MAM);
};

/// This pass prints the IR2Vec embeddings for instructions, basic blocks, and
/// functions.
class IR2VecPrinterPass : public PassInfoMixin<IR2VecPrinterPass> {
  raw_ostream &OS;

public:
  explicit IR2VecPrinterPass(raw_ostream &OS) : OS(OS) {}
  LLVM_ABI PreservedAnalyses run(Module &M, ModuleAnalysisManager &MAM);
  static bool isRequired() { return true; }
};

/// This pass prints the embeddings in the vocabulary
class IR2VecVocabPrinterPass : public PassInfoMixin<IR2VecVocabPrinterPass> {
  raw_ostream &OS;

public:
  explicit IR2VecVocabPrinterPass(raw_ostream &OS) : OS(OS) {}
<<<<<<< HEAD
  PreservedAnalyses run(Module &M, ModuleAnalysisManager &MAM);
=======
  LLVM_ABI PreservedAnalyses run(Module &M, ModuleAnalysisManager &MAM);
>>>>>>> 10a576f7
  static bool isRequired() { return true; }
};

} // namespace llvm

#endif // LLVM_ANALYSIS_IR2VEC_H<|MERGE_RESOLUTION|>--- conflicted
+++ resolved
@@ -31,10 +31,7 @@
 
 #include "llvm/ADT/DenseMap.h"
 #include "llvm/IR/PassManager.h"
-<<<<<<< HEAD
-=======
 #include "llvm/IR/Type.h"
->>>>>>> 10a576f7
 #include "llvm/Support/CommandLine.h"
 #include "llvm/Support/Compiler.h"
 #include "llvm/Support/ErrorOr.h"
@@ -50,10 +47,7 @@
 class Value;
 class raw_ostream;
 class LLVMContext;
-<<<<<<< HEAD
-=======
 class IR2VecVocabAnalysis;
->>>>>>> 10a576f7
 
 /// IR2Vec computes two kinds of embeddings: Symbolic and Flow-aware.
 /// Symbolic embeddings capture the "syntactic" and "statistical correlation"
@@ -130,11 +124,7 @@
   LLVM_ABI bool approximatelyEquals(const Embedding &RHS,
                                     double Tolerance = 1e-4) const;
 
-<<<<<<< HEAD
-  void print(raw_ostream &OS) const;
-=======
   LLVM_ABI void print(raw_ostream &OS) const;
->>>>>>> 10a576f7
 };
 
 using InstEmbeddingsMap = DenseMap<const Instruction *, Embedding>;
@@ -255,11 +245,7 @@
   mutable BBEmbeddingsMap BBVecMap;
   mutable InstEmbeddingsMap InstVecMap;
 
-<<<<<<< HEAD
-  LLVM_ABI Embedder(const Function &F, const Vocab &Vocabulary);
-=======
   LLVM_ABI Embedder(const Function &F, const Vocabulary &Vocab);
->>>>>>> 10a576f7
 
   /// Helper function to compute embeddings. It generates embeddings for all
   /// the instructions and basic blocks in the function F. Logic of computing
@@ -270,23 +256,12 @@
   /// Specific to the kind of embeddings being computed.
   virtual void computeEmbeddings(const BasicBlock &BB) const = 0;
 
-<<<<<<< HEAD
-  /// Lookup vocabulary for a given Key. If the key is not found, it returns a
-  /// zero vector.
-  LLVM_ABI Embedding lookupVocab(const std::string &Key) const;
-
-=======
->>>>>>> 10a576f7
 public:
   virtual ~Embedder() = default;
 
   /// Factory method to create an Embedder object.
   LLVM_ABI static std::unique_ptr<Embedder>
-<<<<<<< HEAD
-  create(IR2VecKind Mode, const Function &F, const Vocab &Vocabulary);
-=======
   create(IR2VecKind Mode, const Function &F, const Vocabulary &Vocab);
->>>>>>> 10a576f7
 
   /// Returns a map containing instructions and the corresponding embeddings for
   /// the function F if it has been computed. If not, it computes the embeddings
@@ -324,25 +299,6 @@
 
 } // namespace ir2vec
 
-<<<<<<< HEAD
-/// Class for storing the result of the IR2VecVocabAnalysis.
-class IR2VecVocabResult {
-  ir2vec::Vocab Vocabulary;
-  bool Valid = false;
-
-public:
-  IR2VecVocabResult() = default;
-  LLVM_ABI IR2VecVocabResult(ir2vec::Vocab &&Vocabulary);
-
-  bool isValid() const { return Valid; }
-  LLVM_ABI const ir2vec::Vocab &getVocabulary() const;
-  LLVM_ABI unsigned getDimension() const;
-  LLVM_ABI bool invalidate(Module &M, const PreservedAnalyses &PA,
-                           ModuleAnalysisManager::Invalidator &Inv) const;
-};
-
-=======
->>>>>>> 10a576f7
 /// This analysis provides the vocabulary for IR2Vec. The vocabulary provides a
 /// mapping between an entity of the IR (like opcode, type, argument, etc.) and
 /// its corresponding embedding.
@@ -354,26 +310,16 @@
 
   Error readVocabulary();
   Error parseVocabSection(StringRef Key, const json::Value &ParsedVocabValue,
-<<<<<<< HEAD
-                          ir2vec::Vocab &TargetVocab, unsigned &Dim);
-=======
                           VocabMap &TargetVocab, unsigned &Dim);
   void generateNumMappedVocab();
->>>>>>> 10a576f7
   void emitError(Error Err, LLVMContext &Ctx);
 
 public:
   LLVM_ABI static AnalysisKey Key;
   IR2VecVocabAnalysis() = default;
-<<<<<<< HEAD
-  LLVM_ABI explicit IR2VecVocabAnalysis(const ir2vec::Vocab &Vocab);
-  LLVM_ABI explicit IR2VecVocabAnalysis(ir2vec::Vocab &&Vocab);
-  using Result = IR2VecVocabResult;
-=======
   LLVM_ABI explicit IR2VecVocabAnalysis(const VocabVector &Vocab);
   LLVM_ABI explicit IR2VecVocabAnalysis(VocabVector &&Vocab);
   using Result = ir2vec::Vocabulary;
->>>>>>> 10a576f7
   LLVM_ABI Result run(Module &M, ModuleAnalysisManager &MAM);
 };
 
@@ -394,11 +340,7 @@
 
 public:
   explicit IR2VecVocabPrinterPass(raw_ostream &OS) : OS(OS) {}
-<<<<<<< HEAD
-  PreservedAnalyses run(Module &M, ModuleAnalysisManager &MAM);
-=======
   LLVM_ABI PreservedAnalyses run(Module &M, ModuleAnalysisManager &MAM);
->>>>>>> 10a576f7
   static bool isRequired() { return true; }
 };
 
