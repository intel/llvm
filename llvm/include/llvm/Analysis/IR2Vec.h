//===- IR2Vec.h - Implementation of IR2Vec ----------------------*- C++ -*-===//
//
// Part of the LLVM Project, under the Apache License v2.0 with LLVM
// Exceptions. See the LICENSE file for license information.
// SPDX-License-Identifier: Apache-2.0 WITH LLVM-exception
//
//===----------------------------------------------------------------------===//
///
/// \file
/// This file defines the IR2Vec vocabulary analysis(IR2VecVocabAnalysis),
/// the core ir2vec::Embedder interface for generating IR embeddings,
/// and related utilities like the IR2VecPrinterPass.
///
/// Program Embeddings are typically or derived-from a learned
/// representation of the program. Such embeddings are used to represent the
/// programs as input to machine learning algorithms. IR2Vec represents the
/// LLVM IR as embeddings.
///
/// The IR2Vec algorithm is described in the following paper:
///
///   IR2Vec: LLVM IR Based Scalable Program Embeddings, S. VenkataKeerthy,
///   Rohit Aggarwal, Shalini Jain, Maunendra Sankar Desarkar, Ramakrishna
///   Upadrasta, and Y. N. Srikant, ACM Transactions on Architecture and
///   Code Optimization (TACO), 2020. https://doi.org/10.1145/3418463.
///   https://arxiv.org/abs/1909.06228
///
/// To obtain embeddings:
/// First run IR2VecVocabAnalysis to populate the vocabulary.
/// Then, use the Embedder interface to generate embeddings for the desired IR
/// entities. See the documentation for more details -
/// https://llvm.org/docs/MLGO.html#ir2vec-embeddings
///
//===----------------------------------------------------------------------===//

#ifndef LLVM_ANALYSIS_IR2VEC_H
#define LLVM_ANALYSIS_IR2VEC_H

#include "llvm/ADT/DenseMap.h"
#include "llvm/IR/Instructions.h"
#include "llvm/IR/PassManager.h"
#include "llvm/IR/Type.h"
#include "llvm/Support/CommandLine.h"
#include "llvm/Support/Compiler.h"
#include "llvm/Support/ErrorOr.h"
#include "llvm/Support/JSON.h"
#include <array>
#include <map>
#include <optional>

namespace llvm {

class Module;
class BasicBlock;
class Instruction;
class Function;
class Value;
class raw_ostream;
class LLVMContext;
class IR2VecVocabAnalysis;

/// IR2Vec computes two kinds of embeddings: Symbolic and Flow-aware.
/// Symbolic embeddings capture the "syntactic" and "statistical correlation"
/// of the IR entities. Flow-aware embeddings build on top of symbolic
/// embeddings and additionally capture the flow information in the IR.
/// IR2VecKind is used to specify the type of embeddings to generate.
/// Note: Implementation of FlowAware embeddings is not same as the one
/// described in the paper. The current implementation is a simplified version
/// that captures the flow information (SSA-based use-defs) without tracing
/// through memory level use-defs in the embedding computation described in the
/// paper.
enum class IR2VecKind { Symbolic, FlowAware };

namespace ir2vec {

extern llvm::cl::OptionCategory IR2VecCategory;
LLVM_ABI extern cl::opt<float> OpcWeight;
LLVM_ABI extern cl::opt<float> TypeWeight;
LLVM_ABI extern cl::opt<float> ArgWeight;
LLVM_ABI extern cl::opt<IR2VecKind> IR2VecEmbeddingKind;

/// Embedding is a datatype that wraps std::vector<double>. It provides
/// additional functionality for arithmetic and comparison operations.
/// It is meant to be used *like* std::vector<double> but is more restrictive
/// in the sense that it does not allow the user to change the size of the
/// embedding vector. The dimension of the embedding is fixed at the time of
/// construction of Embedding object. But the elements can be modified in-place.
struct Embedding {
private:
  std::vector<double> Data;

public:
  Embedding() = default;
  Embedding(const std::vector<double> &V) : Data(V) {}
  Embedding(std::vector<double> &&V) : Data(std::move(V)) {}
  Embedding(std::initializer_list<double> IL) : Data(IL) {}

  explicit Embedding(size_t Size) : Data(Size, 0.0) {}
  Embedding(size_t Size, double InitialValue) : Data(Size, InitialValue) {}

  size_t size() const { return Data.size(); }
  bool empty() const { return Data.empty(); }

  double &operator[](size_t Itr) {
    assert(Itr < Data.size() && "Index out of bounds");
    return Data[Itr];
  }

  const double &operator[](size_t Itr) const {
    assert(Itr < Data.size() && "Index out of bounds");
    return Data[Itr];
  }

  using iterator = typename std::vector<double>::iterator;
  using const_iterator = typename std::vector<double>::const_iterator;

  iterator begin() { return Data.begin(); }
  iterator end() { return Data.end(); }
  const_iterator begin() const { return Data.begin(); }
  const_iterator end() const { return Data.end(); }
  const_iterator cbegin() const { return Data.cbegin(); }
  const_iterator cend() const { return Data.cend(); }

  const std::vector<double> &getData() const { return Data; }

  /// Arithmetic operators
  LLVM_ABI Embedding &operator+=(const Embedding &RHS);
  LLVM_ABI Embedding operator+(const Embedding &RHS) const;
  LLVM_ABI Embedding &operator-=(const Embedding &RHS);
  LLVM_ABI Embedding operator-(const Embedding &RHS) const;
  LLVM_ABI Embedding &operator*=(double Factor);
  LLVM_ABI Embedding operator*(double Factor) const;

  /// Adds Src Embedding scaled by Factor with the called Embedding.
  /// Called_Embedding += Src * Factor
  LLVM_ABI Embedding &scaleAndAdd(const Embedding &Src, float Factor);

  /// Returns true if the embedding is approximately equal to the RHS embedding
  /// within the specified tolerance.
  LLVM_ABI bool approximatelyEquals(const Embedding &RHS,
                                    double Tolerance = 1e-4) const;

  LLVM_ABI void print(raw_ostream &OS) const;
};

using InstEmbeddingsMap = DenseMap<const Instruction *, Embedding>;
using BBEmbeddingsMap = DenseMap<const BasicBlock *, Embedding>;

/// Generic storage class for section-based vocabularies.
/// VocabStorage provides a generic foundation for storing and accessing
/// embeddings organized into sections.
class VocabStorage {
private:
  /// Section-based storage
  std::vector<std::vector<Embedding>> Sections;

<<<<<<< HEAD
  const size_t TotalSize;
  const unsigned Dimension;
=======
  // Fixme: Check if these members can be made const (and delete move
  // assignment) after changing Vocabulary creation by using static factory
  // methods.
  size_t TotalSize = 0;
  unsigned Dimension = 0;
>>>>>>> 54c4ef26

public:
  /// Default constructor creates empty storage (invalid state)
  VocabStorage() : Sections(), TotalSize(0), Dimension(0) {}

  /// Create a VocabStorage with pre-organized section data
  VocabStorage(std::vector<std::vector<Embedding>> &&SectionData);

  VocabStorage(VocabStorage &&) = default;
<<<<<<< HEAD
  VocabStorage &operator=(VocabStorage &&) = delete;
=======
  VocabStorage &operator=(VocabStorage &&) = default;
>>>>>>> 54c4ef26

  VocabStorage(const VocabStorage &) = delete;
  VocabStorage &operator=(const VocabStorage &) = delete;

  /// Get total number of entries across all sections
  size_t size() const { return TotalSize; }

  /// Get number of sections
  unsigned getNumSections() const {
    return static_cast<unsigned>(Sections.size());
  }

  /// Section-based access: Storage[sectionId][localIndex]
  const std::vector<Embedding> &operator[](unsigned SectionId) const {
    assert(SectionId < Sections.size() && "Invalid section ID");
    return Sections[SectionId];
  }

  /// Get vocabulary dimension
  unsigned getDimension() const { return Dimension; }

  /// Check if vocabulary is valid (has data)
  bool isValid() const { return TotalSize > 0; }

  /// Iterator support for section-based access
  class const_iterator {
    const VocabStorage *Storage;
    unsigned SectionId = 0;
    size_t LocalIndex = 0;

  public:
    const_iterator(const VocabStorage *Storage, unsigned SectionId,
                   size_t LocalIndex)
        : Storage(Storage), SectionId(SectionId), LocalIndex(LocalIndex) {}

    LLVM_ABI const Embedding &operator*() const;
    LLVM_ABI const_iterator &operator++();
    LLVM_ABI bool operator==(const const_iterator &Other) const;
    LLVM_ABI bool operator!=(const const_iterator &Other) const;
  };

  const_iterator begin() const { return const_iterator(this, 0, 0); }
  const_iterator end() const {
    return const_iterator(this, getNumSections(), 0);
  }

  using VocabMap = std::map<std::string, Embedding>;
  /// Parse a vocabulary section from JSON and populate the target vocabulary
  /// map.
  static Error parseVocabSection(StringRef Key,
                                 const json::Value &ParsedVocabValue,
                                 VocabMap &TargetVocab, unsigned &Dim);
};

/// Class for storing and accessing the IR2Vec vocabulary.
/// The Vocabulary class manages seed embeddings for LLVM IR entities. The
/// seed embeddings are the initial learned representations of the entities
/// of LLVM IR. The IR2Vec representation for a given IR is derived from these
/// seed embeddings.
///
/// The vocabulary contains the seed embeddings for three types of entities:
/// instruction opcodes, types, and operands. Types are grouped/canonicalized
/// for better learning (e.g., all float variants map to FloatTy). The
/// vocabulary abstracts away the canonicalization effectively, the exposed APIs
/// handle all the known LLVM IR opcodes, types and operands.
///
/// This class helps populate the seed embeddings in an internal vector-based
/// ADT. It provides logic to map every IR entity to a specific slot index or
/// position in this vector, enabling O(1) embedding lookup while avoiding
/// unnecessary computations involving string based lookups while generating the
/// embeddings.
class Vocabulary {
  friend class llvm::IR2VecVocabAnalysis;

  // Vocabulary Layout:
  // +----------------+------------------------------------------------------+
  // | Entity Type    | Index Range                                          |
  // +----------------+------------------------------------------------------+
  // | Opcodes        | [0 .. (MaxOpcodes-1)]                                |
  // | Canonical Types| [MaxOpcodes .. (MaxOpcodes+MaxCanonicalTypeIDs-1)]   |
  // | Operands       | [(MaxOpcodes+MaxCanonicalTypeIDs) .. NumCanEntries]  |
  // +----------------+------------------------------------------------------+
  // Note: MaxOpcodes is the number of unique opcodes supported by LLVM IR.
  //       MaxCanonicalTypeIDs is the number of canonicalized type IDs.
  //       "Similar" LLVM Types are grouped/canonicalized together. E.g., all
  //       float variants (FloatTy, DoubleTy, HalfTy, etc.) map to
  //       CanonicalTypeID::FloatTy. This helps reduce the vocabulary size
  //       and improves learning. Operands include Comparison predicates
  //       (ICmp/FCmp) along with other operand types. This can be extended to
  //       include other specializations in future.
  enum class Section : unsigned {
    Opcodes = 0,
    CanonicalTypes = 1,
    Operands = 2,
    Predicates = 3,
    MaxSections
  };

  // Use section-based storage for better organization and efficiency
  VocabStorage Storage;
<<<<<<< HEAD

  static constexpr unsigned NumICmpPredicates =
      static_cast<unsigned>(CmpInst::LAST_ICMP_PREDICATE) -
      static_cast<unsigned>(CmpInst::FIRST_ICMP_PREDICATE) + 1;
  static constexpr unsigned NumFCmpPredicates =
      static_cast<unsigned>(CmpInst::LAST_FCMP_PREDICATE) -
      static_cast<unsigned>(CmpInst::FIRST_FCMP_PREDICATE) + 1;

=======

  static constexpr unsigned NumICmpPredicates =
      static_cast<unsigned>(CmpInst::LAST_ICMP_PREDICATE) -
      static_cast<unsigned>(CmpInst::FIRST_ICMP_PREDICATE) + 1;
  static constexpr unsigned NumFCmpPredicates =
      static_cast<unsigned>(CmpInst::LAST_FCMP_PREDICATE) -
      static_cast<unsigned>(CmpInst::FIRST_FCMP_PREDICATE) + 1;

>>>>>>> 54c4ef26
public:
  /// Canonical type IDs supported by IR2Vec Vocabulary
  enum class CanonicalTypeID : unsigned {
    FloatTy,
    VoidTy,
    LabelTy,
    MetadataTy,
    VectorTy,
    TokenTy,
    IntegerTy,
    FunctionTy,
    PointerTy,
    StructTy,
    ArrayTy,
    UnknownTy,
    MaxCanonicalType
  };

  /// Operand kinds supported by IR2Vec Vocabulary
  enum class OperandKind : unsigned {
    FunctionID,
    PointerID,
    ConstantID,
    VariableID,
    MaxOperandKind
  };

  /// Vocabulary layout constants
#define LAST_OTHER_INST(NUM) static constexpr unsigned MaxOpcodes = NUM;
#include "llvm/IR/Instruction.def"
#undef LAST_OTHER_INST

  static constexpr unsigned MaxTypeIDs = Type::TypeID::TargetExtTyID + 1;
  static constexpr unsigned MaxCanonicalTypeIDs =
      static_cast<unsigned>(CanonicalTypeID::MaxCanonicalType);
  static constexpr unsigned MaxOperandKinds =
      static_cast<unsigned>(OperandKind::MaxOperandKind);
  // CmpInst::Predicate has gaps. We want the vocabulary to be dense without
  // empty slots.
  static constexpr unsigned MaxPredicateKinds =
      NumICmpPredicates + NumFCmpPredicates;

  Vocabulary() = default;
  LLVM_ABI Vocabulary(VocabStorage &&Storage) : Storage(std::move(Storage)) {}

  Vocabulary(const Vocabulary &) = delete;
  Vocabulary &operator=(const Vocabulary &) = delete;
<<<<<<< HEAD

  Vocabulary(Vocabulary &&) = default;
  Vocabulary &operator=(Vocabulary &&Other) = delete;

  LLVM_ABI bool isValid() const {
    return Storage.size() == NumCanonicalEntries;
  }

  LLVM_ABI unsigned getDimension() const {
    assert(isValid() && "IR2Vec Vocabulary is invalid");
    return Storage.getDimension();
  }

=======

  Vocabulary(Vocabulary &&) = default;
  Vocabulary &operator=(Vocabulary &&Other) = delete;

  LLVM_ABI bool isValid() const {
    return Storage.size() == NumCanonicalEntries;
  }

  LLVM_ABI unsigned getDimension() const {
    assert(isValid() && "IR2Vec Vocabulary is invalid");
    return Storage.getDimension();
  }

>>>>>>> 54c4ef26
  /// Total number of entries (opcodes + canonicalized types + operand kinds +
  /// predicates)
  static constexpr size_t getCanonicalSize() { return NumCanonicalEntries; }

  /// Function to get vocabulary key for a given Opcode
  LLVM_ABI static StringRef getVocabKeyForOpcode(unsigned Opcode);

  /// Function to get vocabulary key for a given TypeID
  LLVM_ABI static StringRef getVocabKeyForTypeID(Type::TypeID TypeID) {
    return getVocabKeyForCanonicalTypeID(getCanonicalTypeID(TypeID));
  }

  /// Function to get vocabulary key for a given OperandKind
  LLVM_ABI static StringRef getVocabKeyForOperandKind(OperandKind Kind) {
    unsigned Index = static_cast<unsigned>(Kind);
    assert(Index < MaxOperandKinds && "Invalid OperandKind");
    return OperandKindNames[Index];
  }

  /// Function to classify an operand into OperandKind
  LLVM_ABI static OperandKind getOperandKind(const Value *Op);

  /// Function to get vocabulary key for a given predicate
  LLVM_ABI static StringRef getVocabKeyForPredicate(CmpInst::Predicate P);

  /// Functions to return flat index
  LLVM_ABI static unsigned getIndex(unsigned Opcode) {
    assert(Opcode >= 1 && Opcode <= MaxOpcodes && "Invalid opcode");
    return Opcode - 1; // Convert to zero-based index
  }

  LLVM_ABI static unsigned getIndex(Type::TypeID TypeID) {
    assert(static_cast<unsigned>(TypeID) < MaxTypeIDs && "Invalid type ID");
    return MaxOpcodes + static_cast<unsigned>(getCanonicalTypeID(TypeID));
  }

  LLVM_ABI static unsigned getIndex(const Value &Op) {
    unsigned Index = static_cast<unsigned>(getOperandKind(&Op));
    assert(Index < MaxOperandKinds && "Invalid OperandKind");
    return OperandBaseOffset + Index;
  }

  LLVM_ABI static unsigned getIndex(CmpInst::Predicate P) {
    return PredicateBaseOffset + getPredicateLocalIndex(P);
  }

  /// Accessors to get the embedding for a given entity.
  LLVM_ABI const ir2vec::Embedding &operator[](unsigned Opcode) const {
    assert(Opcode >= 1 && Opcode <= MaxOpcodes && "Invalid opcode");
    return Storage[static_cast<unsigned>(Section::Opcodes)][Opcode - 1];
  }

  LLVM_ABI const ir2vec::Embedding &operator[](Type::TypeID TypeID) const {
    assert(static_cast<unsigned>(TypeID) < MaxTypeIDs && "Invalid type ID");
    unsigned LocalIndex = static_cast<unsigned>(getCanonicalTypeID(TypeID));
    return Storage[static_cast<unsigned>(Section::CanonicalTypes)][LocalIndex];
  }

  LLVM_ABI const ir2vec::Embedding &operator[](const Value &Arg) const {
    unsigned LocalIndex = static_cast<unsigned>(getOperandKind(&Arg));
    assert(LocalIndex < MaxOperandKinds && "Invalid OperandKind");
    return Storage[static_cast<unsigned>(Section::Operands)][LocalIndex];
  }

  LLVM_ABI const ir2vec::Embedding &operator[](CmpInst::Predicate P) const {
    unsigned LocalIndex = getPredicateLocalIndex(P);
    return Storage[static_cast<unsigned>(Section::Predicates)][LocalIndex];
  }

  /// Const Iterator type aliases
  using const_iterator = VocabStorage::const_iterator;

  const_iterator begin() const {
    assert(isValid() && "IR2Vec Vocabulary is invalid");
    return Storage.begin();
  }

  const_iterator cbegin() const { return begin(); }

  const_iterator end() const {
    assert(isValid() && "IR2Vec Vocabulary is invalid");
    return Storage.end();
  }

  const_iterator cend() const { return end(); }

  /// Returns the string key for a given index position in the vocabulary.
  /// This is useful for debugging or printing the vocabulary. Do not use this
  /// for embedding generation as string based lookups are inefficient.
  LLVM_ABI static StringRef getStringKey(unsigned Pos);

  /// Create a dummy vocabulary for testing purposes.
  LLVM_ABI static VocabStorage createDummyVocabForTest(unsigned Dim = 1);

  LLVM_ABI bool invalidate(Module &M, const PreservedAnalyses &PA,
                           ModuleAnalysisManager::Invalidator &Inv) const;

private:
  constexpr static unsigned NumCanonicalEntries =
      MaxOpcodes + MaxCanonicalTypeIDs + MaxOperandKinds + MaxPredicateKinds;

  // Base offsets for flat index computation
  constexpr static unsigned OperandBaseOffset =
      MaxOpcodes + MaxCanonicalTypeIDs;
  constexpr static unsigned PredicateBaseOffset =
      OperandBaseOffset + MaxOperandKinds;

  /// Functions for predicate index calculations
  static unsigned getPredicateLocalIndex(CmpInst::Predicate P);
  static CmpInst::Predicate getPredicateFromLocalIndex(unsigned LocalIndex);

  /// String mappings for CanonicalTypeID values
  static constexpr StringLiteral CanonicalTypeNames[] = {
      "FloatTy",   "VoidTy",   "LabelTy",   "MetadataTy",
      "VectorTy",  "TokenTy",  "IntegerTy", "FunctionTy",
      "PointerTy", "StructTy", "ArrayTy",   "UnknownTy"};
  static_assert(std::size(CanonicalTypeNames) ==
                    static_cast<unsigned>(CanonicalTypeID::MaxCanonicalType),
                "CanonicalTypeNames array size must match MaxCanonicalType");

  /// String mappings for OperandKind values
  static constexpr StringLiteral OperandKindNames[] = {"Function", "Pointer",
                                                       "Constant", "Variable"};
  static_assert(std::size(OperandKindNames) ==
                    static_cast<unsigned>(OperandKind::MaxOperandKind),
                "OperandKindNames array size must match MaxOperandKind");

  /// Every known TypeID defined in llvm/IR/Type.h is expected to have a
  /// corresponding mapping here in the same order as enum Type::TypeID.
  static constexpr std::array<CanonicalTypeID, MaxTypeIDs> TypeIDMapping = {{
      CanonicalTypeID::FloatTy,    // HalfTyID = 0
      CanonicalTypeID::FloatTy,    // BFloatTyID
      CanonicalTypeID::FloatTy,    // FloatTyID
      CanonicalTypeID::FloatTy,    // DoubleTyID
      CanonicalTypeID::FloatTy,    // X86_FP80TyID
      CanonicalTypeID::FloatTy,    // FP128TyID
      CanonicalTypeID::FloatTy,    // PPC_FP128TyID
      CanonicalTypeID::VoidTy,     // VoidTyID
      CanonicalTypeID::LabelTy,    // LabelTyID
      CanonicalTypeID::MetadataTy, // MetadataTyID
      CanonicalTypeID::VectorTy,   // X86_AMXTyID
      CanonicalTypeID::TokenTy,    // TokenTyID
      CanonicalTypeID::IntegerTy,  // IntegerTyID
      CanonicalTypeID::FunctionTy, // FunctionTyID
      CanonicalTypeID::PointerTy,  // PointerTyID
      CanonicalTypeID::StructTy,   // StructTyID
      CanonicalTypeID::ArrayTy,    // ArrayTyID
      CanonicalTypeID::VectorTy,   // FixedVectorTyID
      CanonicalTypeID::VectorTy,   // ScalableVectorTyID
      CanonicalTypeID::PointerTy,  // TypedPointerTyID
      CanonicalTypeID::UnknownTy   // TargetExtTyID
  }};
  static_assert(TypeIDMapping.size() == MaxTypeIDs,
                "TypeIDMapping must cover all Type::TypeID values");

  /// Function to get vocabulary key for canonical type by enum
  LLVM_ABI static StringRef
  getVocabKeyForCanonicalTypeID(CanonicalTypeID CType) {
    unsigned Index = static_cast<unsigned>(CType);
    assert(Index < MaxCanonicalTypeIDs && "Invalid CanonicalTypeID");
    return CanonicalTypeNames[Index];
  }

  /// Function to convert TypeID to CanonicalTypeID
  LLVM_ABI static CanonicalTypeID getCanonicalTypeID(Type::TypeID TypeID) {
    unsigned Index = static_cast<unsigned>(TypeID);
    assert(Index < MaxTypeIDs && "Invalid TypeID");
    return TypeIDMapping[Index];
  }

  /// Function to get the predicate enum value for a given index. Index is
  /// relative to the predicates section of the vocabulary. E.g., Index 0
  /// corresponds to the first predicate.
  LLVM_ABI static CmpInst::Predicate getPredicate(unsigned Index) {
    assert(Index < MaxPredicateKinds && "Invalid predicate index");
    return getPredicateFromLocalIndex(Index);
  }
};

/// Embedder provides the interface to generate embeddings (vector
/// representations) for instructions, basic blocks, and functions. The
/// vector representations are generated using IR2Vec algorithms.
///
/// The Embedder class is an abstract class and it is intended to be
/// subclassed for different IR2Vec algorithms like Symbolic and Flow-aware.
class Embedder {
protected:
  const Function &F;
  const Vocabulary &Vocab;

  /// Dimension of the vector representation; captured from the input vocabulary
  const unsigned Dimension;

  /// Weights for different entities (like opcode, arguments, types)
  /// in the IR instructions to generate the vector representation.
  const float OpcWeight, TypeWeight, ArgWeight;

  LLVM_ABI Embedder(const Function &F, const Vocabulary &Vocab)
      : F(F), Vocab(Vocab), Dimension(Vocab.getDimension()),
        OpcWeight(ir2vec::OpcWeight), TypeWeight(ir2vec::TypeWeight),
        ArgWeight(ir2vec::ArgWeight) {}

  /// Function to compute embeddings.
  Embedding computeEmbeddings() const;

  /// Function to compute the embedding for a given basic block.
  Embedding computeEmbeddings(const BasicBlock &BB) const;

  /// Function to compute the embedding for a given instruction.
  /// Specific to the kind of embeddings being computed.
  virtual Embedding computeEmbeddings(const Instruction &I) const = 0;

public:
  virtual ~Embedder() = default;

  /// Factory method to create an Embedder object.
  LLVM_ABI static std::unique_ptr<Embedder>
  create(IR2VecKind Mode, const Function &F, const Vocabulary &Vocab);

  /// Computes and returns the embedding for a given instruction in the function
  /// F
  LLVM_ABI Embedding getInstVector(const Instruction &I) const {
    return computeEmbeddings(I);
  }

  /// Computes and returns the embedding for a given basic block in the function
  /// F
  LLVM_ABI Embedding getBBVector(const BasicBlock &BB) const {
    return computeEmbeddings(BB);
  }

  /// Computes and returns the embedding for the current function.
  LLVM_ABI Embedding getFunctionVector() const { return computeEmbeddings(); }

  /// Invalidate embeddings if cached. The embeddings may not be relevant
  /// anymore when the IR changes due to transformations. In such cases, the
  /// cached embeddings should be invalidated to ensure
  /// correctness/recomputation. This is a no-op for SymbolicEmbedder but
  /// removes all the cached entries in FlowAwareEmbedder.
  virtual void invalidateEmbeddings() {}
};

/// Class for computing the Symbolic embeddings of IR2Vec.
/// Symbolic embeddings are constructed based on the entity-level
/// representations obtained from the Vocabulary.
class LLVM_ABI SymbolicEmbedder : public Embedder {
private:
  Embedding computeEmbeddings(const Instruction &I) const override;

public:
  SymbolicEmbedder(const Function &F, const Vocabulary &Vocab)
      : Embedder(F, Vocab) {}
};

/// Class for computing the Flow-aware embeddings of IR2Vec.
/// Flow-aware embeddings build on the vocabulary, just like Symbolic
/// embeddings, and additionally capture the flow information in the IR.
class LLVM_ABI FlowAwareEmbedder : public Embedder {
private:
  // FlowAware embeddings would benefit from caching instruction embeddings as
  // they are reused while computing the embeddings of other instructions.
  mutable InstEmbeddingsMap InstVecMap;
  Embedding computeEmbeddings(const Instruction &I) const override;

public:
  FlowAwareEmbedder(const Function &F, const Vocabulary &Vocab)
      : Embedder(F, Vocab) {}
  void invalidateEmbeddings() override { InstVecMap.clear(); }
};

} // namespace ir2vec

/// This analysis provides the vocabulary for IR2Vec. The vocabulary provides a
/// mapping between an entity of the IR (like opcode, type, argument, etc.) and
/// its corresponding embedding.
class IR2VecVocabAnalysis : public AnalysisInfoMixin<IR2VecVocabAnalysis> {
  using VocabMap = std::map<std::string, ir2vec::Embedding>;
  std::optional<ir2vec::VocabStorage> Vocab;

  Error readVocabulary(VocabMap &OpcVocab, VocabMap &TypeVocab,
                       VocabMap &ArgVocab);
  void generateVocabStorage(VocabMap &OpcVocab, VocabMap &TypeVocab,
                            VocabMap &ArgVocab);
  void emitError(Error Err, LLVMContext &Ctx);

public:
  LLVM_ABI static AnalysisKey Key;
  IR2VecVocabAnalysis() = default;
  LLVM_ABI explicit IR2VecVocabAnalysis(ir2vec::VocabStorage &&Vocab)
      : Vocab(std::move(Vocab)) {}
  using Result = ir2vec::Vocabulary;
  LLVM_ABI Result run(Module &M, ModuleAnalysisManager &MAM);
};

/// This pass prints the IR2Vec embeddings for instructions, basic blocks, and
/// functions.
class IR2VecPrinterPass : public PassInfoMixin<IR2VecPrinterPass> {
  raw_ostream &OS;

public:
  explicit IR2VecPrinterPass(raw_ostream &OS) : OS(OS) {}
  LLVM_ABI PreservedAnalyses run(Module &M, ModuleAnalysisManager &MAM);
  static bool isRequired() { return true; }
};

/// This pass prints the embeddings in the vocabulary
class IR2VecVocabPrinterPass : public PassInfoMixin<IR2VecVocabPrinterPass> {
  raw_ostream &OS;

public:
  explicit IR2VecVocabPrinterPass(raw_ostream &OS) : OS(OS) {}
  LLVM_ABI PreservedAnalyses run(Module &M, ModuleAnalysisManager &MAM);
  static bool isRequired() { return true; }
};

} // namespace llvm

#endif // LLVM_ANALYSIS_IR2VEC_H<|MERGE_RESOLUTION|>--- conflicted
+++ resolved
@@ -153,16 +153,11 @@
   /// Section-based storage
   std::vector<std::vector<Embedding>> Sections;
 
-<<<<<<< HEAD
-  const size_t TotalSize;
-  const unsigned Dimension;
-=======
   // Fixme: Check if these members can be made const (and delete move
   // assignment) after changing Vocabulary creation by using static factory
   // methods.
   size_t TotalSize = 0;
   unsigned Dimension = 0;
->>>>>>> 54c4ef26
 
 public:
   /// Default constructor creates empty storage (invalid state)
@@ -172,11 +167,7 @@
   VocabStorage(std::vector<std::vector<Embedding>> &&SectionData);
 
   VocabStorage(VocabStorage &&) = default;
-<<<<<<< HEAD
-  VocabStorage &operator=(VocabStorage &&) = delete;
-=======
   VocabStorage &operator=(VocabStorage &&) = default;
->>>>>>> 54c4ef26
 
   VocabStorage(const VocabStorage &) = delete;
   VocabStorage &operator=(const VocabStorage &) = delete;
@@ -277,7 +268,6 @@
 
   // Use section-based storage for better organization and efficiency
   VocabStorage Storage;
-<<<<<<< HEAD
 
   static constexpr unsigned NumICmpPredicates =
       static_cast<unsigned>(CmpInst::LAST_ICMP_PREDICATE) -
@@ -286,16 +276,6 @@
       static_cast<unsigned>(CmpInst::LAST_FCMP_PREDICATE) -
       static_cast<unsigned>(CmpInst::FIRST_FCMP_PREDICATE) + 1;
 
-=======
-
-  static constexpr unsigned NumICmpPredicates =
-      static_cast<unsigned>(CmpInst::LAST_ICMP_PREDICATE) -
-      static_cast<unsigned>(CmpInst::FIRST_ICMP_PREDICATE) + 1;
-  static constexpr unsigned NumFCmpPredicates =
-      static_cast<unsigned>(CmpInst::LAST_FCMP_PREDICATE) -
-      static_cast<unsigned>(CmpInst::FIRST_FCMP_PREDICATE) + 1;
-
->>>>>>> 54c4ef26
 public:
   /// Canonical type IDs supported by IR2Vec Vocabulary
   enum class CanonicalTypeID : unsigned {
@@ -343,7 +323,6 @@
 
   Vocabulary(const Vocabulary &) = delete;
   Vocabulary &operator=(const Vocabulary &) = delete;
-<<<<<<< HEAD
 
   Vocabulary(Vocabulary &&) = default;
   Vocabulary &operator=(Vocabulary &&Other) = delete;
@@ -357,21 +336,6 @@
     return Storage.getDimension();
   }
 
-=======
-
-  Vocabulary(Vocabulary &&) = default;
-  Vocabulary &operator=(Vocabulary &&Other) = delete;
-
-  LLVM_ABI bool isValid() const {
-    return Storage.size() == NumCanonicalEntries;
-  }
-
-  LLVM_ABI unsigned getDimension() const {
-    assert(isValid() && "IR2Vec Vocabulary is invalid");
-    return Storage.getDimension();
-  }
-
->>>>>>> 54c4ef26
   /// Total number of entries (opcodes + canonicalized types + operand kinds +
   /// predicates)
   static constexpr size_t getCanonicalSize() { return NumCanonicalEntries; }
