--- conflicted
+++ resolved
@@ -197,7 +197,6 @@
     MaxOperandKind
   };
 
-public:
   /// Vocabulary layout constants
 #define LAST_OTHER_INST(NUM) static constexpr unsigned MaxOpcodes = NUM;
 #include "llvm/IR/Instruction.def"
@@ -210,34 +209,6 @@
       static_cast<unsigned>(OperandKind::MaxOperandKind);
 
   Vocabulary() = default;
-<<<<<<< HEAD
-  LLVM_ABI Vocabulary(VocabVector &&Vocab);
-
-  LLVM_ABI bool isValid() const;
-  LLVM_ABI unsigned getDimension() const;
-  LLVM_ABI size_t size() const;
-
-  static size_t expectedSize() {
-    return MaxOpcodes + MaxTypeIDs + MaxOperandKinds;
-  }
-
-  /// Helper function to get vocabulary key for a given Opcode
-  LLVM_ABI static StringRef getVocabKeyForOpcode(unsigned Opcode);
-
-  /// Helper function to get vocabulary key for a given TypeID
-  LLVM_ABI static StringRef getVocabKeyForTypeID(Type::TypeID TypeID);
-
-  /// Helper function to get vocabulary key for a given OperandKind
-  LLVM_ABI static StringRef getVocabKeyForOperandKind(OperandKind Kind);
-
-  /// Helper function to classify an operand into OperandKind
-  LLVM_ABI static OperandKind getOperandKind(const Value *Op);
-
-  /// Helpers to return the IDs of a given Opcode, TypeID, or OperandKind
-  LLVM_ABI static unsigned getNumericID(unsigned Opcode);
-  LLVM_ABI static unsigned getNumericID(Type::TypeID TypeID);
-  LLVM_ABI static unsigned getNumericID(const Value *Op);
-=======
   LLVM_ABI Vocabulary(VocabVector &&Vocab) : Vocab(std::move(Vocab)) {}
 
   LLVM_ABI bool isValid() const { return Vocab.size() == NumCanonicalEntries; };
@@ -262,16 +233,11 @@
   LLVM_ABI static unsigned getSlotIndex(unsigned Opcode);
   LLVM_ABI static unsigned getSlotIndex(Type::TypeID TypeID);
   LLVM_ABI static unsigned getSlotIndex(const Value &Op);
->>>>>>> 35227056
 
   /// Accessors to get the embedding for a given entity.
   LLVM_ABI const ir2vec::Embedding &operator[](unsigned Opcode) const;
   LLVM_ABI const ir2vec::Embedding &operator[](Type::TypeID TypeId) const;
-<<<<<<< HEAD
-  LLVM_ABI const ir2vec::Embedding &operator[](const Value *Arg) const;
-=======
   LLVM_ABI const ir2vec::Embedding &operator[](const Value &Arg) const;
->>>>>>> 35227056
 
   /// Const Iterator type aliases
   using const_iterator = VocabVector::const_iterator;
@@ -305,8 +271,6 @@
 
   LLVM_ABI bool invalidate(Module &M, const PreservedAnalyses &PA,
                            ModuleAnalysisManager::Invalidator &Inv) const;
-<<<<<<< HEAD
-=======
 
 private:
   constexpr static unsigned NumCanonicalEntries =
@@ -362,7 +326,6 @@
 
   /// Function to convert TypeID to CanonicalTypeID
   LLVM_ABI static CanonicalTypeID getCanonicalTypeID(Type::TypeID TypeID);
->>>>>>> 35227056
 };
 
 /// Embedder provides the interface to generate embeddings (vector
