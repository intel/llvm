--- conflicted
+++ resolved
@@ -1010,11 +1010,7 @@
 
   bool preferFixedOverScalableIfEqualCost() const { return false; }
 
-<<<<<<< HEAD
-  bool preferInLoopReduction(unsigned Opcode, Type *Ty) const { return false; }
-=======
   bool preferInLoopReduction(RecurKind Kind, Type *Ty) const { return false; }
->>>>>>> d465594a
   bool preferAlternateOpcodeVectorization() const { return true; }
 
   bool preferPredicatedReductionSelect(unsigned Opcode, Type *Ty) const {
