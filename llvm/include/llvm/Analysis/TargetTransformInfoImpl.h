--- conflicted
+++ resolved
@@ -381,8 +381,6 @@
 
   unsigned getCastInstrCost(unsigned Opcode, Type *Dst, Type *Src,
                             const Instruction *I) {
-<<<<<<< HEAD
-=======
     switch (Opcode) {
     default:
       break;
@@ -412,7 +410,6 @@
         return 0;
       break;
     }
->>>>>>> a34309b7
     return 1;
   }
 
@@ -837,35 +834,6 @@
       return TargetTTI->getGEPCost(GEP->getSourceElementType(),
                                    GEP->getPointerOperand(),
                                    Operands.drop_front());
-<<<<<<< HEAD
-
-    if (auto CS = ImmutableCallSite(U)) {
-      const Function *F = CS.getCalledFunction();
-      if (F) {
-        FunctionType *FTy = F->getFunctionType();
-        if (Intrinsic::ID IID = F->getIntrinsicID()) {
-          SmallVector<Type *, 8> ParamTys(FTy->param_begin(), FTy->param_end());
-          return TargetTTI->getIntrinsicCost(IID, FTy->getReturnType(),
-                                             ParamTys, U);
-        }
-
-        if (!TargetTTI->isLoweredToCall(F))
-          return TTI::TCC_Basic; // Give a basic cost if it will be lowered
-
-        return TTI::TCC_Basic * (FTy->getNumParams() + 1);
-      }
-      return TTI::TCC_Basic * (CS.arg_size() + 1);
-    }
-
-    if (isa<SExtInst>(U) || isa<ZExtInst>(U) || isa<FPExtInst>(U))
-      // The old behaviour of generally treating extensions of icmp to be free
-      // has been removed. A target that needs it should override getUserCost().
-      return TargetTTI->getExtCost(cast<Instruction>(U), Operands.back());
-
-    return TargetTTI->getOperationCost(
-        Operator::getOpcode(U), U->getType(),
-        U->getNumOperands() == 1 ? U->getOperand(0)->getType() : nullptr);
-=======
     }
     case Instruction::FDiv:
     case Instruction::FRem:
@@ -894,7 +862,6 @@
     }
     // By default, just classify everything as 'basic'.
     return TTI::TCC_Basic;
->>>>>>> a34309b7
   }
 
   int getInstructionLatency(const Instruction *I) {
