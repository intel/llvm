--- conflicted
+++ resolved
@@ -1609,14 +1609,6 @@
         return TargetTTI->getShuffleCost(TTI::SK_Reverse, VecTy, VecSrcTy, Mask,
                                          CostKind, 0, nullptr, Operands,
                                          Shuffle);
-<<<<<<< HEAD
-
-      if (Shuffle->isSelect())
-        return TargetTTI->getShuffleCost(TTI::SK_Select, VecTy, VecSrcTy, Mask,
-                                         CostKind, 0, nullptr, Operands,
-                                         Shuffle);
-=======
->>>>>>> 5ee67ebe
 
       if (Shuffle->isTranspose())
         return TargetTTI->getShuffleCost(TTI::SK_Transpose, VecTy, VecSrcTy,
