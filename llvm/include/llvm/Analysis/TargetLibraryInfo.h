--- conflicted
+++ resolved
@@ -1,636 +1,633 @@
-//===-- TargetLibraryInfo.h - Library information ---------------*- C++ -*-===//
-//
-// Part of the LLVM Project, under the Apache License v2.0 with LLVM Exceptions.
-// See https://llvm.org/LICENSE.txt for license information.
-// SPDX-License-Identifier: Apache-2.0 WITH LLVM-exception
-//
-//===----------------------------------------------------------------------===//
-
-#ifndef LLVM_ANALYSIS_TARGETLIBRARYINFO_H
-#define LLVM_ANALYSIS_TARGETLIBRARYINFO_H
-
-#include "llvm/ADT/BitVector.h"
-#include "llvm/ADT/DenseMap.h"
-#include "llvm/IR/InstrTypes.h"
-#include "llvm/IR/IntrinsicInst.h"
-#include "llvm/IR/PassManager.h"
-#include "llvm/Pass.h"
-<<<<<<< HEAD
-
-=======
-#include "llvm/TargetParser/Triple.h"
->>>>>>> 98b7de88
-#include <optional>
-
-namespace llvm {
-
-template <typename T> class ArrayRef;
-class Function;
-class Module;
-class Triple;
-
-/// Describes a possible implementation of a floating point builtin operation.
-struct AltMathDesc {
-  Intrinsic::ID IntrinID;
-  Type::TypeID BaseFPType;
-  ElementCount VectorizationFactor;
-  StringRef FnImplName;
-  float Accuracy;
-};
-
-/// Describes a possible vectorization of a function.
-/// Function 'VectorFnName' is equivalent to 'ScalarFnName' vectorized
-/// by a factor 'VectorizationFactor'.
-struct VecDesc {
-  StringRef ScalarFnName;
-  StringRef VectorFnName;
-  ElementCount VectorizationFactor;
-};
-
-  enum LibFunc : unsigned {
-#define TLI_DEFINE_ENUM
-#include "llvm/Analysis/TargetLibraryInfo.def"
-
-    NumLibFuncs,
-    NotLibFunc
-  };
-
-/// Implementation of the target library information.
-///
-/// This class constructs tables that hold the target library information and
-/// make it available. However, it is somewhat expensive to compute and only
-/// depends on the triple. So users typically interact with the \c
-/// TargetLibraryInfo wrapper below.
-class TargetLibraryInfoImpl {
-  friend class TargetLibraryInfo;
-
-  unsigned char AvailableArray[(NumLibFuncs+3)/4];
-  DenseMap<unsigned, std::string> CustomNames;
-  static StringLiteral const StandardNames[NumLibFuncs];
-  bool ShouldExtI32Param, ShouldExtI32Return, ShouldSignExtI32Param, ShouldSignExtI32Return;
-  unsigned SizeOfInt;
-
-  enum AvailabilityState {
-    StandardName = 3, // (memset to all ones)
-    CustomName = 1,
-    Unavailable = 0  // (memset to all zeros)
-  };
-  void setState(LibFunc F, AvailabilityState State) {
-    AvailableArray[F/4] &= ~(3 << 2*(F&3));
-    AvailableArray[F/4] |= State << 2*(F&3);
-  }
-  AvailabilityState getState(LibFunc F) const {
-    return static_cast<AvailabilityState>((AvailableArray[F/4] >> 2*(F&3)) & 3);
-  }
-
-  /// Alternate math library functions - sorted by intrinsic ID, then type,
-  /// then vector size, then accuracy
-  std::vector<AltMathDesc> AltMathFuncDescs;
-
-  /// Vectorization descriptors - sorted by ScalarFnName.
-  std::vector<VecDesc> VectorDescs;
-  /// Scalarization descriptors - same content as VectorDescs but sorted based
-  /// on VectorFnName rather than ScalarFnName.
-  std::vector<VecDesc> ScalarDescs;
-
-  /// Return true if the function type FTy is valid for the library function
-  /// F, regardless of whether the function is available.
-  bool isValidProtoForLibFunc(const FunctionType &FTy, LibFunc F,
-                              const Module &M) const;
-
-public:
-  /// List of known vector-functions libraries.
-  ///
-  /// The vector-functions library defines, which functions are vectorizable
-  /// and with which factor. The library can be specified by either frontend,
-  /// or a commandline option, and then used by
-  /// addVectorizableFunctionsFromVecLib for filling up the tables of
-  /// vectorizable functions.
-  enum VectorLibrary {
-    NoLibrary,        // Don't use any vector library.
-    Accelerate,       // Use Accelerate framework.
-    DarwinLibSystemM, // Use Darwin's libsystem_m.
-    LIBMVEC_X86,      // GLIBC Vector Math library.
-    MASSV,            // IBM MASS vector library.
-    SVML,             // Intel short vector math library.
-    SLEEFGNUABI       // SLEEF - SIMD Library for Evaluating Elementary Functions.
-  };
-
-  /// List of known alternate math libraries.
-  ///
-  /// The alternate math library provides a set of functions that can ve used
-  /// to replace llvm.fpbuiltin intrinsic calls when one or more constraining
-  /// attributes are specified.
-  /// The library can be specified by either frontend or a commandline option,
-  /// and then used by addAltMathFunctionsFromLib for populating the tables of
-  /// math function implementations.
-  enum AltMathLibrary {
-    NoAltMathLibrary,  // Don't use any alternate math library
-    TestAltMathLibrary // Use a fake alternate math library for testing
-  };
-
-  TargetLibraryInfoImpl();
-  explicit TargetLibraryInfoImpl(const Triple &T);
-
-  // Provide value semantics.
-  TargetLibraryInfoImpl(const TargetLibraryInfoImpl &TLI);
-  TargetLibraryInfoImpl(TargetLibraryInfoImpl &&TLI);
-  TargetLibraryInfoImpl &operator=(const TargetLibraryInfoImpl &TLI);
-  TargetLibraryInfoImpl &operator=(TargetLibraryInfoImpl &&TLI);
-
-  /// Searches for a particular function name.
-  ///
-  /// If it is one of the known library functions, return true and set F to the
-  /// corresponding value.
-  bool getLibFunc(StringRef funcName, LibFunc &F) const;
-
-  /// Searches for a particular function name, also checking that its type is
-  /// valid for the library function matching that name.
-  ///
-  /// If it is one of the known library functions, return true and set F to the
-  /// corresponding value.
-  ///
-  /// FDecl is assumed to have a parent Module when using this function.
-  bool getLibFunc(const Function &FDecl, LibFunc &F) const;
-
-  /// Forces a function to be marked as unavailable.
-  void setUnavailable(LibFunc F) {
-    setState(F, Unavailable);
-  }
-
-  /// Forces a function to be marked as available.
-  void setAvailable(LibFunc F) {
-    setState(F, StandardName);
-  }
-
-  /// Forces a function to be marked as available and provide an alternate name
-  /// that must be used.
-  void setAvailableWithName(LibFunc F, StringRef Name) {
-    if (StandardNames[F] != Name) {
-      setState(F, CustomName);
-      CustomNames[F] = std::string(Name);
-      assert(CustomNames.contains(F));
-    } else {
-      setState(F, StandardName);
-    }
-  }
-
-  /// Disables all builtins.
-  ///
-  /// This can be used for options like -fno-builtin.
-  void disableAllFunctions();
-
-  /// Add a set of alternate math library function implementations with
-  /// attributes that can be used to select an implementation for an
-  /// llvm.fpbuiltin intrinsic
-  void addAltMathFunctions(ArrayRef<AltMathDesc> Fns);
-
-  /// Calls addAltMathFunctions with a known preset of functions for the
-  /// given alternate math library.
-  void addAltMathFunctionsFromLib(enum AltMathLibrary AltLib);
-
-  /// Select an alternate math library implementation that meets the criteria
-  /// described by an FPBuiltinIntrinsic call.
-  StringRef selectFPBuiltinImplementation(FPBuiltinIntrinsic *Builtin) const;
-
-  /// Add a set of scalar -> vector mappings, queryable via
-  /// getVectorizedFunction and getScalarizedFunction.
-  void addVectorizableFunctions(ArrayRef<VecDesc> Fns);
-
-  /// Calls addVectorizableFunctions with a known preset of functions for the
-  /// given vector library.
-  void addVectorizableFunctionsFromVecLib(enum VectorLibrary VecLib,
-                                          const llvm::Triple &TargetTriple);
-
-  /// Return true if the function F has a vector equivalent with vectorization
-  /// factor VF.
-  bool isFunctionVectorizable(StringRef F, const ElementCount &VF) const {
-    return !getVectorizedFunction(F, VF).empty();
-  }
-
-  /// Return true if the function F has a vector equivalent with any
-  /// vectorization factor.
-  bool isFunctionVectorizable(StringRef F) const;
-
-  /// Return the name of the equivalent of F, vectorized with factor VF. If no
-  /// such mapping exists, return the empty string.
-  StringRef getVectorizedFunction(StringRef F, const ElementCount &VF) const;
-
-  /// Set to true iff i32 parameters to library functions should have signext
-  /// or zeroext attributes if they correspond to C-level int or unsigned int,
-  /// respectively.
-  void setShouldExtI32Param(bool Val) {
-    ShouldExtI32Param = Val;
-  }
-
-  /// Set to true iff i32 results from library functions should have signext
-  /// or zeroext attributes if they correspond to C-level int or unsigned int,
-  /// respectively.
-  void setShouldExtI32Return(bool Val) {
-    ShouldExtI32Return = Val;
-  }
-
-  /// Set to true iff i32 parameters to library functions should have signext
-  /// attribute if they correspond to C-level int or unsigned int.
-  void setShouldSignExtI32Param(bool Val) {
-    ShouldSignExtI32Param = Val;
-  }
-
-  /// Set to true iff i32 results from library functions should have signext
-  /// attribute if they correspond to C-level int or unsigned int.
-  void setShouldSignExtI32Return(bool Val) {
-    ShouldSignExtI32Return = Val;
-  }
-
-  /// Returns the size of the wchar_t type in bytes or 0 if the size is unknown.
-  /// This queries the 'wchar_size' metadata.
-  unsigned getWCharSize(const Module &M) const;
-
-  /// Returns the size of the size_t type in bits.
-  unsigned getSizeTSize(const Module &M) const;
-
-  /// Get size of a C-level int or unsigned int, in bits.
-  unsigned getIntSize() const {
-    return SizeOfInt;
-  }
-
-  /// Initialize the C-level size of an integer.
-  void setIntSize(unsigned Bits) {
-    SizeOfInt = Bits;
-  }
-
-  /// Returns the largest vectorization factor used in the list of
-  /// vector functions.
-  void getWidestVF(StringRef ScalarF, ElementCount &FixedVF,
-                   ElementCount &Scalable) const;
-
-  /// Returns true if call site / callee has cdecl-compatible calling
-  /// conventions.
-  static bool isCallingConvCCompatible(CallBase *CI);
-  static bool isCallingConvCCompatible(Function *Callee);
-
-  bool isFPAccuracyAvailable() const;
-  StringRef getFPAccuracy(StringRef Func, unsigned FPAccuracyID);
-};
-
-/// Provides information about what library functions are available for
-/// the current target.
-///
-/// This both allows optimizations to handle them specially and frontends to
-/// disable such optimizations through -fno-builtin etc.
-class TargetLibraryInfo {
-  friend class TargetLibraryAnalysis;
-  friend class TargetLibraryInfoWrapperPass;
-
-  /// The global (module level) TLI info.
-  const TargetLibraryInfoImpl *Impl;
-
-  /// Support for -fno-builtin* options as function attributes, overrides
-  /// information in global TargetLibraryInfoImpl.
-  BitVector OverrideAsUnavailable;
-
-public:
-  explicit TargetLibraryInfo(const TargetLibraryInfoImpl &Impl,
-                             std::optional<const Function *> F = std::nullopt)
-      : Impl(&Impl), OverrideAsUnavailable(NumLibFuncs) {
-    if (!F)
-      return;
-    if ((*F)->hasFnAttribute("no-builtins"))
-      disableAllFunctions();
-    else {
-      // Disable individual libc/libm calls in TargetLibraryInfo.
-      LibFunc LF;
-      AttributeSet FnAttrs = (*F)->getAttributes().getFnAttrs();
-      for (const Attribute &Attr : FnAttrs) {
-        if (!Attr.isStringAttribute())
-          continue;
-        auto AttrStr = Attr.getKindAsString();
-        if (!AttrStr.consume_front("no-builtin-"))
-          continue;
-        if (getLibFunc(AttrStr, LF))
-          setUnavailable(LF);
-      }
-    }
-  }
-
-  // Provide value semantics.
-  TargetLibraryInfo(const TargetLibraryInfo &TLI) = default;
-  TargetLibraryInfo(TargetLibraryInfo &&TLI)
-      : Impl(TLI.Impl), OverrideAsUnavailable(TLI.OverrideAsUnavailable) {}
-  TargetLibraryInfo &operator=(const TargetLibraryInfo &TLI) = default;
-  TargetLibraryInfo &operator=(TargetLibraryInfo &&TLI) {
-    Impl = TLI.Impl;
-    OverrideAsUnavailable = TLI.OverrideAsUnavailable;
-    return *this;
-  }
-
-  /// Determine whether a callee with the given TLI can be inlined into
-  /// caller with this TLI, based on 'nobuiltin' attributes. When requested,
-  /// allow inlining into a caller with a superset of the callee's nobuiltin
-  /// attributes, which is conservatively correct.
-  bool areInlineCompatible(const TargetLibraryInfo &CalleeTLI,
-                           bool AllowCallerSuperset) const {
-    if (!AllowCallerSuperset)
-      return OverrideAsUnavailable == CalleeTLI.OverrideAsUnavailable;
-    BitVector B = OverrideAsUnavailable;
-    B |= CalleeTLI.OverrideAsUnavailable;
-    // We can inline if the union of the caller and callee's nobuiltin
-    // attributes is no stricter than the caller's nobuiltin attributes.
-    return B == OverrideAsUnavailable;
-  }
-
-  /// Return true if the function type FTy is valid for the library function
-  /// F, regardless of whether the function is available.
-  bool isValidProtoForLibFunc(const FunctionType &FTy, LibFunc F,
-                              const Module &M) const {
-    return Impl->isValidProtoForLibFunc(FTy, F, M);
-  }
-
-  /// Searches for a particular function name.
-  ///
-  /// If it is one of the known library functions, return true and set F to the
-  /// corresponding value.
-  bool getLibFunc(StringRef funcName, LibFunc &F) const {
-    return Impl->getLibFunc(funcName, F);
-  }
-
-  bool getLibFunc(const Function &FDecl, LibFunc &F) const {
-    return Impl->getLibFunc(FDecl, F);
-  }
-
-  /// If a callbase does not have the 'nobuiltin' attribute, return if the
-  /// called function is a known library function and set F to that function.
-  bool getLibFunc(const CallBase &CB, LibFunc &F) const {
-    return !CB.isNoBuiltin() && CB.getCalledFunction() &&
-           getLibFunc(*(CB.getCalledFunction()), F);
-  }
-
-  /// Disables all builtins.
-  ///
-  /// This can be used for options like -fno-builtin.
-  void disableAllFunctions() LLVM_ATTRIBUTE_UNUSED {
-    OverrideAsUnavailable.set();
-  }
-
-  /// Forces a function to be marked as unavailable.
-  void setUnavailable(LibFunc F) LLVM_ATTRIBUTE_UNUSED {
-    OverrideAsUnavailable.set(F);
-  }
-
-  TargetLibraryInfoImpl::AvailabilityState getState(LibFunc F) const {
-    if (OverrideAsUnavailable[F])
-      return TargetLibraryInfoImpl::Unavailable;
-    return Impl->getState(F);
-  }
-
-  /// Tests whether a library function is available.
-  bool has(LibFunc F) const {
-    return getState(F) != TargetLibraryInfoImpl::Unavailable;
-  }
-  bool isFunctionVectorizable(StringRef F, const ElementCount &VF) const {
-    return Impl->isFunctionVectorizable(F, VF);
-  }
-  bool isFunctionVectorizable(StringRef F) const {
-    return Impl->isFunctionVectorizable(F);
-  }
-  StringRef selectFPBuiltinImplementation(FPBuiltinIntrinsic *Builtin) const {
-    return Impl->selectFPBuiltinImplementation(Builtin);
-  }
-  StringRef getVectorizedFunction(StringRef F, const ElementCount &VF) const {
-    return Impl->getVectorizedFunction(F, VF);
-  }
-
-  /// Tests if the function is both available and a candidate for optimized code
-  /// generation.
-  bool hasOptimizedCodeGen(LibFunc F) const {
-    if (getState(F) == TargetLibraryInfoImpl::Unavailable)
-      return false;
-    switch (F) {
-    default: break;
-    case LibFunc_copysign:     case LibFunc_copysignf:  case LibFunc_copysignl:
-    case LibFunc_fabs:         case LibFunc_fabsf:      case LibFunc_fabsl:
-    case LibFunc_sin:          case LibFunc_sinf:       case LibFunc_sinl:
-    case LibFunc_cos:          case LibFunc_cosf:       case LibFunc_cosl:
-    case LibFunc_sqrt:         case LibFunc_sqrtf:      case LibFunc_sqrtl:
-    case LibFunc_sqrt_finite:  case LibFunc_sqrtf_finite:
-                                                   case LibFunc_sqrtl_finite:
-    case LibFunc_fmax:         case LibFunc_fmaxf:      case LibFunc_fmaxl:
-    case LibFunc_fmin:         case LibFunc_fminf:      case LibFunc_fminl:
-    case LibFunc_floor:        case LibFunc_floorf:     case LibFunc_floorl:
-    case LibFunc_nearbyint:    case LibFunc_nearbyintf: case LibFunc_nearbyintl:
-    case LibFunc_ceil:         case LibFunc_ceilf:      case LibFunc_ceill:
-    case LibFunc_rint:         case LibFunc_rintf:      case LibFunc_rintl:
-    case LibFunc_round:        case LibFunc_roundf:     case LibFunc_roundl:
-    case LibFunc_trunc:        case LibFunc_truncf:     case LibFunc_truncl:
-    case LibFunc_log2:         case LibFunc_log2f:      case LibFunc_log2l:
-    case LibFunc_exp2:         case LibFunc_exp2f:      case LibFunc_exp2l:
-    case LibFunc_memcpy:       case LibFunc_memset:     case LibFunc_memmove:
-    case LibFunc_memcmp:       case LibFunc_bcmp:       case LibFunc_strcmp:
-    case LibFunc_strcpy:       case LibFunc_stpcpy:     case LibFunc_strlen:
-    case LibFunc_strnlen:      case LibFunc_memchr:     case LibFunc_mempcpy:
-      return true;
-    }
-    return false;
-  }
-
-  StringRef getName(LibFunc F) const {
-    auto State = getState(F);
-    if (State == TargetLibraryInfoImpl::Unavailable)
-      return StringRef();
-    if (State == TargetLibraryInfoImpl::StandardName)
-      return Impl->StandardNames[F];
-    assert(State == TargetLibraryInfoImpl::CustomName);
-    return Impl->CustomNames.find(F)->second;
-  }
-
-  static void initExtensionsForTriple(bool &ShouldExtI32Param,
-                                      bool &ShouldExtI32Return,
-                                      bool &ShouldSignExtI32Param,
-                                      bool &ShouldSignExtI32Return,
-                                      const Triple &T) {
-    ShouldExtI32Param     = ShouldExtI32Return     = false;
-    ShouldSignExtI32Param = ShouldSignExtI32Return = false;
-
-    // PowerPC64, Sparc64, SystemZ need signext/zeroext on i32 parameters and
-    // returns corresponding to C-level ints and unsigned ints.
-    if (T.isPPC64() || T.getArch() == Triple::sparcv9 ||
-        T.getArch() == Triple::systemz) {
-      ShouldExtI32Param = true;
-      ShouldExtI32Return = true;
-    }
-    // Mips and riscv64, on the other hand, needs signext on i32 parameters
-    // corresponding to both signed and unsigned ints.
-    if (T.isMIPS() || T.isRISCV64()) {
-      ShouldSignExtI32Param = true;
-    }
-    // riscv64 needs signext on i32 returns corresponding to both signed and
-    // unsigned ints.
-    if (T.isRISCV64()) {
-      ShouldSignExtI32Return = true;
-    }
-  }
-
-  /// Returns extension attribute kind to be used for i32 parameters
-  /// corresponding to C-level int or unsigned int.  May be zeroext, signext,
-  /// or none.
-private:
-  static Attribute::AttrKind getExtAttrForI32Param(bool ShouldExtI32Param_,
-                                                   bool ShouldSignExtI32Param_,
-                                                   bool Signed = true) {
-    if (ShouldExtI32Param_)
-      return Signed ? Attribute::SExt : Attribute::ZExt;
-    if (ShouldSignExtI32Param_)
-      return Attribute::SExt;
-    return Attribute::None;
-  }
-
-public:
-  static Attribute::AttrKind getExtAttrForI32Param(const Triple &T,
-                                                   bool Signed = true) {
-    bool ShouldExtI32Param, ShouldExtI32Return;
-    bool ShouldSignExtI32Param, ShouldSignExtI32Return;
-    initExtensionsForTriple(ShouldExtI32Param, ShouldExtI32Return,
-                            ShouldSignExtI32Param, ShouldSignExtI32Return, T);
-    return getExtAttrForI32Param(ShouldExtI32Param, ShouldSignExtI32Param,
-                                 Signed);
-  }
-
-  Attribute::AttrKind getExtAttrForI32Param(bool Signed = true) const {
-    return getExtAttrForI32Param(Impl->ShouldExtI32Param,
-                                 Impl->ShouldSignExtI32Param, Signed);
-  }
-
-  /// Returns extension attribute kind to be used for i32 return values
-  /// corresponding to C-level int or unsigned int.  May be zeroext, signext,
-  /// or none.
-private:
-  static Attribute::AttrKind getExtAttrForI32Return(bool ShouldExtI32Return_,
-                                                    bool ShouldSignExtI32Return_,
-                                                    bool Signed) {
-    if (ShouldExtI32Return_)
-      return Signed ? Attribute::SExt : Attribute::ZExt;
-    if (ShouldSignExtI32Return_)
-      return Attribute::SExt;
-    return Attribute::None;
-  }
-
-public:
-  static Attribute::AttrKind getExtAttrForI32Return(const Triple &T,
-                                                   bool Signed = true) {
-    bool ShouldExtI32Param, ShouldExtI32Return;
-    bool ShouldSignExtI32Param, ShouldSignExtI32Return;
-    initExtensionsForTriple(ShouldExtI32Param, ShouldExtI32Return,
-                            ShouldSignExtI32Param, ShouldSignExtI32Return, T);
-    return getExtAttrForI32Return(ShouldExtI32Return, ShouldSignExtI32Return,
-                                  Signed);
-  }
-
-  Attribute::AttrKind getExtAttrForI32Return(bool Signed = true) const {
-    return getExtAttrForI32Return(Impl->ShouldExtI32Return,
-                                  Impl->ShouldSignExtI32Return, Signed);
-  }
-
-  // Helper to create an AttributeList for args (and ret val) which all have
-  // the same signedness. Attributes in AL may be passed in to include them
-  // as well in the returned AttributeList.
-  AttributeList getAttrList(LLVMContext *C, ArrayRef<unsigned> ArgNos,
-                            bool Signed, bool Ret = false,
-                            AttributeList AL = AttributeList()) const {
-    if (auto AK = getExtAttrForI32Param(Signed))
-      for (auto ArgNo : ArgNos)
-        AL = AL.addParamAttribute(*C, ArgNo, AK);
-    if (Ret)
-      if (auto AK = getExtAttrForI32Return(Signed))
-        AL = AL.addRetAttribute(*C, AK);
-    return AL;
-  }
-
-  /// \copydoc TargetLibraryInfoImpl::getWCharSize()
-  unsigned getWCharSize(const Module &M) const {
-    return Impl->getWCharSize(M);
-  }
-
-  /// \copydoc TargetLibraryInfoImpl::getSizeTSize()
-  unsigned getSizeTSize(const Module &M) const { return Impl->getSizeTSize(M); }
-
-  /// \copydoc TargetLibraryInfoImpl::getIntSize()
-  unsigned getIntSize() const {
-    return Impl->getIntSize();
-  }
-
-  /// Handle invalidation from the pass manager.
-  ///
-  /// If we try to invalidate this info, just return false. It cannot become
-  /// invalid even if the module or function changes.
-  bool invalidate(Module &, const PreservedAnalyses &,
-                  ModuleAnalysisManager::Invalidator &) {
-    return false;
-  }
-  bool invalidate(Function &, const PreservedAnalyses &,
-                  FunctionAnalysisManager::Invalidator &) {
-    return false;
-  }
-  /// Returns the largest vectorization factor used in the list of
-  /// vector functions.
-  void getWidestVF(StringRef ScalarF, ElementCount &FixedVF,
-                   ElementCount &ScalableVF) const {
-    Impl->getWidestVF(ScalarF, FixedVF, ScalableVF);
-  }
-
-  /// Check if the function "F" is listed in a library known to LLVM.
-  bool isKnownVectorFunctionInLibrary(StringRef F) const {
-    return this->isFunctionVectorizable(F);
-  }
-};
-
-/// Analysis pass providing the \c TargetLibraryInfo.
-///
-/// Note that this pass's result cannot be invalidated, it is immutable for the
-/// life of the module.
-class TargetLibraryAnalysis : public AnalysisInfoMixin<TargetLibraryAnalysis> {
-public:
-  typedef TargetLibraryInfo Result;
-
-  /// Default construct the library analysis.
-  ///
-  /// This will use the module's triple to construct the library info for that
-  /// module.
-  TargetLibraryAnalysis() = default;
-
-  /// Construct a library analysis with baseline Module-level info.
-  ///
-  /// This will be supplemented with Function-specific info in the Result.
-  TargetLibraryAnalysis(TargetLibraryInfoImpl BaselineInfoImpl)
-      : BaselineInfoImpl(std::move(BaselineInfoImpl)) {}
-
-  TargetLibraryInfo run(const Function &F, FunctionAnalysisManager &);
-
-private:
-  friend AnalysisInfoMixin<TargetLibraryAnalysis>;
-  static AnalysisKey Key;
-
-  std::optional<TargetLibraryInfoImpl> BaselineInfoImpl;
-};
-
-class TargetLibraryInfoWrapperPass : public ImmutablePass {
-  TargetLibraryAnalysis TLA;
-  std::optional<TargetLibraryInfo> TLI;
-
-  virtual void anchor();
-
-public:
-  static char ID;
-  TargetLibraryInfoWrapperPass();
-  explicit TargetLibraryInfoWrapperPass(const Triple &T);
-  explicit TargetLibraryInfoWrapperPass(const TargetLibraryInfoImpl &TLI);
-
-  TargetLibraryInfo &getTLI(const Function &F) {
-    FunctionAnalysisManager DummyFAM;
-    TLI = TLA.run(F, DummyFAM);
-    return *TLI;
-  }
-};
-
-} // end namespace llvm
-
-#endif+//===-- TargetLibraryInfo.h - Library information ---------------*- C++ -*-===//
+//
+// Part of the LLVM Project, under the Apache License v2.0 with LLVM Exceptions.
+// See https://llvm.org/LICENSE.txt for license information.
+// SPDX-License-Identifier: Apache-2.0 WITH LLVM-exception
+//
+//===----------------------------------------------------------------------===//
+
+#ifndef LLVM_ANALYSIS_TARGETLIBRARYINFO_H
+#define LLVM_ANALYSIS_TARGETLIBRARYINFO_H
+
+#include "llvm/ADT/BitVector.h"
+#include "llvm/ADT/DenseMap.h"
+#include "llvm/IR/InstrTypes.h"
+#include "llvm/IR/IntrinsicInst.h"
+#include "llvm/IR/PassManager.h"
+#include "llvm/Pass.h"
+#include "llvm/TargetParser/Triple.h"
+#include <optional>
+
+namespace llvm {
+
+template <typename T> class ArrayRef;
+class Function;
+class Module;
+class Triple;
+
+/// Describes a possible implementation of a floating point builtin operation.
+struct AltMathDesc {
+  Intrinsic::ID IntrinID;
+  Type::TypeID BaseFPType;
+  ElementCount VectorizationFactor;
+  StringRef FnImplName;
+  float Accuracy;
+};
+
+/// Describes a possible vectorization of a function.
+/// Function 'VectorFnName' is equivalent to 'ScalarFnName' vectorized
+/// by a factor 'VectorizationFactor'.
+struct VecDesc {
+  StringRef ScalarFnName;
+  StringRef VectorFnName;
+  ElementCount VectorizationFactor;
+};
+
+  enum LibFunc : unsigned {
+#define TLI_DEFINE_ENUM
+#include "llvm/Analysis/TargetLibraryInfo.def"
+
+    NumLibFuncs,
+    NotLibFunc
+  };
+
+/// Implementation of the target library information.
+///
+/// This class constructs tables that hold the target library information and
+/// make it available. However, it is somewhat expensive to compute and only
+/// depends on the triple. So users typically interact with the \c
+/// TargetLibraryInfo wrapper below.
+class TargetLibraryInfoImpl {
+  friend class TargetLibraryInfo;
+
+  unsigned char AvailableArray[(NumLibFuncs+3)/4];
+  DenseMap<unsigned, std::string> CustomNames;
+  static StringLiteral const StandardNames[NumLibFuncs];
+  bool ShouldExtI32Param, ShouldExtI32Return, ShouldSignExtI32Param, ShouldSignExtI32Return;
+  unsigned SizeOfInt;
+
+  enum AvailabilityState {
+    StandardName = 3, // (memset to all ones)
+    CustomName = 1,
+    Unavailable = 0  // (memset to all zeros)
+  };
+  void setState(LibFunc F, AvailabilityState State) {
+    AvailableArray[F/4] &= ~(3 << 2*(F&3));
+    AvailableArray[F/4] |= State << 2*(F&3);
+  }
+  AvailabilityState getState(LibFunc F) const {
+    return static_cast<AvailabilityState>((AvailableArray[F/4] >> 2*(F&3)) & 3);
+  }
+
+  /// Alternate math library functions - sorted by intrinsic ID, then type,
+  /// then vector size, then accuracy
+  std::vector<AltMathDesc> AltMathFuncDescs;
+
+  /// Vectorization descriptors - sorted by ScalarFnName.
+  std::vector<VecDesc> VectorDescs;
+  /// Scalarization descriptors - same content as VectorDescs but sorted based
+  /// on VectorFnName rather than ScalarFnName.
+  std::vector<VecDesc> ScalarDescs;
+
+  /// Return true if the function type FTy is valid for the library function
+  /// F, regardless of whether the function is available.
+  bool isValidProtoForLibFunc(const FunctionType &FTy, LibFunc F,
+                              const Module &M) const;
+
+public:
+  /// List of known vector-functions libraries.
+  ///
+  /// The vector-functions library defines, which functions are vectorizable
+  /// and with which factor. The library can be specified by either frontend,
+  /// or a commandline option, and then used by
+  /// addVectorizableFunctionsFromVecLib for filling up the tables of
+  /// vectorizable functions.
+  enum VectorLibrary {
+    NoLibrary,        // Don't use any vector library.
+    Accelerate,       // Use Accelerate framework.
+    DarwinLibSystemM, // Use Darwin's libsystem_m.
+    LIBMVEC_X86,      // GLIBC Vector Math library.
+    MASSV,            // IBM MASS vector library.
+    SVML,             // Intel short vector math library.
+    SLEEFGNUABI       // SLEEF - SIMD Library for Evaluating Elementary Functions.
+  };
+
+  /// List of known alternate math libraries.
+  ///
+  /// The alternate math library provides a set of functions that can ve used
+  /// to replace llvm.fpbuiltin intrinsic calls when one or more constraining
+  /// attributes are specified.
+  /// The library can be specified by either frontend or a commandline option,
+  /// and then used by addAltMathFunctionsFromLib for populating the tables of
+  /// math function implementations.
+  enum AltMathLibrary {
+    NoAltMathLibrary,  // Don't use any alternate math library
+    TestAltMathLibrary // Use a fake alternate math library for testing
+  };
+
+  TargetLibraryInfoImpl();
+  explicit TargetLibraryInfoImpl(const Triple &T);
+
+  // Provide value semantics.
+  TargetLibraryInfoImpl(const TargetLibraryInfoImpl &TLI);
+  TargetLibraryInfoImpl(TargetLibraryInfoImpl &&TLI);
+  TargetLibraryInfoImpl &operator=(const TargetLibraryInfoImpl &TLI);
+  TargetLibraryInfoImpl &operator=(TargetLibraryInfoImpl &&TLI);
+
+  /// Searches for a particular function name.
+  ///
+  /// If it is one of the known library functions, return true and set F to the
+  /// corresponding value.
+  bool getLibFunc(StringRef funcName, LibFunc &F) const;
+
+  /// Searches for a particular function name, also checking that its type is
+  /// valid for the library function matching that name.
+  ///
+  /// If it is one of the known library functions, return true and set F to the
+  /// corresponding value.
+  ///
+  /// FDecl is assumed to have a parent Module when using this function.
+  bool getLibFunc(const Function &FDecl, LibFunc &F) const;
+
+  /// Forces a function to be marked as unavailable.
+  void setUnavailable(LibFunc F) {
+    setState(F, Unavailable);
+  }
+
+  /// Forces a function to be marked as available.
+  void setAvailable(LibFunc F) {
+    setState(F, StandardName);
+  }
+
+  /// Forces a function to be marked as available and provide an alternate name
+  /// that must be used.
+  void setAvailableWithName(LibFunc F, StringRef Name) {
+    if (StandardNames[F] != Name) {
+      setState(F, CustomName);
+      CustomNames[F] = std::string(Name);
+      assert(CustomNames.contains(F));
+    } else {
+      setState(F, StandardName);
+    }
+  }
+
+  /// Disables all builtins.
+  ///
+  /// This can be used for options like -fno-builtin.
+  void disableAllFunctions();
+
+  /// Add a set of alternate math library function implementations with
+  /// attributes that can be used to select an implementation for an
+  /// llvm.fpbuiltin intrinsic
+  void addAltMathFunctions(ArrayRef<AltMathDesc> Fns);
+
+  /// Calls addAltMathFunctions with a known preset of functions for the
+  /// given alternate math library.
+  void addAltMathFunctionsFromLib(enum AltMathLibrary AltLib);
+
+  /// Select an alternate math library implementation that meets the criteria
+  /// described by an FPBuiltinIntrinsic call.
+  StringRef selectFPBuiltinImplementation(FPBuiltinIntrinsic *Builtin) const;
+
+  /// Add a set of scalar -> vector mappings, queryable via
+  /// getVectorizedFunction and getScalarizedFunction.
+  void addVectorizableFunctions(ArrayRef<VecDesc> Fns);
+
+  /// Calls addVectorizableFunctions with a known preset of functions for the
+  /// given vector library.
+  void addVectorizableFunctionsFromVecLib(enum VectorLibrary VecLib,
+                                          const llvm::Triple &TargetTriple);
+
+  /// Return true if the function F has a vector equivalent with vectorization
+  /// factor VF.
+  bool isFunctionVectorizable(StringRef F, const ElementCount &VF) const {
+    return !getVectorizedFunction(F, VF).empty();
+  }
+
+  /// Return true if the function F has a vector equivalent with any
+  /// vectorization factor.
+  bool isFunctionVectorizable(StringRef F) const;
+
+  /// Return the name of the equivalent of F, vectorized with factor VF. If no
+  /// such mapping exists, return the empty string.
+  StringRef getVectorizedFunction(StringRef F, const ElementCount &VF) const;
+
+  /// Set to true iff i32 parameters to library functions should have signext
+  /// or zeroext attributes if they correspond to C-level int or unsigned int,
+  /// respectively.
+  void setShouldExtI32Param(bool Val) {
+    ShouldExtI32Param = Val;
+  }
+
+  /// Set to true iff i32 results from library functions should have signext
+  /// or zeroext attributes if they correspond to C-level int or unsigned int,
+  /// respectively.
+  void setShouldExtI32Return(bool Val) {
+    ShouldExtI32Return = Val;
+  }
+
+  /// Set to true iff i32 parameters to library functions should have signext
+  /// attribute if they correspond to C-level int or unsigned int.
+  void setShouldSignExtI32Param(bool Val) {
+    ShouldSignExtI32Param = Val;
+  }
+
+  /// Set to true iff i32 results from library functions should have signext
+  /// attribute if they correspond to C-level int or unsigned int.
+  void setShouldSignExtI32Return(bool Val) {
+    ShouldSignExtI32Return = Val;
+  }
+
+  /// Returns the size of the wchar_t type in bytes or 0 if the size is unknown.
+  /// This queries the 'wchar_size' metadata.
+  unsigned getWCharSize(const Module &M) const;
+
+  /// Returns the size of the size_t type in bits.
+  unsigned getSizeTSize(const Module &M) const;
+
+  /// Get size of a C-level int or unsigned int, in bits.
+  unsigned getIntSize() const {
+    return SizeOfInt;
+  }
+
+  /// Initialize the C-level size of an integer.
+  void setIntSize(unsigned Bits) {
+    SizeOfInt = Bits;
+  }
+
+  /// Returns the largest vectorization factor used in the list of
+  /// vector functions.
+  void getWidestVF(StringRef ScalarF, ElementCount &FixedVF,
+                   ElementCount &Scalable) const;
+
+  /// Returns true if call site / callee has cdecl-compatible calling
+  /// conventions.
+  static bool isCallingConvCCompatible(CallBase *CI);
+  static bool isCallingConvCCompatible(Function *Callee);
+
+  bool isFPAccuracyAvailable() const;
+  StringRef getFPAccuracy(StringRef Func, unsigned FPAccuracyID);
+};
+
+/// Provides information about what library functions are available for
+/// the current target.
+///
+/// This both allows optimizations to handle them specially and frontends to
+/// disable such optimizations through -fno-builtin etc.
+class TargetLibraryInfo {
+  friend class TargetLibraryAnalysis;
+  friend class TargetLibraryInfoWrapperPass;
+
+  /// The global (module level) TLI info.
+  const TargetLibraryInfoImpl *Impl;
+
+  /// Support for -fno-builtin* options as function attributes, overrides
+  /// information in global TargetLibraryInfoImpl.
+  BitVector OverrideAsUnavailable;
+
+public:
+  explicit TargetLibraryInfo(const TargetLibraryInfoImpl &Impl,
+                             std::optional<const Function *> F = std::nullopt)
+      : Impl(&Impl), OverrideAsUnavailable(NumLibFuncs) {
+    if (!F)
+      return;
+    if ((*F)->hasFnAttribute("no-builtins"))
+      disableAllFunctions();
+    else {
+      // Disable individual libc/libm calls in TargetLibraryInfo.
+      LibFunc LF;
+      AttributeSet FnAttrs = (*F)->getAttributes().getFnAttrs();
+      for (const Attribute &Attr : FnAttrs) {
+        if (!Attr.isStringAttribute())
+          continue;
+        auto AttrStr = Attr.getKindAsString();
+        if (!AttrStr.consume_front("no-builtin-"))
+          continue;
+        if (getLibFunc(AttrStr, LF))
+          setUnavailable(LF);
+      }
+    }
+  }
+
+  // Provide value semantics.
+  TargetLibraryInfo(const TargetLibraryInfo &TLI) = default;
+  TargetLibraryInfo(TargetLibraryInfo &&TLI)
+      : Impl(TLI.Impl), OverrideAsUnavailable(TLI.OverrideAsUnavailable) {}
+  TargetLibraryInfo &operator=(const TargetLibraryInfo &TLI) = default;
+  TargetLibraryInfo &operator=(TargetLibraryInfo &&TLI) {
+    Impl = TLI.Impl;
+    OverrideAsUnavailable = TLI.OverrideAsUnavailable;
+    return *this;
+  }
+
+  /// Determine whether a callee with the given TLI can be inlined into
+  /// caller with this TLI, based on 'nobuiltin' attributes. When requested,
+  /// allow inlining into a caller with a superset of the callee's nobuiltin
+  /// attributes, which is conservatively correct.
+  bool areInlineCompatible(const TargetLibraryInfo &CalleeTLI,
+                           bool AllowCallerSuperset) const {
+    if (!AllowCallerSuperset)
+      return OverrideAsUnavailable == CalleeTLI.OverrideAsUnavailable;
+    BitVector B = OverrideAsUnavailable;
+    B |= CalleeTLI.OverrideAsUnavailable;
+    // We can inline if the union of the caller and callee's nobuiltin
+    // attributes is no stricter than the caller's nobuiltin attributes.
+    return B == OverrideAsUnavailable;
+  }
+
+  /// Return true if the function type FTy is valid for the library function
+  /// F, regardless of whether the function is available.
+  bool isValidProtoForLibFunc(const FunctionType &FTy, LibFunc F,
+                              const Module &M) const {
+    return Impl->isValidProtoForLibFunc(FTy, F, M);
+  }
+
+  /// Searches for a particular function name.
+  ///
+  /// If it is one of the known library functions, return true and set F to the
+  /// corresponding value.
+  bool getLibFunc(StringRef funcName, LibFunc &F) const {
+    return Impl->getLibFunc(funcName, F);
+  }
+
+  bool getLibFunc(const Function &FDecl, LibFunc &F) const {
+    return Impl->getLibFunc(FDecl, F);
+  }
+
+  /// If a callbase does not have the 'nobuiltin' attribute, return if the
+  /// called function is a known library function and set F to that function.
+  bool getLibFunc(const CallBase &CB, LibFunc &F) const {
+    return !CB.isNoBuiltin() && CB.getCalledFunction() &&
+           getLibFunc(*(CB.getCalledFunction()), F);
+  }
+
+  /// Disables all builtins.
+  ///
+  /// This can be used for options like -fno-builtin.
+  void disableAllFunctions() LLVM_ATTRIBUTE_UNUSED {
+    OverrideAsUnavailable.set();
+  }
+
+  /// Forces a function to be marked as unavailable.
+  void setUnavailable(LibFunc F) LLVM_ATTRIBUTE_UNUSED {
+    OverrideAsUnavailable.set(F);
+  }
+
+  TargetLibraryInfoImpl::AvailabilityState getState(LibFunc F) const {
+    if (OverrideAsUnavailable[F])
+      return TargetLibraryInfoImpl::Unavailable;
+    return Impl->getState(F);
+  }
+
+  /// Tests whether a library function is available.
+  bool has(LibFunc F) const {
+    return getState(F) != TargetLibraryInfoImpl::Unavailable;
+  }
+  bool isFunctionVectorizable(StringRef F, const ElementCount &VF) const {
+    return Impl->isFunctionVectorizable(F, VF);
+  }
+  bool isFunctionVectorizable(StringRef F) const {
+    return Impl->isFunctionVectorizable(F);
+  }
+  StringRef selectFPBuiltinImplementation(FPBuiltinIntrinsic *Builtin) const {
+    return Impl->selectFPBuiltinImplementation(Builtin);
+  }
+  StringRef getVectorizedFunction(StringRef F, const ElementCount &VF) const {
+    return Impl->getVectorizedFunction(F, VF);
+  }
+
+  /// Tests if the function is both available and a candidate for optimized code
+  /// generation.
+  bool hasOptimizedCodeGen(LibFunc F) const {
+    if (getState(F) == TargetLibraryInfoImpl::Unavailable)
+      return false;
+    switch (F) {
+    default: break;
+    case LibFunc_copysign:     case LibFunc_copysignf:  case LibFunc_copysignl:
+    case LibFunc_fabs:         case LibFunc_fabsf:      case LibFunc_fabsl:
+    case LibFunc_sin:          case LibFunc_sinf:       case LibFunc_sinl:
+    case LibFunc_cos:          case LibFunc_cosf:       case LibFunc_cosl:
+    case LibFunc_sqrt:         case LibFunc_sqrtf:      case LibFunc_sqrtl:
+    case LibFunc_sqrt_finite:  case LibFunc_sqrtf_finite:
+                                                   case LibFunc_sqrtl_finite:
+    case LibFunc_fmax:         case LibFunc_fmaxf:      case LibFunc_fmaxl:
+    case LibFunc_fmin:         case LibFunc_fminf:      case LibFunc_fminl:
+    case LibFunc_floor:        case LibFunc_floorf:     case LibFunc_floorl:
+    case LibFunc_nearbyint:    case LibFunc_nearbyintf: case LibFunc_nearbyintl:
+    case LibFunc_ceil:         case LibFunc_ceilf:      case LibFunc_ceill:
+    case LibFunc_rint:         case LibFunc_rintf:      case LibFunc_rintl:
+    case LibFunc_round:        case LibFunc_roundf:     case LibFunc_roundl:+
+    case LibFunc_trunc:        case LibFunc_truncf:     case LibFunc_truncl:
+    case LibFunc_log2:         case LibFunc_log2f:      case LibFunc_log2l:
+    case LibFunc_exp2:         case LibFunc_exp2f:      case LibFunc_exp2l:
+    case LibFunc_memcpy:       case LibFunc_memset:     case LibFunc_memmove:
+    case LibFunc_memcmp:       case LibFunc_bcmp:       case LibFunc_strcmp:
+    case LibFunc_strcpy:       case LibFunc_stpcpy:     case LibFunc_strlen:
+    case LibFunc_strnlen:      case LibFunc_memchr:     case LibFunc_mempcpy:
+      return true;
+    }
+    return false;
+  }
+
+  StringRef getName(LibFunc F) const {
+    auto State = getState(F);
+    if (State == TargetLibraryInfoImpl::Unavailable)
+      return StringRef();
+    if (State == TargetLibraryInfoImpl::StandardName)
+      return Impl->StandardNames[F];
+    assert(State == TargetLibraryInfoImpl::CustomName);
+    return Impl->CustomNames.find(F)->second;
+  }
+
+  static void initExtensionsForTriple(bool &ShouldExtI32Param,
+                                      bool &ShouldExtI32Return,
+                                      bool &ShouldSignExtI32Param,
+                                      bool &ShouldSignExtI32Return,
+                                      const Triple &T) {
+    ShouldExtI32Param     = ShouldExtI32Return     = false;
+    ShouldSignExtI32Param = ShouldSignExtI32Return = false;
+
+    // PowerPC64, Sparc64, SystemZ need signext/zeroext on i32 parameters and
+    // returns corresponding to C-level ints and unsigned ints.
+    if (T.isPPC64() || T.getArch() == Triple::sparcv9 ||
+        T.getArch() == Triple::systemz) {
+      ShouldExtI32Param = true;
+      ShouldExtI32Return = true;
+    }
+    // Mips and riscv64, on the other hand, needs signext on i32 parameters
+    // corresponding to both signed and unsigned ints.
+    if (T.isMIPS() || T.isRISCV64()) {
+      ShouldSignExtI32Param = true;
+    }
+    // riscv64 needs signext on i32 returns corresponding to both signed and
+    // unsigned ints.
+    if (T.isRISCV64()) {
+      ShouldSignExtI32Return = true;
+    }
+  }
+
+  /// Returns extension attribute kind to be used for i32 parameters
+  /// corresponding to C-level int or unsigned int.  May be zeroext, signext,
+  /// or none.
+private:
+  static Attribute::AttrKind getExtAttrForI32Param(bool ShouldExtI32Param_,
+                                                   bool ShouldSignExtI32Param_,
+                                                   bool Signed = true) {
+    if (ShouldExtI32Param_)
+      return Signed ? Attribute::SExt : Attribute::ZExt;
+    if (ShouldSignExtI32Param_)
+      return Attribute::SExt;
+    return Attribute::None;
+  }
+
+public:
+  static Attribute::AttrKind getExtAttrForI32Param(const Triple &T,
+                                                   bool Signed = true) {
+    bool ShouldExtI32Param, ShouldExtI32Return;
+    bool ShouldSignExtI32Param, ShouldSignExtI32Return;
+    initExtensionsForTriple(ShouldExtI32Param, ShouldExtI32Return,
+                            ShouldSignExtI32Param, ShouldSignExtI32Return, T);
+    return getExtAttrForI32Param(ShouldExtI32Param, ShouldSignExtI32Param,
+                                 Signed);
+  }
+
+  Attribute::AttrKind getExtAttrForI32Param(bool Signed = true) const {
+    return getExtAttrForI32Param(Impl->ShouldExtI32Param,
+                                 Impl->ShouldSignExtI32Param, Signed);
+  }
+
+  /// Returns extension attribute kind to be used for i32 return values
+  /// corresponding to C-level int or unsigned int.  May be zeroext, signext,
+  /// or none.
+private:
+  static Attribute::AttrKind getExtAttrForI32Return(bool ShouldExtI32Return_,
+                                                    bool ShouldSignExtI32Return_,
+                                                    bool Signed) {
+    if (ShouldExtI32Return_)
+      return Signed ? Attribute::SExt : Attribute::ZExt;
+    if (ShouldSignExtI32Return_)
+      return Attribute::SExt;
+    return Attribute::None;
+  }
+
+public:
+  static Attribute::AttrKind getExtAttrForI32Return(const Triple &T,
+                                                   bool Signed = true) {
+    bool ShouldExtI32Param, ShouldExtI32Return;
+    bool ShouldSignExtI32Param, ShouldSignExtI32Return;
+    initExtensionsForTriple(ShouldExtI32Param, ShouldExtI32Return,
+                            ShouldSignExtI32Param, ShouldSignExtI32Return, T);
+    return getExtAttrForI32Return(ShouldExtI32Return, ShouldSignExtI32Return,
+                                  Signed);
+  }
+
+  Attribute::AttrKind getExtAttrForI32Return(bool Signed = true) const {
+    return getExtAttrForI32Return(Impl->ShouldExtI32Return,
+                                  Impl->ShouldSignExtI32Return, Signed);
+  }
+
+  // Helper to create an AttributeList for args (and ret val) which all have
+  // the same signedness. Attributes in AL may be passed in to include them
+  // as well in the returned AttributeList.
+  AttributeList getAttrList(LLVMContext *C, ArrayRef<unsigned> ArgNos,
+                            bool Signed, bool Ret = false,
+                            AttributeList AL = AttributeList()) const {
+    if (auto AK = getExtAttrForI32Param(Signed))
+      for (auto ArgNo : ArgNos)
+        AL = AL.addParamAttribute(*C, ArgNo, AK);
+    if (Ret)
+      if (auto AK = getExtAttrForI32Return(Signed))
+        AL = AL.addRetAttribute(*C, AK);
+    return AL;
+  }
+
+  /// \copydoc TargetLibraryInfoImpl::getWCharSize()
+  unsigned getWCharSize(const Module &M) const {
+    return Impl->getWCharSize(M);
+  }
+
+  /// \copydoc TargetLibraryInfoImpl::getSizeTSize()
+  unsigned getSizeTSize(const Module &M) const { return Impl->getSizeTSize(M); }
+
+  /// \copydoc TargetLibraryInfoImpl::getIntSize()
+  unsigned getIntSize() const {
+    return Impl->getIntSize();
+  }
+
+  /// Handle invalidation from the pass manager.
+  ///
+  /// If we try to invalidate this info, just return false. It cannot become
+  /// invalid even if the module or function changes.
+  bool invalidate(Module &, const PreservedAnalyses &,
+                  ModuleAnalysisManager::Invalidator &) {
+    return false;
+  }
+  bool invalidate(Function &, const PreservedAnalyses &,
+                  FunctionAnalysisManager::Invalidator &) {
+    return false;
+  }
+  /// Returns the largest vectorization factor used in the list of
+  /// vector functions.
+  void getWidestVF(StringRef ScalarF, ElementCount &FixedVF,
+                   ElementCount &ScalableVF) const {
+    Impl->getWidestVF(ScalarF, FixedVF, ScalableVF);
+  }
+
+  /// Check if the function "F" is listed in a library known to LLVM.
+  bool isKnownVectorFunctionInLibrary(StringRef F) const {
+    return this->isFunctionVectorizable(F);
+  }
+};
+
+/// Analysis pass providing the \c TargetLibraryInfo.
+///
+/// Note that this pass's result cannot be invalidated, it is immutable for the
+/// life of the module.
+class TargetLibraryAnalysis : public AnalysisInfoMixin<TargetLibraryAnalysis> {
+public:
+  typedef TargetLibraryInfo Result;
+
+  /// Default construct the library analysis.
+  ///
+  /// This will use the module's triple to construct the library info for that
+  /// module.
+  TargetLibraryAnalysis() = default;
+
+  /// Construct a library analysis with baseline Module-level info.
+  ///
+  /// This will be supplemented with Function-specific info in the Result.
+  TargetLibraryAnalysis(TargetLibraryInfoImpl BaselineInfoImpl)
+      : BaselineInfoImpl(std::move(BaselineInfoImpl)) {}
+
+  TargetLibraryInfo run(const Function &F, FunctionAnalysisManager &);
+
+private:
+  friend AnalysisInfoMixin<TargetLibraryAnalysis>;
+  static AnalysisKey Key;
+
+  std::optional<TargetLibraryInfoImpl> BaselineInfoImpl;
+};
+
+class TargetLibraryInfoWrapperPass : public ImmutablePass {
+  TargetLibraryAnalysis TLA;
+  std::optional<TargetLibraryInfo> TLI;
+
+  virtual void anchor();
+
+public:
+  static char ID;
+  TargetLibraryInfoWrapperPass();
+  explicit TargetLibraryInfoWrapperPass(const Triple &T);
+  explicit TargetLibraryInfoWrapperPass(const TargetLibraryInfoImpl &TLI);
+
+  TargetLibraryInfo &getTLI(const Function &F) {
+    FunctionAnalysisManager DummyFAM;
+    TLI = TLA.run(F, DummyFAM);
+    return *TLI;
+  }
+};
+
+} // end namespace llvm
+
+#endif