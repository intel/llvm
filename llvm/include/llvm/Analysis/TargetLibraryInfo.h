--- conflicted
+++ resolved
@@ -206,11 +206,7 @@
     TestAltMathLibrary  // Use a fake alternate math library for testing
   };
 
-<<<<<<< HEAD
-  LLVM_ABI TargetLibraryInfoImpl() = delete;
-=======
   TargetLibraryInfoImpl() = delete;
->>>>>>> 10a576f7
   LLVM_ABI explicit TargetLibraryInfoImpl(const Triple &T);
 
   // Provide value semantics.
