--- conflicted
+++ resolved
@@ -454,10 +454,7 @@
       // clang-format off
     case LibFunc_acos:         case LibFunc_acosf:      case LibFunc_acosl:
     case LibFunc_asin:         case LibFunc_asinf:      case LibFunc_asinl:
-<<<<<<< HEAD
-=======
     case LibFunc_atan2:        case LibFunc_atan2f:     case LibFunc_atan2l:
->>>>>>> a8d96e15
     case LibFunc_atan:         case LibFunc_atanf:      case LibFunc_atanl:
     case LibFunc_ceil:         case LibFunc_ceilf:      case LibFunc_ceill:
     case LibFunc_copysign:     case LibFunc_copysignf:  case LibFunc_copysignl:
