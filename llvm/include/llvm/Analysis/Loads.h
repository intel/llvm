//===- Loads.h - Local load analysis --------------------------------------===//
//
// Part of the LLVM Project, under the Apache License v2.0 with LLVM Exceptions.
// See https://llvm.org/LICENSE.txt for license information.
// SPDX-License-Identifier: Apache-2.0 WITH LLVM-exception
//
//===----------------------------------------------------------------------===//
//
// This file declares simple local analyses for load instructions.
//
//===----------------------------------------------------------------------===//

#ifndef LLVM_ANALYSIS_LOADS_H
#define LLVM_ANALYSIS_LOADS_H

#include "llvm/IR/BasicBlock.h"
#include "llvm/Support/CommandLine.h"

namespace llvm {

class BatchAAResults;
class AssumptionCache;
class DataLayout;
class DominatorTree;
class Instruction;
class LoadInst;
class Loop;
class MemoryLocation;
class ScalarEvolution;
class TargetLibraryInfo;

/// Return true if this is always a dereferenceable pointer. If the context
/// instruction is specified perform context-sensitive analysis and return true
/// if the pointer is dereferenceable at the specified instruction.
bool isDereferenceablePointer(const Value *V, Type *Ty, const DataLayout &DL,
                              const Instruction *CtxI = nullptr,
                              AssumptionCache *AC = nullptr,
                              const DominatorTree *DT = nullptr,
                              const TargetLibraryInfo *TLI = nullptr);

/// Returns true if V is always a dereferenceable pointer with alignment
/// greater or equal than requested. If the context instruction is specified
/// performs context-sensitive analysis and returns true if the pointer is
/// dereferenceable at the specified instruction.
bool isDereferenceableAndAlignedPointer(const Value *V, Type *Ty,
                                        Align Alignment, const DataLayout &DL,
                                        const Instruction *CtxI = nullptr,
                                        AssumptionCache *AC = nullptr,
                                        const DominatorTree *DT = nullptr,
                                        const TargetLibraryInfo *TLI = nullptr);

/// Returns true if V is always dereferenceable for Size byte with alignment
/// greater or equal than requested. If the context instruction is specified
/// performs context-sensitive analysis and returns true if the pointer is
/// dereferenceable at the specified instruction.
bool isDereferenceableAndAlignedPointer(const Value *V, Align Alignment,
                                        const APInt &Size, const DataLayout &DL,
                                        const Instruction *CtxI = nullptr,
                                        AssumptionCache *AC = nullptr,
                                        const DominatorTree *DT = nullptr,
                                        const TargetLibraryInfo *TLI = nullptr);

/// Return true if we know that executing a load from this value cannot trap.
///
/// If DT and ScanFrom are specified this method performs context-sensitive
/// analysis and returns true if it is safe to load immediately before ScanFrom.
///
/// If it is not obviously safe to load from the specified pointer, we do a
/// quick local scan of the basic block containing ScanFrom, to determine if
/// the address is already accessed.
bool isSafeToLoadUnconditionally(Value *V, Align Alignment, const APInt &Size,
<<<<<<< HEAD
                                 const DataLayout &DL,
                                 Instruction *ScanFrom = nullptr,
=======
                                 const DataLayout &DL, Instruction *ScanFrom,
>>>>>>> 9c4aab8c
                                 AssumptionCache *AC = nullptr,
                                 const DominatorTree *DT = nullptr,
                                 const TargetLibraryInfo *TLI = nullptr);

/// Return true if we can prove that the given load (which is assumed to be
/// within the specified loop) would access only dereferenceable memory, and
/// be properly aligned on every iteration of the specified loop regardless of
/// its placement within the loop. (i.e. does not require predication beyond
/// that required by the header itself and could be hoisted into the header
/// if desired.)  This is more powerful than the variants above when the
/// address loaded from is analyzeable by SCEV.
bool isDereferenceableAndAlignedInLoop(LoadInst *LI, Loop *L,
                                       ScalarEvolution &SE, DominatorTree &DT,
                                       AssumptionCache *AC = nullptr);

/// Return true if the loop \p L cannot fault on any iteration and only
/// contains read-only memory accesses.
bool isDereferenceableReadOnlyLoop(Loop *L, ScalarEvolution *SE,
                                   DominatorTree *DT, AssumptionCache *AC);

/// Return true if we know that executing a load from this value cannot trap.
///
/// If DT and ScanFrom are specified this method performs context-sensitive
/// analysis and returns true if it is safe to load immediately before ScanFrom.
///
/// If it is not obviously safe to load from the specified pointer, we do a
/// quick local scan of the basic block containing ScanFrom, to determine if
/// the address is already accessed.
bool isSafeToLoadUnconditionally(Value *V, Type *Ty, Align Alignment,
                                 const DataLayout &DL, Instruction *ScanFrom,
                                 AssumptionCache *AC = nullptr,
                                 const DominatorTree *DT = nullptr,
                                 const TargetLibraryInfo *TLI = nullptr);

/// Return true if speculation of the given load must be suppressed to avoid
/// ordering or interfering with an active sanitizer.  If not suppressed,
/// dereferenceability and alignment must be proven separately.  Note: This
/// is only needed for raw reasoning; if you use the interface below
/// (isSafeToSpeculativelyExecute), this is handled internally.
bool mustSuppressSpeculation(const LoadInst &LI);

/// The default number of maximum instructions to scan in the block, used by
/// FindAvailableLoadedValue().
extern cl::opt<unsigned> DefMaxInstsToScan;

/// Scan backwards to see if we have the value of the given load available
/// locally within a small number of instructions.
///
/// You can use this function to scan across multiple blocks: after you call
/// this function, if ScanFrom points at the beginning of the block, it's safe
/// to continue scanning the predecessors.
///
/// Note that performing load CSE requires special care to make sure the
/// metadata is set appropriately.  In particular, aliasing metadata needs
/// to be merged.  (This doesn't matter for store-to-load forwarding because
/// the only relevant load gets deleted.)
///
/// \param Load The load we want to replace.
/// \param ScanBB The basic block to scan.
/// \param [in,out] ScanFrom The location to start scanning from. When this
/// function returns, it points at the last instruction scanned.
/// \param MaxInstsToScan The maximum number of instructions to scan. If this
/// is zero, the whole block will be scanned.
/// \param AA Optional pointer to alias analysis, to make the scan more
/// precise.
/// \param [out] IsLoadCSE Whether the returned value is a load from the same
/// location in memory, as opposed to the value operand of a store.
///
/// \returns The found value, or nullptr if no value is found.
Value *FindAvailableLoadedValue(LoadInst *Load, BasicBlock *ScanBB,
                                BasicBlock::iterator &ScanFrom,
                                unsigned MaxInstsToScan = DefMaxInstsToScan,
                                BatchAAResults *AA = nullptr,
                                bool *IsLoadCSE = nullptr,
                                unsigned *NumScanedInst = nullptr);

/// This overload provides a more efficient implementation of
/// FindAvailableLoadedValue() for the case where we are not interested in
/// finding the closest clobbering instruction if no available load is found.
/// This overload cannot be used to scan across multiple blocks.
Value *FindAvailableLoadedValue(LoadInst *Load, BatchAAResults &AA,
                                bool *IsLoadCSE,
                                unsigned MaxInstsToScan = DefMaxInstsToScan);

/// Scan backwards to see if we have the value of the given pointer available
/// locally within a small number of instructions.
///
/// You can use this function to scan across multiple blocks: after you call
/// this function, if ScanFrom points at the beginning of the block, it's safe
/// to continue scanning the predecessors.
///
/// \param Loc The location we want the load and store to originate from.
/// \param AccessTy The access type of the pointer.
/// \param AtLeastAtomic Are we looking for at-least an atomic load/store ? In
/// case it is false, we can return an atomic or non-atomic load or store. In
/// case it is true, we need to return an atomic load or store.
/// \param ScanBB The basic block to scan.
/// \param [in,out] ScanFrom The location to start scanning from. When this
/// function returns, it points at the last instruction scanned.
/// \param MaxInstsToScan The maximum number of instructions to scan. If this
/// is zero, the whole block will be scanned.
/// \param AA Optional pointer to alias analysis, to make the scan more
/// precise.
/// \param [out] IsLoadCSE Whether the returned value is a load from the same
/// location in memory, as opposed to the value operand of a store.
///
/// \returns The found value, or nullptr if no value is found.
Value *findAvailablePtrLoadStore(const MemoryLocation &Loc, Type *AccessTy,
                                 bool AtLeastAtomic, BasicBlock *ScanBB,
                                 BasicBlock::iterator &ScanFrom,
                                 unsigned MaxInstsToScan, BatchAAResults *AA,
                                 bool *IsLoadCSE, unsigned *NumScanedInst);

/// Returns true if a pointer value \p From can be replaced with another pointer
/// value \To if they are deemed equal through some means (e.g. information from
/// conditions).
/// NOTE: The current implementation allows replacement in Icmp and PtrToInt
/// instructions, as well as when we are replacing with a null pointer.
/// Additionally it also allows replacement of pointers when both pointers have
/// the same underlying object.
bool canReplacePointersIfEqual(const Value *From, const Value *To,
                               const DataLayout &DL);
bool canReplacePointersInUseIfEqual(const Use &U, const Value *To,
                                    const DataLayout &DL);
}

#endif<|MERGE_RESOLUTION|>--- conflicted
+++ resolved
@@ -69,12 +69,7 @@
 /// quick local scan of the basic block containing ScanFrom, to determine if
 /// the address is already accessed.
 bool isSafeToLoadUnconditionally(Value *V, Align Alignment, const APInt &Size,
-<<<<<<< HEAD
-                                 const DataLayout &DL,
-                                 Instruction *ScanFrom = nullptr,
-=======
                                  const DataLayout &DL, Instruction *ScanFrom,
->>>>>>> 9c4aab8c
                                  AssumptionCache *AC = nullptr,
                                  const DominatorTree *DT = nullptr,
                                  const TargetLibraryInfo *TLI = nullptr);
