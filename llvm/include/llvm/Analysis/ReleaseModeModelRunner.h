--- conflicted
+++ resolved
@@ -71,11 +71,7 @@
     //   of the model selector to {high, low}
     bool InputIsPresent = true;
     populateTensor(InputSpec.size(),
-<<<<<<< HEAD
-                   TensorSpec::createSpec<uint64_t>("_model_selector", {2}),
-=======
                    TensorSpec::createSpec<uint64_t>("model_selector", {2}),
->>>>>>> 4fe5a3cc
                    Options.FeedPrefix, InputIsPresent);
 
     // If we hit the "report an error" cases outlined above, continue with the
@@ -84,21 +80,13 @@
     if (Options.ModelSelector.empty() && InputIsPresent)
       Ctx.emitError(
           "A model selector was not specified but the underlying model "
-<<<<<<< HEAD
-          "requires selecting one because it exposes a _model_selector input");
-=======
           "requires selecting one because it exposes a model_selector input");
->>>>>>> 4fe5a3cc
     uint64_t High = 0;
     uint64_t Low = 0;
     if (!Options.ModelSelector.empty()) {
       if (!InputIsPresent)
         Ctx.emitError("A model selector was specified but the underlying model "
-<<<<<<< HEAD
-                      "does not expose a _model_selector input");
-=======
                       "does not expose a model_selector input");
->>>>>>> 4fe5a3cc
       const auto Hash = MD5::hash(arrayRefFromStringRef(Options.ModelSelector));
       High = Hash.high();
       Low = Hash.low();
@@ -106,11 +94,7 @@
     getTensor<uint64_t>(InputSpec.size())[0] = High;
     getTensor<uint64_t>(InputSpec.size())[1] = Low;
     // At this point, the model selector is set up. If the user didn't provide
-<<<<<<< HEAD
-    // one, but the model has a _model_selector, it'll be set to (0, 0) which
-=======
     // one, but the model has a model_selector, it'll be set to (0, 0) which
->>>>>>> 4fe5a3cc
     // the composite model should treat as error as part of its implementation
     // (but that should only matter if there is a custom handler that doesn't
     // exit on error)
