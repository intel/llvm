--- conflicted
+++ resolved
@@ -90,11 +90,8 @@
 #ifndef MACHINE_FUNCTION_ANALYSIS
 #define MACHINE_FUNCTION_ANALYSIS(NAME, CREATE_PASS)
 #endif
-<<<<<<< HEAD
-=======
 MACHINE_FUNCTION_ANALYSIS("machine-branch-prob",
                           MachineBranchProbabilityAnalysis())
->>>>>>> 4fe5a3cc
 MACHINE_FUNCTION_ANALYSIS("machine-dom-tree", MachineDominatorTreeAnalysis())
 MACHINE_FUNCTION_ANALYSIS("machine-post-dom-tree",
                           MachinePostDominatorTreeAnalysis())
@@ -136,11 +133,8 @@
 MACHINE_FUNCTION_PASS("localstackalloc", LocalStackSlotAllocationPass())
 MACHINE_FUNCTION_PASS("no-op-machine-function", NoOpMachineFunctionPass())
 MACHINE_FUNCTION_PASS("print", PrintMIRPass())
-<<<<<<< HEAD
-=======
 MACHINE_FUNCTION_PASS("print<machine-branch-prob>",
                       MachineBranchProbabilityPrinterPass(dbgs()))
->>>>>>> 4fe5a3cc
 MACHINE_FUNCTION_PASS("print<machine-dom-tree>",
                       MachineDominatorTreePrinterPass(dbgs()))
 MACHINE_FUNCTION_PASS("print<machine-post-dom-tree>",
