--- conflicted
+++ resolved
@@ -216,8 +216,6 @@
     "enable-tail-merge")
 
 MACHINE_FUNCTION_PASS_WITH_PARAMS(
-<<<<<<< HEAD
-=======
     "live-debug-values", "LiveDebugValuesPass",
     [](bool ShouldEmitDebugEntryValues) {
       return LiveDebugValuesPass(ShouldEmitDebugEntryValues);
@@ -229,7 +227,6 @@
     "emit-debug-entry-values")
 
 MACHINE_FUNCTION_PASS_WITH_PARAMS(
->>>>>>> 5eee2751
     "machine-sink", "MachineSinkingPass",
     [](bool EnableSinkAndFold) {
       return MachineSinkingPass(EnableSinkAndFold);
