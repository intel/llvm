--- conflicted
+++ resolved
@@ -37,11 +37,7 @@
 
 class OutputCategoryAggregator {
 private:
-<<<<<<< HEAD
-  std::map<std::string, AggregationData> Aggregation;
-=======
   std::map<std::string, AggregationData, std::less<>> Aggregation;
->>>>>>> 5eee2751
   bool IncludeDetail;
 
 public:
