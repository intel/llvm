//===- DWARFDebugFrame.h - Parsing of .debug_frame --------------*- C++ -*-===//
//
// Part of the LLVM Project, under the Apache License v2.0 with LLVM Exceptions.
// See https://llvm.org/LICENSE.txt for license information.
// SPDX-License-Identifier: Apache-2.0 WITH LLVM-exception
//
//===----------------------------------------------------------------------===//

#ifndef LLVM_DEBUGINFO_DWARF_DWARFDEBUGFRAME_H
#define LLVM_DEBUGINFO_DWARF_DWARFDEBUGFRAME_H

#include "llvm/ADT/ArrayRef.h"
#include "llvm/ADT/SmallString.h"
#include "llvm/ADT/iterator.h"
<<<<<<< HEAD
#include "llvm/DebugInfo/DWARF/DWARFCFIProgram.h"
#include "llvm/DebugInfo/DWARF/DWARFExpression.h"
=======
#include "llvm/DebugInfo/DWARF/LowLevel/DWARFCFIProgram.h"
#include "llvm/DebugInfo/DWARF/LowLevel/DWARFExpression.h"
>>>>>>> 5ee67ebe
#include "llvm/Support/Compiler.h"
#include "llvm/Support/Error.h"
#include "llvm/TargetParser/Triple.h"
#include <map>
#include <memory>
#include <vector>

namespace llvm {

class raw_ostream;
class DWARFDataExtractor;
class MCRegisterInfo;
struct DIDumpOptions;

namespace dwarf {

constexpr uint32_t InvalidRegisterNumber = UINT32_MAX;

/// A class that represents a location for the Call Frame Address (CFA) or a
/// register. This is decoded from the DWARF Call Frame Information
/// instructions and put into an UnwindRow.
class UnwindLocation {
public:
  enum Location {
    /// Not specified.
    Unspecified,
    /// Register is not available and can't be recovered.
    Undefined,
    /// Register value is in the register, nothing needs to be done to unwind
    /// it:
    ///   reg = reg
    Same,
    /// Register is in or at the CFA plus an offset:
    ///   reg = CFA + offset
    ///   reg = defef(CFA + offset)
    CFAPlusOffset,
    /// Register or CFA is in or at a register plus offset, optionally in
    /// an address space:
    ///   reg = reg + offset [in addrspace]
    ///   reg = deref(reg + offset [in addrspace])
    RegPlusOffset,
    /// Register or CFA value is in or at a value found by evaluating a DWARF
    /// expression:
    ///   reg = eval(dwarf_expr)
    ///   reg = deref(eval(dwarf_expr))
    DWARFExpr,
    /// Value is a constant value contained in "Offset":
    ///   reg = Offset
    Constant,
  };

private:
  Location Kind;   /// The type of the location that describes how to unwind it.
  uint32_t RegNum; /// The register number for Kind == RegPlusOffset.
  int32_t Offset;  /// The offset for Kind == CFAPlusOffset or RegPlusOffset.
  std::optional<uint32_t> AddrSpace;   /// The address space for Kind ==
                                       /// RegPlusOffset for CFA.
  std::optional<DWARFExpression> Expr; /// The DWARF expression for Kind ==
                                       /// DWARFExpression.
  bool Dereference; /// If true, the resulting location must be dereferenced
                    /// after the location value is computed.

  // Constructors are private to force people to use the create static
  // functions.
  UnwindLocation(Location K)
      : Kind(K), RegNum(InvalidRegisterNumber), Offset(0),
        AddrSpace(std::nullopt), Dereference(false) {}

  UnwindLocation(Location K, uint32_t Reg, int32_t Off,
                 std::optional<uint32_t> AS, bool Deref)
      : Kind(K), RegNum(Reg), Offset(Off), AddrSpace(AS), Dereference(Deref) {}

  UnwindLocation(DWARFExpression E, bool Deref)
      : Kind(DWARFExpr), RegNum(InvalidRegisterNumber), Offset(0), Expr(E),
        Dereference(Deref) {}

public:
  /// Create a location whose rule is set to Unspecified. This means the
  /// register value might be in the same register but it wasn't specified in
  /// the unwind opcodes.
  LLVM_ABI static UnwindLocation createUnspecified();
  /// Create a location where the value is undefined and not available. This can
  /// happen when a register is volatile and can't be recovered.
  LLVM_ABI static UnwindLocation createUndefined();
  /// Create a location where the value is known to be in the register itself.
  LLVM_ABI static UnwindLocation createSame();
  /// Create a location that is in (Deref == false) or at (Deref == true) the
  /// CFA plus an offset. Most registers that are spilled onto the stack use
  /// this rule. The rule for the register will use this rule and specify a
  /// unique offset from the CFA with \a Deref set to true. This value will be
  /// relative to a CFA value which is typically defined using the register
  /// plus offset location. \see createRegisterPlusOffset(...) for more
  /// information.
  LLVM_ABI static UnwindLocation createIsCFAPlusOffset(int32_t Off);
  LLVM_ABI static UnwindLocation createAtCFAPlusOffset(int32_t Off);
  /// Create a location where the saved value is in (Deref == false) or at
  /// (Deref == true) a regiser plus an offset and, optionally, in the specified
  /// address space (used mostly for the CFA).
  ///
  /// The CFA is usually defined using this rule by using the stack pointer or
  /// frame pointer as the register, with an offset that accounts for all
  /// spilled registers and all local variables in a function, and Deref ==
  /// false.
  LLVM_ABI static UnwindLocation
  createIsRegisterPlusOffset(uint32_t Reg, int32_t Off,
                             std::optional<uint32_t> AddrSpace = std::nullopt);
  LLVM_ABI static UnwindLocation
  createAtRegisterPlusOffset(uint32_t Reg, int32_t Off,
                             std::optional<uint32_t> AddrSpace = std::nullopt);
  /// Create a location whose value is the result of evaluating a DWARF
  /// expression. This allows complex expressions to be evaluated in order to
  /// unwind a register or CFA value.
  LLVM_ABI static UnwindLocation createIsDWARFExpression(DWARFExpression Expr);
  LLVM_ABI static UnwindLocation createAtDWARFExpression(DWARFExpression Expr);
  LLVM_ABI static UnwindLocation createIsConstant(int32_t Value);

  Location getLocation() const { return Kind; }
  uint32_t getRegister() const { return RegNum; }
  int32_t getOffset() const { return Offset; }
  uint32_t getAddressSpace() const {
    assert(Kind == RegPlusOffset && AddrSpace);
    return *AddrSpace;
  }
  int32_t getConstant() const { return Offset; }
  bool getDereference() const { return Dereference; }

  /// Some opcodes will modify the CFA location's register only, so we need
  /// to be able to modify the CFA register when evaluating DWARF Call Frame
  /// Information opcodes.
  void setRegister(uint32_t NewRegNum) { RegNum = NewRegNum; }
  /// Some opcodes will modify the CFA location's offset only, so we need
  /// to be able to modify the CFA offset when evaluating DWARF Call Frame
  /// Information opcodes.
  void setOffset(int32_t NewOffset) { Offset = NewOffset; }
  /// Some opcodes modify a constant value and we need to be able to update
  /// the constant value (DW_CFA_GNU_window_save which is also known as
  // DW_CFA_AARCH64_negate_ra_state).
  void setConstant(int32_t Value) { Offset = Value; }

  std::optional<DWARFExpression> getDWARFExpressionBytes() const {
    return Expr;
  }
  /// Dump a location expression as text and use the register information if
  /// some is provided.
  ///
  /// \param OS the stream to use for output.
  ///
  /// \param MRI register information that helps emit register names insteead
  /// of raw register numbers.
  ///
  /// \param IsEH true if the DWARF Call Frame Information is from .eh_frame
  /// instead of from .debug_frame. This is needed for register number
  /// conversion because some register numbers differ between the two sections
  /// for certain architectures like x86.
  LLVM_ABI void dump(raw_ostream &OS, DIDumpOptions DumpOpts) const;

  LLVM_ABI bool operator==(const UnwindLocation &RHS) const;
};

LLVM_ABI raw_ostream &operator<<(raw_ostream &OS, const UnwindLocation &R);

/// A class that can track all registers with locations in a UnwindRow object.
///
/// Register locations use a map where the key is the register number and the
/// the value is a UnwindLocation.
///
/// The register maps are put into a class so that all register locations can
/// be copied when parsing the unwind opcodes DW_CFA_remember_state and
/// DW_CFA_restore_state.
class RegisterLocations {
  std::map<uint32_t, UnwindLocation> Locations;

public:
  /// Return the location for the register in \a RegNum if there is a location.
  ///
  /// \param RegNum the register number to find a location for.
  ///
  /// \returns A location if one is available for \a RegNum, or std::nullopt
  /// otherwise.
  std::optional<UnwindLocation> getRegisterLocation(uint32_t RegNum) const {
    auto Pos = Locations.find(RegNum);
    if (Pos == Locations.end())
      return std::nullopt;
    return Pos->second;
  }

  /// Set the location for the register in \a RegNum to \a Location.
  ///
  /// \param RegNum the register number to set the location for.
  ///
  /// \param Location the UnwindLocation that describes how to unwind the value.
  void setRegisterLocation(uint32_t RegNum, const UnwindLocation &Location) {
    Locations.erase(RegNum);
    Locations.insert(std::make_pair(RegNum, Location));
  }

  /// Removes any rule for the register in \a RegNum.
  ///
  /// \param RegNum the register number to remove the location for.
  void removeRegisterLocation(uint32_t RegNum) { Locations.erase(RegNum); }

  /// Dump all registers + locations that are currently defined in this object.
  ///
  /// \param OS the stream to use for output.
  ///
  /// \param MRI register information that helps emit register names insteead
  /// of raw register numbers.
  ///
  /// \param IsEH true if the DWARF Call Frame Information is from .eh_frame
  /// instead of from .debug_frame. This is needed for register number
  /// conversion because some register numbers differ between the two sections
  /// for certain architectures like x86.
  LLVM_ABI void dump(raw_ostream &OS, DIDumpOptions DumpOpts) const;

  /// Returns true if we have any register locations in this object.
  bool hasLocations() const { return !Locations.empty(); }

  size_t size() const { return Locations.size(); }

  bool operator==(const RegisterLocations &RHS) const {
    return Locations == RHS.Locations;
  }
};

LLVM_ABI raw_ostream &operator<<(raw_ostream &OS, const RegisterLocations &RL);

/// A class that represents a single row in the unwind table that is decoded by
/// parsing the DWARF Call Frame Information opcodes.
///
/// The row consists of an optional address, the rule to unwind the CFA and all
/// rules to unwind any registers. If the address doesn't have a value, this
/// row represents the initial instructions for a CIE. If the address has a
/// value the UnwindRow represents a row in the UnwindTable for a FDE. The
/// address is the first address for which the CFA location and register rules
/// are valid within a function.
///
/// UnwindRow objects are created by parsing opcodes in the DWARF Call Frame
/// Information and UnwindRow objects are lazily populated and pushed onto a
/// stack in the UnwindTable when evaluating this state machine. Accessors are
/// needed for the address, CFA value, and register locations as the opcodes
/// encode a state machine that produces a sorted array of UnwindRow objects
/// \see UnwindTable.
class UnwindRow {
  /// The address will be valid when parsing the instructions in a FDE. If
  /// invalid, this object represents the initial instructions of a CIE.
  std::optional<uint64_t> Address; ///< Address for row in FDE, invalid for CIE.
  UnwindLocation CFAValue;    ///< How to unwind the Call Frame Address (CFA).
  RegisterLocations RegLocs;  ///< How to unwind all registers in this list.

public:
  UnwindRow() : CFAValue(UnwindLocation::createUnspecified()) {}

  /// Returns true if the address is valid in this object.
  bool hasAddress() const { return Address.has_value(); }

  /// Get the address for this row.
  ///
  /// Clients should only call this function after verifying it has a valid
  /// address with a call to \see hasAddress().
  uint64_t getAddress() const { return *Address; }

  /// Set the address for this UnwindRow.
  ///
  /// The address represents the first address for which the CFAValue and
  /// RegLocs are valid within a function.
  void setAddress(uint64_t Addr) { Address = Addr; }

  /// Offset the address for this UnwindRow.
  ///
  /// The address represents the first address for which the CFAValue and
  /// RegLocs are valid within a function. Clients must ensure that this object
  /// already has an address (\see hasAddress()) prior to calling this
  /// function.
  void slideAddress(uint64_t Offset) { *Address += Offset; }
  UnwindLocation &getCFAValue() { return CFAValue; }
  const UnwindLocation &getCFAValue() const { return CFAValue; }
  RegisterLocations &getRegisterLocations() { return RegLocs; }
  const RegisterLocations &getRegisterLocations() const { return RegLocs; }

  /// Dump the UnwindRow to the stream.
  ///
  /// \param OS the stream to use for output.
  ///
  /// \param MRI register information that helps emit register names insteead
  /// of raw register numbers.
  ///
  /// \param IsEH true if the DWARF Call Frame Information is from .eh_frame
  /// instead of from .debug_frame. This is needed for register number
  /// conversion because some register numbers differ between the two sections
  /// for certain architectures like x86.
  ///
  /// \param IndentLevel specify the indent level as an integer. The UnwindRow
  /// will be output to the stream preceded by 2 * IndentLevel number of spaces.
  LLVM_ABI void dump(raw_ostream &OS, DIDumpOptions DumpOpts,
                     unsigned IndentLevel = 0) const;
};

LLVM_ABI raw_ostream &operator<<(raw_ostream &OS, const UnwindRow &Row);
<<<<<<< HEAD

class CIE;
class FDE;
=======
>>>>>>> 5ee67ebe

/// A class that contains all UnwindRow objects for an FDE or a single unwind
/// row for a CIE. To unwind an address the rows, which are sorted by start
/// address, can be searched to find the UnwindRow with the lowest starting
/// address that is greater than or equal to the address that is being looked
/// up.
class UnwindTable {
public:
  using RowContainer = std::vector<UnwindRow>;
  using iterator = RowContainer::iterator;
  using const_iterator = RowContainer::const_iterator;

  UnwindTable(RowContainer &&Rows) : Rows(std::move(Rows)) {}

  size_t size() const { return Rows.size(); }
  iterator begin() { return Rows.begin(); }
  const_iterator begin() const { return Rows.begin(); }
  iterator end() { return Rows.end(); }
  const_iterator end() const { return Rows.end(); }
  const UnwindRow &operator[](size_t Index) const {
    assert(Index < size());
    return Rows[Index];
  }

  /// Dump the UnwindTable to the stream.
  ///
  /// \param OS the stream to use for output.
  ///
  /// \param MRI register information that helps emit register names instead
  /// of raw register numbers.
  ///
  /// \param IsEH true if the DWARF Call Frame Information is from .eh_frame
  /// instead of from .debug_frame. This is needed for register number
  /// conversion because some register numbers differ between the two sections
  /// for certain architectures like x86.
  ///
  /// \param IndentLevel specify the indent level as an integer. The UnwindRow
  /// will be output to the stream preceded by 2 * IndentLevel number of spaces.
  LLVM_ABI void dump(raw_ostream &OS, DIDumpOptions DumpOpts,
                     unsigned IndentLevel = 0) const;
<<<<<<< HEAD

  /// Create an UnwindTable from a Common Information Entry (CIE).
  ///
  /// \param Cie The Common Information Entry to extract the table from. The
  /// CFIProgram is retrieved from the \a Cie object and used to create the
  /// UnwindTable.
  ///
  /// \returns An error if the DWARF Call Frame Information opcodes have state
  /// machine errors, or a valid UnwindTable otherwise.
  LLVM_ABI static Expected<UnwindTable> create(const CIE *Cie);

  /// Create an UnwindTable from a Frame Descriptor Entry (FDE).
  ///
  /// \param Fde The Frame Descriptor Entry to extract the table from. The
  /// CFIProgram is retrieved from the \a Fde object and used to create the
  /// UnwindTable.
  ///
  /// \returns An error if the DWARF Call Frame Information opcodes have state
  /// machine errors, or a valid UnwindTable otherwise.
  LLVM_ABI static Expected<UnwindTable> create(const FDE *Fde);
=======
>>>>>>> 5ee67ebe

private:
  RowContainer Rows;
};

<<<<<<< HEAD
LLVM_ABI raw_ostream &operator<<(raw_ostream &OS, const UnwindTable &Rows);
=======
/// Parse the information in the CFIProgram and update the CurrRow object
/// that the state machine describes.
///
/// This function emulates the state machine described in the DWARF Call Frame
/// Information opcodes and will push CurrRow onto a RowContainer when needed.
///
/// \param CFIP the CFI program that contains the opcodes from a CIE or FDE.
///
/// \param CurrRow the current row to modify while parsing the state machine.
///
/// \param InitialLocs If non-NULL, we are parsing a FDE and this contains
/// the initial register locations from the CIE. If NULL, then a CIE's
/// opcodes are being parsed and this is not needed. This is used for the
/// DW_CFA_restore and DW_CFA_restore_extended opcodes.
///
/// \returns An error if the DWARF Call Frame Information opcodes have state
/// machine errors, or the accumulated rows otherwise.
LLVM_ABI Expected<UnwindTable::RowContainer>
parseRows(const CFIProgram &CFIP, UnwindRow &CurrRow,
          const RegisterLocations *InitialLocs);

LLVM_ABI raw_ostream &operator<<(raw_ostream &OS, const UnwindTable &Rows);

class CIE;

/// Create an UnwindTable from a Common Information Entry (CIE).
///
/// \param Cie The Common Information Entry to extract the table from. The
/// CFIProgram is retrieved from the \a Cie object and used to create the
/// UnwindTable.
///
/// \returns An error if the DWARF Call Frame Information opcodes have state
/// machine errors, or a valid UnwindTable otherwise.
LLVM_ABI Expected<UnwindTable> createUnwindTable(const CIE *Cie);

class FDE;

/// Create an UnwindTable from a Frame Descriptor Entry (FDE).
///
/// \param Fde The Frame Descriptor Entry to extract the table from. The
/// CFIProgram is retrieved from the \a Fde object and used to create the
/// UnwindTable.
///
/// \returns An error if the DWARF Call Frame Information opcodes have state
/// machine errors, or a valid UnwindTable otherwise.
LLVM_ABI Expected<UnwindTable> createUnwindTable(const FDE *Fde);
>>>>>>> 5ee67ebe

/// An entry in either debug_frame or eh_frame. This entry can be a CIE or an
/// FDE.
class FrameEntry {
public:
  enum FrameKind { FK_CIE, FK_FDE };

  FrameEntry(FrameKind K, bool IsDWARF64, uint64_t Offset, uint64_t Length,
             uint64_t CodeAlign, int64_t DataAlign, Triple::ArchType Arch)
      : Kind(K), IsDWARF64(IsDWARF64), Offset(Offset), Length(Length),
        CFIs(CodeAlign, DataAlign, Arch) {}

  virtual ~FrameEntry() = default;

  FrameKind getKind() const { return Kind; }
  uint64_t getOffset() const { return Offset; }
  uint64_t getLength() const { return Length; }
  const CFIProgram &cfis() const { return CFIs; }
  CFIProgram &cfis() { return CFIs; }

  /// Dump the instructions in this CFI fragment
  virtual void dump(raw_ostream &OS, DIDumpOptions DumpOpts) const = 0;

protected:
  const FrameKind Kind;

  const bool IsDWARF64;

  /// Offset of this entry in the section.
  const uint64_t Offset;

  /// Entry length as specified in DWARF.
  const uint64_t Length;

  CFIProgram CFIs;
};

/// DWARF Common Information Entry (CIE)
class LLVM_ABI CIE : public FrameEntry {
public:
  // CIEs (and FDEs) are simply container classes, so the only sensible way to
  // create them is by providing the full parsed contents in the constructor.
  CIE(bool IsDWARF64, uint64_t Offset, uint64_t Length, uint8_t Version,
      SmallString<8> Augmentation, uint8_t AddressSize,
      uint8_t SegmentDescriptorSize, uint64_t CodeAlignmentFactor,
      int64_t DataAlignmentFactor, uint64_t ReturnAddressRegister,
      SmallString<8> AugmentationData, uint32_t FDEPointerEncoding,
      uint32_t LSDAPointerEncoding, std::optional<uint64_t> Personality,
      std::optional<uint32_t> PersonalityEnc, Triple::ArchType Arch)
      : FrameEntry(FK_CIE, IsDWARF64, Offset, Length, CodeAlignmentFactor,
                   DataAlignmentFactor, Arch),
        Version(Version), Augmentation(std::move(Augmentation)),
        AddressSize(AddressSize), SegmentDescriptorSize(SegmentDescriptorSize),
        CodeAlignmentFactor(CodeAlignmentFactor),
        DataAlignmentFactor(DataAlignmentFactor),
        ReturnAddressRegister(ReturnAddressRegister),
        AugmentationData(std::move(AugmentationData)),
        FDEPointerEncoding(FDEPointerEncoding),
        LSDAPointerEncoding(LSDAPointerEncoding), Personality(Personality),
        PersonalityEnc(PersonalityEnc) {}

  static bool classof(const FrameEntry *FE) { return FE->getKind() == FK_CIE; }

  StringRef getAugmentationString() const { return Augmentation; }
  uint64_t getCodeAlignmentFactor() const { return CodeAlignmentFactor; }
  int64_t getDataAlignmentFactor() const { return DataAlignmentFactor; }
  uint8_t getVersion() const { return Version; }
  uint64_t getReturnAddressRegister() const { return ReturnAddressRegister; }
  std::optional<uint64_t> getPersonalityAddress() const { return Personality; }
  std::optional<uint32_t> getPersonalityEncoding() const {
    return PersonalityEnc;
  }

  StringRef getAugmentationData() const { return AugmentationData; }

  uint32_t getFDEPointerEncoding() const { return FDEPointerEncoding; }

  uint32_t getLSDAPointerEncoding() const { return LSDAPointerEncoding; }

  void dump(raw_ostream &OS, DIDumpOptions DumpOpts) const override;

private:
  /// The following fields are defined in section 6.4.1 of the DWARF standard v4
  const uint8_t Version;
  const SmallString<8> Augmentation;
  const uint8_t AddressSize;
  const uint8_t SegmentDescriptorSize;
  const uint64_t CodeAlignmentFactor;
  const int64_t DataAlignmentFactor;
  const uint64_t ReturnAddressRegister;

  // The following are used when the CIE represents an EH frame entry.
  const SmallString<8> AugmentationData;
  const uint32_t FDEPointerEncoding;
  const uint32_t LSDAPointerEncoding;
  const std::optional<uint64_t> Personality;
  const std::optional<uint32_t> PersonalityEnc;
};

/// DWARF Frame Description Entry (FDE)
class LLVM_ABI FDE : public FrameEntry {
public:
  FDE(bool IsDWARF64, uint64_t Offset, uint64_t Length, uint64_t CIEPointer,
      uint64_t InitialLocation, uint64_t AddressRange, CIE *Cie,
      std::optional<uint64_t> LSDAAddress, Triple::ArchType Arch)
      : FrameEntry(FK_FDE, IsDWARF64, Offset, Length,
                   Cie ? Cie->getCodeAlignmentFactor() : 0,
                   Cie ? Cie->getDataAlignmentFactor() : 0, Arch),
        CIEPointer(CIEPointer), InitialLocation(InitialLocation),
        AddressRange(AddressRange), LinkedCIE(Cie), LSDAAddress(LSDAAddress) {}

  ~FDE() override = default;

  const CIE *getLinkedCIE() const { return LinkedCIE; }
  uint64_t getCIEPointer() const { return CIEPointer; }
  uint64_t getInitialLocation() const { return InitialLocation; }
  uint64_t getAddressRange() const { return AddressRange; }
  std::optional<uint64_t> getLSDAAddress() const { return LSDAAddress; }

  void dump(raw_ostream &OS, DIDumpOptions DumpOpts) const override;

  static bool classof(const FrameEntry *FE) { return FE->getKind() == FK_FDE; }

private:
  /// The following fields are defined in section 6.4.1 of the DWARFv3 standard.
  /// Note that CIE pointers in EH FDEs, unlike DWARF FDEs, contain relative
  /// offsets to the linked CIEs. See the following link for more info:
  /// https://refspecs.linuxfoundation.org/LSB_5.0.0/LSB-Core-generic/LSB-Core-generic/ehframechpt.html
  const uint64_t CIEPointer;
  const uint64_t InitialLocation;
  const uint64_t AddressRange;
  const CIE *LinkedCIE;
  const std::optional<uint64_t> LSDAAddress;
};

} // end namespace dwarf

/// A parsed .debug_frame or .eh_frame section
class DWARFDebugFrame {
  const Triple::ArchType Arch;
  // True if this is parsing an eh_frame section.
  const bool IsEH;
  // Not zero for sane pointer values coming out of eh_frame
  const uint64_t EHFrameAddress;

  std::vector<std::unique_ptr<dwarf::FrameEntry>> Entries;
  using iterator = pointee_iterator<decltype(Entries)::const_iterator>;

  /// Return the entry at the given offset or nullptr.
  dwarf::FrameEntry *getEntryAtOffset(uint64_t Offset) const;

public:
  // If IsEH is true, assume it is a .eh_frame section. Otherwise,
  // it is a .debug_frame section. EHFrameAddress should be different
  // than zero for correct parsing of .eh_frame addresses when they
  // use a PC-relative encoding.
  LLVM_ABI DWARFDebugFrame(Triple::ArchType Arch, bool IsEH = false,
                           uint64_t EHFrameAddress = 0);
  LLVM_ABI ~DWARFDebugFrame();

  /// Dump the section data into the given stream.
  LLVM_ABI void dump(raw_ostream &OS, DIDumpOptions DumpOpts,
                     std::optional<uint64_t> Offset) const;

  /// Parse the section from raw data. \p Data is assumed to contain the whole
  /// frame section contents to be parsed.
  LLVM_ABI Error parse(DWARFDataExtractor Data);

  /// Return whether the section has any entries.
  bool empty() const { return Entries.empty(); }

  /// DWARF Frame entries accessors
  iterator begin() const { return Entries.begin(); }
  iterator end() const { return Entries.end(); }
  iterator_range<iterator> entries() const {
    return iterator_range<iterator>(Entries.begin(), Entries.end());
  }

  uint64_t getEHFrameAddress() const { return EHFrameAddress; }
};

} // end namespace llvm

#endif // LLVM_DEBUGINFO_DWARF_DWARFDEBUGFRAME_H<|MERGE_RESOLUTION|>--- conflicted
+++ resolved
@@ -12,13 +12,8 @@
 #include "llvm/ADT/ArrayRef.h"
 #include "llvm/ADT/SmallString.h"
 #include "llvm/ADT/iterator.h"
-<<<<<<< HEAD
-#include "llvm/DebugInfo/DWARF/DWARFCFIProgram.h"
-#include "llvm/DebugInfo/DWARF/DWARFExpression.h"
-=======
 #include "llvm/DebugInfo/DWARF/LowLevel/DWARFCFIProgram.h"
 #include "llvm/DebugInfo/DWARF/LowLevel/DWARFExpression.h"
->>>>>>> 5ee67ebe
 #include "llvm/Support/Compiler.h"
 #include "llvm/Support/Error.h"
 #include "llvm/TargetParser/Triple.h"
@@ -317,12 +312,6 @@
 };
 
 LLVM_ABI raw_ostream &operator<<(raw_ostream &OS, const UnwindRow &Row);
-<<<<<<< HEAD
-
-class CIE;
-class FDE;
-=======
->>>>>>> 5ee67ebe
 
 /// A class that contains all UnwindRow objects for an FDE or a single unwind
 /// row for a CIE. To unwind an address the rows, which are sorted by start
@@ -363,37 +352,11 @@
   /// will be output to the stream preceded by 2 * IndentLevel number of spaces.
   LLVM_ABI void dump(raw_ostream &OS, DIDumpOptions DumpOpts,
                      unsigned IndentLevel = 0) const;
-<<<<<<< HEAD
-
-  /// Create an UnwindTable from a Common Information Entry (CIE).
-  ///
-  /// \param Cie The Common Information Entry to extract the table from. The
-  /// CFIProgram is retrieved from the \a Cie object and used to create the
-  /// UnwindTable.
-  ///
-  /// \returns An error if the DWARF Call Frame Information opcodes have state
-  /// machine errors, or a valid UnwindTable otherwise.
-  LLVM_ABI static Expected<UnwindTable> create(const CIE *Cie);
-
-  /// Create an UnwindTable from a Frame Descriptor Entry (FDE).
-  ///
-  /// \param Fde The Frame Descriptor Entry to extract the table from. The
-  /// CFIProgram is retrieved from the \a Fde object and used to create the
-  /// UnwindTable.
-  ///
-  /// \returns An error if the DWARF Call Frame Information opcodes have state
-  /// machine errors, or a valid UnwindTable otherwise.
-  LLVM_ABI static Expected<UnwindTable> create(const FDE *Fde);
-=======
->>>>>>> 5ee67ebe
 
 private:
   RowContainer Rows;
 };
 
-<<<<<<< HEAD
-LLVM_ABI raw_ostream &operator<<(raw_ostream &OS, const UnwindTable &Rows);
-=======
 /// Parse the information in the CFIProgram and update the CurrRow object
 /// that the state machine describes.
 ///
@@ -440,7 +403,6 @@
 /// \returns An error if the DWARF Call Frame Information opcodes have state
 /// machine errors, or a valid UnwindTable otherwise.
 LLVM_ABI Expected<UnwindTable> createUnwindTable(const FDE *Fde);
->>>>>>> 5ee67ebe
 
 /// An entry in either debug_frame or eh_frame. This entry can be a CIE or an
 /// FDE.
