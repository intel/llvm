//===- PredicateInfo.h - Build PredicateInfo ----------------------*-C++-*-===//
//
// Part of the LLVM Project, under the Apache License v2.0 with LLVM Exceptions.
// See https://llvm.org/LICENSE.txt for license information.
// SPDX-License-Identifier: Apache-2.0 WITH LLVM-exception
//
//===----------------------------------------------------------------------===//
///
/// \file
///  This file implements the PredicateInfo analysis, which creates an Extended
/// SSA form for operations used in branch comparisons and llvm.assume
/// comparisons.
///
/// Copies of these operations are inserted into the true/false edge (and after
/// assumes), and information attached to the copies.  All uses of the original
/// operation in blocks dominated by the true/false edge (and assume), are
/// replaced with uses of the copies.  This enables passes to easily and sparsely
/// propagate condition based info into the operations that may be affected.
///
/// Example:
/// %cmp = icmp eq i32 %x, 50
/// br i1 %cmp, label %true, label %false
/// true:
/// ret i32 %x
/// false:
/// ret i32 1
///
/// will become
///
/// %cmp = icmp eq i32, %x, 50
/// br i1 %cmp, label %true, label %false
/// true:
/// %x.0 = call \@llvm.ssa_copy.i32(i32 %x)
/// ret i32 %x.0
/// false:
/// ret i32 1
///
/// Using getPredicateInfoFor on x.0 will give you the comparison it is
/// dominated by (the icmp), and that you are located in the true edge of that
/// comparison, which tells you x.0 is 50.
///
/// In order to reduce the number of copies inserted, predicateinfo is only
/// inserted where it would actually be live.  This means if there are no uses of
/// an operation dominated by the branch edges, or by an assume, the associated
/// predicate info is never inserted.
///
///
//===----------------------------------------------------------------------===//

#ifndef LLVM_TRANSFORMS_UTILS_PREDICATEINFO_H
#define LLVM_TRANSFORMS_UTILS_PREDICATEINFO_H

#include "llvm/ADT/DenseMap.h"
#include "llvm/ADT/SmallSet.h"
#include "llvm/IR/Instructions.h"
#include "llvm/IR/PassManager.h"
#include "llvm/IR/ValueHandle.h"
<<<<<<< HEAD
=======
#include "llvm/Support/Allocator.h"
>>>>>>> 5ee67ebe
#include "llvm/Support/Compiler.h"

namespace llvm {

class AssumptionCache;
class DominatorTree;
class Function;
class Value;
class IntrinsicInst;
class raw_ostream;

enum PredicateType { PT_Branch, PT_Assume, PT_Switch };

/// Constraint for a predicate of the form "cmp Pred Op, OtherOp", where Op
/// is the value the constraint applies to (the ssa.copy result).
struct PredicateConstraint {
  CmpInst::Predicate Predicate;
  Value *OtherOp;
};

// Base class for all predicate information we provide.
// All of our predicate information has at least a comparison.
class PredicateBase {
public:
  PredicateType Type;
  // The original operand before we renamed it.
  // This can be use by passes, when destroying predicateinfo, to know
  // whether they can just drop the intrinsic, or have to merge metadata.
  Value *OriginalOp;
  // The renamed operand in the condition used for this predicate. For nested
  // predicates, this is different to OriginalOp which refers to the initial
  // operand.
  Value *RenamedOp;
  // The condition associated with this predicate.
  Value *Condition;

  PredicateBase(const PredicateBase &) = delete;
  PredicateBase &operator=(const PredicateBase &) = delete;
  PredicateBase() = delete;
  static bool classof(const PredicateBase *PB) {
    return PB->Type == PT_Assume || PB->Type == PT_Branch ||
           PB->Type == PT_Switch;
  }

  /// Fetch condition in the form of PredicateConstraint, if possible.
  LLVM_ABI std::optional<PredicateConstraint> getConstraint() const;

protected:
  PredicateBase(PredicateType PT, Value *Op, Value *Condition)
      : Type(PT), OriginalOp(Op), Condition(Condition) {}
};

// Provides predicate information for assumes.  Since assumes are always true,
// we simply provide the assume instruction, so you can tell your relative
// position to it.
class PredicateAssume : public PredicateBase {
public:
  IntrinsicInst *AssumeInst;
  PredicateAssume(Value *Op, IntrinsicInst *AssumeInst, Value *Condition)
      : PredicateBase(PT_Assume, Op, Condition), AssumeInst(AssumeInst) {}
  PredicateAssume() = delete;
  static bool classof(const PredicateBase *PB) {
    return PB->Type == PT_Assume;
  }
};

// Mixin class for edge predicates.  The FROM block is the block where the
// predicate originates, and the TO block is the block where the predicate is
// valid.
class PredicateWithEdge : public PredicateBase {
public:
  BasicBlock *From;
  BasicBlock *To;
  PredicateWithEdge() = delete;
  static bool classof(const PredicateBase *PB) {
    return PB->Type == PT_Branch || PB->Type == PT_Switch;
  }

protected:
  PredicateWithEdge(PredicateType PType, Value *Op, BasicBlock *From,
                    BasicBlock *To, Value *Cond)
      : PredicateBase(PType, Op, Cond), From(From), To(To) {}
};

// Provides predicate information for branches.
class PredicateBranch : public PredicateWithEdge {
public:
  // If true, SplitBB is the true successor, otherwise it's the false successor.
  bool TrueEdge;
  PredicateBranch(Value *Op, BasicBlock *BranchBB, BasicBlock *SplitBB,
                  Value *Condition, bool TakenEdge)
      : PredicateWithEdge(PT_Branch, Op, BranchBB, SplitBB, Condition),
        TrueEdge(TakenEdge) {}
  PredicateBranch() = delete;
  static bool classof(const PredicateBase *PB) {
    return PB->Type == PT_Branch;
  }
};

class PredicateSwitch : public PredicateWithEdge {
public:
  Value *CaseValue;
  // This is the switch instruction.
  SwitchInst *Switch;
  PredicateSwitch(Value *Op, BasicBlock *SwitchBB, BasicBlock *TargetBB,
                  Value *CaseValue, SwitchInst *SI)
      : PredicateWithEdge(PT_Switch, Op, SwitchBB, TargetBB,
                          SI->getCondition()),
        CaseValue(CaseValue), Switch(SI) {}
  PredicateSwitch() = delete;
  static bool classof(const PredicateBase *PB) {
    return PB->Type == PT_Switch;
  }
};

/// Encapsulates PredicateInfo, including all data associated with memory
/// accesses.
class PredicateInfo {
public:
<<<<<<< HEAD
  LLVM_ABI PredicateInfo(Function &, DominatorTree &, AssumptionCache &);
=======
  LLVM_ABI PredicateInfo(Function &, DominatorTree &, AssumptionCache &,
                         BumpPtrAllocator &);
>>>>>>> 5ee67ebe
  LLVM_ABI ~PredicateInfo();

  LLVM_ABI void verifyPredicateInfo() const;

  LLVM_ABI void dump() const;
  LLVM_ABI void print(raw_ostream &) const;

  const PredicateBase *getPredicateInfoFor(const Value *V) const {
    return PredicateMap.lookup(V);
  }

protected:
  // Used by PredicateInfo annotater, dumpers, and wrapper pass.
  friend class PredicateInfoAnnotatedWriter;
  friend class PredicateInfoBuilder;

private:
  Function &F;

  // This maps from copy operands to Predicate Info. Note that it does not own
  // the Predicate Info, they belong to the ValueInfo structs in the ValueInfos
  // vector.
  DenseMap<const Value *, const PredicateBase *> PredicateMap;
  // The set of ssa_copy declarations we created with our custom mangling.
  SmallSet<AssertingVH<Function>, 20> CreatedDeclarations;
  // Cache of ssa.copy declaration for a given type.
  SmallDenseMap<Type *, Function *> DeclarationCache;
};

/// Printer pass for \c PredicateInfo.
class PredicateInfoPrinterPass
    : public PassInfoMixin<PredicateInfoPrinterPass> {
  raw_ostream &OS;

public:
  explicit PredicateInfoPrinterPass(raw_ostream &OS) : OS(OS) {}
  LLVM_ABI PreservedAnalyses run(Function &F, FunctionAnalysisManager &AM);
  static bool isRequired() { return true; }
};

/// Verifier pass for \c PredicateInfo.
struct PredicateInfoVerifierPass : PassInfoMixin<PredicateInfoVerifierPass> {
  LLVM_ABI PreservedAnalyses run(Function &F, FunctionAnalysisManager &AM);
  static bool isRequired() { return true; }
};

} // end namespace llvm

#endif // LLVM_TRANSFORMS_UTILS_PREDICATEINFO_H<|MERGE_RESOLUTION|>--- conflicted
+++ resolved
@@ -55,10 +55,7 @@
 #include "llvm/IR/Instructions.h"
 #include "llvm/IR/PassManager.h"
 #include "llvm/IR/ValueHandle.h"
-<<<<<<< HEAD
-=======
 #include "llvm/Support/Allocator.h"
->>>>>>> 5ee67ebe
 #include "llvm/Support/Compiler.h"
 
 namespace llvm {
@@ -178,12 +175,8 @@
 /// accesses.
 class PredicateInfo {
 public:
-<<<<<<< HEAD
-  LLVM_ABI PredicateInfo(Function &, DominatorTree &, AssumptionCache &);
-=======
   LLVM_ABI PredicateInfo(Function &, DominatorTree &, AssumptionCache &,
                          BumpPtrAllocator &);
->>>>>>> 5ee67ebe
   LLVM_ABI ~PredicateInfo();
 
   LLVM_ABI void verifyPredicateInfo() const;
