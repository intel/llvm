--- conflicted
+++ resolved
@@ -33,11 +33,7 @@
 struct Align;
 
 /// Emit a loop implementing the semantics of llvm.memcpy where the size is not
-<<<<<<< HEAD
-/// a compile-time constant. Loop will be insterted at \p InsertBefore.
-=======
 /// a compile-time constant. Loop will be inserted at \p InsertBefore.
->>>>>>> 10a576f7
 LLVM_ABI void createMemCpyLoopUnknownSize(
     Instruction *InsertBefore, Value *SrcAddr, Value *DstAddr, Value *CopyLen,
     Align SrcAlign, Align DestAlign, bool SrcIsVolatile, bool DstIsVolatile,
