//===- SeedCollector.h ------------------------------------------*- C++ -*-===//
//
// Part of the LLVM Project, under the Apache License v2.0 with LLVM Exceptions.
// See https://llvm.org/LICENSE.txt for license information.
// SPDX-License-Identifier: Apache-2.0 WITH LLVM-exception
//
//===----------------------------------------------------------------------===//
// This file contains the mechanism for collecting the seed instructions that
// are used as starting points for forming the vectorization graph.
//===----------------------------------------------------------------------===//

#ifndef LLVM_TRANSFORMS_VECTORIZE_SANDBOXVECTORIZER_SEEDCOLLECTOR_H
#define LLVM_TRANSFORMS_VECTORIZE_SANDBOXVECTORIZER_SEEDCOLLECTOR_H

#include "llvm/ADT/BitVector.h"
#include "llvm/ADT/iterator_range.h"
#include "llvm/Analysis/ScalarEvolution.h"
#include "llvm/SandboxIR/Instruction.h"
#include "llvm/SandboxIR/Utils.h"
#include "llvm/SandboxIR/Value.h"
#include <iterator>
#include <memory>

namespace llvm::sandboxir {

/// A set of candidate Instructions for vectorizing together.
class SeedBundle {
public:
  /// Initialize a bundle with \p I.
  explicit SeedBundle(Instruction *I) { insertAt(begin(), I); }
  explicit SeedBundle(SmallVector<Instruction *> &&L) : Seeds(std::move(L)) {
    for (auto &S : Seeds)
      NumUnusedBits += Utils::getNumBits(S);
  }
  /// No need to allow copies.
  SeedBundle(const SeedBundle &) = delete;
  SeedBundle &operator=(const SeedBundle &) = delete;
  virtual ~SeedBundle() {}

  using iterator = SmallVector<Instruction *>::iterator;
  using const_iterator = SmallVector<Instruction *>::const_iterator;
  iterator begin() { return Seeds.begin(); }
  iterator end() { return Seeds.end(); }
  const_iterator begin() const { return Seeds.begin(); }
  const_iterator end() const { return Seeds.end(); }

  Instruction *operator[](unsigned Idx) const { return Seeds[Idx]; }

  /// Insert \p I into position \p P. Clients should choose Pos
  /// by symbol, symbol-offset, and program order (which depends if scheduling
  /// bottom-up or top-down).
  void insertAt(iterator Pos, Instruction *I) {
    Seeds.insert(Pos, I);
    NumUnusedBits += Utils::getNumBits(I);
  }

  virtual void insert(Instruction *I, ScalarEvolution &SE) = 0;

  unsigned getFirstUnusedElementIdx() const {
    for (unsigned ElmIdx : seq<unsigned>(0, Seeds.size()))
      if (!isUsed(ElmIdx))
        return ElmIdx;
    return Seeds.size();
  }
  /// Marks instruction \p I "used" within the bundle. Clients
  /// use this property when assembling a vectorized instruction from
  /// the seeds in a bundle. This allows constant time evaluation
  /// and "removal" from the list.
  void setUsed(Instruction *I) {
    auto It = std::find(begin(), end(), I);
    assert(It != end() && "Instruction not in the bundle!");
    auto Idx = It - begin();
    setUsed(Idx, 1, /*VerifyUnused=*/false);
  }

  void setUsed(unsigned ElementIdx, unsigned Sz = 1, bool VerifyUnused = true) {
    if (ElementIdx + Sz >= UsedLanes.size())
      UsedLanes.resize(ElementIdx + Sz);
    for (unsigned Idx : seq<unsigned>(ElementIdx, ElementIdx + Sz)) {
      assert((!VerifyUnused || !UsedLanes.test(Idx)) &&
             "Already marked as used!");
      UsedLanes.set(Idx);
      UsedLaneCount++;
    }
    NumUnusedBits -= Utils::getNumBits(Seeds[ElementIdx]);
  }
  /// \Returns whether or not \p Element has been used.
  bool isUsed(unsigned Element) const {
    return Element < UsedLanes.size() && UsedLanes.test(Element);
  }
  bool allUsed() const { return UsedLaneCount == Seeds.size(); }
  unsigned getNumUnusedBits() const { return NumUnusedBits; }

  /// \Returns a slice of seed elements, starting at the element \p StartIdx,
  /// with a total size <= \p MaxVecRegBits, or an empty slice if the
  /// requirements cannot be met . If \p ForcePowOf2 is true, then the returned
  /// slice will have a total number of bits that is a power of 2.
  MutableArrayRef<Instruction *>
  getSlice(unsigned StartIdx, unsigned MaxVecRegBits, bool ForcePowOf2);

  /// \Returns the number of seed elements in the bundle.
  std::size_t size() const { return Seeds.size(); }

protected:
  SmallVector<Instruction *> Seeds;
  /// The lanes that we have already vectorized.
  BitVector UsedLanes;
  /// Tracks used lanes for constant-time accessor.
  unsigned UsedLaneCount = 0;
  /// Tracks the remaining bits available to vectorize
  unsigned NumUnusedBits = 0;

public:
#ifndef NDEBUG
  void dump(raw_ostream &OS) const {
    for (auto [ElmIdx, I] : enumerate(*this)) {
      OS.indent(2) << ElmIdx << ". ";
      if (isUsed(ElmIdx))
        OS << "[USED]";
      else
        OS << *I;
      OS << "\n";
    }
  }
  LLVM_DUMP_METHOD void dump() const {
    dump(dbgs());
    dbgs() << "\n";
  }
#endif // NDEBUG
};

/// Specialization of SeedBundle for memory access instructions. Keeps
/// seeds sorted in ascending memory order, which is convenient for slicing
/// these bundles into vectorizable groups.
template <typename LoadOrStoreT> class MemSeedBundle : public SeedBundle {
public:
  explicit MemSeedBundle(SmallVector<Instruction *> &&SV, ScalarEvolution &SE)
      : SeedBundle(std::move(SV)) {
    static_assert(std::is_same<LoadOrStoreT, LoadInst>::value ||
                      std::is_same<LoadOrStoreT, StoreInst>::value,
                  "Expected LoadInst or StoreInst!");
    assert(all_of(Seeds, [](auto *S) { return isa<LoadOrStoreT>(S); }) &&
           "Expected Load or Store instructions!");
    auto Cmp = [&SE](Instruction *I0, Instruction *I1) {
      return Utils::atLowerAddress(cast<LoadOrStoreT>(I0),
                                   cast<LoadOrStoreT>(I1), SE);
    };
    std::sort(Seeds.begin(), Seeds.end(), Cmp);
  }
  explicit MemSeedBundle(LoadOrStoreT *MemI) : SeedBundle(MemI) {
    static_assert(std::is_same<LoadOrStoreT, LoadInst>::value ||
                      std::is_same<LoadOrStoreT, StoreInst>::value,
                  "Expected LoadInst or StoreInst!");
    assert(isa<LoadOrStoreT>(MemI) && "Expected Load or Store!");
  }
  void insert(sandboxir::Instruction *I, ScalarEvolution &SE) override {
    assert(isa<LoadOrStoreT>(I) && "Expected a Store or a Load!");
    auto Cmp = [&SE](Instruction *I0, Instruction *I1) {
      return Utils::atLowerAddress(cast<LoadOrStoreT>(I0),
                                   cast<LoadOrStoreT>(I1), SE);
    };
    // Find the first element after I in mem. Then insert I before it.
    insertAt(std::upper_bound(begin(), end(), I, Cmp), I);
  }
};

using StoreSeedBundle = MemSeedBundle<sandboxir::StoreInst>;
using LoadSeedBundle = MemSeedBundle<sandboxir::LoadInst>;

/// Class to conveniently track Seeds within SeedBundles. Saves newly collected
/// seeds in the proper bundle. Supports constant-time removal, as seeds and
/// entire bundles are vectorized and marked used to signify removal. Iterators
/// skip bundles that are completely used.
class SeedContainer {
  // Use the same key for different seeds if they are the same type and
  // reference the same pointer, even if at different offsets. This directs
  // potentially vectorizable seeds into the same bundle.
  using KeyT = std::tuple<Value *, Type *, Instruction::Opcode>;
  // Trying to vectorize too many seeds at once is expensive in
  // compilation-time. Use a vector of bundles (all with the same key) to
  // partition the candidate set into more manageable units. Each bundle is
  // size-limited by sbvec-seed-bundle-size-limit.  TODO: There might be a
  // better way to divide these than by simple insertion order.
  using ValT = SmallVector<std::unique_ptr<SeedBundle>>;
  using BundleMapT = MapVector<KeyT, ValT>;
  // Map from {pointer, Type, Opcode} to a vector of bundles.
  BundleMapT Bundles;
  // Allows finding a particular Instruction's bundle.
  DenseMap<Instruction *, SeedBundle *> SeedLookupMap;

  ScalarEvolution &SE;

  template <typename LoadOrStoreT> KeyT getKey(LoadOrStoreT *LSI) const;

public:
  SeedContainer(ScalarEvolution &SE) : SE(SE) {}

  class iterator {
    BundleMapT *Map = nullptr;
    BundleMapT::iterator MapIt;
    ValT *Vec = nullptr;
    size_t VecIdx;

  public:
    using difference_type = std::ptrdiff_t;
    using value_type = SeedBundle;
    using pointer = value_type *;
    using reference = value_type &;
    using iterator_category = std::input_iterator_tag;

    /// Iterates over the \p Map of SeedBundle Vectors, starting at \p MapIt,
    /// and \p Vec at \p VecIdx, skipping vectors that are completely
    /// used. Iteration order over the keys {Pointer, Type, Opcode} follows
    /// DenseMap iteration order. For a given key, the vectors of
    /// SeedBundles will be returned in insertion order. As in the
    /// pseudo code below:
    ///
    /// for Key,Value in Bundles
    ///   for SeedBundleVector in Value
    ///     for SeedBundle in SeedBundleVector
    ///        if !SeedBundle.allUsed() ...
    ///
    /// Note that the bundles themselves may have additional ordering, created
    /// by the subclasses by insertAt. The bundles themselves may also have used
    /// instructions.

    // TODO: Range_size counts fully used-bundles. Further, iterating over
    // anything other than the Bundles in a SeedContainer includes used
    // seeds. Rework the iterator logic to clean this up.
    iterator(BundleMapT &Map, BundleMapT::iterator MapIt, ValT *Vec, int VecIdx)
        : Map(&Map), MapIt(MapIt), Vec(Vec), VecIdx(VecIdx) {}
    value_type &operator*() {
      assert(Vec != nullptr && "Already at end!");
      return *(*Vec)[VecIdx];
    }
    // Skip completely used bundles by repeatedly calling operator++().
    void skipUsed() {
      while (Vec && VecIdx < Vec->size() && this->operator*().allUsed())
        ++(*this);
    }
    // Iterators iterate over the bundles
    iterator &operator++() {
      ++VecIdx;
      if (VecIdx >= Vec->size()) {
        assert(MapIt != Map->end() && "Already at end!");
        VecIdx = 0;
        ++MapIt;
        if (MapIt != Map->end())
          Vec = &MapIt->second;
        else {
          Vec = nullptr;
        }
      }
      skipUsed();
      return *this;
    }
    iterator operator++(int) {
      auto Copy = *this;
      ++(*this);
      return Copy;
    }
    bool operator==(const iterator &Other) const {
      assert(Map == Other.Map && "Iterator of different objects!");
      return MapIt == Other.MapIt && VecIdx == Other.VecIdx;
    }
    bool operator!=(const iterator &Other) const { return !(*this == Other); }
  };
  using const_iterator = BundleMapT::const_iterator;
  template <typename LoadOrStoreT> void insert(LoadOrStoreT *LSI);
  // To support constant-time erase, these just mark the element used, rather
  // than actually removing them from the bundle.
  bool erase(Instruction *I);
  bool erase(const KeyT &Key) { return Bundles.erase(Key); }
  iterator begin() {
    if (Bundles.empty())
      return end();
    auto BeginIt =
        iterator(Bundles, Bundles.begin(), &Bundles.begin()->second, 0);
    BeginIt.skipUsed();
    return BeginIt;
  }
  iterator end() { return iterator(Bundles, Bundles.end(), nullptr, 0); }
  unsigned size() const { return Bundles.size(); }

#ifndef NDEBUG
  void print(raw_ostream &OS) const;
  LLVM_DUMP_METHOD void dump() const;
#endif // NDEBUG
};

class SeedCollector {
  SeedContainer StoreSeeds;
  SeedContainer LoadSeeds;
  Context &Ctx;
<<<<<<< HEAD

=======
  Context::CallbackID EraseCallbackID;
>>>>>>> a8d96e15
  /// \Returns the number of SeedBundle groups for all seed types.
  /// This is to be used for limiting compilation time.
  unsigned totalNumSeedGroups() const {
    return StoreSeeds.size() + LoadSeeds.size();
  }

public:
  SeedCollector(BasicBlock *BB, ScalarEvolution &SE);
  ~SeedCollector();

  iterator_range<SeedContainer::iterator> getStoreSeeds() {
    return {StoreSeeds.begin(), StoreSeeds.end()};
  }
  iterator_range<SeedContainer::iterator> getLoadSeeds() {
    return {LoadSeeds.begin(), LoadSeeds.end()};
  }
#ifndef NDEBUG
  void print(raw_ostream &OS) const;
  LLVM_DUMP_METHOD void dump() const;
#endif
};

} // namespace llvm::sandboxir

#endif // LLVM_TRANSFORMS_VECTORIZE_SANDBOXVECTORIZER_SEEDCOLLECTOR_H<|MERGE_RESOLUTION|>--- conflicted
+++ resolved
@@ -292,11 +292,7 @@
   SeedContainer StoreSeeds;
   SeedContainer LoadSeeds;
   Context &Ctx;
-<<<<<<< HEAD
-
-=======
   Context::CallbackID EraseCallbackID;
->>>>>>> a8d96e15
   /// \Returns the number of SeedBundle groups for all seed types.
   /// This is to be used for limiting compilation time.
   unsigned totalNumSeedGroups() const {
