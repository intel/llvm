--- conflicted
+++ resolved
@@ -112,13 +112,7 @@
   ContainerTy Nodes;
 
   /// Called by the DGNode destructor to avoid accessing freed memory.
-<<<<<<< HEAD
-  void eraseFromBundle(DGNode *N) {
-    Nodes.erase(std::remove(Nodes.begin(), Nodes.end(), N), Nodes.end());
-  }
-=======
   void eraseFromBundle(DGNode *N) { llvm::erase(Nodes, N); }
->>>>>>> d465594a
   friend void DGNode::setSchedBundle(SchedBundle &); // For eraseFromBunde().
   friend DGNode::~DGNode();                          // For eraseFromBundle().
 
