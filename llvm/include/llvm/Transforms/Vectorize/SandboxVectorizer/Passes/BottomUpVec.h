--- conflicted
+++ resolved
@@ -25,20 +25,11 @@
 class BottomUpVec final : public FunctionPass {
   bool Change = false;
   std::unique_ptr<LegalityAnalysis> Legality;
-<<<<<<< HEAD
-=======
   SmallVector<Instruction *> DeadInstrCandidates;
->>>>>>> a8d96e15
 
   /// Creates and returns a vector instruction that replaces the instructions in
   /// \p Bndl. \p Operands are the already vectorized operands.
   Value *createVectorInstr(ArrayRef<Value *> Bndl, ArrayRef<Value *> Operands);
-<<<<<<< HEAD
-  Value *vectorizeRec(ArrayRef<Value *> Bndl);
-  bool tryVectorize(ArrayRef<Value *> Seeds);
-
-  // The PM containing the pipeline of region passes.
-=======
   /// Erases all dead instructions from the dead instruction candidates
   /// collected during vectorization.
   void tryEraseDeadInstrs();
@@ -50,7 +41,6 @@
   bool tryVectorize(ArrayRef<Value *> Seeds);
 
   /// The PM containing the pipeline of region passes.
->>>>>>> a8d96e15
   RegionPassManager RPM;
 
 public:
