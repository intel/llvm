--- conflicted
+++ resolved
@@ -408,8 +408,6 @@
   /// Returns the uncountable early exiting block, if there is exactly one.
   BasicBlock *getUncountableEarlyExitingBlock() const {
     return UncountableExitingBB;
-<<<<<<< HEAD
-=======
   }
 
   /// Returns true if this is an early exit loop with state-changing or
@@ -418,7 +416,6 @@
   /// faulting operations take place.
   bool hasUncountableExitWithSideEffects() const {
     return UncountableExitWithSideEffects;
->>>>>>> 35227056
   }
 
   /// Return true if there is store-load forwarding dependencies.
@@ -744,13 +741,10 @@
   /// Keep track of an uncountable exiting block, if there is exactly one early
   /// exit.
   BasicBlock *UncountableExitingBB = nullptr;
-<<<<<<< HEAD
-=======
 
   /// If true, the loop has at least one uncountable exit and operations within
   /// the loop may have observable side effects.
   bool UncountableExitWithSideEffects = false;
->>>>>>> 35227056
 };
 
 } // namespace llvm
