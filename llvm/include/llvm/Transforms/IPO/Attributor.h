--- conflicted
+++ resolved
@@ -3649,11 +3649,8 @@
   static bool isImpliedByIR(Attributor &A, const IRPosition &IRP,
                             Attribute::AttrKind ImpliedAttributeKind,
                             bool IgnoreSubsumingPositions = false) {
-<<<<<<< HEAD
-=======
     // Note: This is also run for non-IPO amendable functions.
     assert(ImpliedAttributeKind == Attribute::WillReturn);
->>>>>>> 6241a64e
     if (IRAttribute::isImpliedByIR(A, IRP, ImpliedAttributeKind,
                                    IgnoreSubsumingPositions))
       return true;
@@ -3830,8 +3827,6 @@
                          AANoFree> {
   AANoFree(const IRPosition &IRP, Attributor &A) : IRAttribute(IRP) {}
 
-<<<<<<< HEAD
-=======
   /// See IRAttribute::isImpliedByIR
   static bool isImpliedByIR(Attributor &A, const IRPosition &IRP,
                             Attribute::AttrKind ImpliedAttributeKind,
@@ -3843,7 +3838,6 @@
         IgnoreSubsumingPositions, Attribute::NoFree);
   }
 
->>>>>>> 6241a64e
   /// See AbstractAttribute::isValidIRPositionForInit
   static bool isValidIRPositionForInit(Attributor &A, const IRPosition &IRP) {
     if (!IRP.isFunctionScope() &&
