--- conflicted
+++ resolved
@@ -1355,11 +1355,8 @@
 
   /// Return the flat address space if the associated target has.
   LLVM_ABI std::optional<unsigned> getFlatAddressSpace() const;
-<<<<<<< HEAD
-=======
 
   virtual unsigned getMaxAddrSpace() const { return ~0U; }
->>>>>>> 10a576f7
 
 private:
   struct FunctionInfo {
@@ -6355,13 +6352,8 @@
   }
 
   /// Create an abstract attribute view for the position \p IRP.
-<<<<<<< HEAD
-  static AAInvariantLoadPointer &createForPosition(const IRPosition &IRP,
-                                                   Attributor &A);
-=======
   LLVM_ABI static AAInvariantLoadPointer &
   createForPosition(const IRPosition &IRP, Attributor &A);
->>>>>>> 10a576f7
 
   /// Return true if the pointer's contents are known to remain invariant.
   virtual bool isKnownInvariant() const = 0;
@@ -6384,11 +6376,7 @@
   }
 
   /// Unique ID (due to the unique address).
-<<<<<<< HEAD
-  static const char ID;
-=======
   LLVM_ABI static const char ID;
->>>>>>> 10a576f7
 };
 
 /// An abstract interface for address space information.
