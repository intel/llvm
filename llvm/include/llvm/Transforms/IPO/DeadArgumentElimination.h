//===- DeadArgumentElimination.h - Eliminate Dead Args ----------*- C++ -*-===//
//
// Part of the LLVM Project, under the Apache License v2.0 with LLVM Exceptions.
// See https://llvm.org/LICENSE.txt for license information.
// SPDX-License-Identifier: Apache-2.0 WITH LLVM-exception
//
//===----------------------------------------------------------------------===//
//
// This pass deletes dead arguments from internal functions.  Dead argument
// elimination removes arguments which are directly dead, as well as arguments
// only passed into function calls as dead arguments of other functions.  This
// pass also deletes dead return values in a similar way.
//
// This pass is often useful as a cleanup pass to run after aggressive
// interprocedural passes, which add possibly-dead arguments or return values.
//
//===----------------------------------------------------------------------===//

#ifndef LLVM_TRANSFORMS_IPO_DEADARGUMENTELIMINATION_H
#define LLVM_TRANSFORMS_IPO_DEADARGUMENTELIMINATION_H

#include "llvm/ADT/SmallVector.h"
#include "llvm/ADT/Twine.h"
#include "llvm/IR/Constants.h"
#include "llvm/IR/Function.h"
#include "llvm/IR/PassManager.h"
#include "llvm/IR/Module.h"
#include <map>
#include <set>
#include <string>
#include <tuple>

namespace llvm {

// class Module;
class Use;
class Value;

/// Eliminate dead arguments (and return values) from functions.
class DeadArgumentEliminationPass
    : public PassInfoMixin<DeadArgumentEliminationPass> {
public:
  /// Struct that represents (part of) either a return value or a function
  /// argument.  Used so that arguments and return values can be used
  /// interchangeably.
  struct RetOrArg {
    const Function *F;
    unsigned Idx;
    bool IsArg;

    RetOrArg(const Function *F, unsigned Idx, bool IsArg)
        : F(F), Idx(Idx), IsArg(IsArg) {}

    /// Make RetOrArg comparable, so we can put it into a map.
    bool operator<(const RetOrArg &O) const {
      return std::tie(F, Idx, IsArg) < std::tie(O.F, O.Idx, O.IsArg);
    }

    /// Make RetOrArg comparable, so we can easily iterate the multimap.
    bool operator==(const RetOrArg &O) const {
      return F == O.F && Idx == O.Idx && IsArg == O.IsArg;
    }

    std::string getDescription() const {
      return (Twine(IsArg ? "Argument #" : "Return value #") + Twine(Idx) +
              " of function " + F->getName())
          .str();
    }
  };

  /// During our initial pass over the program, we determine that things are
  /// either alive or maybe alive. We don't mark anything explicitly dead (even
  /// if we know they are), since anything not alive with no registered uses
  /// (in Uses) will never be marked alive and will thus become dead in the end.
  enum Liveness { Live, MaybeLive };

  DeadArgumentEliminationPass(bool ShouldHackArguments = false,
                              bool CheckSYCLKernels = false)
      : ShouldHackArguments(ShouldHackArguments),
        CheckSYCLKernels(CheckSYCLKernels) {}

  PreservedAnalyses run(Module &M, ModuleAnalysisManager &);

  /// Convenience wrapper
  RetOrArg createRet(const Function *F, unsigned Idx) {
    return RetOrArg(F, Idx, false);
  }

  /// Convenience wrapper
  RetOrArg createArg(const Function *F, unsigned Idx) {
    return RetOrArg(F, Idx, true);
  }

  using UseMap = std::multimap<RetOrArg, RetOrArg>;

  /// This maps a return value or argument to any MaybeLive return values or
  /// arguments it uses. This allows the MaybeLive values to be marked live
  /// when any of its users is marked live.
  /// For example (indices are left out for clarity):
  ///  - Uses[ret F] = ret G
  ///    This means that F calls G, and F returns the value returned by G.
  ///  - Uses[arg F] = ret G
  ///    This means that some function calls G and passes its result as an
  ///    argument to F.
  ///  - Uses[ret F] = arg F
  ///    This means that F returns one of its own arguments.
  ///  - Uses[arg F] = arg G
  ///    This means that G calls F and passes one of its own (G's) arguments
  ///    directly to F.
  UseMap Uses;

  using LiveSet = std::set<RetOrArg>;
  using FuncSet = std::set<const Function *>;

  /// This set contains all values that have been determined to be live.
  LiveSet LiveValues;

  /// This set contains all functions that cannot be changed in any way.
  FuncSet FrozenFunctions;

  /// This set contains all functions that cannot change return type;
  FuncSet FrozenRetTyFunctions;

  using UseVector = SmallVector<RetOrArg, 5>;

  /// This allows this pass to do double-duty as the dead arg hacking pass
  /// (used only by bugpoint).
  bool ShouldHackArguments = false;

  /// This allows to eliminate dead arguments in SYCL kernel wrapper functions
  /// with external linkage
  bool CheckSYCLKernels = false;

private:
  Liveness markIfNotLive(RetOrArg Use, UseVector &MaybeLiveUses);
  Liveness surveyUse(const Use *U, UseVector &MaybeLiveUses,
                     unsigned RetValNum = -1U);
  Liveness surveyUses(const Value *V, UseVector &MaybeLiveUses);

  void surveyFunction(const Function &F);
  bool isLive(const RetOrArg &RA);
  void markValue(const RetOrArg &RA, Liveness L,
                 const UseVector &MaybeLiveUses);
  void markLive(const RetOrArg &RA);
  void markFrozen(const Function &F);
  void markRetTyFrozen(const Function &F);
  bool markFnOrRetTyFrozenOnMusttail(const Function &F);
  void propagateLiveness(const RetOrArg &RA);
  bool removeDeadStuffFromFunction(Function *F);
  bool deleteDeadVarargs(Function &F);
  bool removeDeadArgumentsFromCallers(Function &F);
<<<<<<< HEAD
  void propagateVirtMustcallLiveness(const Module &M);

  void UpdateNVPTXMetadata(Module &M, Function *F, Function *NF,
                           const SmallVectorImpl<bool> &ArgAlive);

  bool IsNVPTXKernel(const Function *F) { return F->getCallingConv() == CallingConv::PTX_Kernel; };

};

class DeadArgumentEliminationSYCLPass
    : public PassInfoMixin<DeadArgumentEliminationSYCLPass> {
public:
  PreservedAnalyses run(Module &M, ModuleAnalysisManager &MAM) {
    return Impl.run(M, MAM);
  }

private:
  DeadArgumentEliminationPass Impl =
      DeadArgumentEliminationPass(/* ShouldHackArguemtns */ false,
                                  /* CheckSYCLKernels */ true);
=======
>>>>>>> 5978bb29
};

} // end namespace llvm

#endif // LLVM_TRANSFORMS_IPO_DEADARGUMENTELIMINATION_H<|MERGE_RESOLUTION|>--- conflicted
+++ resolved
@@ -149,8 +149,6 @@
   bool removeDeadStuffFromFunction(Function *F);
   bool deleteDeadVarargs(Function &F);
   bool removeDeadArgumentsFromCallers(Function &F);
-<<<<<<< HEAD
-  void propagateVirtMustcallLiveness(const Module &M);
 
   void UpdateNVPTXMetadata(Module &M, Function *F, Function *NF,
                            const SmallVectorImpl<bool> &ArgAlive);
@@ -170,8 +168,6 @@
   DeadArgumentEliminationPass Impl =
       DeadArgumentEliminationPass(/* ShouldHackArguemtns */ false,
                                   /* CheckSYCLKernels */ true);
-=======
->>>>>>> 5978bb29
 };
 
 } // end namespace llvm
