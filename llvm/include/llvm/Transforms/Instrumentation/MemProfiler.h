--- conflicted
+++ resolved
@@ -48,8 +48,6 @@
   static bool isRequired() { return true; }
 };
 
-<<<<<<< HEAD
-=======
 class MemProfUsePass : public PassInfoMixin<MemProfUsePass> {
 public:
   explicit MemProfUsePass(std::string MemoryProfileFile,
@@ -61,7 +59,6 @@
   IntrusiveRefCntPtr<vfs::FileSystem> FS;
 };
 
->>>>>>> bac3a63c
 } // namespace llvm
 
 #endif