//===- SPIRVSanitizerCommonUtils.h - Commnon utils --------------*- C++ -*-===//
//
// Part of the LLVM Project, under the Apache License v2.0 with LLVM Exceptions.
// See https://llvm.org/LICENSE.txt for license information.
// SPDX-License-Identifier: Apache-2.0 WITH LLVM-exception
//
//===----------------------------------------------------------------------===//
//
// This file declares common infrastructure for SPIRV Sanitizer.
//
//===----------------------------------------------------------------------===//
#ifndef LLVM_TRANSFORMS_INSTRUMENTATION_SPIRVSANITIZERCOMMONUTILS_H
#define LLVM_TRANSFORMS_INSTRUMENTATION_SPIRVSANITIZERCOMMONUTILS_H

#include "llvm/ADT/SmallString.h"
#include "llvm/IR/Constants.h"
#include "llvm/IR/DerivedTypes.h"
#include "llvm/IR/Type.h"
#include "llvm/IR/Value.h"

namespace llvm {
// Spir memory address space
constexpr unsigned kSpirOffloadPrivateAS = 0;
constexpr unsigned kSpirOffloadGlobalAS = 1;
constexpr unsigned kSpirOffloadConstantAS = 2;
constexpr unsigned kSpirOffloadLocalAS = 3;
constexpr unsigned kSpirOffloadGenericAS = 4;

// If the type is or has target extension type just return the type, otherwise
// return nullptr.
TargetExtType *getTargetExtType(Type *Ty);

// Check if it's a joint matrix access operation.
bool isJointMatrixAccess(Value *V);

<<<<<<< HEAD
// Sync with sanitizer_common/sanitizer_common.hpp
enum SanitizedKernelFlags : uint32_t {
  NO_CHECK = 0,
  CHECK_GLOBALS = 1U << 1,
  CHECK_LOCALS = 1U << 2,
  CHECK_PRIVATES = 1U << 3,
  CHECK_GENERICS = 1U << 4,
  MSAN_TRACK_ORIGINS = 1U << 5,
};
=======
// If the User is an instruction of constant expr, try to get the functions that
// it has been used.
void getFunctionsOfUser(User *User, SmallVectorImpl<Function *> &Functions);

// Compute MD5 hash for kernel metadata global as unique id.
SmallString<128>
computeKernelMetadataUniqueId(StringRef Prefix,
                              SmallVectorImpl<uint8_t> &KernelNamesBytes);
>>>>>>> 18cf8693

} // namespace llvm

#endif // LLVM_TRANSFORMS_INSTRUMENTATION_SPIRVSANITIZERCOMMONUTILS_H<|MERGE_RESOLUTION|>--- conflicted
+++ resolved
@@ -33,7 +33,15 @@
 // Check if it's a joint matrix access operation.
 bool isJointMatrixAccess(Value *V);
 
-<<<<<<< HEAD
+// If the User is an instruction of constant expr, try to get the functions that
+// it has been used.
+void getFunctionsOfUser(User *User, SmallVectorImpl<Function *> &Functions);
+
+// Compute MD5 hash for kernel metadata global as unique id.
+SmallString<128>
+computeKernelMetadataUniqueId(StringRef Prefix,
+                              SmallVectorImpl<uint8_t> &KernelNamesBytes);
+
 // Sync with sanitizer_common/sanitizer_common.hpp
 enum SanitizedKernelFlags : uint32_t {
   NO_CHECK = 0,
@@ -43,16 +51,6 @@
   CHECK_GENERICS = 1U << 4,
   MSAN_TRACK_ORIGINS = 1U << 5,
 };
-=======
-// If the User is an instruction of constant expr, try to get the functions that
-// it has been used.
-void getFunctionsOfUser(User *User, SmallVectorImpl<Function *> &Functions);
-
-// Compute MD5 hash for kernel metadata global as unique id.
-SmallString<128>
-computeKernelMetadataUniqueId(StringRef Prefix,
-                              SmallVectorImpl<uint8_t> &KernelNamesBytes);
->>>>>>> 18cf8693
 
 } // namespace llvm
 
