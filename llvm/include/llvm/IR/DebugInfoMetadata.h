--- conflicted
+++ resolved
@@ -1201,11 +1201,7 @@
   static DICompositeType *
   getImpl(LLVMContext &Context, unsigned Tag, StringRef Name, Metadata *File,
           unsigned Line, DIScope *Scope, DIType *BaseType, uint64_t SizeInBits,
-<<<<<<< HEAD
-          uint32_t AlignInBits, uint64_t OffsetInBits,
-=======
           uint32_t AlignInBits, uint64_t OffsetInBits, DIType *Specification,
->>>>>>> a8d96e15
           uint32_t NumExtraInhabitants, DIFlags Flags, DINodeArray Elements,
           unsigned RuntimeLang, DIType *VTableHolder,
           DITemplateParameterArray TemplateParams, StringRef Identifier,
@@ -1219,11 +1215,7 @@
                    TemplateParams.get(),
                    getCanonicalMDString(Context, Identifier), Discriminator,
                    DataLocation, Associated, Allocated, Rank, Annotations.get(),
-<<<<<<< HEAD
-                   NumExtraInhabitants, Storage, ShouldCreate);
-=======
                    Specification, NumExtraInhabitants, Storage, ShouldCreate);
->>>>>>> a8d96e15
   }
   static DICompositeType *
   getImpl(LLVMContext &Context, unsigned Tag, MDString *Name, Metadata *File,
@@ -1233,14 +1225,9 @@
           Metadata *VTableHolder, Metadata *TemplateParams,
           MDString *Identifier, Metadata *Discriminator, Metadata *DataLocation,
           Metadata *Associated, Metadata *Allocated, Metadata *Rank,
-<<<<<<< HEAD
-          Metadata *Annotations, uint32_t NumExtraInhabitants,
-          StorageType Storage, bool ShouldCreate = true);
-=======
           Metadata *Annotations, Metadata *Specification,
           uint32_t NumExtraInhabitants, StorageType Storage,
           bool ShouldCreate = true);
->>>>>>> a8d96e15
 
   TempDICompositeType cloneImpl() const {
     return getTemporary(
@@ -1249,12 +1236,8 @@
         getFlags(), getElements(), getRuntimeLang(), getVTableHolder(),
         getTemplateParams(), getIdentifier(), getDiscriminator(),
         getRawDataLocation(), getRawAssociated(), getRawAllocated(),
-<<<<<<< HEAD
-        getRawRank(), getAnnotations(), getNumExtraInhabitants());
-=======
         getRawRank(), getAnnotations(), getSpecification(),
         getNumExtraInhabitants());
->>>>>>> a8d96e15
   }
 
 public:
@@ -1268,20 +1251,12 @@
        StringRef Identifier = "", DIDerivedType *Discriminator = nullptr,
        Metadata *DataLocation = nullptr, Metadata *Associated = nullptr,
        Metadata *Allocated = nullptr, Metadata *Rank = nullptr,
-<<<<<<< HEAD
-       DINodeArray Annotations = nullptr, uint32_t NumExtraInhabitants = 0),
-      (Tag, Name, File, Line, Scope, BaseType, SizeInBits, AlignInBits,
-       OffsetInBits, NumExtraInhabitants, Flags, Elements, RuntimeLang,
-       VTableHolder, TemplateParams, Identifier, Discriminator, DataLocation,
-       Associated, Allocated, Rank, Annotations))
-=======
        DINodeArray Annotations = nullptr, DIType *Specification = nullptr,
        uint32_t NumExtraInhabitants = 0),
       (Tag, Name, File, Line, Scope, BaseType, SizeInBits, AlignInBits,
        OffsetInBits, Specification, NumExtraInhabitants, Flags, Elements,
        RuntimeLang, VTableHolder, TemplateParams, Identifier, Discriminator,
        DataLocation, Associated, Allocated, Rank, Annotations))
->>>>>>> a8d96e15
   DEFINE_MDNODE_GET(
       DICompositeType,
       (unsigned Tag, MDString *Name, Metadata *File, unsigned Line,
@@ -1292,19 +1267,11 @@
        Metadata *Discriminator = nullptr, Metadata *DataLocation = nullptr,
        Metadata *Associated = nullptr, Metadata *Allocated = nullptr,
        Metadata *Rank = nullptr, Metadata *Annotations = nullptr,
-<<<<<<< HEAD
-       uint32_t NumExtraInhabitants = 0),
-      (Tag, Name, File, Line, Scope, BaseType, SizeInBits, AlignInBits,
-       OffsetInBits, Flags, Elements, RuntimeLang, VTableHolder, TemplateParams,
-       Identifier, Discriminator, DataLocation, Associated, Allocated, Rank,
-       Annotations, NumExtraInhabitants))
-=======
        Metadata *Specification = nullptr, uint32_t NumExtraInhabitants = 0),
       (Tag, Name, File, Line, Scope, BaseType, SizeInBits, AlignInBits,
        OffsetInBits, Flags, Elements, RuntimeLang, VTableHolder, TemplateParams,
        Identifier, Discriminator, DataLocation, Associated, Allocated, Rank,
        Annotations, Specification, NumExtraInhabitants))
->>>>>>> a8d96e15
 
   TempDICompositeType clone() const { return cloneImpl(); }
 
@@ -1319,14 +1286,9 @@
   getODRType(LLVMContext &Context, MDString &Identifier, unsigned Tag,
              MDString *Name, Metadata *File, unsigned Line, Metadata *Scope,
              Metadata *BaseType, uint64_t SizeInBits, uint32_t AlignInBits,
-<<<<<<< HEAD
-             uint64_t OffsetInBits, uint32_t NumExtraInhabitants, DIFlags Flags,
-             Metadata *Elements, unsigned RuntimeLang, Metadata *VTableHolder,
-=======
              uint64_t OffsetInBits, Metadata *Specification,
              uint32_t NumExtraInhabitants, DIFlags Flags, Metadata *Elements,
              unsigned RuntimeLang, Metadata *VTableHolder,
->>>>>>> a8d96e15
              Metadata *TemplateParams, Metadata *Discriminator,
              Metadata *DataLocation, Metadata *Associated, Metadata *Allocated,
              Metadata *Rank, Metadata *Annotations);
@@ -1342,16 +1304,6 @@
   ///
   /// If not \a LLVMContext::isODRUniquingDebugTypes(), this function returns
   /// nullptr.
-<<<<<<< HEAD
-  static DICompositeType *buildODRType(
-      LLVMContext &Context, MDString &Identifier, unsigned Tag, MDString *Name,
-      Metadata *File, unsigned Line, Metadata *Scope, Metadata *BaseType,
-      uint64_t SizeInBits, uint32_t AlignInBits, uint64_t OffsetInBits,
-      uint32_t NumExtraInhabitants, DIFlags Flags, Metadata *Elements,
-      unsigned RuntimeLang, Metadata *VTableHolder, Metadata *TemplateParams,
-      Metadata *Discriminator, Metadata *DataLocation, Metadata *Associated,
-      Metadata *Allocated, Metadata *Rank, Metadata *Annotations);
-=======
   static DICompositeType *
   buildODRType(LLVMContext &Context, MDString &Identifier, unsigned Tag,
                MDString *Name, Metadata *File, unsigned Line, Metadata *Scope,
@@ -1362,7 +1314,6 @@
                Metadata *TemplateParams, Metadata *Discriminator,
                Metadata *DataLocation, Metadata *Associated,
                Metadata *Allocated, Metadata *Rank, Metadata *Annotations);
->>>>>>> a8d96e15
 
   DIType *getBaseType() const { return cast_or_null<DIType>(getRawBaseType()); }
   DINodeArray getElements() const {
