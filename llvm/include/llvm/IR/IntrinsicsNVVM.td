//===- IntrinsicsNVVM.td - Defines NVVM intrinsics ---------*- tablegen -*-===//
//
// Part of the LLVM Project, under the Apache License v2.0 with LLVM Exceptions.
// See https://llvm.org/LICENSE.txt for license information.
// SPDX-License-Identifier: Apache-2.0 WITH LLVM-exception
//
//===----------------------------------------------------------------------===//
//
// This file defines all of the NVVM-specific intrinsics for use with NVPTX.
//
//===----------------------------------------------------------------------===//

//===----------------------------------------------------------------------===//
// Guidelines on NVPTX Intrinsic design
//===----------------------------------------------------------------------===//
// 
// The NVPTX intrinsics are used to model instructions in the PTX ISA.
// While simpler intrinsics can represent certain features effectively,
// more complex instructions like TMA and MMA are not as straightforward
// to model. A single variant of these complex instructions can expand
// into hundreds of intrinsics. Additionally, any expansion in the
// corresponding ISA can exponentially increase these numbers, making it
// difficult to manage them in the IR and backend passes. Therefore,
// a careful design of intrinsic interfaces can ease maintenance and
// contribute to a sustainable, long-term solution.
//
// The default approach is to have a 1:1 match between the intrinsic and
// the instruction where the instruction suffixes map to the intrinsic name
// and the instruction arguments map to the intrinsic arguments or return
// value.
//
// However, when there are too many instruction/intrinsic variants like
// the TMA/MMA family, it is desirable to encode some variants as a
// constant argument, referred to as 'flags'.
// TODO: Add a guideline to quantify the metric on 'how many intrinsics' here.
//
// Below are a set of guidelines that may help in choosing
// an appropriate design for the complex intrinsics:
// 
// 1. Each flag argument represents one set of instruction modifiers.
//    These flags are compile-time integer constants.
// 
// 2. When an intrinsic uses flags, document it with details of the
//    flag usage in the ``NVPTXUsage.rst`` file.
// 3. Annotate all flag arguments with ImmArg<ArgIdx<>>.
// 4. Place the flag arguments at the end of the (actual)argument list.
// 
// 5. Use `i1` for boolean flags and `i8` for others. Usually,
//    the `i8` types represent an `enum` encoding the family of
//    modifiers.
// 6. Note that, the specific variant for non-boolean flags may not be
//    obvious in the IR. So, maintain consistency between the enum value
//    definitions and their usage in the backend.
//    * Provide a meaningful default value in the enums wherever applicable.
//    * TODO: Investigate auto-upgrade capability for intrinsics
//      when only flag value mappings change.
//
// 7. Identify the key features of an intrinsic and distinguish between
//    first-order and supplementary information. Typically, encoding the
//    first-order information in the intrinsic name while using flags
//    for supplementary details improves readability.
//    For example:
// 
//    i. For MMA intrinsics, 'dense' vs. 'sparse' is a fundamental feature,
//    whereas an optional scaling applied to matrices is relatively secondary.
// 
//    ii. For TMAs, the mode of copy (e.g., 'Tile' or 'Im2col') is a first-order
//    information, while features like an optional cache hint tend to be
//    secondary.
// 
// 8. If there are invalid combinations within a set of modifiers, avoid
//    encoding them as flags, as much as possible. This helps reduce the
//    need for error handling of unsupported cases in the backend.
//    For example, some 'cvt' intrinsics support only a subset of the
//    possible rounding modes; so it is preferable not to encode the
//    rounding modes as flags.
// 9. Similarly, when there are invalid combinations across a set of
//    modifiers, avoid encoding them as flags to prevent additional
//    complexity in error handling.
// 
// 10. Maintain a consistent design within an intrinsic family, including
//     argument ordering as well as the usage and ordering of flags.
// 11. When designing an intrinsic corresponding to an instruction or its variant,
//     consider the entire instruction family. This may reveal common features
//     that can be modelled consistently across the family.
// 
// In summary, strive to balance the aspects mentioned above, to achieve
// a scalable design with maximum readability.
//===----------------------------------------------------------------------===//

// The following intrinsics were once defined here, but are now auto-upgraded
// to target-generic LLVM intrinsics.
//
//   * llvm.nvvm.brev32  --> llvm.bitreverse.i32
//   * llvm.nvvm.brev64  --> llvm.bitreverse.i64
//   * llvm.nvvm.clz.i   --> llvm.ctlz.i32
//   * llvm.nvvm.clz.ll  --> trunc i64 llvm.ctlz.i64(x) to i32
//   * llvm.nvvm.popc.i  --> llvm.ctpop.i32
//   * llvm.nvvm.popc.ll --> trunc i64 llvm.ctpop.i64 to i32
//   * llvm.nvvm.abs.i   --> select(x >= -x, x, -x)
//   * llvm.nvvm.abs.ll  --> ibid.
//   * llvm.nvvm.max.i   --> select(x sge y, x, y)
//   * llvm.nvvm.max.ll  --> ibid.
//   * llvm.nvvm.max.ui  --> select(x uge y, x, y)
//   * llvm.nvvm.max.ull --> ibid.
//   * llvm.nvvm.max.i   --> select(x sle y, x, y)
//   * llvm.nvvm.max.ll  --> ibid.
//   * llvm.nvvm.max.ui  --> select(x ule y, x, y)
//   * llvm.nvvm.max.ull --> ibid.
//   * llvm.nvvm.h2f     --> llvm.convert.to.fp16.f32
//   * llvm.nvvm.bitcast.f2i         --> bitcast
//   * llvm.nvvm.bitcast.i2f         --> ibid.
//   * llvm.nvvm.bitcast.d2ll        --> ibid.
//   * llvm.nvvm.bitcast.ll2d        --> ibid.
//   * llvm.nvvm.ptr.gen.to.global   --> addrspacecast
//   * llvm.nvvm.ptr.gen.to.shared   --> ibid.
//   * llvm.nvvm.ptr.gen.to.constant --> ibid.
//   * llvm.nvvm.ptr.gen.to.local    --> ibid.
//   * llvm.nvvm.ptr.gen.to.param    --> ibid.
//   * llvm.nvvm.ptr.global.to.gen   --> ibid.
//   * llvm.nvvm.ptr.shared.to.gen   --> ibid.
//   * llvm.nvvm.ptr.constant.to.gen --> ibid.
//   * llvm.nvvm.ptr.local.to.gen    --> ibid.
//   * llvm.nvvm.ptr.param.to.gen    --> ibid.
//   * llvm.nvvm.ldg.global.i        --> load addrspace(1) !load.invariant
//   * llvm.nvvm.ldg.global.f        --> ibid.
//   * llvm.nvvm.ldg.global.p        --> ibid.
//   * llvm.nvvm.swap.lo.hi.b64      --> llvm.fshl(x, x, 32)
//   * llvm.nvvm.atomic.load.inc.32  --> atomicrmw uinc_wrap
//   * llvm.nvvm.atomic.load.dec.32  --> atomicrmw udec_wrap
//   * llvm.nvvm.barrier0            --> llvm.nvvm.barrier.cta.sync.aligned.all(0)
//   * llvm.nvvm.barrier.n           --> llvm.nvvm.barrier.cta.sync.aligned.all(x)
//   * llvm.nvvm.bar.sync            --> llvm.nvvm.barrier.cta.sync.aligned.all(x)
//   * llvm.nvvm.barrier             --> llvm.nvvm.barrier.cta.sync.aligned(x, y)
//   * llvm.nvvm.barrier.sync        --> llvm.nvvm.barrier.cta.sync.all(x)
//   * llvm.nvvm.barrier.sync.cnt    --> llvm.nvvm.barrier.cta.sync(x, y)

def llvm_global_ptr_ty  : LLVMQualPointerType<1>;         // (global)ptr
def llvm_shared_ptr_ty  : LLVMQualPointerType<3>;         // (shared)ptr
def llvm_constant_ptr_ty: LLVMQualPointerType<4>;         // (const)ptr
def llvm_local_ptr_ty   : LLVMQualPointerType<5>;         // (local)ptr
def llvm_tmem_ptr_ty    : LLVMQualPointerType<6>;         // (tensor memory)ptr
def llvm_shared_cluster_ptr_ty : LLVMQualPointerType<7>;  // (shared_cluster)ptr

//
// MISC
//

defvar WARP_SIZE = 32;

// Note: the maximum grid size in the x-dimension is the lower value of 65535
// on sm_20. We conservatively use the larger value here as it required for
// sm_30+ and also correct for sm_20.
defvar MAX_GRID_SIZE_X = 0x7fffffff;
defvar MAX_GRID_SIZE_Y = 0xffff;
defvar MAX_GRID_SIZE_Z = 0xffff;

defvar MAX_BLOCK_SIZE_X = 1024;
defvar MAX_BLOCK_SIZE_Y = 1024;
defvar MAX_BLOCK_SIZE_Z = 64;

// Helper class that concatenates list elements with
// a given separator 'sep' and returns the result.
// Handles empty strings.
class StrJoin<string sep, list<string> str_list> {
  string ret = !foldl("", str_list, a, b,
               !if(!eq(a, ""), b, !if(!eq(b, ""), a, !strconcat(a, sep, b))));
}

// Helper class that represents a 'fragment' of an NVPTX *MMA instruction.
// Geom: m<M>n<N>k<K>. E.g. m8n32k16
// Frag: [a|b|c|d] ([x1|x2|x4] for ldmatrix)
// PtxEltType: PTX type for the element.
class WMMA_REGS<string Geom, string Frag, string PtxEltType, bit IsSparse = false> {
  string geom = Geom;
  string frag = Frag;
  string ptx_elt_type = PtxEltType;
  string gft = Geom#":"#Frag#":"#ptx_elt_type;
  string gf = Geom#":"#Frag;
  string ft = frag#":"#ptx_elt_type;
  list<LLVMType> regs = !if(!eq(IsSparse, true),
    !cond(
      // mma sparse ops use other fragments for some arguments
      !eq(gft,"m16n8k16:a:bf16") : !listsplat(llvm_i32_ty, 2),
      !eq(gft,"m16n8k16:a:f16") : !listsplat(llvm_v2f16_ty, 2),
      !eq(gft,"m16n8k16:b:bf16") : !listsplat(llvm_i32_ty, 2),
      !eq(gft,"m16n8k16:b:f16") : !listsplat(llvm_v2f16_ty, 2),
      !eq(gft,"m16n8k16:c:f16") : !listsplat(llvm_v2f16_ty, 2),
      !eq(gft,"m16n8k16:c:f32") : !listsplat(llvm_float_ty, 4),
      !eq(gft,"m16n8k16:d:f16") : !listsplat(llvm_v2f16_ty, 2),
      !eq(gft,"m16n8k16:d:f32") : !listsplat(llvm_float_ty, 4),

      !eq(gft,"m16n8k32:a:bf16") : !listsplat(llvm_i32_ty, 4),
      !eq(gft,"m16n8k32:a:f16") : !listsplat(llvm_v2f16_ty, 4),
      !eq(gft,"m16n8k32:b:bf16") : !listsplat(llvm_i32_ty, 4),
      !eq(gft,"m16n8k32:b:f16") : !listsplat(llvm_v2f16_ty, 4),
      !eq(gft,"m16n8k32:c:f16") : !listsplat(llvm_v2f16_ty, 2),
      !eq(gft,"m16n8k32:c:f32") : !listsplat(llvm_float_ty, 4),
      !eq(gft,"m16n8k32:d:f16") : !listsplat(llvm_v2f16_ty, 2),
      !eq(gft,"m16n8k32:d:f32") : !listsplat(llvm_float_ty, 4),

      !eq(gft,"m16n8k16:a:tf32") : !listsplat(llvm_i32_ty, 4),
      !eq(gft,"m16n8k16:b:tf32") : !listsplat(llvm_i32_ty, 4),
      !eq(gft,"m16n8k16:c:tf32") : !listsplat(llvm_float_ty, 4),
      !eq(gft,"m16n8k16:d:tf32") : !listsplat(llvm_float_ty, 4),

      !eq(gft,"m16n8k8:a:tf32") : !listsplat(llvm_i32_ty, 2),
      !eq(gft,"m16n8k8:b:tf32") : !listsplat(llvm_i32_ty, 2),
      !eq(gft,"m16n8k8:c:f32") : !listsplat(llvm_float_ty, 4),
      !eq(gft,"m16n8k8:d:f32") : !listsplat(llvm_float_ty, 4),

      !eq(gft,"m16n8k32:a:u8") : !listsplat(llvm_i32_ty, 2),
      !eq(gft,"m16n8k32:a:s8") : !listsplat(llvm_i32_ty, 2),
      !eq(gft,"m16n8k32:b:u8") : !listsplat(llvm_i32_ty, 2),
      !eq(gft,"m16n8k32:b:s8") : !listsplat(llvm_i32_ty, 2),
      !eq(gft,"m16n8k32:c:s32") : !listsplat(llvm_i32_ty, 4),
      !eq(gft,"m16n8k32:d:s32") : !listsplat(llvm_i32_ty, 4),

      !eq(gft,"m16n8k64:a:u8") : !listsplat(llvm_i32_ty, 4),
      !eq(gft,"m16n8k64:a:s8") : !listsplat(llvm_i32_ty, 4),
      !eq(gft,"m16n8k64:a:e4m3") : !listsplat(llvm_i32_ty, 4),
      !eq(gft,"m16n8k64:a:e5m2") : !listsplat(llvm_i32_ty, 4),
      !eq(gft,"m16n8k64:a:e3m2") : !listsplat(llvm_i32_ty, 4),
      !eq(gft,"m16n8k64:a:e2m3") : !listsplat(llvm_i32_ty, 4),
      !eq(gft,"m16n8k64:a:e2m1") : !listsplat(llvm_i32_ty, 4),
      !eq(gft,"m16n8k64:b:u8") : !listsplat(llvm_i32_ty, 4),
      !eq(gft,"m16n8k64:b:s8") : !listsplat(llvm_i32_ty, 4),
      !eq(gft,"m16n8k64:b:e4m3") : !listsplat(llvm_i32_ty, 4),
      !eq(gft,"m16n8k64:b:e5m2") : !listsplat(llvm_i32_ty, 4),
      !eq(gft,"m16n8k64:b:e3m2") : !listsplat(llvm_i32_ty, 4),
      !eq(gft,"m16n8k64:b:e2m3") : !listsplat(llvm_i32_ty, 4),
      !eq(gft,"m16n8k64:b:e2m1") : !listsplat(llvm_i32_ty, 4),
      !eq(gft,"m16n8k64:c:f16") : !listsplat(llvm_v2f16_ty, 2),
      !eq(gft,"m16n8k64:c:f32") : !listsplat(llvm_float_ty, 4),
      !eq(gft,"m16n8k64:d:f16") : !listsplat(llvm_v2f16_ty, 2),
      !eq(gft,"m16n8k64:d:f32") : !listsplat(llvm_float_ty, 4),

      !eq(gft,"m16n8k64:a:u4") : !listsplat(llvm_i32_ty, 2),
      !eq(gft,"m16n8k64:a:s4") : !listsplat(llvm_i32_ty, 2),
      !eq(gft,"m16n8k64:b:u4") : !listsplat(llvm_i32_ty, 2),
      !eq(gft,"m16n8k64:b:s4") : !listsplat(llvm_i32_ty, 2),

      !eq(gft,"m16n8k64:c:s32") : !listsplat(llvm_i32_ty, 4),
      !eq(gft,"m16n8k64:d:s32") : !listsplat(llvm_i32_ty, 4),

      !eq(gft,"m16n8k128:a:u4") : !listsplat(llvm_i32_ty, 4),
      !eq(gft,"m16n8k128:a:s4") : !listsplat(llvm_i32_ty, 4),
      !eq(gft,"m16n8k128:a:e2m1") : !listsplat(llvm_i32_ty, 4),
      !eq(gft,"m16n8k128:b:u4") : !listsplat(llvm_i32_ty, 4),
      !eq(gft,"m16n8k128:b:s4") : !listsplat(llvm_i32_ty, 4),
      !eq(gft,"m16n8k128:b:e2m1") : !listsplat(llvm_i32_ty, 4),
      !eq(gft,"m16n8k128:c:s32") : !listsplat(llvm_i32_ty, 4),
      !eq(gft,"m16n8k128:c:f32") : !listsplat(llvm_float_ty, 4),
      !eq(gft,"m16n8k128:d:s32") : !listsplat(llvm_i32_ty, 4),
      !eq(gft,"m16n8k128:d:f32") : !listsplat(llvm_float_ty, 4),
    ),
    !cond(
      // mma fp ops use smaller fragments than wmma fp ops
      !eq(gft,"m8n8k4:a:f16") : !listsplat(llvm_v2f16_ty, 2),
      !eq(gft,"m8n8k4:b:f16") : !listsplat(llvm_v2f16_ty, 2),
      !eq(gft,"m16n8k8:a:f16") : !listsplat(llvm_v2f16_ty, 2),
      !eq(gft,"m16n8k8:b:f16") : [llvm_v2f16_ty],
      !eq(gft,"m16n8k8:c:f16") : !listsplat(llvm_v2f16_ty, 2),
      !eq(gft,"m16n8k8:d:f16") : !listsplat(llvm_v2f16_ty, 2),
      !eq(gft,"m16n8k8:c:f32") : !listsplat(llvm_float_ty, 4),
      !eq(gft,"m16n8k8:d:f32") : !listsplat(llvm_float_ty, 4),
      !eq(gft,"m16n8k16:a:f16") : !listsplat(llvm_v2f16_ty, 4),
      !eq(gft,"m16n8k16:b:f16") : !listsplat(llvm_v2f16_ty, 2),
      !eq(gft,"m16n8k16:c:f16") : !listsplat(llvm_v2f16_ty, 2),
      !eq(gft,"m16n8k16:d:f16") : !listsplat(llvm_v2f16_ty, 2),
      !eq(gft,"m16n8k16:c:f32") : !listsplat(llvm_float_ty, 4),
      !eq(gft,"m16n8k16:d:f32") : !listsplat(llvm_float_ty, 4),
      !eq(gft,"m16n8k4:c:f32") : !listsplat(llvm_float_ty, 4),
      !eq(gft,"m16n8k4:d:f32") : !listsplat(llvm_float_ty, 4),

      // wmma fp16 -> fp16/fp32 @  m16n16k16/m8n32k16/m32n8k16
      // All other supported geometries use the same fragment format for f32 and
      // f16, so we only need to consider {fragment, type}.
      !eq(ft,"a:f16") : !listsplat(llvm_v2f16_ty, 8),
      !eq(ft,"b:f16") : !listsplat(llvm_v2f16_ty, 8),
      !eq(ft,"c:f16") : !listsplat(llvm_v2f16_ty, 4),
      !eq(ft,"d:f16") : !listsplat(llvm_v2f16_ty, 4),
      !eq(ft,"c:f32") : !listsplat(llvm_float_ty, 8),
      !eq(ft,"d:f32") : !listsplat(llvm_float_ty, 8),

      // wmma tf32 -> s32 @ m16n16k8
      !eq(gft,"m16n16k8:a:tf32") : !listsplat(llvm_i32_ty, 4),
      !eq(gft,"m16n16k8:b:tf32") : !listsplat(llvm_i32_ty, 4),

      // mma tf32 -> s32 @ m16n16k8/m16n8k8
      !eq(gft,"m16n8k4:a:tf32") : !listsplat(llvm_i32_ty, 2),
      !eq(gft,"m16n8k4:b:tf32") : [llvm_i32_ty],
      !eq(gft,"m16n8k8:a:tf32") : !listsplat(llvm_i32_ty, 4),
      !eq(gft,"m16n8k8:b:tf32") : !listsplat(llvm_i32_ty, 2),

      !eq(gft,"m8n8k4:a:f64") : [llvm_double_ty],
      !eq(gft,"m8n8k4:b:f64") : [llvm_double_ty],
      !eq(gft,"m8n8k4:c:f64") : !listsplat(llvm_double_ty, 2),
      !eq(gft,"m8n8k4:d:f64") : !listsplat(llvm_double_ty, 2),

      // wmma bf16 -> s32 @ m16n16k16/m8n32k16/m32n8k16
      !eq(gft,"m16n16k16:a:bf16") : !listsplat(llvm_i32_ty, 4),
      !eq(gft,"m16n16k16:b:bf16") : !listsplat(llvm_i32_ty, 4),
      !eq(gft,"m8n32k16:a:bf16") : !listsplat(llvm_i32_ty, 2),
      !eq(gft,"m8n32k16:b:bf16") : !listsplat(llvm_i32_ty, 8),
      !eq(gft,"m32n8k16:a:bf16") : !listsplat(llvm_i32_ty, 8),
      !eq(gft,"m32n8k16:b:bf16") : !listsplat(llvm_i32_ty, 2),

      // mma bf16 -> s32 @ m16n8k16/m16n8k8
      !eq(gft,"m16n8k16:a:bf16") : !listsplat(llvm_i32_ty, 4),
      !eq(gft,"m16n8k16:b:bf16") : !listsplat(llvm_i32_ty, 2),
      !eq(gft,"m16n8k8:a:bf16") : !listsplat(llvm_i32_ty, 2),
      !eq(gft,"m16n8k8:b:bf16") : [llvm_i32_ty],

      // wmma u8/s8 -> s32 @ m16n16k16/m8n32k16/m32n8k16
      !eq(gft,"m16n16k16:a:u8") : !listsplat(llvm_i32_ty, 2),
      !eq(gft,"m16n16k16:a:s8") : !listsplat(llvm_i32_ty, 2),
      !eq(gft,"m16n16k16:b:u8") : !listsplat(llvm_i32_ty, 2),
      !eq(gft,"m16n16k16:b:s8") : !listsplat(llvm_i32_ty, 2),
      !eq(gft,"m16n16k16:c:s32") : !listsplat(llvm_i32_ty, 8),
      !eq(gft,"m16n16k16:d:s32") : !listsplat(llvm_i32_ty, 8),

      !eq(gft,"m8n32k16:a:u8") : [llvm_i32_ty],
      !eq(gft,"m8n32k16:a:s8") : [llvm_i32_ty],
      !eq(gft,"m8n32k16:b:u8") : !listsplat(llvm_i32_ty, 4),
      !eq(gft,"m8n32k16:b:s8") : !listsplat(llvm_i32_ty, 4),
      !eq(gft,"m8n32k16:c:s32") : !listsplat(llvm_i32_ty, 8),
      !eq(gft,"m8n32k16:d:s32") : !listsplat(llvm_i32_ty, 8),

      !eq(gft,"m32n8k16:a:u8") : !listsplat(llvm_i32_ty, 4),
      !eq(gft,"m32n8k16:a:s8") : !listsplat(llvm_i32_ty, 4),
      !eq(gft,"m32n8k16:b:u8") : [llvm_i32_ty],
      !eq(gft,"m32n8k16:b:s8") : [llvm_i32_ty],
      !eq(gft,"m32n8k16:c:s32") : !listsplat(llvm_i32_ty, 8),
      !eq(gft,"m32n8k16:d:s32") : !listsplat(llvm_i32_ty, 8),

      // mma u8/s8 -> s32 @ m8n8k16/m16n8k16/m16n8k32
      !eq(gft,"m8n8k16:a:u8") : [llvm_i32_ty],
      !eq(gft,"m8n8k16:a:s8") : [llvm_i32_ty],
      !eq(gft,"m8n8k16:b:u8") : [llvm_i32_ty],
      !eq(gft,"m8n8k16:b:s8") : [llvm_i32_ty],
      !eq(gft,"m8n8k16:c:s32") : !listsplat(llvm_i32_ty, 2),
      !eq(gft,"m8n8k16:d:s32") : !listsplat(llvm_i32_ty, 2),

      !eq(gft,"m16n8k16:a:u8") : !listsplat(llvm_i32_ty, 2),
      !eq(gft,"m16n8k16:a:s8") : !listsplat(llvm_i32_ty, 2),
      !eq(gft,"m16n8k16:b:u8") : [llvm_i32_ty],
      !eq(gft,"m16n8k16:b:s8") : [llvm_i32_ty],
      !eq(gft,"m16n8k16:c:s32") : !listsplat(llvm_i32_ty, 4),
      !eq(gft,"m16n8k16:d:s32") : !listsplat(llvm_i32_ty, 4),

      !eq(gft,"m16n8k32:a:u8") : !listsplat(llvm_i32_ty, 4),
      !eq(gft,"m16n8k32:a:s8") : !listsplat(llvm_i32_ty, 4),
      !eq(gft,"m16n8k32:b:u8") : !listsplat(llvm_i32_ty, 2),
      !eq(gft,"m16n8k32:b:s8") : !listsplat(llvm_i32_ty, 2),
      !eq(gft,"m16n8k32:c:s32") : !listsplat(llvm_i32_ty, 4),
      !eq(gft,"m16n8k32:d:s32") : !listsplat(llvm_i32_ty, 4),

      // wmma/mma u4/s4 -> s32 @ m8n8k32 (u4/s4)
      !eq(gft,"m8n8k32:a:u4") : [llvm_i32_ty],
      !eq(gft,"m8n8k32:a:s4") : [llvm_i32_ty],
      !eq(gft,"m8n8k32:b:u4") : [llvm_i32_ty],
      !eq(gft,"m8n8k32:b:s4") : [llvm_i32_ty],
      !eq(gft,"m8n8k32:c:s32") : !listsplat(llvm_i32_ty, 2),
      !eq(gft,"m8n8k32:d:s32") : !listsplat(llvm_i32_ty, 2),

      !eq(gft,"m16n8k32:a:u4") : !listsplat(llvm_i32_ty, 2),
      !eq(gft,"m16n8k32:a:s4") : !listsplat(llvm_i32_ty, 2),
      !eq(gft,"m16n8k32:b:u4") : [llvm_i32_ty],
      !eq(gft,"m16n8k32:b:s4") : [llvm_i32_ty],
      !eq(gft,"m16n8k32:c:s32") : !listsplat(llvm_i32_ty, 4),
      !eq(gft,"m16n8k32:d:s32") : !listsplat(llvm_i32_ty, 4),

      !eq(gft,"m16n8k64:a:u4") : !listsplat(llvm_i32_ty, 4),
      !eq(gft,"m16n8k64:a:s4") : !listsplat(llvm_i32_ty, 4),
      !eq(gft,"m16n8k64:b:u4") : !listsplat(llvm_i32_ty, 2),
      !eq(gft,"m16n8k64:b:s4") : !listsplat(llvm_i32_ty, 2),
      !eq(gft,"m16n8k64:c:s32") : !listsplat(llvm_i32_ty, 4),
      !eq(gft,"m16n8k64:d:s32") : !listsplat(llvm_i32_ty, 4),

      // wmma/mma b1 -> s32 @ m8n8k128(b1)
      !eq(gft,"m8n8k128:a:b1") : [llvm_i32_ty],
      !eq(gft,"m8n8k128:b:b1") : [llvm_i32_ty],
      !eq(gft,"m8n8k128:c:s32") : !listsplat(llvm_i32_ty, 2),
      !eq(gft,"m8n8k128:d:s32") : !listsplat(llvm_i32_ty, 2),

      !eq(gft,"m16n8k128:a:b1") : !listsplat(llvm_i32_ty, 2),
      !eq(gft,"m16n8k128:b:b1") : [llvm_i32_ty],
      !eq(gft,"m16n8k128:c:s32") : !listsplat(llvm_i32_ty, 4),
      !eq(gft,"m16n8k128:d:s32") : !listsplat(llvm_i32_ty, 4),

      !eq(gft,"m16n8k256:a:b1") : !listsplat(llvm_i32_ty, 4),
      !eq(gft,"m16n8k256:b:b1") : !listsplat(llvm_i32_ty, 2),
      !eq(gft,"m16n8k256:c:s32") : !listsplat(llvm_i32_ty, 4),
      !eq(gft,"m16n8k256:d:s32") : !listsplat(llvm_i32_ty, 4),

      // ldmatrix b16 -> s32 @ m8n8
      !eq(gf,"m8n8:x1") : !listsplat(llvm_i32_ty, 1),
      !eq(gf,"m8n8:x2") : !listsplat(llvm_i32_ty, 2),
      !eq(gf,"m8n8:x4") : !listsplat(llvm_i32_ty, 4),

      // ldmatrix b8, b8x16.b6x16_p32, b8x16.b4x16_p64 -> s32 @ m16n16
      !eq(gf,"m16n16:x1") : !listsplat(llvm_i32_ty, 2),
      !eq(gf,"m16n16:x2") : !listsplat(llvm_i32_ty, 4),

      // ldmatrix b8x16.b6x16_p32, b8x16.b4x16_p64 -> s32 @ m8n16
      !eq(gf,"m8n16:x1") : !listsplat(llvm_i32_ty, 1),
      !eq(gf,"m8n16:x2") : !listsplat(llvm_i32_ty, 2),
      !eq(gf,"m8n16:x4") : !listsplat(llvm_i32_ty, 4),

      // stmatrix b8 -> s32 @ m16n8
      !eq(gf,"m16n8:x1") : !listsplat(llvm_i32_ty, 1),
      !eq(gf,"m16n8:x2") : !listsplat(llvm_i32_ty, 2),
      !eq(gf,"m16n8:x4") : !listsplat(llvm_i32_ty, 4),
    )
  );
}

class WMMA_NAME_LDST<string Op, WMMA_REGS Frag, string Layout, int WithStride> {
  string intr = "llvm.nvvm.wmma."
                # Frag.geom
                # "." # Op
                # "." # Frag.frag
                # "." # Layout
                # !if(WithStride, ".stride", "")
                # "." # Frag.ptx_elt_type
                ;
  // TODO(tra): record name should ideally use the same field order as the intrinsic.
  // E.g. string record = !subst("llvm", "int",
  //                      !subst(".", "_", llvm));
  string record = "int_nvvm_wmma_"
                # Frag.geom
                # "_" # Op
                # "_" # Frag.frag
                # "_" # Frag.ptx_elt_type
                # "_" # Layout
                # !if(WithStride, "_stride", "");
}

class MMA_SIGNATURE<WMMA_REGS A, WMMA_REGS B, WMMA_REGS C, WMMA_REGS D> {
  list<WMMA_REGS> id_frags = !cond(
     // FP8/F8F6F4 ops are identified by A,B inputs & accomulator & result type.
     !or(!eq(A.ptx_elt_type, "e4m3"),
         !eq(A.ptx_elt_type, "e5m2"),
         !eq(A.ptx_elt_type, "e3m2"),
         !eq(A.ptx_elt_type, "e2m3"),
         !eq(A.ptx_elt_type, "e2m1")): [D, A, B, C],
     // FP16 ops are identified by accumulator & result type.
     !eq(A.ptx_elt_type, "f16") : [D, C],
     // other ops are identified by input types.
     !ne(A.ptx_elt_type, B.ptx_elt_type): [A, B],
     true: [A]
     );
   string ret = !foldl("", id_frags, a, b, !strconcat(a, "_", b.ptx_elt_type));
}

class WMMA_NAME<string ALayout, string BLayout, int Satfinite, string Rnd, string b1op,
                WMMA_REGS A, WMMA_REGS B, WMMA_REGS C, WMMA_REGS D> {
  string signature = MMA_SIGNATURE<A, B, C, D>.ret;
  string record = "int_nvvm_wmma_"
                  # A.geom
                  # "_mma"
                  # !subst(".", "_", b1op)
                  # "_" # ALayout
                  # "_" # BLayout
                  # !if(!ne(Rnd, ""), !strconcat("_", Rnd), "")
                  # signature
                  # !if(Satfinite, "_satfinite", "");
}

class MMA_NAME<string ALayout, string BLayout, int Satfinite, string b1op,
               WMMA_REGS A, WMMA_REGS B, WMMA_REGS C, WMMA_REGS D> {
  string signature = MMA_SIGNATURE<A, B, C, D>.ret;
  string record = "int_nvvm_mma"
                  # !subst(".", "_", b1op)
                  # "_" # A.geom
                  # "_" # ALayout
                  # "_" # BLayout
                  # !if(Satfinite, "_satfinite", "")
                  # signature;
}

class MMA_SP_NAME<string Metadata, string Kind, int Satfinite,
                  WMMA_REGS A, WMMA_REGS B,
                  WMMA_REGS C, WMMA_REGS D> {
  string signature = MMA_SIGNATURE<A, B, C, D>.ret;
  string record = "int_nvvm_mma"
                  # "_" # !subst("::", "_", Metadata)
                  # "_" # A.geom
                  # "_row_col"
                  # !if(!ne(Kind, ""), !strconcat("_", !subst("::", "_", Kind)), "")
                  # !if(Satfinite, "_satfinite", "")
                  # signature;
}

class LDMATRIX_NAME<WMMA_REGS Frag, int Trans> {
  string intr = "llvm.nvvm.ldmatrix.sync.aligned"
                # "." # Frag.geom
                # "." # Frag.frag
                # !if(Trans, ".trans", "")
                # "." # Frag.ptx_elt_type
                ;
  string record = !subst(".", "_",
                  !subst("llvm.", "int_", intr));
}

class STMATRIX_NAME<WMMA_REGS Frag, int Trans> {
  string intr = "llvm.nvvm.stmatrix.sync.aligned"
                # "." # Frag.geom
                # "." # Frag.frag
                # !if(Trans, ".trans", "")
                # "." # Frag.ptx_elt_type
                ;
  string record = !subst(".", "_",
                  !subst("llvm.", "int_", intr));
}

// Generates list of 4-tuples of WMMA_REGS representing a valid MMA op.
//   Geom: list of supported geometries.
//   TypeN: PTX type of the corresponding fragment's element.
//   TypeB and TypeD may be empty if it must match that of TypeA or TypeC.
class MMA_OPS<list<string> Geom, list<string> TypeA, list<string> TypeB,
            list<string> TypeC, list<string> TypeD, bit IsSparse = false> {
  list<list<WMMA_REGS>> ret =
     !foldl([]<list<WMMA_REGS>>, Geom, t1, geom, !listconcat(t1,
     !foldl([]<list<WMMA_REGS>>, TypeA, t2, type_a, !listconcat(t2,
     !foldl([]<list<WMMA_REGS>>, !if(!size(TypeB), TypeB, [type_a]), t3, type_b, !listconcat(t3,
     !foldl([]<list<WMMA_REGS>>, TypeC, t4, type_c, !listconcat(t4,
     !foldl([]<list<WMMA_REGS>>, !if(!size(TypeD), TypeD, [type_c]), t5, type_d, !listconcat(t5,
            [[WMMA_REGS<geom, "a", type_a, IsSparse>,
              WMMA_REGS<geom, "b", type_b, IsSparse>,
              WMMA_REGS<geom, "c", type_c, IsSparse>,
              WMMA_REGS<geom, "d", type_d, IsSparse>]]))))))))));
   // Debugging aid for readable representation of the list above.
   list<list<string>> ops = !foreach(x, ret, [x[0].gft, x[1].gft, x[2].gft, x[3].gft]);
}


class MMA_LDST_OPS<list<string> Geom, list<string> Frags, list<string> Types> {
  list<WMMA_REGS> ret =
     !foldl([]<WMMA_REGS>, Geom, t1, geom, !listconcat(t1,
     !foldl([]<WMMA_REGS>, Frags, t2, frag, !listconcat(t2,
     !foldl([]<WMMA_REGS>, Types, t3, type, !listconcat(t3,
            [WMMA_REGS<geom, frag, type>]))))));
   // Debugging aid for readable representation of the list above.
   list<string> ops = !foreach(x, ret, x.gft);
}

class LDMATRIX_OPS<list<string> Geom, list<string> Frags, list<string> Types> {
  list<WMMA_REGS> ret =
     !foldl([]<WMMA_REGS>, Geom, t1, geom, !listconcat(t1,
     !foldl([]<WMMA_REGS>, Frags, t2, frag, !listconcat(t2,
     !foldl([]<WMMA_REGS>, Types, t3, type, !listconcat(t3,
            [WMMA_REGS<geom, frag, type>]))))));
   // Debugging aid for readable representation of the list above.
   list<string> ops = !foreach(x, ret, x.gft);
}

class STMATRIX_OPS<list<string> Geom, list<string> Frags, list<string> Types> {
  list<WMMA_REGS> ret =
     !foldl([]<WMMA_REGS>, Geom, t1, geom, !listconcat(t1,
     !foldl([]<WMMA_REGS>, Frags, t2, frag, !listconcat(t2,
     !foldl([]<WMMA_REGS>, Types, t3, type, !listconcat(t3,
            [WMMA_REGS<geom, frag, type>]))))));
   // Debugging aid for readable representation of the list above.
   list<string> ops = !foreach(x, ret, x.gft);
}

// Creates list of valid combinations of fragments. This is the main list that
// drives generation of corresponding intrinsics and instructions.
class NVVM_MMA_OPS {
  list<list<WMMA_REGS>> tf32_wmma_ops = MMA_OPS<
            ["m16n16k8"],
            ["tf32"], [], ["f32"], []>.ret;
  list<list<WMMA_REGS>> bf16_wmma_ops = MMA_OPS<
            ["m16n16k16", "m32n8k16", "m8n32k16"],
            ["bf16"], [], ["f32"], []>.ret;
  list<list<WMMA_REGS>> f64_wmma_ops = MMA_OPS<
            ["m8n8k4"],
            ["f64"], [], ["f64"], []>.ret;
  list<list<WMMA_REGS>> fp_wmma_ops = MMA_OPS<
            ["m16n16k16", "m32n8k16", "m8n32k16"],
            ["f16"], [], ["f16", "f32"], ["f16", "f32"]>.ret;
  list<list<WMMA_REGS>> int_wmma_ops = MMA_OPS<
            ["m16n16k16", "m32n8k16", "m8n32k16"],
            ["s8", "u8"], [], ["s32"], []>.ret;
  list<list<WMMA_REGS>> subint_wmma_ops = MMA_OPS<
            ["m8n8k32"],
            ["s4", "u4"], [], ["s32"], []>.ret;
  list<list<WMMA_REGS>> bit_wmma_ops = MMA_OPS<
            ["m8n8k128"],
            ["b1"], [], ["s32"], []>.ret;
  list<list<WMMA_REGS>> all_wmma_ops = !listconcat(
            tf32_wmma_ops, bf16_wmma_ops, f64_wmma_ops,
            fp_wmma_ops, int_wmma_ops, subint_wmma_ops, bit_wmma_ops);

  list<list<WMMA_REGS>> tf32_mma_ops = MMA_OPS<
            ["m16n8k4", "m16n8k8"],
            ["tf32"], [], ["f32"], []>.ret;
  list<list<WMMA_REGS>> bf16_mma_ops = MMA_OPS<
            ["m16n8k16", "m16n8k8"],
            ["bf16"], [], ["f32"], []>.ret;
  list<list<WMMA_REGS>> f64_mma_ops = MMA_OPS<
            ["m8n8k4"],
            ["f64"], [], ["f64"], []>.ret;
  list<list<WMMA_REGS>> fp_mma_ops = MMA_OPS<
            ["m8n8k4", "m16n8k8", "m16n8k16"],
            ["f16"], [], ["f16", "f32"], ["f16", "f32"]>.ret;
  list<list<WMMA_REGS>> int_mma_ops = MMA_OPS<
            ["m8n8k16", "m16n8k16", "m16n8k32"],
            ["s8", "u8"], ["s8", "u8"], ["s32"], []>.ret;
  list<list<WMMA_REGS>> subint_mma_ops = MMA_OPS<
            ["m8n8k32", "m16n8k32", "m16n8k64"],
            ["s4", "u4"], ["s4", "u4"], ["s32"], []>.ret;
  list<list<WMMA_REGS>> bit_mma_ops = MMA_OPS<
            ["m8n8k128", "m16n8k128", "m16n8k256"],
            ["b1"], [], ["s32"], []>.ret;
  list<list<WMMA_REGS>> all_mma_ops = !listconcat(
            tf32_mma_ops, bf16_mma_ops, f64_mma_ops,
            fp_mma_ops, int_mma_ops, subint_mma_ops, bit_mma_ops);

  list<list<WMMA_REGS>> bf16_mma_sp_ops = MMA_OPS<
            ["m16n8k16", "m16n8k32"],
            ["bf16"], [], ["f32"], [], true>.ret;
  list<list<WMMA_REGS>> tf32_mma_sp_ops = MMA_OPS<
            ["m16n8k8", "m16n8k16"],
            ["tf32"], [], ["f32"], [], true>.ret;
  list<list<WMMA_REGS>> fp_mma_sp_ops = MMA_OPS<
            ["m16n8k16", "m16n8k32"],
            ["f16"], [], ["f16", "f32"], ["f16", "f32"], true>.ret;
  list<list<WMMA_REGS>> fp8_mma_sp_ops = MMA_OPS<
            ["m16n8k64"],
            ["e4m3", "e5m2", "e3m2", "e2m3", "e2m1"],
            ["e4m3", "e5m2", "e3m2", "e2m3", "e2m1"],
            ["f16", "f32"], ["f16", "f32"], true>.ret;
  list<list<WMMA_REGS>> subint_mma_sp_ops = MMA_OPS<
            ["m16n8k64", "m16n8k128"],
            ["s4", "u4"], ["s4", "u4"], ["s32"], [], true>.ret;
  list<list<WMMA_REGS>> int_mma_sp_ops = MMA_OPS<
            ["m16n8k32", "m16n8k64"],
            ["s8", "u8"], ["s8", "u8"], ["s32"], [], true>.ret;
  list<list<WMMA_REGS>> all_mma_sp_ops = !listconcat(
            bf16_mma_sp_ops, tf32_mma_sp_ops, fp_mma_sp_ops, fp8_mma_sp_ops,
            subint_mma_sp_ops, int_mma_sp_ops);

  list<WMMA_REGS> ldst_ab_ops = MMA_LDST_OPS<
            ["m16n16k16", "m32n8k16", "m8n32k16"],
            ["a", "b"], ["f16", "u8", "s8", "bf16"]>.ret;
  list<WMMA_REGS> ldst_cd_ops = MMA_LDST_OPS<
            ["m16n16k16", "m32n8k16", "m8n32k16"],
            ["c", "d"], ["f16", "f32", "s32"]>.ret;
  list<WMMA_REGS> ldst_tf32_ab_ops = MMA_LDST_OPS<
            ["m16n16k8"],
            ["a", "b"], ["tf32"]>.ret;
  list<WMMA_REGS> ldst_tf32_cd_ops = MMA_LDST_OPS<
            ["m16n16k8"],
            ["c", "d"], ["f32"]>.ret;
  list<WMMA_REGS> ldst_f64_abcd_ops = MMA_LDST_OPS<
            ["m8n8k4"],
            ["a", "b", "c", "d"], ["f64"]>.ret;
  list<WMMA_REGS> ldst_subint_ab_ops = MMA_LDST_OPS<
            ["m8n8k32"], ["a", "b"], ["s4","u4"]>.ret;
  list<WMMA_REGS> ldst_bit_ab_ops = MMA_LDST_OPS<
            ["m8n8k128"], ["a", "b"], ["b1"]>.ret;
  list<WMMA_REGS> ldst_subint_cd_ops = MMA_LDST_OPS<
            ["m8n8k32", "m8n8k128"],  ["c", "d"], ["s32"]>.ret;
  list<WMMA_REGS> all_ldst_ops = !listconcat(ldst_ab_ops, ldst_cd_ops,
                                             ldst_tf32_ab_ops,
                                             ldst_tf32_cd_ops,
                                             ldst_f64_abcd_ops,
                                             ldst_subint_ab_ops,
                                             ldst_bit_ab_ops,
                                             ldst_subint_cd_ops);
  // Separate A/B/C fragments (loads) from D (stores).
  list<WMMA_REGS> all_ld_ops = !filter(op, all_ldst_ops, !ne(op.frag, "d"));
  list<WMMA_REGS> all_st_ops = !filter(op, all_ldst_ops, !eq(op.frag, "d"));

  list<WMMA_REGS> ldmatrix_b16_ops = LDMATRIX_OPS<
    ["m8n8"], ["x1", "x2", "x4"], ["b16"]>.ret;

  list<WMMA_REGS> ldmatrix_geom_m16n16_ops = LDMATRIX_OPS<
    ["m16n16"], ["x1", "x2"], ["b8", "b8x16.b6x16_p32", "b8x16.b4x16_p64"]>.ret;

  list<WMMA_REGS> ldmatrix_geom_m8n16_ops = LDMATRIX_OPS<
    ["m8n16"], ["x1", "x2", "x4"], ["b8x16.b6x16_p32", "b8x16.b4x16_p64"]>.ret;

  list<WMMA_REGS> stmatrix_b16_ops = STMATRIX_OPS<
    ["m8n8"], ["x1", "x2", "x4"], ["b16"]>.ret;

  list<WMMA_REGS> stmatrix_b8_ops = STMATRIX_OPS<
    ["m16n8"], ["x1", "x2", "x4"], ["b8"]>.ret;

  list<WMMA_REGS> all_ldmatrix_ops = !listconcat(ldmatrix_b16_ops,
                                                 ldmatrix_geom_m16n16_ops,
                                                 ldmatrix_geom_m8n16_ops);

  list<WMMA_REGS> all_stmatrix_ops = !listconcat(stmatrix_b16_ops,
                                                 stmatrix_b8_ops);
}

def NVVM_MMA_OPS : NVVM_MMA_OPS;

// Returns true if this combination of fragment and layout for WMMA load/store
// ops is supported; false otherwise.
// E.g.
// if NVVM_WMMA_LDST_SUPPORTED<...>.ret then
//   def : FOO<>; // The record will only be defined for supported ops.
//
class NVVM_WMMA_LDST_SUPPORTED<WMMA_REGS frag, string layout> {
  string f = frag.frag;
  string t = frag.ptx_elt_type;

  bit ret = !cond(
    // Sub-int load and store requires A fragment to be of row layout and B
    // fragments to be of column layout.
    !and(!or(!eq(t, "b1"),
             !eq(t, "u4"),
             !eq(t, "s4")),
         !or(!and(!eq(f, "a"),
                  !ne(layout, "row")),
             !and(!eq(f, "b"),
                  !ne(layout, "col")))) : false,
    true: true
  );
}

// Returns true if this combination of layout/satf/rnd for WMMA ops is
// supported; false otherwise.
// E.g.
// if NVVM_WMMA_SUPPORTED<...>.ret then
//   def : FOO<>; // The record will only be defined for supported ops.
//
class NVVM_WMMA_SUPPORTED<list<WMMA_REGS> frags, string layout_a, string layout_b, int satf, string rnd> {
  // WMMA ops check both layouts.
  string layout = layout_a # ":" # layout_b;
  string t = frags[0].ptx_elt_type;

  bit ret = !cond(
    // only f64 wmma functions support rnd options
    // any non f64 type that uses a rnd value is invalid
    !and(!ne(t, "f64"), !ne(rnd, "")) : false,

    // satf is only valid for select types
    !and(!eq(satf, 1),
         !ne(t, "s8"),
         !ne(t, "u8"),
         !ne(t, "s4"),
         !ne(t, "u4"),
         !ne(t, "f16")): false,

    // Sub-int wmma requires row/column layout
    !and(!or(!eq(t, "s4"),
             !eq(t, "u4"),
             !eq(t, "b1")),
         !ne(layout, "row:col")) : false,
    true: true
  );
}

class NVVM_MMA_B1OPS<list<WMMA_REGS> frags> {
  list<string> ret = !cond(
    !eq(frags[0].ptx_elt_type, "b1") : [".xor.popc", ".and.popc"],
    true: [""]
  );
}

// Returns true if this combination of layout/satf for MMA ops is supported;
// false otherwise.
// E.g.
// if NVVM_MMA_SUPPORTED<...>.ret then
//   def : FOO<>; // The record will only be defined for supported ops.
//
class NVVM_MMA_SUPPORTED<list<WMMA_REGS> frags, string layout_a, string layout_b, int satf> {
  // MMA ops check both layouts.
  string layout = layout_a # ":" # layout_b;
  string a_type = frags[0].ptx_elt_type;
  string b_type = frags[1].ptx_elt_type;
  string c_type = frags[2].ptx_elt_type;
  string d_type = frags[3].ptx_elt_type;
  string geom = frags[0].geom;

  // gcd is a shortcut used to identify instructions that depend on
  // geom+frag_c+frag_d.
  string gcd = geom # ":" # c_type # d_type;
  bit ret = !cond(

    // Limit satf to valid types
    !and(!eq(satf, 1),
         !ne(a_type, "s8"),
         !ne(a_type, "u8"),
         !ne(a_type, "s4"),
         !ne(a_type, "u4")): false,

    // m8n8k4 has no C=f32 D=f16 variant.
    !eq(gcd, "m8n8k4:f32f16"): false,

    // only m8n8k4 for f16 does not require row:col layout
    !and(!ne(layout, "row:col"),
         !or(!ne(geom, "m8n8k4"),
             !ne(a_type, "f16"))) : false,

    // m16n8k8 requires A and B to be the same type and C and D to be the same
    // type.
    !and(!eq(geom, "m16n8k8"),
         !or(!ne(a_type, b_type),
             !ne(c_type, d_type))): false,

    // m16n8k8 requires C and D to be the same type.
    !and(!eq(geom, "m16n8k8"),
         !ne(c_type, d_type)): false,

    // All other are OK.
    true: true
  );
}

// Returns true if the fragment is valid for ldmatrix ops is supported;
// false otherwise.
// E.g.
// if NVVM_LDMATRIX_SUPPORTED<...>.ret then
//   def : FOO<>; // The record will only be defined for supported ops.
//
class NVVM_LDMATRIX_SUPPORTED<WMMA_REGS frag, bit trans> {
  string g = frag.geom;
  string t = frag.ptx_elt_type;

  bit ret = !cond(
    !and(!eq(g, "m8n8"), !eq(t, "b16")): true,
    !and(!eq(g, "m16n16"), !eq(t, "b8"), !eq(trans, 1)): true,
    !and(!eq(g, "m16n16"), !eq(t, "b8x16.b6x16_p32"), !eq(trans, 1)): true,
    !and(!eq(g, "m16n16"), !eq(t, "b8x16.b4x16_p64"), !eq(trans, 1)): true,
    !and(!eq(g, "m8n16"), !eq(t, "b8"), !eq(trans, 0)): true,
    !and(!eq(g, "m8n16"), !eq(t, "b8x16.b6x16_p32"), !eq(trans, 0)): true,
    !and(!eq(g, "m8n16"), !eq(t, "b8x16.b4x16_p64"), !eq(trans, 0)): true,
    true: false
  );
}

// Returns true if the fragment is valid for stmatrix ops is supported;
// false otherwise.
class NVVM_STMATRIX_SUPPORTED<WMMA_REGS frag, bit trans> {
  string g = frag.geom;
  string t = frag.ptx_elt_type;

  bit ret = !cond(
    !and(!eq(g, "m8n8"), !eq(t, "b16")): true,
    !and(!eq(g, "m16n8"), !eq(t, "b8"), !eq(trans, 1)): true,
    true: false
  );
}


// Returns true if this combination of layout/kind/satf for MMA.SP ops is supported;
// false otherwise.
// E.g.
// if NVVM_MMA_SP_SUPPORTED<...>.ret then
//   def : FOO<>; // The record will only be defined for supported ops.
//
class NVVM_MMA_SP_SUPPORTED<list<WMMA_REGS> frags, string metadata,
                            string kind, int satf> {
  // MMA.SP ops check both layouts.
  string a_type = frags[0].ptx_elt_type;
  string b_type = frags[1].ptx_elt_type;
  string c_type = frags[2].ptx_elt_type;
  string d_type = frags[3].ptx_elt_type;
  string geom = frags[0].geom;

  bit is_int = !or(!eq(a_type, "s8"),
                   !eq(a_type, "u8"),
                   !eq(a_type, "s4"),
                   !eq(a_type, "u4"));

  bit ret = !cond(

    // Limit satf to valid types
    !and(!eq(satf, 1),
         !eq(is_int, 0)): false,

    // f16/bf16/tf32 requires A and B to be the same type.
    !and(!or(!eq(a_type, "f16"),
             !eq(a_type, "bf16"),
             !eq(a_type, "tf32")),
         !ne(a_type, b_type)): false,

    // m16n8k16 and m16n8k32 requires C and D to be the same type.
    !and(!or(!eq(geom, "m16n8k16"),
             !eq(geom, "m16n8k32")),
         !ne(c_type, d_type)): false,

    !and(!eq(kind, ""),
         !or(!eq(a_type, "e3m2"),
             !eq(a_type, "e2m3"),
             !eq(a_type, "e2m1"),
             !eq(b_type, "e3m2"),
             !eq(b_type, "e2m3"),
             !eq(b_type, "e2m1"))): false,

    !and(!eq(kind, ""),
         !eq(geom, "m16n8k64"),
         !or(!eq(c_type, "f16"),
             !eq(d_type, "f16"))): false,

    !and(!ne(kind, ""),
         !or(!eq(metadata, "sp"),
             !ne(geom, "m16n8k64"),
             !eq(is_int, 1))): false,

    // All other are OK.
    true: true
  );
}


class SHFL_INFO<bit sync, string mode, string type, bit return_pred> {
  string Suffix = !if(sync, "sync_", "")
                  # mode # "_"
                  # type
                  # !if(return_pred, "p", "");

  string Name = "int_nvvm_shfl_" # Suffix;
  bit withGccBuiltin = !not(return_pred);
  LLVMType OpType = !cond(
    !eq(type,"i32"): llvm_i32_ty,
    !eq(type,"f32"): llvm_float_ty);
  list<LLVMType> RetTy = !if(return_pred, [OpType, llvm_i1_ty], [OpType]);
  list<LLVMType> ArgsTy = !if(sync,
    [llvm_i32_ty, OpType, llvm_i32_ty, llvm_i32_ty],
    [OpType, llvm_i32_ty, llvm_i32_ty]);
}

class NVVM_TCGEN05_LDST_ACCESS_SIZE<string Shape, int Num> {
  int shift = !cond(!eq(Shape, "16x128b"): 1,
                    !eq(Shape, "16x256b"): 2,
                    true : 0);

  int veclen = !shl(1, !add(Num, shift));

  int valid = !le(veclen, 128);
  LLVMType type = !cond(!eq(veclen,   1): llvm_i32_ty,
                        !eq(veclen,   2): llvm_v2i32_ty,
                        !eq(veclen,   4): llvm_v4i32_ty,
                        !eq(veclen,   8): llvm_v8i32_ty,
                        !eq(veclen,  16): llvm_v16i32_ty,
                        !eq(veclen,  32): llvm_v32i32_ty,
                        !eq(veclen,  64): llvm_v64i32_ty,
                        !eq(veclen, 128): llvm_v128i32_ty,
                        true : llvm_void_ty);
}

class TexVector<string name, list<LLVMType> types> {
  string Name = name;
  list<LLVMType> Types = types;
}

def TV_I8 : TexVector<"i8", [llvm_i16_ty]>;
def TV_I16 : TexVector<"i16", [llvm_i16_ty]>;
def TV_I32 : TexVector<"i32", [llvm_i32_ty]>;
def TV_I64 : TexVector<"i64", [llvm_i64_ty]>;
def TV_V2I8 : TexVector<"v2i8", !listsplat(llvm_i16_ty, 2)>;
def TV_V2I16 : TexVector<"v2i16", !listsplat(llvm_i16_ty, 2)>;
def TV_V2I32 : TexVector<"v2i32", !listsplat(llvm_i32_ty, 2)>;
def TV_V2I64 : TexVector<"v2i64", !listsplat(llvm_i64_ty, 2)>;
def TV_V4I8 : TexVector<"v4i8", !listsplat(llvm_i16_ty, 4)>;
def TV_V4I16 : TexVector<"v4i16", !listsplat(llvm_i16_ty, 4)>;
def TV_V4I32 : TexVector<"v4i32", !listsplat(llvm_i32_ty, 4)>;


def V4F32 : TexVector<"v4f32", !listsplat(llvm_float_ty, 4)>;
def V4S32 : TexVector<"v4s32", !listsplat(llvm_i32_ty, 4)>;
def V4U32 : TexVector<"v4u32", !listsplat(llvm_i32_ty, 4)>;

class NVVMBuiltin :
  ClangBuiltin<!strconcat("__", !substr(NAME, !size("int_")))> {
    assert !eq(!substr(NAME, 0, !size("int_nvvm_")), "int_nvvm_"),
           "NVVMBuiltin must be a NVVM intrinsic starting with 'int_nvvm_'";
}

class PureIntrinsic<list<LLVMType> ret_types,
                    list<LLVMType> param_types = [],
                    list<IntrinsicProperty> intr_properties = [],
                    string name = ""> :
  DefaultAttrsIntrinsic<ret_types, param_types,
                        intr_properties # [IntrNoMem, IntrSpeculatable], name> {}

let TargetPrefix = "nvvm" in {

  //
  // PRMT - permute
  //
  def int_nvvm_prmt : NVVMBuiltin,
    PureIntrinsic<[llvm_i32_ty], [llvm_i32_ty, llvm_i32_ty, llvm_i32_ty]>;

  foreach mode = ["f4e", "b4e"] in
    def int_nvvm_prmt_ # mode :
        PureIntrinsic<[llvm_i32_ty], [llvm_i32_ty, llvm_i32_ty, llvm_i32_ty]>;

  // Note: these variants also have 2 source operands but only one will ever
  // be used so we eliminate the other operand in the IR (0 is used as the
  // placeholder in the backend).
  foreach mode = ["rc8", "ecl", "ecr", "rc16"] in
    def int_nvvm_prmt_ # mode :
        PureIntrinsic<[llvm_i32_ty], [llvm_i32_ty, llvm_i32_ty]>;

  //
  // Nanosleep
  //
  def int_nvvm_nanosleep : NVVMBuiltin,
      DefaultAttrsIntrinsic<[], [llvm_i32_ty],
                            [IntrConvergent, IntrNoMem, IntrHasSideEffects]>;

  //
  // Performance Monitor Events (pm events) intrinsics
  //
  def int_nvvm_pm_event_mask : NVVMBuiltin,
      DefaultAttrsIntrinsic<[], [llvm_i16_ty],
                [IntrConvergent, IntrNoMem, IntrHasSideEffects,
                 ImmArg<ArgIndex<0>>]>;
  //
  // Min Max
  //
  let IntrProperties = [IntrNoMem, IntrSpeculatable, Commutative] in {
    foreach operation = ["min", "max"] in {
      def int_nvvm_f # operation # _d : NVVMBuiltin,
        DefaultAttrsIntrinsic<[llvm_double_ty], [llvm_double_ty, llvm_double_ty]>;

      foreach variant = ["", "_xorsign_abs"] in {
        foreach nan = ["", "_nan"] in {
          foreach ftz = ["", "_ftz"] in {
            def int_nvvm_f # operation # ftz # nan # variant # _f : NVVMBuiltin,
              DefaultAttrsIntrinsic<[llvm_float_ty], [llvm_float_ty, llvm_float_ty]>;

            def int_nvvm_f # operation # ftz # nan # variant # _f16 :
              DefaultAttrsIntrinsic<[llvm_half_ty], [llvm_half_ty, llvm_half_ty]>;

            def int_nvvm_f # operation # ftz # nan # variant # _f16x2 :
              DefaultAttrsIntrinsic<[llvm_v2f16_ty], [llvm_v2f16_ty, llvm_v2f16_ty]>;

            def int_nvvm_f # operation # ftz # nan # variant # _bf16 : NVVMBuiltin,
              DefaultAttrsIntrinsic<[llvm_bfloat_ty], [llvm_bfloat_ty, llvm_bfloat_ty]>;

            def int_nvvm_f # operation # ftz # nan # variant # _bf16x2 : NVVMBuiltin,
              DefaultAttrsIntrinsic<[llvm_v2bf16_ty], [llvm_v2bf16_ty, llvm_v2bf16_ty]>;
          } // ftz
        } // nan
      } // variant
    } // operation
  }

  //
  // Multiplication
  //
  let IntrProperties = [IntrNoMem, IntrSpeculatable, Commutative] in {
    foreach sign = ["", "u"] in {
      def int_nvvm_mulhi_ # sign # s : NVVMBuiltin,
          DefaultAttrsIntrinsic<[llvm_i16_ty], [llvm_i16_ty, llvm_i16_ty]>;

      def int_nvvm_mulhi_ # sign # i : NVVMBuiltin,
          DefaultAttrsIntrinsic<[llvm_i32_ty], [llvm_i32_ty, llvm_i32_ty]>;

      def int_nvvm_mulhi_ # sign # ll : NVVMBuiltin,
          DefaultAttrsIntrinsic<[llvm_i64_ty], [llvm_i64_ty, llvm_i64_ty]>;

      def int_nvvm_mul24_ # sign # i : NVVMBuiltin,
        DefaultAttrsIntrinsic<[llvm_i32_ty], [llvm_i32_ty, llvm_i32_ty]>;
    }

    foreach rnd = ["rn", "rz", "rm", "rp"] in {
      foreach ftz = ["", "_ftz"] in
        def int_nvvm_mul_ # rnd # ftz # _f : NVVMBuiltin,
            DefaultAttrsIntrinsic<[llvm_float_ty], [llvm_float_ty, llvm_float_ty]>;

      def int_nvvm_mul_ # rnd # _d : NVVMBuiltin,
          DefaultAttrsIntrinsic<[llvm_double_ty], [llvm_double_ty, llvm_double_ty]>;
    }
  }

  //
  // Div
  //
  let IntrProperties = [IntrNoMem] in {
    foreach ftz = ["", "_ftz"] in {
      def int_nvvm_div_approx # ftz # _f : NVVMBuiltin,
          DefaultAttrsIntrinsic<[llvm_float_ty], [llvm_float_ty, llvm_float_ty]>;

      def int_nvvm_div_full # ftz : NVVMBuiltin,
          DefaultAttrsIntrinsic<[llvm_float_ty], [llvm_float_ty, llvm_float_ty]>;
    }

    foreach rnd = ["rn", "rz", "rm", "rp"] in {
      foreach ftz = ["", "_ftz"] in
        def int_nvvm_div_ # rnd # ftz # _f : NVVMBuiltin,
            DefaultAttrsIntrinsic<[llvm_float_ty], [llvm_float_ty, llvm_float_ty]>;

      def int_nvvm_div_ # rnd # _d : NVVMBuiltin,
          DefaultAttrsIntrinsic<[llvm_double_ty], [llvm_double_ty, llvm_double_ty]>;
    }
  }

  //
  // Sad - Sum of Absolute Differences
  //
  foreach sign = ["", "u"] in {
    def int_nvvm_sad_ # sign # s : NVVMBuiltin,
        PureIntrinsic<[llvm_i16_ty], [llvm_i16_ty, llvm_i16_ty, llvm_i16_ty]>;

    def int_nvvm_sad_ # sign # i : NVVMBuiltin,
        PureIntrinsic<[llvm_i32_ty], [llvm_i32_ty, llvm_i32_ty, llvm_i32_ty]>;

    def int_nvvm_sad_ # sign # ll : NVVMBuiltin,
        PureIntrinsic<[llvm_i64_ty], [llvm_i64_ty, llvm_i64_ty, llvm_i64_ty]>;
  }

  //
  // Floor  Ceil
  //
  foreach op = ["floor", "ceil"] in {
    foreach ftz = ["", "_ftz"] in
      def int_nvvm_ # op # ftz # _f : NVVMBuiltin,
          PureIntrinsic<[llvm_float_ty], [llvm_float_ty]>;
    def int_nvvm_ # op # _d : NVVMBuiltin,
        PureIntrinsic<[llvm_double_ty], [llvm_double_ty]>;
  }

  //
  // Abs
  //
  foreach ftz = ["", "_ftz"] in
    def int_nvvm_fabs # ftz :
      PureIntrinsic<[llvm_anyfloat_ty], [LLVMMatchType<0>]>;

  //
  // Neg bf16, bf16x2
  //
  def int_nvvm_neg_bf16 : NVVMBuiltin,
    PureIntrinsic<[llvm_bfloat_ty], [llvm_bfloat_ty]>;
  def int_nvvm_neg_bf16x2 : NVVMBuiltin,
    PureIntrinsic<[llvm_v2bf16_ty], [llvm_v2bf16_ty]>;

  //
  // Round
  //
  foreach ftz = ["", "_ftz"] in
    def int_nvvm_round # ftz # _f : NVVMBuiltin,
        PureIntrinsic<[llvm_float_ty], [llvm_float_ty]>;

  def int_nvvm_round_d : NVVMBuiltin,
      PureIntrinsic<[llvm_double_ty], [llvm_double_ty]>;

  //
  // Trunc
  //
  foreach ftz = ["", "_ftz"] in
    def int_nvvm_trunc # ftz # _f : NVVMBuiltin,
        PureIntrinsic<[llvm_float_ty], [llvm_float_ty]>;

  def int_nvvm_trunc_d : NVVMBuiltin,
      PureIntrinsic<[llvm_double_ty], [llvm_double_ty]>;

  //
  // Saturate
  //
  foreach ftz = ["", "_ftz"] in
    def int_nvvm_saturate # ftz # _f : NVVMBuiltin,
        PureIntrinsic<[llvm_float_ty], [llvm_float_ty]>;

  def int_nvvm_saturate_d : NVVMBuiltin,
      PureIntrinsic<[llvm_double_ty], [llvm_double_ty]>;

  //
  // Exp2  Log2
  //
  let IntrProperties = [IntrNoMem] in {
    foreach ftz = ["", "_ftz"] in
      def int_nvvm_ex2_approx # ftz # _f : NVVMBuiltin,
          DefaultAttrsIntrinsic<[llvm_float_ty], [llvm_float_ty]>;

    def int_nvvm_ex2_approx_d : NVVMBuiltin,
        DefaultAttrsIntrinsic<[llvm_double_ty], [llvm_double_ty]>;
    def int_nvvm_ex2_approx_f16 :
        DefaultAttrsIntrinsic<[llvm_half_ty], [llvm_half_ty]>;
    def int_nvvm_ex2_approx_f16x2 :
        DefaultAttrsIntrinsic<[llvm_v2f16_ty], [llvm_v2f16_ty]>;

    foreach ftz = ["", "_ftz"] in
      def int_nvvm_lg2_approx # ftz # _f : NVVMBuiltin,
          DefaultAttrsIntrinsic<[llvm_float_ty], [llvm_float_ty]>;

    def int_nvvm_lg2_approx_d : NVVMBuiltin,
        DefaultAttrsIntrinsic<[llvm_double_ty], [llvm_double_ty]>;
  }

  //
  // Sin  Cos
  //
  foreach op = ["sin", "cos"] in
    foreach ftz = ["", "_ftz"] in
      def int_nvvm_ # op # _approx # ftz # _f : NVVMBuiltin,
          DefaultAttrsIntrinsic<[llvm_float_ty], [llvm_float_ty], [IntrNoMem]>;

  //
  // Tanh
  //
  def int_nvvm_tanh_approx_f : ClangBuiltin<"__nvvm_tanh_approx_f">,
      DefaultAttrsIntrinsic<[llvm_float_ty], [llvm_float_ty], [IntrNoMem]>;
  def int_nvvm_tanh_approx_f16 : ClangBuiltin<"__nvvm_tanh_approx_f16">,
      DefaultAttrsIntrinsic<[llvm_half_ty], [llvm_half_ty], [IntrNoMem]>;
  def int_nvvm_tanh_approx_f16x2 : ClangBuiltin<"__nvvm_tanh_approx_f16x2">,
      DefaultAttrsIntrinsic<[llvm_v2f16_ty], [llvm_v2f16_ty], [IntrNoMem]>;

  //
  // Fma
  //
  foreach variant = ["", "_sat", "_relu"] in {
    foreach ftz = ["", "_ftz"] in {
      def int_nvvm_fma_rn # ftz # variant # _f16 :
        PureIntrinsic<[llvm_half_ty],
          [llvm_half_ty, llvm_half_ty, llvm_half_ty]>;

      def int_nvvm_fma_rn # ftz # variant # _f16x2 :
        PureIntrinsic<[llvm_v2f16_ty],
          [llvm_v2f16_ty, llvm_v2f16_ty, llvm_v2f16_ty]>;

      def int_nvvm_fma_rn # ftz # variant # _bf16 : NVVMBuiltin,
        PureIntrinsic<[llvm_bfloat_ty],
          [llvm_bfloat_ty, llvm_bfloat_ty, llvm_bfloat_ty]>;

      def int_nvvm_fma_rn # ftz # variant # _bf16x2 : NVVMBuiltin,
        PureIntrinsic<[llvm_v2bf16_ty],
          [llvm_v2bf16_ty, llvm_v2bf16_ty, llvm_v2bf16_ty]>;
    } // ftz
  } // variant

  foreach rnd = ["rn", "rz", "rm", "rp"] in {
    foreach ftz = ["", "_ftz"] in
      def int_nvvm_fma_ # rnd # ftz # _f : NVVMBuiltin,
        PureIntrinsic<[llvm_float_ty],
          [llvm_float_ty, llvm_float_ty, llvm_float_ty]>;

    def int_nvvm_fma_ # rnd # _d : NVVMBuiltin,
      PureIntrinsic<[llvm_double_ty],
        [llvm_double_ty, llvm_double_ty, llvm_double_ty]>;
  }

  //
  // Rcp
  //
  let IntrProperties = [IntrNoMem] in {
    foreach rnd = ["rn", "rz", "rm", "rp"] in {
      foreach ftz = ["", "_ftz"] in
        def int_nvvm_rcp_ # rnd # ftz # _f : NVVMBuiltin,
            DefaultAttrsIntrinsic<[llvm_float_ty], [llvm_float_ty]>;

      def int_nvvm_rcp_ # rnd # _d : NVVMBuiltin,
          DefaultAttrsIntrinsic<[llvm_double_ty], [llvm_double_ty]>;
    }

    def int_nvvm_rcp_approx_ftz_f : NVVMBuiltin,
        DefaultAttrsIntrinsic<[llvm_float_ty], [llvm_float_ty]>;
    def int_nvvm_rcp_approx_ftz_d : NVVMBuiltin,
        DefaultAttrsIntrinsic<[llvm_double_ty], [llvm_double_ty]>;
  }

  def int_nvvm_rcp_approx_f : ClangBuiltin<"__nvvm_rcp_approx_f">,
      DefaultAttrsIntrinsic<[llvm_float_ty], [llvm_float_ty], [IntrNoMem]>;

  //
  // Sqrt
  //
  let IntrProperties = [IntrNoMem] in {
    foreach rnd = ["rn", "rz", "rm", "rp"] in {
      foreach ftz = ["", "_ftz"] in
        def int_nvvm_sqrt_ # rnd # ftz # _f : NVVMBuiltin,
          DefaultAttrsIntrinsic<[llvm_float_ty], [llvm_float_ty]>;

      def int_nvvm_sqrt_ # rnd # _d : NVVMBuiltin,
          DefaultAttrsIntrinsic<[llvm_double_ty], [llvm_double_ty]>;
    }

    def int_nvvm_sqrt_f : NVVMBuiltin,
        DefaultAttrsIntrinsic<[llvm_float_ty], [llvm_float_ty]>;

    foreach ftz = ["", "_ftz"] in
      def int_nvvm_sqrt_approx # ftz # _f : NVVMBuiltin,
          DefaultAttrsIntrinsic<[llvm_float_ty], [llvm_float_ty]>;
  }

  //
  // Rsqrt
  //
  let IntrProperties = [IntrNoMem] in {
    foreach ftz = ["", "_ftz"] in {
      def int_nvvm_rsqrt_approx # ftz # _f : NVVMBuiltin,
          DefaultAttrsIntrinsic<[llvm_float_ty], [llvm_float_ty]>;
      def int_nvvm_rsqrt_approx # ftz # _d : NVVMBuiltin,
          DefaultAttrsIntrinsic<[llvm_double_ty], [llvm_double_ty]>;
    }
  }

  //
  // Add
  //
  let IntrProperties = [IntrNoMem, IntrSpeculatable, Commutative] in {
    foreach rnd = ["rn", "rz", "rm", "rp"] in {
      foreach ftz = ["", "_ftz"] in
        def int_nvvm_add_ # rnd # ftz # _f : NVVMBuiltin,
          DefaultAttrsIntrinsic<[llvm_float_ty], [llvm_float_ty, llvm_float_ty]>;

      def int_nvvm_add_ # rnd # _d : NVVMBuiltin,
          DefaultAttrsIntrinsic<[llvm_double_ty], [llvm_double_ty, llvm_double_ty]>;
    }
  }

  //
  // Dot Product
  //
  foreach a_type = ["s", "u"] in {
    foreach b_type = ["s", "u"] in {
      def int_nvvm_idp4a_ # a_type # _ # b_type :
          PureIntrinsic<[llvm_i32_ty],
              [llvm_i32_ty, llvm_i32_ty, llvm_i32_ty]>;
      def int_nvvm_idp2a_ # a_type # _ # b_type :
          PureIntrinsic<[llvm_i32_ty],
            [llvm_i32_ty, llvm_i32_ty, llvm_i1_ty, llvm_i32_ty],
            [ImmArg<ArgIndex<2>>]>;
    }
  }

  //
  // Funnel-shift
  //
  foreach direction = ["l", "r"] in
    def int_nvvm_fsh # direction # _clamp :
      PureIntrinsic<[llvm_anyint_ty],
                    [LLVMMatchType<0>, LLVMMatchType<0>, LLVMMatchType<0>]>;

  //
  // FLO - Find Leading One
  //
  foreach sign = ["s", "u"] in
    def int_nvvm_flo_ # sign :
      PureIntrinsic<[llvm_i32_ty], [llvm_anyint_ty, llvm_i1_ty],
                    [ImmArg<ArgIndex<1>>]>;

  //
  // szext
  //
  foreach ext = ["sext", "zext"] in
    foreach mode = ["wrap", "clamp"] in
      def int_nvvm_ # ext # _ # mode :
        PureIntrinsic<[llvm_i32_ty], [llvm_i32_ty, llvm_i32_ty]>;

  //
  // BMSK - bit mask
  //
  foreach mode = ["wrap", "clamp"] in
    def int_nvvm_bmsk_ # mode :
      PureIntrinsic<[llvm_i32_ty], [llvm_i32_ty, llvm_i32_ty]>;

  //
  // FNS - Find the n-th set bit
  //
  def int_nvvm_fns : NVVMBuiltin,
      PureIntrinsic<[llvm_i32_ty], [llvm_i32_ty, llvm_i32_ty, llvm_i32_ty]>;

  //
  // Convert
  //
  // TODO: All these intrinsics are defined as PureIntrinsic, this attaches the
  //       IntrSpeculatable property to them. Consider if some of these should
  //       have this attribute removed as they may be too expensive.
  //
  def int_nvvm_lohi_i2d : NVVMBuiltin,
      PureIntrinsic<[llvm_double_ty], [llvm_i32_ty, llvm_i32_ty]>;

  def int_nvvm_d2i_lo : NVVMBuiltin,
      PureIntrinsic<[llvm_i32_ty], [llvm_double_ty]>;
  def int_nvvm_d2i_hi : NVVMBuiltin,
      PureIntrinsic<[llvm_i32_ty], [llvm_double_ty]>;

  foreach rnd = ["rn", "rz", "rm", "rp"] in {
    foreach ftz = ["", "_ftz"] in
      def int_nvvm_d2f_ # rnd # ftz : NVVMBuiltin,
          PureIntrinsic<[llvm_float_ty], [llvm_double_ty]>;

    foreach sign = ["", "u"] in {

      def int_nvvm_d2 # sign # i_ # rnd : NVVMBuiltin,
          PureIntrinsic<[llvm_i32_ty], [llvm_double_ty]>;

      def int_nvvm_ # sign # i2d_ # rnd : NVVMBuiltin,
        PureIntrinsic<[llvm_double_ty], [llvm_i32_ty]>;

      foreach ftz = ["", "_ftz"] in
        def int_nvvm_f2 # sign # i_ # rnd # ftz : NVVMBuiltin,
            PureIntrinsic<[llvm_i32_ty], [llvm_float_ty]>;

      def int_nvvm_ # sign # i2f_ # rnd : NVVMBuiltin,
          PureIntrinsic<[llvm_float_ty], [llvm_i32_ty]>;

      foreach ftz = ["", "_ftz"] in
        def int_nvvm_f2 # sign # ll_ # rnd # ftz : NVVMBuiltin,
            PureIntrinsic<[llvm_i64_ty], [llvm_float_ty]>;

      def int_nvvm_d2 # sign # ll_ # rnd : NVVMBuiltin,
        PureIntrinsic<[llvm_i64_ty], [llvm_double_ty]>;

      def int_nvvm_ # sign # ll2f_ # rnd : NVVMBuiltin,
          PureIntrinsic<[llvm_float_ty], [llvm_i64_ty]>;

      def int_nvvm_ # sign # ll2d_ # rnd : NVVMBuiltin,
          PureIntrinsic<[llvm_double_ty], [llvm_i64_ty]>;

    } // sign
  } // rnd

  foreach ftz = ["", "_ftz"] in {
    def int_nvvm_f2h_rn # ftz : NVVMBuiltin,
        PureIntrinsic<[llvm_i16_ty], [llvm_float_ty]>;

    def int_nvvm_bf2h_rn # ftz : NVVMBuiltin,
        PureIntrinsic<[llvm_i16_ty], [llvm_bfloat_ty]>;
  }

  foreach rnd = ["rn", "rz"] in {
    foreach relu = ["", "_relu"] in {
      def int_nvvm_ff2bf16x2_ # rnd # relu : NVVMBuiltin,
          PureIntrinsic<[llvm_v2bf16_ty], [llvm_float_ty, llvm_float_ty]>;

      def int_nvvm_ff2f16x2_ # rnd # relu : NVVMBuiltin,
          PureIntrinsic<[llvm_v2f16_ty], [llvm_float_ty, llvm_float_ty]>;

      def int_nvvm_f2bf16_ # rnd # relu : NVVMBuiltin,
          PureIntrinsic<[llvm_bfloat_ty], [llvm_float_ty]>;
    }
  }

  foreach satfinite = ["", "_satfinite"] in {
    def int_nvvm_f2tf32_rna # satfinite : NVVMBuiltin,
        PureIntrinsic<[llvm_i32_ty], [llvm_float_ty]>;

    foreach rnd = ["rn", "rz"] in
      foreach relu = ["", "_relu"] in
        def int_nvvm_f2tf32_ # rnd # relu # satfinite : NVVMBuiltin,
            PureIntrinsic<[llvm_i32_ty], [llvm_float_ty]>;
  }

  foreach type = ["e4m3x2", "e5m2x2"] in {
    foreach relu = ["", "_relu"] in {
      def int_nvvm_ff_to_ # type # _rn # relu : NVVMBuiltin,
          PureIntrinsic<[llvm_i16_ty], [llvm_float_ty, llvm_float_ty]>;

      def int_nvvm_f16x2_to_ # type # _rn # relu : NVVMBuiltin,
          PureIntrinsic<[llvm_i16_ty], [llvm_v2f16_ty]>;

      def int_nvvm_ # type # _to_f16x2_rn # relu : NVVMBuiltin,
          PureIntrinsic<[llvm_v2f16_ty], [llvm_i16_ty]>;
    }
  }

  // FP4 conversions.
  foreach relu = ["", "_relu"] in {
    def int_nvvm_ff_to_e2m1x2_rn # relu # _satfinite : NVVMBuiltin,
        PureIntrinsic<[llvm_i16_ty], [llvm_float_ty, llvm_float_ty]>;

    def int_nvvm_e2m1x2_to_f16x2_rn # relu : NVVMBuiltin,
        PureIntrinsic<[llvm_v2f16_ty], [llvm_i16_ty]>;
  }

  // FP6 conversions.
  foreach type = ["e2m3x2", "e3m2x2"] in {
    foreach relu = ["", "_relu"] in {
      def int_nvvm_ff_to_ # type # _rn # relu # _satfinite : NVVMBuiltin,
          PureIntrinsic<[llvm_i16_ty], [llvm_float_ty, llvm_float_ty]>;

      def int_nvvm_ # type # _to_f16x2_rn # relu : NVVMBuiltin,
          PureIntrinsic<[llvm_v2f16_ty], [llvm_i16_ty]>;
    }
  }

  // UE8M0x2 conversions.
  foreach rmode = ["_rz", "_rp"] in {
    foreach satmode = ["", "_satfinite"] in {
      defvar suffix = rmode # satmode;
      def int_nvvm_ff_to_ue8m0x2 # suffix : NVVMBuiltin,
          PureIntrinsic<[llvm_i16_ty], [llvm_float_ty, llvm_float_ty]>;

      def int_nvvm_bf16x2_to_ue8m0x2 # suffix : NVVMBuiltin,
          PureIntrinsic<[llvm_i16_ty], [llvm_v2bf16_ty]>;

    }
  }

  def int_nvvm_ue8m0x2_to_bf16x2 : NVVMBuiltin,
      PureIntrinsic<[llvm_v2bf16_ty], [llvm_i16_ty]>;

  //
  // Atomic operations
  //
  class SCOPED_ATOMIC_ld_impl<LLVMType elty>
        : Intrinsic<[elty],
          [llvm_anyptr_ty],
          [IntrArgMemOnly, NoCapture<ArgIndex<0>>]>;
  class SCOPED_ATOMIC_st_impl<LLVMType elty>
        : Intrinsic<[],
          [llvm_anyptr_ty, elty],
          [IntrArgMemOnly, NoCapture<ArgIndex<0>>]>;
  class SCOPED_ATOMIC2_impl<LLVMType elty>
        : Intrinsic<[elty],
          [llvm_anyptr_ty, LLVMMatchType<0>],
          [IntrArgMemOnly, IntrNoCallback, NoCapture<ArgIndex<0>>]>;
  class SCOPED_ATOMIC3_impl<LLVMType elty>
        : Intrinsic<[elty],
          [llvm_anyptr_ty, LLVMMatchType<0>, LLVMMatchType<0>],
          [IntrArgMemOnly, IntrNoCallback, NoCapture<ArgIndex<0>>]>;

  multiclass PTXAtomicWithScope_ld<LLVMType elty> {
    def "" : SCOPED_ATOMIC_ld_impl<elty>;
    def _cta : SCOPED_ATOMIC_ld_impl<elty>;
    def _sys : SCOPED_ATOMIC_ld_impl<elty>;
  }
  multiclass PTXAtomicWithScope_st<LLVMType elty> {
    def "" : SCOPED_ATOMIC_st_impl<elty>;
    def _cta : SCOPED_ATOMIC_st_impl<elty>;
    def _sys : SCOPED_ATOMIC_st_impl<elty>;
  }
  multiclass PTXAtomicWithScope2<LLVMType elty> {
    def "" : SCOPED_ATOMIC2_impl<elty>;
    def _cta : SCOPED_ATOMIC2_impl<elty>;
    def _sys : SCOPED_ATOMIC2_impl<elty>;
  }
  multiclass PTXAtomicWithScope3<LLVMType elty> {
    def "" : SCOPED_ATOMIC3_impl<elty>;
    def _cta : SCOPED_ATOMIC3_impl<elty>;
    def _sys : SCOPED_ATOMIC3_impl<elty>;
  }
  multiclass PTXLdWithScope_sem<LLVMType elty> {
    defm "": PTXAtomicWithScope_ld<elty>;
    defm _acquire: PTXAtomicWithScope_ld<elty>;
    def _volatile: SCOPED_ATOMIC_ld_impl<elty>;
  }
  multiclass PTXStWithScope_sem<LLVMType elty> {
    defm "": PTXAtomicWithScope_st<elty>;
    defm _release: PTXAtomicWithScope_st<elty>;
    def _volatile: SCOPED_ATOMIC_st_impl<elty>;
  }
  multiclass PTXAtomicWithScope2_sem<LLVMType elty> {
    defm "": PTXAtomicWithScope2<elty>;
    defm _acquire: PTXAtomicWithScope2<elty>;
    defm _release: PTXAtomicWithScope2<elty>;
    defm _acq_rel: PTXAtomicWithScope2<elty>;
  }
  multiclass PTXAtomicWithScope3_sem<LLVMType elty> {
    defm "": PTXAtomicWithScope3<elty>;
    defm _acquire: PTXAtomicWithScope3<elty>;
    defm _release: PTXAtomicWithScope3<elty>;
    defm _acq_rel: PTXAtomicWithScope3<elty>;
  }
  multiclass PTXLdWithScope_fi {
    defm _f: PTXLdWithScope_sem<llvm_anyfloat_ty>;
    defm _i: PTXLdWithScope_sem<llvm_anyint_ty>;
  }
  multiclass PTXStWithScope_fi {
    defm _f: PTXStWithScope_sem<llvm_anyfloat_ty>;
    defm _i: PTXStWithScope_sem<llvm_anyint_ty>;
  }
  multiclass PTXAtomicWithScope2_fi {
    defm _f: PTXAtomicWithScope2_sem<llvm_anyfloat_ty>;
    defm _i: PTXAtomicWithScope2_sem<llvm_anyint_ty>;
  }
  multiclass PTXAtomicWithScope3_fi {
    defm _f: PTXAtomicWithScope3_sem<llvm_anyfloat_ty>;
    defm _i: PTXAtomicWithScope3_sem<llvm_anyint_ty>;
  }
  defm int_nvvm_ld_gen   : PTXLdWithScope_fi;
  defm int_nvvm_st_gen   : PTXStWithScope_fi;
  defm int_nvvm_atomic_add_gen   : PTXAtomicWithScope2_fi;
  defm int_nvvm_atomic_inc_gen_i : PTXAtomicWithScope2_sem<llvm_anyint_ty>;
  defm int_nvvm_atomic_dec_gen_i : PTXAtomicWithScope2_sem<llvm_anyint_ty>;
  defm int_nvvm_atomic_exch_gen: PTXAtomicWithScope2_fi;
  defm int_nvvm_atomic_xor_gen_i : PTXAtomicWithScope2_sem<llvm_anyint_ty>;
  defm int_nvvm_atomic_max_gen_i : PTXAtomicWithScope2_sem<llvm_anyint_ty>;
  defm int_nvvm_atomic_max_gen_ui: PTXAtomicWithScope2_sem<llvm_anyint_ty>;
  defm int_nvvm_atomic_min_gen_i : PTXAtomicWithScope2_sem<llvm_anyint_ty>;
  defm int_nvvm_atomic_min_gen_ui: PTXAtomicWithScope2_sem<llvm_anyint_ty>;
  defm int_nvvm_atomic_or_gen_i  : PTXAtomicWithScope2_sem<llvm_anyint_ty>;
  defm int_nvvm_atomic_and_gen_i : PTXAtomicWithScope2_sem<llvm_anyint_ty>;
  defm int_nvvm_atomic_cas_gen : PTXAtomicWithScope3_fi;

  defm int_nvvm_ld_shared   : PTXLdWithScope_fi;
  defm int_nvvm_st_shared   : PTXStWithScope_fi;
  defm int_nvvm_atomic_add_shared   : PTXAtomicWithScope2_fi;
  defm int_nvvm_atomic_inc_shared_i : PTXAtomicWithScope2_sem<llvm_anyint_ty>;
  defm int_nvvm_atomic_dec_shared_i : PTXAtomicWithScope2_sem<llvm_anyint_ty>;
  defm int_nvvm_atomic_exch_shared: PTXAtomicWithScope2_fi;
  defm int_nvvm_atomic_xor_shared_i : PTXAtomicWithScope2_sem<llvm_anyint_ty>;
  defm int_nvvm_atomic_max_shared_i : PTXAtomicWithScope2_sem<llvm_anyint_ty>;
  defm int_nvvm_atomic_max_shared_ui: PTXAtomicWithScope2_sem<llvm_anyint_ty>;
  defm int_nvvm_atomic_min_shared_i : PTXAtomicWithScope2_sem<llvm_anyint_ty>;
  defm int_nvvm_atomic_min_shared_ui: PTXAtomicWithScope2_sem<llvm_anyint_ty>;
  defm int_nvvm_atomic_or_shared_i  : PTXAtomicWithScope2_sem<llvm_anyint_ty>;
  defm int_nvvm_atomic_and_shared_i : PTXAtomicWithScope2_sem<llvm_anyint_ty>;
  defm int_nvvm_atomic_cas_shared : PTXAtomicWithScope3_fi;
  
  defm int_nvvm_ld_global   : PTXLdWithScope_fi;
  defm int_nvvm_st_global   : PTXStWithScope_fi;
  defm int_nvvm_atomic_add_global   : PTXAtomicWithScope2_fi;
  defm int_nvvm_atomic_inc_global_i : PTXAtomicWithScope2_sem<llvm_anyint_ty>;
  defm int_nvvm_atomic_dec_global_i : PTXAtomicWithScope2_sem<llvm_anyint_ty>;
  defm int_nvvm_atomic_exch_global: PTXAtomicWithScope2_fi;
  defm int_nvvm_atomic_xor_global_i : PTXAtomicWithScope2_sem<llvm_anyint_ty>;
  defm int_nvvm_atomic_max_global_i : PTXAtomicWithScope2_sem<llvm_anyint_ty>;
  defm int_nvvm_atomic_max_global_ui: PTXAtomicWithScope2_sem<llvm_anyint_ty>;
  defm int_nvvm_atomic_min_global_i : PTXAtomicWithScope2_sem<llvm_anyint_ty>;
  defm int_nvvm_atomic_min_global_ui: PTXAtomicWithScope2_sem<llvm_anyint_ty>;
  defm int_nvvm_atomic_or_global_i  : PTXAtomicWithScope2_sem<llvm_anyint_ty>;
  defm int_nvvm_atomic_and_global_i : PTXAtomicWithScope2_sem<llvm_anyint_ty>;
  defm int_nvvm_atomic_cas_global : PTXAtomicWithScope3_fi;

  //
  // Bar.Sync
  //
  def int_nvvm_barrier0_popc : ClangBuiltin<"__nvvm_bar0_popc">,
      Intrinsic<[llvm_i32_ty], [llvm_i32_ty], [IntrConvergent, IntrNoCallback]>;
  def int_nvvm_barrier0_and : ClangBuiltin<"__nvvm_bar0_and">,
      Intrinsic<[llvm_i32_ty], [llvm_i32_ty], [IntrConvergent, IntrNoCallback]>;
  def int_nvvm_barrier0_or : ClangBuiltin<"__nvvm_bar0_or">,
      Intrinsic<[llvm_i32_ty], [llvm_i32_ty], [IntrConvergent, IntrNoCallback]>;

  def int_nvvm_bar_warp_sync : NVVMBuiltin,
      Intrinsic<[], [llvm_i32_ty], [IntrConvergent, IntrNoCallback]>;

  // barrier{.cta}.sync{.aligned}      a{, b};
  // barrier{.cta}.arrive{.aligned}    a, b;
  let IntrProperties = [IntrConvergent, IntrNoCallback] in {
    foreach align = ["", "_aligned"] in {
      def int_nvvm_barrier_cta_sync # align # _all :
          Intrinsic<[], [llvm_i32_ty]>;
      def int_nvvm_barrier_cta_sync # align # _count :
          Intrinsic<[], [llvm_i32_ty, llvm_i32_ty]>;
      def int_nvvm_barrier_cta_arrive # align # _count :
          Intrinsic<[], [llvm_i32_ty, llvm_i32_ty]>;
    }
  }

  let IntrProperties = [IntrConvergent, IntrNoCallback] in {
    // barrier.cluster.[wait, arrive, arrive.relaxed]
    def int_nvvm_barrier_cluster_arrive : Intrinsic<[]>;
    def int_nvvm_barrier_cluster_arrive_relaxed : Intrinsic<[]>;
    def int_nvvm_barrier_cluster_wait : Intrinsic<[]>;

    // 'aligned' versions of the above barrier.cluster.* intrinsics
    def int_nvvm_barrier_cluster_arrive_aligned : Intrinsic<[]>;
    def int_nvvm_barrier_cluster_arrive_relaxed_aligned : Intrinsic<[]>;
    def int_nvvm_barrier_cluster_wait_aligned : Intrinsic<[]>;
  }

  //
  // Membar
  //
  let IntrProperties = [IntrNoCallback] in {
    def int_nvvm_membar_cta : NVVMBuiltin, Intrinsic<[]>;
    def int_nvvm_membar_gl : NVVMBuiltin, Intrinsic<[]>;
    def int_nvvm_membar_sys : NVVMBuiltin, Intrinsic<[]>;
    def int_nvvm_fence_sc_cluster : Intrinsic<[]>;
  }

  //
  // Proxy fence (uni-directional)
  //
  foreach scope = ["cta", "cluster", "gpu", "sys"] in {

    def int_nvvm_fence_proxy_tensormap_generic_release_ # scope :
          Intrinsic<[], [], [IntrNoCallback],
          "llvm.nvvm.fence.proxy.tensormap_generic.release." # scope>;

    // The imm-arg 'size' can only be 128.
    def int_nvvm_fence_proxy_tensormap_generic_acquire_ # scope :
          Intrinsic<[], [llvm_ptr_ty, llvm_i32_ty],
                    [IntrNoCallback, IntrArgMemOnly, ImmArg<ArgIndex<1>>,
                    Range<ArgIndex<1>, 128, 129>],
                    "llvm.nvvm.fence.proxy.tensormap_generic.acquire." # scope>;
  }

//
// Async Copy
//
let IntrProperties = [IntrConvergent, IntrNoCallback] in {
  def int_nvvm_cp_async_mbarrier_arrive : NVVMBuiltin,
      Intrinsic<[], [llvm_ptr_ty]>;
  def int_nvvm_cp_async_mbarrier_arrive_shared : NVVMBuiltin,
      Intrinsic<[], [llvm_shared_ptr_ty]>;
  def int_nvvm_cp_async_mbarrier_arrive_noinc : NVVMBuiltin,
      Intrinsic<[], [llvm_ptr_ty]>;
  def int_nvvm_cp_async_mbarrier_arrive_noinc_shared : NVVMBuiltin,
      Intrinsic<[], [llvm_shared_ptr_ty]>;
}

multiclass CP_ASYNC_SHARED_GLOBAL {
  let IntrProperties = [IntrArgMemOnly, IntrNoCallback, NoAlias<ArgIndex<0>>,
                        NoAlias<ArgIndex<1>>, WriteOnly<ArgIndex<0>>, ReadOnly<ArgIndex<1>>] in {
    def NAME : Intrinsic<[], [llvm_shared_ptr_ty, llvm_global_ptr_ty]>;
    def _s : Intrinsic<[], [llvm_shared_ptr_ty, llvm_global_ptr_ty, llvm_i32_ty]>;
  }
}

defm int_nvvm_cp_async_ca_shared_global_4 : CP_ASYNC_SHARED_GLOBAL;
defm int_nvvm_cp_async_ca_shared_global_8 : CP_ASYNC_SHARED_GLOBAL;
defm int_nvvm_cp_async_ca_shared_global_16 : CP_ASYNC_SHARED_GLOBAL;
defm int_nvvm_cp_async_cg_shared_global_16 : CP_ASYNC_SHARED_GLOBAL;

def int_nvvm_cp_async_commit_group : NVVMBuiltin, Intrinsic<[]>;

def int_nvvm_cp_async_wait_group : NVVMBuiltin,
    Intrinsic<[], [llvm_i32_ty], [ImmArg<ArgIndex<0>>]>;

def int_nvvm_cp_async_wait_all : NVVMBuiltin, Intrinsic<[]>;

// cp.async.bulk variants of the commit/wait group
def int_nvvm_cp_async_bulk_commit_group : Intrinsic<[]>;

def int_nvvm_cp_async_bulk_wait_group :
    Intrinsic<[], [llvm_i32_ty], [ImmArg<ArgIndex<0>>]>;

def int_nvvm_cp_async_bulk_wait_group_read :
    Intrinsic<[], [llvm_i32_ty], [ImmArg<ArgIndex<0>>]>;

// mbarrier
def int_nvvm_mbarrier_init : NVVMBuiltin,
    Intrinsic<[], [llvm_ptr_ty, llvm_i32_ty], [IntrConvergent, IntrNoCallback]>;
def int_nvvm_mbarrier_init_shared : NVVMBuiltin,
    Intrinsic<[], [llvm_shared_ptr_ty, llvm_i32_ty], [IntrConvergent, IntrNoCallback]>;

def int_nvvm_mbarrier_inval : NVVMBuiltin,
    Intrinsic<[], [llvm_ptr_ty],
    [IntrConvergent, IntrWriteMem, IntrArgMemOnly, IntrNoCallback,
    WriteOnly<ArgIndex<0>>, NoCapture<ArgIndex<0>>]>;
def int_nvvm_mbarrier_inval_shared : NVVMBuiltin,
    Intrinsic<[], [llvm_shared_ptr_ty],
    [IntrConvergent, IntrWriteMem, IntrArgMemOnly, IntrNoCallback,
    WriteOnly<ArgIndex<0>>, NoCapture<ArgIndex<0>>]>;

let IntrProperties = [IntrConvergent, IntrNoCallback] in {
  def int_nvvm_mbarrier_arrive : NVVMBuiltin,
      Intrinsic<[llvm_i64_ty], [llvm_ptr_ty]>;
  def int_nvvm_mbarrier_arrive_shared : NVVMBuiltin,
      Intrinsic<[llvm_i64_ty], [llvm_shared_ptr_ty]>;
  def int_nvvm_mbarrier_arrive_noComplete : NVVMBuiltin,
      Intrinsic<[llvm_i64_ty], [llvm_ptr_ty, llvm_i32_ty]>;
  def int_nvvm_mbarrier_arrive_noComplete_shared : NVVMBuiltin,
      Intrinsic<[llvm_i64_ty], [llvm_shared_ptr_ty, llvm_i32_ty]>;

  def int_nvvm_mbarrier_arrive_drop : NVVMBuiltin,
      Intrinsic<[llvm_i64_ty], [llvm_ptr_ty]>;
  def int_nvvm_mbarrier_arrive_drop_shared : NVVMBuiltin,
      Intrinsic<[llvm_i64_ty], [llvm_shared_ptr_ty]>;
  def int_nvvm_mbarrier_arrive_drop_noComplete : NVVMBuiltin,
      Intrinsic<[llvm_i64_ty], [llvm_ptr_ty, llvm_i32_ty]>;
  def int_nvvm_mbarrier_arrive_drop_noComplete_shared : NVVMBuiltin,
      Intrinsic<[llvm_i64_ty], [llvm_shared_ptr_ty, llvm_i32_ty]>;

  def int_nvvm_mbarrier_test_wait : NVVMBuiltin,
      Intrinsic<[llvm_i1_ty], [llvm_ptr_ty, llvm_i64_ty]>;
  def int_nvvm_mbarrier_test_wait_shared : NVVMBuiltin,
      Intrinsic<[llvm_i1_ty], [llvm_shared_ptr_ty, llvm_i64_ty]>;
}

def int_nvvm_mbarrier_pending_count : NVVMBuiltin,
    Intrinsic<[llvm_i32_ty], [llvm_i64_ty], [IntrNoMem, IntrConvergent, IntrNoCallback]>;

// Generated within nvvm. Use for ldu on sm_20 or later.  Second arg is the
// pointer's alignment.
let IntrProperties = [IntrReadMem, IntrArgMemOnly, IntrNoCallback, IntrWillReturn, NoCapture<ArgIndex<0>>] in {
  def int_nvvm_ldu_global_i : Intrinsic<[llvm_anyint_ty], [llvm_anyptr_ty, llvm_i32_ty]>;
  def int_nvvm_ldu_global_f : Intrinsic<[llvm_anyfloat_ty], [llvm_anyptr_ty, llvm_i32_ty]>;
  def int_nvvm_ldu_global_p : Intrinsic<[llvm_anyptr_ty], [llvm_anyptr_ty, llvm_i32_ty]>;
}

// Represents an explicit hole in the LLVM IR type system. It may be inserted by
// the compiler in cases where a pointer is of the wrong type. In the backend
// this intrinsic will be folded away and not equate to any instruction. It
// should not be used by any frontend and should only be considered well defined
// when added in the following cases:
//
//  - NVPTXLowerArgs: When wrapping a byval pointer argument to a kernel
//    function to convert the address space from generic (0) to param (101).
//    This accounts for the fact that the parameter symbols will occupy this
//    space when lowered during ISel.
//
def int_nvvm_internal_addrspace_wrap :
  PureIntrinsic<[llvm_anyptr_ty], [llvm_anyptr_ty],
                [NoUndef<ArgIndex<0>>, NoUndef<RetIndex>]>;

// Move intrinsics, used in nvvm internally

let IntrProperties = [IntrNoMem] in {
  def int_nvvm_move_i16 : DefaultAttrsIntrinsic<[llvm_i16_ty], [llvm_i16_ty]>;
  def int_nvvm_move_i32 : DefaultAttrsIntrinsic<[llvm_i32_ty], [llvm_i32_ty]>;
  def int_nvvm_move_i64 : DefaultAttrsIntrinsic<[llvm_i64_ty], [llvm_i64_ty]>;
  def int_nvvm_move_float : DefaultAttrsIntrinsic<[llvm_float_ty], [llvm_float_ty]>;
  def int_nvvm_move_double : DefaultAttrsIntrinsic<[llvm_double_ty], [llvm_double_ty]>;
  def int_nvvm_move_ptr : DefaultAttrsIntrinsic<[llvm_anyptr_ty], [llvm_anyptr_ty]>;
}

// For getting the handle from a texture or surface variable
def int_nvvm_texsurf_handle
  : PureIntrinsic<[llvm_i64_ty], [llvm_metadata_ty, llvm_anyptr_ty]>;
def int_nvvm_texsurf_handle_internal
  : PureIntrinsic<[llvm_i64_ty], [llvm_anyptr_ty]>;

/// Error / Warn
def int_nvvm_compiler_error : Intrinsic<[], [llvm_anyptr_ty]>;
def int_nvvm_compiler_warn : Intrinsic<[], [llvm_anyptr_ty]>;

def int_nvvm_reflect : NVVMBuiltin, PureIntrinsic<[llvm_i32_ty], [llvm_ptr_ty]>;

// isspacep.{const, global, local, shared}
foreach space = ["const", "global", "local", "shared", "shared_cluster"] in
  def int_nvvm_isspacep_ # space : NVVMBuiltin,
    PureIntrinsic<[llvm_i1_ty], [llvm_ptr_ty], [NoCapture<ArgIndex<0>>]>;

//
// Texture Fetch
//
let IntrProperties = [IntrReadMem, IntrNoCallback, IntrNoFree, IntrWillReturn] in {
  foreach is_unified = [true, false] in {
    defvar mode = !if(is_unified, "_unified", "");
    defvar addr_args = !if(is_unified, [llvm_i64_ty], [llvm_i64_ty, llvm_i64_ty]);

    foreach vec = [V4F32, V4S32, V4U32] in {
      foreach is_array = [true, false] in {
        defvar array = !if(is_array, "_array", "");
        defvar array_args = !if(is_array, [llvm_i32_ty], []<LLVMType>);
        defvar base_args = !listconcat(addr_args, array_args);

        def int_nvvm_tex # mode # _1d # array # _ # vec.Name # _s32
          : Intrinsic<vec.Types, base_args # !listsplat(llvm_i32_ty, 1)>;
        def int_nvvm_tex # mode # _1d # array # _ # vec.Name # _f32
          : Intrinsic<vec.Types, base_args # !listsplat(llvm_float_ty, 1)>;
        def int_nvvm_tex # mode # _1d # array # _level_ # vec.Name # _f32
          : Intrinsic<vec.Types, base_args # !listsplat(llvm_float_ty, 2)>;
        def int_nvvm_tex # mode # _1d # array # _grad_ # vec.Name # _f32
          : Intrinsic<vec.Types, base_args # !listsplat(llvm_float_ty, 3)>;

        def int_nvvm_tex # mode # _2d # array # _ # vec.Name # _s32
          : Intrinsic<vec.Types, base_args # !listsplat(llvm_i32_ty, 2)>;
        def int_nvvm_tex # mode # _2d # array # _ # vec.Name # _f32
          : Intrinsic<vec.Types, base_args # !listsplat(llvm_float_ty, 2)>;
        def int_nvvm_tex # mode # _2d # array # _level_ # vec.Name # _f32
          : Intrinsic<vec.Types, base_args # !listsplat(llvm_float_ty, 3)>;
        def int_nvvm_tex # mode # _2d # array # _grad_ # vec.Name # _f32
          : Intrinsic<vec.Types, base_args # !listsplat(llvm_float_ty, 6)>;

        if !not(is_array) then {
          def int_nvvm_tex # mode # _3d_ # vec.Name # _s32
            : Intrinsic<vec.Types, base_args # !listsplat(llvm_i32_ty, 3)>;
          def int_nvvm_tex # mode # _3d_ # vec.Name # _f32
            : Intrinsic<vec.Types, base_args # !listsplat(llvm_float_ty, 3)>;
          def int_nvvm_tex # mode # _3d_level_ # vec.Name # _f32
            : Intrinsic<vec.Types, base_args # !listsplat(llvm_float_ty, 4)>;
          def int_nvvm_tex # mode # _3d_grad_ # vec.Name # _f32
            : Intrinsic<vec.Types, base_args # !listsplat(llvm_float_ty, 9)>;
        }

        def int_nvvm_tex # mode # _cube # array # _ # vec.Name # _f32
          : Intrinsic<vec.Types, base_args # !listsplat(llvm_float_ty, 3)>;
        def int_nvvm_tex # mode # _cube # array # _level_ # vec.Name # _f32
          : Intrinsic<vec.Types, base_args # !listsplat(llvm_float_ty, 4)>;

        if is_unified then
          def int_nvvm_tex # mode # _cube # array # _grad_ # vec.Name # _f32
            : Intrinsic<vec.Types, base_args # !listsplat(llvm_float_ty, 9)>;
      } // is_array

      foreach comp = ["r", "g", "b", "a"] in {
        def int_nvvm_tld4 # mode # _ # comp # _2d_ # vec.Name # _f32
          : Intrinsic<vec.Types, addr_args # !listsplat(llvm_float_ty, 2)>;
      } // comp
    } // vec
  } // is_unified
} // IntrProperties = [IntrReadMem]

//=== Surface Load
foreach clamp = ["clamp", "trap", "zero"] in {
  foreach vec = [TV_I8, TV_I16, TV_I32, TV_I64,
                TV_V2I8, TV_V2I16, TV_V2I32, TV_V2I64,
                TV_V4I8, TV_V4I16, TV_V4I32] in {

    let IntrProperties = [IntrNoCallback, IntrNoFree, IntrReadMem]
                         # !if(!ne(clamp, "trap"), [IntrWillReturn], []<IntrinsicProperty>) in {

      def int_nvvm_suld_1d_ # vec.Name # _ # clamp
        : Intrinsic<vec.Types,
                    [llvm_i64_ty, llvm_i32_ty]>;

      def int_nvvm_suld_1d_array_ # vec.Name # _ # clamp
        : Intrinsic<vec.Types,
                    [llvm_i64_ty, llvm_i32_ty, llvm_i32_ty]>;

      def int_nvvm_suld_2d_ # vec.Name # _ # clamp
        : Intrinsic<vec.Types,
                    [llvm_i64_ty, llvm_i32_ty, llvm_i32_ty]>;

      def int_nvvm_suld_2d_array_ # vec.Name # _ # clamp
        : Intrinsic<vec.Types,
                    [llvm_i64_ty, llvm_i32_ty, llvm_i32_ty, llvm_i32_ty]>;

      def int_nvvm_suld_3d_ # vec.Name # _ # clamp
        : Intrinsic<vec.Types,
                    [llvm_i64_ty, llvm_i32_ty, llvm_i32_ty, llvm_i32_ty]>;
    }
  } // vec
} // clamp

//===- Texture Query ------------------------------------------------------===//

foreach query = ["channel_order", "channel_data_type", "width", "height",
                 "depth", "array_size", "num_samples", "num_mipmap_levels"] in
  def int_nvvm_txq_ # query : NVVMBuiltin,
    DefaultAttrsIntrinsic<[llvm_i32_ty], [llvm_i64_ty], [IntrNoMem]>;

//===- Surface Query ------------------------------------------------------===//

foreach query = ["channel_order", "channel_data_type", "width", "height",
                 "depth", "array_size"] in
  def int_nvvm_suq_ # query : NVVMBuiltin,
    DefaultAttrsIntrinsic<[llvm_i32_ty], [llvm_i64_ty], [IntrNoMem]>;

//===- Handle Query -------------------------------------------------------===//

foreach type = ["sampler", "surface", "texture"] in
  def int_nvvm_istypep_ # type : NVVMBuiltin,
    DefaultAttrsIntrinsic<[llvm_i1_ty], [llvm_i64_ty], [IntrNoMem]>;

//===- Surface Stores -----------------------------------------------------===//

multiclass SurfaceStoreIntrinsics<string clamp, TexVector vec> {
  let IntrProperties = [IntrNoCallback, IntrNoFree, IntrWriteMem] #
                       !if(!ne(clamp, "trap"), [IntrWillReturn], []<IntrinsicProperty>) in {
    def _1d_ # vec.Name # _ # clamp : NVVMBuiltin,
        Intrinsic<[], [llvm_i64_ty, llvm_i32_ty] # vec.Types>;

    def _1d_array_ # vec.Name # _ # clamp : NVVMBuiltin,
        Intrinsic<[], [llvm_i64_ty, llvm_i32_ty, llvm_i32_ty] # vec.Types>;

    def _2d_ # vec.Name # _ # clamp : NVVMBuiltin,
        Intrinsic<[], [llvm_i64_ty, llvm_i32_ty, llvm_i32_ty] # vec.Types>;

    def _2d_array_ # vec.Name # _ # clamp : NVVMBuiltin,
        Intrinsic<[], [llvm_i64_ty, llvm_i32_ty, llvm_i32_ty, llvm_i32_ty] # vec.Types>;

    def _3d_ # vec.Name # _ # clamp : NVVMBuiltin,
        Intrinsic<[], [llvm_i64_ty, llvm_i32_ty, llvm_i32_ty, llvm_i32_ty] # vec.Types>;
  }
}

// Unformatted
foreach clamp = ["clamp", "trap", "zero"] in
  foreach vec = [TV_I8, TV_I16, TV_I32, TV_I64,
                 TV_V2I8, TV_V2I16, TV_V2I32, TV_V2I64,
                 TV_V4I8, TV_V4I16, TV_V4I32] in
    defm int_nvvm_sust_b : SurfaceStoreIntrinsics<clamp, vec>;

// Formatted
foreach vec = [TV_I8, TV_I16, TV_I32,
               TV_V2I8, TV_V2I16, TV_V2I32,
               TV_V4I8, TV_V4I16, TV_V4I32] in
  defm int_nvvm_sust_p : SurfaceStoreIntrinsics<"trap", vec>;

//
// Accessing special registers.
//
class PTXReadSRegIntrinsicNB_r32<list<IntrinsicProperty> properties = []>
  : PureIntrinsic<[llvm_i32_ty], [], [NoUndef<RetIndex>] # properties>;

class PTXReadSRegIntrinsic_r32<list<IntrinsicProperty> properties = []>
  : PTXReadSRegIntrinsicNB_r32<properties>, NVVMBuiltin;

multiclass PTXReadSRegIntrinsic_v4i32<list<list<IntrinsicProperty>> properties = [[], [], [], []]> {
  assert !eq(!size(properties), 4), "properties must be a list of 4 lists";
  defvar suffixes = ["_x", "_y", "_z", "_w"];
  foreach i = !range(suffixes) in
    def suffixes[i] : PTXReadSRegIntrinsic_r32<properties[i]>;
}

// Same, but without automatic clang builtins. It will be used for
// registers that require particular GPU or PTX version.
multiclass PTXReadSRegIntrinsicNB_v4i32<list<list<IntrinsicProperty>> properties = [[], [], [], []]> {
  assert !eq(!size(properties), 4), "properties must be a list of 4 lists";
  defvar suffixes = ["_x", "_y", "_z", "_w"];
  foreach i = !range(suffixes) in
    def suffixes[i] : PTXReadSRegIntrinsicNB_r32<properties[i]>;
}

// Intrinsics to read registers with non-constant values. E.g. the values that
// do change over the kernel lifetime. Such reads should not be CSE'd.
class PTXReadNCSRegIntrinsic<LLVMType ty>
  : Intrinsic<[ty], [], [IntrInaccessibleMemOnly, IntrNoCallback,
                         IntrNoFree, IntrWillReturn, NoUndef<RetIndex>]>,
    NVVMBuiltin;

defvar MAX_BLOCK_ID_RANGE = [[Range<RetIndex, 0, MAX_BLOCK_SIZE_X>],
                             [Range<RetIndex, 0, MAX_BLOCK_SIZE_Y>],
                             [Range<RetIndex, 0, MAX_BLOCK_SIZE_Z>],
                             [Range<RetIndex, 0, 1>]];

defvar MAX_BLOCK_NID_RANGE = [[Range<RetIndex, 1, !add(MAX_BLOCK_SIZE_X, 1)>],
                              [Range<RetIndex, 1, !add(MAX_BLOCK_SIZE_Y, 1)>],
                              [Range<RetIndex, 1, !add(MAX_BLOCK_SIZE_Z, 1)>],
                              [Range<RetIndex, 0, 1>]];

defvar MAX_GRID_ID_RANGE = [[Range<RetIndex, 0, MAX_GRID_SIZE_X>],
                            [Range<RetIndex, 0, MAX_GRID_SIZE_Y>],
                            [Range<RetIndex, 0, MAX_GRID_SIZE_Z>],
                            [Range<RetIndex, 0, 1>]];

defvar MAX_GRID_NID_RANGE = [[Range<RetIndex, 1, !add(MAX_GRID_SIZE_X, 1)>],
                             [Range<RetIndex, 1, !add(MAX_GRID_SIZE_Y, 1)>],
                             [Range<RetIndex, 1, !add(MAX_GRID_SIZE_Z, 1)>],
                             [Range<RetIndex, 0, 1>]];

defm int_nvvm_read_ptx_sreg_tid : PTXReadSRegIntrinsic_v4i32<MAX_BLOCK_ID_RANGE>;
defm int_nvvm_read_ptx_sreg_ntid : PTXReadSRegIntrinsic_v4i32<MAX_BLOCK_NID_RANGE>;

def int_nvvm_read_ptx_sreg_laneid
  : PTXReadSRegIntrinsic_r32<[Range<RetIndex, 0, WARP_SIZE>]>;

def int_nvvm_read_ptx_sreg_warpid : PTXReadSRegIntrinsic_r32;
def int_nvvm_read_ptx_sreg_nwarpid : PTXReadSRegIntrinsic_r32;

defm int_nvvm_read_ptx_sreg_ctaid : PTXReadSRegIntrinsic_v4i32<MAX_GRID_ID_RANGE>;
defm int_nvvm_read_ptx_sreg_nctaid : PTXReadSRegIntrinsic_v4i32<MAX_GRID_NID_RANGE>;

def int_nvvm_read_ptx_sreg_smid : PTXReadSRegIntrinsic_r32;
def int_nvvm_read_ptx_sreg_nsmid : PTXReadSRegIntrinsic_r32;
def int_nvvm_read_ptx_sreg_gridid : PTXReadSRegIntrinsic_r32;

def int_nvvm_read_ptx_sreg_lanemask_eq : PTXReadSRegIntrinsic_r32;
def int_nvvm_read_ptx_sreg_lanemask_le : PTXReadSRegIntrinsic_r32;
def int_nvvm_read_ptx_sreg_lanemask_lt : PTXReadSRegIntrinsic_r32;
def int_nvvm_read_ptx_sreg_lanemask_ge : PTXReadSRegIntrinsic_r32;
def int_nvvm_read_ptx_sreg_lanemask_gt : PTXReadSRegIntrinsic_r32;

def int_nvvm_read_ptx_sreg_clock : PTXReadNCSRegIntrinsic<llvm_i32_ty>;
def int_nvvm_read_ptx_sreg_clock64 : PTXReadNCSRegIntrinsic<llvm_i64_ty>;

def int_nvvm_read_ptx_sreg_globaltimer : PTXReadNCSRegIntrinsic<llvm_i64_ty>;

def int_nvvm_read_ptx_sreg_pm0 : PTXReadNCSRegIntrinsic<llvm_i32_ty>;
def int_nvvm_read_ptx_sreg_pm1 : PTXReadNCSRegIntrinsic<llvm_i32_ty>;
def int_nvvm_read_ptx_sreg_pm2 : PTXReadNCSRegIntrinsic<llvm_i32_ty>;
def int_nvvm_read_ptx_sreg_pm3 : PTXReadNCSRegIntrinsic<llvm_i32_ty>;

def int_nvvm_read_ptx_sreg_warpsize
  : PTXReadSRegIntrinsic_r32<[Range<RetIndex, WARP_SIZE, !add(WARP_SIZE, 1)>]>;

foreach i = 0...31 in
  def int_nvvm_read_ptx_sreg_envreg # i : PTXReadSRegIntrinsic_r32;

// sm90+, PTX7.8+

// Note: Since clusters are subdivisions of the grid, we conservatively use the
// maximum grid size as an upper bound for the clusterid and cluster_ctaid. In
// practice, the clusterid will likely be much smaller. The CUDA programming
// guide recommends 8 as a maximum portable value and H100s support 16.

defm int_nvvm_read_ptx_sreg_clusterid : PTXReadSRegIntrinsicNB_v4i32<MAX_GRID_ID_RANGE>;
defm int_nvvm_read_ptx_sreg_nclusterid : PTXReadSRegIntrinsicNB_v4i32<MAX_GRID_NID_RANGE>;
defm int_nvvm_read_ptx_sreg_cluster_ctaid : PTXReadSRegIntrinsicNB_v4i32<MAX_GRID_ID_RANGE>;
defm int_nvvm_read_ptx_sreg_cluster_nctaid : PTXReadSRegIntrinsicNB_v4i32<MAX_GRID_NID_RANGE>;

def int_nvvm_read_ptx_sreg_cluster_ctarank : PTXReadSRegIntrinsicNB_r32;
def int_nvvm_read_ptx_sreg_cluster_nctarank : PTXReadSRegIntrinsicNB_r32;

//
// SHUFFLE
//
// Generate intrinsics for all variants of shfl instruction.
let IntrProperties = [IntrInaccessibleMemOnly, IntrConvergent, IntrNoCallback] in {
  foreach sync = [false, true] in {
    foreach mode = ["up", "down", "bfly", "idx"] in {
      foreach type = ["i32", "f32"] in {
        foreach return_pred = [false, true] in {
          defvar i = SHFL_INFO<sync, mode, type, return_pred>;
          if i.withGccBuiltin then
            def i.Name : NVVMBuiltin, Intrinsic<i.RetTy, i.ArgsTy>;
          else
            def i.Name : Intrinsic<i.RetTy, i.ArgsTy>;
        }
      }
    }
  }
}

//
// VOTE
//
let IntrProperties = [IntrInaccessibleMemOnly, IntrConvergent, IntrNoCallback] in {
  def int_nvvm_vote_all : NVVMBuiltin, Intrinsic<[llvm_i1_ty], [llvm_i1_ty]>;
  def int_nvvm_vote_any : NVVMBuiltin, Intrinsic<[llvm_i1_ty], [llvm_i1_ty]>;
  def int_nvvm_vote_uni : NVVMBuiltin, Intrinsic<[llvm_i1_ty], [llvm_i1_ty]>;
  def int_nvvm_vote_ballot : NVVMBuiltin, Intrinsic<[llvm_i32_ty], [llvm_i1_ty]>;
}

//
// VOTE.SYNC
//
let IntrProperties = [IntrInaccessibleMemOnly, IntrConvergent, IntrNoCallback] in {
  def int_nvvm_vote_all_sync : NVVMBuiltin, Intrinsic<[llvm_i1_ty], [llvm_i32_ty, llvm_i1_ty]>;
  def int_nvvm_vote_any_sync : NVVMBuiltin, Intrinsic<[llvm_i1_ty], [llvm_i32_ty, llvm_i1_ty]>;
  def int_nvvm_vote_uni_sync : NVVMBuiltin, Intrinsic<[llvm_i1_ty], [llvm_i32_ty, llvm_i1_ty]>;
  def int_nvvm_vote_ballot_sync : NVVMBuiltin, Intrinsic<[llvm_i32_ty], [llvm_i32_ty, llvm_i1_ty]>;
}

//
// ACTIVEMASK
//
def int_nvvm_activemask : NVVMBuiltin,
  Intrinsic<[llvm_i32_ty], [],
            [IntrInaccessibleMemOnly, IntrConvergent, IntrNoCallback, IntrHasSideEffects]>;

//
// MATCH.SYNC
//
let IntrProperties = [IntrInaccessibleMemOnly, IntrConvergent, IntrNoCallback] in {
  // match.any.sync.b32 mask, value
  def int_nvvm_match_any_sync_i32 : NVVMBuiltin,
    Intrinsic<[llvm_i32_ty], [llvm_i32_ty, llvm_i32_ty]>;
  // match.any.sync.b64 mask, value
  def int_nvvm_match_any_sync_i64 : NVVMBuiltin,
    Intrinsic<[llvm_i32_ty], [llvm_i32_ty, llvm_i64_ty]>;

  // match.all instruction have two variants -- one returns a single value, another
  // returns a pair {value, predicate}. We currently only implement the latter as
  // that's the variant exposed by CUDA API.

  // match.all.sync.b32p mask, value
  def int_nvvm_match_all_sync_i32p :
    Intrinsic<[llvm_i32_ty, llvm_i1_ty], [llvm_i32_ty, llvm_i32_ty]>;
  // match.all.sync.b64p mask, value
  def int_nvvm_match_all_sync_i64p :
    Intrinsic<[llvm_i32_ty, llvm_i1_ty], [llvm_i32_ty, llvm_i64_ty]>;
}
//
// ELECT.SYNC
//
// elect.sync dst|pred, membermask
def int_nvvm_elect_sync :
  DefaultAttrsIntrinsic<[llvm_i32_ty, llvm_i1_ty], [llvm_i32_ty],
                        [IntrInaccessibleMemOnly, IntrConvergent]>;

//
// REDUX.SYNC
//
// redux.sync.op.u32 dst, src, membermask;

let IntrProperties = [IntrConvergent, IntrInaccessibleMemOnly, IntrNoCallback] in {
  foreach op = ["umin", "umax", "add", "min", "max", "and", "xor", "or"] in
    def int_nvvm_redux_sync_ # op : NVVMBuiltin,
      Intrinsic<[llvm_i32_ty], [llvm_i32_ty, llvm_i32_ty]>;

  // redux.sync.op.{abs}.{NaN}.f32 dst, src, membermask;
  foreach binOp = ["min", "max"] in
    foreach abs = ["", "_abs"] in
      foreach NaN = ["", "_NaN"] in
        def int_nvvm_redux_sync_f # binOp # abs # NaN : NVVMBuiltin,
          Intrinsic<[llvm_float_ty], [llvm_float_ty, llvm_i32_ty]>;
}

//
// WGMMA fence instructions
//
// wgmma.fence.sync.aligned;
def int_nvvm_wgmma_fence_sync_aligned : Intrinsic<[], [], [IntrConvergent]>;

// wgmma.commit_group.sync.aligned;
def int_nvvm_wgmma_commit_group_sync_aligned
  : Intrinsic<[], [], [IntrConvergent], "llvm.nvvm.wgmma.commit_group.sync.aligned">;

// wgmma.wait_group.sync.aligned N;
def int_nvvm_wgmma_wait_group_sync_aligned
  : Intrinsic<[], [llvm_i64_ty], [IntrConvergent, ImmArg<ArgIndex<0>>], "llvm.nvvm.wgmma.wait_group.sync.aligned">;

//
// WMMA instructions
//
// WMMA.LOAD
class NVVM_WMMA_LD<WMMA_REGS Frag, string Layout, int WithStride>
  : Intrinsic<Frag.regs,
              !if(WithStride, [llvm_anyptr_ty, llvm_i32_ty], [llvm_anyptr_ty]),
              [IntrWillReturn, IntrReadMem, IntrArgMemOnly, IntrNoCallback, ReadOnly<ArgIndex<0>>, NoCapture<ArgIndex<0>>],
              WMMA_NAME_LDST<"load", Frag, Layout, WithStride>.intr>;

// WMMA.STORE.D
class NVVM_WMMA_ST<WMMA_REGS Frag, string Layout, int WithStride>
  : Intrinsic<[],
              !listconcat(
                [llvm_anyptr_ty],
                Frag.regs,
                !if(WithStride, [llvm_i32_ty], [])),
              [IntrWriteMem, IntrArgMemOnly, IntrNoCallback, WriteOnly<ArgIndex<0>>, NoCapture<ArgIndex<0>>],
              WMMA_NAME_LDST<"store", Frag, Layout, WithStride>.intr>;

// Create all load/store variants
foreach layout = ["row", "col"] in {
  foreach stride = [0, 1] in {
    foreach frag = NVVM_MMA_OPS.all_ld_ops in
      if NVVM_WMMA_LDST_SUPPORTED<frag, layout>.ret then
        def WMMA_NAME_LDST<"load", frag, layout, stride>.record
             : NVVM_WMMA_LD<frag, layout, stride>;
    foreach frag = NVVM_MMA_OPS.all_st_ops in
      if NVVM_WMMA_LDST_SUPPORTED<frag, layout>.ret then
        def WMMA_NAME_LDST<"store", frag, layout, stride>.record
             : NVVM_WMMA_ST<frag, layout, stride>;
  }
}

// WMMA.MMA
class NVVM_MMA<WMMA_REGS A, WMMA_REGS B, WMMA_REGS C, WMMA_REGS D>
  : Intrinsic<D.regs,
              !listconcat(A.regs, B.regs, C.regs),
              [IntrNoMem, IntrNoCallback]>;

foreach layout_a = ["row", "col"] in {
  foreach layout_b = ["row", "col"] in {
    foreach satf = [0, 1] in {
      foreach rnd = ["", "rn", "rz", "rm", "rp"] in {
        foreach op = NVVM_MMA_OPS.all_wmma_ops in {
          foreach b1op = NVVM_MMA_B1OPS<op>.ret in {
            if NVVM_WMMA_SUPPORTED<op, layout_a, layout_b, satf, rnd>.ret then {
              def WMMA_NAME<layout_a, layout_b, satf, rnd, b1op,
                                op[0], op[1], op[2], op[3]>.record
                : NVVM_MMA<op[0], op[1], op[2], op[3]>;
            }
          } // b1op
        } // op
      } // rnd
    } // satf
  } // layout_b
} // layout_a

foreach layout_a = ["row", "col"] in {
  foreach layout_b = ["row", "col"] in {
    foreach satf = [0, 1] in {
      foreach op = NVVM_MMA_OPS.all_mma_ops in {
        foreach b1op = NVVM_MMA_B1OPS<op>.ret in {
          if NVVM_MMA_SUPPORTED<op, layout_a, layout_b, satf>.ret then {
            def MMA_NAME<layout_a, layout_b, satf, b1op, op[0], op[1], op[2], op[3]>.record
              : NVVM_MMA<op[0], op[1], op[2], op[3]>;
          }
        } // b1op
      } // op
    } // satf
  } // layout_b
} // layout_a

<<<<<<< HEAD
// SYCL
def int_nvvm_implicit_offset :
  ClangBuiltin<"__builtin_ptx_implicit_offset">,
  Intrinsic<[llvm_ptr_ty], [],
  [IntrNoMem, IntrSpeculatable]>;
=======
// MMA.SP
class NVVM_MMA_SP<WMMA_REGS A, WMMA_REGS B, WMMA_REGS C, WMMA_REGS D>
  : Intrinsic<D.regs,
              !listconcat(A.regs, B.regs, C.regs, [llvm_i32_ty], [llvm_i32_ty])> {
    int pos = !size(!listconcat(A.regs, B.regs, C.regs, [llvm_i32_ty]));

    // The range [0;num_threads) is for the sparsity selector that indicates the threads
    // which contribute metadata.
    int num_threads = !if(!or(!and(!eq(A.geom, "m16n8k32"), !eq(A.ptx_elt_type, "bf16")),
                              !and(!eq(A.geom, "m16n8k16"), !eq(A.ptx_elt_type, "tf32")),
                              !and(!eq(A.geom, "m16n8k32"), !eq(A.ptx_elt_type, "u8")),
                              !and(!eq(A.geom, "m16n8k32"), !eq(A.ptx_elt_type, "s8")),
                              !and(!eq(A.geom, "m16n8k64"), !eq(A.ptx_elt_type, "u4")),
                              !and(!eq(A.geom, "m16n8k64"), !eq(A.ptx_elt_type, "s4"))),
                          2,
                          !if(!and(!eq(A.geom, "m16n8k64"),
                                  !or(!eq(A.ptx_elt_type, "u8"),
                                      !eq(A.ptx_elt_type, "s8"),
                                      !eq(A.ptx_elt_type, "e4m3"),
                                      !eq(A.ptx_elt_type, "e5m2"),
                                      !eq(A.ptx_elt_type, "e3m2"),
                                      !eq(A.ptx_elt_type, "e2m3"),
                                      !eq(A.ptx_elt_type, "e2m1"))),
                              1, 4));
    let IntrProperties = [IntrNoMem, IntrNoCallback, ImmArg<ArgIndex<pos>>,
                          Range<ArgIndex<pos>, 0, num_threads>];
}

foreach metadata = ["sp", "sp::ordered_metadata"] in {
  foreach kind = ["", "kind::f8f6f4"] in {
    foreach satf = [0, 1] in {
      foreach op = NVVM_MMA_OPS.all_mma_sp_ops in {
        if NVVM_MMA_SP_SUPPORTED<op, metadata, kind, satf>.ret then {
          def MMA_SP_NAME<metadata, kind, satf,
                          op[0], op[1], op[2], op[3]>.record
            : NVVM_MMA_SP<op[0], op[1], op[2], op[3]>;
        }
      } // op
    } // satf
  } // kind
} // metadata
>>>>>>> ee7826b5

// LDMATRIX
class NVVM_LDMATRIX<WMMA_REGS Frag, int Transposed>
  : Intrinsic<Frag.regs, [llvm_anyptr_ty],
              [IntrReadMem, IntrArgMemOnly, IntrNoCallback, ReadOnly<ArgIndex<0>>,
               NoCapture<ArgIndex<0>>],
              LDMATRIX_NAME<Frag, Transposed>.intr>;

foreach transposed = [0, 1] in {
  foreach frag = NVVM_MMA_OPS.all_ldmatrix_ops in {
    if NVVM_LDMATRIX_SUPPORTED<frag, transposed>.ret then {
      def LDMATRIX_NAME<frag, transposed>.record
        : NVVM_LDMATRIX<frag, transposed>;
    }
  }
}

// STMATRIX
class NVVM_STMATRIX<WMMA_REGS Frag, int Transposed>
  : Intrinsic<[],
          !listconcat([llvm_anyptr_ty], Frag.regs),
          [IntrWriteMem, IntrArgMemOnly, IntrNoCallback,
           WriteOnly<ArgIndex<0>>, NoCapture<ArgIndex<0>>],
          STMATRIX_NAME<Frag, Transposed>.intr>;

foreach transposed = [0, 1] in {
  foreach frag = NVVM_MMA_OPS.all_stmatrix_ops in {
    if NVVM_STMATRIX_SUPPORTED<frag, transposed>.ret then {
      def STMATRIX_NAME<frag, transposed>.record
        : NVVM_STMATRIX<frag, transposed>;
    }
  }
}

// MAPA
let IntrProperties = [IntrNoMem, IntrSpeculatable, NoCapture<ArgIndex<0>>] in {
  def int_nvvm_mapa
    : DefaultAttrsIntrinsic<[llvm_ptr_ty], [llvm_ptr_ty, llvm_i32_ty]>;
  def int_nvvm_mapa_shared_cluster
    : DefaultAttrsIntrinsic<[llvm_shared_cluster_ptr_ty], [llvm_shared_ptr_ty, llvm_i32_ty]>;
}

// GETCTARANK
let IntrProperties = [IntrNoMem, IntrSpeculatable, NoCapture<ArgIndex<0>>] in {
  def int_nvvm_getctarank
    : DefaultAttrsIntrinsic<[llvm_i32_ty], [llvm_ptr_ty]>;
  def int_nvvm_getctarank_shared_cluster
    : DefaultAttrsIntrinsic<[llvm_i32_ty], [llvm_shared_ptr_ty]>;
}

def int_nvvm_is_explicit_cluster
  : PureIntrinsic<[llvm_i1_ty], [], [NoUndef<RetIndex>],
              "llvm.nvvm.is_explicit_cluster">;

// Setmaxnreg inc/dec intrinsics
// The imm-arg should be in the range: 24 <= val <= 256
foreach op = ["dec", "inc"] in
  def int_nvvm_setmaxnreg_ # op # _sync_aligned_u32
    : DefaultAttrsIntrinsic<[], [llvm_i32_ty],
              [IntrConvergent, IntrNoMem, IntrHasSideEffects,
               ImmArg<ArgIndex<0>>, Range<ArgIndex<0>, 24, 257>]>;

// Exit
def int_nvvm_exit : NVVMBuiltin,
    Intrinsic<[], [], [IntrConvergent, IntrInaccessibleMemOnly, IntrNoReturn]>;

class DefaultAttrsIntrinsicFlags<list<LLVMType> ret_types,
                list<LLVMType> param_types,
                list<LLVMType> flags,
                list<IntrinsicProperty> intr_properties>
  : DefaultAttrsIntrinsic<
        ret_types,
        !listconcat(param_types, flags),
        !listconcat(intr_properties,
                    !foreach(i, !range(flags),
                        ImmArg<ArgIndex<!add(i, !size(param_types))>>))>;

// TMA Tensor Copy Intrinsics: S2G -> From Shared to Global memory variants
foreach dim = 1...5 in {
  defvar tensor_dim_args = !listsplat(llvm_i32_ty, dim);
  foreach mode = !if(!ge(dim, 3), ["tile", "im2col"], ["tile"]) in {
    def int_nvvm_cp_async_bulk_tensor_s2g_ # mode # _ # dim # d :
      DefaultAttrsIntrinsicFlags<[],
          !listconcat([llvm_shared_ptr_ty,  // src_smem_ptr
                       llvm_ptr_ty],        // tensormap_ptr
                      tensor_dim_args,      // actual tensor dims
                      [llvm_i64_ty]),       // cache_hint
          [llvm_i1_ty],                     // Flag for cache_hint
          [IntrConvergent, ReadOnly<ArgIndex<0>>, ReadOnly<ArgIndex<1>>]>;

    // Intrinsics for TMA Copy with reduction
    foreach red_op = ["add", "min", "max", "inc", "dec", "and", "or", "xor"] in
      def int_nvvm_cp_async_bulk_tensor_reduce_ # red_op # _ # mode # _ # dim # d :
        DefaultAttrsIntrinsicFlags<[],
            !listconcat([llvm_shared_ptr_ty,  // src_smem_ptr
                         llvm_ptr_ty],        // tensormap_ptr
                         tensor_dim_args,     // actual tensor dims
                        [llvm_i64_ty]),       // cache_hint
          [llvm_i1_ty],                       // Flag for cache_hint
          [IntrConvergent, ReadOnly<ArgIndex<0>>, ReadOnly<ArgIndex<1>>]>;
  }
}

// TMA S2G tile::scatter4
def int_nvvm_cp_async_bulk_tensor_s2g_tile_scatter4_2d
  : DefaultAttrsIntrinsicFlags<[],
      !listconcat([llvm_shared_ptr_ty,        // src_smem_ptr
                   llvm_ptr_ty],              // tensormap_ptr
                  !listsplat(llvm_i32_ty, 5), // dims
                  [llvm_i64_ty]),             // cache_hint
      [llvm_i1_ty],                           // Flag for cache_hint
      [IntrConvergent, ReadOnly<ArgIndex<0>>, ReadOnly<ArgIndex<1>>]>;

// TMA Tensor Copy Intrinsics: G2S -> From Global to Shared memory variants
foreach dim = 1...5 in {
  defvar tensor_dim_args = !listsplat(llvm_i32_ty, dim);

  foreach mode = !if(!ge(dim, 3), ["tile", "im2col", "im2col_w", "im2col_w_128"], ["tile"]) in {
    defvar is_im2col = !eq(mode, "im2col");
    defvar is_im2colw = !or(!eq(mode, "im2col_w"), !eq(mode, "im2col_w_128"));

    // For im2col_w/w128 modes, the num_offsets is always 2.
    // For im2col mode, the num_offsets is (dim - 2).
    defvar num_im2col_offsets = !if(is_im2colw, 2, !if(is_im2col, !add(dim, -2), 0));
    defvar im2col_offsets_args = !listsplat(llvm_i16_ty, num_im2col_offsets);

    defvar g2s_params = !listconcat(
                          [llvm_shared_cluster_ptr_ty, // dst_ptr
                           llvm_shared_ptr_ty,  // mbarrier_ptr
                           llvm_ptr_ty],        // tensormap_ptr
                          tensor_dim_args,      // actual tensor dims
                          im2col_offsets_args,  // im2col offsets
                          [llvm_i16_ty,         // cta_mask
                           llvm_i64_ty]);       // cache_hint
    defvar g2s_flags = [llvm_i1_ty,             // Flag for cta_mask
                        llvm_i1_ty,             // Flag for cache_hint
                        llvm_i32_ty];           // Flag for cta_group
    defvar cta_group_idx = !add(
                             !size(g2s_params),
                             !sub(!size(g2s_flags), 1));
    defvar g2s_props = [IntrConvergent,
                        WriteOnly<ArgIndex<0>>, ReadOnly<ArgIndex<2>>,
                        // Allowed values for cta_group are {0,1,2} i.e [0, 3).
                        Range<ArgIndex<cta_group_idx>, 0, 3>];
    def int_nvvm_cp_async_bulk_tensor_g2s_ # mode # _ # dim # d :
      DefaultAttrsIntrinsicFlags<[], g2s_params, g2s_flags, g2s_props>;

    def int_nvvm_cp_async_bulk_tensor_prefetch_ # mode # _ # dim # d :
      DefaultAttrsIntrinsicFlags<[],
          !listconcat([llvm_ptr_ty],        // tensormap_ptr
                       tensor_dim_args,     // actual tensor dims
                       im2col_offsets_args, // im2col offsets
                      [llvm_i64_ty]),       // cache_hint
          [llvm_i1_ty],                     // Flag for cache_hint
          [IntrConvergent, ReadOnly<ArgIndex<0>>]>;

    def int_nvvm_cp_async_bulk_tensor_g2s_cta_ # mode # _ # dim # d :
      DefaultAttrsIntrinsicFlags<[],
          !listconcat([llvm_shared_ptr_ty,  // dst_ptr
                       llvm_shared_ptr_ty,  // mbarrier_ptr
                       llvm_ptr_ty],        // tensormap_ptr
                       tensor_dim_args,     // actual tensor dims
                       im2col_offsets_args, // im2col offsets
                       [llvm_i64_ty]),      // cache_hint
          [llvm_i1_ty],                     // Flag for cache_hint
          [IntrConvergent, WriteOnly<ArgIndex<0>>, ReadOnly<ArgIndex<2>>]>;
  }
}

// TMA copy for tile::gather4
def int_nvvm_cp_async_bulk_tensor_g2s_tile_gather4_2d
  : DefaultAttrsIntrinsicFlags<[],
      !listconcat(
      [llvm_shared_cluster_ptr_ty, // dst_shared_cluster_ptr
       llvm_shared_ptr_ty,         // mbarrier_ptr
       llvm_ptr_ty],               // tensormap_ptr
       !listsplat(llvm_i32_ty, 5), // co-ordinates
      [llvm_i16_ty,                // cta_mask
       llvm_i64_ty]),              // cache_hint
      [llvm_i1_ty,                 // Flag for cta_mask
       llvm_i1_ty,                 // Flag for cache_hint
       llvm_i32_ty],               // Flag for cta_group
      [IntrConvergent,
       WriteOnly<ArgIndex<0>>, ReadOnly<ArgIndex<2>>,
       // Allowed values for cta_group are {0,1,2} i.e [0, 3).
       Range<ArgIndex<12>, 0, 3>]>;

def int_nvvm_cp_async_bulk_tensor_g2s_cta_tile_gather4_2d
  : DefaultAttrsIntrinsicFlags<[],
      !listconcat(
      [llvm_shared_ptr_ty,         // dst_shared_ptr
       llvm_shared_ptr_ty,         // mbarrier_ptr
       llvm_ptr_ty],               // tensormap_ptr
       !listsplat(llvm_i32_ty, 5), // co-ordinates
      [llvm_i64_ty]),              // cache_hint
      [llvm_i1_ty],                // Flag for cache_hint
      [IntrConvergent,
       WriteOnly<ArgIndex<0>>, ReadOnly<ArgIndex<2>>]>;

// TMA prefetch for tile::gather4
def int_nvvm_cp_async_bulk_tensor_prefetch_tile_gather4_2d
  : DefaultAttrsIntrinsicFlags<[],
      !listconcat([llvm_ptr_ty],               // tensormap_ptr
                  !listsplat(llvm_i32_ty, 5),  // co-ordinates
                  [llvm_i64_ty]),              // cache_hint
      [llvm_i1_ty],                            // Flag for cache_hint
      [IntrConvergent, ReadOnly<ArgIndex<0>>]>;

// Intrinsics for Prefetch and Prefetchu
let IntrProperties = [IntrArgMemOnly, ReadOnly<ArgIndex<0>>, NoCapture<ArgIndex<0>>] in {
  foreach level = ["L1", "L2"] in {
    def int_nvvm_prefetch_ # level : DefaultAttrsIntrinsic<[], [llvm_ptr_ty]>;
    def int_nvvm_prefetch_global_ # level : DefaultAttrsIntrinsic<[], [llvm_global_ptr_ty]>;
    def int_nvvm_prefetch_local_ # level : DefaultAttrsIntrinsic<[], [llvm_local_ptr_ty]>;
  }

  def int_nvvm_prefetch_tensormap : DefaultAttrsIntrinsic<[], [llvm_anyptr_ty]>;
  
  foreach eviction_priority = ["evict_normal", "evict_last"] in
    def int_nvvm_prefetch_global_L2_ # eviction_priority : DefaultAttrsIntrinsic<[], [llvm_global_ptr_ty]>;

  def int_nvvm_prefetchu_L1 : DefaultAttrsIntrinsic<[], [llvm_ptr_ty]>;
}

// applypriority
let IntrProperties = [IntrArgMemOnly, ReadOnly<ArgIndex<0>>, NoCapture<ArgIndex<0>>,
                      ImmArg<ArgIndex<1>>] in {
  def int_nvvm_applypriority_global_L2_evict_normal
    : DefaultAttrsIntrinsic<[], [llvm_global_ptr_ty, llvm_i64_ty]>;

  def int_nvvm_applypriority_L2_evict_normal
    : DefaultAttrsIntrinsic<[], [llvm_ptr_ty, llvm_i64_ty]>;
}

// discard
let IntrProperties = [NoCapture<ArgIndex<0>>, ImmArg<ArgIndex<1>>, IntrHasSideEffects] in {
  def int_nvvm_discard_global_L2 : DefaultAttrsIntrinsic<[], [llvm_global_ptr_ty, llvm_i64_ty]>;
  def int_nvvm_discard_L2 : DefaultAttrsIntrinsic<[], [llvm_ptr_ty, llvm_i64_ty]>;
}

// Intrinsics for Bulk Copy using TMA (non-tensor)
// From Global to Shared Cluster
def int_nvvm_cp_async_bulk_global_to_shared_cluster
  : DefaultAttrsIntrinsicFlags<[],
      [llvm_shared_cluster_ptr_ty, // dst_shared_cluster_ptr
       llvm_shared_ptr_ty,         // mbarrier_ptr
       llvm_global_ptr_ty,         // src_gmem_ptr
       llvm_i32_ty,                // copy_size
       llvm_i16_ty,                // cta_mask
       llvm_i64_ty],               // cache_hint
      [llvm_i1_ty,                 // Flag for cta_mask
       llvm_i1_ty],                // Flag for cache_hint
      [IntrConvergent, IntrArgMemOnly,
       WriteOnly<ArgIndex<0>>, ReadOnly<ArgIndex<2>>,
       NoCapture<ArgIndex<0>>, NoCapture<ArgIndex<1>>, NoCapture<ArgIndex<2>>]>;

// From Shared CTA to Shared Cluster
def int_nvvm_cp_async_bulk_shared_cta_to_cluster
  : DefaultAttrsIntrinsic<[],
      [llvm_shared_cluster_ptr_ty, // dst_shared_cluster_ptr
       llvm_shared_ptr_ty,         // mbarrier_ptr
       llvm_shared_ptr_ty,         // src_smem_ptr
       llvm_i32_ty],               // copy_size
      [IntrConvergent, IntrArgMemOnly,
       WriteOnly<ArgIndex<0>>, ReadOnly<ArgIndex<2>>,
       NoCapture<ArgIndex<0>>, NoCapture<ArgIndex<1>>,
       NoCapture<ArgIndex<2>>]>;

// From Shared CTA to Global memory
def int_nvvm_cp_async_bulk_shared_cta_to_global
  : DefaultAttrsIntrinsicFlags<[],
      [llvm_global_ptr_ty, // dst_gmem_ptr
       llvm_shared_ptr_ty, // src_smem_ptr
       llvm_i32_ty,        // copy_size
       llvm_i64_ty],       // cache_hint
      [llvm_i1_ty],        // Flag for cache_hint
      [IntrConvergent, IntrArgMemOnly,
       WriteOnly<ArgIndex<0>>, ReadOnly<ArgIndex<1>>,
       NoCapture<ArgIndex<0>>, NoCapture<ArgIndex<1>>]>;

// From Shared CTA to Global memory with bytemask
def int_nvvm_cp_async_bulk_shared_cta_to_global_bytemask
  : DefaultAttrsIntrinsic<[],
      [llvm_global_ptr_ty, // dst_gmem_ptr
       llvm_shared_ptr_ty, // src_smem_ptr
       llvm_i32_ty,        // copy_size
       llvm_i64_ty,        // cache_hint
       llvm_i1_ty,         // Flag for cache_hint
       llvm_i16_ty],       // byte_mask
      [IntrConvergent, IntrArgMemOnly,
       WriteOnly<ArgIndex<0>>, ReadOnly<ArgIndex<1>>,
       ImmArg<ArgIndex<4>>]>;

// Intrinsics for Bulk Copy Prefetch L2
def int_nvvm_cp_async_bulk_prefetch_L2
  : DefaultAttrsIntrinsicFlags<[],
      [llvm_global_ptr_ty, // src_gmem_ptr
       llvm_i32_ty,        // copy_size
       llvm_i64_ty],       // cache_hint
      [llvm_i1_ty],        // Flag for cache_hint
      [IntrConvergent, IntrArgMemOnly,
       NoCapture<ArgIndex<0>>, ReadOnly<ArgIndex<0>>]>;

def int_nvvm_griddepcontrol_launch_dependents : Intrinsic<[], [], [IntrNoMem, IntrHasSideEffects]>;
def int_nvvm_griddepcontrol_wait : Intrinsic<[], [], [IntrNoMem, IntrHasSideEffects]>;

//
// Tcgen05 family of Intrinsics
//

// Tcgen05 alloc/dealloc related intrinsics

foreach cta_group = ["cg1", "cg2"] in {
  def int_nvvm_tcgen05_alloc_ # cta_group : Intrinsic<[],
    [llvm_ptr_ty,        // dst_ptr
     llvm_i32_ty] ,      // num_columns
    [IntrConvergent, IntrInaccessibleMemOrArgMemOnly,
     WriteOnly<ArgIndex<0>>, NoCapture<ArgIndex<0>>]>;

  def int_nvvm_tcgen05_alloc_shared_ # cta_group : Intrinsic<[],
    [llvm_shared_ptr_ty, // dst_ptr
     llvm_i32_ty],       // num_columns
    [IntrConvergent, IntrInaccessibleMemOrArgMemOnly,
     WriteOnly<ArgIndex<0>>, NoCapture<ArgIndex<0>>]>;

  def int_nvvm_tcgen05_dealloc_ # cta_group : Intrinsic<[],
    [llvm_tmem_ptr_ty,   // tmem_addr
     llvm_i32_ty],       // num_columns
    [IntrConvergent, IntrArgMemOnly,
     NoCapture<ArgIndex<0>>]>;

  def int_nvvm_tcgen05_relinq_alloc_permit_ # cta_group : Intrinsic<[], [],
    [IntrConvergent, IntrInaccessibleMemOnly]>;

  def int_nvvm_tcgen05_commit_ # cta_group : Intrinsic<[],
    [llvm_ptr_ty],        // mbar_ptr
    [IntrConvergent, IntrInaccessibleMemOrArgMemOnly,
     NoCapture<ArgIndex<0>>]>;

  def int_nvvm_tcgen05_commit_shared_ # cta_group : Intrinsic<[],
    [llvm_shared_ptr_ty], // mbar_ptr
    [IntrConvergent, IntrInaccessibleMemOrArgMemOnly,
     NoCapture<ArgIndex<0>>]>;

  def int_nvvm_tcgen05_commit_mc_ # cta_group : Intrinsic<[],
    [llvm_ptr_ty, llvm_i16_ty], // mbar_ptr, cta_mask
    [IntrConvergent, IntrInaccessibleMemOrArgMemOnly,
     NoCapture<ArgIndex<0>>]>;

  def int_nvvm_tcgen05_commit_mc_shared_ # cta_group : Intrinsic<[],
    [llvm_shared_ptr_ty, llvm_i16_ty], // mbar_ptr, cta_mask
    [IntrConvergent, IntrInaccessibleMemOrArgMemOnly,
     NoCapture<ArgIndex<0>>]>;

  def int_nvvm_tcgen05_shift_down_ # cta_group : Intrinsic<[],
    [llvm_tmem_ptr_ty],   // tmem_addr
    [IntrConvergent, IntrArgMemOnly,
     NoCapture<ArgIndex<0>>]>;
}

// Tcgen05 wait_ld/st intrinsics
def int_nvvm_tcgen05_wait_ld : Intrinsic<[], [],
  [IntrConvergent, IntrInaccessibleMemOnly]>;
def int_nvvm_tcgen05_wait_st : Intrinsic<[], [],
  [IntrConvergent, IntrInaccessibleMemOnly]>;

// Tcgen05 Fence intrinsics
def int_nvvm_tcgen05_fence_before_thread_sync : Intrinsic<[], [],
  [IntrNoMem, IntrHasSideEffects]>;
def int_nvvm_tcgen05_fence_after_thread_sync : Intrinsic<[], [],
  [IntrNoMem, IntrHasSideEffects]>;

// Tcgen05 cp intrinsics
foreach cta_group = ["cg1", "cg2"] in {
  foreach src_fmt = ["", "b6x16_p32", "b4x16_p64"] in {
    foreach shape = ["128x256b", "4x256b", "128x128b",
                     "64x128b_warpx2_02_13",
                     "64x128b_warpx2_01_23",
                     "32x128b_warpx4"] in {
      defvar intr_suffix = StrJoin<"_", [shape, src_fmt, cta_group]>.ret;
      defvar name_suffix = StrJoin<".", [shape, src_fmt, cta_group]>.ret;

      def int_nvvm_tcgen05_cp_ # intr_suffix : Intrinsic<[],
        [llvm_tmem_ptr_ty,   // tmem_addr
         llvm_i64_ty],       // smem descriptor
        [IntrConvergent, IntrInaccessibleMemOrArgMemOnly, NoCapture<ArgIndex<0>>],
        "llvm.nvvm.tcgen05.cp." # name_suffix>;
    }
  }
}

// Tcgen05 ld intrinsics
class NVVM_TCGEN05_LD<string Shape, int Num> :
        Intrinsic<[NVVM_TCGEN05_LDST_ACCESS_SIZE<Shape, Num>.type],
                  !listconcat([llvm_tmem_ptr_ty],
                              !if(!eq(Shape, "16x32bx2"), [llvm_i64_ty], []),
                              [llvm_i1_ty]),
                  !listconcat([IntrConvergent, IntrArgMemOnly, NoCapture<ArgIndex<0>>],
                              !if(!eq(Shape, "16x32bx2"),
                                [ImmArg<ArgIndex<1>>, ImmArg<ArgIndex<2>>],
                                [ImmArg<ArgIndex<1>>]))>;

// Tcgen05 st intrinsics
class NVVM_TCGEN05_ST<string Shape, int Num> :
        Intrinsic<[],
                  !listconcat([llvm_tmem_ptr_ty],
                              !if(!eq(Shape, "16x32bx2"), [llvm_i64_ty], []),
                              [NVVM_TCGEN05_LDST_ACCESS_SIZE<Shape, Num>.type],
                              [llvm_i1_ty]),
                  !listconcat([IntrConvergent, IntrArgMemOnly, NoCapture<ArgIndex<0>>],
                              !if(!eq(Shape, "16x32bx2"),
                                [ImmArg<ArgIndex<1>>, ImmArg<ArgIndex<3>>],
                                [ImmArg<ArgIndex<2>>]))>;

foreach shape = ["16x64b", "16x128b", "16x256b", "32x32b", "16x32bx2"] in {
  foreach num = 0...8 in {
    if NVVM_TCGEN05_LDST_ACCESS_SIZE<shape, num>.valid then {
      def int_nvvm_tcgen05_ld_ # shape # _x # !shl(1, num) :
            NVVM_TCGEN05_LD<shape, num>;
      def int_nvvm_tcgen05_st_ # shape # _x # !shl(1, num) :
            NVVM_TCGEN05_ST<shape, num>;
    }
  }
}

//
// Bulk store intrinsics
//
let IntrProperties = [IntrArgMemOnly, IntrWriteMem, WriteOnly<ArgIndex<0>>,
                      NoCapture<ArgIndex<0>>, ImmArg<ArgIndex<2>>] in {
  def int_nvvm_st_bulk :
      DefaultAttrsIntrinsic<[], [llvm_ptr_ty, llvm_i64_ty, llvm_i64_ty]>;

  def int_nvvm_st_bulk_shared_cta :
      DefaultAttrsIntrinsic<[], [llvm_shared_ptr_ty, llvm_i64_ty, llvm_i64_ty]>;
}

//
// clusterlaunchcontorl Intrinsics
//

// clusterlaunchcontrol.try_cancel

def int_nvvm_clusterlaunchcontrol_try_cancel_async_shared
    : DefaultAttrsIntrinsic<[], [llvm_shared_ptr_ty, llvm_shared_ptr_ty],
                [IntrHasSideEffects, IntrArgMemOnly],
                "llvm.nvvm.clusterlaunchcontrol.try_cancel.async.shared">;

def int_nvvm_clusterlaunchcontrol_try_cancel_async_multicast_shared
    : DefaultAttrsIntrinsic<[], [llvm_shared_ptr_ty, llvm_shared_ptr_ty],
                [IntrHasSideEffects, IntrArgMemOnly],
                "llvm.nvvm.clusterlaunchcontrol.try_cancel.async.multicast.shared">;

// clusterlaunchcontrol.query_cancel.is_canceled

def int_nvvm_clusterlaunchcontrol_query_cancel_is_canceled
    : PureIntrinsic<[llvm_i1_ty], [llvm_i128_ty], [],
                    "llvm.nvvm.clusterlaunchcontrol.query_cancel.is_canceled">;

foreach dim = ["x", "y", "z"] in
  def int_nvvm_clusterlaunchcontrol_query_cancel_get_first_ctaid_ # dim
    : PureIntrinsic<[llvm_i32_ty], [llvm_i128_ty], [],
                    "llvm.nvvm.clusterlaunchcontrol.query_cancel.get_first_ctaid." # dim>;

} // let TargetPrefix = "nvvm"<|MERGE_RESOLUTION|>--- conflicted
+++ resolved
@@ -2253,13 +2253,12 @@
   } // layout_b
 } // layout_a
 
-<<<<<<< HEAD
 // SYCL
 def int_nvvm_implicit_offset :
   ClangBuiltin<"__builtin_ptx_implicit_offset">,
   Intrinsic<[llvm_ptr_ty], [],
   [IntrNoMem, IntrSpeculatable]>;
-=======
+
 // MMA.SP
 class NVVM_MMA_SP<WMMA_REGS A, WMMA_REGS B, WMMA_REGS C, WMMA_REGS D>
   : Intrinsic<D.regs,
@@ -2301,7 +2300,6 @@
     } // satf
   } // kind
 } // metadata
->>>>>>> ee7826b5
 
 // LDMATRIX
 class NVVM_LDMATRIX<WMMA_REGS Frag, int Transposed>
