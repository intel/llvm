//===- IntrinsicsNVVM.td - Defines NVVM intrinsics ---------*- tablegen -*-===//
//
// Part of the LLVM Project, under the Apache License v2.0 with LLVM Exceptions.
// See https://llvm.org/LICENSE.txt for license information.
// SPDX-License-Identifier: Apache-2.0 WITH LLVM-exception
//
//===----------------------------------------------------------------------===//
//
// This file defines all of the NVVM-specific intrinsics for use with NVPTX.
//
//===----------------------------------------------------------------------===//

//===----------------------------------------------------------------------===//
// Guidelines on NVPTX Intrinsic design
//===----------------------------------------------------------------------===//
// 
// The NVPTX intrinsics are used to model instructions in the PTX ISA.
// While simpler intrinsics can represent certain features effectively,
// more complex instructions like TMA and MMA are not as straightforward
// to model. A single variant of these complex instructions can expand
// into hundreds of intrinsics. Additionally, any expansion in the
// corresponding ISA can exponentially increase these numbers, making it
// difficult to manage them in the IR and backend passes. Therefore,
// a careful design of intrinsic interfaces can ease maintenance and
// contribute to a sustainable, long-term solution.
//
// The default approach is to have a 1:1 match between the intrinsic and
// the instruction where the instruction suffixes map to the intrinsic name
// and the instruction arguments map to the intrinsic arguments or return
// value.
//
// However, when there are too many instruction/intrinsic variants like
// the TMA/MMA family, it is desirable to encode some variants as a
// constant argument, referred to as 'flags'.
// TODO: Add a guideline to quantify the metric on 'how many intrinsics' here.
//
// Below are a set of guidelines that may help in choosing
// an appropriate design for the complex intrinsics:
// 
// 1. Each flag argument represents one set of instruction modifiers.
//    These flags are compile-time integer constants.
// 
// 2. When an intrinsic uses flags, document it with details of the
//    flag usage in the ``NVPTXUsage.rst`` file.
// 3. Annotate all flag arguments with ImmArg<ArgIdx<>>.
// 4. Place the flag arguments at the end of the (actual)argument list.
// 
// 5. Use `i1` for boolean flags and `i8` for others. Usually,
//    the `i8` types represent an `enum` encoding the family of
//    modifiers.
// 6. Note that, the specific variant for non-boolean flags may not be
//    obvious in the IR. So, maintain consistency between the enum value
//    definitions and their usage in the backend.
//    * Provide a meaningful default value in the enums wherever applicable.
//    * TODO: Investigate auto-upgrade capability for intrinsics
//      when only flag value mappings change.
//
// 7. Identify the key features of an intrinsic and distinguish between
//    first-order and supplementary information. Typically, encoding the
//    first-order information in the intrinsic name while using flags
//    for supplementary details improves readability.
//    For example:
// 
//    i. For MMA intrinsics, 'dense' vs. 'sparse' is a fundamental feature,
//    whereas an optional scaling applied to matrices is relatively secondary.
// 
//    ii. For TMAs, the mode of copy (e.g., 'Tile' or 'Im2col') is a first-order
//    information, while features like an optional cache hint tend to be
//    secondary.
// 
// 8. If there are invalid combinations within a set of modifiers, avoid
//    encoding them as flags, as much as possible. This helps reduce the
//    need for error handling of unsupported cases in the backend.
//    For example, some 'cvt' intrinsics support only a subset of the
//    possible rounding modes; so it is preferable not to encode the
//    rounding modes as flags.
// 9. Similarly, when there are invalid combinations across a set of
//    modifiers, avoid encoding them as flags to prevent additional
//    complexity in error handling.
// 
// 10. Maintain a consistent design within an intrinsic family, including
//     argument ordering as well as the usage and ordering of flags.
// 11. When designing an intrinsic corresponding to an instruction or its variant,
//     consider the entire instruction family. This may reveal common features
//     that can be modelled consistently across the family.
// 
// In summary, strive to balance the aspects mentioned above, to achieve
// a scalable design with maximum readability.
//===----------------------------------------------------------------------===//

// The following intrinsics were once defined here, but are now auto-upgraded
// to target-generic LLVM intrinsics.
//
//   * llvm.nvvm.brev32  --> llvm.bitreverse.i32
//   * llvm.nvvm.brev64  --> llvm.bitreverse.i64
//   * llvm.nvvm.clz.i   --> llvm.ctlz.i32
//   * llvm.nvvm.clz.ll  --> trunc i64 llvm.ctlz.i64(x) to i32
//   * llvm.nvvm.popc.i  --> llvm.ctpop.i32
//   * llvm.nvvm.popc.ll --> trunc i64 llvm.ctpop.i64 to i32
//   * llvm.nvvm.abs.i   --> select(x >= -x, x, -x)
//   * llvm.nvvm.abs.ll  --> ibid.
//   * llvm.nvvm.max.i   --> select(x sge y, x, y)
//   * llvm.nvvm.max.ll  --> ibid.
//   * llvm.nvvm.max.ui  --> select(x uge y, x, y)
//   * llvm.nvvm.max.ull --> ibid.
//   * llvm.nvvm.max.i   --> select(x sle y, x, y)
//   * llvm.nvvm.max.ll  --> ibid.
//   * llvm.nvvm.max.ui  --> select(x ule y, x, y)
//   * llvm.nvvm.max.ull --> ibid.
//   * llvm.nvvm.h2f     --> llvm.convert.to.fp16.f32
//   * llvm.nvvm.bitcast.f2i         --> bitcast
//   * llvm.nvvm.bitcast.i2f         --> ibid.
//   * llvm.nvvm.bitcast.d2ll        --> ibid.
//   * llvm.nvvm.bitcast.ll2d        --> ibid.
//   * llvm.nvvm.ptr.gen.to.global   --> addrspacecast
//   * llvm.nvvm.ptr.gen.to.shared   --> ibid.
//   * llvm.nvvm.ptr.gen.to.constant --> ibid.
//   * llvm.nvvm.ptr.gen.to.local    --> ibid.
//   * llvm.nvvm.ptr.gen.to.param    --> ibid.
//   * llvm.nvvm.ptr.global.to.gen   --> ibid.
//   * llvm.nvvm.ptr.shared.to.gen   --> ibid.
//   * llvm.nvvm.ptr.constant.to.gen --> ibid.
//   * llvm.nvvm.ptr.local.to.gen    --> ibid.
//   * llvm.nvvm.ptr.param.to.gen    --> ibid.
//   * llvm.nvvm.ldg.global.i        --> load addrspace(1) !load.invariant
//   * llvm.nvvm.ldg.global.f        --> ibid.
//   * llvm.nvvm.ldg.global.p        --> ibid.
//   * llvm.nvvm.swap.lo.hi.b64      --> llvm.fshl(x, x, 32)
//   * llvm.nvvm.atomic.load.inc.32  --> atomicrmw uinc_wrap
//   * llvm.nvvm.atomic.load.dec.32  --> atomicrmw udec_wrap
// * llvm.nvvm.barrier0              --> llvm.nvvm.barrier.cta.sync.aligned.all(0)
// * llvm.nvvm.barrier.n             --> llvm.nvvm.barrier.cta.sync.aligned.all(x)
// * llvm.nvvm.bar.sync              --> llvm.nvvm.barrier.cta.sync.aligned.all(x)
// * llvm.nvvm.barrier               --> llvm.nvvm.barrier.cta.sync.aligned(x, y)
// * llvm.nvvm.barrier.sync          --> llvm.nvvm.barrier.cta.sync.all(x)
// * llvm.nvvm.barrier.sync.cnt      --> llvm.nvvm.barrier.cta.sync(x, y)

def llvm_global_ptr_ty  : LLVMQualPointerType<1>;         // (global)ptr
def llvm_shared_ptr_ty  : LLVMQualPointerType<3>;         // (shared)ptr
def llvm_local_ptr_ty   : LLVMQualPointerType<5>;         // (local)ptr
def llvm_tmem_ptr_ty    : LLVMQualPointerType<6>;         // (tensor memory)ptr
def llvm_shared_cluster_ptr_ty : LLVMQualPointerType<7>;  // (shared_cluster)ptr

//
// MISC
//

defvar WARP_SIZE = 32;

// Note: the maximum grid size in the x-dimension is the lower value of 65535
// on sm_20. We conservatively use the larger value here as it required for
// sm_30+ and also correct for sm_20.
defvar MAX_GRID_SIZE_X = 0x7fffffff;
defvar MAX_GRID_SIZE_Y = 0xffff;
defvar MAX_GRID_SIZE_Z = 0xffff;

defvar MAX_BLOCK_SIZE_X = 1024;
defvar MAX_BLOCK_SIZE_Y = 1024;
defvar MAX_BLOCK_SIZE_Z = 64;

// Helper class that concatenates list elements with
// a given separator 'sep' and returns the result.
// Handles empty strings.
class StrJoin<string sep, list<string> str_list> {
  string ret = !foldl("", str_list, a, b,
               !if(!eq(a, ""), b, !if(!eq(b, ""), a, !strconcat(a, sep, b))));
}

// Helper class that represents a 'fragment' of an NVPTX *MMA instruction.
// Geom: m<M>n<N>k<K>. E.g. m8n32k16
// Frag: [a|b|c|d] ([x1|x2|x4] for ldmatrix)
// PtxEltType: PTX type for the element.
class WMMA_REGS<string Geom, string Frag, string PtxEltType> {
  string geom = Geom;
  string frag = Frag;
  string ptx_elt_type = PtxEltType;
  string gft = Geom#":"#Frag#":"#ptx_elt_type;
  string gf = Geom#":"#Frag;
  string ft = frag#":"#ptx_elt_type;
  list<LLVMType> regs = !cond(
    // mma fp ops use smaller fragments than wmma fp ops
    !eq(gft,"m8n8k4:a:f16") : !listsplat(llvm_v2f16_ty, 2),
    !eq(gft,"m8n8k4:b:f16") : !listsplat(llvm_v2f16_ty, 2),
    !eq(gft,"m16n8k8:a:f16") : !listsplat(llvm_v2f16_ty, 2),
    !eq(gft,"m16n8k8:b:f16") : [llvm_v2f16_ty],
    !eq(gft,"m16n8k8:c:f16") : !listsplat(llvm_v2f16_ty, 2),
    !eq(gft,"m16n8k8:d:f16") : !listsplat(llvm_v2f16_ty, 2),
    !eq(gft,"m16n8k8:c:f32") : !listsplat(llvm_float_ty, 4),
    !eq(gft,"m16n8k8:d:f32") : !listsplat(llvm_float_ty, 4),
    !eq(gft,"m16n8k16:a:f16") : !listsplat(llvm_v2f16_ty, 4),
    !eq(gft,"m16n8k16:b:f16") : !listsplat(llvm_v2f16_ty, 2),
    !eq(gft,"m16n8k16:c:f16") : !listsplat(llvm_v2f16_ty, 2),
    !eq(gft,"m16n8k16:d:f16") : !listsplat(llvm_v2f16_ty, 2),
    !eq(gft,"m16n8k16:c:f32") : !listsplat(llvm_float_ty, 4),
    !eq(gft,"m16n8k16:d:f32") : !listsplat(llvm_float_ty, 4),
    !eq(gft,"m16n8k4:c:f32") : !listsplat(llvm_float_ty, 4),
    !eq(gft,"m16n8k4:d:f32") : !listsplat(llvm_float_ty, 4),

    // wmma fp16 -> fp16/fp32 @  m16n16k16/m8n32k16/m32n8k16
    // All other supported geometries use the same fragment format for f32 and
    // f16, so we only need to consider {fragment, type}.
    !eq(ft,"a:f16") : !listsplat(llvm_v2f16_ty, 8),
    !eq(ft,"b:f16") : !listsplat(llvm_v2f16_ty, 8),
    !eq(ft,"c:f16") : !listsplat(llvm_v2f16_ty, 4),
    !eq(ft,"d:f16") : !listsplat(llvm_v2f16_ty, 4),
    !eq(ft,"c:f32") : !listsplat(llvm_float_ty, 8),
    !eq(ft,"d:f32") : !listsplat(llvm_float_ty, 8),

    // wmma tf32 -> s32 @ m16n16k8
    !eq(gft,"m16n16k8:a:tf32") : !listsplat(llvm_i32_ty, 4),
    !eq(gft,"m16n16k8:b:tf32") : !listsplat(llvm_i32_ty, 4),

    // mma tf32 -> s32 @ m16n16k8/m16n8k8
    !eq(gft,"m16n8k4:a:tf32") : !listsplat(llvm_i32_ty, 2),
    !eq(gft,"m16n8k4:b:tf32") : [llvm_i32_ty],
    !eq(gft,"m16n8k8:a:tf32") : !listsplat(llvm_i32_ty, 4),
    !eq(gft,"m16n8k8:b:tf32") : !listsplat(llvm_i32_ty, 2),

    !eq(gft,"m8n8k4:a:f64") : [llvm_double_ty],
    !eq(gft,"m8n8k4:b:f64") : [llvm_double_ty],
    !eq(gft,"m8n8k4:c:f64") : !listsplat(llvm_double_ty, 2),
    !eq(gft,"m8n8k4:d:f64") : !listsplat(llvm_double_ty, 2),

    // wmma bf16 -> s32 @ m16n16k16/m8n32k16/m32n8k16
    !eq(gft,"m16n16k16:a:bf16") : !listsplat(llvm_i32_ty, 4),
    !eq(gft,"m16n16k16:b:bf16") : !listsplat(llvm_i32_ty, 4),
    !eq(gft,"m8n32k16:a:bf16") : !listsplat(llvm_i32_ty, 2),
    !eq(gft,"m8n32k16:b:bf16") : !listsplat(llvm_i32_ty, 8),
    !eq(gft,"m32n8k16:a:bf16") : !listsplat(llvm_i32_ty, 8),
    !eq(gft,"m32n8k16:b:bf16") : !listsplat(llvm_i32_ty, 2),

    // mma bf16 -> s32 @ m16n8k16/m16n8k8
    !eq(gft,"m16n8k16:a:bf16") : !listsplat(llvm_i32_ty, 4),
    !eq(gft,"m16n8k16:b:bf16") : !listsplat(llvm_i32_ty, 2),
    !eq(gft,"m16n8k8:a:bf16") : !listsplat(llvm_i32_ty, 2),
    !eq(gft,"m16n8k8:b:bf16") : [llvm_i32_ty],

    // wmma u8/s8 -> s32 @ m16n16k16/m8n32k16/m32n8k16
    !eq(gft,"m16n16k16:a:u8") : !listsplat(llvm_i32_ty, 2),
    !eq(gft,"m16n16k16:a:s8") : !listsplat(llvm_i32_ty, 2),
    !eq(gft,"m16n16k16:b:u8") : !listsplat(llvm_i32_ty, 2),
    !eq(gft,"m16n16k16:b:s8") : !listsplat(llvm_i32_ty, 2),
    !eq(gft,"m16n16k16:c:s32") : !listsplat(llvm_i32_ty, 8),
    !eq(gft,"m16n16k16:d:s32") : !listsplat(llvm_i32_ty, 8),

    !eq(gft,"m8n32k16:a:u8") : [llvm_i32_ty],
    !eq(gft,"m8n32k16:a:s8") : [llvm_i32_ty],
    !eq(gft,"m8n32k16:b:u8") : !listsplat(llvm_i32_ty, 4),
    !eq(gft,"m8n32k16:b:s8") : !listsplat(llvm_i32_ty, 4),
    !eq(gft,"m8n32k16:c:s32") : !listsplat(llvm_i32_ty, 8),
    !eq(gft,"m8n32k16:d:s32") : !listsplat(llvm_i32_ty, 8),

    !eq(gft,"m32n8k16:a:u8") : !listsplat(llvm_i32_ty, 4),
    !eq(gft,"m32n8k16:a:s8") : !listsplat(llvm_i32_ty, 4),
    !eq(gft,"m32n8k16:b:u8") : [llvm_i32_ty],
    !eq(gft,"m32n8k16:b:s8") : [llvm_i32_ty],
    !eq(gft,"m32n8k16:c:s32") : !listsplat(llvm_i32_ty, 8),
    !eq(gft,"m32n8k16:d:s32") : !listsplat(llvm_i32_ty, 8),

    // mma u8/s8 -> s32 @ m8n8k16/m16n8k16/m16n8k32
    !eq(gft,"m8n8k16:a:u8") : [llvm_i32_ty],
    !eq(gft,"m8n8k16:a:s8") : [llvm_i32_ty],
    !eq(gft,"m8n8k16:b:u8") : [llvm_i32_ty],
    !eq(gft,"m8n8k16:b:s8") : [llvm_i32_ty],
    !eq(gft,"m8n8k16:c:s32") : !listsplat(llvm_i32_ty, 2),
    !eq(gft,"m8n8k16:d:s32") : !listsplat(llvm_i32_ty, 2),

    !eq(gft,"m16n8k16:a:u8") : !listsplat(llvm_i32_ty, 2),
    !eq(gft,"m16n8k16:a:s8") : !listsplat(llvm_i32_ty, 2),
    !eq(gft,"m16n8k16:b:u8") : [llvm_i32_ty],
    !eq(gft,"m16n8k16:b:s8") : [llvm_i32_ty],
    !eq(gft,"m16n8k16:c:s32") : !listsplat(llvm_i32_ty, 4),
    !eq(gft,"m16n8k16:d:s32") : !listsplat(llvm_i32_ty, 4),

    !eq(gft,"m16n8k32:a:u8") : !listsplat(llvm_i32_ty, 4),
    !eq(gft,"m16n8k32:a:s8") : !listsplat(llvm_i32_ty, 4),
    !eq(gft,"m16n8k32:b:u8") : !listsplat(llvm_i32_ty, 2),
    !eq(gft,"m16n8k32:b:s8") : !listsplat(llvm_i32_ty, 2),
    !eq(gft,"m16n8k32:c:s32") : !listsplat(llvm_i32_ty, 4),
    !eq(gft,"m16n8k32:d:s32") : !listsplat(llvm_i32_ty, 4),

    // wmma/mma u4/s4 -> s32 @ m8n8k32 (u4/s4)
    !eq(gft,"m8n8k32:a:u4") : [llvm_i32_ty],
    !eq(gft,"m8n8k32:a:s4") : [llvm_i32_ty],
    !eq(gft,"m8n8k32:b:u4") : [llvm_i32_ty],
    !eq(gft,"m8n8k32:b:s4") : [llvm_i32_ty],
    !eq(gft,"m8n8k32:c:s32") : !listsplat(llvm_i32_ty, 2),
    !eq(gft,"m8n8k32:d:s32") : !listsplat(llvm_i32_ty, 2),

    !eq(gft,"m16n8k32:a:u4") : !listsplat(llvm_i32_ty, 2),
    !eq(gft,"m16n8k32:a:s4") : !listsplat(llvm_i32_ty, 2),
    !eq(gft,"m16n8k32:b:u4") : [llvm_i32_ty],
    !eq(gft,"m16n8k32:b:s4") : [llvm_i32_ty],
    !eq(gft,"m16n8k32:c:s32") : !listsplat(llvm_i32_ty, 4),
    !eq(gft,"m16n8k32:d:s32") : !listsplat(llvm_i32_ty, 4),

    !eq(gft,"m16n8k64:a:u4") : !listsplat(llvm_i32_ty, 4),
    !eq(gft,"m16n8k64:a:s4") : !listsplat(llvm_i32_ty, 4),
    !eq(gft,"m16n8k64:b:u4") : !listsplat(llvm_i32_ty, 2),
    !eq(gft,"m16n8k64:b:s4") : !listsplat(llvm_i32_ty, 2),
    !eq(gft,"m16n8k64:c:s32") : !listsplat(llvm_i32_ty, 4),
    !eq(gft,"m16n8k64:d:s32") : !listsplat(llvm_i32_ty, 4),

    // wmma/mma b1 -> s32 @ m8n8k128(b1)
    !eq(gft,"m8n8k128:a:b1") : [llvm_i32_ty],
    !eq(gft,"m8n8k128:b:b1") : [llvm_i32_ty],
    !eq(gft,"m8n8k128:c:s32") : !listsplat(llvm_i32_ty, 2),
    !eq(gft,"m8n8k128:d:s32") : !listsplat(llvm_i32_ty, 2),

    !eq(gft,"m16n8k128:a:b1") : !listsplat(llvm_i32_ty, 2),
    !eq(gft,"m16n8k128:b:b1") : [llvm_i32_ty],
    !eq(gft,"m16n8k128:c:s32") : !listsplat(llvm_i32_ty, 4),
    !eq(gft,"m16n8k128:d:s32") : !listsplat(llvm_i32_ty, 4),

    !eq(gft,"m16n8k256:a:b1") : !listsplat(llvm_i32_ty, 4),
    !eq(gft,"m16n8k256:b:b1") : !listsplat(llvm_i32_ty, 2),
    !eq(gft,"m16n8k256:c:s32") : !listsplat(llvm_i32_ty, 4),
    !eq(gft,"m16n8k256:d:s32") : !listsplat(llvm_i32_ty, 4),

    // ldmatrix b16 -> s32 @ m8n8
    !eq(gf,"m8n8:x1") : !listsplat(llvm_i32_ty, 1),
    !eq(gf,"m8n8:x2") : !listsplat(llvm_i32_ty, 2),
    !eq(gf,"m8n8:x4") : !listsplat(llvm_i32_ty, 4),

    // ldmatrix b8, b8x16.b6x16_p32, b8x16.b4x16_p64 -> s32 @ m16n16
    !eq(gf,"m16n16:x1") : !listsplat(llvm_i32_ty, 2),
    !eq(gf,"m16n16:x2") : !listsplat(llvm_i32_ty, 4),

    // ldmatrix b8x16.b6x16_p32, b8x16.b4x16_p64 -> s32 @ m8n16
    !eq(gf,"m8n16:x1") : !listsplat(llvm_i32_ty, 1),
    !eq(gf,"m8n16:x2") : !listsplat(llvm_i32_ty, 2),
    !eq(gf,"m8n16:x4") : !listsplat(llvm_i32_ty, 4),

  );
}

class WMMA_NAME_LDST<string Op, WMMA_REGS Frag, string Layout, int WithStride> {
  string intr = "llvm.nvvm.wmma."
                # Frag.geom
                # "." # Op
                # "." # Frag.frag
                # "." # Layout
                # !if(WithStride, ".stride", "")
                # "." # Frag.ptx_elt_type
                ;
  // TODO(tra): record name should ideally use the same field order as the intrinsic.
  // E.g. string record = !subst("llvm", "int",
  //                      !subst(".", "_", llvm));
  string record = "int_nvvm_wmma_"
                # Frag.geom
                # "_" # Op
                # "_" # Frag.frag
                # "_" # Frag.ptx_elt_type
                # "_" # Layout
                # !if(WithStride, "_stride", "");
}

class MMA_SIGNATURE<WMMA_REGS A, WMMA_REGS B, WMMA_REGS C, WMMA_REGS D> {
  list<WMMA_REGS> id_frags = !cond(
     // FP16 ops are identified by accumulator & result type.
     !eq(A.ptx_elt_type, "f16") : [D, C],
     // other ops are identified by input types.
     !ne(A.ptx_elt_type, B.ptx_elt_type): [A, B],
     true: [A]
     );
   string ret = !foldl("", id_frags, a, b, !strconcat(a, "_", b.ptx_elt_type));
}

class WMMA_NAME<string ALayout, string BLayout, int Satfinite, string Rnd, string b1op,
                WMMA_REGS A, WMMA_REGS B, WMMA_REGS C, WMMA_REGS D> {
  string signature = MMA_SIGNATURE<A, B, C, D>.ret;
  string record = "int_nvvm_wmma_"
                  # A.geom
                  # "_mma"
                  # !subst(".", "_", b1op)
                  # "_" # ALayout
                  # "_" # BLayout
                  # !if(!ne(Rnd, ""), !strconcat("_", Rnd), "")
                  # signature
                  # !if(Satfinite, "_satfinite", "");
}

class MMA_NAME<string ALayout, string BLayout, int Satfinite, string b1op,
               WMMA_REGS A, WMMA_REGS B, WMMA_REGS C, WMMA_REGS D> {
  string signature = MMA_SIGNATURE<A, B, C, D>.ret;
  string record = "int_nvvm_mma"
                  # !subst(".", "_", b1op)
                  # "_" # A.geom
                  # "_" # ALayout
                  # "_" # BLayout
                  # !if(Satfinite, "_satfinite", "")
                  # signature;
}

class LDMATRIX_NAME<WMMA_REGS Frag, int Trans> {
  string intr = "llvm.nvvm.ldmatrix.sync.aligned"
                # "." # Frag.geom
                # "." # Frag.frag
                # !if(Trans, ".trans", "")
                # "." # Frag.ptx_elt_type
                ;
  string record = !subst(".", "_",
                  !subst("llvm.", "int_", intr));
}

// Generates list of 4-tuples of WMMA_REGS representing a valid MMA op.
//   Geom: list of supported geometries.
//   TypeN: PTX type of the corresponding fragment's element.
//   TypeB and TypeD may be empty if it must match that of TypeA or TypeC.
class MMA_OPS<list<string> Geom, list<string> TypeA, list<string> TypeB,
            list<string> TypeC, list<string> TypeD> {
  list<list<WMMA_REGS>> ret =
     !foldl([]<list<WMMA_REGS>>, Geom, t1, geom, !listconcat(t1,
     !foldl([]<list<WMMA_REGS>>, TypeA, t2, type_a, !listconcat(t2,
     !foldl([]<list<WMMA_REGS>>, !if(!size(TypeB), TypeB, [type_a]), t3, type_b, !listconcat(t3,
     !foldl([]<list<WMMA_REGS>>, TypeC, t4, type_c, !listconcat(t4,
     !foldl([]<list<WMMA_REGS>>, !if(!size(TypeD), TypeD, [type_c]), t5, type_d, !listconcat(t5,
            [[WMMA_REGS<geom, "a", type_a>,
              WMMA_REGS<geom, "b", type_b>,
              WMMA_REGS<geom, "c", type_c>,
              WMMA_REGS<geom, "d", type_d>]]))))))))));
   // Debugging aid for readable representation of the list above.
   list<list<string>> ops = !foreach(x, ret, [x[0].gft, x[1].gft, x[2].gft, x[3].gft]);
}

class MMA_LDST_OPS<list<string> Geom, list<string> Frags, list<string> Types> {
  list<WMMA_REGS> ret =
     !foldl([]<WMMA_REGS>, Geom, t1, geom, !listconcat(t1,
     !foldl([]<WMMA_REGS>, Frags, t2, frag, !listconcat(t2,
     !foldl([]<WMMA_REGS>, Types, t3, type, !listconcat(t3,
            [WMMA_REGS<geom, frag, type>]))))));
   // Debugging aid for readable representation of the list above.
   list<string> ops = !foreach(x, ret, x.gft);
}

class LDMATRIX_OPS<list<string> Geom, list<string> Frags, list<string> Types> {
  list<WMMA_REGS> ret =
     !foldl([]<WMMA_REGS>, Geom, t1, geom, !listconcat(t1,
     !foldl([]<WMMA_REGS>, Frags, t2, frag, !listconcat(t2,
     !foldl([]<WMMA_REGS>, Types, t3, type, !listconcat(t3,
            [WMMA_REGS<geom, frag, type>]))))));
   // Debugging aid for readable representation of the list above.
   list<string> ops = !foreach(x, ret, x.gft);
}

// Creates list of valid combinations of fragments. This is the main list that
// drives generation of corresponding intrinsics and instructions.
class NVVM_MMA_OPS {
  list<list<WMMA_REGS>> tf32_wmma_ops = MMA_OPS<
            ["m16n16k8"],
            ["tf32"], [], ["f32"], []>.ret;
  list<list<WMMA_REGS>> bf16_wmma_ops = MMA_OPS<
            ["m16n16k16", "m32n8k16", "m8n32k16"],
            ["bf16"], [], ["f32"], []>.ret;
  list<list<WMMA_REGS>> f64_wmma_ops = MMA_OPS<
            ["m8n8k4"],
            ["f64"], [], ["f64"], []>.ret;
  list<list<WMMA_REGS>> fp_wmma_ops = MMA_OPS<
            ["m16n16k16", "m32n8k16", "m8n32k16"],
            ["f16"], [], ["f16", "f32"], ["f16", "f32"]>.ret;
  list<list<WMMA_REGS>> int_wmma_ops = MMA_OPS<
            ["m16n16k16", "m32n8k16", "m8n32k16"],
            ["s8", "u8"], [], ["s32"], []>.ret;
  list<list<WMMA_REGS>> subint_wmma_ops = MMA_OPS<
            ["m8n8k32"],
            ["s4", "u4"], [], ["s32"], []>.ret;
  list<list<WMMA_REGS>> bit_wmma_ops = MMA_OPS<
            ["m8n8k128"],
            ["b1"], [], ["s32"], []>.ret;
  list<list<WMMA_REGS>> all_wmma_ops = !listconcat(
            tf32_wmma_ops, bf16_wmma_ops, f64_wmma_ops,
            fp_wmma_ops, int_wmma_ops, subint_wmma_ops, bit_wmma_ops);

  list<list<WMMA_REGS>> tf32_mma_ops = MMA_OPS<
            ["m16n8k4", "m16n8k8"],
            ["tf32"], [], ["f32"], []>.ret;
  list<list<WMMA_REGS>> bf16_mma_ops = MMA_OPS<
            ["m16n8k16", "m16n8k8"],
            ["bf16"], [], ["f32"], []>.ret;
  list<list<WMMA_REGS>> f64_mma_ops = MMA_OPS<
            ["m8n8k4"],
            ["f64"], [], ["f64"], []>.ret;
  list<list<WMMA_REGS>> fp_mma_ops = MMA_OPS<
            ["m8n8k4", "m16n8k8", "m16n8k16"],
            ["f16"], [], ["f16", "f32"], ["f16", "f32"]>.ret;
  list<list<WMMA_REGS>> int_mma_ops = MMA_OPS<
            ["m8n8k16", "m16n8k16", "m16n8k32"],
            ["s8", "u8"], ["s8", "u8"], ["s32"], []>.ret;
  list<list<WMMA_REGS>> subint_mma_ops = MMA_OPS<
            ["m8n8k32", "m16n8k32", "m16n8k64"],
            ["s4", "u4"], ["s4", "u4"], ["s32"], []>.ret;
  list<list<WMMA_REGS>> bit_mma_ops = MMA_OPS<
            ["m8n8k128", "m16n8k128", "m16n8k256"],
            ["b1"], [], ["s32"], []>.ret;
  list<list<WMMA_REGS>> all_mma_ops = !listconcat(
            tf32_mma_ops, bf16_mma_ops, f64_mma_ops,
            fp_mma_ops, int_mma_ops, subint_mma_ops, bit_mma_ops);

  list<WMMA_REGS> ldst_ab_ops = MMA_LDST_OPS<
            ["m16n16k16", "m32n8k16", "m8n32k16"],
            ["a", "b"], ["f16", "u8", "s8", "bf16"]>.ret;
  list<WMMA_REGS> ldst_cd_ops = MMA_LDST_OPS<
            ["m16n16k16", "m32n8k16", "m8n32k16"],
            ["c", "d"], ["f16", "f32", "s32"]>.ret;
  list<WMMA_REGS> ldst_tf32_ab_ops = MMA_LDST_OPS<
            ["m16n16k8"],
            ["a", "b"], ["tf32"]>.ret;
  list<WMMA_REGS> ldst_tf32_cd_ops = MMA_LDST_OPS<
            ["m16n16k8"],
            ["c", "d"], ["f32"]>.ret;
  list<WMMA_REGS> ldst_f64_abcd_ops = MMA_LDST_OPS<
            ["m8n8k4"],
            ["a", "b", "c", "d"], ["f64"]>.ret;
  list<WMMA_REGS> ldst_subint_ab_ops = MMA_LDST_OPS<
            ["m8n8k32"], ["a", "b"], ["s4","u4"]>.ret;
  list<WMMA_REGS> ldst_bit_ab_ops = MMA_LDST_OPS<
            ["m8n8k128"], ["a", "b"], ["b1"]>.ret;
  list<WMMA_REGS> ldst_subint_cd_ops = MMA_LDST_OPS<
            ["m8n8k32", "m8n8k128"],  ["c", "d"], ["s32"]>.ret;
  list<WMMA_REGS> all_ldst_ops = !listconcat(ldst_ab_ops, ldst_cd_ops,
                                             ldst_tf32_ab_ops,
                                             ldst_tf32_cd_ops,
                                             ldst_f64_abcd_ops,
                                             ldst_subint_ab_ops,
                                             ldst_bit_ab_ops,
                                             ldst_subint_cd_ops);
  // Separate A/B/C fragments (loads) from D (stores).
  list<WMMA_REGS> all_ld_ops = !filter(op, all_ldst_ops, !ne(op.frag, "d"));
  list<WMMA_REGS> all_st_ops = !filter(op, all_ldst_ops, !eq(op.frag, "d"));

  list<WMMA_REGS> ldmatrix_b16_ops = LDMATRIX_OPS<
    ["m8n8"], ["x1", "x2", "x4"], ["b16"]>.ret;

  list<WMMA_REGS> ldmatrix_geom_m16n16_ops = LDMATRIX_OPS<
    ["m16n16"], ["x1", "x2"], ["b8", "b8x16.b6x16_p32", "b8x16.b4x16_p64"]>.ret;

  list<WMMA_REGS> ldmatrix_geom_m8n16_ops = LDMATRIX_OPS<
    ["m8n16"], ["x1", "x2", "x4"], ["b8x16.b6x16_p32", "b8x16.b4x16_p64"]>.ret;

  list<WMMA_REGS> all_ldmatrix_ops = !listconcat(ldmatrix_b16_ops,
                                                 ldmatrix_geom_m16n16_ops,
                                                 ldmatrix_geom_m8n16_ops);
}

def NVVM_MMA_OPS : NVVM_MMA_OPS;

// Returns true if this combination of fragment and layout for WMMA load/store
// ops is supported; false otherwise.
// E.g.
// if NVVM_WMMA_LDST_SUPPORTED<...>.ret then
//   def : FOO<>; // The record will only be defined for supported ops.
//
class NVVM_WMMA_LDST_SUPPORTED<WMMA_REGS frag, string layout> {
  string f = frag.frag;
  string t = frag.ptx_elt_type;

  bit ret = !cond(
    // Sub-int load and store requires A fragment to be of row layout and B
    // fragments to be of column layout.
    !and(!or(!eq(t, "b1"),
             !eq(t, "u4"),
             !eq(t, "s4")),
         !or(!and(!eq(f, "a"),
                  !ne(layout, "row")),
             !and(!eq(f, "b"),
                  !ne(layout, "col")))) : false,
    true: true
  );
}

// Returns true if this combination of layout/satf/rnd for WMMA ops is
// supported; false otherwise.
// E.g.
// if NVVM_WMMA_SUPPORTED<...>.ret then
//   def : FOO<>; // The record will only be defined for supported ops.
//
class NVVM_WMMA_SUPPORTED<list<WMMA_REGS> frags, string layout_a, string layout_b, int satf, string rnd> {
  // WMMA ops check both layouts.
  string layout = layout_a # ":" # layout_b;
  string t = frags[0].ptx_elt_type;

  bit ret = !cond(
    // only f64 wmma functions support rnd options
    // any non f64 type that uses a rnd value is invalid
    !and(!ne(t, "f64"), !ne(rnd, "")) : false,

    // satf is only valid for select types
    !and(!eq(satf, 1),
         !ne(t, "s8"),
         !ne(t, "u8"),
         !ne(t, "s4"),
         !ne(t, "u4"),
         !ne(t, "f16")): false,

    // Sub-int wmma requires row/column layout
    !and(!or(!eq(t, "s4"),
             !eq(t, "u4"),
             !eq(t, "b1")),
         !ne(layout, "row:col")) : false,
    true: true
  );
}

class NVVM_MMA_B1OPS<list<WMMA_REGS> frags> {
  list<string> ret = !cond(
    !eq(frags[0].ptx_elt_type, "b1") : [".xor.popc", ".and.popc"],
    true: [""]
  );
}

// Returns true if this combination of layout/satf for MMA ops is supported;
// false otherwise.
// E.g.
// if NVVM_MMA_SUPPORTED<...>.ret then
//   def : FOO<>; // The record will only be defined for supported ops.
//
class NVVM_MMA_SUPPORTED<list<WMMA_REGS> frags, string layout_a, string layout_b, int satf> {
  // MMA ops check both layouts.
  string layout = layout_a # ":" # layout_b;
  string a_type = frags[0].ptx_elt_type;
  string b_type = frags[1].ptx_elt_type;
  string c_type = frags[2].ptx_elt_type;
  string d_type = frags[3].ptx_elt_type;
  string geom = frags[0].geom;

  // gcd is a shortcut used to identify instructions that depend on
  // geom+frag_c+frag_d.
  string gcd = geom # ":" # c_type # d_type;
  bit ret = !cond(

    // Limit satf to valid types
    !and(!eq(satf, 1),
         !ne(a_type, "s8"),
         !ne(a_type, "u8"),
         !ne(a_type, "s4"),
         !ne(a_type, "u4")): false,

    // m8n8k4 has no C=f32 D=f16 variant.
    !eq(gcd, "m8n8k4:f32f16"): false,

    // only m8n8k4 for f16 does not require row:col layout
    !and(!ne(layout, "row:col"),
         !or(!ne(geom, "m8n8k4"),
             !ne(a_type, "f16"))) : false,

    // m16n8k8 requires A and B to be the same type and C and D to be the same
    // type.
    !and(!eq(geom, "m16n8k8"),
         !or(!ne(a_type, b_type),
             !ne(c_type, d_type))): false,

    // m16n8k8 requires C and D to be the same type.
    !and(!eq(geom, "m16n8k8"),
         !ne(c_type, d_type)): false,

    // All other are OK.
    true: true
  );
}

// Returns true if the fragment is valid for ldmatrix ops is supported;
// false otherwise.
// E.g.
// if NVVM_LDMATRIX_SUPPORTED<...>.ret then
//   def : FOO<>; // The record will only be defined for supported ops.
//
class NVVM_LDMATRIX_SUPPORTED<WMMA_REGS frag, bit trans> {
  string g = frag.geom;
  string t = frag.ptx_elt_type;

  bit ret = !cond(
    !and(!eq(g, "m8n8"), !eq(t, "b16")): true,
    !and(!eq(g, "m16n16"), !eq(t, "b8"), !eq(trans, 1)): true,
    !and(!eq(g, "m16n16"), !eq(t, "b8x16.b6x16_p32"), !eq(trans, 1)): true,
    !and(!eq(g, "m16n16"), !eq(t, "b8x16.b4x16_p64"), !eq(trans, 1)): true,
    !and(!eq(g, "m8n16"), !eq(t, "b8"), !eq(trans, 0)): true,
    !and(!eq(g, "m8n16"), !eq(t, "b8x16.b6x16_p32"), !eq(trans, 0)): true,
    !and(!eq(g, "m8n16"), !eq(t, "b8x16.b4x16_p64"), !eq(trans, 0)): true,
    true: false
  );
}

class SHFL_INFO<bit sync, string mode, string type, bit return_pred> {
  string Suffix = !if(sync, "sync_", "")
                  # mode # "_"
                  # type
                  # !if(return_pred, "p", "");

  string Name = "int_nvvm_shfl_" # Suffix;
  bit withGccBuiltin = !not(return_pred);
  LLVMType OpType = !cond(
    !eq(type,"i32"): llvm_i32_ty,
    !eq(type,"f32"): llvm_float_ty);
  list<LLVMType> RetTy = !if(return_pred, [OpType, llvm_i1_ty], [OpType]);
  list<LLVMType> ArgsTy = !if(sync,
    [llvm_i32_ty, OpType, llvm_i32_ty, llvm_i32_ty],
    [OpType, llvm_i32_ty, llvm_i32_ty]);
}

class NVVM_TCGEN05_LDST_ACCESS_SIZE<string Shape, int Num> {
  int shift = !cond(!eq(Shape, "16x128b"): 1,
                    !eq(Shape, "16x256b"): 2,
                    true : 0);

  int veclen = !shl(1, !add(Num, shift));

  int valid = !le(veclen, 128);
  LLVMType type = !cond(!eq(veclen,   1): llvm_i32_ty,
                        !eq(veclen,   2): llvm_v2i32_ty,
                        !eq(veclen,   4): llvm_v4i32_ty,
                        !eq(veclen,   8): llvm_v8i32_ty,
                        !eq(veclen,  16): llvm_v16i32_ty,
                        !eq(veclen,  32): llvm_v32i32_ty,
                        !eq(veclen,  64): llvm_v64i32_ty,
                        !eq(veclen, 128): llvm_v128i32_ty,
                        true : llvm_void_ty);
}

class TexVector<string name, list<LLVMType> types> {
  string Name = name;
  list<LLVMType> Types = types;
}

def TV_I8 : TexVector<"i8", [llvm_i16_ty]>;
def TV_I16 : TexVector<"i16", [llvm_i16_ty]>;
def TV_I32 : TexVector<"i32", [llvm_i32_ty]>;
def TV_I64 : TexVector<"i64", [llvm_i64_ty]>;
def TV_V2I8 : TexVector<"v2i8", !listsplat(llvm_i16_ty, 2)>;
def TV_V2I16 : TexVector<"v2i16", !listsplat(llvm_i16_ty, 2)>;
def TV_V2I32 : TexVector<"v2i32", !listsplat(llvm_i32_ty, 2)>;
def TV_V2I64 : TexVector<"v2i64", !listsplat(llvm_i64_ty, 2)>;
def TV_V4I8 : TexVector<"v4i8", !listsplat(llvm_i16_ty, 4)>;
def TV_V4I16 : TexVector<"v4i16", !listsplat(llvm_i16_ty, 4)>;
def TV_V4I32 : TexVector<"v4i32", !listsplat(llvm_i32_ty, 4)>;


def V4F32 : TexVector<"v4f32", !listsplat(llvm_float_ty, 4)>;
def V4S32 : TexVector<"v4s32", !listsplat(llvm_i32_ty, 4)>;
def V4U32 : TexVector<"v4u32", !listsplat(llvm_i32_ty, 4)>;

class NVVMBuiltin :
  ClangBuiltin<!strconcat("__", !substr(NAME, !size("int_")))> {
    assert !eq(!substr(NAME, 0, !size("int_nvvm_")), "int_nvvm_"),
           "NVVMBuiltin must be a NVVM intrinsic starting with 'int_nvvm_'";
}

let TargetPrefix = "nvvm" in {

  // PRMT - permute

  let IntrProperties = [IntrNoMem, IntrSpeculatable] in {
    def int_nvvm_prmt : NVVMBuiltin,
      DefaultAttrsIntrinsic<[llvm_i32_ty], [llvm_i32_ty, llvm_i32_ty, llvm_i32_ty]>;

    foreach mode = ["f4e", "b4e"] in
      def int_nvvm_prmt_ # mode :
          DefaultAttrsIntrinsic<[llvm_i32_ty], [llvm_i32_ty, llvm_i32_ty, llvm_i32_ty]>;

    // Note: these variants also have 2 source operands but only one will ever
    // be used so we eliminate the other operand in the IR (0 is used as the
    // placeholder in the backend).
    foreach mode = ["rc8", "ecl", "ecr", "rc16"] in
      def int_nvvm_prmt_ # mode :
          DefaultAttrsIntrinsic<[llvm_i32_ty], [llvm_i32_ty, llvm_i32_ty]>;
  }

  def int_nvvm_nanosleep : NVVMBuiltin,
      DefaultAttrsIntrinsic<[], [llvm_i32_ty],
                            [IntrConvergent, IntrNoMem, IntrHasSideEffects]>;

  // Performance Monitor Events (pm events) intrinsics
  def int_nvvm_pm_event_mask : NVVMBuiltin,
      DefaultAttrsIntrinsic<[], [llvm_i16_ty],
                [IntrConvergent, IntrNoMem, IntrHasSideEffects,
                 ImmArg<ArgIndex<0>>]>;
//
// Min Max
//
  let IntrProperties = [IntrNoMem, IntrSpeculatable, Commutative] in {
    foreach operation = ["min", "max"] in {
      def int_nvvm_f # operation # _d : NVVMBuiltin,
        DefaultAttrsIntrinsic<[llvm_double_ty], [llvm_double_ty, llvm_double_ty]>;

      foreach variant = ["", "_xorsign_abs"] in {
        foreach nan = ["", "_nan"] in {
          foreach ftz = ["", "_ftz"] in {
            def int_nvvm_f # operation # ftz # nan # variant # _f : NVVMBuiltin,
              DefaultAttrsIntrinsic<[llvm_float_ty], [llvm_float_ty, llvm_float_ty]>;

            def int_nvvm_f # operation # ftz # nan # variant # _f16 :
              DefaultAttrsIntrinsic<[llvm_half_ty], [llvm_half_ty, llvm_half_ty]>;

            def int_nvvm_f # operation # ftz # nan # variant # _f16x2 :
              DefaultAttrsIntrinsic<[llvm_v2f16_ty], [llvm_v2f16_ty, llvm_v2f16_ty]>;

            def int_nvvm_f # operation # ftz # nan # variant # _bf16 : NVVMBuiltin,
              DefaultAttrsIntrinsic<[llvm_bfloat_ty], [llvm_bfloat_ty, llvm_bfloat_ty]>;

            def int_nvvm_f # operation # ftz # nan # variant # _bf16x2 : NVVMBuiltin,
              DefaultAttrsIntrinsic<[llvm_v2bf16_ty], [llvm_v2bf16_ty, llvm_v2bf16_ty]>;
          } // ftz
        } // nan
      } // variant
    } // operation
  }

//
// Multiplication
//
  let IntrProperties = [IntrNoMem, IntrSpeculatable, Commutative] in {
    foreach sign = ["", "u"] in {
      def int_nvvm_mulhi_ # sign # s : NVVMBuiltin,
          DefaultAttrsIntrinsic<[llvm_i16_ty], [llvm_i16_ty, llvm_i16_ty]>;

      def int_nvvm_mulhi_ # sign # i : NVVMBuiltin,
          DefaultAttrsIntrinsic<[llvm_i32_ty], [llvm_i32_ty, llvm_i32_ty]>;

      def int_nvvm_mulhi_ # sign # ll : NVVMBuiltin,
          DefaultAttrsIntrinsic<[llvm_i64_ty], [llvm_i64_ty, llvm_i64_ty]>;

      def int_nvvm_mul24_ # sign # i : NVVMBuiltin,
        DefaultAttrsIntrinsic<[llvm_i32_ty], [llvm_i32_ty, llvm_i32_ty]>;
    }

    foreach rnd = ["rn", "rz", "rm", "rp"] in {
      foreach ftz = ["", "_ftz"] in
        def int_nvvm_mul_ # rnd # ftz # _f : NVVMBuiltin,
            DefaultAttrsIntrinsic<[llvm_float_ty], [llvm_float_ty, llvm_float_ty]>;

      def int_nvvm_mul_ # rnd # _d : NVVMBuiltin,
          DefaultAttrsIntrinsic<[llvm_double_ty], [llvm_double_ty, llvm_double_ty]>;
    }
  }

//
// Div
//
  let IntrProperties = [IntrNoMem] in {
    foreach ftz = ["", "_ftz"] in {
      def int_nvvm_div_approx # ftz # _f : NVVMBuiltin,
          DefaultAttrsIntrinsic<[llvm_float_ty], [llvm_float_ty, llvm_float_ty]>;

      def int_nvvm_div_full # ftz : NVVMBuiltin,
          DefaultAttrsIntrinsic<[llvm_float_ty], [llvm_float_ty, llvm_float_ty]>;
    }

    foreach rnd = ["rn", "rz", "rm", "rp"] in {
      foreach ftz = ["", "_ftz"] in
        def int_nvvm_div_ # rnd # ftz # _f : NVVMBuiltin,
            DefaultAttrsIntrinsic<[llvm_float_ty], [llvm_float_ty, llvm_float_ty]>;

      def int_nvvm_div_ # rnd # _d : NVVMBuiltin,
          DefaultAttrsIntrinsic<[llvm_double_ty], [llvm_double_ty, llvm_double_ty]>;
    }
  }

//
// Sad
//
  let IntrProperties = [IntrNoMem, IntrSpeculatable] in {
    foreach sign = ["", "u"] in {
      def int_nvvm_sad_ # sign # s : NVVMBuiltin,
          DefaultAttrsIntrinsic<[llvm_i16_ty], [llvm_i16_ty, llvm_i16_ty, llvm_i16_ty]>;

      def int_nvvm_sad_ # sign # i : NVVMBuiltin,
          DefaultAttrsIntrinsic<[llvm_i32_ty], [llvm_i32_ty, llvm_i32_ty, llvm_i32_ty]>;

      def int_nvvm_sad_ # sign # ll : NVVMBuiltin,
          DefaultAttrsIntrinsic<[llvm_i64_ty], [llvm_i64_ty, llvm_i64_ty, llvm_i64_ty]>;
    }
  }

//
// Floor  Ceil
//
  let IntrProperties = [IntrNoMem, IntrSpeculatable] in {
    foreach op = ["floor", "ceil"] in {
      foreach ftz = ["", "_ftz"] in
        def int_nvvm_ # op # ftz # _f : NVVMBuiltin,
            DefaultAttrsIntrinsic<[llvm_float_ty], [llvm_float_ty]>;
      def int_nvvm_ # op # _d : NVVMBuiltin,
          DefaultAttrsIntrinsic<[llvm_double_ty], [llvm_double_ty]>;
    }
  }

//
// Abs
//
  foreach ftz = ["", "_ftz"] in
    def int_nvvm_fabs # ftz :
      DefaultAttrsIntrinsic<[llvm_anyfloat_ty], [LLVMMatchType<0>],
                            [IntrNoMem, IntrSpeculatable]>;

//
// Abs, Neg bf16, bf16x2
//
  def int_nvvm_neg_bf16 : NVVMBuiltin,
    DefaultAttrsIntrinsic<[llvm_bfloat_ty], [llvm_bfloat_ty], [IntrNoMem]>;
  def int_nvvm_neg_bf16x2 : NVVMBuiltin,
    DefaultAttrsIntrinsic<[llvm_v2bf16_ty], [llvm_v2bf16_ty], [IntrNoMem]>;

//
// Round
//
  let IntrProperties = [IntrNoMem, IntrSpeculatable] in {
    foreach ftz = ["", "_ftz"] in
      def int_nvvm_round # ftz # _f : NVVMBuiltin,
          DefaultAttrsIntrinsic<[llvm_float_ty], [llvm_float_ty]>;

    def int_nvvm_round_d : NVVMBuiltin,
        DefaultAttrsIntrinsic<[llvm_double_ty], [llvm_double_ty]>;
  }

//
// Trunc
//
  let IntrProperties = [IntrNoMem, IntrSpeculatable] in {
    foreach ftz = ["", "_ftz"] in
      def int_nvvm_trunc # ftz # _f : NVVMBuiltin,
          DefaultAttrsIntrinsic<[llvm_float_ty], [llvm_float_ty]>;

    def int_nvvm_trunc_d : NVVMBuiltin,
        DefaultAttrsIntrinsic<[llvm_double_ty], [llvm_double_ty]>;
  }

//
// Saturate
//
  let IntrProperties = [IntrNoMem, IntrSpeculatable] in {
    foreach ftz = ["", "_ftz"] in
      def int_nvvm_saturate # ftz # _f : NVVMBuiltin,
          DefaultAttrsIntrinsic<[llvm_float_ty], [llvm_float_ty]>;

    def int_nvvm_saturate_d : NVVMBuiltin,
        DefaultAttrsIntrinsic<[llvm_double_ty], [llvm_double_ty]>;
  }

//
// Exp2  Log2
//
  let IntrProperties = [IntrNoMem] in {
    foreach ftz = ["", "_ftz"] in
      def int_nvvm_ex2_approx # ftz # _f : NVVMBuiltin,
          DefaultAttrsIntrinsic<[llvm_float_ty], [llvm_float_ty]>;

    def int_nvvm_ex2_approx_d : NVVMBuiltin,
        DefaultAttrsIntrinsic<[llvm_double_ty], [llvm_double_ty]>;
    def int_nvvm_ex2_approx_f16 :
        DefaultAttrsIntrinsic<[llvm_half_ty], [llvm_half_ty]>;
    def int_nvvm_ex2_approx_f16x2 :
        DefaultAttrsIntrinsic<[llvm_v2f16_ty], [llvm_v2f16_ty]>;

    foreach ftz = ["", "_ftz"] in
      def int_nvvm_lg2_approx # ftz # _f : NVVMBuiltin,
          DefaultAttrsIntrinsic<[llvm_float_ty], [llvm_float_ty]>;

    def int_nvvm_lg2_approx_d : NVVMBuiltin,
        DefaultAttrsIntrinsic<[llvm_double_ty], [llvm_double_ty]>;
  }

//
// Sin  Cos
//
  foreach op = ["sin", "cos"] in
    foreach ftz = ["", "_ftz"] in
      def int_nvvm_ # op # _approx # ftz # _f : NVVMBuiltin,
          DefaultAttrsIntrinsic<[llvm_float_ty], [llvm_float_ty], [IntrNoMem]>;

//
// Tanh
//

   def int_nvvm_tanh_approx_f : ClangBuiltin<"__nvvm_tanh_approx_f">,
        DefaultAttrsIntrinsic<[llvm_float_ty], [llvm_float_ty], [IntrNoMem]>;
   def int_nvvm_tanh_approx_f16 : ClangBuiltin<"__nvvm_tanh_approx_f16">,
       DefaultAttrsIntrinsic<[llvm_half_ty], [llvm_half_ty], [IntrNoMem]>;
   def int_nvvm_tanh_approx_f16x2 : ClangBuiltin<"__nvvm_tanh_approx_f16x2">,
       DefaultAttrsIntrinsic<[llvm_v2f16_ty], [llvm_v2f16_ty], [IntrNoMem]>;

//
// Fma
//
  let IntrProperties = [IntrNoMem, IntrSpeculatable] in {
    foreach variant = ["", "_sat", "_relu"] in {
      foreach ftz = ["", "_ftz"] in {
        def int_nvvm_fma_rn # ftz # variant # _f16 :
          DefaultAttrsIntrinsic<[llvm_half_ty],
            [llvm_half_ty, llvm_half_ty, llvm_half_ty]>;

        def int_nvvm_fma_rn # ftz # variant # _f16x2 :
          DefaultAttrsIntrinsic<[llvm_v2f16_ty],
            [llvm_v2f16_ty, llvm_v2f16_ty, llvm_v2f16_ty]>;

        def int_nvvm_fma_rn # ftz # variant # _bf16 : NVVMBuiltin,
          DefaultAttrsIntrinsic<[llvm_bfloat_ty],
            [llvm_bfloat_ty, llvm_bfloat_ty, llvm_bfloat_ty]>;

        def int_nvvm_fma_rn # ftz # variant # _bf16x2 : NVVMBuiltin,
          DefaultAttrsIntrinsic<[llvm_v2bf16_ty],
            [llvm_v2bf16_ty, llvm_v2bf16_ty, llvm_v2bf16_ty]>;
      } // ftz
    } // variant

    foreach rnd = ["rn", "rz", "rm", "rp"] in {
      foreach ftz = ["", "_ftz"] in
        def int_nvvm_fma_ # rnd # ftz # _f : NVVMBuiltin,
          DefaultAttrsIntrinsic<[llvm_float_ty],
            [llvm_float_ty, llvm_float_ty, llvm_float_ty]>;

      def int_nvvm_fma_ # rnd # _d : NVVMBuiltin,
        DefaultAttrsIntrinsic<[llvm_double_ty],
          [llvm_double_ty, llvm_double_ty, llvm_double_ty]>;
    }
  }

//
// Rcp
//
  let IntrProperties = [IntrNoMem] in {
    foreach rnd = ["rn", "rz", "rm", "rp"] in {
      foreach ftz = ["", "_ftz"] in
        def int_nvvm_rcp_ # rnd # ftz # _f : NVVMBuiltin,
            DefaultAttrsIntrinsic<[llvm_float_ty], [llvm_float_ty]>;

      def int_nvvm_rcp_ # rnd # _d : NVVMBuiltin,
          DefaultAttrsIntrinsic<[llvm_double_ty], [llvm_double_ty]>;
    }

    def int_nvvm_rcp_approx_ftz_f : NVVMBuiltin,
        DefaultAttrsIntrinsic<[llvm_float_ty], [llvm_float_ty]>;
    def int_nvvm_rcp_approx_ftz_d : NVVMBuiltin,
        DefaultAttrsIntrinsic<[llvm_double_ty], [llvm_double_ty]>;
  }

  def int_nvvm_rcp_approx_f : ClangBuiltin<"__nvvm_rcp_approx_f">,
      DefaultAttrsIntrinsic<[llvm_float_ty], [llvm_float_ty], [IntrNoMem]>;

//
// Sqrt
//
  let IntrProperties = [IntrNoMem] in {
    foreach rnd = ["rn", "rz", "rm", "rp"] in {
      foreach ftz = ["", "_ftz"] in
        def int_nvvm_sqrt_ # rnd # ftz # _f : NVVMBuiltin,
          DefaultAttrsIntrinsic<[llvm_float_ty], [llvm_float_ty]>;

      def int_nvvm_sqrt_ # rnd # _d : NVVMBuiltin,
          DefaultAttrsIntrinsic<[llvm_double_ty], [llvm_double_ty]>;
    }

    def int_nvvm_sqrt_f : NVVMBuiltin,
        DefaultAttrsIntrinsic<[llvm_float_ty], [llvm_float_ty]>;

    foreach ftz = ["", "_ftz"] in
      def int_nvvm_sqrt_approx # ftz # _f : NVVMBuiltin,
          DefaultAttrsIntrinsic<[llvm_float_ty], [llvm_float_ty]>;
  }

//
// Rsqrt
//
  let IntrProperties = [IntrNoMem] in {
    foreach ftz = ["", "_ftz"] in {
      def int_nvvm_rsqrt_approx # ftz # _f : NVVMBuiltin,
          DefaultAttrsIntrinsic<[llvm_float_ty], [llvm_float_ty]>;
      def int_nvvm_rsqrt_approx # ftz # _d : NVVMBuiltin,
          DefaultAttrsIntrinsic<[llvm_double_ty], [llvm_double_ty]>;
    }
  }

//
// Add
//
  let IntrProperties = [IntrNoMem, IntrSpeculatable, Commutative] in {
    foreach rnd = ["rn", "rz", "rm", "rp"] in {
      foreach ftz = ["", "_ftz"] in
        def int_nvvm_add_ # rnd # ftz # _f : NVVMBuiltin,
          DefaultAttrsIntrinsic<[llvm_float_ty], [llvm_float_ty, llvm_float_ty]>;

    def int_nvvm_add_ # rnd # _d : NVVMBuiltin,
        DefaultAttrsIntrinsic<[llvm_double_ty], [llvm_double_ty, llvm_double_ty]>;
    }
  }

//
// Dot Product
//
  foreach a_type = ["s", "u"] in {
    foreach b_type = ["s", "u"] in {
      def int_nvvm_idp4a_ # a_type # _ # b_type :
          DefaultAttrsIntrinsic<[llvm_i32_ty],
              [llvm_i32_ty, llvm_i32_ty, llvm_i32_ty],
              [IntrNoMem, IntrSpeculatable]>;
      def int_nvvm_idp2a_ # a_type # _ # b_type :
          DefaultAttrsIntrinsic<[llvm_i32_ty],
            [llvm_i32_ty, llvm_i32_ty, llvm_i1_ty, llvm_i32_ty],
            [IntrNoMem, IntrSpeculatable, ImmArg<ArgIndex<2>>]>;
    }
  }

//
// Funnel-shift
//
  foreach direction = ["l", "r"] in
    def int_nvvm_fsh # direction # _clamp :
      DefaultAttrsIntrinsic<[llvm_anyint_ty],
        [LLVMMatchType<0>, LLVMMatchType<0>, LLVMMatchType<0>],
        [IntrNoMem, IntrSpeculatable]>;

//
// FLO - Find Leading One
//
  foreach sign = ["s", "u"] in
    def int_nvvm_flo_ # sign :
      DefaultAttrsIntrinsic<[llvm_i32_ty],
        [llvm_anyint_ty, llvm_i1_ty],
        [IntrNoMem, IntrSpeculatable, ImmArg<ArgIndex<1>>]>;

//
// szext
//
  foreach ext = ["sext", "zext"] in
    foreach mode = ["wrap", "clamp"] in
      def int_nvvm_ # ext # _ # mode :
        DefaultAttrsIntrinsic<[llvm_i32_ty],
          [llvm_i32_ty, llvm_i32_ty],
          [IntrNoMem, IntrSpeculatable]>;

//
// BMSK - bit mask
//
  foreach mode = ["wrap", "clamp"] in
    def int_nvvm_bmsk_ # mode :
      DefaultAttrsIntrinsic<[llvm_i32_ty],
        [llvm_i32_ty, llvm_i32_ty],
        [IntrNoMem, IntrSpeculatable]>;

//
// Convert
//
  let IntrProperties = [IntrNoMem, IntrSpeculatable] in {
    def int_nvvm_lohi_i2d : NVVMBuiltin,
        DefaultAttrsIntrinsic<[llvm_double_ty], [llvm_i32_ty, llvm_i32_ty]>;

    def int_nvvm_d2i_lo : NVVMBuiltin,
        DefaultAttrsIntrinsic<[llvm_i32_ty], [llvm_double_ty]>;
    def int_nvvm_d2i_hi : NVVMBuiltin,
        DefaultAttrsIntrinsic<[llvm_i32_ty], [llvm_double_ty]>;

    foreach rnd = ["rn", "rz", "rm", "rp"] in {
      foreach ftz = ["", "_ftz"] in
        def int_nvvm_d2f_ # rnd # ftz : NVVMBuiltin,
            DefaultAttrsIntrinsic<[llvm_float_ty], [llvm_double_ty]>;

      foreach sign = ["", "u"] in {

        def int_nvvm_d2 # sign # i_ # rnd : NVVMBuiltin,
            DefaultAttrsIntrinsic<[llvm_i32_ty], [llvm_double_ty]>;

        def int_nvvm_ # sign # i2d_ # rnd : NVVMBuiltin,
          DefaultAttrsIntrinsic<[llvm_double_ty], [llvm_i32_ty]>;

        foreach ftz = ["", "_ftz"] in
          def int_nvvm_f2 # sign # i_ # rnd # ftz : NVVMBuiltin,
              DefaultAttrsIntrinsic<[llvm_i32_ty], [llvm_float_ty]>;

        def int_nvvm_ # sign # i2f_ # rnd : NVVMBuiltin,
            DefaultAttrsIntrinsic<[llvm_float_ty], [llvm_i32_ty]>;

        foreach ftz = ["", "_ftz"] in
          def int_nvvm_f2 # sign # ll_ # rnd # ftz : NVVMBuiltin,
              DefaultAttrsIntrinsic<[llvm_i64_ty], [llvm_float_ty]>;

        def int_nvvm_d2 # sign # ll_ # rnd : NVVMBuiltin,
          DefaultAttrsIntrinsic<[llvm_i64_ty], [llvm_double_ty]>;

        def int_nvvm_ # sign # ll2f_ # rnd : NVVMBuiltin,
            DefaultAttrsIntrinsic<[llvm_float_ty], [llvm_i64_ty]>;

        def int_nvvm_ # sign # ll2d_ # rnd : NVVMBuiltin,
            DefaultAttrsIntrinsic<[llvm_double_ty], [llvm_i64_ty]>;

      } // sign
    } // rnd

    foreach ftz = ["", "_ftz"] in {
      def int_nvvm_f2h_rn # ftz : NVVMBuiltin,
          DefaultAttrsIntrinsic<[llvm_i16_ty], [llvm_float_ty]>;

      def int_nvvm_bf2h_rn # ftz : NVVMBuiltin,
          DefaultAttrsIntrinsic<[llvm_i16_ty], [llvm_bfloat_ty]>;
    }

    foreach rnd = ["rn", "rz"] in {
      foreach relu = ["", "_relu"] in {
        def int_nvvm_ff2bf16x2_ # rnd # relu : NVVMBuiltin,
            DefaultAttrsIntrinsic<[llvm_v2bf16_ty], [llvm_float_ty, llvm_float_ty]>;

        def int_nvvm_ff2f16x2_ # rnd # relu : NVVMBuiltin,
            DefaultAttrsIntrinsic<[llvm_v2f16_ty], [llvm_float_ty, llvm_float_ty]>;

        def int_nvvm_f2bf16_ # rnd # relu : NVVMBuiltin,
            DefaultAttrsIntrinsic<[llvm_bfloat_ty], [llvm_float_ty]>;
      }
    }

    foreach satfinite = ["", "_satfinite"] in {
      def int_nvvm_f2tf32_rna # satfinite : NVVMBuiltin,
          DefaultAttrsIntrinsic<[llvm_i32_ty], [llvm_float_ty]>;

      foreach rnd = ["rn", "rz"] in
        foreach relu = ["", "_relu"] in
          def int_nvvm_f2tf32_ # rnd # relu # satfinite : NVVMBuiltin,
              DefaultAttrsIntrinsic<[llvm_i32_ty], [llvm_float_ty]>;
    }

    foreach type = ["e4m3x2", "e5m2x2"] in {
      foreach relu = ["", "_relu"] in {
        def int_nvvm_ff_to_ # type # _rn # relu : NVVMBuiltin,
            DefaultAttrsIntrinsic<[llvm_i16_ty], [llvm_float_ty, llvm_float_ty]>;

        def int_nvvm_f16x2_to_ # type # _rn # relu : NVVMBuiltin,
            DefaultAttrsIntrinsic<[llvm_i16_ty], [llvm_v2f16_ty]>;

        def int_nvvm_ # type # _to_f16x2_rn # relu : NVVMBuiltin,
            DefaultAttrsIntrinsic<[llvm_v2f16_ty], [llvm_i16_ty]>;
      }
    }

    // FP4 conversions.
    foreach relu = ["", "_relu"] in {
      def int_nvvm_ff_to_e2m1x2_rn # relu # _satfinite : NVVMBuiltin,
          DefaultAttrsIntrinsic<[llvm_i16_ty], [llvm_float_ty, llvm_float_ty]>;

      def int_nvvm_e2m1x2_to_f16x2_rn # relu : NVVMBuiltin,
          DefaultAttrsIntrinsic<[llvm_v2f16_ty], [llvm_i16_ty]>;
    }

    // FP6 conversions.
    foreach type = ["e2m3x2", "e3m2x2"] in {
      foreach relu = ["", "_relu"] in {
        def int_nvvm_ff_to_ # type # _rn # relu # _satfinite : NVVMBuiltin,
            DefaultAttrsIntrinsic<[llvm_i16_ty], [llvm_float_ty, llvm_float_ty]>;

        def int_nvvm_ # type # _to_f16x2_rn # relu : NVVMBuiltin,
            DefaultAttrsIntrinsic<[llvm_v2f16_ty], [llvm_i16_ty]>;
      }
    }

    // UE8M0x2 conversions.
    foreach rmode = ["_rz", "_rp"] in {
      foreach satmode = ["", "_satfinite"] in {
        defvar suffix = rmode # satmode;
        def int_nvvm_ff_to_ue8m0x2 # suffix : NVVMBuiltin,
            DefaultAttrsIntrinsic<[llvm_i16_ty], [llvm_float_ty, llvm_float_ty]>;

        def int_nvvm_bf16x2_to_ue8m0x2 # suffix : NVVMBuiltin,
            DefaultAttrsIntrinsic<[llvm_i16_ty], [llvm_v2bf16_ty]>;

      }
    }

    def int_nvvm_ue8m0x2_to_bf16x2 : NVVMBuiltin,
        DefaultAttrsIntrinsic<[llvm_v2bf16_ty], [llvm_i16_ty]>;

  } // IntrProperties = [IntrNoMem, IntrSpeculatable]

// FNS
  def int_nvvm_fns : NVVMBuiltin,
      DefaultAttrsIntrinsic<[llvm_i32_ty], [llvm_i32_ty, llvm_i32_ty, llvm_i32_ty],
                [IntrNoMem]>;

  class SCOPED_ATOMIC_ld_impl<LLVMType elty>
        : Intrinsic<[elty],
          [llvm_anyptr_ty],
          [IntrArgMemOnly, NoCapture<ArgIndex<0>>]>;
  class SCOPED_ATOMIC_st_impl<LLVMType elty>
        : Intrinsic<[],
          [llvm_anyptr_ty, elty],
          [IntrArgMemOnly, NoCapture<ArgIndex<0>>]>;

  class SCOPED_ATOMIC2_impl<LLVMType elty>
        : Intrinsic<[elty],
          [llvm_anyptr_ty, LLVMMatchType<0>],
          [IntrArgMemOnly, IntrNoCallback, NoCapture<ArgIndex<0>>]>;
  class SCOPED_ATOMIC3_impl<LLVMType elty>
        : Intrinsic<[elty],
          [llvm_anyptr_ty, LLVMMatchType<0>, LLVMMatchType<0>],
          [IntrArgMemOnly, IntrNoCallback, NoCapture<ArgIndex<0>>]>;

  multiclass PTXAtomicWithScope_ld<LLVMType elty> {
    def "" : SCOPED_ATOMIC_ld_impl<elty>;
    def _cta : SCOPED_ATOMIC_ld_impl<elty>;
    def _sys : SCOPED_ATOMIC_ld_impl<elty>;
  }
  multiclass PTXAtomicWithScope_st<LLVMType elty> {
    def "" : SCOPED_ATOMIC_st_impl<elty>;
    def _cta : SCOPED_ATOMIC_st_impl<elty>;
    def _sys : SCOPED_ATOMIC_st_impl<elty>;
  }
  multiclass PTXAtomicWithScope2<LLVMType elty> {
    def "" : SCOPED_ATOMIC2_impl<elty>;
    def _cta : SCOPED_ATOMIC2_impl<elty>;
    def _sys : SCOPED_ATOMIC2_impl<elty>;
  }
  multiclass PTXAtomicWithScope3<LLVMType elty> {
    def "" : SCOPED_ATOMIC3_impl<elty>;
    def _cta : SCOPED_ATOMIC3_impl<elty>;
    def _sys : SCOPED_ATOMIC3_impl<elty>;
  }
  multiclass PTXLdWithScope_sem<LLVMType elty> {
    defm "": PTXAtomicWithScope_ld<elty>;
    defm _acquire: PTXAtomicWithScope_ld<elty>;
    def _volatile: SCOPED_ATOMIC_ld_impl<elty>;
  }
  multiclass PTXStWithScope_sem<LLVMType elty> {
    defm "": PTXAtomicWithScope_st<elty>;
    defm _release: PTXAtomicWithScope_st<elty>;
    def _volatile: SCOPED_ATOMIC_st_impl<elty>;
  }
  multiclass PTXAtomicWithScope2_sem<LLVMType elty> {
    defm "": PTXAtomicWithScope2<elty>;
    defm _acquire: PTXAtomicWithScope2<elty>;
    defm _release: PTXAtomicWithScope2<elty>;
    defm _acq_rel: PTXAtomicWithScope2<elty>;
  }
  multiclass PTXAtomicWithScope3_sem<LLVMType elty> {
    defm "": PTXAtomicWithScope3<elty>;
    defm _acquire: PTXAtomicWithScope3<elty>;
    defm _release: PTXAtomicWithScope3<elty>;
    defm _acq_rel: PTXAtomicWithScope3<elty>;
  }
  multiclass PTXLdWithScope_fi {
    defm _f: PTXLdWithScope_sem<llvm_anyfloat_ty>;
    defm _i: PTXLdWithScope_sem<llvm_anyint_ty>;
  }
  multiclass PTXStWithScope_fi {
    defm _f: PTXStWithScope_sem<llvm_anyfloat_ty>;
    defm _i: PTXStWithScope_sem<llvm_anyint_ty>;
  }
  multiclass PTXAtomicWithScope2_fi {
    defm _f: PTXAtomicWithScope2_sem<llvm_anyfloat_ty>;
    defm _i: PTXAtomicWithScope2_sem<llvm_anyint_ty>;
  }
  multiclass PTXAtomicWithScope3_fi {
    defm _f: PTXAtomicWithScope3_sem<llvm_anyfloat_ty>;
    defm _i: PTXAtomicWithScope3_sem<llvm_anyint_ty>;
  }
  defm int_nvvm_ld_gen   : PTXLdWithScope_fi;
  defm int_nvvm_st_gen   : PTXStWithScope_fi;
  defm int_nvvm_atomic_add_gen   : PTXAtomicWithScope2_fi;
  defm int_nvvm_atomic_inc_gen_i : PTXAtomicWithScope2_sem<llvm_anyint_ty>;
  defm int_nvvm_atomic_dec_gen_i : PTXAtomicWithScope2_sem<llvm_anyint_ty>;
  defm int_nvvm_atomic_exch_gen: PTXAtomicWithScope2_fi;
  defm int_nvvm_atomic_xor_gen_i : PTXAtomicWithScope2_sem<llvm_anyint_ty>;
  defm int_nvvm_atomic_max_gen_i : PTXAtomicWithScope2_sem<llvm_anyint_ty>;
  defm int_nvvm_atomic_max_gen_ui: PTXAtomicWithScope2_sem<llvm_anyint_ty>;
  defm int_nvvm_atomic_min_gen_i : PTXAtomicWithScope2_sem<llvm_anyint_ty>;
  defm int_nvvm_atomic_min_gen_ui: PTXAtomicWithScope2_sem<llvm_anyint_ty>;
  defm int_nvvm_atomic_or_gen_i  : PTXAtomicWithScope2_sem<llvm_anyint_ty>;
  defm int_nvvm_atomic_and_gen_i : PTXAtomicWithScope2_sem<llvm_anyint_ty>;
  defm int_nvvm_atomic_cas_gen : PTXAtomicWithScope3_fi;

  defm int_nvvm_ld_shared   : PTXLdWithScope_fi;
  defm int_nvvm_st_shared   : PTXStWithScope_fi;
  defm int_nvvm_atomic_add_shared   : PTXAtomicWithScope2_fi;
  defm int_nvvm_atomic_inc_shared_i : PTXAtomicWithScope2_sem<llvm_anyint_ty>;
  defm int_nvvm_atomic_dec_shared_i : PTXAtomicWithScope2_sem<llvm_anyint_ty>;
  defm int_nvvm_atomic_exch_shared: PTXAtomicWithScope2_fi;
  defm int_nvvm_atomic_xor_shared_i : PTXAtomicWithScope2_sem<llvm_anyint_ty>;
  defm int_nvvm_atomic_max_shared_i : PTXAtomicWithScope2_sem<llvm_anyint_ty>;
  defm int_nvvm_atomic_max_shared_ui: PTXAtomicWithScope2_sem<llvm_anyint_ty>;
  defm int_nvvm_atomic_min_shared_i : PTXAtomicWithScope2_sem<llvm_anyint_ty>;
  defm int_nvvm_atomic_min_shared_ui: PTXAtomicWithScope2_sem<llvm_anyint_ty>;
  defm int_nvvm_atomic_or_shared_i  : PTXAtomicWithScope2_sem<llvm_anyint_ty>;
  defm int_nvvm_atomic_and_shared_i : PTXAtomicWithScope2_sem<llvm_anyint_ty>;
  defm int_nvvm_atomic_cas_shared : PTXAtomicWithScope3_fi;
  
  defm int_nvvm_ld_global   : PTXLdWithScope_fi;
  defm int_nvvm_st_global   : PTXStWithScope_fi;
  defm int_nvvm_atomic_add_global   : PTXAtomicWithScope2_fi;
  defm int_nvvm_atomic_inc_global_i : PTXAtomicWithScope2_sem<llvm_anyint_ty>;
  defm int_nvvm_atomic_dec_global_i : PTXAtomicWithScope2_sem<llvm_anyint_ty>;
  defm int_nvvm_atomic_exch_global: PTXAtomicWithScope2_fi;
  defm int_nvvm_atomic_xor_global_i : PTXAtomicWithScope2_sem<llvm_anyint_ty>;
  defm int_nvvm_atomic_max_global_i : PTXAtomicWithScope2_sem<llvm_anyint_ty>;
  defm int_nvvm_atomic_max_global_ui: PTXAtomicWithScope2_sem<llvm_anyint_ty>;
  defm int_nvvm_atomic_min_global_i : PTXAtomicWithScope2_sem<llvm_anyint_ty>;
  defm int_nvvm_atomic_min_global_ui: PTXAtomicWithScope2_sem<llvm_anyint_ty>;
  defm int_nvvm_atomic_or_global_i  : PTXAtomicWithScope2_sem<llvm_anyint_ty>;
  defm int_nvvm_atomic_and_global_i : PTXAtomicWithScope2_sem<llvm_anyint_ty>;
  defm int_nvvm_atomic_cas_global : PTXAtomicWithScope3_fi;

// Bar.Sync
  def int_nvvm_barrier0_popc : ClangBuiltin<"__nvvm_bar0_popc">,
      Intrinsic<[llvm_i32_ty], [llvm_i32_ty], [IntrConvergent, IntrNoCallback]>;
  def int_nvvm_barrier0_and : ClangBuiltin<"__nvvm_bar0_and">,
      Intrinsic<[llvm_i32_ty], [llvm_i32_ty], [IntrConvergent, IntrNoCallback]>;
  def int_nvvm_barrier0_or : ClangBuiltin<"__nvvm_bar0_or">,
      Intrinsic<[llvm_i32_ty], [llvm_i32_ty], [IntrConvergent, IntrNoCallback]>;

  def int_nvvm_bar_warp_sync : NVVMBuiltin,
      Intrinsic<[], [llvm_i32_ty], [IntrConvergent, IntrNoCallback]>;

  // barrier{.cta}.sync{.aligned}      a{, b};
  // barrier{.cta}.arrive{.aligned}    a, b;
  let IntrProperties = [IntrConvergent, IntrNoCallback] in {
    foreach align = ["", "_aligned"] in {
      def int_nvvm_barrier_cta_sync # align # _all :
          Intrinsic<[], [llvm_i32_ty]>;
      def int_nvvm_barrier_cta_sync # align # _count :
          Intrinsic<[], [llvm_i32_ty, llvm_i32_ty]>;
      def int_nvvm_barrier_cta_arrive # align # _count :
          Intrinsic<[], [llvm_i32_ty, llvm_i32_ty]>;
    }
  }

  // barrier.cluster.[wait, arrive, arrive.relaxed]
  def int_nvvm_barrier_cluster_arrive :
      Intrinsic<[], [], [IntrConvergent, IntrNoCallback]>;
  def int_nvvm_barrier_cluster_arrive_relaxed :
      Intrinsic<[], [], [IntrConvergent, IntrNoCallback]>;
  def int_nvvm_barrier_cluster_wait :
      Intrinsic<[], [], [IntrConvergent, IntrNoCallback]>;

  // 'aligned' versions of the above barrier.cluster.* intrinsics
  def int_nvvm_barrier_cluster_arrive_aligned :
      Intrinsic<[], [], [IntrConvergent, IntrNoCallback]>;
  def int_nvvm_barrier_cluster_arrive_relaxed_aligned :
      Intrinsic<[], [], [IntrConvergent, IntrNoCallback]>;
  def int_nvvm_barrier_cluster_wait_aligned :
      Intrinsic<[], [], [IntrConvergent, IntrNoCallback]>;

  // Membar
  def int_nvvm_membar_cta : NVVMBuiltin, Intrinsic<[], [], [IntrNoCallback]>;
  def int_nvvm_membar_gl : NVVMBuiltin, Intrinsic<[], [], [IntrNoCallback]>;
  def int_nvvm_membar_sys : NVVMBuiltin, Intrinsic<[], [], [IntrNoCallback]>;
  def int_nvvm_fence_sc_cluster : Intrinsic<[], [], [IntrNoCallback]>;

// Proxy fence (uni-directional)
foreach scope = ["cta", "cluster", "gpu", "sys"] in {

  def int_nvvm_fence_proxy_tensormap_generic_release_ # scope :
        Intrinsic<[], [], [IntrNoCallback],
        "llvm.nvvm.fence.proxy.tensormap_generic.release." # scope>;

  // The imm-arg 'size' can only be 128.
  def int_nvvm_fence_proxy_tensormap_generic_acquire_ # scope :
        Intrinsic<[], [llvm_ptr_ty, llvm_i32_ty],
                  [IntrNoCallback, IntrArgMemOnly, ImmArg<ArgIndex<1>>,
                   Range<ArgIndex<1>, 128, 129>],
                  "llvm.nvvm.fence.proxy.tensormap_generic.acquire." # scope>;
}

// Async Copy
let IntrProperties = [IntrConvergent, IntrNoCallback] in {
  def int_nvvm_cp_async_mbarrier_arrive : NVVMBuiltin,
      Intrinsic<[],[llvm_ptr_ty]>;
  def int_nvvm_cp_async_mbarrier_arrive_shared : NVVMBuiltin,
      Intrinsic<[],[llvm_shared_ptr_ty]>;
  def int_nvvm_cp_async_mbarrier_arrive_noinc : NVVMBuiltin,
      Intrinsic<[],[llvm_ptr_ty]>;
  def int_nvvm_cp_async_mbarrier_arrive_noinc_shared : NVVMBuiltin,
      Intrinsic<[],[llvm_shared_ptr_ty]>;
}

multiclass CP_ASYNC_SHARED_GLOBAL {
  def NAME : Intrinsic<[], [llvm_shared_ptr_ty, llvm_global_ptr_ty],
        [IntrArgMemOnly, IntrNoCallback, NoAlias<ArgIndex<0>>, NoAlias<ArgIndex<1>>,
        WriteOnly<ArgIndex<0>>, ReadOnly<ArgIndex<1>>]>;
  def _s : Intrinsic<[], [llvm_shared_ptr_ty, llvm_global_ptr_ty, llvm_i32_ty],
        [IntrArgMemOnly, IntrNoCallback, NoAlias<ArgIndex<0>>, NoAlias<ArgIndex<1>>,
        WriteOnly<ArgIndex<0>>, ReadOnly<ArgIndex<1>>]>;
}

defm int_nvvm_cp_async_ca_shared_global_4 : CP_ASYNC_SHARED_GLOBAL;
defm int_nvvm_cp_async_ca_shared_global_8 : CP_ASYNC_SHARED_GLOBAL;
defm int_nvvm_cp_async_ca_shared_global_16 : CP_ASYNC_SHARED_GLOBAL;
defm int_nvvm_cp_async_cg_shared_global_16 : CP_ASYNC_SHARED_GLOBAL;

def int_nvvm_cp_async_commit_group : NVVMBuiltin, Intrinsic<[], [], []>;

def int_nvvm_cp_async_wait_group : NVVMBuiltin,
    Intrinsic<[], [llvm_i32_ty], [ImmArg<ArgIndex<0>>]>;

def int_nvvm_cp_async_wait_all : NVVMBuiltin,
    Intrinsic<[], [], []>;

// cp.async.bulk variants of the commit/wait group
def int_nvvm_cp_async_bulk_commit_group :
    Intrinsic<[], [], []>;

def int_nvvm_cp_async_bulk_wait_group :
    Intrinsic<[], [llvm_i32_ty], [ImmArg<ArgIndex<0>>]>;

def int_nvvm_cp_async_bulk_wait_group_read :
    Intrinsic<[], [llvm_i32_ty], [ImmArg<ArgIndex<0>>]>;

// mbarrier
def int_nvvm_mbarrier_init : NVVMBuiltin,
    Intrinsic<[], [llvm_ptr_ty, llvm_i32_ty], [IntrConvergent, IntrNoCallback]>;
def int_nvvm_mbarrier_init_shared : NVVMBuiltin,
    Intrinsic<[], [llvm_shared_ptr_ty, llvm_i32_ty], [IntrConvergent, IntrNoCallback]>;

def int_nvvm_mbarrier_inval : NVVMBuiltin,
    Intrinsic<[], [llvm_ptr_ty],
    [IntrConvergent, IntrWriteMem, IntrArgMemOnly, IntrNoCallback,
    WriteOnly<ArgIndex<0>>, NoCapture<ArgIndex<0>>]>;
def int_nvvm_mbarrier_inval_shared : NVVMBuiltin,
    Intrinsic<[], [llvm_shared_ptr_ty],
    [IntrConvergent, IntrWriteMem, IntrArgMemOnly, IntrNoCallback,
    WriteOnly<ArgIndex<0>>, NoCapture<ArgIndex<0>>]>;

def int_nvvm_mbarrier_arrive : NVVMBuiltin,
    Intrinsic<[llvm_i64_ty], [llvm_ptr_ty], [IntrConvergent, IntrNoCallback]>;
def int_nvvm_mbarrier_arrive_shared : NVVMBuiltin,
    Intrinsic<[llvm_i64_ty], [llvm_shared_ptr_ty], [IntrConvergent, IntrNoCallback]>;
def int_nvvm_mbarrier_arrive_noComplete : NVVMBuiltin,
    Intrinsic<[llvm_i64_ty], [llvm_ptr_ty, llvm_i32_ty], [IntrConvergent, IntrNoCallback]>;
def int_nvvm_mbarrier_arrive_noComplete_shared : NVVMBuiltin,
    Intrinsic<[llvm_i64_ty], [llvm_shared_ptr_ty,
    llvm_i32_ty], [IntrConvergent, IntrNoCallback]>;

def int_nvvm_mbarrier_arrive_drop : NVVMBuiltin,
    Intrinsic<[llvm_i64_ty], [llvm_ptr_ty], [IntrConvergent, IntrNoCallback]>;
def int_nvvm_mbarrier_arrive_drop_shared : NVVMBuiltin,
    Intrinsic<[llvm_i64_ty], [llvm_shared_ptr_ty], [IntrConvergent, IntrNoCallback]>;
def int_nvvm_mbarrier_arrive_drop_noComplete : NVVMBuiltin,
    Intrinsic<[llvm_i64_ty], [llvm_ptr_ty, llvm_i32_ty], [IntrConvergent, IntrNoCallback]>;
def int_nvvm_mbarrier_arrive_drop_noComplete_shared : NVVMBuiltin,
    Intrinsic<[llvm_i64_ty], [llvm_shared_ptr_ty, llvm_i32_ty], [IntrConvergent, IntrNoCallback]>;

def int_nvvm_mbarrier_test_wait : NVVMBuiltin,
    Intrinsic<[llvm_i1_ty], [llvm_ptr_ty, llvm_i64_ty], [IntrConvergent, IntrNoCallback]>;
def int_nvvm_mbarrier_test_wait_shared : NVVMBuiltin,
    Intrinsic<[llvm_i1_ty], [llvm_shared_ptr_ty, llvm_i64_ty], [IntrConvergent, IntrNoCallback]>;

def int_nvvm_mbarrier_pending_count : NVVMBuiltin,
    Intrinsic<[llvm_i32_ty], [llvm_i64_ty], [IntrNoMem, IntrConvergent, IntrNoCallback]>;

// Generated within nvvm. Use for ldu on sm_20 or later.  Second arg is the
// pointer's alignment.
let IntrProperties = [IntrReadMem, IntrArgMemOnly, IntrNoCallback, IntrWillReturn, NoCapture<ArgIndex<0>>] in {
  def int_nvvm_ldu_global_i : Intrinsic<[llvm_anyint_ty], [llvm_anyptr_ty, llvm_i32_ty]>;
  def int_nvvm_ldu_global_f : Intrinsic<[llvm_anyfloat_ty], [llvm_anyptr_ty, llvm_i32_ty]>;
  def int_nvvm_ldu_global_p : Intrinsic<[llvm_anyptr_ty], [llvm_anyptr_ty, llvm_i32_ty]>;
}

// Represents an explicit hole in the LLVM IR type system. It may be inserted by
// the compiler in cases where a pointer is of the wrong type. In the backend
// this intrinsic will be folded away and not equate to any instruction. It
// should not be used by any frontend and should only be considered well defined
// when added in the following cases:
//
//  - NVPTXLowerArgs: When wrapping a byval pointer argument to a kernel
//    function to convert the address space from generic (0) to param (101).
//    This accounts for the fact that the parameter symbols will occupy this
//    space when lowered during ISel.
//
def int_nvvm_internal_addrspace_wrap :
  DefaultAttrsIntrinsic<[llvm_anyptr_ty], [llvm_anyptr_ty],
                        [IntrNoMem, IntrSpeculatable, NoUndef<ArgIndex<0>>,
                         NoUndef<RetIndex>]>;

// Move intrinsics, used in nvvm internally

let IntrProperties = [IntrNoMem] in {
  def int_nvvm_move_i16 : DefaultAttrsIntrinsic<[llvm_i16_ty], [llvm_i16_ty]>;
  def int_nvvm_move_i32 : DefaultAttrsIntrinsic<[llvm_i32_ty], [llvm_i32_ty]>;
  def int_nvvm_move_i64 : DefaultAttrsIntrinsic<[llvm_i64_ty], [llvm_i64_ty]>;
  def int_nvvm_move_float : DefaultAttrsIntrinsic<[llvm_float_ty], [llvm_float_ty]>;
  def int_nvvm_move_double : DefaultAttrsIntrinsic<[llvm_double_ty], [llvm_double_ty]>;
  def int_nvvm_move_ptr : DefaultAttrsIntrinsic<[llvm_anyptr_ty], [llvm_anyptr_ty]>;
}

// For getting the handle from a texture or surface variable
let IntrProperties = [IntrNoMem, IntrSpeculatable] in {
  def int_nvvm_texsurf_handle
    : DefaultAttrsIntrinsic<[llvm_i64_ty], [llvm_metadata_ty, llvm_anyptr_ty]>;
  def int_nvvm_texsurf_handle_internal
    : DefaultAttrsIntrinsic<[llvm_i64_ty], [llvm_anyptr_ty]>;
}

/// Error / Warn
def int_nvvm_compiler_error : Intrinsic<[], [llvm_anyptr_ty]>;
def int_nvvm_compiler_warn : Intrinsic<[], [llvm_anyptr_ty]>;

def int_nvvm_reflect : NVVMBuiltin,
  Intrinsic<[llvm_i32_ty], [llvm_ptr_ty], [IntrNoMem]>;

// isspacep.{const, global, local, shared}
foreach space = ["const", "global", "local", "shared", "shared_cluster"] in
  def int_nvvm_isspacep_ # space : NVVMBuiltin,
    DefaultAttrsIntrinsic<[llvm_i1_ty], [llvm_ptr_ty],
              [IntrNoMem, IntrSpeculatable, NoCapture<ArgIndex<0>>]>;

// Environment register read
foreach i = 0...31 in
  def int_nvvm_read_ptx_sreg_envreg # i : NVVMBuiltin,
    DefaultAttrsIntrinsic<[llvm_i32_ty], [],
              [IntrNoMem, IntrSpeculatable, NoUndef<RetIndex>]>;

//
// Texture Fetch
//
let IntrProperties = [IntrReadMem] in {
  foreach is_unified = [true, false] in {
    defvar mode = !if(is_unified, "_unified", "");
    defvar addr_args = !if(is_unified, [llvm_i64_ty], [llvm_i64_ty, llvm_i64_ty]);

    foreach vec = [V4F32, V4S32, V4U32] in {
      foreach is_array = [true, false] in {
        defvar array = !if(is_array, "_array", "");
        defvar array_args = !if(is_array, [llvm_i32_ty], []<LLVMType>);

        def int_nvvm_tex # mode # _1d # array # _ # vec.Name # _s32
          : Intrinsic<vec.Types,
                      !listconcat(addr_args, array_args, !listsplat(llvm_i32_ty, 1))>;
        def int_nvvm_tex # mode # _1d # array # _ # vec.Name # _f32
          : Intrinsic<vec.Types,
                      !listconcat(addr_args, array_args, !listsplat(llvm_float_ty, 1))>;
        def int_nvvm_tex # mode # _1d # array # _level_ # vec.Name # _f32
          : Intrinsic<vec.Types,
                      !listconcat(addr_args, array_args, !listsplat(llvm_float_ty, 2))>;
        def int_nvvm_tex # mode # _1d # array # _grad_ # vec.Name # _f32
          : Intrinsic<vec.Types,
                      !listconcat(addr_args, array_args, !listsplat(llvm_float_ty, 3))>;

        def int_nvvm_tex # mode # _2d # array # _ # vec.Name # _s32
          : Intrinsic<vec.Types,
                      !listconcat(addr_args, array_args, !listsplat(llvm_i32_ty, 2))>;
        def int_nvvm_tex # mode # _2d # array # _ # vec.Name # _f32
          : Intrinsic<vec.Types,
                      !listconcat(addr_args, array_args, !listsplat(llvm_float_ty, 2))>;
        def int_nvvm_tex # mode # _2d # array # _level_ # vec.Name # _f32
          : Intrinsic<vec.Types,
                      !listconcat(addr_args, array_args, !listsplat(llvm_float_ty, 3))>;
        def int_nvvm_tex # mode # _2d # array # _grad_ # vec.Name # _f32
          : Intrinsic<vec.Types,
                      !listconcat(addr_args, array_args, !listsplat(llvm_float_ty, 6))>;

        if !not(is_array) then {
          def int_nvvm_tex # mode # _3d_ # vec.Name # _s32
            : Intrinsic<vec.Types,
                        !listconcat(addr_args, !listsplat(llvm_i32_ty, 3))>;
          def int_nvvm_tex # mode # _3d_ # vec.Name # _f32
            : Intrinsic<vec.Types,
                        !listconcat(addr_args, !listsplat(llvm_float_ty, 3))>;
          def int_nvvm_tex # mode # _3d_level_ # vec.Name # _f32
            : Intrinsic<vec.Types,
                        !listconcat(addr_args, !listsplat(llvm_float_ty, 4))>;
          def int_nvvm_tex # mode # _3d_grad_ # vec.Name # _f32
            : Intrinsic<vec.Types,
                        !listconcat(addr_args, !listsplat(llvm_float_ty, 9))>;
        }

        def int_nvvm_tex # mode # _cube # array # _ # vec.Name # _f32
          : Intrinsic<vec.Types,
                      !listconcat(addr_args, array_args, !listsplat(llvm_float_ty, 3))>;
        def int_nvvm_tex # mode # _cube # array # _level_ # vec.Name # _f32
          : Intrinsic<vec.Types,
                      !listconcat(addr_args, array_args, !listsplat(llvm_float_ty, 4))>;

        if is_unified then
          def int_nvvm_tex # mode # _cube # array # _grad_ # vec.Name # _f32
            : Intrinsic<vec.Types,
                        !listconcat(addr_args, array_args, !listsplat(llvm_float_ty, 9))>;
      } // is_array

      foreach comp = ["r", "g", "b", "a"] in {
        def int_nvvm_tld4 # mode # _ # comp # _2d_ # vec.Name # _f32
          : Intrinsic<vec.Types,
                      !listconcat(addr_args, !listsplat(llvm_float_ty, 2))>;
      } // comp
    } // vec
  } // is_unified
} // IntrProperties = [IntrReadMem]

//=== Surface Load
let IntrProperties = [IntrReadMem] in {
  foreach clamp = ["clamp", "trap", "zero"] in {
    foreach vec = [TV_I8, TV_I16, TV_I32, TV_I64,
                  TV_V2I8, TV_V2I16, TV_V2I32, TV_V2I64,
                  TV_V4I8, TV_V4I16, TV_V4I32] in {

      def int_nvvm_suld_1d_ # vec.Name # _ # clamp
        : Intrinsic<vec.Types,
                    [llvm_i64_ty, llvm_i32_ty]>;

      def int_nvvm_suld_1d_array_ # vec.Name # _ # clamp
        : Intrinsic<vec.Types,
                    [llvm_i64_ty, llvm_i32_ty, llvm_i32_ty]>;

      def int_nvvm_suld_2d_ # vec.Name # _ # clamp
        : Intrinsic<vec.Types,
                    [llvm_i64_ty, llvm_i32_ty, llvm_i32_ty]>;

      def int_nvvm_suld_2d_array_ # vec.Name # _ # clamp
        : Intrinsic<vec.Types,
                    [llvm_i64_ty, llvm_i32_ty, llvm_i32_ty, llvm_i32_ty]>;

      def int_nvvm_suld_3d_ # vec.Name # _ # clamp
        : Intrinsic<vec.Types,
                    [llvm_i64_ty, llvm_i32_ty, llvm_i32_ty, llvm_i32_ty]>;
    } // vec
  } // clamp
} // IntrProperties = [IntrReadMem]

//===- Texture Query ------------------------------------------------------===//

foreach query = ["channel_order", "channel_data_type", "width", "height",
                 "depth", "array_size", "num_samples", "num_mipmap_levels"] in
  def int_nvvm_txq_ # query : NVVMBuiltin,
    Intrinsic<[llvm_i32_ty], [llvm_i64_ty], [IntrNoMem]>;

//===- Surface Query ------------------------------------------------------===//

foreach query = ["channel_order", "channel_data_type", "width", "height",
                 "depth", "array_size"] in
  def int_nvvm_suq_ # query : NVVMBuiltin,
    Intrinsic<[llvm_i32_ty], [llvm_i64_ty], [IntrNoMem]>;

//===- Handle Query -------------------------------------------------------===//

foreach type = ["sampler", "surface", "texture"] in
  def int_nvvm_istypep_ # type : NVVMBuiltin,
    Intrinsic<[llvm_i1_ty], [llvm_i64_ty], [IntrNoMem]>;

//===- Surface Stores -----------------------------------------------------===//

multiclass SurfaceStoreIntrinsics<string clamp, TexVector vec> {
  def _1d_ # vec.Name # _ # clamp : NVVMBuiltin,
      Intrinsic<[], !listconcat([llvm_i64_ty, llvm_i32_ty], vec.Types)>;

  def _1d_array_ # vec.Name # _ # clamp : NVVMBuiltin,
      Intrinsic<[], !listconcat([llvm_i64_ty, llvm_i32_ty, llvm_i32_ty], vec.Types)>;

  def _2d_ # vec.Name # _ # clamp : NVVMBuiltin,
      Intrinsic<[], !listconcat([llvm_i64_ty, llvm_i32_ty, llvm_i32_ty], vec.Types)>;

  def _2d_array_ # vec.Name # _ # clamp : NVVMBuiltin,
      Intrinsic<[], !listconcat([llvm_i64_ty, llvm_i32_ty, llvm_i32_ty, llvm_i32_ty], vec.Types)>;

  def _3d_ # vec.Name # _ # clamp : NVVMBuiltin,
      Intrinsic<[], !listconcat([llvm_i64_ty, llvm_i32_ty, llvm_i32_ty, llvm_i32_ty], vec.Types)>;
}

// Unformatted
foreach clamp = ["clamp", "trap", "zero"] in
  foreach vec = [TV_I8, TV_I16, TV_I32, TV_I64,
                 TV_V2I8, TV_V2I16, TV_V2I32, TV_V2I64,
                 TV_V4I8, TV_V4I16, TV_V4I32] in
    defm int_nvvm_sust_b : SurfaceStoreIntrinsics<clamp, vec>;

// Formatted
foreach vec = [TV_I8, TV_I16, TV_I32,
               TV_V2I8, TV_V2I16, TV_V2I32,
               TV_V4I8, TV_V4I16, TV_V4I32] in
  defm int_nvvm_sust_p : SurfaceStoreIntrinsics<"trap", vec>;

// Accessing special registers.

class PTXReadSRegIntrinsicNB_r32<list<IntrinsicProperty> properties = []>
  : DefaultAttrsIntrinsic<[llvm_i32_ty], [],
      !listconcat([IntrNoMem, IntrSpeculatable, NoUndef<RetIndex>], properties)>;

class PTXReadSRegIntrinsic_r32<list<IntrinsicProperty> properties = []>
  : PTXReadSRegIntrinsicNB_r32<properties>,
    NVVMBuiltin;

multiclass PTXReadSRegIntrinsic_v4i32<list<list<IntrinsicProperty>> properties = [[], [], [], []]> {
  assert !eq(!size(properties), 4), "properties must be a list of 4 lists";
// FIXME: Do we need the 128-bit integer type version?
//    def _r64   : Intrinsic<[llvm_i128_ty],   [], [IntrNoMem, IntrSpeculatable]>;

// FIXME: Enable this once v4i32 support is enabled in back-end.
//    def _v4i16 : Intrinsic<[llvm_v4i32_ty], [], [IntrNoMem, IntrSpeculatable]>;
  defvar suffixes = ["_x", "_y", "_z", "_w"];
  foreach i = !range(suffixes) in
    def suffixes[i] : PTXReadSRegIntrinsic_r32<properties[i]>;
}

// Same, but without automatic clang builtins. It will be used for
// registers that require particular GPU or PTX version.
multiclass PTXReadSRegIntrinsicNB_v4i32<list<list<IntrinsicProperty>> properties = [[], [], [], []]> {
  assert !eq(!size(properties), 4), "properties must be a list of 4 lists";
  defvar suffixes = ["_x", "_y", "_z", "_w"];
  foreach i = !range(suffixes) in
    def suffixes[i] : PTXReadSRegIntrinsicNB_r32<properties[i]>;
}

// Intrinsics to read registers with non-constant values. E.g. the values that
// do change over the kernel lifetime. Such reads should not be CSE'd.
class PTXReadNCSRegIntrinsic_r32
  : Intrinsic<[llvm_i32_ty], [], [IntrInaccessibleMemOnly, IntrNoCallback, NoUndef<RetIndex>]>,
    NVVMBuiltin;
class PTXReadNCSRegIntrinsic_r64
  : Intrinsic<[llvm_i64_ty], [], [IntrInaccessibleMemOnly, IntrNoCallback, NoUndef<RetIndex>]>,
    NVVMBuiltin;

defm int_nvvm_read_ptx_sreg_tid
  : PTXReadSRegIntrinsic_v4i32<[[Range<RetIndex, 0, MAX_BLOCK_SIZE_X>],
                                [Range<RetIndex, 0, MAX_BLOCK_SIZE_Y>],
                                [Range<RetIndex, 0, MAX_BLOCK_SIZE_Z>],
                                [Range<RetIndex, 0, 1>]]>;

defm int_nvvm_read_ptx_sreg_ntid
  : PTXReadSRegIntrinsic_v4i32<[[Range<RetIndex, 1, !add(MAX_BLOCK_SIZE_X, 1)>],
                                [Range<RetIndex, 1, !add(MAX_BLOCK_SIZE_Y, 1)>],
                                [Range<RetIndex, 1, !add(MAX_BLOCK_SIZE_Z, 1)>],
                                [Range<RetIndex, 0, 1>]]>;

def int_nvvm_read_ptx_sreg_laneid
  : PTXReadSRegIntrinsic_r32<[Range<RetIndex, 0, WARP_SIZE>]>;

def int_nvvm_read_ptx_sreg_warpid : PTXReadSRegIntrinsic_r32;
def int_nvvm_read_ptx_sreg_nwarpid : PTXReadSRegIntrinsic_r32;

defvar MAX_GRID_ID_RANGE = [[Range<RetIndex, 0, MAX_GRID_SIZE_X>],
                            [Range<RetIndex, 0, MAX_GRID_SIZE_Y>],
                            [Range<RetIndex, 0, MAX_GRID_SIZE_Z>],
                            [Range<RetIndex, 0, 1>]];

defvar MAX_GRID_NID_RANGE = [[Range<RetIndex, 1, !add(MAX_GRID_SIZE_X, 1)>],
                             [Range<RetIndex, 1, !add(MAX_GRID_SIZE_Y, 1)>],
                             [Range<RetIndex, 1, !add(MAX_GRID_SIZE_Z, 1)>],
                             [Range<RetIndex, 0, 1>]];

defm int_nvvm_read_ptx_sreg_ctaid
  : PTXReadSRegIntrinsic_v4i32<MAX_GRID_ID_RANGE>;

defm int_nvvm_read_ptx_sreg_nctaid
  : PTXReadSRegIntrinsic_v4i32<MAX_GRID_NID_RANGE>;

def int_nvvm_read_ptx_sreg_smid : PTXReadSRegIntrinsic_r32;
def int_nvvm_read_ptx_sreg_nsmid : PTXReadSRegIntrinsic_r32;
def int_nvvm_read_ptx_sreg_gridid : PTXReadSRegIntrinsic_r32;

def int_nvvm_read_ptx_sreg_lanemask_eq : PTXReadSRegIntrinsic_r32;
def int_nvvm_read_ptx_sreg_lanemask_le : PTXReadSRegIntrinsic_r32;
def int_nvvm_read_ptx_sreg_lanemask_lt : PTXReadSRegIntrinsic_r32;
def int_nvvm_read_ptx_sreg_lanemask_ge : PTXReadSRegIntrinsic_r32;
def int_nvvm_read_ptx_sreg_lanemask_gt : PTXReadSRegIntrinsic_r32;

def int_nvvm_read_ptx_sreg_clock : PTXReadNCSRegIntrinsic_r32;
def int_nvvm_read_ptx_sreg_clock64 : PTXReadNCSRegIntrinsic_r64;

def int_nvvm_read_ptx_sreg_globaltimer : PTXReadNCSRegIntrinsic_r64;

def int_nvvm_read_ptx_sreg_pm0 : PTXReadNCSRegIntrinsic_r32;
def int_nvvm_read_ptx_sreg_pm1 : PTXReadNCSRegIntrinsic_r32;
def int_nvvm_read_ptx_sreg_pm2 : PTXReadNCSRegIntrinsic_r32;
def int_nvvm_read_ptx_sreg_pm3 : PTXReadNCSRegIntrinsic_r32;

def int_nvvm_read_ptx_sreg_warpsize
  : PTXReadSRegIntrinsic_r32<[Range<RetIndex, WARP_SIZE, !add(WARP_SIZE, 1)>]>;

// sm90+, PTX7.8+

// Note: Since clusters are subdivisions of the grid, we conservatively use the
// maximum grid size as an upper bound for the clusterid and cluster_ctaid. In
// practice, the clusterid will likely be much smaller. The CUDA programming
// guide recommends 8 as a maximum portable value and H100s support 16.

defm int_nvvm_read_ptx_sreg_clusterid
  : PTXReadSRegIntrinsicNB_v4i32<MAX_GRID_ID_RANGE>;
defm int_nvvm_read_ptx_sreg_nclusterid
  : PTXReadSRegIntrinsicNB_v4i32<MAX_GRID_NID_RANGE>;
defm int_nvvm_read_ptx_sreg_cluster_ctaid
  : PTXReadSRegIntrinsicNB_v4i32<MAX_GRID_ID_RANGE>;
defm int_nvvm_read_ptx_sreg_cluster_nctaid
  : PTXReadSRegIntrinsicNB_v4i32<MAX_GRID_NID_RANGE>;

def int_nvvm_read_ptx_sreg_cluster_ctarank : PTXReadSRegIntrinsicNB_r32;
def int_nvvm_read_ptx_sreg_cluster_nctarank : PTXReadSRegIntrinsicNB_r32;

//
// SHUFFLE
//
// Generate intrinsics for all variants of shfl instruction.
let IntrProperties = [IntrInaccessibleMemOnly, IntrConvergent, IntrNoCallback] in {
  foreach sync = [false, true] in {
    foreach mode = ["up", "down", "bfly", "idx"] in {
      foreach type = ["i32", "f32"] in {
        foreach return_pred = [false, true] in {
          defvar i = SHFL_INFO<sync, mode, type, return_pred>;
          if i.withGccBuiltin then
            def i.Name : NVVMBuiltin, Intrinsic<i.RetTy, i.ArgsTy>;
          else
            def i.Name : Intrinsic<i.RetTy, i.ArgsTy>;
        }
      }
    }
  }
}

//
// VOTE
//

let IntrProperties = [IntrInaccessibleMemOnly, IntrConvergent, IntrNoCallback] in {
  def int_nvvm_vote_all : NVVMBuiltin, Intrinsic<[llvm_i1_ty], [llvm_i1_ty]>;
  def int_nvvm_vote_any : NVVMBuiltin, Intrinsic<[llvm_i1_ty], [llvm_i1_ty]>;
  def int_nvvm_vote_uni : NVVMBuiltin, Intrinsic<[llvm_i1_ty], [llvm_i1_ty]>;
  def int_nvvm_vote_ballot : NVVMBuiltin, Intrinsic<[llvm_i32_ty], [llvm_i1_ty]>;
}
//
// VOTE.SYNC
//
let IntrProperties = [IntrInaccessibleMemOnly, IntrConvergent, IntrNoCallback] in {
  def int_nvvm_vote_all_sync : NVVMBuiltin, Intrinsic<[llvm_i1_ty], [llvm_i32_ty, llvm_i1_ty]>;
  def int_nvvm_vote_any_sync : NVVMBuiltin, Intrinsic<[llvm_i1_ty], [llvm_i32_ty, llvm_i1_ty]>;
  def int_nvvm_vote_uni_sync : NVVMBuiltin, Intrinsic<[llvm_i1_ty], [llvm_i32_ty, llvm_i1_ty]>;
  def int_nvvm_vote_ballot_sync : NVVMBuiltin, Intrinsic<[llvm_i32_ty], [llvm_i32_ty, llvm_i1_ty]>;
}

//
// ACTIVEMASK
//
def int_nvvm_activemask : NVVMBuiltin,
  Intrinsic<[llvm_i32_ty], [],
            [IntrInaccessibleMemOnly, IntrConvergent, IntrNoCallback, IntrHasSideEffects]>;

//
// MATCH.SYNC
//
let IntrProperties = [IntrInaccessibleMemOnly, IntrConvergent, IntrNoCallback] in {
  // match.any.sync.b32 mask, value
  def int_nvvm_match_any_sync_i32 : NVVMBuiltin,
    Intrinsic<[llvm_i32_ty], [llvm_i32_ty, llvm_i32_ty]>;
  // match.any.sync.b64 mask, value
  def int_nvvm_match_any_sync_i64 : NVVMBuiltin,
    Intrinsic<[llvm_i32_ty], [llvm_i32_ty, llvm_i64_ty]>;

  // match.all instruction have two variants -- one returns a single value, another
  // returns a pair {value, predicate}. We currently only implement the latter as
  // that's the variant exposed by CUDA API.

  // match.all.sync.b32p mask, value
  def int_nvvm_match_all_sync_i32p :
    Intrinsic<[llvm_i32_ty, llvm_i1_ty], [llvm_i32_ty, llvm_i32_ty]>;
  // match.all.sync.b64p mask, value
  def int_nvvm_match_all_sync_i64p :
    Intrinsic<[llvm_i32_ty, llvm_i1_ty], [llvm_i32_ty, llvm_i64_ty]>;
}
//
// ELECT.SYNC
//
// elect.sync dst|pred, membermask
def int_nvvm_elect_sync :
  DefaultAttrsIntrinsic<[llvm_i32_ty, llvm_i1_ty], [llvm_i32_ty],
                        [IntrInaccessibleMemOnly, IntrConvergent]>;

//
// REDUX.SYNC
//
// redux.sync.op.u32 dst, src, membermask;

let IntrProperties = [IntrConvergent, IntrInaccessibleMemOnly, IntrNoCallback] in {
  foreach op = ["umin", "umax", "add", "min", "max", "and", "xor", "or"] in
    def int_nvvm_redux_sync_ # op : NVVMBuiltin,
      Intrinsic<[llvm_i32_ty], [llvm_i32_ty, llvm_i32_ty]>;

  // redux.sync.op.{abs}.{NaN}.f32 dst, src, membermask;
  foreach binOp = ["min", "max"] in
    foreach abs = ["", "_abs"] in
      foreach NaN = ["", "_NaN"] in
        def int_nvvm_redux_sync_f # binOp # abs # NaN : NVVMBuiltin,
          Intrinsic<[llvm_float_ty], [llvm_float_ty, llvm_i32_ty]>;
}

//
// WGMMA fence instructions
//
// wgmma.fence.sync.aligned;
def int_nvvm_wgmma_fence_sync_aligned : Intrinsic<[], [], [IntrConvergent]>;

// wgmma.commit_group.sync.aligned;
def int_nvvm_wgmma_commit_group_sync_aligned
  : Intrinsic<[], [], [IntrConvergent], "llvm.nvvm.wgmma.commit_group.sync.aligned">;

// wgmma.wait_group.sync.aligned N;
def int_nvvm_wgmma_wait_group_sync_aligned
  : Intrinsic<[], [llvm_i64_ty], [IntrConvergent, ImmArg<ArgIndex<0>>], "llvm.nvvm.wgmma.wait_group.sync.aligned">;

//
// WMMA instructions
//
// WMMA.LOAD
class NVVM_WMMA_LD<WMMA_REGS Frag, string Layout, int WithStride>
  : Intrinsic<Frag.regs,
              !if(WithStride, [llvm_anyptr_ty, llvm_i32_ty], [llvm_anyptr_ty]),
              [IntrWillReturn, IntrReadMem, IntrArgMemOnly, IntrNoCallback, ReadOnly<ArgIndex<0>>, NoCapture<ArgIndex<0>>],
              WMMA_NAME_LDST<"load", Frag, Layout, WithStride>.intr>;

// WMMA.STORE.D
class NVVM_WMMA_ST<WMMA_REGS Frag, string Layout, int WithStride>
  : Intrinsic<[],
              !listconcat(
                [llvm_anyptr_ty],
                Frag.regs,
                !if(WithStride, [llvm_i32_ty], [])),
              [IntrWriteMem, IntrArgMemOnly, IntrNoCallback, WriteOnly<ArgIndex<0>>, NoCapture<ArgIndex<0>>],
              WMMA_NAME_LDST<"store", Frag, Layout, WithStride>.intr>;

// Create all load/store variants
foreach layout = ["row", "col"] in {
  foreach stride = [0, 1] in {
    foreach frag = NVVM_MMA_OPS.all_ld_ops in
      if NVVM_WMMA_LDST_SUPPORTED<frag, layout>.ret then
        def WMMA_NAME_LDST<"load", frag, layout, stride>.record
             : NVVM_WMMA_LD<frag, layout, stride>;
    foreach frag = NVVM_MMA_OPS.all_st_ops in
      if NVVM_WMMA_LDST_SUPPORTED<frag, layout>.ret then
        def WMMA_NAME_LDST<"store", frag, layout, stride>.record
             : NVVM_WMMA_ST<frag, layout, stride>;
  }
}

// WMMA.MMA
class NVVM_MMA<WMMA_REGS A, WMMA_REGS B, WMMA_REGS C, WMMA_REGS D>
  : Intrinsic<D.regs,
              !listconcat(A.regs, B.regs, C.regs),
              [IntrNoMem, IntrNoCallback]>;

foreach layout_a = ["row", "col"] in {
  foreach layout_b = ["row", "col"] in {
    foreach satf = [0, 1] in {
      foreach rnd = ["", "rn", "rz", "rm", "rp"] in {
        foreach op = NVVM_MMA_OPS.all_wmma_ops in {
          foreach b1op = NVVM_MMA_B1OPS<op>.ret in {
            if NVVM_WMMA_SUPPORTED<op, layout_a, layout_b, satf, rnd>.ret then {
              def WMMA_NAME<layout_a, layout_b, satf, rnd, b1op,
                                op[0], op[1], op[2], op[3]>.record
                : NVVM_MMA<op[0], op[1], op[2], op[3]>;
            }
          } // b1op
        } // op
      } // rnd
    } // satf
  } // layout_b
} // layout_a

foreach layout_a = ["row", "col"] in {
  foreach layout_b = ["row", "col"] in {
    foreach satf = [0, 1] in {
      foreach op = NVVM_MMA_OPS.all_mma_ops in {
        foreach b1op = NVVM_MMA_B1OPS<op>.ret in {
          if NVVM_MMA_SUPPORTED<op, layout_a, layout_b, satf>.ret then {
            def MMA_NAME<layout_a, layout_b, satf, b1op, op[0], op[1], op[2], op[3]>.record
              : NVVM_MMA<op[0], op[1], op[2], op[3]>;
          }
        } // b1op
      } // op
    } // satf
  } // layout_b
} // layout_a

// SYCL
def int_nvvm_implicit_offset :
  ClangBuiltin<"__builtin_ptx_implicit_offset">,
  Intrinsic<[llvm_ptr_ty], [],
  [IntrNoMem, IntrSpeculatable]>;

// LDMATRIX
class NVVM_LDMATRIX<WMMA_REGS Frag, int Transposed>
  : Intrinsic<Frag.regs, [llvm_anyptr_ty],
              [IntrReadMem, IntrArgMemOnly, IntrNoCallback, ReadOnly<ArgIndex<0>>,
               NoCapture<ArgIndex<0>>],
              LDMATRIX_NAME<Frag, Transposed>.intr>;

foreach transposed = [0, 1] in {
  foreach frag = NVVM_MMA_OPS.all_ldmatrix_ops in {
    if NVVM_LDMATRIX_SUPPORTED<frag, transposed>.ret then {
      def LDMATRIX_NAME<frag, transposed>.record
        : NVVM_LDMATRIX<frag, transposed>;
    }
  }
}

// MAPA
let IntrProperties = [IntrNoMem, IntrSpeculatable, NoCapture<ArgIndex<0>>] in {
  def int_nvvm_mapa
    : DefaultAttrsIntrinsic<[llvm_ptr_ty], [llvm_ptr_ty, llvm_i32_ty]>;
  def int_nvvm_mapa_shared_cluster
    : DefaultAttrsIntrinsic<[llvm_shared_cluster_ptr_ty], [llvm_shared_ptr_ty, llvm_i32_ty]>;
}

// GETCTARANK
let IntrProperties = [IntrNoMem, IntrSpeculatable, NoCapture<ArgIndex<0>>] in {
  def int_nvvm_getctarank
    : DefaultAttrsIntrinsic<[llvm_i32_ty], [llvm_ptr_ty]>;
  def int_nvvm_getctarank_shared_cluster
    : DefaultAttrsIntrinsic<[llvm_i32_ty], [llvm_shared_ptr_ty]>;
}

def int_nvvm_is_explicit_cluster
  : DefaultAttrsIntrinsic<[llvm_i1_ty], [],
              [IntrNoMem, IntrSpeculatable, NoUndef<RetIndex>],
              "llvm.nvvm.is_explicit_cluster">;

// Setmaxnreg inc/dec intrinsics
// The imm-arg should be in the range: 24 <= val <= 256
foreach op = ["dec", "inc"] in
  def int_nvvm_setmaxnreg_ # op # _sync_aligned_u32
    : DefaultAttrsIntrinsic<[], [llvm_i32_ty],
              [IntrConvergent, IntrNoMem, IntrHasSideEffects,
               ImmArg<ArgIndex<0>>, Range<ArgIndex<0>, 24, 257>]>;

// Exit
def int_nvvm_exit : NVVMBuiltin,
    Intrinsic<[], [], [IntrConvergent, IntrInaccessibleMemOnly, IntrNoReturn]>;

class DefaultAttrsIntrinsicFlags<list<LLVMType> ret_types,
                list<LLVMType> param_types,
                list<LLVMType> flags,
                list<IntrinsicProperty> intr_properties>
  : DefaultAttrsIntrinsic<
        ret_types,
        !listconcat(param_types, flags),
        !listconcat(intr_properties,
                    !foreach(i, !range(flags),
                        ImmArg<ArgIndex<!add(i, !size(param_types))>>))>;

// TMA Tensor Copy Intrinsics: S2G -> From Shared to Global memory variants
foreach dim = 1...5 in {
  defvar tensor_dim_args = !listsplat(llvm_i32_ty, dim);
  foreach mode = !if(!ge(dim, 3), ["tile", "im2col"], ["tile"]) in {
<<<<<<< HEAD
    defvar is_im2col = !eq(mode, "im2col");
    defvar num_im2col_offsets = !if(is_im2col, !add(dim, -2), 0);
    defvar im2col_offsets_args = !listsplat(llvm_i16_ty, num_im2col_offsets);

    defvar g2s_params = !listconcat(
                          [llvm_shared_cluster_ptr_ty, // dst_ptr
                           llvm_shared_ptr_ty,  // mbarrier_ptr
                           llvm_ptr_ty],        // tensormap_ptr
                          tensor_dim_args,      // actual tensor dims
                          im2col_offsets_args,  // im2col offsets
                          [llvm_i16_ty,         // cta_mask
                           llvm_i64_ty]);       // cache_hint
    defvar g2s_flags = [llvm_i1_ty,             // Flag for cta_mask
                        llvm_i1_ty,             // Flag for cache_hint
                        llvm_i32_ty];           // Flag for cta_group
    defvar cta_group_idx = !add(
                             !size(g2s_params),
                             !sub(!size(g2s_flags), 1));
    defvar g2s_props = [IntrConvergent,
                        WriteOnly<ArgIndex<0>>, ReadOnly<ArgIndex<2>>,
                        // Allowed values for cta_group are {0,1,2} i.e [0, 3).
                        Range<ArgIndex<cta_group_idx>, 0, 3>];
    def int_nvvm_cp_async_bulk_tensor_g2s_ # mode # _ # dim # d :
      DefaultAttrsIntrinsicFlags<[], g2s_params, g2s_flags, g2s_props>;

=======
>>>>>>> 5ee67ebe
    def int_nvvm_cp_async_bulk_tensor_s2g_ # mode # _ # dim # d :
      DefaultAttrsIntrinsicFlags<[],
          !listconcat([llvm_shared_ptr_ty,  // src_smem_ptr
                       llvm_ptr_ty],        // tensormap_ptr
                      tensor_dim_args,      // actual tensor dims
                      [llvm_i64_ty]),       // cache_hint
          [llvm_i1_ty],                     // Flag for cache_hint
          [IntrConvergent,
           ReadOnly<ArgIndex<0>>, ReadOnly<ArgIndex<1>>,
           NoCapture<ArgIndex<0>>, NoCapture<ArgIndex<1>>]>;

    // Intrinsics for TMA Copy with reduction
    foreach red_op = ["add", "min", "max", "inc", "dec", "and", "or", "xor"] in
      def int_nvvm_cp_async_bulk_tensor_reduce_ # red_op # _ # mode # _ # dim # d :
        DefaultAttrsIntrinsicFlags<[],
            !listconcat([llvm_shared_ptr_ty,  // src_smem_ptr
                         llvm_ptr_ty],        // tensormap_ptr
                         tensor_dim_args,     // actual tensor dims
                        [llvm_i64_ty]),       // cache_hint
          [llvm_i1_ty],                       // Flag for cache_hint
          [IntrConvergent, ReadOnly<ArgIndex<0>>, ReadOnly<ArgIndex<1>>,
           NoCapture<ArgIndex<0>>, NoCapture<ArgIndex<1>>]>;
  }
}

// TMA Tensor Copy Intrinsics: G2S -> From Global to Shared memory variants
foreach dim = 1...5 in {
  defvar tensor_dim_args = !listsplat(llvm_i32_ty, dim);

  foreach mode = !if(!ge(dim, 3), ["tile", "im2col"], ["tile"]) in {
    defvar is_im2col = !eq(mode, "im2col");
    defvar num_im2col_offsets = !if(is_im2col, !add(dim, -2), 0);
    defvar im2col_offsets_args = !listsplat(llvm_i16_ty, num_im2col_offsets);

    defvar g2s_params = !listconcat(
                          [llvm_shared_cluster_ptr_ty, // dst_ptr
                           llvm_shared_ptr_ty,  // mbarrier_ptr
                           llvm_ptr_ty],        // tensormap_ptr
                          tensor_dim_args,      // actual tensor dims
                          im2col_offsets_args,  // im2col offsets
                          [llvm_i16_ty,         // cta_mask
                           llvm_i64_ty]);       // cache_hint
    defvar g2s_flags = [llvm_i1_ty,             // Flag for cta_mask
                        llvm_i1_ty,             // Flag for cache_hint
                        llvm_i32_ty];           // Flag for cta_group
    defvar cta_group_idx = !add(
                             !size(g2s_params),
                             !sub(!size(g2s_flags), 1));
    defvar g2s_props = [IntrConvergent,
                        WriteOnly<ArgIndex<0>>, ReadOnly<ArgIndex<2>>,
                        // Allowed values for cta_group are {0,1,2} i.e [0, 3).
                        Range<ArgIndex<cta_group_idx>, 0, 3>];
    def int_nvvm_cp_async_bulk_tensor_g2s_ # mode # _ # dim # d :
      DefaultAttrsIntrinsicFlags<[], g2s_params, g2s_flags, g2s_props>;

    def int_nvvm_cp_async_bulk_tensor_prefetch_ # mode # _ # dim # d :
      DefaultAttrsIntrinsicFlags<[],
          !listconcat([llvm_ptr_ty],        // tensormap_ptr
                       tensor_dim_args,     // actual tensor dims
                       im2col_offsets_args, // im2col offsets
                      [llvm_i64_ty]),       // cache_hint
          [llvm_i1_ty],                     // Flag for cache_hint
          [IntrConvergent,
           ReadOnly<ArgIndex<0>>, NoCapture<ArgIndex<0>>]>;
  }
}

// Intrinsics for Prefetch and Prefetchu
let IntrProperties = [IntrArgMemOnly, ReadOnly<ArgIndex<0>>, NoCapture<ArgIndex<0>>] in {
  foreach level = ["L1", "L2"] in {
    def int_nvvm_prefetch_ # level : Intrinsic<[], [llvm_ptr_ty]>;
    def int_nvvm_prefetch_global_ # level : Intrinsic<[], [llvm_global_ptr_ty]>;
    def int_nvvm_prefetch_local_ # level : Intrinsic<[], [llvm_local_ptr_ty]>;
  }

  foreach eviction_priority = ["evict_normal", "evict_last"] in
    def int_nvvm_prefetch_global_L2_ # eviction_priority : Intrinsic<[], [llvm_global_ptr_ty]>;

  def int_nvvm_prefetchu_L1 : Intrinsic<[], [llvm_ptr_ty]>;
}

// applypriority
let IntrProperties = [IntrArgMemOnly, ReadOnly<ArgIndex<0>>, NoCapture<ArgIndex<0>>,
                      ImmArg<ArgIndex<1>>] in {
  def int_nvvm_applypriority_global_L2_evict_normal
    : DefaultAttrsIntrinsic<[], [llvm_global_ptr_ty, llvm_i64_ty]>;

  def int_nvvm_applypriority_L2_evict_normal
    : DefaultAttrsIntrinsic<[], [llvm_ptr_ty, llvm_i64_ty]>;
}

// discard
let IntrProperties = [NoCapture<ArgIndex<0>>, ImmArg<ArgIndex<1>>, IntrHasSideEffects] in {
  def int_nvvm_discard_global_L2 : DefaultAttrsIntrinsic<[], [llvm_global_ptr_ty, llvm_i64_ty]>;
  def int_nvvm_discard_L2 : DefaultAttrsIntrinsic<[], [llvm_ptr_ty, llvm_i64_ty]>;
}

// Intrinsics for Bulk Copy using TMA (non-tensor)
// From Global to Shared Cluster
def int_nvvm_cp_async_bulk_global_to_shared_cluster
  : DefaultAttrsIntrinsicFlags<[],
      [llvm_shared_cluster_ptr_ty, // dst_shared_cluster_ptr
       llvm_shared_ptr_ty,         // mbarrier_ptr
       llvm_global_ptr_ty,         // src_gmem_ptr
       llvm_i32_ty,                // copy_size
       llvm_i16_ty,                // cta_mask
       llvm_i64_ty],               // cache_hint
      [llvm_i1_ty,                 // Flag for cta_mask
       llvm_i1_ty],                // Flag for cache_hint
      [IntrConvergent, IntrArgMemOnly,
       WriteOnly<ArgIndex<0>>, ReadOnly<ArgIndex<2>>,
       NoCapture<ArgIndex<0>>, NoCapture<ArgIndex<1>>, NoCapture<ArgIndex<2>>]>;

// From Shared CTA to Shared Cluster
def int_nvvm_cp_async_bulk_shared_cta_to_cluster
  : DefaultAttrsIntrinsic<[],
      [llvm_shared_cluster_ptr_ty, // dst_shared_cluster_ptr
       llvm_shared_ptr_ty,         // mbarrier_ptr
       llvm_shared_ptr_ty,         // src_smem_ptr
       llvm_i32_ty],               // copy_size
      [IntrConvergent, IntrArgMemOnly,
       WriteOnly<ArgIndex<0>>, ReadOnly<ArgIndex<2>>,
       NoCapture<ArgIndex<0>>, NoCapture<ArgIndex<1>>,
       NoCapture<ArgIndex<2>>]>;

// From Shared CTA to Global memory
def int_nvvm_cp_async_bulk_shared_cta_to_global
  : DefaultAttrsIntrinsicFlags<[],
      [llvm_global_ptr_ty, // dst_gmem_ptr
       llvm_shared_ptr_ty, // src_smem_ptr
       llvm_i32_ty,        // copy_size
       llvm_i64_ty],       // cache_hint
      [llvm_i1_ty],        // Flag for cache_hint
      [IntrConvergent, IntrArgMemOnly,
       WriteOnly<ArgIndex<0>>, ReadOnly<ArgIndex<1>>,
       NoCapture<ArgIndex<0>>, NoCapture<ArgIndex<1>>]>;

// From Shared CTA to Global memory with bytemask
def int_nvvm_cp_async_bulk_shared_cta_to_global_bytemask
  : DefaultAttrsIntrinsic<[],
      [llvm_global_ptr_ty, // dst_gmem_ptr
       llvm_shared_ptr_ty, // src_smem_ptr
       llvm_i32_ty,        // copy_size
       llvm_i64_ty,        // cache_hint
       llvm_i1_ty,         // Flag for cache_hint
       llvm_i16_ty],       // byte_mask
      [IntrConvergent, IntrArgMemOnly,
       WriteOnly<ArgIndex<0>>, ReadOnly<ArgIndex<1>>,
       ImmArg<ArgIndex<4>>]>;

// Intrinsics for Bulk Copy Prefetch L2
def int_nvvm_cp_async_bulk_prefetch_L2
  : DefaultAttrsIntrinsicFlags<[],
      [llvm_global_ptr_ty, // src_gmem_ptr
       llvm_i32_ty,        // copy_size
       llvm_i64_ty],       // cache_hint
      [llvm_i1_ty],        // Flag for cache_hint
      [IntrConvergent, IntrArgMemOnly,
       NoCapture<ArgIndex<0>>, ReadOnly<ArgIndex<0>>]>;

def int_nvvm_griddepcontrol_launch_dependents : Intrinsic<[], [], [IntrNoMem, IntrHasSideEffects]>;
def int_nvvm_griddepcontrol_wait : Intrinsic<[], [], [IntrNoMem, IntrHasSideEffects]>;

//
// Tcgen05 family of Intrinsics
//

// Tcgen05 alloc/dealloc related intrinsics

foreach cta_group = ["cg1", "cg2"] in {
  def int_nvvm_tcgen05_alloc_ # cta_group : Intrinsic<[],
    [llvm_ptr_ty,        // dst_ptr
     llvm_i32_ty] ,      // num_columns
    [IntrConvergent, IntrInaccessibleMemOrArgMemOnly,
     WriteOnly<ArgIndex<0>>, NoCapture<ArgIndex<0>>]>;

  def int_nvvm_tcgen05_alloc_shared_ # cta_group : Intrinsic<[],
    [llvm_shared_ptr_ty, // dst_ptr
     llvm_i32_ty],       // num_columns
    [IntrConvergent, IntrInaccessibleMemOrArgMemOnly,
     WriteOnly<ArgIndex<0>>, NoCapture<ArgIndex<0>>]>;

  def int_nvvm_tcgen05_dealloc_ # cta_group : Intrinsic<[],
    [llvm_tmem_ptr_ty,   // tmem_addr
     llvm_i32_ty],       // num_columns
    [IntrConvergent, IntrArgMemOnly,
     NoCapture<ArgIndex<0>>]>;

  def int_nvvm_tcgen05_relinq_alloc_permit_ # cta_group : Intrinsic<[], [],
    [IntrConvergent, IntrInaccessibleMemOnly]>;

  def int_nvvm_tcgen05_commit_ # cta_group : Intrinsic<[],
    [llvm_ptr_ty],        // mbar_ptr
    [IntrConvergent, IntrInaccessibleMemOrArgMemOnly,
     NoCapture<ArgIndex<0>>]>;

  def int_nvvm_tcgen05_commit_shared_ # cta_group : Intrinsic<[],
    [llvm_shared_ptr_ty], // mbar_ptr
    [IntrConvergent, IntrInaccessibleMemOrArgMemOnly,
     NoCapture<ArgIndex<0>>]>;

  def int_nvvm_tcgen05_commit_mc_ # cta_group : Intrinsic<[],
    [llvm_ptr_ty, llvm_i16_ty], // mbar_ptr, cta_mask
    [IntrConvergent, IntrInaccessibleMemOrArgMemOnly,
     NoCapture<ArgIndex<0>>]>;

  def int_nvvm_tcgen05_commit_mc_shared_ # cta_group : Intrinsic<[],
    [llvm_shared_ptr_ty, llvm_i16_ty], // mbar_ptr, cta_mask
    [IntrConvergent, IntrInaccessibleMemOrArgMemOnly,
     NoCapture<ArgIndex<0>>]>;

  def int_nvvm_tcgen05_shift_down_ # cta_group : Intrinsic<[],
    [llvm_tmem_ptr_ty],   // tmem_addr
    [IntrConvergent, IntrArgMemOnly,
     NoCapture<ArgIndex<0>>]>;
}

// Tcgen05 wait_ld/st intrinsics
def int_nvvm_tcgen05_wait_ld : Intrinsic<[], [],
  [IntrConvergent, IntrInaccessibleMemOnly]>;
def int_nvvm_tcgen05_wait_st : Intrinsic<[], [],
  [IntrConvergent, IntrInaccessibleMemOnly]>;

// Tcgen05 Fence intrinsics
def int_nvvm_tcgen05_fence_before_thread_sync : Intrinsic<[], [],
  [IntrNoMem, IntrHasSideEffects]>;
def int_nvvm_tcgen05_fence_after_thread_sync : Intrinsic<[], [],
  [IntrNoMem, IntrHasSideEffects]>;

// Tcgen05 cp intrinsics
foreach cta_group = ["cg1", "cg2"] in {
  foreach src_fmt = ["", "b6x16_p32", "b4x16_p64"] in {
    foreach shape = ["128x256b", "4x256b", "128x128b",
                     "64x128b_warpx2_02_13",
                     "64x128b_warpx2_01_23",
                     "32x128b_warpx4"] in {
      defvar intr_suffix = StrJoin<"_", [shape, src_fmt, cta_group]>.ret;
      defvar name_suffix = StrJoin<".", [shape, src_fmt, cta_group]>.ret;

      def int_nvvm_tcgen05_cp_ # intr_suffix : Intrinsic<[],
        [llvm_tmem_ptr_ty,   // tmem_addr
         llvm_i64_ty],       // smem descriptor
        [IntrConvergent, IntrInaccessibleMemOrArgMemOnly, NoCapture<ArgIndex<0>>],
        "llvm.nvvm.tcgen05.cp." # name_suffix>;
    }
  }
}

// Tcgen05 ld intrinsics
class NVVM_TCGEN05_LD<string Shape, int Num> :
        Intrinsic<[NVVM_TCGEN05_LDST_ACCESS_SIZE<Shape, Num>.type],
                  !listconcat([llvm_tmem_ptr_ty],
                              !if(!eq(Shape, "16x32bx2"), [llvm_i64_ty], []),
                              [llvm_i1_ty]),
                  !listconcat([IntrConvergent, IntrArgMemOnly, NoCapture<ArgIndex<0>>],
                              !if(!eq(Shape, "16x32bx2"),
                                [ImmArg<ArgIndex<1>>, ImmArg<ArgIndex<2>>],
                                [ImmArg<ArgIndex<1>>]))>;

// Tcgen05 st intrinsics
class NVVM_TCGEN05_ST<string Shape, int Num> :
        Intrinsic<[],
                  !listconcat([llvm_tmem_ptr_ty],
                              !if(!eq(Shape, "16x32bx2"), [llvm_i64_ty], []),
                              [NVVM_TCGEN05_LDST_ACCESS_SIZE<Shape, Num>.type],
                              [llvm_i1_ty]),
                  !listconcat([IntrConvergent, IntrArgMemOnly, NoCapture<ArgIndex<0>>],
                              !if(!eq(Shape, "16x32bx2"),
                                [ImmArg<ArgIndex<1>>, ImmArg<ArgIndex<3>>],
                                [ImmArg<ArgIndex<2>>]))>;

foreach shape = ["16x64b", "16x128b", "16x256b", "32x32b", "16x32bx2"] in {
  foreach num = 0...8 in {
    if NVVM_TCGEN05_LDST_ACCESS_SIZE<shape, num>.valid then {
      def int_nvvm_tcgen05_ld_ # shape # _x # !shl(1, num) :
            NVVM_TCGEN05_LD<shape, num>;
      def int_nvvm_tcgen05_st_ # shape # _x # !shl(1, num) :
            NVVM_TCGEN05_ST<shape, num>;
    }
  }
}

//
// Bulk store intrinsics
//
let IntrProperties = [IntrArgMemOnly, IntrWriteMem, WriteOnly<ArgIndex<0>>,
                      NoCapture<ArgIndex<0>>, ImmArg<ArgIndex<2>>] in {
  def int_nvvm_st_bulk :
      DefaultAttrsIntrinsic<[], [llvm_ptr_ty, llvm_i64_ty, llvm_i64_ty]>;

  def int_nvvm_st_bulk_shared_cta :
      DefaultAttrsIntrinsic<[], [llvm_shared_ptr_ty, llvm_i64_ty, llvm_i64_ty]>;
}

//
// clusterlaunchcontorl Intrinsics
//

// clusterlaunchcontrol.try_cancel

def int_nvvm_clusterlaunchcontrol_try_cancel_async_shared
    : DefaultAttrsIntrinsic<[], [llvm_shared_ptr_ty, llvm_shared_ptr_ty],
                [IntrHasSideEffects, IntrArgMemOnly],
                "llvm.nvvm.clusterlaunchcontrol.try_cancel.async.shared">;

def int_nvvm_clusterlaunchcontrol_try_cancel_async_multicast_shared
    : DefaultAttrsIntrinsic<[], [llvm_shared_ptr_ty, llvm_shared_ptr_ty],
                [IntrHasSideEffects, IntrArgMemOnly],
                "llvm.nvvm.clusterlaunchcontrol.try_cancel.async.multicast.shared">;

// clusterlaunchcontrol.query_cancel.is_canceled

def int_nvvm_clusterlaunchcontrol_query_cancel_is_canceled
    : DefaultAttrsIntrinsic<[llvm_i1_ty], [llvm_i128_ty], [IntrNoMem, IntrSpeculatable],
                            "llvm.nvvm.clusterlaunchcontrol.query_cancel.is_canceled">;

foreach dim = ["x", "y", "z"] in {
def int_nvvm_clusterlaunchcontrol_query_cancel_get_first_ctaid_ # dim
    : DefaultAttrsIntrinsic<[llvm_i32_ty], [llvm_i128_ty], [IntrNoMem, IntrSpeculatable],
                            "llvm.nvvm.clusterlaunchcontrol.query_cancel.get_first_ctaid." # dim>;
}

} // let TargetPrefix = "nvvm"<|MERGE_RESOLUTION|>--- conflicted
+++ resolved
@@ -2126,7 +2126,36 @@
 foreach dim = 1...5 in {
   defvar tensor_dim_args = !listsplat(llvm_i32_ty, dim);
   foreach mode = !if(!ge(dim, 3), ["tile", "im2col"], ["tile"]) in {
-<<<<<<< HEAD
+    def int_nvvm_cp_async_bulk_tensor_s2g_ # mode # _ # dim # d :
+      DefaultAttrsIntrinsicFlags<[],
+          !listconcat([llvm_shared_ptr_ty,  // src_smem_ptr
+                       llvm_ptr_ty],        // tensormap_ptr
+                      tensor_dim_args,      // actual tensor dims
+                      [llvm_i64_ty]),       // cache_hint
+          [llvm_i1_ty],                     // Flag for cache_hint
+          [IntrConvergent,
+           ReadOnly<ArgIndex<0>>, ReadOnly<ArgIndex<1>>,
+           NoCapture<ArgIndex<0>>, NoCapture<ArgIndex<1>>]>;
+
+    // Intrinsics for TMA Copy with reduction
+    foreach red_op = ["add", "min", "max", "inc", "dec", "and", "or", "xor"] in
+      def int_nvvm_cp_async_bulk_tensor_reduce_ # red_op # _ # mode # _ # dim # d :
+        DefaultAttrsIntrinsicFlags<[],
+            !listconcat([llvm_shared_ptr_ty,  // src_smem_ptr
+                         llvm_ptr_ty],        // tensormap_ptr
+                         tensor_dim_args,     // actual tensor dims
+                        [llvm_i64_ty]),       // cache_hint
+          [llvm_i1_ty],                       // Flag for cache_hint
+          [IntrConvergent, ReadOnly<ArgIndex<0>>, ReadOnly<ArgIndex<1>>,
+           NoCapture<ArgIndex<0>>, NoCapture<ArgIndex<1>>]>;
+  }
+}
+
+// TMA Tensor Copy Intrinsics: G2S -> From Global to Shared memory variants
+foreach dim = 1...5 in {
+  defvar tensor_dim_args = !listsplat(llvm_i32_ty, dim);
+
+  foreach mode = !if(!ge(dim, 3), ["tile", "im2col"], ["tile"]) in {
     defvar is_im2col = !eq(mode, "im2col");
     defvar num_im2col_offsets = !if(is_im2col, !add(dim, -2), 0);
     defvar im2col_offsets_args = !listsplat(llvm_i16_ty, num_im2col_offsets);
@@ -2152,63 +2181,6 @@
     def int_nvvm_cp_async_bulk_tensor_g2s_ # mode # _ # dim # d :
       DefaultAttrsIntrinsicFlags<[], g2s_params, g2s_flags, g2s_props>;
 
-=======
->>>>>>> 5ee67ebe
-    def int_nvvm_cp_async_bulk_tensor_s2g_ # mode # _ # dim # d :
-      DefaultAttrsIntrinsicFlags<[],
-          !listconcat([llvm_shared_ptr_ty,  // src_smem_ptr
-                       llvm_ptr_ty],        // tensormap_ptr
-                      tensor_dim_args,      // actual tensor dims
-                      [llvm_i64_ty]),       // cache_hint
-          [llvm_i1_ty],                     // Flag for cache_hint
-          [IntrConvergent,
-           ReadOnly<ArgIndex<0>>, ReadOnly<ArgIndex<1>>,
-           NoCapture<ArgIndex<0>>, NoCapture<ArgIndex<1>>]>;
-
-    // Intrinsics for TMA Copy with reduction
-    foreach red_op = ["add", "min", "max", "inc", "dec", "and", "or", "xor"] in
-      def int_nvvm_cp_async_bulk_tensor_reduce_ # red_op # _ # mode # _ # dim # d :
-        DefaultAttrsIntrinsicFlags<[],
-            !listconcat([llvm_shared_ptr_ty,  // src_smem_ptr
-                         llvm_ptr_ty],        // tensormap_ptr
-                         tensor_dim_args,     // actual tensor dims
-                        [llvm_i64_ty]),       // cache_hint
-          [llvm_i1_ty],                       // Flag for cache_hint
-          [IntrConvergent, ReadOnly<ArgIndex<0>>, ReadOnly<ArgIndex<1>>,
-           NoCapture<ArgIndex<0>>, NoCapture<ArgIndex<1>>]>;
-  }
-}
-
-// TMA Tensor Copy Intrinsics: G2S -> From Global to Shared memory variants
-foreach dim = 1...5 in {
-  defvar tensor_dim_args = !listsplat(llvm_i32_ty, dim);
-
-  foreach mode = !if(!ge(dim, 3), ["tile", "im2col"], ["tile"]) in {
-    defvar is_im2col = !eq(mode, "im2col");
-    defvar num_im2col_offsets = !if(is_im2col, !add(dim, -2), 0);
-    defvar im2col_offsets_args = !listsplat(llvm_i16_ty, num_im2col_offsets);
-
-    defvar g2s_params = !listconcat(
-                          [llvm_shared_cluster_ptr_ty, // dst_ptr
-                           llvm_shared_ptr_ty,  // mbarrier_ptr
-                           llvm_ptr_ty],        // tensormap_ptr
-                          tensor_dim_args,      // actual tensor dims
-                          im2col_offsets_args,  // im2col offsets
-                          [llvm_i16_ty,         // cta_mask
-                           llvm_i64_ty]);       // cache_hint
-    defvar g2s_flags = [llvm_i1_ty,             // Flag for cta_mask
-                        llvm_i1_ty,             // Flag for cache_hint
-                        llvm_i32_ty];           // Flag for cta_group
-    defvar cta_group_idx = !add(
-                             !size(g2s_params),
-                             !sub(!size(g2s_flags), 1));
-    defvar g2s_props = [IntrConvergent,
-                        WriteOnly<ArgIndex<0>>, ReadOnly<ArgIndex<2>>,
-                        // Allowed values for cta_group are {0,1,2} i.e [0, 3).
-                        Range<ArgIndex<cta_group_idx>, 0, 3>];
-    def int_nvvm_cp_async_bulk_tensor_g2s_ # mode # _ # dim # d :
-      DefaultAttrsIntrinsicFlags<[], g2s_params, g2s_flags, g2s_props>;
-
     def int_nvvm_cp_async_bulk_tensor_prefetch_ # mode # _ # dim # d :
       DefaultAttrsIntrinsicFlags<[],
           !listconcat([llvm_ptr_ty],        // tensormap_ptr
