//===- IntrinsicsNVVM.td - Defines NVVM intrinsics ---------*- tablegen -*-===//
//
// Part of the LLVM Project, under the Apache License v2.0 with LLVM Exceptions.
// See https://llvm.org/LICENSE.txt for license information.
// SPDX-License-Identifier: Apache-2.0 WITH LLVM-exception
//
//===----------------------------------------------------------------------===//
//
// This file defines all of the NVVM-specific intrinsics for use with NVPTX.
//
//===----------------------------------------------------------------------===//

//===----------------------------------------------------------------------===//
// Guidelines on NVPTX Intrinsic design
//===----------------------------------------------------------------------===//
// 
// The NVPTX intrinsics are used to model instructions in the PTX ISA.
// While simpler intrinsics can represent certain features effectively,
// more complex instructions like TMA and MMA are not as straightforward
// to model. A single variant of these complex instructions can expand
// into hundreds of intrinsics. Additionally, any expansion in the
// corresponding ISA can exponentially increase these numbers, making it
// difficult to manage them in the IR and backend passes. Therefore,
// a careful design of intrinsic interfaces can ease maintenance and
// contribute to a sustainable, long-term solution.
//
// The default approach is to have a 1:1 match between the intrinsic and
// the instruction where the instruction suffixes map to the intrinsic name
// and the instruction arguments map to the intrinsic arguments or return
// value.
//
// However, when there are too many instruction/intrinsic variants like
// the TMA/MMA family, it is desirable to encode some variants as a
// constant argument, referred to as 'flags'.
// TODO: Add a guideline to quantify the metric on 'how many intrinsics' here.
//
// Below are a set of guidelines that may help in choosing
// an appropriate design for the complex intrinsics:
// 
// 1. Each flag argument represents one set of instruction modifiers.
//    These flags are compile-time integer constants.
// 
// 2. When an intrinsic uses flags, document it with details of the
//    flag usage in the ``NVPTXUsage.rst`` file.
// 3. Annotate all flag arguments with ImmArg<ArgIdx<>>.
// 4. Place the flag arguments at the end of the (actual)argument list.
// 
// 5. Use `i1` for boolean flags and `i8` for others. Usually,
//    the `i8` types represent an `enum` encoding the family of
//    modifiers.
// 6. Note that, the specific variant for non-boolean flags may not be
//    obvious in the IR. So, maintain consistency between the enum value
//    definitions and their usage in the backend.
//    * Provide a meaningful default value in the enums wherever applicable.
//    * TODO: Investigate auto-upgrade capability for intrinsics
//      when only flag value mappings change.
//
// 7. Identify the key features of an intrinsic and distinguish between
//    first-order and supplementary information. Typically, encoding the
//    first-order information in the intrinsic name while using flags
//    for supplementary details improves readability.
//    For example:
// 
//    i. For MMA intrinsics, 'dense' vs. 'sparse' is a fundamental feature,
//    whereas an optional scaling applied to matrices is relatively secondary.
// 
//    ii. For TMAs, the mode of copy (e.g., 'Tile' or 'Im2col') is a first-order
//    information, while features like an optional cache hint tend to be
//    secondary.
// 
// 8. If there are invalid combinations within a set of modifiers, avoid
//    encoding them as flags, as much as possible. This helps reduce the
//    need for error handling of unsupported cases in the backend.
//    For example, some 'cvt' intrinsics support only a subset of the
//    possible rounding modes; so it is preferable not to encode the
//    rounding modes as flags.
// 9. Similarly, when there are invalid combinations across a set of
//    modifiers, avoid encoding them as flags to prevent additional
//    complexity in error handling.
// 
// 10. Maintain a consistent design within an intrinsic family, including
//     argument ordering as well as the usage and ordering of flags.
// 11. When designing an intrinsic corresponding to an instruction or its variant,
//     consider the entire instruction family. This may reveal common features
//     that can be modelled consistently across the family.
// 
// In summary, strive to balance the aspects mentioned above, to achieve
// a scalable design with maximum readability.
//===----------------------------------------------------------------------===//

// The following intrinsics were once defined here, but are now auto-upgraded
// to target-generic LLVM intrinsics.
//
//   * llvm.nvvm.brev32  --> llvm.bitreverse.i32
//   * llvm.nvvm.brev64  --> llvm.bitreverse.i64
//   * llvm.nvvm.clz.i   --> llvm.ctlz.i32
//   * llvm.nvvm.clz.ll  --> trunc i64 llvm.ctlz.i64(x) to i32
//   * llvm.nvvm.popc.i  --> llvm.ctpop.i32
//   * llvm.nvvm.popc.ll --> trunc i64 llvm.ctpop.i64 to i32
//   * llvm.nvvm.abs.i   --> select(x >= -x, x, -x)
//   * llvm.nvvm.abs.ll  --> ibid.
//   * llvm.nvvm.max.i   --> select(x sge y, x, y)
//   * llvm.nvvm.max.ll  --> ibid.
//   * llvm.nvvm.max.ui  --> select(x uge y, x, y)
//   * llvm.nvvm.max.ull --> ibid.
//   * llvm.nvvm.max.i   --> select(x sle y, x, y)
//   * llvm.nvvm.max.ll  --> ibid.
//   * llvm.nvvm.max.ui  --> select(x ule y, x, y)
//   * llvm.nvvm.max.ull --> ibid.
//   * llvm.nvvm.h2f     --> llvm.convert.to.fp16.f32
//   * llvm.nvvm.bitcast.f2i         --> bitcast
//   * llvm.nvvm.bitcast.i2f         --> ibid.
//   * llvm.nvvm.bitcast.d2ll        --> ibid.
//   * llvm.nvvm.bitcast.ll2d        --> ibid.
//   * llvm.nvvm.ptr.gen.to.global   --> addrspacecast
//   * llvm.nvvm.ptr.gen.to.shared   --> ibid.
//   * llvm.nvvm.ptr.gen.to.constant --> ibid.
//   * llvm.nvvm.ptr.gen.to.local    --> ibid.
//   * llvm.nvvm.ptr.gen.to.param    --> ibid.
//   * llvm.nvvm.ptr.global.to.gen   --> ibid.
//   * llvm.nvvm.ptr.shared.to.gen   --> ibid.
//   * llvm.nvvm.ptr.constant.to.gen --> ibid.
//   * llvm.nvvm.ptr.local.to.gen    --> ibid.
//   * llvm.nvvm.ptr.param.to.gen    --> ibid.
//   * llvm.nvvm.ldg.global.i        --> load addrspace(1) !load.invariant
//   * llvm.nvvm.ldg.global.f        --> ibid.
//   * llvm.nvvm.ldg.global.p        --> ibid.
//   * llvm.nvvm.swap.lo.hi.b64      --> llvm.fshl(x, x, 32)
//   * llvm.nvvm.atomic.load.inc.32  --> atomicrmw uinc_wrap
//   * llvm.nvvm.atomic.load.dec.32  --> atomicrmw udec_wrap
//   * llvm.nvvm.barrier0            --> llvm.nvvm.barrier.cta.sync.aligned.all(0)
//   * llvm.nvvm.barrier.n           --> llvm.nvvm.barrier.cta.sync.aligned.all(x)
//   * llvm.nvvm.bar.sync            --> llvm.nvvm.barrier.cta.sync.aligned.all(x)
//   * llvm.nvvm.barrier             --> llvm.nvvm.barrier.cta.sync.aligned(x, y)
//   * llvm.nvvm.barrier.sync        --> llvm.nvvm.barrier.cta.sync.all(x)
//   * llvm.nvvm.barrier.sync.cnt    --> llvm.nvvm.barrier.cta.sync(x, y)

def llvm_global_ptr_ty  : LLVMQualPointerType<1>;         // (global)ptr
def llvm_shared_ptr_ty  : LLVMQualPointerType<3>;         // (shared)ptr
def llvm_constant_ptr_ty: LLVMQualPointerType<4>;         // (const)ptr
def llvm_local_ptr_ty   : LLVMQualPointerType<5>;         // (local)ptr
def llvm_tmem_ptr_ty    : LLVMQualPointerType<6>;         // (tensor memory)ptr
def llvm_shared_cluster_ptr_ty : LLVMQualPointerType<7>;  // (shared_cluster)ptr

//
// MISC
//

defvar WARP_SIZE = 32;

// Note: the maximum grid size in the x-dimension is the lower value of 65535
// on sm_20. We conservatively use the larger value here as it required for
// sm_30+ and also correct for sm_20.
defvar MAX_GRID_SIZE_X = 0x7fffffff;
defvar MAX_GRID_SIZE_Y = 0xffff;
defvar MAX_GRID_SIZE_Z = 0xffff;

defvar MAX_BLOCK_SIZE_X = 1024;
defvar MAX_BLOCK_SIZE_Y = 1024;
defvar MAX_BLOCK_SIZE_Z = 64;

// Helper class that concatenates list elements with
// a given separator 'sep' and returns the result.
// Handles empty strings.
class StrJoin<string sep, list<string> str_list> {
  string ret = !foldl("", str_list, a, b,
               !if(!eq(a, ""), b, !if(!eq(b, ""), a, !strconcat(a, sep, b))));
}

// Helper class that represents a 'fragment' of an NVPTX *MMA instruction.
// Geom: m<M>n<N>k<K>. E.g. m8n32k16
// Frag: [a|b|c|d] ([x1|x2|x4] for ldmatrix)
// PtxEltType: PTX type for the element.
class WMMA_REGS<string Geom, string Frag, string PtxEltType, bit IsSparse = false> {
  string geom = Geom;
  string frag = Frag;
  string ptx_elt_type = PtxEltType;
  string gft = Geom#":"#Frag#":"#ptx_elt_type;
  string gf = Geom#":"#Frag;
  string ft = frag#":"#ptx_elt_type;
<<<<<<< HEAD
  list<LLVMType> regs = !cond(
    // mma fp ops use smaller fragments than wmma fp ops
    !eq(gft,"m8n8k4:a:f16") : !listsplat(llvm_v2f16_ty, 2),
    !eq(gft,"m8n8k4:b:f16") : !listsplat(llvm_v2f16_ty, 2),
    !eq(gft,"m16n8k8:a:f16") : !listsplat(llvm_v2f16_ty, 2),
    !eq(gft,"m16n8k8:b:f16") : [llvm_v2f16_ty],
    !eq(gft,"m16n8k8:c:f16") : !listsplat(llvm_v2f16_ty, 2),
    !eq(gft,"m16n8k8:d:f16") : !listsplat(llvm_v2f16_ty, 2),
    !eq(gft,"m16n8k8:c:f32") : !listsplat(llvm_float_ty, 4),
    !eq(gft,"m16n8k8:d:f32") : !listsplat(llvm_float_ty, 4),
    !eq(gft,"m16n8k16:a:f16") : !listsplat(llvm_v2f16_ty, 4),
    !eq(gft,"m16n8k16:b:f16") : !listsplat(llvm_v2f16_ty, 2),
    !eq(gft,"m16n8k16:c:f16") : !listsplat(llvm_v2f16_ty, 2),
    !eq(gft,"m16n8k16:d:f16") : !listsplat(llvm_v2f16_ty, 2),
    !eq(gft,"m16n8k16:c:f32") : !listsplat(llvm_float_ty, 4),
    !eq(gft,"m16n8k16:d:f32") : !listsplat(llvm_float_ty, 4),
    !eq(gft,"m16n8k4:c:f32") : !listsplat(llvm_float_ty, 4),
    !eq(gft,"m16n8k4:d:f32") : !listsplat(llvm_float_ty, 4),

    // wmma fp16 -> fp16/fp32 @  m16n16k16/m8n32k16/m32n8k16
    // All other supported geometries use the same fragment format for f32 and
    // f16, so we only need to consider {fragment, type}.
    !eq(ft,"a:f16") : !listsplat(llvm_v2f16_ty, 8),
    !eq(ft,"b:f16") : !listsplat(llvm_v2f16_ty, 8),
    !eq(ft,"c:f16") : !listsplat(llvm_v2f16_ty, 4),
    !eq(ft,"d:f16") : !listsplat(llvm_v2f16_ty, 4),
    !eq(ft,"c:f32") : !listsplat(llvm_float_ty, 8),
    !eq(ft,"d:f32") : !listsplat(llvm_float_ty, 8),

    // wmma tf32 -> s32 @ m16n16k8
    !eq(gft,"m16n16k8:a:tf32") : !listsplat(llvm_i32_ty, 4),
    !eq(gft,"m16n16k8:b:tf32") : !listsplat(llvm_i32_ty, 4),

    // mma tf32 -> s32 @ m16n16k8/m16n8k8
    !eq(gft,"m16n8k4:a:tf32") : !listsplat(llvm_i32_ty, 2),
    !eq(gft,"m16n8k4:b:tf32") : [llvm_i32_ty],
    !eq(gft,"m16n8k8:a:tf32") : !listsplat(llvm_i32_ty, 4),
    !eq(gft,"m16n8k8:b:tf32") : !listsplat(llvm_i32_ty, 2),

    !eq(gft,"m8n8k4:a:f64") : [llvm_double_ty],
    !eq(gft,"m8n8k4:b:f64") : [llvm_double_ty],
    !eq(gft,"m8n8k4:c:f64") : !listsplat(llvm_double_ty, 2),
    !eq(gft,"m8n8k4:d:f64") : !listsplat(llvm_double_ty, 2),

    // wmma bf16 -> s32 @ m16n16k16/m8n32k16/m32n8k16
    !eq(gft,"m16n16k16:a:bf16") : !listsplat(llvm_i32_ty, 4),
    !eq(gft,"m16n16k16:b:bf16") : !listsplat(llvm_i32_ty, 4),
    !eq(gft,"m8n32k16:a:bf16") : !listsplat(llvm_i32_ty, 2),
    !eq(gft,"m8n32k16:b:bf16") : !listsplat(llvm_i32_ty, 8),
    !eq(gft,"m32n8k16:a:bf16") : !listsplat(llvm_i32_ty, 8),
    !eq(gft,"m32n8k16:b:bf16") : !listsplat(llvm_i32_ty, 2),

    // mma bf16 -> s32 @ m16n8k16/m16n8k8
    !eq(gft,"m16n8k16:a:bf16") : !listsplat(llvm_i32_ty, 4),
    !eq(gft,"m16n8k16:b:bf16") : !listsplat(llvm_i32_ty, 2),
    !eq(gft,"m16n8k8:a:bf16") : !listsplat(llvm_i32_ty, 2),
    !eq(gft,"m16n8k8:b:bf16") : [llvm_i32_ty],

    // wmma u8/s8 -> s32 @ m16n16k16/m8n32k16/m32n8k16
    !eq(gft,"m16n16k16:a:u8") : !listsplat(llvm_i32_ty, 2),
    !eq(gft,"m16n16k16:a:s8") : !listsplat(llvm_i32_ty, 2),
    !eq(gft,"m16n16k16:b:u8") : !listsplat(llvm_i32_ty, 2),
    !eq(gft,"m16n16k16:b:s8") : !listsplat(llvm_i32_ty, 2),
    !eq(gft,"m16n16k16:c:s32") : !listsplat(llvm_i32_ty, 8),
    !eq(gft,"m16n16k16:d:s32") : !listsplat(llvm_i32_ty, 8),

    !eq(gft,"m8n32k16:a:u8") : [llvm_i32_ty],
    !eq(gft,"m8n32k16:a:s8") : [llvm_i32_ty],
    !eq(gft,"m8n32k16:b:u8") : !listsplat(llvm_i32_ty, 4),
    !eq(gft,"m8n32k16:b:s8") : !listsplat(llvm_i32_ty, 4),
    !eq(gft,"m8n32k16:c:s32") : !listsplat(llvm_i32_ty, 8),
    !eq(gft,"m8n32k16:d:s32") : !listsplat(llvm_i32_ty, 8),

    !eq(gft,"m32n8k16:a:u8") : !listsplat(llvm_i32_ty, 4),
    !eq(gft,"m32n8k16:a:s8") : !listsplat(llvm_i32_ty, 4),
    !eq(gft,"m32n8k16:b:u8") : [llvm_i32_ty],
    !eq(gft,"m32n8k16:b:s8") : [llvm_i32_ty],
    !eq(gft,"m32n8k16:c:s32") : !listsplat(llvm_i32_ty, 8),
    !eq(gft,"m32n8k16:d:s32") : !listsplat(llvm_i32_ty, 8),

    // mma u8/s8 -> s32 @ m8n8k16/m16n8k16/m16n8k32
    !eq(gft,"m8n8k16:a:u8") : [llvm_i32_ty],
    !eq(gft,"m8n8k16:a:s8") : [llvm_i32_ty],
    !eq(gft,"m8n8k16:b:u8") : [llvm_i32_ty],
    !eq(gft,"m8n8k16:b:s8") : [llvm_i32_ty],
    !eq(gft,"m8n8k16:c:s32") : !listsplat(llvm_i32_ty, 2),
    !eq(gft,"m8n8k16:d:s32") : !listsplat(llvm_i32_ty, 2),

    !eq(gft,"m16n8k16:a:u8") : !listsplat(llvm_i32_ty, 2),
    !eq(gft,"m16n8k16:a:s8") : !listsplat(llvm_i32_ty, 2),
    !eq(gft,"m16n8k16:b:u8") : [llvm_i32_ty],
    !eq(gft,"m16n8k16:b:s8") : [llvm_i32_ty],
    !eq(gft,"m16n8k16:c:s32") : !listsplat(llvm_i32_ty, 4),
    !eq(gft,"m16n8k16:d:s32") : !listsplat(llvm_i32_ty, 4),

    !eq(gft,"m16n8k32:a:u8") : !listsplat(llvm_i32_ty, 4),
    !eq(gft,"m16n8k32:a:s8") : !listsplat(llvm_i32_ty, 4),
    !eq(gft,"m16n8k32:b:u8") : !listsplat(llvm_i32_ty, 2),
    !eq(gft,"m16n8k32:b:s8") : !listsplat(llvm_i32_ty, 2),
    !eq(gft,"m16n8k32:c:s32") : !listsplat(llvm_i32_ty, 4),
    !eq(gft,"m16n8k32:d:s32") : !listsplat(llvm_i32_ty, 4),

    // wmma/mma u4/s4 -> s32 @ m8n8k32 (u4/s4)
    !eq(gft,"m8n8k32:a:u4") : [llvm_i32_ty],
    !eq(gft,"m8n8k32:a:s4") : [llvm_i32_ty],
    !eq(gft,"m8n8k32:b:u4") : [llvm_i32_ty],
    !eq(gft,"m8n8k32:b:s4") : [llvm_i32_ty],
    !eq(gft,"m8n8k32:c:s32") : !listsplat(llvm_i32_ty, 2),
    !eq(gft,"m8n8k32:d:s32") : !listsplat(llvm_i32_ty, 2),

    !eq(gft,"m16n8k32:a:u4") : !listsplat(llvm_i32_ty, 2),
    !eq(gft,"m16n8k32:a:s4") : !listsplat(llvm_i32_ty, 2),
    !eq(gft,"m16n8k32:b:u4") : [llvm_i32_ty],
    !eq(gft,"m16n8k32:b:s4") : [llvm_i32_ty],
    !eq(gft,"m16n8k32:c:s32") : !listsplat(llvm_i32_ty, 4),
    !eq(gft,"m16n8k32:d:s32") : !listsplat(llvm_i32_ty, 4),

    !eq(gft,"m16n8k64:a:u4") : !listsplat(llvm_i32_ty, 4),
    !eq(gft,"m16n8k64:a:s4") : !listsplat(llvm_i32_ty, 4),
    !eq(gft,"m16n8k64:b:u4") : !listsplat(llvm_i32_ty, 2),
    !eq(gft,"m16n8k64:b:s4") : !listsplat(llvm_i32_ty, 2),
    !eq(gft,"m16n8k64:c:s32") : !listsplat(llvm_i32_ty, 4),
    !eq(gft,"m16n8k64:d:s32") : !listsplat(llvm_i32_ty, 4),

    // wmma/mma b1 -> s32 @ m8n8k128(b1)
    !eq(gft,"m8n8k128:a:b1") : [llvm_i32_ty],
    !eq(gft,"m8n8k128:b:b1") : [llvm_i32_ty],
    !eq(gft,"m8n8k128:c:s32") : !listsplat(llvm_i32_ty, 2),
    !eq(gft,"m8n8k128:d:s32") : !listsplat(llvm_i32_ty, 2),

    !eq(gft,"m16n8k128:a:b1") : !listsplat(llvm_i32_ty, 2),
    !eq(gft,"m16n8k128:b:b1") : [llvm_i32_ty],
    !eq(gft,"m16n8k128:c:s32") : !listsplat(llvm_i32_ty, 4),
    !eq(gft,"m16n8k128:d:s32") : !listsplat(llvm_i32_ty, 4),

    !eq(gft,"m16n8k256:a:b1") : !listsplat(llvm_i32_ty, 4),
    !eq(gft,"m16n8k256:b:b1") : !listsplat(llvm_i32_ty, 2),
    !eq(gft,"m16n8k256:c:s32") : !listsplat(llvm_i32_ty, 4),
    !eq(gft,"m16n8k256:d:s32") : !listsplat(llvm_i32_ty, 4),

    // ldmatrix b16 -> s32 @ m8n8
    !eq(gf,"m8n8:x1") : !listsplat(llvm_i32_ty, 1),
    !eq(gf,"m8n8:x2") : !listsplat(llvm_i32_ty, 2),
    !eq(gf,"m8n8:x4") : !listsplat(llvm_i32_ty, 4),

    // ldmatrix b8, b8x16.b6x16_p32, b8x16.b4x16_p64 -> s32 @ m16n16
    !eq(gf,"m16n16:x1") : !listsplat(llvm_i32_ty, 2),
    !eq(gf,"m16n16:x2") : !listsplat(llvm_i32_ty, 4),

    // ldmatrix b8x16.b6x16_p32, b8x16.b4x16_p64 -> s32 @ m8n16
    !eq(gf,"m8n16:x1") : !listsplat(llvm_i32_ty, 1),
    !eq(gf,"m8n16:x2") : !listsplat(llvm_i32_ty, 2),
    !eq(gf,"m8n16:x4") : !listsplat(llvm_i32_ty, 4),

    // stmatrix b8 -> s32 @ m16n8
    !eq(gf,"m16n8:x1") : !listsplat(llvm_i32_ty, 1),
    !eq(gf,"m16n8:x2") : !listsplat(llvm_i32_ty, 2),
    !eq(gf,"m16n8:x4") : !listsplat(llvm_i32_ty, 4),

=======
  list<LLVMType> regs = !if(!eq(IsSparse, true),
    !cond(
      // mma sparse ops use other fragments for some arguments
      !eq(gft,"m16n8k16:a:bf16") : !listsplat(llvm_i32_ty, 2),
      !eq(gft,"m16n8k16:a:f16") : !listsplat(llvm_v2f16_ty, 2),
      !eq(gft,"m16n8k16:b:bf16") : !listsplat(llvm_i32_ty, 2),
      !eq(gft,"m16n8k16:b:f16") : !listsplat(llvm_v2f16_ty, 2),
      !eq(gft,"m16n8k16:c:f16") : !listsplat(llvm_v2f16_ty, 2),
      !eq(gft,"m16n8k16:c:f32") : !listsplat(llvm_float_ty, 4),
      !eq(gft,"m16n8k16:d:f16") : !listsplat(llvm_v2f16_ty, 2),
      !eq(gft,"m16n8k16:d:f32") : !listsplat(llvm_float_ty, 4),

      !eq(gft,"m16n8k32:a:bf16") : !listsplat(llvm_i32_ty, 4),
      !eq(gft,"m16n8k32:a:f16") : !listsplat(llvm_v2f16_ty, 4),
      !eq(gft,"m16n8k32:b:bf16") : !listsplat(llvm_i32_ty, 4),
      !eq(gft,"m16n8k32:b:f16") : !listsplat(llvm_v2f16_ty, 4),
      !eq(gft,"m16n8k32:c:f16") : !listsplat(llvm_v2f16_ty, 2),
      !eq(gft,"m16n8k32:c:f32") : !listsplat(llvm_float_ty, 4),
      !eq(gft,"m16n8k32:d:f16") : !listsplat(llvm_v2f16_ty, 2),
      !eq(gft,"m16n8k32:d:f32") : !listsplat(llvm_float_ty, 4),

      !eq(gft,"m16n8k16:a:tf32") : !listsplat(llvm_i32_ty, 4),
      !eq(gft,"m16n8k16:b:tf32") : !listsplat(llvm_i32_ty, 4),
      !eq(gft,"m16n8k16:c:tf32") : !listsplat(llvm_float_ty, 4),
      !eq(gft,"m16n8k16:d:tf32") : !listsplat(llvm_float_ty, 4),

      !eq(gft,"m16n8k8:a:tf32") : !listsplat(llvm_i32_ty, 2),
      !eq(gft,"m16n8k8:b:tf32") : !listsplat(llvm_i32_ty, 2),
      !eq(gft,"m16n8k8:c:f32") : !listsplat(llvm_float_ty, 4),
      !eq(gft,"m16n8k8:d:f32") : !listsplat(llvm_float_ty, 4),

      !eq(gft,"m16n8k32:a:u8") : !listsplat(llvm_i32_ty, 2),
      !eq(gft,"m16n8k32:a:s8") : !listsplat(llvm_i32_ty, 2),
      !eq(gft,"m16n8k32:b:u8") : !listsplat(llvm_i32_ty, 2),
      !eq(gft,"m16n8k32:b:s8") : !listsplat(llvm_i32_ty, 2),
      !eq(gft,"m16n8k32:c:s32") : !listsplat(llvm_i32_ty, 4),
      !eq(gft,"m16n8k32:d:s32") : !listsplat(llvm_i32_ty, 4),

      !eq(gft,"m16n8k64:a:u8") : !listsplat(llvm_i32_ty, 4),
      !eq(gft,"m16n8k64:a:s8") : !listsplat(llvm_i32_ty, 4),
      !eq(gft,"m16n8k64:a:e4m3") : !listsplat(llvm_i32_ty, 4),
      !eq(gft,"m16n8k64:a:e5m2") : !listsplat(llvm_i32_ty, 4),
      !eq(gft,"m16n8k64:a:e3m2") : !listsplat(llvm_i32_ty, 4),
      !eq(gft,"m16n8k64:a:e2m3") : !listsplat(llvm_i32_ty, 4),
      !eq(gft,"m16n8k64:a:e2m1") : !listsplat(llvm_i32_ty, 4),
      !eq(gft,"m16n8k64:b:u8") : !listsplat(llvm_i32_ty, 4),
      !eq(gft,"m16n8k64:b:s8") : !listsplat(llvm_i32_ty, 4),
      !eq(gft,"m16n8k64:b:e4m3") : !listsplat(llvm_i32_ty, 4),
      !eq(gft,"m16n8k64:b:e5m2") : !listsplat(llvm_i32_ty, 4),
      !eq(gft,"m16n8k64:b:e3m2") : !listsplat(llvm_i32_ty, 4),
      !eq(gft,"m16n8k64:b:e2m3") : !listsplat(llvm_i32_ty, 4),
      !eq(gft,"m16n8k64:b:e2m1") : !listsplat(llvm_i32_ty, 4),
      !eq(gft,"m16n8k64:c:f16") : !listsplat(llvm_v2f16_ty, 2),
      !eq(gft,"m16n8k64:c:f32") : !listsplat(llvm_float_ty, 4),
      !eq(gft,"m16n8k64:d:f16") : !listsplat(llvm_v2f16_ty, 2),
      !eq(gft,"m16n8k64:d:f32") : !listsplat(llvm_float_ty, 4),

      !eq(gft,"m16n8k64:a:u4") : !listsplat(llvm_i32_ty, 2),
      !eq(gft,"m16n8k64:a:s4") : !listsplat(llvm_i32_ty, 2),
      !eq(gft,"m16n8k64:b:u4") : !listsplat(llvm_i32_ty, 2),
      !eq(gft,"m16n8k64:b:s4") : !listsplat(llvm_i32_ty, 2),

      !eq(gft,"m16n8k64:c:s32") : !listsplat(llvm_i32_ty, 4),
      !eq(gft,"m16n8k64:d:s32") : !listsplat(llvm_i32_ty, 4),

      !eq(gft,"m16n8k128:a:u4") : !listsplat(llvm_i32_ty, 4),
      !eq(gft,"m16n8k128:a:s4") : !listsplat(llvm_i32_ty, 4),
      !eq(gft,"m16n8k128:a:e2m1") : !listsplat(llvm_i32_ty, 4),
      !eq(gft,"m16n8k128:b:u4") : !listsplat(llvm_i32_ty, 4),
      !eq(gft,"m16n8k128:b:s4") : !listsplat(llvm_i32_ty, 4),
      !eq(gft,"m16n8k128:b:e2m1") : !listsplat(llvm_i32_ty, 4),
      !eq(gft,"m16n8k128:c:s32") : !listsplat(llvm_i32_ty, 4),
      !eq(gft,"m16n8k128:c:f32") : !listsplat(llvm_float_ty, 4),
      !eq(gft,"m16n8k128:d:s32") : !listsplat(llvm_i32_ty, 4),
      !eq(gft,"m16n8k128:d:f32") : !listsplat(llvm_float_ty, 4),
    ),
    !cond(
      // mma fp ops use smaller fragments than wmma fp ops
      !eq(gft,"m8n8k4:a:f16") : !listsplat(llvm_v2f16_ty, 2),
      !eq(gft,"m8n8k4:b:f16") : !listsplat(llvm_v2f16_ty, 2),
      !eq(gft,"m16n8k8:a:f16") : !listsplat(llvm_v2f16_ty, 2),
      !eq(gft,"m16n8k8:b:f16") : [llvm_v2f16_ty],
      !eq(gft,"m16n8k8:c:f16") : !listsplat(llvm_v2f16_ty, 2),
      !eq(gft,"m16n8k8:d:f16") : !listsplat(llvm_v2f16_ty, 2),
      !eq(gft,"m16n8k8:c:f32") : !listsplat(llvm_float_ty, 4),
      !eq(gft,"m16n8k8:d:f32") : !listsplat(llvm_float_ty, 4),
      !eq(gft,"m16n8k16:a:f16") : !listsplat(llvm_v2f16_ty, 4),
      !eq(gft,"m16n8k16:b:f16") : !listsplat(llvm_v2f16_ty, 2),
      !eq(gft,"m16n8k16:c:f16") : !listsplat(llvm_v2f16_ty, 2),
      !eq(gft,"m16n8k16:d:f16") : !listsplat(llvm_v2f16_ty, 2),
      !eq(gft,"m16n8k16:c:f32") : !listsplat(llvm_float_ty, 4),
      !eq(gft,"m16n8k16:d:f32") : !listsplat(llvm_float_ty, 4),
      !eq(gft,"m16n8k4:c:f32") : !listsplat(llvm_float_ty, 4),
      !eq(gft,"m16n8k4:d:f32") : !listsplat(llvm_float_ty, 4),

      // wmma fp16 -> fp16/fp32 @  m16n16k16/m8n32k16/m32n8k16
      // All other supported geometries use the same fragment format for f32 and
      // f16, so we only need to consider {fragment, type}.
      !eq(ft,"a:f16") : !listsplat(llvm_v2f16_ty, 8),
      !eq(ft,"b:f16") : !listsplat(llvm_v2f16_ty, 8),
      !eq(ft,"c:f16") : !listsplat(llvm_v2f16_ty, 4),
      !eq(ft,"d:f16") : !listsplat(llvm_v2f16_ty, 4),
      !eq(ft,"c:f32") : !listsplat(llvm_float_ty, 8),
      !eq(ft,"d:f32") : !listsplat(llvm_float_ty, 8),

      // wmma tf32 -> s32 @ m16n16k8
      !eq(gft,"m16n16k8:a:tf32") : !listsplat(llvm_i32_ty, 4),
      !eq(gft,"m16n16k8:b:tf32") : !listsplat(llvm_i32_ty, 4),

      // mma tf32 -> s32 @ m16n16k8/m16n8k8
      !eq(gft,"m16n8k4:a:tf32") : !listsplat(llvm_i32_ty, 2),
      !eq(gft,"m16n8k4:b:tf32") : [llvm_i32_ty],
      !eq(gft,"m16n8k8:a:tf32") : !listsplat(llvm_i32_ty, 4),
      !eq(gft,"m16n8k8:b:tf32") : !listsplat(llvm_i32_ty, 2),

      !eq(gft,"m8n8k4:a:f64") : [llvm_double_ty],
      !eq(gft,"m8n8k4:b:f64") : [llvm_double_ty],
      !eq(gft,"m8n8k4:c:f64") : !listsplat(llvm_double_ty, 2),
      !eq(gft,"m8n8k4:d:f64") : !listsplat(llvm_double_ty, 2),

      // wmma bf16 -> s32 @ m16n16k16/m8n32k16/m32n8k16
      !eq(gft,"m16n16k16:a:bf16") : !listsplat(llvm_i32_ty, 4),
      !eq(gft,"m16n16k16:b:bf16") : !listsplat(llvm_i32_ty, 4),
      !eq(gft,"m8n32k16:a:bf16") : !listsplat(llvm_i32_ty, 2),
      !eq(gft,"m8n32k16:b:bf16") : !listsplat(llvm_i32_ty, 8),
      !eq(gft,"m32n8k16:a:bf16") : !listsplat(llvm_i32_ty, 8),
      !eq(gft,"m32n8k16:b:bf16") : !listsplat(llvm_i32_ty, 2),

      // mma bf16 -> s32 @ m16n8k16/m16n8k8
      !eq(gft,"m16n8k16:a:bf16") : !listsplat(llvm_i32_ty, 4),
      !eq(gft,"m16n8k16:b:bf16") : !listsplat(llvm_i32_ty, 2),
      !eq(gft,"m16n8k8:a:bf16") : !listsplat(llvm_i32_ty, 2),
      !eq(gft,"m16n8k8:b:bf16") : [llvm_i32_ty],

      // wmma u8/s8 -> s32 @ m16n16k16/m8n32k16/m32n8k16
      !eq(gft,"m16n16k16:a:u8") : !listsplat(llvm_i32_ty, 2),
      !eq(gft,"m16n16k16:a:s8") : !listsplat(llvm_i32_ty, 2),
      !eq(gft,"m16n16k16:b:u8") : !listsplat(llvm_i32_ty, 2),
      !eq(gft,"m16n16k16:b:s8") : !listsplat(llvm_i32_ty, 2),
      !eq(gft,"m16n16k16:c:s32") : !listsplat(llvm_i32_ty, 8),
      !eq(gft,"m16n16k16:d:s32") : !listsplat(llvm_i32_ty, 8),

      !eq(gft,"m8n32k16:a:u8") : [llvm_i32_ty],
      !eq(gft,"m8n32k16:a:s8") : [llvm_i32_ty],
      !eq(gft,"m8n32k16:b:u8") : !listsplat(llvm_i32_ty, 4),
      !eq(gft,"m8n32k16:b:s8") : !listsplat(llvm_i32_ty, 4),
      !eq(gft,"m8n32k16:c:s32") : !listsplat(llvm_i32_ty, 8),
      !eq(gft,"m8n32k16:d:s32") : !listsplat(llvm_i32_ty, 8),

      !eq(gft,"m32n8k16:a:u8") : !listsplat(llvm_i32_ty, 4),
      !eq(gft,"m32n8k16:a:s8") : !listsplat(llvm_i32_ty, 4),
      !eq(gft,"m32n8k16:b:u8") : [llvm_i32_ty],
      !eq(gft,"m32n8k16:b:s8") : [llvm_i32_ty],
      !eq(gft,"m32n8k16:c:s32") : !listsplat(llvm_i32_ty, 8),
      !eq(gft,"m32n8k16:d:s32") : !listsplat(llvm_i32_ty, 8),

      // mma u8/s8 -> s32 @ m8n8k16/m16n8k16/m16n8k32
      !eq(gft,"m8n8k16:a:u8") : [llvm_i32_ty],
      !eq(gft,"m8n8k16:a:s8") : [llvm_i32_ty],
      !eq(gft,"m8n8k16:b:u8") : [llvm_i32_ty],
      !eq(gft,"m8n8k16:b:s8") : [llvm_i32_ty],
      !eq(gft,"m8n8k16:c:s32") : !listsplat(llvm_i32_ty, 2),
      !eq(gft,"m8n8k16:d:s32") : !listsplat(llvm_i32_ty, 2),

      !eq(gft,"m16n8k16:a:u8") : !listsplat(llvm_i32_ty, 2),
      !eq(gft,"m16n8k16:a:s8") : !listsplat(llvm_i32_ty, 2),
      !eq(gft,"m16n8k16:b:u8") : [llvm_i32_ty],
      !eq(gft,"m16n8k16:b:s8") : [llvm_i32_ty],
      !eq(gft,"m16n8k16:c:s32") : !listsplat(llvm_i32_ty, 4),
      !eq(gft,"m16n8k16:d:s32") : !listsplat(llvm_i32_ty, 4),

      !eq(gft,"m16n8k32:a:u8") : !listsplat(llvm_i32_ty, 4),
      !eq(gft,"m16n8k32:a:s8") : !listsplat(llvm_i32_ty, 4),
      !eq(gft,"m16n8k32:b:u8") : !listsplat(llvm_i32_ty, 2),
      !eq(gft,"m16n8k32:b:s8") : !listsplat(llvm_i32_ty, 2),
      !eq(gft,"m16n8k32:c:s32") : !listsplat(llvm_i32_ty, 4),
      !eq(gft,"m16n8k32:d:s32") : !listsplat(llvm_i32_ty, 4),

      // wmma/mma u4/s4 -> s32 @ m8n8k32 (u4/s4)
      !eq(gft,"m8n8k32:a:u4") : [llvm_i32_ty],
      !eq(gft,"m8n8k32:a:s4") : [llvm_i32_ty],
      !eq(gft,"m8n8k32:b:u4") : [llvm_i32_ty],
      !eq(gft,"m8n8k32:b:s4") : [llvm_i32_ty],
      !eq(gft,"m8n8k32:c:s32") : !listsplat(llvm_i32_ty, 2),
      !eq(gft,"m8n8k32:d:s32") : !listsplat(llvm_i32_ty, 2),

      !eq(gft,"m16n8k32:a:u4") : !listsplat(llvm_i32_ty, 2),
      !eq(gft,"m16n8k32:a:s4") : !listsplat(llvm_i32_ty, 2),
      !eq(gft,"m16n8k32:b:u4") : [llvm_i32_ty],
      !eq(gft,"m16n8k32:b:s4") : [llvm_i32_ty],
      !eq(gft,"m16n8k32:c:s32") : !listsplat(llvm_i32_ty, 4),
      !eq(gft,"m16n8k32:d:s32") : !listsplat(llvm_i32_ty, 4),

      !eq(gft,"m16n8k64:a:u4") : !listsplat(llvm_i32_ty, 4),
      !eq(gft,"m16n8k64:a:s4") : !listsplat(llvm_i32_ty, 4),
      !eq(gft,"m16n8k64:b:u4") : !listsplat(llvm_i32_ty, 2),
      !eq(gft,"m16n8k64:b:s4") : !listsplat(llvm_i32_ty, 2),
      !eq(gft,"m16n8k64:c:s32") : !listsplat(llvm_i32_ty, 4),
      !eq(gft,"m16n8k64:d:s32") : !listsplat(llvm_i32_ty, 4),

      // wmma/mma b1 -> s32 @ m8n8k128(b1)
      !eq(gft,"m8n8k128:a:b1") : [llvm_i32_ty],
      !eq(gft,"m8n8k128:b:b1") : [llvm_i32_ty],
      !eq(gft,"m8n8k128:c:s32") : !listsplat(llvm_i32_ty, 2),
      !eq(gft,"m8n8k128:d:s32") : !listsplat(llvm_i32_ty, 2),

      !eq(gft,"m16n8k128:a:b1") : !listsplat(llvm_i32_ty, 2),
      !eq(gft,"m16n8k128:b:b1") : [llvm_i32_ty],
      !eq(gft,"m16n8k128:c:s32") : !listsplat(llvm_i32_ty, 4),
      !eq(gft,"m16n8k128:d:s32") : !listsplat(llvm_i32_ty, 4),

      !eq(gft,"m16n8k256:a:b1") : !listsplat(llvm_i32_ty, 4),
      !eq(gft,"m16n8k256:b:b1") : !listsplat(llvm_i32_ty, 2),
      !eq(gft,"m16n8k256:c:s32") : !listsplat(llvm_i32_ty, 4),
      !eq(gft,"m16n8k256:d:s32") : !listsplat(llvm_i32_ty, 4),

      // ldmatrix b16 -> s32 @ m8n8
      !eq(gf,"m8n8:x1") : !listsplat(llvm_i32_ty, 1),
      !eq(gf,"m8n8:x2") : !listsplat(llvm_i32_ty, 2),
      !eq(gf,"m8n8:x4") : !listsplat(llvm_i32_ty, 4),

      // ldmatrix b8, b8x16.b6x16_p32, b8x16.b4x16_p64 -> s32 @ m16n16
      !eq(gf,"m16n16:x1") : !listsplat(llvm_i32_ty, 2),
      !eq(gf,"m16n16:x2") : !listsplat(llvm_i32_ty, 4),

      // ldmatrix b8x16.b6x16_p32, b8x16.b4x16_p64 -> s32 @ m8n16
      !eq(gf,"m8n16:x1") : !listsplat(llvm_i32_ty, 1),
      !eq(gf,"m8n16:x2") : !listsplat(llvm_i32_ty, 2),
      !eq(gf,"m8n16:x4") : !listsplat(llvm_i32_ty, 4),

      // stmatrix b8 -> s32 @ m16n8
      !eq(gf,"m16n8:x1") : !listsplat(llvm_i32_ty, 1),
      !eq(gf,"m16n8:x2") : !listsplat(llvm_i32_ty, 2),
      !eq(gf,"m16n8:x4") : !listsplat(llvm_i32_ty, 4),
    )
>>>>>>> 35227056
  );
}

class WMMA_NAME_LDST<string Op, WMMA_REGS Frag, string Layout, int WithStride> {
  string intr = "llvm.nvvm.wmma."
                # Frag.geom
                # "." # Op
                # "." # Frag.frag
                # "." # Layout
                # !if(WithStride, ".stride", "")
                # "." # Frag.ptx_elt_type
                ;
  // TODO(tra): record name should ideally use the same field order as the intrinsic.
  // E.g. string record = !subst("llvm", "int",
  //                      !subst(".", "_", llvm));
  string record = "int_nvvm_wmma_"
                # Frag.geom
                # "_" # Op
                # "_" # Frag.frag
                # "_" # Frag.ptx_elt_type
                # "_" # Layout
                # !if(WithStride, "_stride", "");
}

class MMA_SIGNATURE<WMMA_REGS A, WMMA_REGS B, WMMA_REGS C, WMMA_REGS D> {
  list<WMMA_REGS> id_frags = !cond(
     // FP8/F8F6F4 ops are identified by A,B inputs & accomulator & result type.
     !or(!eq(A.ptx_elt_type, "e4m3"),
         !eq(A.ptx_elt_type, "e5m2"),
         !eq(A.ptx_elt_type, "e3m2"),
         !eq(A.ptx_elt_type, "e2m3"),
         !eq(A.ptx_elt_type, "e2m1")): [D, A, B, C],
     // FP16 ops are identified by accumulator & result type.
     !eq(A.ptx_elt_type, "f16") : [D, C],
     // other ops are identified by input types.
     !ne(A.ptx_elt_type, B.ptx_elt_type): [A, B],
     true: [A]
     );
   string ret = !foldl("", id_frags, a, b, !strconcat(a, "_", b.ptx_elt_type));
}

class WMMA_NAME<string ALayout, string BLayout, int Satfinite, string Rnd, string b1op,
                WMMA_REGS A, WMMA_REGS B, WMMA_REGS C, WMMA_REGS D> {
  string signature = MMA_SIGNATURE<A, B, C, D>.ret;
  string record = "int_nvvm_wmma_"
                  # A.geom
                  # "_mma"
                  # !subst(".", "_", b1op)
                  # "_" # ALayout
                  # "_" # BLayout
                  # !if(!ne(Rnd, ""), !strconcat("_", Rnd), "")
                  # signature
                  # !if(Satfinite, "_satfinite", "");
}

class MMA_NAME<string ALayout, string BLayout, int Satfinite, string b1op,
               WMMA_REGS A, WMMA_REGS B, WMMA_REGS C, WMMA_REGS D> {
  string signature = MMA_SIGNATURE<A, B, C, D>.ret;
  string record = "int_nvvm_mma"
                  # !subst(".", "_", b1op)
                  # "_" # A.geom
                  # "_" # ALayout
                  # "_" # BLayout
                  # !if(Satfinite, "_satfinite", "")
                  # signature;
}

class MMA_SP_NAME<string Metadata, string Kind, int Satfinite,
                  WMMA_REGS A, WMMA_REGS B,
                  WMMA_REGS C, WMMA_REGS D> {
  string signature = MMA_SIGNATURE<A, B, C, D>.ret;
  string record = "int_nvvm_mma"
                  # "_" # !subst("::", "_", Metadata)
                  # "_" # A.geom
                  # "_row_col"
                  # !if(!ne(Kind, ""), !strconcat("_", !subst("::", "_", Kind)), "")
                  # !if(Satfinite, "_satfinite", "")
                  # signature;
}

class LDMATRIX_NAME<WMMA_REGS Frag, int Trans> {
  string intr = "llvm.nvvm.ldmatrix.sync.aligned"
                # "." # Frag.geom
                # "." # Frag.frag
                # !if(Trans, ".trans", "")
                # "." # Frag.ptx_elt_type
                ;
  string record = !subst(".", "_",
                  !subst("llvm.", "int_", intr));
}

class STMATRIX_NAME<WMMA_REGS Frag, int Trans> {
  string intr = "llvm.nvvm.stmatrix.sync.aligned"
                # "." # Frag.geom
                # "." # Frag.frag
                # !if(Trans, ".trans", "")
                # "." # Frag.ptx_elt_type
                ;
  string record = !subst(".", "_",
                  !subst("llvm.", "int_", intr));
}

// Generates list of 4-tuples of WMMA_REGS representing a valid MMA op.
//   Geom: list of supported geometries.
//   TypeN: PTX type of the corresponding fragment's element.
//   TypeB and TypeD may be empty if it must match that of TypeA or TypeC.
class MMA_OPS<list<string> Geom, list<string> TypeA, list<string> TypeB,
            list<string> TypeC, list<string> TypeD, bit IsSparse = false> {
  list<list<WMMA_REGS>> ret =
     !foldl([]<list<WMMA_REGS>>, Geom, t1, geom, !listconcat(t1,
     !foldl([]<list<WMMA_REGS>>, TypeA, t2, type_a, !listconcat(t2,
     !foldl([]<list<WMMA_REGS>>, !if(!size(TypeB), TypeB, [type_a]), t3, type_b, !listconcat(t3,
     !foldl([]<list<WMMA_REGS>>, TypeC, t4, type_c, !listconcat(t4,
     !foldl([]<list<WMMA_REGS>>, !if(!size(TypeD), TypeD, [type_c]), t5, type_d, !listconcat(t5,
            [[WMMA_REGS<geom, "a", type_a, IsSparse>,
              WMMA_REGS<geom, "b", type_b, IsSparse>,
              WMMA_REGS<geom, "c", type_c, IsSparse>,
              WMMA_REGS<geom, "d", type_d, IsSparse>]]))))))))));
   // Debugging aid for readable representation of the list above.
   list<list<string>> ops = !foreach(x, ret, [x[0].gft, x[1].gft, x[2].gft, x[3].gft]);
}


class MMA_LDST_OPS<list<string> Geom, list<string> Frags, list<string> Types> {
  list<WMMA_REGS> ret =
     !foldl([]<WMMA_REGS>, Geom, t1, geom, !listconcat(t1,
     !foldl([]<WMMA_REGS>, Frags, t2, frag, !listconcat(t2,
     !foldl([]<WMMA_REGS>, Types, t3, type, !listconcat(t3,
            [WMMA_REGS<geom, frag, type>]))))));
   // Debugging aid for readable representation of the list above.
   list<string> ops = !foreach(x, ret, x.gft);
}

class LDMATRIX_OPS<list<string> Geom, list<string> Frags, list<string> Types> {
  list<WMMA_REGS> ret =
     !foldl([]<WMMA_REGS>, Geom, t1, geom, !listconcat(t1,
     !foldl([]<WMMA_REGS>, Frags, t2, frag, !listconcat(t2,
     !foldl([]<WMMA_REGS>, Types, t3, type, !listconcat(t3,
            [WMMA_REGS<geom, frag, type>]))))));
   // Debugging aid for readable representation of the list above.
   list<string> ops = !foreach(x, ret, x.gft);
}

class STMATRIX_OPS<list<string> Geom, list<string> Frags, list<string> Types> {
  list<WMMA_REGS> ret =
     !foldl([]<WMMA_REGS>, Geom, t1, geom, !listconcat(t1,
     !foldl([]<WMMA_REGS>, Frags, t2, frag, !listconcat(t2,
     !foldl([]<WMMA_REGS>, Types, t3, type, !listconcat(t3,
            [WMMA_REGS<geom, frag, type>]))))));
   // Debugging aid for readable representation of the list above.
   list<string> ops = !foreach(x, ret, x.gft);
}

// Creates list of valid combinations of fragments. This is the main list that
// drives generation of corresponding intrinsics and instructions.
class NVVM_MMA_OPS {
  list<list<WMMA_REGS>> tf32_wmma_ops = MMA_OPS<
            ["m16n16k8"],
            ["tf32"], [], ["f32"], []>.ret;
  list<list<WMMA_REGS>> bf16_wmma_ops = MMA_OPS<
            ["m16n16k16", "m32n8k16", "m8n32k16"],
            ["bf16"], [], ["f32"], []>.ret;
  list<list<WMMA_REGS>> f64_wmma_ops = MMA_OPS<
            ["m8n8k4"],
            ["f64"], [], ["f64"], []>.ret;
  list<list<WMMA_REGS>> fp_wmma_ops = MMA_OPS<
            ["m16n16k16", "m32n8k16", "m8n32k16"],
            ["f16"], [], ["f16", "f32"], ["f16", "f32"]>.ret;
  list<list<WMMA_REGS>> int_wmma_ops = MMA_OPS<
            ["m16n16k16", "m32n8k16", "m8n32k16"],
            ["s8", "u8"], [], ["s32"], []>.ret;
  list<list<WMMA_REGS>> subint_wmma_ops = MMA_OPS<
            ["m8n8k32"],
            ["s4", "u4"], [], ["s32"], []>.ret;
  list<list<WMMA_REGS>> bit_wmma_ops = MMA_OPS<
            ["m8n8k128"],
            ["b1"], [], ["s32"], []>.ret;
  list<list<WMMA_REGS>> all_wmma_ops = !listconcat(
            tf32_wmma_ops, bf16_wmma_ops, f64_wmma_ops,
            fp_wmma_ops, int_wmma_ops, subint_wmma_ops, bit_wmma_ops);

  list<list<WMMA_REGS>> tf32_mma_ops = MMA_OPS<
            ["m16n8k4", "m16n8k8"],
            ["tf32"], [], ["f32"], []>.ret;
  list<list<WMMA_REGS>> bf16_mma_ops = MMA_OPS<
            ["m16n8k16", "m16n8k8"],
            ["bf16"], [], ["f32"], []>.ret;
  list<list<WMMA_REGS>> f64_mma_ops = MMA_OPS<
            ["m8n8k4"],
            ["f64"], [], ["f64"], []>.ret;
  list<list<WMMA_REGS>> fp_mma_ops = MMA_OPS<
            ["m8n8k4", "m16n8k8", "m16n8k16"],
            ["f16"], [], ["f16", "f32"], ["f16", "f32"]>.ret;
  list<list<WMMA_REGS>> int_mma_ops = MMA_OPS<
            ["m8n8k16", "m16n8k16", "m16n8k32"],
            ["s8", "u8"], ["s8", "u8"], ["s32"], []>.ret;
  list<list<WMMA_REGS>> subint_mma_ops = MMA_OPS<
            ["m8n8k32", "m16n8k32", "m16n8k64"],
            ["s4", "u4"], ["s4", "u4"], ["s32"], []>.ret;
  list<list<WMMA_REGS>> bit_mma_ops = MMA_OPS<
            ["m8n8k128", "m16n8k128", "m16n8k256"],
            ["b1"], [], ["s32"], []>.ret;
  list<list<WMMA_REGS>> all_mma_ops = !listconcat(
            tf32_mma_ops, bf16_mma_ops, f64_mma_ops,
            fp_mma_ops, int_mma_ops, subint_mma_ops, bit_mma_ops);

  list<list<WMMA_REGS>> bf16_mma_sp_ops = MMA_OPS<
            ["m16n8k16", "m16n8k32"],
            ["bf16"], [], ["f32"], [], true>.ret;
  list<list<WMMA_REGS>> tf32_mma_sp_ops = MMA_OPS<
            ["m16n8k8", "m16n8k16"],
            ["tf32"], [], ["f32"], [], true>.ret;
  list<list<WMMA_REGS>> fp_mma_sp_ops = MMA_OPS<
            ["m16n8k16", "m16n8k32"],
            ["f16"], [], ["f16", "f32"], ["f16", "f32"], true>.ret;
  list<list<WMMA_REGS>> fp8_mma_sp_ops = MMA_OPS<
            ["m16n8k64"],
            ["e4m3", "e5m2", "e3m2", "e2m3", "e2m1"],
            ["e4m3", "e5m2", "e3m2", "e2m3", "e2m1"],
            ["f16", "f32"], ["f16", "f32"], true>.ret;
  list<list<WMMA_REGS>> subint_mma_sp_ops = MMA_OPS<
            ["m16n8k64", "m16n8k128"],
            ["s4", "u4"], ["s4", "u4"], ["s32"], [], true>.ret;
  list<list<WMMA_REGS>> int_mma_sp_ops = MMA_OPS<
            ["m16n8k32", "m16n8k64"],
            ["s8", "u8"], ["s8", "u8"], ["s32"], [], true>.ret;
  list<list<WMMA_REGS>> all_mma_sp_ops = !listconcat(
            bf16_mma_sp_ops, tf32_mma_sp_ops, fp_mma_sp_ops, fp8_mma_sp_ops,
            subint_mma_sp_ops, int_mma_sp_ops);

  list<WMMA_REGS> ldst_ab_ops = MMA_LDST_OPS<
            ["m16n16k16", "m32n8k16", "m8n32k16"],
            ["a", "b"], ["f16", "u8", "s8", "bf16"]>.ret;
  list<WMMA_REGS> ldst_cd_ops = MMA_LDST_OPS<
            ["m16n16k16", "m32n8k16", "m8n32k16"],
            ["c", "d"], ["f16", "f32", "s32"]>.ret;
  list<WMMA_REGS> ldst_tf32_ab_ops = MMA_LDST_OPS<
            ["m16n16k8"],
            ["a", "b"], ["tf32"]>.ret;
  list<WMMA_REGS> ldst_tf32_cd_ops = MMA_LDST_OPS<
            ["m16n16k8"],
            ["c", "d"], ["f32"]>.ret;
  list<WMMA_REGS> ldst_f64_abcd_ops = MMA_LDST_OPS<
            ["m8n8k4"],
            ["a", "b", "c", "d"], ["f64"]>.ret;
  list<WMMA_REGS> ldst_subint_ab_ops = MMA_LDST_OPS<
            ["m8n8k32"], ["a", "b"], ["s4","u4"]>.ret;
  list<WMMA_REGS> ldst_bit_ab_ops = MMA_LDST_OPS<
            ["m8n8k128"], ["a", "b"], ["b1"]>.ret;
  list<WMMA_REGS> ldst_subint_cd_ops = MMA_LDST_OPS<
            ["m8n8k32", "m8n8k128"],  ["c", "d"], ["s32"]>.ret;
  list<WMMA_REGS> all_ldst_ops = !listconcat(ldst_ab_ops, ldst_cd_ops,
                                             ldst_tf32_ab_ops,
                                             ldst_tf32_cd_ops,
                                             ldst_f64_abcd_ops,
                                             ldst_subint_ab_ops,
                                             ldst_bit_ab_ops,
                                             ldst_subint_cd_ops);
  // Separate A/B/C fragments (loads) from D (stores).
  list<WMMA_REGS> all_ld_ops = !filter(op, all_ldst_ops, !ne(op.frag, "d"));
  list<WMMA_REGS> all_st_ops = !filter(op, all_ldst_ops, !eq(op.frag, "d"));

  list<WMMA_REGS> ldmatrix_b16_ops = LDMATRIX_OPS<
    ["m8n8"], ["x1", "x2", "x4"], ["b16"]>.ret;

  list<WMMA_REGS> ldmatrix_geom_m16n16_ops = LDMATRIX_OPS<
    ["m16n16"], ["x1", "x2"], ["b8", "b8x16.b6x16_p32", "b8x16.b4x16_p64"]>.ret;

  list<WMMA_REGS> ldmatrix_geom_m8n16_ops = LDMATRIX_OPS<
    ["m8n16"], ["x1", "x2", "x4"], ["b8x16.b6x16_p32", "b8x16.b4x16_p64"]>.ret;

  list<WMMA_REGS> stmatrix_b16_ops = STMATRIX_OPS<
    ["m8n8"], ["x1", "x2", "x4"], ["b16"]>.ret;

  list<WMMA_REGS> stmatrix_b8_ops = STMATRIX_OPS<
    ["m16n8"], ["x1", "x2", "x4"], ["b8"]>.ret;

  list<WMMA_REGS> all_ldmatrix_ops = !listconcat(ldmatrix_b16_ops,
                                                 ldmatrix_geom_m16n16_ops,
                                                 ldmatrix_geom_m8n16_ops);

  list<WMMA_REGS> all_stmatrix_ops = !listconcat(stmatrix_b16_ops,
                                                 stmatrix_b8_ops);
}

def NVVM_MMA_OPS : NVVM_MMA_OPS;

// Returns true if this combination of fragment and layout for WMMA load/store
// ops is supported; false otherwise.
// E.g.
// if NVVM_WMMA_LDST_SUPPORTED<...>.ret then
//   def : FOO<>; // The record will only be defined for supported ops.
//
class NVVM_WMMA_LDST_SUPPORTED<WMMA_REGS frag, string layout> {
  string f = frag.frag;
  string t = frag.ptx_elt_type;

  bit ret = !cond(
    // Sub-int load and store requires A fragment to be of row layout and B
    // fragments to be of column layout.
    !and(!or(!eq(t, "b1"),
             !eq(t, "u4"),
             !eq(t, "s4")),
         !or(!and(!eq(f, "a"),
                  !ne(layout, "row")),
             !and(!eq(f, "b"),
                  !ne(layout, "col")))) : false,
    true: true
  );
}

// Returns true if this combination of layout/satf/rnd for WMMA ops is
// supported; false otherwise.
// E.g.
// if NVVM_WMMA_SUPPORTED<...>.ret then
//   def : FOO<>; // The record will only be defined for supported ops.
//
class NVVM_WMMA_SUPPORTED<list<WMMA_REGS> frags, string layout_a, string layout_b, int satf, string rnd> {
  // WMMA ops check both layouts.
  string layout = layout_a # ":" # layout_b;
  string t = frags[0].ptx_elt_type;

  bit ret = !cond(
    // only f64 wmma functions support rnd options
    // any non f64 type that uses a rnd value is invalid
    !and(!ne(t, "f64"), !ne(rnd, "")) : false,

    // satf is only valid for select types
    !and(!eq(satf, 1),
         !ne(t, "s8"),
         !ne(t, "u8"),
         !ne(t, "s4"),
         !ne(t, "u4"),
         !ne(t, "f16")): false,

    // Sub-int wmma requires row/column layout
    !and(!or(!eq(t, "s4"),
             !eq(t, "u4"),
             !eq(t, "b1")),
         !ne(layout, "row:col")) : false,
    true: true
  );
}

class NVVM_MMA_B1OPS<list<WMMA_REGS> frags> {
  list<string> ret = !cond(
    !eq(frags[0].ptx_elt_type, "b1") : [".xor.popc", ".and.popc"],
    true: [""]
  );
}

// Returns true if this combination of layout/satf for MMA ops is supported;
// false otherwise.
// E.g.
// if NVVM_MMA_SUPPORTED<...>.ret then
//   def : FOO<>; // The record will only be defined for supported ops.
//
class NVVM_MMA_SUPPORTED<list<WMMA_REGS> frags, string layout_a, string layout_b, int satf> {
  // MMA ops check both layouts.
  string layout = layout_a # ":" # layout_b;
  string a_type = frags[0].ptx_elt_type;
  string b_type = frags[1].ptx_elt_type;
  string c_type = frags[2].ptx_elt_type;
  string d_type = frags[3].ptx_elt_type;
  string geom = frags[0].geom;

  // gcd is a shortcut used to identify instructions that depend on
  // geom+frag_c+frag_d.
  string gcd = geom # ":" # c_type # d_type;
  bit ret = !cond(

    // Limit satf to valid types
    !and(!eq(satf, 1),
         !ne(a_type, "s8"),
         !ne(a_type, "u8"),
         !ne(a_type, "s4"),
         !ne(a_type, "u4")): false,

    // m8n8k4 has no C=f32 D=f16 variant.
    !eq(gcd, "m8n8k4:f32f16"): false,

    // only m8n8k4 for f16 does not require row:col layout
    !and(!ne(layout, "row:col"),
         !or(!ne(geom, "m8n8k4"),
             !ne(a_type, "f16"))) : false,

    // m16n8k8 requires A and B to be the same type and C and D to be the same
    // type.
    !and(!eq(geom, "m16n8k8"),
         !or(!ne(a_type, b_type),
             !ne(c_type, d_type))): false,

    // m16n8k8 requires C and D to be the same type.
    !and(!eq(geom, "m16n8k8"),
         !ne(c_type, d_type)): false,

    // All other are OK.
    true: true
  );
}

// Returns true if the fragment is valid for ldmatrix ops is supported;
// false otherwise.
// E.g.
// if NVVM_LDMATRIX_SUPPORTED<...>.ret then
//   def : FOO<>; // The record will only be defined for supported ops.
//
class NVVM_LDMATRIX_SUPPORTED<WMMA_REGS frag, bit trans> {
  string g = frag.geom;
  string t = frag.ptx_elt_type;

  bit ret = !cond(
    !and(!eq(g, "m8n8"), !eq(t, "b16")): true,
    !and(!eq(g, "m16n16"), !eq(t, "b8"), !eq(trans, 1)): true,
    !and(!eq(g, "m16n16"), !eq(t, "b8x16.b6x16_p32"), !eq(trans, 1)): true,
    !and(!eq(g, "m16n16"), !eq(t, "b8x16.b4x16_p64"), !eq(trans, 1)): true,
    !and(!eq(g, "m8n16"), !eq(t, "b8"), !eq(trans, 0)): true,
    !and(!eq(g, "m8n16"), !eq(t, "b8x16.b6x16_p32"), !eq(trans, 0)): true,
    !and(!eq(g, "m8n16"), !eq(t, "b8x16.b4x16_p64"), !eq(trans, 0)): true,
    true: false
  );
}

// Returns true if the fragment is valid for stmatrix ops is supported;
// false otherwise.
class NVVM_STMATRIX_SUPPORTED<WMMA_REGS frag, bit trans> {
  string g = frag.geom;
  string t = frag.ptx_elt_type;

  bit ret = !cond(
    !and(!eq(g, "m8n8"), !eq(t, "b16")): true,
    !and(!eq(g, "m16n8"), !eq(t, "b8"), !eq(trans, 1)): true,
    true: false
  );
}

<<<<<<< HEAD
=======

// Returns true if this combination of layout/kind/satf for MMA.SP ops is supported;
// false otherwise.
// E.g.
// if NVVM_MMA_SP_SUPPORTED<...>.ret then
//   def : FOO<>; // The record will only be defined for supported ops.
//
class NVVM_MMA_SP_SUPPORTED<list<WMMA_REGS> frags, string metadata,
                            string kind, int satf> {
  // MMA.SP ops check both layouts.
  string a_type = frags[0].ptx_elt_type;
  string b_type = frags[1].ptx_elt_type;
  string c_type = frags[2].ptx_elt_type;
  string d_type = frags[3].ptx_elt_type;
  string geom = frags[0].geom;

  bit is_int = !or(!eq(a_type, "s8"),
                   !eq(a_type, "u8"),
                   !eq(a_type, "s4"),
                   !eq(a_type, "u4"));

  bit ret = !cond(

    // Limit satf to valid types
    !and(!eq(satf, 1),
         !eq(is_int, 0)): false,

    // f16/bf16/tf32 requires A and B to be the same type.
    !and(!or(!eq(a_type, "f16"),
             !eq(a_type, "bf16"),
             !eq(a_type, "tf32")),
         !ne(a_type, b_type)): false,

    // m16n8k16 and m16n8k32 requires C and D to be the same type.
    !and(!or(!eq(geom, "m16n8k16"),
             !eq(geom, "m16n8k32")),
         !ne(c_type, d_type)): false,

    !and(!eq(kind, ""),
         !or(!eq(a_type, "e3m2"),
             !eq(a_type, "e2m3"),
             !eq(a_type, "e2m1"),
             !eq(b_type, "e3m2"),
             !eq(b_type, "e2m3"),
             !eq(b_type, "e2m1"))): false,

    !and(!eq(kind, ""),
         !eq(geom, "m16n8k64"),
         !or(!eq(c_type, "f16"),
             !eq(d_type, "f16"))): false,

    !and(!ne(kind, ""),
         !or(!eq(metadata, "sp"),
             !ne(geom, "m16n8k64"),
             !eq(is_int, 1))): false,

    // All other are OK.
    true: true
  );
}


>>>>>>> 35227056
class SHFL_INFO<bit sync, string mode, string type, bit return_pred> {
  string Suffix = !if(sync, "sync_", "")
                  # mode # "_"
                  # type
                  # !if(return_pred, "p", "");

  string Name = "int_nvvm_shfl_" # Suffix;
  bit withGccBuiltin = !not(return_pred);
  LLVMType OpType = !cond(
    !eq(type,"i32"): llvm_i32_ty,
    !eq(type,"f32"): llvm_float_ty);
  list<LLVMType> RetTy = !if(return_pred, [OpType, llvm_i1_ty], [OpType]);
  list<LLVMType> ArgsTy = !if(sync,
    [llvm_i32_ty, OpType, llvm_i32_ty, llvm_i32_ty],
    [OpType, llvm_i32_ty, llvm_i32_ty]);
}

class NVVM_TCGEN05_LDST_ACCESS_SIZE<string Shape, int Num> {
  int shift = !cond(!eq(Shape, "16x128b"): 1,
                    !eq(Shape, "16x256b"): 2,
                    true : 0);

  int veclen = !shl(1, !add(Num, shift));

  int valid = !le(veclen, 128);
  LLVMType type = !cond(!eq(veclen,   1): llvm_i32_ty,
                        !eq(veclen,   2): llvm_v2i32_ty,
                        !eq(veclen,   4): llvm_v4i32_ty,
                        !eq(veclen,   8): llvm_v8i32_ty,
                        !eq(veclen,  16): llvm_v16i32_ty,
                        !eq(veclen,  32): llvm_v32i32_ty,
                        !eq(veclen,  64): llvm_v64i32_ty,
                        !eq(veclen, 128): llvm_v128i32_ty,
                        true : llvm_void_ty);
}

class TexVector<string name, list<LLVMType> types> {
  string Name = name;
  list<LLVMType> Types = types;
}

def TV_I8 : TexVector<"i8", [llvm_i16_ty]>;
def TV_I16 : TexVector<"i16", [llvm_i16_ty]>;
def TV_I32 : TexVector<"i32", [llvm_i32_ty]>;
def TV_I64 : TexVector<"i64", [llvm_i64_ty]>;
def TV_V2I8 : TexVector<"v2i8", !listsplat(llvm_i16_ty, 2)>;
def TV_V2I16 : TexVector<"v2i16", !listsplat(llvm_i16_ty, 2)>;
def TV_V2I32 : TexVector<"v2i32", !listsplat(llvm_i32_ty, 2)>;
def TV_V2I64 : TexVector<"v2i64", !listsplat(llvm_i64_ty, 2)>;
def TV_V4I8 : TexVector<"v4i8", !listsplat(llvm_i16_ty, 4)>;
def TV_V4I16 : TexVector<"v4i16", !listsplat(llvm_i16_ty, 4)>;
def TV_V4I32 : TexVector<"v4i32", !listsplat(llvm_i32_ty, 4)>;


def V4F32 : TexVector<"v4f32", !listsplat(llvm_float_ty, 4)>;
def V4S32 : TexVector<"v4s32", !listsplat(llvm_i32_ty, 4)>;
def V4U32 : TexVector<"v4u32", !listsplat(llvm_i32_ty, 4)>;

class NVVMBuiltin :
  ClangBuiltin<!strconcat("__", !substr(NAME, !size("int_")))> {
    assert !eq(!substr(NAME, 0, !size("int_nvvm_")), "int_nvvm_"),
           "NVVMBuiltin must be a NVVM intrinsic starting with 'int_nvvm_'";
}

class PureIntrinsic<list<LLVMType> ret_types,
                    list<LLVMType> param_types = [],
                    list<IntrinsicProperty> intr_properties = [],
                    string name = ""> :
  DefaultAttrsIntrinsic<ret_types, param_types,
                        intr_properties # [IntrNoMem, IntrSpeculatable], name> {}

let TargetPrefix = "nvvm" in {

  //
  // PRMT - permute
  //
  def int_nvvm_prmt : NVVMBuiltin,
    PureIntrinsic<[llvm_i32_ty], [llvm_i32_ty, llvm_i32_ty, llvm_i32_ty]>;

  foreach mode = ["f4e", "b4e"] in
    def int_nvvm_prmt_ # mode :
        PureIntrinsic<[llvm_i32_ty], [llvm_i32_ty, llvm_i32_ty, llvm_i32_ty]>;

  // Note: these variants also have 2 source operands but only one will ever
  // be used so we eliminate the other operand in the IR (0 is used as the
  // placeholder in the backend).
  foreach mode = ["rc8", "ecl", "ecr", "rc16"] in
    def int_nvvm_prmt_ # mode :
        PureIntrinsic<[llvm_i32_ty], [llvm_i32_ty, llvm_i32_ty]>;

  //
  // Nanosleep
  //
  def int_nvvm_nanosleep : NVVMBuiltin,
      DefaultAttrsIntrinsic<[], [llvm_i32_ty],
                            [IntrConvergent, IntrNoMem, IntrHasSideEffects]>;

  //
  // Performance Monitor Events (pm events) intrinsics
  //
  def int_nvvm_pm_event_mask : NVVMBuiltin,
      DefaultAttrsIntrinsic<[], [llvm_i16_ty],
                [IntrConvergent, IntrNoMem, IntrHasSideEffects,
                 ImmArg<ArgIndex<0>>]>;
  //
  // Min Max
  //
  let IntrProperties = [IntrNoMem, IntrSpeculatable, Commutative] in {
    foreach operation = ["min", "max"] in {
      def int_nvvm_f # operation # _d : NVVMBuiltin,
        DefaultAttrsIntrinsic<[llvm_double_ty], [llvm_double_ty, llvm_double_ty]>;

      foreach variant = ["", "_xorsign_abs"] in {
        foreach nan = ["", "_nan"] in {
          foreach ftz = ["", "_ftz"] in {
            def int_nvvm_f # operation # ftz # nan # variant # _f : NVVMBuiltin,
              DefaultAttrsIntrinsic<[llvm_float_ty], [llvm_float_ty, llvm_float_ty]>;

            def int_nvvm_f # operation # ftz # nan # variant # _f16 :
              DefaultAttrsIntrinsic<[llvm_half_ty], [llvm_half_ty, llvm_half_ty]>;

            def int_nvvm_f # operation # ftz # nan # variant # _f16x2 :
              DefaultAttrsIntrinsic<[llvm_v2f16_ty], [llvm_v2f16_ty, llvm_v2f16_ty]>;

            def int_nvvm_f # operation # ftz # nan # variant # _bf16 : NVVMBuiltin,
              DefaultAttrsIntrinsic<[llvm_bfloat_ty], [llvm_bfloat_ty, llvm_bfloat_ty]>;

            def int_nvvm_f # operation # ftz # nan # variant # _bf16x2 : NVVMBuiltin,
              DefaultAttrsIntrinsic<[llvm_v2bf16_ty], [llvm_v2bf16_ty, llvm_v2bf16_ty]>;
          } // ftz
        } // nan
      } // variant
    } // operation
  }

  //
  // Multiplication
  //
  let IntrProperties = [IntrNoMem, IntrSpeculatable, Commutative] in {
    foreach sign = ["", "u"] in {
      def int_nvvm_mulhi_ # sign # s : NVVMBuiltin,
          DefaultAttrsIntrinsic<[llvm_i16_ty], [llvm_i16_ty, llvm_i16_ty]>;

      def int_nvvm_mulhi_ # sign # i : NVVMBuiltin,
          DefaultAttrsIntrinsic<[llvm_i32_ty], [llvm_i32_ty, llvm_i32_ty]>;

      def int_nvvm_mulhi_ # sign # ll : NVVMBuiltin,
          DefaultAttrsIntrinsic<[llvm_i64_ty], [llvm_i64_ty, llvm_i64_ty]>;

      def int_nvvm_mul24_ # sign # i : NVVMBuiltin,
        DefaultAttrsIntrinsic<[llvm_i32_ty], [llvm_i32_ty, llvm_i32_ty]>;
    }

    foreach rnd = ["rn", "rz", "rm", "rp"] in {
      foreach ftz = ["", "_ftz"] in
        def int_nvvm_mul_ # rnd # ftz # _f : NVVMBuiltin,
            DefaultAttrsIntrinsic<[llvm_float_ty], [llvm_float_ty, llvm_float_ty]>;

      def int_nvvm_mul_ # rnd # _d : NVVMBuiltin,
          DefaultAttrsIntrinsic<[llvm_double_ty], [llvm_double_ty, llvm_double_ty]>;
    }
  }

  //
  // Div
  //
  let IntrProperties = [IntrNoMem] in {
    foreach ftz = ["", "_ftz"] in {
      def int_nvvm_div_approx # ftz # _f : NVVMBuiltin,
          DefaultAttrsIntrinsic<[llvm_float_ty], [llvm_float_ty, llvm_float_ty]>;

      def int_nvvm_div_full # ftz : NVVMBuiltin,
          DefaultAttrsIntrinsic<[llvm_float_ty], [llvm_float_ty, llvm_float_ty]>;
    }

    foreach rnd = ["rn", "rz", "rm", "rp"] in {
      foreach ftz = ["", "_ftz"] in
        def int_nvvm_div_ # rnd # ftz # _f : NVVMBuiltin,
            DefaultAttrsIntrinsic<[llvm_float_ty], [llvm_float_ty, llvm_float_ty]>;

      def int_nvvm_div_ # rnd # _d : NVVMBuiltin,
          DefaultAttrsIntrinsic<[llvm_double_ty], [llvm_double_ty, llvm_double_ty]>;
    }
  }

  //
  // Sad - Sum of Absolute Differences
  //
  foreach sign = ["", "u"] in {
    def int_nvvm_sad_ # sign # s : NVVMBuiltin,
        PureIntrinsic<[llvm_i16_ty], [llvm_i16_ty, llvm_i16_ty, llvm_i16_ty]>;

    def int_nvvm_sad_ # sign # i : NVVMBuiltin,
        PureIntrinsic<[llvm_i32_ty], [llvm_i32_ty, llvm_i32_ty, llvm_i32_ty]>;

    def int_nvvm_sad_ # sign # ll : NVVMBuiltin,
        PureIntrinsic<[llvm_i64_ty], [llvm_i64_ty, llvm_i64_ty, llvm_i64_ty]>;
  }

  //
  // Floor  Ceil
  //
  foreach op = ["floor", "ceil"] in {
    foreach ftz = ["", "_ftz"] in
      def int_nvvm_ # op # ftz # _f : NVVMBuiltin,
          PureIntrinsic<[llvm_float_ty], [llvm_float_ty]>;
    def int_nvvm_ # op # _d : NVVMBuiltin,
        PureIntrinsic<[llvm_double_ty], [llvm_double_ty]>;
  }

  //
  // Abs
  //
  foreach ftz = ["", "_ftz"] in
    def int_nvvm_fabs # ftz :
      PureIntrinsic<[llvm_anyfloat_ty], [LLVMMatchType<0>]>;

  //
  // Neg bf16, bf16x2
  //
  def int_nvvm_neg_bf16 : NVVMBuiltin,
    PureIntrinsic<[llvm_bfloat_ty], [llvm_bfloat_ty]>;
  def int_nvvm_neg_bf16x2 : NVVMBuiltin,
    PureIntrinsic<[llvm_v2bf16_ty], [llvm_v2bf16_ty]>;

  //
  // Round
  //
  foreach ftz = ["", "_ftz"] in
    def int_nvvm_round # ftz # _f : NVVMBuiltin,
        PureIntrinsic<[llvm_float_ty], [llvm_float_ty]>;

  def int_nvvm_round_d : NVVMBuiltin,
      PureIntrinsic<[llvm_double_ty], [llvm_double_ty]>;

  //
  // Trunc
  //
  foreach ftz = ["", "_ftz"] in
    def int_nvvm_trunc # ftz # _f : NVVMBuiltin,
        PureIntrinsic<[llvm_float_ty], [llvm_float_ty]>;

  def int_nvvm_trunc_d : NVVMBuiltin,
      PureIntrinsic<[llvm_double_ty], [llvm_double_ty]>;

  //
  // Saturate
  //
  foreach ftz = ["", "_ftz"] in
    def int_nvvm_saturate # ftz # _f : NVVMBuiltin,
        PureIntrinsic<[llvm_float_ty], [llvm_float_ty]>;

  def int_nvvm_saturate_d : NVVMBuiltin,
      PureIntrinsic<[llvm_double_ty], [llvm_double_ty]>;

  //
  // Exp2  Log2
  //
  let IntrProperties = [IntrNoMem] in {
    foreach ftz = ["", "_ftz"] in
      def int_nvvm_ex2_approx # ftz # _f : NVVMBuiltin,
          DefaultAttrsIntrinsic<[llvm_float_ty], [llvm_float_ty]>;

    def int_nvvm_ex2_approx_d : NVVMBuiltin,
        DefaultAttrsIntrinsic<[llvm_double_ty], [llvm_double_ty]>;
    def int_nvvm_ex2_approx_f16 :
        DefaultAttrsIntrinsic<[llvm_half_ty], [llvm_half_ty]>;
    def int_nvvm_ex2_approx_f16x2 :
        DefaultAttrsIntrinsic<[llvm_v2f16_ty], [llvm_v2f16_ty]>;

    foreach ftz = ["", "_ftz"] in
      def int_nvvm_lg2_approx # ftz # _f : NVVMBuiltin,
          DefaultAttrsIntrinsic<[llvm_float_ty], [llvm_float_ty]>;

    def int_nvvm_lg2_approx_d : NVVMBuiltin,
        DefaultAttrsIntrinsic<[llvm_double_ty], [llvm_double_ty]>;
  }

  //
  // Sin  Cos
  //
  foreach op = ["sin", "cos"] in
    foreach ftz = ["", "_ftz"] in
      def int_nvvm_ # op # _approx # ftz # _f : NVVMBuiltin,
          DefaultAttrsIntrinsic<[llvm_float_ty], [llvm_float_ty], [IntrNoMem]>;

  //
  // Tanh
  //
  def int_nvvm_tanh_approx_f : ClangBuiltin<"__nvvm_tanh_approx_f">,
      DefaultAttrsIntrinsic<[llvm_float_ty], [llvm_float_ty], [IntrNoMem]>;
  def int_nvvm_tanh_approx_f16 : ClangBuiltin<"__nvvm_tanh_approx_f16">,
      DefaultAttrsIntrinsic<[llvm_half_ty], [llvm_half_ty], [IntrNoMem]>;
  def int_nvvm_tanh_approx_f16x2 : ClangBuiltin<"__nvvm_tanh_approx_f16x2">,
      DefaultAttrsIntrinsic<[llvm_v2f16_ty], [llvm_v2f16_ty], [IntrNoMem]>;

  //
  // Fma
  //
  foreach variant = ["", "_sat", "_relu"] in {
    foreach ftz = ["", "_ftz"] in {
      def int_nvvm_fma_rn # ftz # variant # _f16 :
        PureIntrinsic<[llvm_half_ty],
          [llvm_half_ty, llvm_half_ty, llvm_half_ty]>;

      def int_nvvm_fma_rn # ftz # variant # _f16x2 :
        PureIntrinsic<[llvm_v2f16_ty],
          [llvm_v2f16_ty, llvm_v2f16_ty, llvm_v2f16_ty]>;

      def int_nvvm_fma_rn # ftz # variant # _bf16 : NVVMBuiltin,
        PureIntrinsic<[llvm_bfloat_ty],
          [llvm_bfloat_ty, llvm_bfloat_ty, llvm_bfloat_ty]>;

      def int_nvvm_fma_rn # ftz # variant # _bf16x2 : NVVMBuiltin,
        PureIntrinsic<[llvm_v2bf16_ty],
          [llvm_v2bf16_ty, llvm_v2bf16_ty, llvm_v2bf16_ty]>;
    } // ftz
  } // variant

  foreach rnd = ["rn", "rz", "rm", "rp"] in {
    foreach ftz = ["", "_ftz"] in
      def int_nvvm_fma_ # rnd # ftz # _f : NVVMBuiltin,
        PureIntrinsic<[llvm_float_ty],
          [llvm_float_ty, llvm_float_ty, llvm_float_ty]>;

    def int_nvvm_fma_ # rnd # _d : NVVMBuiltin,
      PureIntrinsic<[llvm_double_ty],
        [llvm_double_ty, llvm_double_ty, llvm_double_ty]>;
  }

  //
  // Rcp
  //
  let IntrProperties = [IntrNoMem] in {
    foreach rnd = ["rn", "rz", "rm", "rp"] in {
      foreach ftz = ["", "_ftz"] in
        def int_nvvm_rcp_ # rnd # ftz # _f : NVVMBuiltin,
            DefaultAttrsIntrinsic<[llvm_float_ty], [llvm_float_ty]>;

      def int_nvvm_rcp_ # rnd # _d : NVVMBuiltin,
          DefaultAttrsIntrinsic<[llvm_double_ty], [llvm_double_ty]>;
    }

    def int_nvvm_rcp_approx_ftz_f : NVVMBuiltin,
        DefaultAttrsIntrinsic<[llvm_float_ty], [llvm_float_ty]>;
    def int_nvvm_rcp_approx_ftz_d : NVVMBuiltin,
        DefaultAttrsIntrinsic<[llvm_double_ty], [llvm_double_ty]>;
  }

  def int_nvvm_rcp_approx_f : ClangBuiltin<"__nvvm_rcp_approx_f">,
      DefaultAttrsIntrinsic<[llvm_float_ty], [llvm_float_ty], [IntrNoMem]>;

  //
  // Sqrt
  //
  let IntrProperties = [IntrNoMem] in {
    foreach rnd = ["rn", "rz", "rm", "rp"] in {
      foreach ftz = ["", "_ftz"] in
        def int_nvvm_sqrt_ # rnd # ftz # _f : NVVMBuiltin,
          DefaultAttrsIntrinsic<[llvm_float_ty], [llvm_float_ty]>;

      def int_nvvm_sqrt_ # rnd # _d : NVVMBuiltin,
          DefaultAttrsIntrinsic<[llvm_double_ty], [llvm_double_ty]>;
    }

    def int_nvvm_sqrt_f : NVVMBuiltin,
        DefaultAttrsIntrinsic<[llvm_float_ty], [llvm_float_ty]>;

    foreach ftz = ["", "_ftz"] in
      def int_nvvm_sqrt_approx # ftz # _f : NVVMBuiltin,
          DefaultAttrsIntrinsic<[llvm_float_ty], [llvm_float_ty]>;
  }

  //
  // Rsqrt
  //
  let IntrProperties = [IntrNoMem] in {
    foreach ftz = ["", "_ftz"] in {
      def int_nvvm_rsqrt_approx # ftz # _f : NVVMBuiltin,
          DefaultAttrsIntrinsic<[llvm_float_ty], [llvm_float_ty]>;
      def int_nvvm_rsqrt_approx # ftz # _d : NVVMBuiltin,
          DefaultAttrsIntrinsic<[llvm_double_ty], [llvm_double_ty]>;
    }
  }

  //
  // Add
  //
  let IntrProperties = [IntrNoMem, IntrSpeculatable, Commutative] in {
    foreach rnd = ["rn", "rz", "rm", "rp"] in {
      foreach ftz = ["", "_ftz"] in
        def int_nvvm_add_ # rnd # ftz # _f : NVVMBuiltin,
          DefaultAttrsIntrinsic<[llvm_float_ty], [llvm_float_ty, llvm_float_ty]>;

      def int_nvvm_add_ # rnd # _d : NVVMBuiltin,
          DefaultAttrsIntrinsic<[llvm_double_ty], [llvm_double_ty, llvm_double_ty]>;
    }
  }

  //
  // Dot Product
  //
  foreach a_type = ["s", "u"] in {
    foreach b_type = ["s", "u"] in {
      def int_nvvm_idp4a_ # a_type # _ # b_type :
          PureIntrinsic<[llvm_i32_ty],
              [llvm_i32_ty, llvm_i32_ty, llvm_i32_ty]>;
      def int_nvvm_idp2a_ # a_type # _ # b_type :
          PureIntrinsic<[llvm_i32_ty],
            [llvm_i32_ty, llvm_i32_ty, llvm_i1_ty, llvm_i32_ty],
            [ImmArg<ArgIndex<2>>]>;
    }
  }

  //
  // Funnel-shift
  //
  foreach direction = ["l", "r"] in
    def int_nvvm_fsh # direction # _clamp :
      PureIntrinsic<[llvm_anyint_ty],
                    [LLVMMatchType<0>, LLVMMatchType<0>, LLVMMatchType<0>]>;

  //
  // FLO - Find Leading One
  //
  foreach sign = ["s", "u"] in
    def int_nvvm_flo_ # sign :
      PureIntrinsic<[llvm_i32_ty], [llvm_anyint_ty, llvm_i1_ty],
                    [ImmArg<ArgIndex<1>>]>;

  //
  // szext
  //
  foreach ext = ["sext", "zext"] in
    foreach mode = ["wrap", "clamp"] in
      def int_nvvm_ # ext # _ # mode :
        PureIntrinsic<[llvm_i32_ty], [llvm_i32_ty, llvm_i32_ty]>;

  //
  // BMSK - bit mask
  //
  foreach mode = ["wrap", "clamp"] in
    def int_nvvm_bmsk_ # mode :
      PureIntrinsic<[llvm_i32_ty], [llvm_i32_ty, llvm_i32_ty]>;

  //
  // FNS - Find the n-th set bit
  //
  def int_nvvm_fns : NVVMBuiltin,
      PureIntrinsic<[llvm_i32_ty], [llvm_i32_ty, llvm_i32_ty, llvm_i32_ty]>;

  //
  // Convert
  //
  // TODO: All these intrinsics are defined as PureIntrinsic, this attaches the
  //       IntrSpeculatable property to them. Consider if some of these should
  //       have this attribute removed as they may be too expensive.
  //
  def int_nvvm_lohi_i2d : NVVMBuiltin,
      PureIntrinsic<[llvm_double_ty], [llvm_i32_ty, llvm_i32_ty]>;

  def int_nvvm_d2i_lo : NVVMBuiltin,
      PureIntrinsic<[llvm_i32_ty], [llvm_double_ty]>;
  def int_nvvm_d2i_hi : NVVMBuiltin,
      PureIntrinsic<[llvm_i32_ty], [llvm_double_ty]>;

  foreach rnd = ["rn", "rz", "rm", "rp"] in {
    foreach ftz = ["", "_ftz"] in
      def int_nvvm_d2f_ # rnd # ftz : NVVMBuiltin,
          PureIntrinsic<[llvm_float_ty], [llvm_double_ty]>;

    foreach sign = ["", "u"] in {

      def int_nvvm_d2 # sign # i_ # rnd : NVVMBuiltin,
          PureIntrinsic<[llvm_i32_ty], [llvm_double_ty]>;

      def int_nvvm_ # sign # i2d_ # rnd : NVVMBuiltin,
        PureIntrinsic<[llvm_double_ty], [llvm_i32_ty]>;

      foreach ftz = ["", "_ftz"] in
        def int_nvvm_f2 # sign # i_ # rnd # ftz : NVVMBuiltin,
            PureIntrinsic<[llvm_i32_ty], [llvm_float_ty]>;

      def int_nvvm_ # sign # i2f_ # rnd : NVVMBuiltin,
          PureIntrinsic<[llvm_float_ty], [llvm_i32_ty]>;

      foreach ftz = ["", "_ftz"] in
        def int_nvvm_f2 # sign # ll_ # rnd # ftz : NVVMBuiltin,
            PureIntrinsic<[llvm_i64_ty], [llvm_float_ty]>;

      def int_nvvm_d2 # sign # ll_ # rnd : NVVMBuiltin,
        PureIntrinsic<[llvm_i64_ty], [llvm_double_ty]>;

      def int_nvvm_ # sign # ll2f_ # rnd : NVVMBuiltin,
          PureIntrinsic<[llvm_float_ty], [llvm_i64_ty]>;

      def int_nvvm_ # sign # ll2d_ # rnd : NVVMBuiltin,
          PureIntrinsic<[llvm_double_ty], [llvm_i64_ty]>;

    } // sign
  } // rnd

  foreach ftz = ["", "_ftz"] in {
    def int_nvvm_f2h_rn # ftz : NVVMBuiltin,
        PureIntrinsic<[llvm_i16_ty], [llvm_float_ty]>;

    def int_nvvm_bf2h_rn # ftz : NVVMBuiltin,
        PureIntrinsic<[llvm_i16_ty], [llvm_bfloat_ty]>;
  }

  foreach rnd = ["rn", "rz"] in {
    foreach relu = ["", "_relu"] in {
      def int_nvvm_ff2bf16x2_ # rnd # relu : NVVMBuiltin,
          PureIntrinsic<[llvm_v2bf16_ty], [llvm_float_ty, llvm_float_ty]>;

      def int_nvvm_ff2f16x2_ # rnd # relu : NVVMBuiltin,
          PureIntrinsic<[llvm_v2f16_ty], [llvm_float_ty, llvm_float_ty]>;

      def int_nvvm_f2bf16_ # rnd # relu : NVVMBuiltin,
          PureIntrinsic<[llvm_bfloat_ty], [llvm_float_ty]>;
    }
  }

  foreach satfinite = ["", "_satfinite"] in {
    def int_nvvm_f2tf32_rna # satfinite : NVVMBuiltin,
        PureIntrinsic<[llvm_i32_ty], [llvm_float_ty]>;

    foreach rnd = ["rn", "rz"] in
      foreach relu = ["", "_relu"] in
        def int_nvvm_f2tf32_ # rnd # relu # satfinite : NVVMBuiltin,
            PureIntrinsic<[llvm_i32_ty], [llvm_float_ty]>;
  }

  foreach type = ["e4m3x2", "e5m2x2"] in {
    foreach relu = ["", "_relu"] in {
      def int_nvvm_ff_to_ # type # _rn # relu : NVVMBuiltin,
          PureIntrinsic<[llvm_i16_ty], [llvm_float_ty, llvm_float_ty]>;

      def int_nvvm_f16x2_to_ # type # _rn # relu : NVVMBuiltin,
          PureIntrinsic<[llvm_i16_ty], [llvm_v2f16_ty]>;

      def int_nvvm_ # type # _to_f16x2_rn # relu : NVVMBuiltin,
          PureIntrinsic<[llvm_v2f16_ty], [llvm_i16_ty]>;
    }
  }

  // FP4 conversions.
  foreach relu = ["", "_relu"] in {
    def int_nvvm_ff_to_e2m1x2_rn # relu # _satfinite : NVVMBuiltin,
        PureIntrinsic<[llvm_i16_ty], [llvm_float_ty, llvm_float_ty]>;

    def int_nvvm_e2m1x2_to_f16x2_rn # relu : NVVMBuiltin,
        PureIntrinsic<[llvm_v2f16_ty], [llvm_i16_ty]>;
  }

  // FP6 conversions.
  foreach type = ["e2m3x2", "e3m2x2"] in {
    foreach relu = ["", "_relu"] in {
      def int_nvvm_ff_to_ # type # _rn # relu # _satfinite : NVVMBuiltin,
          PureIntrinsic<[llvm_i16_ty], [llvm_float_ty, llvm_float_ty]>;

      def int_nvvm_ # type # _to_f16x2_rn # relu : NVVMBuiltin,
          PureIntrinsic<[llvm_v2f16_ty], [llvm_i16_ty]>;
    }
  }

  // UE8M0x2 conversions.
  foreach rmode = ["_rz", "_rp"] in {
    foreach satmode = ["", "_satfinite"] in {
      defvar suffix = rmode # satmode;
      def int_nvvm_ff_to_ue8m0x2 # suffix : NVVMBuiltin,
          PureIntrinsic<[llvm_i16_ty], [llvm_float_ty, llvm_float_ty]>;

      def int_nvvm_bf16x2_to_ue8m0x2 # suffix : NVVMBuiltin,
          PureIntrinsic<[llvm_i16_ty], [llvm_v2bf16_ty]>;

    }
  }

  def int_nvvm_ue8m0x2_to_bf16x2 : NVVMBuiltin,
      PureIntrinsic<[llvm_v2bf16_ty], [llvm_i16_ty]>;

  //
  // Atomic operations
  //
  class SCOPED_ATOMIC_ld_impl<LLVMType elty>
        : Intrinsic<[elty],
          [llvm_anyptr_ty],
          [IntrArgMemOnly, NoCapture<ArgIndex<0>>]>;
  class SCOPED_ATOMIC_st_impl<LLVMType elty>
        : Intrinsic<[],
          [llvm_anyptr_ty, elty],
          [IntrArgMemOnly, NoCapture<ArgIndex<0>>]>;
  class SCOPED_ATOMIC2_impl<LLVMType elty>
        : Intrinsic<[elty],
          [llvm_anyptr_ty, LLVMMatchType<0>],
          [IntrArgMemOnly, IntrNoCallback, NoCapture<ArgIndex<0>>]>;
  class SCOPED_ATOMIC3_impl<LLVMType elty>
        : Intrinsic<[elty],
          [llvm_anyptr_ty, LLVMMatchType<0>, LLVMMatchType<0>],
          [IntrArgMemOnly, IntrNoCallback, NoCapture<ArgIndex<0>>]>;

  multiclass PTXAtomicWithScope_ld<LLVMType elty> {
    def "" : SCOPED_ATOMIC_ld_impl<elty>;
    def _cta : SCOPED_ATOMIC_ld_impl<elty>;
    def _sys : SCOPED_ATOMIC_ld_impl<elty>;
  }
  multiclass PTXAtomicWithScope_st<LLVMType elty> {
    def "" : SCOPED_ATOMIC_st_impl<elty>;
    def _cta : SCOPED_ATOMIC_st_impl<elty>;
    def _sys : SCOPED_ATOMIC_st_impl<elty>;
  }
  multiclass PTXAtomicWithScope2<LLVMType elty> {
    def "" : SCOPED_ATOMIC2_impl<elty>;
    def _cta : SCOPED_ATOMIC2_impl<elty>;
    def _sys : SCOPED_ATOMIC2_impl<elty>;
  }
  multiclass PTXAtomicWithScope3<LLVMType elty> {
    def "" : SCOPED_ATOMIC3_impl<elty>;
    def _cta : SCOPED_ATOMIC3_impl<elty>;
    def _sys : SCOPED_ATOMIC3_impl<elty>;
  }
  multiclass PTXLdWithScope_sem<LLVMType elty> {
    defm "": PTXAtomicWithScope_ld<elty>;
    defm _acquire: PTXAtomicWithScope_ld<elty>;
    def _volatile: SCOPED_ATOMIC_ld_impl<elty>;
  }
  multiclass PTXStWithScope_sem<LLVMType elty> {
    defm "": PTXAtomicWithScope_st<elty>;
    defm _release: PTXAtomicWithScope_st<elty>;
    def _volatile: SCOPED_ATOMIC_st_impl<elty>;
  }
  multiclass PTXAtomicWithScope2_sem<LLVMType elty> {
    defm "": PTXAtomicWithScope2<elty>;
    defm _acquire: PTXAtomicWithScope2<elty>;
    defm _release: PTXAtomicWithScope2<elty>;
    defm _acq_rel: PTXAtomicWithScope2<elty>;
  }
  multiclass PTXAtomicWithScope3_sem<LLVMType elty> {
    defm "": PTXAtomicWithScope3<elty>;
    defm _acquire: PTXAtomicWithScope3<elty>;
    defm _release: PTXAtomicWithScope3<elty>;
    defm _acq_rel: PTXAtomicWithScope3<elty>;
  }
  multiclass PTXLdWithScope_fi {
    defm _f: PTXLdWithScope_sem<llvm_anyfloat_ty>;
    defm _i: PTXLdWithScope_sem<llvm_anyint_ty>;
  }
  multiclass PTXStWithScope_fi {
    defm _f: PTXStWithScope_sem<llvm_anyfloat_ty>;
    defm _i: PTXStWithScope_sem<llvm_anyint_ty>;
  }
  multiclass PTXAtomicWithScope2_fi {
    defm _f: PTXAtomicWithScope2_sem<llvm_anyfloat_ty>;
    defm _i: PTXAtomicWithScope2_sem<llvm_anyint_ty>;
  }
  multiclass PTXAtomicWithScope3_fi {
    defm _f: PTXAtomicWithScope3_sem<llvm_anyfloat_ty>;
    defm _i: PTXAtomicWithScope3_sem<llvm_anyint_ty>;
  }
  defm int_nvvm_ld_gen   : PTXLdWithScope_fi;
  defm int_nvvm_st_gen   : PTXStWithScope_fi;
  defm int_nvvm_atomic_add_gen   : PTXAtomicWithScope2_fi;
  defm int_nvvm_atomic_inc_gen_i : PTXAtomicWithScope2_sem<llvm_anyint_ty>;
  defm int_nvvm_atomic_dec_gen_i : PTXAtomicWithScope2_sem<llvm_anyint_ty>;
  defm int_nvvm_atomic_exch_gen: PTXAtomicWithScope2_fi;
  defm int_nvvm_atomic_xor_gen_i : PTXAtomicWithScope2_sem<llvm_anyint_ty>;
  defm int_nvvm_atomic_max_gen_i : PTXAtomicWithScope2_sem<llvm_anyint_ty>;
  defm int_nvvm_atomic_max_gen_ui: PTXAtomicWithScope2_sem<llvm_anyint_ty>;
  defm int_nvvm_atomic_min_gen_i : PTXAtomicWithScope2_sem<llvm_anyint_ty>;
  defm int_nvvm_atomic_min_gen_ui: PTXAtomicWithScope2_sem<llvm_anyint_ty>;
  defm int_nvvm_atomic_or_gen_i  : PTXAtomicWithScope2_sem<llvm_anyint_ty>;
  defm int_nvvm_atomic_and_gen_i : PTXAtomicWithScope2_sem<llvm_anyint_ty>;
  defm int_nvvm_atomic_cas_gen : PTXAtomicWithScope3_fi;

  defm int_nvvm_ld_shared   : PTXLdWithScope_fi;
  defm int_nvvm_st_shared   : PTXStWithScope_fi;
  defm int_nvvm_atomic_add_shared   : PTXAtomicWithScope2_fi;
  defm int_nvvm_atomic_inc_shared_i : PTXAtomicWithScope2_sem<llvm_anyint_ty>;
  defm int_nvvm_atomic_dec_shared_i : PTXAtomicWithScope2_sem<llvm_anyint_ty>;
  defm int_nvvm_atomic_exch_shared: PTXAtomicWithScope2_fi;
  defm int_nvvm_atomic_xor_shared_i : PTXAtomicWithScope2_sem<llvm_anyint_ty>;
  defm int_nvvm_atomic_max_shared_i : PTXAtomicWithScope2_sem<llvm_anyint_ty>;
  defm int_nvvm_atomic_max_shared_ui: PTXAtomicWithScope2_sem<llvm_anyint_ty>;
  defm int_nvvm_atomic_min_shared_i : PTXAtomicWithScope2_sem<llvm_anyint_ty>;
  defm int_nvvm_atomic_min_shared_ui: PTXAtomicWithScope2_sem<llvm_anyint_ty>;
  defm int_nvvm_atomic_or_shared_i  : PTXAtomicWithScope2_sem<llvm_anyint_ty>;
  defm int_nvvm_atomic_and_shared_i : PTXAtomicWithScope2_sem<llvm_anyint_ty>;
  defm int_nvvm_atomic_cas_shared : PTXAtomicWithScope3_fi;
  
  defm int_nvvm_ld_global   : PTXLdWithScope_fi;
  defm int_nvvm_st_global   : PTXStWithScope_fi;
  defm int_nvvm_atomic_add_global   : PTXAtomicWithScope2_fi;
  defm int_nvvm_atomic_inc_global_i : PTXAtomicWithScope2_sem<llvm_anyint_ty>;
  defm int_nvvm_atomic_dec_global_i : PTXAtomicWithScope2_sem<llvm_anyint_ty>;
  defm int_nvvm_atomic_exch_global: PTXAtomicWithScope2_fi;
  defm int_nvvm_atomic_xor_global_i : PTXAtomicWithScope2_sem<llvm_anyint_ty>;
  defm int_nvvm_atomic_max_global_i : PTXAtomicWithScope2_sem<llvm_anyint_ty>;
  defm int_nvvm_atomic_max_global_ui: PTXAtomicWithScope2_sem<llvm_anyint_ty>;
  defm int_nvvm_atomic_min_global_i : PTXAtomicWithScope2_sem<llvm_anyint_ty>;
  defm int_nvvm_atomic_min_global_ui: PTXAtomicWithScope2_sem<llvm_anyint_ty>;
  defm int_nvvm_atomic_or_global_i  : PTXAtomicWithScope2_sem<llvm_anyint_ty>;
  defm int_nvvm_atomic_and_global_i : PTXAtomicWithScope2_sem<llvm_anyint_ty>;
  defm int_nvvm_atomic_cas_global : PTXAtomicWithScope3_fi;

  //
  // Bar.Sync
  //
  def int_nvvm_barrier0_popc : ClangBuiltin<"__nvvm_bar0_popc">,
      Intrinsic<[llvm_i32_ty], [llvm_i32_ty], [IntrConvergent, IntrNoCallback]>;
  def int_nvvm_barrier0_and : ClangBuiltin<"__nvvm_bar0_and">,
      Intrinsic<[llvm_i32_ty], [llvm_i32_ty], [IntrConvergent, IntrNoCallback]>;
  def int_nvvm_barrier0_or : ClangBuiltin<"__nvvm_bar0_or">,
      Intrinsic<[llvm_i32_ty], [llvm_i32_ty], [IntrConvergent, IntrNoCallback]>;

  def int_nvvm_bar_warp_sync : NVVMBuiltin,
      Intrinsic<[], [llvm_i32_ty], [IntrConvergent, IntrNoCallback]>;

  // barrier{.cta}.sync{.aligned}      a{, b};
  // barrier{.cta}.arrive{.aligned}    a, b;
  let IntrProperties = [IntrConvergent, IntrNoCallback] in {
    foreach align = ["", "_aligned"] in {
      def int_nvvm_barrier_cta_sync # align # _all :
          Intrinsic<[], [llvm_i32_ty]>;
      def int_nvvm_barrier_cta_sync # align # _count :
          Intrinsic<[], [llvm_i32_ty, llvm_i32_ty]>;
      def int_nvvm_barrier_cta_arrive # align # _count :
          Intrinsic<[], [llvm_i32_ty, llvm_i32_ty]>;
    }
  }

  let IntrProperties = [IntrConvergent, IntrNoCallback] in {
    // barrier.cluster.[wait, arrive, arrive.relaxed]
    def int_nvvm_barrier_cluster_arrive : Intrinsic<[]>;
    def int_nvvm_barrier_cluster_arrive_relaxed : Intrinsic<[]>;
    def int_nvvm_barrier_cluster_wait : Intrinsic<[]>;

    // 'aligned' versions of the above barrier.cluster.* intrinsics
    def int_nvvm_barrier_cluster_arrive_aligned : Intrinsic<[]>;
    def int_nvvm_barrier_cluster_arrive_relaxed_aligned : Intrinsic<[]>;
    def int_nvvm_barrier_cluster_wait_aligned : Intrinsic<[]>;
  }

  //
  // Membar
  //
  let IntrProperties = [IntrNoCallback] in {
    def int_nvvm_membar_cta : NVVMBuiltin, Intrinsic<[]>;
    def int_nvvm_membar_gl : NVVMBuiltin, Intrinsic<[]>;
    def int_nvvm_membar_sys : NVVMBuiltin, Intrinsic<[]>;
    def int_nvvm_fence_sc_cluster : Intrinsic<[]>;
  }

  //
  // Proxy fence (uni-directional)
  //
  foreach scope = ["cta", "cluster", "gpu", "sys"] in {

    def int_nvvm_fence_proxy_tensormap_generic_release_ # scope :
          Intrinsic<[], [], [IntrNoCallback],
          "llvm.nvvm.fence.proxy.tensormap_generic.release." # scope>;

    // The imm-arg 'size' can only be 128.
    def int_nvvm_fence_proxy_tensormap_generic_acquire_ # scope :
          Intrinsic<[], [llvm_ptr_ty, llvm_i32_ty],
                    [IntrNoCallback, IntrArgMemOnly, ImmArg<ArgIndex<1>>,
                    Range<ArgIndex<1>, 128, 129>],
                    "llvm.nvvm.fence.proxy.tensormap_generic.acquire." # scope>;
  }

//
// Async Copy
//
let IntrProperties = [IntrConvergent, IntrNoCallback] in {
  def int_nvvm_cp_async_mbarrier_arrive : NVVMBuiltin,
      Intrinsic<[], [llvm_ptr_ty]>;
  def int_nvvm_cp_async_mbarrier_arrive_shared : NVVMBuiltin,
      Intrinsic<[], [llvm_shared_ptr_ty]>;
  def int_nvvm_cp_async_mbarrier_arrive_noinc : NVVMBuiltin,
      Intrinsic<[], [llvm_ptr_ty]>;
  def int_nvvm_cp_async_mbarrier_arrive_noinc_shared : NVVMBuiltin,
      Intrinsic<[], [llvm_shared_ptr_ty]>;
}

multiclass CP_ASYNC_SHARED_GLOBAL {
  let IntrProperties = [IntrArgMemOnly, IntrNoCallback, NoAlias<ArgIndex<0>>,
                        NoAlias<ArgIndex<1>>, WriteOnly<ArgIndex<0>>, ReadOnly<ArgIndex<1>>] in {
    def NAME : Intrinsic<[], [llvm_shared_ptr_ty, llvm_global_ptr_ty]>;
    def _s : Intrinsic<[], [llvm_shared_ptr_ty, llvm_global_ptr_ty, llvm_i32_ty]>;
  }
}

defm int_nvvm_cp_async_ca_shared_global_4 : CP_ASYNC_SHARED_GLOBAL;
defm int_nvvm_cp_async_ca_shared_global_8 : CP_ASYNC_SHARED_GLOBAL;
defm int_nvvm_cp_async_ca_shared_global_16 : CP_ASYNC_SHARED_GLOBAL;
defm int_nvvm_cp_async_cg_shared_global_16 : CP_ASYNC_SHARED_GLOBAL;

def int_nvvm_cp_async_commit_group : NVVMBuiltin, Intrinsic<[]>;

def int_nvvm_cp_async_wait_group : NVVMBuiltin,
    Intrinsic<[], [llvm_i32_ty], [ImmArg<ArgIndex<0>>]>;

def int_nvvm_cp_async_wait_all : NVVMBuiltin, Intrinsic<[]>;

// cp.async.bulk variants of the commit/wait group
def int_nvvm_cp_async_bulk_commit_group : Intrinsic<[]>;

def int_nvvm_cp_async_bulk_wait_group :
    Intrinsic<[], [llvm_i32_ty], [ImmArg<ArgIndex<0>>]>;

def int_nvvm_cp_async_bulk_wait_group_read :
    Intrinsic<[], [llvm_i32_ty], [ImmArg<ArgIndex<0>>]>;

// mbarrier
def int_nvvm_mbarrier_init : NVVMBuiltin,
    Intrinsic<[], [llvm_ptr_ty, llvm_i32_ty], [IntrConvergent, IntrNoCallback]>;
def int_nvvm_mbarrier_init_shared : NVVMBuiltin,
    Intrinsic<[], [llvm_shared_ptr_ty, llvm_i32_ty], [IntrConvergent, IntrNoCallback]>;

def int_nvvm_mbarrier_inval : NVVMBuiltin,
    Intrinsic<[], [llvm_ptr_ty],
    [IntrConvergent, IntrWriteMem, IntrArgMemOnly, IntrNoCallback,
    WriteOnly<ArgIndex<0>>, NoCapture<ArgIndex<0>>]>;
def int_nvvm_mbarrier_inval_shared : NVVMBuiltin,
    Intrinsic<[], [llvm_shared_ptr_ty],
    [IntrConvergent, IntrWriteMem, IntrArgMemOnly, IntrNoCallback,
    WriteOnly<ArgIndex<0>>, NoCapture<ArgIndex<0>>]>;

let IntrProperties = [IntrConvergent, IntrNoCallback] in {
  def int_nvvm_mbarrier_arrive : NVVMBuiltin,
      Intrinsic<[llvm_i64_ty], [llvm_ptr_ty]>;
  def int_nvvm_mbarrier_arrive_shared : NVVMBuiltin,
      Intrinsic<[llvm_i64_ty], [llvm_shared_ptr_ty]>;
  def int_nvvm_mbarrier_arrive_noComplete : NVVMBuiltin,
      Intrinsic<[llvm_i64_ty], [llvm_ptr_ty, llvm_i32_ty]>;
  def int_nvvm_mbarrier_arrive_noComplete_shared : NVVMBuiltin,
      Intrinsic<[llvm_i64_ty], [llvm_shared_ptr_ty, llvm_i32_ty]>;

  def int_nvvm_mbarrier_arrive_drop : NVVMBuiltin,
      Intrinsic<[llvm_i64_ty], [llvm_ptr_ty]>;
  def int_nvvm_mbarrier_arrive_drop_shared : NVVMBuiltin,
      Intrinsic<[llvm_i64_ty], [llvm_shared_ptr_ty]>;
  def int_nvvm_mbarrier_arrive_drop_noComplete : NVVMBuiltin,
      Intrinsic<[llvm_i64_ty], [llvm_ptr_ty, llvm_i32_ty]>;
  def int_nvvm_mbarrier_arrive_drop_noComplete_shared : NVVMBuiltin,
      Intrinsic<[llvm_i64_ty], [llvm_shared_ptr_ty, llvm_i32_ty]>;

  def int_nvvm_mbarrier_test_wait : NVVMBuiltin,
      Intrinsic<[llvm_i1_ty], [llvm_ptr_ty, llvm_i64_ty]>;
  def int_nvvm_mbarrier_test_wait_shared : NVVMBuiltin,
      Intrinsic<[llvm_i1_ty], [llvm_shared_ptr_ty, llvm_i64_ty]>;
}

def int_nvvm_mbarrier_pending_count : NVVMBuiltin,
    Intrinsic<[llvm_i32_ty], [llvm_i64_ty], [IntrNoMem, IntrConvergent, IntrNoCallback]>;

// Generated within nvvm. Use for ldu on sm_20 or later.  Second arg is the
// pointer's alignment.
let IntrProperties = [IntrReadMem, IntrArgMemOnly, IntrNoCallback, IntrWillReturn, NoCapture<ArgIndex<0>>] in {
  def int_nvvm_ldu_global_i : Intrinsic<[llvm_anyint_ty], [llvm_anyptr_ty, llvm_i32_ty]>;
  def int_nvvm_ldu_global_f : Intrinsic<[llvm_anyfloat_ty], [llvm_anyptr_ty, llvm_i32_ty]>;
  def int_nvvm_ldu_global_p : Intrinsic<[llvm_anyptr_ty], [llvm_anyptr_ty, llvm_i32_ty]>;
}

// Represents an explicit hole in the LLVM IR type system. It may be inserted by
// the compiler in cases where a pointer is of the wrong type. In the backend
// this intrinsic will be folded away and not equate to any instruction. It
// should not be used by any frontend and should only be considered well defined
// when added in the following cases:
//
//  - NVPTXLowerArgs: When wrapping a byval pointer argument to a kernel
//    function to convert the address space from generic (0) to param (101).
//    This accounts for the fact that the parameter symbols will occupy this
//    space when lowered during ISel.
//
def int_nvvm_internal_addrspace_wrap :
  PureIntrinsic<[llvm_anyptr_ty], [llvm_anyptr_ty],
                [NoUndef<ArgIndex<0>>, NoUndef<RetIndex>]>;

// Move intrinsics, used in nvvm internally

let IntrProperties = [IntrNoMem] in {
  def int_nvvm_move_i16 : DefaultAttrsIntrinsic<[llvm_i16_ty], [llvm_i16_ty]>;
  def int_nvvm_move_i32 : DefaultAttrsIntrinsic<[llvm_i32_ty], [llvm_i32_ty]>;
  def int_nvvm_move_i64 : DefaultAttrsIntrinsic<[llvm_i64_ty], [llvm_i64_ty]>;
  def int_nvvm_move_float : DefaultAttrsIntrinsic<[llvm_float_ty], [llvm_float_ty]>;
  def int_nvvm_move_double : DefaultAttrsIntrinsic<[llvm_double_ty], [llvm_double_ty]>;
  def int_nvvm_move_ptr : DefaultAttrsIntrinsic<[llvm_anyptr_ty], [llvm_anyptr_ty]>;
}

// For getting the handle from a texture or surface variable
def int_nvvm_texsurf_handle
  : PureIntrinsic<[llvm_i64_ty], [llvm_metadata_ty, llvm_anyptr_ty]>;
def int_nvvm_texsurf_handle_internal
  : PureIntrinsic<[llvm_i64_ty], [llvm_anyptr_ty]>;

/// Error / Warn
def int_nvvm_compiler_error : Intrinsic<[], [llvm_anyptr_ty]>;
def int_nvvm_compiler_warn : Intrinsic<[], [llvm_anyptr_ty]>;

def int_nvvm_reflect : NVVMBuiltin, PureIntrinsic<[llvm_i32_ty], [llvm_ptr_ty]>;

// isspacep.{const, global, local, shared}
foreach space = ["const", "global", "local", "shared", "shared_cluster"] in
  def int_nvvm_isspacep_ # space : NVVMBuiltin,
    PureIntrinsic<[llvm_i1_ty], [llvm_ptr_ty], [NoCapture<ArgIndex<0>>]>;

//
// Texture Fetch
//
let IntrProperties = [IntrReadMem, IntrNoCallback, IntrNoFree, IntrWillReturn] in {
  foreach is_unified = [true, false] in {
    defvar mode = !if(is_unified, "_unified", "");
    defvar addr_args = !if(is_unified, [llvm_i64_ty], [llvm_i64_ty, llvm_i64_ty]);

    foreach vec = [V4F32, V4S32, V4U32] in {
      foreach is_array = [true, false] in {
        defvar array = !if(is_array, "_array", "");
        defvar array_args = !if(is_array, [llvm_i32_ty], []<LLVMType>);
        defvar base_args = !listconcat(addr_args, array_args);

        def int_nvvm_tex # mode # _1d # array # _ # vec.Name # _s32
          : Intrinsic<vec.Types, base_args # !listsplat(llvm_i32_ty, 1)>;
        def int_nvvm_tex # mode # _1d # array # _ # vec.Name # _f32
          : Intrinsic<vec.Types, base_args # !listsplat(llvm_float_ty, 1)>;
        def int_nvvm_tex # mode # _1d # array # _level_ # vec.Name # _f32
          : Intrinsic<vec.Types, base_args # !listsplat(llvm_float_ty, 2)>;
        def int_nvvm_tex # mode # _1d # array # _grad_ # vec.Name # _f32
          : Intrinsic<vec.Types, base_args # !listsplat(llvm_float_ty, 3)>;

        def int_nvvm_tex # mode # _2d # array # _ # vec.Name # _s32
          : Intrinsic<vec.Types, base_args # !listsplat(llvm_i32_ty, 2)>;
        def int_nvvm_tex # mode # _2d # array # _ # vec.Name # _f32
          : Intrinsic<vec.Types, base_args # !listsplat(llvm_float_ty, 2)>;
        def int_nvvm_tex # mode # _2d # array # _level_ # vec.Name # _f32
          : Intrinsic<vec.Types, base_args # !listsplat(llvm_float_ty, 3)>;
        def int_nvvm_tex # mode # _2d # array # _grad_ # vec.Name # _f32
          : Intrinsic<vec.Types, base_args # !listsplat(llvm_float_ty, 6)>;

        if !not(is_array) then {
          def int_nvvm_tex # mode # _3d_ # vec.Name # _s32
            : Intrinsic<vec.Types, base_args # !listsplat(llvm_i32_ty, 3)>;
          def int_nvvm_tex # mode # _3d_ # vec.Name # _f32
            : Intrinsic<vec.Types, base_args # !listsplat(llvm_float_ty, 3)>;
          def int_nvvm_tex # mode # _3d_level_ # vec.Name # _f32
            : Intrinsic<vec.Types, base_args # !listsplat(llvm_float_ty, 4)>;
          def int_nvvm_tex # mode # _3d_grad_ # vec.Name # _f32
            : Intrinsic<vec.Types, base_args # !listsplat(llvm_float_ty, 9)>;
        }

        def int_nvvm_tex # mode # _cube # array # _ # vec.Name # _f32
          : Intrinsic<vec.Types, base_args # !listsplat(llvm_float_ty, 3)>;
        def int_nvvm_tex # mode # _cube # array # _level_ # vec.Name # _f32
          : Intrinsic<vec.Types, base_args # !listsplat(llvm_float_ty, 4)>;

        if is_unified then
          def int_nvvm_tex # mode # _cube # array # _grad_ # vec.Name # _f32
            : Intrinsic<vec.Types, base_args # !listsplat(llvm_float_ty, 9)>;
      } // is_array

      foreach comp = ["r", "g", "b", "a"] in {
        def int_nvvm_tld4 # mode # _ # comp # _2d_ # vec.Name # _f32
          : Intrinsic<vec.Types, addr_args # !listsplat(llvm_float_ty, 2)>;
      } // comp
    } // vec
  } // is_unified
} // IntrProperties = [IntrReadMem]

//=== Surface Load
foreach clamp = ["clamp", "trap", "zero"] in {
  foreach vec = [TV_I8, TV_I16, TV_I32, TV_I64,
                TV_V2I8, TV_V2I16, TV_V2I32, TV_V2I64,
                TV_V4I8, TV_V4I16, TV_V4I32] in {

    let IntrProperties = [IntrNoCallback, IntrNoFree, IntrReadMem]
                         # !if(!ne(clamp, "trap"), [IntrWillReturn], []<IntrinsicProperty>) in {

      def int_nvvm_suld_1d_ # vec.Name # _ # clamp
        : Intrinsic<vec.Types,
                    [llvm_i64_ty, llvm_i32_ty]>;

      def int_nvvm_suld_1d_array_ # vec.Name # _ # clamp
        : Intrinsic<vec.Types,
                    [llvm_i64_ty, llvm_i32_ty, llvm_i32_ty]>;

      def int_nvvm_suld_2d_ # vec.Name # _ # clamp
        : Intrinsic<vec.Types,
                    [llvm_i64_ty, llvm_i32_ty, llvm_i32_ty]>;

      def int_nvvm_suld_2d_array_ # vec.Name # _ # clamp
        : Intrinsic<vec.Types,
                    [llvm_i64_ty, llvm_i32_ty, llvm_i32_ty, llvm_i32_ty]>;

      def int_nvvm_suld_3d_ # vec.Name # _ # clamp
        : Intrinsic<vec.Types,
                    [llvm_i64_ty, llvm_i32_ty, llvm_i32_ty, llvm_i32_ty]>;
    }
  } // vec
} // clamp

//===- Texture Query ------------------------------------------------------===//

foreach query = ["channel_order", "channel_data_type", "width", "height",
                 "depth", "array_size", "num_samples", "num_mipmap_levels"] in
  def int_nvvm_txq_ # query : NVVMBuiltin,
    DefaultAttrsIntrinsic<[llvm_i32_ty], [llvm_i64_ty], [IntrNoMem]>;

//===- Surface Query ------------------------------------------------------===//

foreach query = ["channel_order", "channel_data_type", "width", "height",
                 "depth", "array_size"] in
  def int_nvvm_suq_ # query : NVVMBuiltin,
    DefaultAttrsIntrinsic<[llvm_i32_ty], [llvm_i64_ty], [IntrNoMem]>;

//===- Handle Query -------------------------------------------------------===//

foreach type = ["sampler", "surface", "texture"] in
  def int_nvvm_istypep_ # type : NVVMBuiltin,
    DefaultAttrsIntrinsic<[llvm_i1_ty], [llvm_i64_ty], [IntrNoMem]>;

//===- Surface Stores -----------------------------------------------------===//

multiclass SurfaceStoreIntrinsics<string clamp, TexVector vec> {
  let IntrProperties = [IntrNoCallback, IntrNoFree, IntrWriteMem] #
                       !if(!ne(clamp, "trap"), [IntrWillReturn], []<IntrinsicProperty>) in {
    def _1d_ # vec.Name # _ # clamp : NVVMBuiltin,
        Intrinsic<[], [llvm_i64_ty, llvm_i32_ty] # vec.Types>;

    def _1d_array_ # vec.Name # _ # clamp : NVVMBuiltin,
        Intrinsic<[], [llvm_i64_ty, llvm_i32_ty, llvm_i32_ty] # vec.Types>;

    def _2d_ # vec.Name # _ # clamp : NVVMBuiltin,
        Intrinsic<[], [llvm_i64_ty, llvm_i32_ty, llvm_i32_ty] # vec.Types>;

    def _2d_array_ # vec.Name # _ # clamp : NVVMBuiltin,
        Intrinsic<[], [llvm_i64_ty, llvm_i32_ty, llvm_i32_ty, llvm_i32_ty] # vec.Types>;

    def _3d_ # vec.Name # _ # clamp : NVVMBuiltin,
        Intrinsic<[], [llvm_i64_ty, llvm_i32_ty, llvm_i32_ty, llvm_i32_ty] # vec.Types>;
  }
}

// Unformatted
foreach clamp = ["clamp", "trap", "zero"] in
  foreach vec = [TV_I8, TV_I16, TV_I32, TV_I64,
                 TV_V2I8, TV_V2I16, TV_V2I32, TV_V2I64,
                 TV_V4I8, TV_V4I16, TV_V4I32] in
    defm int_nvvm_sust_b : SurfaceStoreIntrinsics<clamp, vec>;

// Formatted
foreach vec = [TV_I8, TV_I16, TV_I32,
               TV_V2I8, TV_V2I16, TV_V2I32,
               TV_V4I8, TV_V4I16, TV_V4I32] in
  defm int_nvvm_sust_p : SurfaceStoreIntrinsics<"trap", vec>;

//
// Accessing special registers.
//
class PTXReadSRegIntrinsicNB_r32<list<IntrinsicProperty> properties = []>
  : PureIntrinsic<[llvm_i32_ty], [], [NoUndef<RetIndex>] # properties>;

class PTXReadSRegIntrinsic_r32<list<IntrinsicProperty> properties = []>
  : PTXReadSRegIntrinsicNB_r32<properties>, NVVMBuiltin;

multiclass PTXReadSRegIntrinsic_v4i32<list<list<IntrinsicProperty>> properties = [[], [], [], []]> {
  assert !eq(!size(properties), 4), "properties must be a list of 4 lists";
  defvar suffixes = ["_x", "_y", "_z", "_w"];
  foreach i = !range(suffixes) in
    def suffixes[i] : PTXReadSRegIntrinsic_r32<properties[i]>;
}

// Same, but without automatic clang builtins. It will be used for
// registers that require particular GPU or PTX version.
multiclass PTXReadSRegIntrinsicNB_v4i32<list<list<IntrinsicProperty>> properties = [[], [], [], []]> {
  assert !eq(!size(properties), 4), "properties must be a list of 4 lists";
  defvar suffixes = ["_x", "_y", "_z", "_w"];
  foreach i = !range(suffixes) in
    def suffixes[i] : PTXReadSRegIntrinsicNB_r32<properties[i]>;
}

// Intrinsics to read registers with non-constant values. E.g. the values that
// do change over the kernel lifetime. Such reads should not be CSE'd.
class PTXReadNCSRegIntrinsic<LLVMType ty>
  : Intrinsic<[ty], [], [IntrInaccessibleMemOnly, IntrNoCallback,
                         IntrNoFree, IntrWillReturn, NoUndef<RetIndex>]>,
    NVVMBuiltin;

defvar MAX_BLOCK_ID_RANGE = [[Range<RetIndex, 0, MAX_BLOCK_SIZE_X>],
                             [Range<RetIndex, 0, MAX_BLOCK_SIZE_Y>],
                             [Range<RetIndex, 0, MAX_BLOCK_SIZE_Z>],
                             [Range<RetIndex, 0, 1>]];

defvar MAX_BLOCK_NID_RANGE = [[Range<RetIndex, 1, !add(MAX_BLOCK_SIZE_X, 1)>],
                              [Range<RetIndex, 1, !add(MAX_BLOCK_SIZE_Y, 1)>],
                              [Range<RetIndex, 1, !add(MAX_BLOCK_SIZE_Z, 1)>],
                              [Range<RetIndex, 0, 1>]];

defvar MAX_GRID_ID_RANGE = [[Range<RetIndex, 0, MAX_GRID_SIZE_X>],
                            [Range<RetIndex, 0, MAX_GRID_SIZE_Y>],
                            [Range<RetIndex, 0, MAX_GRID_SIZE_Z>],
                            [Range<RetIndex, 0, 1>]];

defvar MAX_GRID_NID_RANGE = [[Range<RetIndex, 1, !add(MAX_GRID_SIZE_X, 1)>],
                             [Range<RetIndex, 1, !add(MAX_GRID_SIZE_Y, 1)>],
                             [Range<RetIndex, 1, !add(MAX_GRID_SIZE_Z, 1)>],
                             [Range<RetIndex, 0, 1>]];

defm int_nvvm_read_ptx_sreg_tid : PTXReadSRegIntrinsic_v4i32<MAX_BLOCK_ID_RANGE>;
defm int_nvvm_read_ptx_sreg_ntid : PTXReadSRegIntrinsic_v4i32<MAX_BLOCK_NID_RANGE>;

def int_nvvm_read_ptx_sreg_laneid
  : PTXReadSRegIntrinsic_r32<[Range<RetIndex, 0, WARP_SIZE>]>;

def int_nvvm_read_ptx_sreg_warpid : PTXReadSRegIntrinsic_r32;
def int_nvvm_read_ptx_sreg_nwarpid : PTXReadSRegIntrinsic_r32;

defm int_nvvm_read_ptx_sreg_ctaid : PTXReadSRegIntrinsic_v4i32<MAX_GRID_ID_RANGE>;
defm int_nvvm_read_ptx_sreg_nctaid : PTXReadSRegIntrinsic_v4i32<MAX_GRID_NID_RANGE>;

def int_nvvm_read_ptx_sreg_smid : PTXReadSRegIntrinsic_r32;
def int_nvvm_read_ptx_sreg_nsmid : PTXReadSRegIntrinsic_r32;
def int_nvvm_read_ptx_sreg_gridid : PTXReadSRegIntrinsic_r32;

def int_nvvm_read_ptx_sreg_lanemask_eq : PTXReadSRegIntrinsic_r32;
def int_nvvm_read_ptx_sreg_lanemask_le : PTXReadSRegIntrinsic_r32;
def int_nvvm_read_ptx_sreg_lanemask_lt : PTXReadSRegIntrinsic_r32;
def int_nvvm_read_ptx_sreg_lanemask_ge : PTXReadSRegIntrinsic_r32;
def int_nvvm_read_ptx_sreg_lanemask_gt : PTXReadSRegIntrinsic_r32;

def int_nvvm_read_ptx_sreg_clock : PTXReadNCSRegIntrinsic<llvm_i32_ty>;
def int_nvvm_read_ptx_sreg_clock64 : PTXReadNCSRegIntrinsic<llvm_i64_ty>;

def int_nvvm_read_ptx_sreg_globaltimer : PTXReadNCSRegIntrinsic<llvm_i64_ty>;
def int_nvvm_read_ptx_sreg_globaltimer_lo : PTXReadNCSRegIntrinsic<llvm_i32_ty>;

def int_nvvm_read_ptx_sreg_pm0 : PTXReadNCSRegIntrinsic<llvm_i32_ty>;
def int_nvvm_read_ptx_sreg_pm1 : PTXReadNCSRegIntrinsic<llvm_i32_ty>;
def int_nvvm_read_ptx_sreg_pm2 : PTXReadNCSRegIntrinsic<llvm_i32_ty>;
def int_nvvm_read_ptx_sreg_pm3 : PTXReadNCSRegIntrinsic<llvm_i32_ty>;

def int_nvvm_read_ptx_sreg_warpsize
  : PTXReadSRegIntrinsic_r32<[Range<RetIndex, WARP_SIZE, !add(WARP_SIZE, 1)>]>;

foreach i = 0...31 in
  def int_nvvm_read_ptx_sreg_envreg # i : PTXReadSRegIntrinsic_r32;

// sm90+, PTX7.8+

// Note: Since clusters are subdivisions of the grid, we conservatively use the
// maximum grid size as an upper bound for the clusterid and cluster_ctaid. In
// practice, the clusterid will likely be much smaller. The CUDA programming
// guide recommends 8 as a maximum portable value and H100s support 16.

defm int_nvvm_read_ptx_sreg_clusterid : PTXReadSRegIntrinsicNB_v4i32<MAX_GRID_ID_RANGE>;
defm int_nvvm_read_ptx_sreg_nclusterid : PTXReadSRegIntrinsicNB_v4i32<MAX_GRID_NID_RANGE>;
defm int_nvvm_read_ptx_sreg_cluster_ctaid : PTXReadSRegIntrinsicNB_v4i32<MAX_GRID_ID_RANGE>;
defm int_nvvm_read_ptx_sreg_cluster_nctaid : PTXReadSRegIntrinsicNB_v4i32<MAX_GRID_NID_RANGE>;

def int_nvvm_read_ptx_sreg_cluster_ctarank : PTXReadSRegIntrinsicNB_r32;
def int_nvvm_read_ptx_sreg_cluster_nctarank : PTXReadSRegIntrinsicNB_r32;

//
// SHUFFLE
//
// Generate intrinsics for all variants of shfl instruction.
let IntrProperties = [IntrInaccessibleMemOnly, IntrConvergent, IntrNoCallback] in {
  foreach sync = [false, true] in {
    foreach mode = ["up", "down", "bfly", "idx"] in {
      foreach type = ["i32", "f32"] in {
        foreach return_pred = [false, true] in {
          defvar i = SHFL_INFO<sync, mode, type, return_pred>;
          if i.withGccBuiltin then
            def i.Name : NVVMBuiltin, Intrinsic<i.RetTy, i.ArgsTy>;
          else
            def i.Name : Intrinsic<i.RetTy, i.ArgsTy>;
        }
      }
    }
  }
}

//
// VOTE
//
let IntrProperties = [IntrInaccessibleMemOnly, IntrConvergent, IntrNoCallback] in {
  def int_nvvm_vote_all : NVVMBuiltin, Intrinsic<[llvm_i1_ty], [llvm_i1_ty]>;
  def int_nvvm_vote_any : NVVMBuiltin, Intrinsic<[llvm_i1_ty], [llvm_i1_ty]>;
  def int_nvvm_vote_uni : NVVMBuiltin, Intrinsic<[llvm_i1_ty], [llvm_i1_ty]>;
  def int_nvvm_vote_ballot : NVVMBuiltin, Intrinsic<[llvm_i32_ty], [llvm_i1_ty]>;
}

//
// VOTE.SYNC
//
let IntrProperties = [IntrInaccessibleMemOnly, IntrConvergent, IntrNoCallback] in {
  def int_nvvm_vote_all_sync : NVVMBuiltin, Intrinsic<[llvm_i1_ty], [llvm_i32_ty, llvm_i1_ty]>;
  def int_nvvm_vote_any_sync : NVVMBuiltin, Intrinsic<[llvm_i1_ty], [llvm_i32_ty, llvm_i1_ty]>;
  def int_nvvm_vote_uni_sync : NVVMBuiltin, Intrinsic<[llvm_i1_ty], [llvm_i32_ty, llvm_i1_ty]>;
  def int_nvvm_vote_ballot_sync : NVVMBuiltin, Intrinsic<[llvm_i32_ty], [llvm_i32_ty, llvm_i1_ty]>;
}

//
// ACTIVEMASK
//
def int_nvvm_activemask : NVVMBuiltin,
  Intrinsic<[llvm_i32_ty], [],
            [IntrInaccessibleMemOnly, IntrConvergent, IntrNoCallback, IntrHasSideEffects]>;

//
// MATCH.SYNC
//
let IntrProperties = [IntrInaccessibleMemOnly, IntrConvergent, IntrNoCallback] in {
  // match.any.sync.b32 mask, value
  def int_nvvm_match_any_sync_i32 : NVVMBuiltin,
    Intrinsic<[llvm_i32_ty], [llvm_i32_ty, llvm_i32_ty]>;
  // match.any.sync.b64 mask, value
  def int_nvvm_match_any_sync_i64 : NVVMBuiltin,
    Intrinsic<[llvm_i32_ty], [llvm_i32_ty, llvm_i64_ty]>;

  // match.all instruction have two variants -- one returns a single value, another
  // returns a pair {value, predicate}. We currently only implement the latter as
  // that's the variant exposed by CUDA API.

  // match.all.sync.b32p mask, value
  def int_nvvm_match_all_sync_i32p :
    Intrinsic<[llvm_i32_ty, llvm_i1_ty], [llvm_i32_ty, llvm_i32_ty]>;
  // match.all.sync.b64p mask, value
  def int_nvvm_match_all_sync_i64p :
    Intrinsic<[llvm_i32_ty, llvm_i1_ty], [llvm_i32_ty, llvm_i64_ty]>;
}
//
// ELECT.SYNC
//
// elect.sync dst|pred, membermask
def int_nvvm_elect_sync :
  DefaultAttrsIntrinsic<[llvm_i32_ty, llvm_i1_ty], [llvm_i32_ty],
                        [IntrInaccessibleMemOnly, IntrConvergent]>;

//
// REDUX.SYNC
//
// redux.sync.op.u32 dst, src, membermask;

let IntrProperties = [IntrConvergent, IntrInaccessibleMemOnly, IntrNoCallback] in {
  foreach op = ["umin", "umax", "add", "min", "max", "and", "xor", "or"] in
    def int_nvvm_redux_sync_ # op : NVVMBuiltin,
      Intrinsic<[llvm_i32_ty], [llvm_i32_ty, llvm_i32_ty]>;

  // redux.sync.op.{abs}.{NaN}.f32 dst, src, membermask;
  foreach binOp = ["min", "max"] in
    foreach abs = ["", "_abs"] in
      foreach NaN = ["", "_NaN"] in
        def int_nvvm_redux_sync_f # binOp # abs # NaN : NVVMBuiltin,
          Intrinsic<[llvm_float_ty], [llvm_float_ty, llvm_i32_ty]>;
}

//
// WGMMA fence instructions
//
// wgmma.fence.sync.aligned;
def int_nvvm_wgmma_fence_sync_aligned : Intrinsic<[], [], [IntrConvergent]>;

// wgmma.commit_group.sync.aligned;
def int_nvvm_wgmma_commit_group_sync_aligned
  : Intrinsic<[], [], [IntrConvergent], "llvm.nvvm.wgmma.commit_group.sync.aligned">;

// wgmma.wait_group.sync.aligned N;
def int_nvvm_wgmma_wait_group_sync_aligned
  : Intrinsic<[], [llvm_i64_ty], [IntrConvergent, ImmArg<ArgIndex<0>>], "llvm.nvvm.wgmma.wait_group.sync.aligned">;

//
// WMMA instructions
//
// WMMA.LOAD
class NVVM_WMMA_LD<WMMA_REGS Frag, string Layout, int WithStride>
  : Intrinsic<Frag.regs,
              !if(WithStride, [llvm_anyptr_ty, llvm_i32_ty], [llvm_anyptr_ty]),
              [IntrWillReturn, IntrReadMem, IntrArgMemOnly, IntrNoCallback, ReadOnly<ArgIndex<0>>, NoCapture<ArgIndex<0>>],
              WMMA_NAME_LDST<"load", Frag, Layout, WithStride>.intr>;

// WMMA.STORE.D
class NVVM_WMMA_ST<WMMA_REGS Frag, string Layout, int WithStride>
  : Intrinsic<[],
              !listconcat(
                [llvm_anyptr_ty],
                Frag.regs,
                !if(WithStride, [llvm_i32_ty], [])),
              [IntrWriteMem, IntrArgMemOnly, IntrNoCallback, WriteOnly<ArgIndex<0>>, NoCapture<ArgIndex<0>>],
              WMMA_NAME_LDST<"store", Frag, Layout, WithStride>.intr>;

// Create all load/store variants
foreach layout = ["row", "col"] in {
  foreach stride = [0, 1] in {
    foreach frag = NVVM_MMA_OPS.all_ld_ops in
      if NVVM_WMMA_LDST_SUPPORTED<frag, layout>.ret then
        def WMMA_NAME_LDST<"load", frag, layout, stride>.record
             : NVVM_WMMA_LD<frag, layout, stride>;
    foreach frag = NVVM_MMA_OPS.all_st_ops in
      if NVVM_WMMA_LDST_SUPPORTED<frag, layout>.ret then
        def WMMA_NAME_LDST<"store", frag, layout, stride>.record
             : NVVM_WMMA_ST<frag, layout, stride>;
  }
}

// WMMA.MMA
class NVVM_MMA<WMMA_REGS A, WMMA_REGS B, WMMA_REGS C, WMMA_REGS D>
  : Intrinsic<D.regs,
              !listconcat(A.regs, B.regs, C.regs),
              [IntrNoMem, IntrNoCallback]>;

foreach layout_a = ["row", "col"] in {
  foreach layout_b = ["row", "col"] in {
    foreach satf = [0, 1] in {
      foreach rnd = ["", "rn", "rz", "rm", "rp"] in {
        foreach op = NVVM_MMA_OPS.all_wmma_ops in {
          foreach b1op = NVVM_MMA_B1OPS<op>.ret in {
            if NVVM_WMMA_SUPPORTED<op, layout_a, layout_b, satf, rnd>.ret then {
              def WMMA_NAME<layout_a, layout_b, satf, rnd, b1op,
                                op[0], op[1], op[2], op[3]>.record
                : NVVM_MMA<op[0], op[1], op[2], op[3]>;
            }
          } // b1op
        } // op
      } // rnd
    } // satf
  } // layout_b
} // layout_a

foreach layout_a = ["row", "col"] in {
  foreach layout_b = ["row", "col"] in {
    foreach satf = [0, 1] in {
      foreach op = NVVM_MMA_OPS.all_mma_ops in {
        foreach b1op = NVVM_MMA_B1OPS<op>.ret in {
          if NVVM_MMA_SUPPORTED<op, layout_a, layout_b, satf>.ret then {
            def MMA_NAME<layout_a, layout_b, satf, b1op, op[0], op[1], op[2], op[3]>.record
              : NVVM_MMA<op[0], op[1], op[2], op[3]>;
          }
        } // b1op
      } // op
    } // satf
  } // layout_b
} // layout_a

// SYCL
def int_nvvm_implicit_offset :
  ClangBuiltin<"__builtin_ptx_implicit_offset">,
  Intrinsic<[llvm_ptr_ty], [],
  [IntrNoMem, IntrSpeculatable]>;

// MMA.SP
class NVVM_MMA_SP<WMMA_REGS A, WMMA_REGS B, WMMA_REGS C, WMMA_REGS D>
  : Intrinsic<D.regs,
              !listconcat(A.regs, B.regs, C.regs, [llvm_i32_ty], [llvm_i32_ty])> {
    int pos = !size(!listconcat(A.regs, B.regs, C.regs, [llvm_i32_ty]));

    // The range [0;num_threads) is for the sparsity selector that indicates the threads
    // which contribute metadata.
    int num_threads = !if(!or(!and(!eq(A.geom, "m16n8k32"), !eq(A.ptx_elt_type, "bf16")),
                              !and(!eq(A.geom, "m16n8k32"), !eq(A.ptx_elt_type, "f16")),
                              !and(!eq(A.geom, "m16n8k16"), !eq(A.ptx_elt_type, "tf32")),
                              !and(!eq(A.geom, "m16n8k32"), !eq(A.ptx_elt_type, "u8")),
                              !and(!eq(A.geom, "m16n8k32"), !eq(A.ptx_elt_type, "s8")),
                              !and(!eq(A.geom, "m16n8k64"), !eq(A.ptx_elt_type, "u4")),
                              !and(!eq(A.geom, "m16n8k64"), !eq(A.ptx_elt_type, "s4"))),
                          2,
                          !if(!and(!eq(A.geom, "m16n8k64"),
                                  !or(!eq(A.ptx_elt_type, "u8"),
                                      !eq(A.ptx_elt_type, "s8"),
                                      !eq(A.ptx_elt_type, "e4m3"),
                                      !eq(A.ptx_elt_type, "e5m2"),
                                      !eq(A.ptx_elt_type, "e3m2"),
                                      !eq(A.ptx_elt_type, "e2m3"),
                                      !eq(A.ptx_elt_type, "e2m1"))),
                              1,
                              !if(!and(!eq(A.geom, "m16n8k128"),
                                       !or(!eq(A.ptx_elt_type, "s4"),
                                           !eq(A.ptx_elt_type, "u4"))),
                                  1, 4)));
    let IntrProperties = [IntrNoMem, IntrNoCallback, ImmArg<ArgIndex<pos>>,
                          Range<ArgIndex<pos>, 0, num_threads>];
}

foreach metadata = ["sp", "sp::ordered_metadata"] in {
  foreach kind = ["", "kind::f8f6f4"] in {
    foreach satf = [0, 1] in {
      foreach op = NVVM_MMA_OPS.all_mma_sp_ops in {
        if NVVM_MMA_SP_SUPPORTED<op, metadata, kind, satf>.ret then {
          def MMA_SP_NAME<metadata, kind, satf,
                          op[0], op[1], op[2], op[3]>.record
            : NVVM_MMA_SP<op[0], op[1], op[2], op[3]>;
        }
      } // op
    } // satf
  } // kind
} // metadata

// LDMATRIX
class NVVM_LDMATRIX<WMMA_REGS Frag, int Transposed>
  : Intrinsic<Frag.regs, [llvm_anyptr_ty],
              [IntrReadMem, IntrArgMemOnly, IntrNoCallback, ReadOnly<ArgIndex<0>>,
               NoCapture<ArgIndex<0>>],
              LDMATRIX_NAME<Frag, Transposed>.intr>;

foreach transposed = [0, 1] in {
  foreach frag = NVVM_MMA_OPS.all_ldmatrix_ops in {
    if NVVM_LDMATRIX_SUPPORTED<frag, transposed>.ret then {
      def LDMATRIX_NAME<frag, transposed>.record
        : NVVM_LDMATRIX<frag, transposed>;
    }
  }
}

// STMATRIX
class NVVM_STMATRIX<WMMA_REGS Frag, int Transposed>
  : Intrinsic<[],
          !listconcat([llvm_anyptr_ty], Frag.regs),
          [IntrWriteMem, IntrArgMemOnly, IntrNoCallback,
           WriteOnly<ArgIndex<0>>, NoCapture<ArgIndex<0>>],
          STMATRIX_NAME<Frag, Transposed>.intr>;

foreach transposed = [0, 1] in {
  foreach frag = NVVM_MMA_OPS.all_stmatrix_ops in {
    if NVVM_STMATRIX_SUPPORTED<frag, transposed>.ret then {
      def STMATRIX_NAME<frag, transposed>.record
        : NVVM_STMATRIX<frag, transposed>;
    }
  }
}

// MAPA
let IntrProperties = [IntrNoMem, IntrSpeculatable, NoCapture<ArgIndex<0>>] in {
  def int_nvvm_mapa
    : DefaultAttrsIntrinsic<[llvm_ptr_ty], [llvm_ptr_ty, llvm_i32_ty]>;
  def int_nvvm_mapa_shared_cluster
    : DefaultAttrsIntrinsic<[llvm_shared_cluster_ptr_ty], [llvm_shared_ptr_ty, llvm_i32_ty]>;
}

// GETCTARANK
let IntrProperties = [IntrNoMem, IntrSpeculatable, NoCapture<ArgIndex<0>>] in {
  def int_nvvm_getctarank
    : DefaultAttrsIntrinsic<[llvm_i32_ty], [llvm_ptr_ty]>;
  def int_nvvm_getctarank_shared_cluster
    : DefaultAttrsIntrinsic<[llvm_i32_ty], [llvm_shared_ptr_ty]>;
}

def int_nvvm_is_explicit_cluster
  : PureIntrinsic<[llvm_i1_ty], [], [NoUndef<RetIndex>],
              "llvm.nvvm.is_explicit_cluster">;

// Setmaxnreg inc/dec intrinsics
// The imm-arg should be in the range: 24 <= val <= 256
foreach op = ["dec", "inc"] in
  def int_nvvm_setmaxnreg_ # op # _sync_aligned_u32
    : DefaultAttrsIntrinsic<[], [llvm_i32_ty],
              [IntrConvergent, IntrNoMem, IntrHasSideEffects,
               ImmArg<ArgIndex<0>>, Range<ArgIndex<0>, 24, 257>]>;

// Exit
def int_nvvm_exit : NVVMBuiltin,
    Intrinsic<[], [], [IntrConvergent, IntrInaccessibleMemOnly, IntrNoReturn]>;

class DefaultAttrsIntrinsicFlags<list<LLVMType> ret_types,
                list<LLVMType> param_types,
                list<LLVMType> flags,
                list<IntrinsicProperty> intr_properties>
  : DefaultAttrsIntrinsic<
        ret_types,
        !listconcat(param_types, flags),
        !listconcat(intr_properties,
                    !foreach(i, !range(flags),
                        ImmArg<ArgIndex<!add(i, !size(param_types))>>))>;

// TMA Tensor Copy Intrinsics: S2G -> From Shared to Global memory variants
foreach dim = 1...5 in {
  defvar tensor_dim_args = !listsplat(llvm_i32_ty, dim);
  foreach mode = !if(!ge(dim, 3), ["tile", "im2col"], ["tile"]) in {
    def int_nvvm_cp_async_bulk_tensor_s2g_ # mode # _ # dim # d :
      DefaultAttrsIntrinsicFlags<[],
          !listconcat([llvm_shared_ptr_ty,  // src_smem_ptr
                       llvm_ptr_ty],        // tensormap_ptr
                      tensor_dim_args,      // actual tensor dims
                      [llvm_i64_ty]),       // cache_hint
          [llvm_i1_ty],                     // Flag for cache_hint
          [IntrConvergent, ReadOnly<ArgIndex<0>>, ReadOnly<ArgIndex<1>>]>;

    // Intrinsics for TMA Copy with reduction
    foreach red_op = ["add", "min", "max", "inc", "dec", "and", "or", "xor"] in
      def int_nvvm_cp_async_bulk_tensor_reduce_ # red_op # _ # mode # _ # dim # d :
        DefaultAttrsIntrinsicFlags<[],
            !listconcat([llvm_shared_ptr_ty,  // src_smem_ptr
                         llvm_ptr_ty],        // tensormap_ptr
                         tensor_dim_args,     // actual tensor dims
                        [llvm_i64_ty]),       // cache_hint
          [llvm_i1_ty],                       // Flag for cache_hint
          [IntrConvergent, ReadOnly<ArgIndex<0>>, ReadOnly<ArgIndex<1>>]>;
  }
}

// TMA S2G tile::scatter4
def int_nvvm_cp_async_bulk_tensor_s2g_tile_scatter4_2d
  : DefaultAttrsIntrinsicFlags<[],
      !listconcat([llvm_shared_ptr_ty,        // src_smem_ptr
                   llvm_ptr_ty],              // tensormap_ptr
                  !listsplat(llvm_i32_ty, 5), // dims
                  [llvm_i64_ty]),             // cache_hint
      [llvm_i1_ty],                           // Flag for cache_hint
      [IntrConvergent, ReadOnly<ArgIndex<0>>, ReadOnly<ArgIndex<1>>]>;

// TMA Tensor Copy Intrinsics: G2S -> From Global to Shared memory variants
foreach dim = 1...5 in {
  defvar tensor_dim_args = !listsplat(llvm_i32_ty, dim);

  foreach mode = !if(!ge(dim, 3), ["tile", "im2col", "im2col_w", "im2col_w_128"], ["tile"]) in {
    defvar is_im2col = !eq(mode, "im2col");
    defvar is_im2colw = !or(!eq(mode, "im2col_w"), !eq(mode, "im2col_w_128"));

    // For im2col_w/w128 modes, the num_offsets is always 2.
    // For im2col mode, the num_offsets is (dim - 2).
    defvar num_im2col_offsets = !if(is_im2colw, 2, !if(is_im2col, !add(dim, -2), 0));
    defvar im2col_offsets_args = !listsplat(llvm_i16_ty, num_im2col_offsets);

    defvar g2s_params = !listconcat(
                          [llvm_shared_cluster_ptr_ty, // dst_ptr
                           llvm_shared_ptr_ty,  // mbarrier_ptr
                           llvm_ptr_ty],        // tensormap_ptr
                          tensor_dim_args,      // actual tensor dims
                          im2col_offsets_args,  // im2col offsets
                          [llvm_i16_ty,         // cta_mask
                           llvm_i64_ty]);       // cache_hint
    defvar g2s_flags = [llvm_i1_ty,             // Flag for cta_mask
                        llvm_i1_ty,             // Flag for cache_hint
                        llvm_i32_ty];           // Flag for cta_group
    defvar cta_group_idx = !add(
                             !size(g2s_params),
                             !sub(!size(g2s_flags), 1));
    defvar g2s_props = [IntrConvergent,
                        WriteOnly<ArgIndex<0>>, ReadOnly<ArgIndex<2>>,
                        // Allowed values for cta_group are {0,1,2} i.e [0, 3).
                        Range<ArgIndex<cta_group_idx>, 0, 3>];
    def int_nvvm_cp_async_bulk_tensor_g2s_ # mode # _ # dim # d :
      DefaultAttrsIntrinsicFlags<[], g2s_params, g2s_flags, g2s_props>;

    def int_nvvm_cp_async_bulk_tensor_prefetch_ # mode # _ # dim # d :
      DefaultAttrsIntrinsicFlags<[],
          !listconcat([llvm_ptr_ty],        // tensormap_ptr
                       tensor_dim_args,     // actual tensor dims
                       im2col_offsets_args, // im2col offsets
                      [llvm_i64_ty]),       // cache_hint
          [llvm_i1_ty],                     // Flag for cache_hint
          [IntrConvergent, ReadOnly<ArgIndex<0>>]>;

    def int_nvvm_cp_async_bulk_tensor_g2s_cta_ # mode # _ # dim # d :
      DefaultAttrsIntrinsicFlags<[],
          !listconcat([llvm_shared_ptr_ty,  // dst_ptr
                       llvm_shared_ptr_ty,  // mbarrier_ptr
                       llvm_ptr_ty],        // tensormap_ptr
                       tensor_dim_args,     // actual tensor dims
                       im2col_offsets_args, // im2col offsets
                       [llvm_i64_ty]),      // cache_hint
          [llvm_i1_ty],                     // Flag for cache_hint
          [IntrConvergent, WriteOnly<ArgIndex<0>>, ReadOnly<ArgIndex<2>>]>;
  }
}

// TMA copy for tile::gather4
def int_nvvm_cp_async_bulk_tensor_g2s_tile_gather4_2d
  : DefaultAttrsIntrinsicFlags<[],
      !listconcat(
      [llvm_shared_cluster_ptr_ty, // dst_shared_cluster_ptr
       llvm_shared_ptr_ty,         // mbarrier_ptr
       llvm_ptr_ty],               // tensormap_ptr
       !listsplat(llvm_i32_ty, 5), // co-ordinates
      [llvm_i16_ty,                // cta_mask
       llvm_i64_ty]),              // cache_hint
      [llvm_i1_ty,                 // Flag for cta_mask
       llvm_i1_ty,                 // Flag for cache_hint
       llvm_i32_ty],               // Flag for cta_group
      [IntrConvergent,
       WriteOnly<ArgIndex<0>>, ReadOnly<ArgIndex<2>>,
       // Allowed values for cta_group are {0,1,2} i.e [0, 3).
       Range<ArgIndex<12>, 0, 3>]>;

def int_nvvm_cp_async_bulk_tensor_g2s_cta_tile_gather4_2d
  : DefaultAttrsIntrinsicFlags<[],
      !listconcat(
      [llvm_shared_ptr_ty,         // dst_shared_ptr
       llvm_shared_ptr_ty,         // mbarrier_ptr
       llvm_ptr_ty],               // tensormap_ptr
       !listsplat(llvm_i32_ty, 5), // co-ordinates
      [llvm_i64_ty]),              // cache_hint
      [llvm_i1_ty],                // Flag for cache_hint
      [IntrConvergent,
       WriteOnly<ArgIndex<0>>, ReadOnly<ArgIndex<2>>]>;

// TMA prefetch for tile::gather4
def int_nvvm_cp_async_bulk_tensor_prefetch_tile_gather4_2d
  : DefaultAttrsIntrinsicFlags<[],
      !listconcat([llvm_ptr_ty],               // tensormap_ptr
                  !listsplat(llvm_i32_ty, 5),  // co-ordinates
                  [llvm_i64_ty]),              // cache_hint
      [llvm_i1_ty],                            // Flag for cache_hint
      [IntrConvergent, ReadOnly<ArgIndex<0>>]>;

// Intrinsics for Prefetch and Prefetchu
let IntrProperties = [IntrArgMemOnly, ReadOnly<ArgIndex<0>>, NoCapture<ArgIndex<0>>] in {
  foreach level = ["L1", "L2"] in {
    def int_nvvm_prefetch_ # level : DefaultAttrsIntrinsic<[], [llvm_ptr_ty]>;
    def int_nvvm_prefetch_global_ # level : DefaultAttrsIntrinsic<[], [llvm_global_ptr_ty]>;
    def int_nvvm_prefetch_local_ # level : DefaultAttrsIntrinsic<[], [llvm_local_ptr_ty]>;
  }

  def int_nvvm_prefetch_tensormap : DefaultAttrsIntrinsic<[], [llvm_anyptr_ty]>;
  
  foreach eviction_priority = ["evict_normal", "evict_last"] in
    def int_nvvm_prefetch_global_L2_ # eviction_priority : DefaultAttrsIntrinsic<[], [llvm_global_ptr_ty]>;

  def int_nvvm_prefetchu_L1 : DefaultAttrsIntrinsic<[], [llvm_ptr_ty]>;
}

// applypriority
let IntrProperties = [IntrArgMemOnly, ReadOnly<ArgIndex<0>>, NoCapture<ArgIndex<0>>,
                      ImmArg<ArgIndex<1>>] in {
  def int_nvvm_applypriority_global_L2_evict_normal
    : DefaultAttrsIntrinsic<[], [llvm_global_ptr_ty, llvm_i64_ty]>;

  def int_nvvm_applypriority_L2_evict_normal
    : DefaultAttrsIntrinsic<[], [llvm_ptr_ty, llvm_i64_ty]>;
}

// discard
let IntrProperties = [NoCapture<ArgIndex<0>>, ImmArg<ArgIndex<1>>, IntrHasSideEffects] in {
  def int_nvvm_discard_global_L2 : DefaultAttrsIntrinsic<[], [llvm_global_ptr_ty, llvm_i64_ty]>;
  def int_nvvm_discard_L2 : DefaultAttrsIntrinsic<[], [llvm_ptr_ty, llvm_i64_ty]>;
}

// Intrinsics for Bulk Copy using TMA (non-tensor)
// From Global to Shared Cluster
def int_nvvm_cp_async_bulk_global_to_shared_cluster
  : DefaultAttrsIntrinsicFlags<[],
      [llvm_shared_cluster_ptr_ty, // dst_shared_cluster_ptr
       llvm_shared_ptr_ty,         // mbarrier_ptr
       llvm_global_ptr_ty,         // src_gmem_ptr
       llvm_i32_ty,                // copy_size
       llvm_i16_ty,                // cta_mask
       llvm_i64_ty],               // cache_hint
      [llvm_i1_ty,                 // Flag for cta_mask
       llvm_i1_ty],                // Flag for cache_hint
      [IntrConvergent, IntrArgMemOnly,
       WriteOnly<ArgIndex<0>>, ReadOnly<ArgIndex<2>>,
       NoCapture<ArgIndex<0>>, NoCapture<ArgIndex<1>>, NoCapture<ArgIndex<2>>]>;

// From Shared CTA to Shared Cluster
def int_nvvm_cp_async_bulk_shared_cta_to_cluster
  : DefaultAttrsIntrinsic<[],
      [llvm_shared_cluster_ptr_ty, // dst_shared_cluster_ptr
       llvm_shared_ptr_ty,         // mbarrier_ptr
       llvm_shared_ptr_ty,         // src_smem_ptr
       llvm_i32_ty],               // copy_size
      [IntrConvergent, IntrArgMemOnly,
       WriteOnly<ArgIndex<0>>, ReadOnly<ArgIndex<2>>,
       NoCapture<ArgIndex<0>>, NoCapture<ArgIndex<1>>,
       NoCapture<ArgIndex<2>>]>;

// From Shared CTA to Global memory
def int_nvvm_cp_async_bulk_shared_cta_to_global
  : DefaultAttrsIntrinsicFlags<[],
      [llvm_global_ptr_ty, // dst_gmem_ptr
       llvm_shared_ptr_ty, // src_smem_ptr
       llvm_i32_ty,        // copy_size
       llvm_i64_ty],       // cache_hint
      [llvm_i1_ty],        // Flag for cache_hint
      [IntrConvergent, IntrArgMemOnly,
       WriteOnly<ArgIndex<0>>, ReadOnly<ArgIndex<1>>,
       NoCapture<ArgIndex<0>>, NoCapture<ArgIndex<1>>]>;

// From Shared CTA to Global memory with bytemask
def int_nvvm_cp_async_bulk_shared_cta_to_global_bytemask
  : DefaultAttrsIntrinsic<[],
      [llvm_global_ptr_ty, // dst_gmem_ptr
       llvm_shared_ptr_ty, // src_smem_ptr
       llvm_i32_ty,        // copy_size
       llvm_i64_ty,        // cache_hint
       llvm_i1_ty,         // Flag for cache_hint
       llvm_i16_ty],       // byte_mask
      [IntrConvergent, IntrArgMemOnly,
       WriteOnly<ArgIndex<0>>, ReadOnly<ArgIndex<1>>,
       ImmArg<ArgIndex<4>>]>;

// Intrinsics for Bulk Copy Prefetch L2
def int_nvvm_cp_async_bulk_prefetch_L2
  : DefaultAttrsIntrinsicFlags<[],
      [llvm_global_ptr_ty, // src_gmem_ptr
       llvm_i32_ty,        // copy_size
       llvm_i64_ty],       // cache_hint
      [llvm_i1_ty],        // Flag for cache_hint
      [IntrConvergent, IntrArgMemOnly,
       NoCapture<ArgIndex<0>>, ReadOnly<ArgIndex<0>>]>;

def int_nvvm_griddepcontrol_launch_dependents : Intrinsic<[], [], [IntrNoMem, IntrHasSideEffects]>;
def int_nvvm_griddepcontrol_wait : Intrinsic<[], [], [IntrNoMem, IntrHasSideEffects]>;

//
// Tcgen05 family of Intrinsics
//

// Tcgen05 alloc/dealloc related intrinsics

foreach cta_group = ["cg1", "cg2"] in {
  def int_nvvm_tcgen05_alloc_ # cta_group : Intrinsic<[],
    [llvm_ptr_ty,        // dst_ptr
     llvm_i32_ty] ,      // num_columns
    [IntrConvergent, IntrInaccessibleMemOrArgMemOnly,
     WriteOnly<ArgIndex<0>>, NoCapture<ArgIndex<0>>]>;

  def int_nvvm_tcgen05_alloc_shared_ # cta_group : Intrinsic<[],
    [llvm_shared_ptr_ty, // dst_ptr
     llvm_i32_ty],       // num_columns
    [IntrConvergent, IntrInaccessibleMemOrArgMemOnly,
     WriteOnly<ArgIndex<0>>, NoCapture<ArgIndex<0>>]>;

  def int_nvvm_tcgen05_dealloc_ # cta_group : Intrinsic<[],
    [llvm_tmem_ptr_ty,   // tmem_addr
     llvm_i32_ty],       // num_columns
    [IntrConvergent, IntrArgMemOnly,
     NoCapture<ArgIndex<0>>]>;

  def int_nvvm_tcgen05_relinq_alloc_permit_ # cta_group : Intrinsic<[], [],
    [IntrConvergent, IntrInaccessibleMemOnly]>;

  def int_nvvm_tcgen05_commit_ # cta_group : Intrinsic<[],
    [llvm_ptr_ty],        // mbar_ptr
    [IntrConvergent, IntrInaccessibleMemOrArgMemOnly,
     NoCapture<ArgIndex<0>>]>;

  def int_nvvm_tcgen05_commit_shared_ # cta_group : Intrinsic<[],
    [llvm_shared_ptr_ty], // mbar_ptr
    [IntrConvergent, IntrInaccessibleMemOrArgMemOnly,
     NoCapture<ArgIndex<0>>]>;

  def int_nvvm_tcgen05_commit_mc_ # cta_group : Intrinsic<[],
    [llvm_ptr_ty, llvm_i16_ty], // mbar_ptr, cta_mask
    [IntrConvergent, IntrInaccessibleMemOrArgMemOnly,
     NoCapture<ArgIndex<0>>]>;

  def int_nvvm_tcgen05_commit_mc_shared_ # cta_group : Intrinsic<[],
    [llvm_shared_ptr_ty, llvm_i16_ty], // mbar_ptr, cta_mask
    [IntrConvergent, IntrInaccessibleMemOrArgMemOnly,
     NoCapture<ArgIndex<0>>]>;

  def int_nvvm_tcgen05_shift_down_ # cta_group : Intrinsic<[],
    [llvm_tmem_ptr_ty],   // tmem_addr
    [IntrConvergent, IntrArgMemOnly,
     NoCapture<ArgIndex<0>>]>;
}

// Tcgen05 wait_ld/st intrinsics
def int_nvvm_tcgen05_wait_ld : Intrinsic<[], [],
  [IntrConvergent, IntrInaccessibleMemOnly]>;
def int_nvvm_tcgen05_wait_st : Intrinsic<[], [],
  [IntrConvergent, IntrInaccessibleMemOnly]>;

// Tcgen05 Fence intrinsics
def int_nvvm_tcgen05_fence_before_thread_sync : Intrinsic<[], [],
  [IntrNoMem, IntrHasSideEffects]>;
def int_nvvm_tcgen05_fence_after_thread_sync : Intrinsic<[], [],
  [IntrNoMem, IntrHasSideEffects]>;

// Tcgen05 cp intrinsics
foreach cta_group = ["cg1", "cg2"] in {
  foreach src_fmt = ["", "b6x16_p32", "b4x16_p64"] in {
    foreach shape = ["128x256b", "4x256b", "128x128b",
                     "64x128b_warpx2_02_13",
                     "64x128b_warpx2_01_23",
                     "32x128b_warpx4"] in {
      defvar intr_suffix = StrJoin<"_", [shape, src_fmt, cta_group]>.ret;
      defvar name_suffix = StrJoin<".", [shape, src_fmt, cta_group]>.ret;

      def int_nvvm_tcgen05_cp_ # intr_suffix : Intrinsic<[],
        [llvm_tmem_ptr_ty,   // tmem_addr
         llvm_i64_ty],       // smem descriptor
        [IntrConvergent, IntrInaccessibleMemOrArgMemOnly, NoCapture<ArgIndex<0>>],
        "llvm.nvvm.tcgen05.cp." # name_suffix>;
    }
  }
}

// Tcgen05 ld intrinsics
class NVVM_TCGEN05_LD<string Shape, int Num> :
        Intrinsic<[NVVM_TCGEN05_LDST_ACCESS_SIZE<Shape, Num>.type],
                  !listconcat([llvm_tmem_ptr_ty],
                              !if(!eq(Shape, "16x32bx2"), [llvm_i64_ty], []),
                              [llvm_i1_ty]),
                  !listconcat([IntrConvergent, IntrArgMemOnly, NoCapture<ArgIndex<0>>],
                              !if(!eq(Shape, "16x32bx2"),
                                [ImmArg<ArgIndex<1>>, ImmArg<ArgIndex<2>>],
                                [ImmArg<ArgIndex<1>>]))>;

// Tcgen05 st intrinsics
class NVVM_TCGEN05_ST<string Shape, int Num> :
        Intrinsic<[],
                  !listconcat([llvm_tmem_ptr_ty],
                              !if(!eq(Shape, "16x32bx2"), [llvm_i64_ty], []),
                              [NVVM_TCGEN05_LDST_ACCESS_SIZE<Shape, Num>.type],
                              [llvm_i1_ty]),
                  !listconcat([IntrConvergent, IntrArgMemOnly, NoCapture<ArgIndex<0>>],
                              !if(!eq(Shape, "16x32bx2"),
                                [ImmArg<ArgIndex<1>>, ImmArg<ArgIndex<3>>],
                                [ImmArg<ArgIndex<2>>]))>;

foreach shape = ["16x64b", "16x128b", "16x256b", "32x32b", "16x32bx2"] in {
  foreach num = 0...8 in {
    if NVVM_TCGEN05_LDST_ACCESS_SIZE<shape, num>.valid then {
      def int_nvvm_tcgen05_ld_ # shape # _x # !shl(1, num) :
            NVVM_TCGEN05_LD<shape, num>;
      def int_nvvm_tcgen05_st_ # shape # _x # !shl(1, num) :
            NVVM_TCGEN05_ST<shape, num>;
    }
  }
}

//
// Bulk store intrinsics
//
let IntrProperties = [IntrArgMemOnly, IntrWriteMem, WriteOnly<ArgIndex<0>>,
                      NoCapture<ArgIndex<0>>, ImmArg<ArgIndex<2>>] in {
  def int_nvvm_st_bulk :
      DefaultAttrsIntrinsic<[], [llvm_ptr_ty, llvm_i64_ty, llvm_i64_ty]>;

  def int_nvvm_st_bulk_shared_cta :
      DefaultAttrsIntrinsic<[], [llvm_shared_ptr_ty, llvm_i64_ty, llvm_i64_ty]>;
}

//
// clusterlaunchcontorl Intrinsics
//

// clusterlaunchcontrol.try_cancel

def int_nvvm_clusterlaunchcontrol_try_cancel_async_shared
    : DefaultAttrsIntrinsic<[], [llvm_shared_ptr_ty, llvm_shared_ptr_ty],
                [IntrHasSideEffects, IntrArgMemOnly],
                "llvm.nvvm.clusterlaunchcontrol.try_cancel.async.shared">;

def int_nvvm_clusterlaunchcontrol_try_cancel_async_multicast_shared
    : DefaultAttrsIntrinsic<[], [llvm_shared_ptr_ty, llvm_shared_ptr_ty],
                [IntrHasSideEffects, IntrArgMemOnly],
                "llvm.nvvm.clusterlaunchcontrol.try_cancel.async.multicast.shared">;

// clusterlaunchcontrol.query_cancel.is_canceled

def int_nvvm_clusterlaunchcontrol_query_cancel_is_canceled
    : PureIntrinsic<[llvm_i1_ty], [llvm_i128_ty], [],
                    "llvm.nvvm.clusterlaunchcontrol.query_cancel.is_canceled">;

foreach dim = ["x", "y", "z"] in
  def int_nvvm_clusterlaunchcontrol_query_cancel_get_first_ctaid_ # dim
    : PureIntrinsic<[llvm_i32_ty], [llvm_i128_ty], [],
                    "llvm.nvvm.clusterlaunchcontrol.query_cancel.get_first_ctaid." # dim>;

} // let TargetPrefix = "nvvm"<|MERGE_RESOLUTION|>--- conflicted
+++ resolved
@@ -178,167 +178,6 @@
   string gft = Geom#":"#Frag#":"#ptx_elt_type;
   string gf = Geom#":"#Frag;
   string ft = frag#":"#ptx_elt_type;
-<<<<<<< HEAD
-  list<LLVMType> regs = !cond(
-    // mma fp ops use smaller fragments than wmma fp ops
-    !eq(gft,"m8n8k4:a:f16") : !listsplat(llvm_v2f16_ty, 2),
-    !eq(gft,"m8n8k4:b:f16") : !listsplat(llvm_v2f16_ty, 2),
-    !eq(gft,"m16n8k8:a:f16") : !listsplat(llvm_v2f16_ty, 2),
-    !eq(gft,"m16n8k8:b:f16") : [llvm_v2f16_ty],
-    !eq(gft,"m16n8k8:c:f16") : !listsplat(llvm_v2f16_ty, 2),
-    !eq(gft,"m16n8k8:d:f16") : !listsplat(llvm_v2f16_ty, 2),
-    !eq(gft,"m16n8k8:c:f32") : !listsplat(llvm_float_ty, 4),
-    !eq(gft,"m16n8k8:d:f32") : !listsplat(llvm_float_ty, 4),
-    !eq(gft,"m16n8k16:a:f16") : !listsplat(llvm_v2f16_ty, 4),
-    !eq(gft,"m16n8k16:b:f16") : !listsplat(llvm_v2f16_ty, 2),
-    !eq(gft,"m16n8k16:c:f16") : !listsplat(llvm_v2f16_ty, 2),
-    !eq(gft,"m16n8k16:d:f16") : !listsplat(llvm_v2f16_ty, 2),
-    !eq(gft,"m16n8k16:c:f32") : !listsplat(llvm_float_ty, 4),
-    !eq(gft,"m16n8k16:d:f32") : !listsplat(llvm_float_ty, 4),
-    !eq(gft,"m16n8k4:c:f32") : !listsplat(llvm_float_ty, 4),
-    !eq(gft,"m16n8k4:d:f32") : !listsplat(llvm_float_ty, 4),
-
-    // wmma fp16 -> fp16/fp32 @  m16n16k16/m8n32k16/m32n8k16
-    // All other supported geometries use the same fragment format for f32 and
-    // f16, so we only need to consider {fragment, type}.
-    !eq(ft,"a:f16") : !listsplat(llvm_v2f16_ty, 8),
-    !eq(ft,"b:f16") : !listsplat(llvm_v2f16_ty, 8),
-    !eq(ft,"c:f16") : !listsplat(llvm_v2f16_ty, 4),
-    !eq(ft,"d:f16") : !listsplat(llvm_v2f16_ty, 4),
-    !eq(ft,"c:f32") : !listsplat(llvm_float_ty, 8),
-    !eq(ft,"d:f32") : !listsplat(llvm_float_ty, 8),
-
-    // wmma tf32 -> s32 @ m16n16k8
-    !eq(gft,"m16n16k8:a:tf32") : !listsplat(llvm_i32_ty, 4),
-    !eq(gft,"m16n16k8:b:tf32") : !listsplat(llvm_i32_ty, 4),
-
-    // mma tf32 -> s32 @ m16n16k8/m16n8k8
-    !eq(gft,"m16n8k4:a:tf32") : !listsplat(llvm_i32_ty, 2),
-    !eq(gft,"m16n8k4:b:tf32") : [llvm_i32_ty],
-    !eq(gft,"m16n8k8:a:tf32") : !listsplat(llvm_i32_ty, 4),
-    !eq(gft,"m16n8k8:b:tf32") : !listsplat(llvm_i32_ty, 2),
-
-    !eq(gft,"m8n8k4:a:f64") : [llvm_double_ty],
-    !eq(gft,"m8n8k4:b:f64") : [llvm_double_ty],
-    !eq(gft,"m8n8k4:c:f64") : !listsplat(llvm_double_ty, 2),
-    !eq(gft,"m8n8k4:d:f64") : !listsplat(llvm_double_ty, 2),
-
-    // wmma bf16 -> s32 @ m16n16k16/m8n32k16/m32n8k16
-    !eq(gft,"m16n16k16:a:bf16") : !listsplat(llvm_i32_ty, 4),
-    !eq(gft,"m16n16k16:b:bf16") : !listsplat(llvm_i32_ty, 4),
-    !eq(gft,"m8n32k16:a:bf16") : !listsplat(llvm_i32_ty, 2),
-    !eq(gft,"m8n32k16:b:bf16") : !listsplat(llvm_i32_ty, 8),
-    !eq(gft,"m32n8k16:a:bf16") : !listsplat(llvm_i32_ty, 8),
-    !eq(gft,"m32n8k16:b:bf16") : !listsplat(llvm_i32_ty, 2),
-
-    // mma bf16 -> s32 @ m16n8k16/m16n8k8
-    !eq(gft,"m16n8k16:a:bf16") : !listsplat(llvm_i32_ty, 4),
-    !eq(gft,"m16n8k16:b:bf16") : !listsplat(llvm_i32_ty, 2),
-    !eq(gft,"m16n8k8:a:bf16") : !listsplat(llvm_i32_ty, 2),
-    !eq(gft,"m16n8k8:b:bf16") : [llvm_i32_ty],
-
-    // wmma u8/s8 -> s32 @ m16n16k16/m8n32k16/m32n8k16
-    !eq(gft,"m16n16k16:a:u8") : !listsplat(llvm_i32_ty, 2),
-    !eq(gft,"m16n16k16:a:s8") : !listsplat(llvm_i32_ty, 2),
-    !eq(gft,"m16n16k16:b:u8") : !listsplat(llvm_i32_ty, 2),
-    !eq(gft,"m16n16k16:b:s8") : !listsplat(llvm_i32_ty, 2),
-    !eq(gft,"m16n16k16:c:s32") : !listsplat(llvm_i32_ty, 8),
-    !eq(gft,"m16n16k16:d:s32") : !listsplat(llvm_i32_ty, 8),
-
-    !eq(gft,"m8n32k16:a:u8") : [llvm_i32_ty],
-    !eq(gft,"m8n32k16:a:s8") : [llvm_i32_ty],
-    !eq(gft,"m8n32k16:b:u8") : !listsplat(llvm_i32_ty, 4),
-    !eq(gft,"m8n32k16:b:s8") : !listsplat(llvm_i32_ty, 4),
-    !eq(gft,"m8n32k16:c:s32") : !listsplat(llvm_i32_ty, 8),
-    !eq(gft,"m8n32k16:d:s32") : !listsplat(llvm_i32_ty, 8),
-
-    !eq(gft,"m32n8k16:a:u8") : !listsplat(llvm_i32_ty, 4),
-    !eq(gft,"m32n8k16:a:s8") : !listsplat(llvm_i32_ty, 4),
-    !eq(gft,"m32n8k16:b:u8") : [llvm_i32_ty],
-    !eq(gft,"m32n8k16:b:s8") : [llvm_i32_ty],
-    !eq(gft,"m32n8k16:c:s32") : !listsplat(llvm_i32_ty, 8),
-    !eq(gft,"m32n8k16:d:s32") : !listsplat(llvm_i32_ty, 8),
-
-    // mma u8/s8 -> s32 @ m8n8k16/m16n8k16/m16n8k32
-    !eq(gft,"m8n8k16:a:u8") : [llvm_i32_ty],
-    !eq(gft,"m8n8k16:a:s8") : [llvm_i32_ty],
-    !eq(gft,"m8n8k16:b:u8") : [llvm_i32_ty],
-    !eq(gft,"m8n8k16:b:s8") : [llvm_i32_ty],
-    !eq(gft,"m8n8k16:c:s32") : !listsplat(llvm_i32_ty, 2),
-    !eq(gft,"m8n8k16:d:s32") : !listsplat(llvm_i32_ty, 2),
-
-    !eq(gft,"m16n8k16:a:u8") : !listsplat(llvm_i32_ty, 2),
-    !eq(gft,"m16n8k16:a:s8") : !listsplat(llvm_i32_ty, 2),
-    !eq(gft,"m16n8k16:b:u8") : [llvm_i32_ty],
-    !eq(gft,"m16n8k16:b:s8") : [llvm_i32_ty],
-    !eq(gft,"m16n8k16:c:s32") : !listsplat(llvm_i32_ty, 4),
-    !eq(gft,"m16n8k16:d:s32") : !listsplat(llvm_i32_ty, 4),
-
-    !eq(gft,"m16n8k32:a:u8") : !listsplat(llvm_i32_ty, 4),
-    !eq(gft,"m16n8k32:a:s8") : !listsplat(llvm_i32_ty, 4),
-    !eq(gft,"m16n8k32:b:u8") : !listsplat(llvm_i32_ty, 2),
-    !eq(gft,"m16n8k32:b:s8") : !listsplat(llvm_i32_ty, 2),
-    !eq(gft,"m16n8k32:c:s32") : !listsplat(llvm_i32_ty, 4),
-    !eq(gft,"m16n8k32:d:s32") : !listsplat(llvm_i32_ty, 4),
-
-    // wmma/mma u4/s4 -> s32 @ m8n8k32 (u4/s4)
-    !eq(gft,"m8n8k32:a:u4") : [llvm_i32_ty],
-    !eq(gft,"m8n8k32:a:s4") : [llvm_i32_ty],
-    !eq(gft,"m8n8k32:b:u4") : [llvm_i32_ty],
-    !eq(gft,"m8n8k32:b:s4") : [llvm_i32_ty],
-    !eq(gft,"m8n8k32:c:s32") : !listsplat(llvm_i32_ty, 2),
-    !eq(gft,"m8n8k32:d:s32") : !listsplat(llvm_i32_ty, 2),
-
-    !eq(gft,"m16n8k32:a:u4") : !listsplat(llvm_i32_ty, 2),
-    !eq(gft,"m16n8k32:a:s4") : !listsplat(llvm_i32_ty, 2),
-    !eq(gft,"m16n8k32:b:u4") : [llvm_i32_ty],
-    !eq(gft,"m16n8k32:b:s4") : [llvm_i32_ty],
-    !eq(gft,"m16n8k32:c:s32") : !listsplat(llvm_i32_ty, 4),
-    !eq(gft,"m16n8k32:d:s32") : !listsplat(llvm_i32_ty, 4),
-
-    !eq(gft,"m16n8k64:a:u4") : !listsplat(llvm_i32_ty, 4),
-    !eq(gft,"m16n8k64:a:s4") : !listsplat(llvm_i32_ty, 4),
-    !eq(gft,"m16n8k64:b:u4") : !listsplat(llvm_i32_ty, 2),
-    !eq(gft,"m16n8k64:b:s4") : !listsplat(llvm_i32_ty, 2),
-    !eq(gft,"m16n8k64:c:s32") : !listsplat(llvm_i32_ty, 4),
-    !eq(gft,"m16n8k64:d:s32") : !listsplat(llvm_i32_ty, 4),
-
-    // wmma/mma b1 -> s32 @ m8n8k128(b1)
-    !eq(gft,"m8n8k128:a:b1") : [llvm_i32_ty],
-    !eq(gft,"m8n8k128:b:b1") : [llvm_i32_ty],
-    !eq(gft,"m8n8k128:c:s32") : !listsplat(llvm_i32_ty, 2),
-    !eq(gft,"m8n8k128:d:s32") : !listsplat(llvm_i32_ty, 2),
-
-    !eq(gft,"m16n8k128:a:b1") : !listsplat(llvm_i32_ty, 2),
-    !eq(gft,"m16n8k128:b:b1") : [llvm_i32_ty],
-    !eq(gft,"m16n8k128:c:s32") : !listsplat(llvm_i32_ty, 4),
-    !eq(gft,"m16n8k128:d:s32") : !listsplat(llvm_i32_ty, 4),
-
-    !eq(gft,"m16n8k256:a:b1") : !listsplat(llvm_i32_ty, 4),
-    !eq(gft,"m16n8k256:b:b1") : !listsplat(llvm_i32_ty, 2),
-    !eq(gft,"m16n8k256:c:s32") : !listsplat(llvm_i32_ty, 4),
-    !eq(gft,"m16n8k256:d:s32") : !listsplat(llvm_i32_ty, 4),
-
-    // ldmatrix b16 -> s32 @ m8n8
-    !eq(gf,"m8n8:x1") : !listsplat(llvm_i32_ty, 1),
-    !eq(gf,"m8n8:x2") : !listsplat(llvm_i32_ty, 2),
-    !eq(gf,"m8n8:x4") : !listsplat(llvm_i32_ty, 4),
-
-    // ldmatrix b8, b8x16.b6x16_p32, b8x16.b4x16_p64 -> s32 @ m16n16
-    !eq(gf,"m16n16:x1") : !listsplat(llvm_i32_ty, 2),
-    !eq(gf,"m16n16:x2") : !listsplat(llvm_i32_ty, 4),
-
-    // ldmatrix b8x16.b6x16_p32, b8x16.b4x16_p64 -> s32 @ m8n16
-    !eq(gf,"m8n16:x1") : !listsplat(llvm_i32_ty, 1),
-    !eq(gf,"m8n16:x2") : !listsplat(llvm_i32_ty, 2),
-    !eq(gf,"m8n16:x4") : !listsplat(llvm_i32_ty, 4),
-
-    // stmatrix b8 -> s32 @ m16n8
-    !eq(gf,"m16n8:x1") : !listsplat(llvm_i32_ty, 1),
-    !eq(gf,"m16n8:x2") : !listsplat(llvm_i32_ty, 2),
-    !eq(gf,"m16n8:x4") : !listsplat(llvm_i32_ty, 4),
-
-=======
   list<LLVMType> regs = !if(!eq(IsSparse, true),
     !cond(
       // mma sparse ops use other fragments for some arguments
@@ -574,7 +413,6 @@
       !eq(gf,"m16n8:x2") : !listsplat(llvm_i32_ty, 2),
       !eq(gf,"m16n8:x4") : !listsplat(llvm_i32_ty, 4),
     )
->>>>>>> 35227056
   );
 }
 
@@ -1011,8 +849,6 @@
   );
 }
 
-<<<<<<< HEAD
-=======
 
 // Returns true if this combination of layout/kind/satf for MMA.SP ops is supported;
 // false otherwise.
@@ -1075,7 +911,6 @@
 }
 
 
->>>>>>> 35227056
 class SHFL_INFO<bit sync, string mode, string type, bit return_pred> {
   string Suffix = !if(sync, "sync_", "")
                   # mode # "_"
