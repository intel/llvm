--- conflicted
+++ resolved
@@ -1006,17 +1006,9 @@
         DefaultAttrsIntrinsic<[llvm_double_ty], [llvm_double_ty]>;
   }
 
-<<<<<<< HEAD
   def int_nvvm_rcp_approx_f : ClangBuiltin<"__nvvm_rcp_approx_f">,
       DefaultAttrsIntrinsic<[llvm_float_ty], [llvm_float_ty], [IntrNoMem]>;
 
-  def int_nvvm_rcp_approx_ftz_f : NVVMBuiltin,
-      DefaultAttrsIntrinsic<[llvm_float_ty], [llvm_float_ty], [IntrNoMem]>;
-  def int_nvvm_rcp_approx_ftz_d : NVVMBuiltin,
-      DefaultAttrsIntrinsic<[llvm_double_ty], [llvm_double_ty], [IntrNoMem]>;
-
-=======
->>>>>>> 847561e4
 //
 // Sqrt
 //
