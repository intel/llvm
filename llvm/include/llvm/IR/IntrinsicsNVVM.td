//===- IntrinsicsNVVM.td - Defines NVVM intrinsics ---------*- tablegen -*-===//
//
// Part of the LLVM Project, under the Apache License v2.0 with LLVM Exceptions.
// See https://llvm.org/LICENSE.txt for license information.
// SPDX-License-Identifier: Apache-2.0 WITH LLVM-exception
//
//===----------------------------------------------------------------------===//
//
// This file defines all of the NVVM-specific intrinsics for use with NVPTX.
//
//===----------------------------------------------------------------------===//

//===----------------------------------------------------------------------===//
// Guidelines on NVPTX Intrinsic design
//===----------------------------------------------------------------------===//
// 
// The NVPTX intrinsics are used to model instructions in the PTX ISA.
// While simpler intrinsics can represent certain features effectively,
// more complex instructions like TMA and MMA are not as straightforward
// to model. A single variant of these complex instructions can expand
// into hundreds of intrinsics. Additionally, any expansion in the
// corresponding ISA can exponentially increase these numbers, making it
// difficult to manage them in the IR and backend passes. Therefore,
// a careful design of intrinsic interfaces can ease maintenance and
// contribute to a sustainable, long-term solution.
//
// The default approach is to have a 1:1 match between the intrinsic and
// the instruction where the instruction suffixes map to the intrinsic name
// and the instruction arguments map to the intrinsic arguments or return
// value.
//
// However, when there are too many instruction/intrinsic variants like
// the TMA/MMA family, it is desirable to encode some variants as a
// constant argument, referred to as 'flags'.
// TODO: Add a guideline to quantify the metric on 'how many intrinsics' here.
//
// Below are a set of guidelines that may help in choosing
// an appropriate design for the complex intrinsics:
// 
// 1. Each flag argument represents one set of instruction modifiers.
//    These flags are compile-time integer constants.
// 
// 2. When an intrinsic uses flags, document it with details of the
//    flag usage in the ``NVPTXUsage.rst`` file.
// 3. Annotate all flag arguments with ImmArg<ArgIdx<>>.
// 4. Place the flag arguments at the end of the (actual)argument list.
// 
// 5. Use `i1` for boolean flags and `i8` for others. Usually,
//    the `i8` types represent an `enum` encoding the family of
//    modifiers.
// 6. Note that, the specific variant for non-boolean flags may not be
//    obvious in the IR. So, maintain consistency between the enum value
//    definitions and their usage in the backend.
//    * Provide a meaningful default value in the enums wherever applicable.
//    * TODO: Investigate auto-upgrade capability for intrinsics
//      when only flag value mappings change.
//
// 7. Identify the key features of an intrinsic and distinguish between
//    first-order and supplementary information. Typically, encoding the
//    first-order information in the intrinsic name while using flags
//    for supplementary details improves readability.
//    For example:
// 
//    i. For MMA intrinsics, 'dense' vs. 'sparse' is a fundamental feature,
//    whereas an optional scaling applied to matrices is relatively secondary.
// 
//    ii. For TMAs, the mode of copy (e.g., 'Tile' or 'Im2col') is a first-order
//    information, while features like an optional cache hint tend to be
//    secondary.
// 
// 8. If there are invalid combinations within a set of modifiers, avoid
//    encoding them as flags, as much as possible. This helps reduce the
//    need for error handling of unsupported cases in the backend.
//    For example, some 'cvt' intrinsics support only a subset of the
//    possible rounding modes; so it is preferable not to encode the
//    rounding modes as flags.
// 9. Similarly, when there are invalid combinations across a set of
//    modifiers, avoid encoding them as flags to prevent additional
//    complexity in error handling.
// 
// 10. Maintain a consistent design within an intrinsic family, including
//     argument ordering as well as the usage and ordering of flags.
// 11. When designing an intrinsic corresponding to an instruction or its variant,
//     consider the entire instruction family. This may reveal common features
//     that can be modelled consistently across the family.
// 
// In summary, strive to balance the aspects mentioned above, to achieve
// a scalable design with maximum readability.
//===----------------------------------------------------------------------===//

// The following intrinsics were once defined here, but are now auto-upgraded
// to target-generic LLVM intrinsics.
//
//   * llvm.nvvm.brev32  --> llvm.bitreverse.i32
//   * llvm.nvvm.brev64  --> llvm.bitreverse.i64
//   * llvm.nvvm.clz.i   --> llvm.ctlz.i32
//   * llvm.nvvm.clz.ll  --> trunc i64 llvm.ctlz.i64(x) to i32
//   * llvm.nvvm.popc.i  --> llvm.ctpop.i32
//   * llvm.nvvm.popc.ll --> trunc i64 llvm.ctpop.i64 to i32
//   * llvm.nvvm.abs.i   --> select(x >= -x, x, -x)
//   * llvm.nvvm.abs.ll  --> ibid.
//   * llvm.nvvm.max.i   --> select(x sge y, x, y)
//   * llvm.nvvm.max.ll  --> ibid.
//   * llvm.nvvm.max.ui  --> select(x uge y, x, y)
//   * llvm.nvvm.max.ull --> ibid.
//   * llvm.nvvm.max.i   --> select(x sle y, x, y)
//   * llvm.nvvm.max.ll  --> ibid.
//   * llvm.nvvm.max.ui  --> select(x ule y, x, y)
//   * llvm.nvvm.max.ull --> ibid.
//   * llvm.nvvm.h2f     --> llvm.convert.to.fp16.f32
//   * llvm.nvvm.bitcast.f2i         --> bitcast
//   * llvm.nvvm.bitcast.i2f         --> ibid.
//   * llvm.nvvm.bitcast.d2ll        --> ibid.
//   * llvm.nvvm.bitcast.ll2d        --> ibid.
//   * llvm.nvvm.ptr.gen.to.global   --> addrspacecast
//   * llvm.nvvm.ptr.gen.to.shared   --> ibid.
//   * llvm.nvvm.ptr.gen.to.constant --> ibid.
//   * llvm.nvvm.ptr.gen.to.local    --> ibid.
//   * llvm.nvvm.ptr.global.to.gen   --> ibid.
//   * llvm.nvvm.ptr.shared.to.gen   --> ibid.
//   * llvm.nvvm.ptr.constant.to.gen --> ibid.
//   * llvm.nvvm.ptr.local.to.gen    --> ibid.
//   * llvm.nvvm.ldg.global.i        --> load addrspace(1) !load.invariant
//   * llvm.nvvm.ldg.global.f        --> ibid.
//   * llvm.nvvm.ldg.global.p        --> ibid.
//   * llvm.nvvm.swap.lo.hi.b64      --> llvm.fshl(x, x, 32)
//   * llvm.nvvm.atomic.load.inc.32  --> atomicrmw uinc_wrap
//   * llvm.nvvm.atomic.load.dec.32  --> atomicrmw udec_wrap

def llvm_global_ptr_ty  : LLVMQualPointerType<1>;  // (global)ptr
def llvm_shared_ptr_ty  : LLVMQualPointerType<3>;  // (shared)ptr
def llvm_local_ptr_ty   : LLVMQualPointerType<5>;  // (local)ptr
def llvm_tmem_ptr_ty    : LLVMQualPointerType<6>;  // (tensor memory)ptr

//
// MISC
//

// Helper class that concatenates list elements with
// a given separator 'sep' and returns the result.
// Handles empty strings.
class StrJoin<string sep, list<string> str_list> {
  string ret = !foldl("", str_list, a, b,
               !if(!eq(a, ""), b, !if(!eq(b, ""), a, !strconcat(a, sep, b))));
}

// Helper class that represents a 'fragment' of an NVPTX *MMA instruction.
// Geom: m<M>n<N>k<K>. E.g. m8n32k16
// Frag: [a|b|c|d] ([x1|x2|x4] for ldmatrix)
// PtxEltType: PTX type for the element.
class WMMA_REGS<string Geom, string Frag, string PtxEltType> {
  string geom = Geom;
  string frag = Frag;
  string ptx_elt_type = PtxEltType;
  string gft = Geom#":"#Frag#":"#ptx_elt_type;
  string gf = Geom#":"#Frag;
  string ft = frag#":"#ptx_elt_type;
  list<LLVMType> regs = !cond(
    // mma fp ops use smaller fragments than wmma fp ops
    !eq(gft,"m8n8k4:a:f16") : !listsplat(llvm_v2f16_ty, 2),
    !eq(gft,"m8n8k4:b:f16") : !listsplat(llvm_v2f16_ty, 2),
    !eq(gft,"m16n8k8:a:f16") : !listsplat(llvm_v2f16_ty, 2),
    !eq(gft,"m16n8k8:b:f16") : [llvm_v2f16_ty],
    !eq(gft,"m16n8k8:c:f16") : !listsplat(llvm_v2f16_ty, 2),
    !eq(gft,"m16n8k8:d:f16") : !listsplat(llvm_v2f16_ty, 2),
    !eq(gft,"m16n8k8:c:f32") : !listsplat(llvm_float_ty, 4),
    !eq(gft,"m16n8k8:d:f32") : !listsplat(llvm_float_ty, 4),
    !eq(gft,"m16n8k16:a:f16") : !listsplat(llvm_v2f16_ty, 4),
    !eq(gft,"m16n8k16:b:f16") : !listsplat(llvm_v2f16_ty, 2),
    !eq(gft,"m16n8k16:c:f16") : !listsplat(llvm_v2f16_ty, 2),
    !eq(gft,"m16n8k16:d:f16") : !listsplat(llvm_v2f16_ty, 2),
    !eq(gft,"m16n8k16:c:f32") : !listsplat(llvm_float_ty, 4),
    !eq(gft,"m16n8k16:d:f32") : !listsplat(llvm_float_ty, 4),
    !eq(gft,"m16n8k4:c:f32") : !listsplat(llvm_float_ty, 4),
    !eq(gft,"m16n8k4:d:f32") : !listsplat(llvm_float_ty, 4),

    // wmma fp16 -> fp16/fp32 @  m16n16k16/m8n32k16/m32n8k16
    // All other supported geometries use the same fragment format for f32 and
    // f16, so we only need to consider {fragment, type}.
    !eq(ft,"a:f16") : !listsplat(llvm_v2f16_ty, 8),
    !eq(ft,"b:f16") : !listsplat(llvm_v2f16_ty, 8),
    !eq(ft,"c:f16") : !listsplat(llvm_v2f16_ty, 4),
    !eq(ft,"d:f16") : !listsplat(llvm_v2f16_ty, 4),
    !eq(ft,"c:f32") : !listsplat(llvm_float_ty, 8),
    !eq(ft,"d:f32") : !listsplat(llvm_float_ty, 8),

    // wmma tf32 -> s32 @ m16n16k8
    !eq(gft,"m16n16k8:a:tf32") : !listsplat(llvm_i32_ty, 4),
    !eq(gft,"m16n16k8:b:tf32") : !listsplat(llvm_i32_ty, 4),

    // mma tf32 -> s32 @ m16n16k8/m16n8k8
    !eq(gft,"m16n8k4:a:tf32") : !listsplat(llvm_i32_ty, 2),
    !eq(gft,"m16n8k4:b:tf32") : [llvm_i32_ty],
    !eq(gft,"m16n8k8:a:tf32") : !listsplat(llvm_i32_ty, 4),
    !eq(gft,"m16n8k8:b:tf32") : !listsplat(llvm_i32_ty, 2),

    !eq(gft,"m8n8k4:a:f64") : [llvm_double_ty],
    !eq(gft,"m8n8k4:b:f64") : [llvm_double_ty],
    !eq(gft,"m8n8k4:c:f64") : !listsplat(llvm_double_ty, 2),
    !eq(gft,"m8n8k4:d:f64") : !listsplat(llvm_double_ty, 2),

    // wmma bf16 -> s32 @ m16n16k16/m8n32k16/m32n8k16
    !eq(gft,"m16n16k16:a:bf16") : !listsplat(llvm_i32_ty, 4),
    !eq(gft,"m16n16k16:b:bf16") : !listsplat(llvm_i32_ty, 4),
    !eq(gft,"m8n32k16:a:bf16") : !listsplat(llvm_i32_ty, 2),
    !eq(gft,"m8n32k16:b:bf16") : !listsplat(llvm_i32_ty, 8),
    !eq(gft,"m32n8k16:a:bf16") : !listsplat(llvm_i32_ty, 8),
    !eq(gft,"m32n8k16:b:bf16") : !listsplat(llvm_i32_ty, 2),

    // mma bf16 -> s32 @ m16n8k16/m16n8k8
    !eq(gft,"m16n8k16:a:bf16") : !listsplat(llvm_i32_ty, 4),
    !eq(gft,"m16n8k16:b:bf16") : !listsplat(llvm_i32_ty, 2),
    !eq(gft,"m16n8k8:a:bf16") : !listsplat(llvm_i32_ty, 2),
    !eq(gft,"m16n8k8:b:bf16") : [llvm_i32_ty],

    // wmma u8/s8 -> s32 @ m16n16k16/m8n32k16/m32n8k16
    !eq(gft,"m16n16k16:a:u8") : !listsplat(llvm_i32_ty, 2),
    !eq(gft,"m16n16k16:a:s8") : !listsplat(llvm_i32_ty, 2),
    !eq(gft,"m16n16k16:b:u8") : !listsplat(llvm_i32_ty, 2),
    !eq(gft,"m16n16k16:b:s8") : !listsplat(llvm_i32_ty, 2),
    !eq(gft,"m16n16k16:c:s32") : !listsplat(llvm_i32_ty, 8),
    !eq(gft,"m16n16k16:d:s32") : !listsplat(llvm_i32_ty, 8),

    !eq(gft,"m8n32k16:a:u8") : [llvm_i32_ty],
    !eq(gft,"m8n32k16:a:s8") : [llvm_i32_ty],
    !eq(gft,"m8n32k16:b:u8") : !listsplat(llvm_i32_ty, 4),
    !eq(gft,"m8n32k16:b:s8") : !listsplat(llvm_i32_ty, 4),
    !eq(gft,"m8n32k16:c:s32") : !listsplat(llvm_i32_ty, 8),
    !eq(gft,"m8n32k16:d:s32") : !listsplat(llvm_i32_ty, 8),

    !eq(gft,"m32n8k16:a:u8") : !listsplat(llvm_i32_ty, 4),
    !eq(gft,"m32n8k16:a:s8") : !listsplat(llvm_i32_ty, 4),
    !eq(gft,"m32n8k16:b:u8") : [llvm_i32_ty],
    !eq(gft,"m32n8k16:b:s8") : [llvm_i32_ty],
    !eq(gft,"m32n8k16:c:s32") : !listsplat(llvm_i32_ty, 8),
    !eq(gft,"m32n8k16:d:s32") : !listsplat(llvm_i32_ty, 8),

    // mma u8/s8 -> s32 @ m8n8k16/m16n8k16/m16n8k32
    !eq(gft,"m8n8k16:a:u8") : [llvm_i32_ty],
    !eq(gft,"m8n8k16:a:s8") : [llvm_i32_ty],
    !eq(gft,"m8n8k16:b:u8") : [llvm_i32_ty],
    !eq(gft,"m8n8k16:b:s8") : [llvm_i32_ty],
    !eq(gft,"m8n8k16:c:s32") : !listsplat(llvm_i32_ty, 2),
    !eq(gft,"m8n8k16:d:s32") : !listsplat(llvm_i32_ty, 2),

    !eq(gft,"m16n8k16:a:u8") : !listsplat(llvm_i32_ty, 2),
    !eq(gft,"m16n8k16:a:s8") : !listsplat(llvm_i32_ty, 2),
    !eq(gft,"m16n8k16:b:u8") : [llvm_i32_ty],
    !eq(gft,"m16n8k16:b:s8") : [llvm_i32_ty],
    !eq(gft,"m16n8k16:c:s32") : !listsplat(llvm_i32_ty, 4),
    !eq(gft,"m16n8k16:d:s32") : !listsplat(llvm_i32_ty, 4),

    !eq(gft,"m16n8k32:a:u8") : !listsplat(llvm_i32_ty, 4),
    !eq(gft,"m16n8k32:a:s8") : !listsplat(llvm_i32_ty, 4),
    !eq(gft,"m16n8k32:b:u8") : !listsplat(llvm_i32_ty, 2),
    !eq(gft,"m16n8k32:b:s8") : !listsplat(llvm_i32_ty, 2),
    !eq(gft,"m16n8k32:c:s32") : !listsplat(llvm_i32_ty, 4),
    !eq(gft,"m16n8k32:d:s32") : !listsplat(llvm_i32_ty, 4),

    // wmma/mma u4/s4 -> s32 @ m8n8k32 (u4/s4)
    !eq(gft,"m8n8k32:a:u4") : [llvm_i32_ty],
    !eq(gft,"m8n8k32:a:s4") : [llvm_i32_ty],
    !eq(gft,"m8n8k32:b:u4") : [llvm_i32_ty],
    !eq(gft,"m8n8k32:b:s4") : [llvm_i32_ty],
    !eq(gft,"m8n8k32:c:s32") : !listsplat(llvm_i32_ty, 2),
    !eq(gft,"m8n8k32:d:s32") : !listsplat(llvm_i32_ty, 2),

    !eq(gft,"m16n8k32:a:u4") : !listsplat(llvm_i32_ty, 2),
    !eq(gft,"m16n8k32:a:s4") : !listsplat(llvm_i32_ty, 2),
    !eq(gft,"m16n8k32:b:u4") : [llvm_i32_ty],
    !eq(gft,"m16n8k32:b:s4") : [llvm_i32_ty],
    !eq(gft,"m16n8k32:c:s32") : !listsplat(llvm_i32_ty, 4),
    !eq(gft,"m16n8k32:d:s32") : !listsplat(llvm_i32_ty, 4),

    !eq(gft,"m16n8k64:a:u4") : !listsplat(llvm_i32_ty, 4),
    !eq(gft,"m16n8k64:a:s4") : !listsplat(llvm_i32_ty, 4),
    !eq(gft,"m16n8k64:b:u4") : !listsplat(llvm_i32_ty, 2),
    !eq(gft,"m16n8k64:b:s4") : !listsplat(llvm_i32_ty, 2),
    !eq(gft,"m16n8k64:c:s32") : !listsplat(llvm_i32_ty, 4),
    !eq(gft,"m16n8k64:d:s32") : !listsplat(llvm_i32_ty, 4),

    // wmma/mma b1 -> s32 @ m8n8k128(b1)
    !eq(gft,"m8n8k128:a:b1") : [llvm_i32_ty],
    !eq(gft,"m8n8k128:b:b1") : [llvm_i32_ty],
    !eq(gft,"m8n8k128:c:s32") : !listsplat(llvm_i32_ty, 2),
    !eq(gft,"m8n8k128:d:s32") : !listsplat(llvm_i32_ty, 2),

    !eq(gft,"m16n8k128:a:b1") : !listsplat(llvm_i32_ty, 2),
    !eq(gft,"m16n8k128:b:b1") : [llvm_i32_ty],
    !eq(gft,"m16n8k128:c:s32") : !listsplat(llvm_i32_ty, 4),
    !eq(gft,"m16n8k128:d:s32") : !listsplat(llvm_i32_ty, 4),

    !eq(gft,"m16n8k256:a:b1") : !listsplat(llvm_i32_ty, 4),
    !eq(gft,"m16n8k256:b:b1") : !listsplat(llvm_i32_ty, 2),
    !eq(gft,"m16n8k256:c:s32") : !listsplat(llvm_i32_ty, 4),
    !eq(gft,"m16n8k256:d:s32") : !listsplat(llvm_i32_ty, 4),

    // ldmatrix b16 -> s32 @ m8n8
    !eq(gf,"m8n8:x1") : !listsplat(llvm_i32_ty, 1),
    !eq(gf,"m8n8:x2") : !listsplat(llvm_i32_ty, 2),
    !eq(gf,"m8n8:x4") : !listsplat(llvm_i32_ty, 4),

    // ldmatrix b8, b8x16.b6x16_p32, b8x16.b4x16_p64 -> s32 @ m16n16
    !eq(gf,"m16n16:x1") : !listsplat(llvm_i32_ty, 2),
    !eq(gf,"m16n16:x2") : !listsplat(llvm_i32_ty, 4),

    // ldmatrix b8x16.b6x16_p32, b8x16.b4x16_p64 -> s32 @ m8n16
    !eq(gf,"m8n16:x1") : !listsplat(llvm_i32_ty, 1),
    !eq(gf,"m8n16:x2") : !listsplat(llvm_i32_ty, 2),
    !eq(gf,"m8n16:x4") : !listsplat(llvm_i32_ty, 4),

  );
}

class WMMA_NAME_LDST<string Op, WMMA_REGS Frag, string Layout, int WithStride> {
  string intr = "llvm.nvvm.wmma."
                # Frag.geom
                # "." # Op
                # "." # Frag.frag
                # "." # Layout
                # !if(WithStride, ".stride", "")
                # "." # Frag.ptx_elt_type
                ;
  // TODO(tra): record name should ideally use the same field order as the intrinsic.
  // E.g. string record = !subst("llvm", "int",
  //                      !subst(".", "_", llvm));
  string record = "int_nvvm_wmma_"
                # Frag.geom
                # "_" # Op
                # "_" # Frag.frag
                # "_" # Frag.ptx_elt_type
                # "_" # Layout
                # !if(WithStride, "_stride", "");
}

class MMA_SIGNATURE<WMMA_REGS A, WMMA_REGS B, WMMA_REGS C, WMMA_REGS D> {
  list<WMMA_REGS> id_frags = !cond(
     // FP16 ops are identified by accumulator & result type.
     !eq(A.ptx_elt_type, "f16") : [D, C],
     // other ops are identified by input types.
     !ne(A.ptx_elt_type, B.ptx_elt_type): [A, B],
     true: [A]
     );
   string ret = !foldl("", id_frags, a, b, !strconcat(a, ".", b.ptx_elt_type));
}

class WMMA_NAME<string ALayout, string BLayout, int Satfinite, string Rnd, string b1op,
                WMMA_REGS A, WMMA_REGS B, WMMA_REGS C, WMMA_REGS D> {
  string signature = MMA_SIGNATURE<A, B, C, D>.ret;
  string llvm = "llvm.nvvm.wmma."
                # A.geom
                # ".mma"
                # b1op
                # "." # ALayout
                # "." # BLayout
                # !if(!ne(Rnd, ""), !strconcat(".", Rnd), "")
                # signature
                # !if(Satfinite, ".satfinite", "");

  string record = !subst(".", "_",
                  !subst("llvm.", "int_", llvm));
}

class MMA_NAME<string ALayout, string BLayout, int Satfinite, string b1op,
               WMMA_REGS A, WMMA_REGS B, WMMA_REGS C, WMMA_REGS D> {
  string signature = MMA_SIGNATURE<A, B, C, D>.ret;
  string llvm = "llvm.nvvm.mma"
                # b1op
                # "." # A.geom
                # "." # ALayout
                # "." # BLayout
                # !if(Satfinite, ".satfinite", "")
                # signature;
  string record = !subst(".", "_",
                  !subst("llvm.", "int_", llvm));
}

class LDMATRIX_NAME<WMMA_REGS Frag, int Trans> {
  string intr = "llvm.nvvm.ldmatrix.sync.aligned"
                # "." # Frag.geom
                # "." # Frag.frag
                # !if(Trans, ".trans", "")
                # "." # Frag.ptx_elt_type
                ;
  string record = !subst(".", "_",
                  !subst("llvm.", "int_", intr));
}

// Generates list of 4-tuples of WMMA_REGS representing a valid MMA op.
//   Geom: list of supported geometries.
//   TypeN: PTX type of the corresponding fragment's element.
//   TypeB and TypeD may be empty if it must match that of TypeA or TypeC.
class MMA_OPS<list<string> Geom, list<string> TypeA, list<string> TypeB,
            list<string> TypeC, list<string> TypeD> {
  list<list<WMMA_REGS>> ret =
     !foldl([]<list<WMMA_REGS>>, Geom, t1, geom, !listconcat(t1,
     !foldl([]<list<WMMA_REGS>>, TypeA, t2, type_a, !listconcat(t2,
     !foldl([]<list<WMMA_REGS>>, !if(!size(TypeB), TypeB, [type_a]), t3, type_b, !listconcat(t3,
     !foldl([]<list<WMMA_REGS>>, TypeC, t4, type_c, !listconcat(t4,
     !foldl([]<list<WMMA_REGS>>, !if(!size(TypeD), TypeD, [type_c]), t5, type_d, !listconcat(t5,
            [[WMMA_REGS<geom, "a", type_a>,
              WMMA_REGS<geom, "b", type_b>,
              WMMA_REGS<geom, "c", type_c>,
              WMMA_REGS<geom, "d", type_d>]]))))))))));
   // Debugging aid for readable representation of the list above.
   list<list<string>> ops = !foreach(x, ret, [x[0].gft, x[1].gft, x[2].gft, x[3].gft]);
}

class MMA_LDST_OPS<list<string> Geom, list<string> Frags, list<string> Types> {
  list<WMMA_REGS> ret =
     !foldl([]<WMMA_REGS>, Geom, t1, geom, !listconcat(t1,
     !foldl([]<WMMA_REGS>, Frags, t2, frag, !listconcat(t2,
     !foldl([]<WMMA_REGS>, Types, t3, type, !listconcat(t3,
            [WMMA_REGS<geom, frag, type>]))))));
   // Debugging aid for readable representation of the list above.
   list<string> ops = !foreach(x, ret, x.gft);
}

class LDMATRIX_OPS<list<string> Geom, list<string> Frags, list<string> Types> {
  list<WMMA_REGS> ret =
     !foldl([]<WMMA_REGS>, Geom, t1, geom, !listconcat(t1,
     !foldl([]<WMMA_REGS>, Frags, t2, frag, !listconcat(t2,
     !foldl([]<WMMA_REGS>, Types, t3, type, !listconcat(t3,
            [WMMA_REGS<geom, frag, type>]))))));
   // Debugging aid for readable representation of the list above.
   list<string> ops = !foreach(x, ret, x.gft);
}

// Creates list of valid combinations of fragments. This is the main list that
// drives generation of corresponding intrinsics and instructions.
class NVVM_MMA_OPS {
  list<list<WMMA_REGS>> tf32_wmma_ops = MMA_OPS<
            ["m16n16k8"],
            ["tf32"], [], ["f32"], []>.ret;
  list<list<WMMA_REGS>> bf16_wmma_ops = MMA_OPS<
            ["m16n16k16", "m32n8k16", "m8n32k16"],
            ["bf16"], [], ["f32"], []>.ret;
  list<list<WMMA_REGS>> f64_wmma_ops = MMA_OPS<
            ["m8n8k4"],
            ["f64"], [], ["f64"], []>.ret;
  list<list<WMMA_REGS>> fp_wmma_ops = MMA_OPS<
            ["m16n16k16", "m32n8k16", "m8n32k16"],
            ["f16"], [], ["f16", "f32"], ["f16", "f32"]>.ret;
  list<list<WMMA_REGS>> int_wmma_ops = MMA_OPS<
            ["m16n16k16", "m32n8k16", "m8n32k16"],
            ["s8", "u8"], [], ["s32"], []>.ret;
  list<list<WMMA_REGS>> subint_wmma_ops = MMA_OPS<
            ["m8n8k32"],
            ["s4", "u4"], [], ["s32"], []>.ret;
  list<list<WMMA_REGS>> bit_wmma_ops = MMA_OPS<
            ["m8n8k128"],
            ["b1"], [], ["s32"], []>.ret;
  list<list<WMMA_REGS>> all_wmma_ops = !listconcat(
            tf32_wmma_ops, bf16_wmma_ops, f64_wmma_ops,
            fp_wmma_ops, int_wmma_ops, subint_wmma_ops, bit_wmma_ops);

  list<list<WMMA_REGS>> tf32_mma_ops = MMA_OPS<
            ["m16n8k4", "m16n8k8"],
            ["tf32"], [], ["f32"], []>.ret;
  list<list<WMMA_REGS>> bf16_mma_ops = MMA_OPS<
            ["m16n8k16", "m16n8k8"],
            ["bf16"], [], ["f32"], []>.ret;
  list<list<WMMA_REGS>> f64_mma_ops = MMA_OPS<
            ["m8n8k4"],
            ["f64"], [], ["f64"], []>.ret;
  list<list<WMMA_REGS>> fp_mma_ops = MMA_OPS<
            ["m8n8k4", "m16n8k8", "m16n8k16"],
            ["f16"], [], ["f16", "f32"], ["f16", "f32"]>.ret;
  list<list<WMMA_REGS>> int_mma_ops = MMA_OPS<
            ["m8n8k16", "m16n8k16", "m16n8k32"],
            ["s8", "u8"], ["s8", "u8"], ["s32"], []>.ret;
  list<list<WMMA_REGS>> subint_mma_ops = MMA_OPS<
            ["m8n8k32", "m16n8k32", "m16n8k64"],
            ["s4", "u4"], ["s4", "u4"], ["s32"], []>.ret;
  list<list<WMMA_REGS>> bit_mma_ops = MMA_OPS<
            ["m8n8k128", "m16n8k128", "m16n8k256"],
            ["b1"], [], ["s32"], []>.ret;
  list<list<WMMA_REGS>> all_mma_ops = !listconcat(
            tf32_mma_ops, bf16_mma_ops, f64_mma_ops,
            fp_mma_ops, int_mma_ops, subint_mma_ops, bit_mma_ops);

  list<WMMA_REGS> ldst_ab_ops = MMA_LDST_OPS<
            ["m16n16k16", "m32n8k16", "m8n32k16"],
            ["a", "b"], ["f16", "u8", "s8", "bf16"]>.ret;
  list<WMMA_REGS> ldst_cd_ops = MMA_LDST_OPS<
            ["m16n16k16", "m32n8k16", "m8n32k16"],
            ["c", "d"], ["f16", "f32", "s32"]>.ret;
  list<WMMA_REGS> ldst_tf32_ab_ops = MMA_LDST_OPS<
            ["m16n16k8"],
            ["a", "b"], ["tf32"]>.ret;
  list<WMMA_REGS> ldst_tf32_cd_ops = MMA_LDST_OPS<
            ["m16n16k8"],
            ["c", "d"], ["f32"]>.ret;
  list<WMMA_REGS> ldst_f64_abcd_ops = MMA_LDST_OPS<
            ["m8n8k4"],
            ["a", "b", "c", "d"], ["f64"]>.ret;
  list<WMMA_REGS> ldst_subint_ab_ops = MMA_LDST_OPS<
            ["m8n8k32"], ["a", "b"], ["s4","u4"]>.ret;
  list<WMMA_REGS> ldst_bit_ab_ops = MMA_LDST_OPS<
            ["m8n8k128"], ["a", "b"], ["b1"]>.ret;
  list<WMMA_REGS> ldst_subint_cd_ops = MMA_LDST_OPS<
            ["m8n8k32", "m8n8k128"],  ["c", "d"], ["s32"]>.ret;
  list<WMMA_REGS> all_ldst_ops = !listconcat(ldst_ab_ops, ldst_cd_ops,
                                             ldst_tf32_ab_ops,
                                             ldst_tf32_cd_ops,
                                             ldst_f64_abcd_ops,
                                             ldst_subint_ab_ops,
                                             ldst_bit_ab_ops,
                                             ldst_subint_cd_ops);
  // Separate A/B/C fragments (loads) from D (stores).
  list<WMMA_REGS> all_ld_ops = !filter(op, all_ldst_ops, !ne(op.frag, "d"));
  list<WMMA_REGS> all_st_ops = !filter(op, all_ldst_ops, !eq(op.frag, "d"));

  list<WMMA_REGS> ldmatrix_b16_ops = LDMATRIX_OPS<
    ["m8n8"], ["x1", "x2", "x4"], ["b16"]>.ret;

  list<WMMA_REGS> ldmatrix_geom_m16n16_ops = LDMATRIX_OPS<
    ["m16n16"], ["x1", "x2"], ["b8", "b8x16.b6x16_p32", "b8x16.b4x16_p64"]>.ret;

  list<WMMA_REGS> ldmatrix_geom_m8n16_ops = LDMATRIX_OPS<
    ["m8n16"], ["x1", "x2", "x4"], ["b8x16.b6x16_p32", "b8x16.b4x16_p64"]>.ret;

  list<WMMA_REGS> all_ldmatrix_ops = !listconcat(ldmatrix_b16_ops,
                                                 ldmatrix_geom_m16n16_ops,
                                                 ldmatrix_geom_m8n16_ops);
}

def NVVM_MMA_OPS : NVVM_MMA_OPS;

// Returns true if this combination of fragment and layout for WMMA load/store
// ops is supported; false otherwise.
// E.g.
// if NVVM_WMMA_LDST_SUPPORTED<...>.ret then
//   def : FOO<>; // The record will only be defined for supported ops.
//
class NVVM_WMMA_LDST_SUPPORTED<WMMA_REGS frag, string layout> {
  string f = frag.frag;
  string t = frag.ptx_elt_type;

  bit ret = !cond(
    // Sub-int load and store requires A fragment to be of row layout and B
    // fragments to be of column layout.
    !and(!or(!eq(t, "b1"),
             !eq(t, "u4"),
             !eq(t, "s4")),
         !or(!and(!eq(f, "a"),
                  !ne(layout, "row")),
             !and(!eq(f, "b"),
                  !ne(layout, "col")))) : false,
    true: true
  );
}

// Returns true if this combination of layout/satf/rnd for WMMA ops is
// supported; false otherwise.
// E.g.
// if NVVM_WMMA_SUPPORTED<...>.ret then
//   def : FOO<>; // The record will only be defined for supported ops.
//
class NVVM_WMMA_SUPPORTED<list<WMMA_REGS> frags, string layout_a, string layout_b, int satf, string rnd> {
  // WMMA ops check both layouts.
  string layout = layout_a # ":" # layout_b;
  string t = frags[0].ptx_elt_type;

  bit ret = !cond(
    // only f64 wmma functions support rnd options
    // any non f64 type that uses a rnd value is invalid
    !and(!ne(t, "f64"), !ne(rnd, "")) : false,

    // satf is only valid for select types
    !and(!eq(satf, 1),
         !ne(t, "s8"),
         !ne(t, "u8"),
         !ne(t, "s4"),
         !ne(t, "u4"),
         !ne(t, "f16")): false,

    // Sub-int wmma requires row/column layout
    !and(!or(!eq(t, "s4"),
             !eq(t, "u4"),
             !eq(t, "b1")),
         !ne(layout, "row:col")) : false,
    true: true
  );
}

class NVVM_MMA_B1OPS<list<WMMA_REGS> frags> {
  list<string> ret = !cond(
    !eq(frags[0].ptx_elt_type, "b1") : [".xor.popc", ".and.popc"],
    true: [""]
  );
}

// Returns true if this combination of layout/satf for MMA ops is supported;
// false otherwise.
// E.g.
// if NVVM_MMA_SUPPORTED<...>.ret then
//   def : FOO<>; // The record will only be defined for supported ops.
//
class NVVM_MMA_SUPPORTED<list<WMMA_REGS> frags, string layout_a, string layout_b, int satf> {
  // MMA ops check both layouts.
  string layout = layout_a # ":" # layout_b;
  string a_type = frags[0].ptx_elt_type;
  string b_type = frags[1].ptx_elt_type;
  string c_type = frags[2].ptx_elt_type;
  string d_type = frags[3].ptx_elt_type;
  string geom = frags[0].geom;

  // gcd is a shortcut used to identify instructions that depend on
  // geom+frag_c+frag_d.
  string gcd = geom # ":" # c_type # d_type;
  bit ret = !cond(

    // Limit satf to valid types
    !and(!eq(satf, 1),
         !ne(a_type, "s8"),
         !ne(a_type, "u8"),
         !ne(a_type, "s4"),
         !ne(a_type, "u4")): false,

    // m8n8k4 has no C=f32 D=f16 variant.
    !eq(gcd, "m8n8k4:f32f16"): false,

    // only m8n8k4 for f16 does not require row:col layout
    !and(!ne(layout, "row:col"),
         !or(!ne(geom, "m8n8k4"),
             !ne(a_type, "f16"))) : false,

    // m16n8k8 requires A and B to be the same type and C and D to be the same
    // type.
    !and(!eq(geom, "m16n8k8"),
         !or(!ne(a_type, b_type),
             !ne(c_type, d_type))): false,

    // m16n8k8 requires C and D to be the same type.
    !and(!eq(geom, "m16n8k8"),
         !ne(c_type, d_type)): false,

    // All other are OK.
    true: true
  );
}

// Returns true if the fragment is valid for ldmatrix ops is supported;
// false otherwise.
// E.g.
// if NVVM_LDMATRIX_SUPPORTED<...>.ret then
//   def : FOO<>; // The record will only be defined for supported ops.
//
class NVVM_LDMATRIX_SUPPORTED<WMMA_REGS frag, bit trans> {
  string g = frag.geom;
  string t = frag.ptx_elt_type;

  bit ret = !cond(
    !and(!eq(g, "m8n8"), !eq(t, "b16")): true,
    !and(!eq(g, "m16n16"), !eq(t, "b8"), !eq(trans, 1)): true,
    !and(!eq(g, "m16n16"), !eq(t, "b8x16.b6x16_p32"), !eq(trans, 1)): true,
    !and(!eq(g, "m16n16"), !eq(t, "b8x16.b4x16_p64"), !eq(trans, 1)): true,
    !and(!eq(g, "m8n16"), !eq(t, "b8"), !eq(trans, 0)): true,
    !and(!eq(g, "m8n16"), !eq(t, "b8x16.b6x16_p32"), !eq(trans, 0)): true,
    !and(!eq(g, "m8n16"), !eq(t, "b8x16.b4x16_p64"), !eq(trans, 0)): true,
    true: false
  );
}

class SHFL_INFO<bit sync, string mode, string type, bit return_pred> {
  string Suffix = !if(sync, "sync_", "")
                  # mode # "_"
                  # type
                  # !if(return_pred, "p", "");

  string Name = "int_nvvm_shfl_" # Suffix;
  string Builtin = "__nvvm_shfl_" # Suffix;
  string IntrName = "llvm.nvvm.shfl." # !subst("_",".", Suffix);
  bit withGccBuiltin = !not(return_pred);
  bit withoutGccBuiltin = return_pred;
  LLVMType OpType = !cond(
    !eq(type,"i32"): llvm_i32_ty,
    !eq(type,"f32"): llvm_float_ty);
  list<LLVMType> RetTy = !if(return_pred, [OpType, llvm_i1_ty], [OpType]);
  list<LLVMType> ArgsTy = !if(sync,
    [llvm_i32_ty, OpType, llvm_i32_ty, llvm_i32_ty],
    [OpType, llvm_i32_ty, llvm_i32_ty]);
}

class CP_ASYNC_BULK_TENSOR_G2S_INTR<int dim, string mode> {
  string Name = "int_nvvm_cp_async_bulk_tensor_g2s_" # mode # "_" # dim # "d";

  bit IsIm2Col = !if(!eq(mode, "im2col"), 1, 0);
  int NumIm2ColOffsets = !if(IsIm2Col, !add(dim, -2), 0);
  list<LLVMType> Im2ColOffsetsTy = !listsplat(llvm_i16_ty, NumIm2ColOffsets);
  list<LLVMType> TensorDimsTy = !listsplat(llvm_i32_ty, dim);
  list<LLVMType> ArgsTy = !listconcat(
                          [llvm_shared_ptr_ty,  // dst_smem_ptr
                           llvm_shared_ptr_ty,  // mbarrier_smem_ptr
                           llvm_ptr_ty],        // tensormap_ptr
                           TensorDimsTy,        // actual tensor dims
                           Im2ColOffsetsTy,     // im2col offsets
                          [llvm_i16_ty,         // cta_mask
                           llvm_i64_ty,         // cache_hint
                           llvm_i1_ty,          // Flag for cta_mask
                           llvm_i1_ty]          // Flag for cache_hint
                          );

  int TempFlagsStartIdx = !add(dim, 5);
  int FlagsStartIdx = !add(TempFlagsStartIdx, NumIm2ColOffsets);
  list<IntrinsicProperty> IntrProp = [IntrConvergent,
        WriteOnly<ArgIndex<0>>, ReadOnly<ArgIndex<2>>,
        NoCapture<ArgIndex<0>>, NoCapture<ArgIndex<1>>, NoCapture<ArgIndex<2>>,
        ImmArg<ArgIndex<FlagsStartIdx>>,
        ImmArg<ArgIndex<!add(FlagsStartIdx, 1)>>];
}

class CP_ASYNC_BULK_TENSOR_S2G_INTR<int dim, string mode> {
  string Name = "int_nvvm_cp_async_bulk_tensor_s2g_" # mode # "_" # dim # "d";

  list<LLVMType> TensorDimsTy = !listsplat(llvm_i32_ty, dim);
  list<LLVMType> ArgsTy = !listconcat(
                          [llvm_shared_ptr_ty,  // src_smem_ptr
                           llvm_ptr_ty],        // tensormap_ptr
                           TensorDimsTy,        // actual tensor dims
                          [llvm_i64_ty,         // cache_hint
                           llvm_i1_ty]          // Flag for cache_hint
                          );
  int FlagsStartIdx = !add(dim, 3);
  list<IntrinsicProperty> IntrProp = [IntrConvergent,
        ReadOnly<ArgIndex<0>>, ReadOnly<ArgIndex<1>>,
        NoCapture<ArgIndex<0>>, NoCapture<ArgIndex<1>>,
        ImmArg<ArgIndex<FlagsStartIdx>>];
}

class CP_ASYNC_BULK_TENSOR_PREFETCH_INTR<int dim, string mode> {
  string Name = "int_nvvm_cp_async_bulk_tensor_prefetch_" # mode # "_" # dim # "d";

  bit IsIm2Col = !if(!eq(mode, "im2col"), 1, 0);
  int NumIm2ColOffsets = !if(IsIm2Col, !add(dim, -2), 0);
  list<LLVMType> Im2ColOffsetsTy = !listsplat(llvm_i16_ty, NumIm2ColOffsets);
  list<LLVMType> TensorDimsTy = !listsplat(llvm_i32_ty, dim);
  list<LLVMType> ArgsTy = !listconcat(
                          [llvm_ptr_ty],     // tensormap_ptr
                           TensorDimsTy,     // actual tensor dims
                           Im2ColOffsetsTy,  // im2col offsets
                          [llvm_i64_ty,      // cache_hint
                           llvm_i1_ty]       // Flag for cache_hint
                          );

  int TempFlagsStartIdx = !add(dim, 2);
  int FlagsStartIdx = !add(TempFlagsStartIdx, NumIm2ColOffsets);
  list<IntrinsicProperty> IntrProp = [IntrConvergent,
        ReadOnly<ArgIndex<0>>, NoCapture<ArgIndex<0>>,
        ImmArg<ArgIndex<FlagsStartIdx>>];
}

class CP_ASYNC_BULK_TENSOR_REDUCE_INTR<int dim, string mode, string op> {
  string Suffix = op # "_" # mode # "_" # dim # "d";
  string Name = "int_nvvm_cp_async_bulk_tensor_reduce_" # Suffix;

  list<LLVMType> TensorDimsTy = !listsplat(llvm_i32_ty, dim);
  list<LLVMType> ArgsTy = !listconcat(
                          [llvm_shared_ptr_ty,  // src_smem_ptr
                           llvm_ptr_ty],        // tensormap_ptr
                           TensorDimsTy,        // actual tensor dims
                          [llvm_i64_ty,         // cache_hint
                           llvm_i1_ty]          // Flag for cache_hint
                          );
  int FlagsStartIdx = !add(dim, 3);
  list<IntrinsicProperty> IntrProp = [IntrConvergent,
        ReadOnly<ArgIndex<0>>, ReadOnly<ArgIndex<1>>,
        NoCapture<ArgIndex<0>>, NoCapture<ArgIndex<1>>,
        ImmArg<ArgIndex<FlagsStartIdx>>];
}

class NVVM_TCGEN05_LDST_NAME<string Op, string Shape, int Num> {
  string intr =   "llvm.nvvm.tcgen05." # Op
                  # "." # Shape
                  # "." # "x" # !shl(1, Num);

  string record = !subst(".", "_",
                  !subst("llvm.", "int_", intr));
}


class NVVM_TCGEN05_LDST_ACCESS_SIZE<string Shape, int Num> {
  int shift = !cond(!eq(Shape, "16x128b"): 1,
                    !eq(Shape, "16x256b"): 2,
                    true : 0);

  int veclen = !shl(1, !add(Num, shift));

  int valid = !le(veclen, 128);
  LLVMType type = !cond(!eq(veclen,   1): llvm_i32_ty,
                        !eq(veclen,   2): llvm_v2i32_ty,
                        !eq(veclen,   4): llvm_v4i32_ty,
                        !eq(veclen,   8): llvm_v8i32_ty,
                        !eq(veclen,  16): llvm_v16i32_ty,
                        !eq(veclen,  32): llvm_v32i32_ty,
                        !eq(veclen,  64): llvm_v64i32_ty,
                        !eq(veclen, 128): llvm_v128i32_ty,
                        true : llvm_void_ty);
}

let TargetPrefix = "nvvm" in {
  def int_nvvm_prmt : ClangBuiltin<"__nvvm_prmt">,
      DefaultAttrsIntrinsic<[llvm_i32_ty], [llvm_i32_ty, llvm_i32_ty, llvm_i32_ty],
        [IntrNoMem, IntrSpeculatable]>;

  def int_nvvm_nanosleep : ClangBuiltin<"__nvvm_nanosleep">,
      DefaultAttrsIntrinsic<[], [llvm_i32_ty],
                            [IntrConvergent, IntrNoMem, IntrHasSideEffects]>;

//
// Min Max
//

  foreach operation = ["min", "max"] in {
    def int_nvvm_f # operation # _d :
      ClangBuiltin<!strconcat("__nvvm_f", operation, "_d")>,
      DefaultAttrsIntrinsic<[llvm_double_ty], [llvm_double_ty, llvm_double_ty],
        [IntrNoMem, IntrSpeculatable, Commutative]>;

    foreach variant = ["_f", "_ftz_f", "_nan_f", "_ftz_nan_f",
      "_xorsign_abs_f", "_ftz_xorsign_abs_f", "_nan_xorsign_abs_f",
      "_ftz_nan_xorsign_abs_f"] in {
      def int_nvvm_f # operation # variant :
        ClangBuiltin<!strconcat("__nvvm_f", operation, variant)>,
        DefaultAttrsIntrinsic<[llvm_float_ty], [llvm_float_ty, llvm_float_ty],
          [IntrNoMem, IntrSpeculatable, Commutative]>;
    }

    foreach variant = ["_f16", "_ftz_f16", "_nan_f16", "_ftz_nan_f16",
      "_xorsign_abs_f16", "_ftz_xorsign_abs_f16", "_nan_xorsign_abs_f16",
      "_ftz_nan_xorsign_abs_f16"] in {
      def int_nvvm_f # operation # variant :
        DefaultAttrsIntrinsic<[llvm_half_ty], [llvm_half_ty, llvm_half_ty],
          [IntrNoMem, IntrSpeculatable, Commutative]>;
    }

    foreach variant = ["_f16x2", "_ftz_f16x2", "_nan_f16x2",
      "_ftz_nan_f16x2", "_xorsign_abs_f16x2", "_ftz_xorsign_abs_f16x2",
      "_nan_xorsign_abs_f16x2", "_ftz_nan_xorsign_abs_f16x2"] in {
      def int_nvvm_f # operation # variant :
        DefaultAttrsIntrinsic<[llvm_v2f16_ty], [llvm_v2f16_ty, llvm_v2f16_ty],
          [IntrNoMem, IntrSpeculatable, Commutative]>;
    }

    foreach variant = ["_bf16", "_ftz_bf16", "_nan_bf16", "_ftz_nan_bf16",
      "_xorsign_abs_bf16", "_ftz_xorsign_abs_bf16", "_nan_xorsign_abs_bf16",
      "_ftz_nan_xorsign_abs_bf16"] in {
      def int_nvvm_f # operation # variant :
        ClangBuiltin<!strconcat("__nvvm_f", operation, variant)>,
        DefaultAttrsIntrinsic<[llvm_bfloat_ty], [llvm_bfloat_ty, llvm_bfloat_ty],
          [IntrNoMem, IntrSpeculatable, Commutative]>;
    }

    foreach variant = ["_bf16x2", "_ftz_bf16x2", "_nan_bf16x2",
      "_ftz_nan_bf16x2", "_xorsign_abs_bf16x2", "_ftz_xorsign_abs_bf16x2",
      "_nan_xorsign_abs_bf16x2", "_ftz_nan_xorsign_abs_bf16x2"]  in {
      def int_nvvm_f # operation # variant :
        ClangBuiltin<!strconcat("__nvvm_f", operation, variant)>,
        DefaultAttrsIntrinsic<[llvm_v2bf16_ty], [llvm_v2bf16_ty, llvm_v2bf16_ty],
          [IntrNoMem, IntrSpeculatable, Commutative]>;
    }
  }

//
// Multiplication
//

  def int_nvvm_mulhi_s : ClangBuiltin<"__nvvm_mulhi_s">,
      DefaultAttrsIntrinsic<[llvm_i16_ty], [llvm_i16_ty, llvm_i16_ty],
        [IntrNoMem, IntrSpeculatable, Commutative]>;
  def int_nvvm_mulhi_us : ClangBuiltin<"__nvvm_mulhi_us">,
      DefaultAttrsIntrinsic<[llvm_i16_ty], [llvm_i16_ty, llvm_i16_ty],
        [IntrNoMem, IntrSpeculatable, Commutative]>;

  def int_nvvm_mulhi_i : ClangBuiltin<"__nvvm_mulhi_i">,
      DefaultAttrsIntrinsic<[llvm_i32_ty], [llvm_i32_ty, llvm_i32_ty],
        [IntrNoMem, IntrSpeculatable, Commutative]>;
  def int_nvvm_mulhi_ui : ClangBuiltin<"__nvvm_mulhi_ui">,
      DefaultAttrsIntrinsic<[llvm_i32_ty], [llvm_i32_ty, llvm_i32_ty],
        [IntrNoMem, IntrSpeculatable, Commutative]>;

  def int_nvvm_mulhi_ll : ClangBuiltin<"__nvvm_mulhi_ll">,
      DefaultAttrsIntrinsic<[llvm_i64_ty], [llvm_i64_ty, llvm_i64_ty],
        [IntrNoMem, IntrSpeculatable, Commutative]>;
  def int_nvvm_mulhi_ull : ClangBuiltin<"__nvvm_mulhi_ull">,
      DefaultAttrsIntrinsic<[llvm_i64_ty], [llvm_i64_ty, llvm_i64_ty],
        [IntrNoMem, IntrSpeculatable, Commutative]>;

  def int_nvvm_mul_rn_ftz_f : ClangBuiltin<"__nvvm_mul_rn_ftz_f">,
      DefaultAttrsIntrinsic<[llvm_float_ty], [llvm_float_ty, llvm_float_ty],
        [IntrNoMem, IntrSpeculatable, Commutative]>;
  def int_nvvm_mul_rn_f : ClangBuiltin<"__nvvm_mul_rn_f">,
      DefaultAttrsIntrinsic<[llvm_float_ty], [llvm_float_ty, llvm_float_ty],
        [IntrNoMem, IntrSpeculatable, Commutative]>;
  def int_nvvm_mul_rz_ftz_f : ClangBuiltin<"__nvvm_mul_rz_ftz_f">,
      DefaultAttrsIntrinsic<[llvm_float_ty], [llvm_float_ty, llvm_float_ty],
        [IntrNoMem, IntrSpeculatable, Commutative]>;
  def int_nvvm_mul_rz_f : ClangBuiltin<"__nvvm_mul_rz_f">,
      DefaultAttrsIntrinsic<[llvm_float_ty], [llvm_float_ty, llvm_float_ty],
        [IntrNoMem, IntrSpeculatable, Commutative]>;
  def int_nvvm_mul_rm_ftz_f : ClangBuiltin<"__nvvm_mul_rm_ftz_f">,
      DefaultAttrsIntrinsic<[llvm_float_ty], [llvm_float_ty, llvm_float_ty],
        [IntrNoMem, IntrSpeculatable, Commutative]>;
  def int_nvvm_mul_rm_f : ClangBuiltin<"__nvvm_mul_rm_f">,
      DefaultAttrsIntrinsic<[llvm_float_ty], [llvm_float_ty, llvm_float_ty],
        [IntrNoMem, IntrSpeculatable, Commutative]>;
  def int_nvvm_mul_rp_ftz_f : ClangBuiltin<"__nvvm_mul_rp_ftz_f">,
      DefaultAttrsIntrinsic<[llvm_float_ty], [llvm_float_ty, llvm_float_ty],
        [IntrNoMem, IntrSpeculatable, Commutative]>;
  def int_nvvm_mul_rp_f : ClangBuiltin<"__nvvm_mul_rp_f">,
      DefaultAttrsIntrinsic<[llvm_float_ty], [llvm_float_ty, llvm_float_ty],
        [IntrNoMem, IntrSpeculatable, Commutative]>;

  def int_nvvm_mul_rn_d : ClangBuiltin<"__nvvm_mul_rn_d">,
      DefaultAttrsIntrinsic<[llvm_double_ty], [llvm_double_ty, llvm_double_ty],
        [IntrNoMem, IntrSpeculatable, Commutative]>;
  def int_nvvm_mul_rz_d : ClangBuiltin<"__nvvm_mul_rz_d">,
      DefaultAttrsIntrinsic<[llvm_double_ty], [llvm_double_ty, llvm_double_ty],
        [IntrNoMem, IntrSpeculatable, Commutative]>;
  def int_nvvm_mul_rm_d : ClangBuiltin<"__nvvm_mul_rm_d">,
      DefaultAttrsIntrinsic<[llvm_double_ty], [llvm_double_ty, llvm_double_ty],
        [IntrNoMem, IntrSpeculatable, Commutative]>;
  def int_nvvm_mul_rp_d : ClangBuiltin<"__nvvm_mul_rp_d">,
      DefaultAttrsIntrinsic<[llvm_double_ty], [llvm_double_ty, llvm_double_ty],
        [IntrNoMem, IntrSpeculatable, Commutative]>;

  def int_nvvm_mul24_i : ClangBuiltin<"__nvvm_mul24_i">,
      DefaultAttrsIntrinsic<[llvm_i32_ty], [llvm_i32_ty, llvm_i32_ty],
        [IntrNoMem, IntrSpeculatable, Commutative]>;
  def int_nvvm_mul24_ui : ClangBuiltin<"__nvvm_mul24_ui">,
      DefaultAttrsIntrinsic<[llvm_i32_ty], [llvm_i32_ty, llvm_i32_ty],
        [IntrNoMem, IntrSpeculatable, Commutative]>;

//
// Div
//

  def int_nvvm_div_approx_ftz_f : ClangBuiltin<"__nvvm_div_approx_ftz_f">,
      DefaultAttrsIntrinsic<[llvm_float_ty], [llvm_float_ty, llvm_float_ty],
        [IntrNoMem]>;
  def int_nvvm_div_approx_f : ClangBuiltin<"__nvvm_div_approx_f">,
      DefaultAttrsIntrinsic<[llvm_float_ty], [llvm_float_ty, llvm_float_ty],
        [IntrNoMem]>;

  def int_nvvm_div_rn_ftz_f : ClangBuiltin<"__nvvm_div_rn_ftz_f">,
      DefaultAttrsIntrinsic<[llvm_float_ty], [llvm_float_ty, llvm_float_ty],
        [IntrNoMem]>;
  def int_nvvm_div_rn_f : ClangBuiltin<"__nvvm_div_rn_f">,
      DefaultAttrsIntrinsic<[llvm_float_ty], [llvm_float_ty, llvm_float_ty],
        [IntrNoMem]>;

  def int_nvvm_div_rz_ftz_f : ClangBuiltin<"__nvvm_div_rz_ftz_f">,
      DefaultAttrsIntrinsic<[llvm_float_ty], [llvm_float_ty, llvm_float_ty],
        [IntrNoMem]>;
  def int_nvvm_div_rz_f : ClangBuiltin<"__nvvm_div_rz_f">,
      DefaultAttrsIntrinsic<[llvm_float_ty], [llvm_float_ty, llvm_float_ty],
        [IntrNoMem]>;

  def int_nvvm_div_rm_ftz_f : ClangBuiltin<"__nvvm_div_rm_ftz_f">,
      DefaultAttrsIntrinsic<[llvm_float_ty], [llvm_float_ty, llvm_float_ty],
        [IntrNoMem]>;
  def int_nvvm_div_rm_f : ClangBuiltin<"__nvvm_div_rm_f">,
      DefaultAttrsIntrinsic<[llvm_float_ty], [llvm_float_ty, llvm_float_ty],
        [IntrNoMem]>;

  def int_nvvm_div_rp_ftz_f : ClangBuiltin<"__nvvm_div_rp_ftz_f">,
      DefaultAttrsIntrinsic<[llvm_float_ty], [llvm_float_ty, llvm_float_ty],
        [IntrNoMem]>;
  def int_nvvm_div_rp_f : ClangBuiltin<"__nvvm_div_rp_f">,
      DefaultAttrsIntrinsic<[llvm_float_ty], [llvm_float_ty, llvm_float_ty],
        [IntrNoMem]>;

  def int_nvvm_div_rn_d : ClangBuiltin<"__nvvm_div_rn_d">,
      DefaultAttrsIntrinsic<[llvm_double_ty], [llvm_double_ty, llvm_double_ty],
        [IntrNoMem]>;
  def int_nvvm_div_rz_d : ClangBuiltin<"__nvvm_div_rz_d">,
      DefaultAttrsIntrinsic<[llvm_double_ty], [llvm_double_ty, llvm_double_ty],
        [IntrNoMem]>;
  def int_nvvm_div_rm_d : ClangBuiltin<"__nvvm_div_rm_d">,
      DefaultAttrsIntrinsic<[llvm_double_ty], [llvm_double_ty, llvm_double_ty],
        [IntrNoMem]>;
  def int_nvvm_div_rp_d : ClangBuiltin<"__nvvm_div_rp_d">,
      DefaultAttrsIntrinsic<[llvm_double_ty], [llvm_double_ty, llvm_double_ty],
        [IntrNoMem]>;

  def int_nvvm_div_full : ClangBuiltin<"__nvvm_div_full">,
      DefaultAttrsIntrinsic<[llvm_float_ty], [llvm_float_ty, llvm_float_ty],
        [IntrNoMem]>;
  def int_nvvm_div_full_ftz : ClangBuiltin<"__nvvm_div_full_ftz">,
      DefaultAttrsIntrinsic<[llvm_float_ty], [llvm_float_ty, llvm_float_ty],
        [IntrNoMem]>;

//
// Sad
//

  def int_nvvm_sad_s : ClangBuiltin<"__nvvm_sad_s">,
      DefaultAttrsIntrinsic<[llvm_i16_ty], [llvm_i16_ty, llvm_i16_ty, llvm_i16_ty],
        [IntrNoMem, Commutative, IntrSpeculatable]>;
  def int_nvvm_sad_us : ClangBuiltin<"__nvvm_sad_us">,
      DefaultAttrsIntrinsic<[llvm_i16_ty], [llvm_i16_ty, llvm_i16_ty, llvm_i16_ty],
        [IntrNoMem, Commutative, IntrSpeculatable]>;

  def int_nvvm_sad_i : ClangBuiltin<"__nvvm_sad_i">,
      DefaultAttrsIntrinsic<[llvm_i32_ty], [llvm_i32_ty, llvm_i32_ty, llvm_i32_ty],
        [IntrNoMem, Commutative, IntrSpeculatable]>;
  def int_nvvm_sad_ui : ClangBuiltin<"__nvvm_sad_ui">,
      DefaultAttrsIntrinsic<[llvm_i32_ty], [llvm_i32_ty, llvm_i32_ty, llvm_i32_ty],
        [IntrNoMem, Commutative, IntrSpeculatable]>;

  def int_nvvm_sad_ll : ClangBuiltin<"__nvvm_sad_ll">,
      DefaultAttrsIntrinsic<[llvm_i64_ty], [llvm_i64_ty, llvm_i64_ty, llvm_i64_ty],
        [IntrNoMem, Commutative, IntrSpeculatable]>;
  def int_nvvm_sad_ull : ClangBuiltin<"__nvvm_sad_ull">,
      DefaultAttrsIntrinsic<[llvm_i64_ty], [llvm_i64_ty, llvm_i64_ty, llvm_i64_ty],
        [IntrNoMem, Commutative, IntrSpeculatable]>;


//
// Floor  Ceil
//

  def int_nvvm_floor_ftz_f : ClangBuiltin<"__nvvm_floor_ftz_f">,
      DefaultAttrsIntrinsic<[llvm_float_ty], [llvm_float_ty], [IntrNoMem, IntrSpeculatable]>;
  def int_nvvm_floor_f : ClangBuiltin<"__nvvm_floor_f">,
      DefaultAttrsIntrinsic<[llvm_float_ty], [llvm_float_ty], [IntrNoMem, IntrSpeculatable]>;
  def int_nvvm_floor_d : ClangBuiltin<"__nvvm_floor_d">,
      DefaultAttrsIntrinsic<[llvm_double_ty], [llvm_double_ty], [IntrNoMem, IntrSpeculatable]>;

  def int_nvvm_ceil_ftz_f : ClangBuiltin<"__nvvm_ceil_ftz_f">,
      DefaultAttrsIntrinsic<[llvm_float_ty], [llvm_float_ty], [IntrNoMem, IntrSpeculatable]>;
  def int_nvvm_ceil_f : ClangBuiltin<"__nvvm_ceil_f">,
      DefaultAttrsIntrinsic<[llvm_float_ty], [llvm_float_ty], [IntrNoMem, IntrSpeculatable]>;
  def int_nvvm_ceil_d : ClangBuiltin<"__nvvm_ceil_d">,
      DefaultAttrsIntrinsic<[llvm_double_ty], [llvm_double_ty], [IntrNoMem, IntrSpeculatable]>;

//
// Abs
//

  def int_nvvm_fabs_ftz_f : ClangBuiltin<"__nvvm_fabs_ftz_f">,
      DefaultAttrsIntrinsic<[llvm_float_ty], [llvm_float_ty], [IntrNoMem, IntrSpeculatable]>;
  def int_nvvm_fabs_f : ClangBuiltin<"__nvvm_fabs_f">,
      DefaultAttrsIntrinsic<[llvm_float_ty], [llvm_float_ty], [IntrNoMem, IntrSpeculatable]>;
  def int_nvvm_fabs_d : ClangBuiltin<"__nvvm_fabs_d">,
      DefaultAttrsIntrinsic<[llvm_double_ty], [llvm_double_ty], [IntrNoMem, IntrSpeculatable]>;

//
// Abs, Neg bf16, bf16x2
//

  foreach unary = ["abs", "neg"] in {
    def int_nvvm_ # unary # _bf16 :
      ClangBuiltin<!strconcat("__nvvm_", unary, "_bf16")>,
      DefaultAttrsIntrinsic<[llvm_bfloat_ty], [llvm_bfloat_ty], [IntrNoMem]>;
    def int_nvvm_ # unary # _bf16x2 :
      ClangBuiltin<!strconcat("__nvvm_", unary, "_bf16x2")>,
      DefaultAttrsIntrinsic<[llvm_v2bf16_ty], [llvm_v2bf16_ty], [IntrNoMem]>;
  }

//
// Round
//

  def int_nvvm_round_ftz_f : ClangBuiltin<"__nvvm_round_ftz_f">,
      DefaultAttrsIntrinsic<[llvm_float_ty], [llvm_float_ty], [IntrNoMem, IntrSpeculatable]>;
  def int_nvvm_round_f : ClangBuiltin<"__nvvm_round_f">,
      DefaultAttrsIntrinsic<[llvm_float_ty], [llvm_float_ty], [IntrNoMem, IntrSpeculatable]>;

  def int_nvvm_round_d : ClangBuiltin<"__nvvm_round_d">,
      DefaultAttrsIntrinsic<[llvm_double_ty], [llvm_double_ty], [IntrNoMem, IntrSpeculatable]>;

//
// Trunc
//

  def int_nvvm_trunc_ftz_f : ClangBuiltin<"__nvvm_trunc_ftz_f">,
      DefaultAttrsIntrinsic<[llvm_float_ty], [llvm_float_ty], [IntrNoMem, IntrSpeculatable]>;
  def int_nvvm_trunc_f : ClangBuiltin<"__nvvm_trunc_f">,
      DefaultAttrsIntrinsic<[llvm_float_ty], [llvm_float_ty], [IntrNoMem, IntrSpeculatable]>;

  def int_nvvm_trunc_d : ClangBuiltin<"__nvvm_trunc_d">,
      DefaultAttrsIntrinsic<[llvm_double_ty], [llvm_double_ty], [IntrNoMem, IntrSpeculatable]>;

//
// Saturate
//

  def int_nvvm_saturate_ftz_f : ClangBuiltin<"__nvvm_saturate_ftz_f">,
      DefaultAttrsIntrinsic<[llvm_float_ty], [llvm_float_ty], [IntrNoMem, IntrSpeculatable]>;
  def int_nvvm_saturate_f : ClangBuiltin<"__nvvm_saturate_f">,
      DefaultAttrsIntrinsic<[llvm_float_ty], [llvm_float_ty], [IntrNoMem, IntrSpeculatable]>;

  def int_nvvm_saturate_d : ClangBuiltin<"__nvvm_saturate_d">,
      DefaultAttrsIntrinsic<[llvm_double_ty], [llvm_double_ty], [IntrNoMem, IntrSpeculatable]>;

//
// Exp2  Log2
//

  def int_nvvm_ex2_approx_ftz_f : ClangBuiltin<"__nvvm_ex2_approx_ftz_f">,
      DefaultAttrsIntrinsic<[llvm_float_ty], [llvm_float_ty], [IntrNoMem]>;
  def int_nvvm_ex2_approx_f : ClangBuiltin<"__nvvm_ex2_approx_f">,
      DefaultAttrsIntrinsic<[llvm_float_ty], [llvm_float_ty], [IntrNoMem]>;
  def int_nvvm_ex2_approx_d : ClangBuiltin<"__nvvm_ex2_approx_d">,
      DefaultAttrsIntrinsic<[llvm_double_ty], [llvm_double_ty], [IntrNoMem]>;
  def int_nvvm_ex2_approx_f16 :
      DefaultAttrsIntrinsic<[llvm_half_ty], [llvm_half_ty], [IntrNoMem]>;
  def int_nvvm_ex2_approx_f16x2 :
      DefaultAttrsIntrinsic<[llvm_v2f16_ty], [llvm_v2f16_ty], [IntrNoMem]>;

  def int_nvvm_lg2_approx_ftz_f : ClangBuiltin<"__nvvm_lg2_approx_ftz_f">,
      DefaultAttrsIntrinsic<[llvm_float_ty], [llvm_float_ty], [IntrNoMem]>;
  def int_nvvm_lg2_approx_f : ClangBuiltin<"__nvvm_lg2_approx_f">,
      DefaultAttrsIntrinsic<[llvm_float_ty], [llvm_float_ty], [IntrNoMem]>;
  def int_nvvm_lg2_approx_d : ClangBuiltin<"__nvvm_lg2_approx_d">,
      DefaultAttrsIntrinsic<[llvm_double_ty], [llvm_double_ty], [IntrNoMem]>;

//
// Sin  Cos
//

  def int_nvvm_sin_approx_ftz_f : ClangBuiltin<"__nvvm_sin_approx_ftz_f">,
      DefaultAttrsIntrinsic<[llvm_float_ty], [llvm_float_ty], [IntrNoMem]>;
  def int_nvvm_sin_approx_f : ClangBuiltin<"__nvvm_sin_approx_f">,
      DefaultAttrsIntrinsic<[llvm_float_ty], [llvm_float_ty], [IntrNoMem]>;

  def int_nvvm_cos_approx_ftz_f : ClangBuiltin<"__nvvm_cos_approx_ftz_f">,
      DefaultAttrsIntrinsic<[llvm_float_ty], [llvm_float_ty], [IntrNoMem]>;
  def int_nvvm_cos_approx_f : ClangBuiltin<"__nvvm_cos_approx_f">,
      DefaultAttrsIntrinsic<[llvm_float_ty], [llvm_float_ty], [IntrNoMem]>;

//
// Tanh
//

   def int_nvvm_tanh_approx_f : ClangBuiltin<"__nvvm_tanh_approx_f">,
        DefaultAttrsIntrinsic<[llvm_float_ty], [llvm_float_ty], [IntrNoMem]>;
   def int_nvvm_tanh_approx_f16 : ClangBuiltin<"__nvvm_tanh_approx_f16">,
       DefaultAttrsIntrinsic<[llvm_half_ty], [llvm_half_ty], [IntrNoMem]>;
   def int_nvvm_tanh_approx_f16x2 : ClangBuiltin<"__nvvm_tanh_approx_f16x2">,
       DefaultAttrsIntrinsic<[llvm_v2f16_ty], [llvm_v2f16_ty], [IntrNoMem]>;

//
// Fma
//

  foreach variant = ["_rn_f16", "_rn_ftz_f16", "_rn_sat_f16",
    "_rn_ftz_sat_f16", "_rn_relu_f16", "_rn_ftz_relu_f16"] in {
    def int_nvvm_fma # variant : DefaultAttrsIntrinsic<[llvm_half_ty],
      [llvm_half_ty, llvm_half_ty, llvm_half_ty],
      [IntrNoMem, IntrSpeculatable]>;
  }

  foreach variant = ["_rn_f16x2", "_rn_ftz_f16x2", "_rn_sat_f16x2",
    "_rn_ftz_sat_f16x2", "_rn_relu_f16x2", "_rn_ftz_relu_f16x2"] in {
    def int_nvvm_fma # variant : DefaultAttrsIntrinsic<[llvm_v2f16_ty],
      [llvm_v2f16_ty, llvm_v2f16_ty, llvm_v2f16_ty],
      [IntrNoMem, IntrSpeculatable]>;
  }

  foreach variant = ["_rn_bf16", "_rn_ftz_bf16", "_rn_sat_bf16",
    "_rn_ftz_sat_bf16", "_rn_relu_bf16", "_rn_ftz_relu_bf16"] in {
    def int_nvvm_fma # variant : ClangBuiltin<!strconcat("__nvvm_fma", variant)>,
      DefaultAttrsIntrinsic<[llvm_bfloat_ty],
        [llvm_bfloat_ty, llvm_bfloat_ty, llvm_bfloat_ty],
        [IntrNoMem, IntrSpeculatable]>;
  }

  foreach variant = ["_rn_bf16x2", "_rn_ftz_bf16x2", "_rn_sat_bf16x2",
    "_rn_ftz_sat_bf16x2", "_rn_relu_bf16x2", "_rn_ftz_relu_bf16x2"] in {
    def int_nvvm_fma # variant : ClangBuiltin<!strconcat("__nvvm_fma", variant)>,
      DefaultAttrsIntrinsic<[llvm_v2bf16_ty],
        [llvm_v2bf16_ty, llvm_v2bf16_ty, llvm_v2bf16_ty],
        [IntrNoMem, IntrSpeculatable]>;
  }

  foreach variant = ["_rn_ftz_f", "_rn_f", "_rz_ftz_f", "_rz_f", "_rm_ftz_f",
    "_rm_f", "_rp_ftz_f", "_rp_f"] in {
    def int_nvvm_fma # variant : ClangBuiltin<!strconcat("__nvvm_fma", variant)>,
      DefaultAttrsIntrinsic<[llvm_float_ty],
        [llvm_float_ty, llvm_float_ty, llvm_float_ty],
        [IntrNoMem, IntrSpeculatable]>;
  }

  foreach variant = ["_rn_d", "_rz_d", "_rm_d", "_rp_d"] in {
    def int_nvvm_fma # variant : ClangBuiltin<!strconcat("__nvvm_fma", variant)>,
      DefaultAttrsIntrinsic<[llvm_double_ty],
        [llvm_double_ty, llvm_double_ty, llvm_double_ty],
        [IntrNoMem, IntrSpeculatable]>;
  }

//
// Rcp
//

  def int_nvvm_rcp_rn_ftz_f : ClangBuiltin<"__nvvm_rcp_rn_ftz_f">,
      DefaultAttrsIntrinsic<[llvm_float_ty], [llvm_float_ty], [IntrNoMem]>;
  def int_nvvm_rcp_rn_f : ClangBuiltin<"__nvvm_rcp_rn_f">,
      DefaultAttrsIntrinsic<[llvm_float_ty], [llvm_float_ty], [IntrNoMem]>;
  def int_nvvm_rcp_rz_ftz_f : ClangBuiltin<"__nvvm_rcp_rz_ftz_f">,
      DefaultAttrsIntrinsic<[llvm_float_ty], [llvm_float_ty], [IntrNoMem]>;
  def int_nvvm_rcp_rz_f : ClangBuiltin<"__nvvm_rcp_rz_f">,
      DefaultAttrsIntrinsic<[llvm_float_ty], [llvm_float_ty], [IntrNoMem]>;
  def int_nvvm_rcp_rm_ftz_f : ClangBuiltin<"__nvvm_rcp_rm_ftz_f">,
      DefaultAttrsIntrinsic<[llvm_float_ty], [llvm_float_ty], [IntrNoMem]>;
  def int_nvvm_rcp_rm_f : ClangBuiltin<"__nvvm_rcp_rm_f">,
      DefaultAttrsIntrinsic<[llvm_float_ty], [llvm_float_ty], [IntrNoMem]>;
  def int_nvvm_rcp_rp_ftz_f : ClangBuiltin<"__nvvm_rcp_rp_ftz_f">,
      DefaultAttrsIntrinsic<[llvm_float_ty], [llvm_float_ty], [IntrNoMem]>;
  def int_nvvm_rcp_rp_f : ClangBuiltin<"__nvvm_rcp_rp_f">,
      DefaultAttrsIntrinsic<[llvm_float_ty], [llvm_float_ty], [IntrNoMem]>;

  def int_nvvm_rcp_approx_f : ClangBuiltin<"__nvvm_rcp_approx_f">,
      DefaultAttrsIntrinsic<[llvm_float_ty], [llvm_float_ty], [IntrNoMem]>;

  def int_nvvm_rcp_rn_d : ClangBuiltin<"__nvvm_rcp_rn_d">,
      DefaultAttrsIntrinsic<[llvm_double_ty], [llvm_double_ty], [IntrNoMem]>;
  def int_nvvm_rcp_rz_d : ClangBuiltin<"__nvvm_rcp_rz_d">,
      DefaultAttrsIntrinsic<[llvm_double_ty], [llvm_double_ty], [IntrNoMem]>;
  def int_nvvm_rcp_rm_d : ClangBuiltin<"__nvvm_rcp_rm_d">,
      DefaultAttrsIntrinsic<[llvm_double_ty], [llvm_double_ty], [IntrNoMem]>;
  def int_nvvm_rcp_rp_d : ClangBuiltin<"__nvvm_rcp_rp_d">,
      DefaultAttrsIntrinsic<[llvm_double_ty], [llvm_double_ty], [IntrNoMem]>;

  def int_nvvm_rcp_approx_ftz_f : ClangBuiltin<"__nvvm_rcp_approx_ftz_f">,
      DefaultAttrsIntrinsic<[llvm_float_ty], [llvm_float_ty], [IntrNoMem]>;
  def int_nvvm_rcp_approx_ftz_d : ClangBuiltin<"__nvvm_rcp_approx_ftz_d">,
      DefaultAttrsIntrinsic<[llvm_double_ty], [llvm_double_ty], [IntrNoMem]>;

//
// Sqrt
//

  def int_nvvm_sqrt_f : ClangBuiltin<"__nvvm_sqrt_f">,
      DefaultAttrsIntrinsic<[llvm_float_ty], [llvm_float_ty], [IntrNoMem]>;
  def int_nvvm_sqrt_rn_ftz_f : ClangBuiltin<"__nvvm_sqrt_rn_ftz_f">,
      DefaultAttrsIntrinsic<[llvm_float_ty], [llvm_float_ty], [IntrNoMem]>;
  def int_nvvm_sqrt_rn_f : ClangBuiltin<"__nvvm_sqrt_rn_f">,
      DefaultAttrsIntrinsic<[llvm_float_ty], [llvm_float_ty], [IntrNoMem]>;
  def int_nvvm_sqrt_rz_ftz_f : ClangBuiltin<"__nvvm_sqrt_rz_ftz_f">,
      DefaultAttrsIntrinsic<[llvm_float_ty], [llvm_float_ty], [IntrNoMem]>;
  def int_nvvm_sqrt_rz_f : ClangBuiltin<"__nvvm_sqrt_rz_f">,
      DefaultAttrsIntrinsic<[llvm_float_ty], [llvm_float_ty], [IntrNoMem]>;
  def int_nvvm_sqrt_rm_ftz_f : ClangBuiltin<"__nvvm_sqrt_rm_ftz_f">,
      DefaultAttrsIntrinsic<[llvm_float_ty], [llvm_float_ty], [IntrNoMem]>;
  def int_nvvm_sqrt_rm_f : ClangBuiltin<"__nvvm_sqrt_rm_f">,
      DefaultAttrsIntrinsic<[llvm_float_ty], [llvm_float_ty], [IntrNoMem]>;
  def int_nvvm_sqrt_rp_ftz_f : ClangBuiltin<"__nvvm_sqrt_rp_ftz_f">,
      DefaultAttrsIntrinsic<[llvm_float_ty], [llvm_float_ty], [IntrNoMem]>;
  def int_nvvm_sqrt_rp_f : ClangBuiltin<"__nvvm_sqrt_rp_f">,
      DefaultAttrsIntrinsic<[llvm_float_ty], [llvm_float_ty], [IntrNoMem]>;
  def int_nvvm_sqrt_approx_ftz_f : ClangBuiltin<"__nvvm_sqrt_approx_ftz_f">,
      DefaultAttrsIntrinsic<[llvm_float_ty], [llvm_float_ty], [IntrNoMem]>;
  def int_nvvm_sqrt_approx_f : ClangBuiltin<"__nvvm_sqrt_approx_f">,
      DefaultAttrsIntrinsic<[llvm_float_ty], [llvm_float_ty], [IntrNoMem]>;

  def int_nvvm_sqrt_rn_d : ClangBuiltin<"__nvvm_sqrt_rn_d">,
      DefaultAttrsIntrinsic<[llvm_double_ty], [llvm_double_ty], [IntrNoMem]>;
  def int_nvvm_sqrt_rz_d : ClangBuiltin<"__nvvm_sqrt_rz_d">,
      DefaultAttrsIntrinsic<[llvm_double_ty], [llvm_double_ty], [IntrNoMem]>;
  def int_nvvm_sqrt_rm_d : ClangBuiltin<"__nvvm_sqrt_rm_d">,
      DefaultAttrsIntrinsic<[llvm_double_ty], [llvm_double_ty], [IntrNoMem]>;
  def int_nvvm_sqrt_rp_d : ClangBuiltin<"__nvvm_sqrt_rp_d">,
      DefaultAttrsIntrinsic<[llvm_double_ty], [llvm_double_ty], [IntrNoMem]>;

//
// Rsqrt
//

  def int_nvvm_rsqrt_approx_ftz_f : ClangBuiltin<"__nvvm_rsqrt_approx_ftz_f">,
      DefaultAttrsIntrinsic<[llvm_float_ty], [llvm_float_ty], [IntrNoMem]>;
  def int_nvvm_rsqrt_approx_ftz_d : ClangBuiltin<"__nvvm_rsqrt_approx_ftz_d">,
      DefaultAttrsIntrinsic<[llvm_double_ty], [llvm_double_ty], [IntrNoMem]>;
  def int_nvvm_rsqrt_approx_f : ClangBuiltin<"__nvvm_rsqrt_approx_f">,
      DefaultAttrsIntrinsic<[llvm_float_ty], [llvm_float_ty], [IntrNoMem]>;
  def int_nvvm_rsqrt_approx_d : ClangBuiltin<"__nvvm_rsqrt_approx_d">,
      DefaultAttrsIntrinsic<[llvm_double_ty], [llvm_double_ty], [IntrNoMem]>;

//
// Add
//

  def int_nvvm_add_rn_ftz_f : ClangBuiltin<"__nvvm_add_rn_ftz_f">,
      DefaultAttrsIntrinsic<[llvm_float_ty], [llvm_float_ty, llvm_float_ty],
        [IntrNoMem, IntrSpeculatable, Commutative]>;
  def int_nvvm_add_rn_f : ClangBuiltin<"__nvvm_add_rn_f">,
      DefaultAttrsIntrinsic<[llvm_float_ty], [llvm_float_ty, llvm_float_ty],
        [IntrNoMem, IntrSpeculatable, Commutative]>;
  def int_nvvm_add_rz_ftz_f : ClangBuiltin<"__nvvm_add_rz_ftz_f">,
      DefaultAttrsIntrinsic<[llvm_float_ty], [llvm_float_ty, llvm_float_ty],
        [IntrNoMem, IntrSpeculatable, Commutative]>;
  def int_nvvm_add_rz_f : ClangBuiltin<"__nvvm_add_rz_f">,
      DefaultAttrsIntrinsic<[llvm_float_ty], [llvm_float_ty, llvm_float_ty],
        [IntrNoMem, IntrSpeculatable, Commutative]>;
  def int_nvvm_add_rm_ftz_f : ClangBuiltin<"__nvvm_add_rm_ftz_f">,
      DefaultAttrsIntrinsic<[llvm_float_ty], [llvm_float_ty, llvm_float_ty],
        [IntrNoMem, IntrSpeculatable, Commutative]>;
  def int_nvvm_add_rm_f : ClangBuiltin<"__nvvm_add_rm_f">,
      DefaultAttrsIntrinsic<[llvm_float_ty], [llvm_float_ty, llvm_float_ty],
        [IntrNoMem, IntrSpeculatable, Commutative]>;
  def int_nvvm_add_rp_ftz_f : ClangBuiltin<"__nvvm_add_rp_ftz_f">,
      DefaultAttrsIntrinsic<[llvm_float_ty], [llvm_float_ty, llvm_float_ty],
        [IntrNoMem, IntrSpeculatable, Commutative]>;
  def int_nvvm_add_rp_f : ClangBuiltin<"__nvvm_add_rp_f">,
      DefaultAttrsIntrinsic<[llvm_float_ty], [llvm_float_ty, llvm_float_ty],
        [IntrNoMem, IntrSpeculatable, Commutative]>;

  def int_nvvm_add_rn_d : ClangBuiltin<"__nvvm_add_rn_d">,
      DefaultAttrsIntrinsic<[llvm_double_ty], [llvm_double_ty, llvm_double_ty],
        [IntrNoMem, IntrSpeculatable, Commutative]>;
  def int_nvvm_add_rz_d : ClangBuiltin<"__nvvm_add_rz_d">,
      DefaultAttrsIntrinsic<[llvm_double_ty], [llvm_double_ty, llvm_double_ty],
        [IntrNoMem, IntrSpeculatable, Commutative]>;
  def int_nvvm_add_rm_d : ClangBuiltin<"__nvvm_add_rm_d">,
      DefaultAttrsIntrinsic<[llvm_double_ty], [llvm_double_ty, llvm_double_ty],
        [IntrNoMem, IntrSpeculatable, Commutative]>;
  def int_nvvm_add_rp_d : ClangBuiltin<"__nvvm_add_rp_d">,
      DefaultAttrsIntrinsic<[llvm_double_ty], [llvm_double_ty, llvm_double_ty],
        [IntrNoMem, IntrSpeculatable, Commutative]>;

//
// Dot Product
//
  foreach a_type = ["s", "u"] in {
    foreach b_type = ["s", "u"] in {
      def int_nvvm_idp4a_ # a_type # _ # b_type :
          DefaultAttrsIntrinsic<[llvm_i32_ty],
              [llvm_i32_ty, llvm_i32_ty, llvm_i32_ty],
              [IntrNoMem, IntrSpeculatable]>;
      def int_nvvm_idp2a_ # a_type # _ # b_type :
          DefaultAttrsIntrinsic<[llvm_i32_ty],
            [llvm_i32_ty, llvm_i32_ty, llvm_i1_ty, llvm_i32_ty],
            [IntrNoMem, IntrSpeculatable, ImmArg<ArgIndex<2>>]>;
    }
  }

//
// Funnel-shift
//
  foreach direction = ["l", "r"] in
    def int_nvvm_fsh # direction # _clamp :
      DefaultAttrsIntrinsic<[llvm_anyint_ty],
        [LLVMMatchType<0>, LLVMMatchType<0>, LLVMMatchType<0>],
        [IntrNoMem, IntrSpeculatable, IntrWillReturn]>;

//
// FLO - Find Leading One
//
  foreach sign = ["s", "u"] in
    def int_nvvm_flo_ # sign :
      DefaultAttrsIntrinsic<[llvm_i32_ty],
        [llvm_anyint_ty, llvm_i1_ty],
        [IntrNoMem, IntrSpeculatable, IntrWillReturn, ImmArg<ArgIndex<1>>]>;

//
// Convert
//

  def int_nvvm_d2f_rn_ftz : ClangBuiltin<"__nvvm_d2f_rn_ftz">,
      DefaultAttrsIntrinsic<[llvm_float_ty], [llvm_double_ty], [IntrNoMem, IntrSpeculatable]>;
  def int_nvvm_d2f_rn : ClangBuiltin<"__nvvm_d2f_rn">,
      DefaultAttrsIntrinsic<[llvm_float_ty], [llvm_double_ty], [IntrNoMem, IntrSpeculatable]>;
  def int_nvvm_d2f_rz_ftz : ClangBuiltin<"__nvvm_d2f_rz_ftz">,
      DefaultAttrsIntrinsic<[llvm_float_ty], [llvm_double_ty], [IntrNoMem, IntrSpeculatable]>;
  def int_nvvm_d2f_rz : ClangBuiltin<"__nvvm_d2f_rz">,
      DefaultAttrsIntrinsic<[llvm_float_ty], [llvm_double_ty], [IntrNoMem, IntrSpeculatable]>;
  def int_nvvm_d2f_rm_ftz : ClangBuiltin<"__nvvm_d2f_rm_ftz">,
      DefaultAttrsIntrinsic<[llvm_float_ty], [llvm_double_ty], [IntrNoMem, IntrSpeculatable]>;
  def int_nvvm_d2f_rm : ClangBuiltin<"__nvvm_d2f_rm">,
      DefaultAttrsIntrinsic<[llvm_float_ty], [llvm_double_ty], [IntrNoMem, IntrSpeculatable]>;
  def int_nvvm_d2f_rp_ftz : ClangBuiltin<"__nvvm_d2f_rp_ftz">,
      DefaultAttrsIntrinsic<[llvm_float_ty], [llvm_double_ty], [IntrNoMem, IntrSpeculatable]>;
  def int_nvvm_d2f_rp : ClangBuiltin<"__nvvm_d2f_rp">,
      DefaultAttrsIntrinsic<[llvm_float_ty], [llvm_double_ty], [IntrNoMem, IntrSpeculatable]>;

  def int_nvvm_d2i_rn : ClangBuiltin<"__nvvm_d2i_rn">,
      DefaultAttrsIntrinsic<[llvm_i32_ty], [llvm_double_ty], [IntrNoMem, IntrSpeculatable]>;
  def int_nvvm_d2i_rz : ClangBuiltin<"__nvvm_d2i_rz">,
      DefaultAttrsIntrinsic<[llvm_i32_ty], [llvm_double_ty], [IntrNoMem, IntrSpeculatable]>;
  def int_nvvm_d2i_rm : ClangBuiltin<"__nvvm_d2i_rm">,
      DefaultAttrsIntrinsic<[llvm_i32_ty], [llvm_double_ty], [IntrNoMem, IntrSpeculatable]>;
  def int_nvvm_d2i_rp : ClangBuiltin<"__nvvm_d2i_rp">,
      DefaultAttrsIntrinsic<[llvm_i32_ty], [llvm_double_ty], [IntrNoMem, IntrSpeculatable]>;

  def int_nvvm_d2ui_rn : ClangBuiltin<"__nvvm_d2ui_rn">,
      DefaultAttrsIntrinsic<[llvm_i32_ty], [llvm_double_ty], [IntrNoMem, IntrSpeculatable]>;
  def int_nvvm_d2ui_rz : ClangBuiltin<"__nvvm_d2ui_rz">,
      DefaultAttrsIntrinsic<[llvm_i32_ty], [llvm_double_ty], [IntrNoMem, IntrSpeculatable]>;
  def int_nvvm_d2ui_rm : ClangBuiltin<"__nvvm_d2ui_rm">,
      DefaultAttrsIntrinsic<[llvm_i32_ty], [llvm_double_ty], [IntrNoMem, IntrSpeculatable]>;
  def int_nvvm_d2ui_rp : ClangBuiltin<"__nvvm_d2ui_rp">,
      DefaultAttrsIntrinsic<[llvm_i32_ty], [llvm_double_ty], [IntrNoMem, IntrSpeculatable]>;

  def int_nvvm_i2d_rn : ClangBuiltin<"__nvvm_i2d_rn">,
      DefaultAttrsIntrinsic<[llvm_double_ty], [llvm_i32_ty], [IntrNoMem, IntrSpeculatable]>;
  def int_nvvm_i2d_rz : ClangBuiltin<"__nvvm_i2d_rz">,
      DefaultAttrsIntrinsic<[llvm_double_ty], [llvm_i32_ty], [IntrNoMem, IntrSpeculatable]>;
  def int_nvvm_i2d_rm : ClangBuiltin<"__nvvm_i2d_rm">,
      DefaultAttrsIntrinsic<[llvm_double_ty], [llvm_i32_ty], [IntrNoMem, IntrSpeculatable]>;
  def int_nvvm_i2d_rp : ClangBuiltin<"__nvvm_i2d_rp">,
      DefaultAttrsIntrinsic<[llvm_double_ty], [llvm_i32_ty], [IntrNoMem, IntrSpeculatable]>;

  def int_nvvm_ui2d_rn : ClangBuiltin<"__nvvm_ui2d_rn">,
      DefaultAttrsIntrinsic<[llvm_double_ty], [llvm_i32_ty], [IntrNoMem, IntrSpeculatable]>;
  def int_nvvm_ui2d_rz : ClangBuiltin<"__nvvm_ui2d_rz">,
      DefaultAttrsIntrinsic<[llvm_double_ty], [llvm_i32_ty], [IntrNoMem, IntrSpeculatable]>;
  def int_nvvm_ui2d_rm : ClangBuiltin<"__nvvm_ui2d_rm">,
      DefaultAttrsIntrinsic<[llvm_double_ty], [llvm_i32_ty], [IntrNoMem, IntrSpeculatable]>;
  def int_nvvm_ui2d_rp : ClangBuiltin<"__nvvm_ui2d_rp">,
      DefaultAttrsIntrinsic<[llvm_double_ty], [llvm_i32_ty], [IntrNoMem, IntrSpeculatable]>;

  def int_nvvm_f2i_rn_ftz : ClangBuiltin<"__nvvm_f2i_rn_ftz">,
      DefaultAttrsIntrinsic<[llvm_i32_ty], [llvm_float_ty], [IntrNoMem, IntrSpeculatable]>;
  def int_nvvm_f2i_rn : ClangBuiltin<"__nvvm_f2i_rn">,
      DefaultAttrsIntrinsic<[llvm_i32_ty], [llvm_float_ty], [IntrNoMem, IntrSpeculatable]>;
  def int_nvvm_f2i_rz_ftz : ClangBuiltin<"__nvvm_f2i_rz_ftz">,
      DefaultAttrsIntrinsic<[llvm_i32_ty], [llvm_float_ty], [IntrNoMem, IntrSpeculatable]>;
  def int_nvvm_f2i_rz : ClangBuiltin<"__nvvm_f2i_rz">,
      DefaultAttrsIntrinsic<[llvm_i32_ty], [llvm_float_ty], [IntrNoMem, IntrSpeculatable]>;
  def int_nvvm_f2i_rm_ftz : ClangBuiltin<"__nvvm_f2i_rm_ftz">,
      DefaultAttrsIntrinsic<[llvm_i32_ty], [llvm_float_ty], [IntrNoMem, IntrSpeculatable]>;
  def int_nvvm_f2i_rm : ClangBuiltin<"__nvvm_f2i_rm">,
      DefaultAttrsIntrinsic<[llvm_i32_ty], [llvm_float_ty], [IntrNoMem, IntrSpeculatable]>;
  def int_nvvm_f2i_rp_ftz : ClangBuiltin<"__nvvm_f2i_rp_ftz">,
      DefaultAttrsIntrinsic<[llvm_i32_ty], [llvm_float_ty], [IntrNoMem, IntrSpeculatable]>;
  def int_nvvm_f2i_rp : ClangBuiltin<"__nvvm_f2i_rp">,
      DefaultAttrsIntrinsic<[llvm_i32_ty], [llvm_float_ty], [IntrNoMem, IntrSpeculatable]>;

  def int_nvvm_f2ui_rn_ftz : ClangBuiltin<"__nvvm_f2ui_rn_ftz">,
      DefaultAttrsIntrinsic<[llvm_i32_ty], [llvm_float_ty], [IntrNoMem, IntrSpeculatable]>;
  def int_nvvm_f2ui_rn : ClangBuiltin<"__nvvm_f2ui_rn">,
      DefaultAttrsIntrinsic<[llvm_i32_ty], [llvm_float_ty], [IntrNoMem, IntrSpeculatable]>;
  def int_nvvm_f2ui_rz_ftz : ClangBuiltin<"__nvvm_f2ui_rz_ftz">,
      DefaultAttrsIntrinsic<[llvm_i32_ty], [llvm_float_ty], [IntrNoMem, IntrSpeculatable]>;
  def int_nvvm_f2ui_rz : ClangBuiltin<"__nvvm_f2ui_rz">,
      DefaultAttrsIntrinsic<[llvm_i32_ty], [llvm_float_ty], [IntrNoMem, IntrSpeculatable]>;
  def int_nvvm_f2ui_rm_ftz : ClangBuiltin<"__nvvm_f2ui_rm_ftz">,
      DefaultAttrsIntrinsic<[llvm_i32_ty], [llvm_float_ty], [IntrNoMem, IntrSpeculatable]>;
  def int_nvvm_f2ui_rm : ClangBuiltin<"__nvvm_f2ui_rm">,
      DefaultAttrsIntrinsic<[llvm_i32_ty], [llvm_float_ty], [IntrNoMem, IntrSpeculatable]>;
  def int_nvvm_f2ui_rp_ftz : ClangBuiltin<"__nvvm_f2ui_rp_ftz">,
      DefaultAttrsIntrinsic<[llvm_i32_ty], [llvm_float_ty], [IntrNoMem, IntrSpeculatable]>;
  def int_nvvm_f2ui_rp : ClangBuiltin<"__nvvm_f2ui_rp">,
      DefaultAttrsIntrinsic<[llvm_i32_ty], [llvm_float_ty], [IntrNoMem, IntrSpeculatable]>;

  def int_nvvm_i2f_rn : ClangBuiltin<"__nvvm_i2f_rn">,
      DefaultAttrsIntrinsic<[llvm_float_ty], [llvm_i32_ty], [IntrNoMem, IntrSpeculatable]>;
  def int_nvvm_i2f_rz : ClangBuiltin<"__nvvm_i2f_rz">,
      DefaultAttrsIntrinsic<[llvm_float_ty], [llvm_i32_ty], [IntrNoMem, IntrSpeculatable]>;
  def int_nvvm_i2f_rm : ClangBuiltin<"__nvvm_i2f_rm">,
      DefaultAttrsIntrinsic<[llvm_float_ty], [llvm_i32_ty], [IntrNoMem, IntrSpeculatable]>;
  def int_nvvm_i2f_rp : ClangBuiltin<"__nvvm_i2f_rp">,
      DefaultAttrsIntrinsic<[llvm_float_ty], [llvm_i32_ty], [IntrNoMem, IntrSpeculatable]>;

  def int_nvvm_ui2f_rn : ClangBuiltin<"__nvvm_ui2f_rn">,
      DefaultAttrsIntrinsic<[llvm_float_ty], [llvm_i32_ty], [IntrNoMem, IntrSpeculatable]>;
  def int_nvvm_ui2f_rz : ClangBuiltin<"__nvvm_ui2f_rz">,
      DefaultAttrsIntrinsic<[llvm_float_ty], [llvm_i32_ty], [IntrNoMem, IntrSpeculatable]>;
  def int_nvvm_ui2f_rm : ClangBuiltin<"__nvvm_ui2f_rm">,
      DefaultAttrsIntrinsic<[llvm_float_ty], [llvm_i32_ty], [IntrNoMem, IntrSpeculatable]>;
  def int_nvvm_ui2f_rp : ClangBuiltin<"__nvvm_ui2f_rp">,
      DefaultAttrsIntrinsic<[llvm_float_ty], [llvm_i32_ty], [IntrNoMem, IntrSpeculatable]>;

  def int_nvvm_lohi_i2d : ClangBuiltin<"__nvvm_lohi_i2d">,
      DefaultAttrsIntrinsic<[llvm_double_ty], [llvm_i32_ty, llvm_i32_ty],
        [IntrNoMem, IntrSpeculatable, Commutative]>;

  def int_nvvm_d2i_lo : ClangBuiltin<"__nvvm_d2i_lo">,
      DefaultAttrsIntrinsic<[llvm_i32_ty], [llvm_double_ty], [IntrNoMem, IntrSpeculatable]>;
  def int_nvvm_d2i_hi : ClangBuiltin<"__nvvm_d2i_hi">,
      DefaultAttrsIntrinsic<[llvm_i32_ty], [llvm_double_ty], [IntrNoMem, IntrSpeculatable]>;

  def int_nvvm_f2ll_rn_ftz : ClangBuiltin<"__nvvm_f2ll_rn_ftz">,
      DefaultAttrsIntrinsic<[llvm_i64_ty], [llvm_float_ty], [IntrNoMem, IntrSpeculatable]>;
  def int_nvvm_f2ll_rn : ClangBuiltin<"__nvvm_f2ll_rn">,
      DefaultAttrsIntrinsic<[llvm_i64_ty], [llvm_float_ty], [IntrNoMem, IntrSpeculatable]>;
  def int_nvvm_f2ll_rz_ftz : ClangBuiltin<"__nvvm_f2ll_rz_ftz">,
      DefaultAttrsIntrinsic<[llvm_i64_ty], [llvm_float_ty], [IntrNoMem, IntrSpeculatable]>;
  def int_nvvm_f2ll_rz : ClangBuiltin<"__nvvm_f2ll_rz">,
      DefaultAttrsIntrinsic<[llvm_i64_ty], [llvm_float_ty], [IntrNoMem, IntrSpeculatable]>;
  def int_nvvm_f2ll_rm_ftz : ClangBuiltin<"__nvvm_f2ll_rm_ftz">,
      DefaultAttrsIntrinsic<[llvm_i64_ty], [llvm_float_ty], [IntrNoMem, IntrSpeculatable]>;
  def int_nvvm_f2ll_rm : ClangBuiltin<"__nvvm_f2ll_rm">,
      DefaultAttrsIntrinsic<[llvm_i64_ty], [llvm_float_ty], [IntrNoMem, IntrSpeculatable]>;
  def int_nvvm_f2ll_rp_ftz : ClangBuiltin<"__nvvm_f2ll_rp_ftz">,
      DefaultAttrsIntrinsic<[llvm_i64_ty], [llvm_float_ty], [IntrNoMem, IntrSpeculatable]>;
  def int_nvvm_f2ll_rp : ClangBuiltin<"__nvvm_f2ll_rp">,
      DefaultAttrsIntrinsic<[llvm_i64_ty], [llvm_float_ty], [IntrNoMem, IntrSpeculatable]>;

  def int_nvvm_f2ull_rn_ftz : ClangBuiltin<"__nvvm_f2ull_rn_ftz">,
      DefaultAttrsIntrinsic<[llvm_i64_ty], [llvm_float_ty], [IntrNoMem, IntrSpeculatable]>;
  def int_nvvm_f2ull_rn : ClangBuiltin<"__nvvm_f2ull_rn">,
      DefaultAttrsIntrinsic<[llvm_i64_ty], [llvm_float_ty], [IntrNoMem, IntrSpeculatable]>;
  def int_nvvm_f2ull_rz_ftz : ClangBuiltin<"__nvvm_f2ull_rz_ftz">,
      DefaultAttrsIntrinsic<[llvm_i64_ty], [llvm_float_ty], [IntrNoMem, IntrSpeculatable]>;
  def int_nvvm_f2ull_rz : ClangBuiltin<"__nvvm_f2ull_rz">,
      DefaultAttrsIntrinsic<[llvm_i64_ty], [llvm_float_ty], [IntrNoMem, IntrSpeculatable]>;
  def int_nvvm_f2ull_rm_ftz : ClangBuiltin<"__nvvm_f2ull_rm_ftz">,
      DefaultAttrsIntrinsic<[llvm_i64_ty], [llvm_float_ty], [IntrNoMem, IntrSpeculatable]>;
  def int_nvvm_f2ull_rm : ClangBuiltin<"__nvvm_f2ull_rm">,
      DefaultAttrsIntrinsic<[llvm_i64_ty], [llvm_float_ty], [IntrNoMem, IntrSpeculatable]>;
  def int_nvvm_f2ull_rp_ftz : ClangBuiltin<"__nvvm_f2ull_rp_ftz">,
      DefaultAttrsIntrinsic<[llvm_i64_ty], [llvm_float_ty], [IntrNoMem, IntrSpeculatable]>;
  def int_nvvm_f2ull_rp : ClangBuiltin<"__nvvm_f2ull_rp">,
      DefaultAttrsIntrinsic<[llvm_i64_ty], [llvm_float_ty], [IntrNoMem, IntrSpeculatable]>;

  def int_nvvm_d2ll_rn : ClangBuiltin<"__nvvm_d2ll_rn">,
      DefaultAttrsIntrinsic<[llvm_i64_ty], [llvm_double_ty], [IntrNoMem, IntrSpeculatable]>;
  def int_nvvm_d2ll_rz : ClangBuiltin<"__nvvm_d2ll_rz">,
      DefaultAttrsIntrinsic<[llvm_i64_ty], [llvm_double_ty], [IntrNoMem, IntrSpeculatable]>;
  def int_nvvm_d2ll_rm : ClangBuiltin<"__nvvm_d2ll_rm">,
      DefaultAttrsIntrinsic<[llvm_i64_ty], [llvm_double_ty], [IntrNoMem, IntrSpeculatable]>;
  def int_nvvm_d2ll_rp : ClangBuiltin<"__nvvm_d2ll_rp">,
      DefaultAttrsIntrinsic<[llvm_i64_ty], [llvm_double_ty], [IntrNoMem, IntrSpeculatable]>;

  def int_nvvm_d2ull_rn : ClangBuiltin<"__nvvm_d2ull_rn">,
      DefaultAttrsIntrinsic<[llvm_i64_ty], [llvm_double_ty], [IntrNoMem, IntrSpeculatable]>;
  def int_nvvm_d2ull_rz : ClangBuiltin<"__nvvm_d2ull_rz">,
      DefaultAttrsIntrinsic<[llvm_i64_ty], [llvm_double_ty], [IntrNoMem, IntrSpeculatable]>;
  def int_nvvm_d2ull_rm : ClangBuiltin<"__nvvm_d2ull_rm">,
      DefaultAttrsIntrinsic<[llvm_i64_ty], [llvm_double_ty], [IntrNoMem, IntrSpeculatable]>;
  def int_nvvm_d2ull_rp : ClangBuiltin<"__nvvm_d2ull_rp">,
      DefaultAttrsIntrinsic<[llvm_i64_ty], [llvm_double_ty], [IntrNoMem, IntrSpeculatable]>;

  def int_nvvm_ll2f_rn : ClangBuiltin<"__nvvm_ll2f_rn">,
      DefaultAttrsIntrinsic<[llvm_float_ty], [llvm_i64_ty], [IntrNoMem, IntrSpeculatable]>;
  def int_nvvm_ll2f_rz : ClangBuiltin<"__nvvm_ll2f_rz">,
      DefaultAttrsIntrinsic<[llvm_float_ty], [llvm_i64_ty], [IntrNoMem, IntrSpeculatable]>;
  def int_nvvm_ll2f_rm : ClangBuiltin<"__nvvm_ll2f_rm">,
      DefaultAttrsIntrinsic<[llvm_float_ty], [llvm_i64_ty], [IntrNoMem, IntrSpeculatable]>;
  def int_nvvm_ll2f_rp : ClangBuiltin<"__nvvm_ll2f_rp">,
      DefaultAttrsIntrinsic<[llvm_float_ty], [llvm_i64_ty], [IntrNoMem, IntrSpeculatable]>;
  def int_nvvm_ull2f_rn : ClangBuiltin<"__nvvm_ull2f_rn">,
      DefaultAttrsIntrinsic<[llvm_float_ty], [llvm_i64_ty], [IntrNoMem, IntrSpeculatable]>;
  def int_nvvm_ull2f_rz : ClangBuiltin<"__nvvm_ull2f_rz">,
      DefaultAttrsIntrinsic<[llvm_float_ty], [llvm_i64_ty], [IntrNoMem, IntrSpeculatable]>;
  def int_nvvm_ull2f_rm : ClangBuiltin<"__nvvm_ull2f_rm">,
      DefaultAttrsIntrinsic<[llvm_float_ty], [llvm_i64_ty], [IntrNoMem, IntrSpeculatable]>;
  def int_nvvm_ull2f_rp : ClangBuiltin<"__nvvm_ull2f_rp">,
      DefaultAttrsIntrinsic<[llvm_float_ty], [llvm_i64_ty], [IntrNoMem, IntrSpeculatable]>;

  def int_nvvm_ll2d_rn : ClangBuiltin<"__nvvm_ll2d_rn">,
      DefaultAttrsIntrinsic<[llvm_double_ty], [llvm_i64_ty], [IntrNoMem, IntrSpeculatable]>;
  def int_nvvm_ll2d_rz : ClangBuiltin<"__nvvm_ll2d_rz">,
      DefaultAttrsIntrinsic<[llvm_double_ty], [llvm_i64_ty], [IntrNoMem, IntrSpeculatable]>;
  def int_nvvm_ll2d_rm : ClangBuiltin<"__nvvm_ll2d_rm">,
      DefaultAttrsIntrinsic<[llvm_double_ty], [llvm_i64_ty], [IntrNoMem, IntrSpeculatable]>;
  def int_nvvm_ll2d_rp : ClangBuiltin<"__nvvm_ll2d_rp">,
      DefaultAttrsIntrinsic<[llvm_double_ty], [llvm_i64_ty], [IntrNoMem, IntrSpeculatable]>;
  def int_nvvm_ull2d_rn : ClangBuiltin<"__nvvm_ull2d_rn">,
      DefaultAttrsIntrinsic<[llvm_double_ty], [llvm_i64_ty], [IntrNoMem, IntrSpeculatable]>;
  def int_nvvm_ull2d_rz : ClangBuiltin<"__nvvm_ull2d_rz">,
      DefaultAttrsIntrinsic<[llvm_double_ty], [llvm_i64_ty], [IntrNoMem, IntrSpeculatable]>;
  def int_nvvm_ull2d_rm : ClangBuiltin<"__nvvm_ull2d_rm">,
      DefaultAttrsIntrinsic<[llvm_double_ty], [llvm_i64_ty], [IntrNoMem, IntrSpeculatable]>;
  def int_nvvm_ull2d_rp : ClangBuiltin<"__nvvm_ull2d_rp">,
      DefaultAttrsIntrinsic<[llvm_double_ty], [llvm_i64_ty], [IntrNoMem, IntrSpeculatable]>;

  def int_nvvm_f2h_rn_ftz : ClangBuiltin<"__nvvm_f2h_rn_ftz">,
      DefaultAttrsIntrinsic<[llvm_i16_ty], [llvm_float_ty], [IntrNoMem, IntrSpeculatable]>;
  def int_nvvm_f2h_rn : ClangBuiltin<"__nvvm_f2h_rn">,
      DefaultAttrsIntrinsic<[llvm_i16_ty], [llvm_float_ty], [IntrNoMem, IntrSpeculatable]>;

  def int_nvvm_bf2h_rn_ftz : ClangBuiltin<"__nvvm_bf2h_rn_ftz">,
      DefaultAttrsIntrinsic<[llvm_i16_ty], [llvm_bfloat_ty], [IntrNoMem, IntrSpeculatable]>;
  def int_nvvm_bf2h_rn : ClangBuiltin<"__nvvm_bf2h_rn">,
      DefaultAttrsIntrinsic<[llvm_i16_ty], [llvm_bfloat_ty], [IntrNoMem, IntrSpeculatable]>;

  def int_nvvm_ff2bf16x2_rn : ClangBuiltin<"__nvvm_ff2bf16x2_rn">,
       Intrinsic<[llvm_v2bf16_ty], [llvm_float_ty, llvm_float_ty], [IntrNoMem, IntrNoCallback]>;
  def int_nvvm_ff2bf16x2_rn_relu : ClangBuiltin<"__nvvm_ff2bf16x2_rn_relu">,
      Intrinsic<[llvm_v2bf16_ty], [llvm_float_ty, llvm_float_ty], [IntrNoMem, IntrNoCallback]>;
  def int_nvvm_ff2bf16x2_rz : ClangBuiltin<"__nvvm_ff2bf16x2_rz">,
      Intrinsic<[llvm_v2bf16_ty], [llvm_float_ty, llvm_float_ty], [IntrNoMem, IntrNoCallback]>;
  def int_nvvm_ff2bf16x2_rz_relu : ClangBuiltin<"__nvvm_ff2bf16x2_rz_relu">,
      Intrinsic<[llvm_v2bf16_ty], [llvm_float_ty, llvm_float_ty], [IntrNoMem]>;

  def int_nvvm_ff2f16x2_rn : ClangBuiltin<"__nvvm_ff2f16x2_rn">,
      Intrinsic<[llvm_v2f16_ty], [llvm_float_ty, llvm_float_ty], [IntrNoMem, IntrNoCallback]>;
  def int_nvvm_ff2f16x2_rn_relu : ClangBuiltin<"__nvvm_ff2f16x2_rn_relu">,
      Intrinsic<[llvm_v2f16_ty], [llvm_float_ty, llvm_float_ty], [IntrNoMem, IntrNoCallback]>;
  def int_nvvm_ff2f16x2_rz : ClangBuiltin<"__nvvm_ff2f16x2_rz">,
      Intrinsic<[llvm_v2f16_ty], [llvm_float_ty, llvm_float_ty], [IntrNoMem, IntrNoCallback]>;
  def int_nvvm_ff2f16x2_rz_relu : ClangBuiltin<"__nvvm_ff2f16x2_rz_relu">,
      Intrinsic<[llvm_v2f16_ty], [llvm_float_ty, llvm_float_ty], [IntrNoMem, IntrNoCallback]>;

  def int_nvvm_f2bf16_rn : ClangBuiltin<"__nvvm_f2bf16_rn">,
      Intrinsic<[llvm_bfloat_ty], [llvm_float_ty], [IntrNoMem, IntrNoCallback]>;
  def int_nvvm_f2bf16_rn_relu : ClangBuiltin<"__nvvm_f2bf16_rn_relu">,
      Intrinsic<[llvm_bfloat_ty], [llvm_float_ty], [IntrNoMem, IntrNoCallback]>;
  def int_nvvm_f2bf16_rz : ClangBuiltin<"__nvvm_f2bf16_rz">,
      Intrinsic<[llvm_bfloat_ty], [llvm_float_ty], [IntrNoMem, IntrNoCallback]>;
  def int_nvvm_f2bf16_rz_relu : ClangBuiltin<"__nvvm_f2bf16_rz_relu">,
       Intrinsic<[llvm_bfloat_ty], [llvm_float_ty], [IntrNoMem, IntrNoCallback]>;

  def int_nvvm_f2tf32_rna : ClangBuiltin<"__nvvm_f2tf32_rna">,
      Intrinsic<[llvm_i32_ty], [llvm_float_ty], [IntrNoMem, IntrNoCallback]>;
  def int_nvvm_f2tf32_rna_satfinite : ClangBuiltin<"__nvvm_f2tf32_rna_satfinite">,
      Intrinsic<[llvm_i32_ty], [llvm_float_ty], [IntrNoMem, IntrNoCallback]>;
  def int_nvvm_f2tf32_rn : ClangBuiltin<"__nvvm_f2tf32_rn">,
      Intrinsic<[llvm_i32_ty], [llvm_float_ty], [IntrNoMem, IntrNoCallback]>;
  def int_nvvm_f2tf32_rn_relu : ClangBuiltin<"__nvvm_f2tf32_rn_relu">,
      Intrinsic<[llvm_i32_ty], [llvm_float_ty], [IntrNoMem, IntrNoCallback]>;
  def int_nvvm_f2tf32_rn_satfinite : ClangBuiltin<"__nvvm_f2tf32_rn_satfinite">,
      Intrinsic<[llvm_i32_ty], [llvm_float_ty], [IntrNoMem, IntrNoCallback]>;
  def int_nvvm_f2tf32_rn_relu_satfinite : ClangBuiltin<"__nvvm_f2tf32_rn_relu_satfinite">,
      Intrinsic<[llvm_i32_ty], [llvm_float_ty], [IntrNoMem, IntrNoCallback]>;
  def int_nvvm_f2tf32_rz : ClangBuiltin<"__nvvm_f2tf32_rz">,
      Intrinsic<[llvm_i32_ty], [llvm_float_ty], [IntrNoMem, IntrNoCallback]>;
  def int_nvvm_f2tf32_rz_relu : ClangBuiltin<"__nvvm_f2tf32_rz_relu">,
      Intrinsic<[llvm_i32_ty], [llvm_float_ty], [IntrNoMem, IntrNoCallback]>;
  def int_nvvm_f2tf32_rz_satfinite : ClangBuiltin<"__nvvm_f2tf32_rz_satfinite">,
      Intrinsic<[llvm_i32_ty], [llvm_float_ty], [IntrNoMem, IntrNoCallback]>;
  def int_nvvm_f2tf32_rz_relu_satfinite : ClangBuiltin<"__nvvm_f2tf32_rz_relu_satfinite">,
      Intrinsic<[llvm_i32_ty], [llvm_float_ty], [IntrNoMem, IntrNoCallback]>;

  def int_nvvm_ff_to_e4m3x2_rn : ClangBuiltin<"__nvvm_ff_to_e4m3x2_rn">,
      Intrinsic<[llvm_i16_ty], [llvm_float_ty, llvm_float_ty], [IntrNoMem, IntrNoCallback]>;
  def int_nvvm_ff_to_e4m3x2_rn_relu : ClangBuiltin<"__nvvm_ff_to_e4m3x2_rn_relu">,
      Intrinsic<[llvm_i16_ty], [llvm_float_ty, llvm_float_ty], [IntrNoMem, IntrNoCallback]>;
  def int_nvvm_ff_to_e5m2x2_rn : ClangBuiltin<"__nvvm_ff_to_e5m2x2_rn">,
      Intrinsic<[llvm_i16_ty], [llvm_float_ty, llvm_float_ty], [IntrNoMem, IntrNoCallback]>;
  def int_nvvm_ff_to_e5m2x2_rn_relu : ClangBuiltin<"__nvvm_ff_to_e5m2x2_rn_relu">,
      Intrinsic<[llvm_i16_ty], [llvm_float_ty, llvm_float_ty], [IntrNoMem, IntrNoCallback]>;

  def int_nvvm_f16x2_to_e4m3x2_rn : ClangBuiltin<"__nvvm_f16x2_to_e4m3x2_rn">,
      Intrinsic<[llvm_i16_ty], [llvm_v2f16_ty], [IntrNoMem, IntrNoCallback]>;
  def int_nvvm_f16x2_to_e4m3x2_rn_relu : ClangBuiltin<"__nvvm_f16x2_to_e4m3x2_rn_relu">,
      Intrinsic<[llvm_i16_ty], [llvm_v2f16_ty], [IntrNoMem, IntrNoCallback]>;
  def int_nvvm_f16x2_to_e5m2x2_rn : ClangBuiltin<"__nvvm_f16x2_to_e5m2x2_rn">,
      Intrinsic<[llvm_i16_ty], [llvm_v2f16_ty], [IntrNoMem, IntrNoCallback]>;
  def int_nvvm_f16x2_to_e5m2x2_rn_relu : ClangBuiltin<"__nvvm_f16x2_to_e5m2x2_rn_relu">,
      Intrinsic<[llvm_i16_ty], [llvm_v2f16_ty], [IntrNoMem, IntrNoCallback]>;

  def int_nvvm_e4m3x2_to_f16x2_rn : ClangBuiltin<"__nvvm_e4m3x2_to_f16x2_rn">,
      Intrinsic<[llvm_v2f16_ty], [llvm_i16_ty], [IntrNoMem, IntrNoCallback]>;
  def int_nvvm_e4m3x2_to_f16x2_rn_relu : ClangBuiltin<"__nvvm_e4m3x2_to_f16x2_rn_relu">,
      Intrinsic<[llvm_v2f16_ty], [llvm_i16_ty], [IntrNoMem, IntrNoCallback]>;
  def int_nvvm_e5m2x2_to_f16x2_rn : ClangBuiltin<"__nvvm_e5m2x2_to_f16x2_rn">,
      Intrinsic<[llvm_v2f16_ty], [llvm_i16_ty], [IntrNoMem, IntrNoCallback]>;
  def int_nvvm_e5m2x2_to_f16x2_rn_relu : ClangBuiltin<"__nvvm_e5m2x2_to_f16x2_rn_relu">,
      Intrinsic<[llvm_v2f16_ty], [llvm_i16_ty], [IntrNoMem, IntrNoCallback]>;

// FNS

  def int_nvvm_fns : ClangBuiltin<"__nvvm_fns">,
      DefaultAttrsIntrinsic<[llvm_i32_ty], [llvm_i32_ty, llvm_i32_ty, llvm_i32_ty],
                [IntrNoMem]>;

<<<<<<< HEAD
// Atomics not available as llvm intrinsics.
  def int_nvvm_atomic_load_inc_32 : Intrinsic<[llvm_i32_ty],
          [llvm_anyptr_ty, llvm_i32_ty],
                                      [IntrArgMemOnly, IntrNoCallback, NoCapture<ArgIndex<0>>]>;
  def int_nvvm_atomic_load_dec_32 : Intrinsic<[llvm_i32_ty],
          [llvm_anyptr_ty, llvm_i32_ty],
                                      [IntrArgMemOnly, IntrNoCallback, NoCapture<ArgIndex<0>>]>;

  class SCOPED_ATOMIC_ld_impl<LLVMType elty>
        : Intrinsic<[elty],
          [llvm_anyptr_ty],
          [IntrArgMemOnly, NoCapture<ArgIndex<0>>]>;
  class SCOPED_ATOMIC_st_impl<LLVMType elty>
        : Intrinsic<[],
          [llvm_anyptr_ty, elty],
          [IntrArgMemOnly, NoCapture<ArgIndex<0>>]>;
=======
>>>>>>> a6853cd9
  class SCOPED_ATOMIC2_impl<LLVMType elty>
        : Intrinsic<[elty],
          [llvm_anyptr_ty, LLVMMatchType<0>],
          [IntrArgMemOnly, IntrNoCallback, NoCapture<ArgIndex<0>>]>;
  class SCOPED_ATOMIC3_impl<LLVMType elty>
        : Intrinsic<[elty],
          [llvm_anyptr_ty, LLVMMatchType<0>,
           LLVMMatchType<0>],
          [IntrArgMemOnly, IntrNoCallback, NoCapture<ArgIndex<0>>]>;

  multiclass PTXAtomicWithScope_ld<LLVMType elty> {
    def "" : SCOPED_ATOMIC_ld_impl<elty>;
    def _cta : SCOPED_ATOMIC_ld_impl<elty>;
    def _sys : SCOPED_ATOMIC_ld_impl<elty>;
  }
  multiclass PTXAtomicWithScope_st<LLVMType elty> {
    def "" : SCOPED_ATOMIC_st_impl<elty>;
    def _cta : SCOPED_ATOMIC_st_impl<elty>;
    def _sys : SCOPED_ATOMIC_st_impl<elty>;
  }
  multiclass PTXAtomicWithScope2<LLVMType elty> {
    def "" : SCOPED_ATOMIC2_impl<elty>;
    def _cta : SCOPED_ATOMIC2_impl<elty>;
    def _sys : SCOPED_ATOMIC2_impl<elty>;
  }
  multiclass PTXAtomicWithScope3<LLVMType elty> {
    def "" : SCOPED_ATOMIC3_impl<elty>;
    def _cta : SCOPED_ATOMIC3_impl<elty>;
    def _sys : SCOPED_ATOMIC3_impl<elty>;
  }
  multiclass PTXLdWithScope_sem<LLVMType elty> {
    defm "": PTXAtomicWithScope_ld<elty>;
    defm _acquire: PTXAtomicWithScope_ld<elty>;
    def _volatile: SCOPED_ATOMIC_ld_impl<elty>;
  }
  multiclass PTXStWithScope_sem<LLVMType elty> {
    defm "": PTXAtomicWithScope_st<elty>;
    defm _release: PTXAtomicWithScope_st<elty>;
    def _volatile: SCOPED_ATOMIC_st_impl<elty>;
  }
  multiclass PTXAtomicWithScope2_sem<LLVMType elty> {
    defm "": PTXAtomicWithScope2<elty>;
    defm _acquire: PTXAtomicWithScope2<elty>;
    defm _release: PTXAtomicWithScope2<elty>;
    defm _acq_rel: PTXAtomicWithScope2<elty>;
  }
  multiclass PTXAtomicWithScope3_sem<LLVMType elty> {
    defm "": PTXAtomicWithScope3<elty>;
    defm _acquire: PTXAtomicWithScope3<elty>;
    defm _release: PTXAtomicWithScope3<elty>;
    defm _acq_rel: PTXAtomicWithScope3<elty>;
  }
  multiclass PTXLdWithScope_fi {
    defm _f: PTXLdWithScope_sem<llvm_anyfloat_ty>;
    defm _i: PTXLdWithScope_sem<llvm_anyint_ty>;
  }
  multiclass PTXStWithScope_fi {
    defm _f: PTXStWithScope_sem<llvm_anyfloat_ty>;
    defm _i: PTXStWithScope_sem<llvm_anyint_ty>;
  }
  multiclass PTXAtomicWithScope2_fi {
    defm _f: PTXAtomicWithScope2_sem<llvm_anyfloat_ty>;
    defm _i: PTXAtomicWithScope2_sem<llvm_anyint_ty>;
  }
  multiclass PTXAtomicWithScope3_fi {
    defm _f: PTXAtomicWithScope3_sem<llvm_anyfloat_ty>;
    defm _i: PTXAtomicWithScope3_sem<llvm_anyint_ty>;
  }
  defm int_nvvm_ld_gen   : PTXLdWithScope_fi;
  defm int_nvvm_st_gen   : PTXStWithScope_fi;
  defm int_nvvm_atomic_add_gen   : PTXAtomicWithScope2_fi;
  defm int_nvvm_atomic_inc_gen_i : PTXAtomicWithScope2_sem<llvm_anyint_ty>;
  defm int_nvvm_atomic_dec_gen_i : PTXAtomicWithScope2_sem<llvm_anyint_ty>;
  defm int_nvvm_atomic_exch_gen: PTXAtomicWithScope2_fi;
  defm int_nvvm_atomic_xor_gen_i : PTXAtomicWithScope2_sem<llvm_anyint_ty>;
  defm int_nvvm_atomic_max_gen_i : PTXAtomicWithScope2_sem<llvm_anyint_ty>;
  defm int_nvvm_atomic_max_gen_ui: PTXAtomicWithScope2_sem<llvm_anyint_ty>;
  defm int_nvvm_atomic_min_gen_i : PTXAtomicWithScope2_sem<llvm_anyint_ty>;
  defm int_nvvm_atomic_min_gen_ui: PTXAtomicWithScope2_sem<llvm_anyint_ty>;
  defm int_nvvm_atomic_or_gen_i  : PTXAtomicWithScope2_sem<llvm_anyint_ty>;
  defm int_nvvm_atomic_and_gen_i : PTXAtomicWithScope2_sem<llvm_anyint_ty>;
  defm int_nvvm_atomic_cas_gen : PTXAtomicWithScope3_fi;

  defm int_nvvm_ld_shared   : PTXLdWithScope_fi;
  defm int_nvvm_st_shared   : PTXStWithScope_fi;
  defm int_nvvm_atomic_add_shared   : PTXAtomicWithScope2_fi;
  defm int_nvvm_atomic_inc_shared_i : PTXAtomicWithScope2_sem<llvm_anyint_ty>;
  defm int_nvvm_atomic_dec_shared_i : PTXAtomicWithScope2_sem<llvm_anyint_ty>;
  defm int_nvvm_atomic_exch_shared: PTXAtomicWithScope2_fi;
  defm int_nvvm_atomic_xor_shared_i : PTXAtomicWithScope2_sem<llvm_anyint_ty>;
  defm int_nvvm_atomic_max_shared_i : PTXAtomicWithScope2_sem<llvm_anyint_ty>;
  defm int_nvvm_atomic_max_shared_ui: PTXAtomicWithScope2_sem<llvm_anyint_ty>;
  defm int_nvvm_atomic_min_shared_i : PTXAtomicWithScope2_sem<llvm_anyint_ty>;
  defm int_nvvm_atomic_min_shared_ui: PTXAtomicWithScope2_sem<llvm_anyint_ty>;
  defm int_nvvm_atomic_or_shared_i  : PTXAtomicWithScope2_sem<llvm_anyint_ty>;
  defm int_nvvm_atomic_and_shared_i : PTXAtomicWithScope2_sem<llvm_anyint_ty>;
  defm int_nvvm_atomic_cas_shared : PTXAtomicWithScope3_fi;
  
  defm int_nvvm_ld_global   : PTXLdWithScope_fi;
  defm int_nvvm_st_global   : PTXStWithScope_fi;
  defm int_nvvm_atomic_add_global   : PTXAtomicWithScope2_fi;
  defm int_nvvm_atomic_inc_global_i : PTXAtomicWithScope2_sem<llvm_anyint_ty>;
  defm int_nvvm_atomic_dec_global_i : PTXAtomicWithScope2_sem<llvm_anyint_ty>;
  defm int_nvvm_atomic_exch_global: PTXAtomicWithScope2_fi;
  defm int_nvvm_atomic_xor_global_i : PTXAtomicWithScope2_sem<llvm_anyint_ty>;
  defm int_nvvm_atomic_max_global_i : PTXAtomicWithScope2_sem<llvm_anyint_ty>;
  defm int_nvvm_atomic_max_global_ui: PTXAtomicWithScope2_sem<llvm_anyint_ty>;
  defm int_nvvm_atomic_min_global_i : PTXAtomicWithScope2_sem<llvm_anyint_ty>;
  defm int_nvvm_atomic_min_global_ui: PTXAtomicWithScope2_sem<llvm_anyint_ty>;
  defm int_nvvm_atomic_or_global_i  : PTXAtomicWithScope2_sem<llvm_anyint_ty>;
  defm int_nvvm_atomic_and_global_i : PTXAtomicWithScope2_sem<llvm_anyint_ty>;
  defm int_nvvm_atomic_cas_global : PTXAtomicWithScope3_fi;

// Bar.Sync

  // The builtin for "bar.sync 0" is called __syncthreads.  Unlike most of the
  // intrinsics in this file, this one is a user-facing API.
  def int_nvvm_barrier0 : ClangBuiltin<"__syncthreads">,
      Intrinsic<[], [], [IntrConvergent, IntrNoCallback]>;
  // Synchronize all threads in the CTA at barrier 'n'.
  def int_nvvm_barrier_n : ClangBuiltin<"__nvvm_bar_n">,
      Intrinsic<[], [llvm_i32_ty], [IntrConvergent, IntrNoCallback]>;
  // Synchronize 'm', a multiple of warp size, (arg 2) threads in
  // the CTA at barrier 'n' (arg 1).
  def int_nvvm_barrier : ClangBuiltin<"__nvvm_bar">,
      Intrinsic<[], [llvm_i32_ty, llvm_i32_ty], [IntrConvergent, IntrNoCallback]>;
  def int_nvvm_barrier0_popc : ClangBuiltin<"__nvvm_bar0_popc">,
      Intrinsic<[llvm_i32_ty], [llvm_i32_ty], [IntrConvergent, IntrNoCallback]>;
  def int_nvvm_barrier0_and : ClangBuiltin<"__nvvm_bar0_and">,
      Intrinsic<[llvm_i32_ty], [llvm_i32_ty], [IntrConvergent, IntrNoCallback]>;
  def int_nvvm_barrier0_or : ClangBuiltin<"__nvvm_bar0_or">,
      Intrinsic<[llvm_i32_ty], [llvm_i32_ty], [IntrConvergent, IntrNoCallback]>;

  def int_nvvm_bar_sync :
      Intrinsic<[], [llvm_i32_ty], [IntrConvergent, IntrNoCallback]>,
      ClangBuiltin<"__nvvm_bar_sync">;
  def int_nvvm_bar_warp_sync :
      Intrinsic<[], [llvm_i32_ty], [IntrConvergent, IntrNoCallback]>,
      ClangBuiltin<"__nvvm_bar_warp_sync">;

  // barrier.sync id[, cnt]
  def int_nvvm_barrier_sync :
      Intrinsic<[], [llvm_i32_ty], [IntrConvergent, IntrNoCallback]>,
      ClangBuiltin<"__nvvm_barrier_sync">;
  def int_nvvm_barrier_sync_cnt :
      Intrinsic<[], [llvm_i32_ty, llvm_i32_ty], [IntrConvergent, IntrNoCallback]>,
      ClangBuiltin<"__nvvm_barrier_sync_cnt">;

  // barrier.cluster.[wait, arrive, arrive.relaxed]
  def int_nvvm_barrier_cluster_arrive :
      Intrinsic<[], [], [IntrConvergent, IntrNoCallback]>;
  def int_nvvm_barrier_cluster_arrive_relaxed :
      Intrinsic<[], [], [IntrConvergent, IntrNoCallback]>;
  def int_nvvm_barrier_cluster_wait :
      Intrinsic<[], [], [IntrConvergent, IntrNoCallback]>;

  // 'aligned' versions of the above barrier.cluster.* intrinsics
  def int_nvvm_barrier_cluster_arrive_aligned :
      Intrinsic<[], [], [IntrConvergent, IntrNoCallback]>;
  def int_nvvm_barrier_cluster_arrive_relaxed_aligned :
      Intrinsic<[], [], [IntrConvergent, IntrNoCallback]>;
  def int_nvvm_barrier_cluster_wait_aligned :
      Intrinsic<[], [], [IntrConvergent, IntrNoCallback]>;

  // Membar
  def int_nvvm_membar_cta : ClangBuiltin<"__nvvm_membar_cta">,
      Intrinsic<[], [], [IntrNoCallback]>;
  def int_nvvm_membar_gl : ClangBuiltin<"__nvvm_membar_gl">,
      Intrinsic<[], [], [IntrNoCallback]>;
  def int_nvvm_membar_sys : ClangBuiltin<"__nvvm_membar_sys">,
      Intrinsic<[], [], [IntrNoCallback]>;
  def int_nvvm_fence_sc_cluster:
      Intrinsic<[], [], [IntrNoCallback]>;

// Proxy fence (uni-directional)
foreach scope = ["cta", "cluster", "gpu", "sys"] in {

  def int_nvvm_fence_proxy_tensormap_generic_release_ # scope:
        Intrinsic<[], [], [IntrNoCallback],
        "llvm.nvvm.fence.proxy.tensormap_generic.release." # scope>;

  def int_nvvm_fence_proxy_tensormap_generic_acquire_ # scope:
        Intrinsic<[], [llvm_ptr_ty, llvm_i32_ty],
                  [IntrNoCallback, IntrArgMemOnly, ImmArg<ArgIndex<1>>],
                  "llvm.nvvm.fence.proxy.tensormap_generic.acquire." # scope>;

}

// Async Copy
def int_nvvm_cp_async_mbarrier_arrive :
    ClangBuiltin<"__nvvm_cp_async_mbarrier_arrive">,
    Intrinsic<[],[llvm_ptr_ty],[IntrConvergent, IntrNoCallback]>;
def int_nvvm_cp_async_mbarrier_arrive_shared :
    ClangBuiltin<"__nvvm_cp_async_mbarrier_arrive_shared">,
    Intrinsic<[],[llvm_shared_ptr_ty],[IntrConvergent, IntrNoCallback]>;
def int_nvvm_cp_async_mbarrier_arrive_noinc :
    ClangBuiltin<"__nvvm_cp_async_mbarrier_arrive_noinc">,
    Intrinsic<[],[llvm_ptr_ty],[IntrConvergent, IntrNoCallback]>;
def int_nvvm_cp_async_mbarrier_arrive_noinc_shared :
    ClangBuiltin<"__nvvm_cp_async_mbarrier_arrive_noinc_shared">,
    Intrinsic<[],[llvm_shared_ptr_ty],[IntrConvergent, IntrNoCallback]>;

multiclass CP_ASYNC_SHARED_GLOBAL<string n, string cc> {
  def NAME: Intrinsic<[],[llvm_shared_ptr_ty, llvm_global_ptr_ty],
        [IntrArgMemOnly, IntrNoCallback, NoAlias<ArgIndex<0>>, NoAlias<ArgIndex<1>>,
        WriteOnly<ArgIndex<0>>, ReadOnly<ArgIndex<1>>],
        "llvm.nvvm.cp.async." # cc # ".shared.global." # n>;
  def _s: Intrinsic<[],[llvm_shared_ptr_ty, llvm_global_ptr_ty, llvm_i32_ty],
        [IntrArgMemOnly, IntrNoCallback, NoAlias<ArgIndex<0>>, NoAlias<ArgIndex<1>>,
        WriteOnly<ArgIndex<0>>, ReadOnly<ArgIndex<1>>],
        "llvm.nvvm.cp.async." # cc # ".shared.global." # n # ".s">;
}

defm int_nvvm_cp_async_ca_shared_global_4 : CP_ASYNC_SHARED_GLOBAL<"4", "ca">;
defm int_nvvm_cp_async_ca_shared_global_8 : CP_ASYNC_SHARED_GLOBAL<"8", "ca">;
defm int_nvvm_cp_async_ca_shared_global_16 : CP_ASYNC_SHARED_GLOBAL<"16", "ca">;
defm int_nvvm_cp_async_cg_shared_global_16 : CP_ASYNC_SHARED_GLOBAL<"16", "cg">;

def int_nvvm_cp_async_commit_group :
    ClangBuiltin<"__nvvm_cp_async_commit_group">,
    Intrinsic<[],[],[]>;

def int_nvvm_cp_async_wait_group :
    ClangBuiltin<"__nvvm_cp_async_wait_group">,
    Intrinsic<[],[llvm_i32_ty],[ImmArg<ArgIndex<0>>]>;

def int_nvvm_cp_async_wait_all :
    ClangBuiltin<"__nvvm_cp_async_wait_all">,
    Intrinsic<[],[],[]>;

// cp.async.bulk variants of the commit/wait group
def int_nvvm_cp_async_bulk_commit_group :
    Intrinsic<[],[],[]>;

def int_nvvm_cp_async_bulk_wait_group :
    Intrinsic<[],[llvm_i32_ty],[ImmArg<ArgIndex<0>>]>;

def int_nvvm_cp_async_bulk_wait_group_read :
    Intrinsic<[],[llvm_i32_ty],[ImmArg<ArgIndex<0>>]>;

// mbarrier
def int_nvvm_mbarrier_init : ClangBuiltin<"__nvvm_mbarrier_init">,
    Intrinsic<[],[llvm_ptr_ty, llvm_i32_ty],[IntrConvergent, IntrNoCallback]>;
def int_nvvm_mbarrier_init_shared :
    ClangBuiltin<"__nvvm_mbarrier_init_shared">,
    Intrinsic<[],[llvm_shared_ptr_ty, llvm_i32_ty],[IntrConvergent, IntrNoCallback]>;

def int_nvvm_mbarrier_inval : ClangBuiltin<"__nvvm_mbarrier_inval">,
    Intrinsic<[],[llvm_ptr_ty],
    [IntrConvergent, IntrWriteMem, IntrArgMemOnly, IntrNoCallback,
    WriteOnly<ArgIndex<0>>, NoCapture<ArgIndex<0>>]>;
def int_nvvm_mbarrier_inval_shared :
    ClangBuiltin<"__nvvm_mbarrier_inval_shared">,
    Intrinsic<[],[llvm_shared_ptr_ty],
    [IntrConvergent, IntrWriteMem, IntrArgMemOnly, IntrNoCallback,
    WriteOnly<ArgIndex<0>>, NoCapture<ArgIndex<0>>]>;

def int_nvvm_mbarrier_arrive : ClangBuiltin<"__nvvm_mbarrier_arrive">,
    Intrinsic<[llvm_i64_ty],[llvm_ptr_ty],[IntrConvergent, IntrNoCallback]>;
def int_nvvm_mbarrier_arrive_shared :
    ClangBuiltin<"__nvvm_mbarrier_arrive_shared">,
    Intrinsic<[llvm_i64_ty],[llvm_shared_ptr_ty],[IntrConvergent, IntrNoCallback]>;
def int_nvvm_mbarrier_arrive_noComplete :
    ClangBuiltin<"__nvvm_mbarrier_arrive_noComplete">,
    Intrinsic<[llvm_i64_ty],[llvm_ptr_ty, llvm_i32_ty],[IntrConvergent, IntrNoCallback]>;
def int_nvvm_mbarrier_arrive_noComplete_shared :
    ClangBuiltin<"__nvvm_mbarrier_arrive_noComplete_shared">,
    Intrinsic<[llvm_i64_ty],[llvm_shared_ptr_ty,
    llvm_i32_ty],[IntrConvergent, IntrNoCallback]>;

def int_nvvm_mbarrier_arrive_drop :
    ClangBuiltin<"__nvvm_mbarrier_arrive_drop">,
    Intrinsic<[llvm_i64_ty],[llvm_ptr_ty],[IntrConvergent, IntrNoCallback]>;
def int_nvvm_mbarrier_arrive_drop_shared :
    ClangBuiltin<"__nvvm_mbarrier_arrive_drop_shared">,
    Intrinsic<[llvm_i64_ty],[llvm_shared_ptr_ty],[IntrConvergent, IntrNoCallback]>;
def int_nvvm_mbarrier_arrive_drop_noComplete :
    ClangBuiltin<"__nvvm_mbarrier_arrive_drop_noComplete">,
    Intrinsic<[llvm_i64_ty],[llvm_ptr_ty, llvm_i32_ty],[IntrConvergent, IntrNoCallback]>;
def int_nvvm_mbarrier_arrive_drop_noComplete_shared :
    ClangBuiltin<"__nvvm_mbarrier_arrive_drop_noComplete_shared">,
    Intrinsic<[llvm_i64_ty],[llvm_shared_ptr_ty,
    llvm_i32_ty],[IntrConvergent, IntrNoCallback]>;

def int_nvvm_mbarrier_test_wait :
    ClangBuiltin<"__nvvm_mbarrier_test_wait">,
    Intrinsic<[llvm_i1_ty],[llvm_ptr_ty, llvm_i64_ty],[IntrConvergent, IntrNoCallback]>;
def int_nvvm_mbarrier_test_wait_shared :
    ClangBuiltin<"__nvvm_mbarrier_test_wait_shared">,
    Intrinsic<[llvm_i1_ty],[llvm_shared_ptr_ty, llvm_i64_ty],[IntrConvergent, IntrNoCallback]>;

def int_nvvm_mbarrier_pending_count :
    ClangBuiltin<"__nvvm_mbarrier_pending_count">,
    Intrinsic<[llvm_i32_ty],[llvm_i64_ty],[IntrNoMem, IntrConvergent, IntrNoCallback]>;

// Generated within nvvm. Use for ldu on sm_20 or later.  Second arg is the
// pointer's alignment.
def int_nvvm_ldu_global_i : Intrinsic<[llvm_anyint_ty],
  [llvm_anyptr_ty, llvm_i32_ty],
  [IntrReadMem, IntrArgMemOnly, IntrNoCallback, IntrWillReturn, NoCapture<ArgIndex<0>>],
  "llvm.nvvm.ldu.global.i">;
def int_nvvm_ldu_global_f : Intrinsic<[llvm_anyfloat_ty],
  [llvm_anyptr_ty, llvm_i32_ty],
  [IntrReadMem, IntrArgMemOnly, IntrNoCallback, IntrWillReturn, NoCapture<ArgIndex<0>>],
  "llvm.nvvm.ldu.global.f">;
def int_nvvm_ldu_global_p : Intrinsic<[llvm_anyptr_ty],
  [llvm_anyptr_ty, llvm_i32_ty],
  [IntrReadMem, IntrArgMemOnly, IntrNoCallback, IntrWillReturn, NoCapture<ArgIndex<0>>],
  "llvm.nvvm.ldu.global.p">;

// Used in nvvm internally to help address space opt and ptx code generation
// This is for params that are passed to kernel functions by pointer by-val.
def int_nvvm_ptr_gen_to_param: Intrinsic<[llvm_anyptr_ty],
                                     [llvm_anyptr_ty],
                                   [IntrNoMem, IntrSpeculatable, IntrNoCallback],
                                   "llvm.nvvm.ptr.gen.to.param">;

// sm70+, PTX7.7+
def int_nvvm_ptr_param_to_gen: DefaultAttrsIntrinsic<[llvm_anyptr_ty],
                                     [llvm_anyptr_ty],
                                   [IntrNoMem, IntrSpeculatable, IntrNoCallback],
                                   "llvm.nvvm.ptr.param.to.gen">;

// Move intrinsics, used in nvvm internally

def int_nvvm_move_i16 : Intrinsic<[llvm_i16_ty], [llvm_i16_ty], [IntrNoMem],
  "llvm.nvvm.move.i16">;
def int_nvvm_move_i32 : Intrinsic<[llvm_i32_ty], [llvm_i32_ty], [IntrNoMem],
  "llvm.nvvm.move.i32">;
def int_nvvm_move_i64 : Intrinsic<[llvm_i64_ty], [llvm_i64_ty], [IntrNoMem],
  "llvm.nvvm.move.i64">;
def int_nvvm_move_float : Intrinsic<[llvm_float_ty], [llvm_float_ty],
  [IntrNoMem], "llvm.nvvm.move.float">;
def int_nvvm_move_double : Intrinsic<[llvm_double_ty], [llvm_double_ty],
  [IntrNoMem], "llvm.nvvm.move.double">;
def int_nvvm_move_ptr : Intrinsic<[llvm_anyptr_ty], [llvm_anyptr_ty],
  [IntrNoMem, NoCapture<ArgIndex<0>>], "llvm.nvvm.move.ptr">;


// For getting the handle from a texture or surface variable
def int_nvvm_texsurf_handle
  : Intrinsic<[llvm_i64_ty], [llvm_metadata_ty, llvm_anyptr_ty],
              [IntrNoMem], "llvm.nvvm.texsurf.handle">;
def int_nvvm_texsurf_handle_internal
  : Intrinsic<[llvm_i64_ty], [llvm_anyptr_ty],
              [IntrNoMem], "llvm.nvvm.texsurf.handle.internal">;

/// Error / Warn
def int_nvvm_compiler_error :
    Intrinsic<[], [llvm_anyptr_ty], [], "llvm.nvvm.compiler.error">;
def int_nvvm_compiler_warn :
    Intrinsic<[], [llvm_anyptr_ty], [], "llvm.nvvm.compiler.warn">;

def int_nvvm_reflect :
  Intrinsic<[llvm_i32_ty], [llvm_ptr_ty], [IntrNoMem], "llvm.nvvm.reflect">,
  ClangBuiltin<"__nvvm_reflect">;

// isspacep.{const, global, local, shared}
def int_nvvm_isspacep_const
  : DefaultAttrsIntrinsic<[llvm_i1_ty], [llvm_ptr_ty],
              [IntrNoMem, IntrSpeculatable, NoCapture<ArgIndex<0>>],
              "llvm.nvvm.isspacep.const">,
    ClangBuiltin<"__nvvm_isspacep_const">;
def int_nvvm_isspacep_global
  : DefaultAttrsIntrinsic<[llvm_i1_ty], [llvm_ptr_ty],
              [IntrNoMem, IntrSpeculatable, NoCapture<ArgIndex<0>>],
              "llvm.nvvm.isspacep.global">,
    ClangBuiltin<"__nvvm_isspacep_global">;
def int_nvvm_isspacep_local
  : DefaultAttrsIntrinsic<[llvm_i1_ty], [llvm_ptr_ty],
              [IntrNoMem, IntrSpeculatable, NoCapture<ArgIndex<0>>],
              "llvm.nvvm.isspacep.local">,
    ClangBuiltin<"__nvvm_isspacep_local">;
def int_nvvm_isspacep_shared
  : DefaultAttrsIntrinsic<[llvm_i1_ty], [llvm_ptr_ty],
              [IntrNoMem, IntrSpeculatable, NoCapture<ArgIndex<0>>],
              "llvm.nvvm.isspacep.shared">,
    ClangBuiltin<"__nvvm_isspacep_shared">;
def int_nvvm_isspacep_shared_cluster
  : DefaultAttrsIntrinsic<[llvm_i1_ty], [llvm_ptr_ty],
              [IntrNoMem, IntrSpeculatable, NoCapture<ArgIndex<0>>],
              "llvm.nvvm.isspacep.shared.cluster">;

// Environment register read
def int_nvvm_read_ptx_sreg_envreg0
  : DefaultAttrsIntrinsic<[llvm_i32_ty], [], [IntrNoMem, IntrSpeculatable, NoUndef<RetIndex>],
              "llvm.nvvm.read.ptx.sreg.envreg0">,
    ClangBuiltin<"__nvvm_read_ptx_sreg_envreg0">;
def int_nvvm_read_ptx_sreg_envreg1
  : DefaultAttrsIntrinsic<[llvm_i32_ty], [], [IntrNoMem, IntrSpeculatable, NoUndef<RetIndex>],
              "llvm.nvvm.read.ptx.sreg.envreg1">,
    ClangBuiltin<"__nvvm_read_ptx_sreg_envreg1">;
def int_nvvm_read_ptx_sreg_envreg2
  : DefaultAttrsIntrinsic<[llvm_i32_ty], [], [IntrNoMem, IntrSpeculatable, NoUndef<RetIndex>],
              "llvm.nvvm.read.ptx.sreg.envreg2">,
    ClangBuiltin<"__nvvm_read_ptx_sreg_envreg2">;
def int_nvvm_read_ptx_sreg_envreg3
  : DefaultAttrsIntrinsic<[llvm_i32_ty], [], [IntrNoMem, IntrSpeculatable, NoUndef<RetIndex>],
              "llvm.nvvm.read.ptx.sreg.envreg3">,
    ClangBuiltin<"__nvvm_read_ptx_sreg_envreg3">;
def int_nvvm_read_ptx_sreg_envreg4
  : DefaultAttrsIntrinsic<[llvm_i32_ty], [], [IntrNoMem, IntrSpeculatable, NoUndef<RetIndex>],
              "llvm.nvvm.read.ptx.sreg.envreg4">,
    ClangBuiltin<"__nvvm_read_ptx_sreg_envreg4">;
def int_nvvm_read_ptx_sreg_envreg5
  : DefaultAttrsIntrinsic<[llvm_i32_ty], [], [IntrNoMem, IntrSpeculatable, NoUndef<RetIndex>],
              "llvm.nvvm.read.ptx.sreg.envreg5">,
    ClangBuiltin<"__nvvm_read_ptx_sreg_envreg5">;
def int_nvvm_read_ptx_sreg_envreg6
  : DefaultAttrsIntrinsic<[llvm_i32_ty], [], [IntrNoMem, IntrSpeculatable, NoUndef<RetIndex>],
              "llvm.nvvm.read.ptx.sreg.envreg6">,
    ClangBuiltin<"__nvvm_read_ptx_sreg_envreg6">;
def int_nvvm_read_ptx_sreg_envreg7
  : DefaultAttrsIntrinsic<[llvm_i32_ty], [], [IntrNoMem, IntrSpeculatable, NoUndef<RetIndex>],
              "llvm.nvvm.read.ptx.sreg.envreg7">,
    ClangBuiltin<"__nvvm_read_ptx_sreg_envreg7">;
def int_nvvm_read_ptx_sreg_envreg8
  : DefaultAttrsIntrinsic<[llvm_i32_ty], [], [IntrNoMem, IntrSpeculatable, NoUndef<RetIndex>],
              "llvm.nvvm.read.ptx.sreg.envreg8">,
    ClangBuiltin<"__nvvm_read_ptx_sreg_envreg8">;
def int_nvvm_read_ptx_sreg_envreg9
  : DefaultAttrsIntrinsic<[llvm_i32_ty], [], [IntrNoMem, IntrSpeculatable, NoUndef<RetIndex>],
              "llvm.nvvm.read.ptx.sreg.envreg9">,
    ClangBuiltin<"__nvvm_read_ptx_sreg_envreg9">;
def int_nvvm_read_ptx_sreg_envreg10
  : DefaultAttrsIntrinsic<[llvm_i32_ty], [], [IntrNoMem, IntrSpeculatable, NoUndef<RetIndex>],
              "llvm.nvvm.read.ptx.sreg.envreg10">,
    ClangBuiltin<"__nvvm_read_ptx_sreg_envreg10">;
def int_nvvm_read_ptx_sreg_envreg11
  : DefaultAttrsIntrinsic<[llvm_i32_ty], [], [IntrNoMem, IntrSpeculatable, NoUndef<RetIndex>],
              "llvm.nvvm.read.ptx.sreg.envreg11">,
    ClangBuiltin<"__nvvm_read_ptx_sreg_envreg11">;
def int_nvvm_read_ptx_sreg_envreg12
  : DefaultAttrsIntrinsic<[llvm_i32_ty], [], [IntrNoMem, IntrSpeculatable, NoUndef<RetIndex>],
              "llvm.nvvm.read.ptx.sreg.envreg12">,
    ClangBuiltin<"__nvvm_read_ptx_sreg_envreg12">;
def int_nvvm_read_ptx_sreg_envreg13
  : DefaultAttrsIntrinsic<[llvm_i32_ty], [], [IntrNoMem, IntrSpeculatable, NoUndef<RetIndex>],
              "llvm.nvvm.read.ptx.sreg.envreg13">,
    ClangBuiltin<"__nvvm_read_ptx_sreg_envreg13">;
def int_nvvm_read_ptx_sreg_envreg14
  : DefaultAttrsIntrinsic<[llvm_i32_ty], [], [IntrNoMem, IntrSpeculatable, NoUndef<RetIndex>],
              "llvm.nvvm.read.ptx.sreg.envreg14">,
    ClangBuiltin<"__nvvm_read_ptx_sreg_envreg14">;
def int_nvvm_read_ptx_sreg_envreg15
  : DefaultAttrsIntrinsic<[llvm_i32_ty], [], [IntrNoMem, IntrSpeculatable, NoUndef<RetIndex>],
              "llvm.nvvm.read.ptx.sreg.envreg15">,
    ClangBuiltin<"__nvvm_read_ptx_sreg_envreg15">;
def int_nvvm_read_ptx_sreg_envreg16
  : DefaultAttrsIntrinsic<[llvm_i32_ty], [], [IntrNoMem, IntrSpeculatable, NoUndef<RetIndex>],
              "llvm.nvvm.read.ptx.sreg.envreg16">,
    ClangBuiltin<"__nvvm_read_ptx_sreg_envreg16">;
def int_nvvm_read_ptx_sreg_envreg17
  : DefaultAttrsIntrinsic<[llvm_i32_ty], [], [IntrNoMem, IntrSpeculatable, NoUndef<RetIndex>],
              "llvm.nvvm.read.ptx.sreg.envreg17">,
    ClangBuiltin<"__nvvm_read_ptx_sreg_envreg17">;
def int_nvvm_read_ptx_sreg_envreg18
  : DefaultAttrsIntrinsic<[llvm_i32_ty], [], [IntrNoMem, IntrSpeculatable, NoUndef<RetIndex>],
              "llvm.nvvm.read.ptx.sreg.envreg18">,
    ClangBuiltin<"__nvvm_read_ptx_sreg_envreg18">;
def int_nvvm_read_ptx_sreg_envreg19
  : DefaultAttrsIntrinsic<[llvm_i32_ty], [], [IntrNoMem, IntrSpeculatable, NoUndef<RetIndex>],
              "llvm.nvvm.read.ptx.sreg.envreg19">,
    ClangBuiltin<"__nvvm_read_ptx_sreg_envreg19">;
def int_nvvm_read_ptx_sreg_envreg20
  : DefaultAttrsIntrinsic<[llvm_i32_ty], [], [IntrNoMem, IntrSpeculatable, NoUndef<RetIndex>],
              "llvm.nvvm.read.ptx.sreg.envreg20">,
    ClangBuiltin<"__nvvm_read_ptx_sreg_envreg20">;
def int_nvvm_read_ptx_sreg_envreg21
  : DefaultAttrsIntrinsic<[llvm_i32_ty], [], [IntrNoMem, IntrSpeculatable, NoUndef<RetIndex>],
              "llvm.nvvm.read.ptx.sreg.envreg21">,
    ClangBuiltin<"__nvvm_read_ptx_sreg_envreg21">;
def int_nvvm_read_ptx_sreg_envreg22
  : DefaultAttrsIntrinsic<[llvm_i32_ty], [], [IntrNoMem, IntrSpeculatable, NoUndef<RetIndex>],
              "llvm.nvvm.read.ptx.sreg.envreg22">,
    ClangBuiltin<"__nvvm_read_ptx_sreg_envreg22">;
def int_nvvm_read_ptx_sreg_envreg23
  : DefaultAttrsIntrinsic<[llvm_i32_ty], [], [IntrNoMem, IntrSpeculatable, NoUndef<RetIndex>],
              "llvm.nvvm.read.ptx.sreg.envreg23">,
    ClangBuiltin<"__nvvm_read_ptx_sreg_envreg23">;
def int_nvvm_read_ptx_sreg_envreg24
  : DefaultAttrsIntrinsic<[llvm_i32_ty], [], [IntrNoMem, IntrSpeculatable, NoUndef<RetIndex>],
              "llvm.nvvm.read.ptx.sreg.envreg24">,
    ClangBuiltin<"__nvvm_read_ptx_sreg_envreg24">;
def int_nvvm_read_ptx_sreg_envreg25
  : DefaultAttrsIntrinsic<[llvm_i32_ty], [], [IntrNoMem, IntrSpeculatable, NoUndef<RetIndex>],
              "llvm.nvvm.read.ptx.sreg.envreg25">,
    ClangBuiltin<"__nvvm_read_ptx_sreg_envreg25">;
def int_nvvm_read_ptx_sreg_envreg26
  : DefaultAttrsIntrinsic<[llvm_i32_ty], [], [IntrNoMem, IntrSpeculatable, NoUndef<RetIndex>],
              "llvm.nvvm.read.ptx.sreg.envreg26">,
    ClangBuiltin<"__nvvm_read_ptx_sreg_envreg26">;
def int_nvvm_read_ptx_sreg_envreg27
  : DefaultAttrsIntrinsic<[llvm_i32_ty], [], [IntrNoMem, IntrSpeculatable, NoUndef<RetIndex>],
              "llvm.nvvm.read.ptx.sreg.envreg27">,
    ClangBuiltin<"__nvvm_read_ptx_sreg_envreg27">;
def int_nvvm_read_ptx_sreg_envreg28
  : DefaultAttrsIntrinsic<[llvm_i32_ty], [], [IntrNoMem, IntrSpeculatable, NoUndef<RetIndex>],
              "llvm.nvvm.read.ptx.sreg.envreg28">,
    ClangBuiltin<"__nvvm_read_ptx_sreg_envreg28">;
def int_nvvm_read_ptx_sreg_envreg29
  : DefaultAttrsIntrinsic<[llvm_i32_ty], [], [IntrNoMem, IntrSpeculatable, NoUndef<RetIndex>],
              "llvm.nvvm.read.ptx.sreg.envreg29">,
    ClangBuiltin<"__nvvm_read_ptx_sreg_envreg29">;
def int_nvvm_read_ptx_sreg_envreg30
  : DefaultAttrsIntrinsic<[llvm_i32_ty], [], [IntrNoMem, IntrSpeculatable, NoUndef<RetIndex>],
              "llvm.nvvm.read.ptx.sreg.envreg30">,
    ClangBuiltin<"__nvvm_read_ptx_sreg_envreg30">;
def int_nvvm_read_ptx_sreg_envreg31
  : DefaultAttrsIntrinsic<[llvm_i32_ty], [], [IntrNoMem, IntrSpeculatable, NoUndef<RetIndex>],
              "llvm.nvvm.read.ptx.sreg.envreg31">,
    ClangBuiltin<"__nvvm_read_ptx_sreg_envreg31">;


// Texture Fetch
// texmode_independent
def int_nvvm_tex_1d_v4f32_s32
  : Intrinsic<[llvm_float_ty, llvm_float_ty, llvm_float_ty, llvm_float_ty],
              [llvm_i64_ty, llvm_i64_ty, llvm_i32_ty], [],
              "llvm.nvvm.tex.1d.v4f32.s32">;
def int_nvvm_tex_1d_v4f32_f32
  : Intrinsic<[llvm_float_ty, llvm_float_ty, llvm_float_ty, llvm_float_ty],
              [llvm_i64_ty, llvm_i64_ty, llvm_float_ty], [],
              "llvm.nvvm.tex.1d.v4f32.f32">;
def int_nvvm_tex_1d_level_v4f32_f32
  : Intrinsic<[llvm_float_ty, llvm_float_ty, llvm_float_ty, llvm_float_ty],
              [llvm_i64_ty, llvm_i64_ty, llvm_float_ty, llvm_float_ty], [],
              "llvm.nvvm.tex.1d.level.v4f32.f32">;
def int_nvvm_tex_1d_grad_v4f32_f32
  : Intrinsic<[llvm_float_ty, llvm_float_ty, llvm_float_ty, llvm_float_ty],
              [llvm_i64_ty, llvm_i64_ty, llvm_float_ty, llvm_float_ty,
               llvm_float_ty], [],
              "llvm.nvvm.tex.1d.grad.v4f32.f32">;
def int_nvvm_tex_1d_v4s32_s32
  : Intrinsic<[llvm_i32_ty, llvm_i32_ty, llvm_i32_ty, llvm_i32_ty],
              [llvm_i64_ty, llvm_i64_ty, llvm_i32_ty], [],
              "llvm.nvvm.tex.1d.v4s32.s32">;
def int_nvvm_tex_1d_v4s32_f32
  : Intrinsic<[llvm_i32_ty, llvm_i32_ty, llvm_i32_ty, llvm_i32_ty],
              [llvm_i64_ty, llvm_i64_ty, llvm_float_ty], [],
              "llvm.nvvm.tex.1d.v4s32.f32">;
def int_nvvm_tex_1d_level_v4s32_f32
  : Intrinsic<[llvm_i32_ty, llvm_i32_ty, llvm_i32_ty, llvm_i32_ty],
              [llvm_i64_ty, llvm_i64_ty, llvm_float_ty, llvm_float_ty], [],
              "llvm.nvvm.tex.1d.level.v4s32.f32">;
def int_nvvm_tex_1d_grad_v4s32_f32
  : Intrinsic<[llvm_i32_ty, llvm_i32_ty, llvm_i32_ty, llvm_i32_ty],
              [llvm_i64_ty, llvm_i64_ty, llvm_float_ty, llvm_float_ty,
               llvm_float_ty], [],
              "llvm.nvvm.tex.1d.grad.v4s32.f32">;
def int_nvvm_tex_1d_v4u32_s32
  : Intrinsic<[llvm_i32_ty, llvm_i32_ty, llvm_i32_ty, llvm_i32_ty],
              [llvm_i64_ty, llvm_i64_ty, llvm_i32_ty], [],
              "llvm.nvvm.tex.1d.v4u32.s32">;
def int_nvvm_tex_1d_v4u32_f32
  : Intrinsic<[llvm_i32_ty, llvm_i32_ty, llvm_i32_ty, llvm_i32_ty],
              [llvm_i64_ty, llvm_i64_ty, llvm_float_ty], [],
              "llvm.nvvm.tex.1d.v4u32.f32">;
def int_nvvm_tex_1d_level_v4u32_f32
  : Intrinsic<[llvm_i32_ty, llvm_i32_ty, llvm_i32_ty, llvm_i32_ty],
              [llvm_i64_ty, llvm_i64_ty, llvm_float_ty, llvm_float_ty], [],
              "llvm.nvvm.tex.1d.level.v4u32.f32">;
def int_nvvm_tex_1d_grad_v4u32_f32
  : Intrinsic<[llvm_i32_ty, llvm_i32_ty, llvm_i32_ty, llvm_i32_ty],
              [llvm_i64_ty, llvm_i64_ty, llvm_float_ty, llvm_float_ty,
               llvm_float_ty], [],
              "llvm.nvvm.tex.1d.grad.v4u32.f32">;

def int_nvvm_tex_1d_array_v4f32_s32
  : Intrinsic<[llvm_float_ty, llvm_float_ty, llvm_float_ty, llvm_float_ty],
              [llvm_i64_ty, llvm_i64_ty, llvm_i32_ty, llvm_i32_ty], [],
              "llvm.nvvm.tex.1d.array.v4f32.s32">;
def int_nvvm_tex_1d_array_v4f32_f32
  : Intrinsic<[llvm_float_ty, llvm_float_ty, llvm_float_ty, llvm_float_ty],
              [llvm_i64_ty, llvm_i64_ty, llvm_i32_ty, llvm_float_ty], [],
              "llvm.nvvm.tex.1d.array.v4f32.f32">;
def int_nvvm_tex_1d_array_level_v4f32_f32
  : Intrinsic<[llvm_float_ty, llvm_float_ty, llvm_float_ty, llvm_float_ty],
              [llvm_i64_ty, llvm_i64_ty, llvm_i32_ty, llvm_float_ty,
               llvm_float_ty], [],
              "llvm.nvvm.tex.1d.array.level.v4f32.f32">;
def int_nvvm_tex_1d_array_grad_v4f32_f32
  : Intrinsic<[llvm_float_ty, llvm_float_ty, llvm_float_ty, llvm_float_ty],
              [llvm_i64_ty, llvm_i64_ty, llvm_i32_ty, llvm_float_ty,
               llvm_float_ty, llvm_float_ty], [],
              "llvm.nvvm.tex.1d.array.grad.v4f32.f32">;
def int_nvvm_tex_1d_array_v4s32_s32
  : Intrinsic<[llvm_i32_ty, llvm_i32_ty, llvm_i32_ty, llvm_i32_ty],
              [llvm_i64_ty, llvm_i64_ty, llvm_i32_ty, llvm_i32_ty], [],
              "llvm.nvvm.tex.1d.array.v4s32.s32">;
def int_nvvm_tex_1d_array_v4s32_f32
  : Intrinsic<[llvm_i32_ty, llvm_i32_ty, llvm_i32_ty, llvm_i32_ty],
              [llvm_i64_ty, llvm_i64_ty, llvm_i32_ty, llvm_float_ty], [],
              "llvm.nvvm.tex.1d.array.v4s32.f32">;
def int_nvvm_tex_1d_array_level_v4s32_f32
  : Intrinsic<[llvm_i32_ty, llvm_i32_ty, llvm_i32_ty, llvm_i32_ty],
              [llvm_i64_ty, llvm_i64_ty, llvm_i32_ty, llvm_float_ty,
               llvm_float_ty], [],
              "llvm.nvvm.tex.1d.array.level.v4s32.f32">;
def int_nvvm_tex_1d_array_grad_v4s32_f32
  : Intrinsic<[llvm_i32_ty, llvm_i32_ty, llvm_i32_ty, llvm_i32_ty],
              [llvm_i64_ty, llvm_i64_ty, llvm_i32_ty, llvm_float_ty,
               llvm_float_ty, llvm_float_ty], [],
              "llvm.nvvm.tex.1d.array.grad.v4s32.f32">;
def int_nvvm_tex_1d_array_v4u32_s32
  : Intrinsic<[llvm_i32_ty, llvm_i32_ty, llvm_i32_ty, llvm_i32_ty],
              [llvm_i64_ty, llvm_i64_ty, llvm_i32_ty, llvm_i32_ty], [],
              "llvm.nvvm.tex.1d.array.v4u32.s32">;
def int_nvvm_tex_1d_array_v4u32_f32
  : Intrinsic<[llvm_i32_ty, llvm_i32_ty, llvm_i32_ty, llvm_i32_ty],
              [llvm_i64_ty, llvm_i64_ty, llvm_i32_ty, llvm_float_ty], [],
              "llvm.nvvm.tex.1d.array.v4u32.f32">;
def int_nvvm_tex_1d_array_level_v4u32_f32
  : Intrinsic<[llvm_i32_ty, llvm_i32_ty, llvm_i32_ty, llvm_i32_ty],
              [llvm_i64_ty, llvm_i64_ty, llvm_i32_ty, llvm_float_ty,
               llvm_float_ty], [],
              "llvm.nvvm.tex.1d.array.level.v4u32.f32">;
def int_nvvm_tex_1d_array_grad_v4u32_f32
  : Intrinsic<[llvm_i32_ty, llvm_i32_ty, llvm_i32_ty, llvm_i32_ty],
              [llvm_i64_ty, llvm_i64_ty, llvm_i32_ty, llvm_float_ty,
               llvm_float_ty, llvm_float_ty], [],
              "llvm.nvvm.tex.1d.array.grad.v4u32.f32">;

def int_nvvm_tex_2d_v4f32_s32
  : Intrinsic<[llvm_float_ty, llvm_float_ty, llvm_float_ty, llvm_float_ty],
              [llvm_i64_ty, llvm_i64_ty, llvm_i32_ty, llvm_i32_ty], [],
              "llvm.nvvm.tex.2d.v4f32.s32">;
def int_nvvm_tex_2d_v4f32_f32
  : Intrinsic<[llvm_float_ty, llvm_float_ty, llvm_float_ty, llvm_float_ty],
              [llvm_i64_ty, llvm_i64_ty, llvm_float_ty, llvm_float_ty], [],
              "llvm.nvvm.tex.2d.v4f32.f32">;
def int_nvvm_tex_2d_level_v4f32_f32
  : Intrinsic<[llvm_float_ty, llvm_float_ty, llvm_float_ty, llvm_float_ty],
              [llvm_i64_ty, llvm_i64_ty, llvm_float_ty, llvm_float_ty,
               llvm_float_ty], [],
              "llvm.nvvm.tex.2d.level.v4f32.f32">;
def int_nvvm_tex_2d_grad_v4f32_f32
  : Intrinsic<[llvm_float_ty, llvm_float_ty, llvm_float_ty, llvm_float_ty],
              [llvm_i64_ty, llvm_i64_ty, llvm_float_ty, llvm_float_ty,
               llvm_float_ty, llvm_float_ty, llvm_float_ty, llvm_float_ty], [],
              "llvm.nvvm.tex.2d.grad.v4f32.f32">;
def int_nvvm_tex_2d_v4s32_s32
  : Intrinsic<[llvm_i32_ty, llvm_i32_ty, llvm_i32_ty, llvm_i32_ty],
              [llvm_i64_ty, llvm_i64_ty, llvm_i32_ty, llvm_i32_ty], [],
              "llvm.nvvm.tex.2d.v4s32.s32">;
def int_nvvm_tex_2d_v4s32_f32
  : Intrinsic<[llvm_i32_ty, llvm_i32_ty, llvm_i32_ty, llvm_i32_ty],
              [llvm_i64_ty, llvm_i64_ty, llvm_float_ty, llvm_float_ty], [],
              "llvm.nvvm.tex.2d.v4s32.f32">;
def int_nvvm_tex_2d_level_v4s32_f32
  : Intrinsic<[llvm_i32_ty, llvm_i32_ty, llvm_i32_ty, llvm_i32_ty],
              [llvm_i64_ty, llvm_i64_ty, llvm_float_ty, llvm_float_ty,
               llvm_float_ty], [],
              "llvm.nvvm.tex.2d.level.v4s32.f32">;
def int_nvvm_tex_2d_grad_v4s32_f32
  : Intrinsic<[llvm_i32_ty, llvm_i32_ty, llvm_i32_ty, llvm_i32_ty],
              [llvm_i64_ty, llvm_i64_ty, llvm_float_ty, llvm_float_ty,
               llvm_float_ty, llvm_float_ty, llvm_float_ty, llvm_float_ty], [],
              "llvm.nvvm.tex.2d.grad.v4s32.f32">;
def int_nvvm_tex_2d_v4u32_s32
  : Intrinsic<[llvm_i32_ty, llvm_i32_ty, llvm_i32_ty, llvm_i32_ty],
              [llvm_i64_ty, llvm_i64_ty, llvm_i32_ty, llvm_i32_ty], [],
              "llvm.nvvm.tex.2d.v4u32.s32">;
def int_nvvm_tex_2d_v4u32_f32
  : Intrinsic<[llvm_i32_ty, llvm_i32_ty, llvm_i32_ty, llvm_i32_ty],
              [llvm_i64_ty, llvm_i64_ty, llvm_float_ty, llvm_float_ty], [],
              "llvm.nvvm.tex.2d.v4u32.f32">;
def int_nvvm_tex_2d_level_v4u32_f32
  : Intrinsic<[llvm_i32_ty, llvm_i32_ty, llvm_i32_ty, llvm_i32_ty],
              [llvm_i64_ty, llvm_i64_ty, llvm_float_ty, llvm_float_ty,
               llvm_float_ty], [],
              "llvm.nvvm.tex.2d.level.v4u32.f32">;
def int_nvvm_tex_2d_grad_v4u32_f32
  : Intrinsic<[llvm_i32_ty, llvm_i32_ty, llvm_i32_ty, llvm_i32_ty],
              [llvm_i64_ty, llvm_i64_ty, llvm_float_ty, llvm_float_ty,
               llvm_float_ty, llvm_float_ty, llvm_float_ty, llvm_float_ty], [],
              "llvm.nvvm.tex.2d.grad.v4u32.f32">;

def int_nvvm_tex_2d_array_v4f32_s32
  : Intrinsic<[llvm_float_ty, llvm_float_ty, llvm_float_ty, llvm_float_ty],
              [llvm_i64_ty, llvm_i64_ty, llvm_i32_ty, llvm_i32_ty,
               llvm_i32_ty], [],
              "llvm.nvvm.tex.2d.array.v4f32.s32">;
def int_nvvm_tex_2d_array_v4f32_f32
  : Intrinsic<[llvm_float_ty, llvm_float_ty, llvm_float_ty, llvm_float_ty],
              [llvm_i64_ty, llvm_i64_ty, llvm_i32_ty, llvm_float_ty,
               llvm_float_ty], [],
              "llvm.nvvm.tex.2d.array.v4f32.f32">;
def int_nvvm_tex_2d_array_level_v4f32_f32
  : Intrinsic<[llvm_float_ty, llvm_float_ty, llvm_float_ty, llvm_float_ty],
              [llvm_i64_ty, llvm_i64_ty, llvm_i32_ty, llvm_float_ty,
               llvm_float_ty, llvm_float_ty], [],
              "llvm.nvvm.tex.2d.array.level.v4f32.f32">;
def int_nvvm_tex_2d_array_grad_v4f32_f32
  : Intrinsic<[llvm_float_ty, llvm_float_ty, llvm_float_ty, llvm_float_ty],
              [llvm_i64_ty, llvm_i64_ty, llvm_i32_ty, llvm_float_ty,
               llvm_float_ty, llvm_float_ty, llvm_float_ty, llvm_float_ty,
               llvm_float_ty], [],
              "llvm.nvvm.tex.2d.array.grad.v4f32.f32">;
def int_nvvm_tex_2d_array_v4s32_s32
  : Intrinsic<[llvm_i32_ty, llvm_i32_ty, llvm_i32_ty, llvm_i32_ty],
              [llvm_i64_ty, llvm_i64_ty, llvm_i32_ty, llvm_i32_ty,
               llvm_i32_ty], [],
              "llvm.nvvm.tex.2d.array.v4s32.s32">;
def int_nvvm_tex_2d_array_v4s32_f32
  : Intrinsic<[llvm_i32_ty, llvm_i32_ty, llvm_i32_ty, llvm_i32_ty],
              [llvm_i64_ty, llvm_i64_ty, llvm_i32_ty, llvm_float_ty,
               llvm_float_ty], [],
              "llvm.nvvm.tex.2d.array.v4s32.f32">;
def int_nvvm_tex_2d_array_level_v4s32_f32
  : Intrinsic<[llvm_i32_ty, llvm_i32_ty, llvm_i32_ty, llvm_i32_ty],
              [llvm_i64_ty, llvm_i64_ty, llvm_i32_ty, llvm_float_ty,
               llvm_float_ty, llvm_float_ty], [],
              "llvm.nvvm.tex.2d.array.level.v4s32.f32">;
def int_nvvm_tex_2d_array_grad_v4s32_f32
  : Intrinsic<[llvm_i32_ty, llvm_i32_ty, llvm_i32_ty, llvm_i32_ty],
              [llvm_i64_ty, llvm_i64_ty, llvm_i32_ty, llvm_float_ty,
               llvm_float_ty, llvm_float_ty, llvm_float_ty, llvm_float_ty,
               llvm_float_ty], [],
              "llvm.nvvm.tex.2d.array.grad.v4s32.f32">;
def int_nvvm_tex_2d_array_v4u32_s32
  : Intrinsic<[llvm_i32_ty, llvm_i32_ty, llvm_i32_ty, llvm_i32_ty],
              [llvm_i64_ty, llvm_i64_ty, llvm_i32_ty, llvm_i32_ty,
               llvm_i32_ty], [],
              "llvm.nvvm.tex.2d.array.v4u32.s32">;
def int_nvvm_tex_2d_array_v4u32_f32
  : Intrinsic<[llvm_i32_ty, llvm_i32_ty, llvm_i32_ty, llvm_i32_ty],
              [llvm_i64_ty, llvm_i64_ty, llvm_i32_ty, llvm_float_ty,
               llvm_float_ty], [],
              "llvm.nvvm.tex.2d.array.v4u32.f32">;
def int_nvvm_tex_2d_array_level_v4u32_f32
  : Intrinsic<[llvm_i32_ty, llvm_i32_ty, llvm_i32_ty, llvm_i32_ty],
              [llvm_i64_ty, llvm_i64_ty, llvm_i32_ty, llvm_float_ty,
               llvm_float_ty, llvm_float_ty], [],
              "llvm.nvvm.tex.2d.array.level.v4u32.f32">;
def int_nvvm_tex_2d_array_grad_v4u32_f32
  : Intrinsic<[llvm_i32_ty, llvm_i32_ty, llvm_i32_ty, llvm_i32_ty],
              [llvm_i64_ty, llvm_i64_ty, llvm_i32_ty, llvm_float_ty,
               llvm_float_ty, llvm_float_ty, llvm_float_ty, llvm_float_ty,
               llvm_float_ty], [],
              "llvm.nvvm.tex.2d.array.grad.v4u32.f32">;

def int_nvvm_tex_3d_v4f32_s32
  : Intrinsic<[llvm_float_ty, llvm_float_ty, llvm_float_ty, llvm_float_ty],
              [llvm_i64_ty, llvm_i64_ty, llvm_i32_ty, llvm_i32_ty, llvm_i32_ty],
              [], "llvm.nvvm.tex.3d.v4f32.s32">;
def int_nvvm_tex_3d_v4f32_f32
  : Intrinsic<[llvm_float_ty, llvm_float_ty, llvm_float_ty, llvm_float_ty],
              [llvm_i64_ty, llvm_i64_ty, llvm_float_ty, llvm_float_ty,
               llvm_float_ty], [],
              "llvm.nvvm.tex.3d.v4f32.f32">;
def int_nvvm_tex_3d_level_v4f32_f32
  : Intrinsic<[llvm_float_ty, llvm_float_ty, llvm_float_ty, llvm_float_ty],
              [llvm_i64_ty, llvm_i64_ty, llvm_float_ty, llvm_float_ty,
               llvm_float_ty, llvm_float_ty], [],
              "llvm.nvvm.tex.3d.level.v4f32.f32">;
def int_nvvm_tex_3d_grad_v4f32_f32
  : Intrinsic<[llvm_float_ty, llvm_float_ty, llvm_float_ty, llvm_float_ty],
              [llvm_i64_ty, llvm_i64_ty, llvm_float_ty, llvm_float_ty,
               llvm_float_ty, llvm_float_ty, llvm_float_ty, llvm_float_ty,
               llvm_float_ty, llvm_float_ty, llvm_float_ty], [],
              "llvm.nvvm.tex.3d.grad.v4f32.f32">;
def int_nvvm_tex_3d_v4s32_s32
  : Intrinsic<[llvm_i32_ty, llvm_i32_ty, llvm_i32_ty, llvm_i32_ty],
              [llvm_i64_ty, llvm_i64_ty, llvm_i32_ty, llvm_i32_ty, llvm_i32_ty],
              [], "llvm.nvvm.tex.3d.v4s32.s32">;
def int_nvvm_tex_3d_v4s32_f32
  : Intrinsic<[llvm_i32_ty, llvm_i32_ty, llvm_i32_ty, llvm_i32_ty],
              [llvm_i64_ty, llvm_i64_ty, llvm_float_ty, llvm_float_ty,
               llvm_float_ty], [],
              "llvm.nvvm.tex.3d.v4s32.f32">;
def int_nvvm_tex_3d_level_v4s32_f32
  : Intrinsic<[llvm_i32_ty, llvm_i32_ty, llvm_i32_ty, llvm_i32_ty],
              [llvm_i64_ty, llvm_i64_ty, llvm_float_ty, llvm_float_ty,
               llvm_float_ty, llvm_float_ty], [],
              "llvm.nvvm.tex.3d.level.v4s32.f32">;
def int_nvvm_tex_3d_grad_v4s32_f32
  : Intrinsic<[llvm_i32_ty, llvm_i32_ty, llvm_i32_ty, llvm_i32_ty],
              [llvm_i64_ty, llvm_i64_ty, llvm_float_ty, llvm_float_ty,
               llvm_float_ty, llvm_float_ty, llvm_float_ty, llvm_float_ty,
               llvm_float_ty, llvm_float_ty, llvm_float_ty], [],
              "llvm.nvvm.tex.3d.grad.v4s32.f32">;
def int_nvvm_tex_3d_v4u32_s32
  : Intrinsic<[llvm_i32_ty, llvm_i32_ty, llvm_i32_ty, llvm_i32_ty],
              [llvm_i64_ty, llvm_i64_ty, llvm_i32_ty, llvm_i32_ty, llvm_i32_ty],
              [], "llvm.nvvm.tex.3d.v4u32.s32">;
def int_nvvm_tex_3d_v4u32_f32
  : Intrinsic<[llvm_i32_ty, llvm_i32_ty, llvm_i32_ty, llvm_i32_ty],
              [llvm_i64_ty, llvm_i64_ty, llvm_float_ty, llvm_float_ty,
               llvm_float_ty], [],
              "llvm.nvvm.tex.3d.v4u32.f32">;
def int_nvvm_tex_3d_level_v4u32_f32
  : Intrinsic<[llvm_i32_ty, llvm_i32_ty, llvm_i32_ty, llvm_i32_ty],
              [llvm_i64_ty, llvm_i64_ty, llvm_float_ty, llvm_float_ty,
               llvm_float_ty, llvm_float_ty], [],
              "llvm.nvvm.tex.3d.level.v4u32.f32">;
def int_nvvm_tex_3d_grad_v4u32_f32
  : Intrinsic<[llvm_i32_ty, llvm_i32_ty, llvm_i32_ty, llvm_i32_ty],
              [llvm_i64_ty, llvm_i64_ty, llvm_float_ty, llvm_float_ty,
               llvm_float_ty, llvm_float_ty, llvm_float_ty, llvm_float_ty,
               llvm_float_ty, llvm_float_ty, llvm_float_ty], [],
              "llvm.nvvm.tex.3d.grad.v4u32.f32">;

def int_nvvm_tex_cube_v4f32_f32
  : Intrinsic<[llvm_float_ty, llvm_float_ty, llvm_float_ty, llvm_float_ty],
              [llvm_i64_ty, llvm_i64_ty,
               llvm_float_ty, llvm_float_ty, llvm_float_ty], [],
              "llvm.nvvm.tex.cube.v4f32.f32">;
def int_nvvm_tex_cube_level_v4f32_f32
  : Intrinsic<[llvm_float_ty, llvm_float_ty, llvm_float_ty, llvm_float_ty],
              [llvm_i64_ty, llvm_i64_ty,
               llvm_float_ty, llvm_float_ty, llvm_float_ty, llvm_float_ty], [],
              "llvm.nvvm.tex.cube.level.v4f32.f32">;
def int_nvvm_tex_cube_v4s32_f32
  : Intrinsic<[llvm_i32_ty, llvm_i32_ty, llvm_i32_ty, llvm_i32_ty],
              [llvm_i64_ty, llvm_i64_ty,
               llvm_float_ty, llvm_float_ty, llvm_float_ty], [],
              "llvm.nvvm.tex.cube.v4s32.f32">;
def int_nvvm_tex_cube_level_v4s32_f32
  : Intrinsic<[llvm_i32_ty, llvm_i32_ty, llvm_i32_ty, llvm_i32_ty],
              [llvm_i64_ty, llvm_i64_ty,
               llvm_float_ty, llvm_float_ty, llvm_float_ty, llvm_float_ty], [],
              "llvm.nvvm.tex.cube.level.v4s32.f32">;
def int_nvvm_tex_cube_v4u32_f32
  : Intrinsic<[llvm_i32_ty, llvm_i32_ty, llvm_i32_ty, llvm_i32_ty],
              [llvm_i64_ty, llvm_i64_ty,
               llvm_float_ty, llvm_float_ty, llvm_float_ty], [],
              "llvm.nvvm.tex.cube.v4u32.f32">;
def int_nvvm_tex_cube_level_v4u32_f32
  : Intrinsic<[llvm_i32_ty, llvm_i32_ty, llvm_i32_ty, llvm_i32_ty],
              [llvm_i64_ty, llvm_i64_ty,
               llvm_float_ty, llvm_float_ty, llvm_float_ty, llvm_float_ty], [],
              "llvm.nvvm.tex.cube.level.v4u32.f32">;

def int_nvvm_tex_cube_array_v4f32_f32
  : Intrinsic<[llvm_float_ty, llvm_float_ty, llvm_float_ty, llvm_float_ty],
              [llvm_i64_ty, llvm_i64_ty, llvm_i32_ty,
               llvm_float_ty, llvm_float_ty, llvm_float_ty], [],
              "llvm.nvvm.tex.cube.array.v4f32.f32">;
def int_nvvm_tex_cube_array_level_v4f32_f32
  : Intrinsic<[llvm_float_ty, llvm_float_ty, llvm_float_ty, llvm_float_ty],
              [llvm_i64_ty, llvm_i64_ty, llvm_i32_ty,
               llvm_float_ty, llvm_float_ty, llvm_float_ty, llvm_float_ty], [],
              "llvm.nvvm.tex.cube.array.level.v4f32.f32">;
def int_nvvm_tex_cube_array_v4s32_f32
  : Intrinsic<[llvm_i32_ty, llvm_i32_ty, llvm_i32_ty, llvm_i32_ty],
              [llvm_i64_ty, llvm_i64_ty, llvm_i32_ty,
               llvm_float_ty, llvm_float_ty, llvm_float_ty], [],
              "llvm.nvvm.tex.cube.array.v4s32.f32">;
def int_nvvm_tex_cube_array_level_v4s32_f32
  : Intrinsic<[llvm_i32_ty, llvm_i32_ty, llvm_i32_ty, llvm_i32_ty],
              [llvm_i64_ty, llvm_i64_ty, llvm_i32_ty,
               llvm_float_ty, llvm_float_ty, llvm_float_ty, llvm_float_ty], [],
              "llvm.nvvm.tex.cube.array.level.v4s32.f32">;
def int_nvvm_tex_cube_array_v4u32_f32
  : Intrinsic<[llvm_i32_ty, llvm_i32_ty, llvm_i32_ty, llvm_i32_ty],
              [llvm_i64_ty, llvm_i64_ty, llvm_i32_ty,
               llvm_float_ty, llvm_float_ty, llvm_float_ty], [],
              "llvm.nvvm.tex.cube.array.v4u32.f32">;
def int_nvvm_tex_cube_array_level_v4u32_f32
  : Intrinsic<[llvm_i32_ty, llvm_i32_ty, llvm_i32_ty, llvm_i32_ty],
              [llvm_i64_ty, llvm_i64_ty, llvm_i32_ty,
               llvm_float_ty, llvm_float_ty, llvm_float_ty, llvm_float_ty], [],
              "llvm.nvvm.tex.cube.array.level.v4u32.f32">;

def int_nvvm_tld4_r_2d_v4f32_f32
  : Intrinsic<[llvm_float_ty, llvm_float_ty, llvm_float_ty, llvm_float_ty],
              [llvm_i64_ty, llvm_i64_ty, llvm_float_ty, llvm_float_ty], [],
              "llvm.nvvm.tld4.r.2d.v4f32.f32">;
def int_nvvm_tld4_g_2d_v4f32_f32
  : Intrinsic<[llvm_float_ty, llvm_float_ty, llvm_float_ty, llvm_float_ty],
              [llvm_i64_ty, llvm_i64_ty, llvm_float_ty, llvm_float_ty], [],
              "llvm.nvvm.tld4.g.2d.v4f32.f32">;
def int_nvvm_tld4_b_2d_v4f32_f32
  : Intrinsic<[llvm_float_ty, llvm_float_ty, llvm_float_ty, llvm_float_ty],
              [llvm_i64_ty, llvm_i64_ty, llvm_float_ty, llvm_float_ty], [],
              "llvm.nvvm.tld4.b.2d.v4f32.f32">;
def int_nvvm_tld4_a_2d_v4f32_f32
  : Intrinsic<[llvm_float_ty, llvm_float_ty, llvm_float_ty, llvm_float_ty],
              [llvm_i64_ty, llvm_i64_ty, llvm_float_ty, llvm_float_ty], [],
              "llvm.nvvm.tld4.a.2d.v4f32.f32">;
def int_nvvm_tld4_r_2d_v4s32_f32
  : Intrinsic<[llvm_i32_ty, llvm_i32_ty, llvm_i32_ty, llvm_i32_ty],
              [llvm_i64_ty, llvm_i64_ty, llvm_float_ty, llvm_float_ty], [],
              "llvm.nvvm.tld4.r.2d.v4s32.f32">;
def int_nvvm_tld4_g_2d_v4s32_f32
  : Intrinsic<[llvm_i32_ty, llvm_i32_ty, llvm_i32_ty, llvm_i32_ty],
              [llvm_i64_ty, llvm_i64_ty, llvm_float_ty, llvm_float_ty], [],
              "llvm.nvvm.tld4.g.2d.v4s32.f32">;
def int_nvvm_tld4_b_2d_v4s32_f32
  : Intrinsic<[llvm_i32_ty, llvm_i32_ty, llvm_i32_ty, llvm_i32_ty],
              [llvm_i64_ty, llvm_i64_ty, llvm_float_ty, llvm_float_ty], [],
              "llvm.nvvm.tld4.b.2d.v4s32.f32">;
def int_nvvm_tld4_a_2d_v4s32_f32
  : Intrinsic<[llvm_i32_ty, llvm_i32_ty, llvm_i32_ty, llvm_i32_ty],
              [llvm_i64_ty, llvm_i64_ty, llvm_float_ty, llvm_float_ty], [],
              "llvm.nvvm.tld4.a.2d.v4s32.f32">;
def int_nvvm_tld4_r_2d_v4u32_f32
  : Intrinsic<[llvm_i32_ty, llvm_i32_ty, llvm_i32_ty, llvm_i32_ty],
              [llvm_i64_ty, llvm_i64_ty, llvm_float_ty, llvm_float_ty], [],
              "llvm.nvvm.tld4.r.2d.v4u32.f32">;
def int_nvvm_tld4_g_2d_v4u32_f32
  : Intrinsic<[llvm_i32_ty, llvm_i32_ty, llvm_i32_ty, llvm_i32_ty],
              [llvm_i64_ty, llvm_i64_ty, llvm_float_ty, llvm_float_ty], [],
              "llvm.nvvm.tld4.g.2d.v4u32.f32">;
def int_nvvm_tld4_b_2d_v4u32_f32
  : Intrinsic<[llvm_i32_ty, llvm_i32_ty, llvm_i32_ty, llvm_i32_ty],
              [llvm_i64_ty, llvm_i64_ty, llvm_float_ty, llvm_float_ty], [],
              "llvm.nvvm.tld4.b.2d.v4u32.f32">;
def int_nvvm_tld4_a_2d_v4u32_f32
  : Intrinsic<[llvm_i32_ty, llvm_i32_ty, llvm_i32_ty, llvm_i32_ty],
              [llvm_i64_ty, llvm_i64_ty, llvm_float_ty, llvm_float_ty], [],
              "llvm.nvvm.tld4.a.2d.v4u32.f32">;


// texmode_unified
def int_nvvm_tex_unified_1d_v4f32_s32
  : Intrinsic<[llvm_float_ty, llvm_float_ty, llvm_float_ty, llvm_float_ty],
              [llvm_i64_ty, llvm_i32_ty], [],
              "llvm.nvvm.tex.unified.1d.v4f32.s32">;
def int_nvvm_tex_unified_1d_v4f32_f32
  : Intrinsic<[llvm_float_ty, llvm_float_ty, llvm_float_ty, llvm_float_ty],
              [llvm_i64_ty, llvm_float_ty], [],
              "llvm.nvvm.tex.unified.1d.v4f32.f32">;
def int_nvvm_tex_unified_1d_level_v4f32_f32
  : Intrinsic<[llvm_float_ty, llvm_float_ty, llvm_float_ty, llvm_float_ty],
              [llvm_i64_ty, llvm_float_ty, llvm_float_ty], [],
              "llvm.nvvm.tex.unified.1d.level.v4f32.f32">;
def int_nvvm_tex_unified_1d_grad_v4f32_f32
  : Intrinsic<[llvm_float_ty, llvm_float_ty, llvm_float_ty, llvm_float_ty],
              [llvm_i64_ty, llvm_float_ty, llvm_float_ty,
               llvm_float_ty], [],
              "llvm.nvvm.tex.unified.1d.grad.v4f32.f32">;
def int_nvvm_tex_unified_1d_v4s32_s32
  : Intrinsic<[llvm_i32_ty, llvm_i32_ty, llvm_i32_ty, llvm_i32_ty],
              [llvm_i64_ty, llvm_i32_ty], [],
              "llvm.nvvm.tex.unified.1d.v4s32.s32">;
def int_nvvm_tex_unified_1d_v4s32_f32
  : Intrinsic<[llvm_i32_ty, llvm_i32_ty, llvm_i32_ty, llvm_i32_ty],
              [llvm_i64_ty, llvm_float_ty], [],
              "llvm.nvvm.tex.unified.1d.v4s32.f32">;
def int_nvvm_tex_unified_1d_level_v4s32_f32
  : Intrinsic<[llvm_i32_ty, llvm_i32_ty, llvm_i32_ty, llvm_i32_ty],
              [llvm_i64_ty, llvm_float_ty, llvm_float_ty], [],
              "llvm.nvvm.tex.unified.1d.level.v4s32.f32">;
def int_nvvm_tex_unified_1d_grad_v4s32_f32
  : Intrinsic<[llvm_i32_ty, llvm_i32_ty, llvm_i32_ty, llvm_i32_ty],
              [llvm_i64_ty, llvm_float_ty, llvm_float_ty,
               llvm_float_ty], [],
              "llvm.nvvm.tex.unified.1d.grad.v4s32.f32">;
def int_nvvm_tex_unified_1d_v4u32_s32
  : Intrinsic<[llvm_i32_ty, llvm_i32_ty, llvm_i32_ty, llvm_i32_ty],
              [llvm_i64_ty, llvm_i32_ty], [],
              "llvm.nvvm.tex.unified.1d.v4u32.s32">;
def int_nvvm_tex_unified_1d_v4u32_f32
  : Intrinsic<[llvm_i32_ty, llvm_i32_ty, llvm_i32_ty, llvm_i32_ty],
              [llvm_i64_ty, llvm_float_ty], [],
              "llvm.nvvm.tex.unified.1d.v4u32.f32">;
def int_nvvm_tex_unified_1d_level_v4u32_f32
  : Intrinsic<[llvm_i32_ty, llvm_i32_ty, llvm_i32_ty, llvm_i32_ty],
              [llvm_i64_ty, llvm_float_ty, llvm_float_ty], [],
              "llvm.nvvm.tex.unified.1d.level.v4u32.f32">;
def int_nvvm_tex_unified_1d_grad_v4u32_f32
  : Intrinsic<[llvm_i32_ty, llvm_i32_ty, llvm_i32_ty, llvm_i32_ty],
              [llvm_i64_ty, llvm_float_ty, llvm_float_ty,
               llvm_float_ty], [],
              "llvm.nvvm.tex.unified.1d.grad.v4u32.f32">;

def int_nvvm_tex_unified_1d_array_v4f32_s32
  : Intrinsic<[llvm_float_ty, llvm_float_ty, llvm_float_ty, llvm_float_ty],
              [llvm_i64_ty, llvm_i32_ty, llvm_i32_ty], [],
              "llvm.nvvm.tex.unified.1d.array.v4f32.s32">;
def int_nvvm_tex_unified_1d_array_v4f32_f32
  : Intrinsic<[llvm_float_ty, llvm_float_ty, llvm_float_ty, llvm_float_ty],
              [llvm_i64_ty, llvm_i32_ty, llvm_float_ty], [],
              "llvm.nvvm.tex.unified.1d.array.v4f32.f32">;
def int_nvvm_tex_unified_1d_array_level_v4f32_f32
  : Intrinsic<[llvm_float_ty, llvm_float_ty, llvm_float_ty, llvm_float_ty],
              [llvm_i64_ty, llvm_i32_ty, llvm_float_ty,
               llvm_float_ty], [],
              "llvm.nvvm.tex.unified.1d.array.level.v4f32.f32">;
def int_nvvm_tex_unified_1d_array_grad_v4f32_f32
  : Intrinsic<[llvm_float_ty, llvm_float_ty, llvm_float_ty, llvm_float_ty],
              [llvm_i64_ty, llvm_i32_ty, llvm_float_ty,
               llvm_float_ty, llvm_float_ty], [],
              "llvm.nvvm.tex.unified.1d.array.grad.v4f32.f32">;
def int_nvvm_tex_unified_1d_array_v4s32_s32
  : Intrinsic<[llvm_i32_ty, llvm_i32_ty, llvm_i32_ty, llvm_i32_ty],
              [llvm_i64_ty, llvm_i32_ty, llvm_i32_ty], [],
              "llvm.nvvm.tex.unified.1d.array.v4s32.s32">;
def int_nvvm_tex_unified_1d_array_v4s32_f32
  : Intrinsic<[llvm_i32_ty, llvm_i32_ty, llvm_i32_ty, llvm_i32_ty],
              [llvm_i64_ty, llvm_i32_ty, llvm_float_ty], [],
              "llvm.nvvm.tex.unified.1d.array.v4s32.f32">;
def int_nvvm_tex_unified_1d_array_level_v4s32_f32
  : Intrinsic<[llvm_i32_ty, llvm_i32_ty, llvm_i32_ty, llvm_i32_ty],
              [llvm_i64_ty, llvm_i32_ty, llvm_float_ty,
               llvm_float_ty], [],
              "llvm.nvvm.tex.unified.1d.array.level.v4s32.f32">;
def int_nvvm_tex_unified_1d_array_grad_v4s32_f32
  : Intrinsic<[llvm_i32_ty, llvm_i32_ty, llvm_i32_ty, llvm_i32_ty],
              [llvm_i64_ty, llvm_i32_ty, llvm_float_ty,
               llvm_float_ty, llvm_float_ty], [],
              "llvm.nvvm.tex.unified.1d.array.grad.v4s32.f32">;
def int_nvvm_tex_unified_1d_array_v4u32_s32
  : Intrinsic<[llvm_i32_ty, llvm_i32_ty, llvm_i32_ty, llvm_i32_ty],
              [llvm_i64_ty, llvm_i32_ty, llvm_i32_ty], [],
              "llvm.nvvm.tex.unified.1d.array.v4u32.s32">;
def int_nvvm_tex_unified_1d_array_v4u32_f32
  : Intrinsic<[llvm_i32_ty, llvm_i32_ty, llvm_i32_ty, llvm_i32_ty],
              [llvm_i64_ty, llvm_i32_ty, llvm_float_ty], [],
              "llvm.nvvm.tex.unified.1d.array.v4u32.f32">;
def int_nvvm_tex_unified_1d_array_level_v4u32_f32
  : Intrinsic<[llvm_i32_ty, llvm_i32_ty, llvm_i32_ty, llvm_i32_ty],
              [llvm_i64_ty, llvm_i32_ty, llvm_float_ty,
               llvm_float_ty], [],
              "llvm.nvvm.tex.unified.1d.array.level.v4u32.f32">;
def int_nvvm_tex_unified_1d_array_grad_v4u32_f32
  : Intrinsic<[llvm_i32_ty, llvm_i32_ty, llvm_i32_ty, llvm_i32_ty],
              [llvm_i64_ty, llvm_i32_ty, llvm_float_ty,
               llvm_float_ty, llvm_float_ty], [],
              "llvm.nvvm.tex.unified.1d.array.grad.v4u32.f32">;

def int_nvvm_tex_unified_2d_v4f32_s32
  : Intrinsic<[llvm_float_ty, llvm_float_ty, llvm_float_ty, llvm_float_ty],
              [llvm_i64_ty, llvm_i32_ty, llvm_i32_ty], [],
              "llvm.nvvm.tex.unified.2d.v4f32.s32">;
def int_nvvm_tex_unified_2d_v4f32_f32
  : Intrinsic<[llvm_float_ty, llvm_float_ty, llvm_float_ty, llvm_float_ty],
              [llvm_i64_ty, llvm_float_ty, llvm_float_ty], [],
              "llvm.nvvm.tex.unified.2d.v4f32.f32">;
def int_nvvm_tex_unified_2d_level_v4f32_f32
  : Intrinsic<[llvm_float_ty, llvm_float_ty, llvm_float_ty, llvm_float_ty],
              [llvm_i64_ty, llvm_float_ty, llvm_float_ty,
               llvm_float_ty], [],
              "llvm.nvvm.tex.unified.2d.level.v4f32.f32">;
def int_nvvm_tex_unified_2d_grad_v4f32_f32
  : Intrinsic<[llvm_float_ty, llvm_float_ty, llvm_float_ty, llvm_float_ty],
              [llvm_i64_ty, llvm_float_ty, llvm_float_ty,
               llvm_float_ty, llvm_float_ty, llvm_float_ty, llvm_float_ty], [],
              "llvm.nvvm.tex.unified.2d.grad.v4f32.f32">;
def int_nvvm_tex_unified_2d_v4s32_s32
  : Intrinsic<[llvm_i32_ty, llvm_i32_ty, llvm_i32_ty, llvm_i32_ty],
              [llvm_i64_ty, llvm_i32_ty, llvm_i32_ty], [],
              "llvm.nvvm.tex.unified.2d.v4s32.s32">;
def int_nvvm_tex_unified_2d_v4s32_f32
  : Intrinsic<[llvm_i32_ty, llvm_i32_ty, llvm_i32_ty, llvm_i32_ty],
              [llvm_i64_ty, llvm_float_ty, llvm_float_ty], [],
              "llvm.nvvm.tex.unified.2d.v4s32.f32">;
def int_nvvm_tex_unified_2d_level_v4s32_f32
  : Intrinsic<[llvm_i32_ty, llvm_i32_ty, llvm_i32_ty, llvm_i32_ty],
              [llvm_i64_ty, llvm_float_ty, llvm_float_ty,
               llvm_float_ty], [],
              "llvm.nvvm.tex.unified.2d.level.v4s32.f32">;
def int_nvvm_tex_unified_2d_grad_v4s32_f32
  : Intrinsic<[llvm_i32_ty, llvm_i32_ty, llvm_i32_ty, llvm_i32_ty],
              [llvm_i64_ty, llvm_float_ty, llvm_float_ty,
               llvm_float_ty, llvm_float_ty, llvm_float_ty, llvm_float_ty], [],
              "llvm.nvvm.tex.unified.2d.grad.v4s32.f32">;
def int_nvvm_tex_unified_2d_v4u32_s32
  : Intrinsic<[llvm_i32_ty, llvm_i32_ty, llvm_i32_ty, llvm_i32_ty],
              [llvm_i64_ty, llvm_i32_ty, llvm_i32_ty], [],
              "llvm.nvvm.tex.unified.2d.v4u32.s32">;
def int_nvvm_tex_unified_2d_v4u32_f32
  : Intrinsic<[llvm_i32_ty, llvm_i32_ty, llvm_i32_ty, llvm_i32_ty],
              [llvm_i64_ty, llvm_float_ty, llvm_float_ty], [],
              "llvm.nvvm.tex.unified.2d.v4u32.f32">;
def int_nvvm_tex_unified_2d_level_v4u32_f32
  : Intrinsic<[llvm_i32_ty, llvm_i32_ty, llvm_i32_ty, llvm_i32_ty],
              [llvm_i64_ty, llvm_float_ty, llvm_float_ty,
               llvm_float_ty], [],
              "llvm.nvvm.tex.unified.2d.level.v4u32.f32">;
def int_nvvm_tex_unified_2d_grad_v4u32_f32
  : Intrinsic<[llvm_i32_ty, llvm_i32_ty, llvm_i32_ty, llvm_i32_ty],
              [llvm_i64_ty, llvm_float_ty, llvm_float_ty,
               llvm_float_ty, llvm_float_ty, llvm_float_ty, llvm_float_ty], [],
              "llvm.nvvm.tex.unified.2d.grad.v4u32.f32">;

def int_nvvm_tex_unified_2d_array_v4f32_s32
  : Intrinsic<[llvm_float_ty, llvm_float_ty, llvm_float_ty, llvm_float_ty],
              [llvm_i64_ty, llvm_i32_ty, llvm_i32_ty,
               llvm_i32_ty], [],
              "llvm.nvvm.tex.unified.2d.array.v4f32.s32">;
def int_nvvm_tex_unified_2d_array_v4f32_f32
  : Intrinsic<[llvm_float_ty, llvm_float_ty, llvm_float_ty, llvm_float_ty],
              [llvm_i64_ty, llvm_i32_ty, llvm_float_ty,
               llvm_float_ty], [],
              "llvm.nvvm.tex.unified.2d.array.v4f32.f32">;
def int_nvvm_tex_unified_2d_array_level_v4f32_f32
  : Intrinsic<[llvm_float_ty, llvm_float_ty, llvm_float_ty, llvm_float_ty],
              [llvm_i64_ty, llvm_i32_ty, llvm_float_ty,
               llvm_float_ty, llvm_float_ty], [],
              "llvm.nvvm.tex.unified.2d.array.level.v4f32.f32">;
def int_nvvm_tex_unified_2d_array_grad_v4f32_f32
  : Intrinsic<[llvm_float_ty, llvm_float_ty, llvm_float_ty, llvm_float_ty],
              [llvm_i64_ty, llvm_i32_ty, llvm_float_ty,
               llvm_float_ty, llvm_float_ty, llvm_float_ty, llvm_float_ty,
               llvm_float_ty], [],
              "llvm.nvvm.tex.unified.2d.array.grad.v4f32.f32">;
def int_nvvm_tex_unified_2d_array_v4s32_s32
  : Intrinsic<[llvm_i32_ty, llvm_i32_ty, llvm_i32_ty, llvm_i32_ty],
              [llvm_i64_ty, llvm_i32_ty, llvm_i32_ty,
               llvm_i32_ty], [],
              "llvm.nvvm.tex.unified.2d.array.v4s32.s32">;
def int_nvvm_tex_unified_2d_array_v4s32_f32
  : Intrinsic<[llvm_i32_ty, llvm_i32_ty, llvm_i32_ty, llvm_i32_ty],
              [llvm_i64_ty, llvm_i32_ty, llvm_float_ty,
               llvm_float_ty], [],
              "llvm.nvvm.tex.unified.2d.array.v4s32.f32">;
def int_nvvm_tex_unified_2d_array_level_v4s32_f32
  : Intrinsic<[llvm_i32_ty, llvm_i32_ty, llvm_i32_ty, llvm_i32_ty],
              [llvm_i64_ty, llvm_i32_ty, llvm_float_ty,
               llvm_float_ty, llvm_float_ty], [],
              "llvm.nvvm.tex.unified.2d.array.level.v4s32.f32">;
def int_nvvm_tex_unified_2d_array_grad_v4s32_f32
  : Intrinsic<[llvm_i32_ty, llvm_i32_ty, llvm_i32_ty, llvm_i32_ty],
              [llvm_i64_ty, llvm_i32_ty, llvm_float_ty,
               llvm_float_ty, llvm_float_ty, llvm_float_ty, llvm_float_ty,
               llvm_float_ty], [],
              "llvm.nvvm.tex.unified.2d.array.grad.v4s32.f32">;
def int_nvvm_tex_unified_2d_array_v4u32_s32
  : Intrinsic<[llvm_i32_ty, llvm_i32_ty, llvm_i32_ty, llvm_i32_ty],
              [llvm_i64_ty, llvm_i32_ty, llvm_i32_ty,
               llvm_i32_ty], [],
              "llvm.nvvm.tex.unified.2d.array.v4u32.s32">;
def int_nvvm_tex_unified_2d_array_v4u32_f32
  : Intrinsic<[llvm_i32_ty, llvm_i32_ty, llvm_i32_ty, llvm_i32_ty],
              [llvm_i64_ty, llvm_i32_ty, llvm_float_ty,
               llvm_float_ty], [],
              "llvm.nvvm.tex.unified.2d.array.v4u32.f32">;
def int_nvvm_tex_unified_2d_array_level_v4u32_f32
  : Intrinsic<[llvm_i32_ty, llvm_i32_ty, llvm_i32_ty, llvm_i32_ty],
              [llvm_i64_ty, llvm_i32_ty, llvm_float_ty,
               llvm_float_ty, llvm_float_ty], [],
              "llvm.nvvm.tex.unified.2d.array.level.v4u32.f32">;
def int_nvvm_tex_unified_2d_array_grad_v4u32_f32
  : Intrinsic<[llvm_i32_ty, llvm_i32_ty, llvm_i32_ty, llvm_i32_ty],
              [llvm_i64_ty, llvm_i32_ty, llvm_float_ty,
               llvm_float_ty, llvm_float_ty, llvm_float_ty, llvm_float_ty,
               llvm_float_ty], [],
              "llvm.nvvm.tex.unified.2d.array.grad.v4u32.f32">;

def int_nvvm_tex_unified_3d_v4f32_s32
  : Intrinsic<[llvm_float_ty, llvm_float_ty, llvm_float_ty, llvm_float_ty],
              [llvm_i64_ty, llvm_i32_ty, llvm_i32_ty, llvm_i32_ty],
              [], "llvm.nvvm.tex.unified.3d.v4f32.s32">;
def int_nvvm_tex_unified_3d_v4f32_f32
  : Intrinsic<[llvm_float_ty, llvm_float_ty, llvm_float_ty, llvm_float_ty],
              [llvm_i64_ty, llvm_float_ty, llvm_float_ty,
               llvm_float_ty], [],
              "llvm.nvvm.tex.unified.3d.v4f32.f32">;
def int_nvvm_tex_unified_3d_level_v4f32_f32
  : Intrinsic<[llvm_float_ty, llvm_float_ty, llvm_float_ty, llvm_float_ty],
              [llvm_i64_ty, llvm_float_ty, llvm_float_ty,
               llvm_float_ty, llvm_float_ty], [],
              "llvm.nvvm.tex.unified.3d.level.v4f32.f32">;
def int_nvvm_tex_unified_3d_grad_v4f32_f32
  : Intrinsic<[llvm_float_ty, llvm_float_ty, llvm_float_ty, llvm_float_ty],
              [llvm_i64_ty, llvm_float_ty, llvm_float_ty,
               llvm_float_ty, llvm_float_ty, llvm_float_ty, llvm_float_ty,
               llvm_float_ty, llvm_float_ty, llvm_float_ty], [],
              "llvm.nvvm.tex.unified.3d.grad.v4f32.f32">;
def int_nvvm_tex_unified_3d_v4s32_s32
  : Intrinsic<[llvm_i32_ty, llvm_i32_ty, llvm_i32_ty, llvm_i32_ty],
              [llvm_i64_ty, llvm_i32_ty, llvm_i32_ty, llvm_i32_ty],
              [], "llvm.nvvm.tex.unified.3d.v4s32.s32">;
def int_nvvm_tex_unified_3d_v4s32_f32
  : Intrinsic<[llvm_i32_ty, llvm_i32_ty, llvm_i32_ty, llvm_i32_ty],
              [llvm_i64_ty, llvm_float_ty, llvm_float_ty,
               llvm_float_ty], [],
              "llvm.nvvm.tex.unified.3d.v4s32.f32">;
def int_nvvm_tex_unified_3d_level_v4s32_f32
  : Intrinsic<[llvm_i32_ty, llvm_i32_ty, llvm_i32_ty, llvm_i32_ty],
              [llvm_i64_ty, llvm_float_ty, llvm_float_ty,
               llvm_float_ty, llvm_float_ty], [],
              "llvm.nvvm.tex.unified.3d.level.v4s32.f32">;
def int_nvvm_tex_unified_3d_grad_v4s32_f32
  : Intrinsic<[llvm_i32_ty, llvm_i32_ty, llvm_i32_ty, llvm_i32_ty],
              [llvm_i64_ty, llvm_float_ty, llvm_float_ty,
               llvm_float_ty, llvm_float_ty, llvm_float_ty, llvm_float_ty,
               llvm_float_ty, llvm_float_ty, llvm_float_ty], [],
              "llvm.nvvm.tex.unified.3d.grad.v4s32.f32">;
def int_nvvm_tex_unified_3d_v4u32_s32
  : Intrinsic<[llvm_i32_ty, llvm_i32_ty, llvm_i32_ty, llvm_i32_ty],
              [llvm_i64_ty, llvm_i32_ty, llvm_i32_ty, llvm_i32_ty],
              [], "llvm.nvvm.tex.unified.3d.v4u32.s32">;
def int_nvvm_tex_unified_3d_v4u32_f32
  : Intrinsic<[llvm_i32_ty, llvm_i32_ty, llvm_i32_ty, llvm_i32_ty],
              [llvm_i64_ty, llvm_float_ty, llvm_float_ty,
               llvm_float_ty], [],
              "llvm.nvvm.tex.unified.3d.v4u32.f32">;
def int_nvvm_tex_unified_3d_level_v4u32_f32
  : Intrinsic<[llvm_i32_ty, llvm_i32_ty, llvm_i32_ty, llvm_i32_ty],
              [llvm_i64_ty, llvm_float_ty, llvm_float_ty,
               llvm_float_ty, llvm_float_ty], [],
              "llvm.nvvm.tex.unified.3d.level.v4u32.f32">;
def int_nvvm_tex_unified_3d_grad_v4u32_f32
  : Intrinsic<[llvm_i32_ty, llvm_i32_ty, llvm_i32_ty, llvm_i32_ty],
              [llvm_i64_ty, llvm_float_ty, llvm_float_ty,
               llvm_float_ty, llvm_float_ty, llvm_float_ty, llvm_float_ty,
               llvm_float_ty, llvm_float_ty, llvm_float_ty], [],
              "llvm.nvvm.tex.unified.3d.grad.v4u32.f32">;

def int_nvvm_tex_unified_cube_v4f32_f32
  : Intrinsic<[llvm_float_ty, llvm_float_ty, llvm_float_ty, llvm_float_ty],
              [llvm_i64_ty,
               llvm_float_ty, llvm_float_ty, llvm_float_ty], [],
              "llvm.nvvm.tex.unified.cube.v4f32.f32">;
def int_nvvm_tex_unified_cube_level_v4f32_f32
  : Intrinsic<[llvm_float_ty, llvm_float_ty, llvm_float_ty, llvm_float_ty],
              [llvm_i64_ty,
               llvm_float_ty, llvm_float_ty, llvm_float_ty, llvm_float_ty], [],
              "llvm.nvvm.tex.unified.cube.level.v4f32.f32">;
def int_nvvm_tex_unified_cube_v4s32_f32
  : Intrinsic<[llvm_i32_ty, llvm_i32_ty, llvm_i32_ty, llvm_i32_ty],
              [llvm_i64_ty,
               llvm_float_ty, llvm_float_ty, llvm_float_ty], [],
              "llvm.nvvm.tex.unified.cube.v4s32.f32">;
def int_nvvm_tex_unified_cube_level_v4s32_f32
  : Intrinsic<[llvm_i32_ty, llvm_i32_ty, llvm_i32_ty, llvm_i32_ty],
              [llvm_i64_ty,
               llvm_float_ty, llvm_float_ty, llvm_float_ty, llvm_float_ty], [],
              "llvm.nvvm.tex.unified.cube.level.v4s32.f32">;
def int_nvvm_tex_unified_cube_v4u32_f32
  : Intrinsic<[llvm_i32_ty, llvm_i32_ty, llvm_i32_ty, llvm_i32_ty],
              [llvm_i64_ty,
               llvm_float_ty, llvm_float_ty, llvm_float_ty], [],
              "llvm.nvvm.tex.unified.cube.v4u32.f32">;
def int_nvvm_tex_unified_cube_level_v4u32_f32
  : Intrinsic<[llvm_i32_ty, llvm_i32_ty, llvm_i32_ty, llvm_i32_ty],
              [llvm_i64_ty,
               llvm_float_ty, llvm_float_ty, llvm_float_ty, llvm_float_ty], [],
              "llvm.nvvm.tex.unified.cube.level.v4u32.f32">;

def int_nvvm_tex_unified_cube_array_v4f32_f32
  : Intrinsic<[llvm_float_ty, llvm_float_ty, llvm_float_ty, llvm_float_ty],
              [llvm_i64_ty, llvm_i32_ty,
               llvm_float_ty, llvm_float_ty, llvm_float_ty], [],
              "llvm.nvvm.tex.unified.cube.array.v4f32.f32">;
def int_nvvm_tex_unified_cube_array_level_v4f32_f32
  : Intrinsic<[llvm_float_ty, llvm_float_ty, llvm_float_ty, llvm_float_ty],
              [llvm_i64_ty, llvm_i32_ty,
               llvm_float_ty, llvm_float_ty, llvm_float_ty, llvm_float_ty], [],
              "llvm.nvvm.tex.unified.cube.array.level.v4f32.f32">;
def int_nvvm_tex_unified_cube_array_v4s32_f32
  : Intrinsic<[llvm_i32_ty, llvm_i32_ty, llvm_i32_ty, llvm_i32_ty],
              [llvm_i64_ty, llvm_i32_ty,
               llvm_float_ty, llvm_float_ty, llvm_float_ty], [],
              "llvm.nvvm.tex.unified.cube.array.v4s32.f32">;
def int_nvvm_tex_unified_cube_array_level_v4s32_f32
  : Intrinsic<[llvm_i32_ty, llvm_i32_ty, llvm_i32_ty, llvm_i32_ty],
              [llvm_i64_ty, llvm_i32_ty,
               llvm_float_ty, llvm_float_ty, llvm_float_ty, llvm_float_ty], [],
              "llvm.nvvm.tex.unified.cube.array.level.v4s32.f32">;
def int_nvvm_tex_unified_cube_array_v4u32_f32
  : Intrinsic<[llvm_i32_ty, llvm_i32_ty, llvm_i32_ty, llvm_i32_ty],
              [llvm_i64_ty, llvm_i32_ty,
               llvm_float_ty, llvm_float_ty, llvm_float_ty], [],
              "llvm.nvvm.tex.unified.cube.array.v4u32.f32">;
def int_nvvm_tex_unified_cube_array_level_v4u32_f32
  : Intrinsic<[llvm_i32_ty, llvm_i32_ty, llvm_i32_ty, llvm_i32_ty],
              [llvm_i64_ty, llvm_i32_ty,
               llvm_float_ty, llvm_float_ty, llvm_float_ty, llvm_float_ty], [],
              "llvm.nvvm.tex.unified.cube.array.level.v4u32.f32">;

def int_nvvm_tex_unified_cube_grad_v4f32_f32
  : Intrinsic<[llvm_float_ty, llvm_float_ty, llvm_float_ty, llvm_float_ty],
              [llvm_i64_ty, llvm_float_ty, llvm_float_ty,
               llvm_float_ty, llvm_float_ty, llvm_float_ty, llvm_float_ty,
               llvm_float_ty, llvm_float_ty, llvm_float_ty], [],
              "llvm.nvvm.tex.unified.cube.grad.v4f32.f32">;
def int_nvvm_tex_unified_cube_grad_v4s32_f32
  : Intrinsic<[llvm_i32_ty, llvm_i32_ty, llvm_i32_ty, llvm_i32_ty],
              [llvm_i64_ty, llvm_float_ty, llvm_float_ty,
               llvm_float_ty, llvm_float_ty, llvm_float_ty, llvm_float_ty,
               llvm_float_ty, llvm_float_ty, llvm_float_ty], [],
              "llvm.nvvm.tex.unified.cube.grad.v4s32.f32">;
def int_nvvm_tex_unified_cube_grad_v4u32_f32
  : Intrinsic<[llvm_i32_ty, llvm_i32_ty, llvm_i32_ty, llvm_i32_ty],
              [llvm_i64_ty, llvm_float_ty, llvm_float_ty,
               llvm_float_ty, llvm_float_ty, llvm_float_ty, llvm_float_ty,
               llvm_float_ty, llvm_float_ty, llvm_float_ty], [],
              "llvm.nvvm.tex.unified.cube.grad.v4u32.f32">;

def int_nvvm_tex_unified_cube_array_grad_v4f32_f32
  : Intrinsic<[llvm_float_ty, llvm_float_ty, llvm_float_ty, llvm_float_ty],
              [llvm_i64_ty, llvm_i32_ty,
              llvm_float_ty, llvm_float_ty,
               llvm_float_ty, llvm_float_ty, llvm_float_ty, llvm_float_ty,
               llvm_float_ty, llvm_float_ty, llvm_float_ty], [],
              "llvm.nvvm.tex.unified.cube.array.grad.v4f32.f32">;
def int_nvvm_tex_unified_cube_array_grad_v4s32_f32
  : Intrinsic<[llvm_i32_ty, llvm_i32_ty, llvm_i32_ty, llvm_i32_ty],
              [llvm_i64_ty, llvm_i32_ty,
              llvm_float_ty, llvm_float_ty,
               llvm_float_ty, llvm_float_ty, llvm_float_ty, llvm_float_ty,
               llvm_float_ty, llvm_float_ty, llvm_float_ty], [],
              "llvm.nvvm.tex.unified.cube.array.grad.v4s32.f32">;
def int_nvvm_tex_unified_cube_array_grad_v4u32_f32
  : Intrinsic<[llvm_i32_ty, llvm_i32_ty, llvm_i32_ty, llvm_i32_ty],
              [llvm_i64_ty, llvm_i32_ty,
              llvm_float_ty, llvm_float_ty,
               llvm_float_ty, llvm_float_ty, llvm_float_ty, llvm_float_ty,
               llvm_float_ty, llvm_float_ty, llvm_float_ty], [],
              "llvm.nvvm.tex.unified.cube.array.grad.v4u32.f32">;

def int_nvvm_tld4_unified_r_2d_v4f32_f32
  : Intrinsic<[llvm_float_ty, llvm_float_ty, llvm_float_ty, llvm_float_ty],
              [llvm_i64_ty, llvm_float_ty, llvm_float_ty], [],
              "llvm.nvvm.tld4.unified.r.2d.v4f32.f32">;
def int_nvvm_tld4_unified_g_2d_v4f32_f32
  : Intrinsic<[llvm_float_ty, llvm_float_ty, llvm_float_ty, llvm_float_ty],
              [llvm_i64_ty, llvm_float_ty, llvm_float_ty], [],
              "llvm.nvvm.tld4.unified.g.2d.v4f32.f32">;
def int_nvvm_tld4_unified_b_2d_v4f32_f32
  : Intrinsic<[llvm_float_ty, llvm_float_ty, llvm_float_ty, llvm_float_ty],
              [llvm_i64_ty, llvm_float_ty, llvm_float_ty], [],
              "llvm.nvvm.tld4.unified.b.2d.v4f32.f32">;
def int_nvvm_tld4_unified_a_2d_v4f32_f32
  : Intrinsic<[llvm_float_ty, llvm_float_ty, llvm_float_ty, llvm_float_ty],
              [llvm_i64_ty, llvm_float_ty, llvm_float_ty], [],
              "llvm.nvvm.tld4.unified.a.2d.v4f32.f32">;
def int_nvvm_tld4_unified_r_2d_v4s32_f32
  : Intrinsic<[llvm_i32_ty, llvm_i32_ty, llvm_i32_ty, llvm_i32_ty],
              [llvm_i64_ty, llvm_float_ty, llvm_float_ty], [],
              "llvm.nvvm.tld4.unified.r.2d.v4s32.f32">;
def int_nvvm_tld4_unified_g_2d_v4s32_f32
  : Intrinsic<[llvm_i32_ty, llvm_i32_ty, llvm_i32_ty, llvm_i32_ty],
              [llvm_i64_ty, llvm_float_ty, llvm_float_ty], [],
              "llvm.nvvm.tld4.unified.g.2d.v4s32.f32">;
def int_nvvm_tld4_unified_b_2d_v4s32_f32
  : Intrinsic<[llvm_i32_ty, llvm_i32_ty, llvm_i32_ty, llvm_i32_ty],
              [llvm_i64_ty, llvm_float_ty, llvm_float_ty], [],
              "llvm.nvvm.tld4.unified.b.2d.v4s32.f32">;
def int_nvvm_tld4_unified_a_2d_v4s32_f32
  : Intrinsic<[llvm_i32_ty, llvm_i32_ty, llvm_i32_ty, llvm_i32_ty],
              [llvm_i64_ty, llvm_float_ty, llvm_float_ty], [],
              "llvm.nvvm.tld4.unified.a.2d.v4s32.f32">;
def int_nvvm_tld4_unified_r_2d_v4u32_f32
  : Intrinsic<[llvm_i32_ty, llvm_i32_ty, llvm_i32_ty, llvm_i32_ty],
              [llvm_i64_ty, llvm_float_ty, llvm_float_ty], [],
              "llvm.nvvm.tld4.unified.r.2d.v4u32.f32">;
def int_nvvm_tld4_unified_g_2d_v4u32_f32
  : Intrinsic<[llvm_i32_ty, llvm_i32_ty, llvm_i32_ty, llvm_i32_ty],
              [llvm_i64_ty, llvm_float_ty, llvm_float_ty], [],
              "llvm.nvvm.tld4.unified.g.2d.v4u32.f32">;
def int_nvvm_tld4_unified_b_2d_v4u32_f32
  : Intrinsic<[llvm_i32_ty, llvm_i32_ty, llvm_i32_ty, llvm_i32_ty],
              [llvm_i64_ty, llvm_float_ty, llvm_float_ty], [],
              "llvm.nvvm.tld4.unified.b.2d.v4u32.f32">;
def int_nvvm_tld4_unified_a_2d_v4u32_f32
  : Intrinsic<[llvm_i32_ty, llvm_i32_ty, llvm_i32_ty, llvm_i32_ty],
              [llvm_i64_ty, llvm_float_ty, llvm_float_ty], [],
              "llvm.nvvm.tld4.unified.a.2d.v4u32.f32">;


//=== Surface Load
// .clamp variants
def int_nvvm_suld_1d_i8_clamp
  : Intrinsic<[llvm_i16_ty],
              [llvm_i64_ty, llvm_i32_ty], [],
              "llvm.nvvm.suld.1d.i8.clamp">;
def int_nvvm_suld_1d_i16_clamp
  : Intrinsic<[llvm_i16_ty],
              [llvm_i64_ty, llvm_i32_ty], [],
              "llvm.nvvm.suld.1d.i16.clamp">;
def int_nvvm_suld_1d_i32_clamp
  : Intrinsic<[llvm_i32_ty],
              [llvm_i64_ty, llvm_i32_ty], [],
              "llvm.nvvm.suld.1d.i32.clamp">;
def int_nvvm_suld_1d_i64_clamp
  : Intrinsic<[llvm_i64_ty],
              [llvm_i64_ty, llvm_i32_ty], [],
              "llvm.nvvm.suld.1d.i64.clamp">;
def int_nvvm_suld_1d_v2i8_clamp
  : Intrinsic<[llvm_i16_ty, llvm_i16_ty],
              [llvm_i64_ty, llvm_i32_ty], [],
              "llvm.nvvm.suld.1d.v2i8.clamp">;
def int_nvvm_suld_1d_v2i16_clamp
  : Intrinsic<[llvm_i16_ty, llvm_i16_ty],
              [llvm_i64_ty, llvm_i32_ty], [],
              "llvm.nvvm.suld.1d.v2i16.clamp">;
def int_nvvm_suld_1d_v2i32_clamp
  : Intrinsic<[llvm_i32_ty, llvm_i32_ty],
              [llvm_i64_ty, llvm_i32_ty], [],
              "llvm.nvvm.suld.1d.v2i32.clamp">;
def int_nvvm_suld_1d_v2i64_clamp
  : Intrinsic<[llvm_i64_ty, llvm_i64_ty],
              [llvm_i64_ty, llvm_i32_ty], [],
              "llvm.nvvm.suld.1d.v2i64.clamp">;
def int_nvvm_suld_1d_v4i8_clamp
  : Intrinsic<[llvm_i16_ty, llvm_i16_ty, llvm_i16_ty, llvm_i16_ty],
              [llvm_i64_ty, llvm_i32_ty], [],
              "llvm.nvvm.suld.1d.v4i8.clamp">;
def int_nvvm_suld_1d_v4i16_clamp
  : Intrinsic<[llvm_i16_ty, llvm_i16_ty, llvm_i16_ty, llvm_i16_ty],
              [llvm_i64_ty, llvm_i32_ty], [],
              "llvm.nvvm.suld.1d.v4i16.clamp">;
def int_nvvm_suld_1d_v4i32_clamp
  : Intrinsic<[llvm_i32_ty, llvm_i32_ty, llvm_i32_ty, llvm_i32_ty],
              [llvm_i64_ty, llvm_i32_ty], [],
              "llvm.nvvm.suld.1d.v4i32.clamp">;

def int_nvvm_suld_1d_array_i8_clamp
  : Intrinsic<[llvm_i16_ty],
              [llvm_i64_ty, llvm_i32_ty, llvm_i32_ty], [],
              "llvm.nvvm.suld.1d.array.i8.clamp">;
def int_nvvm_suld_1d_array_i16_clamp
  : Intrinsic<[llvm_i16_ty],
              [llvm_i64_ty, llvm_i32_ty, llvm_i32_ty], [],
              "llvm.nvvm.suld.1d.array.i16.clamp">;
def int_nvvm_suld_1d_array_i32_clamp
  : Intrinsic<[llvm_i32_ty],
              [llvm_i64_ty, llvm_i32_ty, llvm_i32_ty], [],
              "llvm.nvvm.suld.1d.array.i32.clamp">;
def int_nvvm_suld_1d_array_i64_clamp
  : Intrinsic<[llvm_i64_ty],
              [llvm_i64_ty, llvm_i32_ty, llvm_i32_ty], [],
              "llvm.nvvm.suld.1d.array.i64.clamp">;
def int_nvvm_suld_1d_array_v2i8_clamp
  : Intrinsic<[llvm_i16_ty, llvm_i16_ty],
              [llvm_i64_ty, llvm_i32_ty, llvm_i32_ty], [],
              "llvm.nvvm.suld.1d.array.v2i8.clamp">;
def int_nvvm_suld_1d_array_v2i16_clamp
  : Intrinsic<[llvm_i16_ty, llvm_i16_ty],
              [llvm_i64_ty, llvm_i32_ty, llvm_i32_ty], [],
              "llvm.nvvm.suld.1d.array.v2i16.clamp">;
def int_nvvm_suld_1d_array_v2i32_clamp
  : Intrinsic<[llvm_i32_ty, llvm_i32_ty],
              [llvm_i64_ty, llvm_i32_ty, llvm_i32_ty], [],
              "llvm.nvvm.suld.1d.array.v2i32.clamp">;
def int_nvvm_suld_1d_array_v2i64_clamp
  : Intrinsic<[llvm_i64_ty, llvm_i64_ty],
              [llvm_i64_ty, llvm_i32_ty, llvm_i32_ty], [],
              "llvm.nvvm.suld.1d.array.v2i64.clamp">;
def int_nvvm_suld_1d_array_v4i8_clamp
  : Intrinsic<[llvm_i16_ty, llvm_i16_ty, llvm_i16_ty, llvm_i16_ty],
              [llvm_i64_ty, llvm_i32_ty, llvm_i32_ty], [],
              "llvm.nvvm.suld.1d.array.v4i8.clamp">;
def int_nvvm_suld_1d_array_v4i16_clamp
  : Intrinsic<[llvm_i16_ty, llvm_i16_ty, llvm_i16_ty, llvm_i16_ty],
              [llvm_i64_ty, llvm_i32_ty, llvm_i32_ty], [],
              "llvm.nvvm.suld.1d.array.v4i16.clamp">;
def int_nvvm_suld_1d_array_v4i32_clamp
  : Intrinsic<[llvm_i32_ty, llvm_i32_ty, llvm_i32_ty, llvm_i32_ty],
              [llvm_i64_ty, llvm_i32_ty, llvm_i32_ty], [],
              "llvm.nvvm.suld.1d.array.v4i32.clamp">;

def int_nvvm_suld_2d_i8_clamp
  : Intrinsic<[llvm_i16_ty],
              [llvm_i64_ty, llvm_i32_ty, llvm_i32_ty], [],
              "llvm.nvvm.suld.2d.i8.clamp">;
def int_nvvm_suld_2d_i16_clamp
  : Intrinsic<[llvm_i16_ty],
              [llvm_i64_ty, llvm_i32_ty, llvm_i32_ty], [],
              "llvm.nvvm.suld.2d.i16.clamp">;
def int_nvvm_suld_2d_i32_clamp
  : Intrinsic<[llvm_i32_ty],
              [llvm_i64_ty, llvm_i32_ty, llvm_i32_ty], [],
              "llvm.nvvm.suld.2d.i32.clamp">;
def int_nvvm_suld_2d_i64_clamp
  : Intrinsic<[llvm_i64_ty],
              [llvm_i64_ty, llvm_i32_ty, llvm_i32_ty], [],
              "llvm.nvvm.suld.2d.i64.clamp">;
def int_nvvm_suld_2d_v2i8_clamp
  : Intrinsic<[llvm_i16_ty, llvm_i16_ty],
              [llvm_i64_ty, llvm_i32_ty, llvm_i32_ty], [],
              "llvm.nvvm.suld.2d.v2i8.clamp">;
def int_nvvm_suld_2d_v2i16_clamp
  : Intrinsic<[llvm_i16_ty, llvm_i16_ty],
              [llvm_i64_ty, llvm_i32_ty, llvm_i32_ty], [],
              "llvm.nvvm.suld.2d.v2i16.clamp">;
def int_nvvm_suld_2d_v2i32_clamp
  : Intrinsic<[llvm_i32_ty, llvm_i32_ty],
              [llvm_i64_ty, llvm_i32_ty, llvm_i32_ty], [],
              "llvm.nvvm.suld.2d.v2i32.clamp">;
def int_nvvm_suld_2d_v2i64_clamp
  : Intrinsic<[llvm_i64_ty, llvm_i64_ty],
              [llvm_i64_ty, llvm_i32_ty, llvm_i32_ty], [],
              "llvm.nvvm.suld.2d.v2i64.clamp">;
def int_nvvm_suld_2d_v4i8_clamp
  : Intrinsic<[llvm_i16_ty, llvm_i16_ty, llvm_i16_ty, llvm_i16_ty],
              [llvm_i64_ty, llvm_i32_ty, llvm_i32_ty], [],
              "llvm.nvvm.suld.2d.v4i8.clamp">;
def int_nvvm_suld_2d_v4i16_clamp
  : Intrinsic<[llvm_i16_ty, llvm_i16_ty, llvm_i16_ty, llvm_i16_ty],
              [llvm_i64_ty, llvm_i32_ty, llvm_i32_ty], [],
              "llvm.nvvm.suld.2d.v4i16.clamp">;
def int_nvvm_suld_2d_v4i32_clamp
  : Intrinsic<[llvm_i32_ty, llvm_i32_ty, llvm_i32_ty, llvm_i32_ty],
              [llvm_i64_ty, llvm_i32_ty, llvm_i32_ty], [],
              "llvm.nvvm.suld.2d.v4i32.clamp">;

def int_nvvm_suld_2d_array_i8_clamp
  : Intrinsic<[llvm_i16_ty],
              [llvm_i64_ty, llvm_i32_ty, llvm_i32_ty, llvm_i32_ty], [],
              "llvm.nvvm.suld.2d.array.i8.clamp">;
def int_nvvm_suld_2d_array_i16_clamp
  : Intrinsic<[llvm_i16_ty],
              [llvm_i64_ty, llvm_i32_ty, llvm_i32_ty, llvm_i32_ty], [],
              "llvm.nvvm.suld.2d.array.i16.clamp">;
def int_nvvm_suld_2d_array_i32_clamp
  : Intrinsic<[llvm_i32_ty],
              [llvm_i64_ty, llvm_i32_ty, llvm_i32_ty, llvm_i32_ty], [],
              "llvm.nvvm.suld.2d.array.i32.clamp">;
def int_nvvm_suld_2d_array_i64_clamp
  : Intrinsic<[llvm_i64_ty],
              [llvm_i64_ty, llvm_i32_ty, llvm_i32_ty, llvm_i32_ty], [],
              "llvm.nvvm.suld.2d.array.i64.clamp">;
def int_nvvm_suld_2d_array_v2i8_clamp
  : Intrinsic<[llvm_i16_ty, llvm_i16_ty],
              [llvm_i64_ty, llvm_i32_ty, llvm_i32_ty, llvm_i32_ty], [],
              "llvm.nvvm.suld.2d.array.v2i8.clamp">;
def int_nvvm_suld_2d_array_v2i16_clamp
  : Intrinsic<[llvm_i16_ty, llvm_i16_ty],
              [llvm_i64_ty, llvm_i32_ty, llvm_i32_ty, llvm_i32_ty], [],
              "llvm.nvvm.suld.2d.array.v2i16.clamp">;
def int_nvvm_suld_2d_array_v2i32_clamp
  : Intrinsic<[llvm_i32_ty, llvm_i32_ty],
              [llvm_i64_ty, llvm_i32_ty, llvm_i32_ty, llvm_i32_ty], [],
              "llvm.nvvm.suld.2d.array.v2i32.clamp">;
def int_nvvm_suld_2d_array_v2i64_clamp
  : Intrinsic<[llvm_i64_ty, llvm_i64_ty],
              [llvm_i64_ty, llvm_i32_ty, llvm_i32_ty, llvm_i32_ty], [],
              "llvm.nvvm.suld.2d.array.v2i64.clamp">;
def int_nvvm_suld_2d_array_v4i8_clamp
  : Intrinsic<[llvm_i16_ty, llvm_i16_ty, llvm_i16_ty, llvm_i16_ty],
              [llvm_i64_ty, llvm_i32_ty, llvm_i32_ty, llvm_i32_ty], [],
              "llvm.nvvm.suld.2d.array.v4i8.clamp">;
def int_nvvm_suld_2d_array_v4i16_clamp
  : Intrinsic<[llvm_i16_ty, llvm_i16_ty, llvm_i16_ty, llvm_i16_ty],
              [llvm_i64_ty, llvm_i32_ty, llvm_i32_ty, llvm_i32_ty], [],
              "llvm.nvvm.suld.2d.array.v4i16.clamp">;
def int_nvvm_suld_2d_array_v4i32_clamp
  : Intrinsic<[llvm_i32_ty, llvm_i32_ty, llvm_i32_ty, llvm_i32_ty],
              [llvm_i64_ty, llvm_i32_ty, llvm_i32_ty, llvm_i32_ty], [],
              "llvm.nvvm.suld.2d.array.v4i32.clamp">;

def int_nvvm_suld_3d_i8_clamp
  : Intrinsic<[llvm_i16_ty],
              [llvm_i64_ty, llvm_i32_ty, llvm_i32_ty, llvm_i32_ty], [],
              "llvm.nvvm.suld.3d.i8.clamp">;
def int_nvvm_suld_3d_i16_clamp
  : Intrinsic<[llvm_i16_ty],
              [llvm_i64_ty, llvm_i32_ty, llvm_i32_ty, llvm_i32_ty], [],
              "llvm.nvvm.suld.3d.i16.clamp">;
def int_nvvm_suld_3d_i32_clamp
  : Intrinsic<[llvm_i32_ty],
              [llvm_i64_ty, llvm_i32_ty, llvm_i32_ty, llvm_i32_ty], [],
              "llvm.nvvm.suld.3d.i32.clamp">;
def int_nvvm_suld_3d_i64_clamp
  : Intrinsic<[llvm_i64_ty],
              [llvm_i64_ty, llvm_i32_ty, llvm_i32_ty, llvm_i32_ty], [],
              "llvm.nvvm.suld.3d.i64.clamp">;
def int_nvvm_suld_3d_v2i8_clamp
  : Intrinsic<[llvm_i16_ty, llvm_i16_ty],
              [llvm_i64_ty, llvm_i32_ty, llvm_i32_ty, llvm_i32_ty], [],
              "llvm.nvvm.suld.3d.v2i8.clamp">;
def int_nvvm_suld_3d_v2i16_clamp
  : Intrinsic<[llvm_i16_ty, llvm_i16_ty],
              [llvm_i64_ty, llvm_i32_ty, llvm_i32_ty, llvm_i32_ty], [],
              "llvm.nvvm.suld.3d.v2i16.clamp">;
def int_nvvm_suld_3d_v2i32_clamp
  : Intrinsic<[llvm_i32_ty, llvm_i32_ty],
              [llvm_i64_ty, llvm_i32_ty, llvm_i32_ty, llvm_i32_ty], [],
              "llvm.nvvm.suld.3d.v2i32.clamp">;
def int_nvvm_suld_3d_v2i64_clamp
  : Intrinsic<[llvm_i64_ty, llvm_i64_ty],
              [llvm_i64_ty, llvm_i32_ty, llvm_i32_ty, llvm_i32_ty], [],
              "llvm.nvvm.suld.3d.v2i64.clamp">;
def int_nvvm_suld_3d_v4i8_clamp
  : Intrinsic<[llvm_i16_ty, llvm_i16_ty, llvm_i16_ty, llvm_i16_ty],
              [llvm_i64_ty, llvm_i32_ty, llvm_i32_ty, llvm_i32_ty], [],
              "llvm.nvvm.suld.3d.v4i8.clamp">;
def int_nvvm_suld_3d_v4i16_clamp
  : Intrinsic<[llvm_i16_ty, llvm_i16_ty, llvm_i16_ty, llvm_i16_ty],
              [llvm_i64_ty, llvm_i32_ty, llvm_i32_ty, llvm_i32_ty], [],
              "llvm.nvvm.suld.3d.v4i16.clamp">;
def int_nvvm_suld_3d_v4i32_clamp
  : Intrinsic<[llvm_i32_ty, llvm_i32_ty, llvm_i32_ty, llvm_i32_ty],
              [llvm_i64_ty, llvm_i32_ty, llvm_i32_ty, llvm_i32_ty], [],
              "llvm.nvvm.suld.3d.v4i32.clamp">;

// .trap variants
def int_nvvm_suld_1d_i8_trap
  : Intrinsic<[llvm_i16_ty],
              [llvm_i64_ty, llvm_i32_ty], [],
              "llvm.nvvm.suld.1d.i8.trap">;
def int_nvvm_suld_1d_i16_trap
  : Intrinsic<[llvm_i16_ty],
              [llvm_i64_ty, llvm_i32_ty], [],
              "llvm.nvvm.suld.1d.i16.trap">;
def int_nvvm_suld_1d_i32_trap
  : Intrinsic<[llvm_i32_ty],
              [llvm_i64_ty, llvm_i32_ty], [],
              "llvm.nvvm.suld.1d.i32.trap">;
def int_nvvm_suld_1d_i64_trap
  : Intrinsic<[llvm_i64_ty],
              [llvm_i64_ty, llvm_i32_ty], [],
              "llvm.nvvm.suld.1d.i64.trap">;
def int_nvvm_suld_1d_v2i8_trap
  : Intrinsic<[llvm_i16_ty, llvm_i16_ty],
              [llvm_i64_ty, llvm_i32_ty], [],
              "llvm.nvvm.suld.1d.v2i8.trap">;
def int_nvvm_suld_1d_v2i16_trap
  : Intrinsic<[llvm_i16_ty, llvm_i16_ty],
              [llvm_i64_ty, llvm_i32_ty], [],
              "llvm.nvvm.suld.1d.v2i16.trap">;
def int_nvvm_suld_1d_v2i32_trap
  : Intrinsic<[llvm_i32_ty, llvm_i32_ty],
              [llvm_i64_ty, llvm_i32_ty], [],
              "llvm.nvvm.suld.1d.v2i32.trap">;
def int_nvvm_suld_1d_v2i64_trap
  : Intrinsic<[llvm_i64_ty, llvm_i64_ty],
              [llvm_i64_ty, llvm_i32_ty], [],
              "llvm.nvvm.suld.1d.v2i64.trap">;
def int_nvvm_suld_1d_v4i8_trap
  : Intrinsic<[llvm_i16_ty, llvm_i16_ty, llvm_i16_ty, llvm_i16_ty],
              [llvm_i64_ty, llvm_i32_ty], [],
              "llvm.nvvm.suld.1d.v4i8.trap">;
def int_nvvm_suld_1d_v4i16_trap
  : Intrinsic<[llvm_i16_ty, llvm_i16_ty, llvm_i16_ty, llvm_i16_ty],
              [llvm_i64_ty, llvm_i32_ty], [],
              "llvm.nvvm.suld.1d.v4i16.trap">;
def int_nvvm_suld_1d_v4i32_trap
  : Intrinsic<[llvm_i32_ty, llvm_i32_ty, llvm_i32_ty, llvm_i32_ty],
              [llvm_i64_ty, llvm_i32_ty], [],
              "llvm.nvvm.suld.1d.v4i32.trap">;

def int_nvvm_suld_1d_array_i8_trap
  : Intrinsic<[llvm_i16_ty],
              [llvm_i64_ty, llvm_i32_ty, llvm_i32_ty], [],
              "llvm.nvvm.suld.1d.array.i8.trap">;
def int_nvvm_suld_1d_array_i16_trap
  : Intrinsic<[llvm_i16_ty],
              [llvm_i64_ty, llvm_i32_ty, llvm_i32_ty], [],
              "llvm.nvvm.suld.1d.array.i16.trap">;
def int_nvvm_suld_1d_array_i32_trap
  : Intrinsic<[llvm_i32_ty],
              [llvm_i64_ty, llvm_i32_ty, llvm_i32_ty], [],
              "llvm.nvvm.suld.1d.array.i32.trap">;
def int_nvvm_suld_1d_array_i64_trap
  : Intrinsic<[llvm_i64_ty],
              [llvm_i64_ty, llvm_i32_ty, llvm_i32_ty], [],
              "llvm.nvvm.suld.1d.array.i64.trap">;
def int_nvvm_suld_1d_array_v2i8_trap
  : Intrinsic<[llvm_i16_ty, llvm_i16_ty],
              [llvm_i64_ty, llvm_i32_ty, llvm_i32_ty], [],
              "llvm.nvvm.suld.1d.array.v2i8.trap">;
def int_nvvm_suld_1d_array_v2i16_trap
  : Intrinsic<[llvm_i16_ty, llvm_i16_ty],
              [llvm_i64_ty, llvm_i32_ty, llvm_i32_ty], [],
              "llvm.nvvm.suld.1d.array.v2i16.trap">;
def int_nvvm_suld_1d_array_v2i32_trap
  : Intrinsic<[llvm_i32_ty, llvm_i32_ty],
              [llvm_i64_ty, llvm_i32_ty, llvm_i32_ty], [],
              "llvm.nvvm.suld.1d.array.v2i32.trap">;
def int_nvvm_suld_1d_array_v2i64_trap
  : Intrinsic<[llvm_i64_ty, llvm_i64_ty],
              [llvm_i64_ty, llvm_i32_ty, llvm_i32_ty], [],
              "llvm.nvvm.suld.1d.array.v2i64.trap">;
def int_nvvm_suld_1d_array_v4i8_trap
  : Intrinsic<[llvm_i16_ty, llvm_i16_ty, llvm_i16_ty, llvm_i16_ty],
              [llvm_i64_ty, llvm_i32_ty, llvm_i32_ty], [],
              "llvm.nvvm.suld.1d.array.v4i8.trap">;
def int_nvvm_suld_1d_array_v4i16_trap
  : Intrinsic<[llvm_i16_ty, llvm_i16_ty, llvm_i16_ty, llvm_i16_ty],
              [llvm_i64_ty, llvm_i32_ty, llvm_i32_ty], [],
              "llvm.nvvm.suld.1d.array.v4i16.trap">;
def int_nvvm_suld_1d_array_v4i32_trap
  : Intrinsic<[llvm_i32_ty, llvm_i32_ty, llvm_i32_ty, llvm_i32_ty],
              [llvm_i64_ty, llvm_i32_ty, llvm_i32_ty], [],
              "llvm.nvvm.suld.1d.array.v4i32.trap">;

def int_nvvm_suld_2d_i8_trap
  : Intrinsic<[llvm_i16_ty],
              [llvm_i64_ty, llvm_i32_ty, llvm_i32_ty], [],
              "llvm.nvvm.suld.2d.i8.trap">;
def int_nvvm_suld_2d_i16_trap
  : Intrinsic<[llvm_i16_ty],
              [llvm_i64_ty, llvm_i32_ty, llvm_i32_ty], [],
              "llvm.nvvm.suld.2d.i16.trap">;
def int_nvvm_suld_2d_i32_trap
  : Intrinsic<[llvm_i32_ty],
              [llvm_i64_ty, llvm_i32_ty, llvm_i32_ty], [],
              "llvm.nvvm.suld.2d.i32.trap">;
def int_nvvm_suld_2d_i64_trap
  : Intrinsic<[llvm_i64_ty],
              [llvm_i64_ty, llvm_i32_ty, llvm_i32_ty], [],
              "llvm.nvvm.suld.2d.i64.trap">;
def int_nvvm_suld_2d_v2i8_trap
  : Intrinsic<[llvm_i16_ty, llvm_i16_ty],
              [llvm_i64_ty, llvm_i32_ty, llvm_i32_ty], [],
              "llvm.nvvm.suld.2d.v2i8.trap">;
def int_nvvm_suld_2d_v2i16_trap
  : Intrinsic<[llvm_i16_ty, llvm_i16_ty],
              [llvm_i64_ty, llvm_i32_ty, llvm_i32_ty], [],
              "llvm.nvvm.suld.2d.v2i16.trap">;
def int_nvvm_suld_2d_v2i32_trap
  : Intrinsic<[llvm_i32_ty, llvm_i32_ty],
              [llvm_i64_ty, llvm_i32_ty, llvm_i32_ty], [],
              "llvm.nvvm.suld.2d.v2i32.trap">;
def int_nvvm_suld_2d_v2i64_trap
  : Intrinsic<[llvm_i64_ty, llvm_i64_ty],
              [llvm_i64_ty, llvm_i32_ty, llvm_i32_ty], [],
              "llvm.nvvm.suld.2d.v2i64.trap">;
def int_nvvm_suld_2d_v4i8_trap
  : Intrinsic<[llvm_i16_ty, llvm_i16_ty, llvm_i16_ty, llvm_i16_ty],
              [llvm_i64_ty, llvm_i32_ty, llvm_i32_ty], [],
              "llvm.nvvm.suld.2d.v4i8.trap">;
def int_nvvm_suld_2d_v4i16_trap
  : Intrinsic<[llvm_i16_ty, llvm_i16_ty, llvm_i16_ty, llvm_i16_ty],
              [llvm_i64_ty, llvm_i32_ty, llvm_i32_ty], [],
              "llvm.nvvm.suld.2d.v4i16.trap">;
def int_nvvm_suld_2d_v4i32_trap
  : Intrinsic<[llvm_i32_ty, llvm_i32_ty, llvm_i32_ty, llvm_i32_ty],
              [llvm_i64_ty, llvm_i32_ty, llvm_i32_ty], [],
              "llvm.nvvm.suld.2d.v4i32.trap">;

def int_nvvm_suld_2d_array_i8_trap
  : Intrinsic<[llvm_i16_ty],
              [llvm_i64_ty, llvm_i32_ty, llvm_i32_ty, llvm_i32_ty], [],
              "llvm.nvvm.suld.2d.array.i8.trap">;
def int_nvvm_suld_2d_array_i16_trap
  : Intrinsic<[llvm_i16_ty],
              [llvm_i64_ty, llvm_i32_ty, llvm_i32_ty, llvm_i32_ty], [],
              "llvm.nvvm.suld.2d.array.i16.trap">;
def int_nvvm_suld_2d_array_i32_trap
  : Intrinsic<[llvm_i32_ty],
              [llvm_i64_ty, llvm_i32_ty, llvm_i32_ty, llvm_i32_ty], [],
              "llvm.nvvm.suld.2d.array.i32.trap">;
def int_nvvm_suld_2d_array_i64_trap
  : Intrinsic<[llvm_i64_ty],
              [llvm_i64_ty, llvm_i32_ty, llvm_i32_ty, llvm_i32_ty], [],
              "llvm.nvvm.suld.2d.array.i64.trap">;
def int_nvvm_suld_2d_array_v2i8_trap
  : Intrinsic<[llvm_i16_ty, llvm_i16_ty],
              [llvm_i64_ty, llvm_i32_ty, llvm_i32_ty, llvm_i32_ty], [],
              "llvm.nvvm.suld.2d.array.v2i8.trap">;
def int_nvvm_suld_2d_array_v2i16_trap
  : Intrinsic<[llvm_i16_ty, llvm_i16_ty],
              [llvm_i64_ty, llvm_i32_ty, llvm_i32_ty, llvm_i32_ty], [],
              "llvm.nvvm.suld.2d.array.v2i16.trap">;
def int_nvvm_suld_2d_array_v2i32_trap
  : Intrinsic<[llvm_i32_ty, llvm_i32_ty],
              [llvm_i64_ty, llvm_i32_ty, llvm_i32_ty, llvm_i32_ty], [],
              "llvm.nvvm.suld.2d.array.v2i32.trap">;
def int_nvvm_suld_2d_array_v2i64_trap
  : Intrinsic<[llvm_i64_ty, llvm_i64_ty],
              [llvm_i64_ty, llvm_i32_ty, llvm_i32_ty, llvm_i32_ty], [],
              "llvm.nvvm.suld.2d.array.v2i64.trap">;
def int_nvvm_suld_2d_array_v4i8_trap
  : Intrinsic<[llvm_i16_ty, llvm_i16_ty, llvm_i16_ty, llvm_i16_ty],
              [llvm_i64_ty, llvm_i32_ty, llvm_i32_ty, llvm_i32_ty], [],
              "llvm.nvvm.suld.2d.array.v4i8.trap">;
def int_nvvm_suld_2d_array_v4i16_trap
  : Intrinsic<[llvm_i16_ty, llvm_i16_ty, llvm_i16_ty, llvm_i16_ty],
              [llvm_i64_ty, llvm_i32_ty, llvm_i32_ty, llvm_i32_ty], [],
              "llvm.nvvm.suld.2d.array.v4i16.trap">;
def int_nvvm_suld_2d_array_v4i32_trap
  : Intrinsic<[llvm_i32_ty, llvm_i32_ty, llvm_i32_ty, llvm_i32_ty],
              [llvm_i64_ty, llvm_i32_ty, llvm_i32_ty, llvm_i32_ty], [],
              "llvm.nvvm.suld.2d.array.v4i32.trap">;

def int_nvvm_suld_3d_i8_trap
  : Intrinsic<[llvm_i16_ty],
              [llvm_i64_ty, llvm_i32_ty, llvm_i32_ty, llvm_i32_ty], [],
              "llvm.nvvm.suld.3d.i8.trap">;
def int_nvvm_suld_3d_i16_trap
  : Intrinsic<[llvm_i16_ty],
              [llvm_i64_ty, llvm_i32_ty, llvm_i32_ty, llvm_i32_ty], [],
              "llvm.nvvm.suld.3d.i16.trap">;
def int_nvvm_suld_3d_i32_trap
  : Intrinsic<[llvm_i32_ty],
              [llvm_i64_ty, llvm_i32_ty, llvm_i32_ty, llvm_i32_ty], [],
              "llvm.nvvm.suld.3d.i32.trap">;
def int_nvvm_suld_3d_i64_trap
  : Intrinsic<[llvm_i64_ty],
              [llvm_i64_ty, llvm_i32_ty, llvm_i32_ty, llvm_i32_ty], [],
              "llvm.nvvm.suld.3d.i64.trap">;
def int_nvvm_suld_3d_v2i8_trap
  : Intrinsic<[llvm_i16_ty, llvm_i16_ty],
              [llvm_i64_ty, llvm_i32_ty, llvm_i32_ty, llvm_i32_ty], [],
              "llvm.nvvm.suld.3d.v2i8.trap">;
def int_nvvm_suld_3d_v2i16_trap
  : Intrinsic<[llvm_i16_ty, llvm_i16_ty],
              [llvm_i64_ty, llvm_i32_ty, llvm_i32_ty, llvm_i32_ty], [],
              "llvm.nvvm.suld.3d.v2i16.trap">;
def int_nvvm_suld_3d_v2i32_trap
  : Intrinsic<[llvm_i32_ty, llvm_i32_ty],
              [llvm_i64_ty, llvm_i32_ty, llvm_i32_ty, llvm_i32_ty], [],
              "llvm.nvvm.suld.3d.v2i32.trap">;
def int_nvvm_suld_3d_v2i64_trap
  : Intrinsic<[llvm_i64_ty, llvm_i64_ty],
              [llvm_i64_ty, llvm_i32_ty, llvm_i32_ty, llvm_i32_ty], [],
              "llvm.nvvm.suld.3d.v2i64.trap">;
def int_nvvm_suld_3d_v4i8_trap
  : Intrinsic<[llvm_i16_ty, llvm_i16_ty, llvm_i16_ty, llvm_i16_ty],
              [llvm_i64_ty, llvm_i32_ty, llvm_i32_ty, llvm_i32_ty], [],
              "llvm.nvvm.suld.3d.v4i8.trap">;
def int_nvvm_suld_3d_v4i16_trap
  : Intrinsic<[llvm_i16_ty, llvm_i16_ty, llvm_i16_ty, llvm_i16_ty],
              [llvm_i64_ty, llvm_i32_ty, llvm_i32_ty, llvm_i32_ty], [],
              "llvm.nvvm.suld.3d.v4i16.trap">;
def int_nvvm_suld_3d_v4i32_trap
  : Intrinsic<[llvm_i32_ty, llvm_i32_ty, llvm_i32_ty, llvm_i32_ty],
              [llvm_i64_ty, llvm_i32_ty, llvm_i32_ty, llvm_i32_ty], [],
              "llvm.nvvm.suld.3d.v4i32.trap">;

// .zero variants
def int_nvvm_suld_1d_i8_zero
  : Intrinsic<[llvm_i16_ty],
              [llvm_i64_ty, llvm_i32_ty], [],
              "llvm.nvvm.suld.1d.i8.zero">;
def int_nvvm_suld_1d_i16_zero
  : Intrinsic<[llvm_i16_ty],
              [llvm_i64_ty, llvm_i32_ty], [],
              "llvm.nvvm.suld.1d.i16.zero">;
def int_nvvm_suld_1d_i32_zero
  : Intrinsic<[llvm_i32_ty],
              [llvm_i64_ty, llvm_i32_ty], [],
              "llvm.nvvm.suld.1d.i32.zero">;
def int_nvvm_suld_1d_i64_zero
  : Intrinsic<[llvm_i64_ty],
              [llvm_i64_ty, llvm_i32_ty], [],
              "llvm.nvvm.suld.1d.i64.zero">;
def int_nvvm_suld_1d_v2i8_zero
  : Intrinsic<[llvm_i16_ty, llvm_i16_ty],
              [llvm_i64_ty, llvm_i32_ty], [],
              "llvm.nvvm.suld.1d.v2i8.zero">;
def int_nvvm_suld_1d_v2i16_zero
  : Intrinsic<[llvm_i16_ty, llvm_i16_ty],
              [llvm_i64_ty, llvm_i32_ty], [],
              "llvm.nvvm.suld.1d.v2i16.zero">;
def int_nvvm_suld_1d_v2i32_zero
  : Intrinsic<[llvm_i32_ty, llvm_i32_ty],
              [llvm_i64_ty, llvm_i32_ty], [],
              "llvm.nvvm.suld.1d.v2i32.zero">;
def int_nvvm_suld_1d_v2i64_zero
  : Intrinsic<[llvm_i64_ty, llvm_i64_ty],
              [llvm_i64_ty, llvm_i32_ty], [],
              "llvm.nvvm.suld.1d.v2i64.zero">;
def int_nvvm_suld_1d_v4i8_zero
  : Intrinsic<[llvm_i16_ty, llvm_i16_ty, llvm_i16_ty, llvm_i16_ty],
              [llvm_i64_ty, llvm_i32_ty], [],
              "llvm.nvvm.suld.1d.v4i8.zero">;
def int_nvvm_suld_1d_v4i16_zero
  : Intrinsic<[llvm_i16_ty, llvm_i16_ty, llvm_i16_ty, llvm_i16_ty],
              [llvm_i64_ty, llvm_i32_ty], [],
              "llvm.nvvm.suld.1d.v4i16.zero">;
def int_nvvm_suld_1d_v4i32_zero
  : Intrinsic<[llvm_i32_ty, llvm_i32_ty, llvm_i32_ty, llvm_i32_ty],
              [llvm_i64_ty, llvm_i32_ty], [],
              "llvm.nvvm.suld.1d.v4i32.zero">;

def int_nvvm_suld_1d_array_i8_zero
  : Intrinsic<[llvm_i16_ty],
              [llvm_i64_ty, llvm_i32_ty, llvm_i32_ty], [],
              "llvm.nvvm.suld.1d.array.i8.zero">;
def int_nvvm_suld_1d_array_i16_zero
  : Intrinsic<[llvm_i16_ty],
              [llvm_i64_ty, llvm_i32_ty, llvm_i32_ty], [],
              "llvm.nvvm.suld.1d.array.i16.zero">;
def int_nvvm_suld_1d_array_i32_zero
  : Intrinsic<[llvm_i32_ty],
              [llvm_i64_ty, llvm_i32_ty, llvm_i32_ty], [],
              "llvm.nvvm.suld.1d.array.i32.zero">;
def int_nvvm_suld_1d_array_i64_zero
  : Intrinsic<[llvm_i64_ty],
              [llvm_i64_ty, llvm_i32_ty, llvm_i32_ty], [],
              "llvm.nvvm.suld.1d.array.i64.zero">;
def int_nvvm_suld_1d_array_v2i8_zero
  : Intrinsic<[llvm_i16_ty, llvm_i16_ty],
              [llvm_i64_ty, llvm_i32_ty, llvm_i32_ty], [],
              "llvm.nvvm.suld.1d.array.v2i8.zero">;
def int_nvvm_suld_1d_array_v2i16_zero
  : Intrinsic<[llvm_i16_ty, llvm_i16_ty],
              [llvm_i64_ty, llvm_i32_ty, llvm_i32_ty], [],
              "llvm.nvvm.suld.1d.array.v2i16.zero">;
def int_nvvm_suld_1d_array_v2i32_zero
  : Intrinsic<[llvm_i32_ty, llvm_i32_ty],
              [llvm_i64_ty, llvm_i32_ty, llvm_i32_ty], [],
              "llvm.nvvm.suld.1d.array.v2i32.zero">;
def int_nvvm_suld_1d_array_v2i64_zero
  : Intrinsic<[llvm_i64_ty, llvm_i64_ty],
              [llvm_i64_ty, llvm_i32_ty, llvm_i32_ty], [],
              "llvm.nvvm.suld.1d.array.v2i64.zero">;
def int_nvvm_suld_1d_array_v4i8_zero
  : Intrinsic<[llvm_i16_ty, llvm_i16_ty, llvm_i16_ty, llvm_i16_ty],
              [llvm_i64_ty, llvm_i32_ty, llvm_i32_ty], [],
              "llvm.nvvm.suld.1d.array.v4i8.zero">;
def int_nvvm_suld_1d_array_v4i16_zero
  : Intrinsic<[llvm_i16_ty, llvm_i16_ty, llvm_i16_ty, llvm_i16_ty],
              [llvm_i64_ty, llvm_i32_ty, llvm_i32_ty], [],
              "llvm.nvvm.suld.1d.array.v4i16.zero">;
def int_nvvm_suld_1d_array_v4i32_zero
  : Intrinsic<[llvm_i32_ty, llvm_i32_ty, llvm_i32_ty, llvm_i32_ty],
              [llvm_i64_ty, llvm_i32_ty, llvm_i32_ty], [],
              "llvm.nvvm.suld.1d.array.v4i32.zero">;

def int_nvvm_suld_2d_i8_zero
  : Intrinsic<[llvm_i16_ty],
              [llvm_i64_ty, llvm_i32_ty, llvm_i32_ty], [],
              "llvm.nvvm.suld.2d.i8.zero">;
def int_nvvm_suld_2d_i16_zero
  : Intrinsic<[llvm_i16_ty],
              [llvm_i64_ty, llvm_i32_ty, llvm_i32_ty], [],
              "llvm.nvvm.suld.2d.i16.zero">;
def int_nvvm_suld_2d_i32_zero
  : Intrinsic<[llvm_i32_ty],
              [llvm_i64_ty, llvm_i32_ty, llvm_i32_ty], [],
              "llvm.nvvm.suld.2d.i32.zero">;
def int_nvvm_suld_2d_i64_zero
  : Intrinsic<[llvm_i64_ty],
              [llvm_i64_ty, llvm_i32_ty, llvm_i32_ty], [],
              "llvm.nvvm.suld.2d.i64.zero">;
def int_nvvm_suld_2d_v2i8_zero
  : Intrinsic<[llvm_i16_ty, llvm_i16_ty],
              [llvm_i64_ty, llvm_i32_ty, llvm_i32_ty], [],
              "llvm.nvvm.suld.2d.v2i8.zero">;
def int_nvvm_suld_2d_v2i16_zero
  : Intrinsic<[llvm_i16_ty, llvm_i16_ty],
              [llvm_i64_ty, llvm_i32_ty, llvm_i32_ty], [],
              "llvm.nvvm.suld.2d.v2i16.zero">;
def int_nvvm_suld_2d_v2i32_zero
  : Intrinsic<[llvm_i32_ty, llvm_i32_ty],
              [llvm_i64_ty, llvm_i32_ty, llvm_i32_ty], [],
              "llvm.nvvm.suld.2d.v2i32.zero">;
def int_nvvm_suld_2d_v2i64_zero
  : Intrinsic<[llvm_i64_ty, llvm_i64_ty],
              [llvm_i64_ty, llvm_i32_ty, llvm_i32_ty], [],
              "llvm.nvvm.suld.2d.v2i64.zero">;
def int_nvvm_suld_2d_v4i8_zero
  : Intrinsic<[llvm_i16_ty, llvm_i16_ty, llvm_i16_ty, llvm_i16_ty],
              [llvm_i64_ty, llvm_i32_ty, llvm_i32_ty], [],
              "llvm.nvvm.suld.2d.v4i8.zero">;
def int_nvvm_suld_2d_v4i16_zero
  : Intrinsic<[llvm_i16_ty, llvm_i16_ty, llvm_i16_ty, llvm_i16_ty],
              [llvm_i64_ty, llvm_i32_ty, llvm_i32_ty], [],
              "llvm.nvvm.suld.2d.v4i16.zero">;
def int_nvvm_suld_2d_v4i32_zero
  : Intrinsic<[llvm_i32_ty, llvm_i32_ty, llvm_i32_ty, llvm_i32_ty],
              [llvm_i64_ty, llvm_i32_ty, llvm_i32_ty], [],
              "llvm.nvvm.suld.2d.v4i32.zero">;

def int_nvvm_suld_2d_array_i8_zero
  : Intrinsic<[llvm_i16_ty],
              [llvm_i64_ty, llvm_i32_ty, llvm_i32_ty, llvm_i32_ty], [],
              "llvm.nvvm.suld.2d.array.i8.zero">;
def int_nvvm_suld_2d_array_i16_zero
  : Intrinsic<[llvm_i16_ty],
              [llvm_i64_ty, llvm_i32_ty, llvm_i32_ty, llvm_i32_ty], [],
              "llvm.nvvm.suld.2d.array.i16.zero">;
def int_nvvm_suld_2d_array_i32_zero
  : Intrinsic<[llvm_i32_ty],
              [llvm_i64_ty, llvm_i32_ty, llvm_i32_ty, llvm_i32_ty], [],
              "llvm.nvvm.suld.2d.array.i32.zero">;
def int_nvvm_suld_2d_array_i64_zero
  : Intrinsic<[llvm_i64_ty],
              [llvm_i64_ty, llvm_i32_ty, llvm_i32_ty, llvm_i32_ty], [],
              "llvm.nvvm.suld.2d.array.i64.zero">;
def int_nvvm_suld_2d_array_v2i8_zero
  : Intrinsic<[llvm_i16_ty, llvm_i16_ty],
              [llvm_i64_ty, llvm_i32_ty, llvm_i32_ty, llvm_i32_ty], [],
              "llvm.nvvm.suld.2d.array.v2i8.zero">;
def int_nvvm_suld_2d_array_v2i16_zero
  : Intrinsic<[llvm_i16_ty, llvm_i16_ty],
              [llvm_i64_ty, llvm_i32_ty, llvm_i32_ty, llvm_i32_ty], [],
              "llvm.nvvm.suld.2d.array.v2i16.zero">;
def int_nvvm_suld_2d_array_v2i32_zero
  : Intrinsic<[llvm_i32_ty, llvm_i32_ty],
              [llvm_i64_ty, llvm_i32_ty, llvm_i32_ty, llvm_i32_ty], [],
              "llvm.nvvm.suld.2d.array.v2i32.zero">;
def int_nvvm_suld_2d_array_v2i64_zero
  : Intrinsic<[llvm_i64_ty, llvm_i64_ty],
              [llvm_i64_ty, llvm_i32_ty, llvm_i32_ty, llvm_i32_ty], [],
              "llvm.nvvm.suld.2d.array.v2i64.zero">;
def int_nvvm_suld_2d_array_v4i8_zero
  : Intrinsic<[llvm_i16_ty, llvm_i16_ty, llvm_i16_ty, llvm_i16_ty],
              [llvm_i64_ty, llvm_i32_ty, llvm_i32_ty, llvm_i32_ty], [],
              "llvm.nvvm.suld.2d.array.v4i8.zero">;
def int_nvvm_suld_2d_array_v4i16_zero
  : Intrinsic<[llvm_i16_ty, llvm_i16_ty, llvm_i16_ty, llvm_i16_ty],
              [llvm_i64_ty, llvm_i32_ty, llvm_i32_ty, llvm_i32_ty], [],
              "llvm.nvvm.suld.2d.array.v4i16.zero">;
def int_nvvm_suld_2d_array_v4i32_zero
  : Intrinsic<[llvm_i32_ty, llvm_i32_ty, llvm_i32_ty, llvm_i32_ty],
              [llvm_i64_ty, llvm_i32_ty, llvm_i32_ty, llvm_i32_ty], [],
              "llvm.nvvm.suld.2d.array.v4i32.zero">;

def int_nvvm_suld_3d_i8_zero
  : Intrinsic<[llvm_i16_ty],
              [llvm_i64_ty, llvm_i32_ty, llvm_i32_ty, llvm_i32_ty], [],
              "llvm.nvvm.suld.3d.i8.zero">;
def int_nvvm_suld_3d_i16_zero
  : Intrinsic<[llvm_i16_ty],
              [llvm_i64_ty, llvm_i32_ty, llvm_i32_ty, llvm_i32_ty], [],
              "llvm.nvvm.suld.3d.i16.zero">;
def int_nvvm_suld_3d_i32_zero
  : Intrinsic<[llvm_i32_ty],
              [llvm_i64_ty, llvm_i32_ty, llvm_i32_ty, llvm_i32_ty], [],
              "llvm.nvvm.suld.3d.i32.zero">;
def int_nvvm_suld_3d_i64_zero
  : Intrinsic<[llvm_i64_ty],
              [llvm_i64_ty, llvm_i32_ty, llvm_i32_ty, llvm_i32_ty], [],
              "llvm.nvvm.suld.3d.i64.zero">;
def int_nvvm_suld_3d_v2i8_zero
  : Intrinsic<[llvm_i16_ty, llvm_i16_ty],
              [llvm_i64_ty, llvm_i32_ty, llvm_i32_ty, llvm_i32_ty], [],
              "llvm.nvvm.suld.3d.v2i8.zero">;
def int_nvvm_suld_3d_v2i16_zero
  : Intrinsic<[llvm_i16_ty, llvm_i16_ty],
              [llvm_i64_ty, llvm_i32_ty, llvm_i32_ty, llvm_i32_ty], [],
              "llvm.nvvm.suld.3d.v2i16.zero">;
def int_nvvm_suld_3d_v2i32_zero
  : Intrinsic<[llvm_i32_ty, llvm_i32_ty],
              [llvm_i64_ty, llvm_i32_ty, llvm_i32_ty, llvm_i32_ty], [],
              "llvm.nvvm.suld.3d.v2i32.zero">;
def int_nvvm_suld_3d_v2i64_zero
  : Intrinsic<[llvm_i64_ty, llvm_i64_ty],
              [llvm_i64_ty, llvm_i32_ty, llvm_i32_ty, llvm_i32_ty], [],
              "llvm.nvvm.suld.3d.v2i64.zero">;
def int_nvvm_suld_3d_v4i8_zero
  : Intrinsic<[llvm_i16_ty, llvm_i16_ty, llvm_i16_ty, llvm_i16_ty],
              [llvm_i64_ty, llvm_i32_ty, llvm_i32_ty, llvm_i32_ty], [],
              "llvm.nvvm.suld.3d.v4i8.zero">;
def int_nvvm_suld_3d_v4i16_zero
  : Intrinsic<[llvm_i16_ty, llvm_i16_ty, llvm_i16_ty, llvm_i16_ty],
              [llvm_i64_ty, llvm_i32_ty, llvm_i32_ty, llvm_i32_ty], [],
              "llvm.nvvm.suld.3d.v4i16.zero">;
def int_nvvm_suld_3d_v4i32_zero
  : Intrinsic<[llvm_i32_ty, llvm_i32_ty, llvm_i32_ty, llvm_i32_ty],
              [llvm_i64_ty, llvm_i32_ty, llvm_i32_ty, llvm_i32_ty], [],
              "llvm.nvvm.suld.3d.v4i32.zero">;

//===- Texture Query ------------------------------------------------------===//

def int_nvvm_txq_channel_order
  : Intrinsic<[llvm_i32_ty], [llvm_i64_ty], [IntrNoMem],
              "llvm.nvvm.txq.channel.order">,
    ClangBuiltin<"__nvvm_txq_channel_order">;
def int_nvvm_txq_channel_data_type
  : Intrinsic<[llvm_i32_ty], [llvm_i64_ty], [IntrNoMem],
              "llvm.nvvm.txq.channel.data.type">,
    ClangBuiltin<"__nvvm_txq_channel_data_type">;
def int_nvvm_txq_width
  : Intrinsic<[llvm_i32_ty], [llvm_i64_ty], [IntrNoMem],
              "llvm.nvvm.txq.width">,
    ClangBuiltin<"__nvvm_txq_width">;
def int_nvvm_txq_height
  : Intrinsic<[llvm_i32_ty], [llvm_i64_ty], [IntrNoMem],
              "llvm.nvvm.txq.height">,
    ClangBuiltin<"__nvvm_txq_height">;
def int_nvvm_txq_depth
  : Intrinsic<[llvm_i32_ty], [llvm_i64_ty], [IntrNoMem],
              "llvm.nvvm.txq.depth">,
    ClangBuiltin<"__nvvm_txq_depth">;
def int_nvvm_txq_array_size
  : Intrinsic<[llvm_i32_ty], [llvm_i64_ty], [IntrNoMem],
              "llvm.nvvm.txq.array.size">,
    ClangBuiltin<"__nvvm_txq_array_size">;
def int_nvvm_txq_num_samples
  : Intrinsic<[llvm_i32_ty], [llvm_i64_ty], [IntrNoMem],
              "llvm.nvvm.txq.num.samples">,
    ClangBuiltin<"__nvvm_txq_num_samples">;
def int_nvvm_txq_num_mipmap_levels
  : Intrinsic<[llvm_i32_ty], [llvm_i64_ty], [IntrNoMem],
              "llvm.nvvm.txq.num.mipmap.levels">,
    ClangBuiltin<"__nvvm_txq_num_mipmap_levels">;

//===- Surface Query ------------------------------------------------------===//

def int_nvvm_suq_channel_order
  : Intrinsic<[llvm_i32_ty], [llvm_i64_ty], [IntrNoMem],
              "llvm.nvvm.suq.channel.order">,
    ClangBuiltin<"__nvvm_suq_channel_order">;
def int_nvvm_suq_channel_data_type
  : Intrinsic<[llvm_i32_ty], [llvm_i64_ty], [IntrNoMem],
              "llvm.nvvm.suq.channel.data.type">,
    ClangBuiltin<"__nvvm_suq_channel_data_type">;
def int_nvvm_suq_width
  : Intrinsic<[llvm_i32_ty], [llvm_i64_ty], [IntrNoMem],
              "llvm.nvvm.suq.width">,
    ClangBuiltin<"__nvvm_suq_width">;
def int_nvvm_suq_height
  : Intrinsic<[llvm_i32_ty], [llvm_i64_ty], [IntrNoMem],
              "llvm.nvvm.suq.height">,
    ClangBuiltin<"__nvvm_suq_height">;
def int_nvvm_suq_depth
  : Intrinsic<[llvm_i32_ty], [llvm_i64_ty], [IntrNoMem],
              "llvm.nvvm.suq.depth">,
    ClangBuiltin<"__nvvm_suq_depth">;
def int_nvvm_suq_array_size
  : Intrinsic<[llvm_i32_ty], [llvm_i64_ty], [IntrNoMem],
              "llvm.nvvm.suq.array.size">,
    ClangBuiltin<"__nvvm_suq_array_size">;


//===- Handle Query -------------------------------------------------------===//

def int_nvvm_istypep_sampler
  : Intrinsic<[llvm_i1_ty], [llvm_i64_ty], [IntrNoMem],
              "llvm.nvvm.istypep.sampler">,
    ClangBuiltin<"__nvvm_istypep_sampler">;
def int_nvvm_istypep_surface
  : Intrinsic<[llvm_i1_ty], [llvm_i64_ty], [IntrNoMem],
              "llvm.nvvm.istypep.surface">,
    ClangBuiltin<"__nvvm_istypep_surface">;
def int_nvvm_istypep_texture
  : Intrinsic<[llvm_i1_ty], [llvm_i64_ty], [IntrNoMem],
              "llvm.nvvm.istypep.texture">,
    ClangBuiltin<"__nvvm_istypep_texture">;



//===- Surface Stores -----------------------------------------------------===//

// Unformatted
// .clamp variant
def int_nvvm_sust_b_1d_i8_clamp
  : Intrinsic<[], [llvm_i64_ty, llvm_i32_ty, llvm_i16_ty], [],
              "llvm.nvvm.sust.b.1d.i8.clamp">,
    ClangBuiltin<"__nvvm_sust_b_1d_i8_clamp">;
def int_nvvm_sust_b_1d_i16_clamp
  : Intrinsic<[], [llvm_i64_ty, llvm_i32_ty, llvm_i16_ty], [],
              "llvm.nvvm.sust.b.1d.i16.clamp">,
    ClangBuiltin<"__nvvm_sust_b_1d_i16_clamp">;
def int_nvvm_sust_b_1d_i32_clamp
  : Intrinsic<[], [llvm_i64_ty, llvm_i32_ty, llvm_i32_ty], [],
              "llvm.nvvm.sust.b.1d.i32.clamp">,
    ClangBuiltin<"__nvvm_sust_b_1d_i32_clamp">;
def int_nvvm_sust_b_1d_i64_clamp
  : Intrinsic<[], [llvm_i64_ty, llvm_i32_ty, llvm_i64_ty], [],
              "llvm.nvvm.sust.b.1d.i64.clamp">,
    ClangBuiltin<"__nvvm_sust_b_1d_i64_clamp">;
def int_nvvm_sust_b_1d_v2i8_clamp
  : Intrinsic<[], [llvm_i64_ty, llvm_i32_ty, llvm_i16_ty, llvm_i16_ty], [],
              "llvm.nvvm.sust.b.1d.v2i8.clamp">,
    ClangBuiltin<"__nvvm_sust_b_1d_v2i8_clamp">;
def int_nvvm_sust_b_1d_v2i16_clamp
  : Intrinsic<[], [llvm_i64_ty, llvm_i32_ty, llvm_i16_ty, llvm_i16_ty], [],
              "llvm.nvvm.sust.b.1d.v2i16.clamp">,
    ClangBuiltin<"__nvvm_sust_b_1d_v2i16_clamp">;
def int_nvvm_sust_b_1d_v2i32_clamp
  : Intrinsic<[], [llvm_i64_ty, llvm_i32_ty, llvm_i32_ty, llvm_i32_ty], [],
              "llvm.nvvm.sust.b.1d.v2i32.clamp">,
    ClangBuiltin<"__nvvm_sust_b_1d_v2i32_clamp">;
def int_nvvm_sust_b_1d_v2i64_clamp
  : Intrinsic<[], [llvm_i64_ty, llvm_i32_ty, llvm_i64_ty, llvm_i64_ty], [],
              "llvm.nvvm.sust.b.1d.v2i64.clamp">,
    ClangBuiltin<"__nvvm_sust_b_1d_v2i64_clamp">;
def int_nvvm_sust_b_1d_v4i8_clamp
  : Intrinsic<[], [llvm_i64_ty, llvm_i32_ty, llvm_i16_ty,
                   llvm_i16_ty, llvm_i16_ty, llvm_i16_ty], [],
              "llvm.nvvm.sust.b.1d.v4i8.clamp">,
    ClangBuiltin<"__nvvm_sust_b_1d_v4i8_clamp">;
def int_nvvm_sust_b_1d_v4i16_clamp
  : Intrinsic<[], [llvm_i64_ty, llvm_i32_ty, llvm_i16_ty,
                   llvm_i16_ty, llvm_i16_ty, llvm_i16_ty], [],
              "llvm.nvvm.sust.b.1d.v4i16.clamp">,
    ClangBuiltin<"__nvvm_sust_b_1d_v4i16_clamp">;
def int_nvvm_sust_b_1d_v4i32_clamp
  : Intrinsic<[], [llvm_i64_ty, llvm_i32_ty, llvm_i32_ty,
                   llvm_i32_ty, llvm_i32_ty, llvm_i32_ty], [],
              "llvm.nvvm.sust.b.1d.v4i32.clamp">,
    ClangBuiltin<"__nvvm_sust_b_1d_v4i32_clamp">;


def int_nvvm_sust_b_1d_array_i8_clamp
  : Intrinsic<[], [llvm_i64_ty, llvm_i32_ty, llvm_i32_ty, llvm_i16_ty], [],
              "llvm.nvvm.sust.b.1d.array.i8.clamp">,
    ClangBuiltin<"__nvvm_sust_b_1d_array_i8_clamp">;
def int_nvvm_sust_b_1d_array_i16_clamp
  : Intrinsic<[], [llvm_i64_ty, llvm_i32_ty, llvm_i32_ty, llvm_i16_ty], [],
              "llvm.nvvm.sust.b.1d.array.i16.clamp">,
    ClangBuiltin<"__nvvm_sust_b_1d_array_i16_clamp">;
def int_nvvm_sust_b_1d_array_i32_clamp
  : Intrinsic<[], [llvm_i64_ty, llvm_i32_ty, llvm_i32_ty, llvm_i32_ty], [],
              "llvm.nvvm.sust.b.1d.array.i32.clamp">,
    ClangBuiltin<"__nvvm_sust_b_1d_array_i32_clamp">;
def int_nvvm_sust_b_1d_array_i64_clamp
  : Intrinsic<[], [llvm_i64_ty, llvm_i32_ty, llvm_i32_ty, llvm_i64_ty], [],
              "llvm.nvvm.sust.b.1d.array.i64.clamp">,
    ClangBuiltin<"__nvvm_sust_b_1d_array_i64_clamp">;
def int_nvvm_sust_b_1d_array_v2i8_clamp
  : Intrinsic<[], [llvm_i64_ty, llvm_i32_ty, llvm_i32_ty,
                   llvm_i16_ty, llvm_i16_ty], [],
              "llvm.nvvm.sust.b.1d.array.v2i8.clamp">,
    ClangBuiltin<"__nvvm_sust_b_1d_array_v2i8_clamp">;
def int_nvvm_sust_b_1d_array_v2i16_clamp
  : Intrinsic<[], [llvm_i64_ty, llvm_i32_ty, llvm_i32_ty,
                   llvm_i16_ty, llvm_i16_ty], [],
              "llvm.nvvm.sust.b.1d.array.v2i16.clamp">,
    ClangBuiltin<"__nvvm_sust_b_1d_array_v2i16_clamp">;
def int_nvvm_sust_b_1d_array_v2i32_clamp
  : Intrinsic<[], [llvm_i64_ty, llvm_i32_ty, llvm_i32_ty,
                   llvm_i32_ty, llvm_i32_ty], [],
              "llvm.nvvm.sust.b.1d.array.v2i32.clamp">,
    ClangBuiltin<"__nvvm_sust_b_1d_array_v2i32_clamp">;
def int_nvvm_sust_b_1d_array_v2i64_clamp
  : Intrinsic<[], [llvm_i64_ty, llvm_i32_ty, llvm_i32_ty,
                   llvm_i64_ty, llvm_i64_ty], [],
              "llvm.nvvm.sust.b.1d.array.v2i64.clamp">,
    ClangBuiltin<"__nvvm_sust_b_1d_array_v2i64_clamp">;
def int_nvvm_sust_b_1d_array_v4i8_clamp
  : Intrinsic<[], [llvm_i64_ty, llvm_i32_ty, llvm_i32_ty, llvm_i16_ty,
                   llvm_i16_ty, llvm_i16_ty, llvm_i16_ty], [],
              "llvm.nvvm.sust.b.1d.array.v4i8.clamp">,
    ClangBuiltin<"__nvvm_sust_b_1d_array_v4i8_clamp">;
def int_nvvm_sust_b_1d_array_v4i16_clamp
  : Intrinsic<[], [llvm_i64_ty, llvm_i32_ty, llvm_i32_ty, llvm_i16_ty,
                   llvm_i16_ty, llvm_i16_ty, llvm_i16_ty], [],
              "llvm.nvvm.sust.b.1d.array.v4i16.clamp">,
    ClangBuiltin<"__nvvm_sust_b_1d_array_v4i16_clamp">;
def int_nvvm_sust_b_1d_array_v4i32_clamp
  : Intrinsic<[], [llvm_i64_ty, llvm_i32_ty, llvm_i32_ty, llvm_i32_ty,
                   llvm_i32_ty, llvm_i32_ty, llvm_i32_ty], [],
              "llvm.nvvm.sust.b.1d.array.v4i32.clamp">,
    ClangBuiltin<"__nvvm_sust_b_1d_array_v4i32_clamp">;


def int_nvvm_sust_b_2d_i8_clamp
  : Intrinsic<[], [llvm_i64_ty, llvm_i32_ty, llvm_i32_ty, llvm_i16_ty], [],
              "llvm.nvvm.sust.b.2d.i8.clamp">,
    ClangBuiltin<"__nvvm_sust_b_2d_i8_clamp">;
def int_nvvm_sust_b_2d_i16_clamp
  : Intrinsic<[], [llvm_i64_ty, llvm_i32_ty, llvm_i32_ty, llvm_i16_ty], [],
              "llvm.nvvm.sust.b.2d.i16.clamp">,
    ClangBuiltin<"__nvvm_sust_b_2d_i16_clamp">;
def int_nvvm_sust_b_2d_i32_clamp
  : Intrinsic<[], [llvm_i64_ty, llvm_i32_ty, llvm_i32_ty, llvm_i32_ty], [],
              "llvm.nvvm.sust.b.2d.i32.clamp">,
    ClangBuiltin<"__nvvm_sust_b_2d_i32_clamp">;
def int_nvvm_sust_b_2d_i64_clamp
  : Intrinsic<[], [llvm_i64_ty, llvm_i32_ty, llvm_i32_ty, llvm_i64_ty], [],
              "llvm.nvvm.sust.b.2d.i64.clamp">,
    ClangBuiltin<"__nvvm_sust_b_2d_i64_clamp">;
def int_nvvm_sust_b_2d_v2i8_clamp
  : Intrinsic<[], [llvm_i64_ty, llvm_i32_ty, llvm_i32_ty,
                   llvm_i16_ty, llvm_i16_ty], [],
              "llvm.nvvm.sust.b.2d.v2i8.clamp">,
    ClangBuiltin<"__nvvm_sust_b_2d_v2i8_clamp">;
def int_nvvm_sust_b_2d_v2i16_clamp
  : Intrinsic<[], [llvm_i64_ty, llvm_i32_ty, llvm_i32_ty,
                   llvm_i16_ty, llvm_i16_ty], [],
              "llvm.nvvm.sust.b.2d.v2i16.clamp">,
    ClangBuiltin<"__nvvm_sust_b_2d_v2i16_clamp">;
def int_nvvm_sust_b_2d_v2i32_clamp
  : Intrinsic<[], [llvm_i64_ty, llvm_i32_ty, llvm_i32_ty,
                   llvm_i32_ty, llvm_i32_ty], [],
              "llvm.nvvm.sust.b.2d.v2i32.clamp">,
    ClangBuiltin<"__nvvm_sust_b_2d_v2i32_clamp">;
def int_nvvm_sust_b_2d_v2i64_clamp
  : Intrinsic<[], [llvm_i64_ty, llvm_i32_ty, llvm_i32_ty,
                   llvm_i64_ty, llvm_i64_ty], [],
              "llvm.nvvm.sust.b.2d.v2i64.clamp">,
    ClangBuiltin<"__nvvm_sust_b_2d_v2i64_clamp">;
def int_nvvm_sust_b_2d_v4i8_clamp
  : Intrinsic<[], [llvm_i64_ty, llvm_i32_ty, llvm_i32_ty, llvm_i16_ty,
                   llvm_i16_ty, llvm_i16_ty, llvm_i16_ty], [],
              "llvm.nvvm.sust.b.2d.v4i8.clamp">,
    ClangBuiltin<"__nvvm_sust_b_2d_v4i8_clamp">;
def int_nvvm_sust_b_2d_v4i16_clamp
  : Intrinsic<[], [llvm_i64_ty, llvm_i32_ty, llvm_i32_ty, llvm_i16_ty,
                   llvm_i16_ty, llvm_i16_ty, llvm_i16_ty], [],
              "llvm.nvvm.sust.b.2d.v4i16.clamp">,
    ClangBuiltin<"__nvvm_sust_b_2d_v4i16_clamp">;
def int_nvvm_sust_b_2d_v4i32_clamp
  : Intrinsic<[], [llvm_i64_ty, llvm_i32_ty, llvm_i32_ty, llvm_i32_ty,
                   llvm_i32_ty, llvm_i32_ty, llvm_i32_ty], [],
              "llvm.nvvm.sust.b.2d.v4i32.clamp">,
    ClangBuiltin<"__nvvm_sust_b_2d_v4i32_clamp">;


def int_nvvm_sust_b_2d_array_i8_clamp
  : Intrinsic<[], [llvm_i64_ty, llvm_i32_ty, llvm_i32_ty,
                   llvm_i32_ty, llvm_i16_ty], [],
              "llvm.nvvm.sust.b.2d.array.i8.clamp">,
    ClangBuiltin<"__nvvm_sust_b_2d_array_i8_clamp">;
def int_nvvm_sust_b_2d_array_i16_clamp
  : Intrinsic<[], [llvm_i64_ty, llvm_i32_ty, llvm_i32_ty,
                   llvm_i32_ty, llvm_i16_ty], [],
              "llvm.nvvm.sust.b.2d.array.i16.clamp">,
    ClangBuiltin<"__nvvm_sust_b_2d_array_i16_clamp">;
def int_nvvm_sust_b_2d_array_i32_clamp
  : Intrinsic<[], [llvm_i64_ty, llvm_i32_ty, llvm_i32_ty,
                   llvm_i32_ty, llvm_i32_ty], [],
              "llvm.nvvm.sust.b.2d.array.i32.clamp">,
    ClangBuiltin<"__nvvm_sust_b_2d_array_i32_clamp">;
def int_nvvm_sust_b_2d_array_i64_clamp
  : Intrinsic<[], [llvm_i64_ty, llvm_i32_ty, llvm_i32_ty,
                   llvm_i32_ty, llvm_i64_ty], [],
              "llvm.nvvm.sust.b.2d.array.i64.clamp">,
    ClangBuiltin<"__nvvm_sust_b_2d_array_i64_clamp">;
def int_nvvm_sust_b_2d_array_v2i8_clamp
  : Intrinsic<[], [llvm_i64_ty, llvm_i32_ty, llvm_i32_ty, llvm_i32_ty,
                   llvm_i16_ty, llvm_i16_ty], [],
              "llvm.nvvm.sust.b.2d.array.v2i8.clamp">,
    ClangBuiltin<"__nvvm_sust_b_2d_array_v2i8_clamp">;
def int_nvvm_sust_b_2d_array_v2i16_clamp
  : Intrinsic<[], [llvm_i64_ty, llvm_i32_ty, llvm_i32_ty, llvm_i32_ty,
                   llvm_i16_ty, llvm_i16_ty], [],
              "llvm.nvvm.sust.b.2d.array.v2i16.clamp">,
    ClangBuiltin<"__nvvm_sust_b_2d_array_v2i16_clamp">;
def int_nvvm_sust_b_2d_array_v2i32_clamp
  : Intrinsic<[], [llvm_i64_ty, llvm_i32_ty, llvm_i32_ty, llvm_i32_ty,
                   llvm_i32_ty, llvm_i32_ty], [],
              "llvm.nvvm.sust.b.2d.array.v2i32.clamp">,
    ClangBuiltin<"__nvvm_sust_b_2d_array_v2i32_clamp">;
def int_nvvm_sust_b_2d_array_v2i64_clamp
  : Intrinsic<[], [llvm_i64_ty, llvm_i32_ty, llvm_i32_ty, llvm_i32_ty,
                   llvm_i64_ty, llvm_i64_ty], [],
              "llvm.nvvm.sust.b.2d.array.v2i64.clamp">,
    ClangBuiltin<"__nvvm_sust_b_2d_array_v2i64_clamp">;
def int_nvvm_sust_b_2d_array_v4i8_clamp
  : Intrinsic<[], [llvm_i64_ty, llvm_i32_ty, llvm_i32_ty, llvm_i32_ty,
                   llvm_i16_ty, llvm_i16_ty, llvm_i16_ty, llvm_i16_ty], [],
              "llvm.nvvm.sust.b.2d.array.v4i8.clamp">,
    ClangBuiltin<"__nvvm_sust_b_2d_array_v4i8_clamp">;
def int_nvvm_sust_b_2d_array_v4i16_clamp
  : Intrinsic<[], [llvm_i64_ty, llvm_i32_ty, llvm_i32_ty, llvm_i32_ty,
                   llvm_i16_ty, llvm_i16_ty, llvm_i16_ty, llvm_i16_ty], [],
              "llvm.nvvm.sust.b.2d.array.v4i16.clamp">,
    ClangBuiltin<"__nvvm_sust_b_2d_array_v4i16_clamp">;
def int_nvvm_sust_b_2d_array_v4i32_clamp
  : Intrinsic<[], [llvm_i64_ty, llvm_i32_ty, llvm_i32_ty, llvm_i32_ty,
                   llvm_i32_ty, llvm_i32_ty, llvm_i32_ty, llvm_i32_ty], [],
              "llvm.nvvm.sust.b.2d.array.v4i32.clamp">,
    ClangBuiltin<"__nvvm_sust_b_2d_array_v4i32_clamp">;


def int_nvvm_sust_b_3d_i8_clamp
  : Intrinsic<[], [llvm_i64_ty, llvm_i32_ty, llvm_i32_ty,
                   llvm_i32_ty, llvm_i16_ty], [],
              "llvm.nvvm.sust.b.3d.i8.clamp">,
    ClangBuiltin<"__nvvm_sust_b_3d_i8_clamp">;
def int_nvvm_sust_b_3d_i16_clamp
  : Intrinsic<[], [llvm_i64_ty, llvm_i32_ty, llvm_i32_ty,
                   llvm_i32_ty, llvm_i16_ty], [],
              "llvm.nvvm.sust.b.3d.i16.clamp">,
    ClangBuiltin<"__nvvm_sust_b_3d_i16_clamp">;
def int_nvvm_sust_b_3d_i32_clamp
  : Intrinsic<[], [llvm_i64_ty, llvm_i32_ty, llvm_i32_ty,
                   llvm_i32_ty, llvm_i32_ty], [],
              "llvm.nvvm.sust.b.3d.i32.clamp">,
    ClangBuiltin<"__nvvm_sust_b_3d_i32_clamp">;
def int_nvvm_sust_b_3d_i64_clamp
  : Intrinsic<[], [llvm_i64_ty, llvm_i32_ty, llvm_i32_ty,
                   llvm_i32_ty, llvm_i64_ty], [],
              "llvm.nvvm.sust.b.3d.i64.clamp">,
    ClangBuiltin<"__nvvm_sust_b_3d_i64_clamp">;
def int_nvvm_sust_b_3d_v2i8_clamp
  : Intrinsic<[], [llvm_i64_ty, llvm_i32_ty, llvm_i32_ty, llvm_i32_ty,
                   llvm_i16_ty, llvm_i16_ty], [],
              "llvm.nvvm.sust.b.3d.v2i8.clamp">,
    ClangBuiltin<"__nvvm_sust_b_3d_v2i8_clamp">;
def int_nvvm_sust_b_3d_v2i16_clamp
  : Intrinsic<[], [llvm_i64_ty, llvm_i32_ty, llvm_i32_ty, llvm_i32_ty,
                   llvm_i16_ty, llvm_i16_ty], [],
              "llvm.nvvm.sust.b.3d.v2i16.clamp">,
    ClangBuiltin<"__nvvm_sust_b_3d_v2i16_clamp">;
def int_nvvm_sust_b_3d_v2i32_clamp
  : Intrinsic<[], [llvm_i64_ty, llvm_i32_ty, llvm_i32_ty, llvm_i32_ty,
                   llvm_i32_ty, llvm_i32_ty], [],
              "llvm.nvvm.sust.b.3d.v2i32.clamp">,
    ClangBuiltin<"__nvvm_sust_b_3d_v2i32_clamp">;
def int_nvvm_sust_b_3d_v2i64_clamp
  : Intrinsic<[], [llvm_i64_ty, llvm_i32_ty, llvm_i32_ty, llvm_i32_ty,
                   llvm_i64_ty, llvm_i64_ty], [],
              "llvm.nvvm.sust.b.3d.v2i64.clamp">,
    ClangBuiltin<"__nvvm_sust_b_3d_v2i64_clamp">;
def int_nvvm_sust_b_3d_v4i8_clamp
  : Intrinsic<[], [llvm_i64_ty, llvm_i32_ty, llvm_i32_ty, llvm_i32_ty,
                   llvm_i16_ty, llvm_i16_ty, llvm_i16_ty, llvm_i16_ty], [],
              "llvm.nvvm.sust.b.3d.v4i8.clamp">,
    ClangBuiltin<"__nvvm_sust_b_3d_v4i8_clamp">;
def int_nvvm_sust_b_3d_v4i16_clamp
  : Intrinsic<[], [llvm_i64_ty, llvm_i32_ty, llvm_i32_ty, llvm_i32_ty,
                   llvm_i16_ty, llvm_i16_ty, llvm_i16_ty, llvm_i16_ty], [],
              "llvm.nvvm.sust.b.3d.v4i16.clamp">,
    ClangBuiltin<"__nvvm_sust_b_3d_v4i16_clamp">;
def int_nvvm_sust_b_3d_v4i32_clamp
  : Intrinsic<[], [llvm_i64_ty, llvm_i32_ty, llvm_i32_ty, llvm_i32_ty,
                   llvm_i32_ty, llvm_i32_ty, llvm_i32_ty, llvm_i32_ty], [],
              "llvm.nvvm.sust.b.3d.v4i32.clamp">,
    ClangBuiltin<"__nvvm_sust_b_3d_v4i32_clamp">;


// .trap variant
def int_nvvm_sust_b_1d_i8_trap
  : Intrinsic<[], [llvm_i64_ty, llvm_i32_ty, llvm_i16_ty], [],
              "llvm.nvvm.sust.b.1d.i8.trap">,
    ClangBuiltin<"__nvvm_sust_b_1d_i8_trap">;
def int_nvvm_sust_b_1d_i16_trap
  : Intrinsic<[], [llvm_i64_ty, llvm_i32_ty, llvm_i16_ty], [],
              "llvm.nvvm.sust.b.1d.i16.trap">,
    ClangBuiltin<"__nvvm_sust_b_1d_i16_trap">;
def int_nvvm_sust_b_1d_i32_trap
  : Intrinsic<[], [llvm_i64_ty, llvm_i32_ty, llvm_i32_ty], [],
              "llvm.nvvm.sust.b.1d.i32.trap">,
    ClangBuiltin<"__nvvm_sust_b_1d_i32_trap">;
def int_nvvm_sust_b_1d_i64_trap
  : Intrinsic<[], [llvm_i64_ty, llvm_i32_ty, llvm_i64_ty], [],
              "llvm.nvvm.sust.b.1d.i64.trap">,
    ClangBuiltin<"__nvvm_sust_b_1d_i64_trap">;
def int_nvvm_sust_b_1d_v2i8_trap
  : Intrinsic<[], [llvm_i64_ty, llvm_i32_ty, llvm_i16_ty, llvm_i16_ty], [],
              "llvm.nvvm.sust.b.1d.v2i8.trap">,
    ClangBuiltin<"__nvvm_sust_b_1d_v2i8_trap">;
def int_nvvm_sust_b_1d_v2i16_trap
  : Intrinsic<[], [llvm_i64_ty, llvm_i32_ty, llvm_i16_ty, llvm_i16_ty], [],
              "llvm.nvvm.sust.b.1d.v2i16.trap">,
    ClangBuiltin<"__nvvm_sust_b_1d_v2i16_trap">;
def int_nvvm_sust_b_1d_v2i32_trap
  : Intrinsic<[], [llvm_i64_ty, llvm_i32_ty, llvm_i32_ty, llvm_i32_ty], [],
              "llvm.nvvm.sust.b.1d.v2i32.trap">,
    ClangBuiltin<"__nvvm_sust_b_1d_v2i32_trap">;
def int_nvvm_sust_b_1d_v2i64_trap
  : Intrinsic<[], [llvm_i64_ty, llvm_i32_ty, llvm_i64_ty, llvm_i64_ty], [],
              "llvm.nvvm.sust.b.1d.v2i64.trap">,
    ClangBuiltin<"__nvvm_sust_b_1d_v2i64_trap">;
def int_nvvm_sust_b_1d_v4i8_trap
  : Intrinsic<[], [llvm_i64_ty, llvm_i32_ty, llvm_i16_ty,
                   llvm_i16_ty, llvm_i16_ty, llvm_i16_ty], [],
              "llvm.nvvm.sust.b.1d.v4i8.trap">,
    ClangBuiltin<"__nvvm_sust_b_1d_v4i8_trap">;
def int_nvvm_sust_b_1d_v4i16_trap
  : Intrinsic<[], [llvm_i64_ty, llvm_i32_ty, llvm_i16_ty,
                   llvm_i16_ty, llvm_i16_ty, llvm_i16_ty], [],
              "llvm.nvvm.sust.b.1d.v4i16.trap">,
    ClangBuiltin<"__nvvm_sust_b_1d_v4i16_trap">;
def int_nvvm_sust_b_1d_v4i32_trap
  : Intrinsic<[], [llvm_i64_ty, llvm_i32_ty, llvm_i32_ty,
                   llvm_i32_ty, llvm_i32_ty, llvm_i32_ty], [],
              "llvm.nvvm.sust.b.1d.v4i32.trap">,
    ClangBuiltin<"__nvvm_sust_b_1d_v4i32_trap">;


def int_nvvm_sust_b_1d_array_i8_trap
  : Intrinsic<[], [llvm_i64_ty, llvm_i32_ty, llvm_i32_ty, llvm_i16_ty], [],
              "llvm.nvvm.sust.b.1d.array.i8.trap">,
    ClangBuiltin<"__nvvm_sust_b_1d_array_i8_trap">;
def int_nvvm_sust_b_1d_array_i16_trap
  : Intrinsic<[], [llvm_i64_ty, llvm_i32_ty, llvm_i32_ty, llvm_i16_ty], [],
              "llvm.nvvm.sust.b.1d.array.i16.trap">,
    ClangBuiltin<"__nvvm_sust_b_1d_array_i16_trap">;
def int_nvvm_sust_b_1d_array_i32_trap
  : Intrinsic<[], [llvm_i64_ty, llvm_i32_ty, llvm_i32_ty, llvm_i32_ty], [],
              "llvm.nvvm.sust.b.1d.array.i32.trap">,
    ClangBuiltin<"__nvvm_sust_b_1d_array_i32_trap">;
def int_nvvm_sust_b_1d_array_i64_trap
  : Intrinsic<[], [llvm_i64_ty, llvm_i32_ty, llvm_i32_ty, llvm_i64_ty], [],
              "llvm.nvvm.sust.b.1d.array.i64.trap">,
    ClangBuiltin<"__nvvm_sust_b_1d_array_i64_trap">;
def int_nvvm_sust_b_1d_array_v2i8_trap
  : Intrinsic<[], [llvm_i64_ty, llvm_i32_ty, llvm_i32_ty,
                   llvm_i16_ty, llvm_i16_ty], [],
              "llvm.nvvm.sust.b.1d.array.v2i8.trap">,
    ClangBuiltin<"__nvvm_sust_b_1d_array_v2i8_trap">;
def int_nvvm_sust_b_1d_array_v2i16_trap
  : Intrinsic<[], [llvm_i64_ty, llvm_i32_ty, llvm_i32_ty,
                   llvm_i16_ty, llvm_i16_ty], [],
              "llvm.nvvm.sust.b.1d.array.v2i16.trap">,
    ClangBuiltin<"__nvvm_sust_b_1d_array_v2i16_trap">;
def int_nvvm_sust_b_1d_array_v2i32_trap
  : Intrinsic<[], [llvm_i64_ty, llvm_i32_ty, llvm_i32_ty,
                   llvm_i32_ty, llvm_i32_ty], [],
              "llvm.nvvm.sust.b.1d.array.v2i32.trap">,
    ClangBuiltin<"__nvvm_sust_b_1d_array_v2i32_trap">;
def int_nvvm_sust_b_1d_array_v2i64_trap
  : Intrinsic<[], [llvm_i64_ty, llvm_i32_ty, llvm_i32_ty,
                   llvm_i64_ty, llvm_i64_ty], [],
              "llvm.nvvm.sust.b.1d.array.v2i64.trap">,
    ClangBuiltin<"__nvvm_sust_b_1d_array_v2i64_trap">;
def int_nvvm_sust_b_1d_array_v4i8_trap
  : Intrinsic<[], [llvm_i64_ty, llvm_i32_ty, llvm_i32_ty, llvm_i16_ty,
                   llvm_i16_ty, llvm_i16_ty, llvm_i16_ty], [],
              "llvm.nvvm.sust.b.1d.array.v4i8.trap">,
    ClangBuiltin<"__nvvm_sust_b_1d_array_v4i8_trap">;
def int_nvvm_sust_b_1d_array_v4i16_trap
  : Intrinsic<[], [llvm_i64_ty, llvm_i32_ty, llvm_i32_ty, llvm_i16_ty,
                   llvm_i16_ty, llvm_i16_ty, llvm_i16_ty], [],
              "llvm.nvvm.sust.b.1d.array.v4i16.trap">,
    ClangBuiltin<"__nvvm_sust_b_1d_array_v4i16_trap">;
def int_nvvm_sust_b_1d_array_v4i32_trap
  : Intrinsic<[], [llvm_i64_ty, llvm_i32_ty, llvm_i32_ty, llvm_i32_ty,
                   llvm_i32_ty, llvm_i32_ty, llvm_i32_ty], [],
              "llvm.nvvm.sust.b.1d.array.v4i32.trap">,
    ClangBuiltin<"__nvvm_sust_b_1d_array_v4i32_trap">;


def int_nvvm_sust_b_2d_i8_trap
  : Intrinsic<[], [llvm_i64_ty, llvm_i32_ty, llvm_i32_ty, llvm_i16_ty], [],
              "llvm.nvvm.sust.b.2d.i8.trap">,
    ClangBuiltin<"__nvvm_sust_b_2d_i8_trap">;
def int_nvvm_sust_b_2d_i16_trap
  : Intrinsic<[], [llvm_i64_ty, llvm_i32_ty, llvm_i32_ty, llvm_i16_ty], [],
              "llvm.nvvm.sust.b.2d.i16.trap">,
    ClangBuiltin<"__nvvm_sust_b_2d_i16_trap">;
def int_nvvm_sust_b_2d_i32_trap
  : Intrinsic<[], [llvm_i64_ty, llvm_i32_ty, llvm_i32_ty, llvm_i32_ty], [],
              "llvm.nvvm.sust.b.2d.i32.trap">,
    ClangBuiltin<"__nvvm_sust_b_2d_i32_trap">;
def int_nvvm_sust_b_2d_i64_trap
  : Intrinsic<[], [llvm_i64_ty, llvm_i32_ty, llvm_i32_ty, llvm_i64_ty], [],
              "llvm.nvvm.sust.b.2d.i64.trap">,
    ClangBuiltin<"__nvvm_sust_b_2d_i64_trap">;
def int_nvvm_sust_b_2d_v2i8_trap
  : Intrinsic<[], [llvm_i64_ty, llvm_i32_ty, llvm_i32_ty,
                   llvm_i16_ty, llvm_i16_ty], [],
              "llvm.nvvm.sust.b.2d.v2i8.trap">,
    ClangBuiltin<"__nvvm_sust_b_2d_v2i8_trap">;
def int_nvvm_sust_b_2d_v2i16_trap
  : Intrinsic<[], [llvm_i64_ty, llvm_i32_ty, llvm_i32_ty,
                   llvm_i16_ty, llvm_i16_ty], [],
              "llvm.nvvm.sust.b.2d.v2i16.trap">,
    ClangBuiltin<"__nvvm_sust_b_2d_v2i16_trap">;
def int_nvvm_sust_b_2d_v2i32_trap
  : Intrinsic<[], [llvm_i64_ty, llvm_i32_ty, llvm_i32_ty,
                   llvm_i32_ty, llvm_i32_ty], [],
              "llvm.nvvm.sust.b.2d.v2i32.trap">,
    ClangBuiltin<"__nvvm_sust_b_2d_v2i32_trap">;
def int_nvvm_sust_b_2d_v2i64_trap
  : Intrinsic<[], [llvm_i64_ty, llvm_i32_ty, llvm_i32_ty,
                   llvm_i64_ty, llvm_i64_ty], [],
              "llvm.nvvm.sust.b.2d.v2i64.trap">,
    ClangBuiltin<"__nvvm_sust_b_2d_v2i64_trap">;
def int_nvvm_sust_b_2d_v4i8_trap
  : Intrinsic<[], [llvm_i64_ty, llvm_i32_ty, llvm_i32_ty, llvm_i16_ty,
                   llvm_i16_ty, llvm_i16_ty, llvm_i16_ty], [],
              "llvm.nvvm.sust.b.2d.v4i8.trap">,
    ClangBuiltin<"__nvvm_sust_b_2d_v4i8_trap">;
def int_nvvm_sust_b_2d_v4i16_trap
  : Intrinsic<[], [llvm_i64_ty, llvm_i32_ty, llvm_i32_ty, llvm_i16_ty,
                   llvm_i16_ty, llvm_i16_ty, llvm_i16_ty], [],
              "llvm.nvvm.sust.b.2d.v4i16.trap">,
    ClangBuiltin<"__nvvm_sust_b_2d_v4i16_trap">;
def int_nvvm_sust_b_2d_v4i32_trap
  : Intrinsic<[], [llvm_i64_ty, llvm_i32_ty, llvm_i32_ty, llvm_i32_ty,
                   llvm_i32_ty, llvm_i32_ty, llvm_i32_ty], [],
              "llvm.nvvm.sust.b.2d.v4i32.trap">,
    ClangBuiltin<"__nvvm_sust_b_2d_v4i32_trap">;


def int_nvvm_sust_b_2d_array_i8_trap
  : Intrinsic<[], [llvm_i64_ty, llvm_i32_ty, llvm_i32_ty,
                   llvm_i32_ty, llvm_i16_ty], [],
              "llvm.nvvm.sust.b.2d.array.i8.trap">,
    ClangBuiltin<"__nvvm_sust_b_2d_array_i8_trap">;
def int_nvvm_sust_b_2d_array_i16_trap
  : Intrinsic<[], [llvm_i64_ty, llvm_i32_ty, llvm_i32_ty,
                   llvm_i32_ty, llvm_i16_ty], [],
              "llvm.nvvm.sust.b.2d.array.i16.trap">,
    ClangBuiltin<"__nvvm_sust_b_2d_array_i16_trap">;
def int_nvvm_sust_b_2d_array_i32_trap
  : Intrinsic<[], [llvm_i64_ty, llvm_i32_ty, llvm_i32_ty,
                   llvm_i32_ty, llvm_i32_ty], [],
              "llvm.nvvm.sust.b.2d.array.i32.trap">,
    ClangBuiltin<"__nvvm_sust_b_2d_array_i32_trap">;
def int_nvvm_sust_b_2d_array_i64_trap
  : Intrinsic<[], [llvm_i64_ty, llvm_i32_ty, llvm_i32_ty,
                   llvm_i32_ty, llvm_i64_ty], [],
              "llvm.nvvm.sust.b.2d.array.i64.trap">,
    ClangBuiltin<"__nvvm_sust_b_2d_array_i64_trap">;
def int_nvvm_sust_b_2d_array_v2i8_trap
  : Intrinsic<[], [llvm_i64_ty, llvm_i32_ty, llvm_i32_ty, llvm_i32_ty,
                   llvm_i16_ty, llvm_i16_ty], [],
              "llvm.nvvm.sust.b.2d.array.v2i8.trap">,
    ClangBuiltin<"__nvvm_sust_b_2d_array_v2i8_trap">;
def int_nvvm_sust_b_2d_array_v2i16_trap
  : Intrinsic<[], [llvm_i64_ty, llvm_i32_ty, llvm_i32_ty, llvm_i32_ty,
                   llvm_i16_ty, llvm_i16_ty], [],
              "llvm.nvvm.sust.b.2d.array.v2i16.trap">,
    ClangBuiltin<"__nvvm_sust_b_2d_array_v2i16_trap">;
def int_nvvm_sust_b_2d_array_v2i32_trap
  : Intrinsic<[], [llvm_i64_ty, llvm_i32_ty, llvm_i32_ty, llvm_i32_ty,
                   llvm_i32_ty, llvm_i32_ty], [],
              "llvm.nvvm.sust.b.2d.array.v2i32.trap">,
    ClangBuiltin<"__nvvm_sust_b_2d_array_v2i32_trap">;
def int_nvvm_sust_b_2d_array_v2i64_trap
  : Intrinsic<[], [llvm_i64_ty, llvm_i32_ty, llvm_i32_ty, llvm_i32_ty,
                   llvm_i64_ty, llvm_i64_ty], [],
              "llvm.nvvm.sust.b.2d.array.v2i64.trap">,
    ClangBuiltin<"__nvvm_sust_b_2d_array_v2i64_trap">;
def int_nvvm_sust_b_2d_array_v4i8_trap
  : Intrinsic<[], [llvm_i64_ty, llvm_i32_ty, llvm_i32_ty, llvm_i32_ty,
                   llvm_i16_ty, llvm_i16_ty, llvm_i16_ty, llvm_i16_ty], [],
              "llvm.nvvm.sust.b.2d.array.v4i8.trap">,
    ClangBuiltin<"__nvvm_sust_b_2d_array_v4i8_trap">;
def int_nvvm_sust_b_2d_array_v4i16_trap
  : Intrinsic<[], [llvm_i64_ty, llvm_i32_ty, llvm_i32_ty, llvm_i32_ty,
                   llvm_i16_ty, llvm_i16_ty, llvm_i16_ty, llvm_i16_ty], [],
              "llvm.nvvm.sust.b.2d.array.v4i16.trap">,
    ClangBuiltin<"__nvvm_sust_b_2d_array_v4i16_trap">;
def int_nvvm_sust_b_2d_array_v4i32_trap
  : Intrinsic<[], [llvm_i64_ty, llvm_i32_ty, llvm_i32_ty, llvm_i32_ty,
                   llvm_i32_ty, llvm_i32_ty, llvm_i32_ty, llvm_i32_ty], [],
              "llvm.nvvm.sust.b.2d.array.v4i32.trap">,
    ClangBuiltin<"__nvvm_sust_b_2d_array_v4i32_trap">;


def int_nvvm_sust_b_3d_i8_trap
  : Intrinsic<[], [llvm_i64_ty, llvm_i32_ty, llvm_i32_ty,
                   llvm_i32_ty, llvm_i16_ty], [],
              "llvm.nvvm.sust.b.3d.i8.trap">,
    ClangBuiltin<"__nvvm_sust_b_3d_i8_trap">;
def int_nvvm_sust_b_3d_i16_trap
  : Intrinsic<[], [llvm_i64_ty, llvm_i32_ty, llvm_i32_ty,
                   llvm_i32_ty, llvm_i16_ty], [],
              "llvm.nvvm.sust.b.3d.i16.trap">,
    ClangBuiltin<"__nvvm_sust_b_3d_i16_trap">;
def int_nvvm_sust_b_3d_i32_trap
  : Intrinsic<[], [llvm_i64_ty, llvm_i32_ty, llvm_i32_ty,
                   llvm_i32_ty, llvm_i32_ty], [],
              "llvm.nvvm.sust.b.3d.i32.trap">,
    ClangBuiltin<"__nvvm_sust_b_3d_i32_trap">;
def int_nvvm_sust_b_3d_i64_trap
  : Intrinsic<[], [llvm_i64_ty, llvm_i32_ty, llvm_i32_ty,
                   llvm_i32_ty, llvm_i64_ty], [],
              "llvm.nvvm.sust.b.3d.i64.trap">,
    ClangBuiltin<"__nvvm_sust_b_3d_i64_trap">;
def int_nvvm_sust_b_3d_v2i8_trap
  : Intrinsic<[], [llvm_i64_ty, llvm_i32_ty, llvm_i32_ty, llvm_i32_ty,
                   llvm_i16_ty, llvm_i16_ty], [],
              "llvm.nvvm.sust.b.3d.v2i8.trap">,
    ClangBuiltin<"__nvvm_sust_b_3d_v2i8_trap">;
def int_nvvm_sust_b_3d_v2i16_trap
  : Intrinsic<[], [llvm_i64_ty, llvm_i32_ty, llvm_i32_ty, llvm_i32_ty,
                   llvm_i16_ty, llvm_i16_ty], [],
              "llvm.nvvm.sust.b.3d.v2i16.trap">,
    ClangBuiltin<"__nvvm_sust_b_3d_v2i16_trap">;
def int_nvvm_sust_b_3d_v2i32_trap
  : Intrinsic<[], [llvm_i64_ty, llvm_i32_ty, llvm_i32_ty, llvm_i32_ty,
                   llvm_i32_ty, llvm_i32_ty], [],
              "llvm.nvvm.sust.b.3d.v2i32.trap">,
    ClangBuiltin<"__nvvm_sust_b_3d_v2i32_trap">;
def int_nvvm_sust_b_3d_v2i64_trap
  : Intrinsic<[], [llvm_i64_ty, llvm_i32_ty, llvm_i32_ty, llvm_i32_ty,
                   llvm_i64_ty, llvm_i64_ty], [],
              "llvm.nvvm.sust.b.3d.v2i64.trap">,
    ClangBuiltin<"__nvvm_sust_b_3d_v2i64_trap">;
def int_nvvm_sust_b_3d_v4i8_trap
  : Intrinsic<[], [llvm_i64_ty, llvm_i32_ty, llvm_i32_ty, llvm_i32_ty,
                   llvm_i16_ty, llvm_i16_ty, llvm_i16_ty, llvm_i16_ty], [],
              "llvm.nvvm.sust.b.3d.v4i8.trap">,
    ClangBuiltin<"__nvvm_sust_b_3d_v4i8_trap">;
def int_nvvm_sust_b_3d_v4i16_trap
  : Intrinsic<[], [llvm_i64_ty, llvm_i32_ty, llvm_i32_ty, llvm_i32_ty,
                   llvm_i16_ty, llvm_i16_ty, llvm_i16_ty, llvm_i16_ty], [],
              "llvm.nvvm.sust.b.3d.v4i16.trap">,
    ClangBuiltin<"__nvvm_sust_b_3d_v4i16_trap">;
def int_nvvm_sust_b_3d_v4i32_trap
  : Intrinsic<[], [llvm_i64_ty, llvm_i32_ty, llvm_i32_ty, llvm_i32_ty,
                   llvm_i32_ty, llvm_i32_ty, llvm_i32_ty, llvm_i32_ty], [],
              "llvm.nvvm.sust.b.3d.v4i32.trap">,
    ClangBuiltin<"__nvvm_sust_b_3d_v4i32_trap">;


// .zero variant
def int_nvvm_sust_b_1d_i8_zero
  : Intrinsic<[], [llvm_i64_ty, llvm_i32_ty, llvm_i16_ty], [],
              "llvm.nvvm.sust.b.1d.i8.zero">,
    ClangBuiltin<"__nvvm_sust_b_1d_i8_zero">;
def int_nvvm_sust_b_1d_i16_zero
  : Intrinsic<[], [llvm_i64_ty, llvm_i32_ty, llvm_i16_ty], [],
              "llvm.nvvm.sust.b.1d.i16.zero">,
    ClangBuiltin<"__nvvm_sust_b_1d_i16_zero">;
def int_nvvm_sust_b_1d_i32_zero
  : Intrinsic<[], [llvm_i64_ty, llvm_i32_ty, llvm_i32_ty], [],
              "llvm.nvvm.sust.b.1d.i32.zero">,
    ClangBuiltin<"__nvvm_sust_b_1d_i32_zero">;
def int_nvvm_sust_b_1d_i64_zero
  : Intrinsic<[], [llvm_i64_ty, llvm_i32_ty, llvm_i64_ty], [],
              "llvm.nvvm.sust.b.1d.i64.zero">,
    ClangBuiltin<"__nvvm_sust_b_1d_i64_zero">;
def int_nvvm_sust_b_1d_v2i8_zero
  : Intrinsic<[], [llvm_i64_ty, llvm_i32_ty, llvm_i16_ty, llvm_i16_ty], [],
              "llvm.nvvm.sust.b.1d.v2i8.zero">,
    ClangBuiltin<"__nvvm_sust_b_1d_v2i8_zero">;
def int_nvvm_sust_b_1d_v2i16_zero
  : Intrinsic<[], [llvm_i64_ty, llvm_i32_ty, llvm_i16_ty, llvm_i16_ty], [],
              "llvm.nvvm.sust.b.1d.v2i16.zero">,
    ClangBuiltin<"__nvvm_sust_b_1d_v2i16_zero">;
def int_nvvm_sust_b_1d_v2i32_zero
  : Intrinsic<[], [llvm_i64_ty, llvm_i32_ty, llvm_i32_ty, llvm_i32_ty], [],
              "llvm.nvvm.sust.b.1d.v2i32.zero">,
    ClangBuiltin<"__nvvm_sust_b_1d_v2i32_zero">;
def int_nvvm_sust_b_1d_v2i64_zero
  : Intrinsic<[], [llvm_i64_ty, llvm_i32_ty, llvm_i64_ty, llvm_i64_ty], [],
              "llvm.nvvm.sust.b.1d.v2i64.zero">,
    ClangBuiltin<"__nvvm_sust_b_1d_v2i64_zero">;
def int_nvvm_sust_b_1d_v4i8_zero
  : Intrinsic<[], [llvm_i64_ty, llvm_i32_ty, llvm_i16_ty,
                   llvm_i16_ty, llvm_i16_ty, llvm_i16_ty], [],
              "llvm.nvvm.sust.b.1d.v4i8.zero">,
    ClangBuiltin<"__nvvm_sust_b_1d_v4i8_zero">;
def int_nvvm_sust_b_1d_v4i16_zero
  : Intrinsic<[], [llvm_i64_ty, llvm_i32_ty, llvm_i16_ty,
                   llvm_i16_ty, llvm_i16_ty, llvm_i16_ty], [],
              "llvm.nvvm.sust.b.1d.v4i16.zero">,
    ClangBuiltin<"__nvvm_sust_b_1d_v4i16_zero">;
def int_nvvm_sust_b_1d_v4i32_zero
  : Intrinsic<[], [llvm_i64_ty, llvm_i32_ty, llvm_i32_ty,
                   llvm_i32_ty, llvm_i32_ty, llvm_i32_ty], [],
              "llvm.nvvm.sust.b.1d.v4i32.zero">,
    ClangBuiltin<"__nvvm_sust_b_1d_v4i32_zero">;


def int_nvvm_sust_b_1d_array_i8_zero
  : Intrinsic<[], [llvm_i64_ty, llvm_i32_ty, llvm_i32_ty, llvm_i16_ty], [],
              "llvm.nvvm.sust.b.1d.array.i8.zero">,
    ClangBuiltin<"__nvvm_sust_b_1d_array_i8_zero">;
def int_nvvm_sust_b_1d_array_i16_zero
  : Intrinsic<[], [llvm_i64_ty, llvm_i32_ty, llvm_i32_ty, llvm_i16_ty], [],
              "llvm.nvvm.sust.b.1d.array.i16.zero">,
    ClangBuiltin<"__nvvm_sust_b_1d_array_i16_zero">;
def int_nvvm_sust_b_1d_array_i32_zero
  : Intrinsic<[], [llvm_i64_ty, llvm_i32_ty, llvm_i32_ty, llvm_i32_ty], [],
              "llvm.nvvm.sust.b.1d.array.i32.zero">,
    ClangBuiltin<"__nvvm_sust_b_1d_array_i32_zero">;
def int_nvvm_sust_b_1d_array_i64_zero
  : Intrinsic<[], [llvm_i64_ty, llvm_i32_ty, llvm_i32_ty, llvm_i64_ty], [],
              "llvm.nvvm.sust.b.1d.array.i64.zero">,
    ClangBuiltin<"__nvvm_sust_b_1d_array_i64_zero">;
def int_nvvm_sust_b_1d_array_v2i8_zero
  : Intrinsic<[], [llvm_i64_ty, llvm_i32_ty, llvm_i32_ty,
                   llvm_i16_ty, llvm_i16_ty], [],
              "llvm.nvvm.sust.b.1d.array.v2i8.zero">,
    ClangBuiltin<"__nvvm_sust_b_1d_array_v2i8_zero">;
def int_nvvm_sust_b_1d_array_v2i16_zero
  : Intrinsic<[], [llvm_i64_ty, llvm_i32_ty, llvm_i32_ty,
                   llvm_i16_ty, llvm_i16_ty], [],
              "llvm.nvvm.sust.b.1d.array.v2i16.zero">,
    ClangBuiltin<"__nvvm_sust_b_1d_array_v2i16_zero">;
def int_nvvm_sust_b_1d_array_v2i32_zero
  : Intrinsic<[], [llvm_i64_ty, llvm_i32_ty, llvm_i32_ty,
                   llvm_i32_ty, llvm_i32_ty], [],
              "llvm.nvvm.sust.b.1d.array.v2i32.zero">,
    ClangBuiltin<"__nvvm_sust_b_1d_array_v2i32_zero">;
def int_nvvm_sust_b_1d_array_v2i64_zero
  : Intrinsic<[], [llvm_i64_ty, llvm_i32_ty, llvm_i32_ty,
                   llvm_i64_ty, llvm_i64_ty], [],
              "llvm.nvvm.sust.b.1d.array.v2i64.zero">,
    ClangBuiltin<"__nvvm_sust_b_1d_array_v2i64_zero">;
def int_nvvm_sust_b_1d_array_v4i8_zero
  : Intrinsic<[], [llvm_i64_ty, llvm_i32_ty, llvm_i32_ty, llvm_i16_ty,
                   llvm_i16_ty, llvm_i16_ty, llvm_i16_ty], [],
              "llvm.nvvm.sust.b.1d.array.v4i8.zero">,
    ClangBuiltin<"__nvvm_sust_b_1d_array_v4i8_zero">;
def int_nvvm_sust_b_1d_array_v4i16_zero
  : Intrinsic<[], [llvm_i64_ty, llvm_i32_ty, llvm_i32_ty, llvm_i16_ty,
                   llvm_i16_ty, llvm_i16_ty, llvm_i16_ty], [],
              "llvm.nvvm.sust.b.1d.array.v4i16.zero">,
    ClangBuiltin<"__nvvm_sust_b_1d_array_v4i16_zero">;
def int_nvvm_sust_b_1d_array_v4i32_zero
  : Intrinsic<[], [llvm_i64_ty, llvm_i32_ty, llvm_i32_ty, llvm_i32_ty,
                   llvm_i32_ty, llvm_i32_ty, llvm_i32_ty], [],
              "llvm.nvvm.sust.b.1d.array.v4i32.zero">,
    ClangBuiltin<"__nvvm_sust_b_1d_array_v4i32_zero">;


def int_nvvm_sust_b_2d_i8_zero
  : Intrinsic<[], [llvm_i64_ty, llvm_i32_ty, llvm_i32_ty, llvm_i16_ty], [],
              "llvm.nvvm.sust.b.2d.i8.zero">,
    ClangBuiltin<"__nvvm_sust_b_2d_i8_zero">;
def int_nvvm_sust_b_2d_i16_zero
  : Intrinsic<[], [llvm_i64_ty, llvm_i32_ty, llvm_i32_ty, llvm_i16_ty], [],
              "llvm.nvvm.sust.b.2d.i16.zero">,
    ClangBuiltin<"__nvvm_sust_b_2d_i16_zero">;
def int_nvvm_sust_b_2d_i32_zero
  : Intrinsic<[], [llvm_i64_ty, llvm_i32_ty, llvm_i32_ty, llvm_i32_ty], [],
              "llvm.nvvm.sust.b.2d.i32.zero">,
    ClangBuiltin<"__nvvm_sust_b_2d_i32_zero">;
def int_nvvm_sust_b_2d_i64_zero
  : Intrinsic<[], [llvm_i64_ty, llvm_i32_ty, llvm_i32_ty, llvm_i64_ty], [],
              "llvm.nvvm.sust.b.2d.i64.zero">,
    ClangBuiltin<"__nvvm_sust_b_2d_i64_zero">;
def int_nvvm_sust_b_2d_v2i8_zero
  : Intrinsic<[], [llvm_i64_ty, llvm_i32_ty, llvm_i32_ty,
                   llvm_i16_ty, llvm_i16_ty], [],
              "llvm.nvvm.sust.b.2d.v2i8.zero">,
    ClangBuiltin<"__nvvm_sust_b_2d_v2i8_zero">;
def int_nvvm_sust_b_2d_v2i16_zero
  : Intrinsic<[], [llvm_i64_ty, llvm_i32_ty, llvm_i32_ty,
                   llvm_i16_ty, llvm_i16_ty], [],
              "llvm.nvvm.sust.b.2d.v2i16.zero">,
    ClangBuiltin<"__nvvm_sust_b_2d_v2i16_zero">;
def int_nvvm_sust_b_2d_v2i32_zero
  : Intrinsic<[], [llvm_i64_ty, llvm_i32_ty, llvm_i32_ty,
                   llvm_i32_ty, llvm_i32_ty], [],
              "llvm.nvvm.sust.b.2d.v2i32.zero">,
    ClangBuiltin<"__nvvm_sust_b_2d_v2i32_zero">;
def int_nvvm_sust_b_2d_v2i64_zero
  : Intrinsic<[], [llvm_i64_ty, llvm_i32_ty, llvm_i32_ty,
                   llvm_i64_ty, llvm_i64_ty], [],
              "llvm.nvvm.sust.b.2d.v2i64.zero">,
    ClangBuiltin<"__nvvm_sust_b_2d_v2i64_zero">;
def int_nvvm_sust_b_2d_v4i8_zero
  : Intrinsic<[], [llvm_i64_ty, llvm_i32_ty, llvm_i32_ty, llvm_i16_ty,
                   llvm_i16_ty, llvm_i16_ty, llvm_i16_ty], [],
              "llvm.nvvm.sust.b.2d.v4i8.zero">,
    ClangBuiltin<"__nvvm_sust_b_2d_v4i8_zero">;
def int_nvvm_sust_b_2d_v4i16_zero
  : Intrinsic<[], [llvm_i64_ty, llvm_i32_ty, llvm_i32_ty, llvm_i16_ty,
                   llvm_i16_ty, llvm_i16_ty, llvm_i16_ty], [],
              "llvm.nvvm.sust.b.2d.v4i16.zero">,
    ClangBuiltin<"__nvvm_sust_b_2d_v4i16_zero">;
def int_nvvm_sust_b_2d_v4i32_zero
  : Intrinsic<[], [llvm_i64_ty, llvm_i32_ty, llvm_i32_ty, llvm_i32_ty,
                   llvm_i32_ty, llvm_i32_ty, llvm_i32_ty], [],
              "llvm.nvvm.sust.b.2d.v4i32.zero">,
    ClangBuiltin<"__nvvm_sust_b_2d_v4i32_zero">;


def int_nvvm_sust_b_2d_array_i8_zero
  : Intrinsic<[], [llvm_i64_ty, llvm_i32_ty, llvm_i32_ty,
                   llvm_i32_ty, llvm_i16_ty], [],
              "llvm.nvvm.sust.b.2d.array.i8.zero">,
    ClangBuiltin<"__nvvm_sust_b_2d_array_i8_zero">;
def int_nvvm_sust_b_2d_array_i16_zero
  : Intrinsic<[], [llvm_i64_ty, llvm_i32_ty, llvm_i32_ty,
                   llvm_i32_ty, llvm_i16_ty], [],
              "llvm.nvvm.sust.b.2d.array.i16.zero">,
    ClangBuiltin<"__nvvm_sust_b_2d_array_i16_zero">;
def int_nvvm_sust_b_2d_array_i32_zero
  : Intrinsic<[], [llvm_i64_ty, llvm_i32_ty, llvm_i32_ty,
                   llvm_i32_ty, llvm_i32_ty], [],
              "llvm.nvvm.sust.b.2d.array.i32.zero">,
    ClangBuiltin<"__nvvm_sust_b_2d_array_i32_zero">;
def int_nvvm_sust_b_2d_array_i64_zero
  : Intrinsic<[], [llvm_i64_ty, llvm_i32_ty, llvm_i32_ty,
                   llvm_i32_ty, llvm_i64_ty], [],
              "llvm.nvvm.sust.b.2d.array.i64.zero">,
    ClangBuiltin<"__nvvm_sust_b_2d_array_i64_zero">;
def int_nvvm_sust_b_2d_array_v2i8_zero
  : Intrinsic<[], [llvm_i64_ty, llvm_i32_ty, llvm_i32_ty, llvm_i32_ty,
                   llvm_i16_ty, llvm_i16_ty], [],
              "llvm.nvvm.sust.b.2d.array.v2i8.zero">,
    ClangBuiltin<"__nvvm_sust_b_2d_array_v2i8_zero">;
def int_nvvm_sust_b_2d_array_v2i16_zero
  : Intrinsic<[], [llvm_i64_ty, llvm_i32_ty, llvm_i32_ty, llvm_i32_ty,
                   llvm_i16_ty, llvm_i16_ty], [],
              "llvm.nvvm.sust.b.2d.array.v2i16.zero">,
    ClangBuiltin<"__nvvm_sust_b_2d_array_v2i16_zero">;
def int_nvvm_sust_b_2d_array_v2i32_zero
  : Intrinsic<[], [llvm_i64_ty, llvm_i32_ty, llvm_i32_ty, llvm_i32_ty,
                   llvm_i32_ty, llvm_i32_ty], [],
              "llvm.nvvm.sust.b.2d.array.v2i32.zero">,
    ClangBuiltin<"__nvvm_sust_b_2d_array_v2i32_zero">;
def int_nvvm_sust_b_2d_array_v2i64_zero
  : Intrinsic<[], [llvm_i64_ty, llvm_i32_ty, llvm_i32_ty, llvm_i32_ty,
                   llvm_i64_ty, llvm_i64_ty], [],
              "llvm.nvvm.sust.b.2d.array.v2i64.zero">,
    ClangBuiltin<"__nvvm_sust_b_2d_array_v2i64_zero">;
def int_nvvm_sust_b_2d_array_v4i8_zero
  : Intrinsic<[], [llvm_i64_ty, llvm_i32_ty, llvm_i32_ty, llvm_i32_ty,
                   llvm_i16_ty, llvm_i16_ty, llvm_i16_ty, llvm_i16_ty], [],
              "llvm.nvvm.sust.b.2d.array.v4i8.zero">,
    ClangBuiltin<"__nvvm_sust_b_2d_array_v4i8_zero">;
def int_nvvm_sust_b_2d_array_v4i16_zero
  : Intrinsic<[], [llvm_i64_ty, llvm_i32_ty, llvm_i32_ty, llvm_i32_ty,
                   llvm_i16_ty, llvm_i16_ty, llvm_i16_ty, llvm_i16_ty], [],
              "llvm.nvvm.sust.b.2d.array.v4i16.zero">,
    ClangBuiltin<"__nvvm_sust_b_2d_array_v4i16_zero">;
def int_nvvm_sust_b_2d_array_v4i32_zero
  : Intrinsic<[], [llvm_i64_ty, llvm_i32_ty, llvm_i32_ty, llvm_i32_ty,
                   llvm_i32_ty, llvm_i32_ty, llvm_i32_ty, llvm_i32_ty], [],
              "llvm.nvvm.sust.b.2d.array.v4i32.zero">,
    ClangBuiltin<"__nvvm_sust_b_2d_array_v4i32_zero">;


def int_nvvm_sust_b_3d_i8_zero
  : Intrinsic<[], [llvm_i64_ty, llvm_i32_ty, llvm_i32_ty,
                   llvm_i32_ty, llvm_i16_ty], [],
              "llvm.nvvm.sust.b.3d.i8.zero">,
    ClangBuiltin<"__nvvm_sust_b_3d_i8_zero">;
def int_nvvm_sust_b_3d_i16_zero
  : Intrinsic<[], [llvm_i64_ty, llvm_i32_ty, llvm_i32_ty,
                   llvm_i32_ty, llvm_i16_ty], [],
              "llvm.nvvm.sust.b.3d.i16.zero">,
    ClangBuiltin<"__nvvm_sust_b_3d_i16_zero">;
def int_nvvm_sust_b_3d_i32_zero
  : Intrinsic<[], [llvm_i64_ty, llvm_i32_ty, llvm_i32_ty,
                   llvm_i32_ty, llvm_i32_ty], [],
              "llvm.nvvm.sust.b.3d.i32.zero">,
    ClangBuiltin<"__nvvm_sust_b_3d_i32_zero">;
def int_nvvm_sust_b_3d_i64_zero
  : Intrinsic<[], [llvm_i64_ty, llvm_i32_ty, llvm_i32_ty,
                   llvm_i32_ty, llvm_i64_ty], [],
              "llvm.nvvm.sust.b.3d.i64.zero">,
    ClangBuiltin<"__nvvm_sust_b_3d_i64_zero">;
def int_nvvm_sust_b_3d_v2i8_zero
  : Intrinsic<[], [llvm_i64_ty, llvm_i32_ty, llvm_i32_ty, llvm_i32_ty,
                   llvm_i16_ty, llvm_i16_ty], [],
              "llvm.nvvm.sust.b.3d.v2i8.zero">,
    ClangBuiltin<"__nvvm_sust_b_3d_v2i8_zero">;
def int_nvvm_sust_b_3d_v2i16_zero
  : Intrinsic<[], [llvm_i64_ty, llvm_i32_ty, llvm_i32_ty, llvm_i32_ty,
                   llvm_i16_ty, llvm_i16_ty], [],
              "llvm.nvvm.sust.b.3d.v2i16.zero">,
    ClangBuiltin<"__nvvm_sust_b_3d_v2i16_zero">;
def int_nvvm_sust_b_3d_v2i32_zero
  : Intrinsic<[], [llvm_i64_ty, llvm_i32_ty, llvm_i32_ty, llvm_i32_ty,
                   llvm_i32_ty, llvm_i32_ty], [],
              "llvm.nvvm.sust.b.3d.v2i32.zero">,
    ClangBuiltin<"__nvvm_sust_b_3d_v2i32_zero">;
def int_nvvm_sust_b_3d_v2i64_zero
  : Intrinsic<[], [llvm_i64_ty, llvm_i32_ty, llvm_i32_ty, llvm_i32_ty,
                   llvm_i64_ty, llvm_i64_ty], [],
              "llvm.nvvm.sust.b.3d.v2i64.zero">,
    ClangBuiltin<"__nvvm_sust_b_3d_v2i64_zero">;
def int_nvvm_sust_b_3d_v4i8_zero
  : Intrinsic<[], [llvm_i64_ty, llvm_i32_ty, llvm_i32_ty, llvm_i32_ty,
                   llvm_i16_ty, llvm_i16_ty, llvm_i16_ty, llvm_i16_ty], [],
              "llvm.nvvm.sust.b.3d.v4i8.zero">,
    ClangBuiltin<"__nvvm_sust_b_3d_v4i8_zero">;
def int_nvvm_sust_b_3d_v4i16_zero
  : Intrinsic<[], [llvm_i64_ty, llvm_i32_ty, llvm_i32_ty, llvm_i32_ty,
                   llvm_i16_ty, llvm_i16_ty, llvm_i16_ty, llvm_i16_ty], [],
              "llvm.nvvm.sust.b.3d.v4i16.zero">,
    ClangBuiltin<"__nvvm_sust_b_3d_v4i16_zero">;
def int_nvvm_sust_b_3d_v4i32_zero
  : Intrinsic<[], [llvm_i64_ty, llvm_i32_ty, llvm_i32_ty, llvm_i32_ty,
                   llvm_i32_ty, llvm_i32_ty, llvm_i32_ty, llvm_i32_ty], [],
              "llvm.nvvm.sust.b.3d.v4i32.zero">,
    ClangBuiltin<"__nvvm_sust_b_3d_v4i32_zero">;



// Formatted

def int_nvvm_sust_p_1d_i8_trap
  : Intrinsic<[], [llvm_i64_ty, llvm_i32_ty, llvm_i16_ty], [],
              "llvm.nvvm.sust.p.1d.i8.trap">,
    ClangBuiltin<"__nvvm_sust_p_1d_i8_trap">;
def int_nvvm_sust_p_1d_i16_trap
  : Intrinsic<[], [llvm_i64_ty, llvm_i32_ty, llvm_i16_ty], [],
              "llvm.nvvm.sust.p.1d.i16.trap">,
    ClangBuiltin<"__nvvm_sust_p_1d_i16_trap">;
def int_nvvm_sust_p_1d_i32_trap
  : Intrinsic<[], [llvm_i64_ty, llvm_i32_ty, llvm_i32_ty], [],
              "llvm.nvvm.sust.p.1d.i32.trap">,
    ClangBuiltin<"__nvvm_sust_p_1d_i32_trap">;
def int_nvvm_sust_p_1d_v2i8_trap
  : Intrinsic<[], [llvm_i64_ty, llvm_i32_ty, llvm_i16_ty, llvm_i16_ty], [],
              "llvm.nvvm.sust.p.1d.v2i8.trap">,
    ClangBuiltin<"__nvvm_sust_p_1d_v2i8_trap">;
def int_nvvm_sust_p_1d_v2i16_trap
  : Intrinsic<[], [llvm_i64_ty, llvm_i32_ty, llvm_i16_ty, llvm_i16_ty], [],
              "llvm.nvvm.sust.p.1d.v2i16.trap">,
    ClangBuiltin<"__nvvm_sust_p_1d_v2i16_trap">;
def int_nvvm_sust_p_1d_v2i32_trap
  : Intrinsic<[], [llvm_i64_ty, llvm_i32_ty, llvm_i32_ty, llvm_i32_ty], [],
              "llvm.nvvm.sust.p.1d.v2i32.trap">,
    ClangBuiltin<"__nvvm_sust_p_1d_v2i32_trap">;
def int_nvvm_sust_p_1d_v4i8_trap
  : Intrinsic<[], [llvm_i64_ty, llvm_i32_ty, llvm_i16_ty,
                   llvm_i16_ty, llvm_i16_ty, llvm_i16_ty], [],
              "llvm.nvvm.sust.p.1d.v4i8.trap">,
    ClangBuiltin<"__nvvm_sust_p_1d_v4i8_trap">;
def int_nvvm_sust_p_1d_v4i16_trap
  : Intrinsic<[], [llvm_i64_ty, llvm_i32_ty, llvm_i16_ty,
                   llvm_i16_ty, llvm_i16_ty, llvm_i16_ty], [],
              "llvm.nvvm.sust.p.1d.v4i16.trap">,
    ClangBuiltin<"__nvvm_sust_p_1d_v4i16_trap">;
def int_nvvm_sust_p_1d_v4i32_trap
  : Intrinsic<[], [llvm_i64_ty, llvm_i32_ty, llvm_i32_ty,
                   llvm_i32_ty, llvm_i32_ty, llvm_i32_ty], [],
              "llvm.nvvm.sust.p.1d.v4i32.trap">,
    ClangBuiltin<"__nvvm_sust_p_1d_v4i32_trap">;


def int_nvvm_sust_p_1d_array_i8_trap
  : Intrinsic<[], [llvm_i64_ty, llvm_i32_ty, llvm_i32_ty, llvm_i16_ty], [],
              "llvm.nvvm.sust.p.1d.array.i8.trap">,
    ClangBuiltin<"__nvvm_sust_p_1d_array_i8_trap">;
def int_nvvm_sust_p_1d_array_i16_trap
  : Intrinsic<[], [llvm_i64_ty, llvm_i32_ty, llvm_i32_ty, llvm_i16_ty], [],
              "llvm.nvvm.sust.p.1d.array.i16.trap">,
    ClangBuiltin<"__nvvm_sust_p_1d_array_i16_trap">;
def int_nvvm_sust_p_1d_array_i32_trap
  : Intrinsic<[], [llvm_i64_ty, llvm_i32_ty, llvm_i32_ty, llvm_i32_ty], [],
              "llvm.nvvm.sust.p.1d.array.i32.trap">,
    ClangBuiltin<"__nvvm_sust_p_1d_array_i32_trap">;
def int_nvvm_sust_p_1d_array_v2i8_trap
  : Intrinsic<[], [llvm_i64_ty, llvm_i32_ty, llvm_i32_ty,
                   llvm_i16_ty, llvm_i16_ty], [],
              "llvm.nvvm.sust.p.1d.array.v2i8.trap">,
    ClangBuiltin<"__nvvm_sust_p_1d_array_v2i8_trap">;
def int_nvvm_sust_p_1d_array_v2i16_trap
  : Intrinsic<[], [llvm_i64_ty, llvm_i32_ty, llvm_i32_ty,
                   llvm_i16_ty, llvm_i16_ty], [],
              "llvm.nvvm.sust.p.1d.array.v2i16.trap">,
    ClangBuiltin<"__nvvm_sust_p_1d_array_v2i16_trap">;
def int_nvvm_sust_p_1d_array_v2i32_trap
  : Intrinsic<[], [llvm_i64_ty, llvm_i32_ty, llvm_i32_ty,
                   llvm_i32_ty, llvm_i32_ty], [],
              "llvm.nvvm.sust.p.1d.array.v2i32.trap">,
    ClangBuiltin<"__nvvm_sust_p_1d_array_v2i32_trap">;
def int_nvvm_sust_p_1d_array_v4i8_trap
  : Intrinsic<[], [llvm_i64_ty, llvm_i32_ty, llvm_i32_ty, llvm_i16_ty,
                   llvm_i16_ty, llvm_i16_ty, llvm_i16_ty], [],
              "llvm.nvvm.sust.p.1d.array.v4i8.trap">,
    ClangBuiltin<"__nvvm_sust_p_1d_array_v4i8_trap">;
def int_nvvm_sust_p_1d_array_v4i16_trap
  : Intrinsic<[], [llvm_i64_ty, llvm_i32_ty, llvm_i32_ty, llvm_i16_ty,
                   llvm_i16_ty, llvm_i16_ty, llvm_i16_ty], [],
              "llvm.nvvm.sust.p.1d.array.v4i16.trap">,
    ClangBuiltin<"__nvvm_sust_p_1d_array_v4i16_trap">;
def int_nvvm_sust_p_1d_array_v4i32_trap
  : Intrinsic<[], [llvm_i64_ty, llvm_i32_ty, llvm_i32_ty, llvm_i32_ty,
                   llvm_i32_ty, llvm_i32_ty, llvm_i32_ty], [],
              "llvm.nvvm.sust.p.1d.array.v4i32.trap">,
    ClangBuiltin<"__nvvm_sust_p_1d_array_v4i32_trap">;


def int_nvvm_sust_p_2d_i8_trap
  : Intrinsic<[], [llvm_i64_ty, llvm_i32_ty, llvm_i32_ty, llvm_i16_ty], [],
              "llvm.nvvm.sust.p.2d.i8.trap">,
    ClangBuiltin<"__nvvm_sust_p_2d_i8_trap">;
def int_nvvm_sust_p_2d_i16_trap
  : Intrinsic<[], [llvm_i64_ty, llvm_i32_ty, llvm_i32_ty, llvm_i16_ty], [],
              "llvm.nvvm.sust.p.2d.i16.trap">,
    ClangBuiltin<"__nvvm_sust_p_2d_i16_trap">;
def int_nvvm_sust_p_2d_i32_trap
  : Intrinsic<[], [llvm_i64_ty, llvm_i32_ty, llvm_i32_ty, llvm_i32_ty], [],
              "llvm.nvvm.sust.p.2d.i32.trap">,
    ClangBuiltin<"__nvvm_sust_p_2d_i32_trap">;
def int_nvvm_sust_p_2d_v2i8_trap
  : Intrinsic<[], [llvm_i64_ty, llvm_i32_ty, llvm_i32_ty,
                   llvm_i16_ty, llvm_i16_ty], [],
              "llvm.nvvm.sust.p.2d.v2i8.trap">,
    ClangBuiltin<"__nvvm_sust_p_2d_v2i8_trap">;
def int_nvvm_sust_p_2d_v2i16_trap
  : Intrinsic<[], [llvm_i64_ty, llvm_i32_ty, llvm_i32_ty,
                   llvm_i16_ty, llvm_i16_ty], [],
              "llvm.nvvm.sust.p.2d.v2i16.trap">,
    ClangBuiltin<"__nvvm_sust_p_2d_v2i16_trap">;
def int_nvvm_sust_p_2d_v2i32_trap
  : Intrinsic<[], [llvm_i64_ty, llvm_i32_ty, llvm_i32_ty,
                   llvm_i32_ty, llvm_i32_ty], [],
              "llvm.nvvm.sust.p.2d.v2i32.trap">,
    ClangBuiltin<"__nvvm_sust_p_2d_v2i32_trap">;
def int_nvvm_sust_p_2d_v4i8_trap
  : Intrinsic<[], [llvm_i64_ty, llvm_i32_ty, llvm_i32_ty, llvm_i16_ty,
                   llvm_i16_ty, llvm_i16_ty, llvm_i16_ty], [],
              "llvm.nvvm.sust.p.2d.v4i8.trap">,
    ClangBuiltin<"__nvvm_sust_p_2d_v4i8_trap">;
def int_nvvm_sust_p_2d_v4i16_trap
  : Intrinsic<[], [llvm_i64_ty, llvm_i32_ty, llvm_i32_ty, llvm_i16_ty,
                   llvm_i16_ty, llvm_i16_ty, llvm_i16_ty], [],
              "llvm.nvvm.sust.p.2d.v4i16.trap">,
    ClangBuiltin<"__nvvm_sust_p_2d_v4i16_trap">;
def int_nvvm_sust_p_2d_v4i32_trap
  : Intrinsic<[], [llvm_i64_ty, llvm_i32_ty, llvm_i32_ty, llvm_i32_ty,
                   llvm_i32_ty, llvm_i32_ty, llvm_i32_ty], [],
              "llvm.nvvm.sust.p.2d.v4i32.trap">,
    ClangBuiltin<"__nvvm_sust_p_2d_v4i32_trap">;


def int_nvvm_sust_p_2d_array_i8_trap
  : Intrinsic<[], [llvm_i64_ty, llvm_i32_ty, llvm_i32_ty,
                   llvm_i32_ty, llvm_i16_ty], [],
              "llvm.nvvm.sust.p.2d.array.i8.trap">,
    ClangBuiltin<"__nvvm_sust_p_2d_array_i8_trap">;
def int_nvvm_sust_p_2d_array_i16_trap
  : Intrinsic<[], [llvm_i64_ty, llvm_i32_ty, llvm_i32_ty,
                   llvm_i32_ty, llvm_i16_ty], [],
              "llvm.nvvm.sust.p.2d.array.i16.trap">,
    ClangBuiltin<"__nvvm_sust_p_2d_array_i16_trap">;
def int_nvvm_sust_p_2d_array_i32_trap
  : Intrinsic<[], [llvm_i64_ty, llvm_i32_ty, llvm_i32_ty,
                   llvm_i32_ty, llvm_i32_ty], [],
              "llvm.nvvm.sust.p.2d.array.i32.trap">,
    ClangBuiltin<"__nvvm_sust_p_2d_array_i32_trap">;
def int_nvvm_sust_p_2d_array_v2i8_trap
  : Intrinsic<[], [llvm_i64_ty, llvm_i32_ty, llvm_i32_ty, llvm_i32_ty,
                   llvm_i16_ty, llvm_i16_ty], [],
              "llvm.nvvm.sust.p.2d.array.v2i8.trap">,
    ClangBuiltin<"__nvvm_sust_p_2d_array_v2i8_trap">;
def int_nvvm_sust_p_2d_array_v2i16_trap
  : Intrinsic<[], [llvm_i64_ty, llvm_i32_ty, llvm_i32_ty, llvm_i32_ty,
                   llvm_i16_ty, llvm_i16_ty], [],
              "llvm.nvvm.sust.p.2d.array.v2i16.trap">,
    ClangBuiltin<"__nvvm_sust_p_2d_array_v2i16_trap">;
def int_nvvm_sust_p_2d_array_v2i32_trap
  : Intrinsic<[], [llvm_i64_ty, llvm_i32_ty, llvm_i32_ty, llvm_i32_ty,
                   llvm_i32_ty, llvm_i32_ty], [],
              "llvm.nvvm.sust.p.2d.array.v2i32.trap">,
    ClangBuiltin<"__nvvm_sust_p_2d_array_v2i32_trap">;
def int_nvvm_sust_p_2d_array_v4i8_trap
  : Intrinsic<[], [llvm_i64_ty, llvm_i32_ty, llvm_i32_ty, llvm_i32_ty,
                   llvm_i16_ty, llvm_i16_ty, llvm_i16_ty, llvm_i16_ty], [],
              "llvm.nvvm.sust.p.2d.array.v4i8.trap">,
    ClangBuiltin<"__nvvm_sust_p_2d_array_v4i8_trap">;
def int_nvvm_sust_p_2d_array_v4i16_trap
  : Intrinsic<[], [llvm_i64_ty, llvm_i32_ty, llvm_i32_ty, llvm_i32_ty,
                   llvm_i16_ty, llvm_i16_ty, llvm_i16_ty, llvm_i16_ty], [],
              "llvm.nvvm.sust.p.2d.array.v4i16.trap">,
    ClangBuiltin<"__nvvm_sust_p_2d_array_v4i16_trap">;
def int_nvvm_sust_p_2d_array_v4i32_trap
  : Intrinsic<[], [llvm_i64_ty, llvm_i32_ty, llvm_i32_ty, llvm_i32_ty,
                   llvm_i32_ty, llvm_i32_ty, llvm_i32_ty, llvm_i32_ty], [],
              "llvm.nvvm.sust.p.2d.array.v4i32.trap">,
    ClangBuiltin<"__nvvm_sust_p_2d_array_v4i32_trap">;


def int_nvvm_sust_p_3d_i8_trap
  : Intrinsic<[], [llvm_i64_ty, llvm_i32_ty, llvm_i32_ty,
                   llvm_i32_ty, llvm_i16_ty], [],
              "llvm.nvvm.sust.p.3d.i8.trap">,
    ClangBuiltin<"__nvvm_sust_p_3d_i8_trap">;
def int_nvvm_sust_p_3d_i16_trap
  : Intrinsic<[], [llvm_i64_ty, llvm_i32_ty, llvm_i32_ty,
                   llvm_i32_ty, llvm_i16_ty], [],
              "llvm.nvvm.sust.p.3d.i16.trap">,
    ClangBuiltin<"__nvvm_sust_p_3d_i16_trap">;
def int_nvvm_sust_p_3d_i32_trap
  : Intrinsic<[], [llvm_i64_ty, llvm_i32_ty, llvm_i32_ty,
                   llvm_i32_ty, llvm_i32_ty], [],
              "llvm.nvvm.sust.p.3d.i32.trap">,
    ClangBuiltin<"__nvvm_sust_p_3d_i32_trap">;
def int_nvvm_sust_p_3d_v2i8_trap
  : Intrinsic<[], [llvm_i64_ty, llvm_i32_ty, llvm_i32_ty, llvm_i32_ty,
                   llvm_i16_ty, llvm_i16_ty], [],
              "llvm.nvvm.sust.p.3d.v2i8.trap">,
    ClangBuiltin<"__nvvm_sust_p_3d_v2i8_trap">;
def int_nvvm_sust_p_3d_v2i16_trap
  : Intrinsic<[], [llvm_i64_ty, llvm_i32_ty, llvm_i32_ty, llvm_i32_ty,
                   llvm_i16_ty, llvm_i16_ty], [],
              "llvm.nvvm.sust.p.3d.v2i16.trap">,
    ClangBuiltin<"__nvvm_sust_p_3d_v2i16_trap">;
def int_nvvm_sust_p_3d_v2i32_trap
  : Intrinsic<[], [llvm_i64_ty, llvm_i32_ty, llvm_i32_ty, llvm_i32_ty,
                   llvm_i32_ty, llvm_i32_ty], [],
              "llvm.nvvm.sust.p.3d.v2i32.trap">,
    ClangBuiltin<"__nvvm_sust_p_3d_v2i32_trap">;
def int_nvvm_sust_p_3d_v4i8_trap
  : Intrinsic<[], [llvm_i64_ty, llvm_i32_ty, llvm_i32_ty, llvm_i32_ty,
                   llvm_i16_ty, llvm_i16_ty, llvm_i16_ty, llvm_i16_ty], [],
              "llvm.nvvm.sust.p.3d.v4i8.trap">,
    ClangBuiltin<"__nvvm_sust_p_3d_v4i8_trap">;
def int_nvvm_sust_p_3d_v4i16_trap
  : Intrinsic<[], [llvm_i64_ty, llvm_i32_ty, llvm_i32_ty, llvm_i32_ty,
                   llvm_i16_ty, llvm_i16_ty, llvm_i16_ty, llvm_i16_ty], [],
              "llvm.nvvm.sust.p.3d.v4i16.trap">,
    ClangBuiltin<"__nvvm_sust_p_3d_v4i16_trap">;
def int_nvvm_sust_p_3d_v4i32_trap
  : Intrinsic<[], [llvm_i64_ty, llvm_i32_ty, llvm_i32_ty, llvm_i32_ty,
                   llvm_i32_ty, llvm_i32_ty, llvm_i32_ty, llvm_i32_ty], [],
              "llvm.nvvm.sust.p.3d.v4i32.trap">,
    ClangBuiltin<"__nvvm_sust_p_3d_v4i32_trap">;

// Accessing special registers.

class PTXReadSRegIntrinsicNB_r32
  : DefaultAttrsIntrinsic<[llvm_i32_ty], [], [IntrNoMem, IntrSpeculatable, NoUndef<RetIndex>]>;
class PTXReadSRegIntrinsic_r32<string name>
  : PTXReadSRegIntrinsicNB_r32, ClangBuiltin<"__nvvm_read_ptx_sreg_" # name>;

multiclass PTXReadSRegIntrinsic_v4i32<string regname> {
// FIXME: Do we need the 128-bit integer type version?
//    def _r64   : Intrinsic<[llvm_i128_ty],   [], [IntrNoMem, IntrSpeculatable]>;

// FIXME: Enable this once v4i32 support is enabled in back-end.
//    def _v4i16 : Intrinsic<[llvm_v4i32_ty], [], [IntrNoMem, IntrSpeculatable]>;
  foreach suffix = ["_x", "_y", "_z", "_w"] in
    def suffix : PTXReadSRegIntrinsic_r32<regname # suffix>;
}

// Same, but without automatic clang builtins. It will be used for
// registers that require particular GPU or PTX version.
multiclass PTXReadSRegIntrinsicNB_v4i32 {
  foreach suffix = ["_x", "_y", "_z", "_w"] in
    def suffix : PTXReadSRegIntrinsicNB_r32;
}

class PTXReadSRegIntrinsic_r64<string name>
  : DefaultAttrsIntrinsic<[llvm_i64_ty], [], [IntrNoMem, IntrSpeculatable, NoUndef<RetIndex>]>,
    ClangBuiltin<"__nvvm_read_ptx_sreg_" # name>;

// Intrinsics to read registers with non-constant values. E.g. the values that
// do change over the kernel lifetime. Such reads should not be CSE'd.
class PTXReadNCSRegIntrinsic_r32<string name>
  : Intrinsic<[llvm_i32_ty], [], [IntrInaccessibleMemOnly, IntrNoCallback, NoUndef<RetIndex>]>,
    ClangBuiltin<"__nvvm_read_ptx_sreg_" # name>;
class PTXReadNCSRegIntrinsic_r64<string name>
  : Intrinsic<[llvm_i64_ty], [], [IntrInaccessibleMemOnly, IntrNoCallback, NoUndef<RetIndex>]>,
    ClangBuiltin<"__nvvm_read_ptx_sreg_" # name>;

defm int_nvvm_read_ptx_sreg_tid : PTXReadSRegIntrinsic_v4i32<"tid">;
defm int_nvvm_read_ptx_sreg_ntid : PTXReadSRegIntrinsic_v4i32<"ntid">;

def int_nvvm_read_ptx_sreg_laneid : PTXReadSRegIntrinsic_r32<"laneid">;
def int_nvvm_read_ptx_sreg_warpid : PTXReadSRegIntrinsic_r32<"warpid">;
def int_nvvm_read_ptx_sreg_nwarpid : PTXReadSRegIntrinsic_r32<"nwarpid">;

defm int_nvvm_read_ptx_sreg_ctaid : PTXReadSRegIntrinsic_v4i32<"ctaid">;
defm int_nvvm_read_ptx_sreg_nctaid : PTXReadSRegIntrinsic_v4i32<"nctaid">;

def int_nvvm_read_ptx_sreg_smid : PTXReadSRegIntrinsic_r32<"smid">;
def int_nvvm_read_ptx_sreg_nsmid : PTXReadSRegIntrinsic_r32<"nsmid">;
def int_nvvm_read_ptx_sreg_gridid : PTXReadSRegIntrinsic_r32<"gridid">;

def int_nvvm_read_ptx_sreg_lanemask_eq :
    PTXReadSRegIntrinsic_r32<"lanemask_eq">;
def int_nvvm_read_ptx_sreg_lanemask_le :
    PTXReadSRegIntrinsic_r32<"lanemask_le">;
def int_nvvm_read_ptx_sreg_lanemask_lt :
    PTXReadSRegIntrinsic_r32<"lanemask_lt">;
def int_nvvm_read_ptx_sreg_lanemask_ge :
    PTXReadSRegIntrinsic_r32<"lanemask_ge">;
def int_nvvm_read_ptx_sreg_lanemask_gt :
    PTXReadSRegIntrinsic_r32<"lanemask_gt">;

def int_nvvm_read_ptx_sreg_clock : PTXReadNCSRegIntrinsic_r32<"clock">;
def int_nvvm_read_ptx_sreg_clock64 : PTXReadNCSRegIntrinsic_r64<"clock64">;

def int_nvvm_read_ptx_sreg_globaltimer : PTXReadNCSRegIntrinsic_r64<"globaltimer">;

def int_nvvm_read_ptx_sreg_pm0 : PTXReadNCSRegIntrinsic_r32<"pm0">;
def int_nvvm_read_ptx_sreg_pm1 : PTXReadNCSRegIntrinsic_r32<"pm1">;
def int_nvvm_read_ptx_sreg_pm2 : PTXReadNCSRegIntrinsic_r32<"pm2">;
def int_nvvm_read_ptx_sreg_pm3 : PTXReadNCSRegIntrinsic_r32<"pm3">;

def int_nvvm_read_ptx_sreg_warpsize : PTXReadSRegIntrinsic_r32<"warpsize">;

// sm90+, PTX7.8+
defm int_nvvm_read_ptx_sreg_clusterid : PTXReadSRegIntrinsicNB_v4i32;
defm int_nvvm_read_ptx_sreg_nclusterid : PTXReadSRegIntrinsicNB_v4i32;
defm int_nvvm_read_ptx_sreg_cluster_ctaid : PTXReadSRegIntrinsicNB_v4i32;
defm int_nvvm_read_ptx_sreg_cluster_nctaid : PTXReadSRegIntrinsicNB_v4i32;

def int_nvvm_read_ptx_sreg_cluster_ctarank : PTXReadSRegIntrinsicNB_r32;
def int_nvvm_read_ptx_sreg_cluster_nctarank : PTXReadSRegIntrinsicNB_r32;

//
// SHUFFLE
//
// Generate intrinsics for all variants of shfl instruction.
foreach sync = [false, true] in {
  foreach mode = ["up", "down", "bfly", "idx"] in {
    foreach type = ["i32", "f32"] in {
      foreach return_pred = [false, true] in {
        foreach i = [SHFL_INFO<sync, mode, type, return_pred>] in {
          if i.withGccBuiltin then {
            def i.Name : ClangBuiltin<i.Builtin>,
                         Intrinsic<i.RetTy, i.ArgsTy,
                                   [IntrInaccessibleMemOnly, IntrConvergent,
                                   IntrNoCallback],
                                   i.IntrName>;
          }
          if i.withoutGccBuiltin then {
            def i.Name : Intrinsic<i.RetTy, i.ArgsTy,
                         [IntrInaccessibleMemOnly, IntrConvergent,
                         IntrNoCallback], i.IntrName>;
          }
        }
      }
    }
  }
}

//
// VOTE
//

// vote.all pred
def int_nvvm_vote_all :
  Intrinsic<[llvm_i1_ty], [llvm_i1_ty],
            [IntrInaccessibleMemOnly, IntrConvergent, IntrNoCallback], "llvm.nvvm.vote.all">,
  ClangBuiltin<"__nvvm_vote_all">;
// vote.any pred
def int_nvvm_vote_any :
  Intrinsic<[llvm_i1_ty], [llvm_i1_ty],
            [IntrInaccessibleMemOnly, IntrConvergent, IntrNoCallback], "llvm.nvvm.vote.any">,
  ClangBuiltin<"__nvvm_vote_any">;
// vote.uni pred
def int_nvvm_vote_uni :
  Intrinsic<[llvm_i1_ty], [llvm_i1_ty],
            [IntrInaccessibleMemOnly, IntrConvergent, IntrNoCallback], "llvm.nvvm.vote.uni">,
  ClangBuiltin<"__nvvm_vote_uni">;
// vote.ballot pred
def int_nvvm_vote_ballot :
  Intrinsic<[llvm_i32_ty], [llvm_i1_ty],
            [IntrInaccessibleMemOnly, IntrConvergent, IntrNoCallback], "llvm.nvvm.vote.ballot">,
  ClangBuiltin<"__nvvm_vote_ballot">;

//
// VOTE.SYNC
//

// vote.sync.all mask, pred
def int_nvvm_vote_all_sync :
  Intrinsic<[llvm_i1_ty], [llvm_i32_ty, llvm_i1_ty],
            [IntrInaccessibleMemOnly, IntrConvergent, IntrNoCallback], "llvm.nvvm.vote.all.sync">,
  ClangBuiltin<"__nvvm_vote_all_sync">;
// vote.sync.any mask, pred
def int_nvvm_vote_any_sync :
  Intrinsic<[llvm_i1_ty], [llvm_i32_ty, llvm_i1_ty],
            [IntrInaccessibleMemOnly, IntrConvergent, IntrNoCallback], "llvm.nvvm.vote.any.sync">,
  ClangBuiltin<"__nvvm_vote_any_sync">;
// vote.sync.uni mask, pred
def int_nvvm_vote_uni_sync :
  Intrinsic<[llvm_i1_ty], [llvm_i32_ty, llvm_i1_ty],
            [IntrInaccessibleMemOnly, IntrConvergent, IntrNoCallback], "llvm.nvvm.vote.uni.sync">,
  ClangBuiltin<"__nvvm_vote_uni_sync">;
// vote.sync.ballot mask, pred
def int_nvvm_vote_ballot_sync :
  Intrinsic<[llvm_i32_ty], [llvm_i32_ty, llvm_i1_ty],
            [IntrInaccessibleMemOnly, IntrConvergent, IntrNoCallback], "llvm.nvvm.vote.ballot.sync">,
  ClangBuiltin<"__nvvm_vote_ballot_sync">;

//
// ACTIVEMASK
//
def int_nvvm_activemask :
  Intrinsic<[llvm_i32_ty], [],
            [IntrInaccessibleMemOnly, IntrConvergent, IntrNoCallback, IntrHasSideEffects], "llvm.nvvm.activemask">,
  ClangBuiltin<"__nvvm_activemask">;

//
// MATCH.SYNC
//
// match.any.sync.b32 mask, value
def int_nvvm_match_any_sync_i32 :
  Intrinsic<[llvm_i32_ty], [llvm_i32_ty, llvm_i32_ty],
            [IntrInaccessibleMemOnly, IntrConvergent, IntrNoCallback], "llvm.nvvm.match.any.sync.i32">,
  ClangBuiltin<"__nvvm_match_any_sync_i32">;
// match.any.sync.b64 mask, value
def int_nvvm_match_any_sync_i64 :
  Intrinsic<[llvm_i32_ty], [llvm_i32_ty, llvm_i64_ty],
            [IntrInaccessibleMemOnly, IntrConvergent, IntrNoCallback], "llvm.nvvm.match.any.sync.i64">,
  ClangBuiltin<"__nvvm_match_any_sync_i64">;

// match.all instruction have two variants -- one returns a single value, another
// returns a pair {value, predicate}. We currently only implement the latter as
// that's the variant exposed by CUDA API.

// match.all.sync.b32p mask, value
def int_nvvm_match_all_sync_i32p :
  Intrinsic<[llvm_i32_ty, llvm_i1_ty], [llvm_i32_ty, llvm_i32_ty],
            [IntrInaccessibleMemOnly, IntrConvergent, IntrNoCallback], "llvm.nvvm.match.all.sync.i32p">;
// match.all.sync.b64p mask, value
def int_nvvm_match_all_sync_i64p :
  Intrinsic<[llvm_i32_ty, llvm_i1_ty], [llvm_i32_ty, llvm_i64_ty],
            [IntrInaccessibleMemOnly, IntrConvergent, IntrNoCallback], "llvm.nvvm.match.all.sync.i64p">;

//
// ELECT.SYNC
//
// elect.sync dst|pred, membermask
def int_nvvm_elect_sync :
  DefaultAttrsIntrinsic<[llvm_i32_ty, llvm_i1_ty], [llvm_i32_ty],
                        [IntrInaccessibleMemOnly, IntrConvergent]>;

//
// REDUX.SYNC
//
// redux.sync.min.u32 dst, src, membermask;
def int_nvvm_redux_sync_umin : ClangBuiltin<"__nvvm_redux_sync_umin">,
  Intrinsic<[llvm_i32_ty], [llvm_i32_ty, llvm_i32_ty],
            [IntrConvergent, IntrInaccessibleMemOnly, IntrNoCallback]>;

// redux.sync.max.u32 dst, src, membermask;
def int_nvvm_redux_sync_umax : ClangBuiltin<"__nvvm_redux_sync_umax">,
  Intrinsic<[llvm_i32_ty], [llvm_i32_ty, llvm_i32_ty],
            [IntrConvergent, IntrInaccessibleMemOnly, IntrNoCallback]>;

// redux.sync.add.s32 dst, src, membermask;
def int_nvvm_redux_sync_add : ClangBuiltin<"__nvvm_redux_sync_add">,
  Intrinsic<[llvm_i32_ty], [llvm_i32_ty, llvm_i32_ty],
            [IntrConvergent, IntrInaccessibleMemOnly, IntrNoCallback]>;

// redux.sync.min.s32 dst, src, membermask;
def int_nvvm_redux_sync_min : ClangBuiltin<"__nvvm_redux_sync_min">,
  Intrinsic<[llvm_i32_ty], [llvm_i32_ty, llvm_i32_ty],
            [IntrConvergent, IntrInaccessibleMemOnly, IntrNoCallback]>;

// redux.sync.max.s32 dst, src, membermask;
def int_nvvm_redux_sync_max : ClangBuiltin<"__nvvm_redux_sync_max">,
  Intrinsic<[llvm_i32_ty], [llvm_i32_ty, llvm_i32_ty],
            [IntrConvergent, IntrInaccessibleMemOnly, IntrNoCallback]>;

// redux.sync.and.b32 dst, src, membermask;
def int_nvvm_redux_sync_and : ClangBuiltin<"__nvvm_redux_sync_and">,
  Intrinsic<[llvm_i32_ty], [llvm_i32_ty, llvm_i32_ty],
            [IntrConvergent, IntrInaccessibleMemOnly, IntrNoCallback]>;

// redux.sync.xor.b32 dst, src, membermask;
def int_nvvm_redux_sync_xor : ClangBuiltin<"__nvvm_redux_sync_xor">,
  Intrinsic<[llvm_i32_ty], [llvm_i32_ty, llvm_i32_ty],
            [IntrConvergent, IntrInaccessibleMemOnly, IntrNoCallback]>;

// redux.sync.or.b32 dst, src, membermask;
def int_nvvm_redux_sync_or : ClangBuiltin<"__nvvm_redux_sync_or">,
  Intrinsic<[llvm_i32_ty], [llvm_i32_ty, llvm_i32_ty],
            [IntrConvergent, IntrInaccessibleMemOnly, IntrNoCallback]>;
            
// redux.sync.op.{abs}.{NaN}.f32 dst, src, membermask;
foreach binOp = ["min", "max"] in {
  foreach abs = ["", "_abs"] in {
    foreach NaN = ["", "_NaN"] in {
      def int_nvvm_redux_sync_f # binOp # abs # NaN : 
        ClangBuiltin<!strconcat("__nvvm_redux_sync_f", binOp, abs, NaN)>,
        Intrinsic<[llvm_float_ty], [llvm_float_ty, llvm_i32_ty],
                  [IntrConvergent, IntrInaccessibleMemOnly, IntrNoCallback]>;
    }
  }
}

//
// WGMMA fence instructions
//
// wgmma.fence.sync.aligned;
def int_nvvm_wgmma_fence_sync_aligned 
  : Intrinsic<[], [], [IntrConvergent]>;

// wgmma.commit_group.sync.aligned;
def int_nvvm_wgmma_commit_group_sync_aligned
  : Intrinsic<[], [], [IntrConvergent], "llvm.nvvm.wgmma.commit_group.sync.aligned">;

// wgmma.wait_group.sync.aligned N;
def int_nvvm_wgmma_wait_group_sync_aligned
  : Intrinsic<[], [llvm_i64_ty], [IntrConvergent, ImmArg<ArgIndex<0>>], "llvm.nvvm.wgmma.wait_group.sync.aligned">;

//
// WMMA instructions
//
// WMMA.LOAD
class NVVM_WMMA_LD<WMMA_REGS Frag, string Layout, int WithStride>
  : Intrinsic<Frag.regs,
              !if(WithStride, [llvm_anyptr_ty, llvm_i32_ty], [llvm_anyptr_ty]),
              [IntrWillReturn, IntrReadMem, IntrArgMemOnly, IntrNoCallback, ReadOnly<ArgIndex<0>>, NoCapture<ArgIndex<0>>],
              WMMA_NAME_LDST<"load", Frag, Layout, WithStride>.intr>;

// WMMA.STORE.D
class NVVM_WMMA_ST<WMMA_REGS Frag, string Layout, int WithStride>
  : Intrinsic<[],
              !listconcat(
                [llvm_anyptr_ty],
                Frag.regs,
                !if(WithStride, [llvm_i32_ty], [])),
              [IntrWriteMem, IntrArgMemOnly, IntrNoCallback, WriteOnly<ArgIndex<0>>, NoCapture<ArgIndex<0>>],
              WMMA_NAME_LDST<"store", Frag, Layout, WithStride>.intr>;

// Create all load/store variants
foreach layout = ["row", "col"] in {
  foreach stride = [0, 1] in {
    foreach frag = NVVM_MMA_OPS.all_ld_ops in
      if NVVM_WMMA_LDST_SUPPORTED<frag, layout>.ret then
        def WMMA_NAME_LDST<"load", frag, layout, stride>.record
             : NVVM_WMMA_LD<frag, layout, stride>;
    foreach frag = NVVM_MMA_OPS.all_st_ops in
      if NVVM_WMMA_LDST_SUPPORTED<frag, layout>.ret then
        def WMMA_NAME_LDST<"store", frag, layout, stride>.record
             : NVVM_WMMA_ST<frag, layout, stride>;
  }
}

// WMMA.MMA
class NVVM_WMMA_MMA<string ALayout, string BLayout, int Satfinite, string rnd, string b1op,
                    WMMA_REGS A, WMMA_REGS B,
                    WMMA_REGS C, WMMA_REGS D>
  : Intrinsic<D.regs,
              !listconcat(A.regs, B.regs, C.regs),
              [IntrNoMem, IntrNoCallback],
              WMMA_NAME<ALayout, BLayout, Satfinite, rnd, b1op, A, B, C, D>.llvm>;

foreach layout_a = ["row", "col"] in {
  foreach layout_b = ["row", "col"] in {
    foreach satf = [0, 1] in {
      foreach rnd = ["", "rn", "rz", "rm", "rp"] in {
        foreach op = NVVM_MMA_OPS.all_wmma_ops in {
          foreach b1op = NVVM_MMA_B1OPS<op>.ret in {
            if NVVM_WMMA_SUPPORTED<op, layout_a, layout_b, satf, rnd>.ret then {
              def WMMA_NAME<layout_a, layout_b, satf, rnd, b1op,
                                op[0], op[1], op[2], op[3]>.record
                : NVVM_WMMA_MMA<layout_a, layout_b, satf, rnd, b1op,
                                op[0], op[1], op[2], op[3]>;
            }
          } // b1op
        } // op
      } // rnd
    } // satf
  } // layout_b
} // layout_a

// MMA
class NVVM_MMA<string ALayout, string BLayout, int Satfinite, string b1op,
               WMMA_REGS A, WMMA_REGS B, WMMA_REGS C, WMMA_REGS D>
  : Intrinsic<D.regs,
              !listconcat(A.regs, B.regs, C.regs),
              [IntrNoMem, IntrNoCallback],
              MMA_NAME<ALayout, BLayout, Satfinite, b1op, A, B, C, D>.llvm>;

foreach layout_a = ["row", "col"] in {
  foreach layout_b = ["row", "col"] in {
    foreach satf = [0, 1] in {
      foreach op = NVVM_MMA_OPS.all_mma_ops in {
        foreach b1op = NVVM_MMA_B1OPS<op>.ret in {
          if NVVM_MMA_SUPPORTED<op, layout_a, layout_b, satf>.ret then {
            def MMA_NAME<layout_a, layout_b, satf, b1op, op[0], op[1], op[2], op[3]>.record
              : NVVM_MMA<layout_a, layout_b, satf, b1op, op[0], op[1], op[2], op[3]>;
          }
        } // b1op
      } // op
    } // satf
  } // layout_b
} // layout_a

// SYCL
def int_nvvm_implicit_offset :
  ClangBuiltin<"__builtin_ptx_implicit_offset">,
  Intrinsic<[llvm_ptr_ty], [],
  [IntrNoMem, IntrSpeculatable]>;

// LDMATRIX
class NVVM_LDMATRIX<WMMA_REGS Frag, int Transposed>
  : Intrinsic<Frag.regs, [llvm_anyptr_ty],
              [IntrReadMem, IntrArgMemOnly, IntrNoCallback, ReadOnly<ArgIndex<0>>,
               NoCapture<ArgIndex<0>>],
              LDMATRIX_NAME<Frag, Transposed>.intr>;

foreach transposed = [0, 1] in {
  foreach frag = NVVM_MMA_OPS.all_ldmatrix_ops in {
    if NVVM_LDMATRIX_SUPPORTED<frag, transposed>.ret then {
      def LDMATRIX_NAME<frag, transposed>.record
        : NVVM_LDMATRIX<frag, transposed>;
    }
  }
}

def int_nvvm_mapa
  : DefaultAttrsIntrinsic<[llvm_ptr_ty], [llvm_ptr_ty, llvm_i32_ty],
              [IntrNoMem, IntrSpeculatable, NoCapture<ArgIndex<0>>],
              "llvm.nvvm.mapa">;
def int_nvvm_mapa_shared_cluster
  : DefaultAttrsIntrinsic<[llvm_shared_ptr_ty], [llvm_shared_ptr_ty, llvm_i32_ty],
              [IntrNoMem, IntrSpeculatable, NoCapture<ArgIndex<0>>],
              "llvm.nvvm.mapa.shared.cluster">;
def int_nvvm_getctarank
  : DefaultAttrsIntrinsic<[llvm_i32_ty], [llvm_ptr_ty],
              [IntrNoMem, IntrSpeculatable, NoCapture<ArgIndex<0>>],
              "llvm.nvvm.getctarank">;
def int_nvvm_getctarank_shared_cluster
  : DefaultAttrsIntrinsic<[llvm_i32_ty], [llvm_shared_ptr_ty],
              [IntrNoMem, IntrSpeculatable, NoCapture<ArgIndex<0>>],
              "llvm.nvvm.getctarank.shared.cluster">;
def int_nvvm_is_explicit_cluster
  : DefaultAttrsIntrinsic<[llvm_i1_ty], [],
              [IntrNoMem, IntrSpeculatable, NoUndef<RetIndex>],
              "llvm.nvvm.is_explicit_cluster">;

// Setmaxnreg inc/dec intrinsics
def int_nvvm_setmaxnreg_inc_sync_aligned_u32
  : DefaultAttrsIntrinsic<[], [llvm_i32_ty],
              [IntrConvergent, IntrNoMem, IntrHasSideEffects, ImmArg<ArgIndex<0>>],
              "llvm.nvvm.setmaxnreg.inc.sync.aligned.u32">;
def int_nvvm_setmaxnreg_dec_sync_aligned_u32
  : DefaultAttrsIntrinsic<[], [llvm_i32_ty],
              [IntrConvergent, IntrNoMem, IntrHasSideEffects, ImmArg<ArgIndex<0>>],
              "llvm.nvvm.setmaxnreg.dec.sync.aligned.u32">;

// Exit
def int_nvvm_exit : ClangBuiltin<"__nvvm_exit">,
    Intrinsic<[], [], [IntrConvergent, IntrInaccessibleMemOnly, IntrNoReturn]>;

// Intrinsics for Tensor Copy using TMA
// G2S -> From Global to Shared memory variants
// S2G -> From Shared to Global memory variants
foreach dim = [1, 2, 3, 4, 5] in {
  foreach mode = !if(!ge(dim, 3), ["tile", "im2col"], ["tile"]) in {
    foreach g2s = [CP_ASYNC_BULK_TENSOR_G2S_INTR<dim, mode>] in
      def g2s.Name : DefaultAttrsIntrinsic<[], g2s.ArgsTy, g2s.IntrProp>;
    foreach s2g = [CP_ASYNC_BULK_TENSOR_S2G_INTR<dim, mode>] in
      def s2g.Name : DefaultAttrsIntrinsic<[], s2g.ArgsTy, s2g.IntrProp>;
    foreach prefetch = [CP_ASYNC_BULK_TENSOR_PREFETCH_INTR<dim, mode>] in
      def prefetch.Name : DefaultAttrsIntrinsic<[], prefetch.ArgsTy, prefetch.IntrProp>;
  }
}

// Intrinsics for TMA Copy with reduction
foreach dim = [1, 2, 3, 4, 5] in {
  foreach mode = !if(!ge(dim, 3), ["tile", "im2col"], ["tile"]) in {
    foreach red_op = ["add", "min", "max", "inc", "dec", "and", "or", "xor"] in {
      foreach reduce = [CP_ASYNC_BULK_TENSOR_REDUCE_INTR<dim, mode, red_op>] in
        def reduce.Name : DefaultAttrsIntrinsic<[], reduce.ArgsTy, reduce.IntrProp>;
    }
  }
}

// Intrinsics for Prefetch and Prefetchu
def int_nvvm_prefetch_L1 : Intrinsic<[], [llvm_ptr_ty],
  [IntrArgMemOnly, ReadOnly<ArgIndex<0>>, NoCapture<ArgIndex<0>>]>;
def int_nvvm_prefetch_L2 : Intrinsic<[], [llvm_ptr_ty],
  [IntrArgMemOnly, ReadOnly<ArgIndex<0>>, NoCapture<ArgIndex<0>>]>;
def int_nvvm_prefetch_global_L1 :  Intrinsic<[], [llvm_global_ptr_ty],
  [IntrArgMemOnly, ReadOnly<ArgIndex<0>>, NoCapture<ArgIndex<0>>]>;
def int_nvvm_prefetch_global_L2 :  Intrinsic<[], [llvm_global_ptr_ty],
  [IntrArgMemOnly, ReadOnly<ArgIndex<0>>, NoCapture<ArgIndex<0>>]>;
def int_nvvm_prefetch_local_L1 :  Intrinsic<[], [llvm_local_ptr_ty],
  [IntrArgMemOnly, ReadOnly<ArgIndex<0>>, NoCapture<ArgIndex<0>>]>;
def int_nvvm_prefetch_local_L2 :  Intrinsic<[], [llvm_local_ptr_ty],
  [IntrArgMemOnly, ReadOnly<ArgIndex<0>>, NoCapture<ArgIndex<0>>]>;
  
def int_nvvm_prefetch_global_L2_evict_normal: Intrinsic<[], [llvm_global_ptr_ty],
  [IntrArgMemOnly, ReadOnly<ArgIndex<0>>, NoCapture<ArgIndex<0>>]>;
def int_nvvm_prefetch_global_L2_evict_last: Intrinsic<[], [llvm_global_ptr_ty],
  [IntrArgMemOnly, ReadOnly<ArgIndex<0>>, NoCapture<ArgIndex<0>>]>;


def int_nvvm_prefetchu_L1 : Intrinsic<[], [llvm_ptr_ty],
  [IntrArgMemOnly, ReadOnly<ArgIndex<0>>, NoCapture<ArgIndex<0>>]>;

def int_nvvm_applypriority_global_L2_evict_normal
  : DefaultAttrsIntrinsic<[], [llvm_global_ptr_ty, llvm_i64_ty],
    [IntrArgMemOnly, ReadOnly<ArgIndex<0>>, NoCapture<ArgIndex<0>>,
    ImmArg<ArgIndex<1>>]>;

def int_nvvm_applypriority_L2_evict_normal
  : DefaultAttrsIntrinsic<[], [llvm_ptr_ty, llvm_i64_ty],
    [IntrArgMemOnly, ReadOnly<ArgIndex<0>>, NoCapture<ArgIndex<0>>,
    ImmArg<ArgIndex<1>>]>;

// Intrinsics for discard
def int_nvvm_discard_global_L2 : DefaultAttrsIntrinsic<[], 
    [llvm_global_ptr_ty, llvm_i64_ty], [NoCapture<ArgIndex<0>>,
    ImmArg<ArgIndex<1>>, IntrHasSideEffects]>;

def int_nvvm_discard_L2 : DefaultAttrsIntrinsic<[], 
    [llvm_ptr_ty, llvm_i64_ty], [NoCapture<ArgIndex<0>>,
    ImmArg<ArgIndex<1>>, IntrHasSideEffects]>;

// Intrinsics for Bulk Copy using TMA (non-tensor)
// From Global to Shared Cluster
def int_nvvm_cp_async_bulk_global_to_shared_cluster
  : DefaultAttrsIntrinsic<[],
      [llvm_shared_ptr_ty, // dst_smem_ptr
       llvm_shared_ptr_ty, // mbarrier_ptr
       llvm_global_ptr_ty, // src_gmem_ptr
       llvm_i32_ty,        // copy_size
       llvm_i16_ty,        // cta_mask
       llvm_i64_ty,        // cache_hint
       llvm_i1_ty,         // Flag for cta_mask
       llvm_i1_ty],        // Flag for cache_hint
      [IntrConvergent, IntrArgMemOnly,
       WriteOnly<ArgIndex<0>>, ReadOnly<ArgIndex<2>>,
       NoCapture<ArgIndex<0>>, NoCapture<ArgIndex<1>>,
       NoCapture<ArgIndex<2>>, ImmArg<ArgIndex<6>>,
       ImmArg<ArgIndex<7>>]>;

// From Shared CTA to Shared Cluster
def int_nvvm_cp_async_bulk_shared_cta_to_cluster
  : DefaultAttrsIntrinsic<[],
      [llvm_shared_ptr_ty, // dst_smem_ptr
       llvm_shared_ptr_ty, // mbarrier_ptr
       llvm_shared_ptr_ty, // src_smem_ptr
       llvm_i32_ty],       // copy_size
      [IntrConvergent, IntrArgMemOnly,
       WriteOnly<ArgIndex<0>>, ReadOnly<ArgIndex<2>>,
       NoCapture<ArgIndex<0>>, NoCapture<ArgIndex<1>>,
       NoCapture<ArgIndex<2>>]>;

// From Shared CTA to Global memory
def int_nvvm_cp_async_bulk_shared_cta_to_global
  : DefaultAttrsIntrinsic<[],
      [llvm_global_ptr_ty, // dst_gmem_ptr
       llvm_shared_ptr_ty, // src_smem_ptr
       llvm_i32_ty,        // copy_size
       llvm_i64_ty,        // cache_hint
       llvm_i1_ty],        // Flag for cache_hint
      [IntrConvergent, IntrArgMemOnly,
       WriteOnly<ArgIndex<0>>, ReadOnly<ArgIndex<1>>,
       NoCapture<ArgIndex<0>>, NoCapture<ArgIndex<1>>,
       ImmArg<ArgIndex<4>>]>;

// Intrinsics for Bulk Copy Prefetch L2
def int_nvvm_cp_async_bulk_prefetch_L2
  : DefaultAttrsIntrinsic<[],
      [llvm_global_ptr_ty, // src_gmem_ptr
       llvm_i32_ty,        // copy_size
       llvm_i64_ty,        // cache_hint
       llvm_i1_ty],        // Flag for cache_hint
      [IntrConvergent, IntrArgMemOnly,
       NoCapture<ArgIndex<0>>, ReadOnly<ArgIndex<0>>,
       ImmArg<ArgIndex<3>>]>;

def int_nvvm_griddepcontrol_launch_dependents: Intrinsic<[], [], [IntrNoMem, IntrHasSideEffects]>;
def int_nvvm_griddepcontrol_wait: Intrinsic<[], [], [IntrNoMem, IntrHasSideEffects]>;

//
// Tcgen05 family of Intrinsics
//

// Tcgen05 alloc/dealloc related intrinsics

foreach cta_group = ["cg1", "cg2"] in {
  def int_nvvm_tcgen05_alloc_ # cta_group : Intrinsic<[],
    [llvm_ptr_ty,        // dst_ptr
     llvm_i32_ty] ,      // num_columns
    [IntrConvergent, IntrInaccessibleMemOrArgMemOnly,
     WriteOnly<ArgIndex<0>>, NoCapture<ArgIndex<0>>]>;

  def int_nvvm_tcgen05_alloc_shared_ # cta_group : Intrinsic<[],
    [llvm_shared_ptr_ty, // dst_ptr
     llvm_i32_ty],       // num_columns
    [IntrConvergent, IntrInaccessibleMemOrArgMemOnly,
     WriteOnly<ArgIndex<0>>, NoCapture<ArgIndex<0>>]>;

  def int_nvvm_tcgen05_dealloc_ # cta_group : Intrinsic<[],
    [llvm_tmem_ptr_ty,   // tmem_addr
     llvm_i32_ty],       // num_columns
    [IntrConvergent, IntrArgMemOnly,
     NoCapture<ArgIndex<0>>]>;

  def int_nvvm_tcgen05_relinq_alloc_permit_ # cta_group : Intrinsic<[], [],
    [IntrConvergent, IntrInaccessibleMemOnly]>;

  def int_nvvm_tcgen05_commit_ # cta_group : Intrinsic<[],
    [llvm_ptr_ty],        // mbar_ptr
    [IntrConvergent, IntrInaccessibleMemOrArgMemOnly,
     NoCapture<ArgIndex<0>>]>;

  def int_nvvm_tcgen05_commit_shared_ # cta_group : Intrinsic<[],
    [llvm_shared_ptr_ty], // mbar_ptr
    [IntrConvergent, IntrInaccessibleMemOrArgMemOnly,
     NoCapture<ArgIndex<0>>]>;

  def int_nvvm_tcgen05_commit_mc_ # cta_group : Intrinsic<[],
    [llvm_ptr_ty, llvm_i16_ty], // mbar_ptr, cta_mask
    [IntrConvergent, IntrInaccessibleMemOrArgMemOnly,
     NoCapture<ArgIndex<0>>]>;

  def int_nvvm_tcgen05_commit_mc_shared_ # cta_group : Intrinsic<[],
    [llvm_shared_ptr_ty, llvm_i16_ty], // mbar_ptr, cta_mask
    [IntrConvergent, IntrInaccessibleMemOrArgMemOnly,
     NoCapture<ArgIndex<0>>]>;

  def int_nvvm_tcgen05_shift_down_ # cta_group : Intrinsic<[],
    [llvm_tmem_ptr_ty],   // tmem_addr
    [IntrConvergent, IntrArgMemOnly,
     NoCapture<ArgIndex<0>>]>;
}

// Tcgen05 wait_ld/st intrinsics
def int_nvvm_tcgen05_wait_ld : Intrinsic<[], [],
  [IntrConvergent, IntrInaccessibleMemOnly]>;
def int_nvvm_tcgen05_wait_st : Intrinsic<[], [],
  [IntrConvergent, IntrInaccessibleMemOnly]>;

// Tcgen05 Fence intrinsics
def int_nvvm_tcgen05_fence_before_thread_sync : Intrinsic<[], [],
  [IntrNoMem, IntrHasSideEffects]>;
def int_nvvm_tcgen05_fence_after_thread_sync : Intrinsic<[], [],
  [IntrNoMem, IntrHasSideEffects]>;

// Tcgen05 cp intrinsics
foreach cta_group = ["cg1", "cg2"] in {
  foreach src_fmt = ["", "b6x16_p32", "b4x16_p64"] in {
    foreach shape = ["128x256b", "4x256b", "128x128b",
                     "64x128b_warpx2_02_13",
                     "64x128b_warpx2_01_23",
                     "32x128b_warpx4"] in {
      defvar intr_suffix = StrJoin<"_", [shape, src_fmt, cta_group]>.ret;
      defvar name_suffix = StrJoin<".", [shape, src_fmt, cta_group]>.ret;

      def int_nvvm_tcgen05_cp_ # intr_suffix : Intrinsic<[],
        [llvm_tmem_ptr_ty,   // tmem_addr
         llvm_i64_ty],       // smem descriptor
        [IntrConvergent, IntrInaccessibleMemOrArgMemOnly, NoCapture<ArgIndex<0>>],
        "llvm.nvvm.tcgen05.cp." # name_suffix>;
    }
  }
}

// Tcgen05 ld intrinsics
class NVVM_TCGEN05_LD<string Shape, int Num> :
        Intrinsic<[NVVM_TCGEN05_LDST_ACCESS_SIZE<Shape, Num>.type],
                  !listconcat([llvm_tmem_ptr_ty],
                              !if(!eq(Shape, "16x32bx2"), [llvm_i64_ty], []),
                              [llvm_i1_ty]),
                  !listconcat([IntrConvergent, IntrArgMemOnly, NoCapture<ArgIndex<0>>],
                              !if(!eq(Shape, "16x32bx2"),
                                [ImmArg<ArgIndex<1>>, ImmArg<ArgIndex<2>>],
                                [ImmArg<ArgIndex<1>>])),
                  NVVM_TCGEN05_LDST_NAME<"ld", Shape, Num>.intr>;

// Tcgen05 st intrinsics
class NVVM_TCGEN05_ST<string Shape, int Num> :
        Intrinsic<[],
                  !listconcat([llvm_tmem_ptr_ty],
                              !if(!eq(Shape, "16x32bx2"), [llvm_i64_ty], []),
                              [NVVM_TCGEN05_LDST_ACCESS_SIZE<Shape, Num>.type],
                              [llvm_i1_ty]),
                  !listconcat([IntrConvergent, IntrArgMemOnly, NoCapture<ArgIndex<0>>],
                              !if(!eq(Shape, "16x32bx2"),
                                [ImmArg<ArgIndex<1>>, ImmArg<ArgIndex<3>>],
                                [ImmArg<ArgIndex<2>>])),
                  NVVM_TCGEN05_LDST_NAME<"st", Shape, Num>.intr>;

foreach shape = ["16x64b", "16x128b", "16x256b", "32x32b", "16x32bx2"] in {
  foreach num = !range(0, 8) in {
    if NVVM_TCGEN05_LDST_ACCESS_SIZE<shape, num>.valid then {
      def NVVM_TCGEN05_LDST_NAME<"ld", shape, num>.record:
            NVVM_TCGEN05_LD<shape, num>;
      def NVVM_TCGEN05_LDST_NAME<"st", shape, num>.record:
            NVVM_TCGEN05_ST<shape, num>;
      }
  }
}

//
// Bulk store intrinsics
//

def int_nvvm_st_bulk: DefaultAttrsIntrinsic<[],
  [llvm_ptr_ty, llvm_i64_ty, llvm_i64_ty],
  [IntrArgMemOnly, IntrWriteMem,
    WriteOnly<ArgIndex<0>>, NoCapture<ArgIndex<0>>, ImmArg<ArgIndex<2>>]>;

def int_nvvm_st_bulk_shared_cta : DefaultAttrsIntrinsic<[],
  [llvm_shared_ptr_ty, llvm_i64_ty, llvm_i64_ty],
  [IntrArgMemOnly, IntrWriteMem,
    WriteOnly<ArgIndex<0>>, NoCapture<ArgIndex<0>>, ImmArg<ArgIndex<2>>]>;

} // let TargetPrefix = "nvvm"<|MERGE_RESOLUTION|>--- conflicted
+++ resolved
@@ -1649,15 +1649,6 @@
       DefaultAttrsIntrinsic<[llvm_i32_ty], [llvm_i32_ty, llvm_i32_ty, llvm_i32_ty],
                 [IntrNoMem]>;
 
-<<<<<<< HEAD
-// Atomics not available as llvm intrinsics.
-  def int_nvvm_atomic_load_inc_32 : Intrinsic<[llvm_i32_ty],
-          [llvm_anyptr_ty, llvm_i32_ty],
-                                      [IntrArgMemOnly, IntrNoCallback, NoCapture<ArgIndex<0>>]>;
-  def int_nvvm_atomic_load_dec_32 : Intrinsic<[llvm_i32_ty],
-          [llvm_anyptr_ty, llvm_i32_ty],
-                                      [IntrArgMemOnly, IntrNoCallback, NoCapture<ArgIndex<0>>]>;
-
   class SCOPED_ATOMIC_ld_impl<LLVMType elty>
         : Intrinsic<[elty],
           [llvm_anyptr_ty],
@@ -1666,8 +1657,7 @@
         : Intrinsic<[],
           [llvm_anyptr_ty, elty],
           [IntrArgMemOnly, NoCapture<ArgIndex<0>>]>;
-=======
->>>>>>> a6853cd9
+
   class SCOPED_ATOMIC2_impl<LLVMType elty>
         : Intrinsic<[elty],
           [llvm_anyptr_ty, LLVMMatchType<0>],
