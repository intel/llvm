//===- RuntimeLibcalls.h - Interface for runtime libcalls -------*- C++ -*-===//
//
// Part of the LLVM Project, under the Apache License v2.0 with LLVM Exceptions.
// See https://llvm.org/LICENSE.txt for license information.
// SPDX-License-Identifier: Apache-2.0 WITH LLVM-exception
//
//===----------------------------------------------------------------------===//
//
// This file implements a common interface to work with library calls into a
// runtime that may be emitted by a given backend.
//
//===----------------------------------------------------------------------===//

#ifndef LLVM_IR_RUNTIME_LIBCALLS_H
#define LLVM_IR_RUNTIME_LIBCALLS_H

#include "llvm/ADT/ArrayRef.h"
#include "llvm/ADT/Sequence.h"
#include "llvm/IR/CallingConv.h"
#include "llvm/IR/InstrTypes.h"
#include "llvm/Support/AtomicOrdering.h"
#include "llvm/Support/CodeGen.h"
#include "llvm/Support/Compiler.h"
#include "llvm/TargetParser/Triple.h"

/// TableGen will produce 2 enums, RTLIB::Libcall and
/// RTLIB::LibcallImpl. RTLIB::Libcall describes abstract functionality the
/// compiler may choose to access, RTLIB::LibcallImpl describes a particular ABI
/// implementation, which includes a name and type signature.
#define GET_RUNTIME_LIBCALL_ENUM
#include "llvm/IR/RuntimeLibcalls.inc"
#undef GET_RUNTIME_LIBCALL_ENUM

namespace llvm {

template <> struct enum_iteration_traits<RTLIB::Libcall> {
  static constexpr bool is_iterable = true;
};

<<<<<<< HEAD
=======
template <> struct enum_iteration_traits<RTLIB::LibcallImpl> {
  static constexpr bool is_iterable = true;
};

>>>>>>> 10a576f7
namespace RTLIB {

// Return an iterator over all Libcall values.
static inline auto libcalls() {
  return enum_seq(static_cast<RTLIB::Libcall>(0), RTLIB::UNKNOWN_LIBCALL);
}

<<<<<<< HEAD
=======
static inline auto libcall_impls() {
  return enum_seq(static_cast<RTLIB::LibcallImpl>(1), RTLIB::NumLibcallImpls);
}

>>>>>>> 10a576f7
/// A simple container for information about the supported runtime calls.
struct RuntimeLibcallsInfo {
  explicit RuntimeLibcallsInfo(
      const Triple &TT,
      ExceptionHandling ExceptionModel = ExceptionHandling::None,
      FloatABI::ABIType FloatABI = FloatABI::Default,
      EABI EABIVersion = EABI::Default, StringRef ABIName = "") {
<<<<<<< HEAD
    initSoftFloatCmpLibcallPredicates();
    initDefaultLibCallImpls();
=======
    // FIXME: The ExceptionModel parameter is to handle the field in
    // TargetOptions. This interface fails to distinguish the forced disable
    // case for targets which support exceptions by default. This should
    // probably be a module flag and removed from TargetOptions.
    if (ExceptionModel == ExceptionHandling::None)
      ExceptionModel = TT.getDefaultExceptionHandling();

>>>>>>> 10a576f7
    initLibcalls(TT, ExceptionModel, FloatABI, EABIVersion, ABIName);
  }

  /// Rename the default libcall routine name for the specified libcall.
  void setLibcallImpl(RTLIB::Libcall Call, RTLIB::LibcallImpl Impl) {
    LibcallImpls[Call] = Impl;
  }

  /// Get the libcall routine name for the specified libcall.
  // FIXME: This should be removed. Only LibcallImpl should have a name.
  const char *getLibcallName(RTLIB::Libcall Call) const {
    return LibCallImplNames[LibcallImpls[Call]];
<<<<<<< HEAD
  }

  /// Get the libcall routine name for the specified libcall implementation.
  const char *getLibcallImplName(RTLIB::LibcallImpl CallImpl) const {
    return LibCallImplNames[CallImpl];
  }

  /// Return the lowering's selection of implementation call for \p Call
  RTLIB::LibcallImpl getLibcallImpl(RTLIB::Libcall Call) const {
    return LibcallImpls[Call];
  }

  /// Set the CallingConv that should be used for the specified libcall.
  // FIXME: This should be a function of RTLIB::LibcallImpl
  void setLibcallCallingConv(RTLIB::Libcall Call, CallingConv::ID CC) {
    LibcallCallingConvs[Call] = CC;
  }

  /// Get the CallingConv that should be used for the specified libcall.
  // FIXME: This should be a function of RTLIB::LibcallImpl
=======
  }

  /// Get the libcall routine name for the specified libcall implementation.
  static const char *getLibcallImplName(RTLIB::LibcallImpl CallImpl) {
    return LibCallImplNames[CallImpl];
  }

  /// Return the lowering's selection of implementation call for \p Call
  RTLIB::LibcallImpl getLibcallImpl(RTLIB::Libcall Call) const {
    return LibcallImpls[Call];
  }

  /// Set the CallingConv that should be used for the specified libcall
  /// implementation
  void setLibcallImplCallingConv(RTLIB::LibcallImpl Call, CallingConv::ID CC) {
    LibcallImplCallingConvs[Call] = CC;
  }

  // FIXME: Remove this wrapper in favor of directly using
  // getLibcallImplCallingConv
>>>>>>> 10a576f7
  CallingConv::ID getLibcallCallingConv(RTLIB::Libcall Call) const {
    return LibcallImplCallingConvs[LibcallImpls[Call]];
  }

  /// Get the CallingConv that should be used for the specified libcall.
  CallingConv::ID getLibcallImplCallingConv(RTLIB::LibcallImpl Call) const {
    return LibcallImplCallingConvs[Call];
  }

  ArrayRef<RTLIB::LibcallImpl> getLibcallImpls() const {
<<<<<<< HEAD
    // Trim Unsupported from the start
    return ArrayRef(LibcallImpls).drop_front();
  }

  /// Get the comparison predicate that's to be used to test the result of the
  /// comparison libcall against zero. This should only be used with
  /// floating-point compare libcalls.
  CmpInst::Predicate
  getSoftFloatCmpLibcallPredicate(RTLIB::Libcall Call) const {
    return SoftFloatCompareLibcallPredicates[Call];
  }

  // FIXME: This should be removed. This should be private constant.
  // FIXME: This should be a function of RTLIB::LibcallImpl
  void setSoftFloatCmpLibcallPredicate(RTLIB::Libcall Call,
                                       CmpInst::Predicate Pred) {
    SoftFloatCompareLibcallPredicates[Call] = Pred;
=======
    // Trim UNKNOWN_LIBCALL from the back
    return ArrayRef(LibcallImpls).drop_back();
>>>>>>> 10a576f7
  }

  /// Return a function name compatible with RTLIB::MEMCPY, or nullptr if fully
  /// unsupported.
  const char *getMemcpyName() const {
    if (const char *Memcpy = getLibcallName(RTLIB::MEMCPY))
      return Memcpy;

    // Fallback to memmove if memcpy isn't available.
    return getLibcallName(RTLIB::MEMMOVE);
<<<<<<< HEAD
=======
  }

  /// Return the libcall provided by \p Impl
  static RTLIB::Libcall getLibcallFromImpl(RTLIB::LibcallImpl Impl) {
    return ImplToLibcall[Impl];
>>>>>>> 10a576f7
  }

private:
  static const RTLIB::LibcallImpl
      DefaultLibcallImpls[RTLIB::UNKNOWN_LIBCALL + 1];

  /// Stores the implementation choice for each each libcall.
  RTLIB::LibcallImpl LibcallImpls[RTLIB::UNKNOWN_LIBCALL + 1] = {
      RTLIB::Unsupported};

  static_assert(static_cast<int>(CallingConv::C) == 0,
                "default calling conv should be encoded as 0");
<<<<<<< HEAD

  /// Stores the CallingConv that should be used for each libcall.
  CallingConv::ID LibcallCallingConvs[RTLIB::UNKNOWN_LIBCALL] = {};

  /// The condition type that should be used to test the result of each of the
  /// soft floating-point comparison libcall against integer zero.
  ///
  // FIXME: This is only relevant for the handful of floating-point comparison
  // runtime calls; it's excessive to have a table entry for every single
  // opcode.
  CmpInst::Predicate SoftFloatCompareLibcallPredicates[RTLIB::UNKNOWN_LIBCALL];

  /// Names of concrete implementations of runtime calls. e.g. __ashlsi3 for
  /// SHL_I32
  static const char *const LibCallImplNames[RTLIB::NumLibcallImpls];

  /// Map from a concrete LibcallImpl implementation to its RTLIB::Libcall kind.
  static const RTLIB::Libcall ImplToLibcall[RTLIB::NumLibcallImpls];

  static bool darwinHasSinCosStret(const Triple &TT) {
    assert(TT.isOSDarwin() && "should be called with darwin triple");
=======

  /// Stores the CallingConv that should be used for each libcall
  /// implementation.;
  CallingConv::ID LibcallImplCallingConvs[RTLIB::NumLibcallImpls] = {};

  /// Names of concrete implementations of runtime calls. e.g. __ashlsi3 for
  /// SHL_I32
  LLVM_ABI static const char *const LibCallImplNames[RTLIB::NumLibcallImpls];

  /// Map from a concrete LibcallImpl implementation to its RTLIB::Libcall kind.
  LLVM_ABI static const RTLIB::Libcall ImplToLibcall[RTLIB::NumLibcallImpls];

  static bool darwinHasSinCosStret(const Triple &TT) {
    if (!TT.isOSDarwin())
      return false;

>>>>>>> 10a576f7
    // Don't bother with 32 bit x86.
    if (TT.getArch() == Triple::x86)
      return false;
    // Macos < 10.9 has no sincos_stret.
    if (TT.isMacOSX())
      return !TT.isMacOSXVersionLT(10, 9) && TT.isArch64Bit();
    // iOS < 7.0 has no sincos_stret.
    if (TT.isiOS())
      return !TT.isOSVersionLT(7, 0);
    // Any other darwin such as WatchOS/TvOS is new enough.
    return true;
  }

  static bool darwinHasExp10(const Triple &TT);

  /// Return true if the target has sincosf/sincos/sincosl functions
  static bool hasSinCos(const Triple &TT) {
    return TT.isGNUEnvironment() || TT.isOSFuchsia() ||
           (TT.isAndroid() && !TT.isAndroidVersionLT(9));
  }

<<<<<<< HEAD
  void initDefaultLibCallImpls();

  /// Generated by tablegen.
  void setPPCLibCallNameOverrides();

  /// Generated by tablegen.
  void setZOSLibCallNameOverrides();

  /// Generated by tablegen.
  void setWindowsArm64LibCallNameOverrides();

  void initSoftFloatCmpLibcallPredicates();
=======
  static bool hasSinCos_f32_f64(const Triple &TT) {
    return hasSinCos(TT) || TT.isPS();
  }

  LLVM_ABI void initDefaultLibCallImpls();

  /// Generated by tablegen.
  void setTargetRuntimeLibcallSets(const Triple &TT,
                                   FloatABI::ABIType FloatABI);
>>>>>>> 10a576f7

  /// Set default libcall names. If a target wants to opt-out of a libcall it
  /// should be placed here.
  LLVM_ABI void initLibcalls(const Triple &TT, ExceptionHandling ExceptionModel,
                             FloatABI::ABIType FloatABI, EABI ABIType,
                             StringRef ABIName);
};

} // namespace RTLIB
} // namespace llvm

#endif // LLVM_IR_RUNTIME_LIBCALLS_H<|MERGE_RESOLUTION|>--- conflicted
+++ resolved
@@ -37,13 +37,10 @@
   static constexpr bool is_iterable = true;
 };
 
-<<<<<<< HEAD
-=======
 template <> struct enum_iteration_traits<RTLIB::LibcallImpl> {
   static constexpr bool is_iterable = true;
 };
 
->>>>>>> 10a576f7
 namespace RTLIB {
 
 // Return an iterator over all Libcall values.
@@ -51,13 +48,10 @@
   return enum_seq(static_cast<RTLIB::Libcall>(0), RTLIB::UNKNOWN_LIBCALL);
 }
 
-<<<<<<< HEAD
-=======
 static inline auto libcall_impls() {
   return enum_seq(static_cast<RTLIB::LibcallImpl>(1), RTLIB::NumLibcallImpls);
 }
 
->>>>>>> 10a576f7
 /// A simple container for information about the supported runtime calls.
 struct RuntimeLibcallsInfo {
   explicit RuntimeLibcallsInfo(
@@ -65,10 +59,6 @@
       ExceptionHandling ExceptionModel = ExceptionHandling::None,
       FloatABI::ABIType FloatABI = FloatABI::Default,
       EABI EABIVersion = EABI::Default, StringRef ABIName = "") {
-<<<<<<< HEAD
-    initSoftFloatCmpLibcallPredicates();
-    initDefaultLibCallImpls();
-=======
     // FIXME: The ExceptionModel parameter is to handle the field in
     // TargetOptions. This interface fails to distinguish the forced disable
     // case for targets which support exceptions by default. This should
@@ -76,7 +66,6 @@
     if (ExceptionModel == ExceptionHandling::None)
       ExceptionModel = TT.getDefaultExceptionHandling();
 
->>>>>>> 10a576f7
     initLibcalls(TT, ExceptionModel, FloatABI, EABIVersion, ABIName);
   }
 
@@ -89,28 +78,6 @@
   // FIXME: This should be removed. Only LibcallImpl should have a name.
   const char *getLibcallName(RTLIB::Libcall Call) const {
     return LibCallImplNames[LibcallImpls[Call]];
-<<<<<<< HEAD
-  }
-
-  /// Get the libcall routine name for the specified libcall implementation.
-  const char *getLibcallImplName(RTLIB::LibcallImpl CallImpl) const {
-    return LibCallImplNames[CallImpl];
-  }
-
-  /// Return the lowering's selection of implementation call for \p Call
-  RTLIB::LibcallImpl getLibcallImpl(RTLIB::Libcall Call) const {
-    return LibcallImpls[Call];
-  }
-
-  /// Set the CallingConv that should be used for the specified libcall.
-  // FIXME: This should be a function of RTLIB::LibcallImpl
-  void setLibcallCallingConv(RTLIB::Libcall Call, CallingConv::ID CC) {
-    LibcallCallingConvs[Call] = CC;
-  }
-
-  /// Get the CallingConv that should be used for the specified libcall.
-  // FIXME: This should be a function of RTLIB::LibcallImpl
-=======
   }
 
   /// Get the libcall routine name for the specified libcall implementation.
@@ -131,7 +98,6 @@
 
   // FIXME: Remove this wrapper in favor of directly using
   // getLibcallImplCallingConv
->>>>>>> 10a576f7
   CallingConv::ID getLibcallCallingConv(RTLIB::Libcall Call) const {
     return LibcallImplCallingConvs[LibcallImpls[Call]];
   }
@@ -142,28 +108,8 @@
   }
 
   ArrayRef<RTLIB::LibcallImpl> getLibcallImpls() const {
-<<<<<<< HEAD
-    // Trim Unsupported from the start
-    return ArrayRef(LibcallImpls).drop_front();
-  }
-
-  /// Get the comparison predicate that's to be used to test the result of the
-  /// comparison libcall against zero. This should only be used with
-  /// floating-point compare libcalls.
-  CmpInst::Predicate
-  getSoftFloatCmpLibcallPredicate(RTLIB::Libcall Call) const {
-    return SoftFloatCompareLibcallPredicates[Call];
-  }
-
-  // FIXME: This should be removed. This should be private constant.
-  // FIXME: This should be a function of RTLIB::LibcallImpl
-  void setSoftFloatCmpLibcallPredicate(RTLIB::Libcall Call,
-                                       CmpInst::Predicate Pred) {
-    SoftFloatCompareLibcallPredicates[Call] = Pred;
-=======
     // Trim UNKNOWN_LIBCALL from the back
     return ArrayRef(LibcallImpls).drop_back();
->>>>>>> 10a576f7
   }
 
   /// Return a function name compatible with RTLIB::MEMCPY, or nullptr if fully
@@ -174,14 +120,11 @@
 
     // Fallback to memmove if memcpy isn't available.
     return getLibcallName(RTLIB::MEMMOVE);
-<<<<<<< HEAD
-=======
   }
 
   /// Return the libcall provided by \p Impl
   static RTLIB::Libcall getLibcallFromImpl(RTLIB::LibcallImpl Impl) {
     return ImplToLibcall[Impl];
->>>>>>> 10a576f7
   }
 
 private:
@@ -194,29 +137,6 @@
 
   static_assert(static_cast<int>(CallingConv::C) == 0,
                 "default calling conv should be encoded as 0");
-<<<<<<< HEAD
-
-  /// Stores the CallingConv that should be used for each libcall.
-  CallingConv::ID LibcallCallingConvs[RTLIB::UNKNOWN_LIBCALL] = {};
-
-  /// The condition type that should be used to test the result of each of the
-  /// soft floating-point comparison libcall against integer zero.
-  ///
-  // FIXME: This is only relevant for the handful of floating-point comparison
-  // runtime calls; it's excessive to have a table entry for every single
-  // opcode.
-  CmpInst::Predicate SoftFloatCompareLibcallPredicates[RTLIB::UNKNOWN_LIBCALL];
-
-  /// Names of concrete implementations of runtime calls. e.g. __ashlsi3 for
-  /// SHL_I32
-  static const char *const LibCallImplNames[RTLIB::NumLibcallImpls];
-
-  /// Map from a concrete LibcallImpl implementation to its RTLIB::Libcall kind.
-  static const RTLIB::Libcall ImplToLibcall[RTLIB::NumLibcallImpls];
-
-  static bool darwinHasSinCosStret(const Triple &TT) {
-    assert(TT.isOSDarwin() && "should be called with darwin triple");
-=======
 
   /// Stores the CallingConv that should be used for each libcall
   /// implementation.;
@@ -233,7 +153,6 @@
     if (!TT.isOSDarwin())
       return false;
 
->>>>>>> 10a576f7
     // Don't bother with 32 bit x86.
     if (TT.getArch() == Triple::x86)
       return false;
@@ -255,20 +174,6 @@
            (TT.isAndroid() && !TT.isAndroidVersionLT(9));
   }
 
-<<<<<<< HEAD
-  void initDefaultLibCallImpls();
-
-  /// Generated by tablegen.
-  void setPPCLibCallNameOverrides();
-
-  /// Generated by tablegen.
-  void setZOSLibCallNameOverrides();
-
-  /// Generated by tablegen.
-  void setWindowsArm64LibCallNameOverrides();
-
-  void initSoftFloatCmpLibcallPredicates();
-=======
   static bool hasSinCos_f32_f64(const Triple &TT) {
     return hasSinCos(TT) || TT.isPS();
   }
@@ -278,7 +183,6 @@
   /// Generated by tablegen.
   void setTargetRuntimeLibcallSets(const Triple &TT,
                                    FloatABI::ABIType FloatABI);
->>>>>>> 10a576f7
 
   /// Set default libcall names. If a target wants to opt-out of a libcall it
   /// should be placed here.
