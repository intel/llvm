//===- RuntimeLibcalls.h - Interface for runtime libcalls -------*- C++ -*-===//
//
// Part of the LLVM Project, under the Apache License v2.0 with LLVM Exceptions.
// See https://llvm.org/LICENSE.txt for license information.
// SPDX-License-Identifier: Apache-2.0 WITH LLVM-exception
//
//===----------------------------------------------------------------------===//
//
// This file implements a common interface to work with library calls into a
// runtime that may be emitted by a given backend.
//
// FIXME: This should probably move to Analysis
//
//===----------------------------------------------------------------------===//

#ifndef LLVM_IR_RUNTIME_LIBCALLS_H
#define LLVM_IR_RUNTIME_LIBCALLS_H

#include "llvm/ADT/ArrayRef.h"
#include "llvm/ADT/Bitset.h"
#include "llvm/ADT/Sequence.h"
#include "llvm/ADT/StringTable.h"
#include "llvm/IR/CallingConv.h"
#include "llvm/IR/InstrTypes.h"
#include "llvm/IR/PassManager.h"
#include "llvm/Support/AtomicOrdering.h"
#include "llvm/Support/CodeGen.h"
#include "llvm/Support/Compiler.h"
#include "llvm/TargetParser/Triple.h"

/// TableGen will produce 2 enums, RTLIB::Libcall and
/// RTLIB::LibcallImpl. RTLIB::Libcall describes abstract functionality the
/// compiler may choose to access, RTLIB::LibcallImpl describes a particular ABI
/// implementation, which includes a name and type signature.
#define GET_RUNTIME_LIBCALL_ENUM
#include "llvm/IR/RuntimeLibcalls.inc"

namespace llvm {

template <> struct enum_iteration_traits<RTLIB::Libcall> {
  static constexpr bool is_iterable = true;
};

template <> struct enum_iteration_traits<RTLIB::LibcallImpl> {
  static constexpr bool is_iterable = true;
};

class LibcallLoweringInfo;

namespace RTLIB {

// Return an iterator over all Libcall values.
static inline auto libcalls() {
  return enum_seq(static_cast<RTLIB::Libcall>(0), RTLIB::UNKNOWN_LIBCALL);
}

static inline auto libcall_impls() {
  return enum_seq(static_cast<RTLIB::LibcallImpl>(1),
                  static_cast<RTLIB::LibcallImpl>(RTLIB::NumLibcallImpls));
}

/// Manage a bitset representing the list of available libcalls for a module.
class LibcallImplBitset : public Bitset<RTLIB::NumLibcallImpls> {
public:
  constexpr LibcallImplBitset() = default;
  constexpr LibcallImplBitset(
      const std::array<uint64_t, (RTLIB::NumLibcallImpls + 63) / 64> &Src)
      : Bitset(Src) {}
};

/// A simple container for information about the supported runtime calls.
struct RuntimeLibcallsInfo {
private:
  /// Bitset of libcalls a module may emit a call to.
  LibcallImplBitset AvailableLibcallImpls;

public:
<<<<<<< HEAD
=======
  friend class llvm::LibcallLoweringInfo;

  RuntimeLibcallsInfo() = default;

>>>>>>> 811fe024
  explicit RuntimeLibcallsInfo(
      const Triple &TT,
      ExceptionHandling ExceptionModel = ExceptionHandling::None,
      FloatABI::ABIType FloatABI = FloatABI::Default,
      EABI EABIVersion = EABI::Default, StringRef ABIName = "") {
    // FIXME: The ExceptionModel parameter is to handle the field in
    // TargetOptions. This interface fails to distinguish the forced disable
    // case for targets which support exceptions by default. This should
    // probably be a module flag and removed from TargetOptions.
    if (ExceptionModel == ExceptionHandling::None)
      ExceptionModel = TT.getDefaultExceptionHandling();

    initLibcalls(TT, ExceptionModel, FloatABI, EABIVersion, ABIName);
  }

  explicit RuntimeLibcallsInfo(const Module &M);

  bool invalidate(Module &M, const PreservedAnalyses &PA,
                  ModuleAnalysisManager::Invalidator &);

  /// Get the libcall routine name for the specified libcall implementation.
  static StringRef getLibcallImplName(RTLIB::LibcallImpl CallImpl) {
    if (CallImpl == RTLIB::Unsupported)
      return StringRef();
    return StringRef(RuntimeLibcallImplNameTable.getCString(
                         RuntimeLibcallNameOffsetTable[CallImpl]),
                     RuntimeLibcallNameSizeTable[CallImpl]);
  }

  /// Set the CallingConv that should be used for the specified libcall
  /// implementation
  void setLibcallImplCallingConv(RTLIB::LibcallImpl Call, CallingConv::ID CC) {
    LibcallImplCallingConvs[Call] = CC;
  }

  /// Get the CallingConv that should be used for the specified libcall.
  CallingConv::ID getLibcallImplCallingConv(RTLIB::LibcallImpl Call) const {
    return LibcallImplCallingConvs[Call];
  }

  /// Return the libcall provided by \p Impl
  static RTLIB::Libcall getLibcallFromImpl(RTLIB::LibcallImpl Impl) {
    return ImplToLibcall[Impl];
  }

  unsigned getNumAvailableLibcallImpls() const {
    return AvailableLibcallImpls.count();
  }

  bool isAvailable(RTLIB::LibcallImpl Impl) const {
    return AvailableLibcallImpls.test(Impl);
  }

<<<<<<< HEAD
  bool isAvailable(RTLIB::LibcallImpl Impl) const {
    return AvailableLibcallImpls.test(Impl);
  }

  void setAvailable(RTLIB::LibcallImpl Impl) {
    AvailableLibcallImpls.set(Impl);
  }

  /// Return the libcall provided by \p Impl
  static RTLIB::Libcall getLibcallFromImpl(RTLIB::LibcallImpl Impl) {
    return ImplToLibcall[Impl];
=======
  void setAvailable(RTLIB::LibcallImpl Impl) {
    AvailableLibcallImpls.set(Impl);
>>>>>>> 811fe024
  }

  /// Check if a function name is a recognized runtime call of any kind. This
  /// does not consider if this call is available for any current compilation,
  /// just that it is a known call somewhere. This returns the set of all
  /// LibcallImpls which match the name; multiple implementations with the same
  /// name may exist but differ in interpretation based on the target context.
  ///
  /// Generated by tablegen.
  LLVM_ABI static inline iota_range<RTLIB::LibcallImpl>
  lookupLibcallImplName(StringRef Name){
  // Inlining the early exit on the string name appears to be worthwhile when
  // querying a real set of symbols
#define GET_LOOKUP_LIBCALL_IMPL_NAME_BODY
#include "llvm/IR/RuntimeLibcalls.inc"
  }

  /// Check if this is valid libcall for the current module, otherwise
  /// RTLIB::Unsupported.
  LLVM_ABI RTLIB::LibcallImpl
      getSupportedLibcallImpl(StringRef FuncName) const {
    for (RTLIB::LibcallImpl Impl : lookupLibcallImplName(FuncName)) {
      if (isAvailable(Impl))
        return Impl;
    }

    return RTLIB::Unsupported;
  }

  /// \returns the function type and attributes for the \p LibcallImpl,
  /// depending on the target \p TT. If the function has incomplete type
  /// information, return nullptr for the function type.
  std::pair<FunctionType *, AttributeList>
  getFunctionTy(LLVMContext &Ctx, const Triple &TT, const DataLayout &DL,
                RTLIB::LibcallImpl LibcallImpl) const;

private:
  LLVM_ABI static iota_range<RTLIB::LibcallImpl>
  lookupLibcallImplNameImpl(StringRef Name);

  static_assert(static_cast<int>(CallingConv::C) == 0,
                "default calling conv should be encoded as 0");

  /// Stores the CallingConv that should be used for each libcall
  /// implementation.;
  CallingConv::ID LibcallImplCallingConvs[RTLIB::NumLibcallImpls] = {};

  /// Names of concrete implementations of runtime calls. e.g. __ashlsi3 for
  /// SHL_I32
  LLVM_ABI static const char RuntimeLibcallImplNameTableStorage[];
  LLVM_ABI static const StringTable RuntimeLibcallImplNameTable;
  LLVM_ABI static const uint16_t RuntimeLibcallNameOffsetTable[];
  LLVM_ABI static const uint8_t RuntimeLibcallNameSizeTable[];

  /// Map from a concrete LibcallImpl implementation to its RTLIB::Libcall kind.
  LLVM_ABI static const RTLIB::Libcall ImplToLibcall[RTLIB::NumLibcallImpls];

  /// Utility function for tablegenerated lookup function. Return a range of
  /// enum values that apply for the function name at \p NameOffsetEntry with
  /// the value \p StrOffset.
  static inline iota_range<RTLIB::LibcallImpl>
  libcallImplNameHit(uint16_t NameOffsetEntry, uint16_t StrOffset);

  static bool darwinHasSinCosStret(const Triple &TT) {
    if (!TT.isOSDarwin())
      return false;

    // Don't bother with 32 bit x86.
    if (TT.getArch() == Triple::x86)
      return false;
    // Macos < 10.9 has no sincos_stret.
    if (TT.isMacOSX())
      return !TT.isMacOSXVersionLT(10, 9) && TT.isArch64Bit();
    // iOS < 7.0 has no sincos_stret.
    if (TT.isiOS())
      return !TT.isOSVersionLT(7, 0);
    // Any other darwin such as WatchOS/TvOS is new enough.
    return true;
  }

  static bool hasAEABILibcalls(const Triple &TT) {
    return TT.isTargetAEABI() || TT.isTargetGNUAEABI() ||
           TT.isTargetMuslAEABI() || TT.isOSFuchsia() || TT.isAndroid();
  }

  LLVM_READONLY
  static bool isAAPCS_ABI(const Triple &TT, StringRef ABIName);

  static bool darwinHasExp10(const Triple &TT);

  /// Return true if the target has sincosf/sincos/sincosl functions
  static bool hasSinCos(const Triple &TT) {
    return TT.isGNUEnvironment() || TT.isOSFuchsia() || TT.isAndroid();
  }

  static bool hasSinCos_f32_f64(const Triple &TT) {
    return hasSinCos(TT) || TT.isPS();
  }

  /// Generated by tablegen.
  void setTargetRuntimeLibcallSets(const Triple &TT,
                                   ExceptionHandling ExceptionModel,
                                   FloatABI::ABIType FloatABI, EABI ABIType,
                                   StringRef ABIName);

  /// Set default libcall names. If a target wants to opt-out of a libcall it
  /// should be placed here.
  LLVM_ABI void initLibcalls(const Triple &TT, ExceptionHandling ExceptionModel,
                             FloatABI::ABIType FloatABI, EABI ABIType,
                             StringRef ABIName);
};

} // namespace RTLIB

} // namespace llvm

#endif // LLVM_IR_RUNTIME_LIBCALLS_H<|MERGE_RESOLUTION|>--- conflicted
+++ resolved
@@ -75,13 +75,10 @@
   LibcallImplBitset AvailableLibcallImpls;
 
 public:
-<<<<<<< HEAD
-=======
   friend class llvm::LibcallLoweringInfo;
 
   RuntimeLibcallsInfo() = default;
 
->>>>>>> 811fe024
   explicit RuntimeLibcallsInfo(
       const Triple &TT,
       ExceptionHandling ExceptionModel = ExceptionHandling::None,
@@ -135,22 +132,8 @@
     return AvailableLibcallImpls.test(Impl);
   }
 
-<<<<<<< HEAD
-  bool isAvailable(RTLIB::LibcallImpl Impl) const {
-    return AvailableLibcallImpls.test(Impl);
-  }
-
   void setAvailable(RTLIB::LibcallImpl Impl) {
     AvailableLibcallImpls.set(Impl);
-  }
-
-  /// Return the libcall provided by \p Impl
-  static RTLIB::Libcall getLibcallFromImpl(RTLIB::LibcallImpl Impl) {
-    return ImplToLibcall[Impl];
-=======
-  void setAvailable(RTLIB::LibcallImpl Impl) {
-    AvailableLibcallImpls.set(Impl);
->>>>>>> 811fe024
   }
 
   /// Check if a function name is a recognized runtime call of any kind. This
