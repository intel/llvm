//===- IntrinsicsX86.td - Defines X86 intrinsics -----------*- tablegen -*-===//
//
// Part of the LLVM Project, under the Apache License v2.0 with LLVM Exceptions.
// See https://llvm.org/LICENSE.txt for license information.
// SPDX-License-Identifier: Apache-2.0 WITH LLVM-exception
//
//===----------------------------------------------------------------------===//
//
// This file defines all of the X86-specific intrinsics.
//
//===----------------------------------------------------------------------===//

//===----------------------------------------------------------------------===//
// Interrupt traps
let TargetPrefix = "x86" in {  // All intrinsics start with "llvm.x86.".
  def int_x86_int : Intrinsic<[], [llvm_i8_ty], [ImmArg<ArgIndex<0>>]>;
}

//===----------------------------------------------------------------------===//
// SEH intrinsics for Windows
let TargetPrefix = "x86" in {
  def int_x86_seh_lsda : Intrinsic<[llvm_ptr_ty], [llvm_ptr_ty], [IntrNoMem]>;

  // Marks the EH registration node created in LLVM IR prior to code generation.
  def int_x86_seh_ehregnode : Intrinsic<[], [llvm_ptr_ty], []>;

  // Marks the EH guard slot node created in LLVM IR prior to code generation.
  def int_x86_seh_ehguard : Intrinsic<[], [llvm_ptr_ty], []>;
}

//===----------------------------------------------------------------------===//
// FLAGS.
let TargetPrefix = "x86" in {
  def int_x86_flags_read_u32 : ClangBuiltin<"__builtin_ia32_readeflags_u32">,
        Intrinsic<[llvm_i32_ty], [], []>;
  def int_x86_flags_read_u64 : ClangBuiltin<"__builtin_ia32_readeflags_u64">,
        Intrinsic<[llvm_i64_ty], [], []>;
  def int_x86_flags_write_u32 : ClangBuiltin<"__builtin_ia32_writeeflags_u32">,
        Intrinsic<[], [llvm_i32_ty], []>;
  def int_x86_flags_write_u64 : ClangBuiltin<"__builtin_ia32_writeeflags_u64">,
        Intrinsic<[], [llvm_i64_ty], []>;
}

//===----------------------------------------------------------------------===//
// Read Time Stamp Counter.
let TargetPrefix = "x86" in {
  def int_x86_rdtsc : ClangBuiltin<"__builtin_ia32_rdtsc">,
              Intrinsic<[llvm_i64_ty], [], []>;
  def int_x86_rdtscp :
              Intrinsic<[llvm_i64_ty, llvm_i32_ty], [], []>;
}

// Read Performance-Monitoring Counter.
let TargetPrefix = "x86" in {
  def int_x86_rdpmc : ClangBuiltin<"__builtin_ia32_rdpmc">,
              Intrinsic<[llvm_i64_ty], [llvm_i32_ty], []>;
}

// Read processor ID.
let TargetPrefix = "x86" in {
  def int_x86_rdpid : ClangBuiltin<"__builtin_ia32_rdpid">,
              Intrinsic<[llvm_i32_ty], [], []>;
}

// Lock bit test.
let TargetPrefix = "x86" in {
  def int_x86_atomic_bts : Intrinsic<[llvm_anyint_ty], [llvm_ptr_ty, llvm_i8_ty],
                                     [ImmArg<ArgIndex<1>>]>;
  def int_x86_atomic_btc : Intrinsic<[llvm_anyint_ty], [llvm_ptr_ty, llvm_i8_ty],
                                     [ImmArg<ArgIndex<1>>]>;
  def int_x86_atomic_btr : Intrinsic<[llvm_anyint_ty], [llvm_ptr_ty, llvm_i8_ty],
                                     [ImmArg<ArgIndex<1>>]>;
  def int_x86_atomic_bts_rm  : Intrinsic<[llvm_i8_ty], [llvm_ptr_ty, llvm_anyint_ty],
                                         []>;
  def int_x86_atomic_btc_rm  : Intrinsic<[llvm_i8_ty], [llvm_ptr_ty, llvm_anyint_ty],
                                         []>;
  def int_x86_atomic_btr_rm  : Intrinsic<[llvm_i8_ty], [llvm_ptr_ty, llvm_anyint_ty],
                                         []>;


}

// Lock binary arith with CC.
let TargetPrefix = "x86" in {
  def int_x86_atomic_add_cc  : Intrinsic<[llvm_i8_ty], [llvm_ptr_ty, llvm_anyint_ty, llvm_i32_ty],
                                         [ImmArg<ArgIndex<2>>]>;
  def int_x86_atomic_sub_cc  : Intrinsic<[llvm_i8_ty], [llvm_ptr_ty, llvm_anyint_ty, llvm_i32_ty],
                                         [ImmArg<ArgIndex<2>>]>;
  def int_x86_atomic_or_cc  : Intrinsic<[llvm_i8_ty], [llvm_ptr_ty, llvm_anyint_ty, llvm_i32_ty],
                                         [ImmArg<ArgIndex<2>>]>;
  def int_x86_atomic_and_cc  : Intrinsic<[llvm_i8_ty], [llvm_ptr_ty, llvm_anyint_ty, llvm_i32_ty],
                                         [ImmArg<ArgIndex<2>>]>;
  def int_x86_atomic_xor_cc  : Intrinsic<[llvm_i8_ty], [llvm_ptr_ty, llvm_anyint_ty, llvm_i32_ty],
                                         [ImmArg<ArgIndex<2>>]>;
}

// Read Processor Register.
let TargetPrefix = "x86" in {
  def int_x86_rdpru : ClangBuiltin<"__builtin_ia32_rdpru">,
              Intrinsic<[llvm_i64_ty], [llvm_i32_ty], []>;
}

//===----------------------------------------------------------------------===//
// CET SS
let TargetPrefix = "x86" in {
  def int_x86_incsspd : ClangBuiltin<"__builtin_ia32_incsspd">,
              Intrinsic<[], [llvm_i32_ty], []>;
  def int_x86_incsspq : ClangBuiltin<"__builtin_ia32_incsspq">,
              Intrinsic<[], [llvm_i64_ty], []>;
  def int_x86_rdsspd : ClangBuiltin<"__builtin_ia32_rdsspd">,
              Intrinsic<[llvm_i32_ty], [llvm_i32_ty], []>;
  def int_x86_rdsspq : ClangBuiltin<"__builtin_ia32_rdsspq">,
              Intrinsic<[llvm_i64_ty], [llvm_i64_ty], []>;
  def int_x86_saveprevssp : ClangBuiltin<"__builtin_ia32_saveprevssp">,
              Intrinsic<[], [], []>;
  def int_x86_rstorssp : ClangBuiltin<"__builtin_ia32_rstorssp">,
              Intrinsic<[], [llvm_ptr_ty], []>;
  def int_x86_wrssd : ClangBuiltin<"__builtin_ia32_wrssd">,
              Intrinsic<[], [llvm_i32_ty, llvm_ptr_ty], []>;
  def int_x86_wrssq : ClangBuiltin<"__builtin_ia32_wrssq">,
              Intrinsic<[], [llvm_i64_ty, llvm_ptr_ty], []>;
  def int_x86_wrussd : ClangBuiltin<"__builtin_ia32_wrussd">,
              Intrinsic<[], [llvm_i32_ty, llvm_ptr_ty], []>;
  def int_x86_wrussq : ClangBuiltin<"__builtin_ia32_wrussq">,
              Intrinsic<[], [llvm_i64_ty, llvm_ptr_ty], []>;
  def int_x86_setssbsy : ClangBuiltin<"__builtin_ia32_setssbsy">,
              Intrinsic<[], [], []>;
  def int_x86_clrssbsy : ClangBuiltin<"__builtin_ia32_clrssbsy">,
              Intrinsic<[], [llvm_ptr_ty], []>;
}

//===----------------------------------------------------------------------===//
// SSE1

// Arithmetic ops
let TargetPrefix = "x86" in {  // All intrinsics start with "llvm.x86.".
  def int_x86_sse_rcp_ss : ClangBuiltin<"__builtin_ia32_rcpss">,
      DefaultAttrsIntrinsic<[llvm_v4f32_ty], [llvm_v4f32_ty],
                            [IntrNoMem]>;
  def int_x86_sse_rcp_ps : ClangBuiltin<"__builtin_ia32_rcpps">,
      DefaultAttrsIntrinsic<[llvm_v4f32_ty], [llvm_v4f32_ty],
                            [IntrNoMem]>;
  def int_x86_sse_rsqrt_ss : ClangBuiltin<"__builtin_ia32_rsqrtss">,
      DefaultAttrsIntrinsic<[llvm_v4f32_ty], [llvm_v4f32_ty],
                            [IntrNoMem]>;
  def int_x86_sse_rsqrt_ps : ClangBuiltin<"__builtin_ia32_rsqrtps">,
      DefaultAttrsIntrinsic<[llvm_v4f32_ty], [llvm_v4f32_ty],
                            [IntrNoMem]>;
  def int_x86_sse_min_ss : ClangBuiltin<"__builtin_ia32_minss">,
      DefaultAttrsIntrinsic<[llvm_v4f32_ty], [llvm_v4f32_ty,
                             llvm_v4f32_ty], [IntrNoMem]>;
  def int_x86_sse_min_ps : ClangBuiltin<"__builtin_ia32_minps">,
      DefaultAttrsIntrinsic<[llvm_v4f32_ty], [llvm_v4f32_ty,
                             llvm_v4f32_ty], [IntrNoMem]>;
  def int_x86_sse_max_ss : ClangBuiltin<"__builtin_ia32_maxss">,
      DefaultAttrsIntrinsic<[llvm_v4f32_ty], [llvm_v4f32_ty,
                             llvm_v4f32_ty], [IntrNoMem]>;
  def int_x86_sse_max_ps : ClangBuiltin<"__builtin_ia32_maxps">,
      DefaultAttrsIntrinsic<[llvm_v4f32_ty], [llvm_v4f32_ty,
                             llvm_v4f32_ty], [IntrNoMem]>;
}

// Comparison ops
let TargetPrefix = "x86" in {  // All intrinsics start with "llvm.x86.".
  def int_x86_sse_cmp_ss : ClangBuiltin<"__builtin_ia32_cmpss">,
      DefaultAttrsIntrinsic<[llvm_v4f32_ty], [llvm_v4f32_ty,
                             llvm_v4f32_ty, llvm_i8_ty],
                            [IntrNoMem, ImmArg<ArgIndex<2>>]>;
  // NOTE: This comparison intrinsic is not used by clang as long as the
  //       distinction in signaling behaviour is not implemented.
  def int_x86_sse_cmp_ps :
      DefaultAttrsIntrinsic<[llvm_v4f32_ty], [llvm_v4f32_ty,
                             llvm_v4f32_ty, llvm_i8_ty],
                            [IntrNoMem, ImmArg<ArgIndex<2>>]>;
  def int_x86_sse_comieq_ss : ClangBuiltin<"__builtin_ia32_comieq">,
      DefaultAttrsIntrinsic<[llvm_i32_ty], [llvm_v4f32_ty,
                             llvm_v4f32_ty], [IntrNoMem]>;
  def int_x86_sse_comilt_ss : ClangBuiltin<"__builtin_ia32_comilt">,
      DefaultAttrsIntrinsic<[llvm_i32_ty], [llvm_v4f32_ty,
                             llvm_v4f32_ty], [IntrNoMem]>;
  def int_x86_sse_comile_ss : ClangBuiltin<"__builtin_ia32_comile">,
      DefaultAttrsIntrinsic<[llvm_i32_ty], [llvm_v4f32_ty,
                             llvm_v4f32_ty], [IntrNoMem]>;
  def int_x86_sse_comigt_ss : ClangBuiltin<"__builtin_ia32_comigt">,
      DefaultAttrsIntrinsic<[llvm_i32_ty], [llvm_v4f32_ty,
                             llvm_v4f32_ty], [IntrNoMem]>;
  def int_x86_sse_comige_ss : ClangBuiltin<"__builtin_ia32_comige">,
      DefaultAttrsIntrinsic<[llvm_i32_ty], [llvm_v4f32_ty,
                             llvm_v4f32_ty], [IntrNoMem]>;
  def int_x86_sse_comineq_ss : ClangBuiltin<"__builtin_ia32_comineq">,
      DefaultAttrsIntrinsic<[llvm_i32_ty], [llvm_v4f32_ty,
                             llvm_v4f32_ty], [IntrNoMem]>;
  def int_x86_sse_ucomieq_ss : ClangBuiltin<"__builtin_ia32_ucomieq">,
      DefaultAttrsIntrinsic<[llvm_i32_ty], [llvm_v4f32_ty,
                             llvm_v4f32_ty], [IntrNoMem]>;
  def int_x86_sse_ucomilt_ss : ClangBuiltin<"__builtin_ia32_ucomilt">,
      DefaultAttrsIntrinsic<[llvm_i32_ty], [llvm_v4f32_ty,
                             llvm_v4f32_ty], [IntrNoMem]>;
  def int_x86_sse_ucomile_ss : ClangBuiltin<"__builtin_ia32_ucomile">,
      DefaultAttrsIntrinsic<[llvm_i32_ty], [llvm_v4f32_ty,
                             llvm_v4f32_ty], [IntrNoMem]>;
  def int_x86_sse_ucomigt_ss : ClangBuiltin<"__builtin_ia32_ucomigt">,
      DefaultAttrsIntrinsic<[llvm_i32_ty], [llvm_v4f32_ty,
                             llvm_v4f32_ty], [IntrNoMem]>;
  def int_x86_sse_ucomige_ss : ClangBuiltin<"__builtin_ia32_ucomige">,
      DefaultAttrsIntrinsic<[llvm_i32_ty], [llvm_v4f32_ty,
                             llvm_v4f32_ty], [IntrNoMem]>;
  def int_x86_sse_ucomineq_ss : ClangBuiltin<"__builtin_ia32_ucomineq">,
      DefaultAttrsIntrinsic<[llvm_i32_ty], [llvm_v4f32_ty,
                             llvm_v4f32_ty], [IntrNoMem]>;
}


// Conversion ops
let TargetPrefix = "x86" in {  // All intrinsics start with "llvm.x86.".
  def int_x86_sse_cvtss2si : ClangBuiltin<"__builtin_ia32_cvtss2si">,
      DefaultAttrsIntrinsic<[llvm_i32_ty], [llvm_v4f32_ty], [IntrNoMem]>;
  def int_x86_sse_cvtss2si64 : ClangBuiltin<"__builtin_ia32_cvtss2si64">,
      DefaultAttrsIntrinsic<[llvm_i64_ty], [llvm_v4f32_ty], [IntrNoMem]>;
  def int_x86_sse_cvttss2si : ClangBuiltin<"__builtin_ia32_cvttss2si">,
      DefaultAttrsIntrinsic<[llvm_i32_ty], [llvm_v4f32_ty], [IntrNoMem]>;
  def int_x86_sse_cvttss2si64 : ClangBuiltin<"__builtin_ia32_cvttss2si64">,
      DefaultAttrsIntrinsic<[llvm_i64_ty], [llvm_v4f32_ty], [IntrNoMem]>;

  def int_x86_sse_cvtps2pi :
      DefaultAttrsIntrinsic<[llvm_x86mmx_ty], [llvm_v4f32_ty], [IntrNoMem]>;
  def int_x86_sse_cvttps2pi:
      DefaultAttrsIntrinsic<[llvm_x86mmx_ty], [llvm_v4f32_ty], [IntrNoMem]>;
  def int_x86_sse_cvtpi2ps :
      DefaultAttrsIntrinsic<[llvm_v4f32_ty], [llvm_v4f32_ty,
                             llvm_x86mmx_ty], [IntrNoMem]>;
}

// Cacheability support ops
let TargetPrefix = "x86" in {  // All intrinsics start with "llvm.x86.".
  def int_x86_sse_sfence : ClangBuiltin<"__builtin_ia32_sfence">,
              Intrinsic<[], [], []>;
}

// Control register.
let TargetPrefix = "x86" in {  // All intrinsics start with "llvm.x86.".
  def int_x86_sse_stmxcsr :
              Intrinsic<[], [llvm_ptr_ty],
                         [IntrWriteMem, IntrArgMemOnly,
                         // This prevents reordering with ldmxcsr
                         IntrHasSideEffects]>;
  def int_x86_sse_ldmxcsr :
              Intrinsic<[], [llvm_ptr_ty],
                         // FIXME: LDMXCSR does not actually write to memory,
                         // but intrinsic properties are generated incorrectly
                         // for IntrReadMem+IntrHasSideEffects.
                        [/*IntrReadMem, IntrArgMemOnly,*/ IntrHasSideEffects]>;
}

// Misc.
let TargetPrefix = "x86" in {  // All intrinsics start with "llvm.x86.".
  def int_x86_sse_movmsk_ps : ClangBuiltin<"__builtin_ia32_movmskps">,
      DefaultAttrsIntrinsic<[llvm_i32_ty], [llvm_v4f32_ty], [IntrNoMem]>;
}

//===----------------------------------------------------------------------===//
// SSE2

// FP arithmetic ops
let TargetPrefix = "x86" in {  // All intrinsics start with "llvm.x86.".
  def int_x86_sse2_min_sd : ClangBuiltin<"__builtin_ia32_minsd">,
      DefaultAttrsIntrinsic<[llvm_v2f64_ty], [llvm_v2f64_ty,
                             llvm_v2f64_ty], [IntrNoMem]>;
  def int_x86_sse2_min_pd : ClangBuiltin<"__builtin_ia32_minpd">,
      DefaultAttrsIntrinsic<[llvm_v2f64_ty], [llvm_v2f64_ty,
                             llvm_v2f64_ty], [IntrNoMem]>;
  def int_x86_sse2_max_sd : ClangBuiltin<"__builtin_ia32_maxsd">,
      DefaultAttrsIntrinsic<[llvm_v2f64_ty], [llvm_v2f64_ty,
                             llvm_v2f64_ty], [IntrNoMem]>;
  def int_x86_sse2_max_pd : ClangBuiltin<"__builtin_ia32_maxpd">,
      DefaultAttrsIntrinsic<[llvm_v2f64_ty], [llvm_v2f64_ty,
                             llvm_v2f64_ty], [IntrNoMem]>;
}

// FP comparison ops
let TargetPrefix = "x86" in {  // All intrinsics start with "llvm.x86.".
  def int_x86_sse2_cmp_sd : ClangBuiltin<"__builtin_ia32_cmpsd">,
      DefaultAttrsIntrinsic<[llvm_v2f64_ty], [llvm_v2f64_ty,
                             llvm_v2f64_ty, llvm_i8_ty],
                            [IntrNoMem, ImmArg<ArgIndex<2>>]>;
  // NOTE: This comparison intrinsic is not used by clang as long as the
  //       distinction in signaling behaviour is not implemented.
  def int_x86_sse2_cmp_pd :
      DefaultAttrsIntrinsic<[llvm_v2f64_ty], [llvm_v2f64_ty,
                             llvm_v2f64_ty, llvm_i8_ty],
                            [IntrNoMem, ImmArg<ArgIndex<2>>]>;
  def int_x86_sse2_comieq_sd : ClangBuiltin<"__builtin_ia32_comisdeq">,
      DefaultAttrsIntrinsic<[llvm_i32_ty], [llvm_v2f64_ty,
                             llvm_v2f64_ty], [IntrNoMem]>;
  def int_x86_sse2_comilt_sd : ClangBuiltin<"__builtin_ia32_comisdlt">,
      DefaultAttrsIntrinsic<[llvm_i32_ty], [llvm_v2f64_ty,
                             llvm_v2f64_ty], [IntrNoMem]>;
  def int_x86_sse2_comile_sd : ClangBuiltin<"__builtin_ia32_comisdle">,
      DefaultAttrsIntrinsic<[llvm_i32_ty], [llvm_v2f64_ty,
                             llvm_v2f64_ty], [IntrNoMem]>;
  def int_x86_sse2_comigt_sd : ClangBuiltin<"__builtin_ia32_comisdgt">,
      DefaultAttrsIntrinsic<[llvm_i32_ty], [llvm_v2f64_ty,
                             llvm_v2f64_ty], [IntrNoMem]>;
  def int_x86_sse2_comige_sd : ClangBuiltin<"__builtin_ia32_comisdge">,
      DefaultAttrsIntrinsic<[llvm_i32_ty], [llvm_v2f64_ty,
                             llvm_v2f64_ty], [IntrNoMem]>;
  def int_x86_sse2_comineq_sd : ClangBuiltin<"__builtin_ia32_comisdneq">,
      DefaultAttrsIntrinsic<[llvm_i32_ty], [llvm_v2f64_ty,
                             llvm_v2f64_ty], [IntrNoMem]>;
  def int_x86_sse2_ucomieq_sd : ClangBuiltin<"__builtin_ia32_ucomisdeq">,
      DefaultAttrsIntrinsic<[llvm_i32_ty], [llvm_v2f64_ty,
                             llvm_v2f64_ty], [IntrNoMem]>;
  def int_x86_sse2_ucomilt_sd : ClangBuiltin<"__builtin_ia32_ucomisdlt">,
      DefaultAttrsIntrinsic<[llvm_i32_ty], [llvm_v2f64_ty,
                             llvm_v2f64_ty], [IntrNoMem]>;
  def int_x86_sse2_ucomile_sd : ClangBuiltin<"__builtin_ia32_ucomisdle">,
      DefaultAttrsIntrinsic<[llvm_i32_ty], [llvm_v2f64_ty,
                             llvm_v2f64_ty], [IntrNoMem]>;
  def int_x86_sse2_ucomigt_sd : ClangBuiltin<"__builtin_ia32_ucomisdgt">,
      DefaultAttrsIntrinsic<[llvm_i32_ty], [llvm_v2f64_ty,
                             llvm_v2f64_ty], [IntrNoMem]>;
  def int_x86_sse2_ucomige_sd : ClangBuiltin<"__builtin_ia32_ucomisdge">,
      DefaultAttrsIntrinsic<[llvm_i32_ty], [llvm_v2f64_ty,
                             llvm_v2f64_ty], [IntrNoMem]>;
  def int_x86_sse2_ucomineq_sd : ClangBuiltin<"__builtin_ia32_ucomisdneq">,
      DefaultAttrsIntrinsic<[llvm_i32_ty], [llvm_v2f64_ty,
                             llvm_v2f64_ty], [IntrNoMem]>;
}

// Integer arithmetic ops.
let TargetPrefix = "x86" in {  // All intrinsics start with "llvm.x86.".
  def int_x86_sse2_pmulhu_w : ClangBuiltin<"__builtin_ia32_pmulhuw128">,
      DefaultAttrsIntrinsic<[llvm_v8i16_ty], [llvm_v8i16_ty,
                             llvm_v8i16_ty], [IntrNoMem, Commutative]>;
  def int_x86_sse2_pmulh_w : ClangBuiltin<"__builtin_ia32_pmulhw128">,
      DefaultAttrsIntrinsic<[llvm_v8i16_ty], [llvm_v8i16_ty,
                             llvm_v8i16_ty], [IntrNoMem, Commutative]>;
  def int_x86_sse2_pmadd_wd : ClangBuiltin<"__builtin_ia32_pmaddwd128">,
      DefaultAttrsIntrinsic<[llvm_v4i32_ty], [llvm_v8i16_ty,
                             llvm_v8i16_ty], [IntrNoMem, Commutative]>;
  def int_x86_sse2_pavg_b : ClangBuiltin<"__builtin_ia32_pavgb128">,
      DefaultAttrsIntrinsic<[llvm_v16i8_ty], [llvm_v16i8_ty,
                             llvm_v16i8_ty], [IntrNoMem, Commutative]>;
  def int_x86_sse2_pavg_w : ClangBuiltin<"__builtin_ia32_pavgw128">,
      DefaultAttrsIntrinsic<[llvm_v8i16_ty], [llvm_v8i16_ty,
                             llvm_v8i16_ty], [IntrNoMem, Commutative]>;
  def int_x86_sse2_psad_bw : ClangBuiltin<"__builtin_ia32_psadbw128">,
      DefaultAttrsIntrinsic<[llvm_v2i64_ty], [llvm_v16i8_ty,
                             llvm_v16i8_ty], [IntrNoMem, Commutative]>;
}

// Integer shift ops.
let TargetPrefix = "x86" in {  // All intrinsics start with "llvm.x86.".
  def int_x86_sse2_psll_w : ClangBuiltin<"__builtin_ia32_psllw128">,
      DefaultAttrsIntrinsic<[llvm_v8i16_ty], [llvm_v8i16_ty,
                             llvm_v8i16_ty], [IntrNoMem]>;
  def int_x86_sse2_psll_d : ClangBuiltin<"__builtin_ia32_pslld128">,
      DefaultAttrsIntrinsic<[llvm_v4i32_ty], [llvm_v4i32_ty,
                             llvm_v4i32_ty], [IntrNoMem]>;
  def int_x86_sse2_psll_q : ClangBuiltin<"__builtin_ia32_psllq128">,
      DefaultAttrsIntrinsic<[llvm_v2i64_ty], [llvm_v2i64_ty,
                             llvm_v2i64_ty], [IntrNoMem]>;
  def int_x86_sse2_psrl_w : ClangBuiltin<"__builtin_ia32_psrlw128">,
      DefaultAttrsIntrinsic<[llvm_v8i16_ty], [llvm_v8i16_ty,
                             llvm_v8i16_ty], [IntrNoMem]>;
  def int_x86_sse2_psrl_d : ClangBuiltin<"__builtin_ia32_psrld128">,
      DefaultAttrsIntrinsic<[llvm_v4i32_ty], [llvm_v4i32_ty,
                             llvm_v4i32_ty], [IntrNoMem]>;
  def int_x86_sse2_psrl_q : ClangBuiltin<"__builtin_ia32_psrlq128">,
      DefaultAttrsIntrinsic<[llvm_v2i64_ty], [llvm_v2i64_ty,
                             llvm_v2i64_ty], [IntrNoMem]>;
  def int_x86_sse2_psra_w : ClangBuiltin<"__builtin_ia32_psraw128">,
      DefaultAttrsIntrinsic<[llvm_v8i16_ty], [llvm_v8i16_ty,
                             llvm_v8i16_ty], [IntrNoMem]>;
  def int_x86_sse2_psra_d : ClangBuiltin<"__builtin_ia32_psrad128">,
      DefaultAttrsIntrinsic<[llvm_v4i32_ty], [llvm_v4i32_ty,
                             llvm_v4i32_ty], [IntrNoMem]>;

  // Oddly these don't require an immediate due to a gcc compatibility issue.
  def int_x86_sse2_pslli_w : ClangBuiltin<"__builtin_ia32_psllwi128">,
      DefaultAttrsIntrinsic<[llvm_v8i16_ty], [llvm_v8i16_ty,
                             llvm_i32_ty], [IntrNoMem]>;
  def int_x86_sse2_pslli_d : ClangBuiltin<"__builtin_ia32_pslldi128">,
      DefaultAttrsIntrinsic<[llvm_v4i32_ty], [llvm_v4i32_ty,
                             llvm_i32_ty], [IntrNoMem]>;
  def int_x86_sse2_pslli_q : ClangBuiltin<"__builtin_ia32_psllqi128">,
      DefaultAttrsIntrinsic<[llvm_v2i64_ty], [llvm_v2i64_ty,
                             llvm_i32_ty], [IntrNoMem]>;
  def int_x86_sse2_psrli_w : ClangBuiltin<"__builtin_ia32_psrlwi128">,
      DefaultAttrsIntrinsic<[llvm_v8i16_ty], [llvm_v8i16_ty,
                             llvm_i32_ty], [IntrNoMem]>;
  def int_x86_sse2_psrli_d : ClangBuiltin<"__builtin_ia32_psrldi128">,
      DefaultAttrsIntrinsic<[llvm_v4i32_ty], [llvm_v4i32_ty,
                             llvm_i32_ty], [IntrNoMem]>;
  def int_x86_sse2_psrli_q : ClangBuiltin<"__builtin_ia32_psrlqi128">,
      DefaultAttrsIntrinsic<[llvm_v2i64_ty], [llvm_v2i64_ty,
                             llvm_i32_ty], [IntrNoMem]>;
  def int_x86_sse2_psrai_w : ClangBuiltin<"__builtin_ia32_psrawi128">,
      DefaultAttrsIntrinsic<[llvm_v8i16_ty], [llvm_v8i16_ty,
                             llvm_i32_ty], [IntrNoMem]>;
  def int_x86_sse2_psrai_d : ClangBuiltin<"__builtin_ia32_psradi128">,
      DefaultAttrsIntrinsic<[llvm_v4i32_ty], [llvm_v4i32_ty,
                             llvm_i32_ty], [IntrNoMem]>;
}

// Conversion ops
let TargetPrefix = "x86" in {  // All intrinsics start with "llvm.x86.".
  def int_x86_sse2_cvtpd2dq : ClangBuiltin<"__builtin_ia32_cvtpd2dq">,
      DefaultAttrsIntrinsic<[llvm_v4i32_ty], [llvm_v2f64_ty], [IntrNoMem]>;
  def int_x86_sse2_cvttpd2dq : ClangBuiltin<"__builtin_ia32_cvttpd2dq">,
      DefaultAttrsIntrinsic<[llvm_v4i32_ty], [llvm_v2f64_ty], [IntrNoMem]>;
  def int_x86_sse2_cvtpd2ps : ClangBuiltin<"__builtin_ia32_cvtpd2ps">,
      DefaultAttrsIntrinsic<[llvm_v4f32_ty], [llvm_v2f64_ty], [IntrNoMem]>;
  def int_x86_sse2_cvtps2dq : ClangBuiltin<"__builtin_ia32_cvtps2dq">,
      DefaultAttrsIntrinsic<[llvm_v4i32_ty], [llvm_v4f32_ty], [IntrNoMem]>;
  def int_x86_sse2_cvttps2dq : ClangBuiltin<"__builtin_ia32_cvttps2dq">,
      DefaultAttrsIntrinsic<[llvm_v4i32_ty], [llvm_v4f32_ty], [IntrNoMem]>;
  def int_x86_sse2_cvtsd2si : ClangBuiltin<"__builtin_ia32_cvtsd2si">,
      DefaultAttrsIntrinsic<[llvm_i32_ty], [llvm_v2f64_ty], [IntrNoMem]>;
  def int_x86_sse2_cvtsd2si64 : ClangBuiltin<"__builtin_ia32_cvtsd2si64">,
      DefaultAttrsIntrinsic<[llvm_i64_ty], [llvm_v2f64_ty], [IntrNoMem]>;
  def int_x86_sse2_cvttsd2si : ClangBuiltin<"__builtin_ia32_cvttsd2si">,
      DefaultAttrsIntrinsic<[llvm_i32_ty], [llvm_v2f64_ty], [IntrNoMem]>;
  def int_x86_sse2_cvttsd2si64 : ClangBuiltin<"__builtin_ia32_cvttsd2si64">,
      DefaultAttrsIntrinsic<[llvm_i64_ty], [llvm_v2f64_ty], [IntrNoMem]>;
  def int_x86_sse2_cvtsd2ss : ClangBuiltin<"__builtin_ia32_cvtsd2ss">,
      DefaultAttrsIntrinsic<[llvm_v4f32_ty], [llvm_v4f32_ty,
                             llvm_v2f64_ty], [IntrNoMem]>;
  def int_x86_sse_cvtpd2pi :
      DefaultAttrsIntrinsic<[llvm_x86mmx_ty], [llvm_v2f64_ty], [IntrNoMem]>;
  def int_x86_sse_cvttpd2pi:
      DefaultAttrsIntrinsic<[llvm_x86mmx_ty], [llvm_v2f64_ty], [IntrNoMem]>;
  def int_x86_sse_cvtpi2pd :
      DefaultAttrsIntrinsic<[llvm_v2f64_ty], [llvm_x86mmx_ty], [IntrNoMem]>;
}

// Misc.
let TargetPrefix = "x86" in {  // All intrinsics start with "llvm.x86.".
  def int_x86_sse2_packsswb_128 : ClangBuiltin<"__builtin_ia32_packsswb128">,
      DefaultAttrsIntrinsic<[llvm_v16i8_ty], [llvm_v8i16_ty,
                             llvm_v8i16_ty], [IntrNoMem]>;
  def int_x86_sse2_packssdw_128 : ClangBuiltin<"__builtin_ia32_packssdw128">,
      DefaultAttrsIntrinsic<[llvm_v8i16_ty], [llvm_v4i32_ty,
                             llvm_v4i32_ty], [IntrNoMem]>;
  def int_x86_sse2_packuswb_128 : ClangBuiltin<"__builtin_ia32_packuswb128">,
      DefaultAttrsIntrinsic<[llvm_v16i8_ty], [llvm_v8i16_ty,
                             llvm_v8i16_ty], [IntrNoMem]>;
  def int_x86_sse2_movmsk_pd : ClangBuiltin<"__builtin_ia32_movmskpd">,
      DefaultAttrsIntrinsic<[llvm_i32_ty], [llvm_v2f64_ty], [IntrNoMem]>;
  def int_x86_sse2_pmovmskb_128 : ClangBuiltin<"__builtin_ia32_pmovmskb128">,
      DefaultAttrsIntrinsic<[llvm_i32_ty], [llvm_v16i8_ty], [IntrNoMem]>;
  def int_x86_sse2_maskmov_dqu : ClangBuiltin<"__builtin_ia32_maskmovdqu">,
              Intrinsic<[], [llvm_v16i8_ty,
                         llvm_v16i8_ty, llvm_ptr_ty], []>;
  def int_x86_sse2_clflush : ClangBuiltin<"__builtin_ia32_clflush">,
              Intrinsic<[], [llvm_ptr_ty], []>;
  def int_x86_sse2_lfence : ClangBuiltin<"__builtin_ia32_lfence">,
              Intrinsic<[], [], []>;
  def int_x86_sse2_mfence : ClangBuiltin<"__builtin_ia32_mfence">,
              Intrinsic<[], [], []>;
  def int_x86_sse2_pause : ClangBuiltin<"__builtin_ia32_pause">,
              Intrinsic<[], [], []>;
}

//===----------------------------------------------------------------------===//
// SSE3

// Addition / subtraction ops.
let TargetPrefix = "x86" in {  // All intrinsics start with "llvm.x86.".
  def int_x86_sse3_addsub_ps : ClangBuiltin<"__builtin_ia32_addsubps">,
      DefaultAttrsIntrinsic<[llvm_v4f32_ty], [llvm_v4f32_ty,
                             llvm_v4f32_ty], [IntrNoMem]>;
  def int_x86_sse3_addsub_pd : ClangBuiltin<"__builtin_ia32_addsubpd">,
      DefaultAttrsIntrinsic<[llvm_v2f64_ty], [llvm_v2f64_ty,
                             llvm_v2f64_ty], [IntrNoMem]>;
}

// Horizontal ops.
let TargetPrefix = "x86" in {  // All intrinsics start with "llvm.x86.".
  def int_x86_sse3_hadd_ps : ClangBuiltin<"__builtin_ia32_haddps">,
      DefaultAttrsIntrinsic<[llvm_v4f32_ty], [llvm_v4f32_ty,
                             llvm_v4f32_ty], [IntrNoMem]>;
  def int_x86_sse3_hadd_pd : ClangBuiltin<"__builtin_ia32_haddpd">,
      DefaultAttrsIntrinsic<[llvm_v2f64_ty], [llvm_v2f64_ty,
                             llvm_v2f64_ty], [IntrNoMem]>;
  def int_x86_sse3_hsub_ps : ClangBuiltin<"__builtin_ia32_hsubps">,
      DefaultAttrsIntrinsic<[llvm_v4f32_ty], [llvm_v4f32_ty,
                             llvm_v4f32_ty], [IntrNoMem]>;
  def int_x86_sse3_hsub_pd : ClangBuiltin<"__builtin_ia32_hsubpd">,
      DefaultAttrsIntrinsic<[llvm_v2f64_ty], [llvm_v2f64_ty,
                             llvm_v2f64_ty], [IntrNoMem]>;
}

// Specialized unaligned load.
let TargetPrefix = "x86" in {  // All intrinsics start with "llvm.x86.".
  def int_x86_sse3_ldu_dq : ClangBuiltin<"__builtin_ia32_lddqu">,
      DefaultAttrsIntrinsic<[llvm_v16i8_ty], [llvm_ptr_ty], [IntrReadMem]>;
}

// Thread synchronization ops.
let TargetPrefix = "x86" in {  // All intrinsics start with "llvm.x86.".
  def int_x86_sse3_monitor : ClangBuiltin<"__builtin_ia32_monitor">,
              Intrinsic<[], [llvm_ptr_ty,
                         llvm_i32_ty, llvm_i32_ty], []>;
  def int_x86_sse3_mwait : ClangBuiltin<"__builtin_ia32_mwait">,
              Intrinsic<[], [llvm_i32_ty,
                         llvm_i32_ty], []>;
}

//===----------------------------------------------------------------------===//
// SSSE3

// Horizontal arithmetic ops
let TargetPrefix = "x86" in {  // All intrinsics start with "llvm.x86.".
  def int_x86_ssse3_phadd_w         :
      DefaultAttrsIntrinsic<[llvm_x86mmx_ty], [llvm_x86mmx_ty,
                             llvm_x86mmx_ty], [IntrNoMem]>;
  def int_x86_ssse3_phadd_w_128     : ClangBuiltin<"__builtin_ia32_phaddw128">,
      DefaultAttrsIntrinsic<[llvm_v8i16_ty], [llvm_v8i16_ty,
                             llvm_v8i16_ty], [IntrNoMem]>;

  def int_x86_ssse3_phadd_d         :
      DefaultAttrsIntrinsic<[llvm_x86mmx_ty], [llvm_x86mmx_ty,
                             llvm_x86mmx_ty], [IntrNoMem]>;
  def int_x86_ssse3_phadd_d_128     : ClangBuiltin<"__builtin_ia32_phaddd128">,
      DefaultAttrsIntrinsic<[llvm_v4i32_ty], [llvm_v4i32_ty,
                             llvm_v4i32_ty], [IntrNoMem]>;

  def int_x86_ssse3_phadd_sw        :
      DefaultAttrsIntrinsic<[llvm_x86mmx_ty], [llvm_x86mmx_ty,
                             llvm_x86mmx_ty], [IntrNoMem]>;
  def int_x86_ssse3_phadd_sw_128    : ClangBuiltin<"__builtin_ia32_phaddsw128">,
      DefaultAttrsIntrinsic<[llvm_v8i16_ty], [llvm_v8i16_ty,
                             llvm_v8i16_ty], [IntrNoMem]>;

  def int_x86_ssse3_phsub_w         :
      DefaultAttrsIntrinsic<[llvm_x86mmx_ty], [llvm_x86mmx_ty,
                             llvm_x86mmx_ty], [IntrNoMem]>;
  def int_x86_ssse3_phsub_w_128     : ClangBuiltin<"__builtin_ia32_phsubw128">,
      DefaultAttrsIntrinsic<[llvm_v8i16_ty], [llvm_v8i16_ty,
                             llvm_v8i16_ty], [IntrNoMem]>;

  def int_x86_ssse3_phsub_d         :
      DefaultAttrsIntrinsic<[llvm_x86mmx_ty], [llvm_x86mmx_ty,
                             llvm_x86mmx_ty], [IntrNoMem]>;
  def int_x86_ssse3_phsub_d_128     : ClangBuiltin<"__builtin_ia32_phsubd128">,
      DefaultAttrsIntrinsic<[llvm_v4i32_ty], [llvm_v4i32_ty,
                             llvm_v4i32_ty], [IntrNoMem]>;

  def int_x86_ssse3_phsub_sw        :
      DefaultAttrsIntrinsic<[llvm_x86mmx_ty], [llvm_x86mmx_ty,
                             llvm_x86mmx_ty], [IntrNoMem]>;
  def int_x86_ssse3_phsub_sw_128    : ClangBuiltin<"__builtin_ia32_phsubsw128">,
      DefaultAttrsIntrinsic<[llvm_v8i16_ty], [llvm_v8i16_ty,
                             llvm_v8i16_ty], [IntrNoMem]>;

  def int_x86_ssse3_pmadd_ub_sw     :
      DefaultAttrsIntrinsic<[llvm_x86mmx_ty], [llvm_x86mmx_ty,
                             llvm_x86mmx_ty], [IntrNoMem]>;
  def int_x86_ssse3_pmadd_ub_sw_128 : ClangBuiltin<"__builtin_ia32_pmaddubsw128">,
      DefaultAttrsIntrinsic<[llvm_v8i16_ty], [llvm_v16i8_ty,
                             llvm_v16i8_ty], [IntrNoMem]>;
}

// Packed multiply high with round and scale
let TargetPrefix = "x86" in {  // All intrinsics start with "llvm.x86.".
  def int_x86_ssse3_pmul_hr_sw      :
      DefaultAttrsIntrinsic<[llvm_x86mmx_ty], [llvm_x86mmx_ty,
                             llvm_x86mmx_ty], [IntrNoMem, Commutative]>;
  def int_x86_ssse3_pmul_hr_sw_128  : ClangBuiltin<"__builtin_ia32_pmulhrsw128">,
      DefaultAttrsIntrinsic<[llvm_v8i16_ty], [llvm_v8i16_ty,
                             llvm_v8i16_ty], [IntrNoMem, Commutative]>;
}

// Shuffle ops
let TargetPrefix = "x86" in {  // All intrinsics start with "llvm.x86.".
  def int_x86_ssse3_pshuf_b         :
      DefaultAttrsIntrinsic<[llvm_x86mmx_ty], [llvm_x86mmx_ty,
                             llvm_x86mmx_ty], [IntrNoMem]>;
  def int_x86_ssse3_pshuf_b_128     : ClangBuiltin<"__builtin_ia32_pshufb128">,
      DefaultAttrsIntrinsic<[llvm_v16i8_ty], [llvm_v16i8_ty,
                             llvm_v16i8_ty], [IntrNoMem]>;
  def int_x86_sse_pshuf_w           :
      DefaultAttrsIntrinsic<[llvm_x86mmx_ty], [llvm_x86mmx_ty, llvm_i8_ty],
                             [IntrNoMem, ImmArg<ArgIndex<1>>]>;
}

// Sign ops
let TargetPrefix = "x86" in {  // All intrinsics start with "llvm.x86.".
  def int_x86_ssse3_psign_b         :
      DefaultAttrsIntrinsic<[llvm_x86mmx_ty], [llvm_x86mmx_ty,
                             llvm_x86mmx_ty], [IntrNoMem]>;
  def int_x86_ssse3_psign_b_128     : ClangBuiltin<"__builtin_ia32_psignb128">,
      DefaultAttrsIntrinsic<[llvm_v16i8_ty], [llvm_v16i8_ty,
                             llvm_v16i8_ty], [IntrNoMem]>;

  def int_x86_ssse3_psign_w         :
      DefaultAttrsIntrinsic<[llvm_x86mmx_ty], [llvm_x86mmx_ty,
                             llvm_x86mmx_ty], [IntrNoMem]>;
  def int_x86_ssse3_psign_w_128     : ClangBuiltin<"__builtin_ia32_psignw128">,
      DefaultAttrsIntrinsic<[llvm_v8i16_ty], [llvm_v8i16_ty,
                             llvm_v8i16_ty], [IntrNoMem]>;

  def int_x86_ssse3_psign_d         :
      DefaultAttrsIntrinsic<[llvm_x86mmx_ty], [llvm_x86mmx_ty,
                             llvm_x86mmx_ty], [IntrNoMem]>;
  def int_x86_ssse3_psign_d_128     : ClangBuiltin<"__builtin_ia32_psignd128">,
      DefaultAttrsIntrinsic<[llvm_v4i32_ty], [llvm_v4i32_ty,
                             llvm_v4i32_ty], [IntrNoMem]>;
}

// Absolute value ops
let TargetPrefix = "x86" in {  // All intrinsics start with "llvm.x86.".
  def int_x86_ssse3_pabs_b     :
      DefaultAttrsIntrinsic<[llvm_x86mmx_ty], [llvm_x86mmx_ty], [IntrNoMem]>;

  def int_x86_ssse3_pabs_w     :
      DefaultAttrsIntrinsic<[llvm_x86mmx_ty], [llvm_x86mmx_ty], [IntrNoMem]>;

  def int_x86_ssse3_pabs_d     :
      DefaultAttrsIntrinsic<[llvm_x86mmx_ty], [llvm_x86mmx_ty], [IntrNoMem]>;
}

//===----------------------------------------------------------------------===//
// SSE4.1

// FP rounding ops
let TargetPrefix = "x86" in {  // All intrinsics start with "llvm.x86.".
  def int_x86_sse41_round_ss        : ClangBuiltin<"__builtin_ia32_roundss">,
      DefaultAttrsIntrinsic<[llvm_v4f32_ty], [llvm_v4f32_ty, llvm_v4f32_ty,
                             llvm_i32_ty], [IntrNoMem, ImmArg<ArgIndex<2>>]>;
  def int_x86_sse41_round_ps        : ClangBuiltin<"__builtin_ia32_roundps">,
      DefaultAttrsIntrinsic<[llvm_v4f32_ty], [llvm_v4f32_ty,
                             llvm_i32_ty], [IntrNoMem, ImmArg<ArgIndex<1>>]>;
  def int_x86_sse41_round_sd        : ClangBuiltin<"__builtin_ia32_roundsd">,
      DefaultAttrsIntrinsic<[llvm_v2f64_ty], [llvm_v2f64_ty, llvm_v2f64_ty,
                             llvm_i32_ty], [IntrNoMem, ImmArg<ArgIndex<2>>]>;
  def int_x86_sse41_round_pd        : ClangBuiltin<"__builtin_ia32_roundpd">,
      DefaultAttrsIntrinsic<[llvm_v2f64_ty], [llvm_v2f64_ty,
                             llvm_i32_ty], [IntrNoMem, ImmArg<ArgIndex<1>>]>;
}

// Vector min element
let TargetPrefix = "x86" in {  // All intrinsics start with "llvm.x86.".
  def int_x86_sse41_phminposuw     : ClangBuiltin<"__builtin_ia32_phminposuw128">,
      DefaultAttrsIntrinsic<[llvm_v8i16_ty], [llvm_v8i16_ty], [IntrNoMem]>;
}

// Advanced Encryption Standard (AES) Instructions
let TargetPrefix = "x86" in {  // All intrinsics start with "llvm.x86.".
  def int_x86_aesni_aesimc          : ClangBuiltin<"__builtin_ia32_aesimc128">,
      DefaultAttrsIntrinsic<[llvm_v2i64_ty], [llvm_v2i64_ty], [IntrNoMem]>;

  def int_x86_aesni_aesenc          : ClangBuiltin<"__builtin_ia32_aesenc128">,
      DefaultAttrsIntrinsic<[llvm_v2i64_ty], [llvm_v2i64_ty, llvm_v2i64_ty],
                            [IntrNoMem]>;
  def int_x86_aesni_aesenc_256      : ClangBuiltin<"__builtin_ia32_aesenc256">,
      DefaultAttrsIntrinsic<[llvm_v4i64_ty], [llvm_v4i64_ty, llvm_v4i64_ty],
                            [IntrNoMem]>;
  def int_x86_aesni_aesenc_512      : ClangBuiltin<"__builtin_ia32_aesenc512">,
      DefaultAttrsIntrinsic<[llvm_v8i64_ty], [llvm_v8i64_ty, llvm_v8i64_ty],
                            [IntrNoMem]>;

  def int_x86_aesni_aesenclast : ClangBuiltin<"__builtin_ia32_aesenclast128">,
      DefaultAttrsIntrinsic<[llvm_v2i64_ty], [llvm_v2i64_ty, llvm_v2i64_ty],
                            [IntrNoMem]>;
  def int_x86_aesni_aesenclast_256 :
    ClangBuiltin<"__builtin_ia32_aesenclast256">,
    DefaultAttrsIntrinsic<[llvm_v4i64_ty], [llvm_v4i64_ty, llvm_v4i64_ty],
                          [IntrNoMem]>;
  def int_x86_aesni_aesenclast_512 :
    ClangBuiltin<"__builtin_ia32_aesenclast512">,
    DefaultAttrsIntrinsic<[llvm_v8i64_ty], [llvm_v8i64_ty, llvm_v8i64_ty],
                          [IntrNoMem]>;

  def int_x86_aesni_aesdec          : ClangBuiltin<"__builtin_ia32_aesdec128">,
      DefaultAttrsIntrinsic<[llvm_v2i64_ty], [llvm_v2i64_ty, llvm_v2i64_ty],
                            [IntrNoMem]>;
  def int_x86_aesni_aesdec_256      : ClangBuiltin<"__builtin_ia32_aesdec256">,
      DefaultAttrsIntrinsic<[llvm_v4i64_ty], [llvm_v4i64_ty, llvm_v4i64_ty],
                            [IntrNoMem]>;
  def int_x86_aesni_aesdec_512      : ClangBuiltin<"__builtin_ia32_aesdec512">,
      DefaultAttrsIntrinsic<[llvm_v8i64_ty], [llvm_v8i64_ty, llvm_v8i64_ty],
                            [IntrNoMem]>;

  def int_x86_aesni_aesdeclast : ClangBuiltin<"__builtin_ia32_aesdeclast128">,
      DefaultAttrsIntrinsic<[llvm_v2i64_ty], [llvm_v2i64_ty, llvm_v2i64_ty],
                            [IntrNoMem]>;
  def int_x86_aesni_aesdeclast_256 :
    ClangBuiltin<"__builtin_ia32_aesdeclast256">,
    DefaultAttrsIntrinsic<[llvm_v4i64_ty], [llvm_v4i64_ty, llvm_v4i64_ty],
                          [IntrNoMem]>;
  def int_x86_aesni_aesdeclast_512 :
    ClangBuiltin<"__builtin_ia32_aesdeclast512">,
    DefaultAttrsIntrinsic<[llvm_v8i64_ty], [llvm_v8i64_ty, llvm_v8i64_ty],
                          [IntrNoMem]>;

  def int_x86_aesni_aeskeygenassist :
    ClangBuiltin<"__builtin_ia32_aeskeygenassist128">,
    DefaultAttrsIntrinsic<[llvm_v2i64_ty], [llvm_v2i64_ty, llvm_i8_ty],
                          [IntrNoMem, ImmArg<ArgIndex<1>>]>;
}

// PCLMUL instructions
let TargetPrefix = "x86" in { // All intrinsics start with "llvm.x86.".
  def int_x86_pclmulqdq : ClangBuiltin<"__builtin_ia32_pclmulqdq128">,
      DefaultAttrsIntrinsic<[llvm_v2i64_ty],
                            [llvm_v2i64_ty, llvm_v2i64_ty, llvm_i8_ty],
                            [IntrNoMem, ImmArg<ArgIndex<2>>]>;
  def int_x86_pclmulqdq_256 : ClangBuiltin<"__builtin_ia32_pclmulqdq256">,
          DefaultAttrsIntrinsic<[llvm_v4i64_ty],
                                [llvm_v4i64_ty, llvm_v4i64_ty, llvm_i8_ty],
                                [IntrNoMem, ImmArg<ArgIndex<2>>]>;
  def int_x86_pclmulqdq_512 : ClangBuiltin<"__builtin_ia32_pclmulqdq512">,
          DefaultAttrsIntrinsic<[llvm_v8i64_ty],
                                [llvm_v8i64_ty, llvm_v8i64_ty, llvm_i8_ty],
                                [IntrNoMem, ImmArg<ArgIndex<2>>]>;
}

// Vector pack
let TargetPrefix = "x86" in {  // All intrinsics start with "llvm.x86.".
  def int_x86_sse41_packusdw : ClangBuiltin<"__builtin_ia32_packusdw128">,
      DefaultAttrsIntrinsic<[llvm_v8i16_ty], [llvm_v4i32_ty, llvm_v4i32_ty],
                            [IntrNoMem]>;
}

// Vector insert
let TargetPrefix = "x86" in {  // All intrinsics start with "llvm.x86.".
  def int_x86_sse41_insertps       : ClangBuiltin<"__builtin_ia32_insertps128">,
      DefaultAttrsIntrinsic<[llvm_v4f32_ty],
                            [llvm_v4f32_ty, llvm_v4f32_ty, llvm_i8_ty],
                            [IntrNoMem, ImmArg<ArgIndex<2>>]>;
}

// Vector blend
let TargetPrefix = "x86" in {  // All intrinsics start with "llvm.x86.".
  def int_x86_sse41_pblendvb       : ClangBuiltin<"__builtin_ia32_pblendvb128">,
      DefaultAttrsIntrinsic<[llvm_v16i8_ty],
                            [llvm_v16i8_ty, llvm_v16i8_ty,llvm_v16i8_ty],
                            [IntrNoMem]>;
  def int_x86_sse41_blendvpd       : ClangBuiltin<"__builtin_ia32_blendvpd">,
      DefaultAttrsIntrinsic<[llvm_v2f64_ty],
                            [llvm_v2f64_ty, llvm_v2f64_ty,llvm_v2f64_ty],
                            [IntrNoMem]>;
  def int_x86_sse41_blendvps       : ClangBuiltin<"__builtin_ia32_blendvps">,
      DefaultAttrsIntrinsic<[llvm_v4f32_ty],
                            [llvm_v4f32_ty, llvm_v4f32_ty,llvm_v4f32_ty],
                            [IntrNoMem]>;
}

// Vector dot product
let TargetPrefix = "x86" in {  // All intrinsics start with "llvm.x86.".
  def int_x86_sse41_dppd            : ClangBuiltin<"__builtin_ia32_dppd">,
      DefaultAttrsIntrinsic<[llvm_v2f64_ty],
                            [llvm_v2f64_ty, llvm_v2f64_ty, llvm_i8_ty],
                            [IntrNoMem, Commutative, ImmArg<ArgIndex<2>>]>;
  def int_x86_sse41_dpps            : ClangBuiltin<"__builtin_ia32_dpps">,
      DefaultAttrsIntrinsic<[llvm_v4f32_ty],
                            [llvm_v4f32_ty, llvm_v4f32_ty, llvm_i8_ty],
                            [IntrNoMem, Commutative, ImmArg<ArgIndex<2>>]>;
}

// Vector sum of absolute differences
let TargetPrefix = "x86" in {  // All intrinsics start with "llvm.x86.".
  def int_x86_sse41_mpsadbw         : ClangBuiltin<"__builtin_ia32_mpsadbw128">,
      DefaultAttrsIntrinsic<[llvm_v8i16_ty],
                            [llvm_v16i8_ty, llvm_v16i8_ty, llvm_i8_ty],
                            [IntrNoMem, ImmArg<ArgIndex<2>>]>;
}

// Test instruction with bitwise comparison.
let TargetPrefix = "x86" in { // All intrinsics start with "llvm.x86.".
  def int_x86_sse41_ptestz          : ClangBuiltin<"__builtin_ia32_ptestz128">,
      DefaultAttrsIntrinsic<[llvm_i32_ty], [llvm_v2i64_ty, llvm_v2i64_ty],
                            [IntrNoMem]>;
  def int_x86_sse41_ptestc          : ClangBuiltin<"__builtin_ia32_ptestc128">,
      DefaultAttrsIntrinsic<[llvm_i32_ty], [llvm_v2i64_ty, llvm_v2i64_ty],
                            [IntrNoMem]>;
  def int_x86_sse41_ptestnzc        : ClangBuiltin<"__builtin_ia32_ptestnzc128">,
      DefaultAttrsIntrinsic<[llvm_i32_ty], [llvm_v2i64_ty, llvm_v2i64_ty],
                            [IntrNoMem]>;
}

//===----------------------------------------------------------------------===//
// SSE4.2

// Miscellaneous
// CRC Instruction
let TargetPrefix = "x86" in { // All intrinsics start with "llvm.x86.".
  def int_x86_sse42_crc32_32_8       : ClangBuiltin<"__builtin_ia32_crc32qi">,
      DefaultAttrsIntrinsic<[llvm_i32_ty], [llvm_i32_ty, llvm_i8_ty],
                            [IntrNoMem]>;
  def int_x86_sse42_crc32_32_16      : ClangBuiltin<"__builtin_ia32_crc32hi">,
      DefaultAttrsIntrinsic<[llvm_i32_ty], [llvm_i32_ty, llvm_i16_ty],
                            [IntrNoMem]>;
  def int_x86_sse42_crc32_32_32      : ClangBuiltin<"__builtin_ia32_crc32si">,
      DefaultAttrsIntrinsic<[llvm_i32_ty], [llvm_i32_ty, llvm_i32_ty],
                            [IntrNoMem]>;
  def int_x86_sse42_crc32_64_64      : ClangBuiltin<"__builtin_ia32_crc32di">,
      DefaultAttrsIntrinsic<[llvm_i64_ty], [llvm_i64_ty, llvm_i64_ty],
                            [IntrNoMem]>;
}

// String/text processing ops.
let TargetPrefix = "x86" in { // All intrinsics start with "llvm.x86.".
  def int_x86_sse42_pcmpistrm128  : ClangBuiltin<"__builtin_ia32_pcmpistrm128">,
    DefaultAttrsIntrinsic<[llvm_v16i8_ty],
        [llvm_v16i8_ty, llvm_v16i8_ty, llvm_i8_ty],
        [IntrNoMem, ImmArg<ArgIndex<2>>]>;
  def int_x86_sse42_pcmpistri128  : ClangBuiltin<"__builtin_ia32_pcmpistri128">,
    DefaultAttrsIntrinsic<[llvm_i32_ty],
        [llvm_v16i8_ty, llvm_v16i8_ty, llvm_i8_ty],
        [IntrNoMem, ImmArg<ArgIndex<2>>]>;
  def int_x86_sse42_pcmpistria128 : ClangBuiltin<"__builtin_ia32_pcmpistria128">,
    DefaultAttrsIntrinsic<[llvm_i32_ty],
        [llvm_v16i8_ty, llvm_v16i8_ty, llvm_i8_ty],
        [IntrNoMem, ImmArg<ArgIndex<2>>]>;
  def int_x86_sse42_pcmpistric128 : ClangBuiltin<"__builtin_ia32_pcmpistric128">,
    DefaultAttrsIntrinsic<[llvm_i32_ty],
        [llvm_v16i8_ty, llvm_v16i8_ty, llvm_i8_ty],
        [IntrNoMem, ImmArg<ArgIndex<2>>]>;
  def int_x86_sse42_pcmpistrio128 : ClangBuiltin<"__builtin_ia32_pcmpistrio128">,
    DefaultAttrsIntrinsic<[llvm_i32_ty],
        [llvm_v16i8_ty, llvm_v16i8_ty, llvm_i8_ty],
        [IntrNoMem, ImmArg<ArgIndex<2>>]>;
  def int_x86_sse42_pcmpistris128 : ClangBuiltin<"__builtin_ia32_pcmpistris128">,
    DefaultAttrsIntrinsic<[llvm_i32_ty],
        [llvm_v16i8_ty, llvm_v16i8_ty, llvm_i8_ty],
        [IntrNoMem, ImmArg<ArgIndex<2>>]>;
  def int_x86_sse42_pcmpistriz128 : ClangBuiltin<"__builtin_ia32_pcmpistriz128">,
    DefaultAttrsIntrinsic<[llvm_i32_ty],
        [llvm_v16i8_ty, llvm_v16i8_ty, llvm_i8_ty],
        [IntrNoMem, ImmArg<ArgIndex<2>>]>;
  def int_x86_sse42_pcmpestrm128  : ClangBuiltin<"__builtin_ia32_pcmpestrm128">,
    DefaultAttrsIntrinsic<[llvm_v16i8_ty],
        [llvm_v16i8_ty, llvm_i32_ty, llvm_v16i8_ty, llvm_i32_ty,
         llvm_i8_ty],
        [IntrNoMem, ImmArg<ArgIndex<4>>]>;
  def int_x86_sse42_pcmpestri128  : ClangBuiltin<"__builtin_ia32_pcmpestri128">,
    DefaultAttrsIntrinsic<[llvm_i32_ty],
        [llvm_v16i8_ty, llvm_i32_ty, llvm_v16i8_ty, llvm_i32_ty,
         llvm_i8_ty],
        [IntrNoMem, ImmArg<ArgIndex<4>>]>;
  def int_x86_sse42_pcmpestria128 : ClangBuiltin<"__builtin_ia32_pcmpestria128">,
    DefaultAttrsIntrinsic<[llvm_i32_ty],
        [llvm_v16i8_ty, llvm_i32_ty, llvm_v16i8_ty, llvm_i32_ty,
         llvm_i8_ty],
        [IntrNoMem, ImmArg<ArgIndex<4>>]>;
  def int_x86_sse42_pcmpestric128 : ClangBuiltin<"__builtin_ia32_pcmpestric128">,
    DefaultAttrsIntrinsic<[llvm_i32_ty],
        [llvm_v16i8_ty, llvm_i32_ty, llvm_v16i8_ty, llvm_i32_ty,
         llvm_i8_ty],
        [IntrNoMem, ImmArg<ArgIndex<4>>]>;
  def int_x86_sse42_pcmpestrio128 : ClangBuiltin<"__builtin_ia32_pcmpestrio128">,
    DefaultAttrsIntrinsic<[llvm_i32_ty],
        [llvm_v16i8_ty, llvm_i32_ty, llvm_v16i8_ty, llvm_i32_ty,
         llvm_i8_ty],
        [IntrNoMem, ImmArg<ArgIndex<4>>]>;
  def int_x86_sse42_pcmpestris128 : ClangBuiltin<"__builtin_ia32_pcmpestris128">,
    DefaultAttrsIntrinsic<[llvm_i32_ty],
        [llvm_v16i8_ty, llvm_i32_ty, llvm_v16i8_ty, llvm_i32_ty,
         llvm_i8_ty],
        [IntrNoMem, ImmArg<ArgIndex<4>>]>;
  def int_x86_sse42_pcmpestriz128 : ClangBuiltin<"__builtin_ia32_pcmpestriz128">,
    DefaultAttrsIntrinsic<[llvm_i32_ty],
        [llvm_v16i8_ty, llvm_i32_ty, llvm_v16i8_ty, llvm_i32_ty,
         llvm_i8_ty],
        [IntrNoMem, ImmArg<ArgIndex<4>>]>;
}

//===----------------------------------------------------------------------===//
// SSE4A

let TargetPrefix = "x86" in {  // All intrinsics start with "llvm.x86.".
  def int_x86_sse4a_extrqi : ClangBuiltin<"__builtin_ia32_extrqi">,
    DefaultAttrsIntrinsic<[llvm_v2i64_ty],
                          [llvm_v2i64_ty, llvm_i8_ty, llvm_i8_ty],
                          [IntrNoMem, ImmArg<ArgIndex<1>>,
                           ImmArg<ArgIndex<2>>]>;
  def int_x86_sse4a_extrq  : ClangBuiltin<"__builtin_ia32_extrq">,
    DefaultAttrsIntrinsic<[llvm_v2i64_ty], [llvm_v2i64_ty, llvm_v16i8_ty],
                          [IntrNoMem]>;

  def int_x86_sse4a_insertqi : ClangBuiltin<"__builtin_ia32_insertqi">,
    DefaultAttrsIntrinsic<[llvm_v2i64_ty], [llvm_v2i64_ty, llvm_v2i64_ty,
                                            llvm_i8_ty, llvm_i8_ty],
                          [IntrNoMem, ImmArg<ArgIndex<2>>,
                           ImmArg<ArgIndex<3>>]>;
  def int_x86_sse4a_insertq  : ClangBuiltin<"__builtin_ia32_insertq">,
    DefaultAttrsIntrinsic<[llvm_v2i64_ty], [llvm_v2i64_ty, llvm_v2i64_ty],
                          [IntrNoMem]>;
}

//===----------------------------------------------------------------------===//
// AVX

// Arithmetic ops
let TargetPrefix = "x86" in {  // All intrinsics start with "llvm.x86.".
  def int_x86_avx_addsub_pd_256 : ClangBuiltin<"__builtin_ia32_addsubpd256">,
      DefaultAttrsIntrinsic<[llvm_v4f64_ty], [llvm_v4f64_ty, llvm_v4f64_ty],
                            [IntrNoMem]>;
  def int_x86_avx_addsub_ps_256 : ClangBuiltin<"__builtin_ia32_addsubps256">,
      DefaultAttrsIntrinsic<[llvm_v8f32_ty], [llvm_v8f32_ty, llvm_v8f32_ty],
                            [IntrNoMem]>;
  def int_x86_avx_max_pd_256 : ClangBuiltin<"__builtin_ia32_maxpd256">,
      DefaultAttrsIntrinsic<[llvm_v4f64_ty], [llvm_v4f64_ty, llvm_v4f64_ty],
                            [IntrNoMem]>;
  def int_x86_avx_max_ps_256 : ClangBuiltin<"__builtin_ia32_maxps256">,
      DefaultAttrsIntrinsic<[llvm_v8f32_ty], [llvm_v8f32_ty, llvm_v8f32_ty],
                            [IntrNoMem]>;
  def int_x86_avx_min_pd_256 : ClangBuiltin<"__builtin_ia32_minpd256">,
      DefaultAttrsIntrinsic<[llvm_v4f64_ty], [llvm_v4f64_ty, llvm_v4f64_ty],
                            [IntrNoMem]>;
  def int_x86_avx_min_ps_256 : ClangBuiltin<"__builtin_ia32_minps256">,
      DefaultAttrsIntrinsic<[llvm_v8f32_ty], [llvm_v8f32_ty, llvm_v8f32_ty],
                            [IntrNoMem]>;

  def int_x86_avx_rsqrt_ps_256 : ClangBuiltin<"__builtin_ia32_rsqrtps256">,
      DefaultAttrsIntrinsic<[llvm_v8f32_ty], [llvm_v8f32_ty], [IntrNoMem]>;

  def int_x86_avx_rcp_ps_256 : ClangBuiltin<"__builtin_ia32_rcpps256">,
      DefaultAttrsIntrinsic<[llvm_v8f32_ty], [llvm_v8f32_ty], [IntrNoMem]>;

  def int_x86_avx_round_pd_256 : ClangBuiltin<"__builtin_ia32_roundpd256">,
      DefaultAttrsIntrinsic<[llvm_v4f64_ty], [llvm_v4f64_ty, llvm_i32_ty],
                            [IntrNoMem, ImmArg<ArgIndex<1>>]>;
  def int_x86_avx_round_ps_256 : ClangBuiltin<"__builtin_ia32_roundps256">,
      DefaultAttrsIntrinsic<[llvm_v8f32_ty], [llvm_v8f32_ty, llvm_i32_ty],
                            [IntrNoMem, ImmArg<ArgIndex<1>>]>;
}

// Horizontal ops
let TargetPrefix = "x86" in {  // All intrinsics start with "llvm.x86.".
  def int_x86_avx_hadd_pd_256 : ClangBuiltin<"__builtin_ia32_haddpd256">,
      DefaultAttrsIntrinsic<[llvm_v4f64_ty], [llvm_v4f64_ty, llvm_v4f64_ty],
                            [IntrNoMem]>;
  def int_x86_avx_hsub_ps_256 : ClangBuiltin<"__builtin_ia32_hsubps256">,
      DefaultAttrsIntrinsic<[llvm_v8f32_ty], [llvm_v8f32_ty, llvm_v8f32_ty],
                            [IntrNoMem]>;
  def int_x86_avx_hsub_pd_256 : ClangBuiltin<"__builtin_ia32_hsubpd256">,
      DefaultAttrsIntrinsic<[llvm_v4f64_ty], [llvm_v4f64_ty, llvm_v4f64_ty],
                            [IntrNoMem]>;
  def int_x86_avx_hadd_ps_256 : ClangBuiltin<"__builtin_ia32_haddps256">,
      DefaultAttrsIntrinsic<[llvm_v8f32_ty], [llvm_v8f32_ty, llvm_v8f32_ty],
                            [IntrNoMem]>;
}

// Vector permutation
let TargetPrefix = "x86" in {  // All intrinsics start with "llvm.x86.".
  def int_x86_avx_vpermilvar_pd : ClangBuiltin<"__builtin_ia32_vpermilvarpd">,
      DefaultAttrsIntrinsic<[llvm_v2f64_ty], [llvm_v2f64_ty, llvm_v2i64_ty],
                            [IntrNoMem]>;
  def int_x86_avx_vpermilvar_ps : ClangBuiltin<"__builtin_ia32_vpermilvarps">,
      DefaultAttrsIntrinsic<[llvm_v4f32_ty], [llvm_v4f32_ty, llvm_v4i32_ty],
                            [IntrNoMem]>;

  def int_x86_avx_vpermilvar_pd_256 :
        ClangBuiltin<"__builtin_ia32_vpermilvarpd256">,
        DefaultAttrsIntrinsic<[llvm_v4f64_ty], [llvm_v4f64_ty, llvm_v4i64_ty],
                              [IntrNoMem]>;
  def int_x86_avx_vpermilvar_ps_256 :
        ClangBuiltin<"__builtin_ia32_vpermilvarps256">,
        DefaultAttrsIntrinsic<[llvm_v8f32_ty], [llvm_v8f32_ty, llvm_v8i32_ty],
                              [IntrNoMem]>;

  def int_x86_avx512_vpermi2var_d_128 :
       ClangBuiltin<"__builtin_ia32_vpermi2vard128">,
       DefaultAttrsIntrinsic<[llvm_v4i32_ty],
                             [llvm_v4i32_ty, llvm_v4i32_ty, llvm_v4i32_ty],
                             [IntrNoMem]>;

  def int_x86_avx512_vpermi2var_d_256 :
        ClangBuiltin<"__builtin_ia32_vpermi2vard256">,
        DefaultAttrsIntrinsic<[llvm_v8i32_ty],
                              [llvm_v8i32_ty, llvm_v8i32_ty, llvm_v8i32_ty],
                              [IntrNoMem]>;

  def int_x86_avx512_vpermi2var_d_512 :
        ClangBuiltin<"__builtin_ia32_vpermi2vard512">,
        DefaultAttrsIntrinsic<[llvm_v16i32_ty],
                              [llvm_v16i32_ty, llvm_v16i32_ty, llvm_v16i32_ty],
                              [IntrNoMem]>;

  def int_x86_avx512_vpermi2var_hi_128 :
        ClangBuiltin<"__builtin_ia32_vpermi2varhi128">,
        DefaultAttrsIntrinsic<[llvm_v8i16_ty],
                              [llvm_v8i16_ty, llvm_v8i16_ty, llvm_v8i16_ty],
                              [IntrNoMem]>;

  def int_x86_avx512_vpermi2var_hi_256 :
        ClangBuiltin<"__builtin_ia32_vpermi2varhi256">,
        DefaultAttrsIntrinsic<[llvm_v16i16_ty],
                              [llvm_v16i16_ty, llvm_v16i16_ty, llvm_v16i16_ty],
                              [IntrNoMem]>;

  def int_x86_avx512_vpermi2var_hi_512 :
        ClangBuiltin<"__builtin_ia32_vpermi2varhi512">,
        DefaultAttrsIntrinsic<[llvm_v32i16_ty],
                              [llvm_v32i16_ty, llvm_v32i16_ty, llvm_v32i16_ty],
                              [IntrNoMem]>;

  def int_x86_avx512_vpermi2var_pd_128 :
        ClangBuiltin<"__builtin_ia32_vpermi2varpd128">,
        DefaultAttrsIntrinsic<[llvm_v2f64_ty],
                              [llvm_v2f64_ty, llvm_v2i64_ty, llvm_v2f64_ty],
                              [IntrNoMem]>;

  def int_x86_avx512_vpermi2var_pd_256 :
        ClangBuiltin<"__builtin_ia32_vpermi2varpd256">,
        DefaultAttrsIntrinsic<[llvm_v4f64_ty],
                              [llvm_v4f64_ty, llvm_v4i64_ty, llvm_v4f64_ty],
                              [IntrNoMem]>;

  def int_x86_avx512_vpermi2var_pd_512 :
        ClangBuiltin<"__builtin_ia32_vpermi2varpd512">,
        DefaultAttrsIntrinsic<[llvm_v8f64_ty],
                              [llvm_v8f64_ty, llvm_v8i64_ty, llvm_v8f64_ty],
                              [IntrNoMem]>;

  def int_x86_avx512_vpermi2var_ps_128 :
        ClangBuiltin<"__builtin_ia32_vpermi2varps128">,
        DefaultAttrsIntrinsic<[llvm_v4f32_ty],
                              [llvm_v4f32_ty, llvm_v4i32_ty, llvm_v4f32_ty],
                              [IntrNoMem]>;

  def int_x86_avx512_vpermi2var_ps_256 :
        ClangBuiltin<"__builtin_ia32_vpermi2varps256">,
        DefaultAttrsIntrinsic<[llvm_v8f32_ty],
                              [llvm_v8f32_ty, llvm_v8i32_ty, llvm_v8f32_ty],
                              [IntrNoMem]>;

  def int_x86_avx512_vpermi2var_ps_512 :
        ClangBuiltin<"__builtin_ia32_vpermi2varps512">,
        DefaultAttrsIntrinsic<[llvm_v16f32_ty],
                              [llvm_v16f32_ty, llvm_v16i32_ty, llvm_v16f32_ty],
                              [IntrNoMem]>;

  def int_x86_avx512_vpermi2var_q_128 :
        ClangBuiltin<"__builtin_ia32_vpermi2varq128">,
        DefaultAttrsIntrinsic<[llvm_v2i64_ty],
                              [llvm_v2i64_ty, llvm_v2i64_ty, llvm_v2i64_ty],
                              [IntrNoMem]>;

  def int_x86_avx512_vpermi2var_q_256 :
        ClangBuiltin<"__builtin_ia32_vpermi2varq256">,
        DefaultAttrsIntrinsic<[llvm_v4i64_ty],
                              [llvm_v4i64_ty, llvm_v4i64_ty, llvm_v4i64_ty],
                              [IntrNoMem]>;

  def int_x86_avx512_vpermi2var_q_512 :
        ClangBuiltin<"__builtin_ia32_vpermi2varq512">,
        DefaultAttrsIntrinsic<[llvm_v8i64_ty],
                              [llvm_v8i64_ty, llvm_v8i64_ty, llvm_v8i64_ty],
                              [IntrNoMem]>;

  def int_x86_avx512_vpermi2var_qi_128 :
        ClangBuiltin<"__builtin_ia32_vpermi2varqi128">,
        DefaultAttrsIntrinsic<[llvm_v16i8_ty],
                              [llvm_v16i8_ty, llvm_v16i8_ty, llvm_v16i8_ty],
                              [IntrNoMem]>;

  def int_x86_avx512_vpermi2var_qi_256 :
        ClangBuiltin<"__builtin_ia32_vpermi2varqi256">,
        DefaultAttrsIntrinsic<[llvm_v32i8_ty],
                              [llvm_v32i8_ty, llvm_v32i8_ty, llvm_v32i8_ty],
                              [IntrNoMem]>;

  def int_x86_avx512_vpermi2var_qi_512 :
        ClangBuiltin<"__builtin_ia32_vpermi2varqi512">,
        DefaultAttrsIntrinsic<[llvm_v64i8_ty],
                              [llvm_v64i8_ty, llvm_v64i8_ty, llvm_v64i8_ty],
                              [IntrNoMem]>;

  def int_x86_avx512_vpermilvar_pd_512 :
        ClangBuiltin<"__builtin_ia32_vpermilvarpd512">,
        DefaultAttrsIntrinsic<[llvm_v8f64_ty], [llvm_v8f64_ty, llvm_v8i64_ty],
                              [IntrNoMem]>;

  def int_x86_avx512_vpermilvar_ps_512 :
        ClangBuiltin<"__builtin_ia32_vpermilvarps512">,
        DefaultAttrsIntrinsic<[llvm_v16f32_ty],
                              [llvm_v16f32_ty, llvm_v16i32_ty], [IntrNoMem]>;

  def int_x86_avx512_pshuf_b_512 :
        ClangBuiltin<"__builtin_ia32_pshufb512">,
        DefaultAttrsIntrinsic<[llvm_v64i8_ty], [llvm_v64i8_ty, llvm_v64i8_ty],
                              [IntrNoMem]>;

}

// GFNI Instructions
let TargetPrefix = "x86" in {  // All intrinsics start with "llvm.x86.".
  def int_x86_vgf2p8affineinvqb_128 :
         ClangBuiltin<"__builtin_ia32_vgf2p8affineinvqb_v16qi">,
         DefaultAttrsIntrinsic<[llvm_v16i8_ty],
                               [llvm_v16i8_ty, llvm_v16i8_ty, llvm_i8_ty],
                               [IntrNoMem, ImmArg<ArgIndex<2>>]>;
  def int_x86_vgf2p8affineinvqb_256 :
         ClangBuiltin<"__builtin_ia32_vgf2p8affineinvqb_v32qi">,
         DefaultAttrsIntrinsic<[llvm_v32i8_ty],
                               [llvm_v32i8_ty, llvm_v32i8_ty, llvm_i8_ty],
                               [IntrNoMem, ImmArg<ArgIndex<2>>]>;
  def int_x86_vgf2p8affineinvqb_512 :
         ClangBuiltin<"__builtin_ia32_vgf2p8affineinvqb_v64qi">,
         DefaultAttrsIntrinsic<[llvm_v64i8_ty],
                               [llvm_v64i8_ty, llvm_v64i8_ty, llvm_i8_ty],
                               [IntrNoMem, ImmArg<ArgIndex<2>>]>;

  def int_x86_vgf2p8affineqb_128 :
         ClangBuiltin<"__builtin_ia32_vgf2p8affineqb_v16qi">,
         DefaultAttrsIntrinsic<[llvm_v16i8_ty],
                               [llvm_v16i8_ty, llvm_v16i8_ty, llvm_i8_ty],
                               [IntrNoMem, ImmArg<ArgIndex<2>>]>;
  def int_x86_vgf2p8affineqb_256 :
         ClangBuiltin<"__builtin_ia32_vgf2p8affineqb_v32qi">,
         DefaultAttrsIntrinsic<[llvm_v32i8_ty],
                               [llvm_v32i8_ty, llvm_v32i8_ty, llvm_i8_ty],
                               [IntrNoMem, ImmArg<ArgIndex<2>>]>;
  def int_x86_vgf2p8affineqb_512 :
         ClangBuiltin<"__builtin_ia32_vgf2p8affineqb_v64qi">,
         DefaultAttrsIntrinsic<[llvm_v64i8_ty],
                               [llvm_v64i8_ty, llvm_v64i8_ty, llvm_i8_ty],
                               [IntrNoMem, ImmArg<ArgIndex<2>>]>;

  def int_x86_vgf2p8mulb_128     :
         ClangBuiltin<"__builtin_ia32_vgf2p8mulb_v16qi">,
         DefaultAttrsIntrinsic<[llvm_v16i8_ty], [llvm_v16i8_ty, llvm_v16i8_ty],
                               [IntrNoMem]>;
  def int_x86_vgf2p8mulb_256     :
         ClangBuiltin<"__builtin_ia32_vgf2p8mulb_v32qi">,
         DefaultAttrsIntrinsic<[llvm_v32i8_ty], [llvm_v32i8_ty, llvm_v32i8_ty],
                               [IntrNoMem]>;
  def int_x86_vgf2p8mulb_512     :
         ClangBuiltin<"__builtin_ia32_vgf2p8mulb_v64qi">,
         DefaultAttrsIntrinsic<[llvm_v64i8_ty], [llvm_v64i8_ty, llvm_v64i8_ty],
                               [IntrNoMem]>;
}

// Vector blend
let TargetPrefix = "x86" in {  // All intrinsics start with "llvm.x86.".
  def int_x86_avx_blendv_pd_256 : ClangBuiltin<"__builtin_ia32_blendvpd256">,
      DefaultAttrsIntrinsic<[llvm_v4f64_ty],
                            [llvm_v4f64_ty, llvm_v4f64_ty, llvm_v4f64_ty],
                            [IntrNoMem]>;
  def int_x86_avx_blendv_ps_256 : ClangBuiltin<"__builtin_ia32_blendvps256">,
      DefaultAttrsIntrinsic<[llvm_v8f32_ty],
                            [llvm_v8f32_ty, llvm_v8f32_ty, llvm_v8f32_ty],
                            [IntrNoMem]>;
}

// Vector dot product
let TargetPrefix = "x86" in {  // All intrinsics start with "llvm.x86.".
  def int_x86_avx_dp_ps_256 : ClangBuiltin<"__builtin_ia32_dpps256">,
      DefaultAttrsIntrinsic<[llvm_v8f32_ty],
                            [llvm_v8f32_ty, llvm_v8f32_ty, llvm_i8_ty],
                            [IntrNoMem, Commutative, ImmArg<ArgIndex<2>>]>;
}

// Vector compare
let TargetPrefix = "x86" in {  // All intrinsics start with "llvm.x86.".
  def int_x86_avx_cmp_pd_256 :
      DefaultAttrsIntrinsic<[llvm_v4f64_ty],
                            [llvm_v4f64_ty, llvm_v4f64_ty, llvm_i8_ty],
                            [IntrNoMem, ImmArg<ArgIndex<2>>]>;
  def int_x86_avx_cmp_ps_256 :
      DefaultAttrsIntrinsic<[llvm_v8f32_ty],
                            [llvm_v8f32_ty, llvm_v8f32_ty, llvm_i8_ty],
                            [IntrNoMem, ImmArg<ArgIndex<2>>]>;
}

// Vector convert
let TargetPrefix = "x86" in {  // All intrinsics start with "llvm.x86.".
  def int_x86_avx_cvt_pd2_ps_256 : ClangBuiltin<"__builtin_ia32_cvtpd2ps256">,
      DefaultAttrsIntrinsic<[llvm_v4f32_ty], [llvm_v4f64_ty], [IntrNoMem]>;
  def int_x86_avx_cvt_ps2dq_256 : ClangBuiltin<"__builtin_ia32_cvtps2dq256">,
      DefaultAttrsIntrinsic<[llvm_v8i32_ty], [llvm_v8f32_ty], [IntrNoMem]>;
  def int_x86_avx_cvtt_pd2dq_256 : ClangBuiltin<"__builtin_ia32_cvttpd2dq256">,
      DefaultAttrsIntrinsic<[llvm_v4i32_ty], [llvm_v4f64_ty], [IntrNoMem]>;
  def int_x86_avx_cvt_pd2dq_256 : ClangBuiltin<"__builtin_ia32_cvtpd2dq256">,
      DefaultAttrsIntrinsic<[llvm_v4i32_ty], [llvm_v4f64_ty], [IntrNoMem]>;
  def int_x86_avx_cvtt_ps2dq_256 : ClangBuiltin<"__builtin_ia32_cvttps2dq256">,
      DefaultAttrsIntrinsic<[llvm_v8i32_ty], [llvm_v8f32_ty], [IntrNoMem]>;
}

// Vector bit test
let TargetPrefix = "x86" in {  // All intrinsics start with "llvm.x86.".
  def int_x86_avx_vtestz_pd : ClangBuiltin<"__builtin_ia32_vtestzpd">,
      DefaultAttrsIntrinsic<[llvm_i32_ty], [llvm_v2f64_ty, llvm_v2f64_ty],
                            [IntrNoMem]>;
  def int_x86_avx_vtestc_pd : ClangBuiltin<"__builtin_ia32_vtestcpd">,
      DefaultAttrsIntrinsic<[llvm_i32_ty], [llvm_v2f64_ty, llvm_v2f64_ty],
                            [IntrNoMem]>;
  def int_x86_avx_vtestnzc_pd : ClangBuiltin<"__builtin_ia32_vtestnzcpd">,
      DefaultAttrsIntrinsic<[llvm_i32_ty], [llvm_v2f64_ty, llvm_v2f64_ty],
                            [IntrNoMem]>;
  def int_x86_avx_vtestz_ps : ClangBuiltin<"__builtin_ia32_vtestzps">,
      DefaultAttrsIntrinsic<[llvm_i32_ty], [llvm_v4f32_ty, llvm_v4f32_ty],
                            [IntrNoMem]>;
  def int_x86_avx_vtestc_ps : ClangBuiltin<"__builtin_ia32_vtestcps">,
      DefaultAttrsIntrinsic<[llvm_i32_ty], [llvm_v4f32_ty, llvm_v4f32_ty],
                            [IntrNoMem]>;
  def int_x86_avx_vtestnzc_ps : ClangBuiltin<"__builtin_ia32_vtestnzcps">,
      DefaultAttrsIntrinsic<[llvm_i32_ty], [llvm_v4f32_ty, llvm_v4f32_ty],
                            [IntrNoMem]>;
  def int_x86_avx_vtestz_pd_256 : ClangBuiltin<"__builtin_ia32_vtestzpd256">,
      DefaultAttrsIntrinsic<[llvm_i32_ty], [llvm_v4f64_ty, llvm_v4f64_ty],
                            [IntrNoMem]>;
  def int_x86_avx_vtestc_pd_256 : ClangBuiltin<"__builtin_ia32_vtestcpd256">,
      DefaultAttrsIntrinsic<[llvm_i32_ty], [llvm_v4f64_ty, llvm_v4f64_ty],
                            [IntrNoMem]>;
  def int_x86_avx_vtestnzc_pd_256 : ClangBuiltin<"__builtin_ia32_vtestnzcpd256">,
      DefaultAttrsIntrinsic<[llvm_i32_ty], [llvm_v4f64_ty, llvm_v4f64_ty],
                            [IntrNoMem]>;
  def int_x86_avx_vtestz_ps_256 : ClangBuiltin<"__builtin_ia32_vtestzps256">,
      DefaultAttrsIntrinsic<[llvm_i32_ty], [llvm_v8f32_ty, llvm_v8f32_ty],
                            [IntrNoMem]>;
  def int_x86_avx_vtestc_ps_256 : ClangBuiltin<"__builtin_ia32_vtestcps256">,
      DefaultAttrsIntrinsic<[llvm_i32_ty], [llvm_v8f32_ty, llvm_v8f32_ty],
                            [IntrNoMem]>;
  def int_x86_avx_vtestnzc_ps_256 : ClangBuiltin<"__builtin_ia32_vtestnzcps256">,
      DefaultAttrsIntrinsic<[llvm_i32_ty], [llvm_v8f32_ty, llvm_v8f32_ty],
                            [IntrNoMem]>;
  def int_x86_avx_ptestz_256 : ClangBuiltin<"__builtin_ia32_ptestz256">,
      DefaultAttrsIntrinsic<[llvm_i32_ty], [llvm_v4i64_ty, llvm_v4i64_ty],
                            [IntrNoMem]>;
  def int_x86_avx_ptestc_256 : ClangBuiltin<"__builtin_ia32_ptestc256">,
      DefaultAttrsIntrinsic<[llvm_i32_ty], [llvm_v4i64_ty, llvm_v4i64_ty],
                            [IntrNoMem]>;
  def int_x86_avx_ptestnzc_256 : ClangBuiltin<"__builtin_ia32_ptestnzc256">,
      DefaultAttrsIntrinsic<[llvm_i32_ty], [llvm_v4i64_ty, llvm_v4i64_ty],
                            [IntrNoMem]>;

  def int_x86_avx512_fpclass_pd_128 :
      DefaultAttrsIntrinsic<[llvm_v2i1_ty], [llvm_v2f64_ty, llvm_i32_ty],
                            [IntrNoMem, ImmArg<ArgIndex<1>>]>;
  def int_x86_avx512_fpclass_pd_256 :
      DefaultAttrsIntrinsic<[llvm_v4i1_ty], [llvm_v4f64_ty, llvm_i32_ty],
                            [IntrNoMem, ImmArg<ArgIndex<1>>]>;
  def int_x86_avx512_fpclass_pd_512 :
      DefaultAttrsIntrinsic<[llvm_v8i1_ty], [llvm_v8f64_ty, llvm_i32_ty],
                            [IntrNoMem, ImmArg<ArgIndex<1>>]>;
  def int_x86_avx512_fpclass_ps_128 :
      DefaultAttrsIntrinsic<[llvm_v4i1_ty], [llvm_v4f32_ty, llvm_i32_ty],
                            [IntrNoMem, ImmArg<ArgIndex<1>>]>;
  def int_x86_avx512_fpclass_ps_256 :
      DefaultAttrsIntrinsic<[llvm_v8i1_ty], [llvm_v8f32_ty, llvm_i32_ty],
                            [IntrNoMem, ImmArg<ArgIndex<1>>]>;
  def int_x86_avx512_fpclass_ps_512 :
      DefaultAttrsIntrinsic<[llvm_v16i1_ty], [llvm_v16f32_ty, llvm_i32_ty],
                            [IntrNoMem, ImmArg<ArgIndex<1>>]>;
  def int_x86_avx512_mask_fpclass_sd :
      ClangBuiltin<"__builtin_ia32_fpclasssd_mask">,
      DefaultAttrsIntrinsic<[llvm_i8_ty],
                            [llvm_v2f64_ty, llvm_i32_ty, llvm_i8_ty],
                            [IntrNoMem, ImmArg<ArgIndex<1>>]>;
  def int_x86_avx512_mask_fpclass_ss :
      ClangBuiltin<"__builtin_ia32_fpclassss_mask">,
      DefaultAttrsIntrinsic<[llvm_i8_ty],
                            [llvm_v4f32_ty, llvm_i32_ty, llvm_i8_ty],
                            [IntrNoMem, ImmArg<ArgIndex<1>>]>;
}

// Vector extract sign mask
let TargetPrefix = "x86" in {  // All intrinsics start with "llvm.x86.".
  def int_x86_avx_movmsk_pd_256 : ClangBuiltin<"__builtin_ia32_movmskpd256">,
      DefaultAttrsIntrinsic<[llvm_i32_ty], [llvm_v4f64_ty], [IntrNoMem]>;
  def int_x86_avx_movmsk_ps_256 : ClangBuiltin<"__builtin_ia32_movmskps256">,
      DefaultAttrsIntrinsic<[llvm_i32_ty], [llvm_v8f32_ty], [IntrNoMem]>;
}

// Vector zero
let TargetPrefix = "x86" in {  // All intrinsics start with "llvm.x86.".
  def int_x86_avx_vzeroall : ClangBuiltin<"__builtin_ia32_vzeroall">,
        Intrinsic<[], [], [IntrNoMem, IntrHasSideEffects]>;
  def int_x86_avx_vzeroupper : ClangBuiltin<"__builtin_ia32_vzeroupper">,
        Intrinsic<[], [], [IntrNoMem, IntrHasSideEffects]>;
}

// SIMD load ops
let TargetPrefix = "x86" in {  // All intrinsics start with "llvm.x86.".
  def int_x86_avx_ldu_dq_256 : ClangBuiltin<"__builtin_ia32_lddqu256">,
      DefaultAttrsIntrinsic<[llvm_v32i8_ty], [llvm_ptr_ty], [IntrReadMem]>;
}

// Conditional load ops
let TargetPrefix = "x86" in {  // All intrinsics start with "llvm.x86.".
  def int_x86_avx_maskload_pd : ClangBuiltin<"__builtin_ia32_maskloadpd">,
      DefaultAttrsIntrinsic<[llvm_v2f64_ty], [llvm_ptr_ty, llvm_v2i64_ty],
                            [IntrReadMem, IntrArgMemOnly]>;
  def int_x86_avx_maskload_ps : ClangBuiltin<"__builtin_ia32_maskloadps">,
      DefaultAttrsIntrinsic<[llvm_v4f32_ty], [llvm_ptr_ty, llvm_v4i32_ty],
                            [IntrReadMem, IntrArgMemOnly]>;
  def int_x86_avx_maskload_pd_256 : ClangBuiltin<"__builtin_ia32_maskloadpd256">,
      DefaultAttrsIntrinsic<[llvm_v4f64_ty], [llvm_ptr_ty, llvm_v4i64_ty],
                            [IntrReadMem, IntrArgMemOnly]>;
  def int_x86_avx_maskload_ps_256 : ClangBuiltin<"__builtin_ia32_maskloadps256">,
      DefaultAttrsIntrinsic<[llvm_v8f32_ty], [llvm_ptr_ty, llvm_v8i32_ty],
                            [IntrReadMem, IntrArgMemOnly]>;
}

// Conditional store ops
let TargetPrefix = "x86" in {  // All intrinsics start with "llvm.x86.".
  def int_x86_avx_maskstore_pd : ClangBuiltin<"__builtin_ia32_maskstorepd">,
        Intrinsic<[], [llvm_ptr_ty,
                  llvm_v2i64_ty, llvm_v2f64_ty], [IntrArgMemOnly]>;
  def int_x86_avx_maskstore_ps : ClangBuiltin<"__builtin_ia32_maskstoreps">,
        Intrinsic<[], [llvm_ptr_ty,
                  llvm_v4i32_ty, llvm_v4f32_ty], [IntrArgMemOnly]>;
  def int_x86_avx_maskstore_pd_256 :
        ClangBuiltin<"__builtin_ia32_maskstorepd256">,
        Intrinsic<[], [llvm_ptr_ty,
                  llvm_v4i64_ty, llvm_v4f64_ty], [IntrArgMemOnly]>;
  def int_x86_avx_maskstore_ps_256 :
        ClangBuiltin<"__builtin_ia32_maskstoreps256">,
        Intrinsic<[], [llvm_ptr_ty,
                  llvm_v8i32_ty, llvm_v8f32_ty], [IntrArgMemOnly]>;
}

// BITALG bits shuffle
let TargetPrefix = "x86" in {  // All intrinsics start with "llvm.x86.".
  def int_x86_avx512_vpshufbitqmb_128 :
    DefaultAttrsIntrinsic<[llvm_v16i1_ty], [llvm_v16i8_ty, llvm_v16i8_ty],
                          [IntrNoMem]>;
  def int_x86_avx512_vpshufbitqmb_256 :
    DefaultAttrsIntrinsic<[llvm_v32i1_ty], [llvm_v32i8_ty, llvm_v32i8_ty],
                          [IntrNoMem]>;
  def int_x86_avx512_vpshufbitqmb_512 :
    DefaultAttrsIntrinsic<[llvm_v64i1_ty], [llvm_v64i8_ty, llvm_v64i8_ty],
                          [IntrNoMem]>;
}

//===----------------------------------------------------------------------===//
// AVX2

// Integer arithmetic ops.
let TargetPrefix = "x86" in {  // All intrinsics start with "llvm.x86.".
  def int_x86_avx2_pmulhu_w : ClangBuiltin<"__builtin_ia32_pmulhuw256">,
      DefaultAttrsIntrinsic<[llvm_v16i16_ty], [llvm_v16i16_ty,
                             llvm_v16i16_ty], [IntrNoMem, Commutative]>;
  def int_x86_avx2_pmulh_w : ClangBuiltin<"__builtin_ia32_pmulhw256">,
      DefaultAttrsIntrinsic<[llvm_v16i16_ty], [llvm_v16i16_ty,
                             llvm_v16i16_ty], [IntrNoMem, Commutative]>;
  def int_x86_avx2_pmadd_wd : ClangBuiltin<"__builtin_ia32_pmaddwd256">,
      DefaultAttrsIntrinsic<[llvm_v8i32_ty], [llvm_v16i16_ty,
                             llvm_v16i16_ty], [IntrNoMem, Commutative]>;
  def int_x86_avx2_pavg_b : ClangBuiltin<"__builtin_ia32_pavgb256">,
      DefaultAttrsIntrinsic<[llvm_v32i8_ty], [llvm_v32i8_ty,
                             llvm_v32i8_ty], [IntrNoMem, Commutative]>;
  def int_x86_avx2_pavg_w : ClangBuiltin<"__builtin_ia32_pavgw256">,
      DefaultAttrsIntrinsic<[llvm_v16i16_ty], [llvm_v16i16_ty,
                             llvm_v16i16_ty], [IntrNoMem, Commutative]>;
  def int_x86_avx2_psad_bw : ClangBuiltin<"__builtin_ia32_psadbw256">,
      DefaultAttrsIntrinsic<[llvm_v4i64_ty], [llvm_v32i8_ty,
                             llvm_v32i8_ty], [IntrNoMem, Commutative]>;
}

// Integer shift ops.
let TargetPrefix = "x86" in {  // All intrinsics start with "llvm.x86.".
  def int_x86_avx2_psll_w : ClangBuiltin<"__builtin_ia32_psllw256">,
      DefaultAttrsIntrinsic<[llvm_v16i16_ty], [llvm_v16i16_ty,
                             llvm_v8i16_ty], [IntrNoMem]>;
  def int_x86_avx2_psll_d : ClangBuiltin<"__builtin_ia32_pslld256">,
      DefaultAttrsIntrinsic<[llvm_v8i32_ty], [llvm_v8i32_ty,
                             llvm_v4i32_ty], [IntrNoMem]>;
  def int_x86_avx2_psll_q : ClangBuiltin<"__builtin_ia32_psllq256">,
      DefaultAttrsIntrinsic<[llvm_v4i64_ty], [llvm_v4i64_ty,
                             llvm_v2i64_ty], [IntrNoMem]>;
  def int_x86_avx2_psrl_w : ClangBuiltin<"__builtin_ia32_psrlw256">,
      DefaultAttrsIntrinsic<[llvm_v16i16_ty], [llvm_v16i16_ty,
                             llvm_v8i16_ty], [IntrNoMem]>;
  def int_x86_avx2_psrl_d : ClangBuiltin<"__builtin_ia32_psrld256">,
      DefaultAttrsIntrinsic<[llvm_v8i32_ty], [llvm_v8i32_ty,
                             llvm_v4i32_ty], [IntrNoMem]>;
  def int_x86_avx2_psrl_q : ClangBuiltin<"__builtin_ia32_psrlq256">,
      DefaultAttrsIntrinsic<[llvm_v4i64_ty], [llvm_v4i64_ty,
                             llvm_v2i64_ty], [IntrNoMem]>;
  def int_x86_avx2_psra_w : ClangBuiltin<"__builtin_ia32_psraw256">,
      DefaultAttrsIntrinsic<[llvm_v16i16_ty], [llvm_v16i16_ty,
                             llvm_v8i16_ty], [IntrNoMem]>;
  def int_x86_avx2_psra_d : ClangBuiltin<"__builtin_ia32_psrad256">,
      DefaultAttrsIntrinsic<[llvm_v8i32_ty], [llvm_v8i32_ty,
                             llvm_v4i32_ty], [IntrNoMem]>;

  // Oddly these don't require an immediate due to a gcc compatibility issue.
  def int_x86_avx2_pslli_w : ClangBuiltin<"__builtin_ia32_psllwi256">,
      DefaultAttrsIntrinsic<[llvm_v16i16_ty], [llvm_v16i16_ty,
                             llvm_i32_ty], [IntrNoMem]>;
  def int_x86_avx2_pslli_d : ClangBuiltin<"__builtin_ia32_pslldi256">,
      DefaultAttrsIntrinsic<[llvm_v8i32_ty], [llvm_v8i32_ty,
                             llvm_i32_ty], [IntrNoMem]>;
  def int_x86_avx2_pslli_q : ClangBuiltin<"__builtin_ia32_psllqi256">,
      DefaultAttrsIntrinsic<[llvm_v4i64_ty], [llvm_v4i64_ty,
                             llvm_i32_ty], [IntrNoMem]>;
  def int_x86_avx2_psrli_w : ClangBuiltin<"__builtin_ia32_psrlwi256">,
      DefaultAttrsIntrinsic<[llvm_v16i16_ty], [llvm_v16i16_ty,
                             llvm_i32_ty], [IntrNoMem]>;
  def int_x86_avx2_psrli_d : ClangBuiltin<"__builtin_ia32_psrldi256">,
      DefaultAttrsIntrinsic<[llvm_v8i32_ty], [llvm_v8i32_ty,
                             llvm_i32_ty], [IntrNoMem]>;
  def int_x86_avx2_psrli_q : ClangBuiltin<"__builtin_ia32_psrlqi256">,
      DefaultAttrsIntrinsic<[llvm_v4i64_ty], [llvm_v4i64_ty,
                             llvm_i32_ty], [IntrNoMem]>;
  def int_x86_avx2_psrai_w : ClangBuiltin<"__builtin_ia32_psrawi256">,
      DefaultAttrsIntrinsic<[llvm_v16i16_ty], [llvm_v16i16_ty,
                             llvm_i32_ty], [IntrNoMem]>;
  def int_x86_avx2_psrai_d : ClangBuiltin<"__builtin_ia32_psradi256">,
      DefaultAttrsIntrinsic<[llvm_v8i32_ty], [llvm_v8i32_ty,
                             llvm_i32_ty], [IntrNoMem]>;

  def int_x86_avx512_psra_q_128 : ClangBuiltin<"__builtin_ia32_psraq128">,
      DefaultAttrsIntrinsic<[llvm_v2i64_ty], [llvm_v2i64_ty,
                             llvm_v2i64_ty], [IntrNoMem]>;
  def int_x86_avx512_psra_q_256 : ClangBuiltin<"__builtin_ia32_psraq256">,
      DefaultAttrsIntrinsic<[llvm_v4i64_ty], [llvm_v4i64_ty,
                             llvm_v2i64_ty], [IntrNoMem]>;

  // Oddly these don't require an immediate due to a gcc compatibility issue.
  def int_x86_avx512_psrai_q_128 : ClangBuiltin<"__builtin_ia32_psraqi128">,
      DefaultAttrsIntrinsic<[llvm_v2i64_ty], [llvm_v2i64_ty,
                             llvm_i32_ty], [IntrNoMem]>;
  def int_x86_avx512_psrai_q_256 : ClangBuiltin<"__builtin_ia32_psraqi256">,
      DefaultAttrsIntrinsic<[llvm_v4i64_ty], [llvm_v4i64_ty,
                             llvm_i32_ty], [IntrNoMem]>;

  def int_x86_avx512_psll_w_512 : ClangBuiltin<"__builtin_ia32_psllw512">,
      DefaultAttrsIntrinsic<[llvm_v32i16_ty], [llvm_v32i16_ty,
                             llvm_v8i16_ty], [IntrNoMem]>;
  def int_x86_avx512_psll_d_512 : ClangBuiltin<"__builtin_ia32_pslld512">,
      DefaultAttrsIntrinsic<[llvm_v16i32_ty], [llvm_v16i32_ty,
                             llvm_v4i32_ty], [IntrNoMem]>;
  def int_x86_avx512_psll_q_512 : ClangBuiltin<"__builtin_ia32_psllq512">,
      DefaultAttrsIntrinsic<[llvm_v8i64_ty], [llvm_v8i64_ty,
                             llvm_v2i64_ty], [IntrNoMem]>;
  def int_x86_avx512_psrl_w_512 : ClangBuiltin<"__builtin_ia32_psrlw512">,
      DefaultAttrsIntrinsic<[llvm_v32i16_ty], [llvm_v32i16_ty,
                             llvm_v8i16_ty], [IntrNoMem]>;
  def int_x86_avx512_psrl_d_512 : ClangBuiltin<"__builtin_ia32_psrld512">,
      DefaultAttrsIntrinsic<[llvm_v16i32_ty], [llvm_v16i32_ty,
                             llvm_v4i32_ty], [IntrNoMem]>;
  def int_x86_avx512_psrl_q_512 : ClangBuiltin<"__builtin_ia32_psrlq512">,
      DefaultAttrsIntrinsic<[llvm_v8i64_ty], [llvm_v8i64_ty,
                             llvm_v2i64_ty], [IntrNoMem]>;
  def int_x86_avx512_psra_w_512 : ClangBuiltin<"__builtin_ia32_psraw512">,
      DefaultAttrsIntrinsic<[llvm_v32i16_ty], [llvm_v32i16_ty,
                             llvm_v8i16_ty], [IntrNoMem]>;
  def int_x86_avx512_psra_d_512 : ClangBuiltin<"__builtin_ia32_psrad512">,
      DefaultAttrsIntrinsic<[llvm_v16i32_ty], [llvm_v16i32_ty,
                             llvm_v4i32_ty], [IntrNoMem]>;
  def int_x86_avx512_psra_q_512 : ClangBuiltin<"__builtin_ia32_psraq512">,
      DefaultAttrsIntrinsic<[llvm_v8i64_ty], [llvm_v8i64_ty,
                             llvm_v2i64_ty], [IntrNoMem]>;

  // Oddly these don't require an immediate due to a gcc compatibility issue.
  def int_x86_avx512_pslli_w_512 : ClangBuiltin<"__builtin_ia32_psllwi512">,
      DefaultAttrsIntrinsic<[llvm_v32i16_ty], [llvm_v32i16_ty,
                             llvm_i32_ty], [IntrNoMem]>;
  def int_x86_avx512_pslli_d_512 : ClangBuiltin<"__builtin_ia32_pslldi512">,
      DefaultAttrsIntrinsic<[llvm_v16i32_ty], [llvm_v16i32_ty,
                             llvm_i32_ty], [IntrNoMem]>;
  def int_x86_avx512_pslli_q_512 : ClangBuiltin<"__builtin_ia32_psllqi512">,
      DefaultAttrsIntrinsic<[llvm_v8i64_ty], [llvm_v8i64_ty,
                             llvm_i32_ty], [IntrNoMem]>;
  def int_x86_avx512_psrli_w_512 : ClangBuiltin<"__builtin_ia32_psrlwi512">,
      DefaultAttrsIntrinsic<[llvm_v32i16_ty], [llvm_v32i16_ty,
                             llvm_i32_ty], [IntrNoMem]>;
  def int_x86_avx512_psrli_d_512 : ClangBuiltin<"__builtin_ia32_psrldi512">,
      DefaultAttrsIntrinsic<[llvm_v16i32_ty], [llvm_v16i32_ty,
                             llvm_i32_ty], [IntrNoMem]>;
  def int_x86_avx512_psrli_q_512 : ClangBuiltin<"__builtin_ia32_psrlqi512">,
      DefaultAttrsIntrinsic<[llvm_v8i64_ty], [llvm_v8i64_ty,
                             llvm_i32_ty], [IntrNoMem]>;
  def int_x86_avx512_psrai_w_512 : ClangBuiltin<"__builtin_ia32_psrawi512">,
      DefaultAttrsIntrinsic<[llvm_v32i16_ty], [llvm_v32i16_ty,
                             llvm_i32_ty], [IntrNoMem]>;
  def int_x86_avx512_psrai_d_512 : ClangBuiltin<"__builtin_ia32_psradi512">,
      DefaultAttrsIntrinsic<[llvm_v16i32_ty], [llvm_v16i32_ty,
                             llvm_i32_ty], [IntrNoMem]>;
  def int_x86_avx512_psrai_q_512 : ClangBuiltin<"__builtin_ia32_psraqi512">,
      DefaultAttrsIntrinsic<[llvm_v8i64_ty], [llvm_v8i64_ty,
                             llvm_i32_ty], [IntrNoMem]>;

  def int_x86_avx512_pmultishift_qb_128:
        ClangBuiltin<"__builtin_ia32_vpmultishiftqb128">,
        DefaultAttrsIntrinsic<[llvm_v16i8_ty], [llvm_v16i8_ty, llvm_v16i8_ty],
                              [IntrNoMem]>;
  def int_x86_avx512_pmultishift_qb_256:
        ClangBuiltin<"__builtin_ia32_vpmultishiftqb256">,
        DefaultAttrsIntrinsic<[llvm_v32i8_ty], [llvm_v32i8_ty, llvm_v32i8_ty],
                              [IntrNoMem]>;
  def int_x86_avx512_pmultishift_qb_512:
        ClangBuiltin<"__builtin_ia32_vpmultishiftqb512">,
        DefaultAttrsIntrinsic<[llvm_v64i8_ty], [llvm_v64i8_ty, llvm_v64i8_ty],
                              [IntrNoMem]>;
}

// Pack ops.
let TargetPrefix = "x86" in {  // All intrinsics start with "llvm.x86.".
  def int_x86_avx2_packsswb : ClangBuiltin<"__builtin_ia32_packsswb256">,
      DefaultAttrsIntrinsic<[llvm_v32i8_ty], [llvm_v16i16_ty,
                             llvm_v16i16_ty], [IntrNoMem]>;
  def int_x86_avx2_packssdw : ClangBuiltin<"__builtin_ia32_packssdw256">,
      DefaultAttrsIntrinsic<[llvm_v16i16_ty], [llvm_v8i32_ty,
                             llvm_v8i32_ty], [IntrNoMem]>;
  def int_x86_avx2_packuswb : ClangBuiltin<"__builtin_ia32_packuswb256">,
      DefaultAttrsIntrinsic<[llvm_v32i8_ty], [llvm_v16i16_ty,
                             llvm_v16i16_ty], [IntrNoMem]>;
  def int_x86_avx2_packusdw : ClangBuiltin<"__builtin_ia32_packusdw256">,
      DefaultAttrsIntrinsic<[llvm_v16i16_ty], [llvm_v8i32_ty,
                             llvm_v8i32_ty], [IntrNoMem]>;
}

// Horizontal arithmetic ops
let TargetPrefix = "x86" in {  // All intrinsics start with "llvm.x86.".
  def int_x86_avx2_phadd_w : ClangBuiltin<"__builtin_ia32_phaddw256">,
      DefaultAttrsIntrinsic<[llvm_v16i16_ty], [llvm_v16i16_ty,
                             llvm_v16i16_ty], [IntrNoMem]>;
  def int_x86_avx2_phadd_d : ClangBuiltin<"__builtin_ia32_phaddd256">,
      DefaultAttrsIntrinsic<[llvm_v8i32_ty], [llvm_v8i32_ty,
                             llvm_v8i32_ty], [IntrNoMem]>;
  def int_x86_avx2_phadd_sw : ClangBuiltin<"__builtin_ia32_phaddsw256">,
      DefaultAttrsIntrinsic<[llvm_v16i16_ty], [llvm_v16i16_ty,
                             llvm_v16i16_ty], [IntrNoMem]>;
  def int_x86_avx2_phsub_w : ClangBuiltin<"__builtin_ia32_phsubw256">,
      DefaultAttrsIntrinsic<[llvm_v16i16_ty], [llvm_v16i16_ty,
                             llvm_v16i16_ty], [IntrNoMem]>;
  def int_x86_avx2_phsub_d : ClangBuiltin<"__builtin_ia32_phsubd256">,
      DefaultAttrsIntrinsic<[llvm_v8i32_ty], [llvm_v8i32_ty,
                             llvm_v8i32_ty], [IntrNoMem]>;
  def int_x86_avx2_phsub_sw : ClangBuiltin<"__builtin_ia32_phsubsw256">,
      DefaultAttrsIntrinsic<[llvm_v16i16_ty], [llvm_v16i16_ty,
                             llvm_v16i16_ty], [IntrNoMem]>;
  def int_x86_avx2_pmadd_ub_sw : ClangBuiltin<"__builtin_ia32_pmaddubsw256">,
      DefaultAttrsIntrinsic<[llvm_v16i16_ty], [llvm_v32i8_ty,
                             llvm_v32i8_ty], [IntrNoMem]>;
}

// Sign ops
let TargetPrefix = "x86" in {  // All intrinsics start with "llvm.x86.".
  def int_x86_avx2_psign_b : ClangBuiltin<"__builtin_ia32_psignb256">,
      DefaultAttrsIntrinsic<[llvm_v32i8_ty], [llvm_v32i8_ty,
                             llvm_v32i8_ty], [IntrNoMem]>;
  def int_x86_avx2_psign_w : ClangBuiltin<"__builtin_ia32_psignw256">,
      DefaultAttrsIntrinsic<[llvm_v16i16_ty], [llvm_v16i16_ty,
                             llvm_v16i16_ty], [IntrNoMem]>;
  def int_x86_avx2_psign_d : ClangBuiltin<"__builtin_ia32_psignd256">,
      DefaultAttrsIntrinsic<[llvm_v8i32_ty], [llvm_v8i32_ty,
                             llvm_v8i32_ty], [IntrNoMem]>;
}

// Packed multiply high with round and scale
let TargetPrefix = "x86" in {  // All intrinsics start with "llvm.x86.".
  def int_x86_avx2_pmul_hr_sw : ClangBuiltin<"__builtin_ia32_pmulhrsw256">,
      DefaultAttrsIntrinsic<[llvm_v16i16_ty], [llvm_v16i16_ty,
                             llvm_v16i16_ty], [IntrNoMem, Commutative]>;
  def int_x86_avx512_pmul_hr_sw_512 : ClangBuiltin<"__builtin_ia32_pmulhrsw512">,
      DefaultAttrsIntrinsic<[llvm_v32i16_ty], [llvm_v32i16_ty,
                             llvm_v32i16_ty], [IntrNoMem, Commutative]>;
}

// Vector blend
let TargetPrefix = "x86" in {  // All intrinsics start with "llvm.x86.".
  def int_x86_avx2_pblendvb : ClangBuiltin<"__builtin_ia32_pblendvb256">,
      DefaultAttrsIntrinsic<[llvm_v32i8_ty], [llvm_v32i8_ty, llvm_v32i8_ty,
                             llvm_v32i8_ty], [IntrNoMem]>;
}


// Vector permutation
let TargetPrefix = "x86" in {  // All intrinsics start with "llvm.x86.".
  def int_x86_avx2_permd : ClangBuiltin<"__builtin_ia32_permvarsi256">,
      DefaultAttrsIntrinsic<[llvm_v8i32_ty], [llvm_v8i32_ty, llvm_v8i32_ty],
                            [IntrNoMem]>;
  def int_x86_avx2_permps : ClangBuiltin<"__builtin_ia32_permvarsf256">,
      DefaultAttrsIntrinsic<[llvm_v8f32_ty], [llvm_v8f32_ty, llvm_v8i32_ty],
                            [IntrNoMem]>;
}

// Conditional load ops
let TargetPrefix = "x86" in {  // All intrinsics start with "llvm.x86.".
  def int_x86_avx2_maskload_d : ClangBuiltin<"__builtin_ia32_maskloadd">,
      DefaultAttrsIntrinsic<[llvm_v4i32_ty], [llvm_ptr_ty, llvm_v4i32_ty],
                            [IntrReadMem, IntrArgMemOnly]>;
  def int_x86_avx2_maskload_q : ClangBuiltin<"__builtin_ia32_maskloadq">,
      DefaultAttrsIntrinsic<[llvm_v2i64_ty], [llvm_ptr_ty, llvm_v2i64_ty],
                            [IntrReadMem, IntrArgMemOnly]>;
  def int_x86_avx2_maskload_d_256 : ClangBuiltin<"__builtin_ia32_maskloadd256">,
      DefaultAttrsIntrinsic<[llvm_v8i32_ty], [llvm_ptr_ty, llvm_v8i32_ty],
                            [IntrReadMem, IntrArgMemOnly]>;
  def int_x86_avx2_maskload_q_256 : ClangBuiltin<"__builtin_ia32_maskloadq256">,
      DefaultAttrsIntrinsic<[llvm_v4i64_ty], [llvm_ptr_ty, llvm_v4i64_ty],
                            [IntrReadMem, IntrArgMemOnly]>;
}

// Conditional store ops
let TargetPrefix = "x86" in {  // All intrinsics start with "llvm.x86.".
  def int_x86_avx2_maskstore_d : ClangBuiltin<"__builtin_ia32_maskstored">,
        Intrinsic<[], [llvm_ptr_ty, llvm_v4i32_ty, llvm_v4i32_ty],
                  [IntrArgMemOnly]>;
  def int_x86_avx2_maskstore_q : ClangBuiltin<"__builtin_ia32_maskstoreq">,
        Intrinsic<[], [llvm_ptr_ty, llvm_v2i64_ty, llvm_v2i64_ty],
                  [IntrArgMemOnly]>;
  def int_x86_avx2_maskstore_d_256 :
        ClangBuiltin<"__builtin_ia32_maskstored256">,
        Intrinsic<[], [llvm_ptr_ty, llvm_v8i32_ty, llvm_v8i32_ty],
                  [IntrArgMemOnly]>;
  def int_x86_avx2_maskstore_q_256 :
        ClangBuiltin<"__builtin_ia32_maskstoreq256">,
        Intrinsic<[], [llvm_ptr_ty, llvm_v4i64_ty, llvm_v4i64_ty],
                  [IntrArgMemOnly]>;
}

// Variable bit shift ops
let TargetPrefix = "x86" in {  // All intrinsics start with "llvm.x86.".
  def int_x86_avx2_psllv_d : ClangBuiltin<"__builtin_ia32_psllv4si">,
      DefaultAttrsIntrinsic<[llvm_v4i32_ty], [llvm_v4i32_ty, llvm_v4i32_ty],
                            [IntrNoMem]>;
  def int_x86_avx2_psllv_d_256 : ClangBuiltin<"__builtin_ia32_psllv8si">,
      DefaultAttrsIntrinsic<[llvm_v8i32_ty], [llvm_v8i32_ty, llvm_v8i32_ty],
                            [IntrNoMem]>;
  def int_x86_avx2_psllv_q : ClangBuiltin<"__builtin_ia32_psllv2di">,
      DefaultAttrsIntrinsic<[llvm_v2i64_ty], [llvm_v2i64_ty, llvm_v2i64_ty],
                            [IntrNoMem]>;
  def int_x86_avx2_psllv_q_256 : ClangBuiltin<"__builtin_ia32_psllv4di">,
      DefaultAttrsIntrinsic<[llvm_v4i64_ty], [llvm_v4i64_ty, llvm_v4i64_ty],
                            [IntrNoMem]>;

  def int_x86_avx512_psllv_d_512 : ClangBuiltin<"__builtin_ia32_psllv16si">,
      DefaultAttrsIntrinsic<[llvm_v16i32_ty], [llvm_v16i32_ty, llvm_v16i32_ty],
                            [IntrNoMem]>;
  def int_x86_avx512_psllv_q_512 : ClangBuiltin<"__builtin_ia32_psllv8di">,
      DefaultAttrsIntrinsic<[llvm_v8i64_ty], [llvm_v8i64_ty, llvm_v8i64_ty],
                            [IntrNoMem]>;

  def int_x86_avx2_psrlv_d : ClangBuiltin<"__builtin_ia32_psrlv4si">,
      DefaultAttrsIntrinsic<[llvm_v4i32_ty], [llvm_v4i32_ty, llvm_v4i32_ty],
                            [IntrNoMem]>;
  def int_x86_avx2_psrlv_d_256 : ClangBuiltin<"__builtin_ia32_psrlv8si">,
      DefaultAttrsIntrinsic<[llvm_v8i32_ty], [llvm_v8i32_ty, llvm_v8i32_ty],
                            [IntrNoMem]>;
  def int_x86_avx2_psrlv_q : ClangBuiltin<"__builtin_ia32_psrlv2di">,
      DefaultAttrsIntrinsic<[llvm_v2i64_ty], [llvm_v2i64_ty, llvm_v2i64_ty],
                            [IntrNoMem]>;
  def int_x86_avx2_psrlv_q_256 : ClangBuiltin<"__builtin_ia32_psrlv4di">,
      DefaultAttrsIntrinsic<[llvm_v4i64_ty], [llvm_v4i64_ty, llvm_v4i64_ty],
                            [IntrNoMem]>;

  def int_x86_avx512_psrlv_d_512 : ClangBuiltin<"__builtin_ia32_psrlv16si">,
      DefaultAttrsIntrinsic<[llvm_v16i32_ty], [llvm_v16i32_ty, llvm_v16i32_ty],
                            [IntrNoMem]>;
  def int_x86_avx512_psrlv_q_512 : ClangBuiltin<"__builtin_ia32_psrlv8di">,
      DefaultAttrsIntrinsic<[llvm_v8i64_ty], [llvm_v8i64_ty, llvm_v8i64_ty],
                            [IntrNoMem]>;

  def int_x86_avx2_psrav_d : ClangBuiltin<"__builtin_ia32_psrav4si">,
      DefaultAttrsIntrinsic<[llvm_v4i32_ty], [llvm_v4i32_ty, llvm_v4i32_ty],
                            [IntrNoMem]>;
  def int_x86_avx2_psrav_d_256 : ClangBuiltin<"__builtin_ia32_psrav8si">,
      DefaultAttrsIntrinsic<[llvm_v8i32_ty], [llvm_v8i32_ty, llvm_v8i32_ty],
                            [IntrNoMem]>;

  def int_x86_avx512_psrav_d_512 : ClangBuiltin<"__builtin_ia32_psrav16si">,
      DefaultAttrsIntrinsic<[llvm_v16i32_ty], [llvm_v16i32_ty, llvm_v16i32_ty],
                            [IntrNoMem]>;
  def int_x86_avx512_psrav_q_128 : ClangBuiltin<"__builtin_ia32_psravq128">,
      DefaultAttrsIntrinsic<[llvm_v2i64_ty], [llvm_v2i64_ty, llvm_v2i64_ty],
                            [IntrNoMem]>;
  def int_x86_avx512_psrav_q_256 : ClangBuiltin<"__builtin_ia32_psravq256">,
      DefaultAttrsIntrinsic<[llvm_v4i64_ty], [llvm_v4i64_ty, llvm_v4i64_ty],
                            [IntrNoMem]>;
  def int_x86_avx512_psrav_q_512 : ClangBuiltin<"__builtin_ia32_psrav8di">,
      DefaultAttrsIntrinsic<[llvm_v8i64_ty], [llvm_v8i64_ty, llvm_v8i64_ty],
                            [IntrNoMem]>;

  def int_x86_avx512_psllv_w_128 : ClangBuiltin<"__builtin_ia32_psllv8hi">,
      DefaultAttrsIntrinsic<[llvm_v8i16_ty], [llvm_v8i16_ty, llvm_v8i16_ty],
                            [IntrNoMem]>;
  def int_x86_avx512_psllv_w_256 : ClangBuiltin<"__builtin_ia32_psllv16hi">,
      DefaultAttrsIntrinsic<[llvm_v16i16_ty], [llvm_v16i16_ty, llvm_v16i16_ty],
                            [IntrNoMem]>;
  def int_x86_avx512_psllv_w_512 : ClangBuiltin<"__builtin_ia32_psllv32hi">,
      DefaultAttrsIntrinsic<[llvm_v32i16_ty], [llvm_v32i16_ty, llvm_v32i16_ty],
                            [IntrNoMem]>;

  def int_x86_avx512_psrlv_w_128 : ClangBuiltin<"__builtin_ia32_psrlv8hi">,
      DefaultAttrsIntrinsic<[llvm_v8i16_ty], [llvm_v8i16_ty, llvm_v8i16_ty],
                            [IntrNoMem]>;
  def int_x86_avx512_psrlv_w_256 : ClangBuiltin<"__builtin_ia32_psrlv16hi">,
      DefaultAttrsIntrinsic<[llvm_v16i16_ty], [llvm_v16i16_ty, llvm_v16i16_ty],
                            [IntrNoMem]>;
  def int_x86_avx512_psrlv_w_512 : ClangBuiltin<"__builtin_ia32_psrlv32hi">,
      DefaultAttrsIntrinsic<[llvm_v32i16_ty], [llvm_v32i16_ty, llvm_v32i16_ty],
                            [IntrNoMem]>;

  def int_x86_avx512_psrav_w_128 : ClangBuiltin<"__builtin_ia32_psrav8hi">,
      DefaultAttrsIntrinsic<[llvm_v8i16_ty], [llvm_v8i16_ty, llvm_v8i16_ty],
                            [IntrNoMem]>;
  def int_x86_avx512_psrav_w_256 : ClangBuiltin<"__builtin_ia32_psrav16hi">,
      DefaultAttrsIntrinsic<[llvm_v16i16_ty], [llvm_v16i16_ty, llvm_v16i16_ty],
                            [IntrNoMem]>;
  def int_x86_avx512_psrav_w_512 : ClangBuiltin<"__builtin_ia32_psrav32hi">,
      DefaultAttrsIntrinsic<[llvm_v32i16_ty], [llvm_v32i16_ty, llvm_v32i16_ty],
                            [IntrNoMem]>;
}

// Gather ops
let TargetPrefix = "x86" in {  // All intrinsics start with "llvm.x86.".
  // NOTE: These can't be ArgMemOnly because you can put the address completely
  // in the index register.
  def int_x86_avx2_gather_d_pd : ClangBuiltin<"__builtin_ia32_gatherd_pd">,
      DefaultAttrsIntrinsic<[llvm_v2f64_ty],
        [llvm_v2f64_ty, llvm_ptr_ty, llvm_v4i32_ty, llvm_v2f64_ty, llvm_i8_ty],
        [IntrReadMem, ImmArg<ArgIndex<4>>]>;
  def int_x86_avx2_gather_d_pd_256 : ClangBuiltin<"__builtin_ia32_gatherd_pd256">,
      DefaultAttrsIntrinsic<[llvm_v4f64_ty],
        [llvm_v4f64_ty, llvm_ptr_ty, llvm_v4i32_ty, llvm_v4f64_ty, llvm_i8_ty],
        [IntrReadMem, ImmArg<ArgIndex<4>>]>;
  def int_x86_avx2_gather_q_pd : ClangBuiltin<"__builtin_ia32_gatherq_pd">,
      DefaultAttrsIntrinsic<[llvm_v2f64_ty],
        [llvm_v2f64_ty, llvm_ptr_ty, llvm_v2i64_ty, llvm_v2f64_ty, llvm_i8_ty],
        [IntrReadMem, ImmArg<ArgIndex<4>>]>;
  def int_x86_avx2_gather_q_pd_256 : ClangBuiltin<"__builtin_ia32_gatherq_pd256">,
      DefaultAttrsIntrinsic<[llvm_v4f64_ty],
        [llvm_v4f64_ty, llvm_ptr_ty, llvm_v4i64_ty, llvm_v4f64_ty, llvm_i8_ty],
        [IntrReadMem, ImmArg<ArgIndex<4>>]>;
  def int_x86_avx2_gather_d_ps : ClangBuiltin<"__builtin_ia32_gatherd_ps">,
      DefaultAttrsIntrinsic<[llvm_v4f32_ty],
        [llvm_v4f32_ty, llvm_ptr_ty, llvm_v4i32_ty, llvm_v4f32_ty, llvm_i8_ty],
        [IntrReadMem, ImmArg<ArgIndex<4>>]>;
  def int_x86_avx2_gather_d_ps_256 : ClangBuiltin<"__builtin_ia32_gatherd_ps256">,
      DefaultAttrsIntrinsic<[llvm_v8f32_ty],
        [llvm_v8f32_ty, llvm_ptr_ty, llvm_v8i32_ty, llvm_v8f32_ty, llvm_i8_ty],
        [IntrReadMem, ImmArg<ArgIndex<4>>]>;
  def int_x86_avx2_gather_q_ps : ClangBuiltin<"__builtin_ia32_gatherq_ps">,
      DefaultAttrsIntrinsic<[llvm_v4f32_ty],
        [llvm_v4f32_ty, llvm_ptr_ty, llvm_v2i64_ty, llvm_v4f32_ty, llvm_i8_ty],
        [IntrReadMem, ImmArg<ArgIndex<4>>]>;
  def int_x86_avx2_gather_q_ps_256 : ClangBuiltin<"__builtin_ia32_gatherq_ps256">,
      DefaultAttrsIntrinsic<[llvm_v4f32_ty],
        [llvm_v4f32_ty, llvm_ptr_ty, llvm_v4i64_ty, llvm_v4f32_ty, llvm_i8_ty],
        [IntrReadMem, ImmArg<ArgIndex<4>>]>;

  def int_x86_avx2_gather_d_q : ClangBuiltin<"__builtin_ia32_gatherd_q">,
      DefaultAttrsIntrinsic<[llvm_v2i64_ty],
        [llvm_v2i64_ty, llvm_ptr_ty, llvm_v4i32_ty, llvm_v2i64_ty, llvm_i8_ty],
        [IntrReadMem, ImmArg<ArgIndex<4>>]>;
  def int_x86_avx2_gather_d_q_256 : ClangBuiltin<"__builtin_ia32_gatherd_q256">,
      DefaultAttrsIntrinsic<[llvm_v4i64_ty],
        [llvm_v4i64_ty, llvm_ptr_ty, llvm_v4i32_ty, llvm_v4i64_ty, llvm_i8_ty],
        [IntrReadMem, ImmArg<ArgIndex<4>>]>;
  def int_x86_avx2_gather_q_q : ClangBuiltin<"__builtin_ia32_gatherq_q">,
      DefaultAttrsIntrinsic<[llvm_v2i64_ty],
        [llvm_v2i64_ty, llvm_ptr_ty, llvm_v2i64_ty, llvm_v2i64_ty, llvm_i8_ty],
        [IntrReadMem, ImmArg<ArgIndex<4>>]>;
  def int_x86_avx2_gather_q_q_256 : ClangBuiltin<"__builtin_ia32_gatherq_q256">,
      DefaultAttrsIntrinsic<[llvm_v4i64_ty],
        [llvm_v4i64_ty, llvm_ptr_ty, llvm_v4i64_ty, llvm_v4i64_ty, llvm_i8_ty],
        [IntrReadMem, ImmArg<ArgIndex<4>>]>;
  def int_x86_avx2_gather_d_d : ClangBuiltin<"__builtin_ia32_gatherd_d">,
      DefaultAttrsIntrinsic<[llvm_v4i32_ty],
        [llvm_v4i32_ty, llvm_ptr_ty, llvm_v4i32_ty, llvm_v4i32_ty, llvm_i8_ty],
        [IntrReadMem, ImmArg<ArgIndex<4>>]>;
  def int_x86_avx2_gather_d_d_256 : ClangBuiltin<"__builtin_ia32_gatherd_d256">,
      DefaultAttrsIntrinsic<[llvm_v8i32_ty],
        [llvm_v8i32_ty, llvm_ptr_ty, llvm_v8i32_ty, llvm_v8i32_ty, llvm_i8_ty],
        [IntrReadMem, ImmArg<ArgIndex<4>>]>;
  def int_x86_avx2_gather_q_d : ClangBuiltin<"__builtin_ia32_gatherq_d">,
      DefaultAttrsIntrinsic<[llvm_v4i32_ty],
        [llvm_v4i32_ty, llvm_ptr_ty, llvm_v2i64_ty, llvm_v4i32_ty, llvm_i8_ty],
        [IntrReadMem, ImmArg<ArgIndex<4>>]>;
  def int_x86_avx2_gather_q_d_256 : ClangBuiltin<"__builtin_ia32_gatherq_d256">,
      DefaultAttrsIntrinsic<[llvm_v4i32_ty],
        [llvm_v4i32_ty, llvm_ptr_ty, llvm_v4i64_ty, llvm_v4i32_ty, llvm_i8_ty],
        [IntrReadMem, ImmArg<ArgIndex<4>>]>;
}

// Misc.
let TargetPrefix = "x86" in {  // All intrinsics start with "llvm.x86.".
  def int_x86_avx2_pmovmskb : ClangBuiltin<"__builtin_ia32_pmovmskb256">,
      DefaultAttrsIntrinsic<[llvm_i32_ty], [llvm_v32i8_ty], [IntrNoMem]>;
  def int_x86_avx2_pshuf_b : ClangBuiltin<"__builtin_ia32_pshufb256">,
      DefaultAttrsIntrinsic<[llvm_v32i8_ty], [llvm_v32i8_ty,
                             llvm_v32i8_ty], [IntrNoMem]>;
  def int_x86_avx2_mpsadbw : ClangBuiltin<"__builtin_ia32_mpsadbw256">,
      DefaultAttrsIntrinsic<[llvm_v16i16_ty], [llvm_v32i8_ty, llvm_v32i8_ty,
                             llvm_i8_ty], [IntrNoMem, ImmArg<ArgIndex<2>>]>;
}

//===----------------------------------------------------------------------===//
// FMA3 and FMA4

let TargetPrefix = "x86" in {  // All intrinsics start with "llvm.x86.".
  def int_x86_fma_vfmaddsub_ps : ClangBuiltin<"__builtin_ia32_vfmaddsubps">,
      DefaultAttrsIntrinsic<[llvm_v4f32_ty],
                            [llvm_v4f32_ty, llvm_v4f32_ty, llvm_v4f32_ty],
                            [IntrNoMem]>;
  def int_x86_fma_vfmaddsub_pd : ClangBuiltin<"__builtin_ia32_vfmaddsubpd">,
      DefaultAttrsIntrinsic<[llvm_v2f64_ty],
                            [llvm_v2f64_ty, llvm_v2f64_ty, llvm_v2f64_ty],
                            [IntrNoMem]>;
  def int_x86_fma_vfmaddsub_ps_256 :
      ClangBuiltin<"__builtin_ia32_vfmaddsubps256">,
      DefaultAttrsIntrinsic<[llvm_v8f32_ty],
                            [llvm_v8f32_ty, llvm_v8f32_ty, llvm_v8f32_ty],
                            [IntrNoMem]>;
  def int_x86_fma_vfmaddsub_pd_256 :
      ClangBuiltin<"__builtin_ia32_vfmaddsubpd256">,
      DefaultAttrsIntrinsic<[llvm_v4f64_ty],
                            [llvm_v4f64_ty, llvm_v4f64_ty, llvm_v4f64_ty],
                            [IntrNoMem]>;

  def int_x86_avx512_vfmadd_pd_512 :
      DefaultAttrsIntrinsic<[llvm_v8f64_ty],
          [llvm_v8f64_ty, llvm_v8f64_ty, llvm_v8f64_ty, llvm_i32_ty],
          [IntrNoMem, ImmArg<ArgIndex<3>>]>;

  def int_x86_avx512_vfmadd_ps_512 :
      DefaultAttrsIntrinsic<[llvm_v16f32_ty],
          [llvm_v16f32_ty, llvm_v16f32_ty, llvm_v16f32_ty, llvm_i32_ty],
          [IntrNoMem, ImmArg<ArgIndex<3>>]>;

  def int_x86_avx512_vfmaddsub_pd_512 :
      DefaultAttrsIntrinsic<[llvm_v8f64_ty],
          [llvm_v8f64_ty, llvm_v8f64_ty, llvm_v8f64_ty, llvm_i32_ty],
          [IntrNoMem, ImmArg<ArgIndex<3>>]>;

  def int_x86_avx512_vfmaddsub_ps_512 :
      DefaultAttrsIntrinsic<[llvm_v16f32_ty],
          [llvm_v16f32_ty, llvm_v16f32_ty, llvm_v16f32_ty, llvm_i32_ty],
          [IntrNoMem, ImmArg<ArgIndex<3>>]>;

  def int_x86_avx512_vfmadd_f64 :
      DefaultAttrsIntrinsic<[llvm_double_ty],
          [llvm_double_ty, llvm_double_ty, llvm_double_ty, llvm_i32_ty],
          [IntrNoMem, ImmArg<ArgIndex<3>>]>;
  def int_x86_avx512_vfmadd_f32 :
      DefaultAttrsIntrinsic<[llvm_float_ty],
          [llvm_float_ty, llvm_float_ty, llvm_float_ty, llvm_i32_ty],
          [IntrNoMem, ImmArg<ArgIndex<3>>]>;

  def int_x86_avx512_vpmadd52h_uq_128 :
      ClangBuiltin<"__builtin_ia32_vpmadd52huq128">,
      DefaultAttrsIntrinsic<[llvm_v2i64_ty], [llvm_v2i64_ty, llvm_v2i64_ty,
                             llvm_v2i64_ty], [IntrNoMem]>;
  def int_x86_avx512_vpmadd52l_uq_128 :
      ClangBuiltin<"__builtin_ia32_vpmadd52luq128">,
      DefaultAttrsIntrinsic<[llvm_v2i64_ty], [llvm_v2i64_ty, llvm_v2i64_ty,
                             llvm_v2i64_ty], [IntrNoMem]>;
  def int_x86_avx512_vpmadd52h_uq_256 :
      ClangBuiltin<"__builtin_ia32_vpmadd52huq256">,
      DefaultAttrsIntrinsic<[llvm_v4i64_ty], [llvm_v4i64_ty, llvm_v4i64_ty,
                             llvm_v4i64_ty], [IntrNoMem]>;
  def int_x86_avx512_vpmadd52l_uq_256 :
      ClangBuiltin<"__builtin_ia32_vpmadd52luq256">,
      DefaultAttrsIntrinsic<[llvm_v4i64_ty], [llvm_v4i64_ty, llvm_v4i64_ty,
                             llvm_v4i64_ty], [IntrNoMem]>;
  def int_x86_avx512_vpmadd52h_uq_512 :
      ClangBuiltin<"__builtin_ia32_vpmadd52huq512">,
      DefaultAttrsIntrinsic<[llvm_v8i64_ty], [llvm_v8i64_ty, llvm_v8i64_ty,
                             llvm_v8i64_ty], [IntrNoMem]>;
  def int_x86_avx512_vpmadd52l_uq_512 :
      ClangBuiltin<"__builtin_ia32_vpmadd52luq512">,
      DefaultAttrsIntrinsic<[llvm_v8i64_ty], [llvm_v8i64_ty, llvm_v8i64_ty,
                             llvm_v8i64_ty], [IntrNoMem]>;
}

// VNNI
let TargetPrefix = "x86" in {  // All intrinsics start with "llvm.x86.".
  def int_x86_avx512_vpdpbusd_128 :
      ClangBuiltin<"__builtin_ia32_vpdpbusd128">,
      DefaultAttrsIntrinsic<[llvm_v4i32_ty], [llvm_v4i32_ty, llvm_v4i32_ty,
                             llvm_v4i32_ty], [IntrNoMem]>;
  def int_x86_avx512_vpdpbusd_256 :
      ClangBuiltin<"__builtin_ia32_vpdpbusd256">,
      DefaultAttrsIntrinsic<[llvm_v8i32_ty], [llvm_v8i32_ty, llvm_v8i32_ty,
                             llvm_v8i32_ty], [IntrNoMem]>;
  def int_x86_avx512_vpdpbusd_512 :
      ClangBuiltin<"__builtin_ia32_vpdpbusd512">,
      DefaultAttrsIntrinsic<[llvm_v16i32_ty], [llvm_v16i32_ty, llvm_v16i32_ty,
                             llvm_v16i32_ty], [IntrNoMem]>;

  def int_x86_avx512_vpdpbusds_128 :
      ClangBuiltin<"__builtin_ia32_vpdpbusds128">,
      DefaultAttrsIntrinsic<[llvm_v4i32_ty], [llvm_v4i32_ty, llvm_v4i32_ty,
                             llvm_v4i32_ty], [IntrNoMem]>;
  def int_x86_avx512_vpdpbusds_256 :
      ClangBuiltin<"__builtin_ia32_vpdpbusds256">,
      DefaultAttrsIntrinsic<[llvm_v8i32_ty], [llvm_v8i32_ty, llvm_v8i32_ty,
                             llvm_v8i32_ty], [IntrNoMem]>;
  def int_x86_avx512_vpdpbusds_512 :
      ClangBuiltin<"__builtin_ia32_vpdpbusds512">,
      DefaultAttrsIntrinsic<[llvm_v16i32_ty], [llvm_v16i32_ty, llvm_v16i32_ty,
                             llvm_v16i32_ty], [IntrNoMem]>;

  def int_x86_avx512_vpdpwssd_128 :
      ClangBuiltin<"__builtin_ia32_vpdpwssd128">,
      DefaultAttrsIntrinsic<[llvm_v4i32_ty], [llvm_v4i32_ty, llvm_v4i32_ty,
                             llvm_v4i32_ty], [IntrNoMem]>;
  def int_x86_avx512_vpdpwssd_256 :
      ClangBuiltin<"__builtin_ia32_vpdpwssd256">,
      DefaultAttrsIntrinsic<[llvm_v8i32_ty], [llvm_v8i32_ty, llvm_v8i32_ty,
                             llvm_v8i32_ty], [IntrNoMem]>;
  def int_x86_avx512_vpdpwssd_512 :
      ClangBuiltin<"__builtin_ia32_vpdpwssd512">,
      DefaultAttrsIntrinsic<[llvm_v16i32_ty], [llvm_v16i32_ty, llvm_v16i32_ty,
                             llvm_v16i32_ty], [IntrNoMem]>;

  def int_x86_avx512_vpdpwssds_128 :
      ClangBuiltin<"__builtin_ia32_vpdpwssds128">,
      DefaultAttrsIntrinsic<[llvm_v4i32_ty], [llvm_v4i32_ty, llvm_v4i32_ty,
                             llvm_v4i32_ty], [IntrNoMem]>;
  def int_x86_avx512_vpdpwssds_256 :
      ClangBuiltin<"__builtin_ia32_vpdpwssds256">,
      DefaultAttrsIntrinsic<[llvm_v8i32_ty], [llvm_v8i32_ty, llvm_v8i32_ty,
                             llvm_v8i32_ty], [IntrNoMem]>;
  def int_x86_avx512_vpdpwssds_512 :
      ClangBuiltin<"__builtin_ia32_vpdpwssds512">,
      DefaultAttrsIntrinsic<[llvm_v16i32_ty], [llvm_v16i32_ty, llvm_v16i32_ty,
                             llvm_v16i32_ty], [IntrNoMem]>;
  def int_x86_avx2_vpdpbssd_128
      : ClangBuiltin<"__builtin_ia32_vpdpbssd128">,
        DefaultAttrsIntrinsic<[llvm_v4i32_ty],
                              [llvm_v4i32_ty, llvm_v4i32_ty, llvm_v4i32_ty],
                              [IntrNoMem]>;
  def int_x86_avx2_vpdpbssd_256
      : ClangBuiltin<"__builtin_ia32_vpdpbssd256">,
        DefaultAttrsIntrinsic<[llvm_v8i32_ty],
                              [llvm_v8i32_ty, llvm_v8i32_ty, llvm_v8i32_ty],
                              [IntrNoMem]>;
  def int_x86_avx2_vpdpbssds_128
      : ClangBuiltin<"__builtin_ia32_vpdpbssds128">,
        DefaultAttrsIntrinsic<[llvm_v4i32_ty],
                              [llvm_v4i32_ty, llvm_v4i32_ty, llvm_v4i32_ty],
                              [IntrNoMem]>;
  def int_x86_avx2_vpdpbssds_256
      : ClangBuiltin<"__builtin_ia32_vpdpbssds256">,
        DefaultAttrsIntrinsic<[llvm_v8i32_ty],
                              [llvm_v8i32_ty, llvm_v8i32_ty, llvm_v8i32_ty],
                              [IntrNoMem]>;
  def int_x86_avx2_vpdpbsud_128
      : ClangBuiltin<"__builtin_ia32_vpdpbsud128">,
        DefaultAttrsIntrinsic<[llvm_v4i32_ty],
                              [llvm_v4i32_ty, llvm_v4i32_ty, llvm_v4i32_ty],
                              [IntrNoMem]>;
  def int_x86_avx2_vpdpbsud_256
      : ClangBuiltin<"__builtin_ia32_vpdpbsud256">,
        DefaultAttrsIntrinsic<[llvm_v8i32_ty],
                              [llvm_v8i32_ty, llvm_v8i32_ty, llvm_v8i32_ty],
                              [IntrNoMem]>;
  def int_x86_avx2_vpdpbsuds_128
      : ClangBuiltin<"__builtin_ia32_vpdpbsuds128">,
        DefaultAttrsIntrinsic<[llvm_v4i32_ty],
                              [llvm_v4i32_ty, llvm_v4i32_ty, llvm_v4i32_ty],
                              [IntrNoMem]>;
  def int_x86_avx2_vpdpbsuds_256
      : ClangBuiltin<"__builtin_ia32_vpdpbsuds256">,
        DefaultAttrsIntrinsic<[llvm_v8i32_ty],
                              [llvm_v8i32_ty, llvm_v8i32_ty, llvm_v8i32_ty],
                              [IntrNoMem]>;
  def int_x86_avx2_vpdpbuud_128
      : ClangBuiltin<"__builtin_ia32_vpdpbuud128">,
        DefaultAttrsIntrinsic<[llvm_v4i32_ty],
                              [llvm_v4i32_ty, llvm_v4i32_ty, llvm_v4i32_ty],
                              [IntrNoMem]>;
  def int_x86_avx2_vpdpbuud_256
      : ClangBuiltin<"__builtin_ia32_vpdpbuud256">,
        DefaultAttrsIntrinsic<[llvm_v8i32_ty],
                              [llvm_v8i32_ty, llvm_v8i32_ty, llvm_v8i32_ty],
                              [IntrNoMem]>;
  def int_x86_avx2_vpdpbuuds_128
      : ClangBuiltin<"__builtin_ia32_vpdpbuuds128">,
        DefaultAttrsIntrinsic<[llvm_v4i32_ty],
                              [llvm_v4i32_ty, llvm_v4i32_ty, llvm_v4i32_ty],
                              [IntrNoMem]>;
  def int_x86_avx2_vpdpbuuds_256
      : ClangBuiltin<"__builtin_ia32_vpdpbuuds256">,
        DefaultAttrsIntrinsic<[llvm_v8i32_ty],
                              [llvm_v8i32_ty, llvm_v8i32_ty, llvm_v8i32_ty],
                              [IntrNoMem]>;

  def int_x86_avx2_vpdpwsud_128
      : ClangBuiltin<"__builtin_ia32_vpdpwsud128">,
        DefaultAttrsIntrinsic<[llvm_v4i32_ty],
                              [llvm_v4i32_ty, llvm_v4i32_ty, llvm_v4i32_ty],
                              [IntrNoMem]>;
  def int_x86_avx2_vpdpwsud_256
      : ClangBuiltin<"__builtin_ia32_vpdpwsud256">,
        DefaultAttrsIntrinsic<[llvm_v8i32_ty],
                              [llvm_v8i32_ty, llvm_v8i32_ty, llvm_v8i32_ty],
                              [IntrNoMem]>;
  def int_x86_avx2_vpdpwsuds_128
      : ClangBuiltin<"__builtin_ia32_vpdpwsuds128">,
        DefaultAttrsIntrinsic<[llvm_v4i32_ty],
                              [llvm_v4i32_ty, llvm_v4i32_ty, llvm_v4i32_ty],
                              [IntrNoMem]>;
  def int_x86_avx2_vpdpwsuds_256
      : ClangBuiltin<"__builtin_ia32_vpdpwsuds256">,
        DefaultAttrsIntrinsic<[llvm_v8i32_ty],
                              [llvm_v8i32_ty, llvm_v8i32_ty, llvm_v8i32_ty],
                              [IntrNoMem]>;
  def int_x86_avx2_vpdpwusd_128
      : ClangBuiltin<"__builtin_ia32_vpdpwusd128">,
        DefaultAttrsIntrinsic<[llvm_v4i32_ty],
                              [llvm_v4i32_ty, llvm_v4i32_ty, llvm_v4i32_ty],
                              [IntrNoMem]>;
  def int_x86_avx2_vpdpwusd_256
      : ClangBuiltin<"__builtin_ia32_vpdpwusd256">,
        DefaultAttrsIntrinsic<[llvm_v8i32_ty],
                              [llvm_v8i32_ty, llvm_v8i32_ty, llvm_v8i32_ty],
                              [IntrNoMem]>;
  def int_x86_avx2_vpdpwusds_128
      : ClangBuiltin<"__builtin_ia32_vpdpwusds128">,
        DefaultAttrsIntrinsic<[llvm_v4i32_ty],
                              [llvm_v4i32_ty, llvm_v4i32_ty, llvm_v4i32_ty],
                              [IntrNoMem]>;
  def int_x86_avx2_vpdpwusds_256
      : ClangBuiltin<"__builtin_ia32_vpdpwusds256">,
        DefaultAttrsIntrinsic<[llvm_v8i32_ty],
                              [llvm_v8i32_ty, llvm_v8i32_ty, llvm_v8i32_ty],
                              [IntrNoMem]>;
  def int_x86_avx2_vpdpwuud_128
      : ClangBuiltin<"__builtin_ia32_vpdpwuud128">,
        DefaultAttrsIntrinsic<[llvm_v4i32_ty],
                              [llvm_v4i32_ty, llvm_v4i32_ty, llvm_v4i32_ty],
                              [IntrNoMem]>;
  def int_x86_avx2_vpdpwuud_256
      : ClangBuiltin<"__builtin_ia32_vpdpwuud256">,
        DefaultAttrsIntrinsic<[llvm_v8i32_ty],
                              [llvm_v8i32_ty, llvm_v8i32_ty, llvm_v8i32_ty],
                              [IntrNoMem]>;
  def int_x86_avx2_vpdpwuuds_128
      : ClangBuiltin<"__builtin_ia32_vpdpwuuds128">,
        DefaultAttrsIntrinsic<[llvm_v4i32_ty],
                              [llvm_v4i32_ty, llvm_v4i32_ty, llvm_v4i32_ty],
                              [IntrNoMem]>;
  def int_x86_avx2_vpdpwuuds_256
      : ClangBuiltin<"__builtin_ia32_vpdpwuuds256">,
        DefaultAttrsIntrinsic<[llvm_v8i32_ty],
                              [llvm_v8i32_ty, llvm_v8i32_ty, llvm_v8i32_ty],
                              [IntrNoMem]>;
}

//===----------------------------------------------------------------------===//
// XOP

let TargetPrefix = "x86" in {  // All intrinsics start with "llvm.x86.".
  def int_x86_xop_vpermil2pd : ClangBuiltin<"__builtin_ia32_vpermil2pd">,
      DefaultAttrsIntrinsic<[llvm_v2f64_ty], [llvm_v2f64_ty, llvm_v2f64_ty,
                                              llvm_v2i64_ty, llvm_i8_ty],
                            [IntrNoMem, ImmArg<ArgIndex<3>>]>;

  def int_x86_xop_vpermil2pd_256 :
      ClangBuiltin<"__builtin_ia32_vpermil2pd256">,
      DefaultAttrsIntrinsic<[llvm_v4f64_ty], [llvm_v4f64_ty, llvm_v4f64_ty,
                                              llvm_v4i64_ty, llvm_i8_ty],
                            [IntrNoMem, ImmArg<ArgIndex<3>>]>;

  def int_x86_xop_vpermil2ps : ClangBuiltin<"__builtin_ia32_vpermil2ps">,
      DefaultAttrsIntrinsic<[llvm_v4f32_ty], [llvm_v4f32_ty, llvm_v4f32_ty,
                                              llvm_v4i32_ty, llvm_i8_ty],
                            [IntrNoMem, ImmArg<ArgIndex<3>>]>;
  def int_x86_xop_vpermil2ps_256 :
      ClangBuiltin<"__builtin_ia32_vpermil2ps256">,
      DefaultAttrsIntrinsic<[llvm_v8f32_ty], [llvm_v8f32_ty, llvm_v8f32_ty,
                                              llvm_v8i32_ty, llvm_i8_ty],
                            [IntrNoMem, ImmArg<ArgIndex<3>>]>;

  def int_x86_xop_vfrcz_pd : ClangBuiltin<"__builtin_ia32_vfrczpd">,
      DefaultAttrsIntrinsic<[llvm_v2f64_ty], [llvm_v2f64_ty], [IntrNoMem]>;
  def int_x86_xop_vfrcz_ps : ClangBuiltin<"__builtin_ia32_vfrczps">,
      DefaultAttrsIntrinsic<[llvm_v4f32_ty], [llvm_v4f32_ty], [IntrNoMem]>;
  def int_x86_xop_vfrcz_sd : ClangBuiltin<"__builtin_ia32_vfrczsd">,
      DefaultAttrsIntrinsic<[llvm_v2f64_ty], [llvm_v2f64_ty], [IntrNoMem]>;
  def int_x86_xop_vfrcz_ss : ClangBuiltin<"__builtin_ia32_vfrczss">,
      DefaultAttrsIntrinsic<[llvm_v4f32_ty], [llvm_v4f32_ty], [IntrNoMem]>;
  def int_x86_xop_vfrcz_pd_256 : ClangBuiltin<"__builtin_ia32_vfrczpd256">,
      DefaultAttrsIntrinsic<[llvm_v4f64_ty], [llvm_v4f64_ty], [IntrNoMem]>;
  def int_x86_xop_vfrcz_ps_256 : ClangBuiltin<"__builtin_ia32_vfrczps256">,
      DefaultAttrsIntrinsic<[llvm_v8f32_ty], [llvm_v8f32_ty], [IntrNoMem]>;

  def int_x86_xop_vphaddbd :
      ClangBuiltin<"__builtin_ia32_vphaddbd">,
      DefaultAttrsIntrinsic<[llvm_v4i32_ty], [llvm_v16i8_ty], [IntrNoMem]>;
  def int_x86_xop_vphaddbq :
      ClangBuiltin<"__builtin_ia32_vphaddbq">,
      DefaultAttrsIntrinsic<[llvm_v2i64_ty], [llvm_v16i8_ty], [IntrNoMem]>;
  def int_x86_xop_vphaddbw :
      ClangBuiltin<"__builtin_ia32_vphaddbw">,
      DefaultAttrsIntrinsic<[llvm_v8i16_ty], [llvm_v16i8_ty], [IntrNoMem]>;
  def int_x86_xop_vphadddq :
      ClangBuiltin<"__builtin_ia32_vphadddq">,
      DefaultAttrsIntrinsic<[llvm_v2i64_ty], [llvm_v4i32_ty], [IntrNoMem]>;
  def int_x86_xop_vphaddubd :
      ClangBuiltin<"__builtin_ia32_vphaddubd">,
      DefaultAttrsIntrinsic<[llvm_v4i32_ty], [llvm_v16i8_ty], [IntrNoMem]>;
  def int_x86_xop_vphaddubq :
      ClangBuiltin<"__builtin_ia32_vphaddubq">,
      DefaultAttrsIntrinsic<[llvm_v2i64_ty], [llvm_v16i8_ty], [IntrNoMem]>;
  def int_x86_xop_vphaddubw :
      ClangBuiltin<"__builtin_ia32_vphaddubw">,
      DefaultAttrsIntrinsic<[llvm_v8i16_ty], [llvm_v16i8_ty], [IntrNoMem]>;
  def int_x86_xop_vphaddudq :
      ClangBuiltin<"__builtin_ia32_vphaddudq">,
      DefaultAttrsIntrinsic<[llvm_v2i64_ty], [llvm_v4i32_ty], [IntrNoMem]>;
  def int_x86_xop_vphadduwd :
      ClangBuiltin<"__builtin_ia32_vphadduwd">,
      DefaultAttrsIntrinsic<[llvm_v4i32_ty], [llvm_v8i16_ty], [IntrNoMem]>;
  def int_x86_xop_vphadduwq :
      ClangBuiltin<"__builtin_ia32_vphadduwq">,
      DefaultAttrsIntrinsic<[llvm_v2i64_ty], [llvm_v8i16_ty], [IntrNoMem]>;
  def int_x86_xop_vphaddwd :
      ClangBuiltin<"__builtin_ia32_vphaddwd">,
      DefaultAttrsIntrinsic<[llvm_v4i32_ty], [llvm_v8i16_ty], [IntrNoMem]>;
  def int_x86_xop_vphaddwq :
      ClangBuiltin<"__builtin_ia32_vphaddwq">,
      DefaultAttrsIntrinsic<[llvm_v2i64_ty], [llvm_v8i16_ty], [IntrNoMem]>;
  def int_x86_xop_vphsubbw :
      ClangBuiltin<"__builtin_ia32_vphsubbw">,
      DefaultAttrsIntrinsic<[llvm_v8i16_ty], [llvm_v16i8_ty], [IntrNoMem]>;
  def int_x86_xop_vphsubdq :
      ClangBuiltin<"__builtin_ia32_vphsubdq">,
      DefaultAttrsIntrinsic<[llvm_v2i64_ty], [llvm_v4i32_ty], [IntrNoMem]>;
  def int_x86_xop_vphsubwd :
      ClangBuiltin<"__builtin_ia32_vphsubwd">,
      DefaultAttrsIntrinsic<[llvm_v4i32_ty], [llvm_v8i16_ty], [IntrNoMem]>;
  def int_x86_xop_vpmacsdd :
      ClangBuiltin<"__builtin_ia32_vpmacsdd">,
      DefaultAttrsIntrinsic<[llvm_v4i32_ty],
                            [llvm_v4i32_ty, llvm_v4i32_ty, llvm_v4i32_ty],
                            [IntrNoMem, Commutative]>;
  def int_x86_xop_vpmacsdqh :
      ClangBuiltin<"__builtin_ia32_vpmacsdqh">,
      DefaultAttrsIntrinsic<[llvm_v2i64_ty],
                            [llvm_v4i32_ty, llvm_v4i32_ty, llvm_v2i64_ty],
                            [IntrNoMem, Commutative]>;
  def int_x86_xop_vpmacsdql :
      ClangBuiltin<"__builtin_ia32_vpmacsdql">,
      DefaultAttrsIntrinsic<[llvm_v2i64_ty],
                            [llvm_v4i32_ty, llvm_v4i32_ty, llvm_v2i64_ty],
                            [IntrNoMem, Commutative]>;
  def int_x86_xop_vpmacssdd :
      ClangBuiltin<"__builtin_ia32_vpmacssdd">,
      DefaultAttrsIntrinsic<[llvm_v4i32_ty],
                            [llvm_v4i32_ty, llvm_v4i32_ty, llvm_v4i32_ty],
                            [IntrNoMem, Commutative]>;
  def int_x86_xop_vpmacssdqh :
      ClangBuiltin<"__builtin_ia32_vpmacssdqh">,
      DefaultAttrsIntrinsic<[llvm_v2i64_ty],
                            [llvm_v4i32_ty, llvm_v4i32_ty, llvm_v2i64_ty],
                            [IntrNoMem, Commutative]>;
  def int_x86_xop_vpmacssdql :
      ClangBuiltin<"__builtin_ia32_vpmacssdql">,
      DefaultAttrsIntrinsic<[llvm_v2i64_ty],
                            [llvm_v4i32_ty, llvm_v4i32_ty, llvm_v2i64_ty],
                            [IntrNoMem, Commutative]>;
  def int_x86_xop_vpmacsswd :
      ClangBuiltin<"__builtin_ia32_vpmacsswd">,
      DefaultAttrsIntrinsic<[llvm_v4i32_ty],
                            [llvm_v8i16_ty, llvm_v8i16_ty, llvm_v4i32_ty],
                            [IntrNoMem, Commutative]>;
  def int_x86_xop_vpmacssww :
      ClangBuiltin<"__builtin_ia32_vpmacssww">,
      DefaultAttrsIntrinsic<[llvm_v8i16_ty],
                            [llvm_v8i16_ty, llvm_v8i16_ty, llvm_v8i16_ty],
                            [IntrNoMem, Commutative]>;
  def int_x86_xop_vpmacswd :
      ClangBuiltin<"__builtin_ia32_vpmacswd">,
      DefaultAttrsIntrinsic<[llvm_v4i32_ty],
                            [llvm_v8i16_ty, llvm_v8i16_ty, llvm_v4i32_ty],
                            [IntrNoMem, Commutative]>;
  def int_x86_xop_vpmacsww :
      ClangBuiltin<"__builtin_ia32_vpmacsww">,
      DefaultAttrsIntrinsic<[llvm_v8i16_ty],
                            [llvm_v8i16_ty, llvm_v8i16_ty, llvm_v8i16_ty],
                            [IntrNoMem, Commutative]>;
  def int_x86_xop_vpmadcsswd :
      ClangBuiltin<"__builtin_ia32_vpmadcsswd">,
      DefaultAttrsIntrinsic<[llvm_v4i32_ty],
                            [llvm_v8i16_ty, llvm_v8i16_ty, llvm_v4i32_ty],
                            [IntrNoMem, Commutative]>;
  def int_x86_xop_vpmadcswd :
      ClangBuiltin<"__builtin_ia32_vpmadcswd">,
      DefaultAttrsIntrinsic<[llvm_v4i32_ty],
                            [llvm_v8i16_ty, llvm_v8i16_ty, llvm_v4i32_ty],
                            [IntrNoMem, Commutative]>;
  def int_x86_xop_vpperm :
      ClangBuiltin<"__builtin_ia32_vpperm">,
      DefaultAttrsIntrinsic<[llvm_v16i8_ty],
                            [llvm_v16i8_ty, llvm_v16i8_ty, llvm_v16i8_ty],
                            [IntrNoMem]>;
  def int_x86_xop_vpshab :
      ClangBuiltin<"__builtin_ia32_vpshab">,
      DefaultAttrsIntrinsic<[llvm_v16i8_ty], [llvm_v16i8_ty, llvm_v16i8_ty],
                            [IntrNoMem]>;
  def int_x86_xop_vpshad :
      ClangBuiltin<"__builtin_ia32_vpshad">,
      DefaultAttrsIntrinsic<[llvm_v4i32_ty], [llvm_v4i32_ty, llvm_v4i32_ty],
                            [IntrNoMem]>;
  def int_x86_xop_vpshaq :
      ClangBuiltin<"__builtin_ia32_vpshaq">,
      DefaultAttrsIntrinsic<[llvm_v2i64_ty], [llvm_v2i64_ty, llvm_v2i64_ty],
                            [IntrNoMem]>;
  def int_x86_xop_vpshaw :
      ClangBuiltin<"__builtin_ia32_vpshaw">,
      DefaultAttrsIntrinsic<[llvm_v8i16_ty], [llvm_v8i16_ty, llvm_v8i16_ty],
                            [IntrNoMem]>;
  def int_x86_xop_vpshlb :
      ClangBuiltin<"__builtin_ia32_vpshlb">,
      DefaultAttrsIntrinsic<[llvm_v16i8_ty], [llvm_v16i8_ty, llvm_v16i8_ty],
                            [IntrNoMem]>;
  def int_x86_xop_vpshld :
      ClangBuiltin<"__builtin_ia32_vpshld">,
      DefaultAttrsIntrinsic<[llvm_v4i32_ty], [llvm_v4i32_ty, llvm_v4i32_ty],
                            [IntrNoMem]>;
  def int_x86_xop_vpshlq :
      ClangBuiltin<"__builtin_ia32_vpshlq">,
      DefaultAttrsIntrinsic<[llvm_v2i64_ty], [llvm_v2i64_ty, llvm_v2i64_ty],
                            [IntrNoMem]>;
  def int_x86_xop_vpshlw :
      ClangBuiltin<"__builtin_ia32_vpshlw">,
      DefaultAttrsIntrinsic<[llvm_v8i16_ty], [llvm_v8i16_ty, llvm_v8i16_ty],
                            [IntrNoMem]>;
}

//===----------------------------------------------------------------------===//
// LWP
let TargetPrefix = "x86" in {  // All intrinsics start with "llvm.x86.".
  def int_x86_llwpcb :
              ClangBuiltin<"__builtin_ia32_llwpcb">,
              Intrinsic<[], [llvm_ptr_ty], []>;
  def int_x86_slwpcb :
              ClangBuiltin<"__builtin_ia32_slwpcb">,
              Intrinsic<[llvm_ptr_ty], [], []>;
  def int_x86_lwpins32 :
              ClangBuiltin<"__builtin_ia32_lwpins32">,
              Intrinsic<[llvm_i8_ty], [llvm_i32_ty, llvm_i32_ty, llvm_i32_ty],
                        [ImmArg<ArgIndex<2>>]>;
  def int_x86_lwpins64 :
              ClangBuiltin<"__builtin_ia32_lwpins64">,
              Intrinsic<[llvm_i8_ty], [llvm_i64_ty, llvm_i32_ty, llvm_i32_ty],
                        [ImmArg<ArgIndex<2>>]>;
  def int_x86_lwpval32 :
              ClangBuiltin<"__builtin_ia32_lwpval32">,
              Intrinsic<[], [llvm_i32_ty, llvm_i32_ty, llvm_i32_ty],
                        [ImmArg<ArgIndex<2>>]>;
  def int_x86_lwpval64 :
              ClangBuiltin<"__builtin_ia32_lwpval64">,
              Intrinsic<[], [llvm_i64_ty, llvm_i32_ty, llvm_i32_ty],
                        [ImmArg<ArgIndex<2>>]>;
}

//===----------------------------------------------------------------------===//
// MMX

// Empty MMX state op.
let TargetPrefix = "x86" in {  // All intrinsics start with "llvm.x86.".
  def int_x86_mmx_emms  : ClangBuiltin<"__builtin_ia32_emms">,
              Intrinsic<[], [], []>;
}

// Integer arithmetic ops.
let TargetPrefix = "x86" in {  // All intrinsics start with "llvm.x86.".
  // Addition
  def int_x86_mmx_padd_b :
      DefaultAttrsIntrinsic<[llvm_x86mmx_ty], [llvm_x86mmx_ty, llvm_x86mmx_ty],
                            [IntrNoMem, Commutative]>;
  def int_x86_mmx_padd_w :
      DefaultAttrsIntrinsic<[llvm_x86mmx_ty], [llvm_x86mmx_ty, llvm_x86mmx_ty],
                            [IntrNoMem, Commutative]>;
  def int_x86_mmx_padd_d :
      DefaultAttrsIntrinsic<[llvm_x86mmx_ty], [llvm_x86mmx_ty, llvm_x86mmx_ty],
                            [IntrNoMem, Commutative]>;
  def int_x86_mmx_padd_q :
      DefaultAttrsIntrinsic<[llvm_x86mmx_ty], [llvm_x86mmx_ty, llvm_x86mmx_ty],
                            [IntrNoMem, Commutative]>;

  def int_x86_mmx_padds_b :
      DefaultAttrsIntrinsic<[llvm_x86mmx_ty], [llvm_x86mmx_ty, llvm_x86mmx_ty],
                            [IntrNoMem, Commutative]>;
  def int_x86_mmx_padds_w :
      DefaultAttrsIntrinsic<[llvm_x86mmx_ty], [llvm_x86mmx_ty, llvm_x86mmx_ty],
                            [IntrNoMem, Commutative]>;

  def int_x86_mmx_paddus_b :
      DefaultAttrsIntrinsic<[llvm_x86mmx_ty], [llvm_x86mmx_ty, llvm_x86mmx_ty],
                            [IntrNoMem, Commutative]>;
  def int_x86_mmx_paddus_w :
      DefaultAttrsIntrinsic<[llvm_x86mmx_ty], [llvm_x86mmx_ty, llvm_x86mmx_ty],
                            [IntrNoMem, Commutative]>;

  // Subtraction
  def int_x86_mmx_psub_b :
      DefaultAttrsIntrinsic<[llvm_x86mmx_ty], [llvm_x86mmx_ty, llvm_x86mmx_ty],
                            [IntrNoMem]>;
  def int_x86_mmx_psub_w :
      DefaultAttrsIntrinsic<[llvm_x86mmx_ty], [llvm_x86mmx_ty, llvm_x86mmx_ty],
                            [IntrNoMem]>;
  def int_x86_mmx_psub_d :
      DefaultAttrsIntrinsic<[llvm_x86mmx_ty], [llvm_x86mmx_ty, llvm_x86mmx_ty],
                            [IntrNoMem]>;
  def int_x86_mmx_psub_q :
      DefaultAttrsIntrinsic<[llvm_x86mmx_ty], [llvm_x86mmx_ty, llvm_x86mmx_ty],
                            [IntrNoMem]>;

  def int_x86_mmx_psubs_b :
      DefaultAttrsIntrinsic<[llvm_x86mmx_ty], [llvm_x86mmx_ty, llvm_x86mmx_ty],
                            [IntrNoMem]>;
  def int_x86_mmx_psubs_w :
      DefaultAttrsIntrinsic<[llvm_x86mmx_ty], [llvm_x86mmx_ty, llvm_x86mmx_ty],
                            [IntrNoMem]>;

  def int_x86_mmx_psubus_b :
      DefaultAttrsIntrinsic<[llvm_x86mmx_ty], [llvm_x86mmx_ty, llvm_x86mmx_ty],
                            [IntrNoMem]>;
  def int_x86_mmx_psubus_w :
      DefaultAttrsIntrinsic<[llvm_x86mmx_ty], [llvm_x86mmx_ty, llvm_x86mmx_ty],
                            [IntrNoMem]>;

  // Multiplication
  def int_x86_mmx_pmulh_w :
      DefaultAttrsIntrinsic<[llvm_x86mmx_ty], [llvm_x86mmx_ty, llvm_x86mmx_ty],
                            [IntrNoMem, Commutative]>;
  def int_x86_mmx_pmull_w :
      DefaultAttrsIntrinsic<[llvm_x86mmx_ty], [llvm_x86mmx_ty, llvm_x86mmx_ty],
                            [IntrNoMem, Commutative]>;
  def int_x86_mmx_pmulhu_w :
      DefaultAttrsIntrinsic<[llvm_x86mmx_ty], [llvm_x86mmx_ty, llvm_x86mmx_ty],
                            [IntrNoMem, Commutative]>;
  def int_x86_mmx_pmulu_dq :
      DefaultAttrsIntrinsic<[llvm_x86mmx_ty], [llvm_x86mmx_ty, llvm_x86mmx_ty],
                            [IntrNoMem, Commutative]>;
  def int_x86_mmx_pmadd_wd :
      DefaultAttrsIntrinsic<[llvm_x86mmx_ty], [llvm_x86mmx_ty, llvm_x86mmx_ty],
                            [IntrNoMem, Commutative]>;

  // Bitwise operations
  def int_x86_mmx_pand :
      DefaultAttrsIntrinsic<[llvm_x86mmx_ty], [llvm_x86mmx_ty, llvm_x86mmx_ty],
                            [IntrNoMem, Commutative]>;
  def int_x86_mmx_pandn :
      DefaultAttrsIntrinsic<[llvm_x86mmx_ty], [llvm_x86mmx_ty, llvm_x86mmx_ty],
                            [IntrNoMem]>;
  def int_x86_mmx_por :
      DefaultAttrsIntrinsic<[llvm_x86mmx_ty], [llvm_x86mmx_ty, llvm_x86mmx_ty],
                            [IntrNoMem, Commutative]>;
  def int_x86_mmx_pxor :
      DefaultAttrsIntrinsic<[llvm_x86mmx_ty], [llvm_x86mmx_ty, llvm_x86mmx_ty],
                            [IntrNoMem, Commutative]>;

  // Averages
  def int_x86_mmx_pavg_b :
      DefaultAttrsIntrinsic<[llvm_x86mmx_ty], [llvm_x86mmx_ty, llvm_x86mmx_ty],
                            [IntrNoMem, Commutative]>;
  def int_x86_mmx_pavg_w :
      DefaultAttrsIntrinsic<[llvm_x86mmx_ty], [llvm_x86mmx_ty, llvm_x86mmx_ty],
                            [IntrNoMem, Commutative]>;

  // Maximum
  def int_x86_mmx_pmaxu_b :
      DefaultAttrsIntrinsic<[llvm_x86mmx_ty], [llvm_x86mmx_ty, llvm_x86mmx_ty],
                            [IntrNoMem, Commutative]>;
  def int_x86_mmx_pmaxs_w :
      DefaultAttrsIntrinsic<[llvm_x86mmx_ty], [llvm_x86mmx_ty, llvm_x86mmx_ty],
                            [IntrNoMem, Commutative]>;

  // Minimum
  def int_x86_mmx_pminu_b :
      DefaultAttrsIntrinsic<[llvm_x86mmx_ty], [llvm_x86mmx_ty, llvm_x86mmx_ty],
                            [IntrNoMem, Commutative]>;
  def int_x86_mmx_pmins_w :
      DefaultAttrsIntrinsic<[llvm_x86mmx_ty], [llvm_x86mmx_ty, llvm_x86mmx_ty],
                            [IntrNoMem, Commutative]>;

  // Packed sum of absolute differences
  def int_x86_mmx_psad_bw :
      DefaultAttrsIntrinsic<[llvm_x86mmx_ty], [llvm_x86mmx_ty, llvm_x86mmx_ty],
                            [IntrNoMem, Commutative]>;
}

// Integer shift ops.
let TargetPrefix = "x86" in {  // All intrinsics start with "llvm.x86.".
  // Shift left logical
  def int_x86_mmx_psll_w :
      DefaultAttrsIntrinsic<[llvm_x86mmx_ty], [llvm_x86mmx_ty, llvm_x86mmx_ty],
                            [IntrNoMem]>;
  def int_x86_mmx_psll_d :
      DefaultAttrsIntrinsic<[llvm_x86mmx_ty], [llvm_x86mmx_ty, llvm_x86mmx_ty],
                            [IntrNoMem]>;
  def int_x86_mmx_psll_q :
      DefaultAttrsIntrinsic<[llvm_x86mmx_ty], [llvm_x86mmx_ty, llvm_x86mmx_ty],
                            [IntrNoMem]>;

  def int_x86_mmx_psrl_w :
      DefaultAttrsIntrinsic<[llvm_x86mmx_ty], [llvm_x86mmx_ty, llvm_x86mmx_ty],
                            [IntrNoMem]>;
  def int_x86_mmx_psrl_d :
      DefaultAttrsIntrinsic<[llvm_x86mmx_ty], [llvm_x86mmx_ty, llvm_x86mmx_ty],
                            [IntrNoMem]>;
  def int_x86_mmx_psrl_q :
      DefaultAttrsIntrinsic<[llvm_x86mmx_ty], [llvm_x86mmx_ty, llvm_x86mmx_ty],
                            [IntrNoMem]>;

  def int_x86_mmx_psra_w :
      DefaultAttrsIntrinsic<[llvm_x86mmx_ty], [llvm_x86mmx_ty, llvm_x86mmx_ty],
                            [IntrNoMem]>;
  def int_x86_mmx_psra_d :
      DefaultAttrsIntrinsic<[llvm_x86mmx_ty], [llvm_x86mmx_ty, llvm_x86mmx_ty],
                            [IntrNoMem]>;

  // Oddly these don't require an immediate due to a gcc compatibility issue.
  def int_x86_mmx_pslli_w :
      DefaultAttrsIntrinsic<[llvm_x86mmx_ty], [llvm_x86mmx_ty, llvm_i32_ty],
                            [IntrNoMem]>;
  def int_x86_mmx_pslli_d :
      DefaultAttrsIntrinsic<[llvm_x86mmx_ty], [llvm_x86mmx_ty, llvm_i32_ty],
                            [IntrNoMem]>;
  def int_x86_mmx_pslli_q :
      DefaultAttrsIntrinsic<[llvm_x86mmx_ty], [llvm_x86mmx_ty, llvm_i32_ty],
                            [IntrNoMem]>;

  def int_x86_mmx_psrli_w :
      DefaultAttrsIntrinsic<[llvm_x86mmx_ty], [llvm_x86mmx_ty, llvm_i32_ty],
                            [IntrNoMem]>;
  def int_x86_mmx_psrli_d :
      DefaultAttrsIntrinsic<[llvm_x86mmx_ty], [llvm_x86mmx_ty, llvm_i32_ty],
                            [IntrNoMem]>;
  def int_x86_mmx_psrli_q :
      DefaultAttrsIntrinsic<[llvm_x86mmx_ty], [llvm_x86mmx_ty, llvm_i32_ty],
                            [IntrNoMem]>;

  def int_x86_mmx_psrai_w :
      DefaultAttrsIntrinsic<[llvm_x86mmx_ty], [llvm_x86mmx_ty, llvm_i32_ty],
                            [IntrNoMem]>;
  def int_x86_mmx_psrai_d :
      DefaultAttrsIntrinsic<[llvm_x86mmx_ty], [llvm_x86mmx_ty, llvm_i32_ty],
                            [IntrNoMem]>;
}
// Permute
let TargetPrefix = "x86" in {  // All intrinsics start with "llvm.x86.".
  def int_x86_avx512_permvar_df_256 : ClangBuiltin<"__builtin_ia32_permvardf256">,
      DefaultAttrsIntrinsic<[llvm_v4f64_ty], [llvm_v4f64_ty, llvm_v4i64_ty],
                            [IntrNoMem]>;
  def int_x86_avx512_permvar_df_512 : ClangBuiltin<"__builtin_ia32_permvardf512">,
      DefaultAttrsIntrinsic<[llvm_v8f64_ty], [llvm_v8f64_ty, llvm_v8i64_ty],
                            [IntrNoMem]>;
  def int_x86_avx512_permvar_di_256 : ClangBuiltin<"__builtin_ia32_permvardi256">,
      DefaultAttrsIntrinsic<[llvm_v4i64_ty], [llvm_v4i64_ty, llvm_v4i64_ty],
                            [IntrNoMem]>;
  def int_x86_avx512_permvar_di_512 : ClangBuiltin<"__builtin_ia32_permvardi512">,
      DefaultAttrsIntrinsic<[llvm_v8i64_ty], [llvm_v8i64_ty, llvm_v8i64_ty],
                            [IntrNoMem]>;
  def int_x86_avx512_permvar_hi_128 : ClangBuiltin<"__builtin_ia32_permvarhi128">,
      DefaultAttrsIntrinsic<[llvm_v8i16_ty], [llvm_v8i16_ty, llvm_v8i16_ty],
                            [IntrNoMem]>;
  def int_x86_avx512_permvar_hi_256 : ClangBuiltin<"__builtin_ia32_permvarhi256">,
      DefaultAttrsIntrinsic<[llvm_v16i16_ty], [llvm_v16i16_ty, llvm_v16i16_ty],
                            [IntrNoMem]>;
  def int_x86_avx512_permvar_hi_512 : ClangBuiltin<"__builtin_ia32_permvarhi512">,
      DefaultAttrsIntrinsic<[llvm_v32i16_ty], [llvm_v32i16_ty, llvm_v32i16_ty],
                            [IntrNoMem]>;
  def int_x86_avx512_permvar_qi_128 : ClangBuiltin<"__builtin_ia32_permvarqi128">,
      DefaultAttrsIntrinsic<[llvm_v16i8_ty], [llvm_v16i8_ty, llvm_v16i8_ty],
                            [IntrNoMem]>;
  def int_x86_avx512_permvar_qi_256 : ClangBuiltin<"__builtin_ia32_permvarqi256">,
      DefaultAttrsIntrinsic<[llvm_v32i8_ty], [llvm_v32i8_ty, llvm_v32i8_ty],
                            [IntrNoMem]>;
  def int_x86_avx512_permvar_qi_512 : ClangBuiltin<"__builtin_ia32_permvarqi512">,
      DefaultAttrsIntrinsic<[llvm_v64i8_ty], [llvm_v64i8_ty, llvm_v64i8_ty],
                            [IntrNoMem]>;
  def int_x86_avx512_permvar_sf_512 : ClangBuiltin<"__builtin_ia32_permvarsf512">,
      DefaultAttrsIntrinsic<[llvm_v16f32_ty], [llvm_v16f32_ty, llvm_v16i32_ty],
                            [IntrNoMem]>;
  def int_x86_avx512_permvar_si_512 : ClangBuiltin<"__builtin_ia32_permvarsi512">,
      DefaultAttrsIntrinsic<[llvm_v16i32_ty], [llvm_v16i32_ty, llvm_v16i32_ty],
                            [IntrNoMem]>;
}
// Pack ops.
let TargetPrefix = "x86" in {  // All intrinsics start with "llvm.x86.".
  def int_x86_mmx_packsswb :
      DefaultAttrsIntrinsic<[llvm_x86mmx_ty], [llvm_x86mmx_ty, llvm_x86mmx_ty],
                            [IntrNoMem]>;
  def int_x86_mmx_packssdw :
      DefaultAttrsIntrinsic<[llvm_x86mmx_ty], [llvm_x86mmx_ty, llvm_x86mmx_ty],
                            [IntrNoMem]>;
  def int_x86_mmx_packuswb :
      DefaultAttrsIntrinsic<[llvm_x86mmx_ty], [llvm_x86mmx_ty, llvm_x86mmx_ty],
                            [IntrNoMem]>;
}

// Unpacking ops.
let TargetPrefix = "x86" in {  // All intrinsics start with "llvm.x86.".
  def int_x86_mmx_punpckhbw :
      DefaultAttrsIntrinsic<[llvm_x86mmx_ty], [llvm_x86mmx_ty, llvm_x86mmx_ty],
                            [IntrNoMem]>;
  def int_x86_mmx_punpckhwd :
      DefaultAttrsIntrinsic<[llvm_x86mmx_ty], [llvm_x86mmx_ty, llvm_x86mmx_ty],
                            [IntrNoMem]>;
  def int_x86_mmx_punpckhdq :
      DefaultAttrsIntrinsic<[llvm_x86mmx_ty], [llvm_x86mmx_ty, llvm_x86mmx_ty],
                            [IntrNoMem]>;
  def int_x86_mmx_punpcklbw :
      DefaultAttrsIntrinsic<[llvm_x86mmx_ty], [llvm_x86mmx_ty, llvm_x86mmx_ty],
                            [IntrNoMem]>;
  def int_x86_mmx_punpcklwd :
      DefaultAttrsIntrinsic<[llvm_x86mmx_ty], [llvm_x86mmx_ty, llvm_x86mmx_ty],
                            [IntrNoMem]>;
  def int_x86_mmx_punpckldq :
      DefaultAttrsIntrinsic<[llvm_x86mmx_ty], [llvm_x86mmx_ty, llvm_x86mmx_ty],
                            [IntrNoMem]>;
}

// Integer comparison ops
let TargetPrefix = "x86" in {  // All intrinsics start with "llvm.x86.".
  def int_x86_mmx_pcmpeq_b :
      DefaultAttrsIntrinsic<[llvm_x86mmx_ty], [llvm_x86mmx_ty, llvm_x86mmx_ty],
                            [IntrNoMem, Commutative]>;
  def int_x86_mmx_pcmpeq_w :
      DefaultAttrsIntrinsic<[llvm_x86mmx_ty], [llvm_x86mmx_ty, llvm_x86mmx_ty],
                            [IntrNoMem, Commutative]>;
  def int_x86_mmx_pcmpeq_d :
      DefaultAttrsIntrinsic<[llvm_x86mmx_ty], [llvm_x86mmx_ty, llvm_x86mmx_ty],
                            [IntrNoMem, Commutative]>;

  def int_x86_mmx_pcmpgt_b :
      DefaultAttrsIntrinsic<[llvm_x86mmx_ty], [llvm_x86mmx_ty, llvm_x86mmx_ty],
                            [IntrNoMem]>;
  def int_x86_mmx_pcmpgt_w :
      DefaultAttrsIntrinsic<[llvm_x86mmx_ty], [llvm_x86mmx_ty, llvm_x86mmx_ty],
                            [IntrNoMem]>;
  def int_x86_mmx_pcmpgt_d :
      DefaultAttrsIntrinsic<[llvm_x86mmx_ty], [llvm_x86mmx_ty, llvm_x86mmx_ty],
                            [IntrNoMem]>;
}

// Misc.
let TargetPrefix = "x86" in {  // All intrinsics start with "llvm.x86.".
  def int_x86_mmx_maskmovq :
              Intrinsic<[], [llvm_x86mmx_ty, llvm_x86mmx_ty, llvm_ptr_ty], []>;

  def int_x86_mmx_pmovmskb :
      DefaultAttrsIntrinsic<[llvm_i32_ty], [llvm_x86mmx_ty], [IntrNoMem]>;

  def int_x86_mmx_movnt_dq :
              Intrinsic<[], [llvm_ptr_ty, llvm_x86mmx_ty], []>;

  def int_x86_mmx_palignr_b :
      DefaultAttrsIntrinsic<[llvm_x86mmx_ty],
                            [llvm_x86mmx_ty, llvm_x86mmx_ty, llvm_i8_ty],
                            [IntrNoMem, ImmArg<ArgIndex<2>>]>;

  def int_x86_mmx_pextr_w :
      DefaultAttrsIntrinsic<[llvm_i32_ty], [llvm_x86mmx_ty, llvm_i32_ty],
                            [IntrNoMem, ImmArg<ArgIndex<1>>]>;

  def int_x86_mmx_pinsr_w :
      DefaultAttrsIntrinsic<[llvm_x86mmx_ty],
                            [llvm_x86mmx_ty, llvm_i32_ty, llvm_i32_ty],
                            [IntrNoMem, ImmArg<ArgIndex<2>>]>;
}

//===----------------------------------------------------------------------===//
// BMI

let TargetPrefix = "x86" in {  // All intrinsics start with "llvm.x86.".
  def int_x86_bmi_bextr_32 : ClangBuiltin<"__builtin_ia32_bextr_u32">,
      DefaultAttrsIntrinsic<[llvm_i32_ty], [llvm_i32_ty, llvm_i32_ty],
                            [IntrNoMem]>;
  def int_x86_bmi_bextr_64 : ClangBuiltin<"__builtin_ia32_bextr_u64">,
      DefaultAttrsIntrinsic<[llvm_i64_ty], [llvm_i64_ty, llvm_i64_ty],
                            [IntrNoMem]>;
  def int_x86_bmi_bzhi_32 : ClangBuiltin<"__builtin_ia32_bzhi_si">,
      DefaultAttrsIntrinsic<[llvm_i32_ty], [llvm_i32_ty, llvm_i32_ty],
                            [IntrNoMem]>;
  def int_x86_bmi_bzhi_64 : ClangBuiltin<"__builtin_ia32_bzhi_di">,
      DefaultAttrsIntrinsic<[llvm_i64_ty], [llvm_i64_ty, llvm_i64_ty],
                            [IntrNoMem]>;
  def int_x86_bmi_pdep_32 : ClangBuiltin<"__builtin_ia32_pdep_si">,
      DefaultAttrsIntrinsic<[llvm_i32_ty], [llvm_i32_ty, llvm_i32_ty],
                            [IntrNoMem]>;
  def int_x86_bmi_pdep_64 : ClangBuiltin<"__builtin_ia32_pdep_di">,
      DefaultAttrsIntrinsic<[llvm_i64_ty], [llvm_i64_ty, llvm_i64_ty],
                            [IntrNoMem]>;
  def int_x86_bmi_pext_32 : ClangBuiltin<"__builtin_ia32_pext_si">,
      DefaultAttrsIntrinsic<[llvm_i32_ty], [llvm_i32_ty, llvm_i32_ty],
                            [IntrNoMem]>;
  def int_x86_bmi_pext_64 : ClangBuiltin<"__builtin_ia32_pext_di">,
      DefaultAttrsIntrinsic<[llvm_i64_ty], [llvm_i64_ty, llvm_i64_ty],
                            [IntrNoMem]>;
}

//===----------------------------------------------------------------------===//
// FS/GS Base

let TargetPrefix = "x86" in {  // All intrinsics start with "llvm.x86.".
  def int_x86_rdfsbase_32 : ClangBuiltin<"__builtin_ia32_rdfsbase32">,
              Intrinsic<[llvm_i32_ty], []>;
  def int_x86_rdgsbase_32 : ClangBuiltin<"__builtin_ia32_rdgsbase32">,
              Intrinsic<[llvm_i32_ty], []>;
  def int_x86_rdfsbase_64 : ClangBuiltin<"__builtin_ia32_rdfsbase64">,
              Intrinsic<[llvm_i64_ty], []>;
  def int_x86_rdgsbase_64 : ClangBuiltin<"__builtin_ia32_rdgsbase64">,
              Intrinsic<[llvm_i64_ty], []>;
  def int_x86_wrfsbase_32 : ClangBuiltin<"__builtin_ia32_wrfsbase32">,
              Intrinsic<[], [llvm_i32_ty]>;
  def int_x86_wrgsbase_32 : ClangBuiltin<"__builtin_ia32_wrgsbase32">,
              Intrinsic<[], [llvm_i32_ty]>;
  def int_x86_wrfsbase_64 : ClangBuiltin<"__builtin_ia32_wrfsbase64">,
              Intrinsic<[], [llvm_i64_ty]>;
  def int_x86_wrgsbase_64 : ClangBuiltin<"__builtin_ia32_wrgsbase64">,
              Intrinsic<[], [llvm_i64_ty]>;
}

//===----------------------------------------------------------------------===//
// FXSR
let TargetPrefix = "x86" in {  // All intrinsics start with "llvm.x86.".
  def int_x86_fxrstor : ClangBuiltin<"__builtin_ia32_fxrstor">,
              Intrinsic<[], [llvm_ptr_ty], []>;
  def int_x86_fxrstor64 : ClangBuiltin<"__builtin_ia32_fxrstor64">,
              Intrinsic<[], [llvm_ptr_ty], []>;
  def int_x86_fxsave : ClangBuiltin<"__builtin_ia32_fxsave">,
              Intrinsic<[], [llvm_ptr_ty], []>;
  def int_x86_fxsave64 : ClangBuiltin<"__builtin_ia32_fxsave64">,
              Intrinsic<[], [llvm_ptr_ty], []>;
}

//===----------------------------------------------------------------------===//
// XSAVE
let TargetPrefix = "x86" in {  // All intrinsics start with "llvm.x86.".
  def int_x86_xsave :
              Intrinsic<[], [llvm_ptr_ty, llvm_i32_ty, llvm_i32_ty], []>;
  def int_x86_xsave64 :
              Intrinsic<[], [llvm_ptr_ty, llvm_i32_ty, llvm_i32_ty], []>;
  def int_x86_xrstor :
              Intrinsic<[], [llvm_ptr_ty, llvm_i32_ty, llvm_i32_ty], []>;
  def int_x86_xrstor64 :
              Intrinsic<[], [llvm_ptr_ty, llvm_i32_ty, llvm_i32_ty], []>;
  def int_x86_xsaveopt :
              Intrinsic<[], [llvm_ptr_ty, llvm_i32_ty, llvm_i32_ty], []>;
  def int_x86_xsaveopt64 :
              Intrinsic<[], [llvm_ptr_ty, llvm_i32_ty, llvm_i32_ty], []>;
  def int_x86_xrstors :
              Intrinsic<[], [llvm_ptr_ty, llvm_i32_ty, llvm_i32_ty], []>;
  def int_x86_xrstors64 :
              Intrinsic<[], [llvm_ptr_ty, llvm_i32_ty, llvm_i32_ty], []>;
  def int_x86_xsavec :
              Intrinsic<[], [llvm_ptr_ty, llvm_i32_ty, llvm_i32_ty], []>;
  def int_x86_xsavec64 :
              Intrinsic<[], [llvm_ptr_ty, llvm_i32_ty, llvm_i32_ty], []>;
  def int_x86_xsaves :
              Intrinsic<[], [llvm_ptr_ty, llvm_i32_ty, llvm_i32_ty], []>;
  def int_x86_xsaves64 :
              Intrinsic<[], [llvm_ptr_ty, llvm_i32_ty, llvm_i32_ty], []>;
  def int_x86_xgetbv :
              Intrinsic<[llvm_i64_ty], [llvm_i32_ty], []>;
  def int_x86_xsetbv :
              Intrinsic<[], [llvm_i32_ty, llvm_i32_ty, llvm_i32_ty], []>;
}

//===----------------------------------------------------------------------===//
// CLFLUSHOPT and CLWB
let TargetPrefix = "x86" in {  // All intrinsics start with "llvm.x86.".
  def int_x86_clflushopt : ClangBuiltin<"__builtin_ia32_clflushopt">,
              Intrinsic<[], [llvm_ptr_ty], []>;

  def int_x86_clwb : ClangBuiltin<"__builtin_ia32_clwb">,
              Intrinsic<[], [llvm_ptr_ty], []>;
}

//===----------------------------------------------------------------------===//
// Support protection key
let TargetPrefix = "x86" in {  // All intrinsics start with "llvm.x86.".
  def int_x86_rdpkru : ClangBuiltin <"__builtin_ia32_rdpkru">,
              Intrinsic<[llvm_i32_ty], [], []>;
  def int_x86_wrpkru : ClangBuiltin<"__builtin_ia32_wrpkru">,
              Intrinsic<[], [llvm_i32_ty], []>;
}
//===----------------------------------------------------------------------===//
// Half float conversion

let TargetPrefix = "x86" in {  // All intrinsics start with "llvm.x86.".
  def int_x86_vcvtps2ph_128 : ClangBuiltin<"__builtin_ia32_vcvtps2ph">,
      DefaultAttrsIntrinsic<[llvm_v8i16_ty], [llvm_v4f32_ty, llvm_i32_ty],
                            [IntrNoMem, ImmArg<ArgIndex<1>>]>;
  def int_x86_vcvtps2ph_256 : ClangBuiltin<"__builtin_ia32_vcvtps2ph256">,
      DefaultAttrsIntrinsic<[llvm_v8i16_ty], [llvm_v8f32_ty, llvm_i32_ty],
                            [IntrNoMem, ImmArg<ArgIndex<1>>]>;
  def int_x86_avx512_mask_vcvtph2ps_512 :
      DefaultAttrsIntrinsic<[llvm_v16f32_ty], [llvm_v16i16_ty, llvm_v16f32_ty,
                                           llvm_i16_ty, llvm_i32_ty],
                            [IntrNoMem, ImmArg<ArgIndex<3>>]>;
  def int_x86_avx512_mask_vcvtps2ph_512 : ClangBuiltin<"__builtin_ia32_vcvtps2ph512_mask">,
      DefaultAttrsIntrinsic<[llvm_v16i16_ty], [llvm_v16f32_ty, llvm_i32_ty,
                                               llvm_v16i16_ty, llvm_i16_ty],
                            [IntrNoMem, ImmArg<ArgIndex<1>>]>;
  def int_x86_avx512_mask_vcvtps2ph_256 : ClangBuiltin<"__builtin_ia32_vcvtps2ph256_mask">,
      DefaultAttrsIntrinsic<[llvm_v8i16_ty], [llvm_v8f32_ty, llvm_i32_ty,
                                           llvm_v8i16_ty, llvm_i8_ty],
                            [IntrNoMem, ImmArg<ArgIndex<1>>]>;
  def int_x86_avx512_mask_vcvtps2ph_128 : ClangBuiltin<"__builtin_ia32_vcvtps2ph_mask">,
      DefaultAttrsIntrinsic<[llvm_v8i16_ty], [llvm_v4f32_ty, llvm_i32_ty,
                                               llvm_v8i16_ty, llvm_i8_ty],
                            [IntrNoMem, ImmArg<ArgIndex<1>>]>;
}

//===----------------------------------------------------------------------===//
// TBM

let TargetPrefix = "x86" in {  // All intrinsics start with "llvm.x86.".
  def int_x86_tbm_bextri_u32 : ClangBuiltin<"__builtin_ia32_bextri_u32">,
      DefaultAttrsIntrinsic<[llvm_i32_ty], [llvm_i32_ty, llvm_i32_ty],
                            [IntrNoMem, ImmArg<ArgIndex<1>>]>;
  def int_x86_tbm_bextri_u64 : ClangBuiltin<"__builtin_ia32_bextri_u64">,
      DefaultAttrsIntrinsic<[llvm_i64_ty], [llvm_i64_ty, llvm_i64_ty],
                            [IntrNoMem, ImmArg<ArgIndex<1>>]>;
}

//===----------------------------------------------------------------------===//
// RDRAND intrinsics - Return a random value and whether it is valid.
// RDSEED intrinsics - Return a NIST SP800-90B & C compliant random value and
// whether it is valid.

let TargetPrefix = "x86" in {  // All intrinsics start with "llvm.x86.".
  // These are declared side-effecting so they don't get eliminated by CSE or
  // LICM.
  def int_x86_rdrand_16 : Intrinsic<[llvm_i16_ty, llvm_i32_ty], [], []>;
  def int_x86_rdrand_32 : Intrinsic<[llvm_i32_ty, llvm_i32_ty], [], []>;
  def int_x86_rdrand_64 : Intrinsic<[llvm_i64_ty, llvm_i32_ty], [], []>;
  def int_x86_rdseed_16 : Intrinsic<[llvm_i16_ty, llvm_i32_ty], [], []>;
  def int_x86_rdseed_32 : Intrinsic<[llvm_i32_ty, llvm_i32_ty], [], []>;
  def int_x86_rdseed_64 : Intrinsic<[llvm_i64_ty, llvm_i32_ty], [], []>;
}

//===----------------------------------------------------------------------===//
// ADX

let TargetPrefix = "x86" in {  // All intrinsics start with "llvm.x86.".
  def int_x86_addcarry_32:
      DefaultAttrsIntrinsic<[llvm_i8_ty, llvm_i32_ty],
                            [llvm_i8_ty, llvm_i32_ty, llvm_i32_ty],
                            [IntrNoMem]>;
  def int_x86_addcarry_64:
      DefaultAttrsIntrinsic<[llvm_i8_ty, llvm_i64_ty],
                            [llvm_i8_ty, llvm_i64_ty, llvm_i64_ty],
                            [IntrNoMem]>;
  def int_x86_subborrow_32:
      DefaultAttrsIntrinsic<[llvm_i8_ty, llvm_i32_ty],
                            [llvm_i8_ty, llvm_i32_ty, llvm_i32_ty],
                            [IntrNoMem]>;
  def int_x86_subborrow_64:
      DefaultAttrsIntrinsic<[llvm_i8_ty, llvm_i64_ty],
                            [llvm_i8_ty, llvm_i64_ty, llvm_i64_ty],
                            [IntrNoMem]>;
}

//===----------------------------------------------------------------------===//
// RTM intrinsics. Transactional Memory support.

let TargetPrefix = "x86" in {  // All intrinsics start with "llvm.x86.".
  def int_x86_xbegin : ClangBuiltin<"__builtin_ia32_xbegin">,
              Intrinsic<[llvm_i32_ty], [], []>;
  def int_x86_xend : ClangBuiltin<"__builtin_ia32_xend">,
              Intrinsic<[], [], []>;
  def int_x86_xabort : ClangBuiltin<"__builtin_ia32_xabort">,
              Intrinsic<[], [llvm_i8_ty], [ImmArg<ArgIndex<0>>]>;
  def int_x86_xtest : ClangBuiltin<"__builtin_ia32_xtest">,
              Intrinsic<[llvm_i32_ty], [], []>;
}

//===----------------------------------------------------------------------===//
// AVX512

// Mask ops
let TargetPrefix = "x86" in {
  def int_x86_avx512_kadd_b :
      DefaultAttrsIntrinsic<[llvm_v8i1_ty], [llvm_v8i1_ty, llvm_v8i1_ty],
                            [IntrNoMem]>;
  def int_x86_avx512_kadd_w :
      DefaultAttrsIntrinsic<[llvm_v16i1_ty], [llvm_v16i1_ty, llvm_v16i1_ty],
                            [IntrNoMem]>;
  def int_x86_avx512_kadd_d :
      DefaultAttrsIntrinsic<[llvm_v32i1_ty], [llvm_v32i1_ty, llvm_v32i1_ty],
                            [IntrNoMem]>;
  def int_x86_avx512_kadd_q :
      DefaultAttrsIntrinsic<[llvm_v64i1_ty], [llvm_v64i1_ty, llvm_v64i1_ty],
                            [IntrNoMem]>;

  def int_x86_avx512_ktestc_b :
      DefaultAttrsIntrinsic<[llvm_i32_ty], [llvm_v8i1_ty, llvm_v8i1_ty],
                            [IntrNoMem]>;
  def int_x86_avx512_ktestc_w :
      DefaultAttrsIntrinsic<[llvm_i32_ty], [llvm_v16i1_ty, llvm_v16i1_ty],
                            [IntrNoMem]>;
  def int_x86_avx512_ktestc_d :
      DefaultAttrsIntrinsic<[llvm_i32_ty], [llvm_v32i1_ty, llvm_v32i1_ty],
                            [IntrNoMem]>;
  def int_x86_avx512_ktestc_q :
      DefaultAttrsIntrinsic<[llvm_i32_ty], [llvm_v64i1_ty, llvm_v64i1_ty],
                            [IntrNoMem]>;

  def int_x86_avx512_ktestz_b :
      DefaultAttrsIntrinsic<[llvm_i32_ty], [llvm_v8i1_ty, llvm_v8i1_ty],
                            [IntrNoMem]>;
  def int_x86_avx512_ktestz_w :
      DefaultAttrsIntrinsic<[llvm_i32_ty], [llvm_v16i1_ty, llvm_v16i1_ty],
                            [IntrNoMem]>;
  def int_x86_avx512_ktestz_d :
      DefaultAttrsIntrinsic<[llvm_i32_ty], [llvm_v32i1_ty, llvm_v32i1_ty],
                            [IntrNoMem]>;
  def int_x86_avx512_ktestz_q :
      DefaultAttrsIntrinsic<[llvm_i32_ty], [llvm_v64i1_ty, llvm_v64i1_ty],
                            [IntrNoMem]>;
}

// Conversion ops
let TargetPrefix = "x86" in {  // All intrinsics start with "llvm.x86.".
  def int_x86_avx512_cvttss2si : ClangBuiltin<"__builtin_ia32_vcvttss2si32">,
      DefaultAttrsIntrinsic<[llvm_i32_ty], [llvm_v4f32_ty, llvm_i32_ty],
                            [IntrNoMem, ImmArg<ArgIndex<1>>]>;
  def int_x86_avx512_cvttss2si64 : ClangBuiltin<"__builtin_ia32_vcvttss2si64">,
      DefaultAttrsIntrinsic<[llvm_i64_ty], [llvm_v4f32_ty, llvm_i32_ty],
                            [IntrNoMem, ImmArg<ArgIndex<1>>]>;
  def int_x86_avx512_cvttss2usi : ClangBuiltin<"__builtin_ia32_vcvttss2usi32">,
      DefaultAttrsIntrinsic<[llvm_i32_ty], [llvm_v4f32_ty, llvm_i32_ty],
                            [IntrNoMem, ImmArg<ArgIndex<1>>]>;
  def int_x86_avx512_cvttss2usi64 : ClangBuiltin<"__builtin_ia32_vcvttss2usi64">,
      DefaultAttrsIntrinsic<[llvm_i64_ty], [llvm_v4f32_ty, llvm_i32_ty],
                            [IntrNoMem, ImmArg<ArgIndex<1>>]>;
  def int_x86_avx512_cvtusi2ss : ClangBuiltin<"__builtin_ia32_cvtusi2ss32">,
      DefaultAttrsIntrinsic<[llvm_v4f32_ty],
                            [llvm_v4f32_ty, llvm_i32_ty, llvm_i32_ty],
                            [IntrNoMem, ImmArg<ArgIndex<2>>]>;
  def int_x86_avx512_cvtusi642ss : ClangBuiltin<"__builtin_ia32_cvtusi2ss64">,
      DefaultAttrsIntrinsic<[llvm_v4f32_ty],
                            [llvm_v4f32_ty, llvm_i64_ty, llvm_i32_ty],
                            [IntrNoMem, ImmArg<ArgIndex<2>>]>;
  def int_x86_avx512_cvttsd2si : ClangBuiltin<"__builtin_ia32_vcvttsd2si32">,
      DefaultAttrsIntrinsic<[llvm_i32_ty], [llvm_v2f64_ty, llvm_i32_ty],
                            [IntrNoMem, ImmArg<ArgIndex<1>>]>;
  def int_x86_avx512_cvttsd2si64 : ClangBuiltin<"__builtin_ia32_vcvttsd2si64">,
      DefaultAttrsIntrinsic<[llvm_i64_ty], [llvm_v2f64_ty, llvm_i32_ty],
                            [IntrNoMem, ImmArg<ArgIndex<1>>]>;
  def int_x86_avx512_cvttsd2usi : ClangBuiltin<"__builtin_ia32_vcvttsd2usi32">,
      DefaultAttrsIntrinsic<[llvm_i32_ty], [llvm_v2f64_ty, llvm_i32_ty],
                            [IntrNoMem, ImmArg<ArgIndex<1>>]>;
  def int_x86_avx512_cvttsd2usi64 : ClangBuiltin<"__builtin_ia32_vcvttsd2usi64">,
      DefaultAttrsIntrinsic<[llvm_i64_ty], [llvm_v2f64_ty, llvm_i32_ty],
                            [IntrNoMem, ImmArg<ArgIndex<1>>]>;
  def int_x86_avx512_cvtusi642sd : ClangBuiltin<"__builtin_ia32_cvtusi2sd64">,
      DefaultAttrsIntrinsic<[llvm_v2f64_ty],
                            [llvm_v2f64_ty, llvm_i64_ty, llvm_i32_ty],
                            [IntrNoMem, ImmArg<ArgIndex<2>>]>;
  def int_x86_avx512_vcvtss2usi32 : ClangBuiltin<"__builtin_ia32_vcvtss2usi32">,
      DefaultAttrsIntrinsic<[llvm_i32_ty], [llvm_v4f32_ty, llvm_i32_ty],
                            [IntrNoMem, ImmArg<ArgIndex<1>>]>;
  def int_x86_avx512_vcvtss2usi64 : ClangBuiltin<"__builtin_ia32_vcvtss2usi64">,
      DefaultAttrsIntrinsic<[llvm_i64_ty], [llvm_v4f32_ty, llvm_i32_ty],
                            [IntrNoMem, ImmArg<ArgIndex<1>>]>;
  def int_x86_avx512_vcvtss2si32 : ClangBuiltin<"__builtin_ia32_vcvtss2si32">,
      DefaultAttrsIntrinsic<[llvm_i32_ty], [llvm_v4f32_ty, llvm_i32_ty],
                            [IntrNoMem, ImmArg<ArgIndex<1>>]>;
  def int_x86_avx512_vcvtss2si64 : ClangBuiltin<"__builtin_ia32_vcvtss2si64">,
      DefaultAttrsIntrinsic<[llvm_i64_ty], [llvm_v4f32_ty, llvm_i32_ty],
                            [IntrNoMem, ImmArg<ArgIndex<1>>]>;
  def int_x86_avx512_vcvtsd2usi32 : ClangBuiltin<"__builtin_ia32_vcvtsd2usi32">,
      DefaultAttrsIntrinsic<[llvm_i32_ty], [llvm_v2f64_ty, llvm_i32_ty],
                            [IntrNoMem, ImmArg<ArgIndex<1>>]>;
  def int_x86_avx512_vcvtsd2usi64 : ClangBuiltin<"__builtin_ia32_vcvtsd2usi64">,
      DefaultAttrsIntrinsic<[llvm_i64_ty], [llvm_v2f64_ty, llvm_i32_ty],
                            [IntrNoMem, ImmArg<ArgIndex<1>>]>;
  def int_x86_avx512_vcvtsd2si32 : ClangBuiltin<"__builtin_ia32_vcvtsd2si32">,
      DefaultAttrsIntrinsic<[llvm_i32_ty], [llvm_v2f64_ty, llvm_i32_ty],
                            [IntrNoMem, ImmArg<ArgIndex<1>>]>;
  def int_x86_avx512_vcvtsd2si64 : ClangBuiltin<"__builtin_ia32_vcvtsd2si64">,
      DefaultAttrsIntrinsic<[llvm_i64_ty], [llvm_v2f64_ty, llvm_i32_ty],
                            [IntrNoMem, ImmArg<ArgIndex<1>>]>;
  def int_x86_avx512_cvtsi2ss32 : ClangBuiltin<"__builtin_ia32_cvtsi2ss32">,
      DefaultAttrsIntrinsic<[llvm_v4f32_ty],
                            [llvm_v4f32_ty, llvm_i32_ty, llvm_i32_ty],
                            [IntrNoMem, ImmArg<ArgIndex<2>>]>;
  def int_x86_avx512_cvtsi2ss64 : ClangBuiltin<"__builtin_ia32_cvtsi2ss64">,
      DefaultAttrsIntrinsic<[llvm_v4f32_ty],
                            [llvm_v4f32_ty, llvm_i64_ty, llvm_i32_ty],
                            [IntrNoMem, ImmArg<ArgIndex<2>>]>;
  def int_x86_avx512_cvtsi2sd64 : ClangBuiltin<"__builtin_ia32_cvtsi2sd64">,
      DefaultAttrsIntrinsic<[llvm_v2f64_ty],
                            [llvm_v2f64_ty, llvm_i64_ty, llvm_i32_ty],
                            [IntrNoMem, ImmArg<ArgIndex<2>>]>;
}

// Pack ops.
let TargetPrefix = "x86" in {  // All intrinsics start with "llvm.x86.".
  def int_x86_avx512_packsswb_512 : ClangBuiltin<"__builtin_ia32_packsswb512">,
      DefaultAttrsIntrinsic<[llvm_v64i8_ty], [llvm_v32i16_ty,llvm_v32i16_ty],
                           [IntrNoMem]>;
  def int_x86_avx512_packssdw_512 : ClangBuiltin<"__builtin_ia32_packssdw512">,
      DefaultAttrsIntrinsic<[llvm_v32i16_ty], [llvm_v16i32_ty, llvm_v16i32_ty],
                            [IntrNoMem]>;
  def int_x86_avx512_packuswb_512 : ClangBuiltin<"__builtin_ia32_packuswb512">,
      DefaultAttrsIntrinsic<[llvm_v64i8_ty], [llvm_v32i16_ty,llvm_v32i16_ty],
                            [IntrNoMem]>;
  def int_x86_avx512_packusdw_512 : ClangBuiltin<"__builtin_ia32_packusdw512">,
      DefaultAttrsIntrinsic<[llvm_v32i16_ty], [llvm_v16i32_ty, llvm_v16i32_ty],
                            [IntrNoMem]>;
}

// Vector convert
let TargetPrefix = "x86" in {  // All intrinsics start with "llvm.x86.".
  def int_x86_avx512_sitofp_round :
      DefaultAttrsIntrinsic<[llvm_anyfloat_ty], [llvm_anyint_ty, llvm_i32_ty],
                            [IntrNoMem, ImmArg<ArgIndex<1>>]>;

  def int_x86_avx512_uitofp_round :
      DefaultAttrsIntrinsic<[llvm_anyfloat_ty], [llvm_anyint_ty, llvm_i32_ty],
                            [IntrNoMem, ImmArg<ArgIndex<1>>]>;

  def int_x86_avx512_mask_cvtpd2dq_128 :
        ClangBuiltin<"__builtin_ia32_cvtpd2dq128_mask">,
          DefaultAttrsIntrinsic<[llvm_v4i32_ty],
          [llvm_v2f64_ty, llvm_v4i32_ty,  llvm_i8_ty],
          [IntrNoMem]>;

  def int_x86_avx512_mask_cvtpd2dq_512 :
        ClangBuiltin<"__builtin_ia32_cvtpd2dq512_mask">,
          DefaultAttrsIntrinsic<[llvm_v8i32_ty],
          [llvm_v8f64_ty, llvm_v8i32_ty,  llvm_i8_ty,  llvm_i32_ty],
          [IntrNoMem, ImmArg<ArgIndex<3>>]>;

  def int_x86_avx512_mask_cvtpd2ps_512 :
        ClangBuiltin<"__builtin_ia32_cvtpd2ps512_mask">,
          DefaultAttrsIntrinsic<[llvm_v8f32_ty],
          [llvm_v8f64_ty, llvm_v8f32_ty,  llvm_i8_ty,  llvm_i32_ty],
          [IntrNoMem, ImmArg<ArgIndex<3>>]>;

  def int_x86_avx512_mask_cvtsd2ss_round :
        ClangBuiltin<"__builtin_ia32_cvtsd2ss_round_mask">,
          DefaultAttrsIntrinsic<[llvm_v4f32_ty],
          [llvm_v4f32_ty, llvm_v2f64_ty, llvm_v4f32_ty, llvm_i8_ty, llvm_i32_ty],
          [IntrNoMem, ImmArg<ArgIndex<4>>]>;

  def int_x86_avx512_mask_cvtss2sd_round :
        ClangBuiltin<"__builtin_ia32_cvtss2sd_round_mask">,
          DefaultAttrsIntrinsic<[llvm_v2f64_ty],
          [llvm_v2f64_ty, llvm_v4f32_ty, llvm_v2f64_ty, llvm_i8_ty, llvm_i32_ty],
          [IntrNoMem, ImmArg<ArgIndex<4>>]>;

  def int_x86_avx512_mask_cvtpd2ps :
        ClangBuiltin<"__builtin_ia32_cvtpd2ps_mask">,
          DefaultAttrsIntrinsic<[llvm_v4f32_ty],
          [llvm_v2f64_ty, llvm_v4f32_ty,  llvm_i8_ty],
          [IntrNoMem]>;

  def int_x86_avx512_mask_cvtpd2qq_128 :
        ClangBuiltin<"__builtin_ia32_cvtpd2qq128_mask">,
          DefaultAttrsIntrinsic<[llvm_v2i64_ty],
          [llvm_v2f64_ty, llvm_v2i64_ty,  llvm_i8_ty],
          [IntrNoMem]>;

  def int_x86_avx512_mask_cvtpd2qq_256 :
        ClangBuiltin<"__builtin_ia32_cvtpd2qq256_mask">,
          DefaultAttrsIntrinsic<[llvm_v4i64_ty],
          [llvm_v4f64_ty, llvm_v4i64_ty,  llvm_i8_ty],
          [IntrNoMem]>;

  def int_x86_avx512_mask_cvtpd2qq_512 :
        ClangBuiltin<"__builtin_ia32_cvtpd2qq512_mask">,
          DefaultAttrsIntrinsic<[llvm_v8i64_ty],
          [llvm_v8f64_ty, llvm_v8i64_ty,  llvm_i8_ty,  llvm_i32_ty],
          [IntrNoMem, ImmArg<ArgIndex<3>>]>;

  def int_x86_avx512_mask_cvtpd2udq_128 :
        ClangBuiltin<"__builtin_ia32_cvtpd2udq128_mask">,
          DefaultAttrsIntrinsic<[llvm_v4i32_ty],
          [llvm_v2f64_ty, llvm_v4i32_ty,  llvm_i8_ty],
          [IntrNoMem]>;

  def int_x86_avx512_mask_cvtpd2udq_256 :
        ClangBuiltin<"__builtin_ia32_cvtpd2udq256_mask">,
          DefaultAttrsIntrinsic<[llvm_v4i32_ty],
          [llvm_v4f64_ty, llvm_v4i32_ty,  llvm_i8_ty],
          [IntrNoMem]>;

  def int_x86_avx512_mask_cvtpd2udq_512 :
        ClangBuiltin<"__builtin_ia32_cvtpd2udq512_mask">,
          DefaultAttrsIntrinsic<[llvm_v8i32_ty],
          [llvm_v8f64_ty, llvm_v8i32_ty,  llvm_i8_ty,  llvm_i32_ty],
          [IntrNoMem, ImmArg<ArgIndex<3>>]>;

  def int_x86_avx512_mask_cvtpd2uqq_128 :
        ClangBuiltin<"__builtin_ia32_cvtpd2uqq128_mask">,
          DefaultAttrsIntrinsic<[llvm_v2i64_ty],
          [llvm_v2f64_ty, llvm_v2i64_ty,  llvm_i8_ty],
          [IntrNoMem]>;

  def int_x86_avx512_mask_cvtpd2uqq_256 :
        ClangBuiltin<"__builtin_ia32_cvtpd2uqq256_mask">,
          DefaultAttrsIntrinsic<[llvm_v4i64_ty],
          [llvm_v4f64_ty, llvm_v4i64_ty,  llvm_i8_ty],
          [IntrNoMem]>;

  def int_x86_avx512_mask_cvtpd2uqq_512 :
        ClangBuiltin<"__builtin_ia32_cvtpd2uqq512_mask">,
          DefaultAttrsIntrinsic<[llvm_v8i64_ty],
          [llvm_v8f64_ty, llvm_v8i64_ty,  llvm_i8_ty,  llvm_i32_ty],
          [IntrNoMem, ImmArg<ArgIndex<3>>]>;

  def int_x86_avx512_mask_cvtps2dq_128 :
        ClangBuiltin<"__builtin_ia32_cvtps2dq128_mask">,
          DefaultAttrsIntrinsic<[llvm_v4i32_ty],
          [llvm_v4f32_ty, llvm_v4i32_ty,  llvm_i8_ty],
          [IntrNoMem]>;

  def int_x86_avx512_mask_cvtps2dq_256 :
        ClangBuiltin<"__builtin_ia32_cvtps2dq256_mask">,
          DefaultAttrsIntrinsic<[llvm_v8i32_ty],
          [llvm_v8f32_ty, llvm_v8i32_ty,  llvm_i8_ty],
          [IntrNoMem]>;

  def int_x86_avx512_mask_cvtps2dq_512 :
        ClangBuiltin<"__builtin_ia32_cvtps2dq512_mask">,
          DefaultAttrsIntrinsic<[llvm_v16i32_ty],
          [llvm_v16f32_ty, llvm_v16i32_ty,  llvm_i16_ty,  llvm_i32_ty],
          [IntrNoMem, ImmArg<ArgIndex<3>>]>;

  def int_x86_avx512_mask_cvtps2pd_512 :
        ClangBuiltin<"__builtin_ia32_cvtps2pd512_mask">,
          DefaultAttrsIntrinsic<[llvm_v8f64_ty],
          [llvm_v8f32_ty, llvm_v8f64_ty,  llvm_i8_ty,  llvm_i32_ty],
          [IntrNoMem, ImmArg<ArgIndex<3>>]>;

  def int_x86_avx512_mask_cvtps2qq_128 :
        ClangBuiltin<"__builtin_ia32_cvtps2qq128_mask">,
          DefaultAttrsIntrinsic<[llvm_v2i64_ty],
          [llvm_v4f32_ty, llvm_v2i64_ty,  llvm_i8_ty],
          [IntrNoMem]>;

  def int_x86_avx512_mask_cvtps2qq_256 :
        ClangBuiltin<"__builtin_ia32_cvtps2qq256_mask">,
          DefaultAttrsIntrinsic<[llvm_v4i64_ty],
          [llvm_v4f32_ty, llvm_v4i64_ty,  llvm_i8_ty],
          [IntrNoMem]>;

  def int_x86_avx512_mask_cvtps2qq_512 :
        ClangBuiltin<"__builtin_ia32_cvtps2qq512_mask">,
          DefaultAttrsIntrinsic<[llvm_v8i64_ty],
          [llvm_v8f32_ty, llvm_v8i64_ty,  llvm_i8_ty,  llvm_i32_ty],
          [IntrNoMem, ImmArg<ArgIndex<3>>]>;

  def int_x86_avx512_mask_cvtps2udq_128 :
        ClangBuiltin<"__builtin_ia32_cvtps2udq128_mask">,
          DefaultAttrsIntrinsic<[llvm_v4i32_ty],
          [llvm_v4f32_ty, llvm_v4i32_ty,  llvm_i8_ty],
          [IntrNoMem]>;

  def int_x86_avx512_mask_cvtps2udq_256 :
        ClangBuiltin<"__builtin_ia32_cvtps2udq256_mask">,
          DefaultAttrsIntrinsic<[llvm_v8i32_ty],
          [llvm_v8f32_ty, llvm_v8i32_ty,  llvm_i8_ty],
          [IntrNoMem]>;

  def int_x86_avx512_mask_cvtps2udq_512 :
        ClangBuiltin<"__builtin_ia32_cvtps2udq512_mask">,
          DefaultAttrsIntrinsic<[llvm_v16i32_ty],
          [llvm_v16f32_ty, llvm_v16i32_ty,  llvm_i16_ty,  llvm_i32_ty],
          [IntrNoMem, ImmArg<ArgIndex<3>>]>;

  def int_x86_avx512_mask_cvtps2uqq_128 :
        ClangBuiltin<"__builtin_ia32_cvtps2uqq128_mask">,
          DefaultAttrsIntrinsic<[llvm_v2i64_ty],
          [llvm_v4f32_ty, llvm_v2i64_ty,  llvm_i8_ty],
          [IntrNoMem]>;

  def int_x86_avx512_mask_cvtps2uqq_256 :
        ClangBuiltin<"__builtin_ia32_cvtps2uqq256_mask">,
          DefaultAttrsIntrinsic<[llvm_v4i64_ty],
          [llvm_v4f32_ty, llvm_v4i64_ty,  llvm_i8_ty],
          [IntrNoMem]>;

  def int_x86_avx512_mask_cvtps2uqq_512 :
        ClangBuiltin<"__builtin_ia32_cvtps2uqq512_mask">,
          DefaultAttrsIntrinsic<[llvm_v8i64_ty],
          [llvm_v8f32_ty, llvm_v8i64_ty,  llvm_i8_ty,  llvm_i32_ty],
          [IntrNoMem, ImmArg<ArgIndex<3>>]>;

  def int_x86_avx512_mask_cvtqq2ps_128 :
        ClangBuiltin<"__builtin_ia32_cvtqq2ps128_mask">,
          DefaultAttrsIntrinsic<[llvm_v4f32_ty],
          [llvm_v2i64_ty, llvm_v4f32_ty,  llvm_i8_ty],
          [IntrNoMem]>;

  def int_x86_avx512_mask_cvttpd2dq_128 :
        ClangBuiltin<"__builtin_ia32_cvttpd2dq128_mask">,
          DefaultAttrsIntrinsic<[llvm_v4i32_ty],
          [llvm_v2f64_ty, llvm_v4i32_ty,  llvm_i8_ty],
          [IntrNoMem]>;

  def int_x86_avx512_mask_cvttpd2dq_512 :
        ClangBuiltin<"__builtin_ia32_cvttpd2dq512_mask">,
          DefaultAttrsIntrinsic<[llvm_v8i32_ty],
          [llvm_v8f64_ty, llvm_v8i32_ty,  llvm_i8_ty,  llvm_i32_ty],
          [IntrNoMem, ImmArg<ArgIndex<3>>]>;

  def int_x86_avx512_mask_cvttpd2qq_128 :
        ClangBuiltin<"__builtin_ia32_cvttpd2qq128_mask">,
          DefaultAttrsIntrinsic<[llvm_v2i64_ty],
          [llvm_v2f64_ty, llvm_v2i64_ty,  llvm_i8_ty],
          [IntrNoMem]>;

  def int_x86_avx512_mask_cvttpd2qq_256 :
        ClangBuiltin<"__builtin_ia32_cvttpd2qq256_mask">,
          DefaultAttrsIntrinsic<[llvm_v4i64_ty],
          [llvm_v4f64_ty, llvm_v4i64_ty,  llvm_i8_ty],
          [IntrNoMem]>;

  def int_x86_avx512_mask_cvttpd2qq_512 :
        ClangBuiltin<"__builtin_ia32_cvttpd2qq512_mask">,
          DefaultAttrsIntrinsic<[llvm_v8i64_ty],
          [llvm_v8f64_ty, llvm_v8i64_ty,  llvm_i8_ty,  llvm_i32_ty],
          [IntrNoMem, ImmArg<ArgIndex<3>>]>;

  def int_x86_avx512_mask_cvttpd2udq_128 :
        ClangBuiltin<"__builtin_ia32_cvttpd2udq128_mask">,
          DefaultAttrsIntrinsic<[llvm_v4i32_ty],
          [llvm_v2f64_ty, llvm_v4i32_ty,  llvm_i8_ty],
          [IntrNoMem]>;

  def int_x86_avx512_mask_cvttpd2udq_256 :
        ClangBuiltin<"__builtin_ia32_cvttpd2udq256_mask">,
          DefaultAttrsIntrinsic<[llvm_v4i32_ty],
          [llvm_v4f64_ty, llvm_v4i32_ty,  llvm_i8_ty],
          [IntrNoMem]>;

  def int_x86_avx512_mask_cvttpd2udq_512 :
        ClangBuiltin<"__builtin_ia32_cvttpd2udq512_mask">,
          DefaultAttrsIntrinsic<[llvm_v8i32_ty],
          [llvm_v8f64_ty, llvm_v8i32_ty,  llvm_i8_ty,  llvm_i32_ty],
          [IntrNoMem, ImmArg<ArgIndex<3>>]>;

  def int_x86_avx512_mask_cvttpd2uqq_128 :
        ClangBuiltin<"__builtin_ia32_cvttpd2uqq128_mask">,
          DefaultAttrsIntrinsic<[llvm_v2i64_ty],
          [llvm_v2f64_ty, llvm_v2i64_ty,  llvm_i8_ty],
          [IntrNoMem]>;

  def int_x86_avx512_mask_cvttpd2uqq_256 :
        ClangBuiltin<"__builtin_ia32_cvttpd2uqq256_mask">,
          DefaultAttrsIntrinsic<[llvm_v4i64_ty],
          [llvm_v4f64_ty, llvm_v4i64_ty,  llvm_i8_ty],
          [IntrNoMem]>;

  def int_x86_avx512_mask_cvttpd2uqq_512 :
        ClangBuiltin<"__builtin_ia32_cvttpd2uqq512_mask">,
          DefaultAttrsIntrinsic<[llvm_v8i64_ty],
          [llvm_v8f64_ty, llvm_v8i64_ty,  llvm_i8_ty,  llvm_i32_ty],
          [IntrNoMem, ImmArg<ArgIndex<3>>]>;

  def int_x86_avx512_mask_cvttps2dq_512 :
        ClangBuiltin<"__builtin_ia32_cvttps2dq512_mask">,
          DefaultAttrsIntrinsic<[llvm_v16i32_ty],
          [llvm_v16f32_ty, llvm_v16i32_ty,  llvm_i16_ty,  llvm_i32_ty],
          [IntrNoMem, ImmArg<ArgIndex<3>>]>;

  def int_x86_avx512_mask_cvttps2qq_128 :
        ClangBuiltin<"__builtin_ia32_cvttps2qq128_mask">,
          DefaultAttrsIntrinsic<[llvm_v2i64_ty],
          [llvm_v4f32_ty, llvm_v2i64_ty,  llvm_i8_ty],
          [IntrNoMem]>;

  def int_x86_avx512_mask_cvttps2qq_256 :
        ClangBuiltin<"__builtin_ia32_cvttps2qq256_mask">,
          DefaultAttrsIntrinsic<[llvm_v4i64_ty],
          [llvm_v4f32_ty, llvm_v4i64_ty,  llvm_i8_ty],
          [IntrNoMem]>;

  def int_x86_avx512_mask_cvttps2qq_512 :
        ClangBuiltin<"__builtin_ia32_cvttps2qq512_mask">,
          DefaultAttrsIntrinsic<[llvm_v8i64_ty],
          [llvm_v8f32_ty, llvm_v8i64_ty,  llvm_i8_ty,  llvm_i32_ty],
          [IntrNoMem, ImmArg<ArgIndex<3>>]>;

  def int_x86_avx512_mask_cvttps2udq_128 :
        ClangBuiltin<"__builtin_ia32_cvttps2udq128_mask">,
          DefaultAttrsIntrinsic<[llvm_v4i32_ty],
          [llvm_v4f32_ty, llvm_v4i32_ty,  llvm_i8_ty],
          [IntrNoMem]>;

  def int_x86_avx512_mask_cvttps2udq_256 :
        ClangBuiltin<"__builtin_ia32_cvttps2udq256_mask">,
          DefaultAttrsIntrinsic<[llvm_v8i32_ty],
          [llvm_v8f32_ty, llvm_v8i32_ty,  llvm_i8_ty],
          [IntrNoMem]>;

  def int_x86_avx512_mask_cvttps2udq_512 :
        ClangBuiltin<"__builtin_ia32_cvttps2udq512_mask">,
          DefaultAttrsIntrinsic<[llvm_v16i32_ty],
          [llvm_v16f32_ty, llvm_v16i32_ty,  llvm_i16_ty,  llvm_i32_ty],
          [IntrNoMem, ImmArg<ArgIndex<3>>]>;

  def int_x86_avx512_mask_cvttps2uqq_128 :
        ClangBuiltin<"__builtin_ia32_cvttps2uqq128_mask">,
          DefaultAttrsIntrinsic<[llvm_v2i64_ty],
          [llvm_v4f32_ty, llvm_v2i64_ty,  llvm_i8_ty],
          [IntrNoMem]>;

  def int_x86_avx512_mask_cvttps2uqq_256 :
        ClangBuiltin<"__builtin_ia32_cvttps2uqq256_mask">,
          DefaultAttrsIntrinsic<[llvm_v4i64_ty],
          [llvm_v4f32_ty, llvm_v4i64_ty,  llvm_i8_ty],
          [IntrNoMem]>;

  def int_x86_avx512_mask_cvttps2uqq_512 :
        ClangBuiltin<"__builtin_ia32_cvttps2uqq512_mask">,
          DefaultAttrsIntrinsic<[llvm_v8i64_ty],
          [llvm_v8f32_ty, llvm_v8i64_ty,  llvm_i8_ty,  llvm_i32_ty],
          [IntrNoMem, ImmArg<ArgIndex<3>>]>;

  def int_x86_avx512_mask_cvtuqq2ps_128 :
        ClangBuiltin<"__builtin_ia32_cvtuqq2ps128_mask">,
          DefaultAttrsIntrinsic<[llvm_v4f32_ty],
          [llvm_v2i64_ty, llvm_v4f32_ty,  llvm_i8_ty],
          [IntrNoMem]>;

  def int_x86_avx512_mask_rndscale_pd_128 : ClangBuiltin<"__builtin_ia32_rndscalepd_128_mask">,
      DefaultAttrsIntrinsic<[llvm_v2f64_ty],
                            [llvm_v2f64_ty, llvm_i32_ty, llvm_v2f64_ty,
                             llvm_i8_ty],
                            [IntrNoMem, ImmArg<ArgIndex<1>>]>;
  def int_x86_avx512_mask_rndscale_pd_256 : ClangBuiltin<"__builtin_ia32_rndscalepd_256_mask">,
      DefaultAttrsIntrinsic<[llvm_v4f64_ty],
                            [llvm_v4f64_ty, llvm_i32_ty, llvm_v4f64_ty,
                             llvm_i8_ty],
                            [IntrNoMem, ImmArg<ArgIndex<1>>]>;
  def int_x86_avx512_mask_rndscale_pd_512 : ClangBuiltin<"__builtin_ia32_rndscalepd_mask">,
      DefaultAttrsIntrinsic<[llvm_v8f64_ty],
                            [llvm_v8f64_ty, llvm_i32_ty, llvm_v8f64_ty,
                             llvm_i8_ty, llvm_i32_ty],
                            [IntrNoMem, ImmArg<ArgIndex<1>>,
                             ImmArg<ArgIndex<4>>]>;
  def int_x86_avx512_mask_rndscale_ps_128 : ClangBuiltin<"__builtin_ia32_rndscaleps_128_mask">,
      DefaultAttrsIntrinsic<[llvm_v4f32_ty],
                            [llvm_v4f32_ty, llvm_i32_ty, llvm_v4f32_ty,
                             llvm_i8_ty],
                            [IntrNoMem, ImmArg<ArgIndex<1>>]>;
  def int_x86_avx512_mask_rndscale_ps_256 : ClangBuiltin<"__builtin_ia32_rndscaleps_256_mask">,
      DefaultAttrsIntrinsic<[llvm_v8f32_ty],
                            [llvm_v8f32_ty, llvm_i32_ty, llvm_v8f32_ty,
                             llvm_i8_ty],
                            [IntrNoMem, ImmArg<ArgIndex<1>>]>;
  def int_x86_avx512_mask_rndscale_ps_512 : ClangBuiltin<"__builtin_ia32_rndscaleps_mask">,
      DefaultAttrsIntrinsic<[llvm_v16f32_ty],
                            [llvm_v16f32_ty, llvm_i32_ty, llvm_v16f32_ty,
                             llvm_i16_ty, llvm_i32_ty],
                            [IntrNoMem, ImmArg<ArgIndex<1>>,
                             ImmArg<ArgIndex<4>>]>;
  def int_x86_avx512_mask_reduce_pd_128 : ClangBuiltin<"__builtin_ia32_reducepd128_mask">,
      DefaultAttrsIntrinsic<[llvm_v2f64_ty],
                            [llvm_v2f64_ty, llvm_i32_ty, llvm_v2f64_ty,
                             llvm_i8_ty],
                            [IntrNoMem, ImmArg<ArgIndex<1>>]>;
  def int_x86_avx512_mask_reduce_pd_256 : ClangBuiltin<"__builtin_ia32_reducepd256_mask">,
      DefaultAttrsIntrinsic<[llvm_v4f64_ty],
                            [llvm_v4f64_ty, llvm_i32_ty, llvm_v4f64_ty,
                             llvm_i8_ty],
                            [IntrNoMem, ImmArg<ArgIndex<1>>]>;
  def int_x86_avx512_mask_reduce_pd_512 : ClangBuiltin<"__builtin_ia32_reducepd512_mask">,
      DefaultAttrsIntrinsic<[llvm_v8f64_ty],
                            [llvm_v8f64_ty, llvm_i32_ty, llvm_v8f64_ty,
                             llvm_i8_ty, llvm_i32_ty],
                            [IntrNoMem, ImmArg<ArgIndex<1>>,
                             ImmArg<ArgIndex<4>>]>;
  def int_x86_avx512_mask_reduce_ps_128 : ClangBuiltin<"__builtin_ia32_reduceps128_mask">,
      DefaultAttrsIntrinsic<[llvm_v4f32_ty],
                            [llvm_v4f32_ty, llvm_i32_ty, llvm_v4f32_ty,
                             llvm_i8_ty],
                            [IntrNoMem, ImmArg<ArgIndex<1>>]>;
  def int_x86_avx512_mask_reduce_ps_256 : ClangBuiltin<"__builtin_ia32_reduceps256_mask">,
      DefaultAttrsIntrinsic<[llvm_v8f32_ty],
                            [llvm_v8f32_ty, llvm_i32_ty, llvm_v8f32_ty,
                             llvm_i8_ty],
                            [IntrNoMem, ImmArg<ArgIndex<1>>]>;
  def int_x86_avx512_mask_reduce_ps_512 : ClangBuiltin<"__builtin_ia32_reduceps512_mask">,
      DefaultAttrsIntrinsic<[llvm_v16f32_ty],
                            [llvm_v16f32_ty, llvm_i32_ty, llvm_v16f32_ty,
                             llvm_i16_ty, llvm_i32_ty],
                            [IntrNoMem, ImmArg<ArgIndex<1>>,
                             ImmArg<ArgIndex<4>>]>;
def int_x86_avx512_mask_range_pd_128 : ClangBuiltin<"__builtin_ia32_rangepd128_mask">,
    DefaultAttrsIntrinsic<[llvm_v2f64_ty],
                          [llvm_v2f64_ty, llvm_v2f64_ty, llvm_i32_ty,
                           llvm_v2f64_ty,  llvm_i8_ty],
                          [IntrNoMem, ImmArg<ArgIndex<2>>]>;
def int_x86_avx512_mask_range_pd_256 : ClangBuiltin<"__builtin_ia32_rangepd256_mask">,
    DefaultAttrsIntrinsic<[llvm_v4f64_ty],
                          [llvm_v4f64_ty, llvm_v4f64_ty, llvm_i32_ty,
                           llvm_v4f64_ty,  llvm_i8_ty],
                          [IntrNoMem, ImmArg<ArgIndex<2>>]>;
def int_x86_avx512_mask_range_pd_512 : ClangBuiltin<"__builtin_ia32_rangepd512_mask">,
    DefaultAttrsIntrinsic<[llvm_v8f64_ty],
                          [llvm_v8f64_ty, llvm_v8f64_ty, llvm_i32_ty,
                           llvm_v8f64_ty, llvm_i8_ty, llvm_i32_ty],
                          [IntrNoMem, ImmArg<ArgIndex<2>>,
                           ImmArg<ArgIndex<5>>]>;
def int_x86_avx512_mask_range_ps_128 : ClangBuiltin<"__builtin_ia32_rangeps128_mask">,
    DefaultAttrsIntrinsic<[llvm_v4f32_ty],
                          [llvm_v4f32_ty, llvm_v4f32_ty, llvm_i32_ty,
                           llvm_v4f32_ty,  llvm_i8_ty],
                          [IntrNoMem, ImmArg<ArgIndex<2>>]>;
def int_x86_avx512_mask_range_ps_256 : ClangBuiltin<"__builtin_ia32_rangeps256_mask">,
    DefaultAttrsIntrinsic<[llvm_v8f32_ty],
                          [llvm_v8f32_ty, llvm_v8f32_ty, llvm_i32_ty,
                           llvm_v8f32_ty,  llvm_i8_ty],
                          [IntrNoMem, ImmArg<ArgIndex<2>>]>;
def int_x86_avx512_mask_range_ps_512 : ClangBuiltin<"__builtin_ia32_rangeps512_mask">,
    DefaultAttrsIntrinsic<[llvm_v16f32_ty],
                          [llvm_v16f32_ty, llvm_v16f32_ty, llvm_i32_ty,
                           llvm_v16f32_ty, llvm_i16_ty, llvm_i32_ty],
                          [IntrNoMem, ImmArg<ArgIndex<2>>,
                           ImmArg<ArgIndex<5>>]>;
}

// Vector broadcast from mask
let TargetPrefix = "x86" in {  // All intrinsics start with "llvm.x86.".
   def int_x86_avx512_broadcastmw_512 :
       ClangBuiltin<"__builtin_ia32_broadcastmw512">,
       DefaultAttrsIntrinsic<[llvm_v16i32_ty], [llvm_i16_ty], [IntrNoMem]>;
   def int_x86_avx512_broadcastmw_256 :
       ClangBuiltin<"__builtin_ia32_broadcastmw256">,
       DefaultAttrsIntrinsic<[llvm_v8i32_ty], [llvm_i16_ty], [IntrNoMem]>;
   def int_x86_avx512_broadcastmw_128 :
       ClangBuiltin<"__builtin_ia32_broadcastmw128">,
       DefaultAttrsIntrinsic<[llvm_v4i32_ty], [llvm_i16_ty], [IntrNoMem]>;
   def int_x86_avx512_broadcastmb_512 :
       ClangBuiltin<"__builtin_ia32_broadcastmb512">,
       DefaultAttrsIntrinsic<[llvm_v8i64_ty], [llvm_i8_ty], [IntrNoMem]>;
   def int_x86_avx512_broadcastmb_256 :
       ClangBuiltin<"__builtin_ia32_broadcastmb256">,
       DefaultAttrsIntrinsic<[llvm_v4i64_ty], [llvm_i8_ty], [IntrNoMem]>;
   def int_x86_avx512_broadcastmb_128 :
       ClangBuiltin<"__builtin_ia32_broadcastmb128">,
       DefaultAttrsIntrinsic<[llvm_v2i64_ty], [llvm_i8_ty], [IntrNoMem]>;
}

// Arithmetic ops
let TargetPrefix = "x86" in {  // All intrinsics start with "llvm.x86.".

  def int_x86_avx512_add_ps_512 : ClangBuiltin<"__builtin_ia32_addps512">,
      DefaultAttrsIntrinsic<[llvm_v16f32_ty], [llvm_v16f32_ty, llvm_v16f32_ty,
                             llvm_i32_ty], [IntrNoMem, ImmArg<ArgIndex<2>>]>;
  def int_x86_avx512_add_pd_512 : ClangBuiltin<"__builtin_ia32_addpd512">,
      DefaultAttrsIntrinsic<[llvm_v8f64_ty], [llvm_v8f64_ty, llvm_v8f64_ty,
                             llvm_i32_ty], [IntrNoMem, ImmArg<ArgIndex<2>>]>;
  def int_x86_avx512_sub_ps_512 : ClangBuiltin<"__builtin_ia32_subps512">,
      DefaultAttrsIntrinsic<[llvm_v16f32_ty], [llvm_v16f32_ty, llvm_v16f32_ty,
                             llvm_i32_ty], [IntrNoMem, ImmArg<ArgIndex<2>>]>;
  def int_x86_avx512_sub_pd_512 : ClangBuiltin<"__builtin_ia32_subpd512">,
      DefaultAttrsIntrinsic<[llvm_v8f64_ty], [llvm_v8f64_ty, llvm_v8f64_ty,
                             llvm_i32_ty], [IntrNoMem, ImmArg<ArgIndex<2>>]>;
  def int_x86_avx512_mul_ps_512 : ClangBuiltin<"__builtin_ia32_mulps512">,
      DefaultAttrsIntrinsic<[llvm_v16f32_ty], [llvm_v16f32_ty, llvm_v16f32_ty,
                             llvm_i32_ty], [IntrNoMem, ImmArg<ArgIndex<2>>]>;
  def int_x86_avx512_mul_pd_512 : ClangBuiltin<"__builtin_ia32_mulpd512">,
      DefaultAttrsIntrinsic<[llvm_v8f64_ty], [llvm_v8f64_ty, llvm_v8f64_ty,
                             llvm_i32_ty], [IntrNoMem, ImmArg<ArgIndex<2>>]>;
  def int_x86_avx512_div_ps_512 : ClangBuiltin<"__builtin_ia32_divps512">,
      DefaultAttrsIntrinsic<[llvm_v16f32_ty], [llvm_v16f32_ty, llvm_v16f32_ty,
                             llvm_i32_ty], [IntrNoMem, ImmArg<ArgIndex<2>>]>;
  def int_x86_avx512_div_pd_512 : ClangBuiltin<"__builtin_ia32_divpd512">,
      DefaultAttrsIntrinsic<[llvm_v8f64_ty], [llvm_v8f64_ty, llvm_v8f64_ty,
                             llvm_i32_ty], [IntrNoMem, ImmArg<ArgIndex<2>>]>;

  def int_x86_avx512_max_ps_512 : ClangBuiltin<"__builtin_ia32_maxps512">,
      DefaultAttrsIntrinsic<[llvm_v16f32_ty], [llvm_v16f32_ty, llvm_v16f32_ty,
                             llvm_i32_ty], [IntrNoMem, ImmArg<ArgIndex<2>>]>;
  def int_x86_avx512_max_pd_512 : ClangBuiltin<"__builtin_ia32_maxpd512">,
      DefaultAttrsIntrinsic<[llvm_v8f64_ty], [llvm_v8f64_ty, llvm_v8f64_ty,
                             llvm_i32_ty], [IntrNoMem, ImmArg<ArgIndex<2>>]>;
  def int_x86_avx512_min_ps_512 : ClangBuiltin<"__builtin_ia32_minps512">,
      DefaultAttrsIntrinsic<[llvm_v16f32_ty], [llvm_v16f32_ty, llvm_v16f32_ty,
                             llvm_i32_ty], [IntrNoMem, ImmArg<ArgIndex<2>>]>;
  def int_x86_avx512_min_pd_512 : ClangBuiltin<"__builtin_ia32_minpd512">,
      DefaultAttrsIntrinsic<[llvm_v8f64_ty], [llvm_v8f64_ty, llvm_v8f64_ty,
                             llvm_i32_ty], [IntrNoMem, ImmArg<ArgIndex<2>>]>;

  def int_x86_avx512_mask_add_ss_round : ClangBuiltin<"__builtin_ia32_addss_round_mask">,
      DefaultAttrsIntrinsic<[llvm_v4f32_ty],
                            [llvm_v4f32_ty, llvm_v4f32_ty, llvm_v4f32_ty,
                             llvm_i8_ty, llvm_i32_ty],
                            [IntrNoMem, ImmArg<ArgIndex<4>>]>;
  def int_x86_avx512_mask_div_ss_round : ClangBuiltin<"__builtin_ia32_divss_round_mask">,
      DefaultAttrsIntrinsic<[llvm_v4f32_ty],
                            [llvm_v4f32_ty, llvm_v4f32_ty, llvm_v4f32_ty,
                             llvm_i8_ty, llvm_i32_ty],
                            [IntrNoMem, ImmArg<ArgIndex<4>>]>;
  def int_x86_avx512_mask_mul_ss_round : ClangBuiltin<"__builtin_ia32_mulss_round_mask">,
      DefaultAttrsIntrinsic<[llvm_v4f32_ty],
                            [llvm_v4f32_ty, llvm_v4f32_ty, llvm_v4f32_ty,
                             llvm_i8_ty, llvm_i32_ty],
                            [IntrNoMem, ImmArg<ArgIndex<4>>]>;
  def int_x86_avx512_mask_sub_ss_round : ClangBuiltin<"__builtin_ia32_subss_round_mask">,
      DefaultAttrsIntrinsic<[llvm_v4f32_ty],
                            [llvm_v4f32_ty, llvm_v4f32_ty, llvm_v4f32_ty,
                             llvm_i8_ty, llvm_i32_ty],
                            [IntrNoMem, ImmArg<ArgIndex<4>>]>;
  def int_x86_avx512_mask_max_ss_round : ClangBuiltin<"__builtin_ia32_maxss_round_mask">,
      DefaultAttrsIntrinsic<[llvm_v4f32_ty],
                            [llvm_v4f32_ty, llvm_v4f32_ty, llvm_v4f32_ty,
                             llvm_i8_ty, llvm_i32_ty],
                            [IntrNoMem, ImmArg<ArgIndex<4>>]>;
  def int_x86_avx512_mask_min_ss_round : ClangBuiltin<"__builtin_ia32_minss_round_mask">,
      DefaultAttrsIntrinsic<[llvm_v4f32_ty],
                            [llvm_v4f32_ty, llvm_v4f32_ty, llvm_v4f32_ty,
                             llvm_i8_ty, llvm_i32_ty],
                            [IntrNoMem, ImmArg<ArgIndex<4>>]>;
  def int_x86_avx512_mask_add_sd_round : ClangBuiltin<"__builtin_ia32_addsd_round_mask">,
      DefaultAttrsIntrinsic<[llvm_v2f64_ty],
                            [llvm_v2f64_ty, llvm_v2f64_ty, llvm_v2f64_ty,
                             llvm_i8_ty, llvm_i32_ty],
                            [IntrNoMem, ImmArg<ArgIndex<4>>]>;
  def int_x86_avx512_mask_div_sd_round : ClangBuiltin<"__builtin_ia32_divsd_round_mask">,
      DefaultAttrsIntrinsic<[llvm_v2f64_ty],
                            [llvm_v2f64_ty, llvm_v2f64_ty, llvm_v2f64_ty,
                             llvm_i8_ty, llvm_i32_ty],
                            [IntrNoMem, ImmArg<ArgIndex<4>>]>;
  def int_x86_avx512_mask_mul_sd_round : ClangBuiltin<"__builtin_ia32_mulsd_round_mask">,
      DefaultAttrsIntrinsic<[llvm_v2f64_ty],
                            [llvm_v2f64_ty, llvm_v2f64_ty, llvm_v2f64_ty,
                             llvm_i8_ty, llvm_i32_ty],
                            [IntrNoMem, ImmArg<ArgIndex<4>>]>;
  def int_x86_avx512_mask_sub_sd_round : ClangBuiltin<"__builtin_ia32_subsd_round_mask">,
      DefaultAttrsIntrinsic<[llvm_v2f64_ty],
                            [llvm_v2f64_ty, llvm_v2f64_ty, llvm_v2f64_ty,
                             llvm_i8_ty, llvm_i32_ty],
                            [IntrNoMem, ImmArg<ArgIndex<4>>]>;
  def int_x86_avx512_mask_max_sd_round : ClangBuiltin<"__builtin_ia32_maxsd_round_mask">,
      DefaultAttrsIntrinsic<[llvm_v2f64_ty],
                            [llvm_v2f64_ty, llvm_v2f64_ty, llvm_v2f64_ty,
                             llvm_i8_ty, llvm_i32_ty],
                            [IntrNoMem, ImmArg<ArgIndex<4>>]>;
  def int_x86_avx512_mask_min_sd_round : ClangBuiltin<"__builtin_ia32_minsd_round_mask">,
      DefaultAttrsIntrinsic<[llvm_v2f64_ty],
                            [llvm_v2f64_ty, llvm_v2f64_ty, llvm_v2f64_ty,
                             llvm_i8_ty, llvm_i32_ty],
                            [IntrNoMem, ImmArg<ArgIndex<4>>]>;

  def int_x86_avx512_mask_rndscale_ss : ClangBuiltin<"__builtin_ia32_rndscaless_round_mask">,
      DefaultAttrsIntrinsic<[llvm_v4f32_ty],
                            [llvm_v4f32_ty, llvm_v4f32_ty, llvm_v4f32_ty,
                             llvm_i8_ty, llvm_i32_ty, llvm_i32_ty],
                            [IntrNoMem, ImmArg<ArgIndex<4>>,
                             ImmArg<ArgIndex<5>>]>;
  def int_x86_avx512_mask_rndscale_sd : ClangBuiltin<"__builtin_ia32_rndscalesd_round_mask">,
      DefaultAttrsIntrinsic<[llvm_v2f64_ty],
                            [llvm_v2f64_ty, llvm_v2f64_ty, llvm_v2f64_ty,
                             llvm_i8_ty, llvm_i32_ty, llvm_i32_ty],
                            [IntrNoMem, ImmArg<ArgIndex<4>>,
                             ImmArg<ArgIndex<5>>]>;
  def int_x86_avx512_mask_range_ss : ClangBuiltin<"__builtin_ia32_rangess128_round_mask">,
      DefaultAttrsIntrinsic<[llvm_v4f32_ty],
                            [llvm_v4f32_ty, llvm_v4f32_ty, llvm_v4f32_ty,
                             llvm_i8_ty, llvm_i32_ty, llvm_i32_ty],
                            [IntrNoMem, ImmArg<ArgIndex<4>>,
                             ImmArg<ArgIndex<5>>]>;
  def int_x86_avx512_mask_range_sd : ClangBuiltin<"__builtin_ia32_rangesd128_round_mask">,
      DefaultAttrsIntrinsic<[llvm_v2f64_ty],
                            [llvm_v2f64_ty, llvm_v2f64_ty, llvm_v2f64_ty,
                             llvm_i8_ty, llvm_i32_ty, llvm_i32_ty],
                            [IntrNoMem, ImmArg<ArgIndex<4>>,
                             ImmArg<ArgIndex<5>>]>;
  def int_x86_avx512_mask_reduce_ss : ClangBuiltin<"__builtin_ia32_reducess_mask">,
      DefaultAttrsIntrinsic<[llvm_v4f32_ty],
                            [llvm_v4f32_ty, llvm_v4f32_ty, llvm_v4f32_ty,
                             llvm_i8_ty, llvm_i32_ty, llvm_i32_ty],
                            [IntrNoMem, ImmArg<ArgIndex<4>>,
                             ImmArg<ArgIndex<5>>]>;
  def int_x86_avx512_mask_reduce_sd : ClangBuiltin<"__builtin_ia32_reducesd_mask">,
      DefaultAttrsIntrinsic<[llvm_v2f64_ty],
                            [llvm_v2f64_ty, llvm_v2f64_ty, llvm_v2f64_ty,
                             llvm_i8_ty, llvm_i32_ty, llvm_i32_ty],
                            [IntrNoMem, ImmArg<ArgIndex<4>>,
                             ImmArg<ArgIndex<5>>]>;
  def int_x86_avx512_mask_scalef_sd : ClangBuiltin<"__builtin_ia32_scalefsd_round_mask">,
      DefaultAttrsIntrinsic<[llvm_v2f64_ty],
                            [llvm_v2f64_ty, llvm_v2f64_ty, llvm_v2f64_ty,
                             llvm_i8_ty, llvm_i32_ty],
                            [IntrNoMem, ImmArg<ArgIndex<4>>]>;
  def int_x86_avx512_mask_scalef_ss : ClangBuiltin<"__builtin_ia32_scalefss_round_mask">,
      DefaultAttrsIntrinsic<[llvm_v4f32_ty],
                            [llvm_v4f32_ty, llvm_v4f32_ty, llvm_v4f32_ty,
                             llvm_i8_ty, llvm_i32_ty],
                            [IntrNoMem, ImmArg<ArgIndex<4>>]>;
  def int_x86_avx512_mask_scalef_pd_128 : ClangBuiltin<"__builtin_ia32_scalefpd128_mask">,
      DefaultAttrsIntrinsic<[llvm_v2f64_ty], [llvm_v2f64_ty, llvm_v2f64_ty,
                             llvm_v2f64_ty, llvm_i8_ty], [IntrNoMem]>;
  def int_x86_avx512_mask_scalef_pd_256 : ClangBuiltin<"__builtin_ia32_scalefpd256_mask">,
      DefaultAttrsIntrinsic<[llvm_v4f64_ty],
                            [llvm_v4f64_ty, llvm_v4f64_ty, llvm_v4f64_ty,
                             llvm_i8_ty],
                            [IntrNoMem]>;
  def int_x86_avx512_mask_scalef_pd_512 : ClangBuiltin<"__builtin_ia32_scalefpd512_mask">,
      DefaultAttrsIntrinsic<[llvm_v8f64_ty],
                            [llvm_v8f64_ty, llvm_v8f64_ty, llvm_v8f64_ty,
                             llvm_i8_ty, llvm_i32_ty],
                            [IntrNoMem, ImmArg<ArgIndex<4>>]>;
  def int_x86_avx512_mask_scalef_ps_128 : ClangBuiltin<"__builtin_ia32_scalefps128_mask">,
      DefaultAttrsIntrinsic<[llvm_v4f32_ty], [llvm_v4f32_ty, llvm_v4f32_ty,
                             llvm_v4f32_ty, llvm_i8_ty], [IntrNoMem]>;
  def int_x86_avx512_mask_scalef_ps_256 : ClangBuiltin<"__builtin_ia32_scalefps256_mask">,
      DefaultAttrsIntrinsic<[llvm_v8f32_ty], [llvm_v8f32_ty, llvm_v8f32_ty,
                             llvm_v8f32_ty, llvm_i8_ty], [IntrNoMem]>;
  def int_x86_avx512_mask_scalef_ps_512 : ClangBuiltin<"__builtin_ia32_scalefps512_mask">,
      DefaultAttrsIntrinsic<[llvm_v16f32_ty],
                            [llvm_v16f32_ty, llvm_v16f32_ty, llvm_v16f32_ty,
                             llvm_i16_ty, llvm_i32_ty],
                            [IntrNoMem, ImmArg<ArgIndex<4>>]>;

  def int_x86_avx512_mask_sqrt_ss :
      DefaultAttrsIntrinsic<[llvm_v4f32_ty],
                            [llvm_v4f32_ty, llvm_v4f32_ty, llvm_v4f32_ty,
                             llvm_i8_ty, llvm_i32_ty],
                            [IntrNoMem, ImmArg<ArgIndex<4>>]>;
  def int_x86_avx512_mask_sqrt_sd :
      DefaultAttrsIntrinsic<[llvm_v2f64_ty],
                            [llvm_v2f64_ty, llvm_v2f64_ty, llvm_v2f64_ty,
                             llvm_i8_ty, llvm_i32_ty],
                            [IntrNoMem, ImmArg<ArgIndex<4>>]>;

  def int_x86_avx512_sqrt_pd_512 :
      DefaultAttrsIntrinsic<[llvm_v8f64_ty], [llvm_v8f64_ty, llvm_i32_ty],
                            [IntrNoMem, ImmArg<ArgIndex<1>>]>;
  def int_x86_avx512_sqrt_ps_512 :
      DefaultAttrsIntrinsic<[llvm_v16f32_ty], [llvm_v16f32_ty, llvm_i32_ty],
                            [IntrNoMem, ImmArg<ArgIndex<1>>]>;
  def int_x86_avx512_mask_fixupimm_pd_128 :
         ClangBuiltin<"__builtin_ia32_fixupimmpd128_mask">,
          DefaultAttrsIntrinsic<[llvm_v2f64_ty],
          [llvm_v2f64_ty, llvm_v2f64_ty, llvm_v2i64_ty, llvm_i32_ty, llvm_i8_ty],
          [IntrNoMem, ImmArg<ArgIndex<3>>]>;
  def int_x86_avx512_maskz_fixupimm_pd_128 :
         ClangBuiltin<"__builtin_ia32_fixupimmpd128_maskz">,
          DefaultAttrsIntrinsic<[llvm_v2f64_ty],
          [llvm_v2f64_ty, llvm_v2f64_ty, llvm_v2i64_ty, llvm_i32_ty, llvm_i8_ty],
          [IntrNoMem, ImmArg<ArgIndex<3>>]>;
  def int_x86_avx512_mask_fixupimm_pd_256 :
         ClangBuiltin<"__builtin_ia32_fixupimmpd256_mask">,
          DefaultAttrsIntrinsic<[llvm_v4f64_ty],
          [llvm_v4f64_ty, llvm_v4f64_ty, llvm_v4i64_ty, llvm_i32_ty, llvm_i8_ty],
          [IntrNoMem, ImmArg<ArgIndex<3>>]>;
  def int_x86_avx512_maskz_fixupimm_pd_256 :
         ClangBuiltin<"__builtin_ia32_fixupimmpd256_maskz">,
          DefaultAttrsIntrinsic<[llvm_v4f64_ty],
          [llvm_v4f64_ty, llvm_v4f64_ty, llvm_v4i64_ty, llvm_i32_ty, llvm_i8_ty],
          [IntrNoMem, ImmArg<ArgIndex<3>>]>;
  def int_x86_avx512_mask_fixupimm_pd_512 :
         ClangBuiltin<"__builtin_ia32_fixupimmpd512_mask">,
          DefaultAttrsIntrinsic<[llvm_v8f64_ty],
          [llvm_v8f64_ty, llvm_v8f64_ty, llvm_v8i64_ty, llvm_i32_ty, llvm_i8_ty,
          llvm_i32_ty], [IntrNoMem, ImmArg<ArgIndex<3>>, ImmArg<ArgIndex<5>>]>;
  def int_x86_avx512_maskz_fixupimm_pd_512 :
         ClangBuiltin<"__builtin_ia32_fixupimmpd512_maskz">,
          DefaultAttrsIntrinsic<[llvm_v8f64_ty],
          [llvm_v8f64_ty, llvm_v8f64_ty, llvm_v8i64_ty, llvm_i32_ty, llvm_i8_ty,
          llvm_i32_ty], [IntrNoMem, ImmArg<ArgIndex<3>>, ImmArg<ArgIndex<5>>]>;
  def int_x86_avx512_mask_fixupimm_ps_128 :
         ClangBuiltin<"__builtin_ia32_fixupimmps128_mask">,
          DefaultAttrsIntrinsic<[llvm_v4f32_ty],
          [llvm_v4f32_ty, llvm_v4f32_ty, llvm_v4i32_ty, llvm_i32_ty, llvm_i8_ty],
          [IntrNoMem, ImmArg<ArgIndex<3>>]>;
  def int_x86_avx512_maskz_fixupimm_ps_128 :
         ClangBuiltin<"__builtin_ia32_fixupimmps128_maskz">,
          DefaultAttrsIntrinsic<[llvm_v4f32_ty],
          [llvm_v4f32_ty, llvm_v4f32_ty, llvm_v4i32_ty, llvm_i32_ty, llvm_i8_ty],
          [IntrNoMem, ImmArg<ArgIndex<3>>]>;
  def int_x86_avx512_mask_fixupimm_ps_256 :
         ClangBuiltin<"__builtin_ia32_fixupimmps256_mask">,
          DefaultAttrsIntrinsic<[llvm_v8f32_ty],
          [llvm_v8f32_ty, llvm_v8f32_ty, llvm_v8i32_ty, llvm_i32_ty, llvm_i8_ty],
          [IntrNoMem, ImmArg<ArgIndex<3>>]>;
  def int_x86_avx512_maskz_fixupimm_ps_256 :
         ClangBuiltin<"__builtin_ia32_fixupimmps256_maskz">,
          DefaultAttrsIntrinsic<[llvm_v8f32_ty],
          [llvm_v8f32_ty, llvm_v8f32_ty, llvm_v8i32_ty, llvm_i32_ty, llvm_i8_ty],
          [IntrNoMem, ImmArg<ArgIndex<3>>]>;
  def int_x86_avx512_mask_fixupimm_ps_512 :
         ClangBuiltin<"__builtin_ia32_fixupimmps512_mask">,
          DefaultAttrsIntrinsic<[llvm_v16f32_ty],
          [llvm_v16f32_ty, llvm_v16f32_ty, llvm_v16i32_ty, llvm_i32_ty,
          llvm_i16_ty, llvm_i32_ty], [IntrNoMem, ImmArg<ArgIndex<3>>, ImmArg<ArgIndex<5>>]>;
  def int_x86_avx512_maskz_fixupimm_ps_512 :
         ClangBuiltin<"__builtin_ia32_fixupimmps512_maskz">,
          DefaultAttrsIntrinsic<[llvm_v16f32_ty],
          [llvm_v16f32_ty, llvm_v16f32_ty, llvm_v16i32_ty, llvm_i32_ty,
          llvm_i16_ty, llvm_i32_ty], [IntrNoMem, ImmArg<ArgIndex<3>>, ImmArg<ArgIndex<5>>]>;
  def int_x86_avx512_mask_fixupimm_sd :
         ClangBuiltin<"__builtin_ia32_fixupimmsd_mask">,
          DefaultAttrsIntrinsic<[llvm_v2f64_ty],
          [llvm_v2f64_ty, llvm_v2f64_ty, llvm_v2i64_ty, llvm_i32_ty, llvm_i8_ty,
          llvm_i32_ty], [IntrNoMem, ImmArg<ArgIndex<3>>, ImmArg<ArgIndex<5>>]>;
  def int_x86_avx512_maskz_fixupimm_sd :
         ClangBuiltin<"__builtin_ia32_fixupimmsd_maskz">,
          DefaultAttrsIntrinsic<[llvm_v2f64_ty],
          [llvm_v2f64_ty, llvm_v2f64_ty, llvm_v2i64_ty, llvm_i32_ty, llvm_i8_ty,
          llvm_i32_ty], [IntrNoMem, ImmArg<ArgIndex<3>>, ImmArg<ArgIndex<5>>]>;
  def int_x86_avx512_mask_fixupimm_ss :
         ClangBuiltin<"__builtin_ia32_fixupimmss_mask">,
          DefaultAttrsIntrinsic<[llvm_v4f32_ty],
          [llvm_v4f32_ty, llvm_v4f32_ty, llvm_v4i32_ty, llvm_i32_ty, llvm_i8_ty,
          llvm_i32_ty], [IntrNoMem, ImmArg<ArgIndex<3>>, ImmArg<ArgIndex<5>>]>;
  def int_x86_avx512_maskz_fixupimm_ss :
         ClangBuiltin<"__builtin_ia32_fixupimmss_maskz">,
          DefaultAttrsIntrinsic<[llvm_v4f32_ty],
          [llvm_v4f32_ty, llvm_v4f32_ty, llvm_v4i32_ty, llvm_i32_ty, llvm_i8_ty,
          llvm_i32_ty], [IntrNoMem, ImmArg<ArgIndex<3>>, ImmArg<ArgIndex<5>>]>;
  def int_x86_avx512_mask_getexp_pd_128 : ClangBuiltin<"__builtin_ia32_getexppd128_mask">,
      DefaultAttrsIntrinsic<[llvm_v2f64_ty],
                            [llvm_v2f64_ty, llvm_v2f64_ty, llvm_i8_ty],
                            [IntrNoMem]>;
  def int_x86_avx512_mask_getexp_pd_256 : ClangBuiltin<"__builtin_ia32_getexppd256_mask">,
      DefaultAttrsIntrinsic<[llvm_v4f64_ty],
                            [llvm_v4f64_ty, llvm_v4f64_ty, llvm_i8_ty],
                            [IntrNoMem]>;
  def int_x86_avx512_mask_getexp_pd_512 : ClangBuiltin<"__builtin_ia32_getexppd512_mask">,
      DefaultAttrsIntrinsic<[llvm_v8f64_ty],
                            [llvm_v8f64_ty, llvm_v8f64_ty, llvm_i8_ty,
                             llvm_i32_ty],
                            [IntrNoMem, ImmArg<ArgIndex<3>>]>;
  def int_x86_avx512_mask_getexp_ps_128 : ClangBuiltin<"__builtin_ia32_getexpps128_mask">,
      DefaultAttrsIntrinsic<[llvm_v4f32_ty],
                            [llvm_v4f32_ty, llvm_v4f32_ty, llvm_i8_ty],
                            [IntrNoMem]>;
  def int_x86_avx512_mask_getexp_ps_256 : ClangBuiltin<"__builtin_ia32_getexpps256_mask">,
      DefaultAttrsIntrinsic<[llvm_v8f32_ty],
                            [llvm_v8f32_ty, llvm_v8f32_ty, llvm_i8_ty],
                            [IntrNoMem]>;
  def int_x86_avx512_mask_getexp_ps_512 : ClangBuiltin<"__builtin_ia32_getexpps512_mask">,
      DefaultAttrsIntrinsic<[llvm_v16f32_ty],
                            [llvm_v16f32_ty, llvm_v16f32_ty, llvm_i16_ty,
                             llvm_i32_ty],
                            [IntrNoMem, ImmArg<ArgIndex<3>>]>;

  def int_x86_avx512_mask_getexp_ss : ClangBuiltin<"__builtin_ia32_getexpss128_round_mask">,
      DefaultAttrsIntrinsic<[llvm_v4f32_ty],
                            [llvm_v4f32_ty, llvm_v4f32_ty, llvm_v4f32_ty,
                             llvm_i8_ty, llvm_i32_ty],
                            [IntrNoMem, ImmArg<ArgIndex<4>>]>;
  def int_x86_avx512_mask_getexp_sd : ClangBuiltin<"__builtin_ia32_getexpsd128_round_mask">,
      DefaultAttrsIntrinsic<[llvm_v2f64_ty],
                            [llvm_v2f64_ty, llvm_v2f64_ty, llvm_v2f64_ty,
                             llvm_i8_ty, llvm_i32_ty],
                            [IntrNoMem, ImmArg<ArgIndex<4>>]>;

  def int_x86_avx512_mask_getmant_pd_128 :
         ClangBuiltin<"__builtin_ia32_getmantpd128_mask">,
          DefaultAttrsIntrinsic<[llvm_v2f64_ty],
          [llvm_v2f64_ty,llvm_i32_ty, llvm_v2f64_ty,  llvm_i8_ty],
          [IntrNoMem, ImmArg<ArgIndex<1>>]>;

  def int_x86_avx512_mask_getmant_pd_256 :
         ClangBuiltin<"__builtin_ia32_getmantpd256_mask">,
          DefaultAttrsIntrinsic<[llvm_v4f64_ty],
          [llvm_v4f64_ty,llvm_i32_ty, llvm_v4f64_ty,  llvm_i8_ty],
          [IntrNoMem, ImmArg<ArgIndex<1>>]>;

  def int_x86_avx512_mask_getmant_pd_512 :
         ClangBuiltin<"__builtin_ia32_getmantpd512_mask">,
          DefaultAttrsIntrinsic<[llvm_v8f64_ty],
          [llvm_v8f64_ty,llvm_i32_ty, llvm_v8f64_ty,  llvm_i8_ty,llvm_i32_ty ],
          [IntrNoMem, ImmArg<ArgIndex<1>>, ImmArg<ArgIndex<4>>]>;

  def int_x86_avx512_mask_getmant_ps_128 :
         ClangBuiltin<"__builtin_ia32_getmantps128_mask">,
          DefaultAttrsIntrinsic<[llvm_v4f32_ty],
          [llvm_v4f32_ty, llvm_i32_ty, llvm_v4f32_ty,  llvm_i8_ty],
          [IntrNoMem, ImmArg<ArgIndex<1>>]>;

  def int_x86_avx512_mask_getmant_ps_256 :
         ClangBuiltin<"__builtin_ia32_getmantps256_mask">,
          DefaultAttrsIntrinsic<[llvm_v8f32_ty],
          [llvm_v8f32_ty, llvm_i32_ty, llvm_v8f32_ty,  llvm_i8_ty],
          [IntrNoMem, ImmArg<ArgIndex<1>>]>;

  def int_x86_avx512_mask_getmant_ps_512 :
         ClangBuiltin<"__builtin_ia32_getmantps512_mask">,
          DefaultAttrsIntrinsic<[llvm_v16f32_ty],
          [llvm_v16f32_ty,llvm_i32_ty, llvm_v16f32_ty,llvm_i16_ty,llvm_i32_ty],
          [IntrNoMem, ImmArg<ArgIndex<1>>, ImmArg<ArgIndex<4>>]>;

  def int_x86_avx512_mask_getmant_ss :
         ClangBuiltin<"__builtin_ia32_getmantss_round_mask">,
          DefaultAttrsIntrinsic<[llvm_v4f32_ty],
          [llvm_v4f32_ty, llvm_v4f32_ty, llvm_i32_ty, llvm_v4f32_ty,
           llvm_i8_ty, llvm_i32_ty], [IntrNoMem, ImmArg<ArgIndex<2>>, ImmArg<ArgIndex<5>>]>;

  def int_x86_avx512_mask_getmant_sd :
         ClangBuiltin<"__builtin_ia32_getmantsd_round_mask">,
          DefaultAttrsIntrinsic<[llvm_v2f64_ty],
          [llvm_v2f64_ty, llvm_v2f64_ty, llvm_i32_ty, llvm_v2f64_ty,
           llvm_i8_ty, llvm_i32_ty], [IntrNoMem, ImmArg<ArgIndex<2>>, ImmArg<ArgIndex<5>>]>;

  def int_x86_avx512_rsqrt14_ss : ClangBuiltin<"__builtin_ia32_rsqrt14ss_mask">,
      DefaultAttrsIntrinsic<[llvm_v4f32_ty],
                            [llvm_v4f32_ty, llvm_v4f32_ty, llvm_v4f32_ty,
                             llvm_i8_ty],
                            [IntrNoMem]>;
  def int_x86_avx512_rsqrt14_sd : ClangBuiltin<"__builtin_ia32_rsqrt14sd_mask">,
      DefaultAttrsIntrinsic<[llvm_v2f64_ty],
                            [llvm_v2f64_ty, llvm_v2f64_ty, llvm_v2f64_ty,
                             llvm_i8_ty],
                            [IntrNoMem]>;

  def int_x86_avx512_rsqrt14_pd_128 : ClangBuiltin<"__builtin_ia32_rsqrt14pd128_mask">,
      DefaultAttrsIntrinsic<[llvm_v2f64_ty],
                            [llvm_v2f64_ty, llvm_v2f64_ty, llvm_i8_ty],
                            [IntrNoMem]>;
  def int_x86_avx512_rsqrt14_pd_256 : ClangBuiltin<"__builtin_ia32_rsqrt14pd256_mask">,
      DefaultAttrsIntrinsic<[llvm_v4f64_ty],
                            [llvm_v4f64_ty, llvm_v4f64_ty, llvm_i8_ty],
                            [IntrNoMem]>;
  def int_x86_avx512_rsqrt14_pd_512 : ClangBuiltin<"__builtin_ia32_rsqrt14pd512_mask">,
      DefaultAttrsIntrinsic<[llvm_v8f64_ty],
                            [llvm_v8f64_ty, llvm_v8f64_ty, llvm_i8_ty],
                            [IntrNoMem]>;
  def int_x86_avx512_rsqrt14_ps_128 : ClangBuiltin<"__builtin_ia32_rsqrt14ps128_mask">,
      DefaultAttrsIntrinsic<[llvm_v4f32_ty],
                            [llvm_v4f32_ty, llvm_v4f32_ty, llvm_i8_ty],
                            [IntrNoMem]>;
  def int_x86_avx512_rsqrt14_ps_256 : ClangBuiltin<"__builtin_ia32_rsqrt14ps256_mask">,
      DefaultAttrsIntrinsic<[llvm_v8f32_ty],
                            [llvm_v8f32_ty, llvm_v8f32_ty, llvm_i8_ty],
                            [IntrNoMem]>;
  def int_x86_avx512_rsqrt14_ps_512 : ClangBuiltin<"__builtin_ia32_rsqrt14ps512_mask">,
      DefaultAttrsIntrinsic<[llvm_v16f32_ty],
                            [llvm_v16f32_ty, llvm_v16f32_ty, llvm_i16_ty],
                            [IntrNoMem]>;
  def int_x86_avx512_rcp14_ss : ClangBuiltin<"__builtin_ia32_rcp14ss_mask">,
      DefaultAttrsIntrinsic<[llvm_v4f32_ty],
                            [llvm_v4f32_ty, llvm_v4f32_ty, llvm_v4f32_ty,
                             llvm_i8_ty],
                            [IntrNoMem]>;
  def int_x86_avx512_rcp14_sd : ClangBuiltin<"__builtin_ia32_rcp14sd_mask">,
      DefaultAttrsIntrinsic<[llvm_v2f64_ty],
                            [llvm_v2f64_ty, llvm_v2f64_ty, llvm_v2f64_ty,
                             llvm_i8_ty],
                            [IntrNoMem]>;

  def int_x86_avx512_rcp14_pd_128 : ClangBuiltin<"__builtin_ia32_rcp14pd128_mask">,
      DefaultAttrsIntrinsic<[llvm_v2f64_ty],
                            [llvm_v2f64_ty, llvm_v2f64_ty, llvm_i8_ty],
                            [IntrNoMem]>;
  def int_x86_avx512_rcp14_pd_256 : ClangBuiltin<"__builtin_ia32_rcp14pd256_mask">,
      DefaultAttrsIntrinsic<[llvm_v4f64_ty],
                            [llvm_v4f64_ty, llvm_v4f64_ty, llvm_i8_ty],
                            [IntrNoMem]>;
  def int_x86_avx512_rcp14_pd_512 : ClangBuiltin<"__builtin_ia32_rcp14pd512_mask">,
      DefaultAttrsIntrinsic<[llvm_v8f64_ty],
                            [llvm_v8f64_ty, llvm_v8f64_ty, llvm_i8_ty],
                            [IntrNoMem]>;
  def int_x86_avx512_rcp14_ps_128 : ClangBuiltin<"__builtin_ia32_rcp14ps128_mask">,
      DefaultAttrsIntrinsic<[llvm_v4f32_ty],
                            [llvm_v4f32_ty, llvm_v4f32_ty, llvm_i8_ty],
                            [IntrNoMem]>;
  def int_x86_avx512_rcp14_ps_256 : ClangBuiltin<"__builtin_ia32_rcp14ps256_mask">,
      DefaultAttrsIntrinsic<[llvm_v8f32_ty],
                            [llvm_v8f32_ty, llvm_v8f32_ty, llvm_i8_ty],
                            [IntrNoMem]>;
  def int_x86_avx512_rcp14_ps_512 : ClangBuiltin<"__builtin_ia32_rcp14ps512_mask">,
      DefaultAttrsIntrinsic<[llvm_v16f32_ty],
                            [llvm_v16f32_ty, llvm_v16f32_ty, llvm_i16_ty],
                            [IntrNoMem]>;
  def int_x86_avx512_psad_bw_512 : ClangBuiltin<"__builtin_ia32_psadbw512">,
      DefaultAttrsIntrinsic<[llvm_v8i64_ty], [llvm_v64i8_ty, llvm_v64i8_ty],
                            [IntrNoMem, Commutative]>;
}
// Integer arithmetic ops
let TargetPrefix = "x86" in {
  def int_x86_avx512_pmulhu_w_512 : ClangBuiltin<"__builtin_ia32_pmulhuw512">,
      DefaultAttrsIntrinsic<[llvm_v32i16_ty], [llvm_v32i16_ty, llvm_v32i16_ty],
                            [IntrNoMem, Commutative]>;
  def int_x86_avx512_pmulh_w_512 : ClangBuiltin<"__builtin_ia32_pmulhw512">,
      DefaultAttrsIntrinsic<[llvm_v32i16_ty], [llvm_v32i16_ty, llvm_v32i16_ty],
                            [IntrNoMem, Commutative]>;
  def int_x86_avx512_pavg_b_512 : ClangBuiltin<"__builtin_ia32_pavgb512">,
      DefaultAttrsIntrinsic<[llvm_v64i8_ty], [llvm_v64i8_ty, llvm_v64i8_ty],
                            [IntrNoMem]>;
  def int_x86_avx512_pavg_w_512 : ClangBuiltin<"__builtin_ia32_pavgw512">,
      DefaultAttrsIntrinsic<[llvm_v32i16_ty], [llvm_v32i16_ty, llvm_v32i16_ty],
                            [IntrNoMem]>;
  def int_x86_avx512_pmaddw_d_512 : ClangBuiltin<"__builtin_ia32_pmaddwd512">,
      DefaultAttrsIntrinsic<[llvm_v16i32_ty], [llvm_v32i16_ty, llvm_v32i16_ty],
                            [IntrNoMem, Commutative]>;
  def int_x86_avx512_pmaddubs_w_512 : ClangBuiltin<"__builtin_ia32_pmaddubsw512">,
      DefaultAttrsIntrinsic<[llvm_v32i16_ty], [llvm_v64i8_ty, llvm_v64i8_ty],
                            [IntrNoMem]>;

  def int_x86_avx512_dbpsadbw_128 :
      ClangBuiltin<"__builtin_ia32_dbpsadbw128">,
      DefaultAttrsIntrinsic<[llvm_v8i16_ty],
                            [llvm_v16i8_ty, llvm_v16i8_ty, llvm_i32_ty],
                            [IntrNoMem, ImmArg<ArgIndex<2>>]>;

  def int_x86_avx512_dbpsadbw_256 :
      ClangBuiltin<"__builtin_ia32_dbpsadbw256">,
      DefaultAttrsIntrinsic<[llvm_v16i16_ty],
                            [llvm_v32i8_ty, llvm_v32i8_ty, llvm_i32_ty],
                            [IntrNoMem, ImmArg<ArgIndex<2>>]>;

  def int_x86_avx512_dbpsadbw_512 :
      ClangBuiltin<"__builtin_ia32_dbpsadbw512">,
      DefaultAttrsIntrinsic<[llvm_v32i16_ty],
                            [llvm_v64i8_ty, llvm_v64i8_ty, llvm_i32_ty],
                            [IntrNoMem, ImmArg<ArgIndex<2>>]>;
}

// Gather and Scatter ops
let TargetPrefix = "x86" in {
  // NOTE: These are deprecated in favor of the versions that take a vXi1 mask.
  // NOTE: These can't be ArgMemOnly because you can put the address completely
  // in the index register.
  def int_x86_avx512_gather_dpd_512  :
      DefaultAttrsIntrinsic<[llvm_v8f64_ty], [llvm_v8f64_ty, llvm_ptr_ty,
                             llvm_v8i32_ty, llvm_i8_ty, llvm_i32_ty],
                            [IntrReadMem, ImmArg<ArgIndex<4>>]>;
  def int_x86_avx512_gather_dps_512  :
      DefaultAttrsIntrinsic<[llvm_v16f32_ty], [llvm_v16f32_ty, llvm_ptr_ty,
                             llvm_v16i32_ty, llvm_i16_ty, llvm_i32_ty],
                            [IntrReadMem, ImmArg<ArgIndex<4>>]>;
  def int_x86_avx512_gather_qpd_512  :
      DefaultAttrsIntrinsic<[llvm_v8f64_ty], [llvm_v8f64_ty, llvm_ptr_ty,
                             llvm_v8i64_ty, llvm_i8_ty, llvm_i32_ty],
                            [IntrReadMem, ImmArg<ArgIndex<4>>]>;
  def int_x86_avx512_gather_qps_512  :
      DefaultAttrsIntrinsic<[llvm_v8f32_ty], [llvm_v8f32_ty, llvm_ptr_ty,
                             llvm_v8i64_ty, llvm_i8_ty, llvm_i32_ty],
                            [IntrReadMem, ImmArg<ArgIndex<4>>]>;


  def int_x86_avx512_gather_dpq_512  :
      DefaultAttrsIntrinsic<[llvm_v8i64_ty], [llvm_v8i64_ty, llvm_ptr_ty,
                             llvm_v8i32_ty, llvm_i8_ty, llvm_i32_ty],
                            [IntrReadMem, ImmArg<ArgIndex<4>>]>;
  def int_x86_avx512_gather_dpi_512  :
      DefaultAttrsIntrinsic<[llvm_v16i32_ty], [llvm_v16i32_ty, llvm_ptr_ty,
                             llvm_v16i32_ty, llvm_i16_ty, llvm_i32_ty],
                            [IntrReadMem, ImmArg<ArgIndex<4>>]>;
  def int_x86_avx512_gather_qpq_512  :
      DefaultAttrsIntrinsic<[llvm_v8i64_ty], [llvm_v8i64_ty, llvm_ptr_ty,
                             llvm_v8i64_ty, llvm_i8_ty, llvm_i32_ty],
                            [IntrReadMem, ImmArg<ArgIndex<4>>]>;
  def int_x86_avx512_gather_qpi_512  :
      DefaultAttrsIntrinsic<[llvm_v8i32_ty], [llvm_v8i32_ty, llvm_ptr_ty,
                             llvm_v8i64_ty, llvm_i8_ty, llvm_i32_ty],
                            [IntrReadMem, ImmArg<ArgIndex<4>>]>;

  def int_x86_avx512_gather3div2_df :
      DefaultAttrsIntrinsic<[llvm_v2f64_ty],
          [llvm_v2f64_ty, llvm_ptr_ty, llvm_v2i64_ty, llvm_i8_ty, llvm_i32_ty],
          [IntrReadMem, ImmArg<ArgIndex<4>>]>;

  def int_x86_avx512_gather3div2_di :
      DefaultAttrsIntrinsic<[llvm_v2i64_ty],
          [llvm_v2i64_ty, llvm_ptr_ty, llvm_v2i64_ty, llvm_i8_ty, llvm_i32_ty],
          [IntrReadMem, ImmArg<ArgIndex<4>>]>;

  def int_x86_avx512_gather3div4_df :
      DefaultAttrsIntrinsic<[llvm_v4f64_ty],
          [llvm_v4f64_ty, llvm_ptr_ty, llvm_v4i64_ty, llvm_i8_ty, llvm_i32_ty],
          [IntrReadMem, ImmArg<ArgIndex<4>>]>;

  def int_x86_avx512_gather3div4_di :
      DefaultAttrsIntrinsic<[llvm_v4i64_ty],
          [llvm_v4i64_ty, llvm_ptr_ty, llvm_v4i64_ty, llvm_i8_ty, llvm_i32_ty],
          [IntrReadMem, ImmArg<ArgIndex<4>>]>;

  def int_x86_avx512_gather3div4_sf :
      DefaultAttrsIntrinsic<[llvm_v4f32_ty],
          [llvm_v4f32_ty, llvm_ptr_ty, llvm_v2i64_ty, llvm_i8_ty, llvm_i32_ty],
          [IntrReadMem, ImmArg<ArgIndex<4>>]>;

  def int_x86_avx512_gather3div4_si :
      DefaultAttrsIntrinsic<[llvm_v4i32_ty],
          [llvm_v4i32_ty, llvm_ptr_ty, llvm_v2i64_ty, llvm_i8_ty, llvm_i32_ty],
          [IntrReadMem, ImmArg<ArgIndex<4>>]>;

  def int_x86_avx512_gather3div8_sf :
      DefaultAttrsIntrinsic<[llvm_v4f32_ty],
          [llvm_v4f32_ty, llvm_ptr_ty, llvm_v4i64_ty, llvm_i8_ty, llvm_i32_ty],
          [IntrReadMem, ImmArg<ArgIndex<4>>]>;

  def int_x86_avx512_gather3div8_si :
      DefaultAttrsIntrinsic<[llvm_v4i32_ty],
          [llvm_v4i32_ty, llvm_ptr_ty, llvm_v4i64_ty, llvm_i8_ty, llvm_i32_ty],
          [IntrReadMem, ImmArg<ArgIndex<4>>]>;

  def int_x86_avx512_gather3siv2_df :
      DefaultAttrsIntrinsic<[llvm_v2f64_ty],
          [llvm_v2f64_ty, llvm_ptr_ty, llvm_v4i32_ty, llvm_i8_ty, llvm_i32_ty],
          [IntrReadMem, ImmArg<ArgIndex<4>>]>;

  def int_x86_avx512_gather3siv2_di:
      DefaultAttrsIntrinsic<[llvm_v2i64_ty],
          [llvm_v2i64_ty, llvm_ptr_ty, llvm_v4i32_ty, llvm_i8_ty, llvm_i32_ty],
          [IntrReadMem, ImmArg<ArgIndex<4>>]>;

  def int_x86_avx512_gather3siv4_df :
      DefaultAttrsIntrinsic<[llvm_v4f64_ty],
          [llvm_v4f64_ty, llvm_ptr_ty, llvm_v4i32_ty, llvm_i8_ty, llvm_i32_ty],
          [IntrReadMem, ImmArg<ArgIndex<4>>]>;

  def int_x86_avx512_gather3siv4_di :
      DefaultAttrsIntrinsic<[llvm_v4i64_ty],
          [llvm_v4i64_ty, llvm_ptr_ty, llvm_v4i32_ty, llvm_i8_ty, llvm_i32_ty],
          [IntrReadMem, ImmArg<ArgIndex<4>>]>;

  def int_x86_avx512_gather3siv4_sf :
      DefaultAttrsIntrinsic<[llvm_v4f32_ty],
          [llvm_v4f32_ty, llvm_ptr_ty, llvm_v4i32_ty, llvm_i8_ty, llvm_i32_ty],
          [IntrReadMem, ImmArg<ArgIndex<4>>]>;

  def int_x86_avx512_gather3siv4_si :
      DefaultAttrsIntrinsic<[llvm_v4i32_ty],
          [llvm_v4i32_ty, llvm_ptr_ty, llvm_v4i32_ty, llvm_i8_ty, llvm_i32_ty],
          [IntrReadMem, ImmArg<ArgIndex<4>>]>;

  def int_x86_avx512_gather3siv8_sf :
      DefaultAttrsIntrinsic<[llvm_v8f32_ty],
          [llvm_v8f32_ty, llvm_ptr_ty, llvm_v8i32_ty, llvm_i8_ty, llvm_i32_ty],
          [IntrReadMem, ImmArg<ArgIndex<4>>]>;

  def int_x86_avx512_gather3siv8_si :
      DefaultAttrsIntrinsic<[llvm_v8i32_ty],
          [llvm_v8i32_ty, llvm_ptr_ty, llvm_v8i32_ty, llvm_i8_ty, llvm_i32_ty],
          [IntrReadMem, ImmArg<ArgIndex<4>>]>;

// scatter
  // NOTE: These are deprecated in favor of the versions that take a vXi1 mask.
  // NOTE: These can't be ArgMemOnly because you can put the address completely
  // in the index register.
  def int_x86_avx512_scatter_dpd_512  :
          Intrinsic<[], [llvm_ptr_ty, llvm_i8_ty,
                        llvm_v8i32_ty, llvm_v8f64_ty, llvm_i32_ty],
                    [ImmArg<ArgIndex<4>>]>;
  def int_x86_avx512_scatter_dps_512  :
          Intrinsic<[], [llvm_ptr_ty, llvm_i16_ty,
                       llvm_v16i32_ty, llvm_v16f32_ty, llvm_i32_ty],
                    [ImmArg<ArgIndex<4>>]>;
  def int_x86_avx512_scatter_qpd_512  :
          Intrinsic<[], [llvm_ptr_ty, llvm_i8_ty,
                     llvm_v8i64_ty, llvm_v8f64_ty, llvm_i32_ty],
                    [ImmArg<ArgIndex<4>>]>;
  def int_x86_avx512_scatter_qps_512  :
          Intrinsic<[], [llvm_ptr_ty, llvm_i8_ty,
                     llvm_v8i64_ty, llvm_v8f32_ty, llvm_i32_ty],
                    [ImmArg<ArgIndex<4>>]>;


  def int_x86_avx512_scatter_dpq_512  :
          Intrinsic<[], [llvm_ptr_ty, llvm_i8_ty,
                         llvm_v8i32_ty, llvm_v8i64_ty, llvm_i32_ty],
                    [ImmArg<ArgIndex<4>>]>;
  def int_x86_avx512_scatter_dpi_512  :
          Intrinsic<[], [llvm_ptr_ty, llvm_i16_ty,
                     llvm_v16i32_ty, llvm_v16i32_ty, llvm_i32_ty],
                    [ImmArg<ArgIndex<4>>]>;
  def int_x86_avx512_scatter_qpq_512  :
          Intrinsic<[], [llvm_ptr_ty, llvm_i8_ty,llvm_v8i64_ty, llvm_v8i64_ty,
                         llvm_i32_ty],
                    [ImmArg<ArgIndex<4>>]>;
  def int_x86_avx512_scatter_qpi_512  :
          Intrinsic<[], [llvm_ptr_ty, llvm_i8_ty, llvm_v8i64_ty, llvm_v8i32_ty,
                         llvm_i32_ty],
                    [ImmArg<ArgIndex<4>>]>;

  def int_x86_avx512_scatterdiv2_df :
        Intrinsic<[],
        [llvm_ptr_ty, llvm_i8_ty, llvm_v2i64_ty, llvm_v2f64_ty, llvm_i32_ty],
        [ImmArg<ArgIndex<4>>]>;

  def int_x86_avx512_scatterdiv2_di :
          Intrinsic<[],
          [llvm_ptr_ty, llvm_i8_ty, llvm_v2i64_ty, llvm_v2i64_ty, llvm_i32_ty],
          [ImmArg<ArgIndex<4>>]>;

  def int_x86_avx512_scatterdiv4_df :
          Intrinsic<[],
          [llvm_ptr_ty, llvm_i8_ty, llvm_v4i64_ty, llvm_v4f64_ty, llvm_i32_ty],
          [ImmArg<ArgIndex<4>>]>;

  def int_x86_avx512_scatterdiv4_di :
          Intrinsic<[],
          [llvm_ptr_ty, llvm_i8_ty, llvm_v4i64_ty, llvm_v4i64_ty, llvm_i32_ty],
          [ImmArg<ArgIndex<4>>]>;

  def int_x86_avx512_scatterdiv4_sf :
          Intrinsic<[],
          [llvm_ptr_ty, llvm_i8_ty, llvm_v2i64_ty, llvm_v4f32_ty, llvm_i32_ty],
          [ImmArg<ArgIndex<4>>]>;

  def int_x86_avx512_scatterdiv4_si :
          Intrinsic<[],
          [llvm_ptr_ty, llvm_i8_ty, llvm_v2i64_ty, llvm_v4i32_ty, llvm_i32_ty],
          [ImmArg<ArgIndex<4>>]>;

  def int_x86_avx512_scatterdiv8_sf :
          Intrinsic<[],
          [llvm_ptr_ty, llvm_i8_ty, llvm_v4i64_ty, llvm_v4f32_ty, llvm_i32_ty],
          [ImmArg<ArgIndex<4>>]>;

  def int_x86_avx512_scatterdiv8_si :
          Intrinsic<[],
          [llvm_ptr_ty, llvm_i8_ty, llvm_v4i64_ty, llvm_v4i32_ty, llvm_i32_ty],
          [ImmArg<ArgIndex<4>>]>;

  def int_x86_avx512_scattersiv2_df :
          Intrinsic<[],
          [llvm_ptr_ty, llvm_i8_ty, llvm_v4i32_ty, llvm_v2f64_ty, llvm_i32_ty],
          [ImmArg<ArgIndex<4>>]>;

  def int_x86_avx512_scattersiv2_di :
          Intrinsic<[],
          [llvm_ptr_ty, llvm_i8_ty, llvm_v4i32_ty, llvm_v2i64_ty, llvm_i32_ty],
          [ImmArg<ArgIndex<4>>]>;

  def int_x86_avx512_scattersiv4_df :
          Intrinsic<[],
          [llvm_ptr_ty, llvm_i8_ty, llvm_v4i32_ty, llvm_v4f64_ty, llvm_i32_ty],
          [ImmArg<ArgIndex<4>>]>;

  def int_x86_avx512_scattersiv4_di :
          Intrinsic<[],
          [llvm_ptr_ty, llvm_i8_ty, llvm_v4i32_ty, llvm_v4i64_ty, llvm_i32_ty],
          [ImmArg<ArgIndex<4>>]>;

  def int_x86_avx512_scattersiv4_sf :
          Intrinsic<[],
          [llvm_ptr_ty, llvm_i8_ty, llvm_v4i32_ty, llvm_v4f32_ty, llvm_i32_ty],
          [ImmArg<ArgIndex<4>>]>;

  def int_x86_avx512_scattersiv4_si :
          Intrinsic<[],
          [llvm_ptr_ty, llvm_i8_ty, llvm_v4i32_ty, llvm_v4i32_ty, llvm_i32_ty],
          [ImmArg<ArgIndex<4>>]>;

  def int_x86_avx512_scattersiv8_sf :
          Intrinsic<[],
          [llvm_ptr_ty, llvm_i8_ty, llvm_v8i32_ty, llvm_v8f32_ty, llvm_i32_ty],
          [ImmArg<ArgIndex<4>>]>;

  def int_x86_avx512_scattersiv8_si :
          Intrinsic<[],
          [llvm_ptr_ty, llvm_i8_ty, llvm_v8i32_ty, llvm_v8i32_ty, llvm_i32_ty],
          [ImmArg<ArgIndex<4>>]>;
}

// AVX512 gather/scatter intrinsics that use vXi1 masks.
let TargetPrefix = "x86" in {
  // NOTE: These can't be ArgMemOnly because you can put the address completely
  // in the index register.
  def int_x86_avx512_mask_gather_dpd_512  :
      DefaultAttrsIntrinsic<[llvm_v8f64_ty], [llvm_v8f64_ty, llvm_ptr_ty,
                             llvm_v8i32_ty, llvm_v8i1_ty, llvm_i32_ty],
                            [IntrReadMem, ImmArg<ArgIndex<4>>]>;
  def int_x86_avx512_mask_gather_dps_512  :
      DefaultAttrsIntrinsic<[llvm_v16f32_ty], [llvm_v16f32_ty, llvm_ptr_ty,
                             llvm_v16i32_ty, llvm_v16i1_ty, llvm_i32_ty],
                            [IntrReadMem, ImmArg<ArgIndex<4>>]>;
  def int_x86_avx512_mask_gather_qpd_512  :
      DefaultAttrsIntrinsic<[llvm_v8f64_ty], [llvm_v8f64_ty, llvm_ptr_ty,
                             llvm_v8i64_ty, llvm_v8i1_ty, llvm_i32_ty],
                            [IntrReadMem, ImmArg<ArgIndex<4>>]>;
  def int_x86_avx512_mask_gather_qps_512  :
      DefaultAttrsIntrinsic<[llvm_v8f32_ty], [llvm_v8f32_ty, llvm_ptr_ty,
                             llvm_v8i64_ty, llvm_v8i1_ty, llvm_i32_ty],
                            [IntrReadMem, ImmArg<ArgIndex<4>>]>;


  def int_x86_avx512_mask_gather_dpq_512  :
      DefaultAttrsIntrinsic<[llvm_v8i64_ty], [llvm_v8i64_ty, llvm_ptr_ty,
                             llvm_v8i32_ty, llvm_v8i1_ty, llvm_i32_ty],
                            [IntrReadMem, ImmArg<ArgIndex<4>>]>;
  def int_x86_avx512_mask_gather_dpi_512  :
      DefaultAttrsIntrinsic<[llvm_v16i32_ty], [llvm_v16i32_ty, llvm_ptr_ty,
                             llvm_v16i32_ty, llvm_v16i1_ty, llvm_i32_ty],
                            [IntrReadMem, ImmArg<ArgIndex<4>>]>;
  def int_x86_avx512_mask_gather_qpq_512  :
      DefaultAttrsIntrinsic<[llvm_v8i64_ty], [llvm_v8i64_ty, llvm_ptr_ty,
                             llvm_v8i64_ty, llvm_v8i1_ty, llvm_i32_ty],
                            [IntrReadMem, ImmArg<ArgIndex<4>>]>;
  def int_x86_avx512_mask_gather_qpi_512  :
      DefaultAttrsIntrinsic<[llvm_v8i32_ty], [llvm_v8i32_ty, llvm_ptr_ty,
                             llvm_v8i64_ty, llvm_v8i1_ty, llvm_i32_ty],
                            [IntrReadMem, ImmArg<ArgIndex<4>>]>;

  def int_x86_avx512_mask_gather3div2_df :
      DefaultAttrsIntrinsic<[llvm_v2f64_ty],
          [llvm_v2f64_ty, llvm_ptr_ty, llvm_v2i64_ty, llvm_v2i1_ty, llvm_i32_ty],
          [IntrReadMem, ImmArg<ArgIndex<4>>]>;

  def int_x86_avx512_mask_gather3div2_di :
      DefaultAttrsIntrinsic<[llvm_v2i64_ty],
          [llvm_v2i64_ty, llvm_ptr_ty, llvm_v2i64_ty, llvm_v2i1_ty, llvm_i32_ty],
          [IntrReadMem, ImmArg<ArgIndex<4>>]>;

  def int_x86_avx512_mask_gather3div4_df :
      DefaultAttrsIntrinsic<[llvm_v4f64_ty],
          [llvm_v4f64_ty, llvm_ptr_ty, llvm_v4i64_ty, llvm_v4i1_ty, llvm_i32_ty],
          [IntrReadMem, ImmArg<ArgIndex<4>>]>;

  def int_x86_avx512_mask_gather3div4_di :
      DefaultAttrsIntrinsic<[llvm_v4i64_ty],
          [llvm_v4i64_ty, llvm_ptr_ty, llvm_v4i64_ty, llvm_v4i1_ty, llvm_i32_ty],
          [IntrReadMem, ImmArg<ArgIndex<4>>]>;

  def int_x86_avx512_mask_gather3div4_sf :
      DefaultAttrsIntrinsic<[llvm_v4f32_ty],
          [llvm_v4f32_ty, llvm_ptr_ty, llvm_v2i64_ty, llvm_v2i1_ty, llvm_i32_ty],
          [IntrReadMem, ImmArg<ArgIndex<4>>]>;

  def int_x86_avx512_mask_gather3div4_si :
      DefaultAttrsIntrinsic<[llvm_v4i32_ty],
          [llvm_v4i32_ty, llvm_ptr_ty, llvm_v2i64_ty, llvm_v2i1_ty, llvm_i32_ty],
          [IntrReadMem, ImmArg<ArgIndex<4>>]>;

  def int_x86_avx512_mask_gather3div8_sf :
      DefaultAttrsIntrinsic<[llvm_v4f32_ty],
          [llvm_v4f32_ty, llvm_ptr_ty, llvm_v4i64_ty, llvm_v4i1_ty, llvm_i32_ty],
          [IntrReadMem, ImmArg<ArgIndex<4>>]>;

  def int_x86_avx512_mask_gather3div8_si :
      DefaultAttrsIntrinsic<[llvm_v4i32_ty],
          [llvm_v4i32_ty, llvm_ptr_ty, llvm_v4i64_ty, llvm_v4i1_ty, llvm_i32_ty],
          [IntrReadMem, ImmArg<ArgIndex<4>>]>;

  def int_x86_avx512_mask_gather3siv2_df :
      DefaultAttrsIntrinsic<[llvm_v2f64_ty],
          [llvm_v2f64_ty, llvm_ptr_ty, llvm_v4i32_ty, llvm_v2i1_ty, llvm_i32_ty],
          [IntrReadMem, ImmArg<ArgIndex<4>>]>;

  def int_x86_avx512_mask_gather3siv2_di :
      DefaultAttrsIntrinsic<[llvm_v2i64_ty],
          [llvm_v2i64_ty, llvm_ptr_ty, llvm_v4i32_ty, llvm_v2i1_ty, llvm_i32_ty],
          [IntrReadMem, ImmArg<ArgIndex<4>>]>;

  def int_x86_avx512_mask_gather3siv4_df :
      DefaultAttrsIntrinsic<[llvm_v4f64_ty],
          [llvm_v4f64_ty, llvm_ptr_ty, llvm_v4i32_ty, llvm_v4i1_ty, llvm_i32_ty],
          [IntrReadMem, ImmArg<ArgIndex<4>>]>;

  def int_x86_avx512_mask_gather3siv4_di :
      DefaultAttrsIntrinsic<[llvm_v4i64_ty],
          [llvm_v4i64_ty, llvm_ptr_ty, llvm_v4i32_ty, llvm_v4i1_ty, llvm_i32_ty],
          [IntrReadMem, ImmArg<ArgIndex<4>>]>;

  def int_x86_avx512_mask_gather3siv4_sf :
      DefaultAttrsIntrinsic<[llvm_v4f32_ty],
          [llvm_v4f32_ty, llvm_ptr_ty, llvm_v4i32_ty, llvm_v4i1_ty, llvm_i32_ty],
          [IntrReadMem, ImmArg<ArgIndex<4>>]>;

  def int_x86_avx512_mask_gather3siv4_si :
      DefaultAttrsIntrinsic<[llvm_v4i32_ty],
          [llvm_v4i32_ty, llvm_ptr_ty, llvm_v4i32_ty, llvm_v4i1_ty, llvm_i32_ty],
          [IntrReadMem, ImmArg<ArgIndex<4>>]>;

  def int_x86_avx512_mask_gather3siv8_sf :
      DefaultAttrsIntrinsic<[llvm_v8f32_ty],
          [llvm_v8f32_ty, llvm_ptr_ty, llvm_v8i32_ty, llvm_v8i1_ty, llvm_i32_ty],
          [IntrReadMem, ImmArg<ArgIndex<4>>]>;

  def int_x86_avx512_mask_gather3siv8_si :
      DefaultAttrsIntrinsic<[llvm_v8i32_ty],
          [llvm_v8i32_ty, llvm_ptr_ty, llvm_v8i32_ty, llvm_v8i1_ty, llvm_i32_ty],
          [IntrReadMem, ImmArg<ArgIndex<4>>]>;

  def int_x86_avx512_mask_scatter_dpd_512  :
          Intrinsic<[], [llvm_ptr_ty, llvm_v8i1_ty,
                        llvm_v8i32_ty, llvm_v8f64_ty, llvm_i32_ty],
                    [ImmArg<ArgIndex<4>>]>;
  def int_x86_avx512_mask_scatter_dps_512  :
          Intrinsic<[], [llvm_ptr_ty, llvm_v16i1_ty,
                       llvm_v16i32_ty, llvm_v16f32_ty, llvm_i32_ty],
                    [ImmArg<ArgIndex<4>>]>;
  def int_x86_avx512_mask_scatter_qpd_512  :
          Intrinsic<[], [llvm_ptr_ty, llvm_v8i1_ty,
                     llvm_v8i64_ty, llvm_v8f64_ty, llvm_i32_ty],
                    [ImmArg<ArgIndex<4>>]>;
  def int_x86_avx512_mask_scatter_qps_512  :
          Intrinsic<[], [llvm_ptr_ty, llvm_v8i1_ty,
                     llvm_v8i64_ty, llvm_v8f32_ty, llvm_i32_ty],
                    [ImmArg<ArgIndex<4>>]>;


  // NOTE: These can't be ArgMemOnly because you can put the address completely
  // in the index register.
  def int_x86_avx512_mask_scatter_dpq_512  :
          Intrinsic<[], [llvm_ptr_ty, llvm_v8i1_ty,
                         llvm_v8i32_ty, llvm_v8i64_ty, llvm_i32_ty],
                    [ImmArg<ArgIndex<4>>]>;
  def int_x86_avx512_mask_scatter_dpi_512  :
          Intrinsic<[], [llvm_ptr_ty, llvm_v16i1_ty,
                     llvm_v16i32_ty, llvm_v16i32_ty, llvm_i32_ty],
                    [ImmArg<ArgIndex<4>>]>;
  def int_x86_avx512_mask_scatter_qpq_512  :
          Intrinsic<[], [llvm_ptr_ty, llvm_v8i1_ty,llvm_v8i64_ty, llvm_v8i64_ty,
                         llvm_i32_ty],
                    [ImmArg<ArgIndex<4>>]>;
  def int_x86_avx512_mask_scatter_qpi_512  :
          Intrinsic<[], [llvm_ptr_ty, llvm_v8i1_ty, llvm_v8i64_ty, llvm_v8i32_ty,
                         llvm_i32_ty],
                    [ImmArg<ArgIndex<4>>]>;

  def int_x86_avx512_mask_scatterdiv2_df :
        Intrinsic<[],
        [llvm_ptr_ty, llvm_v2i1_ty, llvm_v2i64_ty, llvm_v2f64_ty, llvm_i32_ty],
        [ImmArg<ArgIndex<4>>]>;

  def int_x86_avx512_mask_scatterdiv2_di :
          Intrinsic<[],
          [llvm_ptr_ty, llvm_v2i1_ty, llvm_v2i64_ty, llvm_v2i64_ty, llvm_i32_ty],
          [ImmArg<ArgIndex<4>>]>;

  def int_x86_avx512_mask_scatterdiv4_df :
          Intrinsic<[],
          [llvm_ptr_ty, llvm_v4i1_ty, llvm_v4i64_ty, llvm_v4f64_ty, llvm_i32_ty],
          [ImmArg<ArgIndex<4>>]>;

  def int_x86_avx512_mask_scatterdiv4_di :
          Intrinsic<[],
          [llvm_ptr_ty, llvm_v4i1_ty, llvm_v4i64_ty, llvm_v4i64_ty, llvm_i32_ty],
          [ImmArg<ArgIndex<4>>]>;

  def int_x86_avx512_mask_scatterdiv4_sf :
          Intrinsic<[],
          [llvm_ptr_ty, llvm_v2i1_ty, llvm_v2i64_ty, llvm_v4f32_ty, llvm_i32_ty],
          [ImmArg<ArgIndex<4>>]>;

  def int_x86_avx512_mask_scatterdiv4_si :
          Intrinsic<[],
          [llvm_ptr_ty, llvm_v2i1_ty, llvm_v2i64_ty, llvm_v4i32_ty, llvm_i32_ty],
          [ImmArg<ArgIndex<4>>]>;

  def int_x86_avx512_mask_scatterdiv8_sf :
          Intrinsic<[],
          [llvm_ptr_ty, llvm_v4i1_ty, llvm_v4i64_ty, llvm_v4f32_ty, llvm_i32_ty],
          [ImmArg<ArgIndex<4>>]>;

  def int_x86_avx512_mask_scatterdiv8_si :
          Intrinsic<[],
          [llvm_ptr_ty, llvm_v4i1_ty, llvm_v4i64_ty, llvm_v4i32_ty, llvm_i32_ty],
          [ImmArg<ArgIndex<4>>]>;

  def int_x86_avx512_mask_scattersiv2_df :
          Intrinsic<[],
          [llvm_ptr_ty, llvm_v2i1_ty, llvm_v4i32_ty, llvm_v2f64_ty, llvm_i32_ty],
          [ImmArg<ArgIndex<4>>]>;

  def int_x86_avx512_mask_scattersiv2_di :
          Intrinsic<[],
          [llvm_ptr_ty, llvm_v2i1_ty, llvm_v4i32_ty, llvm_v2i64_ty, llvm_i32_ty],
          [ImmArg<ArgIndex<4>>]>;

  def int_x86_avx512_mask_scattersiv4_df :
          Intrinsic<[],
          [llvm_ptr_ty, llvm_v4i1_ty, llvm_v4i32_ty, llvm_v4f64_ty, llvm_i32_ty],
          [ImmArg<ArgIndex<4>>]>;

  def int_x86_avx512_mask_scattersiv4_di :
          Intrinsic<[],
          [llvm_ptr_ty, llvm_v4i1_ty, llvm_v4i32_ty, llvm_v4i64_ty, llvm_i32_ty],
          [ImmArg<ArgIndex<4>>]>;

  def int_x86_avx512_mask_scattersiv4_sf :
          Intrinsic<[],
          [llvm_ptr_ty, llvm_v4i1_ty, llvm_v4i32_ty, llvm_v4f32_ty, llvm_i32_ty],
          [ImmArg<ArgIndex<4>>]>;

  def int_x86_avx512_mask_scattersiv4_si :
          Intrinsic<[],
          [llvm_ptr_ty, llvm_v4i1_ty, llvm_v4i32_ty, llvm_v4i32_ty, llvm_i32_ty],
          [ImmArg<ArgIndex<4>>]>;

  def int_x86_avx512_mask_scattersiv8_sf :
          Intrinsic<[],
          [llvm_ptr_ty, llvm_v8i1_ty, llvm_v8i32_ty, llvm_v8f32_ty, llvm_i32_ty],
          [ImmArg<ArgIndex<4>>]>;

  def int_x86_avx512_mask_scattersiv8_si :
          Intrinsic<[],
          [llvm_ptr_ty, llvm_v8i1_ty, llvm_v8i32_ty, llvm_v8i32_ty, llvm_i32_ty],
          [ImmArg<ArgIndex<4>>]>;
}

// AVX-512 conflict detection instruction
// Instructions that count the number of leading zero bits
let TargetPrefix = "x86" in {
  def int_x86_avx512_conflict_d_128 :
          ClangBuiltin<"__builtin_ia32_vpconflictsi_128">,
          DefaultAttrsIntrinsic<[llvm_v4i32_ty], [llvm_v4i32_ty], [IntrNoMem]>;
  def int_x86_avx512_conflict_d_256 :
          ClangBuiltin<"__builtin_ia32_vpconflictsi_256">,
          DefaultAttrsIntrinsic<[llvm_v8i32_ty], [llvm_v8i32_ty], [IntrNoMem]>;
  def int_x86_avx512_conflict_d_512 :
          ClangBuiltin<"__builtin_ia32_vpconflictsi_512">,
          DefaultAttrsIntrinsic<[llvm_v16i32_ty], [llvm_v16i32_ty],
                                [IntrNoMem]>;

  def int_x86_avx512_conflict_q_128 :
          ClangBuiltin<"__builtin_ia32_vpconflictdi_128">,
          DefaultAttrsIntrinsic<[llvm_v2i64_ty], [llvm_v2i64_ty], [IntrNoMem]>;
  def int_x86_avx512_conflict_q_256 :
          ClangBuiltin<"__builtin_ia32_vpconflictdi_256">,
          DefaultAttrsIntrinsic<[llvm_v4i64_ty], [llvm_v4i64_ty], [IntrNoMem]>;
  def int_x86_avx512_conflict_q_512 :
          ClangBuiltin<"__builtin_ia32_vpconflictdi_512">,
          DefaultAttrsIntrinsic<[llvm_v8i64_ty], [llvm_v8i64_ty], [IntrNoMem]>;
}

// Compares
let TargetPrefix = "x86" in {
  // 512-bit
  def int_x86_avx512_vcomi_sd : ClangBuiltin<"__builtin_ia32_vcomisd">,
      DefaultAttrsIntrinsic<[llvm_i32_ty], [llvm_v2f64_ty,
                             llvm_v2f64_ty, llvm_i32_ty, llvm_i32_ty],
                            [IntrNoMem, ImmArg<ArgIndex<2>>,
                             ImmArg<ArgIndex<3>>]>;
  def int_x86_avx512_vcomi_ss : ClangBuiltin<"__builtin_ia32_vcomiss">,
      DefaultAttrsIntrinsic<[llvm_i32_ty], [llvm_v4f32_ty,
                             llvm_v4f32_ty, llvm_i32_ty, llvm_i32_ty],
                            [IntrNoMem, ImmArg<ArgIndex<2>>,
                             ImmArg<ArgIndex<3>>]>;
}

// Compress, Expand
let TargetPrefix = "x86" in {
  def int_x86_avx512_mask_compress :
      DefaultAttrsIntrinsic<[llvm_anyvector_ty],
                            [LLVMMatchType<0>, LLVMMatchType<0>,
                             LLVMScalarOrSameVectorWidth<0, llvm_i1_ty>],
                            [IntrNoMem]>;
  def int_x86_avx512_mask_expand :
      DefaultAttrsIntrinsic<[llvm_anyvector_ty],
                            [LLVMMatchType<0>, LLVMMatchType<0>,
                             LLVMScalarOrSameVectorWidth<0, llvm_i1_ty>],
                            [IntrNoMem]>;
}

// truncate
let TargetPrefix = "x86" in {
  def int_x86_avx512_mask_pmov_qb_128 :
      ClangBuiltin<"__builtin_ia32_pmovqb128_mask">,
      DefaultAttrsIntrinsic<[llvm_v16i8_ty],
                            [llvm_v2i64_ty, llvm_v16i8_ty, llvm_i8_ty],
                            [IntrNoMem]>;
  def int_x86_avx512_mask_pmov_qb_mem_128 :
      ClangBuiltin<"__builtin_ia32_pmovqb128mem_mask">,
      DefaultAttrsIntrinsic<[],
                            [llvm_ptr_ty, llvm_v2i64_ty, llvm_i8_ty],
                            [IntrArgMemOnly]>;
  def int_x86_avx512_mask_pmovs_qb_128 :
      ClangBuiltin<"__builtin_ia32_pmovsqb128_mask">,
      DefaultAttrsIntrinsic<[llvm_v16i8_ty],
                            [llvm_v2i64_ty, llvm_v16i8_ty, llvm_i8_ty],
                            [IntrNoMem]>;
  def int_x86_avx512_mask_pmovs_qb_mem_128 :
      ClangBuiltin<"__builtin_ia32_pmovsqb128mem_mask">,
      DefaultAttrsIntrinsic<[],
                            [llvm_ptr_ty, llvm_v2i64_ty, llvm_i8_ty],
                            [IntrArgMemOnly]>;
  def int_x86_avx512_mask_pmovus_qb_128 :
      ClangBuiltin<"__builtin_ia32_pmovusqb128_mask">,
      DefaultAttrsIntrinsic<[llvm_v16i8_ty],
                            [llvm_v2i64_ty, llvm_v16i8_ty, llvm_i8_ty],
                            [IntrNoMem]>;
  def int_x86_avx512_mask_pmovus_qb_mem_128 :
      ClangBuiltin<"__builtin_ia32_pmovusqb128mem_mask">,
      DefaultAttrsIntrinsic<[],
                            [llvm_ptr_ty, llvm_v2i64_ty, llvm_i8_ty],
                            [IntrArgMemOnly]>;
  def int_x86_avx512_mask_pmov_qb_256 :
      ClangBuiltin<"__builtin_ia32_pmovqb256_mask">,
      DefaultAttrsIntrinsic<[llvm_v16i8_ty],
                            [llvm_v4i64_ty, llvm_v16i8_ty, llvm_i8_ty],
                            [IntrNoMem]>;
  def int_x86_avx512_mask_pmov_qb_mem_256 :
      ClangBuiltin<"__builtin_ia32_pmovqb256mem_mask">,
      DefaultAttrsIntrinsic<[],
                            [llvm_ptr_ty, llvm_v4i64_ty, llvm_i8_ty],
                            [IntrArgMemOnly]>;
  def int_x86_avx512_mask_pmovs_qb_256 :
      ClangBuiltin<"__builtin_ia32_pmovsqb256_mask">,
      DefaultAttrsIntrinsic<[llvm_v16i8_ty],
                            [llvm_v4i64_ty, llvm_v16i8_ty, llvm_i8_ty],
                            [IntrNoMem]>;
  def int_x86_avx512_mask_pmovs_qb_mem_256 :
      ClangBuiltin<"__builtin_ia32_pmovsqb256mem_mask">,
      DefaultAttrsIntrinsic<[],
                            [llvm_ptr_ty, llvm_v4i64_ty, llvm_i8_ty],
                            [IntrArgMemOnly]>;
  def int_x86_avx512_mask_pmovus_qb_256 :
      ClangBuiltin<"__builtin_ia32_pmovusqb256_mask">,
      DefaultAttrsIntrinsic<[llvm_v16i8_ty],
                            [llvm_v4i64_ty, llvm_v16i8_ty, llvm_i8_ty],
                            [IntrNoMem]>;
  def int_x86_avx512_mask_pmovus_qb_mem_256 :
      ClangBuiltin<"__builtin_ia32_pmovusqb256mem_mask">,
      DefaultAttrsIntrinsic<[],
                            [llvm_ptr_ty, llvm_v4i64_ty, llvm_i8_ty],
                            [IntrArgMemOnly]>;
  def int_x86_avx512_mask_pmov_qb_512 :
      ClangBuiltin<"__builtin_ia32_pmovqb512_mask">,
      DefaultAttrsIntrinsic<[llvm_v16i8_ty],
                            [llvm_v8i64_ty, llvm_v16i8_ty, llvm_i8_ty],
                            [IntrNoMem]>;
  def int_x86_avx512_mask_pmov_qb_mem_512 :
      ClangBuiltin<"__builtin_ia32_pmovqb512mem_mask">,
      DefaultAttrsIntrinsic<[],
                            [llvm_ptr_ty, llvm_v8i64_ty, llvm_i8_ty],
                            [IntrArgMemOnly]>;
  def int_x86_avx512_mask_pmovs_qb_512 :
      ClangBuiltin<"__builtin_ia32_pmovsqb512_mask">,
      DefaultAttrsIntrinsic<[llvm_v16i8_ty],
                            [llvm_v8i64_ty, llvm_v16i8_ty, llvm_i8_ty],
                            [IntrNoMem]>;
  def int_x86_avx512_mask_pmovs_qb_mem_512 :
      ClangBuiltin<"__builtin_ia32_pmovsqb512mem_mask">,
      DefaultAttrsIntrinsic<[],
                            [llvm_ptr_ty, llvm_v8i64_ty, llvm_i8_ty],
                            [IntrArgMemOnly]>;
  def int_x86_avx512_mask_pmovus_qb_512 :
      ClangBuiltin<"__builtin_ia32_pmovusqb512_mask">,
      DefaultAttrsIntrinsic<[llvm_v16i8_ty],
                            [llvm_v8i64_ty, llvm_v16i8_ty, llvm_i8_ty],
                            [IntrNoMem]>;
  def int_x86_avx512_mask_pmovus_qb_mem_512 :
      ClangBuiltin<"__builtin_ia32_pmovusqb512mem_mask">,
      DefaultAttrsIntrinsic<[],
                            [llvm_ptr_ty, llvm_v8i64_ty, llvm_i8_ty],
                            [IntrArgMemOnly]>;
  def int_x86_avx512_mask_pmov_qw_128 :
      ClangBuiltin<"__builtin_ia32_pmovqw128_mask">,
      DefaultAttrsIntrinsic<[llvm_v8i16_ty],
                            [llvm_v2i64_ty, llvm_v8i16_ty, llvm_i8_ty],
                            [IntrNoMem]>;
  def int_x86_avx512_mask_pmov_qw_mem_128 :
      ClangBuiltin<"__builtin_ia32_pmovqw128mem_mask">,
      DefaultAttrsIntrinsic<[],
                            [llvm_ptr_ty, llvm_v2i64_ty, llvm_i8_ty],
                            [IntrArgMemOnly]>;
  def int_x86_avx512_mask_pmovs_qw_128 :
      ClangBuiltin<"__builtin_ia32_pmovsqw128_mask">,
      DefaultAttrsIntrinsic<[llvm_v8i16_ty],
                            [llvm_v2i64_ty, llvm_v8i16_ty, llvm_i8_ty],
                            [IntrNoMem]>;
  def int_x86_avx512_mask_pmovs_qw_mem_128 :
      ClangBuiltin<"__builtin_ia32_pmovsqw128mem_mask">,
      DefaultAttrsIntrinsic<[],
                            [llvm_ptr_ty, llvm_v2i64_ty, llvm_i8_ty],
                            [IntrArgMemOnly]>;
  def int_x86_avx512_mask_pmovus_qw_128 :
      ClangBuiltin<"__builtin_ia32_pmovusqw128_mask">,
      DefaultAttrsIntrinsic<[llvm_v8i16_ty],
                            [llvm_v2i64_ty, llvm_v8i16_ty, llvm_i8_ty],
                            [IntrNoMem]>;
  def int_x86_avx512_mask_pmovus_qw_mem_128 :
      ClangBuiltin<"__builtin_ia32_pmovusqw128mem_mask">,
      DefaultAttrsIntrinsic<[],
                            [llvm_ptr_ty, llvm_v2i64_ty, llvm_i8_ty],
                            [IntrArgMemOnly]>;
  def int_x86_avx512_mask_pmov_qw_256 :
      ClangBuiltin<"__builtin_ia32_pmovqw256_mask">,
      DefaultAttrsIntrinsic<[llvm_v8i16_ty],
                            [llvm_v4i64_ty, llvm_v8i16_ty, llvm_i8_ty],
                            [IntrNoMem]>;
  def int_x86_avx512_mask_pmov_qw_mem_256 :
      ClangBuiltin<"__builtin_ia32_pmovqw256mem_mask">,
      DefaultAttrsIntrinsic<[],
                            [llvm_ptr_ty, llvm_v4i64_ty, llvm_i8_ty],
                            [IntrArgMemOnly]>;
  def int_x86_avx512_mask_pmovs_qw_256 :
      ClangBuiltin<"__builtin_ia32_pmovsqw256_mask">,
      DefaultAttrsIntrinsic<[llvm_v8i16_ty],
                            [llvm_v4i64_ty, llvm_v8i16_ty, llvm_i8_ty],
                            [IntrNoMem]>;
  def int_x86_avx512_mask_pmovs_qw_mem_256 :
      ClangBuiltin<"__builtin_ia32_pmovsqw256mem_mask">,
      DefaultAttrsIntrinsic<[],
                            [llvm_ptr_ty, llvm_v4i64_ty, llvm_i8_ty],
                            [IntrArgMemOnly]>;
  def int_x86_avx512_mask_pmovus_qw_256 :
      ClangBuiltin<"__builtin_ia32_pmovusqw256_mask">,
      DefaultAttrsIntrinsic<[llvm_v8i16_ty],
                            [llvm_v4i64_ty, llvm_v8i16_ty, llvm_i8_ty],
                            [IntrNoMem]>;
  def int_x86_avx512_mask_pmovus_qw_mem_256 :
      ClangBuiltin<"__builtin_ia32_pmovusqw256mem_mask">,
      DefaultAttrsIntrinsic<[],
                            [llvm_ptr_ty, llvm_v4i64_ty, llvm_i8_ty],
                            [IntrArgMemOnly]>;
  def int_x86_avx512_mask_pmov_qw_512 :
      DefaultAttrsIntrinsic<[llvm_v8i16_ty],
                            [llvm_v8i64_ty, llvm_v8i16_ty, llvm_i8_ty],
                            [IntrNoMem]>;
  def int_x86_avx512_mask_pmov_qw_mem_512 :
      ClangBuiltin<"__builtin_ia32_pmovqw512mem_mask">,
      DefaultAttrsIntrinsic<[],
                            [llvm_ptr_ty, llvm_v8i64_ty, llvm_i8_ty],
                            [IntrArgMemOnly]>;
  def int_x86_avx512_mask_pmovs_qw_512 :
      ClangBuiltin<"__builtin_ia32_pmovsqw512_mask">,
      DefaultAttrsIntrinsic<[llvm_v8i16_ty],
                            [llvm_v8i64_ty, llvm_v8i16_ty, llvm_i8_ty],
                            [IntrNoMem]>;
  def int_x86_avx512_mask_pmovs_qw_mem_512 :
      ClangBuiltin<"__builtin_ia32_pmovsqw512mem_mask">,
      DefaultAttrsIntrinsic<[],
                            [llvm_ptr_ty, llvm_v8i64_ty, llvm_i8_ty],
                            [IntrArgMemOnly]>;
  def int_x86_avx512_mask_pmovus_qw_512 :
      ClangBuiltin<"__builtin_ia32_pmovusqw512_mask">,
      DefaultAttrsIntrinsic<[llvm_v8i16_ty],
                            [llvm_v8i64_ty, llvm_v8i16_ty, llvm_i8_ty],
                            [IntrNoMem]>;
  def int_x86_avx512_mask_pmovus_qw_mem_512 :
      ClangBuiltin<"__builtin_ia32_pmovusqw512mem_mask">,
      DefaultAttrsIntrinsic<[],
                            [llvm_ptr_ty, llvm_v8i64_ty, llvm_i8_ty],
                            [IntrArgMemOnly]>;
  def int_x86_avx512_mask_pmov_qd_128 :
      ClangBuiltin<"__builtin_ia32_pmovqd128_mask">,
      DefaultAttrsIntrinsic<[llvm_v4i32_ty],
                            [llvm_v2i64_ty, llvm_v4i32_ty, llvm_i8_ty],
                            [IntrNoMem]>;
  def int_x86_avx512_mask_pmov_qd_mem_128 :
      ClangBuiltin<"__builtin_ia32_pmovqd128mem_mask">,
      DefaultAttrsIntrinsic<[],
                            [llvm_ptr_ty, llvm_v2i64_ty, llvm_i8_ty],
                            [IntrArgMemOnly]>;
  def int_x86_avx512_mask_pmovs_qd_128 :
      ClangBuiltin<"__builtin_ia32_pmovsqd128_mask">,
      DefaultAttrsIntrinsic<[llvm_v4i32_ty],
                            [llvm_v2i64_ty, llvm_v4i32_ty, llvm_i8_ty],
                            [IntrNoMem]>;
  def int_x86_avx512_mask_pmovs_qd_mem_128 :
      ClangBuiltin<"__builtin_ia32_pmovsqd128mem_mask">,
      DefaultAttrsIntrinsic<[],
                            [llvm_ptr_ty, llvm_v2i64_ty, llvm_i8_ty],
                            [IntrArgMemOnly]>;
  def int_x86_avx512_mask_pmovus_qd_128 :
      ClangBuiltin<"__builtin_ia32_pmovusqd128_mask">,
      DefaultAttrsIntrinsic<[llvm_v4i32_ty],
                            [llvm_v2i64_ty, llvm_v4i32_ty, llvm_i8_ty],
                            [IntrNoMem]>;
  def int_x86_avx512_mask_pmovus_qd_mem_128 :
      ClangBuiltin<"__builtin_ia32_pmovusqd128mem_mask">,
      DefaultAttrsIntrinsic<[],
                            [llvm_ptr_ty, llvm_v2i64_ty, llvm_i8_ty],
                            [IntrArgMemOnly]>;
  def int_x86_avx512_mask_pmov_qd_mem_256 :
      ClangBuiltin<"__builtin_ia32_pmovqd256mem_mask">,
      DefaultAttrsIntrinsic<[],
                            [llvm_ptr_ty, llvm_v4i64_ty, llvm_i8_ty],
                            [IntrArgMemOnly]>;
  def int_x86_avx512_mask_pmovs_qd_256 :
      ClangBuiltin<"__builtin_ia32_pmovsqd256_mask">,
      DefaultAttrsIntrinsic<[llvm_v4i32_ty],
                            [llvm_v4i64_ty, llvm_v4i32_ty, llvm_i8_ty],
                            [IntrNoMem]>;
  def int_x86_avx512_mask_pmovs_qd_mem_256 :
      ClangBuiltin<"__builtin_ia32_pmovsqd256mem_mask">,
      DefaultAttrsIntrinsic<[],
                            [llvm_ptr_ty, llvm_v4i64_ty, llvm_i8_ty],
                            [IntrArgMemOnly]>;
  def int_x86_avx512_mask_pmovus_qd_256 :
      ClangBuiltin<"__builtin_ia32_pmovusqd256_mask">,
      DefaultAttrsIntrinsic<[llvm_v4i32_ty],
                            [llvm_v4i64_ty, llvm_v4i32_ty, llvm_i8_ty],
                            [IntrNoMem]>;
  def int_x86_avx512_mask_pmovus_qd_mem_256 :
      ClangBuiltin<"__builtin_ia32_pmovusqd256mem_mask">,
      DefaultAttrsIntrinsic<[],
                            [llvm_ptr_ty, llvm_v4i64_ty, llvm_i8_ty],
                            [IntrArgMemOnly]>;
  def int_x86_avx512_mask_pmov_qd_mem_512 :
      ClangBuiltin<"__builtin_ia32_pmovqd512mem_mask">,
      DefaultAttrsIntrinsic<[],
                            [llvm_ptr_ty, llvm_v8i64_ty, llvm_i8_ty],
                            [IntrArgMemOnly]>;
  def int_x86_avx512_mask_pmovs_qd_512 :
      ClangBuiltin<"__builtin_ia32_pmovsqd512_mask">,
      DefaultAttrsIntrinsic<[llvm_v8i32_ty],
                            [llvm_v8i64_ty, llvm_v8i32_ty, llvm_i8_ty],
                            [IntrNoMem]>;
  def int_x86_avx512_mask_pmovs_qd_mem_512 :
      ClangBuiltin<"__builtin_ia32_pmovsqd512mem_mask">,
      DefaultAttrsIntrinsic<[],
                            [llvm_ptr_ty, llvm_v8i64_ty, llvm_i8_ty],
                            [IntrArgMemOnly]>;
  def int_x86_avx512_mask_pmovus_qd_512 :
      ClangBuiltin<"__builtin_ia32_pmovusqd512_mask">,
      DefaultAttrsIntrinsic<[llvm_v8i32_ty],
                            [llvm_v8i64_ty, llvm_v8i32_ty, llvm_i8_ty],
                            [IntrNoMem]>;
  def int_x86_avx512_mask_pmovus_qd_mem_512 :
      ClangBuiltin<"__builtin_ia32_pmovusqd512mem_mask">,
      DefaultAttrsIntrinsic<[],
                            [llvm_ptr_ty, llvm_v8i64_ty, llvm_i8_ty],
                            [IntrArgMemOnly]>;
  def int_x86_avx512_mask_pmov_db_128 :
      ClangBuiltin<"__builtin_ia32_pmovdb128_mask">,
      DefaultAttrsIntrinsic<[llvm_v16i8_ty],
                            [llvm_v4i32_ty, llvm_v16i8_ty, llvm_i8_ty],
                            [IntrNoMem]>;
  def int_x86_avx512_mask_pmov_db_mem_128 :
      ClangBuiltin<"__builtin_ia32_pmovdb128mem_mask">,
      DefaultAttrsIntrinsic<[],
                            [llvm_ptr_ty, llvm_v4i32_ty, llvm_i8_ty],
                            [IntrArgMemOnly]>;
  def int_x86_avx512_mask_pmovs_db_128 :
      ClangBuiltin<"__builtin_ia32_pmovsdb128_mask">,
      DefaultAttrsIntrinsic<[llvm_v16i8_ty],
                            [llvm_v4i32_ty, llvm_v16i8_ty, llvm_i8_ty],
                            [IntrNoMem]>;
  def int_x86_avx512_mask_pmovs_db_mem_128 :
      ClangBuiltin<"__builtin_ia32_pmovsdb128mem_mask">,
      DefaultAttrsIntrinsic<[],
                            [llvm_ptr_ty, llvm_v4i32_ty, llvm_i8_ty],
                            [IntrArgMemOnly]>;
  def int_x86_avx512_mask_pmovus_db_128 :
      ClangBuiltin<"__builtin_ia32_pmovusdb128_mask">,
      DefaultAttrsIntrinsic<[llvm_v16i8_ty],
                            [llvm_v4i32_ty, llvm_v16i8_ty, llvm_i8_ty],
                            [IntrNoMem]>;
  def int_x86_avx512_mask_pmovus_db_mem_128 :
      ClangBuiltin<"__builtin_ia32_pmovusdb128mem_mask">,
      DefaultAttrsIntrinsic<[],
                            [llvm_ptr_ty, llvm_v4i32_ty, llvm_i8_ty],
                            [IntrArgMemOnly]>;
  def int_x86_avx512_mask_pmov_db_256 :
      ClangBuiltin<"__builtin_ia32_pmovdb256_mask">,
      DefaultAttrsIntrinsic<[llvm_v16i8_ty],
                            [llvm_v8i32_ty, llvm_v16i8_ty, llvm_i8_ty],
                            [IntrNoMem]>;
  def int_x86_avx512_mask_pmov_db_mem_256 :
      ClangBuiltin<"__builtin_ia32_pmovdb256mem_mask">,
      DefaultAttrsIntrinsic<[],
                            [llvm_ptr_ty, llvm_v8i32_ty, llvm_i8_ty],
                            [IntrArgMemOnly]>;
  def int_x86_avx512_mask_pmovs_db_256 :
      ClangBuiltin<"__builtin_ia32_pmovsdb256_mask">,
      DefaultAttrsIntrinsic<[llvm_v16i8_ty],
                            [llvm_v8i32_ty, llvm_v16i8_ty, llvm_i8_ty],
                            [IntrNoMem]>;
  def int_x86_avx512_mask_pmovs_db_mem_256 :
      ClangBuiltin<"__builtin_ia32_pmovsdb256mem_mask">,
      DefaultAttrsIntrinsic<[],
                            [llvm_ptr_ty, llvm_v8i32_ty, llvm_i8_ty],
                            [IntrArgMemOnly]>;
  def int_x86_avx512_mask_pmovus_db_256 :
      ClangBuiltin<"__builtin_ia32_pmovusdb256_mask">,
      DefaultAttrsIntrinsic<[llvm_v16i8_ty],
                            [llvm_v8i32_ty, llvm_v16i8_ty, llvm_i8_ty],
                            [IntrNoMem]>;
  def int_x86_avx512_mask_pmovus_db_mem_256 :
      ClangBuiltin<"__builtin_ia32_pmovusdb256mem_mask">,
      DefaultAttrsIntrinsic<[],
                            [llvm_ptr_ty, llvm_v8i32_ty, llvm_i8_ty],
                            [IntrArgMemOnly]>;
  def int_x86_avx512_mask_pmov_db_512 :
      DefaultAttrsIntrinsic<[llvm_v16i8_ty],
                            [llvm_v16i32_ty, llvm_v16i8_ty, llvm_i16_ty],
                            [IntrNoMem]>;
  def int_x86_avx512_mask_pmov_db_mem_512 :
      ClangBuiltin<"__builtin_ia32_pmovdb512mem_mask">,
      DefaultAttrsIntrinsic<[],
                            [llvm_ptr_ty, llvm_v16i32_ty, llvm_i16_ty],
                            [IntrArgMemOnly]>;
  def int_x86_avx512_mask_pmovs_db_512 :
      ClangBuiltin<"__builtin_ia32_pmovsdb512_mask">,
      DefaultAttrsIntrinsic<[llvm_v16i8_ty],
                            [llvm_v16i32_ty, llvm_v16i8_ty, llvm_i16_ty],
                            [IntrNoMem]>;
  def int_x86_avx512_mask_pmovs_db_mem_512 :
      ClangBuiltin<"__builtin_ia32_pmovsdb512mem_mask">,
      DefaultAttrsIntrinsic<[],
                            [llvm_ptr_ty, llvm_v16i32_ty, llvm_i16_ty],
                            [IntrArgMemOnly]>;
  def int_x86_avx512_mask_pmovus_db_512 :
      ClangBuiltin<"__builtin_ia32_pmovusdb512_mask">,
      DefaultAttrsIntrinsic<[llvm_v16i8_ty],
                            [llvm_v16i32_ty, llvm_v16i8_ty, llvm_i16_ty],
                            [IntrNoMem]>;
  def int_x86_avx512_mask_pmovus_db_mem_512 :
      ClangBuiltin<"__builtin_ia32_pmovusdb512mem_mask">,
      DefaultAttrsIntrinsic<[],
                            [llvm_ptr_ty, llvm_v16i32_ty, llvm_i16_ty],
                            [IntrArgMemOnly]>;
  def int_x86_avx512_mask_pmov_dw_128 :
      ClangBuiltin<"__builtin_ia32_pmovdw128_mask">,
      DefaultAttrsIntrinsic<[llvm_v8i16_ty],
                            [llvm_v4i32_ty, llvm_v8i16_ty, llvm_i8_ty],
                            [IntrNoMem]>;
  def int_x86_avx512_mask_pmov_dw_mem_128 :
      ClangBuiltin<"__builtin_ia32_pmovdw128mem_mask">,
      DefaultAttrsIntrinsic<[],
                            [llvm_ptr_ty, llvm_v4i32_ty, llvm_i8_ty],
                            [IntrArgMemOnly]>;
  def int_x86_avx512_mask_pmovs_dw_128 :
      ClangBuiltin<"__builtin_ia32_pmovsdw128_mask">,
      DefaultAttrsIntrinsic<[llvm_v8i16_ty],
                            [llvm_v4i32_ty, llvm_v8i16_ty, llvm_i8_ty],
                            [IntrNoMem]>;
  def int_x86_avx512_mask_pmovs_dw_mem_128 :
      ClangBuiltin<"__builtin_ia32_pmovsdw128mem_mask">,
      DefaultAttrsIntrinsic<[],
                            [llvm_ptr_ty, llvm_v4i32_ty, llvm_i8_ty],
                            [IntrArgMemOnly]>;
  def int_x86_avx512_mask_pmovus_dw_128 :
      ClangBuiltin<"__builtin_ia32_pmovusdw128_mask">,
      DefaultAttrsIntrinsic<[llvm_v8i16_ty],
                            [llvm_v4i32_ty, llvm_v8i16_ty, llvm_i8_ty],
                            [IntrNoMem]>;
  def int_x86_avx512_mask_pmovus_dw_mem_128 :
      ClangBuiltin<"__builtin_ia32_pmovusdw128mem_mask">,
      DefaultAttrsIntrinsic<[],
                            [llvm_ptr_ty, llvm_v4i32_ty, llvm_i8_ty],
                            [IntrArgMemOnly]>;
  def int_x86_avx512_mask_pmov_dw_256 :
      ClangBuiltin<"__builtin_ia32_pmovdw256_mask">,
      DefaultAttrsIntrinsic<[llvm_v8i16_ty],
                            [llvm_v8i32_ty, llvm_v8i16_ty, llvm_i8_ty],
                            [IntrNoMem]>;
  def int_x86_avx512_mask_pmov_dw_mem_256 :
      ClangBuiltin<"__builtin_ia32_pmovdw256mem_mask">,
      DefaultAttrsIntrinsic<[],
                            [llvm_ptr_ty, llvm_v8i32_ty, llvm_i8_ty],
                            [IntrArgMemOnly]>;
  def int_x86_avx512_mask_pmovs_dw_256 :
      ClangBuiltin<"__builtin_ia32_pmovsdw256_mask">,
      DefaultAttrsIntrinsic<[llvm_v8i16_ty],
                            [llvm_v8i32_ty, llvm_v8i16_ty, llvm_i8_ty],
                            [IntrNoMem]>;
  def int_x86_avx512_mask_pmovs_dw_mem_256 :
      ClangBuiltin<"__builtin_ia32_pmovsdw256mem_mask">,
      DefaultAttrsIntrinsic<[],
                            [llvm_ptr_ty, llvm_v8i32_ty, llvm_i8_ty],
                            [IntrArgMemOnly]>;
  def int_x86_avx512_mask_pmovus_dw_256 :
      ClangBuiltin<"__builtin_ia32_pmovusdw256_mask">,
      DefaultAttrsIntrinsic<[llvm_v8i16_ty],
                            [llvm_v8i32_ty, llvm_v8i16_ty, llvm_i8_ty],
                            [IntrNoMem]>;
  def int_x86_avx512_mask_pmovus_dw_mem_256 :
      ClangBuiltin<"__builtin_ia32_pmovusdw256mem_mask">,
      DefaultAttrsIntrinsic<[],
                            [llvm_ptr_ty, llvm_v8i32_ty, llvm_i8_ty],
                            [IntrArgMemOnly]>;
  def int_x86_avx512_mask_pmov_dw_512 :
      DefaultAttrsIntrinsic<[llvm_v16i16_ty],
                            [llvm_v16i32_ty, llvm_v16i16_ty, llvm_i16_ty],
                            [IntrNoMem]>;
  def int_x86_avx512_mask_pmov_dw_mem_512 :
      ClangBuiltin<"__builtin_ia32_pmovdw512mem_mask">,
      DefaultAttrsIntrinsic<[],
                            [llvm_ptr_ty, llvm_v16i32_ty, llvm_i16_ty],
                            [IntrArgMemOnly]>;
  def int_x86_avx512_mask_pmovs_dw_512 :
      ClangBuiltin<"__builtin_ia32_pmovsdw512_mask">,
      DefaultAttrsIntrinsic<[llvm_v16i16_ty],
                            [llvm_v16i32_ty, llvm_v16i16_ty, llvm_i16_ty],
                            [IntrNoMem]>;
  def int_x86_avx512_mask_pmovs_dw_mem_512 :
      ClangBuiltin<"__builtin_ia32_pmovsdw512mem_mask">,
      DefaultAttrsIntrinsic<[],
                            [llvm_ptr_ty, llvm_v16i32_ty, llvm_i16_ty],
                            [IntrArgMemOnly]>;
  def int_x86_avx512_mask_pmovus_dw_512 :
      ClangBuiltin<"__builtin_ia32_pmovusdw512_mask">,
      DefaultAttrsIntrinsic<[llvm_v16i16_ty],
                            [llvm_v16i32_ty, llvm_v16i16_ty, llvm_i16_ty],
                            [IntrNoMem]>;
  def int_x86_avx512_mask_pmovus_dw_mem_512 :
      ClangBuiltin<"__builtin_ia32_pmovusdw512mem_mask">,
      DefaultAttrsIntrinsic<[],
                            [llvm_ptr_ty, llvm_v16i32_ty, llvm_i16_ty],
                            [IntrArgMemOnly]>;
  def int_x86_avx512_mask_pmov_wb_128 :
      ClangBuiltin<"__builtin_ia32_pmovwb128_mask">,
      DefaultAttrsIntrinsic<[llvm_v16i8_ty],
                            [llvm_v8i16_ty, llvm_v16i8_ty, llvm_i8_ty],
                            [IntrNoMem]>;
  def int_x86_avx512_mask_pmov_wb_mem_128 :
      ClangBuiltin<"__builtin_ia32_pmovwb128mem_mask">,
      DefaultAttrsIntrinsic<[],
                            [llvm_ptr_ty, llvm_v8i16_ty, llvm_i8_ty],
                            [IntrArgMemOnly]>;
  def int_x86_avx512_mask_pmovs_wb_128 :
      ClangBuiltin<"__builtin_ia32_pmovswb128_mask">,
      DefaultAttrsIntrinsic<[llvm_v16i8_ty],
                            [llvm_v8i16_ty, llvm_v16i8_ty, llvm_i8_ty],
                            [IntrNoMem]>;
  def int_x86_avx512_mask_pmovs_wb_mem_128 :
      ClangBuiltin<"__builtin_ia32_pmovswb128mem_mask">,
      DefaultAttrsIntrinsic<[],
                            [llvm_ptr_ty, llvm_v8i16_ty, llvm_i8_ty],
                            [IntrArgMemOnly]>;
  def int_x86_avx512_mask_pmovus_wb_128 :
      ClangBuiltin<"__builtin_ia32_pmovuswb128_mask">,
      DefaultAttrsIntrinsic<[llvm_v16i8_ty],
                            [llvm_v8i16_ty, llvm_v16i8_ty, llvm_i8_ty],
                            [IntrNoMem]>;
  def int_x86_avx512_mask_pmovus_wb_mem_128 :
      ClangBuiltin<"__builtin_ia32_pmovuswb128mem_mask">,
      DefaultAttrsIntrinsic<[],
                            [llvm_ptr_ty, llvm_v8i16_ty, llvm_i8_ty],
                            [IntrArgMemOnly]>;
  def int_x86_avx512_mask_pmov_wb_mem_256 :
      ClangBuiltin<"__builtin_ia32_pmovwb256mem_mask">,
      DefaultAttrsIntrinsic<[],
                            [llvm_ptr_ty, llvm_v16i16_ty, llvm_i16_ty],
                            [IntrArgMemOnly]>;
  def int_x86_avx512_mask_pmovs_wb_256 :
      ClangBuiltin<"__builtin_ia32_pmovswb256_mask">,
      DefaultAttrsIntrinsic<[llvm_v16i8_ty],
                            [llvm_v16i16_ty, llvm_v16i8_ty, llvm_i16_ty],
                            [IntrNoMem]>;
  def int_x86_avx512_mask_pmovs_wb_mem_256 :
      ClangBuiltin<"__builtin_ia32_pmovswb256mem_mask">,
      DefaultAttrsIntrinsic<[],
                          [llvm_ptr_ty, llvm_v16i16_ty, llvm_i16_ty],
                          [IntrArgMemOnly]>;
  def int_x86_avx512_mask_pmovus_wb_256 :
      ClangBuiltin<"__builtin_ia32_pmovuswb256_mask">,
      DefaultAttrsIntrinsic<[llvm_v16i8_ty],
                            [llvm_v16i16_ty, llvm_v16i8_ty, llvm_i16_ty],
                            [IntrNoMem]>;
  def int_x86_avx512_mask_pmovus_wb_mem_256 :
      ClangBuiltin<"__builtin_ia32_pmovuswb256mem_mask">,
      DefaultAttrsIntrinsic<[],
                          [llvm_ptr_ty, llvm_v16i16_ty, llvm_i16_ty],
                          [IntrArgMemOnly]>;
  def int_x86_avx512_mask_pmov_wb_mem_512 :
      ClangBuiltin<"__builtin_ia32_pmovwb512mem_mask">,
      DefaultAttrsIntrinsic<[],
                            [llvm_ptr_ty, llvm_v32i16_ty, llvm_i32_ty],
                            [IntrArgMemOnly]>;
  def int_x86_avx512_mask_pmovs_wb_512 :
      ClangBuiltin<"__builtin_ia32_pmovswb512_mask">,
      DefaultAttrsIntrinsic<[llvm_v32i8_ty],
                            [llvm_v32i16_ty, llvm_v32i8_ty, llvm_i32_ty],
                            [IntrNoMem]>;
  def int_x86_avx512_mask_pmovs_wb_mem_512 :
      ClangBuiltin<"__builtin_ia32_pmovswb512mem_mask">,
      DefaultAttrsIntrinsic<[],
                            [llvm_ptr_ty, llvm_v32i16_ty, llvm_i32_ty],
                            [IntrArgMemOnly]>;
  def int_x86_avx512_mask_pmovus_wb_512 :
      ClangBuiltin<"__builtin_ia32_pmovuswb512_mask">,
      DefaultAttrsIntrinsic<[llvm_v32i8_ty],
                            [llvm_v32i16_ty, llvm_v32i8_ty, llvm_i32_ty],
                            [IntrNoMem]>;
  def int_x86_avx512_mask_pmovus_wb_mem_512 :
      ClangBuiltin<"__builtin_ia32_pmovuswb512mem_mask">,
      DefaultAttrsIntrinsic<[],
                            [llvm_ptr_ty, llvm_v32i16_ty, llvm_i32_ty],
                            [IntrArgMemOnly]>;
}

// Bitwise ternary logic
let TargetPrefix = "x86" in {
  def int_x86_avx512_pternlog_d_128 :
      ClangBuiltin<"__builtin_ia32_pternlogd128">,
      DefaultAttrsIntrinsic<[llvm_v4i32_ty],
                            [llvm_v4i32_ty, llvm_v4i32_ty, llvm_v4i32_ty,
                             llvm_i32_ty],
                            [IntrNoMem, ImmArg<ArgIndex<3>>]>;

  def int_x86_avx512_pternlog_d_256 :
      ClangBuiltin<"__builtin_ia32_pternlogd256">,
      DefaultAttrsIntrinsic<[llvm_v8i32_ty],
                            [llvm_v8i32_ty, llvm_v8i32_ty, llvm_v8i32_ty,
                             llvm_i32_ty],
                            [IntrNoMem, ImmArg<ArgIndex<3>>]>;

  def int_x86_avx512_pternlog_d_512 :
      ClangBuiltin<"__builtin_ia32_pternlogd512">,
      DefaultAttrsIntrinsic<[llvm_v16i32_ty],
                            [llvm_v16i32_ty, llvm_v16i32_ty, llvm_v16i32_ty,
                             llvm_i32_ty], [IntrNoMem, ImmArg<ArgIndex<3>>]>;

  def int_x86_avx512_pternlog_q_128 :
      ClangBuiltin<"__builtin_ia32_pternlogq128">,
      DefaultAttrsIntrinsic<[llvm_v2i64_ty],
                            [llvm_v2i64_ty, llvm_v2i64_ty, llvm_v2i64_ty,
                             llvm_i32_ty],
                            [IntrNoMem, ImmArg<ArgIndex<3>>]>;

  def int_x86_avx512_pternlog_q_256 :
      ClangBuiltin<"__builtin_ia32_pternlogq256">,
      DefaultAttrsIntrinsic<[llvm_v4i64_ty],
                            [llvm_v4i64_ty, llvm_v4i64_ty, llvm_v4i64_ty,
                             llvm_i32_ty],
                            [IntrNoMem, ImmArg<ArgIndex<3>>]>;

  def int_x86_avx512_pternlog_q_512 :
      ClangBuiltin<"__builtin_ia32_pternlogq512">,
      DefaultAttrsIntrinsic<[llvm_v8i64_ty],
                            [llvm_v8i64_ty, llvm_v8i64_ty, llvm_v8i64_ty,
                             llvm_i32_ty],
                            [IntrNoMem, ImmArg<ArgIndex<3>>]>;
}

// vp2intersect
let TargetPrefix = "x86" in {
  def int_x86_avx512_vp2intersect_q_512 :
      DefaultAttrsIntrinsic<[llvm_v8i1_ty, llvm_v8i1_ty],
                            [llvm_v8i64_ty, llvm_v8i64_ty],
                            [IntrNoMem]>;
  def int_x86_avx512_vp2intersect_q_256 :
      DefaultAttrsIntrinsic<[llvm_v4i1_ty, llvm_v4i1_ty],
                            [llvm_v4i64_ty, llvm_v4i64_ty],
                            [IntrNoMem]>;
  def int_x86_avx512_vp2intersect_q_128 :
      DefaultAttrsIntrinsic<[llvm_v2i1_ty, llvm_v2i1_ty],
                            [llvm_v2i64_ty, llvm_v2i64_ty],
                            [IntrNoMem]>;
  def int_x86_avx512_vp2intersect_d_512 :
      DefaultAttrsIntrinsic<[llvm_v16i1_ty, llvm_v16i1_ty],
                            [llvm_v16i32_ty, llvm_v16i32_ty],
                            [IntrNoMem]>;
  def int_x86_avx512_vp2intersect_d_256 :
      DefaultAttrsIntrinsic<[llvm_v8i1_ty, llvm_v8i1_ty],
                            [llvm_v8i32_ty, llvm_v8i32_ty],
                            [IntrNoMem]>;
  def int_x86_avx512_vp2intersect_d_128 :
      DefaultAttrsIntrinsic<[llvm_v4i1_ty, llvm_v4i1_ty],
                            [llvm_v4i32_ty, llvm_v4i32_ty],
                            [IntrNoMem]>;
}

// Misc.
let TargetPrefix = "x86" in {
  // NOTE: These comparison intrinsics are not used by clang as long as the
  //       distinction in signaling behaviour is not implemented.
  def int_x86_avx512_mask_cmp_ps_512 :
      DefaultAttrsIntrinsic<[llvm_v16i1_ty], [llvm_v16f32_ty, llvm_v16f32_ty,
                             llvm_i32_ty, llvm_v16i1_ty, llvm_i32_ty],
                            [IntrNoMem, ImmArg<ArgIndex<2>>,
                             ImmArg<ArgIndex<4>>]>;
  def int_x86_avx512_mask_cmp_pd_512 :
      DefaultAttrsIntrinsic<[llvm_v8i1_ty], [llvm_v8f64_ty, llvm_v8f64_ty,
                             llvm_i32_ty, llvm_v8i1_ty, llvm_i32_ty],
                            [IntrNoMem, ImmArg<ArgIndex<2>>,
                             ImmArg<ArgIndex<4>>]>;
  def int_x86_avx512_mask_cmp_ps_256 :
      DefaultAttrsIntrinsic<[llvm_v8i1_ty], [llvm_v8f32_ty, llvm_v8f32_ty,
                             llvm_i32_ty, llvm_v8i1_ty],
                            [IntrNoMem, ImmArg<ArgIndex<2>>]>;
  def int_x86_avx512_mask_cmp_pd_256 :
      DefaultAttrsIntrinsic<[llvm_v4i1_ty], [llvm_v4f64_ty, llvm_v4f64_ty,
                             llvm_i32_ty, llvm_v4i1_ty],
                            [IntrNoMem, ImmArg<ArgIndex<2>>]>;
  def int_x86_avx512_mask_cmp_ps_128 :
      DefaultAttrsIntrinsic<[llvm_v4i1_ty], [llvm_v4f32_ty, llvm_v4f32_ty,
                             llvm_i32_ty, llvm_v4i1_ty],
                            [IntrNoMem, ImmArg<ArgIndex<2>>]>;
  def int_x86_avx512_mask_cmp_pd_128 :
      DefaultAttrsIntrinsic<[llvm_v2i1_ty], [llvm_v2f64_ty, llvm_v2f64_ty,
                             llvm_i32_ty, llvm_v2i1_ty],
                            [IntrNoMem, ImmArg<ArgIndex<2>>]>;

  def int_x86_avx512_mask_cmp_ss :
      ClangBuiltin<"__builtin_ia32_cmpss_mask">,
      DefaultAttrsIntrinsic<[llvm_i8_ty], [llvm_v4f32_ty, llvm_v4f32_ty,
                             llvm_i32_ty, llvm_i8_ty, llvm_i32_ty],
                            [IntrNoMem, ImmArg<ArgIndex<2>>,
                             ImmArg<ArgIndex<4>>]>;
  def int_x86_avx512_mask_cmp_sd :
      ClangBuiltin<"__builtin_ia32_cmpsd_mask">,
      DefaultAttrsIntrinsic<[llvm_i8_ty], [llvm_v2f64_ty, llvm_v2f64_ty,
                             llvm_i32_ty, llvm_i8_ty, llvm_i32_ty],
                            [IntrNoMem, ImmArg<ArgIndex<2>>,
                             ImmArg<ArgIndex<4>>]>;
}

//===----------------------------------------------------------------------===//
// AVX10.2 intrinsics
let TargetPrefix = "x86" in {
  // VNNI FP16
  def int_x86_avx10_vdpphps_128 :
      ClangBuiltin<"__builtin_ia32_vdpphps128">,
      DefaultAttrsIntrinsic<[llvm_v4f32_ty],
                            [llvm_v4f32_ty, llvm_v8f16_ty, llvm_v8f16_ty],
                            [IntrNoMem]>;
  def int_x86_avx10_vdpphps_256 :
      ClangBuiltin<"__builtin_ia32_vdpphps256">,
      DefaultAttrsIntrinsic<[llvm_v8f32_ty],
                            [llvm_v8f32_ty, llvm_v16f16_ty, llvm_v16f16_ty],
                            [IntrNoMem]>;
  def int_x86_avx10_vdpphps_512 :
      ClangBuiltin<"__builtin_ia32_vdpphps512">,
      DefaultAttrsIntrinsic<[llvm_v16f32_ty],
                            [llvm_v16f32_ty, llvm_v32f16_ty, llvm_v32f16_ty],
                            [IntrNoMem]>;
  // VNNI INT8
  def int_x86_avx10_vpdpbssd_512 :
      ClangBuiltin<"__builtin_ia32_vpdpbssd512">,
      DefaultAttrsIntrinsic<[llvm_v16i32_ty],
                            [llvm_v16i32_ty, llvm_v16i32_ty, llvm_v16i32_ty],
                            [IntrNoMem]>;
  def int_x86_avx10_vpdpbssds_512 :
      ClangBuiltin<"__builtin_ia32_vpdpbssds512">,
      DefaultAttrsIntrinsic<[llvm_v16i32_ty],
                            [llvm_v16i32_ty, llvm_v16i32_ty, llvm_v16i32_ty],
                            [IntrNoMem]>;
  def int_x86_avx10_vpdpbsud_512 :
      ClangBuiltin<"__builtin_ia32_vpdpbsud512">,
      DefaultAttrsIntrinsic<[llvm_v16i32_ty],
                            [llvm_v16i32_ty, llvm_v16i32_ty, llvm_v16i32_ty],
                            [IntrNoMem]>;
  def int_x86_avx10_vpdpbsuds_512 :
      ClangBuiltin<"__builtin_ia32_vpdpbsuds512">,
      DefaultAttrsIntrinsic<[llvm_v16i32_ty],
                            [llvm_v16i32_ty, llvm_v16i32_ty, llvm_v16i32_ty],
                            [IntrNoMem]>;
  def int_x86_avx10_vpdpbuud_512 :
      ClangBuiltin<"__builtin_ia32_vpdpbuud512">,
      DefaultAttrsIntrinsic<[llvm_v16i32_ty],
                            [llvm_v16i32_ty, llvm_v16i32_ty, llvm_v16i32_ty],
                            [IntrNoMem]>;
  def int_x86_avx10_vpdpbuuds_512 :
      ClangBuiltin<"__builtin_ia32_vpdpbuuds512">,
      DefaultAttrsIntrinsic<[llvm_v16i32_ty],
                            [llvm_v16i32_ty, llvm_v16i32_ty, llvm_v16i32_ty],
                            [IntrNoMem]>;
  // VNNI INT16
  def int_x86_avx10_vpdpwsud_512 :
      ClangBuiltin<"__builtin_ia32_vpdpwsud512">,
      DefaultAttrsIntrinsic<[llvm_v16i32_ty],
                            [llvm_v16i32_ty, llvm_v16i32_ty, llvm_v16i32_ty],
                            [IntrNoMem]>;
  def int_x86_avx10_vpdpwsuds_512 :
      ClangBuiltin<"__builtin_ia32_vpdpwsuds512">,
      DefaultAttrsIntrinsic<[llvm_v16i32_ty],
                            [llvm_v16i32_ty, llvm_v16i32_ty, llvm_v16i32_ty],
                            [IntrNoMem]>;
  def int_x86_avx10_vpdpwusd_512 :
      ClangBuiltin<"__builtin_ia32_vpdpwusd512">,
      DefaultAttrsIntrinsic<[llvm_v16i32_ty],
                            [llvm_v16i32_ty, llvm_v16i32_ty, llvm_v16i32_ty],
                            [IntrNoMem]>;
  def int_x86_avx10_vpdpwusds_512 :
      ClangBuiltin<"__builtin_ia32_vpdpwusds512">,
      DefaultAttrsIntrinsic<[llvm_v16i32_ty],
                            [llvm_v16i32_ty, llvm_v16i32_ty, llvm_v16i32_ty],
                            [IntrNoMem]>;
  def int_x86_avx10_vpdpwuud_512 :
      ClangBuiltin<"__builtin_ia32_vpdpwuud512">,
      DefaultAttrsIntrinsic<[llvm_v16i32_ty],
                            [llvm_v16i32_ty, llvm_v16i32_ty, llvm_v16i32_ty],
                            [IntrNoMem]>;
  def int_x86_avx10_vpdpwuuds_512 :
      ClangBuiltin<"__builtin_ia32_vpdpwuuds512">,
      DefaultAttrsIntrinsic<[llvm_v16i32_ty],
                            [llvm_v16i32_ty, llvm_v16i32_ty, llvm_v16i32_ty],
                            [IntrNoMem]>;

  // VMPSADBW
  def int_x86_avx10_vmpsadbw_512 :
      ClangBuiltin<"__builtin_ia32_mpsadbw512">,
      DefaultAttrsIntrinsic<[llvm_v32i16_ty],
                            [llvm_v64i8_ty, llvm_v64i8_ty, llvm_i8_ty],
                            [IntrNoMem, ImmArg<ArgIndex<2>>]>;

  // YMM Rounding
  def int_x86_avx10_vaddpd256 :
      ClangBuiltin<"__builtin_ia32_vaddpd256_round">,
      DefaultAttrsIntrinsic<[llvm_v4f64_ty],
                            [llvm_v4f64_ty, llvm_v4f64_ty, llvm_i32_ty],
                            [IntrNoMem, ImmArg<ArgIndex<2>>]>;
  def int_x86_avx10_vaddph256 :
      ClangBuiltin<"__builtin_ia32_vaddph256_round">,
      DefaultAttrsIntrinsic<[llvm_v16f16_ty],
                            [llvm_v16f16_ty, llvm_v16f16_ty, llvm_i32_ty],
                            [IntrNoMem, ImmArg<ArgIndex<2>>]>;
  def int_x86_avx10_vaddps256 :
      ClangBuiltin<"__builtin_ia32_vaddps256_round">,
      DefaultAttrsIntrinsic<[llvm_v8f32_ty],
                            [llvm_v8f32_ty, llvm_v8f32_ty, llvm_i32_ty],
                            [IntrNoMem, ImmArg<ArgIndex<2>>]>;
  def int_x86_avx10_mask_vcmppd256 :
      DefaultAttrsIntrinsic<[llvm_v4i1_ty],
                            [llvm_v4f64_ty, llvm_v4f64_ty, llvm_i32_ty, llvm_v4i1_ty, llvm_i32_ty],
                            [IntrNoMem, ImmArg<ArgIndex<2>>, ImmArg<ArgIndex<4>>]>;
  def int_x86_avx10_mask_vcmpph256 :
      DefaultAttrsIntrinsic<[llvm_v16i1_ty],
                            [llvm_v16f16_ty, llvm_v16f16_ty, llvm_i32_ty, llvm_v16i1_ty, llvm_i32_ty],
                            [IntrNoMem, ImmArg<ArgIndex<2>>, ImmArg<ArgIndex<4>>]>;
  def int_x86_avx10_mask_vcmpps256 :
      DefaultAttrsIntrinsic<[llvm_v8i1_ty],
                            [llvm_v8f32_ty, llvm_v8f32_ty, llvm_i32_ty, llvm_v8i1_ty, llvm_i32_ty],
                            [IntrNoMem, ImmArg<ArgIndex<2>>, ImmArg<ArgIndex<4>>]>;
  def int_x86_avx10_mask_vcvtpd2dq256 :
      ClangBuiltin<"__builtin_ia32_vcvtpd2dq256_round_mask">,
      DefaultAttrsIntrinsic<[llvm_v4i32_ty],
                            [llvm_v4f64_ty, llvm_v4i32_ty, llvm_i8_ty, llvm_i32_ty],
                            [IntrNoMem, ImmArg<ArgIndex<3>>]>;
  def int_x86_avx10_mask_vcvtpd2ph256 :
      ClangBuiltin<"__builtin_ia32_vcvtpd2ph256_round_mask">,
      DefaultAttrsIntrinsic<[llvm_v8f16_ty],
                            [llvm_v4f64_ty, llvm_v8f16_ty, llvm_i8_ty, llvm_i32_ty],
                            [IntrNoMem, ImmArg<ArgIndex<3>>]>;
  def int_x86_avx10_mask_vcvtpd2ps256 :
      ClangBuiltin<"__builtin_ia32_vcvtpd2ps256_round_mask">,
      DefaultAttrsIntrinsic<[llvm_v4f32_ty],
                            [llvm_v4f64_ty, llvm_v4f32_ty, llvm_i8_ty, llvm_i32_ty],
                            [IntrNoMem, ImmArg<ArgIndex<3>>]>;
  def int_x86_avx10_mask_vcvtpd2qq256 :
      ClangBuiltin<"__builtin_ia32_vcvtpd2qq256_round_mask">,
      DefaultAttrsIntrinsic<[llvm_v4i64_ty],
                            [llvm_v4f64_ty, llvm_v4i64_ty, llvm_i8_ty, llvm_i32_ty],
                            [IntrNoMem, ImmArg<ArgIndex<3>>]>;
  def int_x86_avx10_mask_vcvtpd2udq256 :
      ClangBuiltin<"__builtin_ia32_vcvtpd2udq256_round_mask">,
      DefaultAttrsIntrinsic<[llvm_v4i32_ty],
                            [llvm_v4f64_ty, llvm_v4i32_ty, llvm_i8_ty, llvm_i32_ty],
                            [IntrNoMem, ImmArg<ArgIndex<3>>]>;
  def int_x86_avx10_mask_vcvtpd2uqq256 :
      ClangBuiltin<"__builtin_ia32_vcvtpd2uqq256_round_mask">,
      DefaultAttrsIntrinsic<[llvm_v4i64_ty],
                            [llvm_v4f64_ty, llvm_v4i64_ty, llvm_i8_ty, llvm_i32_ty],
                            [IntrNoMem, ImmArg<ArgIndex<3>>]>;
  def int_x86_avx10_mask_vcvtph2dq256 :
      ClangBuiltin<"__builtin_ia32_vcvtph2dq256_round_mask">,
      DefaultAttrsIntrinsic<[llvm_v8i32_ty],
                            [llvm_v8f16_ty, llvm_v8i32_ty, llvm_i8_ty, llvm_i32_ty],
                            [IntrNoMem, ImmArg<ArgIndex<3>>]>;
  def int_x86_avx10_mask_vcvtph2pd256 :
      ClangBuiltin<"__builtin_ia32_vcvtph2pd256_round_mask">,
      DefaultAttrsIntrinsic<[llvm_v4f64_ty],
                            [llvm_v8f16_ty, llvm_v4f64_ty, llvm_i8_ty, llvm_i32_ty],
                            [IntrNoMem, ImmArg<ArgIndex<3>>]>;
  def int_x86_avx10_mask_vcvtph2psx256 :
      ClangBuiltin<"__builtin_ia32_vcvtph2psx256_round_mask">,
      DefaultAttrsIntrinsic<[llvm_v8f32_ty],
                            [llvm_v8f16_ty, llvm_v8f32_ty, llvm_i8_ty, llvm_i32_ty],
                            [IntrNoMem, ImmArg<ArgIndex<3>>]>;
  def int_x86_avx10_mask_vcvtph2qq256 :
      ClangBuiltin<"__builtin_ia32_vcvtph2qq256_round_mask">,
      DefaultAttrsIntrinsic<[llvm_v4i64_ty],
                            [llvm_v8f16_ty, llvm_v4i64_ty, llvm_i8_ty, llvm_i32_ty],
                            [IntrNoMem, ImmArg<ArgIndex<3>>]>;
  def int_x86_avx10_mask_vcvtph2udq256 :
      ClangBuiltin<"__builtin_ia32_vcvtph2udq256_round_mask">,
      DefaultAttrsIntrinsic<[llvm_v8i32_ty],
                            [llvm_v8f16_ty, llvm_v8i32_ty, llvm_i8_ty, llvm_i32_ty],
                            [IntrNoMem, ImmArg<ArgIndex<3>>]>;
  def int_x86_avx10_mask_vcvtph2uqq256 :
      ClangBuiltin<"__builtin_ia32_vcvtph2uqq256_round_mask">,
      DefaultAttrsIntrinsic<[llvm_v4i64_ty],
                            [llvm_v8f16_ty, llvm_v4i64_ty, llvm_i8_ty, llvm_i32_ty],
                            [IntrNoMem, ImmArg<ArgIndex<3>>]>;
  def int_x86_avx10_mask_vcvtph2uw256 :
      ClangBuiltin<"__builtin_ia32_vcvtph2uw256_round_mask">,
      DefaultAttrsIntrinsic<[llvm_v16i16_ty],
                            [llvm_v16f16_ty, llvm_v16i16_ty, llvm_i16_ty, llvm_i32_ty],
                            [IntrNoMem, ImmArg<ArgIndex<3>>]>;
  def int_x86_avx10_mask_vcvtph2w256 :
      ClangBuiltin<"__builtin_ia32_vcvtph2w256_round_mask">,
      DefaultAttrsIntrinsic<[llvm_v16i16_ty],
                            [llvm_v16f16_ty, llvm_v16i16_ty, llvm_i16_ty, llvm_i32_ty],
                            [IntrNoMem, ImmArg<ArgIndex<3>>]>;
  def int_x86_avx10_mask_vcvtps2dq256 :
      ClangBuiltin<"__builtin_ia32_vcvtps2dq256_round_mask">,
      DefaultAttrsIntrinsic<[llvm_v8i32_ty],
                            [llvm_v8f32_ty, llvm_v8i32_ty, llvm_i8_ty, llvm_i32_ty],
                            [IntrNoMem, ImmArg<ArgIndex<3>>]>;
  def int_x86_avx10_mask_vcvtps2pd256 :
      ClangBuiltin<"__builtin_ia32_vcvtps2pd256_round_mask">,
      DefaultAttrsIntrinsic<[llvm_v4f64_ty],
                            [llvm_v4f32_ty, llvm_v4f64_ty, llvm_i8_ty, llvm_i32_ty],
                            [IntrNoMem, ImmArg<ArgIndex<3>>]>;
  def int_x86_avx10_mask_vcvtps2ph256 :
      ClangBuiltin<"__builtin_ia32_vcvtps2ph256_round_mask">,
      DefaultAttrsIntrinsic<[llvm_v8i16_ty],
                            [llvm_v8f32_ty, llvm_i32_ty, llvm_v8i16_ty, llvm_i8_ty],
                            [IntrNoMem, ImmArg<ArgIndex<1>>]>;
  def int_x86_avx10_mask_vcvtps2phx256 :
      ClangBuiltin<"__builtin_ia32_vcvtps2phx256_round_mask">,
      DefaultAttrsIntrinsic<[llvm_v8f16_ty],
                            [llvm_v8f32_ty, llvm_v8f16_ty, llvm_i8_ty, llvm_i32_ty],
                            [IntrNoMem, ImmArg<ArgIndex<3>>]>;
  def int_x86_avx10_mask_vcvtps2qq256 :
      ClangBuiltin<"__builtin_ia32_vcvtps2qq256_round_mask">,
      DefaultAttrsIntrinsic<[llvm_v4i64_ty],
                            [llvm_v4f32_ty, llvm_v4i64_ty, llvm_i8_ty, llvm_i32_ty],
                            [IntrNoMem, ImmArg<ArgIndex<3>>]>;
  def int_x86_avx10_mask_vcvtps2udq256 :
      ClangBuiltin<"__builtin_ia32_vcvtps2udq256_round_mask">,
      DefaultAttrsIntrinsic<[llvm_v8i32_ty],
                            [llvm_v8f32_ty, llvm_v8i32_ty, llvm_i8_ty, llvm_i32_ty],
                            [IntrNoMem, ImmArg<ArgIndex<3>>]>;
  def int_x86_avx10_mask_vcvtps2uqq256 :
      ClangBuiltin<"__builtin_ia32_vcvtps2uqq256_round_mask">,
      DefaultAttrsIntrinsic<[llvm_v4i64_ty],
                            [llvm_v4f32_ty, llvm_v4i64_ty, llvm_i8_ty, llvm_i32_ty],
                            [IntrNoMem, ImmArg<ArgIndex<3>>]>;
  def int_x86_avx10_mask_vcvttpd2dq256 :
      ClangBuiltin<"__builtin_ia32_vcvttpd2dq256_round_mask">,
      DefaultAttrsIntrinsic<[llvm_v4i32_ty],
                            [llvm_v4f64_ty, llvm_v4i32_ty, llvm_i8_ty, llvm_i32_ty],
                            [IntrNoMem, ImmArg<ArgIndex<3>>]>;
  def int_x86_avx10_mask_vcvttpd2qq256 :
      ClangBuiltin<"__builtin_ia32_vcvttpd2qq256_round_mask">,
      DefaultAttrsIntrinsic<[llvm_v4i64_ty],
                            [llvm_v4f64_ty, llvm_v4i64_ty, llvm_i8_ty, llvm_i32_ty],
                            [IntrNoMem, ImmArg<ArgIndex<3>>]>;
  def int_x86_avx10_mask_vcvttpd2udq256 :
      ClangBuiltin<"__builtin_ia32_vcvttpd2udq256_round_mask">,
      DefaultAttrsIntrinsic<[llvm_v4i32_ty],
                            [llvm_v4f64_ty, llvm_v4i32_ty, llvm_i8_ty, llvm_i32_ty],
                            [IntrNoMem, ImmArg<ArgIndex<3>>]>;
  def int_x86_avx10_mask_vcvttpd2uqq256 :
      ClangBuiltin<"__builtin_ia32_vcvttpd2uqq256_round_mask">,
      DefaultAttrsIntrinsic<[llvm_v4i64_ty],
                            [llvm_v4f64_ty, llvm_v4i64_ty, llvm_i8_ty, llvm_i32_ty],
                            [IntrNoMem, ImmArg<ArgIndex<3>>]>;
  def int_x86_avx10_mask_vcvttph2dq256 :
      ClangBuiltin<"__builtin_ia32_vcvttph2dq256_round_mask">,
      DefaultAttrsIntrinsic<[llvm_v8i32_ty],
                            [llvm_v8f16_ty, llvm_v8i32_ty, llvm_i8_ty, llvm_i32_ty],
                            [IntrNoMem, ImmArg<ArgIndex<3>>]>;
  def int_x86_avx10_mask_vcvttph2qq256 :
      ClangBuiltin<"__builtin_ia32_vcvttph2qq256_round_mask">,
      DefaultAttrsIntrinsic<[llvm_v4i64_ty],
                            [llvm_v8f16_ty, llvm_v4i64_ty, llvm_i8_ty, llvm_i32_ty],
                            [IntrNoMem, ImmArg<ArgIndex<3>>]>;
  def int_x86_avx10_mask_vcvttph2udq256 :
      ClangBuiltin<"__builtin_ia32_vcvttph2udq256_round_mask">,
      DefaultAttrsIntrinsic<[llvm_v8i32_ty],
                            [llvm_v8f16_ty, llvm_v8i32_ty, llvm_i8_ty, llvm_i32_ty],
                            [IntrNoMem, ImmArg<ArgIndex<3>>]>;
  def int_x86_avx10_mask_vcvttph2uqq256 :
      ClangBuiltin<"__builtin_ia32_vcvttph2uqq256_round_mask">,
      DefaultAttrsIntrinsic<[llvm_v4i64_ty],
                            [llvm_v8f16_ty, llvm_v4i64_ty, llvm_i8_ty, llvm_i32_ty],
                            [IntrNoMem, ImmArg<ArgIndex<3>>]>;
  def int_x86_avx10_mask_vcvttph2uw256 :
      ClangBuiltin<"__builtin_ia32_vcvttph2uw256_round_mask">,
      DefaultAttrsIntrinsic<[llvm_v16i16_ty],
                            [llvm_v16f16_ty, llvm_v16i16_ty, llvm_i16_ty, llvm_i32_ty],
                            [IntrNoMem, ImmArg<ArgIndex<3>>]>;
  def int_x86_avx10_mask_vcvttph2w256 :
      ClangBuiltin<"__builtin_ia32_vcvttph2w256_round_mask">,
      DefaultAttrsIntrinsic<[llvm_v16i16_ty],
                            [llvm_v16f16_ty, llvm_v16i16_ty, llvm_i16_ty, llvm_i32_ty],
                            [IntrNoMem, ImmArg<ArgIndex<3>>]>;
  def int_x86_avx10_mask_vcvttps2dq256 :
      ClangBuiltin<"__builtin_ia32_vcvttps2dq256_round_mask">,
      DefaultAttrsIntrinsic<[llvm_v8i32_ty],
                            [llvm_v8f32_ty, llvm_v8i32_ty, llvm_i8_ty, llvm_i32_ty],
                            [IntrNoMem, ImmArg<ArgIndex<3>>]>;
  def int_x86_avx10_mask_vcvttps2qq256 :
      ClangBuiltin<"__builtin_ia32_vcvttps2qq256_round_mask">,
      DefaultAttrsIntrinsic<[llvm_v4i64_ty],
                            [llvm_v4f32_ty, llvm_v4i64_ty, llvm_i8_ty, llvm_i32_ty],
                            [IntrNoMem, ImmArg<ArgIndex<3>>]>;
  def int_x86_avx10_mask_vcvttps2udq256 :
      ClangBuiltin<"__builtin_ia32_vcvttps2udq256_round_mask">,
      DefaultAttrsIntrinsic<[llvm_v8i32_ty],
                            [llvm_v8f32_ty, llvm_v8i32_ty, llvm_i8_ty, llvm_i32_ty],
                            [IntrNoMem, ImmArg<ArgIndex<3>>]>;
  def int_x86_avx10_mask_vcvttps2uqq256 :
      ClangBuiltin<"__builtin_ia32_vcvttps2uqq256_round_mask">,
      DefaultAttrsIntrinsic<[llvm_v4i64_ty],
                            [llvm_v4f32_ty, llvm_v4i64_ty, llvm_i8_ty, llvm_i32_ty],
                            [IntrNoMem, ImmArg<ArgIndex<3>>]>;
  def int_x86_avx10_vdivpd256 :
      ClangBuiltin<"__builtin_ia32_vdivpd256_round">,
      DefaultAttrsIntrinsic<[llvm_v4f64_ty],
                            [llvm_v4f64_ty, llvm_v4f64_ty, llvm_i32_ty],
                            [IntrNoMem, ImmArg<ArgIndex<2>>]>;
  def int_x86_avx10_vdivph256 :
      ClangBuiltin<"__builtin_ia32_vdivph256_round">,
      DefaultAttrsIntrinsic<[llvm_v16f16_ty],
                            [llvm_v16f16_ty, llvm_v16f16_ty, llvm_i32_ty],
                            [IntrNoMem, ImmArg<ArgIndex<2>>]>;
  def int_x86_avx10_vdivps256 :
      ClangBuiltin<"__builtin_ia32_vdivps256_round">,
      DefaultAttrsIntrinsic<[llvm_v8f32_ty],
                            [llvm_v8f32_ty, llvm_v8f32_ty, llvm_i32_ty],
                            [IntrNoMem, ImmArg<ArgIndex<2>>]>;
  def int_x86_avx10_mask_vfcmaddcph256 :
      ClangBuiltin<"__builtin_ia32_vfcmaddcph256_round_mask3">,
      DefaultAttrsIntrinsic<[llvm_v8f32_ty],
                            [llvm_v8f32_ty, llvm_v8f32_ty, llvm_v8f32_ty, llvm_i8_ty, llvm_i32_ty],
                            [IntrNoMem, ImmArg<ArgIndex<4>>]>;
  def int_x86_avx10_maskz_vfcmaddcph256 :
      ClangBuiltin<"__builtin_ia32_vfcmaddcph256_round_maskz">,
      DefaultAttrsIntrinsic<[llvm_v8f32_ty],
                            [llvm_v8f32_ty, llvm_v8f32_ty, llvm_v8f32_ty, llvm_i8_ty, llvm_i32_ty],
                            [IntrNoMem, ImmArg<ArgIndex<4>>]>;
  def int_x86_avx10_mask_vfcmulcph256 :
      ClangBuiltin<"__builtin_ia32_vfcmulcph256_round_mask">,
      DefaultAttrsIntrinsic<[llvm_v8f32_ty],
                            [llvm_v8f32_ty, llvm_v8f32_ty, llvm_v8f32_ty, llvm_i8_ty, llvm_i32_ty],
                            [IntrNoMem, ImmArg<ArgIndex<4>>]>;
  def int_x86_avx10_mask_vfixupimmpd256 :
      ClangBuiltin<"__builtin_ia32_vfixupimmpd256_round_mask">,
      DefaultAttrsIntrinsic<[llvm_v4f64_ty],
                            [llvm_v4f64_ty, llvm_v4f64_ty, llvm_v4i64_ty, llvm_i32_ty, llvm_i8_ty, llvm_i32_ty],
                            [IntrNoMem, ImmArg<ArgIndex<3>>, ImmArg<ArgIndex<5>>]>;
  def int_x86_avx10_maskz_vfixupimmpd256 :
      ClangBuiltin<"__builtin_ia32_vfixupimmpd256_round_maskz">,
      DefaultAttrsIntrinsic<[llvm_v4f64_ty],
                            [llvm_v4f64_ty, llvm_v4f64_ty, llvm_v4i64_ty, llvm_i32_ty, llvm_i8_ty, llvm_i32_ty],
                            [IntrNoMem, ImmArg<ArgIndex<3>>, ImmArg<ArgIndex<5>>]>;
  def int_x86_avx10_mask_vfixupimmps256 :
      ClangBuiltin<"__builtin_ia32_vfixupimmps256_round_mask">,
      DefaultAttrsIntrinsic<[llvm_v8f32_ty],
                            [llvm_v8f32_ty, llvm_v8f32_ty, llvm_v8i32_ty, llvm_i32_ty, llvm_i8_ty, llvm_i32_ty],
                            [IntrNoMem, ImmArg<ArgIndex<3>>, ImmArg<ArgIndex<5>>]>;
  def int_x86_avx10_maskz_vfixupimmps256 :
      ClangBuiltin<"__builtin_ia32_vfixupimmps256_round_maskz">,
      DefaultAttrsIntrinsic<[llvm_v8f32_ty],
                            [llvm_v8f32_ty, llvm_v8f32_ty, llvm_v8i32_ty, llvm_i32_ty, llvm_i8_ty, llvm_i32_ty],
                            [IntrNoMem, ImmArg<ArgIndex<3>>, ImmArg<ArgIndex<5>>]>;
  def int_x86_avx10_vfmaddpd256 :
      DefaultAttrsIntrinsic<[llvm_v4f64_ty],
                            [llvm_v4f64_ty, llvm_v4f64_ty, llvm_v4f64_ty, llvm_i32_ty],
                            [IntrNoMem, ImmArg<ArgIndex<3>>]>;
  def int_x86_avx10_vfmaddph256 :
      DefaultAttrsIntrinsic<[llvm_v16f16_ty],
                            [llvm_v16f16_ty, llvm_v16f16_ty, llvm_v16f16_ty, llvm_i32_ty],
                            [IntrNoMem, ImmArg<ArgIndex<3>>]>;
  def int_x86_avx10_vfmaddps256 :
      DefaultAttrsIntrinsic<[llvm_v8f32_ty],
                            [llvm_v8f32_ty, llvm_v8f32_ty, llvm_v8f32_ty, llvm_i32_ty],
                            [IntrNoMem, ImmArg<ArgIndex<3>>]>;
  def int_x86_avx10_mask_vfmaddcph256 :
      ClangBuiltin<"__builtin_ia32_vfmaddcph256_round_mask3">,
      DefaultAttrsIntrinsic<[llvm_v8f32_ty],
                            [llvm_v8f32_ty, llvm_v8f32_ty, llvm_v8f32_ty, llvm_i8_ty, llvm_i32_ty],
                            [IntrNoMem, ImmArg<ArgIndex<4>>]>;
  def int_x86_avx10_maskz_vfmaddcph256 :
      ClangBuiltin<"__builtin_ia32_vfmaddcph256_round_maskz">,
      DefaultAttrsIntrinsic<[llvm_v8f32_ty],
                            [llvm_v8f32_ty, llvm_v8f32_ty, llvm_v8f32_ty, llvm_i8_ty, llvm_i32_ty],
                            [IntrNoMem, ImmArg<ArgIndex<4>>]>;
  def int_x86_avx10_vfmaddsubpd256 :
      ClangBuiltin<"__builtin_ia32_vfmaddsubpd256_round">,
      DefaultAttrsIntrinsic<[llvm_v4f64_ty],
                            [llvm_v4f64_ty, llvm_v4f64_ty, llvm_v4f64_ty, llvm_i32_ty],
                            [IntrNoMem, ImmArg<ArgIndex<3>>]>;
  def int_x86_avx10_vfmaddsubph256 :
      ClangBuiltin<"__builtin_ia32_vfmaddsubph256_round">,
      DefaultAttrsIntrinsic<[llvm_v16f16_ty],
                            [llvm_v16f16_ty, llvm_v16f16_ty, llvm_v16f16_ty, llvm_i32_ty],
                            [IntrNoMem, ImmArg<ArgIndex<3>>]>;
  def int_x86_avx10_vfmaddsubps256 :
      ClangBuiltin<"__builtin_ia32_vfmaddsubps256_round">,
      DefaultAttrsIntrinsic<[llvm_v8f32_ty],
                            [llvm_v8f32_ty, llvm_v8f32_ty, llvm_v8f32_ty, llvm_i32_ty],
                            [IntrNoMem, ImmArg<ArgIndex<3>>]>;
  def int_x86_avx10_mask_vfmulcph256 :
      ClangBuiltin<"__builtin_ia32_vfmulcph256_round_mask">,
      DefaultAttrsIntrinsic<[llvm_v8f32_ty],
                            [llvm_v8f32_ty, llvm_v8f32_ty, llvm_v8f32_ty, llvm_i8_ty, llvm_i32_ty],
                            [IntrNoMem, ImmArg<ArgIndex<4>>]>;
  def int_x86_avx10_mask_vgetexppd256 :
      ClangBuiltin<"__builtin_ia32_vgetexppd256_round_mask">,
      DefaultAttrsIntrinsic<[llvm_v4f64_ty],
                            [llvm_v4f64_ty, llvm_v4f64_ty, llvm_i8_ty, llvm_i32_ty],
                            [IntrNoMem, ImmArg<ArgIndex<3>>]>;
  def int_x86_avx10_mask_vgetexpph256 :
      ClangBuiltin<"__builtin_ia32_vgetexpph256_round_mask">,
      DefaultAttrsIntrinsic<[llvm_v16f16_ty],
                            [llvm_v16f16_ty, llvm_v16f16_ty, llvm_i16_ty, llvm_i32_ty],
                            [IntrNoMem, ImmArg<ArgIndex<3>>]>;
  def int_x86_avx10_mask_vgetexpps256 :
      ClangBuiltin<"__builtin_ia32_vgetexpps256_round_mask">,
      DefaultAttrsIntrinsic<[llvm_v8f32_ty],
                            [llvm_v8f32_ty, llvm_v8f32_ty, llvm_i8_ty, llvm_i32_ty],
                            [IntrNoMem, ImmArg<ArgIndex<3>>]>;
  def int_x86_avx10_mask_vgetmantpd256 :
      ClangBuiltin<"__builtin_ia32_vgetmantpd256_round_mask">,
      DefaultAttrsIntrinsic<[llvm_v4f64_ty],
                            [llvm_v4f64_ty, llvm_i32_ty, llvm_v4f64_ty, llvm_i8_ty, llvm_i32_ty],
                            [IntrNoMem, ImmArg<ArgIndex<1>>, ImmArg<ArgIndex<4>>]>;
  def int_x86_avx10_mask_vgetmantph256 :
      ClangBuiltin<"__builtin_ia32_vgetmantph256_round_mask">,
      DefaultAttrsIntrinsic<[llvm_v16f16_ty],
                            [llvm_v16f16_ty, llvm_i32_ty, llvm_v16f16_ty, llvm_i16_ty, llvm_i32_ty],
                            [IntrNoMem, ImmArg<ArgIndex<1>>, ImmArg<ArgIndex<4>>]>;
  def int_x86_avx10_mask_vgetmantps256 :
      ClangBuiltin<"__builtin_ia32_vgetmantps256_round_mask">,
      DefaultAttrsIntrinsic<[llvm_v8f32_ty],
                            [llvm_v8f32_ty, llvm_i32_ty, llvm_v8f32_ty, llvm_i8_ty, llvm_i32_ty],
                            [IntrNoMem, ImmArg<ArgIndex<1>>, ImmArg<ArgIndex<4>>]>;
  def int_x86_avx10_vmaxpd256 :
      ClangBuiltin<"__builtin_ia32_vmaxpd256_round">,
      DefaultAttrsIntrinsic<[llvm_v4f64_ty],
                            [llvm_v4f64_ty, llvm_v4f64_ty, llvm_i32_ty],
                            [IntrNoMem, ImmArg<ArgIndex<2>>]>;
  def int_x86_avx10_vmaxph256 :
      ClangBuiltin<"__builtin_ia32_vmaxph256_round">,
      DefaultAttrsIntrinsic<[llvm_v16f16_ty],
                            [llvm_v16f16_ty, llvm_v16f16_ty, llvm_i32_ty],
                            [IntrNoMem, ImmArg<ArgIndex<2>>]>;
  def int_x86_avx10_vmaxps256 :
      ClangBuiltin<"__builtin_ia32_vmaxps256_round">,
      DefaultAttrsIntrinsic<[llvm_v8f32_ty],
                            [llvm_v8f32_ty, llvm_v8f32_ty, llvm_i32_ty],
                            [IntrNoMem, ImmArg<ArgIndex<2>>]>;
  def int_x86_avx10_vminpd256 :
      ClangBuiltin<"__builtin_ia32_vminpd256_round">,
      DefaultAttrsIntrinsic<[llvm_v4f64_ty],
                            [llvm_v4f64_ty, llvm_v4f64_ty, llvm_i32_ty],
                            [IntrNoMem, ImmArg<ArgIndex<2>>]>;
  def int_x86_avx10_vminph256 :
      ClangBuiltin<"__builtin_ia32_vminph256_round">,
      DefaultAttrsIntrinsic<[llvm_v16f16_ty],
                            [llvm_v16f16_ty, llvm_v16f16_ty, llvm_i32_ty],
                            [IntrNoMem, ImmArg<ArgIndex<2>>]>;
  def int_x86_avx10_vminps256 :
      ClangBuiltin<"__builtin_ia32_vminps256_round">,
      DefaultAttrsIntrinsic<[llvm_v8f32_ty],
                            [llvm_v8f32_ty, llvm_v8f32_ty, llvm_i32_ty],
                            [IntrNoMem, ImmArg<ArgIndex<2>>]>;
  def int_x86_avx10_vmulpd256 :
      ClangBuiltin<"__builtin_ia32_vmulpd256_round">,
      DefaultAttrsIntrinsic<[llvm_v4f64_ty],
                            [llvm_v4f64_ty, llvm_v4f64_ty, llvm_i32_ty],
                            [IntrNoMem, ImmArg<ArgIndex<2>>]>;
  def int_x86_avx10_vmulph256 :
      ClangBuiltin<"__builtin_ia32_vmulph256_round">,
      DefaultAttrsIntrinsic<[llvm_v16f16_ty],
                            [llvm_v16f16_ty, llvm_v16f16_ty, llvm_i32_ty],
                            [IntrNoMem, ImmArg<ArgIndex<2>>]>;
  def int_x86_avx10_vmulps256 :
      ClangBuiltin<"__builtin_ia32_vmulps256_round">,
      DefaultAttrsIntrinsic<[llvm_v8f32_ty],
                            [llvm_v8f32_ty, llvm_v8f32_ty, llvm_i32_ty],
                            [IntrNoMem, ImmArg<ArgIndex<2>>]>;
  def int_x86_avx10_mask_vrangepd256 :
      ClangBuiltin<"__builtin_ia32_vrangepd256_round_mask">,
      DefaultAttrsIntrinsic<[llvm_v4f64_ty],
                            [llvm_v4f64_ty, llvm_v4f64_ty, llvm_i32_ty, llvm_v4f64_ty, llvm_i8_ty, llvm_i32_ty],
                            [IntrNoMem, ImmArg<ArgIndex<2>>, ImmArg<ArgIndex<5>>]>;
  def int_x86_avx10_mask_vrangeps256 :
      ClangBuiltin<"__builtin_ia32_vrangeps256_round_mask">,
      DefaultAttrsIntrinsic<[llvm_v8f32_ty],
                            [llvm_v8f32_ty, llvm_v8f32_ty, llvm_i32_ty, llvm_v8f32_ty, llvm_i8_ty, llvm_i32_ty],
                            [IntrNoMem, ImmArg<ArgIndex<2>>, ImmArg<ArgIndex<5>>]>;
  def int_x86_avx10_mask_vreducepd256 :
      ClangBuiltin<"__builtin_ia32_vreducepd256_round_mask">,
      DefaultAttrsIntrinsic<[llvm_v4f64_ty],
                            [llvm_v4f64_ty, llvm_i32_ty, llvm_v4f64_ty, llvm_i8_ty, llvm_i32_ty],
                            [IntrNoMem, ImmArg<ArgIndex<1>>, ImmArg<ArgIndex<4>>]>;
  def int_x86_avx10_mask_vreduceph256 :
      ClangBuiltin<"__builtin_ia32_vreduceph256_round_mask">,
      DefaultAttrsIntrinsic<[llvm_v16f16_ty],
                            [llvm_v16f16_ty, llvm_i32_ty, llvm_v16f16_ty, llvm_i16_ty, llvm_i32_ty],
                            [IntrNoMem, ImmArg<ArgIndex<1>>, ImmArg<ArgIndex<4>>]>;
  def int_x86_avx10_mask_vreduceps256 :
      ClangBuiltin<"__builtin_ia32_vreduceps256_round_mask">,
      DefaultAttrsIntrinsic<[llvm_v8f32_ty],
                            [llvm_v8f32_ty, llvm_i32_ty, llvm_v8f32_ty, llvm_i8_ty, llvm_i32_ty],
                            [IntrNoMem, ImmArg<ArgIndex<1>>, ImmArg<ArgIndex<4>>]>;
  def int_x86_avx10_mask_vrndscalepd256 :
      ClangBuiltin<"__builtin_ia32_vrndscalepd256_round_mask">,
      DefaultAttrsIntrinsic<[llvm_v4f64_ty],
                            [llvm_v4f64_ty, llvm_i32_ty, llvm_v4f64_ty, llvm_i8_ty, llvm_i32_ty],
                            [IntrNoMem, ImmArg<ArgIndex<1>>, ImmArg<ArgIndex<4>>]>;
  def int_x86_avx10_mask_vrndscaleph256 :
      ClangBuiltin<"__builtin_ia32_vrndscaleph256_round_mask">,
      DefaultAttrsIntrinsic<[llvm_v16f16_ty],
                            [llvm_v16f16_ty, llvm_i32_ty, llvm_v16f16_ty, llvm_i16_ty, llvm_i32_ty],
                            [IntrNoMem, ImmArg<ArgIndex<1>>, ImmArg<ArgIndex<4>>]>;
  def int_x86_avx10_mask_vrndscaleps256 :
      ClangBuiltin<"__builtin_ia32_vrndscaleps256_round_mask">,
      DefaultAttrsIntrinsic<[llvm_v8f32_ty],
                            [llvm_v8f32_ty, llvm_i32_ty, llvm_v8f32_ty, llvm_i8_ty, llvm_i32_ty],
                            [IntrNoMem, ImmArg<ArgIndex<1>>, ImmArg<ArgIndex<4>>]>;
  def int_x86_avx10_mask_vscalefpd256 :
      ClangBuiltin<"__builtin_ia32_vscalefpd256_round_mask">,
      DefaultAttrsIntrinsic<[llvm_v4f64_ty],
                            [llvm_v4f64_ty, llvm_v4f64_ty, llvm_v4f64_ty, llvm_i8_ty, llvm_i32_ty],
                            [IntrNoMem, ImmArg<ArgIndex<4>>]>;
  def int_x86_avx10_mask_vscalefph256 :
      ClangBuiltin<"__builtin_ia32_vscalefph256_round_mask">,
      DefaultAttrsIntrinsic<[llvm_v16f16_ty],
                            [llvm_v16f16_ty, llvm_v16f16_ty, llvm_v16f16_ty, llvm_i16_ty, llvm_i32_ty],
                            [IntrNoMem, ImmArg<ArgIndex<4>>]>;
  def int_x86_avx10_mask_vscalefps256 :
      ClangBuiltin<"__builtin_ia32_vscalefps256_round_mask">,
      DefaultAttrsIntrinsic<[llvm_v8f32_ty],
                            [llvm_v8f32_ty, llvm_v8f32_ty, llvm_v8f32_ty, llvm_i8_ty, llvm_i32_ty],
                            [IntrNoMem, ImmArg<ArgIndex<4>>]>;
  def int_x86_avx10_vsqrtpd256 : ClangBuiltin<"__builtin_ia32_vsqrtpd256_round">,
      DefaultAttrsIntrinsic<[llvm_v4f64_ty],
                            [llvm_v4f64_ty, llvm_i32_ty],
                            [IntrNoMem, ImmArg<ArgIndex<1>>]>;
  def int_x86_avx10_vsqrtph256 : ClangBuiltin<"__builtin_ia32_vsqrtph256_round">,
      DefaultAttrsIntrinsic<[llvm_v16f16_ty],
                            [llvm_v16f16_ty, llvm_i32_ty],
                            [IntrNoMem, ImmArg<ArgIndex<1>>]>;
  def int_x86_avx10_vsqrtps256 : ClangBuiltin<"__builtin_ia32_vsqrtps256_round">,
      DefaultAttrsIntrinsic<[llvm_v8f32_ty],
                            [llvm_v8f32_ty, llvm_i32_ty],
                            [IntrNoMem, ImmArg<ArgIndex<1>>]>;
  def int_x86_avx10_vsubpd256 :
      ClangBuiltin<"__builtin_ia32_vsubpd256_round">,
      DefaultAttrsIntrinsic<[llvm_v4f64_ty],
                            [llvm_v4f64_ty, llvm_v4f64_ty, llvm_i32_ty],
                            [IntrNoMem, ImmArg<ArgIndex<2>>]>;
  def int_x86_avx10_vsubph256 :
      ClangBuiltin<"__builtin_ia32_vsubph256_round">,
      DefaultAttrsIntrinsic<[llvm_v16f16_ty],
                            [llvm_v16f16_ty, llvm_v16f16_ty, llvm_i32_ty],
                            [IntrNoMem, ImmArg<ArgIndex<2>>]>;
  def int_x86_avx10_vsubps256 :
      ClangBuiltin<"__builtin_ia32_vsubps256_round">,
      DefaultAttrsIntrinsic<[llvm_v8f32_ty],
                            [llvm_v8f32_ty, llvm_v8f32_ty, llvm_i32_ty],
                            [IntrNoMem, ImmArg<ArgIndex<2>>]>;
}

// conversion with saturation
let TargetPrefix = "x86" in {
  def int_x86_avx10_vcvttss2sis : ClangBuiltin<"__builtin_ia32_vcvttss2sis32">,
      DefaultAttrsIntrinsic<[llvm_i32_ty], [llvm_v4f32_ty, llvm_i32_ty],
                            [IntrNoMem, ImmArg<ArgIndex<1>>]>;
  def int_x86_avx10_vcvttss2sis64 : ClangBuiltin<"__builtin_ia32_vcvttss2sis64">,
      DefaultAttrsIntrinsic<[llvm_i64_ty], [llvm_v4f32_ty, llvm_i32_ty],
                            [IntrNoMem, ImmArg<ArgIndex<1>>]>;
  def int_x86_avx10_vcvttss2usis : ClangBuiltin<"__builtin_ia32_vcvttss2usis32">,
      DefaultAttrsIntrinsic<[llvm_i32_ty], [llvm_v4f32_ty, llvm_i32_ty],
                            [IntrNoMem, ImmArg<ArgIndex<1>>]>;
  def int_x86_avx10_vcvttss2usis64 : ClangBuiltin<"__builtin_ia32_vcvttss2usis64">,
      DefaultAttrsIntrinsic<[llvm_i64_ty], [llvm_v4f32_ty, llvm_i32_ty],
                            [IntrNoMem, ImmArg<ArgIndex<1>>]>;
  def int_x86_avx10_vcvttsd2sis : ClangBuiltin<"__builtin_ia32_vcvttsd2sis32">,
      DefaultAttrsIntrinsic<[llvm_i32_ty], [llvm_v2f64_ty, llvm_i32_ty],
                            [IntrNoMem, ImmArg<ArgIndex<1>>]>;
  def int_x86_avx10_vcvttsd2sis64 : ClangBuiltin<"__builtin_ia32_vcvttsd2sis64">,
      DefaultAttrsIntrinsic<[llvm_i64_ty], [llvm_v2f64_ty, llvm_i32_ty],
                            [IntrNoMem, ImmArg<ArgIndex<1>>]>;
  def int_x86_avx10_vcvttsd2usis : ClangBuiltin<"__builtin_ia32_vcvttsd2usis32">,
      DefaultAttrsIntrinsic<[llvm_i32_ty], [llvm_v2f64_ty, llvm_i32_ty],
                            [IntrNoMem, ImmArg<ArgIndex<1>>]>;
  def int_x86_avx10_vcvttsd2usis64 : ClangBuiltin<"__builtin_ia32_vcvttsd2usis64">,
      DefaultAttrsIntrinsic<[llvm_i64_ty], [llvm_v2f64_ty, llvm_i32_ty],
                            [IntrNoMem, ImmArg<ArgIndex<1>>]>;
  def int_x86_avx10_mask_vcvttpd2dqs_128 : ClangBuiltin<"__builtin_ia32_vcvttpd2dqs128_mask">,
      DefaultAttrsIntrinsic<[llvm_v4i32_ty], [llvm_v2f64_ty, llvm_v4i32_ty, llvm_i8_ty],
                            [IntrNoMem]>;
  def int_x86_avx10_mask_vcvttpd2dqs_round_256: ClangBuiltin<"__builtin_ia32_vcvttpd2dqs256_round_mask">,
      DefaultAttrsIntrinsic<[llvm_v4i32_ty], [llvm_v4f64_ty, llvm_v4i32_ty, llvm_i8_ty, llvm_i32_ty],
                            [IntrNoMem, ImmArg<ArgIndex<3>>]>;
  def int_x86_avx10_mask_vcvttpd2dqs_round_512 : ClangBuiltin<"__builtin_ia32_vcvttpd2dqs512_round_mask">,
      DefaultAttrsIntrinsic<[llvm_v8i32_ty], [llvm_v8f64_ty, llvm_v8i32_ty, llvm_i8_ty, llvm_i32_ty],
                            [IntrNoMem, ImmArg<ArgIndex<3>>]>;
  def int_x86_avx10_mask_vcvttpd2udqs_128 : ClangBuiltin<"__builtin_ia32_vcvttpd2udqs128_mask">,
      DefaultAttrsIntrinsic<[llvm_v4i32_ty], [llvm_v2f64_ty,llvm_v4i32_ty, llvm_i8_ty],
                                        [IntrNoMem]>;
  def int_x86_avx10_mask_vcvttpd2udqs_round_256: ClangBuiltin<"__builtin_ia32_vcvttpd2udqs256_round_mask">,
      DefaultAttrsIntrinsic<[llvm_v4i32_ty], [llvm_v4f64_ty, llvm_v4i32_ty, llvm_i8_ty, llvm_i32_ty],
                            [IntrNoMem, ImmArg<ArgIndex<3>>]>;
  def int_x86_avx10_mask_vcvttpd2udqs_round_512 : ClangBuiltin<"__builtin_ia32_vcvttpd2udqs512_round_mask">,
      DefaultAttrsIntrinsic<[llvm_v8i32_ty], [llvm_v8f64_ty, llvm_v8i32_ty, llvm_i8_ty, llvm_i32_ty],
                            [IntrNoMem, ImmArg<ArgIndex<3>>]>;
  def int_x86_avx10_mask_vcvttpd2qqs_128 : ClangBuiltin<"__builtin_ia32_vcvttpd2qqs128_mask">,
      DefaultAttrsIntrinsic<[llvm_v2i64_ty], [llvm_v2f64_ty,llvm_v2i64_ty, llvm_i8_ty],
                            [IntrNoMem]>;
  def int_x86_avx10_mask_vcvttpd2qqs_round_256: ClangBuiltin<"__builtin_ia32_vcvttpd2qqs256_round_mask">,
      DefaultAttrsIntrinsic<[llvm_v4i64_ty], [llvm_v4f64_ty, llvm_v4i64_ty, llvm_i8_ty, llvm_i32_ty],
                            [IntrNoMem, ImmArg<ArgIndex<3>>]>;
  def int_x86_avx10_mask_vcvttpd2qqs_round_512 : ClangBuiltin<"__builtin_ia32_vcvttpd2qqs512_round_mask">,
      DefaultAttrsIntrinsic<[llvm_v8i64_ty], [llvm_v8f64_ty, llvm_v8i64_ty, llvm_i8_ty, llvm_i32_ty],
                            [IntrNoMem, ImmArg<ArgIndex<3>>]>;
  def int_x86_avx10_mask_vcvttpd2uqqs_128 : ClangBuiltin<"__builtin_ia32_vcvttpd2uqqs128_mask">,
      DefaultAttrsIntrinsic<[llvm_v2i64_ty], [llvm_v2f64_ty,llvm_v2i64_ty, llvm_i8_ty],
                            [IntrNoMem]>;
  def int_x86_avx10_mask_vcvttpd2uqqs_round_256: ClangBuiltin<"__builtin_ia32_vcvttpd2uqqs256_round_mask">,
      DefaultAttrsIntrinsic<[llvm_v4i64_ty], [llvm_v4f64_ty, llvm_v4i64_ty, llvm_i8_ty, llvm_i32_ty],
                            [IntrNoMem, ImmArg<ArgIndex<3>>]>;
  def int_x86_avx10_mask_vcvttpd2uqqs_round_512 : ClangBuiltin<"__builtin_ia32_vcvttpd2uqqs512_round_mask">,
      DefaultAttrsIntrinsic<[llvm_v8i64_ty], [llvm_v8f64_ty, llvm_v8i64_ty, llvm_i8_ty, llvm_i32_ty],
                            [IntrNoMem, ImmArg<ArgIndex<3>>]>;
  def int_x86_avx10_mask_vcvttps2dqs_128 : ClangBuiltin<"__builtin_ia32_vcvttps2dqs128_mask">,
      DefaultAttrsIntrinsic<[llvm_v4i32_ty], [llvm_v4f32_ty, llvm_v4i32_ty, llvm_i8_ty],
                            [IntrNoMem]>;
  def int_x86_avx10_mask_vcvttps2dqs_round_256: ClangBuiltin<"__builtin_ia32_vcvttps2dqs256_round_mask">,
      DefaultAttrsIntrinsic<[llvm_v8i32_ty], [llvm_v8f32_ty, llvm_v8i32_ty, llvm_i8_ty, llvm_i32_ty],
                            [IntrNoMem, ImmArg<ArgIndex<3>>]>;
  def int_x86_avx10_mask_vcvttps2dqs_round_512 : ClangBuiltin<"__builtin_ia32_vcvttps2dqs512_round_mask">,
      DefaultAttrsIntrinsic<[llvm_v16i32_ty], [llvm_v16f32_ty, llvm_v16i32_ty, llvm_i16_ty, llvm_i32_ty],
                            [IntrNoMem, ImmArg<ArgIndex<3>>]>;
  def int_x86_avx10_mask_vcvttps2udqs_128 : ClangBuiltin<"__builtin_ia32_vcvttps2udqs128_mask">,
      DefaultAttrsIntrinsic<[llvm_v4i32_ty], [llvm_v4f32_ty, llvm_v4i32_ty, llvm_i8_ty],
                            [IntrNoMem]>;
  def int_x86_avx10_mask_vcvttps2udqs_round_256: ClangBuiltin<"__builtin_ia32_vcvttps2udqs256_round_mask">,
      DefaultAttrsIntrinsic<[llvm_v8i32_ty], [llvm_v8f32_ty, llvm_v8i32_ty, llvm_i8_ty, llvm_i32_ty],
                            [IntrNoMem, ImmArg<ArgIndex<3>>]>;
  def int_x86_avx10_mask_vcvttps2udqs_round_512 : ClangBuiltin<"__builtin_ia32_vcvttps2udqs512_round_mask">,
      DefaultAttrsIntrinsic<[llvm_v16i32_ty], [llvm_v16f32_ty, llvm_v16i32_ty, llvm_i16_ty, llvm_i32_ty],
                            [IntrNoMem, ImmArg<ArgIndex<3>>]>;
  def int_x86_avx10_mask_vcvttps2qqs_128 : ClangBuiltin<"__builtin_ia32_vcvttps2qqs128_mask">,
      DefaultAttrsIntrinsic<[llvm_v2i64_ty], [llvm_v4f32_ty, llvm_v2i64_ty, llvm_i8_ty],
                            [IntrNoMem]>;
  def int_x86_avx10_mask_vcvttps2qqs_round_256: ClangBuiltin<"__builtin_ia32_vcvttps2qqs256_round_mask">,
      DefaultAttrsIntrinsic<[llvm_v4i64_ty], [llvm_v4f32_ty, llvm_v4i64_ty, llvm_i8_ty, llvm_i32_ty],
                            [IntrNoMem, ImmArg<ArgIndex<3>>]>;
  def int_x86_avx10_mask_vcvttps2qqs_round_512 : ClangBuiltin<"__builtin_ia32_vcvttps2qqs512_round_mask">,
      DefaultAttrsIntrinsic<[llvm_v8i64_ty], [llvm_v8f32_ty, llvm_v8i64_ty, llvm_i8_ty, llvm_i32_ty],
                            [IntrNoMem, ImmArg<ArgIndex<3>>]>;
  def int_x86_avx10_mask_vcvttps2uqqs_128 : ClangBuiltin<"__builtin_ia32_vcvttps2uqqs128_mask">,
      DefaultAttrsIntrinsic<[llvm_v2i64_ty], [llvm_v4f32_ty,llvm_v2i64_ty, llvm_i8_ty],
                            [IntrNoMem]>;
  def int_x86_avx10_mask_vcvttps2uqqs_round_256: ClangBuiltin<"__builtin_ia32_vcvttps2uqqs256_round_mask">,
      DefaultAttrsIntrinsic<[llvm_v4i64_ty], [llvm_v4f32_ty, llvm_v4i64_ty, llvm_i8_ty, llvm_i32_ty],
                            [IntrNoMem, ImmArg<ArgIndex<3>>]>;
  def int_x86_avx10_mask_vcvttps2uqqs_round_512 : ClangBuiltin<"__builtin_ia32_vcvttps2uqqs512_round_mask">,
      DefaultAttrsIntrinsic<[llvm_v8i64_ty], [llvm_v8f32_ty, llvm_v8i64_ty, llvm_i8_ty, llvm_i32_ty],
                            [IntrNoMem, ImmArg<ArgIndex<3>>]>;
}

//===----------------------------------------------------------------------===//
// SHA intrinsics
let TargetPrefix = "x86" in {
  def int_x86_sha1rnds4 : ClangBuiltin<"__builtin_ia32_sha1rnds4">,
      DefaultAttrsIntrinsic<[llvm_v4i32_ty], [llvm_v4i32_ty, llvm_v4i32_ty,
                             llvm_i8_ty], [IntrNoMem, ImmArg<ArgIndex<2>>]>;
  def int_x86_sha1nexte : ClangBuiltin<"__builtin_ia32_sha1nexte">,
      DefaultAttrsIntrinsic<[llvm_v4i32_ty], [llvm_v4i32_ty, llvm_v4i32_ty],
                            [IntrNoMem]>;
  def int_x86_sha1msg1 : ClangBuiltin<"__builtin_ia32_sha1msg1">,
      DefaultAttrsIntrinsic<[llvm_v4i32_ty], [llvm_v4i32_ty, llvm_v4i32_ty],
                            [IntrNoMem]>;
  def int_x86_sha1msg2 : ClangBuiltin<"__builtin_ia32_sha1msg2">,
      DefaultAttrsIntrinsic<[llvm_v4i32_ty], [llvm_v4i32_ty, llvm_v4i32_ty],
                            [IntrNoMem]>;
  def int_x86_sha256rnds2 : ClangBuiltin<"__builtin_ia32_sha256rnds2">,
      DefaultAttrsIntrinsic<[llvm_v4i32_ty], [llvm_v4i32_ty, llvm_v4i32_ty,
                             llvm_v4i32_ty], [IntrNoMem]>;
  def int_x86_sha256msg1 : ClangBuiltin<"__builtin_ia32_sha256msg1">,
      DefaultAttrsIntrinsic<[llvm_v4i32_ty], [llvm_v4i32_ty, llvm_v4i32_ty],
                            [IntrNoMem]>;
  def int_x86_sha256msg2 : ClangBuiltin<"__builtin_ia32_sha256msg2">,
      DefaultAttrsIntrinsic<[llvm_v4i32_ty], [llvm_v4i32_ty, llvm_v4i32_ty],
                            [IntrNoMem]>;
}

//===----------------------------------------------------------------------===//
// SHA512 intrinsics
let TargetPrefix = "x86" in {
def int_x86_vsha512msg1 : ClangBuiltin<"__builtin_ia32_vsha512msg1">,
    DefaultAttrsIntrinsic<[llvm_v4i64_ty], [llvm_v4i64_ty, llvm_v2i64_ty],
                          [IntrNoMem]>;
def int_x86_vsha512msg2 : ClangBuiltin<"__builtin_ia32_vsha512msg2">,
    DefaultAttrsIntrinsic<[llvm_v4i64_ty], [llvm_v4i64_ty, llvm_v4i64_ty],
                          [IntrNoMem]>;
def int_x86_vsha512rnds2 : ClangBuiltin<"__builtin_ia32_vsha512rnds2">,
    DefaultAttrsIntrinsic<[llvm_v4i64_ty], [llvm_v4i64_ty, llvm_v4i64_ty, llvm_v2i64_ty],
                          [IntrNoMem]>;
}

//===----------------------------------------------------------------------===//
// Thread synchronization ops with timer.
let TargetPrefix = "x86" in {
  def int_x86_monitorx
      : ClangBuiltin<"__builtin_ia32_monitorx">,
        Intrinsic<[], [ llvm_ptr_ty, llvm_i32_ty, llvm_i32_ty ], []>;
  def int_x86_mwaitx
      : ClangBuiltin<"__builtin_ia32_mwaitx">,
        Intrinsic<[], [ llvm_i32_ty, llvm_i32_ty, llvm_i32_ty ], []>;
}

//===----------------------------------------------------------------------===//
// Cache-line zero
let TargetPrefix = "x86" in {
  def int_x86_clzero : ClangBuiltin<"__builtin_ia32_clzero">,
      Intrinsic<[], [llvm_ptr_ty], []>;
}

//===----------------------------------------------------------------------===//
// Cache write back intrinsics

let TargetPrefix = "x86" in {
  // Write back and invalidate
  def int_x86_wbinvd : ClangBuiltin<"__builtin_ia32_wbinvd">,
      Intrinsic<[], [], []>;

  // Write back no-invalidate
  def int_x86_wbnoinvd : ClangBuiltin<"__builtin_ia32_wbnoinvd">,
      Intrinsic<[], [], []>;
}

//===----------------------------------------------------------------------===//
// Cache-line demote

let TargetPrefix = "x86" in {
  def int_x86_cldemote : ClangBuiltin<"__builtin_ia32_cldemote">,
      Intrinsic<[], [llvm_ptr_ty], []>;
}

//===----------------------------------------------------------------------===//
// Wait and pause enhancements
let TargetPrefix = "x86" in {
  def int_x86_umonitor : ClangBuiltin<"__builtin_ia32_umonitor">,
              Intrinsic<[], [llvm_ptr_ty], []>;
  def int_x86_umwait : ClangBuiltin<"__builtin_ia32_umwait">,
              Intrinsic<[llvm_i8_ty], [llvm_i32_ty, llvm_i32_ty, llvm_i32_ty], []>;
  def int_x86_tpause : ClangBuiltin<"__builtin_ia32_tpause">,
              Intrinsic<[llvm_i8_ty], [llvm_i32_ty, llvm_i32_ty, llvm_i32_ty], []>;
}

//===----------------------------------------------------------------------===//
// Direct Move Instructions

let TargetPrefix = "x86" in {
  def int_x86_directstore32 : ClangBuiltin<"__builtin_ia32_directstore_u32">,
      Intrinsic<[], [llvm_ptr_ty, llvm_i32_ty], []>;
  def int_x86_directstore64 : ClangBuiltin<"__builtin_ia32_directstore_u64">,
      Intrinsic<[], [llvm_ptr_ty, llvm_i64_ty], []>;
  def int_x86_movdir64b : ClangBuiltin<"__builtin_ia32_movdir64b">,
      Intrinsic<[], [llvm_ptr_ty, llvm_ptr_ty], []>;
}

//===----------------------------------------------------------------------===//
// PTWrite - Write data to processor trace pocket

let TargetPrefix = "x86" in {
  def int_x86_ptwrite32 : ClangBuiltin<"__builtin_ia32_ptwrite32">,
              Intrinsic<[], [llvm_i32_ty], []>;
  def int_x86_ptwrite64 : ClangBuiltin<"__builtin_ia32_ptwrite64">,
              Intrinsic<[], [llvm_i64_ty], []>;
}

//===----------------------------------------------------------------------===//
// INVPCID - Invalidate Process-Context Identifier

let TargetPrefix = "x86" in {
  def int_x86_invpcid : ClangBuiltin<"__builtin_ia32_invpcid">,
              Intrinsic<[], [llvm_i32_ty, llvm_ptr_ty], []>;
}

let TargetPrefix = "x86" in {
  def int_x86_avx512bf16_cvtne2ps2bf16_128:
      ClangBuiltin<"__builtin_ia32_cvtne2ps2bf16_128">,
      DefaultAttrsIntrinsic<[llvm_v8bf16_ty], [llvm_v4f32_ty, llvm_v4f32_ty],
                            [IntrNoMem]>;
  def int_x86_avx512bf16_cvtne2ps2bf16_256:
      ClangBuiltin<"__builtin_ia32_cvtne2ps2bf16_256">,
      DefaultAttrsIntrinsic<[llvm_v16bf16_ty], [llvm_v8f32_ty, llvm_v8f32_ty],
                            [IntrNoMem]>;
  def int_x86_avx512bf16_cvtne2ps2bf16_512:
      ClangBuiltin<"__builtin_ia32_cvtne2ps2bf16_512">,
      DefaultAttrsIntrinsic<[llvm_v32bf16_ty], [llvm_v16f32_ty, llvm_v16f32_ty],
                            [IntrNoMem]>;
  // Intrinsic must be masked due to it producing less than 128 bits of results.
  def int_x86_avx512bf16_mask_cvtneps2bf16_128:
      DefaultAttrsIntrinsic<[llvm_v8bf16_ty],
                            [llvm_v4f32_ty, llvm_v8bf16_ty, llvm_v4i1_ty],
                            [IntrNoMem]>;
  def int_x86_avx512bf16_cvtneps2bf16_256:
      ClangBuiltin<"__builtin_ia32_cvtneps2bf16_256">,
      DefaultAttrsIntrinsic<[llvm_v8bf16_ty], [llvm_v8f32_ty], [IntrNoMem]>;
  def int_x86_avx512bf16_cvtneps2bf16_512:
      ClangBuiltin<"__builtin_ia32_cvtneps2bf16_512">,
      DefaultAttrsIntrinsic<[llvm_v16bf16_ty], [llvm_v16f32_ty], [IntrNoMem]>;
  def int_x86_avx512bf16_dpbf16ps_128:
      ClangBuiltin<"__builtin_ia32_dpbf16ps_128">,
      DefaultAttrsIntrinsic<[llvm_v4f32_ty],
                            [llvm_v4f32_ty, llvm_v8bf16_ty, llvm_v8bf16_ty],
                            [IntrNoMem]>;
  def int_x86_avx512bf16_dpbf16ps_256:
      ClangBuiltin<"__builtin_ia32_dpbf16ps_256">,
      DefaultAttrsIntrinsic<[llvm_v8f32_ty],
                            [llvm_v8f32_ty, llvm_v16bf16_ty, llvm_v16bf16_ty],
                            [IntrNoMem]>;
  def int_x86_avx512bf16_dpbf16ps_512:
      ClangBuiltin<"__builtin_ia32_dpbf16ps_512">,
      DefaultAttrsIntrinsic<[llvm_v16f32_ty],
                            [llvm_v16f32_ty, llvm_v32bf16_ty, llvm_v32bf16_ty],
                            [IntrNoMem]>;
}

//===----------------------------------------------------------------------===//
// ENQCMD - Enqueue Stores Instructions

let TargetPrefix = "x86" in {
  def int_x86_enqcmd : ClangBuiltin<"__builtin_ia32_enqcmd">,
              Intrinsic<[llvm_i8_ty], [llvm_ptr_ty, llvm_ptr_ty], []>;
  def int_x86_enqcmds : ClangBuiltin<"__builtin_ia32_enqcmds">,
              Intrinsic<[llvm_i8_ty], [llvm_ptr_ty, llvm_ptr_ty], []>;
}

//===----------------------------------------------------------------------===//
// SERIALIZE - Serialize instruction fetch and execution

let TargetPrefix = "x86" in {
  def int_x86_serialize : ClangBuiltin<"__builtin_ia32_serialize">,
              Intrinsic<[], [], []>;
}

//===----------------------------------------------------------------------===//
// TSXLDTRK - TSX Suspend Load Address Tracking

let TargetPrefix = "x86" in {
  def int_x86_xsusldtrk : ClangBuiltin<"__builtin_ia32_xsusldtrk">,
              Intrinsic<[], [], []>;
  def int_x86_xresldtrk : ClangBuiltin<"__builtin_ia32_xresldtrk">,
              Intrinsic<[], [], []>;
}

//===----------------------------------------------------------------------===//
// Key Locker
let TargetPrefix = "x86" in {
  def int_x86_loadiwkey : ClangBuiltin<"__builtin_ia32_loadiwkey">,
      Intrinsic<[], [llvm_v2i64_ty, llvm_v2i64_ty, llvm_v2i64_ty, llvm_i32_ty],
                []>;
  def int_x86_encodekey128 :
      Intrinsic<[llvm_i32_ty, llvm_v2i64_ty, llvm_v2i64_ty,
                 llvm_v2i64_ty, llvm_v2i64_ty, llvm_v2i64_ty, llvm_v2i64_ty],
                [llvm_i32_ty, llvm_v2i64_ty], []>;
  def int_x86_encodekey256 :
      Intrinsic<[llvm_i32_ty, llvm_v2i64_ty, llvm_v2i64_ty, llvm_v2i64_ty,
                 llvm_v2i64_ty, llvm_v2i64_ty, llvm_v2i64_ty, llvm_v2i64_ty],
                [llvm_i32_ty, llvm_v2i64_ty, llvm_v2i64_ty], []>;
  def int_x86_aesenc128kl :
      Intrinsic<[llvm_i8_ty, llvm_v2i64_ty], [llvm_v2i64_ty, llvm_ptr_ty], []>;
  def int_x86_aesdec128kl :
      Intrinsic<[llvm_i8_ty, llvm_v2i64_ty], [llvm_v2i64_ty, llvm_ptr_ty], []>;
  def int_x86_aesenc256kl :
      Intrinsic<[llvm_i8_ty, llvm_v2i64_ty], [llvm_v2i64_ty, llvm_ptr_ty], []>;
  def int_x86_aesdec256kl :
      Intrinsic<[llvm_i8_ty, llvm_v2i64_ty], [llvm_v2i64_ty, llvm_ptr_ty], []>;
  def int_x86_aesencwide128kl :
      Intrinsic<[llvm_i8_ty, llvm_v2i64_ty, llvm_v2i64_ty,
                 llvm_v2i64_ty, llvm_v2i64_ty, llvm_v2i64_ty,
                 llvm_v2i64_ty, llvm_v2i64_ty, llvm_v2i64_ty],
                [llvm_ptr_ty, llvm_v2i64_ty, llvm_v2i64_ty,
                 llvm_v2i64_ty, llvm_v2i64_ty, llvm_v2i64_ty,
                 llvm_v2i64_ty, llvm_v2i64_ty, llvm_v2i64_ty], []>;
  def int_x86_aesdecwide128kl :
      Intrinsic<[llvm_i8_ty, llvm_v2i64_ty, llvm_v2i64_ty,
                 llvm_v2i64_ty, llvm_v2i64_ty, llvm_v2i64_ty,
                 llvm_v2i64_ty, llvm_v2i64_ty, llvm_v2i64_ty],
                [llvm_ptr_ty, llvm_v2i64_ty, llvm_v2i64_ty,
                 llvm_v2i64_ty, llvm_v2i64_ty, llvm_v2i64_ty,
                 llvm_v2i64_ty, llvm_v2i64_ty, llvm_v2i64_ty], []>;
  def int_x86_aesencwide256kl :
      Intrinsic<[llvm_i8_ty, llvm_v2i64_ty, llvm_v2i64_ty,
                 llvm_v2i64_ty, llvm_v2i64_ty, llvm_v2i64_ty,
                 llvm_v2i64_ty, llvm_v2i64_ty, llvm_v2i64_ty],
                [llvm_ptr_ty, llvm_v2i64_ty, llvm_v2i64_ty,
                 llvm_v2i64_ty, llvm_v2i64_ty, llvm_v2i64_ty,
                 llvm_v2i64_ty, llvm_v2i64_ty, llvm_v2i64_ty], []>;
  def int_x86_aesdecwide256kl :
      Intrinsic<[llvm_i8_ty, llvm_v2i64_ty, llvm_v2i64_ty,
                 llvm_v2i64_ty, llvm_v2i64_ty, llvm_v2i64_ty,
                 llvm_v2i64_ty, llvm_v2i64_ty, llvm_v2i64_ty],
                [llvm_ptr_ty, llvm_v2i64_ty, llvm_v2i64_ty,
                 llvm_v2i64_ty, llvm_v2i64_ty, llvm_v2i64_ty,
                 llvm_v2i64_ty, llvm_v2i64_ty, llvm_v2i64_ty], []>;
}

//===----------------------------------------------------------------------===//
// AMX - Intel AMX extensions

let TargetPrefix = "x86" in {
  def int_x86_ldtilecfg : ClangBuiltin<"__builtin_ia32_tile_loadconfig">,
              Intrinsic<[], [llvm_ptr_ty], []>;
  def int_x86_sttilecfg : ClangBuiltin<"__builtin_ia32_tile_storeconfig">,
              Intrinsic<[], [llvm_ptr_ty], []>;
  def int_x86_tilerelease : ClangBuiltin<"__builtin_ia32_tilerelease">,
              Intrinsic<[], [], []>;
  def int_x86_tilezero : ClangBuiltin<"__builtin_ia32_tilezero">,
              Intrinsic<[], [llvm_i8_ty], [ImmArg<ArgIndex<0>>]>;
  def int_x86_tileloadd64 : ClangBuiltin<"__builtin_ia32_tileloadd64">,
              Intrinsic<[], [llvm_i8_ty, llvm_ptr_ty, llvm_i64_ty],
                        [ImmArg<ArgIndex<0>>]>;
  def int_x86_tileloaddt164 : ClangBuiltin<"__builtin_ia32_tileloaddt164">,
              Intrinsic<[], [llvm_i8_ty, llvm_ptr_ty, llvm_i64_ty],
                        [ImmArg<ArgIndex<0>>]>;
  def int_x86_tilestored64 : ClangBuiltin<"__builtin_ia32_tilestored64">,
              Intrinsic<[], [llvm_i8_ty, llvm_ptr_ty, llvm_i64_ty],
                        [ImmArg<ArgIndex<0>>]>;
  def int_x86_tileloaddrs64 : ClangBuiltin<"__builtin_ia32_tileloaddrs64">,
              Intrinsic<[], [llvm_i8_ty, llvm_ptr_ty, llvm_i64_ty],
                        [ImmArg<ArgIndex<0>>]>;
  def int_x86_tileloaddrst164 : ClangBuiltin<"__builtin_ia32_tileloaddrst164">,
              Intrinsic<[], [llvm_i8_ty, llvm_ptr_ty, llvm_i64_ty],
                        [ImmArg<ArgIndex<0>>]>;
  def int_x86_tdpbssd : ClangBuiltin<"__builtin_ia32_tdpbssd">,
              Intrinsic<[], [llvm_i8_ty, llvm_i8_ty, llvm_i8_ty],
                        [ImmArg<ArgIndex<0>>, ImmArg<ArgIndex<1>>,
                         ImmArg<ArgIndex<2>>]>;
  def int_x86_tdpbsud : ClangBuiltin<"__builtin_ia32_tdpbsud">,
              Intrinsic<[], [llvm_i8_ty, llvm_i8_ty, llvm_i8_ty],
                        [ImmArg<ArgIndex<0>>, ImmArg<ArgIndex<1>>,
                         ImmArg<ArgIndex<2>>]>;
  def int_x86_tdpbusd : ClangBuiltin<"__builtin_ia32_tdpbusd">,
              Intrinsic<[], [llvm_i8_ty, llvm_i8_ty, llvm_i8_ty],
                        [ImmArg<ArgIndex<0>>, ImmArg<ArgIndex<1>>,
                         ImmArg<ArgIndex<2>>]>;
  def int_x86_tdpbuud : ClangBuiltin<"__builtin_ia32_tdpbuud">,
              Intrinsic<[], [llvm_i8_ty, llvm_i8_ty, llvm_i8_ty],
                        [ImmArg<ArgIndex<0>>, ImmArg<ArgIndex<1>>,
                         ImmArg<ArgIndex<2>>]>;
  def int_x86_tdpbf16ps : ClangBuiltin<"__builtin_ia32_tdpbf16ps">,
              Intrinsic<[], [llvm_i8_ty, llvm_i8_ty, llvm_i8_ty],
                        [ImmArg<ArgIndex<0>>, ImmArg<ArgIndex<1>>,
                         ImmArg<ArgIndex<2>>]>;
  // AMX-FP16 - Intel FP16 AMX extensions
  def int_x86_tdpfp16ps : ClangBuiltin<"__builtin_ia32_tdpfp16ps">,
              Intrinsic<[], [llvm_i8_ty, llvm_i8_ty, llvm_i8_ty],
                        [ImmArg<ArgIndex<0>>, ImmArg<ArgIndex<1>>,
                         ImmArg<ArgIndex<2>>]>;
  // AMX-COMPLEX
  def int_x86_tcmmimfp16ps : ClangBuiltin<"__builtin_ia32_tcmmimfp16ps">,
              Intrinsic<[], [llvm_i8_ty, llvm_i8_ty, llvm_i8_ty],
                        [ImmArg<ArgIndex<0>>, ImmArg<ArgIndex<1>>,
                         ImmArg<ArgIndex<2>>]>;
  def int_x86_tcmmrlfp16ps : ClangBuiltin<"__builtin_ia32_tcmmrlfp16ps">,
              Intrinsic<[], [llvm_i8_ty, llvm_i8_ty, llvm_i8_ty],
                        [ImmArg<ArgIndex<0>>, ImmArg<ArgIndex<1>>,
                         ImmArg<ArgIndex<2>>]>;

  // AMX-FP8
  def int_x86_tdpbf8ps : ClangBuiltin<"__builtin_ia32_tdpbf8ps">,
              Intrinsic<[], [llvm_i8_ty, llvm_i8_ty, llvm_i8_ty],
                        [ImmArg<ArgIndex<0>>,
                         ImmArg<ArgIndex<1>>, ImmArg<ArgIndex<2>>]>;
  def int_x86_tdpbhf8ps : ClangBuiltin<"__builtin_ia32_tdpbhf8ps">,
              Intrinsic<[], [llvm_i8_ty, llvm_i8_ty, llvm_i8_ty],
                        [ImmArg<ArgIndex<0>>,
                         ImmArg<ArgIndex<1>>, ImmArg<ArgIndex<2>>]>;
  def int_x86_tdphbf8ps : ClangBuiltin<"__builtin_ia32_tdphbf8ps">,
              Intrinsic<[], [llvm_i8_ty, llvm_i8_ty, llvm_i8_ty],
                        [ImmArg<ArgIndex<0>>,
                         ImmArg<ArgIndex<1>>, ImmArg<ArgIndex<2>>]>;
  def int_x86_tdphf8ps : ClangBuiltin<"__builtin_ia32_tdphf8ps">,
              Intrinsic<[], [llvm_i8_ty, llvm_i8_ty, llvm_i8_ty],
                        [ImmArg<ArgIndex<0>>,
                        ImmArg<ArgIndex<1>>, ImmArg<ArgIndex<2>>]>;

  // AMX-TRANSPOSE
  def int_x86_t2rpntlvwz0 : ClangBuiltin<"__builtin_ia32_t2rpntlvwz0">,
              Intrinsic<[], [llvm_i8_ty, llvm_ptr_ty, llvm_i64_ty],
                        [ImmArg<ArgIndex<0>>]>;
  def int_x86_t2rpntlvwz0t1 : ClangBuiltin<"__builtin_ia32_t2rpntlvwz0t1">,
              Intrinsic<[], [llvm_i8_ty, llvm_ptr_ty, llvm_i64_ty],
                        [ImmArg<ArgIndex<0>>]>;
  def int_x86_t2rpntlvwz1 : ClangBuiltin<"__builtin_ia32_t2rpntlvwz1">,
              Intrinsic<[], [llvm_i8_ty, llvm_ptr_ty, llvm_i64_ty],
                        [ImmArg<ArgIndex<0>>]>;
  def int_x86_t2rpntlvwz1t1 : ClangBuiltin<"__builtin_ia32_t2rpntlvwz1t1">,
              Intrinsic<[], [llvm_i8_ty, llvm_ptr_ty, llvm_i64_ty],
                        [ImmArg<ArgIndex<0>>]>;
  def int_x86_ttransposed : ClangBuiltin<"__builtin_ia32_ttransposed">,
              Intrinsic<[], [llvm_i8_ty, llvm_i8_ty],
                        [ImmArg<ArgIndex<0>>, ImmArg<ArgIndex<1>>]>;
<<<<<<< HEAD
=======
  def int_x86_ttdpbf16ps : ClangBuiltin<"__builtin_ia32_ttdpbf16ps">,
              Intrinsic<[], [llvm_i8_ty, llvm_i8_ty, llvm_i8_ty],
                        [ImmArg<ArgIndex<0>>, ImmArg<ArgIndex<1>>,
                         ImmArg<ArgIndex<2>>]>;
  def int_x86_ttdpfp16ps : ClangBuiltin<"__builtin_ia32_ttdpfp16ps">,
              Intrinsic<[], [llvm_i8_ty, llvm_i8_ty, llvm_i8_ty],
                        [ImmArg<ArgIndex<0>>, ImmArg<ArgIndex<1>>,
                         ImmArg<ArgIndex<2>>]>;
  def int_x86_ttcmmimfp16ps : ClangBuiltin<"__builtin_ia32_ttcmmimfp16ps">,
              Intrinsic<[], [llvm_i8_ty, llvm_i8_ty, llvm_i8_ty],
                        [ImmArg<ArgIndex<0>>, ImmArg<ArgIndex<1>>,
                         ImmArg<ArgIndex<2>>]>;
  def int_x86_ttcmmrlfp16ps : ClangBuiltin<"__builtin_ia32_ttcmmrlfp16ps">,
              Intrinsic<[], [llvm_i8_ty, llvm_i8_ty, llvm_i8_ty],
                        [ImmArg<ArgIndex<0>>, ImmArg<ArgIndex<1>>,
                         ImmArg<ArgIndex<2>>]>;
  def int_x86_tconjtcmmimfp16ps : ClangBuiltin<"__builtin_ia32_tconjtcmmimfp16ps">,
              Intrinsic<[], [llvm_i8_ty, llvm_i8_ty, llvm_i8_ty],
                        [ImmArg<ArgIndex<0>>, ImmArg<ArgIndex<1>>,
                         ImmArg<ArgIndex<2>>]>;
  def int_x86_tconjtfp16 : ClangBuiltin<"__builtin_ia32_tconjtfp16">,
              Intrinsic<[], [llvm_i8_ty, llvm_i8_ty],
                        [ImmArg<ArgIndex<0>>, ImmArg<ArgIndex<1>>]>;

  // AMX-MORVS, AMX-TRANSPOSE
  def int_x86_t2rpntlvwz0rs : ClangBuiltin<"__builtin_ia32_t2rpntlvwz0rs">,
              Intrinsic<[], [llvm_i8_ty, llvm_ptr_ty, llvm_i64_ty],
                        [ImmArg<ArgIndex<0>>]>;
  def int_x86_t2rpntlvwz0rst1 : ClangBuiltin<"__builtin_ia32_t2rpntlvwz0rst1">,
              Intrinsic<[], [llvm_i8_ty, llvm_ptr_ty, llvm_i64_ty],
                        [ImmArg<ArgIndex<0>>]>;
  def int_x86_t2rpntlvwz1rs : ClangBuiltin<"__builtin_ia32_t2rpntlvwz1rs">,
              Intrinsic<[], [llvm_i8_ty, llvm_ptr_ty, llvm_i64_ty],
                        [ImmArg<ArgIndex<0>>]>;
  def int_x86_t2rpntlvwz1rst1 : ClangBuiltin<"__builtin_ia32_t2rpntlvwz1rst1">,
              Intrinsic<[], [llvm_i8_ty, llvm_ptr_ty, llvm_i64_ty],
                        [ImmArg<ArgIndex<0>>]>;

  // AMX-AVX512
  def int_x86_tcvtrowd2ps : ClangBuiltin<"__builtin_ia32_tcvtrowd2ps">,
              Intrinsic<[llvm_v16f32_ty], [llvm_i8_ty, llvm_i32_ty],
                        [ImmArg<ArgIndex<0>>]>;
  def int_x86_tcvtrowps2pbf16h : ClangBuiltin<"__builtin_ia32_tcvtrowps2pbf16h">,
              Intrinsic<[llvm_v32bf16_ty], [llvm_i8_ty, llvm_i32_ty],
                        [ImmArg<ArgIndex<0>>]>;
  def int_x86_tcvtrowps2pbf16l : ClangBuiltin<"__builtin_ia32_tcvtrowps2pbf16l">,
              Intrinsic<[llvm_v32bf16_ty], [llvm_i8_ty, llvm_i32_ty],
                        [ImmArg<ArgIndex<0>>]>;
  def int_x86_tcvtrowps2phh : ClangBuiltin<"__builtin_ia32_tcvtrowps2phh">,
              Intrinsic<[llvm_v32f16_ty], [llvm_i8_ty, llvm_i32_ty],
                        [ImmArg<ArgIndex<0>>]>;
  def int_x86_tcvtrowps2phl : ClangBuiltin<"__builtin_ia32_tcvtrowps2phl">,
              Intrinsic<[llvm_v32f16_ty], [llvm_i8_ty, llvm_i32_ty],
                        [ImmArg<ArgIndex<0>>]>;
  def int_x86_tilemovrow : ClangBuiltin<"__builtin_ia32_tilemovrow">,
              Intrinsic<[llvm_v16i32_ty], [llvm_i8_ty, llvm_i32_ty],
                        [ImmArg<ArgIndex<0>>]>;
>>>>>>> a8d96e15

  // AMX - internal intrinsics
  def int_x86_ldtilecfg_internal :
              ClangBuiltin<"__builtin_ia32_tile_loadconfig_internal">,
              Intrinsic<[], [llvm_ptr_ty], []>;
  def int_x86_tileloadd64_internal :
              ClangBuiltin<"__builtin_ia32_tileloadd64_internal">,
              Intrinsic<[llvm_x86amx_ty],
                        [llvm_i16_ty, llvm_i16_ty, llvm_ptr_ty, llvm_i64_ty],
                        []>;
  def int_x86_tileloaddt164_internal :
              ClangBuiltin<"__builtin_ia32_tileloaddt164_internal">,
              Intrinsic<[llvm_x86amx_ty],
                        [llvm_i16_ty, llvm_i16_ty, llvm_ptr_ty, llvm_i64_ty],
                        []>;
  def int_x86_tileloaddrs64_internal :
              ClangBuiltin<"__builtin_ia32_tileloaddrs64_internal">,
              Intrinsic<[llvm_x86amx_ty],
                        [llvm_i16_ty, llvm_i16_ty, llvm_ptr_ty, llvm_i64_ty],
                        []>;
  def int_x86_tileloaddrst164_internal :
              ClangBuiltin<"__builtin_ia32_tileloaddrst164_internal">,
              Intrinsic<[llvm_x86amx_ty],
                        [llvm_i16_ty, llvm_i16_ty, llvm_ptr_ty, llvm_i64_ty],
                        []>;
  def int_x86_tdpbssd_internal :
              ClangBuiltin<"__builtin_ia32_tdpbssd_internal">,
              Intrinsic<[llvm_x86amx_ty],
                        [llvm_i16_ty, llvm_i16_ty, llvm_i16_ty,
                         llvm_x86amx_ty, llvm_x86amx_ty,
                         llvm_x86amx_ty], []>;
  def int_x86_tdpbsud_internal :
              ClangBuiltin<"__builtin_ia32_tdpbsud_internal">,
              Intrinsic<[llvm_x86amx_ty],
                        [llvm_i16_ty, llvm_i16_ty, llvm_i16_ty,
                         llvm_x86amx_ty, llvm_x86amx_ty,
                         llvm_x86amx_ty], []>;
  def int_x86_tdpbusd_internal :
              ClangBuiltin<"__builtin_ia32_tdpbusd_internal">,
              Intrinsic<[llvm_x86amx_ty],
                        [llvm_i16_ty, llvm_i16_ty, llvm_i16_ty,
                         llvm_x86amx_ty, llvm_x86amx_ty,
                         llvm_x86amx_ty], []>;
  def int_x86_tdpbuud_internal :
              ClangBuiltin<"__builtin_ia32_tdpbuud_internal">,
              Intrinsic<[llvm_x86amx_ty],
                        [llvm_i16_ty, llvm_i16_ty, llvm_i16_ty,
                         llvm_x86amx_ty, llvm_x86amx_ty,
                         llvm_x86amx_ty], []>;
  def int_x86_tilestored64_internal :
              ClangBuiltin<"__builtin_ia32_tilestored64_internal">,
              Intrinsic<[], [llvm_i16_ty, llvm_i16_ty, llvm_ptr_ty,
                             llvm_i64_ty, llvm_x86amx_ty], []>;
  def int_x86_tilezero_internal :
              ClangBuiltin<"__builtin_ia32_tilezero_internal">,
              Intrinsic<[llvm_x86amx_ty], [llvm_i16_ty, llvm_i16_ty],
                        []>;
  def int_x86_tdpbf16ps_internal :
              ClangBuiltin<"__builtin_ia32_tdpbf16ps_internal">,
              Intrinsic<[llvm_x86amx_ty],
                        [llvm_i16_ty, llvm_i16_ty, llvm_i16_ty,
                         llvm_x86amx_ty, llvm_x86amx_ty,
                         llvm_x86amx_ty], []>;
  def int_x86_tdpfp16ps_internal :
              ClangBuiltin<"__builtin_ia32_tdpfp16ps_internal">,
              Intrinsic<[llvm_x86amx_ty],
                        [llvm_i16_ty, llvm_i16_ty, llvm_i16_ty,
                         llvm_x86amx_ty, llvm_x86amx_ty,
                         llvm_x86amx_ty], []>;
  // the vector size can be smaller than AMX register size (1024 bytes)
  def int_x86_cast_vector_to_tile:
      DefaultAttrsIntrinsic<[llvm_x86amx_ty], [llvm_anyvector_ty], [IntrNoMem]>;
  // the vector size can be smaller than AMX register size (1024 bytes)
  def int_x86_cast_tile_to_vector:
      DefaultAttrsIntrinsic<[llvm_anyvector_ty], [llvm_x86amx_ty], [IntrNoMem]>;

  def int_x86_tcmmimfp16ps_internal :
              ClangBuiltin<"__builtin_ia32_tcmmimfp16ps_internal">,
              Intrinsic<[llvm_x86amx_ty],
                        [llvm_i16_ty, llvm_i16_ty, llvm_i16_ty,
                         llvm_x86amx_ty, llvm_x86amx_ty,
                         llvm_x86amx_ty], []>;
  def int_x86_tcmmrlfp16ps_internal :
              ClangBuiltin<"__builtin_ia32_tcmmrlfp16ps_internal">,
              Intrinsic<[llvm_x86amx_ty],
                        [llvm_i16_ty, llvm_i16_ty, llvm_i16_ty,
                         llvm_x86amx_ty, llvm_x86amx_ty,
                         llvm_x86amx_ty], []>;

<<<<<<< HEAD
=======
  // AMX-MORVS, AMX-TRANSPOSE - internal intrinsics
  def int_x86_t2rpntlvwz0rs_internal :
              Intrinsic<[llvm_x86amx_ty, llvm_x86amx_ty],
                        [llvm_i16_ty, llvm_i16_ty, llvm_i16_ty, llvm_ptr_ty, llvm_i64_ty],
                        [IntrArgMemOnly, IntrReadMem]>;
  def int_x86_t2rpntlvwz0rst1_internal :
              Intrinsic<[llvm_x86amx_ty, llvm_x86amx_ty],
                        [llvm_i16_ty, llvm_i16_ty, llvm_i16_ty, llvm_ptr_ty, llvm_i64_ty],
                        [IntrArgMemOnly]>;
  def int_x86_t2rpntlvwz1rs_internal :
              Intrinsic<[llvm_x86amx_ty, llvm_x86amx_ty],
                        [llvm_i16_ty, llvm_i16_ty, llvm_i16_ty, llvm_ptr_ty, llvm_i64_ty],
                        [IntrArgMemOnly]>;
  def int_x86_t2rpntlvwz1rst1_internal :
              Intrinsic<[llvm_x86amx_ty, llvm_x86amx_ty],
                        [llvm_i16_ty, llvm_i16_ty, llvm_i16_ty, llvm_ptr_ty, llvm_i64_ty],
                        [IntrArgMemOnly]>;

>>>>>>> a8d96e15
  def int_x86_t2rpntlvwz0_internal :
              Intrinsic<[llvm_x86amx_ty, llvm_x86amx_ty],
                        [llvm_i16_ty, llvm_i16_ty, llvm_i16_ty, llvm_ptr_ty, llvm_i64_ty],
                        []>;
  def int_x86_t2rpntlvwz0t1_internal :
              Intrinsic<[llvm_x86amx_ty, llvm_x86amx_ty],
                        [llvm_i16_ty, llvm_i16_ty, llvm_i16_ty, llvm_ptr_ty, llvm_i64_ty],
                        []>;
  def int_x86_t2rpntlvwz1_internal :
              Intrinsic<[llvm_x86amx_ty, llvm_x86amx_ty],
                        [llvm_i16_ty, llvm_i16_ty, llvm_i16_ty, llvm_ptr_ty, llvm_i64_ty],
                        []>;
  def int_x86_t2rpntlvwz1t1_internal :
              Intrinsic<[llvm_x86amx_ty, llvm_x86amx_ty],
                        [llvm_i16_ty, llvm_i16_ty, llvm_i16_ty, llvm_ptr_ty, llvm_i64_ty],
                        []>;
  def int_x86_ttransposed_internal :
              ClangBuiltin<"__builtin_ia32_ttransposed_internal">,
              Intrinsic<[llvm_x86amx_ty],
                        [llvm_i16_ty, llvm_i16_ty, llvm_x86amx_ty], []>;
<<<<<<< HEAD
=======
  def int_x86_ttdpbf16ps_internal :
              ClangBuiltin<"__builtin_ia32_ttdpbf16ps_internal">,
              Intrinsic<[llvm_x86amx_ty],
                        [llvm_i16_ty, llvm_i16_ty, llvm_i16_ty,
                         llvm_x86amx_ty, llvm_x86amx_ty,
                         llvm_x86amx_ty], []>;
  def int_x86_ttdpfp16ps_internal :
              ClangBuiltin<"__builtin_ia32_ttdpfp16ps_internal">,
              Intrinsic<[llvm_x86amx_ty],
                        [llvm_i16_ty, llvm_i16_ty, llvm_i16_ty,
                         llvm_x86amx_ty, llvm_x86amx_ty,
                         llvm_x86amx_ty], []>;
  def int_x86_ttcmmimfp16ps_internal :
              ClangBuiltin<"__builtin_ia32_ttcmmimfp16ps_internal">,
              Intrinsic<[llvm_x86amx_ty],
                        [llvm_i16_ty, llvm_i16_ty, llvm_i16_ty,
                         llvm_x86amx_ty, llvm_x86amx_ty,
                         llvm_x86amx_ty], []>;
  def int_x86_ttcmmrlfp16ps_internal :
              ClangBuiltin<"__builtin_ia32_ttcmmrlfp16ps_internal">,
              Intrinsic<[llvm_x86amx_ty],
                        [llvm_i16_ty, llvm_i16_ty, llvm_i16_ty,
                         llvm_x86amx_ty, llvm_x86amx_ty,
                         llvm_x86amx_ty], []>;
  def int_x86_tconjtcmmimfp16ps_internal :
              ClangBuiltin<"__builtin_ia32_tconjtcmmimfp16ps_internal">,
              Intrinsic<[llvm_x86amx_ty],
                        [llvm_i16_ty, llvm_i16_ty, llvm_i16_ty,
                         llvm_x86amx_ty, llvm_x86amx_ty,
                         llvm_x86amx_ty], []>;
  def int_x86_tconjtfp16_internal :
              ClangBuiltin<"__builtin_ia32_tconjtfp16_internal">,
              Intrinsic<[llvm_x86amx_ty],
                        [llvm_i16_ty, llvm_i16_ty, llvm_x86amx_ty], []>;

  def int_x86_tcvtrowd2ps_internal :
              ClangBuiltin<"__builtin_ia32_tcvtrowd2ps_internal">,
              Intrinsic<[llvm_v16f32_ty],
                        [llvm_i16_ty, llvm_i16_ty, llvm_x86amx_ty, llvm_i32_ty],
                        []>;
  def int_x86_tcvtrowps2pbf16h_internal :
              ClangBuiltin<"__builtin_ia32_tcvtrowps2pbf16h_internal">,
              Intrinsic<[llvm_v32bf16_ty],
                        [llvm_i16_ty, llvm_i16_ty, llvm_x86amx_ty, llvm_i32_ty],
                        []>;
  def int_x86_tcvtrowps2pbf16l_internal :
              ClangBuiltin<"__builtin_ia32_tcvtrowps2pbf16l_internal">,
              Intrinsic<[llvm_v32bf16_ty],
                        [llvm_i16_ty, llvm_i16_ty, llvm_x86amx_ty, llvm_i32_ty],
                        []>;
  def int_x86_tcvtrowps2phh_internal :
              ClangBuiltin<"__builtin_ia32_tcvtrowps2phh_internal">,
              Intrinsic<[llvm_v32f16_ty],
                        [llvm_i16_ty, llvm_i16_ty, llvm_x86amx_ty, llvm_i32_ty],
                        []>;
  def int_x86_tcvtrowps2phl_internal :
              ClangBuiltin<"__builtin_ia32_tcvtrowps2phl_internal">,
              Intrinsic<[llvm_v32f16_ty],
                        [llvm_i16_ty, llvm_i16_ty, llvm_x86amx_ty, llvm_i32_ty],
                        []>;
  def int_x86_tilemovrow_internal :
              ClangBuiltin<"__builtin_ia32_tilemovrow_internal">,
              Intrinsic<[llvm_v16i32_ty],
                        [llvm_i16_ty, llvm_i16_ty, llvm_x86amx_ty, llvm_i32_ty],
                        []>;

  def int_x86_tmmultf32ps : ClangBuiltin<"__builtin_ia32_tmmultf32ps">,
              Intrinsic<[], [llvm_i8_ty, llvm_i8_ty, llvm_i8_ty],
                        [ImmArg<ArgIndex<0>>, ImmArg<ArgIndex<1>>,
                         ImmArg<ArgIndex<2>>]>;
  def int_x86_ttmmultf32ps : ClangBuiltin<"__builtin_ia32_ttmmultf32ps">,
              Intrinsic<[], [llvm_i8_ty, llvm_i8_ty, llvm_i8_ty],
                        [ImmArg<ArgIndex<0>>, ImmArg<ArgIndex<1>>,
                         ImmArg<ArgIndex<2>>]>;
  def int_x86_tmmultf32ps_internal :
              ClangBuiltin<"__builtin_ia32_tmmultf32ps_internal">,
              Intrinsic<[llvm_x86amx_ty],
                        [llvm_i16_ty, llvm_i16_ty, llvm_i16_ty, llvm_x86amx_ty,
                         llvm_x86amx_ty, llvm_x86amx_ty], []>;
  def int_x86_ttmmultf32ps_internal :
              ClangBuiltin<"__builtin_ia32_ttmmultf32ps_internal">,
              Intrinsic<[llvm_x86amx_ty],
                        [llvm_i16_ty, llvm_i16_ty, llvm_i16_ty, llvm_x86amx_ty,
                         llvm_x86amx_ty, llvm_x86amx_ty], []>;

  def int_x86_tdpbf8ps_internal :
                ClangBuiltin<"__builtin_ia32_tdpbf8ps_internal">,
                Intrinsic<[llvm_x86amx_ty],
                          [llvm_i16_ty, llvm_i16_ty, llvm_i16_ty,
                           llvm_x86amx_ty, llvm_x86amx_ty, llvm_x86amx_ty],
                          []>;
  def int_x86_tdpbhf8ps_internal :
                ClangBuiltin<"__builtin_ia32_tdpbhf8ps_internal">,
                Intrinsic<[llvm_x86amx_ty],
                          [llvm_i16_ty, llvm_i16_ty, llvm_i16_ty,
                           llvm_x86amx_ty, llvm_x86amx_ty, llvm_x86amx_ty],
                          []>;
  def int_x86_tdphbf8ps_internal :
                ClangBuiltin<"__builtin_ia32_tdphbf8ps_internal">,
                Intrinsic<[llvm_x86amx_ty],
                          [llvm_i16_ty, llvm_i16_ty, llvm_i16_ty,
                           llvm_x86amx_ty, llvm_x86amx_ty, llvm_x86amx_ty],
                          []>;
  def int_x86_tdphf8ps_internal :
                ClangBuiltin<"__builtin_ia32_tdphf8ps_internal">,
                Intrinsic<[llvm_x86amx_ty],
                          [llvm_i16_ty, llvm_i16_ty, llvm_i16_ty,
                           llvm_x86amx_ty, llvm_x86amx_ty, llvm_x86amx_ty],
                          []>;
>>>>>>> a8d96e15
}

//===----------------------------------------------------------------------===//
let TargetPrefix = "x86" in {
// CMPCCXADD
def int_x86_cmpccxadd32
    : ClangBuiltin<"__builtin_ia32_cmpccxadd32">,
      Intrinsic<[llvm_i32_ty],
                [llvm_ptr_ty, llvm_i32_ty, llvm_i32_ty, llvm_i32_ty],
                [IntrArgMemOnly, ImmArg<ArgIndex<3>>]>;

def int_x86_cmpccxadd64
    : ClangBuiltin<"__builtin_ia32_cmpccxadd64">,
      Intrinsic<[llvm_i64_ty],
                [llvm_ptr_ty, llvm_i64_ty, llvm_i64_ty, llvm_i32_ty],
                [IntrArgMemOnly, ImmArg<ArgIndex<3>>]>;

// AVX-NE-CONVERT
def int_x86_vbcstnebf162ps128
    : ClangBuiltin<"__builtin_ia32_vbcstnebf162ps128">,
      DefaultAttrsIntrinsic<[llvm_v4f32_ty], [llvm_ptr_ty],
                            [IntrReadMem, IntrArgMemOnly]>;
def int_x86_vbcstnebf162ps256
    : ClangBuiltin<"__builtin_ia32_vbcstnebf162ps256">,
      DefaultAttrsIntrinsic<[llvm_v8f32_ty], [llvm_ptr_ty],
                            [IntrReadMem, IntrArgMemOnly]>;
def int_x86_vbcstnesh2ps128
    : ClangBuiltin<"__builtin_ia32_vbcstnesh2ps128">,
      DefaultAttrsIntrinsic<[llvm_v4f32_ty], [llvm_ptr_ty],
                            [IntrReadMem, IntrArgMemOnly]>;
def int_x86_vbcstnesh2ps256
    : ClangBuiltin<"__builtin_ia32_vbcstnesh2ps256">,
      DefaultAttrsIntrinsic<[llvm_v8f32_ty], [llvm_ptr_ty],
                            [IntrReadMem, IntrArgMemOnly]>;
def int_x86_vcvtneebf162ps128
    : ClangBuiltin<"__builtin_ia32_vcvtneebf162ps128">,
      DefaultAttrsIntrinsic<[llvm_v4f32_ty], [llvm_ptr_ty],
                            [IntrReadMem, IntrArgMemOnly]>;
def int_x86_vcvtneebf162ps256
    : ClangBuiltin<"__builtin_ia32_vcvtneebf162ps256">,
      DefaultAttrsIntrinsic<[llvm_v8f32_ty], [llvm_ptr_ty],
                            [IntrReadMem, IntrArgMemOnly]>;
def int_x86_vcvtneeph2ps128
    : ClangBuiltin<"__builtin_ia32_vcvtneeph2ps128">,
      DefaultAttrsIntrinsic<[llvm_v4f32_ty], [llvm_ptr_ty],
                            [IntrReadMem, IntrArgMemOnly]>;
def int_x86_vcvtneeph2ps256
    : ClangBuiltin<"__builtin_ia32_vcvtneeph2ps256">,
      DefaultAttrsIntrinsic<[llvm_v8f32_ty], [llvm_ptr_ty],
                            [IntrReadMem, IntrArgMemOnly]>;
def int_x86_vcvtneobf162ps128
    : ClangBuiltin<"__builtin_ia32_vcvtneobf162ps128">,
      DefaultAttrsIntrinsic<[llvm_v4f32_ty], [llvm_ptr_ty],
                            [IntrReadMem, IntrArgMemOnly]>;
def int_x86_vcvtneobf162ps256
    : ClangBuiltin<"__builtin_ia32_vcvtneobf162ps256">,
      DefaultAttrsIntrinsic<[llvm_v8f32_ty], [llvm_ptr_ty],
                            [IntrReadMem, IntrArgMemOnly]>;
def int_x86_vcvtneoph2ps128
    : ClangBuiltin<"__builtin_ia32_vcvtneoph2ps128">,
      DefaultAttrsIntrinsic<[llvm_v4f32_ty], [llvm_ptr_ty],
                            [IntrReadMem, IntrArgMemOnly]>;
def int_x86_vcvtneoph2ps256
    : ClangBuiltin<"__builtin_ia32_vcvtneoph2ps256">,
      DefaultAttrsIntrinsic<[llvm_v8f32_ty], [llvm_ptr_ty],
                            [IntrReadMem, IntrArgMemOnly]>;
def int_x86_vcvtneps2bf16128
    : ClangBuiltin<"__builtin_ia32_vcvtneps2bf16128">,
      DefaultAttrsIntrinsic<[llvm_v8bf16_ty], [llvm_v4f32_ty], [IntrNoMem]>;
def int_x86_vcvtneps2bf16256
    : ClangBuiltin<"__builtin_ia32_vcvtneps2bf16256">,
      DefaultAttrsIntrinsic<[llvm_v8bf16_ty], [llvm_v8f32_ty], [IntrNoMem]>;
}
//===----------------------------------------------------------------------===//
// SM3 intrinsics
let TargetPrefix = "x86" in {
  def int_x86_vsm3msg1
      : ClangBuiltin<"__builtin_ia32_vsm3msg1">,
        DefaultAttrsIntrinsic<[llvm_v4i32_ty],
        [llvm_v4i32_ty, llvm_v4i32_ty, llvm_v4i32_ty],
        [IntrNoMem]>;
  def int_x86_vsm3msg2
      : ClangBuiltin<"__builtin_ia32_vsm3msg2">,
        DefaultAttrsIntrinsic<[llvm_v4i32_ty],
        [llvm_v4i32_ty, llvm_v4i32_ty, llvm_v4i32_ty],
        [IntrNoMem]>;
  def int_x86_vsm3rnds2
      : ClangBuiltin<"__builtin_ia32_vsm3rnds2">,
        DefaultAttrsIntrinsic<[llvm_v4i32_ty],
        [llvm_v4i32_ty, llvm_v4i32_ty, llvm_v4i32_ty, llvm_i32_ty],
        [ImmArg<ArgIndex<3>>, IntrNoMem]>;
}
//===----------------------------------------------------------------------===//
// SM4 intrinsics
let TargetPrefix = "x86" in {
  def int_x86_vsm4key4128
      : ClangBuiltin<"__builtin_ia32_vsm4key4128">,
        DefaultAttrsIntrinsic<[llvm_v4i32_ty],
        [llvm_v4i32_ty, llvm_v4i32_ty],
        [IntrNoMem]>;
  def int_x86_vsm4key4256
      : ClangBuiltin<"__builtin_ia32_vsm4key4256">,
        DefaultAttrsIntrinsic<[llvm_v8i32_ty],
        [llvm_v8i32_ty, llvm_v8i32_ty],
        [IntrNoMem]>;
  def int_x86_vsm4key4512
      : ClangBuiltin<"__builtin_ia32_vsm4key4512">,
        DefaultAttrsIntrinsic<[llvm_v16i32_ty],
        [llvm_v16i32_ty, llvm_v16i32_ty],
        [IntrNoMem]>;
  def int_x86_vsm4rnds4128
      : ClangBuiltin<"__builtin_ia32_vsm4rnds4128">,
        DefaultAttrsIntrinsic<[llvm_v4i32_ty],
        [llvm_v4i32_ty, llvm_v4i32_ty],
        [IntrNoMem]>;
  def int_x86_vsm4rnds4256
      : ClangBuiltin<"__builtin_ia32_vsm4rnds4256">,
        DefaultAttrsIntrinsic<[llvm_v8i32_ty],
        [llvm_v8i32_ty, llvm_v8i32_ty],
        [IntrNoMem]>;
  def int_x86_vsm4rnds4512
      : ClangBuiltin<"__builtin_ia32_vsm4rnds4512">,
        DefaultAttrsIntrinsic<[llvm_v16i32_ty],
        [llvm_v16i32_ty, llvm_v16i32_ty],
        [IntrNoMem]>;
}
//===----------------------------------------------------------------------===//
// RAO-INT intrinsics
let TargetPrefix = "x86" in {
  def int_x86_aadd32
      : ClangBuiltin<"__builtin_ia32_aadd32">,
        Intrinsic<[], [llvm_ptr_ty, llvm_i32_ty], [IntrArgMemOnly]>;
  def int_x86_aadd64
      : ClangBuiltin<"__builtin_ia32_aadd64">,
        Intrinsic<[], [llvm_ptr_ty, llvm_i64_ty], [IntrArgMemOnly]>;
  def int_x86_aand32
      : ClangBuiltin<"__builtin_ia32_aand32">,
        Intrinsic<[], [llvm_ptr_ty, llvm_i32_ty], [IntrArgMemOnly]>;
  def int_x86_aand64
      : ClangBuiltin<"__builtin_ia32_aand64">,
        Intrinsic<[], [llvm_ptr_ty, llvm_i64_ty], [IntrArgMemOnly]>;
  def int_x86_aor32
      : ClangBuiltin<"__builtin_ia32_aor32">,
        Intrinsic<[], [llvm_ptr_ty, llvm_i32_ty], [IntrArgMemOnly]>;
  def int_x86_aor64
      : ClangBuiltin<"__builtin_ia32_aor64">,
        Intrinsic<[], [llvm_ptr_ty, llvm_i64_ty], [IntrArgMemOnly]>;
  def int_x86_axor32
      : ClangBuiltin<"__builtin_ia32_axor32">,
        Intrinsic<[], [llvm_ptr_ty, llvm_i32_ty], [IntrArgMemOnly]>;
  def int_x86_axor64
      : ClangBuiltin<"__builtin_ia32_axor64">,
        Intrinsic<[], [llvm_ptr_ty, llvm_i64_ty], [IntrArgMemOnly]>;
}

//===----------------------------------------------------------------------===//
// UINTR - User Level Interrupt

let TargetPrefix = "x86" in {
  def int_x86_clui : ClangBuiltin<"__builtin_ia32_clui">,
              Intrinsic<[], [], []>;
  def int_x86_stui : ClangBuiltin<"__builtin_ia32_stui">,
              Intrinsic<[], [], []>;
  def int_x86_testui : ClangBuiltin<"__builtin_ia32_testui">,
              Intrinsic<[llvm_i8_ty], [], []>;
  def int_x86_senduipi : ClangBuiltin<"__builtin_ia32_senduipi">,
              Intrinsic<[], [llvm_i64_ty], []>;
}

let TargetPrefix = "x86" in {
def int_x86_urdmsr : ClangBuiltin<"__builtin_ia32_urdmsr">,
        Intrinsic<[llvm_i64_ty], [llvm_i64_ty],
                  [IntrInaccessibleMemOnly]>;
def int_x86_uwrmsr : ClangBuiltin<"__builtin_ia32_uwrmsr">,
        Intrinsic<[], [llvm_i64_ty, llvm_i64_ty],
                  [IntrInaccessibleMemOnly]>;
}

//===----------------------------------------------------------------------===//
let TargetPrefix = "x86" in {
  def int_x86_avx512fp16_add_ph_512
      : ClangBuiltin<"__builtin_ia32_addph512">,
        DefaultAttrsIntrinsic<[ llvm_v32f16_ty ],
                              [ llvm_v32f16_ty, llvm_v32f16_ty, llvm_i32_ty ],
                              [ IntrNoMem, ImmArg<ArgIndex<2>> ]>;
  def int_x86_avx512fp16_sub_ph_512
      : ClangBuiltin<"__builtin_ia32_subph512">,
        DefaultAttrsIntrinsic<[ llvm_v32f16_ty ],
                              [ llvm_v32f16_ty, llvm_v32f16_ty, llvm_i32_ty ],
                              [ IntrNoMem, ImmArg<ArgIndex<2>> ]>;
  def int_x86_avx512fp16_mul_ph_512
      : ClangBuiltin<"__builtin_ia32_mulph512">,
        DefaultAttrsIntrinsic<[ llvm_v32f16_ty ],
                              [ llvm_v32f16_ty, llvm_v32f16_ty, llvm_i32_ty ],
                              [ IntrNoMem, ImmArg<ArgIndex<2>> ]>;
  def int_x86_avx512fp16_div_ph_512
      : ClangBuiltin<"__builtin_ia32_divph512">,
        DefaultAttrsIntrinsic<[ llvm_v32f16_ty ],
                              [ llvm_v32f16_ty, llvm_v32f16_ty, llvm_i32_ty ],
                              [ IntrNoMem, ImmArg<ArgIndex<2>> ]>;
  def int_x86_avx512fp16_max_ph_128
      : ClangBuiltin<"__builtin_ia32_maxph128">,
        DefaultAttrsIntrinsic<[ llvm_v8f16_ty ],
                              [ llvm_v8f16_ty, llvm_v8f16_ty ], [ IntrNoMem ]>;
  def int_x86_avx512fp16_max_ph_256
      : ClangBuiltin<"__builtin_ia32_maxph256">,
        DefaultAttrsIntrinsic<[ llvm_v16f16_ty ],
                              [ llvm_v16f16_ty, llvm_v16f16_ty ],
                              [ IntrNoMem ]>;
  def int_x86_avx512fp16_max_ph_512
      : ClangBuiltin<"__builtin_ia32_maxph512">,
        DefaultAttrsIntrinsic<[ llvm_v32f16_ty ],
                              [ llvm_v32f16_ty, llvm_v32f16_ty, llvm_i32_ty ],
                              [ IntrNoMem, ImmArg<ArgIndex<2>> ]>;
  def int_x86_avx512fp16_min_ph_128
      : ClangBuiltin<"__builtin_ia32_minph128">,
        DefaultAttrsIntrinsic<[ llvm_v8f16_ty ],
                              [ llvm_v8f16_ty, llvm_v8f16_ty ], [ IntrNoMem ]>;
  def int_x86_avx512fp16_min_ph_256
      : ClangBuiltin<"__builtin_ia32_minph256">,
        DefaultAttrsIntrinsic<[ llvm_v16f16_ty ],
                              [ llvm_v16f16_ty, llvm_v16f16_ty ],
                              [ IntrNoMem ]>;
  def int_x86_avx512fp16_min_ph_512
      : ClangBuiltin<"__builtin_ia32_minph512">,
        DefaultAttrsIntrinsic<[ llvm_v32f16_ty ],
                              [ llvm_v32f16_ty, llvm_v32f16_ty, llvm_i32_ty ],
                              [ IntrNoMem, ImmArg<ArgIndex<2>> ]>;

  def int_x86_avx512fp16_mask_cmp_ph_512
      : DefaultAttrsIntrinsic<[ llvm_v32i1_ty ],
                              [ llvm_v32f16_ty, llvm_v32f16_ty, llvm_i32_ty,
                                llvm_v32i1_ty, llvm_i32_ty ],
                              [ IntrNoMem, ImmArg<ArgIndex<2>>, ImmArg<ArgIndex<4>> ]>;
  def int_x86_avx512fp16_mask_cmp_ph_256
      : DefaultAttrsIntrinsic<[ llvm_v16i1_ty ],
                              [ llvm_v16f16_ty, llvm_v16f16_ty, llvm_i32_ty,
                                llvm_v16i1_ty ],
                              [ IntrNoMem, ImmArg<ArgIndex<2>> ]>;
  def int_x86_avx512fp16_mask_cmp_ph_128
      : DefaultAttrsIntrinsic<[ llvm_v8i1_ty ],
                              [ llvm_v8f16_ty, llvm_v8f16_ty, llvm_i32_ty,
                                llvm_v8i1_ty ],
                              [ IntrNoMem, ImmArg<ArgIndex<2>> ]>;

  def int_x86_avx512fp16_mask_add_sh_round
      : ClangBuiltin<"__builtin_ia32_addsh_round_mask">,
        DefaultAttrsIntrinsic<[ llvm_v8f16_ty ],
                              [ llvm_v8f16_ty, llvm_v8f16_ty, llvm_v8f16_ty,
                                llvm_i8_ty, llvm_i32_ty ],
                              [ IntrNoMem, ImmArg<ArgIndex<4>> ]>;
  def int_x86_avx512fp16_mask_sub_sh_round
      : ClangBuiltin<"__builtin_ia32_subsh_round_mask">,
        DefaultAttrsIntrinsic<[ llvm_v8f16_ty ],
                              [ llvm_v8f16_ty, llvm_v8f16_ty, llvm_v8f16_ty,
                                llvm_i8_ty, llvm_i32_ty ],
                              [ IntrNoMem, ImmArg<ArgIndex<4>> ]>;
  def int_x86_avx512fp16_mask_mul_sh_round
      : ClangBuiltin<"__builtin_ia32_mulsh_round_mask">,
        DefaultAttrsIntrinsic<[ llvm_v8f16_ty ],
                              [ llvm_v8f16_ty, llvm_v8f16_ty, llvm_v8f16_ty,
                                llvm_i8_ty, llvm_i32_ty ],
                              [ IntrNoMem, ImmArg<ArgIndex<4>> ]>;
  def int_x86_avx512fp16_mask_div_sh_round
      : ClangBuiltin<"__builtin_ia32_divsh_round_mask">,
        DefaultAttrsIntrinsic<[ llvm_v8f16_ty ],
                              [ llvm_v8f16_ty, llvm_v8f16_ty, llvm_v8f16_ty,
                                llvm_i8_ty, llvm_i32_ty ],
                              [ IntrNoMem, ImmArg<ArgIndex<4>> ]>;
  def int_x86_avx512fp16_mask_min_sh_round
      : ClangBuiltin<"__builtin_ia32_minsh_round_mask">,
        DefaultAttrsIntrinsic<[ llvm_v8f16_ty ],
                              [ llvm_v8f16_ty, llvm_v8f16_ty, llvm_v8f16_ty,
                                llvm_i8_ty, llvm_i32_ty ],
                              [ IntrNoMem, ImmArg<ArgIndex<4>> ]>;
  def int_x86_avx512fp16_mask_max_sh_round
      : ClangBuiltin<"__builtin_ia32_maxsh_round_mask">,
        DefaultAttrsIntrinsic<[ llvm_v8f16_ty ],
                              [ llvm_v8f16_ty, llvm_v8f16_ty, llvm_v8f16_ty,
                                llvm_i8_ty, llvm_i32_ty ],
                              [ IntrNoMem, ImmArg<ArgIndex<4>> ]>;
  def int_x86_avx512fp16_mask_cmp_sh
      : ClangBuiltin<"__builtin_ia32_cmpsh_mask">,
        DefaultAttrsIntrinsic<[ llvm_i8_ty ],
                              [ llvm_v8f16_ty, llvm_v8f16_ty, llvm_i32_ty,
                                llvm_i8_ty, llvm_i32_ty ],
                              [ IntrNoMem, ImmArg<ArgIndex<2>>,
                                ImmArg<ArgIndex<4>> ]>;
  def int_x86_avx512fp16_vcomi_sh
      : ClangBuiltin<"__builtin_ia32_vcomish">,
        DefaultAttrsIntrinsic<[ llvm_i32_ty ],
                              [ llvm_v8f16_ty, llvm_v8f16_ty, llvm_i32_ty,
                                llvm_i32_ty ],
                              [ IntrNoMem, ImmArg<ArgIndex<2>>,
                                ImmArg<ArgIndex<3>> ]>;

  def int_x86_avx512fp16_mask_vcvtph2psx_128
      : ClangBuiltin<"__builtin_ia32_vcvtph2psx128_mask">,
        DefaultAttrsIntrinsic<[ llvm_v4f32_ty ],
                              [ llvm_v8f16_ty, llvm_v4f32_ty, llvm_i8_ty ],
                              [ IntrNoMem ]>;
  def int_x86_avx512fp16_mask_vcvtph2psx_256
      : ClangBuiltin<"__builtin_ia32_vcvtph2psx256_mask">,
        DefaultAttrsIntrinsic<[ llvm_v8f32_ty ],
                              [ llvm_v8f16_ty, llvm_v8f32_ty, llvm_i8_ty ],
                              [ IntrNoMem ]>;
  def int_x86_avx512fp16_mask_vcvtph2psx_512
      : ClangBuiltin<"__builtin_ia32_vcvtph2psx512_mask">,
        DefaultAttrsIntrinsic<[ llvm_v16f32_ty ],
                              [ llvm_v16f16_ty, llvm_v16f32_ty, llvm_i16_ty,
                                llvm_i32_ty ],
                              [ IntrNoMem, ImmArg<ArgIndex<3>> ]>;
  def int_x86_avx512fp16_mask_vcvtps2phx_128
      : ClangBuiltin<"__builtin_ia32_vcvtps2phx128_mask">,
        DefaultAttrsIntrinsic<[ llvm_v8f16_ty ],
                              [ llvm_v4f32_ty, llvm_v8f16_ty, llvm_i8_ty ],
                              [ IntrNoMem ]>;
  def int_x86_avx512fp16_mask_vcvtps2phx_256
      : ClangBuiltin<"__builtin_ia32_vcvtps2phx256_mask">,
        DefaultAttrsIntrinsic<[ llvm_v8f16_ty ],
                              [ llvm_v8f32_ty, llvm_v8f16_ty, llvm_i8_ty ],
                              [ IntrNoMem ]>;
  def int_x86_avx512fp16_mask_vcvtps2phx_512
      : ClangBuiltin<"__builtin_ia32_vcvtps2phx512_mask">,
        DefaultAttrsIntrinsic<[ llvm_v16f16_ty ],
                              [ llvm_v16f32_ty, llvm_v16f16_ty, llvm_i16_ty,
                                llvm_i32_ty ],
                              [ IntrNoMem, ImmArg<ArgIndex<3>> ]>;
  def int_x86_avx512fp16_mask_vcvtpd2ph_128
      : ClangBuiltin<"__builtin_ia32_vcvtpd2ph128_mask">,
        DefaultAttrsIntrinsic<[ llvm_v8f16_ty ],
                              [ llvm_v2f64_ty, llvm_v8f16_ty, llvm_i8_ty ],
                              [ IntrNoMem ]>;
  def int_x86_avx512fp16_mask_vcvtpd2ph_256
      : ClangBuiltin<"__builtin_ia32_vcvtpd2ph256_mask">,
        DefaultAttrsIntrinsic<[ llvm_v8f16_ty ],
                              [ llvm_v4f64_ty, llvm_v8f16_ty, llvm_i8_ty ],
                              [ IntrNoMem ]>;
  def int_x86_avx512fp16_mask_vcvtpd2ph_512
      : ClangBuiltin<"__builtin_ia32_vcvtpd2ph512_mask">,
        DefaultAttrsIntrinsic<[ llvm_v8f16_ty ],
                              [ llvm_v8f64_ty, llvm_v8f16_ty, llvm_i8_ty,
                                llvm_i32_ty ],
                              [ IntrNoMem, ImmArg<ArgIndex<3>> ]>;
  def int_x86_avx512fp16_mask_vcvtph2pd_128
      : ClangBuiltin<"__builtin_ia32_vcvtph2pd128_mask">,
        DefaultAttrsIntrinsic<[ llvm_v2f64_ty ],
                              [ llvm_v8f16_ty, llvm_v2f64_ty, llvm_i8_ty ],
                              [ IntrNoMem ]>;
  def int_x86_avx512fp16_mask_vcvtph2pd_256
      : ClangBuiltin<"__builtin_ia32_vcvtph2pd256_mask">,
        DefaultAttrsIntrinsic<[ llvm_v4f64_ty ],
                              [ llvm_v8f16_ty, llvm_v4f64_ty, llvm_i8_ty ],
                              [ IntrNoMem ]>;
  def int_x86_avx512fp16_mask_vcvtph2pd_512
      : ClangBuiltin<"__builtin_ia32_vcvtph2pd512_mask">,
        DefaultAttrsIntrinsic<[ llvm_v8f64_ty ],
                              [ llvm_v8f16_ty, llvm_v8f64_ty, llvm_i8_ty,
                                llvm_i32_ty ],
                              [ IntrNoMem, ImmArg<ArgIndex<3>> ]>;
  def int_x86_avx512fp16_mask_vcvtsh2ss_round
      : ClangBuiltin<"__builtin_ia32_vcvtsh2ss_round_mask">,
        DefaultAttrsIntrinsic<[ llvm_v4f32_ty ],
                              [ llvm_v4f32_ty, llvm_v8f16_ty, llvm_v4f32_ty,
                                llvm_i8_ty, llvm_i32_ty ],
                              [ IntrNoMem, ImmArg<ArgIndex<4>> ]>;
  def int_x86_avx512fp16_mask_vcvtss2sh_round
      : ClangBuiltin<"__builtin_ia32_vcvtss2sh_round_mask">,
        DefaultAttrsIntrinsic<[ llvm_v8f16_ty ],
                              [ llvm_v8f16_ty, llvm_v4f32_ty, llvm_v8f16_ty,
                                llvm_i8_ty, llvm_i32_ty ],
                              [ IntrNoMem, ImmArg<ArgIndex<4>> ]>;
  def int_x86_avx512fp16_mask_vcvtsd2sh_round
      : ClangBuiltin<"__builtin_ia32_vcvtsd2sh_round_mask">,
        DefaultAttrsIntrinsic<[ llvm_v8f16_ty ],
                              [ llvm_v8f16_ty, llvm_v2f64_ty, llvm_v8f16_ty,
                                llvm_i8_ty, llvm_i32_ty ],
                              [ IntrNoMem, ImmArg<ArgIndex<4>> ]>;
  def int_x86_avx512fp16_mask_vcvtsh2sd_round
      : ClangBuiltin<"__builtin_ia32_vcvtsh2sd_round_mask">,
        DefaultAttrsIntrinsic<[ llvm_v2f64_ty ],
                              [ llvm_v2f64_ty, llvm_v8f16_ty, llvm_v2f64_ty,
                                llvm_i8_ty, llvm_i32_ty ],
                              [ IntrNoMem, ImmArg<ArgIndex<4>> ]>;

  def int_x86_avx512fp16_mask_vcvtph2w_128
      : ClangBuiltin<"__builtin_ia32_vcvtph2w128_mask">,
        DefaultAttrsIntrinsic<[ llvm_v8i16_ty ],
                              [ llvm_v8f16_ty, llvm_v8i16_ty, llvm_i8_ty ],
                              [ IntrNoMem ]>;
  def int_x86_avx512fp16_mask_vcvtph2w_256
      : ClangBuiltin<"__builtin_ia32_vcvtph2w256_mask">,
        DefaultAttrsIntrinsic<[ llvm_v16i16_ty ],
                              [ llvm_v16f16_ty, llvm_v16i16_ty, llvm_i16_ty ],
                              [ IntrNoMem ]>;
  def int_x86_avx512fp16_mask_vcvtph2w_512
      : ClangBuiltin<"__builtin_ia32_vcvtph2w512_mask">,
        DefaultAttrsIntrinsic<[ llvm_v32i16_ty ],
                              [ llvm_v32f16_ty, llvm_v32i16_ty, llvm_i32_ty,
                                llvm_i32_ty ],
                              [ IntrNoMem, ImmArg<ArgIndex<3>> ]>;
  def int_x86_avx512fp16_mask_vcvttph2w_128
      : ClangBuiltin<"__builtin_ia32_vcvttph2w128_mask">,
        DefaultAttrsIntrinsic<[ llvm_v8i16_ty ],
                              [ llvm_v8f16_ty, llvm_v8i16_ty, llvm_i8_ty ],
                              [ IntrNoMem ]>;
  def int_x86_avx512fp16_mask_vcvttph2w_256
      : ClangBuiltin<"__builtin_ia32_vcvttph2w256_mask">,
        DefaultAttrsIntrinsic<[ llvm_v16i16_ty ],
                              [ llvm_v16f16_ty, llvm_v16i16_ty, llvm_i16_ty ],
                              [ IntrNoMem ]>;
  def int_x86_avx512fp16_mask_vcvttph2w_512
      : ClangBuiltin<"__builtin_ia32_vcvttph2w512_mask">,
        DefaultAttrsIntrinsic<[ llvm_v32i16_ty ],
                              [ llvm_v32f16_ty, llvm_v32i16_ty, llvm_i32_ty,
                                llvm_i32_ty ],
                              [ IntrNoMem, ImmArg<ArgIndex<3>> ]>;
  def int_x86_avx512fp16_mask_vcvtph2uw_128
      : ClangBuiltin<"__builtin_ia32_vcvtph2uw128_mask">,
        DefaultAttrsIntrinsic<[ llvm_v8i16_ty ],
                              [ llvm_v8f16_ty, llvm_v8i16_ty, llvm_i8_ty ],
                              [ IntrNoMem ]>;
  def int_x86_avx512fp16_mask_vcvtph2uw_256
      : ClangBuiltin<"__builtin_ia32_vcvtph2uw256_mask">,
        DefaultAttrsIntrinsic<[ llvm_v16i16_ty ],
                              [ llvm_v16f16_ty, llvm_v16i16_ty, llvm_i16_ty ],
                              [ IntrNoMem ]>;
  def int_x86_avx512fp16_mask_vcvtph2uw_512
      : ClangBuiltin<"__builtin_ia32_vcvtph2uw512_mask">,
        DefaultAttrsIntrinsic<[ llvm_v32i16_ty ],
                              [ llvm_v32f16_ty, llvm_v32i16_ty, llvm_i32_ty,
                                llvm_i32_ty ],
                              [ IntrNoMem, ImmArg<ArgIndex<3>> ]>;
  def int_x86_avx512fp16_mask_vcvttph2uw_128
      : ClangBuiltin<"__builtin_ia32_vcvttph2uw128_mask">,
        DefaultAttrsIntrinsic<[ llvm_v8i16_ty ],
                              [ llvm_v8f16_ty, llvm_v8i16_ty, llvm_i8_ty ],
                              [ IntrNoMem ]>;
  def int_x86_avx512fp16_mask_vcvttph2uw_256
      : ClangBuiltin<"__builtin_ia32_vcvttph2uw256_mask">,
        DefaultAttrsIntrinsic<[ llvm_v16i16_ty ],
                              [ llvm_v16f16_ty, llvm_v16i16_ty, llvm_i16_ty ],
                              [ IntrNoMem ]>;
  def int_x86_avx512fp16_mask_vcvttph2uw_512
      : ClangBuiltin<"__builtin_ia32_vcvttph2uw512_mask">,
        DefaultAttrsIntrinsic<[ llvm_v32i16_ty ],
                              [ llvm_v32f16_ty, llvm_v32i16_ty, llvm_i32_ty,
                                llvm_i32_ty ],
                              [ IntrNoMem, ImmArg<ArgIndex<3>> ]>;

  def int_x86_avx512fp16_mask_vcvtph2dq_128
      : ClangBuiltin<"__builtin_ia32_vcvtph2dq128_mask">,
        DefaultAttrsIntrinsic<[ llvm_v4i32_ty ],
                              [ llvm_v8f16_ty, llvm_v4i32_ty, llvm_i8_ty ],
                              [ IntrNoMem ]>;
  def int_x86_avx512fp16_mask_vcvtph2dq_256
      : ClangBuiltin<"__builtin_ia32_vcvtph2dq256_mask">,
        DefaultAttrsIntrinsic<[ llvm_v8i32_ty ],
                              [ llvm_v8f16_ty, llvm_v8i32_ty, llvm_i8_ty ],
                              [ IntrNoMem ]>;
  def int_x86_avx512fp16_mask_vcvtph2dq_512
      : ClangBuiltin<"__builtin_ia32_vcvtph2dq512_mask">,
        DefaultAttrsIntrinsic<[ llvm_v16i32_ty ],
                              [ llvm_v16f16_ty, llvm_v16i32_ty, llvm_i16_ty,
                                llvm_i32_ty ],
                              [ IntrNoMem, ImmArg<ArgIndex<3>> ]>;
  def int_x86_avx512fp16_mask_vcvtph2udq_128
      : ClangBuiltin<"__builtin_ia32_vcvtph2udq128_mask">,
        DefaultAttrsIntrinsic<[ llvm_v4i32_ty ],
                              [ llvm_v8f16_ty, llvm_v4i32_ty, llvm_i8_ty ],
                              [ IntrNoMem ]>;
  def int_x86_avx512fp16_mask_vcvtph2udq_256
      : ClangBuiltin<"__builtin_ia32_vcvtph2udq256_mask">,
        DefaultAttrsIntrinsic<[ llvm_v8i32_ty ],
                              [ llvm_v8f16_ty, llvm_v8i32_ty, llvm_i8_ty ],
                              [ IntrNoMem ]>;
  def int_x86_avx512fp16_mask_vcvtph2udq_512
      : ClangBuiltin<"__builtin_ia32_vcvtph2udq512_mask">,
        DefaultAttrsIntrinsic<[ llvm_v16i32_ty ],
                              [ llvm_v16f16_ty, llvm_v16i32_ty, llvm_i16_ty,
                                llvm_i32_ty ],
                              [ IntrNoMem, ImmArg<ArgIndex<3>> ]>;
  def int_x86_avx512fp16_mask_vcvtdq2ph_128
      : ClangBuiltin<"__builtin_ia32_vcvtdq2ph128_mask">,
        DefaultAttrsIntrinsic<[ llvm_v8f16_ty ],
                              [ llvm_v4i32_ty, llvm_v8f16_ty, llvm_i8_ty ],
                              [ IntrNoMem ]>;
  def int_x86_avx512fp16_mask_vcvtudq2ph_128
      : ClangBuiltin<"__builtin_ia32_vcvtudq2ph128_mask">,
        DefaultAttrsIntrinsic<[ llvm_v8f16_ty ],
                              [ llvm_v4i32_ty, llvm_v8f16_ty, llvm_i8_ty ],
                              [ IntrNoMem ]>;
  def int_x86_avx512fp16_mask_vcvttph2dq_128
      : ClangBuiltin<"__builtin_ia32_vcvttph2dq128_mask">,
        DefaultAttrsIntrinsic<[ llvm_v4i32_ty ],
                              [ llvm_v8f16_ty, llvm_v4i32_ty, llvm_i8_ty ],
                              [ IntrNoMem ]>;
  def int_x86_avx512fp16_mask_vcvttph2dq_256
      : ClangBuiltin<"__builtin_ia32_vcvttph2dq256_mask">,
        DefaultAttrsIntrinsic<[ llvm_v8i32_ty ],
                              [ llvm_v8f16_ty, llvm_v8i32_ty, llvm_i8_ty ],
                              [ IntrNoMem ]>;
  def int_x86_avx512fp16_mask_vcvttph2dq_512
      : ClangBuiltin<"__builtin_ia32_vcvttph2dq512_mask">,
        DefaultAttrsIntrinsic<[ llvm_v16i32_ty ],
                              [ llvm_v16f16_ty, llvm_v16i32_ty, llvm_i16_ty,
                                llvm_i32_ty ],
                              [ IntrNoMem, ImmArg<ArgIndex<3>> ]>;
  def int_x86_avx512fp16_mask_vcvttph2udq_128
      : ClangBuiltin<"__builtin_ia32_vcvttph2udq128_mask">,
        DefaultAttrsIntrinsic<[ llvm_v4i32_ty ],
                              [ llvm_v8f16_ty, llvm_v4i32_ty, llvm_i8_ty ],
                              [ IntrNoMem ]>;
  def int_x86_avx512fp16_mask_vcvttph2udq_256
      : ClangBuiltin<"__builtin_ia32_vcvttph2udq256_mask">,
        DefaultAttrsIntrinsic<[ llvm_v8i32_ty ],
                              [ llvm_v8f16_ty, llvm_v8i32_ty, llvm_i8_ty ],
                              [ IntrNoMem ]>;
  def int_x86_avx512fp16_mask_vcvttph2udq_512
      : ClangBuiltin<"__builtin_ia32_vcvttph2udq512_mask">,
        DefaultAttrsIntrinsic<[ llvm_v16i32_ty ],
                              [ llvm_v16f16_ty, llvm_v16i32_ty, llvm_i16_ty,
                                llvm_i32_ty ],
                              [ IntrNoMem, ImmArg<ArgIndex<3>> ]>;

  def int_x86_avx512fp16_mask_vcvtqq2ph_128
      : ClangBuiltin<"__builtin_ia32_vcvtqq2ph128_mask">,
        DefaultAttrsIntrinsic<[ llvm_v8f16_ty ],
                              [ llvm_v2i64_ty, llvm_v8f16_ty, llvm_i8_ty ],
                              [ IntrNoMem ]>;
  def int_x86_avx512fp16_mask_vcvtqq2ph_256
      : ClangBuiltin<"__builtin_ia32_vcvtqq2ph256_mask">,
        DefaultAttrsIntrinsic<[ llvm_v8f16_ty ],
                              [ llvm_v4i64_ty, llvm_v8f16_ty, llvm_i8_ty ],
                              [ IntrNoMem ]>;
  def int_x86_avx512fp16_mask_vcvtph2qq_128
      : ClangBuiltin<"__builtin_ia32_vcvtph2qq128_mask">,
        DefaultAttrsIntrinsic<[ llvm_v2i64_ty ],
                              [ llvm_v8f16_ty, llvm_v2i64_ty, llvm_i8_ty ],
                              [ IntrNoMem ]>;
  def int_x86_avx512fp16_mask_vcvtph2qq_256
      : ClangBuiltin<"__builtin_ia32_vcvtph2qq256_mask">,
        DefaultAttrsIntrinsic<[ llvm_v4i64_ty ],
                              [ llvm_v8f16_ty, llvm_v4i64_ty, llvm_i8_ty ],
                              [ IntrNoMem ]>;
  def int_x86_avx512fp16_mask_vcvtph2qq_512
      : ClangBuiltin<"__builtin_ia32_vcvtph2qq512_mask">,
        DefaultAttrsIntrinsic<[ llvm_v8i64_ty ],
                              [ llvm_v8f16_ty, llvm_v8i64_ty, llvm_i8_ty,
                                llvm_i32_ty ],
                              [ IntrNoMem, ImmArg<ArgIndex<3>> ]>;
  def int_x86_avx512fp16_mask_vcvtuqq2ph_128
      : ClangBuiltin<"__builtin_ia32_vcvtuqq2ph128_mask">,
        DefaultAttrsIntrinsic<[ llvm_v8f16_ty ],
                              [ llvm_v2i64_ty, llvm_v8f16_ty, llvm_i8_ty ],
                              [ IntrNoMem ]>;
  def int_x86_avx512fp16_mask_vcvtuqq2ph_256
      : ClangBuiltin<"__builtin_ia32_vcvtuqq2ph256_mask">,
        DefaultAttrsIntrinsic<[ llvm_v8f16_ty ],
                              [ llvm_v4i64_ty, llvm_v8f16_ty, llvm_i8_ty ],
                              [ IntrNoMem ]>;
  def int_x86_avx512fp16_mask_vcvtph2uqq_128
      : ClangBuiltin<"__builtin_ia32_vcvtph2uqq128_mask">,
        DefaultAttrsIntrinsic<[ llvm_v2i64_ty ],
                              [ llvm_v8f16_ty, llvm_v2i64_ty, llvm_i8_ty ],
                              [ IntrNoMem ]>;
  def int_x86_avx512fp16_mask_vcvtph2uqq_256
      : ClangBuiltin<"__builtin_ia32_vcvtph2uqq256_mask">,
        DefaultAttrsIntrinsic<[ llvm_v4i64_ty ],
                              [ llvm_v8f16_ty, llvm_v4i64_ty, llvm_i8_ty ],
                              [ IntrNoMem ]>;
  def int_x86_avx512fp16_mask_vcvtph2uqq_512
      : ClangBuiltin<"__builtin_ia32_vcvtph2uqq512_mask">,
        DefaultAttrsIntrinsic<[ llvm_v8i64_ty ],
                              [ llvm_v8f16_ty, llvm_v8i64_ty, llvm_i8_ty,
                                llvm_i32_ty ],
                              [ IntrNoMem, ImmArg<ArgIndex<3>> ]>;
  def int_x86_avx512fp16_mask_vcvttph2qq_128
      : ClangBuiltin<"__builtin_ia32_vcvttph2qq128_mask">,
        DefaultAttrsIntrinsic<[ llvm_v2i64_ty ],
                              [ llvm_v8f16_ty, llvm_v2i64_ty, llvm_i8_ty ],
                              [ IntrNoMem ]>;
  def int_x86_avx512fp16_mask_vcvttph2qq_256
      : ClangBuiltin<"__builtin_ia32_vcvttph2qq256_mask">,
        DefaultAttrsIntrinsic<[ llvm_v4i64_ty ],
                              [ llvm_v8f16_ty, llvm_v4i64_ty, llvm_i8_ty ],
                              [ IntrNoMem ]>;
  def int_x86_avx512fp16_mask_vcvttph2qq_512
      : ClangBuiltin<"__builtin_ia32_vcvttph2qq512_mask">,
        DefaultAttrsIntrinsic<[ llvm_v8i64_ty ],
                              [ llvm_v8f16_ty, llvm_v8i64_ty, llvm_i8_ty,
                                llvm_i32_ty ],
                              [ IntrNoMem, ImmArg<ArgIndex<3>> ]>;
  def int_x86_avx512fp16_mask_vcvttph2uqq_128
      : ClangBuiltin<"__builtin_ia32_vcvttph2uqq128_mask">,
        DefaultAttrsIntrinsic<[ llvm_v2i64_ty ],
                              [ llvm_v8f16_ty, llvm_v2i64_ty, llvm_i8_ty ],
                              [ IntrNoMem ]>;
  def int_x86_avx512fp16_mask_vcvttph2uqq_256
      : ClangBuiltin<"__builtin_ia32_vcvttph2uqq256_mask">,
        DefaultAttrsIntrinsic<[ llvm_v4i64_ty ],
                              [ llvm_v8f16_ty, llvm_v4i64_ty, llvm_i8_ty ],
                              [ IntrNoMem ]>;
  def int_x86_avx512fp16_mask_vcvttph2uqq_512
      : ClangBuiltin<"__builtin_ia32_vcvttph2uqq512_mask">,
        DefaultAttrsIntrinsic<[ llvm_v8i64_ty ],
                              [ llvm_v8f16_ty, llvm_v8i64_ty, llvm_i8_ty,
                                llvm_i32_ty ],
                              [ IntrNoMem, ImmArg<ArgIndex<3>> ]>;

  def int_x86_avx512fp16_vcvtsh2si32
      : ClangBuiltin<"__builtin_ia32_vcvtsh2si32">,
        DefaultAttrsIntrinsic<[ llvm_i32_ty ], [ llvm_v8f16_ty, llvm_i32_ty ],
                              [ IntrNoMem, ImmArg<ArgIndex<1>> ]>;
  def int_x86_avx512fp16_vcvtsh2usi32
      : ClangBuiltin<"__builtin_ia32_vcvtsh2usi32">,
        DefaultAttrsIntrinsic<[ llvm_i32_ty ], [ llvm_v8f16_ty, llvm_i32_ty ],
                              [ IntrNoMem, ImmArg<ArgIndex<1>> ]>;
  def int_x86_avx512fp16_vcvtsh2si64
      : ClangBuiltin<"__builtin_ia32_vcvtsh2si64">,
        DefaultAttrsIntrinsic<[ llvm_i64_ty ], [ llvm_v8f16_ty, llvm_i32_ty ],
                              [ IntrNoMem, ImmArg<ArgIndex<1>> ]>;
  def int_x86_avx512fp16_vcvtsh2usi64
      : ClangBuiltin<"__builtin_ia32_vcvtsh2usi64">,
        DefaultAttrsIntrinsic<[ llvm_i64_ty ], [ llvm_v8f16_ty, llvm_i32_ty ],
                              [ IntrNoMem, ImmArg<ArgIndex<1>> ]>;
  def int_x86_avx512fp16_vcvtusi2sh
      : ClangBuiltin<"__builtin_ia32_vcvtusi2sh">,
        DefaultAttrsIntrinsic<[ llvm_v8f16_ty ],
                              [ llvm_v8f16_ty, llvm_i32_ty, llvm_i32_ty ],
                              [ IntrNoMem, ImmArg<ArgIndex<2>> ]>;
  def int_x86_avx512fp16_vcvtusi642sh
      : ClangBuiltin<"__builtin_ia32_vcvtusi642sh">,
        DefaultAttrsIntrinsic<[ llvm_v8f16_ty ],
                              [ llvm_v8f16_ty, llvm_i64_ty, llvm_i32_ty ],
                              [ IntrNoMem, ImmArg<ArgIndex<2>> ]>;
  def int_x86_avx512fp16_vcvtsi2sh
      : ClangBuiltin<"__builtin_ia32_vcvtsi2sh">,
        DefaultAttrsIntrinsic<[ llvm_v8f16_ty ],
                              [ llvm_v8f16_ty, llvm_i32_ty, llvm_i32_ty ],
                              [ IntrNoMem, ImmArg<ArgIndex<2>> ]>;
  def int_x86_avx512fp16_vcvtsi642sh
      : ClangBuiltin<"__builtin_ia32_vcvtsi642sh">,
        DefaultAttrsIntrinsic<[ llvm_v8f16_ty ],
                              [ llvm_v8f16_ty, llvm_i64_ty, llvm_i32_ty ],
                              [ IntrNoMem, ImmArg<ArgIndex<2>> ]>;
  def int_x86_avx512fp16_vcvttsh2si32
      : ClangBuiltin<"__builtin_ia32_vcvttsh2si32">,
        DefaultAttrsIntrinsic<[ llvm_i32_ty ], [ llvm_v8f16_ty, llvm_i32_ty ],
                              [ IntrNoMem, ImmArg<ArgIndex<1>> ]>;
  def int_x86_avx512fp16_vcvttsh2si64
      : ClangBuiltin<"__builtin_ia32_vcvttsh2si64">,
        DefaultAttrsIntrinsic<[ llvm_i64_ty ], [ llvm_v8f16_ty, llvm_i32_ty ],
                              [ IntrNoMem, ImmArg<ArgIndex<1>> ]>;
  def int_x86_avx512fp16_vcvttsh2usi32
      : ClangBuiltin<"__builtin_ia32_vcvttsh2usi32">,
        DefaultAttrsIntrinsic<[ llvm_i32_ty ], [ llvm_v8f16_ty, llvm_i32_ty ],
                              [ IntrNoMem, ImmArg<ArgIndex<1>> ]>;
  def int_x86_avx512fp16_vcvttsh2usi64
      : ClangBuiltin<"__builtin_ia32_vcvttsh2usi64">,
        DefaultAttrsIntrinsic<[ llvm_i64_ty ], [ llvm_v8f16_ty, llvm_i32_ty ],
                              [ IntrNoMem, ImmArg<ArgIndex<1>> ]>;

  def int_x86_avx512fp16_sqrt_ph_512
      : DefaultAttrsIntrinsic<[ llvm_v32f16_ty ],
                              [ llvm_v32f16_ty, llvm_i32_ty ],
                              [ IntrNoMem, ImmArg<ArgIndex<1>> ]>;
  def int_x86_avx512fp16_mask_sqrt_sh
      : DefaultAttrsIntrinsic<[ llvm_v8f16_ty ],
                              [ llvm_v8f16_ty, llvm_v8f16_ty, llvm_v8f16_ty,
                                llvm_i8_ty, llvm_i32_ty ],
                              [ IntrNoMem, ImmArg<ArgIndex<4>> ]>;
  def int_x86_avx512fp16_mask_rsqrt_ph_128
      : ClangBuiltin<"__builtin_ia32_rsqrtph128_mask">,
        DefaultAttrsIntrinsic<[ llvm_v8f16_ty ],
                              [ llvm_v8f16_ty, llvm_v8f16_ty, llvm_i8_ty ],
                              [ IntrNoMem ]>;
  def int_x86_avx512fp16_mask_rsqrt_ph_256
      : ClangBuiltin<"__builtin_ia32_rsqrtph256_mask">,
        DefaultAttrsIntrinsic<[ llvm_v16f16_ty ],
                              [ llvm_v16f16_ty, llvm_v16f16_ty, llvm_i16_ty ],
                              [ IntrNoMem ]>;
  def int_x86_avx512fp16_mask_rsqrt_ph_512
      : ClangBuiltin<"__builtin_ia32_rsqrtph512_mask">,
        DefaultAttrsIntrinsic<[ llvm_v32f16_ty ],
                              [ llvm_v32f16_ty, llvm_v32f16_ty, llvm_i32_ty ],
                              [ IntrNoMem ]>;
  def int_x86_avx512fp16_mask_rsqrt_sh
      : ClangBuiltin<"__builtin_ia32_rsqrtsh_mask">,
        DefaultAttrsIntrinsic<[ llvm_v8f16_ty ],
                              [ llvm_v8f16_ty, llvm_v8f16_ty, llvm_v8f16_ty,
                                llvm_i8_ty ],
                              [ IntrNoMem ]>;
  def int_x86_avx512fp16_mask_rcp_ph_128
      : ClangBuiltin<"__builtin_ia32_rcpph128_mask">,
        DefaultAttrsIntrinsic<[ llvm_v8f16_ty ],
                              [ llvm_v8f16_ty, llvm_v8f16_ty, llvm_i8_ty ],
                              [ IntrNoMem ]>;
  def int_x86_avx512fp16_mask_rcp_ph_256
      : ClangBuiltin<"__builtin_ia32_rcpph256_mask">,
        DefaultAttrsIntrinsic<[ llvm_v16f16_ty ],
                              [ llvm_v16f16_ty, llvm_v16f16_ty, llvm_i16_ty ],
                              [ IntrNoMem ]>;
  def int_x86_avx512fp16_mask_rcp_ph_512
      : ClangBuiltin<"__builtin_ia32_rcpph512_mask">,
        DefaultAttrsIntrinsic<[ llvm_v32f16_ty ],
                              [ llvm_v32f16_ty, llvm_v32f16_ty, llvm_i32_ty ],
                              [ IntrNoMem ]>;
  def int_x86_avx512fp16_mask_rcp_sh
      : ClangBuiltin<"__builtin_ia32_rcpsh_mask">,
        DefaultAttrsIntrinsic<[ llvm_v8f16_ty ],
                              [ llvm_v8f16_ty, llvm_v8f16_ty, llvm_v8f16_ty,
                                llvm_i8_ty ],
                              [ IntrNoMem ]>;
  def int_x86_avx512fp16_mask_reduce_ph_128
      : ClangBuiltin<"__builtin_ia32_reduceph128_mask">,
        DefaultAttrsIntrinsic<[ llvm_v8f16_ty ],
                              [ llvm_v8f16_ty, llvm_i32_ty, llvm_v8f16_ty,
                                llvm_i8_ty ],
                              [ IntrNoMem, ImmArg<ArgIndex<1>> ]>;
  def int_x86_avx512fp16_mask_reduce_ph_256
      : ClangBuiltin<"__builtin_ia32_reduceph256_mask">,
        DefaultAttrsIntrinsic<[ llvm_v16f16_ty ],
                              [ llvm_v16f16_ty, llvm_i32_ty, llvm_v16f16_ty,
                                llvm_i16_ty ],
                              [ IntrNoMem, ImmArg<ArgIndex<1>> ]>;
  def int_x86_avx512fp16_mask_reduce_ph_512
      : ClangBuiltin<"__builtin_ia32_reduceph512_mask">,
        DefaultAttrsIntrinsic<[ llvm_v32f16_ty ],
                              [ llvm_v32f16_ty, llvm_i32_ty, llvm_v32f16_ty,
                                llvm_i32_ty, llvm_i32_ty ],
                              [ IntrNoMem, ImmArg<ArgIndex<1>>,
                                ImmArg<ArgIndex<4>> ]>;
  def int_x86_avx512fp16_mask_reduce_sh
      : ClangBuiltin<"__builtin_ia32_reducesh_mask">,
        DefaultAttrsIntrinsic<[ llvm_v8f16_ty ],
                              [ llvm_v8f16_ty, llvm_v8f16_ty, llvm_v8f16_ty,
                                llvm_i8_ty, llvm_i32_ty, llvm_i32_ty ],
                              [ IntrNoMem, ImmArg<ArgIndex<4>>,
                                ImmArg<ArgIndex<5>> ]>;
  def int_x86_avx512fp16_fpclass_ph_128
      : DefaultAttrsIntrinsic<[ llvm_v8i1_ty ], [ llvm_v8f16_ty, llvm_i32_ty ],
                              [ IntrNoMem, ImmArg<ArgIndex<1>> ]>;
  def int_x86_avx512fp16_fpclass_ph_256
      : DefaultAttrsIntrinsic<[ llvm_v16i1_ty ],
                              [ llvm_v16f16_ty, llvm_i32_ty ],
                              [ IntrNoMem, ImmArg<ArgIndex<1>> ]>;
  def int_x86_avx512fp16_fpclass_ph_512
      : DefaultAttrsIntrinsic<[ llvm_v32i1_ty ],
                              [ llvm_v32f16_ty, llvm_i32_ty ],
                              [ IntrNoMem, ImmArg<ArgIndex<1>> ]>;
  def int_x86_avx512fp16_mask_fpclass_sh
      : ClangBuiltin<"__builtin_ia32_fpclasssh_mask">,
        DefaultAttrsIntrinsic<[ llvm_i8_ty ],
                              [ llvm_v8f16_ty, llvm_i32_ty, llvm_i8_ty ],
                              [ IntrNoMem, ImmArg<ArgIndex<1>> ]>;
  def int_x86_avx512fp16_mask_getexp_ph_128
      : ClangBuiltin<"__builtin_ia32_getexpph128_mask">,
        DefaultAttrsIntrinsic<[ llvm_v8f16_ty ],
                              [ llvm_v8f16_ty, llvm_v8f16_ty, llvm_i8_ty ],
                              [ IntrNoMem ]>;
  def int_x86_avx512fp16_mask_getexp_ph_256
      : ClangBuiltin<"__builtin_ia32_getexpph256_mask">,
        DefaultAttrsIntrinsic<[ llvm_v16f16_ty ],
                              [ llvm_v16f16_ty, llvm_v16f16_ty, llvm_i16_ty ],
                              [ IntrNoMem ]>;
  def int_x86_avx512fp16_mask_getexp_ph_512
      : ClangBuiltin<"__builtin_ia32_getexpph512_mask">,
        DefaultAttrsIntrinsic<[ llvm_v32f16_ty ],
                              [ llvm_v32f16_ty, llvm_v32f16_ty, llvm_i32_ty,
                                llvm_i32_ty ],
                              [ IntrNoMem, ImmArg<ArgIndex<3>> ]>;
  def int_x86_avx512fp16_mask_getexp_sh
      : ClangBuiltin<"__builtin_ia32_getexpsh128_round_mask">,
        DefaultAttrsIntrinsic<[ llvm_v8f16_ty ],
                              [ llvm_v8f16_ty, llvm_v8f16_ty, llvm_v8f16_ty,
                                llvm_i8_ty, llvm_i32_ty ],
                              [ IntrNoMem, ImmArg<ArgIndex<4>> ]>;
  def int_x86_avx512fp16_mask_getmant_ph_128
      : ClangBuiltin<"__builtin_ia32_getmantph128_mask">,
        DefaultAttrsIntrinsic<[ llvm_v8f16_ty ],
                              [ llvm_v8f16_ty, llvm_i32_ty, llvm_v8f16_ty,
                                llvm_i8_ty ],
                              [ IntrNoMem, ImmArg<ArgIndex<1>> ]>;
  def int_x86_avx512fp16_mask_getmant_ph_256
      : ClangBuiltin<"__builtin_ia32_getmantph256_mask">,
        DefaultAttrsIntrinsic<[ llvm_v16f16_ty ],
                              [ llvm_v16f16_ty, llvm_i32_ty, llvm_v16f16_ty,
                                llvm_i16_ty ],
                              [ IntrNoMem, ImmArg<ArgIndex<1>> ]>;
  def int_x86_avx512fp16_mask_getmant_ph_512
      : ClangBuiltin<"__builtin_ia32_getmantph512_mask">,
        DefaultAttrsIntrinsic<[ llvm_v32f16_ty ],
                              [ llvm_v32f16_ty, llvm_i32_ty, llvm_v32f16_ty,
                                llvm_i32_ty, llvm_i32_ty ],
                              [ IntrNoMem, ImmArg<ArgIndex<1>>,
                                ImmArg<ArgIndex<4>> ]>;
  def int_x86_avx512fp16_mask_getmant_sh
      : ClangBuiltin<"__builtin_ia32_getmantsh_round_mask">,
        DefaultAttrsIntrinsic<[ llvm_v8f16_ty ],
                              [ llvm_v8f16_ty, llvm_v8f16_ty, llvm_i32_ty,
                                llvm_v8f16_ty, llvm_i8_ty, llvm_i32_ty ],
                              [ IntrNoMem, ImmArg<ArgIndex<2>>,
                                ImmArg<ArgIndex<5>> ]>;
  def int_x86_avx512fp16_mask_rndscale_ph_128
      : ClangBuiltin<"__builtin_ia32_rndscaleph_128_mask">,
        DefaultAttrsIntrinsic<[ llvm_v8f16_ty ],
                              [ llvm_v8f16_ty, llvm_i32_ty, llvm_v8f16_ty,
                                llvm_i8_ty ],
                              [ IntrNoMem, ImmArg<ArgIndex<1>> ]>;
  def int_x86_avx512fp16_mask_rndscale_ph_256
      : ClangBuiltin<"__builtin_ia32_rndscaleph_256_mask">,
        DefaultAttrsIntrinsic<[ llvm_v16f16_ty ],
                              [ llvm_v16f16_ty, llvm_i32_ty, llvm_v16f16_ty,
                                llvm_i16_ty ],
                              [ IntrNoMem, ImmArg<ArgIndex<1>> ]>;
  def int_x86_avx512fp16_mask_rndscale_ph_512
      : ClangBuiltin<"__builtin_ia32_rndscaleph_mask">,
        DefaultAttrsIntrinsic<[ llvm_v32f16_ty ],
                              [ llvm_v32f16_ty, llvm_i32_ty, llvm_v32f16_ty,
                                llvm_i32_ty, llvm_i32_ty ],
                              [ IntrNoMem, ImmArg<ArgIndex<1>>,
                                ImmArg<ArgIndex<4>> ]>;
  def int_x86_avx512fp16_mask_rndscale_sh
      : ClangBuiltin<"__builtin_ia32_rndscalesh_round_mask">,
        DefaultAttrsIntrinsic<[ llvm_v8f16_ty ],
                              [ llvm_v8f16_ty, llvm_v8f16_ty, llvm_v8f16_ty,
                                llvm_i8_ty, llvm_i32_ty, llvm_i32_ty ],
                              [ IntrNoMem, ImmArg<ArgIndex<4>>,
                                ImmArg<ArgIndex<5>> ]>;
  def int_x86_avx512fp16_mask_scalef_ph_128
      : ClangBuiltin<"__builtin_ia32_scalefph128_mask">,
        DefaultAttrsIntrinsic<[ llvm_v8f16_ty ],
                              [ llvm_v8f16_ty, llvm_v8f16_ty, llvm_v8f16_ty,
                                llvm_i8_ty ],
                              [ IntrNoMem ]>;
  def int_x86_avx512fp16_mask_scalef_ph_256
      : ClangBuiltin<"__builtin_ia32_scalefph256_mask">,
        DefaultAttrsIntrinsic<[ llvm_v16f16_ty ],
                              [ llvm_v16f16_ty, llvm_v16f16_ty, llvm_v16f16_ty,
                                llvm_i16_ty ],
                              [ IntrNoMem ]>;
  def int_x86_avx512fp16_mask_scalef_ph_512
      : ClangBuiltin<"__builtin_ia32_scalefph512_mask">,
        DefaultAttrsIntrinsic<[ llvm_v32f16_ty ],
                              [ llvm_v32f16_ty, llvm_v32f16_ty, llvm_v32f16_ty,
                                llvm_i32_ty, llvm_i32_ty ],
                              [ IntrNoMem, ImmArg<ArgIndex<4>> ]>;
  def int_x86_avx512fp16_mask_scalef_sh
      : ClangBuiltin<"__builtin_ia32_scalefsh_round_mask">,
        DefaultAttrsIntrinsic<[ llvm_v8f16_ty ],
                              [ llvm_v8f16_ty, llvm_v8f16_ty, llvm_v8f16_ty,
                                llvm_i8_ty, llvm_i32_ty ],
                              [ IntrNoMem, ImmArg<ArgIndex<4>> ]>;

  def int_x86_avx512fp16_vfmadd_ph_512
      : DefaultAttrsIntrinsic<[ llvm_v32f16_ty ],
                              [ llvm_v32f16_ty, llvm_v32f16_ty, llvm_v32f16_ty,
                                llvm_i32_ty ],
                              [ IntrNoMem, ImmArg<ArgIndex<3>> ]>;
  def int_x86_avx512fp16_vfmaddsub_ph_128
      : ClangBuiltin<"__builtin_ia32_vfmaddsubph">,
        DefaultAttrsIntrinsic<[ llvm_v8f16_ty ],
                              [ llvm_v8f16_ty, llvm_v8f16_ty, llvm_v8f16_ty ],
                              [ IntrNoMem ]>;
  def int_x86_avx512fp16_vfmaddsub_ph_256
      : ClangBuiltin<"__builtin_ia32_vfmaddsubph256">,
        DefaultAttrsIntrinsic<[ llvm_v16f16_ty ],
                              [ llvm_v16f16_ty, llvm_v16f16_ty,
                                llvm_v16f16_ty ],
                              [ IntrNoMem ]>;
  def int_x86_avx512fp16_vfmaddsub_ph_512
      : DefaultAttrsIntrinsic<[ llvm_v32f16_ty ],
                              [ llvm_v32f16_ty, llvm_v32f16_ty, llvm_v32f16_ty,
                                llvm_i32_ty ],
                              [ IntrNoMem, ImmArg<ArgIndex<3>> ]>;
  def int_x86_avx512fp16_vfmadd_f16
      : DefaultAttrsIntrinsic<[ llvm_half_ty ],
                              [ llvm_half_ty, llvm_half_ty, llvm_half_ty,
                                llvm_i32_ty ],
                              [ IntrNoMem, ImmArg<ArgIndex<3>> ]>;

  def int_x86_avx512fp16_mask_vfcmadd_cph_128
      : ClangBuiltin<"__builtin_ia32_vfcmaddcph128_mask">,
        DefaultAttrsIntrinsic<[ llvm_v4f32_ty ],
                              [ llvm_v4f32_ty, llvm_v4f32_ty, llvm_v4f32_ty,
                                llvm_i8_ty ],
                              [ IntrNoMem ]>;
  def int_x86_avx512fp16_maskz_vfcmadd_cph_128
      : ClangBuiltin<"__builtin_ia32_vfcmaddcph128_maskz">,
        DefaultAttrsIntrinsic<[ llvm_v4f32_ty ],
                              [ llvm_v4f32_ty, llvm_v4f32_ty, llvm_v4f32_ty,
                                llvm_i8_ty ],
                              [ IntrNoMem ]>;
  def int_x86_avx512fp16_mask_vfcmadd_cph_256
      : ClangBuiltin<"__builtin_ia32_vfcmaddcph256_mask">,
        DefaultAttrsIntrinsic<[ llvm_v8f32_ty ],
                              [ llvm_v8f32_ty, llvm_v8f32_ty, llvm_v8f32_ty,
                                llvm_i8_ty ],
                              [ IntrNoMem ]>;
  def int_x86_avx512fp16_maskz_vfcmadd_cph_256
      : ClangBuiltin<"__builtin_ia32_vfcmaddcph256_maskz">,
        DefaultAttrsIntrinsic<[ llvm_v8f32_ty ],
                              [ llvm_v8f32_ty, llvm_v8f32_ty, llvm_v8f32_ty,
                                llvm_i8_ty ],
                              [ IntrNoMem ]>;
  def int_x86_avx512fp16_mask_vfcmadd_cph_512
      : ClangBuiltin<"__builtin_ia32_vfcmaddcph512_mask3">,
        DefaultAttrsIntrinsic<[ llvm_v16f32_ty ],
                              [ llvm_v16f32_ty, llvm_v16f32_ty, llvm_v16f32_ty,
                                llvm_i16_ty, llvm_i32_ty ],
                              [ IntrNoMem, ImmArg<ArgIndex<4>> ]>;
  def int_x86_avx512fp16_maskz_vfcmadd_cph_512
      : ClangBuiltin<"__builtin_ia32_vfcmaddcph512_maskz">,
        DefaultAttrsIntrinsic<[ llvm_v16f32_ty ],
                              [ llvm_v16f32_ty, llvm_v16f32_ty, llvm_v16f32_ty,
                                llvm_i16_ty, llvm_i32_ty ],
                              [ IntrNoMem, ImmArg<ArgIndex<4>> ]>;
  def int_x86_avx512fp16_mask_vfmadd_cph_128
      : ClangBuiltin<"__builtin_ia32_vfmaddcph128_mask">,
        DefaultAttrsIntrinsic<[ llvm_v4f32_ty ],
                              [ llvm_v4f32_ty, llvm_v4f32_ty, llvm_v4f32_ty,
                                llvm_i8_ty ],
                              [ IntrNoMem ]>;
  def int_x86_avx512fp16_maskz_vfmadd_cph_128
      : ClangBuiltin<"__builtin_ia32_vfmaddcph128_maskz">,
        DefaultAttrsIntrinsic<[ llvm_v4f32_ty ],
                              [ llvm_v4f32_ty, llvm_v4f32_ty, llvm_v4f32_ty,
                                llvm_i8_ty ],
                              [ IntrNoMem ]>;
  def int_x86_avx512fp16_mask_vfmadd_cph_256
      : ClangBuiltin<"__builtin_ia32_vfmaddcph256_mask">,
        DefaultAttrsIntrinsic<[ llvm_v8f32_ty ],
                              [ llvm_v8f32_ty, llvm_v8f32_ty, llvm_v8f32_ty,
                                llvm_i8_ty ],
                              [ IntrNoMem ]>;
  def int_x86_avx512fp16_maskz_vfmadd_cph_256
      : ClangBuiltin<"__builtin_ia32_vfmaddcph256_maskz">,
        DefaultAttrsIntrinsic<[ llvm_v8f32_ty ],
                              [ llvm_v8f32_ty, llvm_v8f32_ty, llvm_v8f32_ty,
                                llvm_i8_ty ],
                              [ IntrNoMem ]>;
  def int_x86_avx512fp16_mask_vfmadd_cph_512
      : ClangBuiltin<"__builtin_ia32_vfmaddcph512_mask3">,
        DefaultAttrsIntrinsic<[ llvm_v16f32_ty ],
                              [ llvm_v16f32_ty, llvm_v16f32_ty, llvm_v16f32_ty,
                                llvm_i16_ty, llvm_i32_ty ],
                              [ IntrNoMem, ImmArg<ArgIndex<4>> ]>;
  def int_x86_avx512fp16_maskz_vfmadd_cph_512
      : ClangBuiltin<"__builtin_ia32_vfmaddcph512_maskz">,
        DefaultAttrsIntrinsic<[ llvm_v16f32_ty ],
                              [ llvm_v16f32_ty, llvm_v16f32_ty, llvm_v16f32_ty,
                                llvm_i16_ty, llvm_i32_ty ],
                              [ IntrNoMem, ImmArg<ArgIndex<4>> ]>;
  def int_x86_avx512fp16_mask_vfmadd_csh
      : ClangBuiltin<"__builtin_ia32_vfmaddcsh_mask">,
        DefaultAttrsIntrinsic<[ llvm_v4f32_ty ],
                              [ llvm_v4f32_ty, llvm_v4f32_ty, llvm_v4f32_ty,
                                llvm_i8_ty, llvm_i32_ty ],
                              [ IntrNoMem, ImmArg<ArgIndex<4>> ]>;
  def int_x86_avx512fp16_maskz_vfmadd_csh
      : ClangBuiltin<"__builtin_ia32_vfmaddcsh_maskz">,
        DefaultAttrsIntrinsic<[ llvm_v4f32_ty ],
                              [ llvm_v4f32_ty, llvm_v4f32_ty, llvm_v4f32_ty,
                                llvm_i8_ty, llvm_i32_ty ],
                              [ IntrNoMem, ImmArg<ArgIndex<4>> ]>;
  def int_x86_avx512fp16_mask_vfcmadd_csh
      : ClangBuiltin<"__builtin_ia32_vfcmaddcsh_mask">,
        DefaultAttrsIntrinsic<[ llvm_v4f32_ty ],
                              [ llvm_v4f32_ty, llvm_v4f32_ty, llvm_v4f32_ty,
                                llvm_i8_ty, llvm_i32_ty ],
                              [ IntrNoMem, ImmArg<ArgIndex<4>> ]>;
  def int_x86_avx512fp16_maskz_vfcmadd_csh
      : ClangBuiltin<"__builtin_ia32_vfcmaddcsh_maskz">,
        DefaultAttrsIntrinsic<[ llvm_v4f32_ty ],
                              [ llvm_v4f32_ty, llvm_v4f32_ty, llvm_v4f32_ty,
                                llvm_i8_ty, llvm_i32_ty ],
                              [ IntrNoMem, ImmArg<ArgIndex<4>> ]>;
  def int_x86_avx512fp16_mask_vfmul_cph_128
      : ClangBuiltin<"__builtin_ia32_vfmulcph128_mask">,
        DefaultAttrsIntrinsic<[ llvm_v4f32_ty ],
                              [ llvm_v4f32_ty, llvm_v4f32_ty, llvm_v4f32_ty,
                                llvm_i8_ty ],
                              [ IntrNoMem ]>;
  def int_x86_avx512fp16_mask_vfcmul_cph_128
      : ClangBuiltin<"__builtin_ia32_vfcmulcph128_mask">,
        DefaultAttrsIntrinsic<[ llvm_v4f32_ty ],
                              [ llvm_v4f32_ty, llvm_v4f32_ty, llvm_v4f32_ty,
                                llvm_i8_ty ],
                              [ IntrNoMem ]>;
  def int_x86_avx512fp16_mask_vfmul_cph_256
      : ClangBuiltin<"__builtin_ia32_vfmulcph256_mask">,
        DefaultAttrsIntrinsic<[ llvm_v8f32_ty ],
                              [ llvm_v8f32_ty, llvm_v8f32_ty, llvm_v8f32_ty,
                                llvm_i8_ty ],
                              [ IntrNoMem ]>;
  def int_x86_avx512fp16_mask_vfcmul_cph_256
      : ClangBuiltin<"__builtin_ia32_vfcmulcph256_mask">,
        DefaultAttrsIntrinsic<[ llvm_v8f32_ty ],
                              [ llvm_v8f32_ty, llvm_v8f32_ty, llvm_v8f32_ty,
                                llvm_i8_ty ],
                              [ IntrNoMem ]>;
  def int_x86_avx512fp16_mask_vfmul_cph_512
      : ClangBuiltin<"__builtin_ia32_vfmulcph512_mask">,
        DefaultAttrsIntrinsic<[ llvm_v16f32_ty ],
                              [ llvm_v16f32_ty, llvm_v16f32_ty, llvm_v16f32_ty,
                                llvm_i16_ty, llvm_i32_ty ],
                              [ IntrNoMem, ImmArg<ArgIndex<4>> ]>;
  def int_x86_avx512fp16_mask_vfcmul_cph_512
      : ClangBuiltin<"__builtin_ia32_vfcmulcph512_mask">,
        DefaultAttrsIntrinsic<[ llvm_v16f32_ty ],
                              [ llvm_v16f32_ty, llvm_v16f32_ty, llvm_v16f32_ty,
                                llvm_i16_ty, llvm_i32_ty ],
                              [ IntrNoMem, ImmArg<ArgIndex<4>> ]>;
  def int_x86_avx512fp16_mask_vfmul_csh
      : ClangBuiltin<"__builtin_ia32_vfmulcsh_mask">,
        DefaultAttrsIntrinsic<[ llvm_v4f32_ty ],
                              [ llvm_v4f32_ty, llvm_v4f32_ty, llvm_v4f32_ty,
                                llvm_i8_ty, llvm_i32_ty ],
                              [ IntrNoMem, ImmArg<ArgIndex<4>> ]>;
  def int_x86_avx512fp16_mask_vfcmul_csh
      : ClangBuiltin<"__builtin_ia32_vfcmulcsh_mask">,
        DefaultAttrsIntrinsic<[ llvm_v4f32_ty ],
                              [ llvm_v4f32_ty, llvm_v4f32_ty, llvm_v4f32_ty,
                                llvm_i8_ty, llvm_i32_ty ],
                              [ IntrNoMem, ImmArg<ArgIndex<4>> ]>;
}

let TargetPrefix = "x86" in {
def int_x86_avx10_vminmaxnepbf16128 : ClangBuiltin<"__builtin_ia32_vminmaxnepbf16128">,
        DefaultAttrsIntrinsic<[llvm_v8bf16_ty], [llvm_v8bf16_ty, llvm_v8bf16_ty, llvm_i32_ty],
                  [IntrNoMem, ImmArg<ArgIndex<2>>]>;
def int_x86_avx10_vminmaxnepbf16256 : ClangBuiltin<"__builtin_ia32_vminmaxnepbf16256">,
        DefaultAttrsIntrinsic<[llvm_v16bf16_ty], [llvm_v16bf16_ty, llvm_v16bf16_ty, llvm_i32_ty],
                  [IntrNoMem, ImmArg<ArgIndex<2>>]>;
def int_x86_avx10_vminmaxnepbf16512 : ClangBuiltin<"__builtin_ia32_vminmaxnepbf16512">,
        DefaultAttrsIntrinsic<[llvm_v32bf16_ty], [llvm_v32bf16_ty, llvm_v32bf16_ty, llvm_i32_ty],
                  [IntrNoMem, ImmArg<ArgIndex<2>>]>;
def int_x86_avx10_vminmaxpd128 : ClangBuiltin<"__builtin_ia32_vminmaxpd128">,
        DefaultAttrsIntrinsic<[llvm_v2f64_ty], [llvm_v2f64_ty, llvm_v2f64_ty, llvm_i32_ty],
                  [IntrNoMem, ImmArg<ArgIndex<2>>]>;
def int_x86_avx10_mask_vminmaxpd128 : ClangBuiltin<"__builtin_ia32_vminmaxpd128_mask">,
        DefaultAttrsIntrinsic<[llvm_v2f64_ty], [llvm_v2f64_ty, llvm_v2f64_ty, llvm_i32_ty, llvm_v2f64_ty, llvm_i8_ty],
                  [IntrNoMem, ImmArg<ArgIndex<2>>]>;
def int_x86_avx10_vminmaxpd256 : ClangBuiltin<"__builtin_ia32_vminmaxpd256">,
        DefaultAttrsIntrinsic<[llvm_v4f64_ty], [llvm_v4f64_ty, llvm_v4f64_ty, llvm_i32_ty],
                  [IntrNoMem, ImmArg<ArgIndex<2>>]>;
def int_x86_avx10_mask_vminmaxpd256_round : ClangBuiltin<"__builtin_ia32_vminmaxpd256_round_mask">,
        DefaultAttrsIntrinsic<[llvm_v4f64_ty], [llvm_v4f64_ty, llvm_v4f64_ty, llvm_i32_ty, llvm_v4f64_ty, llvm_i8_ty, llvm_i32_ty],
                  [IntrNoMem, ImmArg<ArgIndex<2>>, ImmArg<ArgIndex<5>>]>;
def int_x86_avx10_mask_vminmaxpd_round : ClangBuiltin<"__builtin_ia32_vminmaxpd512_round_mask">,
        DefaultAttrsIntrinsic<[llvm_v8f64_ty], [llvm_v8f64_ty, llvm_v8f64_ty, llvm_i32_ty, llvm_v8f64_ty, llvm_i8_ty, llvm_i32_ty],
                  [IntrNoMem, ImmArg<ArgIndex<2>>, ImmArg<ArgIndex<5>>]>;
def int_x86_avx10_vminmaxph128 : ClangBuiltin<"__builtin_ia32_vminmaxph128">,
        DefaultAttrsIntrinsic<[llvm_v8f16_ty], [llvm_v8f16_ty, llvm_v8f16_ty, llvm_i32_ty],
                  [IntrNoMem, ImmArg<ArgIndex<2>>]>;
def int_x86_avx10_mask_vminmaxph128 : ClangBuiltin<"__builtin_ia32_vminmaxph128_mask">,
        DefaultAttrsIntrinsic<[llvm_v8f16_ty], [llvm_v8f16_ty, llvm_v8f16_ty, llvm_i32_ty, llvm_v8f16_ty, llvm_i8_ty],
                  [IntrNoMem, ImmArg<ArgIndex<2>>]>;
def int_x86_avx10_vminmaxph256 : ClangBuiltin<"__builtin_ia32_vminmaxph256">,
        DefaultAttrsIntrinsic<[llvm_v16f16_ty], [llvm_v16f16_ty, llvm_v16f16_ty, llvm_i32_ty],
                  [IntrNoMem, ImmArg<ArgIndex<2>>]>;
def int_x86_avx10_mask_vminmaxph256_round : ClangBuiltin<"__builtin_ia32_vminmaxph256_round_mask">,
        DefaultAttrsIntrinsic<[llvm_v16f16_ty], [llvm_v16f16_ty, llvm_v16f16_ty, llvm_i32_ty, llvm_v16f16_ty, llvm_i16_ty, llvm_i32_ty],
                  [IntrNoMem, ImmArg<ArgIndex<2>>]>;
def int_x86_avx10_mask_vminmaxph_round : ClangBuiltin<"__builtin_ia32_vminmaxph512_round_mask">,
        DefaultAttrsIntrinsic<[llvm_v32f16_ty], [llvm_v32f16_ty, llvm_v32f16_ty, llvm_i32_ty, llvm_v32f16_ty, llvm_i32_ty, llvm_i32_ty],
                  [IntrNoMem, ImmArg<ArgIndex<2>>, ImmArg<ArgIndex<5>>]>;
def int_x86_avx10_vminmaxps128 : ClangBuiltin<"__builtin_ia32_vminmaxps128">,
        DefaultAttrsIntrinsic<[llvm_v4f32_ty], [llvm_v4f32_ty, llvm_v4f32_ty, llvm_i32_ty],
                  [IntrNoMem, ImmArg<ArgIndex<2>>]>;
def int_x86_avx10_mask_vminmaxps128 : ClangBuiltin<"__builtin_ia32_vminmaxps128_mask">,
        DefaultAttrsIntrinsic<[llvm_v4f32_ty], [llvm_v4f32_ty, llvm_v4f32_ty, llvm_i32_ty, llvm_v4f32_ty, llvm_i8_ty],
                  [IntrNoMem, ImmArg<ArgIndex<2>>]>;
def int_x86_avx10_vminmaxps256 : ClangBuiltin<"__builtin_ia32_vminmaxps256">,
        DefaultAttrsIntrinsic<[llvm_v8f32_ty], [llvm_v8f32_ty, llvm_v8f32_ty, llvm_i32_ty],
                  [IntrNoMem, ImmArg<ArgIndex<2>>]>;
def int_x86_avx10_mask_vminmaxps256_round : ClangBuiltin<"__builtin_ia32_vminmaxps256_round_mask">,
        DefaultAttrsIntrinsic<[llvm_v8f32_ty], [llvm_v8f32_ty, llvm_v8f32_ty, llvm_i32_ty, llvm_v8f32_ty, llvm_i8_ty, llvm_i32_ty],
                  [IntrNoMem, ImmArg<ArgIndex<2>>, ImmArg<ArgIndex<5>>]>;
def int_x86_avx10_mask_vminmaxps_round : ClangBuiltin<"__builtin_ia32_vminmaxps512_round_mask">,
        DefaultAttrsIntrinsic<[llvm_v16f32_ty], [llvm_v16f32_ty, llvm_v16f32_ty, llvm_i32_ty, llvm_v16f32_ty, llvm_i16_ty, llvm_i32_ty],
                  [IntrNoMem, ImmArg<ArgIndex<2>>, ImmArg<ArgIndex<5>>]>;
def int_x86_avx10_mask_vminmaxsd_round : ClangBuiltin<"__builtin_ia32_vminmaxsd_round_mask">,
        DefaultAttrsIntrinsic<[llvm_v2f64_ty], [llvm_v2f64_ty, llvm_v2f64_ty, llvm_i32_ty, llvm_v2f64_ty, llvm_i8_ty, llvm_i32_ty],
                  [IntrNoMem, ImmArg<ArgIndex<2>>, ImmArg<ArgIndex<5>>]>;
def int_x86_avx10_mask_vminmaxsh_round : ClangBuiltin<"__builtin_ia32_vminmaxsh_round_mask">,
        DefaultAttrsIntrinsic<[llvm_v8f16_ty], [llvm_v8f16_ty, llvm_v8f16_ty, llvm_i32_ty, llvm_v8f16_ty, llvm_i8_ty, llvm_i32_ty],
                  [IntrNoMem, ImmArg<ArgIndex<2>>, ImmArg<ArgIndex<5>>]>;
def int_x86_avx10_mask_vminmaxss_round : ClangBuiltin<"__builtin_ia32_vminmaxss_round_mask">,
        DefaultAttrsIntrinsic<[llvm_v4f32_ty], [llvm_v4f32_ty, llvm_v4f32_ty, llvm_i32_ty, llvm_v4f32_ty, llvm_i8_ty, llvm_i32_ty],
                  [IntrNoMem, ImmArg<ArgIndex<2>>, ImmArg<ArgIndex<5>>]>;
}

//===----------------------------------------------------------------------===//
let TargetPrefix = "x86" in {
def int_x86_avx10_vcvtnebf162ibs128 : ClangBuiltin<"__builtin_ia32_vcvtnebf162ibs128">,
         DefaultAttrsIntrinsic<[llvm_v8i16_ty], [llvm_v8bf16_ty],
                   [IntrNoMem]>;
def int_x86_avx10_vcvtnebf162ibs256 : ClangBuiltin<"__builtin_ia32_vcvtnebf162ibs256">,
        DefaultAttrsIntrinsic<[llvm_v16i16_ty], [llvm_v16bf16_ty],
                  [IntrNoMem]>;
def int_x86_avx10_vcvtnebf162ibs512 : ClangBuiltin<"__builtin_ia32_vcvtnebf162ibs512">,
        DefaultAttrsIntrinsic<[llvm_v32i16_ty], [llvm_v32bf16_ty],
                  [IntrNoMem]>;
def int_x86_avx10_vcvtnebf162iubs128 : ClangBuiltin<"__builtin_ia32_vcvtnebf162iubs128">,
        DefaultAttrsIntrinsic<[llvm_v8i16_ty], [llvm_v8bf16_ty],
                   [IntrNoMem]>;
def int_x86_avx10_vcvtnebf162iubs256 : ClangBuiltin<"__builtin_ia32_vcvtnebf162iubs256">,
        DefaultAttrsIntrinsic<[llvm_v16i16_ty], [llvm_v16bf16_ty],
                  [IntrNoMem]>;
def int_x86_avx10_vcvtnebf162iubs512 : ClangBuiltin<"__builtin_ia32_vcvtnebf162iubs512">,
        DefaultAttrsIntrinsic<[llvm_v32i16_ty], [llvm_v32bf16_ty],
                  [IntrNoMem]>;
def int_x86_avx10_mask_vcvtph2ibs128 : ClangBuiltin<"__builtin_ia32_vcvtph2ibs128_mask">,
        DefaultAttrsIntrinsic<[llvm_v8i16_ty], [llvm_v8f16_ty, llvm_v8i16_ty, llvm_i8_ty],
                  [IntrNoMem]>;
def int_x86_avx10_mask_vcvtph2ibs256 : ClangBuiltin<"__builtin_ia32_vcvtph2ibs256_mask">,
        DefaultAttrsIntrinsic<[llvm_v16i16_ty], [llvm_v16f16_ty, llvm_v16i16_ty, llvm_i16_ty, llvm_i32_ty],
                  [IntrNoMem, ImmArg<ArgIndex<3>>]>;
def int_x86_avx10_mask_vcvtph2ibs512 : ClangBuiltin<"__builtin_ia32_vcvtph2ibs512_mask">,
        DefaultAttrsIntrinsic<[llvm_v32i16_ty], [llvm_v32f16_ty, llvm_v32i16_ty, llvm_i32_ty, llvm_i32_ty],
                  [IntrNoMem, ImmArg<ArgIndex<3>>]>;
def int_x86_avx10_mask_vcvtph2iubs128 : ClangBuiltin<"__builtin_ia32_vcvtph2iubs128_mask">,
        DefaultAttrsIntrinsic<[llvm_v8i16_ty], [llvm_v8f16_ty, llvm_v8i16_ty, llvm_i8_ty],
                  [IntrNoMem]>;
def int_x86_avx10_mask_vcvtph2iubs256 : ClangBuiltin<"__builtin_ia32_vcvtph2iubs256_mask">,
        DefaultAttrsIntrinsic<[llvm_v16i16_ty], [llvm_v16f16_ty, llvm_v16i16_ty, llvm_i16_ty, llvm_i32_ty],
                  [IntrNoMem, ImmArg<ArgIndex<3>>]>;
def int_x86_avx10_mask_vcvtph2iubs512 : ClangBuiltin<"__builtin_ia32_vcvtph2iubs512_mask">,
        DefaultAttrsIntrinsic<[llvm_v32i16_ty], [llvm_v32f16_ty, llvm_v32i16_ty, llvm_i32_ty, llvm_i32_ty],
                  [IntrNoMem, ImmArg<ArgIndex<3>>]>;
def int_x86_avx10_mask_vcvtps2ibs128 : ClangBuiltin<"__builtin_ia32_vcvtps2ibs128_mask">,
        DefaultAttrsIntrinsic<[llvm_v4i32_ty], [llvm_v4f32_ty, llvm_v4i32_ty, llvm_i8_ty],
                  [IntrNoMem]>;
def int_x86_avx10_mask_vcvtps2ibs256 : ClangBuiltin<"__builtin_ia32_vcvtps2ibs256_mask">,
        DefaultAttrsIntrinsic<[llvm_v8i32_ty], [llvm_v8f32_ty, llvm_v8i32_ty, llvm_i8_ty, llvm_i32_ty],
                  [IntrNoMem, ImmArg<ArgIndex<3>>]>;
def int_x86_avx10_mask_vcvtps2ibs512 : ClangBuiltin<"__builtin_ia32_vcvtps2ibs512_mask">,
        DefaultAttrsIntrinsic<[llvm_v16i32_ty], [llvm_v16f32_ty, llvm_v16i32_ty, llvm_i16_ty, llvm_i32_ty],
                  [IntrNoMem, ImmArg<ArgIndex<3>>]>;
def int_x86_avx10_mask_vcvtps2iubs128 : ClangBuiltin<"__builtin_ia32_vcvtps2iubs128_mask">,
        DefaultAttrsIntrinsic<[llvm_v4i32_ty], [llvm_v4f32_ty, llvm_v4i32_ty, llvm_i8_ty],
                  [IntrNoMem]>;
def int_x86_avx10_mask_vcvtps2iubs256 : ClangBuiltin<"__builtin_ia32_vcvtps2iubs256_mask">,
        DefaultAttrsIntrinsic<[llvm_v8i32_ty], [llvm_v8f32_ty, llvm_v8i32_ty, llvm_i8_ty, llvm_i32_ty],
                  [IntrNoMem, ImmArg<ArgIndex<3>>]>;
def int_x86_avx10_mask_vcvtps2iubs512 : ClangBuiltin<"__builtin_ia32_vcvtps2iubs512_mask">,
        DefaultAttrsIntrinsic<[llvm_v16i32_ty], [llvm_v16f32_ty, llvm_v16i32_ty, llvm_i16_ty, llvm_i32_ty],
                  [IntrNoMem, ImmArg<ArgIndex<3>>]>;
def int_x86_avx10_vcvttnebf162ibs128 : ClangBuiltin<"__builtin_ia32_vcvttnebf162ibs128">,
        DefaultAttrsIntrinsic<[llvm_v8i16_ty], [llvm_v8bf16_ty],
                  [IntrNoMem]>;
def int_x86_avx10_vcvttnebf162ibs256 : ClangBuiltin<"__builtin_ia32_vcvttnebf162ibs256">,
        DefaultAttrsIntrinsic<[llvm_v16i16_ty], [llvm_v16bf16_ty],
                  [IntrNoMem]>;
def int_x86_avx10_vcvttnebf162ibs512 : ClangBuiltin<"__builtin_ia32_vcvttnebf162ibs512">,
        DefaultAttrsIntrinsic<[llvm_v32i16_ty], [llvm_v32bf16_ty],
                  [IntrNoMem]>;
def int_x86_avx10_vcvttnebf162iubs128 : ClangBuiltin<"__builtin_ia32_vcvttnebf162iubs128">,
        DefaultAttrsIntrinsic<[llvm_v8i16_ty], [llvm_v8bf16_ty],
                  [IntrNoMem]>;
def int_x86_avx10_vcvttnebf162iubs256 : ClangBuiltin<"__builtin_ia32_vcvttnebf162iubs256">,
        DefaultAttrsIntrinsic<[llvm_v16i16_ty], [llvm_v16bf16_ty],
                  [IntrNoMem]>;
def int_x86_avx10_vcvttnebf162iubs512 : ClangBuiltin<"__builtin_ia32_vcvttnebf162iubs512">,
        DefaultAttrsIntrinsic<[llvm_v32i16_ty], [llvm_v32bf16_ty],
                  [IntrNoMem]>;
def int_x86_avx10_mask_vcvttph2ibs128 : ClangBuiltin<"__builtin_ia32_vcvttph2ibs128_mask">,
        DefaultAttrsIntrinsic<[llvm_v8i16_ty], [llvm_v8f16_ty, llvm_v8i16_ty, llvm_i8_ty],
                [IntrNoMem]>;
def int_x86_avx10_mask_vcvttph2ibs256 : ClangBuiltin<"__builtin_ia32_vcvttph2ibs256_mask">,
        DefaultAttrsIntrinsic<[llvm_v16i16_ty], [llvm_v16f16_ty, llvm_v16i16_ty, llvm_i16_ty, llvm_i32_ty],
                  [IntrNoMem, ImmArg<ArgIndex<3>>]>;
def int_x86_avx10_mask_vcvttph2ibs512 : ClangBuiltin<"__builtin_ia32_vcvttph2ibs512_mask">,
        DefaultAttrsIntrinsic<[llvm_v32i16_ty], [llvm_v32f16_ty, llvm_v32i16_ty, llvm_i32_ty, llvm_i32_ty],
                  [IntrNoMem, ImmArg<ArgIndex<3>>]>;
def int_x86_avx10_mask_vcvttph2iubs128 : ClangBuiltin<"__builtin_ia32_vcvttph2iubs128_mask">,
        DefaultAttrsIntrinsic<[llvm_v8i16_ty], [llvm_v8f16_ty, llvm_v8i16_ty, llvm_i8_ty],
                   [IntrNoMem]>;
def int_x86_avx10_mask_vcvttph2iubs256 : ClangBuiltin<"__builtin_ia32_vcvttph2iubs256_mask">,
        DefaultAttrsIntrinsic<[llvm_v16i16_ty], [llvm_v16f16_ty, llvm_v16i16_ty, llvm_i16_ty, llvm_i32_ty],
                  [IntrNoMem, ImmArg<ArgIndex<3>>]>;
def int_x86_avx10_mask_vcvttph2iubs512 : ClangBuiltin<"__builtin_ia32_vcvttph2iubs512_mask">,
        DefaultAttrsIntrinsic<[llvm_v32i16_ty], [llvm_v32f16_ty, llvm_v32i16_ty, llvm_i32_ty, llvm_i32_ty],
                  [IntrNoMem, ImmArg<ArgIndex<3>>]>;
def int_x86_avx10_mask_vcvttps2ibs128 : ClangBuiltin<"__builtin_ia32_vcvttps2ibs128_mask">,
        DefaultAttrsIntrinsic<[llvm_v4i32_ty], [llvm_v4f32_ty, llvm_v4i32_ty, llvm_i8_ty],
                  [IntrNoMem]>;
def int_x86_avx10_mask_vcvttps2ibs256 : ClangBuiltin<"__builtin_ia32_vcvttps2ibs256_mask">,
        DefaultAttrsIntrinsic<[llvm_v8i32_ty], [llvm_v8f32_ty, llvm_v8i32_ty, llvm_i8_ty, llvm_i32_ty],
                  [IntrNoMem, ImmArg<ArgIndex<3>>]>;
def int_x86_avx10_mask_vcvttps2ibs512 : ClangBuiltin<"__builtin_ia32_vcvttps2ibs512_mask">,
        DefaultAttrsIntrinsic<[llvm_v16i32_ty], [llvm_v16f32_ty, llvm_v16i32_ty, llvm_i16_ty, llvm_i32_ty],
                  [IntrNoMem, ImmArg<ArgIndex<3>>]>;
def int_x86_avx10_mask_vcvttps2iubs128 : ClangBuiltin<"__builtin_ia32_vcvttps2iubs128_mask">,
        DefaultAttrsIntrinsic<[llvm_v4i32_ty], [llvm_v4f32_ty, llvm_v4i32_ty, llvm_i8_ty],
                [IntrNoMem]>;
def int_x86_avx10_mask_vcvttps2iubs256 : ClangBuiltin<"__builtin_ia32_vcvttps2iubs256_mask">,
        DefaultAttrsIntrinsic<[llvm_v8i32_ty], [llvm_v8f32_ty, llvm_v8i32_ty, llvm_i8_ty, llvm_i32_ty],
                  [IntrNoMem, ImmArg<ArgIndex<3>>]>;
def int_x86_avx10_mask_vcvttps2iubs512 : ClangBuiltin<"__builtin_ia32_vcvttps2iubs512_mask">,
        DefaultAttrsIntrinsic<[llvm_v16i32_ty], [llvm_v16f32_ty, llvm_v16i32_ty, llvm_i16_ty, llvm_i32_ty],
                  [IntrNoMem, ImmArg<ArgIndex<3>>]>;
}

//===----------------------------------------------------------------------===//
let TargetPrefix = "x86" in {
def int_x86_avx10_mask_vcvt2ps2phx_128 : ClangBuiltin<"__builtin_ia32_vcvt2ps2phx128_mask">,
        DefaultAttrsIntrinsic<[llvm_v8f16_ty], [llvm_v4f32_ty, llvm_v4f32_ty, llvm_v8f16_ty, llvm_i8_ty],
                              [IntrNoMem]>;
def int_x86_avx10_mask_vcvt2ps2phx_256 : ClangBuiltin<"__builtin_ia32_vcvt2ps2phx256_mask">,
        DefaultAttrsIntrinsic<[llvm_v16f16_ty], [llvm_v8f32_ty, llvm_v8f32_ty, llvm_v16f16_ty, llvm_i16_ty, llvm_i32_ty],
                              [IntrNoMem, ImmArg<ArgIndex<4>>]>;
def int_x86_avx10_mask_vcvt2ps2phx_512 : ClangBuiltin<"__builtin_ia32_vcvt2ps2phx512_mask">,
        DefaultAttrsIntrinsic<[llvm_v32f16_ty], [llvm_v16f32_ty, llvm_v16f32_ty, llvm_v32f16_ty, llvm_i32_ty, llvm_i32_ty],
                              [IntrNoMem, ImmArg<ArgIndex<4>>]>;
def int_x86_avx10_mask_vcvtbiasph2bf8128 : ClangBuiltin<"__builtin_ia32_vcvtbiasph2bf8_128_mask">,
        DefaultAttrsIntrinsic<[llvm_v16i8_ty], [llvm_v16i8_ty, llvm_v8f16_ty, llvm_v16i8_ty, llvm_i8_ty],
                              [IntrNoMem]>;
def int_x86_avx10_mask_vcvtbiasph2bf8256 : ClangBuiltin<"__builtin_ia32_vcvtbiasph2bf8_256_mask">,
        DefaultAttrsIntrinsic<[llvm_v16i8_ty], [llvm_v32i8_ty, llvm_v16f16_ty, llvm_v16i8_ty, llvm_i16_ty],
                              [IntrNoMem]>;
def int_x86_avx10_mask_vcvtbiasph2bf8512 : ClangBuiltin<"__builtin_ia32_vcvtbiasph2bf8_512_mask">,
        DefaultAttrsIntrinsic<[llvm_v32i8_ty], [llvm_v64i8_ty, llvm_v32f16_ty, llvm_v32i8_ty, llvm_i32_ty],
                              [IntrNoMem]>;
def int_x86_avx10_mask_vcvtbiasph2bf8s128 : ClangBuiltin<"__builtin_ia32_vcvtbiasph2bf8s_128_mask">,
        DefaultAttrsIntrinsic<[llvm_v16i8_ty], [llvm_v16i8_ty, llvm_v8f16_ty, llvm_v16i8_ty, llvm_i8_ty],
                              [IntrNoMem]>;
def int_x86_avx10_mask_vcvtbiasph2bf8s256 : ClangBuiltin<"__builtin_ia32_vcvtbiasph2bf8s_256_mask">,
        DefaultAttrsIntrinsic<[llvm_v16i8_ty], [llvm_v32i8_ty, llvm_v16f16_ty, llvm_v16i8_ty, llvm_i16_ty],
                              [IntrNoMem]>;
def int_x86_avx10_mask_vcvtbiasph2bf8s512 : ClangBuiltin<"__builtin_ia32_vcvtbiasph2bf8s_512_mask">,
        DefaultAttrsIntrinsic<[llvm_v32i8_ty], [llvm_v64i8_ty, llvm_v32f16_ty, llvm_v32i8_ty, llvm_i32_ty],
                              [IntrNoMem]>;
def int_x86_avx10_mask_vcvtbiasph2hf8128 : ClangBuiltin<"__builtin_ia32_vcvtbiasph2hf8_128_mask">,
        DefaultAttrsIntrinsic<[llvm_v16i8_ty], [llvm_v16i8_ty, llvm_v8f16_ty, llvm_v16i8_ty, llvm_i8_ty],
                              [IntrNoMem]>;
def int_x86_avx10_mask_vcvtbiasph2hf8256 : ClangBuiltin<"__builtin_ia32_vcvtbiasph2hf8_256_mask">,
        DefaultAttrsIntrinsic<[llvm_v16i8_ty], [llvm_v32i8_ty, llvm_v16f16_ty, llvm_v16i8_ty, llvm_i16_ty],
                              [IntrNoMem]>;
def int_x86_avx10_mask_vcvtbiasph2hf8512 : ClangBuiltin<"__builtin_ia32_vcvtbiasph2hf8_512_mask">,
        DefaultAttrsIntrinsic<[llvm_v32i8_ty], [llvm_v64i8_ty, llvm_v32f16_ty, llvm_v32i8_ty, llvm_i32_ty],
                              [IntrNoMem]>;
def int_x86_avx10_mask_vcvtbiasph2hf8s128 : ClangBuiltin<"__builtin_ia32_vcvtbiasph2hf8s_128_mask">,
        DefaultAttrsIntrinsic<[llvm_v16i8_ty], [llvm_v16i8_ty, llvm_v8f16_ty, llvm_v16i8_ty, llvm_i8_ty],
                              [IntrNoMem]>;
def int_x86_avx10_mask_vcvtbiasph2hf8s256 : ClangBuiltin<"__builtin_ia32_vcvtbiasph2hf8s_256_mask">,
        DefaultAttrsIntrinsic<[llvm_v16i8_ty], [llvm_v32i8_ty, llvm_v16f16_ty, llvm_v16i8_ty, llvm_i16_ty],
                              [IntrNoMem]>;
def int_x86_avx10_mask_vcvtbiasph2hf8s512 : ClangBuiltin<"__builtin_ia32_vcvtbiasph2hf8s_512_mask">,
        DefaultAttrsIntrinsic<[llvm_v32i8_ty], [llvm_v64i8_ty, llvm_v32f16_ty, llvm_v32i8_ty, llvm_i32_ty],
                              [IntrNoMem]>;
def int_x86_avx10_vcvtne2ph2bf8128 : ClangBuiltin<"__builtin_ia32_vcvtne2ph2bf8_128">,
        DefaultAttrsIntrinsic<[llvm_v16i8_ty], [llvm_v8f16_ty, llvm_v8f16_ty],
                              [IntrNoMem]>;
def int_x86_avx10_vcvtne2ph2bf8256 : ClangBuiltin<"__builtin_ia32_vcvtne2ph2bf8_256">,
        DefaultAttrsIntrinsic<[llvm_v32i8_ty], [llvm_v16f16_ty, llvm_v16f16_ty],
                              [IntrNoMem]>;
def int_x86_avx10_vcvtne2ph2bf8512 : ClangBuiltin<"__builtin_ia32_vcvtne2ph2bf8_512">,
        DefaultAttrsIntrinsic<[llvm_v64i8_ty], [llvm_v32f16_ty, llvm_v32f16_ty],
                              [IntrNoMem]>;
def int_x86_avx10_vcvtne2ph2bf8s128 : ClangBuiltin<"__builtin_ia32_vcvtne2ph2bf8s_128">,
        DefaultAttrsIntrinsic<[llvm_v16i8_ty], [llvm_v8f16_ty, llvm_v8f16_ty],
                              [IntrNoMem]>;
def int_x86_avx10_vcvtne2ph2bf8s256 : ClangBuiltin<"__builtin_ia32_vcvtne2ph2bf8s_256">,
        DefaultAttrsIntrinsic<[llvm_v32i8_ty], [llvm_v16f16_ty, llvm_v16f16_ty],
                              [IntrNoMem]>;
def int_x86_avx10_vcvtne2ph2bf8s512 : ClangBuiltin<"__builtin_ia32_vcvtne2ph2bf8s_512">,
        DefaultAttrsIntrinsic<[llvm_v64i8_ty], [llvm_v32f16_ty, llvm_v32f16_ty],
                              [IntrNoMem]>;
def int_x86_avx10_vcvtne2ph2hf8128 : ClangBuiltin<"__builtin_ia32_vcvtne2ph2hf8_128">,
        DefaultAttrsIntrinsic<[llvm_v16i8_ty], [llvm_v8f16_ty, llvm_v8f16_ty],
                              [IntrNoMem]>;
def int_x86_avx10_vcvtne2ph2hf8256 : ClangBuiltin<"__builtin_ia32_vcvtne2ph2hf8_256">,
        DefaultAttrsIntrinsic<[llvm_v32i8_ty], [llvm_v16f16_ty, llvm_v16f16_ty],
                              [IntrNoMem]>;
def int_x86_avx10_vcvtne2ph2hf8512 : ClangBuiltin<"__builtin_ia32_vcvtne2ph2hf8_512">,
        DefaultAttrsIntrinsic<[llvm_v64i8_ty], [llvm_v32f16_ty, llvm_v32f16_ty],
                              [IntrNoMem]>;
def int_x86_avx10_vcvtne2ph2hf8s128 : ClangBuiltin<"__builtin_ia32_vcvtne2ph2hf8s_128">,
        DefaultAttrsIntrinsic<[llvm_v16i8_ty], [llvm_v8f16_ty, llvm_v8f16_ty],
                              [IntrNoMem]>;
def int_x86_avx10_vcvtne2ph2hf8s256 : ClangBuiltin<"__builtin_ia32_vcvtne2ph2hf8s_256">,
        DefaultAttrsIntrinsic<[llvm_v32i8_ty], [llvm_v16f16_ty, llvm_v16f16_ty],
                              [IntrNoMem]>;
def int_x86_avx10_vcvtne2ph2hf8s512 : ClangBuiltin<"__builtin_ia32_vcvtne2ph2hf8s_512">,
        DefaultAttrsIntrinsic<[llvm_v64i8_ty], [llvm_v32f16_ty, llvm_v32f16_ty],
                              [IntrNoMem]>;
def int_x86_avx10_mask_vcvthf82ph128 : ClangBuiltin<"__builtin_ia32_vcvthf8_2ph128_mask">,
        DefaultAttrsIntrinsic<[llvm_v8f16_ty], [llvm_v16i8_ty, llvm_v8f16_ty, llvm_i8_ty],
                              [IntrNoMem]>;
def int_x86_avx10_mask_vcvthf82ph256 : ClangBuiltin<"__builtin_ia32_vcvthf8_2ph256_mask">,
        DefaultAttrsIntrinsic<[llvm_v16f16_ty], [llvm_v16i8_ty, llvm_v16f16_ty, llvm_i16_ty],
                              [IntrNoMem]>;
def int_x86_avx10_mask_vcvthf82ph512 : ClangBuiltin<"__builtin_ia32_vcvthf8_2ph512_mask">,
        DefaultAttrsIntrinsic<[llvm_v32f16_ty], [llvm_v32i8_ty, llvm_v32f16_ty, llvm_i32_ty],
                              [IntrNoMem]>;
def int_x86_avx10_mask_vcvtneph2bf8128 : ClangBuiltin<"__builtin_ia32_vcvtneph2bf8_128_mask">,
        DefaultAttrsIntrinsic<[llvm_v16i8_ty], [llvm_v8f16_ty, llvm_v16i8_ty, llvm_i8_ty],
                              [IntrNoMem]>;
def int_x86_avx10_mask_vcvtneph2bf8256 : ClangBuiltin<"__builtin_ia32_vcvtneph2bf8_256_mask">,
        DefaultAttrsIntrinsic<[llvm_v16i8_ty], [llvm_v16f16_ty, llvm_v16i8_ty, llvm_i16_ty],
                              [IntrNoMem]>;
def int_x86_avx10_mask_vcvtneph2bf8512 : ClangBuiltin<"__builtin_ia32_vcvtneph2bf8_512_mask">,
        DefaultAttrsIntrinsic<[llvm_v32i8_ty], [llvm_v32f16_ty, llvm_v32i8_ty, llvm_i32_ty],
                              [IntrNoMem]>;
def int_x86_avx10_mask_vcvtneph2bf8s128 : ClangBuiltin<"__builtin_ia32_vcvtneph2bf8s_128_mask">,
        DefaultAttrsIntrinsic<[llvm_v16i8_ty], [llvm_v8f16_ty, llvm_v16i8_ty, llvm_i8_ty],
                              [IntrNoMem]>;
def int_x86_avx10_mask_vcvtneph2bf8s256 : ClangBuiltin<"__builtin_ia32_vcvtneph2bf8s_256_mask">,
        DefaultAttrsIntrinsic<[llvm_v16i8_ty], [llvm_v16f16_ty, llvm_v16i8_ty, llvm_i16_ty],
                              [IntrNoMem]>;
def int_x86_avx10_mask_vcvtneph2bf8s512 : ClangBuiltin<"__builtin_ia32_vcvtneph2bf8s_512_mask">,
        DefaultAttrsIntrinsic<[llvm_v32i8_ty], [llvm_v32f16_ty, llvm_v32i8_ty, llvm_i32_ty],
                              [IntrNoMem]>;
def int_x86_avx10_mask_vcvtneph2hf8128 : ClangBuiltin<"__builtin_ia32_vcvtneph2hf8_128_mask">,
        DefaultAttrsIntrinsic<[llvm_v16i8_ty], [llvm_v8f16_ty, llvm_v16i8_ty, llvm_i8_ty],
                              [IntrNoMem]>;
def int_x86_avx10_mask_vcvtneph2hf8256 : ClangBuiltin<"__builtin_ia32_vcvtneph2hf8_256_mask">,
        DefaultAttrsIntrinsic<[llvm_v16i8_ty], [llvm_v16f16_ty, llvm_v16i8_ty, llvm_i16_ty],
                              [IntrNoMem]>;
def int_x86_avx10_mask_vcvtneph2hf8512 : ClangBuiltin<"__builtin_ia32_vcvtneph2hf8_512_mask">,
        DefaultAttrsIntrinsic<[llvm_v32i8_ty], [llvm_v32f16_ty, llvm_v32i8_ty, llvm_i32_ty],
                              [IntrNoMem]>;
def int_x86_avx10_mask_vcvtneph2hf8s128 : ClangBuiltin<"__builtin_ia32_vcvtneph2hf8s_128_mask">,
        DefaultAttrsIntrinsic<[llvm_v16i8_ty], [llvm_v8f16_ty, llvm_v16i8_ty, llvm_i8_ty],
                              [IntrNoMem]>;
def int_x86_avx10_mask_vcvtneph2hf8s256 : ClangBuiltin<"__builtin_ia32_vcvtneph2hf8s_256_mask">,
        DefaultAttrsIntrinsic<[llvm_v16i8_ty], [llvm_v16f16_ty, llvm_v16i8_ty, llvm_i16_ty],
                              [IntrNoMem]>;
def int_x86_avx10_mask_vcvtneph2hf8s512 : ClangBuiltin<"__builtin_ia32_vcvtneph2hf8s_512_mask">,
        DefaultAttrsIntrinsic<[llvm_v32i8_ty], [llvm_v32f16_ty, llvm_v32i8_ty, llvm_i32_ty],
                              [IntrNoMem]>;
}

//===----------------------------------------------------------------------===//
let TargetPrefix = "x86" in {
def int_x86_avx10_vaddnepbf16512 : ClangBuiltin<"__builtin_ia32_vaddnepbf16512">,
        DefaultAttrsIntrinsic<[llvm_v32bf16_ty], [llvm_v32bf16_ty, llvm_v32bf16_ty],
                              [IntrNoMem]>;
def int_x86_avx10_vaddnepbf16256 : ClangBuiltin<"__builtin_ia32_vaddnepbf16256">,
        DefaultAttrsIntrinsic<[llvm_v16bf16_ty], [llvm_v16bf16_ty, llvm_v16bf16_ty],
                              [IntrNoMem]>;
def int_x86_avx10_vaddnepbf16128 : ClangBuiltin<"__builtin_ia32_vaddnepbf16128">,
        DefaultAttrsIntrinsic<[llvm_v8bf16_ty], [llvm_v8bf16_ty, llvm_v8bf16_ty],
                              [IntrNoMem]>;
def int_x86_avx10_vsubnepbf16512 : ClangBuiltin<"__builtin_ia32_vsubnepbf16512">,
        DefaultAttrsIntrinsic<[llvm_v32bf16_ty], [llvm_v32bf16_ty, llvm_v32bf16_ty],
                              [IntrNoMem]>;
def int_x86_avx10_vsubnepbf16256 : ClangBuiltin<"__builtin_ia32_vsubnepbf16256">,
        DefaultAttrsIntrinsic<[llvm_v16bf16_ty], [llvm_v16bf16_ty, llvm_v16bf16_ty],
                              [IntrNoMem]>;
def int_x86_avx10_vsubnepbf16128 : ClangBuiltin<"__builtin_ia32_vsubnepbf16128">,
        DefaultAttrsIntrinsic<[llvm_v8bf16_ty], [llvm_v8bf16_ty, llvm_v8bf16_ty],
                              [IntrNoMem]>;
def int_x86_avx10_vmulnepbf16512 : ClangBuiltin<"__builtin_ia32_vmulnepbf16512">,
        DefaultAttrsIntrinsic<[llvm_v32bf16_ty], [llvm_v32bf16_ty, llvm_v32bf16_ty],
                              [IntrNoMem]>;
def int_x86_avx10_vmulnepbf16256 : ClangBuiltin<"__builtin_ia32_vmulnepbf16256">,
        DefaultAttrsIntrinsic<[llvm_v16bf16_ty], [llvm_v16bf16_ty, llvm_v16bf16_ty],
                              [IntrNoMem]>;
def int_x86_avx10_vmulnepbf16128 : ClangBuiltin<"__builtin_ia32_vmulnepbf16128">,
        DefaultAttrsIntrinsic<[llvm_v8bf16_ty], [llvm_v8bf16_ty, llvm_v8bf16_ty],
                              [IntrNoMem]>;
def int_x86_avx10_vdivnepbf16512 : ClangBuiltin<"__builtin_ia32_vdivnepbf16512">,
        DefaultAttrsIntrinsic<[llvm_v32bf16_ty], [llvm_v32bf16_ty, llvm_v32bf16_ty],
                              [IntrNoMem]>;
def int_x86_avx10_vdivnepbf16256 : ClangBuiltin<"__builtin_ia32_vdivnepbf16256">,
        DefaultAttrsIntrinsic<[llvm_v16bf16_ty], [llvm_v16bf16_ty, llvm_v16bf16_ty],
                              [IntrNoMem]>;
def int_x86_avx10_vdivnepbf16128 : ClangBuiltin<"__builtin_ia32_vdivnepbf16128">,
        DefaultAttrsIntrinsic<[llvm_v8bf16_ty], [llvm_v8bf16_ty, llvm_v8bf16_ty],
                              [IntrNoMem]>;
def int_x86_avx10_vmaxpbf16512 : ClangBuiltin<"__builtin_ia32_vmaxpbf16512">,
        DefaultAttrsIntrinsic<[llvm_v32bf16_ty], [llvm_v32bf16_ty, llvm_v32bf16_ty],
                              [IntrNoMem]>;
def int_x86_avx10_vmaxpbf16256 : ClangBuiltin<"__builtin_ia32_vmaxpbf16256">,
        DefaultAttrsIntrinsic<[llvm_v16bf16_ty], [llvm_v16bf16_ty, llvm_v16bf16_ty],
                              [IntrNoMem]>;
def int_x86_avx10_vmaxpbf16128 : ClangBuiltin<"__builtin_ia32_vmaxpbf16128">,
        DefaultAttrsIntrinsic<[llvm_v8bf16_ty], [llvm_v8bf16_ty, llvm_v8bf16_ty],
                              [IntrNoMem]>;
def int_x86_avx10_vminpbf16512 : ClangBuiltin<"__builtin_ia32_vminpbf16512">,
        DefaultAttrsIntrinsic<[llvm_v32bf16_ty], [llvm_v32bf16_ty, llvm_v32bf16_ty],
                              [IntrNoMem]>;
def int_x86_avx10_vminpbf16256 : ClangBuiltin<"__builtin_ia32_vminpbf16256">,
        DefaultAttrsIntrinsic<[llvm_v16bf16_ty], [llvm_v16bf16_ty, llvm_v16bf16_ty],
                              [IntrNoMem]>;
def int_x86_avx10_vminpbf16128 : ClangBuiltin<"__builtin_ia32_vminpbf16128">,
        DefaultAttrsIntrinsic<[llvm_v8bf16_ty], [llvm_v8bf16_ty, llvm_v8bf16_ty],
                              [IntrNoMem]>;
def int_x86_avx10_vcomsbf16eq : ClangBuiltin<"__builtin_ia32_vcomsbf16eq">,
        DefaultAttrsIntrinsic<[llvm_i32_ty], [llvm_v8bf16_ty, llvm_v8bf16_ty],
                              [IntrNoMem]>;
def int_x86_avx10_vcomsbf16lt : ClangBuiltin<"__builtin_ia32_vcomsbf16lt">,
        DefaultAttrsIntrinsic<[llvm_i32_ty], [llvm_v8bf16_ty,llvm_v8bf16_ty],
                              [IntrNoMem]>;
def int_x86_avx10_vcomsbf16le : ClangBuiltin<"__builtin_ia32_vcomsbf16le">,
        DefaultAttrsIntrinsic<[llvm_i32_ty], [llvm_v8bf16_ty, llvm_v8bf16_ty],
                              [IntrNoMem]>;
def int_x86_avx10_vcomsbf16gt : ClangBuiltin<"__builtin_ia32_vcomsbf16gt">,
        DefaultAttrsIntrinsic<[llvm_i32_ty], [llvm_v8bf16_ty, llvm_v8bf16_ty],
                              [IntrNoMem]>;
def int_x86_avx10_vcomsbf16ge : ClangBuiltin<"__builtin_ia32_vcomsbf16ge">,
        DefaultAttrsIntrinsic<[llvm_i32_ty], [llvm_v8bf16_ty, llvm_v8bf16_ty],
                              [IntrNoMem]>;
def int_x86_avx10_vcomsbf16neq : ClangBuiltin<"__builtin_ia32_vcomsbf16neq">,
        DefaultAttrsIntrinsic<[llvm_i32_ty], [llvm_v8bf16_ty, llvm_v8bf16_ty],
                              [IntrNoMem]>;
def int_x86_avx10_mask_rsqrt_nepbf16_128 : ClangBuiltin<"__builtin_ia32_vrsqrtpbf16128_mask">,
        DefaultAttrsIntrinsic<[llvm_v8bf16_ty], [llvm_v8bf16_ty, llvm_v8bf16_ty, llvm_i8_ty],
                              [IntrNoMem]>;
def int_x86_avx10_mask_rsqrt_nepbf16_256 : ClangBuiltin<"__builtin_ia32_vrsqrtpbf16256_mask">,
        DefaultAttrsIntrinsic<[llvm_v16bf16_ty], [llvm_v16bf16_ty, llvm_v16bf16_ty, llvm_i16_ty],
                              [IntrNoMem]>;
def int_x86_avx10_mask_rsqrt_nepbf16_512 : ClangBuiltin<"__builtin_ia32_vrsqrtpbf16512_mask">,
        DefaultAttrsIntrinsic<[llvm_v32bf16_ty], [llvm_v32bf16_ty, llvm_v32bf16_ty, llvm_i32_ty],
                              [IntrNoMem]>;
def int_x86_avx10_mask_rcp_nepbf16_128 : ClangBuiltin<"__builtin_ia32_vrcppbf16128_mask">,
        DefaultAttrsIntrinsic<[llvm_v8bf16_ty], [llvm_v8bf16_ty, llvm_v8bf16_ty, llvm_i8_ty],
                              [IntrNoMem]>;
def int_x86_avx10_mask_rcp_nepbf16_256 : ClangBuiltin<"__builtin_ia32_vrcppbf16256_mask">,
        DefaultAttrsIntrinsic<[llvm_v16bf16_ty], [llvm_v16bf16_ty, llvm_v16bf16_ty, llvm_i16_ty],
                              [IntrNoMem]>;
def int_x86_avx10_mask_rcp_nepbf16_512 : ClangBuiltin<"__builtin_ia32_vrcppbf16512_mask">,
        DefaultAttrsIntrinsic<[llvm_v32bf16_ty], [llvm_v32bf16_ty, llvm_v32bf16_ty, llvm_i32_ty],
                              [IntrNoMem]>;
def int_x86_avx10_mask_reduce_nepbf16_128 : ClangBuiltin<"__builtin_ia32_vreducenepbf16128_mask">,
        DefaultAttrsIntrinsic<[llvm_v8bf16_ty], [llvm_v8bf16_ty, llvm_i32_ty, llvm_v8bf16_ty, llvm_i8_ty],
                              [IntrNoMem, ImmArg<ArgIndex<1>>]>;
def int_x86_avx10_mask_reduce_nepbf16_256 : ClangBuiltin<"__builtin_ia32_vreducenepbf16256_mask">,
        DefaultAttrsIntrinsic<[llvm_v16bf16_ty], [llvm_v16bf16_ty, llvm_i32_ty, llvm_v16bf16_ty, llvm_i16_ty],
                              [IntrNoMem, ImmArg<ArgIndex<1>>]>;
def int_x86_avx10_mask_reduce_nepbf16_512 : ClangBuiltin<"__builtin_ia32_vreducenepbf16512_mask">,
        DefaultAttrsIntrinsic<[llvm_v32bf16_ty], [llvm_v32bf16_ty, llvm_i32_ty, llvm_v32bf16_ty, llvm_i32_ty],
                              [IntrNoMem, ImmArg<ArgIndex<1>>]>;
def int_x86_avx10_fpclass_nepbf16_128 :
        DefaultAttrsIntrinsic<[llvm_v8i1_ty], [llvm_v8bf16_ty, llvm_i32_ty],
                              [IntrNoMem, ImmArg<ArgIndex<1>>]>;
def int_x86_avx10_fpclass_nepbf16_256 :
        DefaultAttrsIntrinsic<[llvm_v16i1_ty], [llvm_v16bf16_ty, llvm_i32_ty],
                              [IntrNoMem, ImmArg<ArgIndex<1>>]>;
def int_x86_avx10_fpclass_nepbf16_512 :
        DefaultAttrsIntrinsic<[llvm_v32i1_ty], [llvm_v32bf16_ty, llvm_i32_ty],
                              [IntrNoMem, ImmArg<ArgIndex<1>>]>;
def int_x86_avx10_mask_getexp_nepbf16_128 : ClangBuiltin<"__builtin_ia32_vgetexppbf16128_mask">,
        DefaultAttrsIntrinsic<[llvm_v8bf16_ty], [llvm_v8bf16_ty, llvm_v8bf16_ty, llvm_i8_ty],
                              [IntrNoMem]>;
def int_x86_avx10_mask_getexp_nepbf16_256 : ClangBuiltin<"__builtin_ia32_vgetexppbf16256_mask">,
        DefaultAttrsIntrinsic<[llvm_v16bf16_ty], [llvm_v16bf16_ty, llvm_v16bf16_ty, llvm_i16_ty],
                              [IntrNoMem]>;
def int_x86_avx10_mask_getexp_nepbf16_512 : ClangBuiltin<"__builtin_ia32_vgetexppbf16512_mask">,
        DefaultAttrsIntrinsic<[llvm_v32bf16_ty], [llvm_v32bf16_ty, llvm_v32bf16_ty, llvm_i32_ty],
                              [IntrNoMem]>;
def int_x86_avx10_mask_getmant_nepbf16_128 : ClangBuiltin<"__builtin_ia32_vgetmantpbf16128_mask">,
        DefaultAttrsIntrinsic<[llvm_v8bf16_ty], [llvm_v8bf16_ty, llvm_i32_ty, llvm_v8bf16_ty, llvm_i8_ty],
                              [IntrNoMem, ImmArg<ArgIndex<1>>]>;
def int_x86_avx10_mask_getmant_nepbf16_256 : ClangBuiltin<"__builtin_ia32_vgetmantpbf16256_mask">,
        DefaultAttrsIntrinsic<[llvm_v16bf16_ty], [llvm_v16bf16_ty, llvm_i32_ty, llvm_v16bf16_ty, llvm_i16_ty],
                              [IntrNoMem, ImmArg<ArgIndex<1>>]>;
def int_x86_avx10_mask_getmant_nepbf16_512 : ClangBuiltin<"__builtin_ia32_vgetmantpbf16512_mask">,
        DefaultAttrsIntrinsic<[llvm_v32bf16_ty], [llvm_v32bf16_ty, llvm_i32_ty, llvm_v32bf16_ty, llvm_i32_ty],
                              [IntrNoMem, ImmArg<ArgIndex<1>>]>;
def int_x86_avx10_mask_rndscale_nepbf16_128 : ClangBuiltin<"__builtin_ia32_vrndscalenepbf16_128_mask">,
        DefaultAttrsIntrinsic<[llvm_v8bf16_ty], [llvm_v8bf16_ty, llvm_i32_ty, llvm_v8bf16_ty, llvm_i8_ty],
                              [IntrNoMem, ImmArg<ArgIndex<1>>]>;
def int_x86_avx10_mask_rndscale_nepbf16_256 : ClangBuiltin<"__builtin_ia32_vrndscalenepbf16_256_mask">,
        DefaultAttrsIntrinsic<[llvm_v16bf16_ty], [llvm_v16bf16_ty, llvm_i32_ty, llvm_v16bf16_ty, llvm_i16_ty],
                              [IntrNoMem, ImmArg<ArgIndex<1>>]>;
def int_x86_avx10_mask_rndscale_nepbf16_512 : ClangBuiltin<"__builtin_ia32_vrndscalenepbf16_mask">,
        DefaultAttrsIntrinsic<[llvm_v32bf16_ty], [llvm_v32bf16_ty, llvm_i32_ty, llvm_v32bf16_ty, llvm_i32_ty],
                              [IntrNoMem, ImmArg<ArgIndex<1>>]>;
def int_x86_avx10_mask_scalef_nepbf16_128 : ClangBuiltin<"__builtin_ia32_vscalefpbf16128_mask">,
        DefaultAttrsIntrinsic<[llvm_v8bf16_ty], [llvm_v8bf16_ty, llvm_v8bf16_ty, llvm_v8bf16_ty, llvm_i8_ty],
                              [IntrNoMem]>;
def int_x86_avx10_mask_scalef_nepbf16_256 : ClangBuiltin<"__builtin_ia32_vscalefpbf16256_mask">,
        DefaultAttrsIntrinsic<[llvm_v16bf16_ty], [llvm_v16bf16_ty, llvm_v16bf16_ty, llvm_v16bf16_ty, llvm_i16_ty],
                              [IntrNoMem]>;
def int_x86_avx10_mask_scalef_nepbf16_512 : ClangBuiltin<"__builtin_ia32_vscalefpbf16512_mask">,
        DefaultAttrsIntrinsic<[llvm_v32bf16_ty], [llvm_v32bf16_ty, llvm_v32bf16_ty, llvm_v32bf16_ty, llvm_i32_ty],
                              [IntrNoMem]>;
def int_x86_avx10_vfmadd213nepbf16256 : ClangBuiltin<"__builtin_ia32_vfmadd213nepbf16256">,
        DefaultAttrsIntrinsic<[llvm_v16bf16_ty], [llvm_v16bf16_ty, llvm_v16bf16_ty, llvm_v16bf16_ty],
                              [IntrNoMem]>;
def int_x86_avx10_vfmadd213nepbf16128 : ClangBuiltin<"__builtin_ia32_vfmadd213nepbf16128">,
        DefaultAttrsIntrinsic<[llvm_v8bf16_ty], [llvm_v8bf16_ty, llvm_v8bf16_ty, llvm_v8bf16_ty ],
                              [IntrNoMem]>;
def int_x86_avx10_vfmadd132nepbf16512 : ClangBuiltin<"__builtin_ia32_vfmadd132nepbf16512">,
        DefaultAttrsIntrinsic<[llvm_v32bf16_ty], [llvm_v32bf16_ty, llvm_v32bf16_ty, llvm_v32bf16_ty],
                              [IntrNoMem]>;
def int_x86_avx10_vfmadd132nepbf16256 : ClangBuiltin<"__builtin_ia32_vfmadd132nepbf16256">,
        DefaultAttrsIntrinsic<[llvm_v16bf16_ty], [llvm_v16bf16_ty, llvm_v16bf16_ty, llvm_v16bf16_ty],
                              [IntrNoMem]>;
def int_x86_avx10_vfmadd132nepbf16128 : ClangBuiltin<"__builtin_ia32_vfmadd132nepbf16128">,
        DefaultAttrsIntrinsic<[llvm_v8bf16_ty], [llvm_v8bf16_ty, llvm_v8bf16_ty, llvm_v8bf16_ty ],
                              [IntrNoMem]>;
def int_x86_avx10_vfmadd231nepbf16512 : ClangBuiltin<"__builtin_ia32_vfmadd231nepbf16512">,
        DefaultAttrsIntrinsic<[llvm_v32bf16_ty], [llvm_v32bf16_ty, llvm_v32bf16_ty, llvm_v32bf16_ty],
                              [IntrNoMem]>;
def int_x86_avx10_vfmadd231nepbf16256 : ClangBuiltin<"__builtin_ia32_vfmadd231nepbf16256">,
        DefaultAttrsIntrinsic<[llvm_v16bf16_ty], [llvm_v16bf16_ty, llvm_v16bf16_ty, llvm_v16bf16_ty],
                              [IntrNoMem]>;
def int_x86_avx10_vfmadd231nepbf16128 : ClangBuiltin<"__builtin_ia32_vfmadd231nepbf16128">,
        DefaultAttrsIntrinsic<[llvm_v8bf16_ty], [llvm_v8bf16_ty, llvm_v8bf16_ty, llvm_v8bf16_ty ],
                              [IntrNoMem]>;
def int_x86_avx10_vfmsub213nepbf16512 : ClangBuiltin<"__builtin_ia32_vfmsub213nepbf16512">,
        DefaultAttrsIntrinsic<[llvm_v32bf16_ty], [llvm_v32bf16_ty, llvm_v32bf16_ty, llvm_v32bf16_ty],
                              [IntrNoMem]>;
def int_x86_avx10_vfmsub213nepbf16256 : ClangBuiltin<"__builtin_ia32_vfmsub213nepbf16256">,
        DefaultAttrsIntrinsic<[llvm_v16bf16_ty], [llvm_v16bf16_ty, llvm_v16bf16_ty, llvm_v16bf16_ty],
                              [IntrNoMem]>;
def int_x86_avx10_vfmsub213nepbf16128 : ClangBuiltin<"__builtin_ia32_vfmsub213nepbf16128">,
        DefaultAttrsIntrinsic<[llvm_v8bf16_ty], [llvm_v8bf16_ty, llvm_v8bf16_ty, llvm_v8bf16_ty ],
                              [IntrNoMem]>;
def int_x86_avx10_vfmsub132nepbf16512 : ClangBuiltin<"__builtin_ia32_vfmsub132nepbf16512">,
        DefaultAttrsIntrinsic<[llvm_v32bf16_ty], [llvm_v32bf16_ty, llvm_v32bf16_ty, llvm_v32bf16_ty],
                              [IntrNoMem]>;
def int_x86_avx10_vfmsub132nepbf16256 : ClangBuiltin<"__builtin_ia32_vfmsub132nepbf16256">,
        DefaultAttrsIntrinsic<[llvm_v16bf16_ty], [llvm_v16bf16_ty, llvm_v16bf16_ty, llvm_v16bf16_ty],
                              [IntrNoMem]>;
def int_x86_avx10_vfmsub132nepbf16128 : ClangBuiltin<"__builtin_ia32_vfmsub132nepbf16128">,
        DefaultAttrsIntrinsic<[llvm_v8bf16_ty], [llvm_v8bf16_ty, llvm_v8bf16_ty, llvm_v8bf16_ty ],
                              [IntrNoMem]>;
def int_x86_avx10_vfmsub231nepbf16512 : ClangBuiltin<"__builtin_ia32_vfmsub231nepbf16512">,
        DefaultAttrsIntrinsic<[llvm_v32bf16_ty], [llvm_v32bf16_ty, llvm_v32bf16_ty, llvm_v32bf16_ty],
                              [IntrNoMem]>;
def int_x86_avx10_vfmsub231nepbf16256 : ClangBuiltin<"__builtin_ia32_vfmsub231nepbf16256">,
        DefaultAttrsIntrinsic<[llvm_v16bf16_ty], [llvm_v16bf16_ty, llvm_v16bf16_ty, llvm_v16bf16_ty],
                              [IntrNoMem]>;
def int_x86_avx10_vfmsub231nepbf16128 : ClangBuiltin<"__builtin_ia32_vfmsub231nepbf16128">,
        DefaultAttrsIntrinsic<[llvm_v8bf16_ty], [llvm_v8bf16_ty, llvm_v8bf16_ty, llvm_v8bf16_ty ],
                              [IntrNoMem]>;
def int_x86_avx10_vfnmadd213nepbf16512 : ClangBuiltin<"__builtin_ia32_vfnmadd213nepbf16512">,
        DefaultAttrsIntrinsic<[llvm_v32bf16_ty], [llvm_v32bf16_ty, llvm_v32bf16_ty, llvm_v32bf16_ty],
                              [IntrNoMem]>;
def int_x86_avx10_vfnmadd213nepbf16256 : ClangBuiltin<"__builtin_ia32_vfnmadd213nepbf16256">,
        DefaultAttrsIntrinsic<[llvm_v16bf16_ty], [llvm_v16bf16_ty, llvm_v16bf16_ty, llvm_v16bf16_ty],
                              [IntrNoMem]>;
def int_x86_avx10_vfnmadd213nepbf16128 : ClangBuiltin<"__builtin_ia32_vfnmadd213nepbf16128">,
        DefaultAttrsIntrinsic<[llvm_v8bf16_ty], [llvm_v8bf16_ty, llvm_v8bf16_ty, llvm_v8bf16_ty ],
                              [IntrNoMem]>;
def int_x86_avx10_vfnmadd132nepbf16512 : ClangBuiltin<"__builtin_ia32_vfnmadd132nepbf16512">,
        DefaultAttrsIntrinsic<[llvm_v32bf16_ty], [llvm_v32bf16_ty, llvm_v32bf16_ty, llvm_v32bf16_ty],
                              [IntrNoMem]>;
def int_x86_avx10_vfnmadd132nepbf16256 : ClangBuiltin<"__builtin_ia32_vfnmadd132nepbf16256">,
        DefaultAttrsIntrinsic<[llvm_v16bf16_ty], [llvm_v16bf16_ty, llvm_v16bf16_ty, llvm_v16bf16_ty],
                              [IntrNoMem]>;
def int_x86_avx10_vfnmadd132nepbf16128 : ClangBuiltin<"__builtin_ia32_vfnmadd132nepbf16128">,
        DefaultAttrsIntrinsic<[llvm_v8bf16_ty], [llvm_v8bf16_ty, llvm_v8bf16_ty, llvm_v8bf16_ty ],
                              [IntrNoMem]>;
def int_x86_avx10_vfnmadd231nepbf16512 : ClangBuiltin<"__builtin_ia32_vfnmadd231nepbf16512">,
        DefaultAttrsIntrinsic<[llvm_v32bf16_ty], [llvm_v32bf16_ty, llvm_v32bf16_ty, llvm_v32bf16_ty],
                              [IntrNoMem]>;
def int_x86_avx10_vfnmadd231nepbf16256 : ClangBuiltin<"__builtin_ia32_vfnmadd231nepbf16256">,
        DefaultAttrsIntrinsic<[llvm_v16bf16_ty], [llvm_v16bf16_ty, llvm_v16bf16_ty, llvm_v16bf16_ty],
                              [IntrNoMem]>;
def int_x86_avx10_vfnmadd231nepbf16128 : ClangBuiltin<"__builtin_ia32_vfnmadd231nepbf16128">,
        DefaultAttrsIntrinsic<[llvm_v8bf16_ty], [llvm_v8bf16_ty, llvm_v8bf16_ty, llvm_v8bf16_ty ],
                              [IntrNoMem]>;
def int_x86_avx10_vfnmsub213nepbf16512 : ClangBuiltin<"__builtin_ia32_vfnmsub213nepbf16512">,
        DefaultAttrsIntrinsic<[llvm_v32bf16_ty], [llvm_v32bf16_ty, llvm_v32bf16_ty, llvm_v32bf16_ty],
                              [IntrNoMem]>;
def int_x86_avx10_vfnmsub213nepbf16256 : ClangBuiltin<"__builtin_ia32_vfnmsub213nepbf16256">,
        DefaultAttrsIntrinsic<[llvm_v16bf16_ty], [llvm_v16bf16_ty, llvm_v16bf16_ty, llvm_v16bf16_ty],
                              [IntrNoMem]>;
def int_x86_avx10_vfnmsub213nepbf16128 : ClangBuiltin<"__builtin_ia32_vfnmsub213nepbf16128">,
        DefaultAttrsIntrinsic<[llvm_v8bf16_ty], [llvm_v8bf16_ty, llvm_v8bf16_ty, llvm_v8bf16_ty ],
                              [IntrNoMem]>;
def int_x86_avx10_vfnmsub132nepbf16512 : ClangBuiltin<"__builtin_ia32_vfnmsub132nepbf16512">,
        DefaultAttrsIntrinsic<[llvm_v32bf16_ty], [llvm_v32bf16_ty, llvm_v32bf16_ty, llvm_v32bf16_ty],
                              [IntrNoMem]>;
def int_x86_avx10_vfnmsub132nepbf16256 : ClangBuiltin<"__builtin_ia32_vfnmsub132nepbf16256">,
        DefaultAttrsIntrinsic<[llvm_v16bf16_ty], [llvm_v16bf16_ty, llvm_v16bf16_ty, llvm_v16bf16_ty],
                              [IntrNoMem]>;
def int_x86_avx10_vfnmsub132nepbf16128 : ClangBuiltin<"__builtin_ia32_vfnmsub132nepbf16128">,
        DefaultAttrsIntrinsic<[llvm_v8bf16_ty], [llvm_v8bf16_ty, llvm_v8bf16_ty, llvm_v8bf16_ty ],
                              [IntrNoMem]>;
def int_x86_avx10_vfnmsub231nepbf16512 : ClangBuiltin<"__builtin_ia32_vfnmsub231nepbf16512">,
        DefaultAttrsIntrinsic<[llvm_v32bf16_ty], [llvm_v32bf16_ty, llvm_v32bf16_ty, llvm_v32bf16_ty],
                              [IntrNoMem]>;
def int_x86_avx10_vfnmsub231nepbf16256 : ClangBuiltin<"__builtin_ia32_vfnmsub231nepbf16256">,
        DefaultAttrsIntrinsic<[llvm_v16bf16_ty], [llvm_v16bf16_ty, llvm_v16bf16_ty, llvm_v16bf16_ty],
                              [IntrNoMem]>;
def int_x86_avx10_vfnmsub231nepbf16128 : ClangBuiltin<"__builtin_ia32_vfnmsub231nepbf16128">,
        DefaultAttrsIntrinsic<[llvm_v8bf16_ty], [llvm_v8bf16_ty, llvm_v8bf16_ty, llvm_v8bf16_ty ],
                              [IntrNoMem]>;
}

let TargetPrefix = "x86" in {
def int_x86_avx10_vmovrsb128 : ClangBuiltin<"__builtin_ia32_vmovrsb128">,
        DefaultAttrsIntrinsic<[llvm_v16i8_ty], [llvm_ptr_ty],
                  [IntrReadMem]>;
def int_x86_avx10_vmovrsb256 : ClangBuiltin<"__builtin_ia32_vmovrsb256">,
        DefaultAttrsIntrinsic<[llvm_v32i8_ty], [llvm_ptr_ty],
                  [IntrReadMem]>;
def int_x86_avx10_vmovrsb512 : ClangBuiltin<"__builtin_ia32_vmovrsb512">,
        DefaultAttrsIntrinsic<[llvm_v64i8_ty], [llvm_ptr_ty],
                  [IntrReadMem]>;
def int_x86_avx10_vmovrsd128 : ClangBuiltin<"__builtin_ia32_vmovrsd128">,
        DefaultAttrsIntrinsic<[llvm_v4i32_ty], [llvm_ptr_ty],
                  [IntrReadMem]>;
def int_x86_avx10_vmovrsd256 : ClangBuiltin<"__builtin_ia32_vmovrsd256">,
        DefaultAttrsIntrinsic<[llvm_v8i32_ty], [llvm_ptr_ty],
                  [IntrReadMem]>;
def int_x86_avx10_vmovrsd512 : ClangBuiltin<"__builtin_ia32_vmovrsd512">,
        DefaultAttrsIntrinsic<[llvm_v16i32_ty], [llvm_ptr_ty],
                  [IntrReadMem]>;
def int_x86_avx10_vmovrsq128 : ClangBuiltin<"__builtin_ia32_vmovrsq128">,
        DefaultAttrsIntrinsic<[llvm_v2i64_ty], [llvm_ptr_ty],
                  [IntrReadMem]>;
def int_x86_avx10_vmovrsq256 : ClangBuiltin<"__builtin_ia32_vmovrsq256">,
        DefaultAttrsIntrinsic<[llvm_v4i64_ty], [llvm_ptr_ty],
                  [IntrReadMem]>;
def int_x86_avx10_vmovrsq512 : ClangBuiltin<"__builtin_ia32_vmovrsq512">,
        DefaultAttrsIntrinsic<[llvm_v8i64_ty], [llvm_ptr_ty],
                  [IntrReadMem]>;
def int_x86_avx10_vmovrsw128 : ClangBuiltin<"__builtin_ia32_vmovrsw128">,
        DefaultAttrsIntrinsic<[llvm_v8i16_ty], [llvm_ptr_ty],
                  [IntrReadMem]>;
def int_x86_avx10_vmovrsw256 : ClangBuiltin<"__builtin_ia32_vmovrsw256">,
        DefaultAttrsIntrinsic<[llvm_v16i16_ty], [llvm_ptr_ty],
                  [IntrReadMem]>;
def int_x86_avx10_vmovrsw512 : ClangBuiltin<"__builtin_ia32_vmovrsw512">,
        DefaultAttrsIntrinsic<[llvm_v32i16_ty], [llvm_ptr_ty],
                  [IntrReadMem]>;
<<<<<<< HEAD
=======
}

let TargetPrefix = "x86" in {
def int_x86_movrsqi : ClangBuiltin<"__builtin_ia32_movrsqi">,
        Intrinsic<[llvm_i8_ty], [llvm_ptr_ty],
                  [IntrReadMem]>;
def int_x86_movrshi : ClangBuiltin<"__builtin_ia32_movrshi">,
        Intrinsic<[llvm_i16_ty], [llvm_ptr_ty],
                  [IntrReadMem]>;
def int_x86_movrssi : ClangBuiltin<"__builtin_ia32_movrssi">,
        Intrinsic<[llvm_i32_ty], [llvm_ptr_ty],
                  [IntrReadMem]>;
def int_x86_movrsdi : ClangBuiltin<"__builtin_ia32_movrsdi">,
        Intrinsic<[llvm_i64_ty], [llvm_ptr_ty],
                  [IntrReadMem]>;
def int_x86_prefetchrs : ClangBuiltin<"__builtin_ia32_prefetchrs">,
        Intrinsic<[], [llvm_ptr_ty], []>;
>>>>>>> a8d96e15
}<|MERGE_RESOLUTION|>--- conflicted
+++ resolved
@@ -5957,8 +5957,6 @@
   def int_x86_ttransposed : ClangBuiltin<"__builtin_ia32_ttransposed">,
               Intrinsic<[], [llvm_i8_ty, llvm_i8_ty],
                         [ImmArg<ArgIndex<0>>, ImmArg<ArgIndex<1>>]>;
-<<<<<<< HEAD
-=======
   def int_x86_ttdpbf16ps : ClangBuiltin<"__builtin_ia32_ttdpbf16ps">,
               Intrinsic<[], [llvm_i8_ty, llvm_i8_ty, llvm_i8_ty],
                         [ImmArg<ArgIndex<0>>, ImmArg<ArgIndex<1>>,
@@ -6016,7 +6014,6 @@
   def int_x86_tilemovrow : ClangBuiltin<"__builtin_ia32_tilemovrow">,
               Intrinsic<[llvm_v16i32_ty], [llvm_i8_ty, llvm_i32_ty],
                         [ImmArg<ArgIndex<0>>]>;
->>>>>>> a8d96e15
 
   // AMX - internal intrinsics
   def int_x86_ldtilecfg_internal :
@@ -6106,8 +6103,6 @@
                          llvm_x86amx_ty, llvm_x86amx_ty,
                          llvm_x86amx_ty], []>;
 
-<<<<<<< HEAD
-=======
   // AMX-MORVS, AMX-TRANSPOSE - internal intrinsics
   def int_x86_t2rpntlvwz0rs_internal :
               Intrinsic<[llvm_x86amx_ty, llvm_x86amx_ty],
@@ -6126,7 +6121,6 @@
                         [llvm_i16_ty, llvm_i16_ty, llvm_i16_ty, llvm_ptr_ty, llvm_i64_ty],
                         [IntrArgMemOnly]>;
 
->>>>>>> a8d96e15
   def int_x86_t2rpntlvwz0_internal :
               Intrinsic<[llvm_x86amx_ty, llvm_x86amx_ty],
                         [llvm_i16_ty, llvm_i16_ty, llvm_i16_ty, llvm_ptr_ty, llvm_i64_ty],
@@ -6147,8 +6141,6 @@
               ClangBuiltin<"__builtin_ia32_ttransposed_internal">,
               Intrinsic<[llvm_x86amx_ty],
                         [llvm_i16_ty, llvm_i16_ty, llvm_x86amx_ty], []>;
-<<<<<<< HEAD
-=======
   def int_x86_ttdpbf16ps_internal :
               ClangBuiltin<"__builtin_ia32_ttdpbf16ps_internal">,
               Intrinsic<[llvm_x86amx_ty],
@@ -6258,7 +6250,6 @@
                           [llvm_i16_ty, llvm_i16_ty, llvm_i16_ty,
                            llvm_x86amx_ty, llvm_x86amx_ty, llvm_x86amx_ty],
                           []>;
->>>>>>> a8d96e15
 }
 
 //===----------------------------------------------------------------------===//
@@ -7885,8 +7876,6 @@
 def int_x86_avx10_vmovrsw512 : ClangBuiltin<"__builtin_ia32_vmovrsw512">,
         DefaultAttrsIntrinsic<[llvm_v32i16_ty], [llvm_ptr_ty],
                   [IntrReadMem]>;
-<<<<<<< HEAD
-=======
 }
 
 let TargetPrefix = "x86" in {
@@ -7904,5 +7893,4 @@
                   [IntrReadMem]>;
 def int_x86_prefetchrs : ClangBuiltin<"__builtin_ia32_prefetchrs">,
         Intrinsic<[], [llvm_ptr_ty], []>;
->>>>>>> a8d96e15
 }