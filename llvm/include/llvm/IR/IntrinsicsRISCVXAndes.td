--- conflicted
+++ resolved
@@ -15,13 +15,10 @@
   def int_riscv_nds_vfwcvt_s_bf16 : RISCVConversionUnMasked;
   def int_riscv_nds_vfncvt_bf16_s : RISCVConversionUnMaskedRoundingMode;
 
-<<<<<<< HEAD
-=======
   // Andes Vector INT4 Load Extension
   defm nds_vln  : RISCVUSLoad;
   defm nds_vlnu : RISCVUSLoad;
 
->>>>>>> 10a576f7
   // Andes Vector Packed FP16 Extension
   defm nds_vfpmadt : RISCVBinaryAAXRoundingMode;
   defm nds_vfpmadb : RISCVBinaryAAXRoundingMode;
