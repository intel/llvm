--- conflicted
+++ resolved
@@ -1226,15 +1226,9 @@
     return {getSwappedPredicate(Pred), Pred.hasSameSign()};
   }
 
-<<<<<<< HEAD
-  /// @returns the swapped predicate.
-  Predicate getSwappedCmpPredicate() const {
-    return getSwappedPredicate(getCmpPredicate());
-=======
   /// @returns the swapped predicate along with samesign information.
   CmpPredicate getSwappedCmpPredicate() const {
     return getSwappedCmpPredicate(getCmpPredicate());
->>>>>>> 49fd7d4f
   }
 
   /// For example, EQ->EQ, SLE->SLE, UGT->SGT, etc.
