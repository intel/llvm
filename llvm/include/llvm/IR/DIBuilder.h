//===- DIBuilder.h - Debug Information Builder ------------------*- C++ -*-===//
//
// Part of the LLVM Project, under the Apache License v2.0 with LLVM Exceptions.
// See https://llvm.org/LICENSE.txt for license information.
// SPDX-License-Identifier: Apache-2.0 WITH LLVM-exception
//
//===----------------------------------------------------------------------===//
//
// This file defines a DIBuilder that is useful for creating debugging
// information entries in LLVM IR form.
//
//===----------------------------------------------------------------------===//

#ifndef LLVM_IR_DIBUILDER_H
#define LLVM_IR_DIBUILDER_H

#include "llvm/ADT/ArrayRef.h"
#include "llvm/ADT/DenseMap.h"
#include "llvm/ADT/MapVector.h"
#include "llvm/ADT/SetVector.h"
#include "llvm/ADT/SmallVector.h"
#include "llvm/ADT/StringRef.h"
#include "llvm/BinaryFormat/Dwarf.h"
#include "llvm/IR/DebugInfoMetadata.h"
#include "llvm/IR/TrackingMDRef.h"
#include "llvm/Support/Casting.h"
#include <algorithm>
#include <cstdint>
#include <optional>

namespace llvm {

  class BasicBlock;
  class Constant;
  class Function;
  class Instruction;
  class LLVMContext;
  class Module;
  class Value;
  class DbgAssignIntrinsic;
  class DbgRecord;

  using DbgInstPtr = PointerUnion<Instruction *, DbgRecord *>;

  class DIBuilder {
    Module &M;
    LLVMContext &VMContext;

    DICompileUnit *CUNode;   ///< The one compile unit created by this DIBuiler.
    Function *DeclareFn;     ///< llvm.dbg.declare
    Function *ValueFn;       ///< llvm.dbg.value
    Function *LabelFn;       ///< llvm.dbg.label
    Function *AssignFn;      ///< llvm.dbg.assign

    SmallVector<TrackingMDNodeRef, 4> AllEnumTypes;
    /// Track the RetainTypes, since they can be updated later on.
    SmallVector<TrackingMDNodeRef, 4> AllRetainTypes;
    SmallVector<DISubprogram *, 4> AllSubprograms;
    SmallVector<Metadata *, 4> AllGVs;
    SmallVector<TrackingMDNodeRef, 4> ImportedModules;
    /// Map Macro parent (which can be DIMacroFile or nullptr) to a list of
    /// Metadata all of type DIMacroNode.
    /// DIMacroNode's with nullptr parent are DICompileUnit direct children.
    MapVector<MDNode *, SetVector<Metadata *>> AllMacrosPerParent;

    /// Track nodes that may be unresolved.
    SmallVector<TrackingMDNodeRef, 4> UnresolvedNodes;
    bool AllowUnresolvedNodes;

    /// Each subprogram's preserved local variables, labels and imported
    /// entities.
    ///
    /// Do not use a std::vector.  Some versions of libc++ apparently copy
    /// instead of move on grow operations, and TrackingMDRef is expensive to
    /// copy.
    DenseMap<DISubprogram *, SmallVector<TrackingMDNodeRef, 4>>
        SubprogramTrackedNodes;

    SmallVectorImpl<TrackingMDNodeRef> &
    getImportTrackingVector(const DIScope *S) {
      return isa_and_nonnull<DILocalScope>(S)
                 ? getSubprogramNodesTrackingVector(S)
                 : ImportedModules;
    }
    SmallVectorImpl<TrackingMDNodeRef> &
    getSubprogramNodesTrackingVector(const DIScope *S) {
      return SubprogramTrackedNodes[cast<DILocalScope>(S)->getSubprogram()];
    }

    /// Create a temporary.
    ///
    /// Create an \a temporary node and track it in \a UnresolvedNodes.
    void trackIfUnresolved(MDNode *N);

    /// Internal helper for insertDeclare.
    DbgInstPtr insertDeclare(llvm::Value *Storage, DILocalVariable *VarInfo,
                             DIExpression *Expr, const DILocation *DL,
                             BasicBlock *InsertBB, Instruction *InsertBefore);

    /// Internal helper for insertLabel.
    DbgInstPtr insertLabel(DILabel *LabelInfo, const DILocation *DL,
                           BasicBlock *InsertBB, Instruction *InsertBefore);

    /// Internal helper. Track metadata if untracked and insert \p DVR.
    void insertDbgVariableRecord(DbgVariableRecord *DVR, BasicBlock *InsertBB,
                                 Instruction *InsertBefore,
                                 bool InsertAtHead = false);

    /// Internal helper with common code used by insertDbg{Value,Addr}Intrinsic.
    Instruction *insertDbgIntrinsic(llvm::Function *Intrinsic, llvm::Value *Val,
                                    DILocalVariable *VarInfo,
                                    DIExpression *Expr, const DILocation *DL,
                                    BasicBlock *InsertBB,
                                    Instruction *InsertBefore);

    /// Internal helper for insertDbgValueIntrinsic.
    DbgInstPtr insertDbgValueIntrinsic(llvm::Value *Val,
                                       DILocalVariable *VarInfo,
                                       DIExpression *Expr, const DILocation *DL,
                                       BasicBlock *InsertBB,
                                       Instruction *InsertBefore);

  public:
    /// Construct a builder for a module.
    ///
    /// If \c AllowUnresolved, collect unresolved nodes attached to the module
    /// in order to resolve cycles during \a finalize().
    ///
    /// If \p CU is given a value other than nullptr, then set \p CUNode to CU.
    explicit DIBuilder(Module &M, bool AllowUnresolved = true,
                       DICompileUnit *CU = nullptr);
    DIBuilder(const DIBuilder &) = delete;
    DIBuilder &operator=(const DIBuilder &) = delete;

    /// Construct any deferred debug info descriptors.
    void finalize();

    /// Finalize a specific subprogram - no new variables may be added to this
    /// subprogram afterwards.
    void finalizeSubprogram(DISubprogram *SP);

    /// A CompileUnit provides an anchor for all debugging
    /// information generated during this instance of compilation.
    /// \param Lang          Source programming language, eg. dwarf::DW_LANG_C99
    /// \param File          File info.
    /// \param Producer      Identify the producer of debugging information
    ///                      and code.  Usually this is a compiler
    ///                      version string.
    /// \param isOptimized   A boolean flag which indicates whether optimization
    ///                      is enabled or not.
    /// \param Flags         This string lists command line options. This
    ///                      string is directly embedded in debug info
    ///                      output which may be used by a tool
    ///                      analyzing generated debugging information.
    /// \param RV            This indicates runtime version for languages like
    ///                      Objective-C.
    /// \param SplitName     The name of the file that we'll split debug info
    ///                      out into.
    /// \param Kind          The kind of debug information to generate.
    /// \param DWOId         The DWOId if this is a split skeleton compile unit.
    /// \param SplitDebugInlining    Whether to emit inline debug info.
    /// \param DebugInfoForProfiling Whether to emit extra debug info for
    ///                              profile collection.
    /// \param NameTableKind  Whether to emit .debug_gnu_pubnames,
    ///                      .debug_pubnames, or no pubnames at all.
    /// \param SysRoot       The clang system root (value of -isysroot).
    /// \param SDK           The SDK name. On Darwin, this is the last component
    ///                      of the sysroot.
    DICompileUnit *
    createCompileUnit(unsigned Lang, DIFile *File, StringRef Producer,
                      bool isOptimized, StringRef Flags, unsigned RV,
                      StringRef SplitName = StringRef(),
                      DICompileUnit::DebugEmissionKind Kind =
                          DICompileUnit::DebugEmissionKind::FullDebug,
                      uint64_t DWOId = 0, bool SplitDebugInlining = true,
                      bool DebugInfoForProfiling = false,
                      DICompileUnit::DebugNameTableKind NameTableKind =
                          DICompileUnit::DebugNameTableKind::Default,
                      bool RangesBaseAddress = false, StringRef SysRoot = {},
                      StringRef SDK = {});

    /// Create a file descriptor to hold debugging information for a file.
    /// \param Filename  File name.
    /// \param Directory Directory.
    /// \param Checksum  Optional checksum kind (e.g. CSK_MD5, CSK_SHA1, etc.)
    ///                  and value.
    /// \param Source    Optional source text.
    DIFile *createFile(
        StringRef Filename, StringRef Directory,
        std::optional<DIFile::ChecksumInfo<StringRef>> Checksum = std::nullopt,
        std::optional<StringRef> Source = std::nullopt);

    /// Create debugging information entry for a macro.
    /// \param Parent     Macro parent (could be nullptr).
    /// \param Line       Source line number where the macro is defined.
    /// \param MacroType  DW_MACINFO_define or DW_MACINFO_undef.
    /// \param Name       Macro name.
    /// \param Value      Macro value.
    DIMacro *createMacro(DIMacroFile *Parent, unsigned Line, unsigned MacroType,
                         StringRef Name, StringRef Value = StringRef());

    /// Create debugging information temporary entry for a macro file.
    /// List of macro node direct children will be calculated by DIBuilder,
    /// using the \p Parent relationship.
    /// \param Parent     Macro file parent (could be nullptr).
    /// \param Line       Source line number where the macro file is included.
    /// \param File       File descriptor containing the name of the macro file.
    DIMacroFile *createTempMacroFile(DIMacroFile *Parent, unsigned Line,
                                     DIFile *File);

    /// Create a single enumerator value.
    DIEnumerator *createEnumerator(StringRef Name, const APSInt &Value);
    DIEnumerator *createEnumerator(StringRef Name, uint64_t Val,
                                   bool IsUnsigned = false);

    /// Create a DWARF unspecified type.
    DIBasicType *createUnspecifiedType(StringRef Name);

    /// Create C++11 nullptr type.
    DIBasicType *createNullPtrType();

    /// Create debugging information entry for a basic
    /// type.
    /// \param Name        Type name.
    /// \param SizeInBits  Size of the type.
    /// \param Encoding    DWARF encoding code, e.g., dwarf::DW_ATE_float.
    /// \param Flags       Optional DWARF attributes, e.g., DW_AT_endianity.
    /// \param NumExtraInhabitants The number of extra inhabitants of the type.
    /// An extra inhabitant is a bit pattern that does not represent a valid
    /// value for instances of a given type. This is used by the Swift language.
    DIBasicType *createBasicType(StringRef Name, uint64_t SizeInBits,
                                 unsigned Encoding,
                                 DINode::DIFlags Flags = DINode::FlagZero,
                                 uint32_t NumExtraInhabitants = 0);

    /// Create debugging information entry for a string
    /// type.
    /// \param Name        Type name.
    /// \param SizeInBits  Size of the type.
    DIStringType *createStringType(StringRef Name, uint64_t SizeInBits);

    /// Create debugging information entry for Fortran
    /// assumed length string type.
    /// \param Name            Type name.
    /// \param StringLength    String length expressed as DIVariable *.
    /// \param StrLocationExp  Optional memory location of the string.
    DIStringType *createStringType(StringRef Name, DIVariable *StringLength,
                                   DIExpression *StrLocationExp = nullptr);

    /// Create debugging information entry for Fortran
    /// assumed length string type.
    /// \param Name             Type name.
    /// \param StringLengthExp  String length expressed in DIExpression form.
    /// \param StrLocationExp   Optional memory location of the string.
    DIStringType *createStringType(StringRef Name,
                                   DIExpression *StringLengthExp,
                                   DIExpression *StrLocationExp = nullptr);

    /// Create debugging information entry for a qualified
    /// type, e.g. 'const int'.
    /// \param Tag         Tag identifing type, e.g. dwarf::TAG_volatile_type
    /// \param FromTy      Base Type.
    DIDerivedType *createQualifiedType(unsigned Tag, DIType *FromTy);

    /// Create debugging information entry for a pointer.
    /// \param PointeeTy         Type pointed by this pointer.
    /// \param SizeInBits        Size.
    /// \param AlignInBits       Alignment. (optional)
    /// \param DWARFAddressSpace DWARF address space. (optional)
    /// \param Name              Pointer type name. (optional)
    /// \param Annotations       Member annotations.
    DIDerivedType *
    createPointerType(DIType *PointeeTy, uint64_t SizeInBits,
                      uint32_t AlignInBits = 0,
                      std::optional<unsigned> DWARFAddressSpace = std::nullopt,
                      StringRef Name = "", DINodeArray Annotations = nullptr);

    /// Create a __ptrauth qualifier.
    DIDerivedType *createPtrAuthQualifiedType(DIType *FromTy, unsigned Key,
                                              bool IsAddressDiscriminated,
                                              unsigned ExtraDiscriminator,
                                              bool IsaPointer,
                                              bool authenticatesNullValues);

    /// Create debugging information entry for a pointer to member.
    /// \param PointeeTy Type pointed to by this pointer.
    /// \param SizeInBits  Size.
    /// \param AlignInBits Alignment. (optional)
    /// \param Class Type for which this pointer points to members of.
    DIDerivedType *
    createMemberPointerType(DIType *PointeeTy, DIType *Class,
                            uint64_t SizeInBits, uint32_t AlignInBits = 0,
                            DINode::DIFlags Flags = DINode::FlagZero);

    /// Create debugging information entry for a c++
    /// style reference or rvalue reference type.
    DIDerivedType *createReferenceType(
        unsigned Tag, DIType *RTy, uint64_t SizeInBits = 0,
        uint32_t AlignInBits = 0,
        std::optional<unsigned> DWARFAddressSpace = std::nullopt);

    /// Create debugging information entry for a typedef.
    /// \param Ty          Original type.
    /// \param Name        Typedef name.
    /// \param File        File where this type is defined.
    /// \param LineNo      Line number.
    /// \param Context     The surrounding context for the typedef.
    /// \param AlignInBits Alignment. (optional)
    /// \param Flags       Flags to describe inheritance attribute, e.g. private
    /// \param Annotations Annotations. (optional)
    DIDerivedType *createTypedef(DIType *Ty, StringRef Name, DIFile *File,
                                 unsigned LineNo, DIScope *Context,
                                 uint32_t AlignInBits = 0,
                                 DINode::DIFlags Flags = DINode::FlagZero,
                                 DINodeArray Annotations = nullptr);

    /// Create debugging information entry for a template alias.
    /// \param Ty          Original type.
    /// \param Name        Alias name.
    /// \param File        File where this type is defined.
    /// \param LineNo      Line number.
    /// \param Context     The surrounding context for the alias.
    /// \param TParams     The template arguments.
    /// \param AlignInBits Alignment. (optional)
    /// \param Flags       Flags to describe inheritance attribute (optional),
    ///                    e.g. private.
    /// \param Annotations Annotations. (optional)
    DIDerivedType *createTemplateAlias(DIType *Ty, StringRef Name, DIFile *File,
                                       unsigned LineNo, DIScope *Context,
                                       DINodeArray TParams,
                                       uint32_t AlignInBits = 0,
                                       DINode::DIFlags Flags = DINode::FlagZero,
                                       DINodeArray Annotations = nullptr);

    /// Create debugging information entry for a 'friend'.
    DIDerivedType *createFriend(DIType *Ty, DIType *FriendTy);

    /// Create debugging information entry to establish
    /// inheritance relationship between two types.
    /// \param Ty           Original type.
    /// \param BaseTy       Base type. Ty is inherits from base.
    /// \param BaseOffset   Base offset.
    /// \param VBPtrOffset  Virtual base pointer offset.
    /// \param Flags        Flags to describe inheritance attribute,
    ///                     e.g. private
    DIDerivedType *createInheritance(DIType *Ty, DIType *BaseTy,
                                     uint64_t BaseOffset, uint32_t VBPtrOffset,
                                     DINode::DIFlags Flags);

    /// Create debugging information entry for a member.
    /// \param Scope        Member scope.
    /// \param Name         Member name.
    /// \param File         File where this member is defined.
    /// \param LineNo       Line number.
    /// \param SizeInBits   Member size.
    /// \param AlignInBits  Member alignment.
    /// \param OffsetInBits Member offset.
    /// \param Flags        Flags to encode member attribute, e.g. private
    /// \param Ty           Parent type.
    /// \param Annotations  Member annotations.
    DIDerivedType *createMemberType(DIScope *Scope, StringRef Name,
                                    DIFile *File, unsigned LineNo,
                                    uint64_t SizeInBits, uint32_t AlignInBits,
                                    uint64_t OffsetInBits,
                                    DINode::DIFlags Flags, DIType *Ty,
                                    DINodeArray Annotations = nullptr);

    /// Create debugging information entry for a variant.  A variant
    /// normally should be a member of a variant part.
    /// \param Scope        Member scope.
    /// \param Name         Member name.
    /// \param File         File where this member is defined.
    /// \param LineNo       Line number.
    /// \param SizeInBits   Member size.
    /// \param AlignInBits  Member alignment.
    /// \param OffsetInBits Member offset.
    /// \param Flags        Flags to encode member attribute, e.g. private
    /// \param Discriminant The discriminant for this branch; null for
    ///                     the default branch
    /// \param Ty           Parent type.
    DIDerivedType *createVariantMemberType(DIScope *Scope, StringRef Name,
					   DIFile *File, unsigned LineNo,
					   uint64_t SizeInBits,
					   uint32_t AlignInBits,
					   uint64_t OffsetInBits,
					   Constant *Discriminant,
					   DINode::DIFlags Flags, DIType *Ty);

    /// Create debugging information entry for a bit field member.
    /// \param Scope               Member scope.
    /// \param Name                Member name.
    /// \param File                File where this member is defined.
    /// \param LineNo              Line number.
    /// \param SizeInBits          Member size.
    /// \param OffsetInBits        Member offset.
    /// \param StorageOffsetInBits Member storage offset.
    /// \param Flags               Flags to encode member attribute.
    /// \param Ty                  Parent type.
    /// \param Annotations         Member annotations.
    DIDerivedType *createBitFieldMemberType(DIScope *Scope, StringRef Name,
                                            DIFile *File, unsigned LineNo,
                                            uint64_t SizeInBits,
                                            uint64_t OffsetInBits,
                                            uint64_t StorageOffsetInBits,
                                            DINode::DIFlags Flags, DIType *Ty,
                                            DINodeArray Annotations = nullptr);

    /// Create debugging information entry for a
    /// C++ static data member.
    /// \param Scope      Member scope.
    /// \param Name       Member name.
    /// \param File       File where this member is declared.
    /// \param LineNo     Line number.
    /// \param Ty         Type of the static member.
    /// \param Flags      Flags to encode member attribute, e.g. private.
    /// \param Val        Const initializer of the member.
    /// \param Tag        DWARF tag of the static member.
    /// \param AlignInBits  Member alignment.
    DIDerivedType *createStaticMemberType(DIScope *Scope, StringRef Name,
                                          DIFile *File, unsigned LineNo,
                                          DIType *Ty, DINode::DIFlags Flags,
                                          Constant *Val, unsigned Tag,
                                          uint32_t AlignInBits = 0);

    /// Create debugging information entry for Objective-C
    /// instance variable.
    /// \param Name         Member name.
    /// \param File         File where this member is defined.
    /// \param LineNo       Line number.
    /// \param SizeInBits   Member size.
    /// \param AlignInBits  Member alignment.
    /// \param OffsetInBits Member offset.
    /// \param Flags        Flags to encode member attribute, e.g. private
    /// \param Ty           Parent type.
    /// \param PropertyNode Property associated with this ivar.
    DIDerivedType *createObjCIVar(StringRef Name, DIFile *File, unsigned LineNo,
                                  uint64_t SizeInBits, uint32_t AlignInBits,
                                  uint64_t OffsetInBits, DINode::DIFlags Flags,
                                  DIType *Ty, MDNode *PropertyNode);

    /// Create debugging information entry for Objective-C
    /// property.
    /// \param Name         Property name.
    /// \param File         File where this property is defined.
    /// \param LineNumber   Line number.
    /// \param GetterName   Name of the Objective C property getter selector.
    /// \param SetterName   Name of the Objective C property setter selector.
    /// \param PropertyAttributes Objective C property attributes.
    /// \param Ty           Type.
    DIObjCProperty *createObjCProperty(StringRef Name, DIFile *File,
                                       unsigned LineNumber,
                                       StringRef GetterName,
                                       StringRef SetterName,
                                       unsigned PropertyAttributes, DIType *Ty);

    /// Create debugging information entry for a class.
    /// \param Scope        Scope in which this class is defined.
    /// \param Name         class name.
    /// \param File         File where this member is defined.
    /// \param LineNumber   Line number.
    /// \param SizeInBits   Member size.
    /// \param AlignInBits  Member alignment.
    /// \param OffsetInBits Member offset.
    /// \param Flags        Flags to encode member attribute, e.g. private
    /// \param Elements     class members.
    /// \param RunTimeLang  Optional parameter, Objective-C runtime version.
    /// \param VTableHolder Debug info of the base class that contains vtable
    ///                     for this type. This is used in
    ///                     DW_AT_containing_type. See DWARF documentation
    ///                     for more info.
    /// \param TemplateParms Template type parameters.
    /// \param UniqueIdentifier A unique identifier for the class.
    DICompositeType *createClassType(
        DIScope *Scope, StringRef Name, DIFile *File, unsigned LineNumber,
        uint64_t SizeInBits, uint32_t AlignInBits, uint64_t OffsetInBits,
        DINode::DIFlags Flags, DIType *DerivedFrom, DINodeArray Elements,
        unsigned RunTimeLang = 0, DIType *VTableHolder = nullptr,
        MDNode *TemplateParms = nullptr, StringRef UniqueIdentifier = "");

    /// Create debugging information entry for a struct.
    /// \param Scope        Scope in which this struct is defined.
    /// \param Name         Struct name.
    /// \param File         File where this member is defined.
    /// \param LineNumber   Line number.
    /// \param SizeInBits   Member size.
    /// \param AlignInBits  Member alignment.
    /// \param Flags        Flags to encode member attribute, e.g. private
    /// \param Elements     Struct elements.
    /// \param RunTimeLang  Optional parameter, Objective-C runtime version.
    /// \param UniqueIdentifier A unique identifier for the struct.
<<<<<<< HEAD
=======
    /// \param Specification The type that this type completes. This is used by
    /// Swift to represent generic types.
>>>>>>> a8d96e15
    /// \param NumExtraInhabitants The number of extra inhabitants of the type.
    /// An extra inhabitant is a bit pattern that does not represent a valid
    /// value for instances of a given type. This is used by the Swift language.
    DICompositeType *createStructType(
        DIScope *Scope, StringRef Name, DIFile *File, unsigned LineNumber,
        uint64_t SizeInBits, uint32_t AlignInBits, DINode::DIFlags Flags,
        DIType *DerivedFrom, DINodeArray Elements, unsigned RunTimeLang = 0,
        DIType *VTableHolder = nullptr, StringRef UniqueIdentifier = "",
<<<<<<< HEAD
        uint32_t NumExtraInhabitants = 0);
=======
        DIType *Specification = nullptr, uint32_t NumExtraInhabitants = 0);
>>>>>>> a8d96e15

    /// Create debugging information entry for an union.
    /// \param Scope        Scope in which this union is defined.
    /// \param Name         Union name.
    /// \param File         File where this member is defined.
    /// \param LineNumber   Line number.
    /// \param SizeInBits   Member size.
    /// \param AlignInBits  Member alignment.
    /// \param Flags        Flags to encode member attribute, e.g. private
    /// \param Elements     Union elements.
    /// \param RunTimeLang  Optional parameter, Objective-C runtime version.
    /// \param UniqueIdentifier A unique identifier for the union.
    DICompositeType *createUnionType(DIScope *Scope, StringRef Name,
                                     DIFile *File, unsigned LineNumber,
                                     uint64_t SizeInBits, uint32_t AlignInBits,
                                     DINode::DIFlags Flags,
                                     DINodeArray Elements,
                                     unsigned RunTimeLang = 0,
                                     StringRef UniqueIdentifier = "");

    /// Create debugging information entry for a variant part.  A
    /// variant part normally has a discriminator (though this is not
    /// required) and a number of variant children.
    /// \param Scope        Scope in which this union is defined.
    /// \param Name         Union name.
    /// \param File         File where this member is defined.
    /// \param LineNumber   Line number.
    /// \param SizeInBits   Member size.
    /// \param AlignInBits  Member alignment.
    /// \param Flags        Flags to encode member attribute, e.g. private
    /// \param Discriminator Discriminant member
    /// \param Elements     Variant elements.
    /// \param UniqueIdentifier A unique identifier for the union.
    DICompositeType *createVariantPart(DIScope *Scope, StringRef Name,
				       DIFile *File, unsigned LineNumber,
				       uint64_t SizeInBits, uint32_t AlignInBits,
				       DINode::DIFlags Flags,
				       DIDerivedType *Discriminator,
				       DINodeArray Elements,
				       StringRef UniqueIdentifier = "");

    /// Create debugging information for template
    /// type parameter.
    /// \param Scope        Scope in which this type is defined.
    /// \param Name         Type parameter name.
    /// \param Ty           Parameter type.
    /// \param IsDefault    Parameter is default or not
    DITemplateTypeParameter *createTemplateTypeParameter(DIScope *Scope,
                                                         StringRef Name,
                                                         DIType *Ty,
                                                         bool IsDefault);

    /// Create debugging information for template
    /// value parameter.
    /// \param Scope        Scope in which this type is defined.
    /// \param Name         Value parameter name.
    /// \param Ty           Parameter type.
    /// \param IsDefault    Parameter is default or not
    /// \param Val          Constant parameter value.
    DITemplateValueParameter *
    createTemplateValueParameter(DIScope *Scope, StringRef Name, DIType *Ty,
                                 bool IsDefault, Constant *Val);

    /// Create debugging information for a template template parameter.
    /// \param Scope        Scope in which this type is defined.
    /// \param Name         Value parameter name.
    /// \param Ty           Parameter type.
    /// \param Val          The fully qualified name of the template.
    /// \param IsDefault    Parameter is default or not.
    DITemplateValueParameter *
    createTemplateTemplateParameter(DIScope *Scope, StringRef Name, DIType *Ty,
                                    StringRef Val, bool IsDefault = false);

    /// Create debugging information for a template parameter pack.
    /// \param Scope        Scope in which this type is defined.
    /// \param Name         Value parameter name.
    /// \param Ty           Parameter type.
    /// \param Val          An array of types in the pack.
    DITemplateValueParameter *createTemplateParameterPack(DIScope *Scope,
                                                          StringRef Name,
                                                          DIType *Ty,
                                                          DINodeArray Val);

    /// Create debugging information entry for an array.
    /// \param Size         Array size.
    /// \param AlignInBits  Alignment.
    /// \param Ty           Element type.
    /// \param Subscripts   Subscripts.
    /// \param DataLocation The location of the raw data of a descriptor-based
    ///                     Fortran array, either a DIExpression* or
    ///                     a DIVariable*.
    /// \param Associated   The associated attribute of a descriptor-based
    ///                     Fortran array, either a DIExpression* or
    ///                     a DIVariable*.
    /// \param Allocated    The allocated attribute of a descriptor-based
    ///                     Fortran array, either a DIExpression* or
    ///                     a DIVariable*.
    /// \param Rank         The rank attribute of a descriptor-based
    ///                     Fortran array, either a DIExpression* or
    ///                     a DIVariable*.
    DICompositeType *createArrayType(
        uint64_t Size, uint32_t AlignInBits, DIType *Ty, DINodeArray Subscripts,
        PointerUnion<DIExpression *, DIVariable *> DataLocation = nullptr,
        PointerUnion<DIExpression *, DIVariable *> Associated = nullptr,
        PointerUnion<DIExpression *, DIVariable *> Allocated = nullptr,
        PointerUnion<DIExpression *, DIVariable *> Rank = nullptr);

    /// Create debugging information entry for a vector type.
    /// \param Size         Array size.
    /// \param AlignInBits  Alignment.
    /// \param Ty           Element type.
    /// \param Subscripts   Subscripts.
    DICompositeType *createVectorType(uint64_t Size, uint32_t AlignInBits,
                                      DIType *Ty, DINodeArray Subscripts);

    /// Create debugging information entry for an
    /// enumeration.
    /// \param Scope          Scope in which this enumeration is defined.
    /// \param Name           Union name.
    /// \param File           File where this member is defined.
    /// \param LineNumber     Line number.
    /// \param SizeInBits     Member size.
    /// \param AlignInBits    Member alignment.
    /// \param Elements       Enumeration elements.
    /// \param UnderlyingType Underlying type of a C++11/ObjC fixed enum.
    /// \param RunTimeLang  Optional parameter, Objective-C runtime version.
    /// \param UniqueIdentifier A unique identifier for the enum.
    /// \param IsScoped Boolean flag indicate if this is C++11/ObjC 'enum
    /// class'.
    DICompositeType *createEnumerationType(
        DIScope *Scope, StringRef Name, DIFile *File, unsigned LineNumber,
        uint64_t SizeInBits, uint32_t AlignInBits, DINodeArray Elements,
        DIType *UnderlyingType, unsigned RunTimeLang = 0,
        StringRef UniqueIdentifier = "", bool IsScoped = false);
    /// Create debugging information entry for a set.
    /// \param Scope          Scope in which this set is defined.
    /// \param Name           Set name.
    /// \param File           File where this set is defined.
    /// \param LineNo         Line number.
    /// \param SizeInBits     Set size.
    /// \param AlignInBits    Set alignment.
    /// \param Ty             Base type of the set.
    DIDerivedType *createSetType(DIScope *Scope, StringRef Name, DIFile *File,
                                 unsigned LineNo, uint64_t SizeInBits,
                                 uint32_t AlignInBits, DIType *Ty);

    /// Create subroutine type.
    /// \param ParameterTypes  An array of subroutine parameter types. This
    ///                        includes return type at 0th index.
    /// \param Flags           E.g.: LValueReference.
    ///                        These flags are used to emit dwarf attributes.
    /// \param CC              Calling convention, e.g. dwarf::DW_CC_normal
    DISubroutineType *
    createSubroutineType(DITypeRefArray ParameterTypes,
                         DINode::DIFlags Flags = DINode::FlagZero,
                         unsigned CC = 0);

    /// Create a distinct clone of \p SP with FlagArtificial set.
    static DISubprogram *createArtificialSubprogram(DISubprogram *SP);

    /// Create a uniqued clone of \p Ty with FlagArtificial set.
    static DIType *createArtificialType(DIType *Ty);

    /// Create a uniqued clone of \p Ty with FlagObjectPointer and
    /// FlagArtificial set.
    static DIType *createObjectPointerType(DIType *Ty);

    /// Create a permanent forward-declared type.
    DICompositeType *createForwardDecl(unsigned Tag, StringRef Name,
                                       DIScope *Scope, DIFile *F, unsigned Line,
                                       unsigned RuntimeLang = 0,
                                       uint64_t SizeInBits = 0,
                                       uint32_t AlignInBits = 0,
                                       StringRef UniqueIdentifier = "");

    /// Create a temporary forward-declared type.
    DICompositeType *createReplaceableCompositeType(
        unsigned Tag, StringRef Name, DIScope *Scope, DIFile *F, unsigned Line,
        unsigned RuntimeLang = 0, uint64_t SizeInBits = 0,
        uint32_t AlignInBits = 0, DINode::DIFlags Flags = DINode::FlagFwdDecl,
        StringRef UniqueIdentifier = "", DINodeArray Annotations = nullptr);

    /// Retain DIScope* in a module even if it is not referenced
    /// through debug info anchors.
    void retainType(DIScope *T);

    /// Create unspecified parameter type
    /// for a subroutine type.
    DIBasicType *createUnspecifiedParameter();

    /// Get a DINodeArray, create one if required.
    DINodeArray getOrCreateArray(ArrayRef<Metadata *> Elements);

    /// Get a DIMacroNodeArray, create one if required.
    DIMacroNodeArray getOrCreateMacroArray(ArrayRef<Metadata *> Elements);

    /// Get a DITypeRefArray, create one if required.
    DITypeRefArray getOrCreateTypeArray(ArrayRef<Metadata *> Elements);

    /// Create a descriptor for a value range.  This
    /// implicitly uniques the values returned.
    DISubrange *getOrCreateSubrange(int64_t Lo, int64_t Count);
    DISubrange *getOrCreateSubrange(int64_t Lo, Metadata *CountNode);
    DISubrange *getOrCreateSubrange(Metadata *Count, Metadata *LowerBound,
                                    Metadata *UpperBound, Metadata *Stride);

    DIGenericSubrange *
    getOrCreateGenericSubrange(DIGenericSubrange::BoundType Count,
                               DIGenericSubrange::BoundType LowerBound,
                               DIGenericSubrange::BoundType UpperBound,
                               DIGenericSubrange::BoundType Stride);

    /// Create a new descriptor for the specified variable.
    /// \param Context     Variable scope.
    /// \param Name        Name of the variable.
    /// \param LinkageName Mangled  name of the variable.
    /// \param File        File where this variable is defined.
    /// \param LineNo      Line number.
    /// \param Ty          Variable Type.
    /// \param IsLocalToUnit Boolean flag indicate whether this variable is
    ///                      externally visible or not.
    /// \param Expr        The location of the global relative to the attached
    ///                    GlobalVariable.
    /// \param Decl        Reference to the corresponding declaration.
    /// \param AlignInBits Variable alignment(or 0 if no alignment attr was
    ///                    specified)
    DIGlobalVariableExpression *createGlobalVariableExpression(
        DIScope *Context, StringRef Name, StringRef LinkageName, DIFile *File,
        unsigned LineNo, DIType *Ty, bool IsLocalToUnit, bool isDefined = true,
        DIExpression *Expr = nullptr, MDNode *Decl = nullptr,
        MDTuple *TemplateParams = nullptr, uint32_t AlignInBits = 0,
        DINodeArray Annotations = nullptr);

    /// Identical to createGlobalVariable
    /// except that the resulting DbgNode is temporary and meant to be RAUWed.
    DIGlobalVariable *createTempGlobalVariableFwdDecl(
        DIScope *Context, StringRef Name, StringRef LinkageName, DIFile *File,
        unsigned LineNo, DIType *Ty, bool IsLocalToUnit, MDNode *Decl = nullptr,
        MDTuple *TemplateParams = nullptr, uint32_t AlignInBits = 0);

    /// Create a new descriptor for an auto variable.  This is a local variable
    /// that is not a subprogram parameter.
    ///
    /// \c Scope must be a \a DILocalScope, and thus its scope chain eventually
    /// leads to a \a DISubprogram.
    ///
    /// If \c AlwaysPreserve, this variable will be referenced from its
    /// containing subprogram, and will survive some optimizations.
    DILocalVariable *
    createAutoVariable(DIScope *Scope, StringRef Name, DIFile *File,
                       unsigned LineNo, DIType *Ty, bool AlwaysPreserve = false,
                       DINode::DIFlags Flags = DINode::FlagZero,
                       uint32_t AlignInBits = 0);

    /// Create a new descriptor for an label.
    ///
    /// \c Scope must be a \a DILocalScope, and thus its scope chain eventually
    /// leads to a \a DISubprogram.
    DILabel *
    createLabel(DIScope *Scope, StringRef Name, DIFile *File, unsigned LineNo,
                bool AlwaysPreserve = false);

    /// Create a new descriptor for a parameter variable.
    ///
    /// \c Scope must be a \a DILocalScope, and thus its scope chain eventually
    /// leads to a \a DISubprogram.
    ///
    /// \c ArgNo is the index (starting from \c 1) of this variable in the
    /// subprogram parameters.  \c ArgNo should not conflict with other
    /// parameters of the same subprogram.
    ///
    /// If \c AlwaysPreserve, this variable will be referenced from its
    /// containing subprogram, and will survive some optimizations.
    DILocalVariable *
    createParameterVariable(DIScope *Scope, StringRef Name, unsigned ArgNo,
                            DIFile *File, unsigned LineNo, DIType *Ty,
                            bool AlwaysPreserve = false,
                            DINode::DIFlags Flags = DINode::FlagZero,
                            DINodeArray Annotations = nullptr);

    /// Create a new descriptor for the specified
    /// variable which has a complex address expression for its address.
    /// \param Addr        An array of complex address operations.
    DIExpression *createExpression(ArrayRef<uint64_t> Addr = {});

    /// Create an expression for a variable that does not have an address, but
    /// does have a constant value.
    DIExpression *createConstantValueExpression(uint64_t Val) {
      return DIExpression::get(
          VMContext, {dwarf::DW_OP_constu, Val, dwarf::DW_OP_stack_value});
    }

    /// Create a new descriptor for the specified subprogram.
    /// See comments in DISubprogram* for descriptions of these fields.
    /// \param Scope         Function scope.
    /// \param Name          Function name.
    /// \param LinkageName   Mangled function name.
    /// \param File          File where this variable is defined.
    /// \param LineNo        Line number.
    /// \param Ty            Function type.
    /// \param ScopeLine     Set to the beginning of the scope this starts
    /// \param Flags         e.g. is this function prototyped or not.
    ///                      These flags are used to emit dwarf attributes.
    /// \param SPFlags       Additional flags specific to subprograms.
    /// \param TParams       Function template parameters.
    /// \param ThrownTypes   Exception types this function may throw.
    /// \param Annotations   Attribute Annotations.
    /// \param TargetFuncName The name of the target function if this is
    ///                       a trampoline.
    DISubprogram *
    createFunction(DIScope *Scope, StringRef Name, StringRef LinkageName,
                   DIFile *File, unsigned LineNo, DISubroutineType *Ty,
                   unsigned ScopeLine, DINode::DIFlags Flags = DINode::FlagZero,
                   DISubprogram::DISPFlags SPFlags = DISubprogram::SPFlagZero,
                   DITemplateParameterArray TParams = nullptr,
                   DISubprogram *Decl = nullptr,
                   DITypeArray ThrownTypes = nullptr,
                   DINodeArray Annotations = nullptr,
                   StringRef TargetFuncName = "");

    /// Identical to createFunction,
    /// except that the resulting DbgNode is meant to be RAUWed.
    DISubprogram *createTempFunctionFwdDecl(
        DIScope *Scope, StringRef Name, StringRef LinkageName, DIFile *File,
        unsigned LineNo, DISubroutineType *Ty, unsigned ScopeLine,
        DINode::DIFlags Flags = DINode::FlagZero,
        DISubprogram::DISPFlags SPFlags = DISubprogram::SPFlagZero,
        DITemplateParameterArray TParams = nullptr,
        DISubprogram *Decl = nullptr, DITypeArray ThrownTypes = nullptr);

    /// Create a new descriptor for the specified C++ method.
    /// See comments in \a DISubprogram* for descriptions of these fields.
    /// \param Scope         Function scope.
    /// \param Name          Function name.
    /// \param LinkageName   Mangled function name.
    /// \param File          File where this variable is defined.
    /// \param LineNo        Line number.
    /// \param Ty            Function type.
    /// \param VTableIndex   Index no of this method in virtual table, or -1u if
    ///                      unrepresentable.
    /// \param ThisAdjustment
    ///                      MS ABI-specific adjustment of 'this' that occurs
    ///                      in the prologue.
    /// \param VTableHolder  Type that holds vtable.
    /// \param Flags         e.g. is this function prototyped or not.
    ///                      This flags are used to emit dwarf attributes.
    /// \param SPFlags       Additional flags specific to subprograms.
    /// \param TParams       Function template parameters.
    /// \param ThrownTypes   Exception types this function may throw.
    DISubprogram *
    createMethod(DIScope *Scope, StringRef Name, StringRef LinkageName,
                 DIFile *File, unsigned LineNo, DISubroutineType *Ty,
                 unsigned VTableIndex = 0, int ThisAdjustment = 0,
                 DIType *VTableHolder = nullptr,
                 DINode::DIFlags Flags = DINode::FlagZero,
                 DISubprogram::DISPFlags SPFlags = DISubprogram::SPFlagZero,
                 DITemplateParameterArray TParams = nullptr,
                 DITypeArray ThrownTypes = nullptr);

    /// Create common block entry for a Fortran common block.
    /// \param Scope       Scope of this common block.
    /// \param decl        Global variable declaration.
    /// \param Name        The name of this common block.
    /// \param File        The file this common block is defined.
    /// \param LineNo      Line number.
    DICommonBlock *createCommonBlock(DIScope *Scope, DIGlobalVariable *decl,
                                     StringRef Name, DIFile *File,
                                     unsigned LineNo);

    /// This creates new descriptor for a namespace with the specified
    /// parent scope.
    /// \param Scope       Namespace scope
    /// \param Name        Name of this namespace
    /// \param ExportSymbols True for C++ inline namespaces.
    DINamespace *createNameSpace(DIScope *Scope, StringRef Name,
                                 bool ExportSymbols);

    /// This creates new descriptor for a module with the specified
    /// parent scope.
    /// \param Scope       Parent scope
    /// \param Name        Name of this module
    /// \param ConfigurationMacros
    ///                    A space-separated shell-quoted list of -D macro
    ///                    definitions as they would appear on a command line.
    /// \param IncludePath The path to the module map file.
    /// \param APINotesFile The path to an API notes file for this module.
    /// \param File        Source file of the module.
    ///                    Used for Fortran modules.
    /// \param LineNo      Source line number of the module.
    ///                    Used for Fortran modules.
    /// \param IsDecl      This is a module declaration; default to false;
    ///                    when set to true, only Scope and Name are required
    ///                    as this entry is just a hint for the debugger to find
    ///                    the corresponding definition in the global scope.
    DIModule *createModule(DIScope *Scope, StringRef Name,
                           StringRef ConfigurationMacros, StringRef IncludePath,
                           StringRef APINotesFile = {}, DIFile *File = nullptr,
                           unsigned LineNo = 0, bool IsDecl = false);

    /// This creates a descriptor for a lexical block with a new file
    /// attached. This merely extends the existing
    /// lexical block as it crosses a file.
    /// \param Scope       Lexical block.
    /// \param File        Source file.
    /// \param Discriminator DWARF path discriminator value.
    DILexicalBlockFile *createLexicalBlockFile(DIScope *Scope, DIFile *File,
                                               unsigned Discriminator = 0);

    /// This creates a descriptor for a lexical block with the
    /// specified parent context.
    /// \param Scope         Parent lexical scope.
    /// \param File          Source file.
    /// \param Line          Line number.
    /// \param Col           Column number.
    DILexicalBlock *createLexicalBlock(DIScope *Scope, DIFile *File,
                                       unsigned Line, unsigned Col);

    /// Create a descriptor for an imported module.
    /// \param Context        The scope this module is imported into
    /// \param NS             The namespace being imported here.
    /// \param File           File where the declaration is located.
    /// \param Line           Line number of the declaration.
    /// \param Elements       Renamed elements.
    DIImportedEntity *createImportedModule(DIScope *Context, DINamespace *NS,
                                           DIFile *File, unsigned Line,
                                           DINodeArray Elements = nullptr);

    /// Create a descriptor for an imported module.
    /// \param Context The scope this module is imported into.
    /// \param NS      An aliased namespace.
    /// \param File    File where the declaration is located.
    /// \param Line    Line number of the declaration.
    /// \param Elements       Renamed elements.
    DIImportedEntity *createImportedModule(DIScope *Context,
                                           DIImportedEntity *NS, DIFile *File,
                                           unsigned Line,
                                           DINodeArray Elements = nullptr);

    /// Create a descriptor for an imported module.
    /// \param Context        The scope this module is imported into.
    /// \param M              The module being imported here
    /// \param File           File where the declaration is located.
    /// \param Line           Line number of the declaration.
    /// \param Elements       Renamed elements.
    DIImportedEntity *createImportedModule(DIScope *Context, DIModule *M,
                                           DIFile *File, unsigned Line,
                                           DINodeArray Elements = nullptr);

    /// Create a descriptor for an imported function.
    /// \param Context The scope this module is imported into.
    /// \param Decl    The declaration (or definition) of a function, type, or
    ///                variable.
    /// \param File    File where the declaration is located.
    /// \param Line    Line number of the declaration.
    /// \param Elements       Renamed elements.
    DIImportedEntity *createImportedDeclaration(DIScope *Context, DINode *Decl,
                                                DIFile *File, unsigned Line,
                                                StringRef Name = "",
                                                DINodeArray Elements = nullptr);

    /// Insert a new llvm.dbg.declare intrinsic call.
    /// \param Storage     llvm::Value of the variable
    /// \param VarInfo     Variable's debug info descriptor.
    /// \param Expr        A complex location expression.
    /// \param DL          Debug info location.
    /// \param InsertAtEnd Location for the new intrinsic.
    DbgInstPtr insertDeclare(llvm::Value *Storage, DILocalVariable *VarInfo,
                             DIExpression *Expr, const DILocation *DL,
                             BasicBlock *InsertAtEnd);

    /// Insert a new llvm.dbg.assign intrinsic call.
    /// \param LinkedInstr   Instruction with a DIAssignID to link with the new
    ///                      intrinsic. The intrinsic will be inserted after
    ///                      this instruction.
    /// \param Val           The value component of this dbg.assign.
    /// \param SrcVar        Variable's debug info descriptor.
    /// \param ValExpr       A complex location expression to modify \p Val.
    /// \param Addr          The address component (store destination).
    /// \param AddrExpr      A complex location expression to modify \p Addr.
    ///                      NOTE: \p ValExpr carries the FragInfo for the
    ///                      variable.
    /// \param DL            Debug info location, usually: (line: 0,
    ///                      column: 0, scope: var-decl-scope). See
    ///                      getDebugValueLoc.
    DbgInstPtr insertDbgAssign(Instruction *LinkedInstr, Value *Val,
                               DILocalVariable *SrcVar, DIExpression *ValExpr,
                               Value *Addr, DIExpression *AddrExpr,
                               const DILocation *DL);

    /// Insert a new llvm.dbg.declare intrinsic call.
    /// \param Storage      llvm::Value of the variable
    /// \param VarInfo      Variable's debug info descriptor.
    /// \param Expr         A complex location expression.
    /// \param DL           Debug info location.
    /// \param InsertBefore Location for the new intrinsic.
    DbgInstPtr insertDeclare(llvm::Value *Storage, DILocalVariable *VarInfo,
                             DIExpression *Expr, const DILocation *DL,
                             Instruction *InsertBefore);

    /// Insert a new llvm.dbg.label intrinsic call.
    /// \param LabelInfo    Label's debug info descriptor.
    /// \param DL           Debug info location.
    /// \param InsertBefore Location for the new intrinsic.
    DbgInstPtr insertLabel(DILabel *LabelInfo, const DILocation *DL,
                           Instruction *InsertBefore);

    /// Insert a new llvm.dbg.label intrinsic call.
    /// \param LabelInfo    Label's debug info descriptor.
    /// \param DL           Debug info location.
    /// \param InsertAtEnd Location for the new intrinsic.
    DbgInstPtr insertLabel(DILabel *LabelInfo, const DILocation *DL,
                           BasicBlock *InsertAtEnd);

    /// Insert a new llvm.dbg.value intrinsic call.
    /// \param Val          llvm::Value of the variable
    /// \param VarInfo      Variable's debug info descriptor.
    /// \param Expr         A complex location expression.
    /// \param DL           Debug info location.
    /// \param InsertAtEnd Location for the new intrinsic.
    DbgInstPtr insertDbgValueIntrinsic(llvm::Value *Val,
                                       DILocalVariable *VarInfo,
                                       DIExpression *Expr, const DILocation *DL,
                                       BasicBlock *InsertAtEnd);

    /// Insert a new llvm.dbg.value intrinsic call.
    /// \param Val          llvm::Value of the variable
    /// \param VarInfo      Variable's debug info descriptor.
    /// \param Expr         A complex location expression.
    /// \param DL           Debug info location.
    /// \param InsertBefore Location for the new intrinsic.
    DbgInstPtr insertDbgValueIntrinsic(llvm::Value *Val,
                                       DILocalVariable *VarInfo,
                                       DIExpression *Expr, const DILocation *DL,
                                       Instruction *InsertBefore);

    /// Replace the vtable holder in the given type.
    ///
    /// If this creates a self reference, it may orphan some unresolved cycles
    /// in the operands of \c T, so \a DIBuilder needs to track that.
    void replaceVTableHolder(DICompositeType *&T,
                             DIType *VTableHolder);

    /// Replace arrays on a composite type.
    ///
    /// If \c T is resolved, but the arrays aren't -- which can happen if \c T
    /// has a self-reference -- \a DIBuilder needs to track the array to
    /// resolve cycles.
    void replaceArrays(DICompositeType *&T, DINodeArray Elements,
                       DINodeArray TParams = DINodeArray());

    /// Replace a temporary node.
    ///
    /// Call \a MDNode::replaceAllUsesWith() on \c N, replacing it with \c
    /// Replacement.
    ///
    /// If \c Replacement is the same as \c N.get(), instead call \a
    /// MDNode::replaceWithUniqued().  In this case, the uniqued node could
    /// have a different address, so we return the final address.
    template <class NodeTy>
    NodeTy *replaceTemporary(TempMDNode &&N, NodeTy *Replacement) {
      if (N.get() == Replacement)
        return cast<NodeTy>(MDNode::replaceWithUniqued(std::move(N)));

      N->replaceAllUsesWith(Replacement);
      return Replacement;
    }
  };

  // Create wrappers for C Binding types (see CBindingWrapping.h).
  DEFINE_ISA_CONVERSION_FUNCTIONS(DIBuilder, LLVMDIBuilderRef)

} // end namespace llvm

#endif // LLVM_IR_DIBUILDER_H<|MERGE_RESOLUTION|>--- conflicted
+++ resolved
@@ -488,11 +488,8 @@
     /// \param Elements     Struct elements.
     /// \param RunTimeLang  Optional parameter, Objective-C runtime version.
     /// \param UniqueIdentifier A unique identifier for the struct.
-<<<<<<< HEAD
-=======
     /// \param Specification The type that this type completes. This is used by
     /// Swift to represent generic types.
->>>>>>> a8d96e15
     /// \param NumExtraInhabitants The number of extra inhabitants of the type.
     /// An extra inhabitant is a bit pattern that does not represent a valid
     /// value for instances of a given type. This is used by the Swift language.
@@ -501,11 +498,7 @@
         uint64_t SizeInBits, uint32_t AlignInBits, DINode::DIFlags Flags,
         DIType *DerivedFrom, DINodeArray Elements, unsigned RunTimeLang = 0,
         DIType *VTableHolder = nullptr, StringRef UniqueIdentifier = "",
-<<<<<<< HEAD
-        uint32_t NumExtraInhabitants = 0);
-=======
         DIType *Specification = nullptr, uint32_t NumExtraInhabitants = 0);
->>>>>>> a8d96e15
 
     /// Create debugging information entry for an union.
     /// \param Scope        Scope in which this union is defined.
