//===-- llvm/IR/Mangler.h - Self-contained name mangler ---------*- C++ -*-===//
//
// Part of the LLVM Project, under the Apache License v2.0 with LLVM Exceptions.
// See https://llvm.org/LICENSE.txt for license information.
// SPDX-License-Identifier: Apache-2.0 WITH LLVM-exception
//
//===----------------------------------------------------------------------===//
//
// Unified name mangler for various backends.
//
//===----------------------------------------------------------------------===//

#ifndef LLVM_IR_MANGLER_H
#define LLVM_IR_MANGLER_H

#include "llvm/ADT/DenseMap.h"
#include "llvm/ADT/StringRef.h"

namespace llvm {

class DataLayout;
class GlobalValue;
template <typename T> class SmallVectorImpl;
class Triple;
class Twine;
class raw_ostream;

class Mangler {
  /// We need to give global values the same name every time they are mangled.
  /// This keeps track of the number we give to anonymous ones.
  mutable DenseMap<const GlobalValue*, unsigned> AnonGlobalIDs;

public:
  /// Print the appropriate prefix and the specified global variable's name.
  /// If the global variable doesn't have a name, this fills in a unique name
  /// for the global.
  void getNameWithPrefix(raw_ostream &OS, const GlobalValue *GV,
                         bool CannotUsePrivateLabel) const;
  void getNameWithPrefix(SmallVectorImpl<char> &OutName, const GlobalValue *GV,
                         bool CannotUsePrivateLabel) const;

  /// Print the appropriate prefix and the specified name as the global variable
  /// name. GVName must not be empty.
  static void getNameWithPrefix(raw_ostream &OS, const Twine &GVName,
                                const DataLayout &DL);
  static void getNameWithPrefix(SmallVectorImpl<char> &OutName,
                                const Twine &GVName, const DataLayout &DL);
};

void emitLinkerFlagsForGlobalCOFF(raw_ostream &OS, const GlobalValue *GV,
                                  const Triple &TT, Mangler &Mangler);

void emitLinkerFlagsForUsedCOFF(raw_ostream &OS, const GlobalValue *GV,
                                const Triple &T, Mangler &M);

/// Returns the ARM64EC mangled function name unless the input is already
/// mangled.
std::optional<std::string> getArm64ECMangledFunctionName(StringRef Name);

/// Returns the ARM64EC demangled function name, unless the input is not
/// mangled.
std::optional<std::string> getArm64ECDemangledFunctionName(StringRef Name);

/// Check if an ARM64EC function name is mangled.
bool inline isArm64ECMangledFunctionName(StringRef Name) {
  return Name[0] == '#' ||
<<<<<<< HEAD
         (Name[0] == '?' && Name.find("$$h") != StringRef::npos);
=======
         (Name[0] == '?' && Name.find("@$$h") != StringRef::npos);
>>>>>>> a8d96e15
}

} // End llvm namespace

#endif<|MERGE_RESOLUTION|>--- conflicted
+++ resolved
@@ -64,11 +64,7 @@
 /// Check if an ARM64EC function name is mangled.
 bool inline isArm64ECMangledFunctionName(StringRef Name) {
   return Name[0] == '#' ||
-<<<<<<< HEAD
-         (Name[0] == '?' && Name.find("$$h") != StringRef::npos);
-=======
          (Name[0] == '?' && Name.find("@$$h") != StringRef::npos);
->>>>>>> a8d96e15
 }
 
 } // End llvm namespace
