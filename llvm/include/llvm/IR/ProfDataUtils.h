--- conflicted
+++ resolved
@@ -22,21 +22,12 @@
 
 namespace llvm {
 struct MDProfLabels {
-<<<<<<< HEAD
-  static const char *BranchWeights;
-  static const char *ValueProfile;
-  static const char *FunctionEntryCount;
-  static const char *SyntheticFunctionEntryCount;
-  static const char *ExpectedBranchWeights;
-  static const char *UnknownBranchWeightsMarker;
-=======
   LLVM_ABI static const char *BranchWeights;
   LLVM_ABI static const char *ValueProfile;
   LLVM_ABI static const char *FunctionEntryCount;
   LLVM_ABI static const char *SyntheticFunctionEntryCount;
   LLVM_ABI static const char *ExpectedBranchWeights;
   LLVM_ABI static const char *UnknownBranchWeightsMarker;
->>>>>>> 10a576f7
 };
 
 /// Checks if an Instruction has MD_prof Metadata
