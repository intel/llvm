--- conflicted
+++ resolved
@@ -297,8 +297,6 @@
   /// Returns true if this struct contains a scalable vector.
   bool isScalableTy(SmallPtrSetImpl<const Type *> &Visited) const;
   using Type::isScalableTy;
-<<<<<<< HEAD
-=======
 
   /// Return true if this type is or contains a target extension type that
   /// disallows being used as a global.
@@ -311,7 +309,6 @@
   bool
   containsNonLocalTargetExtType(SmallPtrSetImpl<const Type *> &Visited) const;
   using Type::containsNonLocalTargetExtType;
->>>>>>> a8d96e15
 
   /// Returns true if this struct contains homogeneous scalable vector types.
   /// Note that the definition of homogeneous scalable vector type is not
@@ -348,16 +345,6 @@
   /// Return an error if the body for an opaque identified type would make it
   /// recursive.
   Error checkBody(ArrayRef<Type *> Elements);
-<<<<<<< HEAD
-
-  template <typename... Tys>
-  std::enable_if_t<are_base_of<Type, Tys...>::value, void>
-  setBody(Type *elt1, Tys *... elts) {
-    assert(elt1 && "Cannot create a struct type with no elements with this");
-    setBody(ArrayRef<Type *>({elt1, elts...}));
-  }
-=======
->>>>>>> a8d96e15
 
   /// Return true if the specified type is valid as a element type.
   static bool isValidElementType(Type *ElemTy);
