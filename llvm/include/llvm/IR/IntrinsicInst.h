//===-- llvm/IntrinsicInst.h - Intrinsic Instruction Wrappers ---*- C++ -*-===//
//
// Part of the LLVM Project, under the Apache License v2.0 with LLVM Exceptions.
// See https://llvm.org/LICENSE.txt for license information.
// SPDX-License-Identifier: Apache-2.0 WITH LLVM-exception
//
//===----------------------------------------------------------------------===//
//
// This file defines classes that make it really easy to deal with intrinsic
// functions with the isa/dyncast family of functions.  In particular, this
// allows you to do things like:
//
//     if (MemCpyInst *MCI = dyn_cast<MemCpyInst>(Inst))
//        ... MCI->getDest() ... MCI->getSource() ...
//
// All intrinsic function calls are instances of the call instruction, so these
// are all subclasses of the CallInst class.  Note that none of these classes
// has state or virtual methods, which is an important part of this gross/neat
// hack working.
//
//===----------------------------------------------------------------------===//

#ifndef LLVM_IR_INTRINSICINST_H
#define LLVM_IR_INTRINSICINST_H

#include "llvm/ADT/StringSet.h"
#include "llvm/IR/Constants.h"
#include "llvm/IR/DebugInfoMetadata.h"
#include "llvm/IR/DerivedTypes.h"
#include "llvm/IR/FPEnv.h"
#include "llvm/IR/Function.h"
#include "llvm/IR/GlobalVariable.h"
#include "llvm/IR/Instructions.h"
#include "llvm/IR/Intrinsics.h"
#include "llvm/IR/Value.h"
#include "llvm/Support/Casting.h"
#include "llvm/Support/MathExtras.h"
#include <cassert>
#include <cstdint>
#include <optional>

namespace llvm {

class Metadata;

/// A wrapper class for inspecting calls to intrinsic functions.
/// This allows the standard isa/dyncast/cast functionality to work with calls
/// to intrinsic functions.
class IntrinsicInst : public CallInst {
public:
  IntrinsicInst() = delete;
  IntrinsicInst(const IntrinsicInst &) = delete;
  IntrinsicInst &operator=(const IntrinsicInst &) = delete;

  /// Return the intrinsic ID of this intrinsic.
  Intrinsic::ID getIntrinsicID() const {
    return getCalledFunction()->getIntrinsicID();
  }

  bool isAssociative() const {
    switch (getIntrinsicID()) {
    case Intrinsic::smax:
    case Intrinsic::smin:
    case Intrinsic::umax:
    case Intrinsic::umin:
      return true;
    default:
      return false;
    }
  }

  /// Return true if swapping the first two arguments to the intrinsic produces
  /// the same result.
  bool isCommutative() const {
    switch (getIntrinsicID()) {
    case Intrinsic::maxnum:
    case Intrinsic::minnum:
    case Intrinsic::maximum:
    case Intrinsic::minimum:
    case Intrinsic::maximumnum:
    case Intrinsic::minimumnum:
    case Intrinsic::smax:
    case Intrinsic::smin:
    case Intrinsic::umax:
    case Intrinsic::umin:
    case Intrinsic::sadd_sat:
    case Intrinsic::uadd_sat:
    case Intrinsic::sadd_with_overflow:
    case Intrinsic::uadd_with_overflow:
    case Intrinsic::smul_with_overflow:
    case Intrinsic::umul_with_overflow:
    case Intrinsic::smul_fix:
    case Intrinsic::umul_fix:
    case Intrinsic::smul_fix_sat:
    case Intrinsic::umul_fix_sat:
    case Intrinsic::fma:
    case Intrinsic::fmuladd:
      return true;
    default:
      return false;
    }
  }

  /// Checks if the intrinsic is an annotation.
  bool isAssumeLikeIntrinsic() const {
    switch (getIntrinsicID()) {
    default: break;
    case Intrinsic::assume:
    case Intrinsic::sideeffect:
    case Intrinsic::pseudoprobe:
    case Intrinsic::dbg_assign:
    case Intrinsic::dbg_declare:
    case Intrinsic::dbg_value:
    case Intrinsic::dbg_label:
    case Intrinsic::invariant_start:
    case Intrinsic::invariant_end:
    case Intrinsic::lifetime_start:
    case Intrinsic::lifetime_end:
    case Intrinsic::experimental_noalias_scope_decl:
    case Intrinsic::objectsize:
    case Intrinsic::ptr_annotation:
    case Intrinsic::var_annotation:
      return true;
    }
    return false;
  }

  /// Check if the intrinsic might lower into a regular function call in the
  /// course of IR transformations
  static bool mayLowerToFunctionCall(Intrinsic::ID IID);

  /// Methods for support type inquiry through isa, cast, and dyn_cast:
  static bool classof(const CallInst *I) {
    if (const Function *CF = I->getCalledFunction())
      return CF->isIntrinsic();
    return false;
  }
  static bool classof(const Value *V) {
    return isa<CallInst>(V) && classof(cast<CallInst>(V));
  }
};

/// Check if \p ID corresponds to a lifetime intrinsic.
static inline bool isLifetimeIntrinsic(Intrinsic::ID ID) {
  switch (ID) {
  case Intrinsic::lifetime_start:
  case Intrinsic::lifetime_end:
    return true;
  default:
    return false;
  }
}

/// This is the common base class for lifetime intrinsics.
class LifetimeIntrinsic : public IntrinsicInst {
public:
  /// \name Casting methods
  /// @{
  static bool classof(const IntrinsicInst *I) {
    return isLifetimeIntrinsic(I->getIntrinsicID());
  }
  static bool classof(const Value *V) {
    return isa<IntrinsicInst>(V) && classof(cast<IntrinsicInst>(V));
  }
  /// @}
};

/// Check if \p ID corresponds to a debug info intrinsic.
static inline bool isDbgInfoIntrinsic(Intrinsic::ID ID) {
  switch (ID) {
  case Intrinsic::dbg_declare:
  case Intrinsic::dbg_value:
  case Intrinsic::dbg_label:
  case Intrinsic::dbg_assign:
    return true;
  default:
    return false;
  }
}

/// This is the common base class for debug info intrinsics.
class DbgInfoIntrinsic : public IntrinsicInst {
public:
  /// \name Casting methods
  /// @{
  static bool classof(const IntrinsicInst *I) {
    return isDbgInfoIntrinsic(I->getIntrinsicID());
  }
  static bool classof(const Value *V) {
    return isa<IntrinsicInst>(V) && classof(cast<IntrinsicInst>(V));
  }
  /// @}
};

// Iterator for ValueAsMetadata that internally uses direct pointer iteration
// over either a ValueAsMetadata* or a ValueAsMetadata**, dereferencing to the
// ValueAsMetadata .
class location_op_iterator
    : public iterator_facade_base<location_op_iterator,
                                  std::bidirectional_iterator_tag, Value *> {
  PointerUnion<ValueAsMetadata *, ValueAsMetadata **> I;

public:
  location_op_iterator(ValueAsMetadata *SingleIter) : I(SingleIter) {}
  location_op_iterator(ValueAsMetadata **MultiIter) : I(MultiIter) {}

  location_op_iterator(const location_op_iterator &R) : I(R.I) {}
  location_op_iterator &operator=(const location_op_iterator &R) {
    I = R.I;
    return *this;
  }
  bool operator==(const location_op_iterator &RHS) const { return I == RHS.I; }
  const Value *operator*() const {
    ValueAsMetadata *VAM = isa<ValueAsMetadata *>(I)
                               ? cast<ValueAsMetadata *>(I)
                               : *cast<ValueAsMetadata **>(I);
    return VAM->getValue();
  };
  Value *operator*() {
    ValueAsMetadata *VAM = isa<ValueAsMetadata *>(I)
                               ? cast<ValueAsMetadata *>(I)
                               : *cast<ValueAsMetadata **>(I);
    return VAM->getValue();
  }
  location_op_iterator &operator++() {
    if (isa<ValueAsMetadata *>(I))
      I = cast<ValueAsMetadata *>(I) + 1;
    else
      I = cast<ValueAsMetadata **>(I) + 1;
    return *this;
  }
  location_op_iterator &operator--() {
    if (isa<ValueAsMetadata *>(I))
      I = cast<ValueAsMetadata *>(I) - 1;
    else
      I = cast<ValueAsMetadata **>(I) - 1;
    return *this;
  }
};

/// Lightweight class that wraps the location operand metadata of a debug
/// intrinsic. The raw location may be a ValueAsMetadata, an empty MDTuple,
/// or a DIArgList.
class RawLocationWrapper {
  Metadata *RawLocation = nullptr;

public:
  RawLocationWrapper() = default;
  explicit RawLocationWrapper(Metadata *RawLocation)
      : RawLocation(RawLocation) {
    // Allow ValueAsMetadata, empty MDTuple, DIArgList.
    assert(RawLocation && "unexpected null RawLocation");
    assert(isa<ValueAsMetadata>(RawLocation) || isa<DIArgList>(RawLocation) ||
           (isa<MDNode>(RawLocation) &&
            !cast<MDNode>(RawLocation)->getNumOperands()));
  }
  Metadata *getRawLocation() const { return RawLocation; }
  /// Get the locations corresponding to the variable referenced by the debug
  /// info intrinsic.  Depending on the intrinsic, this could be the
  /// variable's value or its address.
  iterator_range<location_op_iterator> location_ops() const;
  Value *getVariableLocationOp(unsigned OpIdx) const;
  unsigned getNumVariableLocationOps() const {
    if (hasArgList())
      return cast<DIArgList>(getRawLocation())->getArgs().size();
    return 1;
  }
  bool hasArgList() const { return isa<DIArgList>(getRawLocation()); }
  bool isKillLocation(const DIExpression *Expression) const {
    // Check for "kill" sentinel values.
    // Non-variadic: empty metadata.
    if (!hasArgList() && isa<MDNode>(getRawLocation()))
      return true;
    // Variadic: empty DIArgList with empty expression.
    if (getNumVariableLocationOps() == 0 && !Expression->isComplex())
      return true;
    // Variadic and non-variadic: Interpret expressions using undef or poison
    // values as kills.
    return any_of(location_ops(), [](Value *V) { return isa<UndefValue>(V); });
  }

  friend bool operator==(const RawLocationWrapper &A,
                         const RawLocationWrapper &B) {
    return A.RawLocation == B.RawLocation;
  }
  friend bool operator!=(const RawLocationWrapper &A,
                         const RawLocationWrapper &B) {
    return !(A == B);
  }
  friend bool operator>(const RawLocationWrapper &A,
                        const RawLocationWrapper &B) {
    return A.RawLocation > B.RawLocation;
  }
  friend bool operator>=(const RawLocationWrapper &A,
                         const RawLocationWrapper &B) {
    return A.RawLocation >= B.RawLocation;
  }
  friend bool operator<(const RawLocationWrapper &A,
                        const RawLocationWrapper &B) {
    return A.RawLocation < B.RawLocation;
  }
  friend bool operator<=(const RawLocationWrapper &A,
                         const RawLocationWrapper &B) {
    return A.RawLocation <= B.RawLocation;
  }
};

/// This is the common base class for debug info intrinsics for variables.
class DbgVariableIntrinsic : public DbgInfoIntrinsic {
public:
  /// Get the locations corresponding to the variable referenced by the debug
  /// info intrinsic.  Depending on the intrinsic, this could be the
  /// variable's value or its address.
  iterator_range<location_op_iterator> location_ops() const;

  Value *getVariableLocationOp(unsigned OpIdx) const;

  void replaceVariableLocationOp(Value *OldValue, Value *NewValue,
                                 bool AllowEmpty = false);
  void replaceVariableLocationOp(unsigned OpIdx, Value *NewValue);
  /// Adding a new location operand will always result in this intrinsic using
  /// an ArgList, and must always be accompanied by a new expression that uses
  /// the new operand.
  void addVariableLocationOps(ArrayRef<Value *> NewValues,
                              DIExpression *NewExpr);

  void setVariable(DILocalVariable *NewVar) {
    setArgOperand(1, MetadataAsValue::get(NewVar->getContext(), NewVar));
  }

  void setExpression(DIExpression *NewExpr) {
    setArgOperand(2, MetadataAsValue::get(NewExpr->getContext(), NewExpr));
  }

  unsigned getNumVariableLocationOps() const {
    return getWrappedLocation().getNumVariableLocationOps();
  }

  bool hasArgList() const { return getWrappedLocation().hasArgList(); }

  /// Does this describe the address of a local variable. True for dbg.declare,
  /// but not dbg.value, which describes its value, or dbg.assign, which
  /// describes a combination of the variable's value and address.
  bool isAddressOfVariable() const {
    return getIntrinsicID() == Intrinsic::dbg_declare;
  }

  /// Determine if this describes the value of a local variable. It is true for
  /// dbg.value, but false for dbg.declare, which describes its address, and
  /// false for dbg.assign, which describes a combination of the variable's
  /// value and address.
  bool isValueOfVariable() const {
    return getIntrinsicID() == Intrinsic::dbg_value;
  }

  void setKillLocation() {
    // TODO: When/if we remove duplicate values from DIArgLists, we don't need
    // this set anymore.
    SmallPtrSet<Value *, 4> RemovedValues;
    for (Value *OldValue : location_ops()) {
      if (!RemovedValues.insert(OldValue).second)
        continue;
      Value *Poison = PoisonValue::get(OldValue->getType());
      replaceVariableLocationOp(OldValue, Poison);
    }
  }

  bool isKillLocation() const {
    return getWrappedLocation().isKillLocation(getExpression());
  }

  DILocalVariable *getVariable() const {
    return cast<DILocalVariable>(getRawVariable());
  }

  DIExpression *getExpression() const {
    return cast<DIExpression>(getRawExpression());
  }

  Metadata *getRawLocation() const {
    return cast<MetadataAsValue>(getArgOperand(0))->getMetadata();
  }

  RawLocationWrapper getWrappedLocation() const {
    return RawLocationWrapper(getRawLocation());
  }

  Metadata *getRawVariable() const {
    return cast<MetadataAsValue>(getArgOperand(1))->getMetadata();
  }

  Metadata *getRawExpression() const {
    return cast<MetadataAsValue>(getArgOperand(2))->getMetadata();
  }

  /// Use of this should generally be avoided; instead,
  /// replaceVariableLocationOp and addVariableLocationOps should be used where
  /// possible to avoid creating invalid state.
  void setRawLocation(Metadata *Location) {
    return setArgOperand(0, MetadataAsValue::get(getContext(), Location));
  }

  /// Get the size (in bits) of the variable, or fragment of the variable that
  /// is described.
  std::optional<uint64_t> getFragmentSizeInBits() const;

  /// Get the FragmentInfo for the variable.
  std::optional<DIExpression::FragmentInfo> getFragment() const {
    return getExpression()->getFragmentInfo();
  }

  /// Get the FragmentInfo for the variable if it exists, otherwise return a
  /// FragmentInfo that covers the entire variable if the variable size is
  /// known, otherwise return a zero-sized fragment.
  DIExpression::FragmentInfo getFragmentOrEntireVariable() const {
    DIExpression::FragmentInfo VariableSlice(0, 0);
    // Get the fragment or variable size, or zero.
    if (auto Sz = getFragmentSizeInBits())
      VariableSlice.SizeInBits = *Sz;
    if (auto Frag = getExpression()->getFragmentInfo())
      VariableSlice.OffsetInBits = Frag->OffsetInBits;
    return VariableSlice;
  }

  /// \name Casting methods
  /// @{
  static bool classof(const IntrinsicInst *I) {
    switch (I->getIntrinsicID()) {
    case Intrinsic::dbg_declare:
    case Intrinsic::dbg_value:
    case Intrinsic::dbg_assign:
      return true;
    default:
      return false;
    }
  }
  static bool classof(const Value *V) {
    return isa<IntrinsicInst>(V) && classof(cast<IntrinsicInst>(V));
  }
  /// @}
protected:
  void setArgOperand(unsigned i, Value *v) {
    DbgInfoIntrinsic::setArgOperand(i, v);
  }
  void setOperand(unsigned i, Value *v) { DbgInfoIntrinsic::setOperand(i, v); }
};

/// This represents the llvm.dbg.declare instruction.
class DbgDeclareInst : public DbgVariableIntrinsic {
public:
  Value *getAddress() const {
    assert(getNumVariableLocationOps() == 1 &&
           "dbg.declare must have exactly 1 location operand.");
    return getVariableLocationOp(0);
  }

  /// \name Casting methods
  /// @{
  static bool classof(const IntrinsicInst *I) {
    return I->getIntrinsicID() == Intrinsic::dbg_declare;
  }
  static bool classof(const Value *V) {
    return isa<IntrinsicInst>(V) && classof(cast<IntrinsicInst>(V));
  }
  /// @}
};

/// This represents the llvm.dbg.value instruction.
class DbgValueInst : public DbgVariableIntrinsic {
public:
  // The default argument should only be used in ISel, and the default option
  // should be removed once ISel support for multiple location ops is complete.
  Value *getValue(unsigned OpIdx = 0) const {
    return getVariableLocationOp(OpIdx);
  }
  iterator_range<location_op_iterator> getValues() const {
    return location_ops();
  }

  /// \name Casting methods
  /// @{
  static bool classof(const IntrinsicInst *I) {
    return I->getIntrinsicID() == Intrinsic::dbg_value ||
           I->getIntrinsicID() == Intrinsic::dbg_assign;
  }
  static bool classof(const Value *V) {
    return isa<IntrinsicInst>(V) && classof(cast<IntrinsicInst>(V));
  }
  /// @}
};

/// This represents the llvm.dbg.assign instruction.
class DbgAssignIntrinsic : public DbgValueInst {
  enum Operands {
    OpValue,
    OpVar,
    OpExpr,
    OpAssignID,
    OpAddress,
    OpAddressExpr,
  };

public:
  Value *getAddress() const;
  Metadata *getRawAddress() const {
    return cast<MetadataAsValue>(getArgOperand(OpAddress))->getMetadata();
  }
  Metadata *getRawAssignID() const {
    return cast<MetadataAsValue>(getArgOperand(OpAssignID))->getMetadata();
  }
  DIAssignID *getAssignID() const { return cast<DIAssignID>(getRawAssignID()); }
  Metadata *getRawAddressExpression() const {
    return cast<MetadataAsValue>(getArgOperand(OpAddressExpr))->getMetadata();
  }
  DIExpression *getAddressExpression() const {
    return cast<DIExpression>(getRawAddressExpression());
  }
  void setAddressExpression(DIExpression *NewExpr) {
    setArgOperand(OpAddressExpr,
                  MetadataAsValue::get(NewExpr->getContext(), NewExpr));
  }
  void setAssignId(DIAssignID *New);
  void setAddress(Value *V);
  /// Kill the address component.
  void setKillAddress();
  /// Check whether this kills the address component. This doesn't take into
  /// account the position of the intrinsic, therefore a returned value of false
  /// does not guarentee the address is a valid location for the variable at the
  /// intrinsic's position in IR.
  bool isKillAddress() const;
  void setValue(Value *V);
  /// \name Casting methods
  /// @{
  static bool classof(const IntrinsicInst *I) {
    return I->getIntrinsicID() == Intrinsic::dbg_assign;
  }
  static bool classof(const Value *V) {
    return isa<IntrinsicInst>(V) && classof(cast<IntrinsicInst>(V));
  }
  /// @}
};

/// This represents the llvm.dbg.label instruction.
class DbgLabelInst : public DbgInfoIntrinsic {
public:
  DILabel *getLabel() const { return cast<DILabel>(getRawLabel()); }
  void setLabel(DILabel *NewLabel) {
    setArgOperand(0, MetadataAsValue::get(getContext(), NewLabel));
  }

  Metadata *getRawLabel() const {
    return cast<MetadataAsValue>(getArgOperand(0))->getMetadata();
  }

  /// Methods for support type inquiry through isa, cast, and dyn_cast:
  /// @{
  static bool classof(const IntrinsicInst *I) {
    return I->getIntrinsicID() == Intrinsic::dbg_label;
  }
  static bool classof(const Value *V) {
    return isa<IntrinsicInst>(V) && classof(cast<IntrinsicInst>(V));
  }
  /// @}
};

/// This is the common base class for vector predication intrinsics.
class VPIntrinsic : public IntrinsicInst {
public:
  /// \brief Declares a llvm.vp.* intrinsic in \p M that matches the parameters
  /// \p Params. Additionally, the load and gather intrinsics require
  /// \p ReturnType to be specified.
  static Function *getDeclarationForParams(Module *M, Intrinsic::ID,
                                           Type *ReturnType,
                                           ArrayRef<Value *> Params);

  static std::optional<unsigned> getMaskParamPos(Intrinsic::ID IntrinsicID);
  static std::optional<unsigned> getVectorLengthParamPos(
      Intrinsic::ID IntrinsicID);

  /// The llvm.vp.* intrinsics for this instruction Opcode
  static Intrinsic::ID getForOpcode(unsigned OC);

  /// The llvm.vp.* intrinsics for this intrinsic ID \p Id. Return \p Id if it
  /// is already a VP intrinsic.
  static Intrinsic::ID getForIntrinsic(Intrinsic::ID Id);

  // Whether \p ID is a VP intrinsic ID.
  static bool isVPIntrinsic(Intrinsic::ID);

  /// \return The mask parameter or nullptr.
  Value *getMaskParam() const;
  void setMaskParam(Value *);

  /// \return The vector length parameter or nullptr.
  Value *getVectorLengthParam() const;
  void setVectorLengthParam(Value *);

  /// \return Whether the vector length param can be ignored.
  bool canIgnoreVectorLengthParam() const;

  /// \return The static element count (vector number of elements) the vector
  /// length parameter applies to.
  ElementCount getStaticVectorLength() const;

  /// \return The alignment of the pointer used by this load/store/gather or
  /// scatter.
  MaybeAlign getPointerAlignment() const;
  // MaybeAlign setPointerAlignment(Align NewAlign); // TODO

  /// \return The pointer operand of this load,store, gather or scatter.
  Value *getMemoryPointerParam() const;
  static std::optional<unsigned> getMemoryPointerParamPos(Intrinsic::ID);

  /// \return The data (payload) operand of this store or scatter.
  Value *getMemoryDataParam() const;
  static std::optional<unsigned> getMemoryDataParamPos(Intrinsic::ID);

  // Methods for support type inquiry through isa, cast, and dyn_cast:
  static bool classof(const IntrinsicInst *I) {
    return isVPIntrinsic(I->getIntrinsicID());
  }
  static bool classof(const Value *V) {
    return isa<IntrinsicInst>(V) && classof(cast<IntrinsicInst>(V));
  }

  // Equivalent non-predicated opcode
  std::optional<unsigned> getFunctionalOpcode() const {
    return getFunctionalOpcodeForVP(getIntrinsicID());
  }

  // Equivalent non-predicated intrinsic ID
  std::optional<unsigned> getFunctionalIntrinsicID() const {
    return getFunctionalIntrinsicIDForVP(getIntrinsicID());
  }

  // Equivalent non-predicated constrained ID
  std::optional<unsigned> getConstrainedIntrinsicID() const {
    return getConstrainedIntrinsicIDForVP(getIntrinsicID());
  }

  // Equivalent non-predicated opcode
  static std::optional<unsigned> getFunctionalOpcodeForVP(Intrinsic::ID ID);

  // Equivalent non-predicated intrinsic ID
  static std::optional<Intrinsic::ID>
  getFunctionalIntrinsicIDForVP(Intrinsic::ID ID);

  // Equivalent non-predicated constrained ID
  static std::optional<Intrinsic::ID>
  getConstrainedIntrinsicIDForVP(Intrinsic::ID ID);
};

/// This represents vector predication reduction intrinsics.
class VPReductionIntrinsic : public VPIntrinsic {
public:
  static bool isVPReduction(Intrinsic::ID ID);

  unsigned getStartParamPos() const;
  unsigned getVectorParamPos() const;

  static std::optional<unsigned> getStartParamPos(Intrinsic::ID ID);
  static std::optional<unsigned> getVectorParamPos(Intrinsic::ID ID);

  /// Methods for support type inquiry through isa, cast, and dyn_cast:
  /// @{
  static bool classof(const IntrinsicInst *I) {
    return VPReductionIntrinsic::isVPReduction(I->getIntrinsicID());
  }
  static bool classof(const Value *V) {
    return isa<IntrinsicInst>(V) && classof(cast<IntrinsicInst>(V));
  }
  /// @}
};

class VPCastIntrinsic : public VPIntrinsic {
public:
  static bool isVPCast(Intrinsic::ID ID);

  /// Methods for support type inquiry through isa, cast, and dyn_cast:
  /// @{
  static bool classof(const IntrinsicInst *I) {
    return VPCastIntrinsic::isVPCast(I->getIntrinsicID());
  }
  static bool classof(const Value *V) {
    return isa<IntrinsicInst>(V) && classof(cast<IntrinsicInst>(V));
  }
  /// @}
};

class VPCmpIntrinsic : public VPIntrinsic {
public:
  static bool isVPCmp(Intrinsic::ID ID);

  CmpInst::Predicate getPredicate() const;

  /// Methods for support type inquiry through isa, cast, and dyn_cast:
  /// @{
  static bool classof(const IntrinsicInst *I) {
    return VPCmpIntrinsic::isVPCmp(I->getIntrinsicID());
  }
  static bool classof(const Value *V) {
    return isa<IntrinsicInst>(V) && classof(cast<IntrinsicInst>(V));
  }
  /// @}
};

/// This is the common base class for floating point builtin intrinsics.
class FPBuiltinIntrinsic : public IntrinsicInst {
public:
  static const std::string FPBUILTIN_PREFIX;
  static const std::string FPBUILTIN_MAX_ERROR;

  std::optional<float> getRequiredAccuracy() const;

  Type::TypeID getBaseTypeID() const;
  ElementCount getElementCount() const;

  /// Check the callsite attributes for this FPBuiltinIntrinsic against a list
  /// of FP attributes that the caller knows how to process to see if the
  /// current intrinsic has unrecognized attributes
  bool hasUnrecognizedFPAttrs(const StringSet<> HandledAttrs);

  /// Methods for support type inquiry through isa, cast, and dyn_cast:
  /// @{
  static bool classof(const IntrinsicInst *I);
  static bool classof(const Value *V) {
    return isa<IntrinsicInst>(V) && classof(cast<IntrinsicInst>(V));
  }
  /// @}
};

class VPBinOpIntrinsic : public VPIntrinsic {
public:
  static bool isVPBinOp(Intrinsic::ID ID);

  /// Methods for support type inquiry through isa, cast, and dyn_cast:
  /// @{
  static bool classof(const IntrinsicInst *I) {
    return VPBinOpIntrinsic::isVPBinOp(I->getIntrinsicID());
  }
  static bool classof(const Value *V) {
    return isa<IntrinsicInst>(V) && classof(cast<IntrinsicInst>(V));
  }
  /// @}
};

/// This is the common base class for constrained floating point intrinsics.
class ConstrainedFPIntrinsic : public IntrinsicInst {
public:
  unsigned getNonMetadataArgCount() const;
  std::optional<RoundingMode> getRoundingMode() const;
  std::optional<fp::ExceptionBehavior> getExceptionBehavior() const;
  bool isDefaultFPEnvironment() const;

  // Methods for support type inquiry through isa, cast, and dyn_cast:
  static bool classof(const IntrinsicInst *I);
  static bool classof(const Value *V) {
    return isa<IntrinsicInst>(V) && classof(cast<IntrinsicInst>(V));
  }
};

/// Constrained floating point compare intrinsics.
class ConstrainedFPCmpIntrinsic : public ConstrainedFPIntrinsic {
public:
  FCmpInst::Predicate getPredicate() const;
  bool isSignaling() const {
    return getIntrinsicID() == Intrinsic::experimental_constrained_fcmps;
  }

  // Methods for support type inquiry through isa, cast, and dyn_cast:
  static bool classof(const IntrinsicInst *I) {
    switch (I->getIntrinsicID()) {
    case Intrinsic::experimental_constrained_fcmp:
    case Intrinsic::experimental_constrained_fcmps:
      return true;
    default:
      return false;
    }
  }
  static bool classof(const Value *V) {
    return isa<IntrinsicInst>(V) && classof(cast<IntrinsicInst>(V));
  }
};

/// This class represents min/max intrinsics.
class MinMaxIntrinsic : public IntrinsicInst {
public:
  static bool classof(const IntrinsicInst *I) {
    switch (I->getIntrinsicID()) {
    case Intrinsic::umin:
    case Intrinsic::umax:
    case Intrinsic::smin:
    case Intrinsic::smax:
      return true;
    default:
      return false;
    }
  }
  static bool classof(const Value *V) {
    return isa<IntrinsicInst>(V) && classof(cast<IntrinsicInst>(V));
  }

  Value *getLHS() const { return const_cast<Value *>(getArgOperand(0)); }
  Value *getRHS() const { return const_cast<Value *>(getArgOperand(1)); }

  /// Returns the comparison predicate underlying the intrinsic.
  static ICmpInst::Predicate getPredicate(Intrinsic::ID ID) {
    switch (ID) {
    case Intrinsic::umin:
      return ICmpInst::Predicate::ICMP_ULT;
    case Intrinsic::umax:
      return ICmpInst::Predicate::ICMP_UGT;
    case Intrinsic::smin:
      return ICmpInst::Predicate::ICMP_SLT;
    case Intrinsic::smax:
      return ICmpInst::Predicate::ICMP_SGT;
    default:
      llvm_unreachable("Invalid intrinsic");
    }
  }

  /// Returns the comparison predicate underlying the intrinsic.
  ICmpInst::Predicate getPredicate() const {
    return getPredicate(getIntrinsicID());
  }

  /// Whether the intrinsic is signed or unsigned.
  static bool isSigned(Intrinsic::ID ID) {
    return ICmpInst::isSigned(getPredicate(ID));
  };

  /// Whether the intrinsic is signed or unsigned.
  bool isSigned() const { return isSigned(getIntrinsicID()); };

  /// Min/max intrinsics are monotonic, they operate on a fixed-bitwidth values,
  /// so there is a certain threshold value, upon reaching which,
  /// their value can no longer change. Return said threshold.
  static APInt getSaturationPoint(Intrinsic::ID ID, unsigned numBits) {
    switch (ID) {
    case Intrinsic::umin:
      return APInt::getMinValue(numBits);
    case Intrinsic::umax:
      return APInt::getMaxValue(numBits);
    case Intrinsic::smin:
      return APInt::getSignedMinValue(numBits);
    case Intrinsic::smax:
      return APInt::getSignedMaxValue(numBits);
    default:
      llvm_unreachable("Invalid intrinsic");
    }
  }

  /// Min/max intrinsics are monotonic, they operate on a fixed-bitwidth values,
  /// so there is a certain threshold value, upon reaching which,
  /// their value can no longer change. Return said threshold.
  APInt getSaturationPoint(unsigned numBits) const {
    return getSaturationPoint(getIntrinsicID(), numBits);
  }

  /// Min/max intrinsics are monotonic, they operate on a fixed-bitwidth values,
  /// so there is a certain threshold value, upon reaching which,
  /// their value can no longer change. Return said threshold.
  static Constant *getSaturationPoint(Intrinsic::ID ID, Type *Ty) {
    return Constant::getIntegerValue(
        Ty, getSaturationPoint(ID, Ty->getScalarSizeInBits()));
  }

  /// Min/max intrinsics are monotonic, they operate on a fixed-bitwidth values,
  /// so there is a certain threshold value, upon reaching which,
  /// their value can no longer change. Return said threshold.
  Constant *getSaturationPoint(Type *Ty) const {
    return getSaturationPoint(getIntrinsicID(), Ty);
  }
};

/// This class represents a ucmp/scmp intrinsic
class CmpIntrinsic : public IntrinsicInst {
public:
  static bool classof(const IntrinsicInst *I) {
    switch (I->getIntrinsicID()) {
    case Intrinsic::scmp:
    case Intrinsic::ucmp:
      return true;
    default:
      return false;
    }
  }
  static bool classof(const Value *V) {
    return isa<IntrinsicInst>(V) && classof(cast<IntrinsicInst>(V));
  }

  Value *getLHS() const { return const_cast<Value *>(getArgOperand(0)); }
  Value *getRHS() const { return const_cast<Value *>(getArgOperand(1)); }

  static bool isSigned(Intrinsic::ID ID) { return ID == Intrinsic::scmp; }
  bool isSigned() const { return isSigned(getIntrinsicID()); }

  static CmpInst::Predicate getGTPredicate(Intrinsic::ID ID) {
    return isSigned(ID) ? ICmpInst::ICMP_SGT : ICmpInst::ICMP_UGT;
  }
  CmpInst::Predicate getGTPredicate() const {
    return getGTPredicate(getIntrinsicID());
  }

  static CmpInst::Predicate getLTPredicate(Intrinsic::ID ID) {
    return isSigned(ID) ? ICmpInst::ICMP_SLT : ICmpInst::ICMP_ULT;
  }
  CmpInst::Predicate getLTPredicate() const {
    return getLTPredicate(getIntrinsicID());
  }
};

/// This class represents an intrinsic that is based on a binary operation.
/// This includes op.with.overflow and saturating add/sub intrinsics.
class BinaryOpIntrinsic : public IntrinsicInst {
public:
  static bool classof(const IntrinsicInst *I) {
    switch (I->getIntrinsicID()) {
    case Intrinsic::uadd_with_overflow:
    case Intrinsic::sadd_with_overflow:
    case Intrinsic::usub_with_overflow:
    case Intrinsic::ssub_with_overflow:
    case Intrinsic::umul_with_overflow:
    case Intrinsic::smul_with_overflow:
    case Intrinsic::uadd_sat:
    case Intrinsic::sadd_sat:
    case Intrinsic::usub_sat:
    case Intrinsic::ssub_sat:
      return true;
    default:
      return false;
    }
  }
  static bool classof(const Value *V) {
    return isa<IntrinsicInst>(V) && classof(cast<IntrinsicInst>(V));
  }

  Value *getLHS() const { return const_cast<Value *>(getArgOperand(0)); }
  Value *getRHS() const { return const_cast<Value *>(getArgOperand(1)); }

  /// Returns the binary operation underlying the intrinsic.
  Instruction::BinaryOps getBinaryOp() const;

  /// Whether the intrinsic is signed or unsigned.
  bool isSigned() const;

  /// Returns one of OBO::NoSignedWrap or OBO::NoUnsignedWrap.
  unsigned getNoWrapKind() const;
};

/// Represents an op.with.overflow intrinsic.
class WithOverflowInst : public BinaryOpIntrinsic {
public:
  static bool classof(const IntrinsicInst *I) {
    switch (I->getIntrinsicID()) {
    case Intrinsic::uadd_with_overflow:
    case Intrinsic::sadd_with_overflow:
    case Intrinsic::usub_with_overflow:
    case Intrinsic::ssub_with_overflow:
    case Intrinsic::umul_with_overflow:
    case Intrinsic::smul_with_overflow:
      return true;
    default:
      return false;
    }
  }
  static bool classof(const Value *V) {
    return isa<IntrinsicInst>(V) && classof(cast<IntrinsicInst>(V));
  }
};

/// Represents a saturating add/sub intrinsic.
class SaturatingInst : public BinaryOpIntrinsic {
public:
  static bool classof(const IntrinsicInst *I) {
    switch (I->getIntrinsicID()) {
    case Intrinsic::uadd_sat:
    case Intrinsic::sadd_sat:
    case Intrinsic::usub_sat:
    case Intrinsic::ssub_sat:
      return true;
    default:
      return false;
    }
  }
  static bool classof(const Value *V) {
    return isa<IntrinsicInst>(V) && classof(cast<IntrinsicInst>(V));
  }
};

/// Common base class for all memory intrinsics. Simply provides
/// common methods.
/// Written as CRTP to avoid a common base class amongst the
/// three atomicity hierarchies.
template <typename Derived> class MemIntrinsicBase : public IntrinsicInst {
private:
  enum { ARG_DEST = 0, ARG_LENGTH = 2 };

public:
  Value *getRawDest() const {
    return const_cast<Value *>(getArgOperand(ARG_DEST));
  }
  const Use &getRawDestUse() const { return getArgOperandUse(ARG_DEST); }
  Use &getRawDestUse() { return getArgOperandUse(ARG_DEST); }

  Value *getLength() const {
    return const_cast<Value *>(getArgOperand(ARG_LENGTH));
  }
  const Use &getLengthUse() const { return getArgOperandUse(ARG_LENGTH); }
  Use &getLengthUse() { return getArgOperandUse(ARG_LENGTH); }

  /// This is just like getRawDest, but it strips off any cast
  /// instructions (including addrspacecast) that feed it, giving the
  /// original input.  The returned value is guaranteed to be a pointer.
  Value *getDest() const { return getRawDest()->stripPointerCasts(); }

  unsigned getDestAddressSpace() const {
    return cast<PointerType>(getRawDest()->getType())->getAddressSpace();
  }

  /// FIXME: Remove this function once transition to Align is over.
  /// Use getDestAlign() instead.
  LLVM_DEPRECATED("Use getDestAlign() instead", "getDestAlign")
  unsigned getDestAlignment() const {
    if (auto MA = getParamAlign(ARG_DEST))
      return MA->value();
    return 0;
  }
  MaybeAlign getDestAlign() const { return getParamAlign(ARG_DEST); }

  /// Set the specified arguments of the instruction.
  void setDest(Value *Ptr) {
    assert(getRawDest()->getType() == Ptr->getType() &&
           "setDest called with pointer of wrong type!");
    setArgOperand(ARG_DEST, Ptr);
  }

  void setDestAlignment(MaybeAlign Alignment) {
    removeParamAttr(ARG_DEST, Attribute::Alignment);
    if (Alignment)
      addParamAttr(ARG_DEST,
                   Attribute::getWithAlignment(getContext(), *Alignment));
  }
  void setDestAlignment(Align Alignment) {
    removeParamAttr(ARG_DEST, Attribute::Alignment);
    addParamAttr(ARG_DEST,
                 Attribute::getWithAlignment(getContext(), Alignment));
  }

  void setLength(Value *L) {
    assert(getLength()->getType() == L->getType() &&
           "setLength called with value of wrong type!");
    setArgOperand(ARG_LENGTH, L);
  }
};

/// Common base class for all memory transfer intrinsics. Simply provides
/// common methods.
template <class BaseCL> class MemTransferBase : public BaseCL {
private:
  enum { ARG_SOURCE = 1 };

public:
  /// Return the arguments to the instruction.
  Value *getRawSource() const {
    return const_cast<Value *>(BaseCL::getArgOperand(ARG_SOURCE));
  }
  const Use &getRawSourceUse() const {
    return BaseCL::getArgOperandUse(ARG_SOURCE);
  }
  Use &getRawSourceUse() { return BaseCL::getArgOperandUse(ARG_SOURCE); }

  /// This is just like getRawSource, but it strips off any cast
  /// instructions that feed it, giving the original input.  The returned
  /// value is guaranteed to be a pointer.
  Value *getSource() const { return getRawSource()->stripPointerCasts(); }

  unsigned getSourceAddressSpace() const {
    return cast<PointerType>(getRawSource()->getType())->getAddressSpace();
  }

  /// FIXME: Remove this function once transition to Align is over.
  /// Use getSourceAlign() instead.
  LLVM_DEPRECATED("Use getSourceAlign() instead", "getSourceAlign")
  unsigned getSourceAlignment() const {
    if (auto MA = BaseCL::getParamAlign(ARG_SOURCE))
      return MA->value();
    return 0;
  }

  MaybeAlign getSourceAlign() const {
    return BaseCL::getParamAlign(ARG_SOURCE);
  }

  void setSource(Value *Ptr) {
    assert(getRawSource()->getType() == Ptr->getType() &&
           "setSource called with pointer of wrong type!");
    BaseCL::setArgOperand(ARG_SOURCE, Ptr);
  }

  void setSourceAlignment(MaybeAlign Alignment) {
    BaseCL::removeParamAttr(ARG_SOURCE, Attribute::Alignment);
    if (Alignment)
      BaseCL::addParamAttr(ARG_SOURCE, Attribute::getWithAlignment(
                                           BaseCL::getContext(), *Alignment));
  }

  void setSourceAlignment(Align Alignment) {
    BaseCL::removeParamAttr(ARG_SOURCE, Attribute::Alignment);
    BaseCL::addParamAttr(ARG_SOURCE, Attribute::getWithAlignment(
                                         BaseCL::getContext(), Alignment));
  }
};

/// Common base class for all memset intrinsics. Simply provides
/// common methods.
template <class BaseCL> class MemSetBase : public BaseCL {
private:
  enum { ARG_VALUE = 1 };

public:
  Value *getValue() const {
    return const_cast<Value *>(BaseCL::getArgOperand(ARG_VALUE));
  }
  const Use &getValueUse() const { return BaseCL::getArgOperandUse(ARG_VALUE); }
  Use &getValueUse() { return BaseCL::getArgOperandUse(ARG_VALUE); }

  void setValue(Value *Val) {
    assert(getValue()->getType() == Val->getType() &&
           "setValue called with value of wrong type!");
    BaseCL::setArgOperand(ARG_VALUE, Val);
  }
};

// The common base class for the atomic memset/memmove/memcpy intrinsics
// i.e. llvm.element.unordered.atomic.memset/memcpy/memmove
class AtomicMemIntrinsic : public MemIntrinsicBase<AtomicMemIntrinsic> {
private:
  enum { ARG_ELEMENTSIZE = 3 };

public:
  Value *getRawElementSizeInBytes() const {
    return const_cast<Value *>(getArgOperand(ARG_ELEMENTSIZE));
  }

  ConstantInt *getElementSizeInBytesCst() const {
    return cast<ConstantInt>(getRawElementSizeInBytes());
  }

  uint32_t getElementSizeInBytes() const {
    return getElementSizeInBytesCst()->getZExtValue();
  }

  void setElementSizeInBytes(Constant *V) {
    assert(V->getType() == Type::getInt8Ty(getContext()) &&
           "setElementSizeInBytes called with value of wrong type!");
    setArgOperand(ARG_ELEMENTSIZE, V);
  }

  static bool classof(const IntrinsicInst *I) {
    switch (I->getIntrinsicID()) {
    case Intrinsic::memcpy_element_unordered_atomic:
    case Intrinsic::memmove_element_unordered_atomic:
    case Intrinsic::memset_element_unordered_atomic:
      return true;
    default:
      return false;
    }
  }
  static bool classof(const Value *V) {
    return isa<IntrinsicInst>(V) && classof(cast<IntrinsicInst>(V));
  }
};

/// This class represents atomic memset intrinsic
// i.e. llvm.element.unordered.atomic.memset
class AtomicMemSetInst : public MemSetBase<AtomicMemIntrinsic> {
public:
  static bool classof(const IntrinsicInst *I) {
    return I->getIntrinsicID() == Intrinsic::memset_element_unordered_atomic;
  }
  static bool classof(const Value *V) {
    return isa<IntrinsicInst>(V) && classof(cast<IntrinsicInst>(V));
  }
};

// This class wraps the atomic memcpy/memmove intrinsics
// i.e. llvm.element.unordered.atomic.memcpy/memmove
class AtomicMemTransferInst : public MemTransferBase<AtomicMemIntrinsic> {
public:
  static bool classof(const IntrinsicInst *I) {
    switch (I->getIntrinsicID()) {
    case Intrinsic::memcpy_element_unordered_atomic:
    case Intrinsic::memmove_element_unordered_atomic:
      return true;
    default:
      return false;
    }
  }
  static bool classof(const Value *V) {
    return isa<IntrinsicInst>(V) && classof(cast<IntrinsicInst>(V));
  }
};

/// This class represents the atomic memcpy intrinsic
/// i.e. llvm.element.unordered.atomic.memcpy
class AtomicMemCpyInst : public AtomicMemTransferInst {
public:
  static bool classof(const IntrinsicInst *I) {
    return I->getIntrinsicID() == Intrinsic::memcpy_element_unordered_atomic;
  }
  static bool classof(const Value *V) {
    return isa<IntrinsicInst>(V) && classof(cast<IntrinsicInst>(V));
  }
};

/// This class represents the atomic memmove intrinsic
/// i.e. llvm.element.unordered.atomic.memmove
class AtomicMemMoveInst : public AtomicMemTransferInst {
public:
  static bool classof(const IntrinsicInst *I) {
    return I->getIntrinsicID() == Intrinsic::memmove_element_unordered_atomic;
  }
  static bool classof(const Value *V) {
    return isa<IntrinsicInst>(V) && classof(cast<IntrinsicInst>(V));
  }
};

/// This is the common base class for memset/memcpy/memmove.
class MemIntrinsic : public MemIntrinsicBase<MemIntrinsic> {
private:
  enum { ARG_VOLATILE = 3 };

public:
  ConstantInt *getVolatileCst() const {
    return cast<ConstantInt>(const_cast<Value *>(getArgOperand(ARG_VOLATILE)));
  }

  bool isVolatile() const { return !getVolatileCst()->isZero(); }

  void setVolatile(Constant *V) { setArgOperand(ARG_VOLATILE, V); }

  // Methods for support type inquiry through isa, cast, and dyn_cast:
  static bool classof(const IntrinsicInst *I) {
    switch (I->getIntrinsicID()) {
    case Intrinsic::memcpy:
    case Intrinsic::memmove:
    case Intrinsic::memset:
    case Intrinsic::memset_inline:
    case Intrinsic::memcpy_inline:
      return true;
    default:
      return false;
    }
  }
  static bool classof(const Value *V) {
    return isa<IntrinsicInst>(V) && classof(cast<IntrinsicInst>(V));
  }
};

/// This class wraps the llvm.memset and llvm.memset.inline intrinsics.
class MemSetInst : public MemSetBase<MemIntrinsic> {
public:
  // Methods for support type inquiry through isa, cast, and dyn_cast:
  static bool classof(const IntrinsicInst *I) {
    switch (I->getIntrinsicID()) {
    case Intrinsic::memset:
    case Intrinsic::memset_inline:
      return true;
    default:
      return false;
    }
  }
  static bool classof(const Value *V) {
    return isa<IntrinsicInst>(V) && classof(cast<IntrinsicInst>(V));
  }
};

/// This class wraps the llvm.memset.inline intrinsic.
class MemSetInlineInst : public MemSetInst {
public:
  // Methods for support type inquiry through isa, cast, and dyn_cast:
  static bool classof(const IntrinsicInst *I) {
    return I->getIntrinsicID() == Intrinsic::memset_inline;
  }
  static bool classof(const Value *V) {
    return isa<IntrinsicInst>(V) && classof(cast<IntrinsicInst>(V));
  }
};

/// This class wraps the llvm.memcpy/memmove intrinsics.
class MemTransferInst : public MemTransferBase<MemIntrinsic> {
public:
  // Methods for support type inquiry through isa, cast, and dyn_cast:
  static bool classof(const IntrinsicInst *I) {
    switch (I->getIntrinsicID()) {
    case Intrinsic::memcpy:
    case Intrinsic::memmove:
    case Intrinsic::memcpy_inline:
      return true;
    default:
      return false;
    }
  }
  static bool classof(const Value *V) {
    return isa<IntrinsicInst>(V) && classof(cast<IntrinsicInst>(V));
  }
};

/// This class wraps the llvm.memcpy intrinsic.
class MemCpyInst : public MemTransferInst {
public:
  // Methods for support type inquiry through isa, cast, and dyn_cast:
  static bool classof(const IntrinsicInst *I) {
    return I->getIntrinsicID() == Intrinsic::memcpy ||
           I->getIntrinsicID() == Intrinsic::memcpy_inline;
  }
  static bool classof(const Value *V) {
    return isa<IntrinsicInst>(V) && classof(cast<IntrinsicInst>(V));
  }
};

/// This class wraps the llvm.memmove intrinsic.
class MemMoveInst : public MemTransferInst {
public:
  // Methods for support type inquiry through isa, cast, and dyn_cast:
  static bool classof(const IntrinsicInst *I) {
    return I->getIntrinsicID() == Intrinsic::memmove;
  }
  static bool classof(const Value *V) {
    return isa<IntrinsicInst>(V) && classof(cast<IntrinsicInst>(V));
  }
};

/// This class wraps the llvm.memcpy.inline intrinsic.
class MemCpyInlineInst : public MemCpyInst {
public:
  // Methods for support type inquiry through isa, cast, and dyn_cast:
  static bool classof(const IntrinsicInst *I) {
    return I->getIntrinsicID() == Intrinsic::memcpy_inline;
  }
  static bool classof(const Value *V) {
    return isa<IntrinsicInst>(V) && classof(cast<IntrinsicInst>(V));
  }
};

// The common base class for any memset/memmove/memcpy intrinsics;
// whether they be atomic or non-atomic.
// i.e. llvm.element.unordered.atomic.memset/memcpy/memmove
//  and llvm.memset/memcpy/memmove
class AnyMemIntrinsic : public MemIntrinsicBase<AnyMemIntrinsic> {
public:
  bool isVolatile() const {
    // Only the non-atomic intrinsics can be volatile
    if (auto *MI = dyn_cast<MemIntrinsic>(this))
      return MI->isVolatile();
    return false;
  }

  static bool classof(const IntrinsicInst *I) {
    switch (I->getIntrinsicID()) {
    case Intrinsic::memcpy:
    case Intrinsic::memcpy_inline:
    case Intrinsic::memmove:
    case Intrinsic::memset:
    case Intrinsic::memset_inline:
    case Intrinsic::memcpy_element_unordered_atomic:
    case Intrinsic::memmove_element_unordered_atomic:
    case Intrinsic::memset_element_unordered_atomic:
      return true;
    default:
      return false;
    }
  }
  static bool classof(const Value *V) {
    return isa<IntrinsicInst>(V) && classof(cast<IntrinsicInst>(V));
  }
};

/// This class represents any memset intrinsic
// i.e. llvm.element.unordered.atomic.memset
// and  llvm.memset
class AnyMemSetInst : public MemSetBase<AnyMemIntrinsic> {
public:
  static bool classof(const IntrinsicInst *I) {
    switch (I->getIntrinsicID()) {
    case Intrinsic::memset:
    case Intrinsic::memset_inline:
    case Intrinsic::memset_element_unordered_atomic:
      return true;
    default:
      return false;
    }
  }
  static bool classof(const Value *V) {
    return isa<IntrinsicInst>(V) && classof(cast<IntrinsicInst>(V));
  }
};

// This class wraps any memcpy/memmove intrinsics
// i.e. llvm.element.unordered.atomic.memcpy/memmove
// and  llvm.memcpy/memmove
class AnyMemTransferInst : public MemTransferBase<AnyMemIntrinsic> {
public:
  static bool classof(const IntrinsicInst *I) {
    switch (I->getIntrinsicID()) {
    case Intrinsic::memcpy:
    case Intrinsic::memcpy_inline:
    case Intrinsic::memmove:
    case Intrinsic::memcpy_element_unordered_atomic:
    case Intrinsic::memmove_element_unordered_atomic:
      return true;
    default:
      return false;
    }
  }
  static bool classof(const Value *V) {
    return isa<IntrinsicInst>(V) && classof(cast<IntrinsicInst>(V));
  }
};

/// This class represents any memcpy intrinsic
/// i.e. llvm.element.unordered.atomic.memcpy
///  and llvm.memcpy
class AnyMemCpyInst : public AnyMemTransferInst {
public:
  static bool classof(const IntrinsicInst *I) {
    switch (I->getIntrinsicID()) {
    case Intrinsic::memcpy:
    case Intrinsic::memcpy_inline:
    case Intrinsic::memcpy_element_unordered_atomic:
      return true;
    default:
      return false;
    }
  }
  static bool classof(const Value *V) {
    return isa<IntrinsicInst>(V) && classof(cast<IntrinsicInst>(V));
  }
};

/// This class represents any memmove intrinsic
/// i.e. llvm.element.unordered.atomic.memmove
///  and llvm.memmove
class AnyMemMoveInst : public AnyMemTransferInst {
public:
  static bool classof(const IntrinsicInst *I) {
    switch (I->getIntrinsicID()) {
    case Intrinsic::memmove:
    case Intrinsic::memmove_element_unordered_atomic:
      return true;
    default:
      return false;
    }
  }
  static bool classof(const Value *V) {
    return isa<IntrinsicInst>(V) && classof(cast<IntrinsicInst>(V));
  }
};

/// This represents the llvm.va_start intrinsic.
class VAStartInst : public IntrinsicInst {
public:
  static bool classof(const IntrinsicInst *I) {
    return I->getIntrinsicID() == Intrinsic::vastart;
  }
  static bool classof(const Value *V) {
    return isa<IntrinsicInst>(V) && classof(cast<IntrinsicInst>(V));
  }

  Value *getArgList() const { return const_cast<Value *>(getArgOperand(0)); }
};

/// This represents the llvm.va_end intrinsic.
class VAEndInst : public IntrinsicInst {
public:
  static bool classof(const IntrinsicInst *I) {
    return I->getIntrinsicID() == Intrinsic::vaend;
  }
  static bool classof(const Value *V) {
    return isa<IntrinsicInst>(V) && classof(cast<IntrinsicInst>(V));
  }

  Value *getArgList() const { return const_cast<Value *>(getArgOperand(0)); }
};

/// This represents the llvm.va_copy intrinsic.
class VACopyInst : public IntrinsicInst {
public:
  static bool classof(const IntrinsicInst *I) {
    return I->getIntrinsicID() == Intrinsic::vacopy;
  }
  static bool classof(const Value *V) {
    return isa<IntrinsicInst>(V) && classof(cast<IntrinsicInst>(V));
  }

  Value *getDest() const { return const_cast<Value *>(getArgOperand(0)); }
  Value *getSrc() const { return const_cast<Value *>(getArgOperand(1)); }
};

/// A base class for all instrprof intrinsics.
class InstrProfInstBase : public IntrinsicInst {
protected:
  static bool isCounterBase(const IntrinsicInst &I) {
    switch (I.getIntrinsicID()) {
    case Intrinsic::instrprof_cover:
    case Intrinsic::instrprof_increment:
    case Intrinsic::instrprof_increment_step:
    case Intrinsic::instrprof_callsite:
    case Intrinsic::instrprof_timestamp:
    case Intrinsic::instrprof_value_profile:
      return true;
    }
    return false;
  }
  static bool isMCDCBitmapBase(const IntrinsicInst &I) {
    switch (I.getIntrinsicID()) {
    case Intrinsic::instrprof_mcdc_parameters:
    case Intrinsic::instrprof_mcdc_tvbitmap_update:
      return true;
    }
    return false;
  }

public:
  static bool classof(const Value *V) {
    if (const auto *Instr = dyn_cast<IntrinsicInst>(V))
      return isCounterBase(*Instr) || isMCDCBitmapBase(*Instr);
    return false;
  }

  // The name of the instrumented function, assuming it is a global variable.
  GlobalVariable *getName() const {
    return cast<GlobalVariable>(getNameValue());
<<<<<<< HEAD
  }

  // The "name" operand of the profile instrumentation instruction - this is the
  // operand that can be used to relate the instruction to the function it
  // belonged to at instrumentation time.
  Value *getNameValue() const {
    return const_cast<Value *>(getArgOperand(0))->stripPointerCasts();
  }
=======
  }

  // The "name" operand of the profile instrumentation instruction - this is the
  // operand that can be used to relate the instruction to the function it
  // belonged to at instrumentation time.
  Value *getNameValue() const {
    return const_cast<Value *>(getArgOperand(0))->stripPointerCasts();
  }

  void setNameValue(Value *V) { setArgOperand(0, V); }
>>>>>>> 4b409fa5

  // The hash of the CFG for the instrumented function.
  ConstantInt *getHash() const {
    return cast<ConstantInt>(const_cast<Value *>(getArgOperand(1)));
  }
};

/// A base class for all instrprof counter intrinsics.
class InstrProfCntrInstBase : public InstrProfInstBase {
public:
  static bool classof(const Value *V) {
    if (const auto *Instr = dyn_cast<IntrinsicInst>(V))
      return InstrProfInstBase::isCounterBase(*Instr);
    return false;
  }

  // The number of counters for the instrumented function.
  ConstantInt *getNumCounters() const;
  // The index of the counter that this instruction acts on.
  ConstantInt *getIndex() const;
  void setIndex(uint32_t Idx);
};

/// This represents the llvm.instrprof.cover intrinsic.
class InstrProfCoverInst : public InstrProfCntrInstBase {
public:
  static bool classof(const IntrinsicInst *I) {
    return I->getIntrinsicID() == Intrinsic::instrprof_cover;
  }
  static bool classof(const Value *V) {
    return isa<IntrinsicInst>(V) && classof(cast<IntrinsicInst>(V));
  }
};

/// This represents the llvm.instrprof.increment intrinsic.
class InstrProfIncrementInst : public InstrProfCntrInstBase {
public:
  static bool classof(const IntrinsicInst *I) {
    return I->getIntrinsicID() == Intrinsic::instrprof_increment ||
           I->getIntrinsicID() == Intrinsic::instrprof_increment_step;
  }
  static bool classof(const Value *V) {
    return isa<IntrinsicInst>(V) && classof(cast<IntrinsicInst>(V));
  }
  Value *getStep() const;
};

/// This represents the llvm.instrprof.increment.step intrinsic.
class InstrProfIncrementInstStep : public InstrProfIncrementInst {
public:
  static bool classof(const IntrinsicInst *I) {
    return I->getIntrinsicID() == Intrinsic::instrprof_increment_step;
  }
  static bool classof(const Value *V) {
    return isa<IntrinsicInst>(V) && classof(cast<IntrinsicInst>(V));
  }
};

/// This represents the llvm.instrprof.callsite intrinsic.
/// It is structurally like the increment or step counters, hence the
/// inheritance relationship, albeit somewhat tenuous (it's not 'counting' per
/// se)
class InstrProfCallsite : public InstrProfCntrInstBase {
public:
  static bool classof(const IntrinsicInst *I) {
    return I->getIntrinsicID() == Intrinsic::instrprof_callsite;
  }
  static bool classof(const Value *V) {
    return isa<IntrinsicInst>(V) && classof(cast<IntrinsicInst>(V));
  }
  // We instrument direct calls (but not to intrinsics), or indirect calls.
  static bool canInstrumentCallsite(const CallBase &CB) {
    return !CB.isInlineAsm() &&
           (CB.isIndirectCall() ||
            (CB.getCalledFunction() && !CB.getCalledFunction()->isIntrinsic()));
  }
  Value *getCallee() const;
  void setCallee(Value *Callee);
};

/// This represents the llvm.instrprof.timestamp intrinsic.
class InstrProfTimestampInst : public InstrProfCntrInstBase {
public:
  static bool classof(const IntrinsicInst *I) {
    return I->getIntrinsicID() == Intrinsic::instrprof_timestamp;
  }
  static bool classof(const Value *V) {
    return isa<IntrinsicInst>(V) && classof(cast<IntrinsicInst>(V));
  }
};

/// This represents the llvm.instrprof.value.profile intrinsic.
class InstrProfValueProfileInst : public InstrProfCntrInstBase {
public:
  static bool classof(const IntrinsicInst *I) {
    return I->getIntrinsicID() == Intrinsic::instrprof_value_profile;
  }
  static bool classof(const Value *V) {
    return isa<IntrinsicInst>(V) && classof(cast<IntrinsicInst>(V));
  }

  Value *getTargetValue() const {
    return cast<Value>(const_cast<Value *>(getArgOperand(2)));
  }

  ConstantInt *getValueKind() const {
    return cast<ConstantInt>(const_cast<Value *>(getArgOperand(3)));
  }

  // Returns the value site index.
  ConstantInt *getIndex() const {
    return cast<ConstantInt>(const_cast<Value *>(getArgOperand(4)));
  }
};

/// A base class for instrprof mcdc intrinsics that require global bitmap bytes.
class InstrProfMCDCBitmapInstBase : public InstrProfInstBase {
public:
  static bool classof(const IntrinsicInst *I) {
    return InstrProfInstBase::isMCDCBitmapBase(*I);
  }
  static bool classof(const Value *V) {
    return isa<IntrinsicInst>(V) && classof(cast<IntrinsicInst>(V));
  }

  /// \return The number of bits used for the MCDC bitmaps for the instrumented
  /// function.
  ConstantInt *getNumBitmapBits() const {
    return cast<ConstantInt>(const_cast<Value *>(getArgOperand(2)));
  }

  /// \return The number of bytes used for the MCDC bitmaps for the instrumented
  /// function.
  auto getNumBitmapBytes() const {
    return alignTo(getNumBitmapBits()->getZExtValue(), CHAR_BIT) / CHAR_BIT;
  }
};

/// This represents the llvm.instrprof.mcdc.parameters intrinsic.
class InstrProfMCDCBitmapParameters : public InstrProfMCDCBitmapInstBase {
public:
  static bool classof(const IntrinsicInst *I) {
    return I->getIntrinsicID() == Intrinsic::instrprof_mcdc_parameters;
  }
  static bool classof(const Value *V) {
    return isa<IntrinsicInst>(V) && classof(cast<IntrinsicInst>(V));
  }
};

/// This represents the llvm.instrprof.mcdc.tvbitmap.update intrinsic.
class InstrProfMCDCTVBitmapUpdate : public InstrProfMCDCBitmapInstBase {
public:
  static bool classof(const IntrinsicInst *I) {
    return I->getIntrinsicID() == Intrinsic::instrprof_mcdc_tvbitmap_update;
  }
  static bool classof(const Value *V) {
    return isa<IntrinsicInst>(V) && classof(cast<IntrinsicInst>(V));
  }

  /// \return The index of the TestVector Bitmap upon which this intrinsic
  /// acts.
  ConstantInt *getBitmapIndex() const {
    return cast<ConstantInt>(const_cast<Value *>(getArgOperand(2)));
  }

  /// \return The address of the corresponding condition bitmap containing
  /// the index of the TestVector to update within the TestVector Bitmap.
  Value *getMCDCCondBitmapAddr() const {
    return cast<Value>(const_cast<Value *>(getArgOperand(3)));
  }
};

class PseudoProbeInst : public IntrinsicInst {
public:
  static bool classof(const IntrinsicInst *I) {
    return I->getIntrinsicID() == Intrinsic::pseudoprobe;
  }

  static bool classof(const Value *V) {
    return isa<IntrinsicInst>(V) && classof(cast<IntrinsicInst>(V));
  }

  ConstantInt *getFuncGuid() const {
    return cast<ConstantInt>(const_cast<Value *>(getArgOperand(0)));
  }

  ConstantInt *getIndex() const {
    return cast<ConstantInt>(const_cast<Value *>(getArgOperand(1)));
  }

  ConstantInt *getAttributes() const {
    return cast<ConstantInt>(const_cast<Value *>(getArgOperand(2)));
  }

  ConstantInt *getFactor() const {
    return cast<ConstantInt>(const_cast<Value *>(getArgOperand(3)));
  }
};

class NoAliasScopeDeclInst : public IntrinsicInst {
public:
  static bool classof(const IntrinsicInst *I) {
    return I->getIntrinsicID() == Intrinsic::experimental_noalias_scope_decl;
  }

  static bool classof(const Value *V) {
    return isa<IntrinsicInst>(V) && classof(cast<IntrinsicInst>(V));
  }

  MDNode *getScopeList() const {
    auto *MV =
        cast<MetadataAsValue>(getOperand(Intrinsic::NoAliasScopeDeclScopeArg));
    return cast<MDNode>(MV->getMetadata());
  }

  void setScopeList(MDNode *ScopeList) {
    setOperand(Intrinsic::NoAliasScopeDeclScopeArg,
               MetadataAsValue::get(getContext(), ScopeList));
  }
};

/// Common base class for representing values projected from a statepoint.
/// Currently, the only projections available are gc.result and gc.relocate.
class GCProjectionInst : public IntrinsicInst {
public:
  static bool classof(const IntrinsicInst *I) {
    return I->getIntrinsicID() == Intrinsic::experimental_gc_relocate ||
      I->getIntrinsicID() == Intrinsic::experimental_gc_result;
  }

  static bool classof(const Value *V) {
    return isa<IntrinsicInst>(V) && classof(cast<IntrinsicInst>(V));
  }

  /// Return true if this relocate is tied to the invoke statepoint.
  /// This includes relocates which are on the unwinding path.
  bool isTiedToInvoke() const {
    const Value *Token = getArgOperand(0);

    return isa<LandingPadInst>(Token) || isa<InvokeInst>(Token);
  }

  /// The statepoint with which this gc.relocate is associated.
  const Value *getStatepoint() const;
};

/// Represents calls to the gc.relocate intrinsic.
class GCRelocateInst : public GCProjectionInst {
public:
  static bool classof(const IntrinsicInst *I) {
    return I->getIntrinsicID() == Intrinsic::experimental_gc_relocate;
  }

  static bool classof(const Value *V) {
    return isa<IntrinsicInst>(V) && classof(cast<IntrinsicInst>(V));
  }

  /// The index into the associate statepoint's argument list
  /// which contains the base pointer of the pointer whose
  /// relocation this gc.relocate describes.
  unsigned getBasePtrIndex() const {
    return cast<ConstantInt>(getArgOperand(1))->getZExtValue();
  }

  /// The index into the associate statepoint's argument list which
  /// contains the pointer whose relocation this gc.relocate describes.
  unsigned getDerivedPtrIndex() const {
    return cast<ConstantInt>(getArgOperand(2))->getZExtValue();
  }

  Value *getBasePtr() const;
  Value *getDerivedPtr() const;
};

/// Represents calls to the gc.result intrinsic.
class GCResultInst : public GCProjectionInst {
public:
  static bool classof(const IntrinsicInst *I) {
    return I->getIntrinsicID() == Intrinsic::experimental_gc_result;
  }

  static bool classof(const Value *V) {
    return isa<IntrinsicInst>(V) && classof(cast<IntrinsicInst>(V));
  }
};


/// This represents the llvm.assume intrinsic.
class AssumeInst : public IntrinsicInst {
public:
  static bool classof(const IntrinsicInst *I) {
    return I->getIntrinsicID() == Intrinsic::assume;
  }
  static bool classof(const Value *V) {
    return isa<IntrinsicInst>(V) && classof(cast<IntrinsicInst>(V));
  }
};

/// Check if \p ID corresponds to a convergence control intrinsic.
static inline bool isConvergenceControlIntrinsic(unsigned IntrinsicID) {
  switch (IntrinsicID) {
  default:
    return false;
  case Intrinsic::experimental_convergence_anchor:
  case Intrinsic::experimental_convergence_entry:
  case Intrinsic::experimental_convergence_loop:
    return true;
  }
}

/// Represents calls to the llvm.experimintal.convergence.* intrinsics.
class ConvergenceControlInst : public IntrinsicInst {
public:
  static bool classof(const IntrinsicInst *I) {
    return isConvergenceControlIntrinsic(I->getIntrinsicID());
  }

  static bool classof(const Value *V) {
    return isa<IntrinsicInst>(V) && classof(cast<IntrinsicInst>(V));
  }

  bool isAnchor() {
    return getIntrinsicID() == Intrinsic::experimental_convergence_anchor;
  }
  bool isEntry() {
    return getIntrinsicID() == Intrinsic::experimental_convergence_entry;
  }
  bool isLoop() {
    return getIntrinsicID() == Intrinsic::experimental_convergence_loop;
  }
};

/// This represents the llvm.sycl.alloca intrinsic.
class SYCLAllocaInst : public IntrinsicInst {
public:
  static bool classof(const IntrinsicInst *I) {
    return I->getIntrinsicID() == Intrinsic::sycl_alloca;
  }

  static bool classof(const Value *V) {
    return isa<IntrinsicInst>(V) && classof(cast<IntrinsicInst>(V));
  }

  unsigned getAddressSpace() const;
  Value *getSizeSymbolicID() const;
  Value *getSizeDefaultValue() const;
  Value *getRTBuffer() const;
  Type *getAllocatedType() const;
  Align getAlign() const;
};

} // end namespace llvm

#endif // LLVM_IR_INTRINSICINST_H<|MERGE_RESOLUTION|>--- conflicted
+++ resolved
@@ -1532,7 +1532,6 @@
   // The name of the instrumented function, assuming it is a global variable.
   GlobalVariable *getName() const {
     return cast<GlobalVariable>(getNameValue());
-<<<<<<< HEAD
   }
 
   // The "name" operand of the profile instrumentation instruction - this is the
@@ -1541,18 +1540,8 @@
   Value *getNameValue() const {
     return const_cast<Value *>(getArgOperand(0))->stripPointerCasts();
   }
-=======
-  }
-
-  // The "name" operand of the profile instrumentation instruction - this is the
-  // operand that can be used to relate the instruction to the function it
-  // belonged to at instrumentation time.
-  Value *getNameValue() const {
-    return const_cast<Value *>(getArgOperand(0))->stripPointerCasts();
-  }
 
   void setNameValue(Value *V) { setArgOperand(0, V); }
->>>>>>> 4b409fa5
 
   // The hash of the CFG for the instrumented function.
   ConstantInt *getHash() const {
