//===- IntrinsicsAMDGPU.td - Defines AMDGPU intrinsics -----*- tablegen -*-===//
//
// Part of the LLVM Project, under the Apache License v2.0 with LLVM Exceptions.
// See https://llvm.org/LICENSE.txt for license information.
// SPDX-License-Identifier: Apache-2.0 WITH LLVM-exception
//
//===----------------------------------------------------------------------===//
//
// This file defines all of the R600-specific intrinsics.
//
//===----------------------------------------------------------------------===//

def global_ptr_ty : LLVMQualPointerType<1>;
def local_ptr_ty : LLVMQualPointerType<3>;

// The amdgpu-no-* attributes (ex amdgpu-no-workitem-id-z) typically inferred
// by the backend cause whole-program undefined behavior when violated, such as
// by causing all other preload register intrinsics to return arbitrarily incorrect
// values. In non-entry-point functions, attempting to call a function that needs
// some preloaded register from a function that is known to not need it is a violation
// of the calling convention and also program-level UB. Outside of such IR-level UB,
// these preloaded registers are always set to a well-defined value and are thus `noundef`.
class AMDGPUReadPreloadRegisterIntrinsic
  : DefaultAttrsIntrinsic<[llvm_i32_ty], [], [NoUndef<RetIndex>, IntrNoMem, IntrSpeculatable]>;

class AMDGPUReadPreloadRegisterIntrinsicNamed<string name>
  : DefaultAttrsIntrinsic<[llvm_i32_ty], [], [NoUndef<RetIndex>, IntrNoMem, IntrSpeculatable]>, ClangBuiltin<name>;

// Used to tag image and resource intrinsics with information used to generate
// mem operands.
class AMDGPURsrcIntrinsic<int rsrcarg, bit isimage = false> {
  int RsrcArg = rsrcarg;
  bit IsImage = isimage;
}

let TargetPrefix = "r600" in {

multiclass AMDGPUReadPreloadRegisterIntrinsic_xyz {
  def _x : AMDGPUReadPreloadRegisterIntrinsic;
  def _y : AMDGPUReadPreloadRegisterIntrinsic;
  def _z : AMDGPUReadPreloadRegisterIntrinsic;
}

multiclass AMDGPUReadPreloadRegisterIntrinsic_xyz_named<string prefix> {
  def _x : AMDGPUReadPreloadRegisterIntrinsicNamed<!strconcat(prefix, "_x")>;
  def _y : AMDGPUReadPreloadRegisterIntrinsicNamed<!strconcat(prefix, "_y")>;
  def _z : AMDGPUReadPreloadRegisterIntrinsicNamed<!strconcat(prefix, "_z")>;
}

defm int_r600_read_global_size : AMDGPUReadPreloadRegisterIntrinsic_xyz_named
                                 <"__builtin_r600_read_global_size">;
defm int_r600_read_ngroups : AMDGPUReadPreloadRegisterIntrinsic_xyz_named
                             <"__builtin_r600_read_ngroups">;
defm int_r600_read_tgid : AMDGPUReadPreloadRegisterIntrinsic_xyz_named
                          <"__builtin_r600_read_tgid">;

defm int_r600_read_local_size : AMDGPUReadPreloadRegisterIntrinsic_xyz;
defm int_r600_read_tidig : AMDGPUReadPreloadRegisterIntrinsic_xyz;

def int_r600_group_barrier : ClangBuiltin<"__builtin_r600_group_barrier">,
  Intrinsic<[], [], [IntrConvergent, IntrWillReturn]>;

// AS 7 is PARAM_I_ADDRESS, used for kernel arguments
def int_r600_implicitarg_ptr :
  ClangBuiltin<"__builtin_r600_implicitarg_ptr">,
  DefaultAttrsIntrinsic<[LLVMQualPointerType<7>], [],
  [NoUndef<RetIndex>, IntrNoMem, IntrSpeculatable]>;

def int_r600_rat_store_typed :
  // 1st parameter: Data
  // 2nd parameter: Index
  // 3rd parameter: Constant RAT ID
  DefaultAttrsIntrinsic<[], [llvm_v4i32_ty, llvm_v4i32_ty, llvm_i32_ty], []>,
  ClangBuiltin<"__builtin_r600_rat_store_typed">;

def int_r600_recipsqrt_ieee :  DefaultAttrsIntrinsic<
  [llvm_anyfloat_ty], [LLVMMatchType<0>], [IntrNoMem, IntrSpeculatable]
>;

def int_r600_recipsqrt_clamped : DefaultAttrsIntrinsic<
  [llvm_anyfloat_ty], [LLVMMatchType<0>], [IntrNoMem, IntrSpeculatable]
>;

def int_r600_cube : DefaultAttrsIntrinsic<
  [llvm_v4f32_ty], [llvm_v4f32_ty], [IntrNoMem, IntrSpeculatable]
>;

def int_r600_store_stream_output : DefaultAttrsIntrinsic<
  [], [llvm_v4f32_ty, llvm_i32_ty, llvm_i32_ty, llvm_i32_ty], []
>;

class TextureIntrinsicFloatInput : DefaultAttrsIntrinsic<[llvm_v4f32_ty], [
  llvm_v4f32_ty, // Coord
  llvm_i32_ty,   // offset_x
  llvm_i32_ty,   // offset_y,
  llvm_i32_ty,   // offset_z,
  llvm_i32_ty,   // resource_id
  llvm_i32_ty,   // samplerid
  llvm_i32_ty,   // coord_type_x
  llvm_i32_ty,   // coord_type_y
  llvm_i32_ty,   // coord_type_z
  llvm_i32_ty],  // coord_type_w
  [IntrNoMem]
>;

class TextureIntrinsicInt32Input : DefaultAttrsIntrinsic<[llvm_v4i32_ty], [
    llvm_v4i32_ty, // Coord
    llvm_i32_ty,   // offset_x
    llvm_i32_ty,   // offset_y,
    llvm_i32_ty,   // offset_z,
    llvm_i32_ty,   // resource_id
    llvm_i32_ty,   // samplerid
    llvm_i32_ty,   // coord_type_x
    llvm_i32_ty,   // coord_type_y
    llvm_i32_ty,   // coord_type_z
    llvm_i32_ty],  // coord_type_w
    [IntrNoMem]
>;

def int_r600_store_swizzle :
  Intrinsic<[], [llvm_v4f32_ty, llvm_i32_ty, llvm_i32_ty], [IntrWillReturn, IntrNoCallback, IntrNoFree]
>;

def int_r600_tex : TextureIntrinsicFloatInput;
def int_r600_texc : TextureIntrinsicFloatInput;
def int_r600_txl : TextureIntrinsicFloatInput;
def int_r600_txlc : TextureIntrinsicFloatInput;
def int_r600_txb : TextureIntrinsicFloatInput;
def int_r600_txbc : TextureIntrinsicFloatInput;
def int_r600_txf : TextureIntrinsicInt32Input;
def int_r600_txq : TextureIntrinsicInt32Input;
def int_r600_ddx : TextureIntrinsicFloatInput;
def int_r600_ddy : TextureIntrinsicFloatInput;

def int_r600_dot4 : DefaultAttrsIntrinsic<[llvm_float_ty],
  [llvm_v4f32_ty, llvm_v4f32_ty], [IntrNoMem, IntrSpeculatable]
>;

def int_r600_kill : DefaultAttrsIntrinsic<[], [llvm_float_ty], []>;

} // End TargetPrefix = "r600"

let TargetPrefix = "amdgcn" in {

//===----------------------------------------------------------------------===//
// ABI Special Intrinsics
//===----------------------------------------------------------------------===//

defm int_amdgcn_workitem_id : AMDGPUReadPreloadRegisterIntrinsic_xyz;
defm int_amdgcn_workgroup_id : AMDGPUReadPreloadRegisterIntrinsic_xyz_named
                               <"__builtin_amdgcn_workgroup_id">;

def int_amdgcn_dispatch_ptr :
  DefaultAttrsIntrinsic<[LLVMQualPointerType<4>], [],
  [Align<RetIndex, 4>, NoUndef<RetIndex>, NonNull<RetIndex>, IntrNoMem, IntrSpeculatable]>;

def int_amdgcn_queue_ptr :
  ClangBuiltin<"__builtin_amdgcn_queue_ptr">,
  DefaultAttrsIntrinsic<[LLVMQualPointerType<4>], [],
  [Align<RetIndex, 4>, NoUndef<RetIndex>, NonNull<RetIndex>, IntrNoMem, IntrSpeculatable]>;

def int_amdgcn_kernarg_segment_ptr :
  ClangBuiltin<"__builtin_amdgcn_kernarg_segment_ptr">,
  DefaultAttrsIntrinsic<[LLVMQualPointerType<4>], [],
  [Align<RetIndex, 4>, NoUndef<RetIndex>, IntrNoMem, IntrSpeculatable]>;

def int_amdgcn_implicitarg_ptr :
  ClangBuiltin<"__builtin_amdgcn_implicitarg_ptr">,
  DefaultAttrsIntrinsic<[LLVMQualPointerType<4>], [],
  [Align<RetIndex, 4>, NoUndef<RetIndex>, IntrNoMem, IntrSpeculatable]>;

// Returns the amount of LDS statically allocated for this program.
// This is no longer guaranteed to be a compile-time constant due to linking
// support.
def int_amdgcn_groupstaticsize :
  ClangBuiltin<"__builtin_amdgcn_groupstaticsize">,
  DefaultAttrsIntrinsic<[llvm_i32_ty], [], [NoUndef<RetIndex>, IntrNoMem, IntrSpeculatable]>;

def int_amdgcn_dispatch_id :
  ClangBuiltin<"__builtin_amdgcn_dispatch_id">,
  DefaultAttrsIntrinsic<[llvm_i64_ty], [], [NoUndef<RetIndex>, IntrNoMem, IntrSpeculatable]>;

// For internal use. Coordinates LDS lowering between IR transform and backend.
def int_amdgcn_lds_kernel_id :
  DefaultAttrsIntrinsic<[llvm_i32_ty], [], [NoUndef<RetIndex>, IntrNoMem, IntrSpeculatable]>;

def int_amdgcn_implicit_buffer_ptr :
  ClangBuiltin<"__builtin_amdgcn_implicit_buffer_ptr">,
  DefaultAttrsIntrinsic<[LLVMQualPointerType<4>], [],
  [Align<RetIndex, 4>, NoUndef<RetIndex>,
    IntrNoMem, IntrSpeculatable]>;

// Set EXEC to the 64-bit value given.
// This is always moved to the beginning of the basic block.
// FIXME: Should be mangled for wave size.
def int_amdgcn_init_exec : Intrinsic<[],
  [llvm_i64_ty],      // 64-bit literal constant
  [IntrConvergent, IntrNoMem, IntrHasSideEffects, IntrNoCallback,
   IntrNoFree, IntrWillReturn, ImmArg<ArgIndex<0>>]>;

// Set EXEC according to a thread count packed in an SGPR input:
//    thread_count = (input >> bitoffset) & 0x7f;
// This is always moved to the beginning of the basic block.
// Note: only inreg arguments to the parent function are valid as
// inputs to this intrinsic, computed values cannot be used.
def int_amdgcn_init_exec_from_input : Intrinsic<[],
  [llvm_i32_ty,       // 32-bit SGPR input
   llvm_i32_ty],      // bit offset of the thread count
  [IntrConvergent, IntrHasSideEffects, IntrNoMem, IntrNoCallback,
   IntrNoFree, IntrWillReturn, ImmArg<ArgIndex<1>>]>;

// Sets the function into whole-wave-mode and returns whether the lane was
// active when entering the function. A branch depending on this return will
// revert the EXEC mask to what it was when entering the function, thus
// resulting in a no-op. This pattern is used to optimize branches when function
// tails need to be run in whole-wave-mode. It may also have other consequences
// (mostly related to WWM CSR handling) that differentiate it from using
// a plain `amdgcn.init.exec -1`.
def int_amdgcn_init_whole_wave : Intrinsic<[llvm_i1_ty], [], [
    IntrHasSideEffects, IntrNoMem, IntrConvergent]>;

def int_amdgcn_wavefrontsize :
  ClangBuiltin<"__builtin_amdgcn_wavefrontsize">,
  DefaultAttrsIntrinsic<[llvm_i32_ty], [], [NoUndef<RetIndex>, IntrNoMem, IntrSpeculatable]>;

// Represent a relocation constant.
def int_amdgcn_reloc_constant : DefaultAttrsIntrinsic<
  [llvm_i32_ty], [llvm_metadata_ty],
  [IntrNoMem, IntrSpeculatable]
>;

//===----------------------------------------------------------------------===//
// Instruction Intrinsics
//===----------------------------------------------------------------------===//

// The first parameter is s_sendmsg immediate (i16),
// the second one is copied to m0
def int_amdgcn_s_sendmsg : ClangBuiltin<"__builtin_amdgcn_s_sendmsg">,
  Intrinsic <[], [llvm_i32_ty, llvm_i32_ty],
  [ImmArg<ArgIndex<0>>, IntrNoMem, IntrHasSideEffects, IntrWillReturn, IntrNoCallback]>;
def int_amdgcn_s_sendmsghalt : ClangBuiltin<"__builtin_amdgcn_s_sendmsghalt">,
  Intrinsic <[], [llvm_i32_ty, llvm_i32_ty],
  [ImmArg<ArgIndex<0>>, IntrNoMem, IntrHasSideEffects, IntrNoCallback]>;


// gfx11 intrinsic
// The first parameter is s_sendmsg immediate (i16). Return type is i32 or i64.
def int_amdgcn_s_sendmsg_rtn : Intrinsic <[llvm_anyint_ty], [llvm_i32_ty],
  [ImmArg<ArgIndex<0>>, IntrNoMem, IntrHasSideEffects, IntrWillReturn, IntrNoCallback]>;

// Vanilla workgroup sync-barrier
def int_amdgcn_s_barrier : ClangBuiltin<"__builtin_amdgcn_s_barrier">,
  Intrinsic<[], [], [IntrNoMem, IntrHasSideEffects, IntrConvergent, IntrWillReturn, IntrNoCallback, IntrNoFree]>;

// Lower-level split-barrier intrinsics

// void @llvm.amdgcn.s.barrier.signal(i32 %barrierType)
// only for non-named barrier
def int_amdgcn_s_barrier_signal : ClangBuiltin<"__builtin_amdgcn_s_barrier_signal">,
  Intrinsic<[], [llvm_i32_ty], [ImmArg<ArgIndex<0>>, IntrNoMem, IntrHasSideEffects, IntrConvergent, IntrWillReturn,
                                IntrNoCallback, IntrNoFree]>;

// void @llvm.amdgcn.s.barrier.signal.var(ptr addrspace(3) %barrier, i32 %memberCnt)
// The %barrier and %memberCnt argument must be uniform, otherwise behavior is undefined.
def int_amdgcn_s_barrier_signal_var : ClangBuiltin<"__builtin_amdgcn_s_barrier_signal_var">,
  Intrinsic<[], [local_ptr_ty, llvm_i32_ty], [IntrNoMem, IntrHasSideEffects, IntrConvergent, IntrWillReturn,
                                IntrNoCallback, IntrNoFree]>;

// bool @llvm.amdgcn.s.barrier.signal.isfirst(i32 %barrierType)
// only for non-named barrier
def int_amdgcn_s_barrier_signal_isfirst : ClangBuiltin<"__builtin_amdgcn_s_barrier_signal_isfirst">,
  Intrinsic<[llvm_i1_ty], [llvm_i32_ty], [ImmArg<ArgIndex<0>>, IntrNoMem, IntrHasSideEffects, IntrConvergent,
                                IntrWillReturn, IntrNoCallback, IntrNoFree]>;

// void @llvm.amdgcn.s.barrier.init(ptr addrspace(3) %barrier, i32 %memberCnt)
// The %barrier and %memberCnt argument must be uniform, otherwise behavior is undefined.
def int_amdgcn_s_barrier_init : ClangBuiltin<"__builtin_amdgcn_s_barrier_init">,
  Intrinsic<[], [local_ptr_ty, llvm_i32_ty], [IntrNoMem, IntrHasSideEffects, IntrConvergent,
                                IntrWillReturn, IntrNoCallback, IntrNoFree]>;

// void @llvm.amdgcn.s.barrier.join(ptr addrspace(3) %barrier)
// The %barrier argument must be uniform, otherwise behavior is undefined.
def int_amdgcn_s_barrier_join : ClangBuiltin<"__builtin_amdgcn_s_barrier_join">,
  Intrinsic<[], [local_ptr_ty], [IntrNoMem, IntrHasSideEffects, IntrConvergent, IntrWillReturn,
                                IntrNoCallback, IntrNoFree]>;

// void @llvm.amdgcn.s.barrier.wait(i16 %barrierType)
def int_amdgcn_s_barrier_wait : ClangBuiltin<"__builtin_amdgcn_s_barrier_wait">,
  Intrinsic<[], [llvm_i16_ty], [ImmArg<ArgIndex<0>>, IntrNoMem, IntrHasSideEffects, IntrConvergent,
                                IntrWillReturn, IntrNoCallback, IntrNoFree]>;

// void @llvm.amdgcn.s.barrier.leave(i16 %barrierType)
def int_amdgcn_s_barrier_leave : ClangBuiltin<"__builtin_amdgcn_s_barrier_leave">,
  Intrinsic<[], [llvm_i16_ty], [ImmArg<ArgIndex<0>>, IntrNoMem, IntrHasSideEffects, IntrConvergent,
                                IntrWillReturn, IntrNoCallback, IntrNoFree]>;

// uint32_t @llvm.amdgcn.s.get.barrier.state(i32 %barrierId)
// The %barrierType argument must be uniform, otherwise behavior is undefined.
def int_amdgcn_s_get_barrier_state : ClangBuiltin<"__builtin_amdgcn_s_get_barrier_state">,
  Intrinsic<[llvm_i32_ty], [llvm_i32_ty], [IntrNoMem, IntrHasSideEffects, IntrConvergent, IntrWillReturn,
                                IntrNoCallback, IntrNoFree]>;

// uint32_t @llvm.amdgcn.s.get.named.barrier.state(ptr addrspace(3) %barrier)
// The %barrier argument must be uniform, otherwise behavior is undefined.
def int_amdgcn_s_get_named_barrier_state : ClangBuiltin<"__builtin_amdgcn_s_get_named_barrier_state">,
  Intrinsic<[llvm_i32_ty], [local_ptr_ty], [IntrNoMem, IntrHasSideEffects, IntrConvergent, IntrWillReturn,
                                IntrNoCallback, IntrNoFree]>;

def int_amdgcn_wave_barrier : ClangBuiltin<"__builtin_amdgcn_wave_barrier">,
  Intrinsic<[], [], [IntrNoMem, IntrHasSideEffects, IntrConvergent, IntrWillReturn, IntrNoCallback, IntrNoFree]>;

// The 1st parameter is a mask for the types of instructions that may be allowed
// to cross the SCHED_BARRIER during scheduling.
//     MASK = 0x0000 0000: No instructions may be scheduled across SCHED_BARRIER.
//     MASK = 0x0000 0001: ALL, non-memory, non-side-effect producing instructions may be
//                         scheduled across SCHED_BARRIER, i.e. allow ALU instructions to pass.
//     MASK = 0x0000 0002: VALU instructions may be scheduled across SCHED_BARRIER.
//     MASK = 0x0000 0004: SALU instructions may be scheduled across SCHED_BARRIER.
//     MASK = 0x0000 0008: MFMA/WMMA instructions may be scheduled across SCHED_BARRIER.
//     MASK = 0x0000 0010: ALL VMEM instructions may be scheduled across SCHED_BARRIER.
//     MASK = 0x0000 0020: VMEM read instructions may be scheduled across SCHED_BARRIER.
//     MASK = 0x0000 0040: VMEM write instructions may be scheduled across SCHED_BARRIER.
//     MASK = 0x0000 0080: ALL DS instructions may be scheduled across SCHED_BARRIER.
//     MASK = 0x0000 0100: ALL DS read instructions may be scheduled accoss SCHED_BARRIER.
//     MASK = 0x0000 0200: ALL DS write instructions may be scheduled across SCHED_BARRIER.
def int_amdgcn_sched_barrier : ClangBuiltin<"__builtin_amdgcn_sched_barrier">,
  Intrinsic<[], [llvm_i32_ty], [ImmArg<ArgIndex<0>>, IntrNoMem, IntrHasSideEffects, IntrConvergent,
                                IntrWillReturn, IntrNoCallback, IntrNoFree]>;

// The first parameter is a mask that determines the types of instructions that
// you would like to synchronize around and add to a scheduling group. The
// values of the mask are defined above for sched_barrier. These instructions
// will be selected from the bottom up starting from the sched_group_barrier's
// location during instruction scheduling. The second parameter is the number of
// matching instructions that will be associated with this sched_group_barrier.
// The third parameter is an identifier which is used to describe what other
// sched_group_barriers should be synchronized with.
def int_amdgcn_sched_group_barrier : ClangBuiltin<"__builtin_amdgcn_sched_group_barrier">,
  Intrinsic<[], [llvm_i32_ty, llvm_i32_ty, llvm_i32_ty],
  [ImmArg<ArgIndex<0>>, ImmArg<ArgIndex<1>>, ImmArg<ArgIndex<2>>, IntrNoMem, IntrHasSideEffects,
   IntrConvergent, IntrWillReturn, IntrNoCallback, IntrNoFree]>;

// Scheduler optimization hint.
//     MASK = 0: Small gemm opt
def int_amdgcn_iglp_opt : ClangBuiltin<"__builtin_amdgcn_iglp_opt">,
  Intrinsic<[], [llvm_i32_ty], [ImmArg<ArgIndex<0>>, IntrNoMem, IntrHasSideEffects, IntrConvergent,
                                IntrWillReturn, IntrNoCallback, IntrNoFree]>;

def int_amdgcn_s_waitcnt : ClangBuiltin<"__builtin_amdgcn_s_waitcnt">,
  Intrinsic<[], [llvm_i32_ty], [ImmArg<ArgIndex<0>>, IntrNoMem, IntrHasSideEffects, IntrWillReturn, IntrNoCallback, IntrNoFree]>;

// GFX12 intrinsics
class AMDGPUWaitIntrinsic :
  Intrinsic<[], [llvm_i16_ty], [ImmArg<ArgIndex<0>>, IntrNoMem, IntrHasSideEffects, IntrWillReturn, IntrNoCallback, IntrNoFree]>;
def int_amdgcn_s_wait_bvhcnt         : AMDGPUWaitIntrinsic;
def int_amdgcn_s_wait_dscnt          : AMDGPUWaitIntrinsic;
def int_amdgcn_s_wait_expcnt         : AMDGPUWaitIntrinsic;
def int_amdgcn_s_wait_kmcnt          : AMDGPUWaitIntrinsic;
def int_amdgcn_s_wait_loadcnt        : AMDGPUWaitIntrinsic;
def int_amdgcn_s_wait_samplecnt      : AMDGPUWaitIntrinsic;
def int_amdgcn_s_wait_storecnt       : AMDGPUWaitIntrinsic;

def int_amdgcn_div_scale : DefaultAttrsIntrinsic<
  // 1st parameter: Numerator
  // 2nd parameter: Denominator
  // 3rd parameter: Select quotient. Must equal Numerator or Denominator.
  //                (0 = Denominator, 1 = Numerator).
  [llvm_anyfloat_ty, llvm_i1_ty],
  [LLVMMatchType<0>, LLVMMatchType<0>, llvm_i1_ty],
  [IntrNoMem, IntrSpeculatable, ImmArg<ArgIndex<2>>]
>;

def int_amdgcn_div_fmas : DefaultAttrsIntrinsic<[llvm_anyfloat_ty],
  [LLVMMatchType<0>, LLVMMatchType<0>, LLVMMatchType<0>, llvm_i1_ty],
  [IntrNoMem, IntrSpeculatable]
>;

def int_amdgcn_div_fixup : DefaultAttrsIntrinsic<[llvm_anyfloat_ty],
  [LLVMMatchType<0>, LLVMMatchType<0>, LLVMMatchType<0>],
  [IntrNoMem, IntrSpeculatable]
>;

// Look Up 2.0 / pi src0 with segment select src1[4:0]
def int_amdgcn_trig_preop : DefaultAttrsIntrinsic<
  [llvm_anyfloat_ty], [LLVMMatchType<0>, llvm_i32_ty],
  [IntrNoMem, IntrSpeculatable]
>;

def int_amdgcn_sin : DefaultAttrsIntrinsic<
  [llvm_anyfloat_ty], [LLVMMatchType<0>],
  [IntrNoMem, IntrSpeculatable]
>;

def int_amdgcn_cos : DefaultAttrsIntrinsic<
  [llvm_anyfloat_ty], [LLVMMatchType<0>], [IntrNoMem, IntrSpeculatable]
>;

// v_log_{f16|f32}, performs log2. f32 version does not handle
// denormals. There is no reason to use this for f16 as it does
// support denormals, and the generic log2 intrinsic should be
// preferred.
def int_amdgcn_log : DefaultAttrsIntrinsic<
  [llvm_anyfloat_ty], [LLVMMatchType<0>], [IntrNoMem, IntrSpeculatable]
>;

// v_exp_{f16|f32} (int_amdgcn_exp was taken by export
// already). Performs exp2. f32 version does not handle
// denormals. There is no reason to use this for f16 as it does
// support denormals, and the generic exp2 intrinsic should be
// preferred.
def int_amdgcn_exp2 : DefaultAttrsIntrinsic<
  [llvm_anyfloat_ty], [LLVMMatchType<0>], [IntrNoMem, IntrSpeculatable]
>;

def int_amdgcn_log_clamp : DefaultAttrsIntrinsic<
  [llvm_anyfloat_ty], [LLVMMatchType<0>], [IntrNoMem, IntrSpeculatable]
>;

def int_amdgcn_fmul_legacy : ClangBuiltin<"__builtin_amdgcn_fmul_legacy">,
  DefaultAttrsIntrinsic<[llvm_float_ty], [llvm_float_ty, llvm_float_ty],
  [IntrNoMem, IntrSpeculatable, Commutative]
>;

// Fused single-precision multiply-add with legacy behaviour for the multiply,
// which is that +/- 0.0 * anything (even NaN or infinity) is +0.0. This is
// intended for use on subtargets that have the v_fma_legacy_f32 and/or
// v_fmac_legacy_f32 instructions. (Note that v_fma_legacy_f16 is unrelated and
// has a completely different kind of legacy behaviour.)
def int_amdgcn_fma_legacy :
  DefaultAttrsIntrinsic<[llvm_float_ty], [llvm_float_ty, llvm_float_ty, llvm_float_ty],
  [IntrNoMem, IntrSpeculatable, Commutative]
>;

def int_amdgcn_rcp : DefaultAttrsIntrinsic<
  [llvm_anyfloat_ty], [LLVMMatchType<0>], [IntrNoMem, IntrSpeculatable]
>;

def int_amdgcn_rcp_legacy : ClangBuiltin<"__builtin_amdgcn_rcp_legacy">,
  DefaultAttrsIntrinsic<[llvm_float_ty], [llvm_float_ty],
  [IntrNoMem, IntrSpeculatable]
>;

def int_amdgcn_sqrt :  DefaultAttrsIntrinsic<
  [llvm_anyfloat_ty], [LLVMMatchType<0>], [IntrNoMem, IntrSpeculatable]
>;

def int_amdgcn_rsq :  DefaultAttrsIntrinsic<
  [llvm_anyfloat_ty], [LLVMMatchType<0>], [IntrNoMem, IntrSpeculatable]
>;

def int_amdgcn_rsq_legacy :  ClangBuiltin<"__builtin_amdgcn_rsq_legacy">,
  DefaultAttrsIntrinsic<
  [llvm_float_ty], [llvm_float_ty], [IntrNoMem, IntrSpeculatable]
>;

// out = 1.0 / sqrt(a) result clamped to +/- max_float.
def int_amdgcn_rsq_clamp : DefaultAttrsIntrinsic<
  [llvm_anyfloat_ty], [LLVMMatchType<0>], [IntrNoMem, IntrSpeculatable]>;

def int_amdgcn_frexp_mant : DefaultAttrsIntrinsic<
  [llvm_anyfloat_ty], [LLVMMatchType<0>], [IntrNoMem, IntrSpeculatable]
>;

def int_amdgcn_frexp_exp : DefaultAttrsIntrinsic<
  [llvm_anyint_ty], [llvm_anyfloat_ty], [IntrNoMem, IntrSpeculatable]
>;

// v_fract is buggy on SI/CI. It mishandles infinities, may return 1.0
// and always uses rtz, so is not suitable for implementing the OpenCL
// fract function. It should be ok on VI.
def int_amdgcn_fract : DefaultAttrsIntrinsic<
  [llvm_anyfloat_ty], [LLVMMatchType<0>], [IntrNoMem, IntrSpeculatable]
>;

def int_amdgcn_cvt_pkrtz : ClangBuiltin<"__builtin_amdgcn_cvt_pkrtz">,
  DefaultAttrsIntrinsic<[llvm_v2f16_ty], [llvm_float_ty, llvm_float_ty],
            [IntrNoMem, IntrSpeculatable]
>;

def int_amdgcn_cvt_pknorm_i16 :
  ClangBuiltin<"__builtin_amdgcn_cvt_pknorm_i16">,
  DefaultAttrsIntrinsic<[llvm_v2i16_ty], [llvm_float_ty, llvm_float_ty],
            [IntrNoMem, IntrSpeculatable]
>;

def int_amdgcn_cvt_pknorm_u16 :
  ClangBuiltin<"__builtin_amdgcn_cvt_pknorm_u16">,
  DefaultAttrsIntrinsic<[llvm_v2i16_ty], [llvm_float_ty, llvm_float_ty],
            [IntrNoMem, IntrSpeculatable]
>;

def int_amdgcn_cvt_pk_i16 :
    ClangBuiltin<"__builtin_amdgcn_cvt_pk_i16">,
    DefaultAttrsIntrinsic<
  [llvm_v2i16_ty], [llvm_i32_ty, llvm_i32_ty],
  [IntrNoMem, IntrSpeculatable]
>;

def int_amdgcn_cvt_pk_u16 : ClangBuiltin<"__builtin_amdgcn_cvt_pk_u16">,
  DefaultAttrsIntrinsic<[llvm_v2i16_ty], [llvm_i32_ty, llvm_i32_ty],
    [IntrNoMem, IntrSpeculatable]
>;

def int_amdgcn_class : DefaultAttrsIntrinsic<
  [llvm_i1_ty], [llvm_anyfloat_ty, llvm_i32_ty],
  [IntrNoMem, IntrSpeculatable]
>;

def int_amdgcn_fmed3 :
  DefaultAttrsIntrinsic<[llvm_anyfloat_ty],
    [LLVMMatchType<0>, LLVMMatchType<0>, LLVMMatchType<0>],
    [IntrNoMem, IntrSpeculatable]
>;

def int_amdgcn_cubeid : ClangBuiltin<"__builtin_amdgcn_cubeid">,
  DefaultAttrsIntrinsic<[llvm_float_ty],
    [llvm_float_ty, llvm_float_ty, llvm_float_ty],
    [IntrNoMem, IntrSpeculatable]
>;

def int_amdgcn_cubema : ClangBuiltin<"__builtin_amdgcn_cubema">,
  DefaultAttrsIntrinsic<[llvm_float_ty],
  [llvm_float_ty, llvm_float_ty, llvm_float_ty],
  [IntrNoMem, IntrSpeculatable]
>;

def int_amdgcn_cubesc : ClangBuiltin<"__builtin_amdgcn_cubesc">,
  DefaultAttrsIntrinsic<[llvm_float_ty],
    [llvm_float_ty, llvm_float_ty, llvm_float_ty],
    [IntrNoMem, IntrSpeculatable]
>;

def int_amdgcn_cubetc : ClangBuiltin<"__builtin_amdgcn_cubetc">,
  DefaultAttrsIntrinsic<[llvm_float_ty],
    [llvm_float_ty, llvm_float_ty, llvm_float_ty],
    [IntrNoMem, IntrSpeculatable]
>;

// v_ffbh_i32, as opposed to v_ffbh_u32. For v_ffbh_u32, llvm.ctlz
// should be used.
def int_amdgcn_sffbh :
  DefaultAttrsIntrinsic<[llvm_anyint_ty], [LLVMMatchType<0>],
  [IntrNoMem, IntrSpeculatable]
>;

// v_mad_f32|f16/v_mac_f32|f16, selected regardless of denorm support.
def int_amdgcn_fmad_ftz :
  DefaultAttrsIntrinsic<[llvm_anyfloat_ty],
            [LLVMMatchType<0>, LLVMMatchType<0>, LLVMMatchType<0>],
            [IntrNoMem, IntrSpeculatable]
>;

// FIXME: The m0 argument should be moved after the normal arguments
class AMDGPUDSOrderedIntrinsic : Intrinsic<
  [llvm_i32_ty],
  // M0 = {hi16:address, lo16:waveID}. Allow passing M0 as a pointer, so that
  // the bit packing can be optimized at the IR level.
  [LLVMQualPointerType<2>, // IntToPtr(M0)
   llvm_i32_ty, // value to add or swap
   llvm_i32_ty, // ordering
   llvm_i32_ty, // scope
   llvm_i1_ty,  // isVolatile
   llvm_i32_ty, // ordered count index (OA index), also added to the address
                // gfx10: bits 24-27 indicate the number of active threads/dwords
   llvm_i1_ty,  // wave release, usually set to 1
   llvm_i1_ty], // wave done, set to 1 for the last ordered instruction
  [IntrWillReturn, NoCapture<ArgIndex<0>>,
   ImmArg<ArgIndex<2>>, ImmArg<ArgIndex<3>>, ImmArg<ArgIndex<4>>,
   ImmArg<ArgIndex<5>>, ImmArg<ArgIndex<6>>, ImmArg<ArgIndex<7>>, IntrNoCallback, IntrNoFree
  ]
>;

class AMDGPUDSAppendConsumedIntrinsic : Intrinsic<
  [llvm_i32_ty],
  [llvm_anyptr_ty, // LDS or GDS ptr
   llvm_i1_ty], // isVolatile
   [IntrConvergent, IntrWillReturn, IntrArgMemOnly,
    Align<ArgIndex<0>, 4>, NoCapture<ArgIndex<0>>,
    ImmArg<ArgIndex<1>>, IntrNoCallback, IntrNoFree],
   "",
   [SDNPMemOperand]
>;

def int_amdgcn_ds_ordered_add : AMDGPUDSOrderedIntrinsic;
def int_amdgcn_ds_ordered_swap : AMDGPUDSOrderedIntrinsic;

// The pointer argument is assumed to be dynamically uniform if a VGPR.
def int_amdgcn_ds_append : AMDGPUDSAppendConsumedIntrinsic;
def int_amdgcn_ds_consume : AMDGPUDSAppendConsumedIntrinsic;

class AMDGPUCvtScaleF32Intrinsic<LLVMType DstTy, LLVMType Src0Ty, string name> : DefaultAttrsIntrinsic<
  [DstTy], [Src0Ty, llvm_float_ty], [IntrNoMem, IntrSpeculatable]
>, ClangBuiltin<"__builtin_amdgcn_"#name>;

class AMDGPUCvtScaleF32ToFP6BF6Intrinsic<LLVMType DstTy, LLVMType Src0Ty, LLVMType Src1Ty, string name> : DefaultAttrsIntrinsic<
  [DstTy], [Src0Ty, Src1Ty, llvm_float_ty], [IntrNoMem, IntrSpeculatable]
>, ClangBuiltin<"__builtin_amdgcn_"#name>;

class AMDGPUCvtScaleF32SRIntrinsic<LLVMType DstTy, LLVMType Src0Ty, string name> : DefaultAttrsIntrinsic<
  [DstTy], [Src0Ty, llvm_i32_ty, llvm_float_ty], [IntrNoMem, IntrSpeculatable]
>, ClangBuiltin<"__builtin_amdgcn_"#name>;

def int_amdgcn_cvt_scalef32_pk32_fp6_f16  : AMDGPUCvtScaleF32Intrinsic<llvm_v6i32_ty, llvm_v32f16_ty,  "cvt_scalef32_pk32_fp6_f16">;
def int_amdgcn_cvt_scalef32_pk32_bf6_f16  : AMDGPUCvtScaleF32Intrinsic<llvm_v6i32_ty, llvm_v32f16_ty,  "cvt_scalef32_pk32_bf6_f16">;
def int_amdgcn_cvt_scalef32_pk32_fp6_bf16 : AMDGPUCvtScaleF32Intrinsic<llvm_v6i32_ty, llvm_v32bf16_ty, "cvt_scalef32_pk32_fp6_bf16">;
def int_amdgcn_cvt_scalef32_pk32_bf6_bf16 : AMDGPUCvtScaleF32Intrinsic<llvm_v6i32_ty, llvm_v32bf16_ty, "cvt_scalef32_pk32_bf6_bf16">;
def int_amdgcn_cvt_scalef32_2xpk16_fp6_f32 : AMDGPUCvtScaleF32ToFP6BF6Intrinsic<llvm_v6i32_ty, llvm_v16f32_ty, llvm_v16f32_ty, "cvt_scalef32_2xpk16_fp6_f32">;
def int_amdgcn_cvt_scalef32_2xpk16_bf6_f32 : AMDGPUCvtScaleF32ToFP6BF6Intrinsic<llvm_v6i32_ty, llvm_v16f32_ty, llvm_v16f32_ty, "cvt_scalef32_2xpk16_bf6_f32">;

def int_amdgcn_cvt_scalef32_sr_pk32_bf6_bf16 : AMDGPUCvtScaleF32SRIntrinsic<llvm_v6i32_ty, llvm_v32bf16_ty, "cvt_scalef32_sr_pk32_bf6_bf16">;
def int_amdgcn_cvt_scalef32_sr_pk32_bf6_f16  : AMDGPUCvtScaleF32SRIntrinsic<llvm_v6i32_ty, llvm_v32f16_ty, "cvt_scalef32_sr_pk32_bf6_f16">;
def int_amdgcn_cvt_scalef32_sr_pk32_bf6_f32  : AMDGPUCvtScaleF32SRIntrinsic<llvm_v6i32_ty, llvm_v32f32_ty, "cvt_scalef32_sr_pk32_bf6_f32">;
def int_amdgcn_cvt_scalef32_sr_pk32_fp6_bf16 : AMDGPUCvtScaleF32SRIntrinsic<llvm_v6i32_ty, llvm_v32bf16_ty, "cvt_scalef32_sr_pk32_fp6_bf16">;
def int_amdgcn_cvt_scalef32_sr_pk32_fp6_f16  : AMDGPUCvtScaleF32SRIntrinsic<llvm_v6i32_ty, llvm_v32f16_ty, "cvt_scalef32_sr_pk32_fp6_f16">;
def int_amdgcn_cvt_scalef32_sr_pk32_fp6_f32  : AMDGPUCvtScaleF32SRIntrinsic<llvm_v6i32_ty, llvm_v32f32_ty, "cvt_scalef32_sr_pk32_fp6_f32">;

class AMDGPUCvtScaleFP4FP8BF8ToF1632Intrinsic<LLVMType DstTy, string name> : DefaultAttrsIntrinsic<
  [DstTy],
  [llvm_i32_ty,   // src
   llvm_float_ty, // scale
   llvm_i32_ty],  // src_sel index [0..3]
  [IntrNoMem, IntrWillReturn, ImmArg<ArgIndex<2>>]
>, ClangBuiltin<"__builtin_amdgcn_"#name>;

class AMDGPUCvtScale_pk_FromFP8BF8Intrinsic<LLVMType DstTy, string name> : DefaultAttrsIntrinsic<
  [DstTy],
  [llvm_i32_ty,   // src
   llvm_float_ty, // scale
   llvm_i1_ty],   // src_lo_hi_sel[true false]
  [IntrNoMem, IntrSpeculatable, ImmArg<ArgIndex<2>>]
>, ClangBuiltin<"__builtin_amdgcn_"#name>;

class AMDGPUCvtScaleF16BF16ToFP8BF8TiedInputIntrinsic<LLVMType SrcTy, string name> : DefaultAttrsIntrinsic<
  [llvm_v2i16_ty],
  [llvm_v2i16_ty, // old_vdst
   SrcTy,         // src
   llvm_float_ty, // scale
   llvm_i1_ty],   // dst_lo_hi_sel[true false]
  [IntrNoMem, IntrSpeculatable, ImmArg<ArgIndex<3>>]
>, ClangBuiltin<"__builtin_amdgcn_"#name>;

class AMDGPUCvtScaleF32ToFP8BF8TiedInputIntrinsic<string name> : DefaultAttrsIntrinsic<
  [llvm_v2i16_ty],
  [llvm_v2i16_ty, // old_vdst
   llvm_float_ty, // src0
   llvm_float_ty, // src1
   llvm_float_ty, // scale
   llvm_i1_ty],   // dst_lo_hi_sel[true false]
  [IntrNoMem, IntrWillReturn, ImmArg<ArgIndex<4>>]
>, ClangBuiltin<"__builtin_amdgcn_"#name>;

class AMDGPUCvtScaleFP8BF8ToF16TiedInputIntrinsic<LLVMType DstTy, string name> : DefaultAttrsIntrinsic<
  [DstTy],
  [llvm_v2f16_ty, // old_vdst
   llvm_i32_ty,   // src
   llvm_float_ty, // scale
   llvm_i32_ty,   // src_sel_index[0..3]
   llvm_i1_ty],   // dst_lo_hi_sel[true false]
  [IntrNoMem, IntrWillReturn, ImmArg<ArgIndex<3>>, ImmArg<ArgIndex<4>>]
>, ClangBuiltin<"__builtin_amdgcn_"#name>;

class AMDGPUCvtScaleF32ToFP4Intrinsic<string name> : DefaultAttrsIntrinsic<
  [llvm_i32_ty],
  [llvm_i32_ty,   // old_vdst
   llvm_float_ty, // src0
   llvm_float_ty, // src1
   llvm_float_ty, // scale
   llvm_i32_ty],  // dst_sel_index[0..3]
  [IntrNoMem, IntrWillReturn, ImmArg<ArgIndex<4>>]
>, ClangBuiltin<"__builtin_amdgcn_"#name>;

class AMDGPUCvtScaleF16ToFP4TiedInputIntrinsic<LLVMType SrcTy, string name> : DefaultAttrsIntrinsic<
  [llvm_i32_ty],
  [llvm_i32_ty,   // old_vdst
   SrcTy,         // src
   llvm_float_ty, // scale
   llvm_i32_ty],  // dest_sel_index [0..3]
  [IntrNoMem, IntrWillReturn, ImmArg<ArgIndex<3>>]
>, ClangBuiltin<"__builtin_amdgcn_"#name>;

class AMDGPUCvtScaleBF16F16F32SRToFP4BF8F8TiedInputIntrinsic<LLVMType Src0Ty, string name> : DefaultAttrsIntrinsic<
  [llvm_i32_ty],
  [llvm_i32_ty,   // old_vdst
   Src0Ty,        // src0
   llvm_i32_ty,   // seed
   llvm_float_ty, // scale
   llvm_i32_ty],  // dst_sel_index[0..3]
  [IntrNoMem, IntrWillReturn, ImmArg<ArgIndex<4>>]
>, ClangBuiltin<"__builtin_amdgcn_"#name>;

class AMDGPUCvtScaleSRF32ToBF16F16TiedInputIntrinsic<LLVMType DstTy, string name> : DefaultAttrsIntrinsic<
  [DstTy],
  [DstTy,         // old_vdst
   llvm_float_ty, // src0
   llvm_i32_ty,   // seed
   llvm_i1_ty],   // dst_lo_hi_sel[true false]
  [IntrNoMem, IntrWillReturn, ImmArg<ArgIndex<3>>]
>, ClangBuiltin<"__builtin_amdgcn_"#name>;

def int_amdgcn_cvt_sr_bf16_f32: AMDGPUCvtScaleSRF32ToBF16F16TiedInputIntrinsic<llvm_v2bf16_ty, "cvt_sr_bf16_f32">;
def int_amdgcn_cvt_sr_f16_f32 : AMDGPUCvtScaleSRF32ToBF16F16TiedInputIntrinsic<llvm_v2f16_ty, "cvt_sr_f16_f32">;

// llvm.amdgcn.cvt.scalef32.fp16.fp8 v2f16 old_vdst, int src, float scale, int src_sel_index [0..3], bool dst_lo_hi_sel
def int_amdgcn_cvt_scalef32_f16_fp8  : AMDGPUCvtScaleFP8BF8ToF16TiedInputIntrinsic<llvm_v2f16_ty, "cvt_scalef32_f16_fp8">;
def int_amdgcn_cvt_scalef32_f16_bf8  : AMDGPUCvtScaleFP8BF8ToF16TiedInputIntrinsic<llvm_v2f16_ty, "cvt_scalef32_f16_bf8">;

// llvm.amdgcn.cvt.scalef32.f32.fp8 int src, float scale, int src_sel_index [0..3]
def int_amdgcn_cvt_scalef32_f32_fp8  : AMDGPUCvtScaleFP4FP8BF8ToF1632Intrinsic<llvm_float_ty, "cvt_scalef32_f32_fp8">;
def int_amdgcn_cvt_scalef32_f32_bf8  : AMDGPUCvtScaleFP4FP8BF8ToF1632Intrinsic<llvm_float_ty, "cvt_scalef32_f32_bf8">;

// llvm.amdgcn.cvt.scalef32.pk.fp8.f32 v2i16 old_vdst, float srcA, float srcB, float scale, bool dst_lo_hi_sel
def int_amdgcn_cvt_scalef32_pk_fp8_f32 : AMDGPUCvtScaleF32ToFP8BF8TiedInputIntrinsic<"cvt_scalef32_pk_fp8_f32">;
def int_amdgcn_cvt_scalef32_pk_bf8_f32 : AMDGPUCvtScaleF32ToFP8BF8TiedInputIntrinsic<"cvt_scalef32_pk_bf8_f32">;

// llvm.amdgcn.cvt.scalef32.pk.fp32.fp8 int src, float scale, bool src_lo_hi_sel
def int_amdgcn_cvt_scalef32_pk_f32_fp8 : AMDGPUCvtScale_pk_FromFP8BF8Intrinsic<llvm_v2f32_ty, "cvt_scalef32_pk_f32_fp8">;
def int_amdgcn_cvt_scalef32_pk_f32_bf8 : AMDGPUCvtScale_pk_FromFP8BF8Intrinsic<llvm_v2f32_ty, "cvt_scalef32_pk_f32_bf8">;

// llvm.amdgcn.cvt.scalef32.fp8.fp16 v2i16 old_vdst, v2f16 src, float scale, bool dst_lo_hi_sel
def int_amdgcn_cvt_scalef32_pk_fp8_f16 : AMDGPUCvtScaleF16BF16ToFP8BF8TiedInputIntrinsic<llvm_v2f16_ty, "cvt_scalef32_pk_fp8_f16">;
def int_amdgcn_cvt_scalef32_pk_fp8_bf16: AMDGPUCvtScaleF16BF16ToFP8BF8TiedInputIntrinsic<llvm_v2bf16_ty, "cvt_scalef32_pk_fp8_bf16">;
def int_amdgcn_cvt_scalef32_pk_bf8_f16 : AMDGPUCvtScaleF16BF16ToFP8BF8TiedInputIntrinsic<llvm_v2f16_ty, "cvt_scalef32_pk_bf8_f16">;
def int_amdgcn_cvt_scalef32_pk_bf8_bf16: AMDGPUCvtScaleF16BF16ToFP8BF8TiedInputIntrinsic<llvm_v2bf16_ty, "cvt_scalef32_pk_bf8_bf16">;

// llvm.amdgcn.cvt.scalef32.pk.f32.fp4 int src, float scale, int src_sel_index [0..3]
def int_amdgcn_cvt_scalef32_pk_f32_fp4 : AMDGPUCvtScaleFP4FP8BF8ToF1632Intrinsic<llvm_v2f32_ty, "cvt_scalef32_pk_f32_fp4">;

// llvm.amdgcn.cvt.scalef32.pk.fp4.f32 i32 old_vdst, float srcA, float srcB, float scale, int dst_sel_index[0..3]
def int_amdgcn_cvt_scalef32_pk_fp4_f32 : AMDGPUCvtScaleF32ToFP4Intrinsic<"cvt_scalef32_pk_fp4_f32">;

// llvm.amdgcn.cvt.scalef32.pk.f32.fp4 int src, float scale, int src_sel_index [0..3]
def int_amdgcn_cvt_scalef32_pk_f16_fp4 : AMDGPUCvtScaleFP4FP8BF8ToF1632Intrinsic<llvm_v2f16_ty, "cvt_scalef32_pk_f16_fp4">;
def int_amdgcn_cvt_scalef32_pk_bf16_fp4: AMDGPUCvtScaleFP4FP8BF8ToF1632Intrinsic<llvm_v2bf16_ty, "cvt_scalef32_pk_bf16_fp4">;

// llvm.amdgcn.cvt.scalef32.pk32.f32.fp6 v6i32 src, float scale
def int_amdgcn_cvt_scalef32_pk32_f32_fp6  : AMDGPUCvtScaleF32Intrinsic<llvm_v32f32_ty, llvm_v6i32_ty, "cvt_scalef32_pk32_f32_fp6">;
def int_amdgcn_cvt_scalef32_pk32_f32_bf6  : AMDGPUCvtScaleF32Intrinsic<llvm_v32f32_ty, llvm_v6i32_ty, "cvt_scalef32_pk32_f32_bf6">;

// llvm.amdgcn.cvt.scalef32.pk32.f16.fp6 v6i32 src, float scale
def int_amdgcn_cvt_scalef32_pk32_f16_bf6  : AMDGPUCvtScaleF32Intrinsic<llvm_v32f16_ty,  llvm_v6i32_ty, "cvt_scalef32_pk32_f16_bf6">;
def int_amdgcn_cvt_scalef32_pk32_bf16_bf6 : AMDGPUCvtScaleF32Intrinsic<llvm_v32bf16_ty, llvm_v6i32_ty, "cvt_scalef32_pk32_bf16_bf6">;
def int_amdgcn_cvt_scalef32_pk32_f16_fp6  : AMDGPUCvtScaleF32Intrinsic<llvm_v32f16_ty,  llvm_v6i32_ty, "cvt_scalef32_pk32_f16_fp6">;
def int_amdgcn_cvt_scalef32_pk32_bf16_fp6 : AMDGPUCvtScaleF32Intrinsic<llvm_v32bf16_ty, llvm_v6i32_ty, "cvt_scalef32_pk32_bf16_fp6">;

// llvm.amdgcn.cvt.scalef32.pk.fp16.fp8 int src, float scale, bool src_lo_hi_sel
def int_amdgcn_cvt_scalef32_pk_f16_bf8    : AMDGPUCvtScale_pk_FromFP8BF8Intrinsic<llvm_v2f16_ty, "cvt_scalef32_pk_f16_bf8">;
def int_amdgcn_cvt_scalef32_pk_bf16_bf8   : AMDGPUCvtScale_pk_FromFP8BF8Intrinsic<llvm_v2bf16_ty, "cvt_scalef32_pk_bf16_bf8">;
def int_amdgcn_cvt_scalef32_pk_f16_fp8    : AMDGPUCvtScale_pk_FromFP8BF8Intrinsic<llvm_v2f16_ty, "cvt_scalef32_pk_f16_fp8">;
def int_amdgcn_cvt_scalef32_pk_bf16_fp8   : AMDGPUCvtScale_pk_FromFP8BF8Intrinsic<llvm_v2bf16_ty, "cvt_scalef32_pk_bf16_fp8">;

// llvm.amdgcn.cvt.scalef32.pk.fp4.f16 int src, float scale, int dst_sel_index [0..3]
def int_amdgcn_cvt_scalef32_pk_fp4_f16 : AMDGPUCvtScaleF16ToFP4TiedInputIntrinsic<llvm_v2f16_ty, "cvt_scalef32_pk_fp4_f16">;
def int_amdgcn_cvt_scalef32_pk_fp4_bf16: AMDGPUCvtScaleF16ToFP4TiedInputIntrinsic<llvm_v2bf16_ty, "cvt_scalef32_pk_fp4_bf16">;

def int_amdgcn_cvt_scalef32_sr_pk_fp4_f16: AMDGPUCvtScaleBF16F16F32SRToFP4BF8F8TiedInputIntrinsic<llvm_v2f16_ty, "cvt_scalef32_sr_pk_fp4_f16">;
def int_amdgcn_cvt_scalef32_sr_pk_fp4_bf16: AMDGPUCvtScaleBF16F16F32SRToFP4BF8F8TiedInputIntrinsic<llvm_v2bf16_ty, "cvt_scalef32_sr_pk_fp4_bf16">;
def int_amdgcn_cvt_scalef32_sr_pk_fp4_f32: AMDGPUCvtScaleBF16F16F32SRToFP4BF8F8TiedInputIntrinsic<llvm_v2f32_ty, "cvt_scalef32_sr_pk_fp4_f32">;
def int_amdgcn_cvt_scalef32_sr_bf8_bf16: AMDGPUCvtScaleBF16F16F32SRToFP4BF8F8TiedInputIntrinsic<llvm_bfloat_ty, "cvt_scalef32_sr_bf8_bf16">;
def int_amdgcn_cvt_scalef32_sr_bf8_f16: AMDGPUCvtScaleBF16F16F32SRToFP4BF8F8TiedInputIntrinsic<llvm_half_ty, "cvt_scalef32_sr_bf8_f16">;
def int_amdgcn_cvt_scalef32_sr_bf8_f32: AMDGPUCvtScaleBF16F16F32SRToFP4BF8F8TiedInputIntrinsic<llvm_float_ty, "cvt_scalef32_sr_bf8_f32">;
def int_amdgcn_cvt_scalef32_sr_fp8_bf16: AMDGPUCvtScaleBF16F16F32SRToFP4BF8F8TiedInputIntrinsic<llvm_bfloat_ty, "cvt_scalef32_sr_fp8_bf16">;
def int_amdgcn_cvt_scalef32_sr_fp8_f16: AMDGPUCvtScaleBF16F16F32SRToFP4BF8F8TiedInputIntrinsic<llvm_half_ty, "cvt_scalef32_sr_fp8_f16">;
def int_amdgcn_cvt_scalef32_sr_fp8_f32: AMDGPUCvtScaleBF16F16F32SRToFP4BF8F8TiedInputIntrinsic<llvm_float_ty, "cvt_scalef32_sr_fp8_f32">;

def int_amdgcn_prng_b32 : DefaultAttrsIntrinsic<
  [llvm_i32_ty], [llvm_i32_ty], [IntrNoMem]
>, ClangBuiltin<"__builtin_amdgcn_prng_b32">;

def int_amdgcn_bitop3 :
  DefaultAttrsIntrinsic<[llvm_anyint_ty],
                        [LLVMMatchType<0>, LLVMMatchType<0>, LLVMMatchType<0>, llvm_i32_ty],
                        [IntrNoMem, IntrSpeculatable, ImmArg<ArgIndex<3>>]>;

} // TargetPrefix = "amdgcn"

// New-style image intrinsics

//////////////////////////////////////////////////////////////////////////
// Dimension-aware image intrinsics framework
//////////////////////////////////////////////////////////////////////////

// Helper class to represent (type, name) combinations of arguments. The
// argument names are explanatory and used as DAG operand names for codegen
// pattern matching.
class AMDGPUArg<LLVMType ty, string name> {
  LLVMType Type = ty;
  string Name = name;
}

// Return [AMDGPUArg<basety, names[0]>, AMDGPUArg<LLVMMatchType<0>, names[1]>, ...]
class makeArgList<list<string> names, LLVMType basety> {
  list<AMDGPUArg> ret =
    !listconcat([AMDGPUArg<basety, names[0]>],
                !foreach(name, !tail(names), AMDGPUArg<LLVMMatchType<0>, name>));
}

// Return arglist, with LLVMMatchType's references shifted by 'shift'.
class arglistmatchshift<list<AMDGPUArg> arglist, int shift> {
  list<AMDGPUArg> ret =
    !foreach(arg, arglist,
             !if(!isa<LLVMMatchType>(arg.Type),
                 AMDGPUArg<LLVMMatchType<!add(!cast<LLVMMatchType>(arg.Type).Number, shift)>,
                           arg.Name>,
                 arg));
}

// Return the concatenation of the given arglists. LLVMMatchType's are adjusted
// accordingly, and shifted by an additional 'shift'.
class arglistconcat<list<list<AMDGPUArg>> arglists, int shift = 0> {
  list<AMDGPUArg> ret =
    !foldl([]<AMDGPUArg>, arglists, lhs, rhs,
           !listconcat(
             lhs,
             arglistmatchshift<rhs,
                               !add(shift, !foldl(0, lhs, a, b,
                                                  !add(a, b.Type.isAny)))>.ret));
}

// Represent texture/image types / dimensionality.
class AMDGPUDimProps<bits<3> enc, string name, string asmsuffix,
                     list<string> coord_names, list<string> slice_names,
                     bit msaa = 0> {
  AMDGPUDimProps Dim = !cast<AMDGPUDimProps>(NAME);
  string Name = name; // e.g. "2darraymsaa"
  string AsmSuffix = asmsuffix; // e.g. 2D_MSAA_ARRAY (used in assembly strings)
  bits<3> Encoding = enc;
  bit DA = 0; // DA bit in MIMG encoding
  bit MSAA = msaa;

  list<AMDGPUArg> CoordSliceArgs =
    makeArgList<!listconcat(coord_names, slice_names), llvm_anyfloat_ty>.ret;
  list<AMDGPUArg> CoordSliceIntArgs =
    makeArgList<!listconcat(coord_names, slice_names), llvm_anyint_ty>.ret;
  list<AMDGPUArg> GradientArgs =
    makeArgList<!listconcat(!foreach(name, coord_names, "d" # name # "dh"),
                            !foreach(name, coord_names, "d" # name # "dv")),
                llvm_anyfloat_ty>.ret;

  bits<8> NumCoords = !size(CoordSliceArgs);
  bits<8> NumGradients = !size(GradientArgs);
}

def AMDGPUDim1D : AMDGPUDimProps<0x0, "1d", "1D", ["s"], []>;
def AMDGPUDim2D : AMDGPUDimProps<0x1, "2d", "2D", ["s", "t"], []>;
def AMDGPUDim3D : AMDGPUDimProps<0x2, "3d", "3D", ["s", "t", "r"], []>;
let DA = 1 in {
  def AMDGPUDimCube : AMDGPUDimProps<0x3, "cube", "CUBE", ["s", "t"], ["face"]>;
  def AMDGPUDim1DArray : AMDGPUDimProps<0x4, "1darray", "1D_ARRAY", ["s"], ["slice"]>;
  def AMDGPUDim2DArray : AMDGPUDimProps<0x5, "2darray", "2D_ARRAY", ["s", "t"], ["slice"]>;
}
def AMDGPUDim2DMsaa : AMDGPUDimProps<0x6, "2dmsaa", "2D_MSAA", ["s", "t"], ["fragid"], 1>;
let DA = 1 in {
  def AMDGPUDim2DArrayMsaa : AMDGPUDimProps<0x7, "2darraymsaa", "2D_MSAA_ARRAY", ["s", "t"], ["slice", "fragid"], 1>;
}

def AMDGPUDims {
  list<AMDGPUDimProps> NoMsaa = [AMDGPUDim1D, AMDGPUDim2D, AMDGPUDim3D,
                                 AMDGPUDimCube, AMDGPUDim1DArray,
                                 AMDGPUDim2DArray];
  list<AMDGPUDimProps> Msaa = [AMDGPUDim2DMsaa, AMDGPUDim2DArrayMsaa];
  list<AMDGPUDimProps> All = !listconcat(NoMsaa, Msaa);
}

// Represent sample variants, i.e. _C, _O, _B, ... and combinations thereof.
class AMDGPUSampleVariant<string ucmod, string lcmod, list<AMDGPUArg> extra_addr> {
  string UpperCaseMod = ucmod;
  string LowerCaseMod = lcmod;

  // {offset} {bias} {z-compare}
  list<AMDGPUArg> ExtraAddrArgs = extra_addr;
  bit Offset = false;
  bit Bias = false;
  bit ZCompare = false;
  bit Gradients = false;

  // Name of the {lod} or {clamp} argument that is appended to the coordinates,
  // if any.
  string LodOrClamp = "";

  bit UsesWQM = false;
}

// AMDGPUSampleVariants: all variants supported by IMAGE_SAMPLE
// AMDGPUSampleVariantsNoGradients: variants supported by IMAGE_GATHER4
defset list<AMDGPUSampleVariant> AMDGPUSampleVariants = {
  multiclass AMDGPUSampleHelper_Offset<string ucmod, string lcmod,
                                       list<AMDGPUArg> extra_addr> {
    def NAME#lcmod : AMDGPUSampleVariant<ucmod, lcmod, extra_addr>;
    let Offset = true in
    def NAME#lcmod#_o : AMDGPUSampleVariant<
        ucmod#"_O", lcmod#"_o", !listconcat([AMDGPUArg<llvm_i32_ty, "offset">], extra_addr)>;
  }

  multiclass AMDGPUSampleHelper_Compare<string ucmod, string lcmod,
                                        list<AMDGPUArg> extra_addr> {
    defm NAME : AMDGPUSampleHelper_Offset<ucmod, lcmod, extra_addr>;
    let ZCompare = true in
    defm NAME : AMDGPUSampleHelper_Offset<
        "_C"#ucmod, "_c"#lcmod, !listconcat(extra_addr, [AMDGPUArg<llvm_float_ty, "zcompare">])>;
  }

  multiclass AMDGPUSampleHelper_Clamp<string ucmod, string lcmod,
                                      list<AMDGPUArg> extra_addr> {
    defm NAME : AMDGPUSampleHelper_Compare<ucmod, lcmod, extra_addr>;
    let LodOrClamp = "clamp" in
    defm NAME : AMDGPUSampleHelper_Compare<ucmod#"_CL", lcmod#"_cl", extra_addr>;
  }

  defset list<AMDGPUSampleVariant> AMDGPUSampleVariantsNoGradients = {
    let UsesWQM = true in
    defm AMDGPUSample : AMDGPUSampleHelper_Clamp<"", "", []>;
    let Bias = true, UsesWQM = true in
    defm AMDGPUSample : AMDGPUSampleHelper_Clamp<
        "_B", "_b", [AMDGPUArg<llvm_anyfloat_ty, "bias">]>;
    let LodOrClamp = "lod" in
    defm AMDGPUSample : AMDGPUSampleHelper_Compare<"_L", "_l", []>;
    defm AMDGPUSample : AMDGPUSampleHelper_Compare<"_LZ", "_lz", []>;
  }

  let Gradients = true in {
    defm AMDGPUSample : AMDGPUSampleHelper_Clamp<"_D", "_d", []>;
    defm AMDGPUSample : AMDGPUSampleHelper_Clamp<"_CD", "_cd", []>;
  }
}

// Helper class to capture the profile of a dimension-aware image intrinsic.
// This information is used to generate the intrinsic's type and to inform
// codegen pattern matching.
class AMDGPUDimProfile<string opmod,
                       AMDGPUDimProps dim> {
  AMDGPUDimProps Dim = dim;
  string OpMod = opmod; // the corresponding instruction is named IMAGE_OpMod

  // These are intended to be overwritten by subclasses
  bit IsSample = false;
  bit IsAtomic = false;
  list<LLVMType> RetTypes = [];
  list<AMDGPUArg> DataArgs = [];
  list<AMDGPUArg> ExtraAddrArgs = [];
  bit Offset = false;
  bit Bias = false;
  bit ZCompare = false;
  bit Gradients = false;
  string LodClampMip = "";

  int NumRetAndDataAnyTypes =
    !foldl(0, !listconcat(RetTypes, !foreach(arg, DataArgs, arg.Type)), a, b,
           !add(a, b.isAny));

  list<AMDGPUArg> AddrArgs =
    arglistconcat<[ExtraAddrArgs,
                   !if(Gradients, dim.GradientArgs, []),
                   !listconcat(!if(IsSample, dim.CoordSliceArgs, dim.CoordSliceIntArgs),
                               !if(!empty(LodClampMip),
                                   []<AMDGPUArg>,
                                   [AMDGPUArg<LLVMMatchType<0>, LodClampMip>]))],
                  NumRetAndDataAnyTypes>.ret;
  list<LLVMType> AddrTypes = !foreach(arg, AddrArgs, arg.Type);
  list<AMDGPUArg> AddrDefaultArgs =
    !foreach(arg, AddrArgs,
             AMDGPUArg<!if(!or(arg.Type.isAny, !isa<LLVMMatchType>(arg.Type)),
                           !if(IsSample, llvm_float_ty, llvm_i32_ty), arg.Type),
                       arg.Name>);
  list<AMDGPUArg> AddrA16Args =
    !foreach(arg, AddrArgs,
             AMDGPUArg<!if(!or(arg.Type.isAny, !isa<LLVMMatchType>(arg.Type)),
                           !if(IsSample, llvm_half_ty, llvm_i16_ty), arg.Type),
                       arg.Name>);
}

class AMDGPUDimProfileCopy<AMDGPUDimProfile base> : AMDGPUDimProfile<base.OpMod, base.Dim> {
  let IsSample = base.IsSample;
  let IsAtomic = base.IsAtomic;
  let RetTypes = base.RetTypes;
  let DataArgs = base.DataArgs;
  let ExtraAddrArgs = base.ExtraAddrArgs;
  let Offset = base.Offset;
  let Bias = base.Bias;
  let ZCompare = base.ZCompare;
  let Gradients = base.Gradients;
  let LodClampMip = base.LodClampMip;
}

class AMDGPUDimSampleProfile<string opmod,
                             AMDGPUDimProps dim,
                             AMDGPUSampleVariant sample,
                             bit has_return = true> : AMDGPUDimProfile<opmod, dim> {
  let IsSample = true;
  let RetTypes = !if(has_return, [llvm_any_ty], []);
  let ExtraAddrArgs = sample.ExtraAddrArgs;
  let Offset = sample.Offset;
  let Bias = sample.Bias;
  let ZCompare = sample.ZCompare;
  let Gradients = sample.Gradients;
  let LodClampMip = sample.LodOrClamp;
}

class AMDGPUDimSampleNoReturnProfile<string opmod,
                             AMDGPUDimProps dim,
                             AMDGPUSampleVariant sample>
    : AMDGPUDimSampleProfile<opmod, dim, sample, false> {
}

class AMDGPUDimNoSampleProfile<string opmod,
                               AMDGPUDimProps dim,
                               list<LLVMType> retty,
                               list<AMDGPUArg> dataargs,
                               bit Mip = false> : AMDGPUDimProfile<opmod, dim> {
  let RetTypes = retty;
  let DataArgs = dataargs;
  let LodClampMip = !if(Mip, "mip", "");
}

class AMDGPUDimAtomicProfile<string opmod,
                             AMDGPUDimProps dim,
                             list<AMDGPUArg> dataargs,
                             LLVMType rettype> : AMDGPUDimProfile<opmod, dim> {
  let RetTypes = [rettype];
  let DataArgs = dataargs;
  let IsAtomic = true;
}

class AMDGPUDimGetResInfoProfile<AMDGPUDimProps dim>
    : AMDGPUDimProfile<"GET_RESINFO", dim> {
  let RetTypes = [llvm_anyfloat_ty];
  let DataArgs = [];
  let AddrArgs = [AMDGPUArg<llvm_anyint_ty, "mip">];
  let LodClampMip = "mip";
}

// Helper class for figuring out image intrinsic argument indexes.
class AMDGPUImageDimIntrinsicEval<AMDGPUDimProfile P_> {
  int NumDataArgs = !size(P_.DataArgs);
  int NumDmaskArgs = !not(P_.IsAtomic);
  int NumOffsetArgs = !if(P_.Offset, 1, 0);
  int NumBiasArgs = !if(P_.Bias, 1, 0);
  int NumZCompareArgs = !if(P_.ZCompare, 1, 0);
  int NumExtraAddrArgs = !add(NumOffsetArgs, NumBiasArgs, NumZCompareArgs);
  int NumVAddrArgs = !size(P_.AddrArgs);
  int NumGradientArgs = !if(P_.Gradients, !size(P_.Dim.GradientArgs), 0);
  int NumCoordArgs = !if(P_.IsSample, !size(P_.Dim.CoordSliceArgs), !size(P_.Dim.CoordSliceIntArgs));
  int NumRSrcArgs = 1;
  int NumSampArgs = !if(P_.IsSample, 2, 0);
  int DmaskArgIndex = NumDataArgs;
  int VAddrArgIndex = !add(DmaskArgIndex, NumDmaskArgs);
  int OffsetArgIndex = VAddrArgIndex;
  int BiasArgIndex = !add(VAddrArgIndex, NumOffsetArgs);
  int ZCompareArgIndex = !add(BiasArgIndex, NumBiasArgs);
  int GradientArgIndex = !add(VAddrArgIndex, NumExtraAddrArgs);
  int CoordArgIndex = !add(GradientArgIndex, NumGradientArgs);
  int LodArgIndex = !add(VAddrArgIndex, NumVAddrArgs, -1);
  int MipArgIndex = LodArgIndex;
  int RsrcArgIndex = !add(VAddrArgIndex, NumVAddrArgs);
  int SampArgIndex = !add(RsrcArgIndex, NumRSrcArgs);
  int UnormArgIndex = !add(SampArgIndex, 1);
  int TexFailCtrlArgIndex = !add(SampArgIndex, NumSampArgs);
  int CachePolicyArgIndex = !add(TexFailCtrlArgIndex, 1);
}

// All dimension-aware intrinsics are derived from this class.
class AMDGPUImageDimIntrinsic<AMDGPUDimProfile P_,
                              list<IntrinsicProperty> props,
                              list<SDNodeProperty> sdnodeprops> : Intrinsic<
    P_.RetTypes,        // vdata(VGPR) -- for load/atomic-with-return
    !listconcat(
      !foreach(arg, P_.DataArgs, arg.Type),    // vdata(VGPR) -- for store/atomic
      !if(P_.IsAtomic, [], [llvm_i32_ty]),     // dmask(imm)
      P_.AddrTypes,                            // vaddr(VGPR)
      [llvm_any_ty],                           // rsrc(SGPR); Valid types: v4i32 and v8i32
      !if(P_.IsSample, [llvm_any_ty,           // samp(SGPR);
                        llvm_i1_ty], []),      // unorm(imm)
      [llvm_i32_ty,                            // texfailctrl(imm; bit 0 = tfe, bit 1 = lwe)
       llvm_i32_ty]),                          // auxiliary/cachepolicy(imm):
                                               //                bit 0 = glc, bit 1 = slc,
                                               //                bit 2 = dlc (gfx10/gfx11),
                                               //                bit 4 = scc (gfx90a)
                                               //        gfx942: bit 0 = sc0, bit 1 = nt, bit 4 = sc1
                                               //        gfx12+: bits [0-2] = th, bits [3-4] = scope
     !listconcat(props, [IntrNoCallback, IntrNoFree, IntrWillReturn],
          !if(P_.IsAtomic, [], [ImmArg<ArgIndex<AMDGPUImageDimIntrinsicEval<P_>.DmaskArgIndex>>]),
          !if(P_.IsSample, [ImmArg<ArgIndex<AMDGPUImageDimIntrinsicEval<P_>.UnormArgIndex>>], []),
          [ImmArg<ArgIndex<AMDGPUImageDimIntrinsicEval<P_>.TexFailCtrlArgIndex>>,
           ImmArg<ArgIndex<AMDGPUImageDimIntrinsicEval<P_>.CachePolicyArgIndex>>],
          !if(P_.IsAtomic, [], [IntrNoSync])),


      "", sdnodeprops>,
  AMDGPURsrcIntrinsic<!add(!size(P_.DataArgs), !size(P_.AddrTypes),
                           !if(P_.IsAtomic, 0, 1)), 1> {
  AMDGPUDimProfile P = P_;

  AMDGPUImageDimIntrinsic Intr = !cast<AMDGPUImageDimIntrinsic>(NAME);

  let TargetPrefix = "amdgcn";
}

// Marker class for intrinsics with a DMask that determines the returned
// channels.
class AMDGPUImageDMaskIntrinsic;

defset list<AMDGPUImageDimIntrinsic> AMDGPUImageDimIntrinsics = {

  //////////////////////////////////////////////////////////////////////////
  // Load and store intrinsics
  //////////////////////////////////////////////////////////////////////////
  multiclass AMDGPUImageDimIntrinsicsNoMsaa<string opmod,
                                            list<LLVMType> retty,
                                            list<AMDGPUArg> dataargs,
                                            list<IntrinsicProperty> props,
                                            list<SDNodeProperty> sdnodeprops,
                                            bit Mip = false> {
    foreach dim = AMDGPUDims.NoMsaa in {
      def !strconcat(NAME, "_", dim.Name)
        : AMDGPUImageDimIntrinsic<
            AMDGPUDimNoSampleProfile<opmod, dim, retty, dataargs, Mip>,
            props, sdnodeprops>;
    }
  }

  multiclass AMDGPUImageDimIntrinsicsAll<string opmod,
                                         list<LLVMType> retty,
                                         list<AMDGPUArg> dataargs,
                                         list<IntrinsicProperty> props,
                                         list<SDNodeProperty> sdnodeprops,
                                         bit Mip = false> {
    foreach dim = AMDGPUDims.All in {
      def !strconcat(NAME, "_", dim.Name)
        : AMDGPUImageDimIntrinsic<
            AMDGPUDimNoSampleProfile<opmod, dim, retty, dataargs, Mip>,
            props, sdnodeprops>;
    }
  }

  defm int_amdgcn_image_load
    : AMDGPUImageDimIntrinsicsAll<"LOAD", [llvm_any_ty], [], [IntrReadMem],
                                  [SDNPMemOperand]>,
      AMDGPUImageDMaskIntrinsic;
  defm int_amdgcn_image_load_mip
    : AMDGPUImageDimIntrinsicsNoMsaa<"LOAD_MIP", [llvm_any_ty], [],
                                     [IntrReadMem, IntrWillReturn], [SDNPMemOperand], 1>,
      AMDGPUImageDMaskIntrinsic;

  defm int_amdgcn_image_store : AMDGPUImageDimIntrinsicsAll<
              "STORE", [], [AMDGPUArg<llvm_anyfloat_ty, "vdata">],
              [IntrWriteMem, IntrWillReturn], [SDNPMemOperand]>,
              AMDGPUImageDMaskIntrinsic;
  defm int_amdgcn_image_store_mip : AMDGPUImageDimIntrinsicsNoMsaa<
              "STORE_MIP", [], [AMDGPUArg<llvm_anyfloat_ty, "vdata">],
              [IntrWriteMem, IntrWillReturn], [SDNPMemOperand], 1>,
              AMDGPUImageDMaskIntrinsic;

  //////////////////////////////////////////////////////////////////////////
  // MSAA intrinsics
  //////////////////////////////////////////////////////////////////////////
  foreach dim = AMDGPUDims.Msaa in {
    def int_amdgcn_image_msaa_load_x # _ # dim.Name:
        AMDGPUImageDimIntrinsic<
            AMDGPUDimNoSampleProfile<"MSAA_LOAD_X", dim, [llvm_any_ty], []>,
            [IntrReadMem], [SDNPMemOperand]>;
  }

  foreach dim = AMDGPUDims.Msaa in {
    def int_amdgcn_image_msaa_load # _ # dim.Name:
        AMDGPUImageDimIntrinsic<
            AMDGPUDimNoSampleProfile<"MSAA_LOAD", dim, [llvm_any_ty], []>,
            [IntrReadMem], [SDNPMemOperand]>;
  }

  //////////////////////////////////////////////////////////////////////////
  // sample and getlod intrinsics
  //////////////////////////////////////////////////////////////////////////
  multiclass AMDGPUImageDimSampleDims<string opmod,
                                      AMDGPUSampleVariant sample,
                                      bit NoMem = false> {
    foreach dim = AMDGPUDims.NoMsaa in {
      def !strconcat(NAME, "_", dim.Name) : AMDGPUImageDimIntrinsic<
          AMDGPUDimSampleProfile<opmod, dim, sample>,
          !listconcat(!if(NoMem, [IntrNoMem], [IntrReadMem]),
                      !if(sample.UsesWQM, [IntrConvergent], [])),
          !if(NoMem, [], [SDNPMemOperand])>;
    }
  }

  foreach sample = AMDGPUSampleVariants in {
    defm int_amdgcn_image_sample # sample.LowerCaseMod
      : AMDGPUImageDimSampleDims<"SAMPLE" # sample.UpperCaseMod, sample>,
        AMDGPUImageDMaskIntrinsic;
  }

  multiclass AMDGPUImageDimSampleNoReturnDims<string opmod,
                                      AMDGPUSampleVariant sample> {
    foreach dim = AMDGPUDims.NoMsaa in {
      def !strconcat(NAME, "_", dim.Name, "_nortn") : AMDGPUImageDimIntrinsic<
          AMDGPUDimSampleNoReturnProfile<opmod, dim, sample>,
          !listconcat([IntrWillReturn], !if(sample.UsesWQM, [IntrConvergent], [])),
          [SDNPMemOperand]>;
    }
  }
  foreach sample = AMDGPUSampleVariants in {
    defm int_amdgcn_image_sample # sample.LowerCaseMod
      : AMDGPUImageDimSampleNoReturnDims<
        "SAMPLE" # sample.UpperCaseMod # "_nortn", sample>,
        AMDGPUImageDMaskIntrinsic;
  }

  defm int_amdgcn_image_getlod
    : AMDGPUImageDimSampleDims<"GET_LOD", AMDGPUSample, 1>,
      AMDGPUImageDMaskIntrinsic;

  //////////////////////////////////////////////////////////////////////////
  // getresinfo intrinsics
  //////////////////////////////////////////////////////////////////////////
  foreach dim = AMDGPUDims.All in {
    def !strconcat("int_amdgcn_image_getresinfo_", dim.Name)
      : AMDGPUImageDimIntrinsic<AMDGPUDimGetResInfoProfile<dim>, [IntrNoMem], []>,
        AMDGPUImageDMaskIntrinsic;
  }

  //////////////////////////////////////////////////////////////////////////
  // gather4 intrinsics
  //////////////////////////////////////////////////////////////////////////
  foreach sample = AMDGPUSampleVariantsNoGradients in {
    foreach dim = [AMDGPUDim2D, AMDGPUDimCube, AMDGPUDim2DArray] in {
      def int_amdgcn_image_gather4 # sample.LowerCaseMod # _ # dim.Name:
          AMDGPUImageDimIntrinsic<
              AMDGPUDimSampleProfile<"GATHER4" # sample.UpperCaseMod, dim, sample>,
              [IntrReadMem], [SDNPMemOperand]>;
    }
  }
}

//////////////////////////////////////////////////////////////////////////
// atomic intrinsics
//////////////////////////////////////////////////////////////////////////
defset list<AMDGPUImageDimIntrinsic> AMDGPUImageDimAtomicIntrinsics = {
  multiclass AMDGPUImageDimAtomicX<string opmod, list<AMDGPUArg> dataargs,
                                   LLVMType rettype = llvm_anyint_ty> {
        foreach dim = AMDGPUDims.All in {
          def !strconcat(NAME, "_", dim.Name):
            AMDGPUImageDimIntrinsic<AMDGPUDimAtomicProfile<opmod, dim, dataargs, rettype>,
            [], [SDNPMemOperand]>;
        }
  }

  multiclass AMDGPUImageDimAtomic<string opmod, LLVMType rettype = llvm_anyint_ty> :
    AMDGPUImageDimAtomicX<opmod, [AMDGPUArg<LLVMMatchType<0>, "vdata">], rettype>;

  multiclass AMDGPUImageDimFloatAtomic<string opmod> :
    AMDGPUImageDimAtomic<opmod, llvm_anyfloat_ty>;

  multiclass AMDGPUImageDimAnyAtomic<string opmod> :
    AMDGPUImageDimAtomic<opmod, llvm_any_ty>;

  defm int_amdgcn_image_atomic_swap : AMDGPUImageDimAnyAtomic<"ATOMIC_SWAP">;
  defm int_amdgcn_image_atomic_add : AMDGPUImageDimAtomic<"ATOMIC_ADD">;
  defm int_amdgcn_image_atomic_sub : AMDGPUImageDimAtomic<"ATOMIC_SUB">;
  defm int_amdgcn_image_atomic_smin : AMDGPUImageDimAtomic<"ATOMIC_SMIN">;
  defm int_amdgcn_image_atomic_umin : AMDGPUImageDimAtomic<"ATOMIC_UMIN">;
  defm int_amdgcn_image_atomic_fmin : AMDGPUImageDimFloatAtomic<"ATOMIC_FMIN">;
  defm int_amdgcn_image_atomic_smax : AMDGPUImageDimAtomic<"ATOMIC_SMAX">;
  defm int_amdgcn_image_atomic_umax : AMDGPUImageDimAtomic<"ATOMIC_UMAX">;
  defm int_amdgcn_image_atomic_fmax : AMDGPUImageDimFloatAtomic<"ATOMIC_FMAX">;
  defm int_amdgcn_image_atomic_and : AMDGPUImageDimAtomic<"ATOMIC_AND">;
  defm int_amdgcn_image_atomic_or : AMDGPUImageDimAtomic<"ATOMIC_OR">;
  defm int_amdgcn_image_atomic_xor : AMDGPUImageDimAtomic<"ATOMIC_XOR">;
  defm int_amdgcn_image_atomic_inc : AMDGPUImageDimAtomic<"ATOMIC_INC">;
  defm int_amdgcn_image_atomic_dec : AMDGPUImageDimAtomic<"ATOMIC_DEC">;
  defm int_amdgcn_image_atomic_add_flt : AMDGPUImageDimFloatAtomic<"ATOMIC_ADD_FLT">;
  defm int_amdgcn_image_atomic_min_flt : AMDGPUImageDimFloatAtomic<"ATOMIC_MIN_FLT">;
  defm int_amdgcn_image_atomic_max_flt : AMDGPUImageDimFloatAtomic<"ATOMIC_MAX_FLT">;

  defm int_amdgcn_image_atomic_cmpswap :
      AMDGPUImageDimAtomicX<"ATOMIC_CMPSWAP", [AMDGPUArg<LLVMMatchType<0>, "src">,
                                               AMDGPUArg<LLVMMatchType<0>, "cmp">]>;

  defm int_amdgcn_image_atomic_pk_add_f16 : AMDGPUImageDimFloatAtomic<"ATOMIC_PK_ADD_F16">;
  defm int_amdgcn_image_atomic_pk_add_bf16 : AMDGPUImageDimFloatAtomic<"ATOMIC_PK_ADD_BF16">;
}

//////////////////////////////////////////////////////////////////////////
// Buffer intrinsics
//////////////////////////////////////////////////////////////////////////

// Data type for buffer resources (V#). Maybe, in the future, we can create a
// similar one for textures (T#).
def AMDGPUBufferRsrcTy : LLVMQualPointerType<8>;
// Data type for buffer fat pointers, which are a buffer resource (V#) followed by
// a 32-bit offset. These don't exist in hardware and are a compiler-internal
// convenience.
def AMDGPUBufferFatPointerTy : LLVMQualPointerType<7>;

let TargetPrefix = "amdgcn" in {

// Create a buffer resource wrapping `base` with the specified `stride`
// `numrecords`, and `flags`. All of these values will need to be
// wave-uniform when the buffer instructions are invoked, so non-uniform
// inputs to this intrinsic will trigger waterfall loops.
//
// In addition to creating ptr addrspace(8), whe representation of buffer
// resources, it can create the fat pointers ptr addrspace(7) and ptr addrspace(9),
// which carry additional offset bits. When this intrinsic is used to create
// these fat pointers, their offset and index fields (if applicable) are zero.
def int_amdgcn_make_buffer_rsrc : DefaultAttrsIntrinsic <
  [llvm_anyptr_ty],
  [llvm_anyptr_ty, // base
   llvm_i16_ty,    // stride (and swizzle control)
   llvm_i32_ty,    // NumRecords / extent
   llvm_i32_ty],   // flags
  // Attributes lifted from ptrmask + some extra argument attributes.
  [IntrNoMem, ReadNone<ArgIndex<0>>,
   IntrSpeculatable, IntrWillReturn]>;

defset list<AMDGPURsrcIntrinsic> AMDGPUBufferIntrinsics = {

// Generate a buffer_load instruction that may be optimized to s_buffer_load if
// the offset argument is uniform.
def int_amdgcn_s_buffer_load : DefaultAttrsIntrinsic <
  [llvm_any_ty],
  [llvm_v4i32_ty,    // rsrc(SGPR)
   llvm_i32_ty,      // byte offset
   llvm_i32_ty],     // auxiliary/cachepolicy(imm):
                     //                bit 0 = glc, bit 1 = slc, bit 2 = dlc (gfx10/gfx11),
                     //                bit 3 = swz, bit 4 = scc (gfx90a)
                     //        gfx942: bit 0 = sc0, bit 1 = nt, bit 3 = swz, bit 4 = sc1
                     //        gfx12+: bits [0-2] = th, bits [3-4] = scope,
                     //                bit 6 = swz
                     // Note: volatile bit is **not** permitted here.
  [IntrNoMem, ImmArg<ArgIndex<2>>]>,
  AMDGPURsrcIntrinsic<0>;

// Buffer intrinsics with separate raw and struct variants.  The raw
// variant never has an index. The struct variant always has an index, even if
// it is const 0. A struct intrinsic with constant 0 index is different to the
// corresponding raw intrinsic on gfx9+ because the behavior of bound checking
// and swizzling changes depending on whether idxen is set in the instruction.
// These intrinsics also keep the offset and soffset arguments separate as
// they behave differently in bounds checking and swizzling.

// The versions of these intrinsics that take <4 x i32> arguments are deprecated
// in favor of their .ptr.buffer variants that take ptr addrspace(8) arguments,
// which allow for improved reasoning about memory accesses.
//
// Note that in the cachepolicy for all these intrinsics, bit 31 is not preserved
// through to final assembly selection and is used to signal that the buffer
// operation is volatile.
class AMDGPURawBufferLoad : DefaultAttrsIntrinsic <
  [llvm_any_ty],
  [llvm_v4i32_ty,    // rsrc(SGPR)
   llvm_i32_ty,      // offset(VGPR/imm, included in bounds checking and swizzling)
   llvm_i32_ty,      // soffset(SGPR/imm, excluded from bounds checking and swizzling)
   llvm_i32_ty],     // auxiliary/cachepolicy(imm):
                     //                bit 0 = glc, bit 1 = slc, bit 2 = dlc (gfx10/gfx11),
                     //                bit 3 = swz, bit 4 = scc (gfx90a)
                     //        gfx942: bit 0 = sc0, bit 1 = nt, bit 3 = swz, bit 4 = sc1
                     //        gfx12+: bits [0-2] = th, bits [3-4] = scope,
                     //                bit 6 = swz
                     //           all: volatile op (bit 31, stripped at lowering)
  [IntrReadMem, ImmArg<ArgIndex<3>>], "", [SDNPMemOperand]>,
  AMDGPURsrcIntrinsic<0>;
def int_amdgcn_raw_buffer_load_format : AMDGPURawBufferLoad;
def int_amdgcn_raw_buffer_load : AMDGPURawBufferLoad;

class AMDGPURawAtomicBufferLoad<LLVMType data_ty = llvm_any_ty> : Intrinsic <
  [data_ty],
  [llvm_v4i32_ty,     // rsrc(SGPR)
   llvm_i32_ty,       // offset(VGPR/imm, included in bounds checking and swizzling)
   llvm_i32_ty,       // soffset(SGPR/imm, excluded from bounds checking and swizzling)
   llvm_i32_ty],      // auxiliary data (imm, cachepolicy     (bit 0 = glc,
                      //                                       bit 1 = slc,
                      //                                       bit 2 = dlc on gfx10+),
                      //                      swizzled buffer (bit 3 = swz))
  [ImmArg<ArgIndex<3>>, IntrWillReturn, IntrNoCallback, IntrNoFree], "", [SDNPMemOperand]>,
  AMDGPURsrcIntrinsic<0>;
def int_amdgcn_raw_atomic_buffer_load : AMDGPURawAtomicBufferLoad;

class AMDGPURawPtrBufferLoad<LLVMType data_ty = llvm_any_ty> : DefaultAttrsIntrinsic <
  [data_ty],
  [AMDGPUBufferRsrcTy,    // rsrc(SGPR)
   llvm_i32_ty,           // offset(VGPR/imm, included in bounds checking and swizzling)
   llvm_i32_ty,           // soffset(SGPR/imm, excluded from bounds checking and swizzling)
   llvm_i32_ty],          // auxiliary/cachepolicy(imm):
                          //                bit 0 = glc, bit 1 = slc, bit 2 = dlc (gfx10/gfx11),
                          //                bit 3 = swz, bit 4 = scc (gfx90a)
                          //        gfx942: bit 0 = sc0, bit 1 = nt, bit 3 = swz, bit 4 = sc1
                          //        gfx12+: bits [0-2] = th, bits [3-4] = scope,
                          //                bit 6 = swz
                          //           all: volatile op (bit 31, stripped at lowering)
  [IntrArgMemOnly, IntrReadMem, ReadOnly<ArgIndex<0>>, NoCapture<ArgIndex<0>>,
  ImmArg<ArgIndex<3>>], "", [SDNPMemOperand]>,
  AMDGPURsrcIntrinsic<0>;
def int_amdgcn_raw_ptr_buffer_load_format : AMDGPURawPtrBufferLoad<llvm_anyfloat_ty>;
def int_amdgcn_raw_ptr_buffer_load : AMDGPURawPtrBufferLoad;

class AMDGPURawPtrAtomicBufferLoad<LLVMType data_ty = llvm_any_ty> : Intrinsic <
  [data_ty],
  [AMDGPUBufferRsrcTy,// rsrc(SGPR)
   llvm_i32_ty,       // offset(VGPR/imm, included in bounds checking and swizzling)
   llvm_i32_ty,       // soffset(SGPR/imm, excluded from bounds checking and swizzling)
   llvm_i32_ty],      // auxiliary data (imm, cachepolicy     (bit 0 = glc,
                      //                                       bit 1 = slc,
                      //                                       bit 2 = dlc on gfx10+),
                      //                      swizzled buffer (bit 3 = swz))
  [IntrArgMemOnly, NoCapture<ArgIndex<0>>, ImmArg<ArgIndex<3>>, IntrWillReturn, IntrNoCallback, IntrNoFree], "", [SDNPMemOperand]>,
  AMDGPURsrcIntrinsic<0>;
def int_amdgcn_raw_ptr_atomic_buffer_load : AMDGPURawPtrAtomicBufferLoad;

class AMDGPUStructBufferLoad<LLVMType data_ty = llvm_any_ty> : DefaultAttrsIntrinsic <
  [data_ty],
  [llvm_v4i32_ty,    // rsrc(SGPR)
   llvm_i32_ty,      // vindex(VGPR)
   llvm_i32_ty,      // offset(VGPR/imm, included in bounds checking and swizzling)
   llvm_i32_ty,      // soffset(SGPR/imm, excluded from bounds checking and swizzling)
   llvm_i32_ty],     // auxiliary/cachepolicy(imm):
                     //                bit 0 = glc, bit 1 = slc, bit 2 = dlc (gfx10/gfx11),
                     //                bit 3 = swz, bit 4 = scc (gfx90a)
                     //        gfx942: bit 0 = sc0, bit 1 = nt, bit 3 = swz, bit 4 = sc1
                     //        gfx12+: bits [0-2] = th, bits [3-4] = scope,
                     //                bit 6 = swz
                     //           all: volatile op (bit 31, stripped at lowering)
  [IntrReadMem, ImmArg<ArgIndex<4>>], "", [SDNPMemOperand]>,
  AMDGPURsrcIntrinsic<0>;
def int_amdgcn_struct_buffer_load_format : AMDGPUStructBufferLoad;
def int_amdgcn_struct_buffer_load : AMDGPUStructBufferLoad;

class AMDGPUStructAtomicBufferLoad<LLVMType data_ty = llvm_any_ty> : Intrinsic <
  [data_ty],
  [llvm_v4i32_ty,    // rsrc(SGPR)
   llvm_i32_ty,      // vindex(VGPR)
   llvm_i32_ty,      // offset(VGPR/imm, included in bounds checking and swizzling)
   llvm_i32_ty,      // soffset(SGPR/imm, excluded from bounds checking and swizzling)
   llvm_i32_ty],     // auxiliary/cachepolicy(imm):
                     //                bit 0 = glc, bit 1 = slc, bit 2 = dlc (gfx10/gfx11),
                     //                bit 3 = swz, bit 4 = scc (gfx90a)
                     //        gfx942: bit 0 = sc0, bit 1 = nt, bit 3 = swz, bit 4 = sc1
                     //        gfx12+: bits [0-2] = th, bits [3-4] = scope,
                     //                bit 6 = swz
                     //           all: volatile op (bit 31, stripped at lowering)
  [ImmArg<ArgIndex<4>>, IntrWillReturn, IntrNoCallback, IntrNoFree], "", [SDNPMemOperand]>,
  AMDGPURsrcIntrinsic<0>;
def int_amdgcn_struct_atomic_buffer_load : AMDGPUStructAtomicBufferLoad;

class AMDGPUStructPtrBufferLoad<LLVMType data_ty = llvm_any_ty> : DefaultAttrsIntrinsic <
  [data_ty],
  [AMDGPUBufferRsrcTy,    // rsrc(SGPR)
   llvm_i32_ty,           // vindex(VGPR)
   llvm_i32_ty,           // offset(VGPR/imm, included in bounds checking and swizzling)
   llvm_i32_ty,           // soffset(SGPR/imm, excluded from bounds checking and swizzling)
   llvm_i32_ty],          // auxiliary/cachepolicy(imm):
                          //                bit 0 = glc, bit 1 = slc, bit 2 = dlc (gfx10/gfx11),
                          //                bit 3 = swz, bit 4 = scc (gfx90a)
                          //        gfx942: bit 0 = sc0, bit 1 = nt, bit 3 = swz, bit 4 = sc1
                          //        gfx12+: bits [0-2] = th, bits [3-4] = scope,
                          //                bit 6 = swz
                          //           all: volatile op (bit 31, stripped at lowering)
  [IntrArgMemOnly, IntrReadMem, ReadOnly<ArgIndex<0>>, NoCapture<ArgIndex<0>>,
   ImmArg<ArgIndex<4>>], "", [SDNPMemOperand]>,
  AMDGPURsrcIntrinsic<0>;
def int_amdgcn_struct_ptr_buffer_load_format : AMDGPUStructPtrBufferLoad;
def int_amdgcn_struct_ptr_buffer_load : AMDGPUStructPtrBufferLoad;

class AMDGPUStructPtrAtomicBufferLoad<LLVMType data_ty = llvm_any_ty> : Intrinsic <
  [data_ty],
  [AMDGPUBufferRsrcTy,    // rsrc(SGPR)
   llvm_i32_ty,           // vindex(VGPR)
   llvm_i32_ty,           // offset(VGPR/imm, included in bounds checking and swizzling)
   llvm_i32_ty,           // soffset(SGPR/imm, excluded from bounds checking and swizzling)
   llvm_i32_ty],          // auxiliary/cachepolicy(imm):
                          //                bit 0 = glc, bit 1 = slc, bit 2 = dlc (gfx10/gfx11),
                          //                bit 3 = swz, bit 4 = scc (gfx90a)
                          //        gfx942: bit 0 = sc0, bit 1 = nt, bit 3 = swz, bit 4 = sc1
                          //        gfx12+: bits [0-2] = th, bits [3-4] = scope,
                          //                bit 6 = swz
                          //           all: volatile op (bit 31, stripped at lowering)
  [IntrArgMemOnly, NoCapture<ArgIndex<0>>,
   ImmArg<ArgIndex<4>>, IntrWillReturn, IntrNoCallback, IntrNoFree], "", [SDNPMemOperand]>,
  AMDGPURsrcIntrinsic<0>;
def int_amdgcn_struct_ptr_atomic_buffer_load : AMDGPUStructPtrAtomicBufferLoad;

class AMDGPURawBufferStore<LLVMType data_ty = llvm_any_ty> : DefaultAttrsIntrinsic <
  [],
  [data_ty,          // vdata(VGPR)
   llvm_v4i32_ty,    // rsrc(SGPR)
   llvm_i32_ty,      // offset(VGPR/imm, included in bounds checking and swizzling)
   llvm_i32_ty,      // soffset(SGPR/imm, excluded from bounds checking and swizzling)
   llvm_i32_ty],     // auxiliary/cachepolicy(imm):
                     //                bit 0 = glc, bit 1 = slc, bit 2 = dlc (gfx10/gfx11),
                     //                bit 3 = swz, bit 4 = scc (gfx90a)
                     //        gfx942: bit 0 = sc0, bit 1 = nt, bit 3 = swz, bit 4 = sc1
                     //        gfx12+: bits [0-2] = th, bits [3-4] = scope,
                     //                bit 6 = swz
                     //           all: volatile op (bit 31, stripped at lowering)
  [IntrWriteMem, ImmArg<ArgIndex<4>>], "", [SDNPMemOperand]>,
  AMDGPURsrcIntrinsic<1>;
def int_amdgcn_raw_buffer_store_format : AMDGPURawBufferStore<llvm_anyfloat_ty>;
def int_amdgcn_raw_buffer_store : AMDGPURawBufferStore;

class AMDGPURawPtrBufferStore<LLVMType data_ty = llvm_any_ty> : DefaultAttrsIntrinsic <
  [],
  [data_ty,               // vdata(VGPR)
   AMDGPUBufferRsrcTy,    // rsrc(SGPR)
   llvm_i32_ty,           // offset(VGPR/imm, included in bounds checking and swizzling)
   llvm_i32_ty,           // soffset(SGPR/imm, excluded from bounds checking and swizzling)
   llvm_i32_ty],          // auxiliary/cachepolicy(imm):
                          //                bit 0 = glc, bit 1 = slc, bit 2 = dlc (gfx10/gfx11),
                          //                bit 3 = swz, bit 4 = scc (gfx90a)
                          //        gfx942: bit 0 = sc0, bit 1 = nt, bit 3 = swz, bit 4 = sc1
                          //        gfx12+: bits [0-2] = th, bits [3-4] = scope,
                          //                bit 6 = swz
                          //           all: volatile op (bit 31, stripped at lowering)
  [IntrArgMemOnly, IntrWriteMem, WriteOnly<ArgIndex<1>>, NoCapture<ArgIndex<1>>,
  ImmArg<ArgIndex<4>>], "", [SDNPMemOperand]>,
  AMDGPURsrcIntrinsic<1>;
def int_amdgcn_raw_ptr_buffer_store_format : AMDGPURawPtrBufferStore<llvm_anyfloat_ty>;
def int_amdgcn_raw_ptr_buffer_store : AMDGPURawPtrBufferStore;

class AMDGPUStructBufferStore<LLVMType data_ty = llvm_any_ty> : DefaultAttrsIntrinsic <
  [],
  [data_ty,          // vdata(VGPR)
   llvm_v4i32_ty,    // rsrc(SGPR)
   llvm_i32_ty,      // vindex(VGPR)
   llvm_i32_ty,      // offset(VGPR/imm, included in bounds checking and swizzling)
   llvm_i32_ty,      // soffset(SGPR/imm, excluded from bounds checking and swizzling)
   llvm_i32_ty],     // auxiliary/cachepolicy(imm):
                     //                bit 0 = glc, bit 1 = slc, bit 2 = dlc (gfx10/gfx11),
                     //                bit 3 = swz, bit 4 = scc (gfx90a)
                     //        gfx942: bit 0 = sc0, bit 1 = nt, bit 3 = swz, bit 4 = sc1
                     //        gfx12+: bits [0-2] = th, bits [3-4] = scope,
                     //                bit 6 = swz
                     //           all: volatile op (bit 31, stripped at lowering)
  [IntrWriteMem, ImmArg<ArgIndex<5>>], "", [SDNPMemOperand]>,
  AMDGPURsrcIntrinsic<1>;
def int_amdgcn_struct_buffer_store_format : AMDGPUStructBufferStore;
def int_amdgcn_struct_buffer_store : AMDGPUStructBufferStore;

class AMDGPUStructPtrBufferStore<LLVMType data_ty = llvm_any_ty> : DefaultAttrsIntrinsic <
  [],
  [data_ty,               // vdata(VGPR)
   AMDGPUBufferRsrcTy,    // rsrc(SGPR)
   llvm_i32_ty,           // vindex(VGPR)
   llvm_i32_ty,           // offset(VGPR/imm, included in bounds checking and swizzling)
   llvm_i32_ty,           // soffset(SGPR/imm, excluded from bounds checking and swizzling)
   llvm_i32_ty],          // auxiliary/cachepolicy(imm):
                          //                bit 0 = glc, bit 1 = slc, bit 2 = dlc (gfx10/gfx11),
                          //                bit 3 = swz, bit 4 = scc (gfx90a)
                          //        gfx942: bit 0 = sc0, bit 1 = nt, bit 3 = swz, bit 4 = sc1
                          //        gfx12+: bits [0-2] = th, bits [3-4] = scope,
                          //                bit 6 = swz
                          //           all: volatile op (bit 31, stripped at lowering)
  [IntrArgMemOnly, IntrWriteMem, WriteOnly<ArgIndex<1>>, NoCapture<ArgIndex<1>>,
   ImmArg<ArgIndex<5>>], "", [SDNPMemOperand]>,
  AMDGPURsrcIntrinsic<1>;
def int_amdgcn_struct_ptr_buffer_store_format : AMDGPUStructPtrBufferStore;
def int_amdgcn_struct_ptr_buffer_store : AMDGPUStructPtrBufferStore;

class AMDGPURawBufferAtomic<LLVMType data_ty = llvm_any_ty> : Intrinsic <
  [data_ty],
  [LLVMMatchType<0>,  // vdata(VGPR)
   llvm_v4i32_ty,     // rsrc(SGPR)
   llvm_i32_ty,       // offset(VGPR/imm, included in bounds checking and swizzling)
   llvm_i32_ty,       // soffset(SGPR/imm, excluded from bounds checking and swizzling)
   llvm_i32_ty],      // cachepolicy(imm; bit 1 = slc, ..., bit 31 = volatile)
  [ImmArg<ArgIndex<4>>, IntrWillReturn, IntrNoCallback, IntrNoFree], "", [SDNPMemOperand]>,
  AMDGPURsrcIntrinsic<1, 0>;
def int_amdgcn_raw_buffer_atomic_swap : AMDGPURawBufferAtomic;
def int_amdgcn_raw_buffer_atomic_add : AMDGPURawBufferAtomic;
def int_amdgcn_raw_buffer_atomic_sub : AMDGPURawBufferAtomic;
def int_amdgcn_raw_buffer_atomic_smin : AMDGPURawBufferAtomic;
def int_amdgcn_raw_buffer_atomic_umin : AMDGPURawBufferAtomic;
def int_amdgcn_raw_buffer_atomic_fmin : AMDGPURawBufferAtomic<llvm_anyfloat_ty>;
def int_amdgcn_raw_buffer_atomic_smax : AMDGPURawBufferAtomic;
def int_amdgcn_raw_buffer_atomic_umax : AMDGPURawBufferAtomic;
def int_amdgcn_raw_buffer_atomic_fmax : AMDGPURawBufferAtomic<llvm_anyfloat_ty>;
def int_amdgcn_raw_buffer_atomic_and : AMDGPURawBufferAtomic;
def int_amdgcn_raw_buffer_atomic_or : AMDGPURawBufferAtomic;
def int_amdgcn_raw_buffer_atomic_xor : AMDGPURawBufferAtomic;
def int_amdgcn_raw_buffer_atomic_inc : AMDGPURawBufferAtomic;
def int_amdgcn_raw_buffer_atomic_dec : AMDGPURawBufferAtomic;
def int_amdgcn_raw_buffer_atomic_cond_sub_u32 : AMDGPURawBufferAtomic;
def int_amdgcn_raw_buffer_atomic_cmpswap : Intrinsic<
  [llvm_anyint_ty],
  [LLVMMatchType<0>,  // src(VGPR)
   LLVMMatchType<0>,  // cmp(VGPR)
   llvm_v4i32_ty,     // rsrc(SGPR)
   llvm_i32_ty,       // offset(VGPR/imm, included in bounds checking and swizzling)
   llvm_i32_ty,       // soffset(SGPR/imm, excluded from bounds checking and swizzling)
   llvm_i32_ty],      // cachepolicy(imm; bit 1 = slc, ..., bit 31 = volatile)
  [ImmArg<ArgIndex<5>>, IntrWillReturn, IntrNoCallback, IntrNoFree], "", [SDNPMemOperand]>,
  AMDGPURsrcIntrinsic<2, 0>;

class AMDGPURawPtrBufferAtomic<LLVMType data_ty = llvm_any_ty> : Intrinsic <
  [data_ty],
  [LLVMMatchType<0>,            // vdata(VGPR)
   AMDGPUBufferRsrcTy,          // rsrc(SGPR)
   llvm_i32_ty,                 // offset(VGPR/imm, included in bounds checking and swizzling)
   llvm_i32_ty,                 // soffset(SGPR/imm, excluded from bounds checking and swizzling)
   llvm_i32_ty],                // cachepolicy(imm; bit 1 = slc, ..., bit 31 = volatile)
  [IntrArgMemOnly, NoCapture<ArgIndex<1>>,
   ImmArg<ArgIndex<4>>, IntrWillReturn, IntrNoCallback, IntrNoFree], "", [SDNPMemOperand]>,
  AMDGPURsrcIntrinsic<1, 0>;

def int_amdgcn_raw_ptr_buffer_atomic_swap : AMDGPURawPtrBufferAtomic;
def int_amdgcn_raw_ptr_buffer_atomic_add : AMDGPURawPtrBufferAtomic;
def int_amdgcn_raw_ptr_buffer_atomic_sub : AMDGPURawPtrBufferAtomic;
def int_amdgcn_raw_ptr_buffer_atomic_smin : AMDGPURawPtrBufferAtomic;
def int_amdgcn_raw_ptr_buffer_atomic_umin : AMDGPURawPtrBufferAtomic;
def int_amdgcn_raw_ptr_buffer_atomic_fmin : AMDGPURawPtrBufferAtomic<llvm_anyfloat_ty>;
def int_amdgcn_raw_ptr_buffer_atomic_smax : AMDGPURawPtrBufferAtomic;
def int_amdgcn_raw_ptr_buffer_atomic_umax : AMDGPURawPtrBufferAtomic;
def int_amdgcn_raw_ptr_buffer_atomic_fmax : AMDGPURawPtrBufferAtomic<llvm_anyfloat_ty>;
def int_amdgcn_raw_ptr_buffer_atomic_and : AMDGPURawPtrBufferAtomic;
def int_amdgcn_raw_ptr_buffer_atomic_or : AMDGPURawPtrBufferAtomic;
def int_amdgcn_raw_ptr_buffer_atomic_xor : AMDGPURawPtrBufferAtomic;
def int_amdgcn_raw_ptr_buffer_atomic_inc : AMDGPURawPtrBufferAtomic;
def int_amdgcn_raw_ptr_buffer_atomic_dec : AMDGPURawPtrBufferAtomic;
def int_amdgcn_raw_ptr_buffer_atomic_cond_sub_u32 : AMDGPURawPtrBufferAtomic;
def int_amdgcn_raw_ptr_buffer_atomic_cmpswap : Intrinsic<
  [llvm_anyint_ty],
  [LLVMMatchType<0>,  // src(VGPR)
   LLVMMatchType<0>,  // cmp(VGPR)
   AMDGPUBufferRsrcTy, // rsrc(SGPR)
   llvm_i32_ty,       // offset(VGPR/imm, included in bounds checking and swizzling)
   llvm_i32_ty,       // soffset(SGPR/imm, excluded from bounds checking and swizzling)
   llvm_i32_ty],      // cachepolicy(imm; bit 1 = slc, ..., bit 31 = volatile)
  [IntrArgMemOnly, NoCapture<ArgIndex<2>>,
   ImmArg<ArgIndex<5>>, IntrWillReturn, IntrNoCallback, IntrNoFree], "", [SDNPMemOperand]>,
  AMDGPURsrcIntrinsic<2, 0>;

// gfx908 intrinsic
def int_amdgcn_raw_buffer_atomic_fadd : AMDGPURawBufferAtomic<llvm_anyfloat_ty>;

// Supports float and <2 x half> on gfx908. Supports v2bf16 on gfx90a, gfx942, gfx950, gfx12+.
def int_amdgcn_raw_ptr_buffer_atomic_fadd : AMDGPURawPtrBufferAtomic<llvm_anyfloat_ty>;

class AMDGPUStructBufferAtomic<LLVMType data_ty = llvm_any_ty> : Intrinsic <
  [data_ty],
  [LLVMMatchType<0>,  // vdata(VGPR)
   llvm_v4i32_ty,     // rsrc(SGPR)
   llvm_i32_ty,       // vindex(VGPR)
   llvm_i32_ty,       // offset(VGPR/imm, included in bounds checking and swizzling)
   llvm_i32_ty,       // soffset(SGPR/imm, excluded from bounds checking and swizzling)
   llvm_i32_ty],      // cachepolicy(imm; bit 1 = slc, ..., bit 31 = volatile)
  [ImmArg<ArgIndex<5>>, IntrWillReturn, IntrNoCallback, IntrNoFree], "", [SDNPMemOperand]>,
  AMDGPURsrcIntrinsic<1, 0>;
def int_amdgcn_struct_buffer_atomic_swap : AMDGPUStructBufferAtomic;
def int_amdgcn_struct_buffer_atomic_add : AMDGPUStructBufferAtomic;
def int_amdgcn_struct_buffer_atomic_sub : AMDGPUStructBufferAtomic;
def int_amdgcn_struct_buffer_atomic_smin : AMDGPUStructBufferAtomic;
def int_amdgcn_struct_buffer_atomic_umin : AMDGPUStructBufferAtomic;
def int_amdgcn_struct_buffer_atomic_smax : AMDGPUStructBufferAtomic;
def int_amdgcn_struct_buffer_atomic_umax : AMDGPUStructBufferAtomic;
def int_amdgcn_struct_buffer_atomic_and : AMDGPUStructBufferAtomic;
def int_amdgcn_struct_buffer_atomic_or : AMDGPUStructBufferAtomic;
def int_amdgcn_struct_buffer_atomic_xor : AMDGPUStructBufferAtomic;
def int_amdgcn_struct_buffer_atomic_inc : AMDGPUStructBufferAtomic;
def int_amdgcn_struct_buffer_atomic_dec : AMDGPUStructBufferAtomic;
def int_amdgcn_struct_buffer_atomic_cond_sub_u32 : AMDGPUStructBufferAtomic;
def int_amdgcn_struct_buffer_atomic_cmpswap : Intrinsic<
  [llvm_anyint_ty],
  [LLVMMatchType<0>,  // src(VGPR)
   LLVMMatchType<0>,  // cmp(VGPR)
   llvm_v4i32_ty,     // rsrc(SGPR)
   llvm_i32_ty,       // vindex(VGPR)
   llvm_i32_ty,       // offset(VGPR/imm, included in bounds checking and swizzling)
   llvm_i32_ty,       // soffset(SGPR/imm, excluded from bounds checking and swizzling)
   llvm_i32_ty],      // cachepolicy(imm; bit 1 = slc, ..., bit 31 = volatile)
  [ImmArg<ArgIndex<6>>, IntrWillReturn, IntrNoCallback, IntrNoFree], "", [SDNPMemOperand]>,
  AMDGPURsrcIntrinsic<2, 0>;

class AMDGPUStructPtrBufferAtomic<LLVMType data_ty = llvm_any_ty> : Intrinsic <
  [data_ty],
  [LLVMMatchType<0>,            // vdata(VGPR)
   AMDGPUBufferRsrcTy,          // rsrc(SGPR)
   llvm_i32_ty,                 // vindex(VGPR)
   llvm_i32_ty,                 // offset(VGPR/imm, included in bounds checking and swizzling)
   llvm_i32_ty,                 // soffset(SGPR/imm, excluded from bounds checking and swizzling)
   llvm_i32_ty],                // cachepolicy(imm; bit 1 = slc, ..., bit 31 = volatile)
  [IntrArgMemOnly, NoCapture<ArgIndex<1>>,
   ImmArg<ArgIndex<5>>, IntrWillReturn, IntrNoCallback, IntrNoFree], "", [SDNPMemOperand]>,
  AMDGPURsrcIntrinsic<1, 0>;
def int_amdgcn_struct_ptr_buffer_atomic_swap : AMDGPUStructPtrBufferAtomic;
def int_amdgcn_struct_ptr_buffer_atomic_add : AMDGPUStructPtrBufferAtomic;
def int_amdgcn_struct_ptr_buffer_atomic_sub : AMDGPUStructPtrBufferAtomic;
def int_amdgcn_struct_ptr_buffer_atomic_smin : AMDGPUStructPtrBufferAtomic;
def int_amdgcn_struct_ptr_buffer_atomic_umin : AMDGPUStructPtrBufferAtomic;
def int_amdgcn_struct_ptr_buffer_atomic_smax : AMDGPUStructPtrBufferAtomic;
def int_amdgcn_struct_ptr_buffer_atomic_umax : AMDGPUStructPtrBufferAtomic;
def int_amdgcn_struct_ptr_buffer_atomic_and : AMDGPUStructPtrBufferAtomic;
def int_amdgcn_struct_ptr_buffer_atomic_or : AMDGPUStructPtrBufferAtomic;
def int_amdgcn_struct_ptr_buffer_atomic_xor : AMDGPUStructPtrBufferAtomic;
def int_amdgcn_struct_ptr_buffer_atomic_inc : AMDGPUStructPtrBufferAtomic;
def int_amdgcn_struct_ptr_buffer_atomic_dec : AMDGPUStructPtrBufferAtomic;
def int_amdgcn_struct_ptr_buffer_atomic_cond_sub_u32 : AMDGPUStructPtrBufferAtomic;
def int_amdgcn_struct_ptr_buffer_atomic_cmpswap : Intrinsic<
  [llvm_anyint_ty],
  [LLVMMatchType<0>,  // src(VGPR)
   LLVMMatchType<0>,  // cmp(VGPR)
   AMDGPUBufferRsrcTy, // rsrc(SGPR)
   llvm_i32_ty,       // vindex(VGPR)
   llvm_i32_ty,       // offset(VGPR/imm, included in bounds checking and swizzling)
   llvm_i32_ty,       // soffset(SGPR/imm, excluded from bounds checking and swizzling)
   llvm_i32_ty],      // cachepolicy(imm; bit 1 = slc, ..., bit 31 = volatile)
  [IntrArgMemOnly, NoCapture<ArgIndex<2>>,
   ImmArg<ArgIndex<6>>, IntrWillReturn, IntrNoCallback, IntrNoFree], "", [SDNPMemOperand]>,
  AMDGPURsrcIntrinsic<2, 0>;

// gfx908 intrinsic. Supports v2bf16 on gfx12+ and gfx950
def int_amdgcn_struct_buffer_atomic_fadd : AMDGPUStructBufferAtomic<llvm_anyfloat_ty>;
def int_amdgcn_struct_ptr_buffer_atomic_fadd : AMDGPUStructPtrBufferAtomic<llvm_anyfloat_ty>;

// gfx90a intrinsics
def int_amdgcn_struct_buffer_atomic_fmin : AMDGPUStructBufferAtomic<llvm_anyfloat_ty>;
def int_amdgcn_struct_buffer_atomic_fmax : AMDGPUStructBufferAtomic<llvm_anyfloat_ty>;

def int_amdgcn_struct_ptr_buffer_atomic_fmin : AMDGPUStructPtrBufferAtomic<llvm_anyfloat_ty>;
def int_amdgcn_struct_ptr_buffer_atomic_fmax : AMDGPUStructPtrBufferAtomic<llvm_anyfloat_ty>;

// tbuffer intrinsics, with:
// - raw and struct variants
// - joint format field
// - joint cachepolicy field
def int_amdgcn_raw_tbuffer_load : DefaultAttrsIntrinsic <
    [llvm_any_ty],    // overloaded for types f32/i32, v2f32/v2i32, v4f32/v4i32
    [llvm_v4i32_ty,   // rsrc(SGPR)
     llvm_i32_ty,     // offset(VGPR/imm, included in bounds checking and swizzling)
     llvm_i32_ty,     // soffset(SGPR/imm, excluded from bounds checking and swizzling)
     llvm_i32_ty,     // format(imm; bits 3..0 = dfmt, bits 6..4 = nfmt)
     llvm_i32_ty],    // auxiliary/cachepolicy(imm):
                      //                bit 0 = glc, bit 1 = slc, bit 2 = dlc (gfx10/gfx11),
                      //                bit 3 = swz, bit 4 = scc (gfx90a)
                      //        gfx942: bit 0 = sc0, bit 1 = nt, bit 3 = swz, bit 4 = sc1
                      //        gfx12+: bits [0-2] = th, bits [3-4] = scope,
                      //                bit 6 = swz
    [IntrReadMem,
     ImmArg<ArgIndex<3>>, ImmArg<ArgIndex<4>>], "", [SDNPMemOperand]>,
  AMDGPURsrcIntrinsic<0>;

def int_amdgcn_raw_ptr_tbuffer_load : DefaultAttrsIntrinsic <
    [llvm_any_ty],       // overloaded for types f32/i32, v2f32/v2i32, v4f32/v4i32
    [AMDGPUBufferRsrcTy, // rsrc(SGPR)
     llvm_i32_ty,       // offset(VGPR/imm, included in bounds` checking and swizzling)
     llvm_i32_ty,       // soffset(SGPR/imm, excluded from bounds checking and swizzling)
     llvm_i32_ty,       // format(imm; bits 3..0 = dfmt, bits 6..4 = nfmt)
     llvm_i32_ty],      // auxiliary/cachepolicy(imm):
                        //                bit 0 = glc, bit 1 = slc, bit 2 = dlc (gfx10/gfx11),
                        //                bit 3 = swz, bit 4 = scc (gfx90a)
                        //        gfx942: bit 0 = sc0, bit 1 = nt, bit 3 = swz, bit 4 = sc1
                        //        gfx12+: bits [0-2] = th, bits [3-4] = scope,
                        //                bit 6 = swz
                        //           all: volatile op (bit 31, stripped at lowering)
    [IntrArgMemOnly, IntrReadMem, ReadOnly<ArgIndex<0>>, NoCapture<ArgIndex<0>>,
     ImmArg<ArgIndex<3>>, ImmArg<ArgIndex<4>>], "", [SDNPMemOperand]>,
  AMDGPURsrcIntrinsic<0>;

def int_amdgcn_raw_tbuffer_store : DefaultAttrsIntrinsic <
    [],
    [llvm_any_ty,    // vdata(VGPR), overloaded for types f32/i32, v2f32/v2i32, v4f32/v4i32
     llvm_v4i32_ty,  // rsrc(SGPR)
     llvm_i32_ty,    // offset(VGPR/imm, included in bounds checking and swizzling)
     llvm_i32_ty,    // soffset(SGPR/imm, excluded from bounds checking and swizzling)
     llvm_i32_ty,    // format(imm; bits 3..0 = dfmt, bits 6..4 = nfmt)
     llvm_i32_ty],   // auxiliary/cachepolicy(imm):
                     //                bit 0 = glc, bit 1 = slc, bit 2 = dlc (gfx10/gfx11),
                     //                bit 3 = swz, bit 4 = scc (gfx90a)
                     //        gfx942: bit 0 = sc0, bit 1 = nt, bit 3 = swz, bit 4 = sc1
                     //        gfx12+: bits [0-2] = th, bits [3-4] = scope,
                     //                bit 6 = swz
                     //           all: volatile op (bit 31, stripped at lowering)
    [IntrWriteMem,
     ImmArg<ArgIndex<4>>, ImmArg<ArgIndex<5>>], "", [SDNPMemOperand]>,
  AMDGPURsrcIntrinsic<1>;

def int_amdgcn_raw_ptr_tbuffer_store : DefaultAttrsIntrinsic <
    [],
    [llvm_any_ty,    // vdata(VGPR), overloaded for types f32/i32, v2f32/v2i32, v4f32/v4i32
     AMDGPUBufferRsrcTy, // rsrc(SGPR)
     llvm_i32_ty,    // offset(VGPR/imm, included in bounds checking and swizzling)
     llvm_i32_ty,    // soffset(SGPR/imm, excluded from bounds checking and swizzling)
     llvm_i32_ty,    // format(imm; bits 3..0 = dfmt, bits 6..4 = nfmt)
     llvm_i32_ty],   // auxiliary/cachepolicy(imm):
                     //                bit 0 = glc, bit 1 = slc, bit 2 = dlc (gfx10/gfx11),
                     //                bit 3 = swz, bit 4 = scc (gfx90a)
                     //        gfx942: bit 0 = sc0, bit 1 = nt, bit 3 = swz, bit 4 = sc1
                     //        gfx12+: bits [0-2] = th, bits [3-4] = scope,
                     //                bit 6 = swz
                     //           all: volatile op (bit 31, stripped at lowering)
    [IntrArgMemOnly, IntrWriteMem, WriteOnly<ArgIndex<1>>, NoCapture<ArgIndex<1>>,
     ImmArg<ArgIndex<4>>, ImmArg<ArgIndex<5>>], "", [SDNPMemOperand]>,
  AMDGPURsrcIntrinsic<1>;

def int_amdgcn_struct_tbuffer_load : DefaultAttrsIntrinsic <
    [llvm_any_ty],    // overloaded for types f32/i32, v2f32/v2i32, v4f32/v4i32
    [llvm_v4i32_ty,   // rsrc(SGPR)
     llvm_i32_ty,     // vindex(VGPR)
     llvm_i32_ty,     // offset(VGPR/imm, included in bounds checking and swizzling)
     llvm_i32_ty,     // soffset(SGPR/imm, excluded from bounds checking and swizzling)
     llvm_i32_ty,     // format(imm; bits 3..0 = dfmt, bits 6..4 = nfmt)
     llvm_i32_ty],    // auxiliary/cachepolicy(imm):
                      //                bit 0 = glc, bit 1 = slc, bit 2 = dlc (gfx10/gfx11),
                      //                bit 3 = swz, bit 4 = scc (gfx90a)
                      //        gfx942: bit 0 = sc0, bit 1 = nt, bit 3 = swz, bit 4 = sc1
                      //        gfx12+: bits [0-2] = th, bits [3-4] = scope,
                      //                bit 6 = swz
                      //           all: volatile op (bit 31, stripped at lowering)
    [IntrReadMem,
     ImmArg<ArgIndex<4>>, ImmArg<ArgIndex<5>>], "", [SDNPMemOperand]>,
  AMDGPURsrcIntrinsic<0>;

def int_amdgcn_struct_ptr_tbuffer_load : DefaultAttrsIntrinsic <
    [llvm_any_ty],       // overloaded for types f32/i32, v2f32/v2i32, v4f32/v4i32
    [AMDGPUBufferRsrcTy, // rsrc(SGPR)
     llvm_i32_ty,        // vindex(VGPR)
     llvm_i32_ty,        // offset(VGPR/imm, included in bounds checking and swizzling)
     llvm_i32_ty,        // soffset(SGPR/imm, excluded from bounds checking and swizzling)
     llvm_i32_ty,        // format(imm; bits 3..0 = dfmt, bits 6..4 = nfmt)
     llvm_i32_ty],       // auxiliary/cachepolicy(imm):
                         //                bit 0 = glc, bit 1 = slc, bit 2 = dlc (gfx10/gfx11),
                         //                bit 3 = swz, bit 4 = scc (gfx90a)
                         //        gfx942: bit 0 = sc0, bit 1 = nt, bit 3 = swz, bit 4 = sc1
                         //        gfx12+: bits [0-2] = th, bits [3-4] = scope,
                         //                bit 6 = swz
                         //           all: volatile op (bit 31, stripped at lowering)
    [IntrArgMemOnly, IntrReadMem, ReadOnly<ArgIndex<0>>, NoCapture<ArgIndex<0>>,
     ImmArg<ArgIndex<4>>, ImmArg<ArgIndex<5>>], "", [SDNPMemOperand]>,
  AMDGPURsrcIntrinsic<0>;

def int_amdgcn_struct_ptr_tbuffer_store : DefaultAttrsIntrinsic <
    [],
    [llvm_any_ty,        // vdata(VGPR), overloaded for types f32/i32, v2f32/v2i32, v4f32/v4i32
     AMDGPUBufferRsrcTy, // rsrc(SGPR)
     llvm_i32_ty,        // vindex(VGPR)
     llvm_i32_ty,        // offset(VGPR/imm, included in bounds checking and swizzling)
     llvm_i32_ty,        // soffset(SGPR/imm, excluded from bounds checking and swizzling)
     llvm_i32_ty,        // format(imm; bits 3..0 = dfmt, bits 6..4 = nfmt)
     llvm_i32_ty],       // auxiliary/cachepolicy(imm):
                         //                bit 0 = glc, bit 1 = slc, bit 2 = dlc (gfx10/gfx11),
                         //                bit 3 = swz, bit 4 = scc (gfx90a)
                         //        gfx942: bit 0 = sc0, bit 1 = nt, bit 3 = swz, bit 4 = sc1
                         //        gfx12+: bits [0-2] = th, bits [3-4] = scope,
                         //                bit 6 = swz
                         //           all: volatile op (bit 31, stripped at lowering)
    [IntrArgMemOnly, IntrWriteMem, WriteOnly<ArgIndex<1>>, NoCapture<ArgIndex<1>>,
     ImmArg<ArgIndex<5>>, ImmArg<ArgIndex<6>>], "", [SDNPMemOperand]>,
  AMDGPURsrcIntrinsic<1>;

def int_amdgcn_struct_tbuffer_store : DefaultAttrsIntrinsic <
    [],
    [llvm_any_ty,    // vdata(VGPR), overloaded for types f32/i32, v2f32/v2i32, v4f32/v4i32
     llvm_v4i32_ty,  // rsrc(SGPR)
     llvm_i32_ty,    // vindex(VGPR)
     llvm_i32_ty,    // offset(VGPR/imm, included in bounds checking and swizzling)
     llvm_i32_ty,    // soffset(SGPR/imm, excluded from bounds checking and swizzling)
     llvm_i32_ty,    // format(imm; bits 3..0 = dfmt, bits 6..4 = nfmt)
     llvm_i32_ty],   // auxiliary/cachepolicy(imm):
                     //                bit 0 = glc, bit 1 = slc, bit 2 = dlc (gfx10/gfx11),
                     //                bit 3 = swz, bit 4 = scc (gfx90a)
                     //        gfx942: bit 0 = sc0, bit 1 = nt, bit 3 = swz, bit 4 = sc1
                     //        gfx12+: bits [0-2] = th, bits [3-4] = scope,
                     //                bit 6 = swz
                     //           all: volatile op (bit 31, stripped at lowering)
    [IntrWriteMem,
     ImmArg<ArgIndex<5>>, ImmArg<ArgIndex<6>>], "", [SDNPMemOperand]>,
  AMDGPURsrcIntrinsic<1>;

class AMDGPURawBufferLoadLDS : Intrinsic <
  [],
  [llvm_v4i32_ty,             // rsrc(SGPR)
   LLVMQualPointerType<3>,    // LDS base offset
   llvm_i32_ty,               // Data byte size: 1/2/4 (/12/16 for gfx950)
   llvm_i32_ty,               // voffset(VGPR, included in bounds checking and swizzling)
   llvm_i32_ty,               // soffset(SGPR/imm, excluded from bounds checking and swizzling)
   llvm_i32_ty,               // imm offset(imm, included in bounds checking and swizzling)
   llvm_i32_ty],              // auxiliary/cachepolicy(imm):
                              //                bit 0 = glc, bit 1 = slc, bit 2 = dlc (gfx10/gfx11),
                              //                bit 3 = swz, bit 4 = scc (gfx90a)
                              //        gfx942: bit 0 = sc0, bit 1 = nt, bit 3 = swz, bit 4 = sc1
                              //        gfx12+: bits [0-2] = th, bits [3-4] = scope,
                              //                bit 6 = swz
                              //           all: volatile op (bit 31, stripped at lowering)
  [IntrWillReturn, NoCapture<ArgIndex<1>>, ImmArg<ArgIndex<2>>, ImmArg<ArgIndex<5>>,
   ImmArg<ArgIndex<6>>, IntrNoCallback, IntrNoFree], "", [SDNPMemOperand]>, AMDGPURsrcIntrinsic<0>;
def int_amdgcn_raw_buffer_load_lds : AMDGPURawBufferLoadLDS;

class AMDGPURawPtrBufferLoadLDS : Intrinsic <
  [],
  [AMDGPUBufferRsrcTy,        // rsrc(SGPR)
   LLVMQualPointerType<3>,    // LDS base offset
   llvm_i32_ty,               // Data byte size: 1/2/4 (/12/16 for gfx950)
   llvm_i32_ty,               // voffset(VGPR, included in bounds checking and swizzling)
   llvm_i32_ty,               // soffset(SGPR/imm, excluded from bounds checking and swizzling)
   llvm_i32_ty,               // imm offset(imm, included in bounds checking and swizzling)
   llvm_i32_ty],              // auxiliary/cachepolicy(imm):
                              //                bit 0 = glc, bit 1 = slc, bit 2 = dlc (gfx10/gfx11),
                              //                bit 3 = swz, bit 4 = scc (gfx90a)
                              //        gfx942: bit 0 = sc0, bit 1 = nt, bit 3 = swz, bit 4 = sc1
                              //        gfx12+: bits [0-2] = th, bits [3-4] = scope,
                              //                bit 6 = swz
                              //           all: volatile op (bit 31, stripped at lowering)
  [IntrWillReturn, IntrArgMemOnly,
   ReadOnly<ArgIndex<0>>, NoCapture<ArgIndex<0>>,
   WriteOnly<ArgIndex<1>>, NoCapture<ArgIndex<1>>,
   ImmArg<ArgIndex<2>>, ImmArg<ArgIndex<5>>,
   ImmArg<ArgIndex<6>>, IntrNoCallback, IntrNoFree], "", [SDNPMemOperand]>, AMDGPURsrcIntrinsic<0>;
def int_amdgcn_raw_ptr_buffer_load_lds : AMDGPURawPtrBufferLoadLDS;

class AMDGPUStructBufferLoadLDS : Intrinsic <
  [],
  [llvm_v4i32_ty,             // rsrc(SGPR)
   LLVMQualPointerType<3>,    // LDS base offset
   llvm_i32_ty,               // Data byte size: 1/2/4 (/12/16 for gfx950)
   llvm_i32_ty,               // vindex(VGPR)
   llvm_i32_ty,               // voffset(VGPR, included in bounds checking and swizzling)
   llvm_i32_ty,               // soffset(SGPR/imm, excluded from bounds checking and swizzling)
   llvm_i32_ty,               // imm offset(imm, included in bounds checking and swizzling)
   llvm_i32_ty],              // auxiliary/cachepolicy(imm):
                              //                bit 0 = glc, bit 1 = slc, bit 2 = dlc (gfx10/gfx11),
                              //                bit 3 = swz, bit 4 = scc (gfx90a)
                              //        gfx942: bit 0 = sc0, bit 1 = nt, bit 3 = swz, bit 4 = sc1
                              //        gfx12+: bits [0-2] = th, bits [3-4] = scope,
                              //                bit 6 = swz
                              //           all: volatile op (bit 31, stripped at lowering)
  [IntrWillReturn, NoCapture<ArgIndex<1>>, ImmArg<ArgIndex<2>>, ImmArg<ArgIndex<6>>,
   ImmArg<ArgIndex<7>>, IntrNoCallback, IntrNoFree], "", [SDNPMemOperand]>, AMDGPURsrcIntrinsic<0>;
def int_amdgcn_struct_buffer_load_lds : AMDGPUStructBufferLoadLDS;

class AMDGPUStructPtrBufferLoadLDS : Intrinsic <
  [],
  [AMDGPUBufferRsrcTy,        // rsrc(SGPR)
   LLVMQualPointerType<3>,    // LDS base offset
   llvm_i32_ty,               // Data byte size: 1/2/4 (/12/16 for gfx950)
   llvm_i32_ty,               // vindex(VGPR)
   llvm_i32_ty,               // voffset(VGPR, included in bounds checking and swizzling)
   llvm_i32_ty,               // soffset(SGPR/imm, excluded from bounds checking and swizzling)
   llvm_i32_ty,               // imm offset(imm, included in bounds checking and swizzling)
   llvm_i32_ty],              // auxiliary/cachepolicy(imm):
                              //                bit 0 = glc, bit 1 = slc, bit 2 = dlc (gfx10/gfx11),
                              //                bit 3 = swz, bit 4 = scc (gfx90a)
                              //        gfx942: bit 0 = sc0, bit 1 = nt, bit 3 = swz, bit 4 = sc1
                              //        gfx12+: bits [0-2] = th, bits [3-4] = scope,
                              //                bit 6 = swz
                              //           all: volatile op (bit 31, stripped at lowering)
  [IntrWillReturn, IntrArgMemOnly,
   ReadOnly<ArgIndex<0>>, NoCapture<ArgIndex<0>>,
   WriteOnly<ArgIndex<1>>, NoCapture<ArgIndex<1>>,
   ImmArg<ArgIndex<2>>, ImmArg<ArgIndex<6>>,
   ImmArg<ArgIndex<7>>, IntrNoCallback, IntrNoFree], "", [SDNPMemOperand]>, AMDGPURsrcIntrinsic<0>;
def int_amdgcn_struct_ptr_buffer_load_lds : AMDGPUStructPtrBufferLoadLDS;

def int_amdgcn_s_buffer_prefetch_data : DefaultAttrsIntrinsic <
  [],
  [AMDGPUBufferRsrcTy, // rsrc(SGPR)
   llvm_i32_ty,        // offset (imm)
   llvm_i32_ty],       // len (SGPR/imm)
  [IntrInaccessibleMemOrArgMemOnly, ImmArg<ArgIndex<1>>], "", [SDNPMemOperand]>,
  AMDGPURsrcIntrinsic<0>,
  ClangBuiltin<"__builtin_amdgcn_s_buffer_prefetch_data">;

} // defset AMDGPUBufferIntrinsics

// Uses that do not set the done bit should set IntrWriteMem on the
// call site.
def int_amdgcn_exp : DefaultAttrsIntrinsic <[], [
  llvm_i32_ty,       // tgt,
  llvm_i32_ty,       // en
  llvm_any_ty,       // src0 (f32 or i32)
  LLVMMatchType<0>,  // src1
  LLVMMatchType<0>,  // src2
  LLVMMatchType<0>,  // src3
  llvm_i1_ty,        // done
  llvm_i1_ty         // vm (ignored on GFX11+)
  ],
  [ImmArg<ArgIndex<0>>, ImmArg<ArgIndex<1>>, ImmArg<ArgIndex<6>>,
   ImmArg<ArgIndex<7>>, IntrWriteMem, IntrInaccessibleMemOnly]
>;

// exp with row_en bit set. Only supported on GFX11+.
def int_amdgcn_exp_row : DefaultAttrsIntrinsic <[], [
  llvm_i32_ty,       // tgt,
  llvm_i32_ty,       // en
  llvm_any_ty,       // src0 (f32 or i32)
  LLVMMatchType<0>,  // src1
  LLVMMatchType<0>,  // src2
  LLVMMatchType<0>,  // src3
  llvm_i1_ty,        // done
  llvm_i32_ty],      // row number
  [ImmArg<ArgIndex<0>>, ImmArg<ArgIndex<1>>, ImmArg<ArgIndex<6>>,
   IntrWriteMem, IntrInaccessibleMemOnly]
>;

// exp with compr bit set. Not supported on GFX11+.
def int_amdgcn_exp_compr : DefaultAttrsIntrinsic <[], [
  llvm_i32_ty,       // tgt,
  llvm_i32_ty,       // en
  llvm_anyvector_ty, // src0 (v2f16 or v2i16)
  LLVMMatchType<0>,  // src1
  llvm_i1_ty,        // done
  llvm_i1_ty],       // vm
  [ImmArg<ArgIndex<0>>, ImmArg<ArgIndex<1>>, ImmArg<ArgIndex<4>>,
   ImmArg<ArgIndex<5>>, IntrWriteMem, IntrInaccessibleMemOnly]
>;

def int_amdgcn_buffer_wbinvl1_sc :
  ClangBuiltin<"__builtin_amdgcn_buffer_wbinvl1_sc">,
  DefaultAttrsIntrinsic<[], [], [IntrNoMem, IntrHasSideEffects]>;

def int_amdgcn_buffer_wbinvl1 :
  ClangBuiltin<"__builtin_amdgcn_buffer_wbinvl1">,
  DefaultAttrsIntrinsic<[], [], [IntrNoMem, IntrHasSideEffects]>;

def int_amdgcn_s_dcache_inv :
  ClangBuiltin<"__builtin_amdgcn_s_dcache_inv">,
  DefaultAttrsIntrinsic<[], [], [IntrNoMem, IntrHasSideEffects]>;

def int_amdgcn_s_memtime :
  ClangBuiltin<"__builtin_amdgcn_s_memtime">,
  DefaultAttrsIntrinsic<[llvm_i64_ty], [], [IntrNoMem, IntrHasSideEffects]>;

def int_amdgcn_s_sleep :
  ClangBuiltin<"__builtin_amdgcn_s_sleep">,
  DefaultAttrsIntrinsic<[], [llvm_i32_ty], [ImmArg<ArgIndex<0>>, IntrNoMem,
                                IntrHasSideEffects]> {
}

def int_amdgcn_s_sleep_var
    : ClangBuiltin<"__builtin_amdgcn_s_sleep_var">,
      Intrinsic<[], [llvm_i32_ty],
                [IntrNoMem, IntrHasSideEffects, IntrWillReturn]> {
}

def int_amdgcn_s_nop :
  DefaultAttrsIntrinsic<[], [llvm_i16_ty], [ImmArg<ArgIndex<0>>, IntrNoMem,
                                IntrHasSideEffects]> {
}

def int_amdgcn_s_incperflevel :
  ClangBuiltin<"__builtin_amdgcn_s_incperflevel">,
  DefaultAttrsIntrinsic<[], [llvm_i32_ty], [ImmArg<ArgIndex<0>>, IntrNoMem,
                                IntrHasSideEffects]> {
}

def int_amdgcn_s_decperflevel :
  ClangBuiltin<"__builtin_amdgcn_s_decperflevel">,
  DefaultAttrsIntrinsic<[], [llvm_i32_ty], [ImmArg<ArgIndex<0>>, IntrNoMem,
                                IntrHasSideEffects]> {
}

def int_amdgcn_s_sethalt :
  DefaultAttrsIntrinsic<[], [llvm_i32_ty], [ImmArg<ArgIndex<0>>, IntrNoMem,
                                IntrHasSideEffects]>;

def int_amdgcn_s_setprio :
  ClangBuiltin<"__builtin_amdgcn_s_setprio">,
  DefaultAttrsIntrinsic<[], [llvm_i16_ty], [ImmArg<ArgIndex<0>>, IntrNoMem,
                                IntrHasSideEffects]>;

def int_amdgcn_s_ttracedata :
  ClangBuiltin<"__builtin_amdgcn_s_ttracedata">,
  DefaultAttrsIntrinsic<[], [llvm_i32_ty],
                        [IntrNoMem, IntrHasSideEffects]>;

def int_amdgcn_s_ttracedata_imm :
  ClangBuiltin<"__builtin_amdgcn_s_ttracedata_imm">,
  DefaultAttrsIntrinsic<[], [llvm_i16_ty],
                        [IntrNoMem, IntrHasSideEffects, ImmArg<ArgIndex<0>>]>;

// This is IntrHasSideEffects so it can be used to read cycle counters.
def int_amdgcn_s_getreg :
  ClangBuiltin<"__builtin_amdgcn_s_getreg">,
  DefaultAttrsIntrinsic<[llvm_i32_ty], [llvm_i32_ty],
  [IntrNoMem, IntrHasSideEffects, ImmArg<ArgIndex<0>>]
>;

// Note this can be used to set FP environment properties that are
// unsafe to change in non-strictfp functions. The register properties
// available (and value required to access them) may differ per
// subtarget. llvm.amdgcn.s.setreg(hwmode, value)
def int_amdgcn_s_setreg :
  ClangBuiltin<"__builtin_amdgcn_s_setreg">,
  DefaultAttrsIntrinsic<[], [llvm_i32_ty, llvm_i32_ty],
  [IntrNoMem, IntrHasSideEffects, ImmArg<ArgIndex<0>>]
>;

// int_amdgcn_s_getpc is provided to allow a specific style of position
// independent code to determine the high part of its address when it is
// known (through convention) that the code and any data of interest does
// not cross a 4Gb address boundary. Use for any other purpose may not
// produce the desired results as optimizations may cause code movement,
// especially as we explicitly use IntrNoMem to allow optimizations.
// This intrinsic always returns PC sign-extended from 48 bits even if the
// s_getpc_b64 instruction returns a zero-extended value.
def int_amdgcn_s_getpc :
  ClangBuiltin<"__builtin_amdgcn_s_getpc">,
  DefaultAttrsIntrinsic<[llvm_i64_ty], [], [NoUndef<RetIndex>, IntrNoMem,
                                IntrSpeculatable, IntrWillReturn]>;

// __builtin_amdgcn_interp_mov <param>, <attr_chan>, <attr>, <m0>
// param values: 0 = P10, 1 = P20, 2 = P0
def int_amdgcn_interp_mov :
  ClangBuiltin<"__builtin_amdgcn_interp_mov">,
  DefaultAttrsIntrinsic<[llvm_float_ty],
            [llvm_i32_ty, llvm_i32_ty, llvm_i32_ty, llvm_i32_ty],
            [IntrNoMem, IntrSpeculatable,
              ImmArg<ArgIndex<0>>, ImmArg<ArgIndex<1>>, ImmArg<ArgIndex<2>>]>;

// __builtin_amdgcn_interp_p1 <i>, <attr_chan>, <attr>, <m0>
// This intrinsic reads from lds, but the memory values are constant,
// so it behaves like IntrNoMem.
def int_amdgcn_interp_p1 :
  ClangBuiltin<"__builtin_amdgcn_interp_p1">,
  DefaultAttrsIntrinsic<[llvm_float_ty],
            [llvm_float_ty, llvm_i32_ty, llvm_i32_ty, llvm_i32_ty],
            [IntrNoMem, IntrSpeculatable,
             ImmArg<ArgIndex<1>>, ImmArg<ArgIndex<2>>]>;

// __builtin_amdgcn_interp_p2 <p1>, <j>, <attr_chan>, <attr>, <m0>
def int_amdgcn_interp_p2 :
  ClangBuiltin<"__builtin_amdgcn_interp_p2">,
  DefaultAttrsIntrinsic<[llvm_float_ty],
            [llvm_float_ty, llvm_float_ty, llvm_i32_ty, llvm_i32_ty, llvm_i32_ty],
            [IntrNoMem, IntrSpeculatable,
             ImmArg<ArgIndex<2>>, ImmArg<ArgIndex<3>>]>;
          // See int_amdgcn_v_interp_p1 for why this is IntrNoMem.

// __builtin_amdgcn_interp_p1_f16 <i>, <attr_chan>, <attr>, <high>, <m0>
// high selects whether high or low 16-bits are loaded from LDS
def int_amdgcn_interp_p1_f16 :
  ClangBuiltin<"__builtin_amdgcn_interp_p1_f16">,
  DefaultAttrsIntrinsic<[llvm_float_ty],
            [llvm_float_ty, llvm_i32_ty, llvm_i32_ty, llvm_i1_ty, llvm_i32_ty],
            [IntrNoMem, IntrSpeculatable,
             ImmArg<ArgIndex<1>>, ImmArg<ArgIndex<2>>, ImmArg<ArgIndex<3>>]>;

// __builtin_amdgcn_interp_p2_f16 <p1>, <j>, <attr_chan>, <attr>, <high>, <m0>
// high selects whether high or low 16-bits are loaded from LDS
def int_amdgcn_interp_p2_f16 :
  ClangBuiltin<"__builtin_amdgcn_interp_p2_f16">,
  DefaultAttrsIntrinsic<[llvm_half_ty],
            [llvm_float_ty, llvm_float_ty, llvm_i32_ty, llvm_i32_ty, llvm_i1_ty, llvm_i32_ty],
            [IntrNoMem, IntrSpeculatable,
             ImmArg<ArgIndex<2>>, ImmArg<ArgIndex<3>>, ImmArg<ArgIndex<4>>]>;

// llvm.amdgcn.lds.direct.load <m0>
// The input argument is m0, which contains a packed combination of address
// offset and flags describing the data type.
def int_amdgcn_lds_direct_load :
  DefaultAttrsIntrinsic<[llvm_any_ty], // overloaded for types u8, u16, i32/f32, i8, i16
            [llvm_i32_ty],
            [IntrReadMem, IntrSpeculatable]>;

// llvm.amdgcn.lds.param.load <attr_chan>, <attr>, <m0>
// Like interp intrinsics, this reads from lds, but the memory values are constant,
// so it behaves like IntrNoMem.
def int_amdgcn_lds_param_load :
  DefaultAttrsIntrinsic<[llvm_float_ty],
            [llvm_i32_ty, llvm_i32_ty, llvm_i32_ty],
            [IntrNoMem, IntrSpeculatable,
             ImmArg<ArgIndex<0>>, ImmArg<ArgIndex<1>>]>;

// llvm.amdgcn.interp.inreg.p10 <p>, <i>, <p0>
def int_amdgcn_interp_inreg_p10 :
  DefaultAttrsIntrinsic<[llvm_float_ty],
            [llvm_float_ty, llvm_float_ty, llvm_float_ty],
            [IntrNoMem, IntrSpeculatable]>;

// llvm.amdgcn.interp.inreg.p2 <p>, <j>, <tmp>
def int_amdgcn_interp_inreg_p2 :
  DefaultAttrsIntrinsic<[llvm_float_ty],
            [llvm_float_ty, llvm_float_ty, llvm_float_ty],
            [IntrNoMem, IntrSpeculatable]>;

// llvm.amdgcn.interp.inreg.p10.f16 <p>, <i>, <p0>, <high>
// high selects whether high or low 16-bits are used for p and p0 operands
def int_amdgcn_interp_inreg_p10_f16:
  DefaultAttrsIntrinsic<[llvm_float_ty],
            [llvm_float_ty, llvm_float_ty, llvm_float_ty, llvm_i1_ty],
            [IntrNoMem, IntrSpeculatable,
             ImmArg<ArgIndex<3>>]>;

// llvm.amdgcn.interp.inreg.p2.f16 <p>, <j>, <tmp>, <high>
// high selects whether high or low 16-bits are used for p operand
def int_amdgcn_interp_inreg_p2_f16 :
  DefaultAttrsIntrinsic<[llvm_half_ty],
            [llvm_float_ty, llvm_float_ty, llvm_float_ty, llvm_i1_ty],
            [IntrNoMem, IntrSpeculatable,
             ImmArg<ArgIndex<3>>]>;

// llvm.amdgcn.interp.p10.rtz.f16 <p>, <i>, <p0>, <high>
// gfx11+ fp16 interpolation intrinsic, with round-toward-zero rounding mode.
// high selects whether high or low 16-bits are used for p and p0 operands
def int_amdgcn_interp_p10_rtz_f16:
  DefaultAttrsIntrinsic<[llvm_float_ty],
            [llvm_float_ty, llvm_float_ty, llvm_float_ty, llvm_i1_ty],
            [IntrNoMem, IntrSpeculatable,
             ImmArg<ArgIndex<3>>]>;

// llvm.amdgcn.interp.p2.rtz.f16 <p>, <j>, <tmp>, <high>
// gfx11+ fp16 interpolation intrinsic, with round-toward-zero rounding mode.
// high selects whether high or low 16-bits are used for p operand
def int_amdgcn_interp_p2_rtz_f16 :
  DefaultAttrsIntrinsic<[llvm_half_ty],
            [llvm_float_ty, llvm_float_ty, llvm_float_ty, llvm_i1_ty],
            [IntrNoMem, IntrSpeculatable,
             ImmArg<ArgIndex<3>>]>;

// Deprecated: use llvm.amdgcn.live.mask instead.
def int_amdgcn_ps_live : DefaultAttrsIntrinsic <
  [llvm_i1_ty],
  [],
  [IntrNoMem]>;

// Query currently live lanes.
// Returns true if lane is live (and not a helper lane).
def int_amdgcn_live_mask : DefaultAttrsIntrinsic <[llvm_i1_ty],
  [], [NoUndef<RetIndex>, IntrReadMem, IntrInaccessibleMemOnly]
>;

def int_amdgcn_mbcnt_lo :
  ClangBuiltin<"__builtin_amdgcn_mbcnt_lo">,
  DefaultAttrsIntrinsic<[llvm_i32_ty], [llvm_i32_ty, llvm_i32_ty],
   [IntrNoMem]>;

def int_amdgcn_mbcnt_hi :
  ClangBuiltin<"__builtin_amdgcn_mbcnt_hi">,
  DefaultAttrsIntrinsic<[llvm_i32_ty], [llvm_i32_ty, llvm_i32_ty],
            [IntrNoMem]>;

// llvm.amdgcn.ds.swizzle src offset
def int_amdgcn_ds_swizzle :
  ClangBuiltin<"__builtin_amdgcn_ds_swizzle">,
  Intrinsic<[llvm_i32_ty], [llvm_i32_ty, llvm_i32_ty],
            [IntrNoMem, IntrConvergent, IntrWillReturn, IntrNoCallback, IntrNoFree,
             ImmArg<ArgIndex<1>>]>;

def int_amdgcn_ubfe : DefaultAttrsIntrinsic<[llvm_anyint_ty],
    [LLVMMatchType<0>, llvm_i32_ty, llvm_i32_ty],
    [IntrNoMem, IntrSpeculatable]
>;

def int_amdgcn_sbfe : DefaultAttrsIntrinsic<[llvm_anyint_ty],
    [LLVMMatchType<0>, llvm_i32_ty, llvm_i32_ty],
    [IntrNoMem, IntrSpeculatable]
>;

def int_amdgcn_lerp :
  ClangBuiltin<"__builtin_amdgcn_lerp">,
  DefaultAttrsIntrinsic<[llvm_i32_ty], [llvm_i32_ty, llvm_i32_ty, llvm_i32_ty],
  [IntrNoMem, IntrSpeculatable]
>;

def int_amdgcn_sad_u8 :
  ClangBuiltin<"__builtin_amdgcn_sad_u8">,
  DefaultAttrsIntrinsic<[llvm_i32_ty], [llvm_i32_ty, llvm_i32_ty, llvm_i32_ty],
  [IntrNoMem, IntrSpeculatable]
>;

def int_amdgcn_msad_u8 :
  ClangBuiltin<"__builtin_amdgcn_msad_u8">,
  DefaultAttrsIntrinsic<[llvm_i32_ty], [llvm_i32_ty, llvm_i32_ty, llvm_i32_ty],
  [IntrNoMem, IntrSpeculatable]
>;

def int_amdgcn_sad_hi_u8 :
  ClangBuiltin<"__builtin_amdgcn_sad_hi_u8">,
  DefaultAttrsIntrinsic<[llvm_i32_ty], [llvm_i32_ty, llvm_i32_ty, llvm_i32_ty],
  [IntrNoMem, IntrSpeculatable]
>;

def int_amdgcn_sad_u16 :
  ClangBuiltin<"__builtin_amdgcn_sad_u16">,
  DefaultAttrsIntrinsic<[llvm_i32_ty], [llvm_i32_ty, llvm_i32_ty, llvm_i32_ty],
  [IntrNoMem, IntrSpeculatable]
>;

def int_amdgcn_qsad_pk_u16_u8 :
  ClangBuiltin<"__builtin_amdgcn_qsad_pk_u16_u8">,
  DefaultAttrsIntrinsic<[llvm_i64_ty], [llvm_i64_ty, llvm_i32_ty, llvm_i64_ty],
  [IntrNoMem, IntrSpeculatable]
>;

def int_amdgcn_mqsad_pk_u16_u8 :
  ClangBuiltin<"__builtin_amdgcn_mqsad_pk_u16_u8">,
  DefaultAttrsIntrinsic<[llvm_i64_ty], [llvm_i64_ty, llvm_i32_ty, llvm_i64_ty],
  [IntrNoMem, IntrSpeculatable]
>;

def int_amdgcn_mqsad_u32_u8 :
  ClangBuiltin<"__builtin_amdgcn_mqsad_u32_u8">,
  DefaultAttrsIntrinsic<[llvm_v4i32_ty], [llvm_i64_ty, llvm_i32_ty, llvm_v4i32_ty],
  [IntrNoMem, IntrSpeculatable]
>;

def int_amdgcn_cvt_pk_u8_f32 :
  ClangBuiltin<"__builtin_amdgcn_cvt_pk_u8_f32">,
  DefaultAttrsIntrinsic<[llvm_i32_ty], [llvm_float_ty, llvm_i32_ty, llvm_i32_ty],
  [IntrNoMem, IntrSpeculatable]
>;

def int_amdgcn_icmp :
  Intrinsic<[llvm_anyint_ty], [llvm_anyint_ty, LLVMMatchType<1>, llvm_i32_ty],
            [IntrNoMem, IntrConvergent,
             ImmArg<ArgIndex<2>>, IntrWillReturn, IntrNoCallback, IntrNoFree]>;

def int_amdgcn_fcmp :
  Intrinsic<[llvm_anyint_ty], [llvm_anyfloat_ty, LLVMMatchType<1>, llvm_i32_ty],
            [IntrNoMem, IntrConvergent,
             ImmArg<ArgIndex<2>>, IntrWillReturn, IntrNoCallback, IntrNoFree]>;

// Returns a bitfield(i32 or i64) containing the result of its i1 argument
// in all active lanes, and zero in all inactive lanes.
def int_amdgcn_ballot :
  Intrinsic<[llvm_anyint_ty], [llvm_i1_ty],
            [IntrNoMem, IntrConvergent, IntrWillReturn, IntrNoCallback, IntrNoFree]>;

def int_amdgcn_inverse_ballot :
  Intrinsic<[llvm_i1_ty], [llvm_anyint_ty],
            [IntrNoMem, IntrWillReturn, IntrNoCallback, IntrNoFree]>;

// Lowers to S_BITREPLICATE_B64_B32.
// The argument must be uniform; otherwise, the result is undefined.
def int_amdgcn_s_bitreplicate :
  DefaultAttrsIntrinsic<[llvm_i64_ty], [llvm_i32_ty], [IntrNoMem, IntrConvergent]>;

// Lowers to S_QUADMASK_B{32,64}
// The argument must be uniform; otherwise, the result is undefined.
def int_amdgcn_s_quadmask :
  DefaultAttrsIntrinsic<[llvm_anyint_ty], [llvm_anyint_ty], [IntrNoMem, IntrConvergent]>;

// Lowers to S_WQM_B{32,64}
// The argument must be uniform; otherwise, the result is undefined.
// Does not set WQM; merely calculates the bitmask.
def int_amdgcn_s_wqm :
  DefaultAttrsIntrinsic<[llvm_anyint_ty], [llvm_anyint_ty], [IntrNoMem, IntrConvergent]>;

class AMDGPUWaveReduce<LLVMType data_ty = llvm_anyint_ty> : Intrinsic<
    [data_ty],
    [
      LLVMMatchType<0>,   // llvm value to reduce (SGPR/VGPR)
      llvm_i32_ty         // Reduction Strategy Switch for lowering ( 0: Default,
                          //                                          1: Iterative strategy, and
                          //                                          2. DPP)
    ],
    [IntrNoMem, IntrConvergent, IntrWillReturn, IntrNoCallback, IntrNoFree, ImmArg<ArgIndex<1>>]>;

def int_amdgcn_wave_reduce_umin : AMDGPUWaveReduce;
def int_amdgcn_wave_reduce_umax : AMDGPUWaveReduce;

def int_amdgcn_readfirstlane :
  Intrinsic<[llvm_any_ty], [LLVMMatchType<0>],
            [IntrNoMem, IntrConvergent, IntrWillReturn, IntrNoCallback, IntrNoFree]>;

// The lane argument must be uniform across the currently active threads of the
// current wave. Otherwise, the result is undefined.
def int_amdgcn_readlane :
  Intrinsic<[llvm_any_ty], [LLVMMatchType<0>, llvm_i32_ty],
            [IntrNoMem, IntrConvergent, IntrWillReturn, IntrNoCallback, IntrNoFree]>;

// The value to write and lane select arguments must be uniform across the
// currently active threads of the current wave. Otherwise, the result is
// undefined.
def int_amdgcn_writelane :
  Intrinsic<[llvm_any_ty], [
    LLVMMatchType<0>,   // uniform value to write: returned by the selected lane
    llvm_i32_ty,        // uniform lane select
    LLVMMatchType<0>    // returned by all lanes other than the selected one
  ],
  [IntrNoMem, IntrConvergent, IntrWillReturn, IntrNoCallback, IntrNoFree]
>;

def int_amdgcn_alignbyte : ClangBuiltin<"__builtin_amdgcn_alignbyte">,
  DefaultAttrsIntrinsic<[llvm_i32_ty], [llvm_i32_ty, llvm_i32_ty, llvm_i32_ty],
  [IntrNoMem, IntrSpeculatable]
>;

// mul24 intrinsics can return i32 or i64.
// When returning i64, they're lowered to a mul24/mulhi24 pair.
def int_amdgcn_mul_i24 : DefaultAttrsIntrinsic<[llvm_anyint_ty],
  [llvm_i32_ty, llvm_i32_ty],
  [IntrNoMem, IntrSpeculatable]
>;

def int_amdgcn_mul_u24 : DefaultAttrsIntrinsic<[llvm_anyint_ty],
  [llvm_i32_ty, llvm_i32_ty],
  [IntrNoMem, IntrSpeculatable]
>;

def int_amdgcn_mulhi_i24 : DefaultAttrsIntrinsic<[llvm_i32_ty],
  [llvm_i32_ty, llvm_i32_ty],
  [IntrNoMem, IntrSpeculatable]
>;

def int_amdgcn_mulhi_u24 : DefaultAttrsIntrinsic<[llvm_i32_ty],
  [llvm_i32_ty, llvm_i32_ty],
  [IntrNoMem, IntrSpeculatable]
>;

// llvm.amdgcn.ds.gws.init(i32 bar_val, i32 resource_id)
//
// bar_val is the total number of waves that will wait on this
// barrier, minus 1.
def int_amdgcn_ds_gws_init :
  ClangBuiltin<"__builtin_amdgcn_ds_gws_init">,
  Intrinsic<[],
  [llvm_i32_ty, llvm_i32_ty],
  [IntrConvergent, IntrWriteMem,
   IntrInaccessibleMemOnly, IntrWillReturn, IntrNoCallback, IntrNoFree], "",
  [SDNPMemOperand]
>;

// llvm.amdgcn.ds.gws.barrier(i32 vsrc0, i32 resource_id)
// bar_val is the total number of waves that will wait on this
// barrier, minus 1.
def int_amdgcn_ds_gws_barrier :
  ClangBuiltin<"__builtin_amdgcn_ds_gws_barrier">,
  Intrinsic<[],
  [llvm_i32_ty, llvm_i32_ty],
  [IntrConvergent, IntrInaccessibleMemOnly, IntrWillReturn, IntrNoCallback, IntrNoFree], "",
  [SDNPMemOperand]
>;

// llvm.amdgcn.ds.gws.sema.v(i32 resource_id)
def int_amdgcn_ds_gws_sema_v :
  ClangBuiltin<"__builtin_amdgcn_ds_gws_sema_v">,
  Intrinsic<[],
  [llvm_i32_ty],
  [IntrConvergent, IntrInaccessibleMemOnly, IntrWillReturn, IntrNoCallback, IntrNoFree], "",
  [SDNPMemOperand]
>;

// llvm.amdgcn.ds.gws.sema.br(i32 vsrc, i32 resource_id)
def int_amdgcn_ds_gws_sema_br :
  ClangBuiltin<"__builtin_amdgcn_ds_gws_sema_br">,
  Intrinsic<[],
  [llvm_i32_ty, llvm_i32_ty],
  [IntrConvergent, IntrInaccessibleMemOnly, IntrWillReturn, IntrNoCallback, IntrNoFree], "",
  [SDNPMemOperand]
>;

// llvm.amdgcn.ds.gws.sema.p(i32 resource_id)
def int_amdgcn_ds_gws_sema_p :
  ClangBuiltin<"__builtin_amdgcn_ds_gws_sema_p">,
  Intrinsic<[],
  [llvm_i32_ty],
  [IntrConvergent, IntrInaccessibleMemOnly, IntrWillReturn, IntrNoCallback, IntrNoFree], "",
  [SDNPMemOperand]
>;

// llvm.amdgcn.ds.gws.sema.release.all(i32 resource_id)
def int_amdgcn_ds_gws_sema_release_all :
  ClangBuiltin<"__builtin_amdgcn_ds_gws_sema_release_all">,
  Intrinsic<[],
  [llvm_i32_ty],
  [IntrConvergent, IntrInaccessibleMemOnly, IntrWillReturn, IntrNoCallback, IntrNoFree], "",
  [SDNPMemOperand]
>;


// Copies the source value to the destination value, with the guarantee that
// the source value is computed as if the entire program were executed in WQM.
def int_amdgcn_wqm : Intrinsic<[llvm_any_ty],
  [LLVMMatchType<0>], [IntrNoMem, IntrSpeculatable, IntrWillReturn, IntrNoCallback, IntrNoFree]
>;

// Copies the source value to the destination value, such that the source
// is computed as if the entire program were executed in WQM if any other
// program code executes in WQM.
def int_amdgcn_softwqm : Intrinsic<[llvm_any_ty],
  [LLVMMatchType<0>], [IntrNoMem, IntrSpeculatable, IntrWillReturn, IntrNoCallback, IntrNoFree]
>;

// Return true if at least one thread within the pixel quad passes true into
// the function.
def int_amdgcn_wqm_vote : Intrinsic<[llvm_i1_ty],
  [llvm_i1_ty], [IntrNoMem, IntrConvergent, IntrWillReturn, IntrNoCallback, IntrNoFree]
>;

// If false, set EXEC=0 for the current thread until the end of program.
// FIXME: Should this be IntrNoMem, IntrHasSideEffects, or IntrWillReturn?
def int_amdgcn_kill : Intrinsic<[], [llvm_i1_ty], [IntrNoCallback, IntrNoFree]>;

def int_amdgcn_endpgm : ClangBuiltin<"__builtin_amdgcn_endpgm">,
  Intrinsic<[], [], [IntrNoReturn, IntrCold, IntrNoMem, IntrHasSideEffects, IntrConvergent,
                     IntrNoCallback, IntrNoFree]
>;

// If false, mark all active lanes as helper lanes until the end of program.
def int_amdgcn_wqm_demote : Intrinsic<[],
  [llvm_i1_ty], [IntrWriteMem, IntrInaccessibleMemOnly, IntrNoCallback, IntrNoFree]
>;

// Copies the active channels of the source value to the destination value,
// with the guarantee that the source value is computed as if the entire
// program were executed in Whole Wavefront Mode, i.e. with all channels
// enabled, with a few exceptions: - Phi nodes which require WWM return an
// undefined value.
def int_amdgcn_strict_wwm : Intrinsic<[llvm_any_ty],
  [LLVMMatchType<0>], [IntrNoMem, IntrSpeculatable,
                       IntrConvergent, IntrWillReturn, IntrNoCallback, IntrNoFree]
>;
// Deprecated. Use int_amdgcn_strict_wwm instead.
def int_amdgcn_wwm : Intrinsic<[llvm_any_ty],
  [LLVMMatchType<0>], [IntrNoMem, IntrSpeculatable,
                       IntrConvergent, IntrWillReturn, IntrNoCallback, IntrNoFree]
>;
def int_amdgcn_strict_wqm : Intrinsic<[llvm_any_ty],
  [LLVMMatchType<0>], [IntrNoMem, IntrSpeculatable,
                       IntrConvergent, IntrWillReturn, IntrNoCallback, IntrNoFree]
>;

// Given a value, copies it while setting all the inactive lanes to a given
// value. Note that OpenGL helper lanes are considered active, so if the
// program ever uses WQM, then the instruction and the first source will be
// computed in WQM.
def int_amdgcn_set_inactive :
  Intrinsic<[llvm_any_ty],
            [LLVMMatchType<0>, // value to be copied
             LLVMMatchType<0>], // value for the inactive lanes to take
            [IntrNoMem, IntrConvergent, IntrWillReturn, IntrNoCallback, IntrNoFree]>;

// Similar to int_amdgcn_set_inactive, but the value for the inactive lanes must
// be a VGPR function argument.
// Can only be used in functions with the `amdgpu_cs_chain` or
// `amdgpu_cs_chain_preserve` calling conventions, and only in uniform control
// flow.
def int_amdgcn_set_inactive_chain_arg :
  Intrinsic<[llvm_anyint_ty],
            [LLVMMatchType<0>, // value to be copied
             LLVMMatchType<0>], // value for the inactive lanes to take
            [IntrNoMem, IntrConvergent, IntrWillReturn, IntrNoCallback, IntrNoFree]>;

// Return if the given flat pointer points to a local memory address.
def int_amdgcn_is_shared : ClangBuiltin<"__builtin_amdgcn_is_shared">,
  DefaultAttrsIntrinsic<[llvm_i1_ty], [llvm_ptr_ty],
  [IntrNoMem, IntrSpeculatable, NoCapture<ArgIndex<0>>]
>;

// Return if the given flat pointer points to a prvate memory address.
def int_amdgcn_is_private : ClangBuiltin<"__builtin_amdgcn_is_private">,
  DefaultAttrsIntrinsic<[llvm_i1_ty], [llvm_ptr_ty],
  [IntrNoMem, IntrSpeculatable, NoCapture<ArgIndex<0>>]
>;

// A uniform tail call to a function with the `amdgpu_cs_chain` or
// `amdgpu_cs_chain_preserve` calling convention. It will populate the SGPRs
// starting at s0 and the VGPRs starting at v8, set EXEC and perform a jump to
// the given function.
// Can only be used in functions with the `amdgpu_cs`, `amdgpu_cs_chain` or
// `amdgpu_cs_chain_preserve` calling conventions, and only in uniform control
// flow.
def int_amdgcn_cs_chain:
  Intrinsic<[],
            [llvm_anyptr_ty, // The function to jump to.
             llvm_anyint_ty, // Value to put in EXEC (should be i32 or i64).
             llvm_any_ty, // Arguments that will be copied into SGPRs (s0+).
                          // Must be uniform.
             llvm_any_ty, // Arguments that will be copied into VGPRs (v8+).
                          // Need not be uniform.
             llvm_i32_ty, // Flags.
             llvm_vararg_ty // Additional arguments. Only present if Flags is
                            // non-zero.
            ],
            [IntrConvergent, IntrNoReturn, ImmArg<ArgIndex<4>>]>;


//===----------------------------------------------------------------------===//
// CI+ Intrinsics
//===----------------------------------------------------------------------===//

def int_amdgcn_s_dcache_inv_vol :
  ClangBuiltin<"__builtin_amdgcn_s_dcache_inv_vol">,
  DefaultAttrsIntrinsic<[], [], [IntrNoMem, IntrHasSideEffects]>;

def int_amdgcn_buffer_wbinvl1_vol :
  ClangBuiltin<"__builtin_amdgcn_buffer_wbinvl1_vol">,
  DefaultAttrsIntrinsic<[], [], [IntrNoMem, IntrHasSideEffects]>;

//===----------------------------------------------------------------------===//
// VI Intrinsics
//===----------------------------------------------------------------------===//

// The llvm.amdgcn.mov.dpp intrinsic represents the mov.dpp operation in AMDGPU.
// This operation is being deprecated and can be replaced with
// llvm.amdgcn.update.dpp.
// llvm.amdgcn.mov.dpp <src> <dpp_ctrl> <row_mask> <bank_mask> <bound_ctrl>
def int_amdgcn_mov_dpp :
  Intrinsic<[llvm_anyint_ty],
            [LLVMMatchType<0>, llvm_i32_ty, llvm_i32_ty, llvm_i32_ty,
             llvm_i1_ty],
             [IntrNoMem, IntrConvergent, IntrWillReturn,
             ImmArg<ArgIndex<1>>, ImmArg<ArgIndex<2>>,
             ImmArg<ArgIndex<3>>, ImmArg<ArgIndex<4>>, IntrNoCallback, IntrNoFree]>;

// The llvm.amdgcn.update.dpp intrinsic represents the update.dpp operation in
// AMDGPU. It takes an old value, a source operand, a DPP control operand, a row
// mask, a bank mask, and a bound control. This operation is equivalent to a
// sequence of v_mov_b32 operations. It is preferred over llvm.amdgcn.mov.dpp
// for future use.
// llvm.amdgcn.update.dpp <old> <src> <dpp_ctrl> <row_mask> <bank_mask> <bound_ctrl>
// Should be equivalent to:
// v_mov_b32 <dest> <old>
// v_mov_b32 <dest> <src> <dpp_ctrl> <row_mask> <bank_mask> <bound_ctrl>
def int_amdgcn_update_dpp :
  Intrinsic<[llvm_any_ty],
            [LLVMMatchType<0>, LLVMMatchType<0>, llvm_i32_ty,
            llvm_i32_ty, llvm_i32_ty, llvm_i1_ty],
             [IntrNoMem, IntrConvergent, IntrWillReturn,
              ImmArg<ArgIndex<2>>, ImmArg<ArgIndex<3>>,
              ImmArg<ArgIndex<4>>, ImmArg<ArgIndex<5>>, IntrNoCallback, IntrNoFree]>;

def int_amdgcn_s_dcache_wb :
  ClangBuiltin<"__builtin_amdgcn_s_dcache_wb">,
  Intrinsic<[], [], [IntrNoMem, IntrHasSideEffects, IntrWillReturn, IntrNoCallback, IntrNoFree]>;

def int_amdgcn_s_dcache_wb_vol :
  ClangBuiltin<"__builtin_amdgcn_s_dcache_wb_vol">,
  Intrinsic<[], [], [IntrNoMem, IntrHasSideEffects, IntrWillReturn, IntrNoCallback, IntrNoFree]>;

def int_amdgcn_s_memrealtime :
  ClangBuiltin<"__builtin_amdgcn_s_memrealtime">,
  Intrinsic<[llvm_i64_ty], [], [IntrNoMem, IntrHasSideEffects, IntrWillReturn, IntrNoCallback, IntrNoFree]>;

// llvm.amdgcn.ds.permute <index> <src>
def int_amdgcn_ds_permute :
  ClangBuiltin<"__builtin_amdgcn_ds_permute">,
  Intrinsic<[llvm_i32_ty], [llvm_i32_ty, llvm_i32_ty],
    [IntrNoMem, IntrConvergent, IntrWillReturn, IntrNoCallback, IntrNoFree]>;

// llvm.amdgcn.ds.bpermute <index> <src>
def int_amdgcn_ds_bpermute :
  ClangBuiltin<"__builtin_amdgcn_ds_bpermute">,
  Intrinsic<[llvm_i32_ty], [llvm_i32_ty, llvm_i32_ty],
     [IntrNoMem, IntrConvergent, IntrWillReturn, IntrNoCallback, IntrNoFree]>;

// llvm.amdgcn.perm <src0> <src1> <selector>
def int_amdgcn_perm :
  ClangBuiltin<"__builtin_amdgcn_perm">,
  Intrinsic<[llvm_i32_ty], [llvm_i32_ty, llvm_i32_ty, llvm_i32_ty],
     [IntrNoMem, IntrSpeculatable, IntrWillReturn, IntrNoCallback, IntrNoFree]>;

//===----------------------------------------------------------------------===//
// GFX9 Intrinsics
//===----------------------------------------------------------------------===//

class AMDGPUGlobalLoadLDS :
  ClangBuiltin<"__builtin_amdgcn_global_load_lds">,
  Intrinsic <
    [],
    [LLVMQualPointerType<1>,            // Base global pointer to load from
     LLVMQualPointerType<3>,            // LDS base pointer to store to
     llvm_i32_ty,                       // Data byte size: 1/2/4 (/12/16 for gfx950)
     llvm_i32_ty,                       // imm offset (applied to both global and LDS address)
     llvm_i32_ty],                      // auxiliary data (imm, cachepolicy (bit 0 = sc0,
                                        //                                   bit 1 = sc1,
                                        //                                   bit 4 = scc))
    [IntrWillReturn, NoCapture<ArgIndex<0>>, NoCapture<ArgIndex<1>>,
     ImmArg<ArgIndex<2>>, ImmArg<ArgIndex<3>>, ImmArg<ArgIndex<4>>, IntrNoCallback, IntrNoFree],
     "", [SDNPMemOperand]>;
def int_amdgcn_global_load_lds : AMDGPUGlobalLoadLDS;

// This is IntrHasSideEffects because it reads from a volatile hardware register.
def int_amdgcn_pops_exiting_wave_id :
  DefaultAttrsIntrinsic<[llvm_i32_ty], [], [IntrNoMem, IntrHasSideEffects]>;

//===----------------------------------------------------------------------===//
// GFX10 Intrinsics
//===----------------------------------------------------------------------===//

// llvm.amdgcn.permlane16 <old> <src0> <src1> <src2> <fi> <bound_control>
def int_amdgcn_permlane16 :
  Intrinsic<[llvm_any_ty],
            [LLVMMatchType<0>, LLVMMatchType<0>, llvm_i32_ty, llvm_i32_ty, llvm_i1_ty, llvm_i1_ty],
            [IntrNoMem, IntrConvergent, IntrWillReturn,
             ImmArg<ArgIndex<4>>, ImmArg<ArgIndex<5>>, IntrNoCallback, IntrNoFree]>;

// llvm.amdgcn.permlanex16 <old> <src0> <src1> <src2> <fi> <bound_control>
def int_amdgcn_permlanex16 :
  Intrinsic<[llvm_any_ty],
            [LLVMMatchType<0>, LLVMMatchType<0>, llvm_i32_ty, llvm_i32_ty, llvm_i1_ty, llvm_i1_ty],
            [IntrNoMem, IntrConvergent, IntrWillReturn,
             ImmArg<ArgIndex<4>>, ImmArg<ArgIndex<5>>, IntrNoCallback, IntrNoFree]>;

// llvm.amdgcn.mov.dpp8 <src> <sel>
// <sel> is a 32-bit constant whose high 8 bits must be zero which selects
// the lanes to read from.
def int_amdgcn_mov_dpp8 :
  Intrinsic<[llvm_any_ty],
            [LLVMMatchType<0>, llvm_i32_ty],
            [IntrNoMem, IntrConvergent, IntrWillReturn,
             ImmArg<ArgIndex<1>>, IntrNoCallback, IntrNoFree]>;

def int_amdgcn_s_get_waveid_in_workgroup :
  ClangBuiltin<"__builtin_amdgcn_s_get_waveid_in_workgroup">,
  Intrinsic<[llvm_i32_ty], [],
    [NoUndef<RetIndex>, IntrNoMem, IntrHasSideEffects, IntrWillReturn, IntrNoCallback, IntrNoFree]>;

class AMDGPUAtomicRtn<LLVMType vt, LLVMType pt = llvm_anyptr_ty> : Intrinsic <
  [vt],
  [pt,  // vaddr
   vt], // vdata(VGPR)
  [IntrArgMemOnly, IntrWillReturn, NoCapture<ArgIndex<0>>, IntrNoCallback, IntrNoFree], "",
  [SDNPMemOperand]>;

def int_amdgcn_global_atomic_csub : AMDGPUAtomicRtn<llvm_i32_ty>;

// uint4 llvm.amdgcn.image.bvh.intersect.ray <node_ptr>, <ray_extent>, <ray_origin>,
//                                           <ray_dir>, <ray_inv_dir>, <texture_descr>
// <node_ptr> is i32 or i64.
// <ray_dir> and <ray_inv_dir> are both v3f16 or both v3f32.
def int_amdgcn_image_bvh_intersect_ray :
  DefaultAttrsIntrinsic<[llvm_v4i32_ty],
            [llvm_anyint_ty, llvm_float_ty, llvm_v3f32_ty, llvm_anyvector_ty,
             LLVMMatchType<1>, llvm_v4i32_ty],
            [IntrReadMem, IntrWillReturn, IntrNoCallback, IntrNoFree]>;

//===----------------------------------------------------------------------===//
// GFX11 Intrinsics
//===----------------------------------------------------------------------===//

// llvm.amdgcn.permlane64 <src0>
def int_amdgcn_permlane64 :
  Intrinsic<[llvm_any_ty], [LLVMMatchType<0>],
            [IntrNoMem, IntrConvergent, IntrWillReturn, IntrNoCallback, IntrNoFree]>;

def int_amdgcn_ds_add_gs_reg_rtn :
  ClangBuiltin<"__builtin_amdgcn_ds_add_gs_reg_rtn">,
  Intrinsic<[llvm_anyint_ty], [llvm_i32_ty, llvm_i32_ty],
            [ImmArg<ArgIndex<1>>, IntrHasSideEffects, IntrWillReturn, IntrNoCallback, IntrNoFree],
            "", [SDNPMemOperand]>;

def int_amdgcn_ds_sub_gs_reg_rtn :
  ClangBuiltin<"__builtin_amdgcn_ds_sub_gs_reg_rtn">,
  Intrinsic<[llvm_anyint_ty], [llvm_i32_ty, llvm_i32_ty],
            [ImmArg<ArgIndex<1>>, IntrHasSideEffects, IntrWillReturn, IntrNoCallback, IntrNoFree],
            "", [SDNPMemOperand]>;

def int_amdgcn_ds_bvh_stack_rtn :
  Intrinsic<
    [llvm_i32_ty, llvm_i32_ty], // %vdst, %addr
    [
      llvm_i32_ty,   // %addr
      llvm_i32_ty,   // %data0
      llvm_v4i32_ty, // %data1
      llvm_i32_ty,   // %offset
    ],
    [ImmArg<ArgIndex<3>>, IntrWillReturn, IntrNoCallback, IntrNoFree]
  >;

def int_amdgcn_s_wait_event_export_ready :
  ClangBuiltin<"__builtin_amdgcn_s_wait_event_export_ready">,
  Intrinsic<[], [], [IntrNoMem, IntrHasSideEffects, IntrWillReturn]
>;

// WMMA (Wave Matrix Multiply-Accumulate) intrinsics
//
// These operations perform a matrix multiplication and accumulation of
// the form: D = A * B + C .

class AMDGPUWmmaIntrinsic<LLVMType AB, LLVMType CD> :
  Intrinsic<
    [CD], // %D
    [
      AB,               // %A
      LLVMMatchType<1>, // %B
      LLVMMatchType<0>, // %C
    ],
    [IntrNoMem, IntrConvergent, IntrWillReturn, IntrNoCallback, IntrNoFree]
>;

class AMDGPUWmmaIntrinsicOPSEL<LLVMType AB, LLVMType CD> :
  Intrinsic<
    [CD], // %D
    [
      AB,               // %A
      LLVMMatchType<1>, // %B
      LLVMMatchType<0>, // %C
      llvm_i1_ty,       // %high (op_sel) for GFX11, 0 for GFX12
    ],
    [IntrNoMem, IntrConvergent, ImmArg<ArgIndex<3>>, IntrWillReturn, IntrNoCallback, IntrNoFree]
>;

class AMDGPUWmmaIntrinsicIU<LLVMType AB, LLVMType CD> :
  Intrinsic<
    [CD], // %D
    [
      llvm_i1_ty,       // %A_sign
      AB,               // %A
      llvm_i1_ty,       // %B_sign
      LLVMMatchType<1>, // %B
      LLVMMatchType<0>, // %C
      llvm_i1_ty,       // %clamp
    ],
    [IntrNoMem, IntrConvergent, ImmArg<ArgIndex<0>>, ImmArg<ArgIndex<2>>, ImmArg<ArgIndex<5>>, IntrWillReturn, IntrNoCallback, IntrNoFree]
>;

// WMMA GFX11Only

// The OPSEL intrinsics read from and write to one half of the registers, selected by the op_sel bit.
// The tied versions of the f16/bf16 wmma intrinsics tie the destination matrix registers to the input accumulator registers.
// The content of the other 16-bit half is preserved from the input.

defset list<Intrinsic> AMDGPUWMMAIntrinsicsGFX11 = {
def int_amdgcn_wmma_f16_16x16x16_f16_tied   : AMDGPUWmmaIntrinsicOPSEL<llvm_anyfloat_ty, llvm_anyfloat_ty>;
def int_amdgcn_wmma_bf16_16x16x16_bf16_tied : AMDGPUWmmaIntrinsicOPSEL<llvm_anyint_ty, llvm_anyint_ty>;

// WMMA GFX11Plus

def int_amdgcn_wmma_f32_16x16x16_f16   : AMDGPUWmmaIntrinsic<llvm_anyfloat_ty, llvm_anyfloat_ty>;
def int_amdgcn_wmma_f32_16x16x16_bf16  : AMDGPUWmmaIntrinsic<llvm_anyint_ty, llvm_anyfloat_ty>;
def int_amdgcn_wmma_i32_16x16x16_iu8   : AMDGPUWmmaIntrinsicIU<llvm_anyint_ty, llvm_anyint_ty>;
def int_amdgcn_wmma_i32_16x16x16_iu4   : AMDGPUWmmaIntrinsicIU<llvm_anyint_ty, llvm_anyint_ty>;

// GFX11: The OPSEL intrinsics read from and write to one half of the registers, selected by the op_sel bit.
//        The content of the other 16-bit half is undefined.
// GFX12: The op_sel bit must be 0.
def int_amdgcn_wmma_f16_16x16x16_f16   : AMDGPUWmmaIntrinsicOPSEL<llvm_anyfloat_ty, llvm_anyfloat_ty>;
def int_amdgcn_wmma_bf16_16x16x16_bf16 : AMDGPUWmmaIntrinsicOPSEL<llvm_anyint_ty, llvm_anyint_ty>;
}

//===----------------------------------------------------------------------===//
// GFX12 Intrinsics
//===----------------------------------------------------------------------===//

// llvm.amdgcn.permlane16.var <old> <src0> <src1> <fi> <bound_control>
def int_amdgcn_permlane16_var : ClangBuiltin<"__builtin_amdgcn_permlane16_var">,
  Intrinsic<[llvm_i32_ty],
            [llvm_i32_ty, llvm_i32_ty, llvm_i32_ty, llvm_i1_ty, llvm_i1_ty],
            [IntrNoMem, IntrConvergent, IntrWillReturn,
             ImmArg<ArgIndex<3>>, ImmArg<ArgIndex<4>>, IntrNoCallback, IntrNoFree]>;

// llvm.amdgcn.permlanex16.var <old> <src0> <src1> <fi> <bound_control>
def int_amdgcn_permlanex16_var : ClangBuiltin<"__builtin_amdgcn_permlanex16_var">,
  Intrinsic<[llvm_i32_ty],
            [llvm_i32_ty, llvm_i32_ty, llvm_i32_ty, llvm_i1_ty, llvm_i1_ty],
            [IntrNoMem, IntrConvergent, IntrWillReturn,
             ImmArg<ArgIndex<3>>, ImmArg<ArgIndex<4>>, IntrNoCallback, IntrNoFree]>;

// SWMMAC (Wave Matrix(sparse) Multiply-Accumulate) intrinsics
//
// These operations perform a sparse matrix multiplication and accumulation of
// the form: D = A * B + C.
// A is sparse matrix, half the size of B, and is expanded using sparsity index.

class AMDGPUSWmmacIntrinsicIdx<LLVMType A, LLVMType B, LLVMType CD, LLVMType Index> :
  Intrinsic<
    [CD],               // %D
    [
      A,                // %A
      B,                // %B
      LLVMMatchType<0>, // %C
      Index             // %Sparsity index for A
    ],
    [IntrNoMem, IntrConvergent, IntrWillReturn]
>;

class AMDGPUSWmmacIntrinsicIUIdx<LLVMType A, LLVMType B, LLVMType CD, LLVMType Index> :
  Intrinsic<
    [CD],               // %D
    [
      llvm_i1_ty,       // %A_sign
      A,                // %A
      llvm_i1_ty,       // %B_sign
      B,                // %B
      LLVMMatchType<0>, // %C
      Index,            // %Sparsity index for A
      llvm_i1_ty,       // %clamp
    ],
    [IntrNoMem, IntrConvergent, IntrWillReturn, ImmArg<ArgIndex<0>>, ImmArg<ArgIndex<2>>, ImmArg<ArgIndex<6>>]
>;

defset list<Intrinsic> AMDGPUWMMAIntrinsicsGFX12 = {
// WMMA (Wave Matrix Multiply-Accumulate) intrinsics
//
// These operations perform a matrix multiplication and accumulation of
// the form: D = A * B + C .

// A and B are <8 x fp8> or <8 x bf8>, but since fp8 and bf8 are not supported by llvm we use <2 x i32>.
def int_amdgcn_wmma_f32_16x16x16_fp8_fp8 : AMDGPUWmmaIntrinsic<llvm_anyint_ty, llvm_anyfloat_ty>;
def int_amdgcn_wmma_f32_16x16x16_fp8_bf8 : AMDGPUWmmaIntrinsic<llvm_anyint_ty, llvm_anyfloat_ty>;
def int_amdgcn_wmma_f32_16x16x16_bf8_fp8 : AMDGPUWmmaIntrinsic<llvm_anyint_ty, llvm_anyfloat_ty>;
def int_amdgcn_wmma_f32_16x16x16_bf8_bf8 : AMDGPUWmmaIntrinsic<llvm_anyint_ty, llvm_anyfloat_ty>;
// A and B are <16 x iu4>.
def int_amdgcn_wmma_i32_16x16x32_iu4     : AMDGPUWmmaIntrinsicIU<llvm_anyint_ty, llvm_anyint_ty>;

def int_amdgcn_swmmac_f32_16x16x32_f16     : AMDGPUSWmmacIntrinsicIdx<llvm_anyfloat_ty, llvm_anyfloat_ty, llvm_anyfloat_ty, llvm_anyint_ty>;
def int_amdgcn_swmmac_f32_16x16x32_bf16    : AMDGPUSWmmacIntrinsicIdx<llvm_anyint_ty, llvm_anyint_ty, llvm_anyfloat_ty, llvm_anyint_ty>;
def int_amdgcn_swmmac_f16_16x16x32_f16     : AMDGPUSWmmacIntrinsicIdx<llvm_anyfloat_ty, llvm_anyfloat_ty, llvm_anyfloat_ty, llvm_anyint_ty>;
def int_amdgcn_swmmac_bf16_16x16x32_bf16   : AMDGPUSWmmacIntrinsicIdx<llvm_anyint_ty, llvm_anyint_ty, llvm_anyint_ty, llvm_anyint_ty>;
def int_amdgcn_swmmac_i32_16x16x32_iu8     : AMDGPUSWmmacIntrinsicIUIdx<llvm_anyint_ty, llvm_anyint_ty, llvm_anyint_ty, llvm_anyint_ty>;
def int_amdgcn_swmmac_i32_16x16x32_iu4     : AMDGPUSWmmacIntrinsicIUIdx<llvm_anyint_ty, llvm_anyint_ty, llvm_anyint_ty, llvm_anyint_ty>;
def int_amdgcn_swmmac_i32_16x16x64_iu4     : AMDGPUSWmmacIntrinsicIUIdx<llvm_anyint_ty, llvm_anyint_ty, llvm_anyint_ty, llvm_anyint_ty>;
def int_amdgcn_swmmac_f32_16x16x32_fp8_fp8 : AMDGPUSWmmacIntrinsicIdx<llvm_anyint_ty, llvm_anyint_ty, llvm_anyfloat_ty, llvm_anyint_ty>;
def int_amdgcn_swmmac_f32_16x16x32_fp8_bf8 : AMDGPUSWmmacIntrinsicIdx<llvm_anyint_ty, llvm_anyint_ty, llvm_anyfloat_ty, llvm_anyint_ty>;
def int_amdgcn_swmmac_f32_16x16x32_bf8_fp8 : AMDGPUSWmmacIntrinsicIdx<llvm_anyint_ty, llvm_anyint_ty, llvm_anyfloat_ty, llvm_anyint_ty>;
def int_amdgcn_swmmac_f32_16x16x32_bf8_bf8 : AMDGPUSWmmacIntrinsicIdx<llvm_anyint_ty, llvm_anyint_ty, llvm_anyfloat_ty, llvm_anyint_ty>;
}

def int_amdgcn_global_atomic_ordered_add_b64 : AMDGPUAtomicRtn<llvm_i64_ty, global_ptr_ty>;

def int_amdgcn_flat_atomic_fmin_num   : AMDGPUAtomicRtn<llvm_anyfloat_ty>;
def int_amdgcn_flat_atomic_fmax_num   : AMDGPUAtomicRtn<llvm_anyfloat_ty>;
def int_amdgcn_global_atomic_fmin_num : AMDGPUAtomicRtn<llvm_anyfloat_ty>;
def int_amdgcn_global_atomic_fmax_num : AMDGPUAtomicRtn<llvm_anyfloat_ty>;

def int_amdgcn_atomic_cond_sub_u32 : AMDGPUAtomicRtn<llvm_i32_ty>;

class AMDGPULoadIntrinsic<LLVMType ptr_ty>:
  Intrinsic<
    [llvm_any_ty],
    [ptr_ty],
    [IntrReadMem, IntrWillReturn, IntrConvergent, NoCapture<ArgIndex<0>>, IntrNoCallback, IntrNoFree],
    "",
    [SDNPMemOperand]
  >;

// Wave32
// <2 x i32>    @llvm.amdgcn.global.load.tr.b64.v2i32(ptr addrspace(1))  -> global_load_tr_b64
// <8 x i16>    @llvm.amdgcn.global.load.tr.b128.v8i16(ptr addrspace(1))  -> global_load_tr_b128
// Wave64
// i32          @llvm.amdgcn.global.load.tr.b64.i32(ptr addrspace(1))    -> global_load_tr_b64
// <4 x i16>    @llvm.amdgcn.global.load.tr.b128.v4i16(ptr addrspace(1))  -> global_load_tr_b128

def int_amdgcn_global_load_tr_b64  : AMDGPULoadIntrinsic<global_ptr_ty>;
def int_amdgcn_global_load_tr_b128 : AMDGPULoadIntrinsic<global_ptr_ty>;
def int_amdgcn_ds_read_tr4_b64     : AMDGPULoadIntrinsic<local_ptr_ty>;
def int_amdgcn_ds_read_tr6_b96     : AMDGPULoadIntrinsic<local_ptr_ty>;
def int_amdgcn_ds_read_tr8_b64     : AMDGPULoadIntrinsic<local_ptr_ty>;
def int_amdgcn_ds_read_tr16_b64    : AMDGPULoadIntrinsic<local_ptr_ty>;

// i32 @llvm.amdgcn.wave.id()
def int_amdgcn_wave_id :
  DefaultAttrsIntrinsic<[llvm_i32_ty], [], [NoUndef<RetIndex>, IntrNoMem, IntrSpeculatable]>;

def int_amdgcn_s_prefetch_data :
  Intrinsic<[],
  [llvm_anyptr_ty, // Pointer to a constant/global memory
   llvm_i32_ty],   // Length to prefetch 0-31 (1-32 chaunks, units of 128 bytes)
    [IntrInaccessibleMemOrArgMemOnly, IntrWillReturn, NoCapture<ArgIndex<0>>, IntrNoCallback, IntrNoFree],
    "", [SDNPMemOperand]
  >;

// llvm.amdgcn.ds.bpermute.fi.b32 <index> <src>
def int_amdgcn_ds_bpermute_fi_b32 :
  ClangBuiltin<"__builtin_amdgcn_ds_bpermute_fi_b32">,
  Intrinsic<[llvm_i32_ty], [llvm_i32_ty, llvm_i32_ty],
    [IntrNoMem, IntrConvergent, IntrWillReturn, IntrNoCallback, IntrNoFree]>;

//===----------------------------------------------------------------------===//
// Deep learning intrinsics.
//===----------------------------------------------------------------------===//

// f32 %r = llvm.amdgcn.fdot2(v2f16 %a, v2f16 %b, f32 %c, i1 %clamp)
//   %r = %a[0] * %b[0] + %a[1] * %b[1] + %c
def int_amdgcn_fdot2 :
  ClangBuiltin<"__builtin_amdgcn_fdot2">,
  DefaultAttrsIntrinsic<
    [llvm_float_ty], // %r
    [
      llvm_v2f16_ty, // %a
      llvm_v2f16_ty, // %b
      llvm_float_ty, // %c
      llvm_i1_ty     // %clamp
    ],
    [IntrNoMem, IntrSpeculatable, ImmArg<ArgIndex<3>>]
  >;

// f16 %r = llvm.amdgcn.fdot2.f16.f16(v2f16 %a, v2f16 %b, f16 %c)
//   %r = %a[0] * %b[0] + %a[1] * %b[1] + %c
def int_amdgcn_fdot2_f16_f16 :
  ClangBuiltin<"__builtin_amdgcn_fdot2_f16_f16">,
  DefaultAttrsIntrinsic<
    [llvm_half_ty],  // %r
    [
      llvm_v2f16_ty, // %a
      llvm_v2f16_ty, // %b
      llvm_half_ty   // %c
    ],
    [IntrNoMem, IntrSpeculatable]
  >;

// bf16 %r = llvm.amdgcn.fdot2.bf16.bf16(v2bf16 %a, v2bf16 %b, bf16 %c)
//   %r = %a[0] * %b[0] + %a[1] * %b[1] + %c
def int_amdgcn_fdot2_bf16_bf16 :
  ClangBuiltin<"__builtin_amdgcn_fdot2_bf16_bf16">,
  DefaultAttrsIntrinsic<
    [llvm_bfloat_ty],   // %r
    [
      llvm_v2bf16_ty, // %a
      llvm_v2bf16_ty, // %b
      llvm_bfloat_ty    // %c
    ],
    [IntrNoMem, IntrSpeculatable]
  >;

// f32 %r = llvm.amdgcn.fdot2.f32.bf16(v2bf16 %a, v2bf16 %b, f32 %c, i1 %clamp)
//   %r = %a[0] * %b[0] + %a[1] * %b[1] + %c
def int_amdgcn_fdot2_f32_bf16 :
  ClangBuiltin<"__builtin_amdgcn_fdot2_f32_bf16">,
  DefaultAttrsIntrinsic<
    [llvm_float_ty], // %r
    [
      llvm_v2bf16_ty, // %a
      llvm_v2bf16_ty, // %b
      llvm_float_ty, // %c
      llvm_i1_ty     // %clamp
    ],
    [IntrNoMem, IntrSpeculatable, ImmArg<ArgIndex<3>>]
  >;

// f32 %r = llvm.amdgcn.fdot2c.f32.bf16(v2bf16 %a, v2bf16 %b, f32 %c, i1 %clamp)
//   %r = %a[0] * %b[0] + %a[1] * %b[1] + c
// TODO: This actually is similar to llvm.amdgcn.fdot2 intrinsics which produces
// v_dot2c_f32_f16 on gfx942. Maybe we can consolidate these.

def int_amdgcn_fdot2c_f32_bf16 :
  ClangBuiltin<"__builtin_amdgcn_fdot2c_f32_bf16">,
  DefaultAttrsIntrinsic<
    [llvm_float_ty], // %r
    [
      llvm_v2bf16_ty, // %a
      llvm_v2bf16_ty, // %b
      llvm_float_ty, // %c
      llvm_i1_ty     // %clamp
    ],
    [IntrNoMem, IntrSpeculatable, ImmArg<ArgIndex<3>>]
  >;

// i32 %r = llvm.amdgcn.sdot2(v2i16 %a, v2i16 %b, i32 %c, i1 %clamp)
//   %r = %a[0] * %b[0] + %a[1] * %b[1] + %c
def int_amdgcn_sdot2 :
  ClangBuiltin<"__builtin_amdgcn_sdot2">,
  DefaultAttrsIntrinsic<
    [llvm_i32_ty], // %r
    [
      llvm_v2i16_ty, // %a
      llvm_v2i16_ty, // %b
      llvm_i32_ty,   // %c
      llvm_i1_ty     // %clamp
    ],
    [IntrNoMem, IntrSpeculatable, ImmArg<ArgIndex<3>>]
  >;

// u32 %r = llvm.amdgcn.udot2(v2u16 %a, v2u16 %b, u32 %c, i1 %clamp)
//   %r = %a[0] * %b[0] + %a[1] * %b[1] + %c
def int_amdgcn_udot2 :
  ClangBuiltin<"__builtin_amdgcn_udot2">,
  DefaultAttrsIntrinsic<
    [llvm_i32_ty], // %r
    [
      llvm_v2i16_ty, // %a
      llvm_v2i16_ty, // %b
      llvm_i32_ty,   // %c
      llvm_i1_ty     // %clamp
    ],
    [IntrNoMem, IntrSpeculatable, ImmArg<ArgIndex<3>>]
  >;

// i32 %r = llvm.amdgcn.sdot4(v4i8 (as i32) %a, v4i8 (as i32) %b, i32 %c, i1 %clamp)
//   %r = %a[0] * %b[0] + %a[1] * %b[1] + %a[2] * %b[2] + %a[3] * %b[3] + %c
def int_amdgcn_sdot4 :
  ClangBuiltin<"__builtin_amdgcn_sdot4">,
  DefaultAttrsIntrinsic<
    [llvm_i32_ty], // %r
    [
      llvm_i32_ty, // %a
      llvm_i32_ty, // %b
      llvm_i32_ty, // %c
      llvm_i1_ty   // %clamp
    ],
    [IntrNoMem, IntrSpeculatable, ImmArg<ArgIndex<3>>]
  >;

// u32 %r = llvm.amdgcn.udot4(v4u8 (as u32) %a, v4u8 (as u32) %b, u32 %c, i1 %clamp)
//   %r = %a[0] * %b[0] + %a[1] * %b[1] + %a[2] * %b[2] + %a[3] * %b[3] + %c
def int_amdgcn_udot4 :
  ClangBuiltin<"__builtin_amdgcn_udot4">,
  DefaultAttrsIntrinsic<
    [llvm_i32_ty], // %r
    [
      llvm_i32_ty, // %a
      llvm_i32_ty, // %b
      llvm_i32_ty, // %c
      llvm_i1_ty   // %clamp
    ],
    [IntrNoMem, IntrSpeculatable, ImmArg<ArgIndex<3>>]
  >;

// i32 %r = llvm.amdgcn.sudot4(i1 %a_sign, v4i8 (as i32) %a, i1 %b_sign, v4i8 (as i32) %b, i32 %c, i1 %clamp)
// Treat input as signed (_sign = 1) or unsigned (_sign = 0).
// a[i in 0. . . 3] = (%a_sign ? a.i8[i] : promoteToSigned(a.u8[i]));
// b[i in 0. . . 3] = (%b_sign ? b.i8[i] : promoteToSigned(b.u8[i]));
//   %r = %a[0] * %b[0] + %a[1] * %b[1] + %a[2] * %b[2] + %a[3] * %b[3] + %c
def int_amdgcn_sudot4 :
  ClangBuiltin<"__builtin_amdgcn_sudot4">,
  DefaultAttrsIntrinsic<
    [llvm_i32_ty], // %r
    [
      llvm_i1_ty,  // %a_sign
      llvm_i32_ty, // %a
      llvm_i1_ty,  // %b_sign
      llvm_i32_ty, // %b
      llvm_i32_ty, // %c
      llvm_i1_ty   // %clamp
    ],
    [IntrNoMem, IntrSpeculatable,
     ImmArg<ArgIndex<0>>, ImmArg<ArgIndex<2>>, ImmArg<ArgIndex<5>>]
  >;

// i32 %r = llvm.amdgcn.sdot8(v8i4 (as i32) %a, v8i4 (as i32) %b, i32 %c, i1 %clamp)
//   %r = %a[0] * %b[0] + %a[1] * %b[1] + %a[2] * %b[2] + %a[3] * %b[3] +
//        %a[4] * %b[4] + %a[5] * %b[5] + %a[6] * %b[6] + %a[7] * %b[7] + %c
def int_amdgcn_sdot8 :
  ClangBuiltin<"__builtin_amdgcn_sdot8">,
  DefaultAttrsIntrinsic<
    [llvm_i32_ty], // %r
    [
      llvm_i32_ty, // %a
      llvm_i32_ty, // %b
      llvm_i32_ty, // %c
      llvm_i1_ty   // %clamp
    ],
    [IntrNoMem, IntrSpeculatable, ImmArg<ArgIndex<3>>]
  >;

// u32 %r = llvm.amdgcn.udot8(v8u4 (as u32) %a, v8u4 (as u32) %b, u32 %c, i1 %clamp)
//   %r = %a[0] * %b[0] + %a[1] * %b[1] + %a[2] * %b[2] + %a[3] * %b[3] +
//        %a[4] * %b[4] + %a[5] * %b[5] + %a[6] * %b[6] + %a[7] * %b[7] + %c
def int_amdgcn_udot8 :
  ClangBuiltin<"__builtin_amdgcn_udot8">,
  DefaultAttrsIntrinsic<
    [llvm_i32_ty], // %r
    [
      llvm_i32_ty, // %a
      llvm_i32_ty, // %b
      llvm_i32_ty, // %c
      llvm_i1_ty   // %clamp
    ],
    [IntrNoMem, IntrSpeculatable, ImmArg<ArgIndex<3>>]
  >;

// i32 %r = llvm.amdgcn.sudot8(i1 %a_sign, v8i4 (as i32) %a, i1 %b_sign, v8i4 (as i32) %b, i32 %c, i1 %clamp)
// Treat input as signed (_sign = 1) or unsigned (_sign = 0).
// a[i in 0. . . 7] = (%a_sign ? a.i4[i] : promoteToSigned(a.u4[i]));
// b[i in 0. . . 7] = (%b_sign ? b.i4[i] : promoteToSigned(b.u4[i]));
//   %r = %a[0] * %b[0] + %a[1] * %b[1] + %a[2] * %b[2] + %a[3] * %b[3] +
//        %a[4] * %b[4] + %a[5] * %b[5] + %a[6] * %b[6] + %a[7] * %b[7] + %c
  def int_amdgcn_sudot8 :
  ClangBuiltin<"__builtin_amdgcn_sudot8">,
  DefaultAttrsIntrinsic<
    [llvm_i32_ty], // %r
    [
      llvm_i1_ty,  // %a_sign
      llvm_i32_ty, // %a
      llvm_i1_ty,  // %b_sign
      llvm_i32_ty, // %b
      llvm_i32_ty, // %c
      llvm_i1_ty   // %clamp
    ],
    [IntrNoMem, IntrSpeculatable,
     ImmArg<ArgIndex<0>>,  ImmArg<ArgIndex<2>>, ImmArg<ArgIndex<5>>]
  >;

// f32 %r = llvm.amdgcn.dot4.f32.type_a.type_b (v4type_a (as i32) %a, v4type_b (as i32) %b, f32 %c)
//   %r = %a[0] * %b[0] + %a[1] * %b[1] + %a[2] * %b[2] + %a[3] * %b[3] + %c
class AMDGPU8bitFloatDot4Intrinsic :
  ClangBuiltin<!subst("int", "__builtin", NAME)>,
  DefaultAttrsIntrinsic<
    [llvm_float_ty], // %r
    [
      llvm_i32_ty,   // %a
      llvm_i32_ty,   // %b
      llvm_float_ty, // %c
    ],
    [IntrNoMem, IntrSpeculatable]
  >;

def int_amdgcn_dot4_f32_fp8_bf8 : AMDGPU8bitFloatDot4Intrinsic;
def int_amdgcn_dot4_f32_bf8_fp8 : AMDGPU8bitFloatDot4Intrinsic;
def int_amdgcn_dot4_f32_fp8_fp8 : AMDGPU8bitFloatDot4Intrinsic;
def int_amdgcn_dot4_f32_bf8_bf8 : AMDGPU8bitFloatDot4Intrinsic;

//===----------------------------------------------------------------------===//
// gfx908 intrinsics
// ===----------------------------------------------------------------------===//

// llvm.amdgcn.mfma.*.* vdst, srcA, srcB, srcC, cbsz, abid, blgp
class AMDGPUMfmaIntrinsic<LLVMType DestTy, LLVMType SrcABTy> :
  ClangBuiltin<!subst("int", "__builtin", NAME)>,
  DefaultAttrsIntrinsic<[DestTy],
            [SrcABTy, SrcABTy, DestTy,
             llvm_i32_ty, llvm_i32_ty, llvm_i32_ty],
            [IntrConvergent, IntrNoMem,
             ImmArg<ArgIndex<3>>, ImmArg<ArgIndex<4>>, ImmArg<ArgIndex<5>>]>;


// srcA's format is determined by cbsz. srcB's format is determined by
// blgp.
//
// These should be <8 x i32> for f8 formats, <6 x i32> for f6 formats,
// and <4 x i32> for f4 formats. It is invalid to use a format that
// requires more registers than the corresponding vector type (e.g. it
// is illegal to use <6 x i32> in operand 0 if cbsz specifies an f8
// format that requires 8 registers).
class AMDGPUMfmaScaleIntrinsic<LLVMType DestTy> :
  DefaultAttrsIntrinsic<[DestTy],
            [llvm_anyvector_ty, llvm_anyvector_ty, DestTy,
             llvm_i32_ty, // cbsz
             llvm_i32_ty, // blgp
             // llvm_i1_ty, // TODO: neg_src2
             // llvm_i1_ty, // TODO: abs_src2
             // llvm_i1_ty, // TODO: clamp
             llvm_i32_ty, // op_sel (A matrix scale, 2-bits) // TODO: Make i2?
             llvm_i32_ty, // v_mfma_ld_scale_b32 src0 (A matrix scale)
             llvm_i32_ty, // op_sel (B matrix scale, 2-bits) // TODO: Make i2?
             llvm_i32_ty  // v_mfma_ld_scale_b32 src1 (B matrix scale)
            ],
            [IntrConvergent, IntrNoMem,
             ImmArg<ArgIndex<3>>, ImmArg<ArgIndex<4>>,
             ImmArg<ArgIndex<5>>, ImmArg<ArgIndex<7>>
             ]>;

defset list<Intrinsic> AMDGPUMFMAIntrinsics908 = {
def int_amdgcn_mfma_f32_32x32x1f32  : AMDGPUMfmaIntrinsic<llvm_v32f32_ty, llvm_float_ty>;
def int_amdgcn_mfma_f32_16x16x1f32  : AMDGPUMfmaIntrinsic<llvm_v16f32_ty, llvm_float_ty>;
def int_amdgcn_mfma_f32_4x4x1f32    : AMDGPUMfmaIntrinsic<llvm_v4f32_ty,  llvm_float_ty>;
def int_amdgcn_mfma_f32_32x32x2f32  : AMDGPUMfmaIntrinsic<llvm_v16f32_ty, llvm_float_ty>;
def int_amdgcn_mfma_f32_16x16x4f32  : AMDGPUMfmaIntrinsic<llvm_v4f32_ty,  llvm_float_ty>;
def int_amdgcn_mfma_f32_32x32x4f16  : AMDGPUMfmaIntrinsic<llvm_v32f32_ty, llvm_v4f16_ty>;
def int_amdgcn_mfma_f32_16x16x4f16  : AMDGPUMfmaIntrinsic<llvm_v16f32_ty, llvm_v4f16_ty>;
def int_amdgcn_mfma_f32_4x4x4f16    : AMDGPUMfmaIntrinsic<llvm_v4f32_ty,  llvm_v4f16_ty>;
def int_amdgcn_mfma_f32_32x32x8f16  : AMDGPUMfmaIntrinsic<llvm_v16f32_ty, llvm_v4f16_ty>;
def int_amdgcn_mfma_f32_16x16x16f16 : AMDGPUMfmaIntrinsic<llvm_v4f32_ty,  llvm_v4f16_ty>;
def int_amdgcn_mfma_i32_32x32x4i8   : AMDGPUMfmaIntrinsic<llvm_v32i32_ty, llvm_i32_ty>;
def int_amdgcn_mfma_i32_16x16x4i8   : AMDGPUMfmaIntrinsic<llvm_v16i32_ty, llvm_i32_ty>;
def int_amdgcn_mfma_i32_4x4x4i8     : AMDGPUMfmaIntrinsic<llvm_v4i32_ty,  llvm_i32_ty>;
def int_amdgcn_mfma_i32_32x32x8i8   : AMDGPUMfmaIntrinsic<llvm_v16i32_ty, llvm_i32_ty>;
def int_amdgcn_mfma_i32_16x16x16i8  : AMDGPUMfmaIntrinsic<llvm_v4i32_ty,  llvm_i32_ty>;
def int_amdgcn_mfma_f32_32x32x2bf16 : AMDGPUMfmaIntrinsic<llvm_v32f32_ty, llvm_v2i16_ty>;
def int_amdgcn_mfma_f32_16x16x2bf16 : AMDGPUMfmaIntrinsic<llvm_v16f32_ty, llvm_v2i16_ty>;
def int_amdgcn_mfma_f32_4x4x2bf16   : AMDGPUMfmaIntrinsic<llvm_v4f32_ty,  llvm_v2i16_ty>;
def int_amdgcn_mfma_f32_32x32x4bf16 : AMDGPUMfmaIntrinsic<llvm_v16f32_ty, llvm_v2i16_ty>;
def int_amdgcn_mfma_f32_16x16x8bf16 : AMDGPUMfmaIntrinsic<llvm_v4f32_ty,  llvm_v2i16_ty>;
}

//===----------------------------------------------------------------------===//
// gfx90a intrinsics
// ===----------------------------------------------------------------------===//

defset list<Intrinsic> AMDGPUMFMAIntrinsics90A = {
def int_amdgcn_mfma_f32_32x32x4bf16_1k  : AMDGPUMfmaIntrinsic<llvm_v32f32_ty, llvm_v4i16_ty>;
def int_amdgcn_mfma_f32_16x16x4bf16_1k  : AMDGPUMfmaIntrinsic<llvm_v16f32_ty, llvm_v4i16_ty>;
def int_amdgcn_mfma_f32_4x4x4bf16_1k    : AMDGPUMfmaIntrinsic<llvm_v4f32_ty,  llvm_v4i16_ty>;
def int_amdgcn_mfma_f32_32x32x8bf16_1k  : AMDGPUMfmaIntrinsic<llvm_v16f32_ty, llvm_v4i16_ty>;
def int_amdgcn_mfma_f32_16x16x16bf16_1k : AMDGPUMfmaIntrinsic<llvm_v4f32_ty,  llvm_v4i16_ty>;

// Note: in gfx942 BLGP argument is replaced by NEG bitfield in the DGEMM MFMA.
//       Three bits corresponding to the neg modifier applied to the respective
//       source operand.
def int_amdgcn_mfma_f64_16x16x4f64      : AMDGPUMfmaIntrinsic<llvm_v4f64_ty,  llvm_double_ty>;
def int_amdgcn_mfma_f64_4x4x4f64        : AMDGPUMfmaIntrinsic<llvm_double_ty, llvm_double_ty>;
}

//===----------------------------------------------------------------------===//
// gfx942 intrinsics
// ===----------------------------------------------------------------------===//

class AMDGPUMFp8MfmaIntrinsic<LLVMType DestTy> :
  AMDGPUMfmaIntrinsic<DestTy, llvm_i64_ty>;

multiclass AMDGPUMFp8MfmaIntrinsic<LLVMType DestTy> {
  foreach kind = ["bf8_bf8", "bf8_fp8", "fp8_bf8", "fp8_fp8"] in
    def NAME#"_"#kind : AMDGPUMFp8MfmaIntrinsic<DestTy>;
}

// llvm.amdgcn.smfmac.?32.* vdst, srcA, srcB, srcC, index, cbsz, abid
class AMDGPUMSmfmacIntrinsic<LLVMType DestTy, LLVMType SrcA, LLVMType SrcB> :
  ClangBuiltin<!subst("int", "__builtin", NAME)>,
  DefaultAttrsIntrinsic<[DestTy],
            [SrcA, SrcB, DestTy, llvm_i32_ty,
             llvm_i32_ty, llvm_i32_ty],
            [IntrConvergent, IntrNoMem,
             ImmArg<ArgIndex<4>>, ImmArg<ArgIndex<5>>]>;

class AMDGPUMFp8SmfmacIntrinsic<LLVMType DestTy> :
  AMDGPUMSmfmacIntrinsic<DestTy, llvm_v2i32_ty, llvm_v4i32_ty>;

multiclass AMDGPUMFp8SmfmacIntrinsic<LLVMType DestTy> {
  foreach kind = ["bf8_bf8", "bf8_fp8", "fp8_bf8", "fp8_fp8"] in
    def NAME#"_"#kind : AMDGPUMFp8SmfmacIntrinsic<DestTy>;
}

defset list<Intrinsic> AMDGPUMFMAIntrinsics940 = {
def int_amdgcn_mfma_i32_16x16x32_i8     : AMDGPUMfmaIntrinsic<llvm_v4i32_ty,  llvm_i64_ty>;
def int_amdgcn_mfma_i32_32x32x16_i8     : AMDGPUMfmaIntrinsic<llvm_v16i32_ty, llvm_i64_ty>;
def int_amdgcn_mfma_f32_16x16x8_xf32    : AMDGPUMfmaIntrinsic<llvm_v4f32_ty,  llvm_v2f32_ty>;
def int_amdgcn_mfma_f32_32x32x4_xf32    : AMDGPUMfmaIntrinsic<llvm_v16f32_ty, llvm_v2f32_ty>;

defm int_amdgcn_mfma_f32_16x16x32 : AMDGPUMFp8MfmaIntrinsic<llvm_v4f32_ty>;
defm int_amdgcn_mfma_f32_32x32x16 : AMDGPUMFp8MfmaIntrinsic<llvm_v16f32_ty>;

def int_amdgcn_smfmac_f32_16x16x32_f16  : AMDGPUMSmfmacIntrinsic<llvm_v4f32_ty,  llvm_v4f16_ty, llvm_v8f16_ty>;
def int_amdgcn_smfmac_f32_32x32x16_f16  : AMDGPUMSmfmacIntrinsic<llvm_v16f32_ty, llvm_v4f16_ty, llvm_v8f16_ty>;
def int_amdgcn_smfmac_f32_16x16x32_bf16 : AMDGPUMSmfmacIntrinsic<llvm_v4f32_ty,  llvm_v4i16_ty, llvm_v8i16_ty>;
def int_amdgcn_smfmac_f32_32x32x16_bf16 : AMDGPUMSmfmacIntrinsic<llvm_v16f32_ty, llvm_v4i16_ty, llvm_v8i16_ty>;
def int_amdgcn_smfmac_i32_16x16x64_i8   : AMDGPUMSmfmacIntrinsic<llvm_v4i32_ty,  llvm_v2i32_ty, llvm_v4i32_ty>;
def int_amdgcn_smfmac_i32_32x32x32_i8   : AMDGPUMSmfmacIntrinsic<llvm_v16i32_ty, llvm_v2i32_ty, llvm_v4i32_ty>;

defm int_amdgcn_smfmac_f32_16x16x64 : AMDGPUMFp8SmfmacIntrinsic<llvm_v4f32_ty>;
defm int_amdgcn_smfmac_f32_32x32x32 : AMDGPUMFp8SmfmacIntrinsic<llvm_v16f32_ty>;
}

// llvm.amdgcn.cvt.f32.bf8 float vdst, int srcA, imm byte_sel [0..3]
// byte_sel selects byte from srcA.
def int_amdgcn_cvt_f32_bf8 : ClangBuiltin<"__builtin_amdgcn_cvt_f32_bf8">,
  DefaultAttrsIntrinsic<[llvm_float_ty],
            [llvm_i32_ty, llvm_i32_ty],
            [IntrNoMem, ImmArg<ArgIndex<1>>]>;

// llvm.amdgcn.cvt.f32.fp8 float vdst, int srcA, imm byte_sel [0..3]
def int_amdgcn_cvt_f32_fp8 : ClangBuiltin<"__builtin_amdgcn_cvt_f32_fp8">,
  DefaultAttrsIntrinsic<[llvm_float_ty],
            [llvm_i32_ty, llvm_i32_ty],
            [IntrNoMem, ImmArg<ArgIndex<1>>]>;

// llvm.amdgcn.cvt.pk.f32.bf8 float2 vdst, int srcA, imm word_sel
// word_sel = 1 selects 2 high bytes, 0 selects 2 low bytes.
def int_amdgcn_cvt_pk_f32_bf8 : ClangBuiltin<"__builtin_amdgcn_cvt_pk_f32_bf8">,
  DefaultAttrsIntrinsic<[llvm_v2f32_ty],
            [llvm_i32_ty, llvm_i1_ty],
            [IntrNoMem, ImmArg<ArgIndex<1>>]>;

// llvm.amdgcn.cvt.pk.f32.fp8 float2 vdst, int srcA, imm word_sel.
def int_amdgcn_cvt_pk_f32_fp8 : ClangBuiltin<"__builtin_amdgcn_cvt_pk_f32_fp8">,
  DefaultAttrsIntrinsic<[llvm_v2f32_ty],
            [llvm_i32_ty, llvm_i1_ty],
            [IntrNoMem, ImmArg<ArgIndex<1>>]>;

// llvm.amdgcn.cvt.pk.bf8.f32 int vdst, float srcA, float srcB, int old, imm word_sel
// word_sel = 1 selects 2 high bytes in the vdst, 0 selects 2 low bytes.
def int_amdgcn_cvt_pk_bf8_f32 : ClangBuiltin<"__builtin_amdgcn_cvt_pk_bf8_f32">,
  DefaultAttrsIntrinsic<[llvm_i32_ty],
            [llvm_float_ty, llvm_float_ty, llvm_i32_ty, llvm_i1_ty],
            [IntrNoMem, ImmArg<ArgIndex<3>>]>;

// llvm.amdgcn.cvt.pk.fp8.f32 int vdst, float srcA, float srcB, int old, imm word_sel
def int_amdgcn_cvt_pk_fp8_f32 : ClangBuiltin<"__builtin_amdgcn_cvt_pk_fp8_f32">,
  DefaultAttrsIntrinsic<[llvm_i32_ty],
            [llvm_float_ty, llvm_float_ty, llvm_i32_ty, llvm_i1_ty],
            [IntrNoMem, ImmArg<ArgIndex<3>>]>;

// llvm.amdgcn.cvt.sr.bf8.f32 int vdst, float srcA, int srcB, int old, imm byte_sel [0..3]
// byte_sel selects byte to write into vdst.
def int_amdgcn_cvt_sr_bf8_f32 : ClangBuiltin<"__builtin_amdgcn_cvt_sr_bf8_f32">,
  DefaultAttrsIntrinsic<[llvm_i32_ty],
            [llvm_float_ty, llvm_i32_ty, llvm_i32_ty, llvm_i32_ty],
            [IntrNoMem, ImmArg<ArgIndex<3>>]>;

// llvm.amdgcn.cvt.sr.fp8.f32 int vdst, float srcA, int srcB, int old, imm byte_sel [0..3]
def int_amdgcn_cvt_sr_fp8_f32 : ClangBuiltin<"__builtin_amdgcn_cvt_sr_fp8_f32">,
  DefaultAttrsIntrinsic<[llvm_i32_ty],
            [llvm_float_ty, llvm_i32_ty, llvm_i32_ty, llvm_i32_ty],
            [IntrNoMem, ImmArg<ArgIndex<3>>]>;

//===----------------------------------------------------------------------===//
// gfx950 intrinsics
//===----------------------------------------------------------------------===//

defset list<Intrinsic> AMDGPUMFMAIntrinsics950 = {
def int_amdgcn_mfma_f32_16x16x32_f16 : AMDGPUMfmaIntrinsic<llvm_v4f32_ty, llvm_v8f16_ty>;
def int_amdgcn_mfma_f32_32x32x16_f16 : AMDGPUMfmaIntrinsic<llvm_v16f32_ty, llvm_v8f16_ty>;
def int_amdgcn_mfma_i32_16x16x64_i8 : AMDGPUMfmaIntrinsic<llvm_v4i32_ty, llvm_v4i32_ty>;
def int_amdgcn_mfma_i32_32x32x32_i8 : AMDGPUMfmaIntrinsic<llvm_v16i32_ty, llvm_v4i32_ty>;
def int_amdgcn_mfma_f32_16x16x32_bf16 : AMDGPUMfmaIntrinsic<llvm_v4f32_ty, llvm_v8bf16_ty>;
def int_amdgcn_mfma_f32_32x32x16_bf16 : AMDGPUMfmaIntrinsic<llvm_v16f32_ty, llvm_v8bf16_ty>;
def int_amdgcn_mfma_scale_f32_16x16x128_f8f6f4 : AMDGPUMfmaScaleIntrinsic<llvm_v4f32_ty>;
def int_amdgcn_mfma_scale_f32_32x32x64_f8f6f4 : AMDGPUMfmaScaleIntrinsic<llvm_v16f32_ty>;
def int_amdgcn_smfmac_f32_16x16x64_f16 : AMDGPUMSmfmacIntrinsic<llvm_v4f32_ty, llvm_v8f16_ty, llvm_v16f16_ty>;
def int_amdgcn_smfmac_f32_32x32x32_f16 : AMDGPUMSmfmacIntrinsic<llvm_v16f32_ty, llvm_v8f16_ty, llvm_v16f16_ty>;
def int_amdgcn_smfmac_f32_16x16x64_bf16 : AMDGPUMSmfmacIntrinsic<llvm_v4f32_ty, llvm_v8bf16_ty, llvm_v16bf16_ty>;
def int_amdgcn_smfmac_f32_32x32x32_bf16 : AMDGPUMSmfmacIntrinsic<llvm_v16f32_ty, llvm_v8bf16_ty, llvm_v16bf16_ty>;
def int_amdgcn_smfmac_i32_16x16x128_i8 : AMDGPUMSmfmacIntrinsic<llvm_v4i32_ty,  llvm_v4i32_ty, llvm_v8i32_ty>;
def int_amdgcn_smfmac_i32_32x32x64_i8 : AMDGPUMSmfmacIntrinsic<llvm_v16i32_ty, llvm_v4i32_ty, llvm_v8i32_ty>;
def int_amdgcn_smfmac_f32_16x16x128_bf8_bf8 : AMDGPUMSmfmacIntrinsic<llvm_v4f32_ty, llvm_v4i32_ty, llvm_v8i32_ty>;
def int_amdgcn_smfmac_f32_16x16x128_bf8_fp8 : AMDGPUMSmfmacIntrinsic<llvm_v4f32_ty, llvm_v4i32_ty, llvm_v8i32_ty>;
def int_amdgcn_smfmac_f32_16x16x128_fp8_bf8 : AMDGPUMSmfmacIntrinsic<llvm_v4f32_ty, llvm_v4i32_ty, llvm_v8i32_ty>;
def int_amdgcn_smfmac_f32_16x16x128_fp8_fp8 : AMDGPUMSmfmacIntrinsic<llvm_v4f32_ty, llvm_v4i32_ty, llvm_v8i32_ty>;
def int_amdgcn_smfmac_f32_32x32x64_bf8_bf8 : AMDGPUMSmfmacIntrinsic<llvm_v16f32_ty, llvm_v4i32_ty, llvm_v8i32_ty>;
def int_amdgcn_smfmac_f32_32x32x64_bf8_fp8 : AMDGPUMSmfmacIntrinsic<llvm_v16f32_ty, llvm_v4i32_ty, llvm_v8i32_ty>;
def int_amdgcn_smfmac_f32_32x32x64_fp8_bf8 : AMDGPUMSmfmacIntrinsic<llvm_v16f32_ty, llvm_v4i32_ty, llvm_v8i32_ty>;
def int_amdgcn_smfmac_f32_32x32x64_fp8_fp8 : AMDGPUMSmfmacIntrinsic<llvm_v16f32_ty, llvm_v4i32_ty, llvm_v8i32_ty>;
}

// { vdst_new, vsrc_new } llvm.amdgcn.permlane16.swap <vdst_old> <vsrc_old> <fi> <bound_control>
def int_amdgcn_permlane16_swap :
  Intrinsic<[llvm_i32_ty, llvm_i32_ty], [llvm_i32_ty, llvm_i32_ty,
                                         llvm_i1_ty, llvm_i1_ty],
            [IntrNoMem, IntrConvergent, IntrWillReturn,
             ImmArg<ArgIndex<2>>, ImmArg<ArgIndex<3>>, IntrNoCallback, IntrNoFree]>;

// { vdst_new, vsrc_new } llvm.amdgcn.permlane32.swap <vdst_old> <vsrc_old> <fi> <bound_control>
def int_amdgcn_permlane32_swap :
  Intrinsic<[llvm_i32_ty, llvm_i32_ty], [llvm_i32_ty, llvm_i32_ty,
                                         llvm_i1_ty, llvm_i1_ty],
            [IntrNoMem, IntrConvergent, IntrWillReturn,
             ImmArg<ArgIndex<2>>, ImmArg<ArgIndex<3>>, IntrNoCallback, IntrNoFree]>;

// llvm.amdgcn.ashr_pk_i8_i32 int vdst, int src0, int src1 int src2
def int_amdgcn_ashr_pk_i8_i32 : ClangBuiltin<"__builtin_amdgcn_ashr_pk_i8_i32">,
  DefaultAttrsIntrinsic<[llvm_i16_ty], [llvm_i32_ty, llvm_i32_ty, llvm_i32_ty],
            [IntrNoMem, IntrSpeculatable]>;

// llvm.amdgcn.ashr_pk_u8_i32 int vdst, int src0, int src1 int src2
def int_amdgcn_ashr_pk_u8_i32 : ClangBuiltin<"__builtin_amdgcn_ashr_pk_u8_i32">,
  DefaultAttrsIntrinsic<[llvm_i16_ty], [llvm_i32_ty, llvm_i32_ty, llvm_i32_ty],
            [IntrNoMem, IntrSpeculatable]>;

//===----------------------------------------------------------------------===//
// Special Intrinsics for backend internal use only. No frontend
// should emit calls to these.
// ===----------------------------------------------------------------------===//
//
// Control-flow intrinsics in LLVM IR are convergent because they represent the
// wave CFG, i.e., sets of threads that are "converged" or "execute in
// lock-step". But they exist during a small window in the lowering process,
// inserted after the structurizer and then translated to equivalent MIR
// pseudos. So rather than create convergence tokens for these builtins, we
// simply mark them as not convergent.
//
// This is really a workaround to allow control flow lowering in the presence of
// convergence control tokens. The corresponding MIR pseudos are marked as
// having side effects, which is sufficient to prevent optimizations without
// having to mark them as convergent.
def int_amdgcn_if : Intrinsic<[llvm_i1_ty, llvm_anyint_ty],
  [llvm_i1_ty], [IntrWillReturn, IntrNoCallback, IntrNoFree]
>;

def int_amdgcn_else : Intrinsic<[llvm_i1_ty, llvm_anyint_ty],
  [llvm_anyint_ty], [IntrWillReturn, IntrNoCallback, IntrNoFree]
>;

def int_amdgcn_if_break : Intrinsic<[llvm_anyint_ty],
  [llvm_i1_ty, LLVMMatchType<0>],
  [IntrNoMem, IntrWillReturn, IntrNoCallback, IntrNoFree]
>;

def int_amdgcn_loop : Intrinsic<[llvm_i1_ty],
  [llvm_anyint_ty], [IntrWillReturn, IntrNoCallback, IntrNoFree]
>;

def int_amdgcn_end_cf : Intrinsic<[], [llvm_anyint_ty],
  [IntrWillReturn, IntrNoCallback, IntrNoFree]>;

// Represent unreachable in a divergent region.
def int_amdgcn_unreachable : Intrinsic<[], [], [IntrConvergent, IntrNoCallback, IntrNoFree]>;

// Emit 2.5 ulp, no denormal division. Should only be inserted by
// pass based on !fpmath metadata.
def int_amdgcn_fdiv_fast : DefaultAttrsIntrinsic<
  [llvm_float_ty], [llvm_float_ty, llvm_float_ty],
  [IntrNoMem, IntrSpeculatable]
>;

/// Emit an addrspacecast without null pointer checking.
/// Should only be inserted by a pass based on analysis of an addrspacecast's src.
def int_amdgcn_addrspacecast_nonnull : DefaultAttrsIntrinsic<
  [llvm_anyptr_ty], [llvm_anyptr_ty],
  [IntrNoMem, IntrSpeculatable]
>;

<<<<<<< HEAD
// SYCL
def int_amdgcn_implicit_offset : ClangBuiltin<"__builtin_amdgcn_implicit_offset">,
  Intrinsic<[LLVMQualPointerType<5>], [], [IntrNoMem, IntrSpeculatable]>;
=======
/// Make it clear to the backend that this value is really dead. For instance,
/// when used as an input to a phi node, it will make it possible for the
/// backend to allocate the dead lanes for operations within the corresponding
/// incoming block.
def int_amdgcn_dead: DefaultAttrsIntrinsic<[llvm_any_ty], [],
    [IntrNoMem, IntrWillReturn, IntrNoCallback]>;
>>>>>>> 611a6483
}<|MERGE_RESOLUTION|>--- conflicted
+++ resolved
@@ -3464,16 +3464,14 @@
   [IntrNoMem, IntrSpeculatable]
 >;
 
-<<<<<<< HEAD
 // SYCL
 def int_amdgcn_implicit_offset : ClangBuiltin<"__builtin_amdgcn_implicit_offset">,
   Intrinsic<[LLVMQualPointerType<5>], [], [IntrNoMem, IntrSpeculatable]>;
-=======
+  
 /// Make it clear to the backend that this value is really dead. For instance,
 /// when used as an input to a phi node, it will make it possible for the
 /// backend to allocate the dead lanes for operations within the corresponding
 /// incoming block.
 def int_amdgcn_dead: DefaultAttrsIntrinsic<[llvm_any_ty], [],
     [IntrNoMem, IntrWillReturn, IntrNoCallback]>;
->>>>>>> 611a6483
 }