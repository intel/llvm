--- conflicted
+++ resolved
@@ -365,12 +365,6 @@
     return getPointerSpec(AS).BitWidth;
   }
 
-<<<<<<< HEAD
-  /// Returns the maximum index size over all address spaces.
-  unsigned getMaxIndexSizeInBits() const;
-
-=======
->>>>>>> 49fd7d4f
   /// Size in bits of index used for address calculation in getelementptr.
   unsigned getIndexSizeInBits(unsigned AS) const {
     return getPointerSpec(AS).IndexBitWidth;
