//===- IntrinsicsDirectX.td - Defines DirectX intrinsics ---*- tablegen -*-===//
//
// Part of the LLVM Project, under the Apache License v2.0 with LLVM Exceptions.
// See https://llvm.org/LICENSE.txt for license information.
// SPDX-License-Identifier: Apache-2.0 WITH LLVM-exception
//
//===----------------------------------------------------------------------===//
//
// This file defines all of the DirectX-specific intrinsics.
//
//===----------------------------------------------------------------------===//

let TargetPrefix = "dx" in {

def int_dx_thread_id : Intrinsic<[llvm_i32_ty], [llvm_i32_ty], [IntrNoMem, IntrWillReturn]>;
def int_dx_group_id : Intrinsic<[llvm_i32_ty], [llvm_i32_ty], [IntrNoMem, IntrWillReturn]>;
def int_dx_thread_id_in_group : Intrinsic<[llvm_i32_ty], [llvm_i32_ty], [IntrNoMem, IntrWillReturn]>;
def int_dx_flattened_thread_id_in_group : Intrinsic<[llvm_i32_ty], [], [IntrNoMem, IntrWillReturn]>;

// Create resource handle given binding information. Returns a `target("dx.")`
// type appropriate for the kind of resource given a register space ID, lower
// bound and range size of the binding, as well as an index and an indicator
// whether that index may be non-uniform.
def int_dx_resource_handlefrombinding
    : DefaultAttrsIntrinsic<
          [llvm_any_ty],
          [llvm_i32_ty, llvm_i32_ty, llvm_i32_ty, llvm_i32_ty, llvm_i1_ty],
          [IntrNoMem]>;

def int_dx_resource_getpointer
    : DefaultAttrsIntrinsic<[llvm_anyptr_ty], [llvm_any_ty, llvm_i32_ty],
                            [IntrNoMem]>;
<<<<<<< HEAD
def int_dx_typedBufferLoad
=======
def int_dx_resource_load_typedbuffer
>>>>>>> 49fd7d4f
    : DefaultAttrsIntrinsic<[llvm_any_ty], [llvm_any_ty, llvm_i32_ty],
                            [IntrReadMem]>;
def int_dx_resource_loadchecked_typedbuffer
    : DefaultAttrsIntrinsic<[llvm_any_ty, llvm_i1_ty],
                            [llvm_any_ty, llvm_i32_ty], [IntrReadMem]>;
def int_dx_resource_store_typedbuffer
    : DefaultAttrsIntrinsic<[], [llvm_any_ty, llvm_i32_ty, llvm_anyvector_ty],
                            [IntrWriteMem]>;

def int_dx_resource_updatecounter
    : DefaultAttrsIntrinsic<[llvm_i32_ty], [llvm_any_ty, llvm_i8_ty],
                            [IntrInaccessibleMemOrArgMemOnly]>;
    
// Cast between target extension handle types and dxil-style opaque handles
def int_dx_resource_casthandle : Intrinsic<[llvm_any_ty], [llvm_any_ty]>;

def int_dx_all : DefaultAttrsIntrinsic<[llvm_i1_ty], [llvm_any_ty], [IntrNoMem]>;
def int_dx_any : DefaultAttrsIntrinsic<[llvm_i1_ty], [llvm_any_ty], [IntrNoMem]>;
def int_dx_asdouble : DefaultAttrsIntrinsic<[LLVMScalarOrSameVectorWidth<0, llvm_double_ty>], [llvm_anyint_ty, LLVMMatchType<0>], [IntrNoMem]>;
def int_dx_uclamp : DefaultAttrsIntrinsic<[llvm_anyint_ty], [LLVMMatchType<0>, LLVMMatchType<0>, LLVMMatchType<0>], [IntrNoMem]>;
def int_dx_sclamp : DefaultAttrsIntrinsic<[llvm_anyint_ty], [LLVMMatchType<0>, LLVMMatchType<0>, LLVMMatchType<0>], [IntrNoMem]>;
def int_dx_nclamp : DefaultAttrsIntrinsic<[llvm_anyfloat_ty], [LLVMMatchType<0>, LLVMMatchType<0>, LLVMMatchType<0>], [IntrNoMem]>;
def int_dx_cross : DefaultAttrsIntrinsic<[llvm_anyfloat_ty], [LLVMMatchType<0>, LLVMMatchType<0>], [IntrNoMem]>;
def int_dx_saturate : DefaultAttrsIntrinsic<[llvm_anyfloat_ty], [LLVMMatchType<0>], [IntrNoMem]>;

def int_dx_dot2 :
    DefaultAttrsIntrinsic<[LLVMVectorElementType<0>],
    [llvm_anyfloat_ty, LLVMScalarOrSameVectorWidth<0, LLVMVectorElementType<0>>],
    [IntrNoMem, Commutative] >;
def int_dx_dot3 :
    DefaultAttrsIntrinsic<[LLVMVectorElementType<0>],
    [llvm_anyfloat_ty, LLVMScalarOrSameVectorWidth<0, LLVMVectorElementType<0>>],
    [IntrNoMem, Commutative] >;
def int_dx_dot4 :
    DefaultAttrsIntrinsic<[LLVMVectorElementType<0>],
    [llvm_anyfloat_ty, LLVMScalarOrSameVectorWidth<0, LLVMVectorElementType<0>>],
    [IntrNoMem, Commutative] >;
def int_dx_fdot :
    DefaultAttrsIntrinsic<[LLVMVectorElementType<0>],
    [llvm_anyfloat_ty, LLVMScalarOrSameVectorWidth<0, LLVMVectorElementType<0>>],
    [IntrNoMem, Commutative] >;
def int_dx_sdot :
    DefaultAttrsIntrinsic<[LLVMVectorElementType<0>],
    [llvm_anyint_ty, LLVMScalarOrSameVectorWidth<0, LLVMVectorElementType<0>>],
    [IntrNoMem, Commutative] >;
def int_dx_udot :
    DefaultAttrsIntrinsic<[LLVMVectorElementType<0>],
    [llvm_anyint_ty, LLVMScalarOrSameVectorWidth<0, LLVMVectorElementType<0>>],
    [IntrNoMem, Commutative] >;
def int_dx_dot4add_i8packed : DefaultAttrsIntrinsic<[llvm_i32_ty], [llvm_i32_ty, llvm_i32_ty, llvm_i32_ty], [IntrNoMem]>;
def int_dx_dot4add_u8packed : DefaultAttrsIntrinsic<[llvm_i32_ty], [llvm_i32_ty, llvm_i32_ty, llvm_i32_ty], [IntrNoMem]>;

def int_dx_frac  : DefaultAttrsIntrinsic<[llvm_anyfloat_ty], [LLVMMatchType<0>], [IntrNoMem]>;
def int_dx_degrees : DefaultAttrsIntrinsic<[LLVMMatchType<0>], [llvm_anyfloat_ty], [IntrNoMem]>;

def int_dx_isinf : DefaultAttrsIntrinsic<[LLVMScalarOrSameVectorWidth<0, llvm_i1_ty>],
    [llvm_anyfloat_ty], [IntrNoMem]>;

def int_dx_lerp : DefaultAttrsIntrinsic<[LLVMMatchType<0>], [llvm_anyfloat_ty, LLVMMatchType<0>,LLVMMatchType<0>],
    [IntrNoMem]>;

def int_dx_length : DefaultAttrsIntrinsic<[LLVMVectorElementType<0>], [llvm_anyfloat_ty], [IntrNoMem]>;
def int_dx_imad : DefaultAttrsIntrinsic<[llvm_anyint_ty], [LLVMMatchType<0>, LLVMMatchType<0>, LLVMMatchType<0>], [IntrNoMem]>;
def int_dx_umad : DefaultAttrsIntrinsic<[llvm_anyint_ty], [LLVMMatchType<0>, LLVMMatchType<0>, LLVMMatchType<0>], [IntrNoMem]>;
def int_dx_normalize : DefaultAttrsIntrinsic<[LLVMMatchType<0>], [llvm_anyfloat_ty], [IntrNoMem]>;
def int_dx_rsqrt  : DefaultAttrsIntrinsic<[llvm_anyfloat_ty], [LLVMMatchType<0>], [IntrNoMem]>;
def int_dx_wave_active_countbits : DefaultAttrsIntrinsic<[llvm_i32_ty], [llvm_i1_ty], [IntrConvergent, IntrNoMem]>;
def int_dx_wave_all : DefaultAttrsIntrinsic<[llvm_i1_ty], [llvm_i1_ty], [IntrConvergent, IntrNoMem]>;
def int_dx_wave_any : DefaultAttrsIntrinsic<[llvm_i1_ty], [llvm_i1_ty], [IntrConvergent, IntrNoMem]>;
def int_dx_wave_getlaneindex : DefaultAttrsIntrinsic<[llvm_i32_ty], [], [IntrConvergent, IntrNoMem]>;
def int_dx_wave_is_first_lane : DefaultAttrsIntrinsic<[llvm_i1_ty], [], [IntrConvergent]>;
def int_dx_wave_readlane : DefaultAttrsIntrinsic<[llvm_any_ty], [LLVMMatchType<0>, llvm_i32_ty], [IntrConvergent, IntrNoMem]>;
def int_dx_sign : DefaultAttrsIntrinsic<[LLVMScalarOrSameVectorWidth<0, llvm_i32_ty>], [llvm_any_ty], [IntrNoMem]>;
def int_dx_step : DefaultAttrsIntrinsic<[LLVMMatchType<0>], [llvm_anyfloat_ty, LLVMMatchType<0>], [IntrNoMem]>;
def int_dx_splitdouble : DefaultAttrsIntrinsic<[llvm_anyint_ty, LLVMMatchType<0>], 
    [LLVMScalarOrSameVectorWidth<0, llvm_double_ty>], [IntrNoMem]>;
def int_dx_radians : DefaultAttrsIntrinsic<[llvm_anyfloat_ty], [LLVMMatchType<0>], [IntrNoMem]>;
def int_dx_discard : DefaultAttrsIntrinsic<[], [llvm_i1_ty], []>;
def int_dx_firstbituhigh : DefaultAttrsIntrinsic<[LLVMScalarOrSameVectorWidth<0, llvm_i32_ty>], [llvm_anyint_ty], [IntrNoMem]>;
def int_dx_firstbitshigh : DefaultAttrsIntrinsic<[LLVMScalarOrSameVectorWidth<0, llvm_i32_ty>], [llvm_anyint_ty], [IntrNoMem]>;

def int_dx_group_memory_barrier_with_group_sync : DefaultAttrsIntrinsic<[], [], []>;
}<|MERGE_RESOLUTION|>--- conflicted
+++ resolved
@@ -30,11 +30,7 @@
 def int_dx_resource_getpointer
     : DefaultAttrsIntrinsic<[llvm_anyptr_ty], [llvm_any_ty, llvm_i32_ty],
                             [IntrNoMem]>;
-<<<<<<< HEAD
-def int_dx_typedBufferLoad
-=======
 def int_dx_resource_load_typedbuffer
->>>>>>> 49fd7d4f
     : DefaultAttrsIntrinsic<[llvm_any_ty], [llvm_any_ty, llvm_i32_ty],
                             [IntrReadMem]>;
 def int_dx_resource_loadchecked_typedbuffer
