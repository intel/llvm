--- conflicted
+++ resolved
@@ -84,24 +84,18 @@
     [llvm_anyint_ty, LLVMScalarOrSameVectorWidth<0, LLVMVectorElementType<0>>],
     [IntrNoMem, Commutative] >;
   def int_spv_dot4add_i8packed : DefaultAttrsIntrinsic<[llvm_i32_ty], [llvm_i32_ty, llvm_i32_ty, llvm_i32_ty], [IntrNoMem]>;
-<<<<<<< HEAD
-=======
   def int_spv_dot4add_u8packed : DefaultAttrsIntrinsic<[llvm_i32_ty], [llvm_i32_ty, llvm_i32_ty, llvm_i32_ty], [IntrNoMem]>;
   def int_spv_wave_active_countbits : DefaultAttrsIntrinsic<[llvm_i32_ty], [llvm_i1_ty], [IntrConvergent, IntrNoMem]>;
   def int_spv_wave_any : DefaultAttrsIntrinsic<[llvm_i1_ty], [llvm_i1_ty], [IntrConvergent, IntrNoMem]>;
->>>>>>> a8d96e15
   def int_spv_wave_is_first_lane : DefaultAttrsIntrinsic<[llvm_i1_ty], [], [IntrConvergent]>;
   def int_spv_wave_readlane : DefaultAttrsIntrinsic<[llvm_any_ty], [LLVMMatchType<0>, llvm_i32_ty], [IntrConvergent, IntrNoMem]>;
   def int_spv_sign : DefaultAttrsIntrinsic<[LLVMScalarOrSameVectorWidth<0, llvm_i32_ty>], [llvm_any_ty], [IntrNoMem]>;
   def int_spv_radians : DefaultAttrsIntrinsic<[LLVMMatchType<0>], [llvm_anyfloat_ty], [IntrNoMem]>;
   def int_spv_group_memory_barrier_with_group_sync : DefaultAttrsIntrinsic<[], [], []>;
-<<<<<<< HEAD
-=======
   def int_spv_discard : DefaultAttrsIntrinsic<[], [], []>;
   def int_spv_uclamp : DefaultAttrsIntrinsic<[llvm_anyint_ty], [LLVMMatchType<0>, LLVMMatchType<0>, LLVMMatchType<0>], [IntrNoMem]>;
   def int_spv_sclamp : DefaultAttrsIntrinsic<[llvm_anyint_ty], [LLVMMatchType<0>, LLVMMatchType<0>, LLVMMatchType<0>], [IntrNoMem]>;
   def int_spv_nclamp : DefaultAttrsIntrinsic<[llvm_anyfloat_ty], [LLVMMatchType<0>, LLVMMatchType<0>, LLVMMatchType<0>], [IntrNoMem]>;
->>>>>>> a8d96e15
 
   // Create resource handle given the binding information. Returns a 
   // type appropriate for the kind of resource given the set id, binding id,
@@ -114,8 +108,6 @@
             [IntrNoMem]>;
   def int_spv_firstbituhigh : DefaultAttrsIntrinsic<[LLVMScalarOrSameVectorWidth<0, llvm_i32_ty>], [llvm_anyint_ty], [IntrNoMem]>;
   def int_spv_firstbitshigh : DefaultAttrsIntrinsic<[LLVMScalarOrSameVectorWidth<0, llvm_i32_ty>], [llvm_anyint_ty], [IntrNoMem]>;
-<<<<<<< HEAD
-=======
 
   // Read a value from the image buffer. It does not translate directly to a
   // single OpImageRead because the result type is not necessarily a 4 element
@@ -128,5 +120,4 @@
   def int_spv_typedBufferStore
     : DefaultAttrsIntrinsic<[], [llvm_any_ty, llvm_i32_ty, llvm_anyvector_ty]>;
 
->>>>>>> a8d96e15
 }