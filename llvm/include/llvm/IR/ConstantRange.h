--- conflicted
+++ resolved
@@ -381,10 +381,7 @@
   /// strictly smaller than the current type.  The returned range will
   /// correspond to the possible range of values if the source range had been
   /// truncated to the specified type with wrap type \p NoWrapKind.
-<<<<<<< HEAD
-=======
   /// Note that the result of trunc nuw is exact.
->>>>>>> 35227056
   LLVM_ABI ConstantRange truncate(uint32_t BitWidth,
                                   unsigned NoWrapKind = 0) const;
 
