//===- Intrinsics.td - Defines all LLVM intrinsics ---------*- tablegen -*-===//
//
// Part of the LLVM Project, under the Apache License v2.0 with LLVM Exceptions.
// See https://llvm.org/LICENSE.txt for license information.
// SPDX-License-Identifier: Apache-2.0 WITH LLVM-exception
//
//===----------------------------------------------------------------------===//
//
// This file defines properties of all LLVM intrinsics.
//
//===----------------------------------------------------------------------===//

include "llvm/CodeGen/ValueTypes.td"
include "llvm/CodeGen/SDNodeProperties.td"

//===----------------------------------------------------------------------===//
//  Properties we keep track of for intrinsics.
//===----------------------------------------------------------------------===//

class IntrinsicProperty<bit is_default = false> {
  bit IsDefault = is_default;
}

// Intr*Mem - Memory properties.  If no property is set, the worst case
// is assumed (it may read and write any memory it can get access to and it may
// have other side effects).

// IntrNoMem - The intrinsic does not access memory or have any other side
// effects.  It may be CSE'd deleted if dead, etc.
def IntrNoMem : IntrinsicProperty;

// IntrReadMem - This intrinsic only reads from memory. It does not write to
// memory and has no other side effects. Therefore, it cannot be moved across
// potentially aliasing stores. However, it can be reordered otherwise and can
// be deleted if dead.
def IntrReadMem : IntrinsicProperty;

// IntrWriteMem - This intrinsic only writes to memory, but does not read from
// memory, and has no other side effects. This means dead stores before calls
// to this intrinsics may be removed.
def IntrWriteMem : IntrinsicProperty;

// IntrArgMemOnly - This intrinsic only accesses memory that its pointer-typed
// argument(s) points to, but may access an unspecified amount. Other than
// reads from and (possibly volatile) writes to memory, it has no side effects.
def IntrArgMemOnly : IntrinsicProperty;

// IntrInaccessibleMemOnly -- This intrinsic only accesses memory that is not
// accessible by the module being compiled. This is a weaker form of IntrNoMem.
def IntrInaccessibleMemOnly : IntrinsicProperty;

// IntrInaccessibleMemOrArgMemOnly -- This intrinsic only accesses memory that
// its pointer-typed arguments point to or memory that is not accessible
// by the module being compiled. This is a weaker form of IntrArgMemOnly.
def IntrInaccessibleMemOrArgMemOnly : IntrinsicProperty;

// Commutative - This intrinsic is commutative: X op Y == Y op X.
def Commutative : IntrinsicProperty;

// Throws - This intrinsic can throw.
def Throws : IntrinsicProperty;

// Attribute index needs to match `AttrIndex` defined `Attributes.h`.
class AttrIndex<int idx> {
  int Value = idx;
}
def FuncIndex : AttrIndex<-1>;
def RetIndex : AttrIndex<0>;
class ArgIndex<int argNo> : AttrIndex<!add(argNo, 1)>;

// NoCapture - The specified argument pointer is not captured by the intrinsic.
class NoCapture<AttrIndex idx> : IntrinsicProperty {
  int ArgNo = idx.Value;
}

// NoAlias - The specified argument pointer is not aliasing other "noalias" pointer
// arguments of the intrinsic wrt. the intrinsic scope.
class NoAlias<AttrIndex idx> : IntrinsicProperty {
  int ArgNo = idx.Value;
}

// NoUndef - The specified argument is neither undef nor poison.
class NoUndef<AttrIndex idx> : IntrinsicProperty {
  int ArgNo = idx.Value;
}

// NonNull - The specified argument is not null.
class NonNull<AttrIndex idx> : IntrinsicProperty {
  int ArgNo = idx.Value;
}

class Align<AttrIndex idx, int align> : IntrinsicProperty {
  int ArgNo = idx.Value;
  int Align = align;
}

class Dereferenceable<AttrIndex idx, int bytes> : IntrinsicProperty {
  int ArgNo = idx.Value;
  int Bytes = bytes;
}

// Returned - The specified argument is always the return value of the
// intrinsic.
class Returned<AttrIndex idx> : IntrinsicProperty {
  int ArgNo = idx.Value;
}

// ImmArg - The specified argument must be an immediate.
class ImmArg<AttrIndex idx> : IntrinsicProperty {
  int ArgNo = idx.Value;
}

// ReadOnly - The specified argument pointer is not written to through the
// pointer by the intrinsic.
class ReadOnly<AttrIndex idx> : IntrinsicProperty {
  int ArgNo = idx.Value;
}

// WriteOnly - The intrinsic does not read memory through the specified
// argument pointer.
class WriteOnly<AttrIndex idx> : IntrinsicProperty {
  int ArgNo = idx.Value;
}

// ReadNone - The specified argument pointer is not dereferenced by the
// intrinsic.
class ReadNone<AttrIndex idx> : IntrinsicProperty {
  int ArgNo = idx.Value;
}

def IntrNoReturn : IntrinsicProperty;

// Applied by default.
def IntrNoCallback : IntrinsicProperty<1>;

// IntrNoSync - Threads executing the intrinsic will not synchronize using
// memory or other means. Applied by default.
def IntrNoSync : IntrinsicProperty<1>;

// Applied by default.
def IntrNoFree : IntrinsicProperty<1>;

// Applied by default.
def IntrWillReturn : IntrinsicProperty<1>;

// IntrCold - Calls to this intrinsic are cold.
// Parallels the cold attribute on LLVM IR functions.
def IntrCold : IntrinsicProperty;

// IntrNoDuplicate - Calls to this intrinsic cannot be duplicated.
// Parallels the noduplicate attribute on LLVM IR functions.
def IntrNoDuplicate : IntrinsicProperty;

// IntrNoMerge - Calls to this intrinsic cannot be merged
// Parallels the nomerge attribute on LLVM IR functions.
def IntrNoMerge : IntrinsicProperty;

// IntrConvergent - Calls to this intrinsic are convergent and may not be made
// control-dependent on any additional values.
// Parallels the convergent attribute on LLVM IR functions.
def IntrConvergent : IntrinsicProperty;

// This property indicates that the intrinsic is safe to speculate.
def IntrSpeculatable : IntrinsicProperty;

// This property can be used to override the 'has no other side effects'
// language of the IntrNoMem, IntrReadMem, IntrWriteMem, and IntrArgMemOnly
// intrinsic properties.  By default, intrinsics are assumed to have side
// effects, so this property is only necessary if you have defined one of
// the memory properties listed above.
// For this property, 'side effects' has the same meaning as 'side effects'
// defined by the hasSideEffects property of the TableGen Instruction class.
def IntrHasSideEffects : IntrinsicProperty;

//===----------------------------------------------------------------------===//
// IIT constants and utils
//===----------------------------------------------------------------------===//

// llvm::Intrinsic::IITDescriptor::ArgKind::AK_%
def ArgKind {
  int Any        = 0;
  int AnyInteger = 1;
  int AnyFloat   = 2;
  int AnyVector  = 3;
  int AnyPointer = 4;

  int MatchType  = 7;
}

// Encode placeholder.
// [15:8] is the ID used how to resolve ArgCode.

// (ACIdx << 3) | ArgCode
class EncAnyType<int ArgCode=0> {
  int ID = 0x100;
  int ret = !or(ID, ArgCode);
}

// (Mapping[Num] << 3) | AK.MatchType
class EncMatchType<int Num=0> {
  int ID = 0x200;
  int ret = !or(ID, Num);
}

// (Mapping[Num] << 3) | ArgCodes[Mapping[Num]]
class EncSameWidth<int Num=0> {
  int ID = 0x300;
  int ret = !or(ID, Num);
}

// ACIdx
class EncNextArgA<int dummy=0> {
  int ID = 0x400;
  int ret = !or(ID, dummy);
}

// Mapping[Num]
class EncNextArgN<int Num=0> {
  int ID = 0x500;
  int ret = !or(ID, Num);
}

class ResolveArgCode<
    list<int> Mapping,
    list<int> ArgCodes,
    int ACIdx,
    int ax> {
  int ah = !and(ax, 0xFF00);
  int al = !and(ax, 0x00FF);
  int num = Mapping[al];
  int ret = !cond(
    !eq(ah, EncAnyType<>.ID)   : !or(!shl(ACIdx, 3), al),
    !eq(ah, EncMatchType<>.ID) : !or(!shl(num, 3), ArgKind.MatchType),
    !eq(ah, EncSameWidth<>.ID) : !or(!shl(num, 3), ArgCodes[num]),
    !eq(ah, EncNextArgA<>.ID)  : ACIdx,
    !eq(ah, EncNextArgN<>.ID)  : num,
    true : al);
}

//===----------------------------------------------------------------------===//
// IIT_Info
//===----------------------------------------------------------------------===//

class IIT_Base<int num> {
  int Number = num;
  list<ValueType> VTs = ?;
}

class IIT_VT<ValueType vt, int num> : IIT_Base<num> {
  let VTs = [vt];
}

class IIT_Int<int size, int num> : IIT_Base<num> {
  let VTs = !filter(vti, ValueTypes,
    !and(vti.isInteger, !eq(vti.Size, size)));
}

class IIT_Vec<int nelem, int num> : IIT_Base<num> {
  let VTs = !filter(vti, ValueTypes,
    !and(vti.isVector, !eq(vti.nElem, nelem)));
}

defset list<IIT_Base> IIT_all = {
def IIT_Done : IIT_Base<    0>;
def IIT_I1   : IIT_Int<1,   1>;
def IIT_I8   : IIT_Int<8,   2>;
def IIT_I16  : IIT_Int<16,  3>;
def IIT_I32  : IIT_Int<32,  4>;
def IIT_I64  : IIT_Int<64,  5>;
def IIT_F16  : IIT_VT<f16,  6>;
def IIT_F32  : IIT_VT<f32,  7>;
def IIT_F64  : IIT_VT<f64,  8>;
def IIT_V2   : IIT_Vec<2,   9>;
def IIT_V4   : IIT_Vec<4,  10>;
def IIT_V8   : IIT_Vec<8,  11>;
def IIT_V16  : IIT_Vec<16, 12>;
def IIT_V32  : IIT_Vec<32, 13>;
def IIT_PTR  : IIT_Base<   14>;
def IIT_ARG  : IIT_Base<   15>;

def IIT_V64 : IIT_Vec<64, 16>;
def IIT_MMX : IIT_VT<x86mmx, 17>;
def IIT_TOKEN : IIT_VT<token, 18>;
def IIT_METADATA : IIT_VT<MetadataVT, 19>;
def IIT_EMPTYSTRUCT : IIT_VT<OtherVT, 20>;
def IIT_STRUCT2 : IIT_Base<21>;
def IIT_STRUCT3 : IIT_Base<22>;
def IIT_STRUCT4 : IIT_Base<23>;
def IIT_STRUCT5 : IIT_Base<24>;
def IIT_EXTEND_ARG : IIT_Base<25>;
def IIT_TRUNC_ARG : IIT_Base<26>;
def IIT_ANYPTR : IIT_Base<27>;
def IIT_V1 : IIT_Vec<1, 28>;
def IIT_VARARG : IIT_VT<isVoid, 29>;
def IIT_HALF_VEC_ARG : IIT_Base<30>;
def IIT_SAME_VEC_WIDTH_ARG : IIT_Base<31>;
def IIT_PTR_TO_ARG : IIT_Base<32>;
def IIT_PTR_TO_ELT : IIT_Base<33>;
def IIT_VEC_OF_ANYPTRS_TO_ELT : IIT_Base<34>;
def IIT_I128 : IIT_Int<128, 35>;
def IIT_V512 : IIT_Vec<512, 36>;
def IIT_V1024 : IIT_Vec<1024, 37>;
def IIT_STRUCT6 : IIT_Base<38>;
def IIT_STRUCT7 : IIT_Base<39>;
def IIT_STRUCT8 : IIT_Base<40>;
def IIT_F128 : IIT_VT<f128, 41>;
def IIT_VEC_ELEMENT : IIT_Base<42>;
def IIT_SCALABLE_VEC : IIT_Base<43>;
def IIT_SUBDIVIDE2_ARG : IIT_Base<44>;
def IIT_SUBDIVIDE4_ARG : IIT_Base<45>;
def IIT_VEC_OF_BITCASTS_TO_INT : IIT_Base<46>;
def IIT_V128 : IIT_Vec<128, 47>;
def IIT_BF16 : IIT_VT<bf16, 48>;
def IIT_STRUCT9 : IIT_Base<49>;
def IIT_V256 : IIT_Vec<256, 50>;
def IIT_AMX : IIT_VT<x86amx, 51>;
def IIT_PPCF128 : IIT_VT<ppcf128, 52>;
def IIT_V3 : IIT_Vec<3, 53>;
def IIT_EXTERNREF : IIT_VT<externref, 54>;
def IIT_FUNCREF : IIT_VT<funcref, 55>;
def IIT_ANYPTR_TO_ELT : IIT_Base<56>;
def IIT_I2 : IIT_Int<2, 57>;
def IIT_I4 : IIT_Int<4, 58>;
def IIT_AARCH64_SVCOUNT : IIT_VT<aarch64svcount, 59>;
}

defvar IIT_all_FixedTypes = !filter(iit, IIT_all,
  !or(!isa<IIT_VT>(iit), !isa<IIT_Int>(iit)));

defvar IIT_all_VectorTypes = !filter(iit, IIT_all,
  !isa<IIT_Vec>(iit));

defvar IIT_RetNumbers = [
  [IIT_Done.Number],
  []<int>,
  [IIT_STRUCT2.Number],
  [IIT_STRUCT3.Number],
  [IIT_STRUCT4.Number],
  [IIT_STRUCT5.Number],
  [IIT_STRUCT6.Number],
  [IIT_STRUCT7.Number],
  [IIT_STRUCT8.Number],
  [IIT_STRUCT9.Number],
];

//===----------------------------------------------------------------------===//
// Types used by intrinsics.
//===----------------------------------------------------------------------===//

class LLVMType<ValueType vt> {
  ValueType VT = vt;
  int isAny = vt.isOverloaded;

  int ArgCode = ?;
  int Number = ?;

  list<IIT_Base> IITs = !filter(iit, IIT_all_FixedTypes,
    !not(!empty(!filter(iit_vt, iit.VTs,
      !eq(iit_vt, !if(vt.isVector, vt.ElementType, vt))))));
  assert !le(!size(IITs), 1), "Duplicate type";

  list<IIT_Base> IIT_Vecs = !if(vt.isVector,
    !filter(iit, IIT_all_VectorTypes,
      !not(!empty(!filter(iit_vt, iit.VTs, !and(
        !eq(iit_vt.ElementType, vt.ElementType),
        !eq(iit_vt.nElem, vt.nElem)))))),
    []);
  assert !le(!size(IIT_Vecs), 1), "Duplicate type";

  list<int> Sig = !listconcat(
    !if(vt.isScalable, [IIT_SCALABLE_VEC.Number], []),
    !foreach(iit, IIT_Vecs, iit.Number),
    !foreach(iit, IITs,     iit.Number));
}

class LLVMAnyType<ValueType vt> : LLVMType<vt> {
  let ArgCode = !cond(
    !eq(vt, Any)     : ArgKind.Any,
    !eq(vt, iAny)    : ArgKind.AnyInteger,
    !eq(vt, fAny)    : ArgKind.AnyFloat,
    !eq(vt, vAny)    : ArgKind.AnyVector,
    !eq(vt, iPTRAny) : ArgKind.AnyPointer,
  );
  let Sig = [
    IIT_ARG.Number,
    EncAnyType<ArgCode>.ret,
  ];

  assert isAny, "LLVMAnyType.VT should have isOverloaded";
}

class LLVMQualPointerType<LLVMType elty, int addrspace>
  : LLVMType<iPTR>{
  LLVMType ElTy = elty;
  assert !and(!le(0, addrspace), !le(addrspace, 255)),
    "Address space exceeds 255";

  // D63507: LLVMPointerType<llvm_any_ty>
  let isAny = elty.isAny;

  let Sig = !listconcat(
    !if(addrspace, [
      IIT_ANYPTR.Number,
      addrspace,
    ], [
      IIT_PTR.Number,
    ]),
    ElTy.Sig);
}

class LLVMPointerType<LLVMType elty>
  : LLVMQualPointerType<elty, 0>;

class LLVMAnyPointerType<LLVMType elty>
  : LLVMAnyType<iPTRAny> {
  LLVMType ElTy = elty;

  assert isAny, "iPTRAny should have isOverloaded";
}

// Match the type of another intrinsic parameter.  Number is an index into the
// list of overloaded types for the intrinsic, excluding all the fixed types.
// The Number value must refer to a previously listed type.  For example:
//   Intrinsic<[llvm_i32_ty], [llvm_i32_ty, llvm_anyfloat_ty, LLVMMatchType<0>]>
// has two overloaded types, the 2nd and 3rd arguments.  LLVMMatchType<0>
// refers to the first overloaded type, which is the 2nd argument.
class LLVMMatchType<int num, IIT_Base IIT_Info = IIT_ARG>
  : LLVMType<OtherVT>{
  let Number = num;
  let Sig = [
    IIT_Info.Number,
    EncMatchType<num>.ret,
  ];
}

class LLVMMatchTypeNextArg<int num, IIT_Base IIT_Info>
  : LLVMMatchType<num, IIT_Info> {
  let Sig = [
    IIT_Info.Number,
    EncNextArgA<>.ret,
    EncNextArgN<num>.ret,
  ];
}

// Match the type of another intrinsic parameter that is expected to be based on
// an integral type (i.e. either iN or <N x iM>), but change the scalar size to
// be twice as wide or half as wide as the other type.  This is only useful when
// the intrinsic is overloaded, so the matched type should be declared as iAny.
class LLVMExtendedType<int num> : LLVMMatchType<num, IIT_EXTEND_ARG>;
class LLVMTruncatedType<int num> : LLVMMatchType<num, IIT_TRUNC_ARG>;

// Match the scalar/vector of another intrinsic parameter but with a different
// element type. Either both are scalars or both are vectors with the same
// number of elements.
class LLVMScalarOrSameVectorWidth<int idx, LLVMType elty>
  : LLVMMatchType<idx, IIT_SAME_VEC_WIDTH_ARG> {
  let Sig = !listconcat([
    IIT_SAME_VEC_WIDTH_ARG.Number,
    EncSameWidth<idx>.ret,
  ], elty.Sig);
}

class LLVMPointerTo<int num> : LLVMMatchType<num, IIT_PTR_TO_ARG>;
class LLVMPointerToElt<int num> : LLVMMatchType<num, IIT_PTR_TO_ELT>;
class LLVMAnyPointerToElt<int num>
  : LLVMMatchTypeNextArg<num, IIT_ANYPTR_TO_ELT>;
class LLVMVectorOfAnyPointersToElt<int num>
  : LLVMMatchTypeNextArg<num, IIT_VEC_OF_ANYPTRS_TO_ELT>;
class LLVMVectorElementType<int num> : LLVMMatchType<num, IIT_VEC_ELEMENT>;

// Match the type of another intrinsic parameter that is expected to be a
// vector type, but change the element count to be half as many.
class LLVMHalfElementsVectorType<int num>
  : LLVMMatchType<num, IIT_HALF_VEC_ARG>;

// Match the type of another intrinsic parameter that is expected to be a
// vector type (i.e. <N x iM>) but with each element subdivided to
// form a vector with more elements that are smaller than the original.
class LLVMSubdivide2VectorType<int num>
  : LLVMMatchType<num, IIT_SUBDIVIDE2_ARG>;
class LLVMSubdivide4VectorType<int num>
  : LLVMMatchType<num, IIT_SUBDIVIDE4_ARG>;

// Match the element count and bit width of another intrinsic parameter, but
// change the element type to an integer.
class LLVMVectorOfBitcastsToInt<int num>
  : LLVMMatchType<num, IIT_VEC_OF_BITCASTS_TO_INT>;

def llvm_void_ty       : LLVMType<isVoid>;

def llvm_any_ty        : LLVMAnyType<Any>;
def llvm_anyint_ty     : LLVMAnyType<iAny>;
def llvm_anyfloat_ty   : LLVMAnyType<fAny>;
def llvm_anyvector_ty  : LLVMAnyType<vAny>;

def llvm_i1_ty         : LLVMType<i1>;
def llvm_i8_ty         : LLVMType<i8>;
def llvm_i16_ty        : LLVMType<i16>;
def llvm_i32_ty        : LLVMType<i32>;
def llvm_i64_ty        : LLVMType<i64>;
def llvm_i128_ty       : LLVMType<i128>;
def llvm_half_ty       : LLVMType<f16>;
def llvm_bfloat_ty     : LLVMType<bf16>;
def llvm_float_ty      : LLVMType<f32>;
def llvm_double_ty     : LLVMType<f64>;
def llvm_f80_ty        : LLVMType<f80>;
def llvm_f128_ty       : LLVMType<f128>;
def llvm_ppcf128_ty    : LLVMType<ppcf128>;
def llvm_ptr_ty        : LLVMPointerType<llvm_i8_ty>;             // i8*
def llvm_ptrptr_ty     : LLVMPointerType<llvm_ptr_ty>;            // i8**
def llvm_anyptr_ty     : LLVMAnyPointerType<llvm_i8_ty>;          // (space)i8*
def llvm_empty_ty      : LLVMType<OtherVT>;                       // { }
def llvm_descriptor_ty : LLVMPointerType<llvm_empty_ty>;          // { }*
def llvm_metadata_ty   : LLVMType<MetadataVT>;                    // !{...}
def llvm_token_ty      : LLVMType<token>;                         // token

def llvm_x86mmx_ty     : LLVMType<x86mmx>;
def llvm_ptrx86mmx_ty  : LLVMPointerType<llvm_x86mmx_ty>;         // <1 x i64>*

def llvm_aarch64_svcount_ty : LLVMType<aarch64svcount>;

def llvm_x86amx_ty     : LLVMType<x86amx>;

def llvm_v2i1_ty       : LLVMType<v2i1>;     //   2 x i1
def llvm_v4i1_ty       : LLVMType<v4i1>;     //   4 x i1
def llvm_v8i1_ty       : LLVMType<v8i1>;     //   8 x i1
def llvm_v16i1_ty      : LLVMType<v16i1>;    //  16 x i1
def llvm_v32i1_ty      : LLVMType<v32i1>;    //  32 x i1
def llvm_v64i1_ty      : LLVMType<v64i1>;    //  64 x i1
def llvm_v128i1_ty     : LLVMType<v128i1>;   // 128 x i1
def llvm_v256i1_ty     : LLVMType<v256i1>;   // 256 x i1
def llvm_v512i1_ty     : LLVMType<v512i1>;   // 512 x i1
def llvm_v1024i1_ty    : LLVMType<v1024i1>;  //1024 x i1
def llvm_v2048i1_ty    : LLVMType<v2048i1>;  //2048 x i1

def llvm_v1i8_ty       : LLVMType<v1i8>;     //  1 x i8
def llvm_v2i8_ty       : LLVMType<v2i8>;     //  2 x i8
def llvm_v4i8_ty       : LLVMType<v4i8>;     //  4 x i8
def llvm_v8i8_ty       : LLVMType<v8i8>;     //  8 x i8
def llvm_v16i8_ty      : LLVMType<v16i8>;    // 16 x i8
def llvm_v32i8_ty      : LLVMType<v32i8>;    // 32 x i8
def llvm_v64i8_ty      : LLVMType<v64i8>;    // 64 x i8
def llvm_v128i8_ty     : LLVMType<v128i8>;   //128 x i8
def llvm_v256i8_ty     : LLVMType<v256i8>;   //256 x i8

def llvm_v1i16_ty      : LLVMType<v1i16>;    //  1 x i16
def llvm_v2i16_ty      : LLVMType<v2i16>;    //  2 x i16
def llvm_v4i16_ty      : LLVMType<v4i16>;    //  4 x i16
def llvm_v8i16_ty      : LLVMType<v8i16>;    //  8 x i16
def llvm_v16i16_ty     : LLVMType<v16i16>;   // 16 x i16
def llvm_v32i16_ty     : LLVMType<v32i16>;   // 32 x i16
def llvm_v64i16_ty     : LLVMType<v64i16>;   // 64 x i16
def llvm_v128i16_ty    : LLVMType<v128i16>;  //128 x i16

def llvm_v1i32_ty      : LLVMType<v1i32>;    //  1 x i32
def llvm_v2i32_ty      : LLVMType<v2i32>;    //  2 x i32
def llvm_v4i32_ty      : LLVMType<v4i32>;    //  4 x i32
def llvm_v8i32_ty      : LLVMType<v8i32>;    //  8 x i32
def llvm_v16i32_ty     : LLVMType<v16i32>;   // 16 x i32
def llvm_v32i32_ty     : LLVMType<v32i32>;   // 32 x i32
def llvm_v64i32_ty     : LLVMType<v64i32>;   // 64 x i32
def llvm_v256i32_ty    : LLVMType<v256i32>;  //256 x i32

def llvm_v1i64_ty      : LLVMType<v1i64>;    //  1 x i64
def llvm_v2i64_ty      : LLVMType<v2i64>;    //  2 x i64
def llvm_v4i64_ty      : LLVMType<v4i64>;    //  4 x i64
def llvm_v8i64_ty      : LLVMType<v8i64>;    //  8 x i64
def llvm_v16i64_ty     : LLVMType<v16i64>;   // 16 x i64
def llvm_v32i64_ty     : LLVMType<v32i64>;   // 32 x i64

def llvm_v1i128_ty     : LLVMType<v1i128>;   //  1 x i128

def llvm_v2f16_ty      : LLVMType<v2f16>;    //  2 x half (__fp16)
def llvm_v4f16_ty      : LLVMType<v4f16>;    //  4 x half (__fp16)
def llvm_v8f16_ty      : LLVMType<v8f16>;    //  8 x half (__fp16)
def llvm_v16f16_ty     : LLVMType<v16f16>;   // 16 x half (__fp16)
def llvm_v32f16_ty     : LLVMType<v32f16>;   // 32 x half (__fp16)
def llvm_v2bf16_ty     : LLVMType<v2bf16>;   //  2 x bfloat (__bf16)
def llvm_v4bf16_ty     : LLVMType<v4bf16>;   //  4 x bfloat (__bf16)
def llvm_v8bf16_ty     : LLVMType<v8bf16>;   //  8 x bfloat (__bf16)
def llvm_v16bf16_ty    : LLVMType<v16bf16>;  // 16 x bfloat (__bf16)
def llvm_v32bf16_ty    : LLVMType<v32bf16>;  // 32 x bfloat (__bf16)
def llvm_v1f32_ty      : LLVMType<v1f32>;    //  1 x float
def llvm_v2f32_ty      : LLVMType<v2f32>;    //  2 x float
def llvm_v3f32_ty      : LLVMType<v3f32>;    //  3 x float
def llvm_v4f32_ty      : LLVMType<v4f32>;    //  4 x float
def llvm_v8f32_ty      : LLVMType<v8f32>;    //  8 x float
def llvm_v16f32_ty     : LLVMType<v16f32>;   // 16 x float
def llvm_v32f32_ty     : LLVMType<v32f32>;   // 32 x float
def llvm_v1f64_ty      : LLVMType<v1f64>;    //  1 x double
def llvm_v2f64_ty      : LLVMType<v2f64>;    //  2 x double
def llvm_v4f64_ty      : LLVMType<v4f64>;    //  4 x double
def llvm_v8f64_ty      : LLVMType<v8f64>;    //  8 x double
def llvm_v16f64_ty     : LLVMType<v16f64>;   // 16 x double

def llvm_vararg_ty     : LLVMType<isVoid>;   // this means vararg here

def llvm_externref_ty  : LLVMType<externref>;
def llvm_funcref_ty    : LLVMType<funcref>;

//===----------------------------------------------------------------------===//

class MakeIdx<list<int> Set> {
  list<int> IdxsR = !foreach(i, !range(Set),
    !if(Set[i],
      !foldl(0, !range(0, i), m, j, !add(m, Set[j])),
      -1));

  list<int> RIdxsR = !foreach(i, !range(Set),
    !foldl(-1, !range(Set), m, j,
      !if(!and(Set[j], !eq(IdxsR[j], i)), j, m)));

  list<int> Idxs  = !foreach(a, IdxsR,  !if(!ge(a, 0), a, ?));
  list<int> RIdxs = !foreach(a, RIdxsR, !if(!ge(a, 0), a, ?));
}

class TypeInfoGen<
    list<LLVMType> RetTypes,
    list<LLVMType> ParamTypes> {
  list<LLVMType> AllTypes = !listconcat(RetTypes, ParamTypes);

  // ArgCodes for NextArg -- isAny or MatchTypeNextArg
  list<int> ACIdxs = MakeIdx<
    !foreach(ty, AllTypes,
      !or(ty.isAny, !isa<LLVMMatchTypeNextArg>(ty)))>.Idxs;

  // ArgCodes (only for isAny or MatchTypeNextArg)
  list<LLVMType> ACTys = !filter(ty, AllTypes,
    !or(ty.isAny, !isa<LLVMMatchTypeNextArg>(ty)));

  list<int> ArgCodes = !foreach(ty, ACTys, ty.ArgCode);

  // Mappings MatchTypeIdx to ACTys
  list<int> MappingRIdxs = MakeIdx<
    !foreach(ty, ACTys, ty.isAny)>.RIdxs;

  // D63507: Exclude LLVMPointerType<llvm_any_ty>
  bit isOverloaded = !not(!empty(!filter(ty, AllTypes,
    !isa<LLVMAnyType>(ty))));

  list<LLVMType> Types = !foreach(ty, AllTypes,
    !if(!isa<LLVMMatchType>(ty), ACTys[MappingRIdxs[ty.Number]], ty));

  list<list<int>> TypeSig = !listconcat(
    [IIT_RetNumbers[!size(RetTypes)]],
    !foreach(i, !range(AllTypes),
      !foreach(a, AllTypes[i].Sig,
        ResolveArgCode<
          MappingRIdxs,
          ArgCodes,
          ACIdxs[i],
          a>.ret)));
}

//===----------------------------------------------------------------------===//
// Intrinsic Definitions.
//===----------------------------------------------------------------------===//

// Intrinsic class - This is used to define one LLVM intrinsic.  The name of the
// intrinsic definition should start with "int_", then match the LLVM intrinsic
// name with the "llvm." prefix removed, and all "."s turned into "_"s.  For
// example, llvm.bswap.i16 -> int_bswap_i16.
//
//  * RetTypes is a list containing the return types expected for the
//    intrinsic.
//  * ParamTypes is a list containing the parameter types expected for the
//    intrinsic.
//  * Properties can be set to describe the behavior of the intrinsic.
//
class Intrinsic<list<LLVMType> ret_types,
                list<LLVMType> param_types = [],
                list<IntrinsicProperty> intr_properties = [],
                string name = "",
                list<SDNodeProperty> sd_properties = [],
                bit disable_default_attributes = true> : SDPatternOperator {
  string LLVMName = name;
  string TargetPrefix = "";   // Set to a prefix for target-specific intrinsics.
  list<LLVMType> RetTypes = ret_types;
  list<LLVMType> ParamTypes = param_types;
  list<IntrinsicProperty> IntrProperties = intr_properties;
  let Properties = sd_properties;

  // Disable applying IntrinsicProperties that are marked default with
  // IntrinsicProperty<1>
  bit DisableDefaultAttributes = disable_default_attributes;

  bit isTarget = false;

  TypeInfoGen TypeInfo = TypeInfoGen<RetTypes, ParamTypes>;
  bit isOverloaded = TypeInfo.isOverloaded;
  list<LLVMType> Types = TypeInfo.Types;
  list<list<int>> TypeSig = TypeInfo.TypeSig;
}

// Intrinsic with default attributes (disable_default_attributes = false).
class DefaultAttrsIntrinsic<list<LLVMType> ret_types,
                list<LLVMType> param_types = [],
                list<IntrinsicProperty> intr_properties = [],
                string name = "",
                list<SDNodeProperty> sd_properties = []>
                : Intrinsic<ret_types, param_types,
                            intr_properties, name,
                            sd_properties, /*disable_default_attributes*/ 0> {}

/// ClangBuiltin - If this intrinsic exactly corresponds to a Clang builtin, this
/// specifies the name of the builtin.  This provides automatic CBE and CFE
/// support.
class ClangBuiltin<string name> {
  string ClangBuiltinName = name;
}

class MSBuiltin<string name> {
  string MSBuiltinName = name;
}

#ifndef TEST_INTRINSICS_SUPPRESS_DEFS

//===--------------- Variable Argument Handling Intrinsics ----------------===//
//

def int_vastart : DefaultAttrsIntrinsic<[], [llvm_ptr_ty], [], "llvm.va_start">;
def int_vacopy  : DefaultAttrsIntrinsic<[], [llvm_ptr_ty, llvm_ptr_ty], [],
                            "llvm.va_copy">;
def int_vaend   : DefaultAttrsIntrinsic<[], [llvm_ptr_ty], [], "llvm.va_end">;

//===------------------- Garbage Collection Intrinsics --------------------===//
//
def int_gcroot  : Intrinsic<[],
                            [llvm_ptrptr_ty, llvm_ptr_ty]>;
def int_gcread  : Intrinsic<[llvm_ptr_ty],
                            [llvm_ptr_ty, llvm_ptrptr_ty],
                            [IntrReadMem, IntrArgMemOnly]>;
def int_gcwrite : Intrinsic<[],
                            [llvm_ptr_ty, llvm_ptr_ty, llvm_ptrptr_ty],
                            [IntrArgMemOnly, NoCapture<ArgIndex<1>>,
                             NoCapture<ArgIndex<2>>]>;

//===------------------- ObjC ARC runtime Intrinsics --------------------===//
//
// Note these are to support the Objective-C ARC optimizer which wants to
// eliminate retain and releases where possible.

def int_objc_autorelease                    : Intrinsic<[llvm_ptr_ty],
                                                        [llvm_ptr_ty]>;
def int_objc_autoreleasePoolPop             : Intrinsic<[], [llvm_ptr_ty]>;
def int_objc_autoreleasePoolPush            : Intrinsic<[llvm_ptr_ty], []>;
def int_objc_autoreleaseReturnValue         : Intrinsic<[llvm_ptr_ty],
                                                        [llvm_ptr_ty]>;
def int_objc_copyWeak                       : Intrinsic<[],
                                                        [llvm_ptrptr_ty,
                                                         llvm_ptrptr_ty]>;
def int_objc_destroyWeak                    : Intrinsic<[], [llvm_ptrptr_ty]>;
def int_objc_initWeak                       : Intrinsic<[llvm_ptr_ty],
                                                        [llvm_ptrptr_ty,
                                                         llvm_ptr_ty]>;
def int_objc_loadWeak                       : Intrinsic<[llvm_ptr_ty],
                                                        [llvm_ptrptr_ty]>;
def int_objc_loadWeakRetained               : Intrinsic<[llvm_ptr_ty],
                                                        [llvm_ptrptr_ty]>;
def int_objc_moveWeak                       : Intrinsic<[],
                                                        [llvm_ptrptr_ty,
                                                         llvm_ptrptr_ty]>;
def int_objc_release                        : Intrinsic<[], [llvm_ptr_ty]>;
def int_objc_retain                         : Intrinsic<[llvm_ptr_ty],
                                                        [llvm_ptr_ty]>;
def int_objc_retainAutorelease              : Intrinsic<[llvm_ptr_ty],
                                                        [llvm_ptr_ty]>;
def int_objc_retainAutoreleaseReturnValue   : Intrinsic<[llvm_ptr_ty],
                                                        [llvm_ptr_ty]>;
def int_objc_retainAutoreleasedReturnValue  : Intrinsic<[llvm_ptr_ty],
                                                        [llvm_ptr_ty]>;
def int_objc_retainBlock                    : Intrinsic<[llvm_ptr_ty],
                                                        [llvm_ptr_ty]>;
def int_objc_storeStrong                    : Intrinsic<[],
                                                        [llvm_ptrptr_ty,
                                                         llvm_ptr_ty]>;
def int_objc_storeWeak                      : Intrinsic<[llvm_ptr_ty],
                                                        [llvm_ptrptr_ty,
                                                         llvm_ptr_ty]>;
def int_objc_clang_arc_use                  : Intrinsic<[],
                                                        [llvm_vararg_ty]>;
def int_objc_clang_arc_noop_use : DefaultAttrsIntrinsic<[],
                                                        [llvm_vararg_ty],
                                                        [IntrInaccessibleMemOnly]>;
def int_objc_unsafeClaimAutoreleasedReturnValue : Intrinsic<[llvm_ptr_ty],
                                                            [llvm_ptr_ty]>;
def int_objc_retainedObject                 : Intrinsic<[llvm_ptr_ty],
                                                        [llvm_ptr_ty]>;
def int_objc_unretainedObject               : Intrinsic<[llvm_ptr_ty],
                                                        [llvm_ptr_ty]>;
def int_objc_unretainedPointer              : Intrinsic<[llvm_ptr_ty],
                                                        [llvm_ptr_ty]>;
def int_objc_retain_autorelease             : Intrinsic<[llvm_ptr_ty],
                                                        [llvm_ptr_ty]>;
def int_objc_sync_enter                     : Intrinsic<[llvm_i32_ty],
                                                        [llvm_ptr_ty]>;
def int_objc_sync_exit                      : Intrinsic<[llvm_i32_ty],
                                                        [llvm_ptr_ty]>;
def int_objc_arc_annotation_topdown_bbstart : Intrinsic<[],
                                                        [llvm_ptrptr_ty,
                                                         llvm_ptrptr_ty]>;
def int_objc_arc_annotation_topdown_bbend   : Intrinsic<[],
                                                        [llvm_ptrptr_ty,
                                                         llvm_ptrptr_ty]>;
def int_objc_arc_annotation_bottomup_bbstart  : Intrinsic<[],
                                                          [llvm_ptrptr_ty,
                                                           llvm_ptrptr_ty]>;
def int_objc_arc_annotation_bottomup_bbend  : Intrinsic<[],
                                                        [llvm_ptrptr_ty,
                                                         llvm_ptrptr_ty]>;
//===--------------- Swift asynchronous context intrinsics ----------------===//

// Returns the location of the Swift asynchronous context (usually stored just
// before the frame pointer), and triggers the creation of a null context if it
// would otherwise be unneeded.
def int_swift_async_context_addr : Intrinsic<[llvm_ptrptr_ty], [], []>;

//===--------------------- Code Generator Intrinsics ----------------------===//
//
def int_returnaddress : DefaultAttrsIntrinsic<[llvm_ptr_ty], [llvm_i32_ty],
                                  [IntrNoMem, ImmArg<ArgIndex<0>>]>;
def int_addressofreturnaddress : DefaultAttrsIntrinsic<[llvm_anyptr_ty], [], [IntrNoMem]>;
def int_frameaddress : DefaultAttrsIntrinsic<[llvm_anyptr_ty], [llvm_i32_ty],
                                 [IntrNoMem, ImmArg<ArgIndex<0>>]>;
def int_sponentry  : DefaultAttrsIntrinsic<[llvm_anyptr_ty], [], [IntrNoMem]>;
def int_read_register  : DefaultAttrsIntrinsic<[llvm_anyint_ty], [llvm_metadata_ty],
                                   [IntrReadMem], "llvm.read_register">;
def int_write_register : Intrinsic<[], [llvm_metadata_ty, llvm_anyint_ty],
                                   [IntrNoCallback], "llvm.write_register">;
def int_read_volatile_register  : Intrinsic<[llvm_anyint_ty], [llvm_metadata_ty],
                                            [IntrHasSideEffects],
                                             "llvm.read_volatile_register">;

// Gets the address of the local variable area. This is typically a copy of the
// stack, frame, or base pointer depending on the type of prologue.
def int_localaddress : DefaultAttrsIntrinsic<[llvm_ptr_ty], [], [IntrNoMem]>;

// Escapes local variables to allow access from other functions.
def int_localescape : DefaultAttrsIntrinsic<[], [llvm_vararg_ty]>;

// Given a function and the localaddress of a parent frame, returns a pointer
// to an escaped allocation indicated by the index.
def int_localrecover : DefaultAttrsIntrinsic<[llvm_ptr_ty],
                                 [llvm_ptr_ty, llvm_ptr_ty, llvm_i32_ty],
                                 [IntrNoMem, ImmArg<ArgIndex<2>>]>;

// Given the frame pointer passed into an SEH filter function, returns a
// pointer to the local variable area suitable for use with llvm.localrecover.
def int_eh_recoverfp : DefaultAttrsIntrinsic<[llvm_ptr_ty],
                                 [llvm_ptr_ty, llvm_ptr_ty],
                                 [IntrNoMem]>;

// To mark the beginning/end of a try-scope for Windows SEH -EHa
//  calls/invokes to these intrinsics are placed to model control flows
//    caused by HW exceptions under option -EHa.
//  calls/invokes to these intrinsics will be discarded during a codegen pass
//   after EH tables are generated
def int_seh_try_begin : Intrinsic<[], [], [IntrWriteMem, IntrWillReturn]>;
def int_seh_try_end : Intrinsic<[], [], [IntrWriteMem, IntrWillReturn]>;
def int_seh_scope_begin : Intrinsic<[], [], [IntrNoMem]>;
def int_seh_scope_end : Intrinsic<[], [], [IntrNoMem]>;

// Note: we treat stacksave/stackrestore as writemem because we don't otherwise
// model their dependencies on allocas.
def int_stacksave     : DefaultAttrsIntrinsic<[llvm_ptr_ty]>,
                        ClangBuiltin<"__builtin_stack_save">;
def int_stackrestore  : DefaultAttrsIntrinsic<[], [llvm_ptr_ty]>,
                        ClangBuiltin<"__builtin_stack_restore">;

def int_get_dynamic_area_offset : DefaultAttrsIntrinsic<[llvm_anyint_ty]>;

def int_thread_pointer : DefaultAttrsIntrinsic<[llvm_ptr_ty], [], [IntrNoMem]>,
                         ClangBuiltin<"__builtin_thread_pointer">;

// IntrInaccessibleMemOrArgMemOnly is a little more pessimistic than strictly
// necessary for prefetch, however it does conveniently prevent the prefetch
// from being reordered overly much with respect to nearby access to the same
// memory while not impeding optimization.
def int_prefetch
    : DefaultAttrsIntrinsic<[], [ llvm_anyptr_ty, llvm_i32_ty, llvm_i32_ty, llvm_i32_ty ],
                [IntrInaccessibleMemOrArgMemOnly, IntrWillReturn,
                 ReadOnly<ArgIndex<0>>, NoCapture<ArgIndex<0>>,
                 ImmArg<ArgIndex<1>>, ImmArg<ArgIndex<2>>, ImmArg<ArgIndex<3>>]>;
def int_pcmarker      : DefaultAttrsIntrinsic<[], [llvm_i32_ty]>;

def int_readcyclecounter : DefaultAttrsIntrinsic<[llvm_i64_ty]>;

// The assume intrinsic is marked InaccessibleMemOnly so that proper control
// dependencies will be maintained.
def int_assume : DefaultAttrsIntrinsic<
    [], [llvm_i1_ty], [IntrInaccessibleMemOnly, NoUndef<ArgIndex<0>>]>;

// 'llvm.experimental.noalias.scope.decl' intrinsic: Inserted at the location of
// noalias scope declaration. Makes it possible to identify that a noalias scope
// is only valid inside the body of a loop.
//
// Purpose of the different arguments:
// - arg0: id.scope: metadata representing the scope declaration.
def int_experimental_noalias_scope_decl
    : DefaultAttrsIntrinsic<[], [llvm_metadata_ty],
        [IntrInaccessibleMemOnly]>; // blocks LICM and some more

// Stack Protector Intrinsic - The stackprotector intrinsic writes the stack
// guard to the correct place on the stack frame.
def int_stackprotector : DefaultAttrsIntrinsic<[], [llvm_ptr_ty, llvm_ptrptr_ty], []>;
def int_stackguard : DefaultAttrsIntrinsic<[llvm_ptr_ty], [], []>;

// A cover for instrumentation based profiling.
def int_instrprof_cover : Intrinsic<[], [llvm_ptr_ty, llvm_i64_ty,
                                         llvm_i32_ty, llvm_i32_ty]>;

// A counter increment for instrumentation based profiling.
def int_instrprof_increment : Intrinsic<[],
                                        [llvm_ptr_ty, llvm_i64_ty,
                                         llvm_i32_ty, llvm_i32_ty]>;

// A counter increment with step for instrumentation based profiling.
def int_instrprof_increment_step : Intrinsic<[],
                                        [llvm_ptr_ty, llvm_i64_ty,
                                         llvm_i32_ty, llvm_i32_ty, llvm_i64_ty]>;

// A timestamp for instrumentation based profiling.
def int_instrprof_timestamp : Intrinsic<[], [llvm_ptr_ty, llvm_i64_ty,
                                             llvm_i32_ty, llvm_i32_ty]>;

// A call to profile runtime for value profiling of target expressions
// through instrumentation based profiling.
def int_instrprof_value_profile : Intrinsic<[],
                                            [llvm_ptr_ty, llvm_i64_ty,
                                             llvm_i64_ty, llvm_i32_ty,
                                             llvm_i32_ty]>;

def int_call_preallocated_setup : DefaultAttrsIntrinsic<[llvm_token_ty], [llvm_i32_ty]>;
def int_call_preallocated_arg : DefaultAttrsIntrinsic<[llvm_ptr_ty], [llvm_token_ty, llvm_i32_ty]>;
def int_call_preallocated_teardown : DefaultAttrsIntrinsic<[], [llvm_token_ty]>;

// This intrinsic is intentionally undocumented and users shouldn't call it;
// it's produced then quickly consumed during codegen.
def int_callbr_landingpad : Intrinsic<[llvm_any_ty], [LLVMMatchType<0>],
                                      [IntrNoMerge]>;

//===------------------- Standard C Library Intrinsics --------------------===//
//

def int_memcpy  : Intrinsic<[],
                            [llvm_anyptr_ty, llvm_anyptr_ty, llvm_anyint_ty,
                             llvm_i1_ty],
                            [IntrArgMemOnly, IntrWillReturn, IntrNoFree,
                             IntrNoCallback,
                             NoCapture<ArgIndex<0>>, NoCapture<ArgIndex<1>>,
                             NoAlias<ArgIndex<0>>, NoAlias<ArgIndex<1>>,
                             WriteOnly<ArgIndex<0>>, ReadOnly<ArgIndex<1>>,
                             ImmArg<ArgIndex<3>>]>;

// Memcpy semantic that is guaranteed to be inlined.
// In particular this means that the generated code is not allowed to call any
// external function.
// The third argument (specifying the size) must be a constant.
def int_memcpy_inline
    : Intrinsic<[],
      [llvm_anyptr_ty, llvm_anyptr_ty, llvm_anyint_ty, llvm_i1_ty],
      [IntrArgMemOnly, IntrWillReturn, IntrNoFree, IntrNoCallback,
       NoCapture<ArgIndex<0>>, NoCapture<ArgIndex<1>>,
       NoAlias<ArgIndex<0>>, NoAlias<ArgIndex<1>>,
       WriteOnly<ArgIndex<0>>, ReadOnly<ArgIndex<1>>,
       ImmArg<ArgIndex<2>>, ImmArg<ArgIndex<3>>]>;

def int_memmove : Intrinsic<[],
                            [llvm_anyptr_ty, llvm_anyptr_ty, llvm_anyint_ty,
                             llvm_i1_ty],
                            [IntrArgMemOnly, IntrWillReturn, IntrNoFree,
                             IntrNoCallback,
                             NoCapture<ArgIndex<0>>, NoCapture<ArgIndex<1>>,
                             WriteOnly<ArgIndex<0>>, ReadOnly<ArgIndex<1>>,
                             ImmArg<ArgIndex<3>>]>;
def int_memset  : Intrinsic<[],
                            [llvm_anyptr_ty, llvm_i8_ty, llvm_anyint_ty,
                             llvm_i1_ty],
                            [IntrWriteMem, IntrArgMemOnly, IntrWillReturn,
                             IntrNoFree, IntrNoCallback,
                             NoCapture<ArgIndex<0>>, WriteOnly<ArgIndex<0>>,
                             ImmArg<ArgIndex<3>>]>;

// Memset version that is guaranteed to be inlined.
// In particular this means that the generated code is not allowed to call any
// external function.
// The third argument (specifying the size) must be a constant.
def int_memset_inline
    : Intrinsic<[],
      [llvm_anyptr_ty, llvm_i8_ty, llvm_anyint_ty, llvm_i1_ty],
      [IntrWriteMem, IntrArgMemOnly, IntrWillReturn, IntrNoFree, IntrNoCallback,
       NoCapture<ArgIndex<0>>, WriteOnly<ArgIndex<0>>,
       ImmArg<ArgIndex<2>>, ImmArg<ArgIndex<3>>]>;

// FIXME: Add version of these floating point intrinsics which allow non-default
// rounding modes and FP exception handling.

let IntrProperties = [IntrNoMem, IntrSpeculatable, IntrWillReturn] in {
  def int_fma  : DefaultAttrsIntrinsic<[llvm_anyfloat_ty],
                           [LLVMMatchType<0>, LLVMMatchType<0>,
                            LLVMMatchType<0>]>;
  def int_fmuladd : DefaultAttrsIntrinsic<[llvm_anyfloat_ty],
                              [LLVMMatchType<0>, LLVMMatchType<0>,
                               LLVMMatchType<0>]>;

  // These functions do not read memory, but are sensitive to the
  // rounding mode. LLVM purposely does not model changes to the FP
  // environment so they can be treated as readnone.
  def int_sqrt : DefaultAttrsIntrinsic<[llvm_anyfloat_ty], [LLVMMatchType<0>]>;
  def int_powi : DefaultAttrsIntrinsic<[llvm_anyfloat_ty], [LLVMMatchType<0>, llvm_anyint_ty]>;
  def int_sin  : DefaultAttrsIntrinsic<[llvm_anyfloat_ty], [LLVMMatchType<0>]>;
  def int_cos  : DefaultAttrsIntrinsic<[llvm_anyfloat_ty], [LLVMMatchType<0>]>;
  def int_pow  : DefaultAttrsIntrinsic<[llvm_anyfloat_ty],
                           [LLVMMatchType<0>, LLVMMatchType<0>]>;
  def int_log  : DefaultAttrsIntrinsic<[llvm_anyfloat_ty], [LLVMMatchType<0>]>;
  def int_log10: DefaultAttrsIntrinsic<[llvm_anyfloat_ty], [LLVMMatchType<0>]>;
  def int_log2 : DefaultAttrsIntrinsic<[llvm_anyfloat_ty], [LLVMMatchType<0>]>;
  def int_exp  : DefaultAttrsIntrinsic<[llvm_anyfloat_ty], [LLVMMatchType<0>]>;
  def int_exp2 : DefaultAttrsIntrinsic<[llvm_anyfloat_ty], [LLVMMatchType<0>]>;
  def int_fabs : DefaultAttrsIntrinsic<[llvm_anyfloat_ty], [LLVMMatchType<0>]>;
  def int_copysign : DefaultAttrsIntrinsic<[llvm_anyfloat_ty],
                               [LLVMMatchType<0>, LLVMMatchType<0>]>;
  def int_floor : DefaultAttrsIntrinsic<[llvm_anyfloat_ty], [LLVMMatchType<0>]>;
  def int_ceil  : DefaultAttrsIntrinsic<[llvm_anyfloat_ty], [LLVMMatchType<0>]>;
  def int_trunc : DefaultAttrsIntrinsic<[llvm_anyfloat_ty], [LLVMMatchType<0>]>;
  def int_rint  : DefaultAttrsIntrinsic<[llvm_anyfloat_ty], [LLVMMatchType<0>]>;
  def int_nearbyint : DefaultAttrsIntrinsic<[llvm_anyfloat_ty], [LLVMMatchType<0>]>;
  def int_round : DefaultAttrsIntrinsic<[llvm_anyfloat_ty], [LLVMMatchType<0>]>;
  def int_roundeven    : DefaultAttrsIntrinsic<[llvm_anyfloat_ty], [LLVMMatchType<0>]>;

  // Truncate a floating point number with a specific rounding mode
  def int_fptrunc_round : DefaultAttrsIntrinsic<[ llvm_anyfloat_ty ],
                                                [ llvm_anyfloat_ty, llvm_metadata_ty ]>;

  def int_canonicalize : DefaultAttrsIntrinsic<[llvm_anyfloat_ty], [LLVMMatchType<0>],
                                   [IntrNoMem]>;
  // Arithmetic fence intrinsic.
  def int_arithmetic_fence : DefaultAttrsIntrinsic<[llvm_anyfloat_ty], [LLVMMatchType<0>],
                                                   [IntrNoMem]>;

  def int_lround : DefaultAttrsIntrinsic<[llvm_anyint_ty], [llvm_anyfloat_ty]>;
  def int_llround : DefaultAttrsIntrinsic<[llvm_anyint_ty], [llvm_anyfloat_ty]>;
  def int_lrint : DefaultAttrsIntrinsic<[llvm_anyint_ty], [llvm_anyfloat_ty]>;
  def int_llrint : DefaultAttrsIntrinsic<[llvm_anyint_ty], [llvm_anyfloat_ty]>;

  // TODO: int operand should be constrained to same number of elements as the result.
  def int_ldexp : DefaultAttrsIntrinsic<[llvm_anyfloat_ty], [LLVMMatchType<0>,
                                                             llvm_anyint_ty]>;
<<<<<<< HEAD
=======

  // TODO: Should constrain all element counts to match
  def int_frexp : DefaultAttrsIntrinsic<[llvm_anyfloat_ty, llvm_anyint_ty], [LLVMMatchType<0>]>;
>>>>>>> bac3a63c
}

def int_minnum : DefaultAttrsIntrinsic<[llvm_anyfloat_ty],
  [LLVMMatchType<0>, LLVMMatchType<0>],
  [IntrNoMem, IntrSpeculatable, IntrWillReturn, Commutative]
>;
def int_maxnum : DefaultAttrsIntrinsic<[llvm_anyfloat_ty],
  [LLVMMatchType<0>, LLVMMatchType<0>],
  [IntrNoMem, IntrSpeculatable, IntrWillReturn, Commutative]
>;
def int_minimum : DefaultAttrsIntrinsic<[llvm_anyfloat_ty],
  [LLVMMatchType<0>, LLVMMatchType<0>],
  [IntrNoMem, IntrSpeculatable, IntrWillReturn, Commutative]
>;
def int_maximum : DefaultAttrsIntrinsic<[llvm_anyfloat_ty],
  [LLVMMatchType<0>, LLVMMatchType<0>],
  [IntrNoMem, IntrSpeculatable, IntrWillReturn, Commutative]
>;

// Internal interface for object size checking
def int_objectsize : DefaultAttrsIntrinsic<[llvm_anyint_ty],
                               [llvm_anyptr_ty, llvm_i1_ty,
                                llvm_i1_ty, llvm_i1_ty],
                               [IntrNoMem, IntrSpeculatable, IntrWillReturn,
                                ImmArg<ArgIndex<1>>, ImmArg<ArgIndex<2>>,
                                ImmArg<ArgIndex<3>>]>,
                               ClangBuiltin<"__builtin_object_size">;

//===--------------- Access to Floating Point Environment -----------------===//
//

let IntrProperties = [IntrInaccessibleMemOnly, IntrWillReturn] in {
  def int_get_rounding  : DefaultAttrsIntrinsic<[llvm_i32_ty], []>;
  def int_set_rounding  : DefaultAttrsIntrinsic<[], [llvm_i32_ty]>;
  def int_get_fpenv     : DefaultAttrsIntrinsic<[llvm_anyint_ty], []>;
  def int_set_fpenv     : DefaultAttrsIntrinsic<[], [llvm_anyint_ty]>;
  def int_reset_fpenv   : DefaultAttrsIntrinsic<[], []>;
}

//===--------------- Floating Point Properties ----------------------------===//
//

def int_is_fpclass
    : DefaultAttrsIntrinsic<[LLVMScalarOrSameVectorWidth<0, llvm_i1_ty>],
                            [llvm_anyfloat_ty, llvm_i32_ty],
                            [IntrNoMem, IntrSpeculatable, ImmArg<ArgIndex<1>>]>;

//===----------------- Floating Point Builtin Intrinsics ------------------===//
//
// These intrinsics are intended as explicitly replaceable versions of common
// floating point math operations. Passes must check for call site attributes
// that constrain the behavior of these intrinsics before transforming them in
// any way.
//
// While many of these operations correspond to functions in the standard C
// math library, these intrinsics are explicitly intended to be replaceable by
// by alternate implementations.
//

let IntrProperties = [IntrNoMem, IntrWillReturn] in {
  def int_fpbuiltin_fadd : DefaultAttrsIntrinsic<[ llvm_anyfloat_ty ],
                                                    [ LLVMMatchType<0>,
                                                      LLVMMatchType<0> ]>;
  def int_fpbuiltin_fsub : DefaultAttrsIntrinsic<[ llvm_anyfloat_ty ],
                                                    [ LLVMMatchType<0>,
                                                      LLVMMatchType<0> ]>;
  def int_fpbuiltin_fmul : DefaultAttrsIntrinsic<[ llvm_anyfloat_ty ],
                                                    [ LLVMMatchType<0>,
                                                      LLVMMatchType<0> ]>;
  def int_fpbuiltin_fdiv : DefaultAttrsIntrinsic<[ llvm_anyfloat_ty ],
                                                    [ LLVMMatchType<0>,
                                                      LLVMMatchType<0> ]>;
  def int_fpbuiltin_frem : DefaultAttrsIntrinsic<[ llvm_anyfloat_ty ],
                                                    [ LLVMMatchType<0>,
                                                      LLVMMatchType<0> ]>;

  def int_fpbuiltin_sin : DefaultAttrsIntrinsic<[ llvm_anyfloat_ty ],
                                                    [ LLVMMatchType<0> ]>;
  def int_fpbuiltin_cos : DefaultAttrsIntrinsic<[ llvm_anyfloat_ty ],
                                                    [ LLVMMatchType<0> ]>;
  def int_fpbuiltin_tan : DefaultAttrsIntrinsic<[ llvm_anyfloat_ty ],
                                                    [ LLVMMatchType<0> ]>;
  def int_fpbuiltin_sinh : DefaultAttrsIntrinsic<[ llvm_anyfloat_ty ],
                                                    [ LLVMMatchType<0> ]>;
  def int_fpbuiltin_cosh : DefaultAttrsIntrinsic<[ llvm_anyfloat_ty ],
                                                    [ LLVMMatchType<0> ]>;
  def int_fpbuiltin_tanh : DefaultAttrsIntrinsic<[ llvm_anyfloat_ty ],
                                                    [ LLVMMatchType<0> ]>;
  def int_fpbuiltin_asin : DefaultAttrsIntrinsic<[ llvm_anyfloat_ty ],
                                                    [ LLVMMatchType<0> ]>;
  def int_fpbuiltin_acos : DefaultAttrsIntrinsic<[ llvm_anyfloat_ty ],
                                                    [ LLVMMatchType<0> ]>;
  def int_fpbuiltin_atan : DefaultAttrsIntrinsic<[ llvm_anyfloat_ty ],
                                                    [ LLVMMatchType<0> ]>;
  def int_fpbuiltin_atan2 : DefaultAttrsIntrinsic<[ llvm_anyfloat_ty ],
                                                    [ LLVMMatchType<0>,
                                                      LLVMMatchType<0> ]>;
  def int_fpbuiltin_asinh : DefaultAttrsIntrinsic<[ llvm_anyfloat_ty ],
                                                    [ LLVMMatchType<0> ]>;
  def int_fpbuiltin_acosh : DefaultAttrsIntrinsic<[ llvm_anyfloat_ty ],
                                                    [ LLVMMatchType<0> ]>;
  def int_fpbuiltin_atanh : DefaultAttrsIntrinsic<[ llvm_anyfloat_ty ],
                                                    [ LLVMMatchType<0> ]>;

  def int_fpbuiltin_exp : DefaultAttrsIntrinsic<[ llvm_anyfloat_ty ],
                                                    [ LLVMMatchType<0> ]>;
  def int_fpbuiltin_exp2 : DefaultAttrsIntrinsic<[ llvm_anyfloat_ty ],
                                                    [ LLVMMatchType<0> ]>;
  def int_fpbuiltin_exp10 : DefaultAttrsIntrinsic<[ llvm_anyfloat_ty ],
                                                    [ LLVMMatchType<0> ]>;
  def int_fpbuiltin_expm1 : DefaultAttrsIntrinsic<[ llvm_anyfloat_ty ],
                                                    [ LLVMMatchType<0> ]>;
  def int_fpbuiltin_log : DefaultAttrsIntrinsic<[ llvm_anyfloat_ty ],
                                                    [ LLVMMatchType<0> ]>;
  def int_fpbuiltin_log2 : DefaultAttrsIntrinsic<[ llvm_anyfloat_ty ],
                                                    [ LLVMMatchType<0> ]>;
  def int_fpbuiltin_log10 : DefaultAttrsIntrinsic<[ llvm_anyfloat_ty ],
                                                    [ LLVMMatchType<0> ]>;
  def int_fpbuiltin_log1p : DefaultAttrsIntrinsic<[ llvm_anyfloat_ty ],
                                                    [ LLVMMatchType<0> ]>;

  def int_fpbuiltin_hypot : DefaultAttrsIntrinsic<[ llvm_anyfloat_ty ],
                                                    [ LLVMMatchType<0>,
                                                      LLVMMatchType<0> ]>;
  def int_fpbuiltin_pow : DefaultAttrsIntrinsic<[ llvm_anyfloat_ty ],
                                                    [ LLVMMatchType<0>,
                                                      LLVMMatchType<0> ]>;
  def int_fpbuiltin_ldexp : DefaultAttrsIntrinsic<[ llvm_anyfloat_ty ],
                               [ LLVMMatchType<0>,
                                 LLVMScalarOrSameVectorWidth<0, llvm_i32_ty> ]>;

  def int_fpbuiltin_sqrt : DefaultAttrsIntrinsic<[ llvm_anyfloat_ty ],
                                                    [ LLVMMatchType<0> ]>;
  def int_fpbuiltin_rsqrt : DefaultAttrsIntrinsic<[ llvm_anyfloat_ty ],
                                                    [ LLVMMatchType<0> ]>;

  def int_fpbuiltin_erf : DefaultAttrsIntrinsic<[ llvm_anyfloat_ty ],
                                                    [ LLVMMatchType<0> ]>;
  def int_fpbuiltin_erfc : DefaultAttrsIntrinsic<[ llvm_anyfloat_ty ],
                                                    [ LLVMMatchType<0> ]>;
}

let IntrProperties = [IntrArgMemOnly, IntrWillReturn] in {
 def int_fpbuiltin_sincos : DefaultAttrsIntrinsic<[],
                                                    [ llvm_anyfloat_ty,
                                                      llvm_ptr_ty,
                                                      llvm_ptr_ty ]>;
}

//===--------------- Constrained Floating Point Intrinsics ----------------===//
//

/// IntrStrictFP - The intrinsic is allowed to be used in an alternate
/// floating point environment.
def IntrStrictFP : IntrinsicProperty;

let IntrProperties = [IntrInaccessibleMemOnly, IntrWillReturn, IntrStrictFP] in {
  def int_experimental_constrained_fadd : DefaultAttrsIntrinsic<[ llvm_anyfloat_ty ],
                                                    [ LLVMMatchType<0>,
                                                      LLVMMatchType<0>,
                                                      llvm_metadata_ty,
                                                      llvm_metadata_ty ]>;
  def int_experimental_constrained_fsub : DefaultAttrsIntrinsic<[ llvm_anyfloat_ty ],
                                                    [ LLVMMatchType<0>,
                                                      LLVMMatchType<0>,
                                                      llvm_metadata_ty,
                                                      llvm_metadata_ty ]>;
  def int_experimental_constrained_fmul : DefaultAttrsIntrinsic<[ llvm_anyfloat_ty ],
                                                    [ LLVMMatchType<0>,
                                                      LLVMMatchType<0>,
                                                      llvm_metadata_ty,
                                                      llvm_metadata_ty ]>;
  def int_experimental_constrained_fdiv : DefaultAttrsIntrinsic<[ llvm_anyfloat_ty ],
                                                    [ LLVMMatchType<0>,
                                                      LLVMMatchType<0>,
                                                      llvm_metadata_ty,
                                                      llvm_metadata_ty ]>;
  def int_experimental_constrained_frem : DefaultAttrsIntrinsic<[ llvm_anyfloat_ty ],
                                                    [ LLVMMatchType<0>,
                                                      LLVMMatchType<0>,
                                                      llvm_metadata_ty,
                                                      llvm_metadata_ty ]>;

  def int_experimental_constrained_fma : DefaultAttrsIntrinsic<[ llvm_anyfloat_ty ],
                                                    [ LLVMMatchType<0>,
                                                      LLVMMatchType<0>,
                                                      LLVMMatchType<0>,
                                                      llvm_metadata_ty,
                                                      llvm_metadata_ty ]>;

  def int_experimental_constrained_fmuladd : DefaultAttrsIntrinsic<[ llvm_anyfloat_ty ],
                                                       [ LLVMMatchType<0>,
                                                         LLVMMatchType<0>,
                                                         LLVMMatchType<0>,
                                                         llvm_metadata_ty,
                                                         llvm_metadata_ty ]>;

  def int_experimental_constrained_fptosi : DefaultAttrsIntrinsic<[ llvm_anyint_ty ],
                                                    [ llvm_anyfloat_ty,
                                                      llvm_metadata_ty ]>;

  def int_experimental_constrained_fptoui : DefaultAttrsIntrinsic<[ llvm_anyint_ty ],
                                                    [ llvm_anyfloat_ty,
                                                      llvm_metadata_ty ]>;

  def int_experimental_constrained_sitofp : DefaultAttrsIntrinsic<[ llvm_anyfloat_ty ],
                                                       [ llvm_anyint_ty,
                                                         llvm_metadata_ty,
                                                         llvm_metadata_ty ]>;

  def int_experimental_constrained_uitofp : DefaultAttrsIntrinsic<[ llvm_anyfloat_ty ],
                                                       [ llvm_anyint_ty,
                                                         llvm_metadata_ty,
                                                         llvm_metadata_ty ]>;

  def int_experimental_constrained_fptrunc : DefaultAttrsIntrinsic<[ llvm_anyfloat_ty ],
                                                       [ llvm_anyfloat_ty,
                                                         llvm_metadata_ty,
                                                         llvm_metadata_ty ]>;

  def int_experimental_constrained_fpext : DefaultAttrsIntrinsic<[ llvm_anyfloat_ty ],
                                                     [ llvm_anyfloat_ty,
                                                       llvm_metadata_ty ]>;

  // These intrinsics are sensitive to the rounding mode so we need constrained
  // versions of each of them.  When strict rounding and exception control are
  // not required the non-constrained versions of these intrinsics should be
  // used.
  def int_experimental_constrained_sqrt : DefaultAttrsIntrinsic<[ llvm_anyfloat_ty ],
                                                    [ LLVMMatchType<0>,
                                                      llvm_metadata_ty,
                                                      llvm_metadata_ty ]>;
  def int_experimental_constrained_powi : DefaultAttrsIntrinsic<[ llvm_anyfloat_ty ],
                                                    [ LLVMMatchType<0>,
                                                      llvm_i32_ty,
                                                      llvm_metadata_ty,
                                                      llvm_metadata_ty ]>;
  def int_experimental_constrained_ldexp : DefaultAttrsIntrinsic<[ llvm_anyfloat_ty ],
                                                    [ LLVMMatchType<0>,
                                                      llvm_anyint_ty,
                                                      llvm_metadata_ty,
                                                      llvm_metadata_ty ]>;
  def int_experimental_constrained_sin  : DefaultAttrsIntrinsic<[ llvm_anyfloat_ty ],
                                                    [ LLVMMatchType<0>,
                                                      llvm_metadata_ty,
                                                      llvm_metadata_ty ]>;
  def int_experimental_constrained_cos  : DefaultAttrsIntrinsic<[ llvm_anyfloat_ty ],
                                                    [ LLVMMatchType<0>,
                                                      llvm_metadata_ty,
                                                      llvm_metadata_ty ]>;
  def int_experimental_constrained_pow  : DefaultAttrsIntrinsic<[ llvm_anyfloat_ty ],
                                                    [ LLVMMatchType<0>,
                                                      LLVMMatchType<0>,
                                                      llvm_metadata_ty,
                                                      llvm_metadata_ty ]>;
  def int_experimental_constrained_log  : DefaultAttrsIntrinsic<[ llvm_anyfloat_ty ],
                                                    [ LLVMMatchType<0>,
                                                      llvm_metadata_ty,
                                                      llvm_metadata_ty ]>;
  def int_experimental_constrained_log10: DefaultAttrsIntrinsic<[ llvm_anyfloat_ty ],
                                                    [ LLVMMatchType<0>,
                                                      llvm_metadata_ty,
                                                      llvm_metadata_ty ]>;
  def int_experimental_constrained_log2 : DefaultAttrsIntrinsic<[ llvm_anyfloat_ty ],
                                                    [ LLVMMatchType<0>,
                                                      llvm_metadata_ty,
                                                      llvm_metadata_ty ]>;
  def int_experimental_constrained_exp  : DefaultAttrsIntrinsic<[ llvm_anyfloat_ty ],
                                                    [ LLVMMatchType<0>,
                                                      llvm_metadata_ty,
                                                      llvm_metadata_ty ]>;
  def int_experimental_constrained_exp2 : DefaultAttrsIntrinsic<[ llvm_anyfloat_ty ],
                                                    [ LLVMMatchType<0>,
                                                      llvm_metadata_ty,
                                                      llvm_metadata_ty ]>;
  def int_experimental_constrained_rint  : DefaultAttrsIntrinsic<[ llvm_anyfloat_ty ],
                                                     [ LLVMMatchType<0>,
                                                       llvm_metadata_ty,
                                                       llvm_metadata_ty ]>;
  def int_experimental_constrained_nearbyint : DefaultAttrsIntrinsic<[ llvm_anyfloat_ty ],
                                                         [ LLVMMatchType<0>,
                                                           llvm_metadata_ty,
                                                           llvm_metadata_ty ]>;
  def int_experimental_constrained_lrint : DefaultAttrsIntrinsic<[ llvm_anyint_ty ],
                                                     [ llvm_anyfloat_ty,
                                                       llvm_metadata_ty,
                                                       llvm_metadata_ty ]>;
  def int_experimental_constrained_llrint : DefaultAttrsIntrinsic<[ llvm_anyint_ty ],
                                                      [ llvm_anyfloat_ty,
                                                        llvm_metadata_ty,
                                                        llvm_metadata_ty ]>;
  def int_experimental_constrained_maxnum : DefaultAttrsIntrinsic<[ llvm_anyfloat_ty ],
                                                      [ LLVMMatchType<0>,
                                                        LLVMMatchType<0>,
                                                        llvm_metadata_ty ]>;
  def int_experimental_constrained_minnum : DefaultAttrsIntrinsic<[ llvm_anyfloat_ty ],
                                                      [ LLVMMatchType<0>,
                                                        LLVMMatchType<0>,
                                                        llvm_metadata_ty ]>;
  def int_experimental_constrained_maximum : DefaultAttrsIntrinsic<[ llvm_anyfloat_ty ],
                                                       [ LLVMMatchType<0>,
                                                         LLVMMatchType<0>,
                                                         llvm_metadata_ty ]>;
  def int_experimental_constrained_minimum : DefaultAttrsIntrinsic<[ llvm_anyfloat_ty ],
                                                       [ LLVMMatchType<0>,
                                                         LLVMMatchType<0>,
                                                         llvm_metadata_ty ]>;
  def int_experimental_constrained_ceil : DefaultAttrsIntrinsic<[ llvm_anyfloat_ty ],
                                                    [ LLVMMatchType<0>,
                                                      llvm_metadata_ty ]>;
  def int_experimental_constrained_floor : DefaultAttrsIntrinsic<[ llvm_anyfloat_ty ],
                                                     [ LLVMMatchType<0>,
                                                       llvm_metadata_ty ]>;
  def int_experimental_constrained_lround : DefaultAttrsIntrinsic<[ llvm_anyint_ty ],
                                                      [ llvm_anyfloat_ty,
                                                        llvm_metadata_ty ]>;
  def int_experimental_constrained_llround : DefaultAttrsIntrinsic<[ llvm_anyint_ty ],
                                                       [ llvm_anyfloat_ty,
                                                         llvm_metadata_ty ]>;
  def int_experimental_constrained_round : DefaultAttrsIntrinsic<[ llvm_anyfloat_ty ],
                                                     [ LLVMMatchType<0>,
                                                      llvm_metadata_ty ]>;
  def int_experimental_constrained_roundeven : DefaultAttrsIntrinsic<[ llvm_anyfloat_ty ],
                                                         [ LLVMMatchType<0>,
                                                           llvm_metadata_ty ]>;
  def int_experimental_constrained_trunc : DefaultAttrsIntrinsic<[ llvm_anyfloat_ty ],
                                                     [ LLVMMatchType<0>,
                                                       llvm_metadata_ty ]>;

  // Constrained floating-point comparison (quiet and signaling variants).
  // Third operand is the predicate represented as a metadata string.
  def int_experimental_constrained_fcmp
      : DefaultAttrsIntrinsic<[ LLVMScalarOrSameVectorWidth<0, llvm_i1_ty> ],
                  [ llvm_anyfloat_ty, LLVMMatchType<0>,
                    llvm_metadata_ty, llvm_metadata_ty ]>;
  def int_experimental_constrained_fcmps
      : DefaultAttrsIntrinsic<[ LLVMScalarOrSameVectorWidth<0, llvm_i1_ty> ],
                  [ llvm_anyfloat_ty, LLVMMatchType<0>,
                    llvm_metadata_ty, llvm_metadata_ty ]>;
}
// FIXME: Consider maybe adding intrinsics for sitofp, uitofp.


//===------------------------- Expect Intrinsics --------------------------===//
//
def int_expect : DefaultAttrsIntrinsic<[llvm_anyint_ty],
  [LLVMMatchType<0>, LLVMMatchType<0>], [IntrNoMem, IntrWillReturn]>;

def int_expect_with_probability : DefaultAttrsIntrinsic<[llvm_anyint_ty],
  [LLVMMatchType<0>, LLVMMatchType<0>, llvm_double_ty],
  [IntrNoMem, IntrWillReturn, ImmArg<ArgIndex<2>>]>;

//===-------------------- Bit Manipulation Intrinsics ---------------------===//
//

// None of these intrinsics accesses memory at all.
let IntrProperties = [IntrNoMem, IntrSpeculatable, IntrWillReturn] in {
  def int_bswap: DefaultAttrsIntrinsic<[llvm_anyint_ty], [LLVMMatchType<0>]>;
  def int_ctpop: DefaultAttrsIntrinsic<[llvm_anyint_ty], [LLVMMatchType<0>]>;
  def int_bitreverse : DefaultAttrsIntrinsic<[llvm_anyint_ty], [LLVMMatchType<0>]>;
  def int_fshl : DefaultAttrsIntrinsic<[llvm_anyint_ty],
      [LLVMMatchType<0>, LLVMMatchType<0>, LLVMMatchType<0>]>;
  def int_fshr : DefaultAttrsIntrinsic<[llvm_anyint_ty],
      [LLVMMatchType<0>, LLVMMatchType<0>, LLVMMatchType<0>]>;
}

let IntrProperties = [IntrNoMem, IntrSpeculatable, IntrWillReturn,
                      ImmArg<ArgIndex<1>>] in {
  def int_ctlz : DefaultAttrsIntrinsic<[llvm_anyint_ty], [LLVMMatchType<0>, llvm_i1_ty]>;
  def int_cttz : DefaultAttrsIntrinsic<[llvm_anyint_ty], [LLVMMatchType<0>, llvm_i1_ty]>;
}

//===------------------------ Debugger Intrinsics -------------------------===//
//

// None of these intrinsics accesses memory at all...but that doesn't
// mean the optimizers can change them aggressively.  Special handling
// needed in a few places. These synthetic intrinsics have no
// side-effects and just mark information about their operands.
let IntrProperties = [IntrNoMem, IntrSpeculatable, IntrWillReturn] in {
  def int_dbg_declare      : DefaultAttrsIntrinsic<[],
                                       [llvm_metadata_ty,
                                        llvm_metadata_ty,
                                        llvm_metadata_ty]>;
  def int_dbg_value        : DefaultAttrsIntrinsic<[],
                                       [llvm_metadata_ty,
                                        llvm_metadata_ty,
                                        llvm_metadata_ty]>;
  def int_dbg_assign        : DefaultAttrsIntrinsic<[],
                                       [llvm_metadata_ty,
                                        llvm_metadata_ty,
                                        llvm_metadata_ty,
                                        llvm_metadata_ty,
                                        llvm_metadata_ty,
                                        llvm_metadata_ty]>;
  def int_dbg_label        : DefaultAttrsIntrinsic<[],
                                       [llvm_metadata_ty]>;
}

//===------------------ Exception Handling Intrinsics----------------------===//
//

// The result of eh.typeid.for depends on the enclosing function, but inside a
// given function it is 'const' and may be CSE'd etc.
def int_eh_typeid_for : Intrinsic<[llvm_i32_ty], [llvm_ptr_ty], [IntrNoMem]>;

def int_eh_return_i32 : Intrinsic<[], [llvm_i32_ty, llvm_ptr_ty]>;
def int_eh_return_i64 : Intrinsic<[], [llvm_i64_ty, llvm_ptr_ty]>;

// eh.exceptionpointer returns the pointer to the exception caught by
// the given `catchpad`.
def int_eh_exceptionpointer : Intrinsic<[llvm_anyptr_ty], [llvm_token_ty],
                                        [IntrNoMem]>;

// Gets the exception code from a catchpad token. Only used on some platforms.
def int_eh_exceptioncode : Intrinsic<[llvm_i32_ty], [llvm_token_ty], [IntrNoMem]>;

// __builtin_unwind_init is an undocumented GCC intrinsic that causes all
// callee-saved registers to be saved and restored (regardless of whether they
// are used) in the calling function. It is used by libgcc_eh.
def int_eh_unwind_init: Intrinsic<[]>,
                        ClangBuiltin<"__builtin_unwind_init">;

def int_eh_dwarf_cfa  : Intrinsic<[llvm_ptr_ty], [llvm_i32_ty]>;

def int_eh_sjlj_lsda             : Intrinsic<[llvm_ptr_ty], [], [IntrNoMem]>;
def int_eh_sjlj_callsite         : Intrinsic<[], [llvm_i32_ty], [IntrNoMem, ImmArg<ArgIndex<0>>]>;

def int_eh_sjlj_functioncontext : Intrinsic<[], [llvm_ptr_ty]>;
def int_eh_sjlj_setjmp          : Intrinsic<[llvm_i32_ty], [llvm_ptr_ty]>;
def int_eh_sjlj_longjmp         : Intrinsic<[], [llvm_ptr_ty], [IntrNoReturn]>;
def int_eh_sjlj_setup_dispatch  : Intrinsic<[], []>;

//===---------------- Generic Variable Attribute Intrinsics----------------===//
//
def int_var_annotation : DefaultAttrsIntrinsic<
    [], [llvm_anyptr_ty, llvm_anyptr_ty, LLVMMatchType<1>, llvm_i32_ty, LLVMMatchType<1>],
    [IntrInaccessibleMemOnly], "llvm.var.annotation">;

def int_ptr_annotation : DefaultAttrsIntrinsic<
    [LLVMAnyPointerType<llvm_anyint_ty>],
    [LLVMMatchType<0>, llvm_anyptr_ty, LLVMMatchType<1>, llvm_i32_ty, LLVMMatchType<1>],
    [IntrInaccessibleMemOnly], "llvm.ptr.annotation">;

def int_annotation : DefaultAttrsIntrinsic<
    [llvm_anyint_ty],
    [LLVMMatchType<0>, llvm_anyptr_ty, LLVMMatchType<1>, llvm_i32_ty],
    [IntrInaccessibleMemOnly], "llvm.annotation">;

// Annotates the current program point with metadata strings which are emitted
// as CodeView debug info records. This is expensive, as it disables inlining
// and is modelled as having side effects.
def int_codeview_annotation : DefaultAttrsIntrinsic<[], [llvm_metadata_ty],
                                        [IntrInaccessibleMemOnly, IntrNoDuplicate, IntrWillReturn],
                                        "llvm.codeview.annotation">;

//===------------------------ Trampoline Intrinsics -----------------------===//
//
def int_init_trampoline : DefaultAttrsIntrinsic<
    [], [llvm_ptr_ty, llvm_ptr_ty, llvm_ptr_ty],
    [IntrArgMemOnly, NoCapture<ArgIndex<0>>, WriteOnly<ArgIndex<0>>,
     ReadNone<ArgIndex<1>>, ReadNone<ArgIndex<2>>]>,
    ClangBuiltin<"__builtin_init_trampoline">;

def int_adjust_trampoline : DefaultAttrsIntrinsic<
    [llvm_ptr_ty], [llvm_ptr_ty], [IntrReadMem, IntrArgMemOnly]>,
    ClangBuiltin<"__builtin_adjust_trampoline">;

//===------------------------ Overflow Intrinsics -------------------------===//
//

// Expose the carry flag from add operations on two integrals.
let IntrProperties = [IntrNoMem, IntrSpeculatable, IntrWillReturn] in {
  def int_sadd_with_overflow : DefaultAttrsIntrinsic<[llvm_anyint_ty,
                                          LLVMScalarOrSameVectorWidth<0, llvm_i1_ty>],
                                         [LLVMMatchType<0>, LLVMMatchType<0>]>;
  def int_uadd_with_overflow : DefaultAttrsIntrinsic<[llvm_anyint_ty,
                                          LLVMScalarOrSameVectorWidth<0, llvm_i1_ty>],
                                         [LLVMMatchType<0>, LLVMMatchType<0>]>;

  def int_ssub_with_overflow : DefaultAttrsIntrinsic<[llvm_anyint_ty,
                                          LLVMScalarOrSameVectorWidth<0, llvm_i1_ty>],
                                         [LLVMMatchType<0>, LLVMMatchType<0>]>;
  def int_usub_with_overflow : DefaultAttrsIntrinsic<[llvm_anyint_ty,
                                          LLVMScalarOrSameVectorWidth<0, llvm_i1_ty>],
                                         [LLVMMatchType<0>, LLVMMatchType<0>]>;

  def int_smul_with_overflow : DefaultAttrsIntrinsic<[llvm_anyint_ty,
                                          LLVMScalarOrSameVectorWidth<0, llvm_i1_ty>],
                                         [LLVMMatchType<0>, LLVMMatchType<0>]>;
  def int_umul_with_overflow : DefaultAttrsIntrinsic<[llvm_anyint_ty,
                                          LLVMScalarOrSameVectorWidth<0, llvm_i1_ty>],
                                         [LLVMMatchType<0>, LLVMMatchType<0>]>;
}
//===------------------------- Saturation Arithmetic Intrinsics ---------------------===//
//
def int_sadd_sat : DefaultAttrsIntrinsic<[llvm_anyint_ty],
                             [LLVMMatchType<0>, LLVMMatchType<0>],
                             [IntrNoMem, IntrSpeculatable, IntrWillReturn, Commutative]>;
def int_uadd_sat : DefaultAttrsIntrinsic<[llvm_anyint_ty],
                             [LLVMMatchType<0>, LLVMMatchType<0>],
                             [IntrNoMem, IntrSpeculatable, IntrWillReturn, Commutative]>;
def int_ssub_sat : DefaultAttrsIntrinsic<[llvm_anyint_ty],
                             [LLVMMatchType<0>, LLVMMatchType<0>],
                             [IntrNoMem, IntrSpeculatable, IntrWillReturn]>;
def int_usub_sat : DefaultAttrsIntrinsic<[llvm_anyint_ty],
                             [LLVMMatchType<0>, LLVMMatchType<0>],
                             [IntrNoMem, IntrSpeculatable, IntrWillReturn]>;
def int_sshl_sat : DefaultAttrsIntrinsic<[llvm_anyint_ty],
                             [LLVMMatchType<0>, LLVMMatchType<0>],
                             [IntrNoMem, IntrSpeculatable, IntrWillReturn]>;
def int_ushl_sat : DefaultAttrsIntrinsic<[llvm_anyint_ty],
                             [LLVMMatchType<0>, LLVMMatchType<0>],
                             [IntrNoMem, IntrSpeculatable, IntrWillReturn]>;

//===------------------------- Fixed Point Arithmetic Intrinsics ---------------------===//
//
def int_smul_fix : DefaultAttrsIntrinsic<[llvm_anyint_ty],
                             [LLVMMatchType<0>, LLVMMatchType<0>, llvm_i32_ty],
                             [IntrNoMem, IntrSpeculatable, IntrWillReturn,
                              Commutative, ImmArg<ArgIndex<2>>]>;

def int_umul_fix : DefaultAttrsIntrinsic<[llvm_anyint_ty],
                             [LLVMMatchType<0>, LLVMMatchType<0>, llvm_i32_ty],
                             [IntrNoMem, IntrSpeculatable, IntrWillReturn,
                              Commutative, ImmArg<ArgIndex<2>>]>;

def int_sdiv_fix : DefaultAttrsIntrinsic<[llvm_anyint_ty],
                             [LLVMMatchType<0>, LLVMMatchType<0>, llvm_i32_ty],
                             [IntrNoMem, ImmArg<ArgIndex<2>>]>;

def int_udiv_fix : DefaultAttrsIntrinsic<[llvm_anyint_ty],
                             [LLVMMatchType<0>, LLVMMatchType<0>, llvm_i32_ty],
                             [IntrNoMem, ImmArg<ArgIndex<2>>]>;

//===------------------- Fixed Point Saturation Arithmetic Intrinsics ----------------===//
//
def int_smul_fix_sat : DefaultAttrsIntrinsic<[llvm_anyint_ty],
                                 [LLVMMatchType<0>, LLVMMatchType<0>, llvm_i32_ty],
                                 [IntrNoMem, IntrSpeculatable, IntrWillReturn,
                                  Commutative, ImmArg<ArgIndex<2>>]>;
def int_umul_fix_sat : DefaultAttrsIntrinsic<[llvm_anyint_ty],
                                 [LLVMMatchType<0>, LLVMMatchType<0>, llvm_i32_ty],
                                 [IntrNoMem, IntrSpeculatable, IntrWillReturn,
                                  Commutative, ImmArg<ArgIndex<2>>]>;

def int_sdiv_fix_sat : DefaultAttrsIntrinsic<[llvm_anyint_ty],
                                 [LLVMMatchType<0>, LLVMMatchType<0>, llvm_i32_ty],
                                 [IntrNoMem, ImmArg<ArgIndex<2>>]>;

def int_udiv_fix_sat : DefaultAttrsIntrinsic<[llvm_anyint_ty],
                                 [LLVMMatchType<0>, LLVMMatchType<0>, llvm_i32_ty],
                                 [IntrNoMem, ImmArg<ArgIndex<2>>]>;

//===------------------ Integer Min/Max/Abs Intrinsics --------------------===//
//
def int_abs : DefaultAttrsIntrinsic<
    [llvm_anyint_ty], [LLVMMatchType<0>, llvm_i1_ty],
    [IntrNoMem, IntrSpeculatable, IntrWillReturn, ImmArg<ArgIndex<1>>]>;

def int_smax : DefaultAttrsIntrinsic<
    [llvm_anyint_ty], [LLVMMatchType<0>, LLVMMatchType<0>],
    [IntrNoMem, IntrSpeculatable, IntrWillReturn]>;
def int_smin : DefaultAttrsIntrinsic<
    [llvm_anyint_ty], [LLVMMatchType<0>, LLVMMatchType<0>],
    [IntrNoMem, IntrSpeculatable, IntrWillReturn]>;
def int_umax : DefaultAttrsIntrinsic<
    [llvm_anyint_ty], [LLVMMatchType<0>, LLVMMatchType<0>],
    [IntrNoMem, IntrSpeculatable, IntrWillReturn]>;
def int_umin : DefaultAttrsIntrinsic<
    [llvm_anyint_ty], [LLVMMatchType<0>, LLVMMatchType<0>],
    [IntrNoMem, IntrSpeculatable, IntrWillReturn]>;

//===------------------------- Memory Use Markers -------------------------===//
//
def int_lifetime_start  : DefaultAttrsIntrinsic<[],
                                    [llvm_i64_ty, llvm_anyptr_ty],
                                    [IntrArgMemOnly, IntrWillReturn,
                                     NoCapture<ArgIndex<1>>,
                                     ImmArg<ArgIndex<0>>]>;
def int_lifetime_end    : DefaultAttrsIntrinsic<[],
                                    [llvm_i64_ty, llvm_anyptr_ty],
                                    [IntrArgMemOnly, IntrWillReturn,
                                     NoCapture<ArgIndex<1>>,
                                     ImmArg<ArgIndex<0>>]>;
def int_invariant_start : DefaultAttrsIntrinsic<[llvm_descriptor_ty],
                                    [llvm_i64_ty, llvm_anyptr_ty],
                                    [IntrArgMemOnly, IntrWillReturn,
                                     NoCapture<ArgIndex<1>>,
                                     ImmArg<ArgIndex<0>>]>;
def int_invariant_end   : DefaultAttrsIntrinsic<[],
                                    [llvm_descriptor_ty, llvm_i64_ty,
                                     llvm_anyptr_ty],
                                    [IntrArgMemOnly, IntrWillReturn,
                                     NoCapture<ArgIndex<2>>,
                                     ImmArg<ArgIndex<1>>]>;

// launder.invariant.group can't be marked with 'readnone' (IntrNoMem),
// because it would cause CSE of two barriers with the same argument.
// Inaccessiblememonly says that the barrier doesn't read the argument,
// but it changes state not accessible to this module. This way
// we can DSE through the barrier because it doesn't read the value
// after store. Although the barrier doesn't modify any memory it
// can't be marked as readonly, because it would be possible to
// CSE 2 barriers with store in between.
// The argument also can't be marked with 'returned' attribute, because
// it would remove barrier.
// Note that it is still experimental, which means that its semantics
// might change in the future.
def int_launder_invariant_group : DefaultAttrsIntrinsic<[llvm_anyptr_ty],
                                            [LLVMMatchType<0>],
                                            [IntrInaccessibleMemOnly, IntrSpeculatable, IntrWillReturn]>;


def int_strip_invariant_group : DefaultAttrsIntrinsic<[llvm_anyptr_ty],
                                          [LLVMMatchType<0>],
                                          [IntrSpeculatable, IntrNoMem, IntrWillReturn]>;

//===------------------------ Stackmap Intrinsics -------------------------===//
//
def int_experimental_stackmap : DefaultAttrsIntrinsic<[],
                                  [llvm_i64_ty, llvm_i32_ty, llvm_vararg_ty],
                                  [Throws]>;
def int_experimental_patchpoint_void : Intrinsic<[],
                                                 [llvm_i64_ty, llvm_i32_ty,
                                                  llvm_ptr_ty, llvm_i32_ty,
                                                  llvm_vararg_ty],
                                                  [Throws]>;
def int_experimental_patchpoint_i64 : Intrinsic<[llvm_i64_ty],
                                                [llvm_i64_ty, llvm_i32_ty,
                                                 llvm_ptr_ty, llvm_i32_ty,
                                                 llvm_vararg_ty],
                                                 [Throws]>;


//===------------------------ Garbage Collection Intrinsics ---------------===//
// These are documented in docs/Statepoint.rst

def int_experimental_gc_statepoint : Intrinsic<[llvm_token_ty],
                               [llvm_i64_ty, llvm_i32_ty,
                                llvm_anyptr_ty, llvm_i32_ty,
                                llvm_i32_ty, llvm_vararg_ty],
                               [Throws, ImmArg<ArgIndex<0>>,
                                ImmArg<ArgIndex<1>>, ImmArg<ArgIndex<3>>,
                                ImmArg<ArgIndex<4>>]>;

def int_experimental_gc_result : DefaultAttrsIntrinsic<
    [llvm_any_ty], [llvm_token_ty], [IntrNoMem]>;

def int_experimental_gc_relocate : DefaultAttrsIntrinsic<
    [llvm_any_ty], [llvm_token_ty, llvm_i32_ty, llvm_i32_ty],
    [IntrNoMem, ImmArg<ArgIndex<1>>, ImmArg<ArgIndex<2>>]>;

def int_experimental_gc_get_pointer_base : DefaultAttrsIntrinsic<
    [llvm_anyptr_ty], [llvm_anyptr_ty],
    [IntrNoMem, IntrWillReturn, ReadNone<ArgIndex<0>>, NoCapture<ArgIndex<0>>]>;

def int_experimental_gc_get_pointer_offset : DefaultAttrsIntrinsic<
    [llvm_i64_ty], [llvm_anyptr_ty],
    [IntrNoMem, IntrWillReturn, ReadNone<ArgIndex<0>>, NoCapture<ArgIndex<0>>]>;

//===------------------------ Coroutine Intrinsics ---------------===//
// These are documented in docs/Coroutines.rst

// Coroutine Structure Intrinsics.

def int_coro_id : DefaultAttrsIntrinsic<[llvm_token_ty],
    [llvm_i32_ty, llvm_ptr_ty, llvm_ptr_ty, llvm_ptr_ty],
    [IntrArgMemOnly, IntrReadMem, ReadNone<ArgIndex<1>>, ReadOnly<ArgIndex<2>>,
     NoCapture<ArgIndex<2>>]>;
def int_coro_id_retcon : Intrinsic<[llvm_token_ty],
    [llvm_i32_ty, llvm_i32_ty, llvm_ptr_ty,
     llvm_ptr_ty, llvm_ptr_ty, llvm_ptr_ty],
    []>;
def int_coro_id_retcon_once : Intrinsic<[llvm_token_ty],
    [llvm_i32_ty, llvm_i32_ty, llvm_ptr_ty,
     llvm_ptr_ty, llvm_ptr_ty, llvm_ptr_ty],
    []>;
def int_coro_alloc : Intrinsic<[llvm_i1_ty], [llvm_token_ty], []>;
def int_coro_id_async : Intrinsic<[llvm_token_ty],
  [llvm_i32_ty, llvm_i32_ty, llvm_i32_ty, llvm_ptr_ty],
  []>;
def int_coro_async_context_alloc : Intrinsic<[llvm_ptr_ty],
    [llvm_ptr_ty, llvm_ptr_ty],
    []>;
def int_coro_async_context_dealloc : Intrinsic<[],
    [llvm_ptr_ty],
    []>;
def int_coro_async_resume : Intrinsic<[llvm_ptr_ty],
    [],
    [IntrNoMerge]>;
def int_coro_async_size_replace : Intrinsic<[], [llvm_ptr_ty, llvm_ptr_ty], []>;
def int_coro_suspend_async
    : Intrinsic<[llvm_any_ty],
                [llvm_i32_ty, llvm_ptr_ty, llvm_ptr_ty, llvm_vararg_ty],
                [IntrNoMerge]>;
def int_coro_prepare_async : Intrinsic<[llvm_ptr_ty], [llvm_ptr_ty],
                                       [IntrNoMem]>;
def int_coro_begin : Intrinsic<[llvm_ptr_ty], [llvm_token_ty, llvm_ptr_ty],
                               [WriteOnly<ArgIndex<1>>]>;

def int_coro_free : Intrinsic<[llvm_ptr_ty], [llvm_token_ty, llvm_ptr_ty],
                              [IntrReadMem, IntrArgMemOnly,
                               ReadOnly<ArgIndex<1>>,
                               NoCapture<ArgIndex<1>>]>;
def int_coro_end : Intrinsic<[llvm_i1_ty], [llvm_ptr_ty, llvm_i1_ty], []>;
def int_coro_end_async
    : Intrinsic<[llvm_i1_ty], [llvm_ptr_ty, llvm_i1_ty, llvm_vararg_ty], []>;

def int_coro_frame : Intrinsic<[llvm_ptr_ty], [], [IntrNoMem]>;
def int_coro_noop : Intrinsic<[llvm_ptr_ty], [], [IntrNoMem]>;
def int_coro_size : Intrinsic<[llvm_anyint_ty], [], [IntrNoMem]>;
def int_coro_align : Intrinsic<[llvm_anyint_ty], [], [IntrNoMem]>;

def int_coro_save : Intrinsic<[llvm_token_ty], [llvm_ptr_ty], [IntrNoMerge]>;
def int_coro_suspend : Intrinsic<[llvm_i8_ty], [llvm_token_ty, llvm_i1_ty], []>;
def int_coro_suspend_retcon : Intrinsic<[llvm_any_ty], [llvm_vararg_ty], []>;
def int_coro_prepare_retcon : Intrinsic<[llvm_ptr_ty], [llvm_ptr_ty],
                                        [IntrNoMem]>;
def int_coro_alloca_alloc : Intrinsic<[llvm_token_ty],
                                      [llvm_anyint_ty, llvm_i32_ty], []>;
def int_coro_alloca_get : Intrinsic<[llvm_ptr_ty], [llvm_token_ty], []>;
def int_coro_alloca_free : Intrinsic<[], [llvm_token_ty], []>;

// Coroutine Manipulation Intrinsics.

def int_coro_resume : Intrinsic<[], [llvm_ptr_ty], [Throws]>;
def int_coro_destroy : Intrinsic<[], [llvm_ptr_ty], [Throws]>;
def int_coro_done : Intrinsic<[llvm_i1_ty], [llvm_ptr_ty],
                              [IntrArgMemOnly, ReadOnly<ArgIndex<0>>,
                               NoCapture<ArgIndex<0>>]>;
def int_coro_promise : Intrinsic<[llvm_ptr_ty],
                                 [llvm_ptr_ty, llvm_i32_ty, llvm_i1_ty],
                                 [IntrNoMem, NoCapture<ArgIndex<0>>]>;

// Coroutine Lowering Intrinsics. Used internally by coroutine passes.

def int_coro_subfn_addr : DefaultAttrsIntrinsic<
    [llvm_ptr_ty], [llvm_ptr_ty, llvm_i8_ty],
    [IntrReadMem, IntrArgMemOnly, ReadOnly<ArgIndex<0>>,
     NoCapture<ArgIndex<0>>]>;

///===-------------------------- Other Intrinsics --------------------------===//
//
def int_trap : Intrinsic<[], [], [IntrNoReturn, IntrCold]>,
               ClangBuiltin<"__builtin_trap">;
def int_debugtrap : Intrinsic<[]>,
                    ClangBuiltin<"__builtin_debugtrap">;
def int_ubsantrap : Intrinsic<[], [llvm_i8_ty],
                              [IntrNoReturn, IntrCold, ImmArg<ArgIndex<0>>]>;

// Support for dynamic deoptimization (or de-specialization)
def int_experimental_deoptimize : Intrinsic<[llvm_any_ty], [llvm_vararg_ty],
                                            [Throws]>;

// Support for speculative runtime guards
def int_experimental_guard : DefaultAttrsIntrinsic<[], [llvm_i1_ty, llvm_vararg_ty],
                                       [Throws]>;

// Supports widenable conditions for guards represented as explicit branches.
def int_experimental_widenable_condition : DefaultAttrsIntrinsic<[llvm_i1_ty], [],
        [IntrInaccessibleMemOnly, IntrWillReturn, IntrSpeculatable, NoUndef<RetIndex>]>;

// NOP: calls/invokes to this intrinsic are removed by codegen
def int_donothing : DefaultAttrsIntrinsic<[], [], [IntrNoMem, IntrWillReturn]>;

// This instruction has no actual effect, though it is treated by the optimizer
// has having opaque side effects. This may be inserted into loops to ensure
// that they are not removed even if they turn out to be empty, for languages
// which specify that infinite loops must be preserved.
def int_sideeffect : DefaultAttrsIntrinsic<[], [], [IntrInaccessibleMemOnly, IntrWillReturn]>;

// The pseudoprobe intrinsic works as a place holder to the block it probes.
// Like the sideeffect intrinsic defined above, this intrinsic is treated by the
// optimizer as having opaque side effects so that it won't be get rid of or moved
// out of the block it probes.
def int_pseudoprobe : DefaultAttrsIntrinsic<[], [llvm_i64_ty, llvm_i64_ty, llvm_i32_ty, llvm_i64_ty],
                                    [IntrInaccessibleMemOnly, IntrWillReturn]>;

// Intrinsics to support half precision floating point format
let IntrProperties = [IntrNoMem, IntrWillReturn] in {
def int_convert_to_fp16   : DefaultAttrsIntrinsic<[llvm_i16_ty], [llvm_anyfloat_ty]>;
def int_convert_from_fp16 : DefaultAttrsIntrinsic<[llvm_anyfloat_ty], [llvm_i16_ty]>;
}

// Saturating floating point to integer intrinsics
let IntrProperties = [IntrNoMem, IntrSpeculatable, IntrWillReturn] in {
def int_fptoui_sat : DefaultAttrsIntrinsic<[llvm_anyint_ty], [llvm_anyfloat_ty]>;
def int_fptosi_sat : DefaultAttrsIntrinsic<[llvm_anyint_ty], [llvm_anyfloat_ty]>;
}

// Clear cache intrinsic, default to ignore (ie. emit nothing)
// maps to void __clear_cache() on supporting platforms
def int_clear_cache : Intrinsic<[], [llvm_ptr_ty, llvm_ptr_ty],
                                [], "llvm.clear_cache">;

// Intrinsic to detect whether its argument is a constant.
def int_is_constant : DefaultAttrsIntrinsic<[llvm_i1_ty], [llvm_any_ty],
                                [IntrNoMem, IntrWillReturn, IntrConvergent],
                                "llvm.is.constant">;

// Intrinsic to mask out bits of a pointer.
def int_ptrmask: DefaultAttrsIntrinsic<[llvm_anyptr_ty], [LLVMMatchType<0>, llvm_anyint_ty],
                           [IntrNoMem, IntrSpeculatable, IntrWillReturn]>;

// Intrinsic to wrap a thread local variable.
def int_threadlocal_address : DefaultAttrsIntrinsic<[llvm_anyptr_ty], [LLVMMatchType<0>],
                                                    [NonNull<RetIndex>, NonNull<ArgIndex<0>>,
                                                     IntrNoMem, IntrSpeculatable, IntrWillReturn]>;

def int_experimental_stepvector : DefaultAttrsIntrinsic<[llvm_anyvector_ty],
                                                        [], [IntrNoMem]>;

//===---------------- Vector Predication Intrinsics --------------===//
// Memory Intrinsics
def int_vp_store : DefaultAttrsIntrinsic<[],
                             [ llvm_anyvector_ty,
                               LLVMAnyPointerType<LLVMMatchType<0>>,
                               LLVMScalarOrSameVectorWidth<0, llvm_i1_ty>,
                               llvm_i32_ty],
                             [ NoCapture<ArgIndex<1>>, IntrNoSync, IntrWriteMem, IntrArgMemOnly, IntrWillReturn ]>;

def int_vp_load  : DefaultAttrsIntrinsic<[ llvm_anyvector_ty],
                             [ LLVMAnyPointerType<LLVMMatchType<0>>,
                               LLVMScalarOrSameVectorWidth<0, llvm_i1_ty>,
                               llvm_i32_ty],
                             [ NoCapture<ArgIndex<0>>, IntrNoSync, IntrReadMem, IntrWillReturn, IntrArgMemOnly ]>;

def int_vp_gather: DefaultAttrsIntrinsic<[ llvm_anyvector_ty],
                             [ LLVMVectorOfAnyPointersToElt<0>,
                               LLVMScalarOrSameVectorWidth<0, llvm_i1_ty>,
                               llvm_i32_ty],
                             [ IntrReadMem, IntrNoSync, IntrWillReturn]>;

def int_vp_scatter: DefaultAttrsIntrinsic<[],
                             [ llvm_anyvector_ty,
                               LLVMVectorOfAnyPointersToElt<0>,
                               LLVMScalarOrSameVectorWidth<0, llvm_i1_ty>,
                               llvm_i32_ty],
                             [ IntrNoSync, IntrWillReturn ]>; // TODO allow IntrNoCapture for vectors of pointers

// Experimental strided memory accesses
def int_experimental_vp_strided_store : DefaultAttrsIntrinsic<[],
                             [ llvm_anyvector_ty,
                               LLVMAnyPointerToElt<0>,
                               llvm_anyint_ty, // Stride in bytes
                               LLVMScalarOrSameVectorWidth<0, llvm_i1_ty>,
                               llvm_i32_ty],
                             [ NoCapture<ArgIndex<1>>, IntrNoSync, IntrWriteMem, IntrArgMemOnly, IntrWillReturn ]>;

def int_experimental_vp_strided_load  : DefaultAttrsIntrinsic<[llvm_anyvector_ty],
                             [ LLVMAnyPointerToElt<0>,
                               llvm_anyint_ty, // Stride in bytes
                               LLVMScalarOrSameVectorWidth<0, llvm_i1_ty>,
                               llvm_i32_ty],
                             [ NoCapture<ArgIndex<0>>, IntrNoSync, IntrReadMem, IntrWillReturn, IntrArgMemOnly ]>;

// Operators
let IntrProperties = [IntrNoMem, IntrNoSync, IntrWillReturn] in {
  // Integer arithmetic
  def int_vp_add : DefaultAttrsIntrinsic<[ llvm_anyvector_ty ],
                             [ LLVMMatchType<0>,
                               LLVMMatchType<0>,
                               LLVMScalarOrSameVectorWidth<0, llvm_i1_ty>,
                               llvm_i32_ty]>;
  def int_vp_sub : DefaultAttrsIntrinsic<[ llvm_anyvector_ty ],
                             [ LLVMMatchType<0>,
                               LLVMMatchType<0>,
                               LLVMScalarOrSameVectorWidth<0, llvm_i1_ty>,
                               llvm_i32_ty]>;
  def int_vp_mul  : DefaultAttrsIntrinsic<[ llvm_anyvector_ty ],
                             [ LLVMMatchType<0>,
                               LLVMMatchType<0>,
                               LLVMScalarOrSameVectorWidth<0, llvm_i1_ty>,
                               llvm_i32_ty]>;
  def int_vp_ashr : DefaultAttrsIntrinsic<[ llvm_anyvector_ty ],
                             [ LLVMMatchType<0>,
                               LLVMMatchType<0>,
                               LLVMScalarOrSameVectorWidth<0, llvm_i1_ty>,
                               llvm_i32_ty]>;
  def int_vp_lshr : DefaultAttrsIntrinsic<[ llvm_anyvector_ty ],
                             [ LLVMMatchType<0>,
                               LLVMMatchType<0>,
                               LLVMScalarOrSameVectorWidth<0, llvm_i1_ty>,
                               llvm_i32_ty]>;
  def int_vp_shl : DefaultAttrsIntrinsic<[ llvm_anyvector_ty ],
                             [ LLVMMatchType<0>,
                               LLVMMatchType<0>,
                               LLVMScalarOrSameVectorWidth<0, llvm_i1_ty>,
                               llvm_i32_ty]>;
  def int_vp_or : DefaultAttrsIntrinsic<[ llvm_anyvector_ty ],
                             [ LLVMMatchType<0>,
                               LLVMMatchType<0>,
                               LLVMScalarOrSameVectorWidth<0, llvm_i1_ty>,
                               llvm_i32_ty]>;
  def int_vp_and : DefaultAttrsIntrinsic<[ llvm_anyvector_ty ],
                             [ LLVMMatchType<0>,
                               LLVMMatchType<0>,
                               LLVMScalarOrSameVectorWidth<0, llvm_i1_ty>,
                               llvm_i32_ty]>;
  def int_vp_xor : DefaultAttrsIntrinsic<[ llvm_anyvector_ty ],
                             [ LLVMMatchType<0>,
                               LLVMMatchType<0>,
                               LLVMScalarOrSameVectorWidth<0, llvm_i1_ty>,
                               llvm_i32_ty]>;
  def int_vp_sdiv : DefaultAttrsIntrinsic<[ llvm_anyvector_ty ],
                             [ LLVMMatchType<0>,
                               LLVMMatchType<0>,
                               LLVMScalarOrSameVectorWidth<0, llvm_i1_ty>,
                               llvm_i32_ty]>;
  def int_vp_udiv : DefaultAttrsIntrinsic<[ llvm_anyvector_ty ],
                             [ LLVMMatchType<0>,
                               LLVMMatchType<0>,
                               LLVMScalarOrSameVectorWidth<0, llvm_i1_ty>,
                               llvm_i32_ty]>;
  def int_vp_srem : DefaultAttrsIntrinsic<[ llvm_anyvector_ty ],
                             [ LLVMMatchType<0>,
                               LLVMMatchType<0>,
                               LLVMScalarOrSameVectorWidth<0, llvm_i1_ty>,
                               llvm_i32_ty]>;
  def int_vp_urem : DefaultAttrsIntrinsic<[ llvm_anyvector_ty ],
                             [ LLVMMatchType<0>,
                               LLVMMatchType<0>,
                               LLVMScalarOrSameVectorWidth<0, llvm_i1_ty>,
                               llvm_i32_ty]>;
  def int_vp_abs : DefaultAttrsIntrinsic<[ llvm_anyvector_ty ],
                             [ LLVMMatchType<0>,
                               llvm_i1_ty,
                               LLVMScalarOrSameVectorWidth<0, llvm_i1_ty>,
                               llvm_i32_ty]>;
  def int_vp_smin : DefaultAttrsIntrinsic<[ llvm_anyvector_ty ],
                             [ LLVMMatchType<0>,
                               LLVMMatchType<0>,
                               LLVMScalarOrSameVectorWidth<0, llvm_i1_ty>,
                               llvm_i32_ty]>;
  def int_vp_smax : DefaultAttrsIntrinsic<[ llvm_anyvector_ty ],
                             [ LLVMMatchType<0>,
                               LLVMMatchType<0>,
                               LLVMScalarOrSameVectorWidth<0, llvm_i1_ty>,
                               llvm_i32_ty]>;
  def int_vp_umin : DefaultAttrsIntrinsic<[ llvm_anyvector_ty ],
                             [ LLVMMatchType<0>,
                               LLVMMatchType<0>,
                               LLVMScalarOrSameVectorWidth<0, llvm_i1_ty>,
                               llvm_i32_ty]>;
  def int_vp_umax : DefaultAttrsIntrinsic<[ llvm_anyvector_ty ],
                             [ LLVMMatchType<0>,
                               LLVMMatchType<0>,
                               LLVMScalarOrSameVectorWidth<0, llvm_i1_ty>,
                               llvm_i32_ty]>;
  def int_vp_bswap : DefaultAttrsIntrinsic<[ llvm_anyvector_ty ],
                             [ LLVMMatchType<0>,
                               LLVMScalarOrSameVectorWidth<0, llvm_i1_ty>,
                               llvm_i32_ty]>;
  def int_vp_bitreverse : DefaultAttrsIntrinsic<[ llvm_anyvector_ty ],
                             [ LLVMMatchType<0>,
                               LLVMScalarOrSameVectorWidth<0, llvm_i1_ty>,
                               llvm_i32_ty]>;
  def int_vp_ctpop : DefaultAttrsIntrinsic<[ llvm_anyvector_ty ],
                             [ LLVMMatchType<0>,
                               LLVMScalarOrSameVectorWidth<0, llvm_i1_ty>,
                               llvm_i32_ty]>;
  def int_vp_fshl : DefaultAttrsIntrinsic<[ llvm_anyvector_ty ],
                             [ LLVMMatchType<0>,
                               LLVMMatchType<0>,
                               LLVMMatchType<0>,
                               LLVMScalarOrSameVectorWidth<0, llvm_i1_ty>,
                               llvm_i32_ty]>;
  def int_vp_fshr : DefaultAttrsIntrinsic<[ llvm_anyvector_ty ],
                             [ LLVMMatchType<0>,
                               LLVMMatchType<0>,
                               LLVMMatchType<0>,
                               LLVMScalarOrSameVectorWidth<0, llvm_i1_ty>,
                               llvm_i32_ty]>;

  // Floating-point arithmetic
  def int_vp_fadd : DefaultAttrsIntrinsic<[ llvm_anyvector_ty ],
                             [ LLVMMatchType<0>,
                               LLVMMatchType<0>,
                               LLVMScalarOrSameVectorWidth<0, llvm_i1_ty>,
                               llvm_i32_ty]>;
  def int_vp_fsub : DefaultAttrsIntrinsic<[ llvm_anyvector_ty ],
                             [ LLVMMatchType<0>,
                               LLVMMatchType<0>,
                               LLVMScalarOrSameVectorWidth<0, llvm_i1_ty>,
                               llvm_i32_ty]>;
  def int_vp_fmul  : DefaultAttrsIntrinsic<[ llvm_anyvector_ty ],
                             [ LLVMMatchType<0>,
                               LLVMMatchType<0>,
                               LLVMScalarOrSameVectorWidth<0, llvm_i1_ty>,
                               llvm_i32_ty]>;
  def int_vp_fdiv : DefaultAttrsIntrinsic<[ llvm_anyvector_ty ],
                             [ LLVMMatchType<0>,
                               LLVMMatchType<0>,
                               LLVMScalarOrSameVectorWidth<0, llvm_i1_ty>,
                               llvm_i32_ty]>;
  def int_vp_frem : DefaultAttrsIntrinsic<[ llvm_anyvector_ty ],
                             [ LLVMMatchType<0>,
                               LLVMMatchType<0>,
                               LLVMScalarOrSameVectorWidth<0, llvm_i1_ty>,
                               llvm_i32_ty]>;
  def int_vp_fneg : DefaultAttrsIntrinsic<[ llvm_anyvector_ty ],
                             [ LLVMMatchType<0>,
                               LLVMScalarOrSameVectorWidth<0, llvm_i1_ty>,
                               llvm_i32_ty]>;
  def int_vp_fabs : DefaultAttrsIntrinsic<[ llvm_anyvector_ty ],
                             [ LLVMMatchType<0>,
                               LLVMScalarOrSameVectorWidth<0, llvm_i1_ty>,
                               llvm_i32_ty]>;
  def int_vp_sqrt : DefaultAttrsIntrinsic<[ llvm_anyvector_ty ],
                             [ LLVMMatchType<0>,
                               LLVMScalarOrSameVectorWidth<0, llvm_i1_ty>,
                               llvm_i32_ty]>;
  def int_vp_fma : DefaultAttrsIntrinsic<[ llvm_anyvector_ty ],
                             [ LLVMMatchType<0>,
                               LLVMMatchType<0>,
                               LLVMMatchType<0>,
                               LLVMScalarOrSameVectorWidth<0, llvm_i1_ty>,
                               llvm_i32_ty]>;
  def int_vp_fmuladd : DefaultAttrsIntrinsic<[ llvm_anyvector_ty ],
                             [ LLVMMatchType<0>,
                               LLVMMatchType<0>,
                               LLVMMatchType<0>,
                               LLVMScalarOrSameVectorWidth<0, llvm_i1_ty>,
                               llvm_i32_ty]>;
  def int_vp_minnum : DefaultAttrsIntrinsic<[ llvm_anyvector_ty ],
                             [ LLVMMatchType<0>,
                               LLVMMatchType<0>,
                               LLVMScalarOrSameVectorWidth<0, llvm_i1_ty>,
                               llvm_i32_ty]>;
  def int_vp_maxnum : DefaultAttrsIntrinsic<[ llvm_anyvector_ty ],
                             [ LLVMMatchType<0>,
                               LLVMMatchType<0>,
                               LLVMScalarOrSameVectorWidth<0, llvm_i1_ty>,
                               llvm_i32_ty]>;
  def int_vp_copysign : DefaultAttrsIntrinsic<[ llvm_anyvector_ty ],
                             [ LLVMMatchType<0>,
                               LLVMMatchType<0>,
                               LLVMScalarOrSameVectorWidth<0, llvm_i1_ty>,
                               llvm_i32_ty]>;
  def int_vp_ceil : DefaultAttrsIntrinsic<[ llvm_anyvector_ty ],
                             [ LLVMMatchType<0>,
                               LLVMScalarOrSameVectorWidth<0, llvm_i1_ty>,
                               llvm_i32_ty]>;
  def int_vp_floor : DefaultAttrsIntrinsic<[ llvm_anyvector_ty ],
                             [ LLVMMatchType<0>,
                               LLVMScalarOrSameVectorWidth<0, llvm_i1_ty>,
                               llvm_i32_ty]>;
  def int_vp_round : DefaultAttrsIntrinsic<[ llvm_anyvector_ty ],
                             [ LLVMMatchType<0>,
                               LLVMScalarOrSameVectorWidth<0, llvm_i1_ty>,
                               llvm_i32_ty]>;
  def int_vp_roundeven : DefaultAttrsIntrinsic<[ llvm_anyvector_ty ],
                             [ LLVMMatchType<0>,
                               LLVMScalarOrSameVectorWidth<0, llvm_i1_ty>,
                               llvm_i32_ty]>;
  def int_vp_roundtozero : DefaultAttrsIntrinsic<[ llvm_anyvector_ty ],
                             [ LLVMMatchType<0>,
                               LLVMScalarOrSameVectorWidth<0, llvm_i1_ty>,
                               llvm_i32_ty]>;
  def int_vp_rint : DefaultAttrsIntrinsic<[ llvm_anyvector_ty ],
                             [ LLVMMatchType<0>,
                               LLVMScalarOrSameVectorWidth<0, llvm_i1_ty>,
                               llvm_i32_ty]>;
  def int_vp_nearbyint : DefaultAttrsIntrinsic<[ llvm_anyvector_ty ],
                             [ LLVMMatchType<0>,
                               LLVMScalarOrSameVectorWidth<0, llvm_i1_ty>,
                               llvm_i32_ty]>;

  // Casts
  def int_vp_trunc : DefaultAttrsIntrinsic<[ llvm_anyvector_ty ],
                             [ llvm_anyvector_ty,
                               LLVMScalarOrSameVectorWidth<0, llvm_i1_ty>,
                               llvm_i32_ty]>;
  def int_vp_zext : DefaultAttrsIntrinsic<[ llvm_anyvector_ty ],
                             [ llvm_anyvector_ty,
                               LLVMScalarOrSameVectorWidth<0, llvm_i1_ty>,
                               llvm_i32_ty]>;
  def int_vp_sext : DefaultAttrsIntrinsic<[ llvm_anyvector_ty ],
                             [ llvm_anyvector_ty,
                               LLVMScalarOrSameVectorWidth<0, llvm_i1_ty>,
                               llvm_i32_ty]>;
  def int_vp_fptrunc : DefaultAttrsIntrinsic<[ llvm_anyvector_ty ],
                             [ llvm_anyvector_ty,
                               LLVMScalarOrSameVectorWidth<0, llvm_i1_ty>,
                               llvm_i32_ty]>;
  def int_vp_fpext : DefaultAttrsIntrinsic<[ llvm_anyvector_ty ],
                             [ llvm_anyvector_ty,
                               LLVMScalarOrSameVectorWidth<0, llvm_i1_ty>,
                               llvm_i32_ty]>;
  def int_vp_fptoui : DefaultAttrsIntrinsic<[ llvm_anyvector_ty ],
                             [ llvm_anyvector_ty,
                               LLVMScalarOrSameVectorWidth<0, llvm_i1_ty>,
                               llvm_i32_ty]>;
  def int_vp_fptosi : DefaultAttrsIntrinsic<[ llvm_anyvector_ty ],
                             [ llvm_anyvector_ty,
                               LLVMScalarOrSameVectorWidth<0, llvm_i1_ty>,
                               llvm_i32_ty]>;
  def int_vp_uitofp : DefaultAttrsIntrinsic<[ llvm_anyvector_ty ],
                             [ llvm_anyvector_ty,
                               LLVMScalarOrSameVectorWidth<0, llvm_i1_ty>,
                               llvm_i32_ty]>;
  def int_vp_sitofp : DefaultAttrsIntrinsic<[ llvm_anyvector_ty ],
                             [ llvm_anyvector_ty,
                               LLVMScalarOrSameVectorWidth<0, llvm_i1_ty>,
                               llvm_i32_ty]>;
  def int_vp_ptrtoint : DefaultAttrsIntrinsic<[ llvm_anyvector_ty ],
                             [ llvm_anyvector_ty,
                               LLVMScalarOrSameVectorWidth<0, llvm_i1_ty>,
                               llvm_i32_ty]>;
  def int_vp_inttoptr : DefaultAttrsIntrinsic<[ llvm_anyvector_ty ],
                             [ llvm_anyvector_ty,
                               LLVMScalarOrSameVectorWidth<0, llvm_i1_ty>,
                               llvm_i32_ty]>;
  // Shuffles
  def int_vp_select : DefaultAttrsIntrinsic<[ llvm_anyvector_ty ],
                             [ LLVMScalarOrSameVectorWidth<0, llvm_i1_ty>,
                               LLVMMatchType<0>,
                               LLVMMatchType<0>,
                               llvm_i32_ty]>;
  def int_vp_merge : DefaultAttrsIntrinsic<[ llvm_anyvector_ty ],
                             [ LLVMScalarOrSameVectorWidth<0, llvm_i1_ty>,
                               LLVMMatchType<0>,
                               LLVMMatchType<0>,
                               llvm_i32_ty]>;

  // Comparisons
  def int_vp_fcmp : DefaultAttrsIntrinsic<[ LLVMScalarOrSameVectorWidth<0, llvm_i1_ty> ],
                             [ llvm_anyvector_ty,
                               LLVMMatchType<0>,
                               llvm_metadata_ty,
                               LLVMScalarOrSameVectorWidth<0, llvm_i1_ty>,
                               llvm_i32_ty]>;
  def int_vp_icmp : DefaultAttrsIntrinsic<[ LLVMScalarOrSameVectorWidth<0, llvm_i1_ty> ],
                             [ llvm_anyvector_ty,
                               LLVMMatchType<0>,
                               llvm_metadata_ty,
                               LLVMScalarOrSameVectorWidth<0, llvm_i1_ty>,
                               llvm_i32_ty]>;

  // Reductions
  def int_vp_reduce_fadd : DefaultAttrsIntrinsic<[LLVMVectorElementType<0>],
                             [ LLVMVectorElementType<0>,
                               llvm_anyvector_ty,
                               LLVMScalarOrSameVectorWidth<0, llvm_i1_ty>,
                               llvm_i32_ty]>;
  def int_vp_reduce_fmul : DefaultAttrsIntrinsic<[LLVMVectorElementType<0>],
                             [ LLVMVectorElementType<0>,
                               llvm_anyvector_ty,
                               LLVMScalarOrSameVectorWidth<0, llvm_i1_ty>,
                               llvm_i32_ty]>;
  def int_vp_reduce_add  : DefaultAttrsIntrinsic<[LLVMVectorElementType<0>],
                             [ LLVMVectorElementType<0>,
                               llvm_anyvector_ty,
                               LLVMScalarOrSameVectorWidth<0, llvm_i1_ty>,
                               llvm_i32_ty]>;
  def int_vp_reduce_mul : DefaultAttrsIntrinsic<[LLVMVectorElementType<0>],
                             [ LLVMVectorElementType<0>,
                               llvm_anyvector_ty,
                               LLVMScalarOrSameVectorWidth<0, llvm_i1_ty>,
                               llvm_i32_ty]>;
  def int_vp_reduce_and : DefaultAttrsIntrinsic<[LLVMVectorElementType<0>],
                             [ LLVMVectorElementType<0>,
                               llvm_anyvector_ty,
                               LLVMScalarOrSameVectorWidth<0, llvm_i1_ty>,
                               llvm_i32_ty]>;
  def int_vp_reduce_or : DefaultAttrsIntrinsic<[LLVMVectorElementType<0>],
                             [ LLVMVectorElementType<0>,
                               llvm_anyvector_ty,
                               LLVMScalarOrSameVectorWidth<0, llvm_i1_ty>,
                               llvm_i32_ty]>;
  def int_vp_reduce_xor : DefaultAttrsIntrinsic<[LLVMVectorElementType<0>],
                             [ LLVMVectorElementType<0>,
                               llvm_anyvector_ty,
                               LLVMScalarOrSameVectorWidth<0, llvm_i1_ty>,
                               llvm_i32_ty]>;
  def int_vp_reduce_smax : DefaultAttrsIntrinsic<[LLVMVectorElementType<0>],
                             [ LLVMVectorElementType<0>,
                               llvm_anyvector_ty,
                               LLVMScalarOrSameVectorWidth<0, llvm_i1_ty>,
                               llvm_i32_ty]>;
  def int_vp_reduce_smin : DefaultAttrsIntrinsic<[LLVMVectorElementType<0>],
                             [ LLVMVectorElementType<0>,
                               llvm_anyvector_ty,
                               LLVMScalarOrSameVectorWidth<0, llvm_i1_ty>,
                               llvm_i32_ty]>;
  def int_vp_reduce_umax : DefaultAttrsIntrinsic<[LLVMVectorElementType<0>],
                             [ LLVMVectorElementType<0>,
                               llvm_anyvector_ty,
                               LLVMScalarOrSameVectorWidth<0, llvm_i1_ty>,
                               llvm_i32_ty]>;
  def int_vp_reduce_umin : DefaultAttrsIntrinsic<[LLVMVectorElementType<0>],
                             [ LLVMVectorElementType<0>,
                               llvm_anyvector_ty,
                               LLVMScalarOrSameVectorWidth<0, llvm_i1_ty>,
                               llvm_i32_ty]>;
  def int_vp_reduce_fmax : DefaultAttrsIntrinsic<[LLVMVectorElementType<0>],
                             [ LLVMVectorElementType<0>,
                               llvm_anyvector_ty,
                               LLVMScalarOrSameVectorWidth<0, llvm_i1_ty>,
                               llvm_i32_ty]>;
  def int_vp_reduce_fmin : DefaultAttrsIntrinsic<[LLVMVectorElementType<0>],
                             [ LLVMVectorElementType<0>,
                               llvm_anyvector_ty,
                               LLVMScalarOrSameVectorWidth<0, llvm_i1_ty>,
                               llvm_i32_ty]>;
}

let IntrProperties = [IntrNoMem, IntrNoSync, IntrWillReturn, ImmArg<ArgIndex<1>>] in {
  def int_vp_ctlz : DefaultAttrsIntrinsic<[ llvm_anyvector_ty ],
                             [ LLVMMatchType<0>,
                               llvm_i1_ty,
                               LLVMScalarOrSameVectorWidth<0, llvm_i1_ty>,
                               llvm_i32_ty]>;
  def int_vp_cttz : DefaultAttrsIntrinsic<[ llvm_anyvector_ty ],
                             [ LLVMMatchType<0>,
                               llvm_i1_ty,
                               LLVMScalarOrSameVectorWidth<0, llvm_i1_ty>,
                               llvm_i32_ty]>;
}

def int_get_active_lane_mask:
  DefaultAttrsIntrinsic<[llvm_anyvector_ty],
            [llvm_anyint_ty, LLVMMatchType<1>],
            [IntrNoMem, IntrNoSync, IntrWillReturn]>;

def int_experimental_get_vector_length:
  DefaultAttrsIntrinsic<[llvm_i32_ty],
                        [llvm_anyint_ty, llvm_i32_ty, llvm_i1_ty],
                        [IntrNoMem, IntrNoSync, IntrWillReturn,
                         ImmArg<ArgIndex<1>>, ImmArg<ArgIndex<2>>]>;

def int_experimental_vp_splice:
  DefaultAttrsIntrinsic<[llvm_anyvector_ty],
            [LLVMMatchType<0>,
             LLVMMatchType<0>,
             llvm_i32_ty,
             LLVMScalarOrSameVectorWidth<0, llvm_i1_ty>,
             llvm_i32_ty, llvm_i32_ty],
            [IntrNoMem, ImmArg<ArgIndex<2>>]>;

//===-------------------------- Masked Intrinsics -------------------------===//
//
def int_masked_load:
  DefaultAttrsIntrinsic<[llvm_anyvector_ty],
            [LLVMAnyPointerType<LLVMMatchType<0>>, llvm_i32_ty,
             LLVMScalarOrSameVectorWidth<0, llvm_i1_ty>, LLVMMatchType<0>],
            [IntrReadMem, IntrArgMemOnly, IntrWillReturn, ImmArg<ArgIndex<1>>,
             NoCapture<ArgIndex<0>>]>;

def int_masked_store:
  DefaultAttrsIntrinsic<[],
            [llvm_anyvector_ty, LLVMAnyPointerType<LLVMMatchType<0>>,
             llvm_i32_ty, LLVMScalarOrSameVectorWidth<0, llvm_i1_ty>],
            [IntrWriteMem, IntrArgMemOnly, IntrWillReturn,
             ImmArg<ArgIndex<2>>, NoCapture<ArgIndex<1>>]>;

def int_masked_gather:
  DefaultAttrsIntrinsic<[llvm_anyvector_ty],
            [LLVMVectorOfAnyPointersToElt<0>, llvm_i32_ty,
             LLVMScalarOrSameVectorWidth<0, llvm_i1_ty>, LLVMMatchType<0>],
            [IntrReadMem, IntrWillReturn, ImmArg<ArgIndex<1>>]>;

def int_masked_scatter:
  DefaultAttrsIntrinsic<[],
            [llvm_anyvector_ty, LLVMVectorOfAnyPointersToElt<0>, llvm_i32_ty,
             LLVMScalarOrSameVectorWidth<0, llvm_i1_ty>],
            [IntrWriteMem, IntrWillReturn, ImmArg<ArgIndex<2>>]>;

def int_masked_expandload:
  DefaultAttrsIntrinsic<[llvm_anyvector_ty],
            [LLVMPointerToElt<0>, LLVMScalarOrSameVectorWidth<0, llvm_i1_ty>,
             LLVMMatchType<0>],
            [IntrReadMem, IntrWillReturn, NoCapture<ArgIndex<0>>]>;

def int_masked_compressstore:
  DefaultAttrsIntrinsic<[],
            [llvm_anyvector_ty, LLVMPointerToElt<0>,
             LLVMScalarOrSameVectorWidth<0, llvm_i1_ty>],
            [IntrWriteMem, IntrArgMemOnly, IntrWillReturn,
             NoCapture<ArgIndex<1>>]>;

// Test whether a pointer is associated with a type metadata identifier.
def int_type_test : DefaultAttrsIntrinsic<[llvm_i1_ty], [llvm_ptr_ty, llvm_metadata_ty],
                              [IntrNoMem, IntrWillReturn, IntrSpeculatable]>;

// Safely loads a function pointer from a virtual table pointer using type metadata.
def int_type_checked_load : DefaultAttrsIntrinsic<[llvm_ptr_ty, llvm_i1_ty],
                                      [llvm_ptr_ty, llvm_i32_ty, llvm_metadata_ty],
                                      [IntrNoMem, IntrWillReturn]>;

// Safely loads a relative function pointer from a virtual table pointer using type metadata.
def int_type_checked_load_relative : DefaultAttrsIntrinsic<[llvm_ptr_ty, llvm_i1_ty],
                                      [llvm_ptr_ty, llvm_i32_ty, llvm_metadata_ty],
                                      [IntrNoMem, IntrWillReturn]>;

// Test whether a pointer is associated with a type metadata identifier. Used
// for public visibility classes that may later be refined to private
// visibility.
def int_public_type_test : DefaultAttrsIntrinsic<[llvm_i1_ty], [llvm_ptr_ty, llvm_metadata_ty],
                              [IntrNoMem, IntrWillReturn, IntrSpeculatable]>;

// Create a branch funnel that implements an indirect call to a limited set of
// callees. This needs to be a musttail call.
def int_icall_branch_funnel : DefaultAttrsIntrinsic<[], [llvm_vararg_ty], []>;

def int_load_relative: DefaultAttrsIntrinsic<[llvm_ptr_ty], [llvm_ptr_ty, llvm_anyint_ty],
                                 [IntrReadMem, IntrArgMemOnly]>;

def int_asan_check_memaccess :
  Intrinsic<[],[llvm_ptr_ty, llvm_i32_ty], [ImmArg<ArgIndex<1>>]>;

def int_hwasan_check_memaccess :
  Intrinsic<[], [llvm_ptr_ty, llvm_ptr_ty, llvm_i32_ty],
            [ImmArg<ArgIndex<2>>]>;
def int_hwasan_check_memaccess_shortgranules :
  Intrinsic<[], [llvm_ptr_ty, llvm_ptr_ty, llvm_i32_ty],
            [ImmArg<ArgIndex<2>>]>;

// Xray intrinsics
//===----------------------------------------------------------------------===//
// Custom event logging for x-ray.
// Takes a pointer to a string and the length of the string.
def int_xray_customevent : Intrinsic<[], [llvm_ptr_ty, llvm_i64_ty],
                                     [IntrWriteMem, NoCapture<ArgIndex<0>>,
                                      ReadOnly<ArgIndex<0>>]>;
// Typed event logging for x-ray.
// Takes a numeric type tag, a pointer to a string and the length of the string.
def int_xray_typedevent : Intrinsic<[], [llvm_i64_ty, llvm_ptr_ty, llvm_i64_ty],
                                        [IntrWriteMem, NoCapture<ArgIndex<1>>,
                                         ReadOnly<ArgIndex<1>>]>;
//===----------------------------------------------------------------------===//

//===------ Memory intrinsics with element-wise atomicity guarantees ------===//
//

// @llvm.memcpy.element.unordered.atomic.*(dest, src, length, elementsize)
def int_memcpy_element_unordered_atomic
    : Intrinsic<[],
                [llvm_anyptr_ty, llvm_anyptr_ty, llvm_anyint_ty, llvm_i32_ty],
                [IntrArgMemOnly, IntrWillReturn, IntrNoSync,
                 NoCapture<ArgIndex<0>>, NoCapture<ArgIndex<1>>,
                 WriteOnly<ArgIndex<0>>, ReadOnly<ArgIndex<1>>,
                 ImmArg<ArgIndex<3>>]>;

// @llvm.memmove.element.unordered.atomic.*(dest, src, length, elementsize)
def int_memmove_element_unordered_atomic
    : Intrinsic<[],
                [llvm_anyptr_ty, llvm_anyptr_ty, llvm_anyint_ty, llvm_i32_ty],
                [IntrArgMemOnly, IntrWillReturn, IntrNoSync,
                 NoCapture<ArgIndex<0>>, NoCapture<ArgIndex<1>>,
                 WriteOnly<ArgIndex<0>>, ReadOnly<ArgIndex<1>>,
                 ImmArg<ArgIndex<3>>]>;

// @llvm.memset.element.unordered.atomic.*(dest, value, length, elementsize)
def int_memset_element_unordered_atomic
    : Intrinsic<[], [llvm_anyptr_ty, llvm_i8_ty, llvm_anyint_ty, llvm_i32_ty],
                [IntrWriteMem, IntrArgMemOnly, IntrWillReturn, IntrNoSync,
                 NoCapture<ArgIndex<0>>, WriteOnly<ArgIndex<0>>,
                 ImmArg<ArgIndex<3>>]>;

//===------------------------ Reduction Intrinsics ------------------------===//
//
let IntrProperties = [IntrNoMem, IntrSpeculatable] in {

  def int_vector_reduce_fadd : DefaultAttrsIntrinsic<[LLVMVectorElementType<0>],
                                         [LLVMVectorElementType<0>,
                                          llvm_anyvector_ty]>;
  def int_vector_reduce_fmul : DefaultAttrsIntrinsic<[LLVMVectorElementType<0>],
                                         [LLVMVectorElementType<0>,
                                          llvm_anyvector_ty]>;
  def int_vector_reduce_add : DefaultAttrsIntrinsic<[LLVMVectorElementType<0>],
                                        [llvm_anyvector_ty]>;
  def int_vector_reduce_mul : DefaultAttrsIntrinsic<[LLVMVectorElementType<0>],
                                        [llvm_anyvector_ty]>;
  def int_vector_reduce_and : DefaultAttrsIntrinsic<[LLVMVectorElementType<0>],
                                        [llvm_anyvector_ty]>;
  def int_vector_reduce_or : DefaultAttrsIntrinsic<[LLVMVectorElementType<0>],
                                       [llvm_anyvector_ty]>;
  def int_vector_reduce_xor : DefaultAttrsIntrinsic<[LLVMVectorElementType<0>],
                                        [llvm_anyvector_ty]>;
  def int_vector_reduce_smax : DefaultAttrsIntrinsic<[LLVMVectorElementType<0>],
                                         [llvm_anyvector_ty]>;
  def int_vector_reduce_smin : DefaultAttrsIntrinsic<[LLVMVectorElementType<0>],
                                         [llvm_anyvector_ty]>;
  def int_vector_reduce_umax : DefaultAttrsIntrinsic<[LLVMVectorElementType<0>],
                                         [llvm_anyvector_ty]>;
  def int_vector_reduce_umin : DefaultAttrsIntrinsic<[LLVMVectorElementType<0>],
                                         [llvm_anyvector_ty]>;
  def int_vector_reduce_fmax : DefaultAttrsIntrinsic<[LLVMVectorElementType<0>],
                                         [llvm_anyvector_ty]>;
  def int_vector_reduce_fmin : DefaultAttrsIntrinsic<[LLVMVectorElementType<0>],
                                         [llvm_anyvector_ty]>;
  def int_vector_reduce_fminimum: DefaultAttrsIntrinsic<[LLVMVectorElementType<0>],
                                         [llvm_anyvector_ty]>;
  def int_vector_reduce_fmaximum: DefaultAttrsIntrinsic<[LLVMVectorElementType<0>],
                                         [llvm_anyvector_ty]>;
}

//===----- Matrix intrinsics ---------------------------------------------===//

def int_matrix_transpose
  : DefaultAttrsIntrinsic<[llvm_anyvector_ty],
              [LLVMMatchType<0>, llvm_i32_ty, llvm_i32_ty],
              [ IntrNoSync, IntrWillReturn, IntrNoMem, IntrSpeculatable, ImmArg<ArgIndex<1>>,
               ImmArg<ArgIndex<2>>]>;

def int_matrix_multiply
  : DefaultAttrsIntrinsic<[llvm_anyvector_ty],
              [llvm_anyvector_ty, llvm_anyvector_ty, llvm_i32_ty, llvm_i32_ty,
               llvm_i32_ty],
              [IntrNoSync, IntrWillReturn, IntrNoMem, IntrSpeculatable, ImmArg<ArgIndex<2>>,
               ImmArg<ArgIndex<3>>, ImmArg<ArgIndex<4>>]>;

def int_matrix_column_major_load
  : DefaultAttrsIntrinsic<[llvm_anyvector_ty],
              [LLVMPointerToElt<0>, llvm_anyint_ty, llvm_i1_ty,
               llvm_i32_ty, llvm_i32_ty],
              [IntrNoSync, IntrWillReturn, IntrArgMemOnly, IntrReadMem,
               NoCapture<ArgIndex<0>>, ImmArg<ArgIndex<2>>, ImmArg<ArgIndex<3>>,
               ImmArg<ArgIndex<4>>]>;

def int_matrix_column_major_store
  : DefaultAttrsIntrinsic<[],
              [llvm_anyvector_ty, LLVMPointerToElt<0>,
               llvm_anyint_ty, llvm_i1_ty, llvm_i32_ty, llvm_i32_ty],
              [IntrNoSync, IntrWillReturn, IntrArgMemOnly, IntrWriteMem,
               WriteOnly<ArgIndex<1>>, NoCapture<ArgIndex<1>>,
               ImmArg<ArgIndex<3>>, ImmArg<ArgIndex<4>>, ImmArg<ArgIndex<5>>]>;

//===---------- Intrinsics to control hardware supported loops ----------===//

// Specify that the value given is the number of iterations that the next loop
// will execute.
def int_set_loop_iterations :
  DefaultAttrsIntrinsic<[], [llvm_anyint_ty], [IntrNoDuplicate]>;

// Same as the above, but produces a value (the same as the input operand) to
// be fed into the loop.
def int_start_loop_iterations :
  DefaultAttrsIntrinsic<[llvm_anyint_ty], [LLVMMatchType<0>], [IntrNoDuplicate]>;

// Specify that the value given is the number of iterations that the next loop
// will execute. Also test that the given count is not zero, allowing it to
// control entry to a 'while' loop.
def int_test_set_loop_iterations :
  DefaultAttrsIntrinsic<[llvm_i1_ty], [llvm_anyint_ty], [IntrNoDuplicate]>;

// Same as the above, but produces an extra value (the same as the input
// operand) to be fed into the loop.
def int_test_start_loop_iterations :
  DefaultAttrsIntrinsic<[llvm_anyint_ty, llvm_i1_ty], [LLVMMatchType<0>],
                        [IntrNoDuplicate]>;

// Decrement loop counter by the given argument. Return false if the loop
// should exit.
def int_loop_decrement :
  DefaultAttrsIntrinsic<[llvm_i1_ty], [llvm_anyint_ty], [IntrNoDuplicate]>;

// Decrement the first operand (the loop counter) by the second operand (the
// maximum number of elements processed in an iteration). Return the remaining
// number of iterations still to be executed. This is effectively a sub which
// can be used with a phi, icmp and br to control the number of iterations
// executed, as usual. Any optimisations are allowed to treat it is a sub, and
// it's scevable, so it's the backends responsibility to handle cases where it
// may be optimised.
def int_loop_decrement_reg :
  DefaultAttrsIntrinsic<[llvm_anyint_ty],
            [LLVMMatchType<0>, LLVMMatchType<0>], [IntrNoDuplicate]>;

//===----- Intrinsics that are used to provide predicate information -----===//

def int_ssa_copy : DefaultAttrsIntrinsic<[llvm_any_ty], [LLVMMatchType<0>],
                             [IntrNoMem, Returned<ArgIndex<0>>]>;

//===------- Intrinsics that are used to preserve debug information -------===//

def int_preserve_array_access_index : DefaultAttrsIntrinsic<[llvm_anyptr_ty],
                                                [llvm_anyptr_ty, llvm_i32_ty,
                                                 llvm_i32_ty],
                                                [IntrNoMem,
                                                 ImmArg<ArgIndex<1>>,
                                                 ImmArg<ArgIndex<2>>]>;
def int_preserve_union_access_index : DefaultAttrsIntrinsic<[llvm_anyptr_ty],
                                                [llvm_anyptr_ty, llvm_i32_ty],
                                                [IntrNoMem,
                                                 ImmArg<ArgIndex<1>>]>;
def int_preserve_struct_access_index : DefaultAttrsIntrinsic<[llvm_anyptr_ty],
                                                 [llvm_anyptr_ty, llvm_i32_ty,
                                                  llvm_i32_ty],
                                                 [IntrNoMem,
                                                  ImmArg<ArgIndex<1>>,
                                                  ImmArg<ArgIndex<2>>]>;

//===------------ Intrinsics to perform common vector shuffles ------------===//

def int_experimental_vector_reverse : DefaultAttrsIntrinsic<[llvm_anyvector_ty],
                                                            [LLVMMatchType<0>],
                                                            [IntrNoMem]>;

def int_experimental_vector_splice : DefaultAttrsIntrinsic<[llvm_anyvector_ty],
                                                           [LLVMMatchType<0>,
                                                            LLVMMatchType<0>,
                                                            llvm_i32_ty],
                                                           [IntrNoMem, ImmArg<ArgIndex<2>>]>;

//===---------- Intrinsics to query properties of scalable vectors --------===//
def int_vscale : DefaultAttrsIntrinsic<[llvm_anyint_ty], [], [IntrNoMem]>;

//===---------- Intrinsics to perform subvector insertion/extraction ------===//
def int_vector_insert : DefaultAttrsIntrinsic<[llvm_anyvector_ty],
                                              [LLVMMatchType<0>, llvm_anyvector_ty, llvm_i64_ty],
                                              [IntrNoMem, IntrSpeculatable, ImmArg<ArgIndex<2>>]>;

def int_vector_extract : DefaultAttrsIntrinsic<[llvm_anyvector_ty],
                                               [llvm_anyvector_ty, llvm_i64_ty],
                                               [IntrNoMem, IntrSpeculatable, ImmArg<ArgIndex<1>>]>;


def int_experimental_vector_interleave2   : DefaultAttrsIntrinsic<[llvm_anyvector_ty],
                                                                  [LLVMHalfElementsVectorType<0>,
                                                                   LLVMHalfElementsVectorType<0>],
                                                                  [IntrNoMem]>;

def int_experimental_vector_deinterleave2 : DefaultAttrsIntrinsic<[LLVMHalfElementsVectorType<0>,
                                                                   LLVMHalfElementsVectorType<0>],
                                                                  [llvm_anyvector_ty],
                                                                  [IntrNoMem]>;

//===----------------- Pointer Authentication Intrinsics ------------------===//
//

// Sign an unauthenticated pointer using the specified key and discriminator,
// passed in that order.
// Returns the first argument, with some known bits replaced with a signature.
def int_ptrauth_sign :
  DefaultAttrsIntrinsic<[llvm_i64_ty], [llvm_i64_ty, llvm_i32_ty, llvm_i64_ty],
                        [IntrNoMem, ImmArg<ArgIndex<1>>]>;

// Authenticate a signed pointer, using the specified key and discriminator.
// Returns the first argument, with the signature bits removed.
// The signature must be valid.
def int_ptrauth_auth : Intrinsic<[llvm_i64_ty],
                                 [llvm_i64_ty, llvm_i32_ty, llvm_i64_ty],
                                 [IntrNoMem,ImmArg<ArgIndex<1>>]>;

// Authenticate a signed pointer and resign it.
// The second (key) and third (discriminator) arguments specify the signing
// schema used for authenticating.
// The fourth and fifth arguments specify the schema used for signing.
// The signature must be valid.
// This is a combined form of @llvm.ptrauth.sign and @llvm.ptrauth.auth, with
// an additional integrity guarantee on the intermediate value.
def int_ptrauth_resign : Intrinsic<[llvm_i64_ty],
                                   [llvm_i64_ty, llvm_i32_ty, llvm_i64_ty,
                                    llvm_i32_ty, llvm_i64_ty],
                                   [IntrNoMem, ImmArg<ArgIndex<1>>,
                                    ImmArg<ArgIndex<3>>]>;

// Strip the embedded signature out of a signed pointer.
// The second argument specifies the key.
// This behaves like @llvm.ptrauth.auth, but doesn't require the signature to
// be valid.
def int_ptrauth_strip :
  DefaultAttrsIntrinsic<[llvm_i64_ty], [llvm_i64_ty, llvm_i32_ty],
                        [IntrNoMem, ImmArg<ArgIndex<1>>]>;

// Blend a small integer discriminator with an address discriminator, producing
// a new discriminator value.
def int_ptrauth_blend :
  DefaultAttrsIntrinsic<[llvm_i64_ty], [llvm_i64_ty, llvm_i64_ty], [IntrNoMem]>;

// Compute the signature of a value, using a given discriminator.
// This differs from @llvm.ptrauth.sign in that it doesn't embed the computed
// signature in the pointer, but instead returns the signature as a value.
// That allows it to be used to sign non-pointer data: in that sense, it is
// generic.  There is no generic @llvm.ptrauth.auth: instead, the signature
// can be computed using @llvm.ptrauth.sign_generic, and compared with icmp.
def int_ptrauth_sign_generic :
  DefaultAttrsIntrinsic<[llvm_i64_ty], [llvm_i64_ty, llvm_i64_ty], [IntrNoMem]>;

//===----------------------------------------------------------------------===//
//===------- Convergence Intrinsics ---------------------------------------===//

def int_experimental_convergence_entry
  : DefaultAttrsIntrinsic<[llvm_token_ty], [], [IntrNoMem, IntrConvergent]>;
def int_experimental_convergence_anchor
  : DefaultAttrsIntrinsic<[llvm_token_ty], [], [IntrNoMem, IntrConvergent]>;
def int_experimental_convergence_loop
  : DefaultAttrsIntrinsic<[llvm_token_ty], [], [IntrNoMem, IntrConvergent]>;

//===----------------------------------------------------------------------===//
// Target-specific intrinsics
//===----------------------------------------------------------------------===//

include "llvm/IR/IntrinsicsPowerPC.td"
include "llvm/IR/IntrinsicsX86.td"
include "llvm/IR/IntrinsicsARM.td"
include "llvm/IR/IntrinsicsAArch64.td"
include "llvm/IR/IntrinsicsXCore.td"
include "llvm/IR/IntrinsicsHexagon.td"
include "llvm/IR/IntrinsicsNVVM.td"
include "llvm/IR/IntrinsicsMips.td"
include "llvm/IR/IntrinsicsAMDGPU.td"
include "llvm/IR/IntrinsicsBPF.td"
include "llvm/IR/IntrinsicsSystemZ.td"
include "llvm/IR/IntrinsicsWebAssembly.td"
include "llvm/IR/IntrinsicsRISCV.td"
include "llvm/IR/IntrinsicsSPIRV.td"
include "llvm/IR/IntrinsicsVE.td"
include "llvm/IR/IntrinsicsDirectX.td"
include "llvm/IR/IntrinsicsLoongArch.td"

#endif // TEST_INTRINSICS_SUPPRESS_DEFS<|MERGE_RESOLUTION|>--- conflicted
+++ resolved
@@ -1046,12 +1046,9 @@
   // TODO: int operand should be constrained to same number of elements as the result.
   def int_ldexp : DefaultAttrsIntrinsic<[llvm_anyfloat_ty], [LLVMMatchType<0>,
                                                              llvm_anyint_ty]>;
-<<<<<<< HEAD
-=======
 
   // TODO: Should constrain all element counts to match
   def int_frexp : DefaultAttrsIntrinsic<[llvm_anyfloat_ty, llvm_anyint_ty], [LLVMMatchType<0>]>;
->>>>>>> bac3a63c
 }
 
 def int_minnum : DefaultAttrsIntrinsic<[llvm_anyfloat_ty],
