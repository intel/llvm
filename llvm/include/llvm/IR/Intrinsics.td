//===- Intrinsics.td - Defines all LLVM intrinsics ---------*- tablegen -*-===//
//
// Part of the LLVM Project, under the Apache License v2.0 with LLVM Exceptions.
// See https://llvm.org/LICENSE.txt for license information.
// SPDX-License-Identifier: Apache-2.0 WITH LLVM-exception
//
//===----------------------------------------------------------------------===//
//
// This file defines properties of all LLVM intrinsics.
//
//===----------------------------------------------------------------------===//

include "llvm/CodeGen/ValueTypes.td"
include "llvm/CodeGen/SDNodeProperties.td"

//===----------------------------------------------------------------------===//
//  Properties we keep track of for intrinsics.
//===----------------------------------------------------------------------===//

class IntrinsicProperty<bit is_default = false> {
  bit IsDefault = is_default;
}

// Intr*Mem - Memory properties.  If no property is set, the worst case
// is assumed (it may read and write any memory it can get access to and it may
// have other side effects).

// IntrNoMem - The intrinsic does not access memory or have any other side
// effects.  It may be CSE'd deleted if dead, etc.
def IntrNoMem : IntrinsicProperty;

// IntrReadMem - This intrinsic only reads from memory. It does not write to
// memory and has no other side effects. Therefore, it cannot be moved across
// potentially aliasing stores. However, it can be reordered otherwise and can
// be deleted if dead.
def IntrReadMem : IntrinsicProperty;

// IntrWriteMem - This intrinsic only writes to memory, but does not read from
// memory, and has no other side effects. This means dead stores before calls
// to this intrinsics may be removed.
def IntrWriteMem : IntrinsicProperty;

// IntrArgMemOnly - This intrinsic only accesses memory that its pointer-typed
// argument(s) points to, but may access an unspecified amount. Other than
// reads from and (possibly volatile) writes to memory, it has no side effects.
def IntrArgMemOnly : IntrinsicProperty;

// IntrInaccessibleMemOnly -- This intrinsic only accesses memory that is not
// accessible by the module being compiled. This is a weaker form of IntrNoMem.
def IntrInaccessibleMemOnly : IntrinsicProperty;

// IntrInaccessibleMemOrArgMemOnly -- This intrinsic only accesses memory that
// its pointer-typed arguments point to or memory that is not accessible
// by the module being compiled. This is a weaker form of IntrArgMemOnly.
def IntrInaccessibleMemOrArgMemOnly : IntrinsicProperty;

// Commutative - This intrinsic is commutative: X op Y == Y op X.
def Commutative : IntrinsicProperty;

// Throws - This intrinsic can throw.
def Throws : IntrinsicProperty;

// Attribute index needs to match `AttrIndex` defined `Attributes.h`.
class AttrIndex<int idx> {
  int Value = idx;
}
def FuncIndex : AttrIndex<-1>;
def RetIndex : AttrIndex<0>;
class ArgIndex<int argNo> : AttrIndex<!add(argNo, 1)>;

// NoCapture - The specified argument pointer is not captured by the intrinsic.
class NoCapture<AttrIndex idx> : IntrinsicProperty {
  int ArgNo = idx.Value;
}

// NoAlias - The specified argument pointer is not aliasing other "noalias" pointer
// arguments of the intrinsic wrt. the intrinsic scope.
class NoAlias<AttrIndex idx> : IntrinsicProperty {
  int ArgNo = idx.Value;
}

// NoUndef - The specified argument is neither undef nor poison.
class NoUndef<AttrIndex idx> : IntrinsicProperty {
  int ArgNo = idx.Value;
}

class Align<AttrIndex idx, int align> : IntrinsicProperty {
  int ArgNo = idx.Value;
  int Align = align;
}

// Returned - The specified argument is always the return value of the
// intrinsic.
class Returned<AttrIndex idx> : IntrinsicProperty {
  int ArgNo = idx.Value;
}

// ImmArg - The specified argument must be an immediate.
class ImmArg<AttrIndex idx> : IntrinsicProperty {
  int ArgNo = idx.Value;
}

// ReadOnly - The specified argument pointer is not written to through the
// pointer by the intrinsic.
class ReadOnly<AttrIndex idx> : IntrinsicProperty {
  int ArgNo = idx.Value;
}

// WriteOnly - The intrinsic does not read memory through the specified
// argument pointer.
class WriteOnly<AttrIndex idx> : IntrinsicProperty {
  int ArgNo = idx.Value;
}

// ReadNone - The specified argument pointer is not dereferenced by the
// intrinsic.
class ReadNone<AttrIndex idx> : IntrinsicProperty {
  int ArgNo = idx.Value;
}

def IntrNoReturn : IntrinsicProperty;

// IntrNoSync - Threads executing the intrinsic will not synchronize using
// memory or other means. Applied by default.
def IntrNoSync : IntrinsicProperty<1>;

// Applied by default.
def IntrNoFree : IntrinsicProperty<1>;

// Applied by default.
def IntrWillReturn : IntrinsicProperty<1>;

// IntrCold - Calls to this intrinsic are cold.
// Parallels the cold attribute on LLVM IR functions.
def IntrCold : IntrinsicProperty;

// IntrNoduplicate - Calls to this intrinsic cannot be duplicated.
// Parallels the noduplicate attribute on LLVM IR functions.
def IntrNoDuplicate : IntrinsicProperty;

// IntrConvergent - Calls to this intrinsic are convergent and may not be made
// control-dependent on any additional values.
// Parallels the convergent attribute on LLVM IR functions.
def IntrConvergent : IntrinsicProperty;

// This property indicates that the intrinsic is safe to speculate.
def IntrSpeculatable : IntrinsicProperty;

// This property can be used to override the 'has no other side effects'
// language of the IntrNoMem, IntrReadMem, IntrWriteMem, and IntrArgMemOnly
// intrinsic properties.  By default, intrinsics are assumed to have side
// effects, so this property is only necessary if you have defined one of
// the memory properties listed above.
// For this property, 'side effects' has the same meaning as 'side effects'
// defined by the hasSideEffects property of the TableGen Instruction class.
def IntrHasSideEffects : IntrinsicProperty;

//===----------------------------------------------------------------------===//
// Types used by intrinsics.
//===----------------------------------------------------------------------===//

class LLVMType<ValueType vt> {
  ValueType VT = vt;
  int isAny = false;
}

class LLVMQualPointerType<LLVMType elty, int addrspace>
  : LLVMType<iPTR>{
  LLVMType ElTy = elty;
  int AddrSpace = addrspace;
}

class LLVMPointerType<LLVMType elty>
  : LLVMQualPointerType<elty, 0>;

class LLVMAnyPointerType<LLVMType elty>
  : LLVMType<iPTRAny>{
  LLVMType ElTy = elty;

  let isAny = true;
}

// Match the type of another intrinsic parameter.  Number is an index into the
// list of overloaded types for the intrinsic, excluding all the fixed types.
// The Number value must refer to a previously listed type.  For example:
//   Intrinsic<[llvm_i32_ty], [llvm_i32_ty, llvm_anyfloat_ty, LLVMMatchType<0>]>
// has two overloaded types, the 2nd and 3rd arguments.  LLVMMatchType<0>
// refers to the first overloaded type, which is the 2nd argument.
class LLVMMatchType<int num>
  : LLVMType<OtherVT>{
  int Number = num;
}

// Match the type of another intrinsic parameter that is expected to be based on
// an integral type (i.e. either iN or <N x iM>), but change the scalar size to
// be twice as wide or half as wide as the other type.  This is only useful when
// the intrinsic is overloaded, so the matched type should be declared as iAny.
class LLVMExtendedType<int num> : LLVMMatchType<num>;
class LLVMTruncatedType<int num> : LLVMMatchType<num>;

// Match the scalar/vector of another intrinsic parameter but with a different
// element type. Either both are scalars or both are vectors with the same
// number of elements.
class LLVMScalarOrSameVectorWidth<int idx, LLVMType elty>
  : LLVMMatchType<idx> {
  ValueType ElTy = elty.VT;
}

class LLVMPointerTo<int num> : LLVMMatchType<num>;
class LLVMPointerToElt<int num> : LLVMMatchType<num>;
class LLVMVectorOfAnyPointersToElt<int num> : LLVMMatchType<num>;
class LLVMVectorElementType<int num> : LLVMMatchType<num>;

// Match the type of another intrinsic parameter that is expected to be a
// vector type, but change the element count to be half as many
class LLVMHalfElementsVectorType<int num> : LLVMMatchType<num>;

// Match the type of another intrinsic parameter that is expected to be a
// vector type (i.e. <N x iM>) but with each element subdivided to
// form a vector with more elements that are smaller than the original.
class LLVMSubdivide2VectorType<int num> : LLVMMatchType<num>;
class LLVMSubdivide4VectorType<int num> : LLVMMatchType<num>;

// Match the element count and bit width of another intrinsic parameter, but
// change the element type to an integer.
class LLVMVectorOfBitcastsToInt<int num> : LLVMMatchType<num>;

def llvm_void_ty       : LLVMType<isVoid>;
let isAny = true in {
  def llvm_any_ty        : LLVMType<Any>;
  def llvm_anyint_ty     : LLVMType<iAny>;
  def llvm_anyfloat_ty   : LLVMType<fAny>;
  def llvm_anyvector_ty  : LLVMType<vAny>;
}
def llvm_i1_ty         : LLVMType<i1>;
def llvm_i8_ty         : LLVMType<i8>;
def llvm_i16_ty        : LLVMType<i16>;
def llvm_i32_ty        : LLVMType<i32>;
def llvm_i64_ty        : LLVMType<i64>;
def llvm_half_ty       : LLVMType<f16>;
def llvm_bfloat_ty     : LLVMType<bf16>;
def llvm_float_ty      : LLVMType<f32>;
def llvm_double_ty     : LLVMType<f64>;
def llvm_f80_ty        : LLVMType<f80>;
def llvm_f128_ty       : LLVMType<f128>;
def llvm_ppcf128_ty    : LLVMType<ppcf128>;
def llvm_ptr_ty        : LLVMPointerType<llvm_i8_ty>;             // i8*
def llvm_ptrptr_ty     : LLVMPointerType<llvm_ptr_ty>;            // i8**
def llvm_anyptr_ty     : LLVMAnyPointerType<llvm_i8_ty>;          // (space)i8*
def llvm_empty_ty      : LLVMType<OtherVT>;                       // { }
def llvm_descriptor_ty : LLVMPointerType<llvm_empty_ty>;          // { }*
def llvm_metadata_ty   : LLVMType<MetadataVT>;                    // !{...}
def llvm_token_ty      : LLVMType<token>;                         // token

def llvm_x86mmx_ty     : LLVMType<x86mmx>;
def llvm_ptrx86mmx_ty  : LLVMPointerType<llvm_x86mmx_ty>;         // <1 x i64>*

def llvm_x86amx_ty     : LLVMType<x86amx>;

def llvm_v2i1_ty       : LLVMType<v2i1>;     //   2 x i1
def llvm_v4i1_ty       : LLVMType<v4i1>;     //   4 x i1
def llvm_v8i1_ty       : LLVMType<v8i1>;     //   8 x i1
def llvm_v16i1_ty      : LLVMType<v16i1>;    //  16 x i1
def llvm_v32i1_ty      : LLVMType<v32i1>;    //  32 x i1
def llvm_v64i1_ty      : LLVMType<v64i1>;    //  64 x i1
def llvm_v128i1_ty     : LLVMType<v128i1>;   // 128 x i1
def llvm_v256i1_ty     : LLVMType<v256i1>;   // 256 x i1
def llvm_v512i1_ty     : LLVMType<v512i1>;   // 512 x i1
def llvm_v1024i1_ty    : LLVMType<v1024i1>;  //1024 x i1

def llvm_v1i8_ty       : LLVMType<v1i8>;     //  1 x i8
def llvm_v2i8_ty       : LLVMType<v2i8>;     //  2 x i8
def llvm_v4i8_ty       : LLVMType<v4i8>;     //  4 x i8
def llvm_v8i8_ty       : LLVMType<v8i8>;     //  8 x i8
def llvm_v16i8_ty      : LLVMType<v16i8>;    // 16 x i8
def llvm_v32i8_ty      : LLVMType<v32i8>;    // 32 x i8
def llvm_v64i8_ty      : LLVMType<v64i8>;    // 64 x i8
def llvm_v128i8_ty     : LLVMType<v128i8>;   //128 x i8
def llvm_v256i8_ty     : LLVMType<v256i8>;   //256 x i8

def llvm_v1i16_ty      : LLVMType<v1i16>;    //  1 x i16
def llvm_v2i16_ty      : LLVMType<v2i16>;    //  2 x i16
def llvm_v4i16_ty      : LLVMType<v4i16>;    //  4 x i16
def llvm_v8i16_ty      : LLVMType<v8i16>;    //  8 x i16
def llvm_v16i16_ty     : LLVMType<v16i16>;   // 16 x i16
def llvm_v32i16_ty     : LLVMType<v32i16>;   // 32 x i16
def llvm_v64i16_ty     : LLVMType<v64i16>;   // 64 x i16
def llvm_v128i16_ty    : LLVMType<v128i16>;  //128 x i16

def llvm_v1i32_ty      : LLVMType<v1i32>;    //  1 x i32
def llvm_v2i32_ty      : LLVMType<v2i32>;    //  2 x i32
def llvm_v4i32_ty      : LLVMType<v4i32>;    //  4 x i32
def llvm_v8i32_ty      : LLVMType<v8i32>;    //  8 x i32
def llvm_v16i32_ty     : LLVMType<v16i32>;   // 16 x i32
def llvm_v32i32_ty     : LLVMType<v32i32>;   // 32 x i32
def llvm_v64i32_ty     : LLVMType<v64i32>;   // 64 x i32
def llvm_v256i32_ty    : LLVMType<v256i32>;  //256 x i32

def llvm_v1i64_ty      : LLVMType<v1i64>;    //  1 x i64
def llvm_v2i64_ty      : LLVMType<v2i64>;    //  2 x i64
def llvm_v4i64_ty      : LLVMType<v4i64>;    //  4 x i64
def llvm_v8i64_ty      : LLVMType<v8i64>;    //  8 x i64
def llvm_v16i64_ty     : LLVMType<v16i64>;   // 16 x i64
def llvm_v32i64_ty     : LLVMType<v32i64>;   // 32 x i64

def llvm_v1i128_ty     : LLVMType<v1i128>;   //  1 x i128

def llvm_v2f16_ty      : LLVMType<v2f16>;    //  2 x half (__fp16)
def llvm_v4f16_ty      : LLVMType<v4f16>;    //  4 x half (__fp16)
def llvm_v8f16_ty      : LLVMType<v8f16>;    //  8 x half (__fp16)
def llvm_v2bf16_ty     : LLVMType<v2bf16>;   //  2 x bfloat (__bf16)
def llvm_v4bf16_ty     : LLVMType<v4bf16>;   //  4 x bfloat (__bf16)
def llvm_v8bf16_ty     : LLVMType<v8bf16>;   //  8 x bfloat (__bf16)
def llvm_v1f32_ty      : LLVMType<v1f32>;    //  1 x float
def llvm_v2f32_ty      : LLVMType<v2f32>;    //  2 x float
def llvm_v4f32_ty      : LLVMType<v4f32>;    //  4 x float
def llvm_v8f32_ty      : LLVMType<v8f32>;    //  8 x float
def llvm_v16f32_ty     : LLVMType<v16f32>;   // 16 x float
def llvm_v32f32_ty     : LLVMType<v32f32>;   // 32 x float
def llvm_v1f64_ty      : LLVMType<v1f64>;    //  1 x double
def llvm_v2f64_ty      : LLVMType<v2f64>;    //  2 x double
def llvm_v4f64_ty      : LLVMType<v4f64>;    //  4 x double
def llvm_v8f64_ty      : LLVMType<v8f64>;    //  8 x double
def llvm_v16f64_ty     : LLVMType<v16f64>;   // 16 x double

def llvm_vararg_ty     : LLVMType<isVoid>;   // this means vararg here

//===----------------------------------------------------------------------===//
// Intrinsic Definitions.
//===----------------------------------------------------------------------===//

// Intrinsic class - This is used to define one LLVM intrinsic.  The name of the
// intrinsic definition should start with "int_", then match the LLVM intrinsic
// name with the "llvm." prefix removed, and all "."s turned into "_"s.  For
// example, llvm.bswap.i16 -> int_bswap_i16.
//
//  * RetTypes is a list containing the return types expected for the
//    intrinsic.
//  * ParamTypes is a list containing the parameter types expected for the
//    intrinsic.
//  * Properties can be set to describe the behavior of the intrinsic.
//
class Intrinsic<list<LLVMType> ret_types,
                list<LLVMType> param_types = [],
                list<IntrinsicProperty> intr_properties = [],
                string name = "",
                list<SDNodeProperty> sd_properties = [],
                bit disable_default_attributes = true> : SDPatternOperator {
  string LLVMName = name;
  string TargetPrefix = "";   // Set to a prefix for target-specific intrinsics.
  list<LLVMType> RetTypes = ret_types;
  list<LLVMType> ParamTypes = param_types;
  list<IntrinsicProperty> IntrProperties = intr_properties;
  let Properties = sd_properties;

  // Disable applying IntrinsicProperties that are marked default with
  // IntrinsicProperty<1>
  bit DisableDefaultAttributes = disable_default_attributes;

  bit isTarget = false;
}

// Intrinisc with default attributes (disable_default_attributes = false).
class DefaultAttrsIntrinsic<list<LLVMType> ret_types,
                list<LLVMType> param_types = [],
                list<IntrinsicProperty> intr_properties = [],
                string name = "",
                list<SDNodeProperty> sd_properties = []>
                : Intrinsic<ret_types, param_types,
                            intr_properties, name,
                            sd_properties, /*disable_default_attributes*/ 0> {}

/// GCCBuiltin - If this intrinsic exactly corresponds to a GCC builtin, this
/// specifies the name of the builtin.  This provides automatic CBE and CFE
/// support.
class GCCBuiltin<string name> {
  string GCCBuiltinName = name;
}

class MSBuiltin<string name> {
  string MSBuiltinName = name;
}


//===--------------- Variable Argument Handling Intrinsics ----------------===//
//

def int_vastart : DefaultAttrsIntrinsic<[], [llvm_ptr_ty], [], "llvm.va_start">;
def int_vacopy  : DefaultAttrsIntrinsic<[], [llvm_ptr_ty, llvm_ptr_ty], [],
                            "llvm.va_copy">;
def int_vaend   : DefaultAttrsIntrinsic<[], [llvm_ptr_ty], [], "llvm.va_end">;

//===------------------- Garbage Collection Intrinsics --------------------===//
//
def int_gcroot  : Intrinsic<[],
                            [llvm_ptrptr_ty, llvm_ptr_ty]>;
def int_gcread  : Intrinsic<[llvm_ptr_ty],
                            [llvm_ptr_ty, llvm_ptrptr_ty],
                            [IntrReadMem, IntrArgMemOnly]>;
def int_gcwrite : Intrinsic<[],
                            [llvm_ptr_ty, llvm_ptr_ty, llvm_ptrptr_ty],
                            [IntrArgMemOnly, NoCapture<ArgIndex<1>>,
                             NoCapture<ArgIndex<2>>]>;

//===------------------- ObjC ARC runtime Intrinsics --------------------===//
//
// Note these are to support the Objective-C ARC optimizer which wants to
// eliminate retain and releases where possible.

def int_objc_autorelease                    : Intrinsic<[llvm_ptr_ty],
                                                        [llvm_ptr_ty]>;
def int_objc_autoreleasePoolPop             : Intrinsic<[], [llvm_ptr_ty]>;
def int_objc_autoreleasePoolPush            : Intrinsic<[llvm_ptr_ty], []>;
def int_objc_autoreleaseReturnValue         : Intrinsic<[llvm_ptr_ty],
                                                        [llvm_ptr_ty]>;
def int_objc_copyWeak                       : Intrinsic<[],
                                                        [llvm_ptrptr_ty,
                                                         llvm_ptrptr_ty]>;
def int_objc_destroyWeak                    : Intrinsic<[], [llvm_ptrptr_ty]>;
def int_objc_initWeak                       : Intrinsic<[llvm_ptr_ty],
                                                        [llvm_ptrptr_ty,
                                                         llvm_ptr_ty]>;
def int_objc_loadWeak                       : Intrinsic<[llvm_ptr_ty],
                                                        [llvm_ptrptr_ty]>;
def int_objc_loadWeakRetained               : Intrinsic<[llvm_ptr_ty],
                                                        [llvm_ptrptr_ty]>;
def int_objc_moveWeak                       : Intrinsic<[],
                                                        [llvm_ptrptr_ty,
                                                         llvm_ptrptr_ty]>;
def int_objc_release                        : Intrinsic<[], [llvm_ptr_ty]>;
def int_objc_retain                         : Intrinsic<[llvm_ptr_ty],
                                                        [llvm_ptr_ty]>;
def int_objc_retainAutorelease              : Intrinsic<[llvm_ptr_ty],
                                                        [llvm_ptr_ty]>;
def int_objc_retainAutoreleaseReturnValue   : Intrinsic<[llvm_ptr_ty],
                                                        [llvm_ptr_ty]>;
def int_objc_retainAutoreleasedReturnValue  : Intrinsic<[llvm_ptr_ty],
                                                        [llvm_ptr_ty]>;
def int_objc_retainBlock                    : Intrinsic<[llvm_ptr_ty],
                                                        [llvm_ptr_ty]>;
def int_objc_storeStrong                    : Intrinsic<[],
                                                        [llvm_ptrptr_ty,
                                                         llvm_ptr_ty]>;
def int_objc_storeWeak                      : Intrinsic<[llvm_ptr_ty],
                                                        [llvm_ptrptr_ty,
                                                         llvm_ptr_ty]>;
def int_objc_clang_arc_use                  : Intrinsic<[],
                                                        [llvm_vararg_ty]>;
def int_objc_clang_arc_noop_use : DefaultAttrsIntrinsic<[],
                                                        [llvm_vararg_ty],
                                                        [IntrInaccessibleMemOnly]>;
def int_objc_unsafeClaimAutoreleasedReturnValue : Intrinsic<[llvm_ptr_ty],
                                                            [llvm_ptr_ty]>;
def int_objc_retainedObject                 : Intrinsic<[llvm_ptr_ty],
                                                        [llvm_ptr_ty]>;
def int_objc_unretainedObject               : Intrinsic<[llvm_ptr_ty],
                                                        [llvm_ptr_ty]>;
def int_objc_unretainedPointer              : Intrinsic<[llvm_ptr_ty],
                                                        [llvm_ptr_ty]>;
def int_objc_retain_autorelease             : Intrinsic<[llvm_ptr_ty],
                                                        [llvm_ptr_ty]>;
def int_objc_sync_enter                     : Intrinsic<[llvm_i32_ty],
                                                        [llvm_ptr_ty]>;
def int_objc_sync_exit                      : Intrinsic<[llvm_i32_ty],
                                                        [llvm_ptr_ty]>;
def int_objc_arc_annotation_topdown_bbstart : Intrinsic<[],
                                                        [llvm_ptrptr_ty,
                                                         llvm_ptrptr_ty]>;
def int_objc_arc_annotation_topdown_bbend   : Intrinsic<[],
                                                        [llvm_ptrptr_ty,
                                                         llvm_ptrptr_ty]>;
def int_objc_arc_annotation_bottomup_bbstart  : Intrinsic<[],
                                                          [llvm_ptrptr_ty,
                                                           llvm_ptrptr_ty]>;
def int_objc_arc_annotation_bottomup_bbend  : Intrinsic<[],
                                                        [llvm_ptrptr_ty,
                                                         llvm_ptrptr_ty]>;


//===--------------------- Code Generator Intrinsics ----------------------===//
//
def int_returnaddress : DefaultAttrsIntrinsic<[llvm_ptr_ty], [llvm_i32_ty],
                                  [IntrNoMem, ImmArg<ArgIndex<0>>]>;
def int_addressofreturnaddress : DefaultAttrsIntrinsic<[llvm_anyptr_ty], [], [IntrNoMem]>;
def int_frameaddress : DefaultAttrsIntrinsic<[llvm_anyptr_ty], [llvm_i32_ty],
                                 [IntrNoMem, ImmArg<ArgIndex<0>>]>;
def int_sponentry  : DefaultAttrsIntrinsic<[llvm_anyptr_ty], [], [IntrNoMem]>;
def int_read_register  : Intrinsic<[llvm_anyint_ty], [llvm_metadata_ty],
                                   [IntrReadMem], "llvm.read_register">;
def int_write_register : Intrinsic<[], [llvm_metadata_ty, llvm_anyint_ty],
                                   [], "llvm.write_register">;
def int_read_volatile_register  : Intrinsic<[llvm_anyint_ty], [llvm_metadata_ty],
                                            [IntrHasSideEffects],
                                             "llvm.read_volatile_register">;

// Gets the address of the local variable area. This is typically a copy of the
// stack, frame, or base pointer depending on the type of prologue.
def int_localaddress : DefaultAttrsIntrinsic<[llvm_ptr_ty], [], [IntrNoMem]>;

// Escapes local variables to allow access from other functions.
def int_localescape : DefaultAttrsIntrinsic<[], [llvm_vararg_ty]>;

// Given a function and the localaddress of a parent frame, returns a pointer
// to an escaped allocation indicated by the index.
def int_localrecover : DefaultAttrsIntrinsic<[llvm_ptr_ty],
                                 [llvm_ptr_ty, llvm_ptr_ty, llvm_i32_ty],
                                 [IntrNoMem, ImmArg<ArgIndex<2>>]>;

// Given the frame pointer passed into an SEH filter function, returns a
// pointer to the local variable area suitable for use with llvm.localrecover.
def int_eh_recoverfp : DefaultAttrsIntrinsic<[llvm_ptr_ty],
                                 [llvm_ptr_ty, llvm_ptr_ty],
                                 [IntrNoMem]>;

// Note: we treat stacksave/stackrestore as writemem because we don't otherwise
// model their dependencies on allocas.
def int_stacksave     : DefaultAttrsIntrinsic<[llvm_ptr_ty]>,
                        GCCBuiltin<"__builtin_stack_save">;
def int_stackrestore  : DefaultAttrsIntrinsic<[], [llvm_ptr_ty]>,
                        GCCBuiltin<"__builtin_stack_restore">;

def int_get_dynamic_area_offset : DefaultAttrsIntrinsic<[llvm_anyint_ty]>;

def int_thread_pointer : DefaultAttrsIntrinsic<[llvm_ptr_ty], [], [IntrNoMem]>,
                         GCCBuiltin<"__builtin_thread_pointer">;

// IntrInaccessibleMemOrArgMemOnly is a little more pessimistic than strictly
// necessary for prefetch, however it does conveniently prevent the prefetch
// from being reordered overly much with respect to nearby access to the same
// memory while not impeding optimization.
def int_prefetch
    : DefaultAttrsIntrinsic<[], [ llvm_anyptr_ty, llvm_i32_ty, llvm_i32_ty, llvm_i32_ty ],
                [IntrInaccessibleMemOrArgMemOnly, IntrWillReturn,
                 ReadOnly<ArgIndex<0>>, NoCapture<ArgIndex<0>>,
                 ImmArg<ArgIndex<1>>, ImmArg<ArgIndex<2>>]>;
def int_pcmarker      : DefaultAttrsIntrinsic<[], [llvm_i32_ty]>;

def int_readcyclecounter : DefaultAttrsIntrinsic<[llvm_i64_ty]>;

// The assume intrinsic is marked as arbitrarily writing so that proper
// control dependencies will be maintained.
def int_assume        : DefaultAttrsIntrinsic<[], [llvm_i1_ty], [IntrWillReturn,
                                                     NoUndef<ArgIndex<0>>]>;

// 'llvm.experimental.noalias.scope.decl' intrinsic: Inserted at the location of
// noalias scope declaration. Makes it possible to identify that a noalias scope
// is only valid inside the body of a loop.
//
// Purpose of the different arguments:
// - arg0: id.scope: metadata representing the scope declaration.
def int_experimental_noalias_scope_decl
    : DefaultAttrsIntrinsic<[], [llvm_metadata_ty],
        [IntrInaccessibleMemOnly]>; // blocks LICM and some more

// Stack Protector Intrinsic - The stackprotector intrinsic writes the stack
// guard to the correct place on the stack frame.
def int_stackprotector : DefaultAttrsIntrinsic<[], [llvm_ptr_ty, llvm_ptrptr_ty], []>;
def int_stackguard : DefaultAttrsIntrinsic<[llvm_ptr_ty], [], []>;

// A counter increment for instrumentation based profiling.
def int_instrprof_increment : Intrinsic<[],
                                        [llvm_ptr_ty, llvm_i64_ty,
                                         llvm_i32_ty, llvm_i32_ty]>;

// A counter increment with step for instrumentation based profiling.
def int_instrprof_increment_step : Intrinsic<[],
                                        [llvm_ptr_ty, llvm_i64_ty,
                                         llvm_i32_ty, llvm_i32_ty, llvm_i64_ty]>;

// A call to profile runtime for value profiling of target expressions
// through instrumentation based profiling.
def int_instrprof_value_profile : Intrinsic<[],
                                            [llvm_ptr_ty, llvm_i64_ty,
                                             llvm_i64_ty, llvm_i32_ty,
                                             llvm_i32_ty]>;

def int_call_preallocated_setup : DefaultAttrsIntrinsic<[llvm_token_ty], [llvm_i32_ty]>;
def int_call_preallocated_arg : DefaultAttrsIntrinsic<[llvm_ptr_ty], [llvm_token_ty, llvm_i32_ty]>;
def int_call_preallocated_teardown : DefaultAttrsIntrinsic<[], [llvm_token_ty]>;

//===------------------- Standard C Library Intrinsics --------------------===//
//

def int_memcpy  : DefaultAttrsIntrinsic<[],
                            [llvm_anyptr_ty, llvm_anyptr_ty, llvm_anyint_ty,
                             llvm_i1_ty],
                            [IntrArgMemOnly, IntrWillReturn,
                             NoCapture<ArgIndex<0>>, NoCapture<ArgIndex<1>>,
                             NoAlias<ArgIndex<0>>, NoAlias<ArgIndex<1>>,
                             WriteOnly<ArgIndex<0>>, ReadOnly<ArgIndex<1>>,
                             ImmArg<ArgIndex<3>>]>;

// Memcpy semantic that is guaranteed to be inlined.
// In particular this means that the generated code is not allowed to call any
// external function.
// The third argument (specifying the size) must be a constant.
def int_memcpy_inline
    : DefaultAttrsIntrinsic<[],
      [llvm_anyptr_ty, llvm_anyptr_ty, llvm_anyint_ty, llvm_i1_ty],
      [IntrArgMemOnly, IntrWillReturn,
       NoCapture<ArgIndex<0>>, NoCapture<ArgIndex<1>>,
       NoAlias<ArgIndex<0>>, NoAlias<ArgIndex<1>>,
       WriteOnly<ArgIndex<0>>, ReadOnly<ArgIndex<1>>,
       ImmArg<ArgIndex<2>>, ImmArg<ArgIndex<3>>]>;

def int_memmove : DefaultAttrsIntrinsic<[],
                            [llvm_anyptr_ty, llvm_anyptr_ty, llvm_anyint_ty,
                             llvm_i1_ty],
                            [IntrArgMemOnly, IntrWillReturn,
                             NoCapture<ArgIndex<0>>, NoCapture<ArgIndex<1>>,
                             WriteOnly<ArgIndex<0>>, ReadOnly<ArgIndex<1>>,
                             ImmArg<ArgIndex<3>>]>;
def int_memset  : DefaultAttrsIntrinsic<[],
                            [llvm_anyptr_ty, llvm_i8_ty, llvm_anyint_ty,
                             llvm_i1_ty],
                            [IntrWriteMem, IntrArgMemOnly, IntrWillReturn,
                             NoCapture<ArgIndex<0>>, WriteOnly<ArgIndex<0>>,
                             ImmArg<ArgIndex<3>>]>;

// FIXME: Add version of these floating point intrinsics which allow non-default
// rounding modes and FP exception handling.

let IntrProperties = [IntrNoMem, IntrSpeculatable, IntrWillReturn] in {
  def int_fma  : DefaultAttrsIntrinsic<[llvm_anyfloat_ty],
                           [LLVMMatchType<0>, LLVMMatchType<0>,
                            LLVMMatchType<0>]>;
  def int_fmuladd : DefaultAttrsIntrinsic<[llvm_anyfloat_ty],
                              [LLVMMatchType<0>, LLVMMatchType<0>,
                               LLVMMatchType<0>]>;

  // These functions do not read memory, but are sensitive to the
  // rounding mode. LLVM purposely does not model changes to the FP
  // environment so they can be treated as readnone.
  def int_sqrt : DefaultAttrsIntrinsic<[llvm_anyfloat_ty], [LLVMMatchType<0>]>;
  def int_powi : DefaultAttrsIntrinsic<[llvm_anyfloat_ty], [LLVMMatchType<0>, llvm_i32_ty]>;
  def int_sin  : DefaultAttrsIntrinsic<[llvm_anyfloat_ty], [LLVMMatchType<0>]>;
  def int_cos  : DefaultAttrsIntrinsic<[llvm_anyfloat_ty], [LLVMMatchType<0>]>;
  def int_pow  : DefaultAttrsIntrinsic<[llvm_anyfloat_ty],
                           [LLVMMatchType<0>, LLVMMatchType<0>]>;
  def int_log  : DefaultAttrsIntrinsic<[llvm_anyfloat_ty], [LLVMMatchType<0>]>;
  def int_log10: DefaultAttrsIntrinsic<[llvm_anyfloat_ty], [LLVMMatchType<0>]>;
  def int_log2 : DefaultAttrsIntrinsic<[llvm_anyfloat_ty], [LLVMMatchType<0>]>;
  def int_exp  : DefaultAttrsIntrinsic<[llvm_anyfloat_ty], [LLVMMatchType<0>]>;
  def int_exp2 : DefaultAttrsIntrinsic<[llvm_anyfloat_ty], [LLVMMatchType<0>]>;
  def int_fabs : DefaultAttrsIntrinsic<[llvm_anyfloat_ty], [LLVMMatchType<0>]>;
  def int_copysign : DefaultAttrsIntrinsic<[llvm_anyfloat_ty],
                               [LLVMMatchType<0>, LLVMMatchType<0>]>;
  def int_floor : DefaultAttrsIntrinsic<[llvm_anyfloat_ty], [LLVMMatchType<0>]>;
  def int_ceil  : DefaultAttrsIntrinsic<[llvm_anyfloat_ty], [LLVMMatchType<0>]>;
  def int_trunc : DefaultAttrsIntrinsic<[llvm_anyfloat_ty], [LLVMMatchType<0>]>;
  def int_rint  : DefaultAttrsIntrinsic<[llvm_anyfloat_ty], [LLVMMatchType<0>]>;
  def int_nearbyint : DefaultAttrsIntrinsic<[llvm_anyfloat_ty], [LLVMMatchType<0>]>;
  def int_round : DefaultAttrsIntrinsic<[llvm_anyfloat_ty], [LLVMMatchType<0>]>;
  def int_roundeven    : DefaultAttrsIntrinsic<[llvm_anyfloat_ty], [LLVMMatchType<0>]>;
  def int_canonicalize : DefaultAttrsIntrinsic<[llvm_anyfloat_ty], [LLVMMatchType<0>],
                                   [IntrNoMem]>;

  def int_lround : DefaultAttrsIntrinsic<[llvm_anyint_ty], [llvm_anyfloat_ty]>;
  def int_llround : DefaultAttrsIntrinsic<[llvm_anyint_ty], [llvm_anyfloat_ty]>;
  def int_lrint : DefaultAttrsIntrinsic<[llvm_anyint_ty], [llvm_anyfloat_ty]>;
  def int_llrint : DefaultAttrsIntrinsic<[llvm_anyint_ty], [llvm_anyfloat_ty]>;
}

def int_minnum : DefaultAttrsIntrinsic<[llvm_anyfloat_ty],
  [LLVMMatchType<0>, LLVMMatchType<0>],
  [IntrNoMem, IntrSpeculatable, IntrWillReturn, Commutative]
>;
def int_maxnum : DefaultAttrsIntrinsic<[llvm_anyfloat_ty],
  [LLVMMatchType<0>, LLVMMatchType<0>],
  [IntrNoMem, IntrSpeculatable, IntrWillReturn, Commutative]
>;
def int_minimum : DefaultAttrsIntrinsic<[llvm_anyfloat_ty],
  [LLVMMatchType<0>, LLVMMatchType<0>],
  [IntrNoMem, IntrSpeculatable, IntrWillReturn, Commutative]
>;
def int_maximum : DefaultAttrsIntrinsic<[llvm_anyfloat_ty],
  [LLVMMatchType<0>, LLVMMatchType<0>],
  [IntrNoMem, IntrSpeculatable, IntrWillReturn, Commutative]
>;

// Internal interface for object size checking
def int_objectsize : DefaultAttrsIntrinsic<[llvm_anyint_ty],
                               [llvm_anyptr_ty, llvm_i1_ty,
                                llvm_i1_ty, llvm_i1_ty],
                               [IntrNoMem, IntrSpeculatable, IntrWillReturn,
                                ImmArg<ArgIndex<1>>, ImmArg<ArgIndex<2>>,
                                ImmArg<ArgIndex<3>>]>,
                               GCCBuiltin<"__builtin_object_size">;

//===--------------- Access to Floating Point Environment -----------------===//
//

let IntrProperties = [IntrInaccessibleMemOnly, IntrWillReturn] in {
  def int_flt_rounds    : DefaultAttrsIntrinsic<[llvm_i32_ty], []>;
  def int_set_rounding  : DefaultAttrsIntrinsic<[], [llvm_i32_ty]>;
}

//===--------------- Constrained Floating Point Intrinsics ----------------===//
//

let IntrProperties = [IntrInaccessibleMemOnly, IntrWillReturn] in {
  def int_experimental_constrained_fadd : DefaultAttrsIntrinsic<[ llvm_anyfloat_ty ],
                                                    [ LLVMMatchType<0>,
                                                      LLVMMatchType<0>,
                                                      llvm_metadata_ty,
                                                      llvm_metadata_ty ]>;
  def int_experimental_constrained_fsub : DefaultAttrsIntrinsic<[ llvm_anyfloat_ty ],
                                                    [ LLVMMatchType<0>,
                                                      LLVMMatchType<0>,
                                                      llvm_metadata_ty,
                                                      llvm_metadata_ty ]>;
  def int_experimental_constrained_fmul : DefaultAttrsIntrinsic<[ llvm_anyfloat_ty ],
                                                    [ LLVMMatchType<0>,
                                                      LLVMMatchType<0>,
                                                      llvm_metadata_ty,
                                                      llvm_metadata_ty ]>;
  def int_experimental_constrained_fdiv : DefaultAttrsIntrinsic<[ llvm_anyfloat_ty ],
                                                    [ LLVMMatchType<0>,
                                                      LLVMMatchType<0>,
                                                      llvm_metadata_ty,
                                                      llvm_metadata_ty ]>;
  def int_experimental_constrained_frem : DefaultAttrsIntrinsic<[ llvm_anyfloat_ty ],
                                                    [ LLVMMatchType<0>,
                                                      LLVMMatchType<0>,
                                                      llvm_metadata_ty,
                                                      llvm_metadata_ty ]>;

  def int_experimental_constrained_fma : DefaultAttrsIntrinsic<[ llvm_anyfloat_ty ],
                                                    [ LLVMMatchType<0>,
                                                      LLVMMatchType<0>,
                                                      LLVMMatchType<0>,
                                                      llvm_metadata_ty,
                                                      llvm_metadata_ty ]>;

  def int_experimental_constrained_fmuladd : DefaultAttrsIntrinsic<[ llvm_anyfloat_ty ],
                                                       [ LLVMMatchType<0>,
                                                         LLVMMatchType<0>,
                                                         LLVMMatchType<0>,
                                                         llvm_metadata_ty,
                                                         llvm_metadata_ty ]>;

  def int_experimental_constrained_fptosi : DefaultAttrsIntrinsic<[ llvm_anyint_ty ],
                                                    [ llvm_anyfloat_ty,
                                                      llvm_metadata_ty ]>;

  def int_experimental_constrained_fptoui : DefaultAttrsIntrinsic<[ llvm_anyint_ty ],
                                                    [ llvm_anyfloat_ty,
                                                      llvm_metadata_ty ]>;

  def int_experimental_constrained_sitofp : DefaultAttrsIntrinsic<[ llvm_anyfloat_ty ],
                                                       [ llvm_anyint_ty,
                                                         llvm_metadata_ty,
                                                         llvm_metadata_ty ]>;

  def int_experimental_constrained_uitofp : DefaultAttrsIntrinsic<[ llvm_anyfloat_ty ],
                                                       [ llvm_anyint_ty,
                                                         llvm_metadata_ty,
                                                         llvm_metadata_ty ]>;

  def int_experimental_constrained_fptrunc : DefaultAttrsIntrinsic<[ llvm_anyfloat_ty ],
                                                       [ llvm_anyfloat_ty,
                                                         llvm_metadata_ty,
                                                         llvm_metadata_ty ]>;

  def int_experimental_constrained_fpext : DefaultAttrsIntrinsic<[ llvm_anyfloat_ty ],
                                                     [ llvm_anyfloat_ty,
                                                       llvm_metadata_ty ]>;

  // These intrinsics are sensitive to the rounding mode so we need constrained
  // versions of each of them.  When strict rounding and exception control are
  // not required the non-constrained versions of these intrinsics should be
  // used.
  def int_experimental_constrained_sqrt : DefaultAttrsIntrinsic<[ llvm_anyfloat_ty ],
                                                    [ LLVMMatchType<0>,
                                                      llvm_metadata_ty,
                                                      llvm_metadata_ty ]>;
  def int_experimental_constrained_powi : DefaultAttrsIntrinsic<[ llvm_anyfloat_ty ],
                                                    [ LLVMMatchType<0>,
                                                      llvm_i32_ty,
                                                      llvm_metadata_ty,
                                                      llvm_metadata_ty ]>;
  def int_experimental_constrained_sin  : DefaultAttrsIntrinsic<[ llvm_anyfloat_ty ],
                                                    [ LLVMMatchType<0>,
                                                      llvm_metadata_ty,
                                                      llvm_metadata_ty ]>;
  def int_experimental_constrained_cos  : DefaultAttrsIntrinsic<[ llvm_anyfloat_ty ],
                                                    [ LLVMMatchType<0>,
                                                      llvm_metadata_ty,
                                                      llvm_metadata_ty ]>;
  def int_experimental_constrained_pow  : DefaultAttrsIntrinsic<[ llvm_anyfloat_ty ],
                                                    [ LLVMMatchType<0>,
                                                      LLVMMatchType<0>,
                                                      llvm_metadata_ty,
                                                      llvm_metadata_ty ]>;
  def int_experimental_constrained_log  : DefaultAttrsIntrinsic<[ llvm_anyfloat_ty ],
                                                    [ LLVMMatchType<0>,
                                                      llvm_metadata_ty,
                                                      llvm_metadata_ty ]>;
  def int_experimental_constrained_log10: DefaultAttrsIntrinsic<[ llvm_anyfloat_ty ],
                                                    [ LLVMMatchType<0>,
                                                      llvm_metadata_ty,
                                                      llvm_metadata_ty ]>;
  def int_experimental_constrained_log2 : DefaultAttrsIntrinsic<[ llvm_anyfloat_ty ],
                                                    [ LLVMMatchType<0>,
                                                      llvm_metadata_ty,
                                                      llvm_metadata_ty ]>;
  def int_experimental_constrained_exp  : DefaultAttrsIntrinsic<[ llvm_anyfloat_ty ],
                                                    [ LLVMMatchType<0>,
                                                      llvm_metadata_ty,
                                                      llvm_metadata_ty ]>;
  def int_experimental_constrained_exp2 : DefaultAttrsIntrinsic<[ llvm_anyfloat_ty ],
                                                    [ LLVMMatchType<0>,
                                                      llvm_metadata_ty,
                                                      llvm_metadata_ty ]>;
  def int_experimental_constrained_rint  : DefaultAttrsIntrinsic<[ llvm_anyfloat_ty ],
                                                     [ LLVMMatchType<0>,
                                                       llvm_metadata_ty,
                                                       llvm_metadata_ty ]>;
  def int_experimental_constrained_nearbyint : DefaultAttrsIntrinsic<[ llvm_anyfloat_ty ],
                                                         [ LLVMMatchType<0>,
                                                           llvm_metadata_ty,
                                                           llvm_metadata_ty ]>;
  def int_experimental_constrained_lrint : DefaultAttrsIntrinsic<[ llvm_anyint_ty ],
                                                     [ llvm_anyfloat_ty,
                                                       llvm_metadata_ty,
                                                       llvm_metadata_ty ]>;
  def int_experimental_constrained_llrint : DefaultAttrsIntrinsic<[ llvm_anyint_ty ],
                                                      [ llvm_anyfloat_ty,
                                                        llvm_metadata_ty,
                                                        llvm_metadata_ty ]>;
  def int_experimental_constrained_maxnum : DefaultAttrsIntrinsic<[ llvm_anyfloat_ty ],
                                                      [ LLVMMatchType<0>,
                                                        LLVMMatchType<0>,
                                                        llvm_metadata_ty ]>;
  def int_experimental_constrained_minnum : DefaultAttrsIntrinsic<[ llvm_anyfloat_ty ],
                                                      [ LLVMMatchType<0>,
                                                        LLVMMatchType<0>,
                                                        llvm_metadata_ty ]>;
  def int_experimental_constrained_maximum : DefaultAttrsIntrinsic<[ llvm_anyfloat_ty ],
                                                       [ LLVMMatchType<0>,
                                                         LLVMMatchType<0>,
                                                         llvm_metadata_ty ]>;
  def int_experimental_constrained_minimum : DefaultAttrsIntrinsic<[ llvm_anyfloat_ty ],
                                                       [ LLVMMatchType<0>,
                                                         LLVMMatchType<0>,
                                                         llvm_metadata_ty ]>;
  def int_experimental_constrained_ceil : DefaultAttrsIntrinsic<[ llvm_anyfloat_ty ],
                                                    [ LLVMMatchType<0>,
                                                      llvm_metadata_ty ]>;
  def int_experimental_constrained_floor : DefaultAttrsIntrinsic<[ llvm_anyfloat_ty ],
                                                     [ LLVMMatchType<0>,
                                                       llvm_metadata_ty ]>;
  def int_experimental_constrained_lround : DefaultAttrsIntrinsic<[ llvm_anyint_ty ],
                                                      [ llvm_anyfloat_ty,
                                                        llvm_metadata_ty ]>;
  def int_experimental_constrained_llround : DefaultAttrsIntrinsic<[ llvm_anyint_ty ],
                                                       [ llvm_anyfloat_ty,
                                                         llvm_metadata_ty ]>;
  def int_experimental_constrained_round : DefaultAttrsIntrinsic<[ llvm_anyfloat_ty ],
                                                     [ LLVMMatchType<0>,
                                                      llvm_metadata_ty ]>;
  def int_experimental_constrained_roundeven : DefaultAttrsIntrinsic<[ llvm_anyfloat_ty ],
                                                         [ LLVMMatchType<0>,
                                                           llvm_metadata_ty ]>;
  def int_experimental_constrained_trunc : DefaultAttrsIntrinsic<[ llvm_anyfloat_ty ],
                                                     [ LLVMMatchType<0>,
                                                       llvm_metadata_ty ]>;

  // Constrained floating-point comparison (quiet and signaling variants).
  // Third operand is the predicate represented as a metadata string.
  def int_experimental_constrained_fcmp
      : DefaultAttrsIntrinsic<[ LLVMScalarOrSameVectorWidth<0, llvm_i1_ty> ],
                  [ llvm_anyfloat_ty, LLVMMatchType<0>,
                    llvm_metadata_ty, llvm_metadata_ty ]>;
  def int_experimental_constrained_fcmps
      : DefaultAttrsIntrinsic<[ LLVMScalarOrSameVectorWidth<0, llvm_i1_ty> ],
                  [ llvm_anyfloat_ty, LLVMMatchType<0>,
                    llvm_metadata_ty, llvm_metadata_ty ]>;
}
// FIXME: Consider maybe adding intrinsics for sitofp, uitofp.

//===------------------------- Expect Intrinsics --------------------------===//
//
def int_expect : DefaultAttrsIntrinsic<[llvm_anyint_ty],
  [LLVMMatchType<0>, LLVMMatchType<0>], [IntrNoMem, IntrWillReturn]>;

def int_expect_with_probability : DefaultAttrsIntrinsic<[llvm_anyint_ty],
  [LLVMMatchType<0>, LLVMMatchType<0>, llvm_double_ty],
  [IntrNoMem, IntrWillReturn]>;

//===-------------------- Bit Manipulation Intrinsics ---------------------===//
//

// None of these intrinsics accesses memory at all.
let IntrProperties = [IntrNoMem, IntrSpeculatable, IntrWillReturn] in {
  def int_bswap: DefaultAttrsIntrinsic<[llvm_anyint_ty], [LLVMMatchType<0>]>;
  def int_ctpop: DefaultAttrsIntrinsic<[llvm_anyint_ty], [LLVMMatchType<0>]>;
  def int_bitreverse : DefaultAttrsIntrinsic<[llvm_anyint_ty], [LLVMMatchType<0>]>;
  def int_fshl : DefaultAttrsIntrinsic<[llvm_anyint_ty],
      [LLVMMatchType<0>, LLVMMatchType<0>, LLVMMatchType<0>]>;
  def int_fshr : DefaultAttrsIntrinsic<[llvm_anyint_ty],
      [LLVMMatchType<0>, LLVMMatchType<0>, LLVMMatchType<0>]>;
}

let IntrProperties = [IntrNoMem, IntrSpeculatable, IntrWillReturn,
                      ImmArg<ArgIndex<1>>] in {
  def int_ctlz : DefaultAttrsIntrinsic<[llvm_anyint_ty], [LLVMMatchType<0>, llvm_i1_ty]>;
  def int_cttz : DefaultAttrsIntrinsic<[llvm_anyint_ty], [LLVMMatchType<0>, llvm_i1_ty]>;
}

//===------------------------ Debugger Intrinsics -------------------------===//
//

// None of these intrinsics accesses memory at all...but that doesn't
// mean the optimizers can change them aggressively.  Special handling
// needed in a few places. These synthetic intrinsics have no
// side-effects and just mark information about their operands.
let IntrProperties = [IntrNoMem, IntrSpeculatable, IntrWillReturn] in {
  def int_dbg_declare      : DefaultAttrsIntrinsic<[],
                                       [llvm_metadata_ty,
                                        llvm_metadata_ty,
                                        llvm_metadata_ty]>;
  def int_dbg_value        : DefaultAttrsIntrinsic<[],
                                       [llvm_metadata_ty,
                                        llvm_metadata_ty,
                                        llvm_metadata_ty]>;
  def int_dbg_addr         : DefaultAttrsIntrinsic<[],
                                       [llvm_metadata_ty,
                                        llvm_metadata_ty,
                                        llvm_metadata_ty]>;
  def int_dbg_label        : DefaultAttrsIntrinsic<[],
                                       [llvm_metadata_ty]>;
}

//===------------------ Exception Handling Intrinsics----------------------===//
//

// The result of eh.typeid.for depends on the enclosing function, but inside a
// given function it is 'const' and may be CSE'd etc.
def int_eh_typeid_for : Intrinsic<[llvm_i32_ty], [llvm_ptr_ty], [IntrNoMem]>;

def int_eh_return_i32 : Intrinsic<[], [llvm_i32_ty, llvm_ptr_ty]>;
def int_eh_return_i64 : Intrinsic<[], [llvm_i64_ty, llvm_ptr_ty]>;

// eh.exceptionpointer returns the pointer to the exception caught by
// the given `catchpad`.
def int_eh_exceptionpointer : Intrinsic<[llvm_anyptr_ty], [llvm_token_ty],
                                        [IntrNoMem]>;

// Gets the exception code from a catchpad token. Only used on some platforms.
def int_eh_exceptioncode : Intrinsic<[llvm_i32_ty], [llvm_token_ty], [IntrNoMem]>;

// __builtin_unwind_init is an undocumented GCC intrinsic that causes all
// callee-saved registers to be saved and restored (regardless of whether they
// are used) in the calling function. It is used by libgcc_eh.
def int_eh_unwind_init: Intrinsic<[]>,
                        GCCBuiltin<"__builtin_unwind_init">;

def int_eh_dwarf_cfa  : Intrinsic<[llvm_ptr_ty], [llvm_i32_ty]>;

def int_eh_sjlj_lsda             : Intrinsic<[llvm_ptr_ty], [], [IntrNoMem]>;
def int_eh_sjlj_callsite         : Intrinsic<[], [llvm_i32_ty], [IntrNoMem]>;

def int_eh_sjlj_functioncontext : Intrinsic<[], [llvm_ptr_ty]>;
def int_eh_sjlj_setjmp          : Intrinsic<[llvm_i32_ty], [llvm_ptr_ty]>;
def int_eh_sjlj_longjmp         : Intrinsic<[], [llvm_ptr_ty], [IntrNoReturn]>;
def int_eh_sjlj_setup_dispatch  : Intrinsic<[], []>;

//===---------------- Generic Variable Attribute Intrinsics----------------===//
//
def int_var_annotation : DefaultAttrsIntrinsic<[],
                                   [llvm_ptr_ty, llvm_ptr_ty,
                                    llvm_ptr_ty, llvm_i32_ty, llvm_ptr_ty],
                                   [IntrWillReturn], "llvm.var.annotation">;
def int_ptr_annotation : DefaultAttrsIntrinsic<[LLVMAnyPointerType<llvm_anyint_ty>],
                                   [LLVMMatchType<0>, llvm_ptr_ty, llvm_ptr_ty,
                                    llvm_i32_ty, llvm_ptr_ty],
                                   [IntrWillReturn], "llvm.ptr.annotation">;
def int_annotation : DefaultAttrsIntrinsic<[llvm_anyint_ty],
                               [LLVMMatchType<0>, llvm_ptr_ty,
                                llvm_ptr_ty, llvm_i32_ty],
                               [IntrWillReturn], "llvm.annotation">;

// Annotates the current program point with metadata strings which are emitted
// as CodeView debug info records. This is expensive, as it disables inlining
// and is modelled as having side effects.
def int_codeview_annotation : DefaultAttrsIntrinsic<[], [llvm_metadata_ty],
                                        [IntrInaccessibleMemOnly, IntrNoDuplicate, IntrWillReturn],
                                        "llvm.codeview.annotation">;

//===------------------------ Trampoline Intrinsics -----------------------===//
//
def int_init_trampoline : Intrinsic<[],
                                    [llvm_ptr_ty, llvm_ptr_ty, llvm_ptr_ty],
                                    [IntrArgMemOnly, NoCapture<ArgIndex<0>>]>,
                                    GCCBuiltin<"__builtin_init_trampoline">;

def int_adjust_trampoline : Intrinsic<[llvm_ptr_ty], [llvm_ptr_ty],
                                      [IntrReadMem, IntrArgMemOnly]>,
                                      GCCBuiltin<"__builtin_adjust_trampoline">;

//===------------------------ Overflow Intrinsics -------------------------===//
//

// Expose the carry flag from add operations on two integrals.
let IntrProperties = [IntrNoMem, IntrSpeculatable, IntrWillReturn] in {
  def int_sadd_with_overflow : DefaultAttrsIntrinsic<[llvm_anyint_ty,
                                          LLVMScalarOrSameVectorWidth<0, llvm_i1_ty>],
                                         [LLVMMatchType<0>, LLVMMatchType<0>]>;
  def int_uadd_with_overflow : DefaultAttrsIntrinsic<[llvm_anyint_ty,
                                          LLVMScalarOrSameVectorWidth<0, llvm_i1_ty>],
                                         [LLVMMatchType<0>, LLVMMatchType<0>]>;

  def int_ssub_with_overflow : DefaultAttrsIntrinsic<[llvm_anyint_ty,
                                          LLVMScalarOrSameVectorWidth<0, llvm_i1_ty>],
                                         [LLVMMatchType<0>, LLVMMatchType<0>]>;
  def int_usub_with_overflow : DefaultAttrsIntrinsic<[llvm_anyint_ty,
                                          LLVMScalarOrSameVectorWidth<0, llvm_i1_ty>],
                                         [LLVMMatchType<0>, LLVMMatchType<0>]>;

  def int_smul_with_overflow : DefaultAttrsIntrinsic<[llvm_anyint_ty,
                                          LLVMScalarOrSameVectorWidth<0, llvm_i1_ty>],
                                         [LLVMMatchType<0>, LLVMMatchType<0>]>;
  def int_umul_with_overflow : DefaultAttrsIntrinsic<[llvm_anyint_ty,
                                          LLVMScalarOrSameVectorWidth<0, llvm_i1_ty>],
                                         [LLVMMatchType<0>, LLVMMatchType<0>]>;
}
//===------------------------- Saturation Arithmetic Intrinsics ---------------------===//
//
def int_sadd_sat : DefaultAttrsIntrinsic<[llvm_anyint_ty],
                             [LLVMMatchType<0>, LLVMMatchType<0>],
                             [IntrNoMem, IntrSpeculatable, IntrWillReturn, Commutative]>;
def int_uadd_sat : DefaultAttrsIntrinsic<[llvm_anyint_ty],
                             [LLVMMatchType<0>, LLVMMatchType<0>],
                             [IntrNoMem, IntrSpeculatable, IntrWillReturn, Commutative]>;
def int_ssub_sat : DefaultAttrsIntrinsic<[llvm_anyint_ty],
                             [LLVMMatchType<0>, LLVMMatchType<0>],
                             [IntrNoMem, IntrSpeculatable, IntrWillReturn]>;
def int_usub_sat : DefaultAttrsIntrinsic<[llvm_anyint_ty],
                             [LLVMMatchType<0>, LLVMMatchType<0>],
                             [IntrNoMem, IntrSpeculatable, IntrWillReturn]>;
def int_sshl_sat : DefaultAttrsIntrinsic<[llvm_anyint_ty],
                             [LLVMMatchType<0>, LLVMMatchType<0>],
                             [IntrNoMem, IntrSpeculatable, IntrWillReturn]>;
def int_ushl_sat : DefaultAttrsIntrinsic<[llvm_anyint_ty],
                             [LLVMMatchType<0>, LLVMMatchType<0>],
                             [IntrNoMem, IntrSpeculatable, IntrWillReturn]>;

//===------------------------- Fixed Point Arithmetic Intrinsics ---------------------===//
//
def int_smul_fix : DefaultAttrsIntrinsic<[llvm_anyint_ty],
                             [LLVMMatchType<0>, LLVMMatchType<0>, llvm_i32_ty],
                             [IntrNoMem, IntrSpeculatable, IntrWillReturn,
                              Commutative, ImmArg<ArgIndex<2>>]>;

def int_umul_fix : DefaultAttrsIntrinsic<[llvm_anyint_ty],
                             [LLVMMatchType<0>, LLVMMatchType<0>, llvm_i32_ty],
                             [IntrNoMem, IntrSpeculatable, IntrWillReturn,
                              Commutative, ImmArg<ArgIndex<2>>]>;

def int_sdiv_fix : DefaultAttrsIntrinsic<[llvm_anyint_ty],
                             [LLVMMatchType<0>, LLVMMatchType<0>, llvm_i32_ty],
                             [IntrNoMem, ImmArg<ArgIndex<2>>]>;

def int_udiv_fix : DefaultAttrsIntrinsic<[llvm_anyint_ty],
                             [LLVMMatchType<0>, LLVMMatchType<0>, llvm_i32_ty],
                             [IntrNoMem, ImmArg<ArgIndex<2>>]>;

//===------------------- Fixed Point Saturation Arithmetic Intrinsics ----------------===//
//
def int_smul_fix_sat : DefaultAttrsIntrinsic<[llvm_anyint_ty],
                                 [LLVMMatchType<0>, LLVMMatchType<0>, llvm_i32_ty],
                                 [IntrNoMem, IntrSpeculatable, IntrWillReturn,
                                  Commutative, ImmArg<ArgIndex<2>>]>;
def int_umul_fix_sat : DefaultAttrsIntrinsic<[llvm_anyint_ty],
                                 [LLVMMatchType<0>, LLVMMatchType<0>, llvm_i32_ty],
                                 [IntrNoMem, IntrSpeculatable, IntrWillReturn,
                                  Commutative, ImmArg<ArgIndex<2>>]>;

def int_sdiv_fix_sat : DefaultAttrsIntrinsic<[llvm_anyint_ty],
                                 [LLVMMatchType<0>, LLVMMatchType<0>, llvm_i32_ty],
                                 [IntrNoMem, ImmArg<ArgIndex<2>>]>;

def int_udiv_fix_sat : DefaultAttrsIntrinsic<[llvm_anyint_ty],
                                 [LLVMMatchType<0>, LLVMMatchType<0>, llvm_i32_ty],
                                 [IntrNoMem, ImmArg<ArgIndex<2>>]>;

//===------------------ Integer Min/Max/Abs Intrinsics --------------------===//
//
def int_abs : DefaultAttrsIntrinsic<
    [llvm_anyint_ty], [LLVMMatchType<0>, llvm_i1_ty],
    [IntrNoMem, IntrSpeculatable, IntrWillReturn, ImmArg<ArgIndex<1>>]>;

def int_smax : DefaultAttrsIntrinsic<
    [llvm_anyint_ty], [LLVMMatchType<0>, LLVMMatchType<0>],
    [IntrNoMem, IntrSpeculatable, IntrWillReturn]>;
def int_smin : DefaultAttrsIntrinsic<
    [llvm_anyint_ty], [LLVMMatchType<0>, LLVMMatchType<0>],
    [IntrNoMem, IntrSpeculatable, IntrWillReturn]>;
def int_umax : DefaultAttrsIntrinsic<
    [llvm_anyint_ty], [LLVMMatchType<0>, LLVMMatchType<0>],
    [IntrNoMem, IntrSpeculatable, IntrWillReturn]>;
def int_umin : DefaultAttrsIntrinsic<
    [llvm_anyint_ty], [LLVMMatchType<0>, LLVMMatchType<0>],
    [IntrNoMem, IntrSpeculatable, IntrWillReturn]>;

//===------------------------- Memory Use Markers -------------------------===//
//
def int_lifetime_start  : DefaultAttrsIntrinsic<[],
                                    [llvm_i64_ty, llvm_anyptr_ty],
                                    [IntrArgMemOnly, IntrWillReturn,
                                     NoCapture<ArgIndex<1>>,
                                     ImmArg<ArgIndex<0>>]>;
def int_lifetime_end    : DefaultAttrsIntrinsic<[],
                                    [llvm_i64_ty, llvm_anyptr_ty],
                                    [IntrArgMemOnly, IntrWillReturn,
                                     NoCapture<ArgIndex<1>>,
                                     ImmArg<ArgIndex<0>>]>;
def int_invariant_start : DefaultAttrsIntrinsic<[llvm_descriptor_ty],
                                    [llvm_i64_ty, llvm_anyptr_ty],
                                    [IntrArgMemOnly, IntrWillReturn,
                                     NoCapture<ArgIndex<1>>,
                                     ImmArg<ArgIndex<0>>]>;
def int_invariant_end   : DefaultAttrsIntrinsic<[],
                                    [llvm_descriptor_ty, llvm_i64_ty,
                                     llvm_anyptr_ty],
                                    [IntrArgMemOnly, IntrWillReturn,
                                     NoCapture<ArgIndex<2>>,
                                     ImmArg<ArgIndex<1>>]>;

// launder.invariant.group can't be marked with 'readnone' (IntrNoMem),
// because it would cause CSE of two barriers with the same argument.
// Inaccessiblememonly says that the barrier doesn't read the argument,
// but it changes state not accessible to this module. This way
// we can DSE through the barrier because it doesn't read the value
// after store. Although the barrier doesn't modify any memory it
// can't be marked as readonly, because it would be possible to
// CSE 2 barriers with store in between.
// The argument also can't be marked with 'returned' attribute, because
// it would remove barrier.
// Note that it is still experimental, which means that its semantics
// might change in the future.
def int_launder_invariant_group : DefaultAttrsIntrinsic<[llvm_anyptr_ty],
                                            [LLVMMatchType<0>],
                                            [IntrInaccessibleMemOnly, IntrSpeculatable, IntrWillReturn]>;


def int_strip_invariant_group : DefaultAttrsIntrinsic<[llvm_anyptr_ty],
                                          [LLVMMatchType<0>],
                                          [IntrSpeculatable, IntrNoMem, IntrWillReturn]>;

//===------------------------ Stackmap Intrinsics -------------------------===//
//
def int_experimental_stackmap : DefaultAttrsIntrinsic<[],
                                  [llvm_i64_ty, llvm_i32_ty, llvm_vararg_ty],
                                  [Throws]>;
def int_experimental_patchpoint_void : DefaultAttrsIntrinsic<[],
                                                 [llvm_i64_ty, llvm_i32_ty,
                                                  llvm_ptr_ty, llvm_i32_ty,
                                                  llvm_vararg_ty],
                                                  [Throws]>;
def int_experimental_patchpoint_i64 : DefaultAttrsIntrinsic<[llvm_i64_ty],
                                                [llvm_i64_ty, llvm_i32_ty,
                                                 llvm_ptr_ty, llvm_i32_ty,
                                                 llvm_vararg_ty],
                                                 [Throws]>;


//===------------------------ Garbage Collection Intrinsics ---------------===//
// These are documented in docs/Statepoint.rst

def int_experimental_gc_statepoint : Intrinsic<[llvm_token_ty],
                               [llvm_i64_ty, llvm_i32_ty,
                                llvm_anyptr_ty, llvm_i32_ty,
                                llvm_i32_ty, llvm_vararg_ty],
                               [Throws, ImmArg<ArgIndex<0>>,
                                ImmArg<ArgIndex<1>>, ImmArg<ArgIndex<3>>,
                                ImmArg<ArgIndex<4>>]>;

def int_experimental_gc_result   : Intrinsic<[llvm_any_ty], [llvm_token_ty],
                                             [IntrReadMem]>;
def int_experimental_gc_relocate : Intrinsic<[llvm_any_ty],
                                             [llvm_token_ty, llvm_i32_ty,
                                              llvm_i32_ty],
                                             [IntrReadMem, ImmArg<ArgIndex<1>>,
                                              ImmArg<ArgIndex<2>>]>;

//===------------------------ Coroutine Intrinsics ---------------===//
// These are documented in docs/Coroutines.rst

// Coroutine Structure Intrinsics.

def int_coro_id : Intrinsic<[llvm_token_ty], [llvm_i32_ty, llvm_ptr_ty,
                             llvm_ptr_ty, llvm_ptr_ty],
                            [IntrArgMemOnly, IntrReadMem,
                             ReadNone<ArgIndex<1>>, ReadOnly<ArgIndex<2>>,
                             NoCapture<ArgIndex<2>>]>;
def int_coro_id_retcon : Intrinsic<[llvm_token_ty],
    [llvm_i32_ty, llvm_i32_ty, llvm_ptr_ty,
     llvm_ptr_ty, llvm_ptr_ty, llvm_ptr_ty],
    []>;
def int_coro_id_retcon_once : Intrinsic<[llvm_token_ty],
    [llvm_i32_ty, llvm_i32_ty, llvm_ptr_ty,
     llvm_ptr_ty, llvm_ptr_ty, llvm_ptr_ty],
    []>;
def int_coro_alloc : Intrinsic<[llvm_i1_ty], [llvm_token_ty], []>;
def int_coro_id_async : Intrinsic<[llvm_token_ty],
  [llvm_i32_ty, llvm_i32_ty, llvm_i32_ty, llvm_ptr_ty],
  []>;
def int_coro_async_context_alloc : Intrinsic<[llvm_ptr_ty],
    [llvm_ptr_ty, llvm_ptr_ty],
    []>;
def int_coro_async_context_dealloc : Intrinsic<[],
    [llvm_ptr_ty],
    []>;
def int_coro_async_resume : Intrinsic<[llvm_ptr_ty],
    [],
    []>;
<<<<<<< HEAD
=======
def int_coro_async_size_replace : Intrinsic<[], [llvm_ptr_ty, llvm_ptr_ty], []>;
>>>>>>> 2e412c55
def int_coro_suspend_async
    : Intrinsic<[llvm_any_ty], [llvm_ptr_ty, llvm_ptr_ty, llvm_vararg_ty], []>;
def int_coro_prepare_async : Intrinsic<[llvm_ptr_ty], [llvm_ptr_ty],
                                       [IntrNoMem]>;
def int_coro_begin : Intrinsic<[llvm_ptr_ty], [llvm_token_ty, llvm_ptr_ty],
                               [WriteOnly<ArgIndex<1>>]>;

def int_coro_free : Intrinsic<[llvm_ptr_ty], [llvm_token_ty, llvm_ptr_ty],
                              [IntrReadMem, IntrArgMemOnly,
                               ReadOnly<ArgIndex<1>>,
                               NoCapture<ArgIndex<1>>]>;
def int_coro_end : Intrinsic<[llvm_i1_ty], [llvm_ptr_ty, llvm_i1_ty], []>;
def int_coro_end_async
    : Intrinsic<[llvm_i1_ty], [llvm_ptr_ty, llvm_i1_ty, llvm_vararg_ty], []>;

def int_coro_frame : Intrinsic<[llvm_ptr_ty], [], [IntrNoMem]>;
def int_coro_noop : Intrinsic<[llvm_ptr_ty], [], [IntrNoMem]>;
def int_coro_size : Intrinsic<[llvm_anyint_ty], [], [IntrNoMem]>;

def int_coro_save : Intrinsic<[llvm_token_ty], [llvm_ptr_ty], []>;
def int_coro_suspend : Intrinsic<[llvm_i8_ty], [llvm_token_ty, llvm_i1_ty], []>;
def int_coro_suspend_retcon : Intrinsic<[llvm_any_ty], [llvm_vararg_ty], []>;
def int_coro_prepare_retcon : Intrinsic<[llvm_ptr_ty], [llvm_ptr_ty],
                                        [IntrNoMem]>;
def int_coro_alloca_alloc : Intrinsic<[llvm_token_ty],
                                      [llvm_anyint_ty, llvm_i32_ty], []>;
def int_coro_alloca_get : Intrinsic<[llvm_ptr_ty], [llvm_token_ty], []>;
def int_coro_alloca_free : Intrinsic<[], [llvm_token_ty], []>;

def int_coro_param : Intrinsic<[llvm_i1_ty], [llvm_ptr_ty, llvm_ptr_ty],
                               [IntrNoMem, ReadNone<ArgIndex<0>>,
                                ReadNone<ArgIndex<1>>]>;

// Coroutine Manipulation Intrinsics.

def int_coro_resume : Intrinsic<[], [llvm_ptr_ty], [Throws]>;
def int_coro_destroy : Intrinsic<[], [llvm_ptr_ty], [Throws]>;
def int_coro_done : Intrinsic<[llvm_i1_ty], [llvm_ptr_ty],
                              [IntrArgMemOnly, ReadOnly<ArgIndex<0>>,
                               NoCapture<ArgIndex<0>>]>;
def int_coro_promise : Intrinsic<[llvm_ptr_ty],
                                 [llvm_ptr_ty, llvm_i32_ty, llvm_i1_ty],
                                 [IntrNoMem, NoCapture<ArgIndex<0>>]>;

// Coroutine Lowering Intrinsics. Used internally by coroutine passes.

def int_coro_subfn_addr : Intrinsic<[llvm_ptr_ty], [llvm_ptr_ty, llvm_i8_ty],
                                    [IntrReadMem, IntrArgMemOnly,
                                     ReadOnly<ArgIndex<0>>,
                                     NoCapture<ArgIndex<0>>]>;

///===-------------------------- Other Intrinsics --------------------------===//
//
def int_trap : Intrinsic<[], [], [IntrNoReturn, IntrCold]>,
               GCCBuiltin<"__builtin_trap">;
def int_debugtrap : Intrinsic<[]>,
                    GCCBuiltin<"__builtin_debugtrap">;
def int_ubsantrap : Intrinsic<[], [llvm_i8_ty],
                              [IntrNoReturn, IntrCold, ImmArg<ArgIndex<0>>]>;

// Support for dynamic deoptimization (or de-specialization)
def int_experimental_deoptimize : Intrinsic<[llvm_any_ty], [llvm_vararg_ty],
                                            [Throws]>;

// Support for speculative runtime guards
def int_experimental_guard : DefaultAttrsIntrinsic<[], [llvm_i1_ty, llvm_vararg_ty],
                                       [Throws]>;

// Supports widenable conditions for guards represented as explicit branches.
def int_experimental_widenable_condition : DefaultAttrsIntrinsic<[llvm_i1_ty], [],
        [IntrInaccessibleMemOnly, IntrWillReturn, IntrSpeculatable]>;

// NOP: calls/invokes to this intrinsic are removed by codegen
def int_donothing : DefaultAttrsIntrinsic<[], [], [IntrNoMem, IntrWillReturn]>;

// This instruction has no actual effect, though it is treated by the optimizer
// has having opaque side effects. This may be inserted into loops to ensure
// that they are not removed even if they turn out to be empty, for languages
// which specify that infinite loops must be preserved.
def int_sideeffect : DefaultAttrsIntrinsic<[], [], [IntrInaccessibleMemOnly, IntrWillReturn]>;

// The pseudoprobe intrinsic works as a place holder to the block it probes.
// Like the sideeffect intrinsic defined above, this intrinsic is treated by the 
// optimizer as having opaque side effects so that it won't be get rid of or moved 
// out of the block it probes.
def int_pseudoprobe : Intrinsic<[], [llvm_i64_ty, llvm_i64_ty, llvm_i32_ty, llvm_i64_ty],
                                    [IntrInaccessibleMemOnly, IntrWillReturn]>;

// Intrinsics to support half precision floating point format
let IntrProperties = [IntrNoMem, IntrWillReturn] in {
def int_convert_to_fp16   : DefaultAttrsIntrinsic<[llvm_i16_ty], [llvm_anyfloat_ty]>;
def int_convert_from_fp16 : DefaultAttrsIntrinsic<[llvm_anyfloat_ty], [llvm_i16_ty]>;
}

// Saturating floating point to integer intrinsics
let IntrProperties = [IntrNoMem, IntrSpeculatable, IntrWillReturn] in {
def int_fptoui_sat : DefaultAttrsIntrinsic<[llvm_anyint_ty], [llvm_anyfloat_ty]>;
def int_fptosi_sat : DefaultAttrsIntrinsic<[llvm_anyint_ty], [llvm_anyfloat_ty]>;
}

// Clear cache intrinsic, default to ignore (ie. emit nothing)
// maps to void __clear_cache() on supporting platforms
def int_clear_cache : Intrinsic<[], [llvm_ptr_ty, llvm_ptr_ty],
                                [], "llvm.clear_cache">;

// Intrinsic to detect whether its argument is a constant.
def int_is_constant : DefaultAttrsIntrinsic<[llvm_i1_ty], [llvm_any_ty],
                                [IntrNoMem, IntrWillReturn, IntrConvergent],
                                "llvm.is.constant">;

// Intrinsic to mask out bits of a pointer.
def int_ptrmask: DefaultAttrsIntrinsic<[llvm_anyptr_ty], [LLVMMatchType<0>, llvm_anyint_ty],
                           [IntrNoMem, IntrSpeculatable, IntrWillReturn]>;

//===---------------- Vector Predication Intrinsics --------------===//

// Speculatable Binary operators
let IntrProperties = [IntrSpeculatable, IntrNoMem, IntrNoSync, IntrWillReturn] in {
  def int_vp_add : DefaultAttrsIntrinsic<[ llvm_anyvector_ty ],
                             [ LLVMMatchType<0>,
                               LLVMMatchType<0>,
                               LLVMScalarOrSameVectorWidth<0, llvm_i1_ty>,
                               llvm_i32_ty]>;
  def int_vp_sub : DefaultAttrsIntrinsic<[ llvm_anyvector_ty ],
                             [ LLVMMatchType<0>,
                               LLVMMatchType<0>,
                               LLVMScalarOrSameVectorWidth<0, llvm_i1_ty>,
                               llvm_i32_ty]>;
  def int_vp_mul  : DefaultAttrsIntrinsic<[ llvm_anyvector_ty ],
                              [ LLVMMatchType<0>,
                                LLVMMatchType<0>,
                                LLVMScalarOrSameVectorWidth<0, llvm_i1_ty>,
                                llvm_i32_ty]>;
  def int_vp_ashr : DefaultAttrsIntrinsic<[ llvm_anyvector_ty ],
                              [ LLVMMatchType<0>,
                                LLVMMatchType<0>,
                                LLVMScalarOrSameVectorWidth<0, llvm_i1_ty>,
                                llvm_i32_ty]>;
  def int_vp_lshr : DefaultAttrsIntrinsic<[ llvm_anyvector_ty ],
                              [ LLVMMatchType<0>,
                                LLVMMatchType<0>,
                                LLVMScalarOrSameVectorWidth<0, llvm_i1_ty>,
                                llvm_i32_ty]>;
  def int_vp_shl : DefaultAttrsIntrinsic<[ llvm_anyvector_ty ],
                             [ LLVMMatchType<0>,
                               LLVMMatchType<0>,
                               LLVMScalarOrSameVectorWidth<0, llvm_i1_ty>,
                               llvm_i32_ty]>;
  def int_vp_or : DefaultAttrsIntrinsic<[ llvm_anyvector_ty ],
                            [ LLVMMatchType<0>,
                              LLVMMatchType<0>,
                              LLVMScalarOrSameVectorWidth<0, llvm_i1_ty>,
                              llvm_i32_ty]>;
  def int_vp_and : DefaultAttrsIntrinsic<[ llvm_anyvector_ty ],
                             [ LLVMMatchType<0>,
                               LLVMMatchType<0>,
                               LLVMScalarOrSameVectorWidth<0, llvm_i1_ty>,
                               llvm_i32_ty]>;
  def int_vp_xor : DefaultAttrsIntrinsic<[ llvm_anyvector_ty ],
                             [ LLVMMatchType<0>,
                               LLVMMatchType<0>,
                               LLVMScalarOrSameVectorWidth<0, llvm_i1_ty>,
                               llvm_i32_ty]>;
}

// Non-speculatable binary operators.
let IntrProperties = [IntrNoMem, IntrNoSync, IntrWillReturn] in {
  def int_vp_sdiv : DefaultAttrsIntrinsic<[ llvm_anyvector_ty ],
                              [ LLVMMatchType<0>,
                                LLVMMatchType<0>,
                                LLVMScalarOrSameVectorWidth<0, llvm_i1_ty>,
                                llvm_i32_ty]>;
  def int_vp_udiv : DefaultAttrsIntrinsic<[ llvm_anyvector_ty ],
                              [ LLVMMatchType<0>,
                                LLVMMatchType<0>,
                                LLVMScalarOrSameVectorWidth<0, llvm_i1_ty>,
                                llvm_i32_ty]>;
  def int_vp_srem : DefaultAttrsIntrinsic<[ llvm_anyvector_ty ],
                              [ LLVMMatchType<0>,
                                LLVMMatchType<0>,
                                LLVMScalarOrSameVectorWidth<0, llvm_i1_ty>,
                                llvm_i32_ty]>;
  def int_vp_urem : DefaultAttrsIntrinsic<[ llvm_anyvector_ty ],
                              [ LLVMMatchType<0>,
                                LLVMMatchType<0>,
                                LLVMScalarOrSameVectorWidth<0, llvm_i1_ty>,
                                llvm_i32_ty]>;
}

def int_get_active_lane_mask:
  DefaultAttrsIntrinsic<[llvm_anyvector_ty],
            [llvm_anyint_ty, LLVMMatchType<1>],
            [IntrNoMem, IntrNoSync, IntrWillReturn]>;

//===-------------------------- Masked Intrinsics -------------------------===//
//
def int_masked_load:
  DefaultAttrsIntrinsic<[llvm_anyvector_ty],
            [LLVMAnyPointerType<LLVMMatchType<0>>, llvm_i32_ty,
             LLVMScalarOrSameVectorWidth<0, llvm_i1_ty>, LLVMMatchType<0>],
            [IntrReadMem, IntrArgMemOnly, IntrWillReturn, ImmArg<ArgIndex<1>>]>;

def int_masked_store:
  DefaultAttrsIntrinsic<[],
            [llvm_anyvector_ty, LLVMAnyPointerType<LLVMMatchType<0>>,
             llvm_i32_ty, LLVMScalarOrSameVectorWidth<0, llvm_i1_ty>],
            [IntrWriteMem, IntrArgMemOnly, IntrWillReturn,
             ImmArg<ArgIndex<2>>]>;

def int_masked_gather:
  DefaultAttrsIntrinsic<[llvm_anyvector_ty],
            [LLVMVectorOfAnyPointersToElt<0>, llvm_i32_ty,
             LLVMScalarOrSameVectorWidth<0, llvm_i1_ty>, LLVMMatchType<0>],
            [IntrReadMem, IntrWillReturn, ImmArg<ArgIndex<1>>]>;

def int_masked_scatter:
  DefaultAttrsIntrinsic<[],
            [llvm_anyvector_ty, LLVMVectorOfAnyPointersToElt<0>, llvm_i32_ty,
             LLVMScalarOrSameVectorWidth<0, llvm_i1_ty>],
            [IntrWriteMem, IntrWillReturn, ImmArg<ArgIndex<2>>]>;

def int_masked_expandload:
  DefaultAttrsIntrinsic<[llvm_anyvector_ty],
            [LLVMPointerToElt<0>, LLVMScalarOrSameVectorWidth<0, llvm_i1_ty>,
             LLVMMatchType<0>],
            [IntrReadMem, IntrWillReturn]>;

def int_masked_compressstore:
  DefaultAttrsIntrinsic<[],
            [llvm_anyvector_ty, LLVMPointerToElt<0>,
             LLVMScalarOrSameVectorWidth<0, llvm_i1_ty>],
            [IntrWriteMem, IntrArgMemOnly, IntrWillReturn]>;

// Test whether a pointer is associated with a type metadata identifier.
def int_type_test : DefaultAttrsIntrinsic<[llvm_i1_ty], [llvm_ptr_ty, llvm_metadata_ty],
                              [IntrNoMem, IntrWillReturn]>;

// Safely loads a function pointer from a virtual table pointer using type metadata.
def int_type_checked_load : DefaultAttrsIntrinsic<[llvm_ptr_ty, llvm_i1_ty],
                                      [llvm_ptr_ty, llvm_i32_ty, llvm_metadata_ty],
                                      [IntrNoMem, IntrWillReturn]>;

// Create a branch funnel that implements an indirect call to a limited set of
// callees. This needs to be a musttail call.
def int_icall_branch_funnel : DefaultAttrsIntrinsic<[], [llvm_vararg_ty], []>;

def int_load_relative: DefaultAttrsIntrinsic<[llvm_ptr_ty], [llvm_ptr_ty, llvm_anyint_ty],
                                 [IntrReadMem, IntrArgMemOnly]>;

def int_hwasan_check_memaccess :
  Intrinsic<[], [llvm_ptr_ty, llvm_ptr_ty, llvm_i32_ty],
            [IntrInaccessibleMemOnly, ImmArg<ArgIndex<2>>]>;
def int_hwasan_check_memaccess_shortgranules :
  Intrinsic<[], [llvm_ptr_ty, llvm_ptr_ty, llvm_i32_ty],
            [IntrInaccessibleMemOnly, ImmArg<ArgIndex<2>>]>;

// Xray intrinsics
//===----------------------------------------------------------------------===//
// Custom event logging for x-ray.
// Takes a pointer to a string and the length of the string.
def int_xray_customevent : Intrinsic<[], [llvm_ptr_ty, llvm_i32_ty],
                                     [IntrWriteMem, NoCapture<ArgIndex<0>>,
                                      ReadOnly<ArgIndex<0>>]>;
// Typed event logging for x-ray.
// Takes a numeric type tag, a pointer to a string and the length of the string.
def int_xray_typedevent : Intrinsic<[], [llvm_i16_ty, llvm_ptr_ty, llvm_i32_ty],
                                        [IntrWriteMem, NoCapture<ArgIndex<1>>,
                                         ReadOnly<ArgIndex<1>>]>;
//===----------------------------------------------------------------------===//

//===------ Memory intrinsics with element-wise atomicity guarantees ------===//
//

// @llvm.memcpy.element.unordered.atomic.*(dest, src, length, elementsize)
def int_memcpy_element_unordered_atomic
    : Intrinsic<[],
                [llvm_anyptr_ty, llvm_anyptr_ty, llvm_anyint_ty, llvm_i32_ty],
                [IntrArgMemOnly, IntrWillReturn, NoCapture<ArgIndex<0>>,
                 NoCapture<ArgIndex<1>>, WriteOnly<ArgIndex<0>>,
                 ReadOnly<ArgIndex<1>>, ImmArg<ArgIndex<3>>]>;

// @llvm.memmove.element.unordered.atomic.*(dest, src, length, elementsize)
def int_memmove_element_unordered_atomic
    : Intrinsic<[],
                [llvm_anyptr_ty, llvm_anyptr_ty, llvm_anyint_ty, llvm_i32_ty],
                [IntrArgMemOnly, IntrWillReturn, NoCapture<ArgIndex<0>>,
                 NoCapture<ArgIndex<1>>, WriteOnly<ArgIndex<0>>,
                 ReadOnly<ArgIndex<1>>, ImmArg<ArgIndex<3>>]>;

// @llvm.memset.element.unordered.atomic.*(dest, value, length, elementsize)
def int_memset_element_unordered_atomic
    : Intrinsic<[], [llvm_anyptr_ty, llvm_i8_ty, llvm_anyint_ty, llvm_i32_ty],
                [IntrWriteMem, IntrArgMemOnly, IntrWillReturn,
                 NoCapture<ArgIndex<0>>, WriteOnly<ArgIndex<0>>,
                 ImmArg<ArgIndex<3>>]>;

//===------------------------ Reduction Intrinsics ------------------------===//
//
let IntrProperties = [IntrNoMem] in {

  def int_vector_reduce_fadd : DefaultAttrsIntrinsic<[LLVMVectorElementType<0>],
                                         [LLVMVectorElementType<0>,
                                          llvm_anyvector_ty]>;
  def int_vector_reduce_fmul : DefaultAttrsIntrinsic<[LLVMVectorElementType<0>],
                                         [LLVMVectorElementType<0>,
                                          llvm_anyvector_ty]>;
  def int_vector_reduce_add : DefaultAttrsIntrinsic<[LLVMVectorElementType<0>],
                                        [llvm_anyvector_ty]>;
  def int_vector_reduce_mul : DefaultAttrsIntrinsic<[LLVMVectorElementType<0>],
                                        [llvm_anyvector_ty]>;
  def int_vector_reduce_and : DefaultAttrsIntrinsic<[LLVMVectorElementType<0>],
                                        [llvm_anyvector_ty]>;
  def int_vector_reduce_or : DefaultAttrsIntrinsic<[LLVMVectorElementType<0>],
                                       [llvm_anyvector_ty]>;
  def int_vector_reduce_xor : DefaultAttrsIntrinsic<[LLVMVectorElementType<0>],
                                        [llvm_anyvector_ty]>;
  def int_vector_reduce_smax : DefaultAttrsIntrinsic<[LLVMVectorElementType<0>],
                                         [llvm_anyvector_ty]>;
  def int_vector_reduce_smin : DefaultAttrsIntrinsic<[LLVMVectorElementType<0>],
                                         [llvm_anyvector_ty]>;
  def int_vector_reduce_umax : DefaultAttrsIntrinsic<[LLVMVectorElementType<0>],
                                         [llvm_anyvector_ty]>;
  def int_vector_reduce_umin : DefaultAttrsIntrinsic<[LLVMVectorElementType<0>],
                                         [llvm_anyvector_ty]>;
  def int_vector_reduce_fmax : DefaultAttrsIntrinsic<[LLVMVectorElementType<0>],
                                         [llvm_anyvector_ty]>;
  def int_vector_reduce_fmin : DefaultAttrsIntrinsic<[LLVMVectorElementType<0>],
                                         [llvm_anyvector_ty]>;
}

//===----- Matrix intrinsics ---------------------------------------------===//

def int_matrix_transpose
  : DefaultAttrsIntrinsic<[llvm_anyvector_ty],
              [LLVMMatchType<0>, llvm_i32_ty, llvm_i32_ty],
              [ IntrNoSync, IntrWillReturn, IntrNoMem, IntrSpeculatable, ImmArg<ArgIndex<1>>,
               ImmArg<ArgIndex<2>>]>;

def int_matrix_multiply
  : DefaultAttrsIntrinsic<[llvm_anyvector_ty],
              [llvm_anyvector_ty, llvm_anyvector_ty, llvm_i32_ty, llvm_i32_ty,
               llvm_i32_ty],
              [IntrNoSync, IntrWillReturn, IntrNoMem, IntrSpeculatable, ImmArg<ArgIndex<2>>,
               ImmArg<ArgIndex<3>>, ImmArg<ArgIndex<4>>]>;

def int_matrix_column_major_load
  : DefaultAttrsIntrinsic<[llvm_anyvector_ty],
              [LLVMPointerToElt<0>, llvm_i64_ty, llvm_i1_ty,
               llvm_i32_ty, llvm_i32_ty],
              [IntrNoSync, IntrWillReturn, IntrArgMemOnly, IntrReadMem,
               NoCapture<ArgIndex<0>>, ImmArg<ArgIndex<2>>, ImmArg<ArgIndex<3>>,
               ImmArg<ArgIndex<4>>]>;

def int_matrix_column_major_store
  : DefaultAttrsIntrinsic<[],
              [llvm_anyvector_ty, LLVMPointerToElt<0>,
               llvm_i64_ty, llvm_i1_ty, llvm_i32_ty, llvm_i32_ty],
              [IntrNoSync, IntrWillReturn, IntrArgMemOnly, IntrWriteMem,
               WriteOnly<ArgIndex<1>>, NoCapture<ArgIndex<1>>,
               ImmArg<ArgIndex<3>>, ImmArg<ArgIndex<4>>, ImmArg<ArgIndex<5>>]>;

//===---------- Intrinsics to control hardware supported loops ----------===//

// Specify that the value given is the number of iterations that the next loop
// will execute.
def int_set_loop_iterations :
  DefaultAttrsIntrinsic<[], [llvm_anyint_ty], [IntrNoDuplicate]>;

// Same as the above, but produces a value (the same as the input operand) to
// be fed into the loop.
def int_start_loop_iterations :
  DefaultAttrsIntrinsic<[llvm_anyint_ty], [LLVMMatchType<0>], [IntrNoDuplicate]>;

// Specify that the value given is the number of iterations that the next loop
// will execute. Also test that the given count is not zero, allowing it to
// control entry to a 'while' loop.
def int_test_set_loop_iterations :
  DefaultAttrsIntrinsic<[llvm_i1_ty], [llvm_anyint_ty], [IntrNoDuplicate]>;

// Decrement loop counter by the given argument. Return false if the loop
// should exit.
def int_loop_decrement :
  DefaultAttrsIntrinsic<[llvm_i1_ty], [llvm_anyint_ty], [IntrNoDuplicate]>;

// Decrement the first operand (the loop counter) by the second operand (the
// maximum number of elements processed in an iteration). Return the remaining
// number of iterations still to be executed. This is effectively a sub which
// can be used with a phi, icmp and br to control the number of iterations
// executed, as usual. Any optimisations are allowed to treat it is a sub, and
// it's scevable, so it's the backends responsibility to handle cases where it
// may be optimised.
def int_loop_decrement_reg :
  DefaultAttrsIntrinsic<[llvm_anyint_ty],
            [LLVMMatchType<0>, LLVMMatchType<0>], [IntrNoDuplicate]>;

//===----- Intrinsics that are used to provide predicate information -----===//

def int_ssa_copy : DefaultAttrsIntrinsic<[llvm_any_ty], [LLVMMatchType<0>],
                             [IntrNoMem, Returned<ArgIndex<0>>]>;

//===------- Intrinsics that are used to preserve debug information -------===//

def int_preserve_array_access_index : DefaultAttrsIntrinsic<[llvm_anyptr_ty],
                                                [llvm_anyptr_ty, llvm_i32_ty,
                                                 llvm_i32_ty],
                                                [IntrNoMem,
                                                 ImmArg<ArgIndex<1>>,
                                                 ImmArg<ArgIndex<2>>]>;
def int_preserve_union_access_index : DefaultAttrsIntrinsic<[llvm_anyptr_ty],
                                                [llvm_anyptr_ty, llvm_i32_ty],
                                                [IntrNoMem,
                                                 ImmArg<ArgIndex<1>>]>;
def int_preserve_struct_access_index : DefaultAttrsIntrinsic<[llvm_anyptr_ty],
                                                 [llvm_anyptr_ty, llvm_i32_ty,
                                                  llvm_i32_ty],
                                                 [IntrNoMem,
                                                  ImmArg<ArgIndex<1>>,
                                                  ImmArg<ArgIndex<2>>]>;

//===------------ Intrinsics to perform common vector shuffles ------------===//

def int_experimental_vector_reverse : DefaultAttrsIntrinsic<[llvm_anyvector_ty],
                                   [LLVMMatchType<0>],
                                   [IntrNoMem]>;

//===---------- Intrinsics to query properties of scalable vectors --------===//
def int_vscale : DefaultAttrsIntrinsic<[llvm_anyint_ty], [], [IntrNoMem]>;

//===---------- Intrinsics to perform subvector insertion/extraction ------===//
def int_experimental_vector_insert : DefaultAttrsIntrinsic<[llvm_anyvector_ty],
                                                           [LLVMMatchType<0>, llvm_anyvector_ty, llvm_i64_ty],
                                                           [IntrNoMem, ImmArg<ArgIndex<2>>]>;

def int_experimental_vector_extract : DefaultAttrsIntrinsic<[llvm_anyvector_ty],
                                                            [llvm_anyvector_ty, llvm_i64_ty],
                                                            [IntrNoMem, ImmArg<ArgIndex<1>>]>;

//===----------------------------------------------------------------------===//

//===----------------------------------------------------------------------===//
// Target-specific intrinsics
//===----------------------------------------------------------------------===//

include "llvm/IR/IntrinsicsPowerPC.td"
include "llvm/IR/IntrinsicsX86.td"
include "llvm/IR/IntrinsicsARM.td"
include "llvm/IR/IntrinsicsAArch64.td"
include "llvm/IR/IntrinsicsXCore.td"
include "llvm/IR/IntrinsicsHexagon.td"
include "llvm/IR/IntrinsicsNVVM.td"
include "llvm/IR/IntrinsicsMips.td"
include "llvm/IR/IntrinsicsAMDGPU.td"
include "llvm/IR/IntrinsicsBPF.td"
include "llvm/IR/IntrinsicsSystemZ.td"
include "llvm/IR/IntrinsicsWebAssembly.td"
include "llvm/IR/IntrinsicsRISCV.td"
include "llvm/IR/IntrinsicsVE.td"<|MERGE_RESOLUTION|>--- conflicted
+++ resolved
@@ -1216,10 +1216,7 @@
 def int_coro_async_resume : Intrinsic<[llvm_ptr_ty],
     [],
     []>;
-<<<<<<< HEAD
-=======
 def int_coro_async_size_replace : Intrinsic<[], [llvm_ptr_ty, llvm_ptr_ty], []>;
->>>>>>> 2e412c55
 def int_coro_suspend_async
     : Intrinsic<[llvm_any_ty], [llvm_ptr_ty, llvm_ptr_ty, llvm_vararg_ty], []>;
 def int_coro_prepare_async : Intrinsic<[llvm_ptr_ty], [llvm_ptr_ty],
