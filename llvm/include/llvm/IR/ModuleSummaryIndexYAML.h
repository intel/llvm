//===-- llvm/ModuleSummaryIndexYAML.h - YAML I/O for summary ----*- C++ -*-===//
//
// Part of the LLVM Project, under the Apache License v2.0 with LLVM Exceptions.
// See https://llvm.org/LICENSE.txt for license information.
// SPDX-License-Identifier: Apache-2.0 WITH LLVM-exception
//
//===----------------------------------------------------------------------===//

#ifndef LLVM_IR_MODULESUMMARYINDEXYAML_H
#define LLVM_IR_MODULESUMMARYINDEXYAML_H

#include "llvm/IR/ModuleSummaryIndex.h"
#include "llvm/Support/YAMLTraits.h"

namespace llvm {
namespace yaml {

template <> struct ScalarEnumerationTraits<TypeTestResolution::Kind> {
  static void enumeration(IO &io, TypeTestResolution::Kind &value) {
    io.enumCase(value, "Unknown", TypeTestResolution::Unknown);
    io.enumCase(value, "Unsat", TypeTestResolution::Unsat);
    io.enumCase(value, "ByteArray", TypeTestResolution::ByteArray);
    io.enumCase(value, "Inline", TypeTestResolution::Inline);
    io.enumCase(value, "Single", TypeTestResolution::Single);
    io.enumCase(value, "AllOnes", TypeTestResolution::AllOnes);
  }
};

template <> struct MappingTraits<TypeTestResolution> {
  static void mapping(IO &io, TypeTestResolution &res) {
    io.mapOptional("Kind", res.TheKind);
    io.mapOptional("SizeM1BitWidth", res.SizeM1BitWidth);
    io.mapOptional("AlignLog2", res.AlignLog2);
    io.mapOptional("SizeM1", res.SizeM1);
    io.mapOptional("BitMask", res.BitMask);
    io.mapOptional("InlineBits", res.InlineBits);
  }
};

template <>
struct ScalarEnumerationTraits<WholeProgramDevirtResolution::ByArg::Kind> {
  static void enumeration(IO &io,
                          WholeProgramDevirtResolution::ByArg::Kind &value) {
    io.enumCase(value, "Indir", WholeProgramDevirtResolution::ByArg::Indir);
    io.enumCase(value, "UniformRetVal",
                WholeProgramDevirtResolution::ByArg::UniformRetVal);
    io.enumCase(value, "UniqueRetVal",
                WholeProgramDevirtResolution::ByArg::UniqueRetVal);
    io.enumCase(value, "VirtualConstProp",
                WholeProgramDevirtResolution::ByArg::VirtualConstProp);
  }
};

template <> struct MappingTraits<WholeProgramDevirtResolution::ByArg> {
  static void mapping(IO &io, WholeProgramDevirtResolution::ByArg &res) {
    io.mapOptional("Kind", res.TheKind);
    io.mapOptional("Info", res.Info);
    io.mapOptional("Byte", res.Byte);
    io.mapOptional("Bit", res.Bit);
  }
};

template <>
struct CustomMappingTraits<
    std::map<std::vector<uint64_t>, WholeProgramDevirtResolution::ByArg>> {
  static void inputOne(
      IO &io, StringRef Key,
      std::map<std::vector<uint64_t>, WholeProgramDevirtResolution::ByArg> &V) {
    std::vector<uint64_t> Args;
    std::pair<StringRef, StringRef> P = {"", Key};
    while (!P.second.empty()) {
      P = P.second.split(',');
      uint64_t Arg;
      if (P.first.getAsInteger(0, Arg)) {
        io.setError("key not an integer");
        return;
      }
      Args.push_back(Arg);
    }
    io.mapRequired(Key.str().c_str(), V[Args]);
  }
  static void output(
      IO &io,
      std::map<std::vector<uint64_t>, WholeProgramDevirtResolution::ByArg> &V) {
    for (auto &P : V) {
      std::string Key;
      for (uint64_t Arg : P.first) {
        if (!Key.empty())
          Key += ',';
        Key += llvm::utostr(Arg);
      }
      io.mapRequired(Key.c_str(), P.second);
    }
  }
};

template <> struct ScalarEnumerationTraits<WholeProgramDevirtResolution::Kind> {
  static void enumeration(IO &io, WholeProgramDevirtResolution::Kind &value) {
    io.enumCase(value, "Indir", WholeProgramDevirtResolution::Indir);
    io.enumCase(value, "SingleImpl", WholeProgramDevirtResolution::SingleImpl);
    io.enumCase(value, "BranchFunnel",
                WholeProgramDevirtResolution::BranchFunnel);
  }
};

template <> struct MappingTraits<WholeProgramDevirtResolution> {
  static void mapping(IO &io, WholeProgramDevirtResolution &res) {
    io.mapOptional("Kind", res.TheKind);
    io.mapOptional("SingleImplName", res.SingleImplName);
    io.mapOptional("ResByArg", res.ResByArg);
  }
};

template <>
struct CustomMappingTraits<std::map<uint64_t, WholeProgramDevirtResolution>> {
  static void inputOne(IO &io, StringRef Key,
                       std::map<uint64_t, WholeProgramDevirtResolution> &V) {
    uint64_t KeyInt;
    if (Key.getAsInteger(0, KeyInt)) {
      io.setError("key not an integer");
      return;
    }
    io.mapRequired(Key.str().c_str(), V[KeyInt]);
  }
  static void output(IO &io, std::map<uint64_t, WholeProgramDevirtResolution> &V) {
    for (auto &P : V)
      io.mapRequired(llvm::utostr(P.first).c_str(), P.second);
  }
};

template <> struct MappingTraits<TypeIdSummary> {
  static void mapping(IO &io, TypeIdSummary& summary) {
    io.mapOptional("TTRes", summary.TTRes);
    io.mapOptional("WPDRes", summary.WPDRes);
  }
};

struct GlobalValueSummaryYaml {
  // Commonly used fields
  unsigned Linkage, Visibility;
  bool NotEligibleToImport, Live, IsLocal, CanAutoHide;
  unsigned ImportType;
  // Fields for AliasSummary
  std::optional<uint64_t> Aliasee;
  // Fields for FunctionSummary
  std::vector<uint64_t> Refs = {};
  std::vector<uint64_t> TypeTests = {};
  std::vector<FunctionSummary::VFuncId> TypeTestAssumeVCalls = {};
  std::vector<FunctionSummary::VFuncId> TypeCheckedLoadVCalls = {};
  std::vector<FunctionSummary::ConstVCall> TypeTestAssumeConstVCalls = {};
  std::vector<FunctionSummary::ConstVCall> TypeCheckedLoadConstVCalls = {};
};

} // End yaml namespace
} // End llvm namespace

namespace llvm {
namespace yaml {

template <> struct MappingTraits<FunctionSummary::VFuncId> {
  static void mapping(IO &io, FunctionSummary::VFuncId& id) {
    io.mapOptional("GUID", id.GUID);
    io.mapOptional("Offset", id.Offset);
  }
};

template <> struct MappingTraits<FunctionSummary::ConstVCall> {
  static void mapping(IO &io, FunctionSummary::ConstVCall& id) {
    io.mapOptional("VFunc", id.VFunc);
    io.mapOptional("Args", id.Args);
  }
};

} // End yaml namespace
} // End llvm namespace

LLVM_YAML_IS_SEQUENCE_VECTOR(FunctionSummary::VFuncId)
LLVM_YAML_IS_SEQUENCE_VECTOR(FunctionSummary::ConstVCall)

namespace llvm {
namespace yaml {

template <> struct MappingTraits<GlobalValueSummaryYaml> {
  static void mapping(IO &io, GlobalValueSummaryYaml &summary) {
    io.mapOptional("Linkage", summary.Linkage);
    io.mapOptional("Visibility", summary.Visibility);
    io.mapOptional("NotEligibleToImport", summary.NotEligibleToImport);
    io.mapOptional("Live", summary.Live);
    io.mapOptional("Local", summary.IsLocal);
    io.mapOptional("CanAutoHide", summary.CanAutoHide);
    io.mapOptional("ImportType", summary.ImportType);
    io.mapOptional("Aliasee", summary.Aliasee);
    io.mapOptional("Refs", summary.Refs);
    io.mapOptional("TypeTests", summary.TypeTests);
    io.mapOptional("TypeTestAssumeVCalls", summary.TypeTestAssumeVCalls);
    io.mapOptional("TypeCheckedLoadVCalls", summary.TypeCheckedLoadVCalls);
    io.mapOptional("TypeTestAssumeConstVCalls",
                   summary.TypeTestAssumeConstVCalls);
    io.mapOptional("TypeCheckedLoadConstVCalls",
                   summary.TypeCheckedLoadConstVCalls);
  }
};

} // End yaml namespace
} // End llvm namespace

LLVM_YAML_IS_SEQUENCE_VECTOR(GlobalValueSummaryYaml)

namespace llvm {
namespace yaml {

// FIXME: Add YAML mappings for the rest of the module summary.
template <> struct CustomMappingTraits<GlobalValueSummaryMapTy> {
  static void inputOne(IO &io, StringRef Key, GlobalValueSummaryMapTy &V) {
    std::vector<GlobalValueSummaryYaml> GVSums;
    io.mapRequired(Key.str().c_str(), GVSums);
    uint64_t KeyInt;
    if (Key.getAsInteger(0, KeyInt)) {
      io.setError("key not an integer");
      return;
    }
    auto &Elem = V.try_emplace(KeyInt, /*IsAnalysis=*/false).first->second;
    for (auto &GVSum : GVSums) {
      GlobalValueSummary::GVFlags GVFlags(
          static_cast<GlobalValue::LinkageTypes>(GVSum.Linkage),
          static_cast<GlobalValue::VisibilityTypes>(GVSum.Visibility),
          GVSum.NotEligibleToImport, GVSum.Live, GVSum.IsLocal,
          GVSum.CanAutoHide,
          static_cast<GlobalValueSummary::ImportKind>(GVSum.ImportType));
      if (GVSum.Aliasee) {
        auto ASum = std::make_unique<AliasSummary>(GVFlags);
        if (!V.count(*GVSum.Aliasee))
          V.emplace(*GVSum.Aliasee, /*IsAnalysis=*/false);
        ValueInfo AliaseeVI(/*IsAnalysis=*/false, &*V.find(*GVSum.Aliasee));
        // Note: Aliasee cannot be filled until all summaries are loaded.
        // This is done in fixAliaseeLinks() which is called in
        // MappingTraits<ModuleSummaryIndex>::mapping().
        ASum->setAliasee(AliaseeVI, /*Aliasee=*/nullptr);
        Elem.SummaryList.push_back(std::move(ASum));
        continue;
      }
      SmallVector<ValueInfo, 0> Refs;
      Refs.reserve(GVSum.Refs.size());
      for (auto &RefGUID : GVSum.Refs) {
        auto It = V.try_emplace(RefGUID, /*IsAnalysis=*/false).first;
        Refs.push_back(ValueInfo(/*IsAnalysis=*/false, &*It));
      }
      Elem.SummaryList.push_back(std::make_unique<FunctionSummary>(
          GVFlags, /*NumInsts=*/0, FunctionSummary::FFlags{}, std::move(Refs),
          SmallVector<FunctionSummary::EdgeTy, 0>{}, std::move(GVSum.TypeTests),
          std::move(GVSum.TypeTestAssumeVCalls),
          std::move(GVSum.TypeCheckedLoadVCalls),
          std::move(GVSum.TypeTestAssumeConstVCalls),
          std::move(GVSum.TypeCheckedLoadConstVCalls),
          ArrayRef<FunctionSummary::ParamAccess>{}, ArrayRef<CallsiteInfo>{},
          ArrayRef<AllocInfo>{}));
    }
  }
  static void output(IO &io, GlobalValueSummaryMapTy &V) {
    for (auto &P : V) {
      std::vector<GlobalValueSummaryYaml> GVSums;
      for (auto &Sum : P.second.SummaryList) {
        if (auto *FSum = dyn_cast<FunctionSummary>(Sum.get())) {
          std::vector<uint64_t> Refs;
          Refs.reserve(FSum->refs().size());
          for (auto &VI : FSum->refs())
            Refs.push_back(VI.getGUID());
          GVSums.push_back(GlobalValueSummaryYaml{
              FSum->flags().Linkage, FSum->flags().Visibility,
              static_cast<bool>(FSum->flags().NotEligibleToImport),
              static_cast<bool>(FSum->flags().Live),
              static_cast<bool>(FSum->flags().DSOLocal),
              static_cast<bool>(FSum->flags().CanAutoHide),
              FSum->flags().ImportType, /*Aliasee=*/std::nullopt, Refs,
              FSum->type_tests(), FSum->type_test_assume_vcalls(),
              FSum->type_checked_load_vcalls(),
              FSum->type_test_assume_const_vcalls(),
              FSum->type_checked_load_const_vcalls()});
        } else if (auto *ASum = dyn_cast<AliasSummary>(Sum.get());
                   ASum && ASum->hasAliasee()) {
          GVSums.push_back(GlobalValueSummaryYaml{
              ASum->flags().Linkage, ASum->flags().Visibility,
              static_cast<bool>(ASum->flags().NotEligibleToImport),
              static_cast<bool>(ASum->flags().Live),
              static_cast<bool>(ASum->flags().DSOLocal),
              static_cast<bool>(ASum->flags().CanAutoHide),
              ASum->flags().ImportType,
              /*Aliasee=*/ASum->getAliaseeGUID()});
        }
      }
      if (!GVSums.empty())
        io.mapRequired(llvm::utostr(P.first).c_str(), GVSums);
    }
  }
  static void fixAliaseeLinks(GlobalValueSummaryMapTy &V) {
    for (auto &P : V) {
      for (auto &Sum : P.second.SummaryList) {
        if (auto *Alias = dyn_cast<AliasSummary>(Sum.get())) {
          ValueInfo AliaseeVI = Alias->getAliaseeVI();
          auto AliaseeSL = AliaseeVI.getSummaryList();
          if (AliaseeSL.empty()) {
            ValueInfo EmptyVI;
            Alias->setAliasee(EmptyVI, nullptr);
          } else
            Alias->setAliasee(AliaseeVI, AliaseeSL[0].get());
        }
      }
    }
  }
};

template <> struct CustomMappingTraits<TypeIdSummaryMapTy> {
  static void inputOne(IO &io, StringRef Key, TypeIdSummaryMapTy &V) {
    TypeIdSummary TId;
    io.mapRequired(Key.str().c_str(), TId);
    V.insert({GlobalValue::getGUID(Key), {Key, TId}});
  }
  static void output(IO &io, TypeIdSummaryMapTy &V) {
    for (auto &TidIter : V)
      io.mapRequired(TidIter.second.first.str().c_str(), TidIter.second.second);
  }
};

template <> struct MappingTraits<ModuleSummaryIndex> {
  static void mapping(IO &io, ModuleSummaryIndex& index) {
    io.mapOptional("GlobalValueMap", index.GlobalValueMap);
    if (!io.outputting())
      CustomMappingTraits<GlobalValueSummaryMapTy>::fixAliaseeLinks(
          index.GlobalValueMap);
<<<<<<< HEAD
    io.mapOptional("TypeIdMap", index.TypeIdMap);
=======

    if (io.outputting()) {
      io.mapOptional("TypeIdMap", index.TypeIdMap);
    } else {
      TypeIdSummaryMapTy TypeIdMap;
      io.mapOptional("TypeIdMap", TypeIdMap);
      for (auto &[TypeGUID, TypeIdSummaryMap] : TypeIdMap) {
        // Save type id references in index and point TypeIdMap to use the
        // references owned by index.
        StringRef KeyRef = index.TypeIdSaver.save(TypeIdSummaryMap.first);
        index.TypeIdMap.insert(
            {TypeGUID, {KeyRef, std::move(TypeIdSummaryMap.second)}});
      }
    }

>>>>>>> a8d96e15
    io.mapOptional("WithGlobalValueDeadStripping",
                   index.WithGlobalValueDeadStripping);

    if (io.outputting()) {
      std::vector<std::string> CfiFunctionDefs(index.CfiFunctionDefs.begin(),
                                               index.CfiFunctionDefs.end());
      io.mapOptional("CfiFunctionDefs", CfiFunctionDefs);
      std::vector<std::string> CfiFunctionDecls(index.CfiFunctionDecls.begin(),
                                                index.CfiFunctionDecls.end());
      io.mapOptional("CfiFunctionDecls", CfiFunctionDecls);
    } else {
      std::vector<std::string> CfiFunctionDefs;
      io.mapOptional("CfiFunctionDefs", CfiFunctionDefs);
      index.CfiFunctionDefs = {CfiFunctionDefs.begin(), CfiFunctionDefs.end()};
      std::vector<std::string> CfiFunctionDecls;
      io.mapOptional("CfiFunctionDecls", CfiFunctionDecls);
      index.CfiFunctionDecls = {CfiFunctionDecls.begin(),
                                CfiFunctionDecls.end()};
    }
  }
};

} // End yaml namespace
} // End llvm namespace

#endif<|MERGE_RESOLUTION|>--- conflicted
+++ resolved
@@ -327,9 +327,6 @@
     if (!io.outputting())
       CustomMappingTraits<GlobalValueSummaryMapTy>::fixAliaseeLinks(
           index.GlobalValueMap);
-<<<<<<< HEAD
-    io.mapOptional("TypeIdMap", index.TypeIdMap);
-=======
 
     if (io.outputting()) {
       io.mapOptional("TypeIdMap", index.TypeIdMap);
@@ -345,7 +342,6 @@
       }
     }
 
->>>>>>> a8d96e15
     io.mapOptional("WithGlobalValueDeadStripping",
                    index.WithGlobalValueDeadStripping);
 
