--- conflicted
+++ resolved
@@ -715,8 +715,6 @@
     : DefaultAttrsIntrinsic<[llvm_v4i32_ty], [llvm_v4i32_ty, llvm_v4i32_ty, llvm_v4i32_ty],
                 [IntrNoMem]>;
 
-<<<<<<< HEAD
-=======
   // SHA512 intrinsic taking 2 arguments
   class Crypto_SHA512_2Arg_Intrinsic
     : DefaultAttrsIntrinsic<[llvm_v2i64_ty], [llvm_v2i64_ty, llvm_v2i64_ty], [IntrNoMem]>;
@@ -742,7 +740,6 @@
     : DefaultAttrsIntrinsic<[llvm_v2i64_ty], [llvm_v2i64_ty, llvm_v2i64_ty, llvm_i64_ty],
                [IntrNoMem, ImmArg<ArgIndex<2>>]>;
 
->>>>>>> 2e412c55
   class Crypto_SM3_3Vector_Intrinsic
     : Intrinsic<[llvm_v4i32_ty], [llvm_v4i32_ty, llvm_v4i32_ty, llvm_v4i32_ty],
                 [IntrNoMem]>;
@@ -776,8 +773,6 @@
 def int_aarch64_crypto_sha256su0 : Crypto_SHA_8Schedule_Intrinsic;
 def int_aarch64_crypto_sha256su1 : Crypto_SHA_12Schedule_Intrinsic;
 
-<<<<<<< HEAD
-=======
 //SHA3
 def int_aarch64_crypto_eor3s : Crypto_SHA3_3Arg_Intrinsic;
 def int_aarch64_crypto_eor3u : Crypto_SHA3_3Arg_Intrinsic;
@@ -792,7 +787,6 @@
 def int_aarch64_crypto_sha512su0 : Crypto_SHA512_2Arg_Intrinsic;
 def int_aarch64_crypto_sha512su1 : Crypto_SHA512_3Arg_Intrinsic;
 
->>>>>>> 2e412c55
 //SM3 & SM4
 def int_aarch64_crypto_sm3partw1 : Crypto_SM3_3Vector_Intrinsic;
 def int_aarch64_crypto_sm3partw2 : Crypto_SM3_3Vector_Intrinsic;
