//===- IntrinsicsAARCH64.td - Defines AARCH64 intrinsics ---*- tablegen -*-===//
//
// Part of the LLVM Project, under the Apache License v2.0 with LLVM Exceptions.
// See https://llvm.org/LICENSE.txt for license information.
// SPDX-License-Identifier: Apache-2.0 WITH LLVM-exception
//
//===----------------------------------------------------------------------===//
//
// This file defines all of the AARCH64-specific intrinsics.
//
//===----------------------------------------------------------------------===//

let TargetPrefix = "aarch64" in {

def int_aarch64_ldxr : Intrinsic<[llvm_i64_ty], [llvm_anyptr_ty],
                                 [IntrNoFree, IntrWillReturn]>;
def int_aarch64_ldaxr : Intrinsic<[llvm_i64_ty], [llvm_anyptr_ty],
                                  [IntrNoFree, IntrWillReturn]>;
def int_aarch64_stxr : Intrinsic<[llvm_i32_ty], [llvm_i64_ty, llvm_anyptr_ty],
                                 [IntrNoFree, IntrWillReturn]>;
def int_aarch64_stlxr : Intrinsic<[llvm_i32_ty], [llvm_i64_ty, llvm_anyptr_ty],
                                  [IntrNoFree, IntrWillReturn]>;

def int_aarch64_ldxp : Intrinsic<[llvm_i64_ty, llvm_i64_ty], [llvm_ptr_ty],
                                 [IntrNoFree, IntrWillReturn]>;
def int_aarch64_ldaxp : Intrinsic<[llvm_i64_ty, llvm_i64_ty], [llvm_ptr_ty],
                                  [IntrNoFree, IntrWillReturn]>;
def int_aarch64_stxp : Intrinsic<[llvm_i32_ty],
                               [llvm_i64_ty, llvm_i64_ty, llvm_ptr_ty],
                               [IntrNoFree, IntrWillReturn]>;
def int_aarch64_stlxp : Intrinsic<[llvm_i32_ty],
                                  [llvm_i64_ty, llvm_i64_ty, llvm_ptr_ty],
                                  [IntrNoFree, IntrWillReturn]>;

def int_aarch64_clrex : Intrinsic<[]>;

def int_aarch64_sdiv : DefaultAttrsIntrinsic<[llvm_anyint_ty], [LLVMMatchType<0>,
                                LLVMMatchType<0>], [IntrNoMem]>;
def int_aarch64_udiv : DefaultAttrsIntrinsic<[llvm_anyint_ty], [LLVMMatchType<0>,
                                LLVMMatchType<0>], [IntrNoMem]>;

def int_aarch64_fjcvtzs : DefaultAttrsIntrinsic<[llvm_i32_ty], [llvm_double_ty], [IntrNoMem]>;

def int_aarch64_cls: DefaultAttrsIntrinsic<[llvm_i32_ty], [llvm_i32_ty], [IntrNoMem]>;
def int_aarch64_cls64: DefaultAttrsIntrinsic<[llvm_i32_ty], [llvm_i64_ty], [IntrNoMem]>;

def int_aarch64_frint32z
    : DefaultAttrsIntrinsic<[ llvm_anyfloat_ty ], [ LLVMMatchType<0> ],
                            [ IntrNoMem ]>;
def int_aarch64_frint64z
    : DefaultAttrsIntrinsic<[ llvm_anyfloat_ty ], [ LLVMMatchType<0> ],
                            [ IntrNoMem ]>;
def int_aarch64_frint32x
    : DefaultAttrsIntrinsic<[ llvm_anyfloat_ty ], [ LLVMMatchType<0> ],
                            [ IntrNoMem ]>;
def int_aarch64_frint64x
    : DefaultAttrsIntrinsic<[ llvm_anyfloat_ty ], [ LLVMMatchType<0> ],
                            [ IntrNoMem ]>;

//===----------------------------------------------------------------------===//
// HINT

def int_aarch64_hint : DefaultAttrsIntrinsic<[], [llvm_i32_ty]>;

def int_aarch64_break : Intrinsic<[], [llvm_i32_ty],
    [IntrNoMem, IntrHasSideEffects, IntrNoReturn, IntrCold, ImmArg<ArgIndex<0>>]>;


def int_aarch64_prefetch : Intrinsic<[],
    [llvm_ptr_ty, llvm_i32_ty, llvm_i32_ty, llvm_i32_ty, llvm_i32_ty],
    [IntrInaccessibleMemOrArgMemOnly, IntrWillReturn, ReadOnly<ArgIndex<0>>,
     ImmArg<ArgIndex<1>>, ImmArg<ArgIndex<2>>, ImmArg<ArgIndex<3>>, ImmArg<ArgIndex<4>>
     ]>,
    ClangBuiltin<"__builtin_arm_prefetch">;

//===----------------------------------------------------------------------===//
// Data Barrier Instructions

def int_aarch64_dmb : ClangBuiltin<"__builtin_arm_dmb">, MSBuiltin<"__dmb">,
                      Intrinsic<[], [llvm_i32_ty], [IntrNoFree, IntrWillReturn]>;
def int_aarch64_dsb : ClangBuiltin<"__builtin_arm_dsb">, MSBuiltin<"__dsb">,
                      Intrinsic<[], [llvm_i32_ty], [IntrNoFree, IntrWillReturn]>;
def int_aarch64_isb : ClangBuiltin<"__builtin_arm_isb">, MSBuiltin<"__isb">,
                      Intrinsic<[], [llvm_i32_ty], [IntrNoFree, IntrWillReturn]>;

// A space-consuming intrinsic primarily for testing block and jump table
// placements. The first argument is the number of bytes this "instruction"
// takes up, the second and return value are essentially chains, used to force
// ordering during ISel.
def int_aarch64_space : DefaultAttrsIntrinsic<[llvm_i64_ty], [llvm_i32_ty, llvm_i64_ty], []>;

}

//===----------------------------------------------------------------------===//
// Advanced SIMD (NEON)

let TargetPrefix = "aarch64" in {  // All intrinsics start with "llvm.aarch64.".
  class AdvSIMD_2Scalar_Float_Intrinsic
    : DefaultAttrsIntrinsic<[llvm_anyfloat_ty], [LLVMMatchType<0>, LLVMMatchType<0>],
                [IntrNoMem]>;

  class AdvSIMD_FPToIntRounding_Intrinsic
    : DefaultAttrsIntrinsic<[llvm_anyint_ty], [llvm_anyfloat_ty], [IntrNoMem]>;

  class AdvSIMD_1IntArg_Intrinsic
    : DefaultAttrsIntrinsic<[llvm_anyint_ty], [LLVMMatchType<0>], [IntrNoMem]>;
  class AdvSIMD_1FloatArg_Intrinsic
    : DefaultAttrsIntrinsic<[llvm_anyfloat_ty], [LLVMMatchType<0>], [IntrNoMem]>;
  class AdvSIMD_1VectorArg_Intrinsic
    : DefaultAttrsIntrinsic<[llvm_anyvector_ty], [LLVMMatchType<0>], [IntrNoMem]>;
  class AdvSIMD_1VectorArg_Expand_Intrinsic
    : DefaultAttrsIntrinsic<[llvm_anyvector_ty], [llvm_anyvector_ty], [IntrNoMem]>;
  class AdvSIMD_1VectorArg_Long_Intrinsic
    : DefaultAttrsIntrinsic<[llvm_anyvector_ty], [LLVMTruncatedType<0>], [IntrNoMem]>;
  class AdvSIMD_1IntArg_Narrow_Intrinsic
    : DefaultAttrsIntrinsic<[llvm_any_ty], [llvm_any_ty], [IntrNoMem]>;
  class AdvSIMD_1VectorArg_Narrow_Intrinsic
    : DefaultAttrsIntrinsic<[llvm_anyint_ty], [LLVMExtendedType<0>], [IntrNoMem]>;
  class AdvSIMD_1VectorArg_Int_Across_Intrinsic
    : DefaultAttrsIntrinsic<[llvm_anyint_ty], [llvm_anyvector_ty], [IntrNoMem]>;
  class AdvSIMD_1VectorArg_Float_Across_Intrinsic
    : DefaultAttrsIntrinsic<[llvm_anyfloat_ty], [llvm_anyvector_ty], [IntrNoMem]>;

  class AdvSIMD_2IntArg_Intrinsic
    : DefaultAttrsIntrinsic<[llvm_anyint_ty], [LLVMMatchType<0>, LLVMMatchType<0>],
                [IntrNoMem]>;
  class AdvSIMD_2FloatArg_Intrinsic
    : DefaultAttrsIntrinsic<[llvm_anyfloat_ty], [LLVMMatchType<0>, LLVMMatchType<0>],
                [IntrNoMem]>;
  class AdvSIMD_2VectorArg_Intrinsic
    : DefaultAttrsIntrinsic<[llvm_anyvector_ty], [LLVMMatchType<0>, LLVMMatchType<0>],
                [IntrNoMem]>;
  class AdvSIMD_2VectorArg_Compare_Intrinsic
    : DefaultAttrsIntrinsic<[llvm_anyvector_ty], [llvm_anyvector_ty, LLVMMatchType<1>],
                [IntrNoMem]>;
  class AdvSIMD_2Arg_FloatCompare_Intrinsic
    : DefaultAttrsIntrinsic<[llvm_anyint_ty], [llvm_anyfloat_ty, LLVMMatchType<1>],
                [IntrNoMem]>;
  class AdvSIMD_2VectorArg_Long_Intrinsic
    : DefaultAttrsIntrinsic<[llvm_anyvector_ty],
                [LLVMTruncatedType<0>, LLVMTruncatedType<0>],
                [IntrNoMem]>;
  class AdvSIMD_2VectorArg_Wide_Intrinsic
    : DefaultAttrsIntrinsic<[llvm_anyvector_ty],
                [LLVMMatchType<0>, LLVMTruncatedType<0>],
                [IntrNoMem]>;
  class AdvSIMD_2VectorArg_Narrow_Intrinsic
    : DefaultAttrsIntrinsic<[llvm_anyvector_ty],
                [LLVMExtendedType<0>, LLVMExtendedType<0>],
                [IntrNoMem]>;
  class AdvSIMD_2Arg_Scalar_Narrow_Intrinsic
    : DefaultAttrsIntrinsic<[llvm_anyint_ty],
                [LLVMExtendedType<0>, llvm_i32_ty],
                [IntrNoMem]>;
  class AdvSIMD_2VectorArg_Scalar_Expand_BySize_Intrinsic
    : DefaultAttrsIntrinsic<[llvm_anyvector_ty],
                [llvm_anyvector_ty],
                [IntrNoMem]>;
  class AdvSIMD_2VectorArg_Scalar_Wide_BySize_Intrinsic
    : DefaultAttrsIntrinsic<[llvm_anyvector_ty],
                [LLVMTruncatedType<0>],
                [IntrNoMem]>;
  class AdvSIMD_2VectorArg_Scalar_Wide_Intrinsic
    : DefaultAttrsIntrinsic<[llvm_anyvector_ty],
                [LLVMTruncatedType<0>, llvm_i32_ty],
                [IntrNoMem]>;
  class AdvSIMD_2VectorArg_Tied_Narrow_Intrinsic
    : DefaultAttrsIntrinsic<[llvm_anyvector_ty],
                [LLVMHalfElementsVectorType<0>, llvm_anyvector_ty],
                [IntrNoMem]>;
  class AdvSIMD_2VectorArg_Lane_Intrinsic
    : DefaultAttrsIntrinsic<[llvm_anyint_ty],
                [LLVMMatchType<0>, llvm_anyint_ty, llvm_i32_ty],
                [IntrNoMem]>;

  class AdvSIMD_3IntArg_Intrinsic
    : DefaultAttrsIntrinsic<[llvm_anyint_ty],
                [LLVMMatchType<0>, LLVMMatchType<0>, LLVMMatchType<0>],
                [IntrNoMem]>;
  class AdvSIMD_3VectorArg_Intrinsic
      : DefaultAttrsIntrinsic<[llvm_anyvector_ty],
               [LLVMMatchType<0>, LLVMMatchType<0>, LLVMMatchType<0>],
               [IntrNoMem]>;
  class AdvSIMD_3VectorArg_Scalar_Intrinsic
      : DefaultAttrsIntrinsic<[llvm_anyvector_ty],
               [LLVMMatchType<0>, LLVMMatchType<0>, llvm_i32_ty],
               [IntrNoMem]>;
  class AdvSIMD_3VectorArg_Tied_Narrow_Intrinsic
      : DefaultAttrsIntrinsic<[llvm_anyvector_ty],
               [LLVMHalfElementsVectorType<0>, llvm_anyvector_ty,
                LLVMMatchType<1>], [IntrNoMem]>;
  class AdvSIMD_3VectorArg_Scalar_Tied_Narrow_Intrinsic
    : DefaultAttrsIntrinsic<[llvm_anyvector_ty],
                [LLVMHalfElementsVectorType<0>, llvm_anyvector_ty, llvm_i32_ty],
                [IntrNoMem]>;
  class AdvSIMD_CvtFxToFP_Intrinsic
    : DefaultAttrsIntrinsic<[llvm_anyfloat_ty], [llvm_anyint_ty, llvm_i32_ty],
                [IntrNoMem]>;
  class AdvSIMD_CvtFPToFx_Intrinsic
    : DefaultAttrsIntrinsic<[llvm_anyint_ty], [llvm_anyfloat_ty, llvm_i32_ty],
                [IntrNoMem]>;

  class AdvSIMD_1Arg_Intrinsic
    : DefaultAttrsIntrinsic<[llvm_any_ty], [LLVMMatchType<0>], [IntrNoMem]>;

  class AdvSIMD_Dot_Intrinsic
    : DefaultAttrsIntrinsic<[llvm_anyvector_ty],
                [LLVMMatchType<0>, llvm_anyvector_ty, LLVMMatchType<1>],
                [IntrNoMem]>;

  class AdvSIMD_FP16FML_Intrinsic
    : DefaultAttrsIntrinsic<[llvm_anyvector_ty],
                [LLVMMatchType<0>, llvm_anyvector_ty, LLVMMatchType<1>],
                [IntrNoMem]>;

  class AdvSIMD_MatMul_Intrinsic
    : DefaultAttrsIntrinsic<[llvm_anyvector_ty],
                [LLVMMatchType<0>, llvm_anyvector_ty, LLVMMatchType<1>],
                [IntrNoMem]>;

  class AdvSIMD_FML_Intrinsic
    : DefaultAttrsIntrinsic<[llvm_anyvector_ty],
                [LLVMMatchType<0>, llvm_anyvector_ty, LLVMMatchType<1>],
                [IntrNoMem]>;

  class AdvSIMD_BF16FML_Intrinsic
    : DefaultAttrsIntrinsic<[llvm_v4f32_ty],
                [llvm_v4f32_ty, llvm_v8bf16_ty, llvm_v8bf16_ty],
                [IntrNoMem]>;
}

// Arithmetic ops

let TargetPrefix = "aarch64", IntrProperties = [IntrNoMem] in {
  // Vector Add Across Lanes
  def int_aarch64_neon_saddv : AdvSIMD_1VectorArg_Int_Across_Intrinsic;
  def int_aarch64_neon_uaddv : AdvSIMD_1VectorArg_Int_Across_Intrinsic;
  def int_aarch64_neon_faddv : AdvSIMD_1VectorArg_Float_Across_Intrinsic;

  // Vector Long Add Across Lanes
  def int_aarch64_neon_saddlv : AdvSIMD_1VectorArg_Int_Across_Intrinsic;
  def int_aarch64_neon_uaddlv : AdvSIMD_1VectorArg_Int_Across_Intrinsic;

  // Vector Halving Add
  def int_aarch64_neon_shadd : AdvSIMD_2VectorArg_Intrinsic;
  def int_aarch64_neon_uhadd : AdvSIMD_2VectorArg_Intrinsic;

  // Vector Rounding Halving Add
  def int_aarch64_neon_srhadd : AdvSIMD_2VectorArg_Intrinsic;
  def int_aarch64_neon_urhadd : AdvSIMD_2VectorArg_Intrinsic;

  // Vector Saturating Add
  def int_aarch64_neon_sqadd : AdvSIMD_2IntArg_Intrinsic;
  def int_aarch64_neon_suqadd : AdvSIMD_2IntArg_Intrinsic;
  def int_aarch64_neon_usqadd : AdvSIMD_2IntArg_Intrinsic;
  def int_aarch64_neon_uqadd : AdvSIMD_2IntArg_Intrinsic;

  // Vector Add High-Half
  // FIXME: this is a legacy intrinsic for aarch64_simd.h. Remove it when that
  // header is no longer supported.
  def int_aarch64_neon_addhn : AdvSIMD_2VectorArg_Narrow_Intrinsic;

  // Vector Rounding Add High-Half
  def int_aarch64_neon_raddhn : AdvSIMD_2VectorArg_Narrow_Intrinsic;

  // Vector Saturating Doubling Multiply High
  def int_aarch64_neon_sqdmulh : AdvSIMD_2IntArg_Intrinsic;
  def int_aarch64_neon_sqdmulh_lane : AdvSIMD_2VectorArg_Lane_Intrinsic;
  def int_aarch64_neon_sqdmulh_laneq : AdvSIMD_2VectorArg_Lane_Intrinsic;

  // Vector Saturating Rounding Doubling Multiply High
  def int_aarch64_neon_sqrdmulh : AdvSIMD_2IntArg_Intrinsic;
  def int_aarch64_neon_sqrdmulh_lane : AdvSIMD_2VectorArg_Lane_Intrinsic;
  def int_aarch64_neon_sqrdmulh_laneq : AdvSIMD_2VectorArg_Lane_Intrinsic;

  def int_aarch64_neon_sqrdmlah : AdvSIMD_3IntArg_Intrinsic;
  def int_aarch64_neon_sqrdmlsh : AdvSIMD_3IntArg_Intrinsic;

  // Vector Polynominal Multiply
  def int_aarch64_neon_pmul : AdvSIMD_2VectorArg_Intrinsic;

  // Vector Long Multiply
  def int_aarch64_neon_smull : AdvSIMD_2VectorArg_Long_Intrinsic;
  def int_aarch64_neon_umull : AdvSIMD_2VectorArg_Long_Intrinsic;
  def int_aarch64_neon_pmull : AdvSIMD_2VectorArg_Long_Intrinsic;

  // 64-bit polynomial multiply really returns an i128, which is not legal. Fake
  // it with a v16i8.
  def int_aarch64_neon_pmull64 :
        DefaultAttrsIntrinsic<[llvm_v16i8_ty], [llvm_i64_ty, llvm_i64_ty], [IntrNoMem]>;

  // Vector Extending Multiply
  def int_aarch64_neon_fmulx : AdvSIMD_2FloatArg_Intrinsic {
    let IntrProperties = [IntrNoMem, Commutative];
  }

  // Vector Saturating Doubling Long Multiply
  def int_aarch64_neon_sqdmull : AdvSIMD_2VectorArg_Long_Intrinsic;
  def int_aarch64_neon_sqdmulls_scalar
    : DefaultAttrsIntrinsic<[llvm_i64_ty], [llvm_i32_ty, llvm_i32_ty], [IntrNoMem]>;

  // Vector Halving Subtract
  def int_aarch64_neon_shsub : AdvSIMD_2VectorArg_Intrinsic;
  def int_aarch64_neon_uhsub : AdvSIMD_2VectorArg_Intrinsic;

  // Vector Saturating Subtract
  def int_aarch64_neon_sqsub : AdvSIMD_2IntArg_Intrinsic;
  def int_aarch64_neon_uqsub : AdvSIMD_2IntArg_Intrinsic;

  // Vector Subtract High-Half
  // FIXME: this is a legacy intrinsic for aarch64_simd.h. Remove it when that
  // header is no longer supported.
  def int_aarch64_neon_subhn : AdvSIMD_2VectorArg_Narrow_Intrinsic;

  // Vector Rounding Subtract High-Half
  def int_aarch64_neon_rsubhn : AdvSIMD_2VectorArg_Narrow_Intrinsic;

  // Vector Compare Absolute Greater-than-or-equal
  def int_aarch64_neon_facge : AdvSIMD_2Arg_FloatCompare_Intrinsic;

  // Vector Compare Absolute Greater-than
  def int_aarch64_neon_facgt : AdvSIMD_2Arg_FloatCompare_Intrinsic;

  // Vector Absolute Difference
  def int_aarch64_neon_sabd : AdvSIMD_2VectorArg_Intrinsic;
  def int_aarch64_neon_uabd : AdvSIMD_2VectorArg_Intrinsic;
  def int_aarch64_neon_fabd : AdvSIMD_2VectorArg_Intrinsic;

  // Scalar Absolute Difference
  def int_aarch64_sisd_fabd : AdvSIMD_2Scalar_Float_Intrinsic;

  // Vector Max
  def int_aarch64_neon_smax : AdvSIMD_2VectorArg_Intrinsic;
  def int_aarch64_neon_umax : AdvSIMD_2VectorArg_Intrinsic;
  def int_aarch64_neon_fmax : AdvSIMD_2FloatArg_Intrinsic;
  def int_aarch64_neon_fmaxnmp : AdvSIMD_2VectorArg_Intrinsic;

  // Vector Max Across Lanes
  def int_aarch64_neon_smaxv : AdvSIMD_1VectorArg_Int_Across_Intrinsic;
  def int_aarch64_neon_umaxv : AdvSIMD_1VectorArg_Int_Across_Intrinsic;
  def int_aarch64_neon_fmaxv : AdvSIMD_1VectorArg_Float_Across_Intrinsic;
  def int_aarch64_neon_fmaxnmv : AdvSIMD_1VectorArg_Float_Across_Intrinsic;

  // Vector Min
  def int_aarch64_neon_smin : AdvSIMD_2VectorArg_Intrinsic;
  def int_aarch64_neon_umin : AdvSIMD_2VectorArg_Intrinsic;
  def int_aarch64_neon_fmin : AdvSIMD_2FloatArg_Intrinsic;
  def int_aarch64_neon_fminnmp : AdvSIMD_2VectorArg_Intrinsic;

  // Vector Min/Max Number
  def int_aarch64_neon_fminnm : AdvSIMD_2FloatArg_Intrinsic;
  def int_aarch64_neon_fmaxnm : AdvSIMD_2FloatArg_Intrinsic;

  // Vector Min Across Lanes
  def int_aarch64_neon_sminv : AdvSIMD_1VectorArg_Int_Across_Intrinsic;
  def int_aarch64_neon_uminv : AdvSIMD_1VectorArg_Int_Across_Intrinsic;
  def int_aarch64_neon_fminv : AdvSIMD_1VectorArg_Float_Across_Intrinsic;
  def int_aarch64_neon_fminnmv : AdvSIMD_1VectorArg_Float_Across_Intrinsic;

  // Pairwise Add
  def int_aarch64_neon_addp : AdvSIMD_2VectorArg_Intrinsic;
  def int_aarch64_neon_faddp : AdvSIMD_2VectorArg_Intrinsic;

  // Long Pairwise Add
  // FIXME: In theory, we shouldn't need intrinsics for saddlp or
  // uaddlp, but tblgen's type inference currently can't handle the
  // pattern fragments this ends up generating.
  def int_aarch64_neon_saddlp : AdvSIMD_1VectorArg_Expand_Intrinsic;
  def int_aarch64_neon_uaddlp : AdvSIMD_1VectorArg_Expand_Intrinsic;

  // Folding Maximum
  def int_aarch64_neon_smaxp : AdvSIMD_2VectorArg_Intrinsic;
  def int_aarch64_neon_umaxp : AdvSIMD_2VectorArg_Intrinsic;
  def int_aarch64_neon_fmaxp : AdvSIMD_2VectorArg_Intrinsic;

  // Folding Minimum
  def int_aarch64_neon_sminp : AdvSIMD_2VectorArg_Intrinsic;
  def int_aarch64_neon_uminp : AdvSIMD_2VectorArg_Intrinsic;
  def int_aarch64_neon_fminp : AdvSIMD_2VectorArg_Intrinsic;

  // Reciprocal Estimate/Step
  def int_aarch64_neon_frecps : AdvSIMD_2FloatArg_Intrinsic;
  def int_aarch64_neon_frsqrts : AdvSIMD_2FloatArg_Intrinsic;

  // Reciprocal Exponent
  def int_aarch64_neon_frecpx : AdvSIMD_1FloatArg_Intrinsic;

  // Vector Saturating Shift Left
  def int_aarch64_neon_sqshl : AdvSIMD_2IntArg_Intrinsic;
  def int_aarch64_neon_uqshl : AdvSIMD_2IntArg_Intrinsic;

  // Vector Rounding Shift Left
  def int_aarch64_neon_srshl : AdvSIMD_2IntArg_Intrinsic;
  def int_aarch64_neon_urshl : AdvSIMD_2IntArg_Intrinsic;

  // Vector Saturating Rounding Shift Left
  def int_aarch64_neon_sqrshl : AdvSIMD_2IntArg_Intrinsic;
  def int_aarch64_neon_uqrshl : AdvSIMD_2IntArg_Intrinsic;

  // Vector Signed->Unsigned Shift Left by Constant
  def int_aarch64_neon_sqshlu : AdvSIMD_2IntArg_Intrinsic;

  // Vector Signed->Unsigned Narrowing Saturating Shift Right by Constant
  def int_aarch64_neon_sqshrun : AdvSIMD_2Arg_Scalar_Narrow_Intrinsic;

  // Vector Signed->Unsigned Rounding Narrowing Saturating Shift Right by Const
  def int_aarch64_neon_sqrshrun : AdvSIMD_2Arg_Scalar_Narrow_Intrinsic;

  // Vector Narrowing Shift Right by Constant
  def int_aarch64_neon_sqshrn : AdvSIMD_2Arg_Scalar_Narrow_Intrinsic;
  def int_aarch64_neon_uqshrn : AdvSIMD_2Arg_Scalar_Narrow_Intrinsic;

  // Vector Rounding Narrowing Shift Right by Constant
  def int_aarch64_neon_rshrn : AdvSIMD_2Arg_Scalar_Narrow_Intrinsic;

  // Vector Rounding Narrowing Saturating Shift Right by Constant
  def int_aarch64_neon_sqrshrn : AdvSIMD_2Arg_Scalar_Narrow_Intrinsic;
  def int_aarch64_neon_uqrshrn : AdvSIMD_2Arg_Scalar_Narrow_Intrinsic;

  // Vector Shift Left
  def int_aarch64_neon_sshl : AdvSIMD_2IntArg_Intrinsic;
  def int_aarch64_neon_ushl : AdvSIMD_2IntArg_Intrinsic;

  // Vector Widening Shift Left by Constant
  def int_aarch64_neon_shll : AdvSIMD_2VectorArg_Scalar_Wide_BySize_Intrinsic;
  def int_aarch64_neon_sshll : AdvSIMD_2VectorArg_Scalar_Wide_Intrinsic;
  def int_aarch64_neon_ushll : AdvSIMD_2VectorArg_Scalar_Wide_Intrinsic;

  // Vector Shift Right by Constant and Insert
  def int_aarch64_neon_vsri : AdvSIMD_3VectorArg_Scalar_Intrinsic;

  // Vector Shift Left by Constant and Insert
  def int_aarch64_neon_vsli : AdvSIMD_3VectorArg_Scalar_Intrinsic;

  // Vector Saturating Narrow
  def int_aarch64_neon_scalar_sqxtn: AdvSIMD_1IntArg_Narrow_Intrinsic;
  def int_aarch64_neon_scalar_uqxtn : AdvSIMD_1IntArg_Narrow_Intrinsic;
  def int_aarch64_neon_sqxtn : AdvSIMD_1VectorArg_Narrow_Intrinsic;
  def int_aarch64_neon_uqxtn : AdvSIMD_1VectorArg_Narrow_Intrinsic;

  // Vector Saturating Extract and Unsigned Narrow
  def int_aarch64_neon_scalar_sqxtun : AdvSIMD_1IntArg_Narrow_Intrinsic;
  def int_aarch64_neon_sqxtun : AdvSIMD_1VectorArg_Narrow_Intrinsic;

  // Vector Absolute Value
  def int_aarch64_neon_abs : AdvSIMD_1Arg_Intrinsic;

  // Vector Saturating Absolute Value
  def int_aarch64_neon_sqabs : AdvSIMD_1IntArg_Intrinsic;

  // Vector Saturating Negation
  def int_aarch64_neon_sqneg : AdvSIMD_1IntArg_Intrinsic;

  // Vector Count Leading Sign Bits
  def int_aarch64_neon_cls : AdvSIMD_1VectorArg_Intrinsic;

  // Vector Reciprocal Estimate
  def int_aarch64_neon_urecpe : AdvSIMD_1VectorArg_Intrinsic;
  def int_aarch64_neon_frecpe : AdvSIMD_1FloatArg_Intrinsic;

  // Vector Square Root Estimate
  def int_aarch64_neon_ursqrte : AdvSIMD_1VectorArg_Intrinsic;
  def int_aarch64_neon_frsqrte : AdvSIMD_1FloatArg_Intrinsic;

  // Vector Conversions Between Half-Precision and Single-Precision.
  def int_aarch64_neon_vcvtfp2hf
    : DefaultAttrsIntrinsic<[llvm_v4i16_ty], [llvm_v4f32_ty], [IntrNoMem]>;
  def int_aarch64_neon_vcvthf2fp
    : DefaultAttrsIntrinsic<[llvm_v4f32_ty], [llvm_v4i16_ty], [IntrNoMem]>;

  // Vector Conversions Between Floating-point and Fixed-point.
  def int_aarch64_neon_vcvtfp2fxs : AdvSIMD_CvtFPToFx_Intrinsic;
  def int_aarch64_neon_vcvtfp2fxu : AdvSIMD_CvtFPToFx_Intrinsic;
  def int_aarch64_neon_vcvtfxs2fp : AdvSIMD_CvtFxToFP_Intrinsic;
  def int_aarch64_neon_vcvtfxu2fp : AdvSIMD_CvtFxToFP_Intrinsic;

  // Vector FP->Int Conversions
  def int_aarch64_neon_fcvtas : AdvSIMD_FPToIntRounding_Intrinsic;
  def int_aarch64_neon_fcvtau : AdvSIMD_FPToIntRounding_Intrinsic;
  def int_aarch64_neon_fcvtms : AdvSIMD_FPToIntRounding_Intrinsic;
  def int_aarch64_neon_fcvtmu : AdvSIMD_FPToIntRounding_Intrinsic;
  def int_aarch64_neon_fcvtns : AdvSIMD_FPToIntRounding_Intrinsic;
  def int_aarch64_neon_fcvtnu : AdvSIMD_FPToIntRounding_Intrinsic;
  def int_aarch64_neon_fcvtps : AdvSIMD_FPToIntRounding_Intrinsic;
  def int_aarch64_neon_fcvtpu : AdvSIMD_FPToIntRounding_Intrinsic;
  def int_aarch64_neon_fcvtzs : AdvSIMD_FPToIntRounding_Intrinsic;
  def int_aarch64_neon_fcvtzu : AdvSIMD_FPToIntRounding_Intrinsic;

  // v8.5-A Vector FP Rounding
  def int_aarch64_neon_frint32x : AdvSIMD_1FloatArg_Intrinsic;
  def int_aarch64_neon_frint32z : AdvSIMD_1FloatArg_Intrinsic;
  def int_aarch64_neon_frint64x : AdvSIMD_1FloatArg_Intrinsic;
  def int_aarch64_neon_frint64z : AdvSIMD_1FloatArg_Intrinsic;

  // Scalar FP->Int conversions

  // Vector FP Inexact Narrowing
  def int_aarch64_neon_fcvtxn : AdvSIMD_1VectorArg_Expand_Intrinsic;

  // Scalar FP Inexact Narrowing
  def int_aarch64_sisd_fcvtxn : DefaultAttrsIntrinsic<[llvm_float_ty], [llvm_double_ty],
                                        [IntrNoMem]>;

  // v8.2-A Dot Product
  def int_aarch64_neon_udot : AdvSIMD_Dot_Intrinsic;
  def int_aarch64_neon_sdot : AdvSIMD_Dot_Intrinsic;

  // v8.6-A Matrix Multiply Intrinsics
  def int_aarch64_neon_ummla : AdvSIMD_MatMul_Intrinsic;
  def int_aarch64_neon_smmla : AdvSIMD_MatMul_Intrinsic;
  def int_aarch64_neon_usmmla : AdvSIMD_MatMul_Intrinsic;
  def int_aarch64_neon_usdot : AdvSIMD_Dot_Intrinsic;
  def int_aarch64_neon_bfdot : AdvSIMD_Dot_Intrinsic;
  def int_aarch64_neon_bfmmla
    : DefaultAttrsIntrinsic<[llvm_v4f32_ty],
                [llvm_v4f32_ty, llvm_v8bf16_ty, llvm_v8bf16_ty],
                [IntrNoMem]>;
  def int_aarch64_neon_bfmlalb : AdvSIMD_BF16FML_Intrinsic;
  def int_aarch64_neon_bfmlalt : AdvSIMD_BF16FML_Intrinsic;


  // v8.6-A Bfloat Intrinsics
  def int_aarch64_neon_bfcvt
    : DefaultAttrsIntrinsic<[llvm_bfloat_ty], [llvm_float_ty], [IntrNoMem]>;
  def int_aarch64_neon_bfcvtn
    : DefaultAttrsIntrinsic<[llvm_v8bf16_ty], [llvm_v4f32_ty], [IntrNoMem]>;
  def int_aarch64_neon_bfcvtn2
    : DefaultAttrsIntrinsic<[llvm_v8bf16_ty],
                [llvm_v8bf16_ty, llvm_v4f32_ty],
                [IntrNoMem]>;

  // v8.2-A FP16 Fused Multiply-Add Long
  def int_aarch64_neon_fmlal : AdvSIMD_FP16FML_Intrinsic;
  def int_aarch64_neon_fmlsl : AdvSIMD_FP16FML_Intrinsic;
  def int_aarch64_neon_fmlal2 : AdvSIMD_FP16FML_Intrinsic;
  def int_aarch64_neon_fmlsl2 : AdvSIMD_FP16FML_Intrinsic;

  // v8.3-A Floating-point complex add
  def int_aarch64_neon_vcadd_rot90  : AdvSIMD_2VectorArg_Intrinsic;
  def int_aarch64_neon_vcadd_rot270 : AdvSIMD_2VectorArg_Intrinsic;

  def int_aarch64_neon_vcmla_rot0   : AdvSIMD_3VectorArg_Intrinsic;
  def int_aarch64_neon_vcmla_rot90  : AdvSIMD_3VectorArg_Intrinsic;
  def int_aarch64_neon_vcmla_rot180 : AdvSIMD_3VectorArg_Intrinsic;
  def int_aarch64_neon_vcmla_rot270 : AdvSIMD_3VectorArg_Intrinsic;
}

let TargetPrefix = "aarch64" in {  // All intrinsics start with "llvm.aarch64.".
  class AdvSIMD_2Vector2Index_Intrinsic
    : DefaultAttrsIntrinsic<[llvm_anyvector_ty],
                [llvm_anyvector_ty, llvm_i64_ty, LLVMMatchType<0>, llvm_i64_ty],
                [IntrNoMem]>;
}

// Vector element to element moves
def int_aarch64_neon_vcopy_lane: AdvSIMD_2Vector2Index_Intrinsic;

let TargetPrefix = "aarch64" in {  // All intrinsics start with "llvm.aarch64.".
  class AdvSIMD_1Vec_Load_Intrinsic
      : DefaultAttrsIntrinsic<[llvm_anyvector_ty], [LLVMAnyPointerType<LLVMMatchType<0>>],
                  [IntrReadMem, IntrArgMemOnly]>;
  class AdvSIMD_1Vec_Store_Lane_Intrinsic
    : DefaultAttrsIntrinsic<[], [llvm_anyvector_ty, llvm_i64_ty, llvm_anyptr_ty],
                [IntrArgMemOnly, NoCapture<ArgIndex<2>>]>;

  class AdvSIMD_2Vec_Load_Intrinsic
    : DefaultAttrsIntrinsic<[LLVMMatchType<0>, llvm_anyvector_ty],
                [LLVMAnyPointerType<LLVMMatchType<0>>],
                [IntrReadMem, IntrArgMemOnly]>;
  class AdvSIMD_2Vec_Load_Lane_Intrinsic
    : DefaultAttrsIntrinsic<[LLVMMatchType<0>, LLVMMatchType<0>],
                [LLVMMatchType<0>, llvm_anyvector_ty,
                 llvm_i64_ty, llvm_anyptr_ty],
                [IntrReadMem, IntrArgMemOnly]>;
  class AdvSIMD_2Vec_Store_Intrinsic
    : DefaultAttrsIntrinsic<[], [llvm_anyvector_ty, LLVMMatchType<0>,
                     LLVMAnyPointerType<LLVMMatchType<0>>],
                [IntrArgMemOnly, NoCapture<ArgIndex<2>>]>;
  class AdvSIMD_2Vec_Store_Lane_Intrinsic
    : DefaultAttrsIntrinsic<[], [llvm_anyvector_ty, LLVMMatchType<0>,
                 llvm_i64_ty, llvm_anyptr_ty],
                [IntrArgMemOnly, NoCapture<ArgIndex<3>>]>;

  class AdvSIMD_3Vec_Load_Intrinsic
    : DefaultAttrsIntrinsic<[LLVMMatchType<0>, LLVMMatchType<0>, llvm_anyvector_ty],
                [LLVMAnyPointerType<LLVMMatchType<0>>],
                [IntrReadMem, IntrArgMemOnly]>;
  class AdvSIMD_3Vec_Load_Lane_Intrinsic
    : DefaultAttrsIntrinsic<[LLVMMatchType<0>, LLVMMatchType<0>, LLVMMatchType<0>],
                [LLVMMatchType<0>, LLVMMatchType<0>, llvm_anyvector_ty,
                 llvm_i64_ty, llvm_anyptr_ty],
                [IntrReadMem, IntrArgMemOnly]>;
  class AdvSIMD_3Vec_Store_Intrinsic
    : DefaultAttrsIntrinsic<[], [llvm_anyvector_ty, LLVMMatchType<0>,
                     LLVMMatchType<0>, LLVMAnyPointerType<LLVMMatchType<0>>],
                [IntrArgMemOnly, NoCapture<ArgIndex<3>>]>;
  class AdvSIMD_3Vec_Store_Lane_Intrinsic
    : DefaultAttrsIntrinsic<[], [llvm_anyvector_ty,
                 LLVMMatchType<0>, LLVMMatchType<0>,
                 llvm_i64_ty, llvm_anyptr_ty],
                [IntrArgMemOnly, NoCapture<ArgIndex<4>>]>;

  class AdvSIMD_4Vec_Load_Intrinsic
    : DefaultAttrsIntrinsic<[LLVMMatchType<0>, LLVMMatchType<0>,
                 LLVMMatchType<0>, llvm_anyvector_ty],
                [LLVMAnyPointerType<LLVMMatchType<0>>],
                [IntrReadMem, IntrArgMemOnly]>;
  class AdvSIMD_4Vec_Load_Lane_Intrinsic
    : DefaultAttrsIntrinsic<[LLVMMatchType<0>, LLVMMatchType<0>,
                 LLVMMatchType<0>, LLVMMatchType<0>],
                [LLVMMatchType<0>, LLVMMatchType<0>,
                 LLVMMatchType<0>, llvm_anyvector_ty,
                 llvm_i64_ty, llvm_anyptr_ty],
                [IntrReadMem, IntrArgMemOnly]>;
  class AdvSIMD_4Vec_Store_Intrinsic
    : DefaultAttrsIntrinsic<[], [llvm_anyvector_ty, LLVMMatchType<0>,
                 LLVMMatchType<0>, LLVMMatchType<0>,
                 LLVMAnyPointerType<LLVMMatchType<0>>],
                [IntrArgMemOnly, NoCapture<ArgIndex<4>>]>;
  class AdvSIMD_4Vec_Store_Lane_Intrinsic
    : DefaultAttrsIntrinsic<[], [llvm_anyvector_ty, LLVMMatchType<0>,
                 LLVMMatchType<0>, LLVMMatchType<0>,
                 llvm_i64_ty, llvm_anyptr_ty],
                [IntrArgMemOnly, NoCapture<ArgIndex<5>>]>;
}

// Memory ops

def int_aarch64_neon_ld1x2 : AdvSIMD_2Vec_Load_Intrinsic;
def int_aarch64_neon_ld1x3 : AdvSIMD_3Vec_Load_Intrinsic;
def int_aarch64_neon_ld1x4 : AdvSIMD_4Vec_Load_Intrinsic;

def int_aarch64_neon_st1x2 : AdvSIMD_2Vec_Store_Intrinsic;
def int_aarch64_neon_st1x3 : AdvSIMD_3Vec_Store_Intrinsic;
def int_aarch64_neon_st1x4 : AdvSIMD_4Vec_Store_Intrinsic;

def int_aarch64_neon_ld2 : AdvSIMD_2Vec_Load_Intrinsic;
def int_aarch64_neon_ld3 : AdvSIMD_3Vec_Load_Intrinsic;
def int_aarch64_neon_ld4 : AdvSIMD_4Vec_Load_Intrinsic;

def int_aarch64_neon_ld2lane : AdvSIMD_2Vec_Load_Lane_Intrinsic;
def int_aarch64_neon_ld3lane : AdvSIMD_3Vec_Load_Lane_Intrinsic;
def int_aarch64_neon_ld4lane : AdvSIMD_4Vec_Load_Lane_Intrinsic;

def int_aarch64_neon_ld2r : AdvSIMD_2Vec_Load_Intrinsic;
def int_aarch64_neon_ld3r : AdvSIMD_3Vec_Load_Intrinsic;
def int_aarch64_neon_ld4r : AdvSIMD_4Vec_Load_Intrinsic;

def int_aarch64_neon_st2  : AdvSIMD_2Vec_Store_Intrinsic;
def int_aarch64_neon_st3  : AdvSIMD_3Vec_Store_Intrinsic;
def int_aarch64_neon_st4  : AdvSIMD_4Vec_Store_Intrinsic;

def int_aarch64_neon_st2lane  : AdvSIMD_2Vec_Store_Lane_Intrinsic;
def int_aarch64_neon_st3lane  : AdvSIMD_3Vec_Store_Lane_Intrinsic;
def int_aarch64_neon_st4lane  : AdvSIMD_4Vec_Store_Lane_Intrinsic;

let TargetPrefix = "aarch64" in {  // All intrinsics start with "llvm.aarch64.".
  class AdvSIMD_Tbl1_Intrinsic
    : DefaultAttrsIntrinsic<[llvm_anyvector_ty], [llvm_v16i8_ty, LLVMMatchType<0>],
                [IntrNoMem]>;
  class AdvSIMD_Tbl2_Intrinsic
    : DefaultAttrsIntrinsic<[llvm_anyvector_ty],
                [llvm_v16i8_ty, llvm_v16i8_ty, LLVMMatchType<0>], [IntrNoMem]>;
  class AdvSIMD_Tbl3_Intrinsic
    : DefaultAttrsIntrinsic<[llvm_anyvector_ty],
                [llvm_v16i8_ty, llvm_v16i8_ty, llvm_v16i8_ty,
                 LLVMMatchType<0>],
                [IntrNoMem]>;
  class AdvSIMD_Tbl4_Intrinsic
    : DefaultAttrsIntrinsic<[llvm_anyvector_ty],
                [llvm_v16i8_ty, llvm_v16i8_ty, llvm_v16i8_ty, llvm_v16i8_ty,
                 LLVMMatchType<0>],
                [IntrNoMem]>;

  class AdvSIMD_Tbx1_Intrinsic
    : DefaultAttrsIntrinsic<[llvm_anyvector_ty],
                [LLVMMatchType<0>, llvm_v16i8_ty, LLVMMatchType<0>],
                [IntrNoMem]>;
  class AdvSIMD_Tbx2_Intrinsic
    : DefaultAttrsIntrinsic<[llvm_anyvector_ty],
                [LLVMMatchType<0>, llvm_v16i8_ty, llvm_v16i8_ty,
                 LLVMMatchType<0>],
                [IntrNoMem]>;
  class AdvSIMD_Tbx3_Intrinsic
    : DefaultAttrsIntrinsic<[llvm_anyvector_ty],
                [LLVMMatchType<0>, llvm_v16i8_ty, llvm_v16i8_ty,
                 llvm_v16i8_ty, LLVMMatchType<0>],
                [IntrNoMem]>;
  class AdvSIMD_Tbx4_Intrinsic
    : DefaultAttrsIntrinsic<[llvm_anyvector_ty],
                [LLVMMatchType<0>, llvm_v16i8_ty, llvm_v16i8_ty,
                 llvm_v16i8_ty, llvm_v16i8_ty, LLVMMatchType<0>],
                [IntrNoMem]>;
}
def int_aarch64_neon_tbl1 : AdvSIMD_Tbl1_Intrinsic;
def int_aarch64_neon_tbl2 : AdvSIMD_Tbl2_Intrinsic;
def int_aarch64_neon_tbl3 : AdvSIMD_Tbl3_Intrinsic;
def int_aarch64_neon_tbl4 : AdvSIMD_Tbl4_Intrinsic;

def int_aarch64_neon_tbx1 : AdvSIMD_Tbx1_Intrinsic;
def int_aarch64_neon_tbx2 : AdvSIMD_Tbx2_Intrinsic;
def int_aarch64_neon_tbx3 : AdvSIMD_Tbx3_Intrinsic;
def int_aarch64_neon_tbx4 : AdvSIMD_Tbx4_Intrinsic;

let TargetPrefix = "aarch64" in {
  class FPCR_Get_Intrinsic
    : DefaultAttrsIntrinsic<[llvm_i64_ty], [], [IntrNoMem, IntrHasSideEffects]>;
  class FPCR_Set_Intrinsic
    : DefaultAttrsIntrinsic<[], [llvm_i64_ty], [IntrNoMem, IntrHasSideEffects]>;
  class RNDR_Intrinsic
    : DefaultAttrsIntrinsic<[llvm_i64_ty, llvm_i1_ty], [], [IntrNoMem, IntrHasSideEffects]>;
}

// FPCR
def int_aarch64_get_fpcr : FPCR_Get_Intrinsic;
def int_aarch64_set_fpcr : FPCR_Set_Intrinsic;

// Armv8.5-A Random number generation intrinsics
def int_aarch64_rndr : RNDR_Intrinsic;
def int_aarch64_rndrrs : RNDR_Intrinsic;

let TargetPrefix = "aarch64" in {
  class Crypto_AES_DataKey_Intrinsic
    : DefaultAttrsIntrinsic<[llvm_v16i8_ty], [llvm_v16i8_ty, llvm_v16i8_ty], [IntrNoMem]>;

  class Crypto_AES_Data_Intrinsic
    : DefaultAttrsIntrinsic<[llvm_v16i8_ty], [llvm_v16i8_ty], [IntrNoMem]>;

  // SHA intrinsic taking 5 words of the hash (v4i32, i32) and 4 of the schedule
  // (v4i32).
  class Crypto_SHA_5Hash4Schedule_Intrinsic
    : DefaultAttrsIntrinsic<[llvm_v4i32_ty], [llvm_v4i32_ty, llvm_i32_ty, llvm_v4i32_ty],
                [IntrNoMem]>;

  // SHA intrinsic taking 5 words of the hash (v4i32, i32) and 4 of the schedule
  // (v4i32).
  class Crypto_SHA_1Hash_Intrinsic
    : DefaultAttrsIntrinsic<[llvm_i32_ty], [llvm_i32_ty], [IntrNoMem]>;

  // SHA intrinsic taking 8 words of the schedule
  class Crypto_SHA_8Schedule_Intrinsic
    : DefaultAttrsIntrinsic<[llvm_v4i32_ty], [llvm_v4i32_ty, llvm_v4i32_ty], [IntrNoMem]>;

  // SHA intrinsic taking 12 words of the schedule
  class Crypto_SHA_12Schedule_Intrinsic
    : DefaultAttrsIntrinsic<[llvm_v4i32_ty], [llvm_v4i32_ty, llvm_v4i32_ty, llvm_v4i32_ty],
                [IntrNoMem]>;

  // SHA intrinsic taking 8 words of the hash and 4 of the schedule.
  class Crypto_SHA_8Hash4Schedule_Intrinsic
    : DefaultAttrsIntrinsic<[llvm_v4i32_ty], [llvm_v4i32_ty, llvm_v4i32_ty, llvm_v4i32_ty],
                [IntrNoMem]>;

  // SHA512 intrinsic taking 2 arguments
  class Crypto_SHA512_2Arg_Intrinsic
    : DefaultAttrsIntrinsic<[llvm_v2i64_ty], [llvm_v2i64_ty, llvm_v2i64_ty], [IntrNoMem]>;

  // SHA512 intrinsic taking 3 Arguments
  class Crypto_SHA512_3Arg_Intrinsic
    : DefaultAttrsIntrinsic<[llvm_v2i64_ty], [llvm_v2i64_ty, llvm_v2i64_ty, llvm_v2i64_ty],
                [IntrNoMem]>;

  // SHA3 Intrinsics taking 3 arguments
  class Crypto_SHA3_3Arg_Intrinsic
    : DefaultAttrsIntrinsic<[llvm_anyvector_ty],
               [LLVMMatchType<0>, LLVMMatchType<0>, LLVMMatchType<0>],
               [IntrNoMem]>;

  // SHA3 Intrinsic taking 2 arguments
  class Crypto_SHA3_2Arg_Intrinsic
    : DefaultAttrsIntrinsic<[llvm_v2i64_ty], [llvm_v2i64_ty, llvm_v2i64_ty],
               [IntrNoMem]>;

  // SHA3 Intrinsic taking 3 Arguments 1 immediate
  class Crypto_SHA3_2ArgImm_Intrinsic
    : DefaultAttrsIntrinsic<[llvm_v2i64_ty], [llvm_v2i64_ty, llvm_v2i64_ty, llvm_i64_ty],
               [IntrNoMem, ImmArg<ArgIndex<2>>]>;

  class Crypto_SM3_3Vector_Intrinsic
    : Intrinsic<[llvm_v4i32_ty], [llvm_v4i32_ty, llvm_v4i32_ty, llvm_v4i32_ty],
                [IntrNoMem]>;

  class Crypto_SM3_3VectorIndexed_Intrinsic
    : Intrinsic<[llvm_v4i32_ty], [llvm_v4i32_ty, llvm_v4i32_ty, llvm_v4i32_ty, llvm_i64_ty],
                [IntrNoMem, ImmArg<ArgIndex<3>>]>;

  class Crypto_SM4_2Vector_Intrinsic
    : Intrinsic<[llvm_v4i32_ty], [llvm_v4i32_ty, llvm_v4i32_ty], [IntrNoMem]>;
}

// AES
def int_aarch64_crypto_aese   : Crypto_AES_DataKey_Intrinsic;
def int_aarch64_crypto_aesd   : Crypto_AES_DataKey_Intrinsic;
def int_aarch64_crypto_aesmc  : Crypto_AES_Data_Intrinsic;
def int_aarch64_crypto_aesimc : Crypto_AES_Data_Intrinsic;

// SHA1
def int_aarch64_crypto_sha1c  : Crypto_SHA_5Hash4Schedule_Intrinsic;
def int_aarch64_crypto_sha1p  : Crypto_SHA_5Hash4Schedule_Intrinsic;
def int_aarch64_crypto_sha1m  : Crypto_SHA_5Hash4Schedule_Intrinsic;
def int_aarch64_crypto_sha1h  : Crypto_SHA_1Hash_Intrinsic;

def int_aarch64_crypto_sha1su0 : Crypto_SHA_12Schedule_Intrinsic;
def int_aarch64_crypto_sha1su1 : Crypto_SHA_8Schedule_Intrinsic;

// SHA256
def int_aarch64_crypto_sha256h   : Crypto_SHA_8Hash4Schedule_Intrinsic;
def int_aarch64_crypto_sha256h2  : Crypto_SHA_8Hash4Schedule_Intrinsic;
def int_aarch64_crypto_sha256su0 : Crypto_SHA_8Schedule_Intrinsic;
def int_aarch64_crypto_sha256su1 : Crypto_SHA_12Schedule_Intrinsic;

//SHA3
def int_aarch64_crypto_eor3s : Crypto_SHA3_3Arg_Intrinsic;
def int_aarch64_crypto_eor3u : Crypto_SHA3_3Arg_Intrinsic;
def int_aarch64_crypto_bcaxs : Crypto_SHA3_3Arg_Intrinsic;
def int_aarch64_crypto_bcaxu : Crypto_SHA3_3Arg_Intrinsic;
def int_aarch64_crypto_rax1 : Crypto_SHA3_2Arg_Intrinsic;
def int_aarch64_crypto_xar : Crypto_SHA3_2ArgImm_Intrinsic;

// SHA512
def int_aarch64_crypto_sha512h : Crypto_SHA512_3Arg_Intrinsic;
def int_aarch64_crypto_sha512h2 : Crypto_SHA512_3Arg_Intrinsic;
def int_aarch64_crypto_sha512su0 : Crypto_SHA512_2Arg_Intrinsic;
def int_aarch64_crypto_sha512su1 : Crypto_SHA512_3Arg_Intrinsic;

//SM3 & SM4
def int_aarch64_crypto_sm3partw1 : Crypto_SM3_3Vector_Intrinsic;
def int_aarch64_crypto_sm3partw2 : Crypto_SM3_3Vector_Intrinsic;
def int_aarch64_crypto_sm3ss1    : Crypto_SM3_3Vector_Intrinsic;
def int_aarch64_crypto_sm3tt1a   : Crypto_SM3_3VectorIndexed_Intrinsic;
def int_aarch64_crypto_sm3tt1b   : Crypto_SM3_3VectorIndexed_Intrinsic;
def int_aarch64_crypto_sm3tt2a   : Crypto_SM3_3VectorIndexed_Intrinsic;
def int_aarch64_crypto_sm3tt2b   : Crypto_SM3_3VectorIndexed_Intrinsic;
def int_aarch64_crypto_sm4e      : Crypto_SM4_2Vector_Intrinsic;
def int_aarch64_crypto_sm4ekey   : Crypto_SM4_2Vector_Intrinsic;

//===----------------------------------------------------------------------===//
// CRC32

let TargetPrefix = "aarch64" in {

def int_aarch64_crc32b  : DefaultAttrsIntrinsic<[llvm_i32_ty], [llvm_i32_ty, llvm_i32_ty],
    [IntrNoMem]>;
def int_aarch64_crc32cb : DefaultAttrsIntrinsic<[llvm_i32_ty], [llvm_i32_ty, llvm_i32_ty],
    [IntrNoMem]>;
def int_aarch64_crc32h  : DefaultAttrsIntrinsic<[llvm_i32_ty], [llvm_i32_ty, llvm_i32_ty],
    [IntrNoMem]>;
def int_aarch64_crc32ch : DefaultAttrsIntrinsic<[llvm_i32_ty], [llvm_i32_ty, llvm_i32_ty],
    [IntrNoMem]>;
def int_aarch64_crc32w  : DefaultAttrsIntrinsic<[llvm_i32_ty], [llvm_i32_ty, llvm_i32_ty],
    [IntrNoMem]>;
def int_aarch64_crc32cw : DefaultAttrsIntrinsic<[llvm_i32_ty], [llvm_i32_ty, llvm_i32_ty],
    [IntrNoMem]>;
def int_aarch64_crc32x  : DefaultAttrsIntrinsic<[llvm_i32_ty], [llvm_i32_ty, llvm_i64_ty],
    [IntrNoMem]>;
def int_aarch64_crc32cx : DefaultAttrsIntrinsic<[llvm_i32_ty], [llvm_i32_ty, llvm_i64_ty],
    [IntrNoMem]>;
}

//===----------------------------------------------------------------------===//
// Memory Tagging Extensions (MTE) Intrinsics
let TargetPrefix = "aarch64" in {
def int_aarch64_irg   : DefaultAttrsIntrinsic<[llvm_ptr_ty], [llvm_ptr_ty, llvm_i64_ty],
    [IntrNoMem, IntrHasSideEffects]>;
def int_aarch64_addg  : DefaultAttrsIntrinsic<[llvm_ptr_ty], [llvm_ptr_ty, llvm_i64_ty],
    [IntrNoMem]>;
def int_aarch64_gmi   : DefaultAttrsIntrinsic<[llvm_i64_ty], [llvm_ptr_ty, llvm_i64_ty],
    [IntrNoMem]>;
def int_aarch64_ldg   : DefaultAttrsIntrinsic<[llvm_ptr_ty], [llvm_ptr_ty, llvm_ptr_ty],
    [IntrReadMem]>;
def int_aarch64_stg   : DefaultAttrsIntrinsic<[], [llvm_ptr_ty, llvm_ptr_ty],
    [IntrWriteMem]>;
def int_aarch64_subp :  DefaultAttrsIntrinsic<[llvm_i64_ty], [llvm_ptr_ty, llvm_ptr_ty],
    [IntrNoMem]>;

// The following are codegen-only intrinsics for stack instrumentation.

// Generate a randomly tagged stack base pointer.
def int_aarch64_irg_sp   : DefaultAttrsIntrinsic<[llvm_ptr_ty], [llvm_i64_ty],
    [IntrNoMem, IntrHasSideEffects]>;

// Transfer pointer tag with offset.
// ptr1 = tagp(ptr0, baseptr, tag_offset) returns a pointer where
// * address is the address in ptr0
// * tag is a function of (tag in baseptr, tag_offset).
// ** Beware, this is not the same function as implemented by the ADDG instruction!
//    Backend optimizations may change tag_offset; the only guarantee is that calls
//    to tagp with the same pair of (baseptr, tag_offset) will produce pointers
//    with the same tag value, assuming the set of excluded tags has not changed.
// Address bits in baseptr and tag bits in ptr0 are ignored.
// When offset between ptr0 and baseptr is a compile time constant, this can be emitted as
//   ADDG ptr1, baseptr, (ptr0 - baseptr), tag_offset
// It is intended that ptr0 is an alloca address, and baseptr is the direct output of llvm.aarch64.irg.sp.
def int_aarch64_tagp : DefaultAttrsIntrinsic<[llvm_anyptr_ty], [LLVMMatchType<0>, llvm_ptr_ty, llvm_i64_ty],
    [IntrNoMem, ImmArg<ArgIndex<2>>]>;

// Update allocation tags for the memory range to match the tag in the pointer argument.
def int_aarch64_settag  : DefaultAttrsIntrinsic<[], [llvm_ptr_ty, llvm_i64_ty],
    [IntrWriteMem, IntrArgMemOnly, NoCapture<ArgIndex<0>>, WriteOnly<ArgIndex<0>>]>;

// Update allocation tags for the memory range to match the tag in the pointer argument,
// and set memory contents to zero.
def int_aarch64_settag_zero  : DefaultAttrsIntrinsic<[], [llvm_ptr_ty, llvm_i64_ty],
    [IntrWriteMem, IntrArgMemOnly, NoCapture<ArgIndex<0>>, WriteOnly<ArgIndex<0>>]>;

// Update allocation tags for 16-aligned, 16-sized memory region, and store a pair 8-byte values.
def int_aarch64_stgp  : DefaultAttrsIntrinsic<[], [llvm_ptr_ty, llvm_i64_ty, llvm_i64_ty],
    [IntrWriteMem, IntrArgMemOnly, NoCapture<ArgIndex<0>>, WriteOnly<ArgIndex<0>>]>;
}

//===----------------------------------------------------------------------===//
// Memory Operations (MOPS) Intrinsics
let TargetPrefix = "aarch64" in {
  // Sizes are chosen to correspond to the llvm.memset intrinsic: ptr, i8, i64
  def int_aarch64_mops_memset_tag : DefaultAttrsIntrinsic<[llvm_ptr_ty], [llvm_ptr_ty, llvm_i8_ty, llvm_i64_ty],
      [IntrWriteMem, IntrArgMemOnly, NoCapture<ArgIndex<0>>, WriteOnly<ArgIndex<0>>]>;
}

// Transactional Memory Extension (TME) Intrinsics
let TargetPrefix = "aarch64" in {
def int_aarch64_tstart  : ClangBuiltin<"__builtin_arm_tstart">,
                         Intrinsic<[llvm_i64_ty], [], [IntrWillReturn]>;

def int_aarch64_tcommit : ClangBuiltin<"__builtin_arm_tcommit">, Intrinsic<[], [], [IntrWillReturn]>;

def int_aarch64_tcancel : ClangBuiltin<"__builtin_arm_tcancel">,
                          Intrinsic<[], [llvm_i64_ty], [IntrWillReturn, ImmArg<ArgIndex<0>>]>;

def int_aarch64_ttest   : ClangBuiltin<"__builtin_arm_ttest">,
                          Intrinsic<[llvm_i64_ty], [],
                                    [IntrNoMem, IntrHasSideEffects, IntrWillReturn]>;

// Armv8.7-A load/store 64-byte intrinsics
defvar data512 = !listsplat(llvm_i64_ty, 8);
def int_aarch64_ld64b: Intrinsic<data512, [llvm_ptr_ty]>;
def int_aarch64_st64b: Intrinsic<[], !listconcat([llvm_ptr_ty], data512)>;
def int_aarch64_st64bv: Intrinsic<[llvm_i64_ty], !listconcat([llvm_ptr_ty], data512)>;
def int_aarch64_st64bv0: Intrinsic<[llvm_i64_ty], !listconcat([llvm_ptr_ty], data512)>;

}

def llvm_nxv1i1_ty  : LLVMType<nxv1i1>;
def llvm_nxv2i1_ty  : LLVMType<nxv2i1>;
def llvm_nxv4i1_ty  : LLVMType<nxv4i1>;
def llvm_nxv8i1_ty  : LLVMType<nxv8i1>;
def llvm_nxv16i1_ty : LLVMType<nxv16i1>;
def llvm_nxv16i8_ty : LLVMType<nxv16i8>;
def llvm_nxv4i32_ty : LLVMType<nxv4i32>;
def llvm_nxv2i64_ty : LLVMType<nxv2i64>;
def llvm_nxv8f16_ty : LLVMType<nxv8f16>;
def llvm_nxv8bf16_ty : LLVMType<nxv8bf16>;
def llvm_nxv4f32_ty : LLVMType<nxv4f32>;
def llvm_nxv2f64_ty : LLVMType<nxv2f64>;

let TargetPrefix = "aarch64" in {  // All intrinsics start with "llvm.aarch64.".

  class AdvSIMD_1Vec_PredLoad_Intrinsic
    : DefaultAttrsIntrinsic<[llvm_anyvector_ty],
                [LLVMScalarOrSameVectorWidth<0, llvm_i1_ty>,
                 LLVMPointerToElt<0>],
                [IntrReadMem, IntrArgMemOnly]>;

  class AdvSIMD_2Vec_PredLoad_Intrinsic
    : DefaultAttrsIntrinsic<[llvm_anyvector_ty, LLVMMatchType<0>],
                [LLVMScalarOrSameVectorWidth<0, llvm_i1_ty>,
                 LLVMPointerToElt<0>],
                [IntrReadMem, IntrArgMemOnly]>;

  class AdvSIMD_3Vec_PredLoad_Intrinsic
    : DefaultAttrsIntrinsic<[llvm_anyvector_ty, LLVMMatchType<0>, LLVMMatchType<0>],
                [LLVMScalarOrSameVectorWidth<0, llvm_i1_ty>,
                 LLVMPointerToElt<0>],
                [IntrReadMem, IntrArgMemOnly]>;

  class AdvSIMD_4Vec_PredLoad_Intrinsic
    : DefaultAttrsIntrinsic<[llvm_anyvector_ty, LLVMMatchType<0>, LLVMMatchType<0>,
                 LLVMMatchType<0>],
                [LLVMScalarOrSameVectorWidth<0, llvm_i1_ty>,
                 LLVMPointerToElt<0>],
                [IntrReadMem, IntrArgMemOnly]>;

  class AdvSIMD_1Vec_PredLoad_WriteFFR_Intrinsic
    : DefaultAttrsIntrinsic<[llvm_anyvector_ty],
                [LLVMScalarOrSameVectorWidth<0, llvm_i1_ty>,
                 LLVMPointerToElt<0>],
                [IntrInaccessibleMemOrArgMemOnly]>;

  class AdvSIMD_1Vec_PredStore_Intrinsic
    : DefaultAttrsIntrinsic<[],
                [llvm_anyvector_ty,
                 LLVMScalarOrSameVectorWidth<0, llvm_i1_ty>,
                 LLVMPointerToElt<0>],
                [IntrArgMemOnly, NoCapture<ArgIndex<2>>]>;

  class AdvSIMD_2Vec_PredStore_Intrinsic
      : DefaultAttrsIntrinsic<[],
                  [llvm_anyvector_ty, LLVMMatchType<0>,
                   LLVMScalarOrSameVectorWidth<0, llvm_i1_ty>, LLVMPointerToElt<0>],
                  [IntrArgMemOnly, NoCapture<ArgIndex<3>>]>;

  class AdvSIMD_3Vec_PredStore_Intrinsic
      : DefaultAttrsIntrinsic<[],
                  [llvm_anyvector_ty, LLVMMatchType<0>, LLVMMatchType<0>,
                   LLVMScalarOrSameVectorWidth<0, llvm_i1_ty>, LLVMPointerToElt<0>],
                  [IntrArgMemOnly, NoCapture<ArgIndex<4>>]>;

  class AdvSIMD_4Vec_PredStore_Intrinsic
      : DefaultAttrsIntrinsic<[],
                  [llvm_anyvector_ty, LLVMMatchType<0>, LLVMMatchType<0>,
                   LLVMMatchType<0>,
                   LLVMScalarOrSameVectorWidth<0, llvm_i1_ty>, LLVMPointerToElt<0>],
                  [IntrArgMemOnly, NoCapture<ArgIndex<5>>]>;

  class AdvSIMD_SVE_Index_Intrinsic
    : DefaultAttrsIntrinsic<[llvm_anyvector_ty],
                [LLVMVectorElementType<0>,
                 LLVMVectorElementType<0>],
                [IntrNoMem]>;

  class AdvSIMD_Merged1VectorArg_Intrinsic
    : DefaultAttrsIntrinsic<[llvm_anyvector_ty],
                [LLVMMatchType<0>,
                 LLVMScalarOrSameVectorWidth<0, llvm_i1_ty>,
                 LLVMMatchType<0>],
                [IntrNoMem]>;

  class AdvSIMD_2VectorArgIndexed_Intrinsic
    : DefaultAttrsIntrinsic<[llvm_anyvector_ty],
                [LLVMMatchType<0>,
                 LLVMMatchType<0>,
                 llvm_i32_ty],
                [IntrNoMem, ImmArg<ArgIndex<2>>]>;

  class AdvSIMD_3VectorArgIndexed_Intrinsic
    : DefaultAttrsIntrinsic<[llvm_anyvector_ty],
                [LLVMMatchType<0>,
                 LLVMMatchType<0>,
                 LLVMMatchType<0>,
                 llvm_i32_ty],
                [IntrNoMem, ImmArg<ArgIndex<3>>]>;

  class AdvSIMD_Pred1VectorArg_Intrinsic
    : DefaultAttrsIntrinsic<[llvm_anyvector_ty],
                [LLVMScalarOrSameVectorWidth<0, llvm_i1_ty>,
                 LLVMMatchType<0>],
                [IntrNoMem]>;

  class AdvSIMD_Pred2VectorArg_Intrinsic
    : DefaultAttrsIntrinsic<[llvm_anyvector_ty],
                [LLVMScalarOrSameVectorWidth<0, llvm_i1_ty>,
                 LLVMMatchType<0>,
                 LLVMMatchType<0>],
                [IntrNoMem]>;

  class AdvSIMD_Pred3VectorArg_Intrinsic
    : DefaultAttrsIntrinsic<[llvm_anyvector_ty],
                [LLVMScalarOrSameVectorWidth<0, llvm_i1_ty>,
                 LLVMMatchType<0>,
                 LLVMMatchType<0>,
                 LLVMMatchType<0>],
                [IntrNoMem]>;

  class AdvSIMD_SVE_Compare_Intrinsic
    : DefaultAttrsIntrinsic<[LLVMScalarOrSameVectorWidth<0, llvm_i1_ty>],
                [LLVMScalarOrSameVectorWidth<0, llvm_i1_ty>,
                 llvm_anyvector_ty,
                 LLVMMatchType<0>],
                [IntrNoMem]>;

  class AdvSIMD_SVE_CompareWide_Intrinsic
    : DefaultAttrsIntrinsic<[LLVMScalarOrSameVectorWidth<0, llvm_i1_ty>],
                [LLVMScalarOrSameVectorWidth<0, llvm_i1_ty>,
                 llvm_anyvector_ty,
                 llvm_nxv2i64_ty],
                [IntrNoMem]>;

  class AdvSIMD_SVE_Saturating_Intrinsic
    : DefaultAttrsIntrinsic<[llvm_anyvector_ty],
                [LLVMMatchType<0>,
                 LLVMScalarOrSameVectorWidth<0, llvm_i1_ty>],
                [IntrNoMem]>;

  class AdvSIMD_SVE_SaturatingWithPattern_Intrinsic
    : DefaultAttrsIntrinsic<[llvm_anyvector_ty],
                [LLVMMatchType<0>,
                 llvm_i32_ty,
                 llvm_i32_ty],
                [IntrNoMem, ImmArg<ArgIndex<1>>, ImmArg<ArgIndex<2>>]>;

  class AdvSIMD_SVE_Saturating_N_Intrinsic<LLVMType T>
    : DefaultAttrsIntrinsic<[T],
                [T, llvm_anyvector_ty],
                [IntrNoMem]>;

  class AdvSIMD_SVE_SaturatingWithPattern_N_Intrinsic<LLVMType T>
    : DefaultAttrsIntrinsic<[T],
                [T, llvm_i32_ty, llvm_i32_ty],
                [IntrNoMem, ImmArg<ArgIndex<1>>, ImmArg<ArgIndex<2>>]>;

  class AdvSIMD_SVE_CNT_Intrinsic
    : DefaultAttrsIntrinsic<[LLVMVectorOfBitcastsToInt<0>],
                [LLVMVectorOfBitcastsToInt<0>,
                 LLVMScalarOrSameVectorWidth<0, llvm_i1_ty>,
                 llvm_anyvector_ty],
                [IntrNoMem]>;

  class AdvSIMD_SVE_ReduceWithInit_Intrinsic
    : DefaultAttrsIntrinsic<[LLVMVectorElementType<0>],
                [LLVMScalarOrSameVectorWidth<0, llvm_i1_ty>,
                 LLVMVectorElementType<0>,
                 llvm_anyvector_ty],
                [IntrNoMem]>;

  class AdvSIMD_SVE_ShiftByImm_Intrinsic
    : DefaultAttrsIntrinsic<[llvm_anyvector_ty],
                [LLVMScalarOrSameVectorWidth<0, llvm_i1_ty>,
                 LLVMMatchType<0>,
                 llvm_i32_ty],
                [IntrNoMem, ImmArg<ArgIndex<2>>]>;

  class AdvSIMD_SVE_ShiftWide_Intrinsic
    : DefaultAttrsIntrinsic<[llvm_anyvector_ty],
                [LLVMScalarOrSameVectorWidth<0, llvm_i1_ty>,
                 LLVMMatchType<0>,
                 llvm_nxv2i64_ty],
                [IntrNoMem]>;

  class AdvSIMD_SVE_Unpack_Intrinsic
    : DefaultAttrsIntrinsic<[llvm_anyvector_ty],
               [LLVMSubdivide2VectorType<0>],
               [IntrNoMem]>;

  class AdvSIMD_SVE_CADD_Intrinsic
    : DefaultAttrsIntrinsic<[llvm_anyvector_ty],
                [LLVMScalarOrSameVectorWidth<0, llvm_i1_ty>,
                 LLVMMatchType<0>,
                 LLVMMatchType<0>,
                 llvm_i32_ty],
                [IntrNoMem, ImmArg<ArgIndex<3>>]>;

  class AdvSIMD_SVE_CMLA_Intrinsic
    : DefaultAttrsIntrinsic<[llvm_anyvector_ty],
                [LLVMScalarOrSameVectorWidth<0, llvm_i1_ty>,
                 LLVMMatchType<0>,
                 LLVMMatchType<0>,
                 LLVMMatchType<0>,
                 llvm_i32_ty],
                [IntrNoMem, ImmArg<ArgIndex<4>>]>;

  class AdvSIMD_SVE_CMLA_LANE_Intrinsic
    : DefaultAttrsIntrinsic<[llvm_anyvector_ty],
                [LLVMMatchType<0>,
                 LLVMMatchType<0>,
                 LLVMMatchType<0>,
                 llvm_i32_ty,
                 llvm_i32_ty],
                [IntrNoMem, ImmArg<ArgIndex<3>>, ImmArg<ArgIndex<4>>]>;

  class AdvSIMD_SVE_DUP_Intrinsic
    : DefaultAttrsIntrinsic<[llvm_anyvector_ty],
                [LLVMMatchType<0>,
                 LLVMScalarOrSameVectorWidth<0, llvm_i1_ty>,
                 LLVMVectorElementType<0>],
                [IntrNoMem]>;

  class AdvSIMD_SVE_DUP_Unpred_Intrinsic
    : DefaultAttrsIntrinsic<[llvm_anyvector_ty], [LLVMVectorElementType<0>],
                [IntrNoMem]>;

  class AdvSIMD_SVE_DUPQ_Intrinsic
    : DefaultAttrsIntrinsic<[llvm_anyvector_ty],
                [LLVMMatchType<0>,
                 llvm_i64_ty],
                [IntrNoMem]>;

  class AdvSIMD_SVE_EXPA_Intrinsic
    : DefaultAttrsIntrinsic<[llvm_anyvector_ty],
                [LLVMVectorOfBitcastsToInt<0>],
                [IntrNoMem]>;

  class AdvSIMD_SVE_FCVT_Intrinsic
    : DefaultAttrsIntrinsic<[llvm_anyvector_ty],
                [LLVMMatchType<0>,
                 LLVMScalarOrSameVectorWidth<0, llvm_i1_ty>,
                 llvm_anyvector_ty],
                [IntrNoMem]>;

  class AdvSIMD_SVE_FCVTZS_Intrinsic
    : DefaultAttrsIntrinsic<[llvm_anyvector_ty],
                [LLVMVectorOfBitcastsToInt<0>,
                 LLVMScalarOrSameVectorWidth<0, llvm_i1_ty>,
                 llvm_anyvector_ty],
                [IntrNoMem]>;

  class AdvSIMD_SVE_INSR_Intrinsic
    : DefaultAttrsIntrinsic<[llvm_anyvector_ty],
                [LLVMMatchType<0>,
                 LLVMVectorElementType<0>],
                [IntrNoMem]>;

  class AdvSIMD_SVE_PTRUE_Intrinsic
    : DefaultAttrsIntrinsic<[llvm_anyvector_ty],
                [llvm_i32_ty],
                [IntrNoMem, ImmArg<ArgIndex<0>>]>;

  class AdvSIMD_SVE_PUNPKHI_Intrinsic
    : DefaultAttrsIntrinsic<[LLVMHalfElementsVectorType<0>],
                [llvm_anyvector_ty],
                [IntrNoMem]>;

  class AdvSIMD_SVE_SCALE_Intrinsic
    : DefaultAttrsIntrinsic<[llvm_anyvector_ty],
                [LLVMScalarOrSameVectorWidth<0, llvm_i1_ty>,
                 LLVMMatchType<0>,
                 LLVMVectorOfBitcastsToInt<0>],
                [IntrNoMem]>;

  class AdvSIMD_SVE_SCVTF_Intrinsic
    : DefaultAttrsIntrinsic<[llvm_anyvector_ty],
                [LLVMMatchType<0>,
                 LLVMScalarOrSameVectorWidth<0, llvm_i1_ty>,
                 llvm_anyvector_ty],
                [IntrNoMem]>;

  class AdvSIMD_SVE_TSMUL_Intrinsic
    : DefaultAttrsIntrinsic<[llvm_anyvector_ty],
                [LLVMMatchType<0>,
                 LLVMVectorOfBitcastsToInt<0>],
                [IntrNoMem]>;

  class AdvSIMD_SVE_CNTB_Intrinsic
    : DefaultAttrsIntrinsic<[llvm_i64_ty],
                [llvm_i32_ty],
                [IntrNoMem, ImmArg<ArgIndex<0>>]>;

  class AdvSIMD_SVE_CNTP_Intrinsic
    : DefaultAttrsIntrinsic<[llvm_i64_ty],
                [llvm_anyvector_ty, LLVMMatchType<0>],
                [IntrNoMem]>;

  class AdvSIMD_SVE_DOT_Intrinsic
    : DefaultAttrsIntrinsic<[llvm_anyvector_ty],
                [LLVMMatchType<0>,
                 LLVMSubdivide4VectorType<0>,
                 LLVMSubdivide4VectorType<0>],
                [IntrNoMem]>;

  class AdvSIMD_SVE_DOT_Indexed_Intrinsic
    : DefaultAttrsIntrinsic<[llvm_anyvector_ty],
                [LLVMMatchType<0>,
                 LLVMSubdivide4VectorType<0>,
                 LLVMSubdivide4VectorType<0>,
                 llvm_i32_ty],
                [IntrNoMem, ImmArg<ArgIndex<3>>]>;

  class AdvSIMD_SVE_PTEST_Intrinsic
    : DefaultAttrsIntrinsic<[llvm_i1_ty],
                [llvm_anyvector_ty,
                 LLVMMatchType<0>],
                [IntrNoMem]>;

  class AdvSIMD_SVE_TBL_Intrinsic
    : DefaultAttrsIntrinsic<[llvm_anyvector_ty],
                [LLVMMatchType<0>,
                 LLVMVectorOfBitcastsToInt<0>],
                [IntrNoMem]>;

  class AdvSIMD_SVE2_TBX_Intrinsic
    : DefaultAttrsIntrinsic<[llvm_anyvector_ty],
                [LLVMMatchType<0>,
                 LLVMMatchType<0>,
                 LLVMVectorOfBitcastsToInt<0>],
                [IntrNoMem]>;

  class SVE2_1VectorArg_Long_Intrinsic
    : DefaultAttrsIntrinsic<[llvm_anyvector_ty],
                [LLVMSubdivide2VectorType<0>,
                 llvm_i32_ty],
                [IntrNoMem, ImmArg<ArgIndex<1>>]>;

  class SVE2_2VectorArg_Long_Intrinsic
    : DefaultAttrsIntrinsic<[llvm_anyvector_ty],
                [LLVMSubdivide2VectorType<0>,
                 LLVMSubdivide2VectorType<0>],
                [IntrNoMem]>;

  class SVE2_2VectorArgIndexed_Long_Intrinsic
  : DefaultAttrsIntrinsic<[llvm_anyvector_ty],
              [LLVMSubdivide2VectorType<0>,
               LLVMSubdivide2VectorType<0>,
               llvm_i32_ty],
              [IntrNoMem, ImmArg<ArgIndex<2>>]>;

  class SVE2_2VectorArg_Wide_Intrinsic
    : DefaultAttrsIntrinsic<[llvm_anyvector_ty],
                [LLVMMatchType<0>,
                 LLVMSubdivide2VectorType<0>],
                [IntrNoMem]>;

  class SVE2_2VectorArg_Pred_Long_Intrinsic
    : DefaultAttrsIntrinsic<[llvm_anyvector_ty],
                [LLVMScalarOrSameVectorWidth<0, llvm_i1_ty>,
                 LLVMMatchType<0>,
                 LLVMSubdivide2VectorType<0>],
                [IntrNoMem]>;

  class SVE2_3VectorArg_Long_Intrinsic
    : DefaultAttrsIntrinsic<[llvm_anyvector_ty],
                [LLVMMatchType<0>,
                 LLVMSubdivide2VectorType<0>,
                 LLVMSubdivide2VectorType<0>],
                [IntrNoMem]>;

  class SVE2_3VectorArgIndexed_Long_Intrinsic
    : DefaultAttrsIntrinsic<[llvm_anyvector_ty],
                [LLVMMatchType<0>,
                 LLVMSubdivide2VectorType<0>,
                 LLVMSubdivide2VectorType<0>,
                 llvm_i32_ty],
                [IntrNoMem, ImmArg<ArgIndex<3>>]>;

  class SVE2_1VectorArg_Narrowing_Intrinsic
    : DefaultAttrsIntrinsic<[LLVMSubdivide2VectorType<0>],
                [llvm_anyvector_ty],
                [IntrNoMem]>;

  class SVE2_Merged1VectorArg_Narrowing_Intrinsic
    : DefaultAttrsIntrinsic<[LLVMSubdivide2VectorType<0>],
                [LLVMSubdivide2VectorType<0>,
                 llvm_anyvector_ty],
                [IntrNoMem]>;
  class SVE2_2VectorArg_Narrowing_Intrinsic
      : DefaultAttrsIntrinsic<
            [LLVMSubdivide2VectorType<0>],
            [llvm_anyvector_ty, LLVMMatchType<0>],
            [IntrNoMem]>;

  class SVE2_Merged2VectorArg_Narrowing_Intrinsic
      : DefaultAttrsIntrinsic<
            [LLVMSubdivide2VectorType<0>],
            [LLVMSubdivide2VectorType<0>, llvm_anyvector_ty, LLVMMatchType<0>],
            [IntrNoMem]>;

  class SVE2_1VectorArg_Imm_Narrowing_Intrinsic
      : DefaultAttrsIntrinsic<[LLVMSubdivide2VectorType<0>],
                  [llvm_anyvector_ty, llvm_i32_ty],
                  [IntrNoMem, ImmArg<ArgIndex<1>>]>;

  class SVE2_2VectorArg_Imm_Narrowing_Intrinsic
      : DefaultAttrsIntrinsic<[LLVMSubdivide2VectorType<0>],
                  [LLVMSubdivide2VectorType<0>, llvm_anyvector_ty,
                   llvm_i32_ty],
                  [IntrNoMem, ImmArg<ArgIndex<2>>]>;

  class SVE2_CONFLICT_DETECT_Intrinsic
    : DefaultAttrsIntrinsic<[llvm_anyvector_ty],
                [LLVMAnyPointerType<llvm_any_ty>,
                 LLVMMatchType<1>],
                [IntrNoMem]>;

  class SVE2_3VectorArg_Indexed_Intrinsic
    : DefaultAttrsIntrinsic<[llvm_anyvector_ty],
                [LLVMMatchType<0>,
                 LLVMSubdivide2VectorType<0>,
                 LLVMSubdivide2VectorType<0>,
                 llvm_i32_ty],
                [IntrNoMem, ImmArg<ArgIndex<3>>]>;

  class AdvSIMD_SVE_CDOT_LANE_Intrinsic
    : DefaultAttrsIntrinsic<[llvm_anyvector_ty],
                [LLVMMatchType<0>,
                 LLVMSubdivide4VectorType<0>,
                 LLVMSubdivide4VectorType<0>,
                 llvm_i32_ty,
                 llvm_i32_ty],
                [IntrNoMem, ImmArg<ArgIndex<3>>, ImmArg<ArgIndex<4>>]>;

  // NOTE: There is no relationship between these intrinsics beyond an attempt
  // to reuse currently identical class definitions.
  class AdvSIMD_SVE_LOGB_Intrinsic  : AdvSIMD_SVE_CNT_Intrinsic;
  class AdvSIMD_SVE2_CADD_Intrinsic : AdvSIMD_2VectorArgIndexed_Intrinsic;
  class AdvSIMD_SVE2_CMLA_Intrinsic : AdvSIMD_3VectorArgIndexed_Intrinsic;

  // This class of intrinsics are not intended to be useful within LLVM IR but
  // are instead here to support some of the more regid parts of the ACLE.
  class Builtin_SVCVT<LLVMType OUT, LLVMType PRED, LLVMType IN>
      : DefaultAttrsIntrinsic<[OUT], [OUT, PRED, IN], [IntrNoMem]>;
}

//===----------------------------------------------------------------------===//
// SVE

let TargetPrefix = "aarch64" in {  // All intrinsics start with "llvm.aarch64.".

class AdvSIMD_SVE_2SVBoolArg_Intrinsic
  : DefaultAttrsIntrinsic<[llvm_nxv16i1_ty],
                          [llvm_nxv16i1_ty],
                          [IntrNoMem]>;

class AdvSIMD_SVE_3SVBoolArg_Intrinsic
  : DefaultAttrsIntrinsic<[llvm_nxv16i1_ty],
                          [llvm_nxv16i1_ty, llvm_nxv16i1_ty],
                          [IntrNoMem]>;

class AdvSIMD_SVE_Reduce_Intrinsic
  : DefaultAttrsIntrinsic<[LLVMVectorElementType<0>],
              [LLVMScalarOrSameVectorWidth<0, llvm_i1_ty>,
               llvm_anyvector_ty],
              [IntrNoMem]>;

class AdvSIMD_SVE_SADDV_Reduce_Intrinsic
  : DefaultAttrsIntrinsic<[llvm_i64_ty],
              [LLVMScalarOrSameVectorWidth<0, llvm_i1_ty>,
               llvm_anyvector_ty],
              [IntrNoMem]>;

class AdvSIMD_SVE_WHILE_Intrinsic
    : DefaultAttrsIntrinsic<[llvm_anyvector_ty],
                [llvm_anyint_ty, LLVMMatchType<1>],
                [IntrNoMem]>;

class AdvSIMD_GatherLoad_SV_64b_Offsets_Intrinsic
    : DefaultAttrsIntrinsic<[llvm_anyvector_ty],
                [
                  LLVMScalarOrSameVectorWidth<0, llvm_i1_ty>,
                  LLVMPointerToElt<0>,
                  LLVMScalarOrSameVectorWidth<0, llvm_i64_ty>
                ],
                [IntrReadMem, IntrArgMemOnly]>;

class AdvSIMD_GatherLoad_SV_64b_Offsets_WriteFFR_Intrinsic
    : DefaultAttrsIntrinsic<[llvm_anyvector_ty],
                [
                  LLVMScalarOrSameVectorWidth<0, llvm_i1_ty>,
                  LLVMPointerToElt<0>,
                  LLVMScalarOrSameVectorWidth<0, llvm_i64_ty>
                ],
                [IntrInaccessibleMemOrArgMemOnly]>;

class AdvSIMD_GatherLoad_SV_32b_Offsets_Intrinsic
    : DefaultAttrsIntrinsic<[llvm_anyvector_ty],
                [
                  LLVMScalarOrSameVectorWidth<0, llvm_i1_ty>,
                  LLVMPointerToElt<0>,
                  LLVMScalarOrSameVectorWidth<0, llvm_i32_ty>
                ],
                [IntrReadMem, IntrArgMemOnly]>;

class AdvSIMD_GatherLoad_SV_32b_Offsets_WriteFFR_Intrinsic
    : DefaultAttrsIntrinsic<[llvm_anyvector_ty],
                [
                  LLVMScalarOrSameVectorWidth<0, llvm_i1_ty>,
                  LLVMPointerToElt<0>,
                  LLVMScalarOrSameVectorWidth<0, llvm_i32_ty>
                ],
                [IntrInaccessibleMemOrArgMemOnly]>;

class AdvSIMD_GatherLoad_VS_Intrinsic
    : DefaultAttrsIntrinsic<[llvm_anyvector_ty],
                [
                  LLVMScalarOrSameVectorWidth<0, llvm_i1_ty>,
                  llvm_anyvector_ty,
                  llvm_i64_ty
                ],
                [IntrReadMem]>;

class AdvSIMD_GatherLoad_VS_WriteFFR_Intrinsic
    : DefaultAttrsIntrinsic<[llvm_anyvector_ty],
                [
                  LLVMScalarOrSameVectorWidth<0, llvm_i1_ty>,
                  llvm_anyvector_ty,
                  llvm_i64_ty
                ],
                [IntrInaccessibleMemOrArgMemOnly]>;

class AdvSIMD_ScatterStore_SV_64b_Offsets_Intrinsic
    : DefaultAttrsIntrinsic<[],
               [
                 llvm_anyvector_ty,
                 LLVMScalarOrSameVectorWidth<0, llvm_i1_ty>,
                 LLVMPointerToElt<0>,
                 LLVMScalarOrSameVectorWidth<0, llvm_i64_ty>
               ],
               [IntrWriteMem, IntrArgMemOnly]>;

class AdvSIMD_ScatterStore_SV_32b_Offsets_Intrinsic
    : DefaultAttrsIntrinsic<[],
               [
                 llvm_anyvector_ty,
                 LLVMScalarOrSameVectorWidth<0, llvm_i1_ty>,
                 LLVMPointerToElt<0>,
                 LLVMScalarOrSameVectorWidth<0, llvm_i32_ty>
               ],
               [IntrWriteMem, IntrArgMemOnly]>;

class AdvSIMD_ScatterStore_VS_Intrinsic
    : DefaultAttrsIntrinsic<[],
               [
                 llvm_anyvector_ty,
                 LLVMScalarOrSameVectorWidth<0, llvm_i1_ty>,
                 llvm_anyvector_ty, llvm_i64_ty
               ],
               [IntrWriteMem]>;


class SVE_gather_prf_SV
    : DefaultAttrsIntrinsic<[],
                [
                  LLVMScalarOrSameVectorWidth<0, llvm_i1_ty>, // Predicate
                  llvm_ptr_ty, // Base address
                  llvm_anyvector_ty, // Offsets
                  llvm_i32_ty // Prfop
                ],
                [IntrInaccessibleMemOrArgMemOnly, NoCapture<ArgIndex<1>>, ImmArg<ArgIndex<3>>]>;

class SVE_gather_prf_VS
    : DefaultAttrsIntrinsic<[],
                [
                  LLVMScalarOrSameVectorWidth<0, llvm_i1_ty>, // Predicate
                  llvm_anyvector_ty, // Base addresses
                  llvm_i64_ty, // Scalar offset
                  llvm_i32_ty // Prfop
                ],
                [IntrInaccessibleMemOrArgMemOnly, ImmArg<ArgIndex<3>>]>;

class SVE_MatMul_Intrinsic
    : DefaultAttrsIntrinsic<[llvm_anyvector_ty],
                [LLVMMatchType<0>, LLVMSubdivide4VectorType<0>, LLVMSubdivide4VectorType<0>],
                [IntrNoMem]>;

class SVE_4Vec_BF16
    : DefaultAttrsIntrinsic<[llvm_nxv4f32_ty],
                [llvm_nxv4f32_ty, llvm_nxv8bf16_ty, llvm_nxv8bf16_ty],
                [IntrNoMem]>;

class SVE_4Vec_BF16_Indexed
    : DefaultAttrsIntrinsic<[llvm_nxv4f32_ty],
                [llvm_nxv4f32_ty, llvm_nxv8bf16_ty, llvm_nxv8bf16_ty, llvm_i32_ty],
                [IntrNoMem, ImmArg<ArgIndex<3>>]>;

//
// Loads
//

def int_aarch64_sve_ld1   : AdvSIMD_1Vec_PredLoad_Intrinsic;

def int_aarch64_sve_ld2_sret : AdvSIMD_2Vec_PredLoad_Intrinsic;
def int_aarch64_sve_ld3_sret : AdvSIMD_3Vec_PredLoad_Intrinsic;
def int_aarch64_sve_ld4_sret : AdvSIMD_4Vec_PredLoad_Intrinsic;

def int_aarch64_sve_ldnt1 : AdvSIMD_1Vec_PredLoad_Intrinsic;
def int_aarch64_sve_ldnf1 : AdvSIMD_1Vec_PredLoad_WriteFFR_Intrinsic;
def int_aarch64_sve_ldff1 : AdvSIMD_1Vec_PredLoad_WriteFFR_Intrinsic;

def int_aarch64_sve_ld1rq : AdvSIMD_1Vec_PredLoad_Intrinsic;
def int_aarch64_sve_ld1ro : AdvSIMD_1Vec_PredLoad_Intrinsic;

//
// Stores
//

def int_aarch64_sve_st1  : AdvSIMD_1Vec_PredStore_Intrinsic;
def int_aarch64_sve_st2  : AdvSIMD_2Vec_PredStore_Intrinsic;
def int_aarch64_sve_st3  : AdvSIMD_3Vec_PredStore_Intrinsic;
def int_aarch64_sve_st4  : AdvSIMD_4Vec_PredStore_Intrinsic;

def int_aarch64_sve_stnt1 : AdvSIMD_1Vec_PredStore_Intrinsic;

//
// Prefetches
//

def int_aarch64_sve_prf
  : DefaultAttrsIntrinsic<[], [llvm_anyvector_ty, llvm_ptr_ty, llvm_i32_ty],
                  [IntrArgMemOnly, ImmArg<ArgIndex<2>>]>;

// Scalar + 32-bit scaled offset vector, zero extend, packed and
// unpacked.
def int_aarch64_sve_prfb_gather_uxtw_index : SVE_gather_prf_SV;
def int_aarch64_sve_prfh_gather_uxtw_index : SVE_gather_prf_SV;
def int_aarch64_sve_prfw_gather_uxtw_index : SVE_gather_prf_SV;
def int_aarch64_sve_prfd_gather_uxtw_index : SVE_gather_prf_SV;

// Scalar + 32-bit scaled offset vector, sign extend, packed and
// unpacked.
def int_aarch64_sve_prfb_gather_sxtw_index : SVE_gather_prf_SV;
def int_aarch64_sve_prfw_gather_sxtw_index : SVE_gather_prf_SV;
def int_aarch64_sve_prfh_gather_sxtw_index : SVE_gather_prf_SV;
def int_aarch64_sve_prfd_gather_sxtw_index : SVE_gather_prf_SV;

// Scalar + 64-bit scaled offset vector.
def int_aarch64_sve_prfb_gather_index : SVE_gather_prf_SV;
def int_aarch64_sve_prfh_gather_index : SVE_gather_prf_SV;
def int_aarch64_sve_prfw_gather_index : SVE_gather_prf_SV;
def int_aarch64_sve_prfd_gather_index : SVE_gather_prf_SV;

// Vector + scalar.
def int_aarch64_sve_prfb_gather_scalar_offset : SVE_gather_prf_VS;
def int_aarch64_sve_prfh_gather_scalar_offset : SVE_gather_prf_VS;
def int_aarch64_sve_prfw_gather_scalar_offset : SVE_gather_prf_VS;
def int_aarch64_sve_prfd_gather_scalar_offset : SVE_gather_prf_VS;

//
// Scalar to vector operations
//

def int_aarch64_sve_dup : AdvSIMD_SVE_DUP_Intrinsic;
def int_aarch64_sve_dup_x : AdvSIMD_SVE_DUP_Unpred_Intrinsic;

def int_aarch64_sve_index : AdvSIMD_SVE_Index_Intrinsic;

//
// Address calculation
//

def int_aarch64_sve_adrb : AdvSIMD_2VectorArg_Intrinsic;
def int_aarch64_sve_adrh : AdvSIMD_2VectorArg_Intrinsic;
def int_aarch64_sve_adrw : AdvSIMD_2VectorArg_Intrinsic;
def int_aarch64_sve_adrd : AdvSIMD_2VectorArg_Intrinsic;

//
// Integer arithmetic
//

def int_aarch64_sve_add   : AdvSIMD_Pred2VectorArg_Intrinsic;
def int_aarch64_sve_add_u : AdvSIMD_Pred2VectorArg_Intrinsic;
def int_aarch64_sve_sub   : AdvSIMD_Pred2VectorArg_Intrinsic;
def int_aarch64_sve_sub_u : AdvSIMD_Pred2VectorArg_Intrinsic;
def int_aarch64_sve_subr  : AdvSIMD_Pred2VectorArg_Intrinsic;

def int_aarch64_sve_pmul       : AdvSIMD_2VectorArg_Intrinsic;

def int_aarch64_sve_mul        : AdvSIMD_Pred2VectorArg_Intrinsic;
def int_aarch64_sve_mul_u      : AdvSIMD_Pred2VectorArg_Intrinsic;
def int_aarch64_sve_mul_lane   : AdvSIMD_2VectorArgIndexed_Intrinsic;
def int_aarch64_sve_smulh      : AdvSIMD_Pred2VectorArg_Intrinsic;
def int_aarch64_sve_smulh_u    : AdvSIMD_Pred2VectorArg_Intrinsic;
def int_aarch64_sve_umulh      : AdvSIMD_Pred2VectorArg_Intrinsic;
def int_aarch64_sve_umulh_u    : AdvSIMD_Pred2VectorArg_Intrinsic;

def int_aarch64_sve_sdiv       : AdvSIMD_Pred2VectorArg_Intrinsic;
def int_aarch64_sve_sdiv_u     : AdvSIMD_Pred2VectorArg_Intrinsic;
def int_aarch64_sve_udiv       : AdvSIMD_Pred2VectorArg_Intrinsic;
def int_aarch64_sve_udiv_u     : AdvSIMD_Pred2VectorArg_Intrinsic;
def int_aarch64_sve_sdivr      : AdvSIMD_Pred2VectorArg_Intrinsic;
def int_aarch64_sve_udivr      : AdvSIMD_Pred2VectorArg_Intrinsic;

def int_aarch64_sve_smax       : AdvSIMD_Pred2VectorArg_Intrinsic;
def int_aarch64_sve_smax_u     : AdvSIMD_Pred2VectorArg_Intrinsic;
def int_aarch64_sve_umax       : AdvSIMD_Pred2VectorArg_Intrinsic;
def int_aarch64_sve_umax_u     : AdvSIMD_Pred2VectorArg_Intrinsic;
def int_aarch64_sve_smin       : AdvSIMD_Pred2VectorArg_Intrinsic;
def int_aarch64_sve_smin_u     : AdvSIMD_Pred2VectorArg_Intrinsic;
def int_aarch64_sve_umin       : AdvSIMD_Pred2VectorArg_Intrinsic;
def int_aarch64_sve_umin_u     : AdvSIMD_Pred2VectorArg_Intrinsic;
def int_aarch64_sve_sabd       : AdvSIMD_Pred2VectorArg_Intrinsic;
def int_aarch64_sve_sabd_u     : AdvSIMD_Pred2VectorArg_Intrinsic;
def int_aarch64_sve_uabd       : AdvSIMD_Pred2VectorArg_Intrinsic;
def int_aarch64_sve_uabd_u     : AdvSIMD_Pred2VectorArg_Intrinsic;

def int_aarch64_sve_mad        : AdvSIMD_Pred3VectorArg_Intrinsic;
def int_aarch64_sve_msb        : AdvSIMD_Pred3VectorArg_Intrinsic;
def int_aarch64_sve_mla        : AdvSIMD_Pred3VectorArg_Intrinsic;
def int_aarch64_sve_mla_lane   : AdvSIMD_3VectorArgIndexed_Intrinsic;
def int_aarch64_sve_mls        : AdvSIMD_Pred3VectorArg_Intrinsic;
def int_aarch64_sve_mls_lane   : AdvSIMD_3VectorArgIndexed_Intrinsic;

def int_aarch64_sve_saddv      : AdvSIMD_SVE_SADDV_Reduce_Intrinsic;
def int_aarch64_sve_uaddv      : AdvSIMD_SVE_SADDV_Reduce_Intrinsic;

def int_aarch64_sve_smaxv      : AdvSIMD_SVE_Reduce_Intrinsic;
def int_aarch64_sve_umaxv      : AdvSIMD_SVE_Reduce_Intrinsic;
def int_aarch64_sve_sminv      : AdvSIMD_SVE_Reduce_Intrinsic;
def int_aarch64_sve_uminv      : AdvSIMD_SVE_Reduce_Intrinsic;

def int_aarch64_sve_orv        : AdvSIMD_SVE_Reduce_Intrinsic;
def int_aarch64_sve_eorv       : AdvSIMD_SVE_Reduce_Intrinsic;
def int_aarch64_sve_andv       : AdvSIMD_SVE_Reduce_Intrinsic;

def int_aarch64_sve_abs : AdvSIMD_Merged1VectorArg_Intrinsic;
def int_aarch64_sve_neg : AdvSIMD_Merged1VectorArg_Intrinsic;

def int_aarch64_sve_sdot      : AdvSIMD_SVE_DOT_Intrinsic;
def int_aarch64_sve_sdot_lane : AdvSIMD_SVE_DOT_Indexed_Intrinsic;

def int_aarch64_sve_udot      : AdvSIMD_SVE_DOT_Intrinsic;
def int_aarch64_sve_udot_lane : AdvSIMD_SVE_DOT_Indexed_Intrinsic;

def int_aarch64_sve_sqadd_x   : AdvSIMD_2VectorArg_Intrinsic;
def int_aarch64_sve_sqsub_x   : AdvSIMD_2VectorArg_Intrinsic;
def int_aarch64_sve_uqadd_x   : AdvSIMD_2VectorArg_Intrinsic;
def int_aarch64_sve_uqsub_x   : AdvSIMD_2VectorArg_Intrinsic;

// Shifts

def int_aarch64_sve_asr      : AdvSIMD_Pred2VectorArg_Intrinsic;
def int_aarch64_sve_asr_u    : AdvSIMD_Pred2VectorArg_Intrinsic;
def int_aarch64_sve_asr_wide : AdvSIMD_SVE_ShiftWide_Intrinsic;
def int_aarch64_sve_asrd     : AdvSIMD_SVE_ShiftByImm_Intrinsic;
def int_aarch64_sve_insr     : AdvSIMD_SVE_INSR_Intrinsic;
def int_aarch64_sve_lsl      : AdvSIMD_Pred2VectorArg_Intrinsic;
def int_aarch64_sve_lsl_u    : AdvSIMD_Pred2VectorArg_Intrinsic;
def int_aarch64_sve_lsl_wide : AdvSIMD_SVE_ShiftWide_Intrinsic;
def int_aarch64_sve_lsr      : AdvSIMD_Pred2VectorArg_Intrinsic;
def int_aarch64_sve_lsr_u    : AdvSIMD_Pred2VectorArg_Intrinsic;
def int_aarch64_sve_lsr_wide : AdvSIMD_SVE_ShiftWide_Intrinsic;

//
// Integer comparisons
//

def int_aarch64_sve_cmpeq : AdvSIMD_SVE_Compare_Intrinsic;
def int_aarch64_sve_cmpge : AdvSIMD_SVE_Compare_Intrinsic;
def int_aarch64_sve_cmpgt : AdvSIMD_SVE_Compare_Intrinsic;
def int_aarch64_sve_cmphi : AdvSIMD_SVE_Compare_Intrinsic;
def int_aarch64_sve_cmphs : AdvSIMD_SVE_Compare_Intrinsic;
def int_aarch64_sve_cmpne : AdvSIMD_SVE_Compare_Intrinsic;

def int_aarch64_sve_cmpeq_wide : AdvSIMD_SVE_CompareWide_Intrinsic;
def int_aarch64_sve_cmpge_wide : AdvSIMD_SVE_CompareWide_Intrinsic;
def int_aarch64_sve_cmpgt_wide : AdvSIMD_SVE_CompareWide_Intrinsic;
def int_aarch64_sve_cmphi_wide : AdvSIMD_SVE_CompareWide_Intrinsic;
def int_aarch64_sve_cmphs_wide : AdvSIMD_SVE_CompareWide_Intrinsic;
def int_aarch64_sve_cmple_wide : AdvSIMD_SVE_CompareWide_Intrinsic;
def int_aarch64_sve_cmplo_wide : AdvSIMD_SVE_CompareWide_Intrinsic;
def int_aarch64_sve_cmpls_wide : AdvSIMD_SVE_CompareWide_Intrinsic;
def int_aarch64_sve_cmplt_wide : AdvSIMD_SVE_CompareWide_Intrinsic;
def int_aarch64_sve_cmpne_wide : AdvSIMD_SVE_CompareWide_Intrinsic;

//
// Counting bits
//

def int_aarch64_sve_cls : AdvSIMD_Merged1VectorArg_Intrinsic;
def int_aarch64_sve_clz : AdvSIMD_Merged1VectorArg_Intrinsic;
def int_aarch64_sve_cnt : AdvSIMD_SVE_CNT_Intrinsic;

//
// Counting elements
//

def int_aarch64_sve_cntb : AdvSIMD_SVE_CNTB_Intrinsic;
def int_aarch64_sve_cnth : AdvSIMD_SVE_CNTB_Intrinsic;
def int_aarch64_sve_cntw : AdvSIMD_SVE_CNTB_Intrinsic;
def int_aarch64_sve_cntd : AdvSIMD_SVE_CNTB_Intrinsic;

def int_aarch64_sve_cntp : AdvSIMD_SVE_CNTP_Intrinsic;

//
// FFR manipulation
//

def int_aarch64_sve_rdffr   : ClangBuiltin<"__builtin_sve_svrdffr">,   DefaultAttrsIntrinsic<[llvm_nxv16i1_ty], [], [IntrReadMem, IntrInaccessibleMemOnly]>;
def int_aarch64_sve_rdffr_z : ClangBuiltin<"__builtin_sve_svrdffr_z">, DefaultAttrsIntrinsic<[llvm_nxv16i1_ty], [llvm_nxv16i1_ty], [IntrReadMem, IntrInaccessibleMemOnly]>;
def int_aarch64_sve_setffr  : ClangBuiltin<"__builtin_sve_svsetffr">,  DefaultAttrsIntrinsic<[], [], [IntrWriteMem, IntrInaccessibleMemOnly]>;
def int_aarch64_sve_wrffr   : ClangBuiltin<"__builtin_sve_svwrffr">,   DefaultAttrsIntrinsic<[], [llvm_nxv16i1_ty], [IntrWriteMem, IntrInaccessibleMemOnly]>;

//
// Saturating scalar arithmetic
//

def int_aarch64_sve_sqdech : AdvSIMD_SVE_SaturatingWithPattern_Intrinsic;
def int_aarch64_sve_sqdecw : AdvSIMD_SVE_SaturatingWithPattern_Intrinsic;
def int_aarch64_sve_sqdecd : AdvSIMD_SVE_SaturatingWithPattern_Intrinsic;
def int_aarch64_sve_sqdecp : AdvSIMD_SVE_Saturating_Intrinsic;

def int_aarch64_sve_sqdecb_n32 : AdvSIMD_SVE_SaturatingWithPattern_N_Intrinsic<llvm_i32_ty>;
def int_aarch64_sve_sqdecb_n64 : AdvSIMD_SVE_SaturatingWithPattern_N_Intrinsic<llvm_i64_ty>;
def int_aarch64_sve_sqdech_n32 : AdvSIMD_SVE_SaturatingWithPattern_N_Intrinsic<llvm_i32_ty>;
def int_aarch64_sve_sqdech_n64 : AdvSIMD_SVE_SaturatingWithPattern_N_Intrinsic<llvm_i64_ty>;
def int_aarch64_sve_sqdecw_n32 : AdvSIMD_SVE_SaturatingWithPattern_N_Intrinsic<llvm_i32_ty>;
def int_aarch64_sve_sqdecw_n64 : AdvSIMD_SVE_SaturatingWithPattern_N_Intrinsic<llvm_i64_ty>;
def int_aarch64_sve_sqdecd_n32 : AdvSIMD_SVE_SaturatingWithPattern_N_Intrinsic<llvm_i32_ty>;
def int_aarch64_sve_sqdecd_n64 : AdvSIMD_SVE_SaturatingWithPattern_N_Intrinsic<llvm_i64_ty>;
def int_aarch64_sve_sqdecp_n32 : AdvSIMD_SVE_Saturating_N_Intrinsic<llvm_i32_ty>;
def int_aarch64_sve_sqdecp_n64 : AdvSIMD_SVE_Saturating_N_Intrinsic<llvm_i64_ty>;

def int_aarch64_sve_sqinch : AdvSIMD_SVE_SaturatingWithPattern_Intrinsic;
def int_aarch64_sve_sqincw : AdvSIMD_SVE_SaturatingWithPattern_Intrinsic;
def int_aarch64_sve_sqincd : AdvSIMD_SVE_SaturatingWithPattern_Intrinsic;
def int_aarch64_sve_sqincp : AdvSIMD_SVE_Saturating_Intrinsic;

def int_aarch64_sve_sqincb_n32 : AdvSIMD_SVE_SaturatingWithPattern_N_Intrinsic<llvm_i32_ty>;
def int_aarch64_sve_sqincb_n64 : AdvSIMD_SVE_SaturatingWithPattern_N_Intrinsic<llvm_i64_ty>;
def int_aarch64_sve_sqinch_n32 : AdvSIMD_SVE_SaturatingWithPattern_N_Intrinsic<llvm_i32_ty>;
def int_aarch64_sve_sqinch_n64 : AdvSIMD_SVE_SaturatingWithPattern_N_Intrinsic<llvm_i64_ty>;
def int_aarch64_sve_sqincw_n32 : AdvSIMD_SVE_SaturatingWithPattern_N_Intrinsic<llvm_i32_ty>;
def int_aarch64_sve_sqincw_n64 : AdvSIMD_SVE_SaturatingWithPattern_N_Intrinsic<llvm_i64_ty>;
def int_aarch64_sve_sqincd_n32 : AdvSIMD_SVE_SaturatingWithPattern_N_Intrinsic<llvm_i32_ty>;
def int_aarch64_sve_sqincd_n64 : AdvSIMD_SVE_SaturatingWithPattern_N_Intrinsic<llvm_i64_ty>;
def int_aarch64_sve_sqincp_n32 : AdvSIMD_SVE_Saturating_N_Intrinsic<llvm_i32_ty>;
def int_aarch64_sve_sqincp_n64 : AdvSIMD_SVE_Saturating_N_Intrinsic<llvm_i64_ty>;

def int_aarch64_sve_uqdech : AdvSIMD_SVE_SaturatingWithPattern_Intrinsic;
def int_aarch64_sve_uqdecw : AdvSIMD_SVE_SaturatingWithPattern_Intrinsic;
def int_aarch64_sve_uqdecd : AdvSIMD_SVE_SaturatingWithPattern_Intrinsic;
def int_aarch64_sve_uqdecp : AdvSIMD_SVE_Saturating_Intrinsic;

def int_aarch64_sve_uqdecb_n32 : AdvSIMD_SVE_SaturatingWithPattern_N_Intrinsic<llvm_i32_ty>;
def int_aarch64_sve_uqdecb_n64 : AdvSIMD_SVE_SaturatingWithPattern_N_Intrinsic<llvm_i64_ty>;
def int_aarch64_sve_uqdech_n32 : AdvSIMD_SVE_SaturatingWithPattern_N_Intrinsic<llvm_i32_ty>;
def int_aarch64_sve_uqdech_n64 : AdvSIMD_SVE_SaturatingWithPattern_N_Intrinsic<llvm_i64_ty>;
def int_aarch64_sve_uqdecw_n32 : AdvSIMD_SVE_SaturatingWithPattern_N_Intrinsic<llvm_i32_ty>;
def int_aarch64_sve_uqdecw_n64 : AdvSIMD_SVE_SaturatingWithPattern_N_Intrinsic<llvm_i64_ty>;
def int_aarch64_sve_uqdecd_n32 : AdvSIMD_SVE_SaturatingWithPattern_N_Intrinsic<llvm_i32_ty>;
def int_aarch64_sve_uqdecd_n64 : AdvSIMD_SVE_SaturatingWithPattern_N_Intrinsic<llvm_i64_ty>;
def int_aarch64_sve_uqdecp_n32 : AdvSIMD_SVE_Saturating_N_Intrinsic<llvm_i32_ty>;
def int_aarch64_sve_uqdecp_n64 : AdvSIMD_SVE_Saturating_N_Intrinsic<llvm_i64_ty>;

def int_aarch64_sve_uqinch : AdvSIMD_SVE_SaturatingWithPattern_Intrinsic;
def int_aarch64_sve_uqincw : AdvSIMD_SVE_SaturatingWithPattern_Intrinsic;
def int_aarch64_sve_uqincd : AdvSIMD_SVE_SaturatingWithPattern_Intrinsic;
def int_aarch64_sve_uqincp : AdvSIMD_SVE_Saturating_Intrinsic;

def int_aarch64_sve_uqincb_n32 : AdvSIMD_SVE_SaturatingWithPattern_N_Intrinsic<llvm_i32_ty>;
def int_aarch64_sve_uqincb_n64 : AdvSIMD_SVE_SaturatingWithPattern_N_Intrinsic<llvm_i64_ty>;
def int_aarch64_sve_uqinch_n32 : AdvSIMD_SVE_SaturatingWithPattern_N_Intrinsic<llvm_i32_ty>;
def int_aarch64_sve_uqinch_n64 : AdvSIMD_SVE_SaturatingWithPattern_N_Intrinsic<llvm_i64_ty>;
def int_aarch64_sve_uqincw_n32 : AdvSIMD_SVE_SaturatingWithPattern_N_Intrinsic<llvm_i32_ty>;
def int_aarch64_sve_uqincw_n64 : AdvSIMD_SVE_SaturatingWithPattern_N_Intrinsic<llvm_i64_ty>;
def int_aarch64_sve_uqincd_n32 : AdvSIMD_SVE_SaturatingWithPattern_N_Intrinsic<llvm_i32_ty>;
def int_aarch64_sve_uqincd_n64 : AdvSIMD_SVE_SaturatingWithPattern_N_Intrinsic<llvm_i64_ty>;
def int_aarch64_sve_uqincp_n32 : AdvSIMD_SVE_Saturating_N_Intrinsic<llvm_i32_ty>;
def int_aarch64_sve_uqincp_n64 : AdvSIMD_SVE_Saturating_N_Intrinsic<llvm_i64_ty>;

//
// Reversal
//

def int_aarch64_sve_rbit : AdvSIMD_Merged1VectorArg_Intrinsic;
def int_aarch64_sve_revb : AdvSIMD_Merged1VectorArg_Intrinsic;
def int_aarch64_sve_revh : AdvSIMD_Merged1VectorArg_Intrinsic;
def int_aarch64_sve_revw : AdvSIMD_Merged1VectorArg_Intrinsic;

//
// Permutations and selection
//

def int_aarch64_sve_clasta    : AdvSIMD_Pred2VectorArg_Intrinsic;
def int_aarch64_sve_clasta_n  : AdvSIMD_SVE_ReduceWithInit_Intrinsic;
def int_aarch64_sve_clastb    : AdvSIMD_Pred2VectorArg_Intrinsic;
def int_aarch64_sve_clastb_n  : AdvSIMD_SVE_ReduceWithInit_Intrinsic;
def int_aarch64_sve_compact   : AdvSIMD_Pred1VectorArg_Intrinsic;
def int_aarch64_sve_dupq_lane : AdvSIMD_SVE_DUPQ_Intrinsic;
def int_aarch64_sve_ext       : AdvSIMD_2VectorArgIndexed_Intrinsic;
def int_aarch64_sve_sel       : AdvSIMD_Pred2VectorArg_Intrinsic;
def int_aarch64_sve_lasta     : AdvSIMD_SVE_Reduce_Intrinsic;
def int_aarch64_sve_lastb     : AdvSIMD_SVE_Reduce_Intrinsic;
def int_aarch64_sve_rev       : AdvSIMD_1VectorArg_Intrinsic;
def int_aarch64_sve_rev_b16   : AdvSIMD_SVE_2SVBoolArg_Intrinsic;
def int_aarch64_sve_rev_b32   : AdvSIMD_SVE_2SVBoolArg_Intrinsic;
def int_aarch64_sve_rev_b64   : AdvSIMD_SVE_2SVBoolArg_Intrinsic;
def int_aarch64_sve_splice    : AdvSIMD_Pred2VectorArg_Intrinsic;
def int_aarch64_sve_sunpkhi   : AdvSIMD_SVE_Unpack_Intrinsic;
def int_aarch64_sve_sunpklo   : AdvSIMD_SVE_Unpack_Intrinsic;
def int_aarch64_sve_tbl       : AdvSIMD_SVE_TBL_Intrinsic;
def int_aarch64_sve_trn1      : AdvSIMD_2VectorArg_Intrinsic;
def int_aarch64_sve_trn1_b16  : AdvSIMD_SVE_3SVBoolArg_Intrinsic;
def int_aarch64_sve_trn1_b32  : AdvSIMD_SVE_3SVBoolArg_Intrinsic;
def int_aarch64_sve_trn1_b64  : AdvSIMD_SVE_3SVBoolArg_Intrinsic;
def int_aarch64_sve_trn2      : AdvSIMD_2VectorArg_Intrinsic;
def int_aarch64_sve_trn2_b16  : AdvSIMD_SVE_3SVBoolArg_Intrinsic;
def int_aarch64_sve_trn2_b32  : AdvSIMD_SVE_3SVBoolArg_Intrinsic;
def int_aarch64_sve_trn2_b64  : AdvSIMD_SVE_3SVBoolArg_Intrinsic;
def int_aarch64_sve_trn1q     : AdvSIMD_2VectorArg_Intrinsic;
def int_aarch64_sve_trn2q     : AdvSIMD_2VectorArg_Intrinsic;
def int_aarch64_sve_uunpkhi   : AdvSIMD_SVE_Unpack_Intrinsic;
def int_aarch64_sve_uunpklo   : AdvSIMD_SVE_Unpack_Intrinsic;
def int_aarch64_sve_uzp1      : AdvSIMD_2VectorArg_Intrinsic;
def int_aarch64_sve_uzp1_b16  : AdvSIMD_SVE_3SVBoolArg_Intrinsic;
def int_aarch64_sve_uzp1_b32  : AdvSIMD_SVE_3SVBoolArg_Intrinsic;
def int_aarch64_sve_uzp1_b64  : AdvSIMD_SVE_3SVBoolArg_Intrinsic;
def int_aarch64_sve_uzp2      : AdvSIMD_2VectorArg_Intrinsic;
def int_aarch64_sve_uzp2_b16  : AdvSIMD_SVE_3SVBoolArg_Intrinsic;
def int_aarch64_sve_uzp2_b32  : AdvSIMD_SVE_3SVBoolArg_Intrinsic;
def int_aarch64_sve_uzp2_b64  : AdvSIMD_SVE_3SVBoolArg_Intrinsic;
def int_aarch64_sve_uzp1q     : AdvSIMD_2VectorArg_Intrinsic;
def int_aarch64_sve_uzp2q     : AdvSIMD_2VectorArg_Intrinsic;
def int_aarch64_sve_zip1      : AdvSIMD_2VectorArg_Intrinsic;
def int_aarch64_sve_zip1_b16  : AdvSIMD_SVE_3SVBoolArg_Intrinsic;
def int_aarch64_sve_zip1_b32  : AdvSIMD_SVE_3SVBoolArg_Intrinsic;
def int_aarch64_sve_zip1_b64  : AdvSIMD_SVE_3SVBoolArg_Intrinsic;
def int_aarch64_sve_zip2      : AdvSIMD_2VectorArg_Intrinsic;
def int_aarch64_sve_zip2_b16  : AdvSIMD_SVE_3SVBoolArg_Intrinsic;
def int_aarch64_sve_zip2_b32  : AdvSIMD_SVE_3SVBoolArg_Intrinsic;
def int_aarch64_sve_zip2_b64  : AdvSIMD_SVE_3SVBoolArg_Intrinsic;
def int_aarch64_sve_zip1q     : AdvSIMD_2VectorArg_Intrinsic;
def int_aarch64_sve_zip2q     : AdvSIMD_2VectorArg_Intrinsic;

//
// Logical operations
//

def int_aarch64_sve_and  : AdvSIMD_Pred2VectorArg_Intrinsic;
def int_aarch64_sve_and_u: AdvSIMD_Pred2VectorArg_Intrinsic;
def int_aarch64_sve_bic  : AdvSIMD_Pred2VectorArg_Intrinsic;
def int_aarch64_sve_bic_u: AdvSIMD_Pred2VectorArg_Intrinsic;
def int_aarch64_sve_cnot : AdvSIMD_Merged1VectorArg_Intrinsic;
def int_aarch64_sve_eor  : AdvSIMD_Pred2VectorArg_Intrinsic;
def int_aarch64_sve_eor_u: AdvSIMD_Pred2VectorArg_Intrinsic;
def int_aarch64_sve_not  : AdvSIMD_Merged1VectorArg_Intrinsic;
def int_aarch64_sve_orr  : AdvSIMD_Pred2VectorArg_Intrinsic;
def int_aarch64_sve_orr_u: AdvSIMD_Pred2VectorArg_Intrinsic;

//
// Conversion
//

def int_aarch64_sve_sxtb : AdvSIMD_Merged1VectorArg_Intrinsic;
def int_aarch64_sve_sxth : AdvSIMD_Merged1VectorArg_Intrinsic;
def int_aarch64_sve_sxtw : AdvSIMD_Merged1VectorArg_Intrinsic;
def int_aarch64_sve_uxtb : AdvSIMD_Merged1VectorArg_Intrinsic;
def int_aarch64_sve_uxth : AdvSIMD_Merged1VectorArg_Intrinsic;
def int_aarch64_sve_uxtw : AdvSIMD_Merged1VectorArg_Intrinsic;

//
// While comparisons
//

def int_aarch64_sve_whilele : AdvSIMD_SVE_WHILE_Intrinsic;
def int_aarch64_sve_whilelo : AdvSIMD_SVE_WHILE_Intrinsic;
def int_aarch64_sve_whilels : AdvSIMD_SVE_WHILE_Intrinsic;
def int_aarch64_sve_whilelt : AdvSIMD_SVE_WHILE_Intrinsic;
def int_aarch64_sve_whilege : AdvSIMD_SVE_WHILE_Intrinsic;
def int_aarch64_sve_whilegt : AdvSIMD_SVE_WHILE_Intrinsic;
def int_aarch64_sve_whilehs : AdvSIMD_SVE_WHILE_Intrinsic;
def int_aarch64_sve_whilehi : AdvSIMD_SVE_WHILE_Intrinsic;

//
// Floating-point arithmetic
//

def int_aarch64_sve_fabd       : AdvSIMD_Pred2VectorArg_Intrinsic;
def int_aarch64_sve_fabd_u     : AdvSIMD_Pred2VectorArg_Intrinsic;
def int_aarch64_sve_fabs       : AdvSIMD_Merged1VectorArg_Intrinsic;
def int_aarch64_sve_fadd       : AdvSIMD_Pred2VectorArg_Intrinsic;
def int_aarch64_sve_fadd_u     : AdvSIMD_Pred2VectorArg_Intrinsic;
def int_aarch64_sve_fcadd      : AdvSIMD_SVE_CADD_Intrinsic;
def int_aarch64_sve_fcmla      : AdvSIMD_SVE_CMLA_Intrinsic;
def int_aarch64_sve_fcmla_lane : AdvSIMD_SVE_CMLA_LANE_Intrinsic;
def int_aarch64_sve_fdiv       : AdvSIMD_Pred2VectorArg_Intrinsic;
def int_aarch64_sve_fdiv_u     : AdvSIMD_Pred2VectorArg_Intrinsic;
def int_aarch64_sve_fdivr      : AdvSIMD_Pred2VectorArg_Intrinsic;
def int_aarch64_sve_fexpa_x    : AdvSIMD_SVE_EXPA_Intrinsic;
def int_aarch64_sve_fmad       : AdvSIMD_Pred3VectorArg_Intrinsic;
def int_aarch64_sve_fmax       : AdvSIMD_Pred2VectorArg_Intrinsic;
def int_aarch64_sve_fmax_u     : AdvSIMD_Pred2VectorArg_Intrinsic;
def int_aarch64_sve_fmaxnm     : AdvSIMD_Pred2VectorArg_Intrinsic;
def int_aarch64_sve_fmaxnm_u   : AdvSIMD_Pred2VectorArg_Intrinsic;
def int_aarch64_sve_fmin       : AdvSIMD_Pred2VectorArg_Intrinsic;
def int_aarch64_sve_fmin_u     : AdvSIMD_Pred2VectorArg_Intrinsic;
def int_aarch64_sve_fminnm     : AdvSIMD_Pred2VectorArg_Intrinsic;
def int_aarch64_sve_fminnm_u   : AdvSIMD_Pred2VectorArg_Intrinsic;
def int_aarch64_sve_fmla       : AdvSIMD_Pred3VectorArg_Intrinsic;
def int_aarch64_sve_fmla_lane  : AdvSIMD_3VectorArgIndexed_Intrinsic;
def int_aarch64_sve_fmla_u     : AdvSIMD_Pred3VectorArg_Intrinsic;
def int_aarch64_sve_fmls       : AdvSIMD_Pred3VectorArg_Intrinsic;
def int_aarch64_sve_fmls_lane  : AdvSIMD_3VectorArgIndexed_Intrinsic;
def int_aarch64_sve_fmls_u     : AdvSIMD_Pred3VectorArg_Intrinsic;
def int_aarch64_sve_fmsb       : AdvSIMD_Pred3VectorArg_Intrinsic;
def int_aarch64_sve_fmul       : AdvSIMD_Pred2VectorArg_Intrinsic;
def int_aarch64_sve_fmul_lane  : AdvSIMD_2VectorArgIndexed_Intrinsic;
def int_aarch64_sve_fmul_u     : AdvSIMD_Pred2VectorArg_Intrinsic;
def int_aarch64_sve_fmulx      : AdvSIMD_Pred2VectorArg_Intrinsic;
def int_aarch64_sve_fmulx_u    : AdvSIMD_Pred2VectorArg_Intrinsic;
def int_aarch64_sve_fneg       : AdvSIMD_Merged1VectorArg_Intrinsic;
def int_aarch64_sve_fnmad      : AdvSIMD_Pred3VectorArg_Intrinsic;
def int_aarch64_sve_fnmla      : AdvSIMD_Pred3VectorArg_Intrinsic;
def int_aarch64_sve_fnmla_u    : AdvSIMD_Pred3VectorArg_Intrinsic;
def int_aarch64_sve_fnmls      : AdvSIMD_Pred3VectorArg_Intrinsic;
def int_aarch64_sve_fnmls_u    : AdvSIMD_Pred3VectorArg_Intrinsic;
def int_aarch64_sve_fnmsb      : AdvSIMD_Pred3VectorArg_Intrinsic;
def int_aarch64_sve_frecpe_x   : AdvSIMD_1VectorArg_Intrinsic;
def int_aarch64_sve_frecps_x   : AdvSIMD_2VectorArg_Intrinsic;
def int_aarch64_sve_frecpx     : AdvSIMD_Merged1VectorArg_Intrinsic;
def int_aarch64_sve_frinta     : AdvSIMD_Merged1VectorArg_Intrinsic;
def int_aarch64_sve_frinti     : AdvSIMD_Merged1VectorArg_Intrinsic;
def int_aarch64_sve_frintm     : AdvSIMD_Merged1VectorArg_Intrinsic;
def int_aarch64_sve_frintn     : AdvSIMD_Merged1VectorArg_Intrinsic;
def int_aarch64_sve_frintp     : AdvSIMD_Merged1VectorArg_Intrinsic;
def int_aarch64_sve_frintx     : AdvSIMD_Merged1VectorArg_Intrinsic;
def int_aarch64_sve_frintz     : AdvSIMD_Merged1VectorArg_Intrinsic;
def int_aarch64_sve_frsqrte_x  : AdvSIMD_1VectorArg_Intrinsic;
def int_aarch64_sve_frsqrts_x  : AdvSIMD_2VectorArg_Intrinsic;
def int_aarch64_sve_fscale     : AdvSIMD_SVE_SCALE_Intrinsic;
def int_aarch64_sve_fsqrt      : AdvSIMD_Merged1VectorArg_Intrinsic;
def int_aarch64_sve_fsub       : AdvSIMD_Pred2VectorArg_Intrinsic;
def int_aarch64_sve_fsub_u     : AdvSIMD_Pred2VectorArg_Intrinsic;
def int_aarch64_sve_fsubr      : AdvSIMD_Pred2VectorArg_Intrinsic;
def int_aarch64_sve_ftmad_x    : AdvSIMD_2VectorArgIndexed_Intrinsic;
def int_aarch64_sve_ftsmul_x   : AdvSIMD_SVE_TSMUL_Intrinsic;
def int_aarch64_sve_ftssel_x   : AdvSIMD_SVE_TSMUL_Intrinsic;

//
// Floating-point reductions
//

def int_aarch64_sve_fadda   : AdvSIMD_SVE_ReduceWithInit_Intrinsic;
def int_aarch64_sve_faddv   : AdvSIMD_SVE_Reduce_Intrinsic;
def int_aarch64_sve_fmaxv   : AdvSIMD_SVE_Reduce_Intrinsic;
def int_aarch64_sve_fmaxnmv : AdvSIMD_SVE_Reduce_Intrinsic;
def int_aarch64_sve_fminv   : AdvSIMD_SVE_Reduce_Intrinsic;
def int_aarch64_sve_fminnmv : AdvSIMD_SVE_Reduce_Intrinsic;

//
// Floating-point conversions
//

def int_aarch64_sve_fcvt   : AdvSIMD_SVE_FCVT_Intrinsic;
def int_aarch64_sve_fcvtzs : AdvSIMD_SVE_FCVTZS_Intrinsic;
def int_aarch64_sve_fcvtzu : AdvSIMD_SVE_FCVTZS_Intrinsic;
def int_aarch64_sve_scvtf  : AdvSIMD_SVE_SCVTF_Intrinsic;
def int_aarch64_sve_ucvtf  : AdvSIMD_SVE_SCVTF_Intrinsic;

//
// Floating-point comparisons
//

def int_aarch64_sve_facge : AdvSIMD_SVE_Compare_Intrinsic;
def int_aarch64_sve_facgt : AdvSIMD_SVE_Compare_Intrinsic;

def int_aarch64_sve_fcmpeq : AdvSIMD_SVE_Compare_Intrinsic;
def int_aarch64_sve_fcmpge : AdvSIMD_SVE_Compare_Intrinsic;
def int_aarch64_sve_fcmpgt : AdvSIMD_SVE_Compare_Intrinsic;
def int_aarch64_sve_fcmpne : AdvSIMD_SVE_Compare_Intrinsic;
def int_aarch64_sve_fcmpuo : AdvSIMD_SVE_Compare_Intrinsic;

def int_aarch64_sve_fcvtzs_i32f16   : Builtin_SVCVT<llvm_nxv4i32_ty, llvm_nxv4i1_ty, llvm_nxv8f16_ty>;
def int_aarch64_sve_fcvtzs_i32f64   : Builtin_SVCVT<llvm_nxv4i32_ty, llvm_nxv2i1_ty, llvm_nxv2f64_ty>;
def int_aarch64_sve_fcvtzs_i64f16   : Builtin_SVCVT<llvm_nxv2i64_ty, llvm_nxv2i1_ty, llvm_nxv8f16_ty>;
def int_aarch64_sve_fcvtzs_i64f32   : Builtin_SVCVT<llvm_nxv2i64_ty, llvm_nxv2i1_ty, llvm_nxv4f32_ty>;

def int_aarch64_sve_fcvt_bf16f32    : Builtin_SVCVT<llvm_nxv8bf16_ty, llvm_nxv8i1_ty, llvm_nxv4f32_ty>;
def int_aarch64_sve_fcvtnt_bf16f32  : Builtin_SVCVT<llvm_nxv8bf16_ty, llvm_nxv8i1_ty, llvm_nxv4f32_ty>;

def int_aarch64_sve_fcvtzu_i32f16   : Builtin_SVCVT<llvm_nxv4i32_ty, llvm_nxv4i1_ty, llvm_nxv8f16_ty>;
def int_aarch64_sve_fcvtzu_i32f64   : Builtin_SVCVT<llvm_nxv4i32_ty, llvm_nxv2i1_ty, llvm_nxv2f64_ty>;
def int_aarch64_sve_fcvtzu_i64f16   : Builtin_SVCVT<llvm_nxv2i64_ty, llvm_nxv2i1_ty, llvm_nxv8f16_ty>;
def int_aarch64_sve_fcvtzu_i64f32   : Builtin_SVCVT<llvm_nxv2i64_ty, llvm_nxv2i1_ty, llvm_nxv4f32_ty>;

def int_aarch64_sve_fcvt_f16f32     : Builtin_SVCVT<llvm_nxv8f16_ty, llvm_nxv4i1_ty, llvm_nxv4f32_ty>;
def int_aarch64_sve_fcvt_f16f64     : Builtin_SVCVT<llvm_nxv8f16_ty, llvm_nxv2i1_ty, llvm_nxv2f64_ty>;
def int_aarch64_sve_fcvt_f32f64     : Builtin_SVCVT<llvm_nxv4f32_ty, llvm_nxv2i1_ty, llvm_nxv2f64_ty>;

def int_aarch64_sve_fcvt_f32f16     : Builtin_SVCVT<llvm_nxv4f32_ty, llvm_nxv4i1_ty, llvm_nxv8f16_ty>;
def int_aarch64_sve_fcvt_f64f16     : Builtin_SVCVT<llvm_nxv2f64_ty, llvm_nxv2i1_ty, llvm_nxv8f16_ty>;
def int_aarch64_sve_fcvt_f64f32     : Builtin_SVCVT<llvm_nxv2f64_ty, llvm_nxv2i1_ty, llvm_nxv4f32_ty>;

def int_aarch64_sve_fcvtlt_f32f16   : Builtin_SVCVT<llvm_nxv4f32_ty, llvm_nxv4i1_ty, llvm_nxv8f16_ty>;
def int_aarch64_sve_fcvtlt_f64f32   : Builtin_SVCVT<llvm_nxv2f64_ty, llvm_nxv2i1_ty, llvm_nxv4f32_ty>;
def int_aarch64_sve_fcvtnt_f16f32   : Builtin_SVCVT<llvm_nxv8f16_ty, llvm_nxv4i1_ty, llvm_nxv4f32_ty>;
def int_aarch64_sve_fcvtnt_f32f64   : Builtin_SVCVT<llvm_nxv4f32_ty, llvm_nxv2i1_ty, llvm_nxv2f64_ty>;

def int_aarch64_sve_fcvtx_f32f64    : Builtin_SVCVT<llvm_nxv4f32_ty, llvm_nxv2i1_ty, llvm_nxv2f64_ty>;
def int_aarch64_sve_fcvtxnt_f32f64  : Builtin_SVCVT<llvm_nxv4f32_ty, llvm_nxv2i1_ty, llvm_nxv2f64_ty>;

def int_aarch64_sve_scvtf_f16i32    : Builtin_SVCVT<llvm_nxv8f16_ty, llvm_nxv4i1_ty, llvm_nxv4i32_ty>;
def int_aarch64_sve_scvtf_f16i64    : Builtin_SVCVT<llvm_nxv8f16_ty, llvm_nxv2i1_ty, llvm_nxv2i64_ty>;
def int_aarch64_sve_scvtf_f32i64    : Builtin_SVCVT<llvm_nxv4f32_ty, llvm_nxv2i1_ty, llvm_nxv2i64_ty>;
def int_aarch64_sve_scvtf_f64i32    : Builtin_SVCVT<llvm_nxv2f64_ty, llvm_nxv2i1_ty, llvm_nxv4i32_ty>;

def int_aarch64_sve_ucvtf_f16i32    : Builtin_SVCVT<llvm_nxv8f16_ty, llvm_nxv4i1_ty, llvm_nxv4i32_ty>;
def int_aarch64_sve_ucvtf_f16i64    : Builtin_SVCVT<llvm_nxv8f16_ty, llvm_nxv2i1_ty, llvm_nxv2i64_ty>;
def int_aarch64_sve_ucvtf_f32i64    : Builtin_SVCVT<llvm_nxv4f32_ty, llvm_nxv2i1_ty, llvm_nxv2i64_ty>;
def int_aarch64_sve_ucvtf_f64i32    : Builtin_SVCVT<llvm_nxv2f64_ty, llvm_nxv2i1_ty, llvm_nxv4i32_ty>;

//
// Predicate creation
//

def int_aarch64_sve_ptrue : AdvSIMD_SVE_PTRUE_Intrinsic;

//
// Predicate operations
//

def int_aarch64_sve_and_z   : AdvSIMD_Pred2VectorArg_Intrinsic;
def int_aarch64_sve_bic_z   : AdvSIMD_Pred2VectorArg_Intrinsic;
def int_aarch64_sve_brka    : AdvSIMD_Merged1VectorArg_Intrinsic;
def int_aarch64_sve_brka_z  : AdvSIMD_Pred1VectorArg_Intrinsic;
def int_aarch64_sve_brkb    : AdvSIMD_Merged1VectorArg_Intrinsic;
def int_aarch64_sve_brkb_z  : AdvSIMD_Pred1VectorArg_Intrinsic;
def int_aarch64_sve_brkn_z  : AdvSIMD_Pred2VectorArg_Intrinsic;
def int_aarch64_sve_brkpa_z : AdvSIMD_Pred2VectorArg_Intrinsic;
def int_aarch64_sve_brkpb_z : AdvSIMD_Pred2VectorArg_Intrinsic;
def int_aarch64_sve_eor_z   : AdvSIMD_Pred2VectorArg_Intrinsic;
def int_aarch64_sve_nand_z  : AdvSIMD_Pred2VectorArg_Intrinsic;
def int_aarch64_sve_nor_z   : AdvSIMD_Pred2VectorArg_Intrinsic;
def int_aarch64_sve_orn_z   : AdvSIMD_Pred2VectorArg_Intrinsic;
def int_aarch64_sve_orr_z   : AdvSIMD_Pred2VectorArg_Intrinsic;
def int_aarch64_sve_pfirst  : AdvSIMD_Pred1VectorArg_Intrinsic;
def int_aarch64_sve_pnext   : AdvSIMD_Pred1VectorArg_Intrinsic;
def int_aarch64_sve_punpkhi : AdvSIMD_SVE_PUNPKHI_Intrinsic;
def int_aarch64_sve_punpklo : AdvSIMD_SVE_PUNPKHI_Intrinsic;

//
// Testing predicates
//

def int_aarch64_sve_ptest_any   : AdvSIMD_SVE_PTEST_Intrinsic;
def int_aarch64_sve_ptest_first : AdvSIMD_SVE_PTEST_Intrinsic;
def int_aarch64_sve_ptest_last  : AdvSIMD_SVE_PTEST_Intrinsic;

//
// Reinterpreting data
//

def int_aarch64_sve_convert_from_svbool : DefaultAttrsIntrinsic<[llvm_anyvector_ty],
                                                    [llvm_nxv16i1_ty],
                                                    [IntrNoMem]>;

def int_aarch64_sve_convert_to_svbool : DefaultAttrsIntrinsic<[llvm_nxv16i1_ty],
                                                  [llvm_anyvector_ty],
                                                  [IntrNoMem]>;

//
// Gather loads: scalar base + vector offsets
//

// 64 bit unscaled offsets
def int_aarch64_sve_ld1_gather : AdvSIMD_GatherLoad_SV_64b_Offsets_Intrinsic;

// 64 bit scaled offsets
def int_aarch64_sve_ld1_gather_index : AdvSIMD_GatherLoad_SV_64b_Offsets_Intrinsic;

// 32 bit unscaled offsets, sign (sxtw) or zero (zxtw) extended to 64 bits
def int_aarch64_sve_ld1_gather_sxtw : AdvSIMD_GatherLoad_SV_32b_Offsets_Intrinsic;
def int_aarch64_sve_ld1_gather_uxtw : AdvSIMD_GatherLoad_SV_32b_Offsets_Intrinsic;

// 32 bit scaled offsets, sign (sxtw) or zero (zxtw) extended to 64 bits
def int_aarch64_sve_ld1_gather_sxtw_index : AdvSIMD_GatherLoad_SV_32b_Offsets_Intrinsic;
def int_aarch64_sve_ld1_gather_uxtw_index : AdvSIMD_GatherLoad_SV_32b_Offsets_Intrinsic;

//
// Gather loads: vector base + scalar offset
//

def int_aarch64_sve_ld1_gather_scalar_offset : AdvSIMD_GatherLoad_VS_Intrinsic;


//
// First-faulting gather loads: scalar base + vector offsets
//

// 64 bit unscaled offsets
def int_aarch64_sve_ldff1_gather : AdvSIMD_GatherLoad_SV_64b_Offsets_WriteFFR_Intrinsic;

// 64 bit scaled offsets
def int_aarch64_sve_ldff1_gather_index : AdvSIMD_GatherLoad_SV_64b_Offsets_WriteFFR_Intrinsic;

// 32 bit unscaled offsets, sign (sxtw) or zero (uxtw) extended to 64 bits
def int_aarch64_sve_ldff1_gather_sxtw : AdvSIMD_GatherLoad_SV_32b_Offsets_WriteFFR_Intrinsic;
def int_aarch64_sve_ldff1_gather_uxtw : AdvSIMD_GatherLoad_SV_32b_Offsets_WriteFFR_Intrinsic;

// 32 bit scaled offsets, sign (sxtw) or zero (uxtw) extended to 64 bits
def int_aarch64_sve_ldff1_gather_sxtw_index : AdvSIMD_GatherLoad_SV_32b_Offsets_WriteFFR_Intrinsic;
def int_aarch64_sve_ldff1_gather_uxtw_index : AdvSIMD_GatherLoad_SV_32b_Offsets_WriteFFR_Intrinsic;

//
// First-faulting gather loads: vector base + scalar offset
//

def int_aarch64_sve_ldff1_gather_scalar_offset : AdvSIMD_GatherLoad_VS_WriteFFR_Intrinsic;


//
// Non-temporal gather loads: scalar base + vector offsets
//

// 64 bit unscaled offsets
def int_aarch64_sve_ldnt1_gather : AdvSIMD_GatherLoad_SV_64b_Offsets_Intrinsic;

// 64 bit indices
def int_aarch64_sve_ldnt1_gather_index : AdvSIMD_GatherLoad_SV_64b_Offsets_Intrinsic;

// 32 bit unscaled offsets, zero (zxtw) extended to 64 bits
def int_aarch64_sve_ldnt1_gather_uxtw : AdvSIMD_GatherLoad_SV_32b_Offsets_Intrinsic;

//
// Non-temporal gather loads: vector base + scalar offset
//

def int_aarch64_sve_ldnt1_gather_scalar_offset  : AdvSIMD_GatherLoad_VS_Intrinsic;

//
// Scatter stores: scalar base + vector offsets
//

// 64 bit unscaled offsets
def int_aarch64_sve_st1_scatter : AdvSIMD_ScatterStore_SV_64b_Offsets_Intrinsic;

// 64 bit scaled offsets
def int_aarch64_sve_st1_scatter_index
    : AdvSIMD_ScatterStore_SV_64b_Offsets_Intrinsic;

// 32 bit unscaled offsets, sign (sxtw) or zero (zxtw) extended to 64 bits
def int_aarch64_sve_st1_scatter_sxtw
    : AdvSIMD_ScatterStore_SV_32b_Offsets_Intrinsic;

def int_aarch64_sve_st1_scatter_uxtw
    : AdvSIMD_ScatterStore_SV_32b_Offsets_Intrinsic;

// 32 bit scaled offsets, sign (sxtw) or zero (zxtw) extended to 64 bits
def int_aarch64_sve_st1_scatter_sxtw_index
    : AdvSIMD_ScatterStore_SV_32b_Offsets_Intrinsic;

def int_aarch64_sve_st1_scatter_uxtw_index
    : AdvSIMD_ScatterStore_SV_32b_Offsets_Intrinsic;

//
// Scatter stores: vector base + scalar offset
//

def int_aarch64_sve_st1_scatter_scalar_offset : AdvSIMD_ScatterStore_VS_Intrinsic;

//
// Non-temporal scatter stores: scalar base + vector offsets
//

// 64 bit unscaled offsets
def int_aarch64_sve_stnt1_scatter : AdvSIMD_ScatterStore_SV_64b_Offsets_Intrinsic;

// 64 bit indices
def int_aarch64_sve_stnt1_scatter_index
    : AdvSIMD_ScatterStore_SV_64b_Offsets_Intrinsic;

// 32 bit unscaled offsets, zero (zxtw) extended to 64 bits
def int_aarch64_sve_stnt1_scatter_uxtw : AdvSIMD_ScatterStore_SV_32b_Offsets_Intrinsic;

//
// Non-temporal scatter stores: vector base + scalar offset
//

def int_aarch64_sve_stnt1_scatter_scalar_offset  : AdvSIMD_ScatterStore_VS_Intrinsic;

//
// SVE2 - Uniform DSP operations
//

def int_aarch64_sve_saba          : AdvSIMD_3VectorArg_Intrinsic;
def int_aarch64_sve_shadd         : AdvSIMD_Pred2VectorArg_Intrinsic;
def int_aarch64_sve_shsub         : AdvSIMD_Pred2VectorArg_Intrinsic;
def int_aarch64_sve_shsubr        : AdvSIMD_Pred2VectorArg_Intrinsic;
def int_aarch64_sve_sli           : AdvSIMD_2VectorArgIndexed_Intrinsic;
def int_aarch64_sve_sqabs         : AdvSIMD_Merged1VectorArg_Intrinsic;
def int_aarch64_sve_sqadd         : AdvSIMD_Pred2VectorArg_Intrinsic;
def int_aarch64_sve_sqdmulh       : AdvSIMD_2VectorArg_Intrinsic;
def int_aarch64_sve_sqdmulh_lane  : AdvSIMD_2VectorArgIndexed_Intrinsic;
def int_aarch64_sve_sqneg         : AdvSIMD_Merged1VectorArg_Intrinsic;
def int_aarch64_sve_sqrdmlah      : AdvSIMD_3VectorArg_Intrinsic;
def int_aarch64_sve_sqrdmlah_lane : AdvSIMD_3VectorArgIndexed_Intrinsic;
def int_aarch64_sve_sqrdmlsh      : AdvSIMD_3VectorArg_Intrinsic;
def int_aarch64_sve_sqrdmlsh_lane : AdvSIMD_3VectorArgIndexed_Intrinsic;
def int_aarch64_sve_sqrdmulh      : AdvSIMD_2VectorArg_Intrinsic;
def int_aarch64_sve_sqrdmulh_lane : AdvSIMD_2VectorArgIndexed_Intrinsic;
def int_aarch64_sve_sqrshl        : AdvSIMD_Pred2VectorArg_Intrinsic;
def int_aarch64_sve_sqshl         : AdvSIMD_Pred2VectorArg_Intrinsic;
def int_aarch64_sve_sqshlu        : AdvSIMD_SVE_ShiftByImm_Intrinsic;
def int_aarch64_sve_sqsub         : AdvSIMD_Pred2VectorArg_Intrinsic;
def int_aarch64_sve_sqsubr        : AdvSIMD_Pred2VectorArg_Intrinsic;
def int_aarch64_sve_srhadd        : AdvSIMD_Pred2VectorArg_Intrinsic;
def int_aarch64_sve_sri           : AdvSIMD_2VectorArgIndexed_Intrinsic;
def int_aarch64_sve_srshl         : AdvSIMD_Pred2VectorArg_Intrinsic;
def int_aarch64_sve_srshr         : AdvSIMD_SVE_ShiftByImm_Intrinsic;
def int_aarch64_sve_srsra         : AdvSIMD_2VectorArgIndexed_Intrinsic;
def int_aarch64_sve_ssra          : AdvSIMD_2VectorArgIndexed_Intrinsic;
def int_aarch64_sve_suqadd        : AdvSIMD_Pred2VectorArg_Intrinsic;
def int_aarch64_sve_uaba          : AdvSIMD_3VectorArg_Intrinsic;
def int_aarch64_sve_uhadd         : AdvSIMD_Pred2VectorArg_Intrinsic;
def int_aarch64_sve_uhsub         : AdvSIMD_Pred2VectorArg_Intrinsic;
def int_aarch64_sve_uhsubr        : AdvSIMD_Pred2VectorArg_Intrinsic;
def int_aarch64_sve_uqadd         : AdvSIMD_Pred2VectorArg_Intrinsic;
def int_aarch64_sve_uqrshl        : AdvSIMD_Pred2VectorArg_Intrinsic;
def int_aarch64_sve_uqshl         : AdvSIMD_Pred2VectorArg_Intrinsic;
def int_aarch64_sve_uqsub         : AdvSIMD_Pred2VectorArg_Intrinsic;
def int_aarch64_sve_uqsubr        : AdvSIMD_Pred2VectorArg_Intrinsic;
def int_aarch64_sve_urecpe        : AdvSIMD_Merged1VectorArg_Intrinsic;
def int_aarch64_sve_urhadd        : AdvSIMD_Pred2VectorArg_Intrinsic;
def int_aarch64_sve_urshl         : AdvSIMD_Pred2VectorArg_Intrinsic;
def int_aarch64_sve_urshr         : AdvSIMD_SVE_ShiftByImm_Intrinsic;
def int_aarch64_sve_ursqrte       : AdvSIMD_Merged1VectorArg_Intrinsic;
def int_aarch64_sve_ursra         : AdvSIMD_2VectorArgIndexed_Intrinsic;
def int_aarch64_sve_usqadd        : AdvSIMD_Pred2VectorArg_Intrinsic;
def int_aarch64_sve_usra          : AdvSIMD_2VectorArgIndexed_Intrinsic;

//
// SVE2 - Widening DSP operations
//

def int_aarch64_sve_sabalb : SVE2_3VectorArg_Long_Intrinsic;
def int_aarch64_sve_sabalt : SVE2_3VectorArg_Long_Intrinsic;
def int_aarch64_sve_sabdlb : SVE2_2VectorArg_Long_Intrinsic;
def int_aarch64_sve_sabdlt : SVE2_2VectorArg_Long_Intrinsic;
def int_aarch64_sve_saddlb : SVE2_2VectorArg_Long_Intrinsic;
def int_aarch64_sve_saddlt : SVE2_2VectorArg_Long_Intrinsic;
def int_aarch64_sve_saddwb : SVE2_2VectorArg_Wide_Intrinsic;
def int_aarch64_sve_saddwt : SVE2_2VectorArg_Wide_Intrinsic;
def int_aarch64_sve_sshllb : SVE2_1VectorArg_Long_Intrinsic;
def int_aarch64_sve_sshllt : SVE2_1VectorArg_Long_Intrinsic;
def int_aarch64_sve_ssublb : SVE2_2VectorArg_Long_Intrinsic;
def int_aarch64_sve_ssublt : SVE2_2VectorArg_Long_Intrinsic;
def int_aarch64_sve_ssubwb : SVE2_2VectorArg_Wide_Intrinsic;
def int_aarch64_sve_ssubwt : SVE2_2VectorArg_Wide_Intrinsic;
def int_aarch64_sve_uabalb : SVE2_3VectorArg_Long_Intrinsic;
def int_aarch64_sve_uabalt : SVE2_3VectorArg_Long_Intrinsic;
def int_aarch64_sve_uabdlb : SVE2_2VectorArg_Long_Intrinsic;
def int_aarch64_sve_uabdlt : SVE2_2VectorArg_Long_Intrinsic;
def int_aarch64_sve_uaddlb : SVE2_2VectorArg_Long_Intrinsic;
def int_aarch64_sve_uaddlt : SVE2_2VectorArg_Long_Intrinsic;
def int_aarch64_sve_uaddwb : SVE2_2VectorArg_Wide_Intrinsic;
def int_aarch64_sve_uaddwt : SVE2_2VectorArg_Wide_Intrinsic;
def int_aarch64_sve_ushllb : SVE2_1VectorArg_Long_Intrinsic;
def int_aarch64_sve_ushllt : SVE2_1VectorArg_Long_Intrinsic;
def int_aarch64_sve_usublb : SVE2_2VectorArg_Long_Intrinsic;
def int_aarch64_sve_usublt : SVE2_2VectorArg_Long_Intrinsic;
def int_aarch64_sve_usubwb : SVE2_2VectorArg_Wide_Intrinsic;
def int_aarch64_sve_usubwt : SVE2_2VectorArg_Wide_Intrinsic;

//
// SVE2 - Non-widening pairwise arithmetic
//

def int_aarch64_sve_addp    : AdvSIMD_Pred2VectorArg_Intrinsic;
def int_aarch64_sve_faddp   : AdvSIMD_Pred2VectorArg_Intrinsic;
def int_aarch64_sve_fmaxp   : AdvSIMD_Pred2VectorArg_Intrinsic;
def int_aarch64_sve_fmaxnmp : AdvSIMD_Pred2VectorArg_Intrinsic;
def int_aarch64_sve_fminp   : AdvSIMD_Pred2VectorArg_Intrinsic;
def int_aarch64_sve_fminnmp : AdvSIMD_Pred2VectorArg_Intrinsic;
def int_aarch64_sve_smaxp   : AdvSIMD_Pred2VectorArg_Intrinsic;
def int_aarch64_sve_sminp   : AdvSIMD_Pred2VectorArg_Intrinsic;
def int_aarch64_sve_umaxp   : AdvSIMD_Pred2VectorArg_Intrinsic;
def int_aarch64_sve_uminp   : AdvSIMD_Pred2VectorArg_Intrinsic;

//
// SVE2 - Widening pairwise arithmetic
//

def int_aarch64_sve_sadalp : SVE2_2VectorArg_Pred_Long_Intrinsic;
def int_aarch64_sve_uadalp : SVE2_2VectorArg_Pred_Long_Intrinsic;

//
// SVE2 - Uniform complex integer arithmetic
//

def int_aarch64_sve_cadd_x           : AdvSIMD_SVE2_CADD_Intrinsic;
def int_aarch64_sve_sqcadd_x         : AdvSIMD_SVE2_CADD_Intrinsic;
def int_aarch64_sve_cmla_x           : AdvSIMD_SVE2_CMLA_Intrinsic;
def int_aarch64_sve_cmla_lane_x      : AdvSIMD_SVE_CMLA_LANE_Intrinsic;
def int_aarch64_sve_sqrdcmlah_x      : AdvSIMD_SVE2_CMLA_Intrinsic;
def int_aarch64_sve_sqrdcmlah_lane_x : AdvSIMD_SVE_CMLA_LANE_Intrinsic;

//
// SVE2 - Widening complex integer arithmetic
//

def int_aarch64_sve_saddlbt   : SVE2_2VectorArg_Long_Intrinsic;
def int_aarch64_sve_ssublbt   : SVE2_2VectorArg_Long_Intrinsic;
def int_aarch64_sve_ssubltb   : SVE2_2VectorArg_Long_Intrinsic;

//
// SVE2 - Widening complex integer dot product
//

def int_aarch64_sve_cdot      : AdvSIMD_SVE_DOT_Indexed_Intrinsic;
def int_aarch64_sve_cdot_lane : AdvSIMD_SVE_CDOT_LANE_Intrinsic;

//
// SVE2 - Floating-point widening multiply-accumulate
//

def int_aarch64_sve_fmlalb        : SVE2_3VectorArg_Long_Intrinsic;
def int_aarch64_sve_fmlalb_lane   : SVE2_3VectorArgIndexed_Long_Intrinsic;
def int_aarch64_sve_fmlalt        : SVE2_3VectorArg_Long_Intrinsic;
def int_aarch64_sve_fmlalt_lane   : SVE2_3VectorArgIndexed_Long_Intrinsic;
def int_aarch64_sve_fmlslb        : SVE2_3VectorArg_Long_Intrinsic;
def int_aarch64_sve_fmlslb_lane   : SVE2_3VectorArgIndexed_Long_Intrinsic;
def int_aarch64_sve_fmlslt        : SVE2_3VectorArg_Long_Intrinsic;
def int_aarch64_sve_fmlslt_lane   : SVE2_3VectorArgIndexed_Long_Intrinsic;

//
// SVE2 - Floating-point integer binary logarithm
//

def int_aarch64_sve_flogb : AdvSIMD_SVE_LOGB_Intrinsic;

//
// SVE2 - Vector histogram count
//

def int_aarch64_sve_histcnt : AdvSIMD_Pred2VectorArg_Intrinsic;
def int_aarch64_sve_histseg : AdvSIMD_2VectorArg_Intrinsic;

//
// SVE2 - Character match
//

def int_aarch64_sve_match   : AdvSIMD_SVE_Compare_Intrinsic;
def int_aarch64_sve_nmatch  : AdvSIMD_SVE_Compare_Intrinsic;

//
// SVE2 - Unary narrowing operations
//

def int_aarch64_sve_sqxtnb  : SVE2_1VectorArg_Narrowing_Intrinsic;
def int_aarch64_sve_sqxtnt  : SVE2_Merged1VectorArg_Narrowing_Intrinsic;
def int_aarch64_sve_sqxtunb : SVE2_1VectorArg_Narrowing_Intrinsic;
def int_aarch64_sve_sqxtunt : SVE2_Merged1VectorArg_Narrowing_Intrinsic;
def int_aarch64_sve_uqxtnb  : SVE2_1VectorArg_Narrowing_Intrinsic;
def int_aarch64_sve_uqxtnt  : SVE2_Merged1VectorArg_Narrowing_Intrinsic;

//
// SVE2 - Binary narrowing DSP operations
//
def int_aarch64_sve_addhnb    : SVE2_2VectorArg_Narrowing_Intrinsic;
def int_aarch64_sve_addhnt    : SVE2_Merged2VectorArg_Narrowing_Intrinsic;

def int_aarch64_sve_raddhnb   : SVE2_2VectorArg_Narrowing_Intrinsic;
def int_aarch64_sve_raddhnt   : SVE2_Merged2VectorArg_Narrowing_Intrinsic;

def int_aarch64_sve_subhnb    : SVE2_2VectorArg_Narrowing_Intrinsic;
def int_aarch64_sve_subhnt    : SVE2_Merged2VectorArg_Narrowing_Intrinsic;

def int_aarch64_sve_rsubhnb   : SVE2_2VectorArg_Narrowing_Intrinsic;
def int_aarch64_sve_rsubhnt   : SVE2_Merged2VectorArg_Narrowing_Intrinsic;

// Narrowing shift right
def int_aarch64_sve_shrnb     : SVE2_1VectorArg_Imm_Narrowing_Intrinsic;
def int_aarch64_sve_shrnt     : SVE2_2VectorArg_Imm_Narrowing_Intrinsic;

def int_aarch64_sve_rshrnb    : SVE2_1VectorArg_Imm_Narrowing_Intrinsic;
def int_aarch64_sve_rshrnt    : SVE2_2VectorArg_Imm_Narrowing_Intrinsic;

// Saturating shift right - signed input/output
def int_aarch64_sve_sqshrnb   : SVE2_1VectorArg_Imm_Narrowing_Intrinsic;
def int_aarch64_sve_sqshrnt   : SVE2_2VectorArg_Imm_Narrowing_Intrinsic;

def int_aarch64_sve_sqrshrnb  : SVE2_1VectorArg_Imm_Narrowing_Intrinsic;
def int_aarch64_sve_sqrshrnt  : SVE2_2VectorArg_Imm_Narrowing_Intrinsic;

// Saturating shift right - unsigned input/output
def int_aarch64_sve_uqshrnb   : SVE2_1VectorArg_Imm_Narrowing_Intrinsic;
def int_aarch64_sve_uqshrnt   : SVE2_2VectorArg_Imm_Narrowing_Intrinsic;

def int_aarch64_sve_uqrshrnb  : SVE2_1VectorArg_Imm_Narrowing_Intrinsic;
def int_aarch64_sve_uqrshrnt  : SVE2_2VectorArg_Imm_Narrowing_Intrinsic;

// Saturating shift right - signed input, unsigned output
def int_aarch64_sve_sqshrunb  : SVE2_1VectorArg_Imm_Narrowing_Intrinsic;
def int_aarch64_sve_sqshrunt  : SVE2_2VectorArg_Imm_Narrowing_Intrinsic;

def int_aarch64_sve_sqrshrunb : SVE2_1VectorArg_Imm_Narrowing_Intrinsic;
def int_aarch64_sve_sqrshrunt : SVE2_2VectorArg_Imm_Narrowing_Intrinsic;

// SVE2 MLA LANE.
def int_aarch64_sve_smlalb_lane   : SVE2_3VectorArg_Indexed_Intrinsic;
def int_aarch64_sve_smlalt_lane   : SVE2_3VectorArg_Indexed_Intrinsic;
def int_aarch64_sve_umlalb_lane   : SVE2_3VectorArg_Indexed_Intrinsic;
def int_aarch64_sve_umlalt_lane   : SVE2_3VectorArg_Indexed_Intrinsic;
def int_aarch64_sve_smlslb_lane   : SVE2_3VectorArg_Indexed_Intrinsic;
def int_aarch64_sve_smlslt_lane   : SVE2_3VectorArg_Indexed_Intrinsic;
def int_aarch64_sve_umlslb_lane   : SVE2_3VectorArg_Indexed_Intrinsic;
def int_aarch64_sve_umlslt_lane   : SVE2_3VectorArg_Indexed_Intrinsic;
def int_aarch64_sve_smullb_lane   : SVE2_2VectorArgIndexed_Long_Intrinsic;
def int_aarch64_sve_smullt_lane   : SVE2_2VectorArgIndexed_Long_Intrinsic;
def int_aarch64_sve_umullb_lane   : SVE2_2VectorArgIndexed_Long_Intrinsic;
def int_aarch64_sve_umullt_lane   : SVE2_2VectorArgIndexed_Long_Intrinsic;
def int_aarch64_sve_sqdmlalb_lane : SVE2_3VectorArg_Indexed_Intrinsic;
def int_aarch64_sve_sqdmlalt_lane : SVE2_3VectorArg_Indexed_Intrinsic;
def int_aarch64_sve_sqdmlslb_lane : SVE2_3VectorArg_Indexed_Intrinsic;
def int_aarch64_sve_sqdmlslt_lane : SVE2_3VectorArg_Indexed_Intrinsic;
def int_aarch64_sve_sqdmullb_lane : SVE2_2VectorArgIndexed_Long_Intrinsic;
def int_aarch64_sve_sqdmullt_lane : SVE2_2VectorArgIndexed_Long_Intrinsic;

// SVE2 MLA Unpredicated.
def int_aarch64_sve_smlalb      : SVE2_3VectorArg_Long_Intrinsic;
def int_aarch64_sve_smlalt      : SVE2_3VectorArg_Long_Intrinsic;
def int_aarch64_sve_umlalb      : SVE2_3VectorArg_Long_Intrinsic;
def int_aarch64_sve_umlalt      : SVE2_3VectorArg_Long_Intrinsic;
def int_aarch64_sve_smlslb      : SVE2_3VectorArg_Long_Intrinsic;
def int_aarch64_sve_smlslt      : SVE2_3VectorArg_Long_Intrinsic;
def int_aarch64_sve_umlslb      : SVE2_3VectorArg_Long_Intrinsic;
def int_aarch64_sve_umlslt      : SVE2_3VectorArg_Long_Intrinsic;
def int_aarch64_sve_smullb      : SVE2_2VectorArg_Long_Intrinsic;
def int_aarch64_sve_smullt      : SVE2_2VectorArg_Long_Intrinsic;
def int_aarch64_sve_umullb      : SVE2_2VectorArg_Long_Intrinsic;
def int_aarch64_sve_umullt      : SVE2_2VectorArg_Long_Intrinsic;

def int_aarch64_sve_sqdmlalb    : SVE2_3VectorArg_Long_Intrinsic;
def int_aarch64_sve_sqdmlalt    : SVE2_3VectorArg_Long_Intrinsic;
def int_aarch64_sve_sqdmlslb    : SVE2_3VectorArg_Long_Intrinsic;
def int_aarch64_sve_sqdmlslt    : SVE2_3VectorArg_Long_Intrinsic;
def int_aarch64_sve_sqdmullb    : SVE2_2VectorArg_Long_Intrinsic;
def int_aarch64_sve_sqdmullt    : SVE2_2VectorArg_Long_Intrinsic;
def int_aarch64_sve_sqdmlalbt   : SVE2_3VectorArg_Long_Intrinsic;
def int_aarch64_sve_sqdmlslbt   : SVE2_3VectorArg_Long_Intrinsic;

// SVE2 ADDSUB Long Unpredicated.
def int_aarch64_sve_adclb       : AdvSIMD_3VectorArg_Intrinsic;
def int_aarch64_sve_adclt       : AdvSIMD_3VectorArg_Intrinsic;
def int_aarch64_sve_sbclb       : AdvSIMD_3VectorArg_Intrinsic;
def int_aarch64_sve_sbclt       : AdvSIMD_3VectorArg_Intrinsic;

//
// SVE2 - Polynomial arithmetic
//
def int_aarch64_sve_eorbt       : AdvSIMD_3VectorArg_Intrinsic;
def int_aarch64_sve_eortb       : AdvSIMD_3VectorArg_Intrinsic;
def int_aarch64_sve_pmullb_pair : AdvSIMD_2VectorArg_Intrinsic;
def int_aarch64_sve_pmullt_pair : AdvSIMD_2VectorArg_Intrinsic;

//
// SVE2 bitwise ternary operations.
//
def int_aarch64_sve_eor3   : AdvSIMD_3VectorArg_Intrinsic;
def int_aarch64_sve_bcax   : AdvSIMD_3VectorArg_Intrinsic;
def int_aarch64_sve_bsl    : AdvSIMD_3VectorArg_Intrinsic;
def int_aarch64_sve_bsl1n  : AdvSIMD_3VectorArg_Intrinsic;
def int_aarch64_sve_bsl2n  : AdvSIMD_3VectorArg_Intrinsic;
def int_aarch64_sve_nbsl   : AdvSIMD_3VectorArg_Intrinsic;
def int_aarch64_sve_xar    : AdvSIMD_2VectorArgIndexed_Intrinsic;

//
// SVE2 - Optional AES, SHA-3 and SM4
//

def int_aarch64_sve_aesd    : ClangBuiltin<"__builtin_sve_svaesd_u8">,
                              DefaultAttrsIntrinsic<[llvm_nxv16i8_ty],
                                        [llvm_nxv16i8_ty, llvm_nxv16i8_ty],
                                        [IntrNoMem]>;
def int_aarch64_sve_aesimc  : ClangBuiltin<"__builtin_sve_svaesimc_u8">,
                              DefaultAttrsIntrinsic<[llvm_nxv16i8_ty],
                                        [llvm_nxv16i8_ty],
                                        [IntrNoMem]>;
def int_aarch64_sve_aese    : ClangBuiltin<"__builtin_sve_svaese_u8">,
                              DefaultAttrsIntrinsic<[llvm_nxv16i8_ty],
                                        [llvm_nxv16i8_ty, llvm_nxv16i8_ty],
                                        [IntrNoMem]>;
def int_aarch64_sve_aesmc   : ClangBuiltin<"__builtin_sve_svaesmc_u8">,
                              DefaultAttrsIntrinsic<[llvm_nxv16i8_ty],
                                        [llvm_nxv16i8_ty],
                                        [IntrNoMem]>;
def int_aarch64_sve_rax1    : ClangBuiltin<"__builtin_sve_svrax1_u64">,
                              DefaultAttrsIntrinsic<[llvm_nxv2i64_ty],
                                        [llvm_nxv2i64_ty, llvm_nxv2i64_ty],
                                        [IntrNoMem]>;
def int_aarch64_sve_sm4e    : ClangBuiltin<"__builtin_sve_svsm4e_u32">,
                              DefaultAttrsIntrinsic<[llvm_nxv4i32_ty],
                                        [llvm_nxv4i32_ty, llvm_nxv4i32_ty],
                                        [IntrNoMem]>;
def int_aarch64_sve_sm4ekey : ClangBuiltin<"__builtin_sve_svsm4ekey_u32">,
                              DefaultAttrsIntrinsic<[llvm_nxv4i32_ty],
                                        [llvm_nxv4i32_ty, llvm_nxv4i32_ty],
                                        [IntrNoMem]>;
//
// SVE2 - Extended table lookup/permute
//

def int_aarch64_sve_tbl2 : AdvSIMD_SVE2_TBX_Intrinsic;
def int_aarch64_sve_tbx  : AdvSIMD_SVE2_TBX_Intrinsic;

//
// SVE2 - Optional bit permutation
//

def int_aarch64_sve_bdep_x : AdvSIMD_2VectorArg_Intrinsic;
def int_aarch64_sve_bext_x : AdvSIMD_2VectorArg_Intrinsic;
def int_aarch64_sve_bgrp_x : AdvSIMD_2VectorArg_Intrinsic;


//
// SVE ACLE: 7.3. INT8 matrix multiply extensions
//
def int_aarch64_sve_ummla : SVE_MatMul_Intrinsic;
def int_aarch64_sve_smmla : SVE_MatMul_Intrinsic;
def int_aarch64_sve_usmmla : SVE_MatMul_Intrinsic;

def int_aarch64_sve_usdot : AdvSIMD_SVE_DOT_Intrinsic;
def int_aarch64_sve_usdot_lane : AdvSIMD_SVE_DOT_Indexed_Intrinsic;
def int_aarch64_sve_sudot_lane : AdvSIMD_SVE_DOT_Indexed_Intrinsic;

//
// SVE ACLE: 7.4/5. FP64/FP32 matrix multiply extensions
//
def int_aarch64_sve_fmmla : AdvSIMD_3VectorArg_Intrinsic;

//
// SVE ACLE: 7.2. BFloat16 extensions
//

def int_aarch64_sve_bfdot   : SVE_4Vec_BF16;
def int_aarch64_sve_bfmlalb : SVE_4Vec_BF16;
def int_aarch64_sve_bfmlalt : SVE_4Vec_BF16;

def int_aarch64_sve_bfmmla  : SVE_4Vec_BF16;

def int_aarch64_sve_bfdot_lane_v2   : SVE_4Vec_BF16_Indexed;
def int_aarch64_sve_bfmlalb_lane_v2 : SVE_4Vec_BF16_Indexed;
def int_aarch64_sve_bfmlalt_lane_v2 : SVE_4Vec_BF16_Indexed;
}

//
// SVE2 - Contiguous conflict detection
//

def int_aarch64_sve_whilerw_b : SVE2_CONFLICT_DETECT_Intrinsic;
def int_aarch64_sve_whilerw_h : SVE2_CONFLICT_DETECT_Intrinsic;
def int_aarch64_sve_whilerw_s : SVE2_CONFLICT_DETECT_Intrinsic;
def int_aarch64_sve_whilerw_d : SVE2_CONFLICT_DETECT_Intrinsic;
def int_aarch64_sve_whilewr_b : SVE2_CONFLICT_DETECT_Intrinsic;
def int_aarch64_sve_whilewr_h : SVE2_CONFLICT_DETECT_Intrinsic;
def int_aarch64_sve_whilewr_s : SVE2_CONFLICT_DETECT_Intrinsic;
def int_aarch64_sve_whilewr_d : SVE2_CONFLICT_DETECT_Intrinsic;

// Scalable Matrix Extension (SME) Intrinsics
let TargetPrefix = "aarch64" in {
  class SME_Load_Store_Intrinsic<LLVMType pred_ty>
    : DefaultAttrsIntrinsic<[],
        [pred_ty, llvm_ptr_ty, llvm_i32_ty, llvm_i32_ty], [ImmArg<ArgIndex<2>>]>;

  // Loads
  def int_aarch64_sme_ld1b_horiz : SME_Load_Store_Intrinsic<llvm_nxv16i1_ty>;
  def int_aarch64_sme_ld1h_horiz : SME_Load_Store_Intrinsic<llvm_nxv8i1_ty>;
  def int_aarch64_sme_ld1w_horiz : SME_Load_Store_Intrinsic<llvm_nxv4i1_ty>;
  def int_aarch64_sme_ld1d_horiz : SME_Load_Store_Intrinsic<llvm_nxv2i1_ty>;
  def int_aarch64_sme_ld1q_horiz : SME_Load_Store_Intrinsic<llvm_nxv1i1_ty>;
  def int_aarch64_sme_ld1b_vert  : SME_Load_Store_Intrinsic<llvm_nxv16i1_ty>;
  def int_aarch64_sme_ld1h_vert  : SME_Load_Store_Intrinsic<llvm_nxv8i1_ty>;
  def int_aarch64_sme_ld1w_vert  : SME_Load_Store_Intrinsic<llvm_nxv4i1_ty>;
  def int_aarch64_sme_ld1d_vert  : SME_Load_Store_Intrinsic<llvm_nxv2i1_ty>;
  def int_aarch64_sme_ld1q_vert  : SME_Load_Store_Intrinsic<llvm_nxv1i1_ty>;

  // Stores
  def int_aarch64_sme_st1b_horiz : SME_Load_Store_Intrinsic<llvm_nxv16i1_ty>;
  def int_aarch64_sme_st1h_horiz : SME_Load_Store_Intrinsic<llvm_nxv8i1_ty>;
  def int_aarch64_sme_st1w_horiz : SME_Load_Store_Intrinsic<llvm_nxv4i1_ty>;
  def int_aarch64_sme_st1d_horiz : SME_Load_Store_Intrinsic<llvm_nxv2i1_ty>;
  def int_aarch64_sme_st1q_horiz : SME_Load_Store_Intrinsic<llvm_nxv1i1_ty>;
  def int_aarch64_sme_st1b_vert  : SME_Load_Store_Intrinsic<llvm_nxv16i1_ty>;
  def int_aarch64_sme_st1h_vert  : SME_Load_Store_Intrinsic<llvm_nxv8i1_ty>;
  def int_aarch64_sme_st1w_vert  : SME_Load_Store_Intrinsic<llvm_nxv4i1_ty>;
  def int_aarch64_sme_st1d_vert  : SME_Load_Store_Intrinsic<llvm_nxv2i1_ty>;
  def int_aarch64_sme_st1q_vert  : SME_Load_Store_Intrinsic<llvm_nxv1i1_ty>;

  // Spill + fill
  def int_aarch64_sme_ldr : DefaultAttrsIntrinsic<
    [], [llvm_i32_ty, llvm_ptr_ty]>;
  def int_aarch64_sme_str : DefaultAttrsIntrinsic<
    [], [llvm_i32_ty, llvm_ptr_ty]>;

  class SME_TileToVector_Intrinsic
      : DefaultAttrsIntrinsic<[llvm_anyvector_ty],
          [LLVMMatchType<0>, LLVMScalarOrSameVectorWidth<0, llvm_i1_ty>,
           llvm_i32_ty, llvm_i32_ty], [ImmArg<ArgIndex<2>>]>;
  class SME_VectorToTile_Intrinsic
      : DefaultAttrsIntrinsic<[],
          [llvm_i32_ty, llvm_i32_ty, LLVMScalarOrSameVectorWidth<0, llvm_i1_ty>,
           llvm_anyvector_ty], [ImmArg<ArgIndex<0>>]>;

  def int_aarch64_sme_read_horiz  : SME_TileToVector_Intrinsic;
  def int_aarch64_sme_read_vert   : SME_TileToVector_Intrinsic;
  def int_aarch64_sme_write_horiz : SME_VectorToTile_Intrinsic;
  def int_aarch64_sme_write_vert  : SME_VectorToTile_Intrinsic;

  def int_aarch64_sme_readq_horiz  : SME_TileToVector_Intrinsic;
  def int_aarch64_sme_readq_vert   : SME_TileToVector_Intrinsic;
  def int_aarch64_sme_writeq_horiz : SME_VectorToTile_Intrinsic;
  def int_aarch64_sme_writeq_vert  : SME_VectorToTile_Intrinsic;

  def int_aarch64_sme_zero : DefaultAttrsIntrinsic<[], [llvm_i32_ty], [ImmArg<ArgIndex<0>>]>;

  class SME_OuterProduct_Intrinsic
      : DefaultAttrsIntrinsic<[],
          [llvm_i32_ty,
           LLVMScalarOrSameVectorWidth<0, llvm_i1_ty>,
           LLVMScalarOrSameVectorWidth<0, llvm_i1_ty>,
           LLVMMatchType<0>,
           llvm_anyvector_ty], [ImmArg<ArgIndex<0>>]>;

  def int_aarch64_sme_mopa : SME_OuterProduct_Intrinsic;
  def int_aarch64_sme_mops : SME_OuterProduct_Intrinsic;

  def int_aarch64_sme_mopa_wide : SME_OuterProduct_Intrinsic;
  def int_aarch64_sme_mops_wide : SME_OuterProduct_Intrinsic;

  def int_aarch64_sme_smopa_wide  : SME_OuterProduct_Intrinsic;
  def int_aarch64_sme_smops_wide  : SME_OuterProduct_Intrinsic;
  def int_aarch64_sme_umopa_wide  : SME_OuterProduct_Intrinsic;
  def int_aarch64_sme_umops_wide  : SME_OuterProduct_Intrinsic;
  def int_aarch64_sme_sumopa_wide : SME_OuterProduct_Intrinsic;
  def int_aarch64_sme_sumops_wide : SME_OuterProduct_Intrinsic;
  def int_aarch64_sme_usmopa_wide : SME_OuterProduct_Intrinsic;
  def int_aarch64_sme_usmops_wide : SME_OuterProduct_Intrinsic;

  class SME_AddVectorToTile_Intrinsic
      : DefaultAttrsIntrinsic<[],
          [llvm_i32_ty,
           LLVMScalarOrSameVectorWidth<0, llvm_i1_ty>,
           LLVMScalarOrSameVectorWidth<0, llvm_i1_ty>,
           llvm_anyvector_ty], [ImmArg<ArgIndex<0>>]>;

  def int_aarch64_sme_addha : SME_AddVectorToTile_Intrinsic;
  def int_aarch64_sme_addva : SME_AddVectorToTile_Intrinsic;

  //
  // Counting elements
  //

  class AdvSIMD_SME_CNTSB_Intrinsic
    : DefaultAttrsIntrinsic<[llvm_i64_ty], [], [IntrNoMem]>;

  def int_aarch64_sme_cntsb : AdvSIMD_SME_CNTSB_Intrinsic;
  def int_aarch64_sme_cntsh : AdvSIMD_SME_CNTSB_Intrinsic;
  def int_aarch64_sme_cntsw : AdvSIMD_SME_CNTSB_Intrinsic;
  def int_aarch64_sme_cntsd : AdvSIMD_SME_CNTSB_Intrinsic;

  //
  // PSTATE Functions
  //

  def int_aarch64_sme_get_tpidr2
      : DefaultAttrsIntrinsic<[llvm_i64_ty], [],
                              [IntrNoMem, IntrHasSideEffects]>;
  def int_aarch64_sme_set_tpidr2
      : DefaultAttrsIntrinsic<[], [llvm_i64_ty],
                              [IntrNoMem, IntrHasSideEffects]>;

  def int_aarch64_sme_za_enable
      : DefaultAttrsIntrinsic<[], [], [IntrNoMem, IntrHasSideEffects]>;
  def int_aarch64_sme_za_disable
      : DefaultAttrsIntrinsic<[], [], [IntrNoMem, IntrHasSideEffects]>;

  // Clamp
  //

  def int_aarch64_sve_sclamp : AdvSIMD_3VectorArg_Intrinsic;
  def int_aarch64_sve_uclamp : AdvSIMD_3VectorArg_Intrinsic;
  def int_aarch64_sve_fclamp : AdvSIMD_3VectorArg_Intrinsic;


  //
  // Reversal
  //

  def int_aarch64_sve_revd : AdvSIMD_Merged1VectorArg_Intrinsic;

  //
  // Predicate selection
  //

  def int_aarch64_sve_psel
      : DefaultAttrsIntrinsic<[llvm_anyvector_ty],
<<<<<<< HEAD
                              [LLVMScalarOrSameVectorWidth<0, llvm_i1_ty>,
                               LLVMMatchType<0>, llvm_i32_ty]>;
=======
                              [LLVMMatchType<0>,
                               LLVMMatchType<0>, llvm_i32_ty],
                              [IntrNoMem]>;
>>>>>>> cd74f4a4

  //
  // Predicate-pair intrinsics
  //
  foreach cmp = ["ge", "gt", "hi", "hs", "le", "lo", "ls", "lt"] in {
    def int_aarch64_sve_while # cmp # _x2
        : DefaultAttrsIntrinsic<[llvm_anyvector_ty, LLVMMatchType<0>],
                                [llvm_i64_ty, llvm_i64_ty], [IntrNoMem]>;
  }

  //
  // SME2 Intrinsics
  //

  class SME2_Matrix_ArrayVector_Single_Single_Intrinsic
    : DefaultAttrsIntrinsic<[],
                [llvm_i32_ty,
                 llvm_anyvector_ty, LLVMMatchType<0>],
                []>;

  class SME2_Matrix_ArrayVector_VG2_Multi_Single_Intrinsic
    : DefaultAttrsIntrinsic<[],
                [llvm_i32_ty,
                 llvm_anyvector_ty, LLVMMatchType<0>,
                 LLVMMatchType<0>],
                []>;

  class SME2_Matrix_ArrayVector_VG4_Multi_Single_Intrinsic
    : DefaultAttrsIntrinsic<[],
                [llvm_i32_ty,
                 llvm_anyvector_ty, LLVMMatchType<0>, LLVMMatchType<0>, LLVMMatchType<0>,
                 LLVMMatchType<0>],
                []>;

  class SME2_Matrix_ArrayVector_VG2_Multi_Multi_Intrinsic
    : DefaultAttrsIntrinsic<[],
                [llvm_i32_ty,
                 llvm_anyvector_ty, LLVMMatchType<0>,
                 LLVMMatchType<0>, LLVMMatchType<0>],
                []>;

  class SME2_Matrix_ArrayVector_VG4_Multi_Multi_Intrinsic
    : DefaultAttrsIntrinsic<[],
                [llvm_i32_ty,
                 llvm_anyvector_ty, LLVMMatchType<0>, LLVMMatchType<0>, LLVMMatchType<0>,
                 LLVMMatchType<0>, LLVMMatchType<0>, LLVMMatchType<0>, LLVMMatchType<0>],
                []>;

  class SME2_Matrix_ArrayVector_Single_Index_Intrinsic
    : DefaultAttrsIntrinsic<[],
                [llvm_i32_ty,
                llvm_anyvector_ty,
                LLVMMatchType<0>, llvm_i32_ty],
                [ImmArg<ArgIndex<3>>]>;

  class SME2_Matrix_ArrayVector_VG2_Multi_Index_Intrinsic
    : DefaultAttrsIntrinsic<[],
                [llvm_i32_ty,
                 llvm_anyvector_ty, LLVMMatchType<0>,
                 LLVMMatchType<0>, llvm_i32_ty],
                [ImmArg<ArgIndex<4>>]>;

  class SME2_Matrix_ArrayVector_VG4_Multi_Index_Intrinsic
    : DefaultAttrsIntrinsic<[],
                [llvm_i32_ty,
                 llvm_anyvector_ty, LLVMMatchType<0>, LLVMMatchType<0>, LLVMMatchType<0>,
                 LLVMMatchType<0>, llvm_i32_ty],
                [ImmArg<ArgIndex<6>>]>;

  class SME2_VG2_Multi_Imm_Intrinsic
    : DefaultAttrsIntrinsic<[LLVMSubdivide2VectorType<0>],
                [llvm_anyvector_ty, LLVMMatchType<0>,
                 llvm_i32_ty],
                [IntrNoMem, ImmArg<ArgIndex<2>>]>;

  class SME2_VG4_Multi_Imm_Intrinsic
    : DefaultAttrsIntrinsic<[LLVMSubdivide4VectorType<0>],
                [llvm_anyvector_ty, LLVMMatchType<0>,
                 LLVMMatchType<0>, LLVMMatchType<0>,
                 llvm_i32_ty],
                [IntrNoMem, ImmArg<ArgIndex<4>>]>;

  class SME2_ZA_Write_VG2_Intrinsic
   : DefaultAttrsIntrinsic<[],
               [llvm_i32_ty,
                llvm_anyvector_ty, LLVMMatchType<0>],
               []>;

  class SME2_ZA_Write_VG4_Intrinsic
   : DefaultAttrsIntrinsic<[],
               [llvm_i32_ty,
                llvm_anyvector_ty, LLVMMatchType<0>,
                LLVMMatchType<0>,  LLVMMatchType<0>],
               []>;

  class SME2_VG2_Multi_Single_Intrinsic
    : DefaultAttrsIntrinsic<[llvm_anyvector_ty, LLVMMatchType<0>],
                [LLVMMatchType<0>, LLVMMatchType<0>,
                 LLVMMatchType<0>],
                [IntrNoMem]>;

  class SME2_VG4_Multi_Single_Intrinsic
    : DefaultAttrsIntrinsic<[llvm_anyvector_ty, LLVMMatchType<0>,
                             LLVMMatchType<0>,  LLVMMatchType<0>],
                            [LLVMMatchType<0>,  LLVMMatchType<0>,
                             LLVMMatchType<0>,  LLVMMatchType<0>,
                             LLVMMatchType<0>],
                            [IntrNoMem]>;

  class SME2_VG2_Multi_Multi_Intrinsic
    : DefaultAttrsIntrinsic<[llvm_anyvector_ty, LLVMMatchType<0>],
                [LLVMMatchType<0>, LLVMMatchType<0>,
                 LLVMMatchType<0>, LLVMMatchType<0>],
                [IntrNoMem]>;

  class SME2_VG4_Multi_Multi_Intrinsic
    : DefaultAttrsIntrinsic<[llvm_anyvector_ty, LLVMMatchType<0>,
                             LLVMMatchType<0>,  LLVMMatchType<0>],
                            [LLVMMatchType<0>,  LLVMMatchType<0>,
                             LLVMMatchType<0>,  LLVMMatchType<0>,
                             LLVMMatchType<0>, LLVMMatchType<0>,
                             LLVMMatchType<0>, LLVMMatchType<0>],
                            [IntrNoMem]>;

  class SME2_CVT_VG2_SINGLE_Intrinsic
    : DefaultAttrsIntrinsic<[LLVMSubdivide2VectorType<0>],
                            [llvm_anyvector_ty, LLVMMatchType<0>],
                            [IntrNoMem]>;

  class SME2_CVT_VG2_SINGLE_BF16_Intrinsic
    : DefaultAttrsIntrinsic<[llvm_nxv8bf16_ty],
                            [llvm_nxv4f32_ty, llvm_nxv4f32_ty],
                            [IntrNoMem]>;

  class SME2_CVT_VG4_SINGLE_Intrinsic
    : DefaultAttrsIntrinsic<[LLVMSubdivide4VectorType<0>],
                            [llvm_anyvector_ty, LLVMMatchType<0>, LLVMMatchType<0>, LLVMMatchType<0>],
                            [IntrNoMem]>;

  class SME2_CVT_FtoI_VG2_Intrinsic
    : DefaultAttrsIntrinsic<[llvm_anyvector_ty, LLVMMatchType<0>],
                            [LLVMVectorOfBitcastsToInt<0>, LLVMVectorOfBitcastsToInt<0>],
                            [IntrNoMem]>;

  class SME2_CVT_ItoF_VG2_Intrinsic
    : DefaultAttrsIntrinsic<[LLVMVectorOfBitcastsToInt<0>, LLVMVectorOfBitcastsToInt<0>],
                            [llvm_anyvector_ty, LLVMMatchType<0>],
                            [IntrNoMem]>;

  class SME2_CVT_FtoI_VG4_Intrinsic
    : DefaultAttrsIntrinsic<[llvm_anyvector_ty, LLVMMatchType<0>, LLVMMatchType<0>, LLVMMatchType<0>],
                            [LLVMVectorOfBitcastsToInt<0>, LLVMVectorOfBitcastsToInt<0>,
                             LLVMVectorOfBitcastsToInt<0>, LLVMVectorOfBitcastsToInt<0>],
                            [IntrNoMem]>;

  class SME2_CVT_ItoF_VG4_Intrinsic
    : DefaultAttrsIntrinsic<[LLVMVectorOfBitcastsToInt<0>, LLVMVectorOfBitcastsToInt<0>,
                             LLVMVectorOfBitcastsToInt<0>, LLVMVectorOfBitcastsToInt<0>],
                            [llvm_anyvector_ty, LLVMMatchType<0>, LLVMMatchType<0>, LLVMMatchType<0>],
                            [IntrNoMem]>;

  class SME2_ZA_ArrayVector_Read_VG2_Intrinsic
    : DefaultAttrsIntrinsic<[llvm_anyvector_ty, LLVMMatchType<0>],
                [llvm_i32_ty],
                []>;

  class SME2_ZA_ArrayVector_Read_VG4_Intrinsic
    : DefaultAttrsIntrinsic<[llvm_anyvector_ty, LLVMMatchType<0>,
                             LLVMMatchType<0>,  LLVMMatchType<0>],
                [llvm_i32_ty],
                []>;

  class SME2_Matrix_TileVector_Read_VG2_Intrinsic
    : DefaultAttrsIntrinsic<[llvm_anyvector_ty, LLVMMatchType<0>],
                [llvm_i32_ty, llvm_i32_ty],
                []>;

  class SME2_Matrix_TileVector_Read_VG4_Intrinsic
    : DefaultAttrsIntrinsic<[llvm_anyvector_ty, LLVMMatchType<0>,
                             LLVMMatchType<0>,  LLVMMatchType<0>],
                [llvm_i32_ty, llvm_i32_ty],
                []>;

  class SME2_ZA_ArrayVector_Write_VG2_Intrinsic
   : DefaultAttrsIntrinsic<[],
               [llvm_i32_ty,
                llvm_anyvector_ty, LLVMMatchType<0>],
               []>;

  class SME2_ZA_ArrayVector_Write_VG4_Intrinsic
   : DefaultAttrsIntrinsic<[],
               [llvm_i32_ty,
                llvm_anyvector_ty, LLVMMatchType<0>,
                LLVMMatchType<0>,  LLVMMatchType<0>],
               []>;

  class SME2_Matrix_TileVector_Write_VG2_Intrinsic
   : DefaultAttrsIntrinsic<[],
               [llvm_i32_ty, llvm_i32_ty,
                llvm_anyvector_ty, LLVMMatchType<0>],
               [ImmArg<ArgIndex<0>>]>;

  class SME2_Matrix_TileVector_Write_VG4_Intrinsic
   : DefaultAttrsIntrinsic<[],
               [llvm_i32_ty, llvm_i32_ty,
                llvm_anyvector_ty, LLVMMatchType<0>,
                LLVMMatchType<0>,  LLVMMatchType<0>],
               [ImmArg<ArgIndex<0>>]>;

  class SME2_VG2_Multi_Single_Single_Intrinsic
    : DefaultAttrsIntrinsic<[llvm_anyvector_ty, LLVMMatchType<0>],
                [LLVMMatchType<0>, LLVMMatchType<0>,
                 LLVMMatchType<0>, LLVMMatchType<0>],
                [IntrNoMem]>;

  class SME2_VG4_Multi_Single_Single_Intrinsic
    : DefaultAttrsIntrinsic<[llvm_anyvector_ty, LLVMMatchType<0>,
                             LLVMMatchType<0>, LLVMMatchType<0>],
                [LLVMMatchType<0>, LLVMMatchType<0>,
                 LLVMMatchType<0>, LLVMMatchType<0>,
                 LLVMMatchType<0>, LLVMMatchType<0>],
                [IntrNoMem]>;

<<<<<<< HEAD
=======
  class SVE2_VG2_ZipUzp_Intrinsic
    : DefaultAttrsIntrinsic<[llvm_anyvector_ty, LLVMMatchType<0>],
                [LLVMMatchType<0>, LLVMMatchType<0>], [IntrNoMem]>;

  class SVE2_VG4_ZipUzp_Intrinsic
    : DefaultAttrsIntrinsic<[llvm_anyvector_ty, LLVMMatchType<0>,
                             LLVMMatchType<0>, LLVMMatchType<0>],
                [LLVMMatchType<0>, LLVMMatchType<0>,
                 LLVMMatchType<0>, LLVMMatchType<0>], [IntrNoMem]>;

>>>>>>> cd74f4a4

  //
  // Multi-vector fused multiply-add/subtract
  //

  def int_aarch64_sme_fmla_single_vg1x2 : SME2_Matrix_ArrayVector_VG2_Multi_Single_Intrinsic;
  def int_aarch64_sme_fmls_single_vg1x2 : SME2_Matrix_ArrayVector_VG2_Multi_Single_Intrinsic;
  def int_aarch64_sme_fmla_single_vg1x4 : SME2_Matrix_ArrayVector_VG4_Multi_Single_Intrinsic;
  def int_aarch64_sme_fmls_single_vg1x4 : SME2_Matrix_ArrayVector_VG4_Multi_Single_Intrinsic;

  def int_aarch64_sme_fmla_vg1x2 : SME2_Matrix_ArrayVector_VG2_Multi_Multi_Intrinsic;
  def int_aarch64_sme_fmls_vg1x2 : SME2_Matrix_ArrayVector_VG2_Multi_Multi_Intrinsic;
  def int_aarch64_sme_fmla_vg1x4 : SME2_Matrix_ArrayVector_VG4_Multi_Multi_Intrinsic;
  def int_aarch64_sme_fmls_vg1x4 : SME2_Matrix_ArrayVector_VG4_Multi_Multi_Intrinsic;

  def int_aarch64_sme_fmla_lane_vg1x2 : SME2_Matrix_ArrayVector_VG2_Multi_Index_Intrinsic;
  def int_aarch64_sme_fmls_lane_vg1x2 : SME2_Matrix_ArrayVector_VG2_Multi_Index_Intrinsic;
  def int_aarch64_sme_fmla_lane_vg1x4 : SME2_Matrix_ArrayVector_VG4_Multi_Index_Intrinsic;
  def int_aarch64_sme_fmls_lane_vg1x4 : SME2_Matrix_ArrayVector_VG4_Multi_Index_Intrinsic;

  //
  // Outer product and accumulate/subtract intrinsics
  //

  def int_aarch64_sme_smopa_za32 : SME_OuterProduct_Intrinsic;
  def int_aarch64_sme_umopa_za32 : SME_OuterProduct_Intrinsic;
  def int_aarch64_sme_smops_za32 : SME_OuterProduct_Intrinsic;
  def int_aarch64_sme_umops_za32 : SME_OuterProduct_Intrinsic;

  def int_aarch64_sme_bmopa_za32 : SME_OuterProduct_Intrinsic;
  def int_aarch64_sme_bmops_za32 : SME_OuterProduct_Intrinsic;

  // Multi-vector saturating rounding shift right intrinsics

  def int_aarch64_sve_sqrshr_x2 : SME2_VG2_Multi_Imm_Intrinsic;
  def int_aarch64_sve_uqrshr_x2 : SME2_VG2_Multi_Imm_Intrinsic;
  def int_aarch64_sve_sqrshr_x4 : SME2_VG4_Multi_Imm_Intrinsic;
  def int_aarch64_sve_uqrshr_x4 : SME2_VG4_Multi_Imm_Intrinsic;

  def int_aarch64_sve_sqrshrn_x2 : SME2_VG2_Multi_Imm_Intrinsic;
  def int_aarch64_sve_uqrshrn_x2 : SME2_VG2_Multi_Imm_Intrinsic;
  def int_aarch64_sve_sqrshrn_x4 : SME2_VG4_Multi_Imm_Intrinsic;
  def int_aarch64_sve_uqrshrn_x4 : SME2_VG4_Multi_Imm_Intrinsic;

  def int_aarch64_sve_sqrshru_x2 : SME2_VG2_Multi_Imm_Intrinsic;
  def int_aarch64_sve_sqrshru_x4 : SME2_VG4_Multi_Imm_Intrinsic;

  def int_aarch64_sve_sqrshrun_x2 : SME2_VG2_Multi_Imm_Intrinsic;
  def int_aarch64_sve_sqrshrun_x4 : SME2_VG4_Multi_Imm_Intrinsic;

  //
  // Multi-vector multiply-add/subtract long
  //

  foreach ty = ["f", "s", "u"] in {
    foreach instr = ["mlal", "mlsl"] in {
      def int_aarch64_sme_ # ty # instr # _single_vg2x1  : SME2_Matrix_ArrayVector_Single_Single_Intrinsic;
      def int_aarch64_sme_ # ty # instr # _single_vg2x2  : SME2_Matrix_ArrayVector_VG2_Multi_Single_Intrinsic;
      def int_aarch64_sme_ # ty # instr # _single_vg2x4  : SME2_Matrix_ArrayVector_VG4_Multi_Single_Intrinsic;

      def int_aarch64_sme_ # ty # instr # _vg2x2 : SME2_Matrix_ArrayVector_VG2_Multi_Multi_Intrinsic;
      def int_aarch64_sme_ # ty # instr # _vg2x4 : SME2_Matrix_ArrayVector_VG4_Multi_Multi_Intrinsic;

      def int_aarch64_sme_ # ty # instr # _lane_vg2x1  : SME2_Matrix_ArrayVector_Single_Index_Intrinsic;
      def int_aarch64_sme_ # ty # instr # _lane_vg2x2  : SME2_Matrix_ArrayVector_VG2_Multi_Index_Intrinsic;
      def int_aarch64_sme_ # ty # instr # _lane_vg2x4  : SME2_Matrix_ArrayVector_VG4_Multi_Index_Intrinsic;
    }
  }

<<<<<<< HEAD
=======
  //
  // Multi-vector multiply-add long long
  //

  foreach ty = ["s", "u"] in {
    foreach instr = ["mla", "mls"] in {
      foreach za = ["za32", "za64"] in {
        def int_aarch64_sme_ # ty # instr # _ # za # _single_vg4x1 : SME2_Matrix_ArrayVector_Single_Single_Intrinsic;
        def int_aarch64_sme_ # ty # instr # _ # za # _single_vg4x2 : SME2_Matrix_ArrayVector_VG2_Multi_Single_Intrinsic;
        def int_aarch64_sme_ # ty # instr # _ # za # _single_vg4x4 : SME2_Matrix_ArrayVector_VG4_Multi_Single_Intrinsic;
      }
    }
  }

  def int_aarch64_sme_sumla_za32_single_vg4x2 : SME2_Matrix_ArrayVector_VG2_Multi_Single_Intrinsic;
  def int_aarch64_sme_sumla_za32_single_vg4x4 : SME2_Matrix_ArrayVector_VG4_Multi_Single_Intrinsic;

  def int_aarch64_sme_usmla_za32_single_vg4x1 : SME2_Matrix_ArrayVector_Single_Single_Intrinsic;
  def int_aarch64_sme_usmla_za32_single_vg4x2 : SME2_Matrix_ArrayVector_VG2_Multi_Single_Intrinsic;
  def int_aarch64_sme_usmla_za32_single_vg4x4 : SME2_Matrix_ArrayVector_VG4_Multi_Single_Intrinsic;

>>>>>>> cd74f4a4
  // Multi-vector signed saturating doubling multiply high

  def int_aarch64_sve_sqdmulh_single_vgx2 : SME2_VG2_Multi_Single_Intrinsic;
  def int_aarch64_sve_sqdmulh_single_vgx4 : SME2_VG4_Multi_Single_Intrinsic;

  def int_aarch64_sve_sqdmulh_vgx2 : SME2_VG2_Multi_Multi_Intrinsic;
  def int_aarch64_sve_sqdmulh_vgx4 : SME2_VG4_Multi_Multi_Intrinsic;

<<<<<<< HEAD
=======
  // Multi-vector floating-point round to integral value

  foreach inst = ["a", "m", "n", "p"] in {
    def int_aarch64_sve_frint # inst # _x2 : SVE2_VG2_ZipUzp_Intrinsic;
    def int_aarch64_sve_frint # inst # _x4 : SVE2_VG4_ZipUzp_Intrinsic;
  }

>>>>>>> cd74f4a4
  //
  // Multi-vector min/max
  //

  foreach ty = ["f", "s", "u"] in {
    foreach instr = ["max", "min"] in {
      def int_aarch64_sve_ # ty # instr # _single_x2 : SME2_VG2_Multi_Single_Intrinsic;
      def int_aarch64_sve_ # ty # instr # _single_x4 : SME2_VG4_Multi_Single_Intrinsic;

      def int_aarch64_sve_ # ty # instr # _x2 : SME2_VG2_Multi_Multi_Intrinsic;
      def int_aarch64_sve_ # ty # instr # _x4 : SME2_VG4_Multi_Multi_Intrinsic;
    }
  }

  //
<<<<<<< HEAD
=======
  // Multi-vector floating point min/max number
  //

  foreach instr = ["fmaxnm", "fminnm"] in {
    def int_aarch64_sve_ # instr # _single_x2 : SME2_VG2_Multi_Single_Intrinsic;
    def int_aarch64_sve_ # instr # _single_x4 : SME2_VG4_Multi_Single_Intrinsic;

    def int_aarch64_sve_ # instr # _x2 : SME2_VG2_Multi_Multi_Intrinsic;
    def int_aarch64_sve_ # instr # _x4 : SME2_VG4_Multi_Multi_Intrinsic;
  }

  //
>>>>>>> cd74f4a4
  // Multi-vector vertical dot-products
  //

  def int_aarch64_sme_fvdot_lane_za32_vg1x2 : SME2_Matrix_ArrayVector_VG2_Multi_Index_Intrinsic;

  foreach ty = ["s", "u"] in {
    def int_aarch64_sme_ #ty # vdot_lane_za32_vg1x2 : SME2_Matrix_ArrayVector_VG2_Multi_Index_Intrinsic;
    def int_aarch64_sme_ #ty # vdot_lane_za32_vg1x4 : SME2_Matrix_ArrayVector_VG4_Multi_Index_Intrinsic;
    def int_aarch64_sme_ #ty # vdot_lane_za64_vg1x4 : SME2_Matrix_ArrayVector_VG4_Multi_Index_Intrinsic;
  }

  def int_aarch64_sme_suvdot_lane_za32_vg1x4 : SME2_Matrix_ArrayVector_VG4_Multi_Index_Intrinsic;
  def int_aarch64_sme_usvdot_lane_za32_vg1x4 : SME2_Matrix_ArrayVector_VG4_Multi_Index_Intrinsic;

  //
  // Multi-vector floating-point CVT from single-precision to interleaved half-precision/BFloat16
  //
  def int_aarch64_sve_fcvtn_x2  : SME2_CVT_VG2_SINGLE_Intrinsic;
  def int_aarch64_sve_bfcvtn_x2 : SME2_CVT_VG2_SINGLE_BF16_Intrinsic;

  //
  // Multi-vector convert to/from floating-point.
  //
  def int_aarch64_sve_fcvt_x2  : SME2_CVT_VG2_SINGLE_Intrinsic;
  def int_aarch64_sve_bfcvt_x2 : SME2_CVT_VG2_SINGLE_BF16_Intrinsic;
  def int_aarch64_sve_fcvts_x2 : SME2_CVT_FtoI_VG2_Intrinsic;
  def int_aarch64_sve_fcvtu_x2 : SME2_CVT_FtoI_VG2_Intrinsic;
  def int_aarch64_sve_scvtf_x2 : SME2_CVT_ItoF_VG2_Intrinsic;
  def int_aarch64_sve_ucvtf_x2 : SME2_CVT_ItoF_VG2_Intrinsic;
  def int_aarch64_sve_fcvts_x4 : SME2_CVT_FtoI_VG4_Intrinsic;
  def int_aarch64_sve_fcvtu_x4 : SME2_CVT_FtoI_VG4_Intrinsic;
  def int_aarch64_sve_scvtf_x4 : SME2_CVT_ItoF_VG4_Intrinsic;
  def int_aarch64_sve_ucvtf_x4 : SME2_CVT_ItoF_VG4_Intrinsic;

  //
  // Multi-vector saturating extract narrow
  //
  def int_aarch64_sve_sqcvt_x2  : SME2_CVT_VG2_SINGLE_Intrinsic;
  def int_aarch64_sve_uqcvt_x2  : SME2_CVT_VG2_SINGLE_Intrinsic;
  def int_aarch64_sve_sqcvtu_x2 : SME2_CVT_VG2_SINGLE_Intrinsic;
  def int_aarch64_sve_sqcvt_x4  : SME2_CVT_VG4_SINGLE_Intrinsic;
  def int_aarch64_sve_uqcvt_x4  : SME2_CVT_VG4_SINGLE_Intrinsic;
  def int_aarch64_sve_sqcvtu_x4 : SME2_CVT_VG4_SINGLE_Intrinsic;

  //
  // Multi-vector saturating extract narrow and interleave
  //
  def int_aarch64_sve_sqcvtn_x2  : SME2_CVT_VG2_SINGLE_Intrinsic;
  def int_aarch64_sve_uqcvtn_x2  : SME2_CVT_VG2_SINGLE_Intrinsic;
  def int_aarch64_sve_sqcvtun_x2 : SME2_CVT_VG2_SINGLE_Intrinsic;
  def int_aarch64_sve_sqcvtn_x4  : SME2_CVT_VG4_SINGLE_Intrinsic;
  def int_aarch64_sve_uqcvtn_x4  : SME2_CVT_VG4_SINGLE_Intrinsic;
  def int_aarch64_sve_sqcvtun_x4 : SME2_CVT_VG4_SINGLE_Intrinsic;

  //
  // Multi-Single add/sub
  //
  def int_aarch64_sme_add_write_single_za_vg1x2 : SME2_Matrix_ArrayVector_VG2_Multi_Single_Intrinsic;
  def int_aarch64_sme_sub_write_single_za_vg1x2 : SME2_Matrix_ArrayVector_VG2_Multi_Single_Intrinsic;
  def int_aarch64_sme_add_write_single_za_vg1x4 : SME2_Matrix_ArrayVector_VG4_Multi_Single_Intrinsic;
  def int_aarch64_sme_sub_write_single_za_vg1x4 : SME2_Matrix_ArrayVector_VG4_Multi_Single_Intrinsic;

  //
  // Multi-Multi add/sub
  //
  def int_aarch64_sme_add_write_za_vg1x2 : SME2_Matrix_ArrayVector_VG2_Multi_Multi_Intrinsic;
  def int_aarch64_sme_sub_write_za_vg1x2 : SME2_Matrix_ArrayVector_VG2_Multi_Multi_Intrinsic;
  def int_aarch64_sme_add_write_za_vg1x4 : SME2_Matrix_ArrayVector_VG4_Multi_Multi_Intrinsic;
  def int_aarch64_sme_sub_write_za_vg1x4 : SME2_Matrix_ArrayVector_VG4_Multi_Multi_Intrinsic;

  // Multi-vector clamps
  def int_aarch64_sve_sclamp_single_x2 : SME2_VG2_Multi_Single_Single_Intrinsic;
  def int_aarch64_sve_uclamp_single_x2 : SME2_VG2_Multi_Single_Single_Intrinsic;
  def int_aarch64_sve_fclamp_single_x2 : SME2_VG2_Multi_Single_Single_Intrinsic;

  def int_aarch64_sve_sclamp_single_x4 : SME2_VG4_Multi_Single_Single_Intrinsic;
  def int_aarch64_sve_uclamp_single_x4 : SME2_VG4_Multi_Single_Single_Intrinsic;
  def int_aarch64_sve_fclamp_single_x4 : SME2_VG4_Multi_Single_Single_Intrinsic;

  //
  // Multi-vector add/sub and accumulate into ZA
  //
  foreach intr = ["add", "sub"] in {
    foreach za = ["za32", "za64"] in {
      def int_aarch64_sme_ # intr # _ # za # _vg1x2 : SME2_ZA_Write_VG2_Intrinsic;
      def int_aarch64_sme_ # intr # _ # za # _vg1x4 : SME2_ZA_Write_VG4_Intrinsic;
    }
  }

  //
  // Move multi-vectors to/from ZA
  //

  def int_aarch64_sme_read_hor_vg2   : SME2_Matrix_TileVector_Read_VG2_Intrinsic;
  def int_aarch64_sme_read_hor_vg4   : SME2_Matrix_TileVector_Read_VG4_Intrinsic;

  def int_aarch64_sme_read_ver_vg2   : SME2_Matrix_TileVector_Read_VG2_Intrinsic;
  def int_aarch64_sme_read_ver_vg4   : SME2_Matrix_TileVector_Read_VG4_Intrinsic;

  def int_aarch64_sme_read_vg1x2 : SME2_ZA_ArrayVector_Read_VG2_Intrinsic;
  def int_aarch64_sme_read_vg1x4 : SME2_ZA_ArrayVector_Read_VG4_Intrinsic;

  def int_aarch64_sme_write_hor_vg2 : SME2_Matrix_TileVector_Write_VG2_Intrinsic;
  def int_aarch64_sme_write_hor_vg4 : SME2_Matrix_TileVector_Write_VG4_Intrinsic;

  def int_aarch64_sme_write_ver_vg2 : SME2_Matrix_TileVector_Write_VG2_Intrinsic;
  def int_aarch64_sme_write_ver_vg4 : SME2_Matrix_TileVector_Write_VG4_Intrinsic;

  def int_aarch64_sme_write_vg1x2 : SME2_ZA_ArrayVector_Write_VG2_Intrinsic;
  def int_aarch64_sme_write_vg1x4 : SME2_ZA_ArrayVector_Write_VG4_Intrinsic;

  //
  // Multi-Single Vector add
  //
  def int_aarch64_sve_add_single_x2 : SME2_VG2_Multi_Single_Intrinsic;
  def int_aarch64_sve_add_single_x4 : SME2_VG4_Multi_Single_Intrinsic;

  // 2-way and 4-way multi-vector signed/unsigned integer dot-product
  foreach ty = ["s", "u"] in {
    foreach sz = ["za32", "za64"] in {
      def int_aarch64_sme_ # ty # dot_single_ # sz # _vg1x2 : SME2_Matrix_ArrayVector_VG2_Multi_Single_Intrinsic;
      def int_aarch64_sme_ # ty # dot_single_ # sz # _vg1x4 : SME2_Matrix_ArrayVector_VG4_Multi_Single_Intrinsic;

      def int_aarch64_sme_ # ty # dot_ # sz # _vg1x2 : SME2_Matrix_ArrayVector_VG2_Multi_Multi_Intrinsic;
      def int_aarch64_sme_ # ty # dot_ # sz # _vg1x4 : SME2_Matrix_ArrayVector_VG4_Multi_Multi_Intrinsic;
<<<<<<< HEAD
=======

      def int_aarch64_sme_ # ty # dot_lane_ # sz # _vg1x2 : SME2_Matrix_ArrayVector_VG2_Multi_Index_Intrinsic;
      def int_aarch64_sme_ # ty # dot_lane_ # sz # _vg1x4 : SME2_Matrix_ArrayVector_VG4_Multi_Index_Intrinsic;
>>>>>>> cd74f4a4
    }
  }

  foreach ty = ["su", "us"] in {
    def int_aarch64_sme_ # ty # dot_single_za32_vg1x2 : SME2_Matrix_ArrayVector_VG2_Multi_Single_Intrinsic;
    def int_aarch64_sme_ # ty # dot_single_za32_vg1x4 : SME2_Matrix_ArrayVector_VG4_Multi_Single_Intrinsic;
<<<<<<< HEAD
=======

    def int_aarch64_sme_ # ty # dot_lane_za32_vg1x2 : SME2_Matrix_ArrayVector_VG2_Multi_Index_Intrinsic;
    def int_aarch64_sme_ # ty # dot_lane_za32_vg1x4 : SME2_Matrix_ArrayVector_VG4_Multi_Index_Intrinsic;
>>>>>>> cd74f4a4
  }

  def int_aarch64_sme_usdot_za32_vg1x2 : SME2_Matrix_ArrayVector_VG2_Multi_Multi_Intrinsic;
  def int_aarch64_sme_usdot_za32_vg1x4 : SME2_Matrix_ArrayVector_VG4_Multi_Multi_Intrinsic;

  // Multi-vector half-precision or bfloat floating-point dot-product
  def int_aarch64_sme_fdot_single_za32_vg1x2 : SME2_Matrix_ArrayVector_VG2_Multi_Single_Intrinsic;
  def int_aarch64_sme_fdot_single_za32_vg1x4 : SME2_Matrix_ArrayVector_VG4_Multi_Single_Intrinsic;

  def int_aarch64_sme_fdot_za32_vg1x2 : SME2_Matrix_ArrayVector_VG2_Multi_Multi_Intrinsic;
  def int_aarch64_sme_fdot_za32_vg1x4 : SME2_Matrix_ArrayVector_VG4_Multi_Multi_Intrinsic;
<<<<<<< HEAD
=======

  def int_aarch64_sme_fdot_lane_za32_vg1x2 : SME2_Matrix_ArrayVector_VG2_Multi_Index_Intrinsic;
  def int_aarch64_sme_fdot_lane_za32_vg1x4 : SME2_Matrix_ArrayVector_VG4_Multi_Index_Intrinsic;

  // Multi-vector zip and unzips
  def int_aarch64_sve_zip_x2  : SVE2_VG2_ZipUzp_Intrinsic;
  def int_aarch64_sve_zipq_x2 : SVE2_VG2_ZipUzp_Intrinsic;
  def int_aarch64_sve_zip_x4  : SVE2_VG4_ZipUzp_Intrinsic;
  def int_aarch64_sve_zipq_x4 : SVE2_VG4_ZipUzp_Intrinsic;
  def int_aarch64_sve_uzp_x2  : SVE2_VG2_ZipUzp_Intrinsic;
  def int_aarch64_sve_uzpq_x2 : SVE2_VG2_ZipUzp_Intrinsic;
  def int_aarch64_sve_uzp_x4  : SVE2_VG4_ZipUzp_Intrinsic;
  def int_aarch64_sve_uzpq_x4 : SVE2_VG4_ZipUzp_Intrinsic;

  // Vector dot-products (2-way)
  def int_aarch64_sve_sdot_x2 : SVE2_3VectorArg_Long_Intrinsic;
  def int_aarch64_sve_udot_x2 : SVE2_3VectorArg_Long_Intrinsic;
  def int_aarch64_sve_fdot_x2 : SVE2_3VectorArg_Long_Intrinsic;
  def int_aarch64_sve_sdot_lane_x2 : SVE2_3VectorArgIndexed_Long_Intrinsic;
  def int_aarch64_sve_udot_lane_x2 : SVE2_3VectorArgIndexed_Long_Intrinsic;
  def int_aarch64_sve_fdot_lane_x2 : SVE2_3VectorArgIndexed_Long_Intrinsic;
>>>>>>> cd74f4a4
}<|MERGE_RESOLUTION|>--- conflicted
+++ resolved
@@ -2749,14 +2749,9 @@
 
   def int_aarch64_sve_psel
       : DefaultAttrsIntrinsic<[llvm_anyvector_ty],
-<<<<<<< HEAD
-                              [LLVMScalarOrSameVectorWidth<0, llvm_i1_ty>,
-                               LLVMMatchType<0>, llvm_i32_ty]>;
-=======
                               [LLVMMatchType<0>,
                                LLVMMatchType<0>, llvm_i32_ty],
                               [IntrNoMem]>;
->>>>>>> cd74f4a4
 
   //
   // Predicate-pair intrinsics
@@ -2980,8 +2975,6 @@
                  LLVMMatchType<0>, LLVMMatchType<0>],
                 [IntrNoMem]>;
 
-<<<<<<< HEAD
-=======
   class SVE2_VG2_ZipUzp_Intrinsic
     : DefaultAttrsIntrinsic<[llvm_anyvector_ty, LLVMMatchType<0>],
                 [LLVMMatchType<0>, LLVMMatchType<0>], [IntrNoMem]>;
@@ -2992,7 +2985,6 @@
                 [LLVMMatchType<0>, LLVMMatchType<0>,
                  LLVMMatchType<0>, LLVMMatchType<0>], [IntrNoMem]>;
 
->>>>>>> cd74f4a4
 
   //
   // Multi-vector fused multiply-add/subtract
@@ -3062,8 +3054,6 @@
     }
   }
 
-<<<<<<< HEAD
-=======
   //
   // Multi-vector multiply-add long long
   //
@@ -3085,7 +3075,6 @@
   def int_aarch64_sme_usmla_za32_single_vg4x2 : SME2_Matrix_ArrayVector_VG2_Multi_Single_Intrinsic;
   def int_aarch64_sme_usmla_za32_single_vg4x4 : SME2_Matrix_ArrayVector_VG4_Multi_Single_Intrinsic;
 
->>>>>>> cd74f4a4
   // Multi-vector signed saturating doubling multiply high
 
   def int_aarch64_sve_sqdmulh_single_vgx2 : SME2_VG2_Multi_Single_Intrinsic;
@@ -3094,8 +3083,6 @@
   def int_aarch64_sve_sqdmulh_vgx2 : SME2_VG2_Multi_Multi_Intrinsic;
   def int_aarch64_sve_sqdmulh_vgx4 : SME2_VG4_Multi_Multi_Intrinsic;
 
-<<<<<<< HEAD
-=======
   // Multi-vector floating-point round to integral value
 
   foreach inst = ["a", "m", "n", "p"] in {
@@ -3103,7 +3090,6 @@
     def int_aarch64_sve_frint # inst # _x4 : SVE2_VG4_ZipUzp_Intrinsic;
   }
 
->>>>>>> cd74f4a4
   //
   // Multi-vector min/max
   //
@@ -3119,8 +3105,6 @@
   }
 
   //
-<<<<<<< HEAD
-=======
   // Multi-vector floating point min/max number
   //
 
@@ -3133,7 +3117,6 @@
   }
 
   //
->>>>>>> cd74f4a4
   // Multi-vector vertical dot-products
   //
 
@@ -3259,24 +3242,18 @@
 
       def int_aarch64_sme_ # ty # dot_ # sz # _vg1x2 : SME2_Matrix_ArrayVector_VG2_Multi_Multi_Intrinsic;
       def int_aarch64_sme_ # ty # dot_ # sz # _vg1x4 : SME2_Matrix_ArrayVector_VG4_Multi_Multi_Intrinsic;
-<<<<<<< HEAD
-=======
 
       def int_aarch64_sme_ # ty # dot_lane_ # sz # _vg1x2 : SME2_Matrix_ArrayVector_VG2_Multi_Index_Intrinsic;
       def int_aarch64_sme_ # ty # dot_lane_ # sz # _vg1x4 : SME2_Matrix_ArrayVector_VG4_Multi_Index_Intrinsic;
->>>>>>> cd74f4a4
     }
   }
 
   foreach ty = ["su", "us"] in {
     def int_aarch64_sme_ # ty # dot_single_za32_vg1x2 : SME2_Matrix_ArrayVector_VG2_Multi_Single_Intrinsic;
     def int_aarch64_sme_ # ty # dot_single_za32_vg1x4 : SME2_Matrix_ArrayVector_VG4_Multi_Single_Intrinsic;
-<<<<<<< HEAD
-=======
 
     def int_aarch64_sme_ # ty # dot_lane_za32_vg1x2 : SME2_Matrix_ArrayVector_VG2_Multi_Index_Intrinsic;
     def int_aarch64_sme_ # ty # dot_lane_za32_vg1x4 : SME2_Matrix_ArrayVector_VG4_Multi_Index_Intrinsic;
->>>>>>> cd74f4a4
   }
 
   def int_aarch64_sme_usdot_za32_vg1x2 : SME2_Matrix_ArrayVector_VG2_Multi_Multi_Intrinsic;
@@ -3288,8 +3265,6 @@
 
   def int_aarch64_sme_fdot_za32_vg1x2 : SME2_Matrix_ArrayVector_VG2_Multi_Multi_Intrinsic;
   def int_aarch64_sme_fdot_za32_vg1x4 : SME2_Matrix_ArrayVector_VG4_Multi_Multi_Intrinsic;
-<<<<<<< HEAD
-=======
 
   def int_aarch64_sme_fdot_lane_za32_vg1x2 : SME2_Matrix_ArrayVector_VG2_Multi_Index_Intrinsic;
   def int_aarch64_sme_fdot_lane_za32_vg1x4 : SME2_Matrix_ArrayVector_VG4_Multi_Index_Intrinsic;
@@ -3311,5 +3286,4 @@
   def int_aarch64_sve_sdot_lane_x2 : SVE2_3VectorArgIndexed_Long_Intrinsic;
   def int_aarch64_sve_udot_lane_x2 : SVE2_3VectorArgIndexed_Long_Intrinsic;
   def int_aarch64_sve_fdot_lane_x2 : SVE2_3VectorArgIndexed_Long_Intrinsic;
->>>>>>> cd74f4a4
 }