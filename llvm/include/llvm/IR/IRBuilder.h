//===- llvm/IRBuilder.h - Builder for LLVM Instructions ---------*- C++ -*-===//
//
// Part of the LLVM Project, under the Apache License v2.0 with LLVM Exceptions.
// See https://llvm.org/LICENSE.txt for license information.
// SPDX-License-Identifier: Apache-2.0 WITH LLVM-exception
//
//===----------------------------------------------------------------------===//
//
// This file defines the IRBuilder class, which is used as a convenient way
// to create LLVM instructions with a consistent and simplified interface.
//
//===----------------------------------------------------------------------===//

#ifndef LLVM_IR_IRBUILDER_H
#define LLVM_IR_IRBUILDER_H

#include "llvm-c/Types.h"
#include "llvm/ADT/ArrayRef.h"
#include "llvm/ADT/STLExtras.h"
#include "llvm/ADT/StringRef.h"
#include "llvm/ADT/Twine.h"
#include "llvm/IR/BasicBlock.h"
#include "llvm/IR/Constant.h"
#include "llvm/IR/ConstantFolder.h"
#include "llvm/IR/Constants.h"
#include "llvm/IR/DataLayout.h"
#include "llvm/IR/DebugLoc.h"
#include "llvm/IR/DerivedTypes.h"
#include "llvm/IR/FPEnv.h"
#include "llvm/IR/Function.h"
#include "llvm/IR/GlobalVariable.h"
#include "llvm/IR/InstrTypes.h"
#include "llvm/IR/Instruction.h"
#include "llvm/IR/Instructions.h"
#include "llvm/IR/Intrinsics.h"
#include "llvm/IR/Module.h"
#include "llvm/IR/LLVMContext.h"
#include "llvm/IR/Operator.h"
#include "llvm/IR/Type.h"
#include "llvm/IR/Value.h"
#include "llvm/IR/ValueHandle.h"
#include "llvm/Support/AtomicOrdering.h"
#include "llvm/Support/CBindingWrapping.h"
#include "llvm/Support/Casting.h"
#include "llvm/Support/Compiler.h"
#include <cassert>
#include <cstdint>
#include <functional>
#include <optional>
#include <utility>

namespace llvm {

class APInt;
class Use;

/// This provides the default implementation of the IRBuilder
/// 'InsertHelper' method that is called whenever an instruction is created by
/// IRBuilder and needs to be inserted.
///
/// By default, this inserts the instruction at the insertion point.
class LLVM_ABI IRBuilderDefaultInserter {
public:
  virtual ~IRBuilderDefaultInserter();

  virtual void InsertHelper(Instruction *I, const Twine &Name,
                            BasicBlock::iterator InsertPt) const {
    if (InsertPt.isValid())
      I->insertInto(InsertPt.getNodeParent(), InsertPt);
    I->setName(Name);
  }
};

/// Provides an 'InsertHelper' that calls a user-provided callback after
/// performing the default insertion.
class LLVM_ABI IRBuilderCallbackInserter : public IRBuilderDefaultInserter {
  std::function<void(Instruction *)> Callback;

public:
  ~IRBuilderCallbackInserter() override;

  IRBuilderCallbackInserter(std::function<void(Instruction *)> Callback)
      : Callback(std::move(Callback)) {}

  void InsertHelper(Instruction *I, const Twine &Name,
                    BasicBlock::iterator InsertPt) const override {
    IRBuilderDefaultInserter::InsertHelper(I, Name, InsertPt);
    Callback(I);
  }
};

/// This provides a helper for copying FMF from an instruction or setting
/// specified flags.
class FMFSource {
  std::optional<FastMathFlags> FMF;

public:
  FMFSource() = default;
  FMFSource(Instruction *Source) {
    if (Source)
      FMF = Source->getFastMathFlags();
  }
  FMFSource(FastMathFlags FMF) : FMF(FMF) {}
  FastMathFlags get(FastMathFlags Default) const {
    return FMF.value_or(Default);
  }
  /// Intersect the FMF from two instructions.
  static FMFSource intersect(Value *A, Value *B) {
    return FMFSource(cast<FPMathOperator>(A)->getFastMathFlags() &
                     cast<FPMathOperator>(B)->getFastMathFlags());
  }
};

/// Common base class shared among various IRBuilders.
class IRBuilderBase {
  /// Pairs of (metadata kind, MDNode *) that should be added to all newly
  /// created instructions, excluding !dbg metadata, which is stored in the
  /// StoredDL field.
  SmallVector<std::pair<unsigned, MDNode *>, 2> MetadataToCopy;
  /// The DebugLoc that will be applied to instructions inserted by this
  /// builder.
  DebugLoc StoredDL;

  /// Add or update the an entry (Kind, MD) to MetadataToCopy, if \p MD is not
  /// null. If \p MD is null, remove the entry with \p Kind.
  void AddOrRemoveMetadataToCopy(unsigned Kind, MDNode *MD) {
    assert(Kind != LLVMContext::MD_dbg &&
           "MD_dbg metadata must be stored in StoredDL");

    if (!MD) {
      erase_if(MetadataToCopy, [Kind](const std::pair<unsigned, MDNode *> &KV) {
        return KV.first == Kind;
      });
      return;
    }

    for (auto &KV : MetadataToCopy)
      if (KV.first == Kind) {
        KV.second = MD;
        return;
      }

    MetadataToCopy.emplace_back(Kind, MD);
  }

protected:
  BasicBlock *BB;
  BasicBlock::iterator InsertPt;
  LLVMContext &Context;
  const IRBuilderFolder &Folder;
  const IRBuilderDefaultInserter &Inserter;

  MDNode *DefaultFPMathTag;
  FastMathFlags FMF;

  bool IsFPConstrained = false;
  fp::ExceptionBehavior DefaultConstrainedExcept = fp::ebStrict;
  RoundingMode DefaultConstrainedRounding = RoundingMode::Dynamic;

  ArrayRef<OperandBundleDef> DefaultOperandBundles;

public:
  IRBuilderBase(LLVMContext &context, const IRBuilderFolder &Folder,
                const IRBuilderDefaultInserter &Inserter, MDNode *FPMathTag,
                ArrayRef<OperandBundleDef> OpBundles)
      : Context(context), Folder(Folder), Inserter(Inserter),
        DefaultFPMathTag(FPMathTag), DefaultOperandBundles(OpBundles) {
    ClearInsertionPoint();
  }

  /// Insert and return the specified instruction.
  template<typename InstTy>
  InstTy *Insert(InstTy *I, const Twine &Name = "") const {
    Inserter.InsertHelper(I, Name, InsertPt);
    AddMetadataToInst(I);
    return I;
  }

  /// No-op overload to handle constants.
  Constant *Insert(Constant *C, const Twine& = "") const {
    return C;
  }

  Value *Insert(Value *V, const Twine &Name = "") const {
    if (Instruction *I = dyn_cast<Instruction>(V))
      return Insert(I, Name);
    assert(isa<Constant>(V));
    return V;
  }

  //===--------------------------------------------------------------------===//
  // Builder configuration methods
  //===--------------------------------------------------------------------===//

  /// Clear the insertion point: created instructions will not be
  /// inserted into a block.
  void ClearInsertionPoint() {
    BB = nullptr;
    InsertPt = BasicBlock::iterator();
  }

  BasicBlock *GetInsertBlock() const { return BB; }
  BasicBlock::iterator GetInsertPoint() const { return InsertPt; }
  LLVMContext &getContext() const { return Context; }

  /// This specifies that created instructions should be appended to the
  /// end of the specified block.
  void SetInsertPoint(BasicBlock *TheBB) {
    BB = TheBB;
    InsertPt = BB->end();
  }

  /// This specifies that created instructions should be inserted before
  /// the specified instruction.
  void SetInsertPoint(Instruction *I) {
    BB = I->getParent();
    InsertPt = I->getIterator();
    assert(InsertPt != BB->end() && "Can't read debug loc from end()");
    SetCurrentDebugLocation(I->getStableDebugLoc());
  }

  /// This specifies that created instructions should be inserted at the
  /// specified point.
  void SetInsertPoint(BasicBlock *TheBB, BasicBlock::iterator IP) {
    BB = TheBB;
    InsertPt = IP;
    if (IP != TheBB->end())
      SetCurrentDebugLocation(IP->getStableDebugLoc());
  }

  /// This specifies that created instructions should be inserted at
  /// the specified point, but also requires that \p IP is dereferencable.
  void SetInsertPoint(BasicBlock::iterator IP) {
    BB = IP->getParent();
    InsertPt = IP;
    SetCurrentDebugLocation(IP->getStableDebugLoc());
  }

  /// This specifies that created instructions should inserted at the beginning
  /// end of the specified function, but after already existing static alloca
  /// instructions that are at the start.
  void SetInsertPointPastAllocas(Function *F) {
    BB = &F->getEntryBlock();
    InsertPt = BB->getFirstNonPHIOrDbgOrAlloca();
  }

  /// Set location information used by debugging information.
  void SetCurrentDebugLocation(DebugLoc L) {
    // For !dbg metadata attachments, we use DebugLoc instead of the raw MDNode
    // to include optional introspection data for use in Debugify.
    StoredDL = std::move(L);
  }

  /// Set nosanitize metadata.
  void SetNoSanitizeMetadata() {
    AddOrRemoveMetadataToCopy(llvm::LLVMContext::MD_nosanitize,
                              llvm::MDNode::get(getContext(), {}));
  }

  /// Collect metadata with IDs \p MetadataKinds from \p Src which should be
  /// added to all created instructions. Entries present in MedataDataToCopy but
  /// not on \p Src will be dropped from MetadataToCopy.
  void CollectMetadataToCopy(Instruction *Src,
                             ArrayRef<unsigned> MetadataKinds) {
    for (unsigned K : MetadataKinds) {
      if (K == LLVMContext::MD_dbg)
        SetCurrentDebugLocation(Src->getDebugLoc());
      else
        AddOrRemoveMetadataToCopy(K, Src->getMetadata(K));
    }
  }

  /// Get location information used by debugging information.
  LLVM_ABI DebugLoc getCurrentDebugLocation() const;

  /// If this builder has a current debug location, set it on the
  /// specified instruction.
  LLVM_ABI void SetInstDebugLocation(Instruction *I) const;

  /// Add all entries in MetadataToCopy to \p I.
  void AddMetadataToInst(Instruction *I) const {
    for (const auto &KV : MetadataToCopy)
      I->setMetadata(KV.first, KV.second);
    SetInstDebugLocation(I);
  }

  /// Get the return type of the current function that we're emitting
  /// into.
  LLVM_ABI Type *getCurrentFunctionReturnType() const;

  /// InsertPoint - A saved insertion point.
  class InsertPoint {
    BasicBlock *Block = nullptr;
    BasicBlock::iterator Point;

  public:
    /// Creates a new insertion point which doesn't point to anything.
    InsertPoint() = default;

    /// Creates a new insertion point at the given location.
    InsertPoint(BasicBlock *InsertBlock, BasicBlock::iterator InsertPoint)
        : Block(InsertBlock), Point(InsertPoint) {}

    /// Returns true if this insert point is set.
    bool isSet() const { return (Block != nullptr); }

    BasicBlock *getBlock() const { return Block; }
    BasicBlock::iterator getPoint() const { return Point; }
  };

  /// Returns the current insert point.
  InsertPoint saveIP() const {
    return InsertPoint(GetInsertBlock(), GetInsertPoint());
  }

  /// Returns the current insert point, clearing it in the process.
  InsertPoint saveAndClearIP() {
    InsertPoint IP(GetInsertBlock(), GetInsertPoint());
    ClearInsertionPoint();
    return IP;
  }

  /// Sets the current insert point to a previously-saved location.
  void restoreIP(InsertPoint IP) {
    if (IP.isSet())
      SetInsertPoint(IP.getBlock(), IP.getPoint());
    else
      ClearInsertionPoint();
  }

  /// Get the floating point math metadata being used.
  MDNode *getDefaultFPMathTag() const { return DefaultFPMathTag; }

  /// Get the flags to be applied to created floating point ops
  FastMathFlags getFastMathFlags() const { return FMF; }

  FastMathFlags &getFastMathFlags() { return FMF; }

  /// Clear the fast-math flags.
  void clearFastMathFlags() { FMF.clear(); }

  /// Set the floating point math metadata to be used.
  void setDefaultFPMathTag(MDNode *FPMathTag) { DefaultFPMathTag = FPMathTag; }

  /// Set the fast-math flags to be used with generated fp-math operators
  void setFastMathFlags(FastMathFlags NewFMF) { FMF = NewFMF; }

  /// Enable/Disable use of constrained floating point math. When
  /// enabled the CreateF<op>() calls instead create constrained
  /// floating point intrinsic calls. Fast math flags are unaffected
  /// by this setting.
  void setIsFPConstrained(bool IsCon) { IsFPConstrained = IsCon; }

  /// Query for the use of constrained floating point math
  bool getIsFPConstrained() { return IsFPConstrained; }

  /// Set the exception handling to be used with constrained floating point
  void setDefaultConstrainedExcept(fp::ExceptionBehavior NewExcept) {
#ifndef NDEBUG
    std::optional<StringRef> ExceptStr =
        convertExceptionBehaviorToStr(NewExcept);
    assert(ExceptStr && "Garbage strict exception behavior!");
#endif
    DefaultConstrainedExcept = NewExcept;
  }

  /// Set the rounding mode handling to be used with constrained floating point
  void setDefaultConstrainedRounding(RoundingMode NewRounding) {
#ifndef NDEBUG
    std::optional<StringRef> RoundingStr =
        convertRoundingModeToStr(NewRounding);
    assert(RoundingStr && "Garbage strict rounding mode!");
#endif
    DefaultConstrainedRounding = NewRounding;
  }

  /// Get the exception handling used with constrained floating point
  fp::ExceptionBehavior getDefaultConstrainedExcept() {
    return DefaultConstrainedExcept;
  }

  /// Get the rounding mode handling used with constrained floating point
  RoundingMode getDefaultConstrainedRounding() {
    return DefaultConstrainedRounding;
  }

  void setConstrainedFPFunctionAttr() {
    assert(BB && "Must have a basic block to set any function attributes!");

    Function *F = BB->getParent();
    if (!F->hasFnAttribute(Attribute::StrictFP)) {
      F->addFnAttr(Attribute::StrictFP);
    }
  }

  void setConstrainedFPCallAttr(CallBase *I) {
    I->addFnAttr(Attribute::StrictFP);
  }

  void setDefaultOperandBundles(ArrayRef<OperandBundleDef> OpBundles) {
    DefaultOperandBundles = OpBundles;
  }

  //===--------------------------------------------------------------------===//
  // RAII helpers.
  //===--------------------------------------------------------------------===//

  // RAII object that stores the current insertion point and restores it
  // when the object is destroyed. This includes the debug location.
  class InsertPointGuard {
    IRBuilderBase &Builder;
    AssertingVH<BasicBlock> Block;
    BasicBlock::iterator Point;
    DebugLoc DbgLoc;

  public:
    InsertPointGuard(IRBuilderBase &B)
        : Builder(B), Block(B.GetInsertBlock()), Point(B.GetInsertPoint()),
          DbgLoc(B.getCurrentDebugLocation()) {}

    InsertPointGuard(const InsertPointGuard &) = delete;
    InsertPointGuard &operator=(const InsertPointGuard &) = delete;

    ~InsertPointGuard() {
      Builder.restoreIP(InsertPoint(Block, Point));
      Builder.SetCurrentDebugLocation(DbgLoc);
    }
  };

  // RAII object that stores the current fast math settings and restores
  // them when the object is destroyed.
  class FastMathFlagGuard {
    IRBuilderBase &Builder;
    FastMathFlags FMF;
    MDNode *FPMathTag;
    bool IsFPConstrained;
    fp::ExceptionBehavior DefaultConstrainedExcept;
    RoundingMode DefaultConstrainedRounding;

  public:
    FastMathFlagGuard(IRBuilderBase &B)
        : Builder(B), FMF(B.FMF), FPMathTag(B.DefaultFPMathTag),
          IsFPConstrained(B.IsFPConstrained),
          DefaultConstrainedExcept(B.DefaultConstrainedExcept),
          DefaultConstrainedRounding(B.DefaultConstrainedRounding) {}

    FastMathFlagGuard(const FastMathFlagGuard &) = delete;
    FastMathFlagGuard &operator=(const FastMathFlagGuard &) = delete;

    ~FastMathFlagGuard() {
      Builder.FMF = FMF;
      Builder.DefaultFPMathTag = FPMathTag;
      Builder.IsFPConstrained = IsFPConstrained;
      Builder.DefaultConstrainedExcept = DefaultConstrainedExcept;
      Builder.DefaultConstrainedRounding = DefaultConstrainedRounding;
    }
  };

  // RAII object that stores the current default operand bundles and restores
  // them when the object is destroyed.
  class OperandBundlesGuard {
    IRBuilderBase &Builder;
    ArrayRef<OperandBundleDef> DefaultOperandBundles;

  public:
    OperandBundlesGuard(IRBuilderBase &B)
        : Builder(B), DefaultOperandBundles(B.DefaultOperandBundles) {}

    OperandBundlesGuard(const OperandBundlesGuard &) = delete;
    OperandBundlesGuard &operator=(const OperandBundlesGuard &) = delete;

    ~OperandBundlesGuard() {
      Builder.DefaultOperandBundles = DefaultOperandBundles;
    }
  };


  //===--------------------------------------------------------------------===//
  // Miscellaneous creation methods.
  //===--------------------------------------------------------------------===//

  /// Make a new global variable with initializer type i8*
  ///
  /// Make a new global variable with an initializer that has array of i8 type
  /// filled in with the null terminated string value specified.  The new global
  /// variable will be marked mergable with any others of the same contents.  If
  /// Name is specified, it is the name of the global variable created.
  ///
  /// If no module is given via \p M, it is take from the insertion point basic
  /// block.
  LLVM_ABI GlobalVariable *CreateGlobalString(StringRef Str,
                                              const Twine &Name = "",
                                              unsigned AddressSpace = 0,
                                              Module *M = nullptr,
                                              bool AddNull = true);

  /// Get a constant value representing either true or false.
  ConstantInt *getInt1(bool V) {
    return ConstantInt::get(getInt1Ty(), V);
  }

  /// Get the constant value for i1 true.
  ConstantInt *getTrue() {
    return ConstantInt::getTrue(Context);
  }

  /// Get the constant value for i1 false.
  ConstantInt *getFalse() {
    return ConstantInt::getFalse(Context);
  }

  /// Get a constant 8-bit value.
  ConstantInt *getInt8(uint8_t C) {
    return ConstantInt::get(getInt8Ty(), C);
  }

  /// Get a constant 16-bit value.
  ConstantInt *getInt16(uint16_t C) {
    return ConstantInt::get(getInt16Ty(), C);
  }

  /// Get a constant 32-bit value.
  ConstantInt *getInt32(uint32_t C) {
    return ConstantInt::get(getInt32Ty(), C);
  }

  /// Get a constant 64-bit value.
  ConstantInt *getInt64(uint64_t C) {
    return ConstantInt::get(getInt64Ty(), C);
  }

  /// Get a constant N-bit value, zero extended or truncated from
  /// a 64-bit value.
  ConstantInt *getIntN(unsigned N, uint64_t C) {
    return ConstantInt::get(getIntNTy(N), C);
  }

  /// Get a constant integer value.
  ConstantInt *getInt(const APInt &AI) {
    return ConstantInt::get(Context, AI);
  }

  //===--------------------------------------------------------------------===//
  // Type creation methods
  //===--------------------------------------------------------------------===//

  /// Fetch the type representing a single bit
  IntegerType *getInt1Ty() {
    return Type::getInt1Ty(Context);
  }

  /// Fetch the type representing an 8-bit integer.
  IntegerType *getInt8Ty() {
    return Type::getInt8Ty(Context);
  }

  /// Fetch the type representing a 16-bit integer.
  IntegerType *getInt16Ty() {
    return Type::getInt16Ty(Context);
  }

  /// Fetch the type representing a 32-bit integer.
  IntegerType *getInt32Ty() {
    return Type::getInt32Ty(Context);
  }

  /// Fetch the type representing a 64-bit integer.
  IntegerType *getInt64Ty() {
    return Type::getInt64Ty(Context);
  }

  /// Fetch the type representing a 128-bit integer.
  IntegerType *getInt128Ty() { return Type::getInt128Ty(Context); }

  /// Fetch the type representing an N-bit integer.
  IntegerType *getIntNTy(unsigned N) {
    return Type::getIntNTy(Context, N);
  }

  /// Fetch the type representing a 16-bit floating point value.
  Type *getHalfTy() {
    return Type::getHalfTy(Context);
  }

  /// Fetch the type representing a 16-bit brain floating point value.
  Type *getBFloatTy() {
    return Type::getBFloatTy(Context);
  }

  /// Fetch the type representing a 32-bit floating point value.
  Type *getFloatTy() {
    return Type::getFloatTy(Context);
  }

  /// Fetch the type representing a 64-bit floating point value.
  Type *getDoubleTy() {
    return Type::getDoubleTy(Context);
  }

  /// Fetch the type representing void.
  Type *getVoidTy() {
    return Type::getVoidTy(Context);
  }

  /// Fetch the type representing a pointer.
  PointerType *getPtrTy(unsigned AddrSpace = 0) {
    return PointerType::get(Context, AddrSpace);
  }

  /// Fetch the type representing a pointer to an 8-bit integer value.
  PointerType *getInt8PtrTy(unsigned AddrSpace = 0) {
    return getPtrTy(AddrSpace);
  }

  /// Fetch the type of an integer with size at least as big as that of a
  /// pointer in the given address space.
  IntegerType *getIntPtrTy(const DataLayout &DL, unsigned AddrSpace = 0) {
    return DL.getIntPtrType(Context, AddrSpace);
  }

  /// Fetch the type of an integer that should be used to index GEP operations
  /// within AddressSpace.
  IntegerType *getIndexTy(const DataLayout &DL, unsigned AddrSpace) {
    return DL.getIndexType(Context, AddrSpace);
  }

  //===--------------------------------------------------------------------===//
  // Intrinsic creation methods
  //===--------------------------------------------------------------------===//

  /// Create and insert a memset to the specified pointer and the
  /// specified value.
  ///
  /// If the pointer isn't an i8*, it will be converted. If alias metadata is
  /// specified, it will be added to the instruction.
  CallInst *CreateMemSet(Value *Ptr, Value *Val, uint64_t Size,
                         MaybeAlign Align, bool isVolatile = false,
                         const AAMDNodes &AAInfo = AAMDNodes()) {
    return CreateMemSet(Ptr, Val, getInt64(Size), Align, isVolatile, AAInfo);
  }

  LLVM_ABI CallInst *CreateMemSet(Value *Ptr, Value *Val, Value *Size,
                                  MaybeAlign Align, bool isVolatile = false,
                                  const AAMDNodes &AAInfo = AAMDNodes());

  LLVM_ABI CallInst *CreateMemSetInline(Value *Dst, MaybeAlign DstAlign,
                                        Value *Val, Value *Size,
                                        bool IsVolatile = false,
                                        const AAMDNodes &AAInfo = AAMDNodes());

  /// Create and insert an element unordered-atomic memset of the region of
  /// memory starting at the given pointer to the given value.
  ///
  /// If the pointer isn't an i8*, it will be converted. If alias metadata is
  /// specified, it will be added to the instruction.
  CallInst *
  CreateElementUnorderedAtomicMemSet(Value *Ptr, Value *Val, uint64_t Size,
                                     Align Alignment, uint32_t ElementSize,
                                     const AAMDNodes &AAInfo = AAMDNodes()) {
    return CreateElementUnorderedAtomicMemSet(
        Ptr, Val, getInt64(Size), Align(Alignment), ElementSize, AAInfo);
  }

  LLVM_ABI CallInst *CreateMalloc(Type *IntPtrTy, Type *AllocTy,
                                  Value *AllocSize, Value *ArraySize,
                                  ArrayRef<OperandBundleDef> OpB,
                                  Function *MallocF = nullptr,
                                  const Twine &Name = "");

  /// CreateMalloc - Generate the IR for a call to malloc:
  /// 1. Compute the malloc call's argument as the specified type's size,
  ///    possibly multiplied by the array size if the array size is not
  ///    constant 1.
  /// 2. Call malloc with that argument.
  LLVM_ABI CallInst *CreateMalloc(Type *IntPtrTy, Type *AllocTy,
                                  Value *AllocSize, Value *ArraySize,
                                  Function *MallocF = nullptr,
                                  const Twine &Name = "");
  /// Generate the IR for a call to the builtin free function.
  LLVM_ABI CallInst *CreateFree(Value *Source,
                                ArrayRef<OperandBundleDef> Bundles = {});

  LLVM_ABI CallInst *
  CreateElementUnorderedAtomicMemSet(Value *Ptr, Value *Val, Value *Size,
                                     Align Alignment, uint32_t ElementSize,
                                     const AAMDNodes &AAInfo = AAMDNodes());

  /// Create and insert a memcpy between the specified pointers.
  ///
  /// If the pointers aren't i8*, they will be converted.  If alias metadata is
  /// specified, it will be added to the instruction.
  /// and noalias tags.
  CallInst *CreateMemCpy(Value *Dst, MaybeAlign DstAlign, Value *Src,
                         MaybeAlign SrcAlign, uint64_t Size,
                         bool isVolatile = false,
                         const AAMDNodes &AAInfo = AAMDNodes()) {
    return CreateMemCpy(Dst, DstAlign, Src, SrcAlign, getInt64(Size),
                        isVolatile, AAInfo);
  }

  LLVM_ABI CallInst *
  CreateMemTransferInst(Intrinsic::ID IntrID, Value *Dst, MaybeAlign DstAlign,
                        Value *Src, MaybeAlign SrcAlign, Value *Size,
                        bool isVolatile = false,
                        const AAMDNodes &AAInfo = AAMDNodes());

  CallInst *CreateMemCpy(Value *Dst, MaybeAlign DstAlign, Value *Src,
                         MaybeAlign SrcAlign, Value *Size,
                         bool isVolatile = false,
                         const AAMDNodes &AAInfo = AAMDNodes()) {
    return CreateMemTransferInst(Intrinsic::memcpy, Dst, DstAlign, Src,
                                 SrcAlign, Size, isVolatile, AAInfo);
  }

  CallInst *CreateMemCpyInline(Value *Dst, MaybeAlign DstAlign, Value *Src,
                               MaybeAlign SrcAlign, Value *Size,
                               bool isVolatile = false,
                               const AAMDNodes &AAInfo = AAMDNodes()) {
    return CreateMemTransferInst(Intrinsic::memcpy_inline, Dst, DstAlign, Src,
                                 SrcAlign, Size, isVolatile, AAInfo);
  }

  /// Create and insert an element unordered-atomic memcpy between the
  /// specified pointers.
  ///
  /// DstAlign/SrcAlign are the alignments of the Dst/Src pointers,
  /// respectively.
  ///
  /// If the pointers aren't i8*, they will be converted.  If alias metadata is
  /// specified, it will be added to the instruction.
  LLVM_ABI CallInst *CreateElementUnorderedAtomicMemCpy(
      Value *Dst, Align DstAlign, Value *Src, Align SrcAlign, Value *Size,
      uint32_t ElementSize, const AAMDNodes &AAInfo = AAMDNodes());

  CallInst *CreateMemMove(Value *Dst, MaybeAlign DstAlign, Value *Src,
                          MaybeAlign SrcAlign, uint64_t Size,
                          bool isVolatile = false,
                          const AAMDNodes &AAInfo = AAMDNodes()) {
    return CreateMemMove(Dst, DstAlign, Src, SrcAlign, getInt64(Size),
                         isVolatile, AAInfo);
  }

  CallInst *CreateMemMove(Value *Dst, MaybeAlign DstAlign, Value *Src,
                          MaybeAlign SrcAlign, Value *Size,
                          bool isVolatile = false,
                          const AAMDNodes &AAInfo = AAMDNodes()) {
    return CreateMemTransferInst(Intrinsic::memmove, Dst, DstAlign, Src,
                                 SrcAlign, Size, isVolatile, AAInfo);
  }

  /// \brief Create and insert an element unordered-atomic memmove between the
  /// specified pointers.
  ///
  /// DstAlign/SrcAlign are the alignments of the Dst/Src pointers,
  /// respectively.
  ///
  /// If the pointers aren't i8*, they will be converted.  If alias metadata is
  /// specified, it will be added to the instruction.
  LLVM_ABI CallInst *CreateElementUnorderedAtomicMemMove(
      Value *Dst, Align DstAlign, Value *Src, Align SrcAlign, Value *Size,
      uint32_t ElementSize, const AAMDNodes &AAInfo = AAMDNodes());

private:
  CallInst *getReductionIntrinsic(Intrinsic::ID ID, Value *Src);

public:
  /// Create a sequential vector fadd reduction intrinsic of the source vector.
  /// The first parameter is a scalar accumulator value. An unordered reduction
  /// can be created by adding the reassoc fast-math flag to the resulting
  /// sequential reduction.
  LLVM_ABI CallInst *CreateFAddReduce(Value *Acc, Value *Src);

  /// Create a sequential vector fmul reduction intrinsic of the source vector.
  /// The first parameter is a scalar accumulator value. An unordered reduction
  /// can be created by adding the reassoc fast-math flag to the resulting
  /// sequential reduction.
  LLVM_ABI CallInst *CreateFMulReduce(Value *Acc, Value *Src);

  /// Create a vector int add reduction intrinsic of the source vector.
  LLVM_ABI CallInst *CreateAddReduce(Value *Src);

  /// Create a vector int mul reduction intrinsic of the source vector.
  LLVM_ABI CallInst *CreateMulReduce(Value *Src);

  /// Create a vector int AND reduction intrinsic of the source vector.
  LLVM_ABI CallInst *CreateAndReduce(Value *Src);

  /// Create a vector int OR reduction intrinsic of the source vector.
  LLVM_ABI CallInst *CreateOrReduce(Value *Src);

  /// Create a vector int XOR reduction intrinsic of the source vector.
  LLVM_ABI CallInst *CreateXorReduce(Value *Src);

  /// Create a vector integer max reduction intrinsic of the source
  /// vector.
  LLVM_ABI CallInst *CreateIntMaxReduce(Value *Src, bool IsSigned = false);

  /// Create a vector integer min reduction intrinsic of the source
  /// vector.
  LLVM_ABI CallInst *CreateIntMinReduce(Value *Src, bool IsSigned = false);

  /// Create a vector float max reduction intrinsic of the source
  /// vector.
  LLVM_ABI CallInst *CreateFPMaxReduce(Value *Src);

  /// Create a vector float min reduction intrinsic of the source
  /// vector.
  LLVM_ABI CallInst *CreateFPMinReduce(Value *Src);

  /// Create a vector float maximum reduction intrinsic of the source
  /// vector. This variant follows the NaN and signed zero semantic of
  /// llvm.maximum intrinsic.
  LLVM_ABI CallInst *CreateFPMaximumReduce(Value *Src);

  /// Create a vector float minimum reduction intrinsic of the source
  /// vector. This variant follows the NaN and signed zero semantic of
  /// llvm.minimum intrinsic.
  LLVM_ABI CallInst *CreateFPMinimumReduce(Value *Src);

  /// Create a lifetime.start intrinsic.
  ///
  /// If the pointer isn't i8* it will be converted.
  LLVM_ABI CallInst *CreateLifetimeStart(Value *Ptr,
                                         ConstantInt *Size = nullptr);

  /// Create a lifetime.end intrinsic.
  ///
  /// If the pointer isn't i8* it will be converted.
  LLVM_ABI CallInst *CreateLifetimeEnd(Value *Ptr, ConstantInt *Size = nullptr);

  /// Create a call to invariant.start intrinsic.
  ///
  /// If the pointer isn't i8* it will be converted.
  LLVM_ABI CallInst *CreateInvariantStart(Value *Ptr,
                                          ConstantInt *Size = nullptr);

  /// Create a call to llvm.threadlocal.address intrinsic.
  LLVM_ABI CallInst *CreateThreadLocalAddress(Value *Ptr);

  /// Create a call to Masked Load intrinsic
  LLVM_ABI CallInst *CreateMaskedLoad(Type *Ty, Value *Ptr, Align Alignment,
                                      Value *Mask, Value *PassThru = nullptr,
                                      const Twine &Name = "");

  /// Create a call to Masked Store intrinsic
  LLVM_ABI CallInst *CreateMaskedStore(Value *Val, Value *Ptr, Align Alignment,
                                       Value *Mask);

  /// Create a call to Masked Gather intrinsic
  LLVM_ABI CallInst *CreateMaskedGather(Type *Ty, Value *Ptrs, Align Alignment,
                                        Value *Mask = nullptr,
                                        Value *PassThru = nullptr,
                                        const Twine &Name = "");

  /// Create a call to Masked Scatter intrinsic
  LLVM_ABI CallInst *CreateMaskedScatter(Value *Val, Value *Ptrs,
                                         Align Alignment,
                                         Value *Mask = nullptr);

  /// Create a call to Masked Expand Load intrinsic
  LLVM_ABI CallInst *CreateMaskedExpandLoad(Type *Ty, Value *Ptr,
                                            MaybeAlign Align,
                                            Value *Mask = nullptr,
                                            Value *PassThru = nullptr,
                                            const Twine &Name = "");

  /// Create a call to Masked Compress Store intrinsic
  LLVM_ABI CallInst *CreateMaskedCompressStore(Value *Val, Value *Ptr,
                                               MaybeAlign Align,
                                               Value *Mask = nullptr);

  /// Return an all true boolean vector (mask) with \p NumElts lanes.
  Value *getAllOnesMask(ElementCount NumElts) {
    VectorType *VTy = VectorType::get(Type::getInt1Ty(Context), NumElts);
    return Constant::getAllOnesValue(VTy);
  }

  /// Create an assume intrinsic call that allows the optimizer to
  /// assume that the provided condition will be true.
  ///
  /// The optional argument \p OpBundles specifies operand bundles that are
  /// added to the call instruction.
  LLVM_ABI CallInst *
  CreateAssumption(Value *Cond, ArrayRef<OperandBundleDef> OpBundles = {});

  /// Create a llvm.experimental.noalias.scope.decl intrinsic call.
  LLVM_ABI Instruction *CreateNoAliasScopeDeclaration(Value *Scope);
  Instruction *CreateNoAliasScopeDeclaration(MDNode *ScopeTag) {
    return CreateNoAliasScopeDeclaration(
        MetadataAsValue::get(Context, ScopeTag));
  }

  /// Create a call to the experimental.gc.statepoint intrinsic to
  /// start a new statepoint sequence.
  LLVM_ABI CallInst *CreateGCStatepointCall(
      uint64_t ID, uint32_t NumPatchBytes, FunctionCallee ActualCallee,
      ArrayRef<Value *> CallArgs, std::optional<ArrayRef<Value *>> DeoptArgs,
      ArrayRef<Value *> GCArgs, const Twine &Name = "");

  /// Create a call to the experimental.gc.statepoint intrinsic to
  /// start a new statepoint sequence.
  LLVM_ABI CallInst *
  CreateGCStatepointCall(uint64_t ID, uint32_t NumPatchBytes,
                         FunctionCallee ActualCallee, uint32_t Flags,
                         ArrayRef<Value *> CallArgs,
                         std::optional<ArrayRef<Use>> TransitionArgs,
                         std::optional<ArrayRef<Use>> DeoptArgs,
                         ArrayRef<Value *> GCArgs, const Twine &Name = "");

  /// Conveninence function for the common case when CallArgs are filled
  /// in using ArrayRef(CS.arg_begin(), CS.arg_end()); Use needs to be
  /// .get()'ed to get the Value pointer.
  LLVM_ABI CallInst *
  CreateGCStatepointCall(uint64_t ID, uint32_t NumPatchBytes,
                         FunctionCallee ActualCallee, ArrayRef<Use> CallArgs,
                         std::optional<ArrayRef<Value *>> DeoptArgs,
                         ArrayRef<Value *> GCArgs, const Twine &Name = "");

  /// Create an invoke to the experimental.gc.statepoint intrinsic to
  /// start a new statepoint sequence.
  LLVM_ABI InvokeInst *
  CreateGCStatepointInvoke(uint64_t ID, uint32_t NumPatchBytes,
                           FunctionCallee ActualInvokee, BasicBlock *NormalDest,
                           BasicBlock *UnwindDest, ArrayRef<Value *> InvokeArgs,
                           std::optional<ArrayRef<Value *>> DeoptArgs,
                           ArrayRef<Value *> GCArgs, const Twine &Name = "");

  /// Create an invoke to the experimental.gc.statepoint intrinsic to
  /// start a new statepoint sequence.
  LLVM_ABI InvokeInst *CreateGCStatepointInvoke(
      uint64_t ID, uint32_t NumPatchBytes, FunctionCallee ActualInvokee,
      BasicBlock *NormalDest, BasicBlock *UnwindDest, uint32_t Flags,
      ArrayRef<Value *> InvokeArgs, std::optional<ArrayRef<Use>> TransitionArgs,
      std::optional<ArrayRef<Use>> DeoptArgs, ArrayRef<Value *> GCArgs,
      const Twine &Name = "");

  // Convenience function for the common case when CallArgs are filled in using
  // ArrayRef(CS.arg_begin(), CS.arg_end()); Use needs to be .get()'ed to
  // get the Value *.
  LLVM_ABI InvokeInst *
  CreateGCStatepointInvoke(uint64_t ID, uint32_t NumPatchBytes,
                           FunctionCallee ActualInvokee, BasicBlock *NormalDest,
                           BasicBlock *UnwindDest, ArrayRef<Use> InvokeArgs,
                           std::optional<ArrayRef<Value *>> DeoptArgs,
                           ArrayRef<Value *> GCArgs, const Twine &Name = "");

  /// Create a call to the experimental.gc.result intrinsic to extract
  /// the result from a call wrapped in a statepoint.
  LLVM_ABI CallInst *CreateGCResult(Instruction *Statepoint, Type *ResultType,
                                    const Twine &Name = "");

  /// Create a call to the experimental.gc.relocate intrinsics to
  /// project the relocated value of one pointer from the statepoint.
  LLVM_ABI CallInst *CreateGCRelocate(Instruction *Statepoint, int BaseOffset,
                                      int DerivedOffset, Type *ResultType,
                                      const Twine &Name = "");

  /// Create a call to the experimental.gc.pointer.base intrinsic to get the
  /// base pointer for the specified derived pointer.
  LLVM_ABI CallInst *CreateGCGetPointerBase(Value *DerivedPtr,
                                            const Twine &Name = "");

  /// Create a call to the experimental.gc.get.pointer.offset intrinsic to get
  /// the offset of the specified derived pointer from its base.
  LLVM_ABI CallInst *CreateGCGetPointerOffset(Value *DerivedPtr,
                                              const Twine &Name = "");

  /// Create a call to llvm.vscale.<Ty>().
<<<<<<< HEAD
  LLVM_ABI Value *CreateVScale(Type *Ty, const Twine &Name = "") {
=======
  Value *CreateVScale(Type *Ty, const Twine &Name = "") {
>>>>>>> 10a576f7
    return CreateIntrinsic(Intrinsic::vscale, {Ty}, {}, {}, Name);
  }

  /// Create an expression which evaluates to the number of elements in \p EC
  /// at runtime. This can result in poison if type \p Ty is not big enough to
  /// hold the value.
  LLVM_ABI Value *CreateElementCount(Type *Ty, ElementCount EC);

  /// Create an expression which evaluates to the number of units in \p Size
  /// at runtime. This works for both units of bits and bytes. This can result
  /// in poison if type \p Ty is not big enough to hold the value.
  LLVM_ABI Value *CreateTypeSize(Type *Ty, TypeSize Size);

  /// Creates a vector of type \p DstType with the linear sequence <0, 1, ...>
  LLVM_ABI Value *CreateStepVector(Type *DstType, const Twine &Name = "");

  /// Create a call to intrinsic \p ID with 1 operand which is mangled on its
  /// type.
  LLVM_ABI CallInst *CreateUnaryIntrinsic(Intrinsic::ID ID, Value *V,
                                          FMFSource FMFSource = {},
                                          const Twine &Name = "");

  /// Create a call to intrinsic \p ID with 2 operands which is mangled on the
  /// first type.
  LLVM_ABI Value *CreateBinaryIntrinsic(Intrinsic::ID ID, Value *LHS,
                                        Value *RHS, FMFSource FMFSource = {},
                                        const Twine &Name = "");

  /// Create a call to intrinsic \p ID with \p Args, mangled using \p Types. If
  /// \p FMFSource is provided, copy fast-math-flags from that instruction to
  /// the intrinsic.
  LLVM_ABI CallInst *CreateIntrinsic(Intrinsic::ID ID, ArrayRef<Type *> Types,
                                     ArrayRef<Value *> Args,
                                     FMFSource FMFSource = {},
                                     const Twine &Name = "");

  /// Create a call to intrinsic \p ID with \p RetTy and \p Args. If
  /// \p FMFSource is provided, copy fast-math-flags from that instruction to
  /// the intrinsic.
  LLVM_ABI CallInst *CreateIntrinsic(Type *RetTy, Intrinsic::ID ID,
                                     ArrayRef<Value *> Args,
                                     FMFSource FMFSource = {},
                                     const Twine &Name = "");

  /// Create a call to non-overloaded intrinsic \p ID with \p Args. If
  /// \p FMFSource is provided, copy fast-math-flags from that instruction to
  /// the intrinsic.
  CallInst *CreateIntrinsic(Intrinsic::ID ID, ArrayRef<Value *> Args,
                            FMFSource FMFSource = {}, const Twine &Name = "") {
    return CreateIntrinsic(ID, /*Types=*/{}, Args, FMFSource, Name);
  }

  /// Create call to the minnum intrinsic.
  Value *CreateMinNum(Value *LHS, Value *RHS, FMFSource FMFSource = {},
                      const Twine &Name = "") {
    if (IsFPConstrained) {
      return CreateConstrainedFPUnroundedBinOp(
          Intrinsic::experimental_constrained_minnum, LHS, RHS, FMFSource,
          Name);
    }

    return CreateBinaryIntrinsic(Intrinsic::minnum, LHS, RHS, FMFSource, Name);
  }

  /// Create call to the maxnum intrinsic.
  Value *CreateMaxNum(Value *LHS, Value *RHS, FMFSource FMFSource = {},
                      const Twine &Name = "") {
    if (IsFPConstrained) {
      return CreateConstrainedFPUnroundedBinOp(
          Intrinsic::experimental_constrained_maxnum, LHS, RHS, FMFSource,
          Name);
    }

    return CreateBinaryIntrinsic(Intrinsic::maxnum, LHS, RHS, FMFSource, Name);
  }

  /// Create call to the minimum intrinsic.
  Value *CreateMinimum(Value *LHS, Value *RHS, const Twine &Name = "") {
    return CreateBinaryIntrinsic(Intrinsic::minimum, LHS, RHS, nullptr, Name);
  }

  /// Create call to the maximum intrinsic.
  Value *CreateMaximum(Value *LHS, Value *RHS, const Twine &Name = "") {
    return CreateBinaryIntrinsic(Intrinsic::maximum, LHS, RHS, nullptr, Name);
  }

  /// Create call to the minimumnum intrinsic.
  Value *CreateMinimumNum(Value *LHS, Value *RHS, const Twine &Name = "") {
    return CreateBinaryIntrinsic(Intrinsic::minimumnum, LHS, RHS, nullptr,
                                 Name);
  }

  /// Create call to the maximum intrinsic.
  Value *CreateMaximumNum(Value *LHS, Value *RHS, const Twine &Name = "") {
    return CreateBinaryIntrinsic(Intrinsic::maximumnum, LHS, RHS, nullptr,
                                 Name);
  }

  /// Create call to the copysign intrinsic.
  Value *CreateCopySign(Value *LHS, Value *RHS, FMFSource FMFSource = {},
                        const Twine &Name = "") {
    return CreateBinaryIntrinsic(Intrinsic::copysign, LHS, RHS, FMFSource,
                                 Name);
  }

  /// Create call to the ldexp intrinsic.
  Value *CreateLdexp(Value *Src, Value *Exp, FMFSource FMFSource = {},
                     const Twine &Name = "") {
    assert(!IsFPConstrained && "TODO: Support strictfp");
    return CreateIntrinsic(Intrinsic::ldexp, {Src->getType(), Exp->getType()},
                           {Src, Exp}, FMFSource, Name);
  }

  /// Create call to the fma intrinsic.
  Value *CreateFMA(Value *Factor1, Value *Factor2, Value *Summand,
                   FMFSource FMFSource = {}, const Twine &Name = "") {
    if (IsFPConstrained) {
      return CreateConstrainedFPIntrinsic(
          Intrinsic::experimental_constrained_fma, {Factor1->getType()},
          {Factor1, Factor2, Summand}, FMFSource, Name);
    }

    return CreateIntrinsic(Intrinsic::fma, {Factor1->getType()},
                           {Factor1, Factor2, Summand}, FMFSource, Name);
  }

  /// Create a call to the arithmetic_fence intrinsic.
  CallInst *CreateArithmeticFence(Value *Val, Type *DstType,
                                  const Twine &Name = "") {
    return CreateIntrinsic(Intrinsic::arithmetic_fence, DstType, Val, nullptr,
                           Name);
  }

  /// Create a call to the vector.extract intrinsic.
  CallInst *CreateExtractVector(Type *DstType, Value *SrcVec, Value *Idx,
                                const Twine &Name = "") {
    return CreateIntrinsic(Intrinsic::vector_extract,
                           {DstType, SrcVec->getType()}, {SrcVec, Idx}, nullptr,
                           Name);
  }

  /// Create a call to the vector.extract intrinsic.
  CallInst *CreateExtractVector(Type *DstType, Value *SrcVec, uint64_t Idx,
                                const Twine &Name = "") {
    return CreateExtractVector(DstType, SrcVec, getInt64(Idx), Name);
  }

  /// Create a call to the vector.insert intrinsic.
  CallInst *CreateInsertVector(Type *DstType, Value *SrcVec, Value *SubVec,
                               Value *Idx, const Twine &Name = "") {
    return CreateIntrinsic(Intrinsic::vector_insert,
                           {DstType, SubVec->getType()}, {SrcVec, SubVec, Idx},
                           nullptr, Name);
  }

  /// Create a call to the vector.extract intrinsic.
  CallInst *CreateInsertVector(Type *DstType, Value *SrcVec, Value *SubVec,
                               uint64_t Idx, const Twine &Name = "") {
    return CreateInsertVector(DstType, SrcVec, SubVec, getInt64(Idx), Name);
  }

  /// Create a call to llvm.stacksave
  CallInst *CreateStackSave(const Twine &Name = "") {
    const DataLayout &DL = BB->getDataLayout();
    return CreateIntrinsic(Intrinsic::stacksave, {DL.getAllocaPtrType(Context)},
                           {}, nullptr, Name);
  }

  /// Create a call to llvm.stackrestore
  CallInst *CreateStackRestore(Value *Ptr, const Twine &Name = "") {
    return CreateIntrinsic(Intrinsic::stackrestore, {Ptr->getType()}, {Ptr},
                           nullptr, Name);
  }

  /// Create a call to llvm.experimental_cttz_elts
  Value *CreateCountTrailingZeroElems(Type *ResTy, Value *Mask,
                                      bool ZeroIsPoison = true,
                                      const Twine &Name = "") {
    return CreateIntrinsic(Intrinsic::experimental_cttz_elts,
                           {ResTy, Mask->getType()},
                           {Mask, getInt1(ZeroIsPoison)}, nullptr, Name);
  }

private:
  /// Create a call to a masked intrinsic with given Id.
  CallInst *CreateMaskedIntrinsic(Intrinsic::ID Id, ArrayRef<Value *> Ops,
                                  ArrayRef<Type *> OverloadedTypes,
                                  const Twine &Name = "");

  //===--------------------------------------------------------------------===//
  // Instruction creation methods: Terminators
  //===--------------------------------------------------------------------===//

private:
  /// Helper to add branch weight and unpredictable metadata onto an
  /// instruction.
  /// \returns The annotated instruction.
  template <typename InstTy>
  InstTy *addBranchMetadata(InstTy *I, MDNode *Weights, MDNode *Unpredictable) {
    if (Weights)
      I->setMetadata(LLVMContext::MD_prof, Weights);
    if (Unpredictable)
      I->setMetadata(LLVMContext::MD_unpredictable, Unpredictable);
    return I;
  }

public:
  /// Create a 'ret void' instruction.
  ReturnInst *CreateRetVoid() {
    return Insert(ReturnInst::Create(Context));
  }

  /// Create a 'ret <val>' instruction.
  ReturnInst *CreateRet(Value *V) {
    return Insert(ReturnInst::Create(Context, V));
  }

  /// Create a sequence of N insertvalue instructions,
  /// with one Value from the retVals array each, that build a aggregate
  /// return value one value at a time, and a ret instruction to return
  /// the resulting aggregate value.
  ///
  /// This is a convenience function for code that uses aggregate return values
  /// as a vehicle for having multiple return values.
  ReturnInst *CreateAggregateRet(Value *const *retVals, unsigned N) {
    Value *V = PoisonValue::get(getCurrentFunctionReturnType());
    for (unsigned i = 0; i != N; ++i)
      V = CreateInsertValue(V, retVals[i], i, "mrv");
    return Insert(ReturnInst::Create(Context, V));
  }

  /// Create an unconditional 'br label X' instruction.
  BranchInst *CreateBr(BasicBlock *Dest) {
    return Insert(BranchInst::Create(Dest));
  }

  /// Create a conditional 'br Cond, TrueDest, FalseDest'
  /// instruction.
  BranchInst *CreateCondBr(Value *Cond, BasicBlock *True, BasicBlock *False,
                           MDNode *BranchWeights = nullptr,
                           MDNode *Unpredictable = nullptr) {
    return Insert(addBranchMetadata(BranchInst::Create(True, False, Cond),
                                    BranchWeights, Unpredictable));
  }

  /// Create a conditional 'br Cond, TrueDest, FalseDest'
  /// instruction. Copy branch meta data if available.
  BranchInst *CreateCondBr(Value *Cond, BasicBlock *True, BasicBlock *False,
                           Instruction *MDSrc) {
    BranchInst *Br = BranchInst::Create(True, False, Cond);
    if (MDSrc) {
      unsigned WL[4] = {LLVMContext::MD_prof, LLVMContext::MD_unpredictable,
                        LLVMContext::MD_make_implicit, LLVMContext::MD_dbg};
      Br->copyMetadata(*MDSrc, WL);
    }
    return Insert(Br);
  }

  /// Create a switch instruction with the specified value, default dest,
  /// and with a hint for the number of cases that will be added (for efficient
  /// allocation).
  SwitchInst *CreateSwitch(Value *V, BasicBlock *Dest, unsigned NumCases = 10,
                           MDNode *BranchWeights = nullptr,
                           MDNode *Unpredictable = nullptr) {
    return Insert(addBranchMetadata(SwitchInst::Create(V, Dest, NumCases),
                                    BranchWeights, Unpredictable));
  }

  /// Create an indirect branch instruction with the specified address
  /// operand, with an optional hint for the number of destinations that will be
  /// added (for efficient allocation).
  IndirectBrInst *CreateIndirectBr(Value *Addr, unsigned NumDests = 10) {
    return Insert(IndirectBrInst::Create(Addr, NumDests));
  }

  /// Create an invoke instruction.
  InvokeInst *CreateInvoke(FunctionType *Ty, Value *Callee,
                           BasicBlock *NormalDest, BasicBlock *UnwindDest,
                           ArrayRef<Value *> Args,
                           ArrayRef<OperandBundleDef> OpBundles,
                           const Twine &Name = "") {
    InvokeInst *II =
        InvokeInst::Create(Ty, Callee, NormalDest, UnwindDest, Args, OpBundles);
    if (IsFPConstrained)
      setConstrainedFPCallAttr(II);
    return Insert(II, Name);
  }
  InvokeInst *CreateInvoke(FunctionType *Ty, Value *Callee,
                           BasicBlock *NormalDest, BasicBlock *UnwindDest,
                           ArrayRef<Value *> Args = {},
                           const Twine &Name = "") {
    InvokeInst *II =
        InvokeInst::Create(Ty, Callee, NormalDest, UnwindDest, Args);
    if (IsFPConstrained)
      setConstrainedFPCallAttr(II);
    return Insert(II, Name);
  }

  InvokeInst *CreateInvoke(FunctionCallee Callee, BasicBlock *NormalDest,
                           BasicBlock *UnwindDest, ArrayRef<Value *> Args,
                           ArrayRef<OperandBundleDef> OpBundles,
                           const Twine &Name = "") {
    return CreateInvoke(Callee.getFunctionType(), Callee.getCallee(),
                        NormalDest, UnwindDest, Args, OpBundles, Name);
  }

  InvokeInst *CreateInvoke(FunctionCallee Callee, BasicBlock *NormalDest,
                           BasicBlock *UnwindDest, ArrayRef<Value *> Args = {},
                           const Twine &Name = "") {
    return CreateInvoke(Callee.getFunctionType(), Callee.getCallee(),
                        NormalDest, UnwindDest, Args, Name);
  }

  /// \brief Create a callbr instruction.
  CallBrInst *CreateCallBr(FunctionType *Ty, Value *Callee,
                           BasicBlock *DefaultDest,
                           ArrayRef<BasicBlock *> IndirectDests,
                           ArrayRef<Value *> Args = {},
                           const Twine &Name = "") {
    return Insert(CallBrInst::Create(Ty, Callee, DefaultDest, IndirectDests,
                                     Args), Name);
  }
  CallBrInst *CreateCallBr(FunctionType *Ty, Value *Callee,
                           BasicBlock *DefaultDest,
                           ArrayRef<BasicBlock *> IndirectDests,
                           ArrayRef<Value *> Args,
                           ArrayRef<OperandBundleDef> OpBundles,
                           const Twine &Name = "") {
    return Insert(
        CallBrInst::Create(Ty, Callee, DefaultDest, IndirectDests, Args,
                           OpBundles), Name);
  }

  CallBrInst *CreateCallBr(FunctionCallee Callee, BasicBlock *DefaultDest,
                           ArrayRef<BasicBlock *> IndirectDests,
                           ArrayRef<Value *> Args = {},
                           const Twine &Name = "") {
    return CreateCallBr(Callee.getFunctionType(), Callee.getCallee(),
                        DefaultDest, IndirectDests, Args, Name);
  }
  CallBrInst *CreateCallBr(FunctionCallee Callee, BasicBlock *DefaultDest,
                           ArrayRef<BasicBlock *> IndirectDests,
                           ArrayRef<Value *> Args,
                           ArrayRef<OperandBundleDef> OpBundles,
                           const Twine &Name = "") {
    return CreateCallBr(Callee.getFunctionType(), Callee.getCallee(),
                        DefaultDest, IndirectDests, Args, Name);
  }

  ResumeInst *CreateResume(Value *Exn) {
    return Insert(ResumeInst::Create(Exn));
  }

  CleanupReturnInst *CreateCleanupRet(CleanupPadInst *CleanupPad,
                                      BasicBlock *UnwindBB = nullptr) {
    return Insert(CleanupReturnInst::Create(CleanupPad, UnwindBB));
  }

  CatchSwitchInst *CreateCatchSwitch(Value *ParentPad, BasicBlock *UnwindBB,
                                     unsigned NumHandlers,
                                     const Twine &Name = "") {
    return Insert(CatchSwitchInst::Create(ParentPad, UnwindBB, NumHandlers),
                  Name);
  }

  CatchPadInst *CreateCatchPad(Value *ParentPad, ArrayRef<Value *> Args,
                               const Twine &Name = "") {
    return Insert(CatchPadInst::Create(ParentPad, Args), Name);
  }

  CleanupPadInst *CreateCleanupPad(Value *ParentPad,
                                   ArrayRef<Value *> Args = {},
                                   const Twine &Name = "") {
    return Insert(CleanupPadInst::Create(ParentPad, Args), Name);
  }

  CatchReturnInst *CreateCatchRet(CatchPadInst *CatchPad, BasicBlock *BB) {
    return Insert(CatchReturnInst::Create(CatchPad, BB));
  }

  UnreachableInst *CreateUnreachable() {
    return Insert(new UnreachableInst(Context));
  }

  //===--------------------------------------------------------------------===//
  // Instruction creation methods: Binary Operators
  //===--------------------------------------------------------------------===//
private:
  BinaryOperator *CreateInsertNUWNSWBinOp(BinaryOperator::BinaryOps Opc,
                                          Value *LHS, Value *RHS,
                                          const Twine &Name,
                                          bool HasNUW, bool HasNSW) {
    BinaryOperator *BO = Insert(BinaryOperator::Create(Opc, LHS, RHS), Name);
    if (HasNUW) BO->setHasNoUnsignedWrap();
    if (HasNSW) BO->setHasNoSignedWrap();
    return BO;
  }

  Instruction *setFPAttrs(Instruction *I, MDNode *FPMD,
                          FastMathFlags FMF) const {
    if (!FPMD)
      FPMD = DefaultFPMathTag;
    if (FPMD)
      I->setMetadata(LLVMContext::MD_fpmath, FPMD);
    I->setFastMathFlags(FMF);
    return I;
  }

  Value *getConstrainedFPRounding(std::optional<RoundingMode> Rounding) {
    RoundingMode UseRounding = DefaultConstrainedRounding;

    if (Rounding)
      UseRounding = *Rounding;

    std::optional<StringRef> RoundingStr =
        convertRoundingModeToStr(UseRounding);
    assert(RoundingStr && "Garbage strict rounding mode!");
    auto *RoundingMDS = MDString::get(Context, *RoundingStr);

    return MetadataAsValue::get(Context, RoundingMDS);
  }

  Value *getConstrainedFPExcept(std::optional<fp::ExceptionBehavior> Except) {
    std::optional<StringRef> ExceptStr = convertExceptionBehaviorToStr(
        Except.value_or(DefaultConstrainedExcept));
    assert(ExceptStr && "Garbage strict exception behavior!");
    auto *ExceptMDS = MDString::get(Context, *ExceptStr);

    return MetadataAsValue::get(Context, ExceptMDS);
  }

  Value *getConstrainedFPPredicate(CmpInst::Predicate Predicate) {
    assert(CmpInst::isFPPredicate(Predicate) &&
           Predicate != CmpInst::FCMP_FALSE &&
           Predicate != CmpInst::FCMP_TRUE &&
           "Invalid constrained FP comparison predicate!");

    StringRef PredicateStr = CmpInst::getPredicateName(Predicate);
    auto *PredicateMDS = MDString::get(Context, PredicateStr);

    return MetadataAsValue::get(Context, PredicateMDS);
  }

public:
  Value *CreateAdd(Value *LHS, Value *RHS, const Twine &Name = "",
                   bool HasNUW = false, bool HasNSW = false) {
    if (Value *V =
            Folder.FoldNoWrapBinOp(Instruction::Add, LHS, RHS, HasNUW, HasNSW))
      return V;
    return CreateInsertNUWNSWBinOp(Instruction::Add, LHS, RHS, Name, HasNUW,
                                   HasNSW);
  }

  Value *CreateNSWAdd(Value *LHS, Value *RHS, const Twine &Name = "") {
    return CreateAdd(LHS, RHS, Name, false, true);
  }

  Value *CreateNUWAdd(Value *LHS, Value *RHS, const Twine &Name = "") {
    return CreateAdd(LHS, RHS, Name, true, false);
  }

  Value *CreateSub(Value *LHS, Value *RHS, const Twine &Name = "",
                   bool HasNUW = false, bool HasNSW = false) {
    if (Value *V =
            Folder.FoldNoWrapBinOp(Instruction::Sub, LHS, RHS, HasNUW, HasNSW))
      return V;
    return CreateInsertNUWNSWBinOp(Instruction::Sub, LHS, RHS, Name, HasNUW,
                                   HasNSW);
  }

  Value *CreateNSWSub(Value *LHS, Value *RHS, const Twine &Name = "") {
    return CreateSub(LHS, RHS, Name, false, true);
  }

  Value *CreateNUWSub(Value *LHS, Value *RHS, const Twine &Name = "") {
    return CreateSub(LHS, RHS, Name, true, false);
  }

  Value *CreateMul(Value *LHS, Value *RHS, const Twine &Name = "",
                   bool HasNUW = false, bool HasNSW = false) {
    if (Value *V =
            Folder.FoldNoWrapBinOp(Instruction::Mul, LHS, RHS, HasNUW, HasNSW))
      return V;
    return CreateInsertNUWNSWBinOp(Instruction::Mul, LHS, RHS, Name, HasNUW,
                                   HasNSW);
  }

  Value *CreateNSWMul(Value *LHS, Value *RHS, const Twine &Name = "") {
    return CreateMul(LHS, RHS, Name, false, true);
  }

  Value *CreateNUWMul(Value *LHS, Value *RHS, const Twine &Name = "") {
    return CreateMul(LHS, RHS, Name, true, false);
  }

  Value *CreateUDiv(Value *LHS, Value *RHS, const Twine &Name = "",
                    bool isExact = false) {
    if (Value *V = Folder.FoldExactBinOp(Instruction::UDiv, LHS, RHS, isExact))
      return V;
    if (!isExact)
      return Insert(BinaryOperator::CreateUDiv(LHS, RHS), Name);
    return Insert(BinaryOperator::CreateExactUDiv(LHS, RHS), Name);
  }

  Value *CreateExactUDiv(Value *LHS, Value *RHS, const Twine &Name = "") {
    return CreateUDiv(LHS, RHS, Name, true);
  }

  Value *CreateSDiv(Value *LHS, Value *RHS, const Twine &Name = "",
                    bool isExact = false) {
    if (Value *V = Folder.FoldExactBinOp(Instruction::SDiv, LHS, RHS, isExact))
      return V;
    if (!isExact)
      return Insert(BinaryOperator::CreateSDiv(LHS, RHS), Name);
    return Insert(BinaryOperator::CreateExactSDiv(LHS, RHS), Name);
  }

  Value *CreateExactSDiv(Value *LHS, Value *RHS, const Twine &Name = "") {
    return CreateSDiv(LHS, RHS, Name, true);
  }

  Value *CreateURem(Value *LHS, Value *RHS, const Twine &Name = "") {
    if (Value *V = Folder.FoldBinOp(Instruction::URem, LHS, RHS))
      return V;
    return Insert(BinaryOperator::CreateURem(LHS, RHS), Name);
  }

  Value *CreateSRem(Value *LHS, Value *RHS, const Twine &Name = "") {
    if (Value *V = Folder.FoldBinOp(Instruction::SRem, LHS, RHS))
      return V;
    return Insert(BinaryOperator::CreateSRem(LHS, RHS), Name);
  }

  Value *CreateShl(Value *LHS, Value *RHS, const Twine &Name = "",
                   bool HasNUW = false, bool HasNSW = false) {
    if (Value *V =
            Folder.FoldNoWrapBinOp(Instruction::Shl, LHS, RHS, HasNUW, HasNSW))
      return V;
    return CreateInsertNUWNSWBinOp(Instruction::Shl, LHS, RHS, Name,
                                   HasNUW, HasNSW);
  }

  Value *CreateShl(Value *LHS, const APInt &RHS, const Twine &Name = "",
                   bool HasNUW = false, bool HasNSW = false) {
    return CreateShl(LHS, ConstantInt::get(LHS->getType(), RHS), Name,
                     HasNUW, HasNSW);
  }

  Value *CreateShl(Value *LHS, uint64_t RHS, const Twine &Name = "",
                   bool HasNUW = false, bool HasNSW = false) {
    return CreateShl(LHS, ConstantInt::get(LHS->getType(), RHS), Name,
                     HasNUW, HasNSW);
  }

  Value *CreateLShr(Value *LHS, Value *RHS, const Twine &Name = "",
                    bool isExact = false) {
    if (Value *V = Folder.FoldExactBinOp(Instruction::LShr, LHS, RHS, isExact))
      return V;
    if (!isExact)
      return Insert(BinaryOperator::CreateLShr(LHS, RHS), Name);
    return Insert(BinaryOperator::CreateExactLShr(LHS, RHS), Name);
  }

  Value *CreateLShr(Value *LHS, const APInt &RHS, const Twine &Name = "",
                    bool isExact = false) {
    return CreateLShr(LHS, ConstantInt::get(LHS->getType(), RHS), Name,isExact);
  }

  Value *CreateLShr(Value *LHS, uint64_t RHS, const Twine &Name = "",
                    bool isExact = false) {
    return CreateLShr(LHS, ConstantInt::get(LHS->getType(), RHS), Name,isExact);
  }

  Value *CreateAShr(Value *LHS, Value *RHS, const Twine &Name = "",
                    bool isExact = false) {
    if (Value *V = Folder.FoldExactBinOp(Instruction::AShr, LHS, RHS, isExact))
      return V;
    if (!isExact)
      return Insert(BinaryOperator::CreateAShr(LHS, RHS), Name);
    return Insert(BinaryOperator::CreateExactAShr(LHS, RHS), Name);
  }

  Value *CreateAShr(Value *LHS, const APInt &RHS, const Twine &Name = "",
                    bool isExact = false) {
    return CreateAShr(LHS, ConstantInt::get(LHS->getType(), RHS), Name,isExact);
  }

  Value *CreateAShr(Value *LHS, uint64_t RHS, const Twine &Name = "",
                    bool isExact = false) {
    return CreateAShr(LHS, ConstantInt::get(LHS->getType(), RHS), Name,isExact);
  }

  Value *CreateAnd(Value *LHS, Value *RHS, const Twine &Name = "") {
    if (auto *V = Folder.FoldBinOp(Instruction::And, LHS, RHS))
      return V;
    return Insert(BinaryOperator::CreateAnd(LHS, RHS), Name);
  }

  Value *CreateAnd(Value *LHS, const APInt &RHS, const Twine &Name = "") {
    return CreateAnd(LHS, ConstantInt::get(LHS->getType(), RHS), Name);
  }

  Value *CreateAnd(Value *LHS, uint64_t RHS, const Twine &Name = "") {
    return CreateAnd(LHS, ConstantInt::get(LHS->getType(), RHS), Name);
  }

  Value *CreateAnd(ArrayRef<Value*> Ops) {
    assert(!Ops.empty());
    Value *Accum = Ops[0];
    for (unsigned i = 1; i < Ops.size(); i++)
      Accum = CreateAnd(Accum, Ops[i]);
    return Accum;
  }

  Value *CreateOr(Value *LHS, Value *RHS, const Twine &Name = "",
                  bool IsDisjoint = false) {
    if (auto *V = Folder.FoldBinOp(Instruction::Or, LHS, RHS))
      return V;
    return Insert(
        IsDisjoint ? BinaryOperator::CreateDisjoint(Instruction::Or, LHS, RHS)
                   : BinaryOperator::CreateOr(LHS, RHS),
        Name);
  }

  Value *CreateOr(Value *LHS, const APInt &RHS, const Twine &Name = "") {
    return CreateOr(LHS, ConstantInt::get(LHS->getType(), RHS), Name);
  }

  Value *CreateOr(Value *LHS, uint64_t RHS, const Twine &Name = "") {
    return CreateOr(LHS, ConstantInt::get(LHS->getType(), RHS), Name);
  }

  Value *CreateOr(ArrayRef<Value*> Ops) {
    assert(!Ops.empty());
    Value *Accum = Ops[0];
    for (unsigned i = 1; i < Ops.size(); i++)
      Accum = CreateOr(Accum, Ops[i]);
    return Accum;
  }

  Value *CreateXor(Value *LHS, Value *RHS, const Twine &Name = "") {
    if (Value *V = Folder.FoldBinOp(Instruction::Xor, LHS, RHS))
      return V;
    return Insert(BinaryOperator::CreateXor(LHS, RHS), Name);
  }

  Value *CreateXor(Value *LHS, const APInt &RHS, const Twine &Name = "") {
    return CreateXor(LHS, ConstantInt::get(LHS->getType(), RHS), Name);
  }

  Value *CreateXor(Value *LHS, uint64_t RHS, const Twine &Name = "") {
    return CreateXor(LHS, ConstantInt::get(LHS->getType(), RHS), Name);
  }

  Value *CreateFAdd(Value *L, Value *R, const Twine &Name = "",
                    MDNode *FPMD = nullptr) {
    return CreateFAddFMF(L, R, {}, Name, FPMD);
  }

  Value *CreateFAddFMF(Value *L, Value *R, FMFSource FMFSource,
                       const Twine &Name = "", MDNode *FPMD = nullptr) {
    if (IsFPConstrained)
      return CreateConstrainedFPBinOp(Intrinsic::experimental_constrained_fadd,
                                      L, R, FMFSource, Name, FPMD);

    if (Value *V =
            Folder.FoldBinOpFMF(Instruction::FAdd, L, R, FMFSource.get(FMF)))
      return V;
    Instruction *I =
        setFPAttrs(BinaryOperator::CreateFAdd(L, R), FPMD, FMFSource.get(FMF));
    return Insert(I, Name);
  }

  Value *CreateFSub(Value *L, Value *R, const Twine &Name = "",
                    MDNode *FPMD = nullptr) {
    return CreateFSubFMF(L, R, {}, Name, FPMD);
  }

  Value *CreateFSubFMF(Value *L, Value *R, FMFSource FMFSource,
                       const Twine &Name = "", MDNode *FPMD = nullptr) {
    if (IsFPConstrained)
      return CreateConstrainedFPBinOp(Intrinsic::experimental_constrained_fsub,
                                      L, R, FMFSource, Name, FPMD);

    if (Value *V =
            Folder.FoldBinOpFMF(Instruction::FSub, L, R, FMFSource.get(FMF)))
      return V;
    Instruction *I =
        setFPAttrs(BinaryOperator::CreateFSub(L, R), FPMD, FMFSource.get(FMF));
    return Insert(I, Name);
  }

  Value *CreateFMul(Value *L, Value *R, const Twine &Name = "",
                    MDNode *FPMD = nullptr) {
    return CreateFMulFMF(L, R, {}, Name, FPMD);
  }

  Value *CreateFMulFMF(Value *L, Value *R, FMFSource FMFSource,
                       const Twine &Name = "", MDNode *FPMD = nullptr) {
    if (IsFPConstrained)
      return CreateConstrainedFPBinOp(Intrinsic::experimental_constrained_fmul,
                                      L, R, FMFSource, Name, FPMD);

    if (Value *V =
            Folder.FoldBinOpFMF(Instruction::FMul, L, R, FMFSource.get(FMF)))
      return V;
    Instruction *I =
        setFPAttrs(BinaryOperator::CreateFMul(L, R), FPMD, FMFSource.get(FMF));
    return Insert(I, Name);
  }

  Value *CreateFDiv(Value *L, Value *R, const Twine &Name = "",
                    MDNode *FPMD = nullptr) {
    return CreateFDivFMF(L, R, {}, Name, FPMD);
  }

  Value *CreateFDivFMF(Value *L, Value *R, FMFSource FMFSource,
                       const Twine &Name = "", MDNode *FPMD = nullptr) {
    if (IsFPConstrained)
      return CreateConstrainedFPBinOp(Intrinsic::experimental_constrained_fdiv,
                                      L, R, FMFSource, Name, FPMD);

    if (Value *V =
            Folder.FoldBinOpFMF(Instruction::FDiv, L, R, FMFSource.get(FMF)))
      return V;
    Instruction *I =
        setFPAttrs(BinaryOperator::CreateFDiv(L, R), FPMD, FMFSource.get(FMF));
    return Insert(I, Name);
  }

  Value *CreateFRem(Value *L, Value *R, const Twine &Name = "",
                    MDNode *FPMD = nullptr) {
    return CreateFRemFMF(L, R, {}, Name, FPMD);
  }

  Value *CreateFRemFMF(Value *L, Value *R, FMFSource FMFSource,
                       const Twine &Name = "", MDNode *FPMD = nullptr) {
    if (IsFPConstrained)
      return CreateConstrainedFPBinOp(Intrinsic::experimental_constrained_frem,
                                      L, R, FMFSource, Name, FPMD);

    if (Value *V =
            Folder.FoldBinOpFMF(Instruction::FRem, L, R, FMFSource.get(FMF)))
      return V;
    Instruction *I =
        setFPAttrs(BinaryOperator::CreateFRem(L, R), FPMD, FMFSource.get(FMF));
    return Insert(I, Name);
  }

  Value *CreateBinOp(Instruction::BinaryOps Opc,
                     Value *LHS, Value *RHS, const Twine &Name = "",
                     MDNode *FPMathTag = nullptr) {
    return CreateBinOpFMF(Opc, LHS, RHS, {}, Name, FPMathTag);
  }

  Value *CreateBinOpFMF(Instruction::BinaryOps Opc, Value *LHS, Value *RHS,
                        FMFSource FMFSource, const Twine &Name = "",
                        MDNode *FPMathTag = nullptr) {
    if (Value *V = Folder.FoldBinOp(Opc, LHS, RHS))
      return V;
    Instruction *BinOp = BinaryOperator::Create(Opc, LHS, RHS);
    if (isa<FPMathOperator>(BinOp))
      setFPAttrs(BinOp, FPMathTag, FMFSource.get(FMF));
    return Insert(BinOp, Name);
  }

  Value *CreateLogicalAnd(Value *Cond1, Value *Cond2, const Twine &Name = "") {
    assert(Cond2->getType()->isIntOrIntVectorTy(1));
    return CreateSelect(Cond1, Cond2,
                        ConstantInt::getNullValue(Cond2->getType()), Name);
  }

  Value *CreateLogicalOr(Value *Cond1, Value *Cond2, const Twine &Name = "") {
    assert(Cond2->getType()->isIntOrIntVectorTy(1));
    return CreateSelect(Cond1, ConstantInt::getAllOnesValue(Cond2->getType()),
                        Cond2, Name);
  }

  Value *CreateLogicalOp(Instruction::BinaryOps Opc, Value *Cond1, Value *Cond2,
                         const Twine &Name = "") {
    switch (Opc) {
    case Instruction::And:
      return CreateLogicalAnd(Cond1, Cond2, Name);
    case Instruction::Or:
      return CreateLogicalOr(Cond1, Cond2, Name);
    default:
      break;
    }
    llvm_unreachable("Not a logical operation.");
  }

  // NOTE: this is sequential, non-commutative, ordered reduction!
  Value *CreateLogicalOr(ArrayRef<Value *> Ops) {
    assert(!Ops.empty());
    Value *Accum = Ops[0];
    for (unsigned i = 1; i < Ops.size(); i++)
      Accum = CreateLogicalOr(Accum, Ops[i]);
    return Accum;
  }

  /// This function is like @ref CreateIntrinsic for constrained fp
  /// intrinsics. It sets the rounding mode and exception behavior of
  /// the created intrinsic call according to \p Rounding and \p
  /// Except and it sets \p FPMathTag as the 'fpmath' metadata, using
  /// defaults if a value equals nullopt/null.
  LLVM_ABI CallInst *CreateConstrainedFPIntrinsic(
      Intrinsic::ID ID, ArrayRef<Type *> Types, ArrayRef<Value *> Args,
      FMFSource FMFSource, const Twine &Name, MDNode *FPMathTag = nullptr,
      std::optional<RoundingMode> Rounding = std::nullopt,
      std::optional<fp::ExceptionBehavior> Except = std::nullopt);

  LLVM_ABI CallInst *CreateConstrainedFPBinOp(
      Intrinsic::ID ID, Value *L, Value *R, FMFSource FMFSource = {},
      const Twine &Name = "", MDNode *FPMathTag = nullptr,
      std::optional<RoundingMode> Rounding = std::nullopt,
      std::optional<fp::ExceptionBehavior> Except = std::nullopt);

  LLVM_ABI CallInst *CreateConstrainedFPUnroundedBinOp(
      Intrinsic::ID ID, Value *L, Value *R, FMFSource FMFSource = {},
      const Twine &Name = "", MDNode *FPMathTag = nullptr,
      std::optional<fp::ExceptionBehavior> Except = std::nullopt);

  Value *CreateNeg(Value *V, const Twine &Name = "", bool HasNSW = false) {
    return CreateSub(Constant::getNullValue(V->getType()), V, Name,
                     /*HasNUW=*/0, HasNSW);
  }

  Value *CreateNSWNeg(Value *V, const Twine &Name = "") {
    return CreateNeg(V, Name, /*HasNSW=*/true);
  }

  Value *CreateFNeg(Value *V, const Twine &Name = "",
                    MDNode *FPMathTag = nullptr) {
    return CreateFNegFMF(V, {}, Name, FPMathTag);
  }

  Value *CreateFNegFMF(Value *V, FMFSource FMFSource, const Twine &Name = "",
                       MDNode *FPMathTag = nullptr) {
    if (Value *Res =
            Folder.FoldUnOpFMF(Instruction::FNeg, V, FMFSource.get(FMF)))
      return Res;
    return Insert(
        setFPAttrs(UnaryOperator::CreateFNeg(V), FPMathTag, FMFSource.get(FMF)),
        Name);
  }

  Value *CreateNot(Value *V, const Twine &Name = "") {
    return CreateXor(V, Constant::getAllOnesValue(V->getType()), Name);
  }

  Value *CreateUnOp(Instruction::UnaryOps Opc,
                    Value *V, const Twine &Name = "",
                    MDNode *FPMathTag = nullptr) {
    if (Value *Res = Folder.FoldUnOpFMF(Opc, V, FMF))
      return Res;
    Instruction *UnOp = UnaryOperator::Create(Opc, V);
    if (isa<FPMathOperator>(UnOp))
      setFPAttrs(UnOp, FPMathTag, FMF);
    return Insert(UnOp, Name);
  }

  /// Create either a UnaryOperator or BinaryOperator depending on \p Opc.
  /// Correct number of operands must be passed accordingly.
  LLVM_ABI Value *CreateNAryOp(unsigned Opc, ArrayRef<Value *> Ops,
                               const Twine &Name = "",
                               MDNode *FPMathTag = nullptr);

  //===--------------------------------------------------------------------===//
  // Instruction creation methods: Memory Instructions
  //===--------------------------------------------------------------------===//

  AllocaInst *CreateAlloca(Type *Ty, unsigned AddrSpace,
                           Value *ArraySize = nullptr, const Twine &Name = "") {
    const DataLayout &DL = BB->getDataLayout();
    Align AllocaAlign = DL.getPrefTypeAlign(Ty);
    return Insert(new AllocaInst(Ty, AddrSpace, ArraySize, AllocaAlign), Name);
  }

  AllocaInst *CreateAlloca(Type *Ty, Value *ArraySize = nullptr,
                           const Twine &Name = "") {
    const DataLayout &DL = BB->getDataLayout();
    Align AllocaAlign = DL.getPrefTypeAlign(Ty);
    unsigned AddrSpace = DL.getAllocaAddrSpace();
    return Insert(new AllocaInst(Ty, AddrSpace, ArraySize, AllocaAlign), Name);
  }

  /// Provided to resolve 'CreateLoad(Ty, Ptr, "...")' correctly, instead of
  /// converting the string to 'bool' for the isVolatile parameter.
  LoadInst *CreateLoad(Type *Ty, Value *Ptr, const char *Name) {
    return CreateAlignedLoad(Ty, Ptr, MaybeAlign(), Name);
  }

  LoadInst *CreateLoad(Type *Ty, Value *Ptr, const Twine &Name = "") {
    return CreateAlignedLoad(Ty, Ptr, MaybeAlign(), Name);
  }

  LoadInst *CreateLoad(Type *Ty, Value *Ptr, bool isVolatile,
                       const Twine &Name = "") {
    return CreateAlignedLoad(Ty, Ptr, MaybeAlign(), isVolatile, Name);
  }

  StoreInst *CreateStore(Value *Val, Value *Ptr, bool isVolatile = false) {
    return CreateAlignedStore(Val, Ptr, MaybeAlign(), isVolatile);
  }

  LoadInst *CreateAlignedLoad(Type *Ty, Value *Ptr, MaybeAlign Align,
                              const char *Name) {
    return CreateAlignedLoad(Ty, Ptr, Align, /*isVolatile*/false, Name);
  }

  LoadInst *CreateAlignedLoad(Type *Ty, Value *Ptr, MaybeAlign Align,
                              const Twine &Name = "") {
    return CreateAlignedLoad(Ty, Ptr, Align, /*isVolatile*/false, Name);
  }

  LoadInst *CreateAlignedLoad(Type *Ty, Value *Ptr, MaybeAlign Align,
                              bool isVolatile, const Twine &Name = "") {
    if (!Align) {
      const DataLayout &DL = BB->getDataLayout();
      Align = DL.getABITypeAlign(Ty);
    }
    return Insert(new LoadInst(Ty, Ptr, Twine(), isVolatile, *Align), Name);
  }

  StoreInst *CreateAlignedStore(Value *Val, Value *Ptr, MaybeAlign Align,
                                bool isVolatile = false) {
    if (!Align) {
      const DataLayout &DL = BB->getDataLayout();
      Align = DL.getABITypeAlign(Val->getType());
    }
    return Insert(new StoreInst(Val, Ptr, isVolatile, *Align));
  }
  FenceInst *CreateFence(AtomicOrdering Ordering,
                         SyncScope::ID SSID = SyncScope::System,
                         const Twine &Name = "") {
    return Insert(new FenceInst(Context, Ordering, SSID), Name);
  }

  AtomicCmpXchgInst *
  CreateAtomicCmpXchg(Value *Ptr, Value *Cmp, Value *New, MaybeAlign Align,
                      AtomicOrdering SuccessOrdering,
                      AtomicOrdering FailureOrdering,
                      SyncScope::ID SSID = SyncScope::System) {
    if (!Align) {
      const DataLayout &DL = BB->getDataLayout();
      Align = llvm::Align(DL.getTypeStoreSize(New->getType()));
    }

    return Insert(new AtomicCmpXchgInst(Ptr, Cmp, New, *Align, SuccessOrdering,
                                        FailureOrdering, SSID));
  }

  AtomicRMWInst *CreateAtomicRMW(AtomicRMWInst::BinOp Op, Value *Ptr,
                                 Value *Val, MaybeAlign Align,
                                 AtomicOrdering Ordering,
                                 SyncScope::ID SSID = SyncScope::System) {
    if (!Align) {
      const DataLayout &DL = BB->getDataLayout();
      Align = llvm::Align(DL.getTypeStoreSize(Val->getType()));
    }

    return Insert(new AtomicRMWInst(Op, Ptr, Val, *Align, Ordering, SSID));
  }

  Value *CreateGEP(Type *Ty, Value *Ptr, ArrayRef<Value *> IdxList,
                   const Twine &Name = "",
                   GEPNoWrapFlags NW = GEPNoWrapFlags::none()) {
    if (auto *V = Folder.FoldGEP(Ty, Ptr, IdxList, NW))
      return V;
    return Insert(GetElementPtrInst::Create(Ty, Ptr, IdxList, NW), Name);
  }

  Value *CreateInBoundsGEP(Type *Ty, Value *Ptr, ArrayRef<Value *> IdxList,
                           const Twine &Name = "") {
    return CreateGEP(Ty, Ptr, IdxList, Name, GEPNoWrapFlags::inBounds());
  }

  Value *CreateConstGEP1_32(Type *Ty, Value *Ptr, unsigned Idx0,
                            const Twine &Name = "") {
    Value *Idx = ConstantInt::get(Type::getInt32Ty(Context), Idx0);

    if (auto *V = Folder.FoldGEP(Ty, Ptr, Idx, GEPNoWrapFlags::none()))
      return V;

    return Insert(GetElementPtrInst::Create(Ty, Ptr, Idx), Name);
  }

  Value *CreateConstInBoundsGEP1_32(Type *Ty, Value *Ptr, unsigned Idx0,
                                    const Twine &Name = "") {
    Value *Idx = ConstantInt::get(Type::getInt32Ty(Context), Idx0);

    if (auto *V = Folder.FoldGEP(Ty, Ptr, Idx, GEPNoWrapFlags::inBounds()))
      return V;

    return Insert(GetElementPtrInst::CreateInBounds(Ty, Ptr, Idx), Name);
  }

  Value *CreateConstGEP2_32(Type *Ty, Value *Ptr, unsigned Idx0, unsigned Idx1,
                            const Twine &Name = "",
                            GEPNoWrapFlags NWFlags = GEPNoWrapFlags::none()) {
    Value *Idxs[] = {
      ConstantInt::get(Type::getInt32Ty(Context), Idx0),
      ConstantInt::get(Type::getInt32Ty(Context), Idx1)
    };

    if (auto *V = Folder.FoldGEP(Ty, Ptr, Idxs, NWFlags))
      return V;

    return Insert(GetElementPtrInst::Create(Ty, Ptr, Idxs, NWFlags), Name);
  }

  Value *CreateConstInBoundsGEP2_32(Type *Ty, Value *Ptr, unsigned Idx0,
                                    unsigned Idx1, const Twine &Name = "") {
    Value *Idxs[] = {
      ConstantInt::get(Type::getInt32Ty(Context), Idx0),
      ConstantInt::get(Type::getInt32Ty(Context), Idx1)
    };

    if (auto *V = Folder.FoldGEP(Ty, Ptr, Idxs, GEPNoWrapFlags::inBounds()))
      return V;

    return Insert(GetElementPtrInst::CreateInBounds(Ty, Ptr, Idxs), Name);
  }

  Value *CreateConstGEP1_64(Type *Ty, Value *Ptr, uint64_t Idx0,
                            const Twine &Name = "") {
    Value *Idx = ConstantInt::get(Type::getInt64Ty(Context), Idx0);

    if (auto *V = Folder.FoldGEP(Ty, Ptr, Idx, GEPNoWrapFlags::none()))
      return V;

    return Insert(GetElementPtrInst::Create(Ty, Ptr, Idx), Name);
  }

  Value *CreateConstInBoundsGEP1_64(Type *Ty, Value *Ptr, uint64_t Idx0,
                                    const Twine &Name = "") {
    Value *Idx = ConstantInt::get(Type::getInt64Ty(Context), Idx0);

    if (auto *V = Folder.FoldGEP(Ty, Ptr, Idx, GEPNoWrapFlags::inBounds()))
      return V;

    return Insert(GetElementPtrInst::CreateInBounds(Ty, Ptr, Idx), Name);
  }

  Value *CreateConstGEP2_64(Type *Ty, Value *Ptr, uint64_t Idx0, uint64_t Idx1,
                            const Twine &Name = "") {
    Value *Idxs[] = {
      ConstantInt::get(Type::getInt64Ty(Context), Idx0),
      ConstantInt::get(Type::getInt64Ty(Context), Idx1)
    };

    if (auto *V = Folder.FoldGEP(Ty, Ptr, Idxs, GEPNoWrapFlags::none()))
      return V;

    return Insert(GetElementPtrInst::Create(Ty, Ptr, Idxs), Name);
  }

  Value *CreateConstInBoundsGEP2_64(Type *Ty, Value *Ptr, uint64_t Idx0,
                                    uint64_t Idx1, const Twine &Name = "") {
    Value *Idxs[] = {
      ConstantInt::get(Type::getInt64Ty(Context), Idx0),
      ConstantInt::get(Type::getInt64Ty(Context), Idx1)
    };

    if (auto *V = Folder.FoldGEP(Ty, Ptr, Idxs, GEPNoWrapFlags::inBounds()))
      return V;

    return Insert(GetElementPtrInst::CreateInBounds(Ty, Ptr, Idxs), Name);
  }

  Value *CreateStructGEP(Type *Ty, Value *Ptr, unsigned Idx,
                         const Twine &Name = "") {
    GEPNoWrapFlags NWFlags =
        GEPNoWrapFlags::inBounds() | GEPNoWrapFlags::noUnsignedWrap();
    return CreateConstGEP2_32(Ty, Ptr, 0, Idx, Name, NWFlags);
  }

  Value *CreatePtrAdd(Value *Ptr, Value *Offset, const Twine &Name = "",
                      GEPNoWrapFlags NW = GEPNoWrapFlags::none()) {
    return CreateGEP(getInt8Ty(), Ptr, Offset, Name, NW);
  }

  Value *CreateInBoundsPtrAdd(Value *Ptr, Value *Offset,
                              const Twine &Name = "") {
    return CreateGEP(getInt8Ty(), Ptr, Offset, Name,
                     GEPNoWrapFlags::inBounds());
  }

  /// Same as CreateGlobalString, but return a pointer with "i8*" type
  /// instead of a pointer to array of i8.
  ///
  /// If no module is given via \p M, it is take from the insertion point basic
  /// block.
  LLVM_DEPRECATED("Use CreateGlobalString instead", "CreateGlobalString")
  Constant *CreateGlobalStringPtr(StringRef Str, const Twine &Name = "",
                                  unsigned AddressSpace = 0,
                                  Module *M = nullptr, bool AddNull = true) {
    GlobalVariable *GV =
        CreateGlobalString(Str, Name, AddressSpace, M, AddNull);
    Constant *Zero = ConstantInt::get(Type::getInt32Ty(Context), 0);
    Constant *Indices[] = {Zero, Zero};
    return ConstantExpr::getInBoundsGetElementPtr(GV->getValueType(), GV,
                                                  Indices);
  }

  //===--------------------------------------------------------------------===//
  // Instruction creation methods: Cast/Conversion Operators
  //===--------------------------------------------------------------------===//

  Value *CreateTrunc(Value *V, Type *DestTy, const Twine &Name = "",
                     bool IsNUW = false, bool IsNSW = false) {
    if (V->getType() == DestTy)
      return V;
    if (Value *Folded = Folder.FoldCast(Instruction::Trunc, V, DestTy))
      return Folded;
    Instruction *I = CastInst::Create(Instruction::Trunc, V, DestTy);
    if (IsNUW)
      I->setHasNoUnsignedWrap();
    if (IsNSW)
      I->setHasNoSignedWrap();
    return Insert(I, Name);
  }

  Value *CreateZExt(Value *V, Type *DestTy, const Twine &Name = "",
                    bool IsNonNeg = false) {
    if (V->getType() == DestTy)
      return V;
    if (Value *Folded = Folder.FoldCast(Instruction::ZExt, V, DestTy))
      return Folded;
    Instruction *I = Insert(new ZExtInst(V, DestTy), Name);
    if (IsNonNeg)
      I->setNonNeg();
    return I;
  }

  Value *CreateSExt(Value *V, Type *DestTy, const Twine &Name = "") {
    return CreateCast(Instruction::SExt, V, DestTy, Name);
  }

  /// Create a ZExt or Trunc from the integer value V to DestTy. Return
  /// the value untouched if the type of V is already DestTy.
  Value *CreateZExtOrTrunc(Value *V, Type *DestTy,
                           const Twine &Name = "") {
    assert(V->getType()->isIntOrIntVectorTy() &&
           DestTy->isIntOrIntVectorTy() &&
           "Can only zero extend/truncate integers!");
    Type *VTy = V->getType();
    if (VTy->getScalarSizeInBits() < DestTy->getScalarSizeInBits())
      return CreateZExt(V, DestTy, Name);
    if (VTy->getScalarSizeInBits() > DestTy->getScalarSizeInBits())
      return CreateTrunc(V, DestTy, Name);
    return V;
  }

  /// Create a SExt or Trunc from the integer value V to DestTy. Return
  /// the value untouched if the type of V is already DestTy.
  Value *CreateSExtOrTrunc(Value *V, Type *DestTy,
                           const Twine &Name = "") {
    assert(V->getType()->isIntOrIntVectorTy() &&
           DestTy->isIntOrIntVectorTy() &&
           "Can only sign extend/truncate integers!");
    Type *VTy = V->getType();
    if (VTy->getScalarSizeInBits() < DestTy->getScalarSizeInBits())
      return CreateSExt(V, DestTy, Name);
    if (VTy->getScalarSizeInBits() > DestTy->getScalarSizeInBits())
      return CreateTrunc(V, DestTy, Name);
    return V;
  }

  Value *CreateFPToUI(Value *V, Type *DestTy, const Twine &Name = "") {
    if (IsFPConstrained)
      return CreateConstrainedFPCast(Intrinsic::experimental_constrained_fptoui,
                                     V, DestTy, nullptr, Name);
    return CreateCast(Instruction::FPToUI, V, DestTy, Name);
  }

  Value *CreateFPToSI(Value *V, Type *DestTy, const Twine &Name = "") {
    if (IsFPConstrained)
      return CreateConstrainedFPCast(Intrinsic::experimental_constrained_fptosi,
                                     V, DestTy, nullptr, Name);
    return CreateCast(Instruction::FPToSI, V, DestTy, Name);
  }

  Value *CreateUIToFP(Value *V, Type *DestTy, const Twine &Name = "",
                      bool IsNonNeg = false) {
    if (IsFPConstrained)
      return CreateConstrainedFPCast(Intrinsic::experimental_constrained_uitofp,
                                     V, DestTy, nullptr, Name);
    if (Value *Folded = Folder.FoldCast(Instruction::UIToFP, V, DestTy))
      return Folded;
    Instruction *I = Insert(new UIToFPInst(V, DestTy), Name);
    if (IsNonNeg)
      I->setNonNeg();
    return I;
  }

  Value *CreateSIToFP(Value *V, Type *DestTy, const Twine &Name = ""){
    if (IsFPConstrained)
      return CreateConstrainedFPCast(Intrinsic::experimental_constrained_sitofp,
                                     V, DestTy, nullptr, Name);
    return CreateCast(Instruction::SIToFP, V, DestTy, Name);
  }

  Value *CreateFPTrunc(Value *V, Type *DestTy, const Twine &Name = "",
                       MDNode *FPMathTag = nullptr) {
    return CreateFPTruncFMF(V, DestTy, {}, Name, FPMathTag);
  }

  Value *CreateFPTruncFMF(Value *V, Type *DestTy, FMFSource FMFSource,
                          const Twine &Name = "", MDNode *FPMathTag = nullptr) {
    if (IsFPConstrained)
      return CreateConstrainedFPCast(
          Intrinsic::experimental_constrained_fptrunc, V, DestTy, FMFSource,
          Name, FPMathTag);
    return CreateCast(Instruction::FPTrunc, V, DestTy, Name, FPMathTag,
                      FMFSource);
  }

  Value *CreateFPExt(Value *V, Type *DestTy, const Twine &Name = "",
                     MDNode *FPMathTag = nullptr) {
    return CreateFPExtFMF(V, DestTy, {}, Name, FPMathTag);
  }

  Value *CreateFPExtFMF(Value *V, Type *DestTy, FMFSource FMFSource,
                        const Twine &Name = "", MDNode *FPMathTag = nullptr) {
    if (IsFPConstrained)
      return CreateConstrainedFPCast(Intrinsic::experimental_constrained_fpext,
                                     V, DestTy, FMFSource, Name, FPMathTag);
    return CreateCast(Instruction::FPExt, V, DestTy, Name, FPMathTag,
                      FMFSource);
  }

  Value *CreatePtrToInt(Value *V, Type *DestTy,
                        const Twine &Name = "") {
    return CreateCast(Instruction::PtrToInt, V, DestTy, Name);
  }

  Value *CreateIntToPtr(Value *V, Type *DestTy,
                        const Twine &Name = "") {
    return CreateCast(Instruction::IntToPtr, V, DestTy, Name);
  }

  Value *CreateBitCast(Value *V, Type *DestTy,
                       const Twine &Name = "") {
    return CreateCast(Instruction::BitCast, V, DestTy, Name);
  }

  Value *CreateAddrSpaceCast(Value *V, Type *DestTy,
                             const Twine &Name = "") {
    return CreateCast(Instruction::AddrSpaceCast, V, DestTy, Name);
  }

  Value *CreateZExtOrBitCast(Value *V, Type *DestTy, const Twine &Name = "") {
    Instruction::CastOps CastOp =
        V->getType()->getScalarSizeInBits() == DestTy->getScalarSizeInBits()
            ? Instruction::BitCast
            : Instruction::ZExt;
    return CreateCast(CastOp, V, DestTy, Name);
  }

  Value *CreateSExtOrBitCast(Value *V, Type *DestTy, const Twine &Name = "") {
    Instruction::CastOps CastOp =
        V->getType()->getScalarSizeInBits() == DestTy->getScalarSizeInBits()
            ? Instruction::BitCast
            : Instruction::SExt;
    return CreateCast(CastOp, V, DestTy, Name);
  }

  Value *CreateTruncOrBitCast(Value *V, Type *DestTy, const Twine &Name = "") {
    Instruction::CastOps CastOp =
        V->getType()->getScalarSizeInBits() == DestTy->getScalarSizeInBits()
            ? Instruction::BitCast
            : Instruction::Trunc;
    return CreateCast(CastOp, V, DestTy, Name);
  }

  Value *CreateCast(Instruction::CastOps Op, Value *V, Type *DestTy,
                    const Twine &Name = "", MDNode *FPMathTag = nullptr,
                    FMFSource FMFSource = {}) {
    if (V->getType() == DestTy)
      return V;
    if (Value *Folded = Folder.FoldCast(Op, V, DestTy))
      return Folded;
    Instruction *Cast = CastInst::Create(Op, V, DestTy);
    if (isa<FPMathOperator>(Cast))
      setFPAttrs(Cast, FPMathTag, FMFSource.get(FMF));
    return Insert(Cast, Name);
  }

  Value *CreatePointerCast(Value *V, Type *DestTy,
                           const Twine &Name = "") {
    if (V->getType() == DestTy)
      return V;
    if (auto *VC = dyn_cast<Constant>(V))
      return Insert(Folder.CreatePointerCast(VC, DestTy), Name);
    return Insert(CastInst::CreatePointerCast(V, DestTy), Name);
  }

  // With opaque pointers enabled, this can be substituted with
  // CreateAddrSpaceCast.
  // TODO: Replace uses of this method and remove the method itself.
  Value *CreatePointerBitCastOrAddrSpaceCast(Value *V, Type *DestTy,
                                             const Twine &Name = "") {
    if (V->getType() == DestTy)
      return V;

    if (auto *VC = dyn_cast<Constant>(V)) {
      return Insert(Folder.CreatePointerBitCastOrAddrSpaceCast(VC, DestTy),
                    Name);
    }

    return Insert(CastInst::CreatePointerBitCastOrAddrSpaceCast(V, DestTy),
                  Name);
  }

  Value *CreateIntCast(Value *V, Type *DestTy, bool isSigned,
                       const Twine &Name = "") {
    Instruction::CastOps CastOp =
        V->getType()->getScalarSizeInBits() > DestTy->getScalarSizeInBits()
            ? Instruction::Trunc
            : (isSigned ? Instruction::SExt : Instruction::ZExt);
    return CreateCast(CastOp, V, DestTy, Name);
  }

  Value *CreateBitOrPointerCast(Value *V, Type *DestTy,
                                const Twine &Name = "") {
    if (V->getType() == DestTy)
      return V;
    if (V->getType()->isPtrOrPtrVectorTy() && DestTy->isIntOrIntVectorTy())
      return CreatePtrToInt(V, DestTy, Name);
    if (V->getType()->isIntOrIntVectorTy() && DestTy->isPtrOrPtrVectorTy())
      return CreateIntToPtr(V, DestTy, Name);

    return CreateBitCast(V, DestTy, Name);
  }

  Value *CreateFPCast(Value *V, Type *DestTy, const Twine &Name = "",
                      MDNode *FPMathTag = nullptr) {
    Instruction::CastOps CastOp =
        V->getType()->getScalarSizeInBits() > DestTy->getScalarSizeInBits()
            ? Instruction::FPTrunc
            : Instruction::FPExt;
    return CreateCast(CastOp, V, DestTy, Name, FPMathTag);
  }

  LLVM_ABI CallInst *CreateConstrainedFPCast(
      Intrinsic::ID ID, Value *V, Type *DestTy, FMFSource FMFSource = {},
      const Twine &Name = "", MDNode *FPMathTag = nullptr,
      std::optional<RoundingMode> Rounding = std::nullopt,
      std::optional<fp::ExceptionBehavior> Except = std::nullopt);

  // Provided to resolve 'CreateIntCast(Ptr, Ptr, "...")', giving a
  // compile time error, instead of converting the string to bool for the
  // isSigned parameter.
  Value *CreateIntCast(Value *, Type *, const char *) = delete;

  /// Cast between aggregate types that must have identical structure but may
  /// differ in their leaf types. The leaf values are recursively extracted,
  /// casted, and then reinserted into a value of type DestTy. The leaf types
  /// must be castable using a bitcast or ptrcast, because signedness is
  /// not specified.
  LLVM_ABI Value *CreateAggregateCast(Value *V, Type *DestTy);

  //===--------------------------------------------------------------------===//
  // Instruction creation methods: Compare Instructions
  //===--------------------------------------------------------------------===//

  Value *CreateICmpEQ(Value *LHS, Value *RHS, const Twine &Name = "") {
    return CreateICmp(ICmpInst::ICMP_EQ, LHS, RHS, Name);
  }

  Value *CreateICmpNE(Value *LHS, Value *RHS, const Twine &Name = "") {
    return CreateICmp(ICmpInst::ICMP_NE, LHS, RHS, Name);
  }

  Value *CreateICmpUGT(Value *LHS, Value *RHS, const Twine &Name = "") {
    return CreateICmp(ICmpInst::ICMP_UGT, LHS, RHS, Name);
  }

  Value *CreateICmpUGE(Value *LHS, Value *RHS, const Twine &Name = "") {
    return CreateICmp(ICmpInst::ICMP_UGE, LHS, RHS, Name);
  }

  Value *CreateICmpULT(Value *LHS, Value *RHS, const Twine &Name = "") {
    return CreateICmp(ICmpInst::ICMP_ULT, LHS, RHS, Name);
  }

  Value *CreateICmpULE(Value *LHS, Value *RHS, const Twine &Name = "") {
    return CreateICmp(ICmpInst::ICMP_ULE, LHS, RHS, Name);
  }

  Value *CreateICmpSGT(Value *LHS, Value *RHS, const Twine &Name = "") {
    return CreateICmp(ICmpInst::ICMP_SGT, LHS, RHS, Name);
  }

  Value *CreateICmpSGE(Value *LHS, Value *RHS, const Twine &Name = "") {
    return CreateICmp(ICmpInst::ICMP_SGE, LHS, RHS, Name);
  }

  Value *CreateICmpSLT(Value *LHS, Value *RHS, const Twine &Name = "") {
    return CreateICmp(ICmpInst::ICMP_SLT, LHS, RHS, Name);
  }

  Value *CreateICmpSLE(Value *LHS, Value *RHS, const Twine &Name = "") {
    return CreateICmp(ICmpInst::ICMP_SLE, LHS, RHS, Name);
  }

  Value *CreateFCmpOEQ(Value *LHS, Value *RHS, const Twine &Name = "",
                       MDNode *FPMathTag = nullptr) {
    return CreateFCmp(FCmpInst::FCMP_OEQ, LHS, RHS, Name, FPMathTag);
  }

  Value *CreateFCmpOGT(Value *LHS, Value *RHS, const Twine &Name = "",
                       MDNode *FPMathTag = nullptr) {
    return CreateFCmp(FCmpInst::FCMP_OGT, LHS, RHS, Name, FPMathTag);
  }

  Value *CreateFCmpOGE(Value *LHS, Value *RHS, const Twine &Name = "",
                       MDNode *FPMathTag = nullptr) {
    return CreateFCmp(FCmpInst::FCMP_OGE, LHS, RHS, Name, FPMathTag);
  }

  Value *CreateFCmpOLT(Value *LHS, Value *RHS, const Twine &Name = "",
                       MDNode *FPMathTag = nullptr) {
    return CreateFCmp(FCmpInst::FCMP_OLT, LHS, RHS, Name, FPMathTag);
  }

  Value *CreateFCmpOLE(Value *LHS, Value *RHS, const Twine &Name = "",
                       MDNode *FPMathTag = nullptr) {
    return CreateFCmp(FCmpInst::FCMP_OLE, LHS, RHS, Name, FPMathTag);
  }

  Value *CreateFCmpONE(Value *LHS, Value *RHS, const Twine &Name = "",
                       MDNode *FPMathTag = nullptr) {
    return CreateFCmp(FCmpInst::FCMP_ONE, LHS, RHS, Name, FPMathTag);
  }

  Value *CreateFCmpORD(Value *LHS, Value *RHS, const Twine &Name = "",
                       MDNode *FPMathTag = nullptr) {
    return CreateFCmp(FCmpInst::FCMP_ORD, LHS, RHS, Name, FPMathTag);
  }

  Value *CreateFCmpUNO(Value *LHS, Value *RHS, const Twine &Name = "",
                       MDNode *FPMathTag = nullptr) {
    return CreateFCmp(FCmpInst::FCMP_UNO, LHS, RHS, Name, FPMathTag);
  }

  Value *CreateFCmpUEQ(Value *LHS, Value *RHS, const Twine &Name = "",
                       MDNode *FPMathTag = nullptr) {
    return CreateFCmp(FCmpInst::FCMP_UEQ, LHS, RHS, Name, FPMathTag);
  }

  Value *CreateFCmpUGT(Value *LHS, Value *RHS, const Twine &Name = "",
                       MDNode *FPMathTag = nullptr) {
    return CreateFCmp(FCmpInst::FCMP_UGT, LHS, RHS, Name, FPMathTag);
  }

  Value *CreateFCmpUGE(Value *LHS, Value *RHS, const Twine &Name = "",
                       MDNode *FPMathTag = nullptr) {
    return CreateFCmp(FCmpInst::FCMP_UGE, LHS, RHS, Name, FPMathTag);
  }

  Value *CreateFCmpULT(Value *LHS, Value *RHS, const Twine &Name = "",
                       MDNode *FPMathTag = nullptr) {
    return CreateFCmp(FCmpInst::FCMP_ULT, LHS, RHS, Name, FPMathTag);
  }

  Value *CreateFCmpULE(Value *LHS, Value *RHS, const Twine &Name = "",
                       MDNode *FPMathTag = nullptr) {
    return CreateFCmp(FCmpInst::FCMP_ULE, LHS, RHS, Name, FPMathTag);
  }

  Value *CreateFCmpUNE(Value *LHS, Value *RHS, const Twine &Name = "",
                       MDNode *FPMathTag = nullptr) {
    return CreateFCmp(FCmpInst::FCMP_UNE, LHS, RHS, Name, FPMathTag);
  }

  Value *CreateICmp(CmpInst::Predicate P, Value *LHS, Value *RHS,
                    const Twine &Name = "") {
    if (auto *V = Folder.FoldCmp(P, LHS, RHS))
      return V;
    return Insert(new ICmpInst(P, LHS, RHS), Name);
  }

  // Create a quiet floating-point comparison (i.e. one that raises an FP
  // exception only in the case where an input is a signaling NaN).
  // Note that this differs from CreateFCmpS only if IsFPConstrained is true.
  Value *CreateFCmp(CmpInst::Predicate P, Value *LHS, Value *RHS,
                    const Twine &Name = "", MDNode *FPMathTag = nullptr) {
    return CreateFCmpHelper(P, LHS, RHS, Name, FPMathTag, {}, false);
  }

  // Create a quiet floating-point comparison (i.e. one that raises an FP
  // exception only in the case where an input is a signaling NaN).
  // Note that this differs from CreateFCmpS only if IsFPConstrained is true.
  Value *CreateFCmpFMF(CmpInst::Predicate P, Value *LHS, Value *RHS,
                       FMFSource FMFSource, const Twine &Name = "",
                       MDNode *FPMathTag = nullptr) {
    return CreateFCmpHelper(P, LHS, RHS, Name, FPMathTag, FMFSource, false);
  }

  Value *CreateCmp(CmpInst::Predicate Pred, Value *LHS, Value *RHS,
                   const Twine &Name = "", MDNode *FPMathTag = nullptr) {
    return CmpInst::isFPPredicate(Pred)
               ? CreateFCmp(Pred, LHS, RHS, Name, FPMathTag)
               : CreateICmp(Pred, LHS, RHS, Name);
  }

  // Create a signaling floating-point comparison (i.e. one that raises an FP
  // exception whenever an input is any NaN, signaling or quiet).
  // Note that this differs from CreateFCmp only if IsFPConstrained is true.
  Value *CreateFCmpS(CmpInst::Predicate P, Value *LHS, Value *RHS,
                     const Twine &Name = "", MDNode *FPMathTag = nullptr) {
    return CreateFCmpHelper(P, LHS, RHS, Name, FPMathTag, {}, true);
  }

private:
  // Helper routine to create either a signaling or a quiet FP comparison.
  LLVM_ABI Value *CreateFCmpHelper(CmpInst::Predicate P, Value *LHS, Value *RHS,
                                   const Twine &Name, MDNode *FPMathTag,
                                   FMFSource FMFSource, bool IsSignaling);

public:
  LLVM_ABI CallInst *CreateConstrainedFPCmp(
      Intrinsic::ID ID, CmpInst::Predicate P, Value *L, Value *R,
      const Twine &Name = "",
      std::optional<fp::ExceptionBehavior> Except = std::nullopt);

  //===--------------------------------------------------------------------===//
  // Instruction creation methods: Other Instructions
  //===--------------------------------------------------------------------===//

  PHINode *CreatePHI(Type *Ty, unsigned NumReservedValues,
                     const Twine &Name = "") {
    PHINode *Phi = PHINode::Create(Ty, NumReservedValues);
    if (isa<FPMathOperator>(Phi))
      setFPAttrs(Phi, nullptr /* MDNode* */, FMF);
    return Insert(Phi, Name);
  }

private:
  CallInst *createCallHelper(Function *Callee, ArrayRef<Value *> Ops,
                             const Twine &Name = "", FMFSource FMFSource = {},
                             ArrayRef<OperandBundleDef> OpBundles = {});

public:
  CallInst *CreateCall(FunctionType *FTy, Value *Callee,
                       ArrayRef<Value *> Args = {}, const Twine &Name = "",
                       MDNode *FPMathTag = nullptr) {
    CallInst *CI = CallInst::Create(FTy, Callee, Args, DefaultOperandBundles);
    if (IsFPConstrained)
      setConstrainedFPCallAttr(CI);
    if (isa<FPMathOperator>(CI))
      setFPAttrs(CI, FPMathTag, FMF);
    return Insert(CI, Name);
  }

  CallInst *CreateCall(FunctionType *FTy, Value *Callee, ArrayRef<Value *> Args,
                       ArrayRef<OperandBundleDef> OpBundles,
                       const Twine &Name = "", MDNode *FPMathTag = nullptr) {
    CallInst *CI = CallInst::Create(FTy, Callee, Args, OpBundles);
    if (IsFPConstrained)
      setConstrainedFPCallAttr(CI);
    if (isa<FPMathOperator>(CI))
      setFPAttrs(CI, FPMathTag, FMF);
    return Insert(CI, Name);
  }

  CallInst *CreateCall(FunctionCallee Callee, ArrayRef<Value *> Args = {},
                       const Twine &Name = "", MDNode *FPMathTag = nullptr) {
    return CreateCall(Callee.getFunctionType(), Callee.getCallee(), Args, Name,
                      FPMathTag);
  }

  CallInst *CreateCall(FunctionCallee Callee, ArrayRef<Value *> Args,
                       ArrayRef<OperandBundleDef> OpBundles,
                       const Twine &Name = "", MDNode *FPMathTag = nullptr) {
    return CreateCall(Callee.getFunctionType(), Callee.getCallee(), Args,
                      OpBundles, Name, FPMathTag);
  }

  LLVM_ABI CallInst *CreateConstrainedFPCall(
      Function *Callee, ArrayRef<Value *> Args, const Twine &Name = "",
      std::optional<RoundingMode> Rounding = std::nullopt,
      std::optional<fp::ExceptionBehavior> Except = std::nullopt);

  LLVM_ABI Value *CreateSelect(Value *C, Value *True, Value *False,
                               const Twine &Name = "",
                               Instruction *MDFrom = nullptr);
  LLVM_ABI Value *CreateSelectFMF(Value *C, Value *True, Value *False,
                                  FMFSource FMFSource, const Twine &Name = "",
                                  Instruction *MDFrom = nullptr);

  VAArgInst *CreateVAArg(Value *List, Type *Ty, const Twine &Name = "") {
    return Insert(new VAArgInst(List, Ty), Name);
  }

  Value *CreateExtractElement(Value *Vec, Value *Idx,
                              const Twine &Name = "") {
    if (Value *V = Folder.FoldExtractElement(Vec, Idx))
      return V;
    return Insert(ExtractElementInst::Create(Vec, Idx), Name);
  }

  Value *CreateExtractElement(Value *Vec, uint64_t Idx,
                              const Twine &Name = "") {
    return CreateExtractElement(Vec, getInt64(Idx), Name);
  }

  Value *CreateInsertElement(Type *VecTy, Value *NewElt, Value *Idx,
                             const Twine &Name = "") {
    return CreateInsertElement(PoisonValue::get(VecTy), NewElt, Idx, Name);
  }

  Value *CreateInsertElement(Type *VecTy, Value *NewElt, uint64_t Idx,
                             const Twine &Name = "") {
    return CreateInsertElement(PoisonValue::get(VecTy), NewElt, Idx, Name);
  }

  Value *CreateInsertElement(Value *Vec, Value *NewElt, Value *Idx,
                             const Twine &Name = "") {
    if (Value *V = Folder.FoldInsertElement(Vec, NewElt, Idx))
      return V;
    return Insert(InsertElementInst::Create(Vec, NewElt, Idx), Name);
  }

  Value *CreateInsertElement(Value *Vec, Value *NewElt, uint64_t Idx,
                             const Twine &Name = "") {
    return CreateInsertElement(Vec, NewElt, getInt64(Idx), Name);
  }

  Value *CreateShuffleVector(Value *V1, Value *V2, Value *Mask,
                             const Twine &Name = "") {
    SmallVector<int, 16> IntMask;
    ShuffleVectorInst::getShuffleMask(cast<Constant>(Mask), IntMask);
    return CreateShuffleVector(V1, V2, IntMask, Name);
  }

  /// See class ShuffleVectorInst for a description of the mask representation.
  Value *CreateShuffleVector(Value *V1, Value *V2, ArrayRef<int> Mask,
                             const Twine &Name = "") {
    if (Value *V = Folder.FoldShuffleVector(V1, V2, Mask))
      return V;
    return Insert(new ShuffleVectorInst(V1, V2, Mask), Name);
  }

  /// Create a unary shuffle. The second vector operand of the IR instruction
  /// is poison.
  Value *CreateShuffleVector(Value *V, ArrayRef<int> Mask,
                             const Twine &Name = "") {
    return CreateShuffleVector(V, PoisonValue::get(V->getType()), Mask, Name);
  }

  Value *CreateExtractValue(Value *Agg, ArrayRef<unsigned> Idxs,
                            const Twine &Name = "") {
    if (auto *V = Folder.FoldExtractValue(Agg, Idxs))
      return V;
    return Insert(ExtractValueInst::Create(Agg, Idxs), Name);
  }

  Value *CreateInsertValue(Value *Agg, Value *Val, ArrayRef<unsigned> Idxs,
                           const Twine &Name = "") {
    if (auto *V = Folder.FoldInsertValue(Agg, Val, Idxs))
      return V;
    return Insert(InsertValueInst::Create(Agg, Val, Idxs), Name);
  }

  LandingPadInst *CreateLandingPad(Type *Ty, unsigned NumClauses,
                                   const Twine &Name = "") {
    return Insert(LandingPadInst::Create(Ty, NumClauses), Name);
  }

  Value *CreateFreeze(Value *V, const Twine &Name = "") {
    return Insert(new FreezeInst(V), Name);
  }

  //===--------------------------------------------------------------------===//
  // Utility creation methods
  //===--------------------------------------------------------------------===//

  /// Return a boolean value testing if \p Arg == 0.
  Value *CreateIsNull(Value *Arg, const Twine &Name = "") {
    return CreateICmpEQ(Arg, Constant::getNullValue(Arg->getType()), Name);
  }

  /// Return a boolean value testing if \p Arg != 0.
  Value *CreateIsNotNull(Value *Arg, const Twine &Name = "") {
    return CreateICmpNE(Arg, Constant::getNullValue(Arg->getType()), Name);
  }

  /// Return a boolean value testing if \p Arg < 0.
  Value *CreateIsNeg(Value *Arg, const Twine &Name = "") {
    return CreateICmpSLT(Arg, ConstantInt::getNullValue(Arg->getType()), Name);
  }

  /// Return a boolean value testing if \p Arg > -1.
  Value *CreateIsNotNeg(Value *Arg, const Twine &Name = "") {
    return CreateICmpSGT(Arg, ConstantInt::getAllOnesValue(Arg->getType()),
                         Name);
  }

  /// Return the i64 difference between two pointer values, dividing out
  /// the size of the pointed-to objects.
  ///
  /// This is intended to implement C-style pointer subtraction. As such, the
  /// pointers must be appropriately aligned for their element types and
  /// pointing into the same object.
  LLVM_ABI Value *CreatePtrDiff(Type *ElemTy, Value *LHS, Value *RHS,
                                const Twine &Name = "");

  /// Create a launder.invariant.group intrinsic call. If Ptr type is
  /// different from pointer to i8, it's casted to pointer to i8 in the same
  /// address space before call and casted back to Ptr type after call.
  LLVM_ABI Value *CreateLaunderInvariantGroup(Value *Ptr);

  /// \brief Create a strip.invariant.group intrinsic call. If Ptr type is
  /// different from pointer to i8, it's casted to pointer to i8 in the same
  /// address space before call and casted back to Ptr type after call.
  LLVM_ABI Value *CreateStripInvariantGroup(Value *Ptr);

  /// Return a vector value that contains the vector V reversed
  LLVM_ABI Value *CreateVectorReverse(Value *V, const Twine &Name = "");

  /// Return a vector splice intrinsic if using scalable vectors, otherwise
  /// return a shufflevector. If the immediate is positive, a vector is
  /// extracted from concat(V1, V2), starting at Imm. If the immediate
  /// is negative, we extract -Imm elements from V1 and the remaining
  /// elements from V2. Imm is a signed integer in the range
  /// -VL <= Imm < VL (where VL is the runtime vector length of the
  /// source/result vector)
  LLVM_ABI Value *CreateVectorSplice(Value *V1, Value *V2, int64_t Imm,
                                     const Twine &Name = "");

  /// Return a vector value that contains \arg V broadcasted to \p
  /// NumElts elements.
  LLVM_ABI Value *CreateVectorSplat(unsigned NumElts, Value *V,
                                    const Twine &Name = "");

  /// Return a vector value that contains \arg V broadcasted to \p
  /// EC elements.
  LLVM_ABI Value *CreateVectorSplat(ElementCount EC, Value *V,
                                    const Twine &Name = "");

  LLVM_ABI Value *CreatePreserveArrayAccessIndex(Type *ElTy, Value *Base,
                                                 unsigned Dimension,
                                                 unsigned LastIndex,
                                                 MDNode *DbgInfo);

  LLVM_ABI Value *CreatePreserveUnionAccessIndex(Value *Base,
                                                 unsigned FieldIndex,
                                                 MDNode *DbgInfo);

  LLVM_ABI Value *CreatePreserveStructAccessIndex(Type *ElTy, Value *Base,
                                                  unsigned Index,
                                                  unsigned FieldIndex,
                                                  MDNode *DbgInfo);

  LLVM_ABI Value *createIsFPClass(Value *FPNum, unsigned Test);

private:
  /// Helper function that creates an assume intrinsic call that
  /// represents an alignment assumption on the provided pointer \p PtrValue
  /// with offset \p OffsetValue and alignment value \p AlignValue.
  CallInst *CreateAlignmentAssumptionHelper(const DataLayout &DL,
                                            Value *PtrValue, Value *AlignValue,
                                            Value *OffsetValue);

public:
  /// Create an assume intrinsic call that represents an alignment
  /// assumption on the provided pointer.
  ///
  /// An optional offset can be provided, and if it is provided, the offset
  /// must be subtracted from the provided pointer to get the pointer with the
  /// specified alignment.
  LLVM_ABI CallInst *CreateAlignmentAssumption(const DataLayout &DL,
                                               Value *PtrValue,
                                               unsigned Alignment,
                                               Value *OffsetValue = nullptr);

  /// Create an assume intrinsic call that represents an alignment
  /// assumption on the provided pointer.
  ///
  /// An optional offset can be provided, and if it is provided, the offset
  /// must be subtracted from the provided pointer to get the pointer with the
  /// specified alignment.
  ///
  /// This overload handles the condition where the Alignment is dependent
  /// on an existing value rather than a static value.
  LLVM_ABI CallInst *CreateAlignmentAssumption(const DataLayout &DL,
                                               Value *PtrValue,
                                               Value *Alignment,
                                               Value *OffsetValue = nullptr);

  /// Create an assume intrinsic call that represents an dereferencable
  /// assumption on the provided pointer.
  LLVM_ABI CallInst *CreateDereferenceableAssumption(Value *PtrValue,
                                                     Value *SizeValue);
};

/// This provides a uniform API for creating instructions and inserting
/// them into a basic block: either at the end of a BasicBlock, or at a specific
/// iterator location in a block.
///
/// Note that the builder does not expose the full generality of LLVM
/// instructions.  For access to extra instruction properties, use the mutators
/// (e.g. setVolatile) on the instructions after they have been
/// created. Convenience state exists to specify fast-math flags and fp-math
/// tags.
///
/// The first template argument specifies a class to use for creating constants.
/// This defaults to creating minimally folded constants.  The second template
/// argument allows clients to specify custom insertion hooks that are called on
/// every newly created insertion.
template <typename FolderTy = ConstantFolder,
          typename InserterTy = IRBuilderDefaultInserter>
class IRBuilder : public IRBuilderBase {
private:
  FolderTy Folder;
  InserterTy Inserter;

public:
  IRBuilder(LLVMContext &C, FolderTy Folder, InserterTy Inserter,
            MDNode *FPMathTag = nullptr,
            ArrayRef<OperandBundleDef> OpBundles = {})
      : IRBuilderBase(C, this->Folder, this->Inserter, FPMathTag, OpBundles),
        Folder(Folder), Inserter(Inserter) {}

  IRBuilder(LLVMContext &C, FolderTy Folder, MDNode *FPMathTag = nullptr,
            ArrayRef<OperandBundleDef> OpBundles = {})
      : IRBuilderBase(C, this->Folder, this->Inserter, FPMathTag, OpBundles),
        Folder(Folder) {}

  explicit IRBuilder(LLVMContext &C, MDNode *FPMathTag = nullptr,
                     ArrayRef<OperandBundleDef> OpBundles = {})
      : IRBuilderBase(C, this->Folder, this->Inserter, FPMathTag, OpBundles) {}

  explicit IRBuilder(BasicBlock *TheBB, FolderTy Folder,
                     MDNode *FPMathTag = nullptr,
                     ArrayRef<OperandBundleDef> OpBundles = {})
      : IRBuilderBase(TheBB->getContext(), this->Folder, this->Inserter,
                      FPMathTag, OpBundles),
        Folder(Folder) {
    SetInsertPoint(TheBB);
  }

  explicit IRBuilder(BasicBlock *TheBB, MDNode *FPMathTag = nullptr,
                     ArrayRef<OperandBundleDef> OpBundles = {})
      : IRBuilderBase(TheBB->getContext(), this->Folder, this->Inserter,
                      FPMathTag, OpBundles) {
    SetInsertPoint(TheBB);
  }

  explicit IRBuilder(Instruction *IP, MDNode *FPMathTag = nullptr,
                     ArrayRef<OperandBundleDef> OpBundles = {})
      : IRBuilderBase(IP->getContext(), this->Folder, this->Inserter, FPMathTag,
                      OpBundles) {
    SetInsertPoint(IP);
  }

  IRBuilder(BasicBlock *TheBB, BasicBlock::iterator IP, FolderTy Folder,
            MDNode *FPMathTag = nullptr,
            ArrayRef<OperandBundleDef> OpBundles = {})
      : IRBuilderBase(TheBB->getContext(), this->Folder, this->Inserter,
                      FPMathTag, OpBundles),
        Folder(Folder) {
    SetInsertPoint(TheBB, IP);
  }

  IRBuilder(BasicBlock *TheBB, BasicBlock::iterator IP,
            MDNode *FPMathTag = nullptr,
            ArrayRef<OperandBundleDef> OpBundles = {})
      : IRBuilderBase(TheBB->getContext(), this->Folder, this->Inserter,
                      FPMathTag, OpBundles) {
    SetInsertPoint(TheBB, IP);
  }

  /// Avoid copying the full IRBuilder. Prefer using InsertPointGuard
  /// or FastMathFlagGuard instead.
  IRBuilder(const IRBuilder &) = delete;

  InserterTy &getInserter() { return Inserter; }
  const InserterTy &getInserter() const { return Inserter; }
};

template <typename FolderTy, typename InserterTy>
IRBuilder(LLVMContext &, FolderTy, InserterTy, MDNode *,
          ArrayRef<OperandBundleDef>) -> IRBuilder<FolderTy, InserterTy>;
IRBuilder(LLVMContext &, MDNode *, ArrayRef<OperandBundleDef>) -> IRBuilder<>;
template <typename FolderTy>
IRBuilder(BasicBlock *, FolderTy, MDNode *, ArrayRef<OperandBundleDef>)
    -> IRBuilder<FolderTy>;
IRBuilder(BasicBlock *, MDNode *, ArrayRef<OperandBundleDef>) -> IRBuilder<>;
IRBuilder(Instruction *, MDNode *, ArrayRef<OperandBundleDef>) -> IRBuilder<>;
template <typename FolderTy>
IRBuilder(BasicBlock *, BasicBlock::iterator, FolderTy, MDNode *,
          ArrayRef<OperandBundleDef>) -> IRBuilder<FolderTy>;
IRBuilder(BasicBlock *, BasicBlock::iterator, MDNode *,
          ArrayRef<OperandBundleDef>) -> IRBuilder<>;


// Create wrappers for C Binding types (see CBindingWrapping.h).
DEFINE_SIMPLE_CONVERSION_FUNCTIONS(IRBuilder<>, LLVMBuilderRef)

} // end namespace llvm

#endif // LLVM_IR_IRBUILDER_H<|MERGE_RESOLUTION|>--- conflicted
+++ resolved
@@ -966,11 +966,7 @@
                                               const Twine &Name = "");
 
   /// Create a call to llvm.vscale.<Ty>().
-<<<<<<< HEAD
-  LLVM_ABI Value *CreateVScale(Type *Ty, const Twine &Name = "") {
-=======
   Value *CreateVScale(Type *Ty, const Twine &Name = "") {
->>>>>>> 10a576f7
     return CreateIntrinsic(Intrinsic::vscale, {Ty}, {}, {}, Name);
   }
 
