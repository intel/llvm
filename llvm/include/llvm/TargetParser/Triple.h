--- conflicted
+++ resolved
@@ -9,11 +9,7 @@
 #ifndef LLVM_TARGETPARSER_TRIPLE_H
 #define LLVM_TARGETPARSER_TRIPLE_H
 
-<<<<<<< HEAD
-#include "llvm/ADT/Twine.h"
-=======
 #include "llvm/ADT/StringRef.h"
->>>>>>> 5ee67ebe
 #include "llvm/Support/Compiler.h"
 #include "llvm/Support/VersionTuple.h"
 
@@ -363,16 +359,12 @@
   /// triple fields unknown.
   Triple() = default;
 
-<<<<<<< HEAD
-  LLVM_ABI explicit Triple(const Twine &Str);
-=======
   LLVM_ABI explicit Triple(std::string &&Str);
   explicit Triple(StringRef Str) : Triple(Str.str()) {}
   explicit Triple(const char *Str) : Triple(std::string(Str)) {}
   explicit Triple(const std::string &Str) : Triple(std::string(Str)) {}
   LLVM_ABI explicit Triple(const Twine &Str);
 
->>>>>>> 5ee67ebe
   LLVM_ABI Triple(const Twine &ArchStr, const Twine &VendorStr,
                   const Twine &OSStr);
   LLVM_ABI Triple(const Twine &ArchStr, const Twine &VendorStr,
@@ -952,34 +944,6 @@
             getEnvironment() == Triple::OpenHOS ||
             getEnvironment() == Triple::MuslEABIHF || isAndroid()) &&
            isOSBinFormatELF() && !isOSNetBSD();
-  }
-
-  // ARM EABI is the bare-metal EABI described in ARM ABI documents and
-  // can be accessed via -target arm-none-eabi. This is NOT GNUEABI.
-  // FIXME: Add a flag for bare-metal for that target and set Triple::EABI
-  // even for GNUEABI, so we can make a distinction here and still conform to
-  // the EABI on GNU (and Android) mode. This requires change in Clang, too.
-  // FIXME: The Darwin exception is temporary, while we move users to
-  // "*-*-*-macho" triples as quickly as possible.
-  bool isTargetAEABI() const {
-    return (getEnvironment() == Triple::EABI ||
-            getEnvironment() == Triple::EABIHF) &&
-           !isOSDarwin() && !isOSWindows();
-  }
-
-  bool isTargetGNUAEABI() const {
-    return (getEnvironment() == Triple::GNUEABI ||
-            getEnvironment() == Triple::GNUEABIT64 ||
-            getEnvironment() == Triple::GNUEABIHF ||
-            getEnvironment() == Triple::GNUEABIHFT64) &&
-           !isOSDarwin() && !isOSWindows();
-  }
-
-  bool isTargetMuslAEABI() const {
-    return (getEnvironment() == Triple::MuslEABI ||
-            getEnvironment() == Triple::MuslEABIHF ||
-            getEnvironment() == Triple::OpenHOS) &&
-           !isOSDarwin() && !isOSWindows();
   }
 
   // ARM EABI is the bare-metal EABI described in ARM ABI documents and
