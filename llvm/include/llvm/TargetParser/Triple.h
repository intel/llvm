--- conflicted
+++ resolved
@@ -438,11 +438,7 @@
   /// (SubArch).  This should only be called with Vulkan SPIR-V triples.
   VersionTuple getVulkanVersion() const;
 
-<<<<<<< HEAD
-  /// Parse the DXIL version number from the DXIL version
-=======
   /// Parse the DXIL version number from the OSVersion and DXIL version
->>>>>>> 6e4c5224
   /// (SubArch).  This should only be called with DXIL triples.
   VersionTuple getDXILVersion() const;
 
