--- conflicted
+++ resolved
@@ -53,13 +53,10 @@
   // Atomic memory swap and add instructions for byte and half word are
   // available.
   FK_LAM_BH = 1 << 10,
-<<<<<<< HEAD
-=======
 
   // Do not generate load-load barrier instructions (dbar 0x700).
   FK_LD_SEQ_SA = 1 << 12,
 
->>>>>>> a8d96e15
 };
 
 struct FeatureInfo {
