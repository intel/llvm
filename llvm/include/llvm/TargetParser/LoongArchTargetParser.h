--- conflicted
+++ resolved
@@ -54,13 +54,10 @@
   // available.
   FK_LAM_BH = 1 << 10,
 
-<<<<<<< HEAD
-=======
   // Atomic memory compare and swap instructions for byte, half word, word and
   // double word are available.
   FK_LAMCAS = 1 << 11,
 
->>>>>>> 93e44d24
   // Do not generate load-load barrier instructions (dbar 0x700).
   FK_LD_SEQ_SA = 1 << 12,
 
