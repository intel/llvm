//===- X86TargetParser.def - X86 target parsing defines ---------*- C++ -*-===//
//
// Part of the LLVM Project, under the Apache License v2.0 with LLVM Exceptions.
// See https://llvm.org/LICENSE.txt for license information.
// SPDX-License-Identifier: Apache-2.0 WITH LLVM-exception
//
//===----------------------------------------------------------------------===//
//
// This file provides defines to build up the X86 target parser's logic.
//
//===----------------------------------------------------------------------===//

// NOTE: NO INCLUDE GUARD DESIRED!

#ifndef X86_VENDOR
#define X86_VENDOR(ENUM, STR)
#endif
X86_VENDOR(VENDOR_INTEL, "intel")
X86_VENDOR(VENDOR_AMD,   "amd")
#undef X86_VENDOR

// This macro is used for cpu types present in compiler-rt/libgcc.
#ifndef X86_CPU_TYPE
#define X86_CPU_TYPE(ENUM, STR)
#endif

#ifndef X86_CPU_TYPE_ALIAS
#define X86_CPU_TYPE_ALIAS(ENUM, STR)
#endif

// This list must match what is implemented in libgcc and compilert-rt. Clang
// uses this to know how to implement __builtin_cpu_is.
X86_CPU_TYPE(INTEL_BONNELL,       "bonnell")
X86_CPU_TYPE(INTEL_CORE2,         "core2")
X86_CPU_TYPE(INTEL_COREI7,        "corei7")
X86_CPU_TYPE(AMDFAM10H,           "amdfam10h")
X86_CPU_TYPE(AMDFAM15H,           "amdfam15h")
X86_CPU_TYPE(INTEL_SILVERMONT,    "silvermont")
X86_CPU_TYPE(INTEL_KNL,           "knl")
X86_CPU_TYPE(AMD_BTVER1,          "btver1")
X86_CPU_TYPE(AMD_BTVER2,          "btver2")
X86_CPU_TYPE(AMDFAM17H,           "amdfam17h")
X86_CPU_TYPE(INTEL_KNM,           "knm")
X86_CPU_TYPE(INTEL_GOLDMONT,      "goldmont")
X86_CPU_TYPE(INTEL_GOLDMONT_PLUS, "goldmont-plus")
X86_CPU_TYPE(INTEL_TREMONT,       "tremont")
X86_CPU_TYPE(AMDFAM19H,           "amdfam19h")
X86_CPU_TYPE(ZHAOXIN_FAM7H,       "zhaoxin_fam7h")
X86_CPU_TYPE(INTEL_SIERRAFOREST,  "sierraforest")
X86_CPU_TYPE(INTEL_GRANDRIDGE,    "grandridge")
X86_CPU_TYPE(INTEL_CLEARWATERFOREST, "clearwaterforest")
X86_CPU_TYPE(AMDFAM1AH,           "amdfam1ah")

// Alternate names supported by __builtin_cpu_is and target multiversioning.
X86_CPU_TYPE_ALIAS(INTEL_BONNELL,    "atom")
X86_CPU_TYPE_ALIAS(AMDFAM10H,        "amdfam10")
X86_CPU_TYPE_ALIAS(AMDFAM15H,        "amdfam15")
X86_CPU_TYPE_ALIAS(AMDFAM1AH,        "amdfam1a")
X86_CPU_TYPE_ALIAS(INTEL_SILVERMONT, "slm")

#undef X86_CPU_TYPE_ALIAS
#undef X86_CPU_TYPE

// This macro is used for cpu subtypes present in compiler-rt/libgcc.
#ifndef X86_CPU_SUBTYPE
#define X86_CPU_SUBTYPE(ENUM, STR)
#endif

#ifndef X86_CPU_SUBTYPE_ALIAS
#define X86_CPU_SUBTYPE_ALIAS(ENUM, STR)
#endif

// This list must match what is implemented in libgcc and compilert-rt. Clang
// uses this to know how to implement __builtin_cpu_is.
X86_CPU_SUBTYPE(INTEL_COREI7_NEHALEM,        "nehalem")
X86_CPU_SUBTYPE(INTEL_COREI7_WESTMERE,       "westmere")
X86_CPU_SUBTYPE(INTEL_COREI7_SANDYBRIDGE,    "sandybridge")
X86_CPU_SUBTYPE(AMDFAM10H_BARCELONA,         "barcelona")
X86_CPU_SUBTYPE(AMDFAM10H_SHANGHAI,          "shanghai")
X86_CPU_SUBTYPE(AMDFAM10H_ISTANBUL,          "istanbul")
X86_CPU_SUBTYPE(AMDFAM15H_BDVER1,            "bdver1")
X86_CPU_SUBTYPE(AMDFAM15H_BDVER2,            "bdver2")
X86_CPU_SUBTYPE(AMDFAM15H_BDVER3,            "bdver3")
X86_CPU_SUBTYPE(AMDFAM15H_BDVER4,            "bdver4")
X86_CPU_SUBTYPE(AMDFAM17H_ZNVER1,            "znver1")
X86_CPU_SUBTYPE(INTEL_COREI7_IVYBRIDGE,      "ivybridge")
X86_CPU_SUBTYPE(INTEL_COREI7_HASWELL,        "haswell")
X86_CPU_SUBTYPE(INTEL_COREI7_BROADWELL,      "broadwell")
X86_CPU_SUBTYPE(INTEL_COREI7_SKYLAKE,        "skylake")
X86_CPU_SUBTYPE(INTEL_COREI7_SKYLAKE_AVX512, "skylake-avx512")
X86_CPU_SUBTYPE(INTEL_COREI7_CANNONLAKE,     "cannonlake")
X86_CPU_SUBTYPE(INTEL_COREI7_ICELAKE_CLIENT, "icelake-client")
X86_CPU_SUBTYPE(INTEL_COREI7_ICELAKE_SERVER, "icelake-server")
X86_CPU_SUBTYPE(AMDFAM17H_ZNVER2,            "znver2")
X86_CPU_SUBTYPE(INTEL_COREI7_CASCADELAKE,    "cascadelake")
X86_CPU_SUBTYPE(INTEL_COREI7_TIGERLAKE,      "tigerlake")
X86_CPU_SUBTYPE(INTEL_COREI7_COOPERLAKE,     "cooperlake")
X86_CPU_SUBTYPE(INTEL_COREI7_SAPPHIRERAPIDS, "sapphirerapids")
X86_CPU_SUBTYPE(INTEL_COREI7_ALDERLAKE,      "alderlake")
X86_CPU_SUBTYPE(AMDFAM19H_ZNVER3,            "znver3")
X86_CPU_SUBTYPE(INTEL_COREI7_ROCKETLAKE,     "rocketlake")
X86_CPU_SUBTYPE(ZHAOXIN_FAM7H_LUJIAZUI,      "zhaoxin_fam7h_lujiazui")
X86_CPU_SUBTYPE(AMDFAM19H_ZNVER4,            "znver4")
X86_CPU_SUBTYPE(INTEL_COREI7_GRANITERAPIDS,  "graniterapids")
X86_CPU_SUBTYPE(INTEL_COREI7_GRANITERAPIDS_D,"graniterapids-d")
X86_CPU_SUBTYPE(INTEL_COREI7_ARROWLAKE,      "arrowlake")
X86_CPU_SUBTYPE(INTEL_COREI7_ARROWLAKE_S,    "arrowlake-s")
X86_CPU_SUBTYPE(INTEL_COREI7_PANTHERLAKE,    "pantherlake")
X86_CPU_SUBTYPE(AMDFAM1AH_ZNVER5,            "znver5")
X86_CPU_SUBTYPE(INTEL_COREI7_DIAMONDRAPIDS,  "diamondrapids")

// Alternate names supported by __builtin_cpu_is and target multiversioning.
X86_CPU_SUBTYPE_ALIAS(INTEL_COREI7_ALDERLAKE, "raptorlake")
X86_CPU_SUBTYPE_ALIAS(INTEL_COREI7_ALDERLAKE, "meteorlake")
X86_CPU_SUBTYPE_ALIAS(INTEL_COREI7_SAPPHIRERAPIDS, "emeraldrapids")
X86_CPU_SUBTYPE_ALIAS(INTEL_COREI7_ARROWLAKE_S,"lunarlake")
X86_CPU_SUBTYPE_ALIAS(INTEL_COREI7_ALDERLAKE, "gracemont")

#undef X86_CPU_SUBTYPE_ALIAS
#undef X86_CPU_SUBTYPE

// This macro is used for cpu types present in compiler-rt/libgcc. The third
// parameter PRIORITY is as required by the attribute 'target' checking. Note
// that not all are supported/prioritized by GCC, so synchronization with GCC's
// implementation may require changing some existing values.
//
// We cannot just re-sort the list though because its order is dictated by the
// order of bits in CodeGenFunction::GetX86CpuSupportsMask.
// We cannot re-adjust the position of X86_FEATURE_COMPAT at the whole list.
#ifndef X86_FEATURE_COMPAT
#define X86_FEATURE_COMPAT(ENUM, STR, PRIORITY) X86_FEATURE(ENUM, STR)
#endif

#ifndef X86_FEATURE
#define X86_FEATURE(ENUM, STR)
#endif

#ifndef X86_MICROARCH_LEVEL
#define X86_MICROARCH_LEVEL(ENUM, STR, PRIORITY)
#endif

X86_FEATURE_COMPAT(CMOV,            "cmov",                  0)
X86_FEATURE_COMPAT(MMX,             "mmx",                   1)
X86_FEATURE_COMPAT(POPCNT,          "popcnt",                9)
X86_FEATURE_COMPAT(SSE,             "sse",                   2)
X86_FEATURE_COMPAT(SSE2,            "sse2",                  3)
X86_FEATURE_COMPAT(SSE3,            "sse3",                  4)
X86_FEATURE_COMPAT(SSSE3,           "ssse3",                 5)
X86_FEATURE_COMPAT(SSE4_1,          "sse4.1",                7)
X86_FEATURE_COMPAT(SSE4_2,          "sse4.2",                8)
X86_FEATURE_COMPAT(AVX,             "avx",                   12)
X86_FEATURE_COMPAT(AVX2,            "avx2",                  18)
X86_FEATURE_COMPAT(SSE4_A,          "sse4a",                 6)
X86_FEATURE_COMPAT(FMA4,            "fma4",                  14)
X86_FEATURE_COMPAT(XOP,             "xop",                   15)
X86_FEATURE_COMPAT(FMA,             "fma",                   16)
X86_FEATURE_COMPAT(AVX512F,         "avx512f",               19)
X86_FEATURE_COMPAT(BMI,             "bmi",                   13)
X86_FEATURE_COMPAT(BMI2,            "bmi2",                  17)
X86_FEATURE_COMPAT(AES,             "aes",                   10)
X86_FEATURE_COMPAT(PCLMUL,          "pclmul",                11)
X86_FEATURE_COMPAT(AVX512VL,        "avx512vl",              20)
X86_FEATURE_COMPAT(AVX512BW,        "avx512bw",              21)
X86_FEATURE_COMPAT(AVX512DQ,        "avx512dq",              22)
X86_FEATURE_COMPAT(AVX512CD,        "avx512cd",              23)
X86_FEATURE       (NF,              "nf")
X86_FEATURE       (CF,              "cf")
X86_FEATURE_COMPAT(AVX512VBMI,      "avx512vbmi",            24)
X86_FEATURE_COMPAT(AVX512IFMA,      "avx512ifma",            25)
X86_FEATURE_COMPAT(AVX5124VNNIW,    "avx5124vnniw",          26)
X86_FEATURE_COMPAT(AVX5124FMAPS,    "avx5124fmaps",          27)
X86_FEATURE_COMPAT(AVX512VPOPCNTDQ, "avx512vpopcntdq",       28)
X86_FEATURE_COMPAT(AVX512VBMI2,     "avx512vbmi2",           29)
X86_FEATURE_COMPAT(GFNI,            "gfni",                  30)
X86_FEATURE_COMPAT(VPCLMULQDQ,      "vpclmulqdq",            31)
X86_FEATURE_COMPAT(AVX512VNNI,      "avx512vnni",            32)
X86_FEATURE_COMPAT(AVX512BITALG,    "avx512bitalg",          33)
X86_FEATURE_COMPAT(AVX512BF16,      "avx512bf16",            34)
X86_FEATURE_COMPAT(AVX512VP2INTERSECT, "avx512vp2intersect", 35)
// Below Features has some missings comparing to gcc, it's because gcc has some
// not one-to-one mapped in llvm.

// FIXME: dummy features were added to keep the numeric values of later features
// stable. Since the values need to be ABI stable, they should be changed to
// have explicitly assigned values, and then these dummy features removed.
X86_FEATURE       (DUMMYFEATURE1,   "__dummyfeature1")
X86_FEATURE       (DUMMYFEATURE2,   "__dummyfeature2")
X86_FEATURE_COMPAT(ADX,             "adx",                    0)
X86_FEATURE       (64BIT,           "64bit")
X86_FEATURE_COMPAT(CLDEMOTE,        "cldemote",               0)
X86_FEATURE_COMPAT(CLFLUSHOPT,      "clflushopt",             0)
X86_FEATURE_COMPAT(CLWB,            "clwb",                   0)
X86_FEATURE_COMPAT(CLZERO,          "clzero",                 0)
X86_FEATURE_COMPAT(CMPXCHG16B,      "cx16",                   0)
X86_FEATURE       (CMPXCHG8B,       "cx8")
X86_FEATURE_COMPAT(ENQCMD,          "enqcmd",                 0)
X86_FEATURE_COMPAT(F16C,            "f16c",                   0)
X86_FEATURE_COMPAT(FSGSBASE,        "fsgsbase",               0)
X86_FEATURE       (CRC32,           "crc32")
X86_FEATURE       (INVPCID,         "invpcid")
X86_FEATURE       (RDPRU,           "rdpru")
X86_FEATURE       (SAHF,            "sahf")
X86_FEATURE       (VZEROUPPER,      "vzeroupper")
X86_FEATURE_COMPAT(LWP,             "lwp",                    0)
X86_FEATURE_COMPAT(LZCNT,           "lzcnt",                  0)
X86_FEATURE_COMPAT(MOVBE,           "movbe",                  0)
X86_FEATURE_COMPAT(MOVDIR64B,       "movdir64b",              0)
X86_FEATURE_COMPAT(MOVDIRI,         "movdiri",                0)
X86_FEATURE_COMPAT(MWAITX,          "mwaitx",                 0)
X86_FEATURE       (X87,             "x87")
X86_FEATURE_COMPAT(PCONFIG,         "pconfig",                0)
X86_FEATURE_COMPAT(PKU,             "pku",                    0)
X86_FEATURE       (EVEX512,         "evex512")
X86_FEATURE_COMPAT(PRFCHW,          "prfchw",                 0)
X86_FEATURE_COMPAT(PTWRITE,         "ptwrite",                0)
X86_FEATURE_COMPAT(RDPID,           "rdpid",                  0)
X86_FEATURE_COMPAT(RDRND,           "rdrnd",                  0)
X86_FEATURE_COMPAT(RDSEED,          "rdseed",                 0)
X86_FEATURE_COMPAT(RTM,             "rtm",                    0)
X86_FEATURE_COMPAT(SERIALIZE,       "serialize",              0)
X86_FEATURE_COMPAT(SGX,             "sgx",                    0)
X86_FEATURE_COMPAT(SHA,             "sha",                    0)
X86_FEATURE_COMPAT(SHSTK,           "shstk",                  0)
X86_FEATURE_COMPAT(TBM,             "tbm",                    0)
X86_FEATURE_COMPAT(TSXLDTRK,        "tsxldtrk",               0)
X86_FEATURE_COMPAT(VAES,            "vaes",                   0)
X86_FEATURE_COMPAT(WAITPKG,         "waitpkg",                0)
X86_FEATURE_COMPAT(WBNOINVD,        "wbnoinvd",               0)
X86_FEATURE_COMPAT(XSAVE,           "xsave",                  0)
X86_FEATURE_COMPAT(XSAVEC,          "xsavec",                 0)
X86_FEATURE_COMPAT(XSAVEOPT,        "xsaveopt",               0)
X86_FEATURE_COMPAT(XSAVES,          "xsaves",                 0)
X86_FEATURE_COMPAT(AMX_TILE,        "amx-tile",               0)
X86_FEATURE_COMPAT(AMX_INT8,        "amx-int8",               0)
X86_FEATURE_COMPAT(AMX_BF16,        "amx-bf16",               0)
X86_FEATURE_COMPAT(UINTR,           "uintr",                  0)
X86_FEATURE_COMPAT(HRESET,          "hreset",                 0)
X86_FEATURE_COMPAT(KL,              "kl",                     0)
X86_FEATURE       (FXSR,            "fxsr")
X86_FEATURE_COMPAT(WIDEKL,          "widekl",                 0)
X86_FEATURE_COMPAT(AVXVNNI,         "avxvnni",                0)
X86_FEATURE_COMPAT(AVX512FP16,      "avx512fp16",             0)
X86_FEATURE       (CCMP,            "ccmp")
X86_FEATURE       (Push2Pop2,       "push2pop2")
X86_FEATURE       (PPX,             "ppx")
X86_FEATURE       (NDD,             "ndd")
X86_FEATURE_COMPAT(AVXIFMA,         "avxifma",                0)
X86_FEATURE_COMPAT(AVXVNNIINT8,     "avxvnniint8",            0)
X86_FEATURE_COMPAT(AVXNECONVERT,    "avxneconvert",           0)
X86_FEATURE_COMPAT(CMPCCXADD,       "cmpccxadd",              0)
X86_FEATURE_COMPAT(AMX_FP16,        "amx-fp16",               0)
X86_FEATURE_COMPAT(PREFETCHI,       "prefetchi",              0)
X86_FEATURE_COMPAT(RAOINT,          "raoint",                 0)
X86_FEATURE_COMPAT(AMX_COMPLEX,     "amx-complex",            0)
X86_FEATURE_COMPAT(AVXVNNIINT16,    "avxvnniint16",           0)
X86_FEATURE_COMPAT(SM3,             "sm3",                    0)
X86_FEATURE_COMPAT(SHA512,          "sha512",                 0)
X86_FEATURE_COMPAT(SM4,             "sm4",                    0)
X86_FEATURE       (EGPR,            "egpr")
X86_FEATURE_COMPAT(USERMSR,         "usermsr",                0)
X86_FEATURE_COMPAT(AVX10_1,         "avx10.1-256",           36)
X86_FEATURE_COMPAT(AVX10_1_512,     "avx10.1-512",           37)
X86_FEATURE_COMPAT(AVX10_2,         "avx10.2-256",            0)
X86_FEATURE_COMPAT(AVX10_2_512,     "avx10.2-512",            0)
//FIXME: make MOVRS _COMPAT defined when gcc landed relate patch.
X86_FEATURE       (MOVRS,           "movrs")
X86_FEATURE       (ZU,              "zu")
X86_FEATURE       (AMX_FP8,         "amx-fp8")
X86_FEATURE       (AMX_TRANSPOSE,   "amx-transpose")
<<<<<<< HEAD
=======
X86_FEATURE       (AMX_MOVRS,       "amx-movrs")
X86_FEATURE       (AMX_AVX512,      "amx-avx512")
X86_FEATURE       (AMX_TF32,        "amx-tf32")
>>>>>>> a8d96e15
// These features aren't really CPU features, but the frontend can set them.
X86_FEATURE       (RETPOLINE_EXTERNAL_THUNK,    "retpoline-external-thunk")
X86_FEATURE       (RETPOLINE_INDIRECT_BRANCHES, "retpoline-indirect-branches")
X86_FEATURE       (RETPOLINE_INDIRECT_CALLS,    "retpoline-indirect-calls")
X86_FEATURE       (LVI_CFI,                     "lvi-cfi")
X86_FEATURE       (LVI_LOAD_HARDENING,          "lvi-load-hardening")

X86_MICROARCH_LEVEL(X86_64_BASELINE,"x86-64",               95)
X86_MICROARCH_LEVEL(X86_64_V2,      "x86-64-v2",            96)
X86_MICROARCH_LEVEL(X86_64_V3,      "x86-64-v3",            97)
X86_MICROARCH_LEVEL(X86_64_V4,      "x86-64-v4",            98)
X86_MICROARCH_LEVEL(APXF,           "apxf",                111)
#undef X86_FEATURE_COMPAT
#undef X86_FEATURE
#undef X86_MICROARCH_LEVEL<|MERGE_RESOLUTION|>--- conflicted
+++ resolved
@@ -267,12 +267,9 @@
 X86_FEATURE       (ZU,              "zu")
 X86_FEATURE       (AMX_FP8,         "amx-fp8")
 X86_FEATURE       (AMX_TRANSPOSE,   "amx-transpose")
-<<<<<<< HEAD
-=======
 X86_FEATURE       (AMX_MOVRS,       "amx-movrs")
 X86_FEATURE       (AMX_AVX512,      "amx-avx512")
 X86_FEATURE       (AMX_TF32,        "amx-tf32")
->>>>>>> a8d96e15
 // These features aren't really CPU features, but the frontend can set them.
 X86_FEATURE       (RETPOLINE_EXTERNAL_THUNK,    "retpoline-external-thunk")
 X86_FEATURE       (RETPOLINE_INDIRECT_BRANCHES, "retpoline-indirect-branches")
