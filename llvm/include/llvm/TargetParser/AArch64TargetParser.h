//===-- AArch64TargetParser - Parser for AArch64 features -------*- C++ -*-===//
//
// Part of the LLVM Project, under the Apache License v2.0 with LLVM Exceptions.
// See https://llvm.org/LICENSE.txt for license information.
// SPDX-License-Identifier: Apache-2.0 WITH LLVM-exception
//
//===----------------------------------------------------------------------===//
//
// This file implements a target parser to recognise AArch64 hardware features
// such as FPU/CPU/ARCH and extension names.
//
//===----------------------------------------------------------------------===//

#ifndef LLVM_TARGETPARSER_AARCH64TARGETPARSER_H
#define LLVM_TARGETPARSER_AARCH64TARGETPARSER_H

#include "llvm/ADT/ArrayRef.h"
#include "llvm/ADT/Bitset.h"
#include "llvm/ADT/StringMap.h"
#include "llvm/ADT/StringRef.h"
#include "llvm/Support/VersionTuple.h"
#include "llvm/Support/raw_ostream.h"
#include "llvm/TargetParser/SubtargetFeature.h"
#include <array>
#include <set>
#include <vector>

namespace llvm {

class Triple;

namespace AArch64 {

struct ArchInfo;
struct CpuInfo;

// Function Multi Versioning CPU features. They must be kept in sync with
// compiler-rt enum CPUFeatures in lib/builtins/cpu_model/aarch64.c with
// FEAT_MAX as sentinel.
enum CPUFeatures {
  FEAT_RNG,
  FEAT_FLAGM,
  FEAT_FLAGM2,
  FEAT_FP16FML,
  FEAT_DOTPROD,
  FEAT_SM4,
  FEAT_RDM,
  FEAT_LSE,
  FEAT_FP,
  FEAT_SIMD,
  FEAT_CRC,
  FEAT_SHA1,
  FEAT_SHA2,
  FEAT_SHA3,
  FEAT_AES,
  FEAT_PMULL,
  FEAT_FP16,
  FEAT_DIT,
  FEAT_DPB,
  FEAT_DPB2,
  FEAT_JSCVT,
  FEAT_FCMA,
  FEAT_RCPC,
  FEAT_RCPC2,
  FEAT_FRINTTS,
  FEAT_DGH,
  FEAT_I8MM,
  FEAT_BF16,
  FEAT_EBF16,
  FEAT_RPRES,
  FEAT_SVE,
  FEAT_SVE_BF16,
  FEAT_SVE_EBF16,
  FEAT_SVE_I8MM,
  FEAT_SVE_F32MM,
  FEAT_SVE_F64MM,
  FEAT_SVE2,
  FEAT_SVE_AES,
  FEAT_SVE_PMULL128,
  FEAT_SVE_BITPERM,
  FEAT_SVE_SHA3,
  FEAT_SVE_SM4,
  FEAT_SME,
  FEAT_MEMTAG,
  FEAT_MEMTAG2,
  FEAT_MEMTAG3,
  FEAT_SB,
  FEAT_PREDRES,
  FEAT_SSBS,
  FEAT_SSBS2,
  FEAT_BTI,
  FEAT_LS64,
  FEAT_LS64_V,
  FEAT_LS64_ACCDATA,
  FEAT_WFXT,
  FEAT_SME_F64,
  FEAT_SME_I64,
  FEAT_SME2,
  FEAT_RCPC3,
  FEAT_MOPS,
  FEAT_MAX,
  FEAT_EXT = 62,
  FEAT_INIT
};

static_assert(FEAT_MAX < 62,
              "Number of features in CPUFeatures are limited to 62 entries");

// Each ArchExtKind correponds directly to a possible -target-feature.
#define EMIT_ARCHEXTKIND_ENUM
#include "llvm/TargetParser/AArch64TargetParserDef.inc"

using ExtensionBitset = Bitset<AEK_NUM_EXTENSIONS>;

// Represents an extension that can be enabled with -march=<arch>+<extension>.
// Typically these correspond to Arm Architecture extensions, unlike
// SubtargetFeature which may represent either an actual extension or some
// internal LLVM property.
struct ExtensionInfo {
  StringRef UserVisibleName;      // Human readable name used in -march, -cpu
                                  // and target func attribute, e.g. "profile".
  std::optional<StringRef> Alias; // An alias for this extension, if one exists.
  ArchExtKind ID;                 // Corresponding to the ArchExtKind, this
                                  // extensions representation in the bitfield.
<<<<<<< HEAD
  StringRef Feature;              // -mattr enable string, e.g. "+spe"
  StringRef NegFeature;           // -mattr disable string, e.g. "-spe"
=======
  StringRef ArchFeatureName;      // The feature name defined by the
                                  // Architecture, e.g. FEAT_AdvSIMD.
  StringRef Description;          // The textual description of the extension.
  StringRef PosTargetFeature;     // -target-feature/-mattr enable string,
                                  // e.g. "+spe".
  StringRef NegTargetFeature;     // -target-feature/-mattr disable string,
                                  // e.g. "-spe".
>>>>>>> 4fe5a3cc
};

#define EMIT_EXTENSIONS
#include "llvm/TargetParser/AArch64TargetParserDef.inc"

struct FMVInfo {
  StringRef Name;     // The target_version/target_clones spelling.
  CPUFeatures Bit;    // Index of the bit in the FMV feature bitset.
  StringRef Features; // List of SubtargetFeatures to enable.
  unsigned Priority;  // FMV priority.
  FMVInfo(StringRef Name, CPUFeatures Bit, StringRef Features,
          unsigned Priority)
      : Name(Name), Bit(Bit), Features(Features), Priority(Priority){};

  SmallVector<StringRef, 8> getImpliedFeatures() {
    SmallVector<StringRef, 8> Feats;
    Features.split(Feats, ',', -1, false); // discard empty strings
    return Feats;
  }
};

const std::vector<FMVInfo> &getFMVInfo();

// Represents a dependency between two architecture extensions. Later is the
// feature which was added to the architecture after Earlier, and expands the
// functionality provided by it. If Later is enabled, then Earlier will also be
// enabled. If Earlier is disabled, then Later will also be disabled.
struct ExtensionDependency {
  ArchExtKind Earlier;
  ArchExtKind Later;
};

#define EMIT_EXTENSION_DEPENDENCIES
#include "llvm/TargetParser/AArch64TargetParserDef.inc"

enum ArchProfile { AProfile = 'A', RProfile = 'R', InvalidProfile = '?' };

// Information about a specific architecture, e.g. V8.1-A
struct ArchInfo {
  VersionTuple Version;  // Architecture version, major + minor.
  ArchProfile Profile;   // Architecuture profile
  StringRef Name;        // Name as supplied to -march e.g. "armv8.1-a"
  StringRef ArchFeature; // Name as supplied to -target-feature, e.g. "+v8a"
  AArch64::ExtensionBitset
      DefaultExts; // bitfield of default extensions ArchExtKind

  bool operator==(const ArchInfo &Other) const {
    return this->Name == Other.Name;
  }
  bool operator!=(const ArchInfo &Other) const {
    return this->Name != Other.Name;
  }

  // Defines the following partial order, indicating when an architecture is
  // a superset of another:
  //
  //   v9.5a > v9.4a > v9.3a > v9.2a > v9.1a > v9a;
  //             v       v       v       v       v
  //           v8.9a > v8.8a > v8.7a > v8.6a > v8.5a > v8.4a > ... > v8a;
  //
  // v8r has no relation to anything. This is used to determine which
  // features to enable for a given architecture. See
  // AArch64TargetInfo::setFeatureEnabled.
  bool implies(const ArchInfo &Other) const {
    if (this->Profile != Other.Profile)
      return false; // ARMV8R
    if (this->Version.getMajor() == Other.Version.getMajor()) {
      return this->Version > Other.Version;
    }
    if (this->Version.getMajor() == 9 && Other.Version.getMajor() == 8) {
      assert(this->Version.getMinor() && Other.Version.getMinor() &&
             "AArch64::ArchInfo should have a minor version.");
      return this->Version.getMinor().value_or(0) + 5 >=
             Other.Version.getMinor().value_or(0);
    }
    return false;
  }

  // True if this architecture is a superset of Other (including being equal to
  // it).
  bool is_superset(const ArchInfo &Other) const {
    return (*this == Other) || implies(Other);
  }

  // Return ArchFeature without the leading "+".
  StringRef getSubArch() const { return ArchFeature.substr(1); }

  // Search for ArchInfo by SubArch name
  static std::optional<ArchInfo> findBySubArch(StringRef SubArch);
};

#define EMIT_ARCHITECTURES
#include "llvm/TargetParser/AArch64TargetParserDef.inc"

// Details of a specific CPU.
struct CpuInfo {
  StringRef Name; // Name, as written for -mcpu.
  const ArchInfo &Arch;
  AArch64::ExtensionBitset
      DefaultExtensions; // Default extensions for this CPU. These will be
                         // ORd with the architecture defaults.

  AArch64::ExtensionBitset getImpliedExtensions() const {
    AArch64::ExtensionBitset ImpliedExts;
    ImpliedExts |= DefaultExtensions;
    ImpliedExts |= Arch.DefaultExts;
    return ImpliedExts;
  }
};

#define EMIT_CPU_INFO
#include "llvm/TargetParser/AArch64TargetParserDef.inc"

struct ExtensionSet {
  // Set of extensions which are currently enabled.
  ExtensionBitset Enabled;
  // Set of extensions which have been enabled or disabled at any point. Used
  // to avoid cluttering the cc1 command-line with lots of unneeded features.
  ExtensionBitset Touched;
  // Base architecture version, which we need to know because some feature
  // dependencies change depending on this.
  const ArchInfo *BaseArch;

  ExtensionSet() : Enabled(), Touched(), BaseArch(nullptr) {}

  // Enable the given architecture extension, and any other extensions it
  // depends on. Does not change the base architecture, or follow dependencies
  // between features which are only related by required arcitecture versions.
  void enable(ArchExtKind E);

  // Disable the given architecture extension, and any other extensions which
  // depend on it. Does not change the base architecture, or follow
  // dependencies between features which are only related by required
  // arcitecture versions.
  void disable(ArchExtKind E);

  // Add default extensions for the given CPU. Records the base architecture,
  // to later resolve dependencies which depend on it.
  void addCPUDefaults(const CpuInfo &CPU);

  // Add default extensions for the given architecture version. Records the
  // base architecture, to later resolve dependencies which depend on it.
  void addArchDefaults(const ArchInfo &Arch);

  // Add or remove a feature based on a modifier string. The string must be of
  // the form "<name>" to enable a feature or "no<name>" to disable it. This
  // will also enable or disable any features as required by the dependencies
  // between them.
  bool parseModifier(StringRef Modifier, const bool AllowNoDashForm = false);

  // Constructs a new ExtensionSet by toggling the corresponding bits for every
  // feature in the \p Features list without expanding their dependencies. Used
  // for reconstructing an ExtensionSet from the output of toLLVMFeatures().
  // Features that are not recognized are pushed back to \p NonExtensions.
  void reconstructFromParsedFeatures(const std::vector<std::string> &Features,
                                     std::vector<std::string> &NonExtensions);

  // Convert the set of enabled extension to an LLVM feature list, appending
  // them to Features.
  template <typename T> void toLLVMFeatureList(std::vector<T> &Features) const {
    if (BaseArch && !BaseArch->ArchFeature.empty())
      Features.emplace_back(T(BaseArch->ArchFeature));

    for (const auto &E : Extensions) {
<<<<<<< HEAD
      if (E.Feature.empty() || !Touched.test(E.ID))
        continue;
      if (Enabled.test(E.ID))
        Features.emplace_back(T(E.Feature));
      else
        Features.emplace_back(T(E.NegFeature));
=======
      if (E.PosTargetFeature.empty() || !Touched.test(E.ID))
        continue;
      if (Enabled.test(E.ID))
        Features.emplace_back(T(E.PosTargetFeature));
      else
        Features.emplace_back(T(E.NegTargetFeature));
>>>>>>> 4fe5a3cc
    }
  }

  void dump() const;
};

// Name alias.
struct Alias {
  StringRef AltName;
  StringRef Name;
};

#define EMIT_CPU_ALIAS
#include "llvm/TargetParser/AArch64TargetParserDef.inc"

const ExtensionInfo &getExtensionByID(ArchExtKind(ExtID));

bool getExtensionFeatures(
    const AArch64::ExtensionBitset &Extensions,
    std::vector<StringRef> &Features);

StringRef getArchExtFeature(StringRef ArchExt);
StringRef resolveCPUAlias(StringRef CPU);

// Information by Name
const ArchInfo *getArchForCpu(StringRef CPU);

// Parser
const ArchInfo *parseArch(StringRef Arch);

// Return the extension which has the given -target-feature name.
std::optional<ExtensionInfo> targetFeatureToExtension(StringRef TargetFeature);

// Parse a name as defined by the Extension class in tablegen.
std::optional<ExtensionInfo> parseArchExtension(StringRef Extension);

// Parse a name as defined by the FMVInfo class in tablegen.
std::optional<FMVInfo> parseFMVExtension(StringRef Extension);

// Given the name of a CPU or alias, return the correponding CpuInfo.
std::optional<CpuInfo> parseCpu(StringRef Name);
// Used by target parser tests
void fillValidCPUArchList(SmallVectorImpl<StringRef> &Values);

bool isX18ReservedByDefault(const Triple &TT);

// For given feature names, return a bitmask corresponding to the entries of
// AArch64::CPUFeatures. The values in CPUFeatures are not bitmasks
// themselves, they are sequential (0, 1, 2, 3, ...).
uint64_t getCpuSupportsMask(ArrayRef<StringRef> FeatureStrs);

void PrintSupportedExtensions();

void printEnabledExtensions(const std::set<StringRef> &EnabledFeatureNames);

} // namespace AArch64
} // namespace llvm

#endif<|MERGE_RESOLUTION|>--- conflicted
+++ resolved
@@ -122,10 +122,6 @@
   std::optional<StringRef> Alias; // An alias for this extension, if one exists.
   ArchExtKind ID;                 // Corresponding to the ArchExtKind, this
                                   // extensions representation in the bitfield.
-<<<<<<< HEAD
-  StringRef Feature;              // -mattr enable string, e.g. "+spe"
-  StringRef NegFeature;           // -mattr disable string, e.g. "-spe"
-=======
   StringRef ArchFeatureName;      // The feature name defined by the
                                   // Architecture, e.g. FEAT_AdvSIMD.
   StringRef Description;          // The textual description of the extension.
@@ -133,7 +129,6 @@
                                   // e.g. "+spe".
   StringRef NegTargetFeature;     // -target-feature/-mattr disable string,
                                   // e.g. "-spe".
->>>>>>> 4fe5a3cc
 };
 
 #define EMIT_EXTENSIONS
@@ -298,21 +293,12 @@
       Features.emplace_back(T(BaseArch->ArchFeature));
 
     for (const auto &E : Extensions) {
-<<<<<<< HEAD
-      if (E.Feature.empty() || !Touched.test(E.ID))
-        continue;
-      if (Enabled.test(E.ID))
-        Features.emplace_back(T(E.Feature));
-      else
-        Features.emplace_back(T(E.NegFeature));
-=======
       if (E.PosTargetFeature.empty() || !Touched.test(E.ID))
         continue;
       if (Enabled.test(E.ID))
         Features.emplace_back(T(E.PosTargetFeature));
       else
         Features.emplace_back(T(E.NegTargetFeature));
->>>>>>> 4fe5a3cc
     }
   }
 
