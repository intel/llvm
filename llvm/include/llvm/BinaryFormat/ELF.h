--- conflicted
+++ resolved
@@ -699,25 +699,19 @@
 
 // SPARC Specific e_flags
 enum : unsigned {
-<<<<<<< HEAD
-=======
   // ELF extension mask.
   // All values are available for EM_SPARC32PLUS & EM_SPARCV9 objects, except
   // EF_SPARC_32PLUS which is a EM_SPARC32PLUS-only flag.
   //
   // Note that those features are not mutually exclusive (one can set more than
   // one flag in this group).
->>>>>>> 98391913
   EF_SPARC_EXT_MASK = 0xffff00,
   EF_SPARC_32PLUS = 0x000100,
   EF_SPARC_SUN_US1 = 0x000200,
   EF_SPARC_HAL_R1 = 0x000400,
   EF_SPARC_SUN_US3 = 0x000800,
-<<<<<<< HEAD
-=======
 
   // Memory model selection mask for EM_SPARCV9 objects.
->>>>>>> 98391913
   EF_SPARCV9_MM = 0x3,
   EF_SPARCV9_TSO = 0x0,
   EF_SPARCV9_PSO = 0x1,
