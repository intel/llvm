//===----------- ExecutorSharedMemoryMapperService.h ------------*- C++ -*-===//
//
// Part of the LLVM Project, under the Apache License v2.0 with LLVM Exceptions.
// See https://llvm.org/LICENSE.txt for license information.
// SPDX-License-Identifier: Apache-2.0 WITH LLVM-exception
//
//===----------------------------------------------------------------------===//

#ifndef LLVM_EXECUTIONENGINE_ORC_TARGETPROCESS_EXECUTORSHAREDMEMORYMAPPERSERVICE_H
#define LLVM_EXECUTIONENGINE_ORC_TARGETPROCESS_EXECUTORSHAREDMEMORYMAPPERSERVICE_H

#include "llvm/ADT/DenseMap.h"
#include "llvm/Config/llvm-config.h" // for LLVM_ON_UNIX
#include "llvm/ExecutionEngine/Orc/Shared/TargetProcessControlTypes.h"
#include "llvm/ExecutionEngine/Orc/TargetProcess/ExecutorBootstrapService.h"
#include "llvm/Support/Compiler.h"

#include <atomic>
#include <mutex>

#if defined(_WIN32)
#include <windows.h>
#endif

namespace llvm {
namespace orc {
namespace rt_bootstrap {

class LLVM_ABI ExecutorSharedMemoryMapperService final
    : public ExecutorBootstrapService {
public:
<<<<<<< HEAD
  ~ExecutorSharedMemoryMapperService() override {};
=======
  ~ExecutorSharedMemoryMapperService() override = default;
>>>>>>> 811fe024

  Expected<std::pair<ExecutorAddr, std::string>> reserve(uint64_t Size);
  Expected<ExecutorAddr> initialize(ExecutorAddr Reservation,
                                    tpctypes::SharedMemoryFinalizeRequest &FR);

  Error deinitialize(const std::vector<ExecutorAddr> &Bases);
  Error release(const std::vector<ExecutorAddr> &Bases);

  Error shutdown() override;
  void addBootstrapSymbols(StringMap<ExecutorAddr> &M) override;

private:
  struct Allocation {
    std::vector<shared::WrapperFunctionCall> DeinitializationActions;
  };
  using AllocationMap = DenseMap<ExecutorAddr, Allocation>;

  struct Reservation {
    size_t Size;
    std::vector<ExecutorAddr> Allocations;
#if defined(_WIN32)
    HANDLE SharedMemoryFile;
#endif
  };
  using ReservationMap = DenseMap<void *, Reservation>;

  static llvm::orc::shared::CWrapperFunctionResult
  reserveWrapper(const char *ArgData, size_t ArgSize);

  static llvm::orc::shared::CWrapperFunctionResult
  initializeWrapper(const char *ArgData, size_t ArgSize);

  static llvm::orc::shared::CWrapperFunctionResult
  deinitializeWrapper(const char *ArgData, size_t ArgSize);

  static llvm::orc::shared::CWrapperFunctionResult
  releaseWrapper(const char *ArgData, size_t ArgSize);

#if (defined(LLVM_ON_UNIX) && !defined(__ANDROID__)) || defined(_WIN32)
  std::atomic<int> SharedMemoryCount{0};
#endif

  std::mutex Mutex;
  ReservationMap Reservations;
  AllocationMap Allocations;
};

} // namespace rt_bootstrap
} // namespace orc
} // namespace llvm
#endif // LLVM_EXECUTIONENGINE_ORC_TARGETPROCESS_EXECUTORSHAREDMEMORYMAPPERSERVICE_H<|MERGE_RESOLUTION|>--- conflicted
+++ resolved
@@ -29,11 +29,7 @@
 class LLVM_ABI ExecutorSharedMemoryMapperService final
     : public ExecutorBootstrapService {
 public:
-<<<<<<< HEAD
-  ~ExecutorSharedMemoryMapperService() override {};
-=======
   ~ExecutorSharedMemoryMapperService() override = default;
->>>>>>> 811fe024
 
   Expected<std::pair<ExecutorAddr, std::string>> reserve(uint64_t Size);
   Expected<ExecutorAddr> initialize(ExecutorAddr Reservation,
