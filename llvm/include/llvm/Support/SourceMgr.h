--- conflicted
+++ resolved
@@ -103,11 +103,7 @@
 
 public:
   /// Create new source manager without support for include files.
-<<<<<<< HEAD
-  SourceMgr();
-=======
   LLVM_ABI SourceMgr();
->>>>>>> 811fe024
   /// Create new source manager with the capability of finding include files
   /// via the provided file system.
   explicit SourceMgr(IntrusiveRefCntPtr<vfs::FileSystem> FS);
@@ -115,17 +111,10 @@
   SourceMgr &operator=(const SourceMgr &) = delete;
   SourceMgr(SourceMgr &&);
   SourceMgr &operator=(SourceMgr &&);
-<<<<<<< HEAD
-  ~SourceMgr();
-
-  IntrusiveRefCntPtr<vfs::FileSystem> getVirtualFileSystem() const;
-  void setVirtualFileSystem(IntrusiveRefCntPtr<vfs::FileSystem> FS);
-=======
   LLVM_ABI ~SourceMgr();
 
   IntrusiveRefCntPtr<vfs::FileSystem> getVirtualFileSystem() const;
   LLVM_ABI void setVirtualFileSystem(IntrusiveRefCntPtr<vfs::FileSystem> FS);
->>>>>>> 811fe024
 
   /// Return the include directories of this source manager.
   ArrayRef<std::string> getIncludeDirs() const { return IncludeDirectories; }
