//===-- llvm/Support/Compiler.h - Compiler abstraction support --*- C++ -*-===//
//
// Part of the LLVM Project, under the Apache License v2.0 with LLVM Exceptions.
// See https://llvm.org/LICENSE.txt for license information.
// SPDX-License-Identifier: Apache-2.0 WITH LLVM-exception
//
//===----------------------------------------------------------------------===//
//
// This file defines several macros, based on the current compiler.  This allows
// use of compiler-specific features in a way that remains portable. This header
// can be included from either C or C++.
//
//===----------------------------------------------------------------------===//

#ifndef LLVM_SUPPORT_COMPILER_H
#define LLVM_SUPPORT_COMPILER_H

#include "llvm/Config/llvm-config.h"

#include <stddef.h>

#if defined(_MSC_VER)
#include <sal.h>
#endif

#ifndef __has_feature
# define __has_feature(x) 0
#endif

#ifndef __has_extension
# define __has_extension(x) 0
#endif

#ifndef __has_attribute
# define __has_attribute(x) 0
#endif

#ifndef __has_builtin
# define __has_builtin(x) 0
#endif

#ifndef __has_warning
# define __has_warning(x) 0
#endif

// Only use __has_cpp_attribute in C++ mode. GCC defines __has_cpp_attribute in
// C mode, but the :: in __has_cpp_attribute(scoped::attribute) is invalid.
#ifndef LLVM_HAS_CPP_ATTRIBUTE
#if defined(__cplusplus) && defined(__has_cpp_attribute)
# define LLVM_HAS_CPP_ATTRIBUTE(x) __has_cpp_attribute(x)
#else
# define LLVM_HAS_CPP_ATTRIBUTE(x) 0
#endif
#endif

/// \macro LLVM_GNUC_PREREQ
/// Extend the default __GNUC_PREREQ even if glibc's features.h isn't
/// available.
#ifndef LLVM_GNUC_PREREQ
# if defined(__GNUC__) && defined(__GNUC_MINOR__) && defined(__GNUC_PATCHLEVEL__)
#  define LLVM_GNUC_PREREQ(maj, min, patch) \
    ((__GNUC__ << 20) + (__GNUC_MINOR__ << 10) + __GNUC_PATCHLEVEL__ >= \
     ((maj) << 20) + ((min) << 10) + (patch))
# elif defined(__GNUC__) && defined(__GNUC_MINOR__)
#  define LLVM_GNUC_PREREQ(maj, min, patch) \
    ((__GNUC__ << 20) + (__GNUC_MINOR__ << 10) >= ((maj) << 20) + ((min) << 10))
# else
#  define LLVM_GNUC_PREREQ(maj, min, patch) 0
# endif
#endif

/// \macro LLVM_MSC_PREREQ
/// Is the compiler MSVC of at least the specified version?
/// The common \param version values to check for are:
/// * 1910: VS2017, version 15.1 & 15.2
/// * 1911: VS2017, version 15.3 & 15.4
/// * 1912: VS2017, version 15.5
/// * 1913: VS2017, version 15.6
/// * 1914: VS2017, version 15.7
/// * 1915: VS2017, version 15.8
/// * 1916: VS2017, version 15.9
/// * 1920: VS2019, version 16.0
/// * 1921: VS2019, version 16.1
/// * 1922: VS2019, version 16.2
/// * 1923: VS2019, version 16.3
/// * 1924: VS2019, version 16.4
/// * 1925: VS2019, version 16.5
/// * 1926: VS2019, version 16.6
/// * 1927: VS2019, version 16.7
/// * 1928: VS2019, version 16.8 + 16.9
/// * 1929: VS2019, version 16.10 + 16.11
/// * 1930: VS2022, version 17.0
#ifdef _MSC_VER
#define LLVM_MSC_PREREQ(version) (_MSC_VER >= (version))

// We require at least VS 2019.
#if !defined(LLVM_FORCE_USE_OLD_TOOLCHAIN)
#if !LLVM_MSC_PREREQ(1920)
#error LLVM requires at least VS 2019.
#endif
#endif

#else
#define LLVM_MSC_PREREQ(version) 0
#endif

/// LLVM_LIBRARY_VISIBILITY - If a class marked with this attribute is linked
/// into a shared library, then the class should be private to the library and
/// not accessible from outside it.  Can also be used to mark variables and
/// functions, making them private to any shared library they are linked into.
/// On PE/COFF targets, library visibility is the default, so this isn't needed.
///
/// LLVM_EXTERNAL_VISIBILITY - classes, functions, and variables marked with
/// this attribute will be made public and visible outside of any shared library
/// they are linked in to.

#if LLVM_HAS_CPP_ATTRIBUTE(gnu::visibility) && defined(__GNUC__) &&            \
    !defined(__clang__)
#define LLVM_ATTRIBUTE_VISIBILITY_HIDDEN [[gnu::visibility("hidden")]]
#define LLVM_ATTRIBUTE_VISIBILITY_DEFAULT [[gnu::visibility("default")]]
#elif __has_attribute(visibility)
#define LLVM_ATTRIBUTE_VISIBILITY_HIDDEN __attribute__((visibility("hidden")))
#define LLVM_ATTRIBUTE_VISIBILITY_DEFAULT __attribute__((visibility("default")))
#else
#define LLVM_ATTRIBUTE_VISIBILITY_HIDDEN
#define LLVM_ATTRIBUTE_VISIBILITY_DEFAULT
#endif

#if defined(LLVM_BUILD_LLVM_DYLIB) || defined(LLVM_BUILD_SHARED_LIBS)
#define LLVM_EXTERNAL_VISIBILITY LLVM_ATTRIBUTE_VISIBILITY_DEFAULT
#else
#define LLVM_EXTERNAL_VISIBILITY
#endif

#if (!(defined(_WIN32) || defined(__CYGWIN__)) ||                              \
     ((defined(__MINGW32__) || defined(__CYGWIN__)) && defined(__clang__)))
#define LLVM_LIBRARY_VISIBILITY LLVM_ATTRIBUTE_VISIBILITY_HIDDEN
// Clang compilers older then 15 do not support gnu style attributes on
// namespaces.
#if defined(__clang__) && __clang_major__ < 15
#define LLVM_LIBRARY_VISIBILITY_NAMESPACE [[gnu::visibility("hidden")]]
#else
#define LLVM_LIBRARY_VISIBILITY_NAMESPACE LLVM_ATTRIBUTE_VISIBILITY_HIDDEN
#endif
#define LLVM_ALWAYS_EXPORT LLVM_ATTRIBUTE_VISIBILITY_DEFAULT
#elif defined(_WIN32)
#define LLVM_ALWAYS_EXPORT __declspec(dllexport)
#define LLVM_LIBRARY_VISIBILITY
#define LLVM_LIBRARY_VISIBILITY_NAMESPACE
#else
#define LLVM_LIBRARY_VISIBILITY
#define LLVM_ALWAYS_EXPORT
#define LLVM_LIBRARY_VISIBILITY_NAMESPACE
#endif

/// LLVM_ABI is the main export/visibility macro to mark something as explicitly
/// exported when llvm is built as a shared library with everything else that is
/// unannotated will have internal visibility.
///
/// LLVM_ABI_EXPORT is for the special case for things like plugin symbol
/// declarations or definitions where we don't want the macro to be switching
/// between dllexport and dllimport on windows based on what codebase is being
/// built, it will only be dllexport. For non windows platforms this macro
/// behaves the same as LLVM_ABI.
///
/// LLVM_EXPORT_TEMPLATE is used on explicit template instantiations in source
/// files that were declared extern in a header. This macro is only set as a
/// compiler export attribute on windows, on other platforms it does nothing.
///
/// LLVM_TEMPLATE_ABI is for annotating extern template declarations in headers
/// for both functions and classes. On windows its turned in to dllimport for
/// library consumers, for other platforms its a default visibility attribute.
///
<<<<<<< HEAD
/// LLVM_C_ABI is used to annotated functions and data that need to be exported
/// for the libllvm-c API. This used both for the llvm-c headers and for the
/// functions declared in the different Target's c++ source files that don't
/// include the header forward declaring them.
=======
/// LLVM_ABI_FOR_TEST is for annotating symbols that are only exported because
/// they are imported from a test. These symbols are not technically part of the
/// LLVM public interface and could be conditionally excluded when not building
/// tests in the future.
///
>>>>>>> 10a576f7
#ifndef LLVM_ABI_GENERATING_ANNOTATIONS
// Marker to add to classes or functions in public headers that should not have
// export macros added to them by the clang tool
#define LLVM_ABI_NOT_EXPORTED
// TODO(https://github.com/llvm/llvm-project/issues/145406): eliminate need for
// two preprocessor definitions to gate LLVM_ABI macro definitions.
#if defined(LLVM_ENABLE_LLVM_EXPORT_ANNOTATIONS) && !defined(LLVM_BUILD_STATIC)
#if defined(_WIN32) && !defined(__MINGW32__)
#if defined(LLVM_EXPORTS)
#define LLVM_ABI __declspec(dllexport)
#define LLVM_TEMPLATE_ABI
#define LLVM_EXPORT_TEMPLATE __declspec(dllexport)
#else
#define LLVM_ABI __declspec(dllimport)
#define LLVM_TEMPLATE_ABI __declspec(dllimport)
#define LLVM_EXPORT_TEMPLATE
#endif
#define LLVM_ABI_EXPORT __declspec(dllexport)
#elif __has_attribute(visibility)
#if defined(__ELF__) || defined(__MINGW32__) || defined(_AIX) ||               \
    defined(__MVS__) || defined(__CYGWIN__)
#define LLVM_ABI __attribute__((visibility("default")))
#define LLVM_TEMPLATE_ABI LLVM_ABI
#define LLVM_EXPORT_TEMPLATE
#define LLVM_ABI_EXPORT LLVM_ABI
#elif defined(__MACH__) || defined(__WASM__) || defined(__EMSCRIPTEN__)
#define LLVM_ABI __attribute__((visibility("default")))
#define LLVM_TEMPLATE_ABI
#define LLVM_EXPORT_TEMPLATE
#define LLVM_ABI_EXPORT LLVM_ABI
#endif
#endif
#endif
#if !defined(LLVM_ABI)
#define LLVM_ABI
#define LLVM_TEMPLATE_ABI
#define LLVM_EXPORT_TEMPLATE
#define LLVM_ABI_EXPORT
#endif
#define LLVM_ABI_FOR_TEST LLVM_ABI
#endif

#if defined(__GNUC__)
#define LLVM_PREFETCH(addr, rw, locality) __builtin_prefetch(addr, rw, locality)
#else
#define LLVM_PREFETCH(addr, rw, locality)
#endif

#if __has_attribute(uninitialized)
#define LLVM_ATTRIBUTE_UNINITIALIZED __attribute__((uninitialized))
#else
#define LLVM_ATTRIBUTE_UNINITIALIZED
#endif

#if __has_attribute(used)
#define LLVM_ATTRIBUTE_USED __attribute__((__used__))
#else
#define LLVM_ATTRIBUTE_USED
#endif

// Only enabled for clang:
// See https://gcc.gnu.org/bugzilla/show_bug.cgi?id=99587
// GCC may produce "warning: 'retain' attribute ignored" (despite
// __has_attribute(retain) being 1).
#if defined(__clang__) && __has_attribute(retain)
#define LLVM_ATTRIBUTE_RETAIN __attribute__((__retain__))
#else
#define LLVM_ATTRIBUTE_RETAIN
#endif

#if defined(__clang__)
#define LLVM_DEPRECATED(MSG, FIX) __attribute__((deprecated(MSG, FIX)))
#else
#define LLVM_DEPRECATED(MSG, FIX) [[deprecated(MSG)]]
#endif

// clang-format off
#if defined(__clang__) || defined(__GNUC__)
#define LLVM_SUPPRESS_DEPRECATED_DECLARATIONS_PUSH                             \
  _Pragma("GCC diagnostic push")                                               \
  _Pragma("GCC diagnostic ignored \"-Wdeprecated-declarations\"")
#define LLVM_SUPPRESS_DEPRECATED_DECLARATIONS_POP                              \
  _Pragma("GCC diagnostic pop")
#elif defined(_MSC_VER)
#define LLVM_SUPPRESS_DEPRECATED_DECLARATIONS_PUSH                             \
  _Pragma("warning(push)")                                                     \
  _Pragma("warning(disable : 4996)")
#define LLVM_SUPPRESS_DEPRECATED_DECLARATIONS_POP                              \
  _Pragma("warning(pop)")
#else
#define LLVM_SUPPRESS_DEPRECATED_DECLARATIONS_PUSH
#define LLVM_SUPPRESS_DEPRECATED_DECLARATIONS_POP
#endif
// clang-format on

// Indicate that a non-static, non-const C++ member function reinitializes
// the entire object to a known state, independent of the previous state of
// the object.
//
// The clang-tidy check bugprone-use-after-move recognizes this attribute as a
// marker that a moved-from object has left the indeterminate state and can be
// reused.
#if LLVM_HAS_CPP_ATTRIBUTE(clang::reinitializes)
#define LLVM_ATTRIBUTE_REINITIALIZES [[clang::reinitializes]]
#else
#define LLVM_ATTRIBUTE_REINITIALIZES
#endif

// Some compilers warn about unused functions. When a function is sometimes
// used or not depending on build settings (e.g. a function only called from
// within "assert"), this attribute can be used to suppress such warnings.
//
// However, it shouldn't be used for unused *variables*, as those have a much
// more portable solution:
//   (void)unused_var_name;
// Prefer cast-to-void wherever it is sufficient.
#if __has_attribute(unused)
#define LLVM_ATTRIBUTE_UNUSED __attribute__((__unused__))
#else
#define LLVM_ATTRIBUTE_UNUSED
#endif

// FIXME: Provide this for PE/COFF targets.
#if __has_attribute(weak) && !defined(__MINGW32__) && !defined(__CYGWIN__) &&  \
    !defined(_WIN32)
#define LLVM_ATTRIBUTE_WEAK __attribute__((__weak__))
#else
#define LLVM_ATTRIBUTE_WEAK
#endif

// Prior to clang 3.2, clang did not accept any spelling of
// __has_attribute(const), so assume it is supported.
#if defined(__clang__) || defined(__GNUC__)
// aka 'CONST' but following LLVM Conventions.
#define LLVM_READNONE __attribute__((__const__))
#else
#define LLVM_READNONE
#endif

#if __has_attribute(pure) || defined(__GNUC__)
// aka 'PURE' but following LLVM Conventions.
#define LLVM_READONLY __attribute__((__pure__))
#else
#define LLVM_READONLY
#endif

#if __has_attribute(minsize)
#define LLVM_ATTRIBUTE_MINSIZE __attribute__((minsize))
#else
#define LLVM_ATTRIBUTE_MINSIZE
#endif

#if __has_builtin(__builtin_expect) || defined(__GNUC__)
#define LLVM_LIKELY(EXPR) __builtin_expect((bool)(EXPR), true)
#define LLVM_UNLIKELY(EXPR) __builtin_expect((bool)(EXPR), false)
#else
#define LLVM_LIKELY(EXPR) (EXPR)
#define LLVM_UNLIKELY(EXPR) (EXPR)
#endif

/// LLVM_ATTRIBUTE_NOINLINE - On compilers where we have a directive to do so,
/// mark a method "not for inlining".
#if __has_attribute(noinline)
#define LLVM_ATTRIBUTE_NOINLINE __attribute__((noinline))
#elif defined(_MSC_VER)
#define LLVM_ATTRIBUTE_NOINLINE __declspec(noinline)
#else
#define LLVM_ATTRIBUTE_NOINLINE
#endif

/// LLVM_ATTRIBUTE_ALWAYS_INLINE - On compilers where we have a directive to do
/// so, mark a method "always inline" because it is performance sensitive.
#if __has_attribute(always_inline)
#define LLVM_ATTRIBUTE_ALWAYS_INLINE inline __attribute__((always_inline))
#elif defined(_MSC_VER)
#define LLVM_ATTRIBUTE_ALWAYS_INLINE __forceinline
#else
#define LLVM_ATTRIBUTE_ALWAYS_INLINE inline
#endif

/// LLVM_ATTRIBUTE_NO_DEBUG - On compilers where we have a directive to do
/// so, mark a method "no debug" because debug info makes the debugger
/// experience worse.
#if __has_attribute(nodebug)
#define LLVM_ATTRIBUTE_NODEBUG __attribute__((nodebug))
#else
#define LLVM_ATTRIBUTE_NODEBUG
#endif

#if __has_attribute(returns_nonnull)
#define LLVM_ATTRIBUTE_RETURNS_NONNULL __attribute__((returns_nonnull))
#elif defined(_MSC_VER)
#define LLVM_ATTRIBUTE_RETURNS_NONNULL _Ret_notnull_
#else
#define LLVM_ATTRIBUTE_RETURNS_NONNULL
#endif

/// LLVM_ATTRIBUTE_RESTRICT - Annotates a pointer to tell the compiler that
/// it is not aliased in the current scope.
#if defined(__clang__) || defined(__GNUC__) || defined(_MSC_VER)
#define LLVM_ATTRIBUTE_RESTRICT __restrict
#else
#define LLVM_ATTRIBUTE_RESTRICT
#endif

/// \macro LLVM_ATTRIBUTE_RETURNS_NOALIAS Used to mark a function as returning a
/// pointer that does not alias any other valid pointer.
#ifdef __GNUC__
#define LLVM_ATTRIBUTE_RETURNS_NOALIAS __attribute__((__malloc__))
#elif defined(_MSC_VER)
#define LLVM_ATTRIBUTE_RETURNS_NOALIAS __declspec(restrict)
#else
#define LLVM_ATTRIBUTE_RETURNS_NOALIAS
#endif

/// LLVM_FALLTHROUGH - Mark fallthrough cases in switch statements.
#if defined(__cplusplus) && __cplusplus > 201402L && LLVM_HAS_CPP_ATTRIBUTE(fallthrough)
#define LLVM_FALLTHROUGH [[fallthrough]]
#elif LLVM_HAS_CPP_ATTRIBUTE(gnu::fallthrough)
#define LLVM_FALLTHROUGH [[gnu::fallthrough]]
#elif __has_attribute(fallthrough)
#define LLVM_FALLTHROUGH __attribute__((fallthrough))
#elif LLVM_HAS_CPP_ATTRIBUTE(clang::fallthrough)
#define LLVM_FALLTHROUGH [[clang::fallthrough]]
#else
#define LLVM_FALLTHROUGH
#endif

/// LLVM_REQUIRE_CONSTANT_INITIALIZATION - Apply this to globals to ensure that
/// they are constant initialized.
#if LLVM_HAS_CPP_ATTRIBUTE(clang::require_constant_initialization)
#define LLVM_REQUIRE_CONSTANT_INITIALIZATION                                   \
  [[clang::require_constant_initialization]]
#else
#define LLVM_REQUIRE_CONSTANT_INITIALIZATION
#endif

/// LLVM_GSL_OWNER - Apply this to owning classes like SmallVector to enable
/// lifetime warnings.
#if LLVM_HAS_CPP_ATTRIBUTE(gsl::Owner)
#define LLVM_GSL_OWNER [[gsl::Owner]]
#else
#define LLVM_GSL_OWNER
#endif

/// LLVM_GSL_POINTER - Apply this to non-owning classes like
/// StringRef to enable lifetime warnings.
#if LLVM_HAS_CPP_ATTRIBUTE(gsl::Pointer)
#define LLVM_GSL_POINTER [[gsl::Pointer]]
#else
#define LLVM_GSL_POINTER
#endif

#if LLVM_HAS_CPP_ATTRIBUTE(clang::lifetimebound)
#define LLVM_LIFETIME_BOUND [[clang::lifetimebound]]
#else
#define LLVM_LIFETIME_BOUND
#endif

#if LLVM_HAS_CPP_ATTRIBUTE(nodiscard) >= 201907L
#define LLVM_CTOR_NODISCARD [[nodiscard]]
#else
#define LLVM_CTOR_NODISCARD
#endif

/// LLVM_EXTENSION - Support compilers where we have a keyword to suppress
/// pedantic diagnostics.
#ifdef __GNUC__
#define LLVM_EXTENSION __extension__
#else
#define LLVM_EXTENSION
#endif

/// LLVM_BUILTIN_UNREACHABLE - On compilers which support it, expands
/// to an expression which states that it is undefined behavior for the
/// compiler to reach this point.  Otherwise is not defined.
///
/// '#else' is intentionally left out so that other macro logic (e.g.,
/// LLVM_ASSUME_ALIGNED and llvm_unreachable()) can detect whether
/// LLVM_BUILTIN_UNREACHABLE has a definition.
#if __has_builtin(__builtin_unreachable) || defined(__GNUC__)
# define LLVM_BUILTIN_UNREACHABLE __builtin_unreachable()
#elif defined(_MSC_VER)
# define LLVM_BUILTIN_UNREACHABLE __assume(false)
#endif

/// LLVM_BUILTIN_TRAP - On compilers which support it, expands to an expression
/// which causes the program to exit abnormally.
#if __has_builtin(__builtin_trap) || defined(__GNUC__)
# define LLVM_BUILTIN_TRAP __builtin_trap()
#elif defined(_MSC_VER)
// The __debugbreak intrinsic is supported by MSVC, does not require forward
// declarations involving platform-specific typedefs (unlike RaiseException),
// results in a call to vectored exception handlers, and encodes to a short
// instruction that still causes the trapping behavior we want.
# define LLVM_BUILTIN_TRAP __debugbreak()
#else
# define LLVM_BUILTIN_TRAP *(volatile int*)0x11 = 0
#endif

/// LLVM_BUILTIN_DEBUGTRAP - On compilers which support it, expands to
/// an expression which causes the program to break while running
/// under a debugger.
#if __has_builtin(__builtin_debugtrap)
# define LLVM_BUILTIN_DEBUGTRAP __builtin_debugtrap()
#elif defined(_MSC_VER)
// The __debugbreak intrinsic is supported by MSVC and breaks while
// running under the debugger, and also supports invoking a debugger
// when the OS is configured appropriately.
# define LLVM_BUILTIN_DEBUGTRAP __debugbreak()
#else
// Just continue execution when built with compilers that have no
// support. This is a debugging aid and not intended to force the
// program to abort if encountered.
# define LLVM_BUILTIN_DEBUGTRAP
#endif

/// \macro LLVM_ASSUME_ALIGNED
/// Returns a pointer with an assumed alignment.
#if __has_builtin(__builtin_assume_aligned) || defined(__GNUC__)
# define LLVM_ASSUME_ALIGNED(p, a) __builtin_assume_aligned(p, a)
#elif defined(LLVM_BUILTIN_UNREACHABLE)
# define LLVM_ASSUME_ALIGNED(p, a) \
           (((uintptr_t(p) % (a)) == 0) ? (p) : (LLVM_BUILTIN_UNREACHABLE, (p)))
#else
# define LLVM_ASSUME_ALIGNED(p, a) (p)
#endif

/// \macro LLVM_PACKED
/// Used to specify a packed structure.
/// LLVM_PACKED(
///    struct A {
///      int i;
///      int j;
///      int k;
///      long long l;
///   });
///
/// LLVM_PACKED_START
/// struct B {
///   int i;
///   int j;
///   int k;
///   long long l;
/// };
/// LLVM_PACKED_END
#ifdef _MSC_VER
# define LLVM_PACKED(d) __pragma(pack(push, 1)) d __pragma(pack(pop))
# define LLVM_PACKED_START __pragma(pack(push, 1))
# define LLVM_PACKED_END   __pragma(pack(pop))
#else
# define LLVM_PACKED(d) d __attribute__((packed))
# define LLVM_PACKED_START _Pragma("pack(push, 1)")
# define LLVM_PACKED_END   _Pragma("pack(pop)")
#endif

/// \macro LLVM_MEMORY_SANITIZER_BUILD
/// Whether LLVM itself is built with MemorySanitizer instrumentation.
#if __has_feature(memory_sanitizer)
# define LLVM_MEMORY_SANITIZER_BUILD 1
# include <sanitizer/msan_interface.h>
# define LLVM_NO_SANITIZE_MEMORY_ATTRIBUTE __attribute__((no_sanitize_memory))
#else
# define LLVM_MEMORY_SANITIZER_BUILD 0
# define __msan_allocated_memory(p, size)
# define __msan_unpoison(p, size)
# define LLVM_NO_SANITIZE_MEMORY_ATTRIBUTE
#endif

/// \macro LLVM_ADDRESS_SANITIZER_BUILD
/// Whether LLVM itself is built with AddressSanitizer instrumentation.
#if __has_feature(address_sanitizer) || defined(__SANITIZE_ADDRESS__)
# define LLVM_ADDRESS_SANITIZER_BUILD 1
#if __has_include(<sanitizer/asan_interface.h>)
# include <sanitizer/asan_interface.h>
#else
// These declarations exist to support ASan with MSVC. If MSVC eventually ships
// asan_interface.h in their headers, then we can remove this.
#ifdef __cplusplus
extern "C" {
#endif
void __asan_poison_memory_region(void const volatile *addr, size_t size);
void __asan_unpoison_memory_region(void const volatile *addr, size_t size);
#ifdef __cplusplus
} // extern "C"
#endif
#endif
#else
# define LLVM_ADDRESS_SANITIZER_BUILD 0
# define __asan_poison_memory_region(p, size)
# define __asan_unpoison_memory_region(p, size)
#endif

/// \macro LLVM_HWADDRESS_SANITIZER_BUILD
/// Whether LLVM itself is built with HWAddressSanitizer instrumentation.
#if __has_feature(hwaddress_sanitizer)
#define LLVM_HWADDRESS_SANITIZER_BUILD 1
#else
#define LLVM_HWADDRESS_SANITIZER_BUILD 0
#endif

/// \macro LLVM_THREAD_SANITIZER_BUILD
/// Whether LLVM itself is built with ThreadSanitizer instrumentation.
#if __has_feature(thread_sanitizer) || defined(__SANITIZE_THREAD__)
# define LLVM_THREAD_SANITIZER_BUILD 1
#else
# define LLVM_THREAD_SANITIZER_BUILD 0
#endif

#if LLVM_THREAD_SANITIZER_BUILD
// Thread Sanitizer is a tool that finds races in code.
// See http://code.google.com/p/data-race-test/wiki/DynamicAnnotations .
// tsan detects these exact functions by name.
#ifdef __cplusplus
extern "C" {
#endif
void AnnotateHappensAfter(const char *file, int line, const volatile void *cv);
void AnnotateHappensBefore(const char *file, int line, const volatile void *cv);
void AnnotateIgnoreWritesBegin(const char *file, int line);
void AnnotateIgnoreWritesEnd(const char *file, int line);
#ifdef __cplusplus
}
#endif

// This marker is used to define a happens-before arc. The race detector will
// infer an arc from the begin to the end when they share the same pointer
// argument.
# define TsanHappensBefore(cv) AnnotateHappensBefore(__FILE__, __LINE__, cv)

// This marker defines the destination of a happens-before arc.
# define TsanHappensAfter(cv) AnnotateHappensAfter(__FILE__, __LINE__, cv)

// Ignore any races on writes between here and the next TsanIgnoreWritesEnd.
# define TsanIgnoreWritesBegin() AnnotateIgnoreWritesBegin(__FILE__, __LINE__)

// Resume checking for racy writes.
# define TsanIgnoreWritesEnd() AnnotateIgnoreWritesEnd(__FILE__, __LINE__)
#else
# define TsanHappensBefore(cv)
# define TsanHappensAfter(cv)
# define TsanIgnoreWritesBegin()
# define TsanIgnoreWritesEnd()
#endif

/// \macro LLVM_NO_SANITIZE
/// Disable a particular sanitizer for a function.
#if __has_attribute(no_sanitize)
#define LLVM_NO_SANITIZE(KIND) __attribute__((no_sanitize(KIND)))
#else
#define LLVM_NO_SANITIZE(KIND)
#endif

/// Mark debug helper function definitions like dump() that should not be
/// stripped from debug builds.
/// Note that you should also surround dump() functions with
/// `#if !defined(NDEBUG) || defined(LLVM_ENABLE_DUMP)` so they do always
/// get stripped in release builds.
// FIXME: Move this to a private config.h as it's not usable in public headers.
#if !defined(NDEBUG) || defined(LLVM_ENABLE_DUMP)
#define LLVM_DUMP_METHOD                                                       \
  LLVM_ATTRIBUTE_NOINLINE LLVM_ATTRIBUTE_USED LLVM_ATTRIBUTE_RETAIN
#else
#define LLVM_DUMP_METHOD LLVM_ATTRIBUTE_NOINLINE
#endif

/// \macro LLVM_PRETTY_FUNCTION
/// Gets a user-friendly looking function signature for the current scope
/// using the best available method on each platform.  The exact format of the
/// resulting string is implementation specific and non-portable, so this should
/// only be used, for example, for logging or diagnostics.
#if defined(_MSC_VER)
#define LLVM_PRETTY_FUNCTION __FUNCSIG__
#elif defined(__GNUC__) || defined(__clang__)
#define LLVM_PRETTY_FUNCTION __PRETTY_FUNCTION__
#else
#define LLVM_PRETTY_FUNCTION __func__
#endif

/// \macro LLVM_THREAD_LOCAL
/// A thread-local storage specifier which can be used with globals,
/// extern globals, and static globals.
///
/// This is essentially an extremely restricted analog to C++11's thread_local
/// support. It uses thread_local if available, falling back on gcc __thread
/// if not. __thread doesn't support many of the C++11 thread_local's
/// features. You should only use this for PODs that you can statically
/// initialize to some constant value. In almost all circumstances this is most
/// appropriate for use with a pointer, integer, or small aggregation of
/// pointers and integers.
#if LLVM_ENABLE_THREADS
#if __has_feature(cxx_thread_local) || defined(_MSC_VER)
#define LLVM_THREAD_LOCAL thread_local
#else
// Clang, GCC, and other compatible compilers used __thread prior to C++11 and
// we only need the restricted functionality that provides.
#define LLVM_THREAD_LOCAL __thread
#endif
#else // !LLVM_ENABLE_THREADS
// If threading is disabled entirely, this compiles to nothing and you get
// a normal global variable.
#define LLVM_THREAD_LOCAL
#endif

/// \macro LLVM_ENABLE_EXCEPTIONS
/// Whether LLVM is built with exception support.
#if __has_feature(cxx_exceptions)
#define LLVM_ENABLE_EXCEPTIONS 1
#elif defined(__GNUC__) && defined(__EXCEPTIONS)
#define LLVM_ENABLE_EXCEPTIONS 1
#elif defined(_MSC_VER) && defined(_CPPUNWIND)
#define LLVM_ENABLE_EXCEPTIONS 1
#endif

/// \macro LLVM_NO_PROFILE_INSTRUMENT_FUNCTION
/// Disable the profile instrument for a function.
#if __has_attribute(no_profile_instrument_function)
#define LLVM_NO_PROFILE_INSTRUMENT_FUNCTION                                    \
  __attribute__((no_profile_instrument_function))
#else
#define LLVM_NO_PROFILE_INSTRUMENT_FUNCTION
#endif

/// \macro LLVM_PREFERRED_TYPE
/// Adjust type of bit-field in debug info.
#if __has_attribute(preferred_type)
#define LLVM_PREFERRED_TYPE(T) __attribute__((preferred_type(T)))
#else
#define LLVM_PREFERRED_TYPE(T)
#endif

/// \macro LLVM_VIRTUAL_ANCHOR_FUNCTION
/// This macro is used to adhere to LLVM's policy that each class with a vtable
/// must have at least one out-of-line virtual function. This macro allows us
/// to declare such a function in `final` classes without triggering a warning.
// clang-format off
// Autoformatting makes this look awful.
#if defined(__clang__)
  // Make sure this is only parsed if __clang__ is defined
  #if __has_warning("-Wunnecessary-virtual-specifier")
    #define LLVM_DECLARE_VIRTUAL_ANCHOR_FUNCTION()                            \
      _Pragma("clang diagnostic push")                                        \
      _Pragma("clang diagnostic ignored \"-Wunnecessary-virtual-specifier\"") \
      virtual void anchor()                                                   \
      _Pragma("clang diagnostic pop")
  #else // __has_warning
    #define LLVM_DECLARE_VIRTUAL_ANCHOR_FUNCTION()                            \
      virtual void anchor()
  #endif
#else // defined(__clang__)
  #define LLVM_DECLARE_VIRTUAL_ANCHOR_FUNCTION()                              \
    virtual void anchor()
#endif
// clang-format on

#endif<|MERGE_RESOLUTION|>--- conflicted
+++ resolved
@@ -171,18 +171,11 @@
 /// for both functions and classes. On windows its turned in to dllimport for
 /// library consumers, for other platforms its a default visibility attribute.
 ///
-<<<<<<< HEAD
-/// LLVM_C_ABI is used to annotated functions and data that need to be exported
-/// for the libllvm-c API. This used both for the llvm-c headers and for the
-/// functions declared in the different Target's c++ source files that don't
-/// include the header forward declaring them.
-=======
 /// LLVM_ABI_FOR_TEST is for annotating symbols that are only exported because
 /// they are imported from a test. These symbols are not technically part of the
 /// LLVM public interface and could be conditionally excluded when not building
 /// tests in the future.
 ///
->>>>>>> 10a576f7
 #ifndef LLVM_ABI_GENERATING_ANNOTATIONS
 // Marker to add to classes or functions in public headers that should not have
 // export macros added to them by the clang tool
