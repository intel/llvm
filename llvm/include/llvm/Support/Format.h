--- conflicted
+++ resolved
@@ -78,8 +78,6 @@
 /// printed, this synthesizes the string into a temporary buffer provided and
 /// returns whether or not it is big enough.
 
-<<<<<<< HEAD
-=======
 namespace detail {
 template <typename T> struct decay_if_c_char_array {
   using type = T;
@@ -91,7 +89,6 @@
 using decay_if_c_char_array_t = typename decay_if_c_char_array<T>::type;
 } // namespace detail
 
->>>>>>> 54c4ef26
 template <typename... Ts>
 class format_object final : public format_object_base {
   std::tuple<detail::decay_if_c_char_array_t<Ts>...> Vals;
@@ -110,11 +107,7 @@
   format_object(const char *fmt, const Ts &... vals)
       : format_object_base(fmt), Vals(vals...) {
     static_assert(
-<<<<<<< HEAD
-        (std::is_scalar_v<Ts> && ...),
-=======
         (std::is_scalar_v<detail::decay_if_c_char_array_t<Ts>> && ...),
->>>>>>> 54c4ef26
         "format can't be used with non fundamental / non pointer type");
   }
 
