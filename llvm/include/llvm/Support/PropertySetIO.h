--- conflicted
+++ resolved
@@ -201,13 +201,6 @@
       PropSet.insert(std::make_pair(Prop.first, PropertyValue(Prop.second)));
   }
 
-<<<<<<< HEAD
-  // Function to add a property to a given category (property set name).
-  template <typename T>
-  void add(StringRef Category, StringRef PropName, const T &PropVal) {
-    auto &PropSet = PropSetMap[Category];
-    PropSet.insert(std::make_pair(PropName, PropertyValue(PropVal)));
-=======
   template <typename T>
   void add(StringRef Category, const MapVector<StringRef, T> &Props) {
     assert(PropSetMap.find(Category) == PropSetMap.end() &&
@@ -216,7 +209,13 @@
 
     for (const auto &Prop : Props)
       PropSet.insert({Prop.first, PropertyValue(Prop.second)});
->>>>>>> ae876578
+  }
+
+  // Function to add a property to a given category (property set name).
+  template <typename T>
+  void add(StringRef Category, StringRef PropName, const T &PropVal) {
+    auto &PropSet = PropSetMap[Category];
+    PropSet.insert({PropName, PropertyValue(PropVal)});
   }
 
   // Parses and creates a property set registry.
