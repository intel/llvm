//===-- llvm/Support/MathExtras.h - Useful math functions -------*- C++ -*-===//
//
// Part of the LLVM Project, under the Apache License v2.0 with LLVM Exceptions.
// See https://llvm.org/LICENSE.txt for license information.
// SPDX-License-Identifier: Apache-2.0 WITH LLVM-exception
//
//===----------------------------------------------------------------------===//
//
// This file contains some functions that are useful for math stuff.
//
//===----------------------------------------------------------------------===//

#ifndef LLVM_SUPPORT_MATHEXTRAS_H
#define LLVM_SUPPORT_MATHEXTRAS_H

#include "llvm/ADT/bit.h"
#include "llvm/Support/Compiler.h"
#include <cassert>
#include <climits>
#include <cstdint>
#include <cstring>
#include <limits>
#include <type_traits>

namespace llvm {

/// Mathematical constants.
namespace numbers {
// TODO: Track C++20 std::numbers.
// TODO: Favor using the hexadecimal FP constants (requires C++17).
constexpr double e          = 2.7182818284590452354, // (0x1.5bf0a8b145749P+1) https://oeis.org/A001113
                 egamma     = .57721566490153286061, // (0x1.2788cfc6fb619P-1) https://oeis.org/A001620
                 ln2        = .69314718055994530942, // (0x1.62e42fefa39efP-1) https://oeis.org/A002162
                 ln10       = 2.3025850929940456840, // (0x1.24bb1bbb55516P+1) https://oeis.org/A002392
                 log2e      = 1.4426950408889634074, // (0x1.71547652b82feP+0)
                 log10e     = .43429448190325182765, // (0x1.bcb7b1526e50eP-2)
                 pi         = 3.1415926535897932385, // (0x1.921fb54442d18P+1) https://oeis.org/A000796
                 inv_pi     = .31830988618379067154, // (0x1.45f306bc9c883P-2) https://oeis.org/A049541
                 sqrtpi     = 1.7724538509055160273, // (0x1.c5bf891b4ef6bP+0) https://oeis.org/A002161
                 inv_sqrtpi = .56418958354775628695, // (0x1.20dd750429b6dP-1) https://oeis.org/A087197
                 sqrt2      = 1.4142135623730950488, // (0x1.6a09e667f3bcdP+0) https://oeis.org/A00219
                 inv_sqrt2  = .70710678118654752440, // (0x1.6a09e667f3bcdP-1)
                 sqrt3      = 1.7320508075688772935, // (0x1.bb67ae8584caaP+0) https://oeis.org/A002194
                 inv_sqrt3  = .57735026918962576451, // (0x1.279a74590331cP-1)
                 phi        = 1.6180339887498948482; // (0x1.9e3779b97f4a8P+0) https://oeis.org/A001622
constexpr float ef          = 2.71828183F, // (0x1.5bf0a8P+1) https://oeis.org/A001113
                egammaf     = .577215665F, // (0x1.2788d0P-1) https://oeis.org/A001620
                ln2f        = .693147181F, // (0x1.62e430P-1) https://oeis.org/A002162
                ln10f       = 2.30258509F, // (0x1.26bb1cP+1) https://oeis.org/A002392
                log2ef      = 1.44269504F, // (0x1.715476P+0)
                log10ef     = .434294482F, // (0x1.bcb7b2P-2)
                pif         = 3.14159265F, // (0x1.921fb6P+1) https://oeis.org/A000796
                inv_pif     = .318309886F, // (0x1.45f306P-2) https://oeis.org/A049541
                sqrtpif     = 1.77245385F, // (0x1.c5bf8aP+0) https://oeis.org/A002161
                inv_sqrtpif = .564189584F, // (0x1.20dd76P-1) https://oeis.org/A087197
                sqrt2f      = 1.41421356F, // (0x1.6a09e6P+0) https://oeis.org/A002193
                inv_sqrt2f  = .707106781F, // (0x1.6a09e6P-1)
                sqrt3f      = 1.73205081F, // (0x1.bb67aeP+0) https://oeis.org/A002194
                inv_sqrt3f  = .577350269F, // (0x1.279a74P-1)
                phif        = 1.61803399F; // (0x1.9e377aP+0) https://oeis.org/A001622
} // namespace numbers

/// Count number of 0's from the least significant bit to the most
///   stopping at the first 1.
///
/// Only unsigned integral types are allowed.
///
/// Returns std::numeric_limits<T>::digits on an input of 0.
<<<<<<< HEAD
template <typename T> unsigned countTrailingZeros(T Val) {
=======
template <typename T>
LLVM_DEPRECATED("Use llvm::countr_zero instead.", "llvm::countr_zero")
unsigned countTrailingZeros(T Val) {
>>>>>>> cd74f4a4
  static_assert(std::is_unsigned_v<T>,
                "Only unsigned integral types are allowed.");
  return llvm::countr_zero(Val);
}

/// Count number of 0's from the most significant bit to the least
///   stopping at the first 1.
///
/// Only unsigned integral types are allowed.
///
/// Returns std::numeric_limits<T>::digits on an input of 0.
<<<<<<< HEAD
template <typename T> unsigned countLeadingZeros(T Val) {
=======
template <typename T>
LLVM_DEPRECATED("Use llvm::countl_zero instead.", "llvm::countl_zero")
unsigned countLeadingZeros(T Val) {
>>>>>>> cd74f4a4
  static_assert(std::is_unsigned_v<T>,
                "Only unsigned integral types are allowed.");
  return llvm::countl_zero(Val);
}

/// Create a bitmask with the N right-most bits set to 1, and all other
/// bits set to 0.  Only unsigned types are allowed.
template <typename T> T maskTrailingOnes(unsigned N) {
  static_assert(std::is_unsigned<T>::value, "Invalid type!");
  const unsigned Bits = CHAR_BIT * sizeof(T);
  assert(N <= Bits && "Invalid bit index");
  return N == 0 ? 0 : (T(-1) >> (Bits - N));
}

/// Create a bitmask with the N left-most bits set to 1, and all other
/// bits set to 0.  Only unsigned types are allowed.
template <typename T> T maskLeadingOnes(unsigned N) {
  return ~maskTrailingOnes<T>(CHAR_BIT * sizeof(T) - N);
}

/// Create a bitmask with the N right-most bits set to 0, and all other
/// bits set to 1.  Only unsigned types are allowed.
template <typename T> T maskTrailingZeros(unsigned N) {
  return maskLeadingOnes<T>(CHAR_BIT * sizeof(T) - N);
}

/// Create a bitmask with the N left-most bits set to 0, and all other
/// bits set to 1.  Only unsigned types are allowed.
template <typename T> T maskLeadingZeros(unsigned N) {
  return maskTrailingOnes<T>(CHAR_BIT * sizeof(T) - N);
}

/// Macro compressed bit reversal table for 256 bits.
///
/// http://graphics.stanford.edu/~seander/bithacks.html#BitReverseTable
static const unsigned char BitReverseTable256[256] = {
#define R2(n) n, n + 2 * 64, n + 1 * 64, n + 3 * 64
#define R4(n) R2(n), R2(n + 2 * 16), R2(n + 1 * 16), R2(n + 3 * 16)
#define R6(n) R4(n), R4(n + 2 * 4), R4(n + 1 * 4), R4(n + 3 * 4)
  R6(0), R6(2), R6(1), R6(3)
#undef R2
#undef R4
#undef R6
};

/// Reverse the bits in \p Val.
template <typename T> T reverseBits(T Val) {
#if __has_builtin(__builtin_bitreverse8)
  if constexpr (std::is_same_v<T, uint8_t>)
    return __builtin_bitreverse8(Val);
#endif
#if __has_builtin(__builtin_bitreverse16)
  if constexpr (std::is_same_v<T, uint16_t>)
    return __builtin_bitreverse16(Val);
#endif
#if __has_builtin(__builtin_bitreverse32)
  if constexpr (std::is_same_v<T, uint32_t>)
    return __builtin_bitreverse32(Val);
#endif
#if __has_builtin(__builtin_bitreverse64)
  if constexpr (std::is_same_v<T, uint64_t>)
    return __builtin_bitreverse64(Val);
#endif

  unsigned char in[sizeof(Val)];
  unsigned char out[sizeof(Val)];
  std::memcpy(in, &Val, sizeof(Val));
  for (unsigned i = 0; i < sizeof(Val); ++i)
    out[(sizeof(Val) - i) - 1] = BitReverseTable256[in[i]];
  std::memcpy(&Val, out, sizeof(Val));
  return Val;
}

// NOTE: The following support functions use the _32/_64 extensions instead of
// type overloading so that signed and unsigned integers can be used without
// ambiguity.

/// Return the high 32 bits of a 64 bit value.
constexpr inline uint32_t Hi_32(uint64_t Value) {
  return static_cast<uint32_t>(Value >> 32);
}

/// Return the low 32 bits of a 64 bit value.
constexpr inline uint32_t Lo_32(uint64_t Value) {
  return static_cast<uint32_t>(Value);
}

/// Make a 64-bit integer from a high / low pair of 32-bit integers.
constexpr inline uint64_t Make_64(uint32_t High, uint32_t Low) {
  return ((uint64_t)High << 32) | (uint64_t)Low;
}

/// Checks if an integer fits into the given bit width.
template <unsigned N> constexpr inline bool isInt(int64_t x) {
  if constexpr (N == 8)
    return static_cast<int8_t>(x) == x;
  if constexpr (N == 16)
    return static_cast<int16_t>(x) == x;
  if constexpr (N == 32)
    return static_cast<int32_t>(x) == x;
  if constexpr (N < 64)
    return -(INT64_C(1) << (N - 1)) <= x && x < (INT64_C(1) << (N - 1));
  (void)x; // MSVC v19.25 warns that x is unused.
  return true;
}

/// Checks if a signed integer is an N bit number shifted left by S.
template <unsigned N, unsigned S>
constexpr inline bool isShiftedInt(int64_t x) {
  static_assert(
      N > 0, "isShiftedInt<0> doesn't make sense (refers to a 0-bit number.");
  static_assert(N + S <= 64, "isShiftedInt<N, S> with N + S > 64 is too wide.");
  return isInt<N + S>(x) && (x % (UINT64_C(1) << S) == 0);
}

/// Checks if an unsigned integer fits into the given bit width.
template <unsigned N> constexpr inline bool isUInt(uint64_t x) {
  static_assert(N > 0, "isUInt<0> doesn't make sense");
  if constexpr (N == 8)
    return static_cast<uint8_t>(x) == x;
  if constexpr (N == 16)
    return static_cast<uint16_t>(x) == x;
  if constexpr (N == 32)
    return static_cast<uint32_t>(x) == x;
  if constexpr (N < 64)
    return x < (UINT64_C(1) << (N));
  (void)x; // MSVC v19.25 warns that x is unused.
  return true;
}

/// Checks if a unsigned integer is an N bit number shifted left by S.
template <unsigned N, unsigned S>
constexpr inline bool isShiftedUInt(uint64_t x) {
  static_assert(
      N > 0, "isShiftedUInt<0> doesn't make sense (refers to a 0-bit number)");
  static_assert(N + S <= 64,
                "isShiftedUInt<N, S> with N + S > 64 is too wide.");
  // Per the two static_asserts above, S must be strictly less than 64.  So
  // 1 << S is not undefined behavior.
  return isUInt<N + S>(x) && (x % (UINT64_C(1) << S) == 0);
}

/// Gets the maximum value for a N-bit unsigned integer.
inline uint64_t maxUIntN(uint64_t N) {
  assert(N > 0 && N <= 64 && "integer width out of range");

  // uint64_t(1) << 64 is undefined behavior, so we can't do
  //   (uint64_t(1) << N) - 1
  // without checking first that N != 64.  But this works and doesn't have a
  // branch.
  return UINT64_MAX >> (64 - N);
}

/// Gets the minimum value for a N-bit signed integer.
inline int64_t minIntN(int64_t N) {
  assert(N > 0 && N <= 64 && "integer width out of range");

  return UINT64_C(1) + ~(UINT64_C(1) << (N - 1));
}

/// Gets the maximum value for a N-bit signed integer.
inline int64_t maxIntN(int64_t N) {
  assert(N > 0 && N <= 64 && "integer width out of range");

  // This relies on two's complement wraparound when N == 64, so we convert to
  // int64_t only at the very end to avoid UB.
  return (UINT64_C(1) << (N - 1)) - 1;
}

/// Checks if an unsigned integer fits into the given (dynamic) bit width.
inline bool isUIntN(unsigned N, uint64_t x) {
  return N >= 64 || x <= maxUIntN(N);
}

/// Checks if an signed integer fits into the given (dynamic) bit width.
inline bool isIntN(unsigned N, int64_t x) {
  return N >= 64 || (minIntN(N) <= x && x <= maxIntN(N));
}

/// Return true if the argument is a non-empty sequence of ones starting at the
/// least significant bit with the remainder zero (32 bit version).
/// Ex. isMask_32(0x0000FFFFU) == true.
constexpr inline bool isMask_32(uint32_t Value) {
  return Value && ((Value + 1) & Value) == 0;
}

/// Return true if the argument is a non-empty sequence of ones starting at the
/// least significant bit with the remainder zero (64 bit version).
constexpr inline bool isMask_64(uint64_t Value) {
  return Value && ((Value + 1) & Value) == 0;
}

/// Return true if the argument contains a non-empty sequence of ones with the
/// remainder zero (32 bit version.) Ex. isShiftedMask_32(0x0000FF00U) == true.
constexpr inline bool isShiftedMask_32(uint32_t Value) {
  return Value && isMask_32((Value - 1) | Value);
}

/// Return true if the argument contains a non-empty sequence of ones with the
/// remainder zero (64 bit version.)
constexpr inline bool isShiftedMask_64(uint64_t Value) {
  return Value && isMask_64((Value - 1) | Value);
}

/// Return true if the argument is a power of two > 0.
/// Ex. isPowerOf2_32(0x00100000U) == true (32 bit edition.)
constexpr inline bool isPowerOf2_32(uint32_t Value) {
  return llvm::has_single_bit(Value);
}

/// Return true if the argument is a power of two > 0 (64 bit edition.)
constexpr inline bool isPowerOf2_64(uint64_t Value) {
  return llvm::has_single_bit(Value);
}

/// Count the number of ones from the most significant bit to the first
/// zero bit.
///
/// Ex. countLeadingOnes(0xFF0FFF00) == 8.
/// Only unsigned integral types are allowed.
///
/// Returns std::numeric_limits<T>::digits on an input of all ones.
<<<<<<< HEAD
template <typename T> unsigned countLeadingOnes(T Value) {
=======
template <typename T>
LLVM_DEPRECATED("Use llvm::countl_one instead.", "llvm::countl_one")
unsigned countLeadingOnes(T Value) {
>>>>>>> cd74f4a4
  static_assert(std::is_unsigned_v<T>,
                "Only unsigned integral types are allowed.");
  return llvm::countl_one<T>(Value);
}

/// Count the number of ones from the least significant bit to the first
/// zero bit.
///
/// Ex. countTrailingOnes(0x00FF00FF) == 8.
/// Only unsigned integral types are allowed.
///
/// Returns std::numeric_limits<T>::digits on an input of all ones.
<<<<<<< HEAD
template <typename T> unsigned countTrailingOnes(T Value) {
=======
template <typename T>
LLVM_DEPRECATED("Use llvm::countr_one instead.", "llvm::countr_one")
unsigned countTrailingOnes(T Value) {
>>>>>>> cd74f4a4
  static_assert(std::is_unsigned_v<T>,
                "Only unsigned integral types are allowed.");
  return llvm::countr_one<T>(Value);
}

/// Count the number of set bits in a value.
/// Ex. countPopulation(0xF000F000) = 8
/// Returns 0 if the word is zero.
template <typename T>
LLVM_DEPRECATED("Use llvm::popcount instead.", "llvm::popcount")
inline unsigned countPopulation(T Value) {
  static_assert(std::is_unsigned_v<T>,
                "Only unsigned integral types are allowed.");
  return (unsigned)llvm::popcount(Value);
}

/// Return true if the argument contains a non-empty sequence of ones with the
/// remainder zero (32 bit version.) Ex. isShiftedMask_32(0x0000FF00U) == true.
/// If true, \p MaskIdx will specify the index of the lowest set bit and \p
/// MaskLen is updated to specify the length of the mask, else neither are
/// updated.
inline bool isShiftedMask_32(uint32_t Value, unsigned &MaskIdx,
                             unsigned &MaskLen) {
  if (!isShiftedMask_32(Value))
    return false;
  MaskIdx = llvm::countr_zero(Value);
  MaskLen = llvm::popcount(Value);
  return true;
}

/// Return true if the argument contains a non-empty sequence of ones with the
/// remainder zero (64 bit version.) If true, \p MaskIdx will specify the index
/// of the lowest set bit and \p MaskLen is updated to specify the length of the
/// mask, else neither are updated.
inline bool isShiftedMask_64(uint64_t Value, unsigned &MaskIdx,
                             unsigned &MaskLen) {
  if (!isShiftedMask_64(Value))
    return false;
  MaskIdx = llvm::countr_zero(Value);
  MaskLen = llvm::popcount(Value);
  return true;
}

/// Compile time Log2.
/// Valid only for positive powers of two.
template <size_t kValue> constexpr inline size_t CTLog2() {
  static_assert(kValue > 0 && llvm::isPowerOf2_64(kValue),
                "Value is not a valid power of 2");
  return 1 + CTLog2<kValue / 2>();
}

template <> constexpr inline size_t CTLog2<1>() { return 0; }

/// Return the floor log base 2 of the specified value, -1 if the value is zero.
/// (32 bit edition.)
/// Ex. Log2_32(32) == 5, Log2_32(1) == 0, Log2_32(0) == -1, Log2_32(6) == 2
inline unsigned Log2_32(uint32_t Value) {
  return 31 - llvm::countl_zero(Value);
}

/// Return the floor log base 2 of the specified value, -1 if the value is zero.
/// (64 bit edition.)
inline unsigned Log2_64(uint64_t Value) {
  return 63 - llvm::countl_zero(Value);
}

/// Return the ceil log base 2 of the specified value, 32 if the value is zero.
/// (32 bit edition).
/// Ex. Log2_32_Ceil(32) == 5, Log2_32_Ceil(1) == 0, Log2_32_Ceil(6) == 3
inline unsigned Log2_32_Ceil(uint32_t Value) {
  return 32 - llvm::countl_zero(Value - 1);
}

/// Return the ceil log base 2 of the specified value, 64 if the value is zero.
/// (64 bit edition.)
inline unsigned Log2_64_Ceil(uint64_t Value) {
  return 64 - llvm::countl_zero(Value - 1);
}

/// This function takes a 64-bit integer and returns the bit equivalent double.
LLVM_DEPRECATED("use llvm::bit_cast instead", "llvm::bit_cast<double>")
inline double BitsToDouble(uint64_t Bits) {
  static_assert(sizeof(uint64_t) == sizeof(double), "Unexpected type sizes");
  return llvm::bit_cast<double>(Bits);
}

/// This function takes a 32-bit integer and returns the bit equivalent float.
LLVM_DEPRECATED("use llvm::bit_cast instead", "llvm::bit_cast<float>")
inline float BitsToFloat(uint32_t Bits) {
  static_assert(sizeof(uint32_t) == sizeof(float), "Unexpected type sizes");
  return llvm::bit_cast<float>(Bits);
}

/// This function takes a double and returns the bit equivalent 64-bit integer.
/// Note that copying doubles around changes the bits of NaNs on some hosts,
/// notably x86, so this routine cannot be used if these bits are needed.
LLVM_DEPRECATED("use llvm::bit_cast instead", "llvm::bit_cast<uint64_t>")
inline uint64_t DoubleToBits(double Double) {
  static_assert(sizeof(uint64_t) == sizeof(double), "Unexpected type sizes");
  return llvm::bit_cast<uint64_t>(Double);
}

/// This function takes a float and returns the bit equivalent 32-bit integer.
/// Note that copying floats around changes the bits of NaNs on some hosts,
/// notably x86, so this routine cannot be used if these bits are needed.
LLVM_DEPRECATED("use llvm::bit_cast instead", "llvm::bit_cast<uint32_t>")
inline uint32_t FloatToBits(float Float) {
  static_assert(sizeof(uint32_t) == sizeof(float), "Unexpected type sizes");
  return llvm::bit_cast<uint32_t>(Float);
}

/// A and B are either alignments or offsets. Return the minimum alignment that
/// may be assumed after adding the two together.
constexpr inline uint64_t MinAlign(uint64_t A, uint64_t B) {
  // The largest power of 2 that divides both A and B.
  //
  // Replace "-Value" by "1+~Value" in the following commented code to avoid
  // MSVC warning C4146
  //    return (A | B) & -(A | B);
  return (A | B) & (1 + ~(A | B));
}

/// Returns the next power of two (in 64-bits) that is strictly greater than A.
/// Returns zero on overflow.
constexpr inline uint64_t NextPowerOf2(uint64_t A) {
  A |= (A >> 1);
  A |= (A >> 2);
  A |= (A >> 4);
  A |= (A >> 8);
  A |= (A >> 16);
  A |= (A >> 32);
  return A + 1;
}

/// Returns the power of two which is less than or equal to the given value.
/// Essentially, it is a floor operation across the domain of powers of two.
LLVM_DEPRECATED("use llvm::bit_floor instead", "llvm::bit_floor")
inline uint64_t PowerOf2Floor(uint64_t A) {
  return llvm::bit_floor(A);
}

/// Returns the power of two which is greater than or equal to the given value.
/// Essentially, it is a ceil operation across the domain of powers of two.
inline uint64_t PowerOf2Ceil(uint64_t A) {
  if (!A)
    return 0;
  return NextPowerOf2(A - 1);
}

/// Returns the next integer (mod 2**64) that is greater than or equal to
/// \p Value and is a multiple of \p Align. \p Align must be non-zero.
///
/// Examples:
/// \code
///   alignTo(5, 8) = 8
///   alignTo(17, 8) = 24
///   alignTo(~0LL, 8) = 0
///   alignTo(321, 255) = 510
/// \endcode
inline uint64_t alignTo(uint64_t Value, uint64_t Align) {
  assert(Align != 0u && "Align can't be 0.");
  return (Value + Align - 1) / Align * Align;
}

inline uint64_t alignToPowerOf2(uint64_t Value, uint64_t Align) {
  assert(Align != 0 && (Align & (Align - 1)) == 0 &&
         "Align must be a power of 2");
  return (Value + Align - 1) & -Align;
}

/// If non-zero \p Skew is specified, the return value will be a minimal integer
/// that is greater than or equal to \p Size and equal to \p A * N + \p Skew for
/// some integer N. If \p Skew is larger than \p A, its value is adjusted to '\p
/// Skew mod \p A'. \p Align must be non-zero.
///
/// Examples:
/// \code
///   alignTo(5, 8, 7) = 7
///   alignTo(17, 8, 1) = 17
///   alignTo(~0LL, 8, 3) = 3
///   alignTo(321, 255, 42) = 552
/// \endcode
inline uint64_t alignTo(uint64_t Value, uint64_t Align, uint64_t Skew) {
  assert(Align != 0u && "Align can't be 0.");
  Skew %= Align;
  return alignTo(Value - Skew, Align) + Skew;
}

/// Returns the next integer (mod 2**64) that is greater than or equal to
/// \p Value and is a multiple of \c Align. \c Align must be non-zero.
template <uint64_t Align> constexpr inline uint64_t alignTo(uint64_t Value) {
  static_assert(Align != 0u, "Align must be non-zero");
  return (Value + Align - 1) / Align * Align;
}

/// Returns the integer ceil(Numerator / Denominator).
inline uint64_t divideCeil(uint64_t Numerator, uint64_t Denominator) {
  return alignTo(Numerator, Denominator) / Denominator;
}

/// Returns the integer nearest(Numerator / Denominator).
inline uint64_t divideNearest(uint64_t Numerator, uint64_t Denominator) {
  return (Numerator + (Denominator / 2)) / Denominator;
}

/// Returns the largest uint64_t less than or equal to \p Value and is
/// \p Skew mod \p Align. \p Align must be non-zero
inline uint64_t alignDown(uint64_t Value, uint64_t Align, uint64_t Skew = 0) {
  assert(Align != 0u && "Align can't be 0.");
  Skew %= Align;
  return (Value - Skew) / Align * Align + Skew;
}

/// Sign-extend the number in the bottom B bits of X to a 32-bit integer.
/// Requires 0 < B <= 32.
template <unsigned B> constexpr inline int32_t SignExtend32(uint32_t X) {
  static_assert(B > 0, "Bit width can't be 0.");
  static_assert(B <= 32, "Bit width out of range.");
  return int32_t(X << (32 - B)) >> (32 - B);
}

/// Sign-extend the number in the bottom B bits of X to a 32-bit integer.
/// Requires 0 < B <= 32.
inline int32_t SignExtend32(uint32_t X, unsigned B) {
  assert(B > 0 && "Bit width can't be 0.");
  assert(B <= 32 && "Bit width out of range.");
  return int32_t(X << (32 - B)) >> (32 - B);
}

/// Sign-extend the number in the bottom B bits of X to a 64-bit integer.
/// Requires 0 < B <= 64.
template <unsigned B> constexpr inline int64_t SignExtend64(uint64_t x) {
  static_assert(B > 0, "Bit width can't be 0.");
  static_assert(B <= 64, "Bit width out of range.");
  return int64_t(x << (64 - B)) >> (64 - B);
}

/// Sign-extend the number in the bottom B bits of X to a 64-bit integer.
/// Requires 0 < B <= 64.
inline int64_t SignExtend64(uint64_t X, unsigned B) {
  assert(B > 0 && "Bit width can't be 0.");
  assert(B <= 64 && "Bit width out of range.");
  return int64_t(X << (64 - B)) >> (64 - B);
}

/// Subtract two unsigned integers, X and Y, of type T and return the absolute
/// value of the result.
template <typename T>
std::enable_if_t<std::is_unsigned<T>::value, T> AbsoluteDifference(T X, T Y) {
  return X > Y ? (X - Y) : (Y - X);
}

/// Add two unsigned integers, X and Y, of type T.  Clamp the result to the
/// maximum representable value of T on overflow.  ResultOverflowed indicates if
/// the result is larger than the maximum representable value of type T.
template <typename T>
std::enable_if_t<std::is_unsigned<T>::value, T>
SaturatingAdd(T X, T Y, bool *ResultOverflowed = nullptr) {
  bool Dummy;
  bool &Overflowed = ResultOverflowed ? *ResultOverflowed : Dummy;
  // Hacker's Delight, p. 29
  T Z = X + Y;
  Overflowed = (Z < X || Z < Y);
  if (Overflowed)
    return std::numeric_limits<T>::max();
  else
    return Z;
}

/// Add multiple unsigned integers of type T.  Clamp the result to the
/// maximum representable value of T on overflow.
template <class T, class... Ts>
std::enable_if_t<std::is_unsigned_v<T>, T> SaturatingAdd(T X, T Y, T Z,
                                                         Ts... Args) {
  bool Overflowed = false;
  T XY = SaturatingAdd(X, Y, &Overflowed);
  if (Overflowed)
    return SaturatingAdd(std::numeric_limits<T>::max(), T(1), Args...);
  return SaturatingAdd(XY, Z, Args...);
}

/// Multiply two unsigned integers, X and Y, of type T.  Clamp the result to the
/// maximum representable value of T on overflow.  ResultOverflowed indicates if
/// the result is larger than the maximum representable value of type T.
template <typename T>
std::enable_if_t<std::is_unsigned<T>::value, T>
SaturatingMultiply(T X, T Y, bool *ResultOverflowed = nullptr) {
  bool Dummy;
  bool &Overflowed = ResultOverflowed ? *ResultOverflowed : Dummy;

  // Hacker's Delight, p. 30 has a different algorithm, but we don't use that
  // because it fails for uint16_t (where multiplication can have undefined
  // behavior due to promotion to int), and requires a division in addition
  // to the multiplication.

  Overflowed = false;

  // Log2(Z) would be either Log2Z or Log2Z + 1.
  // Special case: if X or Y is 0, Log2_64 gives -1, and Log2Z
  // will necessarily be less than Log2Max as desired.
  int Log2Z = Log2_64(X) + Log2_64(Y);
  const T Max = std::numeric_limits<T>::max();
  int Log2Max = Log2_64(Max);
  if (Log2Z < Log2Max) {
    return X * Y;
  }
  if (Log2Z > Log2Max) {
    Overflowed = true;
    return Max;
  }

  // We're going to use the top bit, and maybe overflow one
  // bit past it. Multiply all but the bottom bit then add
  // that on at the end.
  T Z = (X >> 1) * Y;
  if (Z & ~(Max >> 1)) {
    Overflowed = true;
    return Max;
  }
  Z <<= 1;
  if (X & 1)
    return SaturatingAdd(Z, Y, ResultOverflowed);

  return Z;
}

/// Multiply two unsigned integers, X and Y, and add the unsigned integer, A to
/// the product. Clamp the result to the maximum representable value of T on
/// overflow. ResultOverflowed indicates if the result is larger than the
/// maximum representable value of type T.
template <typename T>
std::enable_if_t<std::is_unsigned<T>::value, T>
SaturatingMultiplyAdd(T X, T Y, T A, bool *ResultOverflowed = nullptr) {
  bool Dummy;
  bool &Overflowed = ResultOverflowed ? *ResultOverflowed : Dummy;

  T Product = SaturatingMultiply(X, Y, &Overflowed);
  if (Overflowed)
    return Product;

  return SaturatingAdd(A, Product, &Overflowed);
}

/// Use this rather than HUGE_VALF; the latter causes warnings on MSVC.
extern const float huge_valf;


/// Add two signed integers, computing the two's complement truncated result,
/// returning true if overflow occurred.
template <typename T>
std::enable_if_t<std::is_signed<T>::value, T> AddOverflow(T X, T Y, T &Result) {
#if __has_builtin(__builtin_add_overflow)
  return __builtin_add_overflow(X, Y, &Result);
#else
  // Perform the unsigned addition.
  using U = std::make_unsigned_t<T>;
  const U UX = static_cast<U>(X);
  const U UY = static_cast<U>(Y);
  const U UResult = UX + UY;

  // Convert to signed.
  Result = static_cast<T>(UResult);

  // Adding two positive numbers should result in a positive number.
  if (X > 0 && Y > 0)
    return Result <= 0;
  // Adding two negatives should result in a negative number.
  if (X < 0 && Y < 0)
    return Result >= 0;
  return false;
#endif
}

/// Subtract two signed integers, computing the two's complement truncated
/// result, returning true if an overflow ocurred.
template <typename T>
std::enable_if_t<std::is_signed<T>::value, T> SubOverflow(T X, T Y, T &Result) {
#if __has_builtin(__builtin_sub_overflow)
  return __builtin_sub_overflow(X, Y, &Result);
#else
  // Perform the unsigned addition.
  using U = std::make_unsigned_t<T>;
  const U UX = static_cast<U>(X);
  const U UY = static_cast<U>(Y);
  const U UResult = UX - UY;

  // Convert to signed.
  Result = static_cast<T>(UResult);

  // Subtracting a positive number from a negative results in a negative number.
  if (X <= 0 && Y > 0)
    return Result >= 0;
  // Subtracting a negative number from a positive results in a positive number.
  if (X >= 0 && Y < 0)
    return Result <= 0;
  return false;
#endif
}

/// Multiply two signed integers, computing the two's complement truncated
/// result, returning true if an overflow ocurred.
template <typename T>
std::enable_if_t<std::is_signed<T>::value, T> MulOverflow(T X, T Y, T &Result) {
  // Perform the unsigned multiplication on absolute values.
  using U = std::make_unsigned_t<T>;
  const U UX = X < 0 ? (0 - static_cast<U>(X)) : static_cast<U>(X);
  const U UY = Y < 0 ? (0 - static_cast<U>(Y)) : static_cast<U>(Y);
  const U UResult = UX * UY;

  // Convert to signed.
  const bool IsNegative = (X < 0) ^ (Y < 0);
  Result = IsNegative ? (0 - UResult) : UResult;

  // If any of the args was 0, result is 0 and no overflow occurs.
  if (UX == 0 || UY == 0)
    return false;

  // UX and UY are in [1, 2^n], where n is the number of digits.
  // Check how the max allowed absolute value (2^n for negative, 2^(n-1) for
  // positive) divided by an argument compares to the other.
  if (IsNegative)
    return UX > (static_cast<U>(std::numeric_limits<T>::max()) + U(1)) / UY;
  else
    return UX > (static_cast<U>(std::numeric_limits<T>::max())) / UY;
}

} // End llvm namespace

#endif<|MERGE_RESOLUTION|>--- conflicted
+++ resolved
@@ -66,13 +66,9 @@
 /// Only unsigned integral types are allowed.
 ///
 /// Returns std::numeric_limits<T>::digits on an input of 0.
-<<<<<<< HEAD
-template <typename T> unsigned countTrailingZeros(T Val) {
-=======
 template <typename T>
 LLVM_DEPRECATED("Use llvm::countr_zero instead.", "llvm::countr_zero")
 unsigned countTrailingZeros(T Val) {
->>>>>>> cd74f4a4
   static_assert(std::is_unsigned_v<T>,
                 "Only unsigned integral types are allowed.");
   return llvm::countr_zero(Val);
@@ -84,13 +80,9 @@
 /// Only unsigned integral types are allowed.
 ///
 /// Returns std::numeric_limits<T>::digits on an input of 0.
-<<<<<<< HEAD
-template <typename T> unsigned countLeadingZeros(T Val) {
-=======
 template <typename T>
 LLVM_DEPRECATED("Use llvm::countl_zero instead.", "llvm::countl_zero")
 unsigned countLeadingZeros(T Val) {
->>>>>>> cd74f4a4
   static_assert(std::is_unsigned_v<T>,
                 "Only unsigned integral types are allowed.");
   return llvm::countl_zero(Val);
@@ -313,13 +305,9 @@
 /// Only unsigned integral types are allowed.
 ///
 /// Returns std::numeric_limits<T>::digits on an input of all ones.
-<<<<<<< HEAD
-template <typename T> unsigned countLeadingOnes(T Value) {
-=======
 template <typename T>
 LLVM_DEPRECATED("Use llvm::countl_one instead.", "llvm::countl_one")
 unsigned countLeadingOnes(T Value) {
->>>>>>> cd74f4a4
   static_assert(std::is_unsigned_v<T>,
                 "Only unsigned integral types are allowed.");
   return llvm::countl_one<T>(Value);
@@ -332,13 +320,9 @@
 /// Only unsigned integral types are allowed.
 ///
 /// Returns std::numeric_limits<T>::digits on an input of all ones.
-<<<<<<< HEAD
-template <typename T> unsigned countTrailingOnes(T Value) {
-=======
 template <typename T>
 LLVM_DEPRECATED("Use llvm::countr_one instead.", "llvm::countr_one")
 unsigned countTrailingOnes(T Value) {
->>>>>>> cd74f4a4
   static_assert(std::is_unsigned_v<T>,
                 "Only unsigned integral types are allowed.");
   return llvm::countr_one<T>(Value);
