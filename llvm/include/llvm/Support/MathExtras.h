--- conflicted
+++ resolved
@@ -473,14 +473,9 @@
 ///   alignTo(321, 255) = 510
 /// \endcode
 ///
-<<<<<<< HEAD
-/// May overflow.
-inline uint64_t alignTo(uint64_t Value, uint64_t Align) {
-=======
 /// Will overflow only if result is not representable in T.
 template <typename U, typename V, typename T = common_uint<U, V>>
 constexpr T alignTo(U Value, V Align) {
->>>>>>> 4fe5a3cc
   assert(Align != 0u && "Align can't be 0.");
   T CeilDiv = divideCeil(Value, Align);
   return CeilDiv * Align;
@@ -535,68 +530,12 @@
   return CeilDiv * Align;
 }
 
-<<<<<<< HEAD
-/// Returns the integer ceil(Numerator / Denominator). Unsigned version.
-/// Guaranteed to never overflow.
-inline uint64_t divideCeil(uint64_t Numerator, uint64_t Denominator) {
-  assert(Denominator && "Division by zero");
-  uint64_t Bias = (Numerator != 0);
-  return (Numerator - Bias) / Denominator + Bias;
-}
-
-/// Returns the integer ceil(Numerator / Denominator). Signed version.
-/// Guaranteed to never overflow.
-inline int64_t divideCeilSigned(int64_t Numerator, int64_t Denominator) {
-  assert(Denominator && "Division by zero");
-  if (!Numerator)
-    return 0;
-  // C's integer division rounds towards 0.
-  int64_t Bias = (Denominator >= 0 ? 1 : -1);
-  bool SameSign = (Numerator >= 0) == (Denominator >= 0);
-  return SameSign ? (Numerator - Bias) / Denominator + 1
-                  : Numerator / Denominator;
-}
-
-/// Returns the integer floor(Numerator / Denominator). Signed version.
-/// Guaranteed to never overflow.
-inline int64_t divideFloorSigned(int64_t Numerator, int64_t Denominator) {
-  assert(Denominator && "Division by zero");
-  if (!Numerator)
-    return 0;
-  // C's integer division rounds towards 0.
-  int64_t Bias = Denominator >= 0 ? -1 : 1;
-  bool SameSign = (Numerator >= 0) == (Denominator >= 0);
-  return SameSign ? Numerator / Denominator
-                  : (Numerator - Bias) / Denominator - 1;
-}
-
-/// Returns the remainder of the Euclidean division of LHS by RHS. Result is
-/// always non-negative.
-inline int64_t mod(int64_t Numerator, int64_t Denominator) {
-  assert(Denominator >= 1 && "Mod by non-positive number");
-  int64_t Mod = Numerator % Denominator;
-  return Mod < 0 ? Mod + Denominator : Mod;
-}
-
-/// Returns (Numerator / Denominator) rounded by round-half-up. Guaranteed to
-/// never overflow.
-inline uint64_t divideNearest(uint64_t Numerator, uint64_t Denominator) {
-  assert(Denominator && "Division by zero");
-  uint64_t Mod = Numerator % Denominator;
-  return (Numerator / Denominator) + (Mod > (Denominator - 1) / 2);
-}
-
-/// Returns the largest uint64_t less than or equal to \p Value and is
-/// \p Skew mod \p Align. \p Align must be non-zero
-inline uint64_t alignDown(uint64_t Value, uint64_t Align, uint64_t Skew = 0) {
-=======
 /// Returns the largest unsigned integer less than or equal to \p Value and is
 /// \p Skew mod \p Align. \p Align must be non-zero. Guaranteed to never
 /// overflow.
 template <typename U, typename V, typename W = uint8_t,
           typename T = common_uint<common_uint<U, V>, W>>
 constexpr T alignDown(U Value, V Align, W Skew = 0) {
->>>>>>> 4fe5a3cc
   assert(Align != 0u && "Align can't be 0.");
   Skew %= Align;
   return (Value - Skew) / Align * Align + Skew;
