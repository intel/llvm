--- conflicted
+++ resolved
@@ -221,8 +221,6 @@
   return decodeULEB128AndInc(p, nullptr);
 }
 
-<<<<<<< HEAD
-=======
 /// Overwrite a ULEB128 value and keep the original length.
 inline uint64_t overwriteULEB128(uint8_t *bufLoc, uint64_t val) {
   while (*bufLoc & 0x80) {
@@ -233,7 +231,6 @@
   return val;
 }
 
->>>>>>> 35227056
 enum class LEB128Sign { Unsigned, Signed };
 
 template <LEB128Sign Sign, typename T, typename U = char,
