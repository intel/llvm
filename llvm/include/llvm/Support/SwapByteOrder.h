//===- SwapByteOrder.h - Generic and optimized byte swaps -------*- C++ -*-===//
//
// Part of the LLVM Project, under the Apache License v2.0 with LLVM Exceptions.
// See https://llvm.org/LICENSE.txt for license information.
// SPDX-License-Identifier: Apache-2.0 WITH LLVM-exception
//
//===----------------------------------------------------------------------===//
//
// This file declares generic and optimized functions to swap the byte order of
// an integral type.
//
//===----------------------------------------------------------------------===//

#ifndef LLVM_SUPPORT_SWAPBYTEORDER_H
#define LLVM_SUPPORT_SWAPBYTEORDER_H

#include "llvm/ADT/bit.h"
#include <cstddef>
#include <cstdint>
#include <type_traits>

#if defined(__linux__) || defined(__GNU__) || defined(__HAIKU__) ||            \
    defined(__Fuchsia__) || defined(__EMSCRIPTEN__)
#include <endian.h>
#elif defined(_AIX)
#include <sys/machine.h>
#elif defined(__sun)
/* Solaris provides _BIG_ENDIAN/_LITTLE_ENDIAN selector in sys/types.h */
#include <sys/types.h>
#define BIG_ENDIAN 4321
#define LITTLE_ENDIAN 1234
#if defined(_BIG_ENDIAN)
#define BYTE_ORDER BIG_ENDIAN
#else
#define BYTE_ORDER LITTLE_ENDIAN
#endif
#elif defined(__MVS__)
#define BIG_ENDIAN 4321
#define LITTLE_ENDIAN 1234
#define BYTE_ORDER BIG_ENDIAN
#else
#if !defined(BYTE_ORDER) && !defined(_WIN32)
#include <machine/endian.h>
#endif
#endif

namespace llvm {

/// ByteSwap_16 - This function returns a byte-swapped representation of
/// the 16-bit argument.
<<<<<<< HEAD
inline uint16_t ByteSwap_16(uint16_t value) { return llvm::byteswap(value); }

/// This function returns a byte-swapped representation of the 32-bit argument.
inline uint32_t ByteSwap_32(uint32_t value) { return llvm::byteswap(value); }

/// This function returns a byte-swapped representation of the 64-bit argument.
=======
LLVM_DEPRECATED("use llvm::byteswap instead", "llvm::byteswap")
inline uint16_t ByteSwap_16(uint16_t value) { return llvm::byteswap(value); }

/// This function returns a byte-swapped representation of the 32-bit argument.
LLVM_DEPRECATED("use llvm::byteswap instead", "llvm::byteswap")
inline uint32_t ByteSwap_32(uint32_t value) { return llvm::byteswap(value); }

/// This function returns a byte-swapped representation of the 64-bit argument.
LLVM_DEPRECATED("use llvm::byteswap instead", "llvm::byteswap")
>>>>>>> cd74f4a4
inline uint64_t ByteSwap_64(uint64_t value) { return llvm::byteswap(value); }

namespace sys {

#if defined(BYTE_ORDER) && defined(BIG_ENDIAN) && BYTE_ORDER == BIG_ENDIAN
constexpr bool IsBigEndianHost = true;
#else
constexpr bool IsBigEndianHost = false;
#endif

static const bool IsLittleEndianHost = !IsBigEndianHost;

inline unsigned char      getSwappedBytes(unsigned char      C) { return llvm::byteswap(C); }
inline   signed char      getSwappedBytes( signed  char      C) { return llvm::byteswap(C); }
inline          char      getSwappedBytes(         char      C) { return llvm::byteswap(C); }

inline unsigned short     getSwappedBytes(unsigned short     C) { return llvm::byteswap(C); }
inline   signed short     getSwappedBytes(  signed short     C) { return llvm::byteswap(C); }

inline unsigned int       getSwappedBytes(unsigned int       C) { return llvm::byteswap(C); }
inline   signed int       getSwappedBytes(  signed int       C) { return llvm::byteswap(C); }

inline unsigned long      getSwappedBytes(unsigned long      C) { return llvm::byteswap(C); }
inline   signed long      getSwappedBytes(  signed long      C) { return llvm::byteswap(C); }

inline unsigned long long getSwappedBytes(unsigned long long C) { return llvm::byteswap(C); }
inline   signed long long getSwappedBytes(  signed long long C) { return llvm::byteswap(C); }

inline float getSwappedBytes(float C) {
  union {
    uint32_t i;
    float f;
  } in, out;
  in.f = C;
  out.i = llvm::byteswap(in.i);
  return out.f;
}

inline double getSwappedBytes(double C) {
  union {
    uint64_t i;
    double d;
  } in, out;
  in.d = C;
  out.i = llvm::byteswap(in.i);
  return out.d;
}

template <typename T>
inline std::enable_if_t<std::is_enum<T>::value, T> getSwappedBytes(T C) {
  return static_cast<T>(
      llvm::byteswap(static_cast<std::underlying_type_t<T>>(C)));
}

template<typename T>
inline void swapByteOrder(T &Value) {
  Value = getSwappedBytes(Value);
}

} // end namespace sys
} // end namespace llvm

#endif<|MERGE_RESOLUTION|>--- conflicted
+++ resolved
@@ -48,14 +48,6 @@
 
 /// ByteSwap_16 - This function returns a byte-swapped representation of
 /// the 16-bit argument.
-<<<<<<< HEAD
-inline uint16_t ByteSwap_16(uint16_t value) { return llvm::byteswap(value); }
-
-/// This function returns a byte-swapped representation of the 32-bit argument.
-inline uint32_t ByteSwap_32(uint32_t value) { return llvm::byteswap(value); }
-
-/// This function returns a byte-swapped representation of the 64-bit argument.
-=======
 LLVM_DEPRECATED("use llvm::byteswap instead", "llvm::byteswap")
 inline uint16_t ByteSwap_16(uint16_t value) { return llvm::byteswap(value); }
 
@@ -65,7 +57,6 @@
 
 /// This function returns a byte-swapped representation of the 64-bit argument.
 LLVM_DEPRECATED("use llvm::byteswap instead", "llvm::byteswap")
->>>>>>> cd74f4a4
 inline uint64_t ByteSwap_64(uint64_t value) { return llvm::byteswap(value); }
 
 namespace sys {
