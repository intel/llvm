--- conflicted
+++ resolved
@@ -221,19 +221,10 @@
 #define LDBG_GET_DEBUG_TYPE_STR() LDBG_GET_DEBUG_TYPE_STR_(DEBUG_TYPE)
 
 /// Helper to call isCurrentDebugType with a StringRef.
-<<<<<<< HEAD
-static LLVM_ATTRIBUTE_UNUSED bool ldbgIsCurrentDebugType(StringRef Type,
-                                                         int Level) {
-  return ::llvm::isCurrentDebugType(Type.str().c_str(), Level);
-}
-static LLVM_ATTRIBUTE_UNUSED bool ldbgIsCurrentDebugType(int Level,
-                                                         StringRef Type) {
-=======
 [[maybe_unused]] static bool ldbgIsCurrentDebugType(StringRef Type, int Level) {
   return ::llvm::isCurrentDebugType(Type.str().c_str(), Level);
 }
 [[maybe_unused]] static bool ldbgIsCurrentDebugType(int Level, StringRef Type) {
->>>>>>> 54c4ef26
   return ::llvm::isCurrentDebugType(Type.str().c_str(), Level);
 }
 
@@ -322,11 +313,7 @@
 /// Compute the prefix for the debug log in the form of:
 /// "[DebugType] File:Line "
 /// Where the File is the file name without the path prefix.
-<<<<<<< HEAD
-static LLVM_ATTRIBUTE_UNUSED std::string
-=======
 [[maybe_unused]] static std::string
->>>>>>> 54c4ef26
 computePrefix(StringRef DebugType, const char *File, int Line, int Level) {
   std::string Prefix;
   raw_string_ostream OsPrefix(Prefix);
@@ -337,11 +324,7 @@
   return OsPrefix.str();
 }
 /// Overload allowing to swap the order of the DebugType and Level arguments.
-<<<<<<< HEAD
-static LLVM_ATTRIBUTE_UNUSED std::string
-=======
 [[maybe_unused]] static std::string
->>>>>>> 54c4ef26
 computePrefix(int Level, const char *File, int Line, StringRef DebugType) {
   return computePrefix(DebugType, File, Line, Level);
 }
