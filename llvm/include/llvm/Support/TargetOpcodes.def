//===-- llvm/Support/TargetOpcodes.def - Target Indep Opcodes ---*- C++ -*-===//
//
// Part of the LLVM Project, under the Apache License v2.0 with LLVM Exceptions.
// See https://llvm.org/LICENSE.txt for license information.
// SPDX-License-Identifier: Apache-2.0 WITH LLVM-exception
//
//===----------------------------------------------------------------------===//
//
// This file defines the target independent instruction opcodes.
//
//===----------------------------------------------------------------------===//

// NOTE: NO INCLUDE GUARD DESIRED!

/// HANDLE_TARGET_OPCODE defines an opcode and its associated enum value.
///
#ifndef HANDLE_TARGET_OPCODE
#define HANDLE_TARGET_OPCODE(OPC, NUM)
#endif

/// HANDLE_TARGET_OPCODE_MARKER defines an alternative identifier for an opcode.
///
#ifndef HANDLE_TARGET_OPCODE_MARKER
#define HANDLE_TARGET_OPCODE_MARKER(IDENT, OPC)
#endif

/// Every instruction defined here must also appear in Target.td.
///
HANDLE_TARGET_OPCODE(PHI)
HANDLE_TARGET_OPCODE(INLINEASM)
HANDLE_TARGET_OPCODE(INLINEASM_BR)
HANDLE_TARGET_OPCODE(CFI_INSTRUCTION)
HANDLE_TARGET_OPCODE(EH_LABEL)
HANDLE_TARGET_OPCODE(GC_LABEL)
HANDLE_TARGET_OPCODE(ANNOTATION_LABEL)

/// KILL - This instruction is a noop that is used only to adjust the
/// liveness of registers. This can be useful when dealing with
/// sub-registers.
HANDLE_TARGET_OPCODE(KILL)

/// EXTRACT_SUBREG - This instruction takes two operands: a register
/// that has subregisters, and a subregister index. It returns the
/// extracted subregister value. This is commonly used to implement
/// truncation operations on target architectures which support it.
HANDLE_TARGET_OPCODE(EXTRACT_SUBREG)

/// INSERT_SUBREG - This instruction takes three operands: a register that
/// has subregisters, a register providing an insert value, and a
/// subregister index. It returns the value of the first register with the
/// value of the second register inserted. The first register is often
/// defined by an IMPLICIT_DEF, because it is commonly used to implement
/// anyext operations on target architectures which support it.
HANDLE_TARGET_OPCODE(INSERT_SUBREG)

/// IMPLICIT_DEF - This is the MachineInstr-level equivalent of undef.
HANDLE_TARGET_OPCODE(IMPLICIT_DEF)

/// SUBREG_TO_REG - Assert the value of bits in a super register.
/// The result of this instruction is the value of the second operand inserted
/// into the subregister specified by the third operand. All other bits are
/// assumed to be equal to the bits in the immediate integer constant in the
/// first operand. This instruction just communicates information; No code
/// should be generated.
/// This is typically used after an instruction where the write to a subregister
/// implicitly cleared the bits in the super registers.
HANDLE_TARGET_OPCODE(SUBREG_TO_REG)

/// COPY_TO_REGCLASS - This instruction is a placeholder for a plain
/// register-to-register copy into a specific register class. This is only
/// used between instruction selection and MachineInstr creation, before
/// virtual registers have been created for all the instructions, and it's
/// only needed in cases where the register classes implied by the
/// instructions are insufficient. It is emitted as a COPY MachineInstr.
  HANDLE_TARGET_OPCODE(COPY_TO_REGCLASS)

/// DBG_VALUE - a mapping of the llvm.dbg.value intrinsic
HANDLE_TARGET_OPCODE(DBG_VALUE)

/// DBG_INSTR_REF - A mapping of llvm.dbg.value referring to the instruction
/// that defines the value, rather than a virtual register.
HANDLE_TARGET_OPCODE(DBG_INSTR_REF)

/// DBG_LABEL - a mapping of the llvm.dbg.label intrinsic
HANDLE_TARGET_OPCODE(DBG_LABEL)

/// REG_SEQUENCE - This variadic instruction is used to form a register that
/// represents a consecutive sequence of sub-registers. It's used as a
/// register coalescing / allocation aid and must be eliminated before code
/// emission.
// In SDNode form, the first operand encodes the register class created by
// the REG_SEQUENCE, while each subsequent pair names a vreg + subreg index
// pair.  Once it has been lowered to a MachineInstr, the regclass operand
// is no longer present.
/// e.g. v1027 = REG_SEQUENCE v1024, 3, v1025, 4, v1026, 5
/// After register coalescing references of v1024 should be replace with
/// v1027:3, v1025 with v1027:4, etc.
  HANDLE_TARGET_OPCODE(REG_SEQUENCE)

/// COPY - Target-independent register copy. This instruction can also be
/// used to copy between subregisters of virtual registers.
  HANDLE_TARGET_OPCODE(COPY)

/// BUNDLE - This instruction represents an instruction bundle. Instructions
/// which immediately follow a BUNDLE instruction which are marked with
/// 'InsideBundle' flag are inside the bundle.
HANDLE_TARGET_OPCODE(BUNDLE)

/// Lifetime markers.
HANDLE_TARGET_OPCODE(LIFETIME_START)
HANDLE_TARGET_OPCODE(LIFETIME_END)

/// Pseudo probe
HANDLE_TARGET_OPCODE(PSEUDO_PROBE)

/// A Stackmap instruction captures the location of live variables at its
/// position in the instruction stream. It is followed by a shadow of bytes
/// that must lie within the function and not contain another stackmap.
HANDLE_TARGET_OPCODE(STACKMAP)

/// FEntry all - This is a marker instruction which gets translated into a raw fentry call.
HANDLE_TARGET_OPCODE(FENTRY_CALL)

/// Patchable call instruction - this instruction represents a call to a
/// constant address, followed by a series of NOPs. It is intended to
/// support optimizations for dynamic languages (such as javascript) that
/// rewrite calls to runtimes with more efficient code sequences.
/// This also implies a stack map.
HANDLE_TARGET_OPCODE(PATCHPOINT)

/// This pseudo-instruction loads the stack guard value. Targets which need
/// to prevent the stack guard value or address from being spilled to the
/// stack should override TargetLowering::emitLoadStackGuardNode and
/// additionally expand this pseudo after register allocation.
HANDLE_TARGET_OPCODE(LOAD_STACK_GUARD)

/// These are used to support call sites that must have the stack adjusted
/// before the call (e.g. to initialize an argument passed by value).
/// See llvm.call.preallocated.{setup,arg} in the LangRef for more details.
HANDLE_TARGET_OPCODE(PREALLOCATED_SETUP)
HANDLE_TARGET_OPCODE(PREALLOCATED_ARG)

/// Call instruction with associated vm state for deoptimization and list
/// of live pointers for relocation by the garbage collector.  It is
/// intended to support garbage collection with fully precise relocating
/// collectors and deoptimizations in either the callee or caller.
HANDLE_TARGET_OPCODE(STATEPOINT)

/// Instruction that records the offset of a local stack allocation passed to
/// llvm.localescape. It has two arguments: the symbol for the label and the
/// frame index of the local stack allocation.
HANDLE_TARGET_OPCODE(LOCAL_ESCAPE)

/// Wraps a machine instruction which can fault, bundled with associated
/// information on how to handle such a fault.
/// For example loading instruction that may page fault, bundled with associated
/// information on how to handle such a page fault.  It is intended to support
/// "zero cost" null checks in managed languages by allowing LLVM to fold
/// comparisons into existing memory operations.
HANDLE_TARGET_OPCODE(FAULTING_OP)

/// Wraps a machine instruction to add patchability constraints.  An
/// instruction wrapped in PATCHABLE_OP has to either have a minimum
/// size or be preceded with a nop of that size.  The first operand is
/// an immediate denoting the minimum size of the instruction, the
/// second operand is an immediate denoting the opcode of the original
/// instruction.  The rest of the operands are the operands of the
/// original instruction.
HANDLE_TARGET_OPCODE(PATCHABLE_OP)

/// This is a marker instruction which gets translated into a nop sled, useful
/// for inserting instrumentation instructions at runtime.
HANDLE_TARGET_OPCODE(PATCHABLE_FUNCTION_ENTER)

/// Wraps a return instruction and its operands to enable adding nop sleds
/// either before or after the return. The nop sleds are useful for inserting
/// instrumentation instructions at runtime.
/// The patch here replaces the return instruction.
HANDLE_TARGET_OPCODE(PATCHABLE_RET)

/// This is a marker instruction which gets translated into a nop sled, useful
/// for inserting instrumentation instructions at runtime.
/// The patch here prepends the return instruction.
/// The same thing as in x86_64 is not possible for ARM because it has multiple
/// return instructions. Furthermore, CPU allows parametrized and even
/// conditional return instructions. In the current ARM implementation we are
/// making use of the fact that currently LLVM doesn't seem to generate
/// conditional return instructions.
/// On ARM, the same instruction can be used for popping multiple registers
/// from the stack and returning (it just pops pc register too), and LLVM
/// generates it sometimes. So we can't insert the sled between this stack
/// adjustment and the return without splitting the original instruction into 2
/// instructions. So on ARM, rather than jumping into the exit trampoline, we
/// call it, it does the tracing, preserves the stack and returns.
HANDLE_TARGET_OPCODE(PATCHABLE_FUNCTION_EXIT)

/// Wraps a tail call instruction and its operands to enable adding nop sleds
/// either before or after the tail exit. We use this as a disambiguation from
/// PATCHABLE_RET which specifically only works for return instructions.
HANDLE_TARGET_OPCODE(PATCHABLE_TAIL_CALL)

/// Wraps a logging call and its arguments with nop sleds. At runtime, this can
/// be patched to insert instrumentation instructions.
HANDLE_TARGET_OPCODE(PATCHABLE_EVENT_CALL)

/// Wraps a typed logging call and its argument with nop sleds. At runtime, this
/// can be patched to insert instrumentation instructions.
HANDLE_TARGET_OPCODE(PATCHABLE_TYPED_EVENT_CALL)

HANDLE_TARGET_OPCODE(ICALL_BRANCH_FUNNEL)

/// The following generic opcodes are not supposed to appear after ISel.
/// This is something we might want to relax, but for now, this is convenient
/// to produce diagnostics.

/// Instructions which should not exist past instruction selection, but do not
/// generate code. These instructions only act as optimization hints.
<<<<<<< HEAD
HANDLE_TARGET_OPCODE(G_ASSERT_ZEXT)
HANDLE_TARGET_OPCODE_MARKER(PRE_ISEL_GENERIC_OPTIMIZATION_HINT_START,
                            G_ASSERT_ZEXT)
=======
HANDLE_TARGET_OPCODE(G_ASSERT_SEXT)
HANDLE_TARGET_OPCODE(G_ASSERT_ZEXT)
HANDLE_TARGET_OPCODE_MARKER(PRE_ISEL_GENERIC_OPTIMIZATION_HINT_START,
                            G_ASSERT_SEXT)
>>>>>>> 2e412c55
HANDLE_TARGET_OPCODE_MARKER(PRE_ISEL_GENERIC_OPTIMIZATION_HINT_END,
                            G_ASSERT_ZEXT)

/// Generic ADD instruction. This is an integer add.
HANDLE_TARGET_OPCODE(G_ADD)
HANDLE_TARGET_OPCODE_MARKER(PRE_ISEL_GENERIC_OPCODE_START, G_ADD)

/// Generic SUB instruction. This is an integer sub.
HANDLE_TARGET_OPCODE(G_SUB)

// Generic multiply instruction.
HANDLE_TARGET_OPCODE(G_MUL)

// Generic signed division instruction.
HANDLE_TARGET_OPCODE(G_SDIV)

// Generic unsigned division instruction.
HANDLE_TARGET_OPCODE(G_UDIV)

// Generic signed remainder instruction.
HANDLE_TARGET_OPCODE(G_SREM)

// Generic unsigned remainder instruction.
HANDLE_TARGET_OPCODE(G_UREM)

/// Generic bitwise and instruction.
HANDLE_TARGET_OPCODE(G_AND)

/// Generic bitwise or instruction.
HANDLE_TARGET_OPCODE(G_OR)

/// Generic bitwise exclusive-or instruction.
HANDLE_TARGET_OPCODE(G_XOR)


HANDLE_TARGET_OPCODE(G_IMPLICIT_DEF)

/// Generic PHI instruction with types.
HANDLE_TARGET_OPCODE(G_PHI)

/// Generic instruction to materialize the address of an alloca or other
/// stack-based object.
HANDLE_TARGET_OPCODE(G_FRAME_INDEX)

/// Generic reference to global value.
HANDLE_TARGET_OPCODE(G_GLOBAL_VALUE)

/// Generic instruction to extract blocks of bits from the register given
/// (typically a sub-register COPY after instruction selection).
HANDLE_TARGET_OPCODE(G_EXTRACT)

HANDLE_TARGET_OPCODE(G_UNMERGE_VALUES)

/// Generic instruction to insert blocks of bits from the registers given into
/// the source.
HANDLE_TARGET_OPCODE(G_INSERT)

/// Generic instruction to paste a variable number of components together into a
/// larger register.
HANDLE_TARGET_OPCODE(G_MERGE_VALUES)

/// Generic instruction to create a vector value from a number of scalar
/// components.
HANDLE_TARGET_OPCODE(G_BUILD_VECTOR)

/// Generic instruction to create a vector value from a number of scalar
/// components, which have types larger than the result vector elt type.
HANDLE_TARGET_OPCODE(G_BUILD_VECTOR_TRUNC)

/// Generic instruction to create a vector by concatenating multiple vectors.
HANDLE_TARGET_OPCODE(G_CONCAT_VECTORS)

/// Generic pointer to int conversion.
HANDLE_TARGET_OPCODE(G_PTRTOINT)

/// Generic int to pointer conversion.
HANDLE_TARGET_OPCODE(G_INTTOPTR)

/// Generic bitcast. The source and destination types must be different, or a
/// COPY is the relevant instruction.
HANDLE_TARGET_OPCODE(G_BITCAST)

/// Generic freeze.
HANDLE_TARGET_OPCODE(G_FREEZE)

/// INTRINSIC trunc intrinsic.
HANDLE_TARGET_OPCODE(G_INTRINSIC_TRUNC)

/// INTRINSIC round intrinsic.
HANDLE_TARGET_OPCODE(G_INTRINSIC_ROUND)

/// INTRINSIC round to integer intrinsic.
HANDLE_TARGET_OPCODE(G_INTRINSIC_LRINT)

/// INTRINSIC roundeven intrinsic.
HANDLE_TARGET_OPCODE(G_INTRINSIC_ROUNDEVEN)

/// INTRINSIC readcyclecounter
HANDLE_TARGET_OPCODE(G_READCYCLECOUNTER)

/// Generic load (including anyext load)
HANDLE_TARGET_OPCODE(G_LOAD)

/// Generic signext load
HANDLE_TARGET_OPCODE(G_SEXTLOAD)

/// Generic zeroext load
HANDLE_TARGET_OPCODE(G_ZEXTLOAD)

/// Generic indexed load (including anyext load)
HANDLE_TARGET_OPCODE(G_INDEXED_LOAD)

/// Generic indexed signext load
HANDLE_TARGET_OPCODE(G_INDEXED_SEXTLOAD)

/// Generic indexed zeroext load
HANDLE_TARGET_OPCODE(G_INDEXED_ZEXTLOAD)

/// Generic store.
HANDLE_TARGET_OPCODE(G_STORE)

/// Generic indexed store.
HANDLE_TARGET_OPCODE(G_INDEXED_STORE)

/// Generic atomic cmpxchg with internal success check.
HANDLE_TARGET_OPCODE(G_ATOMIC_CMPXCHG_WITH_SUCCESS)

/// Generic atomic cmpxchg.
HANDLE_TARGET_OPCODE(G_ATOMIC_CMPXCHG)

/// Generic atomicrmw.
HANDLE_TARGET_OPCODE(G_ATOMICRMW_XCHG)
HANDLE_TARGET_OPCODE(G_ATOMICRMW_ADD)
HANDLE_TARGET_OPCODE(G_ATOMICRMW_SUB)
HANDLE_TARGET_OPCODE(G_ATOMICRMW_AND)
HANDLE_TARGET_OPCODE(G_ATOMICRMW_NAND)
HANDLE_TARGET_OPCODE(G_ATOMICRMW_OR)
HANDLE_TARGET_OPCODE(G_ATOMICRMW_XOR)
HANDLE_TARGET_OPCODE(G_ATOMICRMW_MAX)
HANDLE_TARGET_OPCODE(G_ATOMICRMW_MIN)
HANDLE_TARGET_OPCODE(G_ATOMICRMW_UMAX)
HANDLE_TARGET_OPCODE(G_ATOMICRMW_UMIN)
HANDLE_TARGET_OPCODE(G_ATOMICRMW_FADD)
HANDLE_TARGET_OPCODE(G_ATOMICRMW_FSUB)

// Generic atomic fence
HANDLE_TARGET_OPCODE(G_FENCE)

/// Generic conditional branch instruction.
HANDLE_TARGET_OPCODE(G_BRCOND)

/// Generic indirect branch instruction.
HANDLE_TARGET_OPCODE(G_BRINDIRECT)

/// Generic intrinsic use (without side effects).
HANDLE_TARGET_OPCODE(G_INTRINSIC)

/// Generic intrinsic use (with side effects).
HANDLE_TARGET_OPCODE(G_INTRINSIC_W_SIDE_EFFECTS)

/// Generic extension allowing rubbish in high bits.
HANDLE_TARGET_OPCODE(G_ANYEXT)

/// Generic instruction to discard the high bits of a register. This differs
/// from (G_EXTRACT val, 0) on its action on vectors: G_TRUNC will truncate
/// each element individually, G_EXTRACT will typically discard the high
/// elements of the vector.
HANDLE_TARGET_OPCODE(G_TRUNC)

/// Generic integer constant.
HANDLE_TARGET_OPCODE(G_CONSTANT)

/// Generic floating constant.
HANDLE_TARGET_OPCODE(G_FCONSTANT)

/// Generic va_start instruction. Stores to its one pointer operand.
HANDLE_TARGET_OPCODE(G_VASTART)

/// Generic va_start instruction. Stores to its one pointer operand.
HANDLE_TARGET_OPCODE(G_VAARG)

// Generic sign extend
HANDLE_TARGET_OPCODE(G_SEXT)
HANDLE_TARGET_OPCODE(G_SEXT_INREG)

// Generic zero extend
HANDLE_TARGET_OPCODE(G_ZEXT)

// Generic left-shift
HANDLE_TARGET_OPCODE(G_SHL)

// Generic logical right-shift
HANDLE_TARGET_OPCODE(G_LSHR)

// Generic arithmetic right-shift
HANDLE_TARGET_OPCODE(G_ASHR)

// Generic funnel left shift
HANDLE_TARGET_OPCODE(G_FSHL)

// Generic funnel right shift
HANDLE_TARGET_OPCODE(G_FSHR)

/// Generic integer-base comparison, also applicable to vectors of integers.
HANDLE_TARGET_OPCODE(G_ICMP)

/// Generic floating-point comparison, also applicable to vectors.
HANDLE_TARGET_OPCODE(G_FCMP)

/// Generic select.
HANDLE_TARGET_OPCODE(G_SELECT)

/// Generic unsigned add instruction, consuming the normal operands and
/// producing the result and a carry flag.
HANDLE_TARGET_OPCODE(G_UADDO)

/// Generic unsigned add instruction, consuming the normal operands plus a carry
/// flag, and similarly producing the result and a carry flag.
HANDLE_TARGET_OPCODE(G_UADDE)

/// Generic unsigned sub instruction, consuming the normal operands and
/// producing the result and a carry flag.
HANDLE_TARGET_OPCODE(G_USUBO)

/// Generic unsigned subtract instruction, consuming the normal operands plus a
/// carry flag, and similarly producing the result and a carry flag.
HANDLE_TARGET_OPCODE(G_USUBE)

/// Generic signed add instruction, producing the result and a signed overflow
/// flag.
HANDLE_TARGET_OPCODE(G_SADDO)

/// Generic signed add instruction, consuming the normal operands plus a carry
/// flag, and similarly producing the result and a carry flag.
HANDLE_TARGET_OPCODE(G_SADDE)

/// Generic signed subtract instruction, producing the result and a signed
/// overflow flag.
HANDLE_TARGET_OPCODE(G_SSUBO)

/// Generic signed sub instruction, consuming the normal operands plus a carry
/// flag, and similarly producing the result and a carry flag.
HANDLE_TARGET_OPCODE(G_SSUBE)

/// Generic unsigned multiply instruction, producing the result and a signed
/// overflow flag.
HANDLE_TARGET_OPCODE(G_UMULO)

/// Generic signed multiply instruction, producing the result and a signed
/// overflow flag.
HANDLE_TARGET_OPCODE(G_SMULO)

// Multiply two numbers at twice the incoming bit width (unsigned) and return
// the high half of the result.
HANDLE_TARGET_OPCODE(G_UMULH)

// Multiply two numbers at twice the incoming bit width (signed) and return
// the high half of the result.
HANDLE_TARGET_OPCODE(G_SMULH)

/// Generic saturating unsigned addition.
HANDLE_TARGET_OPCODE(G_UADDSAT)

/// Generic saturating signed addition.
HANDLE_TARGET_OPCODE(G_SADDSAT)

/// Generic saturating unsigned subtraction.
HANDLE_TARGET_OPCODE(G_USUBSAT)

/// Generic saturating signed subtraction.
HANDLE_TARGET_OPCODE(G_SSUBSAT)

/// Generic saturating unsigned left shift.
HANDLE_TARGET_OPCODE(G_USHLSAT)

/// Generic saturating signed left shift.
HANDLE_TARGET_OPCODE(G_SSHLSAT)

// Perform signed fixed point multiplication
HANDLE_TARGET_OPCODE(G_SMULFIX)

// Perform unsigned fixed point multiplication
HANDLE_TARGET_OPCODE(G_UMULFIX)

// Perform signed, saturating fixed point multiplication
HANDLE_TARGET_OPCODE(G_SMULFIXSAT)

// Perform unsigned, saturating fixed point multiplication
HANDLE_TARGET_OPCODE(G_UMULFIXSAT)

// Perform signed fixed point division
HANDLE_TARGET_OPCODE(G_SDIVFIX)

// Perform unsigned fixed point division
HANDLE_TARGET_OPCODE(G_UDIVFIX)

// Perform signed, saturating fixed point division
HANDLE_TARGET_OPCODE(G_SDIVFIXSAT)

// Perform unsigned, saturating fixed point division
HANDLE_TARGET_OPCODE(G_UDIVFIXSAT)

/// Generic FP addition.
HANDLE_TARGET_OPCODE(G_FADD)

/// Generic FP subtraction.
HANDLE_TARGET_OPCODE(G_FSUB)

/// Generic FP multiplication.
HANDLE_TARGET_OPCODE(G_FMUL)

/// Generic FMA multiplication. Behaves like llvm fma intrinsic
HANDLE_TARGET_OPCODE(G_FMA)

/// Generic FP multiply and add. Behaves as separate fmul and fadd.
HANDLE_TARGET_OPCODE(G_FMAD)

/// Generic FP division.
HANDLE_TARGET_OPCODE(G_FDIV)

/// Generic FP remainder.
HANDLE_TARGET_OPCODE(G_FREM)

/// Generic FP exponentiation.
HANDLE_TARGET_OPCODE(G_FPOW)

/// Generic FP exponentiation, with an integer exponent.
HANDLE_TARGET_OPCODE(G_FPOWI)

/// Generic base-e exponential of a value.
HANDLE_TARGET_OPCODE(G_FEXP)

/// Generic base-2 exponential of a value.
HANDLE_TARGET_OPCODE(G_FEXP2)

/// Floating point base-e logarithm of a value.
HANDLE_TARGET_OPCODE(G_FLOG)

/// Floating point base-2 logarithm of a value.
HANDLE_TARGET_OPCODE(G_FLOG2)

/// Floating point base-10 logarithm of a value.
HANDLE_TARGET_OPCODE(G_FLOG10)

/// Generic FP negation.
HANDLE_TARGET_OPCODE(G_FNEG)

/// Generic FP extension.
HANDLE_TARGET_OPCODE(G_FPEXT)

/// Generic float to signed-int conversion
HANDLE_TARGET_OPCODE(G_FPTRUNC)

/// Generic float to signed-int conversion
HANDLE_TARGET_OPCODE(G_FPTOSI)

/// Generic float to unsigned-int conversion
HANDLE_TARGET_OPCODE(G_FPTOUI)

/// Generic signed-int to float conversion
HANDLE_TARGET_OPCODE(G_SITOFP)

/// Generic unsigned-int to float conversion
HANDLE_TARGET_OPCODE(G_UITOFP)

/// Generic FP absolute value.
HANDLE_TARGET_OPCODE(G_FABS)

/// FCOPYSIGN(X, Y) - Return the value of X with the sign of Y.  NOTE: This does
/// not require that X and Y have the same type, just that they are both
/// floating point. X and the result must have the same type.  FCOPYSIGN(f32,
/// f64) is allowed.
HANDLE_TARGET_OPCODE(G_FCOPYSIGN)

/// Generic FP canonicalize value.
HANDLE_TARGET_OPCODE(G_FCANONICALIZE)

/// FP min/max matching libm's fmin/fmax
HANDLE_TARGET_OPCODE(G_FMINNUM)
HANDLE_TARGET_OPCODE(G_FMAXNUM)

/// FP min/max matching IEEE-754 2008's minnum/maxnum semantics.
HANDLE_TARGET_OPCODE(G_FMINNUM_IEEE)
HANDLE_TARGET_OPCODE(G_FMAXNUM_IEEE)

/// FP min/max matching IEEE-754 2018 draft semantics.
HANDLE_TARGET_OPCODE(G_FMINIMUM)
HANDLE_TARGET_OPCODE(G_FMAXIMUM)

/// Generic pointer offset
HANDLE_TARGET_OPCODE(G_PTR_ADD)

/// Clear the specified bits in a pointer.
HANDLE_TARGET_OPCODE(G_PTRMASK)

/// Generic signed integer minimum.
HANDLE_TARGET_OPCODE(G_SMIN)

/// Generic signed integer maximum.
HANDLE_TARGET_OPCODE(G_SMAX)

/// Generic unsigned integer maximum.
HANDLE_TARGET_OPCODE(G_UMIN)

/// Generic unsigned integer maximum.
HANDLE_TARGET_OPCODE(G_UMAX)

/// Generic integer absolute value.
HANDLE_TARGET_OPCODE(G_ABS)

/// Generic BRANCH instruction. This is an unconditional branch.
HANDLE_TARGET_OPCODE(G_BR)

/// Generic branch to jump table entry.
HANDLE_TARGET_OPCODE(G_BRJT)

/// Generic insertelement.
HANDLE_TARGET_OPCODE(G_INSERT_VECTOR_ELT)

/// Generic extractelement.
HANDLE_TARGET_OPCODE(G_EXTRACT_VECTOR_ELT)

/// Generic shufflevector.
HANDLE_TARGET_OPCODE(G_SHUFFLE_VECTOR)

/// Generic count trailing zeroes.
HANDLE_TARGET_OPCODE(G_CTTZ)

/// Same as above, undefined for zero inputs.
HANDLE_TARGET_OPCODE(G_CTTZ_ZERO_UNDEF)

/// Generic count leading zeroes.
HANDLE_TARGET_OPCODE(G_CTLZ)

/// Same as above, undefined for zero inputs.
HANDLE_TARGET_OPCODE(G_CTLZ_ZERO_UNDEF)

/// Generic count bits.
HANDLE_TARGET_OPCODE(G_CTPOP)

/// Generic byte swap.
HANDLE_TARGET_OPCODE(G_BSWAP)

/// Generic bit reverse.
HANDLE_TARGET_OPCODE(G_BITREVERSE)

/// Floating point ceil.
HANDLE_TARGET_OPCODE(G_FCEIL)

/// Floating point cosine.
HANDLE_TARGET_OPCODE(G_FCOS)

/// Floating point sine.
HANDLE_TARGET_OPCODE(G_FSIN)

/// Floating point square root.
HANDLE_TARGET_OPCODE(G_FSQRT)

/// Floating point floor.
HANDLE_TARGET_OPCODE(G_FFLOOR)

/// Floating point round to next integer.
HANDLE_TARGET_OPCODE(G_FRINT)

/// Floating point round to nearest integer.
HANDLE_TARGET_OPCODE(G_FNEARBYINT)

/// Generic AddressSpaceCast.
HANDLE_TARGET_OPCODE(G_ADDRSPACE_CAST)

/// Generic block address
HANDLE_TARGET_OPCODE(G_BLOCK_ADDR)

/// Generic jump table address
HANDLE_TARGET_OPCODE(G_JUMP_TABLE)

/// Generic dynamic stack allocation.
HANDLE_TARGET_OPCODE(G_DYN_STACKALLOC)

/// Strict floating point instructions.
HANDLE_TARGET_OPCODE(G_STRICT_FADD)
HANDLE_TARGET_OPCODE(G_STRICT_FSUB)
HANDLE_TARGET_OPCODE(G_STRICT_FMUL)
HANDLE_TARGET_OPCODE(G_STRICT_FDIV)
HANDLE_TARGET_OPCODE(G_STRICT_FREM)
HANDLE_TARGET_OPCODE(G_STRICT_FMA)
HANDLE_TARGET_OPCODE(G_STRICT_FSQRT)

/// read_register intrinsic
HANDLE_TARGET_OPCODE(G_READ_REGISTER)

/// write_register intrinsic
HANDLE_TARGET_OPCODE(G_WRITE_REGISTER)

/// llvm.memcpy intrinsic
HANDLE_TARGET_OPCODE(G_MEMCPY)

/// llvm.memmove intrinsic
HANDLE_TARGET_OPCODE(G_MEMMOVE)

/// llvm.memset intrinsic
HANDLE_TARGET_OPCODE(G_MEMSET)

/// Vector reductions
HANDLE_TARGET_OPCODE(G_VECREDUCE_SEQ_FADD)
HANDLE_TARGET_OPCODE(G_VECREDUCE_SEQ_FMUL)
HANDLE_TARGET_OPCODE(G_VECREDUCE_FADD)
HANDLE_TARGET_OPCODE(G_VECREDUCE_FMUL)
HANDLE_TARGET_OPCODE(G_VECREDUCE_FMAX)
HANDLE_TARGET_OPCODE(G_VECREDUCE_FMIN)
HANDLE_TARGET_OPCODE(G_VECREDUCE_ADD)
HANDLE_TARGET_OPCODE(G_VECREDUCE_MUL)
HANDLE_TARGET_OPCODE(G_VECREDUCE_AND)
HANDLE_TARGET_OPCODE(G_VECREDUCE_OR)
HANDLE_TARGET_OPCODE(G_VECREDUCE_XOR)
HANDLE_TARGET_OPCODE(G_VECREDUCE_SMAX)
HANDLE_TARGET_OPCODE(G_VECREDUCE_SMIN)
HANDLE_TARGET_OPCODE(G_VECREDUCE_UMAX)
HANDLE_TARGET_OPCODE(G_VECREDUCE_UMIN)

/// Marker for the end of the generic opcode.
/// This is used to check if an opcode is in the range of the
/// generic opcodes.
HANDLE_TARGET_OPCODE_MARKER(PRE_ISEL_GENERIC_OPCODE_END, G_VECREDUCE_UMIN)

/// BUILTIN_OP_END - This must be the last enum value in this list.
/// The target-specific post-isel opcode values start here.
HANDLE_TARGET_OPCODE_MARKER(GENERIC_OP_END, PRE_ISEL_GENERIC_OPCODE_END)<|MERGE_RESOLUTION|>--- conflicted
+++ resolved
@@ -215,16 +215,10 @@
 
 /// Instructions which should not exist past instruction selection, but do not
 /// generate code. These instructions only act as optimization hints.
-<<<<<<< HEAD
-HANDLE_TARGET_OPCODE(G_ASSERT_ZEXT)
-HANDLE_TARGET_OPCODE_MARKER(PRE_ISEL_GENERIC_OPTIMIZATION_HINT_START,
-                            G_ASSERT_ZEXT)
-=======
 HANDLE_TARGET_OPCODE(G_ASSERT_SEXT)
 HANDLE_TARGET_OPCODE(G_ASSERT_ZEXT)
 HANDLE_TARGET_OPCODE_MARKER(PRE_ISEL_GENERIC_OPTIMIZATION_HINT_START,
                             G_ASSERT_SEXT)
->>>>>>> 2e412c55
 HANDLE_TARGET_OPCODE_MARKER(PRE_ISEL_GENERIC_OPTIMIZATION_HINT_END,
                             G_ASSERT_ZEXT)
 
