//===- TypeSwitch.h - Switch functionality for RTTI casting -*- C++ -*-----===//
//
// Part of the LLVM Project, under the Apache License v2.0 with LLVM Exceptions.
// See https://llvm.org/LICENSE.txt for license information.
// SPDX-License-Identifier: Apache-2.0 WITH LLVM-exception
//
//===----------------------------------------------------------------------===//
///
/// \file
///  This file implements the TypeSwitch template, which mimics a switch()
///  statement whose cases are type names.
///
//===-----------------------------------------------------------------------===/

#ifndef LLVM_ADT_TYPESWITCH_H
#define LLVM_ADT_TYPESWITCH_H

#include "llvm/ADT/STLExtras.h"
#include "llvm/Support/Casting.h"
#include "llvm/Support/ErrorHandling.h"
#include <optional>

namespace llvm {
namespace detail {

template <typename DerivedT, typename T> class TypeSwitchBase {
public:
  TypeSwitchBase(const T &value) : value(value) {}
  TypeSwitchBase(TypeSwitchBase &&other) : value(other.value) {}
  ~TypeSwitchBase() = default;

  /// TypeSwitchBase is not copyable.
  TypeSwitchBase(const TypeSwitchBase &) = delete;
  void operator=(const TypeSwitchBase &) = delete;
  void operator=(TypeSwitchBase &&other) = delete;

  /// Invoke a case on the derived class with multiple case types.
  template <typename CaseT, typename CaseT2, typename... CaseTs,
            typename CallableT>
  // This is marked always_inline and nodebug so it doesn't show up in stack
  // traces at -O0 (or other optimization levels).  Large TypeSwitch's are
  // common, are equivalent to a switch, and don't add any value to stack
  // traces.
  LLVM_ATTRIBUTE_ALWAYS_INLINE LLVM_ATTRIBUTE_NODEBUG DerivedT &
  Case(CallableT &&caseFn) {
    DerivedT &derived = static_cast<DerivedT &>(*this);
    return derived.template Case<CaseT>(caseFn)
        .template Case<CaseT2, CaseTs...>(caseFn);
  }

  /// Invoke a case on the derived class, inferring the type of the Case from
  /// the first input of the given callable.
  /// Note: This inference rules for this overload are very simple: strip
  ///       pointers and references.
  template <typename CallableT> DerivedT &Case(CallableT &&caseFn) {
    using Traits = function_traits<std::decay_t<CallableT>>;
    using CaseT = std::remove_cv_t<std::remove_pointer_t<
        std::remove_reference_t<typename Traits::template arg_t<0>>>>;

    DerivedT &derived = static_cast<DerivedT &>(*this);
    return derived.template Case<CaseT>(std::forward<CallableT>(caseFn));
  }

protected:
  /// Attempt to dyn_cast the given `value` to `CastT`.
  template <typename CastT, typename ValueT>
  static decltype(auto) castValue(ValueT &&value) {
    return dyn_cast<CastT>(value);
  }

  /// The root value we are switching on.
  const T value;
};
} // end namespace detail

/// This class implements a switch-like dispatch statement for a value of 'T'
/// using dyn_cast functionality. Each `Case<T>` takes a callable to be invoked
/// if the root value isa<T>, the callable is invoked with the result of
/// dyn_cast<T>() as a parameter.
///
/// Example:
///  Operation *op = ...;
///  LogicalResult result = TypeSwitch<Operation *, LogicalResult>(op)
///    .Case<ConstantOp>([](ConstantOp op) { ... })
///    .Default([](Operation *op) { ... });
///
template <typename T, typename ResultT = void>
class TypeSwitch : public detail::TypeSwitchBase<TypeSwitch<T, ResultT>, T> {
public:
  using BaseT = detail::TypeSwitchBase<TypeSwitch<T, ResultT>, T>;
  using BaseT::BaseT;
  using BaseT::Case;
  TypeSwitch(TypeSwitch &&other) = default;

  /// Add a case on the given type.
  template <typename CaseT, typename CallableT>
  TypeSwitch<T, ResultT> &Case(CallableT &&caseFn) {
    if (result)
      return *this;

    // Check to see if CaseT applies to 'value'.
    if (auto caseValue = BaseT::template castValue<CaseT>(this->value))
      result.emplace(caseFn(caseValue));
    return *this;
  }

  /// As a default, invoke the given callable within the root value.
  template <typename CallableT>
  [[nodiscard]] ResultT Default(CallableT &&defaultFn) {
    if (result)
      return std::move(*result);
    return defaultFn(this->value);
  }

  /// As a default, return the given value.
  [[nodiscard]] ResultT Default(ResultT defaultResult) {
    if (result)
      return std::move(*result);
    return defaultResult;
  }

<<<<<<< HEAD
  /// Declare default as unreachable, making sure that all cases were handled.
  [[nodiscard]] ResultT DefaultUnreachable(
      const char *message = "Fell off the end of a type-switch") {
    if (result)
      return std::move(*result);
    llvm_unreachable(message);
  }

=======
  /// Default for pointer-like results types that accept `nullptr`.
  template <typename ArgT = ResultT,
            typename =
                std::enable_if_t<std::is_constructible_v<ArgT, std::nullptr_t>>>
  [[nodiscard]] ResultT Default(std::nullptr_t) {
    return Default(ResultT(nullptr));
  }

  /// Default for optional results types that accept `std::nullopt`.
  template <typename ArgT = ResultT,
            typename =
                std::enable_if_t<std::is_constructible_v<ArgT, std::nullopt_t>>>
  [[nodiscard]] ResultT Default(std::nullopt_t) {
    return Default(ResultT(std::nullopt));
  }

  /// Declare default as unreachable, making sure that all cases were handled.
  [[nodiscard]] ResultT DefaultUnreachable(
      const char *message = "Fell off the end of a type-switch") {
    if (result)
      return std::move(*result);
    llvm_unreachable(message);
  }

>>>>>>> 811fe024
  [[nodiscard]] operator ResultT() { return DefaultUnreachable(); }

private:
  /// The pointer to the result of this switch statement, once known,
  /// null before that.
  std::optional<ResultT> result;
};

/// Specialization of TypeSwitch for void returning callables.
template <typename T>
class TypeSwitch<T, void>
    : public detail::TypeSwitchBase<TypeSwitch<T, void>, T> {
public:
  using BaseT = detail::TypeSwitchBase<TypeSwitch<T, void>, T>;
  using BaseT::BaseT;
  using BaseT::Case;
  TypeSwitch(TypeSwitch &&other) = default;

  /// Add a case on the given type.
  template <typename CaseT, typename CallableT>
  TypeSwitch<T, void> &Case(CallableT &&caseFn) {
    if (foundMatch)
      return *this;

    // Check to see if any of the types apply to 'value'.
    if (auto caseValue = BaseT::template castValue<CaseT>(this->value)) {
      caseFn(caseValue);
      foundMatch = true;
    }
    return *this;
  }

  /// As a default, invoke the given callable within the root value.
  template <typename CallableT> void Default(CallableT &&defaultFn) {
    if (!foundMatch)
      defaultFn(this->value);
  }

  /// Declare default as unreachable, making sure that all cases were handled.
  void DefaultUnreachable(
      const char *message = "Fell off the end of a type-switch") {
    if (!foundMatch)
      llvm_unreachable(message);
  }

private:
  /// A flag detailing if we have already found a match.
  bool foundMatch = false;
};
} // end namespace llvm

#endif // LLVM_ADT_TYPESWITCH_H<|MERGE_RESOLUTION|>--- conflicted
+++ resolved
@@ -119,16 +119,6 @@
     return defaultResult;
   }
 
-<<<<<<< HEAD
-  /// Declare default as unreachable, making sure that all cases were handled.
-  [[nodiscard]] ResultT DefaultUnreachable(
-      const char *message = "Fell off the end of a type-switch") {
-    if (result)
-      return std::move(*result);
-    llvm_unreachable(message);
-  }
-
-=======
   /// Default for pointer-like results types that accept `nullptr`.
   template <typename ArgT = ResultT,
             typename =
@@ -153,7 +143,6 @@
     llvm_unreachable(message);
   }
 
->>>>>>> 811fe024
   [[nodiscard]] operator ResultT() { return DefaultUnreachable(); }
 
 private:
