--- conflicted
+++ resolved
@@ -599,13 +599,6 @@
                          unsigned FormatMaxPadding = 3,
                          bool TruncateZero = true) const;
 
-<<<<<<< HEAD
-  /// If this value has an exact multiplicative inverse, store it in inv and
-  /// return true.
-  LLVM_ABI bool getExactInverse(APFloat *inv) const;
-
-=======
->>>>>>> 35227056
   LLVM_ABI LLVM_READONLY int getExactLog2Abs() const;
 
   LLVM_ABI friend int ilogb(const IEEEFloat &Arg);
@@ -805,8 +798,6 @@
   opStatus convertToSignExtendedInteger(MutableArrayRef<integerPart> Input,
                                         unsigned int Width, bool IsSigned,
                                         roundingMode RM, bool *IsExact) const;
-<<<<<<< HEAD
-=======
 
   // Convert an unsigned integer Src to a floating point number,
   // rounding according to RM.  The sign of the floating point number is not
@@ -817,7 +808,6 @@
   // Handle overflow.  Sign is preserved.  We either become infinity or
   // the largest finite number.
   opStatus handleOverflow(roundingMode RM);
->>>>>>> 35227056
 
 public:
   LLVM_ABI DoubleAPFloat(const fltSemantics &S);
@@ -888,11 +878,6 @@
                          unsigned FormatMaxPadding,
                          bool TruncateZero = true) const;
 
-<<<<<<< HEAD
-  LLVM_ABI bool getExactInverse(APFloat *inv) const;
-
-=======
->>>>>>> 35227056
   LLVM_ABI LLVM_READONLY int getExactLog2Abs() const;
 
   LLVM_ABI friend int ilogb(const DoubleAPFloat &X);
