//===- llvm/ADT/DenseMap.h - Dense probed hash table ------------*- C++ -*-===//
//
// Part of the LLVM Project, under the Apache License v2.0 with LLVM Exceptions.
// See https://llvm.org/LICENSE.txt for license information.
// SPDX-License-Identifier: Apache-2.0 WITH LLVM-exception
//
//===----------------------------------------------------------------------===//
///
/// \file
/// This file defines the DenseMap class.
///
//===----------------------------------------------------------------------===//

#ifndef LLVM_ADT_DENSEMAP_H
#define LLVM_ADT_DENSEMAP_H

#include "llvm/ADT/ADL.h"
#include "llvm/ADT/DenseMapInfo.h"
#include "llvm/ADT/EpochTracker.h"
#include "llvm/ADT/STLExtras.h"
#include "llvm/ADT/STLForwardCompat.h"
#include "llvm/Support/AlignOf.h"
#include "llvm/Support/Compiler.h"
#include "llvm/Support/MathExtras.h"
#include "llvm/Support/MemAlloc.h"
#include "llvm/Support/ReverseIteration.h"
#include "llvm/Support/type_traits.h"
#include <algorithm>
#include <cassert>
#include <cstddef>
#include <cstring>
#include <initializer_list>
#include <iterator>
#include <new>
#include <type_traits>
#include <utility>

namespace llvm {

namespace detail {

// We extend a pair to allow users to override the bucket type with their own
// implementation without requiring two members.
template <typename KeyT, typename ValueT>
struct DenseMapPair : std::pair<KeyT, ValueT> {
  using std::pair<KeyT, ValueT>::pair;

  KeyT &getFirst() { return std::pair<KeyT, ValueT>::first; }
  const KeyT &getFirst() const { return std::pair<KeyT, ValueT>::first; }
  ValueT &getSecond() { return std::pair<KeyT, ValueT>::second; }
  const ValueT &getSecond() const { return std::pair<KeyT, ValueT>::second; }
};

} // end namespace detail

template <typename KeyT, typename ValueT,
          typename KeyInfoT = DenseMapInfo<KeyT>,
          typename Bucket = llvm::detail::DenseMapPair<KeyT, ValueT>,
          bool IsConst = false>
class DenseMapIterator;

template <typename DerivedT, typename KeyT, typename ValueT, typename KeyInfoT,
          typename BucketT>
class DenseMapBase : public DebugEpochBase {
  template <typename T>
  using const_arg_type_t = typename const_pointer_or_const_ref<T>::type;

public:
  using size_type = unsigned;
  using key_type = KeyT;
  using mapped_type = ValueT;
  using value_type = BucketT;

  using iterator = DenseMapIterator<KeyT, ValueT, KeyInfoT, BucketT>;
  using const_iterator =
      DenseMapIterator<KeyT, ValueT, KeyInfoT, BucketT, true>;

  [[nodiscard]] inline iterator begin() {
    return iterator::makeBegin(buckets(), empty(), *this);
  }
  [[nodiscard]] inline iterator end() {
    return iterator::makeEnd(buckets(), *this);
  }
  [[nodiscard]] inline const_iterator begin() const {
    return const_iterator::makeBegin(buckets(), empty(), *this);
  }
  [[nodiscard]] inline const_iterator end() const {
    return const_iterator::makeEnd(buckets(), *this);
  }

  // Return an iterator to iterate over keys in the map.
  [[nodiscard]] inline auto keys() {
    return map_range(*this, [](const BucketT &P) { return P.getFirst(); });
  }

  // Return an iterator to iterate over values in the map.
  [[nodiscard]] inline auto values() {
    return map_range(*this, [](const BucketT &P) { return P.getSecond(); });
  }

  [[nodiscard]] inline auto keys() const {
    return map_range(*this, [](const BucketT &P) { return P.getFirst(); });
  }

  [[nodiscard]] inline auto values() const {
    return map_range(*this, [](const BucketT &P) { return P.getSecond(); });
  }

  [[nodiscard]] bool empty() const { return getNumEntries() == 0; }
  [[nodiscard]] unsigned size() const { return getNumEntries(); }

  /// Grow the densemap so that it can contain at least \p NumEntries items
  /// before resizing again.
  void reserve(size_type NumEntries) {
    auto NumBuckets = getMinBucketToReserveForEntries(NumEntries);
    incrementEpoch();
    if (NumBuckets > getNumBuckets())
      grow(NumBuckets);
  }

  void clear() {
    incrementEpoch();
    if (getNumEntries() == 0 && getNumTombstones() == 0)
      return;

    // If the capacity of the array is huge, and the # elements used is small,
    // shrink the array.
    if (getNumEntries() * 4 < getNumBuckets() && getNumBuckets() > 64) {
      shrink_and_clear();
      return;
    }

    const KeyT EmptyKey = KeyInfoT::getEmptyKey();
    if constexpr (std::is_trivially_destructible_v<ValueT>) {
      // Use a simpler loop when values don't need destruction.
      for (BucketT &B : buckets())
        B.getFirst() = EmptyKey;
    } else {
      const KeyT TombstoneKey = KeyInfoT::getTombstoneKey();
      unsigned NumEntries = getNumEntries();
      for (BucketT &B : buckets()) {
        if (!KeyInfoT::isEqual(B.getFirst(), EmptyKey)) {
          if (!KeyInfoT::isEqual(B.getFirst(), TombstoneKey)) {
            B.getSecond().~ValueT();
            --NumEntries;
          }
          B.getFirst() = EmptyKey;
        }
      }
      assert(NumEntries == 0 && "Node count imbalance!");
      (void)NumEntries;
    }
    setNumEntries(0);
    setNumTombstones(0);
  }

  void shrink_and_clear() {
    auto [Reallocate, NewNumBuckets] = derived().planShrinkAndClear();
    destroyAll();
    if (!Reallocate) {
      initEmpty();
      return;
    }
    derived().deallocateBuckets();
    derived().init(NewNumBuckets);
  }

  /// Return true if the specified key is in the map, false otherwise.
  [[nodiscard]] bool contains(const_arg_type_t<KeyT> Val) const {
    return doFind(Val) != nullptr;
  }

  /// Return 1 if the specified key is in the map, 0 otherwise.
  [[nodiscard]] size_type count(const_arg_type_t<KeyT> Val) const {
    return contains(Val) ? 1 : 0;
  }

  [[nodiscard]] iterator find(const_arg_type_t<KeyT> Val) {
    return find_as(Val);
  }
  [[nodiscard]] const_iterator find(const_arg_type_t<KeyT> Val) const {
    return find_as(Val);
  }

  /// Alternate version of find() which allows a different, and possibly
  /// less expensive, key type.
  /// The DenseMapInfo is responsible for supplying methods
  /// getHashValue(LookupKeyT) and isEqual(LookupKeyT, KeyT) for each key
  /// type used.
  template <class LookupKeyT>
  [[nodiscard]] iterator find_as(const LookupKeyT &Val) {
    if (BucketT *Bucket = doFind(Val))
      return makeIterator(Bucket);
    return end();
  }
  template <class LookupKeyT>
  [[nodiscard]] const_iterator find_as(const LookupKeyT &Val) const {
    if (const BucketT *Bucket = doFind(Val))
      return makeConstIterator(Bucket);
    return end();
  }

  /// lookup - Return the entry for the specified key, or a default
  /// constructed value if no such entry exists.
  [[nodiscard]] ValueT lookup(const_arg_type_t<KeyT> Val) const {
    if (const BucketT *Bucket = doFind(Val))
      return Bucket->getSecond();
    return ValueT();
  }

  // Return the entry with the specified key, or \p Default. This variant is
  // useful, because `lookup` cannot be used with non-default-constructible
  // values.
  template <typename U = std::remove_cv_t<ValueT>>
  [[nodiscard]] ValueT lookup_or(const_arg_type_t<KeyT> Val,
                                 U &&Default) const {
    if (const BucketT *Bucket = doFind(Val))
      return Bucket->getSecond();
    return Default;
  }

  /// at - Return the entry for the specified key, or abort if no such
  /// entry exists.
  [[nodiscard]] const ValueT &at(const_arg_type_t<KeyT> Val) const {
    auto Iter = this->find(std::move(Val));
    assert(Iter != this->end() && "DenseMap::at failed due to a missing key");
    return Iter->second;
  }

  // Inserts key,value pair into the map if the key isn't already in the map.
  // If the key is already in the map, it returns false and doesn't update the
  // value.
  std::pair<iterator, bool> insert(const std::pair<KeyT, ValueT> &KV) {
    return try_emplace_impl(KV.first, KV.second);
  }

  // Inserts key,value pair into the map if the key isn't already in the map.
  // If the key is already in the map, it returns false and doesn't update the
  // value.
  std::pair<iterator, bool> insert(std::pair<KeyT, ValueT> &&KV) {
    return try_emplace_impl(std::move(KV.first), std::move(KV.second));
  }

  // Inserts key,value pair into the map if the key isn't already in the map.
  // The value is constructed in-place if the key is not in the map, otherwise
  // it is not moved.
  template <typename... Ts>
  std::pair<iterator, bool> try_emplace(KeyT &&Key, Ts &&...Args) {
    return try_emplace_impl(std::move(Key), std::forward<Ts>(Args)...);
  }

  // Inserts key,value pair into the map if the key isn't already in the map.
  // The value is constructed in-place if the key is not in the map, otherwise
  // it is not moved.
  template <typename... Ts>
  std::pair<iterator, bool> try_emplace(const KeyT &Key, Ts &&...Args) {
    return try_emplace_impl(Key, std::forward<Ts>(Args)...);
  }

  /// Alternate version of insert() which allows a different, and possibly
  /// less expensive, key type.
  /// The DenseMapInfo is responsible for supplying methods
  /// getHashValue(LookupKeyT) and isEqual(LookupKeyT, KeyT) for each key
  /// type used.
  template <typename LookupKeyT>
  std::pair<iterator, bool> insert_as(std::pair<KeyT, ValueT> &&KV,
                                      const LookupKeyT &Val) {
    BucketT *TheBucket;
    if (LookupBucketFor(Val, TheBucket))
      return {makeIterator(TheBucket), false}; // Already in map.

    // Otherwise, insert the new element.
    TheBucket = findBucketForInsertion(Val, TheBucket);
    TheBucket->getFirst() = std::move(KV.first);
    ::new (&TheBucket->getSecond()) ValueT(std::move(KV.second));
    return {makeIterator(TheBucket), true};
  }

  /// insert - Range insertion of pairs.
  template <typename InputIt> void insert(InputIt I, InputIt E) {
    for (; I != E; ++I)
      insert(*I);
  }

  /// Inserts range of 'std::pair<KeyT, ValueT>' values into the map.
  template <typename Range> void insert_range(Range &&R) {
    insert(adl_begin(R), adl_end(R));
  }

  template <typename V>
  std::pair<iterator, bool> insert_or_assign(const KeyT &Key, V &&Val) {
    auto Ret = try_emplace(Key, std::forward<V>(Val));
    if (!Ret.second)
      Ret.first->second = std::forward<V>(Val);
    return Ret;
  }

  template <typename V>
  std::pair<iterator, bool> insert_or_assign(KeyT &&Key, V &&Val) {
    auto Ret = try_emplace(std::move(Key), std::forward<V>(Val));
    if (!Ret.second)
      Ret.first->second = std::forward<V>(Val);
    return Ret;
  }

  template <typename... Ts>
  std::pair<iterator, bool> emplace_or_assign(const KeyT &Key, Ts &&...Args) {
    auto Ret = try_emplace(Key, std::forward<Ts>(Args)...);
    if (!Ret.second)
      Ret.first->second = ValueT(std::forward<Ts>(Args)...);
    return Ret;
  }

  template <typename... Ts>
  std::pair<iterator, bool> emplace_or_assign(KeyT &&Key, Ts &&...Args) {
    auto Ret = try_emplace(std::move(Key), std::forward<Ts>(Args)...);
    if (!Ret.second)
      Ret.first->second = ValueT(std::forward<Ts>(Args)...);
    return Ret;
  }

  bool erase(const KeyT &Val) {
    BucketT *TheBucket = doFind(Val);
    if (!TheBucket)
      return false; // not in map.

    TheBucket->getSecond().~ValueT();
    TheBucket->getFirst() = KeyInfoT::getTombstoneKey();
    decrementNumEntries();
    incrementNumTombstones();
    return true;
  }
  void erase(iterator I) {
    BucketT *TheBucket = &*I;
    TheBucket->getSecond().~ValueT();
    TheBucket->getFirst() = KeyInfoT::getTombstoneKey();
    decrementNumEntries();
    incrementNumTombstones();
  }

  ValueT &operator[](const KeyT &Key) {
    return lookupOrInsertIntoBucket(Key).first->second;
  }

  ValueT &operator[](KeyT &&Key) {
    return lookupOrInsertIntoBucket(std::move(Key)).first->second;
  }

  /// isPointerIntoBucketsArray - Return true if the specified pointer points
  /// somewhere into the DenseMap's array of buckets (i.e. either to a key or
  /// value in the DenseMap).
  [[nodiscard]] bool isPointerIntoBucketsArray(const void *Ptr) const {
    return Ptr >= getBuckets() && Ptr < getBucketsEnd();
  }

  /// getPointerIntoBucketsArray() - Return an opaque pointer into the buckets
  /// array.  In conjunction with the previous method, this can be used to
  /// determine whether an insertion caused the DenseMap to reallocate.
  [[nodiscard]] const void *getPointerIntoBucketsArray() const {
    return getBuckets();
  }

protected:
  DenseMapBase() = default;

  void destroyAll() {
    // No need to iterate through the buckets if both KeyT and ValueT are
    // trivially destructible.
    if constexpr (std::is_trivially_destructible_v<KeyT> &&
                  std::is_trivially_destructible_v<ValueT>)
      return;

    if (getNumBuckets() == 0) // Nothing to do.
      return;

    const KeyT EmptyKey = KeyInfoT::getEmptyKey();
    const KeyT TombstoneKey = KeyInfoT::getTombstoneKey();
    for (BucketT &B : buckets()) {
      if (!KeyInfoT::isEqual(B.getFirst(), EmptyKey) &&
          !KeyInfoT::isEqual(B.getFirst(), TombstoneKey))
        B.getSecond().~ValueT();
      B.getFirst().~KeyT();
    }
  }

  void initEmpty() {
    static_assert(std::is_base_of_v<DenseMapBase, DerivedT>,
                  "Must pass the derived type to this template!");
    setNumEntries(0);
    setNumTombstones(0);

    assert((getNumBuckets() & (getNumBuckets() - 1)) == 0 &&
           "# initial buckets must be a power of two!");
    const KeyT EmptyKey = KeyInfoT::getEmptyKey();
    for (BucketT &B : buckets())
      ::new (&B.getFirst()) KeyT(EmptyKey);
  }

  /// Returns the number of buckets to allocate to ensure that the DenseMap can
  /// accommodate \p NumEntries without need to grow().
  unsigned getMinBucketToReserveForEntries(unsigned NumEntries) {
    // Ensure that "NumEntries * 4 < NumBuckets * 3"
    if (NumEntries == 0)
      return 0;
    // +1 is required because of the strict inequality.
    // For example, if NumEntries is 48, we need to return 128.
    return NextPowerOf2(NumEntries * 4 / 3 + 1);
  }

  void moveFromOldBuckets(iterator_range<BucketT *> OldBuckets) {
    initEmpty();

    // Insert all the old elements.
    const KeyT EmptyKey = KeyInfoT::getEmptyKey();
    const KeyT TombstoneKey = KeyInfoT::getTombstoneKey();
    for (BucketT &B : OldBuckets) {
      if (!KeyInfoT::isEqual(B.getFirst(), EmptyKey) &&
          !KeyInfoT::isEqual(B.getFirst(), TombstoneKey)) {
        // Insert the key/value into the new table.
        BucketT *DestBucket;
        bool FoundVal = LookupBucketFor(B.getFirst(), DestBucket);
        (void)FoundVal; // silence warning.
        assert(!FoundVal && "Key already in new map?");
        DestBucket->getFirst() = std::move(B.getFirst());
        ::new (&DestBucket->getSecond()) ValueT(std::move(B.getSecond()));
        incrementNumEntries();

        // Free the value.
        B.getSecond().~ValueT();
      }
      B.getFirst().~KeyT();
    }
  }

  void copyFrom(const DerivedT &other) {
    this->destroyAll();
    derived().deallocateBuckets();
    setNumEntries(0);
    setNumTombstones(0);
    if (!derived().allocateBuckets(other.getNumBuckets())) {
      // The bucket list is empty.  No work to do.
      return;
    }

    assert(&other != this);
    assert(getNumBuckets() == other.getNumBuckets());

    setNumEntries(other.getNumEntries());
    setNumTombstones(other.getNumTombstones());

    BucketT *Buckets = getBuckets();
    const BucketT *OtherBuckets = other.getBuckets();
    const size_t NumBuckets = getNumBuckets();
    if constexpr (std::is_trivially_copyable_v<KeyT> &&
                  std::is_trivially_copyable_v<ValueT>) {
      memcpy(reinterpret_cast<void *>(Buckets), OtherBuckets,
             NumBuckets * sizeof(BucketT));
    } else {
      const KeyT EmptyKey = KeyInfoT::getEmptyKey();
      const KeyT TombstoneKey = KeyInfoT::getTombstoneKey();
      for (size_t I = 0; I < NumBuckets; ++I) {
        ::new (&Buckets[I].getFirst()) KeyT(OtherBuckets[I].getFirst());
        if (!KeyInfoT::isEqual(Buckets[I].getFirst(), EmptyKey) &&
            !KeyInfoT::isEqual(Buckets[I].getFirst(), TombstoneKey))
          ::new (&Buckets[I].getSecond()) ValueT(OtherBuckets[I].getSecond());
      }
    }
  }

<<<<<<< HEAD
  template <typename LookupKeyT>
  static unsigned getHashValue(const LookupKeyT &Val) {
    return KeyInfoT::getHashValue(Val);
  }

  static const KeyT getEmptyKey() {
    static_assert(std::is_base_of_v<DenseMapBase, DerivedT>,
                  "Must pass the derived type to this template!");
    return KeyInfoT::getEmptyKey();
  }

  static const KeyT getTombstoneKey() { return KeyInfoT::getTombstoneKey(); }

private:
  DerivedT &derived() { return *static_cast<DerivedT *>(this); }
  const DerivedT &derived() const {
    return *static_cast<const DerivedT *>(this);
  }

=======
private:
  DerivedT &derived() { return *static_cast<DerivedT *>(this); }
  const DerivedT &derived() const {
    return *static_cast<const DerivedT *>(this);
  }

>>>>>>> 54c4ef26
  template <typename KeyArgT, typename... Ts>
  std::pair<BucketT *, bool> lookupOrInsertIntoBucket(KeyArgT &&Key,
                                                      Ts &&...Args) {
    BucketT *TheBucket = nullptr;
    if (LookupBucketFor(Key, TheBucket))
      return {TheBucket, false}; // Already in the map.

    // Otherwise, insert the new element.
    TheBucket = findBucketForInsertion(Key, TheBucket);
    TheBucket->getFirst() = std::forward<KeyArgT>(Key);
    ::new (&TheBucket->getSecond()) ValueT(std::forward<Ts>(Args)...);
    return {TheBucket, true};
  }

  template <typename KeyArgT, typename... Ts>
  std::pair<iterator, bool> try_emplace_impl(KeyArgT &&Key, Ts &&...Args) {
    auto [Bucket, Inserted] = lookupOrInsertIntoBucket(
        std::forward<KeyArgT>(Key), std::forward<Ts>(Args)...);
    return {makeIterator(Bucket), Inserted};
  }

  iterator makeIterator(BucketT *TheBucket) {
    return iterator::makeIterator(TheBucket, buckets(), *this);
  }

  const_iterator makeConstIterator(const BucketT *TheBucket) const {
    return const_iterator::makeIterator(TheBucket, buckets(), *this);
  }

  unsigned getNumEntries() const { return derived().getNumEntries(); }

  void setNumEntries(unsigned Num) { derived().setNumEntries(Num); }

  void incrementNumEntries() { setNumEntries(getNumEntries() + 1); }

  void decrementNumEntries() { setNumEntries(getNumEntries() - 1); }

  unsigned getNumTombstones() const { return derived().getNumTombstones(); }

  void setNumTombstones(unsigned Num) { derived().setNumTombstones(Num); }

  void incrementNumTombstones() { setNumTombstones(getNumTombstones() + 1); }

  void decrementNumTombstones() { setNumTombstones(getNumTombstones() - 1); }

  const BucketT *getBuckets() const { return derived().getBuckets(); }

  BucketT *getBuckets() { return derived().getBuckets(); }

  unsigned getNumBuckets() const { return derived().getNumBuckets(); }

  BucketT *getBucketsEnd() { return getBuckets() + getNumBuckets(); }

  const BucketT *getBucketsEnd() const {
    return getBuckets() + getNumBuckets();
  }

  iterator_range<BucketT *> buckets() {
    return llvm::make_range(getBuckets(), getBucketsEnd());
  }

  iterator_range<const BucketT *> buckets() const {
    return llvm::make_range(getBuckets(), getBucketsEnd());
  }

  void grow(unsigned AtLeast) { derived().grow(AtLeast); }
<<<<<<< HEAD

  void shrink_and_clear() { derived().shrink_and_clear(); }
=======
>>>>>>> 54c4ef26

  template <typename LookupKeyT>
  BucketT *findBucketForInsertion(const LookupKeyT &Lookup,
                                  BucketT *TheBucket) {
    incrementEpoch();

    // If the load of the hash table is more than 3/4, or if fewer than 1/8 of
    // the buckets are empty (meaning that many are filled with tombstones),
    // grow the table.
    //
    // The later case is tricky.  For example, if we had one empty bucket with
    // tons of tombstones, failing lookups (e.g. for insertion) would have to
    // probe almost the entire table until it found the empty bucket.  If the
    // table completely filled with tombstones, no lookup would ever succeed,
    // causing infinite loops in lookup.
    unsigned NewNumEntries = getNumEntries() + 1;
    unsigned NumBuckets = getNumBuckets();
    if (LLVM_UNLIKELY(NewNumEntries * 4 >= NumBuckets * 3)) {
      this->grow(NumBuckets * 2);
      LookupBucketFor(Lookup, TheBucket);
    } else if (LLVM_UNLIKELY(NumBuckets -
                                 (NewNumEntries + getNumTombstones()) <=
                             NumBuckets / 8)) {
      this->grow(NumBuckets);
      LookupBucketFor(Lookup, TheBucket);
    }
    assert(TheBucket);

    // Only update the state after we've grown our bucket space appropriately
    // so that when growing buckets we have self-consistent entry count.
    incrementNumEntries();

    // If we are writing over a tombstone, remember this.
    const KeyT EmptyKey = KeyInfoT::getEmptyKey();
    if (!KeyInfoT::isEqual(TheBucket->getFirst(), EmptyKey))
      decrementNumTombstones();

    return TheBucket;
  }

  template <typename LookupKeyT>
  const BucketT *doFind(const LookupKeyT &Val) const {
    const BucketT *BucketsPtr = getBuckets();
    const unsigned NumBuckets = getNumBuckets();
    if (NumBuckets == 0)
      return nullptr;

    const KeyT EmptyKey = KeyInfoT::getEmptyKey();
    unsigned BucketNo = KeyInfoT::getHashValue(Val) & (NumBuckets - 1);
    unsigned ProbeAmt = 1;
    while (true) {
      const BucketT *Bucket = BucketsPtr + BucketNo;
      if (LLVM_LIKELY(KeyInfoT::isEqual(Val, Bucket->getFirst())))
        return Bucket;
      if (LLVM_LIKELY(KeyInfoT::isEqual(Bucket->getFirst(), EmptyKey)))
        return nullptr;

      // Otherwise, it's a hash collision or a tombstone, continue quadratic
      // probing.
      BucketNo += ProbeAmt++;
      BucketNo &= NumBuckets - 1;
    }
  }

  template <typename LookupKeyT> BucketT *doFind(const LookupKeyT &Val) {
    return const_cast<BucketT *>(
        static_cast<const DenseMapBase *>(this)->doFind(Val));
  }

  /// LookupBucketFor - Lookup the appropriate bucket for Val, returning it in
  /// FoundBucket.  If the bucket contains the key and a value, this returns
  /// true, otherwise it returns a bucket with an empty marker or tombstone and
  /// returns false.
  template <typename LookupKeyT>
  bool LookupBucketFor(const LookupKeyT &Val, BucketT *&FoundBucket) {
    BucketT *BucketsPtr = getBuckets();
    const unsigned NumBuckets = getNumBuckets();

    if (NumBuckets == 0) {
      FoundBucket = nullptr;
      return false;
    }

    // FoundTombstone - Keep track of whether we find a tombstone while probing.
    BucketT *FoundTombstone = nullptr;
    const KeyT EmptyKey = KeyInfoT::getEmptyKey();
    const KeyT TombstoneKey = KeyInfoT::getTombstoneKey();
    assert(!KeyInfoT::isEqual(Val, EmptyKey) &&
           !KeyInfoT::isEqual(Val, TombstoneKey) &&
           "Empty/Tombstone value shouldn't be inserted into map!");

    unsigned BucketNo = KeyInfoT::getHashValue(Val) & (NumBuckets - 1);
    unsigned ProbeAmt = 1;
    while (true) {
      BucketT *ThisBucket = BucketsPtr + BucketNo;
      // Found Val's bucket?  If so, return it.
      if (LLVM_LIKELY(KeyInfoT::isEqual(Val, ThisBucket->getFirst()))) {
        FoundBucket = ThisBucket;
        return true;
      }

      // If we found an empty bucket, the key doesn't exist in the set.
      // Insert it and return the default value.
      if (LLVM_LIKELY(KeyInfoT::isEqual(ThisBucket->getFirst(), EmptyKey))) {
        // If we've already seen a tombstone while probing, fill it in instead
        // of the empty bucket we eventually probed to.
        FoundBucket = FoundTombstone ? FoundTombstone : ThisBucket;
        return false;
      }

      // If this is a tombstone, remember it.  If Val ends up not in the map, we
      // prefer to return it than something that would require more probing.
      if (KeyInfoT::isEqual(ThisBucket->getFirst(), TombstoneKey) &&
          !FoundTombstone)
        FoundTombstone = ThisBucket; // Remember the first tombstone found.

      // Otherwise, it's a hash collision or a tombstone, continue quadratic
      // probing.
      BucketNo += ProbeAmt++;
      BucketNo &= (NumBuckets - 1);
    }
  }

public:
  /// Return the approximate size (in bytes) of the actual map.
  /// This is just the raw memory used by DenseMap.
  /// If entries are pointers to objects, the size of the referenced objects
  /// are not included.
  [[nodiscard]] size_t getMemorySize() const {
    return getNumBuckets() * sizeof(BucketT);
  }
};

/// Equality comparison for DenseMap.
///
/// Iterates over elements of LHS confirming that each (key, value) pair in LHS
/// is also in RHS, and that no additional pairs are in RHS.
/// Equivalent to N calls to RHS.find and N value comparisons. Amortized
/// complexity is linear, worst case is O(N^2) (if every hash collides).
template <typename DerivedT, typename KeyT, typename ValueT, typename KeyInfoT,
          typename BucketT>
[[nodiscard]] bool
operator==(const DenseMapBase<DerivedT, KeyT, ValueT, KeyInfoT, BucketT> &LHS,
           const DenseMapBase<DerivedT, KeyT, ValueT, KeyInfoT, BucketT> &RHS) {
  if (LHS.size() != RHS.size())
    return false;

  for (auto &KV : LHS) {
    auto I = RHS.find(KV.first);
    if (I == RHS.end() || I->second != KV.second)
      return false;
  }

  return true;
}

/// Inequality comparison for DenseMap.
///
/// Equivalent to !(LHS == RHS). See operator== for performance notes.
template <typename DerivedT, typename KeyT, typename ValueT, typename KeyInfoT,
          typename BucketT>
[[nodiscard]] bool
operator!=(const DenseMapBase<DerivedT, KeyT, ValueT, KeyInfoT, BucketT> &LHS,
           const DenseMapBase<DerivedT, KeyT, ValueT, KeyInfoT, BucketT> &RHS) {
  return !(LHS == RHS);
}

template <typename KeyT, typename ValueT,
          typename KeyInfoT = DenseMapInfo<KeyT>,
          typename BucketT = llvm::detail::DenseMapPair<KeyT, ValueT>>
class DenseMap : public DenseMapBase<DenseMap<KeyT, ValueT, KeyInfoT, BucketT>,
                                     KeyT, ValueT, KeyInfoT, BucketT> {
  friend class DenseMapBase<DenseMap, KeyT, ValueT, KeyInfoT, BucketT>;

  // Lift some types from the dependent base class into this class for
  // simplicity of referring to them.
  using BaseT = DenseMapBase<DenseMap, KeyT, ValueT, KeyInfoT, BucketT>;

  BucketT *Buckets;
  unsigned NumEntries;
  unsigned NumTombstones;
  unsigned NumBuckets;

public:
  /// Create a DenseMap with an optional \p NumElementsToReserve to guarantee
  /// that this number of elements can be inserted in the map without grow().
  explicit DenseMap(unsigned NumElementsToReserve = 0) {
    init(NumElementsToReserve);
  }

  DenseMap(const DenseMap &other) : BaseT() {
    init(0);
    this->copyFrom(other);
  }

  DenseMap(DenseMap &&other) : BaseT() {
    init(0);
    swap(other);
  }

  template <typename InputIt> DenseMap(const InputIt &I, const InputIt &E) {
    init(std::distance(I, E));
    this->insert(I, E);
  }

  template <typename RangeT>
  DenseMap(llvm::from_range_t, const RangeT &Range)
      : DenseMap(adl_begin(Range), adl_end(Range)) {}

  DenseMap(std::initializer_list<typename BaseT::value_type> Vals)
      : DenseMap(Vals.begin(), Vals.end()) {}

  ~DenseMap() {
    this->destroyAll();
    deallocateBuckets();
  }

  void swap(DenseMap &RHS) {
    this->incrementEpoch();
    RHS.incrementEpoch();
    std::swap(Buckets, RHS.Buckets);
    std::swap(NumEntries, RHS.NumEntries);
    std::swap(NumTombstones, RHS.NumTombstones);
    std::swap(NumBuckets, RHS.NumBuckets);
  }

  DenseMap &operator=(const DenseMap &other) {
    if (&other != this)
      this->copyFrom(other);
    return *this;
  }

  DenseMap &operator=(DenseMap &&other) {
    this->destroyAll();
    deallocateBuckets();
    init(0);
    swap(other);
    return *this;
  }

<<<<<<< HEAD
  void copyFrom(const DenseMap &other) {
    this->destroyAll();
    deallocateBuckets();
    if (allocateBuckets(other.NumBuckets)) {
      this->BaseT::copyFrom(other);
    } else {
      NumEntries = 0;
      NumTombstones = 0;
    }
  }

  void grow(unsigned AtLeast) {
    unsigned OldNumBuckets = NumBuckets;
    BucketT *OldBuckets = Buckets;

    allocateBuckets(std::max<unsigned>(
        64, static_cast<unsigned>(NextPowerOf2(AtLeast - 1))));
    assert(Buckets);
    if (!OldBuckets) {
      this->BaseT::initEmpty();
      return;
    }

    this->moveFromOldBuckets(
        llvm::make_range(OldBuckets, OldBuckets + OldNumBuckets));

    // Free the old table.
    deallocate_buffer(OldBuckets, sizeof(BucketT) * OldNumBuckets,
                      alignof(BucketT));
  }

  void shrink_and_clear() {
    unsigned OldNumBuckets = NumBuckets;
    unsigned OldNumEntries = NumEntries;
    this->destroyAll();

    // Reduce the number of buckets.
    unsigned NewNumBuckets = 0;
    if (OldNumEntries)
      NewNumBuckets = std::max(64, 1 << (Log2_32_Ceil(OldNumEntries) + 1));
    if (NewNumBuckets == NumBuckets) {
      this->BaseT::initEmpty();
      return;
    }

    deallocate_buffer(Buckets, sizeof(BucketT) * OldNumBuckets,
                      alignof(BucketT));
    init(NewNumBuckets);
  }

=======
>>>>>>> 54c4ef26
private:
  unsigned getNumEntries() const { return NumEntries; }

  void setNumEntries(unsigned Num) { NumEntries = Num; }

  unsigned getNumTombstones() const { return NumTombstones; }

  void setNumTombstones(unsigned Num) { NumTombstones = Num; }

  BucketT *getBuckets() const { return Buckets; }

  unsigned getNumBuckets() const { return NumBuckets; }

  void deallocateBuckets() {
    deallocate_buffer(Buckets, sizeof(BucketT) * NumBuckets, alignof(BucketT));
  }

  bool allocateBuckets(unsigned Num) {
    NumBuckets = Num;
    if (NumBuckets == 0) {
      Buckets = nullptr;
      return false;
    }

    Buckets = static_cast<BucketT *>(
        allocate_buffer(sizeof(BucketT) * NumBuckets, alignof(BucketT)));
    return true;
  }

  void init(unsigned InitNumEntries) {
    auto InitBuckets = BaseT::getMinBucketToReserveForEntries(InitNumEntries);
    if (allocateBuckets(InitBuckets)) {
      this->BaseT::initEmpty();
    } else {
      NumEntries = 0;
      NumTombstones = 0;
    }
  }

  void grow(unsigned AtLeast) {
    unsigned OldNumBuckets = NumBuckets;
    BucketT *OldBuckets = Buckets;

    allocateBuckets(std::max<unsigned>(
        64, static_cast<unsigned>(NextPowerOf2(AtLeast - 1))));
    assert(Buckets);
    if (!OldBuckets) {
      this->BaseT::initEmpty();
      return;
    }

    this->moveFromOldBuckets(
        llvm::make_range(OldBuckets, OldBuckets + OldNumBuckets));

    // Free the old table.
    deallocate_buffer(OldBuckets, sizeof(BucketT) * OldNumBuckets,
                      alignof(BucketT));
  }

  // Plan how to shrink the bucket table.  Return:
  // - {false, 0} to reuse the existing bucket table
  // - {true, N} to reallocate a bucket table with N entries
  std::pair<bool, unsigned> planShrinkAndClear() const {
    unsigned NewNumBuckets = 0;
    if (NumEntries)
      NewNumBuckets = std::max(64u, 1u << (Log2_32_Ceil(NumEntries) + 1));
    if (NewNumBuckets == NumBuckets)
      return {false, 0};          // Reuse.
    return {true, NewNumBuckets}; // Reallocate.
  }
};

template <typename KeyT, typename ValueT, unsigned InlineBuckets = 4,
          typename KeyInfoT = DenseMapInfo<KeyT>,
          typename BucketT = llvm::detail::DenseMapPair<KeyT, ValueT>>
class SmallDenseMap
    : public DenseMapBase<
          SmallDenseMap<KeyT, ValueT, InlineBuckets, KeyInfoT, BucketT>, KeyT,
          ValueT, KeyInfoT, BucketT> {
  friend class DenseMapBase<SmallDenseMap, KeyT, ValueT, KeyInfoT, BucketT>;

  // Lift some types from the dependent base class into this class for
  // simplicity of referring to them.
  using BaseT = DenseMapBase<SmallDenseMap, KeyT, ValueT, KeyInfoT, BucketT>;

  static_assert(isPowerOf2_64(InlineBuckets),
                "InlineBuckets must be a power of 2.");

  unsigned Small : 1;
  unsigned NumEntries : 31;
  unsigned NumTombstones;

  struct LargeRep {
    BucketT *Buckets;
    unsigned NumBuckets;
    iterator_range<BucketT *> buckets() {
      return llvm::make_range(Buckets, Buckets + NumBuckets);
    }
  };

  /// A "union" of an inline bucket array and the struct representing
  /// a large bucket. This union will be discriminated by the 'Small' bit.
  AlignedCharArrayUnion<BucketT[InlineBuckets], LargeRep> storage;

public:
  explicit SmallDenseMap(unsigned NumElementsToReserve = 0) {
    init(NumElementsToReserve);
  }

  SmallDenseMap(const SmallDenseMap &other) : BaseT() {
    init(0);
    this->copyFrom(other);
  }

  SmallDenseMap(SmallDenseMap &&other) : BaseT() {
    init(0);
    swap(other);
  }

  template <typename InputIt>
  SmallDenseMap(const InputIt &I, const InputIt &E) {
    init(std::distance(I, E));
    this->insert(I, E);
  }

  template <typename RangeT>
  SmallDenseMap(llvm::from_range_t, const RangeT &Range)
      : SmallDenseMap(adl_begin(Range), adl_end(Range)) {}

  SmallDenseMap(std::initializer_list<typename BaseT::value_type> Vals)
      : SmallDenseMap(Vals.begin(), Vals.end()) {}

  ~SmallDenseMap() {
    this->destroyAll();
    deallocateBuckets();
  }

  void swap(SmallDenseMap &RHS) {
    unsigned TmpNumEntries = RHS.NumEntries;
    RHS.NumEntries = NumEntries;
    NumEntries = TmpNumEntries;
    std::swap(NumTombstones, RHS.NumTombstones);

    const KeyT EmptyKey = KeyInfoT::getEmptyKey();
    const KeyT TombstoneKey = KeyInfoT::getTombstoneKey();
    if (Small && RHS.Small) {
      // If we're swapping inline bucket arrays, we have to cope with some of
      // the tricky bits of DenseMap's storage system: the buckets are not
      // fully initialized. Thus we swap every key, but we may have
      // a one-directional move of the value.
      for (unsigned i = 0, e = InlineBuckets; i != e; ++i) {
        BucketT *LHSB = &getInlineBuckets()[i],
                *RHSB = &RHS.getInlineBuckets()[i];
        bool hasLHSValue = (!KeyInfoT::isEqual(LHSB->getFirst(), EmptyKey) &&
                            !KeyInfoT::isEqual(LHSB->getFirst(), TombstoneKey));
        bool hasRHSValue = (!KeyInfoT::isEqual(RHSB->getFirst(), EmptyKey) &&
                            !KeyInfoT::isEqual(RHSB->getFirst(), TombstoneKey));
        if (hasLHSValue && hasRHSValue) {
          // Swap together if we can...
          std::swap(*LHSB, *RHSB);
          continue;
        }
        // Swap separately and handle any asymmetry.
        std::swap(LHSB->getFirst(), RHSB->getFirst());
        if (hasLHSValue) {
          ::new (&RHSB->getSecond()) ValueT(std::move(LHSB->getSecond()));
          LHSB->getSecond().~ValueT();
        } else if (hasRHSValue) {
          ::new (&LHSB->getSecond()) ValueT(std::move(RHSB->getSecond()));
          RHSB->getSecond().~ValueT();
        }
      }
      return;
    }
    if (!Small && !RHS.Small) {
      std::swap(*getLargeRep(), *RHS.getLargeRep());
      return;
    }

    SmallDenseMap &SmallSide = Small ? *this : RHS;
    SmallDenseMap &LargeSide = Small ? RHS : *this;

    // First stash the large side's rep and move the small side across.
    LargeRep TmpRep = std::move(*LargeSide.getLargeRep());
    LargeSide.getLargeRep()->~LargeRep();
    LargeSide.Small = true;
    // This is similar to the standard move-from-old-buckets, but the bucket
    // count hasn't actually rotated in this case. So we have to carefully
    // move construct the keys and values into their new locations, but there
    // is no need to re-hash things.
    for (unsigned i = 0, e = InlineBuckets; i != e; ++i) {
      BucketT *NewB = &LargeSide.getInlineBuckets()[i],
              *OldB = &SmallSide.getInlineBuckets()[i];
      ::new (&NewB->getFirst()) KeyT(std::move(OldB->getFirst()));
      OldB->getFirst().~KeyT();
      if (!KeyInfoT::isEqual(NewB->getFirst(), EmptyKey) &&
          !KeyInfoT::isEqual(NewB->getFirst(), TombstoneKey)) {
        ::new (&NewB->getSecond()) ValueT(std::move(OldB->getSecond()));
        OldB->getSecond().~ValueT();
      }
    }

    // The hard part of moving the small buckets across is done, just move
    // the TmpRep into its new home.
    SmallSide.Small = false;
    new (SmallSide.getLargeRep()) LargeRep(std::move(TmpRep));
  }

  SmallDenseMap &operator=(const SmallDenseMap &other) {
    if (&other != this)
      this->copyFrom(other);
    return *this;
  }

  SmallDenseMap &operator=(SmallDenseMap &&other) {
    this->destroyAll();
    deallocateBuckets();
    init(0);
    swap(other);
    return *this;
  }

<<<<<<< HEAD
  void copyFrom(const SmallDenseMap &other) {
    this->destroyAll();
    deallocateBuckets();
    allocateBuckets(other.getNumBuckets());
    this->BaseT::copyFrom(other);
  }

  void init(unsigned InitNumEntries) {
    auto InitBuckets = BaseT::getMinBucketToReserveForEntries(InitNumEntries);
    allocateBuckets(InitBuckets);
    this->BaseT::initEmpty();
  }

  void grow(unsigned AtLeast) {
    if (AtLeast > InlineBuckets)
      AtLeast = std::max<unsigned>(64, NextPowerOf2(AtLeast - 1));

    if (Small) {
      // First move the inline buckets into a temporary storage.
      AlignedCharArrayUnion<BucketT[InlineBuckets]> TmpStorage;
      BucketT *TmpBegin = reinterpret_cast<BucketT *>(&TmpStorage);
      BucketT *TmpEnd = TmpBegin;

      // Loop over the buckets, moving non-empty, non-tombstones into the
      // temporary storage. Have the loop move the TmpEnd forward as it goes.
      const KeyT EmptyKey = this->getEmptyKey();
      const KeyT TombstoneKey = this->getTombstoneKey();
      for (BucketT &B : inlineBuckets()) {
        if (!KeyInfoT::isEqual(B.getFirst(), EmptyKey) &&
            !KeyInfoT::isEqual(B.getFirst(), TombstoneKey)) {
          assert(size_t(TmpEnd - TmpBegin) < InlineBuckets &&
                 "Too many inline buckets!");
          ::new (&TmpEnd->getFirst()) KeyT(std::move(B.getFirst()));
          ::new (&TmpEnd->getSecond()) ValueT(std::move(B.getSecond()));
          ++TmpEnd;
          B.getSecond().~ValueT();
        }
        B.getFirst().~KeyT();
      }

      // AtLeast == InlineBuckets can happen if there are many tombstones,
      // and grow() is used to remove them. Usually we always switch to the
      // large rep here.
      allocateBuckets(AtLeast);
      this->moveFromOldBuckets(llvm::make_range(TmpBegin, TmpEnd));
      return;
    }

    LargeRep OldRep = std::move(*getLargeRep());
    getLargeRep()->~LargeRep();
    allocateBuckets(AtLeast);

    this->moveFromOldBuckets(OldRep.buckets());

    // Free the old table.
    deallocate_buffer(OldRep.Buckets, sizeof(BucketT) * OldRep.NumBuckets,
                      alignof(BucketT));
  }

  void shrink_and_clear() {
    unsigned OldSize = this->size();
    this->destroyAll();

    // Reduce the number of buckets.
    unsigned NewNumBuckets = 0;
    if (OldSize) {
      NewNumBuckets = 1 << (Log2_32_Ceil(OldSize) + 1);
      if (NewNumBuckets > InlineBuckets && NewNumBuckets < 64u)
        NewNumBuckets = 64;
    }
    if ((Small && NewNumBuckets <= InlineBuckets) ||
        (!Small && NewNumBuckets == getLargeRep()->NumBuckets)) {
      this->BaseT::initEmpty();
      return;
    }

    deallocateBuckets();
    init(NewNumBuckets);
  }

=======
>>>>>>> 54c4ef26
private:
  unsigned getNumEntries() const { return NumEntries; }

  void setNumEntries(unsigned Num) {
    // NumEntries is hardcoded to be 31 bits wide.
    assert(Num < (1U << 31) && "Cannot support more than 1<<31 entries");
    NumEntries = Num;
  }

  unsigned getNumTombstones() const { return NumTombstones; }

  void setNumTombstones(unsigned Num) { NumTombstones = Num; }

  const BucketT *getInlineBuckets() const {
    assert(Small);
    // Note that this cast does not violate aliasing rules as we assert that
    // the memory's dynamic type is the small, inline bucket buffer, and the
    // 'storage' is a POD containing a char buffer.
    return reinterpret_cast<const BucketT *>(&storage);
  }

  BucketT *getInlineBuckets() {
    return const_cast<BucketT *>(
        const_cast<const SmallDenseMap *>(this)->getInlineBuckets());
  }

  const LargeRep *getLargeRep() const {
    assert(!Small);
    // Note, same rule about aliasing as with getInlineBuckets.
    return reinterpret_cast<const LargeRep *>(&storage);
  }

  LargeRep *getLargeRep() {
    return const_cast<LargeRep *>(
        const_cast<const SmallDenseMap *>(this)->getLargeRep());
  }

  const BucketT *getBuckets() const {
    return Small ? getInlineBuckets() : getLargeRep()->Buckets;
  }

  BucketT *getBuckets() {
    return const_cast<BucketT *>(
        const_cast<const SmallDenseMap *>(this)->getBuckets());
  }

  unsigned getNumBuckets() const {
    return Small ? InlineBuckets : getLargeRep()->NumBuckets;
  }

  iterator_range<BucketT *> inlineBuckets() {
    BucketT *Begin = getInlineBuckets();
    return llvm::make_range(Begin, Begin + InlineBuckets);
  }

  void deallocateBuckets() {
    if (Small)
      return;

    deallocate_buffer(getLargeRep()->Buckets,
                      sizeof(BucketT) * getLargeRep()->NumBuckets,
                      alignof(BucketT));
    getLargeRep()->~LargeRep();
  }

<<<<<<< HEAD
  void allocateBuckets(unsigned Num) {
=======
  bool allocateBuckets(unsigned Num) {
>>>>>>> 54c4ef26
    if (Num <= InlineBuckets) {
      Small = true;
    } else {
      Small = false;
      BucketT *NewBuckets = static_cast<BucketT *>(
          allocate_buffer(sizeof(BucketT) * Num, alignof(BucketT)));
      new (getLargeRep()) LargeRep{NewBuckets, Num};
    }
<<<<<<< HEAD
=======
    return true;
  }

  void init(unsigned InitNumEntries) {
    auto InitBuckets = BaseT::getMinBucketToReserveForEntries(InitNumEntries);
    allocateBuckets(InitBuckets);
    this->BaseT::initEmpty();
  }

  void grow(unsigned AtLeast) {
    if (AtLeast > InlineBuckets)
      AtLeast = std::max<unsigned>(64, NextPowerOf2(AtLeast - 1));

    if (Small) {
      // First move the inline buckets into a temporary storage.
      AlignedCharArrayUnion<BucketT[InlineBuckets]> TmpStorage;
      BucketT *TmpBegin = reinterpret_cast<BucketT *>(&TmpStorage);
      BucketT *TmpEnd = TmpBegin;

      // Loop over the buckets, moving non-empty, non-tombstones into the
      // temporary storage. Have the loop move the TmpEnd forward as it goes.
      const KeyT EmptyKey = KeyInfoT::getEmptyKey();
      const KeyT TombstoneKey = KeyInfoT::getTombstoneKey();
      for (BucketT &B : inlineBuckets()) {
        if (!KeyInfoT::isEqual(B.getFirst(), EmptyKey) &&
            !KeyInfoT::isEqual(B.getFirst(), TombstoneKey)) {
          assert(size_t(TmpEnd - TmpBegin) < InlineBuckets &&
                 "Too many inline buckets!");
          ::new (&TmpEnd->getFirst()) KeyT(std::move(B.getFirst()));
          ::new (&TmpEnd->getSecond()) ValueT(std::move(B.getSecond()));
          ++TmpEnd;
          B.getSecond().~ValueT();
        }
        B.getFirst().~KeyT();
      }

      // AtLeast == InlineBuckets can happen if there are many tombstones,
      // and grow() is used to remove them. Usually we always switch to the
      // large rep here.
      allocateBuckets(AtLeast);
      this->moveFromOldBuckets(llvm::make_range(TmpBegin, TmpEnd));
      return;
    }

    LargeRep OldRep = std::move(*getLargeRep());
    getLargeRep()->~LargeRep();
    allocateBuckets(AtLeast);

    this->moveFromOldBuckets(OldRep.buckets());

    // Free the old table.
    deallocate_buffer(OldRep.Buckets, sizeof(BucketT) * OldRep.NumBuckets,
                      alignof(BucketT));
  }

  // Plan how to shrink the bucket table.  Return:
  // - {false, 0} to reuse the existing bucket table
  // - {true, N} to reallocate a bucket table with N entries
  std::pair<bool, unsigned> planShrinkAndClear() const {
    unsigned NewNumBuckets = 0;
    if (!this->empty()) {
      NewNumBuckets = 1u << (Log2_32_Ceil(this->size()) + 1);
      if (NewNumBuckets > InlineBuckets)
        NewNumBuckets = std::max(64u, NewNumBuckets);
    }
    bool Reuse = Small ? NewNumBuckets <= InlineBuckets
                       : NewNumBuckets == getLargeRep()->NumBuckets;
    if (Reuse)
      return {false, 0};          // Reuse.
    return {true, NewNumBuckets}; // Reallocate.
>>>>>>> 54c4ef26
  }
};

template <typename KeyT, typename ValueT, typename KeyInfoT, typename Bucket,
          bool IsConst>
class DenseMapIterator : DebugEpochBase::HandleBase {
  friend class DenseMapIterator<KeyT, ValueT, KeyInfoT, Bucket, true>;
  friend class DenseMapIterator<KeyT, ValueT, KeyInfoT, Bucket, false>;

public:
  using difference_type = ptrdiff_t;
  using value_type = std::conditional_t<IsConst, const Bucket, Bucket>;
  using pointer = value_type *;
  using reference = value_type &;
  using iterator_category = std::forward_iterator_tag;

private:
  using BucketItTy =
      std::conditional_t<shouldReverseIterate<KeyT>(),
                         std::reverse_iterator<pointer>, pointer>;

  BucketItTy Ptr = {};
  BucketItTy End = {};

  DenseMapIterator(BucketItTy Pos, BucketItTy E, const DebugEpochBase &Epoch)
      : DebugEpochBase::HandleBase(&Epoch), Ptr(Pos), End(E) {
    assert(isHandleInSync() && "invalid construction!");
  }

public:
  DenseMapIterator() = default;

  static DenseMapIterator makeBegin(iterator_range<pointer> Buckets,
                                    bool IsEmpty, const DebugEpochBase &Epoch) {
    // When the map is empty, avoid the overhead of advancing/retreating past
    // empty buckets.
    if (IsEmpty)
      return makeEnd(Buckets, Epoch);
    auto R = maybeReverse(Buckets);
    DenseMapIterator Iter(R.begin(), R.end(), Epoch);
    Iter.AdvancePastEmptyBuckets();
    return Iter;
  }

  static DenseMapIterator makeEnd(iterator_range<pointer> Buckets,
                                  const DebugEpochBase &Epoch) {
    auto R = maybeReverse(Buckets);
    return DenseMapIterator(R.end(), R.end(), Epoch);
  }

  static DenseMapIterator makeIterator(pointer P,
                                       iterator_range<pointer> Buckets,
                                       const DebugEpochBase &Epoch) {
    auto R = maybeReverse(Buckets);
    constexpr int Offset = shouldReverseIterate<KeyT>() ? 1 : 0;
    return DenseMapIterator(BucketItTy(P + Offset), R.end(), Epoch);
  }

  // Converting ctor from non-const iterators to const iterators. SFINAE'd out
  // for const iterator destinations so it doesn't end up as a user defined copy
  // constructor.
  template <bool IsConstSrc,
            typename = std::enable_if_t<!IsConstSrc && IsConst>>
  DenseMapIterator(
      const DenseMapIterator<KeyT, ValueT, KeyInfoT, Bucket, IsConstSrc> &I)
      : DebugEpochBase::HandleBase(I), Ptr(I.Ptr), End(I.End) {}

  [[nodiscard]] reference operator*() const {
    assert(isHandleInSync() && "invalid iterator access!");
    assert(Ptr != End && "dereferencing end() iterator");
    return *Ptr;
  }
  [[nodiscard]] pointer operator->() const { return &operator*(); }

  [[nodiscard]] friend bool operator==(const DenseMapIterator &LHS,
                                       const DenseMapIterator &RHS) {
    assert((!LHS.getEpochAddress() || LHS.isHandleInSync()) &&
           "handle not in sync!");
    assert((!RHS.getEpochAddress() || RHS.isHandleInSync()) &&
           "handle not in sync!");
    assert(LHS.getEpochAddress() == RHS.getEpochAddress() &&
           "comparing incomparable iterators!");
    return LHS.Ptr == RHS.Ptr;
  }

  [[nodiscard]] friend bool operator!=(const DenseMapIterator &LHS,
                                       const DenseMapIterator &RHS) {
    return !(LHS == RHS);
  }

  inline DenseMapIterator &operator++() { // Preincrement
    assert(isHandleInSync() && "invalid iterator access!");
    assert(Ptr != End && "incrementing end() iterator");
    ++Ptr;
    AdvancePastEmptyBuckets();
    return *this;
  }
  DenseMapIterator operator++(int) { // Postincrement
    assert(isHandleInSync() && "invalid iterator access!");
    DenseMapIterator tmp = *this;
    ++*this;
    return tmp;
  }

private:
  void AdvancePastEmptyBuckets() {
    assert(Ptr <= End);
    const KeyT Empty = KeyInfoT::getEmptyKey();
    const KeyT Tombstone = KeyInfoT::getTombstoneKey();

    while (Ptr != End && (KeyInfoT::isEqual(Ptr->getFirst(), Empty) ||
                          KeyInfoT::isEqual(Ptr->getFirst(), Tombstone)))
      ++Ptr;
  }

  static auto maybeReverse(iterator_range<pointer> Range) {
    if constexpr (shouldReverseIterate<KeyT>())
      return reverse(Range);
    else
      return Range;
  }
};

template <typename KeyT, typename ValueT, typename KeyInfoT>
[[nodiscard]] inline size_t
capacity_in_bytes(const DenseMap<KeyT, ValueT, KeyInfoT> &X) {
  return X.getMemorySize();
}

} // end namespace llvm

#endif // LLVM_ADT_DENSEMAP_H<|MERGE_RESOLUTION|>--- conflicted
+++ resolved
@@ -467,34 +467,12 @@
     }
   }
 
-<<<<<<< HEAD
-  template <typename LookupKeyT>
-  static unsigned getHashValue(const LookupKeyT &Val) {
-    return KeyInfoT::getHashValue(Val);
-  }
-
-  static const KeyT getEmptyKey() {
-    static_assert(std::is_base_of_v<DenseMapBase, DerivedT>,
-                  "Must pass the derived type to this template!");
-    return KeyInfoT::getEmptyKey();
-  }
-
-  static const KeyT getTombstoneKey() { return KeyInfoT::getTombstoneKey(); }
-
 private:
   DerivedT &derived() { return *static_cast<DerivedT *>(this); }
   const DerivedT &derived() const {
     return *static_cast<const DerivedT *>(this);
   }
 
-=======
-private:
-  DerivedT &derived() { return *static_cast<DerivedT *>(this); }
-  const DerivedT &derived() const {
-    return *static_cast<const DerivedT *>(this);
-  }
-
->>>>>>> 54c4ef26
   template <typename KeyArgT, typename... Ts>
   std::pair<BucketT *, bool> lookupOrInsertIntoBucket(KeyArgT &&Key,
                                                       Ts &&...Args) {
@@ -561,11 +539,6 @@
   }
 
   void grow(unsigned AtLeast) { derived().grow(AtLeast); }
-<<<<<<< HEAD
-
-  void shrink_and_clear() { derived().shrink_and_clear(); }
-=======
->>>>>>> 54c4ef26
 
   template <typename LookupKeyT>
   BucketT *findBucketForInsertion(const LookupKeyT &Lookup,
@@ -806,59 +779,6 @@
     return *this;
   }
 
-<<<<<<< HEAD
-  void copyFrom(const DenseMap &other) {
-    this->destroyAll();
-    deallocateBuckets();
-    if (allocateBuckets(other.NumBuckets)) {
-      this->BaseT::copyFrom(other);
-    } else {
-      NumEntries = 0;
-      NumTombstones = 0;
-    }
-  }
-
-  void grow(unsigned AtLeast) {
-    unsigned OldNumBuckets = NumBuckets;
-    BucketT *OldBuckets = Buckets;
-
-    allocateBuckets(std::max<unsigned>(
-        64, static_cast<unsigned>(NextPowerOf2(AtLeast - 1))));
-    assert(Buckets);
-    if (!OldBuckets) {
-      this->BaseT::initEmpty();
-      return;
-    }
-
-    this->moveFromOldBuckets(
-        llvm::make_range(OldBuckets, OldBuckets + OldNumBuckets));
-
-    // Free the old table.
-    deallocate_buffer(OldBuckets, sizeof(BucketT) * OldNumBuckets,
-                      alignof(BucketT));
-  }
-
-  void shrink_and_clear() {
-    unsigned OldNumBuckets = NumBuckets;
-    unsigned OldNumEntries = NumEntries;
-    this->destroyAll();
-
-    // Reduce the number of buckets.
-    unsigned NewNumBuckets = 0;
-    if (OldNumEntries)
-      NewNumBuckets = std::max(64, 1 << (Log2_32_Ceil(OldNumEntries) + 1));
-    if (NewNumBuckets == NumBuckets) {
-      this->BaseT::initEmpty();
-      return;
-    }
-
-    deallocate_buffer(Buckets, sizeof(BucketT) * OldNumBuckets,
-                      alignof(BucketT));
-    init(NewNumBuckets);
-  }
-
-=======
->>>>>>> 54c4ef26
 private:
   unsigned getNumEntries() const { return NumEntries; }
 
@@ -1081,89 +1001,6 @@
     return *this;
   }
 
-<<<<<<< HEAD
-  void copyFrom(const SmallDenseMap &other) {
-    this->destroyAll();
-    deallocateBuckets();
-    allocateBuckets(other.getNumBuckets());
-    this->BaseT::copyFrom(other);
-  }
-
-  void init(unsigned InitNumEntries) {
-    auto InitBuckets = BaseT::getMinBucketToReserveForEntries(InitNumEntries);
-    allocateBuckets(InitBuckets);
-    this->BaseT::initEmpty();
-  }
-
-  void grow(unsigned AtLeast) {
-    if (AtLeast > InlineBuckets)
-      AtLeast = std::max<unsigned>(64, NextPowerOf2(AtLeast - 1));
-
-    if (Small) {
-      // First move the inline buckets into a temporary storage.
-      AlignedCharArrayUnion<BucketT[InlineBuckets]> TmpStorage;
-      BucketT *TmpBegin = reinterpret_cast<BucketT *>(&TmpStorage);
-      BucketT *TmpEnd = TmpBegin;
-
-      // Loop over the buckets, moving non-empty, non-tombstones into the
-      // temporary storage. Have the loop move the TmpEnd forward as it goes.
-      const KeyT EmptyKey = this->getEmptyKey();
-      const KeyT TombstoneKey = this->getTombstoneKey();
-      for (BucketT &B : inlineBuckets()) {
-        if (!KeyInfoT::isEqual(B.getFirst(), EmptyKey) &&
-            !KeyInfoT::isEqual(B.getFirst(), TombstoneKey)) {
-          assert(size_t(TmpEnd - TmpBegin) < InlineBuckets &&
-                 "Too many inline buckets!");
-          ::new (&TmpEnd->getFirst()) KeyT(std::move(B.getFirst()));
-          ::new (&TmpEnd->getSecond()) ValueT(std::move(B.getSecond()));
-          ++TmpEnd;
-          B.getSecond().~ValueT();
-        }
-        B.getFirst().~KeyT();
-      }
-
-      // AtLeast == InlineBuckets can happen if there are many tombstones,
-      // and grow() is used to remove them. Usually we always switch to the
-      // large rep here.
-      allocateBuckets(AtLeast);
-      this->moveFromOldBuckets(llvm::make_range(TmpBegin, TmpEnd));
-      return;
-    }
-
-    LargeRep OldRep = std::move(*getLargeRep());
-    getLargeRep()->~LargeRep();
-    allocateBuckets(AtLeast);
-
-    this->moveFromOldBuckets(OldRep.buckets());
-
-    // Free the old table.
-    deallocate_buffer(OldRep.Buckets, sizeof(BucketT) * OldRep.NumBuckets,
-                      alignof(BucketT));
-  }
-
-  void shrink_and_clear() {
-    unsigned OldSize = this->size();
-    this->destroyAll();
-
-    // Reduce the number of buckets.
-    unsigned NewNumBuckets = 0;
-    if (OldSize) {
-      NewNumBuckets = 1 << (Log2_32_Ceil(OldSize) + 1);
-      if (NewNumBuckets > InlineBuckets && NewNumBuckets < 64u)
-        NewNumBuckets = 64;
-    }
-    if ((Small && NewNumBuckets <= InlineBuckets) ||
-        (!Small && NewNumBuckets == getLargeRep()->NumBuckets)) {
-      this->BaseT::initEmpty();
-      return;
-    }
-
-    deallocateBuckets();
-    init(NewNumBuckets);
-  }
-
-=======
->>>>>>> 54c4ef26
 private:
   unsigned getNumEntries() const { return NumEntries; }
 
@@ -1229,11 +1066,7 @@
     getLargeRep()->~LargeRep();
   }
 
-<<<<<<< HEAD
-  void allocateBuckets(unsigned Num) {
-=======
   bool allocateBuckets(unsigned Num) {
->>>>>>> 54c4ef26
     if (Num <= InlineBuckets) {
       Small = true;
     } else {
@@ -1242,8 +1075,6 @@
           allocate_buffer(sizeof(BucketT) * Num, alignof(BucketT)));
       new (getLargeRep()) LargeRep{NewBuckets, Num};
     }
-<<<<<<< HEAD
-=======
     return true;
   }
 
@@ -1314,7 +1145,6 @@
     if (Reuse)
       return {false, 0};          // Reuse.
     return {true, NewNumBuckets}; // Reallocate.
->>>>>>> 54c4ef26
   }
 };
 
