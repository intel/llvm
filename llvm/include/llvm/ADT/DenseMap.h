--- conflicted
+++ resolved
@@ -520,18 +520,6 @@
   iterator_range<BucketT *> buckets() {
     return llvm::make_range(getBuckets(), getBucketsEnd());
   }
-<<<<<<< HEAD
-
-  void grow(unsigned AtLeast) { static_cast<DerivedT *>(this)->grow(AtLeast); }
-
-  void shrink_and_clear() { static_cast<DerivedT *>(this)->shrink_and_clear(); }
-
-  template <typename KeyArg, typename... ValueArgs>
-  BucketT *InsertIntoBucket(BucketT *TheBucket, KeyArg &&Key,
-                            ValueArgs &&...Values) {
-    TheBucket = InsertIntoBucketImpl(Key, TheBucket);
-=======
->>>>>>> 35227056
 
   iterator_range<const BucketT *> buckets() const {
     return llvm::make_range(getBuckets(), getBucketsEnd());
