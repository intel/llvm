//===- STLForwardCompat.h - Library features from future STLs ------C++ -*-===//
//
// Part of the LLVM Project, under the Apache License v2.0 with LLVM Exceptions.
// See https://llvm.org/LICENSE.txt for license information.
// SPDX-License-Identifier: Apache-2.0 WITH LLVM-exception
//
//===----------------------------------------------------------------------===//
///
/// \file
/// This file contains library features backported from future STL versions.
///
/// These should be replaced with their STL counterparts as the C++ version LLVM
/// is compiled with is updated.
///
//===----------------------------------------------------------------------===//

#ifndef LLVM_ADT_STLFORWARDCOMPAT_H
#define LLVM_ADT_STLFORWARDCOMPAT_H

#include <optional>
#include <type_traits>
#include <utility>

namespace llvm {

//===----------------------------------------------------------------------===//
//     Features from C++20
//===----------------------------------------------------------------------===//

namespace numbers {
// clang-format off
template <typename T, typename = std::enable_if_t<std::is_floating_point_v<T>>>
inline constexpr T e_v          = T(0x1.5bf0a8b145769P+1); // (2.7182818284590452354) https://oeis.org/A001113
template <typename T, typename = std::enable_if_t<std::is_floating_point_v<T>>>
inline constexpr T egamma_v     = T(0x1.2788cfc6fb619P-1); // (.57721566490153286061) https://oeis.org/A001620
template <typename T, typename = std::enable_if_t<std::is_floating_point_v<T>>>
inline constexpr T ln2_v        = T(0x1.62e42fefa39efP-1); // (.69314718055994530942) https://oeis.org/A002162
template <typename T, typename = std::enable_if_t<std::is_floating_point_v<T>>>
inline constexpr T ln10_v       = T(0x1.26bb1bbb55516P+1); // (2.3025850929940456840) https://oeis.org/A002392
template <typename T, typename = std::enable_if_t<std::is_floating_point_v<T>>>
inline constexpr T log2e_v      = T(0x1.71547652b82feP+0); // (1.4426950408889634074)
template <typename T, typename = std::enable_if_t<std::is_floating_point_v<T>>>
inline constexpr T log10e_v     = T(0x1.bcb7b1526e50eP-2); // (.43429448190325182765)
template <typename T, typename = std::enable_if_t<std::is_floating_point_v<T>>>
inline constexpr T pi_v         = T(0x1.921fb54442d18P+1); // (3.1415926535897932385) https://oeis.org/A000796
template <typename T, typename = std::enable_if_t<std::is_floating_point_v<T>>>
inline constexpr T inv_pi_v     = T(0x1.45f306dc9c883P-2); // (.31830988618379067154) https://oeis.org/A049541
template <typename T, typename = std::enable_if_t<std::is_floating_point_v<T>>>
inline constexpr T inv_sqrtpi_v = T(0x1.20dd750429b6dP-1); // (.56418958354775628695) https://oeis.org/A087197
template <typename T, typename = std::enable_if_t<std::is_floating_point_v<T>>>
inline constexpr T sqrt2_v      = T(0x1.6a09e667f3bcdP+0); // (1.4142135623730950488) https://oeis.org/A00219
template <typename T, typename = std::enable_if_t<std::is_floating_point_v<T>>>
inline constexpr T inv_sqrt2_v  = T(0x1.6a09e667f3bcdP-1); // (.70710678118654752440)
template <typename T, typename = std::enable_if_t<std::is_floating_point_v<T>>>
inline constexpr T sqrt3_v      = T(0x1.bb67ae8584caaP+0); // (1.7320508075688772935) https://oeis.org/A002194
template <typename T, typename = std::enable_if_t<std::is_floating_point_v<T>>>
inline constexpr T inv_sqrt3_v  = T(0x1.279a74590331cP-1); // (.57735026918962576451)
template <typename T, typename = std::enable_if_t<std::is_floating_point_v<T>>>
inline constexpr T phi_v        = T(0x1.9e3779b97f4a8P+0); // (1.6180339887498948482) https://oeis.org/A001622

inline constexpr double e          = e_v<double>;
inline constexpr double egamma     = egamma_v<double>;
inline constexpr double ln2        = ln2_v<double>;
inline constexpr double ln10       = ln10_v<double>;
inline constexpr double log2e      = log2e_v<double>;
inline constexpr double log10e     = log10e_v<double>;
inline constexpr double pi         = pi_v<double>;
inline constexpr double inv_pi     = inv_pi_v<double>;
inline constexpr double inv_sqrtpi = inv_sqrtpi_v<double>;
inline constexpr double sqrt2      = sqrt2_v<double>;
inline constexpr double inv_sqrt2  = inv_sqrt2_v<double>;
inline constexpr double sqrt3      = sqrt3_v<double>;
inline constexpr double inv_sqrt3  = inv_sqrt3_v<double>;
inline constexpr double phi        = phi_v<double>;
// clang-format on
} // namespace numbers

template <typename T>
struct remove_cvref // NOLINT(readability-identifier-naming)
{
  using type = std::remove_cv_t<std::remove_reference_t<T>>;
};

template <typename T>
using remove_cvref_t // NOLINT(readability-identifier-naming)
    = typename llvm::remove_cvref<T>::type;

// TODO: Remove this in favor of std::type_identity<T> once we switch to C++20.
template <typename T>
struct type_identity // NOLINT(readability-identifier-naming)
{
  using type = T;
};

// TODO: Remove this in favor of std::type_identity_t<T> once we switch to
// C++20.
template <typename T>
using type_identity_t // NOLINT(readability-identifier-naming)
    = typename llvm::type_identity<T>::type;

namespace detail {
template <class, template <class...> class Op, class... Args> struct detector {
  using value_t = std::false_type;
};
template <template <class...> class Op, class... Args>
struct detector<std::void_t<Op<Args...>>, Op, Args...> {
  using value_t = std::true_type;
};
} // end namespace detail

/// Detects if a given trait holds for some set of arguments 'Args'.
/// For example, the given trait could be used to detect if a given type
/// has a copy assignment operator:
///   template<class T>
///   using has_copy_assign_t = decltype(std::declval<T&>()
///                                                 = std::declval<const T&>());
///   bool fooHasCopyAssign = is_detected<has_copy_assign_t, FooClass>::value;
<<<<<<< HEAD
template <template <class...> class Op, class... Args>
using is_detected = typename detail::detector<void, Op, Args...>::value_t;

=======
///
/// NOTE: The C++20 standard has adopted concepts and requires clauses as a
/// superior alternative to std::is_detected.
///
/// This utility is placed in STLForwardCompat.h as a reminder
/// to migrate usages of llvm::is_detected to concepts and 'requires'
/// clauses when the codebase adopts C++20.
template <template <class...> class Op, class... Args>
using is_detected = typename detail::detector<void, Op, Args...>::value_t;

struct identity // NOLINT(readability-identifier-naming)
{
  using is_transparent = void;

  template <typename T> constexpr T &&operator()(T &&self) const noexcept {
    return std::forward<T>(self);
  }
};

>>>>>>> 54c4ef26
//===----------------------------------------------------------------------===//
//     Features from C++23
//===----------------------------------------------------------------------===//

// TODO: Remove this in favor of std::optional<T>::transform once we switch to
// C++23.
template <typename Optional, typename Function,
          typename Value = typename llvm::remove_cvref_t<Optional>::value_type>
std::optional<std::invoke_result_t<Function, Value>>
transformOptional(Optional &&O, Function &&F) {
  if (O) {
    return F(*std::forward<Optional>(O));
  }
  return std::nullopt;
}

/// Returns underlying integer value of an enum. Backport of C++23
/// std::to_underlying.
template <typename Enum>
[[nodiscard]] constexpr std::underlying_type_t<Enum> to_underlying(Enum E) {
  return static_cast<std::underlying_type_t<Enum>>(E);
}

// A tag for constructors accepting ranges.
struct from_range_t {
  explicit from_range_t() = default;
};
inline constexpr from_range_t from_range{};
} // namespace llvm

#endif // LLVM_ADT_STLFORWARDCOMPAT_H<|MERGE_RESOLUTION|>--- conflicted
+++ resolved
@@ -115,11 +115,6 @@
 ///   using has_copy_assign_t = decltype(std::declval<T&>()
 ///                                                 = std::declval<const T&>());
 ///   bool fooHasCopyAssign = is_detected<has_copy_assign_t, FooClass>::value;
-<<<<<<< HEAD
-template <template <class...> class Op, class... Args>
-using is_detected = typename detail::detector<void, Op, Args...>::value_t;
-
-=======
 ///
 /// NOTE: The C++20 standard has adopted concepts and requires clauses as a
 /// superior alternative to std::is_detected.
@@ -139,7 +134,6 @@
   }
 };
 
->>>>>>> 54c4ef26
 //===----------------------------------------------------------------------===//
 //     Features from C++23
 //===----------------------------------------------------------------------===//
