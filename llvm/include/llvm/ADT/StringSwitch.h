--- conflicted
+++ resolved
@@ -14,10 +14,6 @@
 #define LLVM_ADT_STRINGSWITCH_H
 
 #include "llvm/ADT/StringRef.h"
-<<<<<<< HEAD
-#include "llvm/Support/Compiler.h"
-=======
->>>>>>> 811fe024
 #include "llvm/Support/ErrorHandling.h"
 #include <cassert>
 #include <cstring>
@@ -94,10 +90,7 @@
     return CasesImpl(CaseStrings, Value);
   }
 
-<<<<<<< HEAD
-=======
-  [[deprecated("Pass cases in std::initializer_list instead")]]
->>>>>>> 811fe024
+  [[deprecated("Pass cases in std::initializer_list instead")]]
   StringSwitch &Cases(StringLiteral S0, StringLiteral S1, T Value) {
     return CasesImpl({S0, S1}, Value);
   }
@@ -182,10 +175,7 @@
     return CasesLowerImpl(CaseStrings, Value);
   }
 
-<<<<<<< HEAD
-=======
-  [[deprecated("Pass cases in std::initializer_list instead")]]
->>>>>>> 811fe024
+  [[deprecated("Pass cases in std::initializer_list instead")]]
   StringSwitch &CasesLower(StringLiteral S0, StringLiteral S1, T Value) {
     return CasesLowerImpl({S0, S1}, Value);
   }
@@ -225,17 +215,10 @@
   [[nodiscard]] operator R() { return DefaultUnreachable(); }
 
 private:
-<<<<<<< HEAD
-  // Returns true when `Str` matches the `S` argument, and stores the result.
-  bool CaseImpl(StringLiteral S, T &Value) {
-    if (!Result && Str == S) {
-      Result = std::move(Value);
-=======
   // Returns true when a match is found. If `Str` matches the `S` argument,
   // stores the result.
   bool CaseImpl(StringLiteral S, T &Value) {
     if (Result)
->>>>>>> 811fe024
       return true;
 
     if (Str != S)
@@ -245,18 +228,10 @@
     return true;
   }
 
-<<<<<<< HEAD
-  // Returns true when `Str` matches the `S` argument (case-insensitive), and
-  // stores the result.
-  bool CaseLowerImpl(StringLiteral S, T &Value) {
-    if (!Result && Str.equals_insensitive(S)) {
-      Result = std::move(Value);
-=======
   // Returns true when a match is found. If `Str` matches the `S` argument
   // (case-insensitive), stores the result.
   bool CaseLowerImpl(StringLiteral S, T &Value) {
     if (Result)
->>>>>>> 811fe024
       return true;
 
     if (!Str.equals_insensitive(S))
