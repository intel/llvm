//===-- llvm/ADT/bit.h - C++20 <bit> ----------------------------*- C++ -*-===//
//
// Part of the LLVM Project, under the Apache License v2.0 with LLVM Exceptions.
// See https://llvm.org/LICENSE.txt for license information.
// SPDX-License-Identifier: Apache-2.0 WITH LLVM-exception
//
//===----------------------------------------------------------------------===//
///
/// \file
/// This file implements the C++20 <bit> header.
///
//===----------------------------------------------------------------------===//

#ifndef LLVM_ADT_BIT_H
#define LLVM_ADT_BIT_H

#include "llvm/Support/Compiler.h"
#include <cstddef> // for std::size_t
#include <cstdint>
#include <limits>
#include <type_traits>

#if !__has_builtin(__builtin_bit_cast)
#include <cstring>
#endif

#if defined(_MSC_VER) && !defined(_DEBUG)
#include <cstdlib>  // for _byteswap_{ushort,ulong,uint64}
#endif

#if defined(__linux__) || defined(__GNU__) || defined(__HAIKU__) ||            \
    defined(__Fuchsia__) || defined(__EMSCRIPTEN__) || defined(__NetBSD__) ||  \
    defined(__OpenBSD__) || defined(__DragonFly__) || defined(__managarm__)
#include <endian.h>
#elif defined(_AIX)
#include <sys/machine.h>
#elif defined(__sun)
/* Solaris provides _BIG_ENDIAN/_LITTLE_ENDIAN selector in sys/types.h */
#include <sys/types.h>
#define BIG_ENDIAN 4321
#define LITTLE_ENDIAN 1234
#if defined(_BIG_ENDIAN)
#define BYTE_ORDER BIG_ENDIAN
#else
#define BYTE_ORDER LITTLE_ENDIAN
#endif
#elif defined(__MVS__)
#define BIG_ENDIAN 4321
#define LITTLE_ENDIAN 1234
#define BYTE_ORDER BIG_ENDIAN
#else
#if !defined(BYTE_ORDER) && !defined(_WIN32)
#include <machine/endian.h>
#endif
#endif

#ifdef _MSC_VER
// Declare these intrinsics manually rather including intrin.h. It's very
// expensive, and bit.h is popular via MathExtras.h.
// #include <intrin.h>
extern "C" {
unsigned char _BitScanForward(unsigned long *_Index, unsigned long _Mask);
unsigned char _BitScanForward64(unsigned long *_Index, unsigned __int64 _Mask);
unsigned char _BitScanReverse(unsigned long *_Index, unsigned long _Mask);
unsigned char _BitScanReverse64(unsigned long *_Index, unsigned __int64 _Mask);
}
#endif

namespace llvm {

enum class endianness {
  big,
  little,
#if defined(BYTE_ORDER) && defined(BIG_ENDIAN) && BYTE_ORDER == BIG_ENDIAN
  native = big
#else
  native = little
#endif
};

// This implementation of bit_cast is different from the C++20 one in two ways:
//  - It isn't constexpr because that requires compiler support.
//  - It requires trivially-constructible To, to avoid UB in the implementation.
template <
    typename To, typename From,
    typename = std::enable_if_t<sizeof(To) == sizeof(From)>,
    typename = std::enable_if_t<std::is_trivially_constructible<To>::value>,
    typename = std::enable_if_t<std::is_trivially_copyable<To>::value>,
    typename = std::enable_if_t<std::is_trivially_copyable<From>::value>>
[[nodiscard]] inline To bit_cast(const From &from) noexcept {
#if __has_builtin(__builtin_bit_cast)
  return __builtin_bit_cast(To, from);
#else
  To to;
  std::memcpy(&to, &from, sizeof(To));
  return to;
#endif
}

/// Reverses the bytes in the given integer value V.
template <typename T, typename = std::enable_if_t<std::is_integral_v<T>>>
[[nodiscard]] constexpr T byteswap(T V) noexcept {
  if constexpr (sizeof(T) == 1) {
    return V;
  } else if constexpr (sizeof(T) == 2) {
    uint16_t UV = V;
#if defined(_MSC_VER) && !defined(_DEBUG)
    // The DLL version of the runtime lacks these functions (bug!?), but in a
    // release build they're replaced with BSWAP instructions anyway.
    return _byteswap_ushort(UV);
#else
    uint16_t Hi = UV << 8;
    uint16_t Lo = UV >> 8;
    return Hi | Lo;
#endif
  } else if constexpr (sizeof(T) == 4) {
    uint32_t UV = V;
#if __has_builtin(__builtin_bswap32)
    return __builtin_bswap32(UV);
#elif defined(_MSC_VER) && !defined(_DEBUG)
    return _byteswap_ulong(UV);
#else
    uint32_t Byte0 = UV & 0x000000FF;
    uint32_t Byte1 = UV & 0x0000FF00;
    uint32_t Byte2 = UV & 0x00FF0000;
    uint32_t Byte3 = UV & 0xFF000000;
    return (Byte0 << 24) | (Byte1 << 8) | (Byte2 >> 8) | (Byte3 >> 24);
#endif
  } else if constexpr (sizeof(T) == 8) {
    uint64_t UV = V;
#if __has_builtin(__builtin_bswap64)
    return __builtin_bswap64(UV);
#elif defined(_MSC_VER) && !defined(_DEBUG)
    return _byteswap_uint64(UV);
#else
    uint64_t Hi = llvm::byteswap<uint32_t>(UV);
    uint32_t Lo = llvm::byteswap<uint32_t>(UV >> 32);
    return (Hi << 32) | Lo;
#endif
  } else {
    static_assert(!sizeof(T *), "Don't know how to handle the given type.");
    return 0;
  }
}

template <typename T, typename = std::enable_if_t<std::is_unsigned_v<T>>>
[[nodiscard]] constexpr inline bool has_single_bit(T Value) noexcept {
  return (Value != 0) && ((Value & (Value - 1)) == 0);
}

/// Count the number of set bits in a value.
/// Ex. popcount(0xF000F000) = 8
/// Returns 0 if Value is zero.
<<<<<<< HEAD
template <typename T> [[nodiscard]] inline int popcount(T Value) noexcept {
=======
template <typename T> [[nodiscard]] constexpr int popcount(T Value) noexcept {
>>>>>>> 54c4ef26
  static_assert(std::is_unsigned_v<T>, "T must be an unsigned integer type");
  static_assert(sizeof(T) <= 8, "T must be 8 bytes or less");

  if constexpr (sizeof(T) <= 4) {
#if defined(__GNUC__)
    return (int)__builtin_popcount(Value);
#else
    uint32_t V = Value;
    V = V - ((V >> 1) & 0x55555555);
    V = (V & 0x33333333) + ((V >> 2) & 0x33333333);
    return int(((V + (V >> 4) & 0xF0F0F0F) * 0x1010101) >> 24);
#endif
  } else {
#if defined(__GNUC__)
    return (int)__builtin_popcountll(Value);
#else
    uint64_t V = Value;
    V = V - ((V >> 1) & 0x5555555555555555ULL);
    V = (V & 0x3333333333333333ULL) + ((V >> 2) & 0x3333333333333333ULL);
    V = (V + (V >> 4)) & 0x0F0F0F0F0F0F0F0FULL;
    return int((uint64_t)(V * 0x0101010101010101ULL) >> 56);
#endif
  }
}

/// Count number of 0's from the least significant bit to the most
/// stopping at the first 1.
///
/// A constexpr version of countr_zero.
///
/// Only unsigned integral types are allowed.
///
/// Returns std::numeric_limits<T>::digits on an input of 0.
template <typename T> [[nodiscard]] constexpr int countr_zero_constexpr(T Val) {
  static_assert(std::is_unsigned_v<T>,
                "Only unsigned integral types are allowed.");
  // "(Val & -Val) - 1" generates a mask with all bits set up to (but not
  // including) the least significant set bit of Val.
  return llvm::popcount(static_cast<std::make_unsigned_t<T>>((Val & -Val) - 1));
}

/// Count number of 0's from the least significant bit to the most
/// stopping at the first 1.
///
/// Only unsigned integral types are allowed.
///
/// Returns std::numeric_limits<T>::digits on an input of 0.
template <typename T> [[nodiscard]] int countr_zero(T Val) {
  static_assert(std::is_unsigned_v<T>,
                "Only unsigned integral types are allowed.");
  if (!Val)
    return std::numeric_limits<T>::digits;

  // Use the intrinsic if available.
  if constexpr (sizeof(T) <= 4) {
#if __has_builtin(__builtin_ctz) || defined(__GNUC__)
    return __builtin_ctz(Val);
#elif defined(_MSC_VER)
    unsigned long Index;
    _BitScanForward(&Index, Val);
    return Index;
#endif
  } else if constexpr (sizeof(T) == 8) {
#if __has_builtin(__builtin_ctzll) || defined(__GNUC__)
    return __builtin_ctzll(Val);
#elif defined(_MSC_VER) && defined(_M_X64)
    unsigned long Index;
    _BitScanForward64(&Index, Val);
    return Index;
#endif
  }

<<<<<<< HEAD
  // Fallback to popcount.  "(Val & -Val) - 1" is a bitmask with all bits below
  // the least significant 1 set.
  return llvm::popcount(static_cast<std::make_unsigned_t<T>>((Val & -Val) - 1));
=======
  return countr_zero_constexpr(Val);
>>>>>>> 54c4ef26
}

/// Count number of 0's from the most significant bit to the least
///   stopping at the first 1.
///
/// Only unsigned integral types are allowed.
///
/// Returns std::numeric_limits<T>::digits on an input of 0.
template <typename T> [[nodiscard]] int countl_zero(T Val) {
  static_assert(std::is_unsigned_v<T>,
                "Only unsigned integral types are allowed.");
  if (!Val)
    return std::numeric_limits<T>::digits;

  // Use the intrinsic if available.
  if constexpr (sizeof(T) == 4) {
#if __has_builtin(__builtin_clz) || defined(__GNUC__)
    return __builtin_clz(Val);
#elif defined(_MSC_VER)
    unsigned long Index;
    _BitScanReverse(&Index, Val);
    return Index ^ 31;
#endif
  } else if constexpr (sizeof(T) == 8) {
#if __has_builtin(__builtin_clzll) || defined(__GNUC__)
    return __builtin_clzll(Val);
#elif defined(_MSC_VER) && defined(_M_X64)
    unsigned long Index;
    _BitScanReverse64(&Index, Val);
    return Index ^ 63;
#endif
  }

  // Fall back to the bisection method.
  unsigned ZeroBits = 0;
  for (T Shift = std::numeric_limits<T>::digits >> 1; Shift; Shift >>= 1) {
    T Tmp = Val >> Shift;
    if (Tmp)
      Val = Tmp;
    else
      ZeroBits |= Shift;
  }
  return ZeroBits;
}

/// Count the number of ones from the most significant bit to the first
/// zero bit.
///
/// Ex. countl_one(0xFF0FFF00) == 8.
/// Only unsigned integral types are allowed.
///
/// Returns std::numeric_limits<T>::digits on an input of all ones.
template <typename T> [[nodiscard]] int countl_one(T Value) {
  static_assert(std::is_unsigned_v<T>,
                "Only unsigned integral types are allowed.");
  return llvm::countl_zero<T>(~Value);
}

/// Count the number of ones from the least significant bit to the first
/// zero bit.
///
/// Ex. countr_one(0x00FF00FF) == 8.
/// Only unsigned integral types are allowed.
///
/// Returns std::numeric_limits<T>::digits on an input of all ones.
template <typename T> [[nodiscard]] int countr_one(T Value) {
  static_assert(std::is_unsigned_v<T>,
                "Only unsigned integral types are allowed.");
  return llvm::countr_zero<T>(~Value);
}

/// Returns the number of bits needed to represent Value if Value is nonzero.
/// Returns 0 otherwise.
///
/// Ex. bit_width(5) == 3.
template <typename T> [[nodiscard]] int bit_width(T Value) {
  static_assert(std::is_unsigned_v<T>,
                "Only unsigned integral types are allowed.");
  return std::numeric_limits<T>::digits - llvm::countl_zero(Value);
}

/// Returns the number of bits needed to represent Value if Value is nonzero.
/// Returns 0 otherwise.
///
/// A constexpr version of bit_width.
///
/// Ex. bit_width_constexpr(5) == 3.
template <typename T> [[nodiscard]] constexpr int bit_width_constexpr(T Value) {
  static_assert(std::is_unsigned_v<T>,
                "Only unsigned integral types are allowed.");
  int Width = 0;
  while (Value > 0) {
    Value >>= 1;
    ++Width;
  }
  return Width;
}

/// Returns the largest integral power of two no greater than Value if Value is
/// nonzero.  Returns 0 otherwise.
///
/// Ex. bit_floor(5) == 4.
template <typename T> [[nodiscard]] T bit_floor(T Value) {
  static_assert(std::is_unsigned_v<T>,
                "Only unsigned integral types are allowed.");
  if (!Value)
    return 0;
  return T(1) << (llvm::bit_width(Value) - 1);
}

/// Returns the smallest integral power of two no smaller than Value if Value is
/// nonzero.  Returns 1 otherwise.
///
/// Ex. bit_ceil(5) == 8.
///
/// The return value is undefined if the input is larger than the largest power
/// of two representable in T.
template <typename T> [[nodiscard]] T bit_ceil(T Value) {
  static_assert(std::is_unsigned_v<T>,
                "Only unsigned integral types are allowed.");
  if (Value < 2)
    return 1;
  return T(1) << llvm::bit_width<T>(Value - 1u);
}

<<<<<<< HEAD
// Forward-declare rotr so that rotl can use it.
template <typename T, typename = std::enable_if_t<std::is_unsigned_v<T>>>
[[nodiscard]] constexpr T rotr(T V, int R);
=======
/// Returns the smallest integral power of two no smaller than Value if Value is
/// nonzero.  Returns 1 otherwise.
///
/// Ex. bit_ceil(5) == 8.
///
/// The return value is undefined if the input is larger than the largest power
/// of two representable in T.
template <typename T> [[nodiscard]] constexpr T bit_ceil_constexpr(T Value) {
  static_assert(std::is_unsigned_v<T>,
                "Only unsigned integral types are allowed.");
  if (Value < 2)
    return 1;
  return T(1) << llvm::bit_width_constexpr<T>(Value - 1u);
}
>>>>>>> 54c4ef26

template <typename T, typename = std::enable_if_t<std::is_unsigned_v<T>>>
[[nodiscard]] constexpr T rotl(T V, int R) {
  constexpr unsigned N = std::numeric_limits<T>::digits;

  static_assert(has_single_bit(N), "& (N - 1) is only valid for powers of two");
  R = R & (N - 1);

  if (R == 0)
    return V;

  return (V << R) | (V >> (N - R));
}

template <typename T, typename = std::enable_if_t<std::is_unsigned_v<T>>>
[[nodiscard]] constexpr T rotr(T V, int R) {
  constexpr unsigned N = std::numeric_limits<T>::digits;

  static_assert(has_single_bit(N), "& (N - 1) is only valid for powers of two");
  R = R & (N - 1);

  if (R == 0)
    return V;

  return (V >> R) | (V << (N - R));
}

} // namespace llvm

#endif<|MERGE_RESOLUTION|>--- conflicted
+++ resolved
@@ -151,11 +151,7 @@
 /// Count the number of set bits in a value.
 /// Ex. popcount(0xF000F000) = 8
 /// Returns 0 if Value is zero.
-<<<<<<< HEAD
-template <typename T> [[nodiscard]] inline int popcount(T Value) noexcept {
-=======
 template <typename T> [[nodiscard]] constexpr int popcount(T Value) noexcept {
->>>>>>> 54c4ef26
   static_assert(std::is_unsigned_v<T>, "T must be an unsigned integer type");
   static_assert(sizeof(T) <= 8, "T must be 8 bytes or less");
 
@@ -228,13 +224,7 @@
 #endif
   }
 
-<<<<<<< HEAD
-  // Fallback to popcount.  "(Val & -Val) - 1" is a bitmask with all bits below
-  // the least significant 1 set.
-  return llvm::popcount(static_cast<std::make_unsigned_t<T>>((Val & -Val) - 1));
-=======
   return countr_zero_constexpr(Val);
->>>>>>> 54c4ef26
 }
 
 /// Count number of 0's from the most significant bit to the least
@@ -360,11 +350,6 @@
   return T(1) << llvm::bit_width<T>(Value - 1u);
 }
 
-<<<<<<< HEAD
-// Forward-declare rotr so that rotl can use it.
-template <typename T, typename = std::enable_if_t<std::is_unsigned_v<T>>>
-[[nodiscard]] constexpr T rotr(T V, int R);
-=======
 /// Returns the smallest integral power of two no smaller than Value if Value is
 /// nonzero.  Returns 1 otherwise.
 ///
@@ -379,7 +364,6 @@
     return 1;
   return T(1) << llvm::bit_width_constexpr<T>(Value - 1u);
 }
->>>>>>> 54c4ef26
 
 template <typename T, typename = std::enable_if_t<std::is_unsigned_v<T>>>
 [[nodiscard]] constexpr T rotl(T V, int R) {
