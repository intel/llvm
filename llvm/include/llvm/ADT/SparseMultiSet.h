//===- llvm/ADT/SparseMultiSet.h - Sparse multiset --------------*- C++ -*-===//
//
// Part of the LLVM Project, under the Apache License v2.0 with LLVM Exceptions.
// See https://llvm.org/LICENSE.txt for license information.
// SPDX-License-Identifier: Apache-2.0 WITH LLVM-exception
//
//===----------------------------------------------------------------------===//
///
/// \file
/// This file defines the SparseMultiSet class, which adds multiset behavior to
/// the SparseSet.
///
/// A sparse multiset holds a small number of objects identified by integer keys
/// from a moderately sized universe. The sparse multiset uses more memory than
/// other containers in order to provide faster operations. Any key can map to
/// multiple values. A SparseMultiSetNode class is provided, which serves as a
/// convenient base class for the contents of a SparseMultiSet.
///
//===----------------------------------------------------------------------===//

#ifndef LLVM_ADT_SPARSEMULTISET_H
#define LLVM_ADT_SPARSEMULTISET_H

<<<<<<< HEAD
=======
#include "llvm/ADT/STLForwardCompat.h"
>>>>>>> 54c4ef26
#include "llvm/ADT/SmallVector.h"
#include "llvm/ADT/SparseSet.h"
#include "llvm/ADT/identity.h"
#include <cassert>
#include <cstdint>
#include <cstdlib>
#include <iterator>
#include <limits>
#include <utility>

namespace llvm {

/// Fast multiset implementation for objects that can be identified by small
/// unsigned keys.
///
/// SparseMultiSet allocates memory proportional to the size of the key
/// universe, so it is not recommended for building composite data structures.
/// It is useful for algorithms that require a single set with fast operations.
///
/// Compared to DenseSet and DenseMap, SparseMultiSet provides constant-time
/// fast clear() as fast as a vector.  The find(), insert(), and erase()
/// operations are all constant time, and typically faster than a hash table.
/// The iteration order doesn't depend on numerical key values, it only depends
/// on the order of insert() and erase() operations.  Iteration order is the
/// insertion order. Iteration is only provided over elements of equivalent
/// keys, but iterators are bidirectional.
///
/// Compared to BitVector, SparseMultiSet<unsigned> uses 8x-40x more memory, but
/// offers constant-time clear() and size() operations as well as fast iteration
/// independent on the size of the universe.
///
/// SparseMultiSet contains a dense vector holding all the objects and a sparse
/// array holding indexes into the dense vector.  Most of the memory is used by
/// the sparse array which is the size of the key universe. The SparseT template
/// parameter provides a space/speed tradeoff for sets holding many elements.
///
/// When SparseT is uint32_t, find() only touches up to 3 cache lines, but the
/// sparse array uses 4 x Universe bytes.
///
/// When SparseT is uint8_t (the default), find() touches up to 3+[N/256] cache
/// lines, but the sparse array is 4x smaller.  N is the number of elements in
/// the set.
///
/// For sets that may grow to thousands of elements, SparseT should be set to
/// uint16_t or uint32_t.
///
/// Multiset behavior is provided by providing doubly linked lists for values
/// that are inlined in the dense vector. SparseMultiSet is a good choice when
/// one desires a growable number of entries per key, as it will retain the
/// SparseSet algorithmic properties despite being growable. Thus, it is often a
/// better choice than a SparseSet of growable containers or a vector of
/// vectors. SparseMultiSet also keeps iterators valid after erasure (provided
/// the iterators don't point to the element erased), allowing for more
/// intuitive and fast removal.
///
/// @tparam ValueT      The type of objects in the set.
/// @tparam KeyT        The type of the key that identifies objects in the set.
/// @tparam KeyFunctorT A functor that computes an unsigned index from KeyT.
/// @tparam SparseT     An unsigned integer type. See above.
///
<<<<<<< HEAD
template <typename ValueT, typename KeyFunctorT = identity<unsigned>,
          typename SparseT = uint8_t>
=======
template <typename ValueT, typename KeyT = unsigned,
          typename KeyFunctorT = identity, typename SparseT = uint8_t>
>>>>>>> 54c4ef26
class SparseMultiSet {
  static_assert(std::is_unsigned_v<SparseT>,
                "SparseT must be an unsigned integer type");

  /// The actual data that's stored, as a doubly-linked list implemented via
  /// indices into the DenseVector.  The doubly linked list is implemented
  /// circular in Prev indices, and INVALID-terminated in Next indices. This
  /// provides efficient access to list tails. These nodes can also be
  /// tombstones, in which case they are actually nodes in a single-linked
  /// freelist of recyclable slots.
  struct SMSNode {
    static constexpr unsigned INVALID = ~0U;

    ValueT Data;
    unsigned Prev;
    unsigned Next;

    SMSNode(ValueT D, unsigned P, unsigned N) : Data(D), Prev(P), Next(N) {}

    /// List tails have invalid Nexts.
    bool isTail() const { return Next == INVALID; }

    /// Whether this node is a tombstone node, and thus is in our freelist.
    bool isTombstone() const { return Prev == INVALID; }

    /// Since the list is circular in Prev, all non-tombstone nodes have a valid
    /// Prev.
    bool isValid() const { return Prev != INVALID; }
  };

  using DenseT = SmallVector<SMSNode, 8>;
  DenseT Dense;
  SparseT *Sparse = nullptr;
  unsigned Universe = 0;
  KeyFunctorT KeyIndexOf;
  SparseSetValFunctor<KeyT, ValueT, KeyFunctorT> ValIndexOf;

  /// We have a built-in recycler for reusing tombstone slots. This recycler
  /// puts a singly-linked free list into tombstone slots, allowing us quick
  /// erasure, iterator preservation, and dense size.
  unsigned FreelistIdx = SMSNode::INVALID;
  unsigned NumFree = 0;

  unsigned sparseIndex(const ValueT &Val) const {
    assert(ValIndexOf(Val) < Universe &&
           "Invalid key in set. Did object mutate?");
    return ValIndexOf(Val);
  }
  unsigned sparseIndex(const SMSNode &N) const { return sparseIndex(N.Data); }

  /// Whether the given entry is the head of the list. List heads's previous
  /// pointers are to the tail of the list, allowing for efficient access to the
  /// list tail. D must be a valid entry node.
  bool isHead(const SMSNode &D) const {
    assert(D.isValid() && "Invalid node for head");
    return Dense[D.Prev].isTail();
  }

  /// Whether the given entry is a singleton entry, i.e. the only entry with
  /// that key.
  bool isSingleton(const SMSNode &N) const {
    assert(N.isValid() && "Invalid node for singleton");
    // Is N its own predecessor?
    return &Dense[N.Prev] == &N;
  }

  /// Add in the given SMSNode. Uses a free entry in our freelist if
  /// available. Returns the index of the added node.
  unsigned addValue(const ValueT &V, unsigned Prev, unsigned Next) {
    if (NumFree == 0) {
      Dense.push_back(SMSNode(V, Prev, Next));
      return Dense.size() - 1;
    }

    // Peel off a free slot
    unsigned Idx = FreelistIdx;
    unsigned NextFree = Dense[Idx].Next;
    assert(Dense[Idx].isTombstone() && "Non-tombstone free?");

    Dense[Idx] = SMSNode(V, Prev, Next);
    FreelistIdx = NextFree;
    --NumFree;
    return Idx;
  }

  /// Make the current index a new tombstone. Pushes it onto the freelist.
  void makeTombstone(unsigned Idx) {
    Dense[Idx].Prev = SMSNode::INVALID;
    Dense[Idx].Next = FreelistIdx;
    FreelistIdx = Idx;
    ++NumFree;
  }

public:
  using value_type = ValueT;
  using reference = ValueT &;
  using const_reference = const ValueT &;
  using pointer = ValueT *;
  using const_pointer = const ValueT *;
  using size_type = unsigned;

  SparseMultiSet() = default;
  SparseMultiSet(const SparseMultiSet &) = delete;
  SparseMultiSet &operator=(const SparseMultiSet &) = delete;
  ~SparseMultiSet() { free(Sparse); }

  /// Set the universe size which determines the largest key the set can hold.
  /// The universe must be sized before any elements can be added.
  ///
  /// @param U Universe size. All object keys must be less than U.
  ///
  void setUniverse(unsigned U) {
    // It's not hard to resize the universe on a non-empty set, but it doesn't
    // seem like a likely use case, so we can add that code when we need it.
    assert(empty() && "Can only resize universe on an empty map");
    // Hysteresis prevents needless reallocations.
    if (U >= Universe / 4 && U <= Universe)
      return;
    free(Sparse);
    // The Sparse array doesn't actually need to be initialized, so malloc
    // would be enough here, but that will cause tools like valgrind to
    // complain about branching on uninitialized data.
    Sparse = static_cast<SparseT *>(safe_calloc(U, sizeof(SparseT)));
    Universe = U;
  }

  /// Our iterators are iterators over the collection of objects that share a
  /// key.
  template <typename SMSPtrTy> class iterator_base {
    friend class SparseMultiSet;

  public:
    using iterator_category = std::bidirectional_iterator_tag;
    using value_type = ValueT;
    using difference_type = std::ptrdiff_t;
    using pointer = value_type *;
    using reference = value_type &;

  private:
    SMSPtrTy SMS;
    unsigned Idx;
    unsigned SparseIdx;

    iterator_base(SMSPtrTy P, unsigned I, unsigned SI)
        : SMS(P), Idx(I), SparseIdx(SI) {}

    /// Whether our iterator has fallen outside our dense vector.
    bool isEnd() const {
      if (Idx == SMSNode::INVALID)
        return true;

      assert(Idx < SMS->Dense.size() && "Out of range, non-INVALID Idx?");
      return false;
    }

    /// Whether our iterator is properly keyed, i.e. the SparseIdx is valid
    bool isKeyed() const { return SparseIdx < SMS->Universe; }

    unsigned Prev() const { return SMS->Dense[Idx].Prev; }
    unsigned Next() const { return SMS->Dense[Idx].Next; }

    void setPrev(unsigned P) { SMS->Dense[Idx].Prev = P; }
    void setNext(unsigned N) { SMS->Dense[Idx].Next = N; }

  public:
    reference operator*() const {
      assert(isKeyed() && SMS->sparseIndex(SMS->Dense[Idx].Data) == SparseIdx &&
             "Dereferencing iterator of invalid key or index");

      return SMS->Dense[Idx].Data;
    }
    pointer operator->() const { return &operator*(); }

    /// Comparison operators
    bool operator==(const iterator_base &RHS) const {
      // end compares equal
      if (SMS == RHS.SMS && Idx == RHS.Idx) {
        assert((isEnd() || SparseIdx == RHS.SparseIdx) &&
               "Same dense entry, but different keys?");
        return true;
      }

      return false;
    }

    bool operator!=(const iterator_base &RHS) const { return !operator==(RHS); }

    /// Increment and decrement operators
    iterator_base &operator--() { // predecrement - Back up
      assert(isKeyed() && "Decrementing an invalid iterator");
      assert((isEnd() || !SMS->isHead(SMS->Dense[Idx])) &&
             "Decrementing head of list");

      // If we're at the end, then issue a new find()
      if (isEnd())
        Idx = SMS->findIndex(SparseIdx).Prev();
      else
        Idx = Prev();

      return *this;
    }
    iterator_base &operator++() { // preincrement - Advance
      assert(!isEnd() && isKeyed() && "Incrementing an invalid/end iterator");
      Idx = Next();
      return *this;
    }
    iterator_base operator--(int) { // postdecrement
      iterator_base I(*this);
      --*this;
      return I;
    }
    iterator_base operator++(int) { // postincrement
      iterator_base I(*this);
      ++*this;
      return I;
    }
  };

  using iterator = iterator_base<SparseMultiSet *>;
  using const_iterator = iterator_base<const SparseMultiSet *>;

  // Convenience types
  using RangePair = std::pair<iterator, iterator>;

  /// Returns an iterator past this container. Note that such an iterator cannot
  /// be decremented, but will compare equal to other end iterators.
  iterator end() { return iterator(this, SMSNode::INVALID, SMSNode::INVALID); }
  const_iterator end() const {
    return const_iterator(this, SMSNode::INVALID, SMSNode::INVALID);
  }

  /// Returns true if the set is empty.
  ///
  /// This is not the same as BitVector::empty().
  ///
  bool empty() const { return size() == 0; }

  /// Returns the number of elements in the set.
  ///
  /// This is not the same as BitVector::size() which returns the size of the
  /// universe.
  ///
  size_type size() const {
    assert(NumFree <= Dense.size() && "Out-of-bounds free entries");
    return Dense.size() - NumFree;
  }

  /// Clears the set.  This is a very fast constant time operation.
  ///
  void clear() {
    // Sparse does not need to be cleared, see find().
    Dense.clear();
    NumFree = 0;
    FreelistIdx = SMSNode::INVALID;
  }

  /// Find an element by its index.
  ///
  /// @param   Idx A valid index to find.
  /// @returns An iterator to the element identified by key, or end().
  ///
  iterator findIndex(unsigned Idx) {
    assert(Idx < Universe && "Key out of range");
    const unsigned Stride = std::numeric_limits<SparseT>::max() + 1u;
    for (unsigned i = Sparse[Idx], e = Dense.size(); i < e; i += Stride) {
      const unsigned FoundIdx = sparseIndex(Dense[i]);
      // Check that we're pointing at the correct entry and that it is the head
      // of a valid list.
      if (Idx == FoundIdx && Dense[i].isValid() && isHead(Dense[i]))
        return iterator(this, i, Idx);
      // Stride is 0 when SparseT >= unsigned.  We don't need to loop.
      if (!Stride)
        break;
    }
    return end();
  }

  /// Find an element by its key.
  ///
  /// @param   Key A valid key to find.
  /// @returns An iterator to the element identified by key, or end().
  ///
  iterator find(const KeyT &Key) { return findIndex(KeyIndexOf(Key)); }

  const_iterator find(const KeyT &Key) const {
    iterator I = const_cast<SparseMultiSet *>(this)->findIndex(KeyIndexOf(Key));
    return const_iterator(I.SMS, I.Idx, KeyIndexOf(Key));
  }

  /// Returns the number of elements identified by Key. This will be linear in
  /// the number of elements of that key.
  size_type count(const KeyT &Key) const {
    unsigned Ret = 0;
    for (const_iterator It = find(Key); It != end(); ++It)
      ++Ret;

    return Ret;
  }

  /// Returns true if this set contains an element identified by Key.
  bool contains(const KeyT &Key) const { return find(Key) != end(); }

  /// Return the head and tail of the subset's list, otherwise returns end().
  iterator getHead(const KeyT &Key) { return find(Key); }
  iterator getTail(const KeyT &Key) {
    iterator I = find(Key);
    if (I != end())
      I = iterator(this, I.Prev(), KeyIndexOf(Key));
    return I;
  }

  /// The bounds of the range of items sharing Key K. First member is the head
  /// of the list, and the second member is a decrementable end iterator for
  /// that key.
  RangePair equal_range(const KeyT &K) {
    iterator B = find(K);
    iterator E = iterator(this, SMSNode::INVALID, B.SparseIdx);
    return {B, E};
  }

  /// Insert a new element at the tail of the subset list. Returns an iterator
  /// to the newly added entry.
  iterator insert(const ValueT &Val) {
    unsigned Idx = sparseIndex(Val);
    iterator I = findIndex(Idx);

    unsigned NodeIdx = addValue(Val, SMSNode::INVALID, SMSNode::INVALID);

    if (I == end()) {
      // Make a singleton list
      Sparse[Idx] = NodeIdx;
      Dense[NodeIdx].Prev = NodeIdx;
      return iterator(this, NodeIdx, Idx);
    }

    // Stick it at the end.
    unsigned HeadIdx = I.Idx;
    unsigned TailIdx = I.Prev();
    Dense[TailIdx].Next = NodeIdx;
    Dense[HeadIdx].Prev = NodeIdx;
    Dense[NodeIdx].Prev = TailIdx;

    return iterator(this, NodeIdx, Idx);
  }

  /// Erases an existing element identified by a valid iterator.
  ///
  /// This invalidates iterators pointing at the same entry, but erase() returns
  /// an iterator pointing to the next element in the subset's list. This makes
  /// it possible to erase selected elements while iterating over the subset:
  ///
  ///   tie(I, E) = Set.equal_range(Key);
  ///   while (I != E)
  ///     if (test(*I))
  ///       I = Set.erase(I);
  ///     else
  ///       ++I;
  ///
  /// Note that if the last element in the subset list is erased, this will
  /// return an end iterator which can be decremented to get the new tail (if it
  /// exists):
  ///
  ///  tie(B, I) = Set.equal_range(Key);
  ///  for (bool isBegin = B == I; !isBegin; /* empty */) {
  ///    isBegin = (--I) == B;
  ///    if (test(I))
  ///      break;
  ///    I = erase(I);
  ///  }
  iterator erase(iterator I) {
    assert(I.isKeyed() && !I.isEnd() && !Dense[I.Idx].isTombstone() &&
           "erasing invalid/end/tombstone iterator");

    // First, unlink the node from its list. Then swap the node out with the
    // dense vector's last entry
    iterator NextI = unlink(Dense[I.Idx]);

    // Put in a tombstone.
    makeTombstone(I.Idx);

    return NextI;
  }

  /// Erase all elements with the given key. This invalidates all
  /// iterators of that key.
  void eraseAll(const KeyT &K) {
    for (iterator I = find(K); I != end(); /* empty */)
      I = erase(I);
  }

private:
  /// Unlink the node from its list. Returns the next node in the list.
  iterator unlink(const SMSNode &N) {
    if (isSingleton(N)) {
      // Singleton is already unlinked
      assert(N.Next == SMSNode::INVALID && "Singleton has next?");
      return iterator(this, SMSNode::INVALID, ValIndexOf(N.Data));
    }

    if (isHead(N)) {
      // If we're the head, then update the sparse array and our next.
      Sparse[sparseIndex(N)] = N.Next;
      Dense[N.Next].Prev = N.Prev;
      return iterator(this, N.Next, ValIndexOf(N.Data));
    }

    if (N.isTail()) {
      // If we're the tail, then update our head and our previous.
      findIndex(sparseIndex(N)).setPrev(N.Prev);
      Dense[N.Prev].Next = N.Next;

      // Give back an end iterator that can be decremented
      iterator I(this, N.Prev, ValIndexOf(N.Data));
      return ++I;
    }

    // Otherwise, just drop us
    Dense[N.Next].Prev = N.Prev;
    Dense[N.Prev].Next = N.Next;
    return iterator(this, N.Next, ValIndexOf(N.Data));
  }
};

} // namespace llvm

#endif // LLVM_ADT_SPARSEMULTISET_H<|MERGE_RESOLUTION|>--- conflicted
+++ resolved
@@ -21,13 +21,9 @@
 #ifndef LLVM_ADT_SPARSEMULTISET_H
 #define LLVM_ADT_SPARSEMULTISET_H
 
-<<<<<<< HEAD
-=======
 #include "llvm/ADT/STLForwardCompat.h"
->>>>>>> 54c4ef26
 #include "llvm/ADT/SmallVector.h"
 #include "llvm/ADT/SparseSet.h"
-#include "llvm/ADT/identity.h"
 #include <cassert>
 #include <cstdint>
 #include <cstdlib>
@@ -85,13 +81,8 @@
 /// @tparam KeyFunctorT A functor that computes an unsigned index from KeyT.
 /// @tparam SparseT     An unsigned integer type. See above.
 ///
-<<<<<<< HEAD
-template <typename ValueT, typename KeyFunctorT = identity<unsigned>,
-          typename SparseT = uint8_t>
-=======
 template <typename ValueT, typename KeyT = unsigned,
           typename KeyFunctorT = identity, typename SparseT = uint8_t>
->>>>>>> 54c4ef26
 class SparseMultiSet {
   static_assert(std::is_unsigned_v<SparseT>,
                 "SparseT must be an unsigned integer type");
