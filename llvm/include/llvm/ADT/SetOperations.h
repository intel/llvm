//===-- llvm/ADT/SetOperations.h - Generic Set Operations -------*- C++ -*-===//
//
// Part of the LLVM Project, under the Apache License v2.0 with LLVM Exceptions.
// See https://llvm.org/LICENSE.txt for license information.
// SPDX-License-Identifier: Apache-2.0 WITH LLVM-exception
//
//===----------------------------------------------------------------------===//
///
/// \file
/// This file defines generic set operations that may be used on set's of
/// different types, and different element types.
///
//===----------------------------------------------------------------------===//

#ifndef LLVM_ADT_SETOPERATIONS_H
#define LLVM_ADT_SETOPERATIONS_H

#include "llvm/ADT/STLExtras.h"

namespace llvm {

namespace detail {
template <typename Set, typename Fn>
using check_has_member_remove_if_t =
    decltype(std::declval<Set>().remove_if(std::declval<Fn>()));

template <typename Set, typename Fn>
static constexpr bool HasMemberRemoveIf =
    is_detected<check_has_member_remove_if_t, Set, Fn>::value;
} // namespace detail

/// set_union(A, B) - Compute A := A u B, return whether A changed.
///
template <class S1Ty, class S2Ty> bool set_union(S1Ty &S1, const S2Ty &S2) {
  bool Changed = false;

  for (typename S2Ty::const_iterator SI = S2.begin(), SE = S2.end(); SI != SE;
       ++SI)
    if (S1.insert(*SI).second)
      Changed = true;

  return Changed;
}

/// set_intersect(A, B) - Compute A := A ^ B
/// Identical to set_intersection, except that it works on set<>'s and
/// is nicer to use.  Functionally, this iterates through S1, removing
/// elements that are not contained in S2.
///
template <class S1Ty, class S2Ty> void set_intersect(S1Ty &S1, const S2Ty &S2) {
<<<<<<< HEAD
  for (typename S1Ty::iterator I = S1.begin(); I != S1.end();) {
    const auto &E = *I;
    ++I;
    if (!S2.count(E))
      S1.erase(E); // Erase element if not in S2
=======
  auto Pred = [&S2](const auto &E) { return !S2.count(E); };
  if constexpr (detail::HasMemberRemoveIf<S1Ty, decltype(Pred)>) {
    S1.remove_if(Pred);
  } else {
    for (typename S1Ty::iterator I = S1.begin(); I != S1.end();) {
      const auto &E = *I;
      ++I;
      if (!S2.count(E))
        S1.erase(E); // Erase element if not in S2
    }
>>>>>>> 4fe5a3cc
  }
}

template <class S1Ty, class S2Ty>
S1Ty set_intersection_impl(const S1Ty &S1, const S2Ty &S2) {
  S1Ty Result;
  for (typename S1Ty::const_iterator SI = S1.begin(), SE = S1.end(); SI != SE;
       ++SI)
    if (S2.count(*SI))
      Result.insert(*SI);
  return Result;
}

/// set_intersection(A, B) - Return A ^ B
template <class S1Ty, class S2Ty>
S1Ty set_intersection(const S1Ty &S1, const S2Ty &S2) {
  if (S1.size() < S2.size())
    return set_intersection_impl(S1, S2);
  else
    return set_intersection_impl(S2, S1);
}

/// set_difference(A, B) - Return A - B
///
template <class S1Ty, class S2Ty>
S1Ty set_difference(const S1Ty &S1, const S2Ty &S2) {
  S1Ty Result;
  for (typename S1Ty::const_iterator SI = S1.begin(), SE = S1.end(); SI != SE;
       ++SI)
    if (!S2.count(*SI)) // if the element is not in set2
      Result.insert(*SI);
  return Result;
}

/// set_subtract(A, B) - Compute A := A - B
///
template <class S1Ty, class S2Ty> void set_subtract(S1Ty &S1, const S2Ty &S2) {
  for (typename S2Ty::const_iterator SI = S2.begin(), SE = S2.end(); SI != SE;
       ++SI)
    S1.erase(*SI);
}

/// set_subtract(A, B, C, D) - Compute A := A - B, set C to the elements of B
/// removed from A (A ^ B), and D to the elements of B not found in and removed
/// from A (B - A).
template <class S1Ty, class S2Ty>
void set_subtract(S1Ty &S1, const S2Ty &S2, S1Ty &Removed, S1Ty &Remaining) {
  for (typename S2Ty::const_iterator SI = S2.begin(), SE = S2.end(); SI != SE;
       ++SI)
    if (S1.erase(*SI))
      Removed.insert(*SI);
    else
      Remaining.insert(*SI);
}

/// set_is_subset(A, B) - Return true iff A in B
///
template <class S1Ty, class S2Ty>
bool set_is_subset(const S1Ty &S1, const S2Ty &S2) {
  if (S1.size() > S2.size())
    return false;
  for (const auto It : S1)
    if (!S2.count(It))
      return false;
  return true;
}

} // namespace llvm

#endif<|MERGE_RESOLUTION|>--- conflicted
+++ resolved
@@ -48,13 +48,6 @@
 /// elements that are not contained in S2.
 ///
 template <class S1Ty, class S2Ty> void set_intersect(S1Ty &S1, const S2Ty &S2) {
-<<<<<<< HEAD
-  for (typename S1Ty::iterator I = S1.begin(); I != S1.end();) {
-    const auto &E = *I;
-    ++I;
-    if (!S2.count(E))
-      S1.erase(E); // Erase element if not in S2
-=======
   auto Pred = [&S2](const auto &E) { return !S2.count(E); };
   if constexpr (detail::HasMemberRemoveIf<S1Ty, decltype(Pred)>) {
     S1.remove_if(Pred);
@@ -65,7 +58,6 @@
       if (!S2.count(E))
         S1.erase(E); // Erase element if not in S2
     }
->>>>>>> 4fe5a3cc
   }
 }
 
