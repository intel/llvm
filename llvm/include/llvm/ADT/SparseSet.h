//===- llvm/ADT/SparseSet.h - Sparse set ------------------------*- C++ -*-===//
//
// Part of the LLVM Project, under the Apache License v2.0 with LLVM Exceptions.
// See https://llvm.org/LICENSE.txt for license information.
// SPDX-License-Identifier: Apache-2.0 WITH LLVM-exception
//
//===----------------------------------------------------------------------===//
///
/// \file
/// This file defines the SparseSet class derived from the version described in
/// Briggs, Torczon, "An efficient representation for sparse sets", ACM Letters
/// on Programming Languages and Systems, Volume 2 Issue 1-4, March-Dec.  1993.
///
/// A sparse set holds a small number of objects identified by integer keys from
/// a moderately sized universe. The sparse set uses more memory than other
/// containers in order to provide faster operations.
///
//===----------------------------------------------------------------------===//

#ifndef LLVM_ADT_SPARSESET_H
#define LLVM_ADT_SPARSESET_H

<<<<<<< HEAD
=======
#include "llvm/ADT/STLForwardCompat.h"
>>>>>>> 54c4ef26
#include "llvm/ADT/SmallVector.h"
#include "llvm/ADT/identity.h"
#include "llvm/Support/AllocatorBase.h"
#include <cassert>
#include <cstdint>
#include <cstdlib>
#include <limits>
#include <utility>

namespace llvm {

/// SparseSetValTraits - Objects in a SparseSet are identified by keys that can
/// be uniquely converted to a small integer less than the set's universe. This
/// class allows the set to hold values that differ from the set's key type as
/// long as an index can still be derived from the value. SparseSet never
/// directly compares ValueT, only their indices, so it can map keys to
/// arbitrary values. SparseSetValTraits computes the index from the value
/// object. To compute the index from a key, SparseSet uses a separate
/// KeyFunctorT template argument.
///
/// A simple type declaration, SparseSet<Type>, handles these cases:
/// - unsigned key, identity index, identity value
/// - unsigned key, identity index, fat value providing getSparseSetIndex()
///
/// The type declaration SparseSet<Type, UnaryFunction> handles:
/// - unsigned key, remapped index, identity value (virtual registers)
/// - pointer key, pointer-derived index, identity value (node+ID)
/// - pointer key, pointer-derived index, fat value with getSparseSetIndex()
///
/// Only other, unexpected cases require specializing SparseSetValTraits.
///
/// For best results, ValueT should not require a destructor.
///
template <typename ValueT> struct SparseSetValTraits {
  static unsigned getValIndex(const ValueT &Val) {
    return Val.getSparseSetIndex();
  }
};

/// SparseSetValFunctor - Helper class for getting a value's index.
///
<<<<<<< HEAD
template <typename KeyT, typename ValueT, typename KeyFunctorT>
struct SparseSetValFunctor {
  unsigned operator()(const ValueT &Val) const {
    return SparseSetValTraits<ValueT>::getValIndex(Val);
  }
};

/// SparseSetValFunctor<KeyT, KeyT> - Helper class for the common case of
/// identity key/value sets.
template <typename KeyT, typename KeyFunctorT>
struct SparseSetValFunctor<KeyT, KeyT, KeyFunctorT> {
  unsigned operator()(const KeyT &Key) const { return KeyFunctorT()(Key); }
=======
/// In the generic case, this is done via SparseSetValTraits. When the value
/// type is the same as the key type, the KeyFunctor is used directly.
template <typename KeyT, typename ValueT, typename KeyFunctorT>
struct SparseSetValFunctor {
  unsigned operator()(const ValueT &Val) const {
    if constexpr (std::is_same_v<KeyT, ValueT>)
      return KeyFunctorT()(Val);
    else
      return SparseSetValTraits<ValueT>::getValIndex(Val);
  }
>>>>>>> 54c4ef26
};

/// SparseSet - Fast set implementation for objects that can be identified by
/// small unsigned keys.
///
/// SparseSet allocates memory proportional to the size of the key universe, so
/// it is not recommended for building composite data structures.  It is useful
/// for algorithms that require a single set with fast operations.
///
/// Compared to DenseSet and DenseMap, SparseSet provides constant-time fast
/// clear() and iteration as fast as a vector.  The find(), insert(), and
/// erase() operations are all constant time, and typically faster than a hash
/// table.  The iteration order doesn't depend on numerical key values, it only
/// depends on the order of insert() and erase() operations.  When no elements
/// have been erased, the iteration order is the insertion order.
///
/// Compared to BitVector, SparseSet<unsigned> uses 8x-40x more memory, but
/// offers constant-time clear() and size() operations as well as fast
/// iteration independent on the size of the universe.
///
/// SparseSet contains a dense vector holding all the objects and a sparse
/// array holding indexes into the dense vector.  Most of the memory is used by
/// the sparse array which is the size of the key universe.  The SparseT
/// template parameter provides a space/speed tradeoff for sets holding many
/// elements.
///
/// When SparseT is uint32_t, find() only touches 2 cache lines, but the sparse
/// array uses 4 x Universe bytes.
///
/// When SparseT is uint8_t (the default), find() touches up to 2+[N/256] cache
/// lines, but the sparse array is 4x smaller.  N is the number of elements in
/// the set.
///
/// For sets that may grow to thousands of elements, SparseT should be set to
/// uint16_t or uint32_t.
///
/// @tparam ValueT      The type of objects in the set.
/// @tparam KeyT        The type of the key, which is passed to the key functor.
/// @tparam KeyFunctorT A functor that computes an unsigned index from KeyT.
/// @tparam SparseT     An unsigned integer type. See above.
///
<<<<<<< HEAD
template <typename ValueT, typename KeyFunctorT = identity<unsigned>,
          typename SparseT = uint8_t>
=======
template <typename ValueT, typename KeyT = unsigned,
          typename KeyFunctorT = identity, typename SparseT = uint8_t>
>>>>>>> 54c4ef26
class SparseSet {
  static_assert(std::is_unsigned_v<SparseT>,
                "SparseT must be an unsigned integer type");

  using DenseT = SmallVector<ValueT, 8>;
  using size_type = unsigned;
  DenseT Dense;

  struct Deleter {
    void operator()(SparseT *S) { free(S); }
  };
  std::unique_ptr<SparseT[], Deleter> Sparse;

  unsigned Universe = 0;
  KeyFunctorT KeyIndexOf;
  SparseSetValFunctor<KeyT, ValueT, KeyFunctorT> ValIndexOf;

public:
  using value_type = ValueT;
  using reference = ValueT &;
  using const_reference = const ValueT &;
  using pointer = ValueT *;
  using const_pointer = const ValueT *;

  SparseSet() = default;
  SparseSet(const SparseSet &) = delete;
  SparseSet &operator=(const SparseSet &) = delete;
  SparseSet(SparseSet &&) = default;

  /// setUniverse - Set the universe size which determines the largest key the
  /// set can hold.  The universe must be sized before any elements can be
  /// added.
  ///
  /// @param U Universe size. All object keys must be less than U.
  ///
  void setUniverse(unsigned U) {
    // It's not hard to resize the universe on a non-empty set, but it doesn't
    // seem like a likely use case, so we can add that code when we need it.
    assert(empty() && "Can only resize universe on an empty map");
    // Hysteresis prevents needless reallocations.
    if (U >= Universe / 4 && U <= Universe)
      return;
    // The Sparse array doesn't actually need to be initialized, so malloc
    // would be enough here, but that will cause tools like valgrind to
    // complain about branching on uninitialized data.
    Sparse.reset(static_cast<SparseT *>(safe_calloc(U, sizeof(SparseT))));
    Universe = U;
  }

  // Import trivial vector stuff from DenseT.
  using iterator = typename DenseT::iterator;
  using const_iterator = typename DenseT::const_iterator;

  [[nodiscard]] const_iterator begin() const { return Dense.begin(); }
  [[nodiscard]] const_iterator end() const { return Dense.end(); }
  [[nodiscard]] iterator begin() { return Dense.begin(); }
  [[nodiscard]] iterator end() { return Dense.end(); }

  /// empty - Returns true if the set is empty.
  ///
  /// This is not the same as BitVector::empty().
  ///
  [[nodiscard]] bool empty() const { return Dense.empty(); }

  /// size - Returns the number of elements in the set.
  ///
  /// This is not the same as BitVector::size() which returns the size of the
  /// universe.
  ///
  [[nodiscard]] size_type size() const { return Dense.size(); }

  /// clear - Clears the set.  This is a very fast constant time operation.
  ///
  void clear() {
    // Sparse does not need to be cleared, see find().
    Dense.clear();
  }

  /// findIndex - Find an element by its index.
  ///
  /// @param   Idx A valid index to find.
  /// @returns An iterator to the element identified by key, or end().
  ///
  iterator findIndex(unsigned Idx) {
    assert(Idx < Universe && "Key out of range");
    assert(Sparse != nullptr && "Invalid sparse type");
    const unsigned Stride = std::numeric_limits<SparseT>::max() + 1u;
    for (unsigned i = Sparse[Idx], e = size(); i < e; i += Stride) {
      const unsigned FoundIdx = ValIndexOf(Dense[i]);
      assert(FoundIdx < Universe && "Invalid key in set. Did object mutate?");
      if (Idx == FoundIdx)
        return begin() + i;
      // Stride is 0 when SparseT >= unsigned.  We don't need to loop.
      if (!Stride)
        break;
    }
    return end();
  }

  /// find - Find an element by its key.
  ///
  /// @param   Key A valid key to find.
  /// @returns An iterator to the element identified by key, or end().
  ///
  [[nodiscard]] iterator find(const KeyT &Key) {
    return findIndex(KeyIndexOf(Key));
  }

  [[nodiscard]] const_iterator find(const KeyT &Key) const {
    return const_cast<SparseSet *>(this)->findIndex(KeyIndexOf(Key));
  }

  /// Check if the set contains the given \c Key.
  ///
  /// @param Key A valid key to find.
  [[nodiscard]] bool contains(const KeyT &Key) const {
    return find(Key) != end();
  }

  /// count - Returns 1 if this set contains an element identified by Key,
  /// 0 otherwise.
  ///
  [[nodiscard]] size_type count(const KeyT &Key) const {
    return contains(Key) ? 1 : 0;
  }

  /// insert - Attempts to insert a new element.
  ///
  /// If Val is successfully inserted, return (I, true), where I is an iterator
  /// pointing to the newly inserted element.
  ///
  /// If the set already contains an element with the same key as Val, return
  /// (I, false), where I is an iterator pointing to the existing element.
  ///
  /// Insertion invalidates all iterators.
  ///
  std::pair<iterator, bool> insert(const ValueT &Val) {
    unsigned Idx = ValIndexOf(Val);
    iterator I = findIndex(Idx);
    if (I != end())
      return {I, false};
    Sparse[Idx] = size();
    Dense.push_back(Val);
    return {end() - 1, true};
  }

  /// array subscript - If an element already exists with this key, return it.
  /// Otherwise, automatically construct a new value from Key, insert it,
  /// and return the newly inserted element.
  ValueT &operator[](const KeyT &Key) { return *insert(ValueT(Key)).first; }

  ValueT pop_back_val() {
    // Sparse does not need to be cleared, see find().
    return Dense.pop_back_val();
  }

  /// erase - Erases an existing element identified by a valid iterator.
  ///
  /// This invalidates all iterators, but erase() returns an iterator pointing
  /// to the next element.  This makes it possible to erase selected elements
  /// while iterating over the set:
  ///
  ///   for (SparseSet::iterator I = Set.begin(); I != Set.end();)
  ///     if (test(*I))
  ///       I = Set.erase(I);
  ///     else
  ///       ++I;
  ///
  /// Note that end() changes when elements are erased, unlike std::list.
  ///
  iterator erase(iterator I) {
    assert(unsigned(I - begin()) < size() && "Invalid iterator");
    if (I != end() - 1) {
      *I = Dense.back();
      unsigned BackIdx = ValIndexOf(Dense.back());
      assert(BackIdx < Universe && "Invalid key in set. Did object mutate?");
      Sparse[BackIdx] = I - begin();
    }
    // This depends on SmallVector::pop_back() not invalidating iterators.
    // std::vector::pop_back() doesn't give that guarantee.
    Dense.pop_back();
    return I;
  }

  /// erase - Erases an element identified by Key, if it exists.
  ///
  /// @param   Key The key identifying the element to erase.
  /// @returns True when an element was erased, false if no element was found.
  ///
  bool erase(const KeyT &Key) {
    iterator I = find(Key);
    if (I == end())
      return false;
    erase(I);
    return true;
  }
};

} // namespace llvm

#endif // LLVM_ADT_SPARSESET_H<|MERGE_RESOLUTION|>--- conflicted
+++ resolved
@@ -20,12 +20,8 @@
 #ifndef LLVM_ADT_SPARSESET_H
 #define LLVM_ADT_SPARSESET_H
 
-<<<<<<< HEAD
-=======
 #include "llvm/ADT/STLForwardCompat.h"
->>>>>>> 54c4ef26
 #include "llvm/ADT/SmallVector.h"
-#include "llvm/ADT/identity.h"
 #include "llvm/Support/AllocatorBase.h"
 #include <cassert>
 #include <cstdint>
@@ -65,20 +61,6 @@
 
 /// SparseSetValFunctor - Helper class for getting a value's index.
 ///
-<<<<<<< HEAD
-template <typename KeyT, typename ValueT, typename KeyFunctorT>
-struct SparseSetValFunctor {
-  unsigned operator()(const ValueT &Val) const {
-    return SparseSetValTraits<ValueT>::getValIndex(Val);
-  }
-};
-
-/// SparseSetValFunctor<KeyT, KeyT> - Helper class for the common case of
-/// identity key/value sets.
-template <typename KeyT, typename KeyFunctorT>
-struct SparseSetValFunctor<KeyT, KeyT, KeyFunctorT> {
-  unsigned operator()(const KeyT &Key) const { return KeyFunctorT()(Key); }
-=======
 /// In the generic case, this is done via SparseSetValTraits. When the value
 /// type is the same as the key type, the KeyFunctor is used directly.
 template <typename KeyT, typename ValueT, typename KeyFunctorT>
@@ -89,7 +71,6 @@
     else
       return SparseSetValTraits<ValueT>::getValIndex(Val);
   }
->>>>>>> 54c4ef26
 };
 
 /// SparseSet - Fast set implementation for objects that can be identified by
@@ -131,13 +112,8 @@
 /// @tparam KeyFunctorT A functor that computes an unsigned index from KeyT.
 /// @tparam SparseT     An unsigned integer type. See above.
 ///
-<<<<<<< HEAD
-template <typename ValueT, typename KeyFunctorT = identity<unsigned>,
-          typename SparseT = uint8_t>
-=======
 template <typename ValueT, typename KeyT = unsigned,
           typename KeyFunctorT = identity, typename SparseT = uint8_t>
->>>>>>> 54c4ef26
 class SparseSet {
   static_assert(std::is_unsigned_v<SparseT>,
                 "SparseT must be an unsigned integer type");
