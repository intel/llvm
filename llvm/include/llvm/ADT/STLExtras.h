//===- llvm/ADT/STLExtras.h - Useful STL related functions ------*- C++ -*-===//
//
// Part of the LLVM Project, under the Apache License v2.0 with LLVM Exceptions.
// See https://llvm.org/LICENSE.txt for license information.
// SPDX-License-Identifier: Apache-2.0 WITH LLVM-exception
//
//===----------------------------------------------------------------------===//
///
/// \file
/// This file contains some templates that are useful if you are working with
/// the STL at all.
///
/// No library is required when using these functions.
///
//===----------------------------------------------------------------------===//

#ifndef LLVM_ADT_STLEXTRAS_H
#define LLVM_ADT_STLEXTRAS_H

#include "llvm/ADT/ADL.h"
#include "llvm/ADT/Hashing.h"
#include "llvm/ADT/STLForwardCompat.h"
#include "llvm/ADT/STLFunctionalExtras.h"
#include "llvm/ADT/iterator.h"
#include "llvm/ADT/iterator_range.h"
#include "llvm/Config/abi-breaking.h"
#include "llvm/Support/ErrorHandling.h"
#include <algorithm>
#include <cassert>
#include <cstddef>
#include <cstdint>
#include <cstdlib>
#include <functional>
#include <initializer_list>
#include <iterator>
#include <limits>
#include <memory>
#include <numeric>
#include <optional>
#include <tuple>
#include <type_traits>
#include <utility>

#ifdef EXPENSIVE_CHECKS
#include <random> // for std::mt19937
#endif

namespace llvm {

//===----------------------------------------------------------------------===//
//     Extra additions to <type_traits>
//===----------------------------------------------------------------------===//

template <typename T> struct make_const_ptr {
  using type = std::add_pointer_t<std::add_const_t<T>>;
};

template <typename T> struct make_const_ref {
  using type = std::add_lvalue_reference_t<std::add_const_t<T>>;
};

/// This class provides various trait information about a callable object.
///   * To access the number of arguments: Traits::num_args
///   * To access the type of an argument: Traits::arg_t<Index>
///   * To access the type of the result:  Traits::result_t
template <typename T, bool isClass = std::is_class<T>::value>
struct function_traits : public function_traits<decltype(&T::operator())> {};

/// Overload for class function types.
template <typename ClassType, typename ReturnType, typename... Args>
struct function_traits<ReturnType (ClassType::*)(Args...) const, false> {
  /// The number of arguments to this function.
  enum { num_args = sizeof...(Args) };

  /// The result type of this function.
  using result_t = ReturnType;

  /// The type of an argument to this function.
  template <size_t Index>
  using arg_t = std::tuple_element_t<Index, std::tuple<Args...>>;
};
/// Overload for class function types.
template <typename ClassType, typename ReturnType, typename... Args>
struct function_traits<ReturnType (ClassType::*)(Args...), false>
    : public function_traits<ReturnType (ClassType::*)(Args...) const> {};
/// Overload for non-class function types.
template <typename ReturnType, typename... Args>
struct function_traits<ReturnType (*)(Args...), false> {
  /// The number of arguments to this function.
  enum { num_args = sizeof...(Args) };

  /// The result type of this function.
  using result_t = ReturnType;

  /// The type of an argument to this function.
  template <size_t i>
  using arg_t = std::tuple_element_t<i, std::tuple<Args...>>;
};
template <typename ReturnType, typename... Args>
struct function_traits<ReturnType (*const)(Args...), false>
    : public function_traits<ReturnType (*)(Args...)> {};
/// Overload for non-class function type references.
template <typename ReturnType, typename... Args>
struct function_traits<ReturnType (&)(Args...), false>
    : public function_traits<ReturnType (*)(Args...)> {};

/// traits class for checking whether type T is one of any of the given
/// types in the variadic list.
template <typename T, typename... Ts>
using is_one_of = std::disjunction<std::is_same<T, Ts>...>;

/// traits class for checking whether type T is a base class for all
///  the given types in the variadic list.
template <typename T, typename... Ts>
using are_base_of = std::conjunction<std::is_base_of<T, Ts>...>;

/// traits class for checking whether type `T` is same as all other types in
/// `Ts`.
template <typename T = void, typename... Ts>
using all_types_equal = std::conjunction<std::is_same<T, Ts>...>;
template <typename T = void, typename... Ts>
constexpr bool all_types_equal_v = all_types_equal<T, Ts...>::value;

/// Determine if all types in Ts are distinct.
///
/// Useful to statically assert when Ts is intended to describe a non-multi set
/// of types.
///
/// Expensive (currently quadratic in sizeof(Ts...)), and so should only be
/// asserted once per instantiation of a type which requires it.
template <typename... Ts> struct TypesAreDistinct;
template <> struct TypesAreDistinct<> : std::true_type {};
template <typename T, typename... Us>
struct TypesAreDistinct<T, Us...>
    : std::conjunction<std::negation<is_one_of<T, Us...>>,
                       TypesAreDistinct<Us...>> {};

/// Find the first index where a type appears in a list of types.
///
/// FirstIndexOfType<T, Us...>::value is the first index of T in Us.
///
/// Typically only meaningful when it is otherwise statically known that the
/// type pack has no duplicate types. This should be guaranteed explicitly with
/// static_assert(TypesAreDistinct<Us...>::value).
///
/// It is a compile-time error to instantiate when T is not present in Us, i.e.
/// if is_one_of<T, Us...>::value is false.
template <typename T, typename... Us> struct FirstIndexOfType;
template <typename T, typename U, typename... Us>
struct FirstIndexOfType<T, U, Us...>
    : std::integral_constant<size_t, 1 + FirstIndexOfType<T, Us...>::value> {};
template <typename T, typename... Us>
struct FirstIndexOfType<T, T, Us...> : std::integral_constant<size_t, 0> {};

/// Find the type at a given index in a list of types.
///
/// TypeAtIndex<I, Ts...> is the type at index I in Ts.
template <size_t I, typename... Ts>
using TypeAtIndex = std::tuple_element_t<I, std::tuple<Ts...>>;

/// Helper which adds two underlying types of enumeration type.
/// Implicit conversion to a common type is accepted.
template <typename EnumTy1, typename EnumTy2,
          typename = std::enable_if_t<std::is_enum_v<EnumTy1> &&
                                      std::is_enum_v<EnumTy2>>>
constexpr auto addEnumValues(EnumTy1 LHS, EnumTy2 RHS) {
  return llvm::to_underlying(LHS) + llvm::to_underlying(RHS);
}

//===----------------------------------------------------------------------===//
//     Extra additions to <iterator>
//===----------------------------------------------------------------------===//

namespace callable_detail {

/// Templated storage wrapper for a callable.
///
/// This class is consistently default constructible, copy / move
/// constructible / assignable.
///
/// Supported callable types:
///  - Function pointer
///  - Function reference
///  - Lambda
///  - Function object
template <typename T,
          bool = std::is_function_v<std::remove_pointer_t<remove_cvref_t<T>>>>
class Callable {
  using value_type = std::remove_reference_t<T>;
  using reference = value_type &;
  using const_reference = value_type const &;

  std::optional<value_type> Obj;

  static_assert(!std::is_pointer_v<value_type>,
                "Pointers to non-functions are not callable.");

public:
  Callable() = default;
  Callable(T const &O) : Obj(std::in_place, O) {}

  Callable(Callable const &Other) = default;
  Callable(Callable &&Other) = default;

  Callable &operator=(Callable const &Other) {
    Obj = std::nullopt;
    if (Other.Obj)
      Obj.emplace(*Other.Obj);
    return *this;
  }

  Callable &operator=(Callable &&Other) {
    Obj = std::nullopt;
    if (Other.Obj)
      Obj.emplace(std::move(*Other.Obj));
    return *this;
  }

  template <typename... Pn,
            std::enable_if_t<std::is_invocable_v<T, Pn...>, int> = 0>
  decltype(auto) operator()(Pn &&...Params) {
    return (*Obj)(std::forward<Pn>(Params)...);
  }

  template <typename... Pn,
            std::enable_if_t<std::is_invocable_v<T const, Pn...>, int> = 0>
  decltype(auto) operator()(Pn &&...Params) const {
    return (*Obj)(std::forward<Pn>(Params)...);
  }

  bool valid() const { return Obj != std::nullopt; }
  bool reset() { return Obj = std::nullopt; }

  operator reference() { return *Obj; }
  operator const_reference() const { return *Obj; }
};

// Function specialization.  No need to waste extra space wrapping with a
// std::optional.
template <typename T> class Callable<T, true> {
  static constexpr bool IsPtr = std::is_pointer_v<remove_cvref_t<T>>;

  using StorageT = std::conditional_t<IsPtr, T, std::remove_reference_t<T> *>;
  using CastT = std::conditional_t<IsPtr, T, T &>;

private:
  StorageT Func = nullptr;

private:
  template <typename In> static constexpr auto convertIn(In &&I) {
    if constexpr (IsPtr) {
      // Pointer... just echo it back.
      return I;
    } else {
      // Must be a function reference.  Return its address.
      return &I;
    }
  }

public:
  Callable() = default;

  // Construct from a function pointer or reference.
  //
  // Disable this constructor for references to 'Callable' so we don't violate
  // the rule of 0.
  template < // clang-format off
    typename FnPtrOrRef,
    std::enable_if_t<
      !std::is_same_v<remove_cvref_t<FnPtrOrRef>, Callable>, int
    > = 0
  > // clang-format on
  Callable(FnPtrOrRef &&F) : Func(convertIn(F)) {}

  template <typename... Pn,
            std::enable_if_t<std::is_invocable_v<T, Pn...>, int> = 0>
  decltype(auto) operator()(Pn &&...Params) const {
    return Func(std::forward<Pn>(Params)...);
  }

  bool valid() const { return Func != nullptr; }
  void reset() { Func = nullptr; }

  operator T const &() const {
    if constexpr (IsPtr) {
      // T is a pointer... just echo it back.
      return Func;
    } else {
      static_assert(std::is_reference_v<T>,
                    "Expected a reference to a function.");
      // T is a function reference... dereference the stored pointer.
      return *Func;
    }
  }
};

} // namespace callable_detail

/// Returns true if the given container only contains a single element.
template <typename ContainerTy> bool hasSingleElement(ContainerTy &&C) {
  auto B = adl_begin(C);
  auto E = adl_end(C);
  return B != E && std::next(B) == E;
}

/// Asserts that the given container has a single element and returns that
/// element.
template <typename ContainerTy>
decltype(auto) getSingleElement(ContainerTy &&C) {
  assert(hasSingleElement(C) && "expected container with single element");
  return *adl_begin(C);
}

/// Return a range covering \p RangeOrContainer with the first N elements
/// excluded.
template <typename T> auto drop_begin(T &&RangeOrContainer, size_t N = 1) {
  return make_range(std::next(adl_begin(RangeOrContainer), N),
                    adl_end(RangeOrContainer));
}

/// Return a range covering \p RangeOrContainer with the last N elements
/// excluded.
template <typename T> auto drop_end(T &&RangeOrContainer, size_t N = 1) {
  return make_range(adl_begin(RangeOrContainer),
                    std::prev(adl_end(RangeOrContainer), N));
}

// mapped_iterator - This is a simple iterator adapter that causes a function to
// be applied whenever operator* is invoked on the iterator.

template <typename ItTy, typename FuncTy,
          typename ReferenceTy =
              decltype(std::declval<FuncTy>()(*std::declval<ItTy>()))>
class mapped_iterator
    : public iterator_adaptor_base<
          mapped_iterator<ItTy, FuncTy>, ItTy,
          typename std::iterator_traits<ItTy>::iterator_category,
          std::remove_reference_t<ReferenceTy>,
          typename std::iterator_traits<ItTy>::difference_type,
          std::remove_reference_t<ReferenceTy> *, ReferenceTy> {
public:
  mapped_iterator() = default;
  mapped_iterator(ItTy U, FuncTy F)
    : mapped_iterator::iterator_adaptor_base(std::move(U)), F(std::move(F)) {}

  ItTy getCurrent() { return this->I; }

  const FuncTy &getFunction() const { return F; }

  ReferenceTy operator*() const { return F(*this->I); }

private:
  callable_detail::Callable<FuncTy> F{};
};

// map_iterator - Provide a convenient way to create mapped_iterators, just like
// make_pair is useful for creating pairs...
template <class ItTy, class FuncTy>
inline mapped_iterator<ItTy, FuncTy> map_iterator(ItTy I, FuncTy F) {
  return mapped_iterator<ItTy, FuncTy>(std::move(I), std::move(F));
}

template <class ContainerTy, class FuncTy>
auto map_range(ContainerTy &&C, FuncTy F) {
  return make_range(map_iterator(adl_begin(C), F), map_iterator(adl_end(C), F));
}

/// A base type of mapped iterator, that is useful for building derived
/// iterators that do not need/want to store the map function (as in
/// mapped_iterator). These iterators must simply provide a `mapElement` method
/// that defines how to map a value of the iterator to the provided reference
/// type.
template <typename DerivedT, typename ItTy, typename ReferenceTy>
class mapped_iterator_base
    : public iterator_adaptor_base<
          DerivedT, ItTy,
          typename std::iterator_traits<ItTy>::iterator_category,
          std::remove_reference_t<ReferenceTy>,
          typename std::iterator_traits<ItTy>::difference_type,
          std::remove_reference_t<ReferenceTy> *, ReferenceTy> {
public:
  using BaseT = mapped_iterator_base;

  mapped_iterator_base(ItTy U)
      : mapped_iterator_base::iterator_adaptor_base(std::move(U)) {}

  ItTy getCurrent() { return this->I; }

  ReferenceTy operator*() const {
    return static_cast<const DerivedT &>(*this).mapElement(*this->I);
  }
};

namespace detail {
template <typename Range>
using check_has_free_function_rbegin =
    decltype(adl_rbegin(std::declval<Range &>()));

template <typename Range>
static constexpr bool HasFreeFunctionRBegin =
    is_detected<check_has_free_function_rbegin, Range>::value;
} // namespace detail

// Returns an iterator_range over the given container which iterates in reverse.
// Does not mutate the container.
template <typename ContainerTy> [[nodiscard]] auto reverse(ContainerTy &&C) {
  if constexpr (detail::HasFreeFunctionRBegin<ContainerTy>)
    return make_range(adl_rbegin(C), adl_rend(C));
  else
    return make_range(std::make_reverse_iterator(adl_end(C)),
                      std::make_reverse_iterator(adl_begin(C)));
}

/// An iterator adaptor that filters the elements of given inner iterators.
///
/// The predicate parameter should be a callable object that accepts the wrapped
/// iterator's reference type and returns a bool. When incrementing or
/// decrementing the iterator, it will call the predicate on each element and
/// skip any where it returns false.
///
/// \code
///   int A[] = { 1, 2, 3, 4 };
///   auto R = make_filter_range(A, [](int N) { return N % 2 == 1; });
///   // R contains { 1, 3 }.
/// \endcode
///
/// Note: filter_iterator_base implements support for forward iteration.
/// filter_iterator_impl exists to provide support for bidirectional iteration,
/// conditional on whether the wrapped iterator supports it.
template <typename WrappedIteratorT, typename PredicateT, typename IterTag>
class filter_iterator_base
    : public iterator_adaptor_base<
          filter_iterator_base<WrappedIteratorT, PredicateT, IterTag>,
          WrappedIteratorT,
          std::common_type_t<IterTag,
                             typename std::iterator_traits<
                                 WrappedIteratorT>::iterator_category>> {
  using BaseT = typename filter_iterator_base::iterator_adaptor_base;

protected:
  WrappedIteratorT End;
  PredicateT Pred;

  void findNextValid() {
    while (this->I != End && !Pred(*this->I))
      BaseT::operator++();
  }

  filter_iterator_base() = default;

  // Construct the iterator. The begin iterator needs to know where the end
  // is, so that it can properly stop when it gets there. The end iterator only
  // needs the predicate to support bidirectional iteration.
  filter_iterator_base(WrappedIteratorT Begin, WrappedIteratorT End,
                       PredicateT Pred)
      : BaseT(Begin), End(End), Pred(Pred) {
    findNextValid();
  }

public:
  using BaseT::operator++;

  filter_iterator_base &operator++() {
    BaseT::operator++();
    findNextValid();
    return *this;
  }

  decltype(auto) operator*() const {
    assert(BaseT::wrapped() != End && "Cannot dereference end iterator!");
    return BaseT::operator*();
  }

  decltype(auto) operator->() const {
    assert(BaseT::wrapped() != End && "Cannot dereference end iterator!");
    return BaseT::operator->();
  }
};

/// Specialization of filter_iterator_base for forward iteration only.
template <typename WrappedIteratorT, typename PredicateT,
          typename IterTag = std::forward_iterator_tag>
class filter_iterator_impl
    : public filter_iterator_base<WrappedIteratorT, PredicateT, IterTag> {
public:
  filter_iterator_impl() = default;

  filter_iterator_impl(WrappedIteratorT Begin, WrappedIteratorT End,
                       PredicateT Pred)
      : filter_iterator_impl::filter_iterator_base(Begin, End, Pred) {}
};

/// Specialization of filter_iterator_base for bidirectional iteration.
template <typename WrappedIteratorT, typename PredicateT>
class filter_iterator_impl<WrappedIteratorT, PredicateT,
                           std::bidirectional_iterator_tag>
    : public filter_iterator_base<WrappedIteratorT, PredicateT,
                                  std::bidirectional_iterator_tag> {
  using BaseT = typename filter_iterator_impl::filter_iterator_base;

  void findPrevValid() {
    while (!this->Pred(*this->I))
      BaseT::operator--();
  }

public:
  using BaseT::operator--;

  filter_iterator_impl() = default;

  filter_iterator_impl(WrappedIteratorT Begin, WrappedIteratorT End,
                       PredicateT Pred)
      : BaseT(Begin, End, Pred) {}

  filter_iterator_impl &operator--() {
    BaseT::operator--();
    findPrevValid();
    return *this;
  }
};

namespace detail {

/// A type alias which is std::bidirectional_iterator_tag if the category of
/// \p IterT derives from it, and std::forward_iterator_tag otherwise.
template <typename IterT>
using fwd_or_bidi_tag = std::conditional_t<
    std::is_base_of_v<std::bidirectional_iterator_tag,
                      typename std::iterator_traits<IterT>::iterator_category>,
    std::bidirectional_iterator_tag, std::forward_iterator_tag>;

} // namespace detail

/// Defines filter_iterator to a suitable specialization of
/// filter_iterator_impl, based on the underlying iterator's category.
template <typename WrappedIteratorT, typename PredicateT>
using filter_iterator =
    filter_iterator_impl<WrappedIteratorT, PredicateT,
                         detail::fwd_or_bidi_tag<WrappedIteratorT>>;

/// Convenience function that takes a range of elements and a predicate,
/// and return a new filter_iterator range.
///
/// FIXME: Currently if RangeT && is a rvalue reference to a temporary, the
/// lifetime of that temporary is not kept by the returned range object, and the
/// temporary is going to be dropped on the floor after the make_iterator_range
/// full expression that contains this function call.
template <typename RangeT, typename PredicateT>
iterator_range<filter_iterator<detail::IterOfRange<RangeT>, PredicateT>>
make_filter_range(RangeT &&Range, PredicateT Pred) {
  using FilterIteratorT =
      filter_iterator<detail::IterOfRange<RangeT>, PredicateT>;
  auto B = adl_begin(Range);
  auto E = adl_end(Range);
  return make_range(FilterIteratorT(B, E, Pred), FilterIteratorT(E, E, Pred));
}

/// A pseudo-iterator adaptor that is designed to implement "early increment"
/// style loops.
///
/// This is *not a normal iterator* and should almost never be used directly. It
/// is intended primarily to be used with range based for loops and some range
/// algorithms.
///
/// The iterator isn't quite an `OutputIterator` or an `InputIterator` but
/// somewhere between them. The constraints of these iterators are:
///
/// - On construction or after being incremented, it is comparable and
///   dereferencable. It is *not* incrementable.
/// - After being dereferenced, it is neither comparable nor dereferencable, it
///   is only incrementable.
///
/// This means you can only dereference the iterator once, and you can only
/// increment it once between dereferences.
template <typename WrappedIteratorT>
class early_inc_iterator_impl
    : public iterator_adaptor_base<early_inc_iterator_impl<WrappedIteratorT>,
                                   WrappedIteratorT, std::input_iterator_tag> {
  using BaseT = typename early_inc_iterator_impl::iterator_adaptor_base;

  using PointerT = typename std::iterator_traits<WrappedIteratorT>::pointer;

protected:
#if LLVM_ENABLE_ABI_BREAKING_CHECKS
  bool IsEarlyIncremented = false;
#endif

public:
  early_inc_iterator_impl(WrappedIteratorT I) : BaseT(I) {}

  using BaseT::operator*;
  decltype(*std::declval<WrappedIteratorT>()) operator*() {
#if LLVM_ENABLE_ABI_BREAKING_CHECKS
    assert(!IsEarlyIncremented && "Cannot dereference twice!");
    IsEarlyIncremented = true;
#endif
    return *(this->I)++;
  }

  using BaseT::operator++;
  early_inc_iterator_impl &operator++() {
#if LLVM_ENABLE_ABI_BREAKING_CHECKS
    assert(IsEarlyIncremented && "Cannot increment before dereferencing!");
    IsEarlyIncremented = false;
#endif
    return *this;
  }

  friend bool operator==(const early_inc_iterator_impl &LHS,
                         const early_inc_iterator_impl &RHS) {
#if LLVM_ENABLE_ABI_BREAKING_CHECKS
    assert(!LHS.IsEarlyIncremented && "Cannot compare after dereferencing!");
#endif
    return (const BaseT &)LHS == (const BaseT &)RHS;
  }
};

/// Make a range that does early increment to allow mutation of the underlying
/// range without disrupting iteration.
///
/// The underlying iterator will be incremented immediately after it is
/// dereferenced, allowing deletion of the current node or insertion of nodes to
/// not disrupt iteration provided they do not invalidate the *next* iterator --
/// the current iterator can be invalidated.
///
/// This requires a very exact pattern of use that is only really suitable to
/// range based for loops and other range algorithms that explicitly guarantee
/// to dereference exactly once each element, and to increment exactly once each
/// element.
template <typename RangeT>
iterator_range<early_inc_iterator_impl<detail::IterOfRange<RangeT>>>
make_early_inc_range(RangeT &&Range) {
  using EarlyIncIteratorT =
      early_inc_iterator_impl<detail::IterOfRange<RangeT>>;
  return make_range(EarlyIncIteratorT(adl_begin(Range)),
                    EarlyIncIteratorT(adl_end(Range)));
}

// Forward declarations required by zip_shortest/zip_equal/zip_first/zip_longest
template <typename R, typename UnaryPredicate>
bool all_of(R &&range, UnaryPredicate P);

template <typename R, typename UnaryPredicate>
bool any_of(R &&range, UnaryPredicate P);

template <typename T> bool all_equal(std::initializer_list<T> Values);

template <typename R> constexpr size_t range_size(R &&Range);

namespace detail {

using std::declval;

// We have to alias this since inlining the actual type at the usage site
// in the parameter list of iterator_facade_base<> below ICEs MSVC 2017.
template<typename... Iters> struct ZipTupleType {
  using type = std::tuple<decltype(*declval<Iters>())...>;
};

template <typename ZipType, typename ReferenceTupleType, typename... Iters>
using zip_traits = iterator_facade_base<
    ZipType,
    std::common_type_t<
        std::bidirectional_iterator_tag,
        typename std::iterator_traits<Iters>::iterator_category...>,
    // ^ TODO: Implement random access methods.
    ReferenceTupleType,
    typename std::iterator_traits<
        std::tuple_element_t<0, std::tuple<Iters...>>>::difference_type,
    // ^ FIXME: This follows boost::make_zip_iterator's assumption that all
    // inner iterators have the same difference_type. It would fail if, for
    // instance, the second field's difference_type were non-numeric while the
    // first is.
    ReferenceTupleType *, ReferenceTupleType>;

template <typename ZipType, typename ReferenceTupleType, typename... Iters>
struct zip_common : zip_traits<ZipType, ReferenceTupleType, Iters...> {
  using Base = zip_traits<ZipType, ReferenceTupleType, Iters...>;
  using IndexSequence = std::index_sequence_for<Iters...>;
  using value_type = typename Base::value_type;

  std::tuple<Iters...> iterators;

protected:
  template <size_t... Ns> value_type deref(std::index_sequence<Ns...>) const {
    return value_type(*std::get<Ns>(iterators)...);
  }

  template <size_t... Ns> void tup_inc(std::index_sequence<Ns...>) {
    (++std::get<Ns>(iterators), ...);
  }

  template <size_t... Ns> void tup_dec(std::index_sequence<Ns...>) {
    (--std::get<Ns>(iterators), ...);
  }

  template <size_t... Ns>
  bool test_all_equals(const zip_common &other,
                       std::index_sequence<Ns...>) const {
    return ((std::get<Ns>(this->iterators) == std::get<Ns>(other.iterators)) &&
            ...);
  }

public:
  zip_common(Iters &&... ts) : iterators(std::forward<Iters>(ts)...) {}

  value_type operator*() const { return deref(IndexSequence{}); }

  ZipType &operator++() {
    tup_inc(IndexSequence{});
    return static_cast<ZipType &>(*this);
  }

  ZipType &operator--() {
    static_assert(Base::IsBidirectional,
                  "All inner iterators must be at least bidirectional.");
    tup_dec(IndexSequence{});
    return static_cast<ZipType &>(*this);
  }

  /// Return true if all the iterator are matching `other`'s iterators.
  bool all_equals(zip_common &other) {
    return test_all_equals(other, IndexSequence{});
  }
};

template <typename... Iters>
struct zip_first : zip_common<zip_first<Iters...>,
                              typename ZipTupleType<Iters...>::type, Iters...> {
  using zip_common<zip_first, typename ZipTupleType<Iters...>::type,
                   Iters...>::zip_common;

  bool operator==(const zip_first &other) const {
    return std::get<0>(this->iterators) == std::get<0>(other.iterators);
  }
};

template <typename... Iters>
struct zip_shortest
    : zip_common<zip_shortest<Iters...>, typename ZipTupleType<Iters...>::type,
                 Iters...> {
  using zip_common<zip_shortest, typename ZipTupleType<Iters...>::type,
                   Iters...>::zip_common;

  bool operator==(const zip_shortest &other) const {
    return any_iterator_equals(other, std::index_sequence_for<Iters...>{});
  }

private:
  template <size_t... Ns>
  bool any_iterator_equals(const zip_shortest &other,
                           std::index_sequence<Ns...>) const {
    return ((std::get<Ns>(this->iterators) == std::get<Ns>(other.iterators)) ||
            ...);
  }
};

/// Helper to obtain the iterator types for the tuple storage within `zippy`.
template <template <typename...> class ItType, typename TupleStorageType,
          typename IndexSequence>
struct ZippyIteratorTuple;

/// Partial specialization for non-const tuple storage.
template <template <typename...> class ItType, typename... Args,
          std::size_t... Ns>
struct ZippyIteratorTuple<ItType, std::tuple<Args...>,
                          std::index_sequence<Ns...>> {
  using type = ItType<decltype(adl_begin(
      std::get<Ns>(declval<std::tuple<Args...> &>())))...>;
};

/// Partial specialization for const tuple storage.
template <template <typename...> class ItType, typename... Args,
          std::size_t... Ns>
struct ZippyIteratorTuple<ItType, const std::tuple<Args...>,
                          std::index_sequence<Ns...>> {
  using type = ItType<decltype(adl_begin(
      std::get<Ns>(declval<const std::tuple<Args...> &>())))...>;
};

template <template <typename...> class ItType, typename... Args> class zippy {
private:
  std::tuple<Args...> storage;
  using IndexSequence = std::index_sequence_for<Args...>;

public:
  using iterator = typename ZippyIteratorTuple<ItType, decltype(storage),
                                               IndexSequence>::type;
  using const_iterator =
      typename ZippyIteratorTuple<ItType, const decltype(storage),
                                  IndexSequence>::type;
  using iterator_category = typename iterator::iterator_category;
  using value_type = typename iterator::value_type;
  using difference_type = typename iterator::difference_type;
  using pointer = typename iterator::pointer;
  using reference = typename iterator::reference;
  using const_reference = typename const_iterator::reference;

  zippy(Args &&...args) : storage(std::forward<Args>(args)...) {}

  const_iterator begin() const { return begin_impl(IndexSequence{}); }
  iterator begin() { return begin_impl(IndexSequence{}); }
  const_iterator end() const { return end_impl(IndexSequence{}); }
  iterator end() { return end_impl(IndexSequence{}); }

private:
  template <size_t... Ns>
  const_iterator begin_impl(std::index_sequence<Ns...>) const {
    return const_iterator(adl_begin(std::get<Ns>(storage))...);
  }
  template <size_t... Ns> iterator begin_impl(std::index_sequence<Ns...>) {
    return iterator(adl_begin(std::get<Ns>(storage))...);
  }

  template <size_t... Ns>
  const_iterator end_impl(std::index_sequence<Ns...>) const {
    return const_iterator(adl_end(std::get<Ns>(storage))...);
  }
  template <size_t... Ns> iterator end_impl(std::index_sequence<Ns...>) {
    return iterator(adl_end(std::get<Ns>(storage))...);
  }
};

} // end namespace detail

/// zip iterator for two or more iteratable types. Iteration continues until the
/// end of the *shortest* iteratee is reached.
template <typename T, typename U, typename... Args>
detail::zippy<detail::zip_shortest, T, U, Args...> zip(T &&t, U &&u,
                                                       Args &&...args) {
  return detail::zippy<detail::zip_shortest, T, U, Args...>(
      std::forward<T>(t), std::forward<U>(u), std::forward<Args>(args)...);
}

/// zip iterator that assumes that all iteratees have the same length.
/// In builds with assertions on, this assumption is checked before the
/// iteration starts.
template <typename T, typename U, typename... Args>
detail::zippy<detail::zip_first, T, U, Args...> zip_equal(T &&t, U &&u,
                                                          Args &&...args) {
  assert(all_equal({range_size(t), range_size(u), range_size(args)...}) &&
         "Iteratees do not have equal length");
  return detail::zippy<detail::zip_first, T, U, Args...>(
      std::forward<T>(t), std::forward<U>(u), std::forward<Args>(args)...);
}

/// zip iterator that, for the sake of efficiency, assumes the first iteratee to
/// be the shortest. Iteration continues until the end of the first iteratee is
/// reached. In builds with assertions on, we check that the assumption about
/// the first iteratee being the shortest holds.
template <typename T, typename U, typename... Args>
detail::zippy<detail::zip_first, T, U, Args...> zip_first(T &&t, U &&u,
                                                          Args &&...args) {
  assert(range_size(t) <= std::min({range_size(u), range_size(args)...}) &&
         "First iteratee is not the shortest");

  return detail::zippy<detail::zip_first, T, U, Args...>(
      std::forward<T>(t), std::forward<U>(u), std::forward<Args>(args)...);
}

namespace detail {
template <typename Iter>
Iter next_or_end(const Iter &I, const Iter &End) {
  if (I == End)
    return End;
  return std::next(I);
}

template <typename Iter>
auto deref_or_none(const Iter &I, const Iter &End) -> std::optional<
    std::remove_const_t<std::remove_reference_t<decltype(*I)>>> {
  if (I == End)
    return std::nullopt;
  return *I;
}

template <typename Iter> struct ZipLongestItemType {
  using type = std::optional<std::remove_const_t<
      std::remove_reference_t<decltype(*std::declval<Iter>())>>>;
};

template <typename... Iters> struct ZipLongestTupleType {
  using type = std::tuple<typename ZipLongestItemType<Iters>::type...>;
};

template <typename... Iters>
class zip_longest_iterator
    : public iterator_facade_base<
          zip_longest_iterator<Iters...>,
          std::common_type_t<
              std::forward_iterator_tag,
              typename std::iterator_traits<Iters>::iterator_category...>,
          typename ZipLongestTupleType<Iters...>::type,
          typename std::iterator_traits<
              std::tuple_element_t<0, std::tuple<Iters...>>>::difference_type,
          typename ZipLongestTupleType<Iters...>::type *,
          typename ZipLongestTupleType<Iters...>::type> {
public:
  using value_type = typename ZipLongestTupleType<Iters...>::type;

private:
  std::tuple<Iters...> iterators;
  std::tuple<Iters...> end_iterators;

  template <size_t... Ns>
  bool test(const zip_longest_iterator<Iters...> &other,
            std::index_sequence<Ns...>) const {
    return ((std::get<Ns>(this->iterators) != std::get<Ns>(other.iterators)) ||
            ...);
  }

  template <size_t... Ns> value_type deref(std::index_sequence<Ns...>) const {
    return value_type(
        deref_or_none(std::get<Ns>(iterators), std::get<Ns>(end_iterators))...);
  }

  template <size_t... Ns>
  decltype(iterators) tup_inc(std::index_sequence<Ns...>) const {
    return std::tuple<Iters...>(
        next_or_end(std::get<Ns>(iterators), std::get<Ns>(end_iterators))...);
  }

public:
  zip_longest_iterator(std::pair<Iters &&, Iters &&>... ts)
      : iterators(std::forward<Iters>(ts.first)...),
        end_iterators(std::forward<Iters>(ts.second)...) {}

  value_type operator*() const {
    return deref(std::index_sequence_for<Iters...>{});
  }

  zip_longest_iterator<Iters...> &operator++() {
    iterators = tup_inc(std::index_sequence_for<Iters...>{});
    return *this;
  }

  bool operator==(const zip_longest_iterator<Iters...> &other) const {
    return !test(other, std::index_sequence_for<Iters...>{});
  }
};

template <typename... Args> class zip_longest_range {
public:
  using iterator =
      zip_longest_iterator<decltype(adl_begin(std::declval<Args>()))...>;
  using iterator_category = typename iterator::iterator_category;
  using value_type = typename iterator::value_type;
  using difference_type = typename iterator::difference_type;
  using pointer = typename iterator::pointer;
  using reference = typename iterator::reference;

private:
  std::tuple<Args...> ts;

  template <size_t... Ns>
  iterator begin_impl(std::index_sequence<Ns...>) const {
    return iterator(std::make_pair(adl_begin(std::get<Ns>(ts)),
                                   adl_end(std::get<Ns>(ts)))...);
  }

  template <size_t... Ns> iterator end_impl(std::index_sequence<Ns...>) const {
    return iterator(std::make_pair(adl_end(std::get<Ns>(ts)),
                                   adl_end(std::get<Ns>(ts)))...);
  }

public:
  zip_longest_range(Args &&... ts_) : ts(std::forward<Args>(ts_)...) {}

  iterator begin() const {
    return begin_impl(std::index_sequence_for<Args...>{});
  }
  iterator end() const { return end_impl(std::index_sequence_for<Args...>{}); }
};
} // namespace detail

/// Iterate over two or more iterators at the same time. Iteration continues
/// until all iterators reach the end. The std::optional only contains a value
/// if the iterator has not reached the end.
template <typename T, typename U, typename... Args>
detail::zip_longest_range<T, U, Args...> zip_longest(T &&t, U &&u,
                                                     Args &&... args) {
  return detail::zip_longest_range<T, U, Args...>(
      std::forward<T>(t), std::forward<U>(u), std::forward<Args>(args)...);
}

/// Iterator wrapper that concatenates sequences together.
///
/// This can concatenate different iterators, even with different types, into
/// a single iterator provided the value types of all the concatenated
/// iterators expose `reference` and `pointer` types that can be converted to
/// `ValueT &` and `ValueT *` respectively. It doesn't support more
/// interesting/customized pointer or reference types.
///
/// Currently this only supports forward or higher iterator categories as
/// inputs and always exposes a forward iterator interface.
template <typename ValueT, typename... IterTs>
class concat_iterator
    : public iterator_facade_base<concat_iterator<ValueT, IterTs...>,
                                  std::forward_iterator_tag, ValueT> {
  using BaseT = typename concat_iterator::iterator_facade_base;

  static constexpr bool ReturnsByValue =
      !(std::is_reference_v<decltype(*std::declval<IterTs>())> && ...);
  static constexpr bool ReturnsConvertibleType =
      !all_types_equal_v<
          std::remove_cv_t<ValueT>,
          remove_cvref_t<decltype(*std::declval<IterTs>())>...> &&
      (std::is_convertible_v<decltype(*std::declval<IterTs>()), ValueT> && ...);

  // Cannot return a reference type if a conversion takes place, provided that
  // the result of dereferencing all `IterTs...` is convertible to `ValueT`.
  using reference_type =
      std::conditional_t<ReturnsByValue || ReturnsConvertibleType, ValueT,
                         ValueT &>;

  /// We store both the current and end iterators for each concatenated
  /// sequence in a tuple of pairs.
  ///
  /// Note that something like iterator_range seems nice at first here, but the
  /// range properties are of little benefit and end up getting in the way
  /// because we need to do mutation on the current iterators.
  std::tuple<IterTs...> Begins;
  std::tuple<IterTs...> Ends;

  /// Attempts to increment the `Index`-th iterator. If the iterator is already
  /// at end, recurse over iterators in `Others...`.
  template <size_t Index, size_t... Others> void incrementImpl() {
    auto &Begin = std::get<Index>(Begins);
    auto &End = std::get<Index>(Ends);
    if (Begin == End) {
      if constexpr (sizeof...(Others) != 0)
        return incrementImpl<Others...>();
      llvm_unreachable("Attempted to increment an end concat iterator!");
    }
    ++Begin;
  }

  /// Increments the first non-end iterator.
  ///
  /// It is an error to call this with all iterators at the end.
  template <size_t... Ns> void increment(std::index_sequence<Ns...>) {
    incrementImpl<Ns...>();
  }

  /// Dereferences the `Index`-th iterator and returns the resulting reference.
  /// If `Index` is at end, recurse over iterators in `Others...`.
  template <size_t Index, size_t... Others> reference_type getImpl() const {
    auto &Begin = std::get<Index>(Begins);
    auto &End = std::get<Index>(Ends);
    if (Begin == End) {
      if constexpr (sizeof...(Others) != 0)
        return getImpl<Others...>();
      llvm_unreachable(
          "Attempted to get a pointer from an end concat iterator!");
    }
    return *Begin;
  }

  /// Finds the first non-end iterator, dereferences, and returns the resulting
  /// reference.
  ///
  /// It is an error to call this with all iterators at the end.
  template <size_t... Ns> reference_type get(std::index_sequence<Ns...>) const {
    return getImpl<Ns...>();
  }

public:
  /// Constructs an iterator from a sequence of ranges.
  ///
  /// We need the full range to know how to switch between each of the
  /// iterators.
  template <typename... RangeTs>
  explicit concat_iterator(RangeTs &&...Ranges)
      : Begins(adl_begin(Ranges)...), Ends(adl_end(Ranges)...) {}

  using BaseT::operator++;

  concat_iterator &operator++() {
    increment(std::index_sequence_for<IterTs...>());
    return *this;
  }

  reference_type operator*() const {
    return get(std::index_sequence_for<IterTs...>());
  }

  bool operator==(const concat_iterator &RHS) const {
    return Begins == RHS.Begins && Ends == RHS.Ends;
  }
};

namespace detail {

/// Helper to store a sequence of ranges being concatenated and access them.
///
/// This is designed to facilitate providing actual storage when temporaries
/// are passed into the constructor such that we can use it as part of range
/// based for loops.
template <typename ValueT, typename... RangeTs> class concat_range {
public:
  using iterator =
      concat_iterator<ValueT,
                      decltype(adl_begin(std::declval<RangeTs &>()))...>;

private:
  std::tuple<RangeTs...> Ranges;

  template <size_t... Ns> iterator begin_impl(std::index_sequence<Ns...>) {
    return iterator(std::get<Ns>(Ranges)...);
  }
  template <size_t... Ns>
  iterator begin_impl(std::index_sequence<Ns...>) const {
    return iterator(std::get<Ns>(Ranges)...);
  }
  template <size_t... Ns> iterator end_impl(std::index_sequence<Ns...>) {
    return iterator(make_range(adl_end(std::get<Ns>(Ranges)),
                               adl_end(std::get<Ns>(Ranges)))...);
  }
  template <size_t... Ns> iterator end_impl(std::index_sequence<Ns...>) const {
    return iterator(make_range(adl_end(std::get<Ns>(Ranges)),
                               adl_end(std::get<Ns>(Ranges)))...);
  }

public:
  concat_range(RangeTs &&... Ranges)
      : Ranges(std::forward<RangeTs>(Ranges)...) {}

  iterator begin() {
    return begin_impl(std::index_sequence_for<RangeTs...>{});
  }
  iterator begin() const {
    return begin_impl(std::index_sequence_for<RangeTs...>{});
  }
  iterator end() {
    return end_impl(std::index_sequence_for<RangeTs...>{});
  }
  iterator end() const {
    return end_impl(std::index_sequence_for<RangeTs...>{});
  }
};

} // end namespace detail

/// Returns a concatenated range across two or more ranges. Does not modify the
/// ranges.
///
/// The desired value type must be explicitly specified.
template <typename ValueT, typename... RangeTs>
[[nodiscard]] detail::concat_range<ValueT, RangeTs...>
concat(RangeTs &&...Ranges) {
  static_assert(sizeof...(RangeTs) > 1,
                "Need more than one range to concatenate!");
  return detail::concat_range<ValueT, RangeTs...>(
      std::forward<RangeTs>(Ranges)...);
}

/// A utility class used to implement an iterator that contains some base object
/// and an index. The iterator moves the index but keeps the base constant.
template <typename DerivedT, typename BaseT, typename T,
          typename PointerT = T *, typename ReferenceT = T &>
class indexed_accessor_iterator
    : public llvm::iterator_facade_base<DerivedT,
                                        std::random_access_iterator_tag, T,
                                        std::ptrdiff_t, PointerT, ReferenceT> {
public:
  ptrdiff_t operator-(const indexed_accessor_iterator &rhs) const {
    assert(base == rhs.base && "incompatible iterators");
    return index - rhs.index;
  }
  bool operator==(const indexed_accessor_iterator &rhs) const {
    assert(base == rhs.base && "incompatible iterators");
    return index == rhs.index;
  }
  bool operator<(const indexed_accessor_iterator &rhs) const {
    assert(base == rhs.base && "incompatible iterators");
    return index < rhs.index;
  }

  DerivedT &operator+=(ptrdiff_t offset) {
    this->index += offset;
    return static_cast<DerivedT &>(*this);
  }
  DerivedT &operator-=(ptrdiff_t offset) {
    this->index -= offset;
    return static_cast<DerivedT &>(*this);
  }

  /// Returns the current index of the iterator.
  ptrdiff_t getIndex() const { return index; }

  /// Returns the current base of the iterator.
  const BaseT &getBase() const { return base; }

protected:
  indexed_accessor_iterator(BaseT base, ptrdiff_t index)
      : base(base), index(index) {}
  BaseT base;
  ptrdiff_t index;
};

namespace detail {
/// The class represents the base of a range of indexed_accessor_iterators. It
/// provides support for many different range functionalities, e.g.
/// drop_front/slice/etc.. Derived range classes must implement the following
/// static methods:
///   * ReferenceT dereference_iterator(const BaseT &base, ptrdiff_t index)
///     - Dereference an iterator pointing to the base object at the given
///       index.
///   * BaseT offset_base(const BaseT &base, ptrdiff_t index)
///     - Return a new base that is offset from the provide base by 'index'
///       elements.
template <typename DerivedT, typename BaseT, typename T,
          typename PointerT = T *, typename ReferenceT = T &>
class indexed_accessor_range_base {
public:
  using RangeBaseT = indexed_accessor_range_base;

  /// An iterator element of this range.
  class iterator : public indexed_accessor_iterator<iterator, BaseT, T,
                                                    PointerT, ReferenceT> {
  public:
    // Index into this iterator, invoking a static method on the derived type.
    ReferenceT operator*() const {
      return DerivedT::dereference_iterator(this->getBase(), this->getIndex());
    }

  private:
    iterator(BaseT owner, ptrdiff_t curIndex)
        : iterator::indexed_accessor_iterator(owner, curIndex) {}

    /// Allow access to the constructor.
    friend indexed_accessor_range_base<DerivedT, BaseT, T, PointerT,
                                       ReferenceT>;
  };

  indexed_accessor_range_base(iterator begin, iterator end)
      : base(offset_base(begin.getBase(), begin.getIndex())),
        count(end.getIndex() - begin.getIndex()) {}
  indexed_accessor_range_base(const iterator_range<iterator> &range)
      : indexed_accessor_range_base(range.begin(), range.end()) {}
  indexed_accessor_range_base(BaseT base, ptrdiff_t count)
      : base(base), count(count) {}

  iterator begin() const { return iterator(base, 0); }
  iterator end() const { return iterator(base, count); }
  ReferenceT operator[](size_t Index) const {
    assert(Index < size() && "invalid index for value range");
    return DerivedT::dereference_iterator(base, static_cast<ptrdiff_t>(Index));
  }
  ReferenceT front() const {
    assert(!empty() && "expected non-empty range");
    return (*this)[0];
  }
  ReferenceT back() const {
    assert(!empty() && "expected non-empty range");
    return (*this)[size() - 1];
  }

  /// Return the size of this range.
  size_t size() const { return count; }

  /// Return if the range is empty.
  bool empty() const { return size() == 0; }

  /// Drop the first N elements, and keep M elements.
  DerivedT slice(size_t n, size_t m) const {
    assert(n + m <= size() && "invalid size specifiers");
    return DerivedT(offset_base(base, n), m);
  }

  /// Drop the first n elements.
  DerivedT drop_front(size_t n = 1) const {
    assert(size() >= n && "Dropping more elements than exist");
    return slice(n, size() - n);
  }
  /// Drop the last n elements.
  DerivedT drop_back(size_t n = 1) const {
    assert(size() >= n && "Dropping more elements than exist");
    return DerivedT(base, size() - n);
  }

  /// Take the first n elements.
  DerivedT take_front(size_t n = 1) const {
    return n < size() ? drop_back(size() - n)
                      : static_cast<const DerivedT &>(*this);
  }

  /// Take the last n elements.
  DerivedT take_back(size_t n = 1) const {
    return n < size() ? drop_front(size() - n)
                      : static_cast<const DerivedT &>(*this);
  }

  /// Allow conversion to any type accepting an iterator_range.
  template <typename RangeT, typename = std::enable_if_t<std::is_constructible<
                                 RangeT, iterator_range<iterator>>::value>>
  operator RangeT() const {
    return RangeT(iterator_range<iterator>(*this));
  }

  /// Returns the base of this range.
  const BaseT &getBase() const { return base; }

private:
  /// Offset the given base by the given amount.
  static BaseT offset_base(const BaseT &base, size_t n) {
    return n == 0 ? base : DerivedT::offset_base(base, n);
  }

protected:
  indexed_accessor_range_base(const indexed_accessor_range_base &) = default;
  indexed_accessor_range_base(indexed_accessor_range_base &&) = default;
  indexed_accessor_range_base &
  operator=(const indexed_accessor_range_base &) = default;

  /// The base that owns the provided range of values.
  BaseT base;
  /// The size from the owning range.
  ptrdiff_t count;
};
/// Compare this range with another.
/// FIXME: Make me a member function instead of friend when it works in C++20.
template <typename OtherT, typename DerivedT, typename BaseT, typename T,
          typename PointerT, typename ReferenceT>
bool operator==(const indexed_accessor_range_base<DerivedT, BaseT, T, PointerT,
                                                  ReferenceT> &lhs,
                const OtherT &rhs) {
  return std::equal(lhs.begin(), lhs.end(), rhs.begin(), rhs.end());
}

template <typename OtherT, typename DerivedT, typename BaseT, typename T,
          typename PointerT, typename ReferenceT>
bool operator!=(const indexed_accessor_range_base<DerivedT, BaseT, T, PointerT,
                                                  ReferenceT> &lhs,
                const OtherT &rhs) {
  return !(lhs == rhs);
}
} // end namespace detail

/// This class provides an implementation of a range of
/// indexed_accessor_iterators where the base is not indexable. Ranges with
/// bases that are offsetable should derive from indexed_accessor_range_base
/// instead. Derived range classes are expected to implement the following
/// static method:
///   * ReferenceT dereference(const BaseT &base, ptrdiff_t index)
///     - Dereference an iterator pointing to a parent base at the given index.
template <typename DerivedT, typename BaseT, typename T,
          typename PointerT = T *, typename ReferenceT = T &>
class indexed_accessor_range
    : public detail::indexed_accessor_range_base<
          DerivedT, std::pair<BaseT, ptrdiff_t>, T, PointerT, ReferenceT> {
public:
  indexed_accessor_range(BaseT base, ptrdiff_t startIndex, ptrdiff_t count)
      : detail::indexed_accessor_range_base<
            DerivedT, std::pair<BaseT, ptrdiff_t>, T, PointerT, ReferenceT>(
            std::make_pair(base, startIndex), count) {}
  using detail::indexed_accessor_range_base<
      DerivedT, std::pair<BaseT, ptrdiff_t>, T, PointerT,
      ReferenceT>::indexed_accessor_range_base;

  /// Returns the current base of the range.
  const BaseT &getBase() const { return this->base.first; }

  /// Returns the current start index of the range.
  ptrdiff_t getStartIndex() const { return this->base.second; }

  /// See `detail::indexed_accessor_range_base` for details.
  static std::pair<BaseT, ptrdiff_t>
  offset_base(const std::pair<BaseT, ptrdiff_t> &base, ptrdiff_t index) {
    // We encode the internal base as a pair of the derived base and a start
    // index into the derived base.
    return {base.first, base.second + index};
  }
  /// See `detail::indexed_accessor_range_base` for details.
  static ReferenceT
  dereference_iterator(const std::pair<BaseT, ptrdiff_t> &base,
                       ptrdiff_t index) {
    return DerivedT::dereference(base.first, base.second + index);
  }
};

namespace detail {
/// Return a reference to the first or second member of a reference. Otherwise,
/// return a copy of the member of a temporary.
///
/// When passing a range whose iterators return values instead of references,
/// the reference must be dropped from `decltype((elt.first))`, which will
/// always be a reference, to avoid returning a reference to a temporary.
template <typename EltTy, typename FirstTy> class first_or_second_type {
public:
  using type = std::conditional_t<std::is_reference<EltTy>::value, FirstTy,
                                  std::remove_reference_t<FirstTy>>;
};
} // end namespace detail

/// Given a container of pairs, return a range over the first elements.
template <typename ContainerTy> auto make_first_range(ContainerTy &&c) {
  using EltTy = decltype(*adl_begin(c));
  return llvm::map_range(std::forward<ContainerTy>(c),
                         [](EltTy elt) -> typename detail::first_or_second_type<
                                           EltTy, decltype((elt.first))>::type {
                           return elt.first;
                         });
}

/// Given a container of pairs, return a range over the second elements.
template <typename ContainerTy> auto make_second_range(ContainerTy &&c) {
  using EltTy = decltype(*adl_begin(c));
  return llvm::map_range(
      std::forward<ContainerTy>(c),
      [](EltTy elt) ->
      typename detail::first_or_second_type<EltTy,
                                            decltype((elt.second))>::type {
        return elt.second;
      });
}

//===----------------------------------------------------------------------===//
//     Extra additions to <utility>
//===----------------------------------------------------------------------===//

/// Function object to check whether the first component of a container
/// supported by std::get (like std::pair and std::tuple) compares less than the
/// first component of another container.
struct less_first {
  template <typename T> bool operator()(const T &lhs, const T &rhs) const {
    return std::less<>()(std::get<0>(lhs), std::get<0>(rhs));
  }
};

/// Function object to check whether the second component of a container
/// supported by std::get (like std::pair and std::tuple) compares less than the
/// second component of another container.
struct less_second {
  template <typename T> bool operator()(const T &lhs, const T &rhs) const {
    return std::less<>()(std::get<1>(lhs), std::get<1>(rhs));
  }
};

/// \brief Function object to apply a binary function to the first component of
/// a std::pair.
template<typename FuncTy>
struct on_first {
  FuncTy func;

  template <typename T>
  decltype(auto) operator()(const T &lhs, const T &rhs) const {
    return func(lhs.first, rhs.first);
  }
};

/// Utility type to build an inheritance chain that makes it easy to rank
/// overload candidates.
template <int N> struct rank : rank<N - 1> {};
template <> struct rank<0> {};

namespace detail {
template <typename... Ts> struct Visitor;

template <typename HeadT, typename... TailTs>
struct Visitor<HeadT, TailTs...> : remove_cvref_t<HeadT>, Visitor<TailTs...> {
  explicit constexpr Visitor(HeadT &&Head, TailTs &&...Tail)
      : remove_cvref_t<HeadT>(std::forward<HeadT>(Head)),
        Visitor<TailTs...>(std::forward<TailTs>(Tail)...) {}
  using remove_cvref_t<HeadT>::operator();
  using Visitor<TailTs...>::operator();
};

template <typename HeadT> struct Visitor<HeadT> : remove_cvref_t<HeadT> {
  explicit constexpr Visitor(HeadT &&Head)
      : remove_cvref_t<HeadT>(std::forward<HeadT>(Head)) {}
  using remove_cvref_t<HeadT>::operator();
};
} // namespace detail

/// Returns an opaquely-typed Callable object whose operator() overload set is
/// the sum of the operator() overload sets of each CallableT in CallableTs.
///
/// The type of the returned object derives from each CallableT in CallableTs.
/// The returned object is constructed by invoking the appropriate copy or move
/// constructor of each CallableT, as selected by overload resolution on the
/// corresponding argument to makeVisitor.
///
/// Example:
///
/// \code
/// auto visitor = makeVisitor([](auto) { return "unhandled type"; },
///                            [](int i) { return "int"; },
///                            [](std::string s) { return "str"; });
/// auto a = visitor(42);    // `a` is now "int".
/// auto b = visitor("foo"); // `b` is now "str".
/// auto c = visitor(3.14f); // `c` is now "unhandled type".
/// \endcode
///
/// Example of making a visitor with a lambda which captures a move-only type:
///
/// \code
/// std::unique_ptr<FooHandler> FH = /* ... */;
/// auto visitor = makeVisitor(
///     [FH{std::move(FH)}](Foo F) { return FH->handle(F); },
///     [](int i) { return i; },
///     [](std::string s) { return atoi(s); });
/// \endcode
template <typename... CallableTs>
constexpr decltype(auto) makeVisitor(CallableTs &&...Callables) {
  return detail::Visitor<CallableTs...>(std::forward<CallableTs>(Callables)...);
}

//===----------------------------------------------------------------------===//
//     Extra additions to <algorithm>
//===----------------------------------------------------------------------===//

// We have a copy here so that LLVM behaves the same when using different
// standard libraries.
template <class Iterator, class RNG>
void shuffle(Iterator first, Iterator last, RNG &&g) {
  // It would be better to use a std::uniform_int_distribution,
  // but that would be stdlib dependent.
  typedef
      typename std::iterator_traits<Iterator>::difference_type difference_type;
  for (auto size = last - first; size > 1; ++first, (void)--size) {
    difference_type offset = g() % size;
    // Avoid self-assignment due to incorrect assertions in libstdc++
    // containers (https://gcc.gnu.org/bugzilla/show_bug.cgi?id=85828).
    if (offset != difference_type(0))
      std::iter_swap(first, first + offset);
  }
}

/// Adapt std::less<T> for array_pod_sort.
template<typename T>
inline int array_pod_sort_comparator(const void *P1, const void *P2) {
  if (std::less<T>()(*reinterpret_cast<const T*>(P1),
                     *reinterpret_cast<const T*>(P2)))
    return -1;
  if (std::less<T>()(*reinterpret_cast<const T*>(P2),
                     *reinterpret_cast<const T*>(P1)))
    return 1;
  return 0;
}

/// get_array_pod_sort_comparator - This is an internal helper function used to
/// get type deduction of T right.
template<typename T>
inline int (*get_array_pod_sort_comparator(const T &))
             (const void*, const void*) {
  return array_pod_sort_comparator<T>;
}

#ifdef EXPENSIVE_CHECKS
namespace detail {

inline unsigned presortShuffleEntropy() {
  static unsigned Result(std::random_device{}());
  return Result;
}

template <class IteratorTy>
inline void presortShuffle(IteratorTy Start, IteratorTy End) {
  std::mt19937 Generator(presortShuffleEntropy());
  llvm::shuffle(Start, End, Generator);
}

} // end namespace detail
#endif

/// array_pod_sort - This sorts an array with the specified start and end
/// extent.  This is just like std::sort, except that it calls qsort instead of
/// using an inlined template.  qsort is slightly slower than std::sort, but
/// most sorts are not performance critical in LLVM and std::sort has to be
/// template instantiated for each type, leading to significant measured code
/// bloat.  This function should generally be used instead of std::sort where
/// possible.
///
/// This function assumes that you have simple POD-like types that can be
/// compared with std::less and can be moved with memcpy.  If this isn't true,
/// you should use std::sort.
///
/// NOTE: If qsort_r were portable, we could allow a custom comparator and
/// default to std::less.
template<class IteratorTy>
inline void array_pod_sort(IteratorTy Start, IteratorTy End) {
  // Don't inefficiently call qsort with one element or trigger undefined
  // behavior with an empty sequence.
  auto NElts = End - Start;
  if (NElts <= 1) return;
#ifdef EXPENSIVE_CHECKS
  detail::presortShuffle<IteratorTy>(Start, End);
#endif
  qsort(&*Start, NElts, sizeof(*Start), get_array_pod_sort_comparator(*Start));
}

template <class IteratorTy>
inline void array_pod_sort(
    IteratorTy Start, IteratorTy End,
    int (*Compare)(
        const typename std::iterator_traits<IteratorTy>::value_type *,
        const typename std::iterator_traits<IteratorTy>::value_type *)) {
  // Don't inefficiently call qsort with one element or trigger undefined
  // behavior with an empty sequence.
  auto NElts = End - Start;
  if (NElts <= 1) return;
#ifdef EXPENSIVE_CHECKS
  detail::presortShuffle<IteratorTy>(Start, End);
#endif
  qsort(&*Start, NElts, sizeof(*Start),
        reinterpret_cast<int (*)(const void *, const void *)>(Compare));
}

namespace detail {
template <typename T>
// We can use qsort if the iterator type is a pointer and the underlying value
// is trivially copyable.
using sort_trivially_copyable = std::conjunction<
    std::is_pointer<T>,
    std::is_trivially_copyable<typename std::iterator_traits<T>::value_type>>;
} // namespace detail

// Provide wrappers to std::sort which shuffle the elements before sorting
// to help uncover non-deterministic behavior (PR35135).
template <typename IteratorTy>
inline void sort(IteratorTy Start, IteratorTy End) {
  if constexpr (detail::sort_trivially_copyable<IteratorTy>::value) {
    // Forward trivially copyable types to array_pod_sort. This avoids a large
    // amount of code bloat for a minor performance hit.
    array_pod_sort(Start, End);
  } else {
#ifdef EXPENSIVE_CHECKS
    detail::presortShuffle<IteratorTy>(Start, End);
#endif
    std::sort(Start, End);
  }
}

template <typename Container> inline void sort(Container &&C) {
  llvm::sort(adl_begin(C), adl_end(C));
}

template <typename IteratorTy, typename Compare>
inline void sort(IteratorTy Start, IteratorTy End, Compare Comp) {
#ifdef EXPENSIVE_CHECKS
  detail::presortShuffle<IteratorTy>(Start, End);
#endif
  std::sort(Start, End, Comp);
}

template <typename Container, typename Compare>
inline void sort(Container &&C, Compare Comp) {
  llvm::sort(adl_begin(C), adl_end(C), Comp);
}

/// Get the size of a range. This is a wrapper function around std::distance
/// which is only enabled when the operation is O(1).
template <typename R>
auto size(R &&Range,
          std::enable_if_t<
              std::is_base_of<std::random_access_iterator_tag,
                              typename std::iterator_traits<decltype(
                                  Range.begin())>::iterator_category>::value,
              void> * = nullptr) {
  return std::distance(Range.begin(), Range.end());
}

namespace detail {
template <typename Range>
using check_has_free_function_size =
    decltype(adl_size(std::declval<Range &>()));

template <typename Range>
static constexpr bool HasFreeFunctionSize =
    is_detected<check_has_free_function_size, Range>::value;
} // namespace detail

/// Returns the size of the \p Range, i.e., the number of elements. This
/// implementation takes inspiration from `std::ranges::size` from C++20 and
/// delegates the size check to `adl_size` or `std::distance`, in this order of
/// preference. Unlike `llvm::size`, this function does *not* guarantee O(1)
/// running time, and is intended to be used in generic code that does not know
/// the exact range type.
template <typename R> constexpr size_t range_size(R &&Range) {
  if constexpr (detail::HasFreeFunctionSize<R>)
    return adl_size(Range);
  else
    return static_cast<size_t>(std::distance(adl_begin(Range), adl_end(Range)));
}

/// Wrapper for std::accumulate.
template <typename R, typename E> auto accumulate(R &&Range, E &&Init) {
  return std::accumulate(adl_begin(Range), adl_end(Range),
                         std::forward<E>(Init));
}

<<<<<<< HEAD
=======
/// Wrapper for std::accumulate with a binary operator.
template <typename R, typename E, typename BinaryOp>
auto accumulate(R &&Range, E &&Init, BinaryOp &&Op) {
  return std::accumulate(adl_begin(Range), adl_end(Range),
                         std::forward<E>(Init), std::forward<BinaryOp>(Op));
}

/// Returns the sum of all values in `Range` with `Init` initial value.
/// The default initial value is 0.
template <typename R, typename E = detail::ValueOfRange<R>>
auto sum_of(R &&Range, E Init = E{0}) {
  return accumulate(std::forward<R>(Range), std::move(Init));
}

/// Returns the product of all values in `Range` with `Init` initial value.
/// The default initial value is 1.
template <typename R, typename E = detail::ValueOfRange<R>>
auto product_of(R &&Range, E Init = E{1}) {
  return accumulate(std::forward<R>(Range), std::move(Init),
                    std::multiplies<>{});
}

>>>>>>> 54c4ef26
/// Provide wrappers to std::for_each which take ranges instead of having to
/// pass begin/end explicitly.
template <typename R, typename UnaryFunction>
UnaryFunction for_each(R &&Range, UnaryFunction F) {
  return std::for_each(adl_begin(Range), adl_end(Range), F);
}

/// Provide wrappers to std::all_of which take ranges instead of having to pass
/// begin/end explicitly.
template <typename R, typename UnaryPredicate>
bool all_of(R &&Range, UnaryPredicate P) {
  return std::all_of(adl_begin(Range), adl_end(Range), P);
}

/// Provide wrappers to std::any_of which take ranges instead of having to pass
/// begin/end explicitly.
template <typename R, typename UnaryPredicate>
bool any_of(R &&Range, UnaryPredicate P) {
  return std::any_of(adl_begin(Range), adl_end(Range), P);
}

/// Provide wrappers to std::none_of which take ranges instead of having to pass
/// begin/end explicitly.
template <typename R, typename UnaryPredicate>
bool none_of(R &&Range, UnaryPredicate P) {
  return std::none_of(adl_begin(Range), adl_end(Range), P);
}

/// Provide wrappers to std::fill which take ranges instead of having to pass
/// begin/end explicitly.
template <typename R, typename T> void fill(R &&Range, T &&Value) {
  std::fill(adl_begin(Range), adl_end(Range), std::forward<T>(Value));
}

/// Provide wrappers to std::find which take ranges instead of having to pass
/// begin/end explicitly.
template <typename R, typename T> auto find(R &&Range, const T &Val) {
  return std::find(adl_begin(Range), adl_end(Range), Val);
}

/// Provide wrappers to std::find_if which take ranges instead of having to pass
/// begin/end explicitly.
template <typename R, typename UnaryPredicate>
auto find_if(R &&Range, UnaryPredicate P) {
  return std::find_if(adl_begin(Range), adl_end(Range), P);
}

template <typename R, typename UnaryPredicate>
auto find_if_not(R &&Range, UnaryPredicate P) {
  return std::find_if_not(adl_begin(Range), adl_end(Range), P);
}

/// Provide wrappers to std::remove_if which take ranges instead of having to
/// pass begin/end explicitly.
template <typename R, typename UnaryPredicate>
auto remove_if(R &&Range, UnaryPredicate P) {
  return std::remove_if(adl_begin(Range), adl_end(Range), P);
}

/// Provide wrappers to std::copy_if which take ranges instead of having to
/// pass begin/end explicitly.
template <typename R, typename OutputIt, typename UnaryPredicate>
OutputIt copy_if(R &&Range, OutputIt Out, UnaryPredicate P) {
  return std::copy_if(adl_begin(Range), adl_end(Range), Out, P);
}

/// Return the single value in \p Range that satisfies
/// \p P(<member of \p Range> *, AllowRepeats)->T * returning nullptr
/// when no values or multiple values were found.
/// When \p AllowRepeats is true, multiple values that compare equal
/// are allowed.
template <typename T, typename R, typename Predicate>
T *find_singleton(R &&Range, Predicate P, bool AllowRepeats = false) {
  T *RC = nullptr;
  for (auto &&A : Range) {
    if (T *PRC = P(A, AllowRepeats)) {
      if (RC) {
        if (!AllowRepeats || PRC != RC)
          return nullptr;
      } else {
        RC = PRC;
      }
    }
  }
  return RC;
}

/// Return a pair consisting of the single value in \p Range that satisfies
/// \p P(<member of \p Range> *, AllowRepeats)->std::pair<T*, bool> returning
/// nullptr when no values or multiple values were found, and a bool indicating
/// whether multiple values were found to cause the nullptr.
/// When \p AllowRepeats is true, multiple values that compare equal are
/// allowed.  The predicate \p P returns a pair<T *, bool> where T is the
/// singleton while the bool indicates whether multiples have already been
/// found.  It is expected that first will be nullptr when second is true.
/// This allows using find_singleton_nested within the predicate \P.
template <typename T, typename R, typename Predicate>
std::pair<T *, bool> find_singleton_nested(R &&Range, Predicate P,
                                           bool AllowRepeats = false) {
  T *RC = nullptr;
  for (auto *A : Range) {
    std::pair<T *, bool> PRC = P(A, AllowRepeats);
    if (PRC.second) {
      assert(PRC.first == nullptr &&
             "Inconsistent return values in find_singleton_nested.");
      return PRC;
    }
    if (PRC.first) {
      if (RC) {
        if (!AllowRepeats || PRC.first != RC)
          return {nullptr, true};
      } else {
        RC = PRC.first;
      }
    }
  }
  return {RC, false};
}

template <typename R, typename OutputIt>
OutputIt copy(R &&Range, OutputIt Out) {
  return std::copy(adl_begin(Range), adl_end(Range), Out);
}

/// Provide wrappers to std::replace_copy_if which take ranges instead of having
/// to pass begin/end explicitly.
template <typename R, typename OutputIt, typename UnaryPredicate, typename T>
OutputIt replace_copy_if(R &&Range, OutputIt Out, UnaryPredicate P,
                         const T &NewValue) {
  return std::replace_copy_if(adl_begin(Range), adl_end(Range), Out, P,
                              NewValue);
}

/// Provide wrappers to std::replace_copy which take ranges instead of having to
/// pass begin/end explicitly.
template <typename R, typename OutputIt, typename T>
OutputIt replace_copy(R &&Range, OutputIt Out, const T &OldValue,
                      const T &NewValue) {
  return std::replace_copy(adl_begin(Range), adl_end(Range), Out, OldValue,
                           NewValue);
}

/// Provide wrappers to std::replace which take ranges instead of having to pass
/// begin/end explicitly.
template <typename R, typename T>
void replace(R &&Range, const T &OldValue, const T &NewValue) {
  std::replace(adl_begin(Range), adl_end(Range), OldValue, NewValue);
}

/// Provide wrappers to std::move which take ranges instead of having to
/// pass begin/end explicitly.
template <typename R, typename OutputIt>
OutputIt move(R &&Range, OutputIt Out) {
  return std::move(adl_begin(Range), adl_end(Range), Out);
}

namespace detail {
template <typename Range, typename Element>
using check_has_member_contains_t =
    decltype(std::declval<Range &>().contains(std::declval<const Element &>()));

template <typename Range, typename Element>
static constexpr bool HasMemberContains =
    is_detected<check_has_member_contains_t, Range, Element>::value;

template <typename Range, typename Element>
using check_has_member_find_t =
    decltype(std::declval<Range &>().find(std::declval<const Element &>()) !=
             std::declval<Range &>().end());

template <typename Range, typename Element>
static constexpr bool HasMemberFind =
    is_detected<check_has_member_find_t, Range, Element>::value;

} // namespace detail

/// Returns true if \p Element is found in \p Range. Delegates the check to
/// either `.contains(Element)`, `.find(Element)`, or `std::find`, in this
/// order of preference. This is intended as the canonical way to check if an
/// element exists in a range in generic code or range type that does not
/// expose a `.contains(Element)` member.
template <typename R, typename E>
bool is_contained(R &&Range, const E &Element) {
  if constexpr (detail::HasMemberContains<R, E>)
    return Range.contains(Element);
  else if constexpr (detail::HasMemberFind<R, E>)
    return Range.find(Element) != Range.end();
  else
    return std::find(adl_begin(Range), adl_end(Range), Element) !=
           adl_end(Range);
}

/// Returns true iff \p Element exists in \p Set. This overload takes \p Set as
/// an initializer list and is `constexpr`-friendly.
template <typename T, typename E>
constexpr bool is_contained(std::initializer_list<T> Set, const E &Element) {
  // TODO: Use std::find when we switch to C++20.
  for (const T &V : Set)
    if (V == Element)
      return true;
  return false;
}

/// Wrapper function around std::is_sorted to check if elements in a range \p R
/// are sorted with respect to a comparator \p C.
template <typename R, typename Compare> bool is_sorted(R &&Range, Compare C) {
  return std::is_sorted(adl_begin(Range), adl_end(Range), C);
}

/// Wrapper function around std::is_sorted to check if elements in a range \p R
/// are sorted in non-descending order.
template <typename R> bool is_sorted(R &&Range) {
  return std::is_sorted(adl_begin(Range), adl_end(Range));
}

/// Provide wrappers to std::includes which take ranges instead of having to
/// pass begin/end explicitly.
/// This function checks if the sorted range \p R2 is a subsequence of the
/// sorted range \p R1. The ranges must be sorted in non-descending order.
template <typename R1, typename R2> bool includes(R1 &&Range1, R2 &&Range2) {
  assert(is_sorted(Range1) && "Range1 must be sorted in non-descending order");
  assert(is_sorted(Range2) && "Range2 must be sorted in non-descending order");
  return std::includes(adl_begin(Range1), adl_end(Range1), adl_begin(Range2),
                       adl_end(Range2));
}

/// This function checks if the sorted range \p R2 is a subsequence of the
/// sorted range \p R1. The ranges must be sorted with respect to a comparator
/// \p C.
template <typename R1, typename R2, typename Compare>
bool includes(R1 &&Range1, R2 &&Range2, Compare &&C) {
  assert(is_sorted(Range1, C) && "Range1 must be sorted with respect to C");
  assert(is_sorted(Range2, C) && "Range2 must be sorted with respect to C");
  return std::includes(adl_begin(Range1), adl_end(Range1), adl_begin(Range2),
                       adl_end(Range2), std::forward<Compare>(C));
}

/// Wrapper function around std::count to count the number of times an element
/// \p Element occurs in the given range \p Range.
template <typename R, typename E> auto count(R &&Range, const E &Element) {
  return std::count(adl_begin(Range), adl_end(Range), Element);
}

/// Wrapper function around std::count_if to count the number of times an
/// element satisfying a given predicate occurs in a range.
template <typename R, typename UnaryPredicate>
auto count_if(R &&Range, UnaryPredicate P) {
  return std::count_if(adl_begin(Range), adl_end(Range), P);
}

/// Wrapper function around std::transform to apply a function to a range and
/// store the result elsewhere.
template <typename R, typename OutputIt, typename UnaryFunction>
OutputIt transform(R &&Range, OutputIt d_first, UnaryFunction F) {
  return std::transform(adl_begin(Range), adl_end(Range), d_first, F);
}

/// Provide wrappers to std::partition which take ranges instead of having to
/// pass begin/end explicitly.
template <typename R, typename UnaryPredicate>
auto partition(R &&Range, UnaryPredicate P) {
  return std::partition(adl_begin(Range), adl_end(Range), P);
}

/// Provide wrappers to std::binary_search which take ranges instead of having
/// to pass begin/end explicitly.
template <typename R, typename T> auto binary_search(R &&Range, T &&Value) {
  return std::binary_search(adl_begin(Range), adl_end(Range),
                            std::forward<T>(Value));
}

template <typename R, typename T, typename Compare>
auto binary_search(R &&Range, T &&Value, Compare C) {
  return std::binary_search(adl_begin(Range), adl_end(Range),
                            std::forward<T>(Value), C);
}

/// Provide wrappers to std::lower_bound which take ranges instead of having to
/// pass begin/end explicitly.
template <typename R, typename T> auto lower_bound(R &&Range, T &&Value) {
  return std::lower_bound(adl_begin(Range), adl_end(Range),
                          std::forward<T>(Value));
}

template <typename R, typename T, typename Compare>
auto lower_bound(R &&Range, T &&Value, Compare C) {
  return std::lower_bound(adl_begin(Range), adl_end(Range),
                          std::forward<T>(Value), C);
}

/// Provide wrappers to std::upper_bound which take ranges instead of having to
/// pass begin/end explicitly.
template <typename R, typename T> auto upper_bound(R &&Range, T &&Value) {
  return std::upper_bound(adl_begin(Range), adl_end(Range),
                          std::forward<T>(Value));
}

template <typename R, typename T, typename Compare>
auto upper_bound(R &&Range, T &&Value, Compare C) {
  return std::upper_bound(adl_begin(Range), adl_end(Range),
                          std::forward<T>(Value), C);
}

/// Provide wrappers to std::min_element which take ranges instead of having to
/// pass begin/end explicitly.
template <typename R> auto min_element(R &&Range) {
  return std::min_element(adl_begin(Range), adl_end(Range));
}

template <typename R, typename Compare> auto min_element(R &&Range, Compare C) {
  return std::min_element(adl_begin(Range), adl_end(Range), C);
}

/// Provide wrappers to std::max_element which take ranges instead of having to
/// pass begin/end explicitly.
template <typename R> auto max_element(R &&Range) {
  return std::max_element(adl_begin(Range), adl_end(Range));
}

template <typename R, typename Compare> auto max_element(R &&Range, Compare C) {
  return std::max_element(adl_begin(Range), adl_end(Range), C);
}

/// Provide wrappers to std::mismatch which take ranges instead of having to
/// pass begin/end explicitly.
/// This function returns a pair of iterators for the first mismatching elements
/// from `R1` and `R2`. As an example, if:
///
/// R1 = [0, 1, 4, 6], R2 = [0, 1, 5, 6]
///
/// this function will return a pair of iterators, first pointing to R1[2] and
/// second pointing to R2[2].
template <typename R1, typename R2> auto mismatch(R1 &&Range1, R2 &&Range2) {
  return std::mismatch(adl_begin(Range1), adl_end(Range1), adl_begin(Range2),
                       adl_end(Range2));
}

template <typename R, typename IterTy>
auto uninitialized_copy(R &&Src, IterTy Dst) {
  return std::uninitialized_copy(adl_begin(Src), adl_end(Src), Dst);
}

template <typename R>
void stable_sort(R &&Range) {
  std::stable_sort(adl_begin(Range), adl_end(Range));
}

template <typename R, typename Compare>
void stable_sort(R &&Range, Compare C) {
  std::stable_sort(adl_begin(Range), adl_end(Range), C);
}

/// Binary search for the first iterator in a range where a predicate is false.
/// Requires that C is always true below some limit, and always false above it.
template <typename R, typename Predicate,
          typename Val = decltype(*adl_begin(std::declval<R>()))>
auto partition_point(R &&Range, Predicate P) {
  return std::partition_point(adl_begin(Range), adl_end(Range), P);
}

template<typename Range, typename Predicate>
auto unique(Range &&R, Predicate P) {
  return std::unique(adl_begin(R), adl_end(R), P);
}

/// Wrapper function around std::unique to allow calling unique on a
/// container without having to specify the begin/end iterators.
template <typename Range> auto unique(Range &&R) {
  return std::unique(adl_begin(R), adl_end(R));
}

/// Wrapper function around std::equal to detect if pair-wise elements between
/// two ranges are the same.
template <typename L, typename R> bool equal(L &&LRange, R &&RRange) {
  return std::equal(adl_begin(LRange), adl_end(LRange), adl_begin(RRange),
                    adl_end(RRange));
}

template <typename L, typename R, typename BinaryPredicate>
bool equal(L &&LRange, R &&RRange, BinaryPredicate P) {
  return std::equal(adl_begin(LRange), adl_end(LRange), adl_begin(RRange),
                    adl_end(RRange), P);
}

/// Returns true if all elements in Range are equal or when the Range is empty.
template <typename R> bool all_equal(R &&Range) {
  auto Begin = adl_begin(Range);
  auto End = adl_end(Range);
  return Begin == End || std::equal(std::next(Begin), End, Begin);
}

/// Returns true if all Values in the initializer lists are equal or the list
// is empty.
template <typename T> bool all_equal(std::initializer_list<T> Values) {
  return all_equal<std::initializer_list<T>>(std::move(Values));
}

/// Provide a container algorithm similar to C++ Library Fundamentals v2's
/// `erase_if` which is equivalent to:
///
///   C.erase(remove_if(C, pred), C.end());
///
/// This version works for any container with an erase method call accepting
/// two iterators.
template <typename Container, typename UnaryPredicate>
void erase_if(Container &C, UnaryPredicate P) {
  C.erase(remove_if(C, P), C.end());
}

/// Wrapper function to remove a value from a container:
///
/// C.erase(remove(C.begin(), C.end(), V), C.end());
template <typename Container, typename ValueType>
void erase(Container &C, ValueType V) {
  C.erase(std::remove(C.begin(), C.end(), V), C.end());
}

/// Wrapper function to append range `R` to container `C`.
///
/// C.insert(C.end(), R.begin(), R.end());
template <typename Container, typename Range>
void append_range(Container &C, Range &&R) {
  C.insert(C.end(), adl_begin(R), adl_end(R));
}

/// Appends all `Values` to container `C`.
template <typename Container, typename... Args>
void append_values(Container &C, Args &&...Values) {
  C.reserve(range_size(C) + sizeof...(Args));
  // Append all values one by one.
  ((void)C.insert(C.end(), std::forward<Args>(Values)), ...);
}

/// Given a sequence container Cont, replace the range [ContIt, ContEnd) with
/// the range [ValIt, ValEnd) (which is not from the same container).
template <typename Container, typename RandomAccessIterator>
void replace(Container &Cont, typename Container::iterator ContIt,
             typename Container::iterator ContEnd, RandomAccessIterator ValIt,
             RandomAccessIterator ValEnd) {
  while (true) {
    if (ValIt == ValEnd) {
      Cont.erase(ContIt, ContEnd);
      return;
    }
    if (ContIt == ContEnd) {
      Cont.insert(ContIt, ValIt, ValEnd);
      return;
    }
    *ContIt = *ValIt;
    ++ContIt;
    ++ValIt;
  }
}

/// Given a sequence container Cont, replace the range [ContIt, ContEnd) with
/// the range R.
template <typename Container, typename Range = std::initializer_list<
                                  typename Container::value_type>>
void replace(Container &Cont, typename Container::iterator ContIt,
             typename Container::iterator ContEnd, Range &&R) {
  replace(Cont, ContIt, ContEnd, adl_begin(R), adl_end(R));
}

/// An STL-style algorithm similar to std::for_each that applies a second
/// functor between every pair of elements.
///
/// This provides the control flow logic to, for example, print a
/// comma-separated list:
/// \code
///   interleave(names.begin(), names.end(),
///              [&](StringRef name) { os << name; },
///              [&] { os << ", "; });
/// \endcode
template <typename ForwardIterator, typename UnaryFunctor,
          typename NullaryFunctor,
          typename = std::enable_if_t<
              !std::is_constructible<StringRef, UnaryFunctor>::value &&
              !std::is_constructible<StringRef, NullaryFunctor>::value>>
inline void interleave(ForwardIterator begin, ForwardIterator end,
                       UnaryFunctor each_fn, NullaryFunctor between_fn) {
  if (begin == end)
    return;
  each_fn(*begin);
  ++begin;
  for (; begin != end; ++begin) {
    between_fn();
    each_fn(*begin);
  }
}

template <typename Container, typename UnaryFunctor, typename NullaryFunctor,
          typename = std::enable_if_t<
              !std::is_constructible<StringRef, UnaryFunctor>::value &&
              !std::is_constructible<StringRef, NullaryFunctor>::value>>
inline void interleave(const Container &c, UnaryFunctor each_fn,
                       NullaryFunctor between_fn) {
  interleave(adl_begin(c), adl_end(c), each_fn, between_fn);
}

/// Overload of interleave for the common case of string separator.
template <typename Container, typename UnaryFunctor, typename StreamT,
          typename T = detail::ValueOfRange<Container>>
inline void interleave(const Container &c, StreamT &os, UnaryFunctor each_fn,
                       const StringRef &separator) {
  interleave(adl_begin(c), adl_end(c), each_fn, [&] { os << separator; });
}
template <typename Container, typename StreamT,
          typename T = detail::ValueOfRange<Container>>
inline void interleave(const Container &c, StreamT &os,
                       const StringRef &separator) {
  interleave(
      c, os, [&](const T &a) { os << a; }, separator);
}

template <typename Container, typename UnaryFunctor, typename StreamT,
          typename T = detail::ValueOfRange<Container>>
inline void interleaveComma(const Container &c, StreamT &os,
                            UnaryFunctor each_fn) {
  interleave(c, os, each_fn, ", ");
}
template <typename Container, typename StreamT,
          typename T = detail::ValueOfRange<Container>>
inline void interleaveComma(const Container &c, StreamT &os) {
  interleaveComma(c, os, [&](const T &a) { os << a; });
}

//===----------------------------------------------------------------------===//
//     Extra additions to <memory>
//===----------------------------------------------------------------------===//

struct FreeDeleter {
  void operator()(void* v) {
    ::free(v);
  }
};

template<typename First, typename Second>
struct pair_hash {
  size_t operator()(const std::pair<First, Second> &P) const {
    return std::hash<First>()(P.first) * 31 + std::hash<Second>()(P.second);
  }
};

/// Binary functor that adapts to any other binary functor after dereferencing
/// operands.
template <typename T> struct deref {
  T func;

  // Could be further improved to cope with non-derivable functors and
  // non-binary functors (should be a variadic template member function
  // operator()).
  template <typename A, typename B> auto operator()(A &lhs, B &rhs) const {
    assert(lhs);
    assert(rhs);
    return func(*lhs, *rhs);
  }
};

namespace detail {

/// Tuple-like type for `zip_enumerator` dereference.
template <typename... Refs> struct enumerator_result;

template <typename... Iters>
using EnumeratorTupleType = enumerator_result<decltype(*declval<Iters>())...>;

/// Zippy iterator that uses the second iterator for comparisons. For the
/// increment to be safe, the second range has to be the shortest.
/// Returns `enumerator_result` on dereference to provide `.index()` and
/// `.value()` member functions.
/// Note: Because the dereference operator returns `enumerator_result` as a
/// value instead of a reference and does not strictly conform to the C++17's
/// definition of forward iterator. However, it satisfies all the
/// forward_iterator requirements that the `zip_common` and `zippy` depend on
/// and fully conforms to the C++20 definition of forward iterator.
/// This is similar to `std::vector<bool>::iterator` that returns bit reference
/// wrappers on dereference.
template <typename... Iters>
struct zip_enumerator : zip_common<zip_enumerator<Iters...>,
                                   EnumeratorTupleType<Iters...>, Iters...> {
  static_assert(sizeof...(Iters) >= 2, "Expected at least two iteratees");
  using zip_common<zip_enumerator<Iters...>, EnumeratorTupleType<Iters...>,
                   Iters...>::zip_common;

  bool operator==(const zip_enumerator &Other) const {
    return std::get<1>(this->iterators) == std::get<1>(Other.iterators);
  }
};

template <typename... Refs> struct enumerator_result<std::size_t, Refs...> {
  static constexpr std::size_t NumRefs = sizeof...(Refs);
  static_assert(NumRefs != 0);
  // `NumValues` includes the index.
  static constexpr std::size_t NumValues = NumRefs + 1;

  // Tuple type whose element types are references for each `Ref`.
  using range_reference_tuple = std::tuple<Refs...>;
  // Tuple type who elements are references to all values, including both
  // the index and `Refs` reference types.
  using value_reference_tuple = std::tuple<std::size_t, Refs...>;

  enumerator_result(std::size_t Index, Refs &&...Rs)
      : Idx(Index), Storage(std::forward<Refs>(Rs)...) {}

  /// Returns the 0-based index of the current position within the original
  /// input range(s).
  std::size_t index() const { return Idx; }

  /// Returns the value(s) for the current iterator. This does not include the
  /// index.
  decltype(auto) value() const {
    if constexpr (NumRefs == 1)
      return std::get<0>(Storage);
    else
      return Storage;
  }

  /// Returns the value at index `I`. This case covers the index.
  template <std::size_t I, typename = std::enable_if_t<I == 0>>
  friend std::size_t get(const enumerator_result &Result) {
    return Result.Idx;
  }

  /// Returns the value at index `I`. This case covers references to the
  /// iteratees.
  template <std::size_t I, typename = std::enable_if_t<I != 0>>
  friend decltype(auto) get(const enumerator_result &Result) {
    // Note: This is a separate function from the other `get`, instead of an
    // `if constexpr` case, to work around an MSVC 19.31.31XXX compiler
    // (Visual Studio 2022 17.1) return type deduction bug.
    return std::get<I - 1>(Result.Storage);
  }

  template <typename... Ts>
  friend bool operator==(const enumerator_result &Result,
                         const std::tuple<std::size_t, Ts...> &Other) {
    static_assert(NumRefs == sizeof...(Ts), "Size mismatch");
    if (Result.Idx != std::get<0>(Other))
      return false;
    return Result.is_value_equal(Other, std::make_index_sequence<NumRefs>{});
  }

private:
  template <typename Tuple, std::size_t... Idx>
  bool is_value_equal(const Tuple &Other, std::index_sequence<Idx...>) const {
    return ((std::get<Idx>(Storage) == std::get<Idx + 1>(Other)) && ...);
  }

  std::size_t Idx;
  // Make this tuple mutable to avoid casts that obfuscate const-correctness
  // issues. Const-correctness of references is taken care of by `zippy` that
  // defines const-non and const iterator types that will propagate down to
  // `enumerator_result`'s `Refs`.
  //  Note that unlike the results of `zip*` functions, `enumerate`'s result are
  //  supposed to be modifiable even when defined as
  // `const`.
  mutable range_reference_tuple Storage;
};

struct index_iterator
    : llvm::iterator_facade_base<index_iterator,
                                 std::random_access_iterator_tag, std::size_t> {
  index_iterator(std::size_t Index) : Index(Index) {}

  index_iterator &operator+=(std::ptrdiff_t N) {
    Index += N;
    return *this;
  }

  index_iterator &operator-=(std::ptrdiff_t N) {
    Index -= N;
    return *this;
  }

  std::ptrdiff_t operator-(const index_iterator &R) const {
    return Index - R.Index;
  }

  // Note: This dereference operator returns a value instead of a reference
  // and does not strictly conform to the C++17's definition of forward
  // iterator. However, it satisfies all the forward_iterator requirements
  // that the `zip_common` depends on and fully conforms to the C++20
  // definition of forward iterator.
  std::size_t operator*() const { return Index; }

  friend bool operator==(const index_iterator &Lhs, const index_iterator &Rhs) {
    return Lhs.Index == Rhs.Index;
  }

  friend bool operator<(const index_iterator &Lhs, const index_iterator &Rhs) {
    return Lhs.Index < Rhs.Index;
  }

private:
  std::size_t Index;
};

/// Infinite stream of increasing 0-based `size_t` indices.
struct index_stream {
  index_iterator begin() const { return {0}; }
  index_iterator end() const {
    // We approximate 'infinity' with the max size_t value, which should be good
    // enough to index over any container.
    return index_iterator{std::numeric_limits<std::size_t>::max()};
  }
};

} // end namespace detail

/// Increasing range of `size_t` indices.
class index_range {
  std::size_t Begin;
  std::size_t End;

public:
  index_range(std::size_t Begin, std::size_t End) : Begin(Begin), End(End) {}
  detail::index_iterator begin() const { return {Begin}; }
  detail::index_iterator end() const { return {End}; }
};

/// Given two or more input ranges, returns a new range whose values are
/// tuples (A, B, C, ...), such that A is the 0-based index of the item in the
/// sequence, and B, C, ..., are the values from the original input ranges. All
/// input ranges are required to have equal lengths. Note that the returned
/// iterator allows for the values (B, C, ...) to be modified.  Example:
///
/// ```c++
/// std::vector<char> Letters = {'A', 'B', 'C', 'D'};
/// std::vector<int> Vals = {10, 11, 12, 13};
///
/// for (auto [Index, Letter, Value] : enumerate(Letters, Vals)) {
///   printf("Item %zu - %c: %d\n", Index, Letter, Value);
///   Value -= 10;
/// }
/// ```
///
/// Output:
///   Item 0 - A: 10
///   Item 1 - B: 11
///   Item 2 - C: 12
///   Item 3 - D: 13
///
/// or using an iterator:
/// ```c++
/// for (auto it : enumerate(Vals)) {
///   it.value() += 10;
///   printf("Item %zu: %d\n", it.index(), it.value());
/// }
/// ```
///
/// Output:
///   Item 0: 20
///   Item 1: 21
///   Item 2: 22
///   Item 3: 23
///
template <typename FirstRange, typename... RestRanges>
auto enumerate(FirstRange &&First, RestRanges &&...Rest) {
  if constexpr (sizeof...(Rest) != 0) {
#ifndef NDEBUG
    // Note: Create an array instead of an initializer list to work around an
    // Apple clang 14 compiler bug.
    size_t sizes[] = {range_size(First), range_size(Rest)...};
    assert(all_equal(sizes) && "Ranges have different length");
#endif
  }
  using enumerator = detail::zippy<detail::zip_enumerator, detail::index_stream,
                                   FirstRange, RestRanges...>;
  return enumerator(detail::index_stream{}, std::forward<FirstRange>(First),
                    std::forward<RestRanges>(Rest)...);
}

namespace detail {

template <typename Predicate, typename... Args>
bool all_of_zip_predicate_first(Predicate &&P, Args &&...args) {
  auto z = zip(args...);
  auto it = z.begin();
  auto end = z.end();
  while (it != end) {
    if (!std::apply([&](auto &&...args) { return P(args...); }, *it))
      return false;
    ++it;
  }
  return it.all_equals(end);
}

// Just an adaptor to switch the order of argument and have the predicate before
// the zipped inputs.
template <typename... ArgsThenPredicate, size_t... InputIndexes>
bool all_of_zip_predicate_last(
    std::tuple<ArgsThenPredicate...> argsThenPredicate,
    std::index_sequence<InputIndexes...>) {
  auto constexpr OutputIndex =
      std::tuple_size<decltype(argsThenPredicate)>::value - 1;
  return all_of_zip_predicate_first(std::get<OutputIndex>(argsThenPredicate),
                             std::get<InputIndexes>(argsThenPredicate)...);
}

} // end namespace detail

/// Compare two zipped ranges using the provided predicate (as last argument).
/// Return true if all elements satisfy the predicate and false otherwise.
//  Return false if the zipped iterator aren't all at end (size mismatch).
template <typename... ArgsAndPredicate>
bool all_of_zip(ArgsAndPredicate &&...argsAndPredicate) {
  return detail::all_of_zip_predicate_last(
      std::forward_as_tuple(argsAndPredicate...),
      std::make_index_sequence<sizeof...(argsAndPredicate) - 1>{});
}

/// Return true if the sequence [Begin, End) has exactly N items. Runs in O(N)
/// time. Not meant for use with random-access iterators.
/// Can optionally take a predicate to filter lazily some items.
template <typename IterTy,
          typename Pred = bool (*)(const decltype(*std::declval<IterTy>()) &)>
bool hasNItems(
    IterTy &&Begin, IterTy &&End, unsigned N,
    Pred &&ShouldBeCounted =
        [](const decltype(*std::declval<IterTy>()) &) { return true; },
    std::enable_if_t<
        !std::is_base_of<std::random_access_iterator_tag,
                         typename std::iterator_traits<std::remove_reference_t<
                             decltype(Begin)>>::iterator_category>::value,
        void> * = nullptr) {
  for (; N; ++Begin) {
    if (Begin == End)
      return false; // Too few.
    N -= ShouldBeCounted(*Begin);
  }
  for (; Begin != End; ++Begin)
    if (ShouldBeCounted(*Begin))
      return false; // Too many.
  return true;
}

/// Return true if the sequence [Begin, End) has N or more items. Runs in O(N)
/// time. Not meant for use with random-access iterators.
/// Can optionally take a predicate to lazily filter some items.
template <typename IterTy,
          typename Pred = bool (*)(const decltype(*std::declval<IterTy>()) &)>
bool hasNItemsOrMore(
    IterTy &&Begin, IterTy &&End, unsigned N,
    Pred &&ShouldBeCounted =
        [](const decltype(*std::declval<IterTy>()) &) { return true; },
    std::enable_if_t<
        !std::is_base_of<std::random_access_iterator_tag,
                         typename std::iterator_traits<std::remove_reference_t<
                             decltype(Begin)>>::iterator_category>::value,
        void> * = nullptr) {
  for (; N; ++Begin) {
    if (Begin == End)
      return false; // Too few.
    N -= ShouldBeCounted(*Begin);
  }
  return true;
}

/// Returns true if the sequence [Begin, End) has N or less items. Can
/// optionally take a predicate to lazily filter some items.
template <typename IterTy,
          typename Pred = bool (*)(const decltype(*std::declval<IterTy>()) &)>
bool hasNItemsOrLess(
    IterTy &&Begin, IterTy &&End, unsigned N,
    Pred &&ShouldBeCounted = [](const decltype(*std::declval<IterTy>()) &) {
      return true;
    }) {
  assert(N != std::numeric_limits<unsigned>::max());
  return !hasNItemsOrMore(Begin, End, N + 1, ShouldBeCounted);
}

/// Returns true if the given container has exactly N items
template <typename ContainerTy> bool hasNItems(ContainerTy &&C, unsigned N) {
  return hasNItems(adl_begin(C), adl_end(C), N);
}

/// Returns true if the given container has N or more items
template <typename ContainerTy>
bool hasNItemsOrMore(ContainerTy &&C, unsigned N) {
  return hasNItemsOrMore(adl_begin(C), adl_end(C), N);
}

/// Returns true if the given container has N or less items
template <typename ContainerTy>
bool hasNItemsOrLess(ContainerTy &&C, unsigned N) {
  return hasNItemsOrLess(adl_begin(C), adl_end(C), N);
}

/// Returns a raw pointer that represents the same address as the argument.
///
/// This implementation can be removed once we move to C++20 where it's defined
/// as std::to_address().
///
/// The std::pointer_traits<>::to_address(p) variations of these overloads has
/// not been implemented.
template <class Ptr> auto to_address(const Ptr &P) { return P.operator->(); }
template <class T> constexpr T *to_address(T *P) { return P; }

// Detect incomplete types, relying on the fact that their size is unknown.
namespace detail {
template <typename T> using has_sizeof = decltype(sizeof(T));
} // namespace detail

/// Detects when type `T` is incomplete. This is true for forward declarations
/// and false for types with a full definition.
template <typename T>
constexpr bool is_incomplete_v = !is_detected<detail::has_sizeof, T>::value;

} // end namespace llvm

namespace std {
template <typename... Refs>
struct tuple_size<llvm::detail::enumerator_result<Refs...>>
    : std::integral_constant<std::size_t, sizeof...(Refs)> {};

template <std::size_t I, typename... Refs>
struct tuple_element<I, llvm::detail::enumerator_result<Refs...>>
    : std::tuple_element<I, std::tuple<Refs...>> {};

template <std::size_t I, typename... Refs>
struct tuple_element<I, const llvm::detail::enumerator_result<Refs...>>
    : std::tuple_element<I, std::tuple<Refs...>> {};

} // namespace std

#endif // LLVM_ADT_STLEXTRAS_H<|MERGE_RESOLUTION|>--- conflicted
+++ resolved
@@ -1690,8 +1690,6 @@
                          std::forward<E>(Init));
 }
 
-<<<<<<< HEAD
-=======
 /// Wrapper for std::accumulate with a binary operator.
 template <typename R, typename E, typename BinaryOp>
 auto accumulate(R &&Range, E &&Init, BinaryOp &&Op) {
@@ -1714,7 +1712,6 @@
                     std::multiplies<>{});
 }
 
->>>>>>> 54c4ef26
 /// Provide wrappers to std::for_each which take ranges instead of having to
 /// pass begin/end explicitly.
 template <typename R, typename UnaryFunction>
