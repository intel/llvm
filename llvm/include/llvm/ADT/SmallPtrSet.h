//===- llvm/ADT/SmallPtrSet.h - 'Normally small' pointer set ----*- C++ -*-===//
//
// Part of the LLVM Project, under the Apache License v2.0 with LLVM Exceptions.
// See https://llvm.org/LICENSE.txt for license information.
// SPDX-License-Identifier: Apache-2.0 WITH LLVM-exception
//
//===----------------------------------------------------------------------===//
///
/// \file
/// This file defines the SmallPtrSet class.  See the doxygen comment for
/// SmallPtrSetImplBase for more details on the algorithm used.
//
//===----------------------------------------------------------------------===//

#ifndef LLVM_ADT_SMALLPTRSET_H
#define LLVM_ADT_SMALLPTRSET_H

#include "llvm/ADT/EpochTracker.h"
#include "llvm/Support/Compiler.h"
#include "llvm/Support/ReverseIteration.h"
#include "llvm/Support/type_traits.h"
#include <cassert>
#include <cstddef>
#include <cstdlib>
#include <cstring>
#include <initializer_list>
#include <iterator>
#include <limits>
#include <utility>

namespace llvm {

/// SmallPtrSetImplBase - This is the common code shared among all the
/// SmallPtrSet<>'s, which is almost everything.  SmallPtrSet has two modes, one
/// for small and one for large sets.
///
/// Small sets use an array of pointers allocated in the SmallPtrSet object,
/// which is treated as a simple array of pointers.  When a pointer is added to
/// the set, the array is scanned to see if the element already exists, if not
/// the element is 'pushed back' onto the array.  If we run out of space in the
/// array, we grow into the 'large set' case.  SmallSet should be used when the
/// sets are often small.  In this case, no memory allocation is used, and only
/// light-weight and cache-efficient scanning is used.
///
/// Large sets use a classic exponentially-probed hash table.  Empty buckets are
/// represented with an illegal pointer value (-1) to allow null pointers to be
/// inserted.  Tombstones are represented with another illegal pointer value
/// (-2), to allow deletion.  The hash table is resized when the table is 3/4 or
/// more.  When this happens, the table is doubled in size.
///
class SmallPtrSetImplBase : public DebugEpochBase {
  friend class SmallPtrSetIteratorImpl;

protected:
  /// SmallArray - Points to a fixed size set of buckets, used in 'small mode'.
  const void **SmallArray;
  /// CurArray - This is the current set of buckets.  If equal to SmallArray,
  /// then the set is in 'small mode'.
  const void **CurArray;
  /// CurArraySize - The allocated size of CurArray, always a power of two.
  unsigned CurArraySize;

  /// Number of elements in CurArray that contain a value or are a tombstone.
  /// If small, all these elements are at the beginning of CurArray and the rest
  /// is uninitialized.
  unsigned NumNonEmpty;
  /// Number of tombstones in CurArray.
  unsigned NumTombstones;

  // Helpers to copy and move construct a SmallPtrSet.
  SmallPtrSetImplBase(const void **SmallStorage,
                      const SmallPtrSetImplBase &that);
  SmallPtrSetImplBase(const void **SmallStorage, unsigned SmallSize,
                      SmallPtrSetImplBase &&that);

  explicit SmallPtrSetImplBase(const void **SmallStorage, unsigned SmallSize)
      : SmallArray(SmallStorage), CurArray(SmallStorage),
        CurArraySize(SmallSize), NumNonEmpty(0), NumTombstones(0) {
    assert(SmallSize && (SmallSize & (SmallSize-1)) == 0 &&
           "Initial size must be a power of two!");
  }

  ~SmallPtrSetImplBase() {
    if (!isSmall())
      free(CurArray);
  }

public:
  using size_type = unsigned;

  SmallPtrSetImplBase &operator=(const SmallPtrSetImplBase &) = delete;

  [[nodiscard]] bool empty() const { return size() == 0; }
  size_type size() const { return NumNonEmpty - NumTombstones; }

  void clear() {
    incrementEpoch();
    // If the capacity of the array is huge, and the # elements used is small,
    // shrink the array.
    if (!isSmall()) {
      if (size() * 4 < CurArraySize && CurArraySize > 32)
        return shrink_and_clear();
      // Fill the array with empty markers.
      memset(CurArray, -1, CurArraySize * sizeof(void *));
    }

    NumNonEmpty = 0;
    NumTombstones = 0;
  }

protected:
  static void *getTombstoneMarker() { return reinterpret_cast<void*>(-2); }

  static void *getEmptyMarker() {
    // Note that -1 is chosen to make clear() efficiently implementable with
    // memset and because it's not a valid pointer value.
    return reinterpret_cast<void*>(-1);
  }

  const void **EndPointer() const {
    return isSmall() ? CurArray + NumNonEmpty : CurArray + CurArraySize;
  }

  /// insert_imp - This returns true if the pointer was new to the set, false if
  /// it was already in the set.  This is hidden from the client so that the
  /// derived class can check that the right type of pointer is passed in.
  std::pair<const void *const *, bool> insert_imp(const void *Ptr) {
    if (isSmall()) {
      // Check to see if it is already in the set.
      for (const void **APtr = SmallArray, **E = SmallArray + NumNonEmpty;
           APtr != E; ++APtr) {
        const void *Value = *APtr;
        if (Value == Ptr)
          return std::make_pair(APtr, false);
      }

      // Nope, there isn't.  If we stay small, just 'pushback' now.
      if (NumNonEmpty < CurArraySize) {
        SmallArray[NumNonEmpty++] = Ptr;
        incrementEpoch();
        return std::make_pair(SmallArray + (NumNonEmpty - 1), true);
      }
      // Otherwise, hit the big set case, which will call grow.
    }
    return insert_imp_big(Ptr);
  }

  /// erase_imp - If the set contains the specified pointer, remove it and
  /// return true, otherwise return false.  This is hidden from the client so
  /// that the derived class can check that the right type of pointer is passed
  /// in.
  bool erase_imp(const void * Ptr) {
    if (isSmall()) {
      for (const void **APtr = SmallArray, **E = SmallArray + NumNonEmpty;
           APtr != E; ++APtr) {
        if (*APtr == Ptr) {
          *APtr = SmallArray[--NumNonEmpty];
          incrementEpoch();
          return true;
        }
      }
      return false;
    }

    auto *Bucket = FindBucketFor(Ptr);
    if (*Bucket != Ptr)
      return false;

    *const_cast<const void **>(Bucket) = getTombstoneMarker();
    NumTombstones++;
    // Treat this consistently from an API perspective, even if we don't
    // actually invalidate iterators here.
    incrementEpoch();
    return true;
  }

  /// Returns the raw pointer needed to construct an iterator.  If element not
  /// found, this will be EndPointer.  Otherwise, it will be a pointer to the
  /// slot which stores Ptr;
  const void *const * find_imp(const void * Ptr) const {
    if (isSmall()) {
      // Linear search for the item.
      for (const void *const *APtr = SmallArray,
                      *const *E = SmallArray + NumNonEmpty; APtr != E; ++APtr)
        if (*APtr == Ptr)
          return APtr;
      return EndPointer();
    }

    // Big set case.
    auto *Bucket = FindBucketFor(Ptr);
    if (*Bucket == Ptr)
      return Bucket;
    return EndPointer();
  }

  bool isSmall() const { return CurArray == SmallArray; }

private:
  std::pair<const void *const *, bool> insert_imp_big(const void *Ptr);

  const void * const *FindBucketFor(const void *Ptr) const;
  void shrink_and_clear();

  /// Grow - Allocate a larger backing store for the buckets and move it over.
  void Grow(unsigned NewSize);

protected:
  /// swap - Swaps the elements of two sets.
  /// Note: This method assumes that both sets have the same small size.
  void swap(SmallPtrSetImplBase &RHS);

  void CopyFrom(const SmallPtrSetImplBase &RHS);
  void MoveFrom(unsigned SmallSize, SmallPtrSetImplBase &&RHS);

private:
  /// Code shared by MoveFrom() and move constructor.
  void MoveHelper(unsigned SmallSize, SmallPtrSetImplBase &&RHS);
  /// Code shared by CopyFrom() and copy constructor.
  void CopyHelper(const SmallPtrSetImplBase &RHS);
};

/// SmallPtrSetIteratorImpl - This is the common base class shared between all
/// instances of SmallPtrSetIterator.
class SmallPtrSetIteratorImpl {
protected:
  const void *const *Bucket;
  const void *const *End;

public:
  explicit SmallPtrSetIteratorImpl(const void *const *BP, const void*const *E)
    : Bucket(BP), End(E) {
    if (shouldReverseIterate()) {
      RetreatIfNotValid();
      return;
    }
    AdvanceIfNotValid();
  }

  bool operator==(const SmallPtrSetIteratorImpl &RHS) const {
    return Bucket == RHS.Bucket;
  }
  bool operator!=(const SmallPtrSetIteratorImpl &RHS) const {
    return Bucket != RHS.Bucket;
  }

protected:
  /// AdvanceIfNotValid - If the current bucket isn't valid, advance to a bucket
  /// that is.   This is guaranteed to stop because the end() bucket is marked
  /// valid.
  void AdvanceIfNotValid() {
    assert(Bucket <= End);
    while (Bucket != End &&
           (*Bucket == SmallPtrSetImplBase::getEmptyMarker() ||
            *Bucket == SmallPtrSetImplBase::getTombstoneMarker()))
      ++Bucket;
  }
  void RetreatIfNotValid() {
    assert(Bucket >= End);
    while (Bucket != End &&
           (Bucket[-1] == SmallPtrSetImplBase::getEmptyMarker() ||
            Bucket[-1] == SmallPtrSetImplBase::getTombstoneMarker())) {
      --Bucket;
    }
  }
};

/// SmallPtrSetIterator - This implements a const_iterator for SmallPtrSet.
template <typename PtrTy>
class LLVM_DEBUGEPOCHBASE_HANDLEBASE_EMPTYBASE SmallPtrSetIterator
    : public SmallPtrSetIteratorImpl,
      DebugEpochBase::HandleBase {
  using PtrTraits = PointerLikeTypeTraits<PtrTy>;

public:
  using value_type = PtrTy;
  using reference = PtrTy;
  using pointer = PtrTy;
  using difference_type = std::ptrdiff_t;
  using iterator_category = std::forward_iterator_tag;

  explicit SmallPtrSetIterator(const void *const *BP, const void *const *E,
                               const DebugEpochBase &Epoch)
      : SmallPtrSetIteratorImpl(BP, E), DebugEpochBase::HandleBase(&Epoch) {}

  // Most methods are provided by the base class.

  const PtrTy operator*() const {
    assert(isHandleInSync() && "invalid iterator access!");
    if (shouldReverseIterate()) {
      assert(Bucket > End);
      return PtrTraits::getFromVoidPointer(const_cast<void *>(Bucket[-1]));
    }
    assert(Bucket < End);
    return PtrTraits::getFromVoidPointer(const_cast<void*>(*Bucket));
  }

  inline SmallPtrSetIterator& operator++() {          // Preincrement
    assert(isHandleInSync() && "invalid iterator access!");
    if (shouldReverseIterate()) {
      --Bucket;
      RetreatIfNotValid();
      return *this;
    }
    ++Bucket;
    AdvanceIfNotValid();
    return *this;
  }

  SmallPtrSetIterator operator++(int) {        // Postincrement
    SmallPtrSetIterator tmp = *this;
    ++*this;
    return tmp;
  }
};

/// A templated base class for \c SmallPtrSet which provides the
/// typesafe interface that is common across all small sizes.
///
/// This is particularly useful for passing around between interface boundaries
/// to avoid encoding a particular small size in the interface boundary.
template <typename PtrType>
class SmallPtrSetImpl : public SmallPtrSetImplBase {
  using ConstPtrType = typename add_const_past_pointer<PtrType>::type;
  using PtrTraits = PointerLikeTypeTraits<PtrType>;
  using ConstPtrTraits = PointerLikeTypeTraits<ConstPtrType>;

protected:
  // Forward constructors to the base.
  using SmallPtrSetImplBase::SmallPtrSetImplBase;

public:
  using iterator = SmallPtrSetIterator<PtrType>;
  using const_iterator = SmallPtrSetIterator<PtrType>;
  using key_type = ConstPtrType;
  using value_type = PtrType;

  SmallPtrSetImpl(const SmallPtrSetImpl &) = delete;

  /// Inserts Ptr if and only if there is no element in the container equal to
  /// Ptr. The bool component of the returned pair is true if and only if the
  /// insertion takes place, and the iterator component of the pair points to
  /// the element equal to Ptr.
  std::pair<iterator, bool> insert(PtrType Ptr) {
    auto p = insert_imp(PtrTraits::getAsVoidPointer(Ptr));
    return std::make_pair(makeIterator(p.first), p.second);
  }

  /// Insert the given pointer with an iterator hint that is ignored. This is
  /// identical to calling insert(Ptr), but allows SmallPtrSet to be used by
  /// std::insert_iterator and std::inserter().
  iterator insert(iterator, PtrType Ptr) {
    return insert(Ptr).first;
  }

  /// Remove pointer from the set.
  ///
  /// Returns whether the pointer was in the set. Invalidates iterators if
  /// true is returned. To remove elements while iterating over the set, use
  /// remove_if() instead.
  bool erase(PtrType Ptr) {
    return erase_imp(PtrTraits::getAsVoidPointer(Ptr));
  }

  /// Remove elements that match the given predicate.
<<<<<<< HEAD
  template <typename UnaryPredicate>
  void remove_if(UnaryPredicate P) {
=======
  ///
  /// This method is a safe replacement for the following pattern, which is not
  /// valid, because the erase() calls would invalidate the iterator:
  ///
  ///     for (PtrType *Ptr : Set)
  ///       if (Pred(P))
  ///         Set.erase(P);
  ///
  /// Returns whether anything was removed. It is safe to read the set inside
  /// the predicate function. However, the predicate must not modify the set
  /// itself, only indicate a removal by returning true.
  template <typename UnaryPredicate>
  bool remove_if(UnaryPredicate P) {
    bool Removed = false;
    if (isSmall()) {
      const void **APtr = SmallArray, **E = SmallArray + NumNonEmpty;
      while (APtr != E) {
        PtrType Ptr = PtrTraits::getFromVoidPointer(const_cast<void *>(*APtr));
        if (P(Ptr)) {
          *APtr = *--E;
          --NumNonEmpty;
          incrementEpoch();
          Removed = true;
        } else {
          ++APtr;
        }
      }
      return Removed;
    }

>>>>>>> 4fe5a3cc
    for (const void **APtr = CurArray, **E = EndPointer(); APtr != E; ++APtr) {
      const void *Value = *APtr;
      if (Value == getTombstoneMarker() || Value == getEmptyMarker())
        continue;
      PtrType Ptr = PtrTraits::getFromVoidPointer(const_cast<void *>(Value));
      if (P(Ptr)) {
        *APtr = getTombstoneMarker();
        ++NumTombstones;
<<<<<<< HEAD
      }
    }
=======
        incrementEpoch();
        Removed = true;
      }
    }
    return Removed;
>>>>>>> 4fe5a3cc
  }

  /// count - Return 1 if the specified pointer is in the set, 0 otherwise.
  size_type count(ConstPtrType Ptr) const {
    return find_imp(ConstPtrTraits::getAsVoidPointer(Ptr)) != EndPointer();
  }
  iterator find(ConstPtrType Ptr) const {
    return makeIterator(find_imp(ConstPtrTraits::getAsVoidPointer(Ptr)));
  }
  bool contains(ConstPtrType Ptr) const {
    return find_imp(ConstPtrTraits::getAsVoidPointer(Ptr)) != EndPointer();
  }

  template <typename IterT>
  void insert(IterT I, IterT E) {
    for (; I != E; ++I)
      insert(*I);
  }

  void insert(std::initializer_list<PtrType> IL) {
    insert(IL.begin(), IL.end());
  }

  iterator begin() const {
    if (shouldReverseIterate())
      return makeIterator(EndPointer() - 1);
    return makeIterator(CurArray);
  }
  iterator end() const { return makeIterator(EndPointer()); }

private:
  /// Create an iterator that dereferences to same place as the given pointer.
  iterator makeIterator(const void *const *P) const {
    if (shouldReverseIterate())
      return iterator(P == EndPointer() ? CurArray : P + 1, CurArray, *this);
    return iterator(P, EndPointer(), *this);
  }
};

/// Equality comparison for SmallPtrSet.
///
/// Iterates over elements of LHS confirming that each value from LHS is also in
/// RHS, and that no additional values are in RHS.
template <typename PtrType>
bool operator==(const SmallPtrSetImpl<PtrType> &LHS,
                const SmallPtrSetImpl<PtrType> &RHS) {
  if (LHS.size() != RHS.size())
    return false;

  for (const auto *KV : LHS)
    if (!RHS.count(KV))
      return false;

  return true;
}

/// Inequality comparison for SmallPtrSet.
///
/// Equivalent to !(LHS == RHS).
template <typename PtrType>
bool operator!=(const SmallPtrSetImpl<PtrType> &LHS,
                const SmallPtrSetImpl<PtrType> &RHS) {
  return !(LHS == RHS);
}

/// SmallPtrSet - This class implements a set which is optimized for holding
/// SmallSize or less elements.  This internally rounds up SmallSize to the next
/// power of two if it is not already a power of two.  See the comments above
/// SmallPtrSetImplBase for details of the algorithm.
template<class PtrType, unsigned SmallSize>
class SmallPtrSet : public SmallPtrSetImpl<PtrType> {
  // In small mode SmallPtrSet uses linear search for the elements, so it is
  // not a good idea to choose this value too high. You may consider using a
  // DenseSet<> instead if you expect many elements in the set.
  static_assert(SmallSize <= 32, "SmallSize should be small");

  using BaseT = SmallPtrSetImpl<PtrType>;

  // A constexpr version of llvm::bit_ceil.
  // TODO: Replace this with std::bit_ceil once C++20 is available.
  static constexpr size_t RoundUpToPowerOfTwo(size_t X) {
    size_t C = 1;
    size_t CMax = C << (std::numeric_limits<size_t>::digits - 1);
    while (C < X && C < CMax)
      C <<= 1;
    return C;
  }

  // Make sure that SmallSize is a power of two, round up if not.
  static constexpr size_t SmallSizePowTwo = RoundUpToPowerOfTwo(SmallSize);
  /// SmallStorage - Fixed size storage used in 'small mode'.
  const void *SmallStorage[SmallSizePowTwo];

public:
  SmallPtrSet() : BaseT(SmallStorage, SmallSizePowTwo) {}
  SmallPtrSet(const SmallPtrSet &that) : BaseT(SmallStorage, that) {}
  SmallPtrSet(SmallPtrSet &&that)
      : BaseT(SmallStorage, SmallSizePowTwo, std::move(that)) {}

  template<typename It>
  SmallPtrSet(It I, It E) : BaseT(SmallStorage, SmallSizePowTwo) {
    this->insert(I, E);
  }

  SmallPtrSet(std::initializer_list<PtrType> IL)
      : BaseT(SmallStorage, SmallSizePowTwo) {
    this->insert(IL.begin(), IL.end());
  }

  SmallPtrSet<PtrType, SmallSize> &
  operator=(const SmallPtrSet<PtrType, SmallSize> &RHS) {
    if (&RHS != this)
      this->CopyFrom(RHS);
    return *this;
  }

  SmallPtrSet<PtrType, SmallSize> &
  operator=(SmallPtrSet<PtrType, SmallSize> &&RHS) {
    if (&RHS != this)
      this->MoveFrom(SmallSizePowTwo, std::move(RHS));
    return *this;
  }

  SmallPtrSet<PtrType, SmallSize> &
  operator=(std::initializer_list<PtrType> IL) {
    this->clear();
    this->insert(IL.begin(), IL.end());
    return *this;
  }

  /// swap - Swaps the elements of two sets.
  void swap(SmallPtrSet<PtrType, SmallSize> &RHS) {
    SmallPtrSetImplBase::swap(RHS);
  }
};

} // end namespace llvm

namespace std {

  /// Implement std::swap in terms of SmallPtrSet swap.
  template<class T, unsigned N>
  inline void swap(llvm::SmallPtrSet<T, N> &LHS, llvm::SmallPtrSet<T, N> &RHS) {
    LHS.swap(RHS);
  }

} // end namespace std

#endif // LLVM_ADT_SMALLPTRSET_H<|MERGE_RESOLUTION|>--- conflicted
+++ resolved
@@ -363,10 +363,6 @@
   }
 
   /// Remove elements that match the given predicate.
-<<<<<<< HEAD
-  template <typename UnaryPredicate>
-  void remove_if(UnaryPredicate P) {
-=======
   ///
   /// This method is a safe replacement for the following pattern, which is not
   /// valid, because the erase() calls would invalidate the iterator:
@@ -397,7 +393,6 @@
       return Removed;
     }
 
->>>>>>> 4fe5a3cc
     for (const void **APtr = CurArray, **E = EndPointer(); APtr != E; ++APtr) {
       const void *Value = *APtr;
       if (Value == getTombstoneMarker() || Value == getEmptyMarker())
@@ -406,16 +401,11 @@
       if (P(Ptr)) {
         *APtr = getTombstoneMarker();
         ++NumTombstones;
-<<<<<<< HEAD
-      }
-    }
-=======
         incrementEpoch();
         Removed = true;
       }
     }
     return Removed;
->>>>>>> 4fe5a3cc
   }
 
   /// count - Return 1 if the specified pointer is in the set, 0 otherwise.
