//===- llvm/ADT/DenseMapInfo.h - Type traits for DenseMap -------*- C++ -*-===//
//
// Part of the LLVM Project, under the Apache License v2.0 with LLVM Exceptions.
// See https://llvm.org/LICENSE.txt for license information.
// SPDX-License-Identifier: Apache-2.0 WITH LLVM-exception
//
//===----------------------------------------------------------------------===//
///
/// \file
/// This file defines DenseMapInfo traits for DenseMap.
///
//===----------------------------------------------------------------------===//

#ifndef LLVM_ADT_DENSEMAPINFO_H
#define LLVM_ADT_DENSEMAPINFO_H

#include <cassert>
#include <cstddef>
#include <cstdint>
#include <limits>
#include <optional>
#include <tuple>
#include <type_traits>
#include <utility>

namespace llvm {

namespace densemap::detail {
// A bit mixer with very low latency using one multiplications and one
// xor-shift. The constant is from splitmix64.
inline uint64_t mix(uint64_t x) {
  x *= 0xbf58476d1ce4e5b9u;
  x ^= x >> 31;
  return x;
}
} // namespace densemap::detail

namespace detail {

/// Simplistic combination of 32-bit hash values into 32-bit hash values.
inline unsigned combineHashValue(unsigned a, unsigned b) {
  uint64_t x = (uint64_t)a << 32 | (uint64_t)b;
  return (unsigned)densemap::detail::mix(x);
}

} // end namespace detail

/// An information struct used to provide DenseMap with the various necessary
/// components for a given value type `T`. `Enable` is an optional additional
/// parameter that is used to support SFINAE (generally using std::enable_if_t)
/// in derived DenseMapInfo specializations; in non-SFINAE use cases this should
/// just be `void`.
template<typename T, typename Enable = void>
struct DenseMapInfo {
  // static constexpr T getEmptyKey();
  // static constexpr T getTombstoneKey();
  // static unsigned getHashValue(const T &Val);
  // static bool isEqual(const T &LHS, const T &RHS);
};

// Provide DenseMapInfo for all pointers. Come up with sentinel pointer values
// that are aligned to alignof(T) bytes, but try to avoid requiring T to be
// complete. This allows clients to instantiate DenseMap<T*, ...> with forward
// declared key types. Assume that no pointer key type requires more than 4096
// bytes of alignment.
template<typename T>
struct DenseMapInfo<T*> {
  // The following should hold, but it would require T to be complete:
  // static_assert(alignof(T) <= (1 << Log2MaxAlign),
  //               "DenseMap does not support pointer keys requiring more than "
  //               "Log2MaxAlign bits of alignment");
  static constexpr uintptr_t Log2MaxAlign = 12;

  static constexpr T *getEmptyKey() {
    uintptr_t Val = static_cast<uintptr_t>(-1);
    Val <<= Log2MaxAlign;
    return reinterpret_cast<T*>(Val);
  }

  static constexpr T *getTombstoneKey() {
    uintptr_t Val = static_cast<uintptr_t>(-2);
    Val <<= Log2MaxAlign;
    return reinterpret_cast<T*>(Val);
  }

  static unsigned getHashValue(const T *PtrVal) {
    return (unsigned((uintptr_t)PtrVal) >> 4) ^
           (unsigned((uintptr_t)PtrVal) >> 9);
  }

  static bool isEqual(const T *LHS, const T *RHS) { return LHS == RHS; }
};

// Provide DenseMapInfo for chars.
template<> struct DenseMapInfo<char> {
  static constexpr char getEmptyKey() { return ~0; }
  static constexpr char getTombstoneKey() { return ~0 - 1; }
  static unsigned getHashValue(const char& Val) { return Val * 37U; }

  static bool isEqual(const char &LHS, const char &RHS) {
    return LHS == RHS;
  }
};

<<<<<<< HEAD
// Provide DenseMapInfo for unsigned chars.
template <> struct DenseMapInfo<unsigned char> {
  static constexpr unsigned char getEmptyKey() { return ~0; }
  static constexpr unsigned char getTombstoneKey() { return ~0 - 1; }
  static unsigned getHashValue(const unsigned char &Val) { return Val * 37U; }

  static bool isEqual(const unsigned char &LHS, const unsigned char &RHS) {
    return LHS == RHS;
  }
};

// Provide DenseMapInfo for unsigned shorts.
template <> struct DenseMapInfo<unsigned short> {
  static constexpr unsigned short getEmptyKey() { return 0xFFFF; }
  static constexpr unsigned short getTombstoneKey() { return 0xFFFF - 1; }
  static unsigned getHashValue(const unsigned short &Val) { return Val * 37U; }

  static bool isEqual(const unsigned short &LHS, const unsigned short &RHS) {
    return LHS == RHS;
  }
};

// Provide DenseMapInfo for unsigned ints.
template<> struct DenseMapInfo<unsigned> {
  static constexpr unsigned getEmptyKey() { return ~0U; }
  static constexpr unsigned getTombstoneKey() { return ~0U - 1; }
  static unsigned getHashValue(const unsigned& Val) { return Val * 37U; }

  static bool isEqual(const unsigned& LHS, const unsigned& RHS) {
    return LHS == RHS;
  }
};

// Provide DenseMapInfo for unsigned longs.
template<> struct DenseMapInfo<unsigned long> {
  static constexpr unsigned long getEmptyKey() { return ~0UL; }
  static constexpr unsigned long getTombstoneKey() { return ~0UL - 1L; }

  static unsigned getHashValue(const unsigned long& Val) {
    if constexpr (sizeof(Val) == 4)
      return DenseMapInfo<unsigned>::getHashValue(Val);
    else
      return densemap::detail::mix(Val);
  }

  static bool isEqual(const unsigned long& LHS, const unsigned long& RHS) {
    return LHS == RHS;
  }
};

// Provide DenseMapInfo for unsigned long longs.
template<> struct DenseMapInfo<unsigned long long> {
  static constexpr unsigned long long getEmptyKey() { return ~0ULL; }
  static constexpr unsigned long long getTombstoneKey() { return ~0ULL - 1ULL; }

  static unsigned getHashValue(const unsigned long long& Val) {
    return densemap::detail::mix(Val);
  }

  static bool isEqual(const unsigned long long& LHS,
                      const unsigned long long& RHS) {
    return LHS == RHS;
  }
};

// Provide DenseMapInfo for shorts.
template <> struct DenseMapInfo<short> {
  static constexpr short getEmptyKey() { return 0x7FFF; }
  static constexpr short getTombstoneKey() { return -0x7FFF - 1; }
  static unsigned getHashValue(const short &Val) { return Val * 37U; }
  static bool isEqual(const short &LHS, const short &RHS) { return LHS == RHS; }
};

// Provide DenseMapInfo for ints.
template<> struct DenseMapInfo<int> {
  static constexpr int getEmptyKey() { return 0x7fffffff; }
  static constexpr int getTombstoneKey() { return -0x7fffffff - 1; }
  static unsigned getHashValue(const int& Val) { return (unsigned)(Val * 37U); }

  static bool isEqual(const int& LHS, const int& RHS) {
    return LHS == RHS;
  }
};

// Provide DenseMapInfo for longs.
template<> struct DenseMapInfo<long> {
  static constexpr long getEmptyKey() {
    return (1UL << (sizeof(long) * 8 - 1)) - 1UL;
  }

  static constexpr long getTombstoneKey() { return getEmptyKey() - 1L; }

  static unsigned getHashValue(const long& Val) {
    return (unsigned)(Val * 37UL);
  }

  static bool isEqual(const long& LHS, const long& RHS) {
    return LHS == RHS;
  }
};

// Provide DenseMapInfo for long longs.
template<> struct DenseMapInfo<long long> {
  static constexpr long long getEmptyKey() { return 0x7fffffffffffffffLL; }
  static constexpr long long getTombstoneKey() {
    return -0x7fffffffffffffffLL - 1;
  }

  static unsigned getHashValue(const long long& Val) {
    return (unsigned)(Val * 37ULL);
  }

  static bool isEqual(const long long& LHS,
                      const long long& RHS) {
    return LHS == RHS;
  }
=======
// Provide DenseMapInfo for all integral types except char.
//
// The "char" case is excluded because it uses ~0 as the empty key despite
// "char" being a signed type.  "std::is_same_v<T, char>" is included below
// for clarity; technically, we do not need it because the explicit
// specialization above "wins",
template <typename T>
struct DenseMapInfo<
    T, std::enable_if_t<std::is_integral_v<T> && !std::is_same_v<T, char>>> {
  static constexpr T getEmptyKey() { return std::numeric_limits<T>::max(); }

  static constexpr T getTombstoneKey() {
    if constexpr (std::is_unsigned_v<T> || std::is_same_v<T, long>)
      return std::numeric_limits<T>::max() - 1;
    else
      return std::numeric_limits<T>::min();
  }

  static unsigned getHashValue(const T &Val) {
    if constexpr (std::is_unsigned_v<T> && sizeof(T) > sizeof(unsigned))
      return densemap::detail::mix(Val);
    else
      return static_cast<unsigned>(Val *
                                   static_cast<std::make_unsigned_t<T>>(37U));
  }

  static bool isEqual(const T &LHS, const T &RHS) { return LHS == RHS; }
>>>>>>> 35227056
};

// Provide DenseMapInfo for all pairs whose members have info.
template<typename T, typename U>
struct DenseMapInfo<std::pair<T, U>> {
  using Pair = std::pair<T, U>;
  using FirstInfo = DenseMapInfo<T>;
  using SecondInfo = DenseMapInfo<U>;

  static constexpr Pair getEmptyKey() {
    return std::make_pair(FirstInfo::getEmptyKey(),
                          SecondInfo::getEmptyKey());
  }

  static constexpr Pair getTombstoneKey() {
    return std::make_pair(FirstInfo::getTombstoneKey(),
                          SecondInfo::getTombstoneKey());
  }

  static unsigned getHashValue(const Pair& PairVal) {
    return detail::combineHashValue(FirstInfo::getHashValue(PairVal.first),
                                    SecondInfo::getHashValue(PairVal.second));
  }

  // Expose an additional function intended to be used by other
  // specializations of DenseMapInfo without needing to know how
  // to combine hash values manually
  static unsigned getHashValuePiecewise(const T &First, const U &Second) {
    return detail::combineHashValue(FirstInfo::getHashValue(First),
                                    SecondInfo::getHashValue(Second));
  }

  static bool isEqual(const Pair &LHS, const Pair &RHS) {
    return FirstInfo::isEqual(LHS.first, RHS.first) &&
           SecondInfo::isEqual(LHS.second, RHS.second);
  }
};

// Provide DenseMapInfo for all tuples whose members have info.
template <typename... Ts> struct DenseMapInfo<std::tuple<Ts...>> {
  using Tuple = std::tuple<Ts...>;

  static constexpr Tuple getEmptyKey() {
    return Tuple(DenseMapInfo<Ts>::getEmptyKey()...);
  }

  static constexpr Tuple getTombstoneKey() {
    return Tuple(DenseMapInfo<Ts>::getTombstoneKey()...);
  }

  template <unsigned I> static unsigned getHashValueImpl(const Tuple &values) {
    if constexpr (I == sizeof...(Ts)) {
      return 0;
    } else {
      using EltType = std::tuple_element_t<I, Tuple>;
      return detail::combineHashValue(
          DenseMapInfo<EltType>::getHashValue(std::get<I>(values)),
          getHashValueImpl<I + 1>(values));
    }
  }

  static unsigned getHashValue(const std::tuple<Ts...> &values) {
    return getHashValueImpl<0>(values);
  }

  template <unsigned I>
  static bool isEqualImpl(const Tuple &lhs, const Tuple &rhs) {
    if constexpr (I == sizeof...(Ts)) {
      return true;
    } else {
      using EltType = std::tuple_element_t<I, Tuple>;
      return DenseMapInfo<EltType>::isEqual(std::get<I>(lhs),
                                            std::get<I>(rhs)) &&
             isEqualImpl<I + 1>(lhs, rhs);
    }
  }

  static bool isEqual(const Tuple &lhs, const Tuple &rhs) {
    return isEqualImpl<0>(lhs, rhs);
  }
};

// Provide DenseMapInfo for enum classes.
template <typename Enum>
struct DenseMapInfo<Enum, std::enable_if_t<std::is_enum_v<Enum>>> {
  using UnderlyingType = std::underlying_type_t<Enum>;
  using Info = DenseMapInfo<UnderlyingType>;

  // If an enum does not have a "fixed" underlying type, it may be UB to cast
  // some values of the underlying type to the enum. We use an "extra" constexpr
  // local to ensure that such UB would trigger "static assertion expression is
  // not an integral constant expression", rather than runtime UB.
  //
  // If you hit this error, you can fix by switching to `enum class`, or adding
  // an explicit underlying type (e.g. `enum X : int`) to the enum's definition.
<<<<<<< HEAD

  static constexpr Enum getEmptyKey() {
    constexpr Enum V = static_cast<Enum>(Info::getEmptyKey());
    return V;
  }

=======

  static constexpr Enum getEmptyKey() {
    constexpr Enum V = static_cast<Enum>(Info::getEmptyKey());
    return V;
  }

>>>>>>> 35227056
  static constexpr Enum getTombstoneKey() {
    constexpr Enum V = static_cast<Enum>(Info::getTombstoneKey());
    return V;
  }

  static unsigned getHashValue(const Enum &Val) {
    return Info::getHashValue(static_cast<UnderlyingType>(Val));
  }

  static bool isEqual(const Enum &LHS, const Enum &RHS) { return LHS == RHS; }
};

template <typename T> struct DenseMapInfo<std::optional<T>> {
  using Optional = std::optional<T>;
  using Info = DenseMapInfo<T>;

  static constexpr Optional getEmptyKey() { return {Info::getEmptyKey()}; }

  static constexpr Optional getTombstoneKey() {
    return {Info::getTombstoneKey()};
  }

  static unsigned getHashValue(const Optional &OptionalVal) {
    return detail::combineHashValue(
        OptionalVal.has_value(),
        Info::getHashValue(OptionalVal.value_or(Info::getEmptyKey())));
  }

  static bool isEqual(const Optional &LHS, const Optional &RHS) {
    if (LHS && RHS) {
      return Info::isEqual(LHS.value(), RHS.value());
    }
    return !LHS && !RHS;
  }
};
} // end namespace llvm

#endif // LLVM_ADT_DENSEMAPINFO_H<|MERGE_RESOLUTION|>--- conflicted
+++ resolved
@@ -102,124 +102,6 @@
   }
 };
 
-<<<<<<< HEAD
-// Provide DenseMapInfo for unsigned chars.
-template <> struct DenseMapInfo<unsigned char> {
-  static constexpr unsigned char getEmptyKey() { return ~0; }
-  static constexpr unsigned char getTombstoneKey() { return ~0 - 1; }
-  static unsigned getHashValue(const unsigned char &Val) { return Val * 37U; }
-
-  static bool isEqual(const unsigned char &LHS, const unsigned char &RHS) {
-    return LHS == RHS;
-  }
-};
-
-// Provide DenseMapInfo for unsigned shorts.
-template <> struct DenseMapInfo<unsigned short> {
-  static constexpr unsigned short getEmptyKey() { return 0xFFFF; }
-  static constexpr unsigned short getTombstoneKey() { return 0xFFFF - 1; }
-  static unsigned getHashValue(const unsigned short &Val) { return Val * 37U; }
-
-  static bool isEqual(const unsigned short &LHS, const unsigned short &RHS) {
-    return LHS == RHS;
-  }
-};
-
-// Provide DenseMapInfo for unsigned ints.
-template<> struct DenseMapInfo<unsigned> {
-  static constexpr unsigned getEmptyKey() { return ~0U; }
-  static constexpr unsigned getTombstoneKey() { return ~0U - 1; }
-  static unsigned getHashValue(const unsigned& Val) { return Val * 37U; }
-
-  static bool isEqual(const unsigned& LHS, const unsigned& RHS) {
-    return LHS == RHS;
-  }
-};
-
-// Provide DenseMapInfo for unsigned longs.
-template<> struct DenseMapInfo<unsigned long> {
-  static constexpr unsigned long getEmptyKey() { return ~0UL; }
-  static constexpr unsigned long getTombstoneKey() { return ~0UL - 1L; }
-
-  static unsigned getHashValue(const unsigned long& Val) {
-    if constexpr (sizeof(Val) == 4)
-      return DenseMapInfo<unsigned>::getHashValue(Val);
-    else
-      return densemap::detail::mix(Val);
-  }
-
-  static bool isEqual(const unsigned long& LHS, const unsigned long& RHS) {
-    return LHS == RHS;
-  }
-};
-
-// Provide DenseMapInfo for unsigned long longs.
-template<> struct DenseMapInfo<unsigned long long> {
-  static constexpr unsigned long long getEmptyKey() { return ~0ULL; }
-  static constexpr unsigned long long getTombstoneKey() { return ~0ULL - 1ULL; }
-
-  static unsigned getHashValue(const unsigned long long& Val) {
-    return densemap::detail::mix(Val);
-  }
-
-  static bool isEqual(const unsigned long long& LHS,
-                      const unsigned long long& RHS) {
-    return LHS == RHS;
-  }
-};
-
-// Provide DenseMapInfo for shorts.
-template <> struct DenseMapInfo<short> {
-  static constexpr short getEmptyKey() { return 0x7FFF; }
-  static constexpr short getTombstoneKey() { return -0x7FFF - 1; }
-  static unsigned getHashValue(const short &Val) { return Val * 37U; }
-  static bool isEqual(const short &LHS, const short &RHS) { return LHS == RHS; }
-};
-
-// Provide DenseMapInfo for ints.
-template<> struct DenseMapInfo<int> {
-  static constexpr int getEmptyKey() { return 0x7fffffff; }
-  static constexpr int getTombstoneKey() { return -0x7fffffff - 1; }
-  static unsigned getHashValue(const int& Val) { return (unsigned)(Val * 37U); }
-
-  static bool isEqual(const int& LHS, const int& RHS) {
-    return LHS == RHS;
-  }
-};
-
-// Provide DenseMapInfo for longs.
-template<> struct DenseMapInfo<long> {
-  static constexpr long getEmptyKey() {
-    return (1UL << (sizeof(long) * 8 - 1)) - 1UL;
-  }
-
-  static constexpr long getTombstoneKey() { return getEmptyKey() - 1L; }
-
-  static unsigned getHashValue(const long& Val) {
-    return (unsigned)(Val * 37UL);
-  }
-
-  static bool isEqual(const long& LHS, const long& RHS) {
-    return LHS == RHS;
-  }
-};
-
-// Provide DenseMapInfo for long longs.
-template<> struct DenseMapInfo<long long> {
-  static constexpr long long getEmptyKey() { return 0x7fffffffffffffffLL; }
-  static constexpr long long getTombstoneKey() {
-    return -0x7fffffffffffffffLL - 1;
-  }
-
-  static unsigned getHashValue(const long long& Val) {
-    return (unsigned)(Val * 37ULL);
-  }
-
-  static bool isEqual(const long long& LHS,
-                      const long long& RHS) {
-    return LHS == RHS;
-  }
-=======
 // Provide DenseMapInfo for all integral types except char.
 //
 // The "char" case is excluded because it uses ~0 as the empty key despite
@@ -247,7 +129,6 @@
   }
 
   static bool isEqual(const T &LHS, const T &RHS) { return LHS == RHS; }
->>>>>>> 35227056
 };
 
 // Provide DenseMapInfo for all pairs whose members have info.
@@ -343,21 +224,12 @@
   //
   // If you hit this error, you can fix by switching to `enum class`, or adding
   // an explicit underlying type (e.g. `enum X : int`) to the enum's definition.
-<<<<<<< HEAD
 
   static constexpr Enum getEmptyKey() {
     constexpr Enum V = static_cast<Enum>(Info::getEmptyKey());
     return V;
   }
 
-=======
-
-  static constexpr Enum getEmptyKey() {
-    constexpr Enum V = static_cast<Enum>(Info::getEmptyKey());
-    return V;
-  }
-
->>>>>>> 35227056
   static constexpr Enum getTombstoneKey() {
     constexpr Enum V = static_cast<Enum>(Info::getTombstoneKey());
     return V;
