//===- llvm/ADT/IndexedMap.h - An index map implementation ------*- C++ -*-===//
//
// Part of the LLVM Project, under the Apache License v2.0 with LLVM Exceptions.
// See https://llvm.org/LICENSE.txt for license information.
// SPDX-License-Identifier: Apache-2.0 WITH LLVM-exception
//
//===----------------------------------------------------------------------===//
///
/// \file
/// This file implements an indexed map. The index map template takes two
/// types. The first is the mapped type and the second is a functor
/// that maps its argument to a size_t. On instantiation a "null" value
/// can be provided to be used as a "does not exist" indicator in the
/// map. A member function grow() is provided that given the value of
/// the maximally indexed key (the argument of the functor) makes sure
/// the map has enough space for it.
///
//===----------------------------------------------------------------------===//

#ifndef LLVM_ADT_INDEXEDMAP_H
#define LLVM_ADT_INDEXEDMAP_H

#include "llvm/ADT/STLExtras.h"
#include "llvm/ADT/SmallVector.h"
<<<<<<< HEAD
#include "llvm/ADT/identity.h"
=======
>>>>>>> 54c4ef26
#include <cassert>

namespace llvm {

<<<<<<< HEAD
template <typename T, typename ToIndexT = identity<unsigned>> class IndexedMap {
=======
namespace detail {
template <class Ty> struct IdentityIndex {
  using argument_type = Ty;

  Ty &operator()(Ty &self) const { return self; }
  const Ty &operator()(const Ty &self) const { return self; }
};
} // namespace detail

template <typename T, typename ToIndexT = detail::IdentityIndex<unsigned>>
class IndexedMap {
>>>>>>> 54c4ef26
  using IndexT = typename ToIndexT::argument_type;
  // Prefer SmallVector with zero inline storage over std::vector. IndexedMaps
  // can grow very large and SmallVector grows more efficiently as long as T
  // is trivially copyable.
  using StorageT = SmallVector<T, 0>;

<<<<<<< HEAD
  StorageT storage_;
  T nullVal_;
  ToIndexT toIndex_;

public:
  IndexedMap() : nullVal_(T()) {}

  explicit IndexedMap(const T &val) : nullVal_(val) {}

  typename StorageT::reference operator[](IndexT n) {
    assert(toIndex_(n) < storage_.size() && "index out of bounds!");
    return storage_[toIndex_(n)];
  }

  typename StorageT::const_reference operator[](IndexT n) const {
    assert(toIndex_(n) < storage_.size() && "index out of bounds!");
    return storage_[toIndex_(n)];
  }

  void reserve(typename StorageT::size_type s) { storage_.reserve(s); }

  void resize(typename StorageT::size_type s) { storage_.resize(s, nullVal_); }

  void clear() { storage_.clear(); }

  void grow(IndexT n) {
    unsigned NewSize = toIndex_(n) + 1;
    if (NewSize > storage_.size())
      resize(NewSize);
  }

  bool inBounds(IndexT n) const { return toIndex_(n) < storage_.size(); }

  typename StorageT::size_type size() const { return storage_.size(); }
=======
  StorageT Storage;
  T NullVal = T();
  ToIndexT ToIndex;

public:
  IndexedMap() = default;

  explicit IndexedMap(const T &Val) : NullVal(Val) {}

  typename StorageT::reference operator[](IndexT N) {
    assert(ToIndex(N) < Storage.size() && "index out of bounds!");
    return Storage[ToIndex(N)];
  }

  typename StorageT::const_reference operator[](IndexT N) const {
    assert(ToIndex(N) < Storage.size() && "index out of bounds!");
    return Storage[ToIndex(N)];
  }

  void reserve(typename StorageT::size_type S) { Storage.reserve(S); }

  void resize(typename StorageT::size_type S) { Storage.resize(S, NullVal); }

  void clear() { Storage.clear(); }

  void grow(IndexT N) {
    unsigned NewSize = ToIndex(N) + 1;
    if (NewSize > Storage.size())
      resize(NewSize);
  }

  bool inBounds(IndexT N) const { return ToIndex(N) < Storage.size(); }

  typename StorageT::size_type size() const { return Storage.size(); }
>>>>>>> 54c4ef26
};

} // namespace llvm

#endif // LLVM_ADT_INDEXEDMAP_H<|MERGE_RESOLUTION|>--- conflicted
+++ resolved
@@ -22,17 +22,10 @@
 
 #include "llvm/ADT/STLExtras.h"
 #include "llvm/ADT/SmallVector.h"
-<<<<<<< HEAD
-#include "llvm/ADT/identity.h"
-=======
->>>>>>> 54c4ef26
 #include <cassert>
 
 namespace llvm {
 
-<<<<<<< HEAD
-template <typename T, typename ToIndexT = identity<unsigned>> class IndexedMap {
-=======
 namespace detail {
 template <class Ty> struct IdentityIndex {
   using argument_type = Ty;
@@ -44,49 +37,12 @@
 
 template <typename T, typename ToIndexT = detail::IdentityIndex<unsigned>>
 class IndexedMap {
->>>>>>> 54c4ef26
   using IndexT = typename ToIndexT::argument_type;
   // Prefer SmallVector with zero inline storage over std::vector. IndexedMaps
   // can grow very large and SmallVector grows more efficiently as long as T
   // is trivially copyable.
   using StorageT = SmallVector<T, 0>;
 
-<<<<<<< HEAD
-  StorageT storage_;
-  T nullVal_;
-  ToIndexT toIndex_;
-
-public:
-  IndexedMap() : nullVal_(T()) {}
-
-  explicit IndexedMap(const T &val) : nullVal_(val) {}
-
-  typename StorageT::reference operator[](IndexT n) {
-    assert(toIndex_(n) < storage_.size() && "index out of bounds!");
-    return storage_[toIndex_(n)];
-  }
-
-  typename StorageT::const_reference operator[](IndexT n) const {
-    assert(toIndex_(n) < storage_.size() && "index out of bounds!");
-    return storage_[toIndex_(n)];
-  }
-
-  void reserve(typename StorageT::size_type s) { storage_.reserve(s); }
-
-  void resize(typename StorageT::size_type s) { storage_.resize(s, nullVal_); }
-
-  void clear() { storage_.clear(); }
-
-  void grow(IndexT n) {
-    unsigned NewSize = toIndex_(n) + 1;
-    if (NewSize > storage_.size())
-      resize(NewSize);
-  }
-
-  bool inBounds(IndexT n) const { return toIndex_(n) < storage_.size(); }
-
-  typename StorageT::size_type size() const { return storage_.size(); }
-=======
   StorageT Storage;
   T NullVal = T();
   ToIndexT ToIndex;
@@ -121,7 +77,6 @@
   bool inBounds(IndexT N) const { return ToIndex(N) < Storage.size(); }
 
   typename StorageT::size_type size() const { return Storage.size(); }
->>>>>>> 54c4ef26
 };
 
 } // namespace llvm
