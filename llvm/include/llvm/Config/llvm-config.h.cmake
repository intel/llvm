--- conflicted
+++ resolved
@@ -113,12 +113,9 @@
 /* Define if exporting LLVM public interface for shared library */
 #cmakedefine LLVM_ENABLE_LLVM_EXPORT_ANNOTATIONS
 
-<<<<<<< HEAD
-=======
 /* Define if exporting LLVM-C public interface for shared library */
 #cmakedefine LLVM_ENABLE_LLVM_C_EXPORT_ANNOTATIONS
 
->>>>>>> 10a576f7
 /* Define if building LLVM with LLVM_FORCE_USE_OLD_TOOLCHAIN_LIBS */
 #cmakedefine LLVM_FORCE_USE_OLD_TOOLCHAIN ${LLVM_FORCE_USE_OLD_TOOLCHAIN}
 
