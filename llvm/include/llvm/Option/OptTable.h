//===- OptTable.h - Option Table --------------------------------*- C++ -*-===//
//
// Part of the LLVM Project, under the Apache License v2.0 with LLVM Exceptions.
// See https://llvm.org/LICENSE.txt for license information.
// SPDX-License-Identifier: Apache-2.0 WITH LLVM-exception
//
//===----------------------------------------------------------------------===//

#ifndef LLVM_OPTION_OPTTABLE_H
#define LLVM_OPTION_OPTTABLE_H

#include "llvm/ADT/ArrayRef.h"
#include "llvm/ADT/SmallString.h"
#include "llvm/ADT/StringRef.h"
#include "llvm/ADT/StringTable.h"
#include "llvm/Option/OptSpecifier.h"
#include "llvm/Support/Compiler.h"
#include "llvm/Support/StringSaver.h"
#include <cassert>
#include <string>
#include <vector>

namespace llvm {

class raw_ostream;
template <typename Fn> class function_ref;

namespace opt {

class Arg;
class ArgList;
class InputArgList;
class Option;

/// Helper for overload resolution while transitioning from
/// FlagsToInclude/FlagsToExclude APIs to VisibilityMask APIs.
class Visibility {
  unsigned Mask = ~0U;

public:
  explicit Visibility(unsigned Mask) : Mask(Mask) {}
  Visibility() = default;

  operator unsigned() const { return Mask; }
};

/// Provide access to the Option info table.
///
/// The OptTable class provides a layer of indirection which allows Option
/// instance to be created lazily. In the common case, only a few options will
/// be needed at runtime; the OptTable class maintains enough information to
/// parse command lines without instantiating Options, while letting other
/// parts of the driver still use Option instances where convenient.
class LLVM_ABI OptTable {
public:
  /// Represents a subcommand and its options in the option table.
  struct SubCommand {
    const char *Name;
    const char *HelpText;
    const char *Usage;
  };

  /// Entry for a single option instance in the option data table.
  struct Info {
    unsigned PrefixesOffset;
    StringTable::Offset PrefixedNameOffset;
    const char *HelpText;
    // Help text for specific visibilities. A list of pairs, where each pair
    // is a list of visibilities and a specific help string for those
    // visibilities. If no help text is found in this list for the visibility of
    // the program, HelpText is used instead. This cannot use std::vector
    // because OptTable is used in constexpr contexts. Increase the array sizes
    // here if you need more entries and adjust the constants in
    // OptionParserEmitter::EmitHelpTextsForVariants.
    std::array<std::pair<std::array<unsigned int, 2 /*MaxVisibilityPerHelp*/>,
                         const char *>,
               1 /*MaxVisibilityHelp*/>
        HelpTextsForVariants;
    const char *MetaVar;
    unsigned ID;
    unsigned char Kind;
    unsigned char Param;
    unsigned int Flags;
    unsigned int Visibility;
    unsigned short GroupID;
    unsigned short AliasID;
    const char *AliasArgs;
    const char *Values;
    // Offset into OptTable's SubCommandIDsTable.
    unsigned SubCommandIDsOffset;

    bool hasNoPrefix() const { return PrefixesOffset == 0; }

    unsigned getNumPrefixes(ArrayRef<StringTable::Offset> PrefixesTable) const {
      // We embed the number of prefixes in the value of the first offset.
      return PrefixesTable[PrefixesOffset].value();
    }

    ArrayRef<StringTable::Offset>
    getPrefixOffsets(ArrayRef<StringTable::Offset> PrefixesTable) const {
      return hasNoPrefix() ? ArrayRef<StringTable::Offset>()
                           : PrefixesTable.slice(PrefixesOffset + 1,
                                                 getNumPrefixes(PrefixesTable));
    }

    bool hasSubCommands() const { return SubCommandIDsOffset != 0; }

    unsigned getNumSubCommandIDs(ArrayRef<unsigned> SubCommandIDsTable) const {
      // We embed the number of subcommand IDs in the value of the first offset.
      return SubCommandIDsTable[SubCommandIDsOffset];
    }

    ArrayRef<unsigned>
    getSubCommandIDs(ArrayRef<unsigned> SubCommandIDsTable) const {
      return hasSubCommands() ? SubCommandIDsTable.slice(
                                    SubCommandIDsOffset + 1,
                                    getNumSubCommandIDs(SubCommandIDsTable))
                              : ArrayRef<unsigned>();
    }

    void appendPrefixes(const StringTable &StrTable,
                        ArrayRef<StringTable::Offset> PrefixesTable,
                        SmallVectorImpl<StringRef> &Prefixes) const {
      for (auto PrefixOffset : getPrefixOffsets(PrefixesTable))
        Prefixes.push_back(StrTable[PrefixOffset]);
    }

    StringRef getPrefix(const StringTable &StrTable,
                        ArrayRef<StringTable::Offset> PrefixesTable,
                        unsigned PrefixIndex) const {
      return StrTable[getPrefixOffsets(PrefixesTable)[PrefixIndex]];
    }

    StringRef getPrefixedName(const StringTable &StrTable) const {
      return StrTable[PrefixedNameOffset];
    }

    StringRef getName(const StringTable &StrTable,
                      ArrayRef<StringTable::Offset> PrefixesTable) const {
      unsigned PrefixLength =
          hasNoPrefix() ? 0 : getPrefix(StrTable, PrefixesTable, 0).size();
      return getPrefixedName(StrTable).drop_front(PrefixLength);
    }
  };

public:
  bool isValidForSubCommand(const Info *CandidateInfo,
                            StringRef SubCommand) const {
    assert(!SubCommand.empty() &&
           "This helper is only for valid registered subcommands.");
<<<<<<< HEAD
    auto SCIT =
        std::find_if(SubCommands.begin(), SubCommands.end(),
                     [&](const auto &C) { return SubCommand == C.Name; });
=======
    auto SCIT = llvm::find_if(
        SubCommands, [&](const auto &C) { return SubCommand == C.Name; });
>>>>>>> 811fe024
    assert(SCIT != SubCommands.end() &&
           "This helper is only for valid registered subcommands.");
    auto SubCommandIDs = CandidateInfo->getSubCommandIDs(SubCommandIDsTable);
    unsigned CurrentSubCommandID = SCIT - &SubCommands[0];
<<<<<<< HEAD
    return std::find(SubCommandIDs.begin(), SubCommandIDs.end(),
                     CurrentSubCommandID) != SubCommandIDs.end();
=======
    return llvm::is_contained(SubCommandIDs, CurrentSubCommandID);
>>>>>>> 811fe024
  }

private:
  // A unified string table for these options. Individual strings are stored as
  // null terminated C-strings at offsets within this table.
  const StringTable *StrTable;

  // A table of different sets of prefixes. Each set starts with the number of
  // prefixes in that set followed by that many offsets into the string table
  // for each of the prefix strings. This is essentially a Pascal-string style
  // encoding.
  ArrayRef<StringTable::Offset> PrefixesTable;

  /// The option information table.
  ArrayRef<Info> OptionInfos;

  bool IgnoreCase;

  /// The subcommand information table.
  ArrayRef<SubCommand> SubCommands;

  /// The subcommand IDs table.
  ArrayRef<unsigned> SubCommandIDsTable;

  bool GroupedShortOptions = false;
  bool DashDashParsing = false;
  const char *EnvVar = nullptr;

  unsigned InputOptionID = 0;
  unsigned UnknownOptionID = 0;

protected:
  /// The index of the first option which can be parsed (i.e., is not a
  /// special option like 'input' or 'unknown', and is not an option group).
  unsigned FirstSearchableIndex = 0;

  /// The union of all option prefixes. If an argument does not begin with
  /// one of these, it is an input.
  SmallVector<StringRef> PrefixesUnion;

  /// The union of the first element of all option prefixes.
  SmallString<8> PrefixChars;

private:
  const Info &getInfo(OptSpecifier Opt) const {
    unsigned id = Opt.getID();
    assert(id > 0 && id - 1 < getNumOptions() && "Invalid Option ID.");
    return OptionInfos[id - 1];
  }

  std::unique_ptr<Arg> parseOneArgGrouped(InputArgList &Args,
                                          unsigned &Index) const;

protected:
  /// Initialize OptTable using Tablegen'ed OptionInfos. Child class must
  /// manually call \c buildPrefixChars once they are fully constructed.
  OptTable(const StringTable &StrTable,
           ArrayRef<StringTable::Offset> PrefixesTable,
           ArrayRef<Info> OptionInfos, bool IgnoreCase = false,
           ArrayRef<SubCommand> SubCommands = {},
           ArrayRef<unsigned> SubCommandIDsTable = {});

  /// Build (or rebuild) the PrefixChars member.
  void buildPrefixChars();

public:
  virtual ~OptTable();

  /// Return the string table used for option names.
  const StringTable &getStrTable() const { return *StrTable; }

  ArrayRef<SubCommand> getSubCommands() const { return SubCommands; }

  /// Return the prefixes table used for option names.
  ArrayRef<StringTable::Offset> getPrefixesTable() const {
    return PrefixesTable;
  }

  /// Return the total number of option classes.
  unsigned getNumOptions() const { return OptionInfos.size(); }

  /// Get the given Opt's Option instance, lazily creating it
  /// if necessary.
  ///
  /// \return The option, or null for the INVALID option id.
  const Option getOption(OptSpecifier Opt) const;

  /// Lookup the name of the given option.
  StringRef getOptionName(OptSpecifier id) const {
    return getInfo(id).getName(*StrTable, PrefixesTable);
  }

  /// Lookup the prefix of the given option.
  StringRef getOptionPrefix(OptSpecifier id) const {
    const Info &I = getInfo(id);
    return I.hasNoPrefix() ? StringRef()
                           : I.getPrefix(*StrTable, PrefixesTable, 0);
  }

  void appendOptionPrefixes(OptSpecifier id,
                            SmallVectorImpl<StringRef> &Prefixes) const {
    const Info &I = getInfo(id);
    I.appendPrefixes(*StrTable, PrefixesTable, Prefixes);
  }

  /// Lookup the prefixed name of the given option.
  StringRef getOptionPrefixedName(OptSpecifier id) const {
    return getInfo(id).getPrefixedName(*StrTable);
  }

  /// Get the kind of the given option.
  unsigned getOptionKind(OptSpecifier id) const {
    return getInfo(id).Kind;
  }

  /// Get the group id for the given option.
  unsigned getOptionGroupID(OptSpecifier id) const {
    return getInfo(id).GroupID;
  }

  /// Get the help text to use to describe this option.
  const char *getOptionHelpText(OptSpecifier id) const {
    return getOptionHelpText(id, Visibility(0));
  }

  // Get the help text to use to describe this option.
  // If it has visibility specific help text and that visibility is in the
  // visibility mask, use that text instead of the generic text.
  const char *getOptionHelpText(OptSpecifier id,
                                Visibility VisibilityMask) const {
    auto Info = getInfo(id);
    for (auto [Visibilities, Text] : Info.HelpTextsForVariants)
      for (auto Visibility : Visibilities)
        if (VisibilityMask & Visibility)
          return Text;
    return Info.HelpText;
  }

  /// Get the meta-variable name to use when describing
  /// this options values in the help text.
  const char *getOptionMetaVar(OptSpecifier id) const {
    return getInfo(id).MetaVar;
  }

  /// Specify the environment variable where initial options should be read.
  void setInitialOptionsFromEnvironment(const char *E) { EnvVar = E; }

  /// Support grouped short options. e.g. -ab represents -a -b.
  void setGroupedShortOptions(bool Value) { GroupedShortOptions = Value; }

  /// Set whether "--" stops option parsing and treats all subsequent arguments
  /// as positional. E.g. -- -a -b gives two positional inputs.
  void setDashDashParsing(bool Value) { DashDashParsing = Value; }

  /// Find possible value for given flags. This is used for shell
  /// autocompletion.
  ///
  /// \param [in] Option - Key flag like "-stdlib=" when "-stdlib=l"
  /// was passed to clang.
  ///
  /// \param [in] Arg - Value which we want to autocomplete like "l"
  /// when "-stdlib=l" was passed to clang.
  ///
  /// \return The vector of possible values.
  std::vector<std::string> suggestValueCompletions(StringRef Option,
                                                   StringRef Arg) const;

  /// Find flags from OptTable which starts with Cur.
  ///
  /// \param [in] Cur - String prefix that all returned flags need
  //  to start with.
  ///
  /// \return The vector of flags which start with Cur.
  std::vector<std::string> findByPrefix(StringRef Cur,
                                        Visibility VisibilityMask,
                                        unsigned int DisableFlags) const;

  /// Find the OptTable option that most closely matches the given string.
  ///
  /// \param [in] Option - A string, such as "-stdlibs=l", that represents user
  /// input of an option that may not exist in the OptTable. Note that the
  /// string includes prefix dashes "-" as well as values "=l".
  /// \param [out] NearestString - The nearest option string found in the
  /// OptTable.
  /// \param [in] VisibilityMask - Only include options with any of these
  ///                              visibility flags set.
  /// \param [in] MinimumLength - Don't find options shorter than this length.
  /// For example, a minimum length of 3 prevents "-x" from being considered
  /// near to "-S".
  /// \param [in] MaximumDistance - Don't find options whose distance is greater
  /// than this value.
  ///
  /// \return The edit distance of the nearest string found.
  unsigned findNearest(StringRef Option, std::string &NearestString,
                       Visibility VisibilityMask = Visibility(),
                       unsigned MinimumLength = 4,
                       unsigned MaximumDistance = UINT_MAX) const;

  unsigned findNearest(StringRef Option, std::string &NearestString,
                       unsigned FlagsToInclude, unsigned FlagsToExclude = 0,
                       unsigned MinimumLength = 4,
                       unsigned MaximumDistance = UINT_MAX) const;

private:
  unsigned
  internalFindNearest(StringRef Option, std::string &NearestString,
                      unsigned MinimumLength, unsigned MaximumDistance,
                      std::function<bool(const Info &)> ExcludeOption) const;

public:
  bool findExact(StringRef Option, std::string &ExactString,
                 Visibility VisibilityMask = Visibility()) const {
    return findNearest(Option, ExactString, VisibilityMask, 4, 0) == 0;
  }

  bool findExact(StringRef Option, std::string &ExactString,
                 unsigned FlagsToInclude, unsigned FlagsToExclude = 0) const {
    return findNearest(Option, ExactString, FlagsToInclude, FlagsToExclude, 4,
                       0) == 0;
  }

  /// Parse a single argument; returning the new argument and
  /// updating Index.
  ///
  /// \param [in,out] Index - The current parsing position in the argument
  /// string list; on return this will be the index of the next argument
  /// string to parse.
  /// \param [in] VisibilityMask - Only include options with any of these
  /// visibility flags set.
  ///
  /// \return The parsed argument, or 0 if the argument is missing values
  /// (in which case Index still points at the conceptual next argument string
  /// to parse).
  std::unique_ptr<Arg>
  ParseOneArg(const ArgList &Args, unsigned &Index,
              Visibility VisibilityMask = Visibility()) const;

  std::unique_ptr<Arg> ParseOneArg(const ArgList &Args, unsigned &Index,
                                   unsigned FlagsToInclude,
                                   unsigned FlagsToExclude) const;

private:
  std::unique_ptr<Arg>
  internalParseOneArg(const ArgList &Args, unsigned &Index,
                      std::function<bool(const Option &)> ExcludeOption) const;

public:
  /// Parse an list of arguments into an InputArgList.
  ///
  /// The resulting InputArgList will reference the strings in [\p ArgBegin,
  /// \p ArgEnd), and their lifetime should extend past that of the returned
  /// InputArgList.
  ///
  /// The only error that can occur in this routine is if an argument is
  /// missing values; in this case \p MissingArgCount will be non-zero.
  ///
  /// \param MissingArgIndex - On error, the index of the option which could
  /// not be parsed.
  /// \param MissingArgCount - On error, the number of missing options.
  /// \param VisibilityMask - Only include options with any of these
  /// visibility flags set.
  /// \return An InputArgList; on error this will contain all the options
  /// which could be parsed.
  InputArgList ParseArgs(ArrayRef<const char *> Args, unsigned &MissingArgIndex,
                         unsigned &MissingArgCount,
                         Visibility VisibilityMask = Visibility()) const;

  InputArgList ParseArgs(ArrayRef<const char *> Args, unsigned &MissingArgIndex,
                         unsigned &MissingArgCount, unsigned FlagsToInclude,
                         unsigned FlagsToExclude = 0) const;

private:
  InputArgList
  internalParseArgs(ArrayRef<const char *> Args, unsigned &MissingArgIndex,
                    unsigned &MissingArgCount,
                    std::function<bool(const Option &)> ExcludeOption) const;

public:
  /// A convenience helper which handles optional initial options populated from
  /// an environment variable, expands response files recursively and parses
  /// options.
  ///
  /// \param ErrorFn - Called on a formatted error message for missing arguments
  /// or unknown options.
  /// \return An InputArgList; on error this will contain all the options which
  /// could be parsed.
  InputArgList parseArgs(int Argc, char *const *Argv, OptSpecifier Unknown,
                         StringSaver &Saver,
                         std::function<void(StringRef)> ErrorFn) const;

  /// Render the help text for an option table.
  ///
  /// \param OS - The stream to write the help text to.
  /// \param Usage - USAGE: Usage
  /// \param Title - OVERVIEW: Title
  /// \param VisibilityMask - Only in                 Visibility VisibilityMask,clude options with any of these
  ///                         visibility flags set.
  /// \param ShowHidden     - If true, display options marked as HelpHidden
  /// \param ShowAllAliases - If true, display all options including aliases
  ///                         that don't have help texts. By default, we display
  ///                         only options that are not hidden and have help
  ///                         texts.
  void printHelp(raw_ostream &OS, const char *Usage, const char *Title,
                 bool ShowHidden = false, bool ShowAllAliases = false,
                 Visibility VisibilityMask = Visibility(),
                 StringRef SubCommand = {}) const;

  void printHelp(raw_ostream &OS, const char *Usage, const char *Title,
                 unsigned FlagsToInclude, unsigned FlagsToExclude,
                 bool ShowAllAliases) const;

private:
  void internalPrintHelp(raw_ostream &OS, const char *Usage, const char *Title,
                         StringRef SubCommand, bool ShowHidden,
                         bool ShowAllAliases,
                         std::function<bool(const Info &)> ExcludeOption,
                         Visibility VisibilityMask) const;
};

/// Specialization of OptTable
class GenericOptTable : public OptTable {
protected:
  LLVM_ABI GenericOptTable(const StringTable &StrTable,
                           ArrayRef<StringTable::Offset> PrefixesTable,
                           ArrayRef<Info> OptionInfos, bool IgnoreCase = false,
                           ArrayRef<SubCommand> SubCommands = {},
                           ArrayRef<unsigned> SubCommandIDsTable = {});
};

class PrecomputedOptTable : public OptTable {
protected:
  PrecomputedOptTable(const StringTable &StrTable,
                      ArrayRef<StringTable::Offset> PrefixesTable,
                      ArrayRef<Info> OptionInfos,
                      ArrayRef<StringTable::Offset> PrefixesUnionOffsets,
                      bool IgnoreCase = false,
                      ArrayRef<SubCommand> SubCommands = {},
                      ArrayRef<unsigned> SubCommandIDsTable = {})
      : OptTable(StrTable, PrefixesTable, OptionInfos, IgnoreCase, SubCommands,
                 SubCommandIDsTable) {
    for (auto PrefixOffset : PrefixesUnionOffsets)
      PrefixesUnion.push_back(StrTable[PrefixOffset]);
    buildPrefixChars();
  }
};

} // end namespace opt

} // end namespace llvm

#define LLVM_MAKE_OPT_ID_WITH_ID_PREFIX(                                       \
    ID_PREFIX, PREFIXES_OFFSET, PREFIXED_NAME_OFFSET, ID, KIND, GROUP, ALIAS,  \
    ALIASARGS, FLAGS, VISIBILITY, PARAM, HELPTEXT, HELPTEXTSFORVARIANTS,       \
    METAVAR, VALUES, SUBCOMMANDIDS_OFFSET)                                     \
  ID_PREFIX##ID

#define LLVM_MAKE_OPT_ID(PREFIXES_OFFSET, PREFIXED_NAME_OFFSET, ID, KIND,      \
                         GROUP, ALIAS, ALIASARGS, FLAGS, VISIBILITY, PARAM,    \
                         HELPTEXT, HELPTEXTSFORVARIANTS, METAVAR, VALUES,      \
                         SUBCOMMANDIDS_OFFSET)                                 \
  LLVM_MAKE_OPT_ID_WITH_ID_PREFIX(                                             \
      OPT_, PREFIXES_OFFSET, PREFIXED_NAME_OFFSET, ID, KIND, GROUP, ALIAS,     \
      ALIASARGS, FLAGS, VISIBILITY, PARAM, HELPTEXT, HELPTEXTSFORVARIANTS,     \
      METAVAR, VALUES, SUBCOMMANDIDS_OFFSET)

#define LLVM_CONSTRUCT_OPT_INFO_WITH_ID_PREFIX(                                \
    ID_PREFIX, PREFIXES_OFFSET, PREFIXED_NAME_OFFSET, ID, KIND, GROUP, ALIAS,  \
    ALIASARGS, FLAGS, VISIBILITY, PARAM, HELPTEXT, HELPTEXTSFORVARIANTS,       \
    METAVAR, VALUES, SUBCOMMANDIDS_OFFSET)                                     \
  llvm::opt::OptTable::Info {                                                  \
    PREFIXES_OFFSET, PREFIXED_NAME_OFFSET, HELPTEXT, HELPTEXTSFORVARIANTS,     \
        METAVAR, ID_PREFIX##ID, llvm::opt::Option::KIND##Class, PARAM, FLAGS,  \
        VISIBILITY, ID_PREFIX##GROUP, ID_PREFIX##ALIAS, ALIASARGS, VALUES,     \
        SUBCOMMANDIDS_OFFSET                                                   \
  }

#define LLVM_CONSTRUCT_OPT_INFO(                                               \
    PREFIXES_OFFSET, PREFIXED_NAME_OFFSET, ID, KIND, GROUP, ALIAS, ALIASARGS,  \
    FLAGS, VISIBILITY, PARAM, HELPTEXT, HELPTEXTSFORVARIANTS, METAVAR, VALUES, \
    SUBCOMMANDIDS_OFFSET)                                                      \
  LLVM_CONSTRUCT_OPT_INFO_WITH_ID_PREFIX(                                      \
      OPT_, PREFIXES_OFFSET, PREFIXED_NAME_OFFSET, ID, KIND, GROUP, ALIAS,     \
      ALIASARGS, FLAGS, VISIBILITY, PARAM, HELPTEXT, HELPTEXTSFORVARIANTS,     \
      METAVAR, VALUES, SUBCOMMANDIDS_OFFSET)

#endif // LLVM_OPTION_OPTTABLE_H<|MERGE_RESOLUTION|>--- conflicted
+++ resolved
@@ -148,24 +148,13 @@
                             StringRef SubCommand) const {
     assert(!SubCommand.empty() &&
            "This helper is only for valid registered subcommands.");
-<<<<<<< HEAD
-    auto SCIT =
-        std::find_if(SubCommands.begin(), SubCommands.end(),
-                     [&](const auto &C) { return SubCommand == C.Name; });
-=======
     auto SCIT = llvm::find_if(
         SubCommands, [&](const auto &C) { return SubCommand == C.Name; });
->>>>>>> 811fe024
     assert(SCIT != SubCommands.end() &&
            "This helper is only for valid registered subcommands.");
     auto SubCommandIDs = CandidateInfo->getSubCommandIDs(SubCommandIDsTable);
     unsigned CurrentSubCommandID = SCIT - &SubCommands[0];
-<<<<<<< HEAD
-    return std::find(SubCommandIDs.begin(), SubCommandIDs.end(),
-                     CurrentSubCommandID) != SubCommandIDs.end();
-=======
     return llvm::is_contained(SubCommandIDs, CurrentSubCommandID);
->>>>>>> 811fe024
   }
 
 private:
