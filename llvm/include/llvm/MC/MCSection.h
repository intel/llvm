--- conflicted
+++ resolved
@@ -36,10 +36,7 @@
 class MCSection {
 public:
   friend MCAssembler;
-<<<<<<< HEAD
-=======
   friend MCObjectStreamer;
->>>>>>> 4fe5a3cc
   static constexpr unsigned NonUniqueID = ~0U;
 
   enum SectionVariant {
@@ -111,11 +108,8 @@
 
   bool IsText : 1;
 
-<<<<<<< HEAD
-=======
   bool IsVirtual : 1;
 
->>>>>>> 4fe5a3cc
   MCDummyFragment DummyFragment;
 
   // Mapping from subsection number to fragment list. At layout time, the
@@ -137,12 +131,8 @@
   StringRef Name;
   SectionVariant Variant;
 
-<<<<<<< HEAD
-  MCSection(SectionVariant V, StringRef Name, bool IsText, MCSymbol *Begin);
-=======
   MCSection(SectionVariant V, StringRef Name, bool IsText, bool IsVirtual,
             MCSymbol *Begin);
->>>>>>> 4fe5a3cc
   ~MCSection();
 
 public:
@@ -207,23 +197,6 @@
   iterator begin() const { return iterator(CurFragList->Head); }
   iterator end() const { return {}; }
   bool empty() const { return !CurFragList->Head; }
-<<<<<<< HEAD
-
-  void addFragment(MCFragment &F) {
-    // The formal layout order will be finalized in MCAssembler::layout.
-    if (CurFragList->Tail) {
-      CurFragList->Tail->Next = &F;
-      F.setLayoutOrder(CurFragList->Tail->getLayoutOrder() + 1);
-    } else {
-      CurFragList->Head = &F;
-      assert(F.getLayoutOrder() == 0);
-    }
-    CurFragList->Tail = &F;
-  }
-
-  void switchSubsection(unsigned Subsection);
-=======
->>>>>>> 4fe5a3cc
 
   void dump() const;
 
