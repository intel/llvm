//===- MCSectionELF.h - ELF Machine Code Sections ---------------*- C++ -*-===//
//
// Part of the LLVM Project, under the Apache License v2.0 with LLVM Exceptions.
// See https://llvm.org/LICENSE.txt for license information.
// SPDX-License-Identifier: Apache-2.0 WITH LLVM-exception
//
//===----------------------------------------------------------------------===//
//
// This file declares the MCSectionELF class.
//
//===----------------------------------------------------------------------===//

#ifndef LLVM_MC_MCSECTIONELF_H
#define LLVM_MC_MCSECTIONELF_H

#include "llvm/ADT/PointerIntPair.h"
#include "llvm/ADT/StringRef.h"
#include "llvm/BinaryFormat/ELF.h"
#include "llvm/MC/MCSection.h"
#include "llvm/MC/MCSymbolELF.h"
#include "llvm/MC/SectionKind.h"

namespace llvm {

/// This represents a section on linux, lots of unix variants and some bare
/// metal systems.
class MCSectionELF final : public MCSection {
  /// This is the sh_type field of a section, drawn from the enums below.
  unsigned Type;

  /// This is the sh_flags field of a section, drawn from the enums below.
  unsigned Flags;

  unsigned UniqueID;

  /// The size of each entry in this section. This size only makes sense for
  /// sections that contain fixed-sized entries. If a section does not contain
  /// fixed-sized entries 'EntrySize' will be 0.
  unsigned EntrySize;

  /// The section group signature symbol (if not null) and a bool indicating
  /// whether this is a GRP_COMDAT group.
  const PointerIntPair<const MCSymbolELF *, 1, bool> Group;

  /// Used by SHF_LINK_ORDER. If non-null, the sh_link field will be set to the
  /// section header index of the section where LinkedToSym is defined.
  const MCSymbol *LinkedToSym;

private:
  friend class MCContext;

  // The storage of Name is owned by MCContext's ELFUniquingMap.
  MCSectionELF(StringRef Name, unsigned type, unsigned flags,
               unsigned entrySize, const MCSymbolELF *group, bool IsComdat,
               unsigned UniqueID, MCSymbol *Begin,
               const MCSymbolELF *LinkedToSym)
<<<<<<< HEAD
      : MCSection(SV_ELF, Name, flags & ELF::SHF_EXECINSTR, Begin), Type(type),
        Flags(flags), UniqueID(UniqueID), EntrySize(entrySize),
=======
      : MCSection(SV_ELF, Name, flags & ELF::SHF_EXECINSTR,
                  type == ELF::SHT_NOBITS, Begin),
        Type(type), Flags(flags), UniqueID(UniqueID), EntrySize(entrySize),
>>>>>>> 4fe5a3cc
        Group(group, IsComdat), LinkedToSym(LinkedToSym) {
    if (Group.getPointer())
      Group.getPointer()->setIsSignature();
  }

  // TODO Delete after we stop supporting generation of GNU-style .zdebug_*
  // sections.
  void setSectionName(StringRef Name) { this->Name = Name; }

public:
  /// Decides whether a '.section' directive should be printed before the
  /// section name
  bool shouldOmitSectionDirective(StringRef Name, const MCAsmInfo &MAI) const;

  unsigned getType() const { return Type; }
  unsigned getFlags() const { return Flags; }
  unsigned getEntrySize() const { return EntrySize; }
  void setFlags(unsigned F) { Flags = F; }
  const MCSymbolELF *getGroup() const { return Group.getPointer(); }
  bool isComdat() const { return Group.getInt(); }

  void printSwitchToSection(const MCAsmInfo &MAI, const Triple &T,
                            raw_ostream &OS,
                            uint32_t Subsection) const override;
  bool useCodeAlign() const override;
  StringRef getVirtualSectionKind() const override;

  bool isUnique() const { return UniqueID != NonUniqueID; }
  unsigned getUniqueID() const { return UniqueID; }

  const MCSection *getLinkedToSection() const {
    return &LinkedToSym->getSection();
  }
  const MCSymbol *getLinkedToSymbol() const { return LinkedToSym; }

  static bool classof(const MCSection *S) {
    return S->getVariant() == SV_ELF;
  }
};

} // end namespace llvm

#endif // LLVM_MC_MCSECTIONELF_H<|MERGE_RESOLUTION|>--- conflicted
+++ resolved
@@ -54,14 +54,9 @@
                unsigned entrySize, const MCSymbolELF *group, bool IsComdat,
                unsigned UniqueID, MCSymbol *Begin,
                const MCSymbolELF *LinkedToSym)
-<<<<<<< HEAD
-      : MCSection(SV_ELF, Name, flags & ELF::SHF_EXECINSTR, Begin), Type(type),
-        Flags(flags), UniqueID(UniqueID), EntrySize(entrySize),
-=======
       : MCSection(SV_ELF, Name, flags & ELF::SHF_EXECINSTR,
                   type == ELF::SHT_NOBITS, Begin),
         Type(type), Flags(flags), UniqueID(UniqueID), EntrySize(entrySize),
->>>>>>> 4fe5a3cc
         Group(group, IsComdat), LinkedToSym(LinkedToSym) {
     if (Group.getPointer())
       Group.getPointer()->setIsSignature();
