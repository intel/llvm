--- conflicted
+++ resolved
@@ -69,12 +69,7 @@
 
   /// The target dependent kind of fixup item this is. The kind is used to
   /// determine how the operand value should be encoded into the instruction.
-  uint16_t Kind = FK_NONE;
-
-  /// True if this is a PC-relative fixup. The relocatable expression is
-  /// typically resolved When SymB is nullptr and SymA is a local symbol defined
-  /// within the current section.
-  bool PCRel = false;
+  MCFixupKind Kind = FK_NONE;
 
   /// True if this is a PC-relative fixup. The relocatable expression is
   /// typically resolved When SymB is nullptr and SymA is a local symbol defined
@@ -88,11 +83,7 @@
   /// Consider bit fields if we need more flags.
 
 public:
-<<<<<<< HEAD
-  static MCFixup create(uint32_t Offset, const MCExpr *Value, uint16_t Kind,
-=======
   static MCFixup create(uint32_t Offset, const MCExpr *Value, MCFixupKind Kind,
->>>>>>> 10a576f7
                         bool PCRel = false) {
     MCFixup FI;
     FI.Value = Value;
@@ -101,15 +92,8 @@
     FI.PCRel = PCRel;
     return FI;
   }
-<<<<<<< HEAD
-  static MCFixup create(uint32_t Offset, const MCExpr *Value,
-                        MCFixupKind Kind) {
-    return create(Offset, Value, unsigned(Kind));
-  }
-=======
->>>>>>> 10a576f7
 
-  MCFixupKind getKind() const { return MCFixupKind(Kind); }
+  MCFixupKind getKind() const { return Kind; }
 
   uint32_t getOffset() const { return Offset; }
   void setOffset(uint32_t Value) { Offset = Value; }
@@ -137,11 +121,7 @@
     }
   }
 
-<<<<<<< HEAD
-  SMLoc getLoc() const;
-=======
   LLVM_ABI SMLoc getLoc() const;
->>>>>>> 10a576f7
 };
 
 namespace mc {
