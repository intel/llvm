//===- MCSymbolCOFF.h -  ----------------------------------------*- C++ -*-===//
//
// Part of the LLVM Project, under the Apache License v2.0 with LLVM Exceptions.
// See https://llvm.org/LICENSE.txt for license information.
// SPDX-License-Identifier: Apache-2.0 WITH LLVM-exception
//
//===----------------------------------------------------------------------===//

#ifndef LLVM_MC_MCSYMBOLCOFF_H
#define LLVM_MC_MCSYMBOLCOFF_H

#include "llvm/BinaryFormat/COFF.h"
#include "llvm/MC/MCSymbol.h"
#include "llvm/MC/MCSymbolTableEntry.h"
#include <cstdint>

namespace llvm {

class MCSymbolCOFF : public MCSymbol {
  /// This corresponds to the e_type field of the COFF symbol.
  mutable uint16_t Type = 0;

  enum SymbolFlags : uint16_t {
    SF_ClassMask = 0x00FF,
    SF_ClassShift = 0,

    SF_SafeSEH = 0x0100,
    SF_WeakExternalCharacteristicsMask = 0x0E00,
    SF_WeakExternalCharacteristicsShift = 9,
  };

public:
  MCSymbolCOFF(const MCSymbolTableEntry *Name, bool isTemporary)
      : MCSymbol(Name, isTemporary) {}
<<<<<<< HEAD
=======

  bool isExternal() const { return IsExternal; }
  void setExternal(bool Value) const { IsExternal = Value; }
>>>>>>> 35227056

  uint16_t getType() const {
    return Type;
  }
  void setType(uint16_t Ty) const {
    Type = Ty;
  }

  uint16_t getClass() const {
    return (getFlags() & SF_ClassMask) >> SF_ClassShift;
  }
  void setClass(uint16_t StorageClass) const {
    modifyFlags(StorageClass << SF_ClassShift, SF_ClassMask);
  }

  COFF::WeakExternalCharacteristics getWeakExternalCharacteristics() const {
    return static_cast<COFF::WeakExternalCharacteristics>((getFlags() & SF_WeakExternalCharacteristicsMask) >>
           SF_WeakExternalCharacteristicsShift);
  }
  void setWeakExternalCharacteristics(COFF::WeakExternalCharacteristics Characteristics) const {
    modifyFlags(Characteristics << SF_WeakExternalCharacteristicsShift,
                SF_WeakExternalCharacteristicsMask);
  }
  void setIsWeakExternal(bool WeakExt) const {
    IsWeakExternal = WeakExt;
  }

  bool isSafeSEH() const {
    return getFlags() & SF_SafeSEH;
  }
  void setIsSafeSEH() const {
    modifyFlags(SF_SafeSEH, SF_SafeSEH);
  }
};

} // end namespace llvm

#endif // LLVM_MC_MCSYMBOLCOFF_H<|MERGE_RESOLUTION|>--- conflicted
+++ resolved
@@ -32,12 +32,9 @@
 public:
   MCSymbolCOFF(const MCSymbolTableEntry *Name, bool isTemporary)
       : MCSymbol(Name, isTemporary) {}
-<<<<<<< HEAD
-=======
 
   bool isExternal() const { return IsExternal; }
   void setExternal(bool Value) const { IsExternal = Value; }
->>>>>>> 35227056
 
   uint16_t getType() const {
     return Type;
