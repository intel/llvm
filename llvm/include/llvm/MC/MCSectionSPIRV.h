//===- MCSectionSPIRV.h - SPIR-V Machine Code Sections ----------*- C++ -*-===//
//
// Part of the LLVM Project, under the Apache License v2.0 with LLVM Exceptions.
// See https://llvm.org/LICENSE.txt for license information.
// SPDX-License-Identifier: Apache-2.0 WITH LLVM-exception
//
//===----------------------------------------------------------------------===//
//
// This file declares the MCSectionSPIRV class.
//
//===----------------------------------------------------------------------===//

#ifndef LLVM_MC_MCSECTIONSPIRV_H
#define LLVM_MC_MCSECTIONSPIRV_H

#include "llvm/MC/MCSection.h"
#include "llvm/MC/SectionKind.h"

namespace llvm {

class MCSymbol;

class MCSectionSPIRV final : public MCSection {
  friend class MCContext;

  MCSectionSPIRV()
<<<<<<< HEAD
      : MCSection(SV_SPIRV, "", /*IsText=*/true, /*Begin=*/nullptr) {}
=======
      : MCSection(SV_SPIRV, "", /*IsText=*/true, /*IsVirtual=*/false,
                  /*Begin=*/nullptr) {}
>>>>>>> 4fe5a3cc
  // TODO: Add StringRef Name to MCSectionSPIRV.

public:
  ~MCSectionSPIRV() = default;
  void printSwitchToSection(const MCAsmInfo &MAI, const Triple &T,
                            raw_ostream &OS,
                            uint32_t Subsection) const override {}
  bool useCodeAlign() const override { return false; }
};

} // end namespace llvm

#endif // LLVM_MC_MCSECTIONSPIRV_H<|MERGE_RESOLUTION|>--- conflicted
+++ resolved
@@ -24,12 +24,8 @@
   friend class MCContext;
 
   MCSectionSPIRV()
-<<<<<<< HEAD
-      : MCSection(SV_SPIRV, "", /*IsText=*/true, /*Begin=*/nullptr) {}
-=======
       : MCSection(SV_SPIRV, "", /*IsText=*/true, /*IsVirtual=*/false,
                   /*Begin=*/nullptr) {}
->>>>>>> 4fe5a3cc
   // TODO: Add StringRef Name to MCSectionSPIRV.
 
 public:
