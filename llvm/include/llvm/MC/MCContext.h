//===- MCContext.h - Machine Code Context -----------------------*- C++ -*-===//
//
// Part of the LLVM Project, under the Apache License v2.0 with LLVM Exceptions.
// See https://llvm.org/LICENSE.txt for license information.
// SPDX-License-Identifier: Apache-2.0 WITH LLVM-exception
//
//===----------------------------------------------------------------------===//

#ifndef LLVM_MC_MCCONTEXT_H
#define LLVM_MC_MCCONTEXT_H

#include "llvm/ADT/DenseMap.h"
#include "llvm/ADT/Optional.h"
#include "llvm/ADT/SetVector.h"
#include "llvm/ADT/SmallString.h"
#include "llvm/ADT/SmallVector.h"
#include "llvm/ADT/StringMap.h"
#include "llvm/ADT/StringRef.h"
#include "llvm/ADT/Twine.h"
#include "llvm/BinaryFormat/Dwarf.h"
#include "llvm/BinaryFormat/ELF.h"
#include "llvm/BinaryFormat/XCOFF.h"
#include "llvm/MC/MCAsmMacro.h"
#include "llvm/MC/MCDwarf.h"
#include "llvm/MC/MCPseudoProbe.h"
#include "llvm/MC/MCSubtargetInfo.h"
#include "llvm/MC/MCTargetOptions.h"
#include "llvm/MC/SectionKind.h"
#include "llvm/Support/Allocator.h"
#include "llvm/Support/Compiler.h"
#include "llvm/Support/Error.h"
#include "llvm/Support/MD5.h"
#include "llvm/Support/raw_ostream.h"
#include <algorithm>
#include <cassert>
#include <cstddef>
#include <cstdint>
#include <functional>
#include <map>
#include <memory>
#include <string>
#include <utility>
#include <vector>

namespace llvm {

  class CodeViewContext;
  class MCAsmInfo;
  class MCLabel;
  class MCObjectFileInfo;
  class MCRegisterInfo;
  class MCSection;
  class MCSectionCOFF;
  class MCSectionELF;
  class MCSectionMachO;
  class MCSectionWasm;
  class MCSectionXCOFF;
  class MCStreamer;
  class MCSymbol;
  class MCSymbolELF;
  class MCSymbolWasm;
  class MCSymbolXCOFF;
  class MDNode;
  class SMDiagnostic;
  class SMLoc;
  class SourceMgr;

  /// Context object for machine code objects.  This class owns all of the
  /// sections that it creates.
  ///
  class MCContext {
  public:
    using SymbolTable = StringMap<MCSymbol *, BumpPtrAllocator &>;
    using DiagHandlerTy =
        std::function<void(const SMDiagnostic &, bool, const SourceMgr &,
                           std::vector<const MDNode *> &)>;
    enum Environment { IsMachO, IsELF, IsCOFF, IsWasm, IsXCOFF };

  private:
    Environment Env;

    /// The triple for this object.
    Triple TT;

    /// The SourceMgr for this object, if any.
    const SourceMgr *SrcMgr;

    /// The SourceMgr for inline assembly, if any.
    std::unique_ptr<SourceMgr> InlineSrcMgr;
    std::vector<const MDNode *> LocInfos;

    DiagHandlerTy DiagHandler;

    /// The MCAsmInfo for this target.
    const MCAsmInfo *MAI;

    /// The MCRegisterInfo for this target.
    const MCRegisterInfo *MRI;

    /// The MCObjectFileInfo for this target.
    const MCObjectFileInfo *MOFI;

    /// The MCSubtargetInfo for this target.
    const MCSubtargetInfo *MSTI;

    std::unique_ptr<CodeViewContext> CVContext;

    /// Allocator object used for creating machine code objects.
    ///
    /// We use a bump pointer allocator to avoid the need to track all allocated
    /// objects.
    BumpPtrAllocator Allocator;

    SpecificBumpPtrAllocator<MCSectionCOFF> COFFAllocator;
    SpecificBumpPtrAllocator<MCSectionELF> ELFAllocator;
    SpecificBumpPtrAllocator<MCSectionMachO> MachOAllocator;
    SpecificBumpPtrAllocator<MCSectionWasm> WasmAllocator;
    SpecificBumpPtrAllocator<MCSectionXCOFF> XCOFFAllocator;
    SpecificBumpPtrAllocator<MCInst> MCInstAllocator;

    /// Bindings of names to symbols.
    SymbolTable Symbols;

    /// A mapping from a local label number and an instance count to a symbol.
    /// For example, in the assembly
    ///     1:
    ///     2:
    ///     1:
    /// We have three labels represented by the pairs (1, 0), (2, 0) and (1, 1)
    DenseMap<std::pair<unsigned, unsigned>, MCSymbol *> LocalSymbols;

    /// Keeps tracks of names that were used both for used declared and
    /// artificial symbols. The value is "true" if the name has been used for a
    /// non-section symbol (there can be at most one of those, plus an unlimited
    /// number of section symbols with the same name).
    StringMap<bool, BumpPtrAllocator &> UsedNames;

    /// Keeps track of labels that are used in inline assembly.
    SymbolTable InlineAsmUsedLabelNames;

    /// The next ID to dole out to an unnamed assembler temporary symbol with
    /// a given prefix.
    StringMap<unsigned> NextID;

    /// Instances of directional local labels.
    DenseMap<unsigned, MCLabel *> Instances;
    /// NextInstance() creates the next instance of the directional local label
    /// for the LocalLabelVal and adds it to the map if needed.
    unsigned NextInstance(unsigned LocalLabelVal);
    /// GetInstance() gets the current instance of the directional local label
    /// for the LocalLabelVal and adds it to the map if needed.
    unsigned GetInstance(unsigned LocalLabelVal);

    /// The file name of the log file from the environment variable
    /// AS_SECURE_LOG_FILE.  Which must be set before the .secure_log_unique
    /// directive is used or it is an error.
    char *SecureLogFile;
    /// The stream that gets written to for the .secure_log_unique directive.
    std::unique_ptr<raw_fd_ostream> SecureLog;
    /// Boolean toggled when .secure_log_unique / .secure_log_reset is seen to
    /// catch errors if .secure_log_unique appears twice without
    /// .secure_log_reset appearing between them.
    bool SecureLogUsed = false;

    /// The compilation directory to use for DW_AT_comp_dir.
    SmallString<128> CompilationDir;

    /// Prefix replacement map for source file information.
    std::map<const std::string, const std::string> DebugPrefixMap;

    /// The main file name if passed in explicitly.
    std::string MainFileName;

    /// The dwarf file and directory tables from the dwarf .file directive.
    /// We now emit a line table for each compile unit. To reduce the prologue
    /// size of each line table, the files and directories used by each compile
    /// unit are separated.
    std::map<unsigned, MCDwarfLineTable> MCDwarfLineTablesCUMap;

    /// The current dwarf line information from the last dwarf .loc directive.
    MCDwarfLoc CurrentDwarfLoc;
    bool DwarfLocSeen = false;

    /// Generate dwarf debugging info for assembly source files.
    bool GenDwarfForAssembly = false;

    /// The current dwarf file number when generate dwarf debugging info for
    /// assembly source files.
    unsigned GenDwarfFileNumber = 0;

    /// Sections for generating the .debug_ranges and .debug_aranges sections.
    SetVector<MCSection *> SectionsForRanges;

    /// The information gathered from labels that will have dwarf label
    /// entries when generating dwarf assembly source files.
    std::vector<MCGenDwarfLabelEntry> MCGenDwarfLabelEntries;

    /// The string to embed in the debug information for the compile unit, if
    /// non-empty.
    StringRef DwarfDebugFlags;

    /// The string to embed in as the dwarf AT_producer for the compile unit, if
    /// non-empty.
    StringRef DwarfDebugProducer;

    /// The maximum version of dwarf that we should emit.
    uint16_t DwarfVersion = 4;

    /// The format of dwarf that we emit.
    dwarf::DwarfFormat DwarfFormat = dwarf::DWARF32;

    /// Honor temporary labels, this is useful for debugging semantic
    /// differences between temporary and non-temporary labels (primarily on
    /// Darwin).
    bool AllowTemporaryLabels = true;
    bool UseNamesOnTempLabels = false;

    /// The Compile Unit ID that we are currently processing.
    unsigned DwarfCompileUnitID = 0;

    /// A collection of MCPseudoProbe in the current module
    MCPseudoProbeTable PseudoProbeTable;

    // Sections are differentiated by the quadruple (section_name, group_name,
    // unique_id, link_to_symbol_name). Sections sharing the same quadruple are
    // combined into one section.
    struct ELFSectionKey {
      std::string SectionName;
      StringRef GroupName;
      StringRef LinkedToName;
      unsigned UniqueID;

      ELFSectionKey(StringRef SectionName, StringRef GroupName,
                    StringRef LinkedToName, unsigned UniqueID)
          : SectionName(SectionName), GroupName(GroupName),
            LinkedToName(LinkedToName), UniqueID(UniqueID) {}

      bool operator<(const ELFSectionKey &Other) const {
        if (SectionName != Other.SectionName)
          return SectionName < Other.SectionName;
        if (GroupName != Other.GroupName)
          return GroupName < Other.GroupName;
        if (int O = LinkedToName.compare(Other.LinkedToName))
          return O < 0;
        return UniqueID < Other.UniqueID;
      }
    };

    struct COFFSectionKey {
      std::string SectionName;
      StringRef GroupName;
      int SelectionKey;
      unsigned UniqueID;

      COFFSectionKey(StringRef SectionName, StringRef GroupName,
                     int SelectionKey, unsigned UniqueID)
          : SectionName(SectionName), GroupName(GroupName),
            SelectionKey(SelectionKey), UniqueID(UniqueID) {}

      bool operator<(const COFFSectionKey &Other) const {
        if (SectionName != Other.SectionName)
          return SectionName < Other.SectionName;
        if (GroupName != Other.GroupName)
          return GroupName < Other.GroupName;
        if (SelectionKey != Other.SelectionKey)
          return SelectionKey < Other.SelectionKey;
        return UniqueID < Other.UniqueID;
      }
    };

    struct WasmSectionKey {
      std::string SectionName;
      StringRef GroupName;
      unsigned UniqueID;

      WasmSectionKey(StringRef SectionName, StringRef GroupName,
                     unsigned UniqueID)
          : SectionName(SectionName), GroupName(GroupName), UniqueID(UniqueID) {
      }

      bool operator<(const WasmSectionKey &Other) const {
        if (SectionName != Other.SectionName)
          return SectionName < Other.SectionName;
        if (GroupName != Other.GroupName)
          return GroupName < Other.GroupName;
        return UniqueID < Other.UniqueID;
      }
    };

    struct XCOFFSectionKey {
      // Section name.
      std::string SectionName;
      // Section property.
      // For csect section, it is storage mapping class.
      // For debug section, it is section type flags.
      union {
        XCOFF::StorageMappingClass MappingClass;
        XCOFF::DwarfSectionSubtypeFlags DwarfSubtypeFlags;
      };
      bool IsCsect;

      XCOFFSectionKey(StringRef SectionName,
                      XCOFF::StorageMappingClass MappingClass)
          : SectionName(SectionName), MappingClass(MappingClass),
            IsCsect(true) {}

      XCOFFSectionKey(StringRef SectionName,
                      XCOFF::DwarfSectionSubtypeFlags DwarfSubtypeFlags)
          : SectionName(SectionName), DwarfSubtypeFlags(DwarfSubtypeFlags),
            IsCsect(false) {}

      bool operator<(const XCOFFSectionKey &Other) const {
        if (IsCsect && Other.IsCsect)
          return std::tie(SectionName, MappingClass) <
                 std::tie(Other.SectionName, Other.MappingClass);
        if (IsCsect != Other.IsCsect)
          return IsCsect;
        return std::tie(SectionName, DwarfSubtypeFlags) <
               std::tie(Other.SectionName, Other.DwarfSubtypeFlags);
      }
    };

    StringMap<MCSectionMachO *> MachOUniquingMap;
    std::map<ELFSectionKey, MCSectionELF *> ELFUniquingMap;
    std::map<COFFSectionKey, MCSectionCOFF *> COFFUniquingMap;
    std::map<WasmSectionKey, MCSectionWasm *> WasmUniquingMap;
    std::map<XCOFFSectionKey, MCSectionXCOFF *> XCOFFUniquingMap;
    StringMap<bool> RelSecNames;

    SpecificBumpPtrAllocator<MCSubtargetInfo> MCSubtargetAllocator;

    /// Do automatic reset in destructor
    bool AutoReset;

    MCTargetOptions const *TargetOptions;

    bool HadError = false;

    void reportCommon(SMLoc Loc,
                      std::function<void(SMDiagnostic &, const SourceMgr *)>);

    MCSymbol *createSymbolImpl(const StringMapEntry<bool> *Name,
                               bool CanBeUnnamed);
    MCSymbol *createSymbol(StringRef Name, bool AlwaysAddSuffix,
                           bool IsTemporary);

    MCSymbol *getOrCreateDirectionalLocalSymbol(unsigned LocalLabelVal,
                                                unsigned Instance);

    MCSectionELF *createELFSectionImpl(StringRef Section, unsigned Type,
                                       unsigned Flags, SectionKind K,
                                       unsigned EntrySize,
                                       const MCSymbolELF *Group, bool IsComdat,
                                       unsigned UniqueID,
                                       const MCSymbolELF *LinkedToSym);

    MCSymbolXCOFF *createXCOFFSymbolImpl(const StringMapEntry<bool> *Name,
                                         bool IsTemporary);

    /// Map of currently defined macros.
    StringMap<MCAsmMacro> MacroMap;

    struct ELFEntrySizeKey {
      std::string SectionName;
      unsigned Flags;
      unsigned EntrySize;

      ELFEntrySizeKey(StringRef SectionName, unsigned Flags, unsigned EntrySize)
          : SectionName(SectionName), Flags(Flags), EntrySize(EntrySize) {}

      bool operator<(const ELFEntrySizeKey &Other) const {
        if (SectionName != Other.SectionName)
          return SectionName < Other.SectionName;
        if ((Flags & ELF::SHF_STRINGS) != (Other.Flags & ELF::SHF_STRINGS))
          return Other.Flags & ELF::SHF_STRINGS;
        return EntrySize < Other.EntrySize;
      }
    };

    // Symbols must be assigned to a section with a compatible entry
    // size. This map is used to assign unique IDs to sections to
    // distinguish between sections with identical names but incompatible entry
    // sizes. This can occur when a symbol is explicitly assigned to a
    // section, e.g. via __attribute__((section("myname"))).
    std::map<ELFEntrySizeKey, unsigned> ELFEntrySizeMap;

    // This set is used to record the generic mergeable section names seen.
    // These are sections that are created as mergeable e.g. .debug_str. We need
    // to avoid assigning non-mergeable symbols to these sections. It is used
    // to prevent non-mergeable symbols being explicitly assigned  to mergeable
    // sections (e.g. via _attribute_((section("myname")))).
    DenseSet<StringRef> ELFSeenGenericMergeableSections;

  public:
    explicit MCContext(const Triple &TheTriple, const MCAsmInfo *MAI,
                       const MCRegisterInfo *MRI, const MCObjectFileInfo *MOFI,
                       const MCSubtargetInfo *MSTI,
                       const SourceMgr *Mgr = nullptr,
                       MCTargetOptions const *TargetOpts = nullptr,
                       bool DoAutoReset = true);
    MCContext(const MCContext &) = delete;
    MCContext &operator=(const MCContext &) = delete;
    ~MCContext();

    Environment getObjectFileType() const { return Env; }

    const Triple &getTargetTriple() const { return TT; }
    const SourceMgr *getSourceManager() const { return SrcMgr; }

    void initInlineSourceManager();
    SourceMgr *getInlineSourceManager() {
      return InlineSrcMgr.get();
    }
    std::vector<const MDNode *> &getLocInfos() { return LocInfos; }
    void setDiagnosticHandler(DiagHandlerTy DiagHandler) {
      this->DiagHandler = DiagHandler;
    }

    const MCAsmInfo *getAsmInfo() const { return MAI; }

    const MCRegisterInfo *getRegisterInfo() const { return MRI; }

    const MCObjectFileInfo *getObjectFileInfo() const { return MOFI; }

    const MCSubtargetInfo *getSubtargetInfo() const { return MSTI; }

    CodeViewContext &getCVContext();

    void setAllowTemporaryLabels(bool Value) { AllowTemporaryLabels = Value; }
    void setUseNamesOnTempLabels(bool Value) { UseNamesOnTempLabels = Value; }

    /// \name Module Lifetime Management
    /// @{

    /// reset - return object to right after construction state to prepare
    /// to process a new module
    void reset();

    /// @}

    /// \name McInst Management

    /// Create and return a new MC instruction.
    MCInst *createMCInst();

    /// \name Symbol Management
    /// @{

    /// Create and return a new linker temporary symbol with a unique but
    /// unspecified name.
    MCSymbol *createLinkerPrivateTempSymbol();

    /// Create a temporary symbol with a unique name. The name will be omitted
    /// in the symbol table if UseNamesOnTempLabels is false (default except
    /// MCAsmStreamer). The overload without Name uses an unspecified name.
    MCSymbol *createTempSymbol();
    MCSymbol *createTempSymbol(const Twine &Name, bool AlwaysAddSuffix = true);

    /// Create a temporary symbol with a unique name whose name cannot be
    /// omitted in the symbol table. This is rarely used.
    MCSymbol *createNamedTempSymbol();
    MCSymbol *createNamedTempSymbol(const Twine &Name);

    /// Create the definition of a directional local symbol for numbered label
    /// (used for "1:" definitions).
    MCSymbol *createDirectionalLocalSymbol(unsigned LocalLabelVal);

    /// Create and return a directional local symbol for numbered label (used
    /// for "1b" or 1f" references).
    MCSymbol *getDirectionalLocalSymbol(unsigned LocalLabelVal, bool Before);

    /// Lookup the symbol inside with the specified \p Name.  If it exists,
    /// return it.  If not, create a forward reference and return it.
    ///
    /// \param Name - The symbol name, which must be unique across all symbols.
    MCSymbol *getOrCreateSymbol(const Twine &Name);

    /// Gets a symbol that will be defined to the final stack offset of a local
    /// variable after codegen.
    ///
    /// \param Idx - The index of a local variable passed to \@llvm.localescape.
    MCSymbol *getOrCreateFrameAllocSymbol(StringRef FuncName, unsigned Idx);

    MCSymbol *getOrCreateParentFrameOffsetSymbol(StringRef FuncName);

    MCSymbol *getOrCreateLSDASymbol(StringRef FuncName);

    /// Get the symbol for \p Name, or null.
    MCSymbol *lookupSymbol(const Twine &Name) const;

    /// Set value for a symbol.
    void setSymbolValue(MCStreamer &Streamer, StringRef Sym, uint64_t Val);

    /// getSymbols - Get a reference for the symbol table for clients that
    /// want to, for example, iterate over all symbols. 'const' because we
    /// still want any modifications to the table itself to use the MCContext
    /// APIs.
    const SymbolTable &getSymbols() const { return Symbols; }

    /// isInlineAsmLabel - Return true if the name is a label referenced in
    /// inline assembly.
    MCSymbol *getInlineAsmLabel(StringRef Name) const {
      return InlineAsmUsedLabelNames.lookup(Name);
    }

    /// registerInlineAsmLabel - Records that the name is a label referenced in
    /// inline assembly.
    void registerInlineAsmLabel(MCSymbol *Sym);

    /// @}

    /// \name Section Management
    /// @{

    enum : unsigned {
      /// Pass this value as the UniqueID during section creation to get the
      /// generic section with the given name and characteristics. The usual
      /// sections such as .text use this ID.
      GenericSectionID = ~0U
    };

    /// Return the MCSection for the specified mach-o section.  This requires
    /// the operands to be valid.
    MCSectionMachO *getMachOSection(StringRef Segment, StringRef Section,
                                    unsigned TypeAndAttributes,
                                    unsigned Reserved2, SectionKind K,
                                    const char *BeginSymName = nullptr);

    MCSectionMachO *getMachOSection(StringRef Segment, StringRef Section,
                                    unsigned TypeAndAttributes, SectionKind K,
                                    const char *BeginSymName = nullptr) {
      return getMachOSection(Segment, Section, TypeAndAttributes, 0, K,
                             BeginSymName);
    }

    MCSectionELF *getELFSection(const Twine &Section, unsigned Type,
                                unsigned Flags) {
      return getELFSection(Section, Type, Flags, 0, "", false);
    }

    MCSectionELF *getELFSection(const Twine &Section, unsigned Type,
                                unsigned Flags, unsigned EntrySize) {
      return getELFSection(Section, Type, Flags, EntrySize, "", false,
                           MCSection::NonUniqueID, nullptr);
    }

    MCSectionELF *getELFSection(const Twine &Section, unsigned Type,
                                unsigned Flags, unsigned EntrySize,
                                const Twine &Group, bool IsComdat) {
      return getELFSection(Section, Type, Flags, EntrySize, Group, IsComdat,
                           MCSection::NonUniqueID, nullptr);
    }

    MCSectionELF *getELFSection(const Twine &Section, unsigned Type,
                                unsigned Flags, unsigned EntrySize,
                                const Twine &Group, bool IsComdat,
                                unsigned UniqueID,
                                const MCSymbolELF *LinkedToSym);

    MCSectionELF *getELFSection(const Twine &Section, unsigned Type,
                                unsigned Flags, unsigned EntrySize,
                                const MCSymbolELF *Group, bool IsComdat,
                                unsigned UniqueID,
                                const MCSymbolELF *LinkedToSym);

    /// Get a section with the provided group identifier. This section is
    /// named by concatenating \p Prefix with '.' then \p Suffix. The \p Type
    /// describes the type of the section and \p Flags are used to further
    /// configure this named section.
    MCSectionELF *getELFNamedSection(const Twine &Prefix, const Twine &Suffix,
                                     unsigned Type, unsigned Flags,
                                     unsigned EntrySize = 0);

    MCSectionELF *createELFRelSection(const Twine &Name, unsigned Type,
                                      unsigned Flags, unsigned EntrySize,
                                      const MCSymbolELF *Group,
                                      const MCSectionELF *RelInfoSection);

    void renameELFSection(MCSectionELF *Section, StringRef Name);

    MCSectionELF *createELFGroupSection(const MCSymbolELF *Group,
                                        bool IsComdat);

    void recordELFMergeableSectionInfo(StringRef SectionName, unsigned Flags,
                                       unsigned UniqueID, unsigned EntrySize);

    bool isELFImplicitMergeableSectionNamePrefix(StringRef Name);

    bool isELFGenericMergeableSection(StringRef Name);

    Optional<unsigned> getELFUniqueIDForEntsize(StringRef SectionName,
                                                unsigned Flags,
                                                unsigned EntrySize);

    MCSectionCOFF *getCOFFSection(StringRef Section, unsigned Characteristics,
                                  SectionKind Kind, StringRef COMDATSymName,
                                  int Selection,
                                  unsigned UniqueID = GenericSectionID,
                                  const char *BeginSymName = nullptr);

    MCSectionCOFF *getCOFFSection(StringRef Section, unsigned Characteristics,
                                  SectionKind Kind,
                                  const char *BeginSymName = nullptr);

    /// Gets or creates a section equivalent to Sec that is associated with the
    /// section containing KeySym. For example, to create a debug info section
    /// associated with an inline function, pass the normal debug info section
    /// as Sec and the function symbol as KeySym.
    MCSectionCOFF *
    getAssociativeCOFFSection(MCSectionCOFF *Sec, const MCSymbol *KeySym,
                              unsigned UniqueID = GenericSectionID);

<<<<<<< HEAD
    MCSectionWasm *getWasmSection(const Twine &Section, SectionKind K) {
      return getWasmSection(Section, K, 0, nullptr);
=======
    MCSectionWasm *getWasmSection(const Twine &Section, SectionKind K,
                                  unsigned Flags = 0) {
      return getWasmSection(Section, K, Flags, nullptr);
>>>>>>> 86645b40
    }

    MCSectionWasm *getWasmSection(const Twine &Section, SectionKind K,
                                  unsigned Flags, const char *BeginSymName) {
      return getWasmSection(Section, K, Flags, "", ~0, BeginSymName);
    }

    MCSectionWasm *getWasmSection(const Twine &Section, SectionKind K,
                                  unsigned Flags, const Twine &Group,
                                  unsigned UniqueID) {
      return getWasmSection(Section, K, Flags, Group, UniqueID, nullptr);
    }

    MCSectionWasm *getWasmSection(const Twine &Section, SectionKind K,
                                  unsigned Flags, const Twine &Group,
                                  unsigned UniqueID, const char *BeginSymName);

    MCSectionWasm *getWasmSection(const Twine &Section, SectionKind K,
                                  unsigned Flags, const MCSymbolWasm *Group,
                                  unsigned UniqueID, const char *BeginSymName);

    MCSectionXCOFF *getXCOFFSection(
        StringRef Section, SectionKind K,
        Optional<XCOFF::CsectProperties> CsectProp = None,
        bool MultiSymbolsAllowed = false, const char *BeginSymName = nullptr,
        Optional<XCOFF::DwarfSectionSubtypeFlags> DwarfSubtypeFlags = None);

    // Create and save a copy of STI and return a reference to the copy.
    MCSubtargetInfo &getSubtargetCopy(const MCSubtargetInfo &STI);

    /// @}

    /// \name Dwarf Management
    /// @{

    /// Get the compilation directory for DW_AT_comp_dir
    /// The compilation directory should be set with \c setCompilationDir before
    /// calling this function. If it is unset, an empty string will be returned.
    StringRef getCompilationDir() const { return CompilationDir; }

    /// Set the compilation directory for DW_AT_comp_dir
    void setCompilationDir(StringRef S) { CompilationDir = S.str(); }

    /// Add an entry to the debug prefix map.
    void addDebugPrefixMapEntry(const std::string &From, const std::string &To);

    // Remaps all debug directory paths in-place as per the debug prefix map.
    void RemapDebugPaths();

    /// Get the main file name for use in error messages and debug
    /// info. This can be set to ensure we've got the correct file name
    /// after preprocessing or for -save-temps.
    const std::string &getMainFileName() const { return MainFileName; }

    /// Set the main file name and override the default.
    void setMainFileName(StringRef S) { MainFileName = std::string(S); }

    /// Creates an entry in the dwarf file and directory tables.
    Expected<unsigned> getDwarfFile(StringRef Directory, StringRef FileName,
                                    unsigned FileNumber,
                                    Optional<MD5::MD5Result> Checksum,
                                    Optional<StringRef> Source, unsigned CUID);

    bool isValidDwarfFileNumber(unsigned FileNumber, unsigned CUID = 0);

    const std::map<unsigned, MCDwarfLineTable> &getMCDwarfLineTables() const {
      return MCDwarfLineTablesCUMap;
    }

    MCDwarfLineTable &getMCDwarfLineTable(unsigned CUID) {
      return MCDwarfLineTablesCUMap[CUID];
    }

    const MCDwarfLineTable &getMCDwarfLineTable(unsigned CUID) const {
      auto I = MCDwarfLineTablesCUMap.find(CUID);
      assert(I != MCDwarfLineTablesCUMap.end());
      return I->second;
    }

    const SmallVectorImpl<MCDwarfFile> &getMCDwarfFiles(unsigned CUID = 0) {
      return getMCDwarfLineTable(CUID).getMCDwarfFiles();
    }

    const SmallVectorImpl<std::string> &getMCDwarfDirs(unsigned CUID = 0) {
      return getMCDwarfLineTable(CUID).getMCDwarfDirs();
    }

    unsigned getDwarfCompileUnitID() { return DwarfCompileUnitID; }

    void setDwarfCompileUnitID(unsigned CUIndex) {
      DwarfCompileUnitID = CUIndex;
    }

    /// Specifies the "root" file and directory of the compilation unit.
    /// These are "file 0" and "directory 0" in DWARF v5.
    void setMCLineTableRootFile(unsigned CUID, StringRef CompilationDir,
                                StringRef Filename,
                                Optional<MD5::MD5Result> Checksum,
                                Optional<StringRef> Source) {
      getMCDwarfLineTable(CUID).setRootFile(CompilationDir, Filename, Checksum,
                                            Source);
    }

    /// Reports whether MD5 checksum usage is consistent (all-or-none).
    bool isDwarfMD5UsageConsistent(unsigned CUID) const {
      return getMCDwarfLineTable(CUID).isMD5UsageConsistent();
    }

    /// Saves the information from the currently parsed dwarf .loc directive
    /// and sets DwarfLocSeen.  When the next instruction is assembled an entry
    /// in the line number table with this information and the address of the
    /// instruction will be created.
    void setCurrentDwarfLoc(unsigned FileNum, unsigned Line, unsigned Column,
                            unsigned Flags, unsigned Isa,
                            unsigned Discriminator) {
      CurrentDwarfLoc.setFileNum(FileNum);
      CurrentDwarfLoc.setLine(Line);
      CurrentDwarfLoc.setColumn(Column);
      CurrentDwarfLoc.setFlags(Flags);
      CurrentDwarfLoc.setIsa(Isa);
      CurrentDwarfLoc.setDiscriminator(Discriminator);
      DwarfLocSeen = true;
    }

    void clearDwarfLocSeen() { DwarfLocSeen = false; }

    bool getDwarfLocSeen() { return DwarfLocSeen; }
    const MCDwarfLoc &getCurrentDwarfLoc() { return CurrentDwarfLoc; }

    bool getGenDwarfForAssembly() { return GenDwarfForAssembly; }
    void setGenDwarfForAssembly(bool Value) { GenDwarfForAssembly = Value; }
    unsigned getGenDwarfFileNumber() { return GenDwarfFileNumber; }

    void setGenDwarfFileNumber(unsigned FileNumber) {
      GenDwarfFileNumber = FileNumber;
    }

    /// Specifies information about the "root file" for assembler clients
    /// (e.g., llvm-mc). Assumes compilation dir etc. have been set up.
    void setGenDwarfRootFile(StringRef FileName, StringRef Buffer);

    const SetVector<MCSection *> &getGenDwarfSectionSyms() {
      return SectionsForRanges;
    }

    bool addGenDwarfSection(MCSection *Sec) {
      return SectionsForRanges.insert(Sec);
    }

    void finalizeDwarfSections(MCStreamer &MCOS);

    const std::vector<MCGenDwarfLabelEntry> &getMCGenDwarfLabelEntries() const {
      return MCGenDwarfLabelEntries;
    }

    void addMCGenDwarfLabelEntry(const MCGenDwarfLabelEntry &E) {
      MCGenDwarfLabelEntries.push_back(E);
    }

    void setDwarfDebugFlags(StringRef S) { DwarfDebugFlags = S; }
    StringRef getDwarfDebugFlags() { return DwarfDebugFlags; }

    void setDwarfDebugProducer(StringRef S) { DwarfDebugProducer = S; }
    StringRef getDwarfDebugProducer() { return DwarfDebugProducer; }

    void setDwarfFormat(dwarf::DwarfFormat f) { DwarfFormat = f; }
    dwarf::DwarfFormat getDwarfFormat() const { return DwarfFormat; }

    void setDwarfVersion(uint16_t v) { DwarfVersion = v; }
    uint16_t getDwarfVersion() const { return DwarfVersion; }

    /// @}

    char *getSecureLogFile() { return SecureLogFile; }
    raw_fd_ostream *getSecureLog() { return SecureLog.get(); }

    void setSecureLog(std::unique_ptr<raw_fd_ostream> Value) {
      SecureLog = std::move(Value);
    }

    bool getSecureLogUsed() { return SecureLogUsed; }
    void setSecureLogUsed(bool Value) { SecureLogUsed = Value; }

    void *allocate(unsigned Size, unsigned Align = 8) {
      return Allocator.Allocate(Size, Align);
    }

    void deallocate(void *Ptr) {}

    bool hadError() { return HadError; }
    void diagnose(const SMDiagnostic &SMD);
    void reportError(SMLoc L, const Twine &Msg);
    void reportWarning(SMLoc L, const Twine &Msg);
    // Unrecoverable error has occurred. Display the best diagnostic we can
    // and bail via exit(1). For now, most MC backend errors are unrecoverable.
    // FIXME: We should really do something about that.
    LLVM_ATTRIBUTE_NORETURN void reportFatalError(SMLoc L, const Twine &Msg);

    const MCAsmMacro *lookupMacro(StringRef Name) {
      StringMap<MCAsmMacro>::iterator I = MacroMap.find(Name);
      return (I == MacroMap.end()) ? nullptr : &I->getValue();
    }

    void defineMacro(StringRef Name, MCAsmMacro Macro) {
      MacroMap.insert(std::make_pair(Name, std::move(Macro)));
    }

    void undefineMacro(StringRef Name) { MacroMap.erase(Name); }

    MCPseudoProbeTable &getMCPseudoProbeTable() { return PseudoProbeTable; }
  };

} // end namespace llvm

// operator new and delete aren't allowed inside namespaces.
// The throw specifications are mandated by the standard.
/// Placement new for using the MCContext's allocator.
///
/// This placement form of operator new uses the MCContext's allocator for
/// obtaining memory. It is a non-throwing new, which means that it returns
/// null on error. (If that is what the allocator does. The current does, so if
/// this ever changes, this operator will have to be changed, too.)
/// Usage looks like this (assuming there's an MCContext 'Context' in scope):
/// \code
/// // Default alignment (8)
/// IntegerLiteral *Ex = new (Context) IntegerLiteral(arguments);
/// // Specific alignment
/// IntegerLiteral *Ex2 = new (Context, 4) IntegerLiteral(arguments);
/// \endcode
/// Please note that you cannot use delete on the pointer; it must be
/// deallocated using an explicit destructor call followed by
/// \c Context.Deallocate(Ptr).
///
/// \param Bytes The number of bytes to allocate. Calculated by the compiler.
/// \param C The MCContext that provides the allocator.
/// \param Alignment The alignment of the allocated memory (if the underlying
///                  allocator supports it).
/// \return The allocated memory. Could be NULL.
inline void *operator new(size_t Bytes, llvm::MCContext &C,
                          size_t Alignment = 8) noexcept {
  return C.allocate(Bytes, Alignment);
}
/// Placement delete companion to the new above.
///
/// This operator is just a companion to the new above. There is no way of
/// invoking it directly; see the new operator for more details. This operator
/// is called implicitly by the compiler if a placement new expression using
/// the MCContext throws in the object constructor.
inline void operator delete(void *Ptr, llvm::MCContext &C, size_t) noexcept {
  C.deallocate(Ptr);
}

/// This placement form of operator new[] uses the MCContext's allocator for
/// obtaining memory. It is a non-throwing new[], which means that it returns
/// null on error.
/// Usage looks like this (assuming there's an MCContext 'Context' in scope):
/// \code
/// // Default alignment (8)
/// char *data = new (Context) char[10];
/// // Specific alignment
/// char *data = new (Context, 4) char[10];
/// \endcode
/// Please note that you cannot use delete on the pointer; it must be
/// deallocated using an explicit destructor call followed by
/// \c Context.Deallocate(Ptr).
///
/// \param Bytes The number of bytes to allocate. Calculated by the compiler.
/// \param C The MCContext that provides the allocator.
/// \param Alignment The alignment of the allocated memory (if the underlying
///                  allocator supports it).
/// \return The allocated memory. Could be NULL.
inline void *operator new[](size_t Bytes, llvm::MCContext &C,
                            size_t Alignment = 8) noexcept {
  return C.allocate(Bytes, Alignment);
}

/// Placement delete[] companion to the new[] above.
///
/// This operator is just a companion to the new[] above. There is no way of
/// invoking it directly; see the new[] operator for more details. This operator
/// is called implicitly by the compiler if a placement new[] expression using
/// the MCContext throws in the object constructor.
inline void operator delete[](void *Ptr, llvm::MCContext &C) noexcept {
  C.deallocate(Ptr);
}

#endif // LLVM_MC_MCCONTEXT_H<|MERGE_RESOLUTION|>--- conflicted
+++ resolved
@@ -610,14 +610,9 @@
     getAssociativeCOFFSection(MCSectionCOFF *Sec, const MCSymbol *KeySym,
                               unsigned UniqueID = GenericSectionID);
 
-<<<<<<< HEAD
-    MCSectionWasm *getWasmSection(const Twine &Section, SectionKind K) {
-      return getWasmSection(Section, K, 0, nullptr);
-=======
     MCSectionWasm *getWasmSection(const Twine &Section, SectionKind K,
                                   unsigned Flags = 0) {
       return getWasmSection(Section, K, Flags, nullptr);
->>>>>>> 86645b40
     }
 
     MCSectionWasm *getWasmSection(const Twine &Section, SectionKind K,
