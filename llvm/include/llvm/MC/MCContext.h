//===- MCContext.h - Machine Code Context -----------------------*- C++ -*-===//
//
// Part of the LLVM Project, under the Apache License v2.0 with LLVM Exceptions.
// See https://llvm.org/LICENSE.txt for license information.
// SPDX-License-Identifier: Apache-2.0 WITH LLVM-exception
//
//===----------------------------------------------------------------------===//

#ifndef LLVM_MC_MCCONTEXT_H
#define LLVM_MC_MCCONTEXT_H

#include "llvm/ADT/DenseMap.h"
#include "llvm/ADT/SetVector.h"
#include "llvm/ADT/SmallString.h"
#include "llvm/ADT/StringMap.h"
#include "llvm/ADT/StringRef.h"
#include "llvm/ADT/Twine.h"
#include "llvm/BinaryFormat/Dwarf.h"
#include "llvm/BinaryFormat/XCOFF.h"
#include "llvm/MC/MCAsmMacro.h"
#include "llvm/MC/MCDwarf.h"
#include "llvm/MC/MCGOFFAttributes.h"
#include "llvm/MC/MCPseudoProbe.h"
#include "llvm/MC/MCSection.h"
#include "llvm/MC/MCSectionGOFF.h"
#include "llvm/MC/MCSymbolTableEntry.h"
#include "llvm/MC/SectionKind.h"
#include "llvm/Support/Allocator.h"
#include "llvm/Support/Compiler.h"
#include "llvm/Support/Error.h"
#include "llvm/Support/MD5.h"
#include "llvm/Support/StringSaver.h"
#include "llvm/Support/raw_ostream.h"
#include <algorithm>
#include <cassert>
#include <cstddef>
#include <cstdint>
#include <functional>
#include <map>
#include <memory>
#include <optional>
#include <string>
#include <utility>
#include <vector>

namespace llvm {

class CodeViewContext;
class MCAsmInfo;
class MCDataFragment;
class MCInst;
class MCLabel;
class MCObjectFileInfo;
class MCRegisterInfo;
class MCSection;
class MCSectionCOFF;
class MCSectionDXContainer;
class MCSectionELF;
class MCSectionMachO;
class MCSectionSPIRV;
class MCSectionWasm;
class MCSectionXCOFF;
class MCStreamer;
class MCSubtargetInfo;
class MCSymbol;
class MCSymbolELF;
class MCSymbolWasm;
class MCSymbolXCOFF;
class MCTargetOptions;
class MDNode;
template <typename T> class SmallVectorImpl;
class SMDiagnostic;
class SMLoc;
class SourceMgr;
enum class EmitDwarfUnwindType;

namespace wasm {
struct WasmSignature;
}

/// Context object for machine code objects.  This class owns all of the
/// sections that it creates.
///
class MCContext {
public:
  using SymbolTable = StringMap<MCSymbolTableValue, BumpPtrAllocator &>;
  using DiagHandlerTy =
      std::function<void(const SMDiagnostic &, bool, const SourceMgr &,
                         std::vector<const MDNode *> &)>;
  enum Environment {
    IsMachO,
    IsELF,
    IsGOFF,
    IsCOFF,
    IsSPIRV,
    IsWasm,
    IsXCOFF,
    IsDXContainer
  };

private:
  Environment Env;

  /// The name of the Segment where Swift5 Reflection Section data will be
  /// outputted
  StringRef Swift5ReflectionSegmentName;

  /// The triple for this object.
  Triple TT;

  /// The SourceMgr for this object, if any.
  const SourceMgr *SrcMgr = nullptr;

  /// The SourceMgr for inline assembly, if any.
  std::unique_ptr<SourceMgr> InlineSrcMgr;
  std::vector<const MDNode *> LocInfos;

  DiagHandlerTy DiagHandler;

  /// The MCAsmInfo for this target.
  const MCAsmInfo *MAI = nullptr;

  /// The MCRegisterInfo for this target.
  const MCRegisterInfo *MRI = nullptr;

  /// The MCObjectFileInfo for this target.
  const MCObjectFileInfo *MOFI = nullptr;

  /// The MCSubtargetInfo for this target.
  const MCSubtargetInfo *MSTI = nullptr;

  std::unique_ptr<CodeViewContext> CVContext;

  /// Allocator object used for creating machine code objects.
  ///
  /// We use a bump pointer allocator to avoid the need to track all allocated
  /// objects.
  BumpPtrAllocator Allocator;

  /// For MCFragment instances.
  BumpPtrAllocator FragmentAllocator;

  SpecificBumpPtrAllocator<MCSectionCOFF> COFFAllocator;
  SpecificBumpPtrAllocator<MCSectionDXContainer> DXCAllocator;
  SpecificBumpPtrAllocator<MCSectionELF> ELFAllocator;
  SpecificBumpPtrAllocator<MCSectionMachO> MachOAllocator;
  SpecificBumpPtrAllocator<MCSectionGOFF> GOFFAllocator;
  SpecificBumpPtrAllocator<MCSectionSPIRV> SPIRVAllocator;
  SpecificBumpPtrAllocator<MCSectionWasm> WasmAllocator;
  SpecificBumpPtrAllocator<MCSectionXCOFF> XCOFFAllocator;
  SpecificBumpPtrAllocator<MCInst> MCInstAllocator;

  SpecificBumpPtrAllocator<wasm::WasmSignature> WasmSignatureAllocator;

  /// Bindings of names to symbol table values.
  SymbolTable Symbols;

  /// A mapping from a local label number and an instance count to a symbol.
  /// For example, in the assembly
  ///     1:
  ///     2:
  ///     1:
  /// We have three labels represented by the pairs (1, 0), (2, 0) and (1, 1)
  DenseMap<std::pair<unsigned, unsigned>, MCSymbol *> LocalSymbols;

  /// Keeps track of labels that are used in inline assembly.
  StringMap<MCSymbol *, BumpPtrAllocator &> InlineAsmUsedLabelNames;

  /// Instances of directional local labels.
  DenseMap<unsigned, MCLabel *> Instances;
  /// NextInstance() creates the next instance of the directional local label
  /// for the LocalLabelVal and adds it to the map if needed.
  unsigned NextInstance(unsigned LocalLabelVal);
  /// GetInstance() gets the current instance of the directional local label
  /// for the LocalLabelVal and adds it to the map if needed.
  unsigned GetInstance(unsigned LocalLabelVal);

  /// LLVM_BB_ADDR_MAP version to emit.
  uint8_t BBAddrMapVersion = 2;

  /// The file name of the log file from the environment variable
  /// AS_SECURE_LOG_FILE.  Which must be set before the .secure_log_unique
  /// directive is used or it is an error.
  std::string SecureLogFile;
  /// The stream that gets written to for the .secure_log_unique directive.
  std::unique_ptr<raw_fd_ostream> SecureLog;
  /// Boolean toggled when .secure_log_unique / .secure_log_reset is seen to
  /// catch errors if .secure_log_unique appears twice without
  /// .secure_log_reset appearing between them.
  bool SecureLogUsed = false;

  /// The compilation directory to use for DW_AT_comp_dir.
  SmallString<128> CompilationDir;

  /// Prefix replacement map for source file information.
  SmallVector<std::pair<std::string, std::string>, 0> DebugPrefixMap;

  /// The main file name if passed in explicitly.
  std::string MainFileName;

  /// The dwarf file and directory tables from the dwarf .file directive.
  /// We now emit a line table for each compile unit. To reduce the prologue
  /// size of each line table, the files and directories used by each compile
  /// unit are separated.
  std::map<unsigned, MCDwarfLineTable> MCDwarfLineTablesCUMap;

  /// The current dwarf line information from the last dwarf .loc directive.
  MCDwarfLoc CurrentDwarfLoc;
  bool DwarfLocSeen = false;

  /// Generate dwarf debugging info for assembly source files.
  bool GenDwarfForAssembly = false;

  /// The current dwarf file number when generate dwarf debugging info for
  /// assembly source files.
  unsigned GenDwarfFileNumber = 0;

  /// Sections for generating the .debug_ranges and .debug_aranges sections.
  SetVector<MCSection *> SectionsForRanges;

  /// The information gathered from labels that will have dwarf label
  /// entries when generating dwarf assembly source files.
  std::vector<MCGenDwarfLabelEntry> MCGenDwarfLabelEntries;

  /// The string to embed in the debug information for the compile unit, if
  /// non-empty.
  StringRef DwarfDebugFlags;

  /// The string to embed in as the dwarf AT_producer for the compile unit, if
  /// non-empty.
  StringRef DwarfDebugProducer;

  /// The maximum version of dwarf that we should emit.
  uint16_t DwarfVersion = 4;

  /// The format of dwarf that we emit.
  dwarf::DwarfFormat DwarfFormat = dwarf::DWARF32;

  /// Honor temporary labels, this is useful for debugging semantic
  /// differences between temporary and non-temporary labels (primarily on
  /// Darwin).
  bool SaveTempLabels = false;
  bool UseNamesOnTempLabels = false;

  /// The Compile Unit ID that we are currently processing.
  unsigned DwarfCompileUnitID = 0;

  /// A collection of MCPseudoProbe in the current module
  MCPseudoProbeTable PseudoProbeTable;

  struct COFFSectionKey {
    std::string SectionName;
    StringRef GroupName;
    int SelectionKey;
    unsigned UniqueID;

    COFFSectionKey(StringRef SectionName, StringRef GroupName, int SelectionKey,
                   unsigned UniqueID)
        : SectionName(SectionName), GroupName(GroupName),
          SelectionKey(SelectionKey), UniqueID(UniqueID) {}

    bool operator<(const COFFSectionKey &Other) const {
      return std::tie(SectionName, GroupName, SelectionKey, UniqueID) <
             std::tie(Other.SectionName, Other.GroupName, Other.SelectionKey,
                      Other.UniqueID);
    }
  };

  struct WasmSectionKey {
    std::string SectionName;
    StringRef GroupName;
    unsigned UniqueID;

    WasmSectionKey(StringRef SectionName, StringRef GroupName,
                   unsigned UniqueID)
        : SectionName(SectionName), GroupName(GroupName), UniqueID(UniqueID) {}

    bool operator<(const WasmSectionKey &Other) const {
      return std::tie(SectionName, GroupName, UniqueID) <
             std::tie(Other.SectionName, Other.GroupName, Other.UniqueID);
    }
  };

  struct XCOFFSectionKey {
    // Section name.
    std::string SectionName;
    // Section property.
    // For csect section, it is storage mapping class.
    // For debug section, it is section type flags.
    union {
      XCOFF::StorageMappingClass MappingClass;
      XCOFF::DwarfSectionSubtypeFlags DwarfSubtypeFlags;
    };
    bool IsCsect;

    XCOFFSectionKey(StringRef SectionName,
                    XCOFF::StorageMappingClass MappingClass)
        : SectionName(SectionName), MappingClass(MappingClass), IsCsect(true) {}

    XCOFFSectionKey(StringRef SectionName,
                    XCOFF::DwarfSectionSubtypeFlags DwarfSubtypeFlags)
        : SectionName(SectionName), DwarfSubtypeFlags(DwarfSubtypeFlags),
          IsCsect(false) {}

    bool operator<(const XCOFFSectionKey &Other) const {
      if (IsCsect && Other.IsCsect)
        return std::tie(SectionName, MappingClass) <
               std::tie(Other.SectionName, Other.MappingClass);
      if (IsCsect != Other.IsCsect)
        return IsCsect;
      return std::tie(SectionName, DwarfSubtypeFlags) <
             std::tie(Other.SectionName, Other.DwarfSubtypeFlags);
    }
  };

  StringMap<MCSectionMachO *> MachOUniquingMap;
  std::map<COFFSectionKey, MCSectionCOFF *> COFFUniquingMap;
  StringMap<MCSectionELF *> ELFUniquingMap;
  std::map<std::string, MCSectionGOFF *> GOFFUniquingMap;
  std::map<WasmSectionKey, MCSectionWasm *> WasmUniquingMap;
  std::map<XCOFFSectionKey, MCSectionXCOFF *> XCOFFUniquingMap;
  StringMap<MCSectionDXContainer *> DXCUniquingMap;
  StringMap<bool> RelSecNames;

  SpecificBumpPtrAllocator<MCSubtargetInfo> MCSubtargetAllocator;

  /// Do automatic reset in destructor
  bool AutoReset;

  MCTargetOptions const *TargetOptions;

  bool HadError = false;

  void reportCommon(SMLoc Loc,
                    std::function<void(SMDiagnostic &, const SourceMgr *)>);

  MCDataFragment *allocInitialFragment(MCSection &Sec);

  MCSymbolTableEntry &getSymbolTableEntry(StringRef Name);

  MCSymbol *createSymbolImpl(const MCSymbolTableEntry *Name, bool IsTemporary);
  MCSymbol *createRenamableSymbol(const Twine &Name, bool AlwaysAddSuffix,
                                  bool IsTemporary);

  MCSymbol *getOrCreateDirectionalLocalSymbol(unsigned LocalLabelVal,
                                              unsigned Instance);

  template <typename Symbol>
  Symbol *getOrCreateSectionSymbol(StringRef Section);

  MCSectionELF *createELFSectionImpl(StringRef Section, unsigned Type,
                                     unsigned Flags, unsigned EntrySize,
                                     const MCSymbolELF *Group, bool IsComdat,
                                     unsigned UniqueID,
                                     const MCSymbolELF *LinkedToSym);

  MCSymbolXCOFF *createXCOFFSymbolImpl(const MCSymbolTableEntry *Name,
                                       bool IsTemporary);

  template <typename TAttr>
  MCSectionGOFF *getGOFFSection(SectionKind Kind, StringRef Name,
                                TAttr SDAttributes, MCSection *Parent,
                                bool IsVirtual);

  /// Map of currently defined macros.
  StringMap<MCAsmMacro> MacroMap;

  // Symbols must be assigned to a section with a compatible entry size and
  // flags. This map is used to assign unique IDs to sections to distinguish
  // between sections with identical names but incompatible entry sizes and/or
  // flags. This can occur when a symbol is explicitly assigned to a section,
  // e.g. via __attribute__((section("myname"))). The map key is the tuple
  // (section name, flags, entry size).
  DenseMap<std::tuple<StringRef, unsigned, unsigned>, unsigned> ELFEntrySizeMap;

  // This set is used to record the generic mergeable section names seen.
  // These are sections that are created as mergeable e.g. .debug_str. We need
  // to avoid assigning non-mergeable symbols to these sections. It is used
  // to prevent non-mergeable symbols being explicitly assigned  to mergeable
  // sections (e.g. via _attribute_((section("myname")))).
  DenseSet<StringRef> ELFSeenGenericMergeableSections;

public:
  LLVM_ABI explicit MCContext(const Triple &TheTriple, const MCAsmInfo *MAI,
                              const MCRegisterInfo *MRI,
                              const MCSubtargetInfo *MSTI,
                              const SourceMgr *Mgr = nullptr,
                              MCTargetOptions const *TargetOpts = nullptr,
                              bool DoAutoReset = true,
                              StringRef Swift5ReflSegmentName = {});
  MCContext(const MCContext &) = delete;
  MCContext &operator=(const MCContext &) = delete;
  LLVM_ABI ~MCContext();

  Environment getObjectFileType() const { return Env; }

  const StringRef &getSwift5ReflectionSegmentName() const {
    return Swift5ReflectionSegmentName;
  }
  const Triple &getTargetTriple() const { return TT; }
  const SourceMgr *getSourceManager() const { return SrcMgr; }

  LLVM_ABI void initInlineSourceManager();
  SourceMgr *getInlineSourceManager() { return InlineSrcMgr.get(); }
  std::vector<const MDNode *> &getLocInfos() { return LocInfos; }
  void setDiagnosticHandler(DiagHandlerTy DiagHandler) {
    this->DiagHandler = DiagHandler;
  }

  void setObjectFileInfo(const MCObjectFileInfo *Mofi) { MOFI = Mofi; }

  const MCAsmInfo *getAsmInfo() const { return MAI; }

  const MCRegisterInfo *getRegisterInfo() const { return MRI; }

  const MCObjectFileInfo *getObjectFileInfo() const { return MOFI; }

  const MCSubtargetInfo *getSubtargetInfo() const { return MSTI; }

  const MCTargetOptions *getTargetOptions() const { return TargetOptions; }

  LLVM_ABI CodeViewContext &getCVContext();

  void setUseNamesOnTempLabels(bool Value) { UseNamesOnTempLabels = Value; }

  /// \name Module Lifetime Management
  /// @{

  /// reset - return object to right after construction state to prepare
  /// to process a new module
  LLVM_ABI void reset();

  /// @}

  /// \name McInst Management

  /// Create and return a new MC instruction.
  LLVM_ABI MCInst *createMCInst();

  template <typename F, typename... Args> F *allocFragment(Args &&...args) {
    return new (FragmentAllocator.Allocate(sizeof(F), alignof(F)))
        F(std::forward<Args>(args)...);
  }

  /// \name Symbol Management
  /// @{

  /// Create a new linker temporary symbol with the specified prefix (Name) or
  /// "tmp". This creates a "l"-prefixed symbol for Mach-O and is identical to
  /// createNamedTempSymbol for other object file formats.
  LLVM_ABI MCSymbol *createLinkerPrivateTempSymbol();
  LLVM_ABI MCSymbol *createLinkerPrivateSymbol(const Twine &Name);

  /// Create a temporary symbol with a unique name. The name will be omitted
  /// in the symbol table if UseNamesOnTempLabels is false (default except
  /// MCAsmStreamer). The overload without Name uses an unspecified name.
  LLVM_ABI MCSymbol *createTempSymbol();
  LLVM_ABI MCSymbol *createTempSymbol(const Twine &Name,
                                      bool AlwaysAddSuffix = true);

  /// Create a temporary symbol with a unique name whose name cannot be
  /// omitted in the symbol table. This is rarely used.
  LLVM_ABI MCSymbol *createNamedTempSymbol();
  LLVM_ABI MCSymbol *createNamedTempSymbol(const Twine &Name);

  /// Get or create a symbol for a basic block. For non-always-emit symbols,
  /// this behaves like createTempSymbol, except that it uses the
  /// PrivateLabelPrefix instead of the PrivateGlobalPrefix. When AlwaysEmit is
  /// true, behaves like getOrCreateSymbol, prefixed with PrivateLabelPrefix.
  LLVM_ABI MCSymbol *createBlockSymbol(const Twine &Name,
                                       bool AlwaysEmit = false);

  /// Create a local, non-temporary symbol like an ELF mapping symbol. Calling
  /// the function with the same name will generate new, unique instances.
  LLVM_ABI MCSymbol *createLocalSymbol(StringRef Name);

  /// Create the definition of a directional local symbol for numbered label
  /// (used for "1:" definitions).
  LLVM_ABI MCSymbol *createDirectionalLocalSymbol(unsigned LocalLabelVal);

  /// Create and return a directional local symbol for numbered label (used
  /// for "1b" or 1f" references).
  LLVM_ABI MCSymbol *getDirectionalLocalSymbol(unsigned LocalLabelVal,
                                               bool Before);

  /// Lookup the symbol inside with the specified \p Name.  If it exists,
  /// return it.  If not, create a forward reference and return it.
  ///
  /// \param Name - The symbol name, which must be unique across all symbols.
  LLVM_ABI MCSymbol *getOrCreateSymbol(const Twine &Name);

  /// Gets a symbol that will be defined to the final stack offset of a local
  /// variable after codegen.
  ///
  /// \param Idx - The index of a local variable passed to \@llvm.localescape.
  LLVM_ABI MCSymbol *getOrCreateFrameAllocSymbol(const Twine &FuncName,
                                                 unsigned Idx);

  LLVM_ABI MCSymbol *getOrCreateParentFrameOffsetSymbol(const Twine &FuncName);

  LLVM_ABI MCSymbol *getOrCreateLSDASymbol(const Twine &FuncName);

  /// Get the symbol for \p Name, or null.
  LLVM_ABI MCSymbol *lookupSymbol(const Twine &Name) const;

  /// Clone a symbol for the .set directive, replacing it in the symbol table.
  /// Existing references to the original symbol remain unchanged, and the
  /// original symbol is not emitted to the symbol table.
  LLVM_ABI MCSymbol *cloneSymbol(MCSymbol &Sym);

  /// Set value for a symbol.
  LLVM_ABI void setSymbolValue(MCStreamer &Streamer, const Twine &Sym,
                               uint64_t Val);

  /// getSymbols - Get a reference for the symbol table for clients that
  /// want to, for example, iterate over all symbols. 'const' because we
  /// still want any modifications to the table itself to use the MCContext
  /// APIs.
  const SymbolTable &getSymbols() const { return Symbols; }

  /// isInlineAsmLabel - Return true if the name is a label referenced in
  /// inline assembly.
  MCSymbol *getInlineAsmLabel(StringRef Name) const {
    return InlineAsmUsedLabelNames.lookup(Name);
  }

  /// registerInlineAsmLabel - Records that the name is a label referenced in
  /// inline assembly.
  LLVM_ABI void registerInlineAsmLabel(MCSymbol *Sym);

  /// Allocates and returns a new `WasmSignature` instance (with empty parameter
  /// and return type lists).
  LLVM_ABI wasm::WasmSignature *createWasmSignature();

  /// @}

  /// \name Section Management
  /// @{

  /// Return the MCSection for the specified mach-o section.  This requires
  /// the operands to be valid.
  LLVM_ABI MCSectionMachO *getMachOSection(StringRef Segment, StringRef Section,
                                           unsigned TypeAndAttributes,
                                           unsigned Reserved2, SectionKind K,
                                           const char *BeginSymName = nullptr);

  MCSectionMachO *getMachOSection(StringRef Segment, StringRef Section,
                                  unsigned TypeAndAttributes, SectionKind K,
                                  const char *BeginSymName = nullptr) {
    return getMachOSection(Segment, Section, TypeAndAttributes, 0, K,
                           BeginSymName);
  }

  MCSectionELF *getELFSection(const Twine &Section, unsigned Type,
                              unsigned Flags) {
    return getELFSection(Section, Type, Flags, 0, "", false);
  }

  MCSectionELF *getELFSection(const Twine &Section, unsigned Type,
                              unsigned Flags, unsigned EntrySize) {
    return getELFSection(Section, Type, Flags, EntrySize, "", false,
                         MCSection::NonUniqueID, nullptr);
  }

  MCSectionELF *getELFSection(const Twine &Section, unsigned Type,
                              unsigned Flags, unsigned EntrySize,
                              const Twine &Group, bool IsComdat) {
    return getELFSection(Section, Type, Flags, EntrySize, Group, IsComdat,
                         MCSection::NonUniqueID, nullptr);
  }

  LLVM_ABI MCSectionELF *getELFSection(const Twine &Section, unsigned Type,
                                       unsigned Flags, unsigned EntrySize,
                                       const Twine &Group, bool IsComdat,
                                       unsigned UniqueID,
                                       const MCSymbolELF *LinkedToSym);

  LLVM_ABI MCSectionELF *getELFSection(const Twine &Section, unsigned Type,
                                       unsigned Flags, unsigned EntrySize,
                                       const MCSymbolELF *Group, bool IsComdat,
                                       unsigned UniqueID,
                                       const MCSymbolELF *LinkedToSym);

  /// Get a section with the provided group identifier. This section is
  /// named by concatenating \p Prefix with '.' then \p Suffix. The \p Type
  /// describes the type of the section and \p Flags are used to further
  /// configure this named section.
  LLVM_ABI MCSectionELF *getELFNamedSection(const Twine &Prefix,
                                            const Twine &Suffix, unsigned Type,
                                            unsigned Flags,
                                            unsigned EntrySize = 0);

  LLVM_ABI MCSectionELF *
  createELFRelSection(const Twine &Name, unsigned Type, unsigned Flags,
                      unsigned EntrySize, const MCSymbolELF *Group,
                      const MCSectionELF *RelInfoSection);

  LLVM_ABI MCSectionELF *createELFGroupSection(const MCSymbolELF *Group,
                                               bool IsComdat);

  LLVM_ABI void recordELFMergeableSectionInfo(StringRef SectionName,
                                              unsigned Flags, unsigned UniqueID,
                                              unsigned EntrySize);

  LLVM_ABI bool isELFImplicitMergeableSectionNamePrefix(StringRef Name);

  LLVM_ABI bool isELFGenericMergeableSection(StringRef Name);

  /// Return the unique ID of the section with the given name, flags and entry
  /// size, if it exists.
  LLVM_ABI std::optional<unsigned>
  getELFUniqueIDForEntsize(StringRef SectionName, unsigned Flags,
                           unsigned EntrySize);

<<<<<<< HEAD
  LLVM_ABI MCSectionGOFF *getGOFFSection(StringRef Section, SectionKind Kind,
                                         MCSection *Parent,
                                         uint32_t Subsection = 0);
=======
  MCSectionGOFF *getGOFFSection(SectionKind Kind, StringRef Name,
                                GOFF::SDAttr SDAttributes);
  MCSectionGOFF *getGOFFSection(SectionKind Kind, StringRef Name,
                                GOFF::EDAttr EDAttributes, MCSection *Parent);
  MCSectionGOFF *getGOFFSection(SectionKind Kind, StringRef Name,
                                GOFF::PRAttr PRAttributes, MCSection *Parent);
>>>>>>> 5ee67ebe

  LLVM_ABI MCSectionCOFF *
  getCOFFSection(StringRef Section, unsigned Characteristics,
                 StringRef COMDATSymName, int Selection,
                 unsigned UniqueID = MCSection::NonUniqueID);

  LLVM_ABI MCSectionCOFF *getCOFFSection(StringRef Section,
                                         unsigned Characteristics);

  /// Gets or creates a section equivalent to Sec that is associated with the
  /// section containing KeySym. For example, to create a debug info section
  /// associated with an inline function, pass the normal debug info section
  /// as Sec and the function symbol as KeySym.
  LLVM_ABI MCSectionCOFF *
  getAssociativeCOFFSection(MCSectionCOFF *Sec, const MCSymbol *KeySym,
                            unsigned UniqueID = MCSection::NonUniqueID);

  LLVM_ABI MCSectionSPIRV *getSPIRVSection();

  MCSectionWasm *getWasmSection(const Twine &Section, SectionKind K,
                                unsigned Flags = 0) {
    return getWasmSection(Section, K, Flags, "", ~0);
  }

  LLVM_ABI MCSectionWasm *getWasmSection(const Twine &Section, SectionKind K,
                                         unsigned Flags, const Twine &Group,
                                         unsigned UniqueID);

  LLVM_ABI MCSectionWasm *getWasmSection(const Twine &Section, SectionKind K,
                                         unsigned Flags,
                                         const MCSymbolWasm *Group,
                                         unsigned UniqueID);

  /// Get the section for the provided Section name
  LLVM_ABI MCSectionDXContainer *getDXContainerSection(StringRef Section,
                                                       SectionKind K);

  LLVM_ABI bool hasXCOFFSection(StringRef Section,
                                XCOFF::CsectProperties CsectProp) const;

  LLVM_ABI MCSectionXCOFF *getXCOFFSection(
      StringRef Section, SectionKind K,
      std::optional<XCOFF::CsectProperties> CsectProp = std::nullopt,
      bool MultiSymbolsAllowed = false,
      std::optional<XCOFF::DwarfSectionSubtypeFlags> DwarfSubtypeFlags =
          std::nullopt);

  // Create and save a copy of STI and return a reference to the copy.
  LLVM_ABI MCSubtargetInfo &getSubtargetCopy(const MCSubtargetInfo &STI);

  uint8_t getBBAddrMapVersion() const { return BBAddrMapVersion; }

  /// @}

  /// \name Dwarf Management
  /// @{

  /// Get the compilation directory for DW_AT_comp_dir
  /// The compilation directory should be set with \c setCompilationDir before
  /// calling this function. If it is unset, an empty string will be returned.
  StringRef getCompilationDir() const { return CompilationDir; }

  /// Set the compilation directory for DW_AT_comp_dir
  void setCompilationDir(StringRef S) { CompilationDir = S.str(); }

  /// Add an entry to the debug prefix map.
  LLVM_ABI void addDebugPrefixMapEntry(const std::string &From,
                                       const std::string &To);

  /// Remap one path in-place as per the debug prefix map.
  LLVM_ABI void remapDebugPath(SmallVectorImpl<char> &Path);

  // Remaps all debug directory paths in-place as per the debug prefix map.
  LLVM_ABI void RemapDebugPaths();

  /// Get the main file name for use in error messages and debug
  /// info. This can be set to ensure we've got the correct file name
  /// after preprocessing or for -save-temps.
  const std::string &getMainFileName() const { return MainFileName; }

  /// Set the main file name and override the default.
  void setMainFileName(StringRef S) { MainFileName = std::string(S); }

  /// Creates an entry in the dwarf file and directory tables.
  LLVM_ABI Expected<unsigned>
  getDwarfFile(StringRef Directory, StringRef FileName, unsigned FileNumber,
               std::optional<MD5::MD5Result> Checksum,
               std::optional<StringRef> Source, unsigned CUID);

  LLVM_ABI bool isValidDwarfFileNumber(unsigned FileNumber, unsigned CUID = 0);

  const std::map<unsigned, MCDwarfLineTable> &getMCDwarfLineTables() const {
    return MCDwarfLineTablesCUMap;
  }

  MCDwarfLineTable &getMCDwarfLineTable(unsigned CUID) {
    return MCDwarfLineTablesCUMap[CUID];
  }

  const MCDwarfLineTable &getMCDwarfLineTable(unsigned CUID) const {
    auto I = MCDwarfLineTablesCUMap.find(CUID);
    assert(I != MCDwarfLineTablesCUMap.end());
    return I->second;
  }

  const SmallVectorImpl<MCDwarfFile> &getMCDwarfFiles(unsigned CUID = 0) {
    return getMCDwarfLineTable(CUID).getMCDwarfFiles();
  }

  const SmallVectorImpl<std::string> &getMCDwarfDirs(unsigned CUID = 0) {
    return getMCDwarfLineTable(CUID).getMCDwarfDirs();
  }

  unsigned getDwarfCompileUnitID() { return DwarfCompileUnitID; }

  void setDwarfCompileUnitID(unsigned CUIndex) { DwarfCompileUnitID = CUIndex; }

  /// Specifies the "root" file and directory of the compilation unit.
  /// These are "file 0" and "directory 0" in DWARF v5.
  void setMCLineTableRootFile(unsigned CUID, StringRef CompilationDir,
                              StringRef Filename,
                              std::optional<MD5::MD5Result> Checksum,
                              std::optional<StringRef> Source) {
    getMCDwarfLineTable(CUID).setRootFile(CompilationDir, Filename, Checksum,
                                          Source);
  }

  /// Reports whether MD5 checksum usage is consistent (all-or-none).
  bool isDwarfMD5UsageConsistent(unsigned CUID) const {
    return getMCDwarfLineTable(CUID).isMD5UsageConsistent();
  }

  /// Saves the information from the currently parsed dwarf .loc directive
  /// and sets DwarfLocSeen.  When the next instruction is assembled an entry
  /// in the line number table with this information and the address of the
  /// instruction will be created.
  void setCurrentDwarfLoc(unsigned FileNum, unsigned Line, unsigned Column,
                          unsigned Flags, unsigned Isa,
                          unsigned Discriminator) {
    CurrentDwarfLoc.setFileNum(FileNum);
    CurrentDwarfLoc.setLine(Line);
    CurrentDwarfLoc.setColumn(Column);
    CurrentDwarfLoc.setFlags(Flags);
    CurrentDwarfLoc.setIsa(Isa);
    CurrentDwarfLoc.setDiscriminator(Discriminator);
    DwarfLocSeen = true;
  }

  void clearDwarfLocSeen() { DwarfLocSeen = false; }

  bool getDwarfLocSeen() { return DwarfLocSeen; }
  const MCDwarfLoc &getCurrentDwarfLoc() { return CurrentDwarfLoc; }

  bool getGenDwarfForAssembly() { return GenDwarfForAssembly; }
  void setGenDwarfForAssembly(bool Value) { GenDwarfForAssembly = Value; }
  unsigned getGenDwarfFileNumber() { return GenDwarfFileNumber; }
  LLVM_ABI EmitDwarfUnwindType emitDwarfUnwindInfo() const;
  LLVM_ABI bool emitCompactUnwindNonCanonical() const;

  void setGenDwarfFileNumber(unsigned FileNumber) {
    GenDwarfFileNumber = FileNumber;
  }

  /// Specifies information about the "root file" for assembler clients
  /// (e.g., llvm-mc). Assumes compilation dir etc. have been set up.
  LLVM_ABI void setGenDwarfRootFile(StringRef FileName, StringRef Buffer);

  const SetVector<MCSection *> &getGenDwarfSectionSyms() {
    return SectionsForRanges;
  }

  bool addGenDwarfSection(MCSection *Sec) {
    return SectionsForRanges.insert(Sec);
  }

  LLVM_ABI void finalizeDwarfSections(MCStreamer &MCOS);

  const std::vector<MCGenDwarfLabelEntry> &getMCGenDwarfLabelEntries() const {
    return MCGenDwarfLabelEntries;
  }

  void addMCGenDwarfLabelEntry(const MCGenDwarfLabelEntry &E) {
    MCGenDwarfLabelEntries.push_back(E);
  }

  void setDwarfDebugFlags(StringRef S) { DwarfDebugFlags = S; }
  StringRef getDwarfDebugFlags() { return DwarfDebugFlags; }

  void setDwarfDebugProducer(StringRef S) { DwarfDebugProducer = S; }
  StringRef getDwarfDebugProducer() { return DwarfDebugProducer; }

  void setDwarfFormat(dwarf::DwarfFormat f) { DwarfFormat = f; }
  dwarf::DwarfFormat getDwarfFormat() const { return DwarfFormat; }

  void setDwarfVersion(uint16_t v) { DwarfVersion = v; }
  uint16_t getDwarfVersion() const { return DwarfVersion; }

  /// @}

  StringRef getSecureLogFile() { return SecureLogFile; }
  raw_fd_ostream *getSecureLog() { return SecureLog.get(); }

  void setSecureLog(std::unique_ptr<raw_fd_ostream> Value) {
    SecureLog = std::move(Value);
  }

  bool getSecureLogUsed() { return SecureLogUsed; }
  void setSecureLogUsed(bool Value) { SecureLogUsed = Value; }

  void *allocate(unsigned Size, unsigned Align = 8) {
    return Allocator.Allocate(Size, Align);
  }

  void deallocate(void *Ptr) {}

  /// Allocates a copy of the given string on the allocator managed by this
  /// context and returns the result.
  StringRef allocateString(StringRef s) {
    return StringSaver(Allocator).save(s);
  }

  bool hadError() { return HadError; }
  LLVM_ABI void diagnose(const SMDiagnostic &SMD);
  LLVM_ABI void reportError(SMLoc L, const Twine &Msg);
  LLVM_ABI void reportWarning(SMLoc L, const Twine &Msg);

  MCAsmMacro *lookupMacro(StringRef Name) {
    StringMap<MCAsmMacro>::iterator I = MacroMap.find(Name);
    return (I == MacroMap.end()) ? nullptr : &I->getValue();
  }

  void defineMacro(StringRef Name, MCAsmMacro Macro) {
    MacroMap.insert(std::make_pair(Name, std::move(Macro)));
  }

  void undefineMacro(StringRef Name) { MacroMap.erase(Name); }

  MCPseudoProbeTable &getMCPseudoProbeTable() { return PseudoProbeTable; }
};

} // end namespace llvm

// operator new and delete aren't allowed inside namespaces.
// The throw specifications are mandated by the standard.
/// Placement new for using the MCContext's allocator.
///
/// This placement form of operator new uses the MCContext's allocator for
/// obtaining memory. It is a non-throwing new, which means that it returns
/// null on error. (If that is what the allocator does. The current does, so if
/// this ever changes, this operator will have to be changed, too.)
/// Usage looks like this (assuming there's an MCContext 'Context' in scope):
/// \code
/// // Default alignment (8)
/// IntegerLiteral *Ex = new (Context) IntegerLiteral(arguments);
/// // Specific alignment
/// IntegerLiteral *Ex2 = new (Context, 4) IntegerLiteral(arguments);
/// \endcode
/// Please note that you cannot use delete on the pointer; it must be
/// deallocated using an explicit destructor call followed by
/// \c Context.Deallocate(Ptr).
///
/// \param Bytes The number of bytes to allocate. Calculated by the compiler.
/// \param C The MCContext that provides the allocator.
/// \param Alignment The alignment of the allocated memory (if the underlying
///                  allocator supports it).
/// \return The allocated memory. Could be NULL.
inline void *operator new(size_t Bytes, llvm::MCContext &C,
                          size_t Alignment = 8) noexcept {
  return C.allocate(Bytes, Alignment);
}
/// Placement delete companion to the new above.
///
/// This operator is just a companion to the new above. There is no way of
/// invoking it directly; see the new operator for more details. This operator
/// is called implicitly by the compiler if a placement new expression using
/// the MCContext throws in the object constructor.
inline void operator delete(void *Ptr, llvm::MCContext &C, size_t) noexcept {
  C.deallocate(Ptr);
}

/// This placement form of operator new[] uses the MCContext's allocator for
/// obtaining memory. It is a non-throwing new[], which means that it returns
/// null on error.
/// Usage looks like this (assuming there's an MCContext 'Context' in scope):
/// \code
/// // Default alignment (8)
/// char *data = new (Context) char[10];
/// // Specific alignment
/// char *data = new (Context, 4) char[10];
/// \endcode
/// Please note that you cannot use delete on the pointer; it must be
/// deallocated using an explicit destructor call followed by
/// \c Context.Deallocate(Ptr).
///
/// \param Bytes The number of bytes to allocate. Calculated by the compiler.
/// \param C The MCContext that provides the allocator.
/// \param Alignment The alignment of the allocated memory (if the underlying
///                  allocator supports it).
/// \return The allocated memory. Could be NULL.
inline void *operator new[](size_t Bytes, llvm::MCContext &C,
                            size_t Alignment = 8) noexcept {
  return C.allocate(Bytes, Alignment);
}

/// Placement delete[] companion to the new[] above.
///
/// This operator is just a companion to the new[] above. There is no way of
/// invoking it directly; see the new[] operator for more details. This operator
/// is called implicitly by the compiler if a placement new[] expression using
/// the MCContext throws in the object constructor.
inline void operator delete[](void *Ptr, llvm::MCContext &C) noexcept {
  C.deallocate(Ptr);
}

#endif // LLVM_MC_MCCONTEXT_H<|MERGE_RESOLUTION|>--- conflicted
+++ resolved
@@ -612,18 +612,12 @@
   getELFUniqueIDForEntsize(StringRef SectionName, unsigned Flags,
                            unsigned EntrySize);
 
-<<<<<<< HEAD
-  LLVM_ABI MCSectionGOFF *getGOFFSection(StringRef Section, SectionKind Kind,
-                                         MCSection *Parent,
-                                         uint32_t Subsection = 0);
-=======
   MCSectionGOFF *getGOFFSection(SectionKind Kind, StringRef Name,
                                 GOFF::SDAttr SDAttributes);
   MCSectionGOFF *getGOFFSection(SectionKind Kind, StringRef Name,
                                 GOFF::EDAttr EDAttributes, MCSection *Parent);
   MCSectionGOFF *getGOFFSection(SectionKind Kind, StringRef Name,
                                 GOFF::PRAttr PRAttributes, MCSection *Parent);
->>>>>>> 5ee67ebe
 
   LLVM_ABI MCSectionCOFF *
   getCOFFSection(StringRef Section, unsigned Characteristics,
