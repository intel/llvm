--- conflicted
+++ resolved
@@ -495,17 +495,9 @@
 class LLVM_ABI MCSpecifierExpr : public MCExpr {
 protected:
   const MCExpr *Expr;
-<<<<<<< HEAD
-  // Target-specific relocation specifier code
-  const Spec specifier;
-
-  explicit MCSpecifierExpr(const MCExpr *Expr, Spec S, SMLoc Loc = SMLoc())
-      : MCExpr(Specifier, Loc), Expr(Expr), specifier(S) {}
-=======
 
   explicit MCSpecifierExpr(const MCExpr *Expr, Spec S, SMLoc Loc = SMLoc())
       : MCExpr(Specifier, Loc, S), Expr(Expr) {}
->>>>>>> 10a576f7
 
 public:
   static const MCSpecifierExpr *create(const MCExpr *Expr, Spec S,
@@ -513,11 +505,7 @@
   static const MCSpecifierExpr *create(const MCSymbol *Sym, Spec S,
                                        MCContext &Ctx, SMLoc Loc = SMLoc());
 
-<<<<<<< HEAD
-  Spec getSpecifier() const { return specifier; }
-=======
   Spec getSpecifier() const { return getSubclassData(); }
->>>>>>> 10a576f7
   const MCExpr *getSubExpr() const { return Expr; }
 
   static bool classof(const MCExpr *E) {
