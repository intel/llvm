--- conflicted
+++ resolved
@@ -89,12 +89,6 @@
   /// \name Utility Methods
   /// @{
 
-<<<<<<< HEAD
-  // TODO: Make this private. Users should call MCAsmInfo::printExpr instead.
-  LLVM_ABI void print(raw_ostream &OS, const MCAsmInfo *MAI,
-                      int SurroundingPrec = 0) const;
-=======
->>>>>>> 5ee67ebe
   LLVM_ABI void dump() const;
 
   /// @}
@@ -223,18 +217,8 @@
   }
 
   LLVM_ABI static const MCSymbolRefExpr *create(const MCSymbol *Symbol,
-<<<<<<< HEAD
-                                                VariantKind Kind,
-                                                MCContext &Ctx,
-                                                SMLoc Loc = SMLoc());
-  static const MCSymbolRefExpr *create(const MCSymbol *Symbol, uint16_t Kind,
-                                       MCContext &Ctx, SMLoc Loc = SMLoc()) {
-    return MCSymbolRefExpr::create(Symbol, VariantKind(Kind), Ctx, Loc);
-  }
-=======
                                                 Spec specifier, MCContext &Ctx,
                                                 SMLoc Loc = SMLoc());
->>>>>>> 5ee67ebe
 
   /// @}
   /// \name Accessors
@@ -510,10 +494,6 @@
 /// MCExprs are bump pointer allocated and not destructed.
 class LLVM_ABI MCSpecifierExpr : public MCExpr {
 protected:
-<<<<<<< HEAD
-  using Spec = uint16_t;
-=======
->>>>>>> 5ee67ebe
   const MCExpr *Expr;
   // Target-specific relocation specifier code
   const Spec specifier;
@@ -522,17 +502,10 @@
       : MCExpr(Specifier, Loc), Expr(Expr), specifier(S) {}
 
 public:
-<<<<<<< HEAD
-  LLVM_ABI static const MCSpecifierExpr *
-  create(const MCExpr *Expr, Spec S, MCContext &Ctx, SMLoc Loc = SMLoc());
-  LLVM_ABI static const MCSpecifierExpr *
-  create(const MCSymbol *Sym, Spec S, MCContext &Ctx, SMLoc Loc = SMLoc());
-=======
   static const MCSpecifierExpr *create(const MCExpr *Expr, Spec S,
                                        MCContext &Ctx, SMLoc Loc = SMLoc());
   static const MCSpecifierExpr *create(const MCSymbol *Sym, Spec S,
                                        MCContext &Ctx, SMLoc Loc = SMLoc());
->>>>>>> 5ee67ebe
 
   Spec getSpecifier() const { return specifier; }
   const MCExpr *getSubExpr() const { return Expr; }
