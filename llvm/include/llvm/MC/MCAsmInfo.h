//===-- llvm/MC/MCAsmInfo.h - Asm info --------------------------*- C++ -*-===//
//
// Part of the LLVM Project, under the Apache License v2.0 with LLVM Exceptions.
// See https://llvm.org/LICENSE.txt for license information.
// SPDX-License-Identifier: Apache-2.0 WITH LLVM-exception
//
//===----------------------------------------------------------------------===//
//
// This file contains a class to be used as the basis for target specific
// asm writers.  This class primarily takes care of global printing constants,
// which are used in very similar ways across all targets.
//
//===----------------------------------------------------------------------===//

#ifndef LLVM_MC_MCASMINFO_H
#define LLVM_MC_MCASMINFO_H

#include "llvm/ADT/DenseMap.h"
#include "llvm/ADT/StringMap.h"
#include "llvm/ADT/StringRef.h"
#include "llvm/MC/MCDirectives.h"
#include "llvm/MC/MCTargetOptions.h"
#include <vector>

namespace llvm {

class MCContext;
class MCCFIInstruction;
class MCExpr;
class MCSection;
class MCStreamer;
class MCSubtargetInfo;
class MCSymbol;

namespace WinEH {

enum class EncodingType {
  Invalid, /// Invalid
  Alpha,   /// Windows Alpha
  Alpha64, /// Windows AXP64
  ARM,     /// Windows NT (Windows on ARM)
  CE,      /// Windows CE ARM, PowerPC, SH3, SH4
  Itanium, /// Windows x64, Windows Itanium (IA-64)
  X86,     /// Windows x86, uses no CFI, just EH tables
  MIPS = Alpha,
};

} // end namespace WinEH

namespace LCOMM {

enum LCOMMType { NoAlignment, ByteAlignment, Log2Alignment };

} // end namespace LCOMM

/// This class is intended to be used as a base class for asm
/// properties and features specific to the target.
class MCAsmInfo {
public:
  /// Assembly character literal syntax types.
  enum AsmCharLiteralSyntax {
    ACLS_Unknown, /// Unknown; character literals not used by LLVM for this
                  /// target.
    ACLS_SingleQuotePrefix, /// The desired character is prefixed by a single
                            /// quote, e.g., `'A`.
  };

<<<<<<< HEAD
  struct VariantKindDesc {
    uint32_t Kind;
    StringRef Name;
  };
=======
  // This describes a @ style relocation specifier (expr@specifier) supported by
  // AsmParser::parsePrimaryExpr.
  struct AtSpecifier {
    uint32_t Kind;
    StringRef Name;
  };
  using VariantKindDesc = AtSpecifier;
>>>>>>> d465594a

protected:
  //===------------------------------------------------------------------===//
  // Properties to be set by the target writer, used to configure asm printer.
  //

  /// Code pointer size in bytes.  Default is 4.
  unsigned CodePointerSize = 4;

  /// Size of the stack slot reserved for callee-saved registers, in bytes.
  /// Default is same as pointer size.
  unsigned CalleeSaveStackSlotSize = 4;

  /// True if target is little endian.  Default is true.
  bool IsLittleEndian = true;

  /// True if target stack grow up.  Default is false.
  bool StackGrowsUp = false;

  /// True if this target has the MachO .subsections_via_symbols directive.
  /// Default is false.
  bool HasSubsectionsViaSymbols = false;

  /// True if this is a non-GNU COFF target. The COFF port of the GNU linker
  /// doesn't handle associative comdats in the way that we would like to use
  /// them.
  bool HasCOFFAssociativeComdats = false;

  /// True if this is a non-GNU COFF target. For GNU targets, we don't generate
  /// constants into comdat sections.
  bool HasCOFFComdatConstants = false;

  bool IsAIX = false;

  // True if using the HLASM dialect on z/OS.
  bool IsHLASM = false;

  /// This is the maximum possible length of an instruction, which is needed to
  /// compute the size of an inline asm.  Defaults to 4.
  unsigned MaxInstLength = 4;

  /// Every possible instruction length is a multiple of this value.  Factored
  /// out in .debug_frame and .debug_line.  Defaults to 1.
  unsigned MinInstAlignment = 1;

  /// The '$' token, when not referencing an identifier or constant, refers to
  /// the current PC.  Defaults to false.
  bool DollarIsPC = false;

  /// This string, if specified, is used to separate instructions from each
  /// other when on the same line.  Defaults to ';'
  const char *SeparatorString;

  /// This indicates the comment string used by the assembler.  Defaults to
  /// "#"
  StringRef CommentString;

  /// This indicates whether to allow additional "comment strings" to be lexed
  /// as a comment. Setting this attribute to true, will ensure that C-style
  /// line comments (// ..), C-style block comments (/* .. */), and "#" are
  /// all treated as comments in addition to the string specified by the
  /// CommentString attribute.
  /// Default is true.
  bool AllowAdditionalComments = true;

  /// This is appended to emitted labels.  Defaults to ":"
  const char *LabelSuffix;

  // Print the EH begin symbol with an assignment. Defaults to false.
  bool UseAssignmentForEHBegin = false;

  // Do we need to create a local symbol for .size?
  bool NeedsLocalForSize = false;

  /// This prefix is used for globals like constant pool entries that are
  /// completely private to the .s file and should not have names in the .o
  /// file.  Defaults to "L"
  StringRef PrivateGlobalPrefix;

  /// This prefix is used for labels for basic blocks. Defaults to the same as
  /// PrivateGlobalPrefix.
  StringRef PrivateLabelPrefix;

  /// This prefix is used for symbols that should be passed through the
  /// assembler but be removed by the linker.  This is 'l' on Darwin, currently
  /// used for some ObjC metadata.  The default of "" meast that for this system
  /// a plain private symbol should be used.  Defaults to "".
  StringRef LinkerPrivateGlobalPrefix;

  /// If these are nonempty, they contain a directive to emit before and after
  /// an inline assembly statement.  Defaults to "#APP\n", "#NO_APP\n"
  const char *InlineAsmStart;
  const char *InlineAsmEnd;

  /// These are assembly directives that tells the assembler to interpret the
  /// following instructions differently.  Defaults to ".code16", ".code32",
  /// ".code64".
  const char *Code16Directive;
  const char *Code32Directive;
  const char *Code64Directive;

  /// Which dialect of an assembler variant to use.  Defaults to 0
  unsigned AssemblerDialect = 0;

  /// This is true if the assembler allows @ characters in symbol names.
  /// Defaults to false.
  bool AllowAtInName = false;

  /// This is true if the assembler allows the "?" character at the start of
  /// of a string to be lexed as an AsmToken::Identifier.
  /// If the AsmLexer determines that the string can be lexed as a possible
  /// comment, setting this option will have no effect, and the string will
  /// still be lexed as a comment.
  bool AllowQuestionAtStartOfIdentifier = false;

  /// This is true if the assembler allows the "$" character at the start of
  /// of a string to be lexed as an AsmToken::Identifier.
  /// If the AsmLexer determines that the string can be lexed as a possible
  /// comment, setting this option will have no effect, and the string will
  /// still be lexed as a comment.
  bool AllowDollarAtStartOfIdentifier = false;

  /// This is true if the assembler allows the "@" character at the start of
  /// a string to be lexed as an AsmToken::Identifier.
  /// If the AsmLexer determines that the string can be lexed as a possible
  /// comment, setting this option will have no effect, and the string will
  /// still be lexed as a comment.
  bool AllowAtAtStartOfIdentifier = false;

  /// If this is true, symbol names with invalid characters will be printed in
  /// quotes.
  bool SupportsQuotedNames = true;

  /// This is true if data region markers should be printed as
  /// ".data_region/.end_data_region" directives. If false, use "$d/$a" labels
  /// instead.
  bool UseDataRegionDirectives = false;

  /// True if the target supports LEB128 directives.
  bool HasLEB128Directives = true;

  /// True if full register names are printed.
  bool PPCUseFullRegisterNames = false;

  //===--- Data Emission Directives -------------------------------------===//

  /// This should be set to the directive used to get some number of zero (and
  /// non-zero if supported by the directive) bytes emitted to the current
  /// section. Common cases are "\t.zero\t" and "\t.space\t". Defaults to
  /// "\t.zero\t"
  const char *ZeroDirective;

  /// This directive allows emission of an ascii string with the standard C
  /// escape characters embedded into it.  If a target doesn't support this, it
  /// can be set to null. Defaults to "\t.ascii\t"
  const char *AsciiDirective;

  /// If not null, this allows for special handling of zero terminated strings
  /// on this target.  This is commonly supported as ".asciz".  If a target
  /// doesn't support this, it can be set to null.  Defaults to "\t.asciz\t"
  const char *AscizDirective;

  /// Form used for character literals in the assembly syntax.  Useful for
  /// producing strings as byte lists.  If a target does not use or support
  /// this, it shall be set to ACLS_Unknown.  Defaults to ACLS_Unknown.
  AsmCharLiteralSyntax CharacterLiteralSyntax = ACLS_Unknown;

  /// These directives are used to output some unit of integer data to the
  /// current section.  If a data directive is set to null, smaller data
  /// directives will be used to emit the large sizes.  Defaults to "\t.byte\t",
  /// "\t.short\t", "\t.long\t", "\t.quad\t"
  const char *Data8bitsDirective;
  const char *Data16bitsDirective;
  const char *Data32bitsDirective;
  const char *Data64bitsDirective;

  /// True if data directives support signed values
  bool SupportsSignedData = true;

  /// This is true if this target uses "Sun Style" syntax for section switching
  /// ("#alloc,#write" etc) instead of the normal ELF syntax (,"a,w") in
  /// .section directives.  Defaults to false.
  bool SunStyleELFSectionSwitchSyntax = false;

  /// This is true if this target uses ELF '.section' directive before the
  /// '.bss' one. It's used for PPC/Linux which doesn't support the '.bss'
  /// directive only.  Defaults to false.
  bool UsesELFSectionDirectiveForBSS = false;

  bool NeedsDwarfSectionOffsetDirective = false;

  //===--- Alignment Information ----------------------------------------===//

  /// If this is true (the default) then the asmprinter emits ".align N"
  /// directives, where N is the number of bytes to align to.  Otherwise, it
  /// emits ".align log2(N)", e.g. 3 to align to an 8 byte boundary.  Defaults
  /// to true.
  bool AlignmentIsInBytes = true;

  /// If non-zero, this is used to fill the executable space created as the
  /// result of a alignment directive.  Defaults to 0
  unsigned TextAlignFillValue = 0;

  //===--- Global Variable Emission Directives --------------------------===//

  /// This is the directive used to declare a global entity. Defaults to
  /// ".globl".
  const char *GlobalDirective;

  /// True if the expression
  ///   .long f - g
  /// uses a relocation but it can be suppressed by writing
  ///   a = f - g
  ///   .long a
  bool SetDirectiveSuppressesReloc = false;

  /// True is .comm's and .lcomms optional alignment is to be specified in bytes
  /// instead of log2(n).  Defaults to true.
  bool COMMDirectiveAlignmentIsInBytes = true;

  /// Describes if the .lcomm directive for the target supports an alignment
  /// argument and how it is interpreted.  Defaults to NoAlignment.
  LCOMM::LCOMMType LCOMMDirectiveAlignmentType = LCOMM::NoAlignment;

  // True if the target allows .align directives on functions. This is true for
  // most targets, so defaults to true.
  bool HasFunctionAlignment = true;

  /// True if the target has .type and .size directives, this is true for most
  /// ELF targets.  Defaults to true.
  bool HasDotTypeDotSizeDirective = true;

  /// True if the target has a single parameter .file directive, this is true
  /// for ELF targets.  Defaults to true.
  bool HasSingleParameterDotFile = true;

  /// True if the target has a .ident directive, this is true for ELF targets.
  /// Defaults to false.
  bool HasIdentDirective = false;

  /// True if this target supports the MachO .no_dead_strip directive.  Defaults
  /// to false.
  bool HasNoDeadStrip = false;

  /// Used to declare a global as being a weak symbol. Defaults to ".weak".
  const char *WeakDirective;

  /// This directive, if non-null, is used to declare a global as being a weak
  /// undefined symbol.  Defaults to nullptr.
  const char *WeakRefDirective = nullptr;

  /// True if we have a directive to declare a global as being a weak defined
  /// symbol that can be hidden (unexported).  Defaults to false.
  bool HasWeakDefCanBeHiddenDirective = false;

  /// True if we should mark symbols as global instead of weak, for
  /// weak*/linkonce*, if the symbol has a comdat.
  /// Defaults to false.
  bool AvoidWeakIfComdat = false;

  /// This attribute, if not MCSA_Invalid, is used to declare a symbol as having
  /// hidden visibility.  Defaults to MCSA_Hidden.
  MCSymbolAttr HiddenVisibilityAttr = MCSA_Hidden;

  /// This attribute, if not MCSA_Invalid, is used to declare a symbol as having
  /// exported visibility.  Defaults to MCSA_Exported.
  MCSymbolAttr ExportedVisibilityAttr = MCSA_Exported;

  /// This attribute, if not MCSA_Invalid, is used to declare an undefined
  /// symbol as having hidden visibility. Defaults to MCSA_Hidden.
  MCSymbolAttr HiddenDeclarationVisibilityAttr = MCSA_Hidden;

  /// This attribute, if not MCSA_Invalid, is used to declare a symbol as having
  /// protected visibility.  Defaults to MCSA_Protected
  MCSymbolAttr ProtectedVisibilityAttr = MCSA_Protected;

  //===--- Dwarf Emission Directives -----------------------------------===//

  /// True if target supports emission of debugging information.  Defaults to
  /// false.
  bool SupportsDebugInformation = false;

  /// Exception handling format for the target.  Defaults to None.
  ExceptionHandling ExceptionsType = ExceptionHandling::None;

  /// True if target uses CFI unwind information for other purposes than EH
  /// (debugging / sanitizers) when `ExceptionsType == ExceptionHandling::None`.
  bool UsesCFIWithoutEH = false;

  /// Windows exception handling data (.pdata) encoding.  Defaults to Invalid.
  WinEH::EncodingType WinEHEncodingType = WinEH::EncodingType::Invalid;

  /// True if Dwarf2 output generally uses relocations for references to other
  /// .debug_* sections.
  bool DwarfUsesRelocationsAcrossSections = true;

  /// True if DWARF FDE symbol reference relocations should be replaced by an
  /// absolute difference.
  bool DwarfFDESymbolsUseAbsDiff = false;

  /// True if DWARF `.file directory' directive syntax is used by
  /// default.
  bool EnableDwarfFileDirectoryDefault = true;

  /// True if dwarf register numbers are printed instead of symbolic register
  /// names in .cfi_* directives.  Defaults to false.
  bool DwarfRegNumForCFI = false;

  /// True if target uses @ (expr@specifier) for relocation specifiers.
  bool UseAtForSpecifier = true;

  /// (ARM-specific) Uses parens for relocation specifier in data
  /// directives, e.g. .word foo(got).
  bool UseParensForSpecifier = false;

  /// True if the target uses parens for symbol names starting with
  /// '$' character to distinguish them from absolute names.
  bool UseParensForDollarSignNames = true;

  /// True if the target supports flags in ".loc" directive, false if only
  /// location is allowed.
  bool SupportsExtendedDwarfLocDirective = true;

  //===--- Prologue State ----------------------------------------------===//

  std::vector<MCCFIInstruction> InitialFrameState;

  //===--- Integrated Assembler Information ----------------------------===//

  // Generated object files can use all ELF features supported by GNU ld of
  // this binutils version and later. INT_MAX means all features can be used,
  // regardless of GNU ld support. The default value is referenced by
  // clang/Driver/Options.td.
  std::pair<int, int> BinutilsVersion = {2, 26};

  /// Should we use the integrated assembler?
  /// The integrated assembler should be enabled by default (by the
  /// constructors) when failing to parse a valid piece of assembly (inline
  /// or otherwise) is considered a bug. It may then be overridden after
  /// construction (see CodeGenTargetMachineImpl::initAsmInfo()).
  bool UseIntegratedAssembler;

  /// Use AsmParser to parse inlineAsm when UseIntegratedAssembler is not set.
  bool ParseInlineAsmUsingAsmParser;

  /// Preserve Comments in assembly
  bool PreserveAsmComments;

  /// The column (zero-based) at which asm comments should be printed.
  unsigned CommentColumn = 40;

  /// True if the integrated assembler should interpret 'a >> b' constant
  /// expressions as logical rather than arithmetic.
  bool UseLogicalShr = true;

  // If true, use Motorola-style integers in Assembly (ex. $0ac).
  bool UseMotorolaIntegers = false;

<<<<<<< HEAD
  llvm::DenseMap<uint32_t, StringRef> VariantKindToName;
  llvm::StringMap<uint32_t> NameToVariantKind;
=======
  llvm::DenseMap<uint32_t, StringRef> SpecifierToName;
  llvm::StringMap<uint32_t> NameToSpecifier;
>>>>>>> d465594a
  void initializeVariantKinds(ArrayRef<VariantKindDesc> Descs);

public:
  explicit MCAsmInfo();
  virtual ~MCAsmInfo();

  /// Get the code pointer size in bytes.
  unsigned getCodePointerSize() const { return CodePointerSize; }

  /// Get the callee-saved register stack slot
  /// size in bytes.
  unsigned getCalleeSaveStackSlotSize() const {
    return CalleeSaveStackSlotSize;
  }

  /// True if the target is little endian.
  bool isLittleEndian() const { return IsLittleEndian; }

  /// True if target stack grow up.
  bool isStackGrowthDirectionUp() const { return StackGrowsUp; }

  bool hasSubsectionsViaSymbols() const { return HasSubsectionsViaSymbols; }

  // Data directive accessors.

  const char *getData8bitsDirective() const { return Data8bitsDirective; }
  const char *getData16bitsDirective() const { return Data16bitsDirective; }
  const char *getData32bitsDirective() const { return Data32bitsDirective; }
  const char *getData64bitsDirective() const { return Data64bitsDirective; }
  bool supportsSignedData() const { return SupportsSignedData; }

  /// Targets can implement this method to specify a section to switch to if the
  /// translation unit doesn't have any trampolines that require an executable
  /// stack.
  virtual MCSection *getNonexecutableStackSection(MCContext &Ctx) const {
    return nullptr;
  }

  virtual const MCExpr *getExprForPersonalitySymbol(const MCSymbol *Sym,
                                                    unsigned Encoding,
                                                    MCStreamer &Streamer) const;

  virtual const MCExpr *getExprForFDESymbol(const MCSymbol *Sym,
                                            unsigned Encoding,
                                            MCStreamer &Streamer) const;

  /// Return true if C is an acceptable character inside a symbol name.
  virtual bool isAcceptableChar(char C) const;

  /// Return true if the identifier \p Name does not need quotes to be
  /// syntactically correct.
  virtual bool isValidUnquotedName(StringRef Name) const;

  /// Return true if the .section directive should be omitted when
  /// emitting \p SectionName.  For example:
  ///
  /// shouldOmitSectionDirective(".text")
  ///
  /// returns false => .section .text,#alloc,#execinstr
  /// returns true  => .text
  virtual bool shouldOmitSectionDirective(StringRef SectionName) const;

  bool usesSunStyleELFSectionSwitchSyntax() const {
    return SunStyleELFSectionSwitchSyntax;
  }

  bool usesELFSectionDirectiveForBSS() const {
    return UsesELFSectionDirectiveForBSS;
  }

  bool needsDwarfSectionOffsetDirective() const {
    return NeedsDwarfSectionOffsetDirective;
  }

  // Accessors.

  bool isAIX() const { return IsAIX; }
  bool isHLASM() const { return IsHLASM; }
  bool isMachO() const { return HasSubsectionsViaSymbols; }
  bool hasCOFFAssociativeComdats() const { return HasCOFFAssociativeComdats; }
  bool hasCOFFComdatConstants() const { return HasCOFFComdatConstants; }

  /// Returns the maximum possible encoded instruction size in bytes. If \p STI
  /// is null, this should be the maximum size for any subtarget.
  virtual unsigned getMaxInstLength(const MCSubtargetInfo *STI = nullptr) const {
    return MaxInstLength;
  }

  unsigned getMinInstAlignment() const { return MinInstAlignment; }
  bool getDollarIsPC() const { return DollarIsPC; }
  const char *getSeparatorString() const { return SeparatorString; }

  unsigned getCommentColumn() const { return CommentColumn; }
  void setCommentColumn(unsigned Col) { CommentColumn = Col; }

  StringRef getCommentString() const { return CommentString; }
  bool shouldAllowAdditionalComments() const { return AllowAdditionalComments; }
  const char *getLabelSuffix() const { return LabelSuffix; }

  bool useAssignmentForEHBegin() const { return UseAssignmentForEHBegin; }
  bool needsLocalForSize() const { return NeedsLocalForSize; }
  StringRef getPrivateGlobalPrefix() const { return PrivateGlobalPrefix; }
  StringRef getPrivateLabelPrefix() const { return PrivateLabelPrefix; }

  bool hasLinkerPrivateGlobalPrefix() const {
    return !LinkerPrivateGlobalPrefix.empty();
  }

  StringRef getLinkerPrivateGlobalPrefix() const {
    if (hasLinkerPrivateGlobalPrefix())
      return LinkerPrivateGlobalPrefix;
    return getPrivateGlobalPrefix();
  }

  const char *getInlineAsmStart() const { return InlineAsmStart; }
  const char *getInlineAsmEnd() const { return InlineAsmEnd; }
  const char *getCode16Directive() const { return Code16Directive; }
  const char *getCode32Directive() const { return Code32Directive; }
  const char *getCode64Directive() const { return Code64Directive; }
  unsigned getAssemblerDialect() const { return AssemblerDialect; }
  bool doesAllowAtInName() const { return AllowAtInName; }
  void setAllowAtInName(bool V) { AllowAtInName = V; }
  bool doesAllowQuestionAtStartOfIdentifier() const {
    return AllowQuestionAtStartOfIdentifier;
  }
  bool doesAllowAtAtStartOfIdentifier() const {
    return AllowAtAtStartOfIdentifier;
  }
  bool doesAllowDollarAtStartOfIdentifier() const {
    return AllowDollarAtStartOfIdentifier;
  }
  bool supportsNameQuoting() const { return SupportsQuotedNames; }

  bool doesSupportDataRegionDirectives() const {
    return UseDataRegionDirectives;
  }

  bool hasLEB128Directives() const { return HasLEB128Directives; }

  bool useFullRegisterNames() const { return PPCUseFullRegisterNames; }
  void setFullRegisterNames(bool V) { PPCUseFullRegisterNames = V; }

  const char *getZeroDirective() const { return ZeroDirective; }
  const char *getAsciiDirective() const { return AsciiDirective; }
  const char *getAscizDirective() const { return AscizDirective; }
  AsmCharLiteralSyntax characterLiteralSyntax() const {
    return CharacterLiteralSyntax;
  }
  bool getAlignmentIsInBytes() const { return AlignmentIsInBytes; }
  unsigned getTextAlignFillValue() const { return TextAlignFillValue; }
  const char *getGlobalDirective() const { return GlobalDirective; }

  bool doesSetDirectiveSuppressReloc() const {
    return SetDirectiveSuppressesReloc;
  }

  bool getCOMMDirectiveAlignmentIsInBytes() const {
    return COMMDirectiveAlignmentIsInBytes;
  }

  LCOMM::LCOMMType getLCOMMDirectiveAlignmentType() const {
    return LCOMMDirectiveAlignmentType;
  }

  bool hasFunctionAlignment() const { return HasFunctionAlignment; }
  bool hasDotTypeDotSizeDirective() const { return HasDotTypeDotSizeDirective; }
  bool hasSingleParameterDotFile() const { return HasSingleParameterDotFile; }
  bool hasIdentDirective() const { return HasIdentDirective; }
  bool hasNoDeadStrip() const { return HasNoDeadStrip; }
  const char *getWeakDirective() const { return WeakDirective; }
  const char *getWeakRefDirective() const { return WeakRefDirective; }

  bool hasWeakDefCanBeHiddenDirective() const {
    return HasWeakDefCanBeHiddenDirective;
  }

  bool avoidWeakIfComdat() const { return AvoidWeakIfComdat; }

  MCSymbolAttr getHiddenVisibilityAttr() const { return HiddenVisibilityAttr; }

  MCSymbolAttr getExportedVisibilityAttr() const { return ExportedVisibilityAttr; }

  MCSymbolAttr getHiddenDeclarationVisibilityAttr() const {
    return HiddenDeclarationVisibilityAttr;
  }

  MCSymbolAttr getProtectedVisibilityAttr() const {
    return ProtectedVisibilityAttr;
  }

  bool doesSupportDebugInformation() const { return SupportsDebugInformation; }

  ExceptionHandling getExceptionHandlingType() const { return ExceptionsType; }
  WinEH::EncodingType getWinEHEncodingType() const { return WinEHEncodingType; }

  void setExceptionsType(ExceptionHandling EH) {
    ExceptionsType = EH;
  }

  bool usesCFIWithoutEH() const {
    return ExceptionsType == ExceptionHandling::None && UsesCFIWithoutEH;
  }

  /// Returns true if the exception handling method for the platform uses call
  /// frame information to unwind.
  bool usesCFIForEH() const {
    return (ExceptionsType == ExceptionHandling::DwarfCFI ||
            ExceptionsType == ExceptionHandling::ARM ||
            ExceptionsType == ExceptionHandling::ZOS || usesWindowsCFI());
  }

  bool usesWindowsCFI() const {
    return ExceptionsType == ExceptionHandling::WinEH &&
           (WinEHEncodingType != WinEH::EncodingType::Invalid &&
            WinEHEncodingType != WinEH::EncodingType::X86);
  }

  bool doesDwarfUseRelocationsAcrossSections() const {
    return DwarfUsesRelocationsAcrossSections;
  }

  bool doDwarfFDESymbolsUseAbsDiff() const { return DwarfFDESymbolsUseAbsDiff; }
  bool useDwarfRegNumForCFI() const { return DwarfRegNumForCFI; }
  bool useAtForSpecifier() const { return UseAtForSpecifier; }
  bool useParensForSpecifier() const { return UseParensForSpecifier; }
  bool supportsExtendedDwarfLocDirective() const {
    return SupportsExtendedDwarfLocDirective;
  }

  bool usesDwarfFileAndLocDirectives() const { return !IsAIX; }

  bool enableDwarfFileDirectoryDefault() const {
    return EnableDwarfFileDirectoryDefault;
  }

  void addInitialFrameState(const MCCFIInstruction &Inst);

  const std::vector<MCCFIInstruction> &getInitialFrameState() const {
    return InitialFrameState;
  }

  void setBinutilsVersion(std::pair<int, int> Value) {
    BinutilsVersion = Value;
  }

  /// Return true if assembly (inline or otherwise) should be parsed.
  bool useIntegratedAssembler() const { return UseIntegratedAssembler; }

  /// Return true if target want to use AsmParser to parse inlineasm.
  bool parseInlineAsmUsingAsmParser() const {
    return ParseInlineAsmUsingAsmParser;
  }

  bool binutilsIsAtLeast(int Major, int Minor) const {
    return BinutilsVersion >= std::make_pair(Major, Minor);
  }

  /// Set whether assembly (inline or otherwise) should be parsed.
  virtual void setUseIntegratedAssembler(bool Value) {
    UseIntegratedAssembler = Value;
  }

  /// Set whether target want to use AsmParser to parse inlineasm.
  virtual void setParseInlineAsmUsingAsmParser(bool Value) {
    ParseInlineAsmUsingAsmParser = Value;
  }

  /// Return true if assembly (inline or otherwise) should be parsed.
  bool preserveAsmComments() const { return PreserveAsmComments; }

  /// Set whether assembly (inline or otherwise) should be parsed.
  virtual void setPreserveAsmComments(bool Value) {
    PreserveAsmComments = Value;
  }


  bool shouldUseLogicalShr() const { return UseLogicalShr; }

  bool shouldUseMotorolaIntegers() const { return UseMotorolaIntegers; }

<<<<<<< HEAD
  StringRef getVariantKindName(uint32_t Kind) const;
  std::optional<uint32_t> getVariantKindForName(StringRef Name) const;
=======
  StringRef getSpecifierName(uint32_t S) const;
  std::optional<uint32_t> getSpecifierForName(StringRef Name) const;
>>>>>>> d465594a
};

} // end namespace llvm

#endif // LLVM_MC_MCASMINFO_H<|MERGE_RESOLUTION|>--- conflicted
+++ resolved
@@ -65,12 +65,6 @@
                             /// quote, e.g., `'A`.
   };
 
-<<<<<<< HEAD
-  struct VariantKindDesc {
-    uint32_t Kind;
-    StringRef Name;
-  };
-=======
   // This describes a @ style relocation specifier (expr@specifier) supported by
   // AsmParser::parsePrimaryExpr.
   struct AtSpecifier {
@@ -78,7 +72,6 @@
     StringRef Name;
   };
   using VariantKindDesc = AtSpecifier;
->>>>>>> d465594a
 
 protected:
   //===------------------------------------------------------------------===//
@@ -437,13 +430,8 @@
   // If true, use Motorola-style integers in Assembly (ex. $0ac).
   bool UseMotorolaIntegers = false;
 
-<<<<<<< HEAD
-  llvm::DenseMap<uint32_t, StringRef> VariantKindToName;
-  llvm::StringMap<uint32_t> NameToVariantKind;
-=======
   llvm::DenseMap<uint32_t, StringRef> SpecifierToName;
   llvm::StringMap<uint32_t> NameToSpecifier;
->>>>>>> d465594a
   void initializeVariantKinds(ArrayRef<VariantKindDesc> Descs);
 
 public:
@@ -724,13 +712,8 @@
 
   bool shouldUseMotorolaIntegers() const { return UseMotorolaIntegers; }
 
-<<<<<<< HEAD
-  StringRef getVariantKindName(uint32_t Kind) const;
-  std::optional<uint32_t> getVariantKindForName(StringRef Name) const;
-=======
   StringRef getSpecifierName(uint32_t S) const;
   std::optional<uint32_t> getSpecifierForName(StringRef Name) const;
->>>>>>> d465594a
 };
 
 } // end namespace llvm
