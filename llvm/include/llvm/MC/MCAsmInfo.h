--- conflicted
+++ resolved
@@ -424,13 +424,8 @@
   // If true, use Motorola-style integers in Assembly (ex. $0ac).
   bool UseMotorolaIntegers = false;
 
-<<<<<<< HEAD
-  llvm::DenseMap<uint32_t, StringRef> VariantKindToName;
-  llvm::StringMap<uint32_t> NameToVariantKind;
-=======
   llvm::DenseMap<uint32_t, StringRef> SpecifierToName;
   llvm::StringMap<uint32_t> NameToSpecifier;
->>>>>>> 5eee2751
   void initializeVariantKinds(ArrayRef<VariantKindDesc> Descs);
 
 public:
@@ -710,13 +705,8 @@
 
   bool shouldUseMotorolaIntegers() const { return UseMotorolaIntegers; }
 
-<<<<<<< HEAD
-  StringRef getVariantKindName(uint32_t Kind) const;
-  std::optional<uint32_t> getVariantKindForName(StringRef Name) const;
-=======
   StringRef getSpecifierName(uint32_t S) const;
   std::optional<uint32_t> getSpecifierForName(StringRef Name) const;
->>>>>>> 5eee2751
 };
 
 } // end namespace llvm
