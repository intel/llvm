--- conflicted
+++ resolved
@@ -30,13 +30,8 @@
 
   friend class MCContext;
   MCSectionGOFF(StringRef Name, SectionKind K, MCSection *P, uint32_t Sub)
-<<<<<<< HEAD
-      : MCSection(SV_GOFF, Name, K.isText(), nullptr), Parent(P),
-        Subsection(Sub) {}
-=======
       : MCSection(SV_GOFF, Name, K.isText(), /*IsVirtual=*/false, nullptr),
         Parent(P), Subsection(Sub) {}
->>>>>>> 4fe5a3cc
 
 public:
   void printSwitchToSection(const MCAsmInfo &MAI, const Triple &T,
