--- conflicted
+++ resolved
@@ -176,12 +176,7 @@
     return Op;
   }
 
-<<<<<<< HEAD
-  LLVM_ABI void print(raw_ostream &OS,
-                      const MCRegisterInfo *RegInfo = nullptr) const;
-=======
   LLVM_ABI void print(raw_ostream &OS, const MCContext *Ctx = nullptr) const;
->>>>>>> 5ee67ebe
   LLVM_ABI void dump() const;
   LLVM_ABI bool isBareSymbolRef() const;
   LLVM_ABI bool evaluateAsConstantImm(int64_t &Imm) const;
@@ -233,12 +228,7 @@
     return Operands.insert(I, Op);
   }
 
-<<<<<<< HEAD
-  LLVM_ABI void print(raw_ostream &OS,
-                      const MCRegisterInfo *RegInfo = nullptr) const;
-=======
   LLVM_ABI void print(raw_ostream &OS, const MCContext *Ctx = nullptr) const;
->>>>>>> 5ee67ebe
   LLVM_ABI void dump() const;
 
   /// Dump the MCInst as prettily as possible using the additional MC
@@ -247,17 +237,10 @@
   LLVM_ABI void dump_pretty(raw_ostream &OS,
                             const MCInstPrinter *Printer = nullptr,
                             StringRef Separator = " ",
-<<<<<<< HEAD
-                            const MCRegisterInfo *RegInfo = nullptr) const;
-  LLVM_ABI void dump_pretty(raw_ostream &OS, StringRef Name,
-                            StringRef Separator = " ",
-                            const MCRegisterInfo *RegInfo = nullptr) const;
-=======
                             const MCContext *Ctx = nullptr) const;
   LLVM_ABI void dump_pretty(raw_ostream &OS, StringRef Name,
                             StringRef Separator = " ",
                             const MCContext *Ctx = nullptr) const;
->>>>>>> 5ee67ebe
 };
 
 inline raw_ostream& operator<<(raw_ostream &OS, const MCOperand &MO) {
