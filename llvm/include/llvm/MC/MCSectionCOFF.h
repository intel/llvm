--- conflicted
+++ resolved
@@ -53,10 +53,7 @@
   MCSectionCOFF(StringRef Name, unsigned Characteristics,
                 MCSymbol *COMDATSymbol, int Selection, MCSymbol *Begin)
       : MCSection(SV_COFF, Name, Characteristics & COFF::IMAGE_SCN_CNT_CODE,
-<<<<<<< HEAD
-=======
                   Characteristics & COFF::IMAGE_SCN_CNT_UNINITIALIZED_DATA,
->>>>>>> 4fe5a3cc
                   Begin),
         Characteristics(Characteristics), COMDATSymbol(COMDATSymbol),
         Selection(Selection) {
