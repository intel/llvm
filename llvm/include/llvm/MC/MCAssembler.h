--- conflicted
+++ resolved
@@ -112,23 +112,11 @@
 
   /// Perform relaxation on a single fragment.
   bool relaxFragment(MCFragment &F);
-<<<<<<< HEAD
-  bool relaxInstruction(MCFragment &F);
-  bool relaxLEB(MCFragment &F);
-  bool relaxBoundaryAlign(MCBoundaryAlignFragment &BF);
-  bool relaxDwarfLineAddr(MCFragment &F);
-  bool relaxDwarfCallFrameFragment(MCFragment &F);
-  bool relaxCVInlineLineTable(MCCVInlineLineTableFragment &DF);
-  bool relaxCVDefRange(MCCVDefRangeFragment &DF);
-  bool relaxFill(MCFillFragment &F);
-  bool relaxOrg(MCOrgFragment &F);
-=======
   void relaxInstruction(MCFragment &F);
   void relaxLEB(MCFragment &F);
   void relaxBoundaryAlign(MCBoundaryAlignFragment &BF);
   void relaxDwarfLineAddr(MCFragment &F);
   void relaxDwarfCallFrameFragment(MCFragment &F);
->>>>>>> 35227056
 
 public:
   /// Construct a new assembler instance.
