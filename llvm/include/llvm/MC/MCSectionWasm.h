--- conflicted
+++ resolved
@@ -51,14 +51,9 @@
   friend class MCContext;
   MCSectionWasm(StringRef Name, SectionKind K, unsigned SegmentFlags,
                 const MCSymbolWasm *Group, unsigned UniqueID, MCSymbol *Begin)
-<<<<<<< HEAD
-      : MCSection(SV_Wasm, Name, K.isText(), Begin), UniqueID(UniqueID),
-        Group(Group), IsWasmData(K.isReadOnly() || K.isWriteable()),
-=======
       : MCSection(SV_Wasm, Name, K.isText(), /*IsVirtual=*/false, Begin),
         UniqueID(UniqueID), Group(Group),
         IsWasmData(K.isReadOnly() || K.isWriteable()),
->>>>>>> 4fe5a3cc
         IsMetadata(K.isMetadata()), SegmentFlags(SegmentFlags) {}
 
 public:
