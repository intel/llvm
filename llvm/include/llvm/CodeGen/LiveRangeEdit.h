//===- LiveRangeEdit.h - Basic tools for split and spill --------*- C++ -*-===//
//
// Part of the LLVM Project, under the Apache License v2.0 with LLVM Exceptions.
// See https://llvm.org/LICENSE.txt for license information.
// SPDX-License-Identifier: Apache-2.0 WITH LLVM-exception
//
//===----------------------------------------------------------------------===//
//
// The LiveRangeEdit class represents changes done to a virtual register when it
// is spilled or split.
//
// The parent register is never changed. Instead, a number of new virtual
// registers are created and added to the newRegs vector.
//
//===----------------------------------------------------------------------===//

#ifndef LLVM_CODEGEN_LIVERANGEEDIT_H
#define LLVM_CODEGEN_LIVERANGEEDIT_H

#include "llvm/ADT/ArrayRef.h"
#include "llvm/ADT/SetVector.h"
#include "llvm/ADT/SmallPtrSet.h"
#include "llvm/ADT/SmallVector.h"
#include "llvm/CodeGen/LiveInterval.h"
#include "llvm/CodeGen/MachineBasicBlock.h"
#include "llvm/CodeGen/MachineFunction.h"
#include "llvm/CodeGen/MachineRegisterInfo.h"
#include "llvm/CodeGen/SlotIndexes.h"
#include "llvm/CodeGen/TargetSubtargetInfo.h"
#include <cassert>

namespace llvm {

class LiveIntervals;
class MachineInstr;
class MachineOperand;
class TargetInstrInfo;
class TargetRegisterInfo;
class VirtRegMap;
class VirtRegAuxInfo;

class LiveRangeEdit : private MachineRegisterInfo::Delegate {
public:
  /// Callback methods for LiveRangeEdit owners.
  class Delegate {
    virtual void anchor();

  public:
    virtual ~Delegate() = default;

    /// Called immediately before erasing a dead machine instruction.
    virtual void LRE_WillEraseInstruction(MachineInstr *MI) {}

    /// Called when a virtual register is no longer used. Return false to defer
    /// its deletion from LiveIntervals.
    virtual bool LRE_CanEraseVirtReg(Register) { return true; }

    /// Called before shrinking the live range of a virtual register.
    virtual void LRE_WillShrinkVirtReg(Register) {}

    /// Called after cloning a virtual register.
    /// This is used for new registers representing connected components of Old.
    virtual void LRE_DidCloneVirtReg(Register New, Register Old) {}
  };

private:
  const LiveInterval *const Parent;
  SmallVectorImpl<Register> &NewRegs;
  MachineRegisterInfo &MRI;
  LiveIntervals &LIS;
  VirtRegMap *VRM;
  const TargetInstrInfo &TII;
  Delegate *const TheDelegate;

  /// FirstNew - Index of the first register added to NewRegs.
  const unsigned FirstNew;

  /// DeadRemats - The saved instructions which have already been dead after
  /// rematerialization but not deleted yet -- to be done in postOptimization.
  SmallPtrSet<MachineInstr *, 32> *DeadRemats;

  /// Rematted - Values that were actually rematted, and so need to have their
  /// live range trimmed or entirely removed.
  SmallPtrSet<const VNInfo *, 4> Rematted;

  /// foldAsLoad - If LI has a single use and a single def that can be folded as
  /// a load, eliminate the register by folding the def into the use.
  bool foldAsLoad(LiveInterval *LI, SmallVectorImpl<MachineInstr *> &Dead);

  using ToShrinkSet = SmallSetVector<LiveInterval *, 8>;

  /// Helper for eliminateDeadDefs.
  void eliminateDeadDef(MachineInstr *MI, ToShrinkSet &ToShrink);

  /// MachineRegisterInfo callback to notify when new virtual
  /// registers are created.
  void MRI_NoteNewVirtualRegister(Register VReg) override;

  /// Check if MachineOperand \p MO is a last use/kill either in the
  /// main live range of \p LI or in one of the matching subregister ranges.
  bool useIsKill(const LiveInterval &LI, const MachineOperand &MO) const;

  /// Create a new empty interval based on OldReg.
  LiveInterval &createEmptyIntervalFrom(Register OldReg, bool createSubRanges);

public:
  /// Create a LiveRangeEdit for breaking down parent into smaller pieces.
  /// @param parent The register being spilled or split.
  /// @param newRegs List to receive any new registers created. This needn't be
  ///                empty initially, any existing registers are ignored.
  /// @param MF The MachineFunction the live range edit is taking place in.
  /// @param lis The collection of all live intervals in this function.
  /// @param vrm Map of virtual registers to physical registers for this
  ///            function.  If NULL, no virtual register map updates will
  ///            be done.  This could be the case if called before Regalloc.
  /// @param deadRemats The collection of all the instructions defining an
  ///                   original reg and are dead after remat.
  LiveRangeEdit(const LiveInterval *parent, SmallVectorImpl<Register> &newRegs,
                MachineFunction &MF, LiveIntervals &lis, VirtRegMap *vrm,
                Delegate *delegate = nullptr,
                SmallPtrSet<MachineInstr *, 32> *deadRemats = nullptr)
      : Parent(parent), NewRegs(newRegs), MRI(MF.getRegInfo()), LIS(lis),
        VRM(vrm), TII(*MF.getSubtarget().getInstrInfo()), TheDelegate(delegate),
        FirstNew(newRegs.size()), DeadRemats(deadRemats) {
    MRI.addDelegate(this);
  }

  ~LiveRangeEdit() override { MRI.resetDelegate(this); }

  const LiveInterval &getParent() const {
    assert(Parent && "No parent LiveInterval");
    return *Parent;
  }

  Register getReg() const { return getParent().reg(); }

  /// Iterator for accessing the new registers added by this edit.
  using iterator = SmallVectorImpl<Register>::const_iterator;
  iterator begin() const { return NewRegs.begin() + FirstNew; }
  iterator end() const { return NewRegs.end(); }
  unsigned size() const { return NewRegs.size() - FirstNew; }
  bool empty() const { return size() == 0; }
  Register get(unsigned idx) const { return NewRegs[idx + FirstNew]; }

  /// pop_back - It allows LiveRangeEdit users to drop new registers.
  /// The context is when an original def instruction of a register is
  /// dead after rematerialization, we still want to keep it for following
  /// rematerializations. We save the def instruction in DeadRemats,
  /// and replace the original dst register with a new dummy register so
  /// the live range of original dst register can be shrinked normally.
  /// We don't want to allocate phys register for the dummy register, so
  /// we want to drop it from the NewRegs set.
  void pop_back() { NewRegs.pop_back(); }

  ArrayRef<Register> regs() const { return ArrayRef(NewRegs).slice(FirstNew); }

  /// createFrom - Create a new virtual register based on OldReg.
  Register createFrom(Register OldReg);

  /// create - Create a new register with the same class and original slot as
  /// parent.
  LiveInterval &createEmptyInterval() {
    return createEmptyIntervalFrom(getReg(), true);
  }

  Register create() { return createFrom(getReg()); }

<<<<<<< HEAD
  /// anyRematerializable - Return true if any parent values may be
  /// rematerializable.  This function must be called before
  /// canRematerializeAt is called..
  bool anyRematerializable();

=======
>>>>>>> 54c4ef26
  /// Remat - Information needed to rematerialize at a specific location.
  struct Remat {
    const VNInfo *const ParentVNI;  // parent_'s value at the remat location.
    MachineInstr *OrigMI = nullptr; // Instruction defining OrigVNI. It contains
                                    // the real expr for remat.

    explicit Remat(const VNInfo *ParentVNI) : ParentVNI(ParentVNI) {}
  };

<<<<<<< HEAD
  /// canRematerializeAt - Determine if ParentVNI can be rematerialized at
=======
  /// canRematerializeAt - Determine if RM.Orig can be rematerialized at
>>>>>>> 54c4ef26
  /// UseIdx. It is assumed that parent_.getVNINfoAt(UseIdx) == ParentVNI.
  bool canRematerializeAt(Remat &RM, SlotIndex UseIdx);

  /// rematerializeAt - Rematerialize RM.ParentVNI into DestReg by inserting an
  /// instruction into MBB before MI. The new instruction is mapped, but
  /// liveness is not updated. If ReplaceIndexMI is not null it will be replaced
  /// by new MI in the index map.
  /// Return the SlotIndex of the new instruction.
  SlotIndex rematerializeAt(MachineBasicBlock &MBB,
                            MachineBasicBlock::iterator MI, Register DestReg,
                            const Remat &RM, const TargetRegisterInfo &,
                            bool Late = false, unsigned SubIdx = 0,
                            MachineInstr *ReplaceIndexMI = nullptr);

  /// markRematerialized - explicitly mark a value as rematerialized after doing
  /// it manually.
  void markRematerialized(const VNInfo *ParentVNI) {
    Rematted.insert(ParentVNI);
  }

  /// didRematerialize - Return true if ParentVNI was rematerialized anywhere.
  bool didRematerialize(const VNInfo *ParentVNI) const {
    return Rematted.count(ParentVNI);
  }

  /// eraseVirtReg - Notify the delegate that Reg is no longer in use, and try
  /// to erase it from LIS.
  void eraseVirtReg(Register Reg);

  /// eliminateDeadDefs - Try to delete machine instructions that are now dead
  /// (allDefsAreDead returns true). This may cause live intervals to be trimmed
  /// and further dead efs to be eliminated.
  /// RegsBeingSpilled lists registers currently being spilled by the register
  /// allocator.  These registers should not be split into new intervals
  /// as currently those new intervals are not guaranteed to spill.
  void eliminateDeadDefs(SmallVectorImpl<MachineInstr *> &Dead,
                         ArrayRef<Register> RegsBeingSpilled = {});

  /// calculateRegClassAndHint - Recompute register class and hint for each new
  /// register.
  void calculateRegClassAndHint(MachineFunction &, VirtRegAuxInfo &);
};

} // end namespace llvm

#endif // LLVM_CODEGEN_LIVERANGEEDIT_H<|MERGE_RESOLUTION|>--- conflicted
+++ resolved
@@ -165,14 +165,6 @@
 
   Register create() { return createFrom(getReg()); }
 
-<<<<<<< HEAD
-  /// anyRematerializable - Return true if any parent values may be
-  /// rematerializable.  This function must be called before
-  /// canRematerializeAt is called..
-  bool anyRematerializable();
-
-=======
->>>>>>> 54c4ef26
   /// Remat - Information needed to rematerialize at a specific location.
   struct Remat {
     const VNInfo *const ParentVNI;  // parent_'s value at the remat location.
@@ -182,11 +174,7 @@
     explicit Remat(const VNInfo *ParentVNI) : ParentVNI(ParentVNI) {}
   };
 
-<<<<<<< HEAD
-  /// canRematerializeAt - Determine if ParentVNI can be rematerialized at
-=======
   /// canRematerializeAt - Determine if RM.Orig can be rematerialized at
->>>>>>> 54c4ef26
   /// UseIdx. It is assumed that parent_.getVNINfoAt(UseIdx) == ParentVNI.
   bool canRematerializeAt(Remat &RM, SlotIndex UseIdx);
 
