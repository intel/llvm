--- conflicted
+++ resolved
@@ -225,51 +225,11 @@
             const MachineRegisterInfo *MRI) const;
 };
 
-<<<<<<< HEAD
-/// Represents loop-carried dependencies. Because SwingSchedulerDAG doesn't
-/// assume cycle dependencies as the name suggests, such dependencies must be
-/// handled separately. After DAG construction is finished, these dependencies
-/// are added to SwingSchedulerDDG.
-/// TODO: Also handle output-dependencies introduced by physical registers.
-struct LoopCarriedEdges {
-  using OrderDep = SmallSetVector<SUnit *, 8>;
-  using OrderDepsType = DenseMap<SUnit *, OrderDep>;
-
-  OrderDepsType OrderDeps;
-
-  const OrderDep *getOrderDepOrNull(SUnit *Key) const {
-    auto Ite = OrderDeps.find(Key);
-    if (Ite == OrderDeps.end())
-      return nullptr;
-    return &Ite->second;
-  }
-
-  /// Retruns true if the edge from \p From to \p To is a back-edge that should
-  /// be used when scheduling.
-  bool shouldUseWhenScheduling(const SUnit *From, const SUnit *To) const;
-
-  /// Adds some edges to the original DAG that correspond to loop-carried
-  /// dependencies. Historically, loop-carried edges are represented by using
-  /// non-loop-carried edges in the original DAG. This function appends such
-  /// edges to preserve the previous behavior.
-  void modifySUnits(std::vector<SUnit> &SUnits);
-
-  void dump(SUnit *SU, const TargetRegisterInfo *TRI,
-            const MachineRegisterInfo *MRI) const;
-};
-
-/// Represents dependencies between instructions. This class is a wrapper of
-/// `SUnits` and its dependencies to manipulate back-edges in a natural way.
-/// Currently it only supports back-edges via PHI, which are expressed as
-/// anti-dependencies in the original DAG.
-/// FIXME: Support any other loop-carried dependencies
-=======
 /// This class provides APIs to retrieve edges from/to an SUnit node, with a
 /// particular focus on loop-carried dependencies. Since SUnit is not designed
 /// to represent such edges, handling them directly using its APIs has required
 /// non-trivial logic in the past. This class serves as a wrapper around SUnit,
 /// offering a simpler interface for managing these dependencies.
->>>>>>> 10a576f7
 class SwingSchedulerDDG {
   using EdgesType = SmallVector<SwingSchedulerDDGEdge, 4>;
 
