--- conflicted
+++ resolved
@@ -674,7 +674,7 @@
         Cost += thisT()->getVectorInstrCost(Instruction::ExtractElement, Ty, i);
     }
 
-    return *Cost.getValue();
+    return Cost;
   }
 
   /// Helper wrapper for the DemandedElts variant of getScalarizationOverhead.
@@ -790,12 +790,6 @@
     return OpCost;
   }
 
-<<<<<<< HEAD
-  InstructionCost getShuffleCost(TTI::ShuffleKind Kind, VectorType *Tp,
-                                 ArrayRef<int> Mask, int Index,
-                                 VectorType *SubTp) {
-
-=======
   TTI::ShuffleKind improveShuffleKindFromMask(TTI::ShuffleKind Kind,
                                               ArrayRef<int> Mask) const {
     int Limit = Mask.size() * 2;
@@ -804,7 +798,6 @@
         // ShuffleVectorInst::isSingleSourceMask).
         any_of(Mask, [Limit](int I) { return I >= Limit; }))
       return Kind;
->>>>>>> 11299179
     switch (Kind) {
     case TTI::SK_PermuteSingleSrc:
       if (ShuffleVectorInst::isReverseMask(Mask))
@@ -1068,11 +1061,7 @@
 
   InstructionCost getVectorInstrCost(unsigned Opcode, Type *Val,
                                      unsigned Index) {
-<<<<<<< HEAD
-    std::pair<unsigned, MVT> LT =
-=======
     std::pair<InstructionCost, MVT> LT =
->>>>>>> 11299179
         getTLI()->getTypeLegalizationCost(DL, Val->getScalarType());
 
     return LT.first;
@@ -1122,57 +1111,12 @@
     return Cost;
   }
 
-<<<<<<< HEAD
-  InstructionCost getGatherScatterOpCost(unsigned Opcode, Type *DataTy,
-                                         const Value *Ptr, bool VariableMask,
-                                         Align Alignment,
-                                         TTI::TargetCostKind CostKind,
-                                         const Instruction *I = nullptr) {
-    auto *VT = cast<FixedVectorType>(DataTy);
-    // Assume the target does not have support for gather/scatter operations
-    // and provide a rough estimate.
-    //
-    // First, compute the cost of extracting the individual addresses and the
-    // individual memory operations.
-    InstructionCost LoadCost =
-        VT->getNumElements() *
-        (getVectorInstrCost(
-             Instruction::ExtractElement,
-             FixedVectorType::get(PointerType::get(VT->getElementType(), 0),
-                                  VT->getNumElements()),
-             -1) +
-         getMemoryOpCost(Opcode, VT->getElementType(), Alignment, 0, CostKind));
-
-    // Next, compute the cost of packing the result in a vector.
-    int PackingCost = getScalarizationOverhead(VT, Opcode != Instruction::Store,
-                                               Opcode == Instruction::Store);
-
-    InstructionCost ConditionalCost = 0;
-    if (VariableMask) {
-      // Compute the cost of conditionally executing the memory operations with
-      // variable masks. This includes extracting the individual conditions, a
-      // branches and PHIs to combine the results.
-      // NOTE: Estimating the cost of conditionally executing the memory
-      // operations accurately is quite difficult and the current solution
-      // provides a very rough estimate only.
-      ConditionalCost =
-          VT->getNumElements() *
-          (getVectorInstrCost(
-               Instruction::ExtractElement,
-               FixedVectorType::get(Type::getInt1Ty(DataTy->getContext()),
-                                    VT->getNumElements()),
-               -1) +
-           getCFInstrCost(Instruction::Br, CostKind) +
-           getCFInstrCost(Instruction::PHI, CostKind));
-    }
-=======
   InstructionCost getMaskedMemoryOpCost(unsigned Opcode, Type *DataTy,
                                         Align Alignment, unsigned AddressSpace,
                                         TTI::TargetCostKind CostKind) {
     return getCommonMaskedMemoryOpCost(Opcode, DataTy, Alignment, true, false,
                                        CostKind);
   }
->>>>>>> 11299179
 
   InstructionCost getGatherScatterOpCost(unsigned Opcode, Type *DataTy,
                                          const Value *Ptr, bool VariableMask,
@@ -2078,11 +2022,7 @@
     unsigned NumReduxLevels = Log2_32(NumVecElts);
     InstructionCost ArithCost = 0;
     InstructionCost ShuffleCost = 0;
-<<<<<<< HEAD
-    std::pair<unsigned, MVT> LT =
-=======
     std::pair<InstructionCost, MVT> LT =
->>>>>>> 11299179
         thisT()->getTLI()->getTypeLegalizationCost(DL, Ty);
     unsigned LongVectorCount = 0;
     unsigned MVTLen =
@@ -2138,11 +2078,7 @@
     }
     InstructionCost MinMaxCost = 0;
     InstructionCost ShuffleCost = 0;
-<<<<<<< HEAD
-    std::pair<unsigned, MVT> LT =
-=======
     std::pair<InstructionCost, MVT> LT =
->>>>>>> 11299179
         thisT()->getTLI()->getTypeLegalizationCost(DL, Ty);
     unsigned LongVectorCount = 0;
     unsigned MVTLen =
