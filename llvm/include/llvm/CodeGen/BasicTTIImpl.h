--- conflicted
+++ resolved
@@ -1105,10 +1105,7 @@
                                               VectorType *&SubTy) const {
     if (Mask.empty())
       return Kind;
-<<<<<<< HEAD
-=======
     int NumDstElts = Mask.size();
->>>>>>> 5ee67ebe
     int NumSrcElts = SrcTy->getElementCount().getKnownMinValue();
     switch (Kind) {
     case TTI::SK_PermuteSingleSrc: {
@@ -1119,13 +1116,8 @@
       if (isSplatMask(Mask, NumSrcElts, Index))
         return TTI::SK_Broadcast;
       if (ShuffleVectorInst::isExtractSubvectorMask(Mask, NumSrcElts, Index) &&
-<<<<<<< HEAD
-          (Index + Mask.size()) <= (size_t)NumSrcElts) {
-        SubTy = FixedVectorType::get(SrcTy->getElementType(), Mask.size());
-=======
           (Index + NumDstElts) <= NumSrcElts) {
         SubTy = FixedVectorType::get(SrcTy->getElementType(), NumDstElts);
->>>>>>> 5ee67ebe
         return TTI::SK_ExtractSubvector;
       }
       break;
