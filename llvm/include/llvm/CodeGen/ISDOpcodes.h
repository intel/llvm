--- conflicted
+++ resolved
@@ -931,15 +931,12 @@
   FPOWI,
   /// FLDEXP - ldexp, inspired by libm (op0 * 2**op1).
   FLDEXP,
-<<<<<<< HEAD
-=======
 
   /// FFREXP - frexp, extract fractional and exponent component of a
   /// floating-point value. Returns the two components as separate return
   /// values.
   FFREXP,
 
->>>>>>> bac3a63c
   FLOG,
   FLOG2,
   FLOG10,
