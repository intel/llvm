//===-- llvm/CodeGen/ISDOpcodes.h - CodeGen opcodes -------------*- C++ -*-===//
//
// Part of the LLVM Project, under the Apache License v2.0 with LLVM Exceptions.
// See https://llvm.org/LICENSE.txt for license information.
// SPDX-License-Identifier: Apache-2.0 WITH LLVM-exception
//
//===----------------------------------------------------------------------===//
//
// This file declares codegen opcodes and related utilities.
//
//===----------------------------------------------------------------------===//

#ifndef LLVM_CODEGEN_ISDOPCODES_H
#define LLVM_CODEGEN_ISDOPCODES_H

#include "llvm/CodeGen/ValueTypes.h"

namespace llvm {

/// ISD namespace - This namespace contains an enum which represents all of the
/// SelectionDAG node types and value types.
///
namespace ISD {

//===--------------------------------------------------------------------===//
/// ISD::NodeType enum - This enum defines the target-independent operators
/// for a SelectionDAG.
///
/// Targets may also define target-dependent operator codes for SDNodes. For
/// example, on x86, these are the enum values in the X86ISD namespace.
/// Targets should aim to use target-independent operators to model their
/// instruction sets as much as possible, and only use target-dependent
/// operators when they have special requirements.
///
/// Finally, during and after selection proper, SNodes may use special
/// operator codes that correspond directly with MachineInstr opcodes. These
/// are used to represent selected instructions. See the isMachineOpcode()
/// and getMachineOpcode() member functions of SDNode.
///
enum NodeType {

  /// DELETED_NODE - This is an illegal value that is used to catch
  /// errors.  This opcode is not a legal opcode for any node.
  DELETED_NODE,

  /// EntryToken - This is the marker used to indicate the start of a region.
  EntryToken,

  /// TokenFactor - This node takes multiple tokens as input and produces a
  /// single token result. This is used to represent the fact that the operand
  /// operators are independent of each other.
  TokenFactor,

  /// AssertSext, AssertZext - These nodes record if a register contains a
  /// value that has already been zero or sign extended from a narrower type.
  /// These nodes take two operands.  The first is the node that has already
  /// been extended, and the second is a value type node indicating the width
  /// of the extension.
  /// NOTE: In case of the source value (or any vector element value) is
  /// poisoned the assertion will not be true for that value.
  AssertSext,
  AssertZext,

  /// AssertAlign - These nodes record if a register contains a value that
  /// has a known alignment and the trailing bits are known to be zero.
  /// NOTE: In case of the source value (or any vector element value) is
  /// poisoned the assertion will not be true for that value.
  AssertAlign,

  /// Various leaf nodes.
  BasicBlock,
  VALUETYPE,
  CONDCODE,
  Register,
  RegisterMask,
  Constant,
  ConstantFP,
  GlobalAddress,
  GlobalTLSAddress,
  FrameIndex,
  JumpTable,
  ConstantPool,
  ExternalSymbol,
  BlockAddress,

  /// A ptrauth constant.
  /// ptr, key, addr-disc, disc
  /// Note that the addr-disc can be a non-constant value, to allow representing
  /// a constant global address signed using address-diversification, in code.
  PtrAuthGlobalAddress,

  /// The address of the GOT
  GLOBAL_OFFSET_TABLE,

  /// FRAMEADDR, RETURNADDR - These nodes represent llvm.frameaddress and
  /// llvm.returnaddress on the DAG.  These nodes take one operand, the index
  /// of the frame or return address to return.  An index of zero corresponds
  /// to the current function's frame or return address, an index of one to
  /// the parent's frame or return address, and so on.
  FRAMEADDR,
  RETURNADDR,

  /// ADDROFRETURNADDR - Represents the llvm.addressofreturnaddress intrinsic.
  /// This node takes no operand, returns a target-specific pointer to the
  /// place in the stack frame where the return address of the current
  /// function is stored.
  ADDROFRETURNADDR,

  /// SPONENTRY - Represents the llvm.sponentry intrinsic. Takes no argument
  /// and returns the stack pointer value at the entry of the current
  /// function calling this intrinsic.
  SPONENTRY,

  /// LOCAL_RECOVER - Represents the llvm.localrecover intrinsic.
  /// Materializes the offset from the local object pointer of another
  /// function to a particular local object passed to llvm.localescape. The
  /// operand is the MCSymbol label used to represent this offset, since
  /// typically the offset is not known until after code generation of the
  /// parent.
  LOCAL_RECOVER,

  /// READ_REGISTER, WRITE_REGISTER - This node represents llvm.register on
  /// the DAG, which implements the named register global variables extension.
  READ_REGISTER,
  WRITE_REGISTER,

  /// FRAME_TO_ARGS_OFFSET - This node represents offset from frame pointer to
  /// first (possible) on-stack argument. This is needed for correct stack
  /// adjustment during unwind.
  FRAME_TO_ARGS_OFFSET,

  /// EH_DWARF_CFA - This node represents the pointer to the DWARF Canonical
  /// Frame Address (CFA), generally the value of the stack pointer at the
  /// call site in the previous frame.
  EH_DWARF_CFA,

  /// OUTCHAIN = EH_RETURN(INCHAIN, OFFSET, HANDLER) - This node represents
  /// 'eh_return' gcc dwarf builtin, which is used to return from
  /// exception. The general meaning is: adjust stack by OFFSET and pass
  /// execution to HANDLER. Many platform-related details also :)
  EH_RETURN,

  /// RESULT, OUTCHAIN = EH_SJLJ_SETJMP(INCHAIN, buffer)
  /// This corresponds to the eh.sjlj.setjmp intrinsic.
  /// It takes an input chain and a pointer to the jump buffer as inputs
  /// and returns an outchain.
  EH_SJLJ_SETJMP,

  /// OUTCHAIN = EH_SJLJ_LONGJMP(INCHAIN, buffer)
  /// This corresponds to the eh.sjlj.longjmp intrinsic.
  /// It takes an input chain and a pointer to the jump buffer as inputs
  /// and returns an outchain.
  EH_SJLJ_LONGJMP,

  /// OUTCHAIN = EH_SJLJ_SETUP_DISPATCH(INCHAIN)
  /// The target initializes the dispatch table here.
  EH_SJLJ_SETUP_DISPATCH,

  /// TargetConstant* - Like Constant*, but the DAG does not do any folding,
  /// simplification, or lowering of the constant. They are used for constants
  /// which are known to fit in the immediate fields of their users, or for
  /// carrying magic numbers which are not values which need to be
  /// materialized in registers.
  TargetConstant,
  TargetConstantFP,

  /// TargetGlobalAddress - Like GlobalAddress, but the DAG does no folding or
  /// anything else with this node, and this is valid in the target-specific
  /// dag, turning into a GlobalAddress operand.
  TargetGlobalAddress,
  TargetGlobalTLSAddress,
  TargetFrameIndex,
  TargetJumpTable,
  TargetConstantPool,
  TargetExternalSymbol,
  TargetBlockAddress,

  MCSymbol,

  /// TargetIndex - Like a constant pool entry, but with completely
  /// target-dependent semantics. Holds target flags, a 32-bit index, and a
  /// 64-bit index. Targets can use this however they like.
  TargetIndex,

  /// RESULT = INTRINSIC_WO_CHAIN(INTRINSICID, arg1, arg2, ...)
  /// This node represents a target intrinsic function with no side effects.
  /// The first operand is the ID number of the intrinsic from the
  /// llvm::Intrinsic namespace.  The operands to the intrinsic follow.  The
  /// node returns the result of the intrinsic.
  INTRINSIC_WO_CHAIN,

  /// RESULT,OUTCHAIN = INTRINSIC_W_CHAIN(INCHAIN, INTRINSICID, arg1, ...)
  /// This node represents a target intrinsic function with side effects that
  /// returns a result.  The first operand is a chain pointer.  The second is
  /// the ID number of the intrinsic from the llvm::Intrinsic namespace.  The
  /// operands to the intrinsic follow.  The node has two results, the result
  /// of the intrinsic and an output chain.
  INTRINSIC_W_CHAIN,

  /// OUTCHAIN = INTRINSIC_VOID(INCHAIN, INTRINSICID, arg1, arg2, ...)
  /// This node represents a target intrinsic function with side effects that
  /// does not return a result.  The first operand is a chain pointer.  The
  /// second is the ID number of the intrinsic from the llvm::Intrinsic
  /// namespace.  The operands to the intrinsic follow.
  INTRINSIC_VOID,

  /// CopyToReg - This node has three operands: a chain, a register number to
  /// set to this value, and a value.
  CopyToReg,

  /// CopyFromReg - This node indicates that the input value is a virtual or
  /// physical register that is defined outside of the scope of this
  /// SelectionDAG.  The register is available from the RegisterSDNode object.
  /// Note that CopyFromReg is considered as also freezing the value.
  CopyFromReg,

  /// UNDEF - An undefined node.
  UNDEF,

  /// POISON - A poison node.
  POISON,

  /// FREEZE - FREEZE(VAL) returns an arbitrary value if VAL is UNDEF (or
  /// is evaluated to UNDEF), or returns VAL otherwise. Note that each
  /// read of UNDEF can yield different value, but FREEZE(UNDEF) cannot.
  FREEZE,

  /// EXTRACT_ELEMENT - This is used to get the lower or upper (determined by
  /// a Constant, which is required to be operand #1) half of the integer or
  /// float value specified as operand #0.  This is only for use before
  /// legalization, for values that will be broken into multiple registers.
  EXTRACT_ELEMENT,

  /// BUILD_PAIR - This is the opposite of EXTRACT_ELEMENT in some ways.
  /// Given two values of the same integer value type, this produces a value
  /// twice as big.  Like EXTRACT_ELEMENT, this can only be used before
  /// legalization. The lower part of the composite value should be in
  /// element 0 and the upper part should be in element 1.
  BUILD_PAIR,

  /// MERGE_VALUES - This node takes multiple discrete operands and returns
  /// them all as its individual results.  This nodes has exactly the same
  /// number of inputs and outputs. This node is useful for some pieces of the
  /// code generator that want to think about a single node with multiple
  /// results, not multiple nodes.
  MERGE_VALUES,

  /// Simple integer binary arithmetic operators.
  ADD,
  SUB,
  MUL,
  SDIV,
  UDIV,
  SREM,
  UREM,

  /// SMUL_LOHI/UMUL_LOHI - Multiply two integers of type iN, producing
  /// a signed/unsigned value of type i[2*N], and return the full value as
  /// two results, each of type iN.
  SMUL_LOHI,
  UMUL_LOHI,

  /// SDIVREM/UDIVREM - Divide two integers and produce both a quotient and
  /// remainder result.
  SDIVREM,
  UDIVREM,

  /// CARRY_FALSE - This node is used when folding other nodes,
  /// like ADDC/SUBC, which indicate the carry result is always false.
  CARRY_FALSE,

  /// Carry-setting nodes for multiple precision addition and subtraction.
  /// These nodes take two operands of the same value type, and produce two
  /// results.  The first result is the normal add or sub result, the second
  /// result is the carry flag result.
  /// FIXME: These nodes are deprecated in favor of UADDO_CARRY and USUBO_CARRY.
  /// They are kept around for now to provide a smooth transition path
  /// toward the use of UADDO_CARRY/USUBO_CARRY and will eventually be removed.
  ADDC,
  SUBC,

  /// Carry-using nodes for multiple precision addition and subtraction. These
  /// nodes take three operands: The first two are the normal lhs and rhs to
  /// the add or sub, and the third is the input carry flag.  These nodes
  /// produce two results; the normal result of the add or sub, and the output
  /// carry flag.  These nodes both read and write a carry flag to allow them
  /// to them to be chained together for add and sub of arbitrarily large
  /// values.
  ADDE,
  SUBE,

  /// Carry-using nodes for multiple precision addition and subtraction.
  /// These nodes take three operands: The first two are the normal lhs and
  /// rhs to the add or sub, and the third is a boolean value that is 1 if and
  /// only if there is an incoming carry/borrow. These nodes produce two
  /// results: the normal result of the add or sub, and a boolean value that is
  /// 1 if and only if there is an outgoing carry/borrow.
  ///
  /// Care must be taken if these opcodes are lowered to hardware instructions
  /// that use the inverse logic -- 0 if and only if there is an
  /// incoming/outgoing carry/borrow.  In such cases, you must preserve the
  /// semantics of these opcodes by inverting the incoming carry/borrow, feeding
  /// it to the add/sub hardware instruction, and then inverting the outgoing
  /// carry/borrow.
  ///
  /// The use of these opcodes is preferable to ADDE/SUBE if the target supports
  /// it, as the carry is a regular value rather than a glue, which allows
  /// further optimisation.
  ///
  /// These opcodes are different from [US]{ADD,SUB}O in that
  /// U{ADD,SUB}O_CARRY consume and produce a carry/borrow, whereas
  /// [US]{ADD,SUB}O produce an overflow.
  UADDO_CARRY,
  USUBO_CARRY,

  /// Carry-using overflow-aware nodes for multiple precision addition and
  /// subtraction. These nodes take three operands: The first two are normal lhs
  /// and rhs to the add or sub, and the third is a boolean indicating if there
  /// is an incoming carry. They produce two results: the normal result of the
  /// add or sub, and a boolean that indicates if an overflow occurred (*not*
  /// flag, because it may be a store to memory, etc.). If the type of the
  /// boolean is not i1 then the high bits conform to getBooleanContents.
  SADDO_CARRY,
  SSUBO_CARRY,

  /// RESULT, BOOL = [SU]ADDO(LHS, RHS) - Overflow-aware nodes for addition.
  /// These nodes take two operands: the normal LHS and RHS to the add. They
  /// produce two results: the normal result of the add, and a boolean that
  /// indicates if an overflow occurred (*not* a flag, because it may be store
  /// to memory, etc.).  If the type of the boolean is not i1 then the high
  /// bits conform to getBooleanContents.
  /// These nodes are generated from llvm.[su]add.with.overflow intrinsics.
  SADDO,
  UADDO,

  /// Same for subtraction.
  SSUBO,
  USUBO,

  /// Same for multiplication.
  SMULO,
  UMULO,

  /// RESULT = [US]ADDSAT(LHS, RHS) - Perform saturation addition on 2
  /// integers with the same bit width (W). If the true value of LHS + RHS
  /// exceeds the largest value that can be represented by W bits, the
  /// resulting value is this maximum value. Otherwise, if this value is less
  /// than the smallest value that can be represented by W bits, the
  /// resulting value is this minimum value.
  SADDSAT,
  UADDSAT,

  /// RESULT = [US]SUBSAT(LHS, RHS) - Perform saturation subtraction on 2
  /// integers with the same bit width (W). If the true value of LHS - RHS
  /// exceeds the largest value that can be represented by W bits, the
  /// resulting value is this maximum value. Otherwise, if this value is less
  /// than the smallest value that can be represented by W bits, the
  /// resulting value is this minimum value.
  SSUBSAT,
  USUBSAT,

  /// RESULT = [US]SHLSAT(LHS, RHS) - Perform saturation left shift. The first
  /// operand is the value to be shifted, and the second argument is the amount
  /// to shift by. Both must be integers of the same bit width (W). If the true
  /// value of LHS << RHS exceeds the largest value that can be represented by
  /// W bits, the resulting value is this maximum value, Otherwise, if this
  /// value is less than the smallest value that can be represented by W bits,
  /// the resulting value is this minimum value.
  SSHLSAT,
  USHLSAT,

  /// RESULT = [US]MULFIX(LHS, RHS, SCALE) - Perform fixed point multiplication
  /// on 2 integers with the same width and scale. SCALE represents the scale
  /// of both operands as fixed point numbers. This SCALE parameter must be a
  /// constant integer. A scale of zero is effectively performing
  /// multiplication on 2 integers.
  SMULFIX,
  UMULFIX,

  /// Same as the corresponding unsaturated fixed point instructions, but the
  /// result is clamped between the min and max values representable by the
  /// bits of the first 2 operands.
  SMULFIXSAT,
  UMULFIXSAT,

  /// RESULT = [US]DIVFIX(LHS, RHS, SCALE) - Perform fixed point division on
  /// 2 integers with the same width and scale. SCALE represents the scale
  /// of both operands as fixed point numbers. This SCALE parameter must be a
  /// constant integer.
  SDIVFIX,
  UDIVFIX,

  /// Same as the corresponding unsaturated fixed point instructions, but the
  /// result is clamped between the min and max values representable by the
  /// bits of the first 2 operands.
  SDIVFIXSAT,
  UDIVFIXSAT,

  /// Simple binary floating point operators.
  FADD,
  FSUB,
  FMUL,
  FDIV,
  FREM,

  /// Constrained versions of the binary floating point operators.
  /// These will be lowered to the simple operators before final selection.
  /// They are used to limit optimizations while the DAG is being
  /// optimized.
  STRICT_FADD,
  STRICT_FSUB,
  STRICT_FMUL,
  STRICT_FDIV,
  STRICT_FREM,
  STRICT_FMA,

  /// Constrained versions of libm-equivalent floating point intrinsics.
  /// These will be lowered to the equivalent non-constrained pseudo-op
  /// (or expanded to the equivalent library call) before final selection.
  /// They are used to limit optimizations while the DAG is being optimized.
  STRICT_FSQRT,
  STRICT_FPOW,
  STRICT_FPOWI,
  STRICT_FLDEXP,
  STRICT_FSIN,
  STRICT_FCOS,
  STRICT_FTAN,
  STRICT_FASIN,
  STRICT_FACOS,
  STRICT_FATAN,
  STRICT_FATAN2,
  STRICT_FSINH,
  STRICT_FCOSH,
  STRICT_FTANH,
  STRICT_FEXP,
  STRICT_FEXP2,
  STRICT_FLOG,
  STRICT_FLOG10,
  STRICT_FLOG2,
  STRICT_FRINT,
  STRICT_FNEARBYINT,
  STRICT_FMAXNUM,
  STRICT_FMINNUM,
  STRICT_FCEIL,
  STRICT_FFLOOR,
  STRICT_FROUND,
  STRICT_FROUNDEVEN,
  STRICT_FTRUNC,
  STRICT_LROUND,
  STRICT_LLROUND,
  STRICT_LRINT,
  STRICT_LLRINT,
  STRICT_FMAXIMUM,
  STRICT_FMINIMUM,

  /// STRICT_FP_TO_[US]INT - Convert a floating point value to a signed or
  /// unsigned integer. These have the same semantics as fptosi and fptoui
  /// in IR.
  /// They are used to limit optimizations while the DAG is being optimized.
  STRICT_FP_TO_SINT,
  STRICT_FP_TO_UINT,

  /// STRICT_[US]INT_TO_FP - Convert a signed or unsigned integer to
  /// a floating point value. These have the same semantics as sitofp and
  /// uitofp in IR.
  /// They are used to limit optimizations while the DAG is being optimized.
  STRICT_SINT_TO_FP,
  STRICT_UINT_TO_FP,

  /// X = STRICT_FP_ROUND(Y, TRUNC) - Rounding 'Y' from a larger floating
  /// point type down to the precision of the destination VT.  TRUNC is a
  /// flag, which is always an integer that is zero or one.  If TRUNC is 0,
  /// this is a normal rounding, if it is 1, this FP_ROUND is known to not
  /// change the value of Y.
  ///
  /// The TRUNC = 1 case is used in cases where we know that the value will
  /// not be modified by the node, because Y is not using any of the extra
  /// precision of source type.  This allows certain transformations like
  /// STRICT_FP_EXTEND(STRICT_FP_ROUND(X,1)) -> X which are not safe for
  /// STRICT_FP_EXTEND(STRICT_FP_ROUND(X,0)) because the extra bits aren't
  /// removed.
  /// It is used to limit optimizations while the DAG is being optimized.
  STRICT_FP_ROUND,

  /// X = STRICT_FP_EXTEND(Y) - Extend a smaller FP type into a larger FP
  /// type.
  /// It is used to limit optimizations while the DAG is being optimized.
  STRICT_FP_EXTEND,

  /// STRICT_FSETCC/STRICT_FSETCCS - Constrained versions of SETCC, used
  /// for floating-point operands only.  STRICT_FSETCC performs a quiet
  /// comparison operation, while STRICT_FSETCCS performs a signaling
  /// comparison operation.
  STRICT_FSETCC,
  STRICT_FSETCCS,

  /// FPTRUNC_ROUND - This corresponds to the fptrunc_round intrinsic.
  FPTRUNC_ROUND,

  /// FMA - Perform a * b + c with no intermediate rounding step.
  FMA,

  /// FMAD - Perform a * b + c, while getting the same result as the
  /// separately rounded operations.
  FMAD,

  /// FCOPYSIGN(X, Y) - Return the value of X with the sign of Y.  NOTE: This
  /// DAG node does not require that X and Y have the same type, just that
  /// they are both floating point.  X and the result must have the same type.
  /// FCOPYSIGN(f32, f64) is allowed.
  FCOPYSIGN,

  /// INT = FGETSIGN(FP) - Return the sign bit of the specified floating point
  /// value as an integer 0/1 value.
  FGETSIGN,

  /// Returns platform specific canonical encoding of a floating point number.
  FCANONICALIZE,

  /// Performs a check of floating point class property, defined by IEEE-754.
  /// The first operand is the floating point value to check. The second operand
  /// specifies the checked property and is a TargetConstant which specifies
  /// test in the same way as intrinsic 'is_fpclass'.
  /// Returns boolean value.
  IS_FPCLASS,

  /// BUILD_VECTOR(ELT0, ELT1, ELT2, ELT3,...) - Return a fixed-width vector
  /// with the specified, possibly variable, elements. The types of the
  /// operands must match the vector element type, except that integer types
  /// are allowed to be larger than the element type, in which case the
  /// operands are implicitly truncated. The types of the operands must all
  /// be the same.
  BUILD_VECTOR,

  /// INSERT_VECTOR_ELT(VECTOR, VAL, IDX) - Returns VECTOR with the element
  /// at IDX replaced with VAL. If the type of VAL is larger than the vector
  /// element type then VAL is truncated before replacement.
  ///
  /// If VECTOR is a scalable vector, then IDX may be larger than the minimum
  /// vector width. IDX is not first scaled by the runtime scaling factor of
  /// VECTOR.
  INSERT_VECTOR_ELT,

  /// EXTRACT_VECTOR_ELT(VECTOR, IDX) - Returns a single element from VECTOR
  /// identified by the (potentially variable) element number IDX. If the return
  /// type is an integer type larger than the element type of the vector, the
  /// result is extended to the width of the return type. In that case, the high
  /// bits are undefined.
  ///
  /// If VECTOR is a scalable vector, then IDX may be larger than the minimum
  /// vector width. IDX is not first scaled by the runtime scaling factor of
  /// VECTOR.
  EXTRACT_VECTOR_ELT,

  /// CONCAT_VECTORS(VECTOR0, VECTOR1, ...) - Given a number of values of
  /// vector type with the same length and element type, this produces a
  /// concatenated vector result value, with length equal to the sum of the
  /// lengths of the input vectors. If VECTOR0 is a fixed-width vector, then
  /// VECTOR1..VECTORN must all be fixed-width vectors. Similarly, if VECTOR0
  /// is a scalable vector, then VECTOR1..VECTORN must all be scalable vectors.
  CONCAT_VECTORS,

  /// INSERT_SUBVECTOR(VECTOR1, VECTOR2, IDX) - Returns a vector with VECTOR2
  /// inserted into VECTOR1. IDX represents the starting element number at which
  /// VECTOR2 will be inserted. IDX must be a constant multiple of T's known
  /// minimum vector length. Let the type of VECTOR2 be T, then if T is a
  /// scalable vector, IDX is first scaled by the runtime scaling factor of T.
  /// The elements of VECTOR1 starting at IDX are overwritten with VECTOR2.
  /// Elements IDX through (IDX + num_elements(T) - 1) must be valid VECTOR1
  /// indices. If this condition cannot be determined statically but is false at
  /// runtime, then the result vector is undefined. The IDX parameter must be a
  /// vector index constant type, which for most targets will be an integer
  /// pointer type.
  ///
  /// This operation supports inserting a fixed-width vector into a scalable
  /// vector, but not the other way around.
  INSERT_SUBVECTOR,

  /// EXTRACT_SUBVECTOR(VECTOR, IDX) - Returns a subvector from VECTOR.
  /// Let the result type be T, then IDX represents the starting element number
  /// from which a subvector of type T is extracted. IDX must be a constant
  /// multiple of T's known minimum vector length. If T is a scalable vector,
  /// IDX is first scaled by the runtime scaling factor of T. Elements IDX
  /// through (IDX + num_elements(T) - 1) must be valid VECTOR indices. If this
  /// condition cannot be determined statically but is false at runtime, then
  /// the result vector is undefined. The IDX parameter must be a vector index
  /// constant type, which for most targets will be an integer pointer type.
  ///
  /// This operation supports extracting a fixed-width vector from a scalable
  /// vector, but not the other way around.
  EXTRACT_SUBVECTOR,

  /// VECTOR_DEINTERLEAVE(VEC1, VEC2) - Returns two vectors with all input and
  /// output vectors having the same type. The first output contains the even
  /// indices from CONCAT_VECTORS(VEC1, VEC2), with the second output
  /// containing the odd indices. The relative order of elements within an
  /// output match that of the concatenated input.
  VECTOR_DEINTERLEAVE,

  /// VECTOR_INTERLEAVE(VEC1, VEC2) - Returns two vectors with all input and
  /// output vectors having the same type. The first output contains the
  /// result of interleaving the low half of CONCAT_VECTORS(VEC1, VEC2), with
  /// the second output containing the result of interleaving the high half.
  VECTOR_INTERLEAVE,

  /// VECTOR_REVERSE(VECTOR) - Returns a vector, of the same type as VECTOR,
  /// whose elements are shuffled using the following algorithm:
  ///   RESULT[i] = VECTOR[VECTOR.ElementCount - 1 - i]
  VECTOR_REVERSE,

  /// VECTOR_SHUFFLE(VEC1, VEC2) - Returns a vector, of the same type as
  /// VEC1/VEC2.  A VECTOR_SHUFFLE node also contains an array of constant int
  /// values that indicate which value (or undef) each result element will
  /// get.  These constant ints are accessible through the
  /// ShuffleVectorSDNode class.  This is quite similar to the Altivec
  /// 'vperm' instruction, except that the indices must be constants and are
  /// in terms of the element size of VEC1/VEC2, not in terms of bytes.
  VECTOR_SHUFFLE,

  /// VECTOR_SPLICE(VEC1, VEC2, IMM) - Returns a subvector of the same type as
  /// VEC1/VEC2 from CONCAT_VECTORS(VEC1, VEC2), based on the IMM in two ways.
  /// Let the result type be T, if IMM is positive it represents the starting
  /// element number (an index) from which a subvector of type T is extracted
  /// from CONCAT_VECTORS(VEC1, VEC2). If IMM is negative it represents a count
  /// specifying the number of trailing elements to extract from VEC1, where the
  /// elements of T are selected using the following algorithm:
  ///   RESULT[i] = CONCAT_VECTORS(VEC1,VEC2)[VEC1.ElementCount - ABS(IMM) + i]
  /// If IMM is not in the range [-VL, VL-1] the result vector is undefined. IMM
  /// is a constant integer.
  VECTOR_SPLICE,

  /// SCALAR_TO_VECTOR(VAL) - This represents the operation of loading a
  /// scalar value into element 0 of the resultant vector type.  The top
  /// elements 1 to N-1 of the N-element vector are undefined.  The type
  /// of the operand must match the vector element type, except when they
  /// are integer types.  In this case the operand is allowed to be wider
  /// than the vector element type, and is implicitly truncated to it.
  SCALAR_TO_VECTOR,

  /// SPLAT_VECTOR(VAL) - Returns a vector with the scalar value VAL
  /// duplicated in all lanes. The type of the operand must match the vector
  /// element type, except when they are integer types.  In this case the
  /// operand is allowed to be wider than the vector element type, and is
  /// implicitly truncated to it.
  SPLAT_VECTOR,

  /// SPLAT_VECTOR_PARTS(SCALAR1, SCALAR2, ...) - Returns a vector with the
  /// scalar values joined together and then duplicated in all lanes. This
  /// represents a SPLAT_VECTOR that has had its scalar operand expanded. This
  /// allows representing a 64-bit splat on a target with 32-bit integers. The
  /// total width of the scalars must cover the element width. SCALAR1 contains
  /// the least significant bits of the value regardless of endianness and all
  /// scalars should have the same type.
  SPLAT_VECTOR_PARTS,

  /// STEP_VECTOR(IMM) - Returns a scalable vector whose lanes are comprised
  /// of a linear sequence of unsigned values starting from 0 with a step of
  /// IMM, where IMM must be a TargetConstant with type equal to the vector
  /// element type. The arithmetic is performed modulo the bitwidth of the
  /// element.
  ///
  /// The operation does not support returning fixed-width vectors or
  /// non-constant operands.
  STEP_VECTOR,

  /// VECTOR_COMPRESS(Vec, Mask, Passthru)
  /// consecutively place vector elements based on mask
  /// e.g., vec = {A, B, C, D} and mask = {1, 0, 1, 0}
  ///         --> {A, C, ?, ?} where ? is undefined
  /// If passthru is defined, ?s are replaced with elements from passthru.
  /// If passthru is undef, ?s remain undefined.
  VECTOR_COMPRESS,

  /// MULHU/MULHS - Multiply high - Multiply two integers of type iN,
  /// producing an unsigned/signed value of type i[2*N], then return the top
  /// part.
  MULHU,
  MULHS,

  /// AVGFLOORS/AVGFLOORU - Averaging add - Add two integers using an integer of
  /// type i[N+1], halving the result by shifting it one bit right.
  /// shr(add(ext(X), ext(Y)), 1)
  AVGFLOORS,
  AVGFLOORU,
  /// AVGCEILS/AVGCEILU - Rounding averaging add - Add two integers using an
  /// integer of type i[N+2], add 1 and halve the result by shifting it one bit
  /// right. shr(add(ext(X), ext(Y), 1), 1)
  AVGCEILS,
  AVGCEILU,

  /// ABDS/ABDU - Absolute difference - Return the absolute difference between
  /// two numbers interpreted as signed/unsigned.
  /// i.e trunc(abs(sext(Op0) - sext(Op1))) becomes abds(Op0, Op1)
  ///  or trunc(abs(zext(Op0) - zext(Op1))) becomes abdu(Op0, Op1)
  ABDS,
  ABDU,

  /// [US]{MIN/MAX} - Binary minimum or maximum of signed or unsigned
  /// integers.
  SMIN,
  SMAX,
  UMIN,
  UMAX,

  /// [US]CMP - 3-way comparison of signed or unsigned integers. Returns -1, 0,
  /// or 1 depending on whether Op0 <, ==, or > Op1. The operands can have type
  /// different to the result.
  SCMP,
  UCMP,

  /// Bitwise operators - logical and, logical or, logical xor.
  AND,
  OR,
  XOR,

  /// ABS - Determine the unsigned absolute value of a signed integer value of
  /// the same bitwidth.
  /// Note: A value of INT_MIN will return INT_MIN, no saturation or overflow
  /// is performed.
  ABS,

  /// Shift and rotation operations.  After legalization, the type of the
  /// shift amount is known to be TLI.getShiftAmountTy().  Before legalization
  /// the shift amount can be any type, but care must be taken to ensure it is
  /// large enough.  TLI.getShiftAmountTy() is i8 on some targets, but before
  /// legalization, types like i1024 can occur and i8 doesn't have enough bits
  /// to represent the shift amount.
  /// When the 1st operand is a vector, the shift amount must be in the same
  /// type. (TLI.getShiftAmountTy() will return the same type when the input
  /// type is a vector.)
  /// For rotates and funnel shifts, the shift amount is treated as an unsigned
  /// amount modulo the element size of the first operand.
  ///
  /// Funnel 'double' shifts take 3 operands, 2 inputs and the shift amount.
  ///
  ///     fshl(X,Y,Z): (X << (Z % BW)) | (Y >> (BW - (Z % BW)))
  ///     fshr(X,Y,Z): (X << (BW - (Z % BW))) | (Y >> (Z % BW))
  SHL,
  SRA,
  SRL,
  ROTL,
  ROTR,
  FSHL,
  FSHR,

  /// Byte Swap and Counting operators.
  BSWAP,
  CTTZ,
  CTLZ,
  CTPOP,
  BITREVERSE,
  PARITY,

  /// Bit counting operators with an undefined result for zero inputs.
  CTTZ_ZERO_UNDEF,
  CTLZ_ZERO_UNDEF,

  /// Select(COND, TRUEVAL, FALSEVAL).  If the type of the boolean COND is not
  /// i1 then the high bits must conform to getBooleanContents.
  SELECT,

  /// Select with a vector condition (op #0) and two vector operands (ops #1
  /// and #2), returning a vector result.  All vectors have the same length.
  /// Much like the scalar select and setcc, each bit in the condition selects
  /// whether the corresponding result element is taken from op #1 or op #2.
  /// At first, the VSELECT condition is of vXi1 type. Later, targets may
  /// change the condition type in order to match the VSELECT node using a
  /// pattern. The condition follows the BooleanContent format of the target.
  VSELECT,

  /// Select with condition operator - This selects between a true value and
  /// a false value (ops #2 and #3) based on the boolean result of comparing
  /// the lhs and rhs (ops #0 and #1) of a conditional expression with the
  /// condition code in op #4, a CondCodeSDNode.
  SELECT_CC,

  /// SetCC operator - This evaluates to a true value iff the condition is
  /// true.  If the result value type is not i1 then the high bits conform
  /// to getBooleanContents.  The operands to this are the left and right
  /// operands to compare (ops #0, and #1) and the condition code to compare
  /// them with (op #2) as a CondCodeSDNode. If the operands are vector types
  /// then the result type must also be a vector type.
  SETCC,

  /// Like SetCC, ops #0 and #1 are the LHS and RHS operands to compare, but
  /// op #2 is a boolean indicating if there is an incoming carry. This
  /// operator checks the result of "LHS - RHS - Carry", and can be used to
  /// compare two wide integers:
  /// (setcccarry lhshi rhshi (usubo_carry lhslo rhslo) cc).
  /// Only valid for integers.
  SETCCCARRY,

  /// SHL_PARTS/SRA_PARTS/SRL_PARTS - These operators are used for expanded
  /// integer shift operations.  The operation ordering is:
  ///
  ///     [Lo,Hi] = op [LoLHS,HiLHS], Amt
  SHL_PARTS,
  SRA_PARTS,
  SRL_PARTS,

  /// Conversion operators.  These are all single input single output
  /// operations.  For all of these, the result type must be strictly
  /// wider or narrower (depending on the operation) than the source
  /// type.

  /// SIGN_EXTEND - Used for integer types, replicating the sign bit
  /// into new bits.
  SIGN_EXTEND,

  /// ZERO_EXTEND - Used for integer types, zeroing the new bits. Can carry
  /// the NonNeg SDNodeFlag to indicate that the input is known to be
  /// non-negative. If the flag is present and the input is negative, the result
  /// is poison.
  ZERO_EXTEND,

  /// ANY_EXTEND - Used for integer types.  The high bits are undefined.
  ANY_EXTEND,

  /// TRUNCATE - Completely drop the high bits.
  TRUNCATE,
  /// TRUNCATE_[SU]SAT_[SU] - Truncate for saturated operand
  /// [SU] located in middle, prefix for `SAT` means indicates whether
  /// existing truncate target was a signed operation. For examples,
  /// If `truncate(smin(smax(x, C), C))` was saturated then become `S`.
  /// If `truncate(umin(x, C))` was saturated then become `U`.
  /// [SU] located in last indicates whether range of truncated values is
  /// sign-saturated. For example, if `truncate(smin(smax(x, C), C))` is a
  /// truncation to `i8`, then if value of C ranges from `-128 to 127`, it will
  /// be saturated against signed values, resulting in `S`, which will combine
  /// to `TRUNCATE_SSAT_S`. If the value of C ranges from `0 to 255`, it will
  /// be saturated against unsigned values, resulting in `U`, which will
  /// combine to `TRUNCATE_SSAT_U`. Similarly, in `truncate(umin(x, C))`, if
  /// value of C ranges from `0 to 255`, it becomes `U` because it is saturated
  /// for unsigned values. As a result, it combines to `TRUNCATE_USAT_U`.
  TRUNCATE_SSAT_S, // saturate signed input to signed result -
                   // truncate(smin(smax(x, C), C))
  TRUNCATE_SSAT_U, // saturate signed input to unsigned result -
                   // truncate(smin(smax(x, 0), C))
  TRUNCATE_USAT_U, // saturate unsigned input to unsigned result -
                   // truncate(umin(x, C))

  /// [SU]INT_TO_FP - These operators convert integers (whose interpreted sign
  /// depends on the first letter) to floating point.
  SINT_TO_FP,
  UINT_TO_FP,

  /// SIGN_EXTEND_INREG - This operator atomically performs a SHL/SRA pair to
  /// sign extend a small value in a large integer register (e.g. sign
  /// extending the low 8 bits of a 32-bit register to fill the top 24 bits
  /// with the 7th bit).  The size of the smaller type is indicated by the 1th
  /// operand, a ValueType node.
  SIGN_EXTEND_INREG,

  /// ANY_EXTEND_VECTOR_INREG(Vector) - This operator represents an
  /// in-register any-extension of the low lanes of an integer vector. The
  /// result type must have fewer elements than the operand type, and those
  /// elements must be larger integer types such that the total size of the
  /// operand type is less than or equal to the size of the result type. Each
  /// of the low operand elements is any-extended into the corresponding,
  /// wider result elements with the high bits becoming undef.
  /// NOTE: The type legalizer prefers to make the operand and result size
  /// the same to allow expansion to shuffle vector during op legalization.
  ANY_EXTEND_VECTOR_INREG,

  /// SIGN_EXTEND_VECTOR_INREG(Vector) - This operator represents an
  /// in-register sign-extension of the low lanes of an integer vector. The
  /// result type must have fewer elements than the operand type, and those
  /// elements must be larger integer types such that the total size of the
  /// operand type is less than or equal to the size of the result type. Each
  /// of the low operand elements is sign-extended into the corresponding,
  /// wider result elements.
  /// NOTE: The type legalizer prefers to make the operand and result size
  /// the same to allow expansion to shuffle vector during op legalization.
  SIGN_EXTEND_VECTOR_INREG,

  /// ZERO_EXTEND_VECTOR_INREG(Vector) - This operator represents an
  /// in-register zero-extension of the low lanes of an integer vector. The
  /// result type must have fewer elements than the operand type, and those
  /// elements must be larger integer types such that the total size of the
  /// operand type is less than or equal to the size of the result type. Each
  /// of the low operand elements is zero-extended into the corresponding,
  /// wider result elements.
  /// NOTE: The type legalizer prefers to make the operand and result size
  /// the same to allow expansion to shuffle vector during op legalization.
  ZERO_EXTEND_VECTOR_INREG,

  /// FP_TO_[US]INT - Convert a floating point value to a signed or unsigned
  /// integer. These have the same semantics as fptosi and fptoui in IR. If
  /// the FP value cannot fit in the integer type, the results are undefined.
  FP_TO_SINT,
  FP_TO_UINT,

  /// FP_TO_[US]INT_SAT - Convert floating point value in operand 0 to a
  /// signed or unsigned scalar integer type given in operand 1 with the
  /// following semantics:
  ///
  ///  * If the value is NaN, zero is returned.
  ///  * If the value is larger/smaller than the largest/smallest integer,
  ///    the largest/smallest integer is returned (saturation).
  ///  * Otherwise the result of rounding the value towards zero is returned.
  ///
  /// The scalar width of the type given in operand 1 must be equal to, or
  /// smaller than, the scalar result type width. It may end up being smaller
  /// than the result width as a result of integer type legalization.
  ///
  /// After converting to the scalar integer type in operand 1, the value is
  /// extended to the result VT. FP_TO_SINT_SAT sign extends and FP_TO_UINT_SAT
  /// zero extends.
  FP_TO_SINT_SAT,
  FP_TO_UINT_SAT,

  /// X = FP_ROUND(Y, TRUNC) - Rounding 'Y' from a larger floating point type
  /// down to the precision of the destination VT.  TRUNC is a flag, which is
  /// always an integer that is zero or one.  If TRUNC is 0, this is a
  /// normal rounding, if it is 1, this FP_ROUND is known to not change the
  /// value of Y.
  ///
  /// The TRUNC = 1 case is used in cases where we know that the value will
  /// not be modified by the node, because Y is not using any of the extra
  /// precision of source type.  This allows certain transformations like
  /// FP_EXTEND(FP_ROUND(X,1)) -> X which are not safe for
  /// FP_EXTEND(FP_ROUND(X,0)) because the extra bits aren't removed.
  FP_ROUND,

  /// Returns current rounding mode:
  /// -1 Undefined
  ///  0 Round to 0
  ///  1 Round to nearest, ties to even
  ///  2 Round to +inf
  ///  3 Round to -inf
  ///  4 Round to nearest, ties to zero
  ///  Other values are target dependent.
  /// Result is rounding mode and chain. Input is a chain.
  GET_ROUNDING,

  /// Set rounding mode.
  /// The first operand is a chain pointer. The second specifies the required
  /// rounding mode, encoded in the same way as used in '``GET_ROUNDING``'.
  SET_ROUNDING,

  /// X = FP_EXTEND(Y) - Extend a smaller FP type into a larger FP type.
  FP_EXTEND,

  /// BITCAST - This operator converts between integer, vector and FP
  /// values, as if the value was stored to memory with one type and loaded
  /// from the same address with the other type (or equivalently for vector
  /// format conversions, etc).  The source and result are required to have
  /// the same bit size (e.g.  f32 <-> i32).  This can also be used for
  /// int-to-int or fp-to-fp conversions, but that is a noop, deleted by
  /// getNode().
  ///
  /// This operator is subtly different from the bitcast instruction from
  /// LLVM-IR since this node may change the bits in the register. For
  /// example, this occurs on big-endian NEON and big-endian MSA where the
  /// layout of the bits in the register depends on the vector type and this
  /// operator acts as a shuffle operation for some vector type combinations.
  BITCAST,

  /// ADDRSPACECAST - This operator converts between pointers of different
  /// address spaces.
  ADDRSPACECAST,

  /// FP16_TO_FP, FP_TO_FP16 - These operators are used to perform promotions
  /// and truncation for half-precision (16 bit) floating numbers. These nodes
  /// form a semi-softened interface for dealing with f16 (as an i16), which
  /// is often a storage-only type but has native conversions.
  FP16_TO_FP,
  FP_TO_FP16,
  STRICT_FP16_TO_FP,
  STRICT_FP_TO_FP16,

  /// BF16_TO_FP, FP_TO_BF16 - These operators are used to perform promotions
  /// and truncation for bfloat16. These nodes form a semi-softened interface
  /// for dealing with bf16 (as an i16), which is often a storage-only type but
  /// has native conversions.
  BF16_TO_FP,
  FP_TO_BF16,
  STRICT_BF16_TO_FP,
  STRICT_FP_TO_BF16,

  /// Perform various unary floating-point operations inspired by libm. For
  /// FPOWI, the result is undefined if the integer operand doesn't fit into
  /// sizeof(int).
  FNEG,
  FABS,
  FSQRT,
  FCBRT,
  FSIN,
  FCOS,
  FTAN,
  FASIN,
  FACOS,
  FATAN,
  FSINH,
  FCOSH,
  FTANH,
  FPOW,
  FPOWI,
  /// FLDEXP - ldexp, inspired by libm (op0 * 2**op1).
  FLDEXP,
  /// FATAN2 - atan2, inspired by libm.
  FATAN2,

  /// FFREXP - frexp, extract fractional and exponent component of a
  /// floating-point value. Returns the two components as separate return
  /// values.
  FFREXP,

  FLOG,
  FLOG2,
  FLOG10,
  FEXP,
  FEXP2,
  FEXP10,
  FCEIL,
  FTRUNC,
  FRINT,
  FNEARBYINT,
  FROUND,
  FROUNDEVEN,
  FFLOOR,
  LROUND,
  LLROUND,
  LRINT,
  LLRINT,

  /// FMINNUM/FMAXNUM - Perform floating-point minimum maximum on two values,
  /// following IEEE-754 definitions except for signed zero behavior.
  ///
  /// If one input is a signaling NaN, returns a quiet NaN. This matches
  /// IEEE-754 2008's minNum/maxNum behavior for signaling NaNs (which differs
  /// from 2019).
<<<<<<< HEAD
  ///
  /// These treat -0 as ordered less than +0, matching the behavior of IEEE-754
  /// 2019's minimumNumber/maximumNumber.
  ///
=======
  ///
  /// These treat -0 as ordered less than +0, matching the behavior of IEEE-754
  /// 2019's minimumNumber/maximumNumber.
  ///
>>>>>>> d465594a
  /// Note that that arithmetic on an sNaN doesn't consistently produce a qNaN,
  /// so arithmetic feeding into a minnum/maxnum can produce inconsistent
  /// results. FMAXIMUN/FMINIMUM or FMAXIMUMNUM/FMINIMUMNUM may be better choice
  /// for non-distinction of sNaN/qNaN handling.
  FMINNUM,
  FMAXNUM,

  /// FMINNUM_IEEE/FMAXNUM_IEEE - Perform floating-point minimumNumber or
  /// maximumNumber on two values, following IEEE-754 definitions. This differs
  /// from FMINNUM/FMAXNUM in the handling of signaling NaNs, and signed zero.
  ///
  /// If one input is a signaling NaN, returns a quiet NaN. This matches
  /// IEEE-754 2008's minnum/maxnum behavior for signaling NaNs (which differs
  /// from 2019).
  ///
  /// These treat -0 as ordered less than +0, matching the behavior of IEEE-754
  /// 2019's minimumNumber/maximumNumber.
  ///
  /// Deprecated, and will be removed soon, as FMINNUM/FMAXNUM have the same
  /// semantics now.
  FMINNUM_IEEE,
  FMAXNUM_IEEE,

  /// FMINIMUM/FMAXIMUM - NaN-propagating minimum/maximum that also treat -0.0
  /// as less than 0.0. While FMINNUM_IEEE/FMAXNUM_IEEE follow IEEE 754-2008
  /// semantics, FMINIMUM/FMAXIMUM follow IEEE 754-2019 semantics.
  FMINIMUM,
  FMAXIMUM,

  /// FMINIMUMNUM/FMAXIMUMNUM - minimumnum/maximumnum that is same with
  /// FMINNUM_IEEE and FMAXNUM_IEEE besides if either operand is sNaN.
  FMINIMUMNUM,
  FMAXIMUMNUM,

  /// FSINCOS - Compute both fsin and fcos as a single operation.
  FSINCOS,

  /// FSINCOSPI - Compute both the sine and cosine times pi more accurately
  /// than FSINCOS(pi*x), especially for large x.
  FSINCOSPI,

  /// FMODF - Decomposes the operand into integral and fractional parts, each
  /// having the same type and sign as the operand.
  FMODF,

  /// Gets the current floating-point environment. The first operand is a token
  /// chain. The results are FP environment, represented by an integer value,
  /// and a token chain.
  GET_FPENV,

  /// Sets the current floating-point environment. The first operand is a token
  /// chain, the second is FP environment, represented by an integer value. The
  /// result is a token chain.
  SET_FPENV,

  /// Set floating-point environment to default state. The first operand and the
  /// result are token chains.
  RESET_FPENV,

  /// Gets the current floating-point environment. The first operand is a token
  /// chain, the second is a pointer to memory, where FP environment is stored
  /// to. The result is a token chain.
  GET_FPENV_MEM,

  /// Sets the current floating point environment. The first operand is a token
  /// chain, the second is a pointer to memory, where FP environment is loaded
  /// from. The result is a token chain.
  SET_FPENV_MEM,

  /// Reads the current dynamic floating-point control modes. The operand is
  /// a token chain.
  GET_FPMODE,

  /// Sets the current dynamic floating-point control modes. The first operand
  /// is a token chain, the second is control modes set represented as integer
  /// value.
  SET_FPMODE,

  /// Sets default dynamic floating-point control modes. The operand is a
  /// token chain.
  RESET_FPMODE,

  /// LOAD and STORE have token chains as their first operand, then the same
  /// operands as an LLVM load/store instruction, then an offset node that
  /// is added / subtracted from the base pointer to form the address (for
  /// indexed memory ops).
  LOAD,
  STORE,

  /// DYNAMIC_STACKALLOC - Allocate some number of bytes on the stack aligned
  /// to a specified boundary.  This node always has two return values: a new
  /// stack pointer value and a chain. The first operand is the token chain,
  /// the second is the number of bytes to allocate, and the third is the
  /// alignment boundary.  The size is guaranteed to be a multiple of the
  /// stack alignment, and the alignment is guaranteed to be bigger than the
  /// stack alignment (if required) or 0 to get standard stack alignment.
  DYNAMIC_STACKALLOC,

  /// Control flow instructions.  These all have token chains.

  /// BR - Unconditional branch.  The first operand is the chain
  /// operand, the second is the MBB to branch to.
  BR,

  /// BRIND - Indirect branch.  The first operand is the chain, the second
  /// is the value to branch to, which must be of the same type as the
  /// target's pointer type.
  BRIND,

  /// BR_JT - Jumptable branch. The first operand is the chain, the second
  /// is the jumptable index, the last one is the jumptable entry index.
  BR_JT,

  /// JUMP_TABLE_DEBUG_INFO - Jumptable debug info. The first operand is the
  /// chain, the second is the jumptable index.
  JUMP_TABLE_DEBUG_INFO,

  /// BRCOND - Conditional branch.  The first operand is the chain, the
  /// second is the condition, the third is the block to branch to if the
  /// condition is true.  If the type of the condition is not i1, then the
  /// high bits must conform to getBooleanContents. If the condition is undef,
  /// it nondeterministically jumps to the block.
  /// TODO: Its semantics w.r.t undef requires further discussion; we need to
  /// make it sure that it is consistent with optimizations in MIR & the
  /// meaning of IMPLICIT_DEF. See https://reviews.llvm.org/D92015
  BRCOND,

  /// BR_CC - Conditional branch.  The behavior is like that of SELECT_CC, in
  /// that the condition is represented as condition code, and two nodes to
  /// compare, rather than as a combined SetCC node.  The operands in order
  /// are chain, cc, lhs, rhs, block to branch to if condition is true. If
  /// condition is undef, it nondeterministically jumps to the block.
  BR_CC,

  /// INLINEASM - Represents an inline asm block.  This node always has two
  /// return values: a chain and a flag result.  The inputs are as follows:
  ///   Operand #0  : Input chain.
  ///   Operand #1  : a ExternalSymbolSDNode with a pointer to the asm string.
  ///   Operand #2  : a MDNodeSDNode with the !srcloc metadata.
  ///   Operand #3  : HasSideEffect, IsAlignStack bits.
  ///   After this, it is followed by a list of operands with this format:
  ///     ConstantSDNode: Flags that encode whether it is a mem or not, the
  ///                     of operands that follow, etc.  See InlineAsm.h.
  ///     ... however many operands ...
  ///   Operand #last: Optional, an incoming flag.
  ///
  /// The variable width operands are required to represent target addressing
  /// modes as a single "operand", even though they may have multiple
  /// SDOperands.
  INLINEASM,

  /// INLINEASM_BR - Branching version of inline asm. Used by asm-goto.
  INLINEASM_BR,

  /// EH_LABEL - Represents a label in mid basic block used to track
  /// locations needed for debug and exception handling tables.  These nodes
  /// take a chain as input and return a chain.
  EH_LABEL,

  /// ANNOTATION_LABEL - Represents a mid basic block label used by
  /// annotations. This should remain within the basic block and be ordered
  /// with respect to other call instructions, but loads and stores may float
  /// past it.
  ANNOTATION_LABEL,

  /// CATCHRET - Represents a return from a catch block funclet. Used for
  /// MSVC compatible exception handling. Takes a chain operand and a
  /// destination basic block operand.
  CATCHRET,

  /// CLEANUPRET - Represents a return from a cleanup block funclet.  Used for
  /// MSVC compatible exception handling. Takes only a chain operand.
  CLEANUPRET,

  /// STACKSAVE - STACKSAVE has one operand, an input chain.  It produces a
  /// value, the same type as the pointer type for the system, and an output
  /// chain.
  STACKSAVE,

  /// STACKRESTORE has two operands, an input chain and a pointer to restore
  /// to it returns an output chain.
  STACKRESTORE,

  /// CALLSEQ_START/CALLSEQ_END - These operators mark the beginning and end
  /// of a call sequence, and carry arbitrary information that target might
  /// want to know.  The first operand is a chain, the rest are specified by
  /// the target and not touched by the DAG optimizers.
  /// Targets that may use stack to pass call arguments define additional
  /// operands:
  /// - size of the call frame part that must be set up within the
  ///   CALLSEQ_START..CALLSEQ_END pair,
  /// - part of the call frame prepared prior to CALLSEQ_START.
  /// Both these parameters must be constants, their sum is the total call
  /// frame size.
  /// CALLSEQ_START..CALLSEQ_END pairs may not be nested.
  CALLSEQ_START, // Beginning of a call sequence
  CALLSEQ_END,   // End of a call sequence

  /// VAARG - VAARG has four operands: an input chain, a pointer, a SRCVALUE,
  /// and the alignment. It returns a pair of values: the vaarg value and a
  /// new chain.
  VAARG,

  /// VACOPY - VACOPY has 5 operands: an input chain, a destination pointer,
  /// a source pointer, a SRCVALUE for the destination, and a SRCVALUE for the
  /// source.
  VACOPY,

  /// VAEND, VASTART - VAEND and VASTART have three operands: an input chain,
  /// pointer, and a SRCVALUE.
  VAEND,
  VASTART,

  /// PREALLOCATED_SETUP - This has 2 operands: an input chain and a SRCVALUE
  /// with the preallocated call Value.
  PREALLOCATED_SETUP,
  /// PREALLOCATED_ARG - This has 3 operands: an input chain, a SRCVALUE
  /// with the preallocated call Value, and a constant int.
  PREALLOCATED_ARG,

  /// SRCVALUE - This is a node type that holds a Value* that is used to
  /// make reference to a value in the LLVM IR.
  SRCVALUE,

  /// MDNODE_SDNODE - This is a node that holdes an MDNode*, which is used to
  /// reference metadata in the IR.
  MDNODE_SDNODE,

  /// PCMARKER - This corresponds to the pcmarker intrinsic.
  PCMARKER,

  /// READCYCLECOUNTER - This corresponds to the readcyclecounter intrinsic.
  /// It produces a chain and one i64 value. The only operand is a chain.
  /// If i64 is not legal, the result will be expanded into smaller values.
  /// Still, it returns an i64, so targets should set legality for i64.
  /// The result is the content of the architecture-specific cycle
  /// counter-like register (or other high accuracy low latency clock source).
  READCYCLECOUNTER,

  /// READSTEADYCOUNTER - This corresponds to the readfixedcounter intrinsic.
  /// It has the same semantics as the READCYCLECOUNTER implementation except
  /// that the result is the content of the architecture-specific fixed
  /// frequency counter suitable for measuring elapsed time.
  READSTEADYCOUNTER,

  /// HANDLENODE node - Used as a handle for various purposes.
  HANDLENODE,

  /// INIT_TRAMPOLINE - This corresponds to the init_trampoline intrinsic.  It
  /// takes as input a token chain, the pointer to the trampoline, the pointer
  /// to the nested function, the pointer to pass for the 'nest' parameter, a
  /// SRCVALUE for the trampoline and another for the nested function
  /// (allowing targets to access the original Function*).
  /// It produces a token chain as output.
  INIT_TRAMPOLINE,

  /// ADJUST_TRAMPOLINE - This corresponds to the adjust_trampoline intrinsic.
  /// It takes a pointer to the trampoline and produces a (possibly) new
  /// pointer to the same trampoline with platform-specific adjustments
  /// applied.  The pointer it returns points to an executable block of code.
  ADJUST_TRAMPOLINE,

  /// TRAP - Trapping instruction
  TRAP,

  /// DEBUGTRAP - Trap intended to get the attention of a debugger.
  DEBUGTRAP,

  /// UBSANTRAP - Trap with an immediate describing the kind of sanitizer
  /// failure.
  UBSANTRAP,

  /// PREFETCH - This corresponds to a prefetch intrinsic. The first operand
  /// is the chain.  The other operands are the address to prefetch,
  /// read / write specifier, locality specifier and instruction / data cache
  /// specifier.
  PREFETCH,

  /// ARITH_FENCE - This corresponds to a arithmetic fence intrinsic. Both its
  /// operand and output are the same floating type.
  ARITH_FENCE,

  /// MEMBARRIER - Compiler barrier only; generate a no-op.
  MEMBARRIER,

  /// OUTCHAIN = ATOMIC_FENCE(INCHAIN, ordering, scope)
  /// This corresponds to the fence instruction. It takes an input chain, and
  /// two integer constants: an AtomicOrdering and a SynchronizationScope.
  ATOMIC_FENCE,

  /// Val, OUTCHAIN = ATOMIC_LOAD(INCHAIN, ptr)
  /// This corresponds to "load atomic" instruction.
  ATOMIC_LOAD,

  /// OUTCHAIN = ATOMIC_STORE(INCHAIN, val, ptr)
  /// This corresponds to "store atomic" instruction.
  ATOMIC_STORE,

  /// Val, OUTCHAIN = ATOMIC_CMP_SWAP(INCHAIN, ptr, cmp, swap)
  /// For double-word atomic operations:
  /// ValLo, ValHi, OUTCHAIN = ATOMIC_CMP_SWAP(INCHAIN, ptr, cmpLo, cmpHi,
  ///                                          swapLo, swapHi)
  /// This corresponds to the cmpxchg instruction.
  ATOMIC_CMP_SWAP,

  /// Val, Success, OUTCHAIN
  ///     = ATOMIC_CMP_SWAP_WITH_SUCCESS(INCHAIN, ptr, cmp, swap)
  /// N.b. this is still a strong cmpxchg operation, so
  /// Success == "Val == cmp".
  ATOMIC_CMP_SWAP_WITH_SUCCESS,

  /// Val, OUTCHAIN = ATOMIC_SWAP(INCHAIN, ptr, amt)
  /// Val, OUTCHAIN = ATOMIC_LOAD_[OpName](INCHAIN, ptr, amt)
  /// For double-word atomic operations:
  /// ValLo, ValHi, OUTCHAIN = ATOMIC_SWAP(INCHAIN, ptr, amtLo, amtHi)
  /// ValLo, ValHi, OUTCHAIN = ATOMIC_LOAD_[OpName](INCHAIN, ptr, amtLo, amtHi)
  /// These correspond to the atomicrmw instruction.
  ATOMIC_SWAP,
  ATOMIC_LOAD_ADD,
  ATOMIC_LOAD_SUB,
  ATOMIC_LOAD_AND,
  ATOMIC_LOAD_CLR,
  ATOMIC_LOAD_OR,
  ATOMIC_LOAD_XOR,
  ATOMIC_LOAD_NAND,
  ATOMIC_LOAD_MIN,
  ATOMIC_LOAD_MAX,
  ATOMIC_LOAD_UMIN,
  ATOMIC_LOAD_UMAX,
  ATOMIC_LOAD_FADD,
  ATOMIC_LOAD_FSUB,
  ATOMIC_LOAD_FMAX,
  ATOMIC_LOAD_FMIN,
  ATOMIC_LOAD_UINC_WRAP,
  ATOMIC_LOAD_UDEC_WRAP,
  ATOMIC_LOAD_USUB_COND,
  ATOMIC_LOAD_USUB_SAT,

  /// Masked load and store - consecutive vector load and store operations
  /// with additional mask operand that prevents memory accesses to the
  /// masked-off lanes.
  ///
  ///     Val, OutChain = MLOAD(BasePtr, Mask, PassThru)
  ///     OutChain = MSTORE(Value, BasePtr, Mask)
  MLOAD,
  MSTORE,

  /// Masked gather and scatter - load and store operations for a vector of
  /// random addresses with additional mask operand that prevents memory
  /// accesses to the masked-off lanes.
  ///
  ///     Val, OutChain = GATHER(InChain, PassThru, Mask, BasePtr, Index, Scale)
  ///     OutChain = SCATTER(InChain, Value, Mask, BasePtr, Index, Scale)
  ///
  /// The Index operand can have more vector elements than the other operands
  /// due to type legalization. The extra elements are ignored.
  MGATHER,
  MSCATTER,

  /// This corresponds to the llvm.lifetime.* intrinsics. The first operand
  /// is the chain and the second operand is the alloca pointer.
  LIFETIME_START,
  LIFETIME_END,

  /// FAKE_USE represents a use of the operand but does not do anything.
  /// Its purpose is the extension of the operand's lifetime mainly for
  /// debugging purposes.
  FAKE_USE,

  /// GC_TRANSITION_START/GC_TRANSITION_END - These operators mark the
  /// beginning and end of GC transition  sequence, and carry arbitrary
  /// information that target might need for lowering.  The first operand is
  /// a chain, the rest are specified by the target and not touched by the DAG
  /// optimizers. GC_TRANSITION_START..GC_TRANSITION_END pairs may not be
  /// nested.
  GC_TRANSITION_START,
  GC_TRANSITION_END,

  /// GET_DYNAMIC_AREA_OFFSET - get offset from native SP to the address of
  /// the most recent dynamic alloca. For most targets that would be 0, but
  /// for some others (e.g. PowerPC, PowerPC64) that would be compile-time
  /// known nonzero constant. The only operand here is the chain.
  GET_DYNAMIC_AREA_OFFSET,

  /// Pseudo probe for AutoFDO, as a place holder in a basic block to improve
  /// the sample counts quality.
  PSEUDO_PROBE,

  /// VSCALE(IMM) - Returns the runtime scaling factor used to calculate the
  /// number of elements within a scalable vector. IMM is a constant integer
  /// multiplier that is applied to the runtime value.
  VSCALE,

  /// Generic reduction nodes. These nodes represent horizontal vector
  /// reduction operations, producing a scalar result.
  /// The SEQ variants perform reductions in sequential order. The first
  /// operand is an initial scalar accumulator value, and the second operand
  /// is the vector to reduce.
  /// E.g. RES = VECREDUCE_SEQ_FADD f32 ACC, <4 x f32> SRC_VEC
  ///  ... is equivalent to
  /// RES = (((ACC + SRC_VEC[0]) + SRC_VEC[1]) + SRC_VEC[2]) + SRC_VEC[3]
  VECREDUCE_SEQ_FADD,
  VECREDUCE_SEQ_FMUL,

  /// These reductions have relaxed evaluation order semantics, and have a
  /// single vector operand. The order of evaluation is unspecified. For
  /// pow-of-2 vectors, one valid legalizer expansion is to use a tree
  /// reduction, i.e.:
  /// For RES = VECREDUCE_FADD <8 x f16> SRC_VEC
  ///
  ///     PART_RDX = FADD SRC_VEC[0:3], SRC_VEC[4:7]
  ///     PART_RDX2 = FADD PART_RDX[0:1], PART_RDX[2:3]
  ///     RES = FADD PART_RDX2[0], PART_RDX2[1]
  ///
  /// For non-pow-2 vectors, this can be computed by extracting each element
  /// and performing the operation as if it were scalarized.
  VECREDUCE_FADD,
  VECREDUCE_FMUL,
  /// FMIN/FMAX nodes can have flags, for NaN/NoNaN variants.
  VECREDUCE_FMAX,
  VECREDUCE_FMIN,
  /// FMINIMUM/FMAXIMUM nodes propatate NaNs and signed zeroes using the
  /// llvm.minimum and llvm.maximum semantics.
  VECREDUCE_FMAXIMUM,
  VECREDUCE_FMINIMUM,
  /// Integer reductions may have a result type larger than the vector element
  /// type. However, the reduction is performed using the vector element type
  /// and the value in the top bits is unspecified.
  VECREDUCE_ADD,
  VECREDUCE_MUL,
  VECREDUCE_AND,
  VECREDUCE_OR,
  VECREDUCE_XOR,
  VECREDUCE_SMAX,
  VECREDUCE_SMIN,
  VECREDUCE_UMAX,
  VECREDUCE_UMIN,

  // PARTIAL_REDUCE_[U|S]MLA(Accumulator, Input1, Input2)
  // The partial reduction nodes sign or zero extend Input1 and Input2 to the
  // element type of Accumulator before multiplying their results.
  // This result is concatenated to the Accumulator, and this is then reduced,
  // using addition, to the result type.
  // The output is only expected to either be given to another partial reduction
  // operation or an equivalent vector reduce operation, so the order in which
  // the elements are reduced is deliberately not specified.
  // Input1 and Input2 must be the same type. Accumulator and the output must be
  // the same type.
  // The number of elements in Input1 and Input2 must be a positive integer
  // multiple of the number of elements in the Accumulator / output type.
  // Input1 and Input2 must have an element type which is the same as or smaller
  // than the element type of the Accumulator and output.
  PARTIAL_REDUCE_SMLA,
  PARTIAL_REDUCE_UMLA,

  // The `llvm.experimental.stackmap` intrinsic.
  // Operands: input chain, glue, <id>, <numShadowBytes>, [live0[, live1...]]
  // Outputs: output chain, glue
  STACKMAP,

  // The `llvm.experimental.patchpoint.*` intrinsic.
  // Operands: input chain, [glue], reg-mask, <id>, <numShadowBytes>, callee,
  //   <numArgs>, cc, ...
  // Outputs: [rv], output chain, glue
  PATCHPOINT,

// Vector Predication
#define BEGIN_REGISTER_VP_SDNODE(VPSDID, ...) VPSDID,
#include "llvm/IR/VPIntrinsics.def"

  // The `llvm.experimental.convergence.*` intrinsics.
  CONVERGENCECTRL_ANCHOR,
  CONVERGENCECTRL_ENTRY,
  CONVERGENCECTRL_LOOP,
  // This does not correspond to any convergence control intrinsic. It is used
  // to glue a convergence control token to a convergent operation in the DAG,
  // which is later translated to an implicit use in the MIR.
  CONVERGENCECTRL_GLUE,

  // Experimental vector histogram intrinsic
  // Operands: Input Chain, Inc, Mask, Base, Index, Scale, ID
  // Output: Output Chain
  EXPERIMENTAL_VECTOR_HISTOGRAM,

  // Finds the index of the last active mask element
  // Operands: Mask
  VECTOR_FIND_LAST_ACTIVE,

  // llvm.clear_cache intrinsic
  // Operands: Input Chain, Start Addres, End Address
  // Outputs: Output Chain
  CLEAR_CACHE,

  /// BUILTIN_OP_END - This must be the last enum value in this list.
  /// The target-specific pre-isel opcode values start here.
  BUILTIN_OP_END
};

/// Whether this is bitwise logic opcode.
inline bool isBitwiseLogicOp(unsigned Opcode) {
  return Opcode == ISD::AND || Opcode == ISD::OR || Opcode == ISD::XOR;
}

/// Given a \p MinMaxOpc of ISD::(U|S)MIN or ISD::(U|S)MAX, returns
/// ISD::(U|S)MAX and ISD::(U|S)MIN, respectively.
NodeType getInverseMinMaxOpcode(unsigned MinMaxOpc);

/// Get underlying scalar opcode for VECREDUCE opcode.
/// For example ISD::AND for ISD::VECREDUCE_AND.
NodeType getVecReduceBaseOpcode(unsigned VecReduceOpcode);

/// Whether this is a vector-predicated Opcode.
bool isVPOpcode(unsigned Opcode);

/// Whether this is a vector-predicated binary operation opcode.
bool isVPBinaryOp(unsigned Opcode);

/// Whether this is a vector-predicated reduction opcode.
bool isVPReduction(unsigned Opcode);

/// The operand position of the vector mask.
std::optional<unsigned> getVPMaskIdx(unsigned Opcode);

/// The operand position of the explicit vector length parameter.
std::optional<unsigned> getVPExplicitVectorLengthIdx(unsigned Opcode);

/// Translate this VP Opcode to its corresponding non-VP Opcode.
std::optional<unsigned> getBaseOpcodeForVP(unsigned Opcode, bool hasFPExcept);

/// Translate this non-VP Opcode to its corresponding VP Opcode.
std::optional<unsigned> getVPForBaseOpcode(unsigned Opcode);

//===--------------------------------------------------------------------===//
/// MemIndexedMode enum - This enum defines the load / store indexed
/// addressing modes.
///
/// UNINDEXED    "Normal" load / store. The effective address is already
///              computed and is available in the base pointer. The offset
///              operand is always undefined. In addition to producing a
///              chain, an unindexed load produces one value (result of the
///              load); an unindexed store does not produce a value.
///
/// PRE_INC      Similar to the unindexed mode where the effective address is
/// PRE_DEC      the value of the base pointer add / subtract the offset.
///              It considers the computation as being folded into the load /
///              store operation (i.e. the load / store does the address
///              computation as well as performing the memory transaction).
///              The base operand is always undefined. In addition to
///              producing a chain, pre-indexed load produces two values
///              (result of the load and the result of the address
///              computation); a pre-indexed store produces one value (result
///              of the address computation).
///
/// POST_INC     The effective address is the value of the base pointer. The
/// POST_DEC     value of the offset operand is then added to / subtracted
///              from the base after memory transaction. In addition to
///              producing a chain, post-indexed load produces two values
///              (the result of the load and the result of the base +/- offset
///              computation); a post-indexed store produces one value (the
///              the result of the base +/- offset computation).
enum MemIndexedMode { UNINDEXED = 0, PRE_INC, PRE_DEC, POST_INC, POST_DEC };

static const int LAST_INDEXED_MODE = POST_DEC + 1;

//===--------------------------------------------------------------------===//
/// MemIndexType enum - This enum defines how to interpret MGATHER/SCATTER's
/// index parameter when calculating addresses.
///
/// SIGNED_SCALED     Addr = Base + ((signed)Index * Scale)
/// UNSIGNED_SCALED   Addr = Base + ((unsigned)Index * Scale)
///
/// NOTE: The value of Scale is typically only known to the node owning the
/// IndexType, with a value of 1 the equivalent of being unscaled.
enum MemIndexType { SIGNED_SCALED = 0, UNSIGNED_SCALED };

static const int LAST_MEM_INDEX_TYPE = UNSIGNED_SCALED + 1;

inline bool isIndexTypeSigned(MemIndexType IndexType) {
  return IndexType == SIGNED_SCALED;
}

//===--------------------------------------------------------------------===//
/// LoadExtType enum - This enum defines the three variants of LOADEXT
/// (load with extension).
///
/// SEXTLOAD loads the integer operand and sign extends it to a larger
///          integer result type.
/// ZEXTLOAD loads the integer operand and zero extends it to a larger
///          integer result type.
/// EXTLOAD  is used for two things: floating point extending loads and
///          integer extending loads [the top bits are undefined].
enum LoadExtType { NON_EXTLOAD = 0, EXTLOAD, SEXTLOAD, ZEXTLOAD };

static const int LAST_LOADEXT_TYPE = ZEXTLOAD + 1;

NodeType getExtForLoadExtType(bool IsFP, LoadExtType);

//===--------------------------------------------------------------------===//
/// ISD::CondCode enum - These are ordered carefully to make the bitfields
/// below work out, when considering SETFALSE (something that never exists
/// dynamically) as 0.  "U" -> Unsigned (for integer operands) or Unordered
/// (for floating point), "L" -> Less than, "G" -> Greater than, "E" -> Equal
/// to.  If the "N" column is 1, the result of the comparison is undefined if
/// the input is a NAN.
///
/// All of these (except for the 'always folded ops') should be handled for
/// floating point.  For integer, only the SETEQ,SETNE,SETLT,SETLE,SETGT,
/// SETGE,SETULT,SETULE,SETUGT, and SETUGE opcodes are used.
///
/// Note that these are laid out in a specific order to allow bit-twiddling
/// to transform conditions.
enum CondCode {
  // Opcode       N U L G E       Intuitive operation
  SETFALSE, //      0 0 0 0       Always false (always folded)
  SETOEQ,   //      0 0 0 1       True if ordered and equal
  SETOGT,   //      0 0 1 0       True if ordered and greater than
  SETOGE,   //      0 0 1 1       True if ordered and greater than or equal
  SETOLT,   //      0 1 0 0       True if ordered and less than
  SETOLE,   //      0 1 0 1       True if ordered and less than or equal
  SETONE,   //      0 1 1 0       True if ordered and operands are unequal
  SETO,     //      0 1 1 1       True if ordered (no nans)
  SETUO,    //      1 0 0 0       True if unordered: isnan(X) | isnan(Y)
  SETUEQ,   //      1 0 0 1       True if unordered or equal
  SETUGT,   //      1 0 1 0       True if unordered or greater than
  SETUGE,   //      1 0 1 1       True if unordered, greater than, or equal
  SETULT,   //      1 1 0 0       True if unordered or less than
  SETULE,   //      1 1 0 1       True if unordered, less than, or equal
  SETUNE,   //      1 1 1 0       True if unordered or not equal
  SETTRUE,  //      1 1 1 1       Always true (always folded)
  // Don't care operations: undefined if the input is a nan.
  SETFALSE2, //   1 X 0 0 0       Always false (always folded)
  SETEQ,     //   1 X 0 0 1       True if equal
  SETGT,     //   1 X 0 1 0       True if greater than
  SETGE,     //   1 X 0 1 1       True if greater than or equal
  SETLT,     //   1 X 1 0 0       True if less than
  SETLE,     //   1 X 1 0 1       True if less than or equal
  SETNE,     //   1 X 1 1 0       True if not equal
  SETTRUE2,  //   1 X 1 1 1       Always true (always folded)

  SETCC_INVALID // Marker value.
};

/// Return true if this is a setcc instruction that performs a signed
/// comparison when used with integer operands.
inline bool isSignedIntSetCC(CondCode Code) {
  return Code == SETGT || Code == SETGE || Code == SETLT || Code == SETLE;
}

/// Return true if this is a setcc instruction that performs an unsigned
/// comparison when used with integer operands.
inline bool isUnsignedIntSetCC(CondCode Code) {
  return Code == SETUGT || Code == SETUGE || Code == SETULT || Code == SETULE;
}

/// Return true if this is a setcc instruction that performs an equality
/// comparison when used with integer operands.
inline bool isIntEqualitySetCC(CondCode Code) {
  return Code == SETEQ || Code == SETNE;
}

/// Return true if this is a setcc instruction that performs an equality
/// comparison when used with floating point operands.
inline bool isFPEqualitySetCC(CondCode Code) {
  return Code == SETOEQ || Code == SETONE || Code == SETUEQ || Code == SETUNE;
}

/// Return true if the specified condition returns true if the two operands to
/// the condition are equal. Note that if one of the two operands is a NaN,
/// this value is meaningless.
inline bool isTrueWhenEqual(CondCode Cond) { return ((int)Cond & 1) != 0; }

/// This function returns 0 if the condition is always false if an operand is
/// a NaN, 1 if the condition is always true if the operand is a NaN, and 2 if
/// the condition is undefined if the operand is a NaN.
inline unsigned getUnorderedFlavor(CondCode Cond) {
  return ((int)Cond >> 3) & 3;
}

/// Return the operation corresponding to !(X op Y), where 'op' is a valid
/// SetCC operation.
CondCode getSetCCInverse(CondCode Operation, EVT Type);

inline bool isExtOpcode(unsigned Opcode) {
  return Opcode == ISD::ANY_EXTEND || Opcode == ISD::ZERO_EXTEND ||
         Opcode == ISD::SIGN_EXTEND;
}

inline bool isExtVecInRegOpcode(unsigned Opcode) {
  return Opcode == ISD::ANY_EXTEND_VECTOR_INREG ||
         Opcode == ISD::ZERO_EXTEND_VECTOR_INREG ||
         Opcode == ISD::SIGN_EXTEND_VECTOR_INREG;
}

namespace GlobalISel {
/// Return the operation corresponding to !(X op Y), where 'op' is a valid
/// SetCC operation. The U bit of the condition code has different meanings
/// between floating point and integer comparisons and LLT's don't provide
/// this distinction. As such we need to be told whether the comparison is
/// floating point or integer-like. Pointers should use integer-like
/// comparisons.
CondCode getSetCCInverse(CondCode Operation, bool isIntegerLike);
} // end namespace GlobalISel

/// Return the operation corresponding to (Y op X) when given the operation
/// for (X op Y).
CondCode getSetCCSwappedOperands(CondCode Operation);

/// Return the result of a logical OR between different comparisons of
/// identical values: ((X op1 Y) | (X op2 Y)). This function returns
/// SETCC_INVALID if it is not possible to represent the resultant comparison.
CondCode getSetCCOrOperation(CondCode Op1, CondCode Op2, EVT Type);

/// Return the result of a logical AND between different comparisons of
/// identical values: ((X op1 Y) & (X op2 Y)). This function returns
/// SETCC_INVALID if it is not possible to represent the resultant comparison.
CondCode getSetCCAndOperation(CondCode Op1, CondCode Op2, EVT Type);

} // namespace ISD

} // namespace llvm

#endif<|MERGE_RESOLUTION|>--- conflicted
+++ resolved
@@ -1030,17 +1030,10 @@
   /// If one input is a signaling NaN, returns a quiet NaN. This matches
   /// IEEE-754 2008's minNum/maxNum behavior for signaling NaNs (which differs
   /// from 2019).
-<<<<<<< HEAD
   ///
   /// These treat -0 as ordered less than +0, matching the behavior of IEEE-754
   /// 2019's minimumNumber/maximumNumber.
   ///
-=======
-  ///
-  /// These treat -0 as ordered less than +0, matching the behavior of IEEE-754
-  /// 2019's minimumNumber/maximumNumber.
-  ///
->>>>>>> d465594a
   /// Note that that arithmetic on an sNaN doesn't consistently produce a qNaN,
   /// so arithmetic feeding into a minnum/maxnum can produce inconsistent
   /// results. FMAXIMUN/FMINIMUM or FMAXIMUMNUM/FMINIMUMNUM may be better choice
