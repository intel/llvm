//===- ComplexDeinterleavingPass.h - Complex Deinterleaving Pass *- C++ -*-===//
//
// Part of the LLVM Project, under the Apache License v2.0 with LLVM Exceptions.
// See https://llvm.org/LICENSE.txt for license information.
// SPDX-License-Identifier: Apache-2.0 WITH LLVM-exception
//
//===----------------------------------------------------------------------===//
//
// This pass implements generation of target-specific intrinsics to support
// handling of complex number arithmetic and deinterleaving.
//
//===----------------------------------------------------------------------===//

#ifndef LLVM_CODEGEN_COMPLEXDEINTERLEAVING_H
#define LLVM_CODEGEN_COMPLEXDEINTERLEAVING_H

#include "llvm/IR/PassManager.h"

namespace llvm {

class Function;
class TargetMachine;

struct ComplexDeinterleavingPass
    : public PassInfoMixin<ComplexDeinterleavingPass> {
private:
  TargetMachine *TM;

public:
  ComplexDeinterleavingPass(TargetMachine *TM) : TM(TM) {}

  PreservedAnalyses run(Function &F, FunctionAnalysisManager &AM);
};

enum class ComplexDeinterleavingOperation {
  CAdd,
  CMulPartial,
  // The following 'operations' are used to represent internal states. Backends
  // are not expected to try and support these in any capacity.
  Deinterleave,
<<<<<<< HEAD
  Symmetric,
  ReductionPHI,
  ReductionOperation,
=======
  Splat,
  Symmetric,
  ReductionPHI,
  ReductionOperation,
  ReductionSelect,
>>>>>>> bac3a63c
};

enum class ComplexDeinterleavingRotation {
  Rotation_0 = 0,
  Rotation_90 = 1,
  Rotation_180 = 2,
  Rotation_270 = 3,
};

} // namespace llvm

#endif // LLVM_CODEGEN_COMPLEXDEINTERLEAVING_H<|MERGE_RESOLUTION|>--- conflicted
+++ resolved
@@ -38,17 +38,11 @@
   // The following 'operations' are used to represent internal states. Backends
   // are not expected to try and support these in any capacity.
   Deinterleave,
-<<<<<<< HEAD
-  Symmetric,
-  ReductionPHI,
-  ReductionOperation,
-=======
   Splat,
   Symmetric,
   ReductionPHI,
   ReductionOperation,
   ReductionSelect,
->>>>>>> bac3a63c
 };
 
 enum class ComplexDeinterleavingRotation {
