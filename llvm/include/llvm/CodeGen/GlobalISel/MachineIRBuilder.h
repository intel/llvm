//===-- llvm/CodeGen/GlobalISel/MachineIRBuilder.h - MIBuilder --*- C++ -*-===//
//
// Part of the LLVM Project, under the Apache License v2.0 with LLVM Exceptions.
// See https://llvm.org/LICENSE.txt for license information.
// SPDX-License-Identifier: Apache-2.0 WITH LLVM-exception
//
//===----------------------------------------------------------------------===//
/// \file
/// This file declares the MachineIRBuilder class.
/// This is a helper class to build MachineInstr.
//===----------------------------------------------------------------------===//

#ifndef LLVM_CODEGEN_GLOBALISEL_MACHINEIRBUILDER_H
#define LLVM_CODEGEN_GLOBALISEL_MACHINEIRBUILDER_H

#include "llvm/CodeGen/GlobalISel/GISelChangeObserver.h"
#include "llvm/CodeGen/MachineBasicBlock.h"
#include "llvm/CodeGen/MachineInstrBuilder.h"
#include "llvm/CodeGen/MachineRegisterInfo.h"
#include "llvm/CodeGen/TargetOpcodes.h"
#include "llvm/IR/DebugLoc.h"
#include "llvm/IR/Module.h"

namespace llvm {

// Forward declarations.
class APInt;
class BlockAddress;
class Constant;
class ConstantFP;
class ConstantInt;
class DataLayout;
class GISelCSEInfo;
class GlobalValue;
class TargetRegisterClass;
class MachineFunction;
class MachineInstr;
class TargetInstrInfo;
class GISelChangeObserver;

/// Class which stores all the state required in a MachineIRBuilder.
/// Since MachineIRBuilders will only store state in this object, it allows
/// to transfer BuilderState between different kinds of MachineIRBuilders.
struct MachineIRBuilderState {
  /// MachineFunction under construction.
  MachineFunction *MF = nullptr;
  /// Information used to access the description of the opcodes.
  const TargetInstrInfo *TII = nullptr;
  /// Information used to verify types are consistent and to create virtual registers.
  MachineRegisterInfo *MRI = nullptr;
  /// Debug location to be set to any instruction we create.
  DebugLoc DL;
  /// PC sections metadata to be set to any instruction we create.
  MDNode *PCSections = nullptr;

  /// \name Fields describing the insertion point.
  /// @{
  MachineBasicBlock *MBB = nullptr;
  MachineBasicBlock::iterator II;
  /// @}

  GISelChangeObserver *Observer = nullptr;

  GISelCSEInfo *CSEInfo = nullptr;
};

class DstOp {
  union {
    LLT LLTTy;
    Register Reg;
    const TargetRegisterClass *RC;
  };

public:
  enum class DstType { Ty_LLT, Ty_Reg, Ty_RC };
  DstOp(unsigned R) : Reg(R), Ty(DstType::Ty_Reg) {}
  DstOp(Register R) : Reg(R), Ty(DstType::Ty_Reg) {}
  DstOp(const MachineOperand &Op) : Reg(Op.getReg()), Ty(DstType::Ty_Reg) {}
  DstOp(const LLT T) : LLTTy(T), Ty(DstType::Ty_LLT) {}
  DstOp(const TargetRegisterClass *TRC) : RC(TRC), Ty(DstType::Ty_RC) {}

  void addDefToMIB(MachineRegisterInfo &MRI, MachineInstrBuilder &MIB) const {
    switch (Ty) {
    case DstType::Ty_Reg:
      MIB.addDef(Reg);
      break;
    case DstType::Ty_LLT:
      MIB.addDef(MRI.createGenericVirtualRegister(LLTTy));
      break;
    case DstType::Ty_RC:
      MIB.addDef(MRI.createVirtualRegister(RC));
      break;
    }
  }

  LLT getLLTTy(const MachineRegisterInfo &MRI) const {
    switch (Ty) {
    case DstType::Ty_RC:
      return LLT{};
    case DstType::Ty_LLT:
      return LLTTy;
    case DstType::Ty_Reg:
      return MRI.getType(Reg);
    }
    llvm_unreachable("Unrecognised DstOp::DstType enum");
  }

  Register getReg() const {
    assert(Ty == DstType::Ty_Reg && "Not a register");
    return Reg;
  }

  const TargetRegisterClass *getRegClass() const {
    switch (Ty) {
    case DstType::Ty_RC:
      return RC;
    default:
      llvm_unreachable("Not a RC Operand");
    }
  }

  DstType getDstOpKind() const { return Ty; }

private:
  DstType Ty;
};

class SrcOp {
  union {
    MachineInstrBuilder SrcMIB;
    Register Reg;
    CmpInst::Predicate Pred;
    int64_t Imm;
  };

public:
  enum class SrcType { Ty_Reg, Ty_MIB, Ty_Predicate, Ty_Imm };
  SrcOp(Register R) : Reg(R), Ty(SrcType::Ty_Reg) {}
  SrcOp(const MachineOperand &Op) : Reg(Op.getReg()), Ty(SrcType::Ty_Reg) {}
  SrcOp(const MachineInstrBuilder &MIB) : SrcMIB(MIB), Ty(SrcType::Ty_MIB) {}
  SrcOp(const CmpInst::Predicate P) : Pred(P), Ty(SrcType::Ty_Predicate) {}
  /// Use of registers held in unsigned integer variables (or more rarely signed
  /// integers) is no longer permitted to avoid ambiguity with upcoming support
  /// for immediates.
  SrcOp(unsigned) = delete;
  SrcOp(int) = delete;
  SrcOp(uint64_t V) : Imm(V), Ty(SrcType::Ty_Imm) {}
  SrcOp(int64_t V) : Imm(V), Ty(SrcType::Ty_Imm) {}

  void addSrcToMIB(MachineInstrBuilder &MIB) const {
    switch (Ty) {
    case SrcType::Ty_Predicate:
      MIB.addPredicate(Pred);
      break;
    case SrcType::Ty_Reg:
      MIB.addUse(Reg);
      break;
    case SrcType::Ty_MIB:
      MIB.addUse(SrcMIB->getOperand(0).getReg());
      break;
    case SrcType::Ty_Imm:
      MIB.addImm(Imm);
      break;
    }
  }

  LLT getLLTTy(const MachineRegisterInfo &MRI) const {
    switch (Ty) {
    case SrcType::Ty_Predicate:
    case SrcType::Ty_Imm:
      llvm_unreachable("Not a register operand");
    case SrcType::Ty_Reg:
      return MRI.getType(Reg);
    case SrcType::Ty_MIB:
      return MRI.getType(SrcMIB->getOperand(0).getReg());
    }
    llvm_unreachable("Unrecognised SrcOp::SrcType enum");
  }

  Register getReg() const {
    switch (Ty) {
    case SrcType::Ty_Predicate:
    case SrcType::Ty_Imm:
      llvm_unreachable("Not a register operand");
    case SrcType::Ty_Reg:
      return Reg;
    case SrcType::Ty_MIB:
      return SrcMIB->getOperand(0).getReg();
    }
    llvm_unreachable("Unrecognised SrcOp::SrcType enum");
  }

  CmpInst::Predicate getPredicate() const {
    switch (Ty) {
    case SrcType::Ty_Predicate:
      return Pred;
    default:
      llvm_unreachable("Not a register operand");
    }
  }

  int64_t getImm() const {
    switch (Ty) {
    case SrcType::Ty_Imm:
      return Imm;
    default:
      llvm_unreachable("Not an immediate");
    }
  }

  SrcType getSrcOpKind() const { return Ty; }

private:
  SrcType Ty;
};

/// Helper class to build MachineInstr.
/// It keeps internally the insertion point and debug location for all
/// the new instructions we want to create.
/// This information can be modified via the related setters.
class MachineIRBuilder {

  MachineIRBuilderState State;

  unsigned getOpcodeForMerge(const DstOp &DstOp, ArrayRef<SrcOp> SrcOps) const;

protected:
  void validateTruncExt(const LLT Dst, const LLT Src, bool IsExtend);

  void validateUnaryOp(const LLT Res, const LLT Op0);
  void validateBinaryOp(const LLT Res, const LLT Op0, const LLT Op1);
  void validateShiftOp(const LLT Res, const LLT Op0, const LLT Op1);

  void validateSelectOp(const LLT ResTy, const LLT TstTy, const LLT Op0Ty,
                        const LLT Op1Ty);

  void recordInsertion(MachineInstr *InsertedInstr) const {
    if (State.Observer)
      State.Observer->createdInstr(*InsertedInstr);
  }

public:
  /// Some constructors for easy use.
  MachineIRBuilder() = default;
  MachineIRBuilder(MachineFunction &MF) { setMF(MF); }

  MachineIRBuilder(MachineBasicBlock &MBB, MachineBasicBlock::iterator InsPt) {
    setMF(*MBB.getParent());
    setInsertPt(MBB, InsPt);
  }

  MachineIRBuilder(MachineInstr &MI) :
    MachineIRBuilder(*MI.getParent(), MI.getIterator()) {
    setInstr(MI);
    setDebugLoc(MI.getDebugLoc());
  }

  MachineIRBuilder(MachineInstr &MI, GISelChangeObserver &Observer) :
    MachineIRBuilder(MI) {
    setChangeObserver(Observer);
  }

  virtual ~MachineIRBuilder() = default;

  MachineIRBuilder(const MachineIRBuilderState &BState) : State(BState) {}

  const TargetInstrInfo &getTII() {
    assert(State.TII && "TargetInstrInfo is not set");
    return *State.TII;
  }

  /// Getter for the function we currently build.
  MachineFunction &getMF() {
    assert(State.MF && "MachineFunction is not set");
    return *State.MF;
  }

  const MachineFunction &getMF() const {
    assert(State.MF && "MachineFunction is not set");
    return *State.MF;
  }

  const DataLayout &getDataLayout() const {
    return getMF().getFunction().getParent()->getDataLayout();
  }

  LLVMContext &getContext() const {
    return getMF().getFunction().getContext();
  }

  /// Getter for DebugLoc
  const DebugLoc &getDL() { return State.DL; }

  /// Getter for MRI
  MachineRegisterInfo *getMRI() { return State.MRI; }
  const MachineRegisterInfo *getMRI() const { return State.MRI; }

  /// Getter for the State
  MachineIRBuilderState &getState() { return State; }

  /// Getter for the basic block we currently build.
  const MachineBasicBlock &getMBB() const {
    assert(State.MBB && "MachineBasicBlock is not set");
    return *State.MBB;
  }

  MachineBasicBlock &getMBB() {
    return const_cast<MachineBasicBlock &>(
        const_cast<const MachineIRBuilder *>(this)->getMBB());
  }

  GISelCSEInfo *getCSEInfo() { return State.CSEInfo; }
  const GISelCSEInfo *getCSEInfo() const { return State.CSEInfo; }

  /// Current insertion point for new instructions.
  MachineBasicBlock::iterator getInsertPt() { return State.II; }

  /// Set the insertion point before the specified position.
  /// \pre MBB must be in getMF().
  /// \pre II must be a valid iterator in MBB.
  void setInsertPt(MachineBasicBlock &MBB, MachineBasicBlock::iterator II) {
    assert(MBB.getParent() == &getMF() &&
           "Basic block is in a different function");
    State.MBB = &MBB;
    State.II = II;
  }

  /// @}

  void setCSEInfo(GISelCSEInfo *Info) { State.CSEInfo = Info; }

  /// \name Setters for the insertion point.
  /// @{
  /// Set the MachineFunction where to build instructions.
  void setMF(MachineFunction &MF);

  /// Set the insertion point to the  end of \p MBB.
  /// \pre \p MBB must be contained by getMF().
  void setMBB(MachineBasicBlock &MBB) {
    State.MBB = &MBB;
    State.II = MBB.end();
    assert(&getMF() == MBB.getParent() &&
           "Basic block is in a different function");
  }

  /// Set the insertion point to before MI.
  /// \pre MI must be in getMF().
  void setInstr(MachineInstr &MI) {
    assert(MI.getParent() && "Instruction is not part of a basic block");
    setMBB(*MI.getParent());
    State.II = MI.getIterator();
    setPCSections(MI.getPCSections());
  }
  /// @}

  /// Set the insertion point to before MI, and set the debug loc to MI's loc.
  /// \pre MI must be in getMF().
  void setInstrAndDebugLoc(MachineInstr &MI) {
    setInstr(MI);
    setDebugLoc(MI.getDebugLoc());
  }

  void setChangeObserver(GISelChangeObserver &Observer) {
    State.Observer = &Observer;
  }

  void stopObservingChanges() { State.Observer = nullptr; }
  /// @}

  /// Set the debug location to \p DL for all the next build instructions.
  void setDebugLoc(const DebugLoc &DL) { this->State.DL = DL; }

  /// Get the current instruction's debug location.
  const DebugLoc &getDebugLoc() { return State.DL; }

  /// Set the PC sections metadata to \p MD for all the next build instructions.
  void setPCSections(MDNode *MD) { State.PCSections = MD; }

  /// Get the current instruction's PC sections metadata.
  MDNode *getPCSections() { return State.PCSections; }

  /// Build and insert <empty> = \p Opcode <empty>.
  /// The insertion point is the one set by the last call of either
  /// setBasicBlock or setMI.
  ///
  /// \pre setBasicBlock or setMI must have been called.
  ///
  /// \return a MachineInstrBuilder for the newly created instruction.
  MachineInstrBuilder buildInstr(unsigned Opcode) {
    return insertInstr(buildInstrNoInsert(Opcode));
  }

  /// Build but don't insert <empty> = \p Opcode <empty>.
  ///
  /// \pre setMF, setBasicBlock or setMI  must have been called.
  ///
  /// \return a MachineInstrBuilder for the newly created instruction.
  MachineInstrBuilder buildInstrNoInsert(unsigned Opcode);

  /// Insert an existing instruction at the insertion point.
  MachineInstrBuilder insertInstr(MachineInstrBuilder MIB);

  /// Build and insert a DBG_VALUE instruction expressing the fact that the
  /// associated \p Variable lives in \p Reg (suitably modified by \p Expr).
  MachineInstrBuilder buildDirectDbgValue(Register Reg, const MDNode *Variable,
                                          const MDNode *Expr);

  /// Build and insert a DBG_VALUE instruction expressing the fact that the
  /// associated \p Variable lives in memory at \p Reg (suitably modified by \p
  /// Expr).
  MachineInstrBuilder buildIndirectDbgValue(Register Reg,
                                            const MDNode *Variable,
                                            const MDNode *Expr);

  /// Build and insert a DBG_VALUE instruction expressing the fact that the
  /// associated \p Variable lives in the stack slot specified by \p FI
  /// (suitably modified by \p Expr).
  MachineInstrBuilder buildFIDbgValue(int FI, const MDNode *Variable,
                                      const MDNode *Expr);

  /// Build and insert a DBG_VALUE instructions specifying that \p Variable is
  /// given by \p C (suitably modified by \p Expr).
  MachineInstrBuilder buildConstDbgValue(const Constant &C,
                                         const MDNode *Variable,
                                         const MDNode *Expr);

  /// Build and insert a DBG_LABEL instructions specifying that \p Label is
  /// given. Convert "llvm.dbg.label Label" to "DBG_LABEL Label".
  MachineInstrBuilder buildDbgLabel(const MDNode *Label);

  /// Build and insert \p Res = G_DYN_STACKALLOC \p Size, \p Align
  ///
  /// G_DYN_STACKALLOC does a dynamic stack allocation and writes the address of
  /// the allocated memory into \p Res.
  /// \pre setBasicBlock or setMI must have been called.
  /// \pre \p Res must be a generic virtual register with pointer type.
  ///
  /// \return a MachineInstrBuilder for the newly created instruction.
  MachineInstrBuilder buildDynStackAlloc(const DstOp &Res, const SrcOp &Size,
                                         Align Alignment);

  /// Build and insert \p Res = G_FRAME_INDEX \p Idx
  ///
  /// G_FRAME_INDEX materializes the address of an alloca value or other
  /// stack-based object.
  ///
  /// \pre setBasicBlock or setMI must have been called.
  /// \pre \p Res must be a generic virtual register with pointer type.
  ///
  /// \return a MachineInstrBuilder for the newly created instruction.
  MachineInstrBuilder buildFrameIndex(const DstOp &Res, int Idx);

  /// Build and insert \p Res = G_GLOBAL_VALUE \p GV
  ///
  /// G_GLOBAL_VALUE materializes the address of the specified global
  /// into \p Res.
  ///
  /// \pre setBasicBlock or setMI must have been called.
  /// \pre \p Res must be a generic virtual register with pointer type
  ///      in the same address space as \p GV.
  ///
  /// \return a MachineInstrBuilder for the newly created instruction.
  MachineInstrBuilder buildGlobalValue(const DstOp &Res, const GlobalValue *GV);

  /// Build and insert \p Res = G_CONSTANT_POOL \p Idx
  ///
  /// G_CONSTANT_POOL materializes the address of an object in the constant
  /// pool.
  ///
  /// \pre setBasicBlock or setMI must have been called.
  /// \pre \p Res must be a generic virtual register with pointer type.
  ///
  /// \return a MachineInstrBuilder for the newly created instruction.
  MachineInstrBuilder buildConstantPool(const DstOp &Res, unsigned Idx);

  /// Build and insert \p Res = G_PTR_ADD \p Op0, \p Op1
  ///
  /// G_PTR_ADD adds \p Op1 addressible units to the pointer specified by \p Op0,
  /// storing the resulting pointer in \p Res. Addressible units are typically
  /// bytes but this can vary between targets.
  ///
  /// \pre setBasicBlock or setMI must have been called.
  /// \pre \p Res and \p Op0 must be generic virtual registers with pointer
  ///      type.
  /// \pre \p Op1 must be a generic virtual register with scalar type.
  ///
  /// \return a MachineInstrBuilder for the newly created instruction.
  MachineInstrBuilder buildPtrAdd(const DstOp &Res, const SrcOp &Op0,
                                  const SrcOp &Op1);

  /// Materialize and insert \p Res = G_PTR_ADD \p Op0, (G_CONSTANT \p Value)
  ///
  /// G_PTR_ADD adds \p Value bytes to the pointer specified by \p Op0,
  /// storing the resulting pointer in \p Res. If \p Value is zero then no
  /// G_PTR_ADD or G_CONSTANT will be created and \pre Op0 will be assigned to
  /// \p Res.
  ///
  /// \pre setBasicBlock or setMI must have been called.
  /// \pre \p Op0 must be a generic virtual register with pointer type.
  /// \pre \p ValueTy must be a scalar type.
  /// \pre \p Res must be 0. This is to detect confusion between
  ///      materializePtrAdd() and buildPtrAdd().
  /// \post \p Res will either be a new generic virtual register of the same
  ///       type as \p Op0 or \p Op0 itself.
  ///
  /// \return a MachineInstrBuilder for the newly created instruction.
  std::optional<MachineInstrBuilder> materializePtrAdd(Register &Res,
                                                       Register Op0,
                                                       const LLT ValueTy,
                                                       uint64_t Value);

  /// Build and insert \p Res = G_PTRMASK \p Op0, \p Op1
  MachineInstrBuilder buildPtrMask(const DstOp &Res, const SrcOp &Op0,
                                   const SrcOp &Op1) {
    return buildInstr(TargetOpcode::G_PTRMASK, {Res}, {Op0, Op1});
  }

  /// Build and insert \p Res = G_PTRMASK \p Op0, \p G_CONSTANT (1 << NumBits) - 1
  ///
  /// This clears the low bits of a pointer operand without destroying its
  /// pointer properties. This has the effect of rounding the address *down* to
  /// a specified alignment in bits.
  ///
  /// \pre setBasicBlock or setMI must have been called.
  /// \pre \p Res and \p Op0 must be generic virtual registers with pointer
  ///      type.
  /// \pre \p NumBits must be an integer representing the number of low bits to
  ///      be cleared in \p Op0.
  ///
  /// \return a MachineInstrBuilder for the newly created instruction.
  MachineInstrBuilder buildMaskLowPtrBits(const DstOp &Res, const SrcOp &Op0,
                                          uint32_t NumBits);

  /// Build and insert
  /// a, b, ..., x = G_UNMERGE_VALUES \p Op0
  /// \p Res = G_BUILD_VECTOR a, b, ..., x, undef, ..., undef
  ///
  /// Pad \p Op0 with undef elements to match number of elements in \p Res.
  ///
  /// \pre setBasicBlock or setMI must have been called.
  /// \pre \p Res and \p Op0 must be generic virtual registers with vector type,
  ///      same vector element type and Op0 must have fewer elements then Res.
  ///
  /// \return a MachineInstrBuilder for the newly created build vector instr.
  MachineInstrBuilder buildPadVectorWithUndefElements(const DstOp &Res,
                                                      const SrcOp &Op0);

  /// Build and insert
  /// a, b, ..., x, y, z = G_UNMERGE_VALUES \p Op0
  /// \p Res = G_BUILD_VECTOR a, b, ..., x
  ///
  /// Delete trailing elements in \p Op0 to match number of elements in \p Res.
  ///
  /// \pre setBasicBlock or setMI must have been called.
  /// \pre \p Res and \p Op0 must be generic virtual registers with vector type,
  ///      same vector element type and Op0 must have more elements then Res.
  ///
  /// \return a MachineInstrBuilder for the newly created build vector instr.
  MachineInstrBuilder buildDeleteTrailingVectorElements(const DstOp &Res,
                                                        const SrcOp &Op0);

  /// Build and insert \p Res, \p CarryOut = G_UADDO \p Op0, \p Op1
  ///
  /// G_UADDO sets \p Res to \p Op0 + \p Op1 (truncated to the bit width) and
  /// sets \p CarryOut to 1 if the result overflowed in unsigned arithmetic.
  ///
  /// \pre setBasicBlock or setMI must have been called.
  /// \pre \p Res, \p Op0 and \p Op1 must be generic virtual registers with the
  /// same scalar type.
  ////\pre \p CarryOut must be generic virtual register with scalar type
  ///(typically s1)
  ///
  /// \return The newly created instruction.
  MachineInstrBuilder buildUAddo(const DstOp &Res, const DstOp &CarryOut,
                                 const SrcOp &Op0, const SrcOp &Op1) {
    return buildInstr(TargetOpcode::G_UADDO, {Res, CarryOut}, {Op0, Op1});
  }

  /// Build and insert \p Res, \p CarryOut = G_USUBO \p Op0, \p Op1
  MachineInstrBuilder buildUSubo(const DstOp &Res, const DstOp &CarryOut,
                                 const SrcOp &Op0, const SrcOp &Op1) {
    return buildInstr(TargetOpcode::G_USUBO, {Res, CarryOut}, {Op0, Op1});
  }

  /// Build and insert \p Res, \p CarryOut = G_SADDO \p Op0, \p Op1
  MachineInstrBuilder buildSAddo(const DstOp &Res, const DstOp &CarryOut,
                                 const SrcOp &Op0, const SrcOp &Op1) {
    return buildInstr(TargetOpcode::G_SADDO, {Res, CarryOut}, {Op0, Op1});
  }

  /// Build and insert \p Res, \p CarryOut = G_SUBO \p Op0, \p Op1
  MachineInstrBuilder buildSSubo(const DstOp &Res, const DstOp &CarryOut,
                                 const SrcOp &Op0, const SrcOp &Op1) {
    return buildInstr(TargetOpcode::G_SSUBO, {Res, CarryOut}, {Op0, Op1});
  }

  /// Build and insert \p Res, \p CarryOut = G_UADDE \p Op0,
  /// \p Op1, \p CarryIn
  ///
  /// G_UADDE sets \p Res to \p Op0 + \p Op1 + \p CarryIn (truncated to the bit
  /// width) and sets \p CarryOut to 1 if the result overflowed in unsigned
  /// arithmetic.
  ///
  /// \pre setBasicBlock or setMI must have been called.
  /// \pre \p Res, \p Op0 and \p Op1 must be generic virtual registers
  ///      with the same scalar type.
  /// \pre \p CarryOut and \p CarryIn must be generic virtual
  ///      registers with the same scalar type (typically s1)
  ///
  /// \return The newly created instruction.
  MachineInstrBuilder buildUAdde(const DstOp &Res, const DstOp &CarryOut,
                                 const SrcOp &Op0, const SrcOp &Op1,
                                 const SrcOp &CarryIn) {
    return buildInstr(TargetOpcode::G_UADDE, {Res, CarryOut},
                                             {Op0, Op1, CarryIn});
  }

  /// Build and insert \p Res, \p CarryOut = G_USUBE \p Op0, \p Op1, \p CarryInp
  MachineInstrBuilder buildUSube(const DstOp &Res, const DstOp &CarryOut,
                                 const SrcOp &Op0, const SrcOp &Op1,
                                 const SrcOp &CarryIn) {
    return buildInstr(TargetOpcode::G_USUBE, {Res, CarryOut},
                                             {Op0, Op1, CarryIn});
  }

  /// Build and insert \p Res, \p CarryOut = G_SADDE \p Op0, \p Op1, \p CarryInp
  MachineInstrBuilder buildSAdde(const DstOp &Res, const DstOp &CarryOut,
                                 const SrcOp &Op0, const SrcOp &Op1,
                                 const SrcOp &CarryIn) {
    return buildInstr(TargetOpcode::G_SADDE, {Res, CarryOut},
                                             {Op0, Op1, CarryIn});
  }

  /// Build and insert \p Res, \p CarryOut = G_SSUBE \p Op0, \p Op1, \p CarryInp
  MachineInstrBuilder buildSSube(const DstOp &Res, const DstOp &CarryOut,
                                 const SrcOp &Op0, const SrcOp &Op1,
                                 const SrcOp &CarryIn) {
    return buildInstr(TargetOpcode::G_SSUBE, {Res, CarryOut},
                                             {Op0, Op1, CarryIn});
  }

  /// Build and insert \p Res = G_ANYEXT \p Op0
  ///
  /// G_ANYEXT produces a register of the specified width, with bits 0 to
  /// sizeof(\p Ty) * 8 set to \p Op. The remaining bits are unspecified
  /// (i.e. this is neither zero nor sign-extension). For a vector register,
  /// each element is extended individually.
  ///
  /// \pre setBasicBlock or setMI must have been called.
  /// \pre \p Res must be a generic virtual register with scalar or vector type.
  /// \pre \p Op must be a generic virtual register with scalar or vector type.
  /// \pre \p Op must be smaller than \p Res
  ///
  /// \return The newly created instruction.

  MachineInstrBuilder buildAnyExt(const DstOp &Res, const SrcOp &Op);

  /// Build and insert \p Res = G_SEXT \p Op
  ///
  /// G_SEXT produces a register of the specified width, with bits 0 to
  /// sizeof(\p Ty) * 8 set to \p Op. The remaining bits are duplicated from the
  /// high bit of \p Op (i.e. 2s-complement sign extended).
  ///
  /// \pre setBasicBlock or setMI must have been called.
  /// \pre \p Res must be a generic virtual register with scalar or vector type.
  /// \pre \p Op must be a generic virtual register with scalar or vector type.
  /// \pre \p Op must be smaller than \p Res
  ///
  /// \return The newly created instruction.
  MachineInstrBuilder buildSExt(const DstOp &Res, const SrcOp &Op);

  /// Build and insert \p Res = G_SEXT_INREG \p Op, ImmOp
  MachineInstrBuilder buildSExtInReg(const DstOp &Res, const SrcOp &Op, int64_t ImmOp) {
    return buildInstr(TargetOpcode::G_SEXT_INREG, {Res}, {Op, SrcOp(ImmOp)});
  }

  /// Build and insert \p Res = G_FPEXT \p Op
  MachineInstrBuilder buildFPExt(const DstOp &Res, const SrcOp &Op,
                                 std::optional<unsigned> Flags = std::nullopt) {
    return buildInstr(TargetOpcode::G_FPEXT, {Res}, {Op}, Flags);
  }

  /// Build and insert a G_PTRTOINT instruction.
  MachineInstrBuilder buildPtrToInt(const DstOp &Dst, const SrcOp &Src) {
    return buildInstr(TargetOpcode::G_PTRTOINT, {Dst}, {Src});
  }

  /// Build and insert a G_INTTOPTR instruction.
  MachineInstrBuilder buildIntToPtr(const DstOp &Dst, const SrcOp &Src) {
    return buildInstr(TargetOpcode::G_INTTOPTR, {Dst}, {Src});
  }

  /// Build and insert \p Dst = G_BITCAST \p Src
  MachineInstrBuilder buildBitcast(const DstOp &Dst, const SrcOp &Src) {
    return buildInstr(TargetOpcode::G_BITCAST, {Dst}, {Src});
  }

    /// Build and insert \p Dst = G_ADDRSPACE_CAST \p Src
  MachineInstrBuilder buildAddrSpaceCast(const DstOp &Dst, const SrcOp &Src) {
    return buildInstr(TargetOpcode::G_ADDRSPACE_CAST, {Dst}, {Src});
  }

  /// \return The opcode of the extension the target wants to use for boolean
  /// values.
  unsigned getBoolExtOp(bool IsVec, bool IsFP) const;

  // Build and insert \p Res = G_ANYEXT \p Op, \p Res = G_SEXT \p Op, or \p Res
  // = G_ZEXT \p Op depending on how the target wants to extend boolean values.
  MachineInstrBuilder buildBoolExt(const DstOp &Res, const SrcOp &Op,
                                   bool IsFP);

  // Build and insert \p Res = G_SEXT_INREG \p Op, 1 or \p Res = G_AND \p Op, 1,
  // or COPY depending on how the target wants to extend boolean values, using
  // the original register size.
  MachineInstrBuilder buildBoolExtInReg(const DstOp &Res, const SrcOp &Op,
                                        bool IsVector,
                                        bool IsFP);

  /// Build and insert \p Res = G_ZEXT \p Op
  ///
  /// G_ZEXT produces a register of the specified width, with bits 0 to
  /// sizeof(\p Ty) * 8 set to \p Op. The remaining bits are 0. For a vector
  /// register, each element is extended individually.
  ///
  /// \pre setBasicBlock or setMI must have been called.
  /// \pre \p Res must be a generic virtual register with scalar or vector type.
  /// \pre \p Op must be a generic virtual register with scalar or vector type.
  /// \pre \p Op must be smaller than \p Res
  ///
  /// \return The newly created instruction.
  MachineInstrBuilder buildZExt(const DstOp &Res, const SrcOp &Op);

  /// Build and insert \p Res = G_SEXT \p Op, \p Res = G_TRUNC \p Op, or
  /// \p Res = COPY \p Op depending on the differing sizes of \p Res and \p Op.
  ///  ///
  /// \pre setBasicBlock or setMI must have been called.
  /// \pre \p Res must be a generic virtual register with scalar or vector type.
  /// \pre \p Op must be a generic virtual register with scalar or vector type.
  ///
  /// \return The newly created instruction.
  MachineInstrBuilder buildSExtOrTrunc(const DstOp &Res, const SrcOp &Op);

  /// Build and insert \p Res = G_ZEXT \p Op, \p Res = G_TRUNC \p Op, or
  /// \p Res = COPY \p Op depending on the differing sizes of \p Res and \p Op.
  ///  ///
  /// \pre setBasicBlock or setMI must have been called.
  /// \pre \p Res must be a generic virtual register with scalar or vector type.
  /// \pre \p Op must be a generic virtual register with scalar or vector type.
  ///
  /// \return The newly created instruction.
  MachineInstrBuilder buildZExtOrTrunc(const DstOp &Res, const SrcOp &Op);

  // Build and insert \p Res = G_ANYEXT \p Op, \p Res = G_TRUNC \p Op, or
  /// \p Res = COPY \p Op depending on the differing sizes of \p Res and \p Op.
  ///  ///
  /// \pre setBasicBlock or setMI must have been called.
  /// \pre \p Res must be a generic virtual register with scalar or vector type.
  /// \pre \p Op must be a generic virtual register with scalar or vector type.
  ///
  /// \return The newly created instruction.
  MachineInstrBuilder buildAnyExtOrTrunc(const DstOp &Res, const SrcOp &Op);

  /// Build and insert \p Res = \p ExtOpc, \p Res = G_TRUNC \p
  /// Op, or \p Res = COPY \p Op depending on the differing sizes of \p Res and
  /// \p Op.
  ///  ///
  /// \pre setBasicBlock or setMI must have been called.
  /// \pre \p Res must be a generic virtual register with scalar or vector type.
  /// \pre \p Op must be a generic virtual register with scalar or vector type.
  ///
  /// \return The newly created instruction.
  MachineInstrBuilder buildExtOrTrunc(unsigned ExtOpc, const DstOp &Res,
                                      const SrcOp &Op);

  /// Build and inserts \p Res = \p G_AND \p Op, \p LowBitsSet(ImmOp)
  /// Since there is no G_ZEXT_INREG like G_SEXT_INREG, the instruction is
  /// emulated using G_AND.
  MachineInstrBuilder buildZExtInReg(const DstOp &Res, const SrcOp &Op,
                                     int64_t ImmOp);

  /// Build and insert an appropriate cast between two registers of equal size.
  MachineInstrBuilder buildCast(const DstOp &Dst, const SrcOp &Src);

  /// Build and insert G_BR \p Dest
  ///
  /// G_BR is an unconditional branch to \p Dest.
  ///
  /// \pre setBasicBlock or setMI must have been called.
  ///
  /// \return a MachineInstrBuilder for the newly created instruction.
  MachineInstrBuilder buildBr(MachineBasicBlock &Dest);

  /// Build and insert G_BRCOND \p Tst, \p Dest
  ///
  /// G_BRCOND is a conditional branch to \p Dest.
  ///
  /// \pre setBasicBlock or setMI must have been called.
  /// \pre \p Tst must be a generic virtual register with scalar
  ///      type. At the beginning of legalization, this will be a single
  ///      bit (s1). Targets with interesting flags registers may change
  ///      this. For a wider type, whether the branch is taken must only
  ///      depend on bit 0 (for now).
  ///
  /// \return The newly created instruction.
  MachineInstrBuilder buildBrCond(const SrcOp &Tst, MachineBasicBlock &Dest);

  /// Build and insert G_BRINDIRECT \p Tgt
  ///
  /// G_BRINDIRECT is an indirect branch to \p Tgt.
  ///
  /// \pre setBasicBlock or setMI must have been called.
  /// \pre \p Tgt must be a generic virtual register with pointer type.
  ///
  /// \return a MachineInstrBuilder for the newly created instruction.
  MachineInstrBuilder buildBrIndirect(Register Tgt);

  /// Build and insert G_BRJT \p TablePtr, \p JTI, \p IndexReg
  ///
  /// G_BRJT is a jump table branch using a table base pointer \p TablePtr,
  /// jump table index \p JTI and index \p IndexReg
  ///
  /// \pre setBasicBlock or setMI must have been called.
  /// \pre \p TablePtr must be a generic virtual register with pointer type.
  /// \pre \p JTI must be be a jump table index.
  /// \pre \p IndexReg must be a generic virtual register with pointer type.
  ///
  /// \return a MachineInstrBuilder for the newly created instruction.
  MachineInstrBuilder buildBrJT(Register TablePtr, unsigned JTI,
                                Register IndexReg);

  /// Build and insert \p Res = G_CONSTANT \p Val
  ///
  /// G_CONSTANT is an integer constant with the specified size and value. \p
  /// Val will be extended or truncated to the size of \p Reg.
  ///
  /// \pre setBasicBlock or setMI must have been called.
  /// \pre \p Res must be a generic virtual register with scalar or pointer
  ///      type.
  ///
  /// \return The newly created instruction.
  virtual MachineInstrBuilder buildConstant(const DstOp &Res,
                                            const ConstantInt &Val);

  /// Build and insert \p Res = G_CONSTANT \p Val
  ///
  /// G_CONSTANT is an integer constant with the specified size and value.
  ///
  /// \pre setBasicBlock or setMI must have been called.
  /// \pre \p Res must be a generic virtual register with scalar type.
  ///
  /// \return The newly created instruction.
  MachineInstrBuilder buildConstant(const DstOp &Res, int64_t Val);
  MachineInstrBuilder buildConstant(const DstOp &Res, const APInt &Val);

  /// Build and insert \p Res = G_FCONSTANT \p Val
  ///
  /// G_FCONSTANT is a floating-point constant with the specified size and
  /// value.
  ///
  /// \pre setBasicBlock or setMI must have been called.
  /// \pre \p Res must be a generic virtual register with scalar type.
  ///
  /// \return The newly created instruction.
  virtual MachineInstrBuilder buildFConstant(const DstOp &Res,
                                             const ConstantFP &Val);

  MachineInstrBuilder buildFConstant(const DstOp &Res, double Val);
  MachineInstrBuilder buildFConstant(const DstOp &Res, const APFloat &Val);

  /// Build and insert \p Res = COPY Op
  ///
  /// Register-to-register COPY sets \p Res to \p Op.
  ///
  /// \pre setBasicBlock or setMI must have been called.
  ///
  /// \return a MachineInstrBuilder for the newly created instruction.
  MachineInstrBuilder buildCopy(const DstOp &Res, const SrcOp &Op);


  /// Build and insert G_ASSERT_SEXT, G_ASSERT_ZEXT, or G_ASSERT_ALIGN
  ///
  /// \return a MachineInstrBuilder for the newly created instruction.
  MachineInstrBuilder buildAssertInstr(unsigned Opc, const DstOp &Res,
                                       const SrcOp &Op, unsigned Val) {
    return buildInstr(Opc, Res, Op).addImm(Val);
  }

  /// Build and insert \p Res = G_ASSERT_ZEXT Op, Size
  ///
  /// \return a MachineInstrBuilder for the newly created instruction.
  MachineInstrBuilder buildAssertZExt(const DstOp &Res, const SrcOp &Op,
                                      unsigned Size) {
    return buildAssertInstr(TargetOpcode::G_ASSERT_ZEXT, Res, Op, Size);
  }

  /// Build and insert \p Res = G_ASSERT_SEXT Op, Size
  ///
  /// \return a MachineInstrBuilder for the newly created instruction.
  MachineInstrBuilder buildAssertSExt(const DstOp &Res, const SrcOp &Op,
                                      unsigned Size) {
    return buildAssertInstr(TargetOpcode::G_ASSERT_SEXT, Res, Op, Size);
  }

  /// Build and insert \p Res = G_ASSERT_ALIGN Op, AlignVal
  ///
  /// \return a MachineInstrBuilder for the newly created instruction.
  MachineInstrBuilder buildAssertAlign(const DstOp &Res, const SrcOp &Op,
				       Align AlignVal) {
    return buildAssertInstr(TargetOpcode::G_ASSERT_ALIGN, Res, Op,
                            AlignVal.value());
  }

  /// Build and insert `Res = G_LOAD Addr, MMO`.
  ///
  /// Loads the value stored at \p Addr. Puts the result in \p Res.
  ///
  /// \pre setBasicBlock or setMI must have been called.
  /// \pre \p Res must be a generic virtual register.
  /// \pre \p Addr must be a generic virtual register with pointer type.
  ///
  /// \return a MachineInstrBuilder for the newly created instruction.
  MachineInstrBuilder buildLoad(const DstOp &Res, const SrcOp &Addr,
                                MachineMemOperand &MMO) {
    return buildLoadInstr(TargetOpcode::G_LOAD, Res, Addr, MMO);
  }

  /// Build and insert a G_LOAD instruction, while constructing the
  /// MachineMemOperand.
  MachineInstrBuilder
  buildLoad(const DstOp &Res, const SrcOp &Addr, MachinePointerInfo PtrInfo,
            Align Alignment,
            MachineMemOperand::Flags MMOFlags = MachineMemOperand::MONone,
            const AAMDNodes &AAInfo = AAMDNodes());

  /// Build and insert `Res = <opcode> Addr, MMO`.
  ///
  /// Loads the value stored at \p Addr. Puts the result in \p Res.
  ///
  /// \pre setBasicBlock or setMI must have been called.
  /// \pre \p Res must be a generic virtual register.
  /// \pre \p Addr must be a generic virtual register with pointer type.
  ///
  /// \return a MachineInstrBuilder for the newly created instruction.
  MachineInstrBuilder buildLoadInstr(unsigned Opcode, const DstOp &Res,
                                     const SrcOp &Addr, MachineMemOperand &MMO);

  /// Helper to create a load from a constant offset given a base address. Load
  /// the type of \p Dst from \p Offset from the given base address and memory
  /// operand.
  MachineInstrBuilder buildLoadFromOffset(const DstOp &Dst,
                                          const SrcOp &BasePtr,
                                          MachineMemOperand &BaseMMO,
                                          int64_t Offset);

  /// Build and insert `G_STORE Val, Addr, MMO`.
  ///
  /// Stores the value \p Val to \p Addr.
  ///
  /// \pre setBasicBlock or setMI must have been called.
  /// \pre \p Val must be a generic virtual register.
  /// \pre \p Addr must be a generic virtual register with pointer type.
  ///
  /// \return a MachineInstrBuilder for the newly created instruction.
  MachineInstrBuilder buildStore(const SrcOp &Val, const SrcOp &Addr,
                                 MachineMemOperand &MMO);

  /// Build and insert a G_STORE instruction, while constructing the
  /// MachineMemOperand.
  MachineInstrBuilder
  buildStore(const SrcOp &Val, const SrcOp &Addr, MachinePointerInfo PtrInfo,
             Align Alignment,
             MachineMemOperand::Flags MMOFlags = MachineMemOperand::MONone,
             const AAMDNodes &AAInfo = AAMDNodes());

  /// Build and insert `Res0, ... = G_EXTRACT Src, Idx0`.
  ///
  /// \pre setBasicBlock or setMI must have been called.
  /// \pre \p Res and \p Src must be generic virtual registers.
  ///
  /// \return a MachineInstrBuilder for the newly created instruction.
  MachineInstrBuilder buildExtract(const DstOp &Res, const SrcOp &Src, uint64_t Index);

  /// Build and insert \p Res = IMPLICIT_DEF.
  MachineInstrBuilder buildUndef(const DstOp &Res);

  /// Build and insert \p Res = G_MERGE_VALUES \p Op0, ...
  ///
  /// G_MERGE_VALUES combines the input elements contiguously into a larger
  /// register. It should only be used when the destination register is not a
  /// vector.
  ///
  /// \pre setBasicBlock or setMI must have been called.
  /// \pre The entire register \p Res (and no more) must be covered by the input
  ///      registers.
  /// \pre The type of all \p Ops registers must be identical.
  ///
  /// \return a MachineInstrBuilder for the newly created instruction.
  MachineInstrBuilder buildMergeValues(const DstOp &Res,
                                       ArrayRef<Register> Ops);

  /// Build and insert \p Res = G_MERGE_VALUES \p Op0, ...
  ///               or \p Res = G_BUILD_VECTOR \p Op0, ...
  ///               or \p Res = G_CONCAT_VECTORS \p Op0, ...
  ///
  /// G_MERGE_VALUES combines the input elements contiguously into a larger
  /// register. It is used when the destination register is not a vector.
  /// G_BUILD_VECTOR combines scalar inputs into a vector register.
  /// G_CONCAT_VECTORS combines vector inputs into a vector register.
  ///
  /// \pre setBasicBlock or setMI must have been called.
  /// \pre The entire register \p Res (and no more) must be covered by the input
  ///      registers.
  /// \pre The type of all \p Ops registers must be identical.
  ///
  /// \return a MachineInstrBuilder for the newly created instruction. The
  ///         opcode of the new instruction will depend on the types of both
  ///         the destination and the sources.
  MachineInstrBuilder buildMergeLikeInstr(const DstOp &Res,
                                          ArrayRef<Register> Ops);
  MachineInstrBuilder buildMergeLikeInstr(const DstOp &Res,
                                          std::initializer_list<SrcOp> Ops);

  /// Build and insert \p Res0, ... = G_UNMERGE_VALUES \p Op
  ///
  /// G_UNMERGE_VALUES splits contiguous bits of the input into multiple
  ///
  /// \pre setBasicBlock or setMI must have been called.
  /// \pre The entire register \p Res (and no more) must be covered by the input
  ///      registers.
  /// \pre The type of all \p Res registers must be identical.
  ///
  /// \return a MachineInstrBuilder for the newly created instruction.
  MachineInstrBuilder buildUnmerge(ArrayRef<LLT> Res, const SrcOp &Op);
  MachineInstrBuilder buildUnmerge(ArrayRef<Register> Res, const SrcOp &Op);

  /// Build and insert an unmerge of \p Res sized pieces to cover \p Op
  MachineInstrBuilder buildUnmerge(LLT Res, const SrcOp &Op);

  /// Build and insert \p Res = G_BUILD_VECTOR \p Op0, ...
  ///
  /// G_BUILD_VECTOR creates a vector value from multiple scalar registers.
  /// \pre setBasicBlock or setMI must have been called.
  /// \pre The entire register \p Res (and no more) must be covered by the
  ///      input scalar registers.
  /// \pre The type of all \p Ops registers must be identical.
  ///
  /// \return a MachineInstrBuilder for the newly created instruction.
  MachineInstrBuilder buildBuildVector(const DstOp &Res,
                                       ArrayRef<Register> Ops);

  /// Build and insert \p Res = G_BUILD_VECTOR \p Op0, ... where each OpN is
  /// built with G_CONSTANT.
  MachineInstrBuilder buildBuildVectorConstant(const DstOp &Res,
                                               ArrayRef<APInt> Ops);

  /// Build and insert \p Res = G_BUILD_VECTOR with \p Src replicated to fill
  /// the number of elements
  MachineInstrBuilder buildSplatVector(const DstOp &Res,
                                       const SrcOp &Src);

  /// Build and insert \p Res = G_BUILD_VECTOR_TRUNC \p Op0, ...
  ///
  /// G_BUILD_VECTOR_TRUNC creates a vector value from multiple scalar registers
  /// which have types larger than the destination vector element type, and
  /// truncates the values to fit.
  ///
  /// If the operands given are already the same size as the vector elt type,
  /// then this method will instead create a G_BUILD_VECTOR instruction.
  ///
  /// \pre setBasicBlock or setMI must have been called.
  /// \pre The type of all \p Ops registers must be identical.
  ///
  /// \return a MachineInstrBuilder for the newly created instruction.
  MachineInstrBuilder buildBuildVectorTrunc(const DstOp &Res,
                                            ArrayRef<Register> Ops);

  /// Build and insert a vector splat of a scalar \p Src using a
  /// G_INSERT_VECTOR_ELT and G_SHUFFLE_VECTOR idiom.
  ///
  /// \pre setBasicBlock or setMI must have been called.
  /// \pre \p Src must have the same type as the element type of \p Dst
  ///
  /// \return a MachineInstrBuilder for the newly created instruction.
  MachineInstrBuilder buildShuffleSplat(const DstOp &Res, const SrcOp &Src);

  /// Build and insert \p Res = G_SHUFFLE_VECTOR \p Src1, \p Src2, \p Mask
  ///
  /// \pre setBasicBlock or setMI must have been called.
  ///
  /// \return a MachineInstrBuilder for the newly created instruction.
  MachineInstrBuilder buildShuffleVector(const DstOp &Res, const SrcOp &Src1,
                                         const SrcOp &Src2, ArrayRef<int> Mask);

  /// Build and insert \p Res = G_CONCAT_VECTORS \p Op0, ...
  ///
  /// G_CONCAT_VECTORS creates a vector from the concatenation of 2 or more
  /// vectors.
  ///
  /// \pre setBasicBlock or setMI must have been called.
  /// \pre The entire register \p Res (and no more) must be covered by the input
  ///      registers.
  /// \pre The type of all source operands must be identical.
  ///
  /// \return a MachineInstrBuilder for the newly created instruction.
  MachineInstrBuilder buildConcatVectors(const DstOp &Res,
                                         ArrayRef<Register> Ops);

  MachineInstrBuilder buildInsert(const DstOp &Res, const SrcOp &Src,
                                  const SrcOp &Op, unsigned Index);

  /// Build and insert either a G_INTRINSIC (if \p HasSideEffects is false) or
  /// G_INTRINSIC_W_SIDE_EFFECTS instruction. Its first operand will be the
  /// result register definition unless \p Reg is NoReg (== 0). The second
  /// operand will be the intrinsic's ID.
  ///
  /// Callers are expected to add the required definitions and uses afterwards.
  ///
  /// \pre setBasicBlock or setMI must have been called.
  ///
  /// \return a MachineInstrBuilder for the newly created instruction.
  MachineInstrBuilder buildIntrinsic(Intrinsic::ID ID, ArrayRef<Register> Res,
                                     bool HasSideEffects);
  MachineInstrBuilder buildIntrinsic(Intrinsic::ID ID, ArrayRef<DstOp> Res,
                                     bool HasSideEffects);

  /// Build and insert \p Res = G_FPTRUNC \p Op
  ///
  /// G_FPTRUNC converts a floating-point value into one with a smaller type.
  ///
  /// \pre setBasicBlock or setMI must have been called.
  /// \pre \p Res must be a generic virtual register with scalar or vector type.
  /// \pre \p Op must be a generic virtual register with scalar or vector type.
  /// \pre \p Res must be smaller than \p Op
  ///
  /// \return The newly created instruction.
  MachineInstrBuilder
  buildFPTrunc(const DstOp &Res, const SrcOp &Op,
               std::optional<unsigned> Flags = std::nullopt);

  /// Build and insert \p Res = G_TRUNC \p Op
  ///
  /// G_TRUNC extracts the low bits of a type. For a vector type each element is
  /// truncated independently before being packed into the destination.
  ///
  /// \pre setBasicBlock or setMI must have been called.
  /// \pre \p Res must be a generic virtual register with scalar or vector type.
  /// \pre \p Op must be a generic virtual register with scalar or vector type.
  /// \pre \p Res must be smaller than \p Op
  ///
  /// \return The newly created instruction.
  MachineInstrBuilder buildTrunc(const DstOp &Res, const SrcOp &Op);

  /// Build and insert a \p Res = G_ICMP \p Pred, \p Op0, \p Op1
  ///
  /// \pre setBasicBlock or setMI must have been called.

  /// \pre \p Res must be a generic virtual register with scalar or
  ///      vector type. Typically this starts as s1 or <N x s1>.
  /// \pre \p Op0 and Op1 must be generic virtual registers with the
  ///      same number of elements as \p Res. If \p Res is a scalar,
  ///      \p Op0 must be either a scalar or pointer.
  /// \pre \p Pred must be an integer predicate.
  ///
  /// \return a MachineInstrBuilder for the newly created instruction.
  MachineInstrBuilder buildICmp(CmpInst::Predicate Pred, const DstOp &Res,
                                const SrcOp &Op0, const SrcOp &Op1);

  /// Build and insert a \p Res = G_FCMP \p Pred\p Op0, \p Op1
  ///
  /// \pre setBasicBlock or setMI must have been called.

  /// \pre \p Res must be a generic virtual register with scalar or
  ///      vector type. Typically this starts as s1 or <N x s1>.
  /// \pre \p Op0 and Op1 must be generic virtual registers with the
  ///      same number of elements as \p Res (or scalar, if \p Res is
  ///      scalar).
  /// \pre \p Pred must be a floating-point predicate.
  ///
  /// \return a MachineInstrBuilder for the newly created instruction.
  MachineInstrBuilder buildFCmp(CmpInst::Predicate Pred, const DstOp &Res,
                                const SrcOp &Op0, const SrcOp &Op1,
                                std::optional<unsigned> Flags = std::nullopt);

  /// Build and insert a \p Res = G_SELECT \p Tst, \p Op0, \p Op1
  ///
  /// \pre setBasicBlock or setMI must have been called.
  /// \pre \p Res, \p Op0 and \p Op1 must be generic virtual registers
  ///      with the same type.
  /// \pre \p Tst must be a generic virtual register with scalar, pointer or
  ///      vector type. If vector then it must have the same number of
  ///      elements as the other parameters.
  ///
  /// \return a MachineInstrBuilder for the newly created instruction.
  MachineInstrBuilder buildSelect(const DstOp &Res, const SrcOp &Tst,
                                  const SrcOp &Op0, const SrcOp &Op1,
                                  std::optional<unsigned> Flags = std::nullopt);

  /// Build and insert \p Res = G_INSERT_VECTOR_ELT \p Val,
  /// \p Elt, \p Idx
  ///
  /// \pre setBasicBlock or setMI must have been called.
  /// \pre \p Res and \p Val must be a generic virtual register
  //       with the same vector type.
  /// \pre \p Elt and \p Idx must be a generic virtual register
  ///      with scalar type.
  ///
  /// \return The newly created instruction.
  MachineInstrBuilder buildInsertVectorElement(const DstOp &Res,
                                               const SrcOp &Val,
                                               const SrcOp &Elt,
                                               const SrcOp &Idx);

  /// Build and insert \p Res = G_EXTRACT_VECTOR_ELT \p Val, \p Idx
  ///
  /// \pre setBasicBlock or setMI must have been called.
  /// \pre \p Res must be a generic virtual register with scalar type.
  /// \pre \p Val must be a generic virtual register with vector type.
  ///
  /// \return The newly created instruction.
  MachineInstrBuilder buildExtractVectorElementConstant(const DstOp &Res,
                                                        const SrcOp &Val,
                                                        const int Idx) {
    return buildExtractVectorElement(Res, Val,
                                     buildConstant(LLT::scalar(64), Idx));
  }

  /// Build and insert \p Res = G_EXTRACT_VECTOR_ELT \p Val, \p Idx
  ///
  /// \pre setBasicBlock or setMI must have been called.
  /// \pre \p Res must be a generic virtual register with scalar type.
  /// \pre \p Val must be a generic virtual register with vector type.
  /// \pre \p Idx must be a generic virtual register with scalar type.
  ///
  /// \return The newly created instruction.
  MachineInstrBuilder buildExtractVectorElement(const DstOp &Res,
                                                const SrcOp &Val,
                                                const SrcOp &Idx);

  /// Build and insert `OldValRes<def>, SuccessRes<def> =
  /// G_ATOMIC_CMPXCHG_WITH_SUCCESS Addr, CmpVal, NewVal, MMO`.
  ///
  /// Atomically replace the value at \p Addr with \p NewVal if it is currently
  /// \p CmpVal otherwise leaves it unchanged. Puts the original value from \p
  /// Addr in \p Res, along with an s1 indicating whether it was replaced.
  ///
  /// \pre setBasicBlock or setMI must have been called.
  /// \pre \p OldValRes must be a generic virtual register of scalar type.
  /// \pre \p SuccessRes must be a generic virtual register of scalar type. It
  ///      will be assigned 0 on failure and 1 on success.
  /// \pre \p Addr must be a generic virtual register with pointer type.
  /// \pre \p OldValRes, \p CmpVal, and \p NewVal must be generic virtual
  ///      registers of the same type.
  ///
  /// \return a MachineInstrBuilder for the newly created instruction.
  MachineInstrBuilder
  buildAtomicCmpXchgWithSuccess(Register OldValRes, Register SuccessRes,
                                Register Addr, Register CmpVal, Register NewVal,
                                MachineMemOperand &MMO);

  /// Build and insert `OldValRes<def> = G_ATOMIC_CMPXCHG Addr, CmpVal, NewVal,
  /// MMO`.
  ///
  /// Atomically replace the value at \p Addr with \p NewVal if it is currently
  /// \p CmpVal otherwise leaves it unchanged. Puts the original value from \p
  /// Addr in \p Res.
  ///
  /// \pre setBasicBlock or setMI must have been called.
  /// \pre \p OldValRes must be a generic virtual register of scalar type.
  /// \pre \p Addr must be a generic virtual register with pointer type.
  /// \pre \p OldValRes, \p CmpVal, and \p NewVal must be generic virtual
  ///      registers of the same type.
  ///
  /// \return a MachineInstrBuilder for the newly created instruction.
  MachineInstrBuilder buildAtomicCmpXchg(Register OldValRes, Register Addr,
                                         Register CmpVal, Register NewVal,
                                         MachineMemOperand &MMO);

  /// Build and insert `OldValRes<def> = G_ATOMICRMW_<Opcode> Addr, Val, MMO`.
  ///
  /// Atomically read-modify-update the value at \p Addr with \p Val. Puts the
  /// original value from \p Addr in \p OldValRes. The modification is
  /// determined by the opcode.
  ///
  /// \pre setBasicBlock or setMI must have been called.
  /// \pre \p OldValRes must be a generic virtual register.
  /// \pre \p Addr must be a generic virtual register with pointer type.
  /// \pre \p OldValRes, and \p Val must be generic virtual registers of the
  ///      same type.
  ///
  /// \return a MachineInstrBuilder for the newly created instruction.
  MachineInstrBuilder buildAtomicRMW(unsigned Opcode, const DstOp &OldValRes,
                                     const SrcOp &Addr, const SrcOp &Val,
                                     MachineMemOperand &MMO);

  /// Build and insert `OldValRes<def> = G_ATOMICRMW_XCHG Addr, Val, MMO`.
  ///
  /// Atomically replace the value at \p Addr with \p Val. Puts the original
  /// value from \p Addr in \p OldValRes.
  ///
  /// \pre setBasicBlock or setMI must have been called.
  /// \pre \p OldValRes must be a generic virtual register.
  /// \pre \p Addr must be a generic virtual register with pointer type.
  /// \pre \p OldValRes, and \p Val must be generic virtual registers of the
  ///      same type.
  ///
  /// \return a MachineInstrBuilder for the newly created instruction.
  MachineInstrBuilder buildAtomicRMWXchg(Register OldValRes, Register Addr,
                                         Register Val, MachineMemOperand &MMO);

  /// Build and insert `OldValRes<def> = G_ATOMICRMW_ADD Addr, Val, MMO`.
  ///
  /// Atomically replace the value at \p Addr with the addition of \p Val and
  /// the original value. Puts the original value from \p Addr in \p OldValRes.
  ///
  /// \pre setBasicBlock or setMI must have been called.
  /// \pre \p OldValRes must be a generic virtual register.
  /// \pre \p Addr must be a generic virtual register with pointer type.
  /// \pre \p OldValRes, and \p Val must be generic virtual registers of the
  ///      same type.
  ///
  /// \return a MachineInstrBuilder for the newly created instruction.
  MachineInstrBuilder buildAtomicRMWAdd(Register OldValRes, Register Addr,
                                        Register Val, MachineMemOperand &MMO);

  /// Build and insert `OldValRes<def> = G_ATOMICRMW_SUB Addr, Val, MMO`.
  ///
  /// Atomically replace the value at \p Addr with the subtraction of \p Val and
  /// the original value. Puts the original value from \p Addr in \p OldValRes.
  ///
  /// \pre setBasicBlock or setMI must have been called.
  /// \pre \p OldValRes must be a generic virtual register.
  /// \pre \p Addr must be a generic virtual register with pointer type.
  /// \pre \p OldValRes, and \p Val must be generic virtual registers of the
  ///      same type.
  ///
  /// \return a MachineInstrBuilder for the newly created instruction.
  MachineInstrBuilder buildAtomicRMWSub(Register OldValRes, Register Addr,
                                        Register Val, MachineMemOperand &MMO);

  /// Build and insert `OldValRes<def> = G_ATOMICRMW_AND Addr, Val, MMO`.
  ///
  /// Atomically replace the value at \p Addr with the bitwise and of \p Val and
  /// the original value. Puts the original value from \p Addr in \p OldValRes.
  ///
  /// \pre setBasicBlock or setMI must have been called.
  /// \pre \p OldValRes must be a generic virtual register.
  /// \pre \p Addr must be a generic virtual register with pointer type.
  /// \pre \p OldValRes, and \p Val must be generic virtual registers of the
  ///      same type.
  ///
  /// \return a MachineInstrBuilder for the newly created instruction.
  MachineInstrBuilder buildAtomicRMWAnd(Register OldValRes, Register Addr,
                                        Register Val, MachineMemOperand &MMO);

  /// Build and insert `OldValRes<def> = G_ATOMICRMW_NAND Addr, Val, MMO`.
  ///
  /// Atomically replace the value at \p Addr with the bitwise nand of \p Val
  /// and the original value. Puts the original value from \p Addr in \p
  /// OldValRes.
  ///
  /// \pre setBasicBlock or setMI must have been called.
  /// \pre \p OldValRes must be a generic virtual register.
  /// \pre \p Addr must be a generic virtual register with pointer type.
  /// \pre \p OldValRes, and \p Val must be generic virtual registers of the
  ///      same type.
  ///
  /// \return a MachineInstrBuilder for the newly created instruction.
  MachineInstrBuilder buildAtomicRMWNand(Register OldValRes, Register Addr,
                                         Register Val, MachineMemOperand &MMO);

  /// Build and insert `OldValRes<def> = G_ATOMICRMW_OR Addr, Val, MMO`.
  ///
  /// Atomically replace the value at \p Addr with the bitwise or of \p Val and
  /// the original value. Puts the original value from \p Addr in \p OldValRes.
  ///
  /// \pre setBasicBlock or setMI must have been called.
  /// \pre \p OldValRes must be a generic virtual register.
  /// \pre \p Addr must be a generic virtual register with pointer type.
  /// \pre \p OldValRes, and \p Val must be generic virtual registers of the
  ///      same type.
  ///
  /// \return a MachineInstrBuilder for the newly created instruction.
  MachineInstrBuilder buildAtomicRMWOr(Register OldValRes, Register Addr,
                                       Register Val, MachineMemOperand &MMO);

  /// Build and insert `OldValRes<def> = G_ATOMICRMW_XOR Addr, Val, MMO`.
  ///
  /// Atomically replace the value at \p Addr with the bitwise xor of \p Val and
  /// the original value. Puts the original value from \p Addr in \p OldValRes.
  ///
  /// \pre setBasicBlock or setMI must have been called.
  /// \pre \p OldValRes must be a generic virtual register.
  /// \pre \p Addr must be a generic virtual register with pointer type.
  /// \pre \p OldValRes, and \p Val must be generic virtual registers of the
  ///      same type.
  ///
  /// \return a MachineInstrBuilder for the newly created instruction.
  MachineInstrBuilder buildAtomicRMWXor(Register OldValRes, Register Addr,
                                        Register Val, MachineMemOperand &MMO);

  /// Build and insert `OldValRes<def> = G_ATOMICRMW_MAX Addr, Val, MMO`.
  ///
  /// Atomically replace the value at \p Addr with the signed maximum of \p
  /// Val and the original value. Puts the original value from \p Addr in \p
  /// OldValRes.
  ///
  /// \pre setBasicBlock or setMI must have been called.
  /// \pre \p OldValRes must be a generic virtual register.
  /// \pre \p Addr must be a generic virtual register with pointer type.
  /// \pre \p OldValRes, and \p Val must be generic virtual registers of the
  ///      same type.
  ///
  /// \return a MachineInstrBuilder for the newly created instruction.
  MachineInstrBuilder buildAtomicRMWMax(Register OldValRes, Register Addr,
                                        Register Val, MachineMemOperand &MMO);

  /// Build and insert `OldValRes<def> = G_ATOMICRMW_MIN Addr, Val, MMO`.
  ///
  /// Atomically replace the value at \p Addr with the signed minimum of \p
  /// Val and the original value. Puts the original value from \p Addr in \p
  /// OldValRes.
  ///
  /// \pre setBasicBlock or setMI must have been called.
  /// \pre \p OldValRes must be a generic virtual register.
  /// \pre \p Addr must be a generic virtual register with pointer type.
  /// \pre \p OldValRes, and \p Val must be generic virtual registers of the
  ///      same type.
  ///
  /// \return a MachineInstrBuilder for the newly created instruction.
  MachineInstrBuilder buildAtomicRMWMin(Register OldValRes, Register Addr,
                                        Register Val, MachineMemOperand &MMO);

  /// Build and insert `OldValRes<def> = G_ATOMICRMW_UMAX Addr, Val, MMO`.
  ///
  /// Atomically replace the value at \p Addr with the unsigned maximum of \p
  /// Val and the original value. Puts the original value from \p Addr in \p
  /// OldValRes.
  ///
  /// \pre setBasicBlock or setMI must have been called.
  /// \pre \p OldValRes must be a generic virtual register.
  /// \pre \p Addr must be a generic virtual register with pointer type.
  /// \pre \p OldValRes, and \p Val must be generic virtual registers of the
  ///      same type.
  ///
  /// \return a MachineInstrBuilder for the newly created instruction.
  MachineInstrBuilder buildAtomicRMWUmax(Register OldValRes, Register Addr,
                                         Register Val, MachineMemOperand &MMO);

  /// Build and insert `OldValRes<def> = G_ATOMICRMW_UMIN Addr, Val, MMO`.
  ///
  /// Atomically replace the value at \p Addr with the unsigned minimum of \p
  /// Val and the original value. Puts the original value from \p Addr in \p
  /// OldValRes.
  ///
  /// \pre setBasicBlock or setMI must have been called.
  /// \pre \p OldValRes must be a generic virtual register.
  /// \pre \p Addr must be a generic virtual register with pointer type.
  /// \pre \p OldValRes, and \p Val must be generic virtual registers of the
  ///      same type.
  ///
  /// \return a MachineInstrBuilder for the newly created instruction.
  MachineInstrBuilder buildAtomicRMWUmin(Register OldValRes, Register Addr,
                                         Register Val, MachineMemOperand &MMO);

  /// Build and insert `OldValRes<def> = G_ATOMICRMW_FADD Addr, Val, MMO`.
  MachineInstrBuilder buildAtomicRMWFAdd(
    const DstOp &OldValRes, const SrcOp &Addr, const SrcOp &Val,
    MachineMemOperand &MMO);

  /// Build and insert `OldValRes<def> = G_ATOMICRMW_FSUB Addr, Val, MMO`.
  MachineInstrBuilder buildAtomicRMWFSub(
        const DstOp &OldValRes, const SrcOp &Addr, const SrcOp &Val,
        MachineMemOperand &MMO);

  /// Build and insert `OldValRes<def> = G_ATOMICRMW_FMAX Addr, Val, MMO`.
  ///
  /// Atomically replace the value at \p Addr with the floating point maximum of
  /// \p Val and the original value. Puts the original value from \p Addr in \p
  /// OldValRes.
  ///
  /// \pre setBasicBlock or setMI must have been called.
  /// \pre \p OldValRes must be a generic virtual register.
  /// \pre \p Addr must be a generic virtual register with pointer type.
  /// \pre \p OldValRes, and \p Val must be generic virtual registers of the
  ///      same type.
  ///
  /// \return a MachineInstrBuilder for the newly created instruction.
  MachineInstrBuilder buildAtomicRMWFMax(
        const DstOp &OldValRes, const SrcOp &Addr, const SrcOp &Val,
        MachineMemOperand &MMO);

  /// Build and insert `OldValRes<def> = G_ATOMICRMW_FMIN Addr, Val, MMO`.
  ///
  /// Atomically replace the value at \p Addr with the floating point minimum of
  /// \p Val and the original value. Puts the original value from \p Addr in \p
  /// OldValRes.
  ///
  /// \pre setBasicBlock or setMI must have been called.
  /// \pre \p OldValRes must be a generic virtual register.
  /// \pre \p Addr must be a generic virtual register with pointer type.
  /// \pre \p OldValRes, and \p Val must be generic virtual registers of the
  ///      same type.
  ///
  /// \return a MachineInstrBuilder for the newly created instruction.
  MachineInstrBuilder buildAtomicRMWFMin(
        const DstOp &OldValRes, const SrcOp &Addr, const SrcOp &Val,
        MachineMemOperand &MMO);

  /// Build and insert `G_FENCE Ordering, Scope`.
  MachineInstrBuilder buildFence(unsigned Ordering, unsigned Scope);

  /// Build and insert \p Dst = G_FREEZE \p Src
  MachineInstrBuilder buildFreeze(const DstOp &Dst, const SrcOp &Src) {
    return buildInstr(TargetOpcode::G_FREEZE, {Dst}, {Src});
  }

  /// Build and insert \p Res = G_BLOCK_ADDR \p BA
  ///
  /// G_BLOCK_ADDR computes the address of a basic block.
  ///
  /// \pre setBasicBlock or setMI must have been called.
  /// \pre \p Res must be a generic virtual register of a pointer type.
  ///
  /// \return The newly created instruction.
  MachineInstrBuilder buildBlockAddress(Register Res, const BlockAddress *BA);

  /// Build and insert \p Res = G_ADD \p Op0, \p Op1
  ///
  /// G_ADD sets \p Res to the sum of integer parameters \p Op0 and \p Op1,
  /// truncated to their width.
  ///
  /// \pre setBasicBlock or setMI must have been called.
  /// \pre \p Res, \p Op0 and \p Op1 must be generic virtual registers
  ///      with the same (scalar or vector) type).
  ///
  /// \return a MachineInstrBuilder for the newly created instruction.

  MachineInstrBuilder buildAdd(const DstOp &Dst, const SrcOp &Src0,
                               const SrcOp &Src1,
                               std::optional<unsigned> Flags = std::nullopt) {
    return buildInstr(TargetOpcode::G_ADD, {Dst}, {Src0, Src1}, Flags);
  }

  /// Build and insert \p Res = G_SUB \p Op0, \p Op1
  ///
  /// G_SUB sets \p Res to the difference of integer parameters \p Op0 and
  /// \p Op1, truncated to their width.
  ///
  /// \pre setBasicBlock or setMI must have been called.
  /// \pre \p Res, \p Op0 and \p Op1 must be generic virtual registers
  ///      with the same (scalar or vector) type).
  ///
  /// \return a MachineInstrBuilder for the newly created instruction.

  MachineInstrBuilder buildSub(const DstOp &Dst, const SrcOp &Src0,
                               const SrcOp &Src1,
                               std::optional<unsigned> Flags = std::nullopt) {
    return buildInstr(TargetOpcode::G_SUB, {Dst}, {Src0, Src1}, Flags);
  }

  /// Build and insert \p Res = G_MUL \p Op0, \p Op1
  ///
  /// G_MUL sets \p Res to the product of integer parameters \p Op0 and \p Op1,
  /// truncated to their width.
  ///
  /// \pre setBasicBlock or setMI must have been called.
  /// \pre \p Res, \p Op0 and \p Op1 must be generic virtual registers
  ///      with the same (scalar or vector) type).
  ///
  /// \return a MachineInstrBuilder for the newly created instruction.
  MachineInstrBuilder buildMul(const DstOp &Dst, const SrcOp &Src0,
                               const SrcOp &Src1,
                               std::optional<unsigned> Flags = std::nullopt) {
    return buildInstr(TargetOpcode::G_MUL, {Dst}, {Src0, Src1}, Flags);
  }

  MachineInstrBuilder buildUMulH(const DstOp &Dst, const SrcOp &Src0,
                                 const SrcOp &Src1,
                                 std::optional<unsigned> Flags = std::nullopt) {
    return buildInstr(TargetOpcode::G_UMULH, {Dst}, {Src0, Src1}, Flags);
  }

  MachineInstrBuilder buildSMulH(const DstOp &Dst, const SrcOp &Src0,
                                 const SrcOp &Src1,
                                 std::optional<unsigned> Flags = std::nullopt) {
    return buildInstr(TargetOpcode::G_SMULH, {Dst}, {Src0, Src1}, Flags);
  }

  /// Build and insert \p Res = G_UREM \p Op0, \p Op1
  MachineInstrBuilder buildURem(const DstOp &Dst, const SrcOp &Src0,
                                const SrcOp &Src1,
                                std::optional<unsigned> Flags = std::nullopt) {
    return buildInstr(TargetOpcode::G_UREM, {Dst}, {Src0, Src1}, Flags);
  }

  MachineInstrBuilder buildFMul(const DstOp &Dst, const SrcOp &Src0,
                                const SrcOp &Src1,
                                std::optional<unsigned> Flags = std::nullopt) {
    return buildInstr(TargetOpcode::G_FMUL, {Dst}, {Src0, Src1}, Flags);
  }

  MachineInstrBuilder
  buildFMinNum(const DstOp &Dst, const SrcOp &Src0, const SrcOp &Src1,
               std::optional<unsigned> Flags = std::nullopt) {
    return buildInstr(TargetOpcode::G_FMINNUM, {Dst}, {Src0, Src1}, Flags);
  }

  MachineInstrBuilder
  buildFMaxNum(const DstOp &Dst, const SrcOp &Src0, const SrcOp &Src1,
               std::optional<unsigned> Flags = std::nullopt) {
    return buildInstr(TargetOpcode::G_FMAXNUM, {Dst}, {Src0, Src1}, Flags);
  }

  MachineInstrBuilder
  buildFMinNumIEEE(const DstOp &Dst, const SrcOp &Src0, const SrcOp &Src1,
                   std::optional<unsigned> Flags = std::nullopt) {
    return buildInstr(TargetOpcode::G_FMINNUM_IEEE, {Dst}, {Src0, Src1}, Flags);
  }

  MachineInstrBuilder
  buildFMaxNumIEEE(const DstOp &Dst, const SrcOp &Src0, const SrcOp &Src1,
                   std::optional<unsigned> Flags = std::nullopt) {
    return buildInstr(TargetOpcode::G_FMAXNUM_IEEE, {Dst}, {Src0, Src1}, Flags);
  }

  MachineInstrBuilder buildShl(const DstOp &Dst, const SrcOp &Src0,
                               const SrcOp &Src1,
                               std::optional<unsigned> Flags = std::nullopt) {
    return buildInstr(TargetOpcode::G_SHL, {Dst}, {Src0, Src1}, Flags);
  }

  MachineInstrBuilder buildLShr(const DstOp &Dst, const SrcOp &Src0,
                                const SrcOp &Src1,
                                std::optional<unsigned> Flags = std::nullopt) {
    return buildInstr(TargetOpcode::G_LSHR, {Dst}, {Src0, Src1}, Flags);
  }

  MachineInstrBuilder buildAShr(const DstOp &Dst, const SrcOp &Src0,
                                const SrcOp &Src1,
                                std::optional<unsigned> Flags = std::nullopt) {
    return buildInstr(TargetOpcode::G_ASHR, {Dst}, {Src0, Src1}, Flags);
  }

  /// Build and insert \p Res = G_AND \p Op0, \p Op1
  ///
  /// G_AND sets \p Res to the bitwise and of integer parameters \p Op0 and \p
  /// Op1.
  ///
  /// \pre setBasicBlock or setMI must have been called.
  /// \pre \p Res, \p Op0 and \p Op1 must be generic virtual registers
  ///      with the same (scalar or vector) type).
  ///
  /// \return a MachineInstrBuilder for the newly created instruction.

  MachineInstrBuilder buildAnd(const DstOp &Dst, const SrcOp &Src0,
                               const SrcOp &Src1) {
    return buildInstr(TargetOpcode::G_AND, {Dst}, {Src0, Src1});
  }

  /// Build and insert \p Res = G_OR \p Op0, \p Op1
  ///
  /// G_OR sets \p Res to the bitwise or of integer parameters \p Op0 and \p
  /// Op1.
  ///
  /// \pre setBasicBlock or setMI must have been called.
  /// \pre \p Res, \p Op0 and \p Op1 must be generic virtual registers
  ///      with the same (scalar or vector) type).
  ///
  /// \return a MachineInstrBuilder for the newly created instruction.
  MachineInstrBuilder buildOr(const DstOp &Dst, const SrcOp &Src0,
                              const SrcOp &Src1,
                              std::optional<unsigned> Flags = std::nullopt) {
    return buildInstr(TargetOpcode::G_OR, {Dst}, {Src0, Src1}, Flags);
  }

  /// Build and insert \p Res = G_XOR \p Op0, \p Op1
  MachineInstrBuilder buildXor(const DstOp &Dst, const SrcOp &Src0,
                               const SrcOp &Src1) {
    return buildInstr(TargetOpcode::G_XOR, {Dst}, {Src0, Src1});
  }

  /// Build and insert a bitwise not,
  /// \p NegOne = G_CONSTANT -1
  /// \p Res = G_OR \p Op0, NegOne
  MachineInstrBuilder buildNot(const DstOp &Dst, const SrcOp &Src0) {
    auto NegOne = buildConstant(Dst.getLLTTy(*getMRI()), -1);
    return buildInstr(TargetOpcode::G_XOR, {Dst}, {Src0, NegOne});
  }

  /// Build and insert integer negation
  /// \p Zero = G_CONSTANT 0
  /// \p Res = G_SUB Zero, \p Op0
  MachineInstrBuilder buildNeg(const DstOp &Dst, const SrcOp &Src0) {
    auto Zero = buildConstant(Dst.getLLTTy(*getMRI()), 0);
    return buildInstr(TargetOpcode::G_SUB, {Dst}, {Zero, Src0});
  }

  /// Build and insert \p Res = G_CTPOP \p Op0, \p Src0
  MachineInstrBuilder buildCTPOP(const DstOp &Dst, const SrcOp &Src0) {
    return buildInstr(TargetOpcode::G_CTPOP, {Dst}, {Src0});
  }

  /// Build and insert \p Res = G_CTLZ \p Op0, \p Src0
  MachineInstrBuilder buildCTLZ(const DstOp &Dst, const SrcOp &Src0) {
    return buildInstr(TargetOpcode::G_CTLZ, {Dst}, {Src0});
  }

  /// Build and insert \p Res = G_CTLZ_ZERO_UNDEF \p Op0, \p Src0
  MachineInstrBuilder buildCTLZ_ZERO_UNDEF(const DstOp &Dst, const SrcOp &Src0) {
    return buildInstr(TargetOpcode::G_CTLZ_ZERO_UNDEF, {Dst}, {Src0});
  }

  /// Build and insert \p Res = G_CTTZ \p Op0, \p Src0
  MachineInstrBuilder buildCTTZ(const DstOp &Dst, const SrcOp &Src0) {
    return buildInstr(TargetOpcode::G_CTTZ, {Dst}, {Src0});
  }

  /// Build and insert \p Res = G_CTTZ_ZERO_UNDEF \p Op0, \p Src0
  MachineInstrBuilder buildCTTZ_ZERO_UNDEF(const DstOp &Dst, const SrcOp &Src0) {
    return buildInstr(TargetOpcode::G_CTTZ_ZERO_UNDEF, {Dst}, {Src0});
  }

  /// Build and insert \p Dst = G_BSWAP \p Src0
  MachineInstrBuilder buildBSwap(const DstOp &Dst, const SrcOp &Src0) {
    return buildInstr(TargetOpcode::G_BSWAP, {Dst}, {Src0});
  }

  /// Build and insert \p Res = G_FADD \p Op0, \p Op1
  MachineInstrBuilder buildFAdd(const DstOp &Dst, const SrcOp &Src0,
                                const SrcOp &Src1,
                                std::optional<unsigned> Flags = std::nullopt) {
    return buildInstr(TargetOpcode::G_FADD, {Dst}, {Src0, Src1}, Flags);
  }

  /// Build and insert \p Res = G_STRICT_FADD \p Op0, \p Op1
  MachineInstrBuilder
  buildStrictFAdd(const DstOp &Dst, const SrcOp &Src0, const SrcOp &Src1,
                  std::optional<unsigned> Flags = std::nullopt) {
    return buildInstr(TargetOpcode::G_STRICT_FADD, {Dst}, {Src0, Src1}, Flags);
  }

  /// Build and insert \p Res = G_FSUB \p Op0, \p Op1
  MachineInstrBuilder buildFSub(const DstOp &Dst, const SrcOp &Src0,
                                const SrcOp &Src1,
                                std::optional<unsigned> Flags = std::nullopt) {
    return buildInstr(TargetOpcode::G_FSUB, {Dst}, {Src0, Src1}, Flags);
  }

  /// Build and insert \p Res = G_FDIV \p Op0, \p Op1
  MachineInstrBuilder buildFDiv(const DstOp &Dst, const SrcOp &Src0,
                                const SrcOp &Src1,
                                std::optional<unsigned> Flags = std::nullopt) {
    return buildInstr(TargetOpcode::G_FDIV, {Dst}, {Src0, Src1}, Flags);
  }

  /// Build and insert \p Res = G_FMA \p Op0, \p Op1, \p Op2
  MachineInstrBuilder buildFMA(const DstOp &Dst, const SrcOp &Src0,
                               const SrcOp &Src1, const SrcOp &Src2,
                               std::optional<unsigned> Flags = std::nullopt) {
    return buildInstr(TargetOpcode::G_FMA, {Dst}, {Src0, Src1, Src2}, Flags);
  }

  /// Build and insert \p Res = G_FMAD \p Op0, \p Op1, \p Op2
  MachineInstrBuilder buildFMAD(const DstOp &Dst, const SrcOp &Src0,
                                const SrcOp &Src1, const SrcOp &Src2,
                                std::optional<unsigned> Flags = std::nullopt) {
    return buildInstr(TargetOpcode::G_FMAD, {Dst}, {Src0, Src1, Src2}, Flags);
  }

  /// Build and insert \p Res = G_FNEG \p Op0
  MachineInstrBuilder buildFNeg(const DstOp &Dst, const SrcOp &Src0,
                                std::optional<unsigned> Flags = std::nullopt) {
    return buildInstr(TargetOpcode::G_FNEG, {Dst}, {Src0}, Flags);
  }

  /// Build and insert \p Res = G_FABS \p Op0
  MachineInstrBuilder buildFAbs(const DstOp &Dst, const SrcOp &Src0,
                                std::optional<unsigned> Flags = std::nullopt) {
    return buildInstr(TargetOpcode::G_FABS, {Dst}, {Src0}, Flags);
  }

  /// Build and insert \p Dst = G_FCANONICALIZE \p Src0
  MachineInstrBuilder
  buildFCanonicalize(const DstOp &Dst, const SrcOp &Src0,
                     std::optional<unsigned> Flags = std::nullopt) {
    return buildInstr(TargetOpcode::G_FCANONICALIZE, {Dst}, {Src0}, Flags);
  }

  /// Build and insert \p Dst = G_INTRINSIC_TRUNC \p Src0
  MachineInstrBuilder
  buildIntrinsicTrunc(const DstOp &Dst, const SrcOp &Src0,
                      std::optional<unsigned> Flags = std::nullopt) {
    return buildInstr(TargetOpcode::G_INTRINSIC_TRUNC, {Dst}, {Src0}, Flags);
  }

  /// Build and insert \p Res = GFFLOOR \p Op0, \p Op1
  MachineInstrBuilder
  buildFFloor(const DstOp &Dst, const SrcOp &Src0,
              std::optional<unsigned> Flags = std::nullopt) {
    return buildInstr(TargetOpcode::G_FFLOOR, {Dst}, {Src0}, Flags);
  }

  /// Build and insert \p Dst = G_FLOG \p Src
  MachineInstrBuilder buildFLog(const DstOp &Dst, const SrcOp &Src,
                                std::optional<unsigned> Flags = std::nullopt) {
    return buildInstr(TargetOpcode::G_FLOG, {Dst}, {Src}, Flags);
  }

  /// Build and insert \p Dst = G_FLOG2 \p Src
  MachineInstrBuilder buildFLog2(const DstOp &Dst, const SrcOp &Src,
                                 std::optional<unsigned> Flags = std::nullopt) {
    return buildInstr(TargetOpcode::G_FLOG2, {Dst}, {Src}, Flags);
  }

  /// Build and insert \p Dst = G_FEXP2 \p Src
  MachineInstrBuilder buildFExp2(const DstOp &Dst, const SrcOp &Src,
                                 std::optional<unsigned> Flags = std::nullopt) {
    return buildInstr(TargetOpcode::G_FEXP2, {Dst}, {Src}, Flags);
  }

  /// Build and insert \p Dst = G_FPOW \p Src0, \p Src1
  MachineInstrBuilder buildFPow(const DstOp &Dst, const SrcOp &Src0,
                                const SrcOp &Src1,
                                std::optional<unsigned> Flags = std::nullopt) {
    return buildInstr(TargetOpcode::G_FPOW, {Dst}, {Src0, Src1}, Flags);
  }

  /// Build and insert \p Dst = G_FLDEXP \p Src0, \p Src1
  MachineInstrBuilder
  buildFLdexp(const DstOp &Dst, const SrcOp &Src0, const SrcOp &Src1,
              std::optional<unsigned> Flags = std::nullopt) {
    return buildInstr(TargetOpcode::G_FLDEXP, {Dst}, {Src0, Src1}, Flags);
  }

<<<<<<< HEAD
=======
  /// Build and insert \p Fract, \p Exp = G_FFREXP \p Src
  MachineInstrBuilder
  buildFFrexp(const DstOp &Fract, const DstOp &Exp, const SrcOp &Src,
              std::optional<unsigned> Flags = std::nullopt) {
    return buildInstr(TargetOpcode::G_FFREXP, {Fract, Exp}, {Src}, Flags);
  }

>>>>>>> bac3a63c
  /// Build and insert \p Res = G_FCOPYSIGN \p Op0, \p Op1
  MachineInstrBuilder buildFCopysign(const DstOp &Dst, const SrcOp &Src0,
                                     const SrcOp &Src1) {
    return buildInstr(TargetOpcode::G_FCOPYSIGN, {Dst}, {Src0, Src1});
  }

  /// Build and insert \p Res = G_UITOFP \p Src0
  MachineInstrBuilder buildUITOFP(const DstOp &Dst, const SrcOp &Src0) {
    return buildInstr(TargetOpcode::G_UITOFP, {Dst}, {Src0});
  }

  /// Build and insert \p Res = G_SITOFP \p Src0
  MachineInstrBuilder buildSITOFP(const DstOp &Dst, const SrcOp &Src0) {
    return buildInstr(TargetOpcode::G_SITOFP, {Dst}, {Src0});
  }

  /// Build and insert \p Res = G_FPTOUI \p Src0
  MachineInstrBuilder buildFPTOUI(const DstOp &Dst, const SrcOp &Src0) {
    return buildInstr(TargetOpcode::G_FPTOUI, {Dst}, {Src0});
  }

  /// Build and insert \p Res = G_FPTOSI \p Src0
  MachineInstrBuilder buildFPTOSI(const DstOp &Dst, const SrcOp &Src0) {
    return buildInstr(TargetOpcode::G_FPTOSI, {Dst}, {Src0});
  }

  /// Build and insert \p Dst = G_FRINT \p Src0, \p Src1
  MachineInstrBuilder buildFRint(const DstOp &Dst, const SrcOp &Src0,
                                 std::optional<unsigned> Flags = std::nullopt) {
    return buildInstr(TargetOpcode::G_FRINT, {Dst}, {Src0}, Flags);
  }

  /// Build and insert \p Res = G_SMIN \p Op0, \p Op1
  MachineInstrBuilder buildSMin(const DstOp &Dst, const SrcOp &Src0,
                                const SrcOp &Src1) {
    return buildInstr(TargetOpcode::G_SMIN, {Dst}, {Src0, Src1});
  }

  /// Build and insert \p Res = G_SMAX \p Op0, \p Op1
  MachineInstrBuilder buildSMax(const DstOp &Dst, const SrcOp &Src0,
                                const SrcOp &Src1) {
    return buildInstr(TargetOpcode::G_SMAX, {Dst}, {Src0, Src1});
  }

  /// Build and insert \p Res = G_UMIN \p Op0, \p Op1
  MachineInstrBuilder buildUMin(const DstOp &Dst, const SrcOp &Src0,
                                const SrcOp &Src1) {
    return buildInstr(TargetOpcode::G_UMIN, {Dst}, {Src0, Src1});
  }

  /// Build and insert \p Res = G_UMAX \p Op0, \p Op1
  MachineInstrBuilder buildUMax(const DstOp &Dst, const SrcOp &Src0,
                                const SrcOp &Src1) {
    return buildInstr(TargetOpcode::G_UMAX, {Dst}, {Src0, Src1});
  }

  /// Build and insert \p Dst = G_ABS \p Src
  MachineInstrBuilder buildAbs(const DstOp &Dst, const SrcOp &Src) {
    return buildInstr(TargetOpcode::G_ABS, {Dst}, {Src});
  }

  /// Build and insert \p Res = G_JUMP_TABLE \p JTI
  ///
  /// G_JUMP_TABLE sets \p Res to the address of the jump table specified by
  /// the jump table index \p JTI.
  ///
  /// \return a MachineInstrBuilder for the newly created instruction.
  MachineInstrBuilder buildJumpTable(const LLT PtrTy, unsigned JTI);

  /// Build and insert \p Res = G_VECREDUCE_SEQ_FADD \p ScalarIn, \p VecIn
  ///
  /// \p ScalarIn is the scalar accumulator input to start the sequential
  /// reduction operation of \p VecIn.
  MachineInstrBuilder buildVecReduceSeqFAdd(const DstOp &Dst,
                                            const SrcOp &ScalarIn,
                                            const SrcOp &VecIn) {
    return buildInstr(TargetOpcode::G_VECREDUCE_SEQ_FADD, {Dst},
                      {ScalarIn, {VecIn}});
  }

  /// Build and insert \p Res = G_VECREDUCE_SEQ_FMUL \p ScalarIn, \p VecIn
  ///
  /// \p ScalarIn is the scalar accumulator input to start the sequential
  /// reduction operation of \p VecIn.
  MachineInstrBuilder buildVecReduceSeqFMul(const DstOp &Dst,
                                            const SrcOp &ScalarIn,
                                            const SrcOp &VecIn) {
    return buildInstr(TargetOpcode::G_VECREDUCE_SEQ_FMUL, {Dst},
                      {ScalarIn, {VecIn}});
  }

  /// Build and insert \p Res = G_VECREDUCE_FADD \p Src
  ///
  /// \p ScalarIn is the scalar accumulator input to the reduction operation of
  /// \p VecIn.
  MachineInstrBuilder buildVecReduceFAdd(const DstOp &Dst,
                                         const SrcOp &ScalarIn,
                                         const SrcOp &VecIn) {
    return buildInstr(TargetOpcode::G_VECREDUCE_FADD, {Dst}, {ScalarIn, VecIn});
  }

  /// Build and insert \p Res = G_VECREDUCE_FMUL \p Src
  ///
  /// \p ScalarIn is the scalar accumulator input to the reduction operation of
  /// \p VecIn.
  MachineInstrBuilder buildVecReduceFMul(const DstOp &Dst,
                                         const SrcOp &ScalarIn,
                                         const SrcOp &VecIn) {
    return buildInstr(TargetOpcode::G_VECREDUCE_FMUL, {Dst}, {ScalarIn, VecIn});
  }

  /// Build and insert \p Res = G_VECREDUCE_FMAX \p Src
  MachineInstrBuilder buildVecReduceFMax(const DstOp &Dst, const SrcOp &Src) {
    return buildInstr(TargetOpcode::G_VECREDUCE_FMAX, {Dst}, {Src});
  }

  /// Build and insert \p Res = G_VECREDUCE_FMIN \p Src
  MachineInstrBuilder buildVecReduceFMin(const DstOp &Dst, const SrcOp &Src) {
    return buildInstr(TargetOpcode::G_VECREDUCE_FMIN, {Dst}, {Src});
  }
  /// Build and insert \p Res = G_VECREDUCE_ADD \p Src
  MachineInstrBuilder buildVecReduceAdd(const DstOp &Dst, const SrcOp &Src) {
    return buildInstr(TargetOpcode::G_VECREDUCE_ADD, {Dst}, {Src});
  }

  /// Build and insert \p Res = G_VECREDUCE_MUL \p Src
  MachineInstrBuilder buildVecReduceMul(const DstOp &Dst, const SrcOp &Src) {
    return buildInstr(TargetOpcode::G_VECREDUCE_MUL, {Dst}, {Src});
  }

  /// Build and insert \p Res = G_VECREDUCE_AND \p Src
  MachineInstrBuilder buildVecReduceAnd(const DstOp &Dst, const SrcOp &Src) {
    return buildInstr(TargetOpcode::G_VECREDUCE_AND, {Dst}, {Src});
  }

  /// Build and insert \p Res = G_VECREDUCE_OR \p Src
  MachineInstrBuilder buildVecReduceOr(const DstOp &Dst, const SrcOp &Src) {
    return buildInstr(TargetOpcode::G_VECREDUCE_OR, {Dst}, {Src});
  }

  /// Build and insert \p Res = G_VECREDUCE_XOR \p Src
  MachineInstrBuilder buildVecReduceXor(const DstOp &Dst, const SrcOp &Src) {
    return buildInstr(TargetOpcode::G_VECREDUCE_XOR, {Dst}, {Src});
  }

  /// Build and insert \p Res = G_VECREDUCE_SMAX \p Src
  MachineInstrBuilder buildVecReduceSMax(const DstOp &Dst, const SrcOp &Src) {
    return buildInstr(TargetOpcode::G_VECREDUCE_SMAX, {Dst}, {Src});
  }

  /// Build and insert \p Res = G_VECREDUCE_SMIN \p Src
  MachineInstrBuilder buildVecReduceSMin(const DstOp &Dst, const SrcOp &Src) {
    return buildInstr(TargetOpcode::G_VECREDUCE_SMIN, {Dst}, {Src});
  }

  /// Build and insert \p Res = G_VECREDUCE_UMAX \p Src
  MachineInstrBuilder buildVecReduceUMax(const DstOp &Dst, const SrcOp &Src) {
    return buildInstr(TargetOpcode::G_VECREDUCE_UMAX, {Dst}, {Src});
  }

  /// Build and insert \p Res = G_VECREDUCE_UMIN \p Src
  MachineInstrBuilder buildVecReduceUMin(const DstOp &Dst, const SrcOp &Src) {
    return buildInstr(TargetOpcode::G_VECREDUCE_UMIN, {Dst}, {Src});
  }

  /// Build and insert G_MEMCPY or G_MEMMOVE
  MachineInstrBuilder buildMemTransferInst(unsigned Opcode, const SrcOp &DstPtr,
                                           const SrcOp &SrcPtr,
                                           const SrcOp &Size,
                                           MachineMemOperand &DstMMO,
                                           MachineMemOperand &SrcMMO) {
    auto MIB = buildInstr(
        Opcode, {}, {DstPtr, SrcPtr, Size, SrcOp(INT64_C(0) /*isTailCall*/)});
    MIB.addMemOperand(&DstMMO);
    MIB.addMemOperand(&SrcMMO);
    return MIB;
  }

  MachineInstrBuilder buildMemCpy(const SrcOp &DstPtr, const SrcOp &SrcPtr,
                                  const SrcOp &Size, MachineMemOperand &DstMMO,
                                  MachineMemOperand &SrcMMO) {
    return buildMemTransferInst(TargetOpcode::G_MEMCPY, DstPtr, SrcPtr, Size,
                                DstMMO, SrcMMO);
  }

  /// Build and insert \p Dst = G_SBFX \p Src, \p LSB, \p Width.
  MachineInstrBuilder buildSbfx(const DstOp &Dst, const SrcOp &Src,
                                const SrcOp &LSB, const SrcOp &Width) {
    return buildInstr(TargetOpcode::G_SBFX, {Dst}, {Src, LSB, Width});
  }

  /// Build and insert \p Dst = G_UBFX \p Src, \p LSB, \p Width.
  MachineInstrBuilder buildUbfx(const DstOp &Dst, const SrcOp &Src,
                                const SrcOp &LSB, const SrcOp &Width) {
    return buildInstr(TargetOpcode::G_UBFX, {Dst}, {Src, LSB, Width});
  }

  /// Build and insert \p Dst = G_ROTR \p Src, \p Amt
  MachineInstrBuilder buildRotateRight(const DstOp &Dst, const SrcOp &Src,
                                       const SrcOp &Amt) {
    return buildInstr(TargetOpcode::G_ROTR, {Dst}, {Src, Amt});
  }

  /// Build and insert \p Dst = G_ROTL \p Src, \p Amt
  MachineInstrBuilder buildRotateLeft(const DstOp &Dst, const SrcOp &Src,
                                      const SrcOp &Amt) {
    return buildInstr(TargetOpcode::G_ROTL, {Dst}, {Src, Amt});
  }

  /// Build and insert \p Dst = G_BITREVERSE \p Src
  MachineInstrBuilder buildBitReverse(const DstOp &Dst, const SrcOp &Src) {
    return buildInstr(TargetOpcode::G_BITREVERSE, {Dst}, {Src});
  }

  virtual MachineInstrBuilder
  buildInstr(unsigned Opc, ArrayRef<DstOp> DstOps, ArrayRef<SrcOp> SrcOps,
             std::optional<unsigned> Flags = std::nullopt);
};

} // End namespace llvm.
#endif // LLVM_CODEGEN_GLOBALISEL_MACHINEIRBUILDER_H<|MERGE_RESOLUTION|>--- conflicted
+++ resolved
@@ -1832,8 +1832,6 @@
     return buildInstr(TargetOpcode::G_FLDEXP, {Dst}, {Src0, Src1}, Flags);
   }
 
-<<<<<<< HEAD
-=======
   /// Build and insert \p Fract, \p Exp = G_FFREXP \p Src
   MachineInstrBuilder
   buildFFrexp(const DstOp &Fract, const DstOp &Exp, const SrcOp &Src,
@@ -1841,7 +1839,6 @@
     return buildInstr(TargetOpcode::G_FFREXP, {Fract, Exp}, {Src}, Flags);
   }
 
->>>>>>> bac3a63c
   /// Build and insert \p Res = G_FCOPYSIGN \p Op0, \p Op1
   MachineInstrBuilder buildFCopysign(const DstOp &Dst, const SrcOp &Src0,
                                      const SrcOp &Src1) {
