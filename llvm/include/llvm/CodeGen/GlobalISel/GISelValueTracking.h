--- conflicted
+++ resolved
@@ -58,11 +58,7 @@
 
 public:
   GISelValueTracking(MachineFunction &MF, unsigned MaxDepth = 6);
-<<<<<<< HEAD
-  ~GISelValueTracking() = default;
-=======
   ~GISelValueTracking() override = default;
->>>>>>> 54c4ef26
 
   const MachineFunction &getMachineFunction() const { return MF; }
 
