//===-- llvm/CodeGen/GlobalISel/CombinerHelper.h --------------*- C++ -*-===//
//
// Part of the LLVM Project, under the Apache License v2.0 with LLVM Exceptions.
// See https://llvm.org/LICENSE.txt for license information.
// SPDX-License-Identifier: Apache-2.0 WITH LLVM-exception
//
//===--------------------------------------------------------------------===//
/// \file
/// This contains common combine transformations that may be used in a combine
/// pass,or by the target elsewhere.
/// Targets can pick individual opcode transformations from the helper or use
/// tryCombine which invokes all transformations. All of the transformations
/// return true if the MachineInstruction changed and false otherwise.
///
//===--------------------------------------------------------------------===//

#ifndef LLVM_CODEGEN_GLOBALISEL_COMBINERHELPER_H
#define LLVM_CODEGEN_GLOBALISEL_COMBINERHELPER_H

#include "llvm/ADT/DenseMap.h"
#include "llvm/ADT/SmallVector.h"
#include "llvm/CodeGen/GlobalISel/GenericMachineInstrs.h"
#include "llvm/CodeGen/GlobalISel/Utils.h"
#include "llvm/CodeGen/Register.h"
#include "llvm/CodeGenTypes/LowLevelType.h"
#include "llvm/IR/InstrTypes.h"
#include <functional>

namespace llvm {

class GISelChangeObserver;
class APInt;
class ConstantFP;
class GPtrAdd;
class GZExtLoad;
class MachineIRBuilder;
class MachineInstrBuilder;
class MachineRegisterInfo;
class MachineInstr;
class MachineOperand;
class GISelKnownBits;
class MachineDominatorTree;
class LegalizerInfo;
struct LegalityQuery;
class RegisterBank;
class RegisterBankInfo;
class TargetLowering;
class TargetRegisterInfo;

struct PreferredTuple {
  LLT Ty;                // The result type of the extend.
  unsigned ExtendOpcode; // G_ANYEXT/G_SEXT/G_ZEXT
  MachineInstr *MI;
};

struct IndexedLoadStoreMatchInfo {
  Register Addr;
  Register Base;
  Register Offset;
  bool RematOffset = false; // True if Offset is a constant that needs to be
                            // rematerialized before the new load/store.
  bool IsPre = false;
};

struct PtrAddChain {
  int64_t Imm;
  Register Base;
  const RegisterBank *Bank;
};

struct RegisterImmPair {
  Register Reg;
  int64_t Imm;
};

struct ShiftOfShiftedLogic {
  MachineInstr *Logic;
  MachineInstr *Shift2;
  Register LogicNonShiftReg;
  uint64_t ValSum;
};

using BuildFnTy = std::function<void(MachineIRBuilder &)>;

using OperandBuildSteps =
    SmallVector<std::function<void(MachineInstrBuilder &)>, 4>;
struct InstructionBuildSteps {
  unsigned Opcode = 0;          /// The opcode for the produced instruction.
  OperandBuildSteps OperandFns; /// Operands to be added to the instruction.
  InstructionBuildSteps() = default;
  InstructionBuildSteps(unsigned Opcode, const OperandBuildSteps &OperandFns)
      : Opcode(Opcode), OperandFns(OperandFns) {}
};

struct InstructionStepsMatchInfo {
  /// Describes instructions to be built during a combine.
  SmallVector<InstructionBuildSteps, 2> InstrsToBuild;
  InstructionStepsMatchInfo() = default;
  InstructionStepsMatchInfo(
      std::initializer_list<InstructionBuildSteps> InstrsToBuild)
      : InstrsToBuild(InstrsToBuild) {}
};

class CombinerHelper {
protected:
  MachineIRBuilder &Builder;
  MachineRegisterInfo &MRI;
  GISelChangeObserver &Observer;
  GISelKnownBits *KB;
  MachineDominatorTree *MDT;
  bool IsPreLegalize;
  const LegalizerInfo *LI;
  const RegisterBankInfo *RBI;
  const TargetRegisterInfo *TRI;

public:
  CombinerHelper(GISelChangeObserver &Observer, MachineIRBuilder &B,
                 bool IsPreLegalize,
                 GISelKnownBits *KB = nullptr,
                 MachineDominatorTree *MDT = nullptr,
                 const LegalizerInfo *LI = nullptr);

  GISelKnownBits *getKnownBits() const {
    return KB;
  }

  MachineIRBuilder &getBuilder() const {
    return Builder;
  }

  const TargetLowering &getTargetLowering() const;

  const MachineFunction &getMachineFunction() const;

  const DataLayout &getDataLayout() const;

  LLVMContext &getContext() const;

  /// \returns true if the combiner is running pre-legalization.
  bool isPreLegalize() const;

  /// \returns true if \p Query is legal on the target.
  bool isLegal(const LegalityQuery &Query) const;

  /// \return true if the combine is running prior to legalization, or if \p
  /// Query is legal on the target.
  bool isLegalOrBeforeLegalizer(const LegalityQuery &Query) const;

  /// \return true if the combine is running prior to legalization, or if \p Ty
  /// is a legal integer constant type on the target.
  bool isConstantLegalOrBeforeLegalizer(const LLT Ty) const;

  /// MachineRegisterInfo::replaceRegWith() and inform the observer of the changes
  void replaceRegWith(MachineRegisterInfo &MRI, Register FromReg, Register ToReg) const;

  /// Replace a single register operand with a new register and inform the
  /// observer of the changes.
  void replaceRegOpWith(MachineRegisterInfo &MRI, MachineOperand &FromRegOp,
                        Register ToReg) const;

  /// Replace the opcode in instruction with a new opcode and inform the
  /// observer of the changes.
  void replaceOpcodeWith(MachineInstr &FromMI, unsigned ToOpcode) const;

  /// Get the register bank of \p Reg.
  /// If Reg has not been assigned a register, a register class,
  /// or a register bank, then this returns nullptr.
  ///
  /// \pre Reg.isValid()
  const RegisterBank *getRegBank(Register Reg) const;

  /// Set the register bank of \p Reg.
  /// Does nothing if the RegBank is null.
  /// This is the counterpart to getRegBank.
  void setRegBank(Register Reg, const RegisterBank *RegBank);

  /// If \p MI is COPY, try to combine it.
  /// Returns true if MI changed.
  bool tryCombineCopy(MachineInstr &MI);
  bool matchCombineCopy(MachineInstr &MI);
  void applyCombineCopy(MachineInstr &MI);

  /// Returns true if \p DefMI precedes \p UseMI or they are the same
  /// instruction. Both must be in the same basic block.
  bool isPredecessor(const MachineInstr &DefMI, const MachineInstr &UseMI);

  /// Returns true if \p DefMI dominates \p UseMI. By definition an
  /// instruction dominates itself.
  ///
  /// If we haven't been provided with a MachineDominatorTree during
  /// construction, this function returns a conservative result that tracks just
  /// a single basic block.
  bool dominates(const MachineInstr &DefMI, const MachineInstr &UseMI);

  /// If \p MI is extend that consumes the result of a load, try to combine it.
  /// Returns true if MI changed.
  bool tryCombineExtendingLoads(MachineInstr &MI);
  bool matchCombineExtendingLoads(MachineInstr &MI, PreferredTuple &MatchInfo);
  void applyCombineExtendingLoads(MachineInstr &MI, PreferredTuple &MatchInfo);

  /// Match (and (load x), mask) -> zextload x
  bool matchCombineLoadWithAndMask(MachineInstr &MI, BuildFnTy &MatchInfo);

  /// Combine a G_EXTRACT_VECTOR_ELT of a load into a narrowed
  /// load.
  bool matchCombineExtractedVectorLoad(MachineInstr &MI, BuildFnTy &MatchInfo);

  bool matchCombineIndexedLoadStore(MachineInstr &MI, IndexedLoadStoreMatchInfo &MatchInfo);
  void applyCombineIndexedLoadStore(MachineInstr &MI, IndexedLoadStoreMatchInfo &MatchInfo);

  bool matchSextTruncSextLoad(MachineInstr &MI);
  void applySextTruncSextLoad(MachineInstr &MI);

  /// Match sext_inreg(load p), imm -> sextload p
  bool matchSextInRegOfLoad(MachineInstr &MI, std::tuple<Register, unsigned> &MatchInfo);
  void applySextInRegOfLoad(MachineInstr &MI, std::tuple<Register, unsigned> &MatchInfo);

  /// Try to combine G_[SU]DIV and G_[SU]REM into a single G_[SU]DIVREM
  /// when their source operands are identical.
  bool matchCombineDivRem(MachineInstr &MI, MachineInstr *&OtherMI);
  void applyCombineDivRem(MachineInstr &MI, MachineInstr *&OtherMI);

  /// If a brcond's true block is not the fallthrough, make it so by inverting
  /// the condition and swapping operands.
  bool matchOptBrCondByInvertingCond(MachineInstr &MI, MachineInstr *&BrCond);
  void applyOptBrCondByInvertingCond(MachineInstr &MI, MachineInstr *&BrCond);

  /// If \p MI is G_CONCAT_VECTORS, try to combine it.
  /// Returns true if MI changed.
  /// Right now, we support:
  /// - concat_vector(undef, undef) => undef
  /// - concat_vector(build_vector(A, B), build_vector(C, D)) =>
  ///   build_vector(A, B, C, D)
  /// ==========================================================
  /// Check if the G_CONCAT_VECTORS \p MI is undef or if it
  /// can be flattened into a build_vector.
  /// In the first case \p Ops will be empty
  /// In the second case \p Ops will contain the operands
  /// needed to produce the flattened build_vector.
  ///
  /// \pre MI.getOpcode() == G_CONCAT_VECTORS.
  bool matchCombineConcatVectors(MachineInstr &MI, SmallVector<Register> &Ops);
  /// Replace \p MI with a flattened build_vector with \p Ops
  /// or an implicit_def if \p Ops is empty.
  void applyCombineConcatVectors(MachineInstr &MI, SmallVector<Register> &Ops);

  bool matchCombineShuffleConcat(MachineInstr &MI, SmallVector<Register> &Ops);
  /// Replace \p MI with a flattened build_vector with \p Ops
  /// or an implicit_def if \p Ops is empty.
  void applyCombineShuffleConcat(MachineInstr &MI, SmallVector<Register> &Ops);

  /// Try to combine G_SHUFFLE_VECTOR into G_CONCAT_VECTORS.
  /// Returns true if MI changed.
  ///
  /// \pre MI.getOpcode() == G_SHUFFLE_VECTOR.
  bool tryCombineShuffleVector(MachineInstr &MI);
  /// Check if the G_SHUFFLE_VECTOR \p MI can be replaced by a
  /// concat_vectors.
  /// \p Ops will contain the operands needed to produce the flattened
  /// concat_vectors.
  ///
  /// \pre MI.getOpcode() == G_SHUFFLE_VECTOR.
  bool matchCombineShuffleVector(MachineInstr &MI,
                                 SmallVectorImpl<Register> &Ops);
  /// Replace \p MI with a concat_vectors with \p Ops.
  void applyCombineShuffleVector(MachineInstr &MI,
                                 const ArrayRef<Register> Ops);
  bool matchShuffleToExtract(MachineInstr &MI);
  void applyShuffleToExtract(MachineInstr &MI);

  /// Optimize memcpy intrinsics et al, e.g. constant len calls.
  /// /p MaxLen if non-zero specifies the max length of a mem libcall to inline.
  ///
  /// For example (pre-indexed):
  ///
  ///     $addr = G_PTR_ADD $base, $offset
  ///     [...]
  ///     $val = G_LOAD $addr
  ///     [...]
  ///     $whatever = COPY $addr
  ///
  /// -->
  ///
  ///     $val, $addr = G_INDEXED_LOAD $base, $offset, 1 (IsPre)
  ///     [...]
  ///     $whatever = COPY $addr
  ///
  /// or (post-indexed):
  ///
  ///     G_STORE $val, $base
  ///     [...]
  ///     $addr = G_PTR_ADD $base, $offset
  ///     [...]
  ///     $whatever = COPY $addr
  ///
  /// -->
  ///
  ///     $addr = G_INDEXED_STORE $val, $base, $offset
  ///     [...]
  ///     $whatever = COPY $addr
  bool tryCombineMemCpyFamily(MachineInstr &MI, unsigned MaxLen = 0);

  bool matchPtrAddImmedChain(MachineInstr &MI, PtrAddChain &MatchInfo);
  void applyPtrAddImmedChain(MachineInstr &MI, PtrAddChain &MatchInfo);

  /// Fold (shift (shift base, x), y) -> (shift base (x+y))
  bool matchShiftImmedChain(MachineInstr &MI, RegisterImmPair &MatchInfo);
  void applyShiftImmedChain(MachineInstr &MI, RegisterImmPair &MatchInfo);

  /// If we have a shift-by-constant of a bitwise logic op that itself has a
  /// shift-by-constant operand with identical opcode, we may be able to convert
  /// that into 2 independent shifts followed by the logic op.
  bool matchShiftOfShiftedLogic(MachineInstr &MI,
                                ShiftOfShiftedLogic &MatchInfo);
  void applyShiftOfShiftedLogic(MachineInstr &MI,
                                ShiftOfShiftedLogic &MatchInfo);

  bool matchCommuteShift(MachineInstr &MI, BuildFnTy &MatchInfo);

  /// Transform a multiply by a power-of-2 value to a left shift.
  bool matchCombineMulToShl(MachineInstr &MI, unsigned &ShiftVal);
  void applyCombineMulToShl(MachineInstr &MI, unsigned &ShiftVal);

  // Transform a G_SUB with constant on the RHS to G_ADD.
  bool matchCombineSubToAdd(MachineInstr &MI, BuildFnTy &MatchInfo);

  // Transform a G_SHL with an extended source into a narrower shift if
  // possible.
  bool matchCombineShlOfExtend(MachineInstr &MI, RegisterImmPair &MatchData);
  void applyCombineShlOfExtend(MachineInstr &MI,
                               const RegisterImmPair &MatchData);

  /// Fold away a merge of an unmerge of the corresponding values.
  bool matchCombineMergeUnmerge(MachineInstr &MI, Register &MatchInfo);

  /// Reduce a shift by a constant to an unmerge and a shift on a half sized
  /// type. This will not produce a shift smaller than \p TargetShiftSize.
  bool matchCombineShiftToUnmerge(MachineInstr &MI, unsigned TargetShiftSize,
                                 unsigned &ShiftVal);
  void applyCombineShiftToUnmerge(MachineInstr &MI, const unsigned &ShiftVal);
  bool tryCombineShiftToUnmerge(MachineInstr &MI, unsigned TargetShiftAmount);

  /// Transform <ty,...> G_UNMERGE(G_MERGE ty X, Y, Z) -> ty X, Y, Z.
  bool
  matchCombineUnmergeMergeToPlainValues(MachineInstr &MI,
                                        SmallVectorImpl<Register> &Operands);
  void
  applyCombineUnmergeMergeToPlainValues(MachineInstr &MI,
                                        SmallVectorImpl<Register> &Operands);

  /// Transform G_UNMERGE Constant -> Constant1, Constant2, ...
  bool matchCombineUnmergeConstant(MachineInstr &MI,
                                   SmallVectorImpl<APInt> &Csts);
  void applyCombineUnmergeConstant(MachineInstr &MI,
                                   SmallVectorImpl<APInt> &Csts);

  /// Transform G_UNMERGE G_IMPLICIT_DEF -> G_IMPLICIT_DEF, G_IMPLICIT_DEF, ...
  bool
  matchCombineUnmergeUndef(MachineInstr &MI,
                           std::function<void(MachineIRBuilder &)> &MatchInfo);

  /// Transform X, Y<dead> = G_UNMERGE Z -> X = G_TRUNC Z.
  bool matchCombineUnmergeWithDeadLanesToTrunc(MachineInstr &MI);
  void applyCombineUnmergeWithDeadLanesToTrunc(MachineInstr &MI);

  /// Transform X, Y = G_UNMERGE(G_ZEXT(Z)) -> X = G_ZEXT(Z); Y = G_CONSTANT 0
  bool matchCombineUnmergeZExtToZExt(MachineInstr &MI);
  void applyCombineUnmergeZExtToZExt(MachineInstr &MI);

  /// Transform fp_instr(cst) to constant result of the fp operation.
  void applyCombineConstantFoldFpUnary(MachineInstr &MI, const ConstantFP *Cst);

  /// Transform IntToPtr(PtrToInt(x)) to x if cast is in the same address space.
  bool matchCombineI2PToP2I(MachineInstr &MI, Register &Reg);
  void applyCombineI2PToP2I(MachineInstr &MI, Register &Reg);

  /// Transform PtrToInt(IntToPtr(x)) to x.
  void applyCombineP2IToI2P(MachineInstr &MI, Register &Reg);

  /// Transform G_ADD (G_PTRTOINT x), y -> G_PTRTOINT (G_PTR_ADD x, y)
  /// Transform G_ADD y, (G_PTRTOINT x) -> G_PTRTOINT (G_PTR_ADD x, y)
  bool matchCombineAddP2IToPtrAdd(MachineInstr &MI,
                                  std::pair<Register, bool> &PtrRegAndCommute);
  void applyCombineAddP2IToPtrAdd(MachineInstr &MI,
                                  std::pair<Register, bool> &PtrRegAndCommute);

  // Transform G_PTR_ADD (G_PTRTOINT C1), C2 -> C1 + C2
  bool matchCombineConstPtrAddToI2P(MachineInstr &MI, APInt &NewCst);
  void applyCombineConstPtrAddToI2P(MachineInstr &MI, APInt &NewCst);

  /// Transform anyext(trunc(x)) to x.
  bool matchCombineAnyExtTrunc(MachineInstr &MI, Register &Reg);

  /// Transform zext(trunc(x)) to x.
  bool matchCombineZextTrunc(MachineInstr &MI, Register &Reg);

  /// Transform trunc (shl x, K) to shl (trunc x), K
  ///    if K < VT.getScalarSizeInBits().
  ///
  /// Transforms trunc ([al]shr x, K) to (trunc ([al]shr (MidVT (trunc x)), K))
  ///    if K <= (MidVT.getScalarSizeInBits() - VT.getScalarSizeInBits())
  /// MidVT is obtained by finding a legal type between the trunc's src and dst
  /// types.
  bool matchCombineTruncOfShift(MachineInstr &MI,
                                std::pair<MachineInstr *, LLT> &MatchInfo);
  void applyCombineTruncOfShift(MachineInstr &MI,
                                std::pair<MachineInstr *, LLT> &MatchInfo);

  /// Return true if any explicit use operand on \p MI is defined by a
  /// G_IMPLICIT_DEF.
  bool matchAnyExplicitUseIsUndef(MachineInstr &MI);

  /// Return true if all register explicit use operands on \p MI are defined by
  /// a G_IMPLICIT_DEF.
  bool matchAllExplicitUsesAreUndef(MachineInstr &MI);

  /// Return true if a G_SHUFFLE_VECTOR instruction \p MI has an undef mask.
  bool matchUndefShuffleVectorMask(MachineInstr &MI);

  /// Return true if a G_STORE instruction \p MI is storing an undef value.
  bool matchUndefStore(MachineInstr &MI);

  /// Return true if a G_SELECT instruction \p MI has an undef comparison.
  bool matchUndefSelectCmp(MachineInstr &MI);

  /// Return true if a G_{EXTRACT,INSERT}_VECTOR_ELT has an out of range index.
  bool matchInsertExtractVecEltOutOfBounds(MachineInstr &MI);

  /// Return true if a G_SELECT instruction \p MI has a constant comparison. If
  /// true, \p OpIdx will store the operand index of the known selected value.
  bool matchConstantSelectCmp(MachineInstr &MI, unsigned &OpIdx);

  /// Replace an instruction with a G_FCONSTANT with value \p C.
  void replaceInstWithFConstant(MachineInstr &MI, double C);

  /// Replace an instruction with an G_FCONSTANT with value \p CFP.
  void replaceInstWithFConstant(MachineInstr &MI, ConstantFP *CFP);

  /// Replace an instruction with a G_CONSTANT with value \p C.
  void replaceInstWithConstant(MachineInstr &MI, int64_t C);

  /// Replace an instruction with a G_CONSTANT with value \p C.
  void replaceInstWithConstant(MachineInstr &MI, APInt C);

  /// Replace an instruction with a G_IMPLICIT_DEF.
  void replaceInstWithUndef(MachineInstr &MI);

  /// Delete \p MI and replace all of its uses with its \p OpIdx-th operand.
  void replaceSingleDefInstWithOperand(MachineInstr &MI, unsigned OpIdx);

  /// Delete \p MI and replace all of its uses with \p Replacement.
  void replaceSingleDefInstWithReg(MachineInstr &MI, Register Replacement);

  /// @brief Replaces the shift amount in \p MI with ShiftAmt % BW
  /// @param MI
  void applyFunnelShiftConstantModulo(MachineInstr &MI);

  /// Return true if \p MOP1 and \p MOP2 are register operands are defined by
  /// equivalent instructions.
  bool matchEqualDefs(const MachineOperand &MOP1, const MachineOperand &MOP2);

  /// Return true if \p MOP is defined by a G_CONSTANT or splat with a value equal to
  /// \p C.
  bool matchConstantOp(const MachineOperand &MOP, int64_t C);

  /// Return true if \p MOP is defined by a G_FCONSTANT or splat with a value exactly
  /// equal to \p C.
  bool matchConstantFPOp(const MachineOperand &MOP, double C);

  /// @brief Checks if constant at \p ConstIdx is larger than \p MI 's bitwidth
  /// @param ConstIdx Index of the constant
  bool matchConstantLargerBitWidth(MachineInstr &MI, unsigned ConstIdx);

  /// Optimize (cond ? x : x) -> x
  bool matchSelectSameVal(MachineInstr &MI);

  /// Optimize (x op x) -> x
  bool matchBinOpSameVal(MachineInstr &MI);

  /// Check if operand \p OpIdx is zero.
  bool matchOperandIsZero(MachineInstr &MI, unsigned OpIdx);

  /// Check if operand \p OpIdx is undef.
  bool matchOperandIsUndef(MachineInstr &MI, unsigned OpIdx);

  /// Check if operand \p OpIdx is known to be a power of 2.
  bool matchOperandIsKnownToBeAPowerOfTwo(MachineInstr &MI, unsigned OpIdx);

  /// Erase \p MI
  void eraseInst(MachineInstr &MI);

  /// Return true if MI is a G_ADD which can be simplified to a G_SUB.
  bool matchSimplifyAddToSub(MachineInstr &MI,
                             std::tuple<Register, Register> &MatchInfo);
  void applySimplifyAddToSub(MachineInstr &MI,
                             std::tuple<Register, Register> &MatchInfo);

  /// Match (logic_op (op x...), (op y...)) -> (op (logic_op x, y))
  bool
  matchHoistLogicOpWithSameOpcodeHands(MachineInstr &MI,
                                       InstructionStepsMatchInfo &MatchInfo);

  /// Replace \p MI with a series of instructions described in \p MatchInfo.
  void applyBuildInstructionSteps(MachineInstr &MI,
                                  InstructionStepsMatchInfo &MatchInfo);

  /// Match ashr (shl x, C), C -> sext_inreg (C)
  bool matchAshrShlToSextInreg(MachineInstr &MI,
                               std::tuple<Register, int64_t> &MatchInfo);
  void applyAshShlToSextInreg(MachineInstr &MI,
                              std::tuple<Register, int64_t> &MatchInfo);

  /// Fold and(and(x, C1), C2) -> C1&C2 ? and(x, C1&C2) : 0
  bool matchOverlappingAnd(MachineInstr &MI,
                           BuildFnTy &MatchInfo);

  /// \return true if \p MI is a G_AND instruction whose operands are x and y
  /// where x & y == x or x & y == y. (E.g., one of operands is all-ones value.)
  ///
  /// \param [in] MI - The G_AND instruction.
  /// \param [out] Replacement - A register the G_AND should be replaced with on
  /// success.
  bool matchRedundantAnd(MachineInstr &MI, Register &Replacement);

  /// \return true if \p MI is a G_OR instruction whose operands are x and y
  /// where x | y == x or x | y == y. (E.g., one of operands is all-zeros
  /// value.)
  ///
  /// \param [in] MI - The G_OR instruction.
  /// \param [out] Replacement - A register the G_OR should be replaced with on
  /// success.
  bool matchRedundantOr(MachineInstr &MI, Register &Replacement);

  /// \return true if \p MI is a G_SEXT_INREG that can be erased.
  bool matchRedundantSExtInReg(MachineInstr &MI);

  /// Combine inverting a result of a compare into the opposite cond code.
  bool matchNotCmp(MachineInstr &MI, SmallVectorImpl<Register> &RegsToNegate);
  void applyNotCmp(MachineInstr &MI, SmallVectorImpl<Register> &RegsToNegate);

  /// Fold (xor (and x, y), y) -> (and (not x), y)
  ///{
  bool matchXorOfAndWithSameReg(MachineInstr &MI,
                                std::pair<Register, Register> &MatchInfo);
  void applyXorOfAndWithSameReg(MachineInstr &MI,
                                std::pair<Register, Register> &MatchInfo);
  ///}

  /// Combine G_PTR_ADD with nullptr to G_INTTOPTR
  bool matchPtrAddZero(MachineInstr &MI);
  void applyPtrAddZero(MachineInstr &MI);

  /// Combine G_UREM x, (known power of 2) to an add and bitmasking.
  void applySimplifyURemByPow2(MachineInstr &MI);

  /// Push a binary operator through a select on constants.
  ///
  /// binop (select cond, K0, K1), K2 ->
  ///   select cond, (binop K0, K2), (binop K1, K2)
  bool matchFoldBinOpIntoSelect(MachineInstr &MI, unsigned &SelectOpNo);
  void applyFoldBinOpIntoSelect(MachineInstr &MI, const unsigned &SelectOpNo);

  bool matchCombineInsertVecElts(MachineInstr &MI,
                                 SmallVectorImpl<Register> &MatchInfo);

  void applyCombineInsertVecElts(MachineInstr &MI,
                             SmallVectorImpl<Register> &MatchInfo);

  /// Match expression trees of the form
  ///
  /// \code
  ///  sN *a = ...
  ///  sM val = a[0] | (a[1] << N) | (a[2] << 2N) | (a[3] << 3N) ...
  /// \endcode
  ///
  /// And check if the tree can be replaced with a M-bit load + possibly a
  /// bswap.
  bool matchLoadOrCombine(MachineInstr &MI, BuildFnTy &MatchInfo);

  bool matchExtendThroughPhis(MachineInstr &MI, MachineInstr *&ExtMI);
  void applyExtendThroughPhis(MachineInstr &MI, MachineInstr *&ExtMI);

  bool matchExtractVecEltBuildVec(MachineInstr &MI, Register &Reg);
  void applyExtractVecEltBuildVec(MachineInstr &MI, Register &Reg);

  bool matchExtractAllEltsFromBuildVector(
      MachineInstr &MI,
      SmallVectorImpl<std::pair<Register, MachineInstr *>> &MatchInfo);
  void applyExtractAllEltsFromBuildVector(
      MachineInstr &MI,
      SmallVectorImpl<std::pair<Register, MachineInstr *>> &MatchInfo);

  /// Use a function which takes in a MachineIRBuilder to perform a combine.
  /// By default, it erases the instruction \p MI from the function.
  void applyBuildFn(MachineInstr &MI, BuildFnTy &MatchInfo);
  /// Use a function which takes in a MachineIRBuilder to perform a combine.
  /// This variant does not erase \p MI after calling the build function.
  void applyBuildFnNoErase(MachineInstr &MI, BuildFnTy &MatchInfo);

  bool matchOrShiftToFunnelShift(MachineInstr &MI, BuildFnTy &MatchInfo);
  bool matchFunnelShiftToRotate(MachineInstr &MI);
  void applyFunnelShiftToRotate(MachineInstr &MI);
  bool matchRotateOutOfRange(MachineInstr &MI);
  void applyRotateOutOfRange(MachineInstr &MI);

  bool matchUseVectorTruncate(MachineInstr &MI, Register &MatchInfo);
  void applyUseVectorTruncate(MachineInstr &MI, Register &MatchInfo);

  /// \returns true if a G_ICMP instruction \p MI can be replaced with a true
  /// or false constant based off of KnownBits information.
  bool matchICmpToTrueFalseKnownBits(MachineInstr &MI, int64_t &MatchInfo);

  /// \returns true if a G_ICMP \p MI can be replaced with its LHS based off of
  /// KnownBits information.
  bool
  matchICmpToLHSKnownBits(MachineInstr &MI,
                          BuildFnTy &MatchInfo);

  /// \returns true if (and (or x, c1), c2) can be replaced with (and x, c2)
  bool matchAndOrDisjointMask(MachineInstr &MI, BuildFnTy &MatchInfo);

  bool matchBitfieldExtractFromSExtInReg(MachineInstr &MI,
                                         BuildFnTy &MatchInfo);
  /// Match: and (lshr x, cst), mask -> ubfx x, cst, width
  bool matchBitfieldExtractFromAnd(MachineInstr &MI, BuildFnTy &MatchInfo);

  /// Match: shr (shl x, n), k -> sbfx/ubfx x, pos, width
  bool matchBitfieldExtractFromShr(MachineInstr &MI, BuildFnTy &MatchInfo);

  /// Match: shr (and x, n), k -> ubfx x, pos, width
  bool matchBitfieldExtractFromShrAnd(MachineInstr &MI, BuildFnTy &MatchInfo);

  // Helpers for reassociation:
  bool matchReassocConstantInnerRHS(GPtrAdd &MI, MachineInstr *RHS,
                                    BuildFnTy &MatchInfo);
  bool matchReassocFoldConstantsInSubTree(GPtrAdd &MI, MachineInstr *LHS,
                                          MachineInstr *RHS,
                                          BuildFnTy &MatchInfo);
  bool matchReassocConstantInnerLHS(GPtrAdd &MI, MachineInstr *LHS,
                                    MachineInstr *RHS, BuildFnTy &MatchInfo);
  /// Reassociate pointer calculations with G_ADD involved, to allow better
  /// addressing mode usage.
  bool matchReassocPtrAdd(MachineInstr &MI, BuildFnTy &MatchInfo);

  /// Try to reassociate to reassociate operands of a commutative binop.
  bool tryReassocBinOp(unsigned Opc, Register DstReg, Register Op0,
                       Register Op1, BuildFnTy &MatchInfo);
  /// Reassociate commutative binary operations like G_ADD.
  bool matchReassocCommBinOp(MachineInstr &MI, BuildFnTy &MatchInfo);

  /// Do constant folding when opportunities are exposed after MIR building.
  bool matchConstantFoldCastOp(MachineInstr &MI, APInt &MatchInfo);

  /// Do constant folding when opportunities are exposed after MIR building.
  bool matchConstantFoldBinOp(MachineInstr &MI, APInt &MatchInfo);

  /// Do constant FP folding when opportunities are exposed after MIR building.
  bool matchConstantFoldFPBinOp(MachineInstr &MI, ConstantFP* &MatchInfo);

  /// Constant fold G_FMA/G_FMAD.
  bool matchConstantFoldFMA(MachineInstr &MI, ConstantFP *&MatchInfo);

  /// \returns true if it is possible to narrow the width of a scalar binop
  /// feeding a G_AND instruction \p MI.
  bool matchNarrowBinopFeedingAnd(MachineInstr &MI, BuildFnTy &MatchInfo);

  /// Given an G_UDIV \p MI expressing a divide by constant, return an
  /// expression that implements it by multiplying by a magic number.
  /// Ref: "Hacker's Delight" or "The PowerPC Compiler Writer's Guide".
  MachineInstr *buildUDivUsingMul(MachineInstr &MI);
  /// Combine G_UDIV by constant into a multiply by magic constant.
  bool matchUDivByConst(MachineInstr &MI);
  void applyUDivByConst(MachineInstr &MI);

  /// Given an G_SDIV \p MI expressing a signed divide by constant, return an
  /// expression that implements it by multiplying by a magic number.
  /// Ref: "Hacker's Delight" or "The PowerPC Compiler Writer's Guide".
  MachineInstr *buildSDivUsingMul(MachineInstr &MI);
  bool matchSDivByConst(MachineInstr &MI);
  void applySDivByConst(MachineInstr &MI);

  /// Given an G_SDIV \p MI expressing a signed divided by a pow2 constant,
  /// return expressions that implements it by shifting.
  bool matchDivByPow2(MachineInstr &MI, bool IsSigned);
  void applySDivByPow2(MachineInstr &MI);
  /// Given an G_UDIV \p MI expressing an unsigned divided by a pow2 constant,
  /// return expressions that implements it by shifting.
  void applyUDivByPow2(MachineInstr &MI);

  // G_UMULH x, (1 << c)) -> x >> (bitwidth - c)
  bool matchUMulHToLShr(MachineInstr &MI);
  void applyUMulHToLShr(MachineInstr &MI);

  /// Try to transform \p MI by using all of the above
  /// combine functions. Returns true if changed.
  bool tryCombine(MachineInstr &MI);

  /// Emit loads and stores that perform the given memcpy.
  /// Assumes \p MI is a G_MEMCPY_INLINE
  /// TODO: implement dynamically sized inline memcpy,
  ///       and rename: s/bool tryEmit/void emit/
  bool tryEmitMemcpyInline(MachineInstr &MI);

  /// Match:
  ///   (G_UMULO x, 2) -> (G_UADDO x, x)
  ///   (G_SMULO x, 2) -> (G_SADDO x, x)
  bool matchMulOBy2(MachineInstr &MI, BuildFnTy &MatchInfo);

  /// Match:
  /// (G_*MULO x, 0) -> 0 + no carry out
  bool matchMulOBy0(MachineInstr &MI, BuildFnTy &MatchInfo);

  /// Match:
  /// (G_*ADDE x, y, 0) -> (G_*ADDO x, y)
  /// (G_*SUBE x, y, 0) -> (G_*SUBO x, y)
  bool matchAddEToAddO(MachineInstr &MI, BuildFnTy &MatchInfo);

  /// Transform (fadd x, fneg(y)) -> (fsub x, y)
  ///           (fadd fneg(x), y) -> (fsub y, x)
  ///           (fsub x, fneg(y)) -> (fadd x, y)
  ///           (fmul fneg(x), fneg(y)) -> (fmul x, y)
  ///           (fdiv fneg(x), fneg(y)) -> (fdiv x, y)
  ///           (fmad fneg(x), fneg(y), z) -> (fmad x, y, z)
  ///           (fma fneg(x), fneg(y), z) -> (fma x, y, z)
  bool matchRedundantNegOperands(MachineInstr &MI, BuildFnTy &MatchInfo);

  bool matchFsubToFneg(MachineInstr &MI, Register &MatchInfo);
  void applyFsubToFneg(MachineInstr &MI, Register &MatchInfo);

  bool canCombineFMadOrFMA(MachineInstr &MI, bool &AllowFusionGlobally,
                           bool &HasFMAD, bool &Aggressive,
                           bool CanReassociate = false);

  /// Transform (fadd (fmul x, y), z) -> (fma x, y, z)
  ///           (fadd (fmul x, y), z) -> (fmad x, y, z)
  bool matchCombineFAddFMulToFMadOrFMA(MachineInstr &MI, BuildFnTy &MatchInfo);

  /// Transform (fadd (fpext (fmul x, y)), z) -> (fma (fpext x), (fpext y), z)
  ///           (fadd (fpext (fmul x, y)), z) -> (fmad (fpext x), (fpext y), z)
  bool matchCombineFAddFpExtFMulToFMadOrFMA(MachineInstr &MI,
                                            BuildFnTy &MatchInfo);

  /// Transform (fadd (fma x, y, (fmul u, v)), z) -> (fma x, y, (fma u, v, z))
  ///          (fadd (fmad x, y, (fmul u, v)), z) -> (fmad x, y, (fmad u, v, z))
  bool matchCombineFAddFMAFMulToFMadOrFMA(MachineInstr &MI,
                                          BuildFnTy &MatchInfo);

  // Transform (fadd (fma x, y, (fpext (fmul u, v))), z)
  //            -> (fma x, y, (fma (fpext u), (fpext v), z))
  //           (fadd (fmad x, y, (fpext (fmul u, v))), z)
  //            -> (fmad x, y, (fmad (fpext u), (fpext v), z))
  bool matchCombineFAddFpExtFMulToFMadOrFMAAggressive(MachineInstr &MI,
                                                      BuildFnTy &MatchInfo);

  /// Transform (fsub (fmul x, y), z) -> (fma x, y, -z)
  ///           (fsub (fmul x, y), z) -> (fmad x, y, -z)
  bool matchCombineFSubFMulToFMadOrFMA(MachineInstr &MI, BuildFnTy &MatchInfo);

  /// Transform (fsub (fneg (fmul, x, y)), z) -> (fma (fneg x), y, (fneg z))
  ///           (fsub (fneg (fmul, x, y)), z) -> (fmad (fneg x), y, (fneg z))
  bool matchCombineFSubFNegFMulToFMadOrFMA(MachineInstr &MI,
                                           BuildFnTy &MatchInfo);

  /// Transform (fsub (fpext (fmul x, y)), z)
  ///           -> (fma (fpext x), (fpext y), (fneg z))
  ///           (fsub (fpext (fmul x, y)), z)
  ///           -> (fmad (fpext x), (fpext y), (fneg z))
  bool matchCombineFSubFpExtFMulToFMadOrFMA(MachineInstr &MI,
                                            BuildFnTy &MatchInfo);

  /// Transform (fsub (fpext (fneg (fmul x, y))), z)
  ///           -> (fneg (fma (fpext x), (fpext y), z))
  ///           (fsub (fpext (fneg (fmul x, y))), z)
  ///           -> (fneg (fmad (fpext x), (fpext y), z))
  bool matchCombineFSubFpExtFNegFMulToFMadOrFMA(MachineInstr &MI,
                                                BuildFnTy &MatchInfo);

  bool matchCombineFMinMaxNaN(MachineInstr &MI, unsigned &Info);

  /// Transform G_ADD(x, G_SUB(y, x)) to y.
  /// Transform G_ADD(G_SUB(y, x), x) to y.
  bool matchAddSubSameReg(MachineInstr &MI, Register &Src);

  bool matchBuildVectorIdentityFold(MachineInstr &MI, Register &MatchInfo);
  bool matchTruncBuildVectorFold(MachineInstr &MI, Register &MatchInfo);
  bool matchTruncLshrBuildVectorFold(MachineInstr &MI, Register &MatchInfo);

  /// Transform:
  ///   (x + y) - y -> x
  ///   (x + y) - x -> y
  ///   x - (y + x) -> 0 - y
  ///   x - (x + z) -> 0 - z
  bool matchSubAddSameReg(MachineInstr &MI, BuildFnTy &MatchInfo);

  /// \returns true if it is possible to simplify a select instruction \p MI
  /// to a min/max instruction of some sort.
  bool matchSimplifySelectToMinMax(MachineInstr &MI, BuildFnTy &MatchInfo);

  /// Transform:
  ///   (X + Y) == X -> Y == 0
  ///   (X - Y) == X -> Y == 0
  ///   (X ^ Y) == X -> Y == 0
  ///   (X + Y) != X -> Y != 0
  ///   (X - Y) != X -> Y != 0
  ///   (X ^ Y) != X -> Y != 0
  bool matchRedundantBinOpInEquality(MachineInstr &MI, BuildFnTy &MatchInfo);

  /// Match shifts greater or equal to the bitwidth of the operation.
  bool matchShiftsTooBig(MachineInstr &MI);

  /// Match constant LHS ops that should be commuted.
  bool matchCommuteConstantToRHS(MachineInstr &MI);

  /// Combine sext of trunc.
  bool matchSextOfTrunc(const MachineOperand &MO, BuildFnTy &MatchInfo);

  /// Combine zext of trunc.
  bool matchZextOfTrunc(const MachineOperand &MO, BuildFnTy &MatchInfo);

  /// Combine zext nneg to sext.
  bool matchNonNegZext(const MachineOperand &MO, BuildFnTy &MatchInfo);

  /// Match constant LHS FP ops that should be commuted.
  bool matchCommuteFPConstantToRHS(MachineInstr &MI);

  // Given a binop \p MI, commute operands 1 and 2.
  void applyCommuteBinOpOperands(MachineInstr &MI);

  /// Combine select to integer min/max.
  bool matchSelectIMinMax(const MachineOperand &MO, BuildFnTy &MatchInfo);

  /// Combine selects.
  bool matchSelect(MachineInstr &MI, BuildFnTy &MatchInfo);

  /// Combine ands.
  bool matchAnd(MachineInstr &MI, BuildFnTy &MatchInfo);

  /// Combine ors.
  bool matchOr(MachineInstr &MI, BuildFnTy &MatchInfo);

  /// trunc (binop X, C) --> binop (trunc X, trunc C).
  bool matchNarrowBinop(const MachineInstr &TruncMI,
                        const MachineInstr &BinopMI, BuildFnTy &MatchInfo);

  bool matchCastOfInteger(const MachineInstr &CastMI, APInt &MatchInfo);

  /// Combine addos.
  bool matchAddOverflow(MachineInstr &MI, BuildFnTy &MatchInfo);

  /// Combine extract vector element.
  bool matchExtractVectorElement(MachineInstr &MI, BuildFnTy &MatchInfo);

  /// Combine extract vector element with a build vector on the vector register.
  bool matchExtractVectorElementWithBuildVector(const MachineInstr &MI,
                                                const MachineInstr &MI2,
                                                BuildFnTy &MatchInfo);

  /// Combine extract vector element with a build vector trunc on the vector
  /// register.
  bool matchExtractVectorElementWithBuildVectorTrunc(const MachineOperand &MO,
                                                     BuildFnTy &MatchInfo);

  /// Combine extract vector element with a shuffle vector on the vector
  /// register.
  bool matchExtractVectorElementWithShuffleVector(const MachineInstr &MI,
                                                  const MachineInstr &MI2,
                                                  BuildFnTy &MatchInfo);

  /// Combine extract vector element with a insert vector element on the vector
  /// register and different indices.
  bool matchExtractVectorElementWithDifferentIndices(const MachineOperand &MO,
                                                     BuildFnTy &MatchInfo);

  /// Remove references to rhs if it is undef
  bool matchShuffleUndefRHS(MachineInstr &MI, BuildFnTy &MatchInfo);

<<<<<<< HEAD
=======
  /// Turn shuffle a, b, mask -> shuffle undef, b, mask iff mask does not
  /// reference a.
  bool matchShuffleDisjointMask(MachineInstr &MI, BuildFnTy &MatchInfo);

>>>>>>> a8d96e15
  /// Use a function which takes in a MachineIRBuilder to perform a combine.
  /// By default, it erases the instruction def'd on \p MO from the function.
  void applyBuildFnMO(const MachineOperand &MO, BuildFnTy &MatchInfo);

  /// Match FPOWI if it's safe to extend it into a series of multiplications.
  bool matchFPowIExpansion(MachineInstr &MI, int64_t Exponent);

  /// Expands FPOWI into a series of multiplications and a division if the
  /// exponent is negative.
  void applyExpandFPowI(MachineInstr &MI, int64_t Exponent);

  /// Combine insert vector element OOB.
  bool matchInsertVectorElementOOB(MachineInstr &MI, BuildFnTy &MatchInfo);

  bool matchFreezeOfSingleMaybePoisonOperand(MachineInstr &MI,
                                             BuildFnTy &MatchInfo);

  bool matchAddOfVScale(const MachineOperand &MO, BuildFnTy &MatchInfo);

  bool matchMulOfVScale(const MachineOperand &MO, BuildFnTy &MatchInfo);

  bool matchSubOfVScale(const MachineOperand &MO, BuildFnTy &MatchInfo);

  bool matchShlOfVScale(const MachineOperand &MO, BuildFnTy &MatchInfo);

  /// Transform trunc ([asz]ext x) to x or ([asz]ext x) or (trunc x).
  bool matchTruncateOfExt(const MachineInstr &Root, const MachineInstr &ExtMI,
                          BuildFnTy &MatchInfo);

  bool matchCastOfSelect(const MachineInstr &Cast, const MachineInstr &SelectMI,
                         BuildFnTy &MatchInfo);
  bool matchFoldAPlusC1MinusC2(const MachineInstr &MI, BuildFnTy &MatchInfo);

  bool matchFoldC2MinusAPlusC1(const MachineInstr &MI, BuildFnTy &MatchInfo);

  bool matchFoldAMinusC1MinusC2(const MachineInstr &MI, BuildFnTy &MatchInfo);

  bool matchFoldC1Minus2MinusC2(const MachineInstr &MI, BuildFnTy &MatchInfo);

  // fold ((A-C1)+C2) -> (A+(C2-C1))
  bool matchFoldAMinusC1PlusC2(const MachineInstr &MI, BuildFnTy &MatchInfo);

  bool matchExtOfExt(const MachineInstr &FirstMI, const MachineInstr &SecondMI,
                     BuildFnTy &MatchInfo);

  bool matchCastOfBuildVector(const MachineInstr &CastMI,
                              const MachineInstr &BVMI, BuildFnTy &MatchInfo);

  bool matchCanonicalizeICmp(const MachineInstr &MI, BuildFnTy &MatchInfo);
  bool matchCanonicalizeFCmp(const MachineInstr &MI, BuildFnTy &MatchInfo);

  // unmerge_values(anyext(build vector)) -> build vector(anyext)
  bool matchUnmergeValuesAnyExtBuildVector(const MachineInstr &MI,
                                           BuildFnTy &MatchInfo);

<<<<<<< HEAD
=======
  // merge_values(_, undef) -> anyext
  bool matchMergeXAndUndef(const MachineInstr &MI, BuildFnTy &MatchInfo);

  // merge_values(_, zero) -> zext
  bool matchMergeXAndZero(const MachineInstr &MI, BuildFnTy &MatchInfo);

  // overflow sub
  bool matchSuboCarryOut(const MachineInstr &MI, BuildFnTy &MatchInfo);

>>>>>>> a8d96e15
private:
  /// Checks for legality of an indexed variant of \p LdSt.
  bool isIndexedLoadStoreLegal(GLoadStore &LdSt) const;
  /// Given a non-indexed load or store instruction \p MI, find an offset that
  /// can be usefully and legally folded into it as a post-indexing operation.
  ///
  /// \returns true if a candidate is found.
  bool findPostIndexCandidate(GLoadStore &MI, Register &Addr, Register &Base,
                              Register &Offset, bool &RematOffset);

  /// Given a non-indexed load or store instruction \p MI, find an offset that
  /// can be usefully and legally folded into it as a pre-indexing operation.
  ///
  /// \returns true if a candidate is found.
  bool findPreIndexCandidate(GLoadStore &MI, Register &Addr, Register &Base,
                             Register &Offset);

  /// Helper function for matchLoadOrCombine. Searches for Registers
  /// which may have been produced by a load instruction + some arithmetic.
  ///
  /// \param [in] Root - The search root.
  ///
  /// \returns The Registers found during the search.
  std::optional<SmallVector<Register, 8>>
  findCandidatesForLoadOrCombine(const MachineInstr *Root) const;

  /// Helper function for matchLoadOrCombine.
  ///
  /// Checks if every register in \p RegsToVisit is defined by a load
  /// instruction + some arithmetic.
  ///
  /// \param [out] MemOffset2Idx - Maps the byte positions each load ends up
  /// at to the index of the load.
  /// \param [in] MemSizeInBits - The number of bits each load should produce.
  ///
  /// \returns On success, a 3-tuple containing lowest-index load found, the
  /// lowest index, and the last load in the sequence.
  std::optional<std::tuple<GZExtLoad *, int64_t, GZExtLoad *>>
  findLoadOffsetsForLoadOrCombine(
      SmallDenseMap<int64_t, int64_t, 8> &MemOffset2Idx,
      const SmallVector<Register, 8> &RegsToVisit,
      const unsigned MemSizeInBits);

  /// Examines the G_PTR_ADD instruction \p PtrAdd and determines if performing
  /// a re-association of its operands would break an existing legal addressing
  /// mode that the address computation currently represents.
  bool reassociationCanBreakAddressingModePattern(MachineInstr &PtrAdd);

  /// Behavior when a floating point min/max is given one NaN and one
  /// non-NaN as input.
  enum class SelectPatternNaNBehaviour {
    NOT_APPLICABLE = 0, /// NaN behavior not applicable.
    RETURNS_NAN,        /// Given one NaN input, returns the NaN.
    RETURNS_OTHER,      /// Given one NaN input, returns the non-NaN.
    RETURNS_ANY /// Given one NaN input, can return either (or both operands are
                /// known non-NaN.)
  };

  /// \returns which of \p LHS and \p RHS would be the result of a non-equality
  /// floating point comparison where one of \p LHS and \p RHS may be NaN.
  ///
  /// If both \p LHS and \p RHS may be NaN, returns
  /// SelectPatternNaNBehaviour::NOT_APPLICABLE.
  SelectPatternNaNBehaviour
  computeRetValAgainstNaN(Register LHS, Register RHS,
                          bool IsOrderedComparison) const;

  /// Determines the floating point min/max opcode which should be used for
  /// a G_SELECT fed by a G_FCMP with predicate \p Pred.
  ///
  /// \returns 0 if this G_SELECT should not be combined to a floating point
  /// min or max. If it should be combined, returns one of
  ///
  /// * G_FMAXNUM
  /// * G_FMAXIMUM
  /// * G_FMINNUM
  /// * G_FMINIMUM
  ///
  /// Helper function for matchFPSelectToMinMax.
  unsigned getFPMinMaxOpcForSelect(CmpInst::Predicate Pred, LLT DstTy,
                                   SelectPatternNaNBehaviour VsNaNRetVal) const;

  /// Handle floating point cases for matchSimplifySelectToMinMax.
  ///
  /// E.g.
  ///
  /// select (fcmp uge x, 1.0) x, 1.0 -> fmax x, 1.0
  /// select (fcmp uge x, 1.0) 1.0, x -> fminnm x, 1.0
  bool matchFPSelectToMinMax(Register Dst, Register Cond, Register TrueVal,
                             Register FalseVal, BuildFnTy &MatchInfo);

  /// Try to fold selects to logical operations.
  bool tryFoldBoolSelectToLogic(GSelect *Select, BuildFnTy &MatchInfo);

  bool tryFoldSelectOfConstants(GSelect *Select, BuildFnTy &MatchInfo);

  bool isOneOrOneSplat(Register Src, bool AllowUndefs);
  bool isZeroOrZeroSplat(Register Src, bool AllowUndefs);
  bool isConstantSplatVector(Register Src, int64_t SplatValue,
                             bool AllowUndefs);
  bool isConstantOrConstantVectorI(Register Src) const;

  std::optional<APInt> getConstantOrConstantSplatVector(Register Src);

  /// Fold (icmp Pred1 V1, C1) && (icmp Pred2 V2, C2)
  /// or   (icmp Pred1 V1, C1) || (icmp Pred2 V2, C2)
  /// into a single comparison using range-based reasoning.
  bool tryFoldAndOrOrICmpsUsingRanges(GLogicalBinOp *Logic,
                                      BuildFnTy &MatchInfo);

  // Simplify (cmp cc0 x, y) (&& or ||) (cmp cc1 x, y) -> cmp cc2 x, y.
  bool tryFoldLogicOfFCmps(GLogicalBinOp *Logic, BuildFnTy &MatchInfo);

  bool isCastFree(unsigned Opcode, LLT ToTy, LLT FromTy) const;

  bool constantFoldICmp(const GICmp &ICmp, const GIConstant &LHSCst,
                        const GIConstant &RHSCst, BuildFnTy &MatchInfo);
  bool constantFoldFCmp(const GFCmp &FCmp, const GFConstant &LHSCst,
                        const GFConstant &RHSCst, BuildFnTy &MatchInfo);
};
} // namespace llvm

#endif<|MERGE_RESOLUTION|>--- conflicted
+++ resolved
@@ -874,13 +874,10 @@
   /// Remove references to rhs if it is undef
   bool matchShuffleUndefRHS(MachineInstr &MI, BuildFnTy &MatchInfo);
 
-<<<<<<< HEAD
-=======
   /// Turn shuffle a, b, mask -> shuffle undef, b, mask iff mask does not
   /// reference a.
   bool matchShuffleDisjointMask(MachineInstr &MI, BuildFnTy &MatchInfo);
 
->>>>>>> a8d96e15
   /// Use a function which takes in a MachineIRBuilder to perform a combine.
   /// By default, it erases the instruction def'd on \p MO from the function.
   void applyBuildFnMO(const MachineOperand &MO, BuildFnTy &MatchInfo);
@@ -936,8 +933,6 @@
   bool matchUnmergeValuesAnyExtBuildVector(const MachineInstr &MI,
                                            BuildFnTy &MatchInfo);
 
-<<<<<<< HEAD
-=======
   // merge_values(_, undef) -> anyext
   bool matchMergeXAndUndef(const MachineInstr &MI, BuildFnTy &MatchInfo);
 
@@ -947,7 +942,6 @@
   // overflow sub
   bool matchSuboCarryOut(const MachineInstr &MI, BuildFnTy &MatchInfo);
 
->>>>>>> a8d96e15
 private:
   /// Checks for legality of an indexed variant of \p LdSt.
   bool isIndexedLoadStoreLegal(GLoadStore &LdSt) const;
