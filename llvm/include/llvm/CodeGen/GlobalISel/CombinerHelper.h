--- conflicted
+++ resolved
@@ -293,11 +293,7 @@
                                  SmallVectorImpl<Register> &Ops) const;
   /// Replace \p MI with a concat_vectors with \p Ops.
   void applyCombineShuffleVector(MachineInstr &MI,
-<<<<<<< HEAD
-                                 const ArrayRef<Register> Ops) const;
-=======
                                  ArrayRef<Register> Ops) const;
->>>>>>> 811fe024
 
   /// Optimize memcpy intrinsics et al, e.g. constant len calls.
   /// /p MaxLen if non-zero specifies the max length of a mem libcall to inline.
