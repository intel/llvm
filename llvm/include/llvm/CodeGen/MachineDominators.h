//==- llvm/CodeGen/MachineDominators.h - Machine Dom Calculation -*- C++ -*-==//
//
// Part of the LLVM Project, under the Apache License v2.0 with LLVM Exceptions.
// See https://llvm.org/LICENSE.txt for license information.
// SPDX-License-Identifier: Apache-2.0 WITH LLVM-exception
//
//===----------------------------------------------------------------------===//
//
// This file defines classes mirroring those in llvm/Analysis/Dominators.h,
// but for target-specific code rather than target-independent IR.
//
//===----------------------------------------------------------------------===//

#ifndef LLVM_CODEGEN_MACHINEDOMINATORS_H
#define LLVM_CODEGEN_MACHINEDOMINATORS_H

#include "llvm/ADT/SmallSet.h"
#include "llvm/ADT/SmallVector.h"
#include "llvm/CodeGen/MachineBasicBlock.h"
#include "llvm/CodeGen/MachineFunctionPass.h"
#include "llvm/CodeGen/MachineInstr.h"
#include "llvm/CodeGen/MachineInstrBundleIterator.h"
#include "llvm/CodeGen/MachinePassManager.h"
#include "llvm/Support/GenericDomTree.h"
#include <cassert>
#include <memory>
#include <optional>

namespace llvm {
class AnalysisUsage;
class MachineFunction;
class Module;
class raw_ostream;

template <>
inline void DominatorTreeBase<MachineBasicBlock, false>::addRoot(
    MachineBasicBlock *MBB) {
  this->Roots.push_back(MBB);
}

extern template class DomTreeNodeBase<MachineBasicBlock>;
extern template class DominatorTreeBase<MachineBasicBlock, false>; // DomTree

using MachineDomTreeNode = DomTreeNodeBase<MachineBasicBlock>;

namespace DomTreeBuilder {
using MBBDomTree = DomTreeBase<MachineBasicBlock>;
using MBBUpdates = ArrayRef<llvm::cfg::Update<MachineBasicBlock *>>;
using MBBDomTreeGraphDiff = GraphDiff<MachineBasicBlock *, false>;

extern template void Calculate<MBBDomTree>(MBBDomTree &DT);
extern template void CalculateWithUpdates<MBBDomTree>(MBBDomTree &DT,
                                                      MBBUpdates U);

extern template void InsertEdge<MBBDomTree>(MBBDomTree &DT,
                                            MachineBasicBlock *From,
                                            MachineBasicBlock *To);

extern template void DeleteEdge<MBBDomTree>(MBBDomTree &DT,
                                            MachineBasicBlock *From,
                                            MachineBasicBlock *To);

extern template void ApplyUpdates<MBBDomTree>(MBBDomTree &DT,
                                              MBBDomTreeGraphDiff &,
                                              MBBDomTreeGraphDiff *);

extern template bool Verify<MBBDomTree>(const MBBDomTree &DT,
                                        MBBDomTree::VerificationLevel VL);
} // namespace DomTreeBuilder

//===-------------------------------------
/// DominatorTree Class - Concrete subclass of DominatorTreeBase that is used to
/// compute a normal dominator tree.
///
class MachineDominatorTree : public DomTreeBase<MachineBasicBlock> {
  /// Helper structure used to hold all the basic blocks
  /// involved in the split of a critical edge.
  struct CriticalEdge {
    MachineBasicBlock *FromBB;
    MachineBasicBlock *ToBB;
    MachineBasicBlock *NewBB;
  };

  /// Pile up all the critical edges to be split.
  /// The splitting of a critical edge is local and thus, it is possible
  /// to apply several of those changes at the same time.
  mutable SmallVector<CriticalEdge, 32> CriticalEdgesToSplit;

  /// Remember all the basic blocks that are inserted during
  /// edge splitting.
  /// Invariant: NewBBs == all the basic blocks contained in the NewBB
  /// field of all the elements of CriticalEdgesToSplit.
  /// I.e., forall elt in CriticalEdgesToSplit, it exists BB in NewBBs
  /// such as BB == elt.NewBB.
  mutable SmallSet<MachineBasicBlock *, 32> NewBBs;

  /// Apply all the recorded critical edges to the DT.
  /// This updates the underlying DT information in a way that uses
  /// the fast query path of DT as much as possible.
  /// FIXME: This method should not be a const member!
  ///
  /// \post CriticalEdgesToSplit.empty().
  void applySplitCriticalEdges() const;

public:
  using Base = DomTreeBase<MachineBasicBlock>;

  MachineDominatorTree() = default;
  explicit MachineDominatorTree(MachineFunction &MF) { calculate(MF); }

  /// Handle invalidation explicitly.
  bool invalidate(MachineFunction &, const PreservedAnalyses &PA,
                  MachineFunctionAnalysisManager::Invalidator &);

  // FIXME: If there is an updater for MachineDominatorTree,
  // migrate to this updater and remove these wrappers.

  MachineDominatorTree &getBase() {
    applySplitCriticalEdges();
    return *this;
  }

  MachineBasicBlock *getRoot() const {
    applySplitCriticalEdges();
    return Base::getRoot();
  }

  MachineDomTreeNode *getRootNode() const {
    applySplitCriticalEdges();
    return const_cast<MachineDomTreeNode *>(Base::getRootNode());
  }

  void calculate(MachineFunction &F);

  bool dominates(const MachineDomTreeNode *A,
                 const MachineDomTreeNode *B) const {
    applySplitCriticalEdges();
    return Base::dominates(A, B);
  }

  void getDescendants(MachineBasicBlock *A,
                      SmallVectorImpl<MachineBasicBlock *> &Result) {
    applySplitCriticalEdges();
    Base::getDescendants(A, Result);
  }

  bool dominates(const MachineBasicBlock *A, const MachineBasicBlock *B) const {
    applySplitCriticalEdges();
    return Base::dominates(A, B);
  }

  // dominates - Return true if A dominates B. This performs the
  // special checks necessary if A and B are in the same basic block.
  bool dominates(const MachineInstr *A, const MachineInstr *B) const {
    applySplitCriticalEdges();
    const MachineBasicBlock *BBA = A->getParent(), *BBB = B->getParent();
    if (BBA != BBB)
      return Base::dominates(BBA, BBB);

    // Loop through the basic block until we find A or B.
    MachineBasicBlock::const_iterator I = BBA->begin();
    for (; &*I != A && &*I != B; ++I)
      /*empty*/ ;

    return &*I == A;
  }

  bool properlyDominates(const MachineDomTreeNode *A,
                         const MachineDomTreeNode *B) const {
    applySplitCriticalEdges();
    return Base::properlyDominates(A, B);
  }

  bool properlyDominates(const MachineBasicBlock *A,
                         const MachineBasicBlock *B) const {
    applySplitCriticalEdges();
    return Base::properlyDominates(A, B);
  }

  /// findNearestCommonDominator - Find nearest common dominator basic block
  /// for basic block A and B. If there is no such block then return NULL.
  MachineBasicBlock *findNearestCommonDominator(MachineBasicBlock *A,
                                                MachineBasicBlock *B) {
    applySplitCriticalEdges();
    return Base::findNearestCommonDominator(A, B);
  }

  MachineDomTreeNode *operator[](MachineBasicBlock *BB) const {
    applySplitCriticalEdges();
    return Base::getNode(BB);
  }

  /// getNode - return the (Post)DominatorTree node for the specified basic
  /// block.  This is the same as using operator[] on this class.
  ///
  MachineDomTreeNode *getNode(MachineBasicBlock *BB) const {
    applySplitCriticalEdges();
    return Base::getNode(BB);
  }

  /// addNewBlock - Add a new node to the dominator tree information.  This
  /// creates a new node as a child of DomBB dominator node,linking it into
  /// the children list of the immediate dominator.
  MachineDomTreeNode *addNewBlock(MachineBasicBlock *BB,
                                  MachineBasicBlock *DomBB) {
    applySplitCriticalEdges();
    return Base::addNewBlock(BB, DomBB);
  }

  /// changeImmediateDominator - This method is used to update the dominator
  /// tree information when a node's immediate dominator changes.
  ///
  void changeImmediateDominator(MachineBasicBlock *N,
                                MachineBasicBlock *NewIDom) {
    applySplitCriticalEdges();
    Base::changeImmediateDominator(N, NewIDom);
  }

  void changeImmediateDominator(MachineDomTreeNode *N,
                                MachineDomTreeNode *NewIDom) {
    applySplitCriticalEdges();
    Base::changeImmediateDominator(N, NewIDom);
  }

  /// eraseNode - Removes a node from  the dominator tree. Block must not
  /// dominate any other blocks. Removes node from its immediate dominator's
  /// children list. Deletes dominator node associated with basic block BB.
  void eraseNode(MachineBasicBlock *BB) {
    applySplitCriticalEdges();
    Base::eraseNode(BB);
  }

  /// splitBlock - BB is split and now it has one successor. Update dominator
  /// tree to reflect this change.
  void splitBlock(MachineBasicBlock* NewBB) {
    applySplitCriticalEdges();
    Base::splitBlock(NewBB);
  }

  /// isReachableFromEntry - Return true if A is dominated by the entry
  /// block of the function containing it.
  bool isReachableFromEntry(const MachineBasicBlock *A) {
    applySplitCriticalEdges();
    return Base::isReachableFromEntry(A);
  }

  /// Record that the critical edge (FromBB, ToBB) has been
  /// split with NewBB.
  /// This is best to use this method instead of directly update the
  /// underlying information, because this helps mitigating the
  /// number of time the DT information is invalidated.
  ///
  /// \note Do not use this method with regular edges.
  ///
  /// \note To benefit from the compile time improvement incurred by this
  /// method, the users of this method have to limit the queries to the DT
  /// interface between two edges splitting. In other words, they have to
  /// pack the splitting of critical edges as much as possible.
  void recordSplitCriticalEdge(MachineBasicBlock *FromBB,
                              MachineBasicBlock *ToBB,
                              MachineBasicBlock *NewBB) {
    bool Inserted = NewBBs.insert(NewBB).second;
    (void)Inserted;
    assert(Inserted &&
           "A basic block inserted via edge splitting cannot appear twice");
    CriticalEdgesToSplit.push_back({FromBB, ToBB, NewBB});
  }
};

/// \brief Analysis pass which computes a \c MachineDominatorTree.
class MachineDominatorTreeAnalysis
    : public AnalysisInfoMixin<MachineDominatorTreeAnalysis> {
  friend AnalysisInfoMixin<MachineDominatorTreeAnalysis>;

  static AnalysisKey Key;

public:
  using Result = MachineDominatorTree;

  Result run(MachineFunction &MF, MachineFunctionAnalysisManager &);
};

/// \brief Machine function pass which print \c MachineDominatorTree.
class MachineDominatorTreePrinterPass
    : public PassInfoMixin<MachineDominatorTreePrinterPass> {
  raw_ostream &OS;

public:
<<<<<<< HEAD
  MachineDominatorTreePrinterPass(raw_ostream &OS) : OS(OS) {}
  PreservedAnalyses run(MachineFunction &MF,
                        MachineFunctionAnalysisManager &MFAM);
=======
  explicit MachineDominatorTreePrinterPass(raw_ostream &OS) : OS(OS) {}
  PreservedAnalyses run(MachineFunction &MF,
                        MachineFunctionAnalysisManager &MFAM);
  static bool isRequired() { return true; }
>>>>>>> 4fe5a3cc
};

/// \brief Analysis pass which computes a \c MachineDominatorTree.
class MachineDominatorTreeWrapperPass : public MachineFunctionPass {
  // MachineFunctionPass may verify the analysis result without running pass,
  // e.g. when `F.hasAvailableExternallyLinkage` is true.
  std::optional<MachineDominatorTree> DT;

public:
  static char ID;

  MachineDominatorTreeWrapperPass();

  MachineDominatorTree &getDomTree() { return *DT; }
  const MachineDominatorTree &getDomTree() const { return *DT; }

  bool runOnMachineFunction(MachineFunction &MF) override;

  void verifyAnalysis() const override;

  void getAnalysisUsage(AnalysisUsage &AU) const override {
    AU.setPreservesAll();
    MachineFunctionPass::getAnalysisUsage(AU);
  }

  void releaseMemory() override;

  void print(raw_ostream &OS, const Module *M = nullptr) const override;
};

//===-------------------------------------
/// DominatorTree GraphTraits specialization so the DominatorTree can be
/// iterable by generic graph iterators.
///

template <class Node, class ChildIterator>
struct MachineDomTreeGraphTraitsBase {
  using NodeRef = Node *;
  using ChildIteratorType = ChildIterator;

  static NodeRef getEntryNode(NodeRef N) { return N; }
  static ChildIteratorType child_begin(NodeRef N) { return N->begin(); }
  static ChildIteratorType child_end(NodeRef N) { return N->end(); }
};

template <class T> struct GraphTraits;

template <>
struct GraphTraits<MachineDomTreeNode *>
    : public MachineDomTreeGraphTraitsBase<MachineDomTreeNode,
                                           MachineDomTreeNode::const_iterator> {
};

template <>
struct GraphTraits<const MachineDomTreeNode *>
    : public MachineDomTreeGraphTraitsBase<const MachineDomTreeNode,
                                           MachineDomTreeNode::const_iterator> {
};

template <> struct GraphTraits<MachineDominatorTree*>
  : public GraphTraits<MachineDomTreeNode *> {
  static NodeRef getEntryNode(MachineDominatorTree *DT) {
    return DT->getRootNode();
  }
};

} // end namespace llvm

#endif // LLVM_CODEGEN_MACHINEDOMINATORS_H<|MERGE_RESOLUTION|>--- conflicted
+++ resolved
@@ -286,16 +286,10 @@
   raw_ostream &OS;
 
 public:
-<<<<<<< HEAD
-  MachineDominatorTreePrinterPass(raw_ostream &OS) : OS(OS) {}
-  PreservedAnalyses run(MachineFunction &MF,
-                        MachineFunctionAnalysisManager &MFAM);
-=======
   explicit MachineDominatorTreePrinterPass(raw_ostream &OS) : OS(OS) {}
   PreservedAnalyses run(MachineFunction &MF,
                         MachineFunctionAnalysisManager &MFAM);
   static bool isRequired() { return true; }
->>>>>>> 4fe5a3cc
 };
 
 /// \brief Analysis pass which computes a \c MachineDominatorTree.
