--- conflicted
+++ resolved
@@ -930,8 +930,6 @@
   let hasSideEffects = false;
 }
 
-<<<<<<< HEAD
-=======
 // Floating point frexp
 def G_FFREXP : GenericInstruction {
   let OutOperandList = (outs type0:$dst0, type1:$dst1);
@@ -939,7 +937,6 @@
   let hasSideEffects = false;
 }
 
->>>>>>> bac3a63c
 // Floating point ceiling of a value.
 def G_FCEIL : GenericInstruction {
   let OutOperandList = (outs type0:$dst);
