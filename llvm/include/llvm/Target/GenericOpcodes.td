--- conflicted
+++ resolved
@@ -1348,8 +1348,6 @@
   let OutOperandList = (outs type0:$dst);
   let InOperandList = (ins type0:$src, untyped_imm_0:$sz);
   let hasSideEffects = false;
-<<<<<<< HEAD
-=======
 }
 
 // Asserts that an operation has already been sign-extended from a specific
@@ -1358,5 +1356,4 @@
   let OutOperandList = (outs type0:$dst);
   let InOperandList = (ins type0:$src, untyped_imm_0:$sz);
   let hasSideEffects = false;
->>>>>>> 2e412c55
 }