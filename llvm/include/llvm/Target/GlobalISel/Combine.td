--- conflicted
+++ resolved
@@ -1131,11 +1131,7 @@
 
 def udiv_by_const : GICombineRule<
   (defs root:$root),
-<<<<<<< HEAD
-  (match (wip_match_opcode G_UDIV):$root,
-=======
   (match (G_UDIV $dst, $x, $y):$root,
->>>>>>> 10a576f7
    [{ return Helper.matchUDivorURemByConst(*${root}); }]),
   (apply [{ Helper.applyUDivorURemByConst(*${root}); }])>;
 
@@ -1159,14 +1155,6 @@
 
 def intdiv_combines : GICombineGroup<[udiv_by_pow2, sdiv_by_pow2, 
                                       udiv_by_const, sdiv_by_const,]>;
-
-def urem_by_const : GICombineRule<
-  (defs root:$root),
-  (match (G_UREM $dst, $x, $y):$root,
-   [{ return Helper.matchUDivorURemByConst(*${root}); }]),
-  (apply [{ Helper.applyUDivorURemByConst(*${root}); }])>;
-
-def intrem_combines : GICombineGroup<[urem_by_const]>;
 
 def urem_by_const : GICombineRule<
   (defs root:$root),
@@ -2068,11 +2056,7 @@
     constant_fold_cast_op, fabs_fneg_fold,
     mulh_combines, redundant_neg_operands,
     and_or_disjoint_mask, fma_combines, fold_binop_into_select,
-<<<<<<< HEAD
-    intrem_combines, sub_add_reg, select_to_minmax,
-=======
     intrem_combines, intdiv_combines, sub_add_reg, select_to_minmax,
->>>>>>> 10a576f7
     fsub_to_fneg, commute_constant_to_rhs, match_ands, match_ors,
     simplify_neg_minmax, combine_concat_vector,
     sext_trunc, zext_trunc, prefer_sign_combines, shuffle_combines,
