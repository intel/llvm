//===- Combine.td - Combine rule definitions ---------------*- tablegen -*-===//
//
// Part of the LLVM Project, under the Apache License v2.0 with LLVM Exceptions.
// See https://llvm.org/LICENSE.txt for license information.
// SPDX-License-Identifier: Apache-2.0 WITH LLVM-exception
//
//===----------------------------------------------------------------------===//
//
// Declare GlobalISel combine rules and provide mechanisms to opt-out.
//
//===----------------------------------------------------------------------===//


//===----------------------------------------------------------------------===//
// Base Classes
//
// These are the core classes that the combiner backend relies on.
//===----------------------------------------------------------------------===//

/// All arguments of the defs operator must be subclasses of GIDefKind or
/// sub-dags whose operator is GIDefKindWithArgs.
class GIDefKind;
class GIDefKindWithArgs;

/// Declare a root node. There must be at least one of these in every combine
/// rule.
def root : GIDefKind;

def defs;

def pattern;
def match;
def apply;
def combine;
def empty_action;

def wip_match_opcode;

// Common base class for GICombineRule and GICombineGroup.
class GICombine {
  // See GICombineGroup. We only declare it here to make the tablegen pass
  // simpler.
  list<GICombine> Rules = ?;
}

// A group of combine rules that can be added to a GICombiner or another group.
class GICombineGroup<list<GICombine> rules> : GICombine {
  // The rules contained in this group. The rules in a group are flattened into
  // a single list and sorted into whatever order is most efficient. However,
  // they will never be re-ordered such that behaviour differs from the
  // specified order. It is therefore possible to use the order of rules in this
  // list to describe priorities.
  let Rules = rules;
}

// Declares a combiner implementation class
class GICombiner<string classname, list<GICombine> rules>
    : GICombineGroup<rules> {
  // The class name to use in the generated output.
  string Classname = classname;
  // Combiners can use this so they're free to define tryCombineAll themselves
  // and do extra work before/after calling the TableGen-erated code.
  string CombineAllMethodName = "tryCombineAll";
}

/// Declares data that is passed from the match stage to the apply stage.
class GIDefMatchData<string type>  {
  /// A C++ type name indicating the storage type.
  string Type = type;
}

class GICombineRule<dag defs, dag a0, dag a1 = (empty_action)> : GICombine {
  /// Defines the external interface of the match rule. This includes:
  /// * The names of the root nodes (requires at least one)
  /// See GIDefKind for details.
  dag Defs = defs;

  // The patterns that will be used. Two types of list can exist:
  //  match (Action0) + apply (Action1).
  //  combine (Action0) + empty_action (Action1).
  dag Action0 = a0;
  dag Action1 = a1;

  /// Defines the predicates that are checked before the match function
  /// is called. Targets can use this to, for instance, check Subtarget
  /// features.
  list<Predicate> Predicates = [];

  // Maximum number of permutations of this rule that can be emitted.
  // Set to -1 to disable the limit.
  int MaxPermutations = 16;
}

def gi_mo;
def gi_imm;

// This is an equivalent of PatFrags but for MIR Patterns.
//
// GICombinePatFrags can be used in place of instructions for 'match' patterns.
// Much like normal instructions, the defs (outs) come first, and the ins second
//
// Out operands can only be of type "root" or "gi_mo", and they must be defined
// by an instruction pattern in all alternatives.
//
// In operands can be gi_imm or gi_mo. They cannot be redefined in any alternative
// pattern and may only appear in the C++ code, or in the output operand of an
// instruction pattern.
class GICombinePatFrag<dag outs, dag ins, list<dag> alts> {
  dag InOperands = ins;
  dag OutOperands = outs;
  list<dag> Alternatives = alts;
}

//===----------------------------------------------------------------------===//
// Pattern Special Types
//===----------------------------------------------------------------------===//

class GISpecialType;

// In an apply pattern, GITypeOf can be used to set the type of a new temporary
// register to match the type of a matched register.
//
// This can only be used on temporary registers defined by the apply pattern.
//
// TODO: Make this work in matchers as well?
//
// FIXME: Syntax is very ugly.
class GITypeOf<string opName> : GISpecialType {
  string OpName = opName;
}

// The type of an operand that can match a variable amount of operands.
// This type contains a minimum and maximum number of operands to match.
// The minimum must be 1 or more, as we cannot have an operand representing
// zero operands, and the max can be zero (which means "unlimited") or a value
// greater than the minimum.
class GIVariadic<int min = 1, int max = 0> : GISpecialType {
  int MinArgs = min;
  int MaxArgs = max;
}

//===----------------------------------------------------------------------===//
// Pattern Builtins
//===----------------------------------------------------------------------===//

// "Magic" Builtin instructions for MIR patterns.
// The definitions that implement
class GIBuiltinInst;

// Replace all references to a register with another one.
//
// Usage:
//    (apply (GIReplaceReg $old, $new))
//
// Operands:
// - $old (out) register defined by a matched instruction
// - $new (in)  register
//
// Semantics:
// - Can only appear in an 'apply' pattern.
// - If both old/new are operands of matched instructions,
//   "canReplaceReg" is checked before applying the rule.
def GIReplaceReg : GIBuiltinInst;

// Apply action that erases the match root.
//
// Usage:
//    (apply (GIEraseRoot))
//
// Semantics:
// - Can only appear as the only pattern of an 'apply' pattern list.
// - The root cannot have any output operands.
// - The root must be a CodeGenInstruction
//
// TODO: Allow using this directly, like (apply GIEraseRoot)
def GIEraseRoot : GIBuiltinInst;

//===----------------------------------------------------------------------===//
// Pattern MIFlags
//===----------------------------------------------------------------------===//

class MIFlagEnum<string enumName> {
  string EnumName = "MachineInstr::" # enumName;
}

def FmNoNans    : MIFlagEnum<"FmNoNans">;
def FmNoInfs    : MIFlagEnum<"FmNoInfs">;
def FmNsz       : MIFlagEnum<"FmNsz">;
def FmArcp      : MIFlagEnum<"FmArcp">;
def FmContract  : MIFlagEnum<"FmContract">;
def FmAfn       : MIFlagEnum<"FmAfn">;
def FmReassoc   : MIFlagEnum<"FmReassoc">;
def IsExact     : MIFlagEnum<"IsExact">;
def NoSWrap     : MIFlagEnum<"NoSWrap">;
def NoUWrap     : MIFlagEnum<"NoUWrap">;
def NonNeg      : MIFlagEnum<"NonNeg">;
def InBounds    : MIFlagEnum<"InBounds">;

def MIFlags;
// def not; -> Already defined as a SDNode

//===----------------------------------------------------------------------===//

def extending_load_matchdata : GIDefMatchData<"PreferredTuple">;
def indexed_load_store_matchdata : GIDefMatchData<"IndexedLoadStoreMatchInfo">;
def instruction_steps_matchdata: GIDefMatchData<"InstructionStepsMatchInfo">;

def register_matchinfo: GIDefMatchData<"Register">;
def int64_matchinfo: GIDefMatchData<"int64_t">;
def apint_matchinfo : GIDefMatchData<"APInt">;
def constantfp_matchinfo : GIDefMatchData<"ConstantFP*">;
def build_fn_matchinfo :
GIDefMatchData<"std::function<void(MachineIRBuilder &)>">;
def unsigned_matchinfo: GIDefMatchData<"unsigned">;
def register_vector_matchinfo : GIDefMatchData<"SmallVector<Register>">;

def copy_prop : GICombineRule<
  (defs root:$d),
  (match (COPY $d, $s):$mi,
         [{ return Helper.matchCombineCopy(*${mi}); }]),
  (apply [{ Helper.applyCombineCopy(*${mi}); }])>;

// idempotent operations
// Fold (freeze (freeze x)) -> (freeze x).
// Fold (fabs (fabs x)) -> (fabs x).
// Fold (fcanonicalize (fcanonicalize x)) -> (fcanonicalize x).
def idempotent_prop_frags : GICombinePatFrag<
  (outs root:$dst, $src), (ins),
  !foreach(op, [G_FREEZE, G_FABS, G_FCANONICALIZE],
           (pattern (op $dst, $src), (op $src, $x)))>;

def idempotent_prop : GICombineRule<
   (defs root:$dst),
   (match (idempotent_prop_frags $dst, $src)),
   (apply (GIReplaceReg $dst, $src))>;

// Convert freeze(Op(Op0, NonPoisonOps...)) to Op(freeze(Op0), NonPoisonOps...)
// when Op0 is not guaranteed non-poison
def push_freeze_to_prevent_poison_from_propagating : GICombineRule<
  (defs root:$root, build_fn_matchinfo:$matchinfo),
  (match (G_FREEZE $dst, $src):$root,
         [{ return !isGuaranteedNotToBePoison(${src}.getReg(), MRI) && Helper.matchFreezeOfSingleMaybePoisonOperand(*${root}, ${matchinfo}); }]),
  (apply [{ Helper.applyBuildFn(*${root}, ${matchinfo}); }])>;

def extending_loads : GICombineRule<
  (defs root:$root, extending_load_matchdata:$matchinfo),
  (match (wip_match_opcode G_LOAD, G_SEXTLOAD, G_ZEXTLOAD):$root,
         [{ return Helper.matchCombineExtendingLoads(*${root}, ${matchinfo}); }]),
  (apply [{ Helper.applyCombineExtendingLoads(*${root}, ${matchinfo}); }])>;

def load_and_mask : GICombineRule<
  (defs root:$root, build_fn_matchinfo:$matchinfo),
  (match (wip_match_opcode G_AND):$root,
        [{ return Helper.matchCombineLoadWithAndMask(*${root}, ${matchinfo}); }]),
  (apply [{ Helper.applyBuildFn(*${root}, ${matchinfo}); }])>;
def combines_for_extload: GICombineGroup<[extending_loads, load_and_mask]>;

def sext_trunc_sextload : GICombineRule<
  (defs root:$d),
  (match (wip_match_opcode G_SEXT_INREG):$d,
         [{ return Helper.matchSextTruncSextLoad(*${d}); }]),
  (apply [{ Helper.applySextTruncSextLoad(*${d}); }])>;

def sext_inreg_of_load_matchdata : GIDefMatchData<"std::tuple<Register, unsigned>">;
def sext_inreg_of_load : GICombineRule<
  (defs root:$root, sext_inreg_of_load_matchdata:$matchinfo),
  (match (wip_match_opcode G_SEXT_INREG):$root,
         [{ return Helper.matchSextInRegOfLoad(*${root}, ${matchinfo}); }]),
  (apply [{ Helper.applySextInRegOfLoad(*${root}, ${matchinfo}); }])>;

def sext_inreg_to_zext_inreg : GICombineRule<
  (defs root:$dst),
  (match
    (G_SEXT_INREG $dst, $src, $imm):$root,
      [{
        unsigned BitWidth = MRI.getType(${src}.getReg()).getScalarSizeInBits();
        return Helper.getValueTracking()->maskedValueIsZero(${src}.getReg(),
                 APInt::getOneBitSet(BitWidth, ${imm}.getImm() - 1)); }]),
    (apply [{
      Helper.getBuilder().setInstrAndDebugLoc(*${root});
      Helper.getBuilder().buildZExtInReg(${dst}, ${src}, ${imm}.getImm());
      ${root}->eraseFromParent();
  }])
>;

def combine_extracted_vector_load : GICombineRule<
  (defs root:$root, build_fn_matchinfo:$matchinfo),
  (match (wip_match_opcode G_EXTRACT_VECTOR_ELT):$root,
        [{ return Helper.matchCombineExtractedVectorLoad(*${root}, ${matchinfo}); }]),
  (apply [{ Helper.applyBuildFn(*${root}, ${matchinfo}); }])>;

def combine_indexed_load_store : GICombineRule<
  (defs root:$root, indexed_load_store_matchdata:$matchinfo),
  (match (wip_match_opcode G_LOAD, G_SEXTLOAD, G_ZEXTLOAD, G_STORE):$root,
         [{ return Helper.matchCombineIndexedLoadStore(*${root}, ${matchinfo}); }]),
  (apply [{ Helper.applyCombineIndexedLoadStore(*${root}, ${matchinfo}); }])>;

def opt_brcond_by_inverting_cond_matchdata : GIDefMatchData<"MachineInstr *">;
def opt_brcond_by_inverting_cond : GICombineRule<
  (defs root:$root, opt_brcond_by_inverting_cond_matchdata:$matchinfo),
  (match (wip_match_opcode G_BR):$root,
         [{ return Helper.matchOptBrCondByInvertingCond(*${root}, ${matchinfo}); }]),
  (apply [{ Helper.applyOptBrCondByInvertingCond(*${root}, ${matchinfo}); }])>;

def ptr_add_immed_matchdata : GIDefMatchData<"PtrAddChain">;
def ptr_add_immed_chain : GICombineRule<
  (defs root:$d, ptr_add_immed_matchdata:$matchinfo),
  (match (wip_match_opcode G_PTR_ADD):$d,
         [{ return Helper.matchPtrAddImmedChain(*${d}, ${matchinfo}); }]),
  (apply [{ Helper.applyPtrAddImmedChain(*${d}, ${matchinfo}); }])>;

def shift_const_op : GICombinePatFrag<
  (outs root:$dst), (ins),
  !foreach(op,
           [G_SHL, G_ASHR, G_LSHR],
           (pattern (op $dst, $shifted, $amt)))>;
def shift_result_matchdata : GIDefMatchData<"std::optional<int64_t>">;
def shifts_too_big : GICombineRule<
  (defs root:$root, shift_result_matchdata:$matchinfo),
  (match (shift_const_op $root):$mi,
         [{ return Helper.matchShiftsTooBig(*${mi}, ${matchinfo}); }]),
  (apply [{
    if (${matchinfo}) {
      Helper.replaceInstWithConstant(*${mi}, *${matchinfo});
    } else {
      Helper.replaceInstWithUndef(*${mi});
    }
  }])>;

// Fold shift (shift base x), y -> shift base, (x+y), if shifts are same
def shift_immed_matchdata : GIDefMatchData<"RegisterImmPair">;
def shift_immed_chain : GICombineRule<
  (defs root:$d, shift_immed_matchdata:$matchinfo),
  (match (wip_match_opcode G_SHL, G_ASHR, G_LSHR, G_SSHLSAT, G_USHLSAT):$d,
         [{ return Helper.matchShiftImmedChain(*${d}, ${matchinfo}); }]),
  (apply [{ Helper.applyShiftImmedChain(*${d}, ${matchinfo}); }])>;

// Transform shift (logic (shift X, C0), Y), C1
//        -> logic (shift X, (C0+C1)), (shift Y, C1), if shifts are same
def shift_of_shifted_logic_matchdata : GIDefMatchData<"ShiftOfShiftedLogic">;
def shift_of_shifted_logic_chain : GICombineRule<
  (defs root:$d, shift_of_shifted_logic_matchdata:$matchinfo),
  (match (wip_match_opcode G_SHL, G_ASHR, G_LSHR, G_USHLSAT, G_SSHLSAT):$d,
         [{ return Helper.matchShiftOfShiftedLogic(*${d}, ${matchinfo}); }]),
  (apply [{ Helper.applyShiftOfShiftedLogic(*${d}, ${matchinfo}); }])>;

def mul_to_shl : GICombineRule<
  (defs root:$d, unsigned_matchinfo:$matchinfo),
  (match (G_MUL $d, $op1, $op2):$mi,
         [{ return Helper.matchCombineMulToShl(*${mi}, ${matchinfo}); }]),
  (apply [{ Helper.applyCombineMulToShl(*${mi}, ${matchinfo}); }])>;

// (sub x, C) -> (add x, -C)
def sub_to_add : GICombineRule<
  (defs root:$d, build_fn_matchinfo:$matchinfo),
  (match (G_CONSTANT $c, $imm),
         (G_SUB $d, $op1, $c):$mi,
         [{ return Helper.matchCombineSubToAdd(*${mi}, ${matchinfo}); }]),
  (apply [{ Helper.applyBuildFnNoErase(*${mi}, ${matchinfo}); }])>;

// shl ([asz]ext x), y => zext (shl x, y), if shift does not overflow int
def reduce_shl_of_extend_matchdata : GIDefMatchData<"RegisterImmPair">;
def reduce_shl_of_extend : GICombineRule<
  (defs root:$dst, reduce_shl_of_extend_matchdata:$matchinfo),
  (match (G_SHL $dst, $src0, $src1):$mi,
         [{ return Helper.matchCombineShlOfExtend(*${mi}, ${matchinfo}); }]),
  (apply [{ Helper.applyCombineShlOfExtend(*${mi}, ${matchinfo}); }])>;

// Combine bitreverse(shl (bitreverse x), y)) -> (lshr x, y)
def bitreverse_shl : GICombineRule<
  (defs root:$d),
  (match (G_BITREVERSE $rev, $val),
         (G_SHL $src, $rev, $amt):$mi,
         (G_BITREVERSE $d, $src),
         [{ return Helper.isLegalOrBeforeLegalizer({TargetOpcode::G_LSHR,
                                                   {MRI.getType(${val}.getReg()),
                                                    MRI.getType(${amt}.getReg())}}); }]),
  (apply (G_LSHR $d, $val, $amt))>;

// Combine bitreverse(lshr (bitreverse x), y)) -> (shl x, y)
def bitreverse_lshr : GICombineRule<
  (defs root:$d),
  (match (G_BITREVERSE $rev, $val),
         (G_LSHR $src, $rev, $amt):$mi,
         (G_BITREVERSE $d, $src),
         [{ return Helper.isLegalOrBeforeLegalizer({TargetOpcode::G_SHL,
                                                   {MRI.getType(${val}.getReg()),
                                                    MRI.getType(${amt}.getReg())}}); }]),
  (apply (G_SHL $d, $val, $amt))>;

// Combine (shl (add x, c1), c2) -> (add (shl x, c2), c1 << c2)
// Combine (shl (or x, c1), c2) -> (or (shl x, c2), c1 << c2)
def commute_shift : GICombineRule<
  (defs root:$d, build_fn_matchinfo:$matchinfo),
  (match (wip_match_opcode G_SHL):$d,
         [{ return Helper.matchCommuteShift(*${d}, ${matchinfo}); }]),
  (apply [{ Helper.applyBuildFn(*${d}, ${matchinfo}); }])>;

// Fold (lshr (trunc (lshr x, C1)), C2) -> trunc (lshr x, (C1 + C2))
def lshr_of_trunc_of_lshr_matchdata : GIDefMatchData<"LshrOfTruncOfLshr">;
def lshr_of_trunc_of_lshr : GICombineRule<
  (defs root:$root, lshr_of_trunc_of_lshr_matchdata:$matchinfo),
  (match (G_LSHR $d1, $x, $y):$Shift,
         (G_TRUNC $d2, $d1),
         (G_LSHR $dst, $d2, $z):$root,
         [{ return Helper.matchLshrOfTruncOfLshr(*${root}, ${matchinfo}, *${Shift}); }]),
  (apply [{ Helper.applyLshrOfTruncOfLshr(*${root}, ${matchinfo}); }])>;

def narrow_binop_feeding_and : GICombineRule<
  (defs root:$root, build_fn_matchinfo:$matchinfo),
  (match (wip_match_opcode G_AND):$root,
         [{ return Helper.matchNarrowBinopFeedingAnd(*${root}, ${matchinfo}); }]),
  (apply [{ Helper.applyBuildFnNoErase(*${root}, ${matchinfo}); }])>;

// [us]itofp(undef) = 0, because the result value is bounded.
def undef_to_fp_zero : GICombineRule<
  (defs root:$root),
  (match (wip_match_opcode G_UITOFP, G_SITOFP):$root,
         [{ return Helper.matchAnyExplicitUseIsUndef(*${root}); }]),
  (apply [{ Helper.replaceInstWithFConstant(*${root}, 0.0); }])>;

def undef_to_int_zero: GICombineRule<
  (defs root:$root),
  (match (wip_match_opcode G_AND, G_MUL):$root,
         [{ return Helper.matchAnyExplicitUseIsUndef(*${root}); }]),
  (apply [{ Helper.replaceInstWithConstant(*${root}, 0); }])>;

def undef_to_negative_one: GICombineRule<
  (defs root:$root),
  (match (wip_match_opcode G_OR):$root,
         [{ return Helper.matchAnyExplicitUseIsUndef(*${root}); }]),
  (apply [{ Helper.replaceInstWithConstant(*${root}, -1); }])>;

def binop_left_undef_to_zero: GICombineRule<
  (defs root:$root),
  (match (wip_match_opcode G_SHL, G_UDIV, G_UREM):$root,
         [{ return Helper.matchOperandIsUndef(*${root}, 1); }]),
  (apply [{ Helper.replaceInstWithConstant(*${root}, 0); }])>;

def binop_right_undef_to_undef: GICombineRule<
  (defs root:$root),
  (match (wip_match_opcode G_SHL, G_ASHR, G_LSHR):$root,
         [{ return Helper.matchOperandIsUndef(*${root}, 2); }]),
  (apply [{ Helper.replaceInstWithUndef(*${root}); }])>;

def unary_undef_to_zero: GICombineRule<
  (defs root:$root),
  (match (wip_match_opcode G_ABS):$root,
         [{ return Helper.matchOperandIsUndef(*${root}, 1); }]),
  (apply [{ Helper.replaceInstWithConstant(*${root}, 0); }])>;

def unary_undef_to_undef_frags : GICombinePatFrag<
  (outs root:$dst), (ins),
  !foreach(op,
           [G_TRUNC, G_BITCAST, G_ANYEXT, G_PTRTOINT, G_INTTOPTR, G_FPTOSI,
            G_FPTOUI],
           (pattern (op $dst, $x), (G_IMPLICIT_DEF $x)))>;
def unary_undef_to_undef : GICombineRule<
  (defs root:$dst),
  (match (unary_undef_to_undef_frags $dst)),
  (apply [{ Helper.replaceInstWithUndef(*${dst}.getParent()); }])>;

// Instructions where if any source operand is undef, the instruction can be
// replaced with undef.
def propagate_undef_any_op: GICombineRule<
  (defs root:$root),
  (match (wip_match_opcode G_ADD, G_SUB, G_XOR):$root,
         [{ return Helper.matchAnyExplicitUseIsUndef(*${root}); }]),
  (apply [{ Helper.replaceInstWithUndef(*${root}); }])>;

// Instructions where if all source operands are undef, the instruction can be
// replaced with undef.
def propagate_undef_all_ops: GICombineRule<
  (defs root:$root),
  (match (wip_match_opcode G_SHUFFLE_VECTOR, G_BUILD_VECTOR):$root,
          [{ return Helper.matchAllExplicitUsesAreUndef(*${root}); }]),
  (apply [{ Helper.replaceInstWithUndef(*${root}); }])>;

// Replace a G_SHUFFLE_VECTOR with an undef mask with a G_IMPLICIT_DEF.
def propagate_undef_shuffle_mask: GICombineRule<
  (defs root:$root),
  (match (wip_match_opcode G_SHUFFLE_VECTOR):$root,
         [{ return Helper.matchUndefShuffleVectorMask(*${root}); }]),
  (apply [{ Helper.replaceInstWithUndef(*${root}); }])>;

// Replace a G_SHUFFLE_VECTOR with a G_EXTRACT_VECTOR_ELT.
def shuffle_to_extract: GICombineRule<
  (defs root:$root),
  (match (wip_match_opcode G_SHUFFLE_VECTOR):$root,
         [{ return Helper.matchShuffleToExtract(*${root}); }]),
  (apply [{ Helper.applyShuffleToExtract(*${root}); }])>;

  // Replace an insert/extract element of an out of bounds index with undef.
  def insert_extract_vec_elt_out_of_bounds : GICombineRule<
  (defs root:$root),
  (match (wip_match_opcode G_INSERT_VECTOR_ELT, G_EXTRACT_VECTOR_ELT):$root,
         [{ return Helper.matchInsertExtractVecEltOutOfBounds(*${root}); }]),
  (apply [{ Helper.replaceInstWithUndef(*${root}); }])>;

// Fold (cond ? x : x) -> x
def select_same_val: GICombineRule<
  (defs root:$root),
  (match (wip_match_opcode G_SELECT):$root,
    [{ return Helper.matchSelectSameVal(*${root}); }]),
  (apply [{ Helper.replaceSingleDefInstWithOperand(*${root}, 2); }])
>;

// Fold (undef ? x : y) -> y
def select_undef_cmp: GICombineRule<
  (defs root:$dst),
  (match (G_IMPLICIT_DEF $undef),
         (G_SELECT $dst, $undef, $x, $y)),
  (apply (GIReplaceReg $dst, $y))
>;

// Fold (true ? x : y) -> x
// Fold (false ? x : y) -> y
def select_constant_cmp: GICombineRule<
  (defs root:$root, unsigned_matchinfo:$matchinfo),
  (match (wip_match_opcode G_SELECT):$root,
    [{ return Helper.matchConstantSelectCmp(*${root}, ${matchinfo}); }]),
  (apply [{ Helper.replaceSingleDefInstWithOperand(*${root}, ${matchinfo}); }])
>;

// Fold (C op x) -> (x op C)
// TODO: handle more isCommutable opcodes
// TODO: handle compares (currently not marked as isCommutable)
def commute_int_constant_to_rhs : GICombineRule<
  (defs root:$root),
  (match (wip_match_opcode G_ADD, G_MUL, G_AND, G_OR, G_XOR,
                           G_SMIN, G_SMAX, G_UMIN, G_UMAX, G_UADDO, G_SADDO,
                           G_UMULO, G_SMULO, G_UMULH, G_SMULH,
                           G_UADDSAT, G_SADDSAT, G_SMULFIX, G_UMULFIX,
                           G_SMULFIXSAT, G_UMULFIXSAT):$root,
    [{ return Helper.matchCommuteConstantToRHS(*${root}); }]),
  (apply [{ Helper.applyCommuteBinOpOperands(*${root}); }])
>;

def commute_fp_constant_to_rhs : GICombineRule<
  (defs root:$root),
  (match (wip_match_opcode G_FADD, G_FMUL, G_FMINNUM, G_FMAXNUM,
                           G_FMINNUM_IEEE, G_FMAXNUM_IEEE,
                           G_FMINIMUM, G_FMAXIMUM):$root,
    [{ return Helper.matchCommuteFPConstantToRHS(*${root}); }]),
  (apply [{ Helper.applyCommuteBinOpOperands(*${root}); }])
>;

def commute_constant_to_rhs : GICombineGroup<[
  commute_int_constant_to_rhs,
  commute_fp_constant_to_rhs
]>;

// Fold x op 0 -> x
def right_identity_zero_frags : GICombinePatFrag<
  (outs root:$dst), (ins $x),
  !foreach(op,
           [G_SUB, G_ADD, G_OR, G_XOR, G_SHL, G_ASHR,
            G_LSHR, G_PTR_ADD, G_ROTL, G_ROTR],
           (pattern (op $dst, $x, 0)))>;
def right_identity_zero: GICombineRule<
  (defs root:$dst),
  (match (right_identity_zero_frags $dst, $lhs)),
  (apply (GIReplaceReg $dst, $lhs))
>;

def right_identity_neg_zero_fp: GICombineRule<
  (defs root:$dst),
  (match (G_FADD $dst, $x, $y):$root,
    [{ return Helper.matchConstantFPOp(${y}, -0.0); }]),
  (apply (GIReplaceReg $dst, $x))
>;

def right_identity_neg_zero_fp_nsz: GICombineRule<
  (defs root:$dst),
  (match (G_FADD $dst, $x, $y, (MIFlags FmNsz)):$root,
    [{ return Helper.matchConstantFPOp(${y}, 0.0); }]),
  (apply (GIReplaceReg $dst, $x))
>;

// Fold x op 1 -> x
def right_identity_one_int: GICombineRule<
  (defs root:$dst),
  (match (G_MUL $dst, $x, 1)),
  (apply (GIReplaceReg $dst, $x))
>;

def right_identity_one_fp: GICombineRule<
  (defs root:$dst),
  (match (G_FMUL $dst, $x, $y):$root,
    [{ return Helper.matchConstantFPOp(${y}, 1.0); }]),
  (apply (GIReplaceReg $dst, $x))
>;

def right_identity_neg_one_fp: GICombineRule<
  (defs root:$dst),
  (match (G_FMUL $dst, $x, $y):$root,
    [{ return Helper.matchConstantFPOp(${y}, -1.0); }]),
  (apply (G_FNEG $dst, $x))
>;

def right_identity_one : GICombineGroup<[right_identity_one_int, right_identity_one_fp]>;

// Fold (x op x) - > x
def binop_same_val_frags : GICombinePatFrag<
  (outs root:$dst), (ins $x),
  [
    (pattern (G_AND $dst, $x, $x)),
    (pattern (G_OR $dst, $x, $x)),
  ]
>;
def binop_same_val: GICombineRule<
  (defs root:$dst),
  (match (binop_same_val_frags $dst, $src)),
  (apply (GIReplaceReg $dst, $src))
>;

// Fold (0 op x) - > 0
def binop_left_to_zero: GICombineRule<
  (defs root:$root),
  (match (wip_match_opcode G_SHL, G_LSHR, G_ASHR, G_SDIV, G_UDIV, G_SREM,
                           G_UREM):$root,
    [{ return Helper.matchOperandIsZero(*${root}, 1); }]),
  (apply [{ Helper.replaceSingleDefInstWithOperand(*${root}, 1); }])
>;

def urem_pow2_to_mask : GICombineRule<
  (defs root:$root),
  (match (wip_match_opcode G_UREM):$root,
    [{ return Helper.matchOperandIsKnownToBeAPowerOfTwo(*${root}, 2); }]),
  (apply [{ Helper.applySimplifyURemByPow2(*${root}); }])
>;

// Push a binary operator through a select on constants.
//
// binop (select cond, K0, K1), K2 ->
//   select cond, (binop K0, K2), (binop K1, K2)

// Every binary operator that has constant folding. We currently do
// not have constant folding for G_FPOW, G_FMAXNUM_IEEE or
// G_FMINNUM_IEEE.
def fold_binop_into_select : GICombineRule<
  (defs root:$root, unsigned_matchinfo:$select_op_no),
  (match (wip_match_opcode
    G_ADD, G_SUB, G_PTR_ADD, G_AND, G_OR, G_XOR,
    G_SDIV, G_SREM, G_UDIV, G_UREM, G_LSHR, G_ASHR, G_SHL,
    G_SMIN, G_SMAX, G_UMIN, G_UMAX,
    G_FMUL, G_FADD, G_FSUB, G_FDIV, G_FREM,
    G_FMINNUM, G_FMAXNUM, G_FMINIMUM, G_FMAXIMUM):$root,
    [{ return Helper.matchFoldBinOpIntoSelect(*${root}, ${select_op_no}); }]),
  (apply [{ Helper.applyFoldBinOpIntoSelect(*${root}, ${select_op_no}); }])
>;

// Transform d = [su]div(x, y) and r = [su]rem(x, y) - > d, r = [su]divrem(x, y)
def div_rem_to_divrem_matchdata : GIDefMatchData<"MachineInstr *">;
def div_rem_to_divrem : GICombineRule<
  (defs root:$root, div_rem_to_divrem_matchdata:$matchinfo),
  (match (wip_match_opcode G_SDIV, G_UDIV, G_SREM, G_UREM):$root,
    [{ return Helper.matchCombineDivRem(*${root}, ${matchinfo}); }]),
  (apply [{ Helper.applyCombineDivRem(*${root}, ${matchinfo}); }])
>;

// Fold (x op 0) - > 0
def binop_right_to_zero: GICombineRule<
  (defs root:$dst),
  (match (G_MUL $dst, $lhs, 0:$zero)),
  (apply (GIReplaceReg $dst, $zero))
>;

// Erase stores of undef values.
def erase_undef_store : GICombineRule<
  (defs root:$root),
  (match (wip_match_opcode G_STORE):$root,
    [{ return Helper.matchUndefStore(*${root}); }]),
  (apply [{ Helper.eraseInst(*${root}); }])
>;

def simplify_add_to_sub_matchinfo: GIDefMatchData<"std::tuple<Register, Register>">;
def simplify_add_to_sub: GICombineRule <
  (defs root:$root, simplify_add_to_sub_matchinfo:$info),
  (match (wip_match_opcode G_ADD):$root,
    [{ return Helper.matchSimplifyAddToSub(*${root}, ${info}); }]),
  (apply [{ Helper.applySimplifyAddToSub(*${root}, ${info});}])
>;

// Fold fp_op(cst) to the constant result of the floating point operation.
class constant_fold_unary_fp_op_rule<Instruction opcode> : GICombineRule <
  (defs root:$dst),
  (match (opcode $dst, $src0):$root, (G_FCONSTANT $src0, $cst)),
  (apply [{ Helper.applyCombineConstantFoldFpUnary(*${root}, ${cst}.getFPImm()); }])
>;

def constant_fold_fneg : constant_fold_unary_fp_op_rule<G_FNEG>;
def constant_fold_fabs : constant_fold_unary_fp_op_rule<G_FABS>;
def constant_fold_fsqrt : constant_fold_unary_fp_op_rule<G_FSQRT>;
def constant_fold_flog2 : constant_fold_unary_fp_op_rule<G_FLOG2>;
def constant_fold_fptrunc : constant_fold_unary_fp_op_rule<G_FPTRUNC>;

// Fold constant zero int to fp conversions.
class itof_const_zero_fold_rule<Instruction opcode> : GICombineRule <
  (defs root:$dst),
  (match (opcode $dst, 0)),
  // Can't use COPY $dst, 0 here because the 0 operand may be a smaller type
  // than the destination for itofp.
  (apply [{ Helper.replaceInstWithFConstant(*${dst}.getParent(), 0.0); }])
>;
def itof_const_zero_fold_si : itof_const_zero_fold_rule<G_SITOFP>;
def itof_const_zero_fold_ui : itof_const_zero_fold_rule<G_UITOFP>;

def constant_fold_fp_ops : GICombineGroup<[
  constant_fold_fneg,
  constant_fold_fabs,
  constant_fold_fsqrt,
  constant_fold_flog2,
  constant_fold_fptrunc,
  itof_const_zero_fold_si,
  itof_const_zero_fold_ui
]>;

// Fold int2ptr(ptr2int(x)) -> x
def p2i_to_i2p: GICombineRule<
  (defs root:$root, register_matchinfo:$info),
  (match (wip_match_opcode G_INTTOPTR):$root,
    [{ return Helper.matchCombineI2PToP2I(*${root}, ${info}); }]),
  (apply [{ Helper.applyCombineI2PToP2I(*${root}, ${info}); }])
>;

// Fold ptr2int(int2ptr(x)) -> x
def i2p_to_p2i: GICombineRule<
  (defs root:$dst, register_matchinfo:$info),
  (match (G_INTTOPTR $t, $ptr),
         (G_PTRTOINT $dst, $t):$mi,
    [{ ${info} = ${ptr}.getReg(); return true; }]),
  (apply [{ Helper.applyCombineP2IToI2P(*${mi}, ${info}); }])
>;

// Fold add ptrtoint(x), y -> ptrtoint (ptr_add x), y
def add_p2i_to_ptradd_matchinfo : GIDefMatchData<"std::pair<Register, bool>">;
def add_p2i_to_ptradd : GICombineRule<
  (defs root:$root, add_p2i_to_ptradd_matchinfo:$info),
  (match (wip_match_opcode G_ADD):$root,
    [{ return Helper.matchCombineAddP2IToPtrAdd(*${root}, ${info}); }]),
  (apply [{ Helper.applyCombineAddP2IToPtrAdd(*${root}, ${info}); }])
>;

// Fold (ptr_add (int2ptr C1), C2) -> C1 + C2
def const_ptradd_to_i2p: GICombineRule<
  (defs root:$root, apint_matchinfo:$info),
  (match (wip_match_opcode G_PTR_ADD):$root,
    [{ return Helper.matchCombineConstPtrAddToI2P(*${root}, ${info}); }]),
  (apply [{ Helper.applyCombineConstPtrAddToI2P(*${root}, ${info}); }])
>;

// Simplify: (logic_op (op x...), (op y...)) -> (op (logic_op x, y))
def hoist_logic_op_with_same_opcode_hands: GICombineRule <
  (defs root:$root, instruction_steps_matchdata:$info),
  (match (wip_match_opcode G_AND, G_OR, G_XOR):$root,
    [{ return Helper.matchHoistLogicOpWithSameOpcodeHands(*${root}, ${info}); }]),
  (apply [{ Helper.applyBuildInstructionSteps(*${root}, ${info});}])
>;

// Fold ashr (shl x, C), C -> sext_inreg (C)
def shl_ashr_to_sext_inreg_matchinfo : GIDefMatchData<"std::tuple<Register, int64_t>">;
def shl_ashr_to_sext_inreg : GICombineRule<
  (defs root:$root, shl_ashr_to_sext_inreg_matchinfo:$info),
  (match (wip_match_opcode G_ASHR): $root,
    [{ return Helper.matchAshrShlToSextInreg(*${root}, ${info}); }]),
  (apply [{ Helper.applyAshShlToSextInreg(*${root}, ${info});}])
>;

// Fold sub 0, (and x, 1) -> sext_inreg x, 1
def neg_and_one_to_sext_inreg : GICombineRule<
  (defs root:$dst),
  (match (G_AND $and, $x, 1),
         (G_SUB $dst, 0, $and),
         [{ return MRI.hasOneNonDBGUse(${and}.getReg()) &&
            Helper.isLegalOrBeforeLegalizer(
              {TargetOpcode::G_SEXT_INREG, {MRI.getType(${x}.getReg())}}); }]),
  (apply (G_SEXT_INREG $dst, $x, 1))
>;

// Fold and(and(x, C1), C2) -> C1&C2 ? and(x, C1&C2) : 0
def overlapping_and: GICombineRule <
  (defs root:$root, build_fn_matchinfo:$info),
  (match (wip_match_opcode G_AND):$root,
         [{ return Helper.matchOverlappingAnd(*${root}, ${info}); }]),
  (apply [{ Helper.applyBuildFn(*${root}, ${info}); }])
>;

// Fold (x & y) -> x or (x & y) -> y when (x & y) is known to equal x or equal y.
def redundant_and: GICombineRule <
  (defs root:$root, register_matchinfo:$matchinfo),
  (match (wip_match_opcode G_AND):$root,
         [{ return Helper.matchRedundantAnd(*${root}, ${matchinfo}); }]),
  (apply [{ Helper.replaceSingleDefInstWithReg(*${root}, ${matchinfo}); }])
>;

// Fold (x | y) -> x or (x | y) -> y when (x | y) is known to equal x or equal y.
def redundant_or: GICombineRule <
  (defs root:$root, register_matchinfo:$matchinfo),
  (match (wip_match_opcode G_OR):$root,
         [{ return Helper.matchRedundantOr(*${root}, ${matchinfo}); }]),
  (apply [{ Helper.replaceSingleDefInstWithReg(*${root}, ${matchinfo}); }])
>;

// If the input is already sign extended, just drop the extension.
// sext_inreg x, K ->
//   if computeNumSignBits(x) >= (x.getScalarSizeInBits() - K + 1)
def redundant_sext_inreg: GICombineRule <
  (defs root:$root),
  (match (wip_match_opcode G_SEXT_INREG):$root,
         [{ return Helper.matchRedundantSExtInReg(*${root}); }]),
     (apply [{ Helper.replaceSingleDefInstWithOperand(*${root}, 1); }])
>;

// Fold (anyext (trunc x)) -> x if the source type is same as
// the destination type.
def anyext_trunc_fold: GICombineRule <
  (defs root:$root, register_matchinfo:$matchinfo),
  (match (wip_match_opcode G_ANYEXT):$root,
         [{ return Helper.matchCombineAnyExtTrunc(*${root}, ${matchinfo}); }]),
  (apply [{ Helper.replaceSingleDefInstWithReg(*${root}, ${matchinfo}); }])
>;

// Fold (zext (trunc x)) -> x if the source type is same as the destination type
// and truncated bits are known to be zero.
def zext_trunc_fold: GICombineRule <
  (defs root:$root, register_matchinfo:$matchinfo),
  (match (wip_match_opcode G_ZEXT):$root,
         [{ return Helper.matchCombineZextTrunc(*${root}, ${matchinfo}); }]),
  (apply [{ Helper.replaceSingleDefInstWithReg(*${root}, ${matchinfo}); }])
>;

def not_cmp_fold : GICombineRule<
  (defs root:$d, register_vector_matchinfo:$info),
  (match (wip_match_opcode G_XOR): $d,
  [{ return Helper.matchNotCmp(*${d}, ${info}); }]),
  (apply [{ Helper.applyNotCmp(*${d}, ${info}); }])
>;

// Fold (fneg (fneg x)) -> x.
def fneg_fneg_fold: GICombineRule <
  (defs root:$dst),
  (match (G_FNEG $t, $src),
         (G_FNEG $dst, $t)),
  (apply (GIReplaceReg $dst, $src))
>;

// Fold (unmerge(merge x, y, z)) -> z, y, z.
def unmerge_merge : GICombineRule<
  (defs root:$d, register_vector_matchinfo:$info),
  (match (wip_match_opcode G_UNMERGE_VALUES): $d,
  [{ return Helper.matchCombineUnmergeMergeToPlainValues(*${d}, ${info}); }]),
  (apply [{ Helper.applyCombineUnmergeMergeToPlainValues(*${d}, ${info}); }])
>;

// Fold merge(unmerge).
def merge_unmerge : GICombineRule<
  (defs root:$d, register_matchinfo:$matchinfo),
  (match (wip_match_opcode G_MERGE_VALUES):$d,
  [{ return Helper.matchCombineMergeUnmerge(*${d}, ${matchinfo}); }]),
  (apply [{ Helper.replaceSingleDefInstWithReg(*${d}, ${matchinfo}); }])
>;

// Fold (fabs (fneg x)) -> (fabs x).
def fabs_fneg_fold: GICombineRule <
  (defs root:$dst),
  (match  (G_FNEG $tmp, $x),
          (G_FABS $dst, $tmp)),
  (apply (G_FABS $dst, $x))>;

// Fold (unmerge cst) -> cst1, cst2, ...
def unmerge_cst_matchinfo : GIDefMatchData<"SmallVector<APInt, 8>">;
def unmerge_cst : GICombineRule<
  (defs root:$d, unmerge_cst_matchinfo:$info),
  (match (wip_match_opcode G_UNMERGE_VALUES): $d,
  [{ return Helper.matchCombineUnmergeConstant(*${d}, ${info}); }]),
  (apply [{ Helper.applyCombineUnmergeConstant(*${d}, ${info}); }])
>;

// Fold (unmerge undef) -> undef, undef, ...
def unmerge_undef : GICombineRule<
  (defs root:$root, build_fn_matchinfo:$info),
  (match (wip_match_opcode G_UNMERGE_VALUES): $root,
         [{ return Helper.matchCombineUnmergeUndef(*${root}, ${info}); }]),
  (apply [{ Helper.applyBuildFn(*${root}, ${info}); }])
>;

// Transform x,y<dead> = unmerge z -> x = trunc z.
def unmerge_dead_to_trunc : GICombineRule<
  (defs root:$d),
  (match (wip_match_opcode G_UNMERGE_VALUES): $d,
  [{ return Helper.matchCombineUnmergeWithDeadLanesToTrunc(*${d}); }]),
  (apply [{ Helper.applyCombineUnmergeWithDeadLanesToTrunc(*${d}); }])
>;

// Transform unmerge any build vector -> build vector anyext
def unmerge_anyext_build_vector : GICombineRule<
  (defs root:$root, build_fn_matchinfo:$matchinfo),
  (match (wip_match_opcode G_UNMERGE_VALUES): $root,
  [{ return Helper.matchUnmergeValuesAnyExtBuildVector(*${root}, ${matchinfo}); }]),
  (apply [{ Helper.applyBuildFn(*${root}, ${matchinfo}); }])
>;

// Transform x,y = unmerge(zext(z)) -> x = zext z; y = 0.
def unmerge_zext_to_zext : GICombineRule<
  (defs root:$d),
  (match (wip_match_opcode G_UNMERGE_VALUES): $d,
  [{ return Helper.matchCombineUnmergeZExtToZExt(*${d}); }]),
  (apply [{ Helper.applyCombineUnmergeZExtToZExt(*${d}); }])
>;

/// Transform merge_x_undef -> anyext.
def merge_of_x_and_undef : GICombineRule <
  (defs root:$root, build_fn_matchinfo:$matchinfo),
  (match (G_IMPLICIT_DEF $undef),
         (G_MERGE_VALUES $root, $x, $undef):$MI,
         [{ return Helper.matchMergeXAndUndef(*${MI}, ${matchinfo}); }]),
  (apply [{ Helper.applyBuildFn(*${MI}, ${matchinfo}); }])>;

/// Transform merge_x_zero -> zext.
def merge_of_x_and_zero : GICombineRule <
  (defs root:$root, build_fn_matchinfo:$matchinfo),
  (match (G_CONSTANT $zero, 0),
         (G_MERGE_VALUES $root, $x, $zero):$MI,
         [{ return Helper.matchMergeXAndZero(*${MI}, ${matchinfo}); }]),
  (apply [{ Helper.applyBuildFn(*${MI}, ${matchinfo}); }])>;

def merge_combines: GICombineGroup<[
  unmerge_anyext_build_vector,
  unmerge_merge,
  merge_unmerge,
  unmerge_cst,
  unmerge_undef,
  unmerge_dead_to_trunc,
  unmerge_zext_to_zext,
  merge_of_x_and_undef,
  merge_of_x_and_zero
]>;

// Under certain conditions, transform:
//  trunc (shl x, K)     -> shl (trunc x), K//
//  trunc ([al]shr x, K) -> (trunc ([al]shr (trunc x), K))
def trunc_shift_matchinfo : GIDefMatchData<"std::pair<MachineInstr*, LLT>">;
def trunc_shift: GICombineRule <
  (defs root:$root, trunc_shift_matchinfo:$matchinfo),
  (match (wip_match_opcode G_TRUNC):$root,
         [{ return Helper.matchCombineTruncOfShift(*${root}, ${matchinfo}); }]),
  (apply [{ Helper.applyCombineTruncOfShift(*${root}, ${matchinfo}); }])
>;

// Transform (mul x, -1) -> (sub 0, x)
def mul_by_neg_one: GICombineRule <
  (defs root:$dst),
  (match (G_MUL $dst, $x, -1)),
  (apply (G_SUB $dst, 0, $x))
>;

// Fold (xor (and x, y), y) -> (and (not x), y)
def xor_of_and_with_same_reg_matchinfo :
    GIDefMatchData<"std::pair<Register, Register>">;
def xor_of_and_with_same_reg: GICombineRule <
  (defs root:$root, xor_of_and_with_same_reg_matchinfo:$matchinfo),
  (match (wip_match_opcode G_XOR):$root,
         [{ return Helper.matchXorOfAndWithSameReg(*${root}, ${matchinfo}); }]),
  (apply [{ Helper.applyXorOfAndWithSameReg(*${root}, ${matchinfo}); }])
>;

// Transform (ptr_add 0, x) -> (int_to_ptr x)
def ptr_add_with_zero: GICombineRule<
  (defs root:$root),
  (match (wip_match_opcode G_PTR_ADD):$root,
         [{ return Helper.matchPtrAddZero(*${root}); }]),
  (apply [{ Helper.applyPtrAddZero(*${root}); }])>;

def combine_insert_vec_elts_build_vector : GICombineRule<
  (defs root:$root, register_vector_matchinfo:$info),
  (match (wip_match_opcode G_INSERT_VECTOR_ELT):$root,
    [{ return Helper.matchCombineInsertVecElts(*${root}, ${info}); }]),
  (apply [{ Helper.applyCombineInsertVecElts(*${root}, ${info}); }])>;

def load_or_combine : GICombineRule<
  (defs root:$root, build_fn_matchinfo:$info),
  (match (wip_match_opcode G_OR):$root,
    [{ return Helper.matchLoadOrCombine(*${root}, ${info}); }]),
  (apply [{ Helper.applyBuildFn(*${root}, ${info}); }])>;

def extend_through_phis_matchdata: GIDefMatchData<"MachineInstr*">;
def extend_through_phis : GICombineRule<
  (defs root:$root, extend_through_phis_matchdata:$matchinfo),
  (match (wip_match_opcode G_PHI):$root,
    [{ return Helper.matchExtendThroughPhis(*${root}, ${matchinfo}); }]),
  (apply [{ Helper.applyExtendThroughPhis(*${root}, ${matchinfo}); }])>;

// Currently only the one combine above.
def insert_vec_elt_combines : GICombineGroup<
                            [combine_insert_vec_elts_build_vector]>;

def extract_vec_elt_build_vec : GICombineRule<
  (defs root:$root, register_matchinfo:$matchinfo),
  (match (wip_match_opcode G_EXTRACT_VECTOR_ELT):$root,
    [{ return Helper.matchExtractVecEltBuildVec(*${root}, ${matchinfo}); }]),
  (apply [{ Helper.applyExtractVecEltBuildVec(*${root}, ${matchinfo}); }])>;

// Fold away full elt extracts from a build_vector.
def extract_all_elts_from_build_vector_matchinfo :
  GIDefMatchData<"SmallVector<std::pair<Register, MachineInstr*>>">;
def extract_all_elts_from_build_vector : GICombineRule<
  (defs root:$root, extract_all_elts_from_build_vector_matchinfo:$matchinfo),
  (match (wip_match_opcode G_BUILD_VECTOR):$root,
    [{ return Helper.matchExtractAllEltsFromBuildVector(*${root}, ${matchinfo}); }]),
  (apply [{ Helper.applyExtractAllEltsFromBuildVector(*${root}, ${matchinfo}); }])>;

def extract_vec_elt_combines : GICombineGroup<[
  extract_vec_elt_build_vec,
  extract_all_elts_from_build_vector]>;

def funnel_shift_from_or_shift : GICombineRule<
  (defs root:$root, build_fn_matchinfo:$info),
  (match (wip_match_opcode G_OR):$root,
    [{ return Helper.matchOrShiftToFunnelShift(*${root}, ${info}); }]),
  (apply [{ Helper.applyBuildFn(*${root}, ${info}); }])
>;

def funnel_shift_to_rotate : GICombineRule<
  (defs root:$root),
  (match (wip_match_opcode G_FSHL, G_FSHR):$root,
    [{ return Helper.matchFunnelShiftToRotate(*${root}); }]),
  (apply [{ Helper.applyFunnelShiftToRotate(*${root}); }])
>;

// Fold fshr x, y, 0 -> y
def funnel_shift_right_zero: GICombineRule<
  (defs root:$root),
  (match (G_FSHR $x, $y, $z, 0):$root),
  (apply (COPY $x, $z))
>;

// Fold fshl x, y, 0 -> x
def funnel_shift_left_zero: GICombineRule<
  (defs root:$root),
  (match (G_FSHL $x, $y, $z, 0):$root),
  (apply (COPY $x, $y))
>;

// Fold fsh(l/r) x, y, C -> fsh(l/r) x, y, C % bw
def funnel_shift_overshift: GICombineRule<
  (defs root:$root),
  (match (wip_match_opcode G_FSHL, G_FSHR):$root,
    [{ return Helper.matchConstantLargerBitWidth(*${root}, 3); }]),
  (apply [{ Helper.applyFunnelShiftConstantModulo(*${root}); }])
>;

// Transform: fshl x, z, y | shl x, y -> fshl x, z, y
// Transform: shl x, y | fshl x, z, y  -> fshl x, z, y
// FIXME: TableGen didn't handle G_OR commutativity on its own, 
//        necessitating the use of !foreach to handle it manually.
def funnel_shift_or_shift_to_funnel_shift_left_frags : GICombinePatFrag<
  (outs root: $dst, $out1, $out2), (ins),
  !foreach(inst, [(G_OR $dst, $out1, $out2), (G_OR $dst, $out2, $out1)], 
           (pattern (G_FSHL $out1, $x, $z, $y), (G_SHL $out2, $x, $y), inst))>;
def funnel_shift_or_shift_to_funnel_shift_left: GICombineRule<
  (defs root:$root), 
  (match (funnel_shift_or_shift_to_funnel_shift_left_frags $root, $out1, $out2)),
  (apply (GIReplaceReg $root, $out1))
>;

// Transform: fshr z, x, y | srl x, y -> fshr z, x, y
// Transform: srl x, y | fshr z, x, y -> fshr z, x, y
// FIXME: TableGen didn't handle G_OR commutativity on its own, 
//        necessitating the use of !foreach to handle it manually.
def funnel_shift_or_shift_to_funnel_shift_right_frags : GICombinePatFrag<
  (outs root: $dst, $out1, $out2), (ins),
  !foreach(inst, [(G_OR $dst, $out1, $out2), (G_OR $dst, $out2, $out1)], 
           (pattern (G_FSHR $out1, $z, $x, $y), (G_LSHR $out2, $x, $y), inst))>;
def funnel_shift_or_shift_to_funnel_shift_right: GICombineRule<
  (defs root:$root), 
  (match (funnel_shift_or_shift_to_funnel_shift_right_frags $root, $out1, $out2)), 
  (apply (GIReplaceReg $root, $out1))
>;

def rotate_out_of_range : GICombineRule<
  (defs root:$root),
  (match (wip_match_opcode G_ROTR, G_ROTL):$root,
    [{ return Helper.matchRotateOutOfRange(*${root}); }]),
  (apply [{ Helper.applyRotateOutOfRange(*${root}); }])
>;

def icmp_to_true_false_known_bits : GICombineRule<
  (defs root:$d, int64_matchinfo:$matchinfo),
  (match (wip_match_opcode G_ICMP):$d,
         [{ return Helper.matchICmpToTrueFalseKnownBits(*${d}, ${matchinfo}); }]),
  (apply [{ Helper.replaceInstWithConstant(*${d}, ${matchinfo}); }])>;

def icmp_to_lhs_known_bits : GICombineRule<
  (defs root:$root, build_fn_matchinfo:$info),
  (match (wip_match_opcode G_ICMP):$root,
         [{ return Helper.matchICmpToLHSKnownBits(*${root}, ${info}); }]),
  (apply [{ Helper.applyBuildFn(*${root}, ${info}); }])>;

def redundant_binop_in_equality : GICombineRule<
  (defs root:$root, build_fn_matchinfo:$info),
  (match (wip_match_opcode G_ICMP):$root,
         [{ return Helper.matchRedundantBinOpInEquality(*${root}, ${info}); }]),
  (apply [{ Helper.applyBuildFn(*${root}, ${info}); }])>;

// Transform: (X == 0 & Y == 0) -> (X | Y) == 0
def double_icmp_zero_and_combine: GICombineRule<
  (defs root:$root),
  (match (G_ICMP $d1, $p, $s1, 0),
         (G_ICMP $d2, $p, $s2, 0),
         (G_AND $root, $d1, $d2),
         [{ return ${p}.getPredicate() == CmpInst::ICMP_EQ &&
                       !MRI.getType(${s1}.getReg()).getScalarType().isPointer() &&
                       (MRI.getType(${s1}.getReg()) ==
                           MRI.getType(${s2}.getReg())); }]),
  (apply (G_OR $ordst, $s1, $s2),
         (G_ICMP $root, $p, $ordst, 0))
>;

// Transform: (X != 0 | Y != 0) -> (X | Y) != 0
def double_icmp_zero_or_combine: GICombineRule<
  (defs root:$root),
  (match (G_ICMP $d1, $p, $s1, 0),
         (G_ICMP $d2, $p, $s2, 0),
         (G_OR $root, $d1, $d2),
         [{ return ${p}.getPredicate() == CmpInst::ICMP_NE &&
                       !MRI.getType(${s1}.getReg()).getScalarType().isPointer() &&
                       (MRI.getType(${s1}.getReg()) ==
                           MRI.getType(${s2}.getReg())); }]),
  (apply (G_OR $ordst, $s1, $s2),
         (G_ICMP $root, $p, $ordst, 0))
>;

def and_or_disjoint_mask : GICombineRule<
  (defs root:$root, build_fn_matchinfo:$info),
  (match (wip_match_opcode G_AND):$root,
         [{ return Helper.matchAndOrDisjointMask(*${root}, ${info}); }]),
  (apply [{ Helper.applyBuildFnNoErase(*${root}, ${info}); }])>;

def bitfield_extract_from_and : GICombineRule<
  (defs root:$root, build_fn_matchinfo:$info),
  (match (G_CONSTANT $mask, $imm2),
         (G_CONSTANT $lsb, $imm1),
         (G_LSHR $shift, $x, $lsb),
         (G_AND $root, $shift, $mask):$root,
    [{ return Helper.matchBitfieldExtractFromAnd(*${root}, ${info}); }]),
  (apply [{ Helper.applyBuildFn(*${root}, ${info}); }])>;

def funnel_shift_combines : GICombineGroup<[funnel_shift_from_or_shift,
                                            funnel_shift_to_rotate,
                                            funnel_shift_right_zero,
                                            funnel_shift_left_zero,
                                            funnel_shift_overshift,
                                            funnel_shift_or_shift_to_funnel_shift_left,
                                            funnel_shift_or_shift_to_funnel_shift_right]>;

def bitfield_extract_from_sext_inreg : GICombineRule<
  (defs root:$root, build_fn_matchinfo:$info),
  (match (wip_match_opcode G_SEXT_INREG):$root,
    [{ return Helper.matchBitfieldExtractFromSExtInReg(*${root}, ${info}); }]),
  (apply [{ Helper.applyBuildFn(*${root}, ${info}); }])>;

def bitfield_extract_from_shr : GICombineRule<
  (defs root:$root, build_fn_matchinfo:$info),
  (match (wip_match_opcode G_ASHR, G_LSHR):$root,
    [{ return Helper.matchBitfieldExtractFromShr(*${root}, ${info}); }]),
  (apply [{ Helper.applyBuildFn(*${root}, ${info}); }])>;

def bitfield_extract_from_shr_and : GICombineRule<
  (defs root:$root, build_fn_matchinfo:$info),
  (match (wip_match_opcode G_ASHR, G_LSHR):$root,
    [{ return Helper.matchBitfieldExtractFromShrAnd(*${root}, ${info}); }]),
  (apply [{ Helper.applyBuildFn(*${root}, ${info}); }])>;

def form_bitfield_extract : GICombineGroup<[bitfield_extract_from_sext_inreg,
                                            bitfield_extract_from_and,
                                            bitfield_extract_from_shr,
                                            bitfield_extract_from_shr_and]>;

def udiv_by_const : GICombineRule<
  (defs root:$root),
  (match (G_UDIV $dst, $x, $y):$root,
   [{ return Helper.matchUDivOrURemByConst(*${root}); }]),
  (apply [{ Helper.applyUDivOrURemByConst(*${root}); }])>;

def sdiv_by_const : GICombineRule<
  (defs root:$root),
  (match (G_SDIV $dst, $x, $y):$root,
   [{ return Helper.matchSDivOrSRemByConst(*${root}); }]),
  (apply [{ Helper.applySDivOrSRemByConst(*${root}); }])>;

def sdiv_by_pow2 : GICombineRule<
  (defs root:$root),
  (match (G_SDIV $dst, $x, $y, (MIFlags (not IsExact))):$root,
   [{ return Helper.matchDivByPow2(*${root}, /*IsSigned=*/true); }]),
  (apply [{ Helper.applySDivByPow2(*${root}); }])>;

def udiv_by_pow2 : GICombineRule<
  (defs root:$root),
  (match (G_UDIV $dst, $x, $y, (MIFlags (not IsExact))):$root,
   [{ return Helper.matchDivByPow2(*${root}, /*IsSigned=*/false); }]),
  (apply [{ Helper.applyUDivByPow2(*${root}); }])>;

def intdiv_combines : GICombineGroup<[udiv_by_pow2, sdiv_by_pow2, 
                                      udiv_by_const, sdiv_by_const,]>;

def urem_by_const : GICombineRule<
  (defs root:$root),
  (match (G_UREM $dst, $x, $y):$root,
   [{ return Helper.matchUDivOrURemByConst(*${root}); }]),
  (apply [{ Helper.applyUDivOrURemByConst(*${root}); }])>;
<<<<<<< HEAD

def srem_by_const : GICombineRule<
  (defs root:$root),
  (match (G_SREM $dst, $x, $y):$root,
   [{ return Helper.matchSDivOrSRemByConst(*${root}); }]),
  (apply [{ Helper.applySDivOrSRemByConst(*${root}); }])>;

=======

def srem_by_const : GICombineRule<
  (defs root:$root),
  (match (G_SREM $dst, $x, $y):$root,
   [{ return Helper.matchSDivOrSRemByConst(*${root}); }]),
  (apply [{ Helper.applySDivOrSRemByConst(*${root}); }])>;

>>>>>>> 35227056
def intrem_combines : GICombineGroup<[urem_by_const, srem_by_const]>;

def reassoc_ptradd : GICombineRule<
  (defs root:$root, build_fn_matchinfo:$matchinfo),
  (match (wip_match_opcode G_PTR_ADD):$root,
    [{ return Helper.matchReassocPtrAdd(*${root}, ${matchinfo}); }]),
  (apply [{ Helper.applyBuildFnNoErase(*${root}, ${matchinfo}); }])>;

def reassoc_comm_binops : GICombineRule<
  (defs root:$root, build_fn_matchinfo:$matchinfo),
  (match (G_ADD $root, $src1, $src2):$root,
    [{ return Helper.matchReassocCommBinOp(*${root}, ${matchinfo}); }]),
  (apply [{ Helper.applyBuildFn(*${root}, ${matchinfo}); }])>;

def reassocs : GICombineGroup<[reassoc_ptradd, reassoc_comm_binops]>;

// Constant fold operations.
def constant_fold_binop : GICombineRule<
  (defs root:$d, apint_matchinfo:$matchinfo),
  (match (wip_match_opcode G_ADD, G_PTR_ADD, G_AND, G_ASHR, G_LSHR, G_MUL, G_OR,
                           G_SHL, G_SUB, G_XOR, G_UDIV, G_SDIV, G_UREM, G_SREM,
                           G_SMIN, G_SMAX, G_UMIN, G_UMAX):$d,
   [{ return Helper.matchConstantFoldBinOp(*${d}, ${matchinfo}); }]),
  (apply [{ Helper.replaceInstWithConstant(*${d}, ${matchinfo}); }])>;

def constant_fold_fp_binop : GICombineRule<
  (defs root:$d, constantfp_matchinfo:$matchinfo),
  (match (wip_match_opcode G_FADD, G_FSUB, G_FMUL, G_FDIV):$d,
   [{ return Helper.matchConstantFoldFPBinOp(*${d}, ${matchinfo}); }]),
  (apply [{ Helper.replaceInstWithFConstant(*${d}, ${matchinfo}); }])>;


def constant_fold_fma : GICombineRule<
  (defs root:$d, constantfp_matchinfo:$matchinfo),
  (match (wip_match_opcode G_FMAD, G_FMA):$d,
   [{ return Helper.matchConstantFoldFMA(*${d}, ${matchinfo}); }]),
  (apply [{ Helper.replaceInstWithFConstant(*${d}, ${matchinfo}); }])>;

def constant_fold_cast_op : GICombineRule<
  (defs root:$d, apint_matchinfo:$matchinfo),
  (match (wip_match_opcode G_ZEXT, G_SEXT, G_ANYEXT):$d,
   [{ return Helper.matchConstantFoldCastOp(*${d}, ${matchinfo}); }]),
  (apply [{ Helper.replaceInstWithConstant(*${d}, ${matchinfo}); }])>;

def mulo_by_2: GICombineRule<
  (defs root:$root, build_fn_matchinfo:$matchinfo),
  (match (wip_match_opcode G_UMULO, G_SMULO):$root,
         [{ return Helper.matchMulOBy2(*${root}, ${matchinfo}); }]),
  (apply [{ Helper.applyBuildFnNoErase(*${root}, ${matchinfo}); }])>;

def mulo_by_0: GICombineRule<
  (defs root:$root, build_fn_matchinfo:$matchinfo),
  (match (wip_match_opcode G_UMULO, G_SMULO):$root,
         [{ return Helper.matchMulOBy0(*${root}, ${matchinfo}); }]),
  (apply [{ Helper.applyBuildFn(*${root}, ${matchinfo}); }])>;

// Transform (uadde x, y, 0) -> (uaddo x, y)
//           (sadde x, y, 0) -> (saddo x, y)
//           (usube x, y, 0) -> (usubo x, y)
//           (ssube x, y, 0) -> (ssubo x, y)
def adde_to_addo: GICombineRule<
  (defs root:$root, build_fn_matchinfo:$matchinfo),
  (match (wip_match_opcode G_UADDE, G_SADDE, G_USUBE, G_SSUBE):$root,
         [{ return Helper.matchAddEToAddO(*${root}, ${matchinfo}); }]),
  (apply [{ Helper.applyBuildFnNoErase(*${root}, ${matchinfo}); }])>;

def mulh_to_lshr : GICombineRule<
  (defs root:$root),
  (match (wip_match_opcode G_UMULH):$root,
         [{ return Helper.matchUMulHToLShr(*${root}); }]),
  (apply [{ Helper.applyUMulHToLShr(*${root}); }])>;

def mulh_combines : GICombineGroup<[mulh_to_lshr]>;

def trunc_ssats : GICombineRule<
  (defs root:$root, register_matchinfo:$matchinfo),
  (match (G_TRUNC $dst, $src):$root,
         [{ return Helper.matchTruncSSatS(*${root}, ${matchinfo}); }]),
  (apply [{ Helper.applyTruncSSatS(*${root}, ${matchinfo}); }])>;

def trunc_ssatu : GICombineRule<
  (defs root:$root, register_matchinfo:$matchinfo),
  (match (G_TRUNC $dst, $src):$root,
    [{ return Helper.matchTruncSSatU(*${root}, ${matchinfo}); }]),
  (apply [{ Helper.applyTruncSSatU(*${root}, ${matchinfo}); }])>;

def trunc_usatu : GICombineRule<
  (defs root:$root),
  (match (G_UMIN $min, $x, $y):$Min, 
         (G_TRUNC $dst, $min):$root,
    [{ return Helper.matchTruncUSatU(*${root}, *${Min}); }]),
  (apply (G_TRUNC_USAT_U $dst, $x))>;

def truncusatu_to_fptouisat : GICombineRule<
  (defs root:$root),
  (match (G_FPTOUI $src, $x):$Src,
         (G_TRUNC_USAT_U $dst, $src):$root,
    [{ return Helper.matchTruncUSatUToFPTOUISat(*${root}, *${Src}); }]),
  (apply (G_FPTOUI_SAT $dst, $x))
>;

def truncsat_combines : GICombineGroup<[trunc_ssats, trunc_ssatu, trunc_usatu, truncusatu_to_fptouisat]>;

def redundant_neg_operands: GICombineRule<
  (defs root:$root, build_fn_matchinfo:$matchinfo),
  (match (wip_match_opcode G_FADD, G_FSUB, G_FMUL, G_FDIV, G_FMAD, G_FMA):$root,
    [{ return Helper.matchRedundantNegOperands(*${root}, ${matchinfo}); }]),
  (apply [{ Helper.applyBuildFnNoErase(*${root}, ${matchinfo}); }])>;

// Transform (fsub +-0.0, X) -> (fneg X)
def fsub_to_fneg: GICombineRule<
  (defs root:$root, register_matchinfo:$matchinfo),
  (match (wip_match_opcode G_FSUB):$root,
    [{ return Helper.matchFsubToFneg(*${root}, ${matchinfo}); }]),
  (apply [{ Helper.applyFsubToFneg(*${root}, ${matchinfo}); }])>;

// Transform (fadd x, (fmul y, z)) -> (fma y, z, x)
//           (fadd x, (fmul y, z)) -> (fmad y, z, x)
// Transform (fadd (fmul x, y), z) -> (fma x, y, z)
//           (fadd (fmul x, y), z) -> (fmad x, y, z)
def combine_fadd_fmul_to_fmad_or_fma: GICombineRule<
  (defs root:$root, build_fn_matchinfo:$info),
  (match (wip_match_opcode G_FADD):$root,
         [{ return Helper.matchCombineFAddFMulToFMadOrFMA(*${root},
                                                          ${info}); }]),
  (apply [{ Helper.applyBuildFn(*${root}, ${info}); }])>;

// Transform (fadd (fpext (fmul x, y)), z) -> (fma (fpext x), (fpext y), z)
//                                         -> (fmad (fpext x), (fpext y), z)
// Transform (fadd x, (fpext (fmul y, z))) -> (fma (fpext y), (fpext z), x)
//                                         -> (fmad (fpext y), (fpext z), x)
def combine_fadd_fpext_fmul_to_fmad_or_fma: GICombineRule<
  (defs root:$root, build_fn_matchinfo:$info),
  (match (wip_match_opcode G_FADD):$root,
         [{ return Helper.matchCombineFAddFpExtFMulToFMadOrFMA(*${root},
                                                               ${info}); }]),
  (apply [{ Helper.applyBuildFn(*${root}, ${info}); }])>;

// Transform (fadd (fma x, y, (fmul z, u)), v)  -> (fma x, y, (fma z, u, v))
//           (fadd (fmad x, y, (fmul z, u)), v) -> (fmad x, y, (fmad z, u, v))
// Transform (fadd v, (fma x, y, (fmul z, u)))  -> (fma x, y, (fma z, u, v))
//           (fadd v, (fmad x, y, (fmul z, u))) -> (fmad x, y, (fmad z, u, v))
def combine_fadd_fma_fmul_to_fmad_or_fma: GICombineRule<
  (defs root:$root, build_fn_matchinfo:$info),
  (match (wip_match_opcode G_FADD):$root,
         [{ return Helper.matchCombineFAddFMAFMulToFMadOrFMA(*${root},
                                                             ${info}); }]),
  (apply [{ Helper.applyBuildFn(*${root}, ${info}); }])>;

// Transform (fadd (fma x, y, (fpext (fmul u, v))), z) ->
//           (fma x, y, (fma (fpext u), (fpext v), z))
def combine_fadd_fpext_fma_fmul_to_fmad_or_fma: GICombineRule<
  (defs root:$root, build_fn_matchinfo:$info),
  (match (wip_match_opcode G_FADD):$root,
         [{ return Helper.matchCombineFAddFpExtFMulToFMadOrFMAAggressive(
                                                  *${root}, ${info}); }]),
  (apply [{ Helper.applyBuildFn(*${root}, ${info}); }])>;

// Transform (fsub (fmul x, y), z) -> (fma x, y, -z)
//                                 -> (fmad x, y, -z)
def combine_fsub_fmul_to_fmad_or_fma: GICombineRule<
  (defs root:$root, build_fn_matchinfo:$info),
  (match (wip_match_opcode G_FSUB):$root,
         [{ return Helper.matchCombineFSubFMulToFMadOrFMA(*${root},
                                                          ${info}); }]),
  (apply [{ Helper.applyBuildFn(*${root}, ${info}); }])>;

// Transform (fsub (fneg (fmul, x, y)), z) -> (fma (fneg x), y, (fneg z))
//           (fsub x, (fneg (fmul, y, z))) -> (fma y, z, x)
def combine_fsub_fneg_fmul_to_fmad_or_fma: GICombineRule<
  (defs root:$root, build_fn_matchinfo:$info),
  (match (wip_match_opcode G_FSUB):$root,
         [{ return Helper.matchCombineFSubFNegFMulToFMadOrFMA(*${root},
                                                              ${info}); }]),
  (apply [{ Helper.applyBuildFn(*${root}, ${info}); }])>;

// Transform (fsub (fpext (fmul x, y)), z) ->
//           (fma (fpext x), (fpext y), (fneg z))
def combine_fsub_fpext_fmul_to_fmad_or_fma: GICombineRule<
  (defs root:$root, build_fn_matchinfo:$info),
  (match (wip_match_opcode G_FSUB):$root,
         [{ return Helper.matchCombineFSubFpExtFMulToFMadOrFMA(*${root},
                                                               ${info}); }]),
  (apply [{ Helper.applyBuildFn(*${root}, ${info}); }])>;

// Transform (fsub (fneg (fpext (fmul x, y))), z) ->
//           (fneg (fma (fpext x), (fpext y), z))
def combine_fsub_fpext_fneg_fmul_to_fmad_or_fma: GICombineRule<
  (defs root:$root, build_fn_matchinfo:$info),
  (match (wip_match_opcode G_FSUB):$root,
         [{ return Helper.matchCombineFSubFpExtFNegFMulToFMadOrFMA(
                                            *${root}, ${info}); }]),
  (apply [{ Helper.applyBuildFn(*${root}, ${info}); }])>;

def combine_minmax_nan: GICombineRule<
  (defs root:$root, unsigned_matchinfo:$info),
  (match (wip_match_opcode G_FMINNUM, G_FMAXNUM, G_FMINIMUM, G_FMAXIMUM):$root,
         [{ return Helper.matchCombineFMinMaxNaN(*${root}, ${info}); }]),
  (apply [{ Helper.replaceSingleDefInstWithOperand(*${root}, ${info}); }])>;

// Transform (add x, (sub y, x)) -> y
// Transform (add (sub y, x), x) -> y
def add_sub_reg_frags : GICombinePatFrag<
  (outs root:$dst), (ins $src),
  [
    (pattern (G_ADD $dst, $x, $tmp), (G_SUB $tmp, $src, $x)),
    (pattern (G_ADD $dst, $tmp, $x), (G_SUB $tmp, $src, $x))
  ]>;
def add_sub_reg: GICombineRule <
  (defs root:$dst),
  (match (add_sub_reg_frags $dst, $src)),
  (apply (GIReplaceReg $dst, $src))>;

def buildvector_identity_fold : GICombineRule<
  (defs root:$build_vector, register_matchinfo:$matchinfo),
  (match (wip_match_opcode G_BUILD_VECTOR_TRUNC, G_BUILD_VECTOR):$build_vector,
         [{ return Helper.matchBuildVectorIdentityFold(*${build_vector}, ${matchinfo}); }]),
  (apply [{ Helper.replaceSingleDefInstWithReg(*${build_vector}, ${matchinfo}); }])>;

def trunc_buildvector_fold : GICombineRule<
  (defs root:$op, register_matchinfo:$matchinfo),
  (match (wip_match_opcode G_TRUNC):$op,
      [{ return Helper.matchTruncBuildVectorFold(*${op}, ${matchinfo}); }]),
  (apply [{ Helper.replaceSingleDefInstWithReg(*${op}, ${matchinfo}); }])>;

def trunc_lshr_buildvector_fold : GICombineRule<
  (defs root:$op, register_matchinfo:$matchinfo),
  (match (wip_match_opcode G_TRUNC):$op,
      [{ return Helper.matchTruncLshrBuildVectorFold(*${op}, ${matchinfo}); }]),
  (apply [{ Helper.replaceSingleDefInstWithReg(*${op}, ${matchinfo}); }])>;

// Transform:
//   (x + y) - y -> x
//   (x + y) - x -> y
//   x - (y + x) -> 0 - y
//   x - (x + z) -> 0 - z
def sub_add_reg: GICombineRule <
  (defs root:$root, build_fn_matchinfo:$matchinfo),
  (match (wip_match_opcode G_SUB):$root,
         [{ return Helper.matchSubAddSameReg(*${root}, ${matchinfo}); }]),
  (apply [{ Helper.applyBuildFn(*${root}, ${matchinfo}); }])>;

def bitcast_bitcast_fold : GICombineRule<
  (defs root:$dst),
  (match (G_BITCAST $dst, $src1):$op, (G_BITCAST $src1, $src0),
      [{ return MRI.getType(${src0}.getReg()) == MRI.getType(${dst}.getReg()); }]),
  (apply [{ Helper.replaceSingleDefInstWithReg(*${op}, ${src0}.getReg()); }])>;


def fptrunc_fpext_fold : GICombineRule<
  (defs root:$dst),
  (match (G_FPTRUNC $dst, $src1):$op, (G_FPEXT $src1, $src0),
      [{ return MRI.getType(${src0}.getReg()) == MRI.getType(${dst}.getReg()); }]),
  (apply [{ Helper.replaceSingleDefInstWithReg(*${op}, ${src0}.getReg()); }])>;


def select_to_minmax: GICombineRule<
  (defs root:$root, build_fn_matchinfo:$info),
  (match (wip_match_opcode G_SELECT):$root,
         [{ return Helper.matchSimplifySelectToMinMax(*${root}, ${info}); }]),
  (apply [{ Helper.applyBuildFn(*${root}, ${info}); }])>;

def select_to_iminmax: GICombineRule<
  (defs root:$root, build_fn_matchinfo:$info),
  (match (G_ICMP $tst, $tst1, $a, $b),
         (G_SELECT $root, $tst, $x, $y),
         [{ return Helper.matchSelectIMinMax(${root}, ${info}); }]),
  (apply [{ Helper.applyBuildFnMO(${root}, ${info}); }])>;

def simplify_neg_minmax : GICombineRule<
  (defs root:$root, build_fn_matchinfo:$matchinfo),
  (match (wip_match_opcode G_SUB):$root,
         [{ return Helper.matchSimplifyNegMinMax(*${root}, ${matchinfo}); }]),
  (apply [{ Helper.applyBuildFn(*${root}, ${matchinfo}); }])>;

def match_selects : GICombineRule<
  (defs root:$root, build_fn_matchinfo:$matchinfo),
  (match (wip_match_opcode G_SELECT):$root,
        [{ return Helper.matchSelect(*${root}, ${matchinfo}); }]),
  (apply [{ Helper.applyBuildFn(*${root}, ${matchinfo}); }])>;

def match_ands : GICombineRule<
  (defs root:$root, build_fn_matchinfo:$matchinfo),
  (match (wip_match_opcode G_AND):$root,
        [{ return Helper.matchAnd(*${root}, ${matchinfo}); }]),
  (apply [{ Helper.applyBuildFn(*${root}, ${matchinfo}); }])>;

def match_ors : GICombineRule<
  (defs root:$root, build_fn_matchinfo:$matchinfo),
  (match (wip_match_opcode G_OR):$root,
        [{ return Helper.matchOr(*${root}, ${matchinfo}); }]),
  (apply [{ Helper.applyBuildFn(*${root}, ${matchinfo}); }])>;

def match_addos : GICombineRule<
  (defs root:$root, build_fn_matchinfo:$matchinfo),
  (match (wip_match_opcode G_SADDO, G_UADDO):$root,
        [{ return Helper.matchAddOverflow(*${root}, ${matchinfo}); }]),
  (apply [{ Helper.applyBuildFn(*${root}, ${matchinfo}); }])>;

def match_subo_no_overflow : GICombineRule<
  (defs root:$root, build_fn_matchinfo:$matchinfo),
  (match (wip_match_opcode G_SSUBO, G_USUBO):$root,
        [{ return Helper.matchSuboCarryOut(*${root}, ${matchinfo}); }]),
  (apply [{ Helper.applyBuildFn(*${root}, ${matchinfo}); }])>;

def match_extract_of_element_undef_vector: GICombineRule <
  (defs root:$root),
  (match (G_IMPLICIT_DEF $vector),
         (G_EXTRACT_VECTOR_ELT $root, $vector, $idx)),
  (apply (G_IMPLICIT_DEF $root))
>;

def match_extract_of_element_undef_index: GICombineRule <
  (defs root:$root),
  (match (G_IMPLICIT_DEF $idx),
         (G_EXTRACT_VECTOR_ELT $root, $vector, $idx)),
  (apply (G_IMPLICIT_DEF $root))
>;

def match_extract_of_element : GICombineRule<
  (defs root:$root, build_fn_matchinfo:$matchinfo),
  (match (wip_match_opcode G_EXTRACT_VECTOR_ELT):$root,
        [{ return Helper.matchExtractVectorElement(*${root}, ${matchinfo}); }]),
  (apply [{ Helper.applyBuildFn(*${root}, ${matchinfo}); }])>;

def extract_vector_element_not_const : GICombineRule<
   (defs root:$root),
   (match (G_INSERT_VECTOR_ELT $src, $x, $value, $idx),
          (G_EXTRACT_VECTOR_ELT $root, $src, $idx)),
   (apply (GIReplaceReg $root, $value))>;

def extract_vector_element_different_indices : GICombineRule<
   (defs root:$root, build_fn_matchinfo:$matchinfo),
   (match (G_INSERT_VECTOR_ELT $src, $x, $value, $idx2),
          (G_EXTRACT_VECTOR_ELT $root, $src, $idx1),
   [{ return Helper.matchExtractVectorElementWithDifferentIndices(${root}, ${matchinfo}); }]),
   (apply [{ Helper.applyBuildFnMO(${root}, ${matchinfo}); }])>;

def extract_vector_element_build_vector : GICombineRule<
   (defs root:$root, build_fn_matchinfo:$matchinfo),
   (match (G_CONSTANT $idx, $imm),
          (G_BUILD_VECTOR $src, GIVariadic<>:$unused):$Build,
          (G_EXTRACT_VECTOR_ELT $root, $src, $idx):$Extract,
   [{ return Helper.matchExtractVectorElementWithBuildVector(*${Extract}, *${Build},
      ${matchinfo}); }]),
   (apply [{ Helper.applyBuildFn(*${Extract}, ${matchinfo}); }])>;

def extract_vector_element_shuffle_vector : GICombineRule<
   (defs root:$root, build_fn_matchinfo:$matchinfo),
   (match (G_CONSTANT $idx, $imm),
          (G_SHUFFLE_VECTOR $src, $src1, $src2, $mask):$Shuffle,
          (G_EXTRACT_VECTOR_ELT $root, $src, $idx):$Extract,
   [{ return Helper.matchExtractVectorElementWithShuffleVector(*${Extract}, *${Shuffle},
      ${matchinfo}); }]),
   (apply [{ Helper.applyBuildFn(*${Extract}, ${matchinfo}); }])>;

def extract_vector_element_build_vector_trunc2 : GICombineRule<
   (defs root:$root, build_fn_matchinfo:$matchinfo),
   (match (G_BUILD_VECTOR_TRUNC $src, $x, $y),
          (G_EXTRACT_VECTOR_ELT $root, $src, $idx),
   [{ return Helper.matchExtractVectorElementWithBuildVectorTrunc(${root}, ${matchinfo}); }]),
   (apply [{ Helper.applyBuildFnMO(${root}, ${matchinfo}); }])>;

def extract_vector_element_build_vector_trunc3 : GICombineRule<
   (defs root:$root, build_fn_matchinfo:$matchinfo),
   (match (G_BUILD_VECTOR_TRUNC $src, $x, $y, $z),
          (G_EXTRACT_VECTOR_ELT $root, $src, $idx),
   [{ return Helper.matchExtractVectorElementWithBuildVectorTrunc(${root}, ${matchinfo}); }]),
   (apply [{ Helper.applyBuildFnMO(${root}, ${matchinfo}); }])>;

def extract_vector_element_build_vector_trunc4 : GICombineRule<
   (defs root:$root, build_fn_matchinfo:$matchinfo),
   (match (G_BUILD_VECTOR_TRUNC $src, $x, $y, $z, $a),
          (G_EXTRACT_VECTOR_ELT $root, $src, $idx),
   [{ return Helper.matchExtractVectorElementWithBuildVectorTrunc(${root}, ${matchinfo}); }]),
   (apply [{ Helper.applyBuildFnMO(${root}, ${matchinfo}); }])>;

def extract_vector_element_build_vector_trunc5 : GICombineRule<
   (defs root:$root, build_fn_matchinfo:$matchinfo),
   (match (G_BUILD_VECTOR_TRUNC $src, $x, $y, $z, $a, $b),
          (G_EXTRACT_VECTOR_ELT $root, $src, $idx),
   [{ return Helper.matchExtractVectorElementWithBuildVectorTrunc(${root}, ${matchinfo}); }]),
   (apply [{ Helper.applyBuildFnMO(${root}, ${matchinfo}); }])>;

def extract_vector_element_build_vector_trunc6 : GICombineRule<
   (defs root:$root, build_fn_matchinfo:$matchinfo),
   (match (G_BUILD_VECTOR_TRUNC $src, $x, $y, $z, $a, $b, $c),
          (G_EXTRACT_VECTOR_ELT $root, $src, $idx),
   [{ return Helper.matchExtractVectorElementWithBuildVectorTrunc(${root}, ${matchinfo}); }]),
   (apply [{ Helper.applyBuildFnMO(${root}, ${matchinfo}); }])>;

def extract_vector_element_build_vector_trunc7 : GICombineRule<
   (defs root:$root, build_fn_matchinfo:$matchinfo),
   (match (G_BUILD_VECTOR_TRUNC $src, $x, $y, $z, $a, $b, $c, $d),
          (G_EXTRACT_VECTOR_ELT $root, $src, $idx),
   [{ return Helper.matchExtractVectorElementWithBuildVectorTrunc(${root}, ${matchinfo}); }]),
   (apply [{ Helper.applyBuildFnMO(${root}, ${matchinfo}); }])>;

def extract_vector_element_build_vector_trunc8 : GICombineRule<
   (defs root:$root, build_fn_matchinfo:$matchinfo),
   (match (G_BUILD_VECTOR_TRUNC $src, $x, $y, $z, $a, $b, $c, $d, $e),
          (G_EXTRACT_VECTOR_ELT $root, $src, $idx),
   [{ return Helper.matchExtractVectorElementWithBuildVectorTrunc(${root}, ${matchinfo}); }]),
   (apply [{ Helper.applyBuildFnMO(${root}, ${matchinfo}); }])>;

def sext_trunc : GICombineRule<
   (defs root:$root, build_fn_matchinfo:$matchinfo),
   (match (G_TRUNC $src, $x),
          (G_SEXT $root, $src),
   [{ return Helper.matchSextOfTrunc(${root}, ${matchinfo}); }]),
   (apply [{ Helper.applyBuildFnMO(${root}, ${matchinfo}); }])>;

def zext_trunc : GICombineRule<
   (defs root:$root, build_fn_matchinfo:$matchinfo),
   (match (G_TRUNC $src, $x, (MIFlags NoUWrap)),
          (G_ZEXT $root, $src),
   [{ return Helper.matchZextOfTrunc(${root}, ${matchinfo}); }]),
   (apply [{ Helper.applyBuildFnMO(${root}, ${matchinfo}); }])>;

def nneg_zext : GICombineRule<
   (defs root:$root, build_fn_matchinfo:$matchinfo),
   (match (G_ZEXT $root, $x, (MIFlags NonNeg)),
   [{ return Helper.matchNonNegZext(${root}, ${matchinfo}); }]),
   (apply [{ Helper.applyBuildFnMO(${root}, ${matchinfo}); }])>;

// Combines concat operations
def combine_concat_vector : GICombineRule<
  (defs root:$root, register_vector_matchinfo:$matchinfo),
  (match (wip_match_opcode G_CONCAT_VECTORS):$root,
        [{ return Helper.matchCombineConcatVectors(*${root}, ${matchinfo}); }]),
  (apply [{ Helper.applyCombineConcatVectors(*${root}, ${matchinfo}); }])>;

// Combines Shuffles of Concats
// a = G_CONCAT_VECTORS x, y, undef, undef
// b = G_CONCAT_VECTORS z, undef, undef, undef
// c = G_SHUFFLE_VECTORS a, b, <0, 1, 4, undef>
// ===>
// c = G_CONCAT_VECTORS x, y, z, undef
def combine_shuffle_concat : GICombineRule<
  (defs root:$root, register_vector_matchinfo:$matchinfo),
  (match (wip_match_opcode G_SHUFFLE_VECTOR):$root,
        [{ return Helper.matchCombineShuffleConcat(*${root}, ${matchinfo}); }]),
  (apply [{ Helper.applyCombineShuffleConcat(*${root}, ${matchinfo}); }])>;

// Combines shuffles of vector into build_vector
def combine_shuffle_vector_to_build_vector : GICombineRule<
  (defs root:$root),
  (match (G_SHUFFLE_VECTOR $dst, $src1, $src2, $mask):$root,
    [{ return Helper.matchCombineShuffleToBuildVector(*${root}); }]),
  (apply [{ Helper.applyCombineShuffleToBuildVector(*${root}); }])>;

def insert_vector_element_idx_undef : GICombineRule<
   (defs root:$root),
   (match (G_IMPLICIT_DEF $idx),
          (G_INSERT_VECTOR_ELT $root, $src, $elt, $idx)),
   (apply (G_IMPLICIT_DEF $root))>;

def insert_vector_element_elt_undef : GICombineRule<
   (defs root:$root),
   (match (G_IMPLICIT_DEF $elt),
          (G_INSERT_VECTOR_ELT $root, $src, $elt, $idx),
          [{ return isGuaranteedNotToBePoison(${src}.getReg(), MRI); }]),
   (apply (GIReplaceReg $root, $src))>;

def insert_vector_element_extract_vector_element : GICombineRule<
   (defs root:$root),
   (match (G_EXTRACT_VECTOR_ELT $elt, $src, $idx),
          (G_INSERT_VECTOR_ELT $root, $src, $elt, $idx)),
   (apply (GIReplaceReg $root, $src))>;

def insert_vector_elt_oob : GICombineRule<
  (defs root:$root, build_fn_matchinfo:$matchinfo),
  (match (wip_match_opcode G_INSERT_VECTOR_ELT):$root,
         [{ return Helper.matchInsertVectorElementOOB(*${root}, ${matchinfo}); }]),
  (apply [{ Helper.applyBuildFn(*${root}, ${matchinfo}); }])>;

// Combine v8i8 (buildvector i8 (trunc(unmerge)), i8 (trunc), i8 (trunc), i8 (trunc), undef, undef, undef, undef)
def combine_use_vector_truncate : GICombineRule<
  (defs root:$root, register_matchinfo:$matchinfo),
  (match (G_BUILD_VECTOR $dst, GIVariadic<>:$unused):$root,
         [{ return Helper.matchUseVectorTruncate(*${root}, ${matchinfo}); }]),
  (apply [{ Helper.applyUseVectorTruncate(*${root}, ${matchinfo}); }])>;

def add_of_vscale : GICombineRule<
   (defs root:$root, build_fn_matchinfo:$matchinfo),
   (match (G_VSCALE $left, $imm1),
          (G_VSCALE $right, $imm2),
          (G_ADD $root, $left, $right, (MIFlags NoSWrap)),
   [{ return Helper.matchAddOfVScale(${root}, ${matchinfo}); }]),
   (apply [{ Helper.applyBuildFnMO(${root}, ${matchinfo}); }])>;

def mul_of_vscale : GICombineRule<
   (defs root:$root, build_fn_matchinfo:$matchinfo),
   (match (G_VSCALE $left, $scale),
          (G_CONSTANT $x, $imm1),
          (G_MUL $root, $left, $x, (MIFlags NoSWrap)),
   [{ return Helper.matchMulOfVScale(${root}, ${matchinfo}); }]),
   (apply [{ Helper.applyBuildFnMO(${root}, ${matchinfo}); }])>;

def shl_of_vscale : GICombineRule<
   (defs root:$root, build_fn_matchinfo:$matchinfo),
   (match (G_VSCALE $left, $imm),
          (G_CONSTANT $x, $imm1),
          (G_SHL $root, $left, $x, (MIFlags NoSWrap)),
   [{ return Helper.matchShlOfVScale(${root}, ${matchinfo}); }]),
   (apply [{ Helper.applyBuildFnMO(${root}, ${matchinfo}); }])>;

def sub_of_vscale : GICombineRule<
   (defs root:$root, build_fn_matchinfo:$matchinfo),
   (match (G_VSCALE $right, $imm),
          (G_SUB $root, $x, $right, (MIFlags NoSWrap)),
   [{ return Helper.matchSubOfVScale(${root}, ${matchinfo}); }]),
   (apply [{ Helper.applyBuildFnMO(${root}, ${matchinfo}); }])>;

def expand_const_fpowi : GICombineRule<
   (defs root:$root),
   (match (G_CONSTANT $int, $imm),
          (G_FPOWI $dst, $float, $int):$root,
          [{ return Helper.matchFPowIExpansion(*${root}, ${imm}.getCImm()->getSExtValue()); }]),
   (apply [{ Helper.applyExpandFPowI(*${root}, ${imm}.getCImm()->getSExtValue()); }])>;

def combine_shuffle_undef_rhs : GICombineRule<
  (defs root:$root, build_fn_matchinfo:$matchinfo),
  (match (G_IMPLICIT_DEF $undef),
         (G_SHUFFLE_VECTOR $root, $src1, $undef, $mask):$root,
        [{ return Helper.matchShuffleUndefRHS(*${root}, ${matchinfo}); }]),
  (apply [{ Helper.applyBuildFn(*${root}, ${matchinfo}); }])
>;

def combine_shuffle_disjoint_mask : GICombineRule<
  (defs root:$root, build_fn_matchinfo:$matchinfo),
  (match (wip_match_opcode G_SHUFFLE_VECTOR):$root,
        [{ return Helper.matchShuffleDisjointMask(*${root}, ${matchinfo}); }]),
  (apply [{ Helper.applyBuildFn(*${root}, ${matchinfo}); }])
>;

// match_extract_of_element and insert_vector_elt_oob must be the first!
def vector_ops_combines: GICombineGroup<[
match_extract_of_element_undef_vector,
match_extract_of_element_undef_index,
insert_vector_element_idx_undef,
insert_vector_element_elt_undef,
match_extract_of_element,
insert_vector_elt_oob,
extract_vector_element_not_const,
extract_vector_element_different_indices,
extract_vector_element_build_vector,
extract_vector_element_build_vector_trunc2,
extract_vector_element_build_vector_trunc3,
extract_vector_element_build_vector_trunc4,
extract_vector_element_build_vector_trunc5,
extract_vector_element_build_vector_trunc6,
extract_vector_element_build_vector_trunc7,
extract_vector_element_build_vector_trunc8,
extract_vector_element_shuffle_vector,
insert_vector_element_extract_vector_element,
add_of_vscale,
mul_of_vscale,
shl_of_vscale,
sub_of_vscale,
]>;


// fold ((0-A) + B) -> B-A
def ZeroMinusAPlusB : GICombineRule<
   (defs root:$root),
   (match (G_SUB $sub, 0, $A),
          (G_ADD $root, $sub, $B)),
   (apply (G_SUB $root, $B, $A))>;

// fold (A + (0-B)) -> A-B
def APlusZeroMinusB : GICombineRule<
   (defs root:$root),
   (match (G_SUB $sub, 0, $B),
          (G_ADD $root, $A, $sub)),
   (apply (G_SUB $root, $A, $B))>;

 // fold (A+(B-A)) -> B
 def APlusBMinusB : GICombineRule<
   (defs root:$root),
   (match (G_SUB $sub, $B, $A),
          (G_ADD $root, $A, $sub)),
   (apply (GIReplaceReg $root, $B))>;

// fold ((B-A)+A) -> B
 def BMinusAPlusA : GICombineRule<
   (defs root:$root),
   (match (G_SUB $sub, $B, $A),
          (G_ADD $root, $sub, $A)),
   (apply (GIReplaceReg $root, $B))>;

// fold ((A-B)+(C-A)) -> (C-B)
def AMinusBPlusCMinusA : GICombineRule<
   (defs root:$root),
   (match (G_SUB $sub1, $A, $B),
          (G_SUB $sub2, $C, $A),
          (G_ADD $root, $sub1, $sub2)),
   (apply (G_SUB $root, $C, $B))>;

// fold ((A-B)+(B-C)) -> (A-C)
def AMinusBPlusBMinusC : GICombineRule<
   (defs root:$root),
   (match (G_SUB $sub1, $A, $B),
          (G_SUB $sub2, $B, $C),
          (G_ADD $root, $sub1, $sub2)),
   (apply (G_SUB $root, $A, $C))>;

// fold (A+(B-(A+C))) to (B-C)
def APlusBMinusAplusC : GICombineRule<
   (defs root:$root),
   (match (G_ADD $add1, $A, $C),
          (G_SUB $sub1, $B, $add1),
          (G_ADD $root, $A, $sub1)),
   (apply (G_SUB $root, $B, $C))>;

// fold (A+(B-(C+A))) to (B-C)
def APlusBMinusCPlusA : GICombineRule<
   (defs root:$root),
   (match (G_ADD $add1, $C, $A),
          (G_SUB $sub1, $B, $add1),
          (G_ADD $root, $A, $sub1)),
   (apply (G_SUB $root, $B, $C))>;

// fold (A+C1)-C2 -> A+(C1-C2)
def APlusC1MinusC2: GICombineRule<
   (defs root:$root, build_fn_matchinfo:$matchinfo),
   (match (G_CONSTANT $c2, $imm2),
          (G_CONSTANT $c1, $imm1),
          (G_ADD $add, $A, $c1),
          (G_SUB $root, $add, $c2):$root,
   [{ return Helper.matchFoldAPlusC1MinusC2(*${root}, ${matchinfo}); }]),
   (apply [{ Helper.applyBuildFn(*${root}, ${matchinfo}); }])>;

// fold C2-(A+C1) -> (C2-C1)-A
def C2MinusAPlusC1: GICombineRule<
   (defs root:$root, build_fn_matchinfo:$matchinfo),
   (match (G_CONSTANT $c2, $imm2),
          (G_CONSTANT $c1, $imm1),
          (G_ADD $add, $A, $c1),
          (G_SUB $root, $c2, $add):$root,
   [{ return Helper.matchFoldC2MinusAPlusC1(*${root}, ${matchinfo}); }]),
   (apply [{ Helper.applyBuildFn(*${root}, ${matchinfo}); }])>;

// fold (A-C1)-C2 -> A-(C1+C2)
def AMinusC1MinusC2: GICombineRule<
   (defs root:$root, build_fn_matchinfo:$matchinfo),
   (match (G_CONSTANT $c2, $imm2),
          (G_CONSTANT $c1, $imm1),
          (G_SUB $sub1, $A, $c1),
          (G_SUB $root, $sub1, $c2):$root,
   [{ return Helper.matchFoldAMinusC1MinusC2(*${root}, ${matchinfo}); }]),
   (apply [{ Helper.applyBuildFn(*${root}, ${matchinfo}); }])>;

// fold (C1-A)-C2 -> (C1-C2)-A
def C1Minus2MinusC2: GICombineRule<
   (defs root:$root, build_fn_matchinfo:$matchinfo),
   (match (G_CONSTANT $c2, $imm2),
          (G_CONSTANT $c1, $imm1),
          (G_SUB $sub1, $c1, $A),
          (G_SUB $root, $sub1, $c2):$root,
   [{ return Helper.matchFoldC1Minus2MinusC2(*${root}, ${matchinfo}); }]),
   (apply [{ Helper.applyBuildFn(*${root}, ${matchinfo}); }])>;

// fold ((A-C1)+C2) -> (A+(C2-C1))
def AMinusC1PlusC2: GICombineRule<
   (defs root:$root, build_fn_matchinfo:$matchinfo),
   (match (G_CONSTANT $c2, $imm2),
          (G_CONSTANT $c1, $imm1),
          (G_SUB $sub, $A, $c1),
          (G_ADD $root, $sub, $c2):$root,
   [{ return Helper.matchFoldAMinusC1PlusC2(*${root}, ${matchinfo}); }]),
   (apply [{ Helper.applyBuildFn(*${root}, ${matchinfo}); }])>;

def integer_reassoc_combines: GICombineGroup<[
  ZeroMinusAPlusB,
  APlusZeroMinusB,
  APlusBMinusB,
  BMinusAPlusA,
  AMinusBPlusCMinusA,
  AMinusBPlusBMinusC,
  APlusBMinusAplusC,
  APlusBMinusCPlusA,
  APlusC1MinusC2,
  C2MinusAPlusC1,
  AMinusC1MinusC2,
  C1Minus2MinusC2,
  AMinusC1PlusC2
]>;

def freeze_of_non_undef_non_poison : GICombineRule<
   (defs root:$root),
   (match (G_FREEZE $root, $src),
          [{ return isGuaranteedNotToBeUndefOrPoison(${src}.getReg(), MRI); }]),
   (apply (GIReplaceReg $root, $src))>;

def freeze_combines: GICombineGroup<[
  freeze_of_non_undef_non_poison,
  push_freeze_to_prevent_poison_from_propagating
]>;

/// Transform trunc ([asz]ext x) to x or ([asz]ext x) or (trunc x).
class truncate_of_opcode<Instruction extOpcode> : GICombineRule <
  (defs root:$root, build_fn_matchinfo:$matchinfo),
  (match (extOpcode $ext, $src):$ExtMI,
         (G_TRUNC $root, $ext):$root,
         [{ return Helper.matchTruncateOfExt(*${root}, *${ExtMI}, ${matchinfo}); }]),
  (apply [{ Helper.applyBuildFn(*${root}, ${matchinfo}); }])>;

def truncate_of_zext : truncate_of_opcode<G_ZEXT>;
def truncate_of_sext : truncate_of_opcode<G_SEXT>;
def truncate_of_anyext : truncate_of_opcode<G_ANYEXT>;

// Push cast through select.
class select_of_opcode<Instruction castOpcode> : GICombineRule <
  (defs root:$root, build_fn_matchinfo:$matchinfo),
  (match (G_SELECT $select, $cond, $true, $false):$Select,
         (castOpcode $root, $select):$Cast,
         [{ return Helper.matchCastOfSelect(*${Cast}, *${Select}, ${matchinfo}); }]),
  (apply [{ Helper.applyBuildFn(*${Cast}, ${matchinfo}); }])>;

def select_of_zext : select_of_opcode<G_ZEXT>;
def select_of_anyext : select_of_opcode<G_ANYEXT>;
def select_of_truncate : select_of_opcode<G_TRUNC>;

// Fold ([asz]ext ([asz]ext x)) -> ([asz]ext x).
class ext_of_ext_opcodes<Instruction ext1Opcode, Instruction ext2Opcode> : GICombineRule <
  (defs root:$root, build_fn_matchinfo:$matchinfo),
  (match (ext2Opcode $second, $src):$Second,
         (ext1Opcode $root, $second):$First,
         [{ return Helper.matchExtOfExt(*${First}, *${Second}, ${matchinfo}); }]),
  (apply [{ Helper.applyBuildFn(*${First}, ${matchinfo}); }])>;

def zext_of_zext : ext_of_ext_opcodes<G_ZEXT, G_ZEXT>;
def zext_of_anyext : ext_of_ext_opcodes<G_ZEXT, G_ANYEXT>;
def sext_of_sext : ext_of_ext_opcodes<G_SEXT, G_SEXT>;
def sext_of_anyext : ext_of_ext_opcodes<G_SEXT, G_ANYEXT>;
def anyext_of_anyext : ext_of_ext_opcodes<G_ANYEXT, G_ANYEXT>;
def anyext_of_zext : ext_of_ext_opcodes<G_ANYEXT, G_ZEXT>;
def anyext_of_sext : ext_of_ext_opcodes<G_ANYEXT, G_SEXT>;

def sext_inreg_of_sext_inreg : GICombineRule<
   (defs root:$dst, build_fn_matchinfo:$matchinfo),
   (match (G_SEXT_INREG $x, $src, $a):$other,
          (G_SEXT_INREG $dst, $x, $b):$root,
          [{ return Helper.matchRedundantSextInReg(*${root}, *${other}, ${matchinfo}); }]),
   (apply [{ Helper.applyBuildFn(*${root}, ${matchinfo}); }])>;

// Push cast through build vector.
class buildvector_of_opcode<Instruction castOpcode> : GICombineRule <
  (defs root:$root, build_fn_matchinfo:$matchinfo),
  (match (G_BUILD_VECTOR $bv, GIVariadic<>:$unused):$Build,
         (castOpcode $root, $bv):$Cast,
         [{ return Helper.matchCastOfBuildVector(*${Cast}, *${Build}, ${matchinfo}); }]),
  (apply [{ Helper.applyBuildFn(*${Cast}, ${matchinfo}); }])>;

def buildvector_of_truncate : buildvector_of_opcode<G_TRUNC>;

// narrow binop.
// trunc (binop X, C) --> binop (trunc X, trunc C)
class narrow_binop_opcode<Instruction binopOpcode> : GICombineRule <
  (defs root:$root, build_fn_matchinfo:$matchinfo),
  (match (G_CONSTANT $const, $imm),
         (binopOpcode $binop, $x, $const):$Binop,
         (G_TRUNC $root, $binop):$Trunc,
         [{ return Helper.matchNarrowBinop(*${Trunc}, *${Binop}, ${matchinfo}); }]),
  (apply [{ Helper.applyBuildFn(*${Trunc}, ${matchinfo}); }])>;

def narrow_binop_add : narrow_binop_opcode<G_ADD>;
def narrow_binop_sub : narrow_binop_opcode<G_SUB>;
def narrow_binop_mul : narrow_binop_opcode<G_MUL>;
def narrow_binop_and : narrow_binop_opcode<G_AND>;
def narrow_binop_or  : narrow_binop_opcode<G_OR>;
def narrow_binop_xor : narrow_binop_opcode<G_XOR>;

// Cast of integer.
class integer_of_opcode<Instruction castOpcode> : GICombineRule <
  (defs root:$root, apint_matchinfo:$matchinfo),
  (match (G_CONSTANT $int, $imm),
         (castOpcode $root, $int):$Cast,
         [{ return Helper.matchCastOfInteger(*${Cast}, ${matchinfo}); }]),
  (apply [{ Helper.replaceInstWithConstant(*${Cast}, ${matchinfo}); }])>;

def integer_of_truncate : integer_of_opcode<G_TRUNC>;

def cast_of_cast_combines: GICombineGroup<[
  truncate_of_zext,
  truncate_of_sext,
  truncate_of_anyext,
  zext_of_zext,
  zext_of_anyext,
  sext_of_sext,
  sext_of_anyext,
  anyext_of_anyext,
  anyext_of_zext,
  anyext_of_sext,
  sext_inreg_of_sext_inreg,
]>;

def cast_combines: GICombineGroup<[
  cast_of_cast_combines,
  select_of_zext,
  select_of_anyext,
  select_of_truncate,
  buildvector_of_truncate,
  narrow_binop_add,
  narrow_binop_sub,
  narrow_binop_mul,
  narrow_binop_and,
  narrow_binop_or,
  narrow_binop_xor,
  integer_of_truncate
]>;

def canonicalize_icmp : GICombineRule<
  (defs root:$root, build_fn_matchinfo:$matchinfo),
  (match (G_ICMP $root, $pred, $lhs, $rhs):$cmp,
         [{ return Helper.matchCanonicalizeICmp(*${cmp}, ${matchinfo}); }]),
  (apply [{ Helper.applyBuildFn(*${cmp}, ${matchinfo}); }])>;

def canonicalize_fcmp : GICombineRule<
  (defs root:$root, build_fn_matchinfo:$matchinfo),
  (match (G_FCMP $root, $pred, $lhs, $rhs):$cmp,
         [{ return Helper.matchCanonicalizeFCmp(*${cmp}, ${matchinfo}); }]),
  (apply [{ Helper.applyBuildFn(*${cmp}, ${matchinfo}); }])>;

def cmp_combines: GICombineGroup<[
  canonicalize_icmp,
  canonicalize_fcmp,
  icmp_to_true_false_known_bits,
  icmp_to_lhs_known_bits,
  double_icmp_zero_and_combine,
  double_icmp_zero_or_combine,
  redundant_binop_in_equality
]>;


def overflow_combines: GICombineGroup<[
  match_addos,
  match_subo_no_overflow
]>;

// FIXME: These should use the custom predicate feature once it lands.
def undef_combines : GICombineGroup<[undef_to_fp_zero, undef_to_int_zero,
                                     undef_to_negative_one,
                                     binop_left_undef_to_zero,
                                     binop_right_undef_to_undef,
                                     unary_undef_to_zero,
                                     unary_undef_to_undef,
                                     propagate_undef_any_op,
                                     propagate_undef_all_ops,
                                     propagate_undef_shuffle_mask,
                                     erase_undef_store,
                                     insert_extract_vec_elt_out_of_bounds]>;

def identity_combines : GICombineGroup<[select_same_val, right_identity_zero,
                                        binop_same_val, binop_left_to_zero,
                                        binop_right_to_zero, p2i_to_i2p,
                                        i2p_to_p2i, anyext_trunc_fold,
                                        fneg_fneg_fold, right_identity_one,
                                        add_sub_reg, buildvector_identity_fold,
                                        trunc_buildvector_fold,
                                        trunc_lshr_buildvector_fold,
                                        bitcast_bitcast_fold, fptrunc_fpext_fold,
                                        right_identity_neg_zero_fp, right_identity_neg_zero_fp_nsz,
                                        right_identity_neg_one_fp]>;

def const_combines : GICombineGroup<[constant_fold_fp_ops, const_ptradd_to_i2p,
                                     overlapping_and, mulo_by_2, mulo_by_0,
                                     adde_to_addo,
                                     combine_minmax_nan, expand_const_fpowi]>;

def known_bits_simplifications : GICombineGroup<[
  redundant_and, redundant_sext_inreg, redundant_or, urem_pow2_to_mask,
  zext_trunc_fold,
  sext_inreg_to_zext_inreg]>;

def width_reduction_combines : GICombineGroup<[reduce_shl_of_extend,
                                               narrow_binop_feeding_and]>;

def phi_combines : GICombineGroup<[extend_through_phis]>;

def bitreverse_shift : GICombineGroup<[bitreverse_shl, bitreverse_lshr]>;

def select_combines : GICombineGroup<[select_undef_cmp, select_constant_cmp,
                                      select_to_iminmax, match_selects]>;

def trivial_combines : GICombineGroup<[copy_prop, mul_to_shl, sub_to_add,
                                       add_p2i_to_ptradd, mul_by_neg_one,
                                       idempotent_prop]>;

def fma_combines : GICombineGroup<[combine_fadd_fmul_to_fmad_or_fma,
  combine_fadd_fpext_fmul_to_fmad_or_fma, combine_fadd_fma_fmul_to_fmad_or_fma,
  combine_fadd_fpext_fma_fmul_to_fmad_or_fma, combine_fsub_fmul_to_fmad_or_fma,
  combine_fsub_fneg_fmul_to_fmad_or_fma, combine_fsub_fpext_fmul_to_fmad_or_fma,
  combine_fsub_fpext_fneg_fmul_to_fmad_or_fma]>;

def constant_fold_binops : GICombineGroup<[constant_fold_binop,
                                           constant_fold_fp_binop]>;

def prefer_sign_combines : GICombineGroup<[nneg_zext]>;

def shuffle_combines : GICombineGroup<[combine_shuffle_concat,
                                       combine_shuffle_undef_rhs,
                                       combine_shuffle_disjoint_mask]>;

def all_combines : GICombineGroup<[integer_reassoc_combines, trivial_combines,
    vector_ops_combines, freeze_combines, cast_combines,
    insert_vec_elt_combines, extract_vec_elt_combines, combines_for_extload,
    combine_extracted_vector_load,
    undef_combines, identity_combines, phi_combines,
    simplify_add_to_sub, hoist_logic_op_with_same_opcode_hands, shifts_too_big,
    reassocs, ptr_add_immed_chain, cmp_combines,
    shl_ashr_to_sext_inreg, neg_and_one_to_sext_inreg, sext_inreg_of_load,
    width_reduction_combines, select_combines,
    known_bits_simplifications, trunc_shift,
    not_cmp_fold, opt_brcond_by_inverting_cond,
    const_combines, xor_of_and_with_same_reg, ptr_add_with_zero,
    shift_immed_chain, shift_of_shifted_logic_chain, load_or_combine,
    div_rem_to_divrem, funnel_shift_combines, bitreverse_shift, commute_shift,
    form_bitfield_extract, constant_fold_binops, constant_fold_fma,
    constant_fold_cast_op, fabs_fneg_fold,
    mulh_combines, redundant_neg_operands,
    and_or_disjoint_mask, fma_combines, fold_binop_into_select,
    intrem_combines, intdiv_combines, sub_add_reg, select_to_minmax,
    fsub_to_fneg, commute_constant_to_rhs, match_ands, match_ors,
    simplify_neg_minmax, combine_concat_vector,
    sext_trunc, zext_trunc, prefer_sign_combines, shuffle_combines,
    combine_use_vector_truncate, merge_combines, overflow_combines, 
    truncsat_combines, lshr_of_trunc_of_lshr]>;

// A combine group used to for prelegalizer combiners at -O0. The combines in
// this group have been selected based on experiments to balance code size and
// compile time performance.
def optnone_combines : GICombineGroup<[trivial_combines,
    ptr_add_immed_chain, combines_for_extload,
    not_cmp_fold, opt_brcond_by_inverting_cond, combine_concat_vector]>;<|MERGE_RESOLUTION|>--- conflicted
+++ resolved
@@ -1209,7 +1209,6 @@
   (match (G_UREM $dst, $x, $y):$root,
    [{ return Helper.matchUDivOrURemByConst(*${root}); }]),
   (apply [{ Helper.applyUDivOrURemByConst(*${root}); }])>;
-<<<<<<< HEAD
 
 def srem_by_const : GICombineRule<
   (defs root:$root),
@@ -1217,15 +1216,6 @@
    [{ return Helper.matchSDivOrSRemByConst(*${root}); }]),
   (apply [{ Helper.applySDivOrSRemByConst(*${root}); }])>;
 
-=======
-
-def srem_by_const : GICombineRule<
-  (defs root:$root),
-  (match (G_SREM $dst, $x, $y):$root,
-   [{ return Helper.matchSDivOrSRemByConst(*${root}); }]),
-  (apply [{ Helper.applySDivOrSRemByConst(*${root}); }])>;
-
->>>>>>> 35227056
 def intrem_combines : GICombineGroup<[urem_by_const, srem_by_const]>;
 
 def reassoc_ptradd : GICombineRule<
