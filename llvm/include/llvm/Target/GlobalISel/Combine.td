//===- Combine.td - Combine rule definitions ---------------*- tablegen -*-===//
//
// Part of the LLVM Project, under the Apache License v2.0 with LLVM Exceptions.
// See https://llvm.org/LICENSE.txt for license information.
// SPDX-License-Identifier: Apache-2.0 WITH LLVM-exception
//
//===----------------------------------------------------------------------===//
//
// Declare GlobalISel combine rules and provide mechanisms to opt-out.
//
//===----------------------------------------------------------------------===//


//===----------------------------------------------------------------------===//
// Base Classes
//
// These are the core classes that the combiner backend relies on.
//===----------------------------------------------------------------------===//

/// All arguments of the defs operator must be subclasses of GIDefKind or
/// sub-dags whose operator is GIDefKindWithArgs.
class GIDefKind;
class GIDefKindWithArgs;

/// Declare a root node. There must be at least one of these in every combine
/// rule.
def root : GIDefKind;

def defs;

def pattern;
def match;
def apply;

def wip_match_opcode;

// Common base class for GICombineRule and GICombineGroup.
class GICombine {
  // See GICombineGroup. We only declare it here to make the tablegen pass
  // simpler.
  list<GICombine> Rules = ?;
}

// A group of combine rules that can be added to a GICombiner or another group.
class GICombineGroup<list<GICombine> rules> : GICombine {
  // The rules contained in this group. The rules in a group are flattened into
  // a single list and sorted into whatever order is most efficient. However,
  // they will never be re-ordered such that behaviour differs from the
  // specified order. It is therefore possible to use the order of rules in this
  // list to describe priorities.
  let Rules = rules;
}

// Declares a combiner implementation class
class GICombiner<string classname, list<GICombine> rules>
    : GICombineGroup<rules> {
  // The class name to use in the generated output.
  string Classname = classname;
  // Combiners can use this so they're free to define tryCombineAll themselves
  // and do extra work before/after calling the TableGen-erated code.
  string CombineAllMethodName = "tryCombineAll";
}

/// Declares data that is passed from the match stage to the apply stage.
class GIDefMatchData<string type>  {
  /// A C++ type name indicating the storage type.
  string Type = type;
}

class GICombineRule<dag defs, dag match, dag apply> : GICombine {
  /// Defines the external interface of the match rule. This includes:
  /// * The names of the root nodes (requires at least one)
  /// See GIDefKind for details.
  dag Defs = defs;

  /// Defines the things which must be true for the pattern to match
  dag Match = match;

  /// Defines the things which happen after the decision is made to apply a
  /// combine rule.
  dag Apply = apply;

  /// Defines the predicates that are checked before the match function
  /// is called. Targets can use this to, for instance, check Subtarget
  /// features.
  list<Predicate> Predicates = [];

  // Maximum number of permutations of this rule that can be emitted.
  // Set to -1 to disable the limit.
  int MaxPermutations = 16;
}

def gi_mo;
def gi_imm;

// This is an equivalent of PatFrags but for MIR Patterns.
//
// GICombinePatFrags can be used in place of instructions for 'match' patterns.
// Much like normal instructions, the defs (outs) come first, and the ins second
//
// Out operands can only be of type "root" or "gi_mo", and they must be defined
// by an instruction pattern in all alternatives.
//
// In operands can be gi_imm or gi_mo. They cannot be redefined in any alternative
// pattern and may only appear in the C++ code, or in the output operand of an
// instruction pattern.
class GICombinePatFrag<dag outs, dag ins, list<dag> alts> {
  dag InOperands = ins;
  dag OutOperands = outs;
  list<dag> Alternatives = alts;
}

//===----------------------------------------------------------------------===//
// Pattern Special Types
//===----------------------------------------------------------------------===//

class GISpecialType;

// In an apply pattern, GITypeOf can be used to set the type of a new temporary
// register to match the type of a matched register.
//
// This can only be used on temporary registers defined by the apply pattern.
//
// TODO: Make this work in matchers as well?
//
// FIXME: Syntax is very ugly.
class GITypeOf<string opName> : GISpecialType {
  string OpName = opName;
}

// The type of an operand that can match a variable amount of operands.
// This type contains a minimum and maximum number of operands to match.
// The minimum must be 1 or more, as we cannot have an operand representing
// zero operands, and the max can be zero (which means "unlimited") or a value
// greater than the minimum.
class GIVariadic<int min = 1, int max = 0> : GISpecialType {
  int MinArgs = min;
  int MaxArgs = max;
}

//===----------------------------------------------------------------------===//
// Pattern Builtins
//===----------------------------------------------------------------------===//

// "Magic" Builtin instructions for MIR patterns.
// The definitions that implement
class GIBuiltinInst;

// Replace all references to a register with another one.
//
// Usage:
//    (apply (GIReplaceReg $old, $new))
//
// Operands:
// - $old (out) register defined by a matched instruction
// - $new (in)  register
//
// Semantics:
// - Can only appear in an 'apply' pattern.
// - If both old/new are operands of matched instructions,
//   "canReplaceReg" is checked before applying the rule.
def GIReplaceReg : GIBuiltinInst;

// Apply action that erases the match root.
//
// Usage:
//    (apply (GIEraseRoot))
//
// Semantics:
// - Can only appear as the only pattern of an 'apply' pattern list.
// - The root cannot have any output operands.
// - The root must be a CodeGenInstruction
//
// TODO: Allow using this directly, like (apply GIEraseRoot)
def GIEraseRoot : GIBuiltinInst;

//===----------------------------------------------------------------------===//
// Pattern MIFlags
//===----------------------------------------------------------------------===//

class MIFlagEnum<string enumName> {
  string EnumName = "MachineInstr::" # enumName;
}

def FmNoNans    : MIFlagEnum<"FmNoNans">;
def FmNoInfs    : MIFlagEnum<"FmNoInfs">;
def FmNsz       : MIFlagEnum<"FmNsz">;
def FmArcp      : MIFlagEnum<"FmArcp">;
def FmContract  : MIFlagEnum<"FmContract">;
def FmAfn       : MIFlagEnum<"FmAfn">;
def FmReassoc   : MIFlagEnum<"FmReassoc">;
def IsExact     : MIFlagEnum<"IsExact">;
def NoSWrap     : MIFlagEnum<"NoSWrap">;
def NoUWrap     : MIFlagEnum<"NoUWrap">;
def NonNeg      : MIFlagEnum<"NonNeg">;

def MIFlags;
// def not; -> Already defined as a SDNode

//===----------------------------------------------------------------------===//

def extending_load_matchdata : GIDefMatchData<"PreferredTuple">;
def indexed_load_store_matchdata : GIDefMatchData<"IndexedLoadStoreMatchInfo">;
def instruction_steps_matchdata: GIDefMatchData<"InstructionStepsMatchInfo">;

def register_matchinfo: GIDefMatchData<"Register">;
def int64_matchinfo: GIDefMatchData<"int64_t">;
def apint_matchinfo : GIDefMatchData<"APInt">;
def constantfp_matchinfo : GIDefMatchData<"ConstantFP*">;
def build_fn_matchinfo :
GIDefMatchData<"std::function<void(MachineIRBuilder &)>">;
def unsigned_matchinfo: GIDefMatchData<"unsigned">;

def copy_prop : GICombineRule<
  (defs root:$d),
  (match (COPY $d, $s):$mi,
         [{ return Helper.matchCombineCopy(*${mi}); }]),
  (apply [{ Helper.applyCombineCopy(*${mi}); }])>;

// idempotent operations
// Fold (freeze (freeze x)) -> (freeze x).
// Fold (fabs (fabs x)) -> (fabs x).
// Fold (fcanonicalize (fcanonicalize x)) -> (fcanonicalize x).
def idempotent_prop_frags : GICombinePatFrag<
  (outs root:$dst, $src), (ins),
  !foreach(op, [G_FREEZE, G_FABS, G_FCANONICALIZE],
           (pattern (op $dst, $src), (op $src, $x)))>;

def idempotent_prop : GICombineRule<
   (defs root:$dst),
   (match (idempotent_prop_frags $dst, $src)),
   (apply (GIReplaceReg $dst, $src))>;

// Convert freeze(Op(Op0, NonPoisonOps...)) to Op(freeze(Op0), NonPoisonOps...)
// when Op0 is not guaranteed non-poison
def push_freeze_to_prevent_poison_from_propagating : GICombineRule<
  (defs root:$root, build_fn_matchinfo:$matchinfo),
  (match (G_FREEZE $dst, $src):$root,
         [{ return !isGuaranteedNotToBePoison(${src}.getReg(), MRI) && Helper.matchFreezeOfSingleMaybePoisonOperand(*${root}, ${matchinfo}); }]),
  (apply [{ Helper.applyBuildFn(*${root}, ${matchinfo}); }])>;

def extending_loads : GICombineRule<
  (defs root:$root, extending_load_matchdata:$matchinfo),
  (match (wip_match_opcode G_LOAD, G_SEXTLOAD, G_ZEXTLOAD):$root,
         [{ return Helper.matchCombineExtendingLoads(*${root}, ${matchinfo}); }]),
  (apply [{ Helper.applyCombineExtendingLoads(*${root}, ${matchinfo}); }])>;

def load_and_mask : GICombineRule<
  (defs root:$root, build_fn_matchinfo:$matchinfo),
  (match (wip_match_opcode G_AND):$root,
        [{ return Helper.matchCombineLoadWithAndMask(*${root}, ${matchinfo}); }]),
  (apply [{ Helper.applyBuildFn(*${root}, ${matchinfo}); }])>;
def combines_for_extload: GICombineGroup<[extending_loads, load_and_mask]>;

def sext_trunc_sextload : GICombineRule<
  (defs root:$d),
  (match (wip_match_opcode G_SEXT_INREG):$d,
         [{ return Helper.matchSextTruncSextLoad(*${d}); }]),
  (apply [{ Helper.applySextTruncSextLoad(*${d}); }])>;

def sext_inreg_of_load_matchdata : GIDefMatchData<"std::tuple<Register, unsigned>">;
def sext_inreg_of_load : GICombineRule<
  (defs root:$root, sext_inreg_of_load_matchdata:$matchinfo),
  (match (wip_match_opcode G_SEXT_INREG):$root,
         [{ return Helper.matchSextInRegOfLoad(*${root}, ${matchinfo}); }]),
  (apply [{ Helper.applySextInRegOfLoad(*${root}, ${matchinfo}); }])>;

def sext_inreg_to_zext_inreg : GICombineRule<
  (defs root:$dst),
  (match
    (G_SEXT_INREG $dst, $src, $imm):$root,
      [{
        unsigned BitWidth = MRI.getType(${src}.getReg()).getScalarSizeInBits();
        return Helper.getKnownBits()->maskedValueIsZero(${src}.getReg(),
                 APInt::getOneBitSet(BitWidth, ${imm}.getImm() - 1)); }]),
    (apply [{
      Helper.getBuilder().setInstrAndDebugLoc(*${root});
      Helper.getBuilder().buildZExtInReg(${dst}, ${src}, ${imm}.getImm());
      ${root}->eraseFromParent();
  }])
>;

def combine_extracted_vector_load : GICombineRule<
  (defs root:$root, build_fn_matchinfo:$matchinfo),
  (match (wip_match_opcode G_EXTRACT_VECTOR_ELT):$root,
        [{ return Helper.matchCombineExtractedVectorLoad(*${root}, ${matchinfo}); }]),
  (apply [{ Helper.applyBuildFn(*${root}, ${matchinfo}); }])>;

def combine_indexed_load_store : GICombineRule<
  (defs root:$root, indexed_load_store_matchdata:$matchinfo),
  (match (wip_match_opcode G_LOAD, G_SEXTLOAD, G_ZEXTLOAD, G_STORE):$root,
         [{ return Helper.matchCombineIndexedLoadStore(*${root}, ${matchinfo}); }]),
  (apply [{ Helper.applyCombineIndexedLoadStore(*${root}, ${matchinfo}); }])>;

def opt_brcond_by_inverting_cond_matchdata : GIDefMatchData<"MachineInstr *">;
def opt_brcond_by_inverting_cond : GICombineRule<
  (defs root:$root, opt_brcond_by_inverting_cond_matchdata:$matchinfo),
  (match (wip_match_opcode G_BR):$root,
         [{ return Helper.matchOptBrCondByInvertingCond(*${root}, ${matchinfo}); }]),
  (apply [{ Helper.applyOptBrCondByInvertingCond(*${root}, ${matchinfo}); }])>;

def ptr_add_immed_matchdata : GIDefMatchData<"PtrAddChain">;
def ptr_add_immed_chain : GICombineRule<
  (defs root:$d, ptr_add_immed_matchdata:$matchinfo),
  (match (wip_match_opcode G_PTR_ADD):$d,
         [{ return Helper.matchPtrAddImmedChain(*${d}, ${matchinfo}); }]),
  (apply [{ Helper.applyPtrAddImmedChain(*${d}, ${matchinfo}); }])>;

def shifts_too_big : GICombineRule<
  (defs root:$root),
  (match (wip_match_opcode G_SHL, G_ASHR, G_LSHR):$root,
         [{ return Helper.matchShiftsTooBig(*${root}); }]),
  (apply [{ Helper.replaceInstWithUndef(*${root}); }])>;

// Fold shift (shift base x), y -> shift base, (x+y), if shifts are same
def shift_immed_matchdata : GIDefMatchData<"RegisterImmPair">;
def shift_immed_chain : GICombineRule<
  (defs root:$d, shift_immed_matchdata:$matchinfo),
  (match (wip_match_opcode G_SHL, G_ASHR, G_LSHR, G_SSHLSAT, G_USHLSAT):$d,
         [{ return Helper.matchShiftImmedChain(*${d}, ${matchinfo}); }]),
  (apply [{ Helper.applyShiftImmedChain(*${d}, ${matchinfo}); }])>;

// Transform shift (logic (shift X, C0), Y), C1
//        -> logic (shift X, (C0+C1)), (shift Y, C1), if shifts are same
def shift_of_shifted_logic_matchdata : GIDefMatchData<"ShiftOfShiftedLogic">;
def shift_of_shifted_logic_chain : GICombineRule<
  (defs root:$d, shift_of_shifted_logic_matchdata:$matchinfo),
  (match (wip_match_opcode G_SHL, G_ASHR, G_LSHR, G_USHLSAT, G_SSHLSAT):$d,
         [{ return Helper.matchShiftOfShiftedLogic(*${d}, ${matchinfo}); }]),
  (apply [{ Helper.applyShiftOfShiftedLogic(*${d}, ${matchinfo}); }])>;

def mul_to_shl : GICombineRule<
  (defs root:$d, unsigned_matchinfo:$matchinfo),
  (match (G_MUL $d, $op1, $op2):$mi,
         [{ return Helper.matchCombineMulToShl(*${mi}, ${matchinfo}); }]),
  (apply [{ Helper.applyCombineMulToShl(*${mi}, ${matchinfo}); }])>;

// (sub x, C) -> (add x, -C)
def sub_to_add : GICombineRule<
  (defs root:$d, build_fn_matchinfo:$matchinfo),
  (match (G_CONSTANT $c, $imm),
         (G_SUB $d, $op1, $c):$mi,
         [{ return Helper.matchCombineSubToAdd(*${mi}, ${matchinfo}); }]),
  (apply [{ Helper.applyBuildFnNoErase(*${mi}, ${matchinfo}); }])>;

// shl ([asz]ext x), y => zext (shl x, y), if shift does not overflow int
def reduce_shl_of_extend_matchdata : GIDefMatchData<"RegisterImmPair">;
def reduce_shl_of_extend : GICombineRule<
  (defs root:$dst, reduce_shl_of_extend_matchdata:$matchinfo),
  (match (G_SHL $dst, $src0, $src1):$mi,
         [{ return Helper.matchCombineShlOfExtend(*${mi}, ${matchinfo}); }]),
  (apply [{ Helper.applyCombineShlOfExtend(*${mi}, ${matchinfo}); }])>;

// Combine bitreverse(shl (bitreverse x), y)) -> (lshr x, y)
def bitreverse_shl : GICombineRule<
  (defs root:$d),
  (match (G_BITREVERSE $rev, $val),
         (G_SHL $src, $rev, $amt):$mi,
         (G_BITREVERSE $d, $src),
         [{ return Helper.isLegalOrBeforeLegalizer({TargetOpcode::G_LSHR,
                                                   {MRI.getType(${val}.getReg()),
                                                    MRI.getType(${amt}.getReg())}}); }]),
  (apply (G_LSHR $d, $val, $amt))>;

// Combine bitreverse(lshr (bitreverse x), y)) -> (shl x, y)
def bitreverse_lshr : GICombineRule<
  (defs root:$d),
  (match (G_BITREVERSE $rev, $val),
         (G_LSHR $src, $rev, $amt):$mi,
         (G_BITREVERSE $d, $src),
         [{ return Helper.isLegalOrBeforeLegalizer({TargetOpcode::G_SHL,
                                                   {MRI.getType(${val}.getReg()),
                                                    MRI.getType(${amt}.getReg())}}); }]),
  (apply (G_SHL $d, $val, $amt))>;

// Combine (shl (add x, c1), c2) -> (add (shl x, c2), c1 << c2)
// Combine (shl (or x, c1), c2) -> (or (shl x, c2), c1 << c2)
def commute_shift : GICombineRule<
  (defs root:$d, build_fn_matchinfo:$matchinfo),
  (match (wip_match_opcode G_SHL):$d,
         [{ return Helper.matchCommuteShift(*${d}, ${matchinfo}); }]),
  (apply [{ Helper.applyBuildFn(*${d}, ${matchinfo}); }])>;

def narrow_binop_feeding_and : GICombineRule<
  (defs root:$root, build_fn_matchinfo:$matchinfo),
  (match (wip_match_opcode G_AND):$root,
         [{ return Helper.matchNarrowBinopFeedingAnd(*${root}, ${matchinfo}); }]),
  (apply [{ Helper.applyBuildFnNoErase(*${root}, ${matchinfo}); }])>;

// [us]itofp(undef) = 0, because the result value is bounded.
def undef_to_fp_zero : GICombineRule<
  (defs root:$root),
  (match (wip_match_opcode G_UITOFP, G_SITOFP):$root,
         [{ return Helper.matchAnyExplicitUseIsUndef(*${root}); }]),
  (apply [{ Helper.replaceInstWithFConstant(*${root}, 0.0); }])>;

def undef_to_int_zero: GICombineRule<
  (defs root:$root),
  (match (wip_match_opcode G_AND, G_MUL):$root,
         [{ return Helper.matchAnyExplicitUseIsUndef(*${root}); }]),
  (apply [{ Helper.replaceInstWithConstant(*${root}, 0); }])>;

def undef_to_negative_one: GICombineRule<
  (defs root:$root),
  (match (wip_match_opcode G_OR):$root,
         [{ return Helper.matchAnyExplicitUseIsUndef(*${root}); }]),
  (apply [{ Helper.replaceInstWithConstant(*${root}, -1); }])>;

def binop_left_undef_to_zero: GICombineRule<
  (defs root:$root),
  (match (wip_match_opcode G_SHL, G_UDIV, G_UREM):$root,
         [{ return Helper.matchOperandIsUndef(*${root}, 1); }]),
  (apply [{ Helper.replaceInstWithConstant(*${root}, 0); }])>;

def binop_right_undef_to_undef: GICombineRule<
  (defs root:$root),
  (match (wip_match_opcode G_SHL, G_ASHR, G_LSHR):$root,
         [{ return Helper.matchOperandIsUndef(*${root}, 2); }]),
  (apply [{ Helper.replaceInstWithUndef(*${root}); }])>;

def unary_undef_to_zero: GICombineRule<
  (defs root:$root),
  (match (wip_match_opcode G_ABS):$root,
         [{ return Helper.matchOperandIsUndef(*${root}, 1); }]),
  (apply [{ Helper.replaceInstWithConstant(*${root}, 0); }])>;

// Instructions where if any source operand is undef, the instruction can be
// replaced with undef.
def propagate_undef_any_op: GICombineRule<
  (defs root:$root),
  (match (wip_match_opcode G_ADD, G_FPTOSI, G_FPTOUI, G_SUB, G_XOR, G_TRUNC, G_BITCAST, G_ANYEXT):$root,
         [{ return Helper.matchAnyExplicitUseIsUndef(*${root}); }]),
  (apply [{ Helper.replaceInstWithUndef(*${root}); }])>;

// Instructions where if all source operands are undef, the instruction can be
// replaced with undef.
def propagate_undef_all_ops: GICombineRule<
  (defs root:$root),
  (match (wip_match_opcode G_SHUFFLE_VECTOR, G_BUILD_VECTOR):$root,
          [{ return Helper.matchAllExplicitUsesAreUndef(*${root}); }]),
  (apply [{ Helper.replaceInstWithUndef(*${root}); }])>;

// Replace a G_SHUFFLE_VECTOR with an undef mask with a G_IMPLICIT_DEF.
def propagate_undef_shuffle_mask: GICombineRule<
  (defs root:$root),
  (match (wip_match_opcode G_SHUFFLE_VECTOR):$root,
         [{ return Helper.matchUndefShuffleVectorMask(*${root}); }]),
  (apply [{ Helper.replaceInstWithUndef(*${root}); }])>;

// Replace a G_SHUFFLE_VECTOR with a G_EXTRACT_VECTOR_ELT.
def shuffle_to_extract: GICombineRule<
  (defs root:$root),
  (match (wip_match_opcode G_SHUFFLE_VECTOR):$root,
         [{ return Helper.matchShuffleToExtract(*${root}); }]),
  (apply [{ Helper.applyShuffleToExtract(*${root}); }])>;

  // Replace an insert/extract element of an out of bounds index with undef.
  def insert_extract_vec_elt_out_of_bounds : GICombineRule<
  (defs root:$root),
  (match (wip_match_opcode G_INSERT_VECTOR_ELT, G_EXTRACT_VECTOR_ELT):$root,
         [{ return Helper.matchInsertExtractVecEltOutOfBounds(*${root}); }]),
  (apply [{ Helper.replaceInstWithUndef(*${root}); }])>;

// Fold (cond ? x : x) -> x
def select_same_val: GICombineRule<
  (defs root:$root),
  (match (wip_match_opcode G_SELECT):$root,
    [{ return Helper.matchSelectSameVal(*${root}); }]),
  (apply [{ Helper.replaceSingleDefInstWithOperand(*${root}, 2); }])
>;

// Fold (undef ? x : y) -> y
def select_undef_cmp: GICombineRule<
  (defs root:$dst),
  (match (G_IMPLICIT_DEF $undef),
         (G_SELECT $dst, $undef, $x, $y)),
  (apply (GIReplaceReg $dst, $y))
>;

// Fold (true ? x : y) -> x
// Fold (false ? x : y) -> y
def select_constant_cmp: GICombineRule<
  (defs root:$root, unsigned_matchinfo:$matchinfo),
  (match (wip_match_opcode G_SELECT):$root,
    [{ return Helper.matchConstantSelectCmp(*${root}, ${matchinfo}); }]),
  (apply [{ Helper.replaceSingleDefInstWithOperand(*${root}, ${matchinfo}); }])
>;

// Fold (C op x) -> (x op C)
// TODO: handle more isCommutable opcodes
// TODO: handle compares (currently not marked as isCommutable)
def commute_int_constant_to_rhs : GICombineRule<
  (defs root:$root),
  (match (wip_match_opcode G_ADD, G_MUL, G_AND, G_OR, G_XOR,
                           G_SMIN, G_SMAX, G_UMIN, G_UMAX, G_UADDO, G_SADDO,
                           G_UMULO, G_SMULO, G_UMULH, G_SMULH,
                           G_UADDSAT, G_SADDSAT, G_SMULFIX, G_UMULFIX,
                           G_SMULFIXSAT, G_UMULFIXSAT):$root,
    [{ return Helper.matchCommuteConstantToRHS(*${root}); }]),
  (apply [{ Helper.applyCommuteBinOpOperands(*${root}); }])
>;

def commute_fp_constant_to_rhs : GICombineRule<
  (defs root:$root),
  (match (wip_match_opcode G_FADD, G_FMUL, G_FMINNUM, G_FMAXNUM,
                           G_FMINNUM_IEEE, G_FMAXNUM_IEEE,
                           G_FMINIMUM, G_FMAXIMUM):$root,
    [{ return Helper.matchCommuteFPConstantToRHS(*${root}); }]),
  (apply [{ Helper.applyCommuteBinOpOperands(*${root}); }])
>;

def commute_constant_to_rhs : GICombineGroup<[
  commute_int_constant_to_rhs,
  commute_fp_constant_to_rhs
]>;

// Fold x op 0 -> x
def right_identity_zero_frags : GICombinePatFrag<
  (outs root:$dst), (ins $x),
  !foreach(op,
           [G_SUB, G_ADD, G_OR, G_XOR, G_SHL, G_ASHR,
            G_LSHR, G_PTR_ADD, G_ROTL, G_ROTR],
           (pattern (op $dst, $x, 0)))>;
def right_identity_zero: GICombineRule<
  (defs root:$dst),
  (match (right_identity_zero_frags $dst, $lhs)),
  (apply (GIReplaceReg $dst, $lhs))
>;

def right_identity_neg_zero_fp: GICombineRule<
  (defs root:$dst),
  (match (G_FADD $dst, $x, $y):$root,
    [{ return Helper.matchConstantFPOp(${y}, -0.0); }]),
  (apply (GIReplaceReg $dst, $x))
>;

// Fold x op 1 -> x
def right_identity_one_int: GICombineRule<
  (defs root:$dst),
  (match (G_MUL $dst, $x, 1)),
  (apply (GIReplaceReg $dst, $x))
>;

def right_identity_one_fp: GICombineRule<
  (defs root:$dst),
  (match (G_FMUL $dst, $x, $y):$root,
    [{ return Helper.matchConstantFPOp(${y}, 1.0); }]),
  (apply (GIReplaceReg $dst, $x))
>;

def right_identity_neg_one_fp: GICombineRule<
  (defs root:$dst),
  (match (G_FMUL $dst, $x, $y):$root,
    [{ return Helper.matchConstantFPOp(${y}, -1.0); }]),
  (apply (G_FNEG $dst, $x))
>;

def right_identity_one : GICombineGroup<[right_identity_one_int, right_identity_one_fp]>;

// Fold (x op x) - > x
def binop_same_val_frags : GICombinePatFrag<
  (outs root:$dst), (ins $x),
  [
    (pattern (G_AND $dst, $x, $x)),
    (pattern (G_OR $dst, $x, $x)),
  ]
>;
def binop_same_val: GICombineRule<
  (defs root:$dst),
  (match (binop_same_val_frags $dst, $src)),
  (apply (GIReplaceReg $dst, $src))
>;

// Fold (0 op x) - > 0
def binop_left_to_zero: GICombineRule<
  (defs root:$root),
  (match (wip_match_opcode G_SHL, G_LSHR, G_ASHR, G_SDIV, G_UDIV, G_SREM,
                           G_UREM):$root,
    [{ return Helper.matchOperandIsZero(*${root}, 1); }]),
  (apply [{ Helper.replaceSingleDefInstWithOperand(*${root}, 1); }])
>;

def urem_pow2_to_mask : GICombineRule<
  (defs root:$root),
  (match (wip_match_opcode G_UREM):$root,
    [{ return Helper.matchOperandIsKnownToBeAPowerOfTwo(*${root}, 2); }]),
  (apply [{ Helper.applySimplifyURemByPow2(*${root}); }])
>;

// Push a binary operator through a select on constants.
//
// binop (select cond, K0, K1), K2 ->
//   select cond, (binop K0, K2), (binop K1, K2)

// Every binary operator that has constant folding. We currently do
// not have constant folding for G_FPOW, G_FMAXNUM_IEEE or
// G_FMINNUM_IEEE.
def fold_binop_into_select : GICombineRule<
  (defs root:$root, unsigned_matchinfo:$select_op_no),
  (match (wip_match_opcode
    G_ADD, G_SUB, G_PTR_ADD, G_AND, G_OR, G_XOR,
    G_SDIV, G_SREM, G_UDIV, G_UREM, G_LSHR, G_ASHR, G_SHL,
    G_SMIN, G_SMAX, G_UMIN, G_UMAX,
    G_FMUL, G_FADD, G_FSUB, G_FDIV, G_FREM,
    G_FMINNUM, G_FMAXNUM, G_FMINIMUM, G_FMAXIMUM):$root,
    [{ return Helper.matchFoldBinOpIntoSelect(*${root}, ${select_op_no}); }]),
  (apply [{ Helper.applyFoldBinOpIntoSelect(*${root}, ${select_op_no}); }])
>;

// Transform d = [su]div(x, y) and r = [su]rem(x, y) - > d, r = [su]divrem(x, y)
def div_rem_to_divrem_matchdata : GIDefMatchData<"MachineInstr *">;
def div_rem_to_divrem : GICombineRule<
  (defs root:$root, div_rem_to_divrem_matchdata:$matchinfo),
  (match (wip_match_opcode G_SDIV, G_UDIV, G_SREM, G_UREM):$root,
    [{ return Helper.matchCombineDivRem(*${root}, ${matchinfo}); }]),
  (apply [{ Helper.applyCombineDivRem(*${root}, ${matchinfo}); }])
>;

// Fold (x op 0) - > 0
def binop_right_to_zero: GICombineRule<
  (defs root:$dst),
  (match (G_MUL $dst, $lhs, 0:$zero)),
  (apply (GIReplaceReg $dst, $zero))
>;

// Erase stores of undef values.
def erase_undef_store : GICombineRule<
  (defs root:$root),
  (match (wip_match_opcode G_STORE):$root,
    [{ return Helper.matchUndefStore(*${root}); }]),
  (apply [{ Helper.eraseInst(*${root}); }])
>;

def simplify_add_to_sub_matchinfo: GIDefMatchData<"std::tuple<Register, Register>">;
def simplify_add_to_sub: GICombineRule <
  (defs root:$root, simplify_add_to_sub_matchinfo:$info),
  (match (wip_match_opcode G_ADD):$root,
    [{ return Helper.matchSimplifyAddToSub(*${root}, ${info}); }]),
  (apply [{ Helper.applySimplifyAddToSub(*${root}, ${info});}])
>;

// Fold fp_op(cst) to the constant result of the floating point operation.
class constant_fold_unary_fp_op_rule<Instruction opcode> : GICombineRule <
  (defs root:$dst),
  (match (opcode $dst, $src0):$root, (G_FCONSTANT $src0, $cst)),
  (apply [{ Helper.applyCombineConstantFoldFpUnary(*${root}, ${cst}.getFPImm()); }])
>;

def constant_fold_fneg : constant_fold_unary_fp_op_rule<G_FNEG>;
def constant_fold_fabs : constant_fold_unary_fp_op_rule<G_FABS>;
def constant_fold_fsqrt : constant_fold_unary_fp_op_rule<G_FSQRT>;
def constant_fold_flog2 : constant_fold_unary_fp_op_rule<G_FLOG2>;
def constant_fold_fptrunc : constant_fold_unary_fp_op_rule<G_FPTRUNC>;

// Fold constant zero int to fp conversions.
class itof_const_zero_fold_rule<Instruction opcode> : GICombineRule <
  (defs root:$dst),
  (match (opcode $dst, 0)),
  // Can't use COPY $dst, 0 here because the 0 operand may be a smaller type
  // than the destination for itofp.
  (apply [{ Helper.replaceInstWithFConstant(*${dst}.getParent(), 0.0); }])
>;
def itof_const_zero_fold_si : itof_const_zero_fold_rule<G_SITOFP>;
def itof_const_zero_fold_ui : itof_const_zero_fold_rule<G_UITOFP>;

def constant_fold_fp_ops : GICombineGroup<[
  constant_fold_fneg,
  constant_fold_fabs,
  constant_fold_fsqrt,
  constant_fold_flog2,
  constant_fold_fptrunc,
  itof_const_zero_fold_si,
  itof_const_zero_fold_ui
]>;

// Fold int2ptr(ptr2int(x)) -> x
def p2i_to_i2p: GICombineRule<
  (defs root:$root, register_matchinfo:$info),
  (match (wip_match_opcode G_INTTOPTR):$root,
    [{ return Helper.matchCombineI2PToP2I(*${root}, ${info}); }]),
  (apply [{ Helper.applyCombineI2PToP2I(*${root}, ${info}); }])
>;

// Fold ptr2int(int2ptr(x)) -> x
def i2p_to_p2i: GICombineRule<
  (defs root:$dst, register_matchinfo:$info),
  (match (G_INTTOPTR $t, $ptr),
         (G_PTRTOINT $dst, $t):$mi,
    [{ ${info} = ${ptr}.getReg(); return true; }]),
  (apply [{ Helper.applyCombineP2IToI2P(*${mi}, ${info}); }])
>;

// Fold add ptrtoint(x), y -> ptrtoint (ptr_add x), y
def add_p2i_to_ptradd_matchinfo : GIDefMatchData<"std::pair<Register, bool>">;
def add_p2i_to_ptradd : GICombineRule<
  (defs root:$root, add_p2i_to_ptradd_matchinfo:$info),
  (match (wip_match_opcode G_ADD):$root,
    [{ return Helper.matchCombineAddP2IToPtrAdd(*${root}, ${info}); }]),
  (apply [{ Helper.applyCombineAddP2IToPtrAdd(*${root}, ${info}); }])
>;

// Fold (ptr_add (int2ptr C1), C2) -> C1 + C2
def const_ptradd_to_i2p: GICombineRule<
  (defs root:$root, apint_matchinfo:$info),
  (match (wip_match_opcode G_PTR_ADD):$root,
    [{ return Helper.matchCombineConstPtrAddToI2P(*${root}, ${info}); }]),
  (apply [{ Helper.applyCombineConstPtrAddToI2P(*${root}, ${info}); }])
>;

// Simplify: (logic_op (op x...), (op y...)) -> (op (logic_op x, y))
def hoist_logic_op_with_same_opcode_hands: GICombineRule <
  (defs root:$root, instruction_steps_matchdata:$info),
  (match (wip_match_opcode G_AND, G_OR, G_XOR):$root,
    [{ return Helper.matchHoistLogicOpWithSameOpcodeHands(*${root}, ${info}); }]),
  (apply [{ Helper.applyBuildInstructionSteps(*${root}, ${info});}])
>;

// Fold ashr (shl x, C), C -> sext_inreg (C)
def shl_ashr_to_sext_inreg_matchinfo : GIDefMatchData<"std::tuple<Register, int64_t>">;
def shl_ashr_to_sext_inreg : GICombineRule<
  (defs root:$root, shl_ashr_to_sext_inreg_matchinfo:$info),
  (match (wip_match_opcode G_ASHR): $root,
    [{ return Helper.matchAshrShlToSextInreg(*${root}, ${info}); }]),
  (apply [{ Helper.applyAshShlToSextInreg(*${root}, ${info});}])
>;

// Fold and(and(x, C1), C2) -> C1&C2 ? and(x, C1&C2) : 0
def overlapping_and: GICombineRule <
  (defs root:$root, build_fn_matchinfo:$info),
  (match (wip_match_opcode G_AND):$root,
         [{ return Helper.matchOverlappingAnd(*${root}, ${info}); }]),
  (apply [{ Helper.applyBuildFn(*${root}, ${info}); }])
>;

// Fold (x & y) -> x or (x & y) -> y when (x & y) is known to equal x or equal y.
def redundant_and: GICombineRule <
  (defs root:$root, register_matchinfo:$matchinfo),
  (match (wip_match_opcode G_AND):$root,
         [{ return Helper.matchRedundantAnd(*${root}, ${matchinfo}); }]),
  (apply [{ Helper.replaceSingleDefInstWithReg(*${root}, ${matchinfo}); }])
>;

// Fold (x | y) -> x or (x | y) -> y when (x | y) is known to equal x or equal y.
def redundant_or: GICombineRule <
  (defs root:$root, register_matchinfo:$matchinfo),
  (match (wip_match_opcode G_OR):$root,
         [{ return Helper.matchRedundantOr(*${root}, ${matchinfo}); }]),
  (apply [{ Helper.replaceSingleDefInstWithReg(*${root}, ${matchinfo}); }])
>;

// If the input is already sign extended, just drop the extension.
// sext_inreg x, K ->
//   if computeNumSignBits(x) >= (x.getScalarSizeInBits() - K + 1)
def redundant_sext_inreg: GICombineRule <
  (defs root:$root),
  (match (wip_match_opcode G_SEXT_INREG):$root,
         [{ return Helper.matchRedundantSExtInReg(*${root}); }]),
     (apply [{ Helper.replaceSingleDefInstWithOperand(*${root}, 1); }])
>;

// Fold (anyext (trunc x)) -> x if the source type is same as
// the destination type.
def anyext_trunc_fold: GICombineRule <
  (defs root:$root, register_matchinfo:$matchinfo),
  (match (wip_match_opcode G_ANYEXT):$root,
         [{ return Helper.matchCombineAnyExtTrunc(*${root}, ${matchinfo}); }]),
  (apply [{ Helper.replaceSingleDefInstWithReg(*${root}, ${matchinfo}); }])
>;

// Fold (zext (trunc x)) -> x if the source type is same as the destination type
// and truncated bits are known to be zero.
def zext_trunc_fold: GICombineRule <
  (defs root:$root, register_matchinfo:$matchinfo),
  (match (wip_match_opcode G_ZEXT):$root,
         [{ return Helper.matchCombineZextTrunc(*${root}, ${matchinfo}); }]),
  (apply [{ Helper.replaceSingleDefInstWithReg(*${root}, ${matchinfo}); }])
>;

def not_cmp_fold_matchinfo : GIDefMatchData<"SmallVector<Register, 4>">;
def not_cmp_fold : GICombineRule<
  (defs root:$d, not_cmp_fold_matchinfo:$info),
  (match (wip_match_opcode G_XOR): $d,
  [{ return Helper.matchNotCmp(*${d}, ${info}); }]),
  (apply [{ Helper.applyNotCmp(*${d}, ${info}); }])
>;

// Fold (fneg (fneg x)) -> x.
def fneg_fneg_fold: GICombineRule <
  (defs root:$dst),
  (match (G_FNEG $t, $src),
         (G_FNEG $dst, $t)),
  (apply (GIReplaceReg $dst, $src))
>;

// Fold (unmerge(merge x, y, z)) -> z, y, z.
def unmerge_merge_matchinfo : GIDefMatchData<"SmallVector<Register, 8>">;
def unmerge_merge : GICombineRule<
  (defs root:$d, unmerge_merge_matchinfo:$info),
  (match (wip_match_opcode G_UNMERGE_VALUES): $d,
  [{ return Helper.matchCombineUnmergeMergeToPlainValues(*${d}, ${info}); }]),
  (apply [{ Helper.applyCombineUnmergeMergeToPlainValues(*${d}, ${info}); }])
>;

// Fold merge(unmerge).
def merge_unmerge : GICombineRule<
  (defs root:$d, register_matchinfo:$matchinfo),
  (match (wip_match_opcode G_MERGE_VALUES):$d,
  [{ return Helper.matchCombineMergeUnmerge(*${d}, ${matchinfo}); }]),
  (apply [{ Helper.replaceSingleDefInstWithReg(*${d}, ${matchinfo}); }])
>;

// Fold (fabs (fneg x)) -> (fabs x).
def fabs_fneg_fold: GICombineRule <
  (defs root:$dst),
  (match  (G_FNEG $tmp, $x),
          (G_FABS $dst, $tmp)),
  (apply (G_FABS $dst, $x))>;

// Fold (unmerge cst) -> cst1, cst2, ...
def unmerge_cst_matchinfo : GIDefMatchData<"SmallVector<APInt, 8>">;
def unmerge_cst : GICombineRule<
  (defs root:$d, unmerge_cst_matchinfo:$info),
  (match (wip_match_opcode G_UNMERGE_VALUES): $d,
  [{ return Helper.matchCombineUnmergeConstant(*${d}, ${info}); }]),
  (apply [{ Helper.applyCombineUnmergeConstant(*${d}, ${info}); }])
>;

// Fold (unmerge undef) -> undef, undef, ...
def unmerge_undef : GICombineRule<
  (defs root:$root, build_fn_matchinfo:$info),
  (match (wip_match_opcode G_UNMERGE_VALUES): $root,
         [{ return Helper.matchCombineUnmergeUndef(*${root}, ${info}); }]),
  (apply [{ Helper.applyBuildFn(*${root}, ${info}); }])
>;

// Transform x,y<dead> = unmerge z -> x = trunc z.
def unmerge_dead_to_trunc : GICombineRule<
  (defs root:$d),
  (match (wip_match_opcode G_UNMERGE_VALUES): $d,
  [{ return Helper.matchCombineUnmergeWithDeadLanesToTrunc(*${d}); }]),
  (apply [{ Helper.applyCombineUnmergeWithDeadLanesToTrunc(*${d}); }])
>;

// Transform unmerge any build vector -> build vector anyext
def unmerge_anyext_build_vector : GICombineRule<
  (defs root:$root, build_fn_matchinfo:$matchinfo),
  (match (wip_match_opcode G_UNMERGE_VALUES): $root,
  [{ return Helper.matchUnmergeValuesAnyExtBuildVector(*${root}, ${matchinfo}); }]),
  (apply [{ Helper.applyBuildFn(*${root}, ${matchinfo}); }])
>;

// Transform x,y = unmerge(zext(z)) -> x = zext z; y = 0.
def unmerge_zext_to_zext : GICombineRule<
  (defs root:$d),
  (match (wip_match_opcode G_UNMERGE_VALUES): $d,
  [{ return Helper.matchCombineUnmergeZExtToZExt(*${d}); }]),
  (apply [{ Helper.applyCombineUnmergeZExtToZExt(*${d}); }])
>;

<<<<<<< HEAD
=======
/// Transform merge_x_undef -> anyext.
def merge_of_x_and_undef : GICombineRule <
  (defs root:$root, build_fn_matchinfo:$matchinfo),
  (match (G_IMPLICIT_DEF $undef),
         (G_MERGE_VALUES $root, $x, $undef):$MI,
         [{ return Helper.matchMergeXAndUndef(*${MI}, ${matchinfo}); }]),
  (apply [{ Helper.applyBuildFn(*${MI}, ${matchinfo}); }])>;

/// Transform merge_x_zero -> zext.
def merge_of_x_and_zero : GICombineRule <
  (defs root:$root, build_fn_matchinfo:$matchinfo),
  (match (G_CONSTANT $zero, 0),
         (G_MERGE_VALUES $root, $x, $zero):$MI,
         [{ return Helper.matchMergeXAndZero(*${MI}, ${matchinfo}); }]),
  (apply [{ Helper.applyBuildFn(*${MI}, ${matchinfo}); }])>;

>>>>>>> a8d96e15
def merge_combines: GICombineGroup<[
  unmerge_anyext_build_vector,
  unmerge_merge,
  merge_unmerge,
  unmerge_cst,
  unmerge_undef,
  unmerge_dead_to_trunc,
<<<<<<< HEAD
  unmerge_zext_to_zext
=======
  unmerge_zext_to_zext,
  merge_of_x_and_undef,
  merge_of_x_and_zero
>>>>>>> a8d96e15
]>;

// Under certain conditions, transform:
//  trunc (shl x, K)     -> shl (trunc x), K//
//  trunc ([al]shr x, K) -> (trunc ([al]shr (trunc x), K))
def trunc_shift_matchinfo : GIDefMatchData<"std::pair<MachineInstr*, LLT>">;
def trunc_shift: GICombineRule <
  (defs root:$root, trunc_shift_matchinfo:$matchinfo),
  (match (wip_match_opcode G_TRUNC):$root,
         [{ return Helper.matchCombineTruncOfShift(*${root}, ${matchinfo}); }]),
  (apply [{ Helper.applyCombineTruncOfShift(*${root}, ${matchinfo}); }])
>;

// Transform (mul x, -1) -> (sub 0, x)
def mul_by_neg_one: GICombineRule <
  (defs root:$dst),
  (match (G_MUL $dst, $x, -1)),
  (apply (G_SUB $dst, 0, $x))
>;

// Fold (xor (and x, y), y) -> (and (not x), y)
def xor_of_and_with_same_reg_matchinfo :
    GIDefMatchData<"std::pair<Register, Register>">;
def xor_of_and_with_same_reg: GICombineRule <
  (defs root:$root, xor_of_and_with_same_reg_matchinfo:$matchinfo),
  (match (wip_match_opcode G_XOR):$root,
         [{ return Helper.matchXorOfAndWithSameReg(*${root}, ${matchinfo}); }]),
  (apply [{ Helper.applyXorOfAndWithSameReg(*${root}, ${matchinfo}); }])
>;

// Transform (ptr_add 0, x) -> (int_to_ptr x)
def ptr_add_with_zero: GICombineRule<
  (defs root:$root),
  (match (wip_match_opcode G_PTR_ADD):$root,
         [{ return Helper.matchPtrAddZero(*${root}); }]),
  (apply [{ Helper.applyPtrAddZero(*${root}); }])>;

def regs_small_vec : GIDefMatchData<"SmallVector<Register, 4>">;
def combine_insert_vec_elts_build_vector : GICombineRule<
  (defs root:$root, regs_small_vec:$info),
  (match (wip_match_opcode G_INSERT_VECTOR_ELT):$root,
    [{ return Helper.matchCombineInsertVecElts(*${root}, ${info}); }]),
  (apply [{ Helper.applyCombineInsertVecElts(*${root}, ${info}); }])>;

def load_or_combine : GICombineRule<
  (defs root:$root, build_fn_matchinfo:$info),
  (match (wip_match_opcode G_OR):$root,
    [{ return Helper.matchLoadOrCombine(*${root}, ${info}); }]),
  (apply [{ Helper.applyBuildFn(*${root}, ${info}); }])>;

def extend_through_phis_matchdata: GIDefMatchData<"MachineInstr*">;
def extend_through_phis : GICombineRule<
  (defs root:$root, extend_through_phis_matchdata:$matchinfo),
  (match (wip_match_opcode G_PHI):$root,
    [{ return Helper.matchExtendThroughPhis(*${root}, ${matchinfo}); }]),
  (apply [{ Helper.applyExtendThroughPhis(*${root}, ${matchinfo}); }])>;

// Currently only the one combine above.
def insert_vec_elt_combines : GICombineGroup<
                            [combine_insert_vec_elts_build_vector]>;

def extract_vec_elt_build_vec : GICombineRule<
  (defs root:$root, register_matchinfo:$matchinfo),
  (match (wip_match_opcode G_EXTRACT_VECTOR_ELT):$root,
    [{ return Helper.matchExtractVecEltBuildVec(*${root}, ${matchinfo}); }]),
  (apply [{ Helper.applyExtractVecEltBuildVec(*${root}, ${matchinfo}); }])>;

// Fold away full elt extracts from a build_vector.
def extract_all_elts_from_build_vector_matchinfo :
  GIDefMatchData<"SmallVector<std::pair<Register, MachineInstr*>>">;
def extract_all_elts_from_build_vector : GICombineRule<
  (defs root:$root, extract_all_elts_from_build_vector_matchinfo:$matchinfo),
  (match (wip_match_opcode G_BUILD_VECTOR):$root,
    [{ return Helper.matchExtractAllEltsFromBuildVector(*${root}, ${matchinfo}); }]),
  (apply [{ Helper.applyExtractAllEltsFromBuildVector(*${root}, ${matchinfo}); }])>;

def extract_vec_elt_combines : GICombineGroup<[
  extract_vec_elt_build_vec,
  extract_all_elts_from_build_vector]>;

def funnel_shift_from_or_shift : GICombineRule<
  (defs root:$root, build_fn_matchinfo:$info),
  (match (wip_match_opcode G_OR):$root,
    [{ return Helper.matchOrShiftToFunnelShift(*${root}, ${info}); }]),
  (apply [{ Helper.applyBuildFn(*${root}, ${info}); }])
>;

def funnel_shift_to_rotate : GICombineRule<
  (defs root:$root),
  (match (wip_match_opcode G_FSHL, G_FSHR):$root,
    [{ return Helper.matchFunnelShiftToRotate(*${root}); }]),
  (apply [{ Helper.applyFunnelShiftToRotate(*${root}); }])
>;

// Fold fshr x, y, 0 -> y
def funnel_shift_right_zero: GICombineRule<
  (defs root:$root),
  (match (G_FSHR $x, $y, $z, 0):$root),
  (apply (COPY $x, $z))
>;

// Fold fshl x, y, 0 -> x
def funnel_shift_left_zero: GICombineRule<
  (defs root:$root),
  (match (G_FSHL $x, $y, $z, 0):$root),
  (apply (COPY $x, $y))
>;

// Fold fsh(l/r) x, y, C -> fsh(l/r) x, y, C % bw
def funnel_shift_overshift: GICombineRule<
  (defs root:$root),
  (match (wip_match_opcode G_FSHL, G_FSHR):$root,
    [{ return Helper.matchConstantLargerBitWidth(*${root}, 3); }]),
  (apply [{ Helper.applyFunnelShiftConstantModulo(*${root}); }])
>;

def rotate_out_of_range : GICombineRule<
  (defs root:$root),
  (match (wip_match_opcode G_ROTR, G_ROTL):$root,
    [{ return Helper.matchRotateOutOfRange(*${root}); }]),
  (apply [{ Helper.applyRotateOutOfRange(*${root}); }])
>;

def icmp_to_true_false_known_bits : GICombineRule<
  (defs root:$d, int64_matchinfo:$matchinfo),
  (match (wip_match_opcode G_ICMP):$d,
         [{ return Helper.matchICmpToTrueFalseKnownBits(*${d}, ${matchinfo}); }]),
  (apply [{ Helper.replaceInstWithConstant(*${d}, ${matchinfo}); }])>;

def icmp_to_lhs_known_bits : GICombineRule<
  (defs root:$root, build_fn_matchinfo:$info),
  (match (wip_match_opcode G_ICMP):$root,
         [{ return Helper.matchICmpToLHSKnownBits(*${root}, ${info}); }]),
  (apply [{ Helper.applyBuildFn(*${root}, ${info}); }])>;

def redundant_binop_in_equality : GICombineRule<
  (defs root:$root, build_fn_matchinfo:$info),
  (match (wip_match_opcode G_ICMP):$root,
         [{ return Helper.matchRedundantBinOpInEquality(*${root}, ${info}); }]),
  (apply [{ Helper.applyBuildFn(*${root}, ${info}); }])>;

// Transform: (X == 0 & Y == 0) -> (X | Y) == 0
def double_icmp_zero_and_combine: GICombineRule<
  (defs root:$root),
  (match (G_ICMP $d1, $p, $s1, 0),
         (G_ICMP $d2, $p, $s2, 0),
         (G_AND $root, $d1, $d2),
         [{ return ${p}.getPredicate() == CmpInst::ICMP_EQ &&
                       !MRI.getType(${s1}.getReg()).getScalarType().isPointer() &&
                       (MRI.getType(${s1}.getReg()) ==
                           MRI.getType(${s2}.getReg())); }]),
  (apply (G_OR $ordst, $s1, $s2),
         (G_ICMP $root, $p, $ordst, 0))
>;

// Transform: (X != 0 | Y != 0) -> (X | Y) != 0
def double_icmp_zero_or_combine: GICombineRule<
  (defs root:$root),
  (match (G_ICMP $d1, $p, $s1, 0),
         (G_ICMP $d2, $p, $s2, 0),
         (G_OR $root, $d1, $d2),
         [{ return ${p}.getPredicate() == CmpInst::ICMP_NE &&
                       !MRI.getType(${s1}.getReg()).getScalarType().isPointer() &&
                       (MRI.getType(${s1}.getReg()) ==
                           MRI.getType(${s2}.getReg())); }]),
  (apply (G_OR $ordst, $s1, $s2),
         (G_ICMP $root, $p, $ordst, 0))
>;

def and_or_disjoint_mask : GICombineRule<
  (defs root:$root, build_fn_matchinfo:$info),
  (match (wip_match_opcode G_AND):$root,
         [{ return Helper.matchAndOrDisjointMask(*${root}, ${info}); }]),
  (apply [{ Helper.applyBuildFnNoErase(*${root}, ${info}); }])>;

def bitfield_extract_from_and : GICombineRule<
  (defs root:$root, build_fn_matchinfo:$info),
  (match (G_CONSTANT $mask, $imm2),
         (G_CONSTANT $lsb, $imm1),
         (G_LSHR $shift, $x, $lsb),
         (G_AND $root, $shift, $mask):$root,
    [{ return Helper.matchBitfieldExtractFromAnd(*${root}, ${info}); }]),
  (apply [{ Helper.applyBuildFn(*${root}, ${info}); }])>;

def funnel_shift_combines : GICombineGroup<[funnel_shift_from_or_shift,
                                            funnel_shift_to_rotate,
                                            funnel_shift_right_zero,
                                            funnel_shift_left_zero,
                                            funnel_shift_overshift]>;

def bitfield_extract_from_sext_inreg : GICombineRule<
  (defs root:$root, build_fn_matchinfo:$info),
  (match (wip_match_opcode G_SEXT_INREG):$root,
    [{ return Helper.matchBitfieldExtractFromSExtInReg(*${root}, ${info}); }]),
  (apply [{ Helper.applyBuildFn(*${root}, ${info}); }])>;

def bitfield_extract_from_shr : GICombineRule<
  (defs root:$root, build_fn_matchinfo:$info),
  (match (wip_match_opcode G_ASHR, G_LSHR):$root,
    [{ return Helper.matchBitfieldExtractFromShr(*${root}, ${info}); }]),
  (apply [{ Helper.applyBuildFn(*${root}, ${info}); }])>;

def bitfield_extract_from_shr_and : GICombineRule<
  (defs root:$root, build_fn_matchinfo:$info),
  (match (wip_match_opcode G_ASHR, G_LSHR):$root,
    [{ return Helper.matchBitfieldExtractFromShrAnd(*${root}, ${info}); }]),
  (apply [{ Helper.applyBuildFn(*${root}, ${info}); }])>;

def form_bitfield_extract : GICombineGroup<[bitfield_extract_from_sext_inreg,
                                            bitfield_extract_from_and,
                                            bitfield_extract_from_shr,
                                            bitfield_extract_from_shr_and]>;

def udiv_by_const : GICombineRule<
  (defs root:$root),
  (match (wip_match_opcode G_UDIV):$root,
   [{ return Helper.matchUDivByConst(*${root}); }]),
  (apply [{ Helper.applyUDivByConst(*${root}); }])>;

def sdiv_by_const : GICombineRule<
  (defs root:$root),
  (match (wip_match_opcode G_SDIV):$root,
   [{ return Helper.matchSDivByConst(*${root}); }]),
  (apply [{ Helper.applySDivByConst(*${root}); }])>;

def sdiv_by_pow2 : GICombineRule<
  (defs root:$root),
  (match (G_SDIV $dst, $x, $y, (MIFlags (not IsExact))):$root,
   [{ return Helper.matchDivByPow2(*${root}, /*IsSigned=*/true); }]),
  (apply [{ Helper.applySDivByPow2(*${root}); }])>;

def udiv_by_pow2 : GICombineRule<
  (defs root:$root),
  (match (G_UDIV $dst, $x, $y, (MIFlags (not IsExact))):$root,
   [{ return Helper.matchDivByPow2(*${root}, /*IsSigned=*/false); }]),
  (apply [{ Helper.applyUDivByPow2(*${root}); }])>;

def intdiv_combines : GICombineGroup<[udiv_by_const, sdiv_by_const,
                                      sdiv_by_pow2, udiv_by_pow2]>;

def reassoc_ptradd : GICombineRule<
  (defs root:$root, build_fn_matchinfo:$matchinfo),
  (match (wip_match_opcode G_PTR_ADD):$root,
    [{ return Helper.matchReassocPtrAdd(*${root}, ${matchinfo}); }]),
  (apply [{ Helper.applyBuildFnNoErase(*${root}, ${matchinfo}); }])>;

def reassoc_comm_binops : GICombineRule<
  (defs root:$root, build_fn_matchinfo:$matchinfo),
  (match (G_ADD $root, $src1, $src2):$root,
    [{ return Helper.matchReassocCommBinOp(*${root}, ${matchinfo}); }]),
  (apply [{ Helper.applyBuildFn(*${root}, ${matchinfo}); }])>;

def reassocs : GICombineGroup<[reassoc_ptradd, reassoc_comm_binops]>;

// Constant fold operations.
def constant_fold_binop : GICombineRule<
  (defs root:$d, apint_matchinfo:$matchinfo),
  (match (wip_match_opcode G_ADD, G_PTR_ADD, G_AND, G_ASHR, G_LSHR, G_MUL, G_OR,
                           G_SHL, G_SUB, G_XOR, G_UDIV, G_SDIV, G_UREM, G_SREM,
                           G_SMIN, G_SMAX, G_UMIN, G_UMAX):$d,
   [{ return Helper.matchConstantFoldBinOp(*${d}, ${matchinfo}); }]),
  (apply [{ Helper.replaceInstWithConstant(*${d}, ${matchinfo}); }])>;

def constant_fold_fp_binop : GICombineRule<
  (defs root:$d, constantfp_matchinfo:$matchinfo),
  (match (wip_match_opcode G_FADD, G_FSUB, G_FMUL, G_FDIV):$d,
   [{ return Helper.matchConstantFoldFPBinOp(*${d}, ${matchinfo}); }]),
  (apply [{ Helper.replaceInstWithFConstant(*${d}, ${matchinfo}); }])>;


def constant_fold_fma : GICombineRule<
  (defs root:$d, constantfp_matchinfo:$matchinfo),
  (match (wip_match_opcode G_FMAD, G_FMA):$d,
   [{ return Helper.matchConstantFoldFMA(*${d}, ${matchinfo}); }]),
  (apply [{ Helper.replaceInstWithFConstant(*${d}, ${matchinfo}); }])>;

def constant_fold_cast_op : GICombineRule<
  (defs root:$d, apint_matchinfo:$matchinfo),
  (match (wip_match_opcode G_ZEXT, G_SEXT, G_ANYEXT):$d,
   [{ return Helper.matchConstantFoldCastOp(*${d}, ${matchinfo}); }]),
  (apply [{ Helper.replaceInstWithConstant(*${d}, ${matchinfo}); }])>;

def mulo_by_2: GICombineRule<
  (defs root:$root, build_fn_matchinfo:$matchinfo),
  (match (wip_match_opcode G_UMULO, G_SMULO):$root,
         [{ return Helper.matchMulOBy2(*${root}, ${matchinfo}); }]),
  (apply [{ Helper.applyBuildFnNoErase(*${root}, ${matchinfo}); }])>;

def mulo_by_0: GICombineRule<
  (defs root:$root, build_fn_matchinfo:$matchinfo),
  (match (wip_match_opcode G_UMULO, G_SMULO):$root,
         [{ return Helper.matchMulOBy0(*${root}, ${matchinfo}); }]),
  (apply [{ Helper.applyBuildFn(*${root}, ${matchinfo}); }])>;

// Transform (uadde x, y, 0) -> (uaddo x, y)
//           (sadde x, y, 0) -> (saddo x, y)
//           (usube x, y, 0) -> (usubo x, y)
//           (ssube x, y, 0) -> (ssubo x, y)
def adde_to_addo: GICombineRule<
  (defs root:$root, build_fn_matchinfo:$matchinfo),
  (match (wip_match_opcode G_UADDE, G_SADDE, G_USUBE, G_SSUBE):$root,
         [{ return Helper.matchAddEToAddO(*${root}, ${matchinfo}); }]),
  (apply [{ Helper.applyBuildFnNoErase(*${root}, ${matchinfo}); }])>;

def mulh_to_lshr : GICombineRule<
  (defs root:$root),
  (match (wip_match_opcode G_UMULH):$root,
         [{ return Helper.matchUMulHToLShr(*${root}); }]),
  (apply [{ Helper.applyUMulHToLShr(*${root}); }])>;

def mulh_combines : GICombineGroup<[mulh_to_lshr]>;

def redundant_neg_operands: GICombineRule<
  (defs root:$root, build_fn_matchinfo:$matchinfo),
  (match (wip_match_opcode G_FADD, G_FSUB, G_FMUL, G_FDIV, G_FMAD, G_FMA):$root,
    [{ return Helper.matchRedundantNegOperands(*${root}, ${matchinfo}); }]),
  (apply [{ Helper.applyBuildFnNoErase(*${root}, ${matchinfo}); }])>;

// Transform (fsub +-0.0, X) -> (fneg X)
def fsub_to_fneg: GICombineRule<
  (defs root:$root, register_matchinfo:$matchinfo),
  (match (wip_match_opcode G_FSUB):$root,
    [{ return Helper.matchFsubToFneg(*${root}, ${matchinfo}); }]),
  (apply [{ Helper.applyFsubToFneg(*${root}, ${matchinfo}); }])>;

// Transform (fadd x, (fmul y, z)) -> (fma y, z, x)
//           (fadd x, (fmul y, z)) -> (fmad y, z, x)
// Transform (fadd (fmul x, y), z) -> (fma x, y, z)
//           (fadd (fmul x, y), z) -> (fmad x, y, z)
def combine_fadd_fmul_to_fmad_or_fma: GICombineRule<
  (defs root:$root, build_fn_matchinfo:$info),
  (match (wip_match_opcode G_FADD):$root,
         [{ return Helper.matchCombineFAddFMulToFMadOrFMA(*${root},
                                                          ${info}); }]),
  (apply [{ Helper.applyBuildFn(*${root}, ${info}); }])>;

// Transform (fadd (fpext (fmul x, y)), z) -> (fma (fpext x), (fpext y), z)
//                                         -> (fmad (fpext x), (fpext y), z)
// Transform (fadd x, (fpext (fmul y, z))) -> (fma (fpext y), (fpext z), x)
//                                         -> (fmad (fpext y), (fpext z), x)
def combine_fadd_fpext_fmul_to_fmad_or_fma: GICombineRule<
  (defs root:$root, build_fn_matchinfo:$info),
  (match (wip_match_opcode G_FADD):$root,
         [{ return Helper.matchCombineFAddFpExtFMulToFMadOrFMA(*${root},
                                                               ${info}); }]),
  (apply [{ Helper.applyBuildFn(*${root}, ${info}); }])>;

// Transform (fadd (fma x, y, (fmul z, u)), v)  -> (fma x, y, (fma z, u, v))
//           (fadd (fmad x, y, (fmul z, u)), v) -> (fmad x, y, (fmad z, u, v))
// Transform (fadd v, (fma x, y, (fmul z, u)))  -> (fma x, y, (fma z, u, v))
//           (fadd v, (fmad x, y, (fmul z, u))) -> (fmad x, y, (fmad z, u, v))
def combine_fadd_fma_fmul_to_fmad_or_fma: GICombineRule<
  (defs root:$root, build_fn_matchinfo:$info),
  (match (wip_match_opcode G_FADD):$root,
         [{ return Helper.matchCombineFAddFMAFMulToFMadOrFMA(*${root},
                                                             ${info}); }]),
  (apply [{ Helper.applyBuildFn(*${root}, ${info}); }])>;

// Transform (fadd (fma x, y, (fpext (fmul u, v))), z) ->
//           (fma x, y, (fma (fpext u), (fpext v), z))
def combine_fadd_fpext_fma_fmul_to_fmad_or_fma: GICombineRule<
  (defs root:$root, build_fn_matchinfo:$info),
  (match (wip_match_opcode G_FADD):$root,
         [{ return Helper.matchCombineFAddFpExtFMulToFMadOrFMAAggressive(
                                                  *${root}, ${info}); }]),
  (apply [{ Helper.applyBuildFn(*${root}, ${info}); }])>;

// Transform (fsub (fmul x, y), z) -> (fma x, y, -z)
//                                 -> (fmad x, y, -z)
def combine_fsub_fmul_to_fmad_or_fma: GICombineRule<
  (defs root:$root, build_fn_matchinfo:$info),
  (match (wip_match_opcode G_FSUB):$root,
         [{ return Helper.matchCombineFSubFMulToFMadOrFMA(*${root},
                                                          ${info}); }]),
  (apply [{ Helper.applyBuildFn(*${root}, ${info}); }])>;

// Transform (fsub (fneg (fmul, x, y)), z) -> (fma (fneg x), y, (fneg z))
//           (fsub x, (fneg (fmul, y, z))) -> (fma y, z, x)
def combine_fsub_fneg_fmul_to_fmad_or_fma: GICombineRule<
  (defs root:$root, build_fn_matchinfo:$info),
  (match (wip_match_opcode G_FSUB):$root,
         [{ return Helper.matchCombineFSubFNegFMulToFMadOrFMA(*${root},
                                                              ${info}); }]),
  (apply [{ Helper.applyBuildFn(*${root}, ${info}); }])>;

// Transform (fsub (fpext (fmul x, y)), z) ->
//           (fma (fpext x), (fpext y), (fneg z))
def combine_fsub_fpext_fmul_to_fmad_or_fma: GICombineRule<
  (defs root:$root, build_fn_matchinfo:$info),
  (match (wip_match_opcode G_FSUB):$root,
         [{ return Helper.matchCombineFSubFpExtFMulToFMadOrFMA(*${root},
                                                               ${info}); }]),
  (apply [{ Helper.applyBuildFn(*${root}, ${info}); }])>;

// Transform (fsub (fneg (fpext (fmul x, y))), z) ->
//           (fneg (fma (fpext x), (fpext y), z))
def combine_fsub_fpext_fneg_fmul_to_fmad_or_fma: GICombineRule<
  (defs root:$root, build_fn_matchinfo:$info),
  (match (wip_match_opcode G_FSUB):$root,
         [{ return Helper.matchCombineFSubFpExtFNegFMulToFMadOrFMA(
                                            *${root}, ${info}); }]),
  (apply [{ Helper.applyBuildFn(*${root}, ${info}); }])>;

def combine_minmax_nan: GICombineRule<
  (defs root:$root, unsigned_matchinfo:$info),
  (match (wip_match_opcode G_FMINNUM, G_FMAXNUM, G_FMINIMUM, G_FMAXIMUM):$root,
         [{ return Helper.matchCombineFMinMaxNaN(*${root}, ${info}); }]),
  (apply [{ Helper.replaceSingleDefInstWithOperand(*${root}, ${info}); }])>;

// Transform (add x, (sub y, x)) -> y
// Transform (add (sub y, x), x) -> y
def add_sub_reg_frags : GICombinePatFrag<
  (outs root:$dst), (ins $src),
  [
    (pattern (G_ADD $dst, $x, $tmp), (G_SUB $tmp, $src, $x)),
    (pattern (G_ADD $dst, $tmp, $x), (G_SUB $tmp, $src, $x))
  ]>;
def add_sub_reg: GICombineRule <
  (defs root:$dst),
  (match (add_sub_reg_frags $dst, $src)),
  (apply (GIReplaceReg $dst, $src))>;

def buildvector_identity_fold : GICombineRule<
  (defs root:$build_vector, register_matchinfo:$matchinfo),
  (match (wip_match_opcode G_BUILD_VECTOR_TRUNC, G_BUILD_VECTOR):$build_vector,
         [{ return Helper.matchBuildVectorIdentityFold(*${build_vector}, ${matchinfo}); }]),
  (apply [{ Helper.replaceSingleDefInstWithReg(*${build_vector}, ${matchinfo}); }])>;

def trunc_buildvector_fold : GICombineRule<
  (defs root:$op, register_matchinfo:$matchinfo),
  (match (wip_match_opcode G_TRUNC):$op,
      [{ return Helper.matchTruncBuildVectorFold(*${op}, ${matchinfo}); }]),
  (apply [{ Helper.replaceSingleDefInstWithReg(*${op}, ${matchinfo}); }])>;

def trunc_lshr_buildvector_fold : GICombineRule<
  (defs root:$op, register_matchinfo:$matchinfo),
  (match (wip_match_opcode G_TRUNC):$op,
      [{ return Helper.matchTruncLshrBuildVectorFold(*${op}, ${matchinfo}); }]),
  (apply [{ Helper.replaceSingleDefInstWithReg(*${op}, ${matchinfo}); }])>;

// Transform:
//   (x + y) - y -> x
//   (x + y) - x -> y
//   x - (y + x) -> 0 - y
//   x - (x + z) -> 0 - z
def sub_add_reg: GICombineRule <
  (defs root:$root, build_fn_matchinfo:$matchinfo),
  (match (wip_match_opcode G_SUB):$root,
         [{ return Helper.matchSubAddSameReg(*${root}, ${matchinfo}); }]),
  (apply [{ Helper.applyBuildFn(*${root}, ${matchinfo}); }])>;

def bitcast_bitcast_fold : GICombineRule<
  (defs root:$dst),
  (match (G_BITCAST $dst, $src1):$op, (G_BITCAST $src1, $src0),
      [{ return MRI.getType(${src0}.getReg()) == MRI.getType(${dst}.getReg()); }]),
  (apply [{ Helper.replaceSingleDefInstWithReg(*${op}, ${src0}.getReg()); }])>;


def fptrunc_fpext_fold : GICombineRule<
  (defs root:$dst),
  (match (G_FPTRUNC $dst, $src1):$op, (G_FPEXT $src1, $src0),
      [{ return MRI.getType(${src0}.getReg()) == MRI.getType(${dst}.getReg()); }]),
  (apply [{ Helper.replaceSingleDefInstWithReg(*${op}, ${src0}.getReg()); }])>;


def select_to_minmax: GICombineRule<
  (defs root:$root, build_fn_matchinfo:$info),
  (match (wip_match_opcode G_SELECT):$root,
         [{ return Helper.matchSimplifySelectToMinMax(*${root}, ${info}); }]),
  (apply [{ Helper.applyBuildFn(*${root}, ${info}); }])>;

def select_to_iminmax: GICombineRule<
  (defs root:$root, build_fn_matchinfo:$info),
  (match (G_ICMP $tst, $tst1, $a, $b),
         (G_SELECT $root, $tst, $x, $y),
         [{ return Helper.matchSelectIMinMax(${root}, ${info}); }]),
  (apply [{ Helper.applyBuildFnMO(${root}, ${info}); }])>;

def match_selects : GICombineRule<
  (defs root:$root, build_fn_matchinfo:$matchinfo),
  (match (wip_match_opcode G_SELECT):$root,
        [{ return Helper.matchSelect(*${root}, ${matchinfo}); }]),
  (apply [{ Helper.applyBuildFn(*${root}, ${matchinfo}); }])>;

def match_ands : GICombineRule<
  (defs root:$root, build_fn_matchinfo:$matchinfo),
  (match (wip_match_opcode G_AND):$root,
        [{ return Helper.matchAnd(*${root}, ${matchinfo}); }]),
  (apply [{ Helper.applyBuildFn(*${root}, ${matchinfo}); }])>;

def match_ors : GICombineRule<
  (defs root:$root, build_fn_matchinfo:$matchinfo),
  (match (wip_match_opcode G_OR):$root,
        [{ return Helper.matchOr(*${root}, ${matchinfo}); }]),
  (apply [{ Helper.applyBuildFn(*${root}, ${matchinfo}); }])>;

def match_addos : GICombineRule<
  (defs root:$root, build_fn_matchinfo:$matchinfo),
  (match (wip_match_opcode G_SADDO, G_UADDO):$root,
        [{ return Helper.matchAddOverflow(*${root}, ${matchinfo}); }]),
  (apply [{ Helper.applyBuildFn(*${root}, ${matchinfo}); }])>;

def match_subo_no_overflow : GICombineRule<
  (defs root:$root, build_fn_matchinfo:$matchinfo),
  (match (wip_match_opcode G_SSUBO, G_USUBO):$root,
        [{ return Helper.matchSuboCarryOut(*${root}, ${matchinfo}); }]),
  (apply [{ Helper.applyBuildFn(*${root}, ${matchinfo}); }])>;

def match_extract_of_element_undef_vector: GICombineRule <
  (defs root:$root),
  (match (G_IMPLICIT_DEF $vector),
         (G_EXTRACT_VECTOR_ELT $root, $vector, $idx)),
  (apply (G_IMPLICIT_DEF $root))
>;

def match_extract_of_element_undef_index: GICombineRule <
  (defs root:$root),
  (match (G_IMPLICIT_DEF $idx),
         (G_EXTRACT_VECTOR_ELT $root, $vector, $idx)),
  (apply (G_IMPLICIT_DEF $root))
>;

def match_extract_of_element : GICombineRule<
  (defs root:$root, build_fn_matchinfo:$matchinfo),
  (match (wip_match_opcode G_EXTRACT_VECTOR_ELT):$root,
        [{ return Helper.matchExtractVectorElement(*${root}, ${matchinfo}); }]),
  (apply [{ Helper.applyBuildFn(*${root}, ${matchinfo}); }])>;

def extract_vector_element_not_const : GICombineRule<
   (defs root:$root),
   (match (G_INSERT_VECTOR_ELT $src, $x, $value, $idx),
          (G_EXTRACT_VECTOR_ELT $root, $src, $idx)),
   (apply (GIReplaceReg $root, $value))>;

def extract_vector_element_different_indices : GICombineRule<
   (defs root:$root, build_fn_matchinfo:$matchinfo),
   (match (G_INSERT_VECTOR_ELT $src, $x, $value, $idx2),
          (G_EXTRACT_VECTOR_ELT $root, $src, $idx1),
   [{ return Helper.matchExtractVectorElementWithDifferentIndices(${root}, ${matchinfo}); }]),
   (apply [{ Helper.applyBuildFnMO(${root}, ${matchinfo}); }])>;

def extract_vector_element_build_vector : GICombineRule<
   (defs root:$root, build_fn_matchinfo:$matchinfo),
   (match (G_CONSTANT $idx, $imm),
          (G_BUILD_VECTOR $src, GIVariadic<>:$unused):$Build,
          (G_EXTRACT_VECTOR_ELT $root, $src, $idx):$Extract,
   [{ return Helper.matchExtractVectorElementWithBuildVector(*${Extract}, *${Build},
      ${matchinfo}); }]),
   (apply [{ Helper.applyBuildFn(*${Extract}, ${matchinfo}); }])>;

def extract_vector_element_shuffle_vector : GICombineRule<
   (defs root:$root, build_fn_matchinfo:$matchinfo),
   (match (G_CONSTANT $idx, $imm),
          (G_SHUFFLE_VECTOR $src, $src1, $src2, $mask):$Shuffle,
          (G_EXTRACT_VECTOR_ELT $root, $src, $idx):$Extract,
   [{ return Helper.matchExtractVectorElementWithShuffleVector(*${Extract}, *${Shuffle},
      ${matchinfo}); }]),
   (apply [{ Helper.applyBuildFn(*${Extract}, ${matchinfo}); }])>;

def extract_vector_element_build_vector_trunc2 : GICombineRule<
   (defs root:$root, build_fn_matchinfo:$matchinfo),
   (match (G_BUILD_VECTOR_TRUNC $src, $x, $y),
          (G_EXTRACT_VECTOR_ELT $root, $src, $idx),
   [{ return Helper.matchExtractVectorElementWithBuildVectorTrunc(${root}, ${matchinfo}); }]),
   (apply [{ Helper.applyBuildFnMO(${root}, ${matchinfo}); }])>;

def extract_vector_element_build_vector_trunc3 : GICombineRule<
   (defs root:$root, build_fn_matchinfo:$matchinfo),
   (match (G_BUILD_VECTOR_TRUNC $src, $x, $y, $z),
          (G_EXTRACT_VECTOR_ELT $root, $src, $idx),
   [{ return Helper.matchExtractVectorElementWithBuildVectorTrunc(${root}, ${matchinfo}); }]),
   (apply [{ Helper.applyBuildFnMO(${root}, ${matchinfo}); }])>;

def extract_vector_element_build_vector_trunc4 : GICombineRule<
   (defs root:$root, build_fn_matchinfo:$matchinfo),
   (match (G_BUILD_VECTOR_TRUNC $src, $x, $y, $z, $a),
          (G_EXTRACT_VECTOR_ELT $root, $src, $idx),
   [{ return Helper.matchExtractVectorElementWithBuildVectorTrunc(${root}, ${matchinfo}); }]),
   (apply [{ Helper.applyBuildFnMO(${root}, ${matchinfo}); }])>;

def extract_vector_element_build_vector_trunc5 : GICombineRule<
   (defs root:$root, build_fn_matchinfo:$matchinfo),
   (match (G_BUILD_VECTOR_TRUNC $src, $x, $y, $z, $a, $b),
          (G_EXTRACT_VECTOR_ELT $root, $src, $idx),
   [{ return Helper.matchExtractVectorElementWithBuildVectorTrunc(${root}, ${matchinfo}); }]),
   (apply [{ Helper.applyBuildFnMO(${root}, ${matchinfo}); }])>;

def extract_vector_element_build_vector_trunc6 : GICombineRule<
   (defs root:$root, build_fn_matchinfo:$matchinfo),
   (match (G_BUILD_VECTOR_TRUNC $src, $x, $y, $z, $a, $b, $c),
          (G_EXTRACT_VECTOR_ELT $root, $src, $idx),
   [{ return Helper.matchExtractVectorElementWithBuildVectorTrunc(${root}, ${matchinfo}); }]),
   (apply [{ Helper.applyBuildFnMO(${root}, ${matchinfo}); }])>;

def extract_vector_element_build_vector_trunc7 : GICombineRule<
   (defs root:$root, build_fn_matchinfo:$matchinfo),
   (match (G_BUILD_VECTOR_TRUNC $src, $x, $y, $z, $a, $b, $c, $d),
          (G_EXTRACT_VECTOR_ELT $root, $src, $idx),
   [{ return Helper.matchExtractVectorElementWithBuildVectorTrunc(${root}, ${matchinfo}); }]),
   (apply [{ Helper.applyBuildFnMO(${root}, ${matchinfo}); }])>;

def extract_vector_element_build_vector_trunc8 : GICombineRule<
   (defs root:$root, build_fn_matchinfo:$matchinfo),
   (match (G_BUILD_VECTOR_TRUNC $src, $x, $y, $z, $a, $b, $c, $d, $e),
          (G_EXTRACT_VECTOR_ELT $root, $src, $idx),
   [{ return Helper.matchExtractVectorElementWithBuildVectorTrunc(${root}, ${matchinfo}); }]),
   (apply [{ Helper.applyBuildFnMO(${root}, ${matchinfo}); }])>;

def sext_trunc : GICombineRule<
   (defs root:$root, build_fn_matchinfo:$matchinfo),
   (match (G_TRUNC $src, $x, (MIFlags NoSWrap)),
          (G_SEXT $root, $src),
   [{ return Helper.matchSextOfTrunc(${root}, ${matchinfo}); }]),
   (apply [{ Helper.applyBuildFnMO(${root}, ${matchinfo}); }])>;

def zext_trunc : GICombineRule<
   (defs root:$root, build_fn_matchinfo:$matchinfo),
   (match (G_TRUNC $src, $x, (MIFlags NoUWrap)),
          (G_ZEXT $root, $src),
   [{ return Helper.matchZextOfTrunc(${root}, ${matchinfo}); }]),
   (apply [{ Helper.applyBuildFnMO(${root}, ${matchinfo}); }])>;

def nneg_zext : GICombineRule<
   (defs root:$root, build_fn_matchinfo:$matchinfo),
   (match (G_ZEXT $root, $x, (MIFlags NonNeg)),
   [{ return Helper.matchNonNegZext(${root}, ${matchinfo}); }]),
   (apply [{ Helper.applyBuildFnMO(${root}, ${matchinfo}); }])>;

// Combines concat operations
def concat_matchinfo : GIDefMatchData<"SmallVector<Register>">;
def combine_concat_vector : GICombineRule<
  (defs root:$root, concat_matchinfo:$matchinfo),
  (match (wip_match_opcode G_CONCAT_VECTORS):$root,
        [{ return Helper.matchCombineConcatVectors(*${root}, ${matchinfo}); }]),
  (apply [{ Helper.applyCombineConcatVectors(*${root}, ${matchinfo}); }])>;

// Combines Shuffles of Concats
// a = G_CONCAT_VECTORS x, y, undef, undef
// b = G_CONCAT_VECTORS z, undef, undef, undef
// c = G_SHUFFLE_VECTORS a, b, <0, 1, 4, undef>
// ===>
// c = G_CONCAT_VECTORS x, y, z, undef
def combine_shuffle_concat : GICombineRule<
  (defs root:$root, concat_matchinfo:$matchinfo),
  (match (wip_match_opcode G_SHUFFLE_VECTOR):$root,
        [{ return Helper.matchCombineShuffleConcat(*${root}, ${matchinfo}); }]),
  (apply [{ Helper.applyCombineShuffleConcat(*${root}, ${matchinfo}); }])>;

def insert_vector_element_idx_undef : GICombineRule<
   (defs root:$root),
   (match (G_IMPLICIT_DEF $idx),
          (G_INSERT_VECTOR_ELT $root, $src, $elt, $idx)),
   (apply (G_IMPLICIT_DEF $root))>;

def insert_vector_element_elt_undef : GICombineRule<
   (defs root:$root),
   (match (G_IMPLICIT_DEF $elt),
          (G_INSERT_VECTOR_ELT $root, $src, $elt, $idx),
          [{ return isGuaranteedNotToBePoison(${src}.getReg(), MRI); }]),
   (apply (GIReplaceReg $root, $src))>;

def insert_vector_element_extract_vector_element : GICombineRule<
   (defs root:$root),
   (match (G_EXTRACT_VECTOR_ELT $elt, $src, $idx),
          (G_INSERT_VECTOR_ELT $root, $src, $elt, $idx)),
   (apply (GIReplaceReg $root, $src))>;

def insert_vector_elt_oob : GICombineRule<
  (defs root:$root, build_fn_matchinfo:$matchinfo),
  (match (wip_match_opcode G_INSERT_VECTOR_ELT):$root,
         [{ return Helper.matchInsertVectorElementOOB(*${root}, ${matchinfo}); }]),
  (apply [{ Helper.applyBuildFn(*${root}, ${matchinfo}); }])>;

// Combine v8i8 (buildvector i8 (trunc(unmerge)), i8 (trunc), i8 (trunc), i8 (trunc), undef, undef, undef, undef)
def combine_use_vector_truncate : GICombineRule<
  (defs root:$root, register_matchinfo:$matchinfo),
  (match (G_BUILD_VECTOR $dst, GIVariadic<>:$unused):$root,
         [{ return Helper.matchUseVectorTruncate(*${root}, ${matchinfo}); }]),
  (apply [{ Helper.applyUseVectorTruncate(*${root}, ${matchinfo}); }])>;

def add_of_vscale : GICombineRule<
   (defs root:$root, build_fn_matchinfo:$matchinfo),
   (match (G_VSCALE $left, $imm1),
          (G_VSCALE $right, $imm2),
          (G_ADD $root, $left, $right, (MIFlags NoSWrap)),
   [{ return Helper.matchAddOfVScale(${root}, ${matchinfo}); }]),
   (apply [{ Helper.applyBuildFnMO(${root}, ${matchinfo}); }])>;

def mul_of_vscale : GICombineRule<
   (defs root:$root, build_fn_matchinfo:$matchinfo),
   (match (G_VSCALE $left, $scale),
          (G_CONSTANT $x, $imm1),
          (G_MUL $root, $left, $x, (MIFlags NoSWrap)),
   [{ return Helper.matchMulOfVScale(${root}, ${matchinfo}); }]),
   (apply [{ Helper.applyBuildFnMO(${root}, ${matchinfo}); }])>;

def shl_of_vscale : GICombineRule<
   (defs root:$root, build_fn_matchinfo:$matchinfo),
   (match (G_VSCALE $left, $imm),
          (G_CONSTANT $x, $imm1),
          (G_SHL $root, $left, $x, (MIFlags NoSWrap)),
   [{ return Helper.matchShlOfVScale(${root}, ${matchinfo}); }]),
   (apply [{ Helper.applyBuildFnMO(${root}, ${matchinfo}); }])>;

def sub_of_vscale : GICombineRule<
   (defs root:$root, build_fn_matchinfo:$matchinfo),
   (match (G_VSCALE $right, $imm),
          (G_SUB $root, $x, $right, (MIFlags NoSWrap)),
   [{ return Helper.matchSubOfVScale(${root}, ${matchinfo}); }]),
   (apply [{ Helper.applyBuildFnMO(${root}, ${matchinfo}); }])>;

def expand_const_fpowi : GICombineRule<
   (defs root:$root),
   (match (G_CONSTANT $int, $imm),
          (G_FPOWI $dst, $float, $int):$root,
          [{ return Helper.matchFPowIExpansion(*${root}, ${imm}.getCImm()->getSExtValue()); }]),
   (apply [{ Helper.applyExpandFPowI(*${root}, ${imm}.getCImm()->getSExtValue()); }])>;

def combine_shuffle_undef_rhs : GICombineRule<
  (defs root:$root, build_fn_matchinfo:$matchinfo),
  (match (G_IMPLICIT_DEF $undef),
         (G_SHUFFLE_VECTOR $root, $src1, $undef, $mask):$root,
        [{ return Helper.matchShuffleUndefRHS(*${root}, ${matchinfo}); }]),
  (apply [{ Helper.applyBuildFn(*${root}, ${matchinfo}); }])
>;

<<<<<<< HEAD
=======
def combine_shuffle_disjoint_mask : GICombineRule<
  (defs root:$root, build_fn_matchinfo:$matchinfo),
  (match (wip_match_opcode G_SHUFFLE_VECTOR):$root,
        [{ return Helper.matchShuffleDisjointMask(*${root}, ${matchinfo}); }]),
  (apply [{ Helper.applyBuildFn(*${root}, ${matchinfo}); }])
>;

>>>>>>> a8d96e15
// match_extract_of_element and insert_vector_elt_oob must be the first!
def vector_ops_combines: GICombineGroup<[
match_extract_of_element_undef_vector,
match_extract_of_element_undef_index,
insert_vector_element_idx_undef,
insert_vector_element_elt_undef,
match_extract_of_element,
insert_vector_elt_oob,
extract_vector_element_not_const,
extract_vector_element_different_indices,
extract_vector_element_build_vector,
extract_vector_element_build_vector_trunc2,
extract_vector_element_build_vector_trunc3,
extract_vector_element_build_vector_trunc4,
extract_vector_element_build_vector_trunc5,
extract_vector_element_build_vector_trunc6,
extract_vector_element_build_vector_trunc7,
extract_vector_element_build_vector_trunc8,
extract_vector_element_shuffle_vector,
insert_vector_element_extract_vector_element,
add_of_vscale,
mul_of_vscale,
shl_of_vscale,
sub_of_vscale,
]>;


// fold ((0-A) + B) -> B-A
def ZeroMinusAPlusB : GICombineRule<
   (defs root:$root),
   (match (G_SUB $sub, 0, $A),
          (G_ADD $root, $sub, $B)),
   (apply (G_SUB $root, $B, $A))>;

// fold (A + (0-B)) -> A-B
def APlusZeroMinusB : GICombineRule<
   (defs root:$root),
   (match (G_SUB $sub, 0, $B),
          (G_ADD $root, $A, $sub)),
   (apply (G_SUB $root, $A, $B))>;

 // fold (A+(B-A)) -> B
 def APlusBMinusB : GICombineRule<
   (defs root:$root),
   (match (G_SUB $sub, $B, $A),
          (G_ADD $root, $A, $sub)),
   (apply (GIReplaceReg $root, $B))>;

// fold ((B-A)+A) -> B
 def BMinusAPlusA : GICombineRule<
   (defs root:$root),
   (match (G_SUB $sub, $B, $A),
          (G_ADD $root, $sub, $A)),
   (apply (GIReplaceReg $root, $B))>;

// fold ((A-B)+(C-A)) -> (C-B)
def AMinusBPlusCMinusA : GICombineRule<
   (defs root:$root),
   (match (G_SUB $sub1, $A, $B),
          (G_SUB $sub2, $C, $A),
          (G_ADD $root, $sub1, $sub2)),
   (apply (G_SUB $root, $C, $B))>;

// fold ((A-B)+(B-C)) -> (A-C)
def AMinusBPlusBMinusC : GICombineRule<
   (defs root:$root),
   (match (G_SUB $sub1, $A, $B),
          (G_SUB $sub2, $B, $C),
          (G_ADD $root, $sub1, $sub2)),
   (apply (G_SUB $root, $A, $C))>;

// fold (A+(B-(A+C))) to (B-C)
def APlusBMinusAplusC : GICombineRule<
   (defs root:$root),
   (match (G_ADD $add1, $A, $C),
          (G_SUB $sub1, $B, $add1),
          (G_ADD $root, $A, $sub1)),
   (apply (G_SUB $root, $B, $C))>;

// fold (A+(B-(C+A))) to (B-C)
def APlusBMinusCPlusA : GICombineRule<
   (defs root:$root),
   (match (G_ADD $add1, $C, $A),
          (G_SUB $sub1, $B, $add1),
          (G_ADD $root, $A, $sub1)),
   (apply (G_SUB $root, $B, $C))>;

// fold (A+C1)-C2 -> A+(C1-C2)
def APlusC1MinusC2: GICombineRule<
   (defs root:$root, build_fn_matchinfo:$matchinfo),
   (match (G_CONSTANT $c2, $imm2),
          (G_CONSTANT $c1, $imm1),
          (G_ADD $add, $A, $c1),
          (G_SUB $root, $add, $c2):$root,
   [{ return Helper.matchFoldAPlusC1MinusC2(*${root}, ${matchinfo}); }]),
   (apply [{ Helper.applyBuildFn(*${root}, ${matchinfo}); }])>;

// fold C2-(A+C1) -> (C2-C1)-A
def C2MinusAPlusC1: GICombineRule<
   (defs root:$root, build_fn_matchinfo:$matchinfo),
   (match (G_CONSTANT $c2, $imm2),
          (G_CONSTANT $c1, $imm1),
          (G_ADD $add, $A, $c1),
          (G_SUB $root, $c2, $add):$root,
   [{ return Helper.matchFoldC2MinusAPlusC1(*${root}, ${matchinfo}); }]),
   (apply [{ Helper.applyBuildFn(*${root}, ${matchinfo}); }])>;

// fold (A-C1)-C2 -> A-(C1+C2)
def AMinusC1MinusC2: GICombineRule<
   (defs root:$root, build_fn_matchinfo:$matchinfo),
   (match (G_CONSTANT $c2, $imm2),
          (G_CONSTANT $c1, $imm1),
          (G_SUB $sub1, $A, $c1),
          (G_SUB $root, $sub1, $c2):$root,
   [{ return Helper.matchFoldAMinusC1MinusC2(*${root}, ${matchinfo}); }]),
   (apply [{ Helper.applyBuildFn(*${root}, ${matchinfo}); }])>;

// fold (C1-A)-C2 -> (C1-C2)-A
def C1Minus2MinusC2: GICombineRule<
   (defs root:$root, build_fn_matchinfo:$matchinfo),
   (match (G_CONSTANT $c2, $imm2),
          (G_CONSTANT $c1, $imm1),
          (G_SUB $sub1, $c1, $A),
          (G_SUB $root, $sub1, $c2):$root,
   [{ return Helper.matchFoldC1Minus2MinusC2(*${root}, ${matchinfo}); }]),
   (apply [{ Helper.applyBuildFn(*${root}, ${matchinfo}); }])>;

// fold ((A-C1)+C2) -> (A+(C2-C1))
def AMinusC1PlusC2: GICombineRule<
   (defs root:$root, build_fn_matchinfo:$matchinfo),
   (match (G_CONSTANT $c2, $imm2),
          (G_CONSTANT $c1, $imm1),
          (G_SUB $sub, $A, $c1),
          (G_ADD $root, $sub, $c2):$root,
   [{ return Helper.matchFoldAMinusC1PlusC2(*${root}, ${matchinfo}); }]),
   (apply [{ Helper.applyBuildFn(*${root}, ${matchinfo}); }])>;

def integer_reassoc_combines: GICombineGroup<[
  ZeroMinusAPlusB,
  APlusZeroMinusB,
  APlusBMinusB,
  BMinusAPlusA,
  AMinusBPlusCMinusA,
  AMinusBPlusBMinusC,
  APlusBMinusAplusC,
  APlusBMinusCPlusA,
  APlusC1MinusC2,
  C2MinusAPlusC1,
  AMinusC1MinusC2,
  C1Minus2MinusC2,
  AMinusC1PlusC2
]>;

def freeze_of_non_undef_non_poison : GICombineRule<
   (defs root:$root),
   (match (G_FREEZE $root, $src),
          [{ return isGuaranteedNotToBeUndefOrPoison(${src}.getReg(), MRI); }]),
   (apply (GIReplaceReg $root, $src))>;

def freeze_combines: GICombineGroup<[
  freeze_of_non_undef_non_poison,
  push_freeze_to_prevent_poison_from_propagating
]>;

/// Transform trunc ([asz]ext x) to x or ([asz]ext x) or (trunc x).
class truncate_of_opcode<Instruction extOpcode> : GICombineRule <
  (defs root:$root, build_fn_matchinfo:$matchinfo),
  (match (extOpcode $ext, $src):$ExtMI,
         (G_TRUNC $root, $ext):$root,
         [{ return Helper.matchTruncateOfExt(*${root}, *${ExtMI}, ${matchinfo}); }]),
  (apply [{ Helper.applyBuildFn(*${root}, ${matchinfo}); }])>;

def truncate_of_zext : truncate_of_opcode<G_ZEXT>;
def truncate_of_sext : truncate_of_opcode<G_SEXT>;
def truncate_of_anyext : truncate_of_opcode<G_ANYEXT>;

// Push cast through select.
class select_of_opcode<Instruction castOpcode> : GICombineRule <
  (defs root:$root, build_fn_matchinfo:$matchinfo),
  (match (G_SELECT $select, $cond, $true, $false):$Select,
         (castOpcode $root, $select):$Cast,
         [{ return Helper.matchCastOfSelect(*${Cast}, *${Select}, ${matchinfo}); }]),
  (apply [{ Helper.applyBuildFn(*${Cast}, ${matchinfo}); }])>;

def select_of_zext : select_of_opcode<G_ZEXT>;
def select_of_anyext : select_of_opcode<G_ANYEXT>;
def select_of_truncate : select_of_opcode<G_TRUNC>;

// Fold ([asz]ext ([asz]ext x)) -> ([asz]ext x).
class ext_of_ext_opcodes<Instruction ext1Opcode, Instruction ext2Opcode> : GICombineRule <
  (defs root:$root, build_fn_matchinfo:$matchinfo),
  (match (ext2Opcode $second, $src):$Second,
         (ext1Opcode $root, $second):$First,
         [{ return Helper.matchExtOfExt(*${First}, *${Second}, ${matchinfo}); }]),
  (apply [{ Helper.applyBuildFn(*${First}, ${matchinfo}); }])>;

def zext_of_zext : ext_of_ext_opcodes<G_ZEXT, G_ZEXT>;
def zext_of_anyext : ext_of_ext_opcodes<G_ZEXT, G_ANYEXT>;
def sext_of_sext : ext_of_ext_opcodes<G_SEXT, G_SEXT>;
def sext_of_anyext : ext_of_ext_opcodes<G_SEXT, G_ANYEXT>;
def anyext_of_anyext : ext_of_ext_opcodes<G_ANYEXT, G_ANYEXT>;
def anyext_of_zext : ext_of_ext_opcodes<G_ANYEXT, G_ZEXT>;
def anyext_of_sext : ext_of_ext_opcodes<G_ANYEXT, G_SEXT>;

// Push cast through build vector.
class buildvector_of_opcode<Instruction castOpcode> : GICombineRule <
  (defs root:$root, build_fn_matchinfo:$matchinfo),
  (match (G_BUILD_VECTOR $bv, GIVariadic<>:$unused):$Build,
         (castOpcode $root, $bv):$Cast,
         [{ return Helper.matchCastOfBuildVector(*${Cast}, *${Build}, ${matchinfo}); }]),
  (apply [{ Helper.applyBuildFn(*${Cast}, ${matchinfo}); }])>;

def buildvector_of_truncate : buildvector_of_opcode<G_TRUNC>;

// narrow binop.
// trunc (binop X, C) --> binop (trunc X, trunc C)
class narrow_binop_opcode<Instruction binopOpcode> : GICombineRule <
  (defs root:$root, build_fn_matchinfo:$matchinfo),
  (match (G_CONSTANT $const, $imm),
         (binopOpcode $binop, $x, $const):$Binop,
         (G_TRUNC $root, $binop):$Trunc,
         [{ return Helper.matchNarrowBinop(*${Trunc}, *${Binop}, ${matchinfo}); }]),
  (apply [{ Helper.applyBuildFn(*${Trunc}, ${matchinfo}); }])>;

def narrow_binop_add : narrow_binop_opcode<G_ADD>;
def narrow_binop_sub : narrow_binop_opcode<G_SUB>;
def narrow_binop_mul : narrow_binop_opcode<G_MUL>;
def narrow_binop_and : narrow_binop_opcode<G_AND>;
def narrow_binop_or  : narrow_binop_opcode<G_OR>;
def narrow_binop_xor : narrow_binop_opcode<G_XOR>;

// Cast of integer.
class integer_of_opcode<Instruction castOpcode> : GICombineRule <
  (defs root:$root, apint_matchinfo:$matchinfo),
  (match (G_CONSTANT $int, $imm),
         (castOpcode $root, $int):$Cast,
         [{ return Helper.matchCastOfInteger(*${Cast}, ${matchinfo}); }]),
  (apply [{ Helper.replaceInstWithConstant(*${Cast}, ${matchinfo}); }])>;

def integer_of_truncate : integer_of_opcode<G_TRUNC>;

def cast_of_cast_combines: GICombineGroup<[
  truncate_of_zext,
  truncate_of_sext,
  truncate_of_anyext,
  zext_of_zext,
  zext_of_anyext,
  sext_of_sext,
  sext_of_anyext,
  anyext_of_anyext,
  anyext_of_zext,
  anyext_of_sext
]>;

def cast_combines: GICombineGroup<[
  cast_of_cast_combines,
  select_of_zext,
  select_of_anyext,
  select_of_truncate,
  buildvector_of_truncate,
  narrow_binop_add,
  narrow_binop_sub,
  narrow_binop_mul,
  narrow_binop_and,
  narrow_binop_or,
  narrow_binop_xor,
  integer_of_truncate
]>;

def canonicalize_icmp : GICombineRule<
  (defs root:$root, build_fn_matchinfo:$matchinfo),
  (match (G_ICMP $root, $pred, $lhs, $rhs):$cmp,
         [{ return Helper.matchCanonicalizeICmp(*${cmp}, ${matchinfo}); }]),
  (apply [{ Helper.applyBuildFn(*${cmp}, ${matchinfo}); }])>;

def canonicalize_fcmp : GICombineRule<
  (defs root:$root, build_fn_matchinfo:$matchinfo),
  (match (G_FCMP $root, $pred, $lhs, $rhs):$cmp,
         [{ return Helper.matchCanonicalizeFCmp(*${cmp}, ${matchinfo}); }]),
  (apply [{ Helper.applyBuildFn(*${cmp}, ${matchinfo}); }])>;

def cmp_combines: GICombineGroup<[
  canonicalize_icmp,
  canonicalize_fcmp,
  icmp_to_true_false_known_bits,
  icmp_to_lhs_known_bits,
  double_icmp_zero_and_combine,
  double_icmp_zero_or_combine,
  redundant_binop_in_equality
]>;


def overflow_combines: GICombineGroup<[
  match_addos,
  match_subo_no_overflow
]>;

// FIXME: These should use the custom predicate feature once it lands.
def undef_combines : GICombineGroup<[undef_to_fp_zero, undef_to_int_zero,
                                     undef_to_negative_one,
                                     binop_left_undef_to_zero,
                                     binop_right_undef_to_undef,
                                     unary_undef_to_zero,
                                     propagate_undef_any_op,
                                     propagate_undef_all_ops,
                                     propagate_undef_shuffle_mask,
                                     erase_undef_store,
                                     insert_extract_vec_elt_out_of_bounds]>;

def identity_combines : GICombineGroup<[select_same_val, right_identity_zero,
                                        binop_same_val, binop_left_to_zero,
                                        binop_right_to_zero, p2i_to_i2p,
                                        i2p_to_p2i, anyext_trunc_fold,
                                        fneg_fneg_fold, right_identity_one,
                                        add_sub_reg, buildvector_identity_fold,
                                        trunc_buildvector_fold,
                                        trunc_lshr_buildvector_fold,
                                        bitcast_bitcast_fold, fptrunc_fpext_fold,
                                        right_identity_neg_zero_fp,
                                        right_identity_neg_one_fp]>;

def const_combines : GICombineGroup<[constant_fold_fp_ops, const_ptradd_to_i2p,
                                     overlapping_and, mulo_by_2, mulo_by_0,
                                     adde_to_addo,
                                     combine_minmax_nan, expand_const_fpowi]>;

def known_bits_simplifications : GICombineGroup<[
  redundant_and, redundant_sext_inreg, redundant_or, urem_pow2_to_mask,
  zext_trunc_fold,
  sext_inreg_to_zext_inreg]>;

def width_reduction_combines : GICombineGroup<[reduce_shl_of_extend,
                                               narrow_binop_feeding_and]>;

def phi_combines : GICombineGroup<[extend_through_phis]>;

def bitreverse_shift : GICombineGroup<[bitreverse_shl, bitreverse_lshr]>;

def select_combines : GICombineGroup<[select_undef_cmp, select_constant_cmp,
                                      select_to_iminmax, match_selects]>;

def trivial_combines : GICombineGroup<[copy_prop, mul_to_shl, sub_to_add,
                                       add_p2i_to_ptradd, mul_by_neg_one,
                                       idempotent_prop]>;

def fma_combines : GICombineGroup<[combine_fadd_fmul_to_fmad_or_fma,
  combine_fadd_fpext_fmul_to_fmad_or_fma, combine_fadd_fma_fmul_to_fmad_or_fma,
  combine_fadd_fpext_fma_fmul_to_fmad_or_fma, combine_fsub_fmul_to_fmad_or_fma,
  combine_fsub_fneg_fmul_to_fmad_or_fma, combine_fsub_fpext_fmul_to_fmad_or_fma,
  combine_fsub_fpext_fneg_fmul_to_fmad_or_fma]>;

def constant_fold_binops : GICombineGroup<[constant_fold_binop,
                                           constant_fold_fp_binop]>;

def prefer_sign_combines : GICombineGroup<[nneg_zext]>;

def shuffle_combines : GICombineGroup<[combine_shuffle_concat,
<<<<<<< HEAD
                                       combine_shuffle_undef_rhs]>;
=======
                                       combine_shuffle_undef_rhs,
                                       combine_shuffle_disjoint_mask]>;
>>>>>>> a8d96e15

def all_combines : GICombineGroup<[integer_reassoc_combines, trivial_combines,
    vector_ops_combines, freeze_combines, cast_combines,
    insert_vec_elt_combines, extract_vec_elt_combines, combines_for_extload,
    combine_extracted_vector_load,
    undef_combines, identity_combines, phi_combines,
    simplify_add_to_sub, hoist_logic_op_with_same_opcode_hands, shifts_too_big,
    reassocs, ptr_add_immed_chain, cmp_combines,
    shl_ashr_to_sext_inreg, sext_inreg_of_load,
    width_reduction_combines, select_combines,
    known_bits_simplifications, trunc_shift,
    not_cmp_fold, opt_brcond_by_inverting_cond,
    const_combines, xor_of_and_with_same_reg, ptr_add_with_zero,
    shift_immed_chain, shift_of_shifted_logic_chain, load_or_combine,
    div_rem_to_divrem, funnel_shift_combines, bitreverse_shift, commute_shift,
    form_bitfield_extract, constant_fold_binops, constant_fold_fma,
    constant_fold_cast_op, fabs_fneg_fold,
    intdiv_combines, mulh_combines, redundant_neg_operands,
    and_or_disjoint_mask, fma_combines, fold_binop_into_select,
    sub_add_reg, select_to_minmax,
    fsub_to_fneg, commute_constant_to_rhs, match_ands, match_ors,
<<<<<<< HEAD
    combine_concat_vector, match_addos,
    sext_trunc, zext_trunc, prefer_sign_combines, shuffle_combines,
    combine_use_vector_truncate, merge_combines]>;
=======
    combine_concat_vector,
    sext_trunc, zext_trunc, prefer_sign_combines, shuffle_combines,
    combine_use_vector_truncate, merge_combines, overflow_combines]>;
>>>>>>> a8d96e15

// A combine group used to for prelegalizer combiners at -O0. The combines in
// this group have been selected based on experiments to balance code size and
// compile time performance.
def optnone_combines : GICombineGroup<[trivial_combines,
    ptr_add_immed_chain, combines_for_extload,
    not_cmp_fold, opt_brcond_by_inverting_cond, combine_concat_vector]>;<|MERGE_RESOLUTION|>--- conflicted
+++ resolved
@@ -857,8 +857,6 @@
   (apply [{ Helper.applyCombineUnmergeZExtToZExt(*${d}); }])
 >;
 
-<<<<<<< HEAD
-=======
 /// Transform merge_x_undef -> anyext.
 def merge_of_x_and_undef : GICombineRule <
   (defs root:$root, build_fn_matchinfo:$matchinfo),
@@ -875,7 +873,6 @@
          [{ return Helper.matchMergeXAndZero(*${MI}, ${matchinfo}); }]),
   (apply [{ Helper.applyBuildFn(*${MI}, ${matchinfo}); }])>;
 
->>>>>>> a8d96e15
 def merge_combines: GICombineGroup<[
   unmerge_anyext_build_vector,
   unmerge_merge,
@@ -883,13 +880,9 @@
   unmerge_cst,
   unmerge_undef,
   unmerge_dead_to_trunc,
-<<<<<<< HEAD
-  unmerge_zext_to_zext
-=======
   unmerge_zext_to_zext,
   merge_of_x_and_undef,
   merge_of_x_and_zero
->>>>>>> a8d96e15
 ]>;
 
 // Under certain conditions, transform:
@@ -1616,8 +1609,6 @@
   (apply [{ Helper.applyBuildFn(*${root}, ${matchinfo}); }])
 >;
 
-<<<<<<< HEAD
-=======
 def combine_shuffle_disjoint_mask : GICombineRule<
   (defs root:$root, build_fn_matchinfo:$matchinfo),
   (match (wip_match_opcode G_SHUFFLE_VECTOR):$root,
@@ -1625,7 +1616,6 @@
   (apply [{ Helper.applyBuildFn(*${root}, ${matchinfo}); }])
 >;
 
->>>>>>> a8d96e15
 // match_extract_of_element and insert_vector_elt_oob must be the first!
 def vector_ops_combines: GICombineGroup<[
 match_extract_of_element_undef_vector,
@@ -1983,12 +1973,8 @@
 def prefer_sign_combines : GICombineGroup<[nneg_zext]>;
 
 def shuffle_combines : GICombineGroup<[combine_shuffle_concat,
-<<<<<<< HEAD
-                                       combine_shuffle_undef_rhs]>;
-=======
                                        combine_shuffle_undef_rhs,
                                        combine_shuffle_disjoint_mask]>;
->>>>>>> a8d96e15
 
 def all_combines : GICombineGroup<[integer_reassoc_combines, trivial_combines,
     vector_ops_combines, freeze_combines, cast_combines,
@@ -2010,15 +1996,9 @@
     and_or_disjoint_mask, fma_combines, fold_binop_into_select,
     sub_add_reg, select_to_minmax,
     fsub_to_fneg, commute_constant_to_rhs, match_ands, match_ors,
-<<<<<<< HEAD
-    combine_concat_vector, match_addos,
-    sext_trunc, zext_trunc, prefer_sign_combines, shuffle_combines,
-    combine_use_vector_truncate, merge_combines]>;
-=======
     combine_concat_vector,
     sext_trunc, zext_trunc, prefer_sign_combines, shuffle_combines,
     combine_use_vector_truncate, merge_combines, overflow_combines]>;
->>>>>>> a8d96e15
 
 // A combine group used to for prelegalizer combiners at -O0. The combines in
 // this group have been selected based on experiments to balance code size and
