//===- Combine.td - Combine rule definitions ---------------*- tablegen -*-===//
//
// Part of the LLVM Project, under the Apache License v2.0 with LLVM Exceptions.
// See https://llvm.org/LICENSE.txt for license information.
// SPDX-License-Identifier: Apache-2.0 WITH LLVM-exception
//
//===----------------------------------------------------------------------===//
//
// Declare GlobalISel combine rules and provide mechanisms to opt-out.
//
//===----------------------------------------------------------------------===//


//===----------------------------------------------------------------------===//
// Base Classes
//
// These are the core classes that the combiner backend relies on.
//===----------------------------------------------------------------------===//

/// All arguments of the defs operator must be subclasses of GIDefKind or
/// sub-dags whose operator is GIDefKindWithArgs.
class GIDefKind;
class GIDefKindWithArgs;

/// Declare a root node. There must be at least one of these in every combine
/// rule.
def root : GIDefKind;

def defs;

def pattern;
def match;
def apply;

def wip_match_opcode;

// Common base class for GICombineRule and GICombineGroup.
class GICombine {
  // See GICombineGroup. We only declare it here to make the tablegen pass
  // simpler.
  list<GICombine> Rules = ?;
}

// A group of combine rules that can be added to a GICombiner or another group.
class GICombineGroup<list<GICombine> rules> : GICombine {
  // The rules contained in this group. The rules in a group are flattened into
  // a single list and sorted into whatever order is most efficient. However,
  // they will never be re-ordered such that behaviour differs from the
  // specified order. It is therefore possible to use the order of rules in this
  // list to describe priorities.
  let Rules = rules;
}

// Declares a combiner implementation class
class GICombiner<string classname, list<GICombine> rules>
    : GICombineGroup<rules> {
  // The class name to use in the generated output.
  string Classname = classname;
  // Combiners can use this so they're free to define tryCombineAll themselves
  // and do extra work before/after calling the TableGen-erated code.
  string CombineAllMethodName = "tryCombineAll";
}

/// Declares data that is passed from the match stage to the apply stage.
class GIDefMatchData<string type>  {
  /// A C++ type name indicating the storage type.
  string Type = type;
}

class GICombineRule<dag defs, dag match, dag apply> : GICombine {
  /// Defines the external interface of the match rule. This includes:
  /// * The names of the root nodes (requires at least one)
  /// See GIDefKind for details.
  dag Defs = defs;

  /// Defines the things which must be true for the pattern to match
  dag Match = match;

  /// Defines the things which happen after the decision is made to apply a
  /// combine rule.
  dag Apply = apply;

  /// Defines the predicates that are checked before the match function
  /// is called. Targets can use this to, for instance, check Subtarget
  /// features.
  list<Predicate> Predicates = [];

  // Maximum number of permutations of this rule that can be emitted.
  // Set to -1 to disable the limit.
  int MaxPermutations = 16;
}

def gi_mo;
def gi_imm;

// This is an equivalent of PatFrags but for MIR Patterns.
//
// GICombinePatFrags can be used in place of instructions for 'match' patterns.
// Much like normal instructions, the defs (outs) come first, and the ins second
//
// Out operands can only be of type "root" or "gi_mo", and they must be defined
// by an instruction pattern in all alternatives.
//
// In operands can be gi_imm or gi_mo. They cannot be redefined in any alternative
// pattern and may only appear in the C++ code, or in the output operand of an
// instruction pattern.
class GICombinePatFrag<dag outs, dag ins, list<dag> alts> {
  dag InOperands = ins;
  dag OutOperands = outs;
  list<dag> Alternatives = alts;
}

//===----------------------------------------------------------------------===//
// Pattern Special Types
//===----------------------------------------------------------------------===//

class GISpecialType;

// In an apply pattern, GITypeOf can be used to set the type of a new temporary
// register to match the type of a matched register.
//
// This can only be used on temporary registers defined by the apply pattern.
//
// TODO: Make this work in matchers as well?
//
// FIXME: Syntax is very ugly.
class GITypeOf<string opName> : GISpecialType {
  string OpName = opName;
}

//===----------------------------------------------------------------------===//
// Pattern Builtins
//===----------------------------------------------------------------------===//

// "Magic" Builtin instructions for MIR patterns.
// The definitions that implement
class GIBuiltinInst;

// Replace all references to a register with another one.
//
// Usage:
//    (apply (GIReplaceReg $old, $new))
//
// Operands:
// - $old (out) register defined by a matched instruction
// - $new (in)  register
//
// Semantics:
// - Can only appear in an 'apply' pattern.
// - If both old/new are operands of matched instructions,
//   "canReplaceReg" is checked before applying the rule.
def GIReplaceReg : GIBuiltinInst;

// Apply action that erases the match root.
//
// Usage:
//    (apply (GIEraseRoot))
//
// Semantics:
// - Can only appear as the only pattern of an 'apply' pattern list.
// - The root cannot have any output operands.
// - The root must be a CodeGenInstruction
//
// TODO: Allow using this directly, like (apply GIEraseRoot)
def GIEraseRoot : GIBuiltinInst;

//===----------------------------------------------------------------------===//
// Pattern MIFlags
//===----------------------------------------------------------------------===//

class MIFlagEnum<string enumName> {
  string EnumName = "MachineInstr::" # enumName;
}

def FmNoNans    : MIFlagEnum<"FmNoNans">;
def FmNoInfs    : MIFlagEnum<"FmNoInfs">;
def FmNsz       : MIFlagEnum<"FmNsz">;
def FmArcp      : MIFlagEnum<"FmArcp">;
def FmContract  : MIFlagEnum<"FmContract">;
def FmAfn       : MIFlagEnum<"FmAfn">;
def FmReassoc   : MIFlagEnum<"FmReassoc">;
def IsExact     : MIFlagEnum<"IsExact">;
def NoSWrap     : MIFlagEnum<"NoSWrap">;
def NoUWrap     : MIFlagEnum<"NoUWrap">;
def NonNeg      : MIFlagEnum<"NonNeg">;

def MIFlags;
// def not; -> Already defined as a SDNode

//===----------------------------------------------------------------------===//

def extending_load_matchdata : GIDefMatchData<"PreferredTuple">;
def indexed_load_store_matchdata : GIDefMatchData<"IndexedLoadStoreMatchInfo">;
def instruction_steps_matchdata: GIDefMatchData<"InstructionStepsMatchInfo">;

def register_matchinfo: GIDefMatchData<"Register">;
def int64_matchinfo: GIDefMatchData<"int64_t">;
def apint_matchinfo : GIDefMatchData<"APInt">;
def constantfp_matchinfo : GIDefMatchData<"ConstantFP*">;
def build_fn_matchinfo :
GIDefMatchData<"std::function<void(MachineIRBuilder &)>">;
def unsigned_matchinfo: GIDefMatchData<"unsigned">;

def copy_prop : GICombineRule<
  (defs root:$d),
  (match (COPY $d, $s):$mi,
         [{ return Helper.matchCombineCopy(*${mi}); }]),
  (apply [{ Helper.applyCombineCopy(*${mi}); }])>;

// idempotent operations
// Fold (freeze (freeze x)) -> (freeze x).
// Fold (fabs (fabs x)) -> (fabs x).
// Fold (fcanonicalize (fcanonicalize x)) -> (fcanonicalize x).
def idempotent_prop_frags : GICombinePatFrag<
  (outs root:$dst, $src), (ins),
  !foreach(op, [G_FREEZE, G_FABS, G_FCANONICALIZE],
           (pattern (op $dst, $src), (op $src, $x)))>;

def idempotent_prop : GICombineRule<
   (defs root:$dst),
   (match (idempotent_prop_frags $dst, $src)),
   (apply (GIReplaceReg $dst, $src))>;

// Convert freeze(Op(Op0, NonPoisonOps...)) to Op(freeze(Op0), NonPoisonOps...)
// when Op0 is not guaranteed non-poison
def push_freeze_to_prevent_poison_from_propagating : GICombineRule<
  (defs root:$root, build_fn_matchinfo:$matchinfo),
  (match (G_FREEZE $dst, $src):$root,
         [{ return !isGuaranteedNotToBePoison(${src}.getReg(), MRI) && Helper.matchFreezeOfSingleMaybePoisonOperand(*${root}, ${matchinfo}); }]),
  (apply [{ Helper.applyBuildFn(*${root}, ${matchinfo}); }])>;

def extending_loads : GICombineRule<
  (defs root:$root, extending_load_matchdata:$matchinfo),
  (match (wip_match_opcode G_LOAD, G_SEXTLOAD, G_ZEXTLOAD):$root,
         [{ return Helper.matchCombineExtendingLoads(*${root}, ${matchinfo}); }]),
  (apply [{ Helper.applyCombineExtendingLoads(*${root}, ${matchinfo}); }])>;

def load_and_mask : GICombineRule<
  (defs root:$root, build_fn_matchinfo:$matchinfo),
  (match (wip_match_opcode G_AND):$root,
        [{ return Helper.matchCombineLoadWithAndMask(*${root}, ${matchinfo}); }]),
  (apply [{ Helper.applyBuildFn(*${root}, ${matchinfo}); }])>;
def combines_for_extload: GICombineGroup<[extending_loads, load_and_mask]>;

def sext_trunc_sextload : GICombineRule<
  (defs root:$d),
  (match (wip_match_opcode G_SEXT_INREG):$d,
         [{ return Helper.matchSextTruncSextLoad(*${d}); }]),
  (apply [{ Helper.applySextTruncSextLoad(*${d}); }])>;

def sext_inreg_of_load_matchdata : GIDefMatchData<"std::tuple<Register, unsigned>">;
def sext_inreg_of_load : GICombineRule<
  (defs root:$root, sext_inreg_of_load_matchdata:$matchinfo),
  (match (wip_match_opcode G_SEXT_INREG):$root,
         [{ return Helper.matchSextInRegOfLoad(*${root}, ${matchinfo}); }]),
  (apply [{ Helper.applySextInRegOfLoad(*${root}, ${matchinfo}); }])>;

def sext_inreg_to_zext_inreg : GICombineRule<
  (defs root:$dst),
  (match
    (G_SEXT_INREG $dst, $src, $imm):$root,
      [{
        unsigned BitWidth = MRI.getType(${src}.getReg()).getScalarSizeInBits();
        return Helper.getKnownBits()->maskedValueIsZero(${src}.getReg(),
                 APInt::getOneBitSet(BitWidth, ${imm}.getImm() - 1)); }]),
    (apply [{
      Helper.getBuilder().setInstrAndDebugLoc(*${root});
      Helper.getBuilder().buildZExtInReg(${dst}, ${src}, ${imm}.getImm());
      ${root}->eraseFromParent();
  }])
>;

def combine_extracted_vector_load : GICombineRule<
  (defs root:$root, build_fn_matchinfo:$matchinfo),
  (match (wip_match_opcode G_EXTRACT_VECTOR_ELT):$root,
        [{ return Helper.matchCombineExtractedVectorLoad(*${root}, ${matchinfo}); }]),
  (apply [{ Helper.applyBuildFn(*${root}, ${matchinfo}); }])>;

def combine_indexed_load_store : GICombineRule<
  (defs root:$root, indexed_load_store_matchdata:$matchinfo),
  (match (wip_match_opcode G_LOAD, G_SEXTLOAD, G_ZEXTLOAD, G_STORE):$root,
         [{ return Helper.matchCombineIndexedLoadStore(*${root}, ${matchinfo}); }]),
  (apply [{ Helper.applyCombineIndexedLoadStore(*${root}, ${matchinfo}); }])>;

def opt_brcond_by_inverting_cond_matchdata : GIDefMatchData<"MachineInstr *">;
def opt_brcond_by_inverting_cond : GICombineRule<
  (defs root:$root, opt_brcond_by_inverting_cond_matchdata:$matchinfo),
  (match (wip_match_opcode G_BR):$root,
         [{ return Helper.matchOptBrCondByInvertingCond(*${root}, ${matchinfo}); }]),
  (apply [{ Helper.applyOptBrCondByInvertingCond(*${root}, ${matchinfo}); }])>;

def ptr_add_immed_matchdata : GIDefMatchData<"PtrAddChain">;
def ptr_add_immed_chain : GICombineRule<
  (defs root:$d, ptr_add_immed_matchdata:$matchinfo),
  (match (wip_match_opcode G_PTR_ADD):$d,
         [{ return Helper.matchPtrAddImmedChain(*${d}, ${matchinfo}); }]),
  (apply [{ Helper.applyPtrAddImmedChain(*${d}, ${matchinfo}); }])>;

def shifts_too_big : GICombineRule<
  (defs root:$root),
  (match (wip_match_opcode G_SHL, G_ASHR, G_LSHR):$root,
         [{ return Helper.matchShiftsTooBig(*${root}); }]),
  (apply [{ Helper.replaceInstWithUndef(*${root}); }])>;

// Fold shift (shift base x), y -> shift base, (x+y), if shifts are same
def shift_immed_matchdata : GIDefMatchData<"RegisterImmPair">;
def shift_immed_chain : GICombineRule<
  (defs root:$d, shift_immed_matchdata:$matchinfo),
  (match (wip_match_opcode G_SHL, G_ASHR, G_LSHR, G_SSHLSAT, G_USHLSAT):$d,
         [{ return Helper.matchShiftImmedChain(*${d}, ${matchinfo}); }]),
  (apply [{ Helper.applyShiftImmedChain(*${d}, ${matchinfo}); }])>;

// Transform shift (logic (shift X, C0), Y), C1
//        -> logic (shift X, (C0+C1)), (shift Y, C1), if shifts are same
def shift_of_shifted_logic_matchdata : GIDefMatchData<"ShiftOfShiftedLogic">;
def shift_of_shifted_logic_chain : GICombineRule<
  (defs root:$d, shift_of_shifted_logic_matchdata:$matchinfo),
  (match (wip_match_opcode G_SHL, G_ASHR, G_LSHR, G_USHLSAT, G_SSHLSAT):$d,
         [{ return Helper.matchShiftOfShiftedLogic(*${d}, ${matchinfo}); }]),
  (apply [{ Helper.applyShiftOfShiftedLogic(*${d}, ${matchinfo}); }])>;

def mul_to_shl : GICombineRule<
  (defs root:$d, unsigned_matchinfo:$matchinfo),
  (match (G_MUL $d, $op1, $op2):$mi,
         [{ return Helper.matchCombineMulToShl(*${mi}, ${matchinfo}); }]),
  (apply [{ Helper.applyCombineMulToShl(*${mi}, ${matchinfo}); }])>;

// shl ([asz]ext x), y => zext (shl x, y), if shift does not overflow int
def reduce_shl_of_extend_matchdata : GIDefMatchData<"RegisterImmPair">;
def reduce_shl_of_extend : GICombineRule<
  (defs root:$dst, reduce_shl_of_extend_matchdata:$matchinfo),
  (match (G_SHL $dst, $src0, $src1):$mi,
         [{ return Helper.matchCombineShlOfExtend(*${mi}, ${matchinfo}); }]),
  (apply [{ Helper.applyCombineShlOfExtend(*${mi}, ${matchinfo}); }])>;

// Combine bitreverse(shl (bitreverse x), y)) -> (lshr x, y)
def bitreverse_shl : GICombineRule<
  (defs root:$d),
  (match (G_BITREVERSE $rev, $val),
         (G_SHL $src, $rev, $amt):$mi,
         (G_BITREVERSE $d, $src),
         [{ return Helper.isLegalOrBeforeLegalizer({TargetOpcode::G_LSHR,
                                                   {MRI.getType(${val}.getReg()),
                                                    MRI.getType(${amt}.getReg())}}); }]),
  (apply (G_LSHR $d, $val, $amt))>;

// Combine bitreverse(lshr (bitreverse x), y)) -> (shl x, y)
def bitreverse_lshr : GICombineRule<
  (defs root:$d),
  (match (G_BITREVERSE $rev, $val),
         (G_LSHR $src, $rev, $amt):$mi,
         (G_BITREVERSE $d, $src),
         [{ return Helper.isLegalOrBeforeLegalizer({TargetOpcode::G_SHL,
                                                   {MRI.getType(${val}.getReg()),
                                                    MRI.getType(${amt}.getReg())}}); }]),
  (apply (G_SHL $d, $val, $amt))>;

// Combine (shl (add x, c1), c2) -> (add (shl x, c2), c1 << c2)
// Combine (shl (or x, c1), c2) -> (or (shl x, c2), c1 << c2)
def commute_shift : GICombineRule<
  (defs root:$d, build_fn_matchinfo:$matchinfo),
  (match (wip_match_opcode G_SHL):$d,
         [{ return Helper.matchCommuteShift(*${d}, ${matchinfo}); }]),
  (apply [{ Helper.applyBuildFn(*${d}, ${matchinfo}); }])>;

def narrow_binop_feeding_and : GICombineRule<
  (defs root:$root, build_fn_matchinfo:$matchinfo),
  (match (wip_match_opcode G_AND):$root,
         [{ return Helper.matchNarrowBinopFeedingAnd(*${root}, ${matchinfo}); }]),
  (apply [{ Helper.applyBuildFnNoErase(*${root}, ${matchinfo}); }])>;

// [us]itofp(undef) = 0, because the result value is bounded.
def undef_to_fp_zero : GICombineRule<
  (defs root:$root),
  (match (wip_match_opcode G_UITOFP, G_SITOFP):$root,
         [{ return Helper.matchAnyExplicitUseIsUndef(*${root}); }]),
  (apply [{ Helper.replaceInstWithFConstant(*${root}, 0.0); }])>;

def undef_to_int_zero: GICombineRule<
  (defs root:$root),
  (match (wip_match_opcode G_AND, G_MUL):$root,
         [{ return Helper.matchAnyExplicitUseIsUndef(*${root}); }]),
  (apply [{ Helper.replaceInstWithConstant(*${root}, 0); }])>;

def undef_to_negative_one: GICombineRule<
  (defs root:$root),
  (match (wip_match_opcode G_OR):$root,
         [{ return Helper.matchAnyExplicitUseIsUndef(*${root}); }]),
  (apply [{ Helper.replaceInstWithConstant(*${root}, -1); }])>;

def binop_left_undef_to_zero: GICombineRule<
  (defs root:$root),
  (match (wip_match_opcode G_SHL, G_UDIV, G_UREM):$root,
         [{ return Helper.matchOperandIsUndef(*${root}, 1); }]),
  (apply [{ Helper.replaceInstWithConstant(*${root}, 0); }])>;

def binop_right_undef_to_undef: GICombineRule<
  (defs root:$root),
  (match (wip_match_opcode G_SHL, G_ASHR, G_LSHR):$root,
         [{ return Helper.matchOperandIsUndef(*${root}, 2); }]),
  (apply [{ Helper.replaceInstWithUndef(*${root}); }])>;

def unary_undef_to_zero: GICombineRule<
  (defs root:$root),
  (match (wip_match_opcode G_ABS):$root,
         [{ return Helper.matchOperandIsUndef(*${root}, 1); }]),
  (apply [{ Helper.replaceInstWithConstant(*${root}, 0); }])>;

// Instructions where if any source operand is undef, the instruction can be
// replaced with undef.
def propagate_undef_any_op: GICombineRule<
  (defs root:$root),
  (match (wip_match_opcode G_ADD, G_FPTOSI, G_FPTOUI, G_SUB, G_XOR, G_TRUNC):$root,
         [{ return Helper.matchAnyExplicitUseIsUndef(*${root}); }]),
  (apply [{ Helper.replaceInstWithUndef(*${root}); }])>;

// Instructions where if all source operands are undef, the instruction can be
// replaced with undef.
def propagate_undef_all_ops: GICombineRule<
  (defs root:$root),
  (match (wip_match_opcode G_SHUFFLE_VECTOR):$root,
          [{ return Helper.matchAllExplicitUsesAreUndef(*${root}); }]),
  (apply [{ Helper.replaceInstWithUndef(*${root}); }])>;

// Replace a G_SHUFFLE_VECTOR with an undef mask with a G_IMPLICIT_DEF.
def propagate_undef_shuffle_mask: GICombineRule<
  (defs root:$root),
  (match (wip_match_opcode G_SHUFFLE_VECTOR):$root,
         [{ return Helper.matchUndefShuffleVectorMask(*${root}); }]),
  (apply [{ Helper.replaceInstWithUndef(*${root}); }])>;

// Replace a G_SHUFFLE_VECTOR with a G_EXTRACT_VECTOR_ELT.
def shuffle_to_extract: GICombineRule<
  (defs root:$root),
  (match (wip_match_opcode G_SHUFFLE_VECTOR):$root,
         [{ return Helper.matchShuffleToExtract(*${root}); }]),
  (apply [{ Helper.applyShuffleToExtract(*${root}); }])>;

  // Replace an insert/extract element of an out of bounds index with undef.
  def insert_extract_vec_elt_out_of_bounds : GICombineRule<
  (defs root:$root),
  (match (wip_match_opcode G_INSERT_VECTOR_ELT, G_EXTRACT_VECTOR_ELT):$root,
         [{ return Helper.matchInsertExtractVecEltOutOfBounds(*${root}); }]),
  (apply [{ Helper.replaceInstWithUndef(*${root}); }])>;

// Fold (cond ? x : x) -> x
def select_same_val: GICombineRule<
  (defs root:$root),
  (match (wip_match_opcode G_SELECT):$root,
    [{ return Helper.matchSelectSameVal(*${root}); }]),
  (apply [{ Helper.replaceSingleDefInstWithOperand(*${root}, 2); }])
>;

// Fold (undef ? x : y) -> y
def select_undef_cmp: GICombineRule<
  (defs root:$dst),
  (match (G_IMPLICIT_DEF $undef),
         (G_SELECT $dst, $undef, $x, $y)),
  (apply (GIReplaceReg $dst, $y))
>;

// Fold (true ? x : y) -> x
// Fold (false ? x : y) -> y
def select_constant_cmp: GICombineRule<
  (defs root:$root, unsigned_matchinfo:$matchinfo),
  (match (wip_match_opcode G_SELECT):$root,
    [{ return Helper.matchConstantSelectCmp(*${root}, ${matchinfo}); }]),
  (apply [{ Helper.replaceSingleDefInstWithOperand(*${root}, ${matchinfo}); }])
>;

// Fold (C op x) -> (x op C)
// TODO: handle more isCommutable opcodes
// TODO: handle compares (currently not marked as isCommutable)
def commute_int_constant_to_rhs : GICombineRule<
  (defs root:$root),
  (match (wip_match_opcode G_ADD, G_MUL, G_AND, G_OR, G_XOR,
                           G_SMIN, G_SMAX, G_UMIN, G_UMAX, G_UADDO, G_SADDO,
                           G_UMULO, G_SMULO, G_UMULH, G_SMULH,
                           G_UADDSAT, G_SADDSAT, G_SMULFIX, G_UMULFIX,
                           G_SMULFIXSAT, G_UMULFIXSAT):$root,
    [{ return Helper.matchCommuteConstantToRHS(*${root}); }]),
  (apply [{ Helper.applyCommuteBinOpOperands(*${root}); }])
>;

def commute_fp_constant_to_rhs : GICombineRule<
  (defs root:$root),
  (match (wip_match_opcode G_FADD, G_FMUL, G_FMINNUM, G_FMAXNUM,
                           G_FMINNUM_IEEE, G_FMAXNUM_IEEE,
                           G_FMINIMUM, G_FMAXIMUM):$root,
    [{ return Helper.matchCommuteFPConstantToRHS(*${root}); }]),
  (apply [{ Helper.applyCommuteBinOpOperands(*${root}); }])
>;

def commute_constant_to_rhs : GICombineGroup<[
  commute_int_constant_to_rhs,
  commute_fp_constant_to_rhs
]>;

// Fold x op 0 -> x
def right_identity_zero_frags : GICombinePatFrag<
  (outs root:$dst), (ins $x),
  !foreach(op,
           [G_SUB, G_ADD, G_OR, G_XOR, G_SHL, G_ASHR,
            G_LSHR, G_PTR_ADD, G_ROTL, G_ROTR],
           (pattern (op $dst, $x, 0)))>;
def right_identity_zero: GICombineRule<
  (defs root:$dst),
  (match (right_identity_zero_frags $dst, $lhs)),
  (apply (GIReplaceReg $dst, $lhs))
>;

def right_identity_neg_zero_fp: GICombineRule<
  (defs root:$dst),
  (match (G_FADD $dst, $x, $y):$root,
    [{ return Helper.matchConstantFPOp(${y}, -0.0); }]),
  (apply (GIReplaceReg $dst, $x))
>;

// Fold x op 1 -> x
def right_identity_one_int: GICombineRule<
  (defs root:$dst),
  (match (G_MUL $dst, $x, 1)),
  (apply (GIReplaceReg $dst, $x))
>;

def right_identity_one_fp: GICombineRule<
  (defs root:$dst),
  (match (G_FMUL $dst, $x, $y):$root,
    [{ return Helper.matchConstantFPOp(${y}, 1.0); }]),
  (apply (GIReplaceReg $dst, $x))
>;

def right_identity_neg_one_fp: GICombineRule<
  (defs root:$dst),
  (match (G_FMUL $dst, $x, $y):$root,
    [{ return Helper.matchConstantFPOp(${y}, -1.0); }]),
  (apply (G_FNEG $dst, $x))
>;

def right_identity_one : GICombineGroup<[right_identity_one_int, right_identity_one_fp]>;

// Fold (x op x) - > x
def binop_same_val_frags : GICombinePatFrag<
  (outs root:$dst), (ins $x),
  [
    (pattern (G_AND $dst, $x, $x)),
    (pattern (G_OR $dst, $x, $x)),
  ]
>;
def binop_same_val: GICombineRule<
  (defs root:$dst),
  (match (binop_same_val_frags $dst, $src)),
  (apply (GIReplaceReg $dst, $src))
>;

// Fold (0 op x) - > 0
def binop_left_to_zero: GICombineRule<
  (defs root:$root),
  (match (wip_match_opcode G_SDIV, G_UDIV, G_SREM, G_UREM):$root,
    [{ return Helper.matchOperandIsZero(*${root}, 1); }]),
  (apply [{ Helper.replaceSingleDefInstWithOperand(*${root}, 1); }])
>;

def urem_pow2_to_mask : GICombineRule<
  (defs root:$root),
  (match (wip_match_opcode G_UREM):$root,
    [{ return Helper.matchOperandIsKnownToBeAPowerOfTwo(*${root}, 2); }]),
  (apply [{ Helper.applySimplifyURemByPow2(*${root}); }])
>;

// Push a binary operator through a select on constants.
//
// binop (select cond, K0, K1), K2 ->
//   select cond, (binop K0, K2), (binop K1, K2)

// Every binary operator that has constant folding. We currently do
// not have constant folding for G_FPOW, G_FMAXNUM_IEEE or
// G_FMINNUM_IEEE.
def fold_binop_into_select : GICombineRule<
  (defs root:$root, unsigned_matchinfo:$select_op_no),
  (match (wip_match_opcode
    G_ADD, G_SUB, G_PTR_ADD, G_AND, G_OR, G_XOR,
    G_SDIV, G_SREM, G_UDIV, G_UREM, G_LSHR, G_ASHR, G_SHL,
    G_SMIN, G_SMAX, G_UMIN, G_UMAX,
    G_FMUL, G_FADD, G_FSUB, G_FDIV, G_FREM,
    G_FMINNUM, G_FMAXNUM, G_FMINIMUM, G_FMAXIMUM):$root,
    [{ return Helper.matchFoldBinOpIntoSelect(*${root}, ${select_op_no}); }]),
  (apply [{ Helper.applyFoldBinOpIntoSelect(*${root}, ${select_op_no}); }])
>;

// Transform d = [su]div(x, y) and r = [su]rem(x, y) - > d, r = [su]divrem(x, y)
def div_rem_to_divrem_matchdata : GIDefMatchData<"MachineInstr *">;
def div_rem_to_divrem : GICombineRule<
  (defs root:$root, div_rem_to_divrem_matchdata:$matchinfo),
  (match (wip_match_opcode G_SDIV, G_UDIV, G_SREM, G_UREM):$root,
    [{ return Helper.matchCombineDivRem(*${root}, ${matchinfo}); }]),
  (apply [{ Helper.applyCombineDivRem(*${root}, ${matchinfo}); }])
>;

// Fold (x op 0) - > 0
def binop_right_to_zero: GICombineRule<
  (defs root:$dst),
  (match (G_MUL $dst, $lhs, 0:$zero)),
  (apply (GIReplaceReg $dst, $zero))
>;

// Erase stores of undef values.
def erase_undef_store : GICombineRule<
  (defs root:$root),
  (match (wip_match_opcode G_STORE):$root,
    [{ return Helper.matchUndefStore(*${root}); }]),
  (apply [{ Helper.eraseInst(*${root}); }])
>;

def simplify_add_to_sub_matchinfo: GIDefMatchData<"std::tuple<Register, Register>">;
def simplify_add_to_sub: GICombineRule <
  (defs root:$root, simplify_add_to_sub_matchinfo:$info),
  (match (wip_match_opcode G_ADD):$root,
    [{ return Helper.matchSimplifyAddToSub(*${root}, ${info}); }]),
  (apply [{ Helper.applySimplifyAddToSub(*${root}, ${info});}])
>;

// Fold fp_op(cst) to the constant result of the floating point operation.
class constant_fold_unary_fp_op_rule<Instruction opcode> : GICombineRule <
  (defs root:$dst),
  (match (opcode $dst, $src0):$root, (G_FCONSTANT $src0, $cst)),
  (apply [{ Helper.applyCombineConstantFoldFpUnary(*${root}, ${cst}.getFPImm()); }])
>;

def constant_fold_fneg : constant_fold_unary_fp_op_rule<G_FNEG>;
def constant_fold_fabs : constant_fold_unary_fp_op_rule<G_FABS>;
def constant_fold_fsqrt : constant_fold_unary_fp_op_rule<G_FSQRT>;
def constant_fold_flog2 : constant_fold_unary_fp_op_rule<G_FLOG2>;
def constant_fold_fptrunc : constant_fold_unary_fp_op_rule<G_FPTRUNC>;

// Fold constant zero int to fp conversions.
class itof_const_zero_fold_rule<Instruction opcode> : GICombineRule <
  (defs root:$dst),
  (match (opcode $dst, 0)),
  // Can't use COPY $dst, 0 here because the 0 operand may be a smaller type
  // than the destination for itofp.
  (apply [{ Helper.replaceInstWithFConstant(*${dst}.getParent(), 0.0); }])
>;
def itof_const_zero_fold_si : itof_const_zero_fold_rule<G_SITOFP>;
def itof_const_zero_fold_ui : itof_const_zero_fold_rule<G_UITOFP>;

def constant_fold_fp_ops : GICombineGroup<[
  constant_fold_fneg,
  constant_fold_fabs,
  constant_fold_fsqrt,
  constant_fold_flog2,
  constant_fold_fptrunc,
  itof_const_zero_fold_si,
  itof_const_zero_fold_ui
]>;

// Fold int2ptr(ptr2int(x)) -> x
def p2i_to_i2p: GICombineRule<
  (defs root:$root, register_matchinfo:$info),
  (match (wip_match_opcode G_INTTOPTR):$root,
    [{ return Helper.matchCombineI2PToP2I(*${root}, ${info}); }]),
  (apply [{ Helper.applyCombineI2PToP2I(*${root}, ${info}); }])
>;

// Fold ptr2int(int2ptr(x)) -> x
def i2p_to_p2i: GICombineRule<
  (defs root:$dst, register_matchinfo:$info),
  (match (G_INTTOPTR $t, $ptr),
         (G_PTRTOINT $dst, $t):$mi,
    [{ ${info} = ${ptr}.getReg(); return true; }]),
  (apply [{ Helper.applyCombineP2IToI2P(*${mi}, ${info}); }])
>;

// Fold add ptrtoint(x), y -> ptrtoint (ptr_add x), y
def add_p2i_to_ptradd_matchinfo : GIDefMatchData<"std::pair<Register, bool>">;
def add_p2i_to_ptradd : GICombineRule<
  (defs root:$root, add_p2i_to_ptradd_matchinfo:$info),
  (match (wip_match_opcode G_ADD):$root,
    [{ return Helper.matchCombineAddP2IToPtrAdd(*${root}, ${info}); }]),
  (apply [{ Helper.applyCombineAddP2IToPtrAdd(*${root}, ${info}); }])
>;

// Fold (ptr_add (int2ptr C1), C2) -> C1 + C2
def const_ptradd_to_i2p: GICombineRule<
  (defs root:$root, apint_matchinfo:$info),
  (match (wip_match_opcode G_PTR_ADD):$root,
    [{ return Helper.matchCombineConstPtrAddToI2P(*${root}, ${info}); }]),
  (apply [{ Helper.applyCombineConstPtrAddToI2P(*${root}, ${info}); }])
>;

// Simplify: (logic_op (op x...), (op y...)) -> (op (logic_op x, y))
def hoist_logic_op_with_same_opcode_hands: GICombineRule <
  (defs root:$root, instruction_steps_matchdata:$info),
  (match (wip_match_opcode G_AND, G_OR, G_XOR):$root,
    [{ return Helper.matchHoistLogicOpWithSameOpcodeHands(*${root}, ${info}); }]),
  (apply [{ Helper.applyBuildInstructionSteps(*${root}, ${info});}])
>;

// Fold ashr (shl x, C), C -> sext_inreg (C)
def shl_ashr_to_sext_inreg_matchinfo : GIDefMatchData<"std::tuple<Register, int64_t>">;
def shl_ashr_to_sext_inreg : GICombineRule<
  (defs root:$root, shl_ashr_to_sext_inreg_matchinfo:$info),
  (match (wip_match_opcode G_ASHR): $root,
    [{ return Helper.matchAshrShlToSextInreg(*${root}, ${info}); }]),
  (apply [{ Helper.applyAshShlToSextInreg(*${root}, ${info});}])
>;

// Fold and(and(x, C1), C2) -> C1&C2 ? and(x, C1&C2) : 0
def overlapping_and: GICombineRule <
  (defs root:$root, build_fn_matchinfo:$info),
  (match (wip_match_opcode G_AND):$root,
         [{ return Helper.matchOverlappingAnd(*${root}, ${info}); }]),
  (apply [{ Helper.applyBuildFn(*${root}, ${info}); }])
>;

// Fold (x & y) -> x or (x & y) -> y when (x & y) is known to equal x or equal y.
def redundant_and: GICombineRule <
  (defs root:$root, register_matchinfo:$matchinfo),
  (match (wip_match_opcode G_AND):$root,
         [{ return Helper.matchRedundantAnd(*${root}, ${matchinfo}); }]),
  (apply [{ Helper.replaceSingleDefInstWithReg(*${root}, ${matchinfo}); }])
>;

// Fold (x | y) -> x or (x | y) -> y when (x | y) is known to equal x or equal y.
def redundant_or: GICombineRule <
  (defs root:$root, register_matchinfo:$matchinfo),
  (match (wip_match_opcode G_OR):$root,
         [{ return Helper.matchRedundantOr(*${root}, ${matchinfo}); }]),
  (apply [{ Helper.replaceSingleDefInstWithReg(*${root}, ${matchinfo}); }])
>;

// If the input is already sign extended, just drop the extension.
// sext_inreg x, K ->
//   if computeNumSignBits(x) >= (x.getScalarSizeInBits() - K + 1)
def redundant_sext_inreg: GICombineRule <
  (defs root:$root),
  (match (wip_match_opcode G_SEXT_INREG):$root,
         [{ return Helper.matchRedundantSExtInReg(*${root}); }]),
     (apply [{ Helper.replaceSingleDefInstWithOperand(*${root}, 1); }])
>;

// Fold (anyext (trunc x)) -> x if the source type is same as
// the destination type.
def anyext_trunc_fold: GICombineRule <
  (defs root:$root, register_matchinfo:$matchinfo),
  (match (wip_match_opcode G_ANYEXT):$root,
         [{ return Helper.matchCombineAnyExtTrunc(*${root}, ${matchinfo}); }]),
  (apply [{ Helper.replaceSingleDefInstWithReg(*${root}, ${matchinfo}); }])
>;

// Fold (zext (trunc x)) -> x if the source type is same as the destination type
// and truncated bits are known to be zero.
def zext_trunc_fold: GICombineRule <
  (defs root:$root, register_matchinfo:$matchinfo),
  (match (wip_match_opcode G_ZEXT):$root,
         [{ return Helper.matchCombineZextTrunc(*${root}, ${matchinfo}); }]),
  (apply [{ Helper.replaceSingleDefInstWithReg(*${root}, ${matchinfo}); }])
>;

// Fold ([asz]ext ([asz]ext x)) -> ([asz]ext x).
def ext_ext_fold_matchinfo : GIDefMatchData<"std::tuple<Register, unsigned>">;
def ext_ext_fold: GICombineRule <
  (defs root:$root, ext_ext_fold_matchinfo:$matchinfo),
  (match (wip_match_opcode G_ANYEXT, G_SEXT, G_ZEXT):$root,
         [{ return Helper.matchCombineExtOfExt(*${root}, ${matchinfo}); }]),
  (apply [{ Helper.applyCombineExtOfExt(*${root}, ${matchinfo}); }])
>;

def not_cmp_fold_matchinfo : GIDefMatchData<"SmallVector<Register, 4>">;
def not_cmp_fold : GICombineRule<
  (defs root:$d, not_cmp_fold_matchinfo:$info),
  (match (wip_match_opcode G_XOR): $d,
  [{ return Helper.matchNotCmp(*${d}, ${info}); }]),
  (apply [{ Helper.applyNotCmp(*${d}, ${info}); }])
>;

// Fold (fneg (fneg x)) -> x.
def fneg_fneg_fold: GICombineRule <
  (defs root:$dst),
  (match (G_FNEG $t, $src),
         (G_FNEG $dst, $t)),
  (apply (GIReplaceReg $dst, $src))
>;

// Fold (unmerge(merge x, y, z)) -> z, y, z.
def unmerge_merge_matchinfo : GIDefMatchData<"SmallVector<Register, 8>">;
def unmerge_merge : GICombineRule<
  (defs root:$d, unmerge_merge_matchinfo:$info),
  (match (wip_match_opcode G_UNMERGE_VALUES): $d,
  [{ return Helper.matchCombineUnmergeMergeToPlainValues(*${d}, ${info}); }]),
  (apply [{ Helper.applyCombineUnmergeMergeToPlainValues(*${d}, ${info}); }])
>;

// Fold merge(unmerge).
def merge_unmerge : GICombineRule<
  (defs root:$d, register_matchinfo:$matchinfo),
  (match (wip_match_opcode G_MERGE_VALUES):$d,
  [{ return Helper.matchCombineMergeUnmerge(*${d}, ${matchinfo}); }]),
  (apply [{ Helper.replaceSingleDefInstWithReg(*${d}, ${matchinfo}); }])
>;

// Fold (fabs (fneg x)) -> (fabs x).
def fabs_fneg_fold: GICombineRule <
  (defs root:$dst),
  (match  (G_FNEG $tmp, $x),
          (G_FABS $dst, $tmp)),
  (apply (G_FABS $dst, $x))>;

// Fold (unmerge cst) -> cst1, cst2, ...
def unmerge_cst_matchinfo : GIDefMatchData<"SmallVector<APInt, 8>">;
def unmerge_cst : GICombineRule<
  (defs root:$d, unmerge_cst_matchinfo:$info),
  (match (wip_match_opcode G_UNMERGE_VALUES): $d,
  [{ return Helper.matchCombineUnmergeConstant(*${d}, ${info}); }]),
  (apply [{ Helper.applyCombineUnmergeConstant(*${d}, ${info}); }])
>;

// Fold (unmerge undef) -> undef, undef, ...
def unmerge_undef : GICombineRule<
  (defs root:$root, build_fn_matchinfo:$info),
  (match (wip_match_opcode G_UNMERGE_VALUES): $root,
         [{ return Helper.matchCombineUnmergeUndef(*${root}, ${info}); }]),
  (apply [{ Helper.applyBuildFn(*${root}, ${info}); }])
>;

// Transform x,y<dead> = unmerge z -> x = trunc z.
def unmerge_dead_to_trunc : GICombineRule<
  (defs root:$d),
  (match (wip_match_opcode G_UNMERGE_VALUES): $d,
  [{ return Helper.matchCombineUnmergeWithDeadLanesToTrunc(*${d}); }]),
  (apply [{ Helper.applyCombineUnmergeWithDeadLanesToTrunc(*${d}); }])
>;

// Transform x,y = unmerge(zext(z)) -> x = zext z; y = 0.
def unmerge_zext_to_zext : GICombineRule<
  (defs root:$d),
  (match (wip_match_opcode G_UNMERGE_VALUES): $d,
  [{ return Helper.matchCombineUnmergeZExtToZExt(*${d}); }]),
  (apply [{ Helper.applyCombineUnmergeZExtToZExt(*${d}); }])
>;

// Fold trunc ([asz]ext x) -> x or ([asz]ext x) or (trunc x).
def trunc_ext_fold_matchinfo : GIDefMatchData<"std::pair<Register, unsigned>">;
def trunc_ext_fold: GICombineRule <
  (defs root:$root, trunc_ext_fold_matchinfo:$matchinfo),
  (match (wip_match_opcode G_TRUNC):$root,
         [{ return Helper.matchCombineTruncOfExt(*${root}, ${matchinfo}); }]),
  (apply [{ Helper.applyCombineTruncOfExt(*${root}, ${matchinfo}); }])
>;

// Under certain conditions, transform:
//  trunc (shl x, K)     -> shl (trunc x), K//
//  trunc ([al]shr x, K) -> (trunc ([al]shr (trunc x), K))
def trunc_shift_matchinfo : GIDefMatchData<"std::pair<MachineInstr*, LLT>">;
def trunc_shift: GICombineRule <
  (defs root:$root, trunc_shift_matchinfo:$matchinfo),
  (match (wip_match_opcode G_TRUNC):$root,
         [{ return Helper.matchCombineTruncOfShift(*${root}, ${matchinfo}); }]),
  (apply [{ Helper.applyCombineTruncOfShift(*${root}, ${matchinfo}); }])
>;

// Transform (mul x, -1) -> (sub 0, x)
def mul_by_neg_one: GICombineRule <
  (defs root:$dst),
  (match (G_MUL $dst, $x, -1)),
  (apply (G_SUB $dst, 0, $x))
>;

// Fold (xor (and x, y), y) -> (and (not x), y)
def xor_of_and_with_same_reg_matchinfo :
    GIDefMatchData<"std::pair<Register, Register>">;
def xor_of_and_with_same_reg: GICombineRule <
  (defs root:$root, xor_of_and_with_same_reg_matchinfo:$matchinfo),
  (match (wip_match_opcode G_XOR):$root,
         [{ return Helper.matchXorOfAndWithSameReg(*${root}, ${matchinfo}); }]),
  (apply [{ Helper.applyXorOfAndWithSameReg(*${root}, ${matchinfo}); }])
>;

// Transform (ptr_add 0, x) -> (int_to_ptr x)
def ptr_add_with_zero: GICombineRule<
  (defs root:$root),
  (match (wip_match_opcode G_PTR_ADD):$root,
         [{ return Helper.matchPtrAddZero(*${root}); }]),
  (apply [{ Helper.applyPtrAddZero(*${root}); }])>;

def regs_small_vec : GIDefMatchData<"SmallVector<Register, 4>">;
def combine_insert_vec_elts_build_vector : GICombineRule<
  (defs root:$root, regs_small_vec:$info),
  (match (wip_match_opcode G_INSERT_VECTOR_ELT):$root,
    [{ return Helper.matchCombineInsertVecElts(*${root}, ${info}); }]),
  (apply [{ Helper.applyCombineInsertVecElts(*${root}, ${info}); }])>;

def load_or_combine : GICombineRule<
  (defs root:$root, build_fn_matchinfo:$info),
  (match (wip_match_opcode G_OR):$root,
    [{ return Helper.matchLoadOrCombine(*${root}, ${info}); }]),
  (apply [{ Helper.applyBuildFn(*${root}, ${info}); }])>;

def extend_through_phis_matchdata: GIDefMatchData<"MachineInstr*">;
def extend_through_phis : GICombineRule<
  (defs root:$root, extend_through_phis_matchdata:$matchinfo),
  (match (wip_match_opcode G_PHI):$root,
    [{ return Helper.matchExtendThroughPhis(*${root}, ${matchinfo}); }]),
  (apply [{ Helper.applyExtendThroughPhis(*${root}, ${matchinfo}); }])>;

// Currently only the one combine above.
def insert_vec_elt_combines : GICombineGroup<
                            [combine_insert_vec_elts_build_vector]>;

def extract_vec_elt_build_vec : GICombineRule<
  (defs root:$root, register_matchinfo:$matchinfo),
  (match (wip_match_opcode G_EXTRACT_VECTOR_ELT):$root,
    [{ return Helper.matchExtractVecEltBuildVec(*${root}, ${matchinfo}); }]),
  (apply [{ Helper.applyExtractVecEltBuildVec(*${root}, ${matchinfo}); }])>;

// Fold away full elt extracts from a build_vector.
def extract_all_elts_from_build_vector_matchinfo :
  GIDefMatchData<"SmallVector<std::pair<Register, MachineInstr*>>">;
def extract_all_elts_from_build_vector : GICombineRule<
  (defs root:$root, extract_all_elts_from_build_vector_matchinfo:$matchinfo),
  (match (wip_match_opcode G_BUILD_VECTOR):$root,
    [{ return Helper.matchExtractAllEltsFromBuildVector(*${root}, ${matchinfo}); }]),
  (apply [{ Helper.applyExtractAllEltsFromBuildVector(*${root}, ${matchinfo}); }])>;

def extract_vec_elt_combines : GICombineGroup<[
  extract_vec_elt_build_vec,
  extract_all_elts_from_build_vector]>;

def funnel_shift_from_or_shift : GICombineRule<
  (defs root:$root, build_fn_matchinfo:$info),
  (match (wip_match_opcode G_OR):$root,
    [{ return Helper.matchOrShiftToFunnelShift(*${root}, ${info}); }]),
  (apply [{ Helper.applyBuildFn(*${root}, ${info}); }])
>;

def funnel_shift_to_rotate : GICombineRule<
  (defs root:$root),
  (match (wip_match_opcode G_FSHL, G_FSHR):$root,
    [{ return Helper.matchFunnelShiftToRotate(*${root}); }]),
  (apply [{ Helper.applyFunnelShiftToRotate(*${root}); }])
>;

// Fold fshr x, y, 0 -> y
def funnel_shift_right_zero: GICombineRule<
  (defs root:$root),
  (match (G_FSHR $x, $y, $z, 0):$root),
  (apply (COPY $x, $z))
>;

// Fold fshl x, y, 0 -> x
def funnel_shift_left_zero: GICombineRule<
  (defs root:$root),
  (match (G_FSHL $x, $y, $z, 0):$root),
  (apply (COPY $x, $y))
>;

// Fold fsh(l/r) x, y, C -> fsh(l/r) x, y, C % bw
def funnel_shift_overshift: GICombineRule<
  (defs root:$root),
  (match (wip_match_opcode G_FSHL, G_FSHR):$root,
    [{ return Helper.matchConstantLargerBitWidth(*${root}, 3); }]),
  (apply [{ Helper.applyFunnelShiftConstantModulo(*${root}); }])
>;

def rotate_out_of_range : GICombineRule<
  (defs root:$root),
  (match (wip_match_opcode G_ROTR, G_ROTL):$root,
    [{ return Helper.matchRotateOutOfRange(*${root}); }]),
  (apply [{ Helper.applyRotateOutOfRange(*${root}); }])
>;

def icmp_to_true_false_known_bits : GICombineRule<
  (defs root:$d, int64_matchinfo:$matchinfo),
  (match (wip_match_opcode G_ICMP):$d,
         [{ return Helper.matchICmpToTrueFalseKnownBits(*${d}, ${matchinfo}); }]),
  (apply [{ Helper.replaceInstWithConstant(*${d}, ${matchinfo}); }])>;

def icmp_to_lhs_known_bits : GICombineRule<
  (defs root:$root, build_fn_matchinfo:$info),
  (match (wip_match_opcode G_ICMP):$root,
         [{ return Helper.matchICmpToLHSKnownBits(*${root}, ${info}); }]),
  (apply [{ Helper.applyBuildFn(*${root}, ${info}); }])>;

def redundant_binop_in_equality : GICombineRule<
  (defs root:$root, build_fn_matchinfo:$info),
  (match (wip_match_opcode G_ICMP):$root,
         [{ return Helper.matchRedundantBinOpInEquality(*${root}, ${info}); }]),
  (apply [{ Helper.applyBuildFn(*${root}, ${info}); }])>;

// Transform: (X == 0 & Y == 0) -> (X | Y) == 0
def double_icmp_zero_and_combine: GICombineRule<
  (defs root:$root),
  (match (G_ICMP $d1, $p, $s1, 0),
         (G_ICMP $d2, $p, $s2, 0),
         (G_AND $root, $d1, $d2),
         [{ return ${p}.getPredicate() == CmpInst::ICMP_EQ &&
                       !MRI.getType(${s1}.getReg()).getScalarType().isPointer() &&
                       (MRI.getType(${s1}.getReg()) ==
                           MRI.getType(${s2}.getReg())); }]),
  (apply (G_OR $ordst, $s1, $s2),
         (G_ICMP $root, $p, $ordst, 0))
>;

// Transform: (X != 0 | Y != 0) -> (X | Y) != 0
def double_icmp_zero_or_combine: GICombineRule<
  (defs root:$root),
  (match (G_ICMP $d1, $p, $s1, 0),
         (G_ICMP $d2, $p, $s2, 0),
         (G_OR $root, $d1, $d2),
         [{ return ${p}.getPredicate() == CmpInst::ICMP_NE &&
                       !MRI.getType(${s1}.getReg()).getScalarType().isPointer() &&
                       (MRI.getType(${s1}.getReg()) ==
                           MRI.getType(${s2}.getReg())); }]),
  (apply (G_OR $ordst, $s1, $s2),
         (G_ICMP $root, $p, $ordst, 0))
>;

def double_icmp_zero_and_or_combine : GICombineGroup<[double_icmp_zero_and_combine,
                                                      double_icmp_zero_or_combine]>;

def and_or_disjoint_mask : GICombineRule<
  (defs root:$root, build_fn_matchinfo:$info),
  (match (wip_match_opcode G_AND):$root,
         [{ return Helper.matchAndOrDisjointMask(*${root}, ${info}); }]),
  (apply [{ Helper.applyBuildFnNoErase(*${root}, ${info}); }])>;

def bitfield_extract_from_and : GICombineRule<
  (defs root:$root, build_fn_matchinfo:$info),
  (match (wip_match_opcode G_AND):$root,
    [{ return Helper.matchBitfieldExtractFromAnd(*${root}, ${info}); }]),
  (apply [{ Helper.applyBuildFn(*${root}, ${info}); }])>;

def funnel_shift_combines : GICombineGroup<[funnel_shift_from_or_shift,
                                            funnel_shift_to_rotate,
                                            funnel_shift_right_zero,
                                            funnel_shift_left_zero,
                                            funnel_shift_overshift]>;

def bitfield_extract_from_sext_inreg : GICombineRule<
  (defs root:$root, build_fn_matchinfo:$info),
  (match (wip_match_opcode G_SEXT_INREG):$root,
    [{ return Helper.matchBitfieldExtractFromSExtInReg(*${root}, ${info}); }]),
  (apply [{ Helper.applyBuildFn(*${root}, ${info}); }])>;

def bitfield_extract_from_shr : GICombineRule<
  (defs root:$root, build_fn_matchinfo:$info),
  (match (wip_match_opcode G_ASHR, G_LSHR):$root,
    [{ return Helper.matchBitfieldExtractFromShr(*${root}, ${info}); }]),
  (apply [{ Helper.applyBuildFn(*${root}, ${info}); }])>;

def bitfield_extract_from_shr_and : GICombineRule<
  (defs root:$root, build_fn_matchinfo:$info),
  (match (wip_match_opcode G_ASHR, G_LSHR):$root,
    [{ return Helper.matchBitfieldExtractFromShrAnd(*${root}, ${info}); }]),
  (apply [{ Helper.applyBuildFn(*${root}, ${info}); }])>;

def form_bitfield_extract : GICombineGroup<[bitfield_extract_from_sext_inreg,
                                            bitfield_extract_from_and,
                                            bitfield_extract_from_shr,
                                            bitfield_extract_from_shr_and]>;

def udiv_by_const : GICombineRule<
  (defs root:$root),
  (match (wip_match_opcode G_UDIV):$root,
   [{ return Helper.matchUDivByConst(*${root}); }]),
  (apply [{ Helper.applyUDivByConst(*${root}); }])>;

def sdiv_by_const : GICombineRule<
  (defs root:$root),
  (match (wip_match_opcode G_SDIV):$root,
   [{ return Helper.matchSDivByConst(*${root}); }]),
  (apply [{ Helper.applySDivByConst(*${root}); }])>;

def sdiv_by_pow2 : GICombineRule<
  (defs root:$root),
  (match (G_SDIV $dst, $x, $y, (MIFlags (not IsExact))):$root,
   [{ return Helper.matchDivByPow2(*${root}, /*IsSigned=*/true); }]),
  (apply [{ Helper.applySDivByPow2(*${root}); }])>;

def udiv_by_pow2 : GICombineRule<
  (defs root:$root),
  (match (G_UDIV $dst, $x, $y, (MIFlags (not IsExact))):$root,
   [{ return Helper.matchDivByPow2(*${root}, /*IsSigned=*/false); }]),
  (apply [{ Helper.applyUDivByPow2(*${root}); }])>;

def intdiv_combines : GICombineGroup<[udiv_by_const, sdiv_by_const,
                                      sdiv_by_pow2, udiv_by_pow2]>;

def reassoc_ptradd : GICombineRule<
  (defs root:$root, build_fn_matchinfo:$matchinfo),
  (match (wip_match_opcode G_PTR_ADD):$root,
    [{ return Helper.matchReassocPtrAdd(*${root}, ${matchinfo}); }]),
  (apply [{ Helper.applyBuildFnNoErase(*${root}, ${matchinfo}); }])>;

def reassoc_comm_binops : GICombineRule<
  (defs root:$root, build_fn_matchinfo:$matchinfo),
  (match (G_ADD $root, $src1, $src2):$root,
    [{ return Helper.matchReassocCommBinOp(*${root}, ${matchinfo}); }]),
  (apply [{ Helper.applyBuildFn(*${root}, ${matchinfo}); }])>;

def reassocs : GICombineGroup<[reassoc_ptradd, reassoc_comm_binops]>;

// Constant fold operations.
def constant_fold_binop : GICombineRule<
  (defs root:$d, apint_matchinfo:$matchinfo),
  (match (wip_match_opcode G_ADD, G_SUB, G_MUL, G_AND, G_OR, G_XOR, G_SHL, G_LSHR, G_ASHR):$d,
   [{ return Helper.matchConstantFoldBinOp(*${d}, ${matchinfo}); }]),
  (apply [{ Helper.replaceInstWithConstant(*${d}, ${matchinfo}); }])>;

def constant_fold_fp_binop : GICombineRule<
  (defs root:$d, constantfp_matchinfo:$matchinfo),
  (match (wip_match_opcode G_FADD, G_FSUB, G_FMUL, G_FDIV):$d,
   [{ return Helper.matchConstantFoldFPBinOp(*${d}, ${matchinfo}); }]),
  (apply [{ Helper.replaceInstWithFConstant(*${d}, ${matchinfo}); }])>;


def constant_fold_fma : GICombineRule<
  (defs root:$d, constantfp_matchinfo:$matchinfo),
  (match (wip_match_opcode G_FMAD, G_FMA):$d,
   [{ return Helper.matchConstantFoldFMA(*${d}, ${matchinfo}); }]),
  (apply [{ Helper.replaceInstWithFConstant(*${d}, ${matchinfo}); }])>;

def constant_fold_cast_op : GICombineRule<
  (defs root:$d, apint_matchinfo:$matchinfo),
  (match (wip_match_opcode G_ZEXT, G_SEXT, G_ANYEXT):$d,
   [{ return Helper.matchConstantFoldCastOp(*${d}, ${matchinfo}); }]),
  (apply [{ Helper.replaceInstWithConstant(*${d}, ${matchinfo}); }])>;

def mulo_by_2: GICombineRule<
  (defs root:$root, build_fn_matchinfo:$matchinfo),
  (match (wip_match_opcode G_UMULO, G_SMULO):$root,
         [{ return Helper.matchMulOBy2(*${root}, ${matchinfo}); }]),
  (apply [{ Helper.applyBuildFnNoErase(*${root}, ${matchinfo}); }])>;

def mulo_by_0: GICombineRule<
  (defs root:$root, build_fn_matchinfo:$matchinfo),
  (match (wip_match_opcode G_UMULO, G_SMULO):$root,
         [{ return Helper.matchMulOBy0(*${root}, ${matchinfo}); }]),
  (apply [{ Helper.applyBuildFn(*${root}, ${matchinfo}); }])>;

// Transform (uadde x, y, 0) -> (uaddo x, y)
//           (sadde x, y, 0) -> (saddo x, y)
//           (usube x, y, 0) -> (usubo x, y)
//           (ssube x, y, 0) -> (ssubo x, y)
def adde_to_addo: GICombineRule<
  (defs root:$root, build_fn_matchinfo:$matchinfo),
  (match (wip_match_opcode G_UADDE, G_SADDE, G_USUBE, G_SSUBE):$root,
         [{ return Helper.matchAddEToAddO(*${root}, ${matchinfo}); }]),
  (apply [{ Helper.applyBuildFnNoErase(*${root}, ${matchinfo}); }])>;

def mulh_to_lshr : GICombineRule<
  (defs root:$root),
  (match (wip_match_opcode G_UMULH):$root,
         [{ return Helper.matchUMulHToLShr(*${root}); }]),
  (apply [{ Helper.applyUMulHToLShr(*${root}); }])>;

def mulh_combines : GICombineGroup<[mulh_to_lshr]>;

def redundant_neg_operands: GICombineRule<
  (defs root:$root, build_fn_matchinfo:$matchinfo),
  (match (wip_match_opcode G_FADD, G_FSUB, G_FMUL, G_FDIV, G_FMAD, G_FMA):$root,
    [{ return Helper.matchRedundantNegOperands(*${root}, ${matchinfo}); }]),
  (apply [{ Helper.applyBuildFnNoErase(*${root}, ${matchinfo}); }])>;

// Transform (fsub +-0.0, X) -> (fneg X)
def fsub_to_fneg: GICombineRule<
  (defs root:$root, register_matchinfo:$matchinfo),
  (match (wip_match_opcode G_FSUB):$root,
    [{ return Helper.matchFsubToFneg(*${root}, ${matchinfo}); }]),
  (apply [{ Helper.applyFsubToFneg(*${root}, ${matchinfo}); }])>;

// Transform (fadd x, (fmul y, z)) -> (fma y, z, x)
//           (fadd x, (fmul y, z)) -> (fmad y, z, x)
// Transform (fadd (fmul x, y), z) -> (fma x, y, z)
//           (fadd (fmul x, y), z) -> (fmad x, y, z)
def combine_fadd_fmul_to_fmad_or_fma: GICombineRule<
  (defs root:$root, build_fn_matchinfo:$info),
  (match (wip_match_opcode G_FADD):$root,
         [{ return Helper.matchCombineFAddFMulToFMadOrFMA(*${root},
                                                          ${info}); }]),
  (apply [{ Helper.applyBuildFn(*${root}, ${info}); }])>;

// Transform (fadd (fpext (fmul x, y)), z) -> (fma (fpext x), (fpext y), z)
//                                         -> (fmad (fpext x), (fpext y), z)
// Transform (fadd x, (fpext (fmul y, z))) -> (fma (fpext y), (fpext z), x)
//                                         -> (fmad (fpext y), (fpext z), x)
def combine_fadd_fpext_fmul_to_fmad_or_fma: GICombineRule<
  (defs root:$root, build_fn_matchinfo:$info),
  (match (wip_match_opcode G_FADD):$root,
         [{ return Helper.matchCombineFAddFpExtFMulToFMadOrFMA(*${root},
                                                               ${info}); }]),
  (apply [{ Helper.applyBuildFn(*${root}, ${info}); }])>;

// Transform (fadd (fma x, y, (fmul z, u)), v)  -> (fma x, y, (fma z, u, v))
//           (fadd (fmad x, y, (fmul z, u)), v) -> (fmad x, y, (fmad z, u, v))
// Transform (fadd v, (fma x, y, (fmul z, u)))  -> (fma x, y, (fma z, u, v))
//           (fadd v, (fmad x, y, (fmul z, u))) -> (fmad x, y, (fmad z, u, v))
def combine_fadd_fma_fmul_to_fmad_or_fma: GICombineRule<
  (defs root:$root, build_fn_matchinfo:$info),
  (match (wip_match_opcode G_FADD):$root,
         [{ return Helper.matchCombineFAddFMAFMulToFMadOrFMA(*${root},
                                                             ${info}); }]),
  (apply [{ Helper.applyBuildFn(*${root}, ${info}); }])>;

// Transform (fadd (fma x, y, (fpext (fmul u, v))), z) ->
//           (fma x, y, (fma (fpext u), (fpext v), z))
def combine_fadd_fpext_fma_fmul_to_fmad_or_fma: GICombineRule<
  (defs root:$root, build_fn_matchinfo:$info),
  (match (wip_match_opcode G_FADD):$root,
         [{ return Helper.matchCombineFAddFpExtFMulToFMadOrFMAAggressive(
                                                  *${root}, ${info}); }]),
  (apply [{ Helper.applyBuildFn(*${root}, ${info}); }])>;

// Transform (fsub (fmul x, y), z) -> (fma x, y, -z)
//                                 -> (fmad x, y, -z)
def combine_fsub_fmul_to_fmad_or_fma: GICombineRule<
  (defs root:$root, build_fn_matchinfo:$info),
  (match (wip_match_opcode G_FSUB):$root,
         [{ return Helper.matchCombineFSubFMulToFMadOrFMA(*${root},
                                                          ${info}); }]),
  (apply [{ Helper.applyBuildFn(*${root}, ${info}); }])>;

// Transform (fsub (fneg (fmul, x, y)), z) -> (fma (fneg x), y, (fneg z))
//           (fsub x, (fneg (fmul, y, z))) -> (fma y, z, x)
def combine_fsub_fneg_fmul_to_fmad_or_fma: GICombineRule<
  (defs root:$root, build_fn_matchinfo:$info),
  (match (wip_match_opcode G_FSUB):$root,
         [{ return Helper.matchCombineFSubFNegFMulToFMadOrFMA(*${root},
                                                              ${info}); }]),
  (apply [{ Helper.applyBuildFn(*${root}, ${info}); }])>;

// Transform (fsub (fpext (fmul x, y)), z) ->
//           (fma (fpext x), (fpext y), (fneg z))
def combine_fsub_fpext_fmul_to_fmad_or_fma: GICombineRule<
  (defs root:$root, build_fn_matchinfo:$info),
  (match (wip_match_opcode G_FSUB):$root,
         [{ return Helper.matchCombineFSubFpExtFMulToFMadOrFMA(*${root},
                                                               ${info}); }]),
  (apply [{ Helper.applyBuildFn(*${root}, ${info}); }])>;

// Transform (fsub (fneg (fpext (fmul x, y))), z) ->
//           (fneg (fma (fpext x), (fpext y), z))
def combine_fsub_fpext_fneg_fmul_to_fmad_or_fma: GICombineRule<
  (defs root:$root, build_fn_matchinfo:$info),
  (match (wip_match_opcode G_FSUB):$root,
         [{ return Helper.matchCombineFSubFpExtFNegFMulToFMadOrFMA(
                                            *${root}, ${info}); }]),
  (apply [{ Helper.applyBuildFn(*${root}, ${info}); }])>;

def combine_minmax_nan: GICombineRule<
  (defs root:$root, unsigned_matchinfo:$info),
  (match (wip_match_opcode G_FMINNUM, G_FMAXNUM, G_FMINIMUM, G_FMAXIMUM):$root,
         [{ return Helper.matchCombineFMinMaxNaN(*${root}, ${info}); }]),
  (apply [{ Helper.replaceSingleDefInstWithOperand(*${root}, ${info}); }])>;

// Transform (add x, (sub y, x)) -> y
// Transform (add (sub y, x), x) -> y
def add_sub_reg_frags : GICombinePatFrag<
  (outs root:$dst), (ins $src),
  [
    (pattern (G_ADD $dst, $x, $tmp), (G_SUB $tmp, $src, $x)),
    (pattern (G_ADD $dst, $tmp, $x), (G_SUB $tmp, $src, $x))
  ]>;
def add_sub_reg: GICombineRule <
  (defs root:$dst),
  (match (add_sub_reg_frags $dst, $src)),
  (apply (GIReplaceReg $dst, $src))>;

def buildvector_identity_fold : GICombineRule<
  (defs root:$build_vector, register_matchinfo:$matchinfo),
  (match (wip_match_opcode G_BUILD_VECTOR_TRUNC, G_BUILD_VECTOR):$build_vector,
         [{ return Helper.matchBuildVectorIdentityFold(*${build_vector}, ${matchinfo}); }]),
  (apply [{ Helper.replaceSingleDefInstWithReg(*${build_vector}, ${matchinfo}); }])>;

def trunc_buildvector_fold : GICombineRule<
  (defs root:$op, register_matchinfo:$matchinfo),
  (match (wip_match_opcode G_TRUNC):$op,
      [{ return Helper.matchTruncBuildVectorFold(*${op}, ${matchinfo}); }]),
  (apply [{ Helper.replaceSingleDefInstWithReg(*${op}, ${matchinfo}); }])>;

def trunc_lshr_buildvector_fold : GICombineRule<
  (defs root:$op, register_matchinfo:$matchinfo),
  (match (wip_match_opcode G_TRUNC):$op,
      [{ return Helper.matchTruncLshrBuildVectorFold(*${op}, ${matchinfo}); }]),
  (apply [{ Helper.replaceSingleDefInstWithReg(*${op}, ${matchinfo}); }])>;

// Transform:
//   (x + y) - y -> x
//   (x + y) - x -> y
//   x - (y + x) -> 0 - y
//   x - (x + z) -> 0 - z
def sub_add_reg: GICombineRule <
  (defs root:$root, build_fn_matchinfo:$matchinfo),
  (match (wip_match_opcode G_SUB):$root,
         [{ return Helper.matchSubAddSameReg(*${root}, ${matchinfo}); }]),
  (apply [{ Helper.applyBuildFn(*${root}, ${matchinfo}); }])>;

def bitcast_bitcast_fold : GICombineRule<
  (defs root:$dst),
  (match (G_BITCAST $dst, $src1):$op, (G_BITCAST $src1, $src0),
      [{ return MRI.getType(${src0}.getReg()) == MRI.getType(${dst}.getReg()); }]),
  (apply [{ Helper.replaceSingleDefInstWithReg(*${op}, ${src0}.getReg()); }])>;


def fptrunc_fpext_fold : GICombineRule<
  (defs root:$dst),
  (match (G_FPTRUNC $dst, $src1):$op, (G_FPEXT $src1, $src0),
      [{ return MRI.getType(${src0}.getReg()) == MRI.getType(${dst}.getReg()); }]),
  (apply [{ Helper.replaceSingleDefInstWithReg(*${op}, ${src0}.getReg()); }])>;


def select_to_minmax: GICombineRule<
  (defs root:$root, build_fn_matchinfo:$info),
  (match (wip_match_opcode G_SELECT):$root,
         [{ return Helper.matchSimplifySelectToMinMax(*${root}, ${info}); }]),
  (apply [{ Helper.applyBuildFn(*${root}, ${info}); }])>;

def select_to_iminmax: GICombineRule<
  (defs root:$root, build_fn_matchinfo:$info),
  (match (G_ICMP $tst, $tst1, $a, $b),
         (G_SELECT $root, $tst, $x, $y),
         [{ return Helper.matchSelectIMinMax(${root}, ${info}); }]),
  (apply [{ Helper.applyBuildFnMO(${root}, ${info}); }])>;

def match_selects : GICombineRule<
  (defs root:$root, build_fn_matchinfo:$matchinfo),
  (match (wip_match_opcode G_SELECT):$root,
        [{ return Helper.matchSelect(*${root}, ${matchinfo}); }]),
  (apply [{ Helper.applyBuildFn(*${root}, ${matchinfo}); }])>;

def match_ands : GICombineRule<
  (defs root:$root, build_fn_matchinfo:$matchinfo),
  (match (wip_match_opcode G_AND):$root,
        [{ return Helper.matchAnd(*${root}, ${matchinfo}); }]),
  (apply [{ Helper.applyBuildFn(*${root}, ${matchinfo}); }])>;

def match_ors : GICombineRule<
  (defs root:$root, build_fn_matchinfo:$matchinfo),
  (match (wip_match_opcode G_OR):$root,
        [{ return Helper.matchOr(*${root}, ${matchinfo}); }]),
  (apply [{ Helper.applyBuildFn(*${root}, ${matchinfo}); }])>;

def match_addos : GICombineRule<
  (defs root:$root, build_fn_matchinfo:$matchinfo),
  (match (wip_match_opcode G_SADDO, G_UADDO):$root,
        [{ return Helper.matchAddOverflow(*${root}, ${matchinfo}); }]),
  (apply [{ Helper.applyBuildFn(*${root}, ${matchinfo}); }])>;

def match_extract_of_element_undef_vector: GICombineRule <
  (defs root:$root),
  (match (G_IMPLICIT_DEF $vector),
         (G_EXTRACT_VECTOR_ELT $root, $vector, $idx)),
  (apply (G_IMPLICIT_DEF $root))
>;

def match_extract_of_element_undef_index: GICombineRule <
  (defs root:$root),
  (match (G_IMPLICIT_DEF $idx),
         (G_EXTRACT_VECTOR_ELT $root, $vector, $idx)),
  (apply (G_IMPLICIT_DEF $root))
>;

def match_extract_of_element : GICombineRule<
  (defs root:$root, build_fn_matchinfo:$matchinfo),
  (match (wip_match_opcode G_EXTRACT_VECTOR_ELT):$root,
        [{ return Helper.matchExtractVectorElement(*${root}, ${matchinfo}); }]),
  (apply [{ Helper.applyBuildFn(*${root}, ${matchinfo}); }])>;

def extract_vector_element_not_const : GICombineRule<
   (defs root:$root),
   (match (G_INSERT_VECTOR_ELT $src, $x, $value, $idx),
          (G_EXTRACT_VECTOR_ELT $root, $src, $idx)),
   (apply (GIReplaceReg $root, $value))>;

def extract_vector_element_different_indices : GICombineRule<
   (defs root:$root, build_fn_matchinfo:$matchinfo),
   (match (G_INSERT_VECTOR_ELT $src, $x, $value, $idx2),
          (G_EXTRACT_VECTOR_ELT $root, $src, $idx1),
   [{ return Helper.matchExtractVectorElementWithDifferentIndices(${root}, ${matchinfo}); }]),
   (apply [{ Helper.applyBuildFnMO(${root}, ${matchinfo}); }])>;

def extract_vector_element_build_vector2 : GICombineRule<
   (defs root:$root, build_fn_matchinfo:$matchinfo),
   (match (G_BUILD_VECTOR $src, $x, $y),
          (G_EXTRACT_VECTOR_ELT $root, $src, $idx),
   [{ return Helper.matchExtractVectorElementWithBuildVector(${root}, ${matchinfo}); }]),
   (apply [{ Helper.applyBuildFnMO(${root}, ${matchinfo}); }])>;

def extract_vector_element_build_vector3 : GICombineRule<
   (defs root:$root, build_fn_matchinfo:$matchinfo),
   (match (G_BUILD_VECTOR $src, $x, $y, $z),
          (G_EXTRACT_VECTOR_ELT $root, $src, $idx),
   [{ return Helper.matchExtractVectorElementWithBuildVector(${root}, ${matchinfo}); }]),
   (apply [{ Helper.applyBuildFnMO(${root}, ${matchinfo}); }])>;

def extract_vector_element_build_vector4 : GICombineRule<
   (defs root:$root, build_fn_matchinfo:$matchinfo),
   (match (G_BUILD_VECTOR $src, $x, $y, $z, $a),
          (G_EXTRACT_VECTOR_ELT $root, $src, $idx),
   [{ return Helper.matchExtractVectorElementWithBuildVector(${root}, ${matchinfo}); }]),
   (apply [{ Helper.applyBuildFnMO(${root}, ${matchinfo}); }])>;

def extract_vector_element_build_vector5 : GICombineRule<
   (defs root:$root, build_fn_matchinfo:$matchinfo),
   (match (G_BUILD_VECTOR $src, $x, $y, $z, $a, $b),
          (G_EXTRACT_VECTOR_ELT $root, $src, $idx),
   [{ return Helper.matchExtractVectorElementWithBuildVector(${root}, ${matchinfo}); }]),
   (apply [{ Helper.applyBuildFnMO(${root}, ${matchinfo}); }])>;

def extract_vector_element_build_vector6 : GICombineRule<
   (defs root:$root, build_fn_matchinfo:$matchinfo),
   (match (G_BUILD_VECTOR $src, $x, $y, $z, $a, $b, $c),
          (G_EXTRACT_VECTOR_ELT $root, $src, $idx),
   [{ return Helper.matchExtractVectorElementWithBuildVector(${root}, ${matchinfo}); }]),
   (apply [{ Helper.applyBuildFnMO(${root}, ${matchinfo}); }])>;

def extract_vector_element_build_vector7 : GICombineRule<
   (defs root:$root, build_fn_matchinfo:$matchinfo),
   (match (G_BUILD_VECTOR $src, $x, $y, $z, $a, $b, $c, $d),
          (G_EXTRACT_VECTOR_ELT $root, $src, $idx),
   [{ return Helper.matchExtractVectorElementWithBuildVector(${root}, ${matchinfo}); }]),
   (apply [{ Helper.applyBuildFnMO(${root}, ${matchinfo}); }])>;

def extract_vector_element_build_vector8 : GICombineRule<
   (defs root:$root, build_fn_matchinfo:$matchinfo),
   (match (G_BUILD_VECTOR $src, $x, $y, $z, $a, $b, $c, $d, $e),
          (G_EXTRACT_VECTOR_ELT $root, $src, $idx),
   [{ return Helper.matchExtractVectorElementWithBuildVector(${root}, ${matchinfo}); }]),
   (apply [{ Helper.applyBuildFnMO(${root}, ${matchinfo}); }])>;

def extract_vector_element_build_vector9 : GICombineRule<
   (defs root:$root, build_fn_matchinfo:$matchinfo),
   (match (G_BUILD_VECTOR $src, $x, $y, $z, $a, $b, $c, $d, $e, $f),
          (G_EXTRACT_VECTOR_ELT $root, $src, $idx),
   [{ return Helper.matchExtractVectorElementWithBuildVector(${root}, ${matchinfo}); }]),
   (apply [{ Helper.applyBuildFnMO(${root}, ${matchinfo}); }])>;

def extract_vector_element_build_vector10 : GICombineRule<
   (defs root:$root, build_fn_matchinfo:$matchinfo),
   (match (G_BUILD_VECTOR $src, $x, $y, $z, $a, $b, $c, $d, $e, $f, $g),
          (G_EXTRACT_VECTOR_ELT $root, $src, $idx),
   [{ return Helper.matchExtractVectorElementWithBuildVector(${root}, ${matchinfo}); }]),
   (apply [{ Helper.applyBuildFnMO(${root}, ${matchinfo}); }])>;

def extract_vector_element_build_vector11 : GICombineRule<
   (defs root:$root, build_fn_matchinfo:$matchinfo),
   (match (G_BUILD_VECTOR $src, $x, $y, $z, $a, $b, $c, $d, $e, $f, $g, $h),
          (G_EXTRACT_VECTOR_ELT $root, $src, $idx),
   [{ return Helper.matchExtractVectorElementWithBuildVector(${root}, ${matchinfo}); }]),
   (apply [{ Helper.applyBuildFnMO(${root}, ${matchinfo}); }])>;

def extract_vector_element_build_vector12 : GICombineRule<
   (defs root:$root, build_fn_matchinfo:$matchinfo),
   (match (G_BUILD_VECTOR $src, $x, $y, $z, $a, $b, $c, $d, $e, $f, $g, $h, $i),
          (G_EXTRACT_VECTOR_ELT $root, $src, $idx),
   [{ return Helper.matchExtractVectorElementWithBuildVector(${root}, ${matchinfo}); }]),
   (apply [{ Helper.applyBuildFnMO(${root}, ${matchinfo}); }])>;

def extract_vector_element_build_vector13 : GICombineRule<
   (defs root:$root, build_fn_matchinfo:$matchinfo),
   (match (G_BUILD_VECTOR $src, $x, $y, $z, $a, $b, $c, $d, $e, $f, $g, $h, $i, $j),
          (G_EXTRACT_VECTOR_ELT $root, $src, $idx),
   [{ return Helper.matchExtractVectorElementWithBuildVector(${root}, ${matchinfo}); }]),
   (apply [{ Helper.applyBuildFnMO(${root}, ${matchinfo}); }])>;

def extract_vector_element_build_vector14 : GICombineRule<
   (defs root:$root, build_fn_matchinfo:$matchinfo),
   (match (G_BUILD_VECTOR $src, $x, $y, $z, $a, $b, $c, $d, $e, $f, $g, $h, $i, $j, $k),
          (G_EXTRACT_VECTOR_ELT $root, $src, $idx),
   [{ return Helper.matchExtractVectorElementWithBuildVector(${root}, ${matchinfo}); }]),
   (apply [{ Helper.applyBuildFnMO(${root}, ${matchinfo}); }])>;

def extract_vector_element_build_vector15 : GICombineRule<
   (defs root:$root, build_fn_matchinfo:$matchinfo),
   (match (G_BUILD_VECTOR $src, $x, $y, $z, $a, $b, $c, $d, $e, $f, $g, $h, $i, $j, $k, $l),
          (G_EXTRACT_VECTOR_ELT $root, $src, $idx),
   [{ return Helper.matchExtractVectorElementWithBuildVector(${root}, ${matchinfo}); }]),
   (apply [{ Helper.applyBuildFnMO(${root}, ${matchinfo}); }])>;

def extract_vector_element_build_vector16 : GICombineRule<
   (defs root:$root, build_fn_matchinfo:$matchinfo),
   (match (G_BUILD_VECTOR $src, $x, $y, $z, $a, $b, $c, $d, $e, $f, $g, $h, $i, $j, $k, $l, $m),
          (G_EXTRACT_VECTOR_ELT $root, $src, $idx),
   [{ return Helper.matchExtractVectorElementWithBuildVector(${root}, ${matchinfo}); }]),
   (apply [{ Helper.applyBuildFnMO(${root}, ${matchinfo}); }])>;

def extract_vector_element_build_vector_trunc2 : GICombineRule<
   (defs root:$root, build_fn_matchinfo:$matchinfo),
   (match (G_BUILD_VECTOR_TRUNC $src, $x, $y),
          (G_EXTRACT_VECTOR_ELT $root, $src, $idx),
   [{ return Helper.matchExtractVectorElementWithBuildVectorTrunc(${root}, ${matchinfo}); }]),
   (apply [{ Helper.applyBuildFnMO(${root}, ${matchinfo}); }])>;

def extract_vector_element_build_vector_trunc3 : GICombineRule<
   (defs root:$root, build_fn_matchinfo:$matchinfo),
   (match (G_BUILD_VECTOR_TRUNC $src, $x, $y, $z),
          (G_EXTRACT_VECTOR_ELT $root, $src, $idx),
   [{ return Helper.matchExtractVectorElementWithBuildVectorTrunc(${root}, ${matchinfo}); }]),
   (apply [{ Helper.applyBuildFnMO(${root}, ${matchinfo}); }])>;

def extract_vector_element_build_vector_trunc4 : GICombineRule<
   (defs root:$root, build_fn_matchinfo:$matchinfo),
   (match (G_BUILD_VECTOR_TRUNC $src, $x, $y, $z, $a),
          (G_EXTRACT_VECTOR_ELT $root, $src, $idx),
   [{ return Helper.matchExtractVectorElementWithBuildVectorTrunc(${root}, ${matchinfo}); }]),
   (apply [{ Helper.applyBuildFnMO(${root}, ${matchinfo}); }])>;

def extract_vector_element_build_vector_trunc5 : GICombineRule<
   (defs root:$root, build_fn_matchinfo:$matchinfo),
   (match (G_BUILD_VECTOR_TRUNC $src, $x, $y, $z, $a, $b),
          (G_EXTRACT_VECTOR_ELT $root, $src, $idx),
   [{ return Helper.matchExtractVectorElementWithBuildVectorTrunc(${root}, ${matchinfo}); }]),
   (apply [{ Helper.applyBuildFnMO(${root}, ${matchinfo}); }])>;

def extract_vector_element_build_vector_trunc6 : GICombineRule<
   (defs root:$root, build_fn_matchinfo:$matchinfo),
   (match (G_BUILD_VECTOR_TRUNC $src, $x, $y, $z, $a, $b, $c),
          (G_EXTRACT_VECTOR_ELT $root, $src, $idx),
   [{ return Helper.matchExtractVectorElementWithBuildVectorTrunc(${root}, ${matchinfo}); }]),
   (apply [{ Helper.applyBuildFnMO(${root}, ${matchinfo}); }])>;

def extract_vector_element_build_vector_trunc7 : GICombineRule<
   (defs root:$root, build_fn_matchinfo:$matchinfo),
   (match (G_BUILD_VECTOR_TRUNC $src, $x, $y, $z, $a, $b, $c, $d),
          (G_EXTRACT_VECTOR_ELT $root, $src, $idx),
   [{ return Helper.matchExtractVectorElementWithBuildVectorTrunc(${root}, ${matchinfo}); }]),
   (apply [{ Helper.applyBuildFnMO(${root}, ${matchinfo}); }])>;

def extract_vector_element_build_vector_trunc8 : GICombineRule<
   (defs root:$root, build_fn_matchinfo:$matchinfo),
   (match (G_BUILD_VECTOR_TRUNC $src, $x, $y, $z, $a, $b, $c, $d, $e),
          (G_EXTRACT_VECTOR_ELT $root, $src, $idx),
   [{ return Helper.matchExtractVectorElementWithBuildVectorTrunc(${root}, ${matchinfo}); }]),
   (apply [{ Helper.applyBuildFnMO(${root}, ${matchinfo}); }])>;

def sext_trunc : GICombineRule<
   (defs root:$root, build_fn_matchinfo:$matchinfo),
   (match (G_TRUNC $src, $x, (MIFlags NoSWrap)),
          (G_SEXT $root, $src),
   [{ return Helper.matchSextOfTrunc(${root}, ${matchinfo}); }]),
   (apply [{ Helper.applyBuildFnMO(${root}, ${matchinfo}); }])>;

def zext_trunc : GICombineRule<
   (defs root:$root, build_fn_matchinfo:$matchinfo),
   (match (G_TRUNC $src, $x, (MIFlags NoUWrap)),
          (G_ZEXT $root, $src),
   [{ return Helper.matchZextOfTrunc(${root}, ${matchinfo}); }]),
   (apply [{ Helper.applyBuildFnMO(${root}, ${matchinfo}); }])>;

def nneg_zext : GICombineRule<
   (defs root:$root, build_fn_matchinfo:$matchinfo),
   (match (G_ZEXT $root, $x, (MIFlags NonNeg)),
   [{ return Helper.matchNonNegZext(${root}, ${matchinfo}); }]),
   (apply [{ Helper.applyBuildFnMO(${root}, ${matchinfo}); }])>;

def extract_vector_element_shuffle_vector : GICombineRule<
   (defs root:$root, build_fn_matchinfo:$matchinfo),
   (match (G_SHUFFLE_VECTOR $src, $src1, $src2, $mask),
          (G_EXTRACT_VECTOR_ELT $root, $src, $idx),
   [{ return Helper.matchExtractVectorElementWithShuffleVector(${root}, ${matchinfo}); }]),
   (apply [{ Helper.applyBuildFnMO(${root}, ${matchinfo}); }])>;

// Combines concat operations
def concat_matchinfo : GIDefMatchData<"SmallVector<Register>">;
def combine_concat_vector : GICombineRule<
  (defs root:$root, concat_matchinfo:$matchinfo),
  (match (wip_match_opcode G_CONCAT_VECTORS):$root,
        [{ return Helper.matchCombineConcatVectors(*${root}, ${matchinfo}); }]),
  (apply [{ Helper.applyCombineConcatVectors(*${root}, ${matchinfo}); }])>;

// Combines Shuffles of Concats
// a = G_CONCAT_VECTORS x, y, undef, undef
// b = G_CONCAT_VECTORS z, undef, undef, undef
// c = G_SHUFFLE_VECTORS a, b, <0, 1, 4, undef>
// ===>
// c = G_CONCAT_VECTORS x, y, z, undef
def combine_shuffle_concat : GICombineRule<
  (defs root:$root, concat_matchinfo:$matchinfo),
  (match (wip_match_opcode G_SHUFFLE_VECTOR):$root,
        [{ return Helper.matchCombineShuffleConcat(*${root}, ${matchinfo}); }]),
  (apply [{ Helper.applyCombineShuffleConcat(*${root}, ${matchinfo}); }])>;

def insert_vector_element_idx_undef : GICombineRule<
   (defs root:$root),
   (match (G_IMPLICIT_DEF $idx),
          (G_INSERT_VECTOR_ELT $root, $src, $elt, $idx)),
   (apply (G_IMPLICIT_DEF $root))>;

def insert_vector_element_elt_undef : GICombineRule<
   (defs root:$root),
   (match (G_IMPLICIT_DEF $elt),
          (G_INSERT_VECTOR_ELT $root, $src, $elt, $idx),
          [{ return isGuaranteedNotToBePoison(${src}.getReg(), MRI); }]),
   (apply (GIReplaceReg $root, $src))>;

def insert_vector_element_extract_vector_element : GICombineRule<
   (defs root:$root),
   (match (G_EXTRACT_VECTOR_ELT $elt, $src, $idx),
          (G_INSERT_VECTOR_ELT $root, $src, $elt, $idx)),
   (apply (GIReplaceReg $root, $src))>;

def insert_vector_elt_oob : GICombineRule<
  (defs root:$root, build_fn_matchinfo:$matchinfo),
  (match (wip_match_opcode G_INSERT_VECTOR_ELT):$root,
         [{ return Helper.matchInsertVectorElementOOB(*${root}, ${matchinfo}); }]),
  (apply [{ Helper.applyBuildFn(*${root}, ${matchinfo}); }])>;

def add_of_vscale : GICombineRule<
   (defs root:$root, build_fn_matchinfo:$matchinfo),
   (match (G_VSCALE $left, $imm1),
          (G_VSCALE $right, $imm2),
          (G_ADD $root, $left, $right, (MIFlags NoSWrap)),
   [{ return Helper.matchAddOfVScale(${root}, ${matchinfo}); }]),
   (apply [{ Helper.applyBuildFnMO(${root}, ${matchinfo}); }])>;

def mul_of_vscale : GICombineRule<
   (defs root:$root, build_fn_matchinfo:$matchinfo),
   (match (G_VSCALE $left, $scale),
          (G_CONSTANT $x, $imm1),
          (G_MUL $root, $left, $x, (MIFlags NoSWrap)),
   [{ return Helper.matchMulOfVScale(${root}, ${matchinfo}); }]),
   (apply [{ Helper.applyBuildFnMO(${root}, ${matchinfo}); }])>;

def shl_of_vscale : GICombineRule<
   (defs root:$root, build_fn_matchinfo:$matchinfo),
   (match (G_VSCALE $left, $imm),
          (G_CONSTANT $x, $imm1),
          (G_SHL $root, $left, $x, (MIFlags NoSWrap)),
   [{ return Helper.matchShlOfVScale(${root}, ${matchinfo}); }]),
   (apply [{ Helper.applyBuildFnMO(${root}, ${matchinfo}); }])>;

def sub_of_vscale : GICombineRule<
   (defs root:$root, build_fn_matchinfo:$matchinfo),
   (match (G_VSCALE $right, $imm),
          (G_SUB $root, $x, $right, (MIFlags NoSWrap)),
   [{ return Helper.matchSubOfVScale(${root}, ${matchinfo}); }]),
   (apply [{ Helper.applyBuildFnMO(${root}, ${matchinfo}); }])>;

<<<<<<< HEAD
=======
def expand_const_fpowi : GICombineRule<
   (defs root:$root),
   (match (G_CONSTANT $int, $imm),
          (G_FPOWI $dst, $float, $int):$root,
          [{ return Helper.matchFPowIExpansion(*${root}, ${imm}.getCImm()->getSExtValue()); }]),
   (apply [{ Helper.applyExpandFPowI(*${root}, ${imm}.getCImm()->getSExtValue()); }])>;

>>>>>>> 4fe5a3cc
// match_extract_of_element and insert_vector_elt_oob must be the first!
def vector_ops_combines: GICombineGroup<[
match_extract_of_element_undef_vector,
match_extract_of_element_undef_index,
insert_vector_element_idx_undef,
insert_vector_element_elt_undef,
match_extract_of_element,
insert_vector_elt_oob,
extract_vector_element_not_const,
extract_vector_element_different_indices,
extract_vector_element_build_vector2,
extract_vector_element_build_vector3,
extract_vector_element_build_vector4,
extract_vector_element_build_vector5,
extract_vector_element_build_vector7,
extract_vector_element_build_vector8,
extract_vector_element_build_vector9,
extract_vector_element_build_vector10,
extract_vector_element_build_vector11,
extract_vector_element_build_vector12,
extract_vector_element_build_vector13,
extract_vector_element_build_vector14,
extract_vector_element_build_vector15,
extract_vector_element_build_vector16,
extract_vector_element_build_vector_trunc2,
extract_vector_element_build_vector_trunc3,
extract_vector_element_build_vector_trunc4,
extract_vector_element_build_vector_trunc5,
extract_vector_element_build_vector_trunc6,
extract_vector_element_build_vector_trunc7,
extract_vector_element_build_vector_trunc8,
extract_vector_element_shuffle_vector,
insert_vector_element_extract_vector_element,
add_of_vscale,
mul_of_vscale,
shl_of_vscale,
sub_of_vscale,
]>;


// fold ((0-A) + B) -> B-A
def ZeroMinusAPlusB : GICombineRule<
   (defs root:$root),
   (match (G_SUB $sub, 0, $A),
          (G_ADD $root, $sub, $B)),
   (apply (G_SUB $root, $B, $A))>;

// fold (A + (0-B)) -> A-B
def APlusZeroMinusB : GICombineRule<
   (defs root:$root),
   (match (G_SUB $sub, 0, $B),
          (G_ADD $root, $A, $sub)),
   (apply (G_SUB $root, $A, $B))>;

 // fold (A+(B-A)) -> B
 def APlusBMinusB : GICombineRule<
   (defs root:$root),
   (match (G_SUB $sub, $B, $A),
          (G_ADD $root, $A, $sub)),
   (apply (GIReplaceReg $root, $B))>;

// fold ((B-A)+A) -> B
 def BMinusAPlusA : GICombineRule<
   (defs root:$root),
   (match (G_SUB $sub, $B, $A),
          (G_ADD $root, $sub, $A)),
   (apply (GIReplaceReg $root, $B))>;

// fold ((A-B)+(C-A)) -> (C-B)
def AMinusBPlusCMinusA : GICombineRule<
   (defs root:$root),
   (match (G_SUB $sub1, $A, $B),
          (G_SUB $sub2, $C, $A),
          (G_ADD $root, $sub1, $sub2)),
   (apply (G_SUB $root, $C, $B))>;

// fold ((A-B)+(B-C)) -> (A-C)
def AMinusBPlusBMinusC : GICombineRule<
   (defs root:$root),
   (match (G_SUB $sub1, $A, $B),
          (G_SUB $sub2, $B, $C),
          (G_ADD $root, $sub1, $sub2)),
   (apply (G_SUB $root, $A, $C))>;

// fold (A+(B-(A+C))) to (B-C)
def APlusBMinusAplusC : GICombineRule<
   (defs root:$root),
   (match (G_ADD $add1, $A, $C),
          (G_SUB $sub1, $B, $add1),
          (G_ADD $root, $A, $sub1)),
   (apply (G_SUB $root, $B, $C))>;

// fold (A+(B-(C+A))) to (B-C)
def APlusBMinusCPlusA : GICombineRule<
   (defs root:$root),
   (match (G_ADD $add1, $C, $A),
          (G_SUB $sub1, $B, $add1),
          (G_ADD $root, $A, $sub1)),
   (apply (G_SUB $root, $B, $C))>;

def integer_reassoc_combines: GICombineGroup<[
  ZeroMinusAPlusB,
  APlusZeroMinusB,
  APlusBMinusB,
  BMinusAPlusA,
  AMinusBPlusCMinusA,
  AMinusBPlusBMinusC,
  APlusBMinusAplusC,
  APlusBMinusCPlusA
]>;

def freeze_of_non_undef_non_poison : GICombineRule<
   (defs root:$root),
   (match (G_FREEZE $root, $src),
          [{ return isGuaranteedNotToBeUndefOrPoison(${src}.getReg(), MRI); }]),
   (apply (GIReplaceReg $root, $src))>;

def freeze_combines: GICombineGroup<[
  freeze_of_non_undef_non_poison,
  push_freeze_to_prevent_poison_from_propagating
]>;

// FIXME: These should use the custom predicate feature once it lands.
def undef_combines : GICombineGroup<[undef_to_fp_zero, undef_to_int_zero,
                                     undef_to_negative_one,
                                     binop_left_undef_to_zero,
                                     binop_right_undef_to_undef,
                                     unary_undef_to_zero,
                                     propagate_undef_any_op,
                                     propagate_undef_all_ops,
                                     propagate_undef_shuffle_mask,
                                     erase_undef_store,
                                     unmerge_undef,
                                     insert_extract_vec_elt_out_of_bounds]>;

def identity_combines : GICombineGroup<[select_same_val, right_identity_zero,
                                        binop_same_val, binop_left_to_zero,
                                        binop_right_to_zero, p2i_to_i2p,
                                        i2p_to_p2i, anyext_trunc_fold,
                                        fneg_fneg_fold, right_identity_one,
                                        add_sub_reg, buildvector_identity_fold,
                                        trunc_buildvector_fold,
                                        trunc_lshr_buildvector_fold,
                                        bitcast_bitcast_fold, fptrunc_fpext_fold,
                                        right_identity_neg_zero_fp,
                                        right_identity_neg_one_fp]>;

def const_combines : GICombineGroup<[constant_fold_fp_ops, const_ptradd_to_i2p,
                                     overlapping_and, mulo_by_2, mulo_by_0,
                                     adde_to_addo,
                                     combine_minmax_nan, expand_const_fpowi]>;

def known_bits_simplifications : GICombineGroup<[
  redundant_and, redundant_sext_inreg, redundant_or, urem_pow2_to_mask,
  zext_trunc_fold, icmp_to_true_false_known_bits, icmp_to_lhs_known_bits,
  sext_inreg_to_zext_inreg]>;

def width_reduction_combines : GICombineGroup<[reduce_shl_of_extend,
                                               narrow_binop_feeding_and]>;

def phi_combines : GICombineGroup<[extend_through_phis]>;

def bitreverse_shift : GICombineGroup<[bitreverse_shl, bitreverse_lshr]>;

def select_combines : GICombineGroup<[select_undef_cmp, select_constant_cmp,
                                      select_to_iminmax, match_selects]>;

def trivial_combines : GICombineGroup<[copy_prop, mul_to_shl, add_p2i_to_ptradd,
                                       mul_by_neg_one, idempotent_prop]>;

def fma_combines : GICombineGroup<[combine_fadd_fmul_to_fmad_or_fma,
  combine_fadd_fpext_fmul_to_fmad_or_fma, combine_fadd_fma_fmul_to_fmad_or_fma,
  combine_fadd_fpext_fma_fmul_to_fmad_or_fma, combine_fsub_fmul_to_fmad_or_fma,
  combine_fsub_fneg_fmul_to_fmad_or_fma, combine_fsub_fpext_fmul_to_fmad_or_fma,
  combine_fsub_fpext_fneg_fmul_to_fmad_or_fma]>;

def constant_fold_binops : GICombineGroup<[constant_fold_binop,
                                           constant_fold_fp_binop]>;

def prefer_sign_combines : GICombineGroup<[nneg_zext]>;

def all_combines : GICombineGroup<[integer_reassoc_combines, trivial_combines,
    vector_ops_combines, freeze_combines,
    insert_vec_elt_combines, extract_vec_elt_combines, combines_for_extload,
    combine_extracted_vector_load,
    undef_combines, identity_combines, phi_combines,
    simplify_add_to_sub, hoist_logic_op_with_same_opcode_hands, shifts_too_big,
    reassocs, ptr_add_immed_chain,
    shl_ashr_to_sext_inreg, sext_inreg_of_load,
    width_reduction_combines, select_combines,
    known_bits_simplifications, ext_ext_fold,
    not_cmp_fold, opt_brcond_by_inverting_cond,
    unmerge_merge, unmerge_cst, unmerge_dead_to_trunc,
    unmerge_zext_to_zext, merge_unmerge, trunc_ext_fold, trunc_shift,
    const_combines, xor_of_and_with_same_reg, ptr_add_with_zero,
    shift_immed_chain, shift_of_shifted_logic_chain, load_or_combine,
    div_rem_to_divrem, funnel_shift_combines, bitreverse_shift, commute_shift,
    form_bitfield_extract, constant_fold_binops, constant_fold_fma,
    constant_fold_cast_op, fabs_fneg_fold,
    intdiv_combines, mulh_combines, redundant_neg_operands,
    and_or_disjoint_mask, fma_combines, fold_binop_into_select,
    sub_add_reg, select_to_minmax, redundant_binop_in_equality,
    fsub_to_fneg, commute_constant_to_rhs, match_ands, match_ors,
    combine_concat_vector, double_icmp_zero_and_or_combine, match_addos,
    sext_trunc, zext_trunc, prefer_sign_combines, combine_shuffle_concat]>;

// A combine group used to for prelegalizer combiners at -O0. The combines in
// this group have been selected based on experiments to balance code size and
// compile time performance.
def optnone_combines : GICombineGroup<[trivial_combines,
    ptr_add_immed_chain, combines_for_extload,
    not_cmp_fold, opt_brcond_by_inverting_cond, combine_concat_vector]>;<|MERGE_RESOLUTION|>--- conflicted
+++ resolved
@@ -1636,8 +1636,6 @@
    [{ return Helper.matchSubOfVScale(${root}, ${matchinfo}); }]),
    (apply [{ Helper.applyBuildFnMO(${root}, ${matchinfo}); }])>;
 
-<<<<<<< HEAD
-=======
 def expand_const_fpowi : GICombineRule<
    (defs root:$root),
    (match (G_CONSTANT $int, $imm),
@@ -1645,7 +1643,6 @@
           [{ return Helper.matchFPowIExpansion(*${root}, ${imm}.getCImm()->getSExtValue()); }]),
    (apply [{ Helper.applyExpandFPowI(*${root}, ${imm}.getCImm()->getSExtValue()); }])>;
 
->>>>>>> 4fe5a3cc
 // match_extract_of_element and insert_vector_elt_oob must be the first!
 def vector_ops_combines: GICombineGroup<[
 match_extract_of_element_undef_vector,
