//===- ConfigManager.h ------------------------------------------*- C++ -*-===//
//
// Part of the LLVM Project, under the Apache License v2.0 with LLVM Exceptions.
// See https://llvm.org/LICENSE.txt for license information.
// SPDX-License-Identifier: Apache-2.0 WITH LLVM-exception
//
//===----------------------------------------------------------------------===//

#ifndef LLVM_OBJCOPY_CONFIGMANAGER_H
#define LLVM_OBJCOPY_CONFIGMANAGER_H

#include "llvm/ObjCopy/COFF/COFFConfig.h"
#include "llvm/ObjCopy/CommonConfig.h"
#include "llvm/ObjCopy/DXContainer/DXContainerConfig.h"
#include "llvm/ObjCopy/ELF/ELFConfig.h"
#include "llvm/ObjCopy/MachO/MachOConfig.h"
#include "llvm/ObjCopy/MultiFormatConfig.h"
#include "llvm/ObjCopy/XCOFF/XCOFFConfig.h"
#include "llvm/ObjCopy/wasm/WasmConfig.h"
#include "llvm/Support/Compiler.h"

namespace llvm {
namespace objcopy {

struct LLVM_ABI ConfigManager : public MultiFormatConfig {
<<<<<<< HEAD
  ~ConfigManager() override {}
=======
  ~ConfigManager() override = default;
>>>>>>> 811fe024

  const CommonConfig &getCommonConfig() const override { return Common; }

  Expected<const ELFConfig &> getELFConfig() const override;

  Expected<const COFFConfig &> getCOFFConfig() const override;

  Expected<const MachOConfig &> getMachOConfig() const override;

  Expected<const WasmConfig &> getWasmConfig() const override;

  Expected<const XCOFFConfig &> getXCOFFConfig() const override;

  Expected<const DXContainerConfig &> getDXContainerConfig() const override;

  // All configs.
  CommonConfig Common;
  ELFConfig ELF;
  COFFConfig COFF;
  MachOConfig MachO;
  WasmConfig Wasm;
  XCOFFConfig XCOFF;
  DXContainerConfig DXContainer;
};

} // namespace objcopy
} // namespace llvm

#endif // LLVM_OBJCOPY_CONFIGMANAGER_H<|MERGE_RESOLUTION|>--- conflicted
+++ resolved
@@ -23,11 +23,7 @@
 namespace objcopy {
 
 struct LLVM_ABI ConfigManager : public MultiFormatConfig {
-<<<<<<< HEAD
-  ~ConfigManager() override {}
-=======
   ~ConfigManager() override = default;
->>>>>>> 811fe024
 
   const CommonConfig &getCommonConfig() const override { return Common; }
 
