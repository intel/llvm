--- conflicted
+++ resolved
@@ -454,12 +454,9 @@
 
   template <typename Shdr, typename Reloc>
   Expected<ArrayRef<Reloc>> relocations(const Shdr &Sec) const;
-<<<<<<< HEAD
-=======
 
   // Loader section related interfaces.
   Expected<StringRef> getImportFileTable() const;
->>>>>>> ac168fe6
 
   // This function returns string table entry.
   Expected<StringRef> getStringTableEntry(uint32_t Offset) const;
