//===- DXContainer.h - DXContainer file implementation ----------*- C++ -*-===//
//
// Part of the LLVM Project, under the Apache License v2.0 with LLVM Exceptions.
// See https://llvm.org/LICENSE.txt for license information.
// SPDX-License-Identifier: Apache-2.0 WITH LLVM-exception
//
//===----------------------------------------------------------------------===//
//
// This file declares the DXContainerFile class, which implements the ObjectFile
// interface for DXContainer files.
//
//
//===----------------------------------------------------------------------===//

#ifndef LLVM_OBJECT_DXCONTAINER_H
#define LLVM_OBJECT_DXCONTAINER_H

#include "llvm/ADT/SmallVector.h"
#include "llvm/ADT/StringRef.h"
#include "llvm/ADT/Twine.h"
#include "llvm/BinaryFormat/DXContainer.h"
#include "llvm/Object/Error.h"
#include "llvm/Object/ObjectFile.h"
#include "llvm/Support/Compiler.h"
#include "llvm/Support/Endian.h"
#include "llvm/Support/Error.h"
#include "llvm/Support/MemoryBufferRef.h"
#include "llvm/TargetParser/Triple.h"
#include <array>
#include <cstddef>
#include <cstdint>
#include <variant>

namespace llvm {
namespace object {

namespace detail {
template <typename T>
std::enable_if_t<std::is_arithmetic<T>::value, void> swapBytes(T &value) {
  sys::swapByteOrder(value);
}

template <typename T>
std::enable_if_t<std::is_class<T>::value, void> swapBytes(T &value) {
  value.swapBytes();
}
} // namespace detail

// This class provides a view into the underlying resource array. The Resource
// data is little-endian encoded and may not be properly aligned to read
// directly from. The dereference operator creates a copy of the data and byte
// swaps it as appropriate.
template <typename T> struct ViewArray {
  StringRef Data;
  uint32_t Stride = sizeof(T); // size of each element in the list.

  ViewArray() = default;
  ViewArray(StringRef D, size_t S) : Data(D), Stride(S) {}

  using value_type = T;
  static constexpr uint32_t MaxStride() {
    return static_cast<uint32_t>(sizeof(value_type));
  }

  struct iterator {
    StringRef Data;
    uint32_t Stride; // size of each element in the list.
    const char *Current;

    iterator(const ViewArray &A, const char *C)
        : Data(A.Data), Stride(A.Stride), Current(C) {}
    iterator(const iterator &) = default;

    value_type operator*() {
      // Explicitly zero the structure so that unused fields are zeroed. It is
      // up to the user to know if the fields are used by verifying the PSV
      // version.
      value_type Val;
      std::memset(&Val, 0, sizeof(value_type));
      if (Current >= Data.end())
        return Val;
      memcpy(static_cast<void *>(&Val), Current, std::min(Stride, MaxStride()));
      if (sys::IsBigEndianHost)
        detail::swapBytes(Val);
      return Val;
    }

    iterator operator++() {
      if (Current < Data.end())
        Current += Stride;
      return *this;
    }

    iterator operator++(int) {
      iterator Tmp = *this;
      ++*this;
      return Tmp;
    }

    iterator operator--() {
      if (Current > Data.begin())
        Current -= Stride;
      return *this;
    }

    iterator operator--(int) {
      iterator Tmp = *this;
      --*this;
      return Tmp;
    }

    bool operator==(const iterator I) { return I.Current == Current; }
    bool operator!=(const iterator I) { return !(*this == I); }
  };

  iterator begin() const { return iterator(*this, Data.begin()); }

  iterator end() const { return iterator(*this, Data.end()); }

  size_t size() const { return Data.size() / Stride; }

  bool isEmpty() const { return Data.empty(); }
};

namespace DirectX {
struct RootParameterView {
  const dxbc::RTS0::v1::RootParameterHeader &Header;
  StringRef ParamData;

  RootParameterView(const dxbc::RTS0::v1::RootParameterHeader &H, StringRef P)
      : Header(H), ParamData(P) {}

  template <typename T> Expected<T> readParameter() {
    T Struct;
    if (sizeof(T) != ParamData.size())
      return make_error<GenericBinaryError>(
          "Reading structure out of file bounds", object_error::parse_failed);

    memcpy(&Struct, ParamData.data(), sizeof(T));
    // DXContainer is always little endian
    if (sys::IsBigEndianHost)
      Struct.swapBytes();
    return Struct;
  }
};

struct RootConstantView : RootParameterView {
  static bool classof(const RootParameterView *V) {
    return V->Header.ParameterType ==
           (uint32_t)dxbc::RootParameterType::Constants32Bit;
  }

  llvm::Expected<dxbc::RTS0::v1::RootConstants> read() {
    return readParameter<dxbc::RTS0::v1::RootConstants>();
  }
};

struct RootDescriptorView : RootParameterView {
  static bool classof(const RootParameterView *V) {
    return (V->Header.ParameterType ==
                llvm::to_underlying(dxbc::RootParameterType::CBV) ||
            V->Header.ParameterType ==
                llvm::to_underlying(dxbc::RootParameterType::SRV) ||
            V->Header.ParameterType ==
                llvm::to_underlying(dxbc::RootParameterType::UAV));
  }

  llvm::Expected<dxbc::RTS0::v2::RootDescriptor> read(uint32_t Version) {
    if (Version == 1) {
      auto Descriptor = readParameter<dxbc::RTS0::v1::RootDescriptor>();
      if (Error E = Descriptor.takeError())
        return E;
      return dxbc::RTS0::v2::RootDescriptor(*Descriptor);
    }
    if (Version != 2)
      return make_error<GenericBinaryError>("Invalid Root Signature version: " +
                                                Twine(Version),
                                            object_error::parse_failed);
    return readParameter<dxbc::RTS0::v2::RootDescriptor>();
  }
};
template <typename T> struct DescriptorTable {
  uint32_t NumRanges;
  uint32_t RangesOffset;
  ViewArray<T> Ranges;

  typename ViewArray<T>::iterator begin() const { return Ranges.begin(); }

  typename ViewArray<T>::iterator end() const { return Ranges.end(); }
};

struct DescriptorTableView : RootParameterView {
  static bool classof(const RootParameterView *V) {
    return (V->Header.ParameterType ==
            llvm::to_underlying(dxbc::RootParameterType::DescriptorTable));
  }

  // Define a type alias to access the template parameter from inside classof
  template <typename T> llvm::Expected<DescriptorTable<T>> read() {
    const char *Current = ParamData.begin();
    DescriptorTable<T> Table;

    Table.NumRanges =
        support::endian::read<uint32_t, llvm::endianness::little>(Current);
    Current += sizeof(uint32_t);

    Table.RangesOffset =
        support::endian::read<uint32_t, llvm::endianness::little>(Current);
    Current += sizeof(uint32_t);

    Table.Ranges.Data = ParamData.substr(2 * sizeof(uint32_t),
                                         Table.NumRanges * Table.Ranges.Stride);
    return Table;
  }
};

static Error parseFailed(const Twine &Msg) {
  return make_error<GenericBinaryError>(Msg.str(), object_error::parse_failed);
}

class RootSignature {
private:
  uint32_t Version;
  uint32_t NumParameters;
  uint32_t RootParametersOffset;
  uint32_t NumStaticSamplers;
  uint32_t StaticSamplersOffset;
  uint32_t Flags;
  ViewArray<dxbc::RTS0::v1::RootParameterHeader> ParametersHeaders;
  StringRef PartData;
  ViewArray<dxbc::RTS0::v1::StaticSampler> StaticSamplers;

  using param_header_iterator =
      ViewArray<dxbc::RTS0::v1::RootParameterHeader>::iterator;
  using samplers_iterator = ViewArray<dxbc::RTS0::v1::StaticSampler>::iterator;

public:
  RootSignature(StringRef PD) : PartData(PD) {}

  LLVM_ABI Error parse();
  uint32_t getVersion() const { return Version; }
  uint32_t getNumParameters() const { return NumParameters; }
  uint32_t getRootParametersOffset() const { return RootParametersOffset; }
  uint32_t getNumStaticSamplers() const { return NumStaticSamplers; }
  uint32_t getStaticSamplersOffset() const { return StaticSamplersOffset; }
  uint32_t getNumRootParameters() const { return ParametersHeaders.size(); }
  llvm::iterator_range<param_header_iterator> param_headers() const {
    return llvm::make_range(ParametersHeaders.begin(), ParametersHeaders.end());
  }
  llvm::iterator_range<samplers_iterator> samplers() const {
    return llvm::make_range(StaticSamplers.begin(), StaticSamplers.end());
  }
  uint32_t getFlags() const { return Flags; }

  llvm::Expected<RootParameterView>
  getParameter(const dxbc::RTS0::v1::RootParameterHeader &Header) const {
    size_t DataSize;
    size_t EndOfSectionByte = getNumStaticSamplers() == 0
                                  ? PartData.size()
                                  : getStaticSamplersOffset();

    if (!dxbc::isValidParameterType(Header.ParameterType))
      return parseFailed("invalid parameter type");

    switch (static_cast<dxbc::RootParameterType>(Header.ParameterType)) {
    case dxbc::RootParameterType::Constants32Bit:
      DataSize = sizeof(dxbc::RTS0::v1::RootConstants);
      break;
    case dxbc::RootParameterType::CBV:
    case dxbc::RootParameterType::SRV:
    case dxbc::RootParameterType::UAV:
      if (Version == 1)
        DataSize = sizeof(dxbc::RTS0::v1::RootDescriptor);
      else
        DataSize = sizeof(dxbc::RTS0::v2::RootDescriptor);
      break;
    case dxbc::RootParameterType::DescriptorTable:
      if (Header.ParameterOffset + sizeof(uint32_t) > EndOfSectionByte)
        return parseFailed("Reading structure out of file bounds");

      uint32_t NumRanges =
          support::endian::read<uint32_t, llvm::endianness::little>(
              PartData.begin() + Header.ParameterOffset);
      if (Version == 1)
        DataSize = sizeof(dxbc::RTS0::v1::DescriptorRange) * NumRanges;
      else
        DataSize = sizeof(dxbc::RTS0::v2::DescriptorRange) * NumRanges;

      // 4 bytes for the number of ranges in table and
      // 4 bytes for the ranges offset
      DataSize += 2 * sizeof(uint32_t);
      break;
    }
    if (Header.ParameterOffset + DataSize > EndOfSectionByte)
      return parseFailed("Reading structure out of file bounds");

    StringRef Buff = PartData.substr(Header.ParameterOffset, DataSize);
    RootParameterView View = RootParameterView(Header, Buff);
    return View;
  }
};

class PSVRuntimeInfo {

  using ResourceArray = ViewArray<dxbc::PSV::v2::ResourceBindInfo>;
  using SigElementArray = ViewArray<dxbc::PSV::v0::SignatureElement>;

  StringRef Data;
  uint32_t Size;
  using InfoStruct =
      std::variant<std::monostate, dxbc::PSV::v0::RuntimeInfo,
                   dxbc::PSV::v1::RuntimeInfo, dxbc::PSV::v2::RuntimeInfo,
                   dxbc::PSV::v3::RuntimeInfo>;
  InfoStruct BasicInfo;
  ResourceArray Resources;
  StringRef StringTable;
  SmallVector<uint32_t> SemanticIndexTable;
  SigElementArray SigInputElements;
  SigElementArray SigOutputElements;
  SigElementArray SigPatchOrPrimElements;

  std::array<ViewArray<uint32_t>, 4> OutputVectorMasks;
  ViewArray<uint32_t> PatchOrPrimMasks;
  std::array<ViewArray<uint32_t>, 4> InputOutputMap;
  ViewArray<uint32_t> InputPatchMap;
  ViewArray<uint32_t> PatchOutputMap;

public:
  PSVRuntimeInfo(StringRef D) : Data(D), Size(0) {}

  // Parsing depends on the shader kind
  LLVM_ABI Error parse(uint16_t ShaderKind);

  uint32_t getSize() const { return Size; }
  uint32_t getResourceCount() const { return Resources.size(); }
  ResourceArray getResources() const { return Resources; }

  uint32_t getVersion() const {
    return Size >= sizeof(dxbc::PSV::v3::RuntimeInfo)
               ? 3
               : (Size >= sizeof(dxbc::PSV::v2::RuntimeInfo)     ? 2
                  : (Size >= sizeof(dxbc::PSV::v1::RuntimeInfo)) ? 1
                                                                 : 0);
  }

  uint32_t getResourceStride() const { return Resources.Stride; }

  const InfoStruct &getInfo() const { return BasicInfo; }

  template <typename T> const T *getInfoAs() const {
    if (const auto *P = std::get_if<dxbc::PSV::v3::RuntimeInfo>(&BasicInfo))
      return static_cast<const T *>(P);
    if (std::is_same<T, dxbc::PSV::v3::RuntimeInfo>::value)
      return nullptr;

    if (const auto *P = std::get_if<dxbc::PSV::v2::RuntimeInfo>(&BasicInfo))
      return static_cast<const T *>(P);
    if (std::is_same<T, dxbc::PSV::v2::RuntimeInfo>::value)
      return nullptr;

    if (const auto *P = std::get_if<dxbc::PSV::v1::RuntimeInfo>(&BasicInfo))
      return static_cast<const T *>(P);
    if (std::is_same<T, dxbc::PSV::v1::RuntimeInfo>::value)
      return nullptr;

    if (const auto *P = std::get_if<dxbc::PSV::v0::RuntimeInfo>(&BasicInfo))
      return static_cast<const T *>(P);
    return nullptr;
  }

  StringRef getStringTable() const { return StringTable; }
  ArrayRef<uint32_t> getSemanticIndexTable() const {
    return SemanticIndexTable;
  }

  LLVM_ABI uint8_t getSigInputCount() const;
  LLVM_ABI uint8_t getSigOutputCount() const;
  LLVM_ABI uint8_t getSigPatchOrPrimCount() const;

  SigElementArray getSigInputElements() const { return SigInputElements; }
  SigElementArray getSigOutputElements() const { return SigOutputElements; }
  SigElementArray getSigPatchOrPrimElements() const {
    return SigPatchOrPrimElements;
  }

  ViewArray<uint32_t> getOutputVectorMasks(size_t Idx) const {
    assert(Idx < 4);
    return OutputVectorMasks[Idx];
  }

  ViewArray<uint32_t> getPatchOrPrimMasks() const { return PatchOrPrimMasks; }

  ViewArray<uint32_t> getInputOutputMap(size_t Idx) const {
    assert(Idx < 4);
    return InputOutputMap[Idx];
  }

  ViewArray<uint32_t> getInputPatchMap() const { return InputPatchMap; }
  ViewArray<uint32_t> getPatchOutputMap() const { return PatchOutputMap; }

  uint32_t getSigElementStride() const { return SigInputElements.Stride; }

  bool usesViewID() const {
    if (const auto *P = getInfoAs<dxbc::PSV::v1::RuntimeInfo>())
      return P->UsesViewID != 0;
    return false;
  }

  uint8_t getInputVectorCount() const {
    if (const auto *P = getInfoAs<dxbc::PSV::v1::RuntimeInfo>())
      return P->SigInputVectors;
    return 0;
  }

  ArrayRef<uint8_t> getOutputVectorCounts() const {
    if (const auto *P = getInfoAs<dxbc::PSV::v1::RuntimeInfo>())
      return ArrayRef<uint8_t>(P->SigOutputVectors);
    return ArrayRef<uint8_t>();
  }

  uint8_t getPatchConstOrPrimVectorCount() const {
    if (const auto *P = getInfoAs<dxbc::PSV::v1::RuntimeInfo>())
      return P->GeomData.SigPatchConstOrPrimVectors;
    return 0;
  }
};

class Signature {
  ViewArray<dxbc::ProgramSignatureElement> Parameters;
  uint32_t StringTableOffset;
  StringRef StringTable;

public:
  ViewArray<dxbc::ProgramSignatureElement>::iterator begin() const {
    return Parameters.begin();
  }

  ViewArray<dxbc::ProgramSignatureElement>::iterator end() const {
    return Parameters.end();
  }

  StringRef getName(uint32_t Offset) const {
    assert(Offset >= StringTableOffset &&
           Offset < StringTableOffset + StringTable.size() &&
           "Offset out of range.");
    // Name offsets are from the start of the signature data, not from the start
    // of the string table. The header encodes the start offset of the sting
    // table, so we convert the offset here.
    uint32_t TableOffset = Offset - StringTableOffset;
    return StringTable.slice(TableOffset, StringTable.find('\0', TableOffset));
  }

  bool isEmpty() const { return Parameters.isEmpty(); }

  LLVM_ABI Error initialize(StringRef Part);
};

} // namespace DirectX

class DXContainer {
public:
  using DXILData = std::pair<dxbc::ProgramHeader, const char *>;

private:
  DXContainer(MemoryBufferRef O);

  MemoryBufferRef Data;
  dxbc::Header Header;
  SmallVector<uint32_t, 4> PartOffsets;
  std::optional<DXILData> DXIL;
  std::optional<uint64_t> ShaderFeatureFlags;
  std::optional<dxbc::ShaderHash> Hash;
  std::optional<DirectX::PSVRuntimeInfo> PSVInfo;
  std::optional<DirectX::RootSignature> RootSignature;
  DirectX::Signature InputSignature;
  DirectX::Signature OutputSignature;
  DirectX::Signature PatchConstantSignature;

  Error parseHeader();
  Error parsePartOffsets();
  Error parseDXILHeader(StringRef Part);
  Error parseShaderFeatureFlags(StringRef Part);
  Error parseHash(StringRef Part);
  Error parseRootSignature(StringRef Part);
  Error parsePSVInfo(StringRef Part);
  Error parseSignature(StringRef Part, DirectX::Signature &Array);
  friend class PartIterator;

public:
  // The PartIterator is a wrapper around the iterator for the PartOffsets
  // member of the DXContainer. It contains a refernce to the container, and the
  // current iterator value, as well as storage for a parsed part header.
  class PartIterator {
    const DXContainer &Container;
    SmallVectorImpl<uint32_t>::const_iterator OffsetIt;
    struct PartData {
      dxbc::PartHeader Part;
      uint32_t Offset;
      StringRef Data;
    } IteratorState;

    friend class DXContainer;
    friend class DXContainerObjectFile;

    PartIterator(const DXContainer &C,
                 SmallVectorImpl<uint32_t>::const_iterator It)
        : Container(C), OffsetIt(It) {
      if (OffsetIt == Container.PartOffsets.end())
        updateIteratorImpl(Container.PartOffsets.back());
      else
        updateIterator();
    }

    // Updates the iterator's state data. This results in copying the part
    // header into the iterator and handling any required byte swapping. This is
    // called when incrementing or decrementing the iterator.
    void updateIterator() {
      if (OffsetIt != Container.PartOffsets.end())
        updateIteratorImpl(*OffsetIt);
    }

    // Implementation for updating the iterator state based on a specified
    // offest.
    LLVM_ABI void updateIteratorImpl(const uint32_t Offset);

  public:
    PartIterator &operator++() {
      if (OffsetIt == Container.PartOffsets.end())
        return *this;
      ++OffsetIt;
      updateIterator();
      return *this;
    }

    PartIterator operator++(int) {
      PartIterator Tmp = *this;
      ++(*this);
      return Tmp;
    }

    bool operator==(const PartIterator &RHS) const {
      return OffsetIt == RHS.OffsetIt;
    }

    bool operator!=(const PartIterator &RHS) const {
      return OffsetIt != RHS.OffsetIt;
    }

    const PartData &operator*() { return IteratorState; }
    const PartData *operator->() { return &IteratorState; }
  };

  PartIterator begin() const {
    return PartIterator(*this, PartOffsets.begin());
  }

  PartIterator end() const { return PartIterator(*this, PartOffsets.end()); }

  StringRef getData() const { return Data.getBuffer(); }
  LLVM_ABI static Expected<DXContainer> create(MemoryBufferRef Object);

  const dxbc::Header &getHeader() const { return Header; }

  const std::optional<DXILData> &getDXIL() const { return DXIL; }

  std::optional<uint64_t> getShaderFeatureFlags() const {
    return ShaderFeatureFlags;
  }

  std::optional<dxbc::ShaderHash> getShaderHash() const { return Hash; }

  std::optional<DirectX::RootSignature> getRootSignature() const {
    return RootSignature;
  }

  const std::optional<DirectX::PSVRuntimeInfo> &getPSVInfo() const {
    return PSVInfo;
  };

  const DirectX::Signature &getInputSignature() const { return InputSignature; }
  const DirectX::Signature &getOutputSignature() const {
    return OutputSignature;
  }
  const DirectX::Signature &getPatchConstantSignature() const {
    return PatchConstantSignature;
  }
};

class LLVM_ABI DXContainerObjectFile : public ObjectFile {
private:
  friend class ObjectFile;
  DXContainer Container;

  using PartData = DXContainer::PartIterator::PartData;
  llvm::SmallVector<PartData> Parts;
  using PartIterator = llvm::SmallVector<PartData>::iterator;

  DXContainerObjectFile(DXContainer C)
      : ObjectFile(ID_DXContainer, MemoryBufferRef(C.getData(), "")),
        Container(C) {
    for (auto &P : C)
      Parts.push_back(P);
  }

public:
  const DXContainer &getDXContainer() const { return Container; }

  static bool classof(const Binary *v) { return v->isDXContainer(); }

<<<<<<< HEAD
=======
  const dxbc::Header &getHeader() const { return Container.getHeader(); }

>>>>>>> 35227056
  Expected<StringRef> getSymbolName(DataRefImpl) const override;
  Expected<uint64_t> getSymbolAddress(DataRefImpl Symb) const override;
  uint64_t getSymbolValueImpl(DataRefImpl Symb) const override;
  uint64_t getCommonSymbolSizeImpl(DataRefImpl Symb) const override;

  Expected<SymbolRef::Type> getSymbolType(DataRefImpl Symb) const override;
  Expected<section_iterator> getSymbolSection(DataRefImpl Symb) const override;
  void moveSectionNext(DataRefImpl &Sec) const override;
  Expected<StringRef> getSectionName(DataRefImpl Sec) const override;
  uint64_t getSectionAddress(DataRefImpl Sec) const override;
  uint64_t getSectionIndex(DataRefImpl Sec) const override;
  uint64_t getSectionSize(DataRefImpl Sec) const override;
  Expected<ArrayRef<uint8_t>>
  getSectionContents(DataRefImpl Sec) const override;

  uint64_t getSectionAlignment(DataRefImpl Sec) const override;
  bool isSectionCompressed(DataRefImpl Sec) const override;
  bool isSectionText(DataRefImpl Sec) const override;
  bool isSectionData(DataRefImpl Sec) const override;
  bool isSectionBSS(DataRefImpl Sec) const override;
  bool isSectionVirtual(DataRefImpl Sec) const override;

  relocation_iterator section_rel_begin(DataRefImpl Sec) const override;
  relocation_iterator section_rel_end(DataRefImpl Sec) const override;

  void moveRelocationNext(DataRefImpl &Rel) const override;
  uint64_t getRelocationOffset(DataRefImpl Rel) const override;
  symbol_iterator getRelocationSymbol(DataRefImpl Rel) const override;
  uint64_t getRelocationType(DataRefImpl Rel) const override;
  void getRelocationTypeName(DataRefImpl Rel,
                             SmallVectorImpl<char> &Result) const override;

  section_iterator section_begin() const override;
  section_iterator section_end() const override;

  uint8_t getBytesInAddress() const override;
  StringRef getFileFormatName() const override;
  Triple::ArchType getArch() const override;
  Expected<SubtargetFeatures> getFeatures() const override;

  void moveSymbolNext(DataRefImpl &Symb) const override {}
  Error printSymbolName(raw_ostream &OS, DataRefImpl Symb) const override;
  Expected<uint32_t> getSymbolFlags(DataRefImpl Symb) const override;
  basic_symbol_iterator symbol_begin() const override {
    return basic_symbol_iterator(SymbolRef());
  }
  basic_symbol_iterator symbol_end() const override {
    return basic_symbol_iterator(SymbolRef());
  }
  bool is64Bit() const override { return false; }

  bool isRelocatableObject() const override { return false; }
};

} // namespace object
} // namespace llvm

#endif // LLVM_OBJECT_DXCONTAINER_H<|MERGE_RESOLUTION|>--- conflicted
+++ resolved
@@ -607,11 +607,8 @@
 
   static bool classof(const Binary *v) { return v->isDXContainer(); }
 
-<<<<<<< HEAD
-=======
   const dxbc::Header &getHeader() const { return Container.getHeader(); }
 
->>>>>>> 35227056
   Expected<StringRef> getSymbolName(DataRefImpl) const override;
   Expected<uint64_t> getSymbolAddress(DataRefImpl Symb) const override;
   uint64_t getSymbolValueImpl(DataRefImpl Symb) const override;
