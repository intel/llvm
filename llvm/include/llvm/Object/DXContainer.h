//===- DXContainer.h - DXContainer file implementation ----------*- C++ -*-===//
//
// Part of the LLVM Project, under the Apache License v2.0 with LLVM Exceptions.
// See https://llvm.org/LICENSE.txt for license information.
// SPDX-License-Identifier: Apache-2.0 WITH LLVM-exception
//
//===----------------------------------------------------------------------===//
//
// This file declares the DXContainerFile class, which implements the ObjectFile
// interface for DXContainer files.
//
//
//===----------------------------------------------------------------------===//

#ifndef LLVM_OBJECT_DXCONTAINER_H
#define LLVM_OBJECT_DXCONTAINER_H

#include "llvm/ADT/SmallVector.h"
#include "llvm/ADT/StringRef.h"
#include "llvm/BinaryFormat/DXContainer.h"
#include "llvm/Support/Error.h"
#include "llvm/Support/MemoryBufferRef.h"
#include "llvm/TargetParser/Triple.h"

namespace llvm {
namespace object {

namespace DirectX {
class PSVRuntimeInfo {
<<<<<<< HEAD
=======

  // This class provides a view into the underlying resource array. The Resource
  // data is little-endian encoded and may not be properly aligned to read
  // directly from. The dereference operator creates a copy of the data and byte
  // swaps it as appropriate.
  struct ResourceArray {
    StringRef Data;
    size_t Stride; // size of each element in the list.

    ResourceArray() = default;
    ResourceArray(StringRef D, size_t S) : Data(D), Stride(S) {}

    using value_type = dxbc::PSV::v2::ResourceBindInfo;

    struct iterator {
      StringRef Data;
      size_t Stride; // size of each element in the list.
      const char *Current;

      iterator(const ResourceArray &A, const char *C)
          : Data(A.Data), Stride(A.Stride), Current(C) {}
      iterator(const iterator &) = default;

      value_type operator*() {
        // Explicitly zero the structure so that unused fields are zeroed. It is
        // up to the user to know if the fields are used by verifying the PSV
        // version.
        value_type Val = {{0, 0, 0, 0}, 0, 0};
        if (Current >= Data.end())
          return Val;
        memcpy(static_cast<void *>(&Val), Current, Stride);
        if (sys::IsBigEndianHost)
          Val.swapBytes();
        return Val;
      }

      iterator operator++() {
        if (Current < Data.end())
          Current += Stride;
        return *this;
      }

      iterator operator++(int) {
        iterator Tmp = *this;
        ++*this;
        return Tmp;
      }

      iterator operator--() {
        if (Current > Data.begin())
          Current -= Stride;
        return *this;
      }

      iterator operator--(int) {
        iterator Tmp = *this;
        --*this;
        return Tmp;
      }

      bool operator==(const iterator I) { return I.Current == Current; }
      bool operator!=(const iterator I) { return !(*this == I); }
    };

    iterator begin() const { return iterator(*this, Data.begin()); }

    iterator end() const { return iterator(*this, Data.end()); }

    size_t size() const { return Data.size() / Stride; }
  };

>>>>>>> cd74f4a4
  StringRef Data;
  uint32_t Size;
  using InfoStruct =
      std::variant<std::monostate, dxbc::PSV::v0::RuntimeInfo,
                   dxbc::PSV::v1::RuntimeInfo, dxbc::PSV::v2::RuntimeInfo>;
  InfoStruct BasicInfo;
<<<<<<< HEAD
=======
  ResourceArray Resources;
>>>>>>> cd74f4a4

public:
  PSVRuntimeInfo(StringRef D) : Data(D), Size(0) {}

  // Parsing depends on the shader kind
  Error parse(uint16_t ShaderKind);

  uint32_t getSize() const { return Size; }
<<<<<<< HEAD
=======
  uint32_t getResourceCount() const { return Resources.size(); }
  ResourceArray getResources() const { return Resources; }

>>>>>>> cd74f4a4
  uint32_t getVersion() const {
    return Size >= sizeof(dxbc::PSV::v2::RuntimeInfo)
               ? 2
               : (Size >= sizeof(dxbc::PSV::v1::RuntimeInfo) ? 1 : 0);
  }

  const InfoStruct &getInfo() const { return BasicInfo; }
};

} // namespace DirectX

class DXContainer {
public:
  using DXILData = std::pair<dxbc::ProgramHeader, const char *>;

private:
  DXContainer(MemoryBufferRef O);

  MemoryBufferRef Data;
  dxbc::Header Header;
  SmallVector<uint32_t, 4> PartOffsets;
  std::optional<DXILData> DXIL;
  std::optional<uint64_t> ShaderFlags;
  std::optional<dxbc::ShaderHash> Hash;
  std::optional<DirectX::PSVRuntimeInfo> PSVInfo;

  Error parseHeader();
  Error parsePartOffsets();
  Error parseDXILHeader(StringRef Part);
  Error parseShaderFlags(StringRef Part);
  Error parseHash(StringRef Part);
  Error parsePSVInfo(StringRef Part);
  friend class PartIterator;

public:
  // The PartIterator is a wrapper around the iterator for the PartOffsets
  // member of the DXContainer. It contains a refernce to the container, and the
  // current iterator value, as well as storage for a parsed part header.
  class PartIterator {
    const DXContainer &Container;
    SmallVectorImpl<uint32_t>::const_iterator OffsetIt;
    struct PartData {
      dxbc::PartHeader Part;
      uint32_t Offset;
      StringRef Data;
    } IteratorState;

    friend class DXContainer;

    PartIterator(const DXContainer &C,
                 SmallVectorImpl<uint32_t>::const_iterator It)
        : Container(C), OffsetIt(It) {
      if (OffsetIt == Container.PartOffsets.end())
        updateIteratorImpl(Container.PartOffsets.back());
      else
        updateIterator();
    }

    // Updates the iterator's state data. This results in copying the part
    // header into the iterator and handling any required byte swapping. This is
    // called when incrementing or decrementing the iterator.
    void updateIterator() {
      if (OffsetIt != Container.PartOffsets.end())
        updateIteratorImpl(*OffsetIt);
    }

    // Implementation for updating the iterator state based on a specified
    // offest.
    void updateIteratorImpl(const uint32_t Offset);

  public:
    PartIterator &operator++() {
      if (OffsetIt == Container.PartOffsets.end())
        return *this;
      ++OffsetIt;
      updateIterator();
      return *this;
    }

    PartIterator operator++(int) {
      PartIterator Tmp = *this;
      ++(*this);
      return Tmp;
    }

    bool operator==(const PartIterator &RHS) const {
      return OffsetIt == RHS.OffsetIt;
    }

    bool operator!=(const PartIterator &RHS) const {
      return OffsetIt != RHS.OffsetIt;
    }

    const PartData &operator*() { return IteratorState; }
    const PartData *operator->() { return &IteratorState; }
  };

  PartIterator begin() const {
    return PartIterator(*this, PartOffsets.begin());
  }

  PartIterator end() const { return PartIterator(*this, PartOffsets.end()); }

  StringRef getData() const { return Data.getBuffer(); }
  static Expected<DXContainer> create(MemoryBufferRef Object);

  const dxbc::Header &getHeader() const { return Header; }

  const std::optional<DXILData> &getDXIL() const { return DXIL; }

  std::optional<uint64_t> getShaderFlags() const { return ShaderFlags; }

  std::optional<dxbc::ShaderHash> getShaderHash() const { return Hash; }

  const std::optional<DirectX::PSVRuntimeInfo> &getPSVInfo() const {
    return PSVInfo;
  };
};

} // namespace object
} // namespace llvm

#endif // LLVM_OBJECT_DXCONTAINER_H<|MERGE_RESOLUTION|>--- conflicted
+++ resolved
@@ -27,8 +27,6 @@
 
 namespace DirectX {
 class PSVRuntimeInfo {
-<<<<<<< HEAD
-=======
 
   // This class provides a view into the underlying resource array. The Resource
   // data is little-endian encoded and may not be properly aligned to read
@@ -100,17 +98,13 @@
     size_t size() const { return Data.size() / Stride; }
   };
 
->>>>>>> cd74f4a4
   StringRef Data;
   uint32_t Size;
   using InfoStruct =
       std::variant<std::monostate, dxbc::PSV::v0::RuntimeInfo,
                    dxbc::PSV::v1::RuntimeInfo, dxbc::PSV::v2::RuntimeInfo>;
   InfoStruct BasicInfo;
-<<<<<<< HEAD
-=======
   ResourceArray Resources;
->>>>>>> cd74f4a4
 
 public:
   PSVRuntimeInfo(StringRef D) : Data(D), Size(0) {}
@@ -119,12 +113,9 @@
   Error parse(uint16_t ShaderKind);
 
   uint32_t getSize() const { return Size; }
-<<<<<<< HEAD
-=======
   uint32_t getResourceCount() const { return Resources.size(); }
   ResourceArray getResources() const { return Resources; }
 
->>>>>>> cd74f4a4
   uint32_t getVersion() const {
     return Size >= sizeof(dxbc::PSV::v2::RuntimeInfo)
                ? 2
