--- conflicted
+++ resolved
@@ -48,11 +48,8 @@
   IMG_Cubin,
   IMG_Fatbinary,
   IMG_PTX,
-<<<<<<< HEAD
+  IMG_SPIRV,
   IMG_SYCLBIN,
-=======
-  IMG_SPIRV,
->>>>>>> 65d730b4
   IMG_LAST,
 };
 
