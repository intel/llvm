//===--- Offloading.h - Utilities for handling offloading code  -*- C++ -*-===//
//
// Part of the LLVM Project, under the Apache License v2.0 with LLVM Exceptions.
// See https://llvm.org/LICENSE.txt for license information.
// SPDX-License-Identifier: Apache-2.0 WITH LLVM-exception
//
//===----------------------------------------------------------------------===//
//
// This file contains the binary format used for budingling device metadata with
// an associated device image. The data can then be stored inside a host object
// file to create a fat binary and read by the linker. This is intended to be a
// thin wrapper around the image itself. If this format becomes sufficiently
// complex it should be moved to a standard binary format like msgpack or ELF.
//
//===----------------------------------------------------------------------===//

#ifndef LLVM_OBJECT_OFFLOADBINARY_H
#define LLVM_OBJECT_OFFLOADBINARY_H

#include "llvm/ADT/MapVector.h"
#include "llvm/ADT/SmallString.h"
#include "llvm/ADT/StringRef.h"
#include "llvm/Object/Binary.h"
#include "llvm/Support/Error.h"
#include "llvm/Support/MemoryBuffer.h"
#include <memory>

namespace llvm {

namespace object {

/// The producer of the associated offloading image.
enum OffloadKind : uint16_t {
  OFK_None = 0,
<<<<<<< HEAD
  OFK_OpenMP,
  OFK_Cuda,
  OFK_HIP,
  OFK_SYCL,
  OFK_LAST,
=======
  OFK_OpenMP = (1 << 0),
  OFK_Cuda = (1 << 1),
  OFK_HIP = (1 << 2),
  OFK_SYCL = (1 << 3),
  OFK_LAST = (1 << 4),
>>>>>>> 6cfec29c
};

/// The type of contents the offloading image contains.
enum ImageKind : uint16_t {
  IMG_None = 0,
  IMG_Object,
  IMG_Bitcode,
  IMG_Cubin,
  IMG_Fatbinary,
  IMG_PTX,
  IMG_LAST,
};

/// A simple binary serialization of an offloading file. We use this format to
/// embed the offloading image into the host executable so it can be extracted
/// and used by the linker.
///
/// Many of these could be stored in the same section by the time the linker
/// sees it so we mark this information with a header. The version is used to
/// detect ABI stability and the size is used to find other offloading entries
/// that may exist in the same section. All offsets are given as absolute byte
/// offsets from the beginning of the file.
class OffloadBinary : public Binary {
public:
  using string_iterator = MapVector<StringRef, StringRef>::const_iterator;
  using string_iterator_range = iterator_range<string_iterator>;

  /// The current version of the binary used for backwards compatibility.
  static const uint32_t Version = 1;

  /// The offloading metadata that will be serialized to a memory buffer.
  struct OffloadingImage {
    ImageKind TheImageKind;
    OffloadKind TheOffloadKind;
    uint32_t Flags;
    MapVector<StringRef, StringRef> StringData;
    std::unique_ptr<MemoryBuffer> Image;
  };

  /// Attempt to parse the offloading binary stored in \p Data.
  static Expected<std::unique_ptr<OffloadBinary>> create(MemoryBufferRef);

  /// Serialize the contents of \p File to a binary buffer to be read later.
  static SmallString<0> write(const OffloadingImage &);

  static uint64_t getAlignment() { return 8; }

  ImageKind getImageKind() const { return TheEntry->TheImageKind; }
  OffloadKind getOffloadKind() const { return TheEntry->TheOffloadKind; }
  uint32_t getVersion() const { return TheHeader->Version; }
  uint32_t getFlags() const { return TheEntry->Flags; }
  uint64_t getSize() const { return TheHeader->Size; }

  StringRef getTriple() const { return getString("triple"); }
  StringRef getArch() const { return getString("arch"); }
  StringRef getImage() const {
    return StringRef(&Buffer[TheEntry->ImageOffset], TheEntry->ImageSize);
  }

  // Iterator over all the key and value pairs in the binary.
  string_iterator_range strings() const {
    return string_iterator_range(StringData.begin(), StringData.end());
  }

  StringRef getString(StringRef Key) const { return StringData.lookup(Key); }

  static bool classof(const Binary *V) { return V->isOffloadFile(); }

  struct Header {
    uint8_t Magic[4] = {0x10, 0xFF, 0x10, 0xAD}; // 0x10FF10AD magic bytes.
    uint32_t Version = OffloadBinary::Version;   // Version identifier.
    uint64_t Size;        // Size in bytes of this entire binary.
    uint64_t EntryOffset; // Offset of the metadata entry in bytes.
    uint64_t EntrySize;   // Size of the metadata entry in bytes.
  };

  struct Entry {
    ImageKind TheImageKind;     // The kind of the image stored.
    OffloadKind TheOffloadKind; // The producer of this image.
    uint32_t Flags;             // Additional flags associated with the image.
    uint64_t StringOffset;      // Offset in bytes to the string map.
    uint64_t NumStrings;        // Number of entries in the string map.
    uint64_t ImageOffset;       // Offset in bytes of the actual binary image.
    uint64_t ImageSize;         // Size in bytes of the binary image.
  };

  struct StringEntry {
    uint64_t KeyOffset;
    uint64_t ValueOffset;
  };

private:
  OffloadBinary(MemoryBufferRef Source, const Header *TheHeader,
                const Entry *TheEntry)
      : Binary(Binary::ID_Offload, Source), Buffer(Source.getBufferStart()),
        TheHeader(TheHeader), TheEntry(TheEntry) {
    const StringEntry *StringMapBegin =
        reinterpret_cast<const StringEntry *>(&Buffer[TheEntry->StringOffset]);
    for (uint64_t I = 0, E = TheEntry->NumStrings; I != E; ++I) {
      StringRef Key = &Buffer[StringMapBegin[I].KeyOffset];
      StringData[Key] = &Buffer[StringMapBegin[I].ValueOffset];
    }
  }

  OffloadBinary(const OffloadBinary &Other) = delete;

  /// Map from keys to offsets in the binary.
  MapVector<StringRef, StringRef> StringData;
  /// Raw pointer to the MemoryBufferRef for convenience.
  const char *Buffer;
  /// Location of the header within the binary.
  const Header *TheHeader;
  /// Location of the metadata entries within the binary.
  const Entry *TheEntry;
};

/// A class to contain the binary information for a single OffloadBinary that
/// owns its memory.
class OffloadFile : public OwningBinary<OffloadBinary> {
public:
  using TargetID = std::pair<StringRef, StringRef>;

  OffloadFile(std::unique_ptr<OffloadBinary> Binary,
              std::unique_ptr<MemoryBuffer> Buffer)
      : OwningBinary<OffloadBinary>(std::move(Binary), std::move(Buffer)) {}

  /// Make a deep copy of this offloading file.
  OffloadFile copy() const {
    std::unique_ptr<MemoryBuffer> Buffer = MemoryBuffer::getMemBufferCopy(
        getBinary()->getMemoryBufferRef().getBuffer(),
        getBinary()->getMemoryBufferRef().getBufferIdentifier());

    // This parsing should never fail because it has already been parsed.
    auto NewBinaryOrErr = OffloadBinary::create(*Buffer);
    assert(NewBinaryOrErr && "Failed to parse a copy of the binary?");
    if (!NewBinaryOrErr)
      llvm::consumeError(NewBinaryOrErr.takeError());
    return OffloadFile(std::move(*NewBinaryOrErr), std::move(Buffer));
  }

  /// We use the Triple and Architecture pair to group linker inputs together.
  /// This conversion function lets us use these inputs in a hash-map.
  operator TargetID() const {
    return std::make_pair(getBinary()->getTriple(), getBinary()->getArch());
  }
};

/// Extracts embedded device offloading code from a memory \p Buffer to a list
/// of \p Binaries.
Error extractOffloadBinaries(MemoryBufferRef Buffer,
                             SmallVectorImpl<OffloadFile> &Binaries);

/// Convert a string \p Name to an image kind.
ImageKind getImageKind(StringRef Name);

/// Convert an image kind to its string representation.
StringRef getImageKindName(ImageKind Name);

/// Convert a string \p Name to an offload kind.
OffloadKind getOffloadKind(StringRef Name);

/// Convert an offload kind to its string representation.
StringRef getOffloadKindName(OffloadKind Name);

/// If the target is AMD we check the target IDs for mutual compatibility. A
/// target id is a string conforming to the folowing BNF syntax:
///
///  target-id ::= '<arch> ( : <feature> ( '+' | '-' ) )*'
///
/// The features 'xnack' and 'sramecc' are currently supported. These can be in
/// the state of on, off, and any when unspecified. A target marked as any can
/// bind with either on or off. This is used to link mutually compatible
/// architectures together. Returns false in the case of an exact match.
bool areTargetsCompatible(const OffloadFile::TargetID &LHS,
                          const OffloadFile::TargetID &RHS);

} // namespace object

} // namespace llvm
#endif<|MERGE_RESOLUTION|>--- conflicted
+++ resolved
@@ -32,19 +32,11 @@
 /// The producer of the associated offloading image.
 enum OffloadKind : uint16_t {
   OFK_None = 0,
-<<<<<<< HEAD
-  OFK_OpenMP,
-  OFK_Cuda,
-  OFK_HIP,
-  OFK_SYCL,
-  OFK_LAST,
-=======
   OFK_OpenMP = (1 << 0),
   OFK_Cuda = (1 << 1),
   OFK_HIP = (1 << 2),
   OFK_SYCL = (1 << 3),
   OFK_LAST = (1 << 4),
->>>>>>> 6cfec29c
 };
 
 /// The type of contents the offloading image contains.
