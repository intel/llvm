--- conflicted
+++ resolved
@@ -834,26 +834,13 @@
     bool OmitBBEntries : 1;
     bool CallsiteEndOffsets : 1;
     bool BBHash : 1;
-<<<<<<< HEAD
-=======
     bool PostLinkCfg : 1;
->>>>>>> 811fe024
 
     bool hasPGOAnalysis() const { return FuncEntryCount || BBFreq || BrProb; }
 
     bool hasPGOAnalysisBBData() const { return BBFreq || BrProb; }
 
     // Encodes to minimum bit width representation.
-<<<<<<< HEAD
-    uint8_t encode() const {
-      return (static_cast<uint8_t>(FuncEntryCount) << 0) |
-             (static_cast<uint8_t>(BBFreq) << 1) |
-             (static_cast<uint8_t>(BrProb) << 2) |
-             (static_cast<uint8_t>(MultiBBRange) << 3) |
-             (static_cast<uint8_t>(OmitBBEntries) << 4) |
-             (static_cast<uint8_t>(CallsiteEndOffsets) << 5) |
-             (static_cast<uint8_t>(BBHash) << 6);
-=======
     uint16_t encode() const {
       return (static_cast<uint16_t>(FuncEntryCount) << 0) |
              (static_cast<uint16_t>(BBFreq) << 1) |
@@ -863,7 +850,6 @@
              (static_cast<uint16_t>(CallsiteEndOffsets) << 5) |
              (static_cast<uint16_t>(BBHash) << 6) |
              (static_cast<uint16_t>(PostLinkCfg) << 7);
->>>>>>> 811fe024
     }
 
     // Decodes from minimum bit width representation and validates no
@@ -873,11 +859,7 @@
           static_cast<bool>(Val & (1 << 0)), static_cast<bool>(Val & (1 << 1)),
           static_cast<bool>(Val & (1 << 2)), static_cast<bool>(Val & (1 << 3)),
           static_cast<bool>(Val & (1 << 4)), static_cast<bool>(Val & (1 << 5)),
-<<<<<<< HEAD
-          static_cast<bool>(Val & (1 << 6))};
-=======
           static_cast<bool>(Val & (1 << 6)), static_cast<bool>(Val & (1 << 7))};
->>>>>>> 811fe024
       if (Feat.encode() != Val)
         return createStringError(
             std::error_code(), "invalid encoding for BBAddrMap::Features: 0x%x",
@@ -887,18 +869,11 @@
 
     bool operator==(const Features &Other) const {
       return std::tie(FuncEntryCount, BBFreq, BrProb, MultiBBRange,
-<<<<<<< HEAD
-                      OmitBBEntries, CallsiteEndOffsets, BBHash) ==
-             std::tie(Other.FuncEntryCount, Other.BBFreq, Other.BrProb,
-                      Other.MultiBBRange, Other.OmitBBEntries,
-                      Other.CallsiteEndOffsets, Other.BBHash);
-=======
                       OmitBBEntries, CallsiteEndOffsets, BBHash, PostLinkCfg) ==
              std::tie(Other.FuncEntryCount, Other.BBFreq, Other.BrProb,
                       Other.MultiBBRange, Other.OmitBBEntries,
                       Other.CallsiteEndOffsets, Other.BBHash,
                       Other.PostLinkCfg);
->>>>>>> 811fe024
     }
   };
 
