//===- ELFTypes.h - Endian specific types for ELF ---------------*- C++ -*-===//
//
// Part of the LLVM Project, under the Apache License v2.0 with LLVM Exceptions.
// See https://llvm.org/LICENSE.txt for license information.
// SPDX-License-Identifier: Apache-2.0 WITH LLVM-exception
//
//===----------------------------------------------------------------------===//

#ifndef LLVM_OBJECT_ELFTYPES_H
#define LLVM_OBJECT_ELFTYPES_H

#include "llvm/ADT/ArrayRef.h"
#include "llvm/ADT/StringRef.h"
#include "llvm/BinaryFormat/ELF.h"
#include "llvm/Object/Error.h"
#include "llvm/Support/BlockFrequency.h"
#include "llvm/Support/BranchProbability.h"
#include "llvm/Support/Endian.h"
#include "llvm/Support/Error.h"
#include "llvm/Support/MathExtras.h"
#include <cassert>
#include <cstdint>
#include <cstring>
#include <type_traits>

namespace llvm {
namespace object {

template <class ELFT> struct Elf_Ehdr_Impl;
template <class ELFT> struct Elf_Shdr_Impl;
template <class ELFT> struct Elf_Sym_Impl;
template <class ELFT> struct Elf_Dyn_Impl;
template <class ELFT> struct Elf_Phdr_Impl;
template <class ELFT, bool isRela> struct Elf_Rel_Impl;
template <bool Is64> struct Elf_Crel_Impl;
template <class ELFT> struct Elf_Verdef_Impl;
template <class ELFT> struct Elf_Verdaux_Impl;
template <class ELFT> struct Elf_Verneed_Impl;
template <class ELFT> struct Elf_Vernaux_Impl;
template <class ELFT> struct Elf_Versym_Impl;
template <class ELFT> struct Elf_Hash_Impl;
template <class ELFT> struct Elf_GnuHash_Impl;
template <class ELFT> struct Elf_Chdr_Impl;
template <class ELFT> struct Elf_Nhdr_Impl;
template <class ELFT> class Elf_Note_Impl;
template <class ELFT> class Elf_Note_Iterator_Impl;
template <class ELFT> struct Elf_CGProfile_Impl;

template <endianness E, bool Is64> struct ELFType {
private:
  template <typename Ty>
  using packed = support::detail::packed_endian_specific_integral<Ty, E, 1>;

public:
  static const endianness Endianness = E;
  static const bool Is64Bits = Is64;

  using uint = std::conditional_t<Is64, uint64_t, uint32_t>;
  using Ehdr = Elf_Ehdr_Impl<ELFType<E, Is64>>;
  using Shdr = Elf_Shdr_Impl<ELFType<E, Is64>>;
  using Sym = Elf_Sym_Impl<ELFType<E, Is64>>;
  using Dyn = Elf_Dyn_Impl<ELFType<E, Is64>>;
  using Phdr = Elf_Phdr_Impl<ELFType<E, Is64>>;
  using Rel = Elf_Rel_Impl<ELFType<E, Is64>, false>;
  using Rela = Elf_Rel_Impl<ELFType<E, Is64>, true>;
  using Crel = Elf_Crel_Impl<Is64>;
  using Relr = packed<uint>;
  using Verdef = Elf_Verdef_Impl<ELFType<E, Is64>>;
  using Verdaux = Elf_Verdaux_Impl<ELFType<E, Is64>>;
  using Verneed = Elf_Verneed_Impl<ELFType<E, Is64>>;
  using Vernaux = Elf_Vernaux_Impl<ELFType<E, Is64>>;
  using Versym = Elf_Versym_Impl<ELFType<E, Is64>>;
  using Hash = Elf_Hash_Impl<ELFType<E, Is64>>;
  using GnuHash = Elf_GnuHash_Impl<ELFType<E, Is64>>;
  using Chdr = Elf_Chdr_Impl<ELFType<E, Is64>>;
  using Nhdr = Elf_Nhdr_Impl<ELFType<E, Is64>>;
  using Note = Elf_Note_Impl<ELFType<E, Is64>>;
  using NoteIterator = Elf_Note_Iterator_Impl<ELFType<E, Is64>>;
  using CGProfile = Elf_CGProfile_Impl<ELFType<E, Is64>>;
  using DynRange = ArrayRef<Dyn>;
  using ShdrRange = ArrayRef<Shdr>;
  using SymRange = ArrayRef<Sym>;
  using RelRange = ArrayRef<Rel>;
  using RelaRange = ArrayRef<Rela>;
  using RelrRange = ArrayRef<Relr>;
  using PhdrRange = ArrayRef<Phdr>;

  using Half = packed<uint16_t>;
  using Word = packed<uint32_t>;
  using Sword = packed<int32_t>;
  using Xword = packed<uint64_t>;
  using Sxword = packed<int64_t>;
  using Addr = packed<uint>;
  using Off = packed<uint>;
};

using ELF32LE = ELFType<llvm::endianness::little, false>;
using ELF32BE = ELFType<llvm::endianness::big, false>;
using ELF64LE = ELFType<llvm::endianness::little, true>;
using ELF64BE = ELFType<llvm::endianness::big, true>;

// Use an alignment of 2 for the typedefs since that is the worst case for
// ELF files in archives.

// I really don't like doing this, but the alternative is copypasta.
#define LLVM_ELF_IMPORT_TYPES_ELFT(ELFT)                                       \
  using Elf_Addr = typename ELFT::Addr;                                        \
  using Elf_Off = typename ELFT::Off;                                          \
  using Elf_Half = typename ELFT::Half;                                        \
  using Elf_Word = typename ELFT::Word;                                        \
  using Elf_Sword = typename ELFT::Sword;                                      \
  using Elf_Xword = typename ELFT::Xword;                                      \
  using Elf_Sxword = typename ELFT::Sxword;                                    \
  using uintX_t = typename ELFT::uint;                                         \
  using Elf_Ehdr = typename ELFT::Ehdr;                                        \
  using Elf_Shdr = typename ELFT::Shdr;                                        \
  using Elf_Sym = typename ELFT::Sym;                                          \
  using Elf_Dyn = typename ELFT::Dyn;                                          \
  using Elf_Phdr = typename ELFT::Phdr;                                        \
  using Elf_Rel = typename ELFT::Rel;                                          \
  using Elf_Rela = typename ELFT::Rela;                                        \
  using Elf_Crel = typename ELFT::Crel;                                        \
  using Elf_Relr = typename ELFT::Relr;                                        \
  using Elf_Verdef = typename ELFT::Verdef;                                    \
  using Elf_Verdaux = typename ELFT::Verdaux;                                  \
  using Elf_Verneed = typename ELFT::Verneed;                                  \
  using Elf_Vernaux = typename ELFT::Vernaux;                                  \
  using Elf_Versym = typename ELFT::Versym;                                    \
  using Elf_Hash = typename ELFT::Hash;                                        \
  using Elf_GnuHash = typename ELFT::GnuHash;                                  \
  using Elf_Chdr = typename ELFT::Chdr;                                        \
  using Elf_Nhdr = typename ELFT::Nhdr;                                        \
  using Elf_Note = typename ELFT::Note;                                        \
  using Elf_Note_Iterator = typename ELFT::NoteIterator;                       \
  using Elf_CGProfile = typename ELFT::CGProfile;                              \
  using Elf_Dyn_Range = typename ELFT::DynRange;                               \
  using Elf_Shdr_Range = typename ELFT::ShdrRange;                             \
  using Elf_Sym_Range = typename ELFT::SymRange;                               \
  using Elf_Rel_Range = typename ELFT::RelRange;                               \
  using Elf_Rela_Range = typename ELFT::RelaRange;                             \
  using Elf_Relr_Range = typename ELFT::RelrRange;                             \
  using Elf_Phdr_Range = typename ELFT::PhdrRange;

#define LLVM_ELF_COMMA ,
#define LLVM_ELF_IMPORT_TYPES(E, W)                                            \
  LLVM_ELF_IMPORT_TYPES_ELFT(ELFType<E LLVM_ELF_COMMA W>)

// Section header.
template <class ELFT> struct Elf_Shdr_Base;

template <endianness Endianness>
struct Elf_Shdr_Base<ELFType<Endianness, false>> {
  LLVM_ELF_IMPORT_TYPES(Endianness, false)
  Elf_Word sh_name;      // Section name (index into string table)
  Elf_Word sh_type;      // Section type (SHT_*)
  Elf_Word sh_flags;     // Section flags (SHF_*)
  Elf_Addr sh_addr;      // Address where section is to be loaded
  Elf_Off sh_offset;     // File offset of section data, in bytes
  Elf_Word sh_size;      // Size of section, in bytes
  Elf_Word sh_link;      // Section type-specific header table index link
  Elf_Word sh_info;      // Section type-specific extra information
  Elf_Word sh_addralign; // Section address alignment
  Elf_Word sh_entsize;   // Size of records contained within the section
};

template <endianness Endianness>
struct Elf_Shdr_Base<ELFType<Endianness, true>> {
  LLVM_ELF_IMPORT_TYPES(Endianness, true)
  Elf_Word sh_name;       // Section name (index into string table)
  Elf_Word sh_type;       // Section type (SHT_*)
  Elf_Xword sh_flags;     // Section flags (SHF_*)
  Elf_Addr sh_addr;       // Address where section is to be loaded
  Elf_Off sh_offset;      // File offset of section data, in bytes
  Elf_Xword sh_size;      // Size of section, in bytes
  Elf_Word sh_link;       // Section type-specific header table index link
  Elf_Word sh_info;       // Section type-specific extra information
  Elf_Xword sh_addralign; // Section address alignment
  Elf_Xword sh_entsize;   // Size of records contained within the section
};

template <class ELFT>
struct Elf_Shdr_Impl : Elf_Shdr_Base<ELFT> {
  using Elf_Shdr_Base<ELFT>::sh_entsize;
  using Elf_Shdr_Base<ELFT>::sh_size;

  /// Get the number of entities this section contains if it has any.
  unsigned getEntityCount() const {
    if (sh_entsize == 0)
      return 0;
    return sh_size / sh_entsize;
  }
};

template <class ELFT> struct Elf_Sym_Base;

template <endianness Endianness>
struct Elf_Sym_Base<ELFType<Endianness, false>> {
  LLVM_ELF_IMPORT_TYPES(Endianness, false)
  Elf_Word st_name;       // Symbol name (index into string table)
  Elf_Addr st_value;      // Value or address associated with the symbol
  Elf_Word st_size;       // Size of the symbol
  unsigned char st_info;  // Symbol's type and binding attributes
  unsigned char st_other; // Must be zero; reserved
  Elf_Half st_shndx;      // Which section (header table index) it's defined in
};

template <endianness Endianness>
struct Elf_Sym_Base<ELFType<Endianness, true>> {
  LLVM_ELF_IMPORT_TYPES(Endianness, true)
  Elf_Word st_name;       // Symbol name (index into string table)
  unsigned char st_info;  // Symbol's type and binding attributes
  unsigned char st_other; // Must be zero; reserved
  Elf_Half st_shndx;      // Which section (header table index) it's defined in
  Elf_Addr st_value;      // Value or address associated with the symbol
  Elf_Xword st_size;      // Size of the symbol
};

template <class ELFT>
struct Elf_Sym_Impl : Elf_Sym_Base<ELFT> {
  using Elf_Sym_Base<ELFT>::st_info;
  using Elf_Sym_Base<ELFT>::st_shndx;
  using Elf_Sym_Base<ELFT>::st_other;
  using Elf_Sym_Base<ELFT>::st_value;

  // These accessors and mutators correspond to the ELF32_ST_BIND,
  // ELF32_ST_TYPE, and ELF32_ST_INFO macros defined in the ELF specification:
  unsigned char getBinding() const { return st_info >> 4; }
  unsigned char getType() const { return st_info & 0x0f; }
  uint64_t getValue() const { return st_value; }
  void setBinding(unsigned char b) { setBindingAndType(b, getType()); }
  void setType(unsigned char t) { setBindingAndType(getBinding(), t); }

  void setBindingAndType(unsigned char b, unsigned char t) {
    st_info = (b << 4) + (t & 0x0f);
  }

  /// Access to the STV_xxx flag stored in the first two bits of st_other.
  /// STV_DEFAULT: 0
  /// STV_INTERNAL: 1
  /// STV_HIDDEN: 2
  /// STV_PROTECTED: 3
  unsigned char getVisibility() const { return st_other & 0x3; }
  void setVisibility(unsigned char v) {
    assert(v < 4 && "Invalid value for visibility");
    st_other = (st_other & ~0x3) | v;
  }

  bool isAbsolute() const { return st_shndx == ELF::SHN_ABS; }

  bool isCommon() const {
    return getType() == ELF::STT_COMMON || st_shndx == ELF::SHN_COMMON;
  }

  bool isDefined() const { return !isUndefined(); }

  bool isProcessorSpecific() const {
    return st_shndx >= ELF::SHN_LOPROC && st_shndx <= ELF::SHN_HIPROC;
  }

  bool isOSSpecific() const {
    return st_shndx >= ELF::SHN_LOOS && st_shndx <= ELF::SHN_HIOS;
  }

  bool isReserved() const {
    // ELF::SHN_HIRESERVE is 0xffff so st_shndx <= ELF::SHN_HIRESERVE is always
    // true and some compilers warn about it.
    return st_shndx >= ELF::SHN_LORESERVE;
  }

  bool isUndefined() const { return st_shndx == ELF::SHN_UNDEF; }

  bool isExternal() const {
    return getBinding() != ELF::STB_LOCAL;
  }

  Expected<StringRef> getName(StringRef StrTab) const;
};

template <class ELFT>
Expected<StringRef> Elf_Sym_Impl<ELFT>::getName(StringRef StrTab) const {
  uint32_t Offset = this->st_name;
  if (Offset >= StrTab.size())
    return createStringError(object_error::parse_failed,
                             "st_name (0x%" PRIx32
                             ") is past the end of the string table"
                             " of size 0x%zx",
                             Offset, StrTab.size());
  return StringRef(StrTab.data() + Offset);
}

/// Elf_Versym: This is the structure of entries in the SHT_GNU_versym section
/// (.gnu.version). This structure is identical for ELF32 and ELF64.
template <class ELFT>
struct Elf_Versym_Impl {
  LLVM_ELF_IMPORT_TYPES_ELFT(ELFT)
  Elf_Half vs_index; // Version index with flags (e.g. VERSYM_HIDDEN)
};

/// Elf_Verdef: This is the structure of entries in the SHT_GNU_verdef section
/// (.gnu.version_d). This structure is identical for ELF32 and ELF64.
template <class ELFT>
struct Elf_Verdef_Impl {
  LLVM_ELF_IMPORT_TYPES_ELFT(ELFT)
  Elf_Half vd_version; // Version of this structure (e.g. VER_DEF_CURRENT)
  Elf_Half vd_flags;   // Bitwise flags (VER_DEF_*)
  Elf_Half vd_ndx;     // Version index, used in .gnu.version entries
  Elf_Half vd_cnt;     // Number of Verdaux entries
  Elf_Word vd_hash;    // Hash of name
  Elf_Word vd_aux;     // Offset to the first Verdaux entry (in bytes)
  Elf_Word vd_next;    // Offset to the next Verdef entry (in bytes)

  /// Get the first Verdaux entry for this Verdef.
  const Elf_Verdaux *getAux() const {
    return reinterpret_cast<const Elf_Verdaux *>((const char *)this + vd_aux);
  }
};

/// Elf_Verdaux: This is the structure of auxiliary data in the SHT_GNU_verdef
/// section (.gnu.version_d). This structure is identical for ELF32 and ELF64.
template <class ELFT>
struct Elf_Verdaux_Impl {
  LLVM_ELF_IMPORT_TYPES_ELFT(ELFT)
  Elf_Word vda_name; // Version name (offset in string table)
  Elf_Word vda_next; // Offset to next Verdaux entry (in bytes)
};

/// Elf_Verneed: This is the structure of entries in the SHT_GNU_verneed
/// section (.gnu.version_r). This structure is identical for ELF32 and ELF64.
template <class ELFT>
struct Elf_Verneed_Impl {
  LLVM_ELF_IMPORT_TYPES_ELFT(ELFT)
  Elf_Half vn_version; // Version of this structure (e.g. VER_NEED_CURRENT)
  Elf_Half vn_cnt;     // Number of associated Vernaux entries
  Elf_Word vn_file;    // Library name (string table offset)
  Elf_Word vn_aux;     // Offset to first Vernaux entry (in bytes)
  Elf_Word vn_next;    // Offset to next Verneed entry (in bytes)
};

/// Elf_Vernaux: This is the structure of auxiliary data in SHT_GNU_verneed
/// section (.gnu.version_r). This structure is identical for ELF32 and ELF64.
template <class ELFT>
struct Elf_Vernaux_Impl {
  LLVM_ELF_IMPORT_TYPES_ELFT(ELFT)
  Elf_Word vna_hash;  // Hash of dependency name
  Elf_Half vna_flags; // Bitwise Flags (VER_FLAG_*)
  Elf_Half vna_other; // Version index, used in .gnu.version entries
  Elf_Word vna_name;  // Dependency name
  Elf_Word vna_next;  // Offset to next Vernaux entry (in bytes)
};

/// Elf_Dyn_Base: This structure matches the form of entries in the dynamic
///               table section (.dynamic) look like.
template <class ELFT> struct Elf_Dyn_Base;

template <endianness Endianness>
struct Elf_Dyn_Base<ELFType<Endianness, false>> {
  LLVM_ELF_IMPORT_TYPES(Endianness, false)
  Elf_Sword d_tag;
  union {
    Elf_Word d_val;
    Elf_Addr d_ptr;
  } d_un;
};

template <endianness Endianness>
struct Elf_Dyn_Base<ELFType<Endianness, true>> {
  LLVM_ELF_IMPORT_TYPES(Endianness, true)
  Elf_Sxword d_tag;
  union {
    Elf_Xword d_val;
    Elf_Addr d_ptr;
  } d_un;
};

/// Elf_Dyn_Impl: This inherits from Elf_Dyn_Base, adding getters.
template <class ELFT>
struct Elf_Dyn_Impl : Elf_Dyn_Base<ELFT> {
  using Elf_Dyn_Base<ELFT>::d_tag;
  using Elf_Dyn_Base<ELFT>::d_un;
  using intX_t = std::conditional_t<ELFT::Is64Bits, int64_t, int32_t>;
  using uintX_t = std::conditional_t<ELFT::Is64Bits, uint64_t, uint32_t>;
  intX_t getTag() const { return d_tag; }
  uintX_t getVal() const { return d_un.d_val; }
  uintX_t getPtr() const { return d_un.d_ptr; }
};

template <endianness Endianness>
struct Elf_Rel_Impl<ELFType<Endianness, false>, false> {
  LLVM_ELF_IMPORT_TYPES(Endianness, false)
  static const bool HasAddend = false;
<<<<<<< HEAD
=======
  static const bool IsCrel = false;
>>>>>>> 4fe5a3cc
  Elf_Addr r_offset; // Location (file byte offset, or program virtual addr)
  Elf_Word r_info;   // Symbol table index and type of relocation to apply

  uint32_t getRInfo(bool isMips64EL) const {
    assert(!isMips64EL);
    return r_info;
  }
  void setRInfo(uint32_t R, bool IsMips64EL) {
    assert(!IsMips64EL);
    r_info = R;
  }

  // These accessors and mutators correspond to the ELF32_R_SYM, ELF32_R_TYPE,
  // and ELF32_R_INFO macros defined in the ELF specification:
  uint32_t getSymbol(bool isMips64EL) const {
    return this->getRInfo(isMips64EL) >> 8;
  }
  unsigned char getType(bool isMips64EL) const {
    return (unsigned char)(this->getRInfo(isMips64EL) & 0x0ff);
  }
  void setSymbol(uint32_t s, bool IsMips64EL) {
    setSymbolAndType(s, getType(IsMips64EL), IsMips64EL);
  }
  void setType(unsigned char t, bool IsMips64EL) {
    setSymbolAndType(getSymbol(IsMips64EL), t, IsMips64EL);
  }
  void setSymbolAndType(uint32_t s, unsigned char t, bool IsMips64EL) {
    this->setRInfo((s << 8) + t, IsMips64EL);
  }
};

template <endianness Endianness>
struct Elf_Rel_Impl<ELFType<Endianness, false>, true>
    : public Elf_Rel_Impl<ELFType<Endianness, false>, false> {
  LLVM_ELF_IMPORT_TYPES(Endianness, false)
  static const bool HasAddend = true;
<<<<<<< HEAD
=======
  static const bool IsCrel = false;
>>>>>>> 4fe5a3cc
  Elf_Sword r_addend; // Compute value for relocatable field by adding this
};

template <endianness Endianness>
struct Elf_Rel_Impl<ELFType<Endianness, true>, false> {
  LLVM_ELF_IMPORT_TYPES(Endianness, true)
  static const bool HasAddend = false;
<<<<<<< HEAD
=======
  static const bool IsCrel = false;
>>>>>>> 4fe5a3cc
  Elf_Addr r_offset; // Location (file byte offset, or program virtual addr)
  Elf_Xword r_info;  // Symbol table index and type of relocation to apply

  uint64_t getRInfo(bool isMips64EL) const {
    uint64_t t = r_info;
    if (!isMips64EL)
      return t;
    // Mips64 little endian has a "special" encoding of r_info. Instead of one
    // 64 bit little endian number, it is a little endian 32 bit number followed
    // by a 32 bit big endian number.
    return (t << 32) | ((t >> 8) & 0xff000000) | ((t >> 24) & 0x00ff0000) |
           ((t >> 40) & 0x0000ff00) | ((t >> 56) & 0x000000ff);
  }

  void setRInfo(uint64_t R, bool IsMips64EL) {
    if (IsMips64EL)
      r_info = (R >> 32) | ((R & 0xff000000) << 8) | ((R & 0x00ff0000) << 24) |
               ((R & 0x0000ff00) << 40) | ((R & 0x000000ff) << 56);
    else
      r_info = R;
  }

  // These accessors and mutators correspond to the ELF64_R_SYM, ELF64_R_TYPE,
  // and ELF64_R_INFO macros defined in the ELF specification:
  uint32_t getSymbol(bool isMips64EL) const {
    return (uint32_t)(this->getRInfo(isMips64EL) >> 32);
  }
  uint32_t getType(bool isMips64EL) const {
    return (uint32_t)(this->getRInfo(isMips64EL) & 0xffffffffL);
  }
  void setSymbol(uint32_t s, bool IsMips64EL) {
    setSymbolAndType(s, getType(IsMips64EL), IsMips64EL);
  }
  void setType(uint32_t t, bool IsMips64EL) {
    setSymbolAndType(getSymbol(IsMips64EL), t, IsMips64EL);
  }
  void setSymbolAndType(uint32_t s, uint32_t t, bool IsMips64EL) {
    this->setRInfo(((uint64_t)s << 32) + (t & 0xffffffffL), IsMips64EL);
  }
};

template <endianness Endianness>
struct Elf_Rel_Impl<ELFType<Endianness, true>, true>
    : public Elf_Rel_Impl<ELFType<Endianness, true>, false> {
  LLVM_ELF_IMPORT_TYPES(Endianness, true)
  static const bool HasAddend = true;
<<<<<<< HEAD
=======
  static const bool IsCrel = false;
>>>>>>> 4fe5a3cc
  Elf_Sxword r_addend; // Compute value for relocatable field by adding this.
};

// In-memory representation. The serialized representation uses LEB128.
template <bool Is64> struct Elf_Crel_Impl {
  using uint = std::conditional_t<Is64, uint64_t, uint32_t>;
  static const bool IsRela = true;
  static const bool IsCrel = true;
  uint r_offset;
  uint32_t r_symidx;
  uint32_t r_type;
  std::conditional_t<Is64, int64_t, int32_t> r_addend;

  // Dummy bool parameter is for compatibility with Elf_Rel_Impl.
  uint32_t getType(bool) const { return r_type; }
  uint32_t getSymbol(bool) const { return r_symidx; }
  void setSymbolAndType(uint32_t s, unsigned char t, bool) {
    r_symidx = s;
    r_type = t;
  }
};

template <class ELFT>
struct Elf_Ehdr_Impl {
  LLVM_ELF_IMPORT_TYPES_ELFT(ELFT)
  unsigned char e_ident[ELF::EI_NIDENT]; // ELF Identification bytes
  Elf_Half e_type;                       // Type of file (see ET_*)
  Elf_Half e_machine;   // Required architecture for this file (see EM_*)
  Elf_Word e_version;   // Must be equal to 1
  Elf_Addr e_entry;     // Address to jump to in order to start program
  Elf_Off e_phoff;      // Program header table's file offset, in bytes
  Elf_Off e_shoff;      // Section header table's file offset, in bytes
  Elf_Word e_flags;     // Processor-specific flags
  Elf_Half e_ehsize;    // Size of ELF header, in bytes
  Elf_Half e_phentsize; // Size of an entry in the program header table
  Elf_Half e_phnum;     // Number of entries in the program header table
  Elf_Half e_shentsize; // Size of an entry in the section header table
  Elf_Half e_shnum;     // Number of entries in the section header table
  Elf_Half e_shstrndx;  // Section header table index of section name
                        // string table

  bool checkMagic() const {
    return (memcmp(e_ident, ELF::ElfMagic, strlen(ELF::ElfMagic))) == 0;
  }

  unsigned char getFileClass() const { return e_ident[ELF::EI_CLASS]; }
  unsigned char getDataEncoding() const { return e_ident[ELF::EI_DATA]; }
};

template <endianness Endianness>
struct Elf_Phdr_Impl<ELFType<Endianness, false>> {
  LLVM_ELF_IMPORT_TYPES(Endianness, false)
  Elf_Word p_type;   // Type of segment
  Elf_Off p_offset;  // FileOffset where segment is located, in bytes
  Elf_Addr p_vaddr;  // Virtual Address of beginning of segment
  Elf_Addr p_paddr;  // Physical address of beginning of segment (OS-specific)
  Elf_Word p_filesz; // Num. of bytes in file image of segment (may be zero)
  Elf_Word p_memsz;  // Num. of bytes in mem image of segment (may be zero)
  Elf_Word p_flags;  // Segment flags
  Elf_Word p_align;  // Segment alignment constraint
};

template <endianness Endianness>
struct Elf_Phdr_Impl<ELFType<Endianness, true>> {
  LLVM_ELF_IMPORT_TYPES(Endianness, true)
  Elf_Word p_type;    // Type of segment
  Elf_Word p_flags;   // Segment flags
  Elf_Off p_offset;   // FileOffset where segment is located, in bytes
  Elf_Addr p_vaddr;   // Virtual Address of beginning of segment
  Elf_Addr p_paddr;   // Physical address of beginning of segment (OS-specific)
  Elf_Xword p_filesz; // Num. of bytes in file image of segment (may be zero)
  Elf_Xword p_memsz;  // Num. of bytes in mem image of segment (may be zero)
  Elf_Xword p_align;  // Segment alignment constraint
};

// ELFT needed for endianness.
template <class ELFT>
struct Elf_Hash_Impl {
  LLVM_ELF_IMPORT_TYPES_ELFT(ELFT)
  Elf_Word nbucket;
  Elf_Word nchain;

  ArrayRef<Elf_Word> buckets() const {
    return ArrayRef<Elf_Word>(&nbucket + 2, &nbucket + 2 + nbucket);
  }

  ArrayRef<Elf_Word> chains() const {
    return ArrayRef<Elf_Word>(&nbucket + 2 + nbucket,
                              &nbucket + 2 + nbucket + nchain);
  }
};

// .gnu.hash section
template <class ELFT>
struct Elf_GnuHash_Impl {
  LLVM_ELF_IMPORT_TYPES_ELFT(ELFT)
  Elf_Word nbuckets;
  Elf_Word symndx;
  Elf_Word maskwords;
  Elf_Word shift2;

  ArrayRef<Elf_Off> filter() const {
    return ArrayRef<Elf_Off>(reinterpret_cast<const Elf_Off *>(&shift2 + 1),
                             maskwords);
  }

  ArrayRef<Elf_Word> buckets() const {
    return ArrayRef<Elf_Word>(
        reinterpret_cast<const Elf_Word *>(filter().end()), nbuckets);
  }

  ArrayRef<Elf_Word> values(unsigned DynamicSymCount) const {
    assert(DynamicSymCount >= symndx);
    return ArrayRef<Elf_Word>(buckets().end(), DynamicSymCount - symndx);
  }
};

// Compressed section headers.
// http://www.sco.com/developers/gabi/latest/ch4.sheader.html#compression_header
template <endianness Endianness>
struct Elf_Chdr_Impl<ELFType<Endianness, false>> {
  LLVM_ELF_IMPORT_TYPES(Endianness, false)
  Elf_Word ch_type;
  Elf_Word ch_size;
  Elf_Word ch_addralign;
};

template <endianness Endianness>
struct Elf_Chdr_Impl<ELFType<Endianness, true>> {
  LLVM_ELF_IMPORT_TYPES(Endianness, true)
  Elf_Word ch_type;
  Elf_Word ch_reserved;
  Elf_Xword ch_size;
  Elf_Xword ch_addralign;
};

/// Note header
template <class ELFT>
struct Elf_Nhdr_Impl {
  LLVM_ELF_IMPORT_TYPES_ELFT(ELFT)
  Elf_Word n_namesz;
  Elf_Word n_descsz;
  Elf_Word n_type;

  /// Get the size of the note, including name, descriptor, and padding. Both
  /// the start and the end of the descriptor are aligned by the section
  /// alignment. In practice many 64-bit systems deviate from the generic ABI by
  /// using sh_addralign=4.
  size_t getSize(size_t Align) const {
    return alignToPowerOf2(sizeof(*this) + n_namesz, Align) +
           alignToPowerOf2(n_descsz, Align);
  }
};

/// An ELF note.
///
/// Wraps a note header, providing methods for accessing the name and
/// descriptor safely.
template <class ELFT>
class Elf_Note_Impl {
  LLVM_ELF_IMPORT_TYPES_ELFT(ELFT)

  const Elf_Nhdr_Impl<ELFT> &Nhdr;

  template <class NoteIteratorELFT> friend class Elf_Note_Iterator_Impl;

public:
  Elf_Note_Impl(const Elf_Nhdr_Impl<ELFT> &Nhdr) : Nhdr(Nhdr) {}

  /// Get the note's name, excluding the terminating null byte.
  StringRef getName() const {
    if (!Nhdr.n_namesz)
      return StringRef();
    return StringRef(reinterpret_cast<const char *>(&Nhdr) + sizeof(Nhdr),
                     Nhdr.n_namesz - 1);
  }

  /// Get the note's descriptor.
  ArrayRef<uint8_t> getDesc(size_t Align) const {
    if (!Nhdr.n_descsz)
      return ArrayRef<uint8_t>();
    return ArrayRef<uint8_t>(
        reinterpret_cast<const uint8_t *>(&Nhdr) +
            alignToPowerOf2(sizeof(Nhdr) + Nhdr.n_namesz, Align),
        Nhdr.n_descsz);
  }

  /// Get the note's descriptor as StringRef
  StringRef getDescAsStringRef(size_t Align) const {
    ArrayRef<uint8_t> Desc = getDesc(Align);
    return StringRef(reinterpret_cast<const char *>(Desc.data()), Desc.size());
  }

  /// Get the note's type.
  Elf_Word getType() const { return Nhdr.n_type; }
};

template <class ELFT> class Elf_Note_Iterator_Impl {
public:
  using iterator_category = std::forward_iterator_tag;
  using value_type = Elf_Note_Impl<ELFT>;
  using difference_type = std::ptrdiff_t;
  using pointer = value_type *;
  using reference = value_type &;

private:
  // Nhdr being a nullptr marks the end of iteration.
  const Elf_Nhdr_Impl<ELFT> *Nhdr = nullptr;
  size_t RemainingSize = 0u;
  size_t Align = 0;
  Error *Err = nullptr;

  template <class ELFFileELFT> friend class ELFFile;

  // Stop iteration and indicate an overflow.
  void stopWithOverflowError() {
    Nhdr = nullptr;
    *Err = make_error<StringError>("ELF note overflows container",
                                   object_error::parse_failed);
  }

  // Advance Nhdr by NoteSize bytes, starting from NhdrPos.
  //
  // Assumes NoteSize <= RemainingSize. Ensures Nhdr->getSize() <= RemainingSize
  // upon returning. Handles stopping iteration when reaching the end of the
  // container, either cleanly or with an overflow error.
  void advanceNhdr(const uint8_t *NhdrPos, size_t NoteSize) {
    RemainingSize -= NoteSize;
    if (RemainingSize == 0u) {
      // Ensure that if the iterator walks to the end, the error is checked
      // afterwards.
      *Err = Error::success();
      Nhdr = nullptr;
    } else if (sizeof(*Nhdr) > RemainingSize)
      stopWithOverflowError();
    else {
      Nhdr = reinterpret_cast<const Elf_Nhdr_Impl<ELFT> *>(NhdrPos + NoteSize);
      if (Nhdr->getSize(Align) > RemainingSize)
        stopWithOverflowError();
      else
        *Err = Error::success();
    }
  }

  Elf_Note_Iterator_Impl() = default;
  explicit Elf_Note_Iterator_Impl(Error &Err) : Err(&Err) {}
  Elf_Note_Iterator_Impl(const uint8_t *Start, size_t Size, size_t Align,
                         Error &Err)
      : RemainingSize(Size), Align(Align), Err(&Err) {
    consumeError(std::move(Err));
    assert(Start && "ELF note iterator starting at NULL");
    advanceNhdr(Start, 0u);
  }

public:
  Elf_Note_Iterator_Impl &operator++() {
    assert(Nhdr && "incremented ELF note end iterator");
    const uint8_t *NhdrPos = reinterpret_cast<const uint8_t *>(Nhdr);
    size_t NoteSize = Nhdr->getSize(Align);
    advanceNhdr(NhdrPos, NoteSize);
    return *this;
  }
  bool operator==(Elf_Note_Iterator_Impl Other) const {
    if (!Nhdr && Other.Err)
      (void)(bool)(*Other.Err);
    if (!Other.Nhdr && Err)
      (void)(bool)(*Err);
    return Nhdr == Other.Nhdr;
  }
  bool operator!=(Elf_Note_Iterator_Impl Other) const {
    return !(*this == Other);
  }
  Elf_Note_Impl<ELFT> operator*() const {
    assert(Nhdr && "dereferenced ELF note end iterator");
    return Elf_Note_Impl<ELFT>(*Nhdr);
  }
};

template <class ELFT> struct Elf_CGProfile_Impl {
  LLVM_ELF_IMPORT_TYPES_ELFT(ELFT)
  Elf_Xword cgp_weight;
};

// MIPS .reginfo section
template <class ELFT>
struct Elf_Mips_RegInfo;

template <llvm::endianness Endianness>
struct Elf_Mips_RegInfo<ELFType<Endianness, false>> {
  LLVM_ELF_IMPORT_TYPES(Endianness, false)
  Elf_Word ri_gprmask;     // bit-mask of used general registers
  Elf_Word ri_cprmask[4];  // bit-mask of used co-processor registers
  Elf_Addr ri_gp_value;    // gp register value
};

template <llvm::endianness Endianness>
struct Elf_Mips_RegInfo<ELFType<Endianness, true>> {
  LLVM_ELF_IMPORT_TYPES(Endianness, true)
  Elf_Word ri_gprmask;     // bit-mask of used general registers
  Elf_Word ri_pad;         // unused padding field
  Elf_Word ri_cprmask[4];  // bit-mask of used co-processor registers
  Elf_Addr ri_gp_value;    // gp register value
};

// .MIPS.options section
template <class ELFT> struct Elf_Mips_Options {
  LLVM_ELF_IMPORT_TYPES_ELFT(ELFT)
  uint8_t kind;     // Determines interpretation of variable part of descriptor
  uint8_t size;     // Byte size of descriptor, including this header
  Elf_Half section; // Section header index of section affected,
                    // or 0 for global options
  Elf_Word info;    // Kind-specific information

  Elf_Mips_RegInfo<ELFT> &getRegInfo() {
    assert(kind == ELF::ODK_REGINFO);
    return *reinterpret_cast<Elf_Mips_RegInfo<ELFT> *>(
        (uint8_t *)this + sizeof(Elf_Mips_Options));
  }
  const Elf_Mips_RegInfo<ELFT> &getRegInfo() const {
    return const_cast<Elf_Mips_Options *>(this)->getRegInfo();
  }
};

// .MIPS.abiflags section content
template <class ELFT> struct Elf_Mips_ABIFlags {
  LLVM_ELF_IMPORT_TYPES_ELFT(ELFT)
  Elf_Half version;  // Version of the structure
  uint8_t isa_level; // ISA level: 1-5, 32, and 64
  uint8_t isa_rev;   // ISA revision (0 for MIPS I - MIPS V)
  uint8_t gpr_size;  // General purpose registers size
  uint8_t cpr1_size; // Co-processor 1 registers size
  uint8_t cpr2_size; // Co-processor 2 registers size
  uint8_t fp_abi;    // Floating-point ABI flag
  Elf_Word isa_ext;  // Processor-specific extension
  Elf_Word ases;     // ASEs flags
  Elf_Word flags1;   // General flags
  Elf_Word flags2;   // General flags
};

// Struct representing the BBAddrMap for one function.
struct BBAddrMap {

  // Bitfield of optional features to control the extra information
  // emitted/encoded in the the section.
  struct Features {
    bool FuncEntryCount : 1;
    bool BBFreq : 1;
    bool BrProb : 1;
    bool MultiBBRange : 1;

    bool hasPGOAnalysis() const { return FuncEntryCount || BBFreq || BrProb; }

    bool hasPGOAnalysisBBData() const { return BBFreq || BrProb; }

    // Encodes to minimum bit width representation.
    uint8_t encode() const {
      return (static_cast<uint8_t>(FuncEntryCount) << 0) |
             (static_cast<uint8_t>(BBFreq) << 1) |
             (static_cast<uint8_t>(BrProb) << 2) |
             (static_cast<uint8_t>(MultiBBRange) << 3);
    }

    // Decodes from minimum bit width representation and validates no
    // unnecessary bits are used.
    static Expected<Features> decode(uint8_t Val) {
      Features Feat{
          static_cast<bool>(Val & (1 << 0)), static_cast<bool>(Val & (1 << 1)),
          static_cast<bool>(Val & (1 << 2)), static_cast<bool>(Val & (1 << 3))};
      if (Feat.encode() != Val)
        return createStringError(
            std::error_code(), "invalid encoding for BBAddrMap::Features: 0x%x",
            Val);
      return Feat;
    }

    bool operator==(const Features &Other) const {
      return std::tie(FuncEntryCount, BBFreq, BrProb, MultiBBRange) ==
             std::tie(Other.FuncEntryCount, Other.BBFreq, Other.BrProb,
                      Other.MultiBBRange);
    }
  };

  // Struct representing the BBAddrMap information for one basic block.
  struct BBEntry {
    struct Metadata {
      bool HasReturn : 1;         // If this block ends with a return (or tail
                                  // call).
      bool HasTailCall : 1;       // If this block ends with a tail call.
      bool IsEHPad : 1;           // If this is an exception handling block.
      bool CanFallThrough : 1;    // If this block can fall through to its next.
      bool HasIndirectBranch : 1; // If this block ends with an indirect branch
                                  // (branch via a register).

      bool operator==(const Metadata &Other) const {
        return HasReturn == Other.HasReturn &&
               HasTailCall == Other.HasTailCall && IsEHPad == Other.IsEHPad &&
               CanFallThrough == Other.CanFallThrough &&
               HasIndirectBranch == Other.HasIndirectBranch;
      }

      // Encodes this struct as a uint32_t value.
      uint32_t encode() const {
        return static_cast<uint32_t>(HasReturn) |
               (static_cast<uint32_t>(HasTailCall) << 1) |
               (static_cast<uint32_t>(IsEHPad) << 2) |
               (static_cast<uint32_t>(CanFallThrough) << 3) |
               (static_cast<uint32_t>(HasIndirectBranch) << 4);
      }

      // Decodes and returns a Metadata struct from a uint32_t value.
      static Expected<Metadata> decode(uint32_t V) {
        Metadata MD{/*HasReturn=*/static_cast<bool>(V & 1),
                    /*HasTailCall=*/static_cast<bool>(V & (1 << 1)),
                    /*IsEHPad=*/static_cast<bool>(V & (1 << 2)),
                    /*CanFallThrough=*/static_cast<bool>(V & (1 << 3)),
                    /*HasIndirectBranch=*/static_cast<bool>(V & (1 << 4))};
        if (MD.encode() != V)
          return createStringError(
              std::error_code(), "invalid encoding for BBEntry::Metadata: 0x%x",
              V);
        return MD;
      }
    };

    uint32_t ID = 0;     // Unique ID of this basic block.
    uint32_t Offset = 0; // Offset of basic block relative to the base address.
    uint32_t Size = 0;   // Size of the basic block.
    Metadata MD = {false, false, false, false,
                   false}; // Metdata for this basic block.

    BBEntry(uint32_t ID, uint32_t Offset, uint32_t Size, Metadata MD)
        : ID(ID), Offset(Offset), Size(Size), MD(MD){};

    bool operator==(const BBEntry &Other) const {
      return ID == Other.ID && Offset == Other.Offset && Size == Other.Size &&
             MD == Other.MD;
    }

    bool hasReturn() const { return MD.HasReturn; }
    bool hasTailCall() const { return MD.HasTailCall; }
    bool isEHPad() const { return MD.IsEHPad; }
    bool canFallThrough() const { return MD.CanFallThrough; }
    bool hasIndirectBranch() const { return MD.HasIndirectBranch; }
  };

  // Struct representing the BBAddrMap information for a contiguous range of
  // basic blocks (a function or a basic block section).
  struct BBRangeEntry {
    uint64_t BaseAddress = 0;       // Base address of the range.
    std::vector<BBEntry> BBEntries; // Basic block entries for this range.

    // Equality operator for unit testing.
    bool operator==(const BBRangeEntry &Other) const {
      return BaseAddress == Other.BaseAddress &&
             std::equal(BBEntries.begin(), BBEntries.end(),
                        Other.BBEntries.begin());
    }
  };

  // All ranges for this function. Cannot be empty. The first range always
  // corresponds to the function entry.
  std::vector<BBRangeEntry> BBRanges;

  // Returns the function address associated with this BBAddrMap, which is
  // stored as the `BaseAddress` of its first BBRangeEntry.
  uint64_t getFunctionAddress() const {
    assert(!BBRanges.empty());
    return BBRanges.front().BaseAddress;
  }

  // Returns the total number of bb entries in all bb ranges.
  size_t getNumBBEntries() const {
    size_t NumBBEntries = 0;
    for (const auto &BBR : BBRanges)
      NumBBEntries += BBR.BBEntries.size();
    return NumBBEntries;
  }

  // Returns the index of the bb range with the given base address, or
  // `std::nullopt` if no such range exists.
  std::optional<size_t>
  getBBRangeIndexForBaseAddress(uint64_t BaseAddress) const {
    for (size_t I = 0; I < BBRanges.size(); ++I)
      if (BBRanges[I].BaseAddress == BaseAddress)
        return I;
    return {};
  }

  // Returns bb entries in the first range.
  const std::vector<BBEntry> &getBBEntries() const {
    return BBRanges.front().BBEntries;
  }

  const std::vector<BBRangeEntry> &getBBRanges() const { return BBRanges; }

  // Equality operator for unit testing.
  bool operator==(const BBAddrMap &Other) const {
    return std::equal(BBRanges.begin(), BBRanges.end(), Other.BBRanges.begin());
  }
};

/// A feature extension of BBAddrMap that holds information relevant to PGO.
struct PGOAnalysisMap {
  /// Extra basic block data with fields for block frequency and branch
  /// probability.
  struct PGOBBEntry {
    /// Single successor of a given basic block that contains the tag and branch
    /// probability associated with it.
    struct SuccessorEntry {
      /// Unique ID of this successor basic block.
      uint32_t ID;
      /// Branch Probability of the edge to this successor taken from MBPI.
      BranchProbability Prob;

      bool operator==(const SuccessorEntry &Other) const {
        return std::tie(ID, Prob) == std::tie(Other.ID, Other.Prob);
      }
    };

    /// Block frequency taken from MBFI
    BlockFrequency BlockFreq;
    /// List of successors of the current block
    llvm::SmallVector<SuccessorEntry, 2> Successors;

    bool operator==(const PGOBBEntry &Other) const {
      return std::tie(BlockFreq, Successors) ==
             std::tie(Other.BlockFreq, Other.Successors);
    }
  };

  uint64_t FuncEntryCount;           // Prof count from IR function
  std::vector<PGOBBEntry> BBEntries; // Extended basic block entries

  // Flags to indicate if each PGO related info was enabled in this function
  BBAddrMap::Features FeatEnable;

  bool operator==(const PGOAnalysisMap &Other) const {
    return std::tie(FuncEntryCount, BBEntries, FeatEnable) ==
           std::tie(Other.FuncEntryCount, Other.BBEntries, Other.FeatEnable);
  }
};

} // end namespace object.
} // end namespace llvm.

#endif // LLVM_OBJECT_ELFTYPES_H<|MERGE_RESOLUTION|>--- conflicted
+++ resolved
@@ -388,10 +388,7 @@
 struct Elf_Rel_Impl<ELFType<Endianness, false>, false> {
   LLVM_ELF_IMPORT_TYPES(Endianness, false)
   static const bool HasAddend = false;
-<<<<<<< HEAD
-=======
   static const bool IsCrel = false;
->>>>>>> 4fe5a3cc
   Elf_Addr r_offset; // Location (file byte offset, or program virtual addr)
   Elf_Word r_info;   // Symbol table index and type of relocation to apply
 
@@ -428,10 +425,7 @@
     : public Elf_Rel_Impl<ELFType<Endianness, false>, false> {
   LLVM_ELF_IMPORT_TYPES(Endianness, false)
   static const bool HasAddend = true;
-<<<<<<< HEAD
-=======
   static const bool IsCrel = false;
->>>>>>> 4fe5a3cc
   Elf_Sword r_addend; // Compute value for relocatable field by adding this
 };
 
@@ -439,10 +433,7 @@
 struct Elf_Rel_Impl<ELFType<Endianness, true>, false> {
   LLVM_ELF_IMPORT_TYPES(Endianness, true)
   static const bool HasAddend = false;
-<<<<<<< HEAD
-=======
   static const bool IsCrel = false;
->>>>>>> 4fe5a3cc
   Elf_Addr r_offset; // Location (file byte offset, or program virtual addr)
   Elf_Xword r_info;  // Symbol table index and type of relocation to apply
 
@@ -489,10 +480,7 @@
     : public Elf_Rel_Impl<ELFType<Endianness, true>, false> {
   LLVM_ELF_IMPORT_TYPES(Endianness, true)
   static const bool HasAddend = true;
-<<<<<<< HEAD
-=======
   static const bool IsCrel = false;
->>>>>>> 4fe5a3cc
   Elf_Sxword r_addend; // Compute value for relocatable field by adding this.
 };
 
