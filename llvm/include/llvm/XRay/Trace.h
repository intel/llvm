--- conflicted
+++ resolved
@@ -51,11 +51,7 @@
 
   typedef std::vector<XRayRecord>::const_iterator citerator;
 
-<<<<<<< HEAD
-  LLVM_ABI_FRIEND friend Expected<Trace> loadTrace(const DataExtractor &, bool);
-=======
   LLVM_ABI friend Expected<Trace> loadTrace(const DataExtractor &, bool);
->>>>>>> 5ee67ebe
 
 public:
   using size_type = RecordVector::size_type;
