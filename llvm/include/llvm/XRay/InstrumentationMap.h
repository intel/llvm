--- conflicted
+++ resolved
@@ -85,11 +85,7 @@
   FunctionAddressMap FunctionAddresses;
   FunctionAddressReverseMap FunctionIds;
 
-<<<<<<< HEAD
-  LLVM_ABI_FRIEND friend Expected<InstrumentationMap>
-=======
   LLVM_ABI friend Expected<InstrumentationMap>
->>>>>>> 5ee67ebe
       loadInstrumentationMap(StringRef);
 
 public:
