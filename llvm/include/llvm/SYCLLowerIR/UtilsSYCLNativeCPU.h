--- conflicted
+++ resolved
@@ -18,12 +18,7 @@
 namespace utils {
 
 void addSYCLNativeCPUBackendPasses(ModulePassManager &MPM,
-<<<<<<< HEAD
                                    ModuleAnalysisManager &MAM, unsigned OptLevel, bool DisableVecz);
-namespace sycl {
-=======
-                                   ModuleAnalysisManager &MAM);
->>>>>>> 27936cdf
 const constexpr char NativeCPUGlobalId[] = "__dpcpp_nativecpu_get_global_id";
 const constexpr char NativeCPUGlobaRange[] =
     "__dpcpp_nativecpu_get_global_range";
