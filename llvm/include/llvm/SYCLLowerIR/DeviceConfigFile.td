--- conflicted
+++ resolved
@@ -139,13 +139,8 @@
     AspectExt_oneapi_ballot_group, AspectExt_oneapi_fixed_size_group, AspectExt_oneapi_opportunistic_group,
     AspectExt_oneapi_tangle_group, AspectExt_intel_matrix, AspectExt_oneapi_is_composite, AspectExt_oneapi_is_component,
     AspectExt_oneapi_graph, AspectExt_intel_fpga_task_sequence, AspectExt_oneapi_limited_graph,
-<<<<<<< HEAD
     AspectExt_oneapi_private_alloca, AspectExt_oneapi_queue_profiling_tag],
     []>;
-=======
-    AspectExt_oneapi_private_alloca],
-[]>;
->>>>>>> 5e8085d9
 // This definition serves the only purpose of testing whether the deprecated aspect list defined in here and in SYCL RT
 // match.
 def : TargetInfo<"__TestDeprecatedAspectList",
