//===-DeviceConfigFile.td - Device Config File for SYCL ---*--- tablegen -*-==//
//
// Part of the LLVM Project, under the Apache License v2.0 with LLVM Exceptions.
// See https://llvm.org/LICENSE.txt for license information.
// SPDX-License-Identifier: Apache-2.0 WITH LLVM-exception
//
//===----------------------------------------------------------------------===//

include "llvm/TableGen/DynamicTable.td"

class Aspect<string name> {
    string Name = name;
}

def AspectCpu : Aspect<"cpu">;
def AspectGpu : Aspect<"gpu">;
def AspectAccelerator : Aspect<"accelerator">;
def AspectCustom : Aspect<"custom">;
def AspectFp16 : Aspect<"fp16">;
def AspectFp64 : Aspect<"fp64">;
def AspectImage : Aspect<"image">;
def AspectOnline_compiler : Aspect<"online_compiler">;
def AspectOnline_linker : Aspect<"online_linker">;
def AspectQueue_profiling : Aspect<"queue_profiling">;
def AspectUsm_device_allocations : Aspect<"usm_device_allocations">;
def AspectUsm_host_allocations : Aspect<"usm_host_allocations">;
def AspectUsm_shared_allocations : Aspect<"usm_shared_allocations">;
def AspectUsm_system_allocations : Aspect<"usm_system_allocations">;
def AspectExt_intel_pci_address : Aspect<"ext_intel_pci_address">;
def AspectExt_intel_gpu_eu_count : Aspect<"ext_intel_gpu_eu_count">;
def AspectExt_intel_gpu_eu_simd_width : Aspect<"ext_intel_gpu_eu_simd_width">;
def AspectExt_intel_gpu_slices : Aspect<"ext_intel_gpu_slices">;
def AspectExt_intel_gpu_subslices_per_slice : Aspect<"ext_intel_gpu_subslices_per_slice">;
def AspectExt_intel_gpu_eu_count_per_subslice : Aspect<"ext_intel_gpu_eu_count_per_subslice">;
def AspectExt_intel_max_mem_bandwidth : Aspect<"ext_intel_max_mem_bandwidth">;
def AspectExt_intel_mem_channel : Aspect<"ext_intel_mem_channel">;
def AspectUsm_atomic_host_allocations : Aspect<"usm_atomic_host_allocations">;
def AspectUsm_atomic_shared_allocations : Aspect<"usm_atomic_shared_allocations">;
def AspectAtomic64 : Aspect<"atomic64">;
def AspectExt_intel_device_info_uuid : Aspect<"ext_intel_device_info_uuid">;
def AspectExt_oneapi_srgb : Aspect<"ext_oneapi_srgb">;
def AspectExt_oneapi_native_assert : Aspect<"ext_oneapi_native_assert">;
def AspectHost_debuggable : Aspect<"host_debuggable">;
def AspectExt_intel_gpu_hw_threads_per_eu : Aspect<"ext_intel_gpu_hw_threads_per_eu">;
def AspectExt_oneapi_cuda_async_barrier : Aspect<"ext_oneapi_cuda_async_barrier">;
def AspectExt_intel_free_memory : Aspect<"ext_intel_free_memory">;
def AspectExt_intel_device_id : Aspect<"ext_intel_device_id">;
def AspectExt_intel_memory_clock_rate : Aspect<"ext_intel_memory_clock_rate">;
def AspectExt_intel_memory_bus_width : Aspect<"ext_intel_memory_bus_width">;
def AspectEmulated : Aspect<"emulated">;
def AspectExt_intel_legacy_image : Aspect<"ext_intel_legacy_image">;
def AspectExt_oneapi_bindless_images : Aspect<"ext_oneapi_bindless_images">;
def AspectExt_oneapi_bindless_images_shared_usm : Aspect<"ext_oneapi_bindless_images_shared_usm">;
def AspectExt_oneapi_bindless_images_1d_usm : Aspect<"ext_oneapi_bindless_images_1d_usm">;
def AspectExt_oneapi_bindless_images_2d_usm : Aspect<"ext_oneapi_bindless_images_2d_usm">;
def AspectExt_oneapi_external_memory_import : Aspect<"ext_oneapi_external_memory_import">;
def AspectExt_oneapi_external_semaphore_import : Aspect<"ext_oneapi_external_semaphore_import">;
def AspectExt_oneapi_mipmap : Aspect<"ext_oneapi_mipmap">;
def AspectExt_oneapi_mipmap_anisotropy : Aspect<"ext_oneapi_mipmap_anisotropy">;
def AspectExt_oneapi_mipmap_level_reference : Aspect<"ext_oneapi_mipmap_level_reference">;
def AspectExt_oneapi_bindless_sampled_image_fetch_1d_usm : Aspect<"ext_oneapi_bindless_sampled_image_fetch_1d_usm">;
def AspectExt_oneapi_bindless_sampled_image_fetch_1d : Aspect<"ext_oneapi_bindless_sampled_image_fetch_1d">;
def AspectExt_oneapi_bindless_sampled_image_fetch_2d_usm : Aspect<"ext_oneapi_bindless_sampled_image_fetch_2d_usm">;
def AspectExt_oneapi_bindless_sampled_image_fetch_2d : Aspect<"ext_oneapi_bindless_sampled_image_fetch_2d">;
def AspectExt_oneapi_bindless_sampled_image_fetch_3d : Aspect<"ext_oneapi_bindless_sampled_image_fetch_3d">;
def AspectExt_oneapi_cubemap : Aspect<"ext_oneapi_cubemap">;
def AspectExt_oneapi_cubemap_seamless_filtering : Aspect<"ext_oneapi_cubemap_seamless_filtering">;
def AspectExt_oneapi_image_array : Aspect<"ext_oneapi_image_array">;
def AspectExt_oneapi_unique_addressing_per_dim : Aspect<"ext_oneapi_unique_addressing_per_dim">;
def AspectExt_oneapi_bindless_images_sample_1d_usm : Aspect<"ext_oneapi_bindless_images_sample_1d_usm">;
def AspectExt_oneapi_bindless_images_sample_2d_usm : Aspect<"ext_oneapi_bindless_images_sample_2d_usm">;
def AspectExt_intel_esimd : Aspect<"ext_intel_esimd">;
def AspectExt_oneapi_fragment : Aspect<"ext_oneapi_fragment">;
def AspectExt_oneapi_chunk : Aspect<"ext_oneapi_chunk">;
def AspectExt_oneapi_tangle : Aspect<"ext_oneapi_tangle">;
def AspectExt_intel_matrix : Aspect<"ext_intel_matrix">;
def AspectExt_oneapi_is_composite : Aspect<"ext_oneapi_is_composite">;
def AspectExt_oneapi_is_component : Aspect<"ext_oneapi_is_component">;
def AspectExt_oneapi_graph : Aspect<"ext_oneapi_graph">;
def AspectExt_oneapi_limited_graph : Aspect<"ext_oneapi_limited_graph">;
def AspectExt_oneapi_private_alloca : Aspect<"ext_oneapi_private_alloca">;
def AspectExt_oneapi_queue_profiling_tag : Aspect<"ext_oneapi_queue_profiling_tag">;
def AspectExt_oneapi_virtual_mem : Aspect<"ext_oneapi_virtual_mem">;
def AspectExt_oneapi_cuda_cluster_group : Aspect<"ext_oneapi_cuda_cluster_group">;
def AspectExt_intel_fpga_task_sequence : Aspect<"ext_intel_fpga_task_sequence">;
def AspectExt_oneapi_atomic16 : Aspect<"ext_oneapi_atomic16">;
def AspectExt_oneapi_virtual_functions : Aspect<"ext_oneapi_virtual_functions">;
def AspectExt_intel_spill_memory_size : Aspect<"ext_intel_spill_memory_size">;
def AspectExt_oneapi_bindless_images_gather : Aspect<"ext_oneapi_bindless_images_gather">;
def AspectExt_intel_current_clock_throttle_reasons : Aspect<"ext_intel_current_clock_throttle_reasons">;
def AspectExt_intel_fan_speed : Aspect<"ext_intel_fan_speed">;
def AspectExt_intel_power_limits : Aspect<"ext_intel_power_limits">;
def AspectExt_oneapi_async_memory_alloc : Aspect<"ext_oneapi_async_memory_alloc">;
def AspectExt_intel_device_info_luid : Aspect<"ext_intel_device_info_luid">;
def AspectExt_intel_device_info_node_mask : Aspect<"ext_intel_device_info_node_mask">;
def Aspectext_oneapi_exportable_device_mem : Aspect<"ext_oneapi_exportable_device_mem">;
def Aspectext_oneapi_clock_sub_group : Aspect<"ext_oneapi_clock_sub_group">;
def Aspectext_oneapi_clock_work_group : Aspect<"ext_oneapi_clock_work_group">;
def Aspectext_oneapi_clock_device : Aspect<"ext_oneapi_clock_device">;
def Aspectext_oneapi_is_integrated_gpu : Aspect<"ext_oneapi_is_integrated_gpu">;
<<<<<<< HEAD
def Aspectext_oneapi_device_wait : Aspect<"ext_oneapi_device_wait">;
=======
def Aspectext_oneapi_ipc_memory : Aspect<"ext_oneapi_ipc_memory">;
>>>>>>> 0cdfaeeb

// Deprecated aspects
def AspectInt64_base_atomics : Aspect<"int64_base_atomics">;
def AspectInt64_extended_atomics : Aspect<"int64_extended_atomics">;
def AspectUsm_system_allocator : Aspect<"usm_system_allocator">;
def AspectUsm_restricted_shared_allocations : Aspect<"usm_restricted_shared_allocations">;
def AspectHost : Aspect<"host">;
defvar AllUSMAspects = [AspectUsm_device_allocations, AspectUsm_host_allocations,
    AspectUsm_shared_allocations, AspectUsm_system_allocations, AspectUsm_atomic_host_allocations,
    AspectUsm_atomic_shared_allocations];


def TargetTable : DynamicTable {
  let FilterClass = "TargetInfo";
  let Fields = ["DeviceId", "maySupportOtherAspects", "aspects",
                "subGroupSizes", "aotToolchain", "aotToolchainOptions"];
  string TypeOf_aspects = "list<Aspect>";
  string TypeOf_subGroupSizes = "list<int>";
}

// TargetInfo is a cpp struct defined in DeviceConfigFile.hpp. Both the fields
// and the name must match those in DeviceConfigFile.hpp. Thus, any
// modification to this definition in this file must be mirrored in
// DeviceConfigFile.hpp.
class TargetInfo<string targetName, list<Aspect> aspectList, list<int> subGroupSizesList, string toolchain = "", string options = "", bit maySupportOtherAspects_init = 0> {
  string DeviceId = targetName;
  bits<1> maySupportOtherAspects = maySupportOtherAspects_init;
  list<Aspect> aspects = aspectList;
  list<int> subGroupSizes = subGroupSizesList;
  string aotToolchain = toolchain;
  string aotToolchainOptions = options;
}

// This definition serves the only purpose of testing whether the aspect list defined in here and in SYCL RT match.
def : TargetInfo<"__TestAspectList",
    [AspectCpu, AspectGpu, AspectAccelerator, AspectCustom, AspectFp16, AspectFp64, AspectImage, AspectOnline_compiler, 
    AspectOnline_linker, AspectQueue_profiling, AspectUsm_device_allocations, AspectUsm_host_allocations,
    AspectUsm_shared_allocations, AspectUsm_system_allocations, AspectExt_intel_pci_address,
    AspectExt_intel_gpu_eu_count, AspectExt_intel_gpu_eu_simd_width, AspectExt_intel_gpu_slices,
    AspectExt_intel_gpu_subslices_per_slice, AspectExt_intel_gpu_eu_count_per_subslice,
    AspectExt_intel_max_mem_bandwidth, AspectExt_intel_mem_channel, AspectUsm_atomic_host_allocations,
    AspectUsm_atomic_shared_allocations, AspectAtomic64, AspectExt_intel_device_info_uuid, AspectExt_oneapi_srgb,
    AspectExt_oneapi_native_assert, AspectHost_debuggable, AspectExt_intel_gpu_hw_threads_per_eu,
    AspectExt_oneapi_cuda_async_barrier, AspectExt_intel_free_memory,
    AspectExt_intel_device_id, AspectExt_intel_memory_clock_rate, AspectExt_intel_memory_bus_width, AspectEmulated,
    AspectExt_intel_legacy_image, AspectExt_oneapi_bindless_images,
    AspectExt_oneapi_bindless_images_shared_usm, AspectExt_oneapi_bindless_images_1d_usm, AspectExt_oneapi_bindless_images_2d_usm,
    AspectExt_oneapi_external_memory_import, AspectExt_oneapi_external_semaphore_import,
    AspectExt_oneapi_mipmap, AspectExt_oneapi_mipmap_anisotropy, AspectExt_oneapi_mipmap_level_reference,
    AspectExt_oneapi_cubemap, 
    AspectExt_oneapi_cubemap_seamless_filtering, 
    AspectExt_oneapi_image_array,
    AspectExt_oneapi_unique_addressing_per_dim,
    AspectExt_oneapi_bindless_images_sample_1d_usm,
    AspectExt_oneapi_bindless_images_sample_2d_usm,
    AspectExt_oneapi_bindless_sampled_image_fetch_1d_usm, AspectExt_oneapi_bindless_sampled_image_fetch_1d,
    AspectExt_oneapi_bindless_sampled_image_fetch_2d_usm, AspectExt_oneapi_bindless_sampled_image_fetch_2d,
    AspectExt_oneapi_bindless_sampled_image_fetch_3d,
    AspectExt_oneapi_bindless_images_gather,
    AspectExt_intel_esimd,
    AspectExt_oneapi_fragment, AspectExt_oneapi_chunk,
    AspectExt_oneapi_tangle, AspectExt_intel_matrix, AspectExt_oneapi_is_composite, AspectExt_oneapi_is_component,
    AspectExt_oneapi_graph, AspectExt_oneapi_limited_graph, AspectExt_oneapi_private_alloca, 
    AspectExt_oneapi_queue_profiling_tag, AspectExt_oneapi_virtual_mem, AspectExt_oneapi_cuda_cluster_group, 
    AspectExt_intel_fpga_task_sequence,
    AspectExt_oneapi_atomic16,
    AspectExt_oneapi_virtual_functions,
    AspectExt_intel_spill_memory_size,
    AspectExt_intel_current_clock_throttle_reasons,
    AspectExt_intel_fan_speed,
    AspectExt_intel_power_limits,
    AspectExt_oneapi_async_memory_alloc,
    AspectExt_intel_device_info_luid,
    AspectExt_intel_device_info_node_mask,
    Aspectext_oneapi_exportable_device_mem,
    Aspectext_oneapi_clock_sub_group,
    Aspectext_oneapi_clock_work_group,
    Aspectext_oneapi_clock_device,
    Aspectext_oneapi_is_integrated_gpu,
<<<<<<< HEAD
    Aspectext_oneapi_device_wait],
=======
    Aspectext_oneapi_ipc_memory],
>>>>>>> 0cdfaeeb
    []>;
// This definition serves the only purpose of testing whether the deprecated aspect list defined in here and in SYCL RT
// match.
def : TargetInfo<"__TestDeprecatedAspectList",
    [AspectInt64_base_atomics, AspectInt64_extended_atomics, AspectUsm_system_allocator,
    AspectUsm_restricted_shared_allocations, AspectHost],
    []>;

defvar IntelCpuAspects = [
    AspectCpu, AspectFp16, AspectFp64, AspectQueue_profiling, AspectAtomic64,
    AspectExt_oneapi_srgb, AspectExt_oneapi_native_assert,
    AspectExt_intel_legacy_image, AspectExt_oneapi_fragment,
    AspectExt_oneapi_chunk,
    AspectExt_oneapi_tangle, AspectExt_oneapi_private_alloca, 
    AspectOnline_compiler, AspectOnline_linker, AspectExt_intel_gpu_slices,
    AspectExt_intel_gpu_subslices_per_slice, AspectExt_intel_gpu_eu_count_per_subslice,
    AspectExt_intel_gpu_hw_threads_per_eu, AspectExt_intel_device_id, 
    AspectExt_oneapi_virtual_functions
] # AllUSMAspects;

def : TargetInfo<"spir64", [], [], "", "", 1>;
def : TargetInfo<"spir64_gen", [], [], "", "", 1>;
def : TargetInfo<"spir64_x86_64", IntelCpuAspects, [4, 8, 16, 32, 64], "", "", 1>;
def : TargetInfo<"spir64_fpga", [], [], "", "", 1>;
def : TargetInfo<"x86_64", IntelCpuAspects, [4, 8, 16, 32, 64], "", "", 1>;
def : TargetInfo<"intel_cpu_spr", IntelCpuAspects, [4, 8, 16, 32, 64], "", "", 1>;
// Examples of how to use a combination of explicitly specified values + predefined lists
//defvar AspectList = [AspectCpu] # AllUSMAspects;
//def : TargetInfo<"Test", AspectList, []>;
//def : TargetInfo<"Test2", [AspectCpu] # AllUSMAspects, []>;

// TODO: The aspects listed for the intel_gpu targets right now are incomplete; 
// only the fp16/fp64/atomic64 aspects are listed.
defvar Fp16Fp64Atomic64 = [AspectFp16, AspectFp64, AspectAtomic64];
defvar Fp16Atomic64 = [AspectFp16, AspectAtomic64];
defvar Sg8_16_32 = [8, 16, 32];
defvar Sg16_32 = [16, 32];
defvar IntelGPUBaseAspects = [AspectExt_intel_esimd, AspectExt_oneapi_fragment,
    AspectExt_oneapi_chunk,
    AspectExt_oneapi_tangle];
class IntelTargetInfo<string Name, list<Aspect> Aspects, list<int> subGroupSizesList>
: TargetInfo<Name, IntelGPUBaseAspects # Aspects, subGroupSizesList>;
// Note: only the "canonical" target names are listed here - see
// SYCL::gen::resolveGenDevice().
//
// When adding the new Intel architectures, the ideal way to get these 
// values is to run sycl-ls --verbose on the target machine. However,
// if you don't have access to the target machine, then you can look in
// the intel/compute-runtime source code to get the values. For 
// the fp64 and atomic64 aspects, look for the definition 
// of specific RuntimeCapabilityTable's. These will be defined in 
// a file called hw_info_<device>.cpp. For example, for PVC, it 
// would be hw_info_pvc.cpp. For fp16, this is supported by all 
// Intel GPUs currently. (see definition of getDeviceExtensions in 
// compiler_product_helper_base.inl). For the supported sub-group sizes,
// it is not as straightforward. They are defined per family in 
// GfxCoreHelperHw<Family>::getDeviceSubGroupSizes and by default
// the default sub-group sizes are 8, 16, and 32. (see gfx_core_helper_base.inl)
// However, this can be overriden by specific families. For example,
// gfx_core_helper_xe_hpc_core.cpp defines the supported sub-group 
// sizes to be 16 and 32, which corresponds to PVC having 16 and 32 
// as sub-group sizes the supported sub-group sizes. 

def : IntelTargetInfo<"intel_gpu_wcl", Fp16Fp64Atomic64, Sg16_32>;
def : IntelTargetInfo<"intel_gpu_ptl_u", Fp16Fp64Atomic64, Sg16_32>;
def : IntelTargetInfo<"intel_gpu_ptl_h", Fp16Fp64Atomic64, Sg16_32>;
def : IntelTargetInfo<"intel_gpu_lnl_m", Fp16Fp64Atomic64, Sg16_32>;
def : IntelTargetInfo<"intel_gpu_bmg_g31", Fp16Fp64Atomic64, Sg16_32>;
def : IntelTargetInfo<"intel_gpu_bmg_g21", Fp16Fp64Atomic64, Sg16_32>;
def : IntelTargetInfo<"intel_gpu_arl_h", Fp16Fp64Atomic64, Sg8_16_32>;
def : IntelTargetInfo<"intel_gpu_mtl_h", Fp16Fp64Atomic64, Sg8_16_32>;
def : IntelTargetInfo<"intel_gpu_mtl_u", Fp16Fp64Atomic64, Sg8_16_32>;
def : IntelTargetInfo<"intel_gpu_pvc_vg", Fp16Fp64Atomic64, Sg16_32>;
def : IntelTargetInfo<"intel_gpu_pvc", Fp16Fp64Atomic64, Sg16_32>;
def : IntelTargetInfo<"intel_gpu_acm_g12", Fp16Atomic64, Sg8_16_32>;
def : IntelTargetInfo<"intel_gpu_acm_g11", Fp16Atomic64, Sg8_16_32>;
def : IntelTargetInfo<"intel_gpu_acm_g10", Fp16Atomic64, Sg8_16_32>;
def : IntelTargetInfo<"intel_gpu_dg1", Fp16Atomic64, Sg8_16_32>;
def : IntelTargetInfo<"intel_gpu_adl_n", Fp16Atomic64, Sg8_16_32>;
def : IntelTargetInfo<"intel_gpu_adl_p", Fp16Atomic64, Sg8_16_32>;
def : IntelTargetInfo<"intel_gpu_adl_s", Fp16Atomic64, Sg8_16_32>;
def : IntelTargetInfo<"intel_gpu_rkl", Fp16Atomic64, Sg8_16_32>;
def : IntelTargetInfo<"intel_gpu_tgllp", Fp16Atomic64, Sg8_16_32>;
def : IntelTargetInfo<"intel_gpu_ehl", Fp16Atomic64, Sg8_16_32>;
def : IntelTargetInfo<"intel_gpu_icllp", Fp16Atomic64, Sg8_16_32>;
def : IntelTargetInfo<"intel_gpu_cml", Fp16Fp64Atomic64, Sg8_16_32>;
def : IntelTargetInfo<"intel_gpu_aml", Fp16Fp64Atomic64, Sg8_16_32>;
def : IntelTargetInfo<"intel_gpu_whl", Fp16Fp64Atomic64, Sg8_16_32>;
def : IntelTargetInfo<"intel_gpu_glk", Fp16Fp64Atomic64, Sg8_16_32>;
def : IntelTargetInfo<"intel_gpu_apl", Fp16Fp64Atomic64, Sg8_16_32>;
def : IntelTargetInfo<"intel_gpu_cfl", Fp16Fp64Atomic64, Sg8_16_32>;
def : IntelTargetInfo<"intel_gpu_kbl", Fp16Fp64Atomic64, Sg8_16_32>;
def : IntelTargetInfo<"intel_gpu_skl", Fp16Fp64Atomic64, Sg8_16_32>;
def : IntelTargetInfo<"intel_gpu_bdw", Fp16Fp64Atomic64, Sg8_16_32>;

//
// CUDA / NVPTX device aspects
//

// Specialize the TargetInfo class for CUDA:
// 'maySupportOtherAspects' is set to 1 because any Cuda device with the same
// or newer capabilities will support the aspects of the least capable device.
class CudaTargetInfo<string targetName, list<Aspect> aspectList, int subGroupSize = 32, string toolchain = "", string options = "">
    : TargetInfo<targetName, aspectList, [subGroupSize], toolchain, options, /*maySupportOtherAspects*/1> {
  assert !eq(subGroupSize, 32), "sub-group size for Cuda must be equal to 32 and not " # subGroupSize # ".";
}

defvar CudaMinUSMAspects = [AspectUsm_device_allocations, AspectUsm_host_allocations, AspectUsm_shared_allocations];
defvar CudaSM90USMAspects = [AspectUsm_system_allocations, AspectUsm_atomic_host_allocations, AspectUsm_atomic_shared_allocations];

defvar CudaMinAspects = !listconcat(CudaMinUSMAspects, [AspectGpu, AspectFp64, AspectOnline_compiler, AspectOnline_linker,
    AspectQueue_profiling, AspectExt_intel_pci_address, AspectExt_intel_memory_bus_width,
    AspectExt_intel_device_info_uuid, AspectExt_oneapi_native_assert, AspectExt_intel_free_memory, AspectExt_intel_device_id,
    AspectExt_intel_memory_clock_rate, AspectExt_oneapi_fragment, AspectExt_oneapi_chunk,
    AspectExt_oneapi_graph, AspectExt_oneapi_limited_graph]);
// Bindless images aspects are partially supported on CUDA and disabled by default at the moment.
defvar CudaBindlessImagesAspects = [AspectExt_oneapi_bindless_images, AspectExt_oneapi_bindless_images_shared_usm,
    AspectExt_oneapi_bindless_images_1d_usm, AspectExt_oneapi_bindless_images_2d_usm, AspectExt_oneapi_external_memory_import,
    AspectExt_oneapi_external_semaphore_import, AspectExt_oneapi_mipmap, AspectExt_oneapi_mipmap_anisotropy,
    AspectExt_oneapi_mipmap_level_reference, AspectExt_oneapi_cubemap, AspectExt_oneapi_cubemap_seamless_filtering,
    AspectExt_oneapi_image_array, AspectExt_oneapi_unique_addressing_per_dim, AspectExt_oneapi_bindless_images_sample_2d_usm,
    AspectExt_oneapi_bindless_images_sample_2d_usm];

def : CudaTargetInfo<"nvidia_gpu_sm_50", !listconcat(CudaMinAspects, CudaBindlessImagesAspects)>;
def : CudaTargetInfo<"nvidia_gpu_sm_52", !listconcat(CudaMinAspects, CudaBindlessImagesAspects)>;
def : CudaTargetInfo<"nvidia_gpu_sm_53", !listconcat(CudaMinAspects, CudaBindlessImagesAspects, [AspectFp16])>;
def : CudaTargetInfo<"nvidia_gpu_sm_60", !listconcat(CudaMinAspects, CudaBindlessImagesAspects, [AspectFp16, AspectAtomic64])>;
def : CudaTargetInfo<"nvidia_gpu_sm_61", !listconcat(CudaMinAspects, CudaBindlessImagesAspects, [AspectFp16, AspectAtomic64])>;
def : CudaTargetInfo<"nvidia_gpu_sm_62", !listconcat(CudaMinAspects, CudaBindlessImagesAspects, [AspectFp16, AspectAtomic64])>;
def : CudaTargetInfo<"nvidia_gpu_sm_70", !listconcat(CudaMinAspects, CudaBindlessImagesAspects, [AspectFp16, AspectAtomic64])>;
def : CudaTargetInfo<"nvidia_gpu_sm_72", !listconcat(CudaMinAspects, CudaBindlessImagesAspects, [AspectFp16, AspectAtomic64])>;
def : CudaTargetInfo<"nvidia_gpu_sm_75", !listconcat(CudaMinAspects, CudaBindlessImagesAspects, [AspectFp16, AspectAtomic64])>;
def : CudaTargetInfo<"nvidia_gpu_sm_80", !listconcat(CudaMinAspects, CudaBindlessImagesAspects,
    [AspectFp16, AspectAtomic64, AspectExt_oneapi_cuda_async_barrier])>;
def : CudaTargetInfo<"nvidia_gpu_sm_86", !listconcat(CudaMinAspects, CudaBindlessImagesAspects,
    [AspectFp16, AspectAtomic64, AspectExt_oneapi_cuda_async_barrier])>;
def : CudaTargetInfo<"nvidia_gpu_sm_87", !listconcat(CudaMinAspects, CudaBindlessImagesAspects,
    [AspectFp16, AspectAtomic64, AspectExt_oneapi_cuda_async_barrier])>;
def : CudaTargetInfo<"nvidia_gpu_sm_89", !listconcat(CudaMinAspects, CudaBindlessImagesAspects,
    [AspectFp16, AspectAtomic64, AspectExt_oneapi_cuda_async_barrier])>;
def : CudaTargetInfo<"nvidia_gpu_sm_90", !listconcat(CudaMinAspects, CudaSM90USMAspects, CudaBindlessImagesAspects,
    [AspectFp16, AspectAtomic64, AspectExt_oneapi_cuda_async_barrier, AspectExt_oneapi_cuda_cluster_group])>;
def : CudaTargetInfo<"nvidia_gpu_sm_90a", !listconcat(CudaMinAspects, CudaSM90USMAspects, CudaBindlessImagesAspects,
    [AspectFp16, AspectAtomic64, AspectExt_oneapi_cuda_async_barrier, AspectExt_oneapi_cuda_cluster_group])>;

//
// HIP / AMDGPU device aspects
//

// Specialize the TargetInfo class for HIP:
// 'maySupportOtherAspects' is set to 0 because there is no guarantee that any
// aspect support is compatible between older and newer gfx architectures.
class HipTargetInfo<string targetName, list<Aspect> aspectList, list<int> subGroupSizesList, string toolchain = "", string options = "">
    : TargetInfo<targetName, aspectList, subGroupSizesList, toolchain, options, /*maySupportOtherAspects*/0>;

// DPCPP does not support AMD targets prior to the gfx7 (GCN2) family.
defvar HipSubgroupSizesGCN2 = [16];     // gfx7
defvar HipSubgroupSizesGCN3 = [16];     // gfx8, GCN 3rd gen and 4th gen have the same subgroup sizes
defvar HipSubgroupSizesGCN5 = [64];     // gfx900-gfx906 GCN5.0 (known as "Vega"), gfx90c GCN5.1 (known as "Vega 7nm")
// According to the "Accelerator and GPU hardware specifications table" docs,
// (see: https://rocm.docs.amd.com/en/latest/reference/gpu-arch-specs.html)
// the ROCm driver selects wave32 mode for the gfx10 and gfx11 family of GPUs.
// Also, see relevant ROCm issue: https://github.com/ROCm/hipamd/issues/59
defvar HipSubgroupSizesRDNA = [32];     // gfxX10-gfx11 (encapsulates RDNA1..3), (wave64 mode available but not used).
defvar HipSubgroupSizesCDNA = [64];     // gfx908, gfx90a (encapsulates CDNA1..2)

defvar HipMinAspects = [AspectGpu, AspectFp16, AspectFp64,
    AspectOnline_compiler, AspectOnline_linker, AspectQueue_profiling,
    AspectExt_intel_pci_address, AspectExt_intel_device_id,
    AspectExt_intel_memory_clock_rate, AspectExt_intel_memory_bus_width,
    AspectExt_intel_free_memory];

defvar HipUSMAspects = !listremove(AllUSMAspects, [AspectUsm_system_allocations]);
defvar HipGraphAspects = [AspectExt_oneapi_graph, AspectExt_oneapi_limited_graph];
// The following AMDGCN targets are ordered based on their ROCm driver support:
//
// Officially supported:
def : HipTargetInfo<"amd_gpu_gfx908", !listconcat(
    HipMinAspects, HipUSMAspects, HipGraphAspects,
    [AspectExt_intel_device_info_uuid]), HipSubgroupSizesCDNA>;
def : HipTargetInfo<"amd_gpu_gfx90a", !listconcat(
    HipMinAspects, HipUSMAspects, HipGraphAspects,
    [AspectAtomic64, AspectExt_intel_device_info_uuid, AspectExt_oneapi_native_assert]),
    HipSubgroupSizesCDNA>;
// TODO: Need to verify whether device-side asserts (oneapi_native_assert) are
// now working for the new CDNA3 gfx940, gfx941, gfx942 GPUs and fixed for the
// other supported, gfx1030 and gfx1100, RDNA3 GPUs.
def : HipTargetInfo<"amd_gpu_gfx940", !listconcat(
    HipMinAspects, HipUSMAspects, HipGraphAspects,
    [AspectExt_intel_device_info_uuid]),
    HipSubgroupSizesCDNA>;
def : HipTargetInfo<"amd_gpu_gfx941", !listconcat(
    HipMinAspects, HipUSMAspects, HipGraphAspects,
    [AspectExt_intel_device_info_uuid]),
    HipSubgroupSizesCDNA>;
def : HipTargetInfo<"amd_gpu_gfx942", !listconcat(
    HipMinAspects, HipUSMAspects, HipGraphAspects,
    [AspectExt_intel_device_info_uuid]),
    HipSubgroupSizesCDNA>;
def : HipTargetInfo<"amd_gpu_gfx1030", !listconcat(
    HipMinAspects, HipUSMAspects, HipGraphAspects,
    [AspectAtomic64, AspectExt_intel_device_info_uuid]),
    HipSubgroupSizesRDNA>;
def : HipTargetInfo<"amd_gpu_gfx1100", !listconcat(
    HipMinAspects, HipUSMAspects, HipGraphAspects,
    [AspectExt_intel_device_info_uuid]),
    HipSubgroupSizesRDNA>;
// Deprecated support:
def : HipTargetInfo<"amd_gpu_gfx906", !listconcat(HipMinAspects, HipUSMAspects), HipSubgroupSizesGCN5>;
// Unsupported (or unofficially supported):
def : HipTargetInfo<"amd_gpu_gfx700", HipMinAspects, HipSubgroupSizesGCN2>;
def : HipTargetInfo<"amd_gpu_gfx701", HipMinAspects, HipSubgroupSizesGCN2>;
def : HipTargetInfo<"amd_gpu_gfx702", HipMinAspects, HipSubgroupSizesGCN2>;
def : HipTargetInfo<"amd_gpu_gfx703", HipMinAspects, HipSubgroupSizesGCN2>;
def : HipTargetInfo<"amd_gpu_gfx704", HipMinAspects, HipSubgroupSizesGCN2>;
def : HipTargetInfo<"amd_gpu_gfx705", HipMinAspects, HipSubgroupSizesGCN2>;
def : HipTargetInfo<"amd_gpu_gfx801", HipMinAspects, HipSubgroupSizesGCN3>;
def : HipTargetInfo<"amd_gpu_gfx802", HipMinAspects, HipSubgroupSizesGCN3>;
def : HipTargetInfo<"amd_gpu_gfx803", HipMinAspects, HipSubgroupSizesGCN3>;
def : HipTargetInfo<"amd_gpu_gfx805", HipMinAspects, HipSubgroupSizesGCN3>;
def : HipTargetInfo<"amd_gpu_gfx810", HipMinAspects, HipSubgroupSizesGCN3>;
def : HipTargetInfo<"amd_gpu_gfx900", HipMinAspects, HipSubgroupSizesGCN5>;
def : HipTargetInfo<"amd_gpu_gfx902", HipMinAspects, HipSubgroupSizesGCN5>;
def : HipTargetInfo<"amd_gpu_gfx904", HipMinAspects, HipSubgroupSizesGCN5>;
def : HipTargetInfo<"amd_gpu_gfx909", HipMinAspects, HipSubgroupSizesGCN5>;
def : HipTargetInfo<"amd_gpu_gfx90c", !listconcat(HipMinAspects, HipUSMAspects), HipSubgroupSizesGCN5>;
def : HipTargetInfo<"amd_gpu_gfx1010", !listconcat(HipMinAspects, HipUSMAspects), HipSubgroupSizesRDNA>;
def : HipTargetInfo<"amd_gpu_gfx1011", !listconcat(HipMinAspects, HipUSMAspects), HipSubgroupSizesRDNA>;
def : HipTargetInfo<"amd_gpu_gfx1012", !listconcat(HipMinAspects, HipUSMAspects), HipSubgroupSizesRDNA>;
def : HipTargetInfo<"amd_gpu_gfx1013", !listconcat(HipMinAspects, HipUSMAspects), HipSubgroupSizesRDNA>;
def : HipTargetInfo<"amd_gpu_gfx1031", !listconcat(!listremove(HipMinAspects, [AspectExt_intel_free_memory]), HipUSMAspects),
    HipSubgroupSizesRDNA>;
def : HipTargetInfo<"amd_gpu_gfx1032", !listconcat(HipMinAspects, HipUSMAspects), HipSubgroupSizesRDNA>;
def : HipTargetInfo<"amd_gpu_gfx1033", !listconcat(HipMinAspects, HipUSMAspects), HipSubgroupSizesRDNA>;
def : HipTargetInfo<"amd_gpu_gfx1034", !listconcat(HipMinAspects, HipUSMAspects), HipSubgroupSizesRDNA>;
def : HipTargetInfo<"amd_gpu_gfx1035", !listconcat(HipMinAspects, HipUSMAspects), HipSubgroupSizesRDNA>;
def : HipTargetInfo<"amd_gpu_gfx1036", !listconcat(HipMinAspects, HipUSMAspects), HipSubgroupSizesRDNA>;
def : HipTargetInfo<"amd_gpu_gfx1101", !listconcat(HipMinAspects, HipUSMAspects), HipSubgroupSizesRDNA>;
def : HipTargetInfo<"amd_gpu_gfx1102", !listconcat(HipMinAspects, HipUSMAspects), HipSubgroupSizesRDNA>;
def : HipTargetInfo<"amd_gpu_gfx1103", !listconcat(HipMinAspects, HipUSMAspects), HipSubgroupSizesRDNA>;
def : HipTargetInfo<"amd_gpu_gfx1150", !listconcat(HipMinAspects, HipUSMAspects), HipSubgroupSizesRDNA>;
def : HipTargetInfo<"amd_gpu_gfx1151", !listconcat(HipMinAspects, HipUSMAspects), HipSubgroupSizesRDNA>;
// TBA
def : HipTargetInfo<"amd_gpu_gfx1200", [], []>; // RDNA 4
def : HipTargetInfo<"amd_gpu_gfx1201", [], []>; // RDNA 4<|MERGE_RESOLUTION|>--- conflicted
+++ resolved
@@ -98,11 +98,8 @@
 def Aspectext_oneapi_clock_work_group : Aspect<"ext_oneapi_clock_work_group">;
 def Aspectext_oneapi_clock_device : Aspect<"ext_oneapi_clock_device">;
 def Aspectext_oneapi_is_integrated_gpu : Aspect<"ext_oneapi_is_integrated_gpu">;
-<<<<<<< HEAD
+def Aspectext_oneapi_ipc_memory : Aspect<"ext_oneapi_ipc_memory">;
 def Aspectext_oneapi_device_wait : Aspect<"ext_oneapi_device_wait">;
-=======
-def Aspectext_oneapi_ipc_memory : Aspect<"ext_oneapi_ipc_memory">;
->>>>>>> 0cdfaeeb
 
 // Deprecated aspects
 def AspectInt64_base_atomics : Aspect<"int64_base_atomics">;
@@ -182,11 +179,8 @@
     Aspectext_oneapi_clock_work_group,
     Aspectext_oneapi_clock_device,
     Aspectext_oneapi_is_integrated_gpu,
-<<<<<<< HEAD
+    Aspectext_oneapi_ipc_memory,
     Aspectext_oneapi_device_wait],
-=======
-    Aspectext_oneapi_ipc_memory],
->>>>>>> 0cdfaeeb
     []>;
 // This definition serves the only purpose of testing whether the deprecated aspect list defined in here and in SYCL RT
 // match.
