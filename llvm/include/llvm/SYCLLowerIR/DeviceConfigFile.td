//===-DeviceConfigFile.td - Device Config File for SYCL ---*--- tablegen -*-==//
//
// Part of the LLVM Project, under the Apache License v2.0 with LLVM Exceptions.
// See https://llvm.org/LICENSE.txt for license information.
// SPDX-License-Identifier: Apache-2.0 WITH LLVM-exception
//
//===----------------------------------------------------------------------===//

include "llvm/TableGen/DynamicTable.td"

class Aspect<string name> {
    string Name = name;
}

def AspectCpu : Aspect<"cpu">;
def AspectGpu : Aspect<"gpu">;
def AspectAccelerator : Aspect<"accelerator">;
def AspectCustom : Aspect<"custom">;
def AspectFp16 : Aspect<"fp16">;
def AspectFp64 : Aspect<"fp64">;
def AspectImage : Aspect<"image">;
def AspectOnline_compiler : Aspect<"online_compiler">;
def AspectOnline_linker : Aspect<"online_linker">;
def AspectQueue_profiling : Aspect<"queue_profiling">;
def AspectUsm_device_allocations : Aspect<"usm_device_allocations">;
def AspectUsm_host_allocations : Aspect<"usm_host_allocations">;
def AspectUsm_shared_allocations : Aspect<"usm_shared_allocations">;
def AspectUsm_system_allocations : Aspect<"usm_system_allocations">;
def AspectExt_intel_pci_address : Aspect<"ext_intel_pci_address">;
def AspectExt_intel_gpu_eu_count : Aspect<"ext_intel_gpu_eu_count">;
def AspectExt_intel_gpu_eu_simd_width : Aspect<"ext_intel_gpu_eu_simd_width">;
def AspectExt_intel_gpu_slices : Aspect<"ext_intel_gpu_slices">;
def AspectExt_intel_gpu_subslices_per_slice : Aspect<"ext_intel_gpu_subslices_per_slice">;
def AspectExt_intel_gpu_eu_count_per_subslice : Aspect<"ext_intel_gpu_eu_count_per_subslice">;
def AspectExt_intel_max_mem_bandwidth : Aspect<"ext_intel_max_mem_bandwidth">;
def AspectExt_intel_mem_channel : Aspect<"ext_intel_mem_channel">;
def AspectUsm_atomic_host_allocations : Aspect<"usm_atomic_host_allocations">;
def AspectUsm_atomic_shared_allocations : Aspect<"usm_atomic_shared_allocations">;
def AspectAtomic64 : Aspect<"atomic64">;
def AspectExt_intel_device_info_uuid : Aspect<"ext_intel_device_info_uuid">;
def AspectExt_oneapi_srgb : Aspect<"ext_oneapi_srgb">;
def AspectExt_oneapi_native_assert : Aspect<"ext_oneapi_native_assert">;
def AspectHost_debuggable : Aspect<"host_debuggable">;
def AspectExt_intel_gpu_hw_threads_per_eu : Aspect<"ext_intel_gpu_hw_threads_per_eu">;
def AspectExt_oneapi_cuda_async_barrier : Aspect<"ext_oneapi_cuda_async_barrier">;
def AspectExt_intel_free_memory : Aspect<"ext_intel_free_memory">;
def AspectExt_intel_device_id : Aspect<"ext_intel_device_id">;
def AspectExt_intel_memory_clock_rate : Aspect<"ext_intel_memory_clock_rate">;
def AspectExt_intel_memory_bus_width : Aspect<"ext_intel_memory_bus_width">;
def AspectEmulated : Aspect<"emulated">;
def AspectExt_intel_legacy_image : Aspect<"ext_intel_legacy_image">;
def AspectExt_oneapi_bindless_images : Aspect<"ext_oneapi_bindless_images">;
def AspectExt_oneapi_bindless_images_shared_usm : Aspect<"ext_oneapi_bindless_images_shared_usm">;
def AspectExt_oneapi_bindless_images_1d_usm : Aspect<"ext_oneapi_bindless_images_1d_usm">;
def AspectExt_oneapi_bindless_images_2d_usm : Aspect<"ext_oneapi_bindless_images_2d_usm">;
def AspectExt_oneapi_external_memory_import : Aspect<"ext_oneapi_external_memory_import">;
def AspectExt_oneapi_external_semaphore_import : Aspect<"ext_oneapi_external_semaphore_import">;
def AspectExt_oneapi_mipmap : Aspect<"ext_oneapi_mipmap">;
def AspectExt_oneapi_mipmap_anisotropy : Aspect<"ext_oneapi_mipmap_anisotropy">;
def AspectExt_oneapi_mipmap_level_reference : Aspect<"ext_oneapi_mipmap_level_reference">;
def AspectExt_oneapi_bindless_sampled_image_fetch_1d_usm : Aspect<"ext_oneapi_bindless_sampled_image_fetch_1d_usm">;
def AspectExt_oneapi_bindless_sampled_image_fetch_1d : Aspect<"ext_oneapi_bindless_sampled_image_fetch_1d">;
def AspectExt_oneapi_bindless_sampled_image_fetch_2d_usm : Aspect<"ext_oneapi_bindless_sampled_image_fetch_2d_usm">;
def AspectExt_oneapi_bindless_sampled_image_fetch_2d : Aspect<"ext_oneapi_bindless_sampled_image_fetch_2d">;
def AspectExt_oneapi_bindless_sampled_image_fetch_3d : Aspect<"ext_oneapi_bindless_sampled_image_fetch_3d">;
def AspectExt_oneapi_cubemap : Aspect<"ext_oneapi_cubemap">;
def AspectExt_oneapi_cubemap_seamless_filtering : Aspect<"ext_oneapi_cubemap_seamless_filtering">;
def AspectExt_oneapi_image_array : Aspect<"ext_oneapi_image_array">;
def AspectExt_oneapi_unique_addressing_per_dim : Aspect<"ext_oneapi_unique_addressing_per_dim">;
def AspectExt_oneapi_bindless_images_sample_1d_usm : Aspect<"ext_oneapi_bindless_images_sample_1d_usm">;
def AspectExt_oneapi_bindless_images_sample_2d_usm : Aspect<"ext_oneapi_bindless_images_sample_2d_usm">;
def AspectExt_intel_esimd : Aspect<"ext_intel_esimd">;
def AspectExt_oneapi_fragment : Aspect<"ext_oneapi_fragment">;
def AspectExt_oneapi_chunk : Aspect<"ext_oneapi_chunk">;
def AspectExt_oneapi_tangle : Aspect<"ext_oneapi_tangle">;
def AspectExt_intel_matrix : Aspect<"ext_intel_matrix">;
def AspectExt_oneapi_is_composite : Aspect<"ext_oneapi_is_composite">;
def AspectExt_oneapi_is_component : Aspect<"ext_oneapi_is_component">;
def AspectExt_oneapi_graph : Aspect<"ext_oneapi_graph">;
def AspectExt_oneapi_limited_graph : Aspect<"ext_oneapi_limited_graph">;
def AspectExt_oneapi_private_alloca : Aspect<"ext_oneapi_private_alloca">;
def AspectExt_oneapi_queue_profiling_tag : Aspect<"ext_oneapi_queue_profiling_tag">;
def AspectExt_oneapi_virtual_mem : Aspect<"ext_oneapi_virtual_mem">;
def AspectExt_oneapi_cuda_cluster_group : Aspect<"ext_oneapi_cuda_cluster_group">;
def AspectExt_intel_fpga_task_sequence : Aspect<"ext_intel_fpga_task_sequence">;
def AspectExt_oneapi_atomic16 : Aspect<"ext_oneapi_atomic16">;
def AspectExt_oneapi_virtual_functions : Aspect<"ext_oneapi_virtual_functions">;
def AspectExt_intel_spill_memory_size : Aspect<"ext_intel_spill_memory_size">;
def AspectExt_oneapi_bindless_images_gather : Aspect<"ext_oneapi_bindless_images_gather">;
def AspectExt_intel_current_clock_throttle_reasons : Aspect<"ext_intel_current_clock_throttle_reasons">;
def AspectExt_intel_fan_speed : Aspect<"ext_intel_fan_speed">;
def AspectExt_intel_power_limits : Aspect<"ext_intel_power_limits">;
def AspectExt_oneapi_async_memory_alloc : Aspect<"ext_oneapi_async_memory_alloc">;
def AspectExt_intel_device_info_luid : Aspect<"ext_intel_device_info_luid">;
def AspectExt_intel_device_info_node_mask : Aspect<"ext_intel_device_info_node_mask">;
def Aspectext_oneapi_exportable_device_mem : Aspect<"ext_oneapi_exportable_device_mem">;
def Aspectext_oneapi_clock_sub_group : Aspect<"ext_oneapi_clock_sub_group">;
def Aspectext_oneapi_clock_work_group : Aspect<"ext_oneapi_clock_work_group">;
def Aspectext_oneapi_clock_device : Aspect<"ext_oneapi_clock_device">;
<<<<<<< HEAD
def Aspectext_oneapi_ipc_memory : Aspect<"ext_oneapi_ipc_memory">;
=======
def Aspectext_oneapi_is_integrated_gpu : Aspect<"ext_oneapi_is_integrated_gpu">;
>>>>>>> 5f2dfe64

// Deprecated aspects
def AspectInt64_base_atomics : Aspect<"int64_base_atomics">;
def AspectInt64_extended_atomics : Aspect<"int64_extended_atomics">;
def AspectUsm_system_allocator : Aspect<"usm_system_allocator">;
def AspectUsm_restricted_shared_allocations : Aspect<"usm_restricted_shared_allocations">;
def AspectHost : Aspect<"host">;
defvar AllUSMAspects = [AspectUsm_device_allocations, AspectUsm_host_allocations,
    AspectUsm_shared_allocations, AspectUsm_system_allocations, AspectUsm_atomic_host_allocations,
    AspectUsm_atomic_shared_allocations];


def TargetTable : DynamicTable {
  let FilterClass = "TargetInfo";
  let Fields = ["DeviceId", "maySupportOtherAspects", "aspects",
                "subGroupSizes", "aotToolchain", "aotToolchainOptions"];
  string TypeOf_aspects = "list<Aspect>";
  string TypeOf_subGroupSizes = "list<int>";
}

// TargetInfo is a cpp struct defined in DeviceConfigFile.hpp. Both the fields
// and the name must match those in DeviceConfigFile.hpp. Thus, any
// modification to this definition in this file must be mirrored in
// DeviceConfigFile.hpp.
class TargetInfo<string targetName, list<Aspect> aspectList, list<int> subGroupSizesList, string toolchain = "", string options = "", bit maySupportOtherAspects_init = 0> {
  string DeviceId = targetName;
  bits<1> maySupportOtherAspects = maySupportOtherAspects_init;
  list<Aspect> aspects = aspectList;
  list<int> subGroupSizes = subGroupSizesList;
  string aotToolchain = toolchain;
  string aotToolchainOptions = options;
}

// This definition serves the only purpose of testing whether the aspect list defined in here and in SYCL RT match.
def : TargetInfo<"__TestAspectList",
    [AspectCpu, AspectGpu, AspectAccelerator, AspectCustom, AspectFp16, AspectFp64, AspectImage, AspectOnline_compiler, 
    AspectOnline_linker, AspectQueue_profiling, AspectUsm_device_allocations, AspectUsm_host_allocations,
    AspectUsm_shared_allocations, AspectUsm_system_allocations, AspectExt_intel_pci_address,
    AspectExt_intel_gpu_eu_count, AspectExt_intel_gpu_eu_simd_width, AspectExt_intel_gpu_slices,
    AspectExt_intel_gpu_subslices_per_slice, AspectExt_intel_gpu_eu_count_per_subslice,
    AspectExt_intel_max_mem_bandwidth, AspectExt_intel_mem_channel, AspectUsm_atomic_host_allocations,
    AspectUsm_atomic_shared_allocations, AspectAtomic64, AspectExt_intel_device_info_uuid, AspectExt_oneapi_srgb,
    AspectExt_oneapi_native_assert, AspectHost_debuggable, AspectExt_intel_gpu_hw_threads_per_eu,
    AspectExt_oneapi_cuda_async_barrier, AspectExt_intel_free_memory,
    AspectExt_intel_device_id, AspectExt_intel_memory_clock_rate, AspectExt_intel_memory_bus_width, AspectEmulated,
    AspectExt_intel_legacy_image, AspectExt_oneapi_bindless_images,
    AspectExt_oneapi_bindless_images_shared_usm, AspectExt_oneapi_bindless_images_1d_usm, AspectExt_oneapi_bindless_images_2d_usm,
    AspectExt_oneapi_external_memory_import, AspectExt_oneapi_external_semaphore_import,
    AspectExt_oneapi_mipmap, AspectExt_oneapi_mipmap_anisotropy, AspectExt_oneapi_mipmap_level_reference,
    AspectExt_oneapi_cubemap, 
    AspectExt_oneapi_cubemap_seamless_filtering, 
    AspectExt_oneapi_image_array,
    AspectExt_oneapi_unique_addressing_per_dim,
    AspectExt_oneapi_bindless_images_sample_1d_usm,
    AspectExt_oneapi_bindless_images_sample_2d_usm,
    AspectExt_oneapi_bindless_sampled_image_fetch_1d_usm, AspectExt_oneapi_bindless_sampled_image_fetch_1d,
    AspectExt_oneapi_bindless_sampled_image_fetch_2d_usm, AspectExt_oneapi_bindless_sampled_image_fetch_2d,
    AspectExt_oneapi_bindless_sampled_image_fetch_3d,
    AspectExt_oneapi_bindless_images_gather,
    AspectExt_intel_esimd,
    AspectExt_oneapi_fragment, AspectExt_oneapi_chunk,
    AspectExt_oneapi_tangle, AspectExt_intel_matrix, AspectExt_oneapi_is_composite, AspectExt_oneapi_is_component,
    AspectExt_oneapi_graph, AspectExt_oneapi_limited_graph, AspectExt_oneapi_private_alloca, 
    AspectExt_oneapi_queue_profiling_tag, AspectExt_oneapi_virtual_mem, AspectExt_oneapi_cuda_cluster_group, 
    AspectExt_intel_fpga_task_sequence,
    AspectExt_oneapi_atomic16,
    AspectExt_oneapi_virtual_functions,
    AspectExt_intel_spill_memory_size,
    AspectExt_intel_current_clock_throttle_reasons,
    AspectExt_intel_fan_speed,
    AspectExt_intel_power_limits,
    AspectExt_oneapi_async_memory_alloc,
    AspectExt_intel_device_info_luid,
    AspectExt_intel_device_info_node_mask,
    Aspectext_oneapi_exportable_device_mem,
    Aspectext_oneapi_clock_sub_group,
    Aspectext_oneapi_clock_work_group,
    Aspectext_oneapi_clock_device,
<<<<<<< HEAD
    Aspectext_oneapi_ipc_memory],
=======
    Aspectext_oneapi_is_integrated_gpu],
>>>>>>> 5f2dfe64
    []>;
// This definition serves the only purpose of testing whether the deprecated aspect list defined in here and in SYCL RT
// match.
def : TargetInfo<"__TestDeprecatedAspectList",
    [AspectInt64_base_atomics, AspectInt64_extended_atomics, AspectUsm_system_allocator,
    AspectUsm_restricted_shared_allocations, AspectHost],
    []>;

defvar IntelCpuAspects = [
    AspectCpu, AspectFp16, AspectFp64, AspectQueue_profiling, AspectAtomic64,
    AspectExt_oneapi_srgb, AspectExt_oneapi_native_assert,
    AspectExt_intel_legacy_image, AspectExt_oneapi_fragment,
    AspectExt_oneapi_chunk,
    AspectExt_oneapi_tangle, AspectExt_oneapi_private_alloca, 
    AspectOnline_compiler, AspectOnline_linker, AspectExt_intel_gpu_slices,
    AspectExt_intel_gpu_subslices_per_slice, AspectExt_intel_gpu_eu_count_per_subslice,
    AspectExt_intel_gpu_hw_threads_per_eu, AspectExt_intel_device_id, 
    AspectExt_oneapi_virtual_functions
] # AllUSMAspects;

def : TargetInfo<"spir64", [], [], "", "", 1>;
def : TargetInfo<"spir64_gen", [], [], "", "", 1>;
def : TargetInfo<"spir64_x86_64", IntelCpuAspects, [4, 8, 16, 32, 64], "", "", 1>;
def : TargetInfo<"spir64_fpga", [], [], "", "", 1>;
def : TargetInfo<"x86_64", IntelCpuAspects, [4, 8, 16, 32, 64], "", "", 1>;
def : TargetInfo<"intel_cpu_spr", IntelCpuAspects, [4, 8, 16, 32, 64], "", "", 1>;
// Examples of how to use a combination of explicitly specified values + predefined lists
//defvar AspectList = [AspectCpu] # AllUSMAspects;
//def : TargetInfo<"Test", AspectList, []>;
//def : TargetInfo<"Test2", [AspectCpu] # AllUSMAspects, []>;

// TODO: The aspects listed for the intel_gpu targets right now are incomplete; 
// only the fp16/fp64/atomic64 aspects are listed.
defvar Fp16Fp64Atomic64 = [AspectFp16, AspectFp64, AspectAtomic64];
defvar Fp16Atomic64 = [AspectFp16, AspectAtomic64];
defvar Sg8_16_32 = [8, 16, 32];
defvar Sg16_32 = [16, 32];
defvar IntelGPUBaseAspects = [AspectExt_intel_esimd, AspectExt_oneapi_fragment,
    AspectExt_oneapi_chunk,
    AspectExt_oneapi_tangle];
class IntelTargetInfo<string Name, list<Aspect> Aspects, list<int> subGroupSizesList>
: TargetInfo<Name, IntelGPUBaseAspects # Aspects, subGroupSizesList>;
// Note: only the "canonical" target names are listed here - see
// SYCL::gen::resolveGenDevice().
//
// When adding the new Intel architectures, the ideal way to get these 
// values is to run sycl-ls --verbose on the target machine. However,
// if you don't have access to the target machine, then you can look in
// the intel/compute-runtime source code to get the values. For 
// the fp64 and atomic64 aspects, look for the definition 
// of specific RuntimeCapabilityTable's. These will be defined in 
// a file called hw_info_<device>.cpp. For example, for PVC, it 
// would be hw_info_pvc.cpp. For fp16, this is supported by all 
// Intel GPUs currently. (see definition of getDeviceExtensions in 
// compiler_product_helper_base.inl). For the supported sub-group sizes,
// it is not as straightforward. They are defined per family in 
// GfxCoreHelperHw<Family>::getDeviceSubGroupSizes and by default
// the default sub-group sizes are 8, 16, and 32. (see gfx_core_helper_base.inl)
// However, this can be overriden by specific families. For example,
// gfx_core_helper_xe_hpc_core.cpp defines the supported sub-group 
// sizes to be 16 and 32, which corresponds to PVC having 16 and 32 
// as sub-group sizes the supported sub-group sizes. 

def : IntelTargetInfo<"intel_gpu_wcl", Fp16Fp64Atomic64, Sg16_32>;
def : IntelTargetInfo<"intel_gpu_ptl_u", Fp16Fp64Atomic64, Sg16_32>;
def : IntelTargetInfo<"intel_gpu_ptl_h", Fp16Fp64Atomic64, Sg16_32>;
def : IntelTargetInfo<"intel_gpu_lnl_m", Fp16Fp64Atomic64, Sg16_32>;
def : IntelTargetInfo<"intel_gpu_bmg_g31", Fp16Fp64Atomic64, Sg16_32>;
def : IntelTargetInfo<"intel_gpu_bmg_g21", Fp16Fp64Atomic64, Sg16_32>;
def : IntelTargetInfo<"intel_gpu_arl_h", Fp16Fp64Atomic64, Sg8_16_32>;
def : IntelTargetInfo<"intel_gpu_mtl_h", Fp16Fp64Atomic64, Sg8_16_32>;
def : IntelTargetInfo<"intel_gpu_mtl_u", Fp16Fp64Atomic64, Sg8_16_32>;
def : IntelTargetInfo<"intel_gpu_pvc_vg", Fp16Fp64Atomic64, Sg16_32>;
def : IntelTargetInfo<"intel_gpu_pvc", Fp16Fp64Atomic64, Sg16_32>;
def : IntelTargetInfo<"intel_gpu_acm_g12", Fp16Atomic64, Sg8_16_32>;
def : IntelTargetInfo<"intel_gpu_acm_g11", Fp16Atomic64, Sg8_16_32>;
def : IntelTargetInfo<"intel_gpu_acm_g10", Fp16Atomic64, Sg8_16_32>;
def : IntelTargetInfo<"intel_gpu_dg1", Fp16Atomic64, Sg8_16_32>;
def : IntelTargetInfo<"intel_gpu_adl_n", Fp16Atomic64, Sg8_16_32>;
def : IntelTargetInfo<"intel_gpu_adl_p", Fp16Atomic64, Sg8_16_32>;
def : IntelTargetInfo<"intel_gpu_adl_s", Fp16Atomic64, Sg8_16_32>;
def : IntelTargetInfo<"intel_gpu_rkl", Fp16Atomic64, Sg8_16_32>;
def : IntelTargetInfo<"intel_gpu_tgllp", Fp16Atomic64, Sg8_16_32>;
def : IntelTargetInfo<"intel_gpu_ehl", Fp16Atomic64, Sg8_16_32>;
def : IntelTargetInfo<"intel_gpu_icllp", Fp16Atomic64, Sg8_16_32>;
def : IntelTargetInfo<"intel_gpu_cml", Fp16Fp64Atomic64, Sg8_16_32>;
def : IntelTargetInfo<"intel_gpu_aml", Fp16Fp64Atomic64, Sg8_16_32>;
def : IntelTargetInfo<"intel_gpu_whl", Fp16Fp64Atomic64, Sg8_16_32>;
def : IntelTargetInfo<"intel_gpu_glk", Fp16Fp64Atomic64, Sg8_16_32>;
def : IntelTargetInfo<"intel_gpu_apl", Fp16Fp64Atomic64, Sg8_16_32>;
def : IntelTargetInfo<"intel_gpu_cfl", Fp16Fp64Atomic64, Sg8_16_32>;
def : IntelTargetInfo<"intel_gpu_kbl", Fp16Fp64Atomic64, Sg8_16_32>;
def : IntelTargetInfo<"intel_gpu_skl", Fp16Fp64Atomic64, Sg8_16_32>;
def : IntelTargetInfo<"intel_gpu_bdw", Fp16Fp64Atomic64, Sg8_16_32>;

//
// CUDA / NVPTX device aspects
//

// Specialize the TargetInfo class for CUDA:
// 'maySupportOtherAspects' is set to 1 because any Cuda device with the same
// or newer capabilities will support the aspects of the least capable device.
class CudaTargetInfo<string targetName, list<Aspect> aspectList, int subGroupSize = 32, string toolchain = "", string options = "">
    : TargetInfo<targetName, aspectList, [subGroupSize], toolchain, options, /*maySupportOtherAspects*/1> {
  assert !eq(subGroupSize, 32), "sub-group size for Cuda must be equal to 32 and not " # subGroupSize # ".";
}

defvar CudaMinUSMAspects = [AspectUsm_device_allocations, AspectUsm_host_allocations, AspectUsm_shared_allocations];
defvar CudaSM90USMAspects = [AspectUsm_system_allocations, AspectUsm_atomic_host_allocations, AspectUsm_atomic_shared_allocations];

defvar CudaMinAspects = !listconcat(CudaMinUSMAspects, [AspectGpu, AspectFp64, AspectOnline_compiler, AspectOnline_linker,
    AspectQueue_profiling, AspectExt_intel_pci_address, AspectExt_intel_memory_bus_width,
    AspectExt_intel_device_info_uuid, AspectExt_oneapi_native_assert, AspectExt_intel_free_memory, AspectExt_intel_device_id,
    AspectExt_intel_memory_clock_rate, AspectExt_oneapi_fragment, AspectExt_oneapi_chunk,
    AspectExt_oneapi_graph, AspectExt_oneapi_limited_graph]);
// Bindless images aspects are partially supported on CUDA and disabled by default at the moment.
defvar CudaBindlessImagesAspects = [AspectExt_oneapi_bindless_images, AspectExt_oneapi_bindless_images_shared_usm,
    AspectExt_oneapi_bindless_images_1d_usm, AspectExt_oneapi_bindless_images_2d_usm, AspectExt_oneapi_external_memory_import,
    AspectExt_oneapi_external_semaphore_import, AspectExt_oneapi_mipmap, AspectExt_oneapi_mipmap_anisotropy,
    AspectExt_oneapi_mipmap_level_reference, AspectExt_oneapi_cubemap, AspectExt_oneapi_cubemap_seamless_filtering,
    AspectExt_oneapi_image_array, AspectExt_oneapi_unique_addressing_per_dim, AspectExt_oneapi_bindless_images_sample_2d_usm,
    AspectExt_oneapi_bindless_images_sample_2d_usm];

def : CudaTargetInfo<"nvidia_gpu_sm_50", !listconcat(CudaMinAspects, CudaBindlessImagesAspects)>;
def : CudaTargetInfo<"nvidia_gpu_sm_52", !listconcat(CudaMinAspects, CudaBindlessImagesAspects)>;
def : CudaTargetInfo<"nvidia_gpu_sm_53", !listconcat(CudaMinAspects, CudaBindlessImagesAspects, [AspectFp16])>;
def : CudaTargetInfo<"nvidia_gpu_sm_60", !listconcat(CudaMinAspects, CudaBindlessImagesAspects, [AspectFp16, AspectAtomic64])>;
def : CudaTargetInfo<"nvidia_gpu_sm_61", !listconcat(CudaMinAspects, CudaBindlessImagesAspects, [AspectFp16, AspectAtomic64])>;
def : CudaTargetInfo<"nvidia_gpu_sm_62", !listconcat(CudaMinAspects, CudaBindlessImagesAspects, [AspectFp16, AspectAtomic64])>;
def : CudaTargetInfo<"nvidia_gpu_sm_70", !listconcat(CudaMinAspects, CudaBindlessImagesAspects, [AspectFp16, AspectAtomic64])>;
def : CudaTargetInfo<"nvidia_gpu_sm_72", !listconcat(CudaMinAspects, CudaBindlessImagesAspects, [AspectFp16, AspectAtomic64])>;
def : CudaTargetInfo<"nvidia_gpu_sm_75", !listconcat(CudaMinAspects, CudaBindlessImagesAspects, [AspectFp16, AspectAtomic64])>;
def : CudaTargetInfo<"nvidia_gpu_sm_80", !listconcat(CudaMinAspects, CudaBindlessImagesAspects,
    [AspectFp16, AspectAtomic64, AspectExt_oneapi_cuda_async_barrier])>;
def : CudaTargetInfo<"nvidia_gpu_sm_86", !listconcat(CudaMinAspects, CudaBindlessImagesAspects,
    [AspectFp16, AspectAtomic64, AspectExt_oneapi_cuda_async_barrier])>;
def : CudaTargetInfo<"nvidia_gpu_sm_87", !listconcat(CudaMinAspects, CudaBindlessImagesAspects,
    [AspectFp16, AspectAtomic64, AspectExt_oneapi_cuda_async_barrier])>;
def : CudaTargetInfo<"nvidia_gpu_sm_89", !listconcat(CudaMinAspects, CudaBindlessImagesAspects,
    [AspectFp16, AspectAtomic64, AspectExt_oneapi_cuda_async_barrier])>;
def : CudaTargetInfo<"nvidia_gpu_sm_90", !listconcat(CudaMinAspects, CudaSM90USMAspects, CudaBindlessImagesAspects,
    [AspectFp16, AspectAtomic64, AspectExt_oneapi_cuda_async_barrier, AspectExt_oneapi_cuda_cluster_group])>;
def : CudaTargetInfo<"nvidia_gpu_sm_90a", !listconcat(CudaMinAspects, CudaSM90USMAspects, CudaBindlessImagesAspects,
    [AspectFp16, AspectAtomic64, AspectExt_oneapi_cuda_async_barrier, AspectExt_oneapi_cuda_cluster_group])>;

//
// HIP / AMDGPU device aspects
//

// Specialize the TargetInfo class for HIP:
// 'maySupportOtherAspects' is set to 0 because there is no guarantee that any
// aspect support is compatible between older and newer gfx architectures.
class HipTargetInfo<string targetName, list<Aspect> aspectList, list<int> subGroupSizesList, string toolchain = "", string options = "">
    : TargetInfo<targetName, aspectList, subGroupSizesList, toolchain, options, /*maySupportOtherAspects*/0>;

// DPCPP does not support AMD targets prior to the gfx7 (GCN2) family.
defvar HipSubgroupSizesGCN2 = [16];     // gfx7
defvar HipSubgroupSizesGCN3 = [16];     // gfx8, GCN 3rd gen and 4th gen have the same subgroup sizes
defvar HipSubgroupSizesGCN5 = [64];     // gfx900-gfx906 GCN5.0 (known as "Vega"), gfx90c GCN5.1 (known as "Vega 7nm")
// According to the "Accelerator and GPU hardware specifications table" docs,
// (see: https://rocm.docs.amd.com/en/latest/reference/gpu-arch-specs.html)
// the ROCm driver selects wave32 mode for the gfx10 and gfx11 family of GPUs.
// Also, see relevant ROCm issue: https://github.com/ROCm/hipamd/issues/59
defvar HipSubgroupSizesRDNA = [32];     // gfxX10-gfx11 (encapsulates RDNA1..3), (wave64 mode available but not used).
defvar HipSubgroupSizesCDNA = [64];     // gfx908, gfx90a (encapsulates CDNA1..2)

defvar HipMinAspects = [AspectGpu, AspectFp16, AspectFp64,
    AspectOnline_compiler, AspectOnline_linker, AspectQueue_profiling,
    AspectExt_intel_pci_address, AspectExt_intel_device_id,
    AspectExt_intel_memory_clock_rate, AspectExt_intel_memory_bus_width,
    AspectExt_intel_free_memory];

defvar HipUSMAspects = !listremove(AllUSMAspects, [AspectUsm_system_allocations]);
defvar HipGraphAspects = [AspectExt_oneapi_graph, AspectExt_oneapi_limited_graph];
// The following AMDGCN targets are ordered based on their ROCm driver support:
//
// Officially supported:
def : HipTargetInfo<"amd_gpu_gfx908", !listconcat(
    HipMinAspects, HipUSMAspects, HipGraphAspects,
    [AspectExt_intel_device_info_uuid]), HipSubgroupSizesCDNA>;
def : HipTargetInfo<"amd_gpu_gfx90a", !listconcat(
    HipMinAspects, HipUSMAspects, HipGraphAspects,
    [AspectAtomic64, AspectExt_intel_device_info_uuid, AspectExt_oneapi_native_assert]),
    HipSubgroupSizesCDNA>;
// TODO: Need to verify whether device-side asserts (oneapi_native_assert) are
// now working for the new CDNA3 gfx940, gfx941, gfx942 GPUs and fixed for the
// other supported, gfx1030 and gfx1100, RDNA3 GPUs.
def : HipTargetInfo<"amd_gpu_gfx940", !listconcat(
    HipMinAspects, HipUSMAspects, HipGraphAspects,
    [AspectExt_intel_device_info_uuid]),
    HipSubgroupSizesCDNA>;
def : HipTargetInfo<"amd_gpu_gfx941", !listconcat(
    HipMinAspects, HipUSMAspects, HipGraphAspects,
    [AspectExt_intel_device_info_uuid]),
    HipSubgroupSizesCDNA>;
def : HipTargetInfo<"amd_gpu_gfx942", !listconcat(
    HipMinAspects, HipUSMAspects, HipGraphAspects,
    [AspectExt_intel_device_info_uuid]),
    HipSubgroupSizesCDNA>;
def : HipTargetInfo<"amd_gpu_gfx1030", !listconcat(
    HipMinAspects, HipUSMAspects, HipGraphAspects,
    [AspectAtomic64, AspectExt_intel_device_info_uuid]),
    HipSubgroupSizesRDNA>;
def : HipTargetInfo<"amd_gpu_gfx1100", !listconcat(
    HipMinAspects, HipUSMAspects, HipGraphAspects,
    [AspectExt_intel_device_info_uuid]),
    HipSubgroupSizesRDNA>;
// Deprecated support:
def : HipTargetInfo<"amd_gpu_gfx906", !listconcat(HipMinAspects, HipUSMAspects), HipSubgroupSizesGCN5>;
// Unsupported (or unofficially supported):
def : HipTargetInfo<"amd_gpu_gfx700", HipMinAspects, HipSubgroupSizesGCN2>;
def : HipTargetInfo<"amd_gpu_gfx701", HipMinAspects, HipSubgroupSizesGCN2>;
def : HipTargetInfo<"amd_gpu_gfx702", HipMinAspects, HipSubgroupSizesGCN2>;
def : HipTargetInfo<"amd_gpu_gfx703", HipMinAspects, HipSubgroupSizesGCN2>;
def : HipTargetInfo<"amd_gpu_gfx704", HipMinAspects, HipSubgroupSizesGCN2>;
def : HipTargetInfo<"amd_gpu_gfx705", HipMinAspects, HipSubgroupSizesGCN2>;
def : HipTargetInfo<"amd_gpu_gfx801", HipMinAspects, HipSubgroupSizesGCN3>;
def : HipTargetInfo<"amd_gpu_gfx802", HipMinAspects, HipSubgroupSizesGCN3>;
def : HipTargetInfo<"amd_gpu_gfx803", HipMinAspects, HipSubgroupSizesGCN3>;
def : HipTargetInfo<"amd_gpu_gfx805", HipMinAspects, HipSubgroupSizesGCN3>;
def : HipTargetInfo<"amd_gpu_gfx810", HipMinAspects, HipSubgroupSizesGCN3>;
def : HipTargetInfo<"amd_gpu_gfx900", HipMinAspects, HipSubgroupSizesGCN5>;
def : HipTargetInfo<"amd_gpu_gfx902", HipMinAspects, HipSubgroupSizesGCN5>;
def : HipTargetInfo<"amd_gpu_gfx904", HipMinAspects, HipSubgroupSizesGCN5>;
def : HipTargetInfo<"amd_gpu_gfx909", HipMinAspects, HipSubgroupSizesGCN5>;
def : HipTargetInfo<"amd_gpu_gfx90c", !listconcat(HipMinAspects, HipUSMAspects), HipSubgroupSizesGCN5>;
def : HipTargetInfo<"amd_gpu_gfx1010", !listconcat(HipMinAspects, HipUSMAspects), HipSubgroupSizesRDNA>;
def : HipTargetInfo<"amd_gpu_gfx1011", !listconcat(HipMinAspects, HipUSMAspects), HipSubgroupSizesRDNA>;
def : HipTargetInfo<"amd_gpu_gfx1012", !listconcat(HipMinAspects, HipUSMAspects), HipSubgroupSizesRDNA>;
def : HipTargetInfo<"amd_gpu_gfx1013", !listconcat(HipMinAspects, HipUSMAspects), HipSubgroupSizesRDNA>;
def : HipTargetInfo<"amd_gpu_gfx1031", !listconcat(!listremove(HipMinAspects, [AspectExt_intel_free_memory]), HipUSMAspects),
    HipSubgroupSizesRDNA>;
def : HipTargetInfo<"amd_gpu_gfx1032", !listconcat(HipMinAspects, HipUSMAspects), HipSubgroupSizesRDNA>;
def : HipTargetInfo<"amd_gpu_gfx1033", !listconcat(HipMinAspects, HipUSMAspects), HipSubgroupSizesRDNA>;
def : HipTargetInfo<"amd_gpu_gfx1034", !listconcat(HipMinAspects, HipUSMAspects), HipSubgroupSizesRDNA>;
def : HipTargetInfo<"amd_gpu_gfx1035", !listconcat(HipMinAspects, HipUSMAspects), HipSubgroupSizesRDNA>;
def : HipTargetInfo<"amd_gpu_gfx1036", !listconcat(HipMinAspects, HipUSMAspects), HipSubgroupSizesRDNA>;
def : HipTargetInfo<"amd_gpu_gfx1101", !listconcat(HipMinAspects, HipUSMAspects), HipSubgroupSizesRDNA>;
def : HipTargetInfo<"amd_gpu_gfx1102", !listconcat(HipMinAspects, HipUSMAspects), HipSubgroupSizesRDNA>;
def : HipTargetInfo<"amd_gpu_gfx1103", !listconcat(HipMinAspects, HipUSMAspects), HipSubgroupSizesRDNA>;
def : HipTargetInfo<"amd_gpu_gfx1150", !listconcat(HipMinAspects, HipUSMAspects), HipSubgroupSizesRDNA>;
def : HipTargetInfo<"amd_gpu_gfx1151", !listconcat(HipMinAspects, HipUSMAspects), HipSubgroupSizesRDNA>;
// TBA
def : HipTargetInfo<"amd_gpu_gfx1200", [], []>; // RDNA 4
def : HipTargetInfo<"amd_gpu_gfx1201", [], []>; // RDNA 4<|MERGE_RESOLUTION|>--- conflicted
+++ resolved
@@ -97,11 +97,8 @@
 def Aspectext_oneapi_clock_sub_group : Aspect<"ext_oneapi_clock_sub_group">;
 def Aspectext_oneapi_clock_work_group : Aspect<"ext_oneapi_clock_work_group">;
 def Aspectext_oneapi_clock_device : Aspect<"ext_oneapi_clock_device">;
-<<<<<<< HEAD
+def Aspectext_oneapi_is_integrated_gpu : Aspect<"ext_oneapi_is_integrated_gpu">;
 def Aspectext_oneapi_ipc_memory : Aspect<"ext_oneapi_ipc_memory">;
-=======
-def Aspectext_oneapi_is_integrated_gpu : Aspect<"ext_oneapi_is_integrated_gpu">;
->>>>>>> 5f2dfe64
 
 // Deprecated aspects
 def AspectInt64_base_atomics : Aspect<"int64_base_atomics">;
@@ -180,11 +177,8 @@
     Aspectext_oneapi_clock_sub_group,
     Aspectext_oneapi_clock_work_group,
     Aspectext_oneapi_clock_device,
-<<<<<<< HEAD
+    Aspectext_oneapi_is_integrated_gpu,
     Aspectext_oneapi_ipc_memory],
-=======
-    Aspectext_oneapi_is_integrated_gpu],
->>>>>>> 5f2dfe64
     []>;
 // This definition serves the only purpose of testing whether the deprecated aspect list defined in here and in SYCL RT
 // match.
