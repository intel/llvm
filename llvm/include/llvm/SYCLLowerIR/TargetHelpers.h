--- conflicted
+++ resolved
@@ -69,17 +69,7 @@
   bool empty() const { return Kernels.empty(); }
 };
 
-<<<<<<< HEAD
-/// Returns a set of kernels as determined by the target-specific annotation
-/// metadata.
-SmallPtrSet<Function *, 4> getKernels(Module &M);
-
-std::vector<KernelPayload>
-populateKernels(Module &M,
-                std::optional<TargetHelpers::ArchType> AT = std::nullopt);
-=======
 bool isSYCLDevice(const Module &M);
->>>>>>> dc37699b
 
 } // end namespace TargetHelpers
 } // end namespace llvm
