--- conflicted
+++ resolved
@@ -197,15 +197,13 @@
 
   ModuleDesc clone() const;
 
-<<<<<<< HEAD
   std::string makeSymbolTable() const;
-=======
+
   const SYCLDeviceRequirements &getOrComputeDeviceRequirements() const {
     if (!Reqs.has_value())
       Reqs = computeDeviceRequirements(*this);
     return *Reqs;
   }
->>>>>>> 5f4629ba
 
 #ifndef NDEBUG
   void verifyESIMDProperty() const;
