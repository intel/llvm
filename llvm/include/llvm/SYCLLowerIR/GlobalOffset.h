--- conflicted
+++ resolved
@@ -87,21 +87,6 @@
                               Type *ImplicitArgumentType = nullptr,
                               bool KeepOriginal = false, bool IsKernel = false);
 
-<<<<<<< HEAD
-  /// Create a mapping of kernel entry points to their metadata nodes. While
-  /// iterating over kernels make sure that a given kernel entry point has no
-  /// llvm uses.
-  ///
-  /// \param KernelPayloads A collection of kernel functions present in a
-  /// module `M`.
-  ///
-  /// \returns A map of kernel functions to corresponding metadata nodes.
-  DenseMap<Function *, MDNode *>
-  generateKernelMDNodeMap(Module &M,
-                          const std::vector<KernelPayload> &KernelPayloads);
-
-=======
->>>>>>> dc37699b
 private:
   /// Keep track of all cloned offset functions to avoid processing them.
   llvm::SmallPtrSet<Function *, 8> Clones;
