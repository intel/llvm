--- conflicted
+++ resolved
@@ -71,11 +71,8 @@
   std::vector<llvm::yaml::Hex8> Digest;
 };
 
-<<<<<<< HEAD
-=======
 using ResourceBindInfo = dxbc::PSV::v2::ResourceBindInfo;
 
->>>>>>> cd74f4a4
 struct PSVInfo {
   // The version field isn't actually encoded in the file, but it is inferred by
   // the size of data regions. We include it in the yaml because it simplifies
@@ -83,10 +80,7 @@
   uint32_t Version;
 
   dxbc::PSV::v2::RuntimeInfo Info;
-<<<<<<< HEAD
-=======
   std::vector<ResourceBindInfo> Resources;
->>>>>>> cd74f4a4
 
   void mapInfoForVersion(yaml::IO &IO);
 
