--- conflicted
+++ resolved
@@ -193,11 +193,7 @@
   /// cannot be skipped.
   bool MarkFlatProfiles = false;
 
-<<<<<<< HEAD
-  LLVM_ABI_FRIEND friend ErrorOr<std::unique_ptr<SampleProfileWriter>>
-=======
   LLVM_ABI friend ErrorOr<std::unique_ptr<SampleProfileWriter>>
->>>>>>> 5ee67ebe
   SampleProfileWriter::create(std::unique_ptr<raw_ostream> &OS,
                               SampleProfileFormat Format);
 };
@@ -229,11 +225,7 @@
   void addNames(const FunctionSamples &S);
 
 private:
-<<<<<<< HEAD
-  LLVM_ABI_FRIEND friend ErrorOr<std::unique_ptr<SampleProfileWriter>>
-=======
   LLVM_ABI friend ErrorOr<std::unique_ptr<SampleProfileWriter>>
->>>>>>> 5ee67ebe
   SampleProfileWriter::create(std::unique_ptr<raw_ostream> &OS,
                               SampleProfileFormat Format);
 };
